--- conflicted
+++ resolved
@@ -1300,15 +1300,8 @@
     file(GLOB ep_weight_sharing_ctx_gen_src CONFIGURE_DEPENDS
       ${ep_weight_sharing_ctx_gen_src_patterns}
       )
-<<<<<<< HEAD
-    onnxruntime_add_executable(onnxruntime_qnn_ctx_gen ${onnxruntime_qnn_ctx_gen_src})
-    target_include_directories(onnxruntime_qnn_ctx_gen PRIVATE   ${onnx_test_runner_src_dir} ${ONNXRUNTIME_ROOT}
-          ${onnxruntime_graph_header} ${onnxruntime_exec_src_dir}
-          ${CMAKE_CURRENT_BINARY_DIR})
-=======
     onnxruntime_add_executable(ep_weight_sharing_ctx_gen ${ep_weight_sharing_ctx_gen_src})
     target_include_directories(ep_weight_sharing_ctx_gen PRIVATE ${ONNXRUNTIME_ROOT} ${CMAKE_CURRENT_BINARY_DIR})
->>>>>>> 39e585ff
     if (WIN32)
       target_compile_options(ep_weight_sharing_ctx_gen PRIVATE ${disabled_warnings})
       if (NOT DEFINED SYS_PATH_LIB)
