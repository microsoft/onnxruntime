--- conflicted
+++ resolved
@@ -201,13 +201,12 @@
   list(APPEND onnxruntime_test_providers_dependencies onnxruntime_providers_ngraph)
 endif()
 
-<<<<<<< HEAD
+if(onnxruntime_USE_OPENVINO)
+  list(APPEND onnxruntime_test_providers_dependencies onnxruntime_providers_openvino)
+endif()
+
 if(onnxruntime_USE_NNAPI)
   list(APPEND onnxruntime_test_providers_dependencies onnxruntime_providers_nnapi)
-=======
-if(onnxruntime_USE_OPENVINO)
-  list(APPEND onnxruntime_test_providers_dependencies onnxruntime_providers_openvino)
->>>>>>> e26e11b9
 endif()
 
 file(GLOB_RECURSE onnxruntime_test_tvm_src CONFIGURE_DEPENDS
@@ -231,11 +230,8 @@
     ${PROVIDERS_MKLDNN}
     ${PROVIDERS_TENSORRT}
     ${PROVIDERS_NGRAPH}
-<<<<<<< HEAD
+    ${PROVIDERS_OPENVINO}
     ${PROVIDERS_NNAPI}
-=======
-    ${PROVIDERS_OPENVINO}
->>>>>>> e26e11b9
     onnxruntime_optimizer
     onnxruntime_providers
     onnxruntime_util
