--- conflicted
+++ resolved
@@ -1290,15 +1290,9 @@
     file(GLOB ep_weight_sharing_ctx_gen_src CONFIGURE_DEPENDS
       ${ep_weight_sharing_ctx_gen_src_patterns}
       )
-<<<<<<< HEAD
     onnxruntime_add_executable(ep_weight_sharing_ctx_gen ${ep_weight_sharing_ctx_gen_src})
     target_include_directories(ep_weight_sharing_ctx_gen PRIVATE   ${onnx_test_runner_src_dir} ${ONNXRUNTIME_ROOT}
-          ${eigen_INCLUDE_DIRS} ${onnxruntime_graph_header} ${onnxruntime_exec_src_dir}
-=======
-    onnxruntime_add_executable(onnxruntime_qnn_ctx_gen ${onnxruntime_qnn_ctx_gen_src})
-    target_include_directories(onnxruntime_qnn_ctx_gen PRIVATE   ${onnx_test_runner_src_dir} ${ONNXRUNTIME_ROOT}
           ${onnxruntime_graph_header} ${onnxruntime_exec_src_dir}
->>>>>>> 038266c8
           ${CMAKE_CURRENT_BINARY_DIR})
     if (WIN32)
       target_compile_options(ep_weight_sharing_ctx_gen PRIVATE ${disabled_warnings})
