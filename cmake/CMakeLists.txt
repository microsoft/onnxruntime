# Copyright (c) Microsoft Corporation. All rights reserved.
# Licensed under the MIT License.

# Minimum CMake required
cmake_minimum_required(VERSION 3.24)
cmake_policy(SET CMP0069 NEW)
set(CMAKE_POLICY_DEFAULT_CMP0069 NEW)

cmake_policy(SET CMP0092 NEW)
cmake_policy(SET CMP0091 NEW)
cmake_policy(SET CMP0117 NEW)
# Don't let cmake set a default value for CMAKE_CUDA_ARCHITECTURES
cmake_policy(SET CMP0104 OLD)

# Project
project(onnxruntime C CXX ASM)

# Needed for Java
set(CMAKE_C_STANDARD 99)

include(CheckCXXCompilerFlag)
include(CheckLanguage)
include(CMakeDependentOption)
include(FetchContent)

set(CMAKE_CXX_STANDARD 17)

set_property(GLOBAL PROPERTY USE_FOLDERS ON)
# NOTE: POSITION INDEPENDENT CODE hurts performance, and it only make sense on POSIX systems
set(CMAKE_POSITION_INDEPENDENT_CODE ON)

# Enable CTest
enable_testing()
include(Dart)

if (NOT CMAKE_BUILD_TYPE)
  message(STATUS "Build type not set - using RelWithDebInfo")
  set(CMAKE_BUILD_TYPE "RelWithDebInfo" CACHE STRING "Choose build type: Debug Release RelWithDebInfo MinSizeRel." FORCE)
endif()

if("${CMAKE_C_COMPILER_ID}" STREQUAL "GNU" AND CMAKE_C_COMPILER_VERSION VERSION_LESS 7)
  message(FATAL_ERROR  "GCC version must not less than 7")
endif()

# Options
option(onnxruntime_RUN_ONNX_TESTS "Enable ONNX Compatibility Testing" OFF)
option(onnxruntime_GENERATE_TEST_REPORTS "Enable test report generation" OFF)
option(onnxruntime_ENABLE_STATIC_ANALYSIS "Enable static analysis" OFF)
option(onnxruntime_ENABLE_PYTHON "Enable python buildings" OFF)
# Enable it may cause LNK1169 error
option(onnxruntime_ENABLE_MEMLEAK_CHECKER "Experimental: Enable memory leak checker in Windows debug build" OFF)
option(onnxruntime_USE_CUDA "Build with CUDA support" OFF)
option(onnxruntime_ENABLE_CUDA_LINE_NUMBER_INFO "When building with CUDA support, generate device code line number information." OFF)
option(onnxruntime_USE_OPENVINO "Build with OpenVINO support" OFF)
option(onnxruntime_USE_COREML "Build with CoreML support" OFF)
option(onnxruntime_USE_NNAPI_BUILTIN "Build with builtin NNAPI lib for Android NNAPI support" OFF)
option(onnxruntime_USE_QNN "Build with QNN support" OFF)
option(onnxruntime_USE_SNPE "Build with SNPE support" OFF)
option(onnxruntime_USE_RKNPU "Build with RKNPU support" OFF)
option(onnxruntime_USE_DNNL "Build with DNNL support" OFF)
option(onnxruntime_BUILD_UNIT_TESTS "Build ONNXRuntime unit tests" ON)
option(onnxruntime_BUILD_CSHARP "Build C# library" OFF)
option(onnxruntime_BUILD_OBJC "Build Objective-C library" OFF)
option(onnxruntime_USE_PREINSTALLED_EIGEN "Use pre-installed EIGEN. Need to provide eigen_SOURCE_PATH if turn this on." OFF)
option(onnxruntime_BUILD_BENCHMARKS "Build ONNXRuntime micro-benchmarks" OFF)
option(onnxruntime_USE_LLVM "Build TVM with LLVM" OFF)

option(onnxruntime_USE_FLASH_ATTENTION "Build memory efficient attention kernel for scaled dot product attention" ON)

option(onnxruntime_BUILD_FOR_NATIVE_MACHINE "Enable this option for turning on optimization specific to this machine" OFF)
option(onnxruntime_USE_AVX "Use AVX instructions" OFF)
option(onnxruntime_USE_AVX2 "Use AVX2 instructions" OFF)
option(onnxruntime_USE_AVX512 "Use AVX512 instructions" OFF)

option(onnxruntime_BUILD_SHARED_LIB "Build a shared library" OFF)
option(onnxruntime_BUILD_APPLE_FRAMEWORK "Build a macOS/iOS framework" OFF)
option(onnxruntime_ENABLE_MICROSOFT_INTERNAL "Use this option to enable/disable microsoft internal only code" OFF)

option(onnxruntime_USE_VITISAI "Build with Vitis-AI" OFF)
option(onnxruntime_USE_TENSORRT "Build with TensorRT support" OFF)
option(onnxruntime_USE_TENSORRT_BUILTIN_PARSER "Use TensorRT builtin parser" OFF)
option(onnxruntime_TENSORRT_PLACEHOLDER_BUILDER "Instantiate Placeholder TensorRT Builder" OFF)
option(onnxruntime_ENABLE_LTO "Enable link time optimization" OFF)
option(onnxruntime_CROSS_COMPILING "Cross compiling onnx runtime" OFF)
option(onnxruntime_GCOV_COVERAGE "Compile with options necessary to run code coverage" OFF)
option(onnxruntime_DONT_VECTORIZE "Do not vectorize operations in Eigen" OFF)

#It's preferred to turn it OFF when onnxruntime is dynamically linked to PROTOBUF. But Tensort always required the full version of protobuf.
cmake_dependent_option(onnxruntime_USE_FULL_PROTOBUF "Link to libprotobuf instead of libprotobuf-lite when this option is ON" OFF "NOT onnxruntime_USE_TENSORRT" ON)
option(tensorflow_C_PACKAGE_PATH "Path to tensorflow C package installation dir")
option(onnxruntime_ENABLE_LANGUAGE_INTEROP_OPS "Enable operator implemented in language other than cpp" OFF)
option(onnxruntime_DEBUG_NODE_INPUTS_OUTPUTS "Dump debug information about node inputs and outputs when executing the model." OFF)
cmake_dependent_option(onnxruntime_DEBUG_NODE_INPUTS_OUTPUTS_ENABLE_DUMP_TO_SQLDB "Build dump debug information about node inputs and outputs with support for sql database." OFF "onnxruntime_DEBUG_NODE_INPUTS_OUTPUTS" OFF)
option(onnxruntime_USE_DML "Build with DirectML support" OFF)
option(onnxruntime_USE_MIGRAPHX "Build with AMDMIGraphX support" OFF)
option(onnxruntime_USE_WINML "Build with WinML support" OFF)
option(onnxruntime_USE_ACL "Build with ACL support" OFF)
option(onnxruntime_USE_ACL_1902 "Build with ACL version 1902 support" OFF)
option(onnxruntime_USE_ACL_1905 "Build with ACL version 1905 support" OFF)
option(onnxruntime_USE_ACL_1908 "Build with ACL version 1908 support" OFF)
option(onnxruntime_USE_ACL_2002 "Build with ACL version 2002 support" OFF)
option(onnxruntime_USE_ARMNN "Build with ArmNN support" OFF)
option(onnxruntime_ARMNN_RELU_USE_CPU "Use the CPU implementation for the Relu operator for the ArmNN EP" ON)
option(onnxruntime_ARMNN_BN_USE_CPU "Use the CPU implementation for the Batch Normalization operator for the ArmNN EP" ON)
option(onnxruntime_ENABLE_INSTRUMENT "Enable Instrument with Event Tracing for Windows (ETW)" OFF)
option(onnxruntime_USE_TELEMETRY "Build with Telemetry" OFF)
cmake_dependent_option(onnxruntime_USE_MIMALLOC "Override new/delete and arena allocator with mimalloc" OFF "WIN32;NOT onnxruntime_USE_CUDA;NOT onnxruntime_USE_OPENVINO" OFF)
option(onnxruntime_USE_CANN "Build with CANN support" OFF)
option(onnxruntime_USE_ROCM "Build with AMD GPU support" OFF)
option(onnxruntime_USE_TVM "Build with TVM support" OFF)
option(onnxruntime_TVM_CUDA_RUNTIME "Build TVM with CUDA support" OFF)
option(onnxruntime_TVM_USE_LLVM "Build TVM with LLVM. Set customized path to llvm-config.exe here if need" OFF)
option(onnxruntime_TVM_USE_HASH "Build ipp-crypto library for support hash algorithm. It is defined for TVM only")
option(onnxruntime_USE_XNNPACK "Build with XNNPACK support. Provides an alternative math library on ARM, WebAssembly and x86." OFF)

# Options related to reducing the binary size produced by the build
# XNNPACK EP requires the internal NHWC contrib ops to be available, so this option must be OFF when onnxruntime_USE_XNNPACK is ON
cmake_dependent_option(onnxruntime_DISABLE_CONTRIB_OPS "Disable contrib ops" OFF "NOT onnxruntime_USE_XNNPACK" OFF)
option(onnxruntime_DISABLE_ML_OPS "Disable traditional ML ops" OFF)
option(onnxruntime_DISABLE_SPARSE_TENSORS "Disable sparse tensors data types" OFF)
option(onnxruntime_DISABLE_OPTIONAL_TYPE "Disable optional type" OFF)
option(onnxruntime_MINIMAL_BUILD "Exclude as much as possible from the build. Support ORT format models. No support for ONNX format models." OFF)
cmake_dependent_option(onnxruntime_DISABLE_RTTI "Disable RTTI" ON "NOT onnxruntime_ENABLE_PYTHON" OFF)
# For now onnxruntime_DISABLE_EXCEPTIONS will only work with onnxruntime_MINIMAL_BUILD, more changes (ONNX, non-CPU EP, ...) are required to run this standalone
cmake_dependent_option(onnxruntime_DISABLE_EXCEPTIONS "Disable exception handling. Requires onnxruntime_MINIMAL_BUILD currently." ON "onnxruntime_MINIMAL_BUILD;NOT onnxruntime_ENABLE_PYTHON" OFF)
option(onnxruntime_DISABLE_ABSEIL "Do not link to Abseil. Redefine Inlined containers to STD containers." OFF)

option(onnxruntime_EXTENDED_MINIMAL_BUILD "onnxruntime_MINIMAL_BUILD with support for execution providers that compile kernels." OFF)
option(onnxruntime_MINIMAL_BUILD_CUSTOM_OPS "Add custom operator kernels support to a minimal build." OFF)
option(onnxruntime_REDUCED_OPS_BUILD "Reduced set of kernels are registered in build via modification of the kernel registration source files." OFF)
option(onnxruntime_DISABLE_EXTERNAL_INITIALIZERS "Don't allow models to load external data" OFF)

#A special option just for debugging and sanitize check. Please do not enable in option in retail builds.
#The option has no effect on Windows.
option(onnxruntime_USE_VALGRIND "Build with valgrind hacks" OFF)

# A special build option only used for gathering code coverage info
option(onnxruntime_RUN_MODELTEST_IN_DEBUG_MODE "Run model tests even in debug mode" OFF)

# options for security fuzzing
# build configuration for fuzz testing is in onnxruntime_fuzz_test.cmake
option(onnxruntime_FUZZ_TEST "Enable Fuzz testing" OFF)

# training options
option(onnxruntime_ENABLE_NVTX_PROFILE "Enable NVTX profile." OFF)
option(onnxruntime_ENABLE_MEMORY_PROFILE "Enable memory profile." OFF)
option(onnxruntime_ENABLE_TRAINING "Enable full training functionality. Includes ORTModule and ORT Training APIs" OFF)
option(onnxruntime_ENABLE_TRAINING_APIS "Enable ort training apis." OFF)
option(onnxruntime_ENABLE_TRAINING_OPS "Include training operators but no training session support." OFF)
option(onnxruntime_ENABLE_TRAINING_E2E_TESTS "Enable training end-to-end tests." OFF)
option(onnxruntime_ENABLE_CPU_FP16_OPS "Build with advanced instruction sets" ON)
option(onnxruntime_USE_NCCL "Build with NCCL support" OFF)
option(onnxruntime_USE_MPI "Build with MPI support" OFF)

# build WebAssembly
option(onnxruntime_BUILD_WEBASSEMBLY "Enable this option to create WebAssembly byte codes" OFF)
option(onnxruntime_BUILD_WEBASSEMBLY_STATIC_LIB "Enable this option to create WebAssembly static library" OFF)
option(onnxruntime_ENABLE_WEBASSEMBLY_THREADS "Enable this option to create WebAssembly byte codes with multi-threads support" OFF)
option(onnxruntime_ENABLE_WEBASSEMBLY_EXCEPTION_CATCHING "Enable this option to turn on exception catching" OFF)
option(onnxruntime_ENABLE_WEBASSEMBLY_API_EXCEPTION_CATCHING "Enable this option to turn on api exception catching" OFF)
option(onnxruntime_ENABLE_WEBASSEMBLY_EXCEPTION_THROWING "Enable this option to turn on exception throwing even if the build disabled exceptions support" OFF)
option(onnxruntime_ENABLE_WEBASSEMBLY_DEBUG_INFO "Enable this option to turn on DWARF format debug info" OFF)
option(onnxruntime_ENABLE_WEBASSEMBLY_PROFILING "Enable this option to turn on WebAssembly profiling and preserve function names" OFF)

# Enable bitcode for iOS
option(onnxruntime_ENABLE_BITCODE "Enable bitcode for iOS only" OFF)

# build eager mode
option(onnxruntime_ENABLE_EAGER_MODE "build ort eager mode")

# build Pytorch's LazyTensor support
cmake_dependent_option(onnxruntime_ENABLE_LAZY_TENSOR "Enable ORT as a LazyTensor backend in Pytorch." ON "onnxruntime_ENABLE_TRAINING" OFF)

# build separate library of schemas of (custom) ops used by ORT (for ONNX to MLIR translation)
option(onnxruntime_BUILD_OPSCHEMA_LIB "Build op schema library" ON)

# option to enable custom operators in onnxruntime-extensions
option(onnxruntime_USE_EXTENSIONS "Build with onnxruntime-extensions for more features" OFF)

# Enable registering custom op schemas from shared libraries in python environment.
option(onnxruntime_ENABLE_EXTERNAL_CUSTOM_OP_SCHEMAS "Enable registering user defined custom op schemas dynamically" OFF)

set(ONNX_CUSTOM_PROTOC_EXECUTABLE "" CACHE STRING "Specify custom protoc executable to build ONNX")

# pre-build python path
option(onnxruntime_PREBUILT_PYTORCH_PATH "Path to pytorch installation dir")

# external transformer src path
option(onnxruntime_EXTERNAL_TRANSFORMER_SRC_PATH "Path to external transformer src dir")

option(onnxruntime_ENABLE_CUDA_PROFILING "Enable CUDA kernel profiling" OFF)
option(onnxruntime_ENABLE_ROCM_PROFILING "Enable ROCM kernel profiling" OFF)

option(onnxruntime_ENABLE_CPUINFO "Enable cpuinfo" ON)

# ATen fallback support
option(onnxruntime_ENABLE_ATEN "Enable ATen fallback" OFF)

# composable kernel is managed automatically, unless user want to explicitly disable it, it should not be manually set
option(onnxruntime_USE_COMPOSABLE_KERNEL "Enable composable kernel for ROCm EP" ON)
option(onnxruntime_BUILD_KERNEL_EXPLORER "Build Kernel Explorer for testing and profiling GPU kernels" OFF)

option(onnxruntime_BUILD_CACHE "onnxruntime build with cache" OFF)
# https://zeux.io/2010/11/22/z7-everything-old-is-new-again/
cmake_dependent_option(MSVC_Z7_OVERRIDE "replacing /Zi and /ZI with /Z7 when using MSVC with CCache" ON "onnxruntime_BUILD_CACHE; MSVC" OFF)

option(onnxruntime_USE_AZURE "Build with azure inferencing support" OFF)

# ENABLE_TRAINING includes all training functionality
# The following 2 entry points
# 1. ORTModule
# 2. ORT Training APIs
# It includes all the feature additions as well like
# 1. Python OP
# 2. Aten Fallback
# 3. Strided Tensors
# 4. All training ops including communication and  collectives ops
# 5. ONNXBlock (Front end for training preparation when using training apis)
# Some features are only enabled when onnxruntime_ENABLE_PYTHON is ON as they are only relevant
# when using python env
if (onnxruntime_ENABLE_TRAINING)
  set(onnxruntime_ENABLE_TRAINING_OPS ON)
  set(onnxruntime_ENABLE_TRAINING_APIS ON)
  set(onnxruntime_ENABLE_TRAINING_TORCH_INTEROP ON)
  set(onnxruntime_ENABLE_ATEN ON)
endif()

if (onnxruntime_ENABLE_TRAINING_APIS)
  set(onnxruntime_ENABLE_TRAINING_OPS ON)
endif()

if (onnxruntime_USE_CUDA)
  set(onnxruntime_DISABLE_RTTI OFF)
endif()

if (onnxruntime_USE_ROCM)
  if (WIN32)
    message(FATAL_ERROR "ROCM does not support build in Windows!")
  endif()
  if (onnxruntime_USE_CUDA)
    message(FATAL_ERROR "ROCM does not support build with CUDA!")
  endif()

  if (NOT CMAKE_HIP_COMPILER)
    set(CMAKE_HIP_COMPILER "${onnxruntime_ROCM_HOME}/llvm/bin/clang++")
  endif()

  if (NOT CMAKE_HIP_ARCHITECTURES)
    set(CMAKE_HIP_ARCHITECTURES "gfx906;gfx908;gfx90a;gfx1030")
  endif()

  file(GLOB rocm_cmake_components ${onnxruntime_ROCM_HOME}/lib/cmake/*)
  list(APPEND CMAKE_PREFIX_PATH ${rocm_cmake_components})

  enable_language(HIP)
  # NOTE: Flags -mllvm -amdgpu-early-inline-all=true are critical for gpu kernel code performance. -mllvm passes the
  # next flag to underlying LLVM instead of clang and -amdgpu-early-inline-all=true is the optimization flag for LLVM.
  # With CMake's enable_language(HIP), additional flags including the proceeding one are propagated from
  # hip-lang::device library. But in some weird cases, the hip-lang::device target may not be properly configured, for
  # example, the CMAKE_PREFIX_PATH might be improperly configured.
  if(NOT DEFINED _CMAKE_HIP_DEVICE_RUNTIME_TARGET)
    message(FATAL_ERROR "HIP Language is not properly configured.")
  endif()
  add_compile_options("$<$<COMPILE_LANGUAGE:HIP>:SHELL:-x hip>")

  if (NOT onnxruntime_HIPIFY_PERL)
    set(onnxruntime_HIPIFY_PERL ${onnxruntime_ROCM_HOME}/hip/bin/hipify-perl)
  endif()

  # replicate strategy used by pytorch to get ROCM_VERSION
  # https://github.com/pytorch/pytorch/blob/8eb21488fdcdb8b0e6fa2e46179b5fa6c42e75af/cmake/public/LoadHIP.cmake#L153-L173
  file(READ "${onnxruntime_ROCM_HOME}/.info/version-dev" ROCM_VERSION_DEV_RAW)
  string(REGEX MATCH "^([0-9]+)\.([0-9]+)\.([0-9]+)-.*$" ROCM_VERSION_DEV_MATCH ${ROCM_VERSION_DEV_RAW})
  if (ROCM_VERSION_DEV_MATCH)
    set(ROCM_VERSION_DEV_MAJOR ${CMAKE_MATCH_1})
    set(ROCM_VERSION_DEV_MINOR ${CMAKE_MATCH_2})
    set(ROCM_VERSION_DEV_PATCH ${CMAKE_MATCH_3})
    set(ROCM_VERSION_DEV "${ROCM_VERSION_DEV_MAJOR}.${ROCM_VERSION_DEV_MINOR}.${ROCM_VERSION_DEV_PATCH}")
    math(EXPR ROCM_VERSION_DEV_INT "(${ROCM_VERSION_DEV_MAJOR}*10000) + (${ROCM_VERSION_DEV_MINOR}*100) + ${ROCM_VERSION_DEV_PATCH}")
  endif()
  message("\n***** ROCm version from ${onnxruntime_ROCM_HOME}/.info/version-dev ****\n")
  message("ROCM_VERSION_DEV: ${ROCM_VERSION_DEV}")
  message("ROCM_VERSION_DEV_MAJOR: ${ROCM_VERSION_DEV_MAJOR}")
  message("ROCM_VERSION_DEV_MINOR: ${ROCM_VERSION_DEV_MINOR}")
  message("ROCM_VERSION_DEV_PATCH: ${ROCM_VERSION_DEV_PATCH}")
  message("ROCM_VERSION_DEV_INT:   ${ROCM_VERSION_DEV_INT}")
  message("\n***** HIP LANGUAGE CONFIG INFO ****\n")
  message("CMAKE_HIP_COMPILER:      ${CMAKE_HIP_COMPILER}")
  message("CMAKE_HIP_ARCHITECTURES: ${CMAKE_HIP_ARCHITECTURES}")
  message("CMAKE_HIP_FLAGS:         ${CMAKE_HIP_FLAGS}")
  string(TOUPPER ${CMAKE_BUILD_TYPE} BUILD_TYPE)
  message("CMAKE_HIP_FLAGS_${BUILD_TYPE}: ${CMAKE_HIP_FLAGS_${BUILD_TYPE}}")
  add_definitions(-DROCM_VERSION=${ROCM_VERSION_DEV_INT})

  if (onnxruntime_USE_COMPOSABLE_KERNEL AND ROCM_VERSION_DEV VERSION_LESS "5.3")
    message(WARNING "composable kernel is only supported on ROCm >= 5.3")
    set(onnxruntime_USE_COMPOSABLE_KERNEL OFF)
  endif()
endif()

if (APPLE)
    if (NOT CMAKE_OSX_ARCHITECTURES)
        message("Building ONNX Runtime for ${CMAKE_HOST_SYSTEM_PROCESSOR}")
    endif()
elseif (NOT WIN32 AND NOT APPLE)
    message("Building ONNX Runtime for ${CMAKE_SYSTEM_PROCESSOR}")
endif()

# Single output director for all binaries
set(RUNTIME_OUTPUT_DIRECTORY ${CMAKE_BINARY_DIR}/bin CACHE PATH "Single output directory for all binaries.")


include(FetchContent)

function(set_msvc_c_cpp_compiler_warning_level warning_level)
  if (NOT "${warning_level}" MATCHES "^[0-4]$")
    message(FATAL_ERROR "Expected warning_level value of 0-4, got '${warning_level}'.")
  endif()

  if (MSVC)
    set(warning_flag "/W${warning_level}")
    get_property(opts DIRECTORY PROPERTY COMPILE_OPTIONS)
    # only match the generator expression added by this function
    list(FILTER opts
         EXCLUDE REGEX "^\\$<\\$<OR:\\$<COMPILE_LANGUAGE:C>,\\$<COMPILE_LANGUAGE:CXX>>:/W[0-4]>$")
    list(APPEND opts "$<$<OR:$<COMPILE_LANGUAGE:C>,$<COMPILE_LANGUAGE:CXX>>:${warning_flag}>")
    set_property(DIRECTORY PROPERTY COMPILE_OPTIONS "${opts}")
  endif()
endfunction()

# set default MSVC warning level to 3 for external dependencies
set_msvc_c_cpp_compiler_warning_level(3)

# Fuzz test has only been tested with BUILD_SHARED_LIB option,
# using the MSVC compiler and on windows OS.
if (MSVC AND WIN32 AND onnxruntime_FUZZ_TEST AND onnxruntime_BUILD_SHARED_LIB AND onnxruntime_USE_FULL_PROTOBUF)
  # Fuzz test library dependency, protobuf-mutator,
  # needs the onnx message to be compiled using "non-lite protobuf version"
  set(onnxruntime_FUZZ_ENABLED ON)
endif()

if (onnxruntime_USE_VALGRIND AND NOT WIN32)
  add_definitions(-DRE2_ON_VALGRIND=1)
endif()

if (onnxruntime_ENABLE_NVTX_PROFILE)
  add_definitions(-DENABLE_NVTX_PROFILE=1)
endif()

if (onnxruntime_ENABLE_BITCODE)
  if (NOT (CMAKE_SYSTEM_NAME STREQUAL "iOS"))
    message(FATAL_ERROR "iOS platform required for onnxruntime_ENABLE_BITCODE")
  endif()
  set(CMAKE_XCODE_ATTRIBUTE_ENABLE_BITCODE YES)
  set(CMAKE_XCODE_ATTRIBUTE_BITCODE_GENERATION_MODE "bitcode")
else()
  set(CMAKE_XCODE_ATTRIBUTE_ENABLE_BITCODE NO)
endif()

if (onnxruntime_ENABLE_MEMORY_PROFILE)
  add_definitions(-DORT_MEMORY_PROFILE=1)
endif()

set(ONNX_ML 1)
if (NOT onnxruntime_ENABLE_PYTHON)
  set(onnxruntime_ENABLE_LANGUAGE_INTEROP_OPS OFF)
endif()

if (onnxruntime_ENABLE_LANGUAGE_INTEROP_OPS)
  add_compile_definitions(ENABLE_LANGUAGE_INTEROP_OPS)
endif()

if (NOT (UNIX AND onnxruntime_ENABLE_PYTHON AND onnxruntime_ENABLE_TRAINING AND (NOT onnxruntime_BUILD_SHARED_LIB)))
  if (onnxruntime_ENABLE_TRAINING_TORCH_INTEROP)
    message(WARNING "onnxruntime_ENABLE_TRAINING_TORCH_INTEROP is turned OFF due to incompatible build combinations.")
  endif()
  set(onnxruntime_ENABLE_TRAINING_TORCH_INTEROP OFF)
endif()

set(onnxruntime_REQUIRE_PYTHON_EMBED_LIB OFF)
if (onnxruntime_ENABLE_TRAINING_TORCH_INTEROP)
  add_compile_definitions(ENABLE_TRAINING_TORCH_INTEROP)

  # Python::Python is required for building unit test executables.
  if (onnxruntime_BUILD_UNIT_TESTS)
    set(onnxruntime_REQUIRE_PYTHON_EMBED_LIB ON)
  endif()
endif()

# General C# properties
if (onnxruntime_BUILD_CSHARP)
  check_language(CSharp)
  if (CMAKE_CSharp_COMPILER)
    enable_language(CSharp)
    set(CMAKE_CSharp_FLAGS ${CMAKE_CSharp_FLAGS} "/langversion:6")
    message(STATUS "CMAKE_Csharp_Compiler = ${CMAKE_CSharp_COMPILER}")
  else()
    message(WARNING "Language Csharp is not found in the system")
  endif()
endif()

if (NOT WIN32)
  #TODO: On Linux we may try https://github.com/microsoft/TraceLogging.git
  if (onnxruntime_ENABLE_INSTRUMENT)
    message(WARNING "Instrument is only supported on Windows now")
    set(onnxruntime_ENABLE_INSTRUMENT OFF)
  endif()
endif()

# 'extended' implies minimal.
if (onnxruntime_EXTENDED_MINIMAL_BUILD AND NOT onnxruntime_MINIMAL_BUILD)
  set(onnxruntime_MINIMAL_BUILD ON)
endif()

include(adjust_global_compile_flags.cmake)

# We need to link with libatomic on systems that do not have built-in atomics, or
# don't have built-in support for 8 byte atomics
# Derived from https://github.com/protocolbuffers/protobuf/blob/master/cmake/CMakeLists.txt
set(onnxruntime_LINK_LIBATOMIC false)
# We don't need to link libatomic on iOS
if (NOT MSVC AND NOT (CMAKE_SYSTEM_NAME STREQUAL "iOS"))
  include(CheckCXXSourceCompiles)
  set(OLD_CMAKE_REQUIRED_FLAGS ${CMAKE_REQUIRED_FLAGS})
  set(CMAKE_REQUIRED_FLAGS ${CMAKE_REQUIRED_FLAGS} -std=c++11)
  check_cxx_source_compiles("
    #include <atomic>
    int main() {
      return std::atomic<int64_t>{};
    }
  " onnxruntime_HAVE_BUILTIN_ATOMICS)
  if (NOT onnxruntime_HAVE_BUILTIN_ATOMICS)
    set(onnxruntime_LINK_LIBATOMIC true)
  endif()
  set(CMAKE_REQUIRED_FLAGS ${OLD_CMAKE_REQUIRED_FLAGS})
endif()

set(REPO_ROOT ${PROJECT_SOURCE_DIR}/..)
set(ONNXRUNTIME_ROOT ${PROJECT_SOURCE_DIR}/../onnxruntime)
set(ORTTRAINING_ROOT ${PROJECT_SOURCE_DIR}/../orttraining)
set(ORTTRAINING_SOURCE_DIR ${ORTTRAINING_ROOT}/orttraining)

file (STRINGS "${REPO_ROOT}/VERSION_NUMBER" ORT_VERSION)

<<<<<<< HEAD
if (onnxruntime_ENABLE_TRAINING)
  set(onnxruntime_ENABLE_ATEN ON)
endif()

=======
>>>>>>> 8372c86e
find_package(Threads)
find_package(Patch)
if(Patch_FOUND)
  message("Patch found: ${Patch_EXECUTABLE}")
endif()

if (CMAKE_CROSSCOMPILING)
  message("Doing crosscompiling")
endif()

#Need python to generate def file
if (onnxruntime_BUILD_SHARED_LIB OR onnxruntime_ENABLE_PYTHON)
  if (onnxruntime_ENABLE_PYTHON)
    if (onnxruntime_ENABLE_LANGUAGE_INTEROP_OPS OR onnxruntime_REQUIRE_PYTHON_EMBED_LIB)
      find_package(Python 3.6 COMPONENTS Interpreter Development NumPy)
    else()
      find_package(Python 3.6 COMPONENTS Interpreter Development.Module NumPy)
    endif()
  else()
    find_package(Python 3.6 COMPONENTS Interpreter)
  endif()
endif()

#Dependencies begin
get_filename_component(ONNXRUNTIME_ROOT "${ONNXRUNTIME_ROOT}" ABSOLUTE)
get_filename_component(ORTTRAINING_ROOT "${ORTTRAINING_ROOT}" ABSOLUTE)
get_filename_component(REPO_ROOT "${REPO_ROOT}" ABSOLUTE)
set(ONNXRUNTIME_INCLUDE_DIR ${REPO_ROOT}/include/onnxruntime)

include(external/onnxruntime_external_deps.cmake)

set(ORT_WARNING_FLAGS)
if (WIN32)
    # class needs to have dll-interface to be used by clients
    list(APPEND ORT_WARNING_FLAGS "/wd4251")
    # issued by thrust nonstandard extension used: nameless struct/union
    list(APPEND ORT_WARNING_FLAGS "/wd4201")
    # warning C4800: Implicit conversion from 'X' to bool. Possible information loss
    if (onnxruntime_USE_OPENVINO OR onnxruntime_ENABLE_EAGER_MODE)
       list(APPEND ORT_WARNING_FLAGS "/wd4800")
    endif()
    # operator 'operator-name': deprecated between enumerations of different types
    list(APPEND ORT_WARNING_FLAGS "/wd5054")
    # Enable warning: data member 'member' will be initialized after data member 'member2' / base class 'base_class'
    list(APPEND ORT_WARNING_FLAGS "/w15038")

    # set linker flags to minimize the binary size.
    if (MSVC)
      foreach(type EXE STATIC SHARED)
        if (NOT type MATCHES STATIC)
          # The WinML internal toolchain does not allow link's "additional options" to contain optimization
          # flags (/OPT#); these are already specified using msbuild properties.
          if (NOT DEFINED onnxruntime_DISABLE_LINKER_OPT_FLAGS)
            set(CMAKE_${type}_LINKER_FLAGS_RELEASE "${CMAKE_${type}_LINKER_FLAGS_RELEASE} /OPT:REF,ICF,LBR")
            set(CMAKE_${type}_LINKER_FLAGS_RELEASE "${CMAKE_${type}_LINKER_FLAGS_RELEASE} /INCREMENTAL:NO")
            set(CMAKE_${type}_LINKER_FLAGS_RELWITHDEBINFO "${CMAKE_${type}_LINKER_FLAGS_RELWITHDEBINFO} /OPT:REF,ICF,LBR")
            set(CMAKE_${type}_LINKER_FLAGS_RELWITHDEBINFO "${CMAKE_${type}_LINKER_FLAGS_RELWITHDEBINFO} /INCREMENTAL:NO")
            set(CMAKE_${type}_LINKER_FLAGS_MINSIZEREL "${CMAKE_${type}_LINKER_FLAGS_MINSIZEREL} /OPT:REF,ICF,LBR")
            set(CMAKE_${type}_LINKER_FLAGS_MINSIZEREL "${CMAKE_${type}_LINKER_FLAGS_MINSIZEREL} /INCREMENTAL:NO")
          endif()
        endif()
        if (onnxruntime_ENABLE_LTO AND NOT onnxruntime_USE_CUDA)
          set(CMAKE_${type}_LINKER_FLAGS_RELEASE "${CMAKE_${type}_LINKER_FLAGS_RELEASE} /LTCG")
          set(CMAKE_${type}_LINKER_FLAGS_RELWITHDEBINFO "${CMAKE_${type}_LINKER_FLAGS_RELWITHDEBINFO} /LTCG")
          set(CMAKE_${type}_LINKER_FLAGS_MINSIZEREL "${CMAKE_${type}_LINKER_FLAGS_MINSIZEREL} /LTCG")
        endif()
      endforeach()
    endif()

else()
  check_cxx_compiler_flag(-Wunused-but-set-parameter HAS_UNUSED_BUT_SET_PARAMETER)
  check_cxx_compiler_flag(-Wunused-but-set-variable HAS_UNUSED_BUT_SET_VARIABLE)
  check_cxx_compiler_flag(-Wunused-variable HAS_UNUSED_VARIABLE)
  check_cxx_compiler_flag(-Wcast-function-type HAS_CAST_FUNCTION_TYPE)
  check_cxx_compiler_flag(-Wparentheses HAS_PARENTHESES)
  check_cxx_compiler_flag(-Wuseless-cast HAS_USELESS_CAST)
  check_cxx_compiler_flag(-Wnonnull-compare HAS_NONNULL_COMPARE)
  check_cxx_compiler_flag(-Wtautological-pointer-compare HAS_TAUTOLOGICAL_POINTER_COMPARE)
  check_cxx_compiler_flag(-Wcatch-value HAS_CATCH_VALUE)
  check_cxx_compiler_flag(-Wmissing-braces HAS_MISSING_BRACES)
  check_cxx_compiler_flag(-Wignored-attributes HAS_IGNORED_ATTRIBUTES)
  check_cxx_compiler_flag(-Wdeprecated-copy HAS_DEPRECATED_COPY)
  check_cxx_compiler_flag(-Wdeprecated-declarations HAS_DEPRECATED_DECLARATIONS)
  check_cxx_compiler_flag(-Wclass-memaccess HAS_CLASS_MEMACCESS)
  check_cxx_compiler_flag(-Wmaybe-uninitialized HAS_MAYBE_UNINITIALIZED)
  check_cxx_compiler_flag(-Wstrict-aliasing HAS_STRICT_ALIASING)
  check_nvcc_compiler_flag(-Wstrict-aliasing NVCC_HAS_STRICT_ALIASING)
  check_cxx_compiler_flag(-Wambiguous-reversed-operator HAS_AMBIGUOUS_REVERSED_OPERATOR)
  check_cxx_compiler_flag(-Wdeprecated-anon-enum-enum-conversion HAS_DEPRECATED_ANON_ENUM_ENUM_CONVERSION)
  check_cxx_compiler_flag(-Wundefined-var-template HAS_UNDEFINED_VAR_TEMPLATE)
  check_cxx_compiler_flag(-Wformat-truncation HAS_FORMAT_TRUNCATION)
  check_cxx_compiler_flag(-Wbitwise-instead-of-logical HAS_BITWISE_INSTEAD_OF_LOGICAL)
  check_cxx_compiler_flag(-Wenum-constexpr-conversion HAS_ENUM_CONSTEXPR_CONVERSION)
  check_cxx_compiler_flag(-Wdeprecated-builtins HAS_DEPRECATED_BUILTINS)

  if (HAS_TAUTOLOGICAL_POINTER_COMPARE)
    #we may have extra null pointer checkings in debug build, it's not an issue
    list(APPEND ORT_WARNING_FLAGS -Wno-tautological-pointer-compare)
  endif()
  if (HAS_NONNULL_COMPARE)
    #we may have extra null pointer checkings in debug build, it's not an issue
    list(APPEND ORT_WARNING_FLAGS -Wno-nonnull-compare)
  endif()

  if (HAS_AMBIGUOUS_REVERSED_OPERATOR)
    list(APPEND ORT_WARNING_FLAGS -Wno-ambiguous-reversed-operator)
  endif()
  if (HAS_DEPRECATED_ANON_ENUM_ENUM_CONVERSION)
    list(APPEND ORT_WARNING_FLAGS -Wno-deprecated-anon-enum-enum-conversion)
  endif()
  if (HAS_UNDEFINED_VAR_TEMPLATE)
    list(APPEND ORT_WARNING_FLAGS -Wno-undefined-var-template)
  endif()
  if (HAS_DEPRECATED_BUILTINS)
    list(APPEND ORT_WARNING_FLAGS -Wno-deprecated-builtins)
  endif()
  #see:https://reviews.llvm.org/D131307
  #It was intended that the 'enum-constexpr-conversion' type warnings can not be silenced by -w
  if(HAS_ENUM_CONSTEXPR_CONVERSION AND NOT Protobuf_FOUND)
    if (TARGET libprotobuf)
      target_compile_options(libprotobuf PRIVATE "-Wno-enum-constexpr-conversion")
    endif()
    if (TARGET libprotobuf-lite)
      target_compile_options(libprotobuf-lite PRIVATE "-Wno-enum-constexpr-conversion")
    endif()
  endif()
endif()

#names in this var must match the directory names under onnxruntime/core/providers
#ONNXRUNTIME_PROVIDER_NAMES is the list of providers that needs to export additional symbols in the global namespace.
#For example CUDA EP exports "OrtSessionOptionsAppendExecutionProvider_CUDA", which is a global function.
#However, all these things are legacy and deprecated and should be replaced with functions in onnxruntime_c_api.h.
set(ONNXRUNTIME_PROVIDER_NAMES cpu)

set(ORT_PROVIDER_FLAGS)
set(ORT_PROVIDER_CMAKE_FLAGS)

if (onnxruntime_USE_CUDA)
  enable_language(CUDA)
  message( STATUS "CMAKE_CUDA_COMPILER_VERSION: ${CMAKE_CUDA_COMPILER_VERSION}")

  if (onnxruntime_DISABLE_CONTRIB_OPS)
    set(onnxruntime_USE_FLASH_ATTENTION OFF)
  endif()
  if (CMAKE_CUDA_COMPILER_VERSION VERSION_LESS 11.6)
    message( STATUS "Turn off flash attention since CUDA compiler version < 11.6")
    set(onnxruntime_USE_FLASH_ATTENTION OFF)
  endif()
else()
  set(onnxruntime_USE_FLASH_ATTENTION OFF)
endif()

if (onnxruntime_USE_CUDA)
    list(APPEND ORT_PROVIDER_FLAGS -DUSE_CUDA=1)
    list(APPEND ORT_PROVIDER_CMAKE_FLAGS -Donnxruntime_USE_CUDA=1)
    list(APPEND ONNXRUNTIME_PROVIDER_NAMES cuda)

    if (onnxruntime_USE_FLASH_ATTENTION)
      message( STATUS "Enable flash attention for CUDA EP")
      list(APPEND ORT_PROVIDER_FLAGS -DUSE_FLASH_ATTENTION=1)
      list(APPEND ORT_PROVIDER_CMAKE_FLAGS -Donnxruntime_USE_FLASH_ATTENTION=1)
    endif()

endif()
if (onnxruntime_USE_VITISAI)
    list(APPEND ORT_PROVIDER_FLAGS -DUSE_VITISAI=1)
    list(APPEND ORT_PROVIDER_CMAKE_FLAGS -Donnxruntime_USE_VITISAI=1)
    list(APPEND ONNXRUNTIME_PROVIDER_NAMES vitisai)
endif()
if (onnxruntime_USE_DNNL)
    list(APPEND ORT_PROVIDER_FLAGS -DUSE_DNNL=1)
    list(APPEND ONNXRUNTIME_PROVIDER_NAMES dnnl)
    list(APPEND ORT_PROVIDER_CMAKE_FLAGS -Donnxruntime_USE_DNNL=1)
endif()
if (onnxruntime_USE_OPENVINO)
    list(APPEND ORT_PROVIDER_FLAGS -DUSE_OPENVINO=1)
    list(APPEND ONNXRUNTIME_PROVIDER_NAMES openvino)
    list(APPEND ORT_PROVIDER_CMAKE_FLAGS -Donnxruntime_USE_OPENVINO=1)
endif()
if (onnxruntime_USE_TENSORRT)
    list(APPEND ORT_PROVIDER_FLAGS -DUSE_TENSORRT=1)
    #TODO: remove the following line and change the test code in onnxruntime_shared_lib_test to use the new EP API.
    list(APPEND ONNXRUNTIME_PROVIDER_NAMES tensorrt)
    list(APPEND ORT_PROVIDER_CMAKE_FLAGS -Donnxruntime_USE_TENSORRT=1)
endif()
if (onnxruntime_USE_RKNPU)
    list(APPEND ORT_PROVIDER_FLAGS -DUSE_RKNPU=1)
    list(APPEND ORT_PROVIDER_CMAKE_FLAGS -Donnxruntime_USE_RKNPU=1)
    list(APPEND ONNXRUNTIME_PROVIDER_NAMES rknpu)
endif()
if (onnxruntime_USE_NNAPI_BUILTIN)
    list(APPEND ORT_PROVIDER_FLAGS -DUSE_NNAPI=1)
    list(APPEND ORT_PROVIDER_CMAKE_FLAGS -Donnxruntime_USE_NNAPI_BUILTIN=1)
    list(APPEND ONNXRUNTIME_PROVIDER_NAMES nnapi)
endif()
if (onnxruntime_USE_QNN)
    list(APPEND ORT_PROVIDER_FLAGS -DUSE_QNN=1)
    list(APPEND ORT_PROVIDER_CMAKE_FLAGS -Donnxruntime_USE_QNN=1)
    list(APPEND ONNXRUNTIME_PROVIDER_NAMES qnn)
endif()
if (onnxruntime_USE_SNPE)
    list(APPEND ORT_PROVIDER_FLAGS -DUSE_SNPE=1)
    list(APPEND ONNXRUNTIME_PROVIDER_NAMES snpe)
    list(APPEND ORT_PROVIDER_CMAKE_FLAGS -Donnxruntime_USE_SNPE=1)
endif()
if (onnxruntime_USE_TVM)
    list(APPEND ORT_PROVIDER_FLAGS  -DUSE_TVM=1)
    list(APPEND ORT_PROVIDER_CMAKE_FLAGS -Donnxruntime_USE_TVM=1)
    list(APPEND ONNXRUNTIME_PROVIDER_NAMES tvm)
endif()
if (onnxruntime_USE_WINML)
  list(APPEND ORT_PROVIDER_FLAGS  -DUSE_WINML=1)
  list(APPEND ORT_PROVIDER_CMAKE_FLAGS -Donnxruntime_USE_WINML=1)
  list(APPEND ONNXRUNTIME_PROVIDER_NAMES winml)
endif()
if (onnxruntime_USE_ACL)
    list(APPEND ORT_PROVIDER_FLAGS  -DUSE_ACL=1)
    list(APPEND ORT_PROVIDER_CMAKE_FLAGS -Donnxruntime_USE_ACL=1)
    list(APPEND ONNXRUNTIME_PROVIDER_NAMES acl)
endif()
if (onnxruntime_USE_DML)
    list(APPEND ORT_PROVIDER_FLAGS  -DUSE_DML=1)
    list(APPEND ORT_PROVIDER_CMAKE_FLAGS -Donnxruntime_USE_DML=1)
    list(APPEND ONNXRUNTIME_PROVIDER_NAMES dml)
endif()
if (onnxruntime_USE_MIGRAPHX)
    list(APPEND ORT_PROVIDER_FLAGS  -DUSE_MIGRAPHX=1)
    list(APPEND ORT_PROVIDER_CMAKE_FLAGS -Donnxruntime_USE_MIGRAPHX=1)
    list(APPEND ONNXRUNTIME_PROVIDER_NAMES migraphx)
endif()
if (onnxruntime_USE_ARMNN)
    list(APPEND ORT_PROVIDER_FLAGS  -DUSE_ARMNN=1)
    list(APPEND ORT_PROVIDER_CMAKE_FLAGS -Donnxruntime_USE_ARMNN=1)
    list(APPEND ONNXRUNTIME_PROVIDER_NAMES armnn)
endif()
if (onnxruntime_USE_ROCM)
    list(APPEND ORT_PROVIDER_FLAGS  -DUSE_ROCM=1)
    list(APPEND ORT_PROVIDER_CMAKE_FLAGS -Donnxruntime_USE_ROCM=1)
    list(APPEND ONNXRUNTIME_PROVIDER_NAMES rocm)
endif()
if (onnxruntime_USE_COREML)
    list(APPEND ORT_PROVIDER_FLAGS  -DUSE_COREML=1)
    list(APPEND ORT_PROVIDER_CMAKE_FLAGS -Donnxruntime_USE_COREML=1)
    list(APPEND ONNXRUNTIME_PROVIDER_NAMES coreml)
endif()
if (onnxruntime_USE_XNNPACK)
  list(APPEND ORT_PROVIDER_FLAGS -DUSE_XNNPACK=1)
  list(APPEND ORT_PROVIDER_CMAKE_FLAGS -Donnxruntime_USE_XNNPACK=1)
  list(APPEND ONNXRUNTIME_PROVIDER_NAMES xnnpack)
endif()
if (onnxruntime_USE_CANN)
    list(APPEND ORT_PROVIDER_FLAGS  -DUSE_CANN=1)
    list(APPEND ORT_PROVIDER_CMAKE_FLAGS -Donnxruntime_USE_CANN=1)
    list(APPEND ONNXRUNTIME_PROVIDER_NAMES cann)
endif()
<<<<<<< HEAD
=======
if (onnxruntime_USE_AZURE)
    list(APPEND ORT_PROVIDER_FLAGS  -DUSE_AZURE=1)
    list(APPEND ORT_PROVIDER_CMAKE_FLAGS -Donnxruntime_USE_AZURE=1)
    list(APPEND ONNXRUNTIME_PROVIDER_NAMES azure)
endif()
>>>>>>> 8372c86e

if (onnxruntime_ENABLE_EAGER_MODE)
  if (NOT onnxruntime_ENABLE_TRAINING OR NOT onnxruntime_ENABLE_PYTHON)
    message(
        FATAL_ERROR
        "Option onnxruntime_ENABLE_EAGER_MODE can only be used when onnxruntime_ENABLE_TRAINING and onnxruntime_ENABLE_PYTHON are enabled")
  endif()
  set(ONNXRUNTIME_EAGER_CMAKE_FILE_NAME onnxruntime_eager)
endif()

if (onnxruntime_ENABLE_LAZY_TENSOR)
  # To support LazyTensor, ORT needs to call Python function from C/C++.
  # so onnxruntime_ENABLE_PYTHON is required.
  if (NOT onnxruntime_ENABLE_TRAINING OR NOT onnxruntime_ENABLE_PYTHON)
    message(
        FATAL_ERROR
        "Option onnxruntime_ENABLE_LAZY_TENSOR can only be set when onnxruntime_ENABLE_TRAINING and onnxruntime_ENABLE_PYTHON are enabled")
  endif()
  # TODO: In the future, we can compile LazyTensor into a standalone
  # library target, onnxruntime_lazy_tensor, to make the buid
  # cleaner.
endif()

<<<<<<< HEAD
=======
if(MSVC)
  # Replace /Zi and /ZI with /Z7
  if(MSVC_Z7_OVERRIDE)
    foreach(flag_var
      CMAKE_C_FLAGS CMAKE_C_FLAGS_DEBUG  CMAKE_C_FLAGS_RELWITHDEBINFO
      CMAKE_CXX_FLAGS CMAKE_CXX_FLAGS_DEBUG  CMAKE_CXX_FLAGS_RELWITHDEBINFO)
      if(${flag_var} MATCHES "/Z[iI]")
        string(REGEX REPLACE "/Z[iI]" "/Z7" ${flag_var} "${${flag_var}}")
      endif(${flag_var} MATCHES "/Z[iI]")
    endforeach(flag_var)
  endif(MSVC_Z7_OVERRIDE)
endif()
>>>>>>> 8372c86e

function(onnxruntime_set_compile_flags target_name)
    if (CPUINFO_SUPPORTED)
      onnxruntime_add_include_to_target(${target_name} cpuinfo)
    endif()
    if(onnxruntime_ENABLE_EAGER_MODE)
      target_compile_definitions(${target_name} PRIVATE ENABLE_EAGER_MODE)
    endif()
    if(onnxruntime_ENABLE_LAZY_TENSOR)
      target_compile_definitions(${target_name} PRIVATE ENABLE_LAZY_TENSOR)
    endif()
    if (onnxruntime_ENABLE_CPU_FP16_OPS)
      target_compile_definitions(${target_name} PRIVATE ENABLE_CPU_FP16_TRAINING_OPS)
    endif()
    if(onnxruntime_DISABLE_ABSEIL)
      target_compile_definitions(${target_name} PRIVATE DISABLE_ABSEIL)
    endif()
    if(UNIX)
      target_compile_definitions(${target_name} PRIVATE PLATFORM_POSIX)
    endif()
    target_compile_definitions(${target_name} PUBLIC EIGEN_USE_THREADS)
    if (onnxruntime_DISABLE_CONTRIB_OPS)
      target_compile_definitions(${target_name} PRIVATE DISABLE_CONTRIB_OPS)
    endif()

    if (onnxruntime_DISABLE_ML_OPS)
      target_compile_definitions(${target_name} PRIVATE DISABLE_ML_OPS)
    endif()

    if (onnxruntime_DISABLE_SPARSE_TENSORS)
      target_compile_definitions(${target_name} PRIVATE DISABLE_SPARSE_TENSORS)
    endif()

    if (onnxruntime_DISABLE_OPTIONAL_TYPE)
      target_compile_definitions(${target_name} PRIVATE DISABLE_OPTIONAL_TYPE)
    endif()
    if (onnxruntime_ENABLE_ATEN)
      target_compile_definitions(${target_name} PRIVATE ENABLE_ATEN)
    endif()
    set_target_properties(${target_name} PROPERTIES COMPILE_WARNING_AS_ERROR ON)
    if (onnxruntime_USE_CUDA)
      # Suppress a "conversion_function_not_usable" warning in gsl/span
      target_compile_options(${target_name} PRIVATE "$<$<COMPILE_LANGUAGE:CUDA>:SHELL:--diag-suppress 554>")
    endif()
    if (MSVC)
      foreach(CMAKE_CUDA_TOOLKIT_INCLUDE_DIRECTORY ${CMAKE_CUDA_TOOLKIT_INCLUDE_DIRECTORIES})
        target_compile_options(${target_name} PRIVATE "$<$<NOT:$<COMPILE_LANGUAGE:CUDA>>:/external:I${CMAKE_CUDA_TOOLKIT_INCLUDE_DIRECTORY}>")
      endforeach()
      foreach(onnxruntime_external_lib IN LISTS onnxruntime_EXTERNAL_LIBRARIES)
        #TODO: the list contains cmake keywords like "debug". We should exclude them.
        if(TARGET ${onnxruntime_external_lib})
          get_target_property(onnxruntime_external_lib_include_dirs ${onnxruntime_external_lib} INTERFACE_INCLUDE_DIRECTORIES)
          foreach(onnxruntime_external_lib_include_dir IN LISTS onnxruntime_external_lib_include_dirs)
<<<<<<< HEAD
            # TODO: onnxruntime_external_lib_include_dir is a cmake generator expr. Very surprising it can fit in at here.
            target_compile_options(${target_name} PRIVATE "$<$<NOT:$<COMPILE_LANGUAGE:CUDA>>:/external:I${onnxruntime_external_lib_include_dir}>")
=======
            if(onnxruntime_external_lib_include_dir MATCHES "^\\$")
              if(onnxruntime_external_lib_include_dir MATCHES "^\\$<BUILD_INTERFACE:([^>]+)>$")
                string(REGEX REPLACE "^\\$<BUILD_INTERFACE:([^>]+)>$" "\\1" onnxruntime_external_lib_include_dir_cmake "${onnxruntime_external_lib_include_dir}")
                cmake_path(NATIVE_PATH onnxruntime_external_lib_include_dir_cmake NORMALIZE onnxruntime_external_lib_include_dir_native)
                target_compile_options(${target_name} PRIVATE "$<$<NOT:$<COMPILE_LANGUAGE:CUDA>>:/external:I${onnxruntime_external_lib_include_dir_native}>")
              endif()
            else()
              cmake_path(NATIVE_PATH onnxruntime_external_lib_include_dir NORMALIZE onnxruntime_external_lib_include_dir_native)
              target_compile_options(${target_name} PRIVATE "$<$<NOT:$<COMPILE_LANGUAGE:CUDA>>:/external:I${onnxruntime_external_lib_include_dir_native}>")
            endif()
>>>>>>> 8372c86e
          endforeach()
        endif()
      endforeach()
      target_compile_definitions(${target_name} PUBLIC -DPLATFORM_WINDOWS -DNOGDI -DNOMINMAX -D_USE_MATH_DEFINES -D_SILENCE_ALL_CXX17_DEPRECATION_WARNINGS)
      if (onnxruntime_ENABLE_MEMLEAK_CHECKER)
        target_compile_definitions(${target_name} PUBLIC -DONNXRUNTIME_ENABLE_MEMLEAK_CHECK)
      endif()
      target_compile_options(${target_name} PRIVATE "$<$<COMPILE_LANGUAGE:CUDA>:SHELL:--compiler-options /utf-8>" "$<$<NOT:$<COMPILE_LANGUAGE:CUDA>>:/utf-8>")
      target_compile_options(${target_name} PRIVATE "$<$<COMPILE_LANGUAGE:CUDA>:SHELL:--compiler-options /sdl>" "$<$<NOT:$<COMPILE_LANGUAGE:CUDA>>:/sdl>")
      set_target_properties(${target_name}
                      PROPERTIES VS_GLOBAL_CAExcludePath "${ORT_BINARY_DIR};${ORT_SOURCE_DIR}")
      if (onnxruntime_ENABLE_STATIC_ANALYSIS)
        target_compile_options(${target_name} PRIVATE "$<$<COMPILE_LANGUAGE:CUDA>:SHELL:--compiler-options /analyze>" "$<$<NOT:$<COMPILE_LANGUAGE:CUDA>>:/analyze>")
        target_compile_options(${target_name} PRIVATE "$<$<COMPILE_LANGUAGE:CUDA>:SHELL:--compiler-options /analyze:external->" "$<$<NOT:$<COMPILE_LANGUAGE:CUDA>>:/analyze:external->")
      endif()
    else()
      # Enable warning
      target_compile_options(${target_name} PRIVATE "$<$<COMPILE_LANGUAGE:CUDA>:SHELL:--compiler-options -Wall>" "$<$<NOT:$<COMPILE_LANGUAGE:CUDA>>:-Wall>")
      target_compile_options(${target_name} PRIVATE "$<$<NOT:$<COMPILE_LANGUAGE:CUDA>>:-Wextra>")
      if (CMAKE_CXX_COMPILER_ID STREQUAL "Clang" OR CMAKE_CXX_COMPILER_ID STREQUAL "AppleClang")
        #external/protobuf/src/google/protobuf/arena.h:445:18: error: unused parameter 'p'
        target_compile_options(${target_name} PRIVATE "-Wno-unused-parameter")
      endif()
      target_compile_definitions(${target_name} PUBLIC -DNSYNC_ATOMIC_CPP11)
      target_include_directories(${target_name} PRIVATE "${google_nsync_SOURCE_DIR}/public")
    endif()
    foreach(ORT_FLAG ${ORT_PROVIDER_FLAGS})
      target_compile_definitions(${target_name} PRIVATE ${ORT_FLAG})
    endforeach()
    if (HAS_DEPRECATED_COPY)
      #too many such errors in eigen
      target_compile_options(${target_name} PRIVATE "$<$<COMPILE_LANGUAGE:CUDA>:SHELL:--compiler-options -Wno-deprecated-copy>" "$<$<COMPILE_LANGUAGE:CXX>:-Wno-deprecated-copy>")
    endif()
    foreach(FLAG ${ORT_WARNING_FLAGS})
      target_compile_options(${target_name} PRIVATE "$<$<COMPILE_LANGUAGE:CXX>:${FLAG}>")
    endforeach()
    if (onnxruntime_USE_CUDA)
      foreach(FLAG ${ORT_WARNING_FLAGS})
        target_compile_options(${target_name} PRIVATE "$<$<COMPILE_LANGUAGE:CUDA>:SHELL:--compiler-options ${FLAG}>")
      endforeach()
      if ((NVCC_HAS_STRICT_ALIASING AND "${target_name}" MATCHES "cuda") OR (HAS_STRICT_ALIASING AND NOT "${target_name}" MATCHES "cuda"))
        target_compile_options(${target_name} PRIVATE "$<$<COMPILE_LANGUAGE:CUDA>:-Wno-strict-aliasing>")
      endif()
    endif()
    if (onnxruntime_USE_ROCM)
      # flags are detected with CXX language mode, some flags are not supported with hipclang
      # because we may mix gcc and hipclang
      set(ORT_HIP_WARNING_FLAGS ${ORT_WARNING_FLAGS})
      list(REMOVE_ITEM ORT_HIP_WARNING_FLAGS -Wno-nonnull-compare)

      # float16.h:90:12: error: ‘tmp’ is used uninitialized
      list(APPEND ORT_HIP_WARNING_FLAGS -Wno-uninitialized)

      # some #pragma unroll will fail, do not treat them as error
      # #warning must not be treated as error
      list(APPEND ORT_HIP_WARNING_FLAGS -Wno-error=pass-failed "-Wno-error=#warnings")

<<<<<<< HEAD
=======
      # otherwise error: builtin __has_trivial_assign is deprecated; use __is_trivially_assignable instead
      if (ROCM_VERSION_DEV VERSION_GREATER_EQUAL "5.4")
        list(APPEND ORT_HIP_WARNING_FLAGS "-Wno-deprecated-builtins")
      endif()

>>>>>>> 8372c86e
      foreach(FLAG ${ORT_HIP_WARNING_FLAGS})
        target_compile_options(${target_name} PRIVATE "$<$<COMPILE_LANGUAGE:HIP>:SHELL:${FLAG}>")
      endforeach()
    endif()
endfunction()

function(onnxruntime_set_source_file_properties target_name)
  get_target_property(srcs ${target_name} SOURCES)

  # enable ARC for Objective-C/C++
  set(objective_c_cc_srcs ${srcs})
  list(FILTER objective_c_cc_srcs INCLUDE REGEX "\\.mm?$")
  set_property(SOURCE ${objective_c_cc_srcs} APPEND PROPERTY COMPILE_OPTIONS "-fobjc-arc")
endfunction()

function(onnxruntime_configure_target target_name)
  target_link_directories(${target_name} PRIVATE ${onnxruntime_LINK_DIRS})
  onnxruntime_set_compile_flags(${target_name})
  onnxruntime_set_source_file_properties(${target_name})
  #Uncomment the following three lines to reproduce static analysis errors locally
  #if(WIN32 AND onnxruntime_ENABLE_STATIC_ANALYSIS)
  #  set_target_properties(${target_name} PROPERTIES VS_USER_PROPS ${PROJECT_SOURCE_DIR}/EnableVisualStudioCodeAnalysis.props)
  #endif()
  target_include_directories(${target_name} PRIVATE ${CMAKE_CURRENT_BINARY_DIR} ${ONNXRUNTIME_ROOT} ${abseil_cpp_SOURCE_DIR})
  if (onnxruntime_ENABLE_TRAINING_APIS)
    target_include_directories(${target_name} PRIVATE ${ORTTRAINING_ROOT})
  endif()
  if (onnxruntime_ENABLE_LTO)
    set_target_properties(${target_name} PROPERTIES INTERPROCEDURAL_OPTIMIZATION_RELEASE TRUE)
    set_target_properties(${target_name} PROPERTIES INTERPROCEDURAL_OPTIMIZATION_RELWITHDEBINFO TRUE)
    set_target_properties(${target_name} PROPERTIES INTERPROCEDURAL_OPTIMIZATION_MINSIZEREL TRUE)
  endif()

  if (onnxruntime_BUILD_KERNEL_EXPLORER)
    get_target_property(target_type ${target_name} TYPE)
    if (target_type STREQUAL "MODULE_LIBRARY" OR target_type STREQUAL "SHARED_LIBRARY")
      set_property(TARGET ${target_name}
        APPEND_STRING PROPERTY LINK_FLAGS " -Xlinker --version-script=${ONNXRUNTIME_ROOT}/python/tools/kernel_explorer/version_script.lds ")
    endif()
  endif()

  # Keep BinSkim happy
  if(MSVC AND NOT onnxruntime_target_platform MATCHES "ARM")
    target_link_options(${target_name} PRIVATE "/CETCOMPAT")
  endif()

endfunction()

function(onnxruntime_add_shared_library target_name)
  add_library(${target_name} SHARED ${ARGN})
  onnxruntime_configure_target(${target_name})
endfunction()

function(onnxruntime_add_static_library target_name)
  add_library(${target_name} STATIC ${ARGN})
  onnxruntime_configure_target(${target_name})
endfunction()

#For plugins that are not linked into other targets but may be loaded dynamically at runtime using dlopen-like functionality.
function(onnxruntime_add_shared_library_module target_name)
  if ((${CMAKE_SYSTEM_NAME} MATCHES "Darwin") OR (${CMAKE_SYSTEM_NAME} MATCHES "iOS"))
    add_library(${target_name} SHARED ${ARGN})
  else()
    #On Windows, this target shouldn't generate an import lib, but I don't know how to disable it.
    add_library(${target_name} MODULE ${ARGN})
  endif()

  onnxruntime_configure_target(${target_name})
  if (MSVC AND onnxruntime_target_platform STREQUAL "x86" AND NOT onnxruntime_BUILD_WEBASSEMBLY)
    target_link_options(${target_name} PRIVATE /SAFESEH)
  endif()
endfunction()

function(onnxruntime_add_executable target_name)
  add_executable(${target_name} ${ARGN})
  onnxruntime_configure_target(${target_name})
  if (MSVC AND onnxruntime_target_platform STREQUAL "x86" AND NOT onnxruntime_BUILD_WEBASSEMBLY)
    target_link_options(${target_name} PRIVATE /SAFESEH)
  endif()
endfunction()

function(onnxruntime_add_include_to_target dst_target)
    foreach(src_target ${ARGN})
      if(TARGET ${src_target})
        target_include_directories(${dst_target} PRIVATE $<TARGET_PROPERTY:${src_target},INTERFACE_INCLUDE_DIRECTORIES>)
        target_compile_definitions(${dst_target} PRIVATE $<TARGET_PROPERTY:${src_target},INTERFACE_COMPILE_DEFINITIONS>)
        target_sources(${dst_target} PRIVATE $<TARGET_PROPERTY:${src_target},INTERFACE_SOURCES>)
      endif()
    endforeach()
endfunction()

# ACL
if (onnxruntime_USE_ACL OR onnxruntime_USE_ACL_1902 OR onnxruntime_USE_ACL_1905 OR onnxruntime_USE_ACL_1908 OR onnxruntime_USE_ACL_2002)
  set(onnxruntime_USE_ACL ON)
  if (onnxruntime_USE_ACL_1902)
    add_definitions(-DACL_1902=1)
  else()
    if (onnxruntime_USE_ACL_1908)
      add_definitions(-DACL_1908=1)
    else()
      if (onnxruntime_USE_ACL_2002)
        add_definitions(-DACL_2002=1)
      else()
        add_definitions(-DACL_1905=1)
      endif()
    endif()
  endif()

  if (NOT ${onnxruntime_ACL_LIBS} STREQUAL "")
    add_library(arm_compute SHARED IMPORTED)
    set_target_properties(arm_compute PROPERTIES
        IMPORTED_NO_SONAME 1
        IMPORTED_LOCATION "${onnxruntime_ACL_LIBS}/libarm_compute.so")

    add_library(arm_compute_core SHARED IMPORTED)
    set_target_properties(arm_compute_core PROPERTIES
        IMPORTED_NO_SONAME 1
        IMPORTED_LOCATION "${onnxruntime_ACL_LIBS}/libarm_compute_core.so")

    add_library(arm_compute_graph SHARED IMPORTED)
    set_target_properties(arm_compute_graph PROPERTIES
        IMPORTED_NO_SONAME 1
        IMPORTED_LOCATION "${onnxruntime_ACL_LIBS}/libarm_compute_graph.so")
  endif()

  list(APPEND onnxruntime_EXTERNAL_LIBRARIES arm_compute arm_compute_core arm_compute_graph)

endif()

# ArmNN
if (onnxruntime_USE_ARMNN)
  if (NOT onnxruntime_ARMNN_RELU_USE_CPU)
    add_definitions(-DRELU_ARMNN=1)
  endif()
  if (NOT onnxruntime_ARMNN_BN_USE_CPU)
    add_definitions(-DBN_ARMNN=1)
  endif()

  if (NOT onnxruntime_USE_ACL AND NOT ${onnxruntime_ACL_LIBS} STREQUAL "")
    add_library(arm_compute SHARED IMPORTED)
    set_target_properties(arm_compute PROPERTIES
        IMPORTED_NO_SONAME 1
        IMPORTED_LOCATION "${onnxruntime_ACL_LIBS}/libarm_compute.so")

    add_library(arm_compute_core SHARED IMPORTED)
    set_target_properties(arm_compute_core PROPERTIES
        IMPORTED_NO_SONAME 1
        IMPORTED_LOCATION "${onnxruntime_ACL_LIBS}/libarm_compute_core.so")

    add_library(arm_compute_graph SHARED IMPORTED)
    set_target_properties(arm_compute_graph PROPERTIES
        IMPORTED_NO_SONAME 1
        IMPORTED_LOCATION "${onnxruntime_ACL_LIBS}/libarm_compute_graph.so")
  endif()

  if (NOT ${onnxruntime_ARMNN_LIBS} STREQUAL "")
    add_library(armnn SHARED IMPORTED)
    set_target_properties(armnn PROPERTIES
        IMPORTED_NO_SONAME 1
        IMPORTED_LOCATION "${onnxruntime_ARMNN_LIBS}/libarmnn.so")
  endif()

  list(APPEND onnxruntime_EXTERNAL_LIBRARIES armnn arm_compute arm_compute_core arm_compute_graph)
endif()

if (onnxruntime_USE_DNNL)
  include(dnnl)
  add_compile_definitions(DNNL_OPENMP)
endif()

# TVM EP
if (onnxruntime_USE_TVM)
  if (NOT TARGET tvm)
    message(STATUS "Include TVM(*).")
    include(tvm)
  endif()

  # ipp-crypto
  if (onnxruntime_TVM_USE_HASH)
    message(STATUS "Include ipp-crypto(*).")
    include(ipp-crypto)
  endif()

  # TVM
  if (onnxruntime_TVM_USE_LLVM)
    set(USE_LLVM "${onnxruntime_TVM_USE_LLVM}" CACHE STRING "Path to LLVM for correct TVM build")
  elseif(onnxruntime_USE_LLVM)
    set(USE_LLVM ON CACHE BOOL "Only defined for TVM")
  endif()

  if (onnxruntime_TVM_CUDA_RUNTIME)
    set(USE_CUDA ON CACHE BOOL "Only defined for TVM" FORCE)
  endif()

  # TODO(vvchernov): customized tvm logger is hidden due to the issue on TVM side (https://github.com/apache/tvm/issues/10139)
  # add_compile_definitions(TVM_LOG_CUSTOMIZE=1)
  # add_library(tvm_custom_logger STATIC ${ONNXRUNTIME_ROOT}/core/providers/tvm/custom_logging.cc)

  set(USE_OPENMP gnu CACHE STRING "Only defined for TVM")
  add_subdirectory(${tvm_SOURCE_DIR} ${tvm_BINARY_DIR} EXCLUDE_FROM_ALL)

  set_target_properties(tvm PROPERTIES FOLDER ${tvm_SOURCE_DIR})
  # target_link_libraries(tvm PUBLIC tvm_custom_logger)

  set(TVM_INCLUDES ${tvm_SOURCE_DIR}/include
    ${tvm_SOURCE_DIR}/3rdparty/dmlc-core/include
    ${tvm_SOURCE_DIR}/3rdparty/dlpack/include
    $<TARGET_PROPERTY:tvm,INTERFACE_INCLUDE_DIRECTORIES>)

  set(onnxruntime_tvm_libs onnxruntime_providers_tvm)

  # needs to link with stdc++fs in Linux
  if (UNIX)
    if (NOT APPLE)
      set(FS_STDLIB stdc++fs)
    endif()
  endif()
  list(APPEND onnxruntime_EXTERNAL_LIBRARIES tvm ${FS_STDLIB})
  list(APPEND onnxruntime_EXTERNAL_DEPENDENCIES tvm)
endif()


# onnxruntime-extensions
if (onnxruntime_USE_EXTENSIONS)
  include(extensions)
endif()

#Dependencies end. In the next we'll enable "treat warning as error"

#Adjust warning flags
if (onnxruntime_USE_CUDA)
  set_msvc_c_cpp_compiler_warning_level(3)
else()
  set_msvc_c_cpp_compiler_warning_level(4)
endif()

set(onnxruntime_DELAYLOAD_FLAGS "")

include_directories(
  ${ONNXRUNTIME_INCLUDE_DIR}
  ${REPO_ROOT}/include/onnxruntime/core/session
)

if (onnxruntime_ENABLE_TRAINING_APIS)
  include_directories(
    ${REPO_ROOT}/orttraining/orttraining/training_api/include/
  )
endif()

if (onnxruntime_USE_OPENVINO)

  add_definitions(-DUSE_OPENVINO=1)

  if (EXISTS "$ENV{INTEL_OPENVINO_DIR}/deployment_tools/inference_engine/version.txt")
    file(READ $ENV{INTEL_OPENVINO_DIR}/deployment_tools/inference_engine/version.txt VER)
  endif()

  if (NOT DEFINED ENV{INTEL_OPENVINO_DIR})
    message(FATAL_ERROR "[Couldn't locate OpenVINO] OpenVINO may not have been initialized")
  endif()

  # Check OpenVINO version for support
<<<<<<< HEAD
  if (${VER} MATCHES "2021.4" OR $ENV{INTEL_OPENVINO_DIR} MATCHES "2021.4")
    set(OPENVINO_VERSION "2021.4")
    add_definitions(-DOPENVINO_2021_4=1)
  elseif (${VER} MATCHES "2022.1" OR $ENV{INTEL_OPENVINO_DIR} MATCHES "2022.1")
=======
  if (${VER} MATCHES "2022.1" OR $ENV{INTEL_OPENVINO_DIR} MATCHES "2022.1")
>>>>>>> 8372c86e
    set(OPENVINO_VERSION "2022.1")
    add_definitions(-DOPENVINO_2022_1=1)
  elseif (${VER} MATCHES "2022.2" OR $ENV{INTEL_OPENVINO_DIR} MATCHES "2022.2")
    set(OPENVINO_VERSION "2022.2")
    add_definitions(-DOPENVINO_2022_2=1)
<<<<<<< HEAD
  elseif ($ENV{INTEL_OPENVINO_DIR} MATCHES "openvino")
    set(OPENVINO_VERSION "2022.2")
    add_definitions(-DOPENVINO_2022_2=1)
=======
  elseif ($ENV{INTEL_OPENVINO_DIR} MATCHES "2022.3")
    set(OPENVINO_VERSION "2022.3")
    add_definitions(-DOPENVINO_2022_3=1)
  elseif ($ENV{INTEL_OPENVINO_DIR} MATCHES "openvino")
    set(OPENVINO_VERSION "2022.3")
    add_definitions(-DOPENVINO_2022_3=1)
>>>>>>> 8372c86e
  else()
    message(FATAL_ERROR "Unsupported OpenVINO version: ${INTEL_OPENVINO_DIR}")
  endif()

  if (onnxruntime_USE_OPENVINO_MYRIAD)
    add_definitions(-DOPENVINO_CONFIG_MYRIAD=1)
  endif()

  if (onnxruntime_USE_OPENVINO_GPU_FP32)
    add_definitions(-DOPENVINO_CONFIG_GPU_FP32=1)
  endif()

  if (onnxruntime_USE_OPENVINO_GPU_FP16)
    add_definitions(-DOPENVINO_CONFIG_GPU_FP16=1)
  endif()

  if (onnxruntime_USE_OPENVINO_CPU_FP32)
    add_definitions(-DOPENVINO_CONFIG_CPU_FP32=1)
  endif()

  if (onnxruntime_USE_OPENVINO_CPU_FP16)
    add_definitions(-DOPENVINO_CONFIG_CPU_FP16=1)
  endif()

  if (onnxruntime_USE_OPENVINO_VAD_M)
    add_definitions(-DOPENVINO_CONFIG_VAD_M=1)
  endif()

  if (onnxruntime_USE_OPENVINO_VAD_F)
    add_definitions(-DOPENVINO_CONFIG_VAD_F=1)
  endif()

  if (onnxruntime_USE_OPENVINO_MYRIAD_NP)
    add_definitions(-DOPENVINO_CONFIG_MYRIAD=1)
    add_definitions(-DOPENVINO_DISABLE_GRAPH_PARTITION=1)
  endif()

  if (onnxruntime_USE_OPENVINO_GPU_FP32_NP)
    add_definitions(-DOPENVINO_CONFIG_GPU_FP32=1)
    add_definitions(-DOPENVINO_DISABLE_GRAPH_PARTITION=1)
  endif()

  if (onnxruntime_USE_OPENVINO_GPU_FP16_NP)
    add_definitions(-DOPENVINO_CONFIG_GPU_FP16=1)
    add_definitions(-DOPENVINO_DISABLE_GRAPH_PARTITION=1)
  endif()

  if (onnxruntime_USE_OPENVINO_CPU_FP32_NP)
    add_definitions(-DOPENVINO_CONFIG_CPU_FP32=1)
    add_definitions(-DOPENVINO_DISABLE_GRAPH_PARTITION=1)
  endif()

  if (onnxruntime_USE_OPENVINO_CPU_FP16_NP)
    add_definitions(-DOPENVINO_CONFIG_CPU_FP16=1)
    add_definitions(-DOPENVINO_DISABLE_GRAPH_PARTITION=1)
  endif()

  if (onnxruntime_USE_OPENVINO_VAD_M_NP)
    add_definitions(-DOPENVINO_CONFIG_VAD_M=1)
    add_definitions(-DOPENVINO_DISABLE_GRAPH_PARTITION=1)
  endif()

  if (onnxruntime_USE_OPENVINO_VAD_F_NP)
    add_definitions(-DOPENVINO_CONFIG_VAD_F=1)
    add_definitions(-DOPENVINO_DISABLE_GRAPH_PARTITION=1)
  endif()

  if (onnxruntime_USE_OPENVINO_HETERO)
    add_definitions(-DOPENVINO_CONFIG_HETERO=1)
    add_definitions(-DDEVICE_NAME="${onnxruntime_USE_OPENVINO_DEVICE}")
  endif()

  if (onnxruntime_USE_OPENVINO_MULTI)
    add_definitions(-DOPENVINO_CONFIG_MULTI=1)
    add_definitions(-DDEVICE_NAME="${onnxruntime_USE_OPENVINO_DEVICE}")
  endif()

  if(onnxruntime_USE_OPENVINO_AUTO)
    add_definitions(-DOPENVINO_CONFIG_AUTO=1)
    add_definitions(-DDEVICE_NAME="${onnxruntime_USE_OPENVINO_DEVICE}")
  endif()

  if($ENV{FIL_ENABLED})
    add_definitions(-DOPENVINO_FIL_ENABLED=1)
  endif()

endif()

if (onnxruntime_USE_VITISAI)
  if (WIN32)
    message(FATAL_ERROR "Vitis-AI execution provider is not supported on Windows.")
  else()
    include(pyxir)
    list(APPEND onnxruntime_EXTERNAL_LIBRARIES pyxir)
    list(APPEND onnxruntime_EXTERNAL_DEPENDENCIES pyxir)
  endif()
endif()

configure_file(onnxruntime_config.h.in ${CMAKE_CURRENT_BINARY_DIR}/onnxruntime_config.h)
if (WIN32)
  configure_file(../requirements.txt.in ${CMAKE_CURRENT_BINARY_DIR}/Debug/requirements.txt)
  configure_file(../requirements.txt.in ${CMAKE_CURRENT_BINARY_DIR}/Release/requirements.txt)
  configure_file(../requirements.txt.in ${CMAKE_CURRENT_BINARY_DIR}/RelWithDebInfo/requirements.txt)
  configure_file(../requirements.txt.in ${CMAKE_CURRENT_BINARY_DIR}/MinSizeRel/requirements.txt)
else()
  configure_file(../requirements.txt.in ${CMAKE_CURRENT_BINARY_DIR}/requirements.txt)
endif()

if (onnxruntime_USE_CUDA)
  set(CMAKE_CUDA_RUNTIME_LIBRARY Shared)
  set(CMAKE_CUDA_STANDARD 17)
  if(onnxruntime_CUDNN_HOME)
    file(TO_CMAKE_PATH ${onnxruntime_CUDNN_HOME} onnxruntime_CUDNN_HOME)
  endif()
  if (NOT CMAKE_CUDA_ARCHITECTURES)
    if (CMAKE_LIBRARY_ARCHITECTURE STREQUAL "aarch64-linux-gnu")
      # Support for Jetson/Tegra ARM devices
      set(CMAKE_CUDA_FLAGS "${CMAKE_CUDA_FLAGS} -gencode=arch=compute_53,code=sm_53") # TX1, Nano
      set(CMAKE_CUDA_FLAGS "${CMAKE_CUDA_FLAGS} -gencode=arch=compute_62,code=sm_62") # TX2
      set(CMAKE_CUDA_FLAGS "${CMAKE_CUDA_FLAGS} -gencode=arch=compute_72,code=sm_72") # AGX Xavier, NX Xavier
      if (CMAKE_CUDA_COMPILER_VERSION VERSION_GREATER_EQUAL 11)
        set(CMAKE_CUDA_FLAGS "${CMAKE_CUDA_FLAGS} -gencode=arch=compute_87,code=sm_87") # AGX Orin, NX Orin
      endif()
    else()
      # the following compute capabilities are removed in CUDA 11 Toolkit
      if (CMAKE_CUDA_COMPILER_VERSION VERSION_LESS 11)
        set(CMAKE_CUDA_FLAGS "${CMAKE_CUDA_FLAGS} -gencode=arch=compute_30,code=sm_30") # K series
      endif()
      # 37, 50 still work in CUDA 11 but are marked deprecated and will be removed in future CUDA version.
      set(CMAKE_CUDA_FLAGS "${CMAKE_CUDA_FLAGS} -gencode=arch=compute_37,code=sm_37") # K80
      set(CMAKE_CUDA_FLAGS "${CMAKE_CUDA_FLAGS} -gencode=arch=compute_50,code=sm_50") # M series

      set(CMAKE_CUDA_FLAGS "${CMAKE_CUDA_FLAGS} -gencode=arch=compute_52,code=sm_52") # M60
      set(CMAKE_CUDA_FLAGS "${CMAKE_CUDA_FLAGS} -gencode=arch=compute_60,code=sm_60") # P series
      set(CMAKE_CUDA_FLAGS "${CMAKE_CUDA_FLAGS} -gencode=arch=compute_70,code=sm_70") # V series
      set(CMAKE_CUDA_FLAGS "${CMAKE_CUDA_FLAGS} -gencode=arch=compute_75,code=sm_75") # T series
      if (CMAKE_CUDA_COMPILER_VERSION VERSION_GREATER_EQUAL 11)
        set(CMAKE_CUDA_FLAGS "${CMAKE_CUDA_FLAGS} -gencode=arch=compute_80,code=sm_80") # A series
      endif()
    endif()
  endif()
  set(CMAKE_CUDA_FLAGS "${CMAKE_CUDA_FLAGS} --expt-relaxed-constexpr")
  if (CMAKE_CUDA_COMPILER_VERSION VERSION_GREATER_EQUAL 11)
    set(CMAKE_CUDA_FLAGS "${CMAKE_CUDA_FLAGS} --Werror default-stream-launch")
  endif()
  if (NOT WIN32)
    list(APPEND CUDA_NVCC_FLAGS --compiler-options -fPIC)
  endif()
  # Options passed to cudafe
  set(CMAKE_CUDA_FLAGS "${CMAKE_CUDA_FLAGS} -Xcudafe \"--diag_suppress=bad_friend_decl\"")
  set(CMAKE_CUDA_FLAGS "${CMAKE_CUDA_FLAGS} -Xcudafe \"--diag_suppress=unsigned_compare_with_zero\"")
  set(CMAKE_CUDA_FLAGS "${CMAKE_CUDA_FLAGS} -Xcudafe \"--diag_suppress=expr_has_no_effect\"")

  if (onnxruntime_ENABLE_CUDA_LINE_NUMBER_INFO)
    add_compile_options("$<$<COMPILE_LANGUAGE:CUDA>:--generate-line-info>")
  endif()
endif()

if (onnxruntime_USE_TENSORRT)
  # needs to link with stdc++fs in Linux
  if (UNIX)
    if (NOT APPLE)
      set(FS_STDLIB stdc++fs)
    endif()
  endif()
  list(APPEND onnxruntime_EXTERNAL_LIBRARIES ${FS_STDLIB})
endif()

if (onnxruntime_USE_MIGRAPHX)
  if (WIN32)
    message(FATAL_ERROR "MIGraphX does not support build in Windows!")
  endif()
  set(AMD_MIGRAPHX_HOME ${onnxruntime_MIGRAPHX_HOME})
endif()

<<<<<<< HEAD
if (onnxruntime_USE_ROCM)
  if (WIN32)
    message(FATAL_ERROR "ROCM does not support build in Windows!")
  endif()
  if (onnxruntime_USE_CUDA)
    message(FATAL_ERROR "ROCM does not support build with CUDA!")
  endif()

  # NOTE: HIP language is added in 3.21 and there are bugs before 3.23.1
  cmake_minimum_required(VERSION 3.23.1 FATAL_ERROR)

  set(ROCM_PATH ${onnxruntime_ROCM_HOME})

  if (NOT CMAKE_HIP_COMPILER)
    set(CMAKE_HIP_COMPILER "${ROCM_PATH}/llvm/bin/clang++")
  endif()

  if (NOT CMAKE_HIP_ARCHITECTURES)
    set(CMAKE_HIP_ARCHITECTURES "gfx906;gfx908;gfx90a;gfx1030")
  endif()

  file(GLOB rocm_cmake_components ${onnxruntime_ROCM_HOME}/lib/cmake/*)
  list(APPEND CMAKE_PREFIX_PATH ${rocm_cmake_components})

  enable_language(HIP)
  # NOTE: Flags -mllvm -amdgpu-early-inline-all=true are critical for gpu kernel code performance. -mllvm passes the
  # next flag to underlying LLVM instead of clang and -amdgpu-early-inline-all=true is the optimization flag for LLVM.
  # With CMake's enable_language(HIP), additional flags including the proceeding one are propagated from
  # hip-lang::device library. But in some weird cases, the hip-lang::device target may not be properly configured, for
  # example, the CMAKE_PREFIX_PATH might be improperly configured.
  if(NOT DEFINED _CMAKE_HIP_DEVICE_RUNTIME_TARGET)
    message(FATAL_ERROR "HIP Language is not properly configured.")
  endif()
  add_compile_options("$<$<COMPILE_LANGUAGE:HIP>:SHELL:-x hip>")

  if (NOT onnxruntime_HIPIFY_PERL)
    set(onnxruntime_HIPIFY_PERL ${onnxruntime_ROCM_HOME}/hip/bin/hipify-perl)
  endif()

  # replicate strategy used by pytorch to get ROCM_VERSION
  # https://github.com/pytorch/pytorch/blob/8eb21488fdcdb8b0e6fa2e46179b5fa6c42e75af/cmake/public/LoadHIP.cmake#L153-L173
  file(READ "${ROCM_PATH}/.info/version-dev" ROCM_VERSION_DEV_RAW)
  string(REGEX MATCH "^([0-9]+)\.([0-9]+)\.([0-9]+)-.*$" ROCM_VERSION_DEV_MATCH ${ROCM_VERSION_DEV_RAW})
  if (ROCM_VERSION_DEV_MATCH)
    set(ROCM_VERSION_DEV_MAJOR ${CMAKE_MATCH_1})
    set(ROCM_VERSION_DEV_MINOR ${CMAKE_MATCH_2})
    set(ROCM_VERSION_DEV_PATCH ${CMAKE_MATCH_3})
    set(ROCM_VERSION_DEV "${ROCM_VERSION_DEV_MAJOR}.${ROCM_VERSION_DEV_MINOR}.${ROCM_VERSION_DEV_PATCH}")
    math(EXPR ROCM_VERSION_DEV_INT "(${ROCM_VERSION_DEV_MAJOR}*10000) + (${ROCM_VERSION_DEV_MINOR}*100) + ${ROCM_VERSION_DEV_PATCH}")
  endif()
  message("\n***** ROCm version from ${ROCM_PATH}/.info/version-dev ****\n")
  message("ROCM_VERSION_DEV: ${ROCM_VERSION_DEV}")
  message("ROCM_VERSION_DEV_MAJOR: ${ROCM_VERSION_DEV_MAJOR}")
  message("ROCM_VERSION_DEV_MINOR: ${ROCM_VERSION_DEV_MINOR}")
  message("ROCM_VERSION_DEV_PATCH: ${ROCM_VERSION_DEV_PATCH}")
  message("ROCM_VERSION_DEV_INT:   ${ROCM_VERSION_DEV_INT}")
  message("\n***** HIP LANGUAGE CONFIG INFO ****\n")
  message("CMAKE_HIP_COMPILER:      ${CMAKE_HIP_COMPILER}")
  message("CMAKE_HIP_ARCHITECTURES: ${CMAKE_HIP_ARCHITECTURES}")
  message("CMAKE_HIP_FLAGS:         ${CMAKE_HIP_FLAGS}")
  string(TOUPPER ${CMAKE_BUILD_TYPE} BUILD_TYPE)
  message("CMAKE_HIP_FLAGS_${BUILD_TYPE}: ${CMAKE_HIP_FLAGS_${BUILD_TYPE}}")
  add_definitions(-DROCM_VERSION=${ROCM_VERSION_DEV_INT})
endif()

=======
>>>>>>> 8372c86e
if (onnxruntime_ENABLE_MICROSOFT_INTERNAL)
  add_definitions(-DMICROSOFT_INTERNAL)
endif()

if (onnxruntime_USE_DML)
  if (NOT WIN32)
    message(FATAL_ERROR "The DirectML execution provider is only supported when building for Windows.")
  endif()

  include(dml)
endif()

if (onnxruntime_ENABLE_TRAINING_APIS)
  add_compile_definitions(ENABLE_TRAINING_CORE)
  add_compile_definitions(ENABLE_TRAINING_APIS)
endif()

if (onnxruntime_ENABLE_TRAINING_OPS)
  add_compile_definitions(ENABLE_TRAINING_OPS)
endif()

if (onnxruntime_ENABLE_CUDA_PROFILING)
  add_compile_definitions(ENABLE_CUDA_PROFILING)
endif()

if (onnxruntime_ENABLE_ROCM_PROFILING)
  add_compile_definitions(ENABLE_ROCM_PROFILING)
endif()

if (onnxruntime_ENABLE_TRAINING)
  add_compile_definitions(ENABLE_TRAINING_CORE)
  add_compile_definitions(ENABLE_STRIDED_TENSORS)
  add_compile_definitions(ENABLE_TRAINING)
<<<<<<< HEAD
  add_compile_definitions(ENABLE_TRAINING_OPS)
  add_compile_definitions(ENABLE_STRIDED_TENSORS)
=======
>>>>>>> 8372c86e

  add_subdirectory(tensorboard EXCLUDE_FROM_ALL)
  list(APPEND onnxruntime_EXTERNAL_LIBRARIES tensorboard)
endif()

if (UNIX AND onnxruntime_USE_MPI)
  if (EXISTS "${onnxruntime_MPI_HOME}")
    set(MPI_HOME "${onnxruntime_MPI_HOME}")
  elseif (EXISTS "/bert_ort/openmpi")
    set(MPI_HOME "/bert_ort/openmpi")
  endif()

  find_package(MPI)

  if (MPI_CXX_FOUND)
    message( STATUS "MPI Version: ${MPI_CXX_VERSION}")
    message( STATUS "MPI (include: ${MPI_CXX_INCLUDE_DIRS}, library: ${MPI_CXX_LIBRARIES})" )
    mark_as_advanced(MPI_CXX_INCLUDE_DIRS MPI_CXX_LIBRARIES)
    list(APPEND onnxruntime_EXTERNAL_LIBRARIES ${MPI_CXX_LIBRARIES} ${MPI_CXX_LINK_FLAGS})
  else ()
    message(
          FATAL_ERROR
          "MPI is not found. Please define onnxruntime_MPI_HOME to specify the path of MPI. Otherwise, NCCL will be disabled."
        )
  endif()

  # Find NCCL and MPI
  if (onnxruntime_USE_NCCL AND MPI_CXX_FOUND)
    if (onnxruntime_USE_CUDA)
      set(NCCL_LIBNAME "nccl")
    elseif (onnxruntime_USE_ROCM)
      set(NCCL_LIBNAME "rccl")
    endif()
    find_path(NCCL_INCLUDE_DIR
      NAMES ${NCCL_LIBNAME}.h
      HINTS
      ${onnxruntime_NCCL_HOME}/include
      $ENV{CUDA_ROOT}/include)

    find_library(NCCL_LIBRARY
      NAMES ${NCCL_LIBNAME}
      HINTS
      ${onnxruntime_NCCL_HOME}/lib/x86_64-linux-gnu
      ${onnxruntime_NCCL_HOME}/lib
      $ENV{CUDA_ROOT}/lib64)

    include(FindPackageHandleStandardArgs)
    find_package_handle_standard_args(NCCL DEFAULT_MSG NCCL_INCLUDE_DIR NCCL_LIBRARY)

    if (NCCL_FOUND)
      set(NCCL_HEADER_FILE "${NCCL_INCLUDE_DIR}/${NCCL_LIBNAME}.h")
      message( STATUS "Determining NCCL version from the header file: ${NCCL_HEADER_FILE}" )
      file (STRINGS ${NCCL_HEADER_FILE} NCCL_MAJOR_VERSION_DEFINED
            REGEX "^[ \t]*#define[ \t]+NCCL_MAJOR[ \t]+[0-9]+.*$" LIMIT_COUNT 1)
      if (NCCL_MAJOR_VERSION_DEFINED)
        string (REGEX REPLACE "^[ \t]*#define[ \t]+NCCL_MAJOR[ \t]+" ""
                NCCL_MAJOR_VERSION ${NCCL_MAJOR_VERSION_DEFINED})
        message( STATUS "NCCL_MAJOR_VERSION: ${NCCL_MAJOR_VERSION}" )
      endif()
      file (STRINGS ${NCCL_HEADER_FILE} NCCL_MINOR_VERSION_DEFINED
            REGEX "^[ \t]*#define[ \t]+NCCL_MINOR[ \t]+[0-9]+.*$" LIMIT_COUNT 1)
      if (NCCL_MINOR_VERSION_DEFINED)
        string (REGEX REPLACE "^[ \t]*#define[ \t]+NCCL_MINOR[ \t]+" ""
                NCCL_MINOR_VERSION ${NCCL_MINOR_VERSION_DEFINED})
        message(STATUS "NCCL_MINOR_VERSION: ${NCCL_MINOR_VERSION}")
      endif()

      if (NCCL_MAJOR_VERSION_DEFINED AND NCCL_MINOR_VERSION_DEFINED)
        if ("${NCCL_MAJOR_VERSION}.${NCCL_MINOR_VERSION}" VERSION_GREATER_EQUAL "2.7")
          add_definitions(-DUSE_NCCL_P2P=1)
          message( STATUS "NCCL P2P is enabled for supporting ncclSend and ncclRecv." )
        endif()
      endif()

      set(NCCL_INCLUDE_DIRS ${NCCL_INCLUDE_DIR})
      set(NCCL_LIBRARIES ${NCCL_LIBRARY})
      message( STATUS "NCCL (include: ${NCCL_INCLUDE_DIRS}, library: ${NCCL_LIBRARIES})" )
      mark_as_advanced(NCCL_INCLUDE_DIRS NCCL_LIBRARIES)

      list(APPEND onnxruntime_EXTERNAL_LIBRARIES ${NCCL_LIBRARIES})


      add_definitions(-DORT_USE_NCCL=1)
      message( STATUS "NCCL is enabled in Linux GPU Build." )
    else ()
      set(onnxruntime_USE_NCCL OFF)
      message(
          FATAL_ERROR
          "NCCL is not found. Please use --nccl_home to specify the path of NCCL. Otherwise, NCCL is disabled."
        )
    endif()
  endif()
else()
  set(onnxruntime_USE_NCCL OFF)
  set(onnxruntime_USE_MPI OFF)
message( WARNING "MPI and NCCL disabled on Win build." )
endif()

<<<<<<< HEAD
=======
if (onnxruntime_USE_MPI)
  add_definitions(-DUSE_MPI=1)
endif()

>>>>>>> 8372c86e
# Default version parts for Microsoft.AI.MachineLearning.dll, onnxruntime.dll, onnxruntime_providers_openvino.dll and onnxruntime_providers_shared.dll in non-ADO pipeline local builds
set(VERSION_MAJOR_PART   0 CACHE STRING "First part of numeric file/product version.")
set(VERSION_MINOR_PART   0 CACHE STRING "Second part of numeric file/product version.")
set(VERSION_BUILD_PART       0 CACHE STRING "Third part of numeric file/product version.")
set(VERSION_PRIVATE_PART     0 CACHE STRING "Fourth part of numeric file/product version.")
set(VERSION_STRING       "Internal Build" CACHE STRING "String representation of file/product version.")

if (WIN32)
  list(APPEND onnxruntime_EXTERNAL_LIBRARIES ${SYS_PATH_LIB})
  list(APPEND onnxruntime_EXTERNAL_LIBRARIES debug Dbghelp)
else()
  list(APPEND onnxruntime_EXTERNAL_LIBRARIES nsync_cpp)
  list(APPEND onnxruntime_EXTERNAL_LIBRARIES ${CMAKE_DL_LIBS} Threads::Threads)
endif()

if (CMAKE_SYSTEM_NAME STREQUAL "Android")
  list(APPEND onnxruntime_EXTERNAL_LIBRARIES log)
endif()

# check if we need to link against librt on Linux
include(CheckLibraryExists)
include(CheckFunctionExists)
if ("${CMAKE_SYSTEM_NAME}" STREQUAL "Linux")
  check_library_exists(rt clock_gettime "time.h" HAVE_CLOCK_GETTIME)

  if (NOT HAVE_CLOCK_GETTIME)
    set(CMAKE_EXTRA_INCLUDE_FILES time.h)
    check_function_exists(clock_gettime HAVE_CLOCK_GETTIME)
    set(CMAKE_EXTRA_INCLUDE_FILES)
  else()
    list(APPEND onnxruntime_EXTERNAL_LIBRARIES rt)
  endif()
endif()


#Now the 'onnxruntime_EXTERNAL_LIBRARIES' variable should be sealed. It will be used in onnxruntime.cmake which will be included in the next.
#The order of the following targets matters. Right depends on left. If target A appears before target B. Then A.cmake can not use variables defined in B.cmake.
set(ONNXRUNTIME_CMAKE_FILES onnxruntime_flatbuffers onnxruntime_common onnxruntime_mlas onnxruntime_graph onnxruntime_framework onnxruntime_util onnxruntime_providers onnxruntime_optimizer onnxruntime_session ${ONNXRUNTIME_EAGER_CMAKE_FILE_NAME})

if (onnxruntime_USE_WINML)
  # WINML uses and depends on the shared lib.  Note:  You can build WINML without DML and you will get a
  # CPU only WINML
  if (NOT onnxruntime_BUILD_SHARED_LIB)
    message(
        FATAL_ERROR
        "Option onnxruntime_USE_WINML can only be used when onnxruntime_BUILD_SHARED_LIB is also enabled")
  endif()
  list(APPEND ONNXRUNTIME_CMAKE_FILES winml)
endif() # if (onnxruntime_USE_WINML)

if (onnxruntime_BUILD_SHARED_LIB OR onnxruntime_BUILD_APPLE_FRAMEWORK)
  if (onnxruntime_BUILD_APPLE_FRAMEWORK AND NOT ${CMAKE_SYSTEM_NAME} MATCHES "Darwin|iOS")
    message(FATAL_ERROR "onnxruntime_BUILD_APPLE_FRAMEWORK can only be enabled for macOS or iOS.")
  endif()
  list(APPEND ONNXRUNTIME_CMAKE_FILES onnxruntime)
endif()

if (onnxruntime_BUILD_JAVA)
  message(STATUS "Java Build is enabled")
  list(APPEND ONNXRUNTIME_CMAKE_FILES onnxruntime_java)
endif()

if (onnxruntime_BUILD_NODEJS)
  message(STATUS "Node.js Build is enabled")
  list(APPEND ONNXRUNTIME_CMAKE_FILES onnxruntime_nodejs)
endif()

if (onnxruntime_ENABLE_PYTHON)
  message(STATUS "Python Build is enabled")
  list(APPEND ONNXRUNTIME_CMAKE_FILES onnxruntime_python)
endif()

if (onnxruntime_BUILD_OBJC)
  message(STATUS "Objective-C Build is enabled")
  list(APPEND ONNXRUNTIME_CMAKE_FILES onnxruntime_objectivec)
endif()

if (onnxruntime_BUILD_UNIT_TESTS)
  list(APPEND ONNXRUNTIME_CMAKE_FILES onnxruntime_unittests)
endif()

if (onnxruntime_BUILD_WINML_TESTS)
  list(APPEND ONNXRUNTIME_CMAKE_FILES winml_unittests)
endif()

# onnxruntime_training depends on onnxruntime_unittests since onnxruntime_training.cmake uses a variable `TEST_SRC_DIR`
# that is defined in onnxruntime_unittests.cmake
if (onnxruntime_ENABLE_TRAINING)
  list(APPEND ONNXRUNTIME_CMAKE_FILES onnxruntime_training)
  if (onnxruntime_ENABLE_TRAINING_E2E_TESTS)
    list(APPEND ONNXRUNTIME_CMAKE_FILES onnxruntime_training_e2e_tests)
  endif()
endif()

if (onnxruntime_BUILD_CSHARP)
  message(STATUS "CSharp Build is enabled")
#  set_property(GLOBAL PROPERTY VS_DOTNET_TARGET_FRAMEWORK_VERSION "netstandard2.0")
  list(APPEND ONNXRUNTIME_CMAKE_FILES onnxruntime_csharp)
endif()

if (onnxruntime_BUILD_WEBASSEMBLY)
  message(STATUS "WebAssembly Build is enabled")
  list(APPEND ONNXRUNTIME_CMAKE_FILES onnxruntime_webassembly)
endif()

if(onnxruntime_BUILD_KERNEL_EXPLORER)
  message(STATUS "Kernel Explorer Build is enabled")
  list(APPEND ONNXRUNTIME_CMAKE_FILES onnxruntime_kernel_explorer)
<<<<<<< HEAD
endif()

# When GDK_PLATFORM is set then WINAPI_FAMILY is defined in gdk_toolchain.cmake (along with other relevant flags/definitions).
if (WIN32 AND NOT GDK_PLATFORM)
  if (NOT CMAKE_CXX_STANDARD_LIBRARIES MATCHES kernel32.lib)
    # On onecore, link to the onecore build of the MSVC runtime
    get_filename_component(msvc_path "${CMAKE_C_COMPILER}/../../../.." ABSOLUTE)
    link_directories(BEFORE "${msvc_path}/lib/onecore/${onnxruntime_target_platform}")
    # The .lib files in the MSVC runtime have a DEFAULITLIB entry for onecore.lib, which in turn links to reverse forwarders.
    # We ignore that entry and use onecore_apiset.lib instead, since system components must not rely on reverse forwarders.
    add_link_options("/NODEFAULTLIB:onecore.lib")
  endif()
endif()

=======
endif()

# When GDK_PLATFORM is set then WINAPI_FAMILY is defined in gdk_toolchain.cmake (along with other relevant flags/definitions).
if (WIN32 AND NOT GDK_PLATFORM)
  if (NOT CMAKE_CXX_STANDARD_LIBRARIES MATCHES kernel32.lib)
    # On onecore, link to the onecore build of the MSVC runtime
    get_filename_component(msvc_path "${CMAKE_C_COMPILER}/../../../.." ABSOLUTE)
    link_directories(BEFORE "${msvc_path}/lib/onecore/${onnxruntime_target_platform}")
    # The .lib files in the MSVC runtime have a DEFAULITLIB entry for onecore.lib, which in turn links to reverse forwarders.
    # We ignore that entry and use onecore_apiset.lib instead, since system components must not rely on reverse forwarders.
    add_link_options("/NODEFAULTLIB:onecore.lib")
  endif()
endif()

>>>>>>> 8372c86e
foreach(target_name ${ONNXRUNTIME_CMAKE_FILES})
  include(${target_name}.cmake)
endforeach()
if (UNIX)
  option(BUILD_PKGCONFIG_FILES "Build and install pkg-config files" ON)
else()
  option(BUILD_PKGCONFIG_FILES "Build and install pkg-config files" OFF)
endif()
if (BUILD_PKGCONFIG_FILES)
   configure_file(${CMAKE_CURRENT_SOURCE_DIR}/libonnxruntime.pc.cmake.in
    ${CMAKE_CURRENT_BINARY_DIR}/libonnxruntime.pc @ONLY)
  install( FILES  ${CMAKE_CURRENT_BINARY_DIR}/libonnxruntime.pc DESTINATION
    ${CMAKE_INSTALL_LIBDIR}/pkgconfig )
endif()

if (onnxruntime_BUILD_OPSCHEMA_LIB AND onnxruntime_ENABLE_TRAINING)
  # opschema library requires training ops as well
  include(onnxruntime_opschema_lib.cmake)
endif()

if (onnxruntime_DEBUG_NODE_INPUTS_OUTPUTS)
  add_compile_definitions(DEBUG_NODE_INPUTS_OUTPUTS)
endif()

if (onnxruntime_ENABLE_EXTERNAL_CUSTOM_OP_SCHEMAS)
  if (NOT CMAKE_SYSTEM_NAME STREQUAL "Linux")
    message(FATAL_ERROR "External custom operator schemas feature is only supported on Linux")
  endif()

  if (NOT ${ONNX_CUSTOM_PROTOC_EXECUTABLE} STREQUAL "")
    message(FATAL_ERROR "External custom operator schemas is not supported with the user specified protoc executable")
  endif()

  if (NOT onnxruntime_ENABLE_TRAINING)
    message(FATAL_ERROR "External custom operator schemas is supported only with --enable-training option")
  endif()

  add_custom_target(install_protobuf ALL DEPENDS ${PROTOBUF_LIB} protobuf::protoc)
  add_custom_command(
    TARGET install_protobuf
    COMMAND ${CMAKE_COMMAND} -DCMAKE_INSTALL_PREFIX=${CMAKE_CURRENT_BINARY_DIR} -P cmake_install.cmake
    WORKING_DIRECTORY ${CMAKE_CURRENT_BINARY_DIR}/external/protobuf/cmake
    COMMENT "Installing protobuf"
  )
endif()<|MERGE_RESOLUTION|>--- conflicted
+++ resolved
@@ -442,13 +442,6 @@
 
 file (STRINGS "${REPO_ROOT}/VERSION_NUMBER" ORT_VERSION)
 
-<<<<<<< HEAD
-if (onnxruntime_ENABLE_TRAINING)
-  set(onnxruntime_ENABLE_ATEN ON)
-endif()
-
-=======
->>>>>>> 8372c86e
 find_package(Threads)
 find_package(Patch)
 if(Patch_FOUND)
@@ -704,14 +697,11 @@
     list(APPEND ORT_PROVIDER_CMAKE_FLAGS -Donnxruntime_USE_CANN=1)
     list(APPEND ONNXRUNTIME_PROVIDER_NAMES cann)
 endif()
-<<<<<<< HEAD
-=======
 if (onnxruntime_USE_AZURE)
     list(APPEND ORT_PROVIDER_FLAGS  -DUSE_AZURE=1)
     list(APPEND ORT_PROVIDER_CMAKE_FLAGS -Donnxruntime_USE_AZURE=1)
     list(APPEND ONNXRUNTIME_PROVIDER_NAMES azure)
 endif()
->>>>>>> 8372c86e
 
 if (onnxruntime_ENABLE_EAGER_MODE)
   if (NOT onnxruntime_ENABLE_TRAINING OR NOT onnxruntime_ENABLE_PYTHON)
@@ -735,8 +725,6 @@
   # cleaner.
 endif()
 
-<<<<<<< HEAD
-=======
 if(MSVC)
   # Replace /Zi and /ZI with /Z7
   if(MSVC_Z7_OVERRIDE)
@@ -749,7 +737,6 @@
     endforeach(flag_var)
   endif(MSVC_Z7_OVERRIDE)
 endif()
->>>>>>> 8372c86e
 
 function(onnxruntime_set_compile_flags target_name)
     if (CPUINFO_SUPPORTED)
@@ -803,10 +790,6 @@
         if(TARGET ${onnxruntime_external_lib})
           get_target_property(onnxruntime_external_lib_include_dirs ${onnxruntime_external_lib} INTERFACE_INCLUDE_DIRECTORIES)
           foreach(onnxruntime_external_lib_include_dir IN LISTS onnxruntime_external_lib_include_dirs)
-<<<<<<< HEAD
-            # TODO: onnxruntime_external_lib_include_dir is a cmake generator expr. Very surprising it can fit in at here.
-            target_compile_options(${target_name} PRIVATE "$<$<NOT:$<COMPILE_LANGUAGE:CUDA>>:/external:I${onnxruntime_external_lib_include_dir}>")
-=======
             if(onnxruntime_external_lib_include_dir MATCHES "^\\$")
               if(onnxruntime_external_lib_include_dir MATCHES "^\\$<BUILD_INTERFACE:([^>]+)>$")
                 string(REGEX REPLACE "^\\$<BUILD_INTERFACE:([^>]+)>$" "\\1" onnxruntime_external_lib_include_dir_cmake "${onnxruntime_external_lib_include_dir}")
@@ -817,7 +800,6 @@
               cmake_path(NATIVE_PATH onnxruntime_external_lib_include_dir NORMALIZE onnxruntime_external_lib_include_dir_native)
               target_compile_options(${target_name} PRIVATE "$<$<NOT:$<COMPILE_LANGUAGE:CUDA>>:/external:I${onnxruntime_external_lib_include_dir_native}>")
             endif()
->>>>>>> 8372c86e
           endforeach()
         endif()
       endforeach()
@@ -875,14 +857,11 @@
       # #warning must not be treated as error
       list(APPEND ORT_HIP_WARNING_FLAGS -Wno-error=pass-failed "-Wno-error=#warnings")
 
-<<<<<<< HEAD
-=======
       # otherwise error: builtin __has_trivial_assign is deprecated; use __is_trivially_assignable instead
       if (ROCM_VERSION_DEV VERSION_GREATER_EQUAL "5.4")
         list(APPEND ORT_HIP_WARNING_FLAGS "-Wno-deprecated-builtins")
       endif()
 
->>>>>>> 8372c86e
       foreach(FLAG ${ORT_HIP_WARNING_FLAGS})
         target_compile_options(${target_name} PRIVATE "$<$<COMPILE_LANGUAGE:HIP>:SHELL:${FLAG}>")
       endforeach()
@@ -1145,31 +1124,18 @@
   endif()
 
   # Check OpenVINO version for support
-<<<<<<< HEAD
-  if (${VER} MATCHES "2021.4" OR $ENV{INTEL_OPENVINO_DIR} MATCHES "2021.4")
-    set(OPENVINO_VERSION "2021.4")
-    add_definitions(-DOPENVINO_2021_4=1)
-  elseif (${VER} MATCHES "2022.1" OR $ENV{INTEL_OPENVINO_DIR} MATCHES "2022.1")
-=======
   if (${VER} MATCHES "2022.1" OR $ENV{INTEL_OPENVINO_DIR} MATCHES "2022.1")
->>>>>>> 8372c86e
     set(OPENVINO_VERSION "2022.1")
     add_definitions(-DOPENVINO_2022_1=1)
   elseif (${VER} MATCHES "2022.2" OR $ENV{INTEL_OPENVINO_DIR} MATCHES "2022.2")
     set(OPENVINO_VERSION "2022.2")
     add_definitions(-DOPENVINO_2022_2=1)
-<<<<<<< HEAD
-  elseif ($ENV{INTEL_OPENVINO_DIR} MATCHES "openvino")
-    set(OPENVINO_VERSION "2022.2")
-    add_definitions(-DOPENVINO_2022_2=1)
-=======
   elseif ($ENV{INTEL_OPENVINO_DIR} MATCHES "2022.3")
     set(OPENVINO_VERSION "2022.3")
     add_definitions(-DOPENVINO_2022_3=1)
   elseif ($ENV{INTEL_OPENVINO_DIR} MATCHES "openvino")
     set(OPENVINO_VERSION "2022.3")
     add_definitions(-DOPENVINO_2022_3=1)
->>>>>>> 8372c86e
   else()
     message(FATAL_ERROR "Unsupported OpenVINO version: ${INTEL_OPENVINO_DIR}")
   endif()
@@ -1345,74 +1311,6 @@
   set(AMD_MIGRAPHX_HOME ${onnxruntime_MIGRAPHX_HOME})
 endif()
 
-<<<<<<< HEAD
-if (onnxruntime_USE_ROCM)
-  if (WIN32)
-    message(FATAL_ERROR "ROCM does not support build in Windows!")
-  endif()
-  if (onnxruntime_USE_CUDA)
-    message(FATAL_ERROR "ROCM does not support build with CUDA!")
-  endif()
-
-  # NOTE: HIP language is added in 3.21 and there are bugs before 3.23.1
-  cmake_minimum_required(VERSION 3.23.1 FATAL_ERROR)
-
-  set(ROCM_PATH ${onnxruntime_ROCM_HOME})
-
-  if (NOT CMAKE_HIP_COMPILER)
-    set(CMAKE_HIP_COMPILER "${ROCM_PATH}/llvm/bin/clang++")
-  endif()
-
-  if (NOT CMAKE_HIP_ARCHITECTURES)
-    set(CMAKE_HIP_ARCHITECTURES "gfx906;gfx908;gfx90a;gfx1030")
-  endif()
-
-  file(GLOB rocm_cmake_components ${onnxruntime_ROCM_HOME}/lib/cmake/*)
-  list(APPEND CMAKE_PREFIX_PATH ${rocm_cmake_components})
-
-  enable_language(HIP)
-  # NOTE: Flags -mllvm -amdgpu-early-inline-all=true are critical for gpu kernel code performance. -mllvm passes the
-  # next flag to underlying LLVM instead of clang and -amdgpu-early-inline-all=true is the optimization flag for LLVM.
-  # With CMake's enable_language(HIP), additional flags including the proceeding one are propagated from
-  # hip-lang::device library. But in some weird cases, the hip-lang::device target may not be properly configured, for
-  # example, the CMAKE_PREFIX_PATH might be improperly configured.
-  if(NOT DEFINED _CMAKE_HIP_DEVICE_RUNTIME_TARGET)
-    message(FATAL_ERROR "HIP Language is not properly configured.")
-  endif()
-  add_compile_options("$<$<COMPILE_LANGUAGE:HIP>:SHELL:-x hip>")
-
-  if (NOT onnxruntime_HIPIFY_PERL)
-    set(onnxruntime_HIPIFY_PERL ${onnxruntime_ROCM_HOME}/hip/bin/hipify-perl)
-  endif()
-
-  # replicate strategy used by pytorch to get ROCM_VERSION
-  # https://github.com/pytorch/pytorch/blob/8eb21488fdcdb8b0e6fa2e46179b5fa6c42e75af/cmake/public/LoadHIP.cmake#L153-L173
-  file(READ "${ROCM_PATH}/.info/version-dev" ROCM_VERSION_DEV_RAW)
-  string(REGEX MATCH "^([0-9]+)\.([0-9]+)\.([0-9]+)-.*$" ROCM_VERSION_DEV_MATCH ${ROCM_VERSION_DEV_RAW})
-  if (ROCM_VERSION_DEV_MATCH)
-    set(ROCM_VERSION_DEV_MAJOR ${CMAKE_MATCH_1})
-    set(ROCM_VERSION_DEV_MINOR ${CMAKE_MATCH_2})
-    set(ROCM_VERSION_DEV_PATCH ${CMAKE_MATCH_3})
-    set(ROCM_VERSION_DEV "${ROCM_VERSION_DEV_MAJOR}.${ROCM_VERSION_DEV_MINOR}.${ROCM_VERSION_DEV_PATCH}")
-    math(EXPR ROCM_VERSION_DEV_INT "(${ROCM_VERSION_DEV_MAJOR}*10000) + (${ROCM_VERSION_DEV_MINOR}*100) + ${ROCM_VERSION_DEV_PATCH}")
-  endif()
-  message("\n***** ROCm version from ${ROCM_PATH}/.info/version-dev ****\n")
-  message("ROCM_VERSION_DEV: ${ROCM_VERSION_DEV}")
-  message("ROCM_VERSION_DEV_MAJOR: ${ROCM_VERSION_DEV_MAJOR}")
-  message("ROCM_VERSION_DEV_MINOR: ${ROCM_VERSION_DEV_MINOR}")
-  message("ROCM_VERSION_DEV_PATCH: ${ROCM_VERSION_DEV_PATCH}")
-  message("ROCM_VERSION_DEV_INT:   ${ROCM_VERSION_DEV_INT}")
-  message("\n***** HIP LANGUAGE CONFIG INFO ****\n")
-  message("CMAKE_HIP_COMPILER:      ${CMAKE_HIP_COMPILER}")
-  message("CMAKE_HIP_ARCHITECTURES: ${CMAKE_HIP_ARCHITECTURES}")
-  message("CMAKE_HIP_FLAGS:         ${CMAKE_HIP_FLAGS}")
-  string(TOUPPER ${CMAKE_BUILD_TYPE} BUILD_TYPE)
-  message("CMAKE_HIP_FLAGS_${BUILD_TYPE}: ${CMAKE_HIP_FLAGS_${BUILD_TYPE}}")
-  add_definitions(-DROCM_VERSION=${ROCM_VERSION_DEV_INT})
-endif()
-
-=======
->>>>>>> 8372c86e
 if (onnxruntime_ENABLE_MICROSOFT_INTERNAL)
   add_definitions(-DMICROSOFT_INTERNAL)
 endif()
@@ -1446,11 +1344,6 @@
   add_compile_definitions(ENABLE_TRAINING_CORE)
   add_compile_definitions(ENABLE_STRIDED_TENSORS)
   add_compile_definitions(ENABLE_TRAINING)
-<<<<<<< HEAD
-  add_compile_definitions(ENABLE_TRAINING_OPS)
-  add_compile_definitions(ENABLE_STRIDED_TENSORS)
-=======
->>>>>>> 8372c86e
 
   add_subdirectory(tensorboard EXCLUDE_FROM_ALL)
   list(APPEND onnxruntime_EXTERNAL_LIBRARIES tensorboard)
@@ -1549,13 +1442,10 @@
 message( WARNING "MPI and NCCL disabled on Win build." )
 endif()
 
-<<<<<<< HEAD
-=======
 if (onnxruntime_USE_MPI)
   add_definitions(-DUSE_MPI=1)
 endif()
 
->>>>>>> 8372c86e
 # Default version parts for Microsoft.AI.MachineLearning.dll, onnxruntime.dll, onnxruntime_providers_openvino.dll and onnxruntime_providers_shared.dll in non-ADO pipeline local builds
 set(VERSION_MAJOR_PART   0 CACHE STRING "First part of numeric file/product version.")
 set(VERSION_MINOR_PART   0 CACHE STRING "Second part of numeric file/product version.")
@@ -1664,7 +1554,6 @@
 if(onnxruntime_BUILD_KERNEL_EXPLORER)
   message(STATUS "Kernel Explorer Build is enabled")
   list(APPEND ONNXRUNTIME_CMAKE_FILES onnxruntime_kernel_explorer)
-<<<<<<< HEAD
 endif()
 
 # When GDK_PLATFORM is set then WINAPI_FAMILY is defined in gdk_toolchain.cmake (along with other relevant flags/definitions).
@@ -1679,22 +1568,6 @@
   endif()
 endif()
 
-=======
-endif()
-
-# When GDK_PLATFORM is set then WINAPI_FAMILY is defined in gdk_toolchain.cmake (along with other relevant flags/definitions).
-if (WIN32 AND NOT GDK_PLATFORM)
-  if (NOT CMAKE_CXX_STANDARD_LIBRARIES MATCHES kernel32.lib)
-    # On onecore, link to the onecore build of the MSVC runtime
-    get_filename_component(msvc_path "${CMAKE_C_COMPILER}/../../../.." ABSOLUTE)
-    link_directories(BEFORE "${msvc_path}/lib/onecore/${onnxruntime_target_platform}")
-    # The .lib files in the MSVC runtime have a DEFAULITLIB entry for onecore.lib, which in turn links to reverse forwarders.
-    # We ignore that entry and use onecore_apiset.lib instead, since system components must not rely on reverse forwarders.
-    add_link_options("/NODEFAULTLIB:onecore.lib")
-  endif()
-endif()
-
->>>>>>> 8372c86e
 foreach(target_name ${ONNXRUNTIME_CMAKE_FILES})
   include(${target_name}.cmake)
 endforeach()
