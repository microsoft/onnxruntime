--- conflicted
+++ resolved
@@ -734,13 +734,10 @@
     endif()
 
 else()
-<<<<<<< HEAD
+  # Check for compiler flags
   # Default target type is executable. Set to static library to avoid extra linking and mobile SDK steps.
   set(PREV_TRY_COMPILE_TARGET_TYPE ${CMAKE_TRY_COMPILE_TARGET_TYPE})
   set(CMAKE_TRY_COMPILE_TARGET_TYPE STATIC_LIBRARY)
-=======
-  # Check for compiler flags
->>>>>>> 7864192c
   check_cxx_compiler_flag(-Wambiguous-reversed-operator HAS_AMBIGUOUS_REVERSED_OPERATOR)
   # -Winterference-size was added in GCC 13
   check_cxx_compiler_flag(-Winterference-size HAS_INTERFERENCE_SIZE)
