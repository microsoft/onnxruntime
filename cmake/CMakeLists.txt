--- conflicted
+++ resolved
@@ -1795,7 +1795,6 @@
   )
 endif()
 
-<<<<<<< HEAD
 # message(STATUS "++++++++ Paco START")
 # print_target_properties(onnxruntime)
 # MESSAGE( STATUS "CMAKE_CXX_FLAGS: " ${CMAKE_CXX_FLAGS} )
@@ -1807,7 +1806,7 @@
 # endforeach()
 # message(STATUS "++++++++ Paco END")
 #message(FATAL_ERROR get_property(target_names DIRECTORY ${CMAKE_CURRENT_SOURCE_DIR} PROPERTY BUILDSYSTEM_TARGETS))
-=======
+
 if(TARGET onnxruntime)
 # Install
   include(GNUInstallDirs)
@@ -1839,5 +1838,4 @@
 if(DEFINED BUILD_AS_ARM64X)
   set(ARM64X_TARGETS onnxruntime)
   include("${CMAKE_SOURCE_DIR}/arm64x.cmake")
-endif()
->>>>>>> 4ea54b82
+endif()