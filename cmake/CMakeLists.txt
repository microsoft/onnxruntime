--- conflicted
+++ resolved
@@ -713,7 +713,6 @@
   endif()
 endif()
 
-<<<<<<< HEAD
 if(onnxruntime_USE_SVE)
   if(CMAKE_SYSTEM_PROCESSOR MATCHES "aarch64" AND CMAKE_SYSTEM_NAME STREQUAL "Linux")
     check_cxx_compiler_flag("-march=armv8.2-a+sve" HAS_ARM64_SVE)
@@ -740,8 +739,6 @@
   endif()
 endif()
 
-=======
->>>>>>> 8af9f580
 #names in this var must match the directory names under onnxruntime/core/providers
 #ONNXRUNTIME_PROVIDER_NAMES is the list of providers that needs to export additional symbols in the global namespace.
 #For example CUDA EP exports "OrtSessionOptionsAppendExecutionProvider_CUDA", which is a global function.
