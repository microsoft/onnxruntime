--- conflicted
+++ resolved
@@ -256,14 +256,11 @@
 option(onnxruntime_USE_VITISAI_INTERFACE "Build ONNXRuntime shared lib which is compatible with Vitis-AI EP interface" OFF)
 option(onnxruntime_USE_QNN_INTERFACE "Build ONNXRuntime shared lib which is compatible with QNN EP interface" OFF)
 
-<<<<<<< HEAD
-=======
 
 if("${CMAKE_C_COMPILER_ID}" STREQUAL "GNU" AND CMAKE_C_COMPILER_VERSION VERSION_LESS 11.1)
   message(FATAL_ERROR  "GCC version must be greater than or equal to 11.1")
 endif()
 
->>>>>>> 39e585ff
 # ENABLE_TRAINING includes all training functionality
 # The following 2 entry points
 # 1. ORTModule
@@ -1573,32 +1570,6 @@
     # To add PTX only, assign "xy-virtual"
     if (CMAKE_LIBRARY_ARCHITECTURE STREQUAL "aarch64-linux-gnu")
       # Support for Jetson/Tegra ARM devices
-<<<<<<< HEAD
-      set(CMAKE_CUDA_FLAGS "${CMAKE_CUDA_FLAGS} -gencode=arch=compute_53,code=sm_53") # TX1, Nano
-      set(CMAKE_CUDA_FLAGS "${CMAKE_CUDA_FLAGS} -gencode=arch=compute_62,code=sm_62") # TX2
-      set(CMAKE_CUDA_FLAGS "${CMAKE_CUDA_FLAGS} -gencode=arch=compute_72,code=sm_72") # AGX Xavier, NX Xavier
-      set(CMAKE_CUDA_FLAGS "${CMAKE_CUDA_FLAGS} -gencode=arch=compute_87,code=sm_87") # AGX Orin, NX Orin
-    else()
-      if (CMAKE_CUDA_COMPILER_VERSION VERSION_LESS 12)
-        # 37, 50 still work in CUDA 11 but are marked deprecated and will be removed in future CUDA version.
-        set(CMAKE_CUDA_FLAGS "${CMAKE_CUDA_FLAGS} -gencode=arch=compute_37,code=sm_37") # K80
-        set(CMAKE_CUDA_FLAGS "${CMAKE_CUDA_FLAGS} -gencode=arch=compute_50,code=sm_50") # M series
-      endif()
-      # Note that we generate SASS code for specified cuda architectures. It does not support forward compatibility.
-      # To add PTX for future GPU architectures >= XX, append -gencode=arch=compute_XX,code=compute_XX.
-      set(CMAKE_CUDA_FLAGS "${CMAKE_CUDA_FLAGS} -gencode=arch=compute_52,code=sm_52") # M60
-      set(CMAKE_CUDA_FLAGS "${CMAKE_CUDA_FLAGS} -gencode=arch=compute_60,code=sm_60") # P series
-      set(CMAKE_CUDA_FLAGS "${CMAKE_CUDA_FLAGS} -gencode=arch=compute_70,code=sm_70") # V series
-      set(CMAKE_CUDA_FLAGS "${CMAKE_CUDA_FLAGS} -gencode=arch=compute_75,code=sm_75") # T series
-      set(CMAKE_CUDA_FLAGS "${CMAKE_CUDA_FLAGS} -gencode=arch=compute_80,code=sm_80") # A series
-      set(CMAKE_CUDA_FLAGS "${CMAKE_CUDA_FLAGS} -gencode=arch=compute_86,code=sm_86")
-      set(CMAKE_CUDA_FLAGS "${CMAKE_CUDA_FLAGS} -gencode=arch=compute_89,code=sm_89")
-      if (CMAKE_CUDA_COMPILER_VERSION VERSION_GREATER_EQUAL 12)
-        set(CMAKE_CUDA_FLAGS "${CMAKE_CUDA_FLAGS} -gencode=arch=compute_90,code=sm_90") # H series
-        if (CMAKE_CUDA_COMPILER_VERSION VERSION_GREATER_EQUAL 12.8)
-          set(CMAKE_CUDA_FLAGS "${CMAKE_CUDA_FLAGS} -gencode=arch=compute_120,code=sm_120") # B series
-        endif()
-=======
       set(CMAKE_CUDA_ARCHITECTURES "53-real;62-real;72-real;87") # TX1/Nano, TX2, Xavier, Orin
     else()
       if (CMAKE_CUDA_COMPILER_VERSION VERSION_LESS 12)
@@ -1609,7 +1580,6 @@
       else()
         # https://cmake.org/cmake/help/latest/prop_tgt/CUDA_ARCHITECTURES.html
         set(CMAKE_CUDA_ARCHITECTURES "all") # Supporting all, including latest Blackwell B series & RTX 50 series
->>>>>>> 39e585ff
       endif()
     endif()
   endif()
