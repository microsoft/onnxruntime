--- conflicted
+++ resolved
@@ -177,13 +177,8 @@
 if (_enable_ML_PROGRAM)
   # Setup coremltools fp16 and json dependencies for creating an mlpackage.
   #
-<<<<<<< HEAD
-  # These are also used by external/xnnpack.cmake. fp16 depends on psimd
-  onnxruntime_fetchcontent_declare(psimd URL ${DEP_URL_psimd} URL_HASH SHA1=${DEP_SHA1_psimd} EXCLUDE_FROM_ALL)
-=======
   # fp16 depends on psimd
-  FetchContent_Declare(psimd URL ${DEP_URL_psimd} URL_HASH SHA1=${DEP_SHA1_psimd})
->>>>>>> 7cd08a60
+  FetchContent_Declare(psimd URL ${DEP_URL_psimd} URL_HASH SHA1=${DEP_SHA1_psimd} EXCLUDE_FROM_ALL)
   onnxruntime_fetchcontent_makeavailable(psimd)
   set(PSIMD_SOURCE_DIR ${psimd_SOURCE_DIR})
   onnxruntime_fetchcontent_declare(fp16 URL ${DEP_URL_fp16} URL_HASH SHA1=${DEP_SHA1_fp16} EXCLUDE_FROM_ALL)
