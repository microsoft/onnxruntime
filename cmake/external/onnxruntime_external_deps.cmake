--- conflicted
+++ resolved
@@ -118,12 +118,8 @@
     flatbuffers
     URL ${DEP_URL_flatbuffers}
     URL_HASH SHA1=${DEP_SHA1_flatbuffers}
-<<<<<<< HEAD
-    #FIND_PACKAGE_ARGS 1.12.0...<2.0.0 NAMES Flatbuffers
-=======
     PATCH_COMMAND ${ONNXRUNTIME_FLATBUFFERS_PATCH_COMMAND}
     FIND_PACKAGE_ARGS 23.5.9 NAMES Flatbuffers
->>>>>>> 4ea54b82
 )
 
 # Download a protoc binary from Internet if needed
@@ -181,15 +177,6 @@
 #1. if ONNX_CUSTOM_PROTOC_EXECUTABLE is set, build Protobuf from source, except protoc.exe. This mode is mainly
 #   for cross-compiling
 #2. if ONNX_CUSTOM_PROTOC_EXECUTABLE is not set, Compile everything(including protoc) from source code.
-<<<<<<< HEAD
-#Disable when building for catalyst
-#if(Patch_FOUND)
-#  set(ONNXRUNTIME_PROTOBUF_PATCH_COMMAND ${Patch_EXECUTABLE} --binary --ignore-whitespace -p1 < ${PROJECT_SOURCE_DIR}/patches/protobuf/protobuf_cmake.patch)
-#else()
-#  set(ONNXRUNTIME_PROTOBUF_PATCH_COMMAND "")
-#endif()
-
-=======
 if(Patch_FOUND)
   set(ONNXRUNTIME_PROTOBUF_PATCH_COMMAND ${Patch_EXECUTABLE} --binary --ignore-whitespace -p1 < ${PROJECT_SOURCE_DIR}/patches/protobuf/protobuf_cmake.patch)
 else()
@@ -208,19 +195,12 @@
 
 
 #Protobuf depends on absl and utf8_range
->>>>>>> 4ea54b82
 FetchContent_Declare(
   Protobuf
   URL ${DEP_URL_protobuf}
   URL_HASH SHA1=${DEP_SHA1_protobuf}
-<<<<<<< HEAD
-  #SOURCE_SUBDIR  cmake
-  #PATCH_COMMAND ${ONNXRUNTIME_PROTOBUF_PATCH_COMMAND}
-  #FIND_PACKAGE_ARGS 3.21.12 NAMES Protobuf
-=======
   PATCH_COMMAND ${ONNXRUNTIME_PROTOBUF_PATCH_COMMAND}
   FIND_PACKAGE_ARGS 3.21.12 NAMES Protobuf
->>>>>>> 4ea54b82
 )
 
 set(protobuf_BUILD_TESTS OFF CACHE BOOL "Build protobuf tests" FORCE)
