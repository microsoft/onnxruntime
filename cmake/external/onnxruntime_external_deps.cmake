--- conflicted
+++ resolved
@@ -107,26 +107,6 @@
   FetchContent_MakeAvailable(mimalloc)
 endif()
 
-<<<<<<< HEAD
-#Protobuf depends on utf8_range
-onnxruntime_fetchcontent_declare(
-    utf8_range
-    URL ${DEP_URL_utf8_range}
-    URL_HASH SHA1=${DEP_SHA1_utf8_range}
-    EXCLUDE_FROM_ALL
-    FIND_PACKAGE_ARGS NAMES utf8_range
-)
-
-set(utf8_range_ENABLE_TESTS OFF CACHE BOOL "Build test suite" FORCE)
-set(utf8_range_ENABLE_INSTALL OFF CACHE BOOL "Configure installation" FORCE)
-
-# The next line will generate an error message "fatal: not a git repository", but it is ok. It is from flatbuffers
-onnxruntime_fetchcontent_makeavailable(utf8_range)
-# protobuf's cmake/utf8_range.cmake has the following line
-include_directories(${utf8_range_SOURCE_DIR})
-
-=======
->>>>>>> 39e585ff
 # Download a protoc binary from Internet if needed
 if(NOT ONNX_CUSTOM_PROTOC_EXECUTABLE AND NOT onnxruntime_USE_VCPKG)
   # This part of code is only for users' convenience. The code couldn't handle all cases. Users always can manually
@@ -307,11 +287,7 @@
      EXCLUDE_FROM_ALL
      FIND_PACKAGE_ARGS NAMES Boost
     )
-<<<<<<< HEAD
-    onnxruntime_fetchcontent_makeavailable(mp11)    
-=======
     onnxruntime_fetchcontent_makeavailable(mp11)
->>>>>>> 39e585ff
     if(NOT TARGET Boost::mp11)
       add_library(Boost::mp11 ALIAS Boost::headers)
     endif()
@@ -647,13 +623,7 @@
   set(DAWN_ENABLE_NULL OFF CACHE BOOL "" FORCE)
   set(DAWN_FETCH_DEPENDENCIES ON CACHE BOOL "" FORCE)
   set(DAWN_BUILD_TESTS OFF CACHE BOOL "" FORCE)
-<<<<<<< HEAD
-  if (CMAKE_SYSTEM_NAME STREQUAL "Emscripten")
-    set(DAWN_EMSCRIPTEN_TOOLCHAIN "${REPO_ROOT}/cmake/external/emsdk/upstream/emscripten" CACHE STRING "" FORCE)
-  else()
-=======
   if (NOT CMAKE_SYSTEM_NAME STREQUAL "Emscripten")
->>>>>>> 39e585ff
     if (onnxruntime_BUILD_DAWN_MONOLITHIC_LIBRARY)
       set(DAWN_BUILD_MONOLITHIC_LIBRARY ON CACHE BOOL "" FORCE)
       set(DAWN_ENABLE_INSTALL ON CACHE BOOL "" FORCE)
@@ -687,23 +657,10 @@
 
     # disable things we don't use
     set(DAWN_DXC_ENABLE_ASSERTS_IN_NDEBUG OFF)
-<<<<<<< HEAD
-    set(DAWN_ENABLE_DESKTOP_GL OFF CACHE BOOL "" FORCE)
-    set(DAWN_ENABLE_OPENGLES OFF CACHE BOOL "" FORCE)
-    set(DAWN_SUPPORTS_GLFW_FOR_WINDOWING OFF CACHE BOOL "" FORCE)
-    set(DAWN_USE_GLFW OFF CACHE BOOL "" FORCE)
-    set(DAWN_USE_WINDOWS_UI OFF CACHE BOOL "" FORCE)
-=======
->>>>>>> 39e585ff
     set(DAWN_USE_X11 OFF CACHE BOOL "" FORCE)
 
     set(TINT_BUILD_TESTS OFF CACHE BOOL "" FORCE)
     set(TINT_BUILD_CMD_TOOLS OFF CACHE BOOL "" FORCE)
-<<<<<<< HEAD
-    set(TINT_BUILD_GLSL_WRITER OFF CACHE BOOL "" FORCE)
-    set(TINT_BUILD_GLSL_VALIDATOR OFF CACHE BOOL "" FORCE)
-=======
->>>>>>> 39e585ff
     set(TINT_BUILD_IR_BINARY OFF CACHE BOOL "" FORCE)
     set(TINT_BUILD_SPV_READER OFF CACHE BOOL "" FORCE)  # don't need. disabling is a large binary size saving
     set(TINT_BUILD_WGSL_WRITER ON CACHE BOOL "" FORCE)  # needed to create cache key. runtime error if not enabled.
@@ -753,9 +710,6 @@
       # # if we need to apply patches in the future, we can uncomment the following line.
       #
       # The dawn.patch contains the following changes:
-<<<<<<< HEAD
-      # - https://dawn-review.googlesource.com/c/dawn/+/225514
-=======
       #
       # - (private) Allow WGPUBufferImpl class to destroy the buffer in the destructor
       #   In native implementation, wgpuBufferRelease will trigger the buffer destroy (if refcount decreased to 0). But
@@ -766,7 +720,6 @@
       #   https://github.com/microsoft/onnxruntime/pull/23729
       #
       #
->>>>>>> 39e585ff
       PATCH_COMMAND ${Patch_EXECUTABLE} --binary --ignore-whitespace -p1 < ${PROJECT_SOURCE_DIR}/patches/dawn/dawn.patch
       EXCLUDE_FROM_ALL
     )
