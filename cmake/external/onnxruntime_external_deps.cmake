message(STATUS "Loading Dependencies URLs ...")

include(external/helper_functions.cmake)

file(STRINGS deps.txt ONNXRUNTIME_DEPS_LIST)
foreach(ONNXRUNTIME_DEP IN LISTS ONNXRUNTIME_DEPS_LIST)
  # Lines start with "#" are comments
  if(NOT ONNXRUNTIME_DEP MATCHES "^#")
    # The first column is name
    list(POP_FRONT ONNXRUNTIME_DEP ONNXRUNTIME_DEP_NAME)
    # The second column is URL
    # The URL below may be a local file path or an HTTPS URL
    list(POP_FRONT ONNXRUNTIME_DEP ONNXRUNTIME_DEP_URL)
    set(DEP_URL_${ONNXRUNTIME_DEP_NAME} ${ONNXRUNTIME_DEP_URL})
    # The third column is SHA1 hash value
    set(DEP_SHA1_${ONNXRUNTIME_DEP_NAME} ${ONNXRUNTIME_DEP})

    if(ONNXRUNTIME_DEP_URL MATCHES "^https://")
      # Search a local mirror folder
      string(REGEX REPLACE "^https://" "${REPO_ROOT}/mirror/" LOCAL_URL "${ONNXRUNTIME_DEP_URL}")

      if(EXISTS "${LOCAL_URL}")
        cmake_path(ABSOLUTE_PATH LOCAL_URL)
        set(DEP_URL_${ONNXRUNTIME_DEP_NAME} "${LOCAL_URL}")
      endif()
    endif()
  endif()
endforeach()

message(STATUS "Loading Dependencies ...")
include(FetchContent)

# ABSL should be included before protobuf because protobuf may use absl
include(external/abseil-cpp.cmake)

set(RE2_BUILD_TESTING OFF CACHE BOOL "" FORCE)

FetchContent_Declare(
    re2
    URL ${DEP_URL_re2}
    URL_HASH SHA1=${DEP_SHA1_re2}
    FIND_PACKAGE_ARGS NAMES re2
)
onnxruntime_fetchcontent_makeavailable(re2)

if (onnxruntime_BUILD_UNIT_TESTS)
  # WebAssembly threading support in Node.js is still an experimental feature and
  # not working properly with googletest suite.
  if (CMAKE_SYSTEM_NAME STREQUAL "Emscripten")
    set(gtest_disable_pthreads ON)
  endif()
  set(INSTALL_GTEST OFF CACHE BOOL "" FORCE)
  if (IOS OR ANDROID)
    # on mobile platforms the absl flags class dumps the flag names (assumably for binary size), which breaks passing
    # any args to gtest executables, such as using --gtest_filter to debug a specific test.
    # Processing of compile definitions:
    # https://github.com/abseil/abseil-cpp/blob/8dc90ff07402cd027daec520bb77f46e51855889/absl/flags/config.h#L21
    # If set, this code throws away the flag and does nothing on registration, which results in no flags being known:
    # https://github.com/abseil/abseil-cpp/blob/8dc90ff07402cd027daec520bb77f46e51855889/absl/flags/flag.h#L205-L217
    set(GTEST_HAS_ABSL OFF CACHE BOOL "" FORCE)
  else()
    set(GTEST_HAS_ABSL ON CACHE BOOL "" FORCE)
  endif()
  # gtest and gmock
  FetchContent_Declare(
    googletest
    URL ${DEP_URL_googletest}
    URL_HASH SHA1=${DEP_SHA1_googletest}
    FIND_PACKAGE_ARGS 1.14.0...<2.0.0 NAMES GTest
  )
  FetchContent_MakeAvailable(googletest)
endif()

if (onnxruntime_BUILD_BENCHMARKS)
  # We will not need to test benchmark lib itself.
  set(BENCHMARK_ENABLE_TESTING OFF CACHE BOOL "Disable benchmark testing as we don't need it.")
  # We will not need to install benchmark since we link it statically.
  set(BENCHMARK_ENABLE_INSTALL OFF CACHE BOOL "Disable benchmark install to avoid overwriting vendor install.")

  FetchContent_Declare(
    google_benchmark
    URL ${DEP_URL_google_benchmark}
    URL_HASH SHA1=${DEP_SHA1_google_benchmark}
    FIND_PACKAGE_ARGS NAMES benchmark
  )
  onnxruntime_fetchcontent_makeavailable(google_benchmark)
endif()


if(onnxruntime_USE_MIMALLOC)
  FetchContent_Declare(
    mimalloc
    URL ${DEP_URL_mimalloc}
    URL_HASH SHA1=${DEP_SHA1_mimalloc}
    FIND_PACKAGE_ARGS NAMES mimalloc
  )
  FetchContent_MakeAvailable(mimalloc)
endif()

#Protobuf depends on utf8_range
FetchContent_Declare(
    utf8_range
    URL ${DEP_URL_utf8_range}
    URL_HASH SHA1=${DEP_SHA1_utf8_range}
    FIND_PACKAGE_ARGS NAMES utf8_range
)

set(utf8_range_ENABLE_TESTS OFF CACHE BOOL "Build test suite" FORCE)
set(utf8_range_ENABLE_INSTALL OFF CACHE BOOL "Configure installation" FORCE)

# The next line will generate an error message "fatal: not a git repository", but it is ok. It is from flatbuffers
onnxruntime_fetchcontent_makeavailable(utf8_range)
# protobuf's cmake/utf8_range.cmake has the following line
include_directories(${utf8_range_SOURCE_DIR})

# Download a protoc binary from Internet if needed
if(NOT ONNX_CUSTOM_PROTOC_EXECUTABLE)
  # This part of code is only for users' convenience. The code couldn't handle all cases. Users always can manually
  # download protoc from Protobuf's Github release page and pass the local path to the ONNX_CUSTOM_PROTOC_EXECUTABLE
  # variable.
  if (CMAKE_HOST_APPLE)
    # Using CMAKE_CROSSCOMPILING is not recommended for Apple target devices.
    # https://cmake.org/cmake/help/v3.26/variable/CMAKE_CROSSCOMPILING.html
    # To keep it simple, just download and use the universal protoc binary for all Apple host builds.
    FetchContent_Declare(protoc_binary URL ${DEP_URL_protoc_mac_universal} URL_HASH SHA1=${DEP_SHA1_protoc_mac_universal})
    FetchContent_Populate(protoc_binary)
    if(protoc_binary_SOURCE_DIR)
      message(STATUS "Use prebuilt protoc")
      set(ONNX_CUSTOM_PROTOC_EXECUTABLE ${protoc_binary_SOURCE_DIR}/bin/protoc)
      set(PROTOC_EXECUTABLE ${ONNX_CUSTOM_PROTOC_EXECUTABLE})
    endif()
  elseif (CMAKE_CROSSCOMPILING)
    message(STATUS "CMAKE_HOST_SYSTEM_NAME: ${CMAKE_HOST_SYSTEM_NAME}")
    if(CMAKE_HOST_SYSTEM_NAME STREQUAL "Windows")
      if(CMAKE_HOST_SYSTEM_PROCESSOR STREQUAL "AMD64")
        FetchContent_Declare(protoc_binary URL ${DEP_URL_protoc_win64} URL_HASH SHA1=${DEP_SHA1_protoc_win64})
        FetchContent_Populate(protoc_binary)
      elseif(CMAKE_HOST_SYSTEM_PROCESSOR STREQUAL "x86")
        FetchContent_Declare(protoc_binary URL ${DEP_URL_protoc_win32} URL_HASH SHA1=${DEP_SHA1_protoc_win32})
        FetchContent_Populate(protoc_binary)
      endif()

      if(protoc_binary_SOURCE_DIR)
        message(STATUS "Use prebuilt protoc")
        set(ONNX_CUSTOM_PROTOC_EXECUTABLE ${protoc_binary_SOURCE_DIR}/bin/protoc.exe)
        set(PROTOC_EXECUTABLE ${ONNX_CUSTOM_PROTOC_EXECUTABLE})
      endif()
    elseif(CMAKE_HOST_SYSTEM_NAME STREQUAL "Linux")
      if(CMAKE_HOST_SYSTEM_PROCESSOR MATCHES "^(x86_64|amd64)$")
        FetchContent_Declare(protoc_binary URL ${DEP_URL_protoc_linux_x64} URL_HASH SHA1=${DEP_SHA1_protoc_linux_x64})
        FetchContent_Populate(protoc_binary)
      elseif(CMAKE_SYSTEM_PROCESSOR MATCHES "^(i.86|x86?)$")
        FetchContent_Declare(protoc_binary URL ${DEP_URL_protoc_linux_x86} URL_HASH SHA1=${DEP_SHA1_protoc_linux_x86})
        FetchContent_Populate(protoc_binary)
      elseif(CMAKE_SYSTEM_PROCESSOR MATCHES "^aarch64.*")
        FetchContent_Declare(protoc_binary URL ${DEP_URL_protoc_linux_aarch64} URL_HASH SHA1=${DEP_SHA1_protoc_linux_aarch64})
        FetchContent_Populate(protoc_binary)
      endif()

      if(protoc_binary_SOURCE_DIR)
        message(STATUS "Use prebuilt protoc")
        set(ONNX_CUSTOM_PROTOC_EXECUTABLE ${protoc_binary_SOURCE_DIR}/bin/protoc)
        set(PROTOC_EXECUTABLE ${ONNX_CUSTOM_PROTOC_EXECUTABLE})
      endif()
    endif()

    if(NOT ONNX_CUSTOM_PROTOC_EXECUTABLE)
      message(FATAL_ERROR "ONNX_CUSTOM_PROTOC_EXECUTABLE must be set to cross-compile.")
    endif()
  endif()
endif()

# if ONNX_CUSTOM_PROTOC_EXECUTABLE is set we don't need to build the protoc binary
if (ONNX_CUSTOM_PROTOC_EXECUTABLE)
  if (NOT EXISTS "${ONNX_CUSTOM_PROTOC_EXECUTABLE}")
    message(FATAL_ERROR "ONNX_CUSTOM_PROTOC_EXECUTABLE is set to '${ONNX_CUSTOM_PROTOC_EXECUTABLE}' "
                        "but protoc executable was not found there.")
  endif()

  set(protobuf_BUILD_PROTOC_BINARIES OFF CACHE BOOL "Build protoc" FORCE)
endif()

#Here we support two build mode:
#1. if ONNX_CUSTOM_PROTOC_EXECUTABLE is set, build Protobuf from source, except protoc.exe. This mode is mainly
#   for cross-compiling
#2. if ONNX_CUSTOM_PROTOC_EXECUTABLE is not set, Compile everything(including protoc) from source code.
if(Patch_FOUND)
  set(ONNXRUNTIME_PROTOBUF_PATCH_COMMAND ${Patch_EXECUTABLE} --binary --ignore-whitespace -p1 < ${PROJECT_SOURCE_DIR}/patches/protobuf/protobuf_cmake.patch)
else()
 set(ONNXRUNTIME_PROTOBUF_PATCH_COMMAND "")
endif()

#Protobuf depends on absl and utf8_range
FetchContent_Declare(
  Protobuf
  URL ${DEP_URL_protobuf}
  URL_HASH SHA1=${DEP_SHA1_protobuf}
  PATCH_COMMAND ${ONNXRUNTIME_PROTOBUF_PATCH_COMMAND}
  FIND_PACKAGE_ARGS NAMES Protobuf protobuf
)

set(protobuf_BUILD_TESTS OFF CACHE BOOL "Build protobuf tests" FORCE)
#TODO: we'd better to turn the following option off. However, it will cause
# ".\build.bat --config Debug --parallel --skip_submodule_sync --update" fail with an error message:
# install(EXPORT "ONNXTargets" ...) includes target "onnx_proto" which requires target "libprotobuf-lite" that is
# not in any export set.
#set(protobuf_INSTALL OFF CACHE BOOL "Install protobuf binaries and files" FORCE)
set(protobuf_USE_EXTERNAL_GTEST ON CACHE BOOL "" FORCE)

if (ANDROID)
  set(protobuf_WITH_ZLIB OFF CACHE BOOL "Build protobuf with zlib support" FORCE)
endif()

if (onnxruntime_DISABLE_RTTI)
  set(protobuf_DISABLE_RTTI ON CACHE BOOL "Remove runtime type information in the binaries" FORCE)
endif()

include(protobuf_function)
#protobuf end

onnxruntime_fetchcontent_makeavailable(Protobuf)
if(Protobuf_FOUND)
  message(STATUS "Protobuf version: ${Protobuf_VERSION}")
else()
  # Adjust warning flags
  if (TARGET libprotoc)
    if (NOT MSVC)
      target_compile_options(libprotoc PRIVATE "-w")
    endif()
  endif()
  if (TARGET protoc)
    add_executable(protobuf::protoc ALIAS protoc)
    if (UNIX AND onnxruntime_ENABLE_LTO)
      #https://github.com/protocolbuffers/protobuf/issues/5923
      target_link_options(protoc PRIVATE "-Wl,--no-as-needed")
    endif()
    if (NOT MSVC)
      target_compile_options(protoc PRIVATE "-w")
    endif()
    get_target_property(PROTOC_OSX_ARCH protoc OSX_ARCHITECTURES)
    if (PROTOC_OSX_ARCH)
      if (${CMAKE_HOST_SYSTEM_PROCESSOR} IN_LIST PROTOC_OSX_ARCH)
        message(STATUS "protoc can run")
      else()
        list(APPEND PROTOC_OSX_ARCH ${CMAKE_HOST_SYSTEM_PROCESSOR})
        set_target_properties(protoc PROPERTIES OSX_ARCHITECTURES "${CMAKE_HOST_SYSTEM_PROCESSOR}")
        set_target_properties(libprotoc PROPERTIES OSX_ARCHITECTURES "${PROTOC_OSX_ARCH}")
        set_target_properties(libprotobuf PROPERTIES OSX_ARCHITECTURES "${PROTOC_OSX_ARCH}")
      endif()
    endif()
   endif()
  if (TARGET libprotobuf AND NOT MSVC)
    target_compile_options(libprotobuf PRIVATE "-w")
  endif()
  if (TARGET libprotobuf-lite AND NOT MSVC)
    target_compile_options(libprotobuf-lite PRIVATE "-w")
  endif()
endif()
if (onnxruntime_USE_FULL_PROTOBUF)
  set(PROTOBUF_LIB protobuf::libprotobuf)
else()
  set(PROTOBUF_LIB protobuf::libprotobuf-lite)
endif()

# date
set(ENABLE_DATE_TESTING  OFF CACHE BOOL "" FORCE)
set(USE_SYSTEM_TZ_DB  ON CACHE BOOL "" FORCE)

FetchContent_Declare(
  date
  URL ${DEP_URL_date}
  URL_HASH SHA1=${DEP_SHA1_date}
  FIND_PACKAGE_ARGS 3...<4 NAMES date
)
onnxruntime_fetchcontent_makeavailable(date)

FetchContent_Declare(
  mp11
  URL ${DEP_URL_mp11}
  URL_HASH SHA1=${DEP_SHA1_mp11}
  FIND_PACKAGE_ARGS NAMES Boost
)
onnxruntime_fetchcontent_makeavailable(mp11)
if(NOT TARGET Boost::mp11)
  if(onnxruntime_USE_VCPKG)
    find_package(Boost REQUIRED)
  endif()
  message(STATUS "Aliasing Boost::headers to Boost::mp11")
  add_library(Boost::mp11 ALIAS Boost::headers)
endif()

set(JSON_BuildTests OFF CACHE INTERNAL "")
set(JSON_Install OFF CACHE INTERNAL "")

FetchContent_Declare(
    nlohmann_json
    URL ${DEP_URL_json}
    URL_HASH SHA1=${DEP_SHA1_json}
    FIND_PACKAGE_ARGS 3.10 NAMES nlohmann_json
)
onnxruntime_fetchcontent_makeavailable(nlohmann_json)

#TODO: include clog first
if (onnxruntime_ENABLE_CPUINFO)
  # Adding pytorch CPU info library
  # TODO!! need a better way to find out the supported architectures
  list(LENGTH CMAKE_OSX_ARCHITECTURES CMAKE_OSX_ARCHITECTURES_LEN)
  if (APPLE)
    if (CMAKE_OSX_ARCHITECTURES_LEN LESS_EQUAL 1)
      set(CPUINFO_SUPPORTED TRUE)
    elseif (onnxruntime_BUILD_APPLE_FRAMEWORK)
      # We stitch multiple static libraries together when onnxruntime_BUILD_APPLE_FRAMEWORK is true,
      # but that would not work for universal static libraries
      message(FATAL_ERROR "universal binary is not supported for apple framework")
    endif()
  else()
    # if xnnpack is enabled in a wasm build it needs clog from cpuinfo, but we won't internally use cpuinfo
    # so we don't set CPUINFO_SUPPORTED in the CXX flags below.
    if (CMAKE_SYSTEM_NAME STREQUAL "Emscripten" AND NOT onnxruntime_USE_XNNPACK)
      set(CPUINFO_SUPPORTED FALSE)
    else()
      set(CPUINFO_SUPPORTED TRUE)
    endif()
    if (WIN32)
      set(CPUINFO_SUPPORTED TRUE)
    elseif (NOT ${onnxruntime_target_platform} MATCHES "^(i[3-6]86|AMD64|x86(_64)?|armv[5-8].*|aarch64|arm64)$")
      message(WARNING
        "Target processor architecture \"${onnxruntime_target_platform}\" is not supported in cpuinfo. "
        "cpuinfo not included."
      )
      set(CPUINFO_SUPPORTED FALSE)
    endif()
  endif()
else()
  set(CPUINFO_SUPPORTED FALSE)
endif()

if (CPUINFO_SUPPORTED)
  if (CMAKE_SYSTEM_NAME STREQUAL "iOS")
    set(IOS ON CACHE INTERNAL "")
    set(IOS_ARCH "${CMAKE_OSX_ARCHITECTURES}" CACHE INTERNAL "")
  endif()

  # if this is a wasm build with xnnpack (only type of wasm build where cpuinfo is involved)
  # we do not use cpuinfo in ORT code, so don't define CPUINFO_SUPPORTED.
  if (NOT CMAKE_SYSTEM_NAME STREQUAL "Emscripten")
    string(APPEND CMAKE_CXX_FLAGS " -DCPUINFO_SUPPORTED")
  endif()


  set(CPUINFO_BUILD_TOOLS OFF CACHE INTERNAL "")
  set(CPUINFO_BUILD_UNIT_TESTS OFF CACHE INTERNAL "")
  set(CPUINFO_BUILD_MOCK_TESTS OFF CACHE INTERNAL "")
  set(CPUINFO_BUILD_BENCHMARKS OFF CACHE INTERNAL "")
  if(onnxruntime_target_platform STREQUAL "ARM64EC")
      message(STATUS "Applying a patch for Windows ARM64EC in cpuinfo")
      FetchContent_Declare(
        pytorch_cpuinfo
        URL ${DEP_URL_pytorch_cpuinfo}
        URL_HASH SHA1=${DEP_SHA1_pytorch_cpuinfo}
        PATCH_COMMAND ${Patch_EXECUTABLE} -p1 < ${PROJECT_SOURCE_DIR}/patches/cpuinfo/9bb12d342fd9479679d505d93a478a6f9cd50a47.patch
        FIND_PACKAGE_ARGS NAMES cpuinfo
      )
  else()
      FetchContent_Declare(
        pytorch_cpuinfo
        URL ${DEP_URL_pytorch_cpuinfo}
        URL_HASH SHA1=${DEP_SHA1_pytorch_cpuinfo}
        FIND_PACKAGE_ARGS NAMES cpuinfo
      )
  endif()
  set(ONNXRUNTIME_CPUINFO_PROJ pytorch_cpuinfo)
  onnxruntime_fetchcontent_makeavailable(${ONNXRUNTIME_CPUINFO_PROJ})
  if(TARGET cpuinfo::cpuinfo AND NOT TARGET cpuinfo)
    message(STATUS "Aliasing cpuinfo::cpuinfo to cpuinfo")
    add_library(cpuinfo ALIAS cpuinfo::cpuinfo)
  endif()
endif()

# xnnpack depends on clog
# Android build should use the system's log library instead of clog
if ((CPUINFO_SUPPORTED OR onnxruntime_USE_XNNPACK) AND NOT ANDROID)
  set(CLOG_BUILD_TESTS OFF CACHE BOOL "" FORCE)
  FetchContent_Declare(
    pytorch_clog
    URL ${DEP_URL_pytorch_cpuinfo}
    URL_HASH SHA1=${DEP_SHA1_pytorch_cpuinfo}
    SOURCE_SUBDIR deps/clog
    FIND_PACKAGE_ARGS NAMES cpuinfo
  )
  set(ONNXRUNTIME_CLOG_PROJ pytorch_clog)
  onnxruntime_fetchcontent_makeavailable(${ONNXRUNTIME_CLOG_PROJ})
  set(ONNXRUNTIME_CLOG_TARGET_NAME clog)
  # if cpuinfo is from find_package, use it with imported name
  if(TARGET cpuinfo::clog)
    set(ONNXRUNTIME_CLOG_TARGET_NAME cpuinfo::clog)
  elseif(onnxruntime_USE_VCPKG)
    # however, later cpuinfo versions may not contain clog. use cpuinfo
    set(ONNXRUNTIME_CLOG_TARGET_NAME cpuinfo::cpuinfo)
  endif()
endif()

if(onnxruntime_USE_CUDA)
  FetchContent_Declare(
    GSL
    URL ${DEP_URL_microsoft_gsl}
    URL_HASH SHA1=${DEP_SHA1_microsoft_gsl}
    PATCH_COMMAND ${Patch_EXECUTABLE} --binary --ignore-whitespace -p1 < ${PROJECT_SOURCE_DIR}/patches/gsl/1064.patch
    FIND_PACKAGE_ARGS 4.0 NAMES Microsoft.GSL
  )
else()
  FetchContent_Declare(
    GSL
    URL ${DEP_URL_microsoft_gsl}
    URL_HASH SHA1=${DEP_SHA1_microsoft_gsl}
    FIND_PACKAGE_ARGS 4.0 NAMES Microsoft.GSL
  )
endif()
set(GSL_TARGET "Microsoft.GSL::GSL")
set(GSL_INCLUDE_DIR "$<TARGET_PROPERTY:${GSL_TARGET},INTERFACE_INCLUDE_DIRECTORIES>")
onnxruntime_fetchcontent_makeavailable(GSL)

find_path(safeint_SOURCE_DIR NAMES "SafeInt.hpp")
if(NOT safeint_SOURCE_DIR)
  unset(safeint_SOURCE_DIR)
  FetchContent_Declare(
      safeint
      URL ${DEP_URL_safeint}
      URL_HASH SHA1=${DEP_SHA1_safeint}
  )

  # use fetch content rather than makeavailable because safeint only includes unconditional test targets
  FetchContent_Populate(safeint)
endif()
add_library(safeint_interface INTERFACE)
target_include_directories(safeint_interface INTERFACE ${safeint_SOURCE_DIR})


# Flatbuffers
# We do not need to build flatc for iOS or Android Cross Compile
if (CMAKE_SYSTEM_NAME STREQUAL "iOS" OR CMAKE_SYSTEM_NAME STREQUAL "Android" OR CMAKE_SYSTEM_NAME STREQUAL "Emscripten")
  set(FLATBUFFERS_BUILD_FLATC OFF CACHE BOOL "FLATBUFFERS_BUILD_FLATC" FORCE)
endif()
set(FLATBUFFERS_BUILD_TESTS OFF CACHE BOOL "FLATBUFFERS_BUILD_TESTS" FORCE)
set(FLATBUFFERS_INSTALL OFF CACHE BOOL "FLATBUFFERS_INSTALL" FORCE)
set(FLATBUFFERS_BUILD_FLATHASH OFF CACHE BOOL "FLATBUFFERS_BUILD_FLATHASH" FORCE)
set(FLATBUFFERS_BUILD_FLATLIB ON CACHE BOOL "FLATBUFFERS_BUILD_FLATLIB" FORCE)
if(Patch_FOUND)
  set(ONNXRUNTIME_FLATBUFFERS_PATCH_COMMAND ${Patch_EXECUTABLE} --binary --ignore-whitespace -p1 < ${PROJECT_SOURCE_DIR}/patches/flatbuffers/flatbuffers.patch)
else()
 set(ONNXRUNTIME_FLATBUFFERS_PATCH_COMMAND "")
endif()

#flatbuffers 1.11.0 does not have flatbuffers::IsOutRange, therefore we require 1.12.0+
FetchContent_Declare(
    flatbuffers
    URL ${DEP_URL_flatbuffers}
    URL_HASH SHA1=${DEP_SHA1_flatbuffers}
    PATCH_COMMAND ${ONNXRUNTIME_FLATBUFFERS_PATCH_COMMAND}
    FIND_PACKAGE_ARGS 23.5.9 NAMES Flatbuffers flatbuffers
)

onnxruntime_fetchcontent_makeavailable(flatbuffers)
if(NOT flatbuffers_FOUND)
  if(NOT TARGET flatbuffers::flatbuffers)
    add_library(flatbuffers::flatbuffers ALIAS flatbuffers)
  endif()
  if(TARGET flatc AND NOT TARGET flatbuffers::flatc)
    add_executable(flatbuffers::flatc ALIAS flatc)
  endif()
  if (GDK_PLATFORM)
    # cstdlib only defines std::getenv when _CRT_USE_WINAPI_FAMILY_DESKTOP_APP is defined, which
    # is probably an oversight for GDK/Xbox builds (::getenv exists and works).
    file(WRITE ${CMAKE_BINARY_DIR}/gdk_cstdlib_wrapper.h [[
#pragma once
#ifdef __cplusplus
#include <cstdlib>
namespace std { using ::getenv; }
#endif
]])
    if(TARGET flatbuffers)
      target_compile_options(flatbuffers PRIVATE /FI${CMAKE_BINARY_DIR}/gdk_cstdlib_wrapper.h)
    endif()
    if(TARGET flatc)
      target_compile_options(flatc PRIVATE /FI${CMAKE_BINARY_DIR}/gdk_cstdlib_wrapper.h)
    endif()
  endif()
endif()

# ONNX
if (NOT onnxruntime_USE_FULL_PROTOBUF)
  set(ONNX_USE_LITE_PROTO ON CACHE BOOL "" FORCE)
else()
  set(ONNX_USE_LITE_PROTO OFF CACHE BOOL "" FORCE)
endif()

if(Patch_FOUND)
  set(ONNXRUNTIME_ONNX_PATCH_COMMAND ${Patch_EXECUTABLE} --binary --ignore-whitespace -p1 < ${PROJECT_SOURCE_DIR}/patches/onnx/onnx.patch)
else()
  set(ONNXRUNTIME_ONNX_PATCH_COMMAND "")
endif()

FetchContent_Declare(
  onnx
  URL ${DEP_URL_onnx}
  URL_HASH SHA1=${DEP_SHA1_onnx}
  PATCH_COMMAND ${ONNXRUNTIME_ONNX_PATCH_COMMAND}
  FIND_PACKAGE_ARGS NAMES ONNX onnx
)
if (NOT onnxruntime_MINIMAL_BUILD)
  onnxruntime_fetchcontent_makeavailable(onnx)
else()
  include(onnx_minimal)
endif()

if(TARGET ONNX::onnx AND NOT TARGET onnx)
  message(STATUS "Aliasing ONNX::onnx to onnx")
  add_library(onnx ALIAS ONNX::onnx)
endif()
if(TARGET ONNX::onnx_proto AND NOT TARGET onnx_proto)
  message(STATUS "Aliasing ONNX::onnx_proto to onnx_proto")
  add_library(onnx_proto ALIAS ONNX::onnx_proto)
endif()

find_package(Eigen3 CONFIG)
if(Eigen3_FOUND)
  get_target_property(eigen_INCLUDE_DIRS Eigen3::Eigen INTERFACE_INCLUDE_DIRECTORIES)
else()
  include(eigen) # FetchContent
endif()

if(onnxruntime_USE_VCPKG)
  find_package(wil CONFIG REQUIRED)
  set(WIL_TARGET "WIL::WIL")
else()
  include(wil) # FetchContent
endif()

# XNNPACK EP
if (onnxruntime_USE_XNNPACK)
  if (onnxruntime_DISABLE_CONTRIB_OPS)
    message(FATAL_ERROR "XNNPACK EP requires the internal NHWC contrib ops to be available "
                         "but onnxruntime_DISABLE_CONTRIB_OPS is ON")
  endif()
  include(xnnpack)
endif()

if (onnxruntime_USE_MIMALLOC)
  add_definitions(-DUSE_MIMALLOC)

  set(MI_OVERRIDE OFF CACHE BOOL "" FORCE)
  set(MI_BUILD_TESTS OFF CACHE BOOL "" FORCE)
  set(MI_DEBUG_FULL OFF CACHE BOOL "" FORCE)
  set(MI_BUILD_SHARED OFF CACHE BOOL "" FORCE)
  onnxruntime_fetchcontent_makeavailable(mimalloc)
endif()

set(onnxruntime_EXTERNAL_LIBRARIES ${onnxruntime_EXTERNAL_LIBRARIES_XNNPACK} ${WIL_TARGET} nlohmann_json::nlohmann_json
                                   onnx onnx_proto ${PROTOBUF_LIB} re2::re2 Boost::mp11 safeint_interface
                                   flatbuffers::flatbuffers ${GSL_TARGET} ${ABSEIL_LIBS} date::date
                                   ${ONNXRUNTIME_CLOG_TARGET_NAME})

# The source code of onnx_proto is generated, we must build this lib first before starting to compile the other source code that uses ONNX protobuf types.
# The other libs do not have the problem. All the sources are already there. We can compile them in any order.
set(onnxruntime_EXTERNAL_DEPENDENCIES onnx_proto flatbuffers::flatbuffers)

if(NOT (onnx_FOUND OR ONNX_FOUND)) # building ONNX from source
  target_compile_definitions(onnx PUBLIC $<TARGET_PROPERTY:onnx_proto,INTERFACE_COMPILE_DEFINITIONS> PRIVATE "__ONNX_DISABLE_STATIC_REGISTRATION")
  if (NOT onnxruntime_USE_FULL_PROTOBUF)
    target_compile_definitions(onnx PUBLIC "__ONNX_NO_DOC_STRINGS")
  endif()
endif()

if (onnxruntime_RUN_ONNX_TESTS)
  add_definitions(-DORT_RUN_EXTERNAL_ONNX_TESTS)
endif()


if(onnxruntime_ENABLE_ATEN)
  message(STATUS "Aten fallback is enabled.")
  FetchContent_Declare(
    dlpack
    URL ${DEP_URL_dlpack}
    URL_HASH SHA1=${DEP_SHA1_dlpack}
    FIND_PACKAGE_ARGS NAMES dlpack
  )
  # We can't use onnxruntime_fetchcontent_makeavailable since some part of the the dlpack code is Linux only.
  # For example, dlpackcpp.h uses posix_memalign.
  FetchContent_Populate(dlpack)
endif()

if(onnxruntime_ENABLE_TRAINING OR (onnxruntime_ENABLE_TRAINING_APIS AND onnxruntime_BUILD_UNIT_TESTS))
  # Once code under orttraining/orttraining/models dir is removed "onnxruntime_ENABLE_TRAINING" should be removed from
  # this conditional
  FetchContent_Declare(
    cxxopts
    URL ${DEP_URL_cxxopts}
    URL_HASH SHA1=${DEP_SHA1_cxxopts}
    FIND_PACKAGE_ARGS NAMES cxxopts
  )
  set(CXXOPTS_BUILD_EXAMPLES OFF CACHE BOOL "" FORCE)
  set(CXXOPTS_BUILD_TESTS OFF CACHE BOOL "" FORCE)
  onnxruntime_fetchcontent_makeavailable(cxxopts)
endif()

if (onnxruntime_USE_COREML)
  FetchContent_Declare(
    coremltools
    URL ${DEP_URL_coremltools}
    URL_HASH SHA1=${DEP_SHA1_coremltools}
    PATCH_COMMAND ${Patch_EXECUTABLE} --binary --ignore-whitespace -p1 < ${PROJECT_SOURCE_DIR}/patches/coremltools/crossplatformbuild.patch
  )
  # we don't build directly so use Populate. selected files are built from onnxruntime_providers_coreml.cmake
  FetchContent_Populate(coremltools)
endif()

if (onnxruntime_USE_WEBGPU)
<<<<<<< HEAD
  FetchContent_Declare(
    dawn
    URL ${DEP_URL_dawn}
    URL_HASH SHA1=${DEP_SHA1_dawn}
    # All previous patches are merged into the upstream dawn project. We don't need to apply any patches right now.
    # if we need to apply patches in the future, we can uncomment the following line.
    # PATCH_COMMAND ${Patch_EXECUTABLE} --binary --ignore-whitespace -p1 < ${PROJECT_SOURCE_DIR}/patches/dawn/dawn.patch
  )
=======
  if (onnxruntime_CUSTOM_DAWN_SRC_PATH)
    # use the custom dawn source path if provided
    #
    # specified as:
    # build.py --use_webgpu --cmake_extra_defines "onnxruntime_CUSTOM_DAWN_SRC_PATH=<PATH_TO_DAWN_SRC_ROOT>"
    FetchContent_Declare(
      dawn
      SOURCE_DIR ${onnxruntime_CUSTOM_DAWN_SRC_PATH}
    )
  else()
    FetchContent_Declare(
      dawn
      URL ${DEP_URL_dawn}
      URL_HASH SHA1=${DEP_SHA1_dawn}
      PATCH_COMMAND ${Patch_EXECUTABLE} --binary --ignore-whitespace -p1 < ${PROJECT_SOURCE_DIR}/patches/dawn/dawn.patch
    )
  endif()
>>>>>>> bd701e4f

  # use dawn::dawn_native and dawn::dawn_proc instead of the monolithic dawn::webgpu_dawn to minimize binary size
  set(DAWN_BUILD_MONOLITHIC_LIBRARY OFF CACHE BOOL "" FORCE)
  set(DAWN_BUILD_SAMPLES OFF CACHE BOOL "" FORCE)
  set(DAWN_ENABLE_INSTALL OFF CACHE BOOL "" FORCE)
  set(DAWN_ENABLE_NULL OFF CACHE BOOL "" FORCE)
  set(DAWN_FETCH_DEPENDENCIES ON CACHE BOOL "" FORCE)

  # disable things we don't use
  set(DAWN_DXC_ENABLE_ASSERTS_IN_NDEBUG OFF)
  set(DAWN_ENABLE_DESKTOP_GL OFF CACHE BOOL "" FORCE)
  set(DAWN_ENABLE_OPENGLES OFF CACHE BOOL "" FORCE)
  set(DAWN_SUPPORTS_GLFW_FOR_WINDOWING OFF CACHE BOOL "" FORCE)
  set(DAWN_USE_GLFW OFF CACHE BOOL "" FORCE)
  set(DAWN_USE_WINDOWS_UI OFF CACHE BOOL "" FORCE)
  set(DAWN_USE_X11 OFF CACHE BOOL "" FORCE)

  set(TINT_BUILD_TESTS OFF CACHE BOOL "" FORCE)
  set(TINT_BUILD_CMD_TOOLS OFF CACHE BOOL "" FORCE)
  set(TINT_BUILD_GLSL_WRITER OFF CACHE BOOL "" FORCE)
  set(TINT_BUILD_GLSL_VALIDATOR OFF CACHE BOOL "" FORCE)
  set(TINT_BUILD_IR_BINARY OFF CACHE BOOL "" FORCE)
  set(TINT_BUILD_SPV_READER OFF CACHE BOOL "" FORCE)  # don't need. disabling is a large binary size saving
  set(TINT_BUILD_WGSL_WRITER ON CACHE BOOL "" FORCE)  # needed to create cache key. runtime error if not enabled.

  # SPIR-V validation shouldn't be required given we're using Tint to create the SPIR-V.
  set(DAWN_ENABLE_SPIRV_VALIDATION OFF CACHE BOOL "" FORCE)

  if (WIN32)
    # building this requires the HLSL writer to be enabled in Tint. TBD if that we need either of these to be ON.
    set(DAWN_USE_BUILT_DXC ON CACHE BOOL "" FORCE)
    set(TINT_BUILD_HLSL_WRITER ON CACHE BOOL "" FORCE)

    # Vulkan may optionally be included in a Windows build. Exclude until we have an explicit use case that requires it.
    set(DAWN_ENABLE_VULKAN OFF CACHE BOOL "" FORCE)
    # We are currently always using the D3D12 backend.
    set(DAWN_ENABLE_D3D11 OFF CACHE BOOL "" FORCE)
  endif()

  onnxruntime_fetchcontent_makeavailable(dawn)

  if (NOT onnxruntime_USE_EXTERNAL_DAWN)
    list(APPEND onnxruntime_EXTERNAL_LIBRARIES dawn::dawn_native)
  endif()
  list(APPEND onnxruntime_EXTERNAL_LIBRARIES dawn::dawn_proc)
endif()

set(onnxruntime_LINK_DIRS)
if (onnxruntime_USE_CUDA)
  find_package(CUDAToolkit REQUIRED)

  if(onnxruntime_CUDNN_HOME)
    file(TO_CMAKE_PATH ${onnxruntime_CUDNN_HOME} onnxruntime_CUDNN_HOME)
    set(CUDNN_PATH ${onnxruntime_CUDNN_HOME})
  endif()

  include(cuDNN)
endif()

if(onnxruntime_USE_SNPE)
  include(external/find_snpe.cmake)
  list(APPEND onnxruntime_EXTERNAL_LIBRARIES ${SNPE_NN_LIBS})
endif()

FILE(TO_NATIVE_PATH ${CMAKE_BINARY_DIR} ORT_BINARY_DIR)
FILE(TO_NATIVE_PATH ${PROJECT_SOURCE_DIR} ORT_SOURCE_DIR)

message(STATUS "Finished fetching external dependencies")<|MERGE_RESOLUTION|>--- conflicted
+++ resolved
@@ -615,16 +615,6 @@
 endif()
 
 if (onnxruntime_USE_WEBGPU)
-<<<<<<< HEAD
-  FetchContent_Declare(
-    dawn
-    URL ${DEP_URL_dawn}
-    URL_HASH SHA1=${DEP_SHA1_dawn}
-    # All previous patches are merged into the upstream dawn project. We don't need to apply any patches right now.
-    # if we need to apply patches in the future, we can uncomment the following line.
-    # PATCH_COMMAND ${Patch_EXECUTABLE} --binary --ignore-whitespace -p1 < ${PROJECT_SOURCE_DIR}/patches/dawn/dawn.patch
-  )
-=======
   if (onnxruntime_CUSTOM_DAWN_SRC_PATH)
     # use the custom dawn source path if provided
     #
@@ -639,10 +629,11 @@
       dawn
       URL ${DEP_URL_dawn}
       URL_HASH SHA1=${DEP_SHA1_dawn}
-      PATCH_COMMAND ${Patch_EXECUTABLE} --binary --ignore-whitespace -p1 < ${PROJECT_SOURCE_DIR}/patches/dawn/dawn.patch
+      # All previous patches are merged into the upstream dawn project. We don't need to apply any patches right now.
+      # if we need to apply patches in the future, we can uncomment the following line.
+      # PATCH_COMMAND ${Patch_EXECUTABLE} --binary --ignore-whitespace -p1 < ${PROJECT_SOURCE_DIR}/patches/dawn/dawn.patch
     )
   endif()
->>>>>>> bd701e4f
 
   # use dawn::dawn_native and dawn::dawn_proc instead of the monolithic dawn::webgpu_dawn to minimize binary size
   set(DAWN_BUILD_MONOLITHIC_LIBRARY OFF CACHE BOOL "" FORCE)
