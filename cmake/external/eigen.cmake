
if (onnxruntime_USE_PREINSTALLED_EIGEN)
    add_library(eigen INTERFACE)
    file(TO_CMAKE_PATH ${eigen_SOURCE_PATH} eigen_INCLUDE_DIRS)
    target_include_directories(eigen INTERFACE ${eigen_INCLUDE_DIRS})
else ()
    if (onnxruntime_USE_ACL)
        FetchContent_Declare(
<<<<<<< HEAD
        eigen
        URL https://gitlab.com/libeigen/eigen/-/archive/3.4/eigen-3.4.zip
        PATCH_COMMAND ${Patch_EXECUTABLE} --ignore-space-change --ignore-whitespace < ${PROJECT_SOURCE_DIR}/patches/eigen/Fix_Eigen_Build_Break.patch
		)
    else()
        FetchContent_Declare(
        eigen
        URL https://gitlab.com/libeigen/eigen/-/archive/3.4/eigen-3.4.zip
		)
=======
            eigen
            URL ${DEP_URL_eigen}
            URL_HASH SHA1=${DEP_SHA1_eigen}
            PATCH_COMMAND ${Patch_EXECUTABLE} --ignore-space-change --ignore-whitespace < ${PROJECT_SOURCE_DIR}/patches/eigen/Fix_Eigen_Build_Break.patch
        )
    else()
        FetchContent_Declare(
            eigen
            URL ${DEP_URL_eigen}
            URL_HASH SHA1=${DEP_SHA1_eigen}
        )
>>>>>>> 1b518c68
    endif()
    FetchContent_Populate(eigen)
    set(eigen_INCLUDE_DIRS  "${eigen_SOURCE_DIR}")
endif()<|MERGE_RESOLUTION|>--- conflicted
+++ resolved
@@ -6,17 +6,6 @@
 else ()
     if (onnxruntime_USE_ACL)
         FetchContent_Declare(
-<<<<<<< HEAD
-        eigen
-        URL https://gitlab.com/libeigen/eigen/-/archive/3.4/eigen-3.4.zip
-        PATCH_COMMAND ${Patch_EXECUTABLE} --ignore-space-change --ignore-whitespace < ${PROJECT_SOURCE_DIR}/patches/eigen/Fix_Eigen_Build_Break.patch
-		)
-    else()
-        FetchContent_Declare(
-        eigen
-        URL https://gitlab.com/libeigen/eigen/-/archive/3.4/eigen-3.4.zip
-		)
-=======
             eigen
             URL ${DEP_URL_eigen}
             URL_HASH SHA1=${DEP_SHA1_eigen}
@@ -28,7 +17,6 @@
             URL ${DEP_URL_eigen}
             URL_HASH SHA1=${DEP_SHA1_eigen}
         )
->>>>>>> 1b518c68
     endif()
     FetchContent_Populate(eigen)
     set(eigen_INCLUDE_DIRS  "${eigen_SOURCE_DIR}")
