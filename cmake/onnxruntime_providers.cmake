# Copyright (c) Microsoft Corporation. All rights reserved.
# Licensed under the MIT License.

# Reduced ops build helpers

# In a reduced ops build, the reduction is performed by updating source files.
# Rather than modifying the source files directly, updated versions will be
# saved to another location in the build directory: ${op_reduction_root}.
set(op_reduction_root "${CMAKE_BINARY_DIR}/op_reduction.generated")

# This helper function replaces the relevant original source files with their
# updated, reduced ops versions in `all_srcs`.
function(substitute_op_reduction_srcs all_srcs)
  # files that are potentially updated in a reduced ops build
  set(original_srcs
    "${ONNXRUNTIME_ROOT}/contrib_ops/cpu/cpu_contrib_kernels.cc"
    "${ONNXRUNTIME_ROOT}/contrib_ops/cuda/cuda_contrib_kernels.cc"
    "${ONNXRUNTIME_ROOT}/core/providers/cpu/cpu_execution_provider.cc"
    "${ONNXRUNTIME_ROOT}/core/providers/cuda/cuda_execution_provider.cc"
    "${ONNXRUNTIME_ROOT}/core/providers/op_kernel_type_control_overrides.inc"
    "${ORTTRAINING_SOURCE_DIR}/training_ops/cpu/cpu_training_kernels.cc"
    "${ORTTRAINING_SOURCE_DIR}/training_ops/cuda/cuda_training_kernels.cc"
    )

  set(replacement_srcs)

  foreach(original_src ${original_srcs})
    string(FIND "${${all_srcs}}" "${original_src}" idx)
    if(idx EQUAL "-1")
      continue()
    endif()

    file(RELATIVE_PATH src_relative_path "${REPO_ROOT}" "${original_src}")
    set(replacement_src "${op_reduction_root}/${src_relative_path}")

    message("File '${original_src}' substituted with reduced op version '${replacement_src}'.")

    string(REPLACE "${original_src}" "${replacement_src}" ${all_srcs} "${${all_srcs}}")

    list(APPEND replacement_srcs "${replacement_src}")
  endforeach()

  if(replacement_srcs)
    source_group(TREE "${op_reduction_root}" PREFIX "op_reduction.generated" FILES ${replacement_srcs})
  endif()

  set(${all_srcs} "${${all_srcs}}" PARENT_SCOPE)
endfunction()

# This helper function adds reduced ops build-specific include directories to
# `target`.
function(add_op_reduction_include_dirs target)
  set(op_reduction_include_dirs "${op_reduction_root}/onnxruntime")
  if (onnxruntime_ENABLE_TRAINING_OPS)
    list(APPEND op_reduction_include_dirs "${op_reduction_root}/orttraining")
  endif()
  # add include directories BEFORE so they are searched first, giving op reduction file paths precedence
  target_include_directories(${target} BEFORE PRIVATE ${op_reduction_include_dirs})
endfunction()


file(GLOB_RECURSE onnxruntime_providers_srcs CONFIGURE_DEPENDS
  "${ONNXRUNTIME_ROOT}/core/providers/cpu/*.h"
  "${ONNXRUNTIME_ROOT}/core/providers/cpu/*.cc"
)

if(onnxruntime_DISABLE_ML_OPS)
  list(FILTER onnxruntime_providers_srcs EXCLUDE REGEX ".*/ml/.*")
endif()

file(GLOB_RECURSE onnxruntime_cpu_contrib_ops_srcs CONFIGURE_DEPENDS
  "${ONNXRUNTIME_ROOT}/contrib_ops/cpu/*.h"
  "${ONNXRUNTIME_ROOT}/contrib_ops/cpu/*.cc"
)

file(GLOB_RECURSE onnxruntime_cuda_contrib_ops_cc_srcs CONFIGURE_DEPENDS
  "${ONNXRUNTIME_ROOT}/contrib_ops/cuda/*.h"
  "${ONNXRUNTIME_ROOT}/contrib_ops/cuda/*.cc"
)

file(GLOB_RECURSE onnxruntime_cuda_contrib_ops_cu_srcs CONFIGURE_DEPENDS
  "${ONNXRUNTIME_ROOT}/contrib_ops/cuda/*.cu"
  "${ONNXRUNTIME_ROOT}/contrib_ops/cuda/*.cuh"
)

file(GLOB_RECURSE onnxruntime_rocm_contrib_ops_cc_srcs CONFIGURE_DEPENDS
  "${ONNXRUNTIME_ROOT}/contrib_ops/rocm/*.h"
  "${ONNXRUNTIME_ROOT}/contrib_ops/rocm/*.cc"
)

file(GLOB_RECURSE onnxruntime_rocm_contrib_ops_cu_srcs CONFIGURE_DEPENDS
  "${ONNXRUNTIME_ROOT}/contrib_ops/rocm/*.cu"
  "${ONNXRUNTIME_ROOT}/contrib_ops/rocm/*.cuh"
)

file(GLOB onnxruntime_providers_common_srcs CONFIGURE_DEPENDS
  "${ONNXRUNTIME_ROOT}/core/providers/*.h"
  "${ONNXRUNTIME_ROOT}/core/providers/*.cc"
  "${ONNXRUNTIME_ROOT}/core/providers/op_kernel_type_control_overrides.inc"
)
if(onnxruntime_USE_VITISAI)
  set(PROVIDERS_VITISAI onnxruntime_providers_vitisai)
endif()
if(onnxruntime_USE_CUDA)
  set(PROVIDERS_CUDA onnxruntime_providers_cuda)
endif()
if(onnxruntime_USE_COREML)
  if (CMAKE_SYSTEM_NAME STREQUAL "Darwin" OR CMAKE_SYSTEM_NAME STREQUAL "iOS")
    set(PROVIDERS_COREML onnxruntime_providers_coreml onnxruntime_coreml_proto)
  else()
    set(PROVIDERS_COREML onnxruntime_providers_coreml)
  endif()
endif()
if(onnxruntime_USE_NNAPI_BUILTIN)
  set(PROVIDERS_NNAPI onnxruntime_providers_nnapi)
endif()
if(onnxruntime_USE_QNN)
  set(PROVIDERS_QNN onnxruntime_providers_qnn)
endif()
if(onnxruntime_USE_RKNPU)
  set(PROVIDERS_RKNPU onnxruntime_providers_rknpu)
endif()
if(onnxruntime_USE_DML)
  set(PROVIDERS_DML onnxruntime_providers_dml)
endif()
if(onnxruntime_USE_MIGRAPHX)
  set(PROVIDERS_MIGRAPHX onnxruntime_providers_migraphx)
endif()
if(onnxruntime_USE_WINML)
  set(PROVIDERS_WINML onnxruntime_providers_winml)
endif()
if(onnxruntime_USE_ACL)
  set(PROVIDERS_ACL onnxruntime_providers_acl)
endif()
if(onnxruntime_USE_ARMNN)
  set(PROVIDERS_ARMNN onnxruntime_providers_armnn)
endif()
if(onnxruntime_USE_ROCM)
  set(PROVIDERS_ROCM onnxruntime_providers_rocm)
endif()
if (onnxruntime_USE_TVM)
  set(PROVIDERS_TVM onnxruntime_providers_tvm)
endif()
if (onnxruntime_USE_XNNPACK)
  set(PROVIDERS_XNNPACK onnxruntime_providers_xnnpack)
endif()
if(onnxruntime_USE_SNPE)
    include(onnxruntime_snpe_provider.cmake)
endif()
if (onnxruntime_USE_CANN)
  set(PROVIDERS_CANN onnxruntime_providers_cann)
endif()
if (onnxruntime_USE_AZURE)
  set(PROVIDERS_AZURE onnxruntime_providers_azure)
endif()

source_group(TREE ${ONNXRUNTIME_ROOT}/core FILES ${onnxruntime_providers_common_srcs} ${onnxruntime_providers_srcs})

set(onnxruntime_providers_src ${onnxruntime_providers_common_srcs} ${onnxruntime_providers_srcs})

# disable contrib ops conditionally
if(NOT onnxruntime_DISABLE_CONTRIB_OPS)
  if (NOT onnxruntime_ENABLE_ATEN)
    list(REMOVE_ITEM onnxruntime_cpu_contrib_ops_srcs
      "${ONNXRUNTIME_ROOT}/contrib_ops/cpu/aten_ops/aten_op.h"
      "${ONNXRUNTIME_ROOT}/contrib_ops/cpu/aten_ops/aten_op.cc"
      "${ONNXRUNTIME_ROOT}/contrib_ops/cpu/aten_ops/aten_op_executor.cc"
    )
  endif()
  # add using ONNXRUNTIME_ROOT so they show up under the 'contrib_ops' folder in Visual Studio
  source_group(TREE ${ONNXRUNTIME_ROOT} FILES ${onnxruntime_cpu_contrib_ops_srcs})
  list(APPEND onnxruntime_providers_src ${onnxruntime_cpu_contrib_ops_srcs})
endif()

if (onnxruntime_ENABLE_TRAINING_OPS AND NOT onnxruntime_ENABLE_TRAINING)
  file(GLOB_RECURSE onnxruntime_cpu_training_ops_srcs CONFIGURE_DEPENDS
    "${ORTTRAINING_SOURCE_DIR}/training_ops/cpu/*.h"
    "${ORTTRAINING_SOURCE_DIR}/training_ops/cpu/*.cc"
  )

  source_group(TREE ${ORTTRAINING_ROOT}/ FILES ${onnxruntime_cpu_training_ops_srcs})
  list(APPEND onnxruntime_providers_src ${onnxruntime_cpu_training_ops_srcs})

  file(GLOB_RECURSE onnxruntime_cpu_full_training_only_srcs
    "${ORTTRAINING_SOURCE_DIR}/training_ops/cpu/collective/*.cc"
    "${ORTTRAINING_SOURCE_DIR}/training_ops/cpu/collective/*.h"
    "${ORTTRAINING_SOURCE_DIR}/training_ops/cpu/communication/*.cc"
    "${ORTTRAINING_SOURCE_DIR}/training_ops/cpu/communication/*.h"
    "${ORTTRAINING_SOURCE_DIR}/training_ops/cpu/controlflow/record.cc"
    "${ORTTRAINING_SOURCE_DIR}/training_ops/cpu/controlflow/record.h"
    "${ORTTRAINING_SOURCE_DIR}/training_ops/cpu/controlflow/wait.cc"
    "${ORTTRAINING_SOURCE_DIR}/training_ops/cpu/controlflow/wait.h"
    "${ORTTRAINING_SOURCE_DIR}/training_ops/cpu/controlflow/yield.cc"
    "${ORTTRAINING_SOURCE_DIR}/training_ops/cpu/controlflow/yield.h"
    "${ORTTRAINING_SOURCE_DIR}/training_ops/cpu/gist/*.cc"
    "${ORTTRAINING_SOURCE_DIR}/training_ops/cpu/gist/*.h"
    "${ORTTRAINING_SOURCE_DIR}/training_ops/cpu/tensorboard/*.cc"
    "${ORTTRAINING_SOURCE_DIR}/training_ops/cpu/tensorboard/*.h"
    "${ORTTRAINING_SOURCE_DIR}/training_ops/cpu/torch/*.cc"
    "${ORTTRAINING_SOURCE_DIR}/training_ops/cpu/torch/*.h"
  )

  list(REMOVE_ITEM onnxruntime_providers_src ${onnxruntime_cpu_full_training_only_srcs})
endif()

if (onnxruntime_ENABLE_ATEN)
  file(GLOB_RECURSE onnxruntime_providers_dlpack_srcs CONFIGURE_DEPENDS
    "${ONNXRUNTIME_ROOT}/core/dlpack/dlpack_converter.cc"
    "${ONNXRUNTIME_ROOT}/core/dlpack/dlpack_converter.h"
  )
  set(onnxruntime_providers_dlpack_srcs ${onnxruntime_providers_dlpack_srcs})
  source_group(TREE ${ONNXRUNTIME_ROOT}/core FILES ${onnxruntime_providers_dlpack_srcs})
  list(APPEND onnxruntime_providers_src ${onnxruntime_providers_dlpack_srcs})
endif()

if (onnxruntime_ENABLE_TRAINING)
  file(GLOB_RECURSE onnxruntime_cpu_training_ops_srcs CONFIGURE_DEPENDS
    "${ORTTRAINING_SOURCE_DIR}/training_ops/cpu/*.h"
    "${ORTTRAINING_SOURCE_DIR}/training_ops/cpu/*.cc"
    "${ORTTRAINING_SOURCE_DIR}/core/framework/*.h"
    "${ORTTRAINING_SOURCE_DIR}/core/framework/*.cc"
    "${ORTTRAINING_SOURCE_DIR}/core/framework/adasum/*"
    "${ORTTRAINING_SOURCE_DIR}/core/framework/communication/*"
  )

  # This is already built in framework.cmake
  file(GLOB_RECURSE onnxruntime_training_framework_excude_srcs CONFIGURE_DEPENDS
      "${ORTTRAINING_SOURCE_DIR}/core/framework/torch/*.h"
      "${ORTTRAINING_SOURCE_DIR}/core/framework/torch/*.cc"
  )

  list(REMOVE_ITEM onnxruntime_cpu_training_ops_srcs ${onnxruntime_training_framework_excude_srcs})

  source_group(TREE ${ORTTRAINING_ROOT}/ FILES ${onnxruntime_cpu_training_ops_srcs})
  list(APPEND onnxruntime_providers_src ${onnxruntime_cpu_training_ops_srcs})
endif()

if (onnxruntime_REDUCED_OPS_BUILD)
  substitute_op_reduction_srcs(onnxruntime_providers_src)
endif()
onnxruntime_add_static_library(onnxruntime_providers ${onnxruntime_providers_src})
if (onnxruntime_REDUCED_OPS_BUILD)
  add_op_reduction_include_dirs(onnxruntime_providers)
endif()

if (HAS_BITWISE_INSTEAD_OF_LOGICAL)
  target_compile_options(onnxruntime_providers PRIVATE "-Wno-bitwise-instead-of-logical")
endif()

if (MSVC)
   target_compile_options(onnxruntime_providers PRIVATE "/bigobj")
#   if(NOT CMAKE_SIZEOF_VOID_P EQUAL 8)
#      target_compile_options(onnxruntime_providers PRIVATE "/wd4244")
#   endif()
endif()
onnxruntime_add_include_to_target(onnxruntime_providers onnxruntime_common onnxruntime_framework onnx onnx_proto ${PROTOBUF_LIB} flatbuffers::flatbuffers Boost::mp11 safeint_interface)

if (onnxruntime_BUILD_MS_EXPERIMENTAL_OPS)
  target_compile_definitions(onnxruntime_providers PRIVATE BUILD_MS_EXPERIMENTAL_OPS=1)
endif()

if(HAS_DEPRECATED_COPY)
  #temporarily ignore this warning
  #see: https://en.wikipedia.org/wiki/Rule_of_three_(C%2B%2B_programming)
  set_source_files_properties("${ONNXRUNTIME_ROOT}/core/providers/cpu/math/matmul_integer.cc" PROPERTIES COMPILE_FLAGS -Wno-deprecated-copy)
  set_source_files_properties("${ONNXRUNTIME_ROOT}/core/providers/cpu/math/quantize_linear_matmul.cc" PROPERTIES COMPILE_FLAGS -Wno-deprecated-copy)
  set_source_files_properties("${ONNXRUNTIME_ROOT}/core/providers/cpu/nn/qlinearconv.cc" PROPERTIES COMPILE_FLAGS -Wno-deprecated-copy)
  set_source_files_properties("${ONNXRUNTIME_ROOT}/core/providers/cpu/nn/conv_integer.cc" PROPERTIES COMPILE_FLAGS -Wno-deprecated-copy)
  set_source_files_properties("${ONNXRUNTIME_ROOT}/core/providers/cpu/generator/random.cc" PROPERTIES COMPILE_FLAGS -Wno-deprecated-copy)
  set_source_files_properties("${ONNXRUNTIME_ROOT}/core/providers/cpu/tensor/onehot.cc" PROPERTIES COMPILE_FLAGS -Wno-deprecated-copy)
  set_source_files_properties("${ONNXRUNTIME_ROOT}/core/providers/cpu/tensor/where_op.cc" PROPERTIES COMPILE_FLAGS -Wno-deprecated-copy)
endif()

# This is enabled only for Adasum files in training mode.
# The flags won't be applied globally since some high-precision training and inferencing ops will incur precision loss.
if (onnxruntime_ENABLE_CPU_FP16_OPS)
  set_source_files_properties(${ORTTRAINING_SOURCE_DIR}/core/framework/adasum/adasum_mpi.cc PROPERTIES COMPILE_FLAGS " -fassociative-math -ffast-math -ftree-vectorize -funsafe-math-optimizations -mf16c -mavx -mfma ")
  set_source_files_properties(${ORTTRAINING_SOURCE_DIR}/training_ops/cpu/collective/adasum_kernels.cc PROPERTIES COMPILE_FLAGS " -fassociative-math -ffast-math -ftree-vectorize -funsafe-math-optimizations -mf16c -mavx -mfma ")
  set_source_files_properties(${ORTTRAINING_SOURCE_DIR}/training_ops/cuda/collective/adasum_kernels.cc PROPERTIES COMPILE_FLAGS " -fassociative-math -ffast-math -ftree-vectorize -funsafe-math-optimizations -mf16c -mavx -mfma ")
endif()

target_include_directories(onnxruntime_providers PRIVATE ${ONNXRUNTIME_ROOT} ${eigen_INCLUDE_DIRS})
onnxruntime_add_include_to_target(onnxruntime_providers re2::re2)
add_dependencies(onnxruntime_providers onnx ${onnxruntime_EXTERNAL_DEPENDENCIES})

if (onnxruntime_ENABLE_TRAINING_OPS)
  target_include_directories(onnxruntime_providers PRIVATE ${ORTTRAINING_ROOT})
endif()

if (onnxruntime_ENABLE_ATEN)
  target_compile_definitions(onnxruntime_providers PRIVATE ENABLE_ATEN)
  # DLPack is a header-only dependency
  set(DLPACK_INCLUDE_DIR ${dlpack_SOURCE_DIR}/include)
  target_include_directories(onnxruntime_providers PRIVATE ${DLPACK_INCLUDE_DIR})
endif()

if (onnxruntime_ENABLE_TRAINING)
  add_dependencies(onnxruntime_providers tensorboard)
  onnxruntime_add_include_to_target(onnxruntime_providers tensorboard)
  if (onnxruntime_ENABLE_TRAINING_TORCH_INTEROP)
    onnxruntime_add_include_to_target(onnxruntime_providers Python::Module)
  endif()

  if (onnxruntime_USE_NCCL OR onnxruntime_USE_MPI)
    target_include_directories(onnxruntime_providers PUBLIC ${MPI_CXX_INCLUDE_DIRS})
  endif()
endif()

install(DIRECTORY ${PROJECT_SOURCE_DIR}/../include/onnxruntime/core/providers/cpu  DESTINATION ${CMAKE_INSTALL_INCLUDEDIR}/onnxruntime/core/providers)
set_target_properties(onnxruntime_providers PROPERTIES LINKER_LANGUAGE CXX)
set_target_properties(onnxruntime_providers PROPERTIES FOLDER "ONNXRuntime")

if (NOT onnxruntime_MINIMAL_BUILD AND NOT onnxruntime_EXTENDED_MINIMAL_BUILD
                                  AND NOT ${CMAKE_SYSTEM_NAME} MATCHES "Darwin|iOS"
                                  AND NOT (CMAKE_SYSTEM_NAME STREQUAL "Android")
                                  AND NOT onnxruntime_BUILD_WEBASSEMBLY)
  file(GLOB onnxruntime_providers_shared_cc_srcs CONFIGURE_DEPENDS
  "${ONNXRUNTIME_ROOT}/core/providers/shared/*.h"
  "${ONNXRUNTIME_ROOT}/core/providers/shared/*.cc"
  )

  source_group(TREE ${ONNXRUNTIME_ROOT}/core FILES ${onnxruntime_providers_shared_cc_srcs})
  onnxruntime_add_shared_library(onnxruntime_providers_shared ${onnxruntime_providers_shared_cc_srcs} "${ONNXRUNTIME_ROOT}/core/dll/onnxruntime.rc")
  set_target_properties(onnxruntime_providers_shared PROPERTIES FOLDER "ONNXRuntime")
  set_target_properties(onnxruntime_providers_shared PROPERTIES LINKER_LANGUAGE CXX)

  target_compile_definitions(onnxruntime_providers_shared PRIVATE VER_MAJOR=${VERSION_MAJOR_PART})
  target_compile_definitions(onnxruntime_providers_shared PRIVATE VER_MINOR=${VERSION_MINOR_PART})
  target_compile_definitions(onnxruntime_providers_shared PRIVATE VER_BUILD=${VERSION_BUILD_PART})
  target_compile_definitions(onnxruntime_providers_shared PRIVATE VER_PRIVATE=${VERSION_PRIVATE_PART})
  target_compile_definitions(onnxruntime_providers_shared PRIVATE VER_STRING=\"${VERSION_STRING}\")
  target_compile_definitions(onnxruntime_providers_shared PRIVATE FILE_NAME=\"onnxruntime_providers_shared.dll\")


  # On Apple/Unix we don't directly link with this library as we load it with RTLD_GLOBAL, so this is only set to the actual library on WIN32
  # But, in exchange we need to manually add Boost::mp11 to include dirs for every EP.
  # It is because "provider_api.h" includes core/framework/op_kernel.h which includes op_kernel.h which includes "boost/mp11.hpp"
  set(ONNXRUNTIME_PROVIDERS_SHARED)

  if(APPLE)
  set_property(TARGET onnxruntime_providers_shared APPEND_STRING PROPERTY LINK_FLAGS "-Xlinker -exported_symbols_list ${ONNXRUNTIME_ROOT}/core/providers/shared/exported_symbols.lst")
  elseif(UNIX)
  set_property(TARGET onnxruntime_providers_shared APPEND_STRING PROPERTY LINK_FLAGS "-Xlinker --version-script=${ONNXRUNTIME_ROOT}/core/providers/shared/version_script.lds -Xlinker --gc-sections")
  elseif(WIN32)
  set_property(TARGET onnxruntime_providers_shared APPEND_STRING PROPERTY LINK_FLAGS "-DEF:${ONNXRUNTIME_ROOT}/core/providers/shared/symbols.def")
  set(ONNXRUNTIME_PROVIDERS_SHARED onnxruntime_providers_shared)
  else()
  message(FATAL_ERROR "onnxruntime_providers_shared unknown platform, need to specify shared library exports for it")
  endif()

  install(TARGETS onnxruntime_providers_shared
          ARCHIVE  DESTINATION ${CMAKE_INSTALL_LIBDIR}
          LIBRARY  DESTINATION ${CMAKE_INSTALL_LIBDIR}
          RUNTIME  DESTINATION ${CMAKE_INSTALL_BINDIR}
  )
endif()

if (onnxruntime_USE_CUDA)
  file(GLOB_RECURSE onnxruntime_providers_cuda_cc_srcs CONFIGURE_DEPENDS
    "${ONNXRUNTIME_ROOT}/core/providers/cuda/*.h"
    "${ONNXRUNTIME_ROOT}/core/providers/cuda/*.cc"
  )
  # Remove pch files
  list(REMOVE_ITEM onnxruntime_providers_cuda_cc_srcs
    "${ONNXRUNTIME_ROOT}/core/providers/cuda/cuda_pch.h"
    "${ONNXRUNTIME_ROOT}/core/providers/cuda/cuda_pch.cc"
  )

  # The shared_library files are in a separate list since they use precompiled headers, and the above files have them disabled.
  file(GLOB_RECURSE onnxruntime_providers_cuda_shared_srcs CONFIGURE_DEPENDS
    "${ONNXRUNTIME_ROOT}/core/providers/shared_library/*.h"
    "${ONNXRUNTIME_ROOT}/core/providers/shared_library/*.cc"
  )
  file(GLOB_RECURSE onnxruntime_providers_cuda_cu_srcs CONFIGURE_DEPENDS
    "${ONNXRUNTIME_ROOT}/core/providers/cuda/*.cu"
    "${ONNXRUNTIME_ROOT}/core/providers/cuda/*.cuh"
  )

  source_group(TREE ${ONNXRUNTIME_ROOT}/core FILES ${onnxruntime_providers_cuda_cc_srcs} ${onnxruntime_providers_cuda_shared_srcs} ${onnxruntime_providers_cuda_cu_srcs})
  set(onnxruntime_providers_cuda_src ${onnxruntime_providers_cuda_cc_srcs} ${onnxruntime_providers_cuda_shared_srcs} ${onnxruntime_providers_cuda_cu_srcs})

  # disable contrib ops conditionally
  if(NOT onnxruntime_DISABLE_CONTRIB_OPS)
    if (NOT onnxruntime_ENABLE_ATEN)
      list(REMOVE_ITEM onnxruntime_cuda_contrib_ops_cc_srcs
        "${ONNXRUNTIME_ROOT}/contrib_ops/cuda/aten_ops/aten_op.cc"
      )
    endif()
    if (NOT onnxruntime_USE_NCCL)
      list(REMOVE_ITEM onnxruntime_cuda_contrib_ops_cc_srcs
        "${ONNXRUNTIME_ROOT}/contrib_ops/cuda/collective/nccl_kernels.cc"
      )
    endif()
    # add using ONNXRUNTIME_ROOT so they show up under the 'contrib_ops' folder in Visual Studio
    source_group(TREE ${ONNXRUNTIME_ROOT} FILES ${onnxruntime_cuda_contrib_ops_cc_srcs} ${onnxruntime_cuda_contrib_ops_cu_srcs})
    list(APPEND onnxruntime_providers_cuda_src ${onnxruntime_cuda_contrib_ops_cc_srcs} ${onnxruntime_cuda_contrib_ops_cu_srcs})
  endif()

  if (onnxruntime_ENABLE_TRAINING_OPS)
    file(GLOB_RECURSE onnxruntime_cuda_training_ops_cc_srcs CONFIGURE_DEPENDS
      "${ORTTRAINING_SOURCE_DIR}/training_ops/cuda/*.h"
      "${ORTTRAINING_SOURCE_DIR}/training_ops/cuda/*.cc"
    )

    file(GLOB_RECURSE onnxruntime_cuda_training_ops_cu_srcs CONFIGURE_DEPENDS
      "${ORTTRAINING_SOURCE_DIR}/training_ops/cuda/*.cu"
      "${ORTTRAINING_SOURCE_DIR}/training_ops/cuda/*.cuh"
    )

    source_group(TREE ${ORTTRAINING_ROOT} FILES ${onnxruntime_cuda_training_ops_cc_srcs} ${onnxruntime_cuda_training_ops_cu_srcs})
    list(APPEND onnxruntime_providers_cuda_src ${onnxruntime_cuda_training_ops_cc_srcs} ${onnxruntime_cuda_training_ops_cu_srcs})

    if(NOT onnxruntime_ENABLE_TRAINING)
      file(GLOB_RECURSE onnxruntime_cuda_full_training_only_srcs
        "${ORTTRAINING_SOURCE_DIR}/training_ops/cuda/collective/*.cc"
        "${ORTTRAINING_SOURCE_DIR}/training_ops/cuda/collective/*.h"
        "${ORTTRAINING_SOURCE_DIR}/training_ops/cuda/communication/*.cc"
        "${ORTTRAINING_SOURCE_DIR}/training_ops/cuda/communication/*.h"
        "${ORTTRAINING_SOURCE_DIR}/training_ops/cuda/controlflow/record.cc"
        "${ORTTRAINING_SOURCE_DIR}/training_ops/cuda/controlflow/record.h"
        "${ORTTRAINING_SOURCE_DIR}/training_ops/cuda/controlflow/wait.cc"
        "${ORTTRAINING_SOURCE_DIR}/training_ops/cuda/controlflow/wait.h"
        "${ORTTRAINING_SOURCE_DIR}/training_ops/cuda/controlflow/yield.cc"
        "${ORTTRAINING_SOURCE_DIR}/training_ops/cuda/controlflow/yield.h"
        "${ORTTRAINING_SOURCE_DIR}/training_ops/cuda/gist/*.cc"
        "${ORTTRAINING_SOURCE_DIR}/training_ops/cuda/gist/*.h"
        "${ORTTRAINING_SOURCE_DIR}/training_ops/cuda/gist/*.cu"
        "${ORTTRAINING_SOURCE_DIR}/training_ops/cuda/torch/*.cc"
        "${ORTTRAINING_SOURCE_DIR}/training_ops/cuda/torch/*.h"
      )

      list(REMOVE_ITEM onnxruntime_providers_cuda_src ${onnxruntime_cuda_full_training_only_srcs})
    elseif(WIN32 OR NOT onnxruntime_USE_NCCL)
      # NCCL is not support in Windows build
      file(GLOB_RECURSE onnxruntime_cuda_nccl_op_srcs
        "${ORTTRAINING_SOURCE_DIR}/training_ops/cuda/collective/nccl_common.cc"
        "${ORTTRAINING_SOURCE_DIR}/training_ops/cuda/collective/nccl_kernels.cc"
        "${ORTTRAINING_SOURCE_DIR}/training_ops/cuda/collective/megatron.cc"
      )

      list(REMOVE_ITEM onnxruntime_providers_cuda_src ${onnxruntime_cuda_nccl_op_srcs})
    endif()
  endif()

  if (onnxruntime_REDUCED_OPS_BUILD)
    substitute_op_reduction_srcs(onnxruntime_providers_cuda_src)
  endif()
  onnxruntime_add_shared_library_module(onnxruntime_providers_cuda ${onnxruntime_providers_cuda_src})
  if (onnxruntime_REDUCED_OPS_BUILD)
    add_op_reduction_include_dirs(onnxruntime_providers_cuda)
  endif()

  #target_compile_options(onnxruntime_providers_cuda PRIVATE "$<$<COMPILE_LANGUAGE:CUDA>:SHELL:-Xcompiler \"/analyze:stacksize 131072\">")
  if (HAS_GUARD_CF)
    target_compile_options(onnxruntime_providers_cuda PRIVATE "$<$<COMPILE_LANGUAGE:CUDA>:SHELL:-Xcompiler /guard:cf>")
  endif()
  if (HAS_QSPECTRE)
    target_compile_options(onnxruntime_providers_cuda PRIVATE "$<$<COMPILE_LANGUAGE:CUDA>:SHELL:-Xcompiler /Qspectre>")
  endif()
  foreach(ORT_FLAG ${ORT_WARNING_FLAGS})
      target_compile_options(onnxruntime_providers_cuda PRIVATE "$<$<COMPILE_LANGUAGE:CUDA>:SHELL:-Xcompiler \"${ORT_FLAG}\">")
  endforeach()
  # CUDA 11.3+ supports parallel compilation
  # https://docs.nvidia.com/cuda/cuda-compiler-driver-nvcc/index.html#options-for-guiding-compiler-driver-threads
  if (CMAKE_CUDA_COMPILER_VERSION VERSION_GREATER_EQUAL 11.3)
    target_compile_options(onnxruntime_providers_cuda PRIVATE "$<$<COMPILE_LANGUAGE:CUDA>:SHELL:--threads \"${onnxruntime_NVCC_THREADS}\">")
  endif()
  if (UNIX)
    target_compile_options(onnxruntime_providers_cuda PRIVATE "$<$<COMPILE_LANGUAGE:CUDA>:SHELL:-Xcompiler -Wno-reorder>"
                "$<$<NOT:$<COMPILE_LANGUAGE:CUDA>>:-Wno-reorder>")
    target_compile_options(onnxruntime_providers_cuda PRIVATE "$<$<COMPILE_LANGUAGE:CUDA>:SHELL:-Xcompiler -Wno-error=sign-compare>"
                "$<$<NOT:$<COMPILE_LANGUAGE:CUDA>>:-Wno-error=sign-compare>")
  else()
    #mutex.cuh(91): warning C4834: discarding return value of function with 'nodiscard' attribute
    target_compile_options(onnxruntime_providers_cuda PRIVATE "$<$<COMPILE_LANGUAGE:CUDA>:SHELL:-Xcompiler /wd4834>")
    target_compile_options(onnxruntime_providers_cuda PRIVATE "$<$<COMPILE_LANGUAGE:CUDA>:SHELL:-Xcompiler /wd4127>")
  endif()

  onnxruntime_add_include_to_target(onnxruntime_providers_cuda onnxruntime_common onnxruntime_framework onnx onnx_proto ${PROTOBUF_LIB} flatbuffers::flatbuffers)
  if (onnxruntime_ENABLE_TRAINING_OPS)
    onnxruntime_add_include_to_target(onnxruntime_providers_cuda onnxruntime_training)
    if (onnxruntime_ENABLE_TRAINING)
      target_link_libraries(onnxruntime_providers_cuda PRIVATE onnxruntime_training)
    endif()
    if (onnxruntime_ENABLE_TRAINING_TORCH_INTEROP)
      onnxruntime_add_include_to_target(onnxruntime_providers_cuda Python::Module)
    endif()
  endif()

  add_dependencies(onnxruntime_providers_cuda onnxruntime_providers_shared ${onnxruntime_EXTERNAL_DEPENDENCIES})
  target_link_libraries(onnxruntime_providers_cuda PRIVATE cublasLt cublas cudnn curand cufft ${ABSEIL_LIBS} ${ONNXRUNTIME_PROVIDERS_SHARED} Boost::mp11 safeint_interface)
  if(onnxruntime_CUDNN_HOME)
    target_include_directories(onnxruntime_providers_cuda PRIVATE ${onnxruntime_CUDNN_HOME}/include)
    target_link_directories(onnxruntime_providers_cuda PRIVATE ${onnxruntime_CUDNN_HOME}/lib)
  endif()

  if (onnxruntime_USE_FLASH_ATTENTION)
    include(cutlass)
    target_include_directories(onnxruntime_providers_cuda PRIVATE ${cutlass_SOURCE_DIR}/include ${cutlass_SOURCE_DIR}/examples)
  endif()

  target_include_directories(onnxruntime_providers_cuda PRIVATE ${ONNXRUNTIME_ROOT} ${CMAKE_CURRENT_BINARY_DIR}  ${eigen_INCLUDE_DIRS} ${TVM_INCLUDES} PUBLIC ${CMAKE_CUDA_TOOLKIT_INCLUDE_DIRECTORIES})
  # ${CMAKE_CURRENT_BINARY_DIR} is so that #include "onnxruntime_config.h" inside tensor_shape.h is found
  set_target_properties(onnxruntime_providers_cuda PROPERTIES LINKER_LANGUAGE CUDA)
  set_target_properties(onnxruntime_providers_cuda PROPERTIES FOLDER "ONNXRuntime")

  if (onnxruntime_ENABLE_CUDA_PROFILING) # configure cupti for cuda profiling
    target_include_directories(onnxruntime_providers_cuda PRIVATE ${onnxruntime_CUDA_HOME}/extras/CUPTI/include)
    target_link_directories(onnxruntime_providers_cuda PRIVATE ${onnxruntime_CUDA_HOME}/extras/CUPTI/lib64)
    target_link_libraries(onnxruntime_providers_cuda PRIVATE cupti)
  endif()

  if (onnxruntime_ENABLE_NVTX_PROFILE)
    target_link_libraries(onnxruntime_providers_cuda PRIVATE nvToolsExt)
  endif()

  if (onnxruntime_ENABLE_TRAINING_OPS)
    target_include_directories(onnxruntime_providers_cuda PRIVATE ${ORTTRAINING_ROOT} ${MPI_CXX_INCLUDE_DIRS})
  endif()

  if(onnxruntime_USE_MPI)
    target_link_libraries(onnxruntime_providers_cuda PRIVATE ${MPI_LIBRARIES} ${MPI_CXX_LINK_FLAGS})
  endif()

  if (onnxruntime_USE_NCCL)
    target_include_directories(onnxruntime_providers_cuda PRIVATE ${NCCL_INCLUDE_DIRS})
    target_link_libraries(onnxruntime_providers_cuda PRIVATE ${NCCL_LIBRARIES})
  endif()

  if (WIN32)
    # *.cu cannot use PCH
    if (NOT onnxruntime_BUILD_CACHE)
      target_precompile_headers(onnxruntime_providers_cuda PUBLIC
        "${ONNXRUNTIME_ROOT}/core/providers/cuda/cuda_pch.h"
        "${ONNXRUNTIME_ROOT}/core/providers/cuda/cuda_pch.cc"
      )
    endif()

    # minimize the Windows includes.
    # this avoids an issue with CUDA 11.6 where 'small' is defined in the windows and cuda headers.
    target_compile_definitions(onnxruntime_providers_cuda PRIVATE "WIN32_LEAN_AND_MEAN")

    # disable a warning from the CUDA headers about unreferenced local functions
    #target_compile_options(onnxruntime_providers_cuda PRIVATE /wd4505)
    set(onnxruntime_providers_cuda_static_library_flags
        -IGNORE:4221 # LNK4221: This object file does not define any previously undefined public symbols, so it will not be used by any link operation that consumes this library
    )
    set_target_properties(onnxruntime_providers_cuda PROPERTIES
        STATIC_LIBRARY_FLAGS "${onnxruntime_providers_cuda_static_library_flags}")
  endif()

  if(APPLE)
    set_property(TARGET onnxruntime_providers_cuda APPEND_STRING PROPERTY LINK_FLAGS "-Xlinker -exported_symbols_list ${ONNXRUNTIME_ROOT}/core/providers/cuda/exported_symbols.lst")
    target_link_libraries(onnxruntime_providers_cuda PRIVATE nsync::nsync_cpp)
  elseif(UNIX)
    set_property(TARGET onnxruntime_providers_cuda APPEND_STRING PROPERTY LINK_FLAGS "-Xlinker --version-script=${ONNXRUNTIME_ROOT}/core/providers/cuda/version_script.lds -Xlinker --gc-sections")
    target_link_libraries(onnxruntime_providers_cuda PRIVATE nsync::nsync_cpp)
  elseif(WIN32)
    set_property(TARGET onnxruntime_providers_cuda APPEND_STRING PROPERTY LINK_FLAGS "-DEF:${ONNXRUNTIME_ROOT}/core/providers/cuda/symbols.def")
  else()
    message(FATAL_ERROR "onnxruntime_providers_cuda unknown platform, need to specify shared library exports for it")
  endif()

  if (onnxruntime_ENABLE_ATEN)
    target_compile_definitions(onnxruntime_providers_cuda PRIVATE ENABLE_ATEN)
  endif()

  install(TARGETS onnxruntime_providers_cuda
          ARCHIVE  DESTINATION ${CMAKE_INSTALL_LIBDIR}
          LIBRARY  DESTINATION ${CMAKE_INSTALL_LIBDIR}
          RUNTIME  DESTINATION ${CMAKE_INSTALL_BINDIR})

endif()

if (onnxruntime_USE_DNNL)
  file(GLOB_RECURSE onnxruntime_providers_dnnl_cc_srcs CONFIGURE_DEPENDS
    "${ONNXRUNTIME_ROOT}/core/providers/dnnl/*.h"
    "${ONNXRUNTIME_ROOT}/core/providers/dnnl/*.cc"
    "${ONNXRUNTIME_ROOT}/core/providers/shared_library/*.h"
    "${ONNXRUNTIME_ROOT}/core/providers/shared_library/*.cc"
  )

  source_group(TREE ${ONNXRUNTIME_ROOT}/core FILES ${onnxruntime_providers_dnnl_cc_srcs})
  onnxruntime_add_shared_library_module(onnxruntime_providers_dnnl ${onnxruntime_providers_dnnl_cc_srcs})
  target_link_directories(onnxruntime_providers_dnnl PRIVATE ${DNNL_LIB_DIR})
  if (MSVC AND onnxruntime_ENABLE_STATIC_ANALYSIS)
    # dnnl_convgrad.cc(47,0): Warning C6262: Function uses '38816' bytes of stack:  exceeds /analyze:stacksize '16384'.  Consider moving some data to heap.
    target_compile_options(onnxruntime_providers_dnnl PRIVATE  "/analyze:stacksize 131072")
  endif()

  add_dependencies(onnxruntime_providers_dnnl onnxruntime_providers_shared project_dnnl ${onnxruntime_EXTERNAL_DEPENDENCIES})
  target_include_directories(onnxruntime_providers_dnnl PRIVATE ${ONNXRUNTIME_ROOT} ${eigen_INCLUDE_DIRS} ${DNNL_INCLUDE_DIR} ${DNNL_OCL_INCLUDE_DIR})
  # ${CMAKE_CURRENT_BINARY_DIR} is so that #include "onnxruntime_config.h" inside tensor_shape.h is found
  target_link_libraries(onnxruntime_providers_dnnl PRIVATE dnnl ${ONNXRUNTIME_PROVIDERS_SHARED} Boost::mp11 ${ABSEIL_LIBS} ${GSL_TARGET})
  install(DIRECTORY ${PROJECT_SOURCE_DIR}/../include/onnxruntime/core/providers/dnnl  DESTINATION ${CMAKE_INSTALL_INCLUDEDIR}/onnxruntime/core/providers)
  set_target_properties(onnxruntime_providers_dnnl PROPERTIES FOLDER "ONNXRuntime")
  set_target_properties(onnxruntime_providers_dnnl PROPERTIES LINKER_LANGUAGE CXX)

  # Needed for the provider interface, as it includes training headers when training is enabled
  if (onnxruntime_ENABLE_TRAINING_OPS)
    target_include_directories(onnxruntime_providers_dnnl PRIVATE ${ORTTRAINING_ROOT})
  endif()

  # Needed for threadpool handling
  if(onnxruntime_BUILD_JAVA)
    add_compile_definitions(DNNL_JAVA)
  endif()

  if(APPLE)
    set_property(TARGET onnxruntime_providers_dnnl APPEND_STRING PROPERTY LINK_FLAGS "-Xlinker -exported_symbols_list ${ONNXRUNTIME_ROOT}/core/providers/dnnl/exported_symbols.lst")
    set_target_properties(onnxruntime_providers_dnnl PROPERTIES
      INSTALL_RPATH "@loader_path"
      BUILD_WITH_INSTALL_RPATH TRUE
      INSTALL_RPATH_USE_LINK_PATH FALSE)
    target_link_libraries(onnxruntime_providers_dnnl PRIVATE nsync::nsync_cpp)
  elseif(UNIX)
    set_property(TARGET onnxruntime_providers_dnnl APPEND_STRING PROPERTY LINK_FLAGS "-Xlinker --version-script=${ONNXRUNTIME_ROOT}/core/providers/dnnl/version_script.lds -Xlinker --gc-sections -Xlinker -rpath=\$ORIGIN")
    target_link_libraries(onnxruntime_providers_dnnl PRIVATE nsync::nsync_cpp)
  elseif(WIN32)
    set_property(TARGET onnxruntime_providers_dnnl APPEND_STRING PROPERTY LINK_FLAGS "-DEF:${ONNXRUNTIME_ROOT}/core/providers/dnnl/symbols.def")
  else()
    message(FATAL_ERROR "onnxruntime_providers_dnnl unknown platform, need to specify shared library exports for it")
  endif()

  install(TARGETS onnxruntime_providers_dnnl
          ARCHIVE  DESTINATION ${CMAKE_INSTALL_LIBDIR}
          LIBRARY  DESTINATION ${CMAKE_INSTALL_LIBDIR}
          RUNTIME  DESTINATION ${CMAKE_INSTALL_BINDIR})
endif()

if (onnxruntime_USE_TENSORRT)
  add_definitions(-DUSE_TENSORRT=1)
  if (onnxruntime_TENSORRT_PLACEHOLDER_BUILDER)
    add_definitions(-DORT_TENSORRT_PLACEHOLDER_BUILDER)
  endif()
  set(BUILD_LIBRARY_ONLY 1)
  add_definitions("-DONNX_ML=1")
  add_definitions("-DONNX_NAMESPACE=onnx")
  set(CUDA_INCLUDE_DIRS ${CMAKE_CUDA_TOOLKIT_INCLUDE_DIRECTORIES})
  set(TENSORRT_ROOT ${onnxruntime_TENSORRT_HOME})
  set(OLD_CMAKE_CXX_FLAGS ${CMAKE_CXX_FLAGS})
  set(PROTOBUF_LIBRARY ${PROTOBUF_LIB})
  if (WIN32)
    add_definitions(-D_SILENCE_EXPERIMENTAL_FILESYSTEM_DEPRECATION_WARNING=1)
    set(OLD_CMAKE_CUDA_FLAGS ${CMAKE_CUDA_FLAGS})
    set(CMAKE_CXX_FLAGS "${CMAKE_CXX_FLAGS} /wd4099 /wd4551 /wd4505 /wd4515 /wd4706 /wd4456 /wd4324 /wd4701 /wd4804 /wd4702 /wd4458 /wd4703")
    if (CMAKE_BUILD_TYPE STREQUAL "Debug")
      set(CMAKE_CXX_FLAGS "${CMAKE_CXX_FLAGS} /wd4805")
    endif()
    set(CMAKE_CUDA_FLAGS "${CMAKE_CUDA_FLAGS} -include algorithm")
    set(DISABLED_WARNINGS_FOR_TRT /wd4456)
  endif()
  if ( CMAKE_COMPILER_IS_GNUCC )
    set(CMAKE_CXX_FLAGS  "${CMAKE_CXX_FLAGS} -Wno-unused-parameter -Wno-missing-field-initializers")
  endif()
  set(CXX_VERSION_DEFINED TRUE)

  if (onnxruntime_USE_TENSORRT_BUILTIN_PARSER)
    # Add TensorRT library
    find_path(TENSORRT_INCLUDE_DIR NvInfer.h
      HINTS ${TENSORRT_ROOT}
      PATH_SUFFIXES include)
    MESSAGE(STATUS "Found TensorRT headers at ${TENSORRT_INCLUDE_DIR}")
    find_library(TENSORRT_LIBRARY_INFER nvinfer
      HINTS ${TENSORRT_ROOT}
      PATH_SUFFIXES lib lib64 lib/x64)
    find_library(TENSORRT_LIBRARY_INFER_PLUGIN nvinfer_plugin
      HINTS  ${TENSORRT_ROOT}
      PATH_SUFFIXES lib lib64 lib/x64)
    find_library(TENSORRT_LIBRARY_NVONNXPARSER nvonnxparser
      HINTS  ${TENSORRT_ROOT}
      PATH_SUFFIXES lib lib64 lib/x64)
    set(TENSORRT_LIBRARY ${TENSORRT_LIBRARY_INFER} ${TENSORRT_LIBRARY_INFER_PLUGIN} ${TENSORRT_LIBRARY_NVONNXPARSER})
    MESSAGE(STATUS "Find TensorRT libs at ${TENSORRT_LIBRARY}")
  else()
    FetchContent_Declare(
      onnx_tensorrt
      URL ${DEP_URL_onnx_tensorrt}
      URL_HASH SHA1=${DEP_SHA1_onnx_tensorrt}
    )
    # The onnx_tensorrt repo contains a test program, getSupportedAPITest, which doesn't support Windows. It uses
    # unistd.h. So we must exclude it from our build. onnxruntime_fetchcontent_makeavailable is for the purpose.
    onnxruntime_fetchcontent_makeavailable(onnx_tensorrt)
    include_directories(${onnx_tensorrt_SOURCE_DIR})
    set(CMAKE_CXX_FLAGS ${OLD_CMAKE_CXX_FLAGS})
    if ( CMAKE_COMPILER_IS_GNUCC )
      set(CMAKE_CXX_FLAGS  "${CMAKE_CXX_FLAGS} -Wno-unused-parameter")
    endif()
    if (WIN32)
      set(CMAKE_CUDA_FLAGS ${OLD_CMAKE_CUDA_FLAGS})
      unset(PROTOBUF_LIBRARY)
      unset(OLD_CMAKE_CXX_FLAGS)
      unset(OLD_CMAKE_CUDA_FLAGS)
      set_target_properties(nvonnxparser PROPERTIES LINK_FLAGS "/ignore:4199")
      target_compile_options(nvonnxparser_static PRIVATE /FIio.h /wd4100)
      target_compile_options(nvonnxparser PRIVATE /FIio.h /wd4100)
    endif()
    set(onnxparser_link_libs nvonnxparser_static)
  endif()

  include_directories(${TENSORRT_INCLUDE_DIR})
  # ${TENSORRT_LIBRARY} is empty if we link nvonnxparser_static.
  # nvonnxparser_static is linked against tensorrt libraries in onnx-tensorrt
  # See https://github.com/onnx/onnx-tensorrt/blob/8af13d1b106f58df1e98945a5e7c851ddb5f0791/CMakeLists.txt#L121
  set(trt_link_libs cudnn cublas ${CMAKE_DL_LIBS} ${TENSORRT_LIBRARY})

  file(GLOB_RECURSE onnxruntime_providers_tensorrt_cc_srcs CONFIGURE_DEPENDS
    "${ONNXRUNTIME_ROOT}/core/providers/tensorrt/*.h"
    "${ONNXRUNTIME_ROOT}/core/providers/tensorrt/*.cc"
    "${ONNXRUNTIME_ROOT}/core/providers/shared_library/*.h"
    "${ONNXRUNTIME_ROOT}/core/providers/shared_library/*.cc"
    "${ONNXRUNTIME_ROOT}/core/providers/cuda/cuda_stream_handle.h"
    "${ONNXRUNTIME_ROOT}/core/providers/cuda/cuda_stream_handle.cc"
  )

  source_group(TREE ${ONNXRUNTIME_ROOT}/core FILES ${onnxruntime_providers_tensorrt_cc_srcs})
  onnxruntime_add_shared_library_module(onnxruntime_providers_tensorrt ${onnxruntime_providers_tensorrt_cc_srcs})
  onnxruntime_add_include_to_target(onnxruntime_providers_tensorrt onnxruntime_common onnx flatbuffers::flatbuffers Boost::mp11 safeint_interface)
  add_dependencies(onnxruntime_providers_tensorrt onnxruntime_providers_shared ${onnxruntime_EXTERNAL_DEPENDENCIES})
  if (onnxruntime_USE_TENSORRT_BUILTIN_PARSER)
    target_link_libraries(onnxruntime_providers_tensorrt PRIVATE ${trt_link_libs} cudart ${ONNXRUNTIME_PROVIDERS_SHARED} ${PROTOBUF_LIB} flatbuffers::flatbuffers Boost::mp11 safeint_interface ${ABSEIL_LIBS})
  else()
    target_link_libraries(onnxruntime_providers_tensorrt PRIVATE ${onnxparser_link_libs} ${trt_link_libs} cudart ${ONNXRUNTIME_PROVIDERS_SHARED} ${PROTOBUF_LIB} flatbuffers::flatbuffers ${ABSEIL_LIBS})
  endif()
  target_include_directories(onnxruntime_providers_tensorrt PRIVATE ${ONNXRUNTIME_ROOT} ${CMAKE_CURRENT_BINARY_DIR} ${eigen_INCLUDE_DIRS} PUBLIC ${CMAKE_CUDA_TOOLKIT_INCLUDE_DIRECTORIES})
  if(onnxruntime_CUDNN_HOME)
    target_include_directories(onnxruntime_providers_tensorrt PRIVATE ${onnxruntime_CUDNN_HOME}/include)
  endif()

  # ${CMAKE_CURRENT_BINARY_DIR} is so that #include "onnxruntime_config.h" inside tensor_shape.h is found
  install(DIRECTORY ${PROJECT_SOURCE_DIR}/../include/onnxruntime/core/providers/tensorrt  DESTINATION ${CMAKE_INSTALL_INCLUDEDIR}/onnxruntime/core/providers)
  set_target_properties(onnxruntime_providers_tensorrt PROPERTIES LINKER_LANGUAGE CUDA)
  set_target_properties(onnxruntime_providers_tensorrt PROPERTIES FOLDER "ONNXRuntime")
  target_compile_definitions(onnxruntime_providers_tensorrt PRIVATE ONNXIFI_BUILD_LIBRARY=1)
  target_compile_options(onnxruntime_providers_tensorrt PRIVATE ${DISABLED_WARNINGS_FOR_TRT})
  if (WIN32)
    target_compile_options(onnxruntime_providers_tensorrt INTERFACE /wd4456)
  endif()

  # Needed for the provider interface, as it includes training headers when training is enabled
  if (onnxruntime_ENABLE_TRAINING_OPS)
    target_include_directories(onnxruntime_providers_tensorrt PRIVATE ${ORTTRAINING_ROOT})
    if (onnxruntime_ENABLE_TRAINING_TORCH_INTEROP)
      onnxruntime_add_include_to_target(onnxruntime_providers_tensorrt Python::Module)
    endif()
  endif()

  if(APPLE)
    set_property(TARGET onnxruntime_providers_tensorrt APPEND_STRING PROPERTY LINK_FLAGS "-Xlinker -exported_symbols_list ${ONNXRUNTIME_ROOT}/core/providers/tensorrt/exported_symbols.lst")
    target_link_libraries(onnxruntime_providers_tensorrt PRIVATE nsync::nsync_cpp)
  elseif(UNIX)
    set_property(TARGET onnxruntime_providers_tensorrt APPEND_STRING PROPERTY COMPILE_FLAGS "-Wno-deprecated-declarations")
    set_property(TARGET onnxruntime_providers_tensorrt APPEND_STRING PROPERTY LINK_FLAGS "-Xlinker --version-script=${ONNXRUNTIME_ROOT}/core/providers/tensorrt/version_script.lds -Xlinker --gc-sections")
    target_link_libraries(onnxruntime_providers_tensorrt PRIVATE nsync::nsync_cpp stdc++fs)
  elseif(WIN32)
    set_property(TARGET onnxruntime_providers_tensorrt APPEND_STRING PROPERTY LINK_FLAGS "-DEF:${ONNXRUNTIME_ROOT}/core/providers/tensorrt/symbols.def")
  else()
    message(FATAL_ERROR "onnxruntime_providers_tensorrt unknown platform, need to specify shared library exports for it")
  endif()

  install(TARGETS onnxruntime_providers_tensorrt
          ARCHIVE  DESTINATION ${CMAKE_INSTALL_LIBDIR}
          LIBRARY  DESTINATION ${CMAKE_INSTALL_LIBDIR}
          RUNTIME  DESTINATION ${CMAKE_INSTALL_BINDIR})
endif()

if (onnxruntime_USE_VITISAI)
  file(GLOB_RECURSE onnxruntime_providers_vitisai_cc_srcs CONFIGURE_DEPENDS
    "${ONNXRUNTIME_ROOT}/core/providers/vitisai/*.h"
    "${ONNXRUNTIME_ROOT}/core/providers/vitisai/*.cc"
  )

  source_group(TREE ${ONNXRUNTIME_ROOT}/core FILES ${onnxruntime_providers_vitisai_cc_srcs})
  onnxruntime_add_static_library(onnxruntime_providers_vitisai ${onnxruntime_providers_vitisai_cc_srcs})
  onnxruntime_add_include_to_target(onnxruntime_providers_vitisai
    onnxruntime_common onnxruntime_framework onnx onnx_proto ${PROTOBUF_LIB} flatbuffers::flatbuffers Boost::mp11 safeint_interface
  )
  add_dependencies(onnxruntime_providers_vitisai ${onnxruntime_EXTERNAL_DEPENDENCIES})
  set_target_properties(onnxruntime_providers_vitisai PROPERTIES FOLDER "ONNXRuntime")
  target_include_directories(onnxruntime_providers_vitisai PRIVATE ${ONNXRUNTIME_ROOT} ${eigen_INCLUDE_DIRS} ${VITISAI_INCLUDE_DIR})
  install(DIRECTORY ${PROJECT_SOURCE_DIR}/../include/onnxruntime/core/providers/vitisai
    DESTINATION ${CMAKE_INSTALL_INCLUDEDIR}/onnxruntime/core/providers
  )
  set_target_properties(onnxruntime_providers_vitisai PROPERTIES LINKER_LANGUAGE CXX)

  if (NOT onnxruntime_BUILD_SHARED_LIB)
    install(TARGETS onnxruntime_providers_vitisai
            ARCHIVE   DESTINATION ${CMAKE_INSTALL_LIBDIR}
            LIBRARY   DESTINATION ${CMAKE_INSTALL_LIBDIR}
            RUNTIME   DESTINATION ${CMAKE_INSTALL_BINDIR}
            FRAMEWORK DESTINATION ${CMAKE_INSTALL_BINDIR})
  endif()
endif()

if (onnxruntime_USE_OPENVINO)

#  include_directories("${CMAKE_CURRENT_BINARY_DIR}/onnx")
  file(GLOB_RECURSE onnxruntime_providers_openvino_cc_srcs CONFIGURE_DEPENDS
    "${ONNXRUNTIME_ROOT}/core/providers/openvino/*.h"
    "${ONNXRUNTIME_ROOT}/core/providers/openvino/*.cc"
    "${ONNXRUNTIME_ROOT}/core/providers/openvino/*.hpp"
    "${ONNXRUNTIME_ROOT}/core/providers/openvino/*.cpp"
    "${ONNXRUNTIME_ROOT}/core/providers/shared_library/*.h"
    "${ONNXRUNTIME_ROOT}/core/providers/shared_library/*.cc"
  )

  if (WIN32)
      set(CMAKE_MAP_IMPORTED_CONFIG_RELWITHDEBINFO Release)
  endif()

  # Header paths
  find_package(InferenceEngine REQUIRED)
  find_package(ngraph REQUIRED)

  if (OPENVINO_2022_1 OR OPENVINO_2022_2)
  find_package(OpenVINO REQUIRED COMPONENTS Runtime ONNX)
  list (OV_20_LIBS openvino::frontend::onnx openvino::runtime)
  endif()

  if (WIN32)
    unset(CMAKE_MAP_IMPORTED_CONFIG_RELWITHDEBINFO)
  endif()

  if ((DEFINED ENV{OPENCL_LIBS}) AND (DEFINED ENV{OPENCL_INCS}))
    add_definitions(-DIO_BUFFER_ENABLED=1)
    list(APPEND OPENVINO_LIB_LIST $ENV{OPENCL_LIBS} ${OV_20_LIBS} ${InferenceEngine_LIBRARIES} ${NGRAPH_LIBRARIES} ngraph::onnx_importer ${PYTHON_LIBRARIES})
  else()
    list(APPEND OPENVINO_LIB_LIST ${OV_20_LIBS} ${InferenceEngine_LIBRARIES} ${NGRAPH_LIBRARIES} ngraph::onnx_importer ${PYTHON_LIBRARIES})
  endif()

  source_group(TREE ${ONNXRUNTIME_ROOT}/core FILES ${onnxruntime_providers_openvino_cc_srcs})
  onnxruntime_add_shared_library_module(onnxruntime_providers_openvino ${onnxruntime_providers_openvino_cc_srcs} "${ONNXRUNTIME_ROOT}/core/dll/onnxruntime.rc")
  onnxruntime_add_include_to_target(onnxruntime_providers_openvino onnxruntime_common onnx)
  install(DIRECTORY ${PROJECT_SOURCE_DIR}/../include/onnxruntime/core/providers/openvino  DESTINATION ${CMAKE_INSTALL_INCLUDEDIR}/onnxruntime/core/providers)
  set_target_properties(onnxruntime_providers_openvino PROPERTIES LINKER_LANGUAGE CXX)
  set_target_properties(onnxruntime_providers_openvino PROPERTIES FOLDER "ONNXRuntime")
  if(NOT MSVC)
    target_compile_options(onnxruntime_providers_openvino PRIVATE "-Wno-parentheses")
  endif()
  add_dependencies(onnxruntime_providers_openvino onnxruntime_providers_shared ${onnxruntime_EXTERNAL_DEPENDENCIES})
  target_include_directories(onnxruntime_providers_openvino SYSTEM PUBLIC ${ONNXRUNTIME_ROOT} ${CMAKE_CURRENT_BINARY_DIR} ${eigen_INCLUDE_DIRS} ${OpenVINO_INCLUDE_DIR} ${OPENVINO_INCLUDE_DIR_LIST} ${PYTHON_INCLUDE_DIRS} $ENV{OPENCL_INCS})
  target_link_libraries(onnxruntime_providers_openvino ${ONNXRUNTIME_PROVIDERS_SHARED} Boost::mp11 ${OPENVINO_LIB_LIST} ${ABSEIL_LIBS})

  target_compile_definitions(onnxruntime_providers_openvino PRIVATE VER_MAJOR=${VERSION_MAJOR_PART})
  target_compile_definitions(onnxruntime_providers_openvino PRIVATE VER_MINOR=${VERSION_MINOR_PART})
  target_compile_definitions(onnxruntime_providers_openvino PRIVATE VER_BUILD=${VERSION_BUILD_PART})
  target_compile_definitions(onnxruntime_providers_openvino PRIVATE VER_PRIVATE=${VERSION_PRIVATE_PART})
  target_compile_definitions(onnxruntime_providers_openvino PRIVATE VER_STRING=\"${VERSION_STRING}\")
  target_compile_definitions(onnxruntime_providers_openvino PRIVATE FILE_NAME=\"onnxruntime_providers_openvino.dll\")

  if(MSVC)
    target_compile_options(onnxruntime_providers_openvino PUBLIC /wd4099 /wd4275 /wd4100 /wd4005 /wd4244 /wd4267)
  endif()

  # Needed for the provider interface, as it includes training headers when training is enabled
  if (onnxruntime_ENABLE_TRAINING_OPS)
    target_include_directories(onnxruntime_providers_openvino PRIVATE ${ORTTRAINING_ROOT})
  endif()

  if(APPLE)
    set_property(TARGET onnxruntime_providers_openvino APPEND_STRING PROPERTY LINK_FLAGS "-Xlinker -exported_symbols_list ${ONNXRUNTIME_ROOT}/core/providers/openvino/exported_symbols.lst")
  elseif(UNIX)
    set_property(TARGET onnxruntime_providers_openvino APPEND_STRING PROPERTY LINK_FLAGS "-Xlinker --version-script=${ONNXRUNTIME_ROOT}/core/providers/openvino/version_script.lds -Xlinker --gc-sections")
  elseif(WIN32)
    set_property(TARGET onnxruntime_providers_openvino APPEND_STRING PROPERTY LINK_FLAGS "-DEF:${ONNXRUNTIME_ROOT}/core/providers/openvino/symbols.def")
  else()
    message(FATAL_ERROR "onnxruntime_providers_openvino unknown platform, need to specify shared library exports for it")
  endif()

  install(TARGETS onnxruntime_providers_openvino
          ARCHIVE  DESTINATION ${CMAKE_INSTALL_LIBDIR}
          LIBRARY  DESTINATION ${CMAKE_INSTALL_LIBDIR}
          RUNTIME  DESTINATION ${CMAKE_INSTALL_BINDIR})
endif()

if (onnxruntime_USE_COREML)
  if (onnxruntime_MINIMAL_BUILD AND NOT onnxruntime_EXTENDED_MINIMAL_BUILD)
    message(FATAL_ERROR "CoreML EP can not be used in a basic minimal build. Please build with '--minimal_build extended'")
  endif()

  add_compile_definitions(USE_COREML=1)

  # Compile CoreML proto definition to ${CMAKE_CURRENT_BINARY_DIR}/coreml
  if (CMAKE_SYSTEM_NAME STREQUAL "Darwin" OR CMAKE_SYSTEM_NAME STREQUAL "iOS")
    set(COREML_PROTO_ROOT ${PROJECT_SOURCE_DIR}/../onnxruntime/core/providers/coreml/mlmodel_format)
    file(GLOB coreml_proto_srcs
      "${COREML_PROTO_ROOT}/*.proto"
    )
    onnxruntime_add_static_library(onnxruntime_coreml_proto ${coreml_proto_srcs})
    target_include_directories(onnxruntime_coreml_proto PUBLIC $<TARGET_PROPERTY:${PROTOBUF_LIB},INTERFACE_INCLUDE_DIRECTORIES> "${CMAKE_CURRENT_BINARY_DIR}")
    target_compile_definitions(onnxruntime_coreml_proto PUBLIC $<TARGET_PROPERTY:${PROTOBUF_LIB},INTERFACE_COMPILE_DEFINITIONS>)
    set_target_properties(onnxruntime_coreml_proto PROPERTIES COMPILE_FLAGS "-fvisibility=hidden")
    set_target_properties(onnxruntime_coreml_proto PROPERTIES COMPILE_FLAGS "-fvisibility-inlines-hidden")
    set(_src_sub_dir "coreml/")
    onnxruntime_protobuf_generate(
      APPEND_PATH
      GEN_SRC_SUB_DIR ${_src_sub_dir}
      IMPORT_DIRS ${COREML_PROTO_ROOT}
      TARGET onnxruntime_coreml_proto
    )

    if (NOT onnxruntime_BUILD_SHARED_LIB)
      install(TARGETS onnxruntime_coreml_proto
              ARCHIVE   DESTINATION ${CMAKE_INSTALL_LIBDIR}
              LIBRARY   DESTINATION ${CMAKE_INSTALL_LIBDIR}
              RUNTIME   DESTINATION ${CMAKE_INSTALL_BINDIR}
              FRAMEWORK DESTINATION ${CMAKE_INSTALL_BINDIR}
      )
    endif()
  endif()

  # These are shared utils,
  # TODO, move this to a separated lib when used by EPs other than NNAPI and CoreML
  file(GLOB_RECURSE onnxruntime_providers_shared_utils_cc_srcs CONFIGURE_DEPENDS
    "${ONNXRUNTIME_ROOT}/core/providers/shared/utils/utils.h"
    "${ONNXRUNTIME_ROOT}/core/providers/shared/utils/utils.cc"
  )

  file(GLOB
    onnxruntime_providers_coreml_cc_srcs_top CONFIGURE_DEPENDS
    "${ONNXRUNTIME_ROOT}/core/providers/coreml/*.h"
    "${ONNXRUNTIME_ROOT}/core/providers/coreml/*.cc"
  )

  # Add builder source code
  file(GLOB_RECURSE
    onnxruntime_providers_coreml_cc_srcs_nested CONFIGURE_DEPENDS
    "${ONNXRUNTIME_ROOT}/core/providers/coreml/builders/*.h"
    "${ONNXRUNTIME_ROOT}/core/providers/coreml/builders/*.cc"
  )
  if (NOT CMAKE_SYSTEM_NAME STREQUAL "Darwin" AND NOT CMAKE_SYSTEM_NAME STREQUAL "iOS")
    list(REMOVE_ITEM onnxruntime_providers_coreml_cc_srcs_nested
    "${ONNXRUNTIME_ROOT}/core/providers/coreml/builders/model_builder.h"
    "${ONNXRUNTIME_ROOT}/core/providers/coreml/builders/model_builder.cc"
    )
  endif()

  # Add CoreML objective c++ source code
  if (CMAKE_SYSTEM_NAME STREQUAL "Darwin" OR CMAKE_SYSTEM_NAME STREQUAL "iOS")
    file(GLOB
      onnxruntime_providers_coreml_objcc_srcs CONFIGURE_DEPENDS
      "${ONNXRUNTIME_ROOT}/core/providers/coreml/model/model.h"
      "${ONNXRUNTIME_ROOT}/core/providers/coreml/model/model.mm"
      "${ONNXRUNTIME_ROOT}/core/providers/coreml/model/host_utils.h"
      "${ONNXRUNTIME_ROOT}/core/providers/coreml/model/host_utils.mm"
    )
  endif()

  set(onnxruntime_providers_coreml_cc_srcs
    ${onnxruntime_providers_coreml_cc_srcs_top}
    ${onnxruntime_providers_coreml_cc_srcs_nested}
    ${onnxruntime_providers_shared_utils_cc_srcs}
  )

  source_group(TREE ${ONNXRUNTIME_ROOT}/core FILES ${onnxruntime_providers_coreml_cc_srcs})
  onnxruntime_add_static_library(onnxruntime_providers_coreml
    ${onnxruntime_providers_coreml_cc_srcs} ${onnxruntime_providers_coreml_objcc_srcs}
  )
  onnxruntime_add_include_to_target(onnxruntime_providers_coreml
    onnxruntime_common onnxruntime_framework onnx onnx_proto ${PROTOBUF_LIB}  flatbuffers::flatbuffers Boost::mp11 safeint_interface
  )
  if (CMAKE_SYSTEM_NAME STREQUAL "Darwin" OR CMAKE_SYSTEM_NAME STREQUAL "iOS")
    onnxruntime_add_include_to_target(onnxruntime_providers_coreml onnxruntime_coreml_proto)
    target_link_libraries(onnxruntime_providers_coreml PRIVATE onnxruntime_coreml_proto "-framework Foundation" "-framework CoreML")
    add_dependencies(onnxruntime_providers_coreml onnxruntime_coreml_proto)
  endif()
  add_dependencies(onnxruntime_providers_coreml ${onnxruntime_EXTERNAL_DEPENDENCIES})

  set_target_properties(onnxruntime_providers_coreml PROPERTIES CXX_STANDARD_REQUIRED ON)
  set_target_properties(onnxruntime_providers_coreml PROPERTIES FOLDER "ONNXRuntime")
  target_include_directories(onnxruntime_providers_coreml PRIVATE ${ONNXRUNTIME_ROOT} ${coreml_INCLUDE_DIRS})
  set_target_properties(onnxruntime_providers_coreml PROPERTIES LINKER_LANGUAGE CXX)

  if (NOT onnxruntime_BUILD_SHARED_LIB)
    install(TARGETS onnxruntime_providers_coreml
            ARCHIVE   DESTINATION ${CMAKE_INSTALL_LIBDIR}
            LIBRARY   DESTINATION ${CMAKE_INSTALL_LIBDIR}
            RUNTIME   DESTINATION ${CMAKE_INSTALL_BINDIR}
            FRAMEWORK DESTINATION ${CMAKE_INSTALL_BINDIR})
  endif()
endif()

if (onnxruntime_USE_NNAPI_BUILTIN)
  if (onnxruntime_MINIMAL_BUILD AND NOT onnxruntime_EXTENDED_MINIMAL_BUILD)
    message(FATAL_ERROR "NNAPI can not be used in a basic minimal build. Please build with '--minimal_build extended'")
  endif()

  add_compile_definitions(USE_NNAPI=1)

  # This is the minimum Android API Level required by ORT NNAPI EP to run
  # ORT running on any host system with Android API level less than this will fall back to CPU EP
  if(onnxruntime_NNAPI_MIN_API)
    add_compile_definitions(ORT_NNAPI_MIN_API_LEVEL=${onnxruntime_NNAPI_MIN_API})
  endif()

  # This is the maximum Android API level supported in the ort model conversion for NNAPI EP
  # Note: This is only for running NNAPI for ort format model conversion on non-Android system since we cannot
  #       get the actually Android system version.
  if(onnxruntime_NNAPI_HOST_API)
    if(CMAKE_SYSTEM_NAME STREQUAL "Android")
      message(FATAL_ERROR "onnxruntime_NNAPI_HOST_API should only be set for non-Android target")
    endif()
    add_compile_definitions(ORT_NNAPI_MAX_SUPPORTED_API_LEVEL=${onnxruntime_NNAPI_HOST_API})
  endif()

  set(onnxruntime_provider_nnapi_cc_src_patterns
      "${ONNXRUNTIME_ROOT}/core/providers/nnapi/*.h"
      "${ONNXRUNTIME_ROOT}/core/providers/nnapi/*.cc"
      "${ONNXRUNTIME_ROOT}/core/providers/nnapi/nnapi_builtin/*.h"
      "${ONNXRUNTIME_ROOT}/core/providers/nnapi/nnapi_builtin/*.cc"
      "${ONNXRUNTIME_ROOT}/core/providers/nnapi/nnapi_builtin/builders/*.h"
      "${ONNXRUNTIME_ROOT}/core/providers/nnapi/nnapi_builtin/builders/*.cc"
      "${ONNXRUNTIME_ROOT}/core/providers/nnapi/nnapi_builtin/builders/impl/*.h"
      "${ONNXRUNTIME_ROOT}/core/providers/nnapi/nnapi_builtin/builders/impl/*.cc"
      "${ONNXRUNTIME_ROOT}/core/providers/nnapi/nnapi_builtin/nnapi_lib/NeuralNetworksTypes.h"
      "${ONNXRUNTIME_ROOT}/core/providers/nnapi/nnapi_builtin/nnapi_lib/NeuralNetworksWrapper.h"
      "${ONNXRUNTIME_ROOT}/core/providers/nnapi/nnapi_builtin/nnapi_lib/NeuralNetworksWrapper.cc"
      "${ONNXRUNTIME_ROOT}/core/providers/nnapi/nnapi_builtin/nnapi_lib/nnapi_implementation.h"
  )

  # On Android, use the actual NNAPI implementation.
  # Otherwise, use a stub implementation to support some unit testing.
  if(CMAKE_SYSTEM_NAME STREQUAL "Android")
    list(APPEND onnxruntime_provider_nnapi_cc_src_patterns
         "${ONNXRUNTIME_ROOT}/core/providers/nnapi/nnapi_builtin/nnapi_lib/nnapi_implementation.cc")
  else()
    list(APPEND onnxruntime_provider_nnapi_cc_src_patterns
         "${ONNXRUNTIME_ROOT}/core/providers/nnapi/nnapi_builtin/nnapi_lib/nnapi_implementation_stub.cc")
  endif()

  # These are shared utils,
  # TODO, move this to a separated lib when used by EPs other than NNAPI and CoreML
  list(APPEND onnxruntime_provider_nnapi_cc_src_patterns
    "${ONNXRUNTIME_ROOT}/core/providers/shared/utils/utils.h"
    "${ONNXRUNTIME_ROOT}/core/providers/shared/utils/utils.cc"
    "${ONNXRUNTIME_ROOT}/core/providers/shared/node_unit/node_unit.h"
    "${ONNXRUNTIME_ROOT}/core/providers/shared/node_unit/node_unit.cc"
  )

  file(GLOB onnxruntime_providers_nnapi_cc_srcs CONFIGURE_DEPENDS ${onnxruntime_provider_nnapi_cc_src_patterns})

  source_group(TREE ${ONNXRUNTIME_ROOT}/core FILES ${onnxruntime_providers_nnapi_cc_srcs})
  onnxruntime_add_static_library(onnxruntime_providers_nnapi ${onnxruntime_providers_nnapi_cc_srcs})
  onnxruntime_add_include_to_target(onnxruntime_providers_nnapi
    onnxruntime_common onnxruntime_framework onnx onnx_proto ${PROTOBUF_LIB} flatbuffers::flatbuffers Boost::mp11 safeint_interface
  )
  target_link_libraries(onnxruntime_providers_nnapi)
  add_dependencies(onnxruntime_providers_nnapi onnx ${onnxruntime_EXTERNAL_DEPENDENCIES})
  set_target_properties(onnxruntime_providers_nnapi PROPERTIES CXX_STANDARD_REQUIRED ON)
  set_target_properties(onnxruntime_providers_nnapi PROPERTIES FOLDER "ONNXRuntime")
  target_include_directories(onnxruntime_providers_nnapi PRIVATE ${ONNXRUNTIME_ROOT} ${nnapi_INCLUDE_DIRS})
  set_target_properties(onnxruntime_providers_nnapi PROPERTIES LINKER_LANGUAGE CXX)
  # ignore the warning unknown-pragmas on "pragma region"
  if(NOT MSVC)
    target_compile_options(onnxruntime_providers_nnapi PRIVATE "-Wno-unknown-pragmas")
  endif()

  if (NOT onnxruntime_BUILD_SHARED_LIB)
    install(TARGETS onnxruntime_providers_nnapi
            ARCHIVE   DESTINATION ${CMAKE_INSTALL_LIBDIR}
            LIBRARY   DESTINATION ${CMAKE_INSTALL_LIBDIR}
            RUNTIME   DESTINATION ${CMAKE_INSTALL_BINDIR}
            FRAMEWORK DESTINATION ${CMAKE_INSTALL_BINDIR})
  endif()
endif()

if (onnxruntime_USE_QNN)
  add_compile_definitions(USE_QNN=1)

  # These are shared utils,
  # TODO, move this to a separated lib when used by EPs other than QNN, NNAPI and CoreML
  file(GLOB_RECURSE onnxruntime_providers_shared_utils_cc_srcs CONFIGURE_DEPENDS
    "${ONNXRUNTIME_ROOT}/core/providers/shared/utils/utils.h"
    "${ONNXRUNTIME_ROOT}/core/providers/shared/utils/utils.cc"
    "${ONNXRUNTIME_ROOT}/core/providers/shared/node_unit/node_unit.h"
    "${ONNXRUNTIME_ROOT}/core/providers/shared/node_unit/node_unit.cc"
  )

  file(GLOB_RECURSE
    onnxruntime_providers_qnn_ep_cc_srcs CONFIGURE_DEPENDS
    "${ONNXRUNTIME_ROOT}/core/providers/qnn/*.h"
    "${ONNXRUNTIME_ROOT}/core/providers/qnn/*.cc"
  )

  file(GLOB_RECURSE
    onnxruntime_providers_qnn_builder_cc_srcs CONFIGURE_DEPENDS
    "${ONNXRUNTIME_ROOT}/core/providers/qnn/builder/*.h"
    "${ONNXRUNTIME_ROOT}/core/providers/qnn/builder/*.cc"
  )

  set(onnxruntime_providers_qnn_cc_srcs
    ${onnxruntime_providers_shared_utils_cc_srcs}
    ${onnxruntime_providers_qnn_ep_cc_srcs}
    ${onnxruntime_providers_qnn_builder_cc_srcs}
  )

  source_group(TREE ${ONNXRUNTIME_ROOT}/core FILES ${onnxruntime_providers_qnn_cc_srcs})
  onnxruntime_add_static_library(onnxruntime_providers_qnn ${onnxruntime_providers_qnn_cc_srcs})
  onnxruntime_add_include_to_target(onnxruntime_providers_qnn onnxruntime_common onnxruntime_framework onnx onnx_proto protobuf::libprotobuf-lite flatbuffers::flatbuffers Boost::mp11)
  target_link_libraries(onnxruntime_providers_qnn)
  add_dependencies(onnxruntime_providers_qnn onnx ${onnxruntime_EXTERNAL_DEPENDENCIES})
  set_target_properties(onnxruntime_providers_qnn PROPERTIES CXX_STANDARD_REQUIRED ON)
  set_target_properties(onnxruntime_providers_qnn PROPERTIES FOLDER "ONNXRuntime")
  target_include_directories(onnxruntime_providers_qnn PRIVATE ${ONNXRUNTIME_ROOT} ${onnxruntime_QNN_HOME}/include)
  set_target_properties(onnxruntime_providers_qnn PROPERTIES LINKER_LANGUAGE CXX)
  # ignore the warning unknown-pragmas on "pragma region"
  if(NOT MSVC)
    target_compile_options(onnxruntime_providers_qnn PRIVATE "-Wno-unknown-pragmas")
  endif()
endif()

if (onnxruntime_USE_RKNPU)
  set(CMAKE_CXX_FLAGS "${CMAKE_CXX_FLAGS} -Wno-unused-variable -Wno-unused-parameter")
  add_definitions(-DUSE_RKNPU=1)
  option(DNN_READ_ONNX "" ON)
  set(DNN_CUSTOM_PROTOC_EXECUTABLE ${ONNX_CUSTOM_PROTOC_EXECUTABLE})
  option(DNN_CMAKE_INSTALL "" OFF)
  option(DNN_BUILD_BIN "" OFF)
  if (NOT RKNPU_DDK_PATH)
    message(FATAL_ERROR "RKNPU_DDK_PATH required for onnxruntime_USE_RKNPU")
  endif()
  set(RKNPU_DDK_INCLUDE_DIR ${RKNPU_DDK_PATH}/include)
  if (CMAKE_SIZEOF_VOID_P EQUAL 8)
    set(RKNPU_DDK_LIB_DIR ${RKNPU_DDK_PATH}/lib64)
  else()
    set(RKNPU_DDK_LIB_DIR ${RKNPU_DDK_PATH}/lib)
  endif()
  file(GLOB_RECURSE
    onnxruntime_providers_rknpu_cc_srcs CONFIGURE_DEPENDS
    "${ONNXRUNTIME_ROOT}/core/providers/rknpu/*.h"
    "${ONNXRUNTIME_ROOT}/core/providers/rknpu/*.cc"
  )
  source_group(TREE ${ONNXRUNTIME_ROOT}/core FILES ${onnxruntime_providers_rknpu_cc_srcs})
  onnxruntime_add_static_library(onnxruntime_providers_rknpu ${onnxruntime_providers_rknpu_cc_srcs})
  onnxruntime_add_include_to_target(onnxruntime_providers_rknpu
    onnxruntime_common onnxruntime_framework onnx onnx_proto ${PROTOBUF_LIB} flatbuffers::flatbuffers Boost::mp11 safeint_interface
  )
  target_link_libraries(onnxruntime_providers_rknpu PRIVATE -lrknpu_ddk)
  add_dependencies(onnxruntime_providers_rknpu onnx ${onnxruntime_EXTERNAL_DEPENDENCIES})
  set_target_properties(onnxruntime_providers_rknpu PROPERTIES FOLDER "ONNXRuntime")
  target_include_directories(onnxruntime_providers_rknpu PRIVATE
    ${ONNXRUNTIME_ROOT} ${rknpu_INCLUDE_DIRS} ${RKNPU_DDK_INCLUDE_DIR}
  )
  link_directories(onnxruntime_providers_rknpu ${RKNPU_DDK_LIB_DIR})
  set_target_properties(onnxruntime_providers_rknpu PROPERTIES LINKER_LANGUAGE CXX)

  if (NOT onnxruntime_BUILD_SHARED_LIB)
    install(TARGETS onnxruntime_providers_rknpu
            ARCHIVE   DESTINATION ${CMAKE_INSTALL_LIBDIR}
            LIBRARY   DESTINATION ${CMAKE_INSTALL_LIBDIR}
            RUNTIME   DESTINATION ${CMAKE_INSTALL_BINDIR}
            FRAMEWORK DESTINATION ${CMAKE_INSTALL_BINDIR})
  endif()
endif()

if (onnxruntime_USE_DML)
  file(GLOB_RECURSE onnxruntime_providers_dml_cc_srcs CONFIGURE_DEPENDS
    "${ONNXRUNTIME_ROOT}/core/providers/dml/*.h"
    "${ONNXRUNTIME_ROOT}/core/providers/dml/*.cpp"
    "${ONNXRUNTIME_ROOT}/core/providers/dml/*.cc"
  )
  source_group(TREE ${ONNXRUNTIME_ROOT}/core FILES ${onnxruntime_providers_dml_cc_srcs})
  onnxruntime_add_static_library(onnxruntime_providers_dml ${onnxruntime_providers_dml_cc_srcs})
  onnxruntime_add_include_to_target(onnxruntime_providers_dml
    onnxruntime_common onnxruntime_framework onnx onnx_proto ${PROTOBUF_LIB} flatbuffers::flatbuffers Boost::mp11 safeint_interface WIL::WIL
  )
  add_dependencies(onnxruntime_providers_dml ${onnxruntime_EXTERNAL_DEPENDENCIES})
  target_include_directories(onnxruntime_providers_dml PRIVATE
    ${ONNXRUNTIME_ROOT}
  )

  add_definitions(-DDML_TARGET_VERSION_USE_LATEST=1)

  if (NOT onnxruntime_USE_CUSTOM_DIRECTML)
    foreach(file "DirectML.dll" "DirectML.pdb" "DirectML.Debug.dll" "DirectML.Debug.pdb")
      add_custom_command(TARGET onnxruntime_providers_dml
        POST_BUILD
        COMMAND ${CMAKE_COMMAND} -E copy_if_different
          "${DML_PACKAGE_DIR}/bin/${onnxruntime_target_platform}-win/${file}" $<TARGET_FILE_DIR:onnxruntime_providers_dml>)
    endforeach()
  endif()

  function(target_add_dml target)
    if (onnxruntime_USE_CUSTOM_DIRECTML)
      if (dml_EXTERNAL_PROJECT)
        # Internal build of DirectML: link against the "DirectML" target.
        target_link_libraries(${target} PRIVATE DirectML)
      else()
        if (dml_LIB_DIR)
          target_link_libraries(${target} PRIVATE ${dml_LIB_DIR}/DirectML.lib)
        else()
          target_link_libraries(${target} PRIVATE DirectML)
        endif()
      endif()
    else()
      add_dependencies(${target} RESTORE_PACKAGES)
      target_link_libraries(${target} PRIVATE "${DML_PACKAGE_DIR}/bin/${onnxruntime_target_platform}-win/DirectML.lib")
        target_compile_definitions(${target} PRIVATE DML_TARGET_VERSION_USE_LATEST)
    endif()
  endfunction()

  target_add_dml(onnxruntime_providers_dml)
  target_link_libraries(onnxruntime_providers_dml PRIVATE onnxruntime_common)
  target_link_libraries(onnxruntime_providers_dml PRIVATE onnxruntime_framework)
  onnxruntime_add_include_to_target(onnxruntime_providers_dml onnxruntime_common)
  if (GDK_PLATFORM STREQUAL Scarlett)
    target_link_libraries(onnxruntime_providers_dml PRIVATE ${gdk_dx_libs})
  else()
    target_link_libraries(onnxruntime_providers_dml PRIVATE dxguid.lib d3d12.lib dxgi.lib)
  endif()

  target_link_libraries(onnxruntime_providers_dml PRIVATE delayimp.lib)

  if (NOT GDK_PLATFORM)
    set(onnxruntime_DELAYLOAD_FLAGS "${onnxruntime_DELAYLOAD_FLAGS} /DELAYLOAD:DirectML.dll /DELAYLOAD:d3d12.dll /DELAYLOAD:dxgi.dll /DELAYLOAD:api-ms-win-core-com-l1-1-0.dll /DELAYLOAD:shlwapi.dll /DELAYLOAD:oleaut32.dll /ignore:4199")
  endif()

  target_compile_definitions(onnxruntime_providers_dml
    PRIVATE
    ONNX_NAMESPACE=onnx ONNX_ML LOTUS_LOG_THRESHOLD=2 LOTUS_ENABLE_STDERR_LOGGING PLATFORM_WINDOWS
  )
  target_compile_definitions(onnxruntime_providers_dml PRIVATE UNICODE _UNICODE NOMINMAX)
  if (MSVC)
    target_compile_definitions(onnxruntime_providers_dml PRIVATE _SILENCE_CXX17_ITERATOR_BASE_CLASS_DEPRECATION_WARNING)
    target_compile_options(onnxruntime_providers_dml PRIVATE "/W3")
  endif()

  install(DIRECTORY ${PROJECT_SOURCE_DIR}/../include/onnxruntime/core/providers/dml
    DESTINATION ${CMAKE_INSTALL_INCLUDEDIR}/onnxruntime/core/providers
  )

  set_target_properties(onnxruntime_providers_dml PROPERTIES LINKER_LANGUAGE CXX)
  set_target_properties(onnxruntime_providers_dml PROPERTIES FOLDER "ONNXRuntime")

  if (NOT onnxruntime_BUILD_SHARED_LIB)
    install(TARGETS onnxruntime_providers_dml
            ARCHIVE   DESTINATION ${CMAKE_INSTALL_LIBDIR}
            LIBRARY   DESTINATION ${CMAKE_INSTALL_LIBDIR}
            RUNTIME   DESTINATION ${CMAKE_INSTALL_BINDIR}
            FRAMEWORK DESTINATION ${CMAKE_INSTALL_BINDIR})
  endif()
endif()

if (onnxruntime_USE_MIGRAPHX)
  add_definitions(-DUSE_MIGRAPHX=1)
  set(BUILD_LIBRARY_ONLY 1)
  add_definitions("-DONNX_ML=1")
  add_definitions("-DONNX_NAMESPACE=onnx")
  include_directories(${protobuf_SOURCE_DIR} ${eigen_SOURCE_DIR})
  set(MIGRAPHX_ROOT ${onnxruntime_MIGRAPHX_HOME})
  include_directories(${onnx_SOURCE_DIR})
  set(OLD_CMAKE_CXX_FLAGS ${CMAKE_CXX_FLAGS})
  if ( CMAKE_COMPILER_IS_GNUCC )
    set(CMAKE_CXX_FLAGS  "${CMAKE_CXX_FLAGS} -Wno-unused-parameter -Wno-missing-field-initializers")
  endif()
  set(CXX_VERSION_DEFINED TRUE)
  set(CMAKE_CXX_FLAGS ${OLD_CMAKE_CXX_FLAGS})
  if ( CMAKE_COMPILER_IS_GNUCC )
    set(CMAKE_CXX_FLAGS  "${CMAKE_CXX_FLAGS} -Wno-unused-parameter")
  endif()

  # Add search paths for default rocm installation
  list(APPEND CMAKE_PREFIX_PATH /opt/rocm/hcc /opt/rocm/hip /opt/rocm)

  find_package(hip)
  find_package(migraphx PATHS ${AMD_MIGRAPHX_HOME})

  find_package(miopen)
  find_package(rocblas)

  set(migraphx_libs migraphx::c hip::host MIOpen roc::rocblas)

  file(GLOB_RECURSE onnxruntime_providers_migraphx_cc_srcs CONFIGURE_DEPENDS
    "${ONNXRUNTIME_ROOT}/core/providers/migraphx/*.h"
    "${ONNXRUNTIME_ROOT}/core/providers/migraphx/*.cc"
    "${ONNXRUNTIME_ROOT}/core/providers/shared_library/*.h"
    "${ONNXRUNTIME_ROOT}/core/providers/shared_library/*.cc"
    "${ONNXRUNTIME_ROOT}/core/providers/rocm/rocm_stream_handle.h"
    "${ONNXRUNTIME_ROOT}/core/providers/rocm/rocm_stream_handle.cc"
  )
  source_group(TREE ${ONNXRUNTIME_ROOT}/core FILES ${onnxruntime_providers_migraphx_cc_srcs})
  onnxruntime_add_shared_library_module(onnxruntime_providers_migraphx ${onnxruntime_providers_migraphx_cc_srcs})
  onnxruntime_add_include_to_target(onnxruntime_providers_migraphx onnxruntime_common onnx flatbuffers::flatbuffers Boost::mp11 safeint_interface)
  add_dependencies(onnxruntime_providers_migraphx onnxruntime_providers_shared ${onnxruntime_EXTERNAL_DEPENDENCIES})
  target_link_libraries(onnxruntime_providers_migraphx PRIVATE ${migraphx_libs} ${ONNXRUNTIME_PROVIDERS_SHARED} onnx flatbuffers::flatbuffers Boost::mp11 safeint_interface)
  target_include_directories(onnxruntime_providers_migraphx PRIVATE ${ONNXRUNTIME_ROOT} ${CMAKE_CURRENT_BINARY_DIR})
  install(DIRECTORY ${PROJECT_SOURCE_DIR}/../include/onnxruntime/core/providers/migraphx  DESTINATION ${CMAKE_INSTALL_INCLUDEDIR}/onnxruntime/core/providers)
  set_target_properties(onnxruntime_providers_migraphx PROPERTIES LINKER_LANGUAGE CXX)
  set_target_properties(onnxruntime_providers_migraphx PROPERTIES FOLDER "ONNXRuntime")
  target_compile_definitions(onnxruntime_providers_migraphx PRIVATE ONNXIFI_BUILD_LIBRARY=1)
  target_compile_options(onnxruntime_providers_migraphx PRIVATE -Wno-error=sign-compare)
  set_property(TARGET onnxruntime_providers_migraphx APPEND_STRING PROPERTY COMPILE_FLAGS "-Wno-deprecated-declarations")
  set_property(TARGET onnxruntime_providers_migraphx APPEND_STRING PROPERTY LINK_FLAGS "-Xlinker --version-script=${ONNXRUNTIME_ROOT}/core/providers/migraphx/version_script.lds -Xlinker --gc-sections")
  target_link_libraries(onnxruntime_providers_migraphx PRIVATE nsync::nsync_cpp stdc++fs)

  include(CheckLibraryExists)
  check_library_exists(migraphx::c "migraphx_program_run_async" "/opt/rocm/migraphx/lib" HAS_STREAM_SYNC)
  if(HAS_STREAM_SYNC)
      target_compile_definitions(onnxruntime_providers_migraphx PRIVATE -DMIGRAPHX_STREAM_SYNC)
      message(STATUS "MIGRAPHX GPU STREAM SYNC is ENABLED")
  else()
      message(STATUS "MIGRAPHX GPU STREAM SYNC is DISABLED")
  endif()

  install(TARGETS onnxruntime_providers_migraphx
          ARCHIVE  DESTINATION ${CMAKE_INSTALL_LIBDIR}
          LIBRARY  DESTINATION ${CMAKE_INSTALL_LIBDIR}
          RUNTIME  DESTINATION ${CMAKE_INSTALL_BINDIR}
  )
endif()

if (onnxruntime_USE_ACL)
  add_definitions(-DUSE_ACL=1)
  file(GLOB_RECURSE onnxruntime_providers_acl_cc_srcs
    "${ONNXRUNTIME_ROOT}/core/providers/acl/*.h"
    "${ONNXRUNTIME_ROOT}/core/providers/acl/*.cc"
  )

  source_group(TREE ${ONNXRUNTIME_ROOT}/core FILES ${onnxruntime_providers_acl_cc_srcs})
  onnxruntime_add_static_library(onnxruntime_providers_acl ${onnxruntime_providers_acl_cc_srcs})
  onnxruntime_add_include_to_target(onnxruntime_providers_acl
    onnxruntime_common onnxruntime_framework onnx onnx_proto ${PROTOBUF_LIB} flatbuffers::flatbuffers Boost::mp11 safeint_interface
  )

  target_link_libraries(onnxruntime_providers_acl -L$ENV{LD_LIBRARY_PATH})
  add_dependencies(onnxruntime_providers_acl ${onnxruntime_EXTERNAL_DEPENDENCIES})
  set_target_properties(onnxruntime_providers_acl PROPERTIES FOLDER "ONNXRuntime")
  target_include_directories(onnxruntime_providers_acl
    PRIVATE
    ${ONNXRUNTIME_ROOT} ${eigen_INCLUDE_DIRS} ${onnxruntime_ACL_HOME} ${onnxruntime_ACL_HOME}/include
  )
  install(DIRECTORY ${PROJECT_SOURCE_DIR}/../include/onnxruntime/core/providers/acl
    DESTINATION ${CMAKE_INSTALL_INCLUDEDIR}/onnxruntime/core/providers
  )
  set_target_properties(onnxruntime_providers_acl PROPERTIES LINKER_LANGUAGE CXX)

  if (NOT onnxruntime_BUILD_SHARED_LIB)
    install(TARGETS onnxruntime_providers_acl
            ARCHIVE   DESTINATION ${CMAKE_INSTALL_LIBDIR}
            LIBRARY   DESTINATION ${CMAKE_INSTALL_LIBDIR}
            RUNTIME   DESTINATION ${CMAKE_INSTALL_BINDIR}
            FRAMEWORK DESTINATION ${CMAKE_INSTALL_BINDIR})
  endif()
endif()

if (onnxruntime_USE_ARMNN)
  add_definitions(-DUSE_ARMNN=1)
  file(GLOB_RECURSE onnxruntime_providers_armnn_cc_srcs
    "${ONNXRUNTIME_ROOT}/core/providers/armnn/*.h"
    "${ONNXRUNTIME_ROOT}/core/providers/armnn/*.cc"
  )

  source_group(TREE ${ONNXRUNTIME_ROOT}/core FILES ${onnxruntime_providers_armnn_cc_srcs})
  onnxruntime_add_static_library(onnxruntime_providers_armnn ${onnxruntime_providers_armnn_cc_srcs})
  onnxruntime_add_include_to_target(onnxruntime_providers_armnn
    onnxruntime_common onnxruntime_framework onnx onnx_proto ${PROTOBUF_LIB} flatbuffers::flatbuffers Boost::mp11 safeint_interface
  )

  add_dependencies(onnxruntime_providers_armnn ${onnxruntime_EXTERNAL_DEPENDENCIES})
  set_target_properties(onnxruntime_providers_armnn PROPERTIES FOLDER "ONNXRuntime")
  target_include_directories(onnxruntime_providers_armnn PRIVATE
    ${ONNXRUNTIME_ROOT} ${eigen_INCLUDE_DIRS} ${onnxruntime_ARMNN_HOME} ${onnxruntime_ARMNN_HOME}/include
    ${onnxruntime_ACL_HOME} ${onnxruntime_ACL_HOME}/include
  )
  install(DIRECTORY ${PROJECT_SOURCE_DIR}/../include/onnxruntime/core/providers/armnn
    DESTINATION ${CMAKE_INSTALL_INCLUDEDIR}/onnxruntime/core/providers
  )
  set_target_properties(onnxruntime_providers_armnn PROPERTIES LINKER_LANGUAGE CXX)

  if (NOT onnxruntime_BUILD_SHARED_LIB)
    install(TARGETS onnxruntime_providers_armnn
            ARCHIVE   DESTINATION ${CMAKE_INSTALL_LIBDIR}
            LIBRARY   DESTINATION ${CMAKE_INSTALL_LIBDIR}
            RUNTIME   DESTINATION ${CMAKE_INSTALL_BINDIR}
            FRAMEWORK DESTINATION ${CMAKE_INSTALL_BINDIR})
  endif()
endif()

if (onnxruntime_USE_ROCM)
  add_definitions(-DUSE_ROCM=1)
  include(onnxruntime_rocm_hipify.cmake)

  list(APPEND CMAKE_PREFIX_PATH ${onnxruntime_ROCM_HOME}/rccl ${onnxruntime_ROCM_HOME}/roctracer)

  find_package(HIP)
  find_package(hiprand REQUIRED)
  find_package(rocblas REQUIRED)
  find_package(MIOpen REQUIRED)

  # MIOpen version
  if(NOT DEFINED ENV{MIOPEN_PATH})
    set(MIOPEN_PATH ${onnxruntime_ROCM_HOME}/miopen)
  else()
    set(MIOPEN_PATH $ENV{MIOPEN_PATH})
  endif()

  file(READ ${MIOPEN_PATH}/include/miopen/version.h MIOPEN_HEADER_CONTENTS)
        string(REGEX MATCH "define MIOPEN_VERSION_MAJOR * +([0-9]+)"
                                 MIOPEN_VERSION_MAJOR "${MIOPEN_HEADER_CONTENTS}")
        string(REGEX REPLACE "define MIOPEN_VERSION_MAJOR * +([0-9]+)" "\\1"
                                 MIOPEN_VERSION_MAJOR "${MIOPEN_VERSION_MAJOR}")
        string(REGEX MATCH "define MIOPEN_VERSION_MINOR * +([0-9]+)"
                                 MIOPEN_VERSION_MINOR "${MIOPEN_HEADER_CONTENTS}")
        string(REGEX REPLACE "define MIOPEN_VERSION_MINOR * +([0-9]+)" "\\1"
                                 MIOPEN_VERSION_MINOR "${MIOPEN_VERSION_MINOR}")
        string(REGEX MATCH "define MIOPEN_VERSION_PATCH * +([0-9]+)"
                                 MIOPEN_VERSION_PATCH "${MIOPEN_HEADER_CONTENTS}")
        string(REGEX REPLACE "define MIOPEN_VERSION_PATCH * +([0-9]+)" "\\1"
                                 MIOPEN_VERSION_PATCH "${MIOPEN_VERSION_PATCH}")
  set(MIOPEN_VERSION_DEV "${MIOPEN_VERSION_MAJOR}.${MIOPEN_VERSION_MINOR}.${MIOPEN_VERSION_PATCH}")
  math(EXPR MIOPEN_VERSION_DEV_INT "(${MIOPEN_VERSION_MAJOR}*10000) + (${MIOPEN_VERSION_MINOR}*100) + ${MIOPEN_VERSION_PATCH}")
  message("MIOPEN_VERSION_DEV: ${MIOPEN_VERSION_DEV}")
  message("MIOPEN_VERSION_DEV_INT:   ${MIOPEN_VERSION_DEV_INT}")
  add_definitions(-DMIOPEN_VERSION=${MIOPEN_VERSION_DEV_INT})

  find_library(RCCL_LIB rccl REQUIRED)
  find_library(ROCTRACER_LIB roctracer64 REQUIRED)
  set(ONNXRUNTIME_ROCM_LIBS roc::rocblas MIOpen ${RCCL_LIB} ${ROCTRACER_LIB})

  file(GLOB_RECURSE onnxruntime_providers_rocm_cc_srcs CONFIGURE_DEPENDS
    "${ONNXRUNTIME_ROOT}/core/providers/rocm/*.h"
    "${ONNXRUNTIME_ROOT}/core/providers/rocm/*.cc"
  )

  # The shared_library files are in a separate list since they use precompiled headers, and the above files have them disabled.
  file(GLOB_RECURSE onnxruntime_providers_rocm_shared_srcs CONFIGURE_DEPENDS
    "${ONNXRUNTIME_ROOT}/core/providers/shared_library/*.h"
    "${ONNXRUNTIME_ROOT}/core/providers/shared_library/*.cc"
  )

  file(GLOB_RECURSE onnxruntime_providers_rocm_cu_srcs CONFIGURE_DEPENDS
    "${ONNXRUNTIME_ROOT}/core/providers/rocm/*.cu"
    "${ONNXRUNTIME_ROOT}/core/providers/rocm/*.cuh"
  )

  hipify("onnxruntime/core/providers" provider_excluded_files onnxruntime_providers_rocm_generated_cc_srcs onnxruntime_providers_rocm_generated_cu_srcs)

  source_group(TREE ${ONNXRUNTIME_ROOT}/core FILES ${onnxruntime_providers_rocm_cc_srcs} ${onnxruntime_providers_rocm_shared_srcs} ${onnxruntime_providers_rocm_cu_srcs})
  set(onnxruntime_providers_rocm_src ${onnxruntime_providers_rocm_cc_srcs} ${onnxruntime_providers_rocm_shared_srcs} ${onnxruntime_providers_rocm_cu_srcs})
  list(APPEND onnxruntime_providers_rocm_src ${onnxruntime_providers_rocm_generated_cc_srcs} ${onnxruntime_providers_rocm_generated_cu_srcs})

  # disable contrib ops conditionally
  if(NOT onnxruntime_DISABLE_CONTRIB_OPS)
    hipify("onnxruntime/contrib_ops" contrib_ops_excluded_files onnxruntime_rocm_generated_contrib_ops_cc_srcs onnxruntime_rocm_generated_contrib_ops_cu_srcs)

    # add using ONNXRUNTIME_ROOT so they show up under the 'contrib_ops' folder in Visual Studio
    source_group(TREE ${ONNXRUNTIME_ROOT} FILES ${onnxruntime_rocm_contrib_ops_cc_srcs} ${onnxruntime_rocm_contrib_ops_cu_srcs})
    list(APPEND onnxruntime_providers_rocm_src ${onnxruntime_rocm_contrib_ops_cc_srcs} ${onnxruntime_rocm_contrib_ops_cu_srcs})
    list(APPEND onnxruntime_providers_rocm_src ${onnxruntime_rocm_generated_contrib_ops_cc_srcs} ${onnxruntime_rocm_generated_contrib_ops_cu_srcs})
  endif()

  if (onnxruntime_ENABLE_TRAINING_OPS)
    file(GLOB_RECURSE onnxruntime_rocm_training_ops_cc_srcs CONFIGURE_DEPENDS
      "${ORTTRAINING_SOURCE_DIR}/training_ops/rocm/*.h"
      "${ORTTRAINING_SOURCE_DIR}/training_ops/rocm/*.cc"
    )

    file(GLOB_RECURSE onnxruntime_rocm_training_ops_cu_srcs CONFIGURE_DEPENDS
      "${ORTTRAINING_SOURCE_DIR}/training_ops/rocm/*.cu"
      "${ORTTRAINING_SOURCE_DIR}/training_ops/rocm/*.cuh"
    )

    hipify("orttraining/orttraining/training_ops" training_ops_excluded_files onnxruntime_rocm_generated_training_ops_cc_srcs onnxruntime_rocm_generated_training_ops_cu_srcs)

    # NCCL is not support in Windows build
    if (WIN32 OR NOT onnxruntime_USE_NCCL)
      list(REMOVE_ITEM onnxruntime_rocm_generated_training_ops_cc_srcs
      "${CMAKE_CURRENT_BINARY_DIR}/amdgpu/orttraining/orttraining/training_ops/rocm/collective/nccl_common.cc"
      "${CMAKE_CURRENT_BINARY_DIR}/amdgpu/orttraining/orttraining/training_ops/rocm/collective/nccl_kernels.cc"
      "${CMAKE_CURRENT_BINARY_DIR}/amdgpu/orttraining/orttraining/training_ops/rocm/collective/megatron.cc"
      )
    endif()

    source_group(TREE ${ORTTRAINING_ROOT} FILES ${onnxruntime_rocm_training_ops_cc_srcs} ${onnxruntime_rocm_training_ops_cu_srcs})
    list(APPEND onnxruntime_providers_rocm_src ${onnxruntime_rocm_training_ops_cc_srcs} ${onnxruntime_rocm_training_ops_cu_srcs})
    list(APPEND onnxruntime_providers_rocm_src ${onnxruntime_rocm_generated_training_ops_cc_srcs} ${onnxruntime_rocm_generated_training_ops_cu_srcs})
  endif()

  auto_set_source_files_hip_language(${onnxruntime_providers_rocm_src})
  onnxruntime_add_shared_library_module(onnxruntime_providers_rocm ${onnxruntime_providers_rocm_src})
  target_compile_options(onnxruntime_providers_rocm PRIVATE -D__HIP_PLATFORM_AMD__=1 -D__HIP_PLATFORM_HCC__=1)

  if(NOT MSVC)
    target_compile_options(onnxruntime_providers_rocm PRIVATE -Wno-sign-compare)
    target_compile_options(onnxruntime_providers_rocm PRIVATE -Wno-unused-parameter)
    target_compile_options(onnxruntime_providers_rocm PRIVATE -Wno-undefined-var-template)
  endif()

  onnxruntime_add_include_to_target(onnxruntime_providers_rocm onnxruntime_common onnxruntime_framework onnx onnx_proto ${PROTOBUF_LIB} flatbuffers::flatbuffers Boost::mp11 safeint_interface nlohmann_json::nlohmann_json)
  if (onnxruntime_ENABLE_TRAINING_OPS)
    onnxruntime_add_include_to_target(onnxruntime_providers_rocm onnxruntime_training)
    target_link_libraries(onnxruntime_providers_rocm PRIVATE onnxruntime_training)
    if (onnxruntime_ENABLE_TRAINING_TORCH_INTEROP)
      onnxruntime_add_include_to_target(onnxruntime_providers_rocm Python::Module)
    endif()
  endif()

  add_custom_target(generate_hipified_files DEPENDS
    ${onnxruntime_providers_rocm_generated_cc_srcs}
    ${onnxruntime_providers_rocm_generated_cu_srcs}
    ${onnxruntime_rocm_generated_contrib_ops_cc_srcs}
    ${onnxruntime_rocm_generated_contrib_ops_cu_srcs}
    ${onnxruntime_rocm_generated_training_ops_cc_srcs}
    ${onnxruntime_rocm_generated_training_ops_cu_srcs})

  add_dependencies(onnxruntime_providers_rocm generate_hipified_files onnxruntime_providers_shared ${onnxruntime_EXTERNAL_DEPENDENCIES})
  target_link_libraries(onnxruntime_providers_rocm PRIVATE ${ONNXRUNTIME_ROCM_LIBS} ${ONNXRUNTIME_PROVIDERS_SHARED} ${ABSEIL_LIBS})
  target_include_directories(onnxruntime_providers_rocm SYSTEM
    PRIVATE
      ${ONNXRUNTIME_ROOT}
      ${CMAKE_CURRENT_BINARY_DIR}
      ${CMAKE_CURRENT_BINARY_DIR}/amdgpu/onnxruntime
      ${eigen_INCLUDE_DIRS}
    PUBLIC
      ${onnxruntime_ROCM_HOME}/include
      ${onnxruntime_ROCM_HOME}/include/roctracer)
  install(DIRECTORY ${PROJECT_SOURCE_DIR}/../include/onnxruntime/core/providers/rocm  DESTINATION ${CMAKE_INSTALL_INCLUDEDIR}/onnxruntime/core/providers)

  set_target_properties(onnxruntime_providers_rocm PROPERTIES LINKER_LANGUAGE CXX)
  set_target_properties(onnxruntime_providers_rocm PROPERTIES FOLDER "ONNXRuntime")

  if (onnxruntime_ENABLE_TRAINING)
    target_include_directories(onnxruntime_providers_rocm PRIVATE ${ORTTRAINING_ROOT} ${CMAKE_CURRENT_BINARY_DIR}/amdgpu/orttraining ${MPI_CXX_INCLUDE_DIRS})
    if(onnxruntime_USE_MPI)
      target_link_libraries(onnxruntime_providers_rocm PRIVATE ${MPI_LIBRARIES} ${MPI_CXX_LINK_FLAGS})
    endif()

    # RCCL is enabled by default for ROCM builds
    #if (onnxruntime_USE_NCCL)
    #  target_include_directories(onnxruntime_providers_rocm PRIVATE ${NCCL_INCLUDE_DIRS})
    #  target_link_libraries(onnxruntime_providers_rocm PRIVATE ${NCCL_LIBRARIES})
    #endif()
  endif()

  if (onnxruntime_USE_ROCBLAS_EXTENSION_API)
    target_compile_definitions(onnxruntime_providers_rocm PRIVATE USE_ROCBLAS_EXTENSION_API)
    target_compile_definitions(onnxruntime_providers_rocm PRIVATE ROCBLAS_NO_DEPRECATED_WARNINGS)
    target_compile_definitions(onnxruntime_providers_rocm PRIVATE ROCBLAS_BETA_FEATURES_API)
  endif()

<<<<<<< HEAD
  if (onnxruntime_USE_TRITON_KERNEL)
    target_compile_definitions(onnxruntime_providers_rocm PRIVATE USE_TRITON_KERNEL)
=======
  if (onnxruntime_USE_HIPBLASLT)
    find_package(hipblaslt REQUIRED)
    target_link_libraries(onnxruntime_providers_rocm PRIVATE roc::hipblaslt)
    target_compile_definitions(onnxruntime_providers_rocm PRIVATE USE_HIPBLASLT)
>>>>>>> 446c478f
  endif()

  if (onnxruntime_USE_COMPOSABLE_KERNEL)
    include(composable_kernel)
    target_link_libraries(onnxruntime_providers_rocm PRIVATE
      onnxruntime_composable_kernel_includes
      # Currently we shall not use composablekernels::device_operations, the target includes all conv dependencies, which
      # are extremely slow to compile. Instead, we only link all gemm related objects. See the following directory on
      # updating.
      # https://github.com/ROCmSoftwarePlatform/composable_kernel/tree/develop/library/src/tensor_operation_instance/gpu
      device_gemm_instance
      device_gemm_add_fastgelu_instance
      device_gemm_fastgelu_instance
      device_batched_gemm_instance
      device_softmax_instance
    )
    target_compile_definitions(onnxruntime_providers_rocm PRIVATE USE_COMPOSABLE_KERNEL)
  endif()

  if(UNIX)
    set_property(TARGET onnxruntime_providers_rocm APPEND_STRING PROPERTY LINK_FLAGS "-Xlinker --version-script=${ONNXRUNTIME_ROOT}/core/providers/rocm/version_script.lds -Xlinker --gc-sections")
    target_link_libraries(onnxruntime_providers_rocm PRIVATE nsync::nsync_cpp)
  else()
    message(FATAL_ERROR "onnxruntime_providers_rocm unknown platform, need to specify shared library exports for it")
  endif()

  if (onnxruntime_ENABLE_ATEN)
    target_compile_definitions(onnxruntime_providers_rocm PRIVATE ENABLE_ATEN)
  endif()

  install(TARGETS onnxruntime_providers_rocm
          ARCHIVE  DESTINATION ${CMAKE_INSTALL_LIBDIR}
          LIBRARY  DESTINATION ${CMAKE_INSTALL_LIBDIR}
          RUNTIME  DESTINATION ${CMAKE_INSTALL_BINDIR})

endif()

if (onnxruntime_USE_TVM)
  add_definitions(-DUSE_TVM=1)
  if (onnxruntime_TVM_USE_HASH)
    add_definitions(-DUSE_TVM_HASH=1)
  endif()

  if (onnxruntime_TVM_USE_HASH)
    file (GLOB_RECURSE onnxruntime_providers_tvm_cc_srcs CONFIGURE_DEPENDS
      "${ONNXRUNTIME_ROOT}/core/providers/tvm/*.h"
      "${ONNXRUNTIME_ROOT}/core/providers/tvm/*.cc"
    )
  else()
    file (GLOB onnxruntime_providers_tvm_cc_srcs CONFIGURE_DEPENDS
      "${ONNXRUNTIME_ROOT}/core/providers/tvm/*.h"
      "${ONNXRUNTIME_ROOT}/core/providers/tvm/*.cc"
    )
  endif()

  source_group(TREE ${ONNXRUNTIME_ROOT}/core FILES ${onnxruntime_providers_tvm_cc_srcs})
  onnxruntime_add_static_library(onnxruntime_providers_tvm ${onnxruntime_providers_tvm_cc_srcs})

  if ( CMAKE_COMPILER_IS_GNUCC )
    target_compile_options(onnxruntime_providers_tvm PRIVATE -Wno-unused-parameter -Wno-missing-field-initializers)
  endif()

  target_include_directories(onnxruntime_providers_tvm PRIVATE
          ${TVM_INCLUDES}
          ${PYTHON_INLCUDE_DIRS})
  onnxruntime_add_include_to_target(onnxruntime_providers_tvm onnxruntime_common onnxruntime_framework onnx onnx_proto ${PROTOBUF_LIB} flatbuffers::flatbuffers Boost::mp11 safeint_interface)

  add_dependencies(onnxruntime_providers_tvm ${onnxruntime_EXTERNAL_DEPENDENCIES})

  if (onnxruntime_TVM_USE_HASH)
    add_dependencies(onnxruntime_providers_tvm ippcp_s)
    target_include_directories(onnxruntime_providers_tvm PRIVATE ${IPP_CRYPTO_INCLUDE_DIR})
    target_link_libraries(onnxruntime_providers_tvm PRIVATE ippcp_s)
  endif()

  set_target_properties(onnxruntime_providers_tvm PROPERTIES FOLDER "ONNXRuntime")
  set_target_properties(onnxruntime_providers_tvm PROPERTIES LINKER_LANGUAGE CXX)

  if (WIN32 AND MSVC)
    # wd4100: identifier' : unreferenced formal parameter
    # wd4127: conditional expression is constant
    # wd4244: conversion from 'int' to 'char', possible loss of data
    # TODO: 4244 should not be disabled
    target_compile_options(onnxruntime_providers_tvm PRIVATE "/wd4100" "/wd4127" "/wd4244")
  else()
    target_compile_options(onnxruntime_providers_tvm PRIVATE "-Wno-error=type-limits")
  endif()
  target_compile_definitions(onnxruntime_providers_tvm PUBLIC DMLC_USE_LOGGING_LIBRARY=<tvm/runtime/logging.h>)

  install(DIRECTORY ${PROJECT_SOURCE_DIR}/../include/onnxruntime/core/providers/tvm  DESTINATION ${CMAKE_INSTALL_INCLUDEDIR}/onnxruntime/core/providers)

  if (NOT onnxruntime_BUILD_SHARED_LIB)
    install(TARGETS onnxruntime_providers_tvm
            ARCHIVE   DESTINATION ${CMAKE_INSTALL_LIBDIR}
            LIBRARY   DESTINATION ${CMAKE_INSTALL_LIBDIR}
            RUNTIME   DESTINATION ${CMAKE_INSTALL_BINDIR}
            FRAMEWORK DESTINATION ${CMAKE_INSTALL_BINDIR})
  endif()
endif()

if (onnxruntime_USE_XNNPACK)
  add_compile_definitions(USE_XNNPACK=1)

  file(GLOB_RECURSE onnxruntime_providers_xnnpack_cc_srcs CONFIGURE_DEPENDS
    "${ONNXRUNTIME_INCLUDE_DIR}/core/providers/xnnpack/*.h"
    "${ONNXRUNTIME_ROOT}/core/providers/xnnpack/*.h"
    "${ONNXRUNTIME_ROOT}/core/providers/xnnpack/*.cc"
    # utils for handling QDQ models
    "${ONNXRUNTIME_ROOT}/core/providers/shared/node_unit/node_unit.h"
    "${ONNXRUNTIME_ROOT}/core/providers/shared/node_unit/node_unit.cc"
  )

  source_group(TREE ${REPO_ROOT} FILES ${onnxruntime_providers_xnnpack_cc_srcs})
  onnxruntime_add_static_library(onnxruntime_providers_xnnpack ${onnxruntime_providers_xnnpack_cc_srcs})
  onnxruntime_add_include_to_target(onnxruntime_providers_xnnpack
    onnxruntime_common onnxruntime_framework onnx onnx_proto ${PROTOBUF_LIB} XNNPACK pthreadpool Boost::mp11 safeint_interface
  )

  add_dependencies(onnxruntime_providers_xnnpack onnx ${onnxruntime_EXTERNAL_DEPENDENCIES})
  set_target_properties(onnxruntime_providers_xnnpack PROPERTIES FOLDER "ONNXRuntime")

  install(DIRECTORY ${ONNXRUNTIME_INCLUDE_DIR}/core/providers/xnnpack
    DESTINATION ${CMAKE_INSTALL_INCLUDEDIR}/onnxruntime/core/providers
  )

  set_target_properties(onnxruntime_providers_xnnpack PROPERTIES LINKER_LANGUAGE CXX)

  if (NOT onnxruntime_BUILD_SHARED_LIB)
    install(TARGETS onnxruntime_providers_xnnpack
            ARCHIVE   DESTINATION ${CMAKE_INSTALL_LIBDIR}
            LIBRARY   DESTINATION ${CMAKE_INSTALL_LIBDIR}
            RUNTIME   DESTINATION ${CMAKE_INSTALL_BINDIR}
            FRAMEWORK DESTINATION ${CMAKE_INSTALL_BINDIR})
  endif()
endif()

if (onnxruntime_USE_CANN)
  add_definitions(-DUSE_CANN=1)

  file(GLOB_RECURSE onnxruntime_providers_cann_cc_srcs CONFIGURE_DEPENDS
    "${ONNXRUNTIME_ROOT}/core/providers/cann/*.h"
    "${ONNXRUNTIME_ROOT}/core/providers/cann/*.cc"
  )

  # The shared_library files are in a separate list since they use precompiled headers, and the above files have them disabled.
  file(GLOB_RECURSE onnxruntime_providers_cann_shared_srcs CONFIGURE_DEPENDS
    "${ONNXRUNTIME_ROOT}/core/providers/shared_library/*.h"
    "${ONNXRUNTIME_ROOT}/core/providers/shared_library/*.cc"
  )

  source_group(TREE ${ONNXRUNTIME_ROOT}/core FILES ${onnxruntime_providers_cann_cc_srcs} ${onnxruntime_providers_cann_shared_srcs})
  set(onnxruntime_providers_cann_src ${onnxruntime_providers_cann_cc_srcs} ${onnxruntime_providers_cann_shared_srcs})

  onnxruntime_add_shared_library_module(onnxruntime_providers_cann ${onnxruntime_providers_cann_src})
  onnxruntime_add_include_to_target(onnxruntime_providers_cann onnxruntime_common onnxruntime_framework onnx onnx_proto ${PROTOBUF_LIB} flatbuffers::flatbuffers Boost::mp11 safeint_interface)

  add_dependencies(onnxruntime_providers_cann onnxruntime_providers_shared ${onnxruntime_EXTERNAL_DEPENDENCIES})
  target_link_libraries(onnxruntime_providers_cann PRIVATE ascendcl acl_op_compiler fmk_onnx_parser nsync::nsync_cpp ${ABSEIL_LIBS} ${ONNXRUNTIME_PROVIDERS_SHARED})
  target_link_directories(onnxruntime_providers_cann PRIVATE ${onnxruntime_CANN_HOME}/lib64)
  target_include_directories(onnxruntime_providers_cann PRIVATE ${ONNXRUNTIME_ROOT} ${CMAKE_CURRENT_BINARY_DIR} ${eigen_INCLUDE_DIRS} ${onnxruntime_CANN_HOME} ${onnxruntime_CANN_HOME}/include)

  set_target_properties(onnxruntime_providers_cann PROPERTIES LINKER_LANGUAGE CXX)
  set_target_properties(onnxruntime_providers_cann PROPERTIES FOLDER "ONNXRuntime")

  install(TARGETS onnxruntime_providers_cann
          ARCHIVE  DESTINATION ${CMAKE_INSTALL_LIBDIR}
          LIBRARY  DESTINATION ${CMAKE_INSTALL_LIBDIR}
          RUNTIME  DESTINATION ${CMAKE_INSTALL_BINDIR})
endif()

if (onnxruntime_USE_AZURE)

  file(GLOB_RECURSE onnxruntime_providers_azure_src CONFIGURE_DEPENDS
    "${ONNXRUNTIME_ROOT}/core/providers/azure/*.h"
    "${ONNXRUNTIME_ROOT}/core/providers/azure/*.cc"
  )
  source_group(TREE ${ONNXRUNTIME_ROOT}/core FILES ${onnxruntime_providers_azure_src})
  onnxruntime_add_static_library(onnxruntime_providers_azure ${onnxruntime_providers_azure_src})
  add_dependencies(onnxruntime_providers_azure ${onnxruntime_EXTERNAL_DEPENDENCIES})
  onnxruntime_add_include_to_target(onnxruntime_providers_azure onnxruntime_common onnxruntime_framework onnx onnx_proto ${PROTOBUF_LIB} flatbuffers::flatbuffers Boost::mp11)
  target_link_libraries(onnxruntime_providers_azure PRIVATE onnx onnxruntime_common onnxruntime_framework)
  set_target_properties(onnxruntime_providers_azure PROPERTIES FOLDER "ONNXRuntime")
  set_target_properties(onnxruntime_providers_azure PROPERTIES LINKER_LANGUAGE CXX)

  install(TARGETS onnxruntime_providers_azure
          ARCHIVE   DESTINATION ${CMAKE_INSTALL_LIBDIR}
          LIBRARY   DESTINATION ${CMAKE_INSTALL_LIBDIR}
          RUNTIME   DESTINATION ${CMAKE_INSTALL_BINDIR}
          FRAMEWORK DESTINATION ${CMAKE_INSTALL_BINDIR})
endif()

if (NOT onnxruntime_BUILD_SHARED_LIB)
  install(TARGETS onnxruntime_providers
          ARCHIVE   DESTINATION ${CMAKE_INSTALL_LIBDIR}
          LIBRARY   DESTINATION ${CMAKE_INSTALL_LIBDIR}
          RUNTIME   DESTINATION ${CMAKE_INSTALL_BINDIR}
          FRAMEWORK DESTINATION ${CMAKE_INSTALL_BINDIR})
endif()<|MERGE_RESOLUTION|>--- conflicted
+++ resolved
@@ -1538,17 +1538,16 @@
     target_compile_definitions(onnxruntime_providers_rocm PRIVATE ROCBLAS_BETA_FEATURES_API)
   endif()
 
-<<<<<<< HEAD
-  if (onnxruntime_USE_TRITON_KERNEL)
-    target_compile_definitions(onnxruntime_providers_rocm PRIVATE USE_TRITON_KERNEL)
-=======
   if (onnxruntime_USE_HIPBLASLT)
     find_package(hipblaslt REQUIRED)
     target_link_libraries(onnxruntime_providers_rocm PRIVATE roc::hipblaslt)
     target_compile_definitions(onnxruntime_providers_rocm PRIVATE USE_HIPBLASLT)
->>>>>>> 446c478f
-  endif()
-
+  endif()
+  
+  if (onnxruntime_USE_TRITON_KERNEL)
+    target_compile_definitions(onnxruntime_providers_rocm PRIVATE USE_TRITON_KERNEL)
+  endif()
+  
   if (onnxruntime_USE_COMPOSABLE_KERNEL)
     include(composable_kernel)
     target_link_libraries(onnxruntime_providers_rocm PRIVATE
