# Copyright (c) Microsoft Corporation. All rights reserved.
# Licensed under the MIT License.
include(CMakePrintHelpers)

if(UNIX)
  set(SYMBOL_FILE ${CMAKE_CURRENT_BINARY_DIR}/onnxruntime.lds)
  if(APPLE)
    set(OUTPUT_STYLE xcode)
  else()
    set(OUTPUT_STYLE gcc)
  endif()
else()
  set(SYMBOL_FILE ${CMAKE_CURRENT_BINARY_DIR}/onnxruntime_dll.def)
  set(OUTPUT_STYLE vc)
endif()

if (${CMAKE_SYSTEM_NAME} STREQUAL "iOS")
  set(CMAKE_SHARED_LIBRARY_RUNTIME_C_FLAG "-Wl,-rpath,")
  set(OUTPUT_STYLE xcode)
endif()

# Gets the public C/C++ API header files
function(get_c_cxx_api_headers HEADERS_VAR)
  set(_headers
    "${REPO_ROOT}/include/onnxruntime/core/session/onnxruntime_c_api.h"
    "${REPO_ROOT}/include/onnxruntime/core/session/onnxruntime_cxx_api.h"
    "${REPO_ROOT}/include/onnxruntime/core/session/onnxruntime_cxx_inline.h"
    "${REPO_ROOT}/include/onnxruntime/core/session/onnxruntime_float16.h"
    "${REPO_ROOT}/include/onnxruntime/core/session/onnxruntime_run_options_config_keys.h"
    "${REPO_ROOT}/include/onnxruntime/core/session/onnxruntime_session_options_config_keys.h"
  )

  if (onnxruntime_ENABLE_TRAINING_APIS)
    list(APPEND _headers "${REPO_ROOT}/orttraining/orttraining/training_api/include/onnxruntime_training_c_api.h")
    list(APPEND _headers "${REPO_ROOT}/orttraining/orttraining/training_api/include/onnxruntime_training_cxx_api.h")
    list(APPEND _headers "${REPO_ROOT}/orttraining/orttraining/training_api/include/onnxruntime_training_cxx_inline.h")
  endif()

  # need to add header files for enabled EPs
  foreach(f ${ONNXRUNTIME_PROVIDER_NAMES})
    file(GLOB _provider_headers CONFIGURE_DEPENDS
      "${REPO_ROOT}/include/onnxruntime/core/providers/${f}/*.h"
    )
    list(APPEND _headers ${_provider_headers})
  endforeach()

  set(${HEADERS_VAR} ${_headers} PARENT_SCOPE)
endfunction()

get_c_cxx_api_headers(ONNXRUNTIME_PUBLIC_HEADERS)

#If you want to verify if there is any extra line in symbols.txt, run
# nm -C -g --defined libonnxruntime.so |grep -v '\sA\s' | cut -f 3 -d ' ' | sort
# after build

list(APPEND SYMBOL_FILES "${REPO_ROOT}/tools/ci_build/gen_def.py")
foreach(f ${ONNXRUNTIME_PROVIDER_NAMES})
  list(APPEND SYMBOL_FILES "${ONNXRUNTIME_ROOT}/core/providers/${f}/symbols.txt")
endforeach()

add_custom_command(OUTPUT ${SYMBOL_FILE} ${CMAKE_CURRENT_BINARY_DIR}/generated_source.c
  COMMAND ${Python_EXECUTABLE} "${REPO_ROOT}/tools/ci_build/gen_def.py"
    --version_file "${ONNXRUNTIME_ROOT}/../VERSION_NUMBER" --src_root "${ONNXRUNTIME_ROOT}"
    --config ${ONNXRUNTIME_PROVIDER_NAMES} --style=${OUTPUT_STYLE} --output ${SYMBOL_FILE}
    --output_source ${CMAKE_CURRENT_BINARY_DIR}/generated_source.c
  DEPENDS ${SYMBOL_FILES}
  WORKING_DIRECTORY ${CMAKE_CURRENT_BINARY_DIR})

add_custom_target(onnxruntime_generate_def ALL DEPENDS ${SYMBOL_FILE} ${CMAKE_CURRENT_BINARY_DIR}/generated_source.c)
if(WIN32)
  onnxruntime_add_shared_library(onnxruntime
    ${SYMBOL_FILE}
    "${ONNXRUNTIME_ROOT}/core/dll/dllmain.cc"
    "${ONNXRUNTIME_ROOT}/core/dll/onnxruntime.rc"
  )
elseif(onnxruntime_BUILD_APPLE_FRAMEWORK)
  # apple framework requires the header file be part of the library
  onnxruntime_add_shared_library(onnxruntime
    ${ONNXRUNTIME_PUBLIC_HEADERS}
    "${CMAKE_CURRENT_BINARY_DIR}/generated_source.c"
  )

  # create Info.plist for the framework and podspec for CocoaPods (optional)
  set(MACOSX_FRAMEWORK_NAME "onnxruntime")
  set(MACOSX_FRAMEWORK_IDENTIFIER "com.microsoft.onnxruntime")
  # Need to include CoreML as a weaklink for CocoaPods package if the EP is enabled
  if(onnxruntime_USE_COREML)
    set(APPLE_WEAK_FRAMEWORK "\\\"CoreML\\\"")
  endif()
  set(INFO_PLIST_PATH "${CMAKE_CURRENT_BINARY_DIR}/Info.plist")
  configure_file(${REPO_ROOT}/cmake/Info.plist.in ${INFO_PLIST_PATH})
  configure_file(
    ${REPO_ROOT}/tools/ci_build/github/apple/framework_info.json.template
    ${CMAKE_CURRENT_BINARY_DIR}/framework_info.json)
  set_target_properties(onnxruntime PROPERTIES
    FRAMEWORK TRUE
    FRAMEWORK_VERSION A
    MACOSX_FRAMEWORK_INFO_PLIST ${INFO_PLIST_PATH}
    SOVERSION ${ORT_VERSION}
    # Note: The PUBLIC_HEADER and VERSION properties for the 'onnxruntime' target will be set later in this file.
  )
else()
  onnxruntime_add_shared_library(onnxruntime ${CMAKE_CURRENT_BINARY_DIR}/generated_source.c)
  if (onnxruntime_USE_CUDA)
    set_property(TARGET onnxruntime APPEND_STRING PROPERTY LINK_FLAGS " -Xlinker -rpath=\\$ORIGIN")
  endif()
endif()

add_dependencies(onnxruntime onnxruntime_generate_def ${onnxruntime_EXTERNAL_DEPENDENCIES})
target_include_directories(onnxruntime PRIVATE ${ONNXRUNTIME_ROOT} PUBLIC "$<INSTALL_INTERFACE:${CMAKE_INSTALL_INCLUDEDIR}/onnxruntime>")

target_compile_definitions(onnxruntime PRIVATE VER_MAJOR=${VERSION_MAJOR_PART})
target_compile_definitions(onnxruntime PRIVATE VER_MINOR=${VERSION_MINOR_PART})
target_compile_definitions(onnxruntime PRIVATE VER_BUILD=${VERSION_BUILD_PART})
target_compile_definitions(onnxruntime PRIVATE VER_PRIVATE=${VERSION_PRIVATE_PART})
target_compile_definitions(onnxruntime PRIVATE VER_STRING=\"${VERSION_STRING}\")
target_compile_definitions(onnxruntime PRIVATE FILE_NAME=\"onnxruntime.dll\")

if(UNIX)
  if (APPLE)
    set(ONNXRUNTIME_SO_LINK_FLAG " -Xlinker -dead_strip")
  else()
    set(ONNXRUNTIME_SO_LINK_FLAG " -Xlinker --version-script=${SYMBOL_FILE} -Xlinker --no-undefined -Xlinker --gc-sections -z noexecstack")
  endif()
else()
  set(ONNXRUNTIME_SO_LINK_FLAG " -DEF:${SYMBOL_FILE}")
endif()

if (NOT WIN32)
  if (APPLE OR ${CMAKE_SYSTEM_NAME} MATCHES "^iOS")
    set(ONNXRUNTIME_SO_LINK_FLAG " -Wl,-exported_symbols_list,${SYMBOL_FILE}")
    if (${CMAKE_SYSTEM_NAME} STREQUAL "iOS")
      set_target_properties(onnxruntime PROPERTIES
        SOVERSION ${ORT_VERSION}
        MACOSX_RPATH TRUE
        INSTALL_RPATH_USE_LINK_PATH FALSE
        BUILD_WITH_INSTALL_NAME_DIR TRUE
        INSTALL_NAME_DIR @rpath)
    else()
        set_target_properties(onnxruntime PROPERTIES INSTALL_RPATH "@loader_path")
    endif()
  elseif (NOT CMAKE_SYSTEM_NAME STREQUAL "Emscripten")
    set(CMAKE_SHARED_LINKER_FLAGS "${CMAKE_SHARED_LINKER_FLAGS} -Wl,-rpath='$ORIGIN'")
  endif()
endif()


if(CMAKE_SYSTEM_NAME STREQUAL "Android" AND onnxruntime_MINIMAL_BUILD)
  # target onnxruntime is a shared library, the dummy __cxa_demangle is only attach to it to avoid
  # affecting downstream ort library users with the behaviour of dummy __cxa_demangle. So the dummy
  # __cxa_demangle must not expose to libonnxruntime_common.a. It works as when the linker is
  # creating the DSO, our dummy __cxa_demangle always comes before libc++abi.a so the
  # __cxa_demangle in libc++abi.a is discarded, thus, huge binary size reduction.
  target_sources(onnxruntime PRIVATE "${ONNXRUNTIME_ROOT}/core/platform/android/cxa_demangle.cc")
  target_compile_definitions(onnxruntime PRIVATE USE_DUMMY_EXA_DEMANGLE=1)
endif()

# strip binary on Android, or for a minimal build on Unix
if(CMAKE_SYSTEM_NAME STREQUAL "Android" OR (onnxruntime_MINIMAL_BUILD AND UNIX))
  if (onnxruntime_MINIMAL_BUILD AND ADD_DEBUG_INFO_TO_MINIMAL_BUILD)
    # don't strip
  else()
    set_target_properties(onnxruntime PROPERTIES LINK_FLAGS_RELEASE -s)
    set_target_properties(onnxruntime PROPERTIES LINK_FLAGS_MINSIZEREL -s)
  endif()
endif()

# we need to copy C/C++ API headers to be packed into Android AAR package
if(CMAKE_SYSTEM_NAME STREQUAL "Android" AND onnxruntime_BUILD_JAVA)
  set(ANDROID_HEADERS_DIR ${CMAKE_CURRENT_BINARY_DIR}/android/headers)
  file(MAKE_DIRECTORY ${ANDROID_HEADERS_DIR})
  # copy the header files one by one
  foreach(h_ ${ONNXRUNTIME_PUBLIC_HEADERS})
    get_filename_component(HEADER_NAME_ ${h_} NAME)
    add_custom_command(TARGET onnxruntime POST_BUILD COMMAND ${CMAKE_COMMAND} -E copy_if_different ${h_} ${ANDROID_HEADERS_DIR}/${HEADER_NAME_})
  endforeach()
endif()

# This list is a reversed topological ordering of library dependencies.
# Earlier entries may depend on later ones. Later ones should not depend on earlier ones.
set(onnxruntime_INTERNAL_LIBRARIES
  onnxruntime_session
  ${onnxruntime_libs}
  ${PROVIDERS_ACL}
  ${PROVIDERS_ARMNN}
  ${PROVIDERS_COREML}
  ${PROVIDERS_DML}
  ${PROVIDERS_NNAPI}
  ${PROVIDERS_QNN}
  ${PROVIDERS_SNPE}
  ${PROVIDERS_TVM}
  ${PROVIDERS_RKNPU}
  ${PROVIDERS_XNNPACK}
  ${PROVIDERS_WEBNN}
  ${PROVIDERS_AZURE}
  ${PROVIDERS_INTERNAL_TESTING}
  ${onnxruntime_winml}
  onnxruntime_optimizer
  onnxruntime_providers
  ${onnxruntime_tvm_libs}
  onnxruntime_framework
  onnxruntime_graph
  onnxruntime_util
  ${ONNXRUNTIME_MLAS_LIBS}
  onnxruntime_common
  onnxruntime_flatbuffers
)

if (onnxruntime_ENABLE_LANGUAGE_INTEROP_OPS)
  list(APPEND onnxruntime_INTERNAL_LIBRARIES
    onnxruntime_language_interop
    onnxruntime_pyop
  )
endif()

if (onnxruntime_USE_EXTENSIONS)
  list(APPEND onnxruntime_INTERNAL_LIBRARIES
    onnxruntime_extensions
    ocos_operators
    noexcep_operators
  )
endif()

# If you are linking a new library, please add it to the list onnxruntime_INTERNAL_LIBRARIES or onnxruntime_EXTERNAL_LIBRARIES,
# Please do not add a library directly to the target_link_libraries command
target_link_libraries(onnxruntime PRIVATE
    ${onnxruntime_INTERNAL_LIBRARIES}
    ${onnxruntime_EXTERNAL_LIBRARIES}
)

set_property(TARGET onnxruntime APPEND_STRING PROPERTY LINK_FLAGS ${ONNXRUNTIME_SO_LINK_FLAG} ${onnxruntime_DELAYLOAD_FLAGS})
set_target_properties(onnxruntime PROPERTIES
  PUBLIC_HEADER "${ONNXRUNTIME_PUBLIC_HEADERS}"
  LINK_DEPENDS ${SYMBOL_FILE}
  VERSION ${ORT_VERSION}
  FOLDER "ONNXRuntime"
)

install(TARGETS onnxruntime
        EXPORT ${PROJECT_NAME}Targets
        PUBLIC_HEADER DESTINATION ${CMAKE_INSTALL_INCLUDEDIR}/onnxruntime
        ARCHIVE   DESTINATION ${CMAKE_INSTALL_LIBDIR}
        LIBRARY   DESTINATION ${CMAKE_INSTALL_LIBDIR}
        RUNTIME   DESTINATION ${CMAKE_INSTALL_BINDIR}
        FRAMEWORK DESTINATION ${CMAKE_INSTALL_BINDIR})


if (WIN32 AND NOT CMAKE_CXX_STANDARD_LIBRARIES MATCHES kernel32.lib)
  # Workaround STL bug https://github.com/microsoft/STL/issues/434#issuecomment-921321254
  # Note that the workaround makes std::system_error crash before Windows 10

  # The linker warns "LNK4199: /DELAYLOAD:api-ms-win-core-heapl2-1-0.dll ignored; no imports found from api-ms-win-core-heapl2-1-0.dll"
  # when you're not using imports directly, even though the import exists in the STL and the DLL would have been linked without DELAYLOAD
  target_link_options(onnxruntime PRIVATE /DELAYLOAD:api-ms-win-core-heapl2-1-0.dll /ignore:4199)
endif()

if (winml_is_inbox)
  # Apply linking flags required by inbox static analysis tools
  target_link_options(onnxruntime PRIVATE ${os_component_link_flags_list})
  # Link *_x64/*_arm64 DLLs for the ARM64X forwarder
  function(duplicate_shared_library target new_target)
    get_target_property(sources ${target} SOURCES)
    get_target_property(compile_definitions ${target} COMPILE_DEFINITIONS)
    get_target_property(compile_options ${target} COMPILE_OPTIONS)
    get_target_property(include_directories ${target} INCLUDE_DIRECTORIES)
    get_target_property(link_libraries ${target} LINK_LIBRARIES)
    get_target_property(link_flags ${target} LINK_FLAGS)
    get_target_property(link_options ${target} LINK_OPTIONS)
    add_library(${new_target} SHARED ${sources})
    add_dependencies(${target} ${new_target})
    target_compile_definitions(${new_target} PRIVATE ${compile_definitions})
    target_compile_options(${new_target} PRIVATE ${compile_options})
    target_include_directories(${new_target} PRIVATE ${include_directories})
    target_link_libraries(${new_target} PRIVATE ${link_libraries})
    set_property(TARGET ${new_target} PROPERTY LINK_FLAGS "${link_flags}")
    target_link_options(${new_target} PRIVATE ${link_options})
  endfunction()
  if (WAI_ARCH STREQUAL x64 OR WAI_ARCH STREQUAL arm64)
    duplicate_shared_library(onnxruntime onnxruntime_${WAI_ARCH})
  endif()
endif()

#cmake_print_properties(TARGETS onnxruntime)
#message(FATAL_ERROR get_property(target_names DIRECTORY ${CMAKE_CURRENT_SOURCE_DIR} PROPERTY BUILDSYSTEM_TARGETS))
#cmake_print_variables(MY_VARIABLE)


function(print_target_properties tgt)
    if(NOT TARGET ${tgt})
        message("There is no target named '${tgt}'")
        return()
    endif()

    # this list of properties can be extended as needed
    set(CMAKE_PROPERTY_LIST SOURCE_DIR BINARY_DIR COMPILE_DEFINITIONS
             COMPILE_OPTIONS INCLUDE_DIRECTORIES LINK_LIBRARIES)

    message("Configuration for target ${tgt}")

    foreach (prop ${CMAKE_PROPERTY_LIST})
        get_property(propval TARGET ${tgt} PROPERTY ${prop} SET)
        if (propval)
            get_target_property(propval ${tgt} ${prop})
            message (STATUS "${prop} = ${propval}")
        endif()
    endforeach(prop)

endfunction(print_target_properties)

message(STATUS "++++++++ Paco START")
#print_target_properties(onnxruntime)
MESSAGE( STATUS "CMAKE_CXX_FLAGS: " ${CMAKE_CXX_FLAGS} )
MESSAGE( STATUS "CMAKE_C_FLAGS: " ${CMAKE_C_FLAGS} )
message(STATUS "++++++++ Paco END")
#message(FATAL_ERROR get_property(target_names DIRECTORY ${CMAKE_CURRENT_SOURCE_DIR} PROPERTY BUILDSYSTEM_TARGETS))

# Assemble the Apple static framework (iOS and macOS)
if(onnxruntime_BUILD_APPLE_FRAMEWORK)
  # when building for mac catalyst, the CMAKE_OSX_SYSROOT is set to MacOSX as well, to avoid duplication,
  # we specify as `-macabi` in the name of the output static apple framework directory.
  if (PLATFORM_NAME STREQUAL "macabi")
    set(STATIC_FRAMEWORK_OUTPUT_DIR ${CMAKE_CURRENT_BINARY_DIR}/${CMAKE_BUILD_TYPE}-macabi)
  else()
    set(STATIC_FRAMEWORK_OUTPUT_DIR ${CMAKE_CURRENT_BINARY_DIR}/${CMAKE_BUILD_TYPE}-${CMAKE_OSX_SYSROOT})
  endif()

  # Setup the various directories required. Remove any existing ones so we start with a clean directory.
  set(STATIC_LIB_DIR ${CMAKE_CURRENT_BINARY_DIR}/static_libraries)
  set(STATIC_LIB_TEMP_DIR ${STATIC_LIB_DIR}/temp)
  add_custom_command(TARGET onnxruntime PRE_BUILD COMMAND ${CMAKE_COMMAND} -E rm -rf ${STATIC_LIB_DIR})
  add_custom_command(TARGET onnxruntime PRE_BUILD COMMAND ${CMAKE_COMMAND} -E make_directory ${STATIC_LIB_DIR})
  add_custom_command(TARGET onnxruntime PRE_BUILD COMMAND ${CMAKE_COMMAND} -E make_directory ${STATIC_LIB_TEMP_DIR})

  set(STATIC_FRAMEWORK_DIR ${STATIC_FRAMEWORK_OUTPUT_DIR}/static_framework/onnxruntime.framework)
  add_custom_command(TARGET onnxruntime PRE_BUILD COMMAND ${CMAKE_COMMAND} -E rm -rf ${STATIC_FRAMEWORK_DIR})
  add_custom_command(TARGET onnxruntime PRE_BUILD COMMAND ${CMAKE_COMMAND} -E make_directory ${STATIC_FRAMEWORK_DIR})

  # replicate XCode's Single Object Pre-Link
  # link the internal onnxruntime .o files with the external .a files into a single relocatable object
  # to enforce symbol visibility. doing it this way limits the symbols included from the .a files to symbols used
  # by the ORT .o files.

  # If it's an onnxruntime library, extract .o files from the original cmake build path to a separate directory for
  # each library to avoid any clashes with filenames (e.g. utils.o)
  foreach(_LIB ${onnxruntime_INTERNAL_LIBRARIES} )
    GET_TARGET_PROPERTY(_LIB_TYPE ${_LIB} TYPE)
    if(_LIB_TYPE STREQUAL "STATIC_LIBRARY")
      set(CUR_STATIC_LIB_OBJ_DIR ${STATIC_LIB_TEMP_DIR}/$<TARGET_LINKER_FILE_BASE_NAME:${_LIB}>)
      add_custom_command(TARGET onnxruntime POST_BUILD
                         COMMAND ${CMAKE_COMMAND} -E make_directory ${CUR_STATIC_LIB_OBJ_DIR})
      if (PLATFORM_NAME STREQUAL "macabi")
        # There exists several duplicate names for source files under different subdirectories within
        # each onnxruntime library. (e.g. onnxruntime/contrib_ops/cpu/element_wise_ops.o
        # vs. onnxruntime/providers/core/cpu/math/element_wise_ops.o)
        # In that case, using 'ar ARGS -x' to extract the .o files from .a lib would possibly cause duplicate naming files being overwritten
        # and lead to missing undefined symbol error in the generated binary.
        # So we use the below python script as a sanity check to do a recursive find of all .o files in ${CUR_TARGET_CMAKE_SOURCE_LIB_DIR}
        # and verifies that matches the content of the .a, and then copy from the source dir.
        # TODO: The copying action here isn't really necessary. For future fix, consider using the script extracts from the ar with the rename to potentially
        # make both maccatalyst and other builds do the same thing.
        set(CUR_TARGET_CMAKE_SOURCE_LIB_DIR ${CMAKE_CURRENT_BINARY_DIR}/CMakeFiles/${_LIB}.dir)
        add_custom_command(TARGET onnxruntime POST_BUILD
                          COMMAND ar -t $<TARGET_FILE:${_LIB}> | grep "\.o$"  > ${_LIB}.object_file_list.txt
                          COMMAND ${CMAKE_COMMAND} -E env python3 ${CMAKE_CURRENT_SOURCE_DIR}/maccatalyst_prepare_objects_for_prelink.py ${CUR_TARGET_CMAKE_SOURCE_LIB_DIR} ${CUR_STATIC_LIB_OBJ_DIR} ${CUR_STATIC_LIB_OBJ_DIR}/${_LIB}.object_file_list.txt
                          WORKING_DIRECTORY ${CUR_STATIC_LIB_OBJ_DIR})
      else()
        add_custom_command(TARGET onnxruntime POST_BUILD
        COMMAND ar ARGS -x $<TARGET_FILE:${_LIB}>
        WORKING_DIRECTORY ${CUR_STATIC_LIB_OBJ_DIR})
      endif()
    endif()
  endforeach()

  # for external libraries we create a symlink to the .a file
  foreach(_LIB ${onnxruntime_EXTERNAL_LIBRARIES})
    GET_TARGET_PROPERTY(_LIB_TYPE ${_LIB} TYPE)
    if(_LIB_TYPE STREQUAL "STATIC_LIBRARY")
      add_custom_command(TARGET onnxruntime POST_BUILD
                         COMMAND ${CMAKE_COMMAND} -E create_symlink
                           $<TARGET_FILE:${_LIB}> ${STATIC_LIB_DIR}/$<TARGET_LINKER_FILE_NAME:${_LIB}>)
    endif()
  endforeach()

  # do the pre-link with `ld -r` to create a single relocatable object with correct symbol visibility
  add_custom_command(TARGET onnxruntime POST_BUILD
                     COMMAND ld ARGS -r -o ${STATIC_LIB_DIR}/prelinked_objects.o */*.o ../*.a
                     WORKING_DIRECTORY ${STATIC_LIB_TEMP_DIR})

  # create the static library
  add_custom_command(TARGET onnxruntime POST_BUILD
                     COMMAND libtool -static -o ${STATIC_FRAMEWORK_DIR}/onnxruntime prelinked_objects.o
                     WORKING_DIRECTORY ${STATIC_LIB_DIR})

  # Assemble the other pieces of the static framework
  add_custom_command(TARGET onnxruntime POST_BUILD
                     COMMAND ${CMAKE_COMMAND} -E
                       copy_if_different ${INFO_PLIST_PATH} ${STATIC_FRAMEWORK_DIR}/Info.plist)

  # add the framework header files
  set(STATIC_FRAMEWORK_HEADER_DIR ${STATIC_FRAMEWORK_DIR}/Headers)
  file(MAKE_DIRECTORY ${STATIC_FRAMEWORK_HEADER_DIR})

  foreach(h_ ${ONNXRUNTIME_PUBLIC_HEADERS})
    get_filename_component(HEADER_NAME_ ${h_} NAME)
    add_custom_command(TARGET onnxruntime POST_BUILD
                       COMMAND ${CMAKE_COMMAND} -E
                         copy_if_different ${h_} ${STATIC_FRAMEWORK_HEADER_DIR}/${HEADER_NAME_})
  endforeach()

<<<<<<< HEAD
  # link the static library
  add_custom_command(TARGET onnxruntime POST_BUILD COMMAND libtool -static -o ${STATIC_FRAMEWORK_DIR}/onnxruntime *.a WORKING_DIRECTORY ${STATIC_LIB_DIR})
endif()

# message(STATUS "++++++++ Paco START 2")
# #print_target_properties(onnxruntime)
# MESSAGE( STATUS "CMAKE_CXX_FLAGS: " ${CMAKE_CXX_FLAGS} )
# MESSAGE( STATUS "CMAKE_CXX_COMPILER_TARGET: " ${CMAKE_CXX_COMPILER_TARGET} )
# MESSAGE( STATUS "CMAKE_CXX_COMPILER: " ${CMAKE_CXX_COMPILER} )
# MESSAGE( STATUS "CMAKE_CXX_FLAGS_RELEASE: " ${CMAKE_CXX_FLAGS_RELEASE} )
# MESSAGE( STATUS "CMAKE_CXX_FLAGS_RELEASE_INIT: " ${CMAKE_CXX_FLAGS_RELEASE_INIT} )
# MESSAGE( STATUS "CMAKE_CXX_COMPILER_EXTERNAL_TOOLCHAIN: " ${CMAKE_CXX_COMPILER_EXTERNAL_TOOLCHAIN} )

# message(STATUS "++++++++ Paco START 3")
# print_target_properties(onnxruntime)
# MESSAGE( STATUS "CMAKE_CXX_FLAGS: " ${CMAKE_CXX_FLAGS} )

# get_cmake_property(_variableNames VARIABLES)
# list (SORT _variableNames)
# foreach (_variableName ${_variableNames})
#     message(STATUS "${_variableName}=${${_variableName}}")
# endforeach()
# message(STATUS "++++++++ Paco END 3")
# #message(FATAL_ERROR get_property(target_names DIRECTORY ${CMAKE_CURRENT_SOURCE_DIR} PROPERTY BUILDSYSTEM_TARGETS))

# message(STATUS "++++++++ Paco END 2")
# #message(FATAL_ERROR get_property(target_names DIRECTORY ${CMAKE_CURRENT_SOURCE_DIR} PROPERTY BUILDSYSTEM_TARGETS))

# #set(CMAKE_XCODE_ATTRIBUTE_ONLY_ACTIVE_ARCH NO) #Paco
# #set(CMAKE_OSX_SYSROOT, "/Applications/Xcode.app/Contents/Developer/Platforms/MacOSX.platform/Developer/SDKs/MacOSX13.0.sdk")
=======
endif()
>>>>>>> 4ea54b82
<|MERGE_RESOLUTION|>--- conflicted
+++ resolved
@@ -407,9 +407,6 @@
                          copy_if_different ${h_} ${STATIC_FRAMEWORK_HEADER_DIR}/${HEADER_NAME_})
   endforeach()
 
-<<<<<<< HEAD
-  # link the static library
-  add_custom_command(TARGET onnxruntime POST_BUILD COMMAND libtool -static -o ${STATIC_FRAMEWORK_DIR}/onnxruntime *.a WORKING_DIRECTORY ${STATIC_LIB_DIR})
 endif()
 
 # message(STATUS "++++++++ Paco START 2")
@@ -437,7 +434,4 @@
 # #message(FATAL_ERROR get_property(target_names DIRECTORY ${CMAKE_CURRENT_SOURCE_DIR} PROPERTY BUILDSYSTEM_TARGETS))
 
 # #set(CMAKE_XCODE_ATTRIBUTE_ONLY_ACTIVE_ARCH NO) #Paco
-# #set(CMAKE_OSX_SYSROOT, "/Applications/Xcode.app/Contents/Developer/Platforms/MacOSX.platform/Developer/SDKs/MacOSX13.0.sdk")
-=======
-endif()
->>>>>>> 4ea54b82
+# #set(CMAKE_OSX_SYSROOT, "/Applications/Xcode.app/Contents/Developer/Platforms/MacOSX.platform/Developer/SDKs/MacOSX13.0.sdk")