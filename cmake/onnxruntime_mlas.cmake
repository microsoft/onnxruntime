# Copyright (c) Microsoft Corporation. All rights reserved.
# Licensed under the MIT License.

set(MLAS_ROOT ${ONNXRUNTIME_ROOT}/core/mlas)
set(MLAS_SRC_DIR ${MLAS_ROOT}/lib)
set(MLAS_INC_DIR ${MLAS_ROOT}/inc)

# mlas_private_compile_definitions contains compile definitions that are private to onnxruntime_mlas and targets which
# use internal MLAS headers like mlasi.h.
set(mlas_private_compile_definitions)
#
# All hardware agnostic source files here
# hardware specific files would cause trouble in
# multi-target build
#
onnxruntime_add_static_library(onnxruntime_mlas
  ${MLAS_SRC_DIR}/mlasi.h
  ${MLAS_SRC_DIR}/platform.cpp
  ${MLAS_SRC_DIR}/threading.cpp
  ${MLAS_SRC_DIR}/sgemm.cpp
  ${MLAS_SRC_DIR}/halfgemm.cpp
  ${MLAS_SRC_DIR}/qgemm.cpp
  ${MLAS_SRC_DIR}/qdwconv.cpp
  ${MLAS_SRC_DIR}/convolve.cpp
  ${MLAS_SRC_DIR}/convsym.cpp
  ${MLAS_SRC_DIR}/pooling.cpp
  ${MLAS_SRC_DIR}/transpose.cpp
  ${MLAS_SRC_DIR}/reorder.cpp
  ${MLAS_SRC_DIR}/snchwc.cpp
  ${MLAS_SRC_DIR}/activate.cpp
  ${MLAS_SRC_DIR}/logistic.cpp
  ${MLAS_SRC_DIR}/tanh.cpp
  ${MLAS_SRC_DIR}/eltwise.h
  ${MLAS_SRC_DIR}/eltwise.cpp
  ${MLAS_SRC_DIR}/erf.cpp
  ${MLAS_SRC_DIR}/compute.cpp
  ${MLAS_SRC_DIR}/dequantize.cpp
  ${MLAS_SRC_DIR}/quantize.cpp
  ${MLAS_SRC_DIR}/qgemm_kernel_default.cpp
  ${MLAS_SRC_DIR}/qladd.cpp
  ${MLAS_SRC_DIR}/qlmul.cpp
  ${MLAS_SRC_DIR}/qpostprocessor.cpp
  ${MLAS_SRC_DIR}/qlgavgpool.cpp
  ${MLAS_SRC_DIR}/qdwconv_kernelsize.cpp
  ${MLAS_SRC_DIR}/qnbitgemm.h
  ${MLAS_SRC_DIR}/qnbitgemm.cpp
  ${MLAS_SRC_DIR}/sqnbitgemm_q8_block.h
  ${MLAS_SRC_DIR}/flashattn.cpp
  ${MLAS_SRC_DIR}/cast.cpp
  ${MLAS_SRC_DIR}/rotary_embedding.h
  ${MLAS_SRC_DIR}/rotary_embedding.cpp
  ${MLAS_SRC_DIR}/softmax.h
  ${MLAS_SRC_DIR}/saturation_check.cpp
)

target_sources(onnxruntime_mlas PRIVATE
  ${MLAS_INC_DIR}/mlas_float16.h
  ${MLAS_INC_DIR}/mlas_gemm_postprocessor.h
  ${MLAS_INC_DIR}/mlas_q4.h
  ${MLAS_INC_DIR}/mlas_qnbit.h
  ${MLAS_INC_DIR}/mlas.h
)

if (NOT onnxruntime_ORT_MINIMAL_BUILD)
  target_sources(onnxruntime_mlas PRIVATE
    ${MLAS_SRC_DIR}/q4_dq.cpp
    ${MLAS_SRC_DIR}/q4gemm.cpp
  )
endif()

set(ONNXRUNTIME_MLAS_LIBS onnxruntime_mlas)

#TODO: set MASM flags properly
function(setup_mlas_source_for_windows)

  #
  # Sources common for all platforms.
  #
  target_sources(onnxruntime_mlas PRIVATE
    ${MLAS_SRC_DIR}/activate_fp16.cpp
    ${MLAS_SRC_DIR}/dwconv.cpp
    ${MLAS_SRC_DIR}/pooling_fp16.cpp
  )

  #The onnxruntime_target_platform variable was added by Windows AI team in onnxruntime_common.cmake
  #Don't use it for other platforms.
  if((onnxruntime_target_platform STREQUAL "ARM64") OR (onnxruntime_target_platform STREQUAL "ARM64EC"))
    set(PREPROCESS_ARMASM_FLAGS "")
    set(ARMASM_FLAGS "")

    if(onnxruntime_target_platform STREQUAL "ARM64")
      target_sources(onnxruntime_mlas PRIVATE
        ${MLAS_SRC_DIR}/halfgemm_kernel_neon.cpp
        ${MLAS_SRC_DIR}/qgemm_kernel_neon.cpp
        ${MLAS_SRC_DIR}/qgemm_kernel_udot.cpp
        ${MLAS_SRC_DIR}/qgemm_kernel_sdot.cpp
        ${MLAS_SRC_DIR}/qnbitgemm_kernel_neon.h
        ${MLAS_SRC_DIR}/qnbitgemm_kernel_neon.cpp
        ${MLAS_SRC_DIR}/sqnbitgemm_kernel_neon_fp32.cpp
        ${MLAS_SRC_DIR}/sqnbitgemm_kernel_neon_int8.cpp
        ${MLAS_SRC_DIR}/cast_kernel_neon.cpp
        ${MLAS_SRC_DIR}/hqnbitgemm_kernel_neon_fp16.cpp
        ${MLAS_SRC_DIR}/rotary_embedding_kernel_neon.h
        ${MLAS_SRC_DIR}/rotary_embedding_kernel_neon.cpp
        ${MLAS_SRC_DIR}/rotary_embedding_kernel_neon_fp16.cpp
        ${MLAS_SRC_DIR}/hgemm_kernel_neon.cpp
        ${MLAS_SRC_DIR}/halfgemm_kernel_neon_fp16.cpp
        ${MLAS_SRC_DIR}/softmax_kernel_neon.h
        ${MLAS_SRC_DIR}/softmax_kernel_neon.cpp
        ${MLAS_SRC_DIR}/softmax_kernel_neon_fp16.cpp
        ${MLAS_SRC_DIR}/eltwise_kernel_neon.h
        ${MLAS_SRC_DIR}/eltwise_kernel_neon.cpp
        ${MLAS_SRC_DIR}/eltwise_kernel_neon_fp16.cpp
        ${MLAS_SRC_DIR}/sqnbitgemm_kernel_neon_int8_i8mm.cpp
      )

      set(mlas_platform_preprocess_srcs
        ${MLAS_SRC_DIR}/arm64/ConvSymS8KernelDot.asm
        ${MLAS_SRC_DIR}/arm64/ConvSymS8KernelDotLd64.asm
        ${MLAS_SRC_DIR}/arm64/ConvSymU8KernelDot.asm
        ${MLAS_SRC_DIR}/arm64/ConvSymS8KernelNeon.asm
        ${MLAS_SRC_DIR}/arm64/ConvSymU8KernelNeon.asm
        ${MLAS_SRC_DIR}/arm64/DepthwiseQConvSymS8KernelNeon.asm
        ${MLAS_SRC_DIR}/arm64/DepthwiseQConvSymU8KernelNeon.asm
        ${MLAS_SRC_DIR}/arm64/DepthwiseQConvKernelSize9Neon.asm
        ${MLAS_SRC_DIR}/arm64/HalfGemmKernelNeon.asm
        ${MLAS_SRC_DIR}/arm64/QgemmU8X8KernelNeon.asm
        ${MLAS_SRC_DIR}/arm64/QgemmS8S8KernelNeon.asm
        ${MLAS_SRC_DIR}/arm64/QgemmU8X8KernelUdot.asm
        ${MLAS_SRC_DIR}/arm64/QgemmS8S8KernelSdot.asm
        ${MLAS_SRC_DIR}/arm64/SgemmKernelNeon.asm
        ${MLAS_SRC_DIR}/arm64/SgemvKernelNeon.asm
        ${MLAS_SRC_DIR}/arm64/SymQgemmS8KernelNeon.asm
        ${MLAS_SRC_DIR}/arm64/SymQgemmS8KernelSDot.asm
        ${MLAS_SRC_DIR}/arm64/SymQgemmS8KernelSDotLd64.asm
      )

      if (onnxruntime_USE_ARM_NEON_NCHWC)
		setup_arm_neon_nchwc()
	  endif()

	  if (onnxruntime_USE_KLEIDIAI)
        setup_kleidiai()
      endif()
    else()
      target_sources(onnxruntime_mlas PRIVATE
        ${MLAS_SRC_DIR}/qgemm_kernel_neon.cpp
      )

      set(mlas_platform_preprocess_srcs
        ${MLAS_SRC_DIR}/arm64ec/QgemmU8X8KernelNeon.asm
        ${MLAS_SRC_DIR}/arm64ec/SgemmKernelNeon.asm
      )

      string(APPEND PREPROCESS_ARMASM_FLAGS " /arm64EC")
      string(APPEND ARMASM_FLAGS " -machine ARM64EC")
    endif()

    if(CMAKE_BUILD_TYPE STREQUAL "Debug")
      string(APPEND ARMASM_FLAGS " -g")
    endif()

    # Remove double quotes from flag strings.
    separate_arguments(PREPROCESS_ARMASM_FLAGS NATIVE_COMMAND "${PREPROCESS_ARMASM_FLAGS}")
    separate_arguments(ARMASM_FLAGS NATIVE_COMMAND "${ARMASM_FLAGS}")

    # Run the C precompiler on each input before the assembler.
    foreach(asm_filename ${mlas_platform_preprocess_srcs})
      get_filename_component(asm_filename_base ${asm_filename} NAME_WLE)
      set(preprocess_filename ${CMAKE_CURRENT_BINARY_DIR}/${asm_filename_base}.i)
      set(obj_filename ${CMAKE_CURRENT_BINARY_DIR}/${asm_filename_base}.obj)
      add_custom_command(
        OUTPUT ${obj_filename}
          COMMAND
              cl.exe ${PREPROCESS_ARMASM_FLAGS} /P ${asm_filename} /Fi${preprocess_filename}
          COMMAND
              armasm64.exe ${ARMASM_FLAGS} ${preprocess_filename} ${obj_filename}
        DEPENDS ${asm_filename}
        BYPRODUCTS ${preprocess_filename}
      )
      target_sources(onnxruntime_mlas PRIVATE ${obj_filename})
    endforeach()
  elseif(onnxruntime_target_platform STREQUAL "ARM")
    target_sources(onnxruntime_mlas PRIVATE
      ${MLAS_SRC_DIR}/arm/sgemmc.cpp
    )
  elseif(onnxruntime_target_platform STREQUAL "x64")

    file(GLOB_RECURSE mlas_platform_srcs_avx CONFIGURE_DEPENDS
      "${MLAS_SRC_DIR}/intrinsics/avx/*.cpp"
    )
    set_source_files_properties(${mlas_platform_srcs_avx} PROPERTIES COMPILE_FLAGS "/arch:AVX")

    file(GLOB_RECURSE mlas_platform_srcs_avx2 CONFIGURE_DEPENDS
      "${MLAS_SRC_DIR}/intrinsics/avx2/*.cpp"
    )
    set_source_files_properties(${mlas_platform_srcs_avx2} PROPERTIES COMPILE_FLAGS "/arch:AVX2")

    target_sources(onnxruntime_mlas PRIVATE
      ${MLAS_SRC_DIR}/dgemm.cpp
      ${mlas_platform_srcs_avx}
      ${mlas_platform_srcs_avx2}
      ${MLAS_SRC_DIR}/rotary_embedding_kernel_avx2.h
      ${MLAS_SRC_DIR}/rotary_embedding_kernel_avx2.cpp
      ${MLAS_SRC_DIR}/rotary_embedding_kernel_avx2.cpp
      ${MLAS_SRC_DIR}/qgemm_kernel_amx.cpp
      ${MLAS_SRC_DIR}/qgemm_kernel_avx2.cpp
      ${MLAS_SRC_DIR}/qgemm_kernel_sse.cpp
      ${MLAS_SRC_DIR}/qgemm_kernel_sse41.cpp
      ${MLAS_SRC_DIR}/intrinsics/avx512/quantize_avx512f.cpp
      ${MLAS_SRC_DIR}/sqnbitgemm_kernel_avx2.cpp
      ${MLAS_SRC_DIR}/sqnbitgemm_kernel_avx512.cpp
      ${MLAS_SRC_DIR}/sqnbitgemm_kernel_avx512vnni.cpp
      ${MLAS_SRC_DIR}/amd64/QgemmU8S8KernelAmx.asm
      ${MLAS_SRC_DIR}/amd64/QgemmU8S8KernelAvx2.asm
      ${MLAS_SRC_DIR}/amd64/QgemmU8U8KernelAvx2.asm
      ${MLAS_SRC_DIR}/amd64/QgemmU8X8KernelAvx2.asm
      ${MLAS_SRC_DIR}/amd64/QgemmU8X8KernelAvx512Core.asm
      ${MLAS_SRC_DIR}/amd64/QgemvU8S8KernelAvx2.asm
      ${MLAS_SRC_DIR}/amd64/QgemvU8S8KernelAvx512Core.asm
      ${MLAS_SRC_DIR}/amd64/QgemvU8S8KernelAvx512Vnni.asm
      ${MLAS_SRC_DIR}/amd64/QgemvU8S8KernelAvxVnni.asm
      ${MLAS_SRC_DIR}/amd64/ConvSymKernelAvx2.asm
      ${MLAS_SRC_DIR}/amd64/ConvSymKernelAvx512Core.asm
      ${MLAS_SRC_DIR}/amd64/DgemmKernelSse2.asm
      ${MLAS_SRC_DIR}/amd64/DgemmKernelAvx.asm
      ${MLAS_SRC_DIR}/amd64/DgemmKernelFma3.asm
      ${MLAS_SRC_DIR}/amd64/DgemmKernelAvx512F.asm
      ${MLAS_SRC_DIR}/amd64/SgemmKernelSse2.asm
      ${MLAS_SRC_DIR}/amd64/SgemmKernelAvx.asm
      ${MLAS_SRC_DIR}/amd64/SgemmKernelM1Avx.asm
      ${MLAS_SRC_DIR}/amd64/SgemmKernelFma3.asm
      ${MLAS_SRC_DIR}/amd64/SgemmKernelAvx512F.asm
      ${MLAS_SRC_DIR}/amd64/SconvKernelSse2.asm
      ${MLAS_SRC_DIR}/amd64/SconvKernelAvx.asm
      ${MLAS_SRC_DIR}/amd64/SconvKernelFma3.asm
      ${MLAS_SRC_DIR}/amd64/SconvKernelAvx512F.asm
      ${MLAS_SRC_DIR}/amd64/SpoolKernelSse2.asm
      ${MLAS_SRC_DIR}/amd64/SpoolKernelAvx.asm
      ${MLAS_SRC_DIR}/amd64/SpoolKernelAvx512F.asm
      ${MLAS_SRC_DIR}/amd64/sgemma.asm
      ${MLAS_SRC_DIR}/amd64/cvtfp16a.asm
      ${MLAS_SRC_DIR}/amd64/SoftmaxKernelAvx.asm
      ${MLAS_SRC_DIR}/amd64/SoftmaxKernelAvx512F.asm
      ${MLAS_SRC_DIR}/amd64/TransKernelFma3.asm
      ${MLAS_SRC_DIR}/amd64/TransKernelAvx512F.asm
      ${MLAS_SRC_DIR}/amd64/LogisticKernelFma3.asm
      ${MLAS_SRC_DIR}/amd64/TanhKernelFma3.asm
      ${MLAS_SRC_DIR}/amd64/ErfKernelFma3.asm
    )

    if(onnxruntime_ENABLE_CONVSYMKERNELAVX2_SAT_CHECKER)
      set_source_files_properties(${MLAS_SRC_DIR}/amd64/ConvSymKernelAvx2.asm PROPERTIES COMPILE_FLAGS "-DENABLE_CONVSYMKERNELAVX2_SAT_CHECKER")
    endif()

    if(MSVC_VERSION GREATER_EQUAL 1933)
      target_sources(onnxruntime_mlas PRIVATE
        ${MLAS_SRC_DIR}/amd64/cvtfp16Avx.asm
      )
    endif()

    if (NOT onnxruntime_ORT_MINIMAL_BUILD)
      target_sources(onnxruntime_mlas PRIVATE
        ${MLAS_SRC_DIR}/q4gemm_avx512.cpp
      )
    endif()
  else()
    target_sources(onnxruntime_mlas PRIVATE
      ${MLAS_SRC_DIR}/qgemm_kernel_sse.cpp
      ${MLAS_SRC_DIR}/qgemm_kernel_sse41.cpp
      ${MLAS_SRC_DIR}/i386/SgemmKernelSse2.asm
      ${MLAS_SRC_DIR}/i386/SgemmKernelAvx.asm
    )
  endif()
endfunction()

function(setup_kleidiai)
  target_sources(onnxruntime_mlas PRIVATE
    ${MLAS_SRC_DIR}/kai_ukernel_interface.cpp
    ${MLAS_SRC_DIR}/kleidiai/sgemm_kleidiai.cpp
    ${MLAS_SRC_DIR}/kleidiai/convolve_kleidiai.cpp
    ${MLAS_SRC_DIR}/kleidiai/qgemm_kleidiai.cpp
  )
  target_link_libraries(onnxruntime_mlas PRIVATE kleidiai)
  list(APPEND onnxruntime_EXTERNAL_LIBRARIES kleidiai)
  set(onnxruntime_EXTERNAL_LIBRARIES ${onnxruntime_EXTERNAL_LIBRARIES} PARENT_SCOPE)

  if (NOT onnxruntime_BUILD_SHARED_LIB)
    install(TARGETS kleidiai EXPORT ${PROJECT_NAME}Targets
    ARCHIVE DESTINATION ${CMAKE_INSTALL_LIBDIR}
    LIBRARY DESTINATION ${CMAKE_INSTALL_LIBDIR}
    RUNTIME DESTINATION ${CMAKE_INSTALL_BINDIR}
    FRAMEWORK DESTINATION ${CMAKE_INSTALL_BINDIR})
  endif()
endfunction()

function (setup_arm_neon_nchwc)
  target_sources(onnxruntime_mlas PRIVATE
   ${MLAS_SRC_DIR}/sconv.h
   ${MLAS_SRC_DIR}/sconv_kernel_neon.cpp
   ${MLAS_SRC_DIR}/spool_kernel_neon.cpp
  )
  list(APPEND mlas_private_compile_definitions MLAS_USE_ARM_NEON_NCHWC)
  set(mlas_private_compile_definitions ${mlas_private_compile_definitions} PARENT_SCOPE)
endfunction ()

if (CMAKE_SYSTEM_NAME STREQUAL "Emscripten")
  if (onnxruntime_ENABLE_WEBASSEMBLY_SIMD)
    file(GLOB_RECURSE mlas_platform_srcs
      "${MLAS_SRC_DIR}/wasm_simd/*.cpp"
    )
    set(mlas_platform_srcs
      ${mlas_platform_srcs}
      ${MLAS_SRC_DIR}/qgemm_kernel_wasmsimd.cpp
    )
    if (onnxruntime_ENABLE_WEBASSEMBLY_RELAXED_SIMD)
      set(mlas_platform_srcs
        ${mlas_platform_srcs}
        ${MLAS_SRC_DIR}/qgemm_kernel_wasmrelaxedsimd.cpp
      )
    endif()
  else()
    file(GLOB_RECURSE mlas_platform_srcs
      "${MLAS_SRC_DIR}/scalar/*.cpp"
    )
  endif()
  target_sources(onnxruntime_mlas PRIVATE ${mlas_platform_srcs})
elseif(MSVC)
  setup_mlas_source_for_windows()
else()
    if(APPLE)
        get_target_property(ONNXRUNTIME_MLAS_OSX_ARCH onnxruntime_mlas OSX_ARCHITECTURES)

        if(NOT ONNXRUNTIME_MLAS_OSX_ARCH)
         set(ONNXRUNTIME_MLAS_OSX_ARCH ${CMAKE_HOST_SYSTEM_PROCESSOR})
        endif()
        foreach(OSX_ARCH ${ONNXRUNTIME_MLAS_OSX_ARCH})
        if (OSX_ARCH STREQUAL "arm64")
            set(ARM64 TRUE)
        elseif (OSX_ARCH STREQUAL "arm64e")
            set(ARM64 TRUE)
        elseif (OSX_ARCH STREQUAL "arm")
            set(ARM TRUE)
        elseif (OSX_ARCH STREQUAL "x86_64")
            set(X86_64 TRUE)
        elseif (OSX_ARCH STREQUAL "i386")
            set(X86 TRUE)
        endif()
        endforeach()
    elseif(ANDROID)
        if (CMAKE_ANDROID_ARCH_ABI STREQUAL "armeabi-v7a")
          set(ARM TRUE)
        elseif (CMAKE_ANDROID_ARCH_ABI STREQUAL "arm64-v8a")
          set(ARM64 TRUE)
        elseif (CMAKE_ANDROID_ARCH_ABI STREQUAL "x86_64")
          set(X86_64 TRUE)
        elseif (CMAKE_ANDROID_ARCH_ABI STREQUAL "x86")
          set(X86 TRUE)
        endif()
    else()
        #Linux/FreeBSD/PowerPC/...
        #The value of CMAKE_SYSTEM_PROCESSOR should be from `uname -m`
        #Example values:
        #arm64v8/ubuntu -> aarch64
        #arm32v6/alpine -> armv7l
        #arm32v7/centos -> armv7l
        #ppc64le/debian -> ppc64le
        #s390x/ubuntu -> s390x
        #ppc64le/busybox -> ppc64le
        #arm64v8/ubuntu -> aarch64
        #Android: armv7-a aarch64 i686 x86_64
        #chasun: I don't think anyone uses 'arm64'
        if(CMAKE_SYSTEM_PROCESSOR MATCHES "^arm64.*")
          set(ARM64 TRUE)
        elseif(CMAKE_SYSTEM_PROCESSOR MATCHES "^arm.*")
          set(ARM TRUE)
        elseif(CMAKE_SYSTEM_PROCESSOR MATCHES "^aarch64.*")
          set(ARM64 TRUE)
        elseif(CMAKE_SYSTEM_PROCESSOR MATCHES "^(powerpc.*|ppc.*)")
          set(POWER TRUE)
        elseif(CMAKE_SYSTEM_PROCESSOR MATCHES "^(i.86|x86?)$")
          set(X86 TRUE)
        elseif(CMAKE_SYSTEM_PROCESSOR MATCHES "^(x86_64|amd64)$")
          set(X86_64 TRUE)
        elseif(CMAKE_SYSTEM_PROCESSOR MATCHES "^loongarch64.*")
          set(LOONGARCH64 TRUE)
        elseif(CMAKE_SYSTEM_PROCESSOR MATCHES "^s390x$")
          set(S390X TRUE)
        endif()
    endif()

    if(APPLE)
      get_target_property(ONNXRUNTIME_MLAS_MACOSX_ARCH onnxruntime_mlas OSX_ARCHITECTURES)
    endif()
    list(LENGTH ONNXRUNTIME_MLAS_MACOSX_ARCH ONNXRUNTIME_MLAS_MACOSX_ARCH_LENGTH)
    if(ONNXRUNTIME_MLAS_MACOSX_ARCH_LENGTH GREATER 1)
        set(ONNXRUNTIME_MLAS_MULTI_ARCH TRUE)
    endif()
    #If ONNXRUNTIME_MLAS_MULTI_ARCH is true, we need to go through every if branch below
    #and split MLAS to multiple static libraries.
    #Otherwise, it works like if(...) elseif(...) elseif(...) endif()
    set(MLAS_SOURCE_IS_NOT_SET 1)
    if(ARM)
        enable_language(ASM)

        set(CMAKE_ASM_FLAGS "${CMAKE_ASM_FLAGS} -mfpu=neon")
        set(CMAKE_CXX_FLAGS "${CMAKE_CXX_FLAGS} -mfpu=neon")

        set(mlas_platform_srcs
          ${MLAS_SRC_DIR}/aarch32/QgemmU8X8KernelNeon.S
          ${MLAS_SRC_DIR}/arm/sgemmc.cpp
          ${MLAS_SRC_DIR}/qgemm_kernel_neon.cpp
        )
        if(NOT ONNXRUNTIME_MLAS_MULTI_ARCH)
          set(MLAS_SOURCE_IS_NOT_SET 0)
        endif()
    endif()
    if(ARM64 AND MLAS_SOURCE_IS_NOT_SET )
        enable_language(ASM)
        set(mlas_platform_srcs
          ${MLAS_SRC_DIR}/aarch64/ConvSymS8KernelDot.S
          ${MLAS_SRC_DIR}/aarch64/ConvSymS8KernelDotLd64.S
          ${MLAS_SRC_DIR}/aarch64/ConvSymU8KernelDot.S
          ${MLAS_SRC_DIR}/aarch64/ConvSymS8KernelNeon.S
          ${MLAS_SRC_DIR}/aarch64/ConvSymU8KernelNeon.S
          ${MLAS_SRC_DIR}/aarch64/DepthwiseQConvSymS8KernelNeon.S
          ${MLAS_SRC_DIR}/aarch64/DepthwiseQConvSymU8KernelNeon.S
          ${MLAS_SRC_DIR}/aarch64/DepthwiseQConvKernelSize9Neon.S
          ${MLAS_SRC_DIR}/aarch64/QgemmU8X8KernelNeon.S
          ${MLAS_SRC_DIR}/aarch64/QgemmS8S8KernelNeon.S
          ${MLAS_SRC_DIR}/aarch64/QgemmU8X8KernelUdot.S
          ${MLAS_SRC_DIR}/aarch64/QgemmS8S8KernelSdot.S
          ${MLAS_SRC_DIR}/aarch64/SgemmKernelNeon.S
          ${MLAS_SRC_DIR}/aarch64/SgemvKernelNeon.S
          ${MLAS_SRC_DIR}/aarch64/SymQgemmS8KernelNeon.S
          ${MLAS_SRC_DIR}/aarch64/SymQgemmS8KernelSdot.S
          ${MLAS_SRC_DIR}/aarch64/SymQgemmS8KernelSdotLd64.S
          ${MLAS_SRC_DIR}/qgemm_kernel_neon.cpp
          ${MLAS_SRC_DIR}/qgemm_kernel_udot.cpp
          ${MLAS_SRC_DIR}/qgemm_kernel_sdot.cpp
          ${MLAS_SRC_DIR}/qnbitgemm_kernel_neon.h
          ${MLAS_SRC_DIR}/qnbitgemm_kernel_neon.cpp
          ${MLAS_SRC_DIR}/sqnbitgemm_kernel_neon_fp32.cpp
          ${MLAS_SRC_DIR}/sqnbitgemm_kernel_neon_int8.cpp
          ${MLAS_SRC_DIR}/rotary_embedding_kernel_neon.h
          ${MLAS_SRC_DIR}/rotary_embedding_kernel_neon.cpp
          ${MLAS_SRC_DIR}/hgemm_kernel_neon.cpp
          ${MLAS_SRC_DIR}/softmax_kernel_neon.h
          ${MLAS_SRC_DIR}/softmax_kernel_neon.cpp
          ${MLAS_SRC_DIR}/eltwise_kernel_neon.h
          ${MLAS_SRC_DIR}/eltwise_kernel_neon.cpp
          ${MLAS_SRC_DIR}/sqnbitgemm_kernel_neon_int8_i8mm.cpp
        )

        # Conditionally add the SVE implementation if compiler supports it
        if (onnxruntime_USE_SVE)
          list(APPEND mlas_platform_srcs ${MLAS_SRC_DIR}/sve/mlasi_sve.h)
          list(APPEND mlas_platform_srcs ${MLAS_SRC_DIR}/sve/elementwise_sve.cpp)
          set_source_files_properties(${MLAS_SRC_DIR}/sve/elementwise_sve.cpp PROPERTIES COMPILE_FLAGS " -march=armv8.2-a+sve+fp16 ")
          list(APPEND mlas_private_compile_definitions MLAS_USE_SVE)
        endif()

        if (onnxruntime_USE_ARM_NEON_NCHWC)
		  setup_arm_neon_nchwc()
		endif()

		if (onnxruntime_USE_KLEIDIAI)
          setup_kleidiai()
        endif()
        set_source_files_properties(${MLAS_SRC_DIR}/sqnbitgemm_kernel_neon_int8.cpp
                                    PROPERTIES COMPILE_FLAGS " -march=armv8.2-a+dotprod")
        set_source_files_properties(${MLAS_SRC_DIR}/sqnbitgemm_kernel_neon_int8_i8mm.cpp
				    PROPERTIES COMPILE_FLAGS " -march=armv8.2-a+i8mm ")

        if (NOT APPLE)
          set(mlas_platform_srcs
            ${mlas_platform_srcs}
            ${MLAS_SRC_DIR}/aarch64/HalfGemmKernelNeon.S
            ${MLAS_SRC_DIR}/aarch64/QgemmS8S8KernelSmmla.S
            ${MLAS_SRC_DIR}/aarch64/QgemmU8X8KernelUmmla.S
            ${MLAS_SRC_DIR}/aarch64/SbgemmKernelNeon.S
            ${MLAS_SRC_DIR}/activate_fp16.cpp
            ${MLAS_SRC_DIR}/dwconv.cpp
            ${MLAS_SRC_DIR}/halfgemm_kernel_neon.cpp
            ${MLAS_SRC_DIR}/pooling_fp16.cpp
            ${MLAS_SRC_DIR}/qgemm_kernel_smmla.cpp
            ${MLAS_SRC_DIR}/qgemm_kernel_ummla.cpp
            ${MLAS_SRC_DIR}/sbgemm_kernel_neon.cpp
            ${MLAS_SRC_DIR}/cast_kernel_neon.cpp
            ${MLAS_SRC_DIR}/hqnbitgemm_kernel_neon_fp16.cpp
            ${MLAS_SRC_DIR}/rotary_embedding_kernel_neon_fp16.cpp
            ${MLAS_SRC_DIR}/halfgemm_kernel_neon_fp16.cpp
            ${MLAS_SRC_DIR}/softmax_kernel_neon_fp16.cpp
            ${MLAS_SRC_DIR}/eltwise_kernel_neon_fp16.cpp
          )
          set_source_files_properties(${MLAS_SRC_DIR}/aarch64/HalfGemmKernelNeon.S PROPERTIES COMPILE_FLAGS " -march=armv8.2-a+fp16 ")
          set_source_files_properties(${MLAS_SRC_DIR}/aarch64/QgemmS8S8KernelSmmla.S PROPERTIES COMPILE_FLAGS " -march=armv8.2-a+i8mm ")
          set_source_files_properties(${MLAS_SRC_DIR}/aarch64/QgemmU8X8KernelUmmla.S PROPERTIES COMPILE_FLAGS " -march=armv8.2-a+i8mm ")
          set_source_files_properties(${MLAS_SRC_DIR}/aarch64/SbgemmKernelNeon.S PROPERTIES COMPILE_FLAGS " -march=armv8.2-a+bf16 ")
          set_source_files_properties(${MLAS_SRC_DIR}/activate_fp16.cpp PROPERTIES COMPILE_FLAGS " -march=armv8.2-a+fp16 ")
          set_source_files_properties(${MLAS_SRC_DIR}/dwconv.cpp PROPERTIES COMPILE_FLAGS " -march=armv8.2-a+fp16 ")
          set_source_files_properties(${MLAS_SRC_DIR}/pooling_fp16.cpp PROPERTIES COMPILE_FLAGS " -march=armv8.2-a+fp16 ")
          set_source_files_properties(${MLAS_SRC_DIR}/sbgemm_kernel_neon.cpp PROPERTIES COMPILE_FLAGS " -march=armv8.2-a+bf16 ")
          set_source_files_properties(${MLAS_SRC_DIR}/cast_kernel_neon.cpp PROPERTIES COMPILE_FLAGS " -march=armv8.2-a+fp16 ")
          set_source_files_properties(${MLAS_SRC_DIR}/hqnbitgemm_kernel_neon_fp16.cpp PROPERTIES COMPILE_FLAGS " -march=armv8.2-a+fp16 ")
          set_source_files_properties(${MLAS_SRC_DIR}/rotary_embedding_kernel_neon_fp16.cpp PROPERTIES COMPILE_FLAGS " -march=armv8.2-a+fp16 ")
          set_source_files_properties(${MLAS_SRC_DIR}/halfgemm_kernel_neon_fp16.cpp PROPERTIES COMPILE_FLAGS " -march=armv8.2-a+fp16 ")
          set_source_files_properties(${MLAS_SRC_DIR}/softmax_kernel_neon_fp16.cpp PROPERTIES COMPILE_FLAGS " -march=armv8.2-a+fp16 ")
          set_source_files_properties(${MLAS_SRC_DIR}/eltwise_kernel_neon_fp16.cpp PROPERTIES COMPILE_FLAGS " -march=armv8.2-a+fp16 ")
        endif()

        if(ONNXRUNTIME_MLAS_MULTI_ARCH)
            onnxruntime_add_static_library(onnxruntime_mlas_arm64 ${mlas_platform_srcs})
            set_target_properties(onnxruntime_mlas_arm64 PROPERTIES OSX_ARCHITECTURES "arm64")
            list(APPEND ONNXRUNTIME_MLAS_LIBS onnxruntime_mlas_arm64)
            set(mlas_platform_srcs )
        else()
            set(MLAS_SOURCE_IS_NOT_SET 0)
        endif()
    endif()
    if(POWER AND MLAS_SOURCE_IS_NOT_SET)
        set(mlas_platform_srcs
          ${MLAS_SRC_DIR}/power/SgemmKernelPower.cpp
          ${MLAS_SRC_DIR}/dgemm.cpp
          ${MLAS_SRC_DIR}/power/DgemmKernelPower.cpp
          ${MLAS_SRC_DIR}/power/QuantizePower.cpp
        )
        set_source_files_properties(${MLAS_SRC_DIR}/power/SgemmKernelPower.cpp PROPERTIES COMPILE_FLAGS "-DSINGLE")

        check_cxx_compiler_flag("-mcpu=power9" HAS_POWER9)
        if (HAS_POWER9)
          set(mlas_platform_srcs
            ${mlas_platform_srcs}
            ${MLAS_SRC_DIR}/power/QuantizePowerVSX.cpp
          )
          set_source_files_properties(${MLAS_SRC_DIR}/power/QuantizePowerVSX.cpp PROPERTIES COMPILE_FLAGS "-mcpu=power9")
        endif()

        check_cxx_compiler_flag("-mcpu=power10" HAS_POWER10)
        if(HAS_POWER10)
          set(CMAKE_REQUIRED_FLAGS "-mcpu=power10")
          check_cxx_source_compiles("
            #include <altivec.h>
            int main() {
              __vector_quad acc0;
              __builtin_mma_xxsetaccz (&acc0);
              return 0;
            }"
            COMPILES_P10
          )
          if(COMPILES_P10)
            check_cxx_source_compiles("
              #ifdef _AIX
              #define POWER_10       0x40000
              #define POWER_10_ANDUP (POWER_10)
              #include <sys/systemcfg.h>
              #define __power_10_andup() (_system_configuration.implementation & POWER_10_ANDUP)
              int main() {
                bool HasP10 = (__power_10_andup() && __power_mma_version() == MMA_V31);
                return 0;
              }
              #else
              #include <sys/auxv.h>
              int main() {
                unsigned long hwcap2 = getauxval(AT_HWCAP2);
                bool HasP10 = ((hwcap2 & PPC_FEATURE2_MMA) && (hwcap2 & PPC_FEATURE2_ARCH_3_1));
                return 0;
              }
              #endif"
              HAS_P10_RUNTIME
            )
            if (HAS_P10_RUNTIME)
              set_source_files_properties(${MLAS_SRC_DIR}/platform.cpp PROPERTIES COMPILE_FLAGS "-DPOWER10")
              set_source_files_properties(${MLAS_SRC_DIR}/qgemm.cpp PROPERTIES COMPILE_FLAGS "-DPOWER10")
            endif()
            set(mlas_platform_srcs_power10
              ${MLAS_SRC_DIR}/power/SgemmKernelPOWER10.cpp
              ${MLAS_SRC_DIR}/power/DgemmKernelPOWER10.cpp
              ${MLAS_SRC_DIR}/power/qgemm_kernel_power10.cpp
            )
            set_source_files_properties(${MLAS_SRC_DIR}/power/SgemmKernelPOWER10.cpp PROPERTIES COMPILE_FLAGS "-O2 -mcpu=power10 -DSINGLE")
            set_source_files_properties(${MLAS_SRC_DIR}/power/DgemmKernelPOWER10.cpp PROPERTIES COMPILE_FLAGS "-O2 -mcpu=power10")
            set_source_files_properties(${MLAS_SRC_DIR}/power/qgemm_kernel_power10.cpp PROPERTIES COMPILE_FLAGS "-O3 -mcpu=power10")
            set(mlas_platform_srcs
              ${mlas_platform_srcs}
              ${mlas_platform_srcs_power10}
            )
          endif()
        endif()
        if(NOT ONNXRUNTIME_MLAS_MULTI_ARCH)
          set(MLAS_SOURCE_IS_NOT_SET 0)
        endif()
    endif()
    if(X86 AND MLAS_SOURCE_IS_NOT_SET)
        enable_language(ASM)

        set(mlas_platform_srcs_sse2
          ${MLAS_SRC_DIR}/qgemm_kernel_sse.cpp
          ${MLAS_SRC_DIR}/x86/SgemmKernelSse2.S
        )
        set_source_files_properties(${mlas_platform_srcs_sse2} PROPERTIES COMPILE_FLAGS "-msse2")

        set(mlas_platform_srcs_avx
          ${MLAS_SRC_DIR}/x86/SgemmKernelAvx.S
        )
        set_source_files_properties(${mlas_platform_srcs_avx} PROPERTIES COMPILE_FLAGS "-mavx")

        set(mlas_platform_srcs
          ${mlas_platform_srcs_sse2}
          ${mlas_platform_srcs_avx}
        )

        # In r23, NDK remove __x86.get_pc_thunk.* from libatomic. Add our own
        # implementation to avoid external dependency.
        if(ANDROID)
          set(mlas_platform_srcs
            ${mlas_platform_srcs}
            ${MLAS_SRC_DIR}/x86/x86.get_pc_thunk.S
          )
        endif()

        if(NOT ONNXRUNTIME_MLAS_MULTI_ARCH)
          set(MLAS_SOURCE_IS_NOT_SET 0)
        endif()
    endif()
    if(X86_64 AND MLAS_SOURCE_IS_NOT_SET)
        enable_language(ASM)

        # Forward the flags for the minimum target platform version from the C
        # compiler to the assembler. This works around CMakeASMCompiler.cmake.in
        # not including the logic to set this flag for the assembler.
        set(CMAKE_ASM${ASM_DIALECT}_OSX_DEPLOYMENT_TARGET_FLAG "${CMAKE_C_OSX_DEPLOYMENT_TARGET_FLAG}")

        # The LLVM assembler does not support the .arch directive to enable instruction
        # set extensions and also doesn't support AVX-512F instructions without
        # turning on support via command-line option. Group the sources by the
        # instruction set extension and explicitly set the compiler flag as appropriate.

        set(mlas_platform_srcs_sse2
          ${MLAS_SRC_DIR}/qgemm_kernel_sse.cpp
          ${MLAS_SRC_DIR}/x86_64/DgemmKernelSse2.S
          ${MLAS_SRC_DIR}/x86_64/SgemmKernelSse2.S
          ${MLAS_SRC_DIR}/x86_64/SgemmTransposePackB16x4Sse2.S
          ${MLAS_SRC_DIR}/x86_64/SconvKernelSse2.S
          ${MLAS_SRC_DIR}/x86_64/SpoolKernelSse2.S
        )
        if(NOT APPLE)
          set(mlas_platform_srcs_sse2
            ${mlas_platform_srcs_sse2}
            ${MLAS_SRC_DIR}/x86_64/cvtfp16a.S
          )
        endif()
        set_source_files_properties(${mlas_platform_srcs_sse2} PROPERTIES COMPILE_FLAGS "-msse2")

        set(mlas_platform_srcs_avx
          ${MLAS_SRC_DIR}/x86_64/DgemmKernelAvx.S
          ${MLAS_SRC_DIR}/x86_64/SgemmKernelAvx.S
          ${MLAS_SRC_DIR}/x86_64/SgemmKernelM1Avx.S
          ${MLAS_SRC_DIR}/x86_64/SgemmKernelM1TransposeBAvx.S
          ${MLAS_SRC_DIR}/x86_64/SgemmTransposePackB16x4Avx.S
          ${MLAS_SRC_DIR}/x86_64/SconvKernelAvx.S
          ${MLAS_SRC_DIR}/x86_64/SpoolKernelAvx.S
          ${MLAS_SRC_DIR}/x86_64/SoftmaxKernelAvx.S
          ${MLAS_SRC_DIR}/intrinsics/avx/min_max_elements.cpp
        )
        set_source_files_properties(${mlas_platform_srcs_avx} PROPERTIES COMPILE_FLAGS "-mavx")

        set(mlas_platform_srcs_avx2
          ${MLAS_SRC_DIR}/x86_64/QgemmU8S8KernelAvx2.S
          ${MLAS_SRC_DIR}/x86_64/QgemvU8S8KernelAvx2.S
          ${MLAS_SRC_DIR}/x86_64/QgemmU8U8KernelAvx2.S
          ${MLAS_SRC_DIR}/x86_64/QgemvU8S8KernelAvxVnni.S
          ${MLAS_SRC_DIR}/x86_64/QgemmU8X8KernelAvx2.S
          ${MLAS_SRC_DIR}/x86_64/ConvSymKernelAvx2.S
          ${MLAS_SRC_DIR}/x86_64/DgemmKernelFma3.S
          ${MLAS_SRC_DIR}/x86_64/SgemmKernelFma3.S
          ${MLAS_SRC_DIR}/x86_64/SconvKernelFma3.S
          ${MLAS_SRC_DIR}/x86_64/TransKernelFma3.S
          ${MLAS_SRC_DIR}/x86_64/LogisticKernelFma3.S
          ${MLAS_SRC_DIR}/x86_64/TanhKernelFma3.S
          ${MLAS_SRC_DIR}/x86_64/ErfKernelFma3.S
          ${MLAS_SRC_DIR}/intrinsics/avx2/qladd_avx2.cpp
          ${MLAS_SRC_DIR}/intrinsics/avx2/qdwconv_avx2.cpp
          ${MLAS_SRC_DIR}/intrinsics/avx2/saturation_check_avx2.cpp
          ${MLAS_SRC_DIR}/sqnbitgemm_kernel_avx2.cpp
          ${MLAS_SRC_DIR}/rotary_embedding_kernel_avx2.h
          ${MLAS_SRC_DIR}/rotary_embedding_kernel_avx2.cpp
          ${MLAS_SRC_DIR}/rotary_embedding_kernel_avx2.cpp
        )
        if(CMAKE_CXX_COMPILER_VERSION GREATER_EQUAL 13.1 AND NOT(APPLE))
          set(mlas_platform_srcs_avx2
            ${mlas_platform_srcs_avx2}
            ${MLAS_SRC_DIR}/x86_64/cvtfp16Avx.S
          )
        endif()

message(STATUS "CMAKE_CXX_COMPILER_ID: ${CMAKE_CXX_COMPILER_ID}")
message(STATUS "CMAKE_CXX_COMPILER_VERSION: ${CMAKE_CXX_COMPILER_VERSION}")

if(NOT "${CMAKE_CXX_COMPILER_ID}" STREQUAL "GNU" OR CMAKE_CXX_COMPILER_VERSION VERSION_GREATER "11")
          message(STATUS "Using -mavx2 -mfma -mavxvnni flags")
          set_source_files_properties(${mlas_platform_srcs_avx2} PROPERTIES COMPILE_FLAGS "-mavx2 -mfma -mf16c -mavxvnni")
else()
          message(STATUS "Using -mavx2 -mfma flags")
          set_source_files_properties(${mlas_platform_srcs_avx2} PROPERTIES COMPILE_FLAGS "-mavx2 -mfma -mf16c")
endif()
        set(mlas_platform_srcs_avx512f
          ${MLAS_SRC_DIR}/x86_64/DgemmKernelAvx512F.S
          ${MLAS_SRC_DIR}/x86_64/SgemmKernelAvx512F.S
          ${MLAS_SRC_DIR}/x86_64/SconvKernelAvx512F.S
          ${MLAS_SRC_DIR}/x86_64/SoftmaxKernelAvx512F.S
          ${MLAS_SRC_DIR}/x86_64/SpoolKernelAvx512F.S
          ${MLAS_SRC_DIR}/x86_64/TransKernelAvx512F.S
          ${MLAS_SRC_DIR}/intrinsics/avx512/quantize_avx512f.cpp
        )
        set_source_files_properties(${mlas_platform_srcs_avx512f} PROPERTIES COMPILE_FLAGS "-mavx512f")

        set(mlas_platform_srcs_avx512core
          ${MLAS_SRC_DIR}/x86_64/QgemvU8S8KernelAvx512Core.S
          ${MLAS_SRC_DIR}/x86_64/QgemvU8S8KernelAvx512Vnni.S
          ${MLAS_SRC_DIR}/x86_64/QgemmU8X8KernelAvx512Core.S
          ${MLAS_SRC_DIR}/x86_64/ConvSymKernelAvx512Core.S
          ${MLAS_SRC_DIR}/sqnbitgemm_kernel_avx512.cpp
        )
        set_source_files_properties(${mlas_platform_srcs_avx512core} PROPERTIES COMPILE_FLAGS "-mfma -mavx512vnni -mavx512bw -mavx512dq -mavx512vl")

        set(mlas_platform_srcs_avx512vnni
          ${MLAS_SRC_DIR}/sqnbitgemm_kernel_avx512vnni.cpp
        )
        set_source_files_properties(${mlas_platform_srcs_avx512vnni} PROPERTIES COMPILE_FLAGS "-mfma -mavx512vnni -mavx512bw -mavx512dq -mavx512vl -mavx512f")

        set(mlas_platform_srcs
          ${MLAS_SRC_DIR}/activate_fp16.cpp
          ${MLAS_SRC_DIR}/dwconv.cpp
          ${MLAS_SRC_DIR}/dgemm.cpp
          ${MLAS_SRC_DIR}/pooling_fp16.cpp
          ${MLAS_SRC_DIR}/qgemm_kernel_avx2.cpp
          ${mlas_platform_srcs_sse2}
          ${mlas_platform_srcs_avx}
          ${mlas_platform_srcs_avx2}
          ${mlas_platform_srcs_avx512f}
          ${mlas_platform_srcs_avx512core}
          ${mlas_platform_srcs_avx512vnni}
        )

        if (NOT onnxruntime_ORT_MINIMAL_BUILD)
          set(mlas_platform_srcs
            ${mlas_platform_srcs}
            ${MLAS_SRC_DIR}/q4gemm_avx512.cpp
          )
          set_source_files_properties(${MLAS_SRC_DIR}/q4gemm_avx512.cpp PROPERTIES COMPILE_FLAGS "-mfma -mavx512vnni -mavx512bw -mavx512dq -mavx512vl -mavx512f")
        endif()
        if(NOT APPLE)
          set(mlas_platform_srcs
            ${mlas_platform_srcs}
	        ${MLAS_SRC_DIR}/x86_64/QgemmU8S8KernelAmxCommon.S
            ${MLAS_SRC_DIR}/qgemm_kernel_amx.cpp
            ${MLAS_SRC_DIR}/x86_64/QgemmU8S8KernelAmx.S
            )
          set_source_files_properties(${MLAS_SRC_DIR}/qgemm_kernel_amx.cpp PROPERTIES COMPILE_FLAGS "-mavx2 -mavx512bw -mavx512dq -mavx512vl -mavx512f")
          set_source_files_properties(${MLAS_SRC_DIR}/x86_64/QgemmU8S8KernelAmx.S PROPERTIES COMPILE_FLAGS "-mavx2 -mavx512bw -mavx512dq -mavx512vl -mavx512f")
        endif()

        if(onnxruntime_ENABLE_CONVSYMKERNELAVX2_SAT_CHECKER)
          set_source_files_properties(${MLAS_SRC_DIR}/x86_64/ConvSymKernelAvx2.S PROPERTIES COMPILE_FLAGS "-mavx2 -mfma -mf16c -DENABLE_CONVSYMKERNELAVX2_SAT_CHECKER")
        endif()

        if(ONNXRUNTIME_MLAS_MULTI_ARCH)
          onnxruntime_add_static_library(onnxruntime_mlas_x86_64 ${mlas_platform_srcs})
          set_target_properties(onnxruntime_mlas_x86_64 PROPERTIES OSX_ARCHITECTURES "x86_64")
          list(APPEND ONNXRUNTIME_MLAS_LIBS onnxruntime_mlas_x86_64)
          set(mlas_platform_srcs )
        else()
          set(MLAS_SOURCE_IS_NOT_SET 0)
        endif()
    endif()
    if(LOONGARCH64 AND MLAS_SOURCE_IS_NOT_SET)
        set(mlas_platform_srcs
          ${MLAS_SRC_DIR}/qgemm_kernel_lsx.cpp
          ${MLAS_SRC_DIR}/sqnbitgemm_kernel_lasx.cpp
          ${MLAS_SRC_DIR}/loongarch64/SgemmKernelLasx.S
          ${MLAS_SRC_DIR}/loongarch64/DgemmKernelLsx.S
          ${MLAS_SRC_DIR}/loongarch64/DgemmKernelLasx.S
          ${MLAS_SRC_DIR}/loongarch64/SgemmKernelLsx.S
          ${MLAS_SRC_DIR}/loongarch64/SconvKernelLsx.S
          ${MLAS_SRC_DIR}/loongarch64/SconvKernelLasx.S
          ${MLAS_SRC_DIR}/loongarch64/SpoolKernelLSX.S
          ${MLAS_SRC_DIR}/loongarch64/SpoolKernelLasx.S
          ${MLAS_SRC_DIR}/loongarch64/SgemmTransposePackB16x4LSX.S
          ${MLAS_SRC_DIR}/loongarch64/SgemmTransposePackB16x4Lasx.S
          ${MLAS_SRC_DIR}/loongarch64/SoftmaxKernelLasx.S
            )
            set(CMAKE_CXX_FLAGS "${CMAKE_CXX_FLAGS} -mlsx -mlasx")
        if(NOT ONNXRUNTIME_MLAS_MULTI_ARCH)
          set(MLAS_SOURCE_IS_NOT_SET 0)
        endif()
    endif()
    if(S390X AND MLAS_SOURCE_IS_NOT_SET)
        set(mlas_platform_srcs
          ${MLAS_SRC_DIR}/s390x/SgemmKernel.cpp
          ${MLAS_SRC_DIR}/s390x/SgemmKernelZVECTOR.cpp
          ${MLAS_SRC_DIR}/dgemm.cpp
          ${MLAS_SRC_DIR}/s390x/DgemmKernel.cpp
          ${MLAS_SRC_DIR}/s390x/Quantize.cpp
          ${MLAS_SRC_DIR}/s390x/QuantizeZVECTOR.cpp
          ${MLAS_SRC_DIR}/s390x/qgemm_kernel_zvector.cpp
        )
        set_source_files_properties(${MLAS_SRC_DIR}/s390x/SgemmKernel.cpp PROPERTIES COMPILE_FLAGS "-DSINGLE")
        set_source_files_properties(${MLAS_SRC_DIR}/s390x/SgemmKernelZVECTOR.cpp PROPERTIES COMPILE_FLAGS "-DSINGLE")
        set(CMAKE_CXX_FLAGS "${CMAKE_CXX_FLAGS} -mvx -mzvector -march=z15")

        if(NOT ONNXRUNTIME_MLAS_MULTI_ARCH)
          set(MLAS_SOURCE_IS_NOT_SET 0)
        endif()
    endif()
    if(NOT ONNXRUNTIME_MLAS_MULTI_ARCH AND MLAS_SOURCE_IS_NOT_SET)
        file(GLOB_RECURSE mlas_platform_srcs
          "${MLAS_SRC_DIR}/scalar/*.cpp")
    elseif (onnxruntime_FORCE_GENERIC_ALGORITHMS)
        file(GLOB_RECURSE mlas_platform_srcs_generic
          "${MLAS_SRC_DIR}/scalar/*.cpp")
        set(mlas_platform_srcs
            ${mlas_platform_srcs}
            ${mlas_platform_srcs_generic}
            )
    endif()
    target_sources(onnxruntime_mlas PRIVATE ${mlas_platform_srcs})
endif()

foreach(mlas_target ${ONNXRUNTIME_MLAS_LIBS})
    target_include_directories(${mlas_target} PRIVATE ${MLAS_INC_DIR} ${MLAS_SRC_DIR})
<<<<<<< HEAD
    onnxruntime_add_include_to_target(${mlas_target} ${GSL_TARGET})
    if (CPUINFO_SUPPORTED AND NOT CMAKE_SYSTEM_NAME STREQUAL "Emscripten")
      onnxruntime_add_include_to_target(${mlas_target} cpuinfo::cpuinfo)
    endif()
=======
    onnxruntime_add_include_to_target(${mlas_target} ${GSL_TARGET} safeint_interface)
>>>>>>> 4d907b0b

    target_compile_definitions(${mlas_target} PRIVATE ${mlas_private_compile_definitions})

    set_target_properties(${mlas_target} PROPERTIES FOLDER "ONNXRuntime")
endforeach()

if (WIN32)
  target_compile_options(onnxruntime_mlas PRIVATE "$<$<COMPILE_LANGUAGE:CXX>:/wd6385>" "$<$<COMPILE_LANGUAGE:CXX>:/wd4127>")
  if (onnxruntime_ENABLE_STATIC_ANALYSIS)
    target_compile_options(onnxruntime_mlas PRIVATE  "$<$<COMPILE_LANGUAGE:CXX>:/analyze:stacksize 131072>")
  endif()
endif()

if (NOT onnxruntime_BUILD_SHARED_LIB)
    install(TARGETS onnxruntime_mlas EXPORT ${PROJECT_NAME}Targets
            ARCHIVE   DESTINATION ${CMAKE_INSTALL_LIBDIR}
            LIBRARY   DESTINATION ${CMAKE_INSTALL_LIBDIR}
            RUNTIME   DESTINATION ${CMAKE_INSTALL_BINDIR}
            FRAMEWORK DESTINATION ${CMAKE_INSTALL_BINDIR})
endif()

# set up source group for MLAS source files
block()
  set(source_group_srcs)
  foreach(mlas_target ${ONNXRUNTIME_MLAS_LIBS})
    get_target_property(mlas_target_srcs ${mlas_target} SOURCES)
    foreach(mlas_target_src ${mlas_target_srcs})
      cmake_path(IS_PREFIX MLAS_ROOT ${mlas_target_src} in_mlas_root)
      if(in_mlas_root)
        list(APPEND source_group_srcs ${mlas_target_src})
      endif()
    endforeach()
  endforeach()
  source_group(TREE ${MLAS_ROOT} FILES ${source_group_srcs})
endblock()


if (NOT onnxruntime_ORT_MINIMAL_BUILD)

  #
  # Command line tool for quantization and de-quantization of 2-D fp32 tensors
  # based on block-wise quantization of int4
  #

  onnxruntime_add_executable(onnxruntime_mlas_q4dq
    ${MLAS_SRC_DIR}/q4_dq_cli.cpp
  )
  target_include_directories(onnxruntime_mlas_q4dq PRIVATE ${MLAS_INC_DIR} ${MLAS_SRC_DIR})
  set_target_properties(onnxruntime_mlas_q4dq PROPERTIES FOLDER "ONNXRuntimeTest")

  target_link_libraries(onnxruntime_mlas_q4dq PRIVATE ${ONNXRUNTIME_MLAS_LIBS} onnxruntime_common)
  if (CPUINFO_SUPPORTED AND NOT CMAKE_SYSTEM_NAME STREQUAL "Emscripten")
    target_link_libraries(onnxruntime_mlas_q4dq PRIVATE cpuinfo)
  endif()
  if(NOT WIN32)
    target_link_libraries(onnxruntime_mlas_q4dq PRIVATE  ${CMAKE_DL_LIBS})
  endif()
  if (CMAKE_SYSTEM_NAME STREQUAL "Android")
    target_link_libraries(onnxruntime_mlas_q4dq PRIVATE ${android_shared_libs})
  endif()

  if(WIN32)
    target_link_libraries(onnxruntime_mlas_q4dq PRIVATE debug Dbghelp Advapi32)
  endif()
  if (onnxruntime_LINK_LIBATOMIC)
    target_link_libraries(onnxruntime_mlas_q4dq PRIVATE atomic)
  endif()
  target_link_libraries(onnxruntime_mlas_q4dq PRIVATE Threads::Threads)

  if (CMAKE_SYSTEM_NAME STREQUAL "Emscripten")
    if (onnxruntime_ENABLE_WEBASSEMBLY_THREADS)
      set_target_properties(onnxruntime_mlas_q4dq PROPERTIES LINK_FLAGS "-s ALLOW_MEMORY_GROWTH=1 -s PROXY_TO_PTHREAD=1 -s EXIT_RUNTIME=1")
    else()
      set_target_properties(onnxruntime_mlas_q4dq PROPERTIES LINK_FLAGS "-s ALLOW_MEMORY_GROWTH=1")
    endif()
  endif()

endif()<|MERGE_RESOLUTION|>--- conflicted
+++ resolved
@@ -829,14 +829,10 @@
 
 foreach(mlas_target ${ONNXRUNTIME_MLAS_LIBS})
     target_include_directories(${mlas_target} PRIVATE ${MLAS_INC_DIR} ${MLAS_SRC_DIR})
-<<<<<<< HEAD
-    onnxruntime_add_include_to_target(${mlas_target} ${GSL_TARGET})
+    onnxruntime_add_include_to_target(${mlas_target} ${GSL_TARGET} safeint_interface)
     if (CPUINFO_SUPPORTED AND NOT CMAKE_SYSTEM_NAME STREQUAL "Emscripten")
       onnxruntime_add_include_to_target(${mlas_target} cpuinfo::cpuinfo)
     endif()
-=======
-    onnxruntime_add_include_to_target(${mlas_target} ${GSL_TARGET} safeint_interface)
->>>>>>> 4d907b0b
 
     target_compile_definitions(${mlas_target} PRIVATE ${mlas_private_compile_definitions})
 
