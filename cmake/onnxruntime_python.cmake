--- conflicted
+++ resolved
@@ -1012,12 +1012,9 @@
   add_custom_command(
     TARGET onnxruntime_pybind11_state POST_BUILD
     COMMAND ${CMAKE_COMMAND} -E copy
-<<<<<<< HEAD
         $<TARGET_FILE:onnxruntime_providers_qnn>
-=======
+        $<TARGET_FILE_DIR:${build_output_target}>/onnxruntime/capi/
         ${QNN_LIB_FILES}
->>>>>>> 3e4db2c6
-        $<TARGET_FILE_DIR:${build_output_target}>/onnxruntime/capi/
   )
 endif()
 
