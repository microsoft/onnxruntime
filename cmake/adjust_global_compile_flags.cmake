--- conflicted
+++ resolved
@@ -107,8 +107,6 @@
     else()
       set(CMAKE_INTERPROCEDURAL_OPTIMIZATION ON)
 
-<<<<<<< HEAD
-=======
       # See https://cmake.org/cmake/help/latest/policy/CMP0069.html.
       #
       # "The OLD behavior for this policy is to add IPO flags only for Intel compiler on Linux.
@@ -122,7 +120,6 @@
     endif()
 endif()
 
->>>>>>> 39e585ff
 if (onnxruntime_DISABLE_RTTI)
   add_compile_definitions(ORT_NO_RTTI)
   if (MSVC)
@@ -195,11 +192,7 @@
   endif()
 endif()
 
-<<<<<<< HEAD
-# Mark symbols to be invisible, for macOS/iOS/visionOS target only
-=======
 # Mark symbols to be invisible, for macOS/iOS/visionOS/tvOS target only
->>>>>>> 39e585ff
 # Due to many dependencies have different symbol visibility settings, set global compile flags here.
 if (${CMAKE_SYSTEM_NAME} MATCHES "Darwin|iOS|visionOS|tvOS")
   foreach(flags CMAKE_CXX_FLAGS CMAKE_OBJC_FLAGS CMAKE_OBJCXX_FLAGS)
