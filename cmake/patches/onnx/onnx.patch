diff --git a/CMakeLists.txt b/CMakeLists.txt
<<<<<<< HEAD
index 6fe5c96e..65dbec42 100644
--- a/CMakeLists.txt
+++ b/CMakeLists.txt
@@ -492,6 +492,7 @@ if(MSVC)
=======
index d15d97ed..bdacac99 100644
--- a/CMakeLists.txt
+++ b/CMakeLists.txt
@@ -27,6 +27,7 @@ option(ONNX_USE_LITE_PROTO "Use lite protobuf instead of full." OFF)
 option(ONNX_DISABLE_EXCEPTIONS "Disable exception handling." OFF)
 option(ONNX_DISABLE_STATIC_REGISTRATION "Disable static registration for onnx operator schemas." OFF)
 option(ONNX_USE_UNITY_BUILD "Enable Unity (Jumbo) build for" OFF)
+option(ONNX_MINIMAL_BUILD "Build only essential ONNX components" OFF)
 
 if(NOT DEFINED ONNX_ML)
   if(DEFINED ENV{ONNX_ML})
@@ -457,14 +458,28 @@ relative_protobuf_generate_cpp(gen_onnx_data_proto
 list(APPEND ONNX_PROTO_SRCS ${__tmp_srcs})
 list(APPEND ONNX_PROTO_HDRS ${__tmp_hdrs})
 
-file(GLOB_RECURSE __tmp_srcs "${ONNX_ROOT}/onnx/*.h" "${ONNX_ROOT}/onnx/*.cc")
-file(GLOB_RECURSE onnx_gtests_src "${ONNX_ROOT}/onnx/test/cpp/*.h"
-    "${ONNX_ROOT}/onnx/test/cpp/*.cc"
-    "${ONNX_ROOT}/onnx/backend/test/cpp/*.cc"
-    "${ONNX_ROOT}/onnx/backend/test/cpp/*.h")
-list(REMOVE_ITEM __tmp_srcs "${ONNX_ROOT}/onnx/cpp2py_export.cc")
-list(REMOVE_ITEM __tmp_srcs ${onnx_gtests_src})
-list(APPEND ONNX_SRCS ${__tmp_srcs})
+if(ONNX_MINIMAL_BUILD)
+    message(STATUS "Configuring ONNX minimal build")
+    set(ONNX_SRCS
+      "${ONNX_ROOT}/onnx/common/common.h"
+      "${ONNX_ROOT}/onnx/defs/data_type_utils.h"
+      "${ONNX_ROOT}/onnx/defs/data_type_utils.cc"
+    )
+    # Ensure ONNX_ML is treated as ON for minimal build consistency with ORT's file
+    set(ONNX_ML ON CACHE BOOL "Enable traditional ML API." FORCE)
+    # Minimal build doesn't need Python or tests
+    set(ONNX_BUILD_PYTHON OFF CACHE BOOL "Build Python binaries" FORCE)
+    set(ONNX_BUILD_TESTS OFF CACHE BOOL "Build ONNX C++ APIs Tests" FORCE)
+else()
+    file(GLOB_RECURSE __tmp_srcs "${ONNX_ROOT}/onnx/*.h" "${ONNX_ROOT}/onnx/*.cc")
+    file(GLOB_RECURSE onnx_gtests_src "${ONNX_ROOT}/onnx/test/cpp/*.h"
+        "${ONNX_ROOT}/onnx/test/cpp/*.cc"
+        "${ONNX_ROOT}/onnx/backend/test/cpp/*.cc"
+        "${ONNX_ROOT}/onnx/backend/test/cpp/*.h")
+    list(REMOVE_ITEM __tmp_srcs "${ONNX_ROOT}/onnx/cpp2py_export.cc")
+    list(REMOVE_ITEM __tmp_srcs ${onnx_gtests_src})
+    list(APPEND ONNX_SRCS ${__tmp_srcs})
+endif()
 
 add_library(onnx_proto ${ONNX_PROTO_SRCS} ${ONNX_PROTO_HDRS})
 add_dependencies(onnx_proto gen_onnx_operators_proto gen_onnx_data_proto)
@@ -496,6 +511,7 @@ if (MSVC)
>>>>>>> 1c6d07f9
   endif()
 else()
   # On non-Windows, hide all symbols we don't need
+  set(EXTRA_FLAGS "-Wno-unused-parameter")
   set(ONNX_API_DEFINE "-DONNX_API=__attribute__\(\(__visibility__\(\"default\"\)\)\)")
   set_target_properties(onnx_proto PROPERTIES CXX_VISIBILITY_PRESET hidden)
   set_target_properties(onnx_proto PROPERTIES VISIBILITY_INLINES_HIDDEN 1)
<<<<<<< HEAD
@@ -620,21 +621,11 @@ if(MSVC)
=======
@@ -631,20 +647,9 @@ endif()
 if(MSVC)
   target_compile_options(onnx_proto
>>>>>>> 1c6d07f9
                          PRIVATE /MP
                                  /wd4146 # unary minus operator applied to unsigned type,
                                          # result still unsigned
-                                 /wd4244 #'argument': conversion from 'google::
-                                         #protobuf::uint64' to 'int', possible
-                                         # loss of data
-                                 /wd4267 # Conversion from 'size_t' to 'int',
-                                         # possible loss of data
                                  ${EXTRA_FLAGS})
   target_compile_options(onnx
                          PRIVATE /MP
                                  /wd4146 # unary minus operator applied to unsigned type,
                                          # result still unsigned
-                                 /wd4244 # 'argument': conversion from 'google::
-                                         # protobuf::uint64' to 'int', possible
-                                         # loss of data
-                                 /wd4267 # Conversion from 'size_t' to 'int',
-                                         # possible loss of data
                                  ${EXTRA_FLAGS})
<<<<<<< HEAD
   add_msvc_runtime_flag(onnx_proto)
   add_msvc_runtime_flag(onnx)
diff --git a/onnx/defs/nn/defs.cc b/onnx/defs/nn/defs.cc
index 64366270..4aed9027 100644
--- a/onnx/defs/nn/defs.cc
+++ b/onnx/defs/nn/defs.cc
@@ -36,7 +36,7 @@ static const char* conv_transpose_auto_pad_doc =
     "on whether it is even or odd). In case the padding is an odd number, the extra "
     "padding is added at the end for SAME_UPPER and at the beginning for SAME_LOWER.";
 
-static void convPoolShapeInference(
+void convPoolShapeInference(
     InferenceContext& ctx,
     bool use_dilation,
     bool require_kernel_shape,
@@ -1102,7 +1102,7 @@ ONNX_OPERATOR_SET_SCHEMA(
           convPoolShapeInference(ctx, true, false, 0, 1);
         }));
 
-static void convTransposeShapeInference(InferenceContext& ctx) {
+void convTransposeShapeInference(InferenceContext& ctx) {
   propagateElemTypeFromInputToOutput(ctx, 0, 0);
 
   // we need at least two inputs to have a shape for this inference.
@@ -1462,7 +1462,7 @@ ONNX_OPERATOR_SET_SCHEMA(
         }));
 
 // For GlobalPool operations.
-static void globalPoolTypeShapeInference(InferenceContext& ctx) {
+void globalPoolTypeShapeInference(InferenceContext& ctx) {
   propagateElemTypeFromInputToOutput(ctx, 0, 0);
 
   // needs at least one input with shape.
diff --git a/onnx/defs/rnn/defs.cc b/onnx/defs/rnn/defs.cc
index c0ed3a39..6c8e2909 100644
--- a/onnx/defs/rnn/defs.cc
+++ b/onnx/defs/rnn/defs.cc
@@ -5,7 +5,7 @@
 #include "onnx/defs/schema.h"
 
 namespace ONNX_NAMESPACE {
-static void RNNShapeInference(InferenceContext& ctx) {
+void RNNShapeInference(InferenceContext& ctx) {
   TensorShapeProto::Dimension num_directions, seq_length, batch_size, hidden_size;
 
   auto direction = getAttribute(ctx, "direction", "forward");
diff --git a/onnx/defs/schema.h b/onnx/defs/schema.h
index 42318d82..a33cf342 100644
--- a/onnx/defs/schema.h
+++ b/onnx/defs/schema.h
@@ -980,10 +980,7 @@ class OpSchemaRegistry final : public ISchemaRegistry {
   class OpSchemaRegisterOnce final {
    public:
     // Export to cpp custom register macro
-    explicit OpSchemaRegisterOnce(
-        OpSchema op_schema,
-        int opset_version_to_load = 0,
-        bool fail_duplicate_schema = true) {
+    OpSchemaRegisterOnce(OpSchema op_schema, int opset_version_to_load = 0, bool fail_duplicate_schema = true) {
       OpSchemaRegisterNoExcept(std::move(op_schema), opset_version_to_load, fail_duplicate_schema);
     }
     static void
=======
   if(ONNX_USE_PROTOBUF_SHARED_LIBS)
       target_compile_options(onnx_proto
diff --git a/onnx/common/file_utils.h b/onnx/common/file_utils.h
index b847798e..a6c31904 100644
--- a/onnx/common/file_utils.h
+++ b/onnx/common/file_utils.h
@@ -6,7 +6,6 @@
 
 #pragma once
 
-#include <filesystem>
 #include <fstream>
 #include <string>
 
@@ -17,8 +16,7 @@ namespace ONNX_NAMESPACE {
 
 template <typename T>
 void LoadProtoFromPath(const std::string proto_path, T& proto) {
-  std::filesystem::path proto_u8_path = std::filesystem::u8path(proto_path);
-  std::fstream proto_stream(proto_u8_path, std::ios::in | std::ios::binary);
+  std::fstream proto_stream(proto_path, std::ios::in | std::ios::binary);
   if (!proto_stream.good()) {
     fail_check("Unable to open proto file: ", proto_path, ". Please check if it is a valid proto. ");
   }
>>>>>>> 1c6d07f9
diff --git a/onnx/onnx_pb.h b/onnx/onnx_pb.h
index 0aab3e26..27f32195 100644
--- a/onnx/onnx_pb.h
+++ b/onnx/onnx_pb.h
@@ -47,10 +47,30 @@
 #define ONNX_API ONNX_IMPORT
 #endif
 
+#if defined(__GNUC__)
+#pragma GCC diagnostic push
+
+// In file included from onnx/onnx-ml.pb.h:30:
+// In file included from google/protobuf/extension_set.h:53:
+// google/protobuf/parse_context.h:328:47: error: implicit conversion loses integer precision: 'long' to 'int' [-Werror,-Wshorten-64-to-32]
+#if defined(__has_warning)
+#if __has_warning("-Wshorten-64-to-32")
+#pragma GCC diagnostic ignored "-Wshorten-64-to-32"
+#endif
+#endif  // defined(__has_warning)
+
+#endif  // defined(__GNUC__)
+
+
 #ifdef ONNX_ML
 #include "onnx/onnx-ml.pb.h"
 #else
 #include "onnx/onnx.pb.h"
 #endif
 
+#if defined(__GNUC__)
+#pragma GCC diagnostic pop
+#endif
+
+
 #endif // ! ONNX_ONNX_PB_H<|MERGE_RESOLUTION|>--- conflicted
+++ resolved
@@ -1,11 +1,5 @@
 diff --git a/CMakeLists.txt b/CMakeLists.txt
-<<<<<<< HEAD
 index 6fe5c96e..65dbec42 100644
---- a/CMakeLists.txt
-+++ b/CMakeLists.txt
-@@ -492,6 +492,7 @@ if(MSVC)
-=======
-index d15d97ed..bdacac99 100644
 --- a/CMakeLists.txt
 +++ b/CMakeLists.txt
 @@ -27,6 +27,7 @@ option(ONNX_USE_LITE_PROTO "Use lite protobuf instead of full." OFF)
@@ -13,13 +7,13 @@
  option(ONNX_DISABLE_STATIC_REGISTRATION "Disable static registration for onnx operator schemas." OFF)
  option(ONNX_USE_UNITY_BUILD "Enable Unity (Jumbo) build for" OFF)
 +option(ONNX_MINIMAL_BUILD "Build only essential ONNX components" OFF)
- 
+
  if(NOT DEFINED ONNX_ML)
    if(DEFINED ENV{ONNX_ML})
 @@ -457,14 +458,28 @@ relative_protobuf_generate_cpp(gen_onnx_data_proto
  list(APPEND ONNX_PROTO_SRCS ${__tmp_srcs})
  list(APPEND ONNX_PROTO_HDRS ${__tmp_hdrs})
- 
+
 -file(GLOB_RECURSE __tmp_srcs "${ONNX_ROOT}/onnx/*.h" "${ONNX_ROOT}/onnx/*.cc")
 -file(GLOB_RECURSE onnx_gtests_src "${ONNX_ROOT}/onnx/test/cpp/*.h"
 -    "${ONNX_ROOT}/onnx/test/cpp/*.cc"
@@ -50,11 +44,10 @@
 +    list(REMOVE_ITEM __tmp_srcs ${onnx_gtests_src})
 +    list(APPEND ONNX_SRCS ${__tmp_srcs})
 +endif()
- 
+
  add_library(onnx_proto ${ONNX_PROTO_SRCS} ${ONNX_PROTO_HDRS})
  add_dependencies(onnx_proto gen_onnx_operators_proto gen_onnx_data_proto)
 @@ -496,6 +511,7 @@ if (MSVC)
->>>>>>> 1c6d07f9
    endif()
  else()
    # On non-Windows, hide all symbols we don't need
@@ -62,13 +55,7 @@
    set(ONNX_API_DEFINE "-DONNX_API=__attribute__\(\(__visibility__\(\"default\"\)\)\)")
    set_target_properties(onnx_proto PROPERTIES CXX_VISIBILITY_PRESET hidden)
    set_target_properties(onnx_proto PROPERTIES VISIBILITY_INLINES_HIDDEN 1)
-<<<<<<< HEAD
 @@ -620,21 +621,11 @@ if(MSVC)
-=======
-@@ -631,20 +647,9 @@ endif()
- if(MSVC)
-   target_compile_options(onnx_proto
->>>>>>> 1c6d07f9
                           PRIVATE /MP
                                   /wd4146 # unary minus operator applied to unsigned type,
                                           # result still unsigned
@@ -88,7 +75,6 @@
 -                                 /wd4267 # Conversion from 'size_t' to 'int',
 -                                         # possible loss of data
                                   ${EXTRA_FLAGS})
-<<<<<<< HEAD
    add_msvc_runtime_flag(onnx_proto)
    add_msvc_runtime_flag(onnx)
 diff --git a/onnx/defs/nn/defs.cc b/onnx/defs/nn/defs.cc
@@ -98,7 +84,7 @@
 @@ -36,7 +36,7 @@ static const char* conv_transpose_auto_pad_doc =
      "on whether it is even or odd). In case the padding is an odd number, the extra "
      "padding is added at the end for SAME_UPPER and at the beginning for SAME_LOWER.";
- 
+
 -static void convPoolShapeInference(
 +void convPoolShapeInference(
      InferenceContext& ctx,
@@ -107,20 +93,20 @@
 @@ -1102,7 +1102,7 @@ ONNX_OPERATOR_SET_SCHEMA(
            convPoolShapeInference(ctx, true, false, 0, 1);
          }));
- 
+
 -static void convTransposeShapeInference(InferenceContext& ctx) {
 +void convTransposeShapeInference(InferenceContext& ctx) {
    propagateElemTypeFromInputToOutput(ctx, 0, 0);
- 
+
    // we need at least two inputs to have a shape for this inference.
 @@ -1462,7 +1462,7 @@ ONNX_OPERATOR_SET_SCHEMA(
          }));
- 
+
  // For GlobalPool operations.
 -static void globalPoolTypeShapeInference(InferenceContext& ctx) {
 +void globalPoolTypeShapeInference(InferenceContext& ctx) {
    propagateElemTypeFromInputToOutput(ctx, 0, 0);
- 
+
    // needs at least one input with shape.
 diff --git a/onnx/defs/rnn/defs.cc b/onnx/defs/rnn/defs.cc
 index c0ed3a39..6c8e2909 100644
@@ -128,12 +114,12 @@
 +++ b/onnx/defs/rnn/defs.cc
 @@ -5,7 +5,7 @@
  #include "onnx/defs/schema.h"
- 
+
  namespace ONNX_NAMESPACE {
 -static void RNNShapeInference(InferenceContext& ctx) {
 +void RNNShapeInference(InferenceContext& ctx) {
    TensorShapeProto::Dimension num_directions, seq_length, batch_size, hidden_size;
- 
+
    auto direction = getAttribute(ctx, "direction", "forward");
 diff --git a/onnx/defs/schema.h b/onnx/defs/schema.h
 index 42318d82..a33cf342 100644
@@ -151,32 +137,6 @@
        OpSchemaRegisterNoExcept(std::move(op_schema), opset_version_to_load, fail_duplicate_schema);
      }
      static void
-=======
-   if(ONNX_USE_PROTOBUF_SHARED_LIBS)
-       target_compile_options(onnx_proto
-diff --git a/onnx/common/file_utils.h b/onnx/common/file_utils.h
-index b847798e..a6c31904 100644
---- a/onnx/common/file_utils.h
-+++ b/onnx/common/file_utils.h
-@@ -6,7 +6,6 @@
- 
- #pragma once
- 
--#include <filesystem>
- #include <fstream>
- #include <string>
- 
-@@ -17,8 +16,7 @@ namespace ONNX_NAMESPACE {
- 
- template <typename T>
- void LoadProtoFromPath(const std::string proto_path, T& proto) {
--  std::filesystem::path proto_u8_path = std::filesystem::u8path(proto_path);
--  std::fstream proto_stream(proto_u8_path, std::ios::in | std::ios::binary);
-+  std::fstream proto_stream(proto_path, std::ios::in | std::ios::binary);
-   if (!proto_stream.good()) {
-     fail_check("Unable to open proto file: ", proto_path, ". Please check if it is a valid proto. ");
-   }
->>>>>>> 1c6d07f9
 diff --git a/onnx/onnx_pb.h b/onnx/onnx_pb.h
 index 0aab3e26..27f32195 100644
 --- a/onnx/onnx_pb.h
@@ -184,7 +144,7 @@
 @@ -47,10 +47,30 @@
  #define ONNX_API ONNX_IMPORT
  #endif
- 
+
 +#if defined(__GNUC__)
 +#pragma GCC diagnostic push
 +
@@ -205,7 +165,8 @@
  #else
  #include "onnx/onnx.pb.h"
  #endif
- 
+
+
 +#if defined(__GNUC__)
 +#pragma GCC diagnostic pop
 +#endif
