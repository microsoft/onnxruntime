# Copyright (c) Microsoft Corporation. All rights reserved.
# Licensed under the MIT License.

function(bundle_static_library bundled_target_name)
  function(recursively_collect_dependencies input_target)
    set(input_link_libraries LINK_LIBRARIES)
    get_target_property(input_type ${input_target} TYPE)
    if (${input_type} STREQUAL "INTERFACE_LIBRARY")
      set(input_link_libraries INTERFACE_LINK_LIBRARIES)
    endif()
    get_target_property(public_dependencies ${input_target} ${input_link_libraries})
    foreach(dependency IN LISTS public_dependencies)
      if(TARGET ${dependency})
        get_target_property(alias ${dependency} ALIASED_TARGET)
        if (TARGET ${alias})
          set(dependency ${alias})
        endif()
        get_target_property(type ${dependency} TYPE)
        if (${type} STREQUAL "STATIC_LIBRARY")
          list(APPEND static_libs ${dependency})
        endif()

        get_property(library_already_added GLOBAL PROPERTY ${target_name}_static_bundle_${dependency})
        if (NOT library_already_added)
          set_property(GLOBAL PROPERTY ${target_name}_static_bundle_${dependency} ON)
          recursively_collect_dependencies(${dependency})
        endif()
      endif()
    endforeach()
    set(static_libs ${static_libs} PARENT_SCOPE)
  endfunction()

  foreach(target_name IN ITEMS ${ARGN})
    list(APPEND static_libs ${target_name})
    recursively_collect_dependencies(${target_name})
  endforeach()

  list(REMOVE_DUPLICATES static_libs)

  set(bundled_target_full_name
    ${CMAKE_BINARY_DIR}/${CMAKE_STATIC_LIBRARY_PREFIX}${bundled_target_name}${CMAKE_STATIC_LIBRARY_SUFFIX})

  file(WRITE ${CMAKE_BINARY_DIR}/${bundled_target_name}.ar.in
    "CREATE ${bundled_target_full_name}\n" )

  foreach(target IN LISTS static_libs)
    file(APPEND ${CMAKE_BINARY_DIR}/${bundled_target_name}.ar.in
      "ADDLIB $<TARGET_FILE:${target}>\n")
  endforeach()

  file(APPEND ${CMAKE_BINARY_DIR}/${bundled_target_name}.ar.in "SAVE\n")
  file(APPEND ${CMAKE_BINARY_DIR}/${bundled_target_name}.ar.in "END\n")

  file(GENERATE
    OUTPUT ${CMAKE_BINARY_DIR}/${bundled_target_name}.ar
    INPUT ${CMAKE_BINARY_DIR}/${bundled_target_name}.ar.in)

  set(ar_tool ${CMAKE_AR})
  if (CMAKE_INTERPROCEDURAL_OPTIMIZATION)
    set(ar_tool ${CMAKE_CXX_COMPILER_AR})
  endif()

  add_custom_command(
    COMMAND ${ar_tool} -M < ${CMAKE_BINARY_DIR}/${bundled_target_name}.ar
    OUTPUT ${bundled_target_full_name}
    COMMENT "Bundling ${bundled_target_name}"
    VERBATIM)

  add_custom_target(bundling_target ALL DEPENDS ${bundled_target_full_name})
  foreach(target_name IN ITEMS ${ARGN})
    add_dependencies(bundling_target ${target_name})
  endforeach()

  add_library(${bundled_target_name} STATIC IMPORTED GLOBAL)
<<<<<<< HEAD
  set_target_properties(${bundled_target_name}
    PROPERTIES
      IMPORTED_LOCATION ${bundled_target_full_name})
=======
>>>>>>> 19016692
  foreach(target_name IN ITEMS ${ARGN})
    set_property(TARGET ${bundled_target_name} APPEND
      PROPERTY INTERFACE_INCLUDE_DIRECTORIES $<TARGET_PROPERTY:${target_name},INTERFACE_INCLUDE_DIRECTORIES>)
    set_property(TARGET ${bundled_target_name} APPEND
      PROPERTY INTERFACE_COMPILE_DEFINITIONS $<TARGET_PROPERTY:${target_name},INTERFACE_COMPILE_DEFINITIONS>)
  endforeach()
  add_dependencies(${bundled_target_name} bundling_target)
endfunction()

if (NOT onnxruntime_ENABLE_WEBASSEMBLY_THREADS)
  add_compile_definitions(
    BUILD_MLAS_NO_ONNXRUNTIME
  )

  # Override re2 compiler options to remove -pthread
  set_property(TARGET re2 PROPERTY COMPILE_OPTIONS )
endif()

target_compile_options(onnx PRIVATE -Wno-unused-parameter -Wno-unused-variable)

if (onnxruntime_BUILD_WEBASSEMBLY_STATIC_LIB)
    bundle_static_library(onnxruntime_webassembly
      nsync_cpp
      ${PROTOBUF_LIB}
      onnx
      onnx_proto
      onnxruntime_common
      onnxruntime_flatbuffers
      onnxruntime_framework
      onnxruntime_graph
      onnxruntime_mlas
      onnxruntime_optimizer
      onnxruntime_providers
      onnxruntime_session
      onnxruntime_util
      re2::re2
    )

    if (onnxruntime_ENABLE_TRAINING OR onnxruntime_ENABLE_TRAINING_OPS)
      bundle_static_library(onnxruntime_webassembly tensorboard)
    endif()

    if (onnxruntime_BUILD_UNIT_TESTS)
      file(GLOB_RECURSE onnxruntime_webassembly_test_src CONFIGURE_DEPENDS
        "${ONNXRUNTIME_ROOT}/test/wasm/test_main.cc"
        "${ONNXRUNTIME_ROOT}/test/wasm/test_inference.cc"
      )

      source_group(TREE ${REPO_ROOT} FILES ${onnxruntime_webassembly_test_src})

      add_executable(onnxruntime_webassembly_test
        ${onnxruntime_webassembly_test_src}
      )

      set_target_properties(onnxruntime_webassembly_test PROPERTIES LINK_FLAGS
        "-s ALLOW_MEMORY_GROWTH=1 -s \"EXPORTED_RUNTIME_METHODS=['FS']\" --preload-file ${CMAKE_CURRENT_BINARY_DIR}/testdata@/testdata -s EXIT_RUNTIME=1"
      )

      target_link_libraries(onnxruntime_webassembly_test PUBLIC
        onnxruntime_webassembly
        GTest::gtest
      )

      find_program(NODE_EXECUTABLE node required)
      if (NOT NODE_EXECUTABLE)
        message(FATAL_ERROR "Node is required for a test")
      endif()

      add_test(NAME onnxruntime_webassembly_test
        COMMAND ${NODE_EXECUTABLE} onnxruntime_webassembly_test.js
        WORKING_DIRECTORY $<TARGET_FILE_DIR:onnxruntime_webassembly_test>
      )
    endif()
else()
  file(GLOB_RECURSE onnxruntime_webassembly_src CONFIGURE_DEPENDS
    "${ONNXRUNTIME_ROOT}/wasm/api.cc"
  )

  source_group(TREE ${REPO_ROOT} FILES ${onnxruntime_webassembly_src})

  add_executable(onnxruntime_webassembly
    ${onnxruntime_webassembly_src}
  )

  target_link_libraries(onnxruntime_webassembly PRIVATE
    nsync_cpp
    ${PROTOBUF_LIB}
    onnx
    onnx_proto
    onnxruntime_common
    onnxruntime_flatbuffers
    onnxruntime_framework
    onnxruntime_graph
    onnxruntime_mlas
    onnxruntime_optimizer
    onnxruntime_providers
    onnxruntime_session
    onnxruntime_util
    re2::re2
  )

  if (onnxruntime_ENABLE_TRAINING OR onnxruntime_ENABLE_TRAINING_OPS)
    target_link_libraries(onnxruntime_webassembly PRIVATE tensorboard)
  endif()

  set(EXPORTED_RUNTIME_METHODS "['stackAlloc','stackRestore','stackSave','UTF8ToString','stringToUTF8','lengthBytesUTF8']")

  set_target_properties(onnxruntime_webassembly PROPERTIES LINK_FLAGS "             \
                        -s \"EXPORTED_RUNTIME_METHODS=${EXPORTED_RUNTIME_METHODS}\" \
                        -s WASM=1                                                   \
                        -s NO_EXIT_RUNTIME=0                                        \
                        -s ALLOW_MEMORY_GROWTH=1                                    \
                        -s MODULARIZE=1                                             \
                        -s EXPORT_ALL=0                                             \
                        -s LLD_REPORT_UNDEFINED                                     \
                        -s VERBOSE=0                                                \
                        -s NO_FILESYSTEM=1                                          \
                        --closure 1                                                 \
                        --no-entry")

  if (onnxruntime_EMSCRIPTEN_SETTINGS)
    foreach(setting IN LISTS onnxruntime_EMSCRIPTEN_SETTINGS)
    set_property(TARGET onnxruntime_webassembly APPEND_STRING PROPERTY LINK_FLAGS
      " -s ${setting}")
    endforeach()
  endif()

  if (CMAKE_BUILD_TYPE STREQUAL "Debug")
    set_property(TARGET onnxruntime_webassembly APPEND_STRING PROPERTY LINK_FLAGS " -s ASSERTIONS=2 -s SAFE_HEAP=1 -s STACK_OVERFLOW_CHECK=1 -s DEMANGLE_SUPPORT=1")
  else()
    set_property(TARGET onnxruntime_webassembly APPEND_STRING PROPERTY LINK_FLAGS " -s ASSERTIONS=0 -s SAFE_HEAP=0 -s STACK_OVERFLOW_CHECK=0 -s DEMANGLE_SUPPORT=0")
  endif()

  # Set link flag to enable exceptions support, this will override default disabling exception throwing behavior when disable exceptions.
  if (onnxruntime_ENABLE_WEBASSEMBLY_EXCEPTION_THROWING)
    set_property(TARGET onnxruntime_webassembly APPEND_STRING PROPERTY LINK_FLAGS " -s DISABLE_EXCEPTION_THROWING=0")
  endif()

  if (onnxruntime_ENABLE_WEBASSEMBLY_PROFILING)
    set_property(TARGET onnxruntime_webassembly APPEND_STRING PROPERTY LINK_FLAGS " --profiling --profiling-funcs")
  endif()

  if (onnxruntime_ENABLE_WEBASSEMBLY_THREADS)
    if (onnxruntime_ENABLE_WEBASSEMBLY_SIMD)
      set_property(TARGET onnxruntime_webassembly APPEND_STRING PROPERTY LINK_FLAGS " -s EXPORT_NAME=ortWasmSimdThreaded -s USE_PTHREADS=1")
      set_target_properties(onnxruntime_webassembly PROPERTIES OUTPUT_NAME "ort-wasm-simd-threaded")
    else()
      set_property(TARGET onnxruntime_webassembly APPEND_STRING PROPERTY LINK_FLAGS " -s EXPORT_NAME=ortWasmThreaded -s USE_PTHREADS=1")
      set_target_properties(onnxruntime_webassembly PROPERTIES OUTPUT_NAME "ort-wasm-threaded")
    endif()
  else()
    if (onnxruntime_ENABLE_WEBASSEMBLY_SIMD)
      set_property(TARGET onnxruntime_webassembly APPEND_STRING PROPERTY LINK_FLAGS " -s EXPORT_NAME=ortWasmSimd")
      set_target_properties(onnxruntime_webassembly PROPERTIES OUTPUT_NAME "ort-wasm-simd")
    else()
      set_property(TARGET onnxruntime_webassembly APPEND_STRING PROPERTY LINK_FLAGS " -s EXPORT_NAME=ortWasm")
      set_target_properties(onnxruntime_webassembly PROPERTIES OUTPUT_NAME "ort-wasm")
    endif()
  endif()
endif()<|MERGE_RESOLUTION|>--- conflicted
+++ resolved
@@ -72,12 +72,6 @@
   endforeach()
 
   add_library(${bundled_target_name} STATIC IMPORTED GLOBAL)
-<<<<<<< HEAD
-  set_target_properties(${bundled_target_name}
-    PROPERTIES
-      IMPORTED_LOCATION ${bundled_target_full_name})
-=======
->>>>>>> 19016692
   foreach(target_name IN ITEMS ${ARGN})
     set_property(TARGET ${bundled_target_name} APPEND
       PROPERTY INTERFACE_INCLUDE_DIRECTORIES $<TARGET_PROPERTY:${target_name},INTERFACE_INCLUDE_DIRECTORIES>)
