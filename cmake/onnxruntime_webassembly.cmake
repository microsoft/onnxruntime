--- conflicted
+++ resolved
@@ -413,22 +413,7 @@
       "SHELL:-s ASYNCIFY=1"
       "SHELL:-s ASYNCIFY_STACK_SIZE=65536"
     )
-<<<<<<< HEAD
-    set_target_properties(onnxruntime_webassembly PROPERTIES LINK_DEPENDS ${ONNXRUNTIME_ROOT}/wasm/pre-jsep.js)
-
-    if (onnxruntime_ENABLE_WEBASSEMBLY_MEMORY64)
-      target_link_options(onnxruntime_webassembly PRIVATE
-        "SHELL:-s ASYNCIFY_EXPORTS=['OrtRun']"
-        "SHELL:-s ASYNCIFY_IMPORTS=['Module.jsepCopy','Module.jsepCopyAsync','jsepDownload']"
-      )
-    endif()
-  endif()
-
-  if (onnxruntime_USE_WEBGPU)
-    target_compile_definitions(onnxruntime_webassembly PRIVATE USE_WEBGPU=1)
-=======
     list(APPEND onnxruntime_webassembly_script_deps "${ONNXRUNTIME_ROOT}/wasm/pre-async.js")
->>>>>>> 39e585ff
   endif()
 
   if (onnxruntime_EMSCRIPTEN_SETTINGS)
