# usage:
# cd build/
# cmake -S ../ -B ./ -DCMAKE_BUILD_TYPE=Debug -DCMAKE_CUDA_ARCHITECTURES=80 -DCMAKE_CUDA_COMPILER=/usr/local/cuda/bin/nvcc -DTENSORRT_HOME=/home/leca/TensorRT-10.3.0.26 (see the result of "nvidia-smi --query-gpu=compute_cap --format=csv,noheader,nounits")
# cmake --build ./
cmake_minimum_required(VERSION 3.26)
project(TensorRTEp VERSION 1.0)
set(CMAKE_CXX_STANDARD 17)
enable_language(CUDA)
file(TO_CMAKE_PATH CUDAToolkit_ROOT "/usr/local/cuda")
find_package(CUDAToolkit REQUIRED)

add_definitions(-DONNX_NAMESPACE=onnx)
add_definitions(-DONNX_ML)
add_definitions(-DNV_TENSORRT_MAJOR=10)
file(GLOB tensorrt_src "./*.cc" "../utils/status.cc")
add_library(TensorRTEp SHARED ${tensorrt_src})
target_include_directories(TensorRTEp PUBLIC "../../include/onnxruntime"
<<<<<<< HEAD
                                             " ../utils"
=======
                                             "../utils"
>>>>>>> 6bae1b98
                                             "/usr/local/cuda/include"
                                             ${TENSORRT_HOME}/include
                                             "../../build/tensorrt/Debug/_deps/flatbuffers-src/include"
                                             "../../build/tensorrt/Debug/_deps/gsl-src/include"
                                             "../../build/tensorrt/Debug/_deps/onnx-src"
                                             "../../build/tensorrt/Debug/_deps/onnx-build"
                                             "../../build/tensorrt/Debug/_deps/protobuf-src/src"
)

## looks we need libonnxruntime.so in Win as in Windows you cannot build shared library with undefined symbol
target_link_libraries(TensorRTEp PUBLIC "/home/leca/code/onnxruntime/build/tensorrt/Debug/libonnxruntime.so"
                                     ${TENSORRT_HOME}/lib/libnvinfer.so
                                     ${TENSORRT_HOME}/lib/libnvinfer_plugin.so
                                     ${TENSORRT_HOME}/lib/libnvonnxparser.so
                                     "/home/leca/code/onnxruntime/build/tensorrt/Debug/_deps/flatbuffers-build/libflatbuffers.a"
                                     CUDA::cudart
                                    "/home/leca/code/onnxruntime/build/tensorrt/Debug/_deps/onnx-build/libonnx.a"
                                    "/home/leca/code/onnxruntime/build/tensorrt/Debug/_deps/onnx-build/libonnx_proto.a"
                                    "/home/leca/code/onnxruntime/build/tensorrt/Debug/_deps/protobuf-build/libprotobufd.a"
                                    "/home/leca/code/onnxruntime/build/tensorrt/Debug/_deps/protobuf-build/libprotocd.a"
                                    )<|MERGE_RESOLUTION|>--- conflicted
+++ resolved
@@ -15,11 +15,7 @@
 file(GLOB tensorrt_src "./*.cc" "../utils/status.cc")
 add_library(TensorRTEp SHARED ${tensorrt_src})
 target_include_directories(TensorRTEp PUBLIC "../../include/onnxruntime"
-<<<<<<< HEAD
-                                             " ../utils"
-=======
                                              "../utils"
->>>>>>> 6bae1b98
                                              "/usr/local/cuda/include"
                                              ${TENSORRT_HOME}/include
                                              "../../build/tensorrt/Debug/_deps/flatbuffers-src/include"
