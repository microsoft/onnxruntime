_site
.sass-cache
.jekyll-metadata
*.out
<<<<<<< HEAD
.venv
=======

# direnv, posh-direnv
.envrc
.psenvrc
>>>>>>> 80267ba9
<|MERGE_RESOLUTION|>--- conflicted
+++ resolved
@@ -2,11 +2,8 @@
 .sass-cache
 .jekyll-metadata
 *.out
-<<<<<<< HEAD
 .venv
-=======
 
 # direnv, posh-direnv
 .envrc
-.psenvrc
->>>>>>> 80267ba9
+.psenvrc