--- conflicted
+++ resolved
@@ -8,11 +8,7 @@
 or the `Github project <https://github.com/microsoft/onnxruntime/>`_.
 """
 
-<<<<<<< HEAD
-__version__ = "1.21.0"
-=======
 __version__ = "1.22.0"
->>>>>>> 39e585ff
 __author__ = "Microsoft"
 
 # we need to do device version validation (for example to check Cuda version for an onnxruntime-training package).
