--- conflicted
+++ resolved
@@ -7,11 +7,7 @@
 For more information on ONNX Runtime, please see `aka.ms/onnxruntime <https://aka.ms/onnxruntime/>`_
 or the `Github project <https://github.com/microsoft/onnxruntime/>`_.
 """
-<<<<<<< HEAD
-__version__ = "1.14.0"
-=======
 __version__ = "1.15.0"
->>>>>>> 8372c86e
 __author__ = "Microsoft"
 
 # we need to do device version validation (for example to check Cuda version for an onnxruntime-training package).
