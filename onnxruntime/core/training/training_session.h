// Copyright (c) Microsoft Corporation. All rights reserved.
// Licensed under the MIT License.

#pragma once
#include "core/session/inference_session.h"
#include "core/training/loss_func/loss_func_common.h"
#include "core/training/loss_function_registry.h"

namespace onnxruntime {
namespace training {

class TrainingSession : public InferenceSession {
 public:
  explicit TrainingSession(const SessionOptions& session_options,
<<<<<<< HEAD
                           logging::LoggingManager* logging_manager = nullptr);

  ~TrainingSession();

  common::Status RegisterGraphTransformer(std::unique_ptr<onnxruntime::GraphTransformer> p_graph_transformer);

  common::Status Load(const std::string& model_uri);
=======
                           logging::LoggingManager* logging_manager = nullptr)
      : InferenceSession(session_options, logging_manager) {}
>>>>>>> 2d80294c

  /** Add a system provided or an op as loss function to the model.
  After the call, the model have one more input named as label_name and one more output named as loss_func_output_name.
  @param loss_func_info The loss function info.
  @returns Status indicating success or providing an error message.
  @remarks When using a custom/standard op as loss function, 2 ops must have been registered:
             1. an op for loss function, schema:
                 Inputs:
                     OUT
                     LABEL
                 Outputs:
                     LOSS
             2. an op to calculate gradients, schema:
                 Inputs:
                     GRADIENT_OF_OUTPUT
                     OUT
                     LABEL
                 Outputs:
                     GRADIENT_OF_OUT
                     GRADIENT_OF_LABEL
           And also in gradient_builder.cc, the gradient builder must have been registered.
  */
  common::Status AddLossFuncion(const LossFunctionInfo& loss_func_info);

  /** Perform auto-diff to add backward graph into the model.
  @param weights_to_train a list of weights to be training.
  @param loss_function_output_name the name of the loss function's output.
  */
  common::Status BuildGradientGraph(const std::vector<std::string>& weights_to_train, const std::string& loss_function_output_name);

  /** Save a model, 3 options:
  1. save with updated weights
  2. save with updated weights and loss function
  3. save with updated weights, loss function and gradients
  */
  enum class SaveOption {
    NO_RELOAD,
    WITH_UPDATED_WEIGHTS,
    WITH_UPDATED_WEIGHTS_AND_LOSS_FUNC,
    WITH_UPDATED_WEIGHTS_AND_LOSS_FUNC_AND_GRADIENTS
  };

  /** Save the new model.
  @param model_uri the path for the new model.
  @param opt see SaveOption.
  */
  common::Status Save(const std::string& model_uri, SaveOption opt);

  // TODO: remove or refine below temp interfaces.
  NameMLValMap GetWeights() const;
  common::Status UpdateWeights(const NameMLValMap& new_weights);
  std::unordered_set<std::string> GetModelInputNames() const;
  std::unordered_set<std::string> GetModelOutputNames() const;
  std::unordered_set<std::string> GetModelInitializers() const;

 private:
  std::vector<std::string> weights_to_train_;
  LossFunctionInfo loss_func_info_;
};
}  // namespace training
}  // namespace onnxruntime<|MERGE_RESOLUTION|>--- conflicted
+++ resolved
@@ -12,18 +12,8 @@
 class TrainingSession : public InferenceSession {
  public:
   explicit TrainingSession(const SessionOptions& session_options,
-<<<<<<< HEAD
-                           logging::LoggingManager* logging_manager = nullptr);
-
-  ~TrainingSession();
-
-  common::Status RegisterGraphTransformer(std::unique_ptr<onnxruntime::GraphTransformer> p_graph_transformer);
-
-  common::Status Load(const std::string& model_uri);
-=======
                            logging::LoggingManager* logging_manager = nullptr)
       : InferenceSession(session_options, logging_manager) {}
->>>>>>> 2d80294c
 
   /** Add a system provided or an op as loss function to the model.
   After the call, the model have one more input named as label_name and one more output named as loss_func_output_name.
@@ -80,6 +70,8 @@
   std::unordered_set<std::string> GetModelInitializers() const;
 
  private:
+  //onnxruntime::GraphTransformerManager pre_training_graph_transformation_mgr_;
+
   std::vector<std::string> weights_to_train_;
   LossFunctionInfo loss_func_info_;
 };
