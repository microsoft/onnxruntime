--- conflicted
+++ resolved
@@ -31,25 +31,9 @@
         return Status(common::ONNXRUNTIME, common::FAIL,
                       "Failed to get allocator for location: " + location.ToString());
 
-<<<<<<< HEAD
-      if (mem_patterns_.patterns[i].PeakSize() > 0) {
-        void* buffer;
-        if (alloc->Info().alloc_type == OrtArenaAllocator) {
-          buffer = static_cast<IArenaAllocator*>(alloc.get())->Reserve(mem_patterns_.patterns[i].PeakSize());
-        } else {
-          buffer = alloc->Alloc(mem_patterns_.patterns[i].PeakSize());
-        }
-        weights_buffers_.push_back(BufferUniquePtr(buffer, alloc));
-        auto kvp = buffers_.insert(std::make_pair(location, buffer));
-        if (!kvp.second) {
-          alloc->Free(buffer);
-          return Status(common::ONNXRUNTIME, common::FAIL, "duplicated location");
-        }
-=======
       // Don't allocate memory when there is no memory usage..
       if (mem_patterns_.patterns[i].PeakSize() <= 0) {
         continue;
->>>>>>> 12367a6b
       }
 
       const auto peak_size = mem_patterns_.patterns[i].PeakSize();
@@ -57,8 +41,7 @@
       if (alloc->Info().alloc_type == OrtArenaAllocator) {
         // Arena has a specific way to store static memory.
         // Arena does not reuse static memory allocated by Reserve.
-        buffer = static_cast<IArenaAllocator*>(
-          alloc.get())->Reserve(peak_size);
+        buffer = static_cast<IArenaAllocator*>(alloc.get())->Reserve(peak_size);
       }
       else {
         buffer = alloc->Alloc(peak_size);
