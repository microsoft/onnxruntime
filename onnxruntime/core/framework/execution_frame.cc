// Copyright (c) Microsoft Corporation. All rights reserved.
// Licensed under the MIT License.

#include "core/framework/execution_frame.h"

#include <sstream>

#include "core/framework/mem_pattern_planner.h"
#include "core/framework/execution_plan_base.h"
#include "core/framework/sequential_execution_plan.h"
#include "core/framework/ort_value_pattern_planner.h"
#include "core/framework/tensorprotoutils.h"
#include "core/framework/node_index_info.h"
#include "core/framework/op_kernel.h"
#include "core/framework/session_state.h"
#include "core/framework/TensorSeq.h"
#include "core/framework/utils.h"
#if !defined(ORT_MINIMAL_BUILD) && defined(ORT_MEMORY_PROFILE)
#include "core/framework/memory_info.h"
#endif

using namespace onnxruntime::common;

namespace onnxruntime {

IExecutionFrame::IExecutionFrame(const OrtValueNameIdxMap& ort_value_idx_map,
                                 const NodeIndexInfo& node_index_info,
                                 const std::vector<int>& fetch_mlvalue_idxs)
    : node_index_info_(node_index_info),
      all_values_size_(static_cast<size_t>(ort_value_idx_map.MaxIdx()) + 1),
      fetch_mlvalue_idxs_(fetch_mlvalue_idxs) {
  ORT_ENFORCE(node_index_info_.GetMaxMLValueIdx() == ort_value_idx_map.MaxIdx(),
              "node_index_info and ort_value_idx_map are out of sync and cannot be used");
}

IExecutionFrame::~IExecutionFrame() = default;

#ifdef ENABLE_TRAINING
Status IExecutionFrame::SetOutputMLValue(int index, const OrtValue& ort_value) {
  int ort_value_idx = GetNodeIdxToMLValueIdx(index);
  if (ort_value_idx == NodeIndexInfo::kInvalidEntry || static_cast<size_t>(ort_value_idx) >= all_values_size_) {
    return ORT_MAKE_STATUS(ONNXRUNTIME, INVALID_ARGUMENT, "invalid index ", ort_value_idx);
  }

<<<<<<< HEAD
=======
  ORT_ENFORCE(!all_values_[ort_value_idx].IsAllocated());
>>>>>>> 13a12905
  all_values_[ort_value_idx] = ort_value;
  return Status::OK();
}

void IExecutionFrame::UpdateFeeds(const std::vector<int>& feed_mlvalue_idxs, const std::vector<OrtValue>& feeds) {
  ORT_ENFORCE(feed_mlvalue_idxs.size() == feeds.size());

  for (size_t idx = 0, end = feed_mlvalue_idxs.size(); idx < end; ++idx) {
    int ort_value_idx = feed_mlvalue_idxs[idx];
    // we are sharing the underlying tensor/object for MLValue

    ORT_ENFORCE(!all_values_[ort_value_idx].IsAllocated());

    all_values_[ort_value_idx] = feeds[idx];
  }
}

void IExecutionFrame::UpdateFetches(const std::vector<int>& fetch_mlvalue_idxs, const std::vector<OrtValue>& fetches, const std::unordered_map<int, OrtValue>& initializers) {
  ORT_ENFORCE(fetch_mlvalue_idxs.size() == fetches.size());

  if (!fetches.empty()) {
    fetch_mlvalue_idxs_ = fetch_mlvalue_idxs;

    auto num_fetches = fetch_mlvalue_idxs_.size();

    for (size_t idx = 0; idx < num_fetches; ++idx) {
      int ort_value_idx = fetch_mlvalue_idxs_[idx];

      ORT_ENFORCE(!all_values_[ort_value_idx].IsAllocated());

      all_values_[ort_value_idx] = fetches[idx];

      // Copy the initializer if it is a fetch entry.
      auto entry = initializers.find(ort_value_idx);
      if (entry != initializers.end()) {
        const Tensor& src = entry->second.Get<Tensor>();
        OrtValue& dest = all_values_[ort_value_idx];

        if (!dest.IsAllocated()) {
          AllocatorPtr allocator = GetAllocator(src.Location());
          auto p_tensor = std::make_unique<Tensor>(src.DataType(), src.Shape(), allocator);
          auto ml_tensor = DataTypeImpl::GetType<Tensor>();
          dest.Init(p_tensor.release(), ml_tensor, ml_tensor->GetDeleteFunc());
        }

        ORT_THROW_IF_ERROR(CopyTensor(src, *dest.GetMutable<Tensor>()));
      }
    }
  }
}

Status IExecutionFrame::GetOutputs(const std::vector<int>& fetch_mlvalue_idxs, std::vector<OrtValue>& fetches) {
  auto num_fetches = fetch_mlvalue_idxs.size();

  if (fetches.empty()) {
    fetches.resize(num_fetches);
  } else {
    // if there's a mismatch things are out so sync so fail
    if (fetches.size() != num_fetches) {
      return ORT_MAKE_STATUS(ONNXRUNTIME, FAIL, "Fetches vector passed to GetOutputs contains ", fetches.size(),
                             " entries which doesn't match the number of fetches the frame was initialized with of ",
                             num_fetches);
    }
  }

  for (size_t idx = 0; idx < num_fetches; ++idx) {
    fetches[idx] = GetMLValue(fetch_mlvalue_idxs[idx]);
  }

  return Status::OK();
}

#endif

// Return nullptr if index map to an value that is an unused optional input/output
const OrtValue* IExecutionFrame::GetNodeInputOrOutputMLValue(int index) const {
  int ort_value_idx = GetNodeIdxToMLValueIdx(index);
  return ort_value_idx != NodeIndexInfo::kInvalidEntry ? &(all_values_[ort_value_idx]) : nullptr;
}

OrtValue* IExecutionFrame::GetMutableNodeInputOrOutputMLValue(int index) {
  return const_cast<OrtValue*>(GetNodeInputOrOutputMLValue(index));
}

// TO DO: make it thread safe
// This method is not thread safe!
// Return S_OK and nullptr if index map to an value that is an unused optional input/output

Status IExecutionFrame::GetOrCreateNodeOutputMLValue(const int output_index, int output_arg_index,
                                                     const TensorShape* shape, OrtValue*& p_ort_value,
                                                     const Node& node, size_t nnz) {
  auto status = Status::OK();
  int ort_value_idx = GetNodeIdxToMLValueIdx(output_arg_index);

  // return nullptr if it is optional
  if (ort_value_idx == NodeIndexInfo::kInvalidEntry) {
    p_ort_value = nullptr;
  } else {
    p_ort_value = &all_values_[ort_value_idx];

    if (p_ort_value->IsAllocated()) {
      // already allocated. verify shape matches if tensor.
      if (p_ort_value->IsTensor()) {
        const Tensor& tensor = p_ort_value->Get<Tensor>();
        ORT_ENFORCE(shape && tensor.Shape() == *shape,
                    "OrtValue shape verification failed. Current shape:", tensor.Shape(),
                    " Requested shape:", shape ? shape->ToString() : "null");
      }
    } else {
      // shape is nullptr for traditional ML output values
      if (shape != nullptr && IsOutput(ort_value_idx)) {
        VerifyOutputSizes(output_index, node, *shape);
      }
      status = CreateNodeOutputMLValueImpl(*p_ort_value, ort_value_idx, shape, nnz);
    }
  }

  return status;
}

bool IExecutionFrame::TryGetInferredShape(int /*index*/, TensorShape& /*shape*/) const {
  // By default, there is not information about inferred shape, so this default
  // implementation always returns false. The derived class of IExecutionFrame
  // can override this function to provide, for example, activations' shape information.
  return false;
}

AllocatorPtr IExecutionFrame::GetAllocator(const OrtMemoryInfo& info) const {
  return GetAllocatorImpl(info);
}

Status IExecutionFrame::ReleaseMLValue(int ort_value_idx) { return ReleaseMLValueImpl(ort_value_idx); }

Status IExecutionFrame::ReleaseMLValueImpl(int ort_value_idx) {
  if (ort_value_idx == NodeIndexInfo::kInvalidEntry || static_cast<size_t>(ort_value_idx) >= all_values_size_) {
    return ORT_MAKE_STATUS(ONNXRUNTIME, INVALID_ARGUMENT, "invalid index ", ort_value_idx);
  }

  // If fence is available, check whether async read has completed or not.
  Fence_t fence = GetMLValue(ort_value_idx).Fence();
  if (fence && !fence->CanRelease()) {
    // Async data reading is not done yet, defer mem release until Session.run() end.
    return Status::OK();
  }

  all_values_[ort_value_idx] = OrtValue();
  return Status::OK();
}

int IExecutionFrame::GetNodeIdxToMLValueIdx(int index) const {
  // the validity of index is checked by GetMLValueIndex
  int ort_value_idx = node_index_info_.GetMLValueIndex(index);
  return ort_value_idx;
}

void IExecutionFrame::Init(const std::vector<int>& feed_mlvalue_idxs, const std::vector<OrtValue>& feeds,
                           const std::unordered_map<int, OrtValue>& initializers,
                           const std::vector<OrtValue>& fetches) {
  ORT_ENFORCE(feeds.size() == feed_mlvalue_idxs.size());
  ORT_ENFORCE(fetches.empty() || fetches.size() == fetch_mlvalue_idxs_.size());

  // 1. resize the all_value_ vector
  all_values_.resize(all_values_size_);

  // 2. Handle non-empty output vector
  if (!fetches.empty()) {
    auto num_fetches = fetch_mlvalue_idxs_.size();

    for (size_t idx = 0; idx < num_fetches; ++idx) {
      int ort_value_idx = fetch_mlvalue_idxs_[idx];
      all_values_[ort_value_idx] = fetches[idx];
    }
  }

  // 3. handle the weights.
  // We do this after the fetches to handle an edge case where an initializer is an output.
  // e.g. A Constant node gets lifted to an initializer so there's no Node producing the value as an output during
  // Graph execution (i.e. Graph execution won't write the value to all_values_).
  // A non-empty fetches vector will overwrite the actual weight in all_values_[ort_value_idx] if we did this earlier.
  // This makes the ONNX Constant test (onnx\backend\test\data\node\test_constant) happy as that
  // involves a graph with a single Constant node.
  for (const auto& entry : initializers) {
    int ort_value_index = entry.first;

    // if the initializer is an output we need to allocate or use a provided fetch buffer and copy the data
    // so it can be returned to the caller.
    //
    // The alternative to handling this as a special case would be to disallow an initializer providing a graph output.
    // There's nothing in the ONNX spec that says a graph output must come from a node output though.
    // If we took that approach we'd need to:
    //   - reject a model with an initializer or Constant node (as we convert those to initializers in Graph::Graph)
    //     that produces a graph output even though it conforms to the ONNX spec
    //   - update optimizers to not convert something to an initializer that is a graph output
    //     (e.g. constant folding)
    if (IsOutput(ort_value_index)) {
      const Tensor& src = entry.second.Get<Tensor>();  // all initializers in ONNX are tensors
      OrtValue& dest = all_values_[ort_value_index];

      if (!dest.IsAllocated()) {
        // NOTE: This doesn't need to support ExecutionFrame custom allocators as they only come into play
        // for a subgraph with an output of unknown shape that needs to be accumulated by the control flow node.
        // If the initializer is providing the output, the shape is known.
        AllocatorPtr allocator = GetAllocator(src.Location());

        auto p_tensor = std::make_unique<Tensor>(src.DataType(), src.Shape(), allocator);
        auto ml_tensor = DataTypeImpl::GetType<Tensor>();
        dest.Init(p_tensor.release(), ml_tensor, ml_tensor->GetDeleteFunc());
      }

      ORT_THROW_IF_ERROR(CopyTensor(src, *dest.GetMutable<Tensor>()));
    } else {
      all_values_[ort_value_index] = entry.second;
    }
  }

  // 4. handle feed in values. these can override initializer values so must be last
  for (size_t idx = 0, end = feed_mlvalue_idxs.size(); idx < end; ++idx) {
    int ort_value_idx = feed_mlvalue_idxs[idx];
    // we are sharing the underline tensor/object for MLValue
    all_values_[ort_value_idx] = feeds[idx];
  }
}

Status IExecutionFrame::GetOutputs(std::vector<OrtValue>& fetches) {
  auto num_fetches = fetch_mlvalue_idxs_.size();

  if (fetches.empty()) {
    fetches.resize(num_fetches);
  } else {
    // if there's a mismatch things are out so sync so fail
    if (fetches.size() != num_fetches) {
      return ORT_MAKE_STATUS(ONNXRUNTIME, FAIL, "Fetches vector passed to GetOutputs contains ", fetches.size(),
                             " entries which doesn't match the number of fetches the frame was initialized with of ",
                             num_fetches);
    }
  }

  for (size_t idx = 0; idx < num_fetches; ++idx) {
    fetches[idx] = GetMLValue(fetch_mlvalue_idxs_[idx]);
  }

  return Status::OK();
}

bool IExecutionFrame::IsOutput(int ort_value_idx) const {
  return std::find(fetch_mlvalue_idxs_.begin(), fetch_mlvalue_idxs_.end(), ort_value_idx) != fetch_mlvalue_idxs_.end();
}

ExecutionFrame::ExecutionFrame(const std::vector<int>& feed_mlvalue_idxs, const std::vector<OrtValue>& feeds,
                               const std::vector<int>& fetch_mlvalue_idxs, const std::vector<OrtValue>& fetches,
                               const std::unordered_map<size_t, IExecutor::CustomAllocator>& fetch_allocators,
                               const SessionState& session_state)
    : IExecutionFrame(session_state.GetOrtValueNameIdxMap(), session_state.GetNodeIndexInfo(), fetch_mlvalue_idxs),
      session_state_(session_state),
      mem_patterns_(nullptr),
      planner_(nullptr) {
  Init(feed_mlvalue_idxs, feeds, session_state.GetInitializedTensors(), fetches);
#if !defined(ORT_MINIMAL_BUILD) && defined(ORT_MEMORY_PROFILE)
  MemoryInfo::IncreaseIteration();
#endif

  // map the custom allocators to ort_value_idx entries
  if (!fetch_allocators.empty()) {
    for (size_t idx = 0, end = fetch_mlvalue_idxs.size(); idx < end; ++idx) {
      int ort_value_idx = fetch_mlvalue_idxs[idx];

      auto custom_alloc_entry = fetch_allocators.find(idx);
      if (custom_alloc_entry != fetch_allocators.cend()) {
        custom_allocators_[ort_value_idx] = custom_alloc_entry->second;
      }
    }
  }

  // If the session enable memory pattern optimization
  // and we have execution plan generated, try to setup
  // memory pattern optimization.
  if (session_state.GetEnableMemoryPattern() && session_state.GetExecutionPlan()) {
    std::vector<std::reference_wrapper<const TensorShape>> input_shapes;
    bool all_tensors = true;
    // Reserve mem to avoid re-allocation.
    input_shapes.reserve(feeds.size());
    for (const auto& feed : feeds) {
      if (!(feed.IsTensor())) {
        all_tensors = false;
        break;
      }
      auto& tensor = feed.Get<Tensor>();
      input_shapes.push_back(std::cref(tensor.Shape()));
    }

    //if there are some traditional ml value type in inputs disable the memory pattern optimization.
    if (all_tensors) {
      mem_patterns_ = session_state.GetMemoryPatternGroup(input_shapes, feed_mlvalue_idxs, inferred_shapes_);
      // if no existing patterns, generate one in this executionframe
      if (!mem_patterns_) {
        planner_ = std::make_unique<OrtValuePatternPlanner>(*session_state.GetExecutionPlan());
      } else {
        // pre-allocate the big chunk requested in memory pattern.
        // all the internal kernel's input/output tensors will be allocated on these buffer.
        for (size_t i = 0; i < mem_patterns_->locations.size(); i++) {
          const auto& location = mem_patterns_->locations[i];
          ORT_ENFORCE(buffers_.find(location) == buffers_.end());
          if (mem_patterns_->patterns[i].PeakSize() > 0) {
            AllocatorPtr alloc = GetAllocator(location);
            void* buffer = nullptr;
            // it's possible we can't allocate the large block. if we have memory patterns we know we have successfully
            // executed once before, so if there's an arena involved it probably has smaller blocks available.
            // due to that we can still run and use those blocks (inside the arena logic) instead of one large one.
            // it's less efficient (the arena will add some overhead to coalesce individual allocations
            // back into blocks on 'free'), but better than failing completely.
            ORT_TRY {
              auto peak_size = mem_patterns_->patterns[i].PeakSize();
              // Planning of one memory type should only happen once.
              ORT_ENFORCE(
                  static_activation_memory_sizes_in_byte_.find(location.name) ==
                      static_activation_memory_sizes_in_byte_.end(),
                  "Memory type ",
                  location.name,
                  " should only appear once.");
              // static_activation_memory_in_bytes_ is max virtual memory size the planner computes.
              // Memory dynamically allocated when executing kernels is not recorded using this field.
              static_activation_memory_sizes_in_byte_[location.name] = peak_size;
              buffer = alloc->Alloc(peak_size);
              // handle allocator that doesn't throw
              if (buffer == nullptr) {
                // INFO level as this may fire on every run and there may not be much a user can do
                LOGS(session_state_.Logger(), INFO) << "Allocation of memory pattern buffer for "
                                                    << location.ToString() << " returned nullptr";
              }
            }
            ORT_CATCH(const OnnxRuntimeException& ex) {
              ORT_HANDLE_EXCEPTION([&]() {
                LOGS(session_state_.Logger(), INFO) << "Allocation of memory pattern buffer for "
                                                    << location.ToString() << " failed. Error:" << ex.what();
              });
            }

            if (buffer != nullptr) {
              buffers_[location] = BufferUniquePtr(buffer, alloc);
            }
#if !defined(ORT_MINIMAL_BUILD) && defined(ORT_MEMORY_PROFILE)
            //Record activation memory pattern
            MemoryInfo::ClearMemoryInfoPerExecution();
            if (mem_patterns_ && buffer != nullptr) {
              MemoryInfo::RecordPatternInfo(*mem_patterns_, MemoryInfo::MapType::StaticActivation);
              MemoryInfo::MemoryInfoProfile::CreateEvents("static activations_" + std::to_string(MemoryInfo::GetIteration()),
                                                          MemoryInfo::MemoryInfoProfile::GetAndIncreasePid(), MemoryInfo::MapType::StaticActivation, "", 0);
            }
#endif
            // log size of activation. Keep it commented out for now to avoid log flooding.
            // VLOGS(session_state_.Logger(), 1) << "**** Allocated memory for activations, size: " <<mem_patterns_->patterns[i].PeakSize();
          }
        }
      }
    }
  }
}

ExecutionFrame::~ExecutionFrame() = default;

Status ExecutionFrame::CopyTensor(const Tensor& src, Tensor& dest) const {
  return session_state_.GetDataTransferMgr().CopyTensor(src, dest);
}

Status ExecutionFrame::AllocateMLValueTensorSelfOwnBuffer(OrtValue& ort_value, int ort_value_index,
                                                          MLDataType element_type, const OrtMemoryInfo& location,
                                                          const TensorShape& shape, bool create_fence) {
  return AllocateMLValueTensorSelfOwnBufferHelper(ort_value, ort_value_index, element_type, location, shape,
                                                  create_fence);
}

Status ExecutionFrame::AllocateMLValueTensorSelfOwnBufferHelper(OrtValue& ort_value, int ort_value_index,
                                                                MLDataType element_type,
                                                                const OrtMemoryInfo& location,
                                                                const TensorShape& shape, bool create_fence) {
  if (ort_value_index == NodeIndexInfo::kInvalidEntry) {
    return Status(ONNXRUNTIME, FAIL, "Trying to allocate memory for unused optional inputs/outputs");
  }

  size_t size;
  int64_t len = shape.Size();
  if (len < 0) {
    return Status(ONNXRUNTIME, INVALID_ARGUMENT, "Tensor shape cannot contain any negative value");
  }
  if (static_cast<uint64_t>(len) > std::numeric_limits<size_t>::max()) {
    return Status(ONNXRUNTIME, INVALID_ARGUMENT, "Tensor shape is too large");
  }
  if (!IAllocator::CalcMemSizeForArrayWithAlignment<kAllocAlignment>(static_cast<size_t>(len), element_type->Size(), &size)) {
    return Status(ONNXRUNTIME, FAIL, "size overflow");
  }

  // Lazily get the allocator only if needed.
  AllocatorPtr alloc = nullptr;

  // create fence if needed
  if (create_fence) {
    ORT_ENFORCE(ort_value.Fence() == nullptr);
    alloc = GetAllocator(location);
    FencePtr f = alloc->CreateFence(&session_state_);
    // it is OK to have fence been nullptr if the execution provider has no async execution,
    // and allocator::CreateFence returns nullptr
    ort_value.SetFence(f);
  }

  // if we have pre-calculated memory pattern, and the ort_value is not output mlvalue
  // try to allocated on pre-allocated big chunk.
  const auto& per_alloc_plan = GetAllocationPlan(ort_value_index);

  if (mem_patterns_ && per_alloc_plan.alloc_kind != AllocKind::kAllocateOutput &&
      per_alloc_plan.alloc_kind != AllocKind::kAllocatedExternally) {
    auto pattern = mem_patterns_->GetPatterns(location);
    if (pattern) {
      auto block = pattern->GetBlock(ort_value_index);
      // if block not found, fall back to default behavior
      if (block) {
        auto it = buffers_.find(location);
        if (it != buffers_.end()) {
          // if the block is not correct, log message then fall back to default behavior
          if (block->size_ == size) {
            void* buffer = it->second.get();
            auto status = AllocateTensorWithPreAllocateBufferHelper(
                ort_value, static_cast<void*>(static_cast<char*>(buffer) + block->offset_), element_type, location,
                shape);
            return status;
          } else {
            // the block size may vary especially if the model has NonZero ops, or different sequence lengths are
            // fed in, so use VERBOSE as the log level as it's expected.
            // TODO: Should we re-use the block if the size is large enough? Would probably need to allow it
            // to be freed if the size difference was too large so our memory usage doesn't stick at a high water mark
            LOGS(session_state_.Logger(), VERBOSE) << "For ort_value with index: " << ort_value_index
                                                   << ", block in memory pattern size is: " << block->size_
                                                   << " but the actually size is: " << size
                                                   << ", fall back to default allocation behavior";
          }
        }
        // else { we couldn't allocate the large block for the buffer so we didn't insert an entry }
      }
    }
  }

  //no memory pattern, or the pattern is not correct.
  if (!alloc) alloc = GetAllocator(location);
  std::unique_ptr<Tensor> p_tensor = std::make_unique<Tensor>(element_type, shape, alloc);

  {
    auto ml_tensor = DataTypeImpl::GetType<Tensor>();
    ort_value.Init(p_tensor.release(), ml_tensor, ml_tensor->GetDeleteFunc());
  }

  // trace the memory allocation.
  // don't trace the memory allocation on string tensors, as it need
  // placement new, we don't support it in memory pattern optimization.
  if (!utils::IsDataTypeString(element_type)) {
    TraceAllocate(ort_value_index, size);
  }

  {
    // This code block is not thread-safe.
    // Dynamic activation size would be accessed by multiple threads
    // if parallel executor is used.
    std::unique_lock<std::mutex> lock(mtx_);
    dynamic_activation_memory_sizes_in_byte_[location.name] += size;
#if !defined(ORT_MINIMAL_BUILD) && defined(ORT_MEMORY_PROFILE)
    MemoryInfo::SetDynamicAllocation(ort_value_index);
#endif
  }

  return Status::OK();
}

Status ExecutionFrame::AllocateMLValueTensorPreAllocateBuffer(OrtValue& ort_value, int ort_value_index_reuse,
                                                              MLDataType element_type, const OrtMemoryInfo& location,
                                                              const TensorShape& shape, bool create_fence) {
  OrtValue& ort_value_reuse = GetMutableMLValue(ort_value_index_reuse);

  auto* reuse_tensor = ort_value_reuse.GetMutable<Tensor>();
  auto buffer_num_elements = reuse_tensor->Shape().Size();
  auto required_num_elements = shape.Size();

  // check number of elements matches. shape may not be an exact match (e.g. Reshape op)
  if (buffer_num_elements != required_num_elements) {
    // could be an allocation planner bug (less likely) or the model incorrectly uses something like 'None'
    // as a dim_param, or -1 in dim_value in multiple places making the planner think those shapes are equal.
    auto message = onnxruntime::MakeString(
        "Shape mismatch attempting to re-use buffer. ",
        reuse_tensor->Shape(), " != ", shape,
        ". Validate usage of dim_value (values should be > 0) and "
        "dim_param (all values with the same string should equate to the same size) in shapes in the model.");

    // be generous and use the buffer if it's large enough. log a warning though as it indicates a bad model
    if (buffer_num_elements >= required_num_elements) {
      // View Operator is reusing the buffer bigger than the required size.
      // Disabling warning message for now. The op is in the process of being deprecated.
#ifndef ENABLE_TRAINING
      LOGS(session_state_.Logger(), WARNING) << message;
#endif
    } else {
      return ORT_MAKE_STATUS(ONNXRUNTIME, FAIL, message);
    }
  }

  void* reuse_buffer = reuse_tensor->MutableDataRaw();

  // create fence on reused ort_value if needed
  // TODO: differentiate reuse and alias, by add AllocKind::kAlias?
  if (create_fence && ort_value_reuse.Fence() == nullptr) {
    FencePtr f = GetAllocator(location)->CreateFence(&session_state_);
    ort_value_reuse.SetFence(f);
  }

  // reused OrtValue share the same fence
  ort_value.ShareFenceWith(ort_value_reuse);
  return AllocateTensorWithPreAllocateBufferHelper(ort_value, reuse_buffer, element_type, location, shape);
}

Status ExecutionFrame::AllocateTensorWithPreAllocateBufferHelper(OrtValue& ort_value, void* pBuffer,
                                                                 MLDataType element_type,
                                                                 const OrtMemoryInfo& location,
                                                                 const TensorShape& shape) {
  auto ml_tensor = DataTypeImpl::GetType<Tensor>();
  auto p_tensor = std::make_unique<Tensor>(element_type, shape, pBuffer, location);
  ort_value.Init(p_tensor.release(), ml_tensor, ml_tensor->GetDeleteFunc());

  return Status::OK();
}

static Status AllocateTraditionalMLValue(OrtValue& ort_value, const NonTensorTypeBase& type) {
  auto creator = type.GetCreateFunc();
  ort_value.Init(creator(), &type, type.GetDeleteFunc());
  return Status::OK();
}

static Status AllocateTensorSequence(OrtValue& ort_value) {
  auto ml_tensor_sequence = DataTypeImpl::GetType<TensorSeq>();
  auto p_tensor_sequence = std::make_unique<TensorSeq>();
  ort_value.Init(p_tensor_sequence.release(), ml_tensor_sequence, ml_tensor_sequence->GetDeleteFunc());

  return Status::OK();
}

static Status AllocateSparseTensor(MLValue& mlvalue, const DataTypeImpl& ml_type, AllocatorPtr allocator,
                                   const TensorShape& shape, size_t nnz, bool create_fence,
                                   const SessionState& session_state) {
  auto element_type = ml_type.AsSparseTensorType()->GetElementType();
  auto sparse = std::make_unique<SparseTensor>(element_type, shape, nnz, allocator);
  auto deleter = DataTypeImpl::GetType<SparseTensor>()->GetDeleteFunc();
  mlvalue.Init(sparse.release(), DataTypeImpl::GetType<SparseTensor>(), deleter);

  // create fence if needed
  if (create_fence) {
    ORT_ENFORCE(mlvalue.Fence() == nullptr);
    FencePtr f = allocator->CreateFence(&session_state);
    mlvalue.SetFence(f);
  }

  return Status::OK();
}

// This method is not thread safe!
Status ExecutionFrame::AllocateAsPerAllocationPlan(OrtValue& ort_value, int ort_value_index, const TensorShape* shape,
                                                   size_t nnz) {
  const SequentialExecutionPlan* p_seq_exec_plan = session_state_.GetExecutionPlan();
  const auto& alloc_plan = p_seq_exec_plan->allocation_plan;
  ORT_ENFORCE(ort_value_index >= 0 && static_cast<size_t>(ort_value_index) < alloc_plan.size());
  const auto& per_alloc_plan = alloc_plan[ort_value_index];

  const auto& alloc_info = per_alloc_plan.location;
  const auto* ml_type = per_alloc_plan.value_type;
  if (ml_type == nullptr) {
    return Status(
        ONNXRUNTIME, INVALID_ARGUMENT,
        "Tried to allocate without valid type information, ort_value index=" + std::to_string(ort_value_index));
  }

  // if there is a custom allocator for this ort_value_index, call it to do the allocation
  auto custom_alloc_entry = custom_allocators_.find(ort_value_index);
  if (custom_alloc_entry != custom_allocators_.cend()) {
    ORT_ENFORCE(shape, "We don't expect custom allocators for non-tensor types, so a shape is mandatory here.");
    bool allocated = false;
    // see if custom allocator can handle allocation
    auto status = (custom_alloc_entry->second)(*shape, alloc_info, ort_value, allocated);
    if (allocated || !status.IsOK())
      return status;
  }

  if (ml_type->IsTensorType()) {
    ORT_ENFORCE(shape, "Allocation of tensor types requires a shape.");

    // tensors
    const auto* ml_data_type = static_cast<const TensorTypeBase*>(ml_type)->GetElementType();

    AllocKind alloc_kind = per_alloc_plan.alloc_kind;
    switch (alloc_kind) {
      // Right now for kAllocate and kAllocateOutput we are using same approach.
      // In the future we may want to have different way to handle it.
      case AllocKind::kAllocateOutput:
      case AllocKind::kAllocate: {
        ORT_RETURN_IF_ERROR(AllocateMLValueTensorSelfOwnBuffer(ort_value, ort_value_index, ml_data_type, alloc_info,
                                                               *shape, per_alloc_plan.create_fence_if_async));
        break;
      }
      case AllocKind::kReuse: {
        int reuse_mlvalue_index = per_alloc_plan.reused_buffer;

        // In case OrtRunOptions.only_execute_path_to_fetches == true, it is possible that 'reuse_value'
        // is not allocated (its upstream op is not executed due to the option).
        // In this case we need to allocate 'reuse_value' and then let 'ort_value' to reuse it.
        OrtValue& reuse_value = GetMutableMLValue(reuse_mlvalue_index);
        if (!reuse_value.IsAllocated()) {
          ORT_RETURN_IF_ERROR(AllocateAsPerAllocationPlan(reuse_value, reuse_mlvalue_index, shape, nnz));
        }
        ORT_RETURN_IF_ERROR(AllocateMLValueTensorPreAllocateBuffer(
            ort_value, reuse_mlvalue_index, ml_data_type, alloc_info, *shape, per_alloc_plan.create_fence_if_async));
        break;
      }
      case AllocKind::kShare: {
        int reuse_mlvalue_index = per_alloc_plan.reused_buffer;
        // copy at the OrtValue level so the shared_ptr for the data is shared between the two OrtValue instances
        ort_value = GetMutableMLValue(reuse_mlvalue_index);
        break;
      }
      default: {
        std::ostringstream ostr;
        ostr << "Invalid allocation kind: " << static_cast<std::underlying_type<AllocKind>::type>(alloc_kind);
        return Status(ONNXRUNTIME, FAIL, ostr.str());
      }
    }

#if !defined(ORT_MINIMAL_BUILD) && defined(ORT_MEMORY_PROFILE)
    MemoryInfo::RecordActivationAllocInfo(ort_value_index, ort_value);
#endif

    return Status::OK();
  } else if (ml_type->IsSparseTensorType()) {
    return AllocateSparseTensor(ort_value, *ml_type, GetAllocator(alloc_info),
                                *shape, nnz, per_alloc_plan.create_fence_if_async, session_state_);
  } else if (ml_type->IsTensorSequenceType()) {
    return AllocateTensorSequence(ort_value);
  } else {
    return AllocateTraditionalMLValue(ort_value, *static_cast<const NonTensorTypeBase*>(ml_type));
  }
}

AllocatorPtr ExecutionFrame::GetAllocatorImpl(const OrtMemoryInfo& info) const {
  return session_state_.GetAllocator(info);
}

// This method is not thread safe!
// Return S_OK and nullptr if index map to an value that is an unused optional input/output
Status ExecutionFrame::CreateNodeOutputMLValueImpl(OrtValue& ort_value, int ort_value_idx,
                                                   const TensorShape* shape, size_t nnz) {
  return AllocateAsPerAllocationPlan(ort_value, ort_value_idx, shape, nnz);
}

void ExecutionFrame::VerifyOutputSizes(int output_index, const Node& node, const TensorShape& output_shape) {
  const NodeArg* output_def = node.OutputDefs()[output_index];
  const auto* expected_shape = output_def->Shape();
  if (expected_shape == nullptr) {
    // model didn't specify shape and shape inferencing wasn't able to calculate it so nothing to compare against
    return;
  }

  const size_t expected_rank = expected_shape->dim_size();
  bool compatible = expected_rank == output_shape.NumDimensions();
  if (compatible) {
    for (size_t i = 0; i < expected_rank; ++i) {
      const auto& expected_dim = expected_shape->dim().Get(static_cast<int>(i));
      if (expected_dim.has_dim_value() && expected_dim.dim_value() != output_shape[i]) {
        compatible = false;
        break;
      }
    }
  }

  if (!compatible) {
    LOGS(session_state_.Logger(), WARNING) << "Expected shape from model of " << *expected_shape
                                           << " does not match actual shape of " << output_shape
                                           << " for output " << output_def->Name();
  }
}

Status ExecutionFrame::ReleaseMLValueImpl(int ort_value_idx) {
  ORT_RETURN_IF_ERROR(IExecutionFrame::ReleaseMLValueImpl(ort_value_idx));
  TraceFree(ort_value_idx);
  return Status::OK();
}

const AllocPlanPerValue& ExecutionFrame::GetAllocationPlan(int ort_value_idx) {
  const SequentialExecutionPlan* p_seq_exec_plan = session_state_.GetExecutionPlan();
  const auto& alloc_plan = p_seq_exec_plan->allocation_plan;
  ORT_ENFORCE(ort_value_idx >= 0 && static_cast<size_t>(ort_value_idx) < alloc_plan.size());
  return alloc_plan[ort_value_idx];
}

void ExecutionFrame::TraceAllocate(int ort_value_idx, size_t size) {
  if (planner_) {
    // don't trace the output tensors or external outputs.
    auto& allocation_plan = GetAllocationPlan(ort_value_idx);
    if (allocation_plan.alloc_kind == AllocKind::kAllocateOutput ||
        allocation_plan.alloc_kind == AllocKind::kAllocatedExternally) {
      return;
    }
    auto status = planner_->TraceAllocation(ort_value_idx, size);
    if (!status.IsOK())
      LOGS(session_state_.Logger(), WARNING) << "TraceAllocation for ort_value_idx=" << ort_value_idx
                                             << " size=" << size << " failed: " << status.ErrorMessage();
  }
}

void ExecutionFrame::TraceFree(int ort_value_idx) {
  // don't trace free on output tensors.
  if (planner_ && !IsOutput(ort_value_idx)) {
    const SequentialExecutionPlan* p_seq_exec_plan = session_state_.GetExecutionPlan();
    const auto& alloc_plan = p_seq_exec_plan->allocation_plan;
    ORT_ENFORCE(ort_value_idx >= 0 && static_cast<size_t>(ort_value_idx) < alloc_plan.size());
    const auto& per_alloc_plan = alloc_plan[ort_value_idx];

    // only trace tensors
    auto ml_type = per_alloc_plan.value_type;
    if (ml_type->IsTensorType()) {
      // tensors
      auto ml_data_type = static_cast<const TensorTypeBase*>(ml_type)->GetElementType();
      // don't trace string tensors
      if (!utils::IsDataTypeString(ml_data_type)) {
        auto status = planner_->TraceFree(ort_value_idx);
        if (!status.IsOK()) {
          LOGS(session_state_.Logger(), WARNING)
              << "TraceFree for ort_value_idx=" << ort_value_idx << " failed: " << status.ErrorMessage();
        }
      }
    }
  }
}

// generate memory pattern based on the tracing of memory allocation/free in current execution
// return error if the planner is not setup.
Status ExecutionFrame::GeneratePatterns(MemoryPatternGroup* out) const {
  if (!planner_) {
    return Status(ONNXRUNTIME, FAIL, "Memory pattern planner is not enabled on this execution framework.");
  }

  return planner_->GeneratePatterns(out);
}

bool ExecutionFrame::TryGetInferredShape(int index, TensorShape& shape) const {
  // NodeArg index to OrtValue index.
  int ort_value_idx = GetNodeIdxToMLValueIdx(index);

  // Check if index is valid.
  if (ort_value_idx == NodeIndexInfo::kInvalidEntry) {
    return false;
  }

  // Search for inferred shape.
  // If inferred shape is found, it's assigned to "shape" so that caller can use it.
  auto it = inferred_shapes_.find(ort_value_idx);
  if (it != inferred_shapes_.end()) {
    shape = it->second;
    return true;
  }

  // Tell the caller if the search is successful or not.
  return false;
}

}  // namespace onnxruntime<|MERGE_RESOLUTION|>--- conflicted
+++ resolved
@@ -42,10 +42,7 @@
     return ORT_MAKE_STATUS(ONNXRUNTIME, INVALID_ARGUMENT, "invalid index ", ort_value_idx);
   }
 
-<<<<<<< HEAD
-=======
   ORT_ENFORCE(!all_values_[ort_value_idx].IsAllocated());
->>>>>>> 13a12905
   all_values_[ort_value_idx] = ort_value;
   return Status::OK();
 }
