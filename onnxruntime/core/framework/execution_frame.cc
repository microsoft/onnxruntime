--- conflicted
+++ resolved
@@ -26,20 +26,6 @@
 using namespace onnxruntime::common;
 
 namespace onnxruntime {
-<<<<<<< HEAD
-#ifdef ORT_ENABLE_STREAM
-static StreamAwareArena* AsStreamBasedAllocator(AllocatorPtr allocator) {
-  ORT_ENFORCE(allocator.get() != nullptr, "allocator is nullptr");
-  if (allocator->Info().alloc_type == OrtArenaAllocator) {
-    BFCArena* arena_ptr = static_cast<BFCArena*>(allocator.get());
-    return StreamAwareArena::FromBFCArena(*arena_ptr);
-  }
-  return nullptr;
-}
-#endif
-
-=======
->>>>>>> 01912ceb
 IExecutionFrame::IExecutionFrame(const OrtValueNameIdxMap& ort_value_idx_map,
                                  const NodeIndexInfo& node_index_info,
                                  gsl::span<const int> fetch_mlvalue_idxs)
@@ -52,7 +38,6 @@
 }
 
 IExecutionFrame::~IExecutionFrame() = default;
-<<<<<<< HEAD
 
 #ifdef ENABLE_ATEN
 Status IExecutionFrame::SetOutputMLValue(int index, const OrtValue& ort_value) {
@@ -208,163 +193,6 @@
 
 Status IExecutionFrame::ReleaseMLValue(int ort_value_idx) { return ReleaseMLValueImpl(ort_value_idx); }
 
-=======
-
-#ifdef ENABLE_ATEN
-Status IExecutionFrame::SetOutputMLValue(int index, const OrtValue& ort_value) {
-  int ort_value_idx = GetNodeIdxToMLValueIdx(index);
-  if (ort_value_idx == NodeIndexInfo::kInvalidEntry || static_cast<size_t>(ort_value_idx) >= all_values_size_) {
-    return ORT_MAKE_STATUS(ONNXRUNTIME, INVALID_ARGUMENT, "invalid index ", ort_value_idx);
-  }
-
-  if (all_values_[ort_value_idx].IsAllocated()) {
-    ORT_RETURN_IF_ERROR(CopyTensor(ort_value.Get<Tensor>(), *all_values_[ort_value_idx].GetMutable<Tensor>()));
-  } else {
-    all_values_[ort_value_idx] = ort_value;
-  }
-  return Status::OK();
-}
-#endif
-
-#ifdef ENABLE_TRAINING
-void IExecutionFrame::UpdateFeeds(gsl::span<const int> feed_mlvalue_idxs, gsl::span<const OrtValue> feeds) {
-  ORT_ENFORCE(feed_mlvalue_idxs.size() == feeds.size());
-
-  for (size_t idx = 0, end = feed_mlvalue_idxs.size(); idx < end; ++idx) {
-    int ort_value_idx = feed_mlvalue_idxs[idx];
-    // we are sharing the underlying tensor/object for OrtValue
-
-    ORT_ENFORCE(!all_values_[ort_value_idx].IsAllocated());
-
-    all_values_[ort_value_idx] = feeds[idx];
-  }
-}
-
-void IExecutionFrame::UpdateFetches(gsl::span<const int> fetch_mlvalue_idxs,
-                                    gsl::span<const OrtValue> fetches, const std::unordered_map<int, OrtValue>& initializers) {
-  ORT_ENFORCE(fetch_mlvalue_idxs.size() == fetches.size());
-
-  if (!fetches.empty()) {
-    fetch_mlvalue_idxs_.assign(fetch_mlvalue_idxs.begin(), fetch_mlvalue_idxs.end());
-
-    auto num_fetches = fetch_mlvalue_idxs_.size();
-
-    for (size_t idx = 0; idx < num_fetches; ++idx) {
-      int ort_value_idx = fetch_mlvalue_idxs_[idx];
-
-      ORT_ENFORCE(!all_values_[ort_value_idx].IsAllocated());
-
-      all_values_[ort_value_idx] = fetches[idx];
-
-      // Copy the initializer if it is a fetch entry.
-      auto entry = initializers.find(ort_value_idx);
-      if (entry != initializers.end()) {
-        const Tensor& src = entry->second.Get<Tensor>();
-        OrtValue& dest = all_values_[ort_value_idx];
-
-        if (!dest.IsAllocated()) {
-          AllocatorPtr allocator = GetAllocator(src.Location().device);
-          auto p_tensor = std::make_unique<Tensor>(src.DataType(), src.Shape(), allocator);
-          auto ml_tensor = DataTypeImpl::GetType<Tensor>();
-          dest.Init(p_tensor.release(), ml_tensor, ml_tensor->GetDeleteFunc());
-        }
-
-        ORT_THROW_IF_ERROR(CopyTensor(src, *dest.GetMutable<Tensor>()));
-      }
-    }
-  }
-}
-
-Status IExecutionFrame::GetOutputs(gsl::span<const int> fetch_mlvalue_idxs, std::vector<OrtValue>& fetches) {
-  auto num_fetches = fetch_mlvalue_idxs.size();
-
-  if (fetches.empty()) {
-    fetches.resize(num_fetches);
-  } else {
-    // if there's a mismatch things are out so sync so fail
-    if (fetches.size() != num_fetches) {
-      return ORT_MAKE_STATUS(ONNXRUNTIME, FAIL, "Fetches vector passed to GetOutputs contains ", fetches.size(),
-                             " entries which doesn't match the number of fetches the frame was initialized with of ",
-                             num_fetches);
-    }
-  }
-
-  for (size_t idx = 0; idx < num_fetches; ++idx) {
-    fetches[idx] = GetMLValue(fetch_mlvalue_idxs[idx]);
-  }
-
-  return Status::OK();
-}
-
-#endif
-
-// Return nullptr if index map to a value that is an unused optional input/output
-const OrtValue* IExecutionFrame::GetNodeInputOrOutputMLValue(int index) const {
-  int ort_value_idx = GetNodeIdxToMLValueIdx(index);
-  return ort_value_idx != NodeIndexInfo::kInvalidEntry ? &(all_values_[ort_value_idx]) : nullptr;
-}
-
-OrtValue* IExecutionFrame::GetMutableNodeInputOrOutputMLValue(int index) {
-  return const_cast<OrtValue*>(GetNodeInputOrOutputMLValue(index));
-}
-
-// TO DO: make it thread-safe
-// This method is not thread-safe!
-// Return S_OK and nullptr if index map to a value that is an unused optional input/output
-
-Status IExecutionFrame::GetOrCreateNodeOutputMLValue(const int output_index, int output_arg_index,
-                                                     const TensorShape* shape, OrtValue*& p_ort_value,
-                                                     const Node& node) {
-  auto status = Status::OK();
-  int ort_value_idx = GetNodeIdxToMLValueIdx(output_arg_index);
-
-  // return nullptr if it is optional
-  if (ort_value_idx == NodeIndexInfo::kInvalidEntry) {
-    p_ort_value = nullptr;
-  } else {
-    p_ort_value = &all_values_[ort_value_idx];
-
-    if (p_ort_value->IsAllocated()) {
-      // already allocated. verify shape matches if tensor.
-      if (p_ort_value->IsTensor()) {
-        const Tensor& tensor = p_ort_value->Get<Tensor>();
-        ORT_ENFORCE(shape && tensor.Shape() == *shape,
-                    "OrtValue shape verification failed. Current shape:", tensor.Shape(),
-                    " Requested shape:", shape ? shape->ToString() : "null");
-      } else if (p_ort_value->IsSparseTensor()) {
-#if !defined(DISABLE_SPARSE_TENSORS)
-        const SparseTensor& sp_tensor = p_ort_value->Get<SparseTensor>();
-        ORT_ENFORCE(shape && sp_tensor.DenseShape() == *shape,
-                    "OrtValue shape verification failed. Current shape:", sp_tensor.DenseShape(),
-                    " Requested shape:", shape ? shape->ToString() : "null");
-#endif
-      }
-    } else {
-      // shape is nullptr for traditional ML output values
-      if (shape != nullptr && IsOutput(ort_value_idx)) {
-        VerifyOutputSizes(output_index, node, *shape);
-      }
-      status = CreateNodeOutputMLValueImpl(*p_ort_value, ort_value_idx, shape);
-    }
-  }
-
-  return status;
-}
-
-bool IExecutionFrame::TryGetInferredShape(int /*index*/, TensorShape& /*shape*/) const {
-  // By default, there is no information about inferred shape, so this default
-  // implementation always returns false. The derived class of IExecutionFrame
-  // can override this function to provide, for example, activations' shape information.
-  return false;
-}
-
-AllocatorPtr IExecutionFrame::GetAllocator(const OrtDevice& info) const {
-  return GetAllocatorImpl(info);
-}
-
-Status IExecutionFrame::ReleaseMLValue(int ort_value_idx) { return ReleaseMLValueImpl(ort_value_idx); }
-
->>>>>>> 01912ceb
 #ifdef ENABLE_TRAINING
 void IExecutionFrame::ReleaseAllMLValues() {
   for (size_t ort_value_idx = 0; ort_value_idx < all_values_.size(); ort_value_idx++) {
@@ -602,15 +430,6 @@
 #endif
               // the memory pattern buffer will leave in the whole execution.
 #ifdef ORT_ENABLE_STREAM
-<<<<<<< HEAD
-              StreamAwareArena* stream_aware_alloc = AsStreamBasedAllocator(alloc);
-              if (stream_aware_alloc && device_streams_) {
-                Stream* mem_pattern_stream = device_streams_->GetRootStream();
-                buffer = stream_aware_alloc->AllocOnStream(peak_size, mem_pattern_stream, nullptr);
-                for (size_t j = 0; j < device_streams_->NumStreams(); j++) {
-                  stream_aware_alloc->SecureTheChunk(mem_pattern_stream, device_streams_->GetStream(j), nullptr);
-                }
-=======
               if (alloc->IsStreamAware() && device_streams_) {
                 Stream* mem_pattern_stream = device_streams_->GetRootStream();
 
@@ -628,7 +447,6 @@
                 // for (size_t j = 0; j < device_streams_->NumStreams(); j++) {
                 //  stream_aware_arena->WaitOnChunk(mem_pattern_stream, device_streams_->GetStream(j));
                 //}
->>>>>>> 01912ceb
               } else {
                 buffer = alloc->Alloc(peak_size);
               }
@@ -762,19 +580,9 @@
   Stream* current_stream = GetValueStream(ort_value_index);
   if (current_stream) {
 #ifdef ORT_ENABLE_STREAM
-<<<<<<< HEAD
-    auto stream_aware_alloc = AsStreamBasedAllocator(alloc);
-    if (stream_aware_alloc) {
-      size_t buffer_size = Tensor::CalculateTensorStorageSize(element_type, shape);
-      // the reused memory must from same EP
-      auto wait_handle = this->session_state_.GetStreamHandleRegistryInstance().GetWaitHandle(
-          current_stream->GetDevice(), current_stream->GetDevice());
-      void* p_data = stream_aware_alloc->AllocOnStream(buffer_size, current_stream, wait_handle);
-=======
     if (alloc->IsStreamAware()) {
       size_t buffer_size = Tensor::CalculateTensorStorageSize(element_type, shape);
       void* p_data = alloc->AllocOnStream(buffer_size, current_stream);
->>>>>>> 01912ceb
       Tensor::InitOrtValue(element_type, shape, p_data, std::move(alloc), ort_value);
     } else {
       Tensor::InitOrtValue(element_type, shape, std::move(alloc), ort_value);
