// Copyright (c) Microsoft Corporation. All rights reserved.
// Licensed under the MIT License.
#include "core/framework/execution_provider.h"

#include "core/graph/graph_viewer.h"
#include "core/framework/compute_capability.h"
#include "core/framework/kernel_registry.h"
#include "core/framework/kernel_registry_manager.h"
#include "core/framework/murmurhash3.h"
#include "core/framework/op_kernel.h"

namespace onnxruntime {

std::vector<std::unique_ptr<ComputeCapability>>
IExecutionProvider::GetCapability(const onnxruntime::GraphViewer& graph,
                                  const IKernelLookup& kernel_lookup,
<<<<<<< HEAD
=======
                                  const GraphOptimizerRegistry&,
>>>>>>> 39e585ff
                                  IResourceAccountant*) const {
  std::vector<std::unique_ptr<ComputeCapability>> result;
  for (const auto& node : graph.Nodes()) {
    if (const KernelCreateInfo* kernel_create_info = kernel_lookup.LookUpKernel(node);
        kernel_create_info != nullptr) {
      std::unique_ptr<IndexedSubGraph> sub_graph = std::make_unique<IndexedSubGraph>();
      sub_graph->nodes.push_back(node.Index());
      result.push_back(std::make_unique<ComputeCapability>(std::move(sub_graph)));
    }
  }

  return result;
}

#if !defined(ORT_MINIMAL_BUILD) || defined(ORT_EXTENDED_MINIMAL_BUILD)
common::Status IExecutionProvider::Compile(const std::vector<FusedNodeAndGraph>& /*fused_nodes_and_graphs*/,
                                           std::vector<NodeComputeInfo>& /*node_compute_funcs*/) {
  return common::Status(common::ONNXRUNTIME, common::NOT_IMPLEMENTED,
                        "IExecutionProvider::Compile with FusedNodeAndGraph is not implemented by " + type_);
}

#endif
}  // namespace onnxruntime<|MERGE_RESOLUTION|>--- conflicted
+++ resolved
@@ -14,10 +14,7 @@
 std::vector<std::unique_ptr<ComputeCapability>>
 IExecutionProvider::GetCapability(const onnxruntime::GraphViewer& graph,
                                   const IKernelLookup& kernel_lookup,
-<<<<<<< HEAD
-=======
                                   const GraphOptimizerRegistry&,
->>>>>>> 39e585ff
                                   IResourceAccountant*) const {
   std::vector<std::unique_ptr<ComputeCapability>> result;
   for (const auto& node : graph.Nodes()) {
