--- conflicted
+++ resolved
@@ -60,19 +60,11 @@
                const ExecutionProviders& execution_providers,
                bool enable_mem_pattern,
                concurrency::ThreadPool* thread_pool,
-<<<<<<< HEAD
-               concurrency::ThreadPool* inter_op_thread_pool, 
-               bool use_deterministic_compute = false)
-      : execution_providers_(execution_providers),
-        enable_mem_pattern_(enable_mem_pattern),
-        thread_pool_(thread_pool),
-        inter_op_thread_pool_(inter_op_thread_pool),
-        use_deterministic_compute_(use_deterministic_compute) {
-=======
                concurrency::ThreadPool* inter_op_thread_pool,
                const DataTransferManager& data_transfer_mgr,
                const logging::Logger& logger,
-               profiling::Profiler& profiler)
+               profiling::Profiler& profiler,
+               bool use_deterministic_compute = false)
       : graph_(graph),
         execution_providers_(execution_providers),
         logger_(logger),
@@ -80,9 +72,9 @@
         enable_mem_pattern_(enable_mem_pattern),
         thread_pool_(thread_pool),
         inter_op_thread_pool_(inter_op_thread_pool),
-        data_transfer_mgr_(data_transfer_mgr) {
+        data_transfer_mgr_(data_transfer_mgr),
+        use_deterministic_compute_(use_deterministic_compute) {
     SetupAllocators();
->>>>>>> 5f4e63ed
   }
 
   // Populate OrtValueNameIdxMap and create the graph viewer.
@@ -368,11 +360,11 @@
   concurrency::ThreadPool* const thread_pool_{};
   concurrency::ThreadPool* const inter_op_thread_pool_{};
 
-  bool use_deterministic_compute_;
-
   bool export_fused_dll_ = false;
   FuncManager fused_funcs_mgr_;
   const DataTransferManager& data_transfer_mgr_;
+
+  bool use_deterministic_compute_;
 
   std::unique_ptr<NodeIndexInfo> node_index_info_;
   std::multimap<int, std::unique_ptr<FeedsFetchesManager>> cached_feeds_fetches_managers_;
