--- conflicted
+++ resolved
@@ -98,12 +98,8 @@
                profiling::Profiler& profiler,
                const SessionOptions& sess_options,
                PrepackedWeightsContainer* prepacked_weights_container = nullptr,
-<<<<<<< HEAD
-               AllocatorMap* parent_allocators = nullptr);
-=======
                AllocatorMap* parent_allocators = nullptr,
                AllocatorMap* parent_initializer_allocators = nullptr);
->>>>>>> 01912ceb
 
   ~SessionState() {
   }
@@ -131,7 +127,12 @@
 
   /** Get the allocator for a given OrtDevice. The first allocator that matches will be returned. */
   AllocatorPtr GetAllocator(const OrtDevice& device) const noexcept;
-<<<<<<< HEAD
+
+  /**
+    Get an allocator for the given OrtDevice that is only used for read-only initializers.
+    Falls back to calling GetAllocator as needed.
+   */
+  AllocatorPtr GetInitializerAllocator(const OrtDevice& device) const noexcept;
 
   /*
    * Get allocators.
@@ -166,39 +167,6 @@
   const std::unordered_map<int, OrtValue>& GetConstantInitializedTensors() const;
 
   const PrepackedWeightsForGraph& GetPrepackedIniitializersForGraph() const;
-=======
-
-  /**
-    Get an allocator for the given OrtDevice that is only used for read-only initializers.
-    Falls back to calling GetAllocator as needed.
-   */
-  AllocatorPtr GetInitializerAllocator(const OrtDevice& device) const noexcept;
-
-  /*
-   * Get allocators.
-   */
-  const AllocatorMap& GetAllocators() const { return *allocators_; }
-
-  void UpdateAllocatorsWithEnvAllocators(const std::vector<AllocatorPtr>&);
-
-  const OrtValueNameIdxMap& GetOrtValueNameIdxMap() const noexcept { return ort_value_name_idx_map_; }
-
-  /**
-   * Adds an initialized tensor (weight) so that it can be used by the
-   * execution frame to setup the appropriate OrtValue vectors.
-   * If 'constant' is true the tensor value cannot be overridden by an input at runtime.
-   * If 'sparse' is true the tensor value represents a densified weight that was initially stored in the model
-   * as sparse tensor.
-   */
-  Status AddInitializedTensor(int ort_value_index, const OrtValue& ort_value, bool constant, bool sparse);
-
-  /**
-   * Gets the map of ort_value_index to initialized tensors (weights) so that it can be used by the
-   * execution frame to setup the appropriate OrtValue vectors.
-   * The lifetime of returned OrtValues are limited by this SessionState object.
-   */
-  const std::unordered_map<int, OrtValue>& GetInitializedTensors() const;
->>>>>>> 01912ceb
 
 #if !defined(DISABLE_SPARSE_TENSORS)
   bool IsSparseInitializer(int ort_value_index) const;
@@ -207,7 +175,6 @@
 #ifdef ENABLE_TRAINING
   // This is referenced in training::TrainingSession. Should be removed when this class is removed.
   /**
-<<<<<<< HEAD
     Get some initialized tensors (weights).
     @param interested_weights The names of the weights to retrieve.
     @param allow_missing_weights Whether to allow names in interested_weights
@@ -218,46 +185,6 @@
   Status GetInitializedTensors(
       const std::unordered_set<std::string>& interested_weights,
       bool allow_missing_weights, NameMLValMap& retrieved_weights) const;
-=======
-   * Gets the map of ort_value_index to initialized tensors (e.g. weights) that are constant
-   * and cannot be overridden at runtime.
-   * The lifetime of returned OrtValues are limited by this SessionState object.
-   */
-  const std::unordered_map<int, OrtValue>& GetConstantInitializedTensors() const;
-
-  const PrepackedWeightsForGraph& GetPrepackedIniitializersForGraph() const;
->>>>>>> 01912ceb
-
-#if !defined(DISABLE_SPARSE_TENSORS)
-  bool IsSparseInitializer(int ort_value_index) const;
-#endif
-
-#ifdef ENABLE_TRAINING
-  // This is referenced in training::TrainingSession. Should be removed when this class is removed.
-  /**
-    Get some initialized tensors (weights).
-<<<<<<< HEAD
-    Any names in interested_weights with no corresponding weight are ignored.
-    */
-  NameMLValMap GetInitializedTensors(const std::unordered_set<std::string>& interested_weights) const;
-#endif
-
-  // execution plan. nullptr until FinalizeSessionState is called
-  const SequentialExecutionPlan* GetExecutionPlan() const;
-
-  const std::vector<AllocPlanPerValue>& GetPerValueAllocPlan() const;
-
-  /**
-=======
-    @param interested_weights The names of the weights to retrieve.
-    @param allow_missing_weights Whether to allow names in interested_weights
-           with no corresponding weight.
-    @param[out] retrieved_weights The retrieved weights.
-    @return The status of the operation.
-    */
-  Status GetInitializedTensors(
-      const std::unordered_set<std::string>& interested_weights,
-      bool allow_missing_weights, NameMLValMap& retrieved_weights) const;
 
   /**
     Get some initialized tensors (weights).
@@ -272,7 +199,6 @@
   const std::vector<AllocPlanPerValue>& GetPerValueAllocPlan() const;
 
   /**
->>>>>>> 01912ceb
   Get the logger for this session.
   Falls back to returning Logging::LoggingManager::DefaultLogger if SetLogger has not been called.
   */
@@ -373,7 +299,6 @@
 
   const FuncManager& GetFuncMgr() const noexcept { return fused_funcs_mgr_; }
   FuncManager& GetMutableFuncMgr() noexcept { return fused_funcs_mgr_; }
-<<<<<<< HEAD
 
   const DataTransferManager& GetDataTransferMgr() const noexcept { return data_transfer_mgr_; }
 
@@ -392,26 +317,6 @@
                               bool remove_initializers = true,
                               bool saving_ort_format = false);
 
-=======
-
-  const DataTransferManager& GetDataTransferMgr() const noexcept { return data_transfer_mgr_; }
-
-  const ExternalDataLoaderManager& GetExternalDataLoaderMgr() const noexcept { return external_data_loader_mgr_; }
-
-  InlinedVector<BufferUniquePtr>& GetMutableWeightsBuffers() noexcept { return weights_buffers_; }
-
-  const NodeIndexInfo& GetNodeIndexInfo() const;
-#ifdef ENABLE_TRAINING
-  void UpdateToBeExecutedRange(gsl::span<int const> fetch_mlvalue_idxs);
-  const InlinedHashSet<NodeIndex>* GetToBeExecutedRange(gsl::span<int const> fetch_mlvalue_idxs) const;
-#endif
-
-  Status FinalizeSessionState(const std::basic_string<PATH_CHAR_TYPE>& graph_loc,
-                              const KernelRegistryManager& kernel_registry_manager,
-                              bool remove_initializers = true,
-                              bool saving_ort_format = false);
-
->>>>>>> 01912ceb
   SessionState* Parent() {
     return parent_;
   }
@@ -491,7 +396,6 @@
 
   // Populate OrtValueNameIdxMap and create the graph viewer.
   void CreateGraphInfo(bool save_prepacked_on);
-<<<<<<< HEAD
 
   // create kernels using info in kernel_create_info_map_
   Status CreateKernels(const KernelRegistryManager& custom_registry_manager);
@@ -567,103 +471,18 @@
     }
   };
 
-  // using std::map as OrtDevice would need a custom hash function to be used with std::unordered_map,
-  // and as this isn't considered performance critical currently it's not worth the maintenance overhead of adding one.
-  // We do get an allocator from ExecutionFrame so this is looked up frequently, however there most likely aren't many
-  // entries in the map
-=======
-
-  // create kernels using info in kernel_create_info_map_
-  Status CreateKernels(const KernelRegistryManager& custom_registry_manager);
-
-  // remove TensorProto versions of initializers from Graph instance
-  // (replaced byOrtValue instances in initialized_tensors_)
-  void CleanInitializedTensorsFromGraph();
-
-  /**
-   * Prepack the constant initialized tensors for better performance.
-   * The original constant initialized tensors will be removed to save memory.
-   */
-  Status PrepackConstantInitializedTensors(InlinedHashMap<std::string, size_t>& constant_initializers_use_count,
-                                           const std::unordered_map<std::string, const OrtValue*>& initializers_to_share_map);
-
-  SessionState* GetMutableSubgraphSessionState(onnxruntime::NodeIndex index, const std::string& attribute_name);
-
-  Status CreateSubgraphSessionState();
-
-  void AddSubgraphSessionState(onnxruntime::NodeIndex index, const std::string& attribute_name,
-                               std::unique_ptr<SessionState> session_state);
-
-  Status PopulateKernelCreateInfo(const KernelRegistryManager& kernel_registry_manager,
-                                  bool saving_ort_format);
-
-  Status FinalizeSessionStateImpl(const std::basic_string<PATH_CHAR_TYPE>& graph_loc,
-                                  const KernelRegistryManager& kernel_registry_manager,
-                                  _In_opt_ const Node* parent_node,
-                                  const SessionOptions& session_options,
-                                  bool remove_initializers,
-                                  bool save_prepacked_initializers,
-                                  InlinedHashMap<std::string, size_t>& constant_initializers_use_count,
-                                  const InlinedHashMap<OrtValueName, OrtDevice>& outer_scope_node_arg_to_location_map = {},
-                                  bool graph_info_already_created = false);
-
-#ifdef ENABLE_TRAINING
-  Status GeneratePatternGroupCache(
-      gsl::span<const OrtValue> inputs,
-      gsl::span<const int> feed_mlvalue_idxs,
-      MemoryPatternGroup& output,
-      InlinedHashMap<int, TensorShape>& inferred_shapes) const;
-#endif
-
-  // KernelCreateInfo for each node so we do kernel lookup once
-  KernelCreateInfoMap kernel_create_info_map_;
-
-  // fused_funcs_mgr_ must live longer than the session_kernels_, becaues a kernel could be created from this manager
-  FuncManager fused_funcs_mgr_;
-
-  // cache of the constructed kernels to avoid spending construction time per executor
-  std::vector<std::unique_ptr<OpKernel>> session_kernels_;
-  Graph& graph_;
-  std::optional<GraphViewer> graph_viewer_;  // GraphViewer for const access to Graph
-
-  const ExecutionProviders& execution_providers_;
-
-  // currently the allocator type is an implementation detail and we don't make any behavioral choices based on it,
-  // so exclude it from the key comparison for allocator_idx_map_.
-  // we also don't expect to have two allocators with the same name, one using an arena and one not.
-  struct OrtMemoryInfoLessThanIgnoreNameAndAllocType {
-    bool operator()(const OrtMemoryInfo& lhs, const OrtMemoryInfo& rhs) const {
-      // if (lhs.alloc_type != rhs.alloc_type)
-      //   return lhs.alloc_type < rhs.alloc_type;
-      if (lhs.mem_type != rhs.mem_type) {
-        return lhs.mem_type < rhs.mem_type;
-      }
-
-      if (lhs.device != rhs.device) {
-        return lhs.device < rhs.device;
-      }
-
-      return false;
-    }
-  };
-
->>>>>>> 01912ceb
   // SessionState will contain other SessionState objects for subgraph. The unique ptr will be initialized only the
   // SessionState object is in the parent graph, the raw pointer will be initialized when session state is in parent
   // graph (from the unique ptr) or in the subgraph (from the raw pointer from parent session state). The raw pointer
   // will be used all the way to access std::map<OrtDevice, AllocatorPtr>, unique pointer is only releasing the resource
   // when the parent session state is releasing.
   std::unique_ptr<AllocatorMap> allocators_unique_ptr_;
-<<<<<<< HEAD
-  AllocatorMap* allocators_;
-=======
   // allocators with type of OrtAllocatorType::OrtReadOnlyAllocator that are used for initializers if found.
   // if not we fallback to lookup in allocators_;
   std::unique_ptr<AllocatorMap> initializer_allocators_unique_ptr_;
 
   AllocatorMap* allocators_;
   AllocatorMap* initializer_allocators_;
->>>>>>> 01912ceb
 
   OrtValueNameIdxMap ort_value_name_idx_map_;
 
