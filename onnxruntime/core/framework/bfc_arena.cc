--- conflicted
+++ resolved
@@ -224,10 +224,7 @@
   c->next = kInvalidChunkHandle;
   // assign the new created chunk to default stream, so it can be pick up by any stream
   c->stream = nullptr;
-<<<<<<< HEAD
-=======
   c->stream_sync_id = 0;
->>>>>>> 01912ceb
 
   region_manager_.set_handle(c->ptr, h);
 
@@ -257,11 +254,7 @@
   Chunk* c = ChunkFromHandle(h);
   // clean the stream / timestamp when deallocate chunk
   c->stream = nullptr;
-<<<<<<< HEAD
-  c->stream_timestamp = 0;
-=======
   c->stream_sync_id = 0;
->>>>>>> 01912ceb
   c->next = free_chunks_list_;
   free_chunks_list_ = h;
 }
@@ -276,11 +269,7 @@
 }
 
 void* BFCArena::Alloc(size_t size) {
-<<<<<<< HEAD
-  return AllocateRawInternal(size, false, nullptr, false, nullptr);
-=======
   return AllocateRawInternal(size, false, nullptr);
->>>>>>> 01912ceb
 }
 
 void* BFCArena::Reserve(size_t size) {
@@ -321,16 +310,8 @@
 
 void* BFCArena::AllocateRawInternal(size_t num_bytes,
                                     bool dump_log_on_failure,
-<<<<<<< HEAD
-                                    Stream* stream,
-                                    bool enable_cross_stream_reusing,
-                                    WaitNotificationFn wait_fn) {
-  if (num_bytes == 0) {
-    LOGS_DEFAULT(VERBOSE) << "tried to allocate 0 bytes";
-=======
                                     Stream* stream) {
   if (num_bytes == 0) {
->>>>>>> 01912ceb
     return nullptr;
   }
 
@@ -344,26 +325,9 @@
 
   std::lock_guard<std::mutex> lock(lock_);
   // search for a valid chunk
-<<<<<<< HEAD
-  auto* chunk = FindChunkPtr(bin_num,
-                             rounded_bytes,
-                             num_bytes,
-                             stream,
-                             enable_cross_stream_reusing,
-                             wait_fn);
+  auto* chunk = FindChunkPtr(bin_num, rounded_bytes, num_bytes, stream);
 
   if (chunk != nullptr) {
-    // if it is on default stream (the new allocate chunk), assign to current stream
-    if (chunk->stream == nullptr) {
-      chunk->stream = stream;
-      if (stream)
-        chunk->stream_timestamp = stream->GetCurrentTimestamp();
-    }
-=======
-  auto* chunk = FindChunkPtr(bin_num, rounded_bytes, num_bytes, stream);
-
-  if (chunk != nullptr) {
->>>>>>> 01912ceb
     return chunk->ptr;
   }
 
@@ -373,17 +337,8 @@
   // Try to extend
   auto status = Extend(rounded_bytes);
   if (status.IsOK()) {
-<<<<<<< HEAD
-    chunk = FindChunkPtr(bin_num, rounded_bytes, num_bytes, stream, false);
-    if (chunk != nullptr) {
-      // if it is on default stream (the new allocate chunk), assign to current stream
-      if (chunk->stream == nullptr && stream) {
-        chunk->stream = stream;
-      }
-=======
     chunk = FindChunkPtr(bin_num, rounded_bytes, num_bytes, stream);
     if (chunk != nullptr) {
->>>>>>> 01912ceb
       return chunk->ptr;
     } else {
       status = ORT_MAKE_STATUS(ONNXRUNTIME, FAIL,
@@ -442,16 +397,8 @@
 }
 
 BFCArena::Chunk* BFCArena::FindChunkPtr(BinNum bin_num, size_t rounded_bytes,
-<<<<<<< HEAD
-                                        size_t num_bytes, Stream* stream,
-                                        bool allow_chunk_from_different_stream,
-                                        WaitNotificationFn wait_fn) {
-  BFCArena::Chunk* other_stream_candidate = nullptr;
-  // First identify the first bin that could satisfy rounded_bytes.
-=======
                                         size_t num_bytes, Stream* stream) {
   //  First identify the first bin that could satisfy rounded_bytes.
->>>>>>> 01912ceb
   for (; bin_num < kNumBins; bin_num++) {
     // Start searching from the first bin for the smallest chunk that fits
     // rounded_bytes.
@@ -461,31 +408,6 @@
       BFCArena::Chunk* chunk = ChunkFromHandle(h);
       ORT_ENFORCE(!chunk->in_use());
       if (chunk->size >= rounded_bytes) {
-<<<<<<< HEAD
-        // We found an existing chunk that fits us that wasn't in use, now check the stream
-        bool safe_to_use = chunk->stream == stream ||
-                           !chunk->stream ||
-                           (stream && chunk->stream &&
-                            chunk->stream_timestamp < stream->GetLastSyncTimestampWithTargetStream(chunk->stream));
-        if (safe_to_use) {
-          // the chunk with same stream has higher priority.
-          return SplitFreeChunkFromBin(&b->free_chunks, citer, rounded_bytes, num_bytes);
-        } else if (allow_chunk_from_different_stream && !other_stream_candidate) {
-          other_stream_candidate = chunk;
-        }
-      }
-    }
-  }
-  // if trying to use an unsafe chunk from other streams, secure it.
-  if (other_stream_candidate) {
-    SecureTheChunk(other_stream_candidate->stream, stream, wait_fn);
-    // if find some available chunk, make sure mark it as "being used" before return
-    other_stream_candidate->allocation_id = next_allocation_id_++;
-    other_stream_candidate->bin_num = kInvalidBinNum;
-  }
-
-  return other_stream_candidate;
-=======
         // We found an existing chunk that fits us that wasn't in use, now check the stream.
         bool safe_to_use = chunk->stream == stream ||
                            !chunk->stream ||
@@ -507,7 +429,6 @@
   }
 
   return nullptr;
->>>>>>> 01912ceb
 }
 
 void BFCArena::SplitChunk(BFCArena::ChunkHandle h, size_t num_bytes) {
@@ -521,11 +442,7 @@
   BFCArena::Chunk* new_chunk = ChunkFromHandle(h_new_chunk);
   // set the new chunk's stream and timestamp
   new_chunk->stream = c->stream;
-<<<<<<< HEAD
-  new_chunk->stream_timestamp = c->stream_timestamp;
-=======
   new_chunk->stream_sync_id = c->stream_sync_id;
->>>>>>> 01912ceb
 
   new_chunk->ptr = static_cast<void*>(static_cast<char*>(c->ptr) + num_bytes);
   region_manager_.set_handle(new_chunk->ptr, h_new_chunk);
@@ -670,11 +587,7 @@
 
   // Set the new size
   c1->size += c2->size;
-<<<<<<< HEAD
-  c1->stream_timestamp = std::max(c1->stream_timestamp, c2->stream_timestamp);
-=======
   c1->stream_sync_id = std::max(c1->stream_sync_id, c2->stream_sync_id);
->>>>>>> 01912ceb
 
   DeleteChunk(h2);
 }
@@ -881,11 +794,7 @@
       Chunk* c = ChunkFromHandle(h);
       if (c->stream == target_stream) {
         c->stream = nullptr;
-<<<<<<< HEAD
-        c->stream_timestamp = 0;
-=======
         c->stream_sync_id = 0;
->>>>>>> 01912ceb
       }
       h = c->next;
     }
@@ -920,29 +829,10 @@
 
 StreamAwareArena::StreamAwareArena(std::unique_ptr<IAllocator> resource_allocator,
                                    size_t total_memory,
-<<<<<<< HEAD
-                                   bool enable_cross_stream_sharing,
-=======
->>>>>>> 01912ceb
                                    ArenaExtendStrategy arena_extend_strategy,
                                    int initial_chunk_size_bytes,
                                    int max_dead_bytes_per_chunk,
                                    int initial_growth_chunk_size_bytes,
-<<<<<<< HEAD
-                                   int64_t max_power_of_two_extend_bytes) : BFCArena(std::move(resource_allocator),
-                                                                                     total_memory,
-                                                                                     arena_extend_strategy,
-                                                                                     initial_chunk_size_bytes,
-                                                                                     max_dead_bytes_per_chunk,
-                                                                                     initial_growth_chunk_size_bytes,
-                                                                                     max_power_of_two_extend_bytes),
-                                                                            enable_cross_stream_reusing_(enable_cross_stream_sharing) {
-  arena_type_ = ArenaType::StreamAwareArena;
-}
-
-void* StreamAwareArena::AllocOnStream(size_t size, Stream* current_stream, WaitNotificationFn wait_fn) {
-  return AllocateRawInternal(size, false, current_stream, enable_cross_stream_reusing_, wait_fn);
-=======
                                    int64_t max_power_of_two_extend_bytes)
     : BFCArena(std::move(resource_allocator),
                total_memory,
@@ -956,7 +846,6 @@
 
 void* StreamAwareArena::AllocOnStream(size_t size, Stream* current_stream) {
   return AllocateRawInternal(size, false, current_stream);
->>>>>>> 01912ceb
 }
 
 void StreamAwareArena::ReleaseStreamBuffers(Stream* stream) {
@@ -964,20 +853,5 @@
   ResetChunkOnTargetStream(stream, true);
 }
 
-<<<<<<< HEAD
-void StreamAwareArena::SecureTheChunk(Stream* chunk_stream, Stream* target_stream, WaitNotificationFn wait_fn) const {
-  if (chunk_stream && target_stream && chunk_stream != target_stream) {
-    auto notification = chunk_stream->CreateNotification(1);
-    notification->ActivateAndUpdate();
-    if (wait_fn) {
-      wait_fn(target_stream, *notification);
-    }
-
-    target_stream->UpdateStreamClock(notification->GetStreamSyncTable());
-    // it should be ok to release the notification now, as the wait is already launch to stream.
-  }
-}
-=======
->>>>>>> 01912ceb
 #endif
 }  // namespace onnxruntime