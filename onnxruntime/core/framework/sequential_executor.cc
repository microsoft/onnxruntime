// Copyright (c) Microsoft Corporation. All rights reserved.
// Licensed under the MIT License.

#include "core/framework/sequential_executor.h"

#include <chrono>
#include <thread>
#include <vector>
#include <sstream>
#include "core/common/common.h"
#include "core/common/logging/logging.h"
#include "core/framework/allocation_planner.h"
#include "core/framework/execution_frame.h"
<<<<<<< HEAD
#include "core/framework/execution_context.h"
=======
#include "core/framework/stream_execution_context.h"
>>>>>>> 53ac1d60
#include "core/framework/session_state.h"
#include "core/framework/op_kernel_context_internal.h"
#include "core/framework/utils.h"
#include "core/framework/execution_context.h"

#if defined DEBUG_NODE_INPUTS_OUTPUTS
#include "core/framework/debug_node_inputs_outputs_utils.h"
#endif

#ifdef ENABLE_NVTX_PROFILE
// This header is for profile using Nvidia's visual profilier.
#include "core/providers/cuda/nvtx_profile.h"
#include "core/providers/cuda/nvtx_profile_context.h"
#endif

// #define TRACE_EXECUTION

// Define this symbol to create Concurrency Visualizer markers.
// See https://docs.microsoft.com/en-us/visualstudio/profiling/concurrency-visualizer-sdk
// You will need to install Concurrency Visualizer and add the SDK to the project that compiles this file
// via Analyze->Concurrency Visualizer->Add SDK to Project...
// #define CONCURRENCY_VISUALIZER
#ifdef CONCURRENCY_VISUALIZER
#include <cvmarkersobj.h>
using namespace Concurrency;
#endif

#ifdef ONNXRUNTIME_ENABLE_INSTRUMENT
#include <Windows.h>
#include "core/platform/tracing.h"
namespace {
LARGE_INTEGER OrtGetPerformanceFrequency() {
  LARGE_INTEGER v;
  // On systems that run Windows XP or later, the QueryPerformanceFrequency function will always succeed
  // and will thus never return zero.
  (void)QueryPerformanceFrequency(&v);
  return v;
}

LARGE_INTEGER perf_freq = OrtGetPerformanceFrequency();
}  // namespace
#endif

namespace onnxruntime {

static void CalculateTotalOutputSizes(OpKernelContextInternal* op_kernel_context,
                                      size_t& total_output_sizes, const std::string& node_name, std::string& output_type_shape) {
  // Calculate total output sizes for this operation.
  std::stringstream ss;
  int added_type_shapes = 0;
  ss << "[";
  total_output_sizes = 0;
  ORT_UNUSED_PARAMETER(node_name);
  int output_count = op_kernel_context->OutputCount();
  for (auto i = 0; i < output_count; i++) {
    const OrtValue* p_output = op_kernel_context->GetOutputMLValue(i);
    if (p_output != nullptr && p_output->IsTensor()) {
      const auto& tensor = p_output->Get<Tensor>();
      size_t tensor_size = tensor.SizeInBytes();
#if defined(TRACE_EXECUTION)
      const TensorShape& tensor_shape = tensor.Shape();
      std::cout << node_name << " output[" << i << "]"
                << " size=" << tensor_size
                << " shape=" << tensor_shape.ToString()
                << " element_size=" << tensor.DataType()->Size()
                << "\n";
#endif
      total_output_sizes += tensor_size;
      auto shape_str = tensor.Shape().ToString();
      ss << (added_type_shapes++ > 0 ? "," : "")
         << "{\"" << DataTypeImpl::ToString(tensor.DataType()) << "\":["
         << shape_str.substr(1, shape_str.size() - 2) << "]}";
    }
  }
  ss << "]";
  output_type_shape = ss.str();
}

static void CalculateTotalInputSizes(const OpKernelContextInternal* op_kernel_context,
                                     const onnxruntime::OpKernel* p_op_kernel,
                                     size_t& input_activation_sizes, size_t& input_parameter_sizes,
                                     const std::string& node_name, std::string& input_type_shape) {
  // Calculate total input sizes for this operation.
  std::stringstream ss;
  ss << "[";
  int added_type_shapes = 0;
  input_activation_sizes = 0;
  input_parameter_sizes = 0;
  ORT_UNUSED_PARAMETER(node_name);
  const int input_count = op_kernel_context->InputCount();
  for (auto i = 0; i < input_count; i++) {
    const OrtValue* p_input = op_kernel_context->GetInputMLValue(i);
    if (p_input != nullptr && p_input->IsTensor()) {
      const OpKernelInfo& op_kernel_info = p_op_kernel->Info();
      const Tensor* p_tensor = nullptr;
      bool is_param = op_kernel_info.TryGetConstantInput(i, &p_tensor);
      if (!is_param) {
        p_tensor = &(p_input->Get<Tensor>());
      }
      size_t tensor_size = p_tensor->SizeInBytes();

#if defined(TRACE_EXECUTION)
      const TensorShape& tensor_shape = p_tensor->Shape();
      size_t element_size = p_tensor->DataType()->Size();
      LOGS(logger, INFO) << node_name << " input[" << i << "]"
                         << " is_param=" << is_param
                         << " size=" << tensor_size
                         << " shape=" << tensor_shape.ToString()
                         << " element_size=" << element_size
                         << "\n";
#endif
      if (is_param) {
        input_parameter_sizes += tensor_size;
      } else {
        input_activation_sizes += tensor_size;
      }
      auto shape_str = p_tensor->Shape().ToString();
      ss << (added_type_shapes++ > 0 ? "," : "")
         << "{\"" << DataTypeImpl::ToString(p_tensor->DataType()) << "\":["
         << shape_str.substr(1, shape_str.size() - 2) << "]}";
    }
  }
  ss << "]";
  input_type_shape = ss.str();
}

class KernelScope;

#ifdef CONCURRENCY_VISUALIZER
std::string ComposeSeriesName(const GraphViewer& graph_viewer) {
  char series_name[MaxSeriesNameLengthInChars] = "MainGraph";
  if (graph_viewer.IsSubgraph()) {
    auto s = graph_viewer.ParentNode()->Name().substr(0, MaxSeriesNameLengthInChars - 1);
    std::copy(s.cbegin(), s.cend(), series_name);
  }
  return series_name;
}
#endif

class SessionScope {
 public:
  friend class KernelScope;
  SessionScope(const SessionState& session_state, const ExecutionFrame& frame) : session_state_(session_state)
#if !defined(ORT_MINIMAL_BUILD) && defined(ORT_MEMORY_PROFILE)
                                                                                 ,
                                                                                 frame_(frame)
#endif
#ifdef CONCURRENCY_VISUALIZER
                                                                                 ,
                                                                                 series_(ComposeSeriesName(session_state.GetGraphViewer())
#endif
#ifdef ENABLE_NVTX_PROFILE
                                                                                 ,
                                                                                 session_tag_(profile::Context::GetInstance().GetThreadTagOrDefault(std::this_thread::get_id())),
                                                                                 forward_range_("Batch-" + session_tag_ + " Forward", profile::Color::White),
                                                                                 backward_range_("Batch-" + session_tag_ + " Backward", profile::Color::Black)
#endif
#ifdef DEBUG_NODE_INPUTS_OUTPUTS
                                                                                 ,
                                                                                 dump_context_ {session_state_.GetGraphExecutionCounter(), 0}
#endif
  {
    if (session_state_.Profiler().IsEnabled()) {
      session_start_ = session_state.Profiler().Start();
    }

    auto& logger = session_state_.Logger();
    LOGS(logger, INFO) << "Begin execution";
    const SequentialExecutionPlan& seq_exec_plan = *session_state_.GetExecutionPlan();
    const auto& exec_plan_vec = seq_exec_plan.execution_plan;
    VLOGS(logger, 1) << "Size of execution plan vector: " << exec_plan_vec.size();

// Enable TRACE_EXECUTION compile flag to dump execution plan
#if defined(TRACE_EXECUTION)
    std::cout << std::make_pair(&seq_exec_plan, &session_state) << std::endl;
#endif
#if defined(ORT_MINIMAL_BUILD) || !defined(ORT_MEMORY_PROFILE)
    ORT_UNUSED_PARAMETER(frame);
#endif
  }

  ORT_DISALLOW_COPY_ASSIGNMENT_AND_MOVE(SessionScope);

  ~SessionScope() {
#ifdef ENABLE_NVTX_PROFILE
    // Make sure forward Range object call Begin and End.
    if (!forward_range_.IsBeginCalled()) {
      forward_range_.Begin();
    }
    if (!forward_range_.IsEndCalled()) {
      forward_range_.End();
    }
    // Make sure backward Range object call Begin and End.
    if (!backward_range_.IsBeginCalled()) {
      backward_range_.Begin();
    }
    if (!backward_range_.IsEndCalled()) {
      backward_range_.End();
    }
#endif

    if (session_state_.Profiler().IsEnabled()) {
      session_state_.Profiler().EndTimeAndRecordEvent(profiling::SESSION_EVENT, "SequentialExecutor::Execute", session_start_);
    }
#if !defined(ORT_MINIMAL_BUILD) && defined(ORT_MEMORY_PROFILE)
    auto& logger = session_state_.Logger();
    for (auto i : frame_.GetStaticMemorySizeInfo()) {
      LOGS(logger, INFO) << "[Memory] ExecutionFrame statically allocates "
                         << i.second << " bytes for " << i.first << std::endl;
    }

    for (auto i : frame_.GetDynamicMemorySizeInfo()) {
      LOGS(logger, INFO) << "[Memory] ExecutionFrame dynamically allocates "
                         << i.second << " bytes for " << i.first << std::endl;
    }
#endif
  }
private:
  const SessionState& session_state_;
  TimePoint session_start_;
#if !defined(ORT_MINIMAL_BUILD) && defined(ORT_MEMORY_PROFILE)
  const ExecutionFrame& frame_;
#endif

#ifdef CONCURRENCY_VISUALIZER
  diagnostic::marker_series series_;
#endif

#ifdef ENABLE_NVTX_PROFILE
  const std::string session_tag_;
  profile::NvtxRangeCreator forward_range_;
  profile::NvtxRangeCreator backward_range_;
#endif

#ifdef DEBUG_NODE_INPUTS_OUTPUTS
  utils::NodeDumpContext dump_context_;
#endif
};

class KernelScope {
 public:
  KernelScope(SessionScope& session_scope,
              OpKernelContextInternal& kernel_context,
              const OpKernel& kernel) : session_scope_(session_scope),
                                        session_state_(session_scope_.session_state_),
                                        kernel_context_(kernel_context),
                                        kernel_(kernel)
#ifdef CONCURRENCY_VISUALIZER
                                        ,
                                        span_(session_scope_.series_, "%s.%d", kernel_.Node().OpType().c_str(), kernel_.Node().Index())
#endif
#ifdef ENABLE_NVTX_PROFILE
                                        ,
                                        node_compute_range_(MakeString(kernel_.Node().OpType(),
                                                                       ".",
                                                                       kernel_.Node().Index(),
                                                                       "(",
                                                                       kernel_.Node().Name(),
                                                                       ")"),
                                                            profile::Color::Yellow)
#endif
#ifdef DEBUG_NODE_INPUTS_OUTPUTS
                                        ,
                                        dump_context_{session_scope_.dump_context_.iteration, kernel_.Node().Index()}
#endif
  {
#ifdef CONCURRENCY_VISUALIZER
    session_scope_.series_.write_flag(kernel_.Node().Name().c_str());
#endif

#ifdef ENABLE_NVTX_PROFILE
    auto& node = kernel_.Node();
    profile::NvtxRangeCreator& forward_range = session_scope_.forward_range_;
    profile::NvtxRangeCreator& backward_range = session_scope_.backward_range_;
    if (node.Description() != "Backward pass" && !forward_range.IsBeginCalled()) {
      // Start timing forward pass when encountering the first forward node.
      forward_range.Begin();
    } else if (node.Description() == "Backward pass" && !backward_range.IsBeginCalled() && forward_range.IsBeginCalled()) {
      // Start timing backward pass when encountering the first backward node.
      // In the meanwhile, forward range ends.
      forward_range.End();
      backward_range.Begin();
    }
#endif

#ifdef ONNXRUNTIME_ENABLE_INSTRUMENT
    LARGE_INTEGER kernel_start;
    QueryPerformanceCounter(&kernel_start);
#endif

#ifdef DEBUG_NODE_INPUTS_OUTPUTS
    utils::DumpNodeInputs(dump_context_, kernel_context_, kernel_.Node(), session_state_);
#endif

#ifdef ENABLE_NVTX_PROFILE
    node_compute_range_.Begin();
#endif

    if (session_state_.Profiler().IsEnabled()) {
      auto& node = kernel.Node();
      node_name_ = node.Name().empty() ? MakeString(node.OpType(), "_", node.Index()) : node.Name();
      auto& profiler = session_state_.Profiler();
      auto sync_time_begin = profiler.Start();
      profiler.EndTimeAndRecordEvent(profiling::NODE_EVENT,
                                     node_name_ + "_fence_before",
                                     sync_time_begin,
                                     {{"op_name", kernel_.KernelDef().OpName()}});
      concurrency::ThreadPool::StartProfiling(session_state_.GetThreadPool());
      VLOGS(session_state_.Logger(), 1) << "Computing kernel: " << node_name_;
      kernel_begin_time_ = session_state_.Profiler().Start();
      CalculateTotalInputSizes(&kernel_context, &kernel_,
                               input_activation_sizes_, input_parameter_sizes_,
                               node_name_, input_type_shape_);
    }
  }

  ORT_DISALLOW_COPY_ASSIGNMENT_AND_MOVE(KernelScope);

  ~KernelScope() {
#ifdef ENABLE_NVTX_PROFILE
    node_compute_range_.End();
#endif

    if (session_state_.Profiler().IsEnabled()) {
      auto& profiler = session_state_.Profiler();
      std::string output_type_shape_;
      CalculateTotalOutputSizes(&kernel_context_, total_output_sizes_, node_name_, output_type_shape_);
      profiler.EndTimeAndRecordEvent(profiling::NODE_EVENT,
                                     node_name_ + "_kernel_time",
                                     kernel_begin_time_,
                                     // Log additional operation args / info.
                                     {
                                         {"op_name", kernel_.KernelDef().OpName()},
                                         {"provider", kernel_.KernelDef().Provider()},
                                         {"node_index", std::to_string(kernel_.Node().Index())},
                                         {"activation_size", std::to_string(input_activation_sizes_)},
                                         {"parameter_size", std::to_string(input_parameter_sizes_)},
                                         {"output_size", std::to_string(total_output_sizes_)},
                                         {"input_type_shape", input_type_shape_},
                                         {"output_type_shape", output_type_shape_},
                                         {"thread_scheduling_stats", concurrency::ThreadPool::StopProfiling(session_state_.GetThreadPool())},
                                     });
      auto sync_time_begin = profiler.Start();
      profiler.EndTimeAndRecordEvent(profiling::NODE_EVENT,
                                     node_name_ + "_fence_after",
                                     sync_time_begin,
                                     {{"op_name", kernel_.KernelDef().OpName()}});
    }

#ifdef ONNXRUNTIME_ENABLE_INSTRUMENT
    LARGE_INTEGER kernel_stop;
    QueryPerformanceCounter(&kernel_stop);
    LARGE_INTEGER elapsed;
    elapsed.QuadPart = kernel_stop.QuadPart - kernel_start.QuadPart;
    elapsed.QuadPart *= 1000000;
    elapsed.QuadPart /= perf_freq.QuadPart;
    // Log an event
    TraceLoggingWrite(telemetry_provider_handle,  // handle to my provider
                      "OpEnd",                    // Event Name that should uniquely identify your event.
                      TraceLoggingValue(p_op_kernel->KernelDef().OpName().c_str(), "op_name"),
                      TraceLoggingValue(elapsed.QuadPart, "time"));
#endif

#ifdef DEBUG_NODE_INPUTS_OUTPUTS
    utils::DumpNodeOutputs(dump_context_, kernel_context_, kernel_.Node(), session_state_);
#endif
  }  //~KernelScope

 private:
  TimePoint kernel_begin_time_;
  SessionScope& session_scope_;
  const SessionState& session_state_;
  std::string node_name_;
  OpKernelContextInternal& kernel_context_;
  const OpKernel& kernel_;

  size_t input_activation_sizes_{};
  size_t input_parameter_sizes_{};
  size_t total_output_sizes_{};
  std::string input_type_shape_;

#ifdef CONCURRENCY_VISUALIZER
  diagnostic::span span_;
#endif

#ifdef ENABLE_NVTX_PROFILE
  profile::NvtxRangeCreator node_compute_range_;
#endif

#ifdef DEBUG_NODE_INPUTS_OUTPUTS
  utils::NodeDumpContext dump_context_;
#endif
};

<<<<<<< HEAD
onnxruntime::Status ExecuteKernel(ExecutionContext& ctx, NodeIndex idx, size_t stream_idx, const bool& terminate_flag) {
=======
onnxruntime::Status ExecuteKernel(StreamExecutionContext& ctx,
                                  NodeIndex idx,
                                  size_t stream_idx,
                                  const bool& terminate_flag,
                                  SessionScope& session_scope) {
>>>>>>> 53ac1d60
  auto* p_kernel = ctx.GetSessionState().GetKernel(idx);
  if (p_kernel->KernelDef().OpName() == "YieldOp") {
    // Do not execute YieldOp (it is an no-op anyways).
    // Decrement the reference count of tensors that are not needed beyond this point.
    // REVEIW(codemzs): The current model assumes the intermediate tensors that are exported
    // as graph outputs are owned by ORT, the risk of caller freeing the tensor or manipulating tensor
    // memory lingers while the tensor is used downstream after the export.
    ctx.RecycleNodeInputs(idx);
    return Status::OK();
<<<<<<< HEAD
  }
  // TODO: set terminate flag from run_option
  OpKernelContextInternal kernel_ctx(ctx.GetSessionState(),
                                     ctx.GetExecutionFrame(),
                                     *p_kernel,
                                     ctx.GetLogger(),
                                     terminate_flag,
                                     ctx.GetDeviceStream(stream_idx));
  onnxruntime::Status status;
  auto& logger = ctx.GetLogger();
  if (p_kernel->IsAsync()) {
    ORT_THROW("Async Kernel Support is not implemented yet.");
  } else {
    auto session_scope = ctx.GetSessionScope();
    ORT_ENFORCE(session_scope, "session scope uninitialized");
    KernelScope kernel_scope(*session_scope, kernel_ctx, *p_kernel);
    ORT_TRY {
#ifdef ENABLE_TRAINING
      if (p_kernel->KernelDef().AllocateInputsContiguously()) {
        ORT_RETURN_IF_ERROR(utils::VerifyInputTensorsAllocatedContiguously(&kernel_ctx));
      }
      // Cache lookup. Currently we only cache single-output nodes,
      // to keep memory overhead impact in check. Hence we only look in cache
      // if the current node has one output.
      bool reuse_cached_value = false;
      std::string cached_arg_name;
      auto& cache = ctx.GetOrtValueCache();
      if (cache != nullptr) {
        if (p_kernel->Node().OutputDefs().size() == 1) {
          cached_arg_name = p_kernel->Node().OutputDefs()[0]->Name();
          if (cache.get()->count(cached_arg_name)) {  // found arg in cache_
            VLOGS(logger, 1) << "Found OrtValue in cache for arg: " << cached_arg_name;
            reuse_cached_value = true;
          }
        }
      }
      if (!reuse_cached_value) {
        status = p_kernel->Compute(&kernel_ctx);
      } else {
        status = kernel_ctx.SetOutputMLValue(0, cache.get()->at(cached_arg_name));
      }
#else
      status = p_kernel->Compute(&kernel_ctx);
#endif
    }
    ORT_CATCH(const std::exception& ex) {
      ORT_HANDLE_EXCEPTION([&]() {
        status = ORT_MAKE_STATUS(ONNXRUNTIME, RUNTIME_EXCEPTION, ex.what());
      });
    }
  }
  if (!status.IsOK()) {
    std::ostringstream ss;
    const auto& node = p_kernel->Node();
    ss << "Non-zero status code returned while running " << node.OpType() << " node. Name:'" << node.Name()
       << "' Status Message: " << status.ErrorMessage();
    // If the computation failed, we still can record the memory consumption
#if !defined(ORT_MINIMAL_BUILD) && defined(ORT_MEMORY_PROFILE)
    ctx.GetSessionState().GetMemoryProfiler()->CreateEvents("dynamic activations_" + std::to_string(ctx.GetSessionState().GetMemoryProfiler()->GetMemoryInfo().GetIteration()),
                                                            ctx.GetSessionState().GetMemoryProfiler()->GetAndIncreasePid(), MemoryInfo::MapType::DynamicActivation, "", 0);
=======
  }
  // TODO: set terminate flag from run_option
  OpKernelContextInternal kernel_ctx(ctx.GetSessionState(),
                                     ctx.GetExecutionFrame(),
                                     *p_kernel,
                                     ctx.GetLogger(),
                                     terminate_flag,
                                     ctx.GetDeviceStream(stream_idx));
  onnxruntime::Status status;
  auto& logger = ctx.GetLogger();
  if (p_kernel->IsAsync()) {
    ORT_THROW("Async Kernel Support is not implemented yet.");
  } else {
    KernelScope kernel_scope(session_scope, kernel_ctx, *p_kernel);
    ORT_TRY {
#ifdef ENABLE_TRAINING
      if (p_kernel->KernelDef().AllocateInputsContiguously()) {
        ORT_RETURN_IF_ERROR(utils::VerifyInputTensorsAllocatedContiguously(&kernel_ctx));
      }
      // Cache lookup. Currently we only cache single-output nodes,
      // to keep memory overhead impact in check. Hence we only look in cache
      // if the current node has one output.
      bool reuse_cached_value = false;
      std::string cached_arg_name;
      auto& cache = ctx.GetOrtValueCache();
      if (cache != nullptr) {
        if (p_kernel->Node().OutputDefs().size() == 1) {
          cached_arg_name = p_kernel->Node().OutputDefs()[0]->Name();
          if (cache.get()->count(cached_arg_name)) {  // found arg in cache_
            VLOGS(logger, 1) << "Found OrtValue in cache for arg: " << cached_arg_name;
            reuse_cached_value = true;
          }
        }
      }
      if (!reuse_cached_value) {
        status = p_kernel->Compute(&kernel_ctx);
      } else {
        status = kernel_ctx.SetOutputMLValue(0, cache.get()->at(cached_arg_name));
      }
#else
      status = p_kernel->Compute(&kernel_ctx);
#endif
    }
    ORT_CATCH(const std::exception& ex) {
      ORT_HANDLE_EXCEPTION([&]() {
        status = ORT_MAKE_STATUS(ONNXRUNTIME, RUNTIME_EXCEPTION, ex.what());
      });
    }
  }
  if (!status.IsOK()) {
    std::ostringstream ss;
    const auto& node = p_kernel->Node();
    ss << "Non-zero status code returned while running " << node.OpType() << " node. Name:'" << node.Name()
       << "' Status Message: " << status.ErrorMessage();
    // If the computation failed, we still can record the memory consumption
#if !defined(ORT_MINIMAL_BUILD) && defined(ORT_MEMORY_PROFILE)
    ctx.GetSessionState().GetMemoryProfiler()->CreateEvents("dynamic activations_" + std::to_string(ctx.GetSessionState().GetMemoryProfiler()->GetMemoryInfo().GetIteration()),
                                                            ctx.GetSessionState().GetMemoryProfiler()->GetAndIncreasePid(), MemoryInfo::MapType::DynamicActivation, "", 0);
#endif
    const auto msg_string = ss.str();
    LOGS(logger, ERROR) << msg_string;
    return Status(status.Category(), status.Code(), msg_string);
  }
  ctx.RecycleNodeInputs(idx);
  LOGS(logger, INFO) << "stream " << stream_idx << " launch kernel with idx " << idx;
  return Status::OK();
}

onnxruntime::Status ExecuteThePlan(const SessionState& session_state, gsl::span<const int> feed_mlvalue_idxs,
                                   gsl::span<const OrtValue> feeds, gsl::span<const int> fetch_mlvalue_idxs,
                                   std::vector<OrtValue>& fetches,
                                   const InlinedHashMap<size_t, IExecutor::CustomAllocator>& fetch_allocators,
                                   const logging::Logger& logger,
                                   const DeviceStreamCollection& device_streams,
                                   const bool& terminate_flag,
                                   const bool only_execute_path_to_fetches,
                                   bool single_thread_mode) {
  auto* execution_plan = session_state.GetExecutionPlan();
  LOGS(logger, INFO) << "Number of streams: " << execution_plan->execution_plan.size();
  int32_t valid_streams = 0;
  for (auto& stream : execution_plan->execution_plan) {
    if (stream && stream->steps_.size() > 0)
      valid_streams++;
  }

  // prepare the execution context, notifications got initialized.
  StreamExecutionContext ctx(session_state,
                             valid_streams,
                             execution_plan->notification_owners,
                             feed_mlvalue_idxs,
                             feeds,
                             fetch_mlvalue_idxs,
                             fetches,
                             fetch_allocators,
                             execution_plan->num_barriers,
                             logger,
                             device_streams,
                             single_thread_mode);
#ifdef ENABLE_TRAINING
  if (only_execute_path_to_fetches) {
    auto* node_to_execute = session_state.GetToBeExecutedRange(fetch_mlvalue_idxs);
    ctx.SetNodeToExecute(node_to_execute);
  }
#else
  ORT_UNUSED_PARAMETER(only_execute_path_to_fetches);
>>>>>>> 53ac1d60
#endif
    const auto msg_string = ss.str();
    LOGS(logger, ERROR) << msg_string;
    return Status(status.Category(), status.Code(), msg_string);
  }
  ctx.RecycleNodeInputs(idx);
  LOGS(logger, INFO) << "stream " << stream_idx << " launch kernel with idx " << idx;
  return Status::OK();
}

<<<<<<< HEAD
onnxruntime::Status ExecuteThePlan(const SessionState& session_state, gsl::span<const int> feed_mlvalue_idxs,
                                   gsl::span<const OrtValue> feeds, gsl::span<const int> fetch_mlvalue_idxs,
                                   std::vector<OrtValue>& fetches,
                                   const InlinedHashMap<size_t, IExecutor::CustomAllocator>& fetch_allocators,
                                   const logging::Logger& logger,
                                   const DeviceStreamCollection& device_streams,
                                   const bool& terminate_flag,
                                   const bool only_execute_path_to_fetches,
                                   bool single_thread_mode) {
  auto* execution_plan = session_state.GetExecutionPlan();
  LOGS(logger, INFO) << "Number of streams: " << execution_plan->execution_plan.size();
  int32_t valid_streams = 0;
  for (auto& stream : execution_plan->execution_plan) {
    if (stream && stream->steps_.size() > 0)
      valid_streams++;
  }

  // prepare the execution context, notifications got initialized.
  ExecutionContext ctx(session_state,
                       valid_streams,
                       execution_plan->notification_owners,
                       feed_mlvalue_idxs,
                       feeds,
                       fetch_mlvalue_idxs,
                       fetches,
                       fetch_allocators,
                       execution_plan->num_barriers,
                       logger,
                       device_streams,
                       single_thread_mode);
#ifdef ENABLE_TRAINING
  if (only_execute_path_to_fetches) {
    auto* node_to_execute = session_state.GetToBeExecutedRange(fetch_mlvalue_idxs);
    ctx.SetNodeToExecute(node_to_execute);
  }
#else
  ORT_UNUSED_PARAMETER(only_execute_path_to_fetches);
#endif

  SessionScope session_scope(session_state, ctx.GetExecutionFrame());
  ctx.SetSessionScope(&session_scope);

  auto* tp = single_thread_mode ? nullptr : session_state.GetInterOpThreadPool();

=======
  SessionScope session_scope(session_state, ctx.GetExecutionFrame());

  auto* tp = single_thread_mode ? nullptr : session_state.GetInterOpThreadPool();

>>>>>>> 53ac1d60
  for (size_t i = 0; i < execution_plan->execution_plan.size(); ++i) {
    if (execution_plan->execution_plan[i]->steps_.empty()) {
      // execution context is initialized with number of valid streams
      // for invalid stream (0 steps), it doesn't count in number of tasks
      // so don't need to invoke CompleteTask here
      // ctx.CompleteTask();
    } else {
<<<<<<< HEAD
      concurrency::ThreadPool::Schedule(tp, [i, &ctx, &terminate_flag]() {
        RunSince(i, ctx, terminate_flag, 0);
=======
      concurrency::ThreadPool::Schedule(tp, [i, &ctx, &terminate_flag, &session_scope]() {
        RunSince(i, ctx, session_scope, terminate_flag, 0);
>>>>>>> 53ac1d60
      });
    }
  }

  ctx.WaitAll();
  ORT_RETURN_IF_ERROR(ctx.TaskStatus());
  ORT_RETURN_IF_ERROR(ctx.GetExecutionFrame().GetOutputs(fetches));
  if (ctx.GetExecutionFrame().HasMemoryPatternPlanner()) {
    bool all_tensors = true;
    for (const auto& feed : feeds) {
      if (!(feed.IsTensor())) {
        all_tensors = false;
        break;
      }
    }

    if (all_tensors) {
      MemoryPatternGroup mem_patterns;
      ORT_RETURN_IF_ERROR(ctx.GetExecutionFrame().GeneratePatterns(mem_patterns));
      ORT_RETURN_IF_ERROR(session_state.UpdateMemoryPatternGroupCache(feeds, std::move(mem_patterns)));
    }
  }

  return Status::OK();
}

#ifdef ENABLE_TRAINING
onnxruntime::Status PartialExecuteThePlan(const SessionState& session_state, gsl::span<const int> feed_mlvalue_idxs,
                                          gsl::span<const OrtValue> feeds, gsl::span<const int> fetch_mlvalue_idxs,
                                          std::vector<OrtValue>& fetches,
                                          const InlinedHashMap<size_t, IExecutor::CustomAllocator>& fetch_allocators,
                                          const logging::Logger& logger,
                                          const DeviceStreamCollection& device_streams,
                                          const bool& terminate_flag,
                                          bool single_thread_mode,
                                          PartialGraphExecutionState& state,
                                          const OrtValueCachePtr& cache) {
  auto& ctx = state.GetExecutionContext(feed_mlvalue_idxs, feeds, fetch_mlvalue_idxs, fetches,
                                        fetch_allocators, session_state, logger, device_streams);
  auto* execution_plan = session_state.GetExecutionPlan();

  ctx.SetCurrentRange(&state.GetProgramRegions(session_state));

  SessionScope session_scope(session_state, ctx.GetExecutionFrame());
<<<<<<< HEAD
  ctx.SetSessionScope(&session_scope);
=======
>>>>>>> 53ac1d60

  ctx.SetOrtValueCache(std::move(cache));

  auto* tp = single_thread_mode ? nullptr : session_state.GetInterOpThreadPool();

  for (size_t i = 0; i < execution_plan->execution_plan.size(); ++i) {
    if (!execution_plan->execution_plan[i]->steps_.empty()) {
<<<<<<< HEAD
      concurrency::ThreadPool::Schedule(tp, [i, &ctx, &terminate_flag]() {
        auto* range = ctx.GetCurrentRange();
        size_t start = !range ? 0 : range->stream_pc_range[i].first;
        RunSince(i, ctx, terminate_flag, start);
=======
      concurrency::ThreadPool::Schedule(tp, [i, &ctx, &terminate_flag, &session_scope]() {
        auto* range = ctx.GetCurrentRange();
        size_t start = !range ? 0 : range->stream_pc_range[i].first;
        RunSince(i, ctx, session_scope, terminate_flag, start);
>>>>>>> 53ac1d60
      });
    }
  }

  if (!single_thread_mode) {
    ctx.WaitAll();
  }

  ORT_RETURN_IF_ERROR(ctx.TaskStatus());
  ORT_RETURN_IF_ERROR(ctx.GetExecutionFrame().GetOutputs(fetches));
  return Status::OK();
}
#endif

}  // namespace onnxruntime<|MERGE_RESOLUTION|>--- conflicted
+++ resolved
@@ -11,11 +11,7 @@
 #include "core/common/logging/logging.h"
 #include "core/framework/allocation_planner.h"
 #include "core/framework/execution_frame.h"
-<<<<<<< HEAD
-#include "core/framework/execution_context.h"
-=======
 #include "core/framework/stream_execution_context.h"
->>>>>>> 53ac1d60
 #include "core/framework/session_state.h"
 #include "core/framework/op_kernel_context_internal.h"
 #include "core/framework/utils.h"
@@ -410,15 +406,11 @@
 #endif
 };
 
-<<<<<<< HEAD
-onnxruntime::Status ExecuteKernel(ExecutionContext& ctx, NodeIndex idx, size_t stream_idx, const bool& terminate_flag) {
-=======
 onnxruntime::Status ExecuteKernel(StreamExecutionContext& ctx,
                                   NodeIndex idx,
                                   size_t stream_idx,
                                   const bool& terminate_flag,
                                   SessionScope& session_scope) {
->>>>>>> 53ac1d60
   auto* p_kernel = ctx.GetSessionState().GetKernel(idx);
   if (p_kernel->KernelDef().OpName() == "YieldOp") {
     // Do not execute YieldOp (it is an no-op anyways).
@@ -428,68 +420,6 @@
     // memory lingers while the tensor is used downstream after the export.
     ctx.RecycleNodeInputs(idx);
     return Status::OK();
-<<<<<<< HEAD
-  }
-  // TODO: set terminate flag from run_option
-  OpKernelContextInternal kernel_ctx(ctx.GetSessionState(),
-                                     ctx.GetExecutionFrame(),
-                                     *p_kernel,
-                                     ctx.GetLogger(),
-                                     terminate_flag,
-                                     ctx.GetDeviceStream(stream_idx));
-  onnxruntime::Status status;
-  auto& logger = ctx.GetLogger();
-  if (p_kernel->IsAsync()) {
-    ORT_THROW("Async Kernel Support is not implemented yet.");
-  } else {
-    auto session_scope = ctx.GetSessionScope();
-    ORT_ENFORCE(session_scope, "session scope uninitialized");
-    KernelScope kernel_scope(*session_scope, kernel_ctx, *p_kernel);
-    ORT_TRY {
-#ifdef ENABLE_TRAINING
-      if (p_kernel->KernelDef().AllocateInputsContiguously()) {
-        ORT_RETURN_IF_ERROR(utils::VerifyInputTensorsAllocatedContiguously(&kernel_ctx));
-      }
-      // Cache lookup. Currently we only cache single-output nodes,
-      // to keep memory overhead impact in check. Hence we only look in cache
-      // if the current node has one output.
-      bool reuse_cached_value = false;
-      std::string cached_arg_name;
-      auto& cache = ctx.GetOrtValueCache();
-      if (cache != nullptr) {
-        if (p_kernel->Node().OutputDefs().size() == 1) {
-          cached_arg_name = p_kernel->Node().OutputDefs()[0]->Name();
-          if (cache.get()->count(cached_arg_name)) {  // found arg in cache_
-            VLOGS(logger, 1) << "Found OrtValue in cache for arg: " << cached_arg_name;
-            reuse_cached_value = true;
-          }
-        }
-      }
-      if (!reuse_cached_value) {
-        status = p_kernel->Compute(&kernel_ctx);
-      } else {
-        status = kernel_ctx.SetOutputMLValue(0, cache.get()->at(cached_arg_name));
-      }
-#else
-      status = p_kernel->Compute(&kernel_ctx);
-#endif
-    }
-    ORT_CATCH(const std::exception& ex) {
-      ORT_HANDLE_EXCEPTION([&]() {
-        status = ORT_MAKE_STATUS(ONNXRUNTIME, RUNTIME_EXCEPTION, ex.what());
-      });
-    }
-  }
-  if (!status.IsOK()) {
-    std::ostringstream ss;
-    const auto& node = p_kernel->Node();
-    ss << "Non-zero status code returned while running " << node.OpType() << " node. Name:'" << node.Name()
-       << "' Status Message: " << status.ErrorMessage();
-    // If the computation failed, we still can record the memory consumption
-#if !defined(ORT_MINIMAL_BUILD) && defined(ORT_MEMORY_PROFILE)
-    ctx.GetSessionState().GetMemoryProfiler()->CreateEvents("dynamic activations_" + std::to_string(ctx.GetSessionState().GetMemoryProfiler()->GetMemoryInfo().GetIteration()),
-                                                            ctx.GetSessionState().GetMemoryProfiler()->GetAndIncreasePid(), MemoryInfo::MapType::DynamicActivation, "", 0);
-=======
   }
   // TODO: set terminate flag from run_option
   OpKernelContextInternal kernel_ctx(ctx.GetSessionState(),
@@ -595,7 +525,6 @@
   }
 #else
   ORT_UNUSED_PARAMETER(only_execute_path_to_fetches);
->>>>>>> 53ac1d60
 #endif
     const auto msg_string = ss.str();
     LOGS(logger, ERROR) << msg_string;
@@ -606,57 +535,10 @@
   return Status::OK();
 }
 
-<<<<<<< HEAD
-onnxruntime::Status ExecuteThePlan(const SessionState& session_state, gsl::span<const int> feed_mlvalue_idxs,
-                                   gsl::span<const OrtValue> feeds, gsl::span<const int> fetch_mlvalue_idxs,
-                                   std::vector<OrtValue>& fetches,
-                                   const InlinedHashMap<size_t, IExecutor::CustomAllocator>& fetch_allocators,
-                                   const logging::Logger& logger,
-                                   const DeviceStreamCollection& device_streams,
-                                   const bool& terminate_flag,
-                                   const bool only_execute_path_to_fetches,
-                                   bool single_thread_mode) {
-  auto* execution_plan = session_state.GetExecutionPlan();
-  LOGS(logger, INFO) << "Number of streams: " << execution_plan->execution_plan.size();
-  int32_t valid_streams = 0;
-  for (auto& stream : execution_plan->execution_plan) {
-    if (stream && stream->steps_.size() > 0)
-      valid_streams++;
-  }
-
-  // prepare the execution context, notifications got initialized.
-  ExecutionContext ctx(session_state,
-                       valid_streams,
-                       execution_plan->notification_owners,
-                       feed_mlvalue_idxs,
-                       feeds,
-                       fetch_mlvalue_idxs,
-                       fetches,
-                       fetch_allocators,
-                       execution_plan->num_barriers,
-                       logger,
-                       device_streams,
-                       single_thread_mode);
-#ifdef ENABLE_TRAINING
-  if (only_execute_path_to_fetches) {
-    auto* node_to_execute = session_state.GetToBeExecutedRange(fetch_mlvalue_idxs);
-    ctx.SetNodeToExecute(node_to_execute);
-  }
-#else
-  ORT_UNUSED_PARAMETER(only_execute_path_to_fetches);
-#endif
-
   SessionScope session_scope(session_state, ctx.GetExecutionFrame());
-  ctx.SetSessionScope(&session_scope);
 
   auto* tp = single_thread_mode ? nullptr : session_state.GetInterOpThreadPool();
 
-=======
-  SessionScope session_scope(session_state, ctx.GetExecutionFrame());
-
-  auto* tp = single_thread_mode ? nullptr : session_state.GetInterOpThreadPool();
-
->>>>>>> 53ac1d60
   for (size_t i = 0; i < execution_plan->execution_plan.size(); ++i) {
     if (execution_plan->execution_plan[i]->steps_.empty()) {
       // execution context is initialized with number of valid streams
@@ -664,13 +546,8 @@
       // so don't need to invoke CompleteTask here
       // ctx.CompleteTask();
     } else {
-<<<<<<< HEAD
-      concurrency::ThreadPool::Schedule(tp, [i, &ctx, &terminate_flag]() {
-        RunSince(i, ctx, terminate_flag, 0);
-=======
       concurrency::ThreadPool::Schedule(tp, [i, &ctx, &terminate_flag, &session_scope]() {
         RunSince(i, ctx, session_scope, terminate_flag, 0);
->>>>>>> 53ac1d60
       });
     }
   }
@@ -715,10 +592,6 @@
   ctx.SetCurrentRange(&state.GetProgramRegions(session_state));
 
   SessionScope session_scope(session_state, ctx.GetExecutionFrame());
-<<<<<<< HEAD
-  ctx.SetSessionScope(&session_scope);
-=======
->>>>>>> 53ac1d60
 
   ctx.SetOrtValueCache(std::move(cache));
 
@@ -726,17 +599,10 @@
 
   for (size_t i = 0; i < execution_plan->execution_plan.size(); ++i) {
     if (!execution_plan->execution_plan[i]->steps_.empty()) {
-<<<<<<< HEAD
-      concurrency::ThreadPool::Schedule(tp, [i, &ctx, &terminate_flag]() {
-        auto* range = ctx.GetCurrentRange();
-        size_t start = !range ? 0 : range->stream_pc_range[i].first;
-        RunSince(i, ctx, terminate_flag, start);
-=======
       concurrency::ThreadPool::Schedule(tp, [i, &ctx, &terminate_flag, &session_scope]() {
         auto* range = ctx.GetCurrentRange();
         size_t start = !range ? 0 : range->stream_pc_range[i].first;
         RunSince(i, ctx, session_scope, terminate_flag, start);
->>>>>>> 53ac1d60
       });
     }
   }
