// Copyright (c) Microsoft Corporation. All rights reserved.
// Licensed under the MIT License.

#pragma once

#include <vector>

#include "core/common/common.h"
#include "core/common/logging/logging.h"
#include "core/common/status.h"
#include "core/framework/iexecutor.h"
#include "core/framework/ml_value.h"
#include "core/framework/node_index_info.h"
#include "core/framework/sequential_execution_plan.h"
#include "core/framework/tensor.h"
#include "core/graph/graph_viewer.h"

namespace onnxruntime {

class SessionState;
class OrtValueNameIdxMap;
class OrtValuePatternPlanner;
struct MemoryPatternGroup;
class NodeIndexInfo;

class IExecutionFrame {
 protected:
  IExecutionFrame(const std::vector<int>& feed_mlvalue_idxs, const std::vector<OrtValue>& feeds,
                  const std::unordered_map<int, OrtValue>& initializers, const std::vector<int>& fetch_mlvalue_idxs,
                  const std::vector<OrtValue>& fetches, const OrtValueNameIdxMap& ort_value_idx_map,
                  const NodeIndexInfo& node_index_info);

 public:
  virtual ~IExecutionFrame();

  // Get the index for the first entry of the given node.
  int GetNodeOffset(NodeIndex index) const {
    return node_index_info_.GetNodeOffset(index);
  }

  // Return nullptr if index map to an value that is an unused optional input/output
  const OrtValue* GetNodeInputOrOutputMLValue(int index) const;
  OrtValue* GetMutableNodeInputOrOutputMLValue(int index);

  // TO DO: make it thread safe
  // This method is not thread safe!
  // Return S_OK and nullptr if index map to an value that is an unused optional input/output
  // Shape is required for tensors but not traditional ML values.
  Status GetOrCreateNodeOutputMLValue(int index, const TensorShape* shape, OrtValue*& p_ort_value, size_t nnz = 0);

  /**
   * write the output values to the 'fetches' vector
   * Don't access the values after SessionState is destroyed 
   */
  Status GetOutputs(std::vector<OrtValue>& fetches);

  AllocatorPtr GetAllocator(const OrtAllocatorInfo& info) const;

  Status ReleaseMLValue(int ort_value_idx);

 protected:
  // get the ort_value_idx from NodeIndexInfo
  int GetNodeIdxToMLValueIdx(int index) const;

  OrtValue& GetMutableMLValue(int ort_value_index) { return const_cast<OrtValue&>(GetMLValue(ort_value_index)); }

  virtual Status ReleaseMLValueImpl(int ort_value_idx);

  // returns true if the ort_value_idx is an output from the graph
  bool IsOutput(int ort_value_idx) const;

 private:
  ORT_DISALLOW_COPY_ASSIGNMENT_AND_MOVE(IExecutionFrame);

  void Init(const std::vector<int>& feed_mlvalue_idxs, const std::vector<OrtValue>& feeds,
<<<<<<< HEAD
            const std::unordered_map<int, OrtValue>& initializers, const std::vector<int>& fetch_mlvalue_idxs,
=======
            const std::unordered_map<int, OrtValue>& initializers,
>>>>>>> e9e77792
            const std::vector<OrtValue>& fetches, const OrtValueNameIdxMap& ort_value_idx_map);

  const OrtValue& GetMLValue(int ort_value_index) const {
    ORT_ENFORCE(ort_value_index >= 0 && static_cast<size_t>(ort_value_index) < all_values_.size());
    return all_values_[ort_value_index];
  }

  virtual AllocatorPtr GetAllocatorImpl(const OrtAllocatorInfo& info) const = 0;

  virtual Status CreateNodeOutputMLValueImpl(OrtValue& ort_value, int ort_value_idx, const TensorShape* shape, size_t nnz) = 0;

  const NodeIndexInfo& node_index_info_;

  // All the intermediate values for the entire graph.
  // Input and Output values are passed in by executors
  std::vector<OrtValue> all_values_;

  const std::vector<int> fetch_mlvalue_idxs_;
};

class ExecutionFrame final : public IExecutionFrame {
 public:
  ExecutionFrame(const std::vector<int>& feed_mlvalue_idxs, const std::vector<OrtValue>& feeds,
                 const std::vector<int>& fetch_mlvalue_idxs, const std::vector<OrtValue>& fetches,
                 // optional custom allocators. key is index in fetches
                 const std::unordered_map<size_t, IExecutor::CustomAllocator>& fetch_allocators,
                 const SessionState& session_state);

  ~ExecutionFrame() override;

  // TODO: These two AllocateMLValue... methods are in the API purely for unit test usage.
  // Fix the unit tests so they set an execution plan that results in these methods being called by
  // GetOrCreateNodeOutputMLValue instead
  Status AllocateMLValueTensorSelfOwnBuffer(OrtValue& ort_value, int ort_value_index, MLDataType element_type,
                                            const OrtAllocatorInfo& location, const TensorShape& shape,
                                            bool create_fence = false);

  Status AllocateMLValueTensorPreAllocateBuffer(OrtValue& ort_value, int ort_value_index_reuse, MLDataType element_type,
                                                const OrtAllocatorInfo& location, const TensorShape& shape,
                                                bool create_fence = false);

  // thread-safe
  Status GeneratePatterns(MemoryPatternGroup* out) const;

  bool HasMemoryPatternPlanner() const {
    return planner_ != nullptr;
  }

 private:
  ORT_DISALLOW_COPY_ASSIGNMENT_AND_MOVE(ExecutionFrame);

  AllocatorPtr GetAllocatorImpl(const OrtAllocatorInfo& info) const override;
  Status ReleaseMLValueImpl(int ort_value_idx) override;
  Status CreateNodeOutputMLValueImpl(OrtValue& ort_value, int ort_value_idx, const TensorShape* shape, size_t nnz) override;

  common::Status AllocateAsPerAllocationPlan(OrtValue& ort_value, int ort_value_index, const TensorShape* shape,
                                             size_t nnz);

  Status AllocateMLValueTensorSelfOwnBufferHelper(OrtValue& ort_value, int ort_value_index, MLDataType element_type,
                                                  const OrtAllocatorInfo& location, const TensorShape& shape,
                                                  bool create_fence);

  Status AllocateTensorWithPreAllocateBufferHelper(OrtValue& ort_value, void* pBuffer, MLDataType element_type,
                                                   const OrtAllocatorInfo& location, const TensorShape& shape);

  void TraceAllocate(int ort_value_idx, size_t size);
  void TraceFree(int ort_value_idx);

  const AllocPlanPerValue& GetAllocationPlan(int ort_value_idx);

  const SessionState& session_state_;

  // map of index to custom allocator
  std::unordered_map<int, IExecutor::CustomAllocator> custom_allocators_;

  // If we already have cached memory pattern on these input shapes
  // Use this mem pattern that create a big chunk for all the internal
  // kernel's input/output tensors.
  const MemoryPatternGroup* mem_patterns_;

  // If no cached memory pattern, and we enable the memory pattern optimization
  // use this planner_ to trace the memory allocation in current executor.
  std::unique_ptr<OrtValuePatternPlanner> planner_;

  // Big chunks on different locations that will be used by mem_pattern.
  std::map<OrtAllocatorInfo, BufferUniquePtr> buffers_;
};
}  // namespace onnxruntime<|MERGE_RESOLUTION|>--- conflicted
+++ resolved
@@ -73,11 +73,7 @@
   ORT_DISALLOW_COPY_ASSIGNMENT_AND_MOVE(IExecutionFrame);
 
   void Init(const std::vector<int>& feed_mlvalue_idxs, const std::vector<OrtValue>& feeds,
-<<<<<<< HEAD
-            const std::unordered_map<int, OrtValue>& initializers, const std::vector<int>& fetch_mlvalue_idxs,
-=======
             const std::unordered_map<int, OrtValue>& initializers,
->>>>>>> e9e77792
             const std::vector<OrtValue>& fetches, const OrtValueNameIdxMap& ort_value_idx_map);
 
   const OrtValue& GetMLValue(int ort_value_index) const {
