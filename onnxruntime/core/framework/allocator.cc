--- conflicted
+++ resolved
@@ -164,21 +164,6 @@
   AllocatorDefaultFreeAligned(p, alignment);
 }
 
-<<<<<<< HEAD
-void* AllocateBufferWithOptions(IAllocator& alloc, size_t size, bool use_reserve, Stream* stream, WaitNotificationFn wait_fn) {
-  if (use_reserve)
-    return alloc.Reserve(size);
-  if (stream && alloc.Info().alloc_type == OrtArenaAllocator) {
-#ifdef ORT_ENABLE_STREAM
-    auto* stream_aware_alloc = StreamAwareArena::FromBFCArena(static_cast<BFCArena&>(alloc));
-    if (stream_aware_alloc) {
-      return stream_aware_alloc->AllocOnStream(size, stream, wait_fn);
-    }
-#else
-    ORT_UNUSED_PARAMETER(wait_fn);
-#endif  // ORT_ENABLE_STREAM
-  }
-=======
 void* AllocateBufferWithOptions(IAllocator& alloc, size_t size, bool use_reserve, Stream* stream,
                                 WaitNotificationFn /*ignored*/) {
   if (use_reserve) {
@@ -189,7 +174,6 @@
     return alloc.AllocOnStream(size, stream);
   }
 
->>>>>>> 01912ceb
   return alloc.Alloc(size);
 }
 }  // namespace onnxruntime
@@ -328,21 +312,10 @@
   *out = static_cast<OrtMemoryInfoDeviceType>(info->device.Type());
 }
 
-<<<<<<< HEAD
-ORT_API_STATUS_IMPL(OrtApis::MemoryInfoGetDeviceMemType, _In_ const OrtMemoryInfo* ptr, _Out_ OrtDeviceMemoryType* out) {
-  *out = static_cast<OrtDeviceMemoryType>(ptr->device.MemType());
-  return nullptr;
-}
-
-ORT_API_STATUS_IMPL(OrtApis::MemoryInfoGetVendorId, _In_ const OrtMemoryInfo* ptr, _Out_ uint32_t* out) {
-  *out = ptr->device.Vendor();
-  return nullptr;
-=======
 ORT_API(OrtDeviceMemoryType, OrtApis::MemoryInfoGetDeviceMemType, _In_ const OrtMemoryInfo* ptr) {
   return static_cast<OrtDeviceMemoryType>(ptr->device.MemType());
 }
 
 ORT_API(uint32_t, OrtApis::MemoryInfoGetVendorId, _In_ const OrtMemoryInfo* ptr) {
   return ptr->device.Vendor();
->>>>>>> 01912ceb
 }