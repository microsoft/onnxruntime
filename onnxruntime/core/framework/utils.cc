--- conflicted
+++ resolved
@@ -765,21 +765,6 @@
                             DeviceStreamCollectionHolder& device_stream_collection_holder,
 #endif
                             const logging::Logger& logger) {
-<<<<<<< HEAD
-  bool synchronize_execution_providers = run_options.config_options.GetConfigOrDefault(kOrtRunOptionsConfigDisableSynchronizeExecutionProviders, "0") == "0";
-=======
-#ifdef USE_AZURE
-  const auto iter = run_options.config_options.configurations.find("use_azure");
-  if (iter != run_options.config_options.configurations.end() && iter->second != "0") {
-    CloudExecutor cloud_executor(run_options.config_options.configurations);
-    const auto& feeds_fetches_info = feeds_fetches_manager.GetFeedsFetchesInfo();
-    return cloud_executor.Execute(session_state,
-                                  feeds_fetches_info.feeds_mlvalue_idxs, feeds,
-                                  feeds_fetches_info.fetches_mlvalue_idxs, fetches, {},
-                                  logger);
-  }
-#endif
->>>>>>> 681a0d08
   return ExecuteGraph(session_state,
                       feeds_fetches_manager,
                       feeds, fetches,
