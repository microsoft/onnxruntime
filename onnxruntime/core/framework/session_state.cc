// Copyright (c) Microsoft Corporation. All rights reserved.
// Licensed under the MIT License.

#include "core/framework/session_state.h"

#include <sstream>

#include "core/platform/ort_mutex.h"
#include "core/common/logging/logging.h"
#include "core/common/safeint.h"
#include "core/flatbuffers/schema/ort.fbs.h"
#include "core/framework/allocator.h"
#include "core/framework/kernel_def_hash_helpers.h"
#include "core/framework/node_index_info.h"
#include "core/framework/op_kernel.h"
#include "core/framework/ort_value_pattern_planner.h"
#include "core/framework/session_state_flatbuffers_utils.h"
#include "core/framework/session_state_utils.h"
#include "core/framework/utils.h"
#include "core/providers/cpu/controlflow/utils.h"
#include "core/session/onnxruntime_session_options_config_keys.h"

using namespace ::onnxruntime::common;

namespace onnxruntime {

void SessionState::SetupAllocators() {
  // register allocators in reverse order. one per OrtMemType+OrtDevice combination.
  // this order prefers allocators from the core EPs (CPU EP, CUDA EP, ROCM EP) and ensures the CUDA/ROCM EP's
  // per-thread allocators will be preferred over the TensorRT/MIGraphX EP non-per-thread allocators.
  // TODO: Refactor the EP/allocator relationship so that we can be explicit about which allocator is preferred and
  //       avoid creating unnecessary allocators.
  std::for_each(std::make_reverse_iterator(execution_providers_.end()),
                std::make_reverse_iterator(execution_providers_.begin()),
                [this](const auto& provider_iter) {
                  IExecutionProvider& provider = *provider_iter;
                  for (const auto& allocator : provider.GetAllocators()) {
                    const OrtMemoryInfo& memory_info = allocator->Info();
                    auto iter = allocators_.find(memory_info);
                    if (iter != allocators_.end()) {
                      // EPs could be sharing allocators so no info message unless this is a different instance.
                      // This is an expected scenario as multiple EPs may have allocators for the same device.
                      // e.g. xnnpack and CPU EP are both CPU based.
                      if (iter->second(memory_info.id, memory_info.mem_type) != allocator) {
                        LOGS(logger_, INFO) << "Allocator already registered for " << allocator->Info()
                                            << ". Ignoring allocator from " << provider.Type();
                      }
                    } else {
                      // slightly weird indirection to go back to the provider to get the allocator each time
                      // it's needed in order to support scenarios such as the CUDA EP's per-thread allocator.
                      allocators_[memory_info] = [&provider](int id, OrtMemType mem_type) {
                        return provider.GetAllocator(id, mem_type);
                      };
                    }
                  }
                });
}

AllocatorPtr SessionState::GetAllocator(const OrtMemoryInfo& location) const noexcept {
  AllocatorPtr result;
  auto entry = allocators_.find(location);
  if (entry != allocators_.cend()) {
    result = entry->second(location.id, location.mem_type);
  }

  return result;
}

AllocatorPtr SessionState::GetAllocator(OrtDevice device) const noexcept {
  for (const auto& iter : allocators_) {
    if (iter.first.device == device) {
      return iter.second(device.Id(), iter.first.mem_type);
    }
  }
  return nullptr;
}

void SessionState::CreateGraphInfo() {
  graph_viewer_.emplace(graph_);
  // use graph_viewer_ to initialize ort_value_name_idx_map_
  LOGS(logger_, VERBOSE) << "SaveMLValueNameIndexMapping";
  int idx = 0;

  // we keep all graph inputs (including initializers), even if they are unused, so make sure they all have an entry
  for (const auto* input_def : graph_viewer_->GetInputsIncludingInitializers()) {
    idx = ort_value_name_idx_map_.Add(input_def->Name());
    VLOGS(logger_, 1) << "Added graph_viewer_ input with name: " << input_def->Name()
                      << " to OrtValueIndex with index: " << idx;
  }

  for (auto& node : graph_viewer_->Nodes()) {
    // build the OrtValue->index map
    for (const auto* input_def : node.InputDefs()) {
      if (input_def->Exists()) {
        idx = ort_value_name_idx_map_.Add(input_def->Name());
        VLOGS(logger_, 1) << "Added input argument with name: " << input_def->Name()
                          << " to OrtValueIndex with index: " << idx;
      }
    }

    for (const auto* input_def : node.ImplicitInputDefs()) {
      if (input_def->Exists()) {
        idx = ort_value_name_idx_map_.Add(input_def->Name());
        VLOGS(logger_, 1) << "Added implicit input argument with name: " << input_def->Name()
                          << " to OrtValueIndex with index: " << idx;
      }
    }

    for (const auto* output_def : node.OutputDefs()) {
      if (output_def->Exists()) {
        ort_value_name_idx_map_.Add(output_def->Name());
        VLOGS(logger_, 1) << "Added output argument with name: " << output_def->Name()
                          << " to OrtValueIndex with index: " << idx;
      }
    }
  }

  // allocate OrtValue for graph outputs when coming from initializers
  for (const auto& output : graph_viewer_->GetOutputs()) {
    if (output->Exists()) {
      idx = ort_value_name_idx_map_.Add(output->Name());
      VLOGS(logger_, 1) << "Added graph output with name: " << output->Name()
                        << " to OrtValueIndex with index: " << idx;
    }
  }

  LOGS(logger_, VERBOSE) << "Done saving OrtValue mappings.";
}

#if !defined(ORT_MINIMAL_BUILD)
Status SessionState::PopulateKernelCreateInfo(const KernelRegistryManager& kernel_registry_manager,
                                              bool saving_ort_format) {
  for (auto& node : graph_.Nodes()) {
    const KernelCreateInfo* kci = nullptr;

    auto status = kernel_registry_manager.SearchKernelRegistry(node, &kci);
    if (!status.IsOK() && saving_ort_format) {
      // if we didn't find the kernel and are saving to ORT format an EP that compiles nodes is enabled.
      // in that case we assigned the node to that EP but do not compile it into a fused node.
      // this keeps the original node and prevents level 2 and level 3 optimizers from modifying it.
      // we now revert to the CPU EP to include the hash for the kernel as a fallback. at runtime when the model
      // is loaded in a minimal build, the compiling EP will replace this node if possible. if that's not possible for
      // some reason we can fallback to the CPU EP implementation via this hash.
      node.SetExecutionProviderType(kCpuExecutionProvider);
      status = kernel_registry_manager.SearchKernelRegistry(node, &kci);
    }

    ORT_RETURN_IF_ERROR(status);

    ORT_IGNORE_RETURN_VALUE(
        kernel_create_info_map_.insert({node.Index(), gsl::not_null<const KernelCreateInfo*>(kci)}));
  }

  for (const auto& entry : subgraph_session_states_) {
    for (const auto& name_to_subgraph_session_state : entry.second) {
      SessionState& subgraph_session_state = *name_to_subgraph_session_state.second;
      ORT_RETURN_IF_ERROR(subgraph_session_state.PopulateKernelCreateInfo(kernel_registry_manager, saving_ort_format));
    }
  }

  return Status::OK();
}
#endif

const KernelCreateInfo& SessionState::GetNodeKernelCreateInfo(NodeIndex node_index) const {
  auto entry = kernel_create_info_map_.find(node_index);
  // invalid node index or FinalizeSessionState should have been called. Either way it's an internal logic error
  ORT_ENFORCE(entry != kernel_create_info_map_.cend());

  return *entry->second;
}

Status SessionState::CreateKernels(const KernelRegistryManager& kernel_registry_manager) {
  const auto& nodes = graph_viewer_->Nodes();
  if (!nodes.empty()) {
    size_t max_nodeid = 0;
    for (const auto& node : nodes) {
      max_nodeid = std::max(max_nodeid, node.Index());
    }
    session_kernels_.clear();
    session_kernels_.resize(max_nodeid + 1);
    for (const auto& node : nodes) {
      // construct and save the kernels
      const KernelCreateInfo& kci = GetNodeKernelCreateInfo(node.Index());

      // the execution provider was required to be valid to find the KernelCreateInfo so we don't need to check it here
      onnxruntime::ProviderType exec_provider_name = node.GetExecutionProviderType();
      const IExecutionProvider& exec_provider = *execution_providers_.Get(exec_provider_name);

      // assumes vector is already resize()'ed to the number of nodes in the graph
      ORT_RETURN_IF_ERROR(kernel_registry_manager.CreateKernel(node, exec_provider, *this, kci, session_kernels_[node.Index()]));
    }
  }
  node_index_info_.emplace(*graph_viewer_, ort_value_name_idx_map_);
  return Status::OK();
}

const SequentialExecutionPlan* SessionState::GetExecutionPlan() const {
  if (!p_seq_exec_plan_.has_value()) {
    return nullptr;
  }
  return &p_seq_exec_plan_.value();
}

Status SessionState::AddInitializedTensor(int ort_value_index, const OrtValue& ort_value, const OrtCallback* d,
                                          bool constant, bool sparse) {
  auto p = initialized_tensors_.insert({ort_value_index, ort_value});
  if (!p.second)
    return ORT_MAKE_STATUS(ONNXRUNTIME, INVALID_ARGUMENT, "duplicated ort_value index:", ort_value_index,
                           ". Do you have duplicated calls to SessionState::AddInitializedTensor function?");

  if (d != nullptr && d->f != nullptr) {
    deleter_for_initialized_tensors_.insert_or_assign(ort_value_index, *d);
  }

  if (constant) {
    constant_initialized_tensors_.insert({ort_value_index, ort_value});
  }

#if !defined(DISABLE_SPARSE_TENSORS)
  if (sparse) {
    sparse_initialized_tensors_.insert(ort_value_index);
  }
#else
  ORT_UNUSED_PARAMETER(sparse);
#endif

  return Status::OK();
}

const std::unordered_map<int, OrtValue>& SessionState::GetInitializedTensors() const { return initialized_tensors_; }

const std::unordered_map<int, OrtValue>& SessionState::GetConstantInitializedTensors() const {
  return constant_initialized_tensors_;
}

#if !defined(DISABLE_SPARSE_TENSORS)
bool SessionState::IsSparseInitializer(int ort_value_index) const {
  return sparse_initialized_tensors_.count(ort_value_index) > 0;
}
#endif

#ifdef ENABLE_TRAINING
Status SessionState::GetInitializedTensors(
    const std::unordered_set<std::string>& interested_weights,
    bool allow_missing_weights, NameMLValMap& retrieved_weights) const {
  NameMLValMap result;
  result.reserve(interested_weights.size());
  for (const auto& weight_name : interested_weights) {
    int idx;
    const auto status = GetOrtValueNameIdxMap().GetIdx(weight_name, idx);
    if (!status.IsOK()) {
      ORT_RETURN_IF_NOT(
          allow_missing_weights,
          "Failed to get OrtValue index from name: ", status.ErrorMessage());
      continue;
    }
    if (initialized_tensors_.find(idx) != initialized_tensors_.end()) {
      result.emplace(weight_name, initialized_tensors_.at(idx));
    } else {
      ORT_RETURN_IF_NOT(
          allow_missing_weights,
          "Failed to get initializer with name: ", weight_name, " and index:", idx);
      continue;
    }
  }
  retrieved_weights = std::move(result);
  return Status::OK();
}

NameMLValMap SessionState::GetInitializedTensors(const std::unordered_set<std::string>& interested_weights) const {
  NameMLValMap result;
  const auto status = GetInitializedTensors(interested_weights, true, result);
  ORT_ENFORCE(status.IsOK(), status.ErrorMessage());
  return result;
}
#endif

void SessionState::CleanInitializedTensorsFromGraph() {
  graph_.CleanAllInitializedTensors();
}

static Status KernelUseSharedPrePackedBuffers(OpKernel& kernel, int input_idx,
                                              const PrePackedWeights& prepacked_weights,
                                              const std::string& node_name) {
  std::vector<BufferUniquePtr> shared_prepacked_buffers;
  shared_prepacked_buffers.reserve(4);  // Unlikely to see more than 4 prepacked buffers per initializer

  for (const auto& prepacked_buffer : prepacked_weights.buffers_) {
    // BufferDeleter is nullptr because the kernel should not delete the shared buffer - it can only use it
    shared_prepacked_buffers.emplace_back(prepacked_buffer.get(), BufferDeleter(nullptr));
  }

  bool used_shared_buffers = false;
  ORT_RETURN_IF_ERROR(kernel.UseSharedPrePackedBuffers(shared_prepacked_buffers, input_idx, used_shared_buffers));

  // BUG CHECK: Ensure that the kernel used the provided shared buffers
  // Mostly a debug check to ensure that the kernel has an overridden implementation of the
  // base UseSharedPrePackedBuffers() which is basically a no-op.
  if (!used_shared_buffers)
    return ORT_MAKE_STATUS(ONNXRUNTIME, FAIL, "The kernel corresponding to the node ", node_name,
                           " doesn't have an implementation that can consume provided pre-packed weights");

  return Status::OK();
}

static std::string GenerateKeyForPrepackedWeightsMap(const std::string& op_type,
                                                     const PrePackedWeights& pre_packed_weights) {
  std::ostringstream ss_1;
  ss_1 << op_type;
  ss_1 << "+";
  ss_1 << std::to_string(pre_packed_weights.GetHash());

  return ss_1.str();
}

Status SessionState::PrepackConstantInitializedTensors(InlinedHashMap<std::string, size_t>& constant_initializers_use_count,
                                                       const std::unordered_map<std::string, const OrtValue*>& initializers_to_share_map) {
  auto prepacked_constant_weights = [this, &constant_initializers_use_count, &initializers_to_share_map](
                                        bool should_cache_prepacked_weights_for_shared_initializers) -> Status {
    for (auto& node : GetGraphViewer().Nodes()) {
      auto kernel = GetMutableKernel(node.Index());
      int input_idx = 0;
      for (auto& input_def : node.InputDefs()) {
        if (input_def->Exists()) {
          const std::string& input_name = input_def->Name();
          SessionState* st = this;
          // subgraph can use the value from outer scope,
          // so it needs to check if current node uses constant initialized tensor from current and outer graphs
          do {
            int ort_value_idx;
            if (st->GetOrtValueNameIdxMap().GetIdx(input_name, ort_value_idx).IsOK()) {
              std::unordered_map<int, OrtValue>& constant_initialized_tensors = st->constant_initialized_tensors_;

              if (constant_initialized_tensors.count(ort_value_idx)) {
                bool is_packed = false;
                const Tensor& const_initialized_tensor = constant_initialized_tensors[ort_value_idx].Get<Tensor>();

                auto iter = initializers_to_share_map.find(input_name);
                bool is_shared_initializer = (iter != initializers_to_share_map.end());

                // Caching pre-packed weights is limited to shared initializers associated with the CPU EP for now
                if (is_shared_initializer && should_cache_prepacked_weights_for_shared_initializers &&
                    node.GetExecutionProviderType() == kCpuExecutionProvider) {  // caching of pre-packed weights' turned ON

                  AllocatorPtr allocator_for_caching = prepacked_weights_container_->GetOrCreateAllocator(CPU);
                  ORT_ENFORCE(allocator_for_caching.get() != nullptr);

                  PrePackedWeights weights_to_be_filled_in;
                  // The reason we invoke PrePack() before looking into the container for any pre-packed weight
                  // cached by another instance of the same op_type (for the same constant initializer) is because
                  // to truly know if we can use a cached pre-packed weight, we would have to compare the cached pre-packed
                  // weight with the pre-packed weight generated by this instance of the same op_type because other static
                  // properties of the node like node attributes could play a role in the pre-packed weights' contents.
                  ORT_RETURN_IF_ERROR(kernel->PrePack(const_initialized_tensor, input_idx, allocator_for_caching,
                                                      is_packed,
                                                      &weights_to_be_filled_in));

                  if (is_packed) {
                    // BUG CHECK: Ensure that the kernel has filled in the pre-packed weight to be cached if the weight was pre-packed
                    ORT_ENFORCE(weights_to_be_filled_in.buffers_.size() > 0, "The kernel corresponding to the node ", node.Name(),
                                " doesn't have an implementation that can cache computed pre-packed weights");

                    const auto& op_type = node.OpType();

                    // Sanity check
                    // TODO: Check if some version of the ONNX IR allows op_type to be empty
                    ORT_ENFORCE(!op_type.empty(), "The op type of a node cannot be empty");

                    // The key for the pre-packed weights container lookup is the op_type + hash of the prepacked-weight
                    // that we just got by invoking PrePack() on this kernel.

                    const std::string& prepacked_weights_container_key = GenerateKeyForPrepackedWeightsMap(op_type,
                                                                                                           weights_to_be_filled_in);

                    bool container_contains_packed_weight = prepacked_weights_container_->HasWeight(prepacked_weights_container_key);

                    if (container_contains_packed_weight) {
                      LOGS(logger_, INFO) << "Using cached version of pre-packed weight for constant initializer: " << input_name
                                          << " used in the node: " << node.Name() << " which is of op type: " << node.OpType();

                      ORT_RETURN_IF_ERROR(KernelUseSharedPrePackedBuffers(*kernel, input_idx,
                                                                          prepacked_weights_container_->GetWeight(prepacked_weights_container_key),
                                                                          node.Name()));

                      ++used_shared_pre_packed_weights_counter_;
                    } else {  // container doesn't contain the pre-packed weight - so write into it for sharing across kernel instances

                      if (!prepacked_weights_container_->WriteWeight(prepacked_weights_container_key, std::move(weights_to_be_filled_in))) {
                        return ORT_MAKE_STATUS(ONNXRUNTIME, FAIL, "Unable to write the provided PrePackedWeights instance into the container");
                      }

                      ORT_RETURN_IF_ERROR(KernelUseSharedPrePackedBuffers(*kernel, input_idx,
                                                                          prepacked_weights_container_->GetWeight(prepacked_weights_container_key),
                                                                          node.Name()));
                    }
                  }

                } else {  // caching of pre-packed weights' turned OFF
                  AllocatorPtr session_cpu_alloc = kernel->Info().GetAllocator(0, OrtMemType::OrtMemTypeDefault);
                  ORT_RETURN_IF_ERROR(kernel->PrePack(const_initialized_tensor, input_idx,
                                                      session_cpu_alloc,  // use allocator tied to this session
                                                      is_packed,
                                                      nullptr  // no caching required
                                                      ));
                }
                if (is_packed) {
                  ++number_of_prepacks_counter_;

                  if (constant_initializers_use_count.count(input_name) && --constant_initializers_use_count[input_name] == 0) {
                    // release the constant initialized tensor
                    st->initialized_tensors_.erase(ort_value_idx);
                    constant_initialized_tensors.erase(ort_value_idx);
                  }
                }
              }
              // stop searching in 2 cases:
              // 1. value is not from OuterScope
              // 2. value is from OuterScope and the current OuterScope has the value
              if (st != this || !st->graph_.IsOuterScopeValue(input_name)) {
                break;
              }
            }
            st = st->Parent();
          } while (st);
        }
        input_idx++;
      }
    }

    return Status::OK();
  };

  bool should_cache_prepacked_weights_for_shared_initializers = (prepacked_weights_container_ != nullptr);

  if (should_cache_prepacked_weights_for_shared_initializers) {
    // serialize calls to the method that looks up the container, calls UseCachedPrePackedWeight/PrePack
    // and writes pre-packed weights to the container
    std::lock_guard<onnxruntime::OrtMutex> l(prepacked_weights_container_->mutex_);
    return prepacked_constant_weights(true);
  } else {
    return prepacked_constant_weights(false);
  }
}

static int64_t CalculateMemoryPatternsKey(const gsl::span<const OrtValue>& tensor_inputs) {
  int64_t key = 0;
  for (const auto& input : tensor_inputs) {
    for (auto dim : input.Get<Tensor>().Shape().GetDims()) key ^= dim;
  }
  return key;
}

#ifdef ENABLE_TRAINING
namespace {
Status ResolveDimParams(const GraphViewer& graph,
                        const InlinedHashMap<std::string, TensorShape>& feeds,
                        InlinedHashMap<std::string, int64_t>& out) {
  out.reserve(graph.GetInputs().size());
  for (const auto* input : graph.GetInputs()) {
    auto* shape = input->Shape();
    auto it = feeds.find(input->Name());
    if (it == feeds.end()) {
      return Status(ONNXRUNTIME, FAIL,
                    "Graph input " + input->Name() +
                        " is not found in the feed list, unable to resolve the value for dynamic shape.");
    }
    if (it->second.NumDimensions() == 0 && !shape) {
      // This is a scalar, which has nothing to do with symbolic shapes.
      continue;
    }
    if (!shape || shape->dim_size() != static_cast<int>(it->second.NumDimensions())) {
      return Status(ONNXRUNTIME, FAIL, "Graph input " + input->Name() +
                                           "'s shape is not present or its shape doesn't match feed's shape."
                                           "Unable to resolve the value for dynamic shape");
    }
    for (int k = 0, end = shape->dim_size(); k < end; ++k) {
      if (shape->dim()[k].has_dim_param()) {
        out.insert({shape->dim()[k].dim_param(), it->second.GetDims()[k]});
      }
    }
  }
  return Status::OK();
}

Status TryResolveShape(
    const NodeArg* arg,
    const InlinedHashMap<std::string, int64_t>& symbolic_dimensions,
    size_t& is_resolved,  // indicate whether resolve successfully or not.
    TensorShapeVector& resolved_shape) {
  if (!arg->Shape()) {
    is_resolved = 0;
    return Status::OK();
  }

  TensorShapeVector shape;

  SafeInt<size_t> safe_size = 1;
  for (auto& dim : arg->Shape()->dim()) {
    if (dim.has_dim_param()) {
      auto it = symbolic_dimensions.find(dim.dim_param());
      if (it == symbolic_dimensions.end()) {
        return Status(ONNXRUNTIME, FAIL, "Unknown symbolic dimension, " + dim.dim_param() + ", found in memory pattern compute.");
      }
      safe_size *= it->second;
      shape.push_back(it->second);
    } else if (dim.has_dim_value() && dim.dim_value() > 0) {
      safe_size *= dim.dim_value();
      shape.push_back(dim.dim_value());
    } else {
      // tensor shape is unknown.
      safe_size = 0;
    }
  }

  is_resolved = safe_size;
  // Only assign shape if all symbolic dimensions are resolved.
  if (is_resolved != 0) {
    resolved_shape = std::move(shape);
  }

  return Status::OK();
}

void TryCalculateSizeFromResolvedShape(int ml_value_idx, const InlinedHashMap<int, TensorShape>& resolved_shapes, size_t& size) {
  size = 0;
  auto shape = resolved_shapes.find(ml_value_idx);
  if (shape != resolved_shapes.end()) {
    size = 1;
    for (auto dim : shape->second.GetDims())
      size *= dim;
  }
}

}  // namespace

// If this function fails NO memory planning will take place, hence lets ONLY FAIL and stop training where warranted, example SIZE overflow.
Status SessionState::GeneratePatternGroupCache(gsl::span<const OrtValue> tensor_inputs,
                                               gsl::span<const int> feed_mlvalue_idxs,
                                               MemoryPatternGroup& output,
                                               InlinedHashMap<int, TensorShape>& resolved_shapes) const {
  InlinedHashMap<std::string, TensorShape> feeds;
  feeds.reserve(feed_mlvalue_idxs.size());
  for (size_t i = 0, end = feed_mlvalue_idxs.size(); i < end; ++i) {
    std::string name;
    ORT_RETURN_IF_ERROR(this->ort_value_name_idx_map_.GetName(feed_mlvalue_idxs[i], name));
    feeds.emplace(std::move(name), tensor_inputs[i].Get<Tensor>().Shape());
  }
  InlinedHashMap<std::string, int64_t> map;
  ORT_RETURN_IF_ERROR(ResolveDimParams(*graph_viewer_, feeds, map));
  auto* exe_plan = GetExecutionPlan();
  ORT_ENFORCE(exe_plan);
  OrtValuePatternPlanner mem_planner(*exe_plan, /*using counters*/ true);

  // Try to resolve shapes for activations.
  auto& node_index_info = GetNodeIndexInfo();
  for (auto& node_plan : exe_plan->execution_plan) {
    int node_index = node_index_info.GetNodeOffset(node_plan.node_index);
    auto* node = graph_viewer_->GetNode(node_plan.node_index);
    int output_start = node_index + static_cast<int>(node->InputDefs().size()) +
                       static_cast<int>(node->ImplicitInputDefs().size());

    for (int i = 0, end = static_cast<int>(node->OutputDefs().size()); i < end; ++i) {
      const auto ml_value_idx = node_index_info.GetMLValueIndex(output_start + i);
      if (ml_value_idx == NodeIndexInfo::kInvalidEntry)
        continue;

      const auto* ml_type = exe_plan->allocation_plan[ml_value_idx].value_type;
      if (!ml_type->IsTensorType())
        continue;

      auto* arg = node->OutputDefs()[i];
      size_t is_resolved = 0;
      TensorShapeVector resolved_shape;

      // Tensors whose shape cannot be resolved statically will be allocated at runtime.
      if (TryResolveShape(arg, map, is_resolved, resolved_shape).IsOK()) {
        // Store all valid resolved shapes. They will be queried in, for example,
        // Recv operator to bypass the dependency of output shapes on inputs.
        if (is_resolved != 0) {
          resolved_shapes[ml_value_idx] = gsl::make_span(resolved_shape);
        }
      } else {
        LOGS(logger_, INFO) << "[Static memory planning] Could not resolve shape for tensor with ML index "
                            << ml_value_idx << ", will allocate dynamically.";
      }
    }
  }

  // Allocate activations that want to be laid out contiguously in memory.
  for (auto ml_value_idx : exe_plan->activation_allocation_order) {
    ORT_ENFORCE(ml_value_idx >= 0);

    const auto* ml_type = exe_plan->allocation_plan[ml_value_idx].value_type;
    if (!ml_type->IsTensorType())
      continue;
    const auto* ml_data_type = static_cast<const TensorTypeBase*>(ml_type)->GetElementType();
    if (exe_plan->allocation_plan[ml_value_idx].alloc_kind == AllocKind::kAllocate &&
        ml_data_type != DataTypeImpl::GetType<std::string>()) {
      size_t size = 0;
      TryCalculateSizeFromResolvedShape(ml_value_idx, resolved_shapes, size);
      if (size == 0) {
        std::string node_name;
        ORT_RETURN_IF_ERROR(this->ort_value_name_idx_map_.GetName(ml_value_idx, node_name));
        return Status(ONNXRUNTIME, FAIL, "Unknown shape found in memory pattern compute, node name is : " + node_name);
      }

      if (!IAllocator::CalcMemSizeForArrayWithAlignment<kAllocAlignment>(size, ml_data_type->Size(), &size)) {
        return Status(ONNXRUNTIME, FAIL, "Size overflow");
      }

      ORT_ENFORCE(exe_plan->allocation_plan[ml_value_idx].alloc_kind == AllocKind::kAllocate);

      const auto& counter = exe_plan->allocation_plan[ml_value_idx].program_counter;
      ORT_RETURN_IF_ERROR(mem_planner.TraceAllocation(ml_value_idx, counter, size));
    }
  }

  // Allocate all other activations.
  for (auto& node_plan : exe_plan->execution_plan) {
    int node_index = node_index_info.GetNodeOffset(node_plan.node_index);
    auto* node = graph_viewer_->GetNode(node_plan.node_index);
    int output_start = node_index + static_cast<int>(node->InputDefs().size()) +
                       static_cast<int>(node->ImplicitInputDefs().size());
    // allocate output
    for (int i = 0, end = static_cast<int>(node->OutputDefs().size()); i < end; ++i) {
      const auto ml_value_idx = node_index_info.GetMLValueIndex(output_start + i);
      if (ml_value_idx == NodeIndexInfo::kInvalidEntry ||
          (std::find(exe_plan->activation_allocation_order.begin(),
                     exe_plan->activation_allocation_order.end(), ml_value_idx) !=
           exe_plan->activation_allocation_order.end()))
        continue;
      const auto* ml_type = exe_plan->allocation_plan[ml_value_idx].value_type;
      if (!ml_type->IsTensorType())
        continue;
      const auto* ml_data_type = static_cast<const TensorTypeBase*>(ml_type)->GetElementType();
      size_t size = 0;
      TryCalculateSizeFromResolvedShape(ml_value_idx, resolved_shapes, size);

      // Plan memory if conditions are met.
      if (exe_plan->allocation_plan[ml_value_idx].alloc_kind == AllocKind::kAllocate &&
          ml_data_type != DataTypeImpl::GetType<std::string>() && size != 0) {
        size_t aligned_size = 0;
        if (!IAllocator::CalcMemSizeForArrayWithAlignment<kAllocAlignment>(size, ml_data_type->Size(), &aligned_size)) {
          return Status(ONNXRUNTIME, FAIL, "Size overflow");
        }

        ORT_ENFORCE(exe_plan->allocation_plan[ml_value_idx].alloc_kind == AllocKind::kAllocate);

        const auto& counter = exe_plan->allocation_plan[ml_value_idx].program_counter;
        ORT_RETURN_IF_ERROR(mem_planner.TraceAllocation(ml_value_idx, counter, aligned_size));
      }
    }

    // release nodes
    for (int index = node_plan.free_from_index; index <= node_plan.free_to_index; ++index) {
      auto ml_value_idx = exe_plan->to_be_freed[index];
      const auto* ml_type = exe_plan->allocation_plan[ml_value_idx].value_type;
      if (!ml_type->IsTensorType())
        continue;
      const auto* ml_data_type = static_cast<const TensorTypeBase*>(ml_type)->GetElementType();
      if (ml_data_type != DataTypeImpl::GetType<std::string>()) {
        ORT_RETURN_IF_ERROR(mem_planner.TraceFree(ml_value_idx));
      }
    }
  }

  if (!mem_planner.GeneratePatterns(output).IsOK()) {
    return Status(ONNXRUNTIME, FAIL, "Generate Memory Pattern failed");
  }
  return Status::OK();
}

#endif

// MemoryPatternGroup pointer is cached. It only inserted upon creation
// and is not updated if already present.
const MemoryPatternGroup* SessionState::GetMemoryPatternGroup(
    gsl::span<const OrtValue> tensor_inputs,
    gsl::span<const int> feed_mlvalue_idxs,
    const InlinedHashMap<int, TensorShape>*& out_inferred_shapes) const {
  out_inferred_shapes = nullptr;
  int64_t key = CalculateMemoryPatternsKey(tensor_inputs);
  std::lock_guard<OrtMutex> lock(mem_patterns_lock_);
  auto it = mem_patterns_.find(key);
  if (it == mem_patterns_.end()) {
#ifdef ENABLE_TRAINING
    MemoryPatternGroup mem_patterns;
    InlinedHashMap<int, TensorShape> inferred_shapes;
    if (GeneratePatternGroupCache(tensor_inputs, feed_mlvalue_idxs, mem_patterns, inferred_shapes).IsOK()) {
      auto patt_insert = mem_patterns_.insert_or_assign(key, std::move(mem_patterns));
      auto ptr = &patt_insert.first->second;
      auto shape_insert = shape_patterns_.insert_or_assign(key, std::move(inferred_shapes));
      out_inferred_shapes = &shape_insert.first->second;
      return ptr;
    }
#else
    ORT_UNUSED_PARAMETER(feed_mlvalue_idxs);
#endif
    return nullptr;
  }

  auto patt_hit = shape_patterns_.find(key);
  if (patt_hit != shape_patterns_.cend()) {
    out_inferred_shapes = &patt_hit->second;
  }
  return &it->second;
}

void SessionState::ResolveMemoryPatternFlag() {
  if (enable_mem_pattern_) {
    for (auto* input : graph_viewer_->GetInputs()) {
      if (!input->HasTensorOrScalarShape()) {
        enable_mem_pattern_ = false;
        break;
      }
    }

    // For subgraphs, the implicit inputs need to meet the same crieria
    // as the explicit inputs for memory pattern to be enabled
    if (graph_viewer_->IsSubgraph()) {
      const auto* parent_node = graph_viewer_->ParentNode();

      for (auto* implicit_input : parent_node->ImplicitInputDefs()) {
        if (!implicit_input->HasTensorOrScalarShape()) {
          enable_mem_pattern_ = false;
          break;
        }
      }
    }
  }
}

Status SessionState::UpdateMemoryPatternGroupCache(gsl::span<const OrtValue> tensor_inputs,
                                                   MemoryPatternGroup mem_patterns) const {
  int64_t key = CalculateMemoryPatternsKey(tensor_inputs);

  std::lock_guard<OrtMutex> lock(mem_patterns_lock_);
  // Do not update if present, as the pointer to the existing one is cached
  mem_patterns_.emplace(key, std::move(mem_patterns));
  return Status::OK();
}

bool SessionState::GetEnableMemoryPattern() const { return enable_mem_pattern_; }

bool SessionState::GetEnableMemoryReuse() const { return enable_mem_reuse_; }

common::Status SessionState::AddInputNameToNodeInfoMapping(const std::string& input_name, const NodeInfo& node_info) {
  // Graph partitioning should ensure an input is only consumed from one device. Copy nodes should have been inserted
  // to handle a scenario where an input is required on different devices by different nodes. Validate that.
  auto& entries = input_names_to_nodeinfo_mapping_[input_name];

  if (entries.empty()) {
    entries.push_back(node_info);
  } else {
    const auto& existing_entry = entries.front();

    // if index == max it's an entry for an implicit input to a subgraph or unused graph input.
    // we want to prefer the entry for explicit usage in this graph, as the implicit usage in a
    // subgraph will be handled by the subgraph's SessionState.
    if (node_info.index == std::numeric_limits<size_t>::max()) {
      // ignore and preserve existing value
    } else if (existing_entry.index == std::numeric_limits<size_t>::max()) {
      // replace existing entry that is for an implicit input with new entry for explicit usage in this graph
      entries[0] = node_info;
    } else {
      // if the devices match we can add the new entry for completeness (it will be ignored in
      // utils::CopyOneInputAcrossDevices though).
      // if they don't, we are broken.
      const auto& current_device = entries[0].device;
      const auto& new_device = node_info.device;

      if (current_device == new_device) {
        entries.push_back(node_info);
      } else {
        return ORT_MAKE_STATUS(
            ONNXRUNTIME, NOT_IMPLEMENTED,
            "Using an input in multiple nodes on different devices is not supported currently. Input:", input_name,
            " is used by node ", existing_entry.p_node->Name(), " (", current_device->ToString(), ") and node ",
            node_info.p_node->Name(), " (", new_device->ToString(), ").");
      }
    }
  }

  return Status::OK();
}

common::Status SessionState::GetInputNodeInfo(const std::string& input_name,
                                              InlinedVector<NodeInfo>& node_info_vec) const {
  auto entry = input_names_to_nodeinfo_mapping_.find(input_name);
  if (entry == input_names_to_nodeinfo_mapping_.cend()) {
    return Status(ONNXRUNTIME, FAIL, "Failed to find input name in the mapping: " + input_name);
  }

  node_info_vec = entry->second;
  return Status::OK();
}

const SessionState::NameNodeInfoMapType& SessionState::GetInputNodeInfoMap() const {
  return input_names_to_nodeinfo_mapping_;
}

void SessionState::AddOutputNameToNodeInfoMapping(const std::string& output_name, const NodeInfo& node_info) {
  auto& output_names_to_nodeinfo = output_names_to_nodeinfo_mapping_[output_name];
  ORT_ENFORCE(output_names_to_nodeinfo.empty(), "Only one node should produce an output. Existing entry for ",
              output_name);

  output_names_to_nodeinfo.push_back(node_info);
}

common::Status SessionState::GetOutputNodeInfo(const std::string& output_name,
                                               InlinedVector<NodeInfo>& node_info_vec) const {
  auto entry = output_names_to_nodeinfo_mapping_.find(output_name);
  if (entry == output_names_to_nodeinfo_mapping_.cend()) {
    return Status(ONNXRUNTIME, FAIL, "Failed to find output name in the mapping: " + output_name);
  }

  node_info_vec = entry->second;
  return Status::OK();
}

const SessionState::NameNodeInfoMapType& SessionState::GetOutputNodeInfoMap() const {
  return output_names_to_nodeinfo_mapping_;
}

void SessionState::AddSubgraphSessionState(onnxruntime::NodeIndex index, const std::string& attribute_name,
                                           std::unique_ptr<SessionState> session_state) {
  auto entry = subgraph_session_states_.find(index);

  // make sure this is new. internal logic error if it is not so using ORT_ENFORCE.
  if (entry != subgraph_session_states_.cend()) {
    const auto& existing_entries = entry->second;
    ORT_ENFORCE(existing_entries.find(attribute_name) == existing_entries.cend(), "Entry exists in node ", index,
                " for attribute ", attribute_name);
  }

  session_state->parent_ = this;

#ifdef ONNXRUNTIME_ENABLE_INSTRUMENT
  GenerateGraphId();
#endif

  subgraph_session_states_[index].insert(std::make_pair(attribute_name, std::move(session_state)));
}

SessionState* SessionState::GetMutableSubgraphSessionState(onnxruntime::NodeIndex index,
                                                           const std::string& attribute_name) {
  SessionState* session_state = nullptr;

  auto node_entry = subgraph_session_states_.find(index);
  if (node_entry != subgraph_session_states_.cend()) {
    const auto& attribute_state_map = node_entry->second;

    const auto& subgraph_entry = attribute_state_map.find(attribute_name);
    if (subgraph_entry != attribute_state_map.cend()) {
      session_state = subgraph_entry->second.get();
    }
  }

  return session_state;
}

const SessionState* SessionState::GetSubgraphSessionState(onnxruntime::NodeIndex index,
                                                          const std::string& attribute_name) const {
  return const_cast<SessionState*>(this)->GetMutableSubgraphSessionState(index, attribute_name);
}

const NodeIndexInfo& SessionState::GetNodeIndexInfo() const {
  ORT_ENFORCE(node_index_info_.has_value(), "SetGraphAndCreateKernels must be called prior to GetExecutionInfo.");
  return *node_index_info_;
}

#if !defined(ORT_MINIMAL_BUILD)
void SessionState::UpdateToBeExecutedNodes(gsl::span<int const> fetch_mlvalue_idxs) {
  InlinedVector<int> sorted_idxs;
  sorted_idxs.reserve(fetch_mlvalue_idxs.size());
  sorted_idxs.assign(fetch_mlvalue_idxs.begin(), fetch_mlvalue_idxs.end());
  std::sort(sorted_idxs.begin(), sorted_idxs.end());
  if (to_be_executed_nodes_.find(sorted_idxs) != to_be_executed_nodes_.end())
    return;

  // Get the nodes generating the fetches.
  InlinedVector<const Node*> nodes;
  nodes.reserve(fetch_mlvalue_idxs.size());
  InlinedHashSet<NodeIndex> reachable_nodes;
  reachable_nodes.reserve(graph_.NumberOfNodes());

  for (auto idx : fetch_mlvalue_idxs) {
    std::string node_arg_name;
    const auto status = this->GetOrtValueNameIdxMap().GetName(idx, node_arg_name);
    ORT_ENFORCE(status.IsOK(), status.ErrorMessage());
    auto ending_node = graph_.GetProducerNode(node_arg_name);
    nodes.push_back(ending_node);
  }

  // Reversely traverse to get reachable nodes.
  graph_.ReverseDFSFrom(
      nodes, {}, [&reachable_nodes](const Node* n) { reachable_nodes.insert(n->Index()); });
  to_be_executed_nodes_.emplace(std::move(sorted_idxs), std::move(reachable_nodes));
}

const InlinedHashSet<NodeIndex>* SessionState::GetToBeExecutedNodes(
    gsl::span<int const> fetch_mlvalue_idxs) const {
  InlinedVector<int> sorted_idxs;
  sorted_idxs.reserve(fetch_mlvalue_idxs.size());
  sorted_idxs.assign(fetch_mlvalue_idxs.begin(), fetch_mlvalue_idxs.end());
  std::sort(sorted_idxs.begin(), sorted_idxs.end());
  auto it = to_be_executed_nodes_.find(sorted_idxs);
  return (it != to_be_executed_nodes_.end()) ? &it->second : nullptr;
}

static Status GetSubGraphSessionStatesOrtFormat(
    flatbuffers::FlatBufferBuilder& builder,
    const SubgraphSessionStateMap& subgraph_session_states,
    std::vector<flatbuffers::Offset<fbs::SubGraphSessionState>>& fbs_subgraph_session_states) {
  size_t number_of_states = 0;
  for (const auto& pair : subgraph_session_states) {
    number_of_states += pair.second.size();
  }
  fbs_subgraph_session_states.clear();
  fbs_subgraph_session_states.reserve(number_of_states);
  for (const auto& [node_idx, session_states] : subgraph_session_states) {
    for (const auto& name_to_subgraph_session_state : session_states) {
      const std::string& attr_name = name_to_subgraph_session_state.first;
      SessionState& subgraph_session_state = *name_to_subgraph_session_state.second;
      auto graph_id = builder.CreateString(fbs::utils::GetSubgraphId(node_idx, attr_name));
      flatbuffers::Offset<fbs::SessionState> session_state;
      ORT_RETURN_IF_ERROR(
          subgraph_session_state.SaveToOrtFormat(builder, session_state));

      fbs_subgraph_session_states.push_back(
          fbs::CreateSubGraphSessionState(builder, graph_id, session_state));
    }
  }
  return Status::OK();
}

Status SessionState::SaveToOrtFormat(flatbuffers::FlatBufferBuilder& builder,
                                     flatbuffers::Offset<fbs::SessionState>& fbs_session_state) const {
  size_t size = kernel_create_info_map_.size();
  std::vector<uint32_t> node_indices;
  std::vector<uint64_t> kernel_def_hashes;
  node_indices.reserve(size);
  kernel_def_hashes.reserve(size);
  for (const auto& kvp : kernel_create_info_map_) {
    node_indices.push_back(gsl::narrow<uint32_t>(kvp.first));
    kernel_def_hashes.push_back(kvp.second->kernel_def->GetHash());
  }

  auto kernels = fbs::CreateKernelCreateInfosDirect(builder, &node_indices, &kernel_def_hashes);

  // Subgraph session states
  std::vector<flatbuffers::Offset<fbs::SubGraphSessionState>> sub_graph_session_states;
  ORT_RETURN_IF_ERROR(
      GetSubGraphSessionStatesOrtFormat(builder, subgraph_session_states_, sub_graph_session_states));

  fbs_session_state = fbs::CreateSessionStateDirect(builder, kernels, &sub_graph_session_states);
  return Status::OK();
}

#endif  // !defined(ORT_MINIMAL_BUILD)

Status SessionState::CreateSubgraphSessionState() {
  for (auto& node : graph_.Nodes()) {
    for (auto& entry : node.GetAttributeNameToMutableSubgraphMap()) {
      const auto& ep = node.GetExecutionProviderType();
      if (!ep.empty() && ep != kCpuExecutionProvider && ep != kCudaExecutionProvider) {
        // SessionState is only used when ORT is executing the subgraph. If a non-ORT EP has taken the control flow
        // node containing the subgraph it will create whatever state it needs internally.
        continue;
      }

      auto& attr_name = entry.first;
      Graph* subgraph = entry.second;
      ORT_ENFORCE(subgraph, "Main Graph instance should have populated all subgraphs when being resolved.");

      auto subgraph_session_state =
          std::make_unique<SessionState>(*subgraph, execution_providers_, enable_mem_pattern_,
                                         thread_pool_, inter_op_thread_pool_, data_transfer_mgr_,
                                         logger_, profiler_);

      // Pass fused function manager to subgraph
      subgraph_session_state->fused_funcs_mgr_.SetFusedFuncs(fused_funcs_mgr_);

      // recurse
      ORT_RETURN_IF_ERROR(subgraph_session_state->CreateSubgraphSessionState());

      // add the subgraph SessionState instance to the parent graph SessionState so it can be retrieved
      // by Compute() via OpKernelContextInternal.
      AddSubgraphSessionState(node.Index(), attr_name, std::move(subgraph_session_state));
    }
  }

  return Status::OK();
}

Status SessionState::LoadFromOrtFormat(const fbs::SessionState& fbs_session_state,
                                       const KernelRegistryManager& kernel_registry_manager) {
  using fbs::utils::FbsSessionStateViewer;
  const FbsSessionStateViewer fbs_session_state_viewer{fbs_session_state};
  ORT_RETURN_IF_ERROR(fbs_session_state_viewer.Validate());

  // look up KernelCreateInfo with hash and
  // - add KernelCreateInfo for node
  // - set node's EP from KernelCreateInfo if unset
  auto add_kernel_and_set_node_ep_by_hash =
      [&kernel_registry_manager, this](Node& node, HashValue hash) {
        const KernelCreateInfo* kci = nullptr;
        utils::UpdateHashForBackwardsCompatibility(hash);

        ORT_RETURN_IF_NOT(kernel_registry_manager.SearchKernelRegistriesByHash(hash, &kci),
                          "Failed to find kernel def hash (", hash, ") in kernel registries for ",
                          node.OpType(), "(", node.SinceVersion(), ") node with name '", node.Name(), "'.");

        {
          const auto [it, inserted] = kernel_create_info_map_.emplace(node.Index(),
                                                                      gsl::not_null<const KernelCreateInfo*>(kci));
          ORT_RETURN_IF_NOT(inserted,
                            "Cannot overwrite existing kernel for ",
                            node.OpType(), "(", node.SinceVersion(), ") node with name '", node.Name(),
                            "'. Existing kernel def hash: ", it->second->kernel_def->GetHash(),
                            ", new kernel def hash: ", hash, ".");
        }

        if (node.GetExecutionProviderType().empty()) {
          node.SetExecutionProviderType(kci->kernel_def->Provider());
        } else {
          ORT_RETURN_IF_NOT(node.GetExecutionProviderType() == kci->kernel_def->Provider(),
                            "Node execution provider type mismatch. Existing: ", node.GetExecutionProviderType(),
                            ", from KernelCreateInfo (via hash lookup): ", kci->kernel_def->Provider());
        }

        return Status::OK();
      };

  // kernel hashes for model are in top level SessionState
  const auto& compiled_kernel_hashes = GetCompiledKernelHashes();

  // process the nodes that existed when the model was created
  for (FbsSessionStateViewer::Index i = 0, end = fbs_session_state_viewer.GetNumNodeKernelInfos(); i < end; ++i) {
    const auto node_kernel_info = fbs_session_state_viewer.GetNodeKernelInfo(i);

    Node* const node = graph_.GetNode(node_kernel_info.node_index);
    if (node == nullptr) {
#if defined(ORT_MINIMAL_BUILD) && !defined(ORT_EXTENDED_MINIMAL_BUILD)
      // this is OK if we have compiled kernels and the original node was replaced.
      // if not the model is invalid.
      ORT_RETURN_IF(compiled_kernel_hashes.empty(),
                    "Can't find node with index ", node_kernel_info.node_index, ". Invalid ORT format model.");
#endif  // defined(ORT_MINIMAL_BUILD) && !defined(ORT_EXTENDED_MINIMAL_BUILD)
      continue;
    }

    ORT_RETURN_IF_ERROR(add_kernel_and_set_node_ep_by_hash(*node, node_kernel_info.kernel_def_hash));
  }

#if !defined(ORT_MINIMAL_BUILD) || defined(ORT_EXTENDED_MINIMAL_BUILD)
  // process the nodes that were added by replaying any loaded runtime optimizations
  for (const auto& [node_index, kernel_def_hash] :
       graph_.RuntimeOptimizationReplayCtx().produced_node_index_to_kernel_def_hash) {
    auto* node = graph_.GetNode(node_index);

    // NHWC optimizer may replace a node, so a missing node isn't necessarily an error
    // ORT_RETURN_IF(node == nullptr, "Can't find runtime optimization produced node with index ", node_index);

    if (node != nullptr) {
      ORT_RETURN_IF_ERROR(add_kernel_and_set_node_ep_by_hash(*node, kernel_def_hash));
    }
  }

  // Look up the hashes for any nodes we compiled or added during graph partitioning or other runtime optimizations.
  // These nodes are not in the original model as they were created at runtime.
  for (auto& node : graph_.Nodes()) {
    if (kernel_create_info_map_.find(node.Index()) != kernel_create_info_map_.end()) {
      continue;
    }

    if (node.Domain() == kOnnxDomain || node.Domain() == kMSDomain) {
      // two possible places to get hash from
      auto kernel_hash = utils::GetHashValueFromStaticKernelHashMap(node.OpType(), node.SinceVersion());
      if (!kernel_hash.has_value()) {
        kernel_hash = utils::GetInternalNhwcOpHash(node);
      }
      ORT_RETURN_IF_NOT(kernel_hash.has_value(),
                        "Unable to find kernel hash for node: '", node.Name(), "' optype: ", node.OpType());

      ORT_RETURN_IF_ERROR(add_kernel_and_set_node_ep_by_hash(node, *kernel_hash));
    } else {
      const auto hash_info = compiled_kernel_hashes.find(node.OpType());
      ORT_RETURN_IF(hash_info == compiled_kernel_hashes.cend(),
                    "Unable to find compiled kernel hash for node '", node.Name(), "'.");

      ORT_RETURN_IF_ERROR(add_kernel_and_set_node_ep_by_hash(node, hash_info->second));
    }
  }
#endif  // !defined(ORT_MINIMAL_BUILD) || defined(ORT_EXTENDED_MINIMAL_BUILD)

  if (!subgraph_session_states_.empty()) {
    for (const auto& [node_idx, session_states] : subgraph_session_states_) {
      for (const auto& [attr_name, subgraph_session_state] : session_states) {
        const fbs::SessionState* fbs_subgraph_session_state;
        ORT_RETURN_IF_ERROR(fbs_session_state_viewer.GetSubgraphSessionState(node_idx, attr_name, fbs_subgraph_session_state));

        ORT_RETURN_IF_ERROR(subgraph_session_state->LoadFromOrtFormat(*fbs_subgraph_session_state, kernel_registry_manager));
      }
    }
  }

  return Status::OK();
}

// Calculate the use count of a constant initialized tensor, including the use in subgraph.
// Note: This function doesn't handle the case below:
// The main graph has a constant initializer called X, and the subgraph also has a constant initializer called X, which overrides the X from main graph.
// For case like this, the current implementation will calculate the use count as 2, but they could contain completely different values so each should have a use count of 1.
// This is a very rare case. If it happens and X is prepacked, the consequence is that X won't be released and memory usage of X won't be saved. This will be fine.
static void ComputeConstantInitializerUseCount(const Graph& graph, InlinedHashMap<std::string, size_t>& constant_initializers_use_count) {
  for (const auto& node : graph.Nodes()) {
    for (const auto* arg : node.InputDefs()) {
      if (arg->Exists() && graph.GetConstantInitializer(arg->Name(), true /*check_outer_scope*/)) {
        constant_initializers_use_count[arg->Name()]++;
      }
    }

    if (node.ContainsSubgraph()) {
      for (const gsl::not_null<const Graph*>& subgraph : node.GetSubgraphs()) {
        ComputeConstantInitializerUseCount(*subgraph, constant_initializers_use_count);
      }
    }
  }
  // Initializers can be used as graph outputs
  for (const auto* arg : graph.GetOutputs()) {
    if (arg->Exists() && graph.GetConstantInitializer(arg->Name(), true /*check_outer_scope*/)) {
      constant_initializers_use_count[arg->Name()]++;
    }
  }
}

using NodePlacementMap = std::unordered_map<std::string, std::vector<std::string>>;

static Status VerifyEachNodeIsAssignedToAnEpImpl(const Graph& graph, bool is_verbose,
                                                 NodePlacementMap& node_placements) {
  for (const auto& node : graph.Nodes()) {
    const auto& node_provider = node.GetExecutionProviderType();
    if (node_provider.empty()) {
      return ORT_MAKE_STATUS(ONNXRUNTIME, NOT_IMPLEMENTED,
                             "Could not find an implementation for ",
                             node.OpType(), "(", node.SinceVersion(), ") node with name '", node.Name(), "'");
    }

#if !defined(ORT_MINIMAL_BUILD)
    if (is_verbose) {  // TODO: should we disable this if the number of nodes is above a certain threshold?
      const std::string node_str = node.OpType() + " (" + node.Name() + ")";
      node_placements[node_provider].push_back(node_str);
    }
#endif  // !defined(ORT_MINIMAL_BUILD)

    // recurse into subgraphs
    if (node.ContainsSubgraph()) {
      const auto subgraphs = node.GetSubgraphs();
      for (const auto& subgraph : subgraphs) {
        ORT_RETURN_IF_ERROR(VerifyEachNodeIsAssignedToAnEpImpl(*subgraph, is_verbose, node_placements));
      }
    }
  }

  return Status::OK();
}

static Status VerifyEachNodeIsAssignedToAnEp(const Graph& graph, const logging::Logger& logger) {
  NodePlacementMap node_placements{};
#if !defined(ORT_MINIMAL_BUILD)
  const bool is_verbose_mode = logger.GetSeverity() == logging::Severity::kVERBOSE;
#else
  ORT_UNUSED_PARAMETER(logger);
  const bool is_verbose_mode = false;
#endif  // !defined(ORT_MINIMAL_BUILD)

  ORT_RETURN_IF_ERROR(VerifyEachNodeIsAssignedToAnEpImpl(graph, is_verbose_mode, node_placements));

#if !defined(ORT_MINIMAL_BUILD)
  // print placement info
  if (is_verbose_mode) {
    LOGS(logger, VERBOSE) << "Node placements";
    if (node_placements.size() == 1) {
      const auto& [provider, node_strs] = *node_placements.begin();
      LOGS(logger, VERBOSE) << " All nodes placed on [" << provider << "]. Number of nodes: " << node_strs.size();
    } else {
      for (const auto& [provider, node_strs] : node_placements) {
        LOGS(logger, VERBOSE) << " Node(s) placed on [" << provider << "]. Number of nodes: " << node_strs.size();
        for (const auto& node_str : node_strs) {
          LOGS(logger, VERBOSE) << "  " << node_str;
        }
      }
    }
  }
#endif  // !defined(ORT_MINIMAL_BUILD)

  return Status::OK();
}

Status SessionState::FinalizeSessionState(const std::basic_string<PATH_CHAR_TYPE>& graph_location,
                                          const KernelRegistryManager& kernel_registry_manager,
                                          const SessionOptions& session_options,
                                          const onnxruntime::fbs::SessionState* serialized_session_state,
                                          bool remove_initializers,
                                          bool saving_ort_format) {
  // recursively create the subgraph session state instances and populate the kernel create info in them.
  // it's simpler to handle the kernel create info recursively when deserializing,
  // so also do it recursively when calling PopulateKernelCreateInfo for consistency.
  ORT_RETURN_IF_ERROR(CreateSubgraphSessionState());

  if (serialized_session_state) {
    ORT_RETURN_IF_ERROR(LoadFromOrtFormat(*serialized_session_state, kernel_registry_manager));
    // LoadFromOrtFormat() may assign node EPs so check afterwards
    ORT_RETURN_IF_ERROR(VerifyEachNodeIsAssignedToAnEp(graph_, logger_));
  } else {
#if !defined(ORT_MINIMAL_BUILD)
    ORT_RETURN_IF_ERROR(VerifyEachNodeIsAssignedToAnEp(graph_, logger_));
    ORT_RETURN_IF_ERROR(PopulateKernelCreateInfo(kernel_registry_manager, saving_ort_format));
#else
    ORT_UNUSED_PARAMETER(graph_location);
    ORT_UNUSED_PARAMETER(kernel_registry_manager);
    ORT_UNUSED_PARAMETER(session_options);
    ORT_UNUSED_PARAMETER(remove_initializers);
    ORT_UNUSED_PARAMETER(saving_ort_format);
    return Status(ONNXRUNTIME, INVALID_ARGUMENT,
                  "Serialized session state must be provided from an ORT format model in this build.");
#endif
  }

  InlinedHashMap<std::string, size_t> constant_initializers_use_count;
  ComputeConstantInitializerUseCount(graph_, constant_initializers_use_count);
  return FinalizeSessionStateImpl(graph_location, kernel_registry_manager, nullptr, session_options,
                                  remove_initializers, constant_initializers_use_count);
}

static Status Index(const OrtValueNameIdxMap& ort_value_name_idx_map,
                    const OrtValueName& name,
                    /*out*/ OrtValueIndex& value) {
  return ort_value_name_idx_map.GetIdx(name, value);
}

static bool IsNodeWhereNodeInputsAreSameAsExplicitSubgraphInputs(const Node& node) {
  const auto& op_type = node.OpType();
  int since_version = node.SinceVersion();

  // TODO: Re-visit this method if more subgraph ops get accepted into ONNX

  // At the time of writing, there are only 3 ops in ONNX that have subgraphs
  // 1) If
  // 2) Loop
  // 3) Scan

  // `If` - The op doesn't have explicit subgraph inputs (return false)
  // `Loop`- In all opset versions of Loop (at the time of writing) the node inputs
  // have a one-to-one mapping between them and the explicit subgraph inputs
  // of the subgraph held in the Loop (return true)
  // `Scan` - Except opset 8 version of Scan (at the time of writing), all other
  // versions have the same one-to-one mapping as Loop (return true for opset > 8)

  return (op_type == "Loop" || (op_type == "Scan" && since_version >= 9));
}

// The following method accumulates the locations of all inputs (implicit and explicit)
// to a control flow node at the current graph level. This information will be used in
// the allocation planner while determining the location of such inputs in the subgraph.
// This method will not be called for the main graph (there is no concept of "outer scope" for the main graph).
static Status OuterScopeNodeArgLocationAccumulator(const SequentialExecutionPlan& plan,
                                                   const OrtValueNameIdxMap& ort_value_name_to_idx_map,
                                                   const Node& parent_node,
                                                   const GraphViewer& subgraph,
                                                   /*out*/ InlinedHashMap<OrtValueName, OrtMemoryInfo>& outer_scope_arg_to_location_map) {
  // Process implicit inputs to the node
  outer_scope_arg_to_location_map.reserve(parent_node.ImplicitInputDefs().size() + parent_node.InputDefs().size());
  auto process_implicit_input = [&plan, &ort_value_name_to_idx_map,
                                 &outer_scope_arg_to_location_map](const NodeArg& input, size_t /*arg_idx*/) {
    const auto& name = input.Name();
    OrtValueIndex index = -1;
    ORT_RETURN_IF_ERROR(Index(ort_value_name_to_idx_map, name, index));
    outer_scope_arg_to_location_map.insert({name, plan.GetLocation(index)});
    return Status::OK();
  };

  ORT_RETURN_IF_ERROR(Node::ForEachWithIndex(parent_node.ImplicitInputDefs(), process_implicit_input));

  // Process explicit inputs to the node
  // (they are passed through as explicit subgraph inputs and hence requires a re-mapping of names
  // to their corresponding names in the inner nested subgraph(s) held by the node)
  const auto& subgraph_inputs = subgraph.GetInputs();

  auto process_input = [&plan, &ort_value_name_to_idx_map, &outer_scope_arg_to_location_map,
                        &subgraph_inputs](const NodeArg& input, size_t arg_idx) {
    const auto& name = input.Name();
    OrtValueIndex index = -1;
    ORT_RETURN_IF_ERROR(Index(ort_value_name_to_idx_map, name, index));

    // Store the location of the outer scope value in the map using the subgraph input as the key
    // as that will be the referenced name in the subgraph (i.e.) re-mapping of names is required
    outer_scope_arg_to_location_map.insert({subgraph_inputs[arg_idx]->Name(), plan.GetLocation(index)});

    return Status::OK();
  };

  if (IsNodeWhereNodeInputsAreSameAsExplicitSubgraphInputs(parent_node)) {
    return Node::ForEachWithIndex(parent_node.InputDefs(), process_input);
  }

  return Status::OK();
}

// We accumulate all nested subgraph(s) kernel create info maps relative to the current depth
// (i.e.) if we were on the first nested subgraph, we accumulate information from ALL the
// nested subgraphs within it.
// This information is necessary to plan the right location for initializers
// in a given level because they could be used in one of the nested subgraphs relative to the
// current level (not just within the same level or even one level deep).
// Since we need to package up information from multiple levels of nested subgraphs, the key we use
// is "{key_for_node_containing_subgraph} + current_depth + node_index_containing_the_subgraph + attribute_name".
// {key_for_node_containing_subgraph} is empty for the main graph.

// For example, if we want to store information corresponding to a nested subgraph wrt to the main graph and
// the node index  of the node in the main graph was 2 and the attribute containing the specific
// subgraph was "then_branch", the key would be depth + node_index + attribute = 0 + 2 + then_branch
// = "02then_branch".

// If that subgraph contained another subgraph at node index 1, then the key would be,
// {02then_branch} + 1 + 1 + "then_branch" = "02then_branch11then_branch".

static void AccumulateAllNestedSubgraphsInfo(
    const SessionState& session_state,
    const std::string& subgraph_kernel_create_info_map_key_base,
    size_t graph_depth,
    /*out*/ SubgraphsKernelCreateInfoMaps& subgraphs_kernel_create_info_maps) {
  for (const auto& entry : session_state.GetSubgraphSessionStateMap()) {
    auto node_index = entry.first;

    for (const auto& name_to_subgraph_session_state : entry.second) {
      const auto& subgraph_attr_name = name_to_subgraph_session_state.first;

      SessionState& subgraph_session_state = *name_to_subgraph_session_state.second;

      const auto& local_subgraph_kernel_create_info_map_key =
          NestedSubgraphInfoDetails::ComposeNestedSubgraphInfoKeyHelper(subgraph_kernel_create_info_map_key_base,
                                                                        graph_depth, node_index, subgraph_attr_name);

      // The end user is never likely to see an error with the following line.
      // Points to an internal processing error if we hit this.
      ORT_ENFORCE(subgraphs_kernel_create_info_maps.find(local_subgraph_kernel_create_info_map_key) ==
                  subgraphs_kernel_create_info_maps.end());

      subgraphs_kernel_create_info_maps.insert({local_subgraph_kernel_create_info_map_key,
                                                subgraph_session_state.GetKernelCreateInfoMap()});

      // Recurse into the subgraph session state
      AccumulateAllNestedSubgraphsInfo(subgraph_session_state,
                                       local_subgraph_kernel_create_info_map_key,
                                       graph_depth + 1, subgraphs_kernel_create_info_maps);
    }
  }
}

Status SessionState::FinalizeSessionStateImpl(const std::basic_string<PATH_CHAR_TYPE>& graph_location,
                                              const KernelRegistryManager& kernel_registry_manager,
                                              _In_opt_ const Node* parent_node,
                                              const SessionOptions& session_options,
                                              bool remove_initializers,
                                              InlinedHashMap<std::string, size_t>& constant_initializers_use_count,
                                              const InlinedHashMap<OrtValueName, OrtMemoryInfo>& outer_scope_node_arg_to_location_map,
                                              bool graph_info_already_created) {
  if (!graph_info_already_created) {
    CreateGraphInfo();
  }

#if defined(ORT_EXTENDED_MINIMAL_BUILD)
  // Remove any unused initializers.
  // Not needed in a full build because unused initializers should have been removed earlier by Graph::Resolve().
  // Not needed in a basic minimal build because only runtime optimizations are expected to possibly result in unused
  //   initializers and they are only enabled in an extended minimal build.
  {
    InlinedVector<std::reference_wrapper<const std::string>> unused_initializer_names;
    unused_initializer_names.reserve(graph_.GetAllInitializedTensors().size());
    for (const auto& [name, tensor_proto] : graph_.GetAllInitializedTensors()) {
      ORT_UNUSED_PARAMETER(tensor_proto);
      int idx;
      if (!ort_value_name_idx_map_.GetIdx(name, idx).IsOK()) {
        unused_initializer_names.push_back(name);
      }
    }

    for (const auto& name : unused_initializer_names) {
      graph_.RemoveInitializedTensor(name);
    }
  }
#endif  // defined(ORT_EXTENDED_MINIMAL_BUILD)

  // ignore any outer scope args we don't know about. this can happen if a node contains multiple subgraphs.
  InlinedVector<const NodeArg*> valid_outer_scope_node_args;
  if (parent_node) {
    auto outer_scope_node_args = parent_node->ImplicitInputDefs();
    valid_outer_scope_node_args.reserve(outer_scope_node_args.size());

    std::for_each(outer_scope_node_args.cbegin(), outer_scope_node_args.cend(),
                  [this, &valid_outer_scope_node_args](const NodeArg* node_arg) {
                    int idx;
                    if (ort_value_name_idx_map_.GetIdx(node_arg->Name(), idx).IsOK()) {
                      valid_outer_scope_node_args.push_back(node_arg);
                    };
                  });
  }

  SubgraphsKernelCreateInfoMaps subgraphs_kernel_create_info_maps;
  AccumulateAllNestedSubgraphsInfo(*this, "", 0, subgraphs_kernel_create_info_maps);

  SequentialPlannerContext context(session_options.execution_mode, session_options.execution_order, session_options.enable_mem_reuse);
  ORT_RETURN_IF_ERROR(SequentialPlanner::CreatePlan(parent_node, *graph_viewer_, valid_outer_scope_node_args,
                                                    execution_providers_, kernel_create_info_map_,
                                                    subgraphs_kernel_create_info_maps,
                                                    outer_scope_node_arg_to_location_map,
                                                    ort_value_name_idx_map_, context, p_seq_exec_plan_));
// Record the allocation plan

// Uncomment the below to dump the allocation plan to std::cout
// LOGS(logger_, VERBOSE) << std::make_pair(p_seq_exec_plan_.get(), this);
#if !defined(ORT_MINIMAL_BUILD) && defined(ORT_MEMORY_PROFILE)
  GetMemoryProfiler()->Init(GetExecutionPlan(), GetOrtValueNameIdxMap());
#endif

  // Memory pattern tracer allocates all initializers on a single contiguous
  // buffer. This has the effect of reducing memory fragmentation.
  // Further more, NCCL kernels require initializers to be allocated
  // contiguously.
  //
  // In inferencing scenarios, however, we often want to pre-process and then
  // release some initializers. See OpKernel::PrePack(). Letting all initializers
  // sharing a single buffer makes it hard to release individual ones, leading
  // to memory waste.
  //
  // TODO!! disabling memory pattern tracer increases fragementation, leading to
  //  out of memory error in some training tests. Need to create kernel first,
  //  and let the kernel tells us whether the initalizer needs to be traced.
  //
#if defined(ENABLE_TRAINING)
  std::unique_ptr<ITensorAllocator> tensor_allocator(
      ITensorAllocator::Create(enable_mem_pattern_, *p_seq_exec_plan_, *this, weights_buffers_));
#else
  std::unique_ptr<ITensorAllocator> tensor_allocator(
      ITensorAllocator::Create(false, *p_seq_exec_plan_, *this, weights_buffers_));
#endif

  const auto& initializer_allocation_order = p_seq_exec_plan_->initializer_allocation_order;

  // move initializers from TensorProto instances in Graph to OrtValue instances in SessionState
  session_state_utils::MemoryProfileFunction memory_profile_func = nullptr;
#if !defined(ORT_MINIMAL_BUILD) && defined(ORT_MEMORY_PROFILE)
  memory_profile_func = [this](ITensorAllocator& planner) {
    GetMemoryProfiler()->GetMemoryInfo().RecordPatternInfo(
        planner.GetMemPatterns(), MemoryInfo::MapType::Initializer);
    GetMemoryProfiler()->CreateEvents(
        "initializer_" + std::to_string(GetMemoryProfiler()->GetMemoryInfo().GetIteration()),
        GetMemoryProfiler()->GetAndIncreasePid(), MemoryInfo::MapType::Initializer, "", 0);
  };

#endif

  ORT_RETURN_IF_ERROR(
      session_state_utils::SaveInitializedTensors(
          Env::Default(), graph_location, *graph_viewer_,
          execution_providers_.GetDefaultCpuAllocator(),
          ort_value_name_idx_map_, initializer_allocation_order, *tensor_allocator,
          [this, remove_initializers](const std::string& name, int idx, const OrtValue& value, const OrtCallback& d,
                                      bool constant, bool sparse) -> Status {
            ORT_RETURN_IF_ERROR(AddInitializedTensor(idx, value, &d, constant, sparse));
            if (remove_initializers) {
              graph_.RemoveInitializedTensor(name);
            }
            return Status::OK();
          },
<<<<<<< HEAD
          logger_, data_transfer_mgr_, *p_seq_exec_plan_, session_options));
=======
          logger_, data_transfer_mgr_, *p_seq_exec_plan_, session_options, memory_profile_func));
>>>>>>> 3efd9a73

#if !defined(ORT_MINIMAL_BUILD) && defined(ORT_MEMORY_PROFILE)
  // Record Weight allocation info on device
  GetMemoryProfiler()->GetMemoryInfo().RecordInitializerAllocInfo(GetInitializedTensors());
#endif

  // remove weights from the graph now to save memory but in many cases it won't save memory, if the tensor was
  // preallocated with the some other tensors in a single 'allocate' call, which is very common.
  // TODO: make it better
  if (remove_initializers) {
    CleanInitializedTensorsFromGraph();
  }

  ORT_RETURN_IF_ERROR(CreateKernels(kernel_registry_manager));

#ifndef ENABLE_TRAINING
  const auto disable_prepacking =
      session_options.config_options.GetConfigOrDefault(kOrtSessionOptionsConfigDisablePrepacking, "0");

  if (disable_prepacking != "1") {
    ORT_RETURN_IF_ERROR(PrepackConstantInitializedTensors(constant_initializers_use_count,
                                                          session_options.initializers_to_share_map));
  }
#endif

  ORT_RETURN_IF_ERROR(
      session_state_utils::SaveInputOutputNamesToNodeMapping(*graph_viewer_, *this, valid_outer_scope_node_args));

  // Need to recurse into subgraph session state instances to finalize them and add the execution info

  // Currently all subgraphs need to be executed using the sequential EP due to potential deadlock with the current
  // parallel executor implementation
  SessionOptions subgraph_session_options(session_options);
  subgraph_session_options.execution_mode = ExecutionMode::ORT_SEQUENTIAL;

  for (const auto& node_to_subgraph_ss : subgraph_session_states_) {
    Node& node = *graph_.GetNode(node_to_subgraph_ss.first);

    for (const auto& attr_subgraph_pair : node.GetAttributeNameToMutableSubgraphMap()) {
      auto& attr_name = attr_subgraph_pair.first;
      auto entry = node_to_subgraph_ss.second.find(attr_name);
      // CreateSubgraphSessionState should ensure all these entries are created
      ORT_ENFORCE(entry != node_to_subgraph_ss.second.cend(),
                  "Missing session state for subgraph. Node:'", node.Name(),
                  "' OpType:", node.OpType(), " Index:", node.Index(), " Attribute:", attr_name);

      SessionState& subgraph_session_state = *entry->second;

      // recurse

      // We need to create graph info for the subgraphs because information accumulated there
      // is used in OuterScopeNodeArgLocationAccumulator()
      subgraph_session_state.CreateGraphInfo();

      InlinedHashMap<OrtValueName, OrtMemoryInfo> subgraph_outer_scope_node_arg_to_location_map;
      ORT_RETURN_IF_ERROR(OuterScopeNodeArgLocationAccumulator(*p_seq_exec_plan_, GetOrtValueNameIdxMap(),
                                                               node,
                                                               subgraph_session_state.GetGraphViewer(),
                                                               subgraph_outer_scope_node_arg_to_location_map));
      ORT_RETURN_IF_ERROR(subgraph_session_state.FinalizeSessionStateImpl(
          graph_location, kernel_registry_manager, &node, subgraph_session_options, remove_initializers,
          constant_initializers_use_count, subgraph_outer_scope_node_arg_to_location_map, true));

      // setup all the info for handling the feeds and fetches used in subgraph execution
      auto* p_op_kernel = GetMutableKernel(node.Index());
      ORT_ENFORCE(p_op_kernel);

      // Downcast is safe, since only control flow nodes have subgraphs
      // (node.GetAttributeNameToMutableSubgraphMap() is non-empty)
      auto& control_flow_kernel = static_cast<controlflow::IControlFlowKernel&>(*p_op_kernel);
      ORT_RETURN_IF_ERROR(control_flow_kernel.SetupSubgraphExecutionInfo(*this, attr_name, subgraph_session_state));
    }

    // TODO: Once the subgraph session states have been finalized, can we go back and plan the location of implicit
    // inputs that are fed through as graph inputs in the graph level holding the subgraphs ? Ideally the planned
    // locations for these would be the locations they are explicitly consumed on in nested subgraphs.
  }

  return Status::OK();
}

}  // namespace onnxruntime<|MERGE_RESOLUTION|>--- conflicted
+++ resolved
@@ -1476,11 +1476,7 @@
             }
             return Status::OK();
           },
-<<<<<<< HEAD
-          logger_, data_transfer_mgr_, *p_seq_exec_plan_, session_options));
-=======
           logger_, data_transfer_mgr_, *p_seq_exec_plan_, session_options, memory_profile_func));
->>>>>>> 3efd9a73
 
 #if !defined(ORT_MINIMAL_BUILD) && defined(ORT_MEMORY_PROFILE)
   // Record Weight allocation info on device
