--- conflicted
+++ resolved
@@ -998,12 +998,7 @@
   auto it = to_be_executed_nodes_.find(sorted_idxs);
   return (it != to_be_executed_nodes_.end()) ? &it->second : nullptr;
 }
-<<<<<<< HEAD
-
-#endif  // !defined(ORT_MINIMAL_BUILD)
-=======
-#endif
->>>>>>> 8372c86e
+#endif
 
 Status SessionState::CreateSubgraphSessionState() {
   for (auto& node : graph_.Nodes()) {
@@ -1149,10 +1144,6 @@
 
 Status SessionState::FinalizeSessionState(const std::basic_string<PATH_CHAR_TYPE>& graph_location,
                                           const KernelRegistryManager& kernel_registry_manager,
-<<<<<<< HEAD
-                                          const SessionOptions& session_options,
-=======
->>>>>>> 8372c86e
                                           bool remove_initializers,
                                           bool saving_ort_format) {
   // recursively create the subgraph session state instances and populate the kernel create info in them.
