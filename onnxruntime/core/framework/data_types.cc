// Copyright (c) Microsoft Corporation. All rights reserved.
// Licensed under the MIT License.

#include "core/framework/data_types.h"
#include "core/framework/tensor.h"
#include "core/framework/TensorSeq.h"
#include "core/framework/sparse_tensor.h"
#include "core/framework/data_types_internal.h"
#include "core/graph/onnx_protobuf.h"
#include "core/util/math.h"

#ifdef __GNUC__
#pragma GCC diagnostic push
#pragma GCC diagnostic ignored "-Wignored-qualifiers"
#pragma GCC diagnostic ignored "-Wunused-parameter"
#endif
#include "onnx/defs/data_type_utils.h"
#ifdef __GNUC__
#pragma GCC diagnostic pop
#endif

using namespace ONNX_NAMESPACE;

namespace onnxruntime {

MLFloat16::MLFloat16(float f) : val{math::floatToHalf(f)} {}

<<<<<<< HEAD
=======
float MLFloat16::ToFloat() const {
  return math::halfToFloat(val);
}

>>>>>>> 347772ed
// Return the MLDataType used for a generic Tensor
template <>
MLDataType DataTypeImpl::GetType<Tensor>() {
  return TensorTypeBase::Type();
}

}  // namespace onnxruntime

// This conflics with the above GetType<>() specialization
#include "core/framework/tensorprotoutils.h"

namespace onnxruntime {

// Return the MLDataType used for a generic SparseTensor
template <>
MLDataType DataTypeImpl::GetType<SparseTensor>() {
  return SparseTensorTypeBase::Type();
}

template <>
MLDataType DataTypeImpl::GetType<TensorSeq>() {
  return SequenceTensorTypeBase::Type();
}

//static bool IsTensorTypeScalar(const ONNX_NAMESPACE::TypeProto_Tensor& tensor_type_proto) {
//  int sz = tensor_type_proto.shape().dim_size();
//  return sz == 0 || sz == 1;
//}

namespace data_types_internal {

template <typename T>
struct TensorElementTypeSetter<T> {
  static void SetTensorElementType(ONNX_NAMESPACE::TypeProto& proto) {
    proto.mutable_tensor_type()->set_elem_type(utils::ToTensorProtoElementType<T>());
  }
  static void SetSparseTensorElementType(ONNX_NAMESPACE::TypeProto& proto) {
    proto.mutable_sparse_tensor_type()->set_elem_type(utils::ToTensorProtoElementType<T>());
  }

#if !defined(DISABLE_ML_OPS)
  static void SetMapKeyType(ONNX_NAMESPACE::TypeProto& proto) {
    proto.mutable_map_type()->set_key_type(utils::ToTensorProtoElementType<T>());
  }
#endif

  constexpr static int32_t GetElementType() {
    return utils::ToTensorProtoElementType<T>();
  }
};

// Pre-instantiate
template struct
    TensorElementTypeSetter<float>;
template struct
    TensorElementTypeSetter<uint8_t>;
template struct
    TensorElementTypeSetter<int8_t>;
template struct
    TensorElementTypeSetter<uint16_t>;
template struct
    TensorElementTypeSetter<int16_t>;
template struct
    TensorElementTypeSetter<int32_t>;
template struct
    TensorElementTypeSetter<int64_t>;
template struct
    TensorElementTypeSetter<std::string>;
template struct
    TensorElementTypeSetter<bool>;
template struct
    TensorElementTypeSetter<MLFloat16>;
template struct
    TensorElementTypeSetter<double>;
template struct
    TensorElementTypeSetter<uint32_t>;
template struct
    TensorElementTypeSetter<uint64_t>;
template struct
    TensorElementTypeSetter<BFloat16>;

#if !defined(DISABLE_ML_OPS)
void CopyMutableMapValue(const ONNX_NAMESPACE::TypeProto& value_proto,
                         ONNX_NAMESPACE::TypeProto& map_proto) {
  map_proto.mutable_map_type()->mutable_value_type()->CopyFrom(value_proto);
}
#endif

void CopyMutableSeqElement(const ONNX_NAMESPACE::TypeProto& elem_proto,
                           ONNX_NAMESPACE::TypeProto& proto) {
  proto.mutable_sequence_type()->mutable_elem_type()->CopyFrom(elem_proto);
}

void AssignOpaqueDomainName(const char* domain, const char* name,
                            ONNX_NAMESPACE::TypeProto& proto) {
  auto* mutable_opaque = proto.mutable_opaque_type();
  mutable_opaque->mutable_domain()->assign(domain);
  mutable_opaque->mutable_name()->assign(name);
}

bool IsCompatible(const ONNX_NAMESPACE::TypeProto_Tensor& tensor_proto,
                  const ONNX_NAMESPACE::TypeProto_Tensor& type_proto);

bool IsCompatible(const ONNX_NAMESPACE::TypeProto_SparseTensor& tensor_proto,
                  const ONNX_NAMESPACE::TypeProto_SparseTensor& type_proto);

#if !defined(DISABLE_ML_OPS)
bool IsCompatible(const ONNX_NAMESPACE::TypeProto_Map& map_proto,
                  const ONNX_NAMESPACE::TypeProto_Map& type_proto);
#endif

bool IsCompatible(const ONNX_NAMESPACE::TypeProto_Sequence& sequence_proto,
                  const ONNX_NAMESPACE::TypeProto_Sequence& type_proto);

bool IsCompatible(const ONNX_NAMESPACE::TypeProto_Opaque& opaque_proto,
                  const ONNX_NAMESPACE::TypeProto_Opaque& type_proto);

bool IsCompatible(const ONNX_NAMESPACE::TypeProto_Tensor& tensor_proto,
                  const ONNX_NAMESPACE::TypeProto_Tensor& type_proto) {
  return type_proto.elem_type() == tensor_proto.elem_type();
  /* Currently all Tensors with all kinds of shapes
     are mapped into the same MLDataType (same element type)
     so we omit shape from IsCompatible consideration
     */
}

#if !defined(DISABLE_ML_OPS)
bool IsCompatible(const ONNX_NAMESPACE::TypeProto_Map& map_proto,
                  const ONNX_NAMESPACE::TypeProto_Map& type_proto) {
  const auto& lhs = map_proto;
  const auto& rhs = type_proto;
  bool result = true;
  if (lhs.key_type() == rhs.key_type() &&
      lhs.value_type().value_case() == rhs.value_type().value_case()) {
    switch (lhs.value_type().value_case()) {
      case TypeProto::ValueCase::kTensorType:
        result = IsCompatible(lhs.value_type().tensor_type(), rhs.value_type().tensor_type());
        break;
      case TypeProto::ValueCase::kSequenceType:
        result = IsCompatible(lhs.value_type().sequence_type(), rhs.value_type().sequence_type());
        break;
      case TypeProto::ValueCase::kMapType:
        result = IsCompatible(lhs.value_type().map_type(), rhs.value_type().map_type());
        break;
      case TypeProto::ValueCase::kOpaqueType:
        result = IsCompatible(lhs.value_type().opaque_type(), rhs.value_type().opaque_type());
        break;
      case TypeProto::ValueCase::kSparseTensorType:
        result = IsCompatible(lhs.value_type().sparse_tensor_type(), rhs.value_type().sparse_tensor_type());
        break;
      default:
        ORT_ENFORCE(false);
        break;
    }
  } else {
    result = false;
  }
  return result;
}
#endif

bool IsCompatible(const ONNX_NAMESPACE::TypeProto_Sequence& sequence_proto,
                  const ONNX_NAMESPACE::TypeProto_Sequence& type_proto) {
  bool result = true;
  const auto& lhs = sequence_proto;
  const auto& rhs = type_proto;
  if (lhs.elem_type().value_case() == rhs.elem_type().value_case()) {
    switch (lhs.elem_type().value_case()) {
      case TypeProto::ValueCase::kTensorType:
        result = IsCompatible(lhs.elem_type().tensor_type(), rhs.elem_type().tensor_type());
        break;
      case TypeProto::ValueCase::kSequenceType:
        result = IsCompatible(lhs.elem_type().sequence_type(), rhs.elem_type().sequence_type());
        break;
#if !defined(DISABLE_ML_OPS)
      case TypeProto::ValueCase::kMapType:
        result = IsCompatible(lhs.elem_type().map_type(), rhs.elem_type().map_type());
        break;
#endif
      case TypeProto::ValueCase::kOpaqueType:
        result = IsCompatible(lhs.elem_type().opaque_type(), rhs.elem_type().opaque_type());
        break;
      case TypeProto::ValueCase::kSparseTensorType:
        result = IsCompatible(lhs.elem_type().sparse_tensor_type(), rhs.elem_type().sparse_tensor_type());
        break;
      default:
        ORT_ENFORCE(false);
        break;
    }
  } else {
    result = false;
  }
  return result;
}
bool IsCompatible(const ONNX_NAMESPACE::TypeProto_Opaque& opaque_proto,
                  const ONNX_NAMESPACE::TypeProto_Opaque& type_proto) {
  const auto& lhs = opaque_proto;
  const auto& rhs = type_proto;
  bool lhs_domain = utils::HasDomain(lhs);
  bool rhs_domain = utils::HasDomain(rhs);

  if ((lhs_domain != rhs_domain) ||
      (lhs_domain && rhs_domain && lhs.domain() != lhs.domain())) {
    return false;
  }

  bool lhs_name = utils::HasName(lhs);
  bool rhs_name = utils::HasName(rhs);

  return !((lhs_name != rhs_name) ||
           (lhs_name && rhs_name && lhs.name() != rhs.name()));
}

bool IsCompatible(const ONNX_NAMESPACE::TypeProto_SparseTensor& tensor_proto,
                  const ONNX_NAMESPACE::TypeProto_SparseTensor& type_proto) {
  return type_proto.elem_type() == tensor_proto.elem_type();
}

void RegisterAllProtos(const std::function<void(MLDataType)>& /*reg_fn*/);

class DataTypeRegistry {
  std::unordered_map<DataType, MLDataType> mapping_;

  DataTypeRegistry() {
    RegisterAllProtos([this](MLDataType mltype) { RegisterDataType(mltype); });
  }

  ~DataTypeRegistry() = default;

 public:
  DataTypeRegistry(const DataTypeRegistry&) = delete;
  DataTypeRegistry& operator=(const DataTypeRegistry&) = delete;

  static DataTypeRegistry& instance() {
    static DataTypeRegistry inst;
    return inst;
  }

  void RegisterDataType(MLDataType mltype) {
    using namespace ONNX_NAMESPACE;
    const auto* proto = mltype->GetTypeProto();
    ORT_ENFORCE(proto != nullptr, "Only ONNX MLDataType can be registered");
    DataType type = Utils::DataTypeUtils::ToType(*proto);
    auto p = mapping_.insert(std::make_pair(type, mltype));
    ORT_ENFORCE(p.second, "We do not expect duplicate registration of types for: ", type);
  }

  MLDataType GetMLDataType(const ONNX_NAMESPACE::TypeProto& proto) const {
    using namespace ONNX_NAMESPACE;
    DataType type = Utils::DataTypeUtils::ToType(proto);
    auto p = mapping_.find(type);
    if (p != mapping_.end()) {
      return p->second;
    }
    return nullptr;
  }

  MLDataType GetMLDataType(const std::string& data_type) const {
    using namespace ONNX_NAMESPACE;
    DataType dtype = Utils::DataTypeUtils::ToType(data_type);
    if (dtype == nullptr) {
      return nullptr;
    }
    auto hit = mapping_.find(dtype);
    if (hit == mapping_.end()) {
      return nullptr;
    }
    return hit->second;
  }
};

struct TypeProtoImpl {
  const TypeProto* GetProto() const {
    return &proto_;
  }
  TypeProto& mutable_type_proto() {
    return proto_;
  }

  TypeProto proto_;
};

}  // namespace data_types_internal

/// TensorTypeBase
struct TensorTypeBase::Impl : public data_types_internal::TypeProtoImpl {
};

const ONNX_NAMESPACE::TypeProto* TensorTypeBase::GetTypeProto() const {
  return impl_->GetProto();
}

TensorTypeBase::TensorTypeBase() : impl_(new Impl()) {}
TensorTypeBase::~TensorTypeBase() {
  delete impl_;
}

size_t TensorTypeBase::Size() const {
  return sizeof(Tensor);
}

template <typename T>
static void Delete(void* p) {
  delete static_cast<T*>(p);
}

DeleteFunc TensorTypeBase::GetDeleteFunc() const {
  return &Delete<Tensor>;
}

ONNX_NAMESPACE::TypeProto& TensorTypeBase::mutable_type_proto() {
  return impl_->mutable_type_proto();
}

bool TensorTypeBase::IsCompatible(const ONNX_NAMESPACE::TypeProto& type_proto) const {
  const auto* thisProto = GetTypeProto();
  ORT_ENFORCE(thisProto->value_case() == TypeProto::ValueCase::kTensorType);
  ORT_ENFORCE(utils::HasElemType(thisProto->tensor_type()));

  if (&type_proto == thisProto) {
    return true;
  }

  if (type_proto.value_case() != TypeProto::ValueCase::kTensorType) {
    return false;
  }

  return data_types_internal::IsCompatible(thisProto->tensor_type(), type_proto.tensor_type());
}

MLDataType TensorTypeBase::Type() {
  static TensorTypeBase tensor_base;
  return &tensor_base;
}

/// SparseTensor

struct SparseTensorTypeBase::Impl : public data_types_internal::TypeProtoImpl {
};

SparseTensorTypeBase::SparseTensorTypeBase() : impl_(new Impl()) {}
SparseTensorTypeBase::~SparseTensorTypeBase() {
  delete impl_;
}

bool SparseTensorTypeBase::IsCompatible(const ONNX_NAMESPACE::TypeProto& type_proto) const {
  const auto* thisProto = GetTypeProto();
  if (&type_proto == thisProto) {
    return true;
  }
  if (type_proto.value_case() != TypeProto::ValueCase::kSparseTensorType) {
    return false;
  }

  ORT_ENFORCE(thisProto->value_case() == TypeProto::ValueCase::kSparseTensorType);
  ORT_ENFORCE(utils::HasElemType(thisProto->sparse_tensor_type()));

  return data_types_internal::IsCompatible(thisProto->sparse_tensor_type(), type_proto.sparse_tensor_type());
}

size_t SparseTensorTypeBase::Size() const {
  return sizeof(SparseTensor);
}

DeleteFunc SparseTensorTypeBase::GetDeleteFunc() const {
  return &Delete<SparseTensor>;
}

const ONNX_NAMESPACE::TypeProto* SparseTensorTypeBase::GetTypeProto() const {
  return impl_->GetProto();
}

ONNX_NAMESPACE::TypeProto& SparseTensorTypeBase::mutable_type_proto() {
  return impl_->mutable_type_proto();
}

MLDataType SparseTensorTypeBase::Type() {
  static SparseTensorTypeBase sparse_tensor_base;
  return &sparse_tensor_base;
}

///// SequenceTensorTypeBase

struct SequenceTensorTypeBase::Impl : public data_types_internal::TypeProtoImpl {
};

SequenceTensorTypeBase::SequenceTensorTypeBase() : impl_(new Impl()) {}

SequenceTensorTypeBase::~SequenceTensorTypeBase() {
  delete impl_;
}

bool SequenceTensorTypeBase::IsCompatible(const ONNX_NAMESPACE::TypeProto& type_proto) const {
  const auto* thisProto = GetTypeProto();
  if (&type_proto == thisProto) {
    return true;
  }
  if (type_proto.value_case() != TypeProto::ValueCase::kSequenceType) {
    return false;
  }

  ORT_ENFORCE(thisProto->value_case() == TypeProto::ValueCase::kSequenceType);
  ORT_ENFORCE(utils::HasElemType(thisProto->sequence_type()));

  return data_types_internal::IsCompatible(thisProto->sequence_type(), type_proto.sequence_type());
}

size_t SequenceTensorTypeBase::Size() const {
  return sizeof(TensorSeq);
}

DeleteFunc SequenceTensorTypeBase::GetDeleteFunc() const {
  return &Delete<TensorSeq>;
}

const ONNX_NAMESPACE::TypeProto* SequenceTensorTypeBase::GetTypeProto() const {
  return impl_->GetProto();
}

ONNX_NAMESPACE::TypeProto& SequenceTensorTypeBase::mutable_type_proto() {
  return impl_->mutable_type_proto();
}

MLDataType SequenceTensorTypeBase::Type() {
  static SequenceTensorTypeBase sequence_tensor_base;
  return &sequence_tensor_base;
}

/// NoTensorTypeBase
struct NonTensorTypeBase::Impl : public data_types_internal::TypeProtoImpl {};

NonTensorTypeBase::NonTensorTypeBase() : impl_(new Impl()) {
}

NonTensorTypeBase::~NonTensorTypeBase() {
  delete impl_;
}

ONNX_NAMESPACE::TypeProto& NonTensorTypeBase::mutable_type_proto() {
  return impl_->mutable_type_proto();
}

const ONNX_NAMESPACE::TypeProto* NonTensorTypeBase::GetTypeProto() const {
  return impl_->GetProto();
}

#if !defined(DISABLE_ML_OPS)
bool NonTensorTypeBase::IsMapCompatible(const ONNX_NAMESPACE::TypeProto& type_proto) const {
  const auto* thisProto = impl_->GetProto();
  if (&type_proto == thisProto) {
    return true;
  }
  if (type_proto.value_case() != TypeProto::ValueCase::kMapType) {
    return false;
  }
  ORT_ENFORCE(thisProto->value_case() == TypeProto::ValueCase::kMapType);
  ORT_ENFORCE(utils::HasKeyType(thisProto->map_type()));
  ORT_ENFORCE(utils::HasKeyType(thisProto->map_type()));
  return data_types_internal::IsCompatible(thisProto->map_type(), type_proto.map_type());
}
#endif

bool NonTensorTypeBase::IsSequenceCompatible(const ONNX_NAMESPACE::TypeProto& type_proto) const {
  const auto* thisProto = impl_->GetProto();
  if (&type_proto == thisProto) {
    return true;
  }
  if (type_proto.value_case() != TypeProto::ValueCase::kSequenceType) {
    return false;
  }
  ORT_ENFORCE(thisProto->value_case() == TypeProto::ValueCase::kSequenceType);
  ORT_ENFORCE(utils::HasElemType(thisProto->sequence_type()));
  return data_types_internal::IsCompatible(thisProto->sequence_type(), type_proto.sequence_type());
}

bool NonTensorTypeBase::IsOpaqueCompatible(const ONNX_NAMESPACE::TypeProto& type_proto) const {
  const auto* thisProto = impl_->GetProto();
  if (&type_proto == thisProto) {
    return true;
  }
  if (type_proto.value_case() != TypeProto::ValueCase::kOpaqueType) {
    return false;
  }
  ORT_ENFORCE(thisProto->value_case() == TypeProto::ValueCase::kOpaqueType);
  return data_types_internal::IsCompatible(thisProto->opaque_type(), type_proto.opaque_type());
}

// The below two APIs must be implemented in the derived types to be used
void NonTensorTypeBase::FromDataContainer(const void* /* data */, size_t /*data_size*/, OrtValue& /* output */) const {
  ORT_ENFORCE(false, "Not implemented");
}

void NonTensorTypeBase::ToDataContainer(const OrtValue& /* input */, size_t /*data_size */, void* /* data */) const {
  ORT_ENFORCE(false, "Not implemented");
}

ORT_REGISTER_TENSOR_TYPE(int32_t);
ORT_REGISTER_TENSOR_TYPE(float);
ORT_REGISTER_TENSOR_TYPE(bool);
ORT_REGISTER_TENSOR_TYPE(std::string);
ORT_REGISTER_TENSOR_TYPE(int8_t);
ORT_REGISTER_TENSOR_TYPE(uint8_t);
ORT_REGISTER_TENSOR_TYPE(uint16_t);
ORT_REGISTER_TENSOR_TYPE(int16_t);
ORT_REGISTER_TENSOR_TYPE(int64_t);
ORT_REGISTER_TENSOR_TYPE(double);
ORT_REGISTER_TENSOR_TYPE(uint32_t);
ORT_REGISTER_TENSOR_TYPE(uint64_t);
ORT_REGISTER_TENSOR_TYPE(MLFloat16);
ORT_REGISTER_TENSOR_TYPE(BFloat16);

ORT_REGISTER_SPARSE_TENSOR_TYPE(int32_t);
ORT_REGISTER_SPARSE_TENSOR_TYPE(float);
ORT_REGISTER_SPARSE_TENSOR_TYPE(bool);
// ORT_REGISTER_SPARSE_TENSOR_TYPE(std::string);
ORT_REGISTER_SPARSE_TENSOR_TYPE(int8_t);
ORT_REGISTER_SPARSE_TENSOR_TYPE(uint8_t);
ORT_REGISTER_SPARSE_TENSOR_TYPE(uint16_t);
ORT_REGISTER_SPARSE_TENSOR_TYPE(int16_t);
ORT_REGISTER_SPARSE_TENSOR_TYPE(int64_t);
ORT_REGISTER_SPARSE_TENSOR_TYPE(double);
ORT_REGISTER_SPARSE_TENSOR_TYPE(uint32_t);
ORT_REGISTER_SPARSE_TENSOR_TYPE(uint64_t);
ORT_REGISTER_SPARSE_TENSOR_TYPE(MLFloat16);
ORT_REGISTER_SPARSE_TENSOR_TYPE(BFloat16);

#if !defined(DISABLE_ML_OPS)
ORT_REGISTER_MAP(MapStringToString);
ORT_REGISTER_MAP(MapStringToInt64);
ORT_REGISTER_MAP(MapStringToFloat);
ORT_REGISTER_MAP(MapStringToDouble);
ORT_REGISTER_MAP(MapInt64ToString);
ORT_REGISTER_MAP(MapInt64ToInt64);
ORT_REGISTER_MAP(MapInt64ToFloat);
ORT_REGISTER_MAP(MapInt64ToDouble);
#endif

ORT_REGISTER_SEQ_TENSOR_TYPE(float);
ORT_REGISTER_SEQ_TENSOR_TYPE(double);
ORT_REGISTER_SEQ_TENSOR_TYPE(int8_t);
ORT_REGISTER_SEQ_TENSOR_TYPE(uint8_t);
ORT_REGISTER_SEQ_TENSOR_TYPE(int16_t);
ORT_REGISTER_SEQ_TENSOR_TYPE(uint16_t);
ORT_REGISTER_SEQ_TENSOR_TYPE(int32_t);
ORT_REGISTER_SEQ_TENSOR_TYPE(uint32_t);
ORT_REGISTER_SEQ_TENSOR_TYPE(int64_t);
ORT_REGISTER_SEQ_TENSOR_TYPE(uint64_t);
ORT_REGISTER_SEQ_TENSOR_TYPE(bool);
ORT_REGISTER_SEQ_TENSOR_TYPE(std::string);
ORT_REGISTER_SEQ_TENSOR_TYPE(MLFloat16);
ORT_REGISTER_SEQ_TENSOR_TYPE(BFloat16);

#if !defined(DISABLE_ML_OPS)
ORT_REGISTER_SEQ(VectorMapStringToFloat);
ORT_REGISTER_SEQ(VectorMapInt64ToFloat);
#endif

// Used for Tensor Proto registrations
#define REGISTER_TENSOR_PROTO(TYPE, reg_fn)                  \
  {                                                          \
    MLDataType mltype = DataTypeImpl::GetTensorType<TYPE>(); \
    reg_fn(mltype);                                          \
  }

#define REGISTER_SEQ_TENSOR_PROTO(TYPE, reg_fn)                      \
  {                                                                  \
    MLDataType mltype = DataTypeImpl::GetSequenceTensorType<TYPE>(); \
    reg_fn(mltype);                                                  \
  }

#define REGISTER_SPARSE_TENSOR_PROTO(TYPE, reg_fn)                 \
  {                                                                \
    MLDataType mltype = DataTypeImpl::GetSparseTensorType<TYPE>(); \
    reg_fn(mltype);                                                \
  }

#define REGISTER_ONNX_PROTO(TYPE, reg_fn)              \
  {                                                    \
    MLDataType mltype = DataTypeImpl::GetType<TYPE>(); \
    reg_fn(mltype);                                    \
  }

namespace data_types_internal {

void RegisterAllProtos(const std::function<void(MLDataType)>& reg_fn) {
  REGISTER_TENSOR_PROTO(int32_t, reg_fn);
  REGISTER_TENSOR_PROTO(float, reg_fn);
  REGISTER_TENSOR_PROTO(bool, reg_fn);
  REGISTER_TENSOR_PROTO(std::string, reg_fn);
  REGISTER_TENSOR_PROTO(int8_t, reg_fn);
  REGISTER_TENSOR_PROTO(uint8_t, reg_fn);
  REGISTER_TENSOR_PROTO(uint16_t, reg_fn);
  REGISTER_TENSOR_PROTO(int16_t, reg_fn);
  REGISTER_TENSOR_PROTO(int64_t, reg_fn);
  REGISTER_TENSOR_PROTO(double, reg_fn);
  REGISTER_TENSOR_PROTO(uint32_t, reg_fn);
  REGISTER_TENSOR_PROTO(uint64_t, reg_fn);
  REGISTER_TENSOR_PROTO(MLFloat16, reg_fn);
  REGISTER_TENSOR_PROTO(BFloat16, reg_fn);

  REGISTER_SPARSE_TENSOR_PROTO(int32_t, reg_fn);
  REGISTER_SPARSE_TENSOR_PROTO(float, reg_fn);
  REGISTER_SPARSE_TENSOR_PROTO(bool, reg_fn);
  // REGISTER_SPARSE_TENSOR_PROTO(std::string, reg_fn);
  REGISTER_SPARSE_TENSOR_PROTO(int8_t, reg_fn);
  REGISTER_SPARSE_TENSOR_PROTO(uint8_t, reg_fn);
  REGISTER_SPARSE_TENSOR_PROTO(uint16_t, reg_fn);
  REGISTER_SPARSE_TENSOR_PROTO(int16_t, reg_fn);
  REGISTER_SPARSE_TENSOR_PROTO(int64_t, reg_fn);
  REGISTER_SPARSE_TENSOR_PROTO(double, reg_fn);
  REGISTER_SPARSE_TENSOR_PROTO(uint32_t, reg_fn);
  REGISTER_SPARSE_TENSOR_PROTO(uint64_t, reg_fn);
  REGISTER_SPARSE_TENSOR_PROTO(MLFloat16, reg_fn);
  REGISTER_SPARSE_TENSOR_PROTO(BFloat16, reg_fn);

#if !defined(DISABLE_ML_OPS)
  REGISTER_ONNX_PROTO(MapStringToString, reg_fn);
  REGISTER_ONNX_PROTO(MapStringToInt64, reg_fn);
  REGISTER_ONNX_PROTO(MapStringToFloat, reg_fn);
  REGISTER_ONNX_PROTO(MapStringToDouble, reg_fn);
  REGISTER_ONNX_PROTO(MapInt64ToString, reg_fn);
  REGISTER_ONNX_PROTO(MapInt64ToInt64, reg_fn);
  REGISTER_ONNX_PROTO(MapInt64ToFloat, reg_fn);
  REGISTER_ONNX_PROTO(MapInt64ToDouble, reg_fn);
#endif

  REGISTER_SEQ_TENSOR_PROTO(int32_t, reg_fn);
  REGISTER_SEQ_TENSOR_PROTO(float, reg_fn);
  REGISTER_SEQ_TENSOR_PROTO(bool, reg_fn);
  REGISTER_SEQ_TENSOR_PROTO(std::string, reg_fn);
  REGISTER_SEQ_TENSOR_PROTO(int8_t, reg_fn);
  REGISTER_SEQ_TENSOR_PROTO(uint8_t, reg_fn);
  REGISTER_SEQ_TENSOR_PROTO(uint16_t, reg_fn);
  REGISTER_SEQ_TENSOR_PROTO(int16_t, reg_fn);
  REGISTER_SEQ_TENSOR_PROTO(int64_t, reg_fn);
  REGISTER_SEQ_TENSOR_PROTO(double, reg_fn);
  REGISTER_SEQ_TENSOR_PROTO(uint32_t, reg_fn);
  REGISTER_SEQ_TENSOR_PROTO(uint64_t, reg_fn);
  REGISTER_SEQ_TENSOR_PROTO(MLFloat16, reg_fn);
  REGISTER_SEQ_TENSOR_PROTO(BFloat16, reg_fn);

#if !defined(DISABLE_ML_OPS)
  REGISTER_ONNX_PROTO(VectorMapStringToFloat, reg_fn);
  REGISTER_ONNX_PROTO(VectorMapInt64ToFloat, reg_fn);
#endif
}
}  // namespace data_types_internal

void DataTypeImpl::RegisterDataType(MLDataType mltype) {
  data_types_internal::DataTypeRegistry::instance().RegisterDataType(mltype);
}

MLDataType DataTypeImpl::GetDataType(const std::string& data_type) {
  return data_types_internal::DataTypeRegistry::instance().GetMLDataType(data_type);
}

const char* DataTypeImpl::ToString(MLDataType type) {
  if (type == nullptr)
    return "(null)";

  auto prim_type = type->AsPrimitiveDataType();
  if (prim_type != nullptr) {
    switch (prim_type->GetDataType()) {
      case TensorProto_DataType_FLOAT:
        return "float";
      case TensorProto_DataType_BOOL:
        return "bool";
      case TensorProto_DataType_DOUBLE:
        return "double";
      case TensorProto_DataType_STRING:
        return "string";
      case TensorProto_DataType_INT8:
        return "int8";
      case TensorProto_DataType_UINT8:
        return "uint8";
      case TensorProto_DataType_INT16:
        return "int16";
      case TensorProto_DataType_UINT16:
        return "uint16";
      case TensorProto_DataType_INT32:
        return "int32";
      case TensorProto_DataType_UINT32:
        return "uint32";
      case TensorProto_DataType_INT64:
        return "int64";
      case TensorProto_DataType_UINT64:
        return "uint64";
      case TensorProto_DataType_FLOAT16:
        return "float16";
      case TensorProto_DataType_BFLOAT16:
        return "bfloat16";
      default:
        break;
    }
  }
  auto type_proto = type->GetTypeProto();
  if (type_proto != nullptr) {
    return ONNX_NAMESPACE::Utils::DataTypeUtils::ToType(*type_proto)->c_str();
  }
#ifdef ORT_NO_RTTI
  return "(unknown type)";
#else
  // TODO: name() method of `type_info` class is implementation dependent
  // and may return a mangled non-human readable string which may have to be unmangled
  return typeid(*type).name();
#endif
}

std::vector<std::string> DataTypeImpl::ToString(const std::vector<MLDataType>& types) {
  std::vector<std::string> type_strs;
  for (const auto& type : types) {
    type_strs.push_back(DataTypeImpl::ToString(type));
  }
  return type_strs;
}

const TensorTypeBase* DataTypeImpl::TensorTypeFromONNXEnum(int type) {
  switch (type) {
    case TensorProto_DataType_FLOAT:
      return DataTypeImpl::GetTensorType<float>()->AsTensorType();
    case TensorProto_DataType_BOOL:
      return DataTypeImpl::GetTensorType<bool>()->AsTensorType();
    case TensorProto_DataType_INT32:
      return DataTypeImpl::GetTensorType<int32_t>()->AsTensorType();
    case TensorProto_DataType_DOUBLE:
      return DataTypeImpl::GetTensorType<double>()->AsTensorType();
    case TensorProto_DataType_STRING:
      return DataTypeImpl::GetTensorType<std::string>()->AsTensorType();
    case TensorProto_DataType_UINT8:
      return DataTypeImpl::GetTensorType<uint8_t>()->AsTensorType();
    case TensorProto_DataType_UINT16:
      return DataTypeImpl::GetTensorType<uint16_t>()->AsTensorType();
    case TensorProto_DataType_INT8:
      return DataTypeImpl::GetTensorType<int8_t>()->AsTensorType();
    case TensorProto_DataType_INT16:
      return DataTypeImpl::GetTensorType<int16_t>()->AsTensorType();
    case TensorProto_DataType_INT64:
      return DataTypeImpl::GetTensorType<int64_t>()->AsTensorType();
    case TensorProto_DataType_UINT32:
      return DataTypeImpl::GetTensorType<uint32_t>()->AsTensorType();
    case TensorProto_DataType_UINT64:
      return DataTypeImpl::GetTensorType<uint64_t>()->AsTensorType();
    case TensorProto_DataType_FLOAT16:
      return DataTypeImpl::GetTensorType<MLFloat16>()->AsTensorType();
    case TensorProto_DataType_BFLOAT16:
      return DataTypeImpl::GetTensorType<BFloat16>()->AsTensorType();
    default:
      ORT_NOT_IMPLEMENTED("tensor type ", type, " is not supported");
  }
}

const NonTensorTypeBase* DataTypeImpl::SequenceTensorTypeFromONNXEnum(int type) {
  switch (type) {
    case TensorProto_DataType_FLOAT:
      return DataTypeImpl::GetSequenceTensorType<float>()->AsNonTensorTypeBase();
    case TensorProto_DataType_BOOL:
      return DataTypeImpl::GetSequenceTensorType<bool>()->AsNonTensorTypeBase();
    case TensorProto_DataType_INT32:
      return DataTypeImpl::GetSequenceTensorType<int32_t>()->AsNonTensorTypeBase();
    case TensorProto_DataType_DOUBLE:
      return DataTypeImpl::GetSequenceTensorType<double>()->AsNonTensorTypeBase();
    case TensorProto_DataType_STRING:
      return DataTypeImpl::GetSequenceTensorType<std::string>()->AsNonTensorTypeBase();
    case TensorProto_DataType_UINT8:
      return DataTypeImpl::GetSequenceTensorType<uint8_t>()->AsNonTensorTypeBase();
    case TensorProto_DataType_UINT16:
      return DataTypeImpl::GetSequenceTensorType<uint16_t>()->AsNonTensorTypeBase();
    case TensorProto_DataType_INT8:
      return DataTypeImpl::GetSequenceTensorType<int8_t>()->AsNonTensorTypeBase();
    case TensorProto_DataType_INT16:
      return DataTypeImpl::GetSequenceTensorType<int16_t>()->AsNonTensorTypeBase();
    case TensorProto_DataType_INT64:
      return DataTypeImpl::GetSequenceTensorType<int64_t>()->AsNonTensorTypeBase();
    case TensorProto_DataType_UINT32:
      return DataTypeImpl::GetSequenceTensorType<uint32_t>()->AsNonTensorTypeBase();
    case TensorProto_DataType_UINT64:
      return DataTypeImpl::GetSequenceTensorType<uint64_t>()->AsNonTensorTypeBase();
    case TensorProto_DataType_FLOAT16:
      return DataTypeImpl::GetSequenceTensorType<MLFloat16>()->AsNonTensorTypeBase();
    case TensorProto_DataType_BFLOAT16:
      return DataTypeImpl::GetSequenceTensorType<BFloat16>()->AsNonTensorTypeBase();
    default:
      ORT_NOT_IMPLEMENTED("tensor type ", type, " is not supported");
  }
}

const SparseTensorTypeBase* DataTypeImpl::SparseTensorTypeFromONNXEnum(int type) {
  switch (type) {
    case TensorProto_DataType_FLOAT:
      return reinterpret_cast<const SparseTensorTypeBase*>(DataTypeImpl::GetSparseTensorType<float>());
    case TensorProto_DataType_BOOL:
      return reinterpret_cast<const SparseTensorTypeBase*>(DataTypeImpl::GetSparseTensorType<bool>());
    case TensorProto_DataType_INT32:
      return reinterpret_cast<const SparseTensorTypeBase*>(DataTypeImpl::GetSparseTensorType<int32_t>());
    case TensorProto_DataType_DOUBLE:
      return reinterpret_cast<const SparseTensorTypeBase*>(DataTypeImpl::GetSparseTensorType<double>());
    // case TensorProto_DataType_STRING:
    // return reinterpret_cast<const SparseTensorTypeBase*>(DataTypeImpl::GetSparseTensorType<std::string>());
    case TensorProto_DataType_UINT8:
      return reinterpret_cast<const SparseTensorTypeBase*>(DataTypeImpl::GetSparseTensorType<uint8_t>());
    case TensorProto_DataType_UINT16:
      return reinterpret_cast<const SparseTensorTypeBase*>(DataTypeImpl::GetSparseTensorType<uint16_t>());
    case TensorProto_DataType_INT8:
      return reinterpret_cast<const SparseTensorTypeBase*>(DataTypeImpl::GetSparseTensorType<int8_t>());
    case TensorProto_DataType_INT16:
      return reinterpret_cast<const SparseTensorTypeBase*>(DataTypeImpl::GetSparseTensorType<int16_t>());
    case TensorProto_DataType_INT64:
      return reinterpret_cast<const SparseTensorTypeBase*>(DataTypeImpl::GetSparseTensorType<int64_t>());
    case TensorProto_DataType_UINT32:
      return reinterpret_cast<const SparseTensorTypeBase*>(DataTypeImpl::GetSparseTensorType<uint32_t>());
    case TensorProto_DataType_UINT64:
      return reinterpret_cast<const SparseTensorTypeBase*>(DataTypeImpl::GetSparseTensorType<uint64_t>());
    case TensorProto_DataType_FLOAT16:
      return reinterpret_cast<const SparseTensorTypeBase*>(DataTypeImpl::GetSparseTensorType<MLFloat16>());
    case TensorProto_DataType_BFLOAT16:
      return reinterpret_cast<const SparseTensorTypeBase*>(DataTypeImpl::GetSparseTensorType<BFloat16>());
    default:
      ORT_NOT_IMPLEMENTED("sparse tensor type ", type, " is not supported");
  }
}

MLDataType DataTypeImpl::TypeFromProto(const ONNX_NAMESPACE::TypeProto& proto) {
  const auto& registry = data_types_internal::DataTypeRegistry::instance();

  MLDataType type = registry.GetMLDataType(proto);
  if (type == nullptr) {
    DataType str_type = ONNX_NAMESPACE::Utils::DataTypeUtils::ToType(proto);
    ORT_NOT_IMPLEMENTED("MLDataType for: ", *str_type, " is not currently registered or supported");
  }
  return type;
}

//Below are the types the we need to execute the runtime
//They are not compatible with TypeProto in ONNX.
ORT_REGISTER_PRIM_TYPE(int32_t);
ORT_REGISTER_PRIM_TYPE(float);
ORT_REGISTER_PRIM_TYPE(bool);
ORT_REGISTER_PRIM_TYPE(std::string);
ORT_REGISTER_PRIM_TYPE(int8_t);
ORT_REGISTER_PRIM_TYPE(uint8_t);
ORT_REGISTER_PRIM_TYPE(uint16_t);
ORT_REGISTER_PRIM_TYPE(int16_t);
ORT_REGISTER_PRIM_TYPE(int64_t);
ORT_REGISTER_PRIM_TYPE(double);
ORT_REGISTER_PRIM_TYPE(uint32_t);
ORT_REGISTER_PRIM_TYPE(uint64_t);
ORT_REGISTER_PRIM_TYPE(MLFloat16);
ORT_REGISTER_PRIM_TYPE(BFloat16);

const std::vector<MLDataType>& DataTypeImpl::AllFixedSizeTensorExceptHalfTypes() {
  static std::vector<MLDataType> all_fixed_size_tensor_types =
      {DataTypeImpl::GetTensorType<float>(),
       DataTypeImpl::GetTensorType<double>(),
       DataTypeImpl::GetTensorType<int64_t>(),
       DataTypeImpl::GetTensorType<uint64_t>(),
       DataTypeImpl::GetTensorType<int32_t>(),
       DataTypeImpl::GetTensorType<uint32_t>(),
       DataTypeImpl::GetTensorType<int16_t>(),
       DataTypeImpl::GetTensorType<uint16_t>(),
       DataTypeImpl::GetTensorType<int8_t>(),
       DataTypeImpl::GetTensorType<uint8_t>(),
       DataTypeImpl::GetTensorType<bool>()};

  return all_fixed_size_tensor_types;
}

const std::vector<MLDataType>& DataTypeImpl::AllIEEEFloatTensorExceptHalfTypes() {
  static std::vector<MLDataType> all_IEEE_float_tensor_except_half_types =
      {DataTypeImpl::GetTensorType<float>(),
       DataTypeImpl::GetTensorType<double>()};

  return all_IEEE_float_tensor_except_half_types;
}

const std::vector<MLDataType>& DataTypeImpl::AllIEEEFloatTensorTypes() {
  static std::vector<MLDataType> all_IEEE_float_tensor_types =
      {DataTypeImpl::GetTensorType<float>(),
       DataTypeImpl::GetTensorType<double>(),
       DataTypeImpl::GetTensorType<MLFloat16>()};

  return all_IEEE_float_tensor_types;
}

const std::vector<MLDataType>& DataTypeImpl::AllFixedSizeTensorTypes() {
  static std::vector<MLDataType> all_fixed_size_tensor_types =
      {DataTypeImpl::GetTensorType<float>(),
       DataTypeImpl::GetTensorType<double>(),
       DataTypeImpl::GetTensorType<int64_t>(),
       DataTypeImpl::GetTensorType<uint64_t>(),
       DataTypeImpl::GetTensorType<int32_t>(),
       DataTypeImpl::GetTensorType<uint32_t>(),
       DataTypeImpl::GetTensorType<int16_t>(),
       DataTypeImpl::GetTensorType<uint16_t>(),
       DataTypeImpl::GetTensorType<int8_t>(),
       DataTypeImpl::GetTensorType<uint8_t>(),
       DataTypeImpl::GetTensorType<MLFloat16>(),
       DataTypeImpl::GetTensorType<BFloat16>(),
       DataTypeImpl::GetTensorType<bool>()};

  return all_fixed_size_tensor_types;
}

const std::vector<MLDataType>& DataTypeImpl::AllTensorTypes() {
  static std::vector<MLDataType> all_tensor_types =
      []() {
        auto temp = AllFixedSizeTensorTypes();
        temp.push_back(DataTypeImpl::GetTensorType<std::string>());
        return temp;
      }();
  return all_tensor_types;
}

const std::vector<MLDataType>& DataTypeImpl::AllFixedSizeSequenceTensorTypes() {
  static std::vector<MLDataType> all_fixed_size_sequence_tensor_types =
      {DataTypeImpl::GetSequenceTensorType<float>(),
       DataTypeImpl::GetSequenceTensorType<double>(),
       DataTypeImpl::GetSequenceTensorType<int64_t>(),
       DataTypeImpl::GetSequenceTensorType<uint64_t>(),
       DataTypeImpl::GetSequenceTensorType<int32_t>(),
       DataTypeImpl::GetSequenceTensorType<uint32_t>(),
       DataTypeImpl::GetSequenceTensorType<int16_t>(),
       DataTypeImpl::GetSequenceTensorType<uint16_t>(),
       DataTypeImpl::GetSequenceTensorType<int8_t>(),
       DataTypeImpl::GetSequenceTensorType<uint8_t>(),
       DataTypeImpl::GetSequenceTensorType<MLFloat16>(),
       DataTypeImpl::GetSequenceTensorType<BFloat16>(),
       DataTypeImpl::GetSequenceTensorType<bool>()};

  return all_fixed_size_sequence_tensor_types;
}

const std::vector<MLDataType>& DataTypeImpl::AllSequenceTensorTypes() {
  static std::vector<MLDataType> all_sequence_tensor_types =
      []() {
        auto temp = AllFixedSizeSequenceTensorTypes();
        temp.push_back(DataTypeImpl::GetSequenceTensorType<std::string>());
        return temp;
      }();
  return all_sequence_tensor_types;
}

const std::vector<MLDataType>& DataTypeImpl::AllNumericTensorTypes() {
  static std::vector<MLDataType> all_numeric_size_tensor_types =
      {DataTypeImpl::GetTensorType<float>(),
       DataTypeImpl::GetTensorType<double>(),
       DataTypeImpl::GetTensorType<int64_t>(),
       DataTypeImpl::GetTensorType<uint64_t>(),
       DataTypeImpl::GetTensorType<int32_t>(),
       DataTypeImpl::GetTensorType<uint32_t>(),
       DataTypeImpl::GetTensorType<int16_t>(),
       DataTypeImpl::GetTensorType<uint16_t>(),
       DataTypeImpl::GetTensorType<int8_t>(),
       DataTypeImpl::GetTensorType<uint8_t>(),
       DataTypeImpl::GetTensorType<MLFloat16>(),
       DataTypeImpl::GetTensorType<BFloat16>()};

  return all_numeric_size_tensor_types;
}

const std::vector<MLDataType>& DataTypeImpl::AllFixedSizeTensorAndSequenceTensorTypes() {
  static std::vector<MLDataType> all_fixed_size_tensor_and_sequence_tensor_types =
      []() {
        auto temp = AllFixedSizeTensorTypes();
        const auto& seq = AllFixedSizeSequenceTensorTypes();
        temp.insert(temp.end(), seq.begin(), seq.end());
        return temp;
      }();

  return all_fixed_size_tensor_and_sequence_tensor_types;
}

const std::vector<MLDataType>& DataTypeImpl::AllTensorAndSequenceTensorTypes() {
  static std::vector<MLDataType> all_tensor_and_sequence_types =
      []() {
        auto temp = AllTensorTypes();
        const auto& seq = AllSequenceTensorTypes();
        temp.insert(temp.end(), seq.begin(), seq.end());
        return temp;
      }();

  return all_tensor_and_sequence_types;
}

// helper to stream. expected to only be used for error output, so any typeid lookup
// cost should be fine. alternative would be to add a static string field to DataTypeImpl
// that we set in the register macro to the type name, and output that instead.
std::ostream& operator<<(std::ostream& out, const DataTypeImpl* data_type) {
  if (data_type == nullptr)
    return out << "(null)";

#ifdef ORT_NO_RTTI
  return out << "(unknown type)";
#else
  return out << typeid(*data_type).name();
#endif
}

namespace utils {

ContainerChecker::ContainerChecker(MLDataType ml_type) {
  using namespace ONNX_NAMESPACE;
  using namespace data_types_internal;
  auto base_type = ml_type->AsNonTensorTypeBase();
  if (base_type == nullptr) {
    types_.emplace_back(ContainerType::kUndefined,
                        TensorProto_DataType_UNDEFINED);
  } else {
    auto type_proto = base_type->GetTypeProto();
    assert(type_proto != nullptr);
    while (type_proto != nullptr) {
      auto value_case = type_proto->value_case();
      switch (value_case) {
        // Terminal case
        case TypeProto::ValueCase::kTensorType:
          types_.emplace_back(ContainerType::kTensor, type_proto->tensor_type().elem_type());
          type_proto = nullptr;
          break;
#if !defined(DISABLE_ML_OPS)
        case TypeProto::ValueCase::kMapType: {
          const auto& map_type = type_proto->map_type();
          types_.emplace_back(ContainerType::kMap, map_type.key_type());
          // Move on handling the value
          type_proto = &map_type.value_type();
        } break;
#endif
        case TypeProto::ValueCase::kSequenceType:
          types_.emplace_back(ContainerType::kSequence, TensorProto_DataType_UNDEFINED);
          type_proto = &type_proto->sequence_type().elem_type();
          break;
        case TypeProto::ValueCase::kOpaqueType:
          // We do not handle this and terminate here
          types_.emplace_back(ContainerType::kOpaque,
                              TensorProto_DataType_UNDEFINED);
          type_proto = nullptr;
          break;
        default:
          ORT_ENFORCE(false, "Invalid DataTypeImpl TypeProto definition");
      }
    }
  }
}

bool IsOpaqueType(MLDataType ml_type, const char* domain, const char* name) {
  auto base_type = ml_type->AsNonTensorTypeBase();
  if (base_type == nullptr) {
    return false;
  }
  auto type_proto = base_type->GetTypeProto();
  assert(type_proto != nullptr);
  if (type_proto->value_case() == ONNX_NAMESPACE::TypeProto::ValueCase::kOpaqueType) {
    const auto& op_proto = type_proto->opaque_type();
    return (op_proto.domain() == domain &&
            op_proto.name() == name);
  }
  return false;
}

}  // namespace utils
}  // namespace onnxruntime<|MERGE_RESOLUTION|>--- conflicted
+++ resolved
@@ -25,13 +25,10 @@
 
 MLFloat16::MLFloat16(float f) : val{math::floatToHalf(f)} {}
 
-<<<<<<< HEAD
-=======
 float MLFloat16::ToFloat() const {
   return math::halfToFloat(val);
 }
 
->>>>>>> 347772ed
 // Return the MLDataType used for a generic Tensor
 template <>
 MLDataType DataTypeImpl::GetType<Tensor>() {
