// Copyright (c) Microsoft Corporation. All rights reserved.
// Licensed under the MIT License.

#include "core/framework/data_types.h"

#include "boost/mp11.hpp"

#include "core/framework/data_types_internal.h"
#include "core/framework/element_type_lists.h"
#include "core/framework/sparse_tensor.h"
#include "core/framework/tensor.h"
#include "core/framework/TensorSeq.h"
#include "core/graph/onnx_protobuf.h"
#include "core/util/math.h"

#ifdef __GNUC__
#pragma GCC diagnostic push
#pragma GCC diagnostic ignored "-Wignored-qualifiers"
#pragma GCC diagnostic ignored "-Wunused-parameter"
#endif
#include "onnx/defs/data_type_utils.h"
#ifdef __GNUC__
#pragma GCC diagnostic pop
#endif

using namespace ONNX_NAMESPACE;

namespace onnxruntime {

MLFloat16::MLFloat16(float f) : val{math::floatToHalf(f)} {}

float MLFloat16::ToFloat() const {
  return math::halfToFloat(val);
}

// Return the MLDataType used for a generic Tensor
template <>
MLDataType DataTypeImpl::GetType<Tensor>() {
  return TensorTypeBase::Type();
}

}  // namespace onnxruntime

// This conflicts with the above GetType<>() specialization
#include "core/framework/tensorprotoutils.h"

namespace onnxruntime {

#if !defined(DISABLE_SPARSE_TENSORS)
// Return the MLDataType used for a generic SparseTensor
template <>
MLDataType DataTypeImpl::GetType<SparseTensor>() {
  return SparseTensorTypeBase::Type();
}
#endif

template <>
MLDataType DataTypeImpl::GetType<TensorSeq>() {
  return SequenceTensorTypeBase::Type();
}

// static bool IsTensorTypeScalar(const ONNX_NAMESPACE::TypeProto_Tensor& tensor_type_proto) {
//   int sz = tensor_type_proto.shape().dim_size();
//   return sz == 0 || sz == 1;
// }

namespace data_types_internal {

#if !defined(DISABLE_ML_OPS)
void CopyMutableMapValue(const ONNX_NAMESPACE::TypeProto& value_proto,
                         ONNX_NAMESPACE::TypeProto& map_proto) {
  map_proto.mutable_map_type()->mutable_value_type()->CopyFrom(value_proto);
}
#endif

void CopyMutableSeqElement(const ONNX_NAMESPACE::TypeProto& elem_proto,
                           ONNX_NAMESPACE::TypeProto& proto) {
  proto.mutable_sequence_type()->mutable_elem_type()->CopyFrom(elem_proto);
}

void CopyMutableOptionalElement(const ONNX_NAMESPACE::TypeProto& elem_proto,
                                ONNX_NAMESPACE::TypeProto& proto) {
  proto.mutable_optional_type()->mutable_elem_type()->CopyFrom(elem_proto);
}

void AssignOpaqueDomainName(const char* domain, const char* name,
                            ONNX_NAMESPACE::TypeProto& proto) {
  auto* mutable_opaque = proto.mutable_opaque_type();
  mutable_opaque->mutable_domain()->assign(domain);
  mutable_opaque->mutable_name()->assign(name);
}

bool IsCompatible(const ONNX_NAMESPACE::TypeProto_Tensor& tensor_proto,
                  const ONNX_NAMESPACE::TypeProto_Tensor& type_proto);

#if !defined(DISABLE_SPARSE_TENSORS)
bool IsCompatible(const ONNX_NAMESPACE::TypeProto_SparseTensor& tensor_proto,
                  const ONNX_NAMESPACE::TypeProto_SparseTensor& type_proto);
#endif

#if !defined(DISABLE_OPTIONAL_TYPE)
bool IsCompatible(const ONNX_NAMESPACE::TypeProto_Optional& optional_proto,
                  const ONNX_NAMESPACE::TypeProto_Optional& type_proto);
#endif

#if !defined(DISABLE_ML_OPS)
bool IsCompatible(const ONNX_NAMESPACE::TypeProto_Map& map_proto,
                  const ONNX_NAMESPACE::TypeProto_Map& type_proto);
#endif

bool IsCompatible(const ONNX_NAMESPACE::TypeProto_Sequence& sequence_proto,
                  const ONNX_NAMESPACE::TypeProto_Sequence& type_proto);

bool IsCompatible(const ONNX_NAMESPACE::TypeProto_Opaque& opaque_proto,
                  const ONNX_NAMESPACE::TypeProto_Opaque& type_proto);

bool IsCompatible(const ONNX_NAMESPACE::TypeProto_Tensor& tensor_proto,
                  const ONNX_NAMESPACE::TypeProto_Tensor& type_proto) {
  return type_proto.elem_type() == tensor_proto.elem_type();
  /* Currently all Tensors with all kinds of shapes
     are mapped into the same MLDataType (same element type)
     so we omit shape from IsCompatible consideration
     */
}

#if !defined(DISABLE_ML_OPS)
bool IsCompatible(const ONNX_NAMESPACE::TypeProto_Map& map_proto,
                  const ONNX_NAMESPACE::TypeProto_Map& type_proto) {
  const auto& lhs = map_proto;
  const auto& rhs = type_proto;
  bool result = true;
  if (lhs.key_type() == rhs.key_type() &&
      lhs.value_type().value_case() == rhs.value_type().value_case()) {
    switch (lhs.value_type().value_case()) {
      case TypeProto::ValueCase::kTensorType:
        result = IsCompatible(lhs.value_type().tensor_type(), rhs.value_type().tensor_type());
        break;
      case TypeProto::ValueCase::kSequenceType:
        result = IsCompatible(lhs.value_type().sequence_type(), rhs.value_type().sequence_type());
        break;
      case TypeProto::ValueCase::kMapType:
        result = IsCompatible(lhs.value_type().map_type(), rhs.value_type().map_type());
        break;
      case TypeProto::ValueCase::kOpaqueType:
        result = IsCompatible(lhs.value_type().opaque_type(), rhs.value_type().opaque_type());
        break;
#if !defined(DISABLE_SPARSE_TENSORS)
      case TypeProto::ValueCase::kSparseTensorType:
        result = IsCompatible(lhs.value_type().sparse_tensor_type(), rhs.value_type().sparse_tensor_type());
        break;
#endif
#if !defined(DISABLE_OPTIONAL_TYPE)
      case TypeProto::ValueCase::kOptionalType:
        result = IsCompatible(lhs.value_type().optional_type(), rhs.value_type().optional_type());
        break;
#endif
      default:
        ORT_ENFORCE(false);
        break;
    }
  } else {
    result = false;
  }
  return result;
}
#endif

static bool IsCompatible(const ONNX_NAMESPACE::TypeProto& type_proto_1,
                         const ONNX_NAMESPACE::TypeProto& type_proto_2) {
  bool result = true;
  if (type_proto_1.value_case() == type_proto_2.value_case()) {
    switch (type_proto_1.value_case()) {
      case TypeProto::ValueCase::kTensorType:
        result = IsCompatible(type_proto_1.tensor_type(), type_proto_2.tensor_type());
        break;
      case TypeProto::ValueCase::kSequenceType:
        result = IsCompatible(type_proto_1.sequence_type(), type_proto_2.sequence_type());
        break;
#if !defined(DISABLE_ML_OPS)
      case TypeProto::ValueCase::kMapType:
        result = IsCompatible(type_proto_1.map_type(), type_proto_2.map_type());
        break;
#endif
      case TypeProto::ValueCase::kOpaqueType:
        result = IsCompatible(type_proto_1.opaque_type(), type_proto_2.opaque_type());
        break;
#if !defined(DISABLE_SPARSE_TENSORS)
      case TypeProto::ValueCase::kSparseTensorType:
        result = IsCompatible(type_proto_1.sparse_tensor_type(), type_proto_2.sparse_tensor_type());
        break;
#endif
#if !defined(DISABLE_OPTIONAL_TYPE)
      case TypeProto::ValueCase::kOptionalType:
        result = IsCompatible(type_proto_1.optional_type(), type_proto_2.optional_type());
        break;
#endif
      default:
        ORT_ENFORCE(false);
        break;
    }
  } else {
    result = false;
  }
  return result;
}

bool IsCompatible(const ONNX_NAMESPACE::TypeProto_Sequence& sequence_proto,
                  const ONNX_NAMESPACE::TypeProto_Sequence& type_proto) {
  return IsCompatible(sequence_proto.elem_type(), type_proto.elem_type());
}

#if !defined(DISABLE_OPTIONAL_TYPE)
bool IsCompatible(const ONNX_NAMESPACE::TypeProto_Optional& optional_proto,
                  const ONNX_NAMESPACE::TypeProto_Optional& type_proto) {
  return IsCompatible(optional_proto.elem_type(), type_proto.elem_type());
}
#endif

bool IsCompatible(const ONNX_NAMESPACE::TypeProto_Opaque& opaque_proto,
                  const ONNX_NAMESPACE::TypeProto_Opaque& type_proto) {
  const auto& lhs = opaque_proto;
  const auto& rhs = type_proto;
  bool lhs_domain = utils::HasDomain(lhs);
  bool rhs_domain = utils::HasDomain(rhs);

  if ((lhs_domain != rhs_domain) ||
      (lhs_domain && rhs_domain && lhs.domain() != lhs.domain())) {
    return false;
  }

  bool lhs_name = utils::HasName(lhs);
  bool rhs_name = utils::HasName(rhs);

  return !((lhs_name != rhs_name) ||
           (lhs_name && rhs_name && lhs.name() != rhs.name()));
}
#if !defined(DISABLE_SPARSE_TENSORS)
bool IsCompatible(const ONNX_NAMESPACE::TypeProto_SparseTensor& tensor_proto,
                  const ONNX_NAMESPACE::TypeProto_SparseTensor& type_proto) {
  return type_proto.elem_type() == tensor_proto.elem_type();
}
#endif

void RegisterAllProtos(const std::function<void(MLDataType)>& /*reg_fn*/);

class DataTypeRegistry {
  std::unordered_map<DataType, MLDataType> mapping_;

  DataTypeRegistry() {
    RegisterAllProtos([this](MLDataType mltype) { RegisterDataType(mltype); });
  }

  ~DataTypeRegistry() = default;

 public:
  DataTypeRegistry(const DataTypeRegistry&) = delete;
  DataTypeRegistry& operator=(const DataTypeRegistry&) = delete;

  static DataTypeRegistry& instance() {
    static DataTypeRegistry inst;
    return inst;
  }

  void RegisterDataType(MLDataType mltype) {
    using namespace ONNX_NAMESPACE;
    const auto* proto = mltype->GetTypeProto();
    ORT_ENFORCE(proto != nullptr, "Only ONNX MLDataType can be registered");
    DataType type = Utils::DataTypeUtils::ToType(*proto);
    auto p = mapping_.insert(std::make_pair(type, mltype));
    ORT_ENFORCE(p.second, "We do not expect duplicate registration of types for: ", type);
  }

  MLDataType GetMLDataType(const ONNX_NAMESPACE::TypeProto& proto) const {
    using namespace ONNX_NAMESPACE;
    DataType type = Utils::DataTypeUtils::ToType(proto);
    auto p = mapping_.find(type);
    if (p != mapping_.end()) {
      return p->second;
    }
    return nullptr;
  }

  MLDataType GetMLDataType(const std::string& data_type) const {
    using namespace ONNX_NAMESPACE;
    DataType dtype = Utils::DataTypeUtils::ToType(data_type);
    if (dtype == nullptr) {
      return nullptr;
    }
    auto hit = mapping_.find(dtype);
    if (hit == mapping_.end()) {
      return nullptr;
    }
    return hit->second;
  }
};

struct TypeProtoImpl {
  const TypeProto* GetProto() const {
    return &proto_;
  }
  TypeProto& MutableTypeProto() {
    return proto_;
  }

  TypeProto proto_;
};

}  // namespace data_types_internal

/// TensorTypeBase
struct TensorTypeBase::Impl : public data_types_internal::TypeProtoImpl {
};

const ONNX_NAMESPACE::TypeProto* TensorTypeBase::GetTypeProto() const {
  return impl_->GetProto();
}
//TODO: Fix the warning
#if defined(_MSC_VER) && !defined(__clang__)
#pragma warning(disable : 26409)
#endif
TensorTypeBase::TensorTypeBase()
    : DataTypeImpl{DataTypeImpl::GeneralType::kTensor, sizeof(Tensor)},
      impl_(new Impl()) {}
TensorTypeBase::~TensorTypeBase() {
  delete impl_;
}

template <typename T>
static void Delete(void* p) {
  delete static_cast<T*>(p);
}

DeleteFunc TensorTypeBase::GetDeleteFunc() const {
  return &Delete<Tensor>;
}

ONNX_NAMESPACE::TypeProto& TensorTypeBase::MutableTypeProto() {
  return impl_->MutableTypeProto();
}

bool TensorTypeBase::IsCompatible(const ONNX_NAMESPACE::TypeProto& type_proto) const {
  const auto* thisProto = GetTypeProto();
  ORT_ENFORCE(thisProto->value_case() == TypeProto::ValueCase::kTensorType);
  ORT_ENFORCE(utils::HasElemType(thisProto->tensor_type()));

  if (&type_proto == thisProto) {
    return true;
  }
  if (type_proto.value_case() != TypeProto::ValueCase::kTensorType) {
    return false;
  }

  return data_types_internal::IsCompatible(thisProto->tensor_type(), type_proto.tensor_type());
}

MLDataType TensorTypeBase::Type() {
  static TensorTypeBase tensor_base;
  return &tensor_base;
}

#if !defined(DISABLE_SPARSE_TENSORS)

/// SparseTensor

struct SparseTensorTypeBase::Impl : public data_types_internal::TypeProtoImpl {
};

SparseTensorTypeBase::SparseTensorTypeBase()
    : DataTypeImpl{DataTypeImpl::GeneralType::kSparseTensor, sizeof(SparseTensor)},
      impl_(new Impl()) {}

SparseTensorTypeBase::~SparseTensorTypeBase() {
  delete impl_;
}

bool SparseTensorTypeBase::IsCompatible(const ONNX_NAMESPACE::TypeProto& type_proto) const {
  const auto* thisProto = GetTypeProto();
  if (&type_proto == thisProto) {
    return true;
  }
  if (type_proto.value_case() != TypeProto::ValueCase::kSparseTensorType) {
    return false;
  }

  ORT_ENFORCE(thisProto->value_case() == TypeProto::ValueCase::kSparseTensorType);
  ORT_ENFORCE(utils::HasElemType(thisProto->sparse_tensor_type()));

  return data_types_internal::IsCompatible(thisProto->sparse_tensor_type(), type_proto.sparse_tensor_type());
}

DeleteFunc SparseTensorTypeBase::GetDeleteFunc() const {
  return &Delete<SparseTensor>;
}

const ONNX_NAMESPACE::TypeProto* SparseTensorTypeBase::GetTypeProto() const {
  return impl_->GetProto();
}

ONNX_NAMESPACE::TypeProto& SparseTensorTypeBase::MutableTypeProto() {
  return impl_->MutableTypeProto();
}

MLDataType SparseTensorTypeBase::Type() {
  static SparseTensorTypeBase sparse_tensor_base;
  return &sparse_tensor_base;
}
#endif  // !defined(DISABLE_SPARSE_TENSORS)

///// SequenceTensorTypeBase

struct SequenceTensorTypeBase::Impl : public data_types_internal::TypeProtoImpl {
};

SequenceTensorTypeBase::SequenceTensorTypeBase()
    : DataTypeImpl{DataTypeImpl::GeneralType::kTensorSequence, sizeof(TensorSeq)},
      impl_(new Impl()) {}

SequenceTensorTypeBase::~SequenceTensorTypeBase() {
  delete impl_;
}

bool SequenceTensorTypeBase::IsCompatible(const ONNX_NAMESPACE::TypeProto& type_proto) const {
  const auto* thisProto = GetTypeProto();
  if (&type_proto == thisProto) {
    return true;
  }
  if (type_proto.value_case() != TypeProto::ValueCase::kSequenceType) {
    return false;
  }

  ORT_ENFORCE(thisProto->value_case() == TypeProto::ValueCase::kSequenceType);
  ORT_ENFORCE(utils::HasElemType(thisProto->sequence_type()));

  if (type_proto.value_case() != TypeProto::ValueCase::kSequenceType) {
    return false;
  }

  return data_types_internal::IsCompatible(thisProto->sequence_type(), type_proto.sequence_type());
}

DeleteFunc SequenceTensorTypeBase::GetDeleteFunc() const {
  return &Delete<TensorSeq>;
}

const ONNX_NAMESPACE::TypeProto* SequenceTensorTypeBase::GetTypeProto() const {
  return impl_->GetProto();
}

ONNX_NAMESPACE::TypeProto& SequenceTensorTypeBase::MutableTypeProto() {
  return impl_->MutableTypeProto();
}

MLDataType SequenceTensorTypeBase::Type() {
  static SequenceTensorTypeBase sequence_tensor_base;
  return &sequence_tensor_base;
}

#if !defined(DISABLE_OPTIONAL_TYPE)
///// OptionalTypeBase

struct OptionalTypeBase::Impl : public data_types_internal::TypeProtoImpl {
};

OptionalTypeBase::OptionalTypeBase() : DataTypeImpl{DataTypeImpl::GeneralType::kOptional, 0},
                                       impl_(new Impl()) {}

OptionalTypeBase::~OptionalTypeBase() {
  delete impl_;
}

bool OptionalTypeBase::IsCompatible(const ONNX_NAMESPACE::TypeProto& type_proto) const {
  const auto* thisProto = GetTypeProto();
  if (&type_proto == thisProto) {
    return true;
  }
  if (type_proto.value_case() != TypeProto::ValueCase::kOptionalType) {
    return false;
  }

  ORT_ENFORCE(thisProto->value_case() == TypeProto::ValueCase::kOptionalType);
  ORT_ENFORCE(utils::HasElemType(thisProto->optional_type()));

  return data_types_internal::IsCompatible(thisProto->optional_type(), type_proto.optional_type());
}

const ONNX_NAMESPACE::TypeProto* OptionalTypeBase::GetTypeProto() const {
  return impl_->GetProto();
}

ONNX_NAMESPACE::TypeProto& OptionalTypeBase::MutableTypeProto() {
  return impl_->MutableTypeProto();
}

MLDataType OptionalTypeBase::Type() {
  static OptionalTypeBase optional_type_base;
  return &optional_type_base;
}
#endif

/// DisabledTypeBase

#if defined(DISABLE_OPTIONAL_TYPE)
struct DisabledTypeBase::Impl : public data_types_internal::TypeProtoImpl {
};

DisabledTypeBase::DisabledTypeBase(DataTypeImpl::GeneralType type, size_t size)
    : DataTypeImpl{type, size}, impl_(new Impl()) {}

DisabledTypeBase::~DisabledTypeBase() {
  delete impl_;
}

const ONNX_NAMESPACE::TypeProto* DisabledTypeBase::GetTypeProto() const {
  return impl_->GetProto();
}

ONNX_NAMESPACE::TypeProto& DisabledTypeBase::MutableTypeProto() {
  return impl_->MutableTypeProto();
}

MLDataType DisabledTypeBase::Type() {
  static DisabledTypeBase disabled_base{GeneralType::kInvalid, 0};
  return &disabled_base;
}
#endif

/// NoTensorTypeBase
struct NonTensorTypeBase::Impl : public data_types_internal::TypeProtoImpl {};

NonTensorTypeBase::NonTensorTypeBase(size_t size)
    : DataTypeImpl{DataTypeImpl::GeneralType::kNonTensor, size},
      impl_(new Impl()) {
}

//The suppressed warning is: "The type with a virtual function needs either public virtual or protected nonvirtual destructor."
//However, we do not allocate this type on heap.
#if defined(_MSC_VER) && !defined(__clang__)
#pragma warning(push)
#pragma warning(disable : 26436)
#endif
NonTensorTypeBase::~NonTensorTypeBase() {
  delete impl_;
}
#if defined(_MSC_VER) && !defined(__clang__)
#pragma warning(pop)
#endif

ONNX_NAMESPACE::TypeProto& NonTensorTypeBase::MutableTypeProto() {
  return impl_->MutableTypeProto();
}

const ONNX_NAMESPACE::TypeProto* NonTensorTypeBase::GetTypeProto() const {
  return impl_->GetProto();
}

#if !defined(DISABLE_ML_OPS)
bool NonTensorTypeBase::IsMapCompatible(const ONNX_NAMESPACE::TypeProto& type_proto) const {
  const auto* thisProto = impl_->GetProto();
  if (&type_proto == thisProto) {
    return true;
  }
  if (type_proto.value_case() != TypeProto::ValueCase::kMapType) {
    return false;
  }
  ORT_ENFORCE(thisProto->value_case() == TypeProto::ValueCase::kMapType);
  ORT_ENFORCE(utils::HasKeyType(thisProto->map_type()));
  ORT_ENFORCE(utils::HasKeyType(thisProto->map_type()));
  return data_types_internal::IsCompatible(thisProto->map_type(), type_proto.map_type());
}
#endif

bool NonTensorTypeBase::IsSequenceCompatible(const ONNX_NAMESPACE::TypeProto& type_proto) const {
  const auto* thisProto = impl_->GetProto();
  if (&type_proto == thisProto) {
    return true;
  }
  if (type_proto.value_case() != TypeProto::ValueCase::kSequenceType) {
    return false;
  }
  ORT_ENFORCE(thisProto->value_case() == TypeProto::ValueCase::kSequenceType);
  ORT_ENFORCE(utils::HasElemType(thisProto->sequence_type()));
  return data_types_internal::IsCompatible(thisProto->sequence_type(), type_proto.sequence_type());
}

bool NonTensorTypeBase::IsOpaqueCompatible(const ONNX_NAMESPACE::TypeProto& type_proto) const {
  const auto* thisProto = impl_->GetProto();
  if (&type_proto == thisProto) {
    return true;
  }
  if (type_proto.value_case() != TypeProto::ValueCase::kOpaqueType) {
    return false;
  }
  ORT_ENFORCE(thisProto->value_case() == TypeProto::ValueCase::kOpaqueType);
  return data_types_internal::IsCompatible(thisProto->opaque_type(), type_proto.opaque_type());
}

// The below two APIs must be implemented in the derived types to be used
void NonTensorTypeBase::FromDataContainer(const void* /* data */, size_t /*data_size*/, OrtValue& /* output */) const {
  ORT_ENFORCE(false, "Not implemented");
}

void NonTensorTypeBase::ToDataContainer(const OrtValue& /* input */, size_t /*data_size */, void* /* data */) const {
  ORT_ENFORCE(false, "Not implemented");
}

ORT_REGISTER_TENSOR_TYPE(int32_t);
ORT_REGISTER_TENSOR_TYPE(float);
ORT_REGISTER_TENSOR_TYPE(bool);
ORT_REGISTER_TENSOR_TYPE(std::string);
ORT_REGISTER_TENSOR_TYPE(int8_t);
ORT_REGISTER_TENSOR_TYPE(uint8_t);
ORT_REGISTER_TENSOR_TYPE(uint16_t);
ORT_REGISTER_TENSOR_TYPE(int16_t);
ORT_REGISTER_TENSOR_TYPE(int64_t);
ORT_REGISTER_TENSOR_TYPE(double);
ORT_REGISTER_TENSOR_TYPE(uint32_t);
ORT_REGISTER_TENSOR_TYPE(uint64_t);
ORT_REGISTER_TENSOR_TYPE(MLFloat16);
ORT_REGISTER_TENSOR_TYPE(BFloat16);
ORT_REGISTER_TENSOR_TYPE(Float8E4M3FN);
ORT_REGISTER_TENSOR_TYPE(Float8E4M3FNUZ);
ORT_REGISTER_TENSOR_TYPE(Float8E5M2);
ORT_REGISTER_TENSOR_TYPE(Float8E5M2FNUZ);

#if !defined(DISABLE_SPARSE_TENSORS)
ORT_REGISTER_SPARSE_TENSOR_TYPE(int32_t);
ORT_REGISTER_SPARSE_TENSOR_TYPE(float);
ORT_REGISTER_SPARSE_TENSOR_TYPE(bool);
ORT_REGISTER_SPARSE_TENSOR_TYPE(std::string);
ORT_REGISTER_SPARSE_TENSOR_TYPE(int8_t);
ORT_REGISTER_SPARSE_TENSOR_TYPE(uint8_t);
ORT_REGISTER_SPARSE_TENSOR_TYPE(uint16_t);
ORT_REGISTER_SPARSE_TENSOR_TYPE(int16_t);
ORT_REGISTER_SPARSE_TENSOR_TYPE(int64_t);
ORT_REGISTER_SPARSE_TENSOR_TYPE(double);
ORT_REGISTER_SPARSE_TENSOR_TYPE(uint32_t);
ORT_REGISTER_SPARSE_TENSOR_TYPE(uint64_t);
ORT_REGISTER_SPARSE_TENSOR_TYPE(MLFloat16);
ORT_REGISTER_SPARSE_TENSOR_TYPE(BFloat16);
ORT_REGISTER_SPARSE_TENSOR_TYPE(Float8E4M3FN);
ORT_REGISTER_SPARSE_TENSOR_TYPE(Float8E4M3FNUZ);
ORT_REGISTER_SPARSE_TENSOR_TYPE(Float8E5M2);
ORT_REGISTER_SPARSE_TENSOR_TYPE(Float8E5M2FNUZ);
#endif

#if !defined(DISABLE_ML_OPS)
ORT_REGISTER_MAP(MapStringToString);
ORT_REGISTER_MAP(MapStringToInt64);
ORT_REGISTER_MAP(MapStringToFloat);
ORT_REGISTER_MAP(MapStringToDouble);
ORT_REGISTER_MAP(MapInt64ToString);
ORT_REGISTER_MAP(MapInt64ToInt64);
ORT_REGISTER_MAP(MapInt64ToFloat);
ORT_REGISTER_MAP(MapInt64ToDouble);
#endif

ORT_REGISTER_SEQ_TENSOR_TYPE(float);
ORT_REGISTER_SEQ_TENSOR_TYPE(double);
ORT_REGISTER_SEQ_TENSOR_TYPE(int8_t);
ORT_REGISTER_SEQ_TENSOR_TYPE(uint8_t);
ORT_REGISTER_SEQ_TENSOR_TYPE(int16_t);
ORT_REGISTER_SEQ_TENSOR_TYPE(uint16_t);
ORT_REGISTER_SEQ_TENSOR_TYPE(int32_t);
ORT_REGISTER_SEQ_TENSOR_TYPE(uint32_t);
ORT_REGISTER_SEQ_TENSOR_TYPE(int64_t);
ORT_REGISTER_SEQ_TENSOR_TYPE(uint64_t);
ORT_REGISTER_SEQ_TENSOR_TYPE(bool);
ORT_REGISTER_SEQ_TENSOR_TYPE(std::string);
ORT_REGISTER_SEQ_TENSOR_TYPE(MLFloat16);
ORT_REGISTER_SEQ_TENSOR_TYPE(BFloat16);
ORT_REGISTER_SEQ_TENSOR_TYPE(Float8E4M3FN);
ORT_REGISTER_SEQ_TENSOR_TYPE(Float8E4M3FNUZ);
ORT_REGISTER_SEQ_TENSOR_TYPE(Float8E5M2);
ORT_REGISTER_SEQ_TENSOR_TYPE(Float8E5M2FNUZ);

#if !defined(DISABLE_ML_OPS)
ORT_REGISTER_SEQ(VectorMapStringToFloat);
ORT_REGISTER_SEQ(VectorMapInt64ToFloat);
#endif

#define ORT_REGISTER_OPTIONAL_ORT_TYPE(ORT_TYPE)     \
  ORT_REGISTER_OPTIONAL_TYPE(ORT_TYPE, int32_t);     \
  ORT_REGISTER_OPTIONAL_TYPE(ORT_TYPE, float);       \
  ORT_REGISTER_OPTIONAL_TYPE(ORT_TYPE, bool);        \
  ORT_REGISTER_OPTIONAL_TYPE(ORT_TYPE, std::string); \
  ORT_REGISTER_OPTIONAL_TYPE(ORT_TYPE, int8_t);      \
  ORT_REGISTER_OPTIONAL_TYPE(ORT_TYPE, uint8_t);     \
  ORT_REGISTER_OPTIONAL_TYPE(ORT_TYPE, uint16_t);    \
  ORT_REGISTER_OPTIONAL_TYPE(ORT_TYPE, int16_t);     \
  ORT_REGISTER_OPTIONAL_TYPE(ORT_TYPE, int64_t);     \
  ORT_REGISTER_OPTIONAL_TYPE(ORT_TYPE, double);      \
  ORT_REGISTER_OPTIONAL_TYPE(ORT_TYPE, uint32_t);    \
  ORT_REGISTER_OPTIONAL_TYPE(ORT_TYPE, uint64_t);    \
  ORT_REGISTER_OPTIONAL_TYPE(ORT_TYPE, MLFloat16);   \
  ORT_REGISTER_OPTIONAL_TYPE(ORT_TYPE, BFloat16);    \
  ORT_REGISTER_OPTIONAL_TYPE(ORT_TYPE, Float8E4M3FN);    \
  ORT_REGISTER_OPTIONAL_TYPE(ORT_TYPE, Float8E4M3FNUZ);  \
  ORT_REGISTER_OPTIONAL_TYPE(ORT_TYPE, Float8E5M2);      \
  ORT_REGISTER_OPTIONAL_TYPE(ORT_TYPE, Float8E5M2FNUZ);

ORT_REGISTER_OPTIONAL_ORT_TYPE(Tensor)
ORT_REGISTER_OPTIONAL_ORT_TYPE(TensorSeq)

// Used for Tensor Proto registrations
#define REGISTER_TENSOR_PROTO(TYPE, reg_fn)                  \
  {                                                          \
    MLDataType mltype = DataTypeImpl::GetTensorType<TYPE>(); \
    reg_fn(mltype);                                          \
  }

#define REGISTER_SEQ_TENSOR_PROTO(TYPE, reg_fn)                      \
  {                                                                  \
    MLDataType mltype = DataTypeImpl::GetSequenceTensorType<TYPE>(); \
    reg_fn(mltype);                                                  \
  }

#if !defined(DISABLE_OPTIONAL_TYPE)
#define REGISTER_OPTIONAL_PROTO(ORT_TYPE, TYPE, reg_fn)                  \
  {                                                                      \
    MLDataType mltype = DataTypeImpl::GetOptionalType<ORT_TYPE, TYPE>(); \
    reg_fn(mltype);                                                      \
  }
#endif

#if !defined(DISABLE_SPARSE_TENSORS)
#define REGISTER_SPARSE_TENSOR_PROTO(TYPE, reg_fn)                 \
  {                                                                \
    MLDataType mltype = DataTypeImpl::GetSparseTensorType<TYPE>(); \
    reg_fn(mltype);                                                \
  }
#endif

#define REGISTER_ONNX_PROTO(TYPE, reg_fn)              \
  {                                                    \
    MLDataType mltype = DataTypeImpl::GetType<TYPE>(); \
    reg_fn(mltype);                                    \
  }

namespace data_types_internal {

void RegisterAllProtos(const std::function<void(MLDataType)>& reg_fn) {
  REGISTER_TENSOR_PROTO(int32_t, reg_fn);
  REGISTER_TENSOR_PROTO(float, reg_fn);
  REGISTER_TENSOR_PROTO(bool, reg_fn);
  REGISTER_TENSOR_PROTO(std::string, reg_fn);
  REGISTER_TENSOR_PROTO(int8_t, reg_fn);
  REGISTER_TENSOR_PROTO(uint8_t, reg_fn);
  REGISTER_TENSOR_PROTO(uint16_t, reg_fn);
  REGISTER_TENSOR_PROTO(int16_t, reg_fn);
  REGISTER_TENSOR_PROTO(int64_t, reg_fn);
  REGISTER_TENSOR_PROTO(double, reg_fn);
  REGISTER_TENSOR_PROTO(uint32_t, reg_fn);
  REGISTER_TENSOR_PROTO(uint64_t, reg_fn);
  REGISTER_TENSOR_PROTO(MLFloat16, reg_fn);
  REGISTER_TENSOR_PROTO(BFloat16, reg_fn);
  REGISTER_TENSOR_PROTO(Float8E4M3FN, reg_fn);
  REGISTER_TENSOR_PROTO(Float8E4M3FNUZ, reg_fn);
  REGISTER_TENSOR_PROTO(Float8E5M2, reg_fn);
  REGISTER_TENSOR_PROTO(Float8E5M2FNUZ, reg_fn);

#if !defined(DISABLE_SPARSE_TENSORS)
  REGISTER_SPARSE_TENSOR_PROTO(int32_t, reg_fn);
  REGISTER_SPARSE_TENSOR_PROTO(float, reg_fn);
  REGISTER_SPARSE_TENSOR_PROTO(bool, reg_fn);
  REGISTER_SPARSE_TENSOR_PROTO(std::string, reg_fn);
  REGISTER_SPARSE_TENSOR_PROTO(int8_t, reg_fn);
  REGISTER_SPARSE_TENSOR_PROTO(uint8_t, reg_fn);
  REGISTER_SPARSE_TENSOR_PROTO(uint16_t, reg_fn);
  REGISTER_SPARSE_TENSOR_PROTO(int16_t, reg_fn);
  REGISTER_SPARSE_TENSOR_PROTO(int64_t, reg_fn);
  REGISTER_SPARSE_TENSOR_PROTO(double, reg_fn);
  REGISTER_SPARSE_TENSOR_PROTO(uint32_t, reg_fn);
  REGISTER_SPARSE_TENSOR_PROTO(uint64_t, reg_fn);
  REGISTER_SPARSE_TENSOR_PROTO(MLFloat16, reg_fn);
  REGISTER_SPARSE_TENSOR_PROTO(BFloat16, reg_fn);
  REGISTER_SPARSE_TENSOR_PROTO(Float8E4M3FN, reg_fn);
  REGISTER_SPARSE_TENSOR_PROTO(Float8E4M3FNUZ, reg_fn);
  REGISTER_SPARSE_TENSOR_PROTO(Float8E5M2, reg_fn);
  REGISTER_SPARSE_TENSOR_PROTO(Float8E5M2FNUZ, reg_fn);
#endif

#if !defined(DISABLE_ML_OPS)
  REGISTER_ONNX_PROTO(MapStringToString, reg_fn);
  REGISTER_ONNX_PROTO(MapStringToInt64, reg_fn);
  REGISTER_ONNX_PROTO(MapStringToFloat, reg_fn);
  REGISTER_ONNX_PROTO(MapStringToDouble, reg_fn);
  REGISTER_ONNX_PROTO(MapInt64ToString, reg_fn);
  REGISTER_ONNX_PROTO(MapInt64ToInt64, reg_fn);
  REGISTER_ONNX_PROTO(MapInt64ToFloat, reg_fn);
  REGISTER_ONNX_PROTO(MapInt64ToDouble, reg_fn);
#endif

  REGISTER_SEQ_TENSOR_PROTO(int32_t, reg_fn);
  REGISTER_SEQ_TENSOR_PROTO(float, reg_fn);
  REGISTER_SEQ_TENSOR_PROTO(bool, reg_fn);
  REGISTER_SEQ_TENSOR_PROTO(std::string, reg_fn);
  REGISTER_SEQ_TENSOR_PROTO(int8_t, reg_fn);
  REGISTER_SEQ_TENSOR_PROTO(uint8_t, reg_fn);
  REGISTER_SEQ_TENSOR_PROTO(uint16_t, reg_fn);
  REGISTER_SEQ_TENSOR_PROTO(int16_t, reg_fn);
  REGISTER_SEQ_TENSOR_PROTO(int64_t, reg_fn);
  REGISTER_SEQ_TENSOR_PROTO(double, reg_fn);
  REGISTER_SEQ_TENSOR_PROTO(uint32_t, reg_fn);
  REGISTER_SEQ_TENSOR_PROTO(uint64_t, reg_fn);
  REGISTER_SEQ_TENSOR_PROTO(MLFloat16, reg_fn);
  REGISTER_SEQ_TENSOR_PROTO(BFloat16, reg_fn);
  REGISTER_SEQ_TENSOR_PROTO(Float8E4M3FN, reg_fn);
  REGISTER_SEQ_TENSOR_PROTO(Float8E4M3FNUZ, reg_fn);
  REGISTER_SEQ_TENSOR_PROTO(Float8E5M2, reg_fn);
  REGISTER_SEQ_TENSOR_PROTO(Float8E5M2FNUZ, reg_fn);

#if !defined(DISABLE_ML_OPS)
  REGISTER_ONNX_PROTO(VectorMapStringToFloat, reg_fn);
  REGISTER_ONNX_PROTO(VectorMapInt64ToFloat, reg_fn);
#endif

#if !defined(DISABLE_OPTIONAL_TYPE)
#define REGISTER_OPTIONAL_PROTO_ORT_TYPE(ORT_TYPE, reg_fn) \
  REGISTER_OPTIONAL_PROTO(ORT_TYPE, int32_t, reg_fn);      \
  REGISTER_OPTIONAL_PROTO(ORT_TYPE, float, reg_fn);        \
  REGISTER_OPTIONAL_PROTO(ORT_TYPE, bool, reg_fn);         \
  REGISTER_OPTIONAL_PROTO(ORT_TYPE, std::string, reg_fn);  \
  REGISTER_OPTIONAL_PROTO(ORT_TYPE, int8_t, reg_fn);       \
  REGISTER_OPTIONAL_PROTO(ORT_TYPE, uint8_t, reg_fn);      \
  REGISTER_OPTIONAL_PROTO(ORT_TYPE, uint16_t, reg_fn);     \
  REGISTER_OPTIONAL_PROTO(ORT_TYPE, int16_t, reg_fn);      \
  REGISTER_OPTIONAL_PROTO(ORT_TYPE, int64_t, reg_fn);      \
  REGISTER_OPTIONAL_PROTO(ORT_TYPE, double, reg_fn);       \
  REGISTER_OPTIONAL_PROTO(ORT_TYPE, uint32_t, reg_fn);     \
  REGISTER_OPTIONAL_PROTO(ORT_TYPE, uint64_t, reg_fn);     \
  REGISTER_OPTIONAL_PROTO(ORT_TYPE, MLFloat16, reg_fn);    \
  REGISTER_OPTIONAL_PROTO(ORT_TYPE, BFloat16, reg_fn);     \
  REGISTER_OPTIONAL_PROTO(ORT_TYPE, Float8E4M3FN, reg_fn);    \
  REGISTER_OPTIONAL_PROTO(ORT_TYPE, Float8E4M3FNUZ, reg_fn);  \
  REGISTER_OPTIONAL_PROTO(ORT_TYPE, Float8E5M2, reg_fn);      \
  REGISTER_OPTIONAL_PROTO(ORT_TYPE, Float8E5M2FNUZ, reg_fn);

  REGISTER_OPTIONAL_PROTO_ORT_TYPE(Tensor, reg_fn);
  REGISTER_OPTIONAL_PROTO_ORT_TYPE(TensorSeq, reg_fn);
#endif
}
}  // namespace data_types_internal

void DataTypeImpl::RegisterDataType(MLDataType mltype) {
  data_types_internal::DataTypeRegistry::instance().RegisterDataType(mltype);
}

MLDataType DataTypeImpl::GetDataType(const std::string& data_type) {
  return data_types_internal::DataTypeRegistry::instance().GetMLDataType(data_type);
}

const char* DataTypeImpl::ToString(MLDataType type) {
  if (type == nullptr)
    return "(null)";

  auto prim_type = type->AsPrimitiveDataType();
  if (prim_type != nullptr) {
    switch (prim_type->GetDataType()) {
      case TensorProto_DataType_FLOAT:
        return "float";
      case TensorProto_DataType_BOOL:
        return "bool";
      case TensorProto_DataType_DOUBLE:
        return "double";
      case TensorProto_DataType_STRING:
        return "string";
      case TensorProto_DataType_INT8:
        return "int8";
      case TensorProto_DataType_UINT8:
        return "uint8";
      case TensorProto_DataType_INT16:
        return "int16";
      case TensorProto_DataType_UINT16:
        return "uint16";
      case TensorProto_DataType_INT32:
        return "int32";
      case TensorProto_DataType_UINT32:
        return "uint32";
      case TensorProto_DataType_INT64:
        return "int64";
      case TensorProto_DataType_UINT64:
        return "uint64";
      case TensorProto_DataType_FLOAT16:
        return "float16";
      case TensorProto_DataType_BFLOAT16:
        return "bfloat16";
      case TensorProto_DataType_FLOAT8E4M3FN:
        return "Float8E4M3FN";
      case TensorProto_DataType_FLOAT8E4M3FNUZ:
        return "Float8E4M3FNUZ";
      case TensorProto_DataType_FLOAT8E5M2:
        return "Float8E5M2";
      case TensorProto_DataType_FLOAT8E5M2FNUZ:
        return "Float8E5M2FNUZ";
      default:
        break;
    }
  }
  auto type_proto = type->GetTypeProto();
  if (type_proto != nullptr) {
    return ONNX_NAMESPACE::Utils::DataTypeUtils::ToType(*type_proto)->c_str();
  }
#ifdef ORT_NO_RTTI
  return "(unknown type)";
#else
  // TODO: name() method of `type_info` class is implementation dependent
  // and may return a mangled non-human readable string which may have to be unmangled
  return typeid(*type).name();
#endif
}

std::vector<std::string> DataTypeImpl::ToString(const std::vector<MLDataType>& types) {
  std::vector<std::string> type_strs;
  for (const auto& type : types) {
    type_strs.push_back(DataTypeImpl::ToString(type));
  }
  return type_strs;
}

const TensorTypeBase* DataTypeImpl::TensorTypeFromONNXEnum(int type) {
  switch (type) {
    case TensorProto_DataType_FLOAT:
      return DataTypeImpl::GetTensorType<float>()->AsTensorType();
    case TensorProto_DataType_BOOL:
      return DataTypeImpl::GetTensorType<bool>()->AsTensorType();
    case TensorProto_DataType_INT32:
      return DataTypeImpl::GetTensorType<int32_t>()->AsTensorType();
    case TensorProto_DataType_DOUBLE:
      return DataTypeImpl::GetTensorType<double>()->AsTensorType();
    case TensorProto_DataType_STRING:
      return DataTypeImpl::GetTensorType<std::string>()->AsTensorType();
    case TensorProto_DataType_UINT8:
      return DataTypeImpl::GetTensorType<uint8_t>()->AsTensorType();
    case TensorProto_DataType_UINT16:
      return DataTypeImpl::GetTensorType<uint16_t>()->AsTensorType();
    case TensorProto_DataType_INT8:
      return DataTypeImpl::GetTensorType<int8_t>()->AsTensorType();
    case TensorProto_DataType_INT16:
      return DataTypeImpl::GetTensorType<int16_t>()->AsTensorType();
    case TensorProto_DataType_INT64:
      return DataTypeImpl::GetTensorType<int64_t>()->AsTensorType();
    case TensorProto_DataType_UINT32:
      return DataTypeImpl::GetTensorType<uint32_t>()->AsTensorType();
    case TensorProto_DataType_UINT64:
      return DataTypeImpl::GetTensorType<uint64_t>()->AsTensorType();
    case TensorProto_DataType_FLOAT16:
      return DataTypeImpl::GetTensorType<MLFloat16>()->AsTensorType();
    case TensorProto_DataType_BFLOAT16:
      return DataTypeImpl::GetTensorType<BFloat16>()->AsTensorType();
    case TensorProto_DataType_FLOAT8E4M3FN:
      return DataTypeImpl::GetTensorType<Float8E4M3FN>()->AsTensorType();
    case TensorProto_DataType_FLOAT8E4M3FNUZ:
      return DataTypeImpl::GetTensorType<Float8E4M3FNUZ>()->AsTensorType();
    case TensorProto_DataType_FLOAT8E5M2:
      return DataTypeImpl::GetTensorType<Float8E5M2>()->AsTensorType();
    case TensorProto_DataType_FLOAT8E5M2FNUZ:
      return DataTypeImpl::GetTensorType<Float8E5M2FNUZ>()->AsTensorType();
    default:
      ORT_NOT_IMPLEMENTED("tensor type ", type, " is not supported");
  }
}

const SequenceTensorTypeBase* DataTypeImpl::SequenceTensorTypeFromONNXEnum(int type) {
  switch (type) {
    case TensorProto_DataType_FLOAT:
      return DataTypeImpl::GetSequenceTensorType<float>()->AsSequenceTensorType();
    case TensorProto_DataType_BOOL:
      return DataTypeImpl::GetSequenceTensorType<bool>()->AsSequenceTensorType();
    case TensorProto_DataType_INT32:
      return DataTypeImpl::GetSequenceTensorType<int32_t>()->AsSequenceTensorType();
    case TensorProto_DataType_DOUBLE:
      return DataTypeImpl::GetSequenceTensorType<double>()->AsSequenceTensorType();
    case TensorProto_DataType_STRING:
      return DataTypeImpl::GetSequenceTensorType<std::string>()->AsSequenceTensorType();
    case TensorProto_DataType_UINT8:
      return DataTypeImpl::GetSequenceTensorType<uint8_t>()->AsSequenceTensorType();
    case TensorProto_DataType_UINT16:
      return DataTypeImpl::GetSequenceTensorType<uint16_t>()->AsSequenceTensorType();
    case TensorProto_DataType_INT8:
      return DataTypeImpl::GetSequenceTensorType<int8_t>()->AsSequenceTensorType();
    case TensorProto_DataType_INT16:
      return DataTypeImpl::GetSequenceTensorType<int16_t>()->AsSequenceTensorType();
    case TensorProto_DataType_INT64:
      return DataTypeImpl::GetSequenceTensorType<int64_t>()->AsSequenceTensorType();
    case TensorProto_DataType_UINT32:
      return DataTypeImpl::GetSequenceTensorType<uint32_t>()->AsSequenceTensorType();
    case TensorProto_DataType_UINT64:
      return DataTypeImpl::GetSequenceTensorType<uint64_t>()->AsSequenceTensorType();
    case TensorProto_DataType_FLOAT16:
      return DataTypeImpl::GetSequenceTensorType<MLFloat16>()->AsSequenceTensorType();
    case TensorProto_DataType_BFLOAT16:
      return DataTypeImpl::GetSequenceTensorType<BFloat16>()->AsSequenceTensorType();
    case TensorProto_DataType_FLOAT8E4M3FN:
      return DataTypeImpl::GetSequenceTensorType<Float8E4M3FN>()->AsSequenceTensorType();
    case TensorProto_DataType_FLOAT8E4M3FNUZ:
      return DataTypeImpl::GetSequenceTensorType<Float8E4M3FNUZ>()->AsSequenceTensorType();
    case TensorProto_DataType_FLOAT8E5M2:
      return DataTypeImpl::GetSequenceTensorType<Float8E5M2>()->AsSequenceTensorType();
    case TensorProto_DataType_FLOAT8E5M2FNUZ:
      return DataTypeImpl::GetSequenceTensorType<Float8E5M2FNUZ>()->AsSequenceTensorType();
    default:
      ORT_NOT_IMPLEMENTED("sequence tensor type ", type, " is not supported");
  }
}

#if !defined(DISABLE_SPARSE_TENSORS)
const SparseTensorTypeBase* DataTypeImpl::SparseTensorTypeFromONNXEnum(int type) {
  switch (type) {
    case TensorProto_DataType_FLOAT:
      return DataTypeImpl::GetSparseTensorType<float>()->AsSparseTensorType();
    case TensorProto_DataType_BOOL:
      return DataTypeImpl::GetSparseTensorType<bool>()->AsSparseTensorType();
    case TensorProto_DataType_INT32:
      return DataTypeImpl::GetSparseTensorType<int32_t>()->AsSparseTensorType();
    case TensorProto_DataType_DOUBLE:
      return DataTypeImpl::GetSparseTensorType<double>()->AsSparseTensorType();
    case TensorProto_DataType_STRING:
      return DataTypeImpl::GetSparseTensorType<std::string>()->AsSparseTensorType();
    case TensorProto_DataType_UINT8:
      return DataTypeImpl::GetSparseTensorType<uint8_t>()->AsSparseTensorType();
    case TensorProto_DataType_UINT16:
      return DataTypeImpl::GetSparseTensorType<uint16_t>()->AsSparseTensorType();
    case TensorProto_DataType_INT8:
      return DataTypeImpl::GetSparseTensorType<int8_t>()->AsSparseTensorType();
    case TensorProto_DataType_INT16:
      return DataTypeImpl::GetSparseTensorType<int16_t>()->AsSparseTensorType();
    case TensorProto_DataType_INT64:
      return DataTypeImpl::GetSparseTensorType<int64_t>()->AsSparseTensorType();
    case TensorProto_DataType_UINT32:
      return DataTypeImpl::GetSparseTensorType<uint32_t>()->AsSparseTensorType();
    case TensorProto_DataType_UINT64:
      return DataTypeImpl::GetSparseTensorType<uint64_t>()->AsSparseTensorType();
    case TensorProto_DataType_FLOAT16:
      return DataTypeImpl::GetSparseTensorType<MLFloat16>()->AsSparseTensorType();
    case TensorProto_DataType_BFLOAT16:
      return DataTypeImpl::GetSparseTensorType<BFloat16>()->AsSparseTensorType();
    case TensorProto_DataType_FLOAT8E4M3FN:
      return DataTypeImpl::GetSparseTensorType<Float8E4M3FN>()->AsSparseTensorType();
    case TensorProto_DataType_FLOAT8E4M3FNUZ:
      return DataTypeImpl::GetSparseTensorType<Float8E4M3FNUZ>()->AsSparseTensorType();
    case TensorProto_DataType_FLOAT8E5M2:
      return DataTypeImpl::GetSparseTensorType<Float8E5M2>()->AsSparseTensorType();
    case TensorProto_DataType_FLOAT8E5M2FNUZ:
      return DataTypeImpl::GetSparseTensorType<Float8E5M2FNUZ>()->AsSparseTensorType();
    default:
      ORT_NOT_IMPLEMENTED("sparse tensor type ", type, " is not supported");
  }
}
#endif

MLDataType DataTypeImpl::TypeFromProto(const ONNX_NAMESPACE::TypeProto& proto) {
  const auto& registry = data_types_internal::DataTypeRegistry::instance();

  MLDataType type = registry.GetMLDataType(proto);
  if (type == nullptr) {
    DataType str_type = ONNX_NAMESPACE::Utils::DataTypeUtils::ToType(proto);
    ORT_NOT_IMPLEMENTED("MLDataType for: ", *str_type, " is not currently registered or supported");
  }
  return type;
}

// Below are the types the we need to execute the runtime
// They are not compatible with TypeProto in ONNX.
ORT_REGISTER_PRIM_TYPE(int32_t);
ORT_REGISTER_PRIM_TYPE(float);
ORT_REGISTER_PRIM_TYPE(bool);
ORT_REGISTER_PRIM_TYPE(std::string);
ORT_REGISTER_PRIM_TYPE(int8_t);
ORT_REGISTER_PRIM_TYPE(uint8_t);
ORT_REGISTER_PRIM_TYPE(uint16_t);
ORT_REGISTER_PRIM_TYPE(int16_t);
ORT_REGISTER_PRIM_TYPE(int64_t);
ORT_REGISTER_PRIM_TYPE(double);
ORT_REGISTER_PRIM_TYPE(uint32_t);
ORT_REGISTER_PRIM_TYPE(uint64_t);
ORT_REGISTER_PRIM_TYPE(MLFloat16);
ORT_REGISTER_PRIM_TYPE(BFloat16);
ORT_REGISTER_PRIM_TYPE(Float8E4M3FN);
ORT_REGISTER_PRIM_TYPE(Float8E4M3FNUZ);
ORT_REGISTER_PRIM_TYPE(Float8E5M2);
ORT_REGISTER_PRIM_TYPE(Float8E5M2FNUZ);

namespace {
template <typename... ElementTypes>
struct GetTensorTypesImpl {
  std::vector<MLDataType> operator()() const {
    return {DataTypeImpl::GetTensorType<ElementTypes>()...};
  }
};

template <typename L>
std::vector<MLDataType> GetTensorTypesFromTypeList() {
  return boost::mp11::mp_apply<GetTensorTypesImpl, L>{}();
}

template <typename... ElementTypes>
struct GetOptionalTensorTypesImpl {
  std::vector<MLDataType> operator()() const {
    return {DataTypeImpl::GetOptionalType<Tensor, ElementTypes>()...};
  }
};

template <typename L>
std::vector<MLDataType> GetOptionalTensorTypesFromTypeList() {
  return boost::mp11::mp_apply<GetOptionalTensorTypesImpl, L>{}();
}

template <typename... ElementTypes>
struct GetOptionalSequenceTensorTypesImpl {
  std::vector<MLDataType> operator()() const {
    return {DataTypeImpl::GetOptionalType<TensorSeq, ElementTypes>()...};
  }
};

template <typename L>
std::vector<MLDataType> GetOptionalSequenceTensorTypesFromTypeList() {
  return boost::mp11::mp_apply<GetOptionalSequenceTensorTypesImpl, L>{}();
}

template <typename... ElementTypes>
struct GetSequenceTensorTypesImpl {
  std::vector<MLDataType> operator()() const {
    return {DataTypeImpl::GetSequenceTensorType<ElementTypes>()...};
  }
};

template <typename L>
std::vector<MLDataType> GetSequenceTensorTypesFromTypeList() {
  return boost::mp11::mp_apply<GetSequenceTensorTypesImpl, L>{}();
}

}  // namespace

const std::vector<MLDataType>& DataTypeImpl::AllFixedSizeTensorExceptHalfTypes() {
  static std::vector<MLDataType> all_fixed_size_tensor_types =
      GetTensorTypesFromTypeList<element_type_lists::AllFixedSizeExceptHalf>();
  return all_fixed_size_tensor_types;
}

const std::vector<MLDataType>& DataTypeImpl::AllIEEEFloatTensorExceptHalfTypes() {
  static std::vector<MLDataType> all_IEEE_float_tensor_except_half_types =
      GetTensorTypesFromTypeList<element_type_lists::AllIeeeFloatExceptHalf>();
  return all_IEEE_float_tensor_except_half_types;
}

const std::vector<MLDataType>& DataTypeImpl::AllIEEEFloatTensorTypes() {
  static std::vector<MLDataType> all_IEEE_float_tensor_types =
      GetTensorTypesFromTypeList<element_type_lists::AllIeeeFloat>();
  return all_IEEE_float_tensor_types;
}

const std::vector<MLDataType>& DataTypeImpl::AllFixedSizeTensorTypes() {
  static std::vector<MLDataType> all_fixed_size_tensor_types =
      GetTensorTypesFromTypeList<element_type_lists::AllFixedSize>();
  return all_fixed_size_tensor_types;
}

const std::vector<MLDataType>& DataTypeImpl::AllFixedSizeTensorTypesWithFloat8() {
  static std::vector<MLDataType> all_fixed_size_tensor_types_ir9 =
      GetTensorTypesFromTypeList<element_type_lists::AllFixedSizeWithFloat8>();
  return all_fixed_size_tensor_types_ir9;
}

const std::vector<MLDataType>& DataTypeImpl::AllTensorTypes() {
  static std::vector<MLDataType> all_tensor_types =
      GetTensorTypesFromTypeList<element_type_lists::All>();
  return all_tensor_types;
}

const std::vector<MLDataType>& DataTypeImpl::AllTensorTypesWithFloat8() {
  static std::vector<MLDataType> all_tensor_types =
      GetTensorTypesFromTypeList<element_type_lists::AllWithFloat8>();
  return all_tensor_types;
}

const std::vector<MLDataType>& DataTypeImpl::AllFixedSizeSequenceTensorTypes() {
  static std::vector<MLDataType> all_fixed_size_sequence_tensor_types =
      GetSequenceTensorTypesFromTypeList<element_type_lists::AllFixedSize>();
  return all_fixed_size_sequence_tensor_types;
}

const std::vector<MLDataType>& DataTypeImpl::AllFixedSizeSequenceTensorTypesWithFloat8() {
  static std::vector<MLDataType> all_fixed_size_sequence_tensor_types =
      GetSequenceTensorTypesFromTypeList<element_type_lists::AllFixedSizeWithFloat8>();
  return all_fixed_size_sequence_tensor_types;
}

const std::vector<MLDataType>& DataTypeImpl::AllSequenceTensorTypes() {
  static std::vector<MLDataType> all_sequence_tensor_types =
      GetSequenceTensorTypesFromTypeList<element_type_lists::All>();
  return all_sequence_tensor_types;
}

const std::vector<MLDataType>& DataTypeImpl::AllSequenceTensorTypesWithFloat8() {
  static std::vector<MLDataType> all_sequence_tensor_types =
      GetSequenceTensorTypesFromTypeList<element_type_lists::AllWithFloat8>();
  return all_sequence_tensor_types;
}

const std::vector<MLDataType>& DataTypeImpl::AllNumericTensorTypes() {
  static std::vector<MLDataType> all_numeric_size_tensor_types =
      GetTensorTypesFromTypeList<element_type_lists::AllNumeric>();
  return all_numeric_size_tensor_types;
}

const std::vector<MLDataType>& DataTypeImpl::AllFixedSizeTensorAndSequenceTensorTypes() {
  static std::vector<MLDataType> all_fixed_size_tensor_and_sequence_tensor_types =
      []() {
        auto temp = AllFixedSizeTensorTypes();
        const auto& seq = AllFixedSizeSequenceTensorTypes();
        temp.insert(temp.end(), seq.begin(), seq.end());
        return temp;
      }();

  return all_fixed_size_tensor_and_sequence_tensor_types;
}

const std::vector<MLDataType>& DataTypeImpl::AllFixedSizeTensorAndSequenceTensorTypesWithFloat8() {
  static std::vector<MLDataType> all_fixed_size_tensor_and_sequence_tensor_types =
      []() {
        auto temp = AllFixedSizeTensorTypesWithFloat8();
        const auto& seq = AllFixedSizeSequenceTensorTypesWithFloat8();
        temp.insert(temp.end(), seq.begin(), seq.end());
        return temp;
      }();

  return all_fixed_size_tensor_and_sequence_tensor_types;
}

const std::vector<MLDataType>& DataTypeImpl::AllTensorAndSequenceTensorTypes() {
  static std::vector<MLDataType> all_tensor_and_sequence_types =
      []() {
        auto temp = AllTensorTypes();
        const auto& seq = AllSequenceTensorTypes();
        temp.insert(temp.end(), seq.begin(), seq.end());
        return temp;
      }();

  return all_tensor_and_sequence_types;
}

<<<<<<< HEAD
const std::vector<MLDataType>& DataTypeImpl::AllTensorAndSequenceTensorTypesWithFloat8() {
  static std::vector<MLDataType> all_tensor_and_sequence_types_with_float8 =
      []() {
        auto temp = AllTensorTypesWithFloat8();
        const auto& seq = AllSequenceTensorTypesWithFloat8();
=======
const std::vector<MLDataType>& DataTypeImpl::AllOptionalAndTensorAndSequenceTensorTypes() {
  static std::vector<MLDataType> all_optional_and_tensor_and_sequence_types =
      []() {
        auto temp = AllOptionalTypes();
        const auto tensor = AllTensorTypes();
        temp.insert(temp.end(), tensor.begin(), tensor.end());
        const auto& seq = AllSequenceTensorTypes();
>>>>>>> 2700d016
        temp.insert(temp.end(), seq.begin(), seq.end());
        return temp;
      }();

<<<<<<< HEAD
  return all_tensor_and_sequence_types_with_float8;
=======
  return all_optional_and_tensor_and_sequence_types;
>>>>>>> 2700d016
}

const std::vector<MLDataType>& DataTypeImpl::AllOptionalTypes() {
  static std::vector<MLDataType> all_optional_types =
      []() {
        auto temp = GetOptionalTensorTypesFromTypeList<element_type_lists::All>();
        const auto& seq = GetOptionalSequenceTensorTypesFromTypeList<element_type_lists::All>();
        temp.insert(temp.end(), seq.begin(), seq.end());
        return temp;
      }();

  return all_optional_types;
}

const std::vector<MLDataType>& DataTypeImpl::AllTensorAndSequenceTensorAndOptionalTypes() {
  static std::vector<MLDataType> all_tensor_and_sequence_types_and_optional_types =
      []() {
        auto temp = AllTensorTypes();
        const auto& seq = AllSequenceTensorTypes();
        const auto& opt = AllOptionalTypes();
        temp.insert(temp.end(), seq.begin(), seq.end());
        temp.insert(temp.end(), opt.begin(), opt.end());
        return temp;
      }();

  return all_tensor_and_sequence_types_and_optional_types;
}

const std::vector<MLDataType>& DataTypeImpl::AllTensorAndSequenceTensorAndOptionalTypesWithFloat8() {
  static std::vector<MLDataType> all_tensor_and_sequence_types_and_optional_types =
      []() {
        auto temp = AllTensorTypesWithFloat8();
        const auto& seq = AllSequenceTensorTypesWithFloat8();
        const auto& opt = AllOptionalTypes();
        temp.insert(temp.end(), seq.begin(), seq.end());
        temp.insert(temp.end(), opt.begin(), opt.end());
        return temp;
      }();

  return all_tensor_and_sequence_types_and_optional_types;
}

// helper to stream. expected to only be used for error output, so any typeid lookup
// cost should be fine. alternative would be to add a static string field to DataTypeImpl
// that we set in the register macro to the type name, and output that instead.
std::ostream& operator<<(std::ostream& out, const DataTypeImpl* data_type) {
  if (data_type == nullptr)
    return out << "(null)";

#ifdef ORT_NO_RTTI
  return out << "(unknown type)";
#else
  return out << typeid(*data_type).name();
#endif
}

namespace utils {

ContainerChecker::ContainerChecker(MLDataType ml_type) {
  using namespace ONNX_NAMESPACE;
  using namespace data_types_internal;
  auto base_type = ml_type->AsNonTensorType();
  if (base_type == nullptr) {
    types_.emplace_back(ContainerType::kUndefined,
                        TensorProto_DataType_UNDEFINED);
  } else {
    auto type_proto = base_type->GetTypeProto();
    assert(type_proto != nullptr);
    while (type_proto != nullptr) {
      auto value_case = type_proto->value_case();
      switch (value_case) {
        // Terminal case
        case TypeProto::ValueCase::kTensorType:
          types_.emplace_back(ContainerType::kTensor, type_proto->tensor_type().elem_type());
          type_proto = nullptr;
          break;
#if !defined(DISABLE_ML_OPS)
        case TypeProto::ValueCase::kMapType: {
          const auto& map_type = type_proto->map_type();
          types_.emplace_back(ContainerType::kMap, map_type.key_type());
          // Move on handling the value
          type_proto = &map_type.value_type();
        } break;
#endif
        case TypeProto::ValueCase::kSequenceType:
          types_.emplace_back(ContainerType::kSequence, TensorProto_DataType_UNDEFINED);
          type_proto = &type_proto->sequence_type().elem_type();
          break;
#if !defined(DISABLE_OPTIONAL_TYPE)
        case TypeProto::ValueCase::kOptionalType:
          types_.emplace_back(ContainerType::kOptional, TensorProto_DataType_UNDEFINED);
          type_proto = &type_proto->optional_type().elem_type();
          break;
#endif
        case TypeProto::ValueCase::kOpaqueType:
          // We do not handle this and terminate here
          types_.emplace_back(ContainerType::kOpaque,
                              TensorProto_DataType_UNDEFINED);
          type_proto = nullptr;
          break;
        default:
          ORT_ENFORCE(false, "Invalid DataTypeImpl TypeProto definition");
      }
    }
  }
}

bool IsOpaqueType(MLDataType ml_type, const char* domain, const char* name) {
  auto base_type = ml_type->AsNonTensorType();
  if (base_type == nullptr) {
    return false;
  }
  auto type_proto = base_type->GetTypeProto();
  assert(type_proto != nullptr);
  if (type_proto->value_case() == ONNX_NAMESPACE::TypeProto::ValueCase::kOpaqueType) {
    const auto& op_proto = type_proto->opaque_type();
    return (op_proto.domain() == domain &&
            op_proto.name() == name);
  }
  return false;
}

}  // namespace utils
}  // namespace onnxruntime<|MERGE_RESOLUTION|>--- conflicted
+++ resolved
@@ -1239,13 +1239,17 @@
   return all_tensor_and_sequence_types;
 }
 
-<<<<<<< HEAD
 const std::vector<MLDataType>& DataTypeImpl::AllTensorAndSequenceTensorTypesWithFloat8() {
   static std::vector<MLDataType> all_tensor_and_sequence_types_with_float8 =
       []() {
         auto temp = AllTensorTypesWithFloat8();
         const auto& seq = AllSequenceTensorTypesWithFloat8();
-=======
+        temp.insert(temp.end(), seq.begin(), seq.end());
+        return temp;
+      }();
+  return all_optional_and_tensor_and_sequence_types;
+}
+
 const std::vector<MLDataType>& DataTypeImpl::AllOptionalAndTensorAndSequenceTensorTypes() {
   static std::vector<MLDataType> all_optional_and_tensor_and_sequence_types =
       []() {
@@ -1253,16 +1257,11 @@
         const auto tensor = AllTensorTypes();
         temp.insert(temp.end(), tensor.begin(), tensor.end());
         const auto& seq = AllSequenceTensorTypes();
->>>>>>> 2700d016
         temp.insert(temp.end(), seq.begin(), seq.end());
         return temp;
       }();
 
-<<<<<<< HEAD
-  return all_tensor_and_sequence_types_with_float8;
-=======
   return all_optional_and_tensor_and_sequence_types;
->>>>>>> 2700d016
 }
 
 const std::vector<MLDataType>& DataTypeImpl::AllOptionalTypes() {
