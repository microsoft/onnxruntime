--- conflicted
+++ resolved
@@ -171,10 +171,7 @@
 Status ReadExternalDataForTensor(const ONNX_NAMESPACE::TensorProto& tensor_proto,
                                  const std::filesystem::path& tensor_proto_dir,
                                  std::vector<uint8_t>& unpacked_tensor) {
-<<<<<<< HEAD
-=======
   ORT_RETURN_IF(utils::HasString(tensor_proto), "This function does not support string data");
->>>>>>> 01912ceb
   PathString external_file_path;
   onnxruntime::FileOffsetType file_offset;
   SafeInt<size_t> tensor_byte_size;
@@ -255,13 +252,10 @@
   return false;  // No external data in memory
 }
 
-<<<<<<< HEAD
-=======
 bool HasExternalDataInFile(const ONNX_NAMESPACE::TensorProto& tensor_proto) {
   return HasExternalData(tensor_proto) && !HasExternalDataInMemory(tensor_proto);
 }
 
->>>>>>> 01912ceb
 Status TensorProtoWithExternalDataToTensorProto(
     const ONNX_NAMESPACE::TensorProto& ten_proto,
     const std::filesystem::path& model_path,
@@ -275,14 +269,6 @@
   result.set_data_type(ten_proto.data_type());
   result.mutable_dims()->CopyFrom(ten_proto.dims());
 
-<<<<<<< HEAD
-  // Load the external data into memory
-  std::vector<uint8_t> unpacked_data;
-  ORT_RETURN_IF_ERROR(ReadExternalDataForTensor(ten_proto, model_path, unpacked_data));
-
-  // Set the raw data in the new tensor
-  result.set_raw_data(unpacked_data.data(), unpacked_data.size());
-=======
   // Strings can only be in memory
   if (utils::HasString(ten_proto)) {
     ORT_RETURN_IF_NOT(HasExternalDataInMemory(ten_proto),
@@ -307,7 +293,6 @@
     // Set the raw data in the new tensor
     result.set_raw_data(unpacked_data.data(), unpacked_data.size());
   }
->>>>>>> 01912ceb
 
   new_tensor_proto = std::move(result);
 
@@ -345,7 +330,6 @@
 
   if (prepacked_infos != nullptr && external_data_info->HasPrepackedInfo()) {
     *prepacked_infos = external_data_info->TakePrepackedInfos();
-<<<<<<< HEAD
   }
 
   return Status::OK();
@@ -413,75 +397,6 @@
       break;
   }
 
-=======
-  }
-
-  return Status::OK();
-}
-
-void SetRawDataInTensorProto(ONNX_NAMESPACE::TensorProto& tensor_proto, std::string&& param) {
-  tensor_proto.set_raw_data(std::move(param));
-}
-
-void ConvertRawDataInTensorProto(TensorProto& tensor) {
-  size_t element_size = 1;
-  void* bytes = NULL;
-  size_t num_elements = 0;
-
-  switch (tensor.data_type()) {
-    case TensorProto_DataType_FLOAT:
-      bytes = tensor.mutable_float_data()->mutable_data();
-      num_elements = tensor.float_data_size();
-      element_size = sizeof(float);
-      break;
-
-    case TensorProto_DataType_UINT8:
-    case TensorProto_DataType_INT8:
-      bytes = tensor.mutable_int32_data()->mutable_data();
-      num_elements = tensor.int32_data_size();
-      element_size = sizeof(uint8_t);
-      break;
-
-    case TensorProto_DataType_UINT16:
-    case TensorProto_DataType_INT16:
-    case TensorProto_DataType_FLOAT16:
-    case TensorProto_DataType_BFLOAT16:
-    case TensorProto_DataType_INT32:
-      bytes = tensor.mutable_int32_data()->mutable_data();
-      num_elements = tensor.int32_data_size();
-      // We are setting this to int32_t size because we need to swap all 4 bytes
-      // to represent 16 bits within 32 bits correctly on a LE/BE system.
-      element_size = sizeof(int32_t);
-      break;
-
-    // uint32_t is stored in uint64_t
-    case TensorProto_DataType_UINT32:
-    case TensorProto_DataType_UINT64:
-      bytes = tensor.mutable_uint64_data()->mutable_data();
-      num_elements = tensor.uint64_data_size();
-      element_size = sizeof(uint64_t);
-      break;
-
-    case TensorProto_DataType_INT64:
-      bytes = tensor.mutable_int64_data()->mutable_data();
-      num_elements = tensor.int64_data_size();
-      element_size = sizeof(int64_t);
-      break;
-
-    case TensorProto_DataType_DOUBLE:
-      bytes = tensor.mutable_double_data()->mutable_data();
-      num_elements = tensor.double_data_size();
-      element_size = sizeof(double);
-      break;
-
-    case TensorProto_DataType_COMPLEX64:
-      bytes = tensor.mutable_float_data()->mutable_data();
-      num_elements = tensor.float_data_size();
-      element_size = sizeof(float);
-      break;
-  }
-
->>>>>>> 01912ceb
   if (element_size == 1) {
     return;
   }
@@ -543,7 +458,6 @@
     std::memcpy(dst_span.data(), src_span.data(), num_packed_pairs);                                         \
                                                                                                              \
     return Status::OK();                                                                                     \
-<<<<<<< HEAD
   }
 
 DEFINE_INT4_UNPACK_TENSOR_WITH_EXT_DATA_IMPL(Int4x2)
@@ -652,47 +566,8 @@
   }
 
   return Status::OK();
-=======
-  }
-
-DEFINE_INT4_UNPACK_TENSOR_WITH_EXT_DATA_IMPL(Int4x2)
-DEFINE_INT4_UNPACK_TENSOR_WITH_EXT_DATA_IMPL(UInt4x2)
-
-#define INSTANTIATE_UNPACK_EXTERNAL_TENSOR(type)                                                                 \
-  template Status UnpackTensorWithExternalData(const ONNX_NAMESPACE::TensorProto&, const std::filesystem::path&, \
-                                               size_t, type*);
-
-INSTANTIATE_UNPACK_EXTERNAL_TENSOR(float)
-INSTANTIATE_UNPACK_EXTERNAL_TENSOR(double)
-INSTANTIATE_UNPACK_EXTERNAL_TENSOR(uint8_t)
-INSTANTIATE_UNPACK_EXTERNAL_TENSOR(int8_t)
-INSTANTIATE_UNPACK_EXTERNAL_TENSOR(int16_t)
-INSTANTIATE_UNPACK_EXTERNAL_TENSOR(uint16_t)
-INSTANTIATE_UNPACK_EXTERNAL_TENSOR(int32_t)
-INSTANTIATE_UNPACK_EXTERNAL_TENSOR(int64_t)
-INSTANTIATE_UNPACK_EXTERNAL_TENSOR(uint64_t)
-INSTANTIATE_UNPACK_EXTERNAL_TENSOR(uint32_t)
-INSTANTIATE_UNPACK_EXTERNAL_TENSOR(bool)
-INSTANTIATE_UNPACK_EXTERNAL_TENSOR(MLFloat16)
-INSTANTIATE_UNPACK_EXTERNAL_TENSOR(BFloat16)
-
-#if !defined(DISABLE_FLOAT8_TYPES)
-INSTANTIATE_UNPACK_EXTERNAL_TENSOR(Float8E4M3FN)
-INSTANTIATE_UNPACK_EXTERNAL_TENSOR(Float8E4M3FNUZ)
-INSTANTIATE_UNPACK_EXTERNAL_TENSOR(Float8E5M2)
-INSTANTIATE_UNPACK_EXTERNAL_TENSOR(Float8E5M2FNUZ)
-#endif
-
-template <>
-Status UnpackTensorWithExternalData(const ONNX_NAMESPACE::TensorProto& /*tensor*/,
-                                    const std::filesystem::path& /*tensor_proto_dir*/, size_t /*expected_num_elements*/,
-                                    /*out*/ std::string* /*p_data*/) {
-  return ORT_MAKE_STATUS(ONNXRUNTIME, FAIL, "External data type cannot be STRING.");
->>>>>>> 01912ceb
-}
-#endif  //! defined(ORT_MINIMAL_BUILD)
-
-<<<<<<< HEAD
+}
+
 // UnpackTensor<bool>
 template <>
 Status UnpackTensor(const ONNX_NAMESPACE::TensorProto& tensor, const void* raw_data, size_t raw_data_len,
@@ -759,117 +634,10 @@
 template <>
 Status UnpackTensor(const ONNX_NAMESPACE::TensorProto& tensor, const void* raw_data, size_t raw_data_len,
                     /*out*/ BFloat16* p_data, size_t expected_size) {
-=======
-// implementation of type specific unpack of data contained within the TensorProto
-template <typename T>
-Status UnpackTensor(const ONNX_NAMESPACE::TensorProto& tensor, const void* raw_data, size_t raw_data_len,
-                    /*out*/ T* p_data, size_t expected_num_elements);
-
-#define DEFINE_UNPACK_TENSOR_IMPL(T, Type, field_name, field_size)                                          \
-  template <>                                                                                               \
-  Status UnpackTensor(const ONNX_NAMESPACE::TensorProto& tensor, const void* raw_data, size_t raw_data_len, \
-                      /*out*/ T* p_data, size_t expected_num_elements) {                                    \
-    if (nullptr == p_data) {                                                                                \
-      const size_t size = raw_data != nullptr ? raw_data_len : tensor.field_size();                         \
-      if (size == 0)                                                                                        \
-        return Status::OK();                                                                                \
-      return Status(common::ONNXRUNTIME, common::INVALID_ARGUMENT);                                         \
-    }                                                                                                       \
-    if (nullptr == p_data || Type != tensor.data_type()) {                                                  \
-      return Status(common::ONNXRUNTIME, common::INVALID_ARGUMENT);                                         \
-    }                                                                                                       \
-    if (raw_data != nullptr) {                                                                              \
-      return UnpackTensorWithRawData(raw_data, raw_data_len, expected_num_elements, p_data);                \
-    }                                                                                                       \
-    if (static_cast<size_t>(tensor.field_size()) != expected_num_elements)                                  \
-      return ORT_MAKE_STATUS(ONNXRUNTIME, INVALID_ARGUMENT, "corrupted protobuf data: tensor shape size(",  \
-                             expected_num_elements, ") does not match the data size(", tensor.field_size(), \
-                             ") in proto");                                                                 \
-    auto& data = tensor.field_name();                                                                       \
-    for (auto data_iter = data.cbegin(); data_iter != data.cend(); ++data_iter)                             \
-      *p_data++ = static_cast<T>(*data_iter);                                                               \
-    return Status::OK();                                                                                    \
-  }
-
-// TODO: complex64 complex128
-DEFINE_UNPACK_TENSOR_IMPL(float, ONNX_NAMESPACE::TensorProto_DataType_FLOAT, float_data, float_data_size)
-DEFINE_UNPACK_TENSOR_IMPL(double, ONNX_NAMESPACE::TensorProto_DataType_DOUBLE, double_data, double_data_size);
-DEFINE_UNPACK_TENSOR_IMPL(uint8_t, ONNX_NAMESPACE::TensorProto_DataType_UINT8, int32_data, int32_data_size)
-DEFINE_UNPACK_TENSOR_IMPL(int8_t, ONNX_NAMESPACE::TensorProto_DataType_INT8, int32_data, int32_data_size)
-DEFINE_UNPACK_TENSOR_IMPL(int16_t, ONNX_NAMESPACE::TensorProto_DataType_INT16, int32_data, int32_data_size)
-DEFINE_UNPACK_TENSOR_IMPL(uint16_t, ONNX_NAMESPACE::TensorProto_DataType_UINT16, int32_data, int32_data_size)
-DEFINE_UNPACK_TENSOR_IMPL(int32_t, ONNX_NAMESPACE::TensorProto_DataType_INT32, int32_data, int32_data_size)
-DEFINE_UNPACK_TENSOR_IMPL(int64_t, ONNX_NAMESPACE::TensorProto_DataType_INT64, int64_data, int64_data_size)
-DEFINE_UNPACK_TENSOR_IMPL(uint64_t, ONNX_NAMESPACE::TensorProto_DataType_UINT64, uint64_data, uint64_data_size)
-DEFINE_UNPACK_TENSOR_IMPL(uint32_t, ONNX_NAMESPACE::TensorProto_DataType_UINT32, uint64_data, uint64_data_size)
-
-//
-// Specializations of UnpackTensor that need custom handling for the input type
-//
-
-// UnpackTensor<std::string>. Note: doesn't support raw data
-template <>
-Status UnpackTensor(const ONNX_NAMESPACE::TensorProto& tensor, const void* /*raw_data*/, size_t /*raw_data_len*/,
-                    /*out*/ std::string* p_data, size_t expected_size) {
-  if (nullptr == p_data) {
-    if (tensor.string_data_size() == 0)
-      return Status::OK();
-    return Status(common::ONNXRUNTIME, common::INVALID_ARGUMENT);
-  }
-  if (ONNX_NAMESPACE::TensorProto_DataType_STRING != tensor.data_type()) {
-    return Status(common::ONNXRUNTIME, common::INVALID_ARGUMENT);
-  }
-
-  if (static_cast<size_t>(tensor.string_data_size()) != expected_size)
-    return Status(common::ONNXRUNTIME, common::INVALID_ARGUMENT,
-                  "UnpackTensor: the pre-allocate size does not match the size in proto");
-
-  auto& string_data = tensor.string_data();
-  for (const auto& iter : string_data) {
-    *p_data++ = iter;
-  }
-
-  return Status::OK();
-}
-
-// UnpackTensor<bool>
-template <>
-Status UnpackTensor(const ONNX_NAMESPACE::TensorProto& tensor, const void* raw_data, size_t raw_data_len,
-                    /*out*/ bool* p_data, size_t expected_size) {
   if (nullptr == p_data) {
     const size_t size = raw_data != nullptr ? raw_data_len : tensor.int32_data_size();
     if (size == 0)
       return Status::OK();
-    return Status(common::ONNXRUNTIME, common::INVALID_ARGUMENT);
-  }
-  if (ONNX_NAMESPACE::TensorProto_DataType_BOOL != tensor.data_type()) {
-    return Status(common::ONNXRUNTIME, common::INVALID_ARGUMENT);
-  }
-
-  if (raw_data != nullptr) {
-    return UnpackTensorWithRawData(raw_data, raw_data_len, expected_size, p_data);
-  }
-
-  if (static_cast<size_t>(tensor.int32_data_size()) != expected_size)
-    return Status(common::ONNXRUNTIME, common::INVALID_ARGUMENT,
-                  "UnpackTensor: the pre-allocate size does not match the size in proto");
-  for (int iter : tensor.int32_data()) {
-    *p_data++ = static_cast<bool>(iter);
-  }
-
-  return Status::OK();
-}
-
-// UnpackTensor<MLFloat16>
-template <>
-Status UnpackTensor(const ONNX_NAMESPACE::TensorProto& tensor, const void* raw_data, size_t raw_data_len,
-                    /*out*/ MLFloat16* p_data, size_t expected_size) {
->>>>>>> 01912ceb
-  if (nullptr == p_data) {
-    const size_t size = raw_data != nullptr ? raw_data_len : tensor.int32_data_size();
-    if (size == 0)
-      return Status::OK();
-<<<<<<< HEAD
 
     return Status(common::ONNXRUNTIME, common::INVALID_ARGUMENT);
   }
@@ -897,89 +665,6 @@
   return Status::OK();
 }
 
-#if !defined(DISABLE_FLOAT8_TYPES)
-
-// UnpackTensor<Float8E4M3FN>
-template <>
-Status UnpackTensor(const ONNX_NAMESPACE::TensorProto& tensor, const void* raw_data, size_t raw_data_len,
-                    /*out*/ Float8E4M3FN* p_data, size_t expected_size) {
-=======
-    return Status(common::ONNXRUNTIME, common::INVALID_ARGUMENT);
-  }
-  if (ONNX_NAMESPACE::TensorProto_DataType_FLOAT16 != tensor.data_type()) {
-    return Status(common::ONNXRUNTIME, common::INVALID_ARGUMENT);
-  }
-
-  if (raw_data != nullptr) {
-    return UnpackTensorWithRawData(raw_data, raw_data_len, expected_size, p_data);
-  }
-
-  if (static_cast<size_t>(tensor.int32_data_size()) != expected_size)
-    return Status(common::ONNXRUNTIME, common::INVALID_ARGUMENT,
-                  "UnpackTensor: the pre-allocate size does not match the size in proto");
-
-  constexpr int max_value = std::numeric_limits<uint16_t>::max();
-  for (int i = 0; i < static_cast<int>(expected_size); i++) {
-    int v = tensor.int32_data()[i];
-    if (v < 0 || v > max_value) {
-      return Status(common::ONNXRUNTIME, common::INVALID_ARGUMENT, "data overflow");
-    }
-    p_data[i] = MLFloat16::FromBits(static_cast<uint16_t>(v));
-  }
-
-  return Status::OK();
-}
-
-// UnpackTensor<BFloat16>
-template <>
-Status UnpackTensor(const ONNX_NAMESPACE::TensorProto& tensor, const void* raw_data, size_t raw_data_len,
-                    /*out*/ BFloat16* p_data, size_t expected_size) {
->>>>>>> 01912ceb
-  if (nullptr == p_data) {
-    const size_t size = raw_data != nullptr ? raw_data_len : tensor.int32_data_size();
-    if (size == 0)
-      return Status::OK();
-
-    return Status(common::ONNXRUNTIME, common::INVALID_ARGUMENT);
-  }
-<<<<<<< HEAD
-  if (ONNX_NAMESPACE::TensorProto_DataType_FLOAT8E4M3FN != tensor.data_type()) {
-=======
-  if (ONNX_NAMESPACE::TensorProto_DataType_BFLOAT16 != tensor.data_type()) {
->>>>>>> 01912ceb
-    return Status(common::ONNXRUNTIME, common::INVALID_ARGUMENT);
-  }
-
-  if (raw_data != nullptr) {
-    return UnpackTensorWithRawData(raw_data, raw_data_len, expected_size, p_data);
-  }
-
-  if (static_cast<size_t>(tensor.int32_data_size()) != expected_size)
-    return Status(common::ONNXRUNTIME, common::INVALID_ARGUMENT,
-                  "UnpackTensor: the pre-allocate size does not match the size in proto");
-
-<<<<<<< HEAD
-  constexpr int max_value = std::numeric_limits<uint8_t>::max();
-=======
-  constexpr int max_value = std::numeric_limits<uint16_t>::max();
->>>>>>> 01912ceb
-  for (int i = 0; i < static_cast<int>(expected_size); i++) {
-    int v = tensor.int32_data()[i];
-    if (v < 0 || v > max_value) {
-      return Status(common::ONNXRUNTIME, common::INVALID_ARGUMENT, "data overflow");
-    }
-<<<<<<< HEAD
-    p_data[i] = Float8E4M3FN(static_cast<uint8_t>(v), Float8E4M3FN::FromBits());
-=======
-    p_data[i] = BFloat16(static_cast<uint16_t>(v), BFloat16::FromBits());
->>>>>>> 01912ceb
-  }
-
-  return Status::OK();
-}
-
-<<<<<<< HEAD
-=======
 #if !defined(DISABLE_FLOAT8_TYPES)
 
 // UnpackTensor<Float8E4M3FN>
@@ -1017,7 +702,6 @@
   return Status::OK();
 }
 
->>>>>>> 01912ceb
 // UnpackTensor<Float8E4M3FNUZ>
 template <>
 Status UnpackTensor(const ONNX_NAMESPACE::TensorProto& tensor, const void* raw_data, size_t raw_data_len,
