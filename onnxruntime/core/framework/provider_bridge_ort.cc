// Copyright (c) Microsoft Corporation. All rights reserved.
// Licensed under the MIT License.

// This is the Onnxruntime side of the bridge to allow providers to be built as a DLL
// It implements onnxruntime::ProviderHost
#include "core/framework/allocatormgr.h"
#include "core/framework/compute_capability.h"
#include "core/framework/data_types.h"
#include "core/framework/data_transfer_manager.h"
#include "core/framework/execution_provider.h"
#include "core/framework/kernel_registry.h"
#include "core/framework/provider_bridge_ort.h"
#include "core/framework/provider_shutdown.h"
#include "core/graph/model.h"
#include "core/platform/env.h"
#include "core/providers/common.h"
#include "core/session/inference_session.h"
#include "core/session/abi_session_options_impl.h"
#include "core/session/ort_apis.h"
#include "core/util/math.h"
#include "core/framework/tensorprotoutils.h"

#include "core/framework/fallback_cpu_capability.h"
#include "core/framework/random_generator.h"
#include "core/providers/cpu/tensor/gatherbase.h"
#include "core/providers/cpu/tensor/gather_elements.h"
#include "core/providers/cpu/tensor/unsqueeze.h"
#include "core/providers/cpu/tensor/slice.h"
#include "core/providers/cpu/tensor/split.h"
#include "core/providers/cpu/tensor/size.h"
#include "core/providers/cpu/tensor/scatter_nd.h"
#include "core/providers/cpu/tensor/padbase.h"
#include "core/providers/cpu/tensor/concatbase.h"
#include "core/providers/cpu/tensor/gatherbase.h"
#include "core/providers/cpu/tensor/onehot.h"
#include "core/providers/cpu/tensor/tile.h"
#include "core/providers/cpu/controlflow/if.h"
#include "core/providers/cpu/controlflow/loop.h"
#include "core/providers/cpu/controlflow/scan.h"
#include "core/providers/cpu/math/einsum.h"
#include "core/providers/cpu/math/cumsum.h"
#include "core/providers/cpu/object_detection/non_max_suppression.h"
#include "core/providers/cpu/object_detection/roialign.h"

#ifndef DISABLE_CONTRIB_OPS
#include "contrib_ops/cpu/bert/bias_gelu_helper.h"
#include "contrib_ops/cpu/bert/embed_layer_norm_helper.h"
#include "contrib_ops/cpu/bert/longformer_attention_base.h"
namespace onnxruntime {
namespace contrib {
Status LongformerAttentionBase__CheckInputs(const LongformerAttentionBase* p, const TensorShape& input_shape, const TensorShape& weights_shape, const TensorShape& bias_shape, const TensorShape& mask_shape, const TensorShape& global_weights_shape, const TensorShape& global_bias_shape, const TensorShape& global_shape);
}
}  // namespace onnxruntime
#include "contrib_ops/cpu/bert/attention_base.h"
#endif

#ifdef ENABLE_TRAINING
#include "orttraining/training_ops/cpu/controlflow/group.h"
#include "orttraining/training_ops/cpu/controlflow/record.h"
#include "orttraining/training_ops/cpu/controlflow/wait.h"
#include "orttraining/training_ops/cpu/controlflow/yield.h"
#include "orttraining/training_ops/cpu/loss/softmax_cross_entropy_loss.h"
#include "orttraining/training_ops/cpu/tensor/split.h"
#endif

namespace ONNX_NAMESPACE {
// We use these names in the provider API because we don't have the protobuf definitions of the RepeatedField* types
using int64s = google::protobuf::RepeatedField<int64_t>;
using TensorProtos = google::protobuf::RepeatedPtrField<TensorProto>;
using TensorShapeProto_Dimensions = google::protobuf::RepeatedPtrField<TensorShapeProto_Dimension>;
using ValueInfoProtos = google::protobuf::RepeatedPtrField<ValueInfoProto>;
}  // namespace ONNX_NAMESPACE

namespace onnxruntime {
using IndexedSubGraph_MetaDef = IndexedSubGraph::MetaDef;
}  // namespace onnxruntime

#include "core/common/cpuid_info.h"
#include "onnx/common/stl_backports.h"
#include "core/common/logging/logging.h"
#include "core/providers/shared_library/provider_interfaces.h"

#include "core/providers/cuda/cuda_provider_factory.h"
#include "core/providers/dnnl/dnnl_provider_factory.h"
#include "core/providers/tensorrt/tensorrt_provider_factory.h"
#include "core/providers/openvino/openvino_provider_factory.h"

// The filename extension for a shared library is different per platform
#ifdef _WIN32
#define LIBRARY_PREFIX
#define LIBRARY_EXTENSION ".dll"
#elif defined(__APPLE__)
#define LIBRARY_PREFIX "lib"
#define LIBRARY_EXTENSION ".dylib"
#else
#define LIBRARY_PREFIX "lib"
#define LIBRARY_EXTENSION ".so"
#endif

#ifdef __GNUC__
#pragma GCC diagnostic ignored "-Wstrict-aliasing"
#endif

namespace onnxruntime {

//ProviderHost* g_host{};

ProviderInfo_CUDA* GetProviderInfo_CUDA();

struct TensorShapeProto_Dimension_Iterator_Impl : TensorShapeProto_Dimension_Iterator {
  TensorShapeProto_Dimension_Iterator_Impl(google::protobuf::internal::RepeatedPtrIterator<const onnx::TensorShapeProto_Dimension>&& v) : v_{std::move(v)} {}

  bool operator!=(const TensorShapeProto_Dimension_Iterator& p) const override { return v_ != static_cast<const TensorShapeProto_Dimension_Iterator_Impl*>(&p)->v_; }

  void operator++() override { v_.operator++(); }
  const ONNX_NAMESPACE::TensorShapeProto_Dimension& operator*() override { return *v_; }

  google::protobuf::internal::RepeatedPtrIterator<const onnx::TensorShapeProto_Dimension> v_;
};

struct NodeAttributes_Iterator_Impl : NodeAttributes_Iterator {
  NodeAttributes_Iterator_Impl(NodeAttributes::const_iterator&& v) : v_{std::move(v)} {}

  bool operator!=(const NodeAttributes_Iterator& p) const override { return v_ != static_cast<const NodeAttributes_Iterator_Impl*>(&p)->v_; }

  void operator++() override { v_.operator++(); }
  const std::pair<const std::string, ONNX_NAMESPACE::AttributeProto>& operator*() const override { return v_.operator*(); }

  const std::string& first() const override { return v_->first; }
  const ONNX_NAMESPACE::AttributeProto& second() const override { return v_->second; }

  NodeAttributes::const_iterator v_;
};

struct Node__NodeIterator_Impl : Node__NodeIterator {
  Node__NodeIterator_Impl(Node::NodeConstIterator&& v) : v_{std::move(v)} {}

  bool operator!=(const Node__NodeIterator& p) const override { return v_ != static_cast<const Node__NodeIterator_Impl*>(&p)->v_; }

  void operator++() override { v_.operator++(); }
  const Node& operator*() override { return *v_; }

  Node::NodeConstIterator v_;
};

struct Node__EdgeIterator_Impl : Node__EdgeIterator {
  Node__EdgeIterator_Impl(Node::EdgeConstIterator&& v) : v_{std::move(v)} {}

  bool operator!=(const Node__EdgeIterator& p) const override { return v_ != static_cast<const Node__EdgeIterator_Impl*>(&p)->v_; }

  void operator++() override { v_.operator++(); }
  const Node& GetNode() const override { return v_->GetNode(); }
  int GetSrcArgIndex() const override { return v_->GetSrcArgIndex(); }
  int GetDstArgIndex() const override { return v_->GetDstArgIndex(); }

  Node::EdgeConstIterator v_;
};

struct ProviderHostImpl : ProviderHost {
<<<<<<< HEAD
  void* HeapAllocate(size_t size) override { return new uint8_t[size]; }
  void HeapFree(void* p) override { delete[] reinterpret_cast<uint8_t*>(p); }
=======
  ProviderHostImpl() {
    DataTypeImpl_GetType_Tensor = &DataTypeImpl::GetType<Tensor>;
    DataTypeImpl_GetType_float = &DataTypeImpl::GetType<float>;
    DataTypeImpl_GetTensorType_float = &DataTypeImpl::GetTensorType<float>;
  }

  AllocatorPtr CreateAllocator(const AllocatorCreationInfo& info) override {
    return onnxruntime::CreateAllocator(info);
  }

  std::unique_ptr<IAllocator> CreateCPUAllocator(const OrtMemoryInfo& memory_info) override {
    return std::make_unique<CPUAllocator>(memory_info);
  };

#ifdef USE_TENSORRT
  std::unique_ptr<IAllocator> CreateCUDAAllocator(int16_t device_id, const char* name) override {
    return std::make_unique<CUDAAllocator>(device_id, name);
  }

  std::unique_ptr<IAllocator> CreateCUDAPinnedAllocator(int16_t device_id, const char* name) override {
    return std::make_unique<CUDAPinnedAllocator>(device_id, name);
  }

  std::unique_ptr<IDataTransfer> CreateGPUDataTransfer(void* stream) override {
    return std::make_unique<GPUDataTransfer>(static_cast<cudaStream_t>(stream));
  }
>>>>>>> 053bada3

  logging::Logger* LoggingManager_GetDefaultLogger() override {
    return const_cast<logging::Logger*>(&logging::LoggingManager::DefaultLogger());
  }

  void LogRuntimeError(uint32_t session_id, const common::Status& status, const char* file, const char* function, uint32_t line) override {
    return ::onnxruntime::LogRuntimeError(session_id, status, file, function, line);
  }

  std::vector<std::string> GetStackTrace() override { return onnxruntime::GetStackTrace(); }

  OrtStatus* CreateStatus(OrtErrorCode code, _In_ const char* msg) noexcept override { return OrtApis::CreateStatus(code, msg); }

  AllocatorPtr CreateAllocator(const AllocatorCreationInfo& info) override { return onnxruntime::CreateAllocator(info); }
  std::unique_ptr<IAllocator> CreateCPUAllocator(const OrtMemoryInfo& memory_info) override { return onnxruntime::make_unique<CPUAllocator>(memory_info); };

  void* CPUAllocator__Alloc(CPUAllocator* p, size_t size) override { return p->CPUAllocator::Alloc(size); }
  void CPUAllocator__Free(CPUAllocator* p, void* allocation) override { return p->CPUAllocator::Free(allocation); }

#ifdef USE_CUDA
  std::unique_ptr<IAllocator> CreateCUDAAllocator(int16_t device_id, const char* name) override { return GetProviderInfo_CUDA()->CreateCUDAAllocator(device_id, name); }
  std::unique_ptr<IAllocator> CreateCUDAPinnedAllocator(int16_t device_id, const char* name) override { return GetProviderInfo_CUDA()->CreateCUDAPinnedAllocator(device_id, name); }
  std::unique_ptr<IDataTransfer> CreateGPUDataTransfer(void* stream) override { return GetProviderInfo_CUDA()->CreateGPUDataTransfer(stream); }

  void cuda__Impl_Cast(void* stream, const int64_t* input_data, int32_t* output_data, size_t count) override { return GetProviderInfo_CUDA()->cuda__Impl_Cast(stream, input_data, output_data, count); }
  void cuda__Impl_Cast(void* stream, const int32_t* input_data, int64_t* output_data, size_t count) override { return GetProviderInfo_CUDA()->cuda__Impl_Cast(stream, input_data, output_data, count); }

  bool CudaCall_false(int retCode, const char* exprString, const char* libName, int successCode, const char* msg) override { return GetProviderInfo_CUDA()->CudaCall_false(retCode, exprString, libName, successCode, msg); }
  bool CudaCall_true(int retCode, const char* exprString, const char* libName, int successCode, const char* msg) override { return GetProviderInfo_CUDA()->CudaCall_true(retCode, exprString, libName, successCode, msg); }
#endif

  std::string GetEnvironmentVar(const std::string& var_name) override { return Env::Default().GetEnvironmentVar(var_name); }

  std::unordered_set<NodeIndex> GetCpuPreferredNodes(const onnxruntime::GraphViewer& graph,
                                                     const std::string& provider_type,
                                                     const std::vector<const KernelRegistry*>& kernel_registries,
                                                     const std::vector<NodeIndex>& tentative_nodes) override {
    return onnxruntime::GetCpuPreferredNodes(graph, provider_type, kernel_registries, tentative_nodes);
  }

  Status UnpackTensor(const ONNX_NAMESPACE::TensorProto& tensor, const void* raw_data, size_t raw_data_len, /*out*/ bool* p_data, size_t expected_size) override { return utils::UnpackTensor(tensor, raw_data, raw_data_len, p_data, expected_size); }
  Status UnpackTensor(const ONNX_NAMESPACE::TensorProto& tensor, const void* raw_data, size_t raw_data_len, /*out*/ float* p_data, size_t expected_size) override { return utils::UnpackTensor(tensor, raw_data, raw_data_len, p_data, expected_size); }
  Status UnpackTensor(const ONNX_NAMESPACE::TensorProto& tensor, const void* raw_data, size_t raw_data_len, /*out*/ double* p_data, size_t expected_size) override { return utils::UnpackTensor(tensor, raw_data, raw_data_len, p_data, expected_size); }
  Status UnpackTensor(const ONNX_NAMESPACE::TensorProto& tensor, const void* raw_data, size_t raw_data_len, /*out*/ MLFloat16* p_data, size_t expected_size) override { return utils::UnpackTensor(tensor, raw_data, raw_data_len, p_data, expected_size); }
  Status UnpackTensor(const ONNX_NAMESPACE::TensorProto& tensor, const void* raw_data, size_t raw_data_len, /*out*/ int8_t* p_data, size_t expected_size) override { return utils::UnpackTensor(tensor, raw_data, raw_data_len, p_data, expected_size); }
  Status UnpackTensor(const ONNX_NAMESPACE::TensorProto& tensor, const void* raw_data, size_t raw_data_len, /*out*/ uint8_t* p_data, size_t expected_size) override { return utils::UnpackTensor(tensor, raw_data, raw_data_len, p_data, expected_size); }
  Status UnpackTensor(const ONNX_NAMESPACE::TensorProto& tensor, const void* raw_data, size_t raw_data_len, /*out*/ int16_t* p_data, size_t expected_size) override { return utils::UnpackTensor(tensor, raw_data, raw_data_len, p_data, expected_size); }
  Status UnpackTensor(const ONNX_NAMESPACE::TensorProto& tensor, const void* raw_data, size_t raw_data_len, /*out*/ uint16_t* p_data, size_t expected_size) override { return utils::UnpackTensor(tensor, raw_data, raw_data_len, p_data, expected_size); }
  Status UnpackTensor(const ONNX_NAMESPACE::TensorProto& tensor, const void* raw_data, size_t raw_data_len, /*out*/ int32_t* p_data, size_t expected_size) override { return utils::UnpackTensor(tensor, raw_data, raw_data_len, p_data, expected_size); }
  Status UnpackTensor(const ONNX_NAMESPACE::TensorProto& tensor, const void* raw_data, size_t raw_data_len, /*out*/ uint32_t* p_data, size_t expected_size) override { return utils::UnpackTensor(tensor, raw_data, raw_data_len, p_data, expected_size); }
  Status UnpackTensor(const ONNX_NAMESPACE::TensorProto& tensor, const void* raw_data, size_t raw_data_len, /*out*/ int64_t* p_data, size_t expected_size) override { return utils::UnpackTensor(tensor, raw_data, raw_data_len, p_data, expected_size); }
  Status UnpackTensor(const ONNX_NAMESPACE::TensorProto& tensor, const void* raw_data, size_t raw_data_len, /*out*/ uint64_t* p_data, size_t expected_size) override { return utils::UnpackTensor(tensor, raw_data, raw_data_len, p_data, expected_size); }

  uint16_t math__floatToHalf(float f) override { return math::floatToHalf(f); }
  float math__halfToFloat(uint16_t h) override { return math::halfToFloat(h); }

  // IAllocator (direct)
  bool IAllocator__CalcMemSizeForArrayWithAlignment(size_t nmemb, size_t size, size_t alignment, size_t* out) override { return IAllocator::CalcMemSizeForArrayWithAlignment(nmemb, size, alignment, out); }

  // IExecutionProvider (direct)
  AllocatorPtr IExecutionProvider__GetAllocator(const IExecutionProvider* p, int id, OrtMemType mem_type) override { return p->IExecutionProvider::GetAllocator(id, mem_type); }
  void IExecutionProvider__InsertAllocator(IExecutionProvider* p, AllocatorPtr allocator) override { return p->IExecutionProvider::InsertAllocator(allocator); }
  void IExecutionProvider__TryInsertAllocator(IExecutionProvider* p, AllocatorPtr allocator) override { return p->IExecutionProvider::TryInsertAllocator(allocator); }
  std::vector<std::unique_ptr<ComputeCapability>> IExecutionProvider__GetCapability(const IExecutionProvider* p, const onnxruntime::GraphViewer& graph_viewer,
                                                                                    const std::vector<const KernelRegistry*>& kernel_registries) override { return p->IExecutionProvider::GetCapability(graph_viewer, kernel_registries); }
  common::Status IExecutionProvider__Compile(IExecutionProvider* p, const std::vector<onnxruntime::Node*>& fused_nodes, std::vector<NodeComputeInfo>& node_compute_funcs) override {
    return p->IExecutionProvider::Compile(fused_nodes, node_compute_funcs);
  }

  common::Status IExecutionProvider__Compile(IExecutionProvider* p, const std::vector<onnxruntime::Node*>& fused_nodes, std::string& dll_path) override {
    return p->IExecutionProvider::Compile(fused_nodes, dll_path);
  }

  common::Status IExecutionProvider__Compile(IExecutionProvider* p, const std::vector<IExecutionProvider::FusedNodeAndGraph>& fused_nodes_and_graphs, std::vector<NodeComputeInfo>& node_compute_funcs) override {
    return p->IExecutionProvider::Compile(fused_nodes_and_graphs, node_compute_funcs);
  }

  int IExecutionProvider__GenerateMetaDefId(const IExecutionProvider* p, const onnxruntime::GraphViewer& graph_viewer, uint64_t& model_hash) override {
    return p->IExecutionProvider::GenerateMetaDefId(graph_viewer, model_hash);
  }

  void IExecutionProvider__RegisterAllocator(IExecutionProvider* p, std::shared_ptr<AllocatorManager> allocator_manager) override {
    return p->IExecutionProvider::RegisterAllocator(allocator_manager);
  }

  // Status (direct)
  std::string Status__ToString(const Status* p) override { return p->Status::ToString(); }

  // TensorShape (direct)
  int64_t TensorShape__SizeHelper(const TensorShape* p, size_t start, size_t end) override { return p->TensorShape::SizeHelper(start, end); }
  std::string TensorShape__ToString(const TensorShape* p) override { return p->TensorShape::ToString(); }
  int64_t TensorShape__SizeToDimension(const TensorShape* p, size_t dimension) override { return p->TensorShape::SizeToDimension(dimension); }
  int64_t TensorShape__SizeFromDimension(const TensorShape* p, size_t dimension) override { return p->TensorShape::SizeFromDimension(dimension); }
  std::ostream& operator_left_shift(std::ostream& out, const TensorShape& shape) override { return out << shape; }

  // CPUIDInfo (wrapped)
  const CPUIDInfo& CPUIDInfo__GetCPUIDInfo() override { return CPUIDInfo::GetCPUIDInfo(); }
  bool CPUIDInfo__HasAVX2(const CPUIDInfo* p) override { return p->HasAVX2(); }
  bool CPUIDInfo__HasAVX512f(const CPUIDInfo* p) override { return p->HasAVX512f(); }

  // logging::Logger (wrapped)
  bool logging__Logger__OutputIsEnabled(const logging::Logger* p, logging::Severity severity, logging::DataType data_type) override { return p->OutputIsEnabled(severity, data_type); }

  // logging::LoggingManager (wrapped)
  const logging::Logger& logging__LoggingManager__DefaultLogger() override { return logging::LoggingManager::DefaultLogger(); }

  // logging::Capture (wrapped)
  std::unique_ptr<logging::Capture> logging__Capture__construct(const logging::Logger& logger, logging::Severity severity, const char* category, logging::DataType dataType, const CodeLocation& location) override {
    return std::make_unique<logging::Capture>(logger, severity, category, dataType, location);
  }
  void logging__Capture__operator_delete(logging::Capture* p) noexcept override { delete p; }
  std::ostream& logging__Capture__Stream(logging::Capture* p) noexcept override { return p->Stream(); }

  // Utils::DataTypeUtils (wrapped)
  const std::string* Utils__DataTypeUtils__ToType(const ONNX_NAMESPACE::TypeProto& type_proto) override { return ONNX_NAMESPACE::Utils::DataTypeUtils::ToType(type_proto); }

  // int64s (wrapped)
  int int64s__size(const ONNX_NAMESPACE::int64s* p) override { return p->size(); }
  const int64_t& int64s__Get(const ONNX_NAMESPACE::int64s* p, int index) override { return p->Get(index); }

  // TypeProto_Tensor (wrapped)
  bool TypeProto_Tensor__has_shape(const ONNX_NAMESPACE::TypeProto_Tensor* p) override { return p->has_shape(); }
  const ONNX_NAMESPACE::TensorShapeProto& TypeProto_Tensor__shape(const ONNX_NAMESPACE::TypeProto_Tensor* p) override { return p->shape(); }
  ONNX_NAMESPACE::TensorShapeProto* TypeProto_Tensor__mutable_shape(ONNX_NAMESPACE::TypeProto_Tensor* p) override { return p->mutable_shape(); }
  int32_t TypeProto_Tensor__elem_type(const ONNX_NAMESPACE::TypeProto_Tensor* p) override { return p->elem_type(); }

  // TypeProto (wrapped)
  const ONNX_NAMESPACE::TypeProto_Tensor& TypeProto__tensor_type(const ONNX_NAMESPACE::TypeProto* p) override { return p->tensor_type(); }
  ONNX_NAMESPACE::TypeProto_Tensor* TypeProto__mutable_tensor_type(ONNX_NAMESPACE::TypeProto* p) override { return p->mutable_tensor_type(); }
  int TypeProto__value_case(const ONNX_NAMESPACE::TypeProto* p) override { return p->value_case(); }

<<<<<<< HEAD
  // AttributeProto (wrapped)
  std::unique_ptr<ONNX_NAMESPACE::AttributeProto> AttributeProto__construct() override { return onnxruntime::make_unique<ONNX_NAMESPACE::AttributeProto>(); }
=======
  // AttributeProto
  std::unique_ptr<ONNX_NAMESPACE::AttributeProto> AttributeProto__construct() override { return std::make_unique<ONNX_NAMESPACE::AttributeProto>(); }
>>>>>>> 053bada3
  void AttributeProto__operator_delete(ONNX_NAMESPACE::AttributeProto* p) override { delete p; }
  void AttributeProto__operator_assign(ONNX_NAMESPACE::AttributeProto* p, const ONNX_NAMESPACE::AttributeProto& v) override { *p = v; }

  ONNX_NAMESPACE::AttributeProto_AttributeType AttributeProto__type(const ONNX_NAMESPACE::AttributeProto* p) override { return p->type(); }
  int AttributeProto__ints_size(const ONNX_NAMESPACE::AttributeProto* p) override { return p->ints_size(); }
  int AttributeProto__floats_size(const ONNX_NAMESPACE::AttributeProto* p) override { return p->floats_size(); }
  int AttributeProto__strings_size(const ONNX_NAMESPACE::AttributeProto* p) override { return p->strings_size(); }
  int64_t AttributeProto__ints(const ONNX_NAMESPACE::AttributeProto* p, int i) override { return p->ints(i); }
  float AttributeProto__floats(const ONNX_NAMESPACE::AttributeProto* p, int i) override { return p->floats(i); }
  const std::string& AttributeProto__strings(const ONNX_NAMESPACE::AttributeProto* p, int i) override { return p->strings(i); }
  const ONNX_NAMESPACE::int64s& AttributeProto__ints(const ONNX_NAMESPACE::AttributeProto* p) override { return p->ints(); }
  int64_t AttributeProto__i(const ONNX_NAMESPACE::AttributeProto* p) override { return p->i(); }
  float AttributeProto__f(const ONNX_NAMESPACE::AttributeProto* p) override { return p->f(); }
  void AttributeProto__set_s(ONNX_NAMESPACE::AttributeProto* p, const ::std::string& value) override { return p->set_s(value); }
  const ::std::string& AttributeProto__s(const ONNX_NAMESPACE::AttributeProto* p) override { return p->s(); }
  void AttributeProto__set_name(ONNX_NAMESPACE::AttributeProto* p, const ::std::string& value) override { return p->set_name(value); }
  void AttributeProto__set_type(ONNX_NAMESPACE::AttributeProto* p, ONNX_NAMESPACE::AttributeProto_AttributeType value) override { return p->set_type(value); }
  ONNX_NAMESPACE::TensorProto* AttributeProto__add_tensors(ONNX_NAMESPACE::AttributeProto* p) override { return p->add_tensors(); }

  // GraphProto (wrapped)
  void GraphProto__operator_delete(ONNX_NAMESPACE::GraphProto* p) override { delete p; }

  const ONNX_NAMESPACE::ValueInfoProto& GraphProto__input(const ONNX_NAMESPACE::GraphProto* p, int index) override { return p->input(index); }
  ONNX_NAMESPACE::ValueInfoProto* GraphProto__mutable_input(ONNX_NAMESPACE::GraphProto* p, int index) override { return p->mutable_input(index); }
  ONNX_NAMESPACE::ValueInfoProtos* GraphProto__mutable_input(ONNX_NAMESPACE::GraphProto* p) override { return p->mutable_input(); }
  int GraphProto__input_size(const ONNX_NAMESPACE::GraphProto* p) override { return p->input_size(); }

  const ONNX_NAMESPACE::ValueInfoProtos& GraphProto__output(const ONNX_NAMESPACE::GraphProto* p) override { return p->output(); }
  const ONNX_NAMESPACE::ValueInfoProto& GraphProto__output(const ONNX_NAMESPACE::GraphProto* p, int index) override { return p->output(index); }
  ONNX_NAMESPACE::ValueInfoProtos* GraphProto__mutable_output(ONNX_NAMESPACE::GraphProto* p) override { return p->mutable_output(); }

  ONNX_NAMESPACE::ValueInfoProtos* GraphProto__mutable_value_info(ONNX_NAMESPACE::GraphProto* p) override { return p->mutable_value_info(); }
  ONNX_NAMESPACE::TensorProtos* GraphProto__mutable_initializer(ONNX_NAMESPACE::GraphProto* p) override { return p->mutable_initializer(); }
  ONNX_NAMESPACE::NodeProto* GraphProto__add_node(ONNX_NAMESPACE::GraphProto* p) override { return p->add_node(); }

  void GraphProto__operator_assign(ONNX_NAMESPACE::GraphProto* p, const ONNX_NAMESPACE::GraphProto& v) override { *p = v; }

<<<<<<< HEAD
  // ModelProto (wrapped)
  std::unique_ptr<ONNX_NAMESPACE::ModelProto> ModelProto__construct() override { return onnxruntime::make_unique<ONNX_NAMESPACE::ModelProto>(); }
=======
  // ModelProto
  std::unique_ptr<ONNX_NAMESPACE::ModelProto> ModelProto__construct() override { return std::make_unique<ONNX_NAMESPACE::ModelProto>(); }
>>>>>>> 053bada3
  void ModelProto__operator_delete(ONNX_NAMESPACE::ModelProto* p) override { delete p; }

  bool ModelProto__SerializeToString(const ONNX_NAMESPACE::ModelProto* p, std::string& string) override { return p->SerializeToString(&string); }
  bool ModelProto__SerializeToOstream(const ONNX_NAMESPACE::ModelProto* p, std::ostream& output) override { return p->SerializeToOstream(&output); }
  bool ModelProto__ParseFromString(ONNX_NAMESPACE::ModelProto* p, const std::string& data) override { return p->ParseFromString(data); }
  std::string ModelProto__SerializeAsString(const ONNX_NAMESPACE::ModelProto* p) override { return p->SerializeAsString(); }

  const ONNX_NAMESPACE::GraphProto& ModelProto__graph(const ONNX_NAMESPACE::ModelProto* p) override { return p->graph(); }
  ONNX_NAMESPACE::GraphProto* ModelProto__mutable_graph(ONNX_NAMESPACE::ModelProto* p) override { return p->mutable_graph(); }

  void ModelProto__set_ir_version(ONNX_NAMESPACE::ModelProto* p, int64_t value) override { p->set_ir_version(value); }

  // TensorProto (wrapped)
  std::unique_ptr<ONNX_NAMESPACE::TensorProto> TensorProto__construct() override { return onnxruntime::make_unique<ONNX_NAMESPACE::TensorProto>(); }
  void TensorProto__operator_delete(ONNX_NAMESPACE::TensorProto* p) override { delete p; }
  void TensorProto__operator_assign(ONNX_NAMESPACE::TensorProto* p, const ONNX_NAMESPACE::TensorProto& v) override { *p = v; }
  bool TensorProto__has_name(const ONNX_NAMESPACE::TensorProto* p) override { return p->has_name(); }
  int TensorProto__dims_size(const ONNX_NAMESPACE::TensorProto* p) override { return p->dims_size(); }
  const ONNX_NAMESPACE::int64s& TensorProto__dims(const ONNX_NAMESPACE::TensorProto* p) override { return p->dims(); }
  bool TensorProto__has_data_location(const ONNX_NAMESPACE::TensorProto* p) override { return p->has_data_location(); }
  int TensorProto__data_location(const ONNX_NAMESPACE::TensorProto* p) override { return p->data_location(); }
  bool TensorProto__has_raw_data(const ONNX_NAMESPACE::TensorProto* p) override { return p->has_raw_data(); }
  const std::string& TensorProto__raw_data(const ONNX_NAMESPACE::TensorProto* p) override { return p->raw_data(); }
  int32_t TensorProto__data_type(const ONNX_NAMESPACE::TensorProto* p) override { return p->data_type(); }

  bool TensorProto_DataType_IsValid(int value) override { return ONNX_NAMESPACE::TensorProto::DataType_IsValid(value); }

  // TensorProtos (wrapped)
  ONNX_NAMESPACE::TensorProto* TensorProtos__Add(ONNX_NAMESPACE::TensorProtos* p) override { return p->Add(); }

  // TensorShapeProto_Dimension (wrapped)
  int TensorShapeProto_Dimension__value_case(const ONNX_NAMESPACE::TensorShapeProto_Dimension* p) override { return p->value_case(); }
  const std::string& TensorShapeProto_Dimension__dim_param(const ONNX_NAMESPACE::TensorShapeProto_Dimension* p) override { return p->dim_param(); }
  int64_t TensorShapeProto_Dimension__dim_value(const ONNX_NAMESPACE::TensorShapeProto_Dimension* p) override { return p->dim_value(); }
  void TensorShapeProto_Dimension__clear_dim_value(ONNX_NAMESPACE::TensorShapeProto_Dimension* p) override { return p->clear_dim_value(); }
  void TensorShapeProto_Dimension__set_dim_value(ONNX_NAMESPACE::TensorShapeProto_Dimension* p, int64_t value) override { return p->set_dim_value(value); }

  // TensorShapeProto_Dimensions (wrapped)
  std::unique_ptr<TensorShapeProto_Dimension_Iterator> TensorShapeProto_Dimensions__begin(const ONNX_NAMESPACE::TensorShapeProto_Dimensions* p) override {
    return std::make_unique<TensorShapeProto_Dimension_Iterator_Impl>(p->begin());
  }

  std::unique_ptr<TensorShapeProto_Dimension_Iterator> TensorShapeProto_Dimensions__end(const ONNX_NAMESPACE::TensorShapeProto_Dimensions* p) override {
    return std::make_unique<TensorShapeProto_Dimension_Iterator_Impl>(p->end());
  }

  // TensorShapeProto (wrapped)
  int TensorShapeProto__dim_size(const ONNX_NAMESPACE::TensorShapeProto* p) override { return p->dim_size(); }
  const ONNX_NAMESPACE::TensorShapeProto_Dimensions& TensorShapeProto__dim(const ONNX_NAMESPACE::TensorShapeProto* p) override { return p->dim(); }
  const ONNX_NAMESPACE::TensorShapeProto_Dimension& TensorShapeProto__dim(const ONNX_NAMESPACE::TensorShapeProto* p, int index) override { return p->dim(index); }
  ONNX_NAMESPACE::TensorShapeProto_Dimension* TensorShapeProto__mutable_dim(ONNX_NAMESPACE::TensorShapeProto* p, int index) override { return p->mutable_dim(index); }
  void TensorShapeProto__clear_dim(ONNX_NAMESPACE::TensorShapeProto* p) override { return p->clear_dim(); }
  ONNX_NAMESPACE::TensorShapeProto_Dimension* TensorShapeProto__add_dim(ONNX_NAMESPACE::TensorShapeProto* p) override { return p->add_dim(); }

  // ValueInfoProto (wrapped)
  const ONNX_NAMESPACE::TypeProto& ValueInfoProto__type(const ONNX_NAMESPACE::ValueInfoProto* p) override { return p->type(); }
  ONNX_NAMESPACE::TypeProto* ValueInfoProto__mutable_type(ONNX_NAMESPACE::ValueInfoProto* p) override { return p->mutable_type(); }
  virtual void ValueInfoProto__operator_assign(ONNX_NAMESPACE::ValueInfoProto* p, const ONNX_NAMESPACE::ValueInfoProto& v) override { *p = v; }

  // ValueInfoProtos (wrapped)
  ONNX_NAMESPACE::ValueInfoProto* ValueInfoProtos__Add(ONNX_NAMESPACE::ValueInfoProtos* p) override { return p->Add(); }

  const ONNX_NAMESPACE::ValueInfoProto& ValueInfoProtos__operator_array(const ONNX_NAMESPACE::ValueInfoProtos* p, int index) override { return (*p)[index]; }

<<<<<<< HEAD
  // ComputeCapability (wrapped)
  std::unique_ptr<ComputeCapability> ComputeCapability__construct(std::unique_ptr<IndexedSubGraph> t_sub_graph) override { return onnxruntime::make_unique<ComputeCapability>(std::move(t_sub_graph)); }
=======
  // ComputeCapability
  std::unique_ptr<ComputeCapability> ComputeCapability__construct(std::unique_ptr<IndexedSubGraph> t_sub_graph) override { return std::make_unique<ComputeCapability>(std::move(t_sub_graph)); }
>>>>>>> 053bada3
  void ComputeCapability__operator_delete(ComputeCapability* p) override { delete p; }
  std::unique_ptr<IndexedSubGraph>& ComputeCapability__SubGraph(ComputeCapability* p) override { return p->sub_graph; }

  // DataTransferManager (wrapped)
  Status DataTransferManager__CopyTensor(const DataTransferManager* p, const Tensor& src, Tensor& dst, int exec_queue_id) override { return p->CopyTensor(src, dst, exec_queue_id); }
  Status DataTransferManager__CopyTensor(const DataTransferManager* p, const Tensor& src, Tensor& dst) override { return p->CopyTensor(src, dst); }
  const IDataTransfer* DataTransferManager__GetDataTransfer(const DataTransferManager* p, const OrtDevice& src_device, const OrtDevice& dst_device) override { return p->GetDataTransfer(src_device, dst_device); }

  // IDataTransfer (direct)
  Status IDataTransfer__CopyTensor(const IDataTransfer* p, const Tensor& src, Tensor& dst) override { return p->IDataTransfer::CopyTensor(src, dst); }
  Status IDataTransfer__CopyTensors(const IDataTransfer* p, const std::vector<IDataTransfer::SrcDstPair>& src_dst_pairs) override { return p->IDataTransfer::CopyTensors(src_dst_pairs); }

<<<<<<< HEAD
  // IndexedSubGraph_MetaDef (wrapped)
  std::unique_ptr<IndexedSubGraph_MetaDef> IndexedSubGraph_MetaDef__construct() override { return onnxruntime::make_unique<IndexedSubGraph::MetaDef>(); }
=======
  // IndexedSubGraph_MetaDef
  std::unique_ptr<IndexedSubGraph_MetaDef> IndexedSubGraph_MetaDef__construct() override { return std::make_unique<IndexedSubGraph::MetaDef>(); }
>>>>>>> 053bada3
  void IndexedSubGraph_MetaDef__operator_delete(IndexedSubGraph_MetaDef* p) override { delete p; }

  std::string& IndexedSubGraph_MetaDef__name(IndexedSubGraph_MetaDef* p) override { return p->name; }
  std::string& IndexedSubGraph_MetaDef__domain(IndexedSubGraph_MetaDef* p) override { return p->domain; }
  int& IndexedSubGraph_MetaDef__since_version(IndexedSubGraph_MetaDef* p) override { return p->since_version; }
  ONNX_NAMESPACE::OperatorStatus& IndexedSubGraph_MetaDef__status(IndexedSubGraph_MetaDef* p) override { return p->status; }
  std::vector<std::string>& IndexedSubGraph_MetaDef__inputs(IndexedSubGraph_MetaDef* p) override { return p->inputs; }
  std::vector<std::string>& IndexedSubGraph_MetaDef__outputs(IndexedSubGraph_MetaDef* p) override { return p->outputs; }
  NodeAttributes& IndexedSubGraph_MetaDef__attributes(IndexedSubGraph_MetaDef* p) override { return p->attributes; }
  std::string& IndexedSubGraph_MetaDef__doc_string(IndexedSubGraph_MetaDef* p) override { return p->doc_string; }

<<<<<<< HEAD
  // IndexedSubGraph (wrapped)
  std::unique_ptr<IndexedSubGraph> IndexedSubGraph__construct() override { return onnxruntime::make_unique<IndexedSubGraph>(); }
=======
  // IndexedSubGraph
  std::unique_ptr<IndexedSubGraph> IndexedSubGraph__construct() override { return std::make_unique<IndexedSubGraph>(); }
>>>>>>> 053bada3
  void IndexedSubGraph__operator_delete(IndexedSubGraph* p) override { delete p; }

  std::vector<onnxruntime::NodeIndex>& IndexedSubGraph__Nodes(IndexedSubGraph* p) override { return p->nodes; }

  void IndexedSubGraph__SetMetaDef(IndexedSubGraph* p, std::unique_ptr<IndexedSubGraph_MetaDef>&& meta_def_) override { return p->SetMetaDef(std::move(meta_def_)); }
  const IndexedSubGraph_MetaDef* IndexedSubGraph__GetMetaDef(const IndexedSubGraph* p) override { return p->GetMetaDef(); }

  // KernelDef (wrapped)
  void KernelDef__operator_delete(KernelDef* p) override { delete p; }
  void KernelDef__SinceVersion(const KernelDef* p, int* start, int* end) override { return p->SinceVersion(start, end); }
  const std::string& KernelDef__Domain(const KernelDef* p) override { return p->Domain(); }
  const std::string& KernelDef__OpName(const KernelDef* p) override { return p->OpName(); }
  int KernelDef__ExecQueueId(const KernelDef* p) override { return p->ExecQueueId(); }

<<<<<<< HEAD
  // KernelDefBuilder (wrapped)
  std::unique_ptr<KernelDefBuilder> KernelDefBuilder__construct() override { return onnxruntime::make_unique<KernelDefBuilder>(); }
=======
  // KernelDefBuilder
  std::unique_ptr<KernelDefBuilder> KernelDefBuilder__construct() override { return std::make_unique<KernelDefBuilder>(); }
>>>>>>> 053bada3
  void KernelDefBuilder__operator_delete(KernelDefBuilder* p) override { delete p; }

  void KernelDefBuilder__SetName(KernelDefBuilder* p, const char* op_name) override { p->SetName(op_name); }
  void KernelDefBuilder__SetDomain(KernelDefBuilder* p, const char* domain) override { p->SetDomain(domain); }
  void KernelDefBuilder__SinceVersion(KernelDefBuilder* p, int since_version) override { p->SinceVersion(since_version); }
  void KernelDefBuilder__SinceVersion(KernelDefBuilder* p, int since_version_start, int since_version_end) override { p->SinceVersion(since_version_start, since_version_end); }
  void KernelDefBuilder__Provider(KernelDefBuilder* p, const char* provider_type) override { p->Provider(provider_type); }
  void KernelDefBuilder__TypeConstraint(KernelDefBuilder* p, const char* arg_name, MLDataType supported_type) override { p->TypeConstraint(arg_name, supported_type); }
  void KernelDefBuilder__TypeConstraint(KernelDefBuilder* p, const char* arg_name, const std::vector<MLDataType>& supported_types) override { p->TypeConstraint(arg_name, supported_types); }
  void KernelDefBuilder__InputMemoryType(KernelDefBuilder* p, OrtMemType type, int input_index) override { p->InputMemoryType(type, input_index); }
  void KernelDefBuilder__InputMemoryType(KernelDefBuilder* p, OrtMemType type, const std::vector<int>& input_indexes) override { p->InputMemoryType(type, input_indexes); }
  void KernelDefBuilder__OutputMemoryType(KernelDefBuilder* p, OrtMemType type, int input_index) override { p->OutputMemoryType(type, input_index); }
  void KernelDefBuilder__ExecQueueId(KernelDefBuilder* p, int queue_id) override { p->ExecQueueId(queue_id); }
  void KernelDefBuilder__MayInplace(KernelDefBuilder* p, int input_index, int output_index) override { p->MayInplace(input_index, output_index); }
  void KernelDefBuilder__Alias(KernelDefBuilder* p, int input_index, int output_index) override { p->Alias(input_index, output_index); }
  void KernelDefBuilder__Alias(KernelDefBuilder* p, const std::vector<std::pair<int, int>>& aliases) override { p->Alias(aliases); }
  void KernelDefBuilder__VariadicAlias(KernelDefBuilder* p, int input_offset, int output_offset) override { p->VariadicAlias(input_offset, output_offset); }
  void KernelDefBuilder__ExternalOutputs(KernelDefBuilder* p) override { p->ExternalOutputs(); }

  std::unique_ptr<KernelDef> KernelDefBuilder__Build(KernelDefBuilder* p) override { return p->Build(); }

  // KernelRegistry (wrapped)
  std::shared_ptr<KernelRegistry> KernelRegistry__construct() override { return std::make_shared<KernelRegistry>(); }
  void KernelRegistry__operator_delete(KernelRegistry* p) override { delete p; }
  Status KernelRegistry__Register(KernelRegistry* p, KernelCreateInfo&& create_info) override { return p->Register(std::move(create_info)); }

  Status KernelRegistry__TryFindKernel(const KernelRegistry* p, const Node& node, ProviderType exec_provider, const KernelCreateInfo** out) override {
    return p->TryFindKernel(node, exec_provider, out);
  }

  // PrimitiveDataTypeBase (wrapped)
  int32_t PrimitiveDataTypeBase__GetDataType(const PrimitiveDataTypeBase* p) override { return p->GetDataType(); }

  // DataTypeImpl (wrapped)
  MLDataType DataTypeImpl__GetType_Tensor() override { return DataTypeImpl::GetType<Tensor>(); }
  MLDataType DataTypeImpl__GetType_float() override { return DataTypeImpl::GetType<float>(); }
  MLDataType DataTypeImpl__GetTensorType_bool() override { return DataTypeImpl::GetTensorType<bool>(); }
  MLDataType DataTypeImpl__GetTensorType_int8() override { return DataTypeImpl::GetTensorType<int8_t>(); }
  MLDataType DataTypeImpl__GetTensorType_uint8() override { return DataTypeImpl::GetTensorType<uint8_t>(); }
  MLDataType DataTypeImpl__GetTensorType_int16() override { return DataTypeImpl::GetTensorType<int16_t>(); }
  MLDataType DataTypeImpl__GetTensorType_uint16() override { return DataTypeImpl::GetTensorType<uint16_t>(); }
  MLDataType DataTypeImpl__GetTensorType_int32() override { return DataTypeImpl::GetTensorType<int32_t>(); }
  MLDataType DataTypeImpl__GetTensorType_uint32() override { return DataTypeImpl::GetTensorType<uint32_t>(); }
  MLDataType DataTypeImpl__GetTensorType_int64() override { return DataTypeImpl::GetTensorType<int64_t>(); }
  MLDataType DataTypeImpl__GetTensorType_uint64() override { return DataTypeImpl::GetTensorType<uint64_t>(); }
  MLDataType DataTypeImpl__GetTensorType_float() override { return DataTypeImpl::GetTensorType<float>(); }
  MLDataType DataTypeImpl__GetTensorType_double() override { return DataTypeImpl::GetTensorType<double>(); }
  MLDataType DataTypeImpl__GetTensorType_BFloat16() override { return DataTypeImpl::GetTensorType<BFloat16>(); }
  MLDataType DataTypeImpl__GetTensorType_MLFloat16() override { return DataTypeImpl::GetTensorType<MLFloat16>(); }

  const char* DataTypeImpl__ToString(MLDataType type) override { return DataTypeImpl::ToString(type); }
  bool DataTypeImpl__IsTensorType(const DataTypeImpl* p) override { return p->IsTensorType(); }
  bool DataTypeImpl__IsTensorSequenceType(const DataTypeImpl* p) override { return p->IsTensorSequenceType(); }
  bool DataTypeImpl__IsSparseTensorType(const DataTypeImpl* p) override { return p->IsSparseTensorType(); }
  DeleteFunc DataTypeImpl__GetDeleteFunc(const DataTypeImpl* p) override { return p->GetDeleteFunc(); }
  const std::vector<MLDataType>& DataTypeImpl__AllFixedSizeTensorTypes() override { return DataTypeImpl::AllFixedSizeTensorTypes(); }
  const std::vector<MLDataType>& DataTypeImpl__AllTensorTypes() override { return DataTypeImpl::AllTensorTypes(); }
  const std::vector<MLDataType>& DataTypeImpl__AllIEEEFloatTensorTypes() override { return DataTypeImpl::AllIEEEFloatTensorTypes(); }
  size_t DataTypeImpl__Size(const DataTypeImpl* p) override { return p->Size(); }
  const PrimitiveDataTypeBase* DataTypeImpl__AsPrimitiveDataType(const DataTypeImpl* p) override { return p->AsPrimitiveDataType(); }

  // Function (wrapped)
  const Graph& Function__Body(const Function* p) override { return p->Body(); }

  // Node (wrapped)
  const std::string& Node__Name(const Node* p) noexcept override { return p->Name(); }
  const std::string& Node__Description(const Node* p) noexcept override { return p->Description(); }
  const std::string& Node__Domain(const Node* p) noexcept override { return p->Domain(); }
  const std::string& Node__OpType(const Node* p) noexcept override { return p->OpType(); }
  int Node__SinceVersion(const Node* p) override { return p->SinceVersion(); }

  const Function* Node__GetFunctionBody(const Node* p) noexcept override { return p->GetFunctionBody(); }
  ProviderType Node__GetExecutionProviderType(const Node* p) const noexcept override { return p->GetExecutionProviderType(); }

  const std::vector<int>& Node__InputArgCount(const Node* p) override { return p->InputArgCount(); }
  ConstPointerContainer<std::vector<NodeArg*>> Node__ImplicitInputDefs(const Node* p) noexcept override { return p->ImplicitInputDefs(); }
  ConstPointerContainer<std::vector<NodeArg*>> Node__InputDefs(const Node* p) noexcept override { return p->InputDefs(); }
  ConstPointerContainer<std::vector<NodeArg*>> Node__OutputDefs(const Node* p) noexcept override { return p->OutputDefs(); }
  NodeIndex Node__Index(const Node* p) noexcept override { return p->Index(); }

  void Node__ToProto(const Node* p, ONNX_NAMESPACE::NodeProto& proto, bool update_subgraphs = false) override { p->ToProto(proto, update_subgraphs); }

  const NodeAttributes& Node__GetAttributes(const Node* p) noexcept override { return p->GetAttributes(); }
  size_t Node__GetInputEdgesCount(const Node* p) noexcept override { return p->GetInputEdgesCount(); }
  size_t Node__GetOutputEdgesCount(const Node* p) noexcept override { return p->GetOutputEdgesCount(); }

  std::unique_ptr<Node__NodeIterator> Node__InputNodesBegin(const Node* p) noexcept override { return std::make_unique<Node__NodeIterator_Impl>(p->InputNodesBegin()); }
  std::unique_ptr<Node__NodeIterator> Node__InputNodesEnd(const Node* p) noexcept override { return std::make_unique<Node__NodeIterator_Impl>(p->InputNodesEnd()); }

  std::unique_ptr<Node__NodeIterator> Node__OutputNodesBegin(const Node* p) noexcept override { return std::make_unique<Node__NodeIterator_Impl>(p->OutputNodesBegin()); }
  std::unique_ptr<Node__NodeIterator> Node__OutputNodesEnd(const Node* p) noexcept override { return std::make_unique<Node__NodeIterator_Impl>(p->OutputNodesEnd()); }

  std::unique_ptr<Node__EdgeIterator> Node__OutputEdgesBegin(const Node* p) noexcept override { return std::make_unique<Node__EdgeIterator_Impl>(p->OutputEdgesBegin()); }
  std::unique_ptr<Node__EdgeIterator> Node__OutputEdgesEnd(const Node* p) noexcept override { return std::make_unique<Node__EdgeIterator_Impl>(p->OutputEdgesEnd()); }

  void Node__ForEachDef(const Node* p, std::function<void(const NodeArg&, bool is_input)> func, bool include_missing_optional_defs) override { p->ForEachDef(func, std::move(include_missing_optional_defs)); }

  // NodeArg (wrapped)
  const std::string& NodeArg__Name(const NodeArg* p) noexcept override { return p->Name(); }
  const ONNX_NAMESPACE::TensorShapeProto* NodeArg__Shape(const NodeArg* p) override { return p->Shape(); }
  ONNX_NAMESPACE::DataType NodeArg__Type(const NodeArg* p) noexcept override { return p->Type(); }
  const NodeArgInfo& NodeArg__ToProto(const NodeArg* p) noexcept override { return p->ToProto(); }
  bool NodeArg__Exists(const NodeArg* p) const noexcept override { return p->Exists(); }
  const ONNX_NAMESPACE::TypeProto* NodeArg__TypeAsProto(const NodeArg* p) noexcept override { return p->TypeAsProto(); }

<<<<<<< HEAD
  // NodeAttributes (wrapped)
  std::unique_ptr<NodeAttributes> NodeAttributes__construct() override { return onnxruntime::make_unique<NodeAttributes>(); }
=======
  // NodeAttributes
  std::unique_ptr<NodeAttributes> NodeAttributes__construct() override { return std::make_unique<NodeAttributes>(); }
>>>>>>> 053bada3
  void NodeAttributes__operator_delete(NodeAttributes* p) noexcept override { delete p; }
  size_t NodeAttributes__size(const NodeAttributes* p) override { return p->size(); }
  void NodeAttributes__clear(NodeAttributes* p) noexcept override { return p->clear(); }
  size_t NodeAttributes__count(const NodeAttributes* p, const std::string& keyval) override { return p->count(keyval); }
  ONNX_NAMESPACE::AttributeProto& NodeAttributes__operator_array(NodeAttributes* p, const std::string& string) override { return (*p)[string]; }
  const ONNX_NAMESPACE::AttributeProto& NodeAttributes__at(const NodeAttributes* p, const std::string& string) override { return p->at(string); }
  void NodeAttributes__operator_assign(NodeAttributes* p, const NodeAttributes& v) override { *p = v; }

  std::unique_ptr<NodeAttributes_Iterator> NodeAttributes__begin(const NodeAttributes* p) override {
    return std::make_unique<NodeAttributes_Iterator_Impl>(p->begin());
  }
  std::unique_ptr<NodeAttributes_Iterator> NodeAttributes__end(const NodeAttributes* p) override {
    return std::make_unique<NodeAttributes_Iterator_Impl>(p->end());
  }
  std::unique_ptr<NodeAttributes_Iterator> NodeAttributes__find(const NodeAttributes* p, const std::string& key) override {
    return std::make_unique<NodeAttributes_Iterator_Impl>(p->find(key));
  }
  void NodeAttributes__insert(NodeAttributes* p, const NodeAttributes& v) override { return p->insert(v.begin(), v.end()); }

  // Model (wrapped)
  void Model__operator_delete(Model* p) override { delete p; }
  Graph& Model__MainGraph(Model* p) override { return p->MainGraph(); }
  std::unique_ptr<ONNX_NAMESPACE::ModelProto> Model__ToProto(Model* p) override { return std::make_unique<ONNX_NAMESPACE::ModelProto>(p->ToProto()); }

<<<<<<< HEAD
  // Graph (wrapped)
  std::unique_ptr<GraphViewer> Graph__CreateGraphViewer(const Graph* p) override { return onnxruntime::make_unique<GraphViewer>(*p); }
  std::unique_ptr<ONNX_NAMESPACE::GraphProto> Graph__ToGraphProto(const Graph* p) override { return onnxruntime::make_unique<ONNX_NAMESPACE::GraphProto>(p->ToGraphProto()); }
=======
  // Graph
  std::unique_ptr<GraphViewer> Graph__CreateGraphViewer(const Graph* p) override { return std::make_unique<GraphViewer>(*p); }
  std::unique_ptr<ONNX_NAMESPACE::GraphProto> Graph__ToGraphProto(const Graph* p) override { return std::make_unique<ONNX_NAMESPACE::GraphProto>(p->ToGraphProto()); }
>>>>>>> 053bada3

  NodeArg& Graph__GetOrCreateNodeArg(Graph* p, const std::string& name, const ONNX_NAMESPACE::TypeProto* p_arg_type) override { return p->GetOrCreateNodeArg(name, p_arg_type); }

  Status Graph__Resolve(Graph* p) override { return p->Resolve(); }
  void Graph__AddInitializedTensor(Graph* p, const ONNX_NAMESPACE::TensorProto& tensor) override { p->AddInitializedTensor(tensor); }
  Node& Graph__AddNode(Graph* p, const std::string& name, const std::string& op_type, const std::string& description, const std::vector<NodeArg*>& input_args, const std::vector<NodeArg*>& output_args, const NodeAttributes* attributes, const std::string& domain) override {
    return p->AddNode(name, op_type, description, input_args, output_args, attributes, domain);
  }

  const std::vector<const NodeArg*>& Graph__GetOutputs(const Graph* p) noexcept override { return p->GetOutputs(); }
  void Graph__SetOutputs(Graph* p, const std::vector<const NodeArg*>& outputs) override { p->SetOutputs(outputs); }

  const std::vector<const NodeArg*>& Graph__GetInputs(const Graph* p) noexcept override { return p->GetInputs(); }
  bool Graph__GetInitializedTensor(const Graph* p, const std::string& tensor_name, const ONNX_NAMESPACE::TensorProto*& value) override { return p->GetInitializedTensor(tensor_name, value); }

  // GraphViewer (wrapped)
  void GraphViewer__operator_delete(GraphViewer* p) override { delete p; }
  std::unique_ptr<Model> GraphViewer__CreateModel(const GraphViewer* graph_viewer, const logging::Logger& logger) override {
    return std::make_unique<Model>(graph_viewer->Name(), true, ModelMetaData(), PathString(),
                                           IOnnxRuntimeOpSchemaRegistryList(), graph_viewer->DomainToVersionMap(),
                                           std::vector<ONNX_NAMESPACE::FunctionProto>(), logger);
  }

  const std::string& GraphViewer__Name(const GraphViewer* p) noexcept override { return p->Name(); }
  const Path& GraphViewer__ModelPath(const GraphViewer* p) noexcept override { return p->ModelPath(); }

  const Node* GraphViewer__GetNode(const GraphViewer* p, NodeIndex node_index) override { return p->GetNode(node_index); }
  const NodeArg* GraphViewer__GetNodeArg(const GraphViewer* p, const std::string& name) override { return p->GetNodeArg(name); }

  bool GraphViewer__IsSubgraph(const GraphViewer* p) override { return p->IsSubgraph(); }
  bool GraphViewer__IsConstantInitializer(const GraphViewer* p, const std::string& name, bool check_outer_scope) override { return p->IsConstantInitializer(name, check_outer_scope); }
  int GraphViewer__NumberOfNodes(const GraphViewer* p) noexcept override { return p->NumberOfNodes(); }
  int GraphViewer__MaxNodeIndex(const GraphViewer* p) noexcept override { return p->MaxNodeIndex(); }

  const std::vector<const NodeArg*>& GraphViewer__GetInputs(const GraphViewer* p) noexcept override { return p->GetInputs(); }
  const std::vector<const NodeArg*>& GraphViewer__GetOutputs(const GraphViewer* p) noexcept override { return p->GetOutputs(); }
  const std::vector<const NodeArg*>& GraphViewer__GetValueInfo(const GraphViewer* p) noexcept override { return p->GetValueInfo(); }

  const InitializedTensorSet& GraphViewer__GetAllInitializedTensors(const GraphViewer* p) override { return p->GetAllInitializedTensors(); }
  bool GraphViewer__GetInitializedTensor(const GraphViewer* p, const std::string& tensor_name, const ONNX_NAMESPACE::TensorProto*& value) override { return p->GetInitializedTensor(tensor_name, value); }

  const std::unordered_map<std::string, int>& GraphViewer__DomainToVersionMap(const GraphViewer* p) override { return p->DomainToVersionMap(); }

  const std::vector<NodeIndex>& GraphViewer__GetNodesInTopologicalOrder(const GraphViewer* p) override { return p->GetNodesInTopologicalOrder(); }
  const std::vector<const NodeArg*>& GraphViewer__GetInputsIncludingInitializers(const GraphViewer* p) noexcept override { return p->GetInputsIncludingInitializers(); }

  // Path (wrapped)
  PathString Path__ToPathString(const Path* p) noexcept override { return p->ToPathString(); }

  // OpKernel (direct)
  const Node& OpKernel__Node(const OpKernel* p) override { return p->OpKernel::Node(); }

  // OpKernelContext (wrapped)
  const Tensor* OpKernelContext__Input_Tensor(const OpKernelContext* p, int index) override { return p->Input<Tensor>(index); }
  const Tensor& OpKernelContext__RequiredInput_Tensor(const OpKernelContext* p, int index) override { return p->RequiredInput<Tensor>(index); }
  Tensor* OpKernelContext__Output(OpKernelContext* p, int index, const TensorShape& shape) override { return p->Output(index, shape); }
  Tensor& OpKernelContext__RequiredOutput(OpKernelContext* p, int index, const TensorShape& shape) override { return p->RequiredOutput(index, shape); }
  int OpKernelContext__InputCount(const OpKernelContext* p) override { return p->InputCount(); }
  int OpKernelContext__OutputCount(const OpKernelContext* p) override { return p->OutputCount(); }
  Status OpKernelContext__GetTempSpaceAllocator(const OpKernelContext* p, AllocatorPtr* output) override { return p->GetTempSpaceAllocator(output); }
  bool OpKernelContext__GetUseDeterministicCompute(const OpKernelContext* p) override { return p->GetUseDeterministicCompute(); }

  // OpKernelInfo (wrapped)
  std::unique_ptr<OpKernelInfo> CopyOpKernelInfo(const OpKernelInfo& info) override { return onnxruntime::CopyOpKernelInfo(info); }
  void OpKernelInfo__operator_delete(OpKernelInfo* p) override { delete p; }
  const IExecutionProvider* OpKernelInfo__GetExecutionProvider(const OpKernelInfo* p) override { return p->GetExecutionProvider(); }
  Status OpKernelInfo__GetAttr_int64(const OpKernelInfo* p, const std::string& name, int64_t* value) override { return p->GetAttr(name, value); }
  Status OpKernelInfo__GetAttr_float(const OpKernelInfo* p, const std::string& name, float* value) override { return p->GetAttr(name, value); }
  Status OpKernelInfo__GetAttr_string(const OpKernelInfo* p, const std::string& name, std::string* value) override { return p->GetAttr(name, value); }
  Status OpKernelInfo__GetAttr_TensorProto(const OpKernelInfo* p, const std::string& name, ONNX_NAMESPACE::TensorProto* value) override { return p->GetAttr(name, value); }
  Status OpKernelInfo__GetAttrs(const OpKernelInfo* p, const std::string& name, std::vector<int64_t>& values) override { return p->GetAttrs(name, values); }
  Status OpKernelInfo__GetAttrs(const OpKernelInfo* p, const std::string& name, std::vector<float>& values) override { return p->GetAttrs(name, values); }
  Status OpKernelInfo__GetAttrs(const OpKernelInfo* p, const std::string& name, std::vector<std::string>& values) override { return p->GetAttrs(name, values); }

  const DataTransferManager& OpKernelInfo__GetDataTransferManager(const OpKernelInfo* p) noexcept override { return p->GetDataTransferManager(); }
  const KernelDef& OpKernelInfo__GetKernelDef(const OpKernelInfo* p) override { return p->GetKernelDef(); }
  bool OpKernelInfo__TryGetConstantInput(const OpKernelInfo* p, int input_index, const Tensor** constant_input_value) override { return p->TryGetConstantInput(input_index, constant_input_value); }

  uint32_t OpKernelInfo__GetInputCount(const OpKernelInfo* p) override { return p->GetInputCount(); }
  uint32_t OpKernelInfo__GetOutputCount(const OpKernelInfo* p) override { return p->GetOutputCount(); }
  const Node& OpKernelInfo__node(const OpKernelInfo* p) override { return p->node(); }

  // SessionState (wrapped)
  const DataTransferManager& SessionState__GetDataTransferMgr(const SessionState* p) override { return p->GetDataTransferMgr(); }

  // Tensor (wrapped)
  std::unique_ptr<Tensor> Tensor__construct(MLDataType p_type, const TensorShape& shape, std::shared_ptr<IAllocator> allocator) override { return onnxruntime::make_unique<Tensor>(p_type, shape, allocator); }
  std::unique_ptr<Tensor> Tensor__construct(MLDataType p_type, const TensorShape& shape, void* p_data, const OrtMemoryInfo& alloc, ptrdiff_t offset) override { return onnxruntime::make_unique<Tensor>(p_type, shape, p_data, alloc, offset); }
  void Tensor__operator_delete(Tensor* p) override { delete p; }

  bool* Tensor__MutableData_bool(Tensor* p) override { return p->MutableData<bool>(); }
  int8_t* Tensor__MutableData_int8(Tensor* p) override { return p->MutableData<int8_t>(); }
  uint8_t* Tensor__MutableData_uint8(Tensor* p) override { return p->MutableData<uint8_t>(); }
  int16_t* Tensor__MutableData_int16(Tensor* p) override { return p->MutableData<int16_t>(); }
  uint16_t* Tensor__MutableData_uint16(Tensor* p) override { return p->MutableData<uint16_t>(); }
  int32_t* Tensor__MutableData_int32(Tensor* p) override { return p->MutableData<int32_t>(); }
  uint32_t* Tensor__MutableData_uint32(Tensor* p) override { return p->MutableData<uint32_t>(); }
  int64_t* Tensor__MutableData_int64(Tensor* p) override { return p->MutableData<int64_t>(); }
  uint64_t* Tensor__MutableData_uint64(Tensor* p) override { return p->MutableData<uint64_t>(); }
  float* Tensor__MutableData_float(Tensor* p) override { return p->MutableData<float>(); }
  double* Tensor__MutableData_double(Tensor* p) override { return p->MutableData<double>(); }
  BFloat16* Tensor__MutableData_BFloat16(Tensor* p) override { return p->MutableData<BFloat16>(); }
  MLFloat16* Tensor__MutableData_MLFloat16(Tensor* p) override { return p->MutableData<MLFloat16>(); }

  const bool* Tensor__Data_bool(const Tensor* p) override { return p->Data<bool>(); }
  const int8_t* Tensor__Data_int8(const Tensor* p) override { return p->Data<int8_t>(); }
  const uint8_t* Tensor__Data_uint8(const Tensor* p) override { return p->Data<uint8_t>(); }
  const int16_t* Tensor__Data_int16(const Tensor* p) override { return p->Data<int16_t>(); }
  const uint16_t* Tensor__Data_uint16(const Tensor* p) override { return p->Data<uint16_t>(); }
  const int32_t* Tensor__Data_int32(const Tensor* p) override { return p->Data<int32_t>(); }
  const uint32_t* Tensor__Data_uint32(const Tensor* p) override { return p->Data<uint32_t>(); }
  const int64_t* Tensor__Data_int64(const Tensor* p) override { return p->Data<int64_t>(); }
  const uint64_t* Tensor__Data_uint64(const Tensor* p) override { return p->Data<uint64_t>(); }
  const float* Tensor__Data_float(const Tensor* p) override { return p->Data<float>(); }
  const double* Tensor__Data_double(const Tensor* p) override { return p->Data<double>(); }
  const BFloat16* Tensor__Data_BFloat16(const Tensor* p) override { return p->Data<BFloat16>(); }
  const MLFloat16* Tensor__Data_MLFloat16(const Tensor* p) override { return p->Data<MLFloat16>(); }

  gsl::span<const int64_t> Tensor__DataAsSpan_int64(const Tensor* p) override { return p->DataAsSpan<int64_t>(); }

  void* Tensor__MutableDataRaw(Tensor* p, MLDataType type) override { return p->MutableDataRaw(type); }
  const void* Tensor__DataRaw(const Tensor* p, MLDataType type) override { return p->DataRaw(type); }
  void* Tensor__MutableDataRaw(Tensor* p) noexcept override { return p->MutableDataRaw(); }
  const void* Tensor__DataRaw(const Tensor* p) noexcept override { return p->DataRaw(); }

  bool Tensor__IsDataType_bool(const Tensor* p) noexcept override { return p->IsDataType<bool>(); }
  bool Tensor__IsDataType_int8(const Tensor* p) noexcept override { return p->IsDataType<int8_t>(); }
  bool Tensor__IsDataType_uint8(const Tensor* p) noexcept override { return p->IsDataType<uint8_t>(); }
  bool Tensor__IsDataType_int16(const Tensor* p) noexcept override { return p->IsDataType<int16_t>(); }
  bool Tensor__IsDataType_uint16(const Tensor* p) noexcept override { return p->IsDataType<uint16_t>(); }
  bool Tensor__IsDataType_int32(const Tensor* p) noexcept override { return p->IsDataType<int32_t>(); }
  bool Tensor__IsDataType_uint32(const Tensor* p) noexcept override { return p->IsDataType<uint32_t>(); }
  bool Tensor__IsDataType_int64(const Tensor* p) noexcept override { return p->IsDataType<int64_t>(); }
  bool Tensor__IsDataType_uint64(const Tensor* p) noexcept override { return p->IsDataType<uint64_t>(); }
  bool Tensor__IsDataType_float(const Tensor* p) noexcept override { return p->IsDataType<float>(); }
  bool Tensor__IsDataType_double(const Tensor* p) noexcept override { return p->IsDataType<double>(); }
  bool Tensor__IsDataType_MLFloat16(const Tensor* p) noexcept override { return p->IsDataType<MLFloat16>(); }
  bool Tensor__IsDataTypeString(const Tensor* p) noexcept override { return p->IsDataTypeString(); }

  const TensorShape& Tensor__Shape(const Tensor* p) override { return p->Shape(); }
  void Tensor__Reshape(Tensor* p, const TensorShape& new_shape) override { return p->Reshape(new_shape); }
  void Tensor__SetByteOffset(Tensor* p, ptrdiff_t byte_offset) override { p->SetByteOffset(byte_offset); }
  ptrdiff_t Tensor__ByteOffset(const Tensor* p) override { return p->ByteOffset(); }
  size_t Tensor__SizeInBytes(const Tensor* p) override { return p->SizeInBytes(); }
  const OrtMemoryInfo& Tensor__Location(const Tensor* p) override { return p->Location(); }
  int32_t Tensor__GetElementType(const Tensor* p) override { return p->GetElementType(); }
  MLDataType Tensor__DataType(const Tensor* p) override { return p->DataType(); }

  // AllocatorManager (direct)
  void AllocatorManager__InsertAllocator(AllocatorManager* p, AllocatorPtr allocator) override { p->AllocatorManager::InsertAllocator(allocator); }
  AllocatorPtr AllocatorManager__GetAllocator(const AllocatorManager* p, int id, OrtMemType mem_type) override { return p->AllocatorManager::GetAllocator(id, mem_type); };

#ifdef USE_CUDA
  // GatherElements (direct)
  Status GatherElements__ValidateInputShapes(const TensorShape& input_data_shape, const TensorShape& indices_shape, int64_t axis) override { return GatherElements::ValidateInputShapes(input_data_shape, indices_shape, axis); }

  // cumsum (direct)
  Status cumsum_op__GetAxis(const Tensor* axis_tensor, int64_t input_rank, int64_t& axis_out) override { return cumsum_op::GetAxis(axis_tensor, input_rank, axis_out); }

  // TileOp (direct)
  bool TileOp__IsTileMemcpy(const TensorShape& input_shape, const int64_t* repeats, size_t rank, bool& is_batched_memcpy, size_t& num_of_elements_per_batch, size_t& num_of_copies_per_batch, size_t& num_of_batch_copies) override { return TileOp::IsTileMemcpy(input_shape, repeats, rank, is_batched_memcpy, num_of_elements_per_batch, num_of_copies_per_batch, num_of_batch_copies); }

  // ROI (direct)
  Status CheckROIAlignValidInput(const Tensor* X_ptr, const Tensor* rois_ptr, const Tensor* batch_indices_ptr) override { return onnxruntime::CheckROIAlignValidInput(X_ptr, rois_ptr, batch_indices_ptr); }

  // NonMaxSuppressionBase (direct)
  Status NonMaxSuppressionBase__PrepareCompute(OpKernelContext* ctx, PrepareContext& pc) override { return NonMaxSuppressionBase::PrepareCompute(ctx, pc); }
  Status NonMaxSuppressionBase__GetThresholdsFromInputs(const PrepareContext& pc, int64_t& max_output_boxes_per_class, float& iou_threshold, float& score_threshold) override { return NonMaxSuppressionBase::GetThresholdsFromInputs(pc, max_output_boxes_per_class, iou_threshold, score_threshold); }

  // From onehot.h (direct)
  Status ValidateInputs(const Tensor* depth, const Tensor* values) override { return onnxruntime::ValidateInputs(depth, values); }
  Status PrepareOutputShape(const Tensor* indices, const int64_t depth_val, const int64_t axis, int64_t& prefix_dim_size, int64_t& suffix_dim_size, std::vector<int64_t>& output_shape) override { return onnxruntime::PrepareOutputShape(indices, depth_val, axis, prefix_dim_size, suffix_dim_size, output_shape); }

  // From cpu/tensor/unsqueeze.h (direct)
  Status UnsqueezeBase__PrepareCompute(const UnsqueezeBase* p, OpKernelContext* ctx, UnsqueezeBase__Prepare& prepare) override { return p->UnsqueezeBase::PrepareCompute(ctx, reinterpret_cast<UnsqueezeBase::Prepare&>(prepare)); }
  // From cpu/tensor/slice.h (direct)
  Status SliceBase__PrepareForCompute(const std::vector<int64_t>& raw_starts,
                                      const std::vector<int64_t>& raw_ends,
                                      const std::vector<int64_t>& raw_axes,
                                      SliceOp__PrepareForComputeMetadata& compute_metadata) override { return SliceBase::PrepareForCompute(raw_starts, raw_ends, raw_axes, reinterpret_cast<SliceOp::PrepareForComputeMetadata&>(compute_metadata)); }

  Status SliceBase__PrepareForCompute(const std::vector<int64_t>& raw_starts,
                                      const std::vector<int64_t>& raw_ends,
                                      const std::vector<int64_t>& raw_axes,
                                      const std::vector<int64_t>& raw_steps,
                                      SliceOp__PrepareForComputeMetadata& compute_metadata) override { return SliceBase::PrepareForCompute(raw_starts, raw_ends, raw_axes, raw_steps, reinterpret_cast<SliceOp::PrepareForComputeMetadata&>(compute_metadata)); }

  Status SliceBase__FillVectorsFromInput(const Tensor& start_tensor,
                                         const Tensor& ends_tensor,
                                         const Tensor* axes_tensor,
                                         const Tensor* steps_tensor,
                                         std::vector<int64_t>& input_starts,
                                         std::vector<int64_t>& input_ends,
                                         std::vector<int64_t>& input_axes,
                                         std::vector<int64_t>& input_steps) override { return SliceBase::FillVectorsFromInput(start_tensor, ends_tensor, axes_tensor, steps_tensor, input_starts, input_ends, input_axes, input_steps); }
  // From cpu/tensor/size.h (direct)
  Status Size__Compute(const Size* p, OpKernelContext* context) override { return p->Size::Compute(context); }
  // From cpu/tensor/scatter_nd.h (direct)
  Status ScatterNDBase__ValidateShapes(const TensorShape& input_shape,
                                       const TensorShape& indice_shape,
                                       const TensorShape& update_shape) override { return ScatterNDBase::ValidateShapes(input_shape, indice_shape, update_shape); }
  // From cpu/tensor/padbase.h (direct)
  Status PadBase__HandleDimValueZero(const Mode& mode, const TensorShape& input_shape, TensorShape& output_shape) override { return PadBase::HandleDimValueZero(mode, input_shape, output_shape); }
  // From cpu/tensor/split.h (direct)
  Status SplitBase__PrepareForCompute(const SplitBase* p, const TensorShape& input_shape, int num_outputs, int64_t& axis, int& before_dims,
                                      int& after_dims_including_split_axis, int& after_dims_excluding_split,
                                      std::vector<int64_t>& split_sizes) override { return p->SplitBase::PrepareForCompute(input_shape, num_outputs, axis, before_dims, after_dims_including_split_axis, after_dims_excluding_split, split_sizes); }
  // From cpu/tensor/concatbase.h (direct)
  Status ConcatBase__PrepareForCompute(const ConcatBase* p, OpKernelContext* ctx, const std::vector<const Tensor*>& input_tensors, Prepare& prepare) override { return p->ConcatBase::PrepareForCompute(ctx, input_tensors, prepare); }
  // From cpu/tensor/gatherbase.h (direct)
  Status GatherBase__PrepareForCompute(const GatherBase* p, OpKernelContext* context, GatherBase__Prepare& prepare) override { return p->GatherBase::PrepareForCompute(context, reinterpret_cast<GatherBase::Prepare&>(prepare)); }

  PhiloxGenerator& PhiloxGenerator__Default() override { return PhiloxGenerator::Default(); }

  Status Einsum__Compute(const Einsum* p, OpKernelContext* context) override { return p->Einsum::Compute(context); }

  // EinsumComputePreprocessor (wrapped)
  void EinsumComputePreprocessor__operator_delete(EinsumComputePreprocessor* p) override { delete p; }
  virtual std::unique_ptr<EinsumComputePreprocessor> EinsumComputePreprocessor__Create(EinsumEquationPreprocessor& equation_preprocessor,
                                                                                       const std::vector<const Tensor*>& inputs,
                                                                                       AllocatorPtr allocator,
                                                                                       void* einsum_cuda_assets) override { return onnxruntime::make_unique<EinsumComputePreprocessor>(equation_preprocessor, inputs, allocator, einsum_cuda_assets); }

  virtual Status EinsumComputePreprocessor__Run(EinsumComputePreprocessor* p) override { return p->Run(); }
  virtual void EinsumComputePreprocessor__SetDeviceHelpers(EinsumComputePreprocessor* p, const EinsumOp::DeviceHelpers::Diagonal& diagonal_func, const EinsumOp::DeviceHelpers::Transpose& transpose_func) override { return p->SetDeviceHelpers(diagonal_func, transpose_func); }

  // EinsumTypedComputeProcessor (wrapped)
  void EinsumTypedComputeProcessor__operator_delete(EinsumTypedComputeProcessor<float>* p) override { delete p; }
  void EinsumTypedComputeProcessor__operator_delete(EinsumTypedComputeProcessor<double>* p) override { delete p; }
  void EinsumTypedComputeProcessor__operator_delete(EinsumTypedComputeProcessor<MLFloat16>* p) override { delete p; }
  std::unique_ptr<EinsumTypedComputeProcessor<float>> EinsumTypedComputeProcessor_float__Create(OpKernelContext* context, AllocatorPtr allocator, concurrency::ThreadPool* tp, EinsumComputePreprocessor& einsum_compute_preprocessor, void* einsum_cuda_assets) override { return onnxruntime::make_unique<EinsumTypedComputeProcessor<float>>(context, allocator, tp, einsum_compute_preprocessor, einsum_cuda_assets); }
  std::unique_ptr<EinsumTypedComputeProcessor<double>> EinsumTypedComputeProcessor_double__Create(OpKernelContext* context, AllocatorPtr allocator, concurrency::ThreadPool* tp, EinsumComputePreprocessor& einsum_compute_preprocessor, void* einsum_cuda_assets) override { return onnxruntime::make_unique<EinsumTypedComputeProcessor<double>>(context, allocator, tp, einsum_compute_preprocessor, einsum_cuda_assets); }
  std::unique_ptr<EinsumTypedComputeProcessor<MLFloat16>> EinsumTypedComputeProcessor_MLFloat16__Create(OpKernelContext* context, AllocatorPtr allocator, concurrency::ThreadPool* tp, EinsumComputePreprocessor& einsum_compute_preprocessor, void* einsum_cuda_assets) override { return onnxruntime::make_unique<EinsumTypedComputeProcessor<MLFloat16>>(context, allocator, tp, einsum_compute_preprocessor, einsum_cuda_assets); }
  void EinsumTypedComputeProcessor__SetDeviceHelpers(EinsumTypedComputeProcessor<float>* p, const EinsumOp::DeviceHelpers::Transpose& device_transpose_func, const EinsumOp::DeviceHelpers::MatMul<float>& device_matmul_func, const EinsumOp::DeviceHelpers::ReduceSum<float>& device_reduce_sum_func, const EinsumOp::DeviceHelpers::DataCopy& device_data_copy_func) override { return p->SetDeviceHelpers(device_transpose_func, device_matmul_func, device_reduce_sum_func, device_data_copy_func); }
  void EinsumTypedComputeProcessor__SetDeviceHelpers(EinsumTypedComputeProcessor<double>* p, const EinsumOp::DeviceHelpers::Transpose& device_transpose_func, const EinsumOp::DeviceHelpers::MatMul<double>& device_matmul_func, const EinsumOp::DeviceHelpers::ReduceSum<double>& device_reduce_sum_func, const EinsumOp::DeviceHelpers::DataCopy& device_data_copy_func) override { return p->SetDeviceHelpers(device_transpose_func, device_matmul_func, device_reduce_sum_func, device_data_copy_func); }
  void EinsumTypedComputeProcessor__SetDeviceHelpers(EinsumTypedComputeProcessor<MLFloat16>* p, const EinsumOp::DeviceHelpers::Transpose& device_transpose_func, const EinsumOp::DeviceHelpers::MatMul<MLFloat16>& device_matmul_func, const EinsumOp::DeviceHelpers::ReduceSum<MLFloat16>& device_reduce_sum_func, const EinsumOp::DeviceHelpers::DataCopy& device_data_copy_func) override { return p->SetDeviceHelpers(device_transpose_func, device_matmul_func, device_reduce_sum_func, device_data_copy_func); }
  Status EinsumTypedComputeProcessor__Run(EinsumTypedComputeProcessor<float>* p) override { return p->Run(); }
  Status EinsumTypedComputeProcessor__Run(EinsumTypedComputeProcessor<double>* p) override { return p->Run(); }
  Status EinsumTypedComputeProcessor__Run(EinsumTypedComputeProcessor<MLFloat16>* p) override { return p->Run(); }

  // If (direct)
  void If__Init(If* p, const OpKernelInfo& info) override { p->If::Init(info); }
  Status If__Compute(const If* p, OpKernelContext* ctx) override { return p->If::Compute(ctx); }
  Status If__SetupSubgraphExecutionInfo(If* p, const SessionState& session_state, const std::string& attribute_name, const SessionState& subgraph_session_state) override { return p->If::SetupSubgraphExecutionInfo(session_state, attribute_name, subgraph_session_state); }

  // Loop (direct)
  void Loop__Init(Loop* p, const OpKernelInfo& info) override { p->Loop::Init(info); }
  Status Loop__Compute(const Loop* p, OpKernelContext* ctx) override { return p->Loop::Compute(ctx); }
  Status Loop__SetupSubgraphExecutionInfo(Loop* p, const SessionState& session_state, const std::string& attribute_name, const SessionState& subgraph_session_state) override { return p->Loop::SetupSubgraphExecutionInfo(session_state, attribute_name, subgraph_session_state); }

  // Scan (direct)
  void Scan__Init(Scan<8>* p, const OpKernelInfo& info) override { p->Scan::Init(info); }
  void Scan__Init(Scan<9>* p, const OpKernelInfo& info) override { p->Scan::Init(info); }
  Status Scan__Compute(const Scan<8>* p, OpKernelContext* ctx) override { return p->Scan<8>::Compute(ctx); }
  Status Scan__Compute(const Scan<9>* p, OpKernelContext* ctx) override { return p->Scan<9>::Compute(ctx); }
  Status Scan__SetupSubgraphExecutionInfo(Scan<8>* p, const SessionState& session_state, const std::string& attribute_name, const SessionState& subgraph_session_state) override { return p->Scan<8>::SetupSubgraphExecutionInfo(session_state, attribute_name, subgraph_session_state); }
  Status Scan__SetupSubgraphExecutionInfo(Scan<9>* p, const SessionState& session_state, const std::string& attribute_name, const SessionState& subgraph_session_state) override { return p->Scan<9>::SetupSubgraphExecutionInfo(session_state, attribute_name, subgraph_session_state); }

  // ContribOps (direct)
#ifndef DISABLE_CONTRIB_OPS
  Status embed_layer_norm__CheckInputs(const OpKernelContext* context) override { return contrib::embed_layer_norm::CheckInputs(context); }
  Status bias_gelu_helper__CheckInputs(const OpKernelContext* context) override { return contrib::bias_gelu_helper::CheckInputs(context); }
  Status LongformerAttentionBase__CheckInputs(const contrib::LongformerAttentionBase* p, const TensorShape& input_shape, const TensorShape& weights_shape, const TensorShape& bias_shape, const TensorShape& mask_shape, const TensorShape& global_weights_shape, const TensorShape& global_bias_shape, const TensorShape& global_shape) override {
    return contrib::LongformerAttentionBase__CheckInputs(p, input_shape, weights_shape, bias_shape, mask_shape, global_weights_shape, global_bias_shape, global_shape);
  }
  Status AttentionBase__CheckInputs(const contrib::AttentionBase* p, const TensorShape& input_shape, const TensorShape& weights_shape, const TensorShape& bias_shape, const Tensor*& mask_index, const Tensor* past, const int max_threads_per_block) override { return p->contrib::AttentionBase::CheckInputs(input_shape, weights_shape, bias_shape, mask_index, past, max_threads_per_block); }
  Tensor* AttentionBase__GetPresent(const contrib::AttentionBase* p, OpKernelContext* context, const Tensor* past, int batch_size, int head_size, int sequence_length, int& past_sequence_length) override { return p->contrib::AttentionBase::GetPresent(context, past, batch_size, head_size, sequence_length, past_sequence_length); }
#endif

#ifdef ENABLE_TRAINING
  void contrib__record_event_in_tensor(const Tensor& event_id_tensor) override { return contrib::record_event_in_tensor(event_id_tensor); }
  void contrib__wait_event_in_tensor(const Tensor& event_id_tensor) override { return contrib::wait_event_in_tensor(event_id_tensor); }
  Status contrib__Group__Compute(const contrib::Group* p, OpKernelContext* context) override { return p->Group::Compute(context); }
  Status contrib__PassThrough__Compute(const contrib::PassThrough* p, OpKernelContext* context) override { return p->PassThrough::Compute(context); }
  void contrib__VerifyLogitWeightAndLabelShape(const TensorShape& logit_shape, const TensorShape& label_shape, const TensorShape* weight_shape) override { contrib::VerifyLogitWeightAndLabelShape(logit_shape, label_shape, weight_shape); }
  void contrib__GetNDCFromLogitAndLabelShape(const TensorShape& logit_shape, const TensorShape& label_shape, int64_t& N_D, int64_t& C) override { contrib::GetNDCFromLogitAndLabelShape(logit_shape, label_shape, N_D, C); }
  void contrib__GetPermutationAndShape(bool ncd_to_ndc, const TensorShape& tensor_shape, std::vector<int64_t>& new_shape, std::vector<size_t>& permutations) override { contrib::GetPermutationAndShape(ncd_to_ndc, tensor_shape, new_shape, permutations); }
  Status contrib__PrepareForTrainingCompute(const TensorShape& input_shape, int num_outputs, int64_t& axis, int& before_dims, int& after_dims_including_split_axis, int& after_dims_excluding_split, std::vector<int64_t>& split_sizes) override { return contrib::PrepareForTrainingCompute(input_shape, num_outputs, axis, before_dims, after_dims_including_split_axis, after_dims_excluding_split, split_sizes); }
  Status contrib__YieldOp__Compute(const contrib::YieldOp* p, OpKernelContext* context) override { return p->YieldOp::Compute(context); }
#endif
#endif
} provider_host_;

struct ProviderSharedLibrary {
  bool Ensure() {
    if (handle_)
      return true;

    std::string full_path = Env::Default().GetRuntimePath() + std::string(LIBRARY_PREFIX "onnxruntime_providers_shared" LIBRARY_EXTENSION);
    auto error = Env::Default().LoadDynamicLibrary(full_path, &handle_);
    if (!error.IsOK()) {
      LOGS_DEFAULT(ERROR) << error.ErrorMessage();
      return false;
    }

    void (*PProvider_SetHost)(void*);
    Env::Default().GetSymbolFromLibrary(handle_, "Provider_SetHost", (void**)&PProvider_SetHost);

    PProvider_SetHost(&provider_host_);
    return true;
  }

  void Unload() {
    if (handle_) {
      Env::Default().UnloadDynamicLibrary(handle_);
      handle_ = nullptr;
    }
  }

  ProviderSharedLibrary() = default;
  ~ProviderSharedLibrary() { /*assert(!handle_);*/
  }                          // We should already be unloaded at this point (disabled until Python shuts down deterministically)

 private:
  void* handle_{};

  ORT_DISALLOW_COPY_AND_ASSIGNMENT(ProviderSharedLibrary);
};

static ProviderSharedLibrary s_library_shared;

bool InitProvidersSharedLibrary() {
  return s_library_shared.Ensure();
}

struct ProviderLibrary {
  ProviderLibrary(const char* filename) : filename_{filename} {}
  ~ProviderLibrary() {
    assert(!handle_);  // We should already be unloaded at this point
  }

  Provider* Get() {
    if (provider_)
      return provider_;

    if (!s_library_shared.Ensure())
      return nullptr;

    std::string full_path = Env::Default().GetRuntimePath() + std::string(filename_);
    auto error = Env::Default().LoadDynamicLibrary(full_path, &handle_);
    if (!error.IsOK()) {
      LOGS_DEFAULT(ERROR) << error.ErrorMessage();
      return nullptr;
    }

    Provider* (*PGetProvider)();
    Env::Default().GetSymbolFromLibrary(handle_, "GetProvider", (void**)&PGetProvider);

    provider_ = PGetProvider();
    return provider_;
  }

  void Unload() {
    if (handle_) {
      if (provider_)
        provider_->Shutdown();

#ifdef _WIN32
      Env::Default().UnloadDynamicLibrary(handle_);
#endif
      handle_ = nullptr;
      provider_ = nullptr;
    }
  }

 private:
  const char* filename_;
  Provider* provider_{};
  void* handle_{};

  ORT_DISALLOW_COPY_AND_ASSIGNMENT(ProviderLibrary);
};

static ProviderLibrary s_library_cuda(LIBRARY_PREFIX "onnxruntime_providers_cuda" LIBRARY_EXTENSION);
static ProviderLibrary s_library_dnnl(LIBRARY_PREFIX "onnxruntime_providers_dnnl" LIBRARY_EXTENSION);
static ProviderLibrary s_library_openvino(LIBRARY_PREFIX "onnxruntime_providers_openvino" LIBRARY_EXTENSION);
static ProviderLibrary s_library_tensorrt(LIBRARY_PREFIX "onnxruntime_providers_tensorrt" LIBRARY_EXTENSION);

void UnloadSharedProviders() {
  s_library_dnnl.Unload();
  s_library_openvino.Unload();
  s_library_tensorrt.Unload();
  s_library_cuda.Unload();
  s_library_shared.Unload();
}

// Used by test code
std::unique_ptr<IAllocator> CreateCUDAPinnedAllocator(int16_t device_id, const char* name) {
  if (auto* info = onnxruntime::GetProviderInfo_CUDA())
    return info->CreateCUDAPinnedAllocator(device_id, name);

  return nullptr;
}

std::shared_ptr<IExecutionProviderFactory> CreateExecutionProviderFactory_Cuda(const OrtCUDAProviderOptions* provider_options) {
  if (auto provider = s_library_cuda.Get())
    return provider->CreateExecutionProviderFactory(provider_options);

  return nullptr;
}

std::shared_ptr<IExecutionProviderFactory> CreateExecutionProviderFactory_Dnnl(int use_arena) {
  if (auto provider = s_library_dnnl.Get())
    return provider->CreateExecutionProviderFactory(use_arena);

  return nullptr;
}

std::shared_ptr<IExecutionProviderFactory> CreateExecutionProviderFactory_Tensorrt(int device_id) {
  if (auto provider = s_library_tensorrt.Get())
    return provider->CreateExecutionProviderFactory(device_id);

  return nullptr;
}

std::shared_ptr<IExecutionProviderFactory> CreateExecutionProviderFactory_Tensorrt(const OrtTensorRTProviderOptions* provider_options) {
  if (auto provider = s_library_tensorrt.Get())
    return provider->CreateExecutionProviderFactory(provider_options);

  return nullptr;
}

std::shared_ptr<IExecutionProviderFactory> CreateExecutionProviderFactory_OpenVINO(const OrtOpenVINOProviderOptions* provider_options) {
  if (auto provider = s_library_openvino.Get())
    return provider->CreateExecutionProviderFactory(provider_options);

  return nullptr;
}

ProviderInfo_OpenVINO* GetProviderInfo_OpenVINO() {
  if (auto provider = s_library_openvino.Get())
    return reinterpret_cast<ProviderInfo_OpenVINO*>(provider->GetInfo());
  return nullptr;
}

ProviderInfo_CUDA* GetProviderInfo_CUDA() {
  if (auto provider = s_library_cuda.Get())
    return reinterpret_cast<ProviderInfo_CUDA*>(provider->GetInfo());
  LOGS_DEFAULT(WARNING) << "GetProviderInfo_CUDA called, returning nullptr";
  ORT_THROW("CUDA Provider not available, can't get interface for it");
}

void CopyGpuToCpu(
    void* dst_ptr,
    const void* src_ptr,
    const size_t size,
    const OrtMemoryInfo& dst_location,
    const OrtMemoryInfo& src_location) {
  if (auto* info = onnxruntime::GetProviderInfo_CUDA())
    return info->CopyGpuToCpu(dst_ptr, src_ptr, size, dst_location, src_location);
  ORT_THROW("GPU-to-CPU copy is not implemented.");
}

void cudaMemcpy_HostToDevice(void* dst, const void* src, size_t count) {
  if (auto* info = onnxruntime::GetProviderInfo_CUDA())
    return info->cudaMemcpy_HostToDevice(dst, src, count);
  ORT_THROW("cudaMemcpy_HostToDevice is not implemented.");
}

}  // namespace onnxruntime

ORT_API_STATUS_IMPL(OrtSessionOptionsAppendExecutionProvider_Dnnl, _In_ OrtSessionOptions* options, int use_arena) {
  auto factory = onnxruntime::CreateExecutionProviderFactory_Dnnl(use_arena);
  if (!factory) {
    return OrtApis::CreateStatus(ORT_FAIL, "OrtSessionOptionsAppendExecutionProvider_Dnnl: Failed to load shared library");
  }

  options->provider_factories.push_back(factory);
  return nullptr;
}

ORT_API_STATUS_IMPL(OrtSessionOptionsAppendExecutionProvider_Tensorrt, _In_ OrtSessionOptions* options, int device_id) {
  auto factory = onnxruntime::CreateExecutionProviderFactory_Tensorrt(device_id);
  if (!factory) {
    return OrtApis::CreateStatus(ORT_FAIL, "OrtSessionOptionsAppendExecutionProvider_Tensorrt: Failed to load shared library");
  }

  options->provider_factories.push_back(factory);
  return nullptr;
}

ORT_API_STATUS_IMPL(OrtApis::SessionOptionsAppendExecutionProvider_TensorRT, _In_ OrtSessionOptions* options, _In_ const OrtTensorRTProviderOptions* tensorrt_options) {
  auto factory = onnxruntime::CreateExecutionProviderFactory_Tensorrt(tensorrt_options);
  if (!factory) {
    return OrtApis::CreateStatus(ORT_FAIL, "SessionOptionsAppendExecutionProvider_Tensorrt: Failed to load shared library");
  }

  options->provider_factories.push_back(factory);
  return nullptr;
}

ORT_API_STATUS_IMPL(OrtApis::SessionOptionsAppendExecutionProvider_OpenVINO, _In_ OrtSessionOptions* options, _In_ const OrtOpenVINOProviderOptions* provider_options) {
  auto factory = onnxruntime::CreateExecutionProviderFactory_OpenVINO(provider_options);
  if (!factory) {
    return OrtApis::CreateStatus(ORT_FAIL, "SessionOptionsAppendExecutionProvider_OpenVINO: Failed to load shared library");
  }

  options->provider_factories.push_back(factory);
  return nullptr;
}

ORT_API_STATUS_IMPL(OrtSessionOptionsAppendExecutionProvider_OpenVINO, _In_ OrtSessionOptions* options, _In_ const char* device_type) {
  OrtOpenVINOProviderOptions provider_options;
  provider_options.device_type = device_type;
  return OrtApis::SessionOptionsAppendExecutionProvider_OpenVINO(options, &provider_options);
}

ORT_API_STATUS_IMPL(OrtSessionOptionsAppendExecutionProvider_CUDA, _In_ OrtSessionOptions* options, int device_id) {
  OrtCUDAProviderOptions provider_options{};
  provider_options.device_id = device_id;

  return OrtApis::SessionOptionsAppendExecutionProvider_CUDA(options, &provider_options);
}

ORT_API_STATUS_IMPL(OrtApis::SetCurrentGpuDeviceId, _In_ int device_id) {
  if (auto* info = onnxruntime::GetProviderInfo_CUDA())
    return info->SetCurrentGpuDeviceId(device_id);
  return CreateStatus(ORT_FAIL, "CUDA execution provider is not enabled.");
}

ORT_API_STATUS_IMPL(OrtApis::GetCurrentGpuDeviceId, _In_ int* device_id) {
  if (auto* info = onnxruntime::GetProviderInfo_CUDA())
    return info->GetCurrentGpuDeviceId(device_id);
  return CreateStatus(ORT_FAIL, "CUDA execution provider is not enabled.");
}

ORT_API_STATUS_IMPL(OrtApis::SessionOptionsAppendExecutionProvider_CUDA, _In_ OrtSessionOptions* options, _In_ const OrtCUDAProviderOptions* cuda_options) {
  auto factory = onnxruntime::CreateExecutionProviderFactory_Cuda(cuda_options);
  if (!factory) {
    return OrtApis::CreateStatus(ORT_FAIL, "OrtSessionOptionsAppendExecutionProvider_Cuda: Failed to load shared library");
  }

  options->provider_factories.push_back(factory);
  return nullptr;
}<|MERGE_RESOLUTION|>--- conflicted
+++ resolved
@@ -157,37 +157,8 @@
 };
 
 struct ProviderHostImpl : ProviderHost {
-<<<<<<< HEAD
   void* HeapAllocate(size_t size) override { return new uint8_t[size]; }
   void HeapFree(void* p) override { delete[] reinterpret_cast<uint8_t*>(p); }
-=======
-  ProviderHostImpl() {
-    DataTypeImpl_GetType_Tensor = &DataTypeImpl::GetType<Tensor>;
-    DataTypeImpl_GetType_float = &DataTypeImpl::GetType<float>;
-    DataTypeImpl_GetTensorType_float = &DataTypeImpl::GetTensorType<float>;
-  }
-
-  AllocatorPtr CreateAllocator(const AllocatorCreationInfo& info) override {
-    return onnxruntime::CreateAllocator(info);
-  }
-
-  std::unique_ptr<IAllocator> CreateCPUAllocator(const OrtMemoryInfo& memory_info) override {
-    return std::make_unique<CPUAllocator>(memory_info);
-  };
-
-#ifdef USE_TENSORRT
-  std::unique_ptr<IAllocator> CreateCUDAAllocator(int16_t device_id, const char* name) override {
-    return std::make_unique<CUDAAllocator>(device_id, name);
-  }
-
-  std::unique_ptr<IAllocator> CreateCUDAPinnedAllocator(int16_t device_id, const char* name) override {
-    return std::make_unique<CUDAPinnedAllocator>(device_id, name);
-  }
-
-  std::unique_ptr<IDataTransfer> CreateGPUDataTransfer(void* stream) override {
-    return std::make_unique<GPUDataTransfer>(static_cast<cudaStream_t>(stream));
-  }
->>>>>>> 053bada3
 
   logging::Logger* LoggingManager_GetDefaultLogger() override {
     return const_cast<logging::Logger*>(&logging::LoggingManager::DefaultLogger());
@@ -202,7 +173,7 @@
   OrtStatus* CreateStatus(OrtErrorCode code, _In_ const char* msg) noexcept override { return OrtApis::CreateStatus(code, msg); }
 
   AllocatorPtr CreateAllocator(const AllocatorCreationInfo& info) override { return onnxruntime::CreateAllocator(info); }
-  std::unique_ptr<IAllocator> CreateCPUAllocator(const OrtMemoryInfo& memory_info) override { return onnxruntime::make_unique<CPUAllocator>(memory_info); };
+  std::unique_ptr<IAllocator> CreateCPUAllocator(const OrtMemoryInfo& memory_info) override { return std::make_unique<CPUAllocator>(memory_info); };
 
   void* CPUAllocator__Alloc(CPUAllocator* p, size_t size) override { return p->CPUAllocator::Alloc(size); }
   void CPUAllocator__Free(CPUAllocator* p, void* allocation) override { return p->CPUAllocator::Free(allocation); }
@@ -319,13 +290,8 @@
   ONNX_NAMESPACE::TypeProto_Tensor* TypeProto__mutable_tensor_type(ONNX_NAMESPACE::TypeProto* p) override { return p->mutable_tensor_type(); }
   int TypeProto__value_case(const ONNX_NAMESPACE::TypeProto* p) override { return p->value_case(); }
 
-<<<<<<< HEAD
   // AttributeProto (wrapped)
-  std::unique_ptr<ONNX_NAMESPACE::AttributeProto> AttributeProto__construct() override { return onnxruntime::make_unique<ONNX_NAMESPACE::AttributeProto>(); }
-=======
-  // AttributeProto
   std::unique_ptr<ONNX_NAMESPACE::AttributeProto> AttributeProto__construct() override { return std::make_unique<ONNX_NAMESPACE::AttributeProto>(); }
->>>>>>> 053bada3
   void AttributeProto__operator_delete(ONNX_NAMESPACE::AttributeProto* p) override { delete p; }
   void AttributeProto__operator_assign(ONNX_NAMESPACE::AttributeProto* p, const ONNX_NAMESPACE::AttributeProto& v) override { *p = v; }
 
@@ -363,13 +329,8 @@
 
   void GraphProto__operator_assign(ONNX_NAMESPACE::GraphProto* p, const ONNX_NAMESPACE::GraphProto& v) override { *p = v; }
 
-<<<<<<< HEAD
   // ModelProto (wrapped)
-  std::unique_ptr<ONNX_NAMESPACE::ModelProto> ModelProto__construct() override { return onnxruntime::make_unique<ONNX_NAMESPACE::ModelProto>(); }
-=======
-  // ModelProto
   std::unique_ptr<ONNX_NAMESPACE::ModelProto> ModelProto__construct() override { return std::make_unique<ONNX_NAMESPACE::ModelProto>(); }
->>>>>>> 053bada3
   void ModelProto__operator_delete(ONNX_NAMESPACE::ModelProto* p) override { delete p; }
 
   bool ModelProto__SerializeToString(const ONNX_NAMESPACE::ModelProto* p, std::string& string) override { return p->SerializeToString(&string); }
@@ -383,7 +344,7 @@
   void ModelProto__set_ir_version(ONNX_NAMESPACE::ModelProto* p, int64_t value) override { p->set_ir_version(value); }
 
   // TensorProto (wrapped)
-  std::unique_ptr<ONNX_NAMESPACE::TensorProto> TensorProto__construct() override { return onnxruntime::make_unique<ONNX_NAMESPACE::TensorProto>(); }
+  std::unique_ptr<ONNX_NAMESPACE::TensorProto> TensorProto__construct() override { return std::make_unique<ONNX_NAMESPACE::TensorProto>(); }
   void TensorProto__operator_delete(ONNX_NAMESPACE::TensorProto* p) override { delete p; }
   void TensorProto__operator_assign(ONNX_NAMESPACE::TensorProto* p, const ONNX_NAMESPACE::TensorProto& v) override { *p = v; }
   bool TensorProto__has_name(const ONNX_NAMESPACE::TensorProto* p) override { return p->has_name(); }
@@ -434,13 +395,8 @@
 
   const ONNX_NAMESPACE::ValueInfoProto& ValueInfoProtos__operator_array(const ONNX_NAMESPACE::ValueInfoProtos* p, int index) override { return (*p)[index]; }
 
-<<<<<<< HEAD
   // ComputeCapability (wrapped)
-  std::unique_ptr<ComputeCapability> ComputeCapability__construct(std::unique_ptr<IndexedSubGraph> t_sub_graph) override { return onnxruntime::make_unique<ComputeCapability>(std::move(t_sub_graph)); }
-=======
-  // ComputeCapability
   std::unique_ptr<ComputeCapability> ComputeCapability__construct(std::unique_ptr<IndexedSubGraph> t_sub_graph) override { return std::make_unique<ComputeCapability>(std::move(t_sub_graph)); }
->>>>>>> 053bada3
   void ComputeCapability__operator_delete(ComputeCapability* p) override { delete p; }
   std::unique_ptr<IndexedSubGraph>& ComputeCapability__SubGraph(ComputeCapability* p) override { return p->sub_graph; }
 
@@ -453,13 +409,8 @@
   Status IDataTransfer__CopyTensor(const IDataTransfer* p, const Tensor& src, Tensor& dst) override { return p->IDataTransfer::CopyTensor(src, dst); }
   Status IDataTransfer__CopyTensors(const IDataTransfer* p, const std::vector<IDataTransfer::SrcDstPair>& src_dst_pairs) override { return p->IDataTransfer::CopyTensors(src_dst_pairs); }
 
-<<<<<<< HEAD
   // IndexedSubGraph_MetaDef (wrapped)
-  std::unique_ptr<IndexedSubGraph_MetaDef> IndexedSubGraph_MetaDef__construct() override { return onnxruntime::make_unique<IndexedSubGraph::MetaDef>(); }
-=======
-  // IndexedSubGraph_MetaDef
   std::unique_ptr<IndexedSubGraph_MetaDef> IndexedSubGraph_MetaDef__construct() override { return std::make_unique<IndexedSubGraph::MetaDef>(); }
->>>>>>> 053bada3
   void IndexedSubGraph_MetaDef__operator_delete(IndexedSubGraph_MetaDef* p) override { delete p; }
 
   std::string& IndexedSubGraph_MetaDef__name(IndexedSubGraph_MetaDef* p) override { return p->name; }
@@ -471,13 +422,8 @@
   NodeAttributes& IndexedSubGraph_MetaDef__attributes(IndexedSubGraph_MetaDef* p) override { return p->attributes; }
   std::string& IndexedSubGraph_MetaDef__doc_string(IndexedSubGraph_MetaDef* p) override { return p->doc_string; }
 
-<<<<<<< HEAD
   // IndexedSubGraph (wrapped)
-  std::unique_ptr<IndexedSubGraph> IndexedSubGraph__construct() override { return onnxruntime::make_unique<IndexedSubGraph>(); }
-=======
-  // IndexedSubGraph
   std::unique_ptr<IndexedSubGraph> IndexedSubGraph__construct() override { return std::make_unique<IndexedSubGraph>(); }
->>>>>>> 053bada3
   void IndexedSubGraph__operator_delete(IndexedSubGraph* p) override { delete p; }
 
   std::vector<onnxruntime::NodeIndex>& IndexedSubGraph__Nodes(IndexedSubGraph* p) override { return p->nodes; }
@@ -492,13 +438,8 @@
   const std::string& KernelDef__OpName(const KernelDef* p) override { return p->OpName(); }
   int KernelDef__ExecQueueId(const KernelDef* p) override { return p->ExecQueueId(); }
 
-<<<<<<< HEAD
   // KernelDefBuilder (wrapped)
-  std::unique_ptr<KernelDefBuilder> KernelDefBuilder__construct() override { return onnxruntime::make_unique<KernelDefBuilder>(); }
-=======
-  // KernelDefBuilder
   std::unique_ptr<KernelDefBuilder> KernelDefBuilder__construct() override { return std::make_unique<KernelDefBuilder>(); }
->>>>>>> 053bada3
   void KernelDefBuilder__operator_delete(KernelDefBuilder* p) override { delete p; }
 
   void KernelDefBuilder__SetName(KernelDefBuilder* p, const char* op_name) override { p->SetName(op_name); }
@@ -604,13 +545,8 @@
   bool NodeArg__Exists(const NodeArg* p) const noexcept override { return p->Exists(); }
   const ONNX_NAMESPACE::TypeProto* NodeArg__TypeAsProto(const NodeArg* p) noexcept override { return p->TypeAsProto(); }
 
-<<<<<<< HEAD
   // NodeAttributes (wrapped)
-  std::unique_ptr<NodeAttributes> NodeAttributes__construct() override { return onnxruntime::make_unique<NodeAttributes>(); }
-=======
-  // NodeAttributes
   std::unique_ptr<NodeAttributes> NodeAttributes__construct() override { return std::make_unique<NodeAttributes>(); }
->>>>>>> 053bada3
   void NodeAttributes__operator_delete(NodeAttributes* p) noexcept override { delete p; }
   size_t NodeAttributes__size(const NodeAttributes* p) override { return p->size(); }
   void NodeAttributes__clear(NodeAttributes* p) noexcept override { return p->clear(); }
@@ -635,15 +571,9 @@
   Graph& Model__MainGraph(Model* p) override { return p->MainGraph(); }
   std::unique_ptr<ONNX_NAMESPACE::ModelProto> Model__ToProto(Model* p) override { return std::make_unique<ONNX_NAMESPACE::ModelProto>(p->ToProto()); }
 
-<<<<<<< HEAD
   // Graph (wrapped)
-  std::unique_ptr<GraphViewer> Graph__CreateGraphViewer(const Graph* p) override { return onnxruntime::make_unique<GraphViewer>(*p); }
-  std::unique_ptr<ONNX_NAMESPACE::GraphProto> Graph__ToGraphProto(const Graph* p) override { return onnxruntime::make_unique<ONNX_NAMESPACE::GraphProto>(p->ToGraphProto()); }
-=======
-  // Graph
   std::unique_ptr<GraphViewer> Graph__CreateGraphViewer(const Graph* p) override { return std::make_unique<GraphViewer>(*p); }
   std::unique_ptr<ONNX_NAMESPACE::GraphProto> Graph__ToGraphProto(const Graph* p) override { return std::make_unique<ONNX_NAMESPACE::GraphProto>(p->ToGraphProto()); }
->>>>>>> 053bada3
 
   NodeArg& Graph__GetOrCreateNodeArg(Graph* p, const std::string& name, const ONNX_NAMESPACE::TypeProto* p_arg_type) override { return p->GetOrCreateNodeArg(name, p_arg_type); }
 
@@ -730,8 +660,8 @@
   const DataTransferManager& SessionState__GetDataTransferMgr(const SessionState* p) override { return p->GetDataTransferMgr(); }
 
   // Tensor (wrapped)
-  std::unique_ptr<Tensor> Tensor__construct(MLDataType p_type, const TensorShape& shape, std::shared_ptr<IAllocator> allocator) override { return onnxruntime::make_unique<Tensor>(p_type, shape, allocator); }
-  std::unique_ptr<Tensor> Tensor__construct(MLDataType p_type, const TensorShape& shape, void* p_data, const OrtMemoryInfo& alloc, ptrdiff_t offset) override { return onnxruntime::make_unique<Tensor>(p_type, shape, p_data, alloc, offset); }
+  std::unique_ptr<Tensor> Tensor__construct(MLDataType p_type, const TensorShape& shape, std::shared_ptr<IAllocator> allocator) override { return std::make_unique<Tensor>(p_type, shape, allocator); }
+  std::unique_ptr<Tensor> Tensor__construct(MLDataType p_type, const TensorShape& shape, void* p_data, const OrtMemoryInfo& alloc, ptrdiff_t offset) override { return std::make_unique<Tensor>(p_type, shape, p_data, alloc, offset); }
   void Tensor__operator_delete(Tensor* p) override { delete p; }
 
   bool* Tensor__MutableData_bool(Tensor* p) override { return p->MutableData<bool>(); }
@@ -865,7 +795,7 @@
   virtual std::unique_ptr<EinsumComputePreprocessor> EinsumComputePreprocessor__Create(EinsumEquationPreprocessor& equation_preprocessor,
                                                                                        const std::vector<const Tensor*>& inputs,
                                                                                        AllocatorPtr allocator,
-                                                                                       void* einsum_cuda_assets) override { return onnxruntime::make_unique<EinsumComputePreprocessor>(equation_preprocessor, inputs, allocator, einsum_cuda_assets); }
+                                                                                       void* einsum_cuda_assets) override { return std::make_unique<EinsumComputePreprocessor>(equation_preprocessor, inputs, allocator, einsum_cuda_assets); }
 
   virtual Status EinsumComputePreprocessor__Run(EinsumComputePreprocessor* p) override { return p->Run(); }
   virtual void EinsumComputePreprocessor__SetDeviceHelpers(EinsumComputePreprocessor* p, const EinsumOp::DeviceHelpers::Diagonal& diagonal_func, const EinsumOp::DeviceHelpers::Transpose& transpose_func) override { return p->SetDeviceHelpers(diagonal_func, transpose_func); }
@@ -874,9 +804,9 @@
   void EinsumTypedComputeProcessor__operator_delete(EinsumTypedComputeProcessor<float>* p) override { delete p; }
   void EinsumTypedComputeProcessor__operator_delete(EinsumTypedComputeProcessor<double>* p) override { delete p; }
   void EinsumTypedComputeProcessor__operator_delete(EinsumTypedComputeProcessor<MLFloat16>* p) override { delete p; }
-  std::unique_ptr<EinsumTypedComputeProcessor<float>> EinsumTypedComputeProcessor_float__Create(OpKernelContext* context, AllocatorPtr allocator, concurrency::ThreadPool* tp, EinsumComputePreprocessor& einsum_compute_preprocessor, void* einsum_cuda_assets) override { return onnxruntime::make_unique<EinsumTypedComputeProcessor<float>>(context, allocator, tp, einsum_compute_preprocessor, einsum_cuda_assets); }
-  std::unique_ptr<EinsumTypedComputeProcessor<double>> EinsumTypedComputeProcessor_double__Create(OpKernelContext* context, AllocatorPtr allocator, concurrency::ThreadPool* tp, EinsumComputePreprocessor& einsum_compute_preprocessor, void* einsum_cuda_assets) override { return onnxruntime::make_unique<EinsumTypedComputeProcessor<double>>(context, allocator, tp, einsum_compute_preprocessor, einsum_cuda_assets); }
-  std::unique_ptr<EinsumTypedComputeProcessor<MLFloat16>> EinsumTypedComputeProcessor_MLFloat16__Create(OpKernelContext* context, AllocatorPtr allocator, concurrency::ThreadPool* tp, EinsumComputePreprocessor& einsum_compute_preprocessor, void* einsum_cuda_assets) override { return onnxruntime::make_unique<EinsumTypedComputeProcessor<MLFloat16>>(context, allocator, tp, einsum_compute_preprocessor, einsum_cuda_assets); }
+  std::unique_ptr<EinsumTypedComputeProcessor<float>> EinsumTypedComputeProcessor_float__Create(OpKernelContext* context, AllocatorPtr allocator, concurrency::ThreadPool* tp, EinsumComputePreprocessor& einsum_compute_preprocessor, void* einsum_cuda_assets) override { return std::make_unique<EinsumTypedComputeProcessor<float>>(context, allocator, tp, einsum_compute_preprocessor, einsum_cuda_assets); }
+  std::unique_ptr<EinsumTypedComputeProcessor<double>> EinsumTypedComputeProcessor_double__Create(OpKernelContext* context, AllocatorPtr allocator, concurrency::ThreadPool* tp, EinsumComputePreprocessor& einsum_compute_preprocessor, void* einsum_cuda_assets) override { return std::make_unique<EinsumTypedComputeProcessor<double>>(context, allocator, tp, einsum_compute_preprocessor, einsum_cuda_assets); }
+  std::unique_ptr<EinsumTypedComputeProcessor<MLFloat16>> EinsumTypedComputeProcessor_MLFloat16__Create(OpKernelContext* context, AllocatorPtr allocator, concurrency::ThreadPool* tp, EinsumComputePreprocessor& einsum_compute_preprocessor, void* einsum_cuda_assets) override { return std::make_unique<EinsumTypedComputeProcessor<MLFloat16>>(context, allocator, tp, einsum_compute_preprocessor, einsum_cuda_assets); }
   void EinsumTypedComputeProcessor__SetDeviceHelpers(EinsumTypedComputeProcessor<float>* p, const EinsumOp::DeviceHelpers::Transpose& device_transpose_func, const EinsumOp::DeviceHelpers::MatMul<float>& device_matmul_func, const EinsumOp::DeviceHelpers::ReduceSum<float>& device_reduce_sum_func, const EinsumOp::DeviceHelpers::DataCopy& device_data_copy_func) override { return p->SetDeviceHelpers(device_transpose_func, device_matmul_func, device_reduce_sum_func, device_data_copy_func); }
   void EinsumTypedComputeProcessor__SetDeviceHelpers(EinsumTypedComputeProcessor<double>* p, const EinsumOp::DeviceHelpers::Transpose& device_transpose_func, const EinsumOp::DeviceHelpers::MatMul<double>& device_matmul_func, const EinsumOp::DeviceHelpers::ReduceSum<double>& device_reduce_sum_func, const EinsumOp::DeviceHelpers::DataCopy& device_data_copy_func) override { return p->SetDeviceHelpers(device_transpose_func, device_matmul_func, device_reduce_sum_func, device_data_copy_func); }
   void EinsumTypedComputeProcessor__SetDeviceHelpers(EinsumTypedComputeProcessor<MLFloat16>* p, const EinsumOp::DeviceHelpers::Transpose& device_transpose_func, const EinsumOp::DeviceHelpers::MatMul<MLFloat16>& device_matmul_func, const EinsumOp::DeviceHelpers::ReduceSum<MLFloat16>& device_reduce_sum_func, const EinsumOp::DeviceHelpers::DataCopy& device_data_copy_func) override { return p->SetDeviceHelpers(device_transpose_func, device_matmul_func, device_reduce_sum_func, device_data_copy_func); }
@@ -1178,4 +1108,4 @@
 
   options->provider_factories.push_back(factory);
   return nullptr;
-}+}
