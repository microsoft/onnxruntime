//// Copyright (c) Microsoft Corporation. All rights reserved.
// Licensed under the MIT License.

#pragma once

#ifdef ENABLE_TRAINING
#include "core/common/common.h"
#include "core/framework/ort_value.h"
#include "core/framework/iexecutor.h"
#include "core/common/inlined_containers.h"
#include "core/framework/program_region.h"

namespace onnxruntime {

<<<<<<< HEAD
class ExecutionContext;
=======
class StreamExecutionContext;
>>>>>>> 53ac1d60
class DeviceStreamCollection;

struct PartialGraphExecutionState {
 public:
  PartialGraphExecutionState() : execution_context_(nullptr), device_stream_collection_(nullptr) {
  }

  ~PartialGraphExecutionState();

  void SetProgramCounterStart(size_t start) { program_counter_start_ = start; }
  void SetProgramCounterEnd(size_t end) { program_counter_end_ = end; }

  size_t GetProgramCounterStart() { return program_counter_start_; }
  size_t GetProgramCounterEnd() { return program_counter_end_; }

  ProgramRegion& GetProgramRegions(const SessionState& session_state);

<<<<<<< HEAD
  ExecutionContext& GetExecutionContext(gsl::span<const int>& feed_mlvalue_idxs, gsl::span<const OrtValue>& feeds,
                                        gsl::span<const int>& fetch_mlvalue_idxs, std::vector<OrtValue>& fetches,
                                        const InlinedHashMap<size_t, IExecutor::CustomAllocator>& fetch_allocators,
                                        const SessionState& session_state,
                                        const logging::Logger& sess_logger,
                                        const DeviceStreamCollection& device_streams);
  DeviceStreamCollection& GetDeviceStreamCollection(const SessionState& session_state);

 private:
  std::unique_ptr<ExecutionContext> execution_context_;
=======
  StreamExecutionContext& GetExecutionContext(gsl::span<const int>& feed_mlvalue_idxs, gsl::span<const OrtValue>& feeds,
                                              gsl::span<const int>& fetch_mlvalue_idxs, std::vector<OrtValue>& fetches,
                                              const InlinedHashMap<size_t, IExecutor::CustomAllocator>& fetch_allocators,
                                              const SessionState& session_state,
                                              const logging::Logger& sess_logger,
                                              const DeviceStreamCollection& device_streams);
  DeviceStreamCollection& GetDeviceStreamCollection(const SessionState& session_state);

 private:
  std::unique_ptr<StreamExecutionContext> execution_context_;
>>>>>>> 53ac1d60
  size_t program_counter_start_{0};
  size_t program_counter_end_{0};

  std::vector<ProgramRegion> program_regions_;
  std::unique_ptr<DeviceStreamCollection> device_stream_collection_;
};
}  // namespace onnxruntime
#endif<|MERGE_RESOLUTION|>--- conflicted
+++ resolved
@@ -12,11 +12,7 @@
 
 namespace onnxruntime {
 
-<<<<<<< HEAD
-class ExecutionContext;
-=======
 class StreamExecutionContext;
->>>>>>> 53ac1d60
 class DeviceStreamCollection;
 
 struct PartialGraphExecutionState {
@@ -34,18 +30,6 @@
 
   ProgramRegion& GetProgramRegions(const SessionState& session_state);
 
-<<<<<<< HEAD
-  ExecutionContext& GetExecutionContext(gsl::span<const int>& feed_mlvalue_idxs, gsl::span<const OrtValue>& feeds,
-                                        gsl::span<const int>& fetch_mlvalue_idxs, std::vector<OrtValue>& fetches,
-                                        const InlinedHashMap<size_t, IExecutor::CustomAllocator>& fetch_allocators,
-                                        const SessionState& session_state,
-                                        const logging::Logger& sess_logger,
-                                        const DeviceStreamCollection& device_streams);
-  DeviceStreamCollection& GetDeviceStreamCollection(const SessionState& session_state);
-
- private:
-  std::unique_ptr<ExecutionContext> execution_context_;
-=======
   StreamExecutionContext& GetExecutionContext(gsl::span<const int>& feed_mlvalue_idxs, gsl::span<const OrtValue>& feeds,
                                               gsl::span<const int>& fetch_mlvalue_idxs, std::vector<OrtValue>& fetches,
                                               const InlinedHashMap<size_t, IExecutor::CustomAllocator>& fetch_allocators,
@@ -56,7 +40,6 @@
 
  private:
   std::unique_ptr<StreamExecutionContext> execution_context_;
->>>>>>> 53ac1d60
   size_t program_counter_start_{0};
   size_t program_counter_end_{0};
 
