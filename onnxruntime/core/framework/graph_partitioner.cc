--- conflicted
+++ resolved
@@ -42,7 +42,6 @@
 #endif
 
 namespace onnxruntime {
-<<<<<<< HEAD
 
 namespace {
 
@@ -58,18 +57,6 @@
 #endif  // !defined(ORT_MINIMAL_BUILD) || defined(ORT_EXTENDED_MINIMAL_BUILD)
 };
 }  // namespace
-
-#if !defined(ORT_MINIMAL_BUILD)
-static void BuildFusedKernelDef(KernelDefBuilder& builder, const onnxruntime::Node& node) {
-  auto schema = node.Op();
-  builder.SetName(schema->Name())
-      .SetDomain(schema->domain())
-      .SinceVersion(schema->SinceVersion())
-      .Provider(node.GetExecutionProviderType());
-}
-#endif
-=======
->>>>>>> 739b5675
 
 #if !defined(ORT_MINIMAL_BUILD) || defined(ORT_EXTENDED_MINIMAL_BUILD)
 
@@ -410,37 +397,7 @@
     // !!! The Function style fusion is deprecated.
     if (fusion_style == IExecutionProvider::FusionStyle::Function) {
       // Create a Function based node where the fused nodes have a new Graph instance.
-<<<<<<< HEAD
-      static std::once_flag legacy_compile_method_warning_flag;
-      std::call_once(
-          legacy_compile_method_warning_flag, [](std::string_view ep_type) {
-            LOGS_DEFAULT(WARNING) << "Execution Provider: " << ep_type << " is still using Function style Compile API "
-                                                                          "which is deprecated and will be removed soon. Please migrate to the new Compile "
-                                                                          "API based on FilteredGraphViewer.";
-          },
-          type);
-      ORT_RETURN_IF_ERROR(current_ep.Compile(nodes_to_compile, node_compute_funcs));
-
-      if (node_compute_funcs.size() != nodes_to_compile.size()) {
-        return ORT_MAKE_STATUS(ONNXRUNTIME, FAIL, type, " did not return correct number of compiled functions");
-      }
-
-      for (size_t j = 0, end = nodes_to_compile.size(); j < end; j++) {
-        ORT_RETURN_IF_ERROR(func_mgr.AddFuncInfo(nodes_to_compile[j]->Name(), std::move(node_compute_funcs[j])));
-      }
-
-      for (auto* node : nodes_to_compile) {
-        // add the KernelDef instances for the compiled nodes
-        KernelDefBuilder builder;
-        BuildFusedKernelDef(builder, *node);
-        ORT_RETURN_IF_ERROR(fused_kernel_registry.Register(builder,
-                                                           [](FuncManager& func_mgr, const OpKernelInfo& info, std::unique_ptr<OpKernel>& out) -> Status {
-                                                             return FunctionKernel::Create(func_mgr, info, out);
-                                                           }));
-      }
-=======
       return ORT_MAKE_STATUS(ONNXRUNTIME, FAIL, type, "The Function Style fusion is deprecated.");
->>>>>>> 739b5675
     } else {
       // temporary storage for the GraphViewer for each IndexedSubGraph
       std::vector<std::unique_ptr<GraphViewer>> viewers;
