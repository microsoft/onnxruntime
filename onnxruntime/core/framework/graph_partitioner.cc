--- conflicted
+++ resolved
@@ -462,9 +462,6 @@
   return Status::OK();
 }
 
-<<<<<<< HEAD
-Status GraphPartitioner::PartitionOnnxFormatModel(Graph& graph, bool export_dll, FuncManager& func_mgr,
-=======
 // expand any nodes that have an ONNX function definition but no matching ORT kernel
 static Status InlineNodes(Graph& graph, bool& modified_graph) {
   // recurse into nested graphs first so we process from bottom up
@@ -494,8 +491,7 @@
   return Status::OK();
 }
 
-Status GraphPartitioner::PartitionOnnxFormatModel(Graph& graph, FuncManager& func_mgr,
->>>>>>> c556f5f2
+Status GraphPartitioner::PartitionOnnxFormatModel(Graph& graph, bool export_dll, FuncManager& func_mgr,
                                                   KernelRegistry& fused_kernel_registry, Mode mode,
                                                   int& fused_node_unique_id,
                                                   TransformLayoutFunction transform_layout_function) const {
