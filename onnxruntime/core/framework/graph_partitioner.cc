--- conflicted
+++ resolved
@@ -143,24 +143,16 @@
   std::reference_wrapper<const layout_transformation::DebugGraphFn> debug_graph_fn;
 #endif  // !defined(ORT_MINIMAL_BUILD) || defined(ORT_EXTENDED_MINIMAL_BUILD)
   IResourceAccountant* resource_accountant;
-<<<<<<< HEAD
-=======
   std::reference_wrapper<const GraphOptimizerRegistry> graph_optimizer_registry;
   std::reference_wrapper<const CheckLoadCancellationFn> check_load_cancellation_fn;
->>>>>>> 39e585ff
 };
 
 auto get_capabilities = [](const IExecutionProvider& ep,
                            const GraphViewer& graph_viewer,
                            const IExecutionProvider::IKernelLookup& kernel_lookup,
-<<<<<<< HEAD
-                           IResourceAccountant* resource_accountant) {
-  auto capabilities = ep.GetCapability(graph_viewer, kernel_lookup, resource_accountant);
-=======
                            IResourceAccountant* resource_accountant,
                            const GraphOptimizerRegistry& graph_optimizer_registry) {
   auto capabilities = ep.GetCapability(graph_viewer, kernel_lookup, graph_optimizer_registry, resource_accountant);
->>>>>>> 39e585ff
 
   // In theory an EP could return an empty capability. Remove those.
   capabilities.erase(std::remove_if(capabilities.begin(), capabilities.end(),
@@ -198,16 +190,12 @@
 
   {
     const GraphViewer graph_viewer(graph);
-<<<<<<< HEAD
-    capabilities = get_capabilities(current_ep, graph_viewer, kernel_lookup, params.resource_accountant);
-=======
     capabilities = get_capabilities(current_ep, graph_viewer, kernel_lookup, params.resource_accountant,
                                     graph_optimizer_registry);
     if (params.check_load_cancellation_fn()) {
       return ORT_MAKE_STATUS(ONNXRUNTIME, MODEL_LOAD_CANCELED,
                              "Graph partitioning was canceled by user request");
     }
->>>>>>> 39e585ff
 
     if (capabilities.empty()) {
       return Status::OK();
@@ -249,16 +237,12 @@
     capabilities.clear();
 
     const GraphViewer graph_viewer(graph);
-<<<<<<< HEAD
-    capabilities = get_capabilities(current_ep, graph_viewer, kernel_lookup, params.resource_accountant);
-=======
     capabilities = get_capabilities(current_ep, graph_viewer, kernel_lookup, params.resource_accountant,
                                     graph_optimizer_registry);
     if (params.check_load_cancellation_fn()) {
       return ORT_MAKE_STATUS(ONNXRUNTIME, MODEL_LOAD_CANCELED,
                              "GetCapabilities was canceled by user request");
     }
->>>>>>> 39e585ff
 
     // all nodes with an index >= first_new_node with domain of kMSInternalNHWCDomain should be in the capabilities
     InlinedHashSet<NodeIndex> new_nodes_in_capabilities;
@@ -308,11 +292,7 @@
                                    logger};
 
   // TODO: Provide EP with a capability to look inside the functions.
-<<<<<<< HEAD
-  capabilities = get_capabilities(current_ep, graph_viewer, kernel_lookup, nullptr);
-=======
   capabilities = get_capabilities(current_ep, graph_viewer, kernel_lookup, nullptr, graph_optimizer_registry);
->>>>>>> 39e585ff
 
   return Status::OK();
 }
@@ -400,48 +380,6 @@
         // through to Compile via a filtered GraphViewer.
         fused_node = &graph.BeginFuseSubGraph(capability, node_name);
       }
-<<<<<<< HEAD
-    }
-
-    if (sub_graph_available_for_assignment) {
-      const bool acc_enabled = capability.IsAccountingEnabled();
-      if (mode == GraphPartitioner::Mode::kNormal) {
-        std::ostringstream oss;
-        oss << provider_type << "_" << capability.GetMetaDef()->name << "_" << fused_node_unique_id++;
-        std::string node_name = oss.str();
-
-        Node* fused_node = nullptr;
-        if (fusion_style == IExecutionProvider::FusionStyle::Function) {
-          fused_node = &graph.FuseSubGraph(capability, node_name);
-        } else {
-          // create a fused node without copying everything to a Function body. The IndexedSubGraph will be passed
-          // through to Compile via a filtered GraphViewer.
-          fused_node = &graph.BeginFuseSubGraph(capability, node_name);
-        }
-
-        fused_node->SetExecutionProviderType(provider_type);
-        if (acc_enabled) {
-          // We account for the fused node. We operate under assumption
-          // that the fused node would use no more memory when the nodes we are fusing.
-          // and potentially less than that, and therefore, no threshold check is needed here.
-          // All threshold checks are done within the EP.
-          capability.ComputeAndAccountForNode(*fused_node);
-        }
-
-        result = fused_node;
-      } else {
-        // assign the nodes in the indexed subgraph to the current EP so that level 2+ optimizers will not change them.
-        // This is used when exporting an ORT format model to maintain the original nodes and re-do the fusion
-        // at runtime. The original nodes provide a fallback if fewer nodes can be fused at runtime due to device
-        // capabilities.
-        for (size_t i = 0, limit = capability.nodes.size(); i < limit; ++i) {
-          auto* node = graph.GetNode(capability.nodes[i]);
-          if (node != nullptr) {
-            node->SetExecutionProviderType(provider_type);
-            if (acc_enabled) {
-              capability.AccountForNode(i);
-            }
-=======
 
       fused_node->SetExecutionProviderType(provider_type);
       if (acc_enabled) {
@@ -464,7 +402,6 @@
           node->SetExecutionProviderType(provider_type);
           if (acc_enabled) {
             capability.AccountForNode(i);
->>>>>>> 39e585ff
           }
         }
       }
@@ -484,13 +421,9 @@
                                            int& fused_node_unique_id,
                                            const layout_transformation::TransformLayoutFunction& transform_layout_fn,
                                            const layout_transformation::DebugGraphFn& debug_graph_fn,
-<<<<<<< HEAD
-                                           const logging::Logger& logger, IResourceAccountant* resource_accountant) {
-=======
                                            const CheckLoadCancellationFn& check_load_cancellation_fn,
                                            const logging::Logger& logger, IResourceAccountant* resource_accountant,
                                            const GraphOptimizerRegistry& graph_optimizer_registry) {
->>>>>>> 39e585ff
   // handle testing edge case where optimizers or constant lifting results in graph with no nodes.
   // doing it here saves all providers checking for this in GetCapability
   if (graph.NumberOfNodes() == 0) {
@@ -504,14 +437,10 @@
       // we pass through the FuncManager from the top level graph
       ORT_RETURN_IF_ERROR(PartitionOnnxFormatModelImpl(*subgraph, func_mgr, kernel_registry_mgr,
                                                        fused_kernel_registry, current_ep, mode, fused_node_unique_id,
-<<<<<<< HEAD
-                                                       transform_layout_fn, debug_graph_fn, logger, resource_accountant));
-=======
                                                        transform_layout_fn, debug_graph_fn,
                                                        check_load_cancellation_fn,
                                                        logger, resource_accountant,
                                                        graph_optimizer_registry));
->>>>>>> 39e585ff
     }
   }
 
@@ -535,13 +464,9 @@
       mode,
       std::cref(transform_layout_fn),
       std::cref(debug_graph_fn),
-<<<<<<< HEAD
-      resource_accountant};
-=======
       resource_accountant,
       std::ref(graph_optimizer_registry),
       std::cref(check_load_cancellation_fn)};
->>>>>>> 39e585ff
 
   ORT_RETURN_IF_ERROR(GetCapabilityForEP(get_capability_params, logger));
   if (capabilities.empty()) {
@@ -848,29 +773,6 @@
   return Status::OK();
 }
 
-// Validate the ep_context_path to make sure it is file path and check whether the file exist already
-static Status EpContextFilePathCheck(const std::string& ep_context_path,
-                                     const std::filesystem::path& model_path) {
-  std::filesystem::path context_cache_path;
-  if (!ep_context_path.empty()) {
-    context_cache_path = ep_context_path;
-    if (!context_cache_path.has_filename()) {
-      return ORT_MAKE_STATUS(ONNXRUNTIME, INVALID_ARGUMENT, "context_file_path should not point to a folder.");
-    }
-  } else if (!model_path.empty()) {
-    context_cache_path = model_path.native() + ORT_TSTR("_ctx.onnx");
-  } else {
-    return ORT_MAKE_STATUS(ONNXRUNTIME, INVALID_ARGUMENT, "Both ep_context_path and model_path are empty.");
-  }
-
-  if (std::filesystem::exists(context_cache_path)) {
-    return ORT_MAKE_STATUS(ONNXRUNTIME, FAIL, "Failed to generate EP context model since the file '",
-                           context_cache_path, "' exist already.");
-  }
-
-  return Status::OK();
-}
-
 static Status CreateEpContextModel(const ExecutionProviders& execution_providers,
                                    const Graph& graph,
                                    const std::filesystem::path& ep_context_path,
@@ -896,19 +798,7 @@
   };
 
   std::filesystem::path context_cache_path;
-<<<<<<< HEAD
-  const std::filesystem::path& model_path = graph.ModelPath();
-
-  if (!ep_context_path.empty()) {
-    context_cache_path = ep_context_path;
-  } else if (!model_path.empty()) {
-    context_cache_path = model_path.native() + ORT_TSTR("_ctx.onnx");
-  } else {
-    return ORT_MAKE_STATUS(ONNXRUNTIME, INVALID_ARGUMENT, "Both ep_context_path and model_path are empty");
-  }
-=======
   ORT_RETURN_IF_ERROR(GetValidatedEpContextPath(ep_context_path, graph.ModelPath(), context_cache_path));
->>>>>>> 39e585ff
 
   Model ep_context_model(graph.Name(), false, graph.GetModel().MetaData(),
                          graph.GetModel().ModelPath(),  // use source model path so that external initializers can find the data file path
@@ -980,10 +870,7 @@
                                        const ExecutionProviders& execution_providers,
                                        KernelRegistryManager& kernel_registry_manager,
                                        const std::optional<ResourceAccountantMap>& acc_map,
-<<<<<<< HEAD
-=======
                                        const GraphOptimizerRegistry& graph_optimizer_registry,
->>>>>>> 39e585ff
                                        const logging::Logger& logger) {
   bool modified_graph = false;
 
@@ -1008,12 +895,8 @@
                                                        fused_kernel_registry, *ep, mode, fused_node_unique_id,
                                                        transform_layout_function,
                                                        partition_params.debug_graph_fn,
-<<<<<<< HEAD
-                                                       logger, resource_accountant));
-=======
                                                        check_load_cancellation_fn,
                                                        logger, resource_accountant, graph_optimizer_registry));
->>>>>>> 39e585ff
     }
 
     // expand any nodes that have an ONNX function definition but no matching ORT kernel.
@@ -1050,11 +933,7 @@
       PartitionParams subgraph_partition_params = partition_params;
       subgraph_partition_params.graph = std::ref(subgraph);
       ORT_RETURN_IF_ERROR(PartitionOrtFormatModelImpl(subgraph_partition_params, kernel_registry_mgr,
-<<<<<<< HEAD
-                                                      current_ep, logger));
-=======
                                                       current_ep, graph_optimizer_registry, logger));
->>>>>>> 39e585ff
     }
   }
 
@@ -1070,13 +949,9 @@
       std::cref(partition_params.transform_layout_function),
       std::cref(partition_params.debug_graph_fn),
 #endif  // !defined(ORT_MINIMAL_BUILD) || defined(ORT_EXTENDED_MINIMAL_BUILD)
-<<<<<<< HEAD
-      nullptr
-=======
       nullptr,
       std::ref(graph_optimizer_registry),
       partition_params.check_load_cancellation_fn
->>>>>>> 39e585ff
   };
   // clang-format on
 
@@ -1285,12 +1160,8 @@
     if (ep_context_enabled) {
       std::string ep_context_path = config_options.GetConfigOrDefault(kOrtSessionOptionEpContextFilePath, "");
       // Check before EP compile graphs
-<<<<<<< HEAD
-      ORT_RETURN_IF_ERROR(EpContextFilePathCheck(ep_context_path, graph.ModelPath()));
-=======
       std::filesystem::path context_cache_path;
       ORT_RETURN_IF_ERROR(GetValidatedEpContextPath(ep_context_path, graph.ModelPath(), context_cache_path));
->>>>>>> 39e585ff
     }
 
     // We use this only if Resource Aware Partitioning is enabled for any of the EPs
@@ -1299,11 +1170,7 @@
     ORT_RETURN_IF_ERROR(NodeStatsRecorder::CreateAccountants(config_options, graph.ModelPath(), ep_acc_map));
 
     ORT_RETURN_IF_ERROR(PartitionOnnxFormatModel(partition_params, mode, providers_, kernel_registry_mgr_,
-<<<<<<< HEAD
-                                                 ep_acc_map, logger));
-=======
                                                  ep_acc_map, *graph_optimizer_registry_, logger));
->>>>>>> 39e585ff
 
     if (ep_context_enabled) {
       std::string ep_context_path = config_options.GetConfigOrDefault(kOrtSessionOptionEpContextFilePath, "");
