--- conflicted
+++ resolved
@@ -4449,11 +4449,8 @@
 static_assert(offsetof(OrtApi, SetEpDynamicOptions) / sizeof(void*) == 284, "Size of version 20 API cannot change");
 
 static_assert(offsetof(OrtApi, GetEpApi) / sizeof(void*) == 317, "Size of version 22 API cannot change");
-<<<<<<< HEAD
-static_assert(offsetof(OrtApi, SessionGetEpDeviceForInputs) / sizeof(void*) == 382, "Size of version 23 API cannot change");
-=======
 static_assert(offsetof(OrtApi, CreateExternalInitializerInfo) / sizeof(void*) == 389, "Size of version 23 API cannot change");
->>>>>>> a4e44a47
+static_assert(offsetof(OrtApi, InteropEpSignal) / sizeof(void*) == 394, "Size of version 24 API cannot change");
 
 // So that nobody forgets to finish an API version, this check will serve as a reminder:
 static_assert(std::string_view(ORT_VERSION) == "1.24.0",
