// Copyright (c) Microsoft Corporation. All rights reserved.
// Licensed under the MIT License.

#include <cassert>
#include <cstring>
#include <functional>
#include <mutex>
#include <sstream>

#include "core/common/common.h"
#include "core/common/logging/logging.h"
#include "core/common/narrow.h"
#include "core/common/safeint.h"
#include "core/common/status.h"
#include "core/common/string_helper.h"
#include "core/framework/allocator.h"
#include "core/framework/callback.h"
#include "core/framework/data_types.h"
#include "core/framework/error_code_helper.h"
#include "core/framework/execution_provider.h"
#include "core/framework/onnxruntime_typeinfo.h"
#include "core/framework/ort_value.h"
#include "core/framework/tensor.h"
#include "core/framework/tensor_type_and_shape.h"
#include "core/framework/tensorprotoutils.h"
#include "core/framework/TensorSeq.h"
#include "core/framework/utils.h"
#include "core/graph/constants.h"
#include "core/graph/graph.h"
#include "core/graph/model_editor_api_types.h"
#include "core/providers/get_execution_providers.h"
#include "core/session/abi_session_options_impl.h"
#include "core/session/allocator_adapters.h"
#include "core/session/compile_api.h"
#include "core/session/environment.h"
#include "core/session/ep_api.h"
#include "core/session/ep_library_internal.h"
#include "core/session/inference_session.h"
#include "core/session/inference_session_utils.h"
#include "core/session/IOBinding.h"
#include "core/session/lora_adapters.h"
#include "core/session/model_editor_api.h"
#include "core/session/onnxruntime_c_api.h"
#include "core/session/ort_apis.h"
#include "core/session/ort_env.h"
#include "core/session/utils.h"

#if defined(USE_CUDA) || defined(USE_CUDA_PROVIDER_INTERFACE)
#include "core/providers/cuda/cuda_provider_factory.h"
#include "core/providers/cuda/cuda_execution_provider_info.h"
namespace onnxruntime {
ProviderInfo_CUDA* TryGetProviderInfo_CUDA();
}
#endif

#ifdef ENABLE_TRAINING_APIS
#include "orttraining/training_api/include/onnxruntime_training_c_api.h"
#include "orttraining/training_api/ort_training_apis.h"
#endif

#ifdef USE_CANN
#include "core/providers/cann/cann_provider_factory.h"
#include "core/providers/cann/cann_execution_provider_info.h"
namespace onnxruntime {
ProviderInfo_CANN* TryGetProviderInfo_CANN();
}
#endif

#ifdef USE_DNNL
#include "core/providers/dnnl/dnnl_provider_factory.h"
#include "core/providers/dnnl/dnnl_execution_provider_info.h"
namespace onnxruntime {
ProviderInfo_Dnnl* TryGetProviderInfo_Dnnl();
}
#endif

#ifdef USE_DML
#include "core/providers/dml/dml_provider_factory.h"
const OrtDmlApi* GetOrtDmlApi(_In_ uint32_t version) NO_EXCEPTION;
#endif

#ifdef ENABLE_EXTENSION_CUSTOM_OPS
#include "onnxruntime_extensions.h"
#endif
#if defined(_MSC_VER) && !defined(__clang__)
// The warning is: "Do not assign the result of an allocation or a function call with an owner<T> return value to a raw pointer, use owner<T> instead(i .11)."
// But this file is for C API. It can't use unique_ptr/shared_ptr in function signature.
#pragma warning(disable : 26400)
#endif
using namespace onnxruntime::logging;
using onnxruntime::DataTypeImpl;
using onnxruntime::Environment;
using onnxruntime::IAllocator;
using onnxruntime::InputDefList;
using onnxruntime::narrow;
using onnxruntime::OutputDefList;
using onnxruntime::Tensor;
using onnxruntime::ToOrtStatus;
using onnxruntime::common::Status;

using namespace onnxruntime;

#ifndef ORT_STATUS_PTR
#ifdef _WIN32
#define ORT_STATUS_PTR _Check_return_ _Ret_maybenull_ OrtStatusPtr
#else
#define ORT_STATUS_PTR OrtStatus*
#endif
#endif

#define TENSOR_READ_API_BEGIN                          \
  API_IMPL_BEGIN                                       \
  auto v = reinterpret_cast<const ::OrtValue*>(value); \
  auto& tensor = v->Get<onnxruntime::Tensor>();

#define TENSOR_READWRITE_API_BEGIN \
  API_IMPL_BEGIN                   \
  auto v = (value);                \
  auto tensor = v->GetMutable<onnxruntime::Tensor>();

namespace {
// Create tensor. Allocates memory. Tensor owns memory. Allocator is wrapped and stored in a shared_ptr in Tensor.
ORT_STATUS_PTR CreateTensorImpl(MLDataType ml_type, const int64_t* shape, size_t shape_len,
                                OrtAllocator* allocator, OrtValue& value) {
  TensorShape tensor_shape(shape, shape_len);
  AllocatorPtr alloc_ptr = std::make_shared<onnxruntime::IAllocatorImplWrappingOrtAllocator>(allocator);
  Tensor::InitOrtValue(ml_type, tensor_shape, std::move(alloc_ptr), value);
  return nullptr;
}

// Create Tensor with existing data. Tensor does not own memory.
ORT_STATUS_PTR CreateTensorImpl(MLDataType ml_type,
                                const int64_t* shape, size_t shape_len,
                                const OrtMemoryInfo* info,
                                void* p_data, size_t p_data_len,
                                OrtValue& ort_value) {
  TensorShape tensor_shape(shape, shape_len);
  if (std::any_of(tensor_shape.GetDims().begin(), tensor_shape.GetDims().end(), [](int64_t v) { return v < 0; })) {
    return OrtApis::CreateStatus(ORT_INVALID_ARGUMENT, "tried creating tensor with negative value in shape");
  }

  size_t size_to_allocate = 0;
  Status status = Tensor::CalculateTensorStorageSize(ml_type, tensor_shape, 0 /*alignment*/, size_to_allocate);
  if (!status.IsOK()) {
    return ToOrtStatus(status);
  }
  if (size_to_allocate > p_data_len) {
    std::ostringstream oss;
    oss << "not enough space: expected " << size_to_allocate << ", got " << p_data_len;
    return OrtApis::CreateStatus(ORT_INVALID_ARGUMENT, oss.str().c_str());
  }

  Tensor::InitOrtValue(ml_type, tensor_shape, p_data, *info, ort_value);
  return nullptr;
}

ORT_STATUS_PTR CreateTensorImpl(MLDataType ml_type,
                                const int64_t* shape, size_t shape_len,
                                OrtAllocator* deleter,
                                void* p_data, size_t p_data_len,
                                OrtValue& ort_value) {
  TensorShape tensor_shape(shape, shape_len);
  if (std::any_of(tensor_shape.GetDims().begin(), tensor_shape.GetDims().end(), [](int64_t v) { return v < 0; })) {
    return OrtApis::CreateStatus(ORT_INVALID_ARGUMENT, "tried creating tensor with negative value in shape");
  }

  size_t size_to_allocate = 0;
  Status status = Tensor::CalculateTensorStorageSize(ml_type, tensor_shape, 0 /*alignment*/, size_to_allocate);

  if (!status.IsOK()) {
    return ToOrtStatus(status);
  }

  if (size_to_allocate > p_data_len) {
    std::ostringstream oss;
    oss << "p_data_len was smaller than expected. Expected:" << size_to_allocate << " Got:" << p_data_len;
    return OrtApis::CreateStatus(ORT_INVALID_ARGUMENT, oss.str().c_str());
  }

  AllocatorPtr alloc_ptr = std::make_shared<onnxruntime::IAllocatorImplWrappingOrtAllocator>(deleter);
  Tensor::InitOrtValue(ml_type, tensor_shape, p_data, std::move(alloc_ptr), ort_value);
  return nullptr;
}

}  // namespace

ORT_API_STATUS_IMPL(OrtApis::CreateEnvWithCustomLogger, OrtLoggingFunction logging_function,
                    _In_opt_ void* logger_param, OrtLoggingLevel logging_level, _In_ const char* logid,
                    _Outptr_ OrtEnv** out) {
  API_IMPL_BEGIN
  OrtEnv::LoggingManagerConstructionInfo lm_info{logging_function, logger_param, logging_level, logid};
  Status status;
  *out = OrtEnv::GetInstance(lm_info, status);
  return ToOrtStatus(status);
  API_IMPL_END
}

ORT_API_STATUS_IMPL(OrtApis::CreateEnv, OrtLoggingLevel logging_level,
                    _In_ const char* logid, _Outptr_ OrtEnv** out) {
  API_IMPL_BEGIN
  OrtEnv::LoggingManagerConstructionInfo lm_info{nullptr, nullptr, logging_level, logid};
  Status status;
  *out = OrtEnv::GetInstance(lm_info, status);
  return ToOrtStatus(status);
  API_IMPL_END
}

ORT_API_STATUS_IMPL(OrtApis::CreateEnvWithGlobalThreadPools, OrtLoggingLevel logging_level,
                    _In_ const char* logid, _In_ const struct OrtThreadingOptions* tp_options, _Outptr_ OrtEnv** out) {
  API_IMPL_BEGIN
  OrtEnv::LoggingManagerConstructionInfo lm_info{nullptr, nullptr, logging_level, logid};
  Status status;
  *out = OrtEnv::GetInstance(lm_info, status, tp_options);
  return ToOrtStatus(status);
  API_IMPL_END
}

ORT_API_STATUS_IMPL(OrtApis::CreateEnvWithCustomLoggerAndGlobalThreadPools, OrtLoggingFunction logging_function, _In_opt_ void* logger_param,
                    OrtLoggingLevel logging_level, _In_ const char* logid, _In_ const struct OrtThreadingOptions* tp_options,
                    _Outptr_ OrtEnv** out) {
  API_IMPL_BEGIN
  OrtEnv::LoggingManagerConstructionInfo lm_info{logging_function, logger_param, logging_level, logid};
  Status status;
  *out = OrtEnv::GetInstance(lm_info, status, tp_options);
  return ToOrtStatus(status);
  API_IMPL_END
}

// enable platform telemetry
ORT_API_STATUS_IMPL(OrtApis::EnableTelemetryEvents, _In_ const OrtEnv* ort_env) {
  API_IMPL_BEGIN
  ORT_UNUSED_PARAMETER(ort_env);
  // note telemetry is controlled via the platform Env object, not the OrtEnv object instance
  const Env& env = Env::Default();
  env.GetTelemetryProvider().EnableTelemetryEvents();
  return nullptr;
  API_IMPL_END
}

ORT_API_STATUS_IMPL(OrtApis::DisableTelemetryEvents, _In_ const OrtEnv* ort_env) {
  API_IMPL_BEGIN
  ORT_UNUSED_PARAMETER(ort_env);
  // note telemetry is controlled via the platform Env object, not the OrtEnv object instance
  const Env& env = Env::Default();
  env.GetTelemetryProvider().DisableTelemetryEvents();
  return nullptr;
  API_IMPL_END
}

ORT_API_STATUS_IMPL(OrtApis::UpdateEnvWithCustomLogLevel, _In_ OrtEnv* ort_env,
                    OrtLoggingLevel log_severity_level) {
  API_IMPL_BEGIN
  LoggingManager* default_logging_manager = ort_env->GetLoggingManager();
  int severity_level = static_cast<int>(log_severity_level);
  default_logging_manager->SetDefaultLoggerSeverity(static_cast<logging::Severity>(severity_level));
  return nullptr;
  API_IMPL_END
}

ORT_API_STATUS_IMPL(OrtApis::CreateTensorWithDataAsOrtValue, _In_ const OrtMemoryInfo* info,
                    _Inout_ void* p_data, size_t p_data_len, _In_ const int64_t* shape, size_t shape_len,
                    ONNXTensorElementDataType type, _Outptr_ OrtValue** out) {
  API_IMPL_BEGIN
  auto ml_type = DataTypeImpl::TensorTypeFromONNXEnum(type)->GetElementType();
  auto value = std::make_unique<OrtValue>();
  ORT_API_RETURN_IF_ERROR(CreateTensorImpl(ml_type, shape, shape_len, info, p_data, p_data_len, *value));
  *out = value.release();
  return nullptr;
  API_IMPL_END
}

ORT_API_STATUS_IMPL(OrtApis::CreateTensorWithDataAndDeleterAsOrtValue, _In_ OrtAllocator* deleter,
                    _In_ void* p_data, size_t p_data_len,
                    _In_ const int64_t* shape, size_t shape_len,
                    ONNXTensorElementDataType type,
                    _Outptr_ OrtValue** out) {
  API_IMPL_BEGIN
  auto ml_type = DataTypeImpl::TensorTypeFromONNXEnum(type)->GetElementType();
  auto value = std::make_unique<OrtValue>();
  ORT_API_RETURN_IF_ERROR(CreateTensorImpl(ml_type, shape, shape_len, deleter, p_data, p_data_len, *value));
  *out = value.release();
  return nullptr;
  API_IMPL_END
}

ORT_API_STATUS_IMPL(OrtApis::CreateTensorAsOrtValue, _Inout_ OrtAllocator* allocator,
                    _In_ const int64_t* shape, size_t shape_len, ONNXTensorElementDataType type,
                    _Outptr_ OrtValue** out) {
  API_IMPL_BEGIN
  auto ml_type = DataTypeImpl::TensorTypeFromONNXEnum(type)->GetElementType();
  auto value = std::make_unique<OrtValue>();
  ORT_API_RETURN_IF_ERROR(CreateTensorImpl(ml_type, shape, shape_len, allocator, *value));
  *out = value.release();
  return nullptr;
  API_IMPL_END
}

ORT_API_STATUS_IMPL(OrtApis::CreateSparseTensorAsOrtValue, _Inout_ OrtAllocator* allocator, _In_ const int64_t* dense_shape,
                    size_t dense_shape_len, ONNXTensorElementDataType type, _Outptr_ OrtValue** out) {
  API_IMPL_BEGIN
#if !defined(DISABLE_SPARSE_TENSORS)
  auto sparse_tensor_type = DataTypeImpl::SparseTensorTypeFromONNXEnum(type);
  auto element_type = sparse_tensor_type->GetElementType();
  assert(element_type->AsPrimitiveDataType() != nullptr);
  TensorShape shape(dense_shape, dense_shape_len);
  if (std::any_of(shape.GetDims().begin(), shape.GetDims().end(),
                  [](int64_t v) { return v < 0; })) {
    return OrtApis::CreateStatus(ORT_INVALID_ARGUMENT, "tried creating tensor with negative value in shape");
  }

  auto alloc_ptr = std::make_shared<onnxruntime::IAllocatorImplWrappingOrtAllocator>(allocator);
  auto value = std::make_unique<OrtValue>();
  SparseTensor::InitOrtValue(element_type, shape, std::move(alloc_ptr), *value);
  *out = value.release();
  return nullptr;
#else
  ORT_UNUSED_PARAMETER(allocator);
  ORT_UNUSED_PARAMETER(dense_shape);
  ORT_UNUSED_PARAMETER(dense_shape_len);
  ORT_UNUSED_PARAMETER(type);
  ORT_UNUSED_PARAMETER(out);

  return OrtApis::CreateStatus(ORT_FAIL, "SparseTensor is not supported in this build.");
#endif
  API_IMPL_END
}

namespace {
#if !defined(DISABLE_SPARSE_TENSORS)
std::unique_ptr<IDataTransfer> GetDataTransfer(const OrtDevice& src_device, const OrtDevice& dst_device) {
  if (src_device.Type() == OrtDevice::CPU && dst_device.Type() == OrtDevice::CPU) {
    return std::make_unique<CPUDataTransfer>();
  }
#if defined(USE_CUDA) || defined(USE_CUDA_PROVIDER_INTERFACE)
  if (src_device.Type() == OrtDevice::GPU || dst_device.Type() == OrtDevice::GPU) {
    if (auto* provider_info = TryGetProviderInfo_CUDA()) {
      return provider_info->CreateGPUDataTransfer();
    }
  }
#endif
  ORT_THROW("Not able to find appropriate IDataTransfer to copy sparse data");
}

SparseTensor& ValidateFillInputArgs(OrtValue* v, const TensorShape& values_shape, const OrtMemoryInfo* data_mem_info) {
  auto& sparse_tensor = SparseTensor::GetSparseTensorFromOrtValue(*v);
  if (sparse_tensor.IsDataTypeString()) {
    if ((data_mem_info->device.Type() != OrtDevice::CPU) || sparse_tensor.Location().device.Type() != OrtDevice::CPU) {
      ORT_THROW("Strings can only reside in CPU memory");
    }
  }
  if (std::any_of(values_shape.GetDims().begin(), values_shape.GetDims().end(),
                  [](int64_t v) { return v < 0; })) {
    ORT_THROW("tried Filling sparse tensor with negative value in values shape");
  }

  return sparse_tensor;
}

union PtrConvert {
  explicit PtrConvert(const void* p_p) : p(p_p) {}
  const void* p;
  const char** strings;
};

#endif  // !defined(DISABLE_SPARSE_TENSORS)
}  // namespace

ORT_API_STATUS_IMPL(OrtApis::FillSparseTensorCoo, _Inout_ OrtValue* ort_value, _In_ const OrtMemoryInfo* data_mem_info,
                    _In_ const int64_t* values_shape, size_t values_shape_len, _In_ const void* values,
                    _In_ const int64_t* indices_data, size_t indices_num) {
  API_IMPL_BEGIN
#if !defined(DISABLE_SPARSE_TENSORS)
  TensorShape values_t_shape(values_shape, values_shape_len);
  auto& sparse_tensor = ValidateFillInputArgs(ort_value, values_t_shape, data_mem_info);

  auto values_size = narrow<size_t>(values_t_shape.Size());
  auto indices_span = gsl::make_span(indices_data, indices_num);

  if (sparse_tensor.IsDataTypeString()) {
    PtrConvert conv(values);
    ORT_THROW_IF_ERROR(sparse_tensor.MakeCooStrings(values_size, conv.strings, indices_span));
  } else {
    auto data_transfer = GetDataTransfer(data_mem_info->device, sparse_tensor.Location().device);
    ORT_THROW_IF_ERROR(sparse_tensor.MakeCooData(*data_transfer, *data_mem_info, values_size,
                                                 values, indices_span));
  }
  return nullptr;
#else
  ORT_UNUSED_PARAMETER(ort_value);
  ORT_UNUSED_PARAMETER(data_mem_info);
  ORT_UNUSED_PARAMETER(values_shape);
  ORT_UNUSED_PARAMETER(values_shape_len);
  ORT_UNUSED_PARAMETER(values);
  ORT_UNUSED_PARAMETER(indices_data);
  ORT_UNUSED_PARAMETER(indices_num);

  return OrtApis::CreateStatus(ORT_FAIL, "SparseTensor is not supported in this build.");
#endif
  API_IMPL_END
}

ORT_API_STATUS_IMPL(OrtApis::FillSparseTensorCsr, _Inout_ OrtValue* ort_value, _In_ const OrtMemoryInfo* data_mem_info,
                    _In_ const int64_t* values_shape, size_t values_shape_len, _In_ const void* values,
                    _In_ const int64_t* inner_indices_data, size_t inner_indices_num,
                    _In_ const int64_t* outer_indices_data, size_t outer_indices_num) {
  API_IMPL_BEGIN
#if !defined(DISABLE_SPARSE_TENSORS)
  TensorShape values_t_shape(values_shape, values_shape_len);
  auto& sparse_tensor = ValidateFillInputArgs(ort_value, values_t_shape, data_mem_info);
  auto values_size = narrow<size_t>(values_t_shape.Size());

  auto inner_indices_span = gsl::make_span(inner_indices_data, inner_indices_num);
  auto outer_indices_span = gsl::make_span(outer_indices_data, outer_indices_num);
  if (sparse_tensor.IsDataTypeString()) {
    PtrConvert conv(values);
    ORT_THROW_IF_ERROR(sparse_tensor.MakeCsrStrings(values_size, conv.strings, inner_indices_span, outer_indices_span));
  } else {
    auto data_transfer = GetDataTransfer(data_mem_info->device, sparse_tensor.Location().device);
    ORT_THROW_IF_ERROR(sparse_tensor.MakeCsrData(*data_transfer, *data_mem_info, values_size,
                                                 values, inner_indices_span, outer_indices_span));
  }
  return nullptr;
#else
  ORT_UNUSED_PARAMETER(ort_value);
  ORT_UNUSED_PARAMETER(data_mem_info);
  ORT_UNUSED_PARAMETER(values_shape);
  ORT_UNUSED_PARAMETER(values_shape_len);
  ORT_UNUSED_PARAMETER(values);
  ORT_UNUSED_PARAMETER(inner_indices_data);
  ORT_UNUSED_PARAMETER(inner_indices_num);
  ORT_UNUSED_PARAMETER(outer_indices_data);
  ORT_UNUSED_PARAMETER(outer_indices_num);
  return OrtApis::CreateStatus(ORT_FAIL, "SparseTensor is not supported in this build.");
#endif
  API_IMPL_END
}

ORT_API_STATUS_IMPL(OrtApis::FillSparseTensorBlockSparse, _Inout_ OrtValue* ort_value, _In_ const OrtMemoryInfo* data_mem_info,
                    _In_ const int64_t* values_shape, size_t values_shape_len, _In_ const void* values,
                    _In_ const int64_t* indices_shape_data, size_t indices_shape_len,
                    _In_ const int32_t* indices_data) {
  API_IMPL_BEGIN
#if !defined(DISABLE_SPARSE_TENSORS)
  TensorShape values_t_shape(values_shape, values_shape_len);
  auto& sparse_tensor = ValidateFillInputArgs(ort_value, values_t_shape, data_mem_info);

  TensorShape indices_t_shape(indices_shape_data, indices_shape_len);
  if (std::any_of(indices_t_shape.GetDims().begin(), indices_t_shape.GetDims().end(),
                  [](int64_t v) { return v < 0; })) {
    ORT_THROW("tried Filling sparse tensor with negative value in block sparse indices shape");
  }

  if (sparse_tensor.IsDataTypeString()) {
    PtrConvert conv(values);
    ORT_THROW_IF_ERROR(sparse_tensor.MakeBlockSparseStrings(values_t_shape, conv.strings, indices_t_shape, indices_data));
  } else {
    auto data_transfer = GetDataTransfer(data_mem_info->device, sparse_tensor.Location().device);
    ORT_THROW_IF_ERROR(sparse_tensor.MakeBlockSparseData(*data_transfer, *data_mem_info, values_t_shape,
                                                         values, indices_t_shape, indices_data));
  }
  return nullptr;
#else
  ORT_UNUSED_PARAMETER(ort_value);
  ORT_UNUSED_PARAMETER(data_mem_info);
  ORT_UNUSED_PARAMETER(values_shape);
  ORT_UNUSED_PARAMETER(values_shape_len);
  ORT_UNUSED_PARAMETER(values);
  ORT_UNUSED_PARAMETER(indices_shape_data);
  ORT_UNUSED_PARAMETER(indices_shape_len);
  ORT_UNUSED_PARAMETER(indices_data);

  return OrtApis::CreateStatus(ORT_FAIL, "SparseTensor is not supported in this build.");
#endif
  API_IMPL_END
}

ORT_API_STATUS_IMPL(OrtApis::CreateSparseTensorWithValuesAsOrtValue, _In_ const OrtMemoryInfo* info, _Inout_ void* p_data,
                    _In_ const int64_t* dense_shape, size_t dense_shape_len,
                    _In_ const int64_t* values_shape, size_t values_shape_len,
                    ONNXTensorElementDataType type, _Outptr_ OrtValue** out) {
  API_IMPL_BEGIN
#if !defined(DISABLE_SPARSE_TENSORS)
  auto sparse_tensor_type = DataTypeImpl::SparseTensorTypeFromONNXEnum(type);
  auto element_type = sparse_tensor_type->GetElementType();
  assert(element_type->AsPrimitiveDataType() != nullptr);
  if (utils::IsDataTypeString(element_type)) {
    return OrtApis::CreateStatus(ORT_INVALID_ARGUMENT,
                                 "Can not use strings in pre-allocated memory."
                                 " Use CreateSparseTensorAsOrtValue() to allocate memory inside and copy");
  }
  TensorShape tensor_dense_shape(dense_shape, dense_shape_len);
  TensorShape tensor_values_shape(values_shape, values_shape_len);
  if (std::any_of(tensor_values_shape.GetDims().begin(), tensor_values_shape.GetDims().end(),
                  [](int64_t v) { return v < 0; })) {
    return OrtApis::CreateStatus(ORT_INVALID_ARGUMENT, "tried creating tensor with negative value in shape");
  }
  auto value = std::make_unique<OrtValue>();
  SparseTensor::InitOrtValue(element_type, tensor_dense_shape, tensor_values_shape, p_data, *info, *value);
  *out = value.release();
  return nullptr;
#else
  ORT_UNUSED_PARAMETER(info);
  ORT_UNUSED_PARAMETER(p_data);
  ORT_UNUSED_PARAMETER(dense_shape);
  ORT_UNUSED_PARAMETER(dense_shape_len);
  ORT_UNUSED_PARAMETER(values_shape);
  ORT_UNUSED_PARAMETER(values_shape_len);
  ORT_UNUSED_PARAMETER(type);
  ORT_UNUSED_PARAMETER(out);

  return OrtApis::CreateStatus(ORT_FAIL, "SparseTensor is not supported in this build.");
#endif
  API_IMPL_END
}

ORT_API_STATUS_IMPL(OrtApis::UseCooIndices, _Inout_ OrtValue* ort_value, _Inout_ int64_t* indices_data, size_t indices_num) {
  API_IMPL_BEGIN
#if !defined(DISABLE_SPARSE_TENSORS)
  auto v = reinterpret_cast<::OrtValue*>(ort_value);
  auto& sparse_tensor = SparseTensor::GetSparseTensorFromOrtValue(*v);
  auto indices_span = (indices_num == 0 || indices_data == nullptr)
                          ? gsl::span<int64_t>()
                          : gsl::make_span(indices_data, indices_num);

  ORT_THROW_IF_ERROR(sparse_tensor.UseCooIndices(indices_span));
  return nullptr;
#else
  ORT_UNUSED_PARAMETER(ort_value);
  ORT_UNUSED_PARAMETER(indices_data);
  ORT_UNUSED_PARAMETER(indices_num);

  return OrtApis::CreateStatus(ORT_FAIL, "SparseTensor is not supported in this build.");
#endif
  API_IMPL_END
}

ORT_API_STATUS_IMPL(OrtApis::UseCsrIndices, _Inout_ OrtValue* ort_value,
                    _Inout_ int64_t* inner_data, size_t inner_num,
                    _Inout_ int64_t* outer_data, size_t outer_num) {
  API_IMPL_BEGIN
#if !defined(DISABLE_SPARSE_TENSORS)
  auto& sparse_tensor = SparseTensor::GetSparseTensorFromOrtValue(*ort_value);
  auto inner_span = (inner_num == 0 || inner_data == nullptr)
                        ? gsl::span<int64_t>()
                        : gsl::make_span(inner_data, inner_num);
  auto outer_span = (outer_num == 0 || outer_data == nullptr)
                        ? gsl::span<int64_t>()
                        : gsl::make_span(outer_data, outer_num);
  ORT_THROW_IF_ERROR(sparse_tensor.UseCsrIndices(inner_span, outer_span));
  return nullptr;
#else
  ORT_UNUSED_PARAMETER(ort_value);
  ORT_UNUSED_PARAMETER(inner_data);
  ORT_UNUSED_PARAMETER(inner_num);
  ORT_UNUSED_PARAMETER(outer_data);
  ORT_UNUSED_PARAMETER(outer_num);

  return OrtApis::CreateStatus(ORT_FAIL, "SparseTensor is not supported in this build.");
#endif
  API_IMPL_END
}

ORT_API_STATUS_IMPL(OrtApis::UseBlockSparseIndices, _Inout_ OrtValue* ort_value, const int64_t* indices_shape,
                    size_t indices_shape_len, _Inout_ int32_t* indices_data) {
  API_IMPL_BEGIN
#if !defined(DISABLE_SPARSE_TENSORS)
  auto& sparse_tensor = SparseTensor::GetSparseTensorFromOrtValue(*ort_value);
  TensorShape ind_shape(indices_shape, indices_shape_len);
  ORT_THROW_IF_ERROR(sparse_tensor.UseBlockSparseIndices(ind_shape, indices_data));
  return nullptr;
#else
  ORT_UNUSED_PARAMETER(ort_value);
  ORT_UNUSED_PARAMETER(indices_shape);
  ORT_UNUSED_PARAMETER(indices_shape_len);
  ORT_UNUSED_PARAMETER(indices_data);

  return OrtApis::CreateStatus(ORT_FAIL, "SparseTensor is not supported in this build.");
#endif
  API_IMPL_END
}

ORT_API_STATUS_IMPL(OrtApis::GetSparseTensorFormat, _In_ const OrtValue* ort_value, _Out_ enum OrtSparseFormat* out) {
  API_IMPL_BEGIN
#if !defined(DISABLE_SPARSE_TENSORS)
  auto v = reinterpret_cast<const ::OrtValue*>(ort_value);
  if (!v->IsAllocated()) {
    return OrtApis::CreateStatus(ORT_INVALID_ARGUMENT, "the ort_value must contain a constructed tensor");
  }
  const auto& sparse_tensor = v->Get<SparseTensor>();
  *out = static_cast<OrtSparseFormat>(sparse_tensor.Format());
  return nullptr;
#else
  ORT_UNUSED_PARAMETER(ort_value);
  ORT_UNUSED_PARAMETER(out);

  return OrtApis::CreateStatus(ORT_FAIL, "SparseTensor is not supported in this build.");
#endif
  API_IMPL_END
}

ORT_API_STATUS_IMPL(OrtApis::GetSparseTensorValues, _In_ const OrtValue* ort_value, _Outptr_ const void** out) {
  API_IMPL_BEGIN
#if !defined(DISABLE_SPARSE_TENSORS)
  const auto& sparse_tensor = SparseTensor::GetSparseTensorFromOrtValue(*ort_value);
  if (sparse_tensor.IsDataTypeString()) {
    return OrtApis::CreateStatus(ORT_INVALID_ARGUMENT, "Use GetStringTensor*() API to retrieve strings");
  }
  const auto& values = sparse_tensor.Values();
  *out = values.DataRaw();
  return nullptr;
#else
  ORT_UNUSED_PARAMETER(ort_value);
  ORT_UNUSED_PARAMETER(out);

  return OrtApis::CreateStatus(ORT_FAIL, "SparseTensor is not supported in this build.");
#endif
  API_IMPL_END
}

ORT_API_STATUS_IMPL(OrtApis::CreateCustomOpDomain, _In_ const char* domain, _Outptr_ OrtCustomOpDomain** out) {
  API_IMPL_BEGIN
  auto custom_op_domain = std::make_unique<OrtCustomOpDomain>();
  custom_op_domain->domain_ = domain;
  *out = custom_op_domain.release();
  return nullptr;
  API_IMPL_END
}

ORT_API(void, OrtApis::ReleaseCustomOpDomain, _Frees_ptr_opt_ OrtCustomOpDomain* ptr) {
  delete ptr;
}

ORT_API_STATUS_IMPL(OrtApis::CustomOpDomain_Add, _Inout_ OrtCustomOpDomain* custom_op_domain, _In_ const OrtCustomOp* op) {
  API_IMPL_BEGIN
  custom_op_domain->custom_ops_.emplace_back(op);
  return nullptr;
  API_IMPL_END
}

ORT_API_STATUS_IMPL(OrtApis::AddCustomOpDomain, _Inout_ OrtSessionOptions* options,
                    _In_ OrtCustomOpDomain* custom_op_domain) {
  API_IMPL_BEGIN
  options->custom_op_domains_.emplace_back(custom_op_domain);
  return nullptr;
  API_IMPL_END
}

ORT_API_STATUS_IMPL(OrtApis::RegisterCustomOpsLibrary, _Inout_ OrtSessionOptions* options, _In_ const char* library_path, _Outptr_ void** library_handle) {
  API_IMPL_BEGIN

  auto path_str = ToPathString(library_path);
  ORT_API_RETURN_IF_STATUS_NOT_OK(Env::Default().LoadDynamicLibrary(path_str, false, library_handle));
  if (!*library_handle)
    return OrtApis::CreateStatus(ORT_FAIL, "RegisterCustomOpsLibrary: Failed to load library");

  RegisterCustomOpsFn RegisterCustomOps;
  ORT_API_RETURN_IF_STATUS_NOT_OK(Env::Default().GetSymbolFromLibrary(*library_handle, "RegisterCustomOps",
                                                                      (void**)&RegisterCustomOps));
  if (!RegisterCustomOps)
    return OrtApis::CreateStatus(ORT_FAIL, "RegisterCustomOpsLibrary: Entry point RegisterCustomOps not found in library");

  return RegisterCustomOps(options, OrtGetApiBase());
  API_IMPL_END
}

ORT_API_STATUS_IMPL(OrtApis::RegisterCustomOpsLibrary_V2, _Inout_ OrtSessionOptions* options,
                    _In_ const ORTCHAR_T* library_name) {
  API_IMPL_BEGIN
#if !defined(ORT_MINIMAL_BUILD) || defined(ORT_MINIMAL_BUILD_CUSTOM_OPS)
  ORT_API_RETURN_IF_STATUS_NOT_OK(options->RegisterCustomOpsLibrary(library_name));
  return nullptr;
#else
  ORT_UNUSED_PARAMETER(options);
  ORT_UNUSED_PARAMETER(library_name);
  return OrtApis::CreateStatus(ORT_NOT_IMPLEMENTED, "Custom operator libraries are not supported in this build");
#endif
  API_IMPL_END
}

ORT_API_STATUS_IMPL(OrtApis::RegisterCustomOpsUsingFunction, _Inout_ OrtSessionOptions* options,
                    _In_ const char* registration_func_name) {
  API_IMPL_BEGIN
#if !defined(ORT_MINIMAL_BUILD) || defined(ORT_MINIMAL_BUILD_CUSTOM_OPS)
  if (!registration_func_name) {
    return OrtApis::CreateStatus(ORT_INVALID_ARGUMENT,
                                 "RegisterCustomOpsUsingFunction: Registration function name must be specified.");
  }

  RegisterCustomOpsFn RegisterCustomOps;
  ORT_API_RETURN_IF_STATUS_NOT_OK(Env::Default().GetSymbolFromLibrary(nullptr, registration_func_name,
                                                                      (void**)&RegisterCustomOps));
  if (!RegisterCustomOps) {
    return OrtApis::CreateStatus(ORT_INVALID_ARGUMENT,
                                 "RegisterCustomOpsUsingFunction: Registration function was not found");
  }

  return RegisterCustomOps(options, OrtGetApiBase());
#else
  ORT_UNUSED_PARAMETER(options);
  ORT_UNUSED_PARAMETER(registration_func_name);
  return OrtApis::CreateStatus(ORT_NOT_IMPLEMENTED, "Custom operator libraries are not supported in this build");
#endif
  API_IMPL_END
}

ORT_API_STATUS_IMPL(OrtApis::EnableOrtCustomOps, _Inout_ OrtSessionOptions* options) {
  API_IMPL_BEGIN

  if (options) {
#ifdef ENABLE_EXTENSION_CUSTOM_OPS
    return RegisterCustomOps(options, OrtGetApiBase());
#else
    return OrtApis::CreateStatus(ORT_FAIL, "EnableOrtCustomOps: Custom operators in onnxruntime-extensions are not enabled");
#endif
  }
  return nullptr;

  API_IMPL_END
}

ORT_API_STATUS_IMPL(OrtApis::CreateSession, _In_ const OrtEnv* env, _In_ const ORTCHAR_T* model_path,
                    _In_ const OrtSessionOptions* options, _Outptr_ OrtSession** out) {
  API_IMPL_BEGIN
  std::unique_ptr<onnxruntime::InferenceSession> sess;
  *out = nullptr;
  ORT_API_RETURN_IF_ERROR(CreateSessionAndLoadModel(options, env, model_path, nullptr, 0, sess));
  ORT_API_RETURN_IF_ERROR(InitializeSession(options, *sess));
  *out = reinterpret_cast<OrtSession*>(sess.release());
  return nullptr;
  API_IMPL_END
}

ORT_API_STATUS_IMPL(OrtApis::CreateSessionFromArray, _In_ const OrtEnv* env, _In_ const void* model_data,
                    size_t model_data_length, _In_ const OrtSessionOptions* options, _Outptr_ OrtSession** out) {
  API_IMPL_BEGIN
  std::unique_ptr<onnxruntime::InferenceSession> sess;
  ORT_API_RETURN_IF_ERROR(CreateSessionAndLoadModel(options, env, nullptr, model_data, model_data_length, sess));
  ORT_API_RETURN_IF_ERROR(InitializeSession(options, *sess));
  *out = reinterpret_cast<OrtSession*>(sess.release());
  return nullptr;
  API_IMPL_END
}

namespace {
// Checks if there are active lora adapters and adjusts input spans.
void CheckAndAdjustInputSpansForLora(const OrtRunOptions& run_options,
                                     InlinedVector<const char*>& input_names_with_lora,
                                     InlinedVector<const OrtValue*>& inputs_with_lora,
                                     gsl::span<const char* const>& input_names,
                                     gsl::span<const OrtValue* const>& inputs) {
  size_t total_lora_params = 0;
  for (const lora::LoraAdapter* ad : run_options.active_adapters) {
    total_lora_params += ad->GetParamNum();
  }

  input_names_with_lora.reserve(input_names.size() + total_lora_params);
  inputs_with_lora.reserve(inputs.size() + total_lora_params);
  std::copy(input_names.begin(), input_names.end(), std::back_inserter(input_names_with_lora));
  std::copy(inputs.begin(), inputs.end(), std::back_inserter(inputs_with_lora));

  for (const lora::LoraAdapter* ad : run_options.active_adapters) {
    ad->OutputAdapterParameters(std::back_inserter(input_names_with_lora),
                                std::back_inserter(inputs_with_lora));
  }

  input_names = gsl::make_span(input_names_with_lora);
  inputs = gsl::make_span(inputs_with_lora);
}

}  // namespace

ORT_API_STATUS_IMPL(OrtApis::SetEpDynamicOptions, _Inout_ OrtSession* sess,
                    _In_reads_(kv_len) const char* const* keys,
                    _In_reads_(kv_len) const char* const* values,
                    _In_ size_t kv_len) {
  API_IMPL_BEGIN
  auto session = reinterpret_cast<::onnxruntime::InferenceSession*>(sess);

  auto keys_span = gsl::make_span(keys, kv_len);
  auto values_span = gsl::make_span(values, kv_len);

  Status status;

  if (kv_len == 0) {
    return OrtApis::CreateStatus(ORT_INVALID_ARGUMENT, "no imputs were passed");
  } else {
    status = session->SetEpDynamicOptions(keys_span,
                                          values_span);
  }
  return ToOrtStatus(status);
  API_IMPL_END
}

ORT_API_STATUS_IMPL(OrtApis::Run, _Inout_ OrtSession* sess, _In_opt_ const OrtRunOptions* run_options,
                    _In_reads_(input_len) const char* const* input_names,
                    _In_reads_(input_len) const OrtValue* const* input, size_t input_len,
                    _In_reads_(output_names_len) const char* const* output_names, size_t output_names_len,
                    _Inout_updates_all_(output_names_len) OrtValue** output) {
  API_IMPL_BEGIN
  auto session = reinterpret_cast<::onnxruntime::InferenceSession*>(sess);

  auto input_names_span = gsl::make_span(input_names, input_len);
  auto input_span = gsl::make_span(input, input_len);
  auto output_name_span = gsl::make_span(output_names, output_names_len);
  auto output_span = gsl::make_span(output, output_names_len);

  Status status;
  if (run_options != nullptr) {
    if (!run_options->active_adapters.empty()) {
      InlinedVector<const char*> input_names_with_lora;
      InlinedVector<const OrtValue*> input_with_lora;

      CheckAndAdjustInputSpansForLora(*run_options, input_names_with_lora, input_with_lora, input_names_span, input_span);

      status = session->Run(*run_options,
                            input_names_span,
                            input_span,
                            output_name_span,
                            output_span);
    } else {
      status = session->Run(*run_options,
                            input_names_span,
                            input_span,
                            output_name_span,
                            output_span);
    }
  } else {
    const RunOptions default_run_options;
    status = session->Run(default_run_options,
                          input_names_span,
                          input_span,
                          output_name_span,
                          output_span);
  }
  return ToOrtStatus(status);
  API_IMPL_END
}

ORT_API_STATUS_IMPL(OrtApis::RunAsync, _Inout_ OrtSession* sess, _In_opt_ const OrtRunOptions* run_options,
                    _In_reads_(input_len) const char* const* input_names,
                    _In_reads_(input_len) const OrtValue* const* input, size_t input_len,
                    _In_reads_(output_names_len) const char* const* output_names, size_t output_names_len,
                    _Inout_updates_all_(output_names_len) OrtValue** output,
                    _In_ RunAsyncCallbackFn run_async_callback, _In_opt_ void* user_data) {
  API_IMPL_BEGIN
  auto session = reinterpret_cast<::onnxruntime::InferenceSession*>(sess);

  if (run_options != nullptr && !run_options->active_adapters.empty()) {
    LOGS(*session->GetLogger(), WARNING) << "RunAsync() active adapters specified, but won't have an effect";
  }

  auto input_names_span = gsl::make_span(input_names, input_len);
  auto input_span = gsl::make_span(input, input_len);
  auto output_name_span = gsl::make_span(output_names, output_names_len);
  auto output_span = gsl::make_span(output, output_names_len);

  return ToOrtStatus(session->RunAsync(run_options,
                                       input_names_span,
                                       input_span,
                                       output_name_span,
                                       output_span,
                                       run_async_callback,
                                       user_data));
  API_IMPL_END
}

struct OrtIoBinding {
  std::unique_ptr<::onnxruntime::IOBinding> binding_;
  explicit OrtIoBinding(std::unique_ptr<::onnxruntime::IOBinding>&& binding) : binding_(std::move(binding)) {}
  OrtIoBinding(const OrtIoBinding&) = delete;
  OrtIoBinding& operator=(const OrtIoBinding&) = delete;
};

ORT_API_STATUS_IMPL(OrtApis::RunWithBinding, _Inout_ OrtSession* sess, _In_ const OrtRunOptions* run_options,
                    _In_ const OrtIoBinding* binding_ptr) {
  API_IMPL_BEGIN
  auto session = reinterpret_cast<::onnxruntime::InferenceSession*>(sess);
  Status status;
  if (run_options == nullptr) {
    OrtRunOptions default_run_options;
    status = session->Run(default_run_options, *binding_ptr->binding_);
  } else {
    if (!run_options->active_adapters.empty()) {
      LOGS(*session->GetLogger(), WARNING)
          << "RunWithBinding() has active adapters specified, but won't have an effect";
    }
    status = session->Run(*run_options, *binding_ptr->binding_);
  }
  if (!status.IsOK()) {
    return ToOrtStatus(status);
  }
  return nullptr;
  API_IMPL_END
}

ORT_API_STATUS_IMPL(OrtApis::CreateIoBinding, _Inout_ OrtSession* sess, _Outptr_ OrtIoBinding** out) {
  API_IMPL_BEGIN
  auto session = reinterpret_cast<::onnxruntime::InferenceSession*>(sess);
  std::unique_ptr<::onnxruntime::IOBinding> binding;
  auto status = session->NewIOBinding(&binding);
  if (!status.IsOK()) {
    return ToOrtStatus(status);
  }
  *out = std::make_unique<OrtIoBinding>(std::move(binding)).release();
  return nullptr;
  API_IMPL_END
}

ORT_API(void, OrtApis::ReleaseIoBinding, _Frees_ptr_opt_ OrtIoBinding* binding_ptr) {
  delete binding_ptr;
}

ORT_API_STATUS_IMPL(OrtApis::BindInput, _Inout_ OrtIoBinding* binding_ptr, _In_ const char* name, _In_ const OrtValue* val_ptr) {
  API_IMPL_BEGIN
  auto st = binding_ptr->binding_->BindInput(name, *val_ptr);
  if (!st.IsOK()) {
    return ToOrtStatus(st);
  }
  return nullptr;
  API_IMPL_END
}

ORT_API_STATUS_IMPL(OrtApis::BindOutput, _Inout_ OrtIoBinding* binding_ptr, _In_ const char* name, _In_ const OrtValue* val_ptr) {
  API_IMPL_BEGIN
  auto st = binding_ptr->binding_->BindOutput(name, *val_ptr);
  if (!st.IsOK()) {
    return ToOrtStatus(st);
  }
  return nullptr;
  API_IMPL_END
}

ORT_API_STATUS_IMPL(OrtApis::BindOutputToDevice, _Inout_ OrtIoBinding* binding_ptr, _In_ const char* name, _In_ const OrtMemoryInfo* mem_info_ptr) {
  API_IMPL_BEGIN
  auto st = binding_ptr->binding_->BindOutput(name, mem_info_ptr->device);
  if (!st.IsOK()) {
    return ToOrtStatus(st);
  }
  return nullptr;
  API_IMPL_END
}

ORT_API_STATUS_IMPL(OrtApis::GetBoundOutputNames, _In_ const OrtIoBinding* binding_ptr, _In_ OrtAllocator* allocator,
                    _Out_ char** buffer, _Outptr_result_maybenull_ size_t** lengths, _Out_ size_t* count) {
  API_IMPL_BEGIN
  const auto& output_names = binding_ptr->binding_->GetOutputNames();
  if (output_names.empty()) {
    *buffer = nullptr;
    *lengths = nullptr;
    *count = 0U;
    return nullptr;
  }

  IAllocatorUniquePtr<size_t> lengths_alloc(reinterpret_cast<size_t*>(allocator->Alloc(allocator, output_names.size() * sizeof(size_t))),
                                            [allocator](size_t* p) { if(p) allocator->Free(allocator, p); });

  if (!lengths_alloc) {
    return OrtApis::CreateStatus(ORT_FAIL, "lengths allocation failed");
  }

  size_t total_len = 0;
  auto* len_ptr = lengths_alloc.get();
  for (const auto& n : output_names) {
    auto sz = n.size();
    total_len += sz;
    *len_ptr++ = sz;
  }

  IAllocatorUniquePtr<char> buffer_alloc(reinterpret_cast<char*>(allocator->Alloc(allocator, total_len * sizeof(char))),
                                         [allocator](char* p) { if(p) allocator->Free(allocator, p); });

  if (!buffer_alloc) {
    return OrtApis::CreateStatus(ORT_FAIL, "string buffer allocation failed");
  }

  char* buf_ptr = buffer_alloc.get();
  for (const auto& n : output_names) {
    auto sz = n.size();
    memcpy(buf_ptr, n.data(), sz);
    buf_ptr += sz;
  }

  *buffer = buffer_alloc.release();
  *lengths = lengths_alloc.release();
  *count = output_names.size();
  return nullptr;
  API_IMPL_END
}

ORT_API_STATUS_IMPL(OrtApis::GetBoundOutputValues, _In_ const OrtIoBinding* binding_ptr, _In_ OrtAllocator* allocator,
                    _Outptr_result_maybenull_ OrtValue*** output, _Out_ size_t* output_count) {
  API_IMPL_BEGIN
  const auto& outputs = binding_ptr->binding_->GetOutputs();
  if (outputs.empty()) {
    *output = nullptr;
    *output_count = 0U;
    return nullptr;
  }

  // Used to destroy and de-allocate on exception
  IAllocatorUniquePtr<OrtValue*> ortvalues_alloc(reinterpret_cast<OrtValue**>(allocator->Alloc(allocator, outputs.size() * sizeof(OrtValue*))),
                                                 [allocator](OrtValue** p) { if (p) allocator->Free(allocator, p); });
  if (!ortvalues_alloc) {
    return OrtApis::CreateStatus(ORT_FAIL, "Output buffer allocation failed");
  }

  InlinedVector<std::unique_ptr<OrtValue>> value_dups;
  value_dups.reserve(outputs.size());

  for (const auto& out_value : outputs) {
    value_dups.push_back(std::make_unique<OrtValue>(out_value));
  }

  // The rest is noexcept
  OrtValue** out_ptr = ortvalues_alloc.get();
  for (auto& v : value_dups) {
    *out_ptr++ = v.release();
  }

  *output = ortvalues_alloc.release();
  *output_count = outputs.size();
  return nullptr;
  API_IMPL_END
}

ORT_API(void, OrtApis::ClearBoundInputs, _Inout_ OrtIoBinding* binding_ptr) {
  binding_ptr->binding_->ClearInputs();
}

ORT_API(void, OrtApis::ClearBoundOutputs, _Inout_ OrtIoBinding* binding_ptr) {
  binding_ptr->binding_->ClearOutputs();
}

ORT_API_STATUS_IMPL(OrtApis::SynchronizeBoundInputs, _Inout_ OrtIoBinding* binding_ptr) {
  API_IMPL_BEGIN
  auto st = binding_ptr->binding_->SynchronizeInputs();
  if (!st.IsOK()) {
    return ToOrtStatus(st);
  }
  return nullptr;
  API_IMPL_END
}

ORT_API_STATUS_IMPL(OrtApis::SynchronizeBoundOutputs, _Inout_ OrtIoBinding* binding_ptr) {
  API_IMPL_BEGIN
  auto st = binding_ptr->binding_->SynchronizeOutputs();
  if (!st.IsOK()) {
    return ToOrtStatus(st);
  }
  return nullptr;
  API_IMPL_END
}

ORT_API_STATUS_IMPL(OrtApis::IsTensor, _In_ const OrtValue* value, _Out_ int* out) {
  auto v = reinterpret_cast<const ::OrtValue*>(value);
  *out = v->IsTensor() ? 1 : 0;
  return nullptr;
}

ORT_API_STATUS_IMPL(OrtApis::HasValue, _In_ const OrtValue* value, _Out_ int* out) {
  auto v = reinterpret_cast<const ::OrtValue*>(value);
  *out = v->IsAllocated() ? 1 : 0;
  return nullptr;
}

ORT_API_STATUS_IMPL(OrtApis::IsSparseTensor, _In_ const OrtValue* value, _Out_ int* out) {
#if !defined(DISABLE_SPARSE_TENSORS)
  auto v = reinterpret_cast<const ::OrtValue*>(value);
  *out = v->IsSparseTensor() ? 1 : 0;
  return nullptr;
#else
  ORT_UNUSED_PARAMETER(value);
  ORT_UNUSED_PARAMETER(out);

  return OrtApis::CreateStatus(ORT_FAIL, "SparseTensor is not supported in this build.");
#endif
}

ORT_API_STATUS_IMPL(OrtApis::GetTensorMutableData, _Inout_ OrtValue* value, _Outptr_ void** output) {
  TENSOR_READWRITE_API_BEGIN
  // Uncomment when WinML fixed their code
  // if (tensor->IsDataTypeString()) {
  //  return OrtApis::CreateStatus(ORT_NOT_IMPLEMENTED, "this API does not support strings");
  //}
  *output = tensor->MutableDataRaw();
  return nullptr;
  API_IMPL_END
}

ORT_API_STATUS_IMPL(OrtApis::FillStringTensor, _Inout_ OrtValue* value, _In_ const char* const* s, size_t s_len) {
  TENSOR_READWRITE_API_BEGIN
  auto* dst = tensor->MutableData<std::string>();
  auto len = static_cast<size_t>(tensor->Shape().Size());
  if (s_len != len) {
    return OrtApis::CreateStatus(ORT_INVALID_ARGUMENT, "input array doesn't equal tensor size");
  }
  for (size_t i = 0; i != len; ++i) {
    // allocate and copy
    dst[i] = s[i];
  }
  return nullptr;
  API_IMPL_END
}

ORT_API_STATUS_IMPL(OrtApis::FillStringTensorElement, _Inout_ OrtValue* value, _In_ const char* s, size_t index) {
  TENSOR_READWRITE_API_BEGIN
  auto* dst = tensor->MutableData<std::string>();
  const auto len = static_cast<size_t>(tensor->Shape().Size());
  if (index >= len) {
    return OrtApis::CreateStatus(ORT_INVALID_ARGUMENT, "element index is out of bounds");
  }

  dst[index] = s;

  return nullptr;
  API_IMPL_END
}

ORT_API_STATUS_IMPL(OrtApis::GetResizedStringTensorElementBuffer, _Inout_ OrtValue* value,
                    _In_ size_t index, _In_ size_t length_in_bytes, _Inout_ char** buffer) {
  TENSOR_READWRITE_API_BEGIN
  auto* dst = tensor->MutableData<std::string>();
  const auto len = static_cast<size_t>(tensor->Shape().Size());

  if (index >= len) {
    return OrtApis::CreateStatus(ORT_INVALID_ARGUMENT, "element index is out of bounds");
  }

  auto& s = dst[index];
  s.resize(length_in_bytes);
  *buffer = s.data();
  return nullptr;
  API_IMPL_END
}

namespace {
OrtStatusPtr GetTensorStringSpan(const ::OrtValue& v, gsl::span<const std::string>& span) {
  if (!v.IsAllocated()) {
    return OrtApis::CreateStatus(ORT_INVALID_ARGUMENT, "OrtValue should contain a Tensor or a Sparse Tensor");
  }
  gsl::span<const std::string> str_span;
  int64_t items = 0;
  // Data type will be enforced on DataAsSpan() call.
  if (v.IsTensor()) {
    const auto& tensor = v.Get<onnxruntime::Tensor>();
    items = tensor.Shape().Size();
    if (items >= 0) {
      str_span = tensor.DataAsSpan<std::string>();
    }
  }
#if !defined(DISABLE_SPARSE_TENSORS)
  else if (v.IsSparseTensor()) {
    const auto& sparse_tensor = v.Get<SparseTensor>();
    if (sparse_tensor.Format() == onnxruntime::SparseFormat::kUndefined) {
      return OrtApis::CreateStatus(ORT_INVALID_ARGUMENT, "Sparse Tensor does not contain sparse data");
    }
    items = sparse_tensor.Values().Shape().Size();
    if (items >= 0) {
      str_span = sparse_tensor.Values().DataAsSpan<std::string>();
    }
  }
#endif
  else {
    return OrtApis::CreateStatus(ORT_NOT_IMPLEMENTED, "This API supports Tensors or SparseTensors");
  }

  if (items < 0) {
    return OrtApis::CreateStatus(ORT_INVALID_ARGUMENT, "shape is invalid");
  }
  span = str_span;
  return nullptr;
}
}  // namespace

ORT_API_STATUS_IMPL(OrtApis::GetStringTensorDataLength, _In_ const OrtValue* value, _Out_ size_t* out) {
  API_IMPL_BEGIN
  gsl::span<const std::string> str_span;
  if (auto* status = GetTensorStringSpan(*value, str_span)) {
    return status;
  }

  size_t ret = 0;
  for (const auto& s : str_span) {
    ret += s.size();
  }

  *out = ret;
  return nullptr;
  API_IMPL_END
}

ORT_API_STATUS_IMPL(OrtApis::GetStringTensorElementLength, _In_ const OrtValue* value, size_t index, _Out_ size_t* out) {
  API_IMPL_BEGIN
  gsl::span<const std::string> str_span;
  if (auto* status = GetTensorStringSpan(*value, str_span)) {
    return status;
  }

  if (index < str_span.size()) {
    *out = str_span[index].size();
  } else {
    return OrtApis::CreateStatus(ORT_INVALID_ARGUMENT, "index is out of bounds");
  }

  return nullptr;
  API_IMPL_END
}

ORT_API_STATUS_IMPL(OrtApis::GetTensorSizeInBytes, _In_ const OrtValue* value, _Out_ size_t* size) {
  API_IMPL_BEGIN

  if (value == nullptr) {
    return OrtApis::CreateStatus(ORT_INVALID_ARGUMENT, "Input `value` argument must not be null");
  }

  if (size == nullptr) {
    return OrtApis::CreateStatus(ORT_INVALID_ARGUMENT, "Output `size` argument must not be null");
  }

  if (!value->IsAllocated() || !value->IsTensor()) {
    return OrtApis::CreateStatus(ORT_INVALID_ARGUMENT, "OrtValue is expected to contain a tensor");
  }

  const auto& tensor = value->Get<onnxruntime::Tensor>();

  // Check if this is a string tensor
  if (tensor.IsDataTypeString()) {
    return OrtApis::CreateStatus(ORT_INVALID_ARGUMENT, "String tensors are not supported by this API");
  }

  *size = tensor.SizeInBytes();
  return nullptr;
  API_IMPL_END
}

ORT_API_STATUS_IMPL(OrtApis::GetStringTensorContent, _In_ const OrtValue* value, _Out_writes_bytes_all_(s_len) void* s,
                    size_t s_len, _Out_writes_all_(offsets_len) size_t* offsets, size_t offsets_len) {
  API_IMPL_BEGIN

  gsl::span<const std::string> str_span;
  if (auto* status = GetTensorStringSpan(*value, str_span)) {
    return status;
  }

  if (offsets_len != str_span.size()) {
    return OrtApis::CreateStatus(ORT_FAIL, "offsets buffer is not equal to tensor size");
  }

  size_t total_size = 0;
  for (const auto& str : str_span) {
    total_size += str.size();
  }

  if (s_len < total_size) {
    return OrtApis::CreateStatus(ORT_FAIL, "output buffer is too small. Use GetStringTensorDataLength.");
  }

  size_t f = 0;
  char* p = static_cast<char*>(s);
  for (const auto& str : str_span) {
    memcpy(p, str.data(), str.size());
    p += str.size();
    *offsets++ = f;
    f += str.size();
  }
  return nullptr;
  API_IMPL_END
}

ORT_API_STATUS_IMPL(OrtApis::GetStringTensorElement, _In_ const OrtValue* value,
                    size_t s_len, size_t index, _Out_writes_bytes_all_(s_len) void* s) {
  API_IMPL_BEGIN
  gsl::span<const std::string> str_span;
  if (auto* status = GetTensorStringSpan(*value, str_span)) {
    return status;
  }

  if (index < str_span.size()) {
    const auto& str = str_span[index];
    if (s_len < str.size()) {
      return OrtApis::CreateStatus(ORT_FAIL, "buffer size is too small for string element");
    }
    memcpy(s, str.data(), str.size());
  } else {
    return OrtApis::CreateStatus(ORT_INVALID_ARGUMENT, "element index is out of bounds");
  }
  return nullptr;
  API_IMPL_END
}

#define ORT_C_API_RETURN_IF_ERROR(expr)                 \
  do {                                                  \
    auto _status = (expr);                              \
    if ((!_status.IsOK())) return ToOrtStatus(_status); \
  } while (0)

#define DEFINE_RELEASE_ORT_OBJECT_FUNCTION(INPUT_TYPE, REAL_TYPE)                       \
  ORT_API(void, OrtApis::Release##INPUT_TYPE, _Frees_ptr_opt_ Ort##INPUT_TYPE* value) { \
    delete reinterpret_cast<REAL_TYPE*>(value);                                         \
  }

using DefListResult = std::pair<Status, const InputDefList*>;
using GetDefListFn = DefListResult (*)(const ::onnxruntime::InferenceSession*);
const auto get_inputs_fn = [](const ::onnxruntime::InferenceSession* session) -> DefListResult { return session->GetModelInputs(); };
const auto get_outputs_fn = [](const ::onnxruntime::InferenceSession* session) -> DefListResult { return session->GetModelOutputs(); };
const auto get_overridable_initializers_fn = [](const ::onnxruntime::InferenceSession* session) -> DefListResult { return session->GetOverridableInitializers(); };

static ORT_STATUS_PTR GetNodeDefListCountHelper(const OrtSession* sess, GetDefListFn get_fn, size_t* out) {
  API_IMPL_BEGIN
  auto session = reinterpret_cast<const ::onnxruntime::InferenceSession*>(sess);
  std::pair<Status, const InputDefList*> p = get_fn(session);
  if (!p.first.IsOK())
    return ToOrtStatus(p.first);
  *out = p.second->size();
  return nullptr;
  API_IMPL_END
}

ORT_API_STATUS_IMPL(OrtApis::SessionGetInputCount, _In_ const OrtSession* sess, _Out_ size_t* out) {
  return GetNodeDefListCountHelper(sess, get_inputs_fn, out);
}

ORT_API_STATUS_IMPL(OrtApis::SessionGetOutputCount, _In_ const OrtSession* sess, _Out_ size_t* out) {
  return GetNodeDefListCountHelper(sess, get_outputs_fn, out);
}

ORT_API_STATUS_IMPL(OrtApis::SessionGetOverridableInitializerCount, _In_ const OrtSession* sess, _Out_ size_t* out) {
  return GetNodeDefListCountHelper(sess, get_overridable_initializers_fn, out);
}

static ORT_STATUS_PTR GetNodeDefTypeInfoHelper(const OrtSession* sess, GetDefListFn get_fn, size_t index,
                                               _Outptr_ struct OrtTypeInfo** out) {
  API_IMPL_BEGIN
  auto session = reinterpret_cast<const ::onnxruntime::InferenceSession*>(sess);
  std::pair<Status, const InputDefList*> p = get_fn(session);
  if (!p.first.IsOK())
    return ToOrtStatus(p.first);
  if (p.second->size() <= index)
    return OrtApis::CreateStatus(ORT_FAIL, "out of index");
  const ONNX_NAMESPACE::TypeProto* type_proto = (*p.second)[index]->TypeAsProto();
  auto type_info = OrtTypeInfo::FromTypeProto(*type_proto);
  *out = type_info.release();
  return nullptr;
  API_IMPL_END
}

ORT_API_STATUS_IMPL(OrtApis::SessionGetInputTypeInfo, _In_ const OrtSession* sess, size_t index, _Outptr_ struct OrtTypeInfo** out) {
  return GetNodeDefTypeInfoHelper(sess, get_inputs_fn, index, out);
}

ORT_API_STATUS_IMPL(OrtApis::SessionGetOutputTypeInfo, _In_ const OrtSession* sess, size_t index, _Outptr_ struct OrtTypeInfo** out) {
  return GetNodeDefTypeInfoHelper(sess, get_outputs_fn, index, out);
}

ORT_API_STATUS_IMPL(OrtApis::SessionGetOverridableInitializerTypeInfo, _In_ const OrtSession* sess, size_t index, _Outptr_ struct OrtTypeInfo** out) {
  return GetNodeDefTypeInfoHelper(sess, get_overridable_initializers_fn, index, out);
}

char* onnxruntime::StrDup(const std::string& str, OrtAllocator* allocator) {
  char* output_string = reinterpret_cast<char*>(allocator->Alloc(allocator, str.size() + 1));
  memcpy(output_string, str.c_str(), str.size());
  output_string[str.size()] = '\0';
  return output_string;
}

static ORT_STATUS_PTR GetNodeDefNameImpl(_In_ const OrtSession* sess, size_t index, _Inout_ OrtAllocator* allocator,
                                         GetDefListFn get_fn, _Outptr_ char** output) {
  auto session = reinterpret_cast<const ::onnxruntime::InferenceSession*>(sess);
  std::pair<Status, const InputDefList*> p = get_fn(session);
  if (!p.first.IsOK())
    return ToOrtStatus(p.first);
  if (p.second == nullptr)
    return OrtApis::CreateStatus(ORT_FAIL, "internal error");
  const InputDefList& defs = *p.second;
  if (index >= defs.size())
    return OrtApis::CreateStatus(ORT_FAIL, "index out of range");
  *output = StrDup(defs[index]->Name(), allocator);
  return nullptr;
}

ORT_API_STATUS_IMPL(OrtApis::SessionEndProfiling, _In_ OrtSession* sess, _Inout_ OrtAllocator* allocator,
                    _Outptr_ char** out) {
  API_IMPL_BEGIN
  auto session = reinterpret_cast<::onnxruntime::InferenceSession*>(sess);
  auto profile_file_name = session->EndProfiling();
  *out = StrDup(profile_file_name, allocator);
  return nullptr;
  API_IMPL_END
}

ORT_API_STATUS_IMPL(OrtApis::SessionGetModelMetadata, _In_ const OrtSession* sess,
                    _Outptr_ OrtModelMetadata** out) {
  API_IMPL_BEGIN
  auto session = reinterpret_cast<const ::onnxruntime::InferenceSession*>(sess);
  auto p = session->GetModelMetadata();
  if (!p.first.IsOK())
    return ToOrtStatus(p.first);
  *out = reinterpret_cast<OrtModelMetadata*>(std::make_unique<ModelMetadata>(*p.second).release());
  return nullptr;
  API_IMPL_END
}

ORT_API_STATUS_IMPL(OrtApis::ModelMetadataGetProducerName,
                    _In_ const OrtModelMetadata* model_metadata,
                    _Inout_ OrtAllocator* allocator, _Outptr_ char** value) {
  API_IMPL_BEGIN
  auto producer_name = reinterpret_cast<const ::onnxruntime::ModelMetadata*>(model_metadata)->producer_name;
  *value = StrDup(producer_name, allocator);
  return nullptr;
  API_IMPL_END
}

ORT_API_STATUS_IMPL(OrtApis::ModelMetadataGetGraphName,
                    _In_ const OrtModelMetadata* model_metadata,
                    _Inout_ OrtAllocator* allocator, _Outptr_ char** value) {
  API_IMPL_BEGIN
  auto graph_name = reinterpret_cast<const ::onnxruntime::ModelMetadata*>(model_metadata)->graph_name;
  *value = StrDup(graph_name, allocator);
  return nullptr;
  API_IMPL_END
}

ORT_API_STATUS_IMPL(OrtApis::ModelMetadataGetDomain,
                    _In_ const OrtModelMetadata* model_metadata,
                    _Inout_ OrtAllocator* allocator, _Outptr_ char** value) {
  API_IMPL_BEGIN
  auto domain = reinterpret_cast<const ::onnxruntime::ModelMetadata*>(model_metadata)->domain;
  *value = StrDup(domain, allocator);
  return nullptr;
  API_IMPL_END
}

ORT_API_STATUS_IMPL(OrtApis::ModelMetadataGetDescription,
                    _In_ const OrtModelMetadata* model_metadata,
                    _Inout_ OrtAllocator* allocator, _Outptr_ char** value) {
  API_IMPL_BEGIN
  auto description = reinterpret_cast<const ::onnxruntime::ModelMetadata*>(model_metadata)->description;
  *value = StrDup(description, allocator);
  return nullptr;
  API_IMPL_END
}

ORT_API_STATUS_IMPL(OrtApis::ModelMetadataGetGraphDescription,
                    _In_ const OrtModelMetadata* model_metadata,
                    _Inout_ OrtAllocator* allocator, _Outptr_ char** value) {
  API_IMPL_BEGIN
  auto description = reinterpret_cast<const ::onnxruntime::ModelMetadata*>(model_metadata)->graph_description;
  *value = StrDup(description, allocator);
  return nullptr;
  API_IMPL_END
}

ORT_API_STATUS_IMPL(OrtApis::ModelMetadataLookupCustomMetadataMap, _In_ const OrtModelMetadata* model_metadata,
                    _Inout_ OrtAllocator* allocator, _In_ const char* key, _Outptr_result_maybenull_ char** value) {
  API_IMPL_BEGIN
  auto custom_metadata_map =
      reinterpret_cast<const ::onnxruntime::ModelMetadata*>(model_metadata)->custom_metadata_map;

  std::string temp(key);

  auto iter = custom_metadata_map.find(temp);

  if (iter == custom_metadata_map.end()) {
    *value = nullptr;
  } else {
    *value = StrDup(iter->second, allocator);
  }

  return nullptr;
  API_IMPL_END
}

ORT_API_STATUS_IMPL(OrtApis::ModelMetadataGetCustomMetadataMapKeys,
                    _In_ const OrtModelMetadata* model_metadata,
                    _Inout_ OrtAllocator* allocator, _Outptr_result_buffer_maybenull_(*num_keys) char*** keys, _Out_ int64_t* num_keys) {
  API_IMPL_BEGIN
  const auto& custom_metadata_map =
      reinterpret_cast<const ::onnxruntime::ModelMetadata*>(model_metadata)->custom_metadata_map;

  auto count = custom_metadata_map.size();
  if (count == 0) {
    *keys = nullptr;
  } else {
    // To guard against overflow in the next step where we compute bytes to allocate
    SafeInt<size_t> alloc_count(count);

    InlinedVector<Ort::AllocatedStringPtr> string_holders;
    string_holders.reserve(count);

    auto deletor = Ort::detail::AllocatedFree(allocator);
    // alloc_count * sizeof(...) will throw if there was an overflow which will be caught in API_IMPL_END
    // and be returned to the user as a status
    char** p = reinterpret_cast<char**>(allocator->Alloc(allocator, alloc_count * sizeof(char*)));
    assert(p != nullptr);

    // StrDup may throw
    std::unique_ptr<void, decltype(deletor)> array_guard(p, deletor);

    int64_t i = 0;
    for (const auto& e : custom_metadata_map) {
      auto* s = StrDup(e.first, allocator);
      string_holders.push_back(Ort::AllocatedStringPtr(s, deletor));
      p[i++] = s;
    }

    for (auto& s : string_holders) {
      s.release();
    }

    *keys = p;
    array_guard.release();
  }

  *num_keys = static_cast<int64_t>(count);
  return nullptr;
  API_IMPL_END
}

ORT_API_STATUS_IMPL(OrtApis::ModelMetadataGetVersion,
                    _In_ const OrtModelMetadata* model_metadata,
                    _Out_ int64_t* value) {
  API_IMPL_BEGIN
  *value = reinterpret_cast<const ::onnxruntime::ModelMetadata*>(model_metadata)->version;
  return nullptr;
  API_IMPL_END
}

ORT_API_STATUS_IMPL(OrtApis::SessionGetInputName, _In_ const OrtSession* sess, size_t index,
                    _Inout_ OrtAllocator* allocator, _Outptr_ char** output) {
  API_IMPL_BEGIN
  return GetNodeDefNameImpl(sess, index, allocator, get_inputs_fn, output);
  API_IMPL_END
}

ORT_API_STATUS_IMPL(OrtApis::SessionGetOutputName, _In_ const OrtSession* sess, size_t index,
                    _Inout_ OrtAllocator* allocator, _Outptr_ char** output) {
  API_IMPL_BEGIN
  return GetNodeDefNameImpl(sess, index, allocator, get_outputs_fn, output);
  API_IMPL_END
}

ORT_API_STATUS_IMPL(OrtApis::SessionGetOverridableInitializerName, _In_ const OrtSession* sess, size_t index,
                    _Inout_ OrtAllocator* allocator, _Outptr_ char** output) {
  API_IMPL_BEGIN
  return GetNodeDefNameImpl(sess, index, allocator, get_overridable_initializers_fn, output);
  API_IMPL_END
}

ORT_API_STATUS_IMPL(OrtApis::AllocatorAlloc, _Inout_ OrtAllocator* ptr, size_t size, _Outptr_ void** out) {
  API_IMPL_BEGIN
  *out = ptr->Alloc(ptr, size);
  return nullptr;
  API_IMPL_END
}

ORT_API_STATUS_IMPL(OrtApis::AllocatorFree, _Inout_ OrtAllocator* ptr, void* p) {
  API_IMPL_BEGIN
  ptr->Free(ptr, p);
  return nullptr;
  API_IMPL_END
}

ORT_API_STATUS_IMPL(OrtApis::AllocatorGetInfo, _In_ const OrtAllocator* ptr, _Outptr_ const struct OrtMemoryInfo** out) {
  API_IMPL_BEGIN
  *out = ptr->Info(ptr);
  return nullptr;
  API_IMPL_END
}

ORT_API_STATUS_IMPL(OrtApis::AllocatorGetStats, _In_ const OrtAllocator* ptr, _Outptr_ OrtKeyValuePairs** out) {
  API_IMPL_BEGIN
  return ptr->GetStats(ptr, out);
  API_IMPL_END
}

template <typename T>
ORT_STATUS_PTR OrtGetNumSequenceElements(const OrtValue* p_ml_value, size_t* out) {
  auto& data = p_ml_value->Get<T>();
  *out = data.size();
  return nullptr;
}

#if !defined(DISABLE_ML_OPS)
static constexpr int NUM_MAP_INDICES = 2;
#endif

static ORT_STATUS_PTR OrtGetValueCountImpl(const OrtValue* value, size_t* out) {
  ONNXType value_type;
  if (auto status = OrtApis::GetValueType(value, &value_type))
    return status;
  if (value_type == ONNX_TYPE_MAP) {
#if !defined(DISABLE_ML_OPS)
    *out = NUM_MAP_INDICES;
    return nullptr;
#else
    return OrtApis::CreateStatus(ORT_FAIL, "Map type is not supported in this build.");
#endif
  }
  if (value_type == ONNX_TYPE_SEQUENCE) {
    // Note: keep these in sync with the registered types in data_types.h
    if (value->IsTensorSequence()) {
      *out = value->Get<TensorSeq>().Size();
      return nullptr;
    } else {
#if !defined(DISABLE_ML_OPS)
      utils::ContainerChecker c_checker(value->Type());
      if (c_checker.IsSequenceOf<std::map<std::string, float>>()) {
        return OrtGetNumSequenceElements<VectorMapStringToFloat>(value, out);
      } else if (c_checker.IsSequenceOf<std::map<int64_t, float>>()) {
        return OrtGetNumSequenceElements<VectorMapInt64ToFloat>(value, out);
      } else {
        return OrtApis::CreateStatus(ORT_FAIL, "Input is not of one of the supported sequence types.");
      }
#else
      return OrtApis::CreateStatus(ORT_FAIL, "Map type is not supported in this build.");
#endif
    }
  } else {
    return OrtApis::CreateStatus(ORT_FAIL, "Input is not of type sequence or map.");
  }
}

ORT_API_STATUS_IMPL(OrtApis::GetValueCount, _In_ const OrtValue* value, _Out_ size_t* out) {
  API_IMPL_BEGIN
  return OrtGetValueCountImpl(value, out);
  API_IMPL_END
}

namespace c_api_internal {

#if !defined(DISABLE_ML_OPS)
///////////////////
// OrtGetValueImplSeqOfMap
template <typename T>
static ORT_STATUS_PTR OrtGetValueImplSeqOfMap(const OrtValue* p_ml_value, int index, _Outptr_ OrtValue** out) {
  using TKey = typename T::value_type::key_type;
  using TVal = typename T::value_type::mapped_type;
  using MapType = std::map<TKey, TVal>;
  auto& data_vec = p_ml_value->Get<T>();
  auto& data_elem = data_vec.at(index);
  auto copy_data_elem = std::make_unique<MapType>(data_elem);
  auto value = std::make_unique<OrtValue>();
  auto ml_type = DataTypeImpl::GetType<MapType>();
  value->Init(copy_data_elem.release(),
              ml_type,
              ml_type->GetDeleteFunc());
  *out = value.release();
  return nullptr;
}
#endif

ORT_STATUS_PTR PopulateTensorWithData(Tensor& tensor, bool is_string, _In_ const void* data_elem, size_t num_elems,
                                      size_t elem_size) {
  auto len = narrow<size_t>(tensor.Shape().Size());
  if (num_elems < len) {
    return OrtApis::CreateStatus(ORT_INVALID_ARGUMENT, "input array is too short");
  }
  if (!is_string) {
    memcpy(tensor.MutableDataRaw(), data_elem, elem_size * num_elems);
  } else {
    const std::string* strings = reinterpret_cast<const std::string*>(data_elem);
    auto str_span = gsl::make_span(strings, num_elems);
    auto* dst = tensor.MutableData<std::string>();
    std::copy(str_span.begin(), str_span.end(), dst);
  }
  return nullptr;
}

ORT_STATUS_PTR CreateTensorAndPopulate(MLDataType element_type, const int64_t* shape, size_t shape_len,
                                       const void* data, size_t num_elements, _Inout_ OrtAllocator* allocator, OrtValue& result) {
  ORT_API_RETURN_IF_ERROR(CreateTensorImpl(element_type, shape, shape_len, allocator, result));
  ORT_API_RETURN_IF_ERROR(PopulateTensorWithData(*result.GetMutable<Tensor>(), utils::IsDataTypeString(element_type),
                                                 data, num_elements, element_type->Size()));
  return nullptr;
}

}  // namespace c_api_internal
#ifdef _MSC_VER
#pragma warning(push)
#pragma warning(disable : 6101)
#endif

static ORT_STATUS_PTR OrtGetValueImplSeqOfTensors(_In_ const OrtValue* p_ml_value, int index, _Inout_ OrtAllocator* allocator,
                                                  _Outptr_ OrtValue** out) {
  const auto& data = p_ml_value->Get<TensorSeq>();
  const auto& one_tensor = data.Get(index);
  const auto& tensor_shape = one_tensor.Shape();
  auto result = std::make_unique<OrtValue>();
  ORT_API_RETURN_IF_ERROR(c_api_internal::CreateTensorAndPopulate(one_tensor.DataType(), tensor_shape.GetDims().data(),
                                                                  tensor_shape.NumDimensions(), one_tensor.DataRaw(),
                                                                  narrow<size_t>(one_tensor.Shape().Size()),
                                                                  allocator, *result));
  *out = result.release();
  return nullptr;
}

#ifdef _MSC_VER
#pragma warning(pop)
#endif

static ORT_STATUS_PTR OrtGetValueImplSeq(_In_ const OrtValue* value, int index, _Inout_ OrtAllocator* allocator,
                                         _Outptr_ OrtValue** out) {
  // Note: keep these in sync with the registered types in data_types.h
  if (value->IsTensorSequence()) {
    return OrtGetValueImplSeqOfTensors(value, index, allocator, out);
  } else {
#if !defined(DISABLE_ML_OPS)
    utils::ContainerChecker c_checker(value->Type());
    if (c_checker.IsSequenceOf<std::map<std::string, float>>()) {
      return c_api_internal::OrtGetValueImplSeqOfMap<VectorMapStringToFloat>(value, index, out);
    } else if (c_checker.IsSequenceOf<std::map<int64_t, float>>()) {
      return c_api_internal::OrtGetValueImplSeqOfMap<VectorMapInt64ToFloat>(value, index, out);
    } else {
      return OrtApis::CreateStatus(ORT_FAIL, "Input is not of one of the supported sequence types.");
    }
#else
    return OrtApis::CreateStatus(ORT_FAIL, "Map type is not supported in this build.");
#endif
  }
}

#if !defined(DISABLE_ML_OPS)
template <typename T>
static ORT_STATUS_PTR OrtGetValueImplMapHelper(_In_ const OrtValue* p_ml_value, int index,
                                               _Inout_ OrtAllocator* allocator, _Outptr_ OrtValue** out) {
  using namespace onnxruntime::utils;
  using TKey = typename T::key_type;
  using TVal = typename T::mapped_type;
  auto& data = p_ml_value->Get<T>();
  int64_t num_kv_pairs = data.size();
#if defined(_WIN32) && !defined(_M_AMD64)
  ORT_ENFORCE(static_cast<uint64_t>(num_kv_pairs) < std::numeric_limits<size_t>::max());
#endif
  const std::vector<int64_t> dims{num_kv_pairs};
  auto result = std::make_unique<OrtValue>();
  std::vector<TKey> vec_keys;
  std::vector<TVal> vec_vals;
  const void* data_ptr;
  size_t data_size;
  MLDataType element_type;
  switch (index) {
    case 0: {  // user is requesting keys
      element_type = DataTypeImpl::TensorTypeFromONNXEnum(GetONNXTensorElementDataType<TKey>())->GetElementType();
      vec_keys.reserve(static_cast<size_t>(num_kv_pairs));
      std::transform(data.cbegin(), data.cend(), std::back_inserter(vec_keys), [](const auto& k) { return k.first; });
      data_ptr = vec_keys.data();
      data_size = vec_keys.size();
    } break;
    case 1: {  // user is requesting values
      element_type = DataTypeImpl::TensorTypeFromONNXEnum(GetONNXTensorElementDataType<TVal>())->GetElementType();
      vec_vals.reserve(static_cast<size_t>(num_kv_pairs));
      std::transform(data.cbegin(), data.cend(), std::back_inserter(vec_vals), [](const auto& k) { return k.second; });
      data_ptr = vec_vals.data();
      data_size = vec_vals.size();
    } break;
    default:
      return OrtApis::CreateStatus(ORT_FAIL, "Invalid index requested for map type.");
  }
  ORT_API_RETURN_IF_ERROR(c_api_internal::CreateTensorAndPopulate(element_type, dims.data(), dims.size(), data_ptr,
                                                                  data_size, allocator, *result));
  *out = result.release();
  return nullptr;
}

static ORT_STATUS_PTR OrtGetValueImplMap(_In_ const OrtValue* value, int index, _Inout_ OrtAllocator* allocator,
                                         _Outptr_ OrtValue** out) {
  auto p_ml_value = reinterpret_cast<const OrtValue*>(value);
  auto type = p_ml_value->Type();
  // Note: keep these in sync with the registered types in data_types.h
  utils::ContainerChecker c_checker(type);
  if (c_checker.IsMap()) {
    if (c_checker.IsMapOf<std::string, std::string>()) {
      return OrtGetValueImplMapHelper<MapStringToString>(p_ml_value, index, allocator, out);
    } else if (c_checker.IsMapOf<std::string, int64_t>()) {
      return OrtGetValueImplMapHelper<MapStringToInt64>(p_ml_value, index, allocator, out);
    } else if (c_checker.IsMapOf<std::string, float>()) {
      return OrtGetValueImplMapHelper<MapStringToFloat>(p_ml_value, index, allocator, out);
    } else if (c_checker.IsMapOf<std::string, double>()) {
      return OrtGetValueImplMapHelper<MapStringToDouble>(p_ml_value, index, allocator, out);
    } else if (c_checker.IsMapOf<int64_t, std::string>()) {
      return OrtGetValueImplMapHelper<MapInt64ToString>(p_ml_value, index, allocator, out);
    } else if (c_checker.IsMapOf<int64_t, int64_t>()) {
      return OrtGetValueImplMapHelper<MapInt64ToInt64>(p_ml_value, index, allocator, out);
    } else if (c_checker.IsMapOf<int64_t, float>()) {
      return OrtGetValueImplMapHelper<MapInt64ToFloat>(p_ml_value, index, allocator, out);
    } else if (c_checker.IsMapOf<int64_t, double>()) {
      return OrtGetValueImplMapHelper<MapInt64ToDouble>(p_ml_value, index, allocator, out);
    }
  }
  return OrtApis::CreateStatus(ORT_FAIL, "Input is not of one of the supported map types.");
}
#endif

static ORT_STATUS_PTR OrtGetValueImpl(_In_ const OrtValue* value, int index, _Inout_ OrtAllocator* allocator,
                                      _Outptr_ OrtValue** out) {
  ONNXType value_type;
  if (auto status = OrtApis::GetValueType(value, &value_type))
    return status;
  if (value_type == ONNX_TYPE_MAP) {
#if !defined(DISABLE_ML_OPS)
    return OrtGetValueImplMap(value, index, allocator, out);
#else
    return OrtApis::CreateStatus(ORT_FAIL, "Map type is not supported in this build.");
#endif
  }
  if (value_type == ONNX_TYPE_SEQUENCE) {
    return OrtGetValueImplSeq(value, index, allocator, out);
  } else {
    return OrtApis::CreateStatus(ORT_FAIL, "Input is not of type sequence or map.");
  }
}

ORT_API_STATUS_IMPL(OrtApis::GetValue, _In_ const OrtValue* value, int index, _Inout_ OrtAllocator* allocator,
                    _Outptr_ OrtValue** out) {
  API_IMPL_BEGIN
  return OrtGetValueImpl(value, index, allocator, out);
  API_IMPL_END
}

///////////////////
// OrtCreateValue

#if !defined(DISABLE_ML_OPS)
template <typename T>
static ORT_STATUS_PTR OrtCreateValueImplSeqHelperMap(const OrtValue* const* in, size_t num_values,
                                                     _Outptr_ OrtValue** out) {
  using SeqType = std::vector<T>;
  auto seq_ptr = std::make_unique<SeqType>();
  seq_ptr->reserve(num_values);
  for (size_t idx = 0; idx < num_values; ++idx) {
    auto& m = reinterpret_cast<const OrtValue*>(in[idx])->Get<T>();
    seq_ptr->push_back(m);
  }
  // create OrtValue with this vector
  auto value = std::make_unique<OrtValue>();
  auto ml_type = DataTypeImpl::GetType<SeqType>();
  value->Init(seq_ptr.release(),
              ml_type,
              ml_type->GetDeleteFunc());
  *out = value.release();
  return nullptr;
}
#endif

static ORT_STATUS_PTR OrtCreateValueImplSeqHelper(const OrtValue* const* in, size_t num_values,
                                                  _Outptr_ OrtValue** out) {
  using namespace c_api_internal;
  auto dtype = in[0]->Get<Tensor>().DataType();
  auto seq_ptr = std::make_unique<TensorSeq>(dtype);
  seq_ptr->Reserve(num_values);

  for (size_t idx = 0; idx < num_values; ++idx) {
    ORT_ENFORCE(in[idx]->IsTensor(), "Expecting all elements to be tensors. Got: ", DataTypeImpl::ToString(in[idx]->Type()));
    auto tensor_elem_type = in[idx]->Get<Tensor>().DataType();

    // sequences must have tensors of the same data type
    if (tensor_elem_type != dtype) {
      return OrtApis::CreateStatus(ORT_FAIL,
                                   "Sequences must have tensors of the same data type. There was at least one tensor in the input that was different.");
    }

    seq_ptr->Add(*in[idx]);
  }

  // create OrtValue with this vector
  auto value = std::make_unique<OrtValue>();
  auto ml_type = DataTypeImpl::GetType<TensorSeq>();
  value->Init(seq_ptr.release(),
              ml_type,
              ml_type->GetDeleteFunc());
  *out = value.release();
  return nullptr;
}

static ORT_STATUS_PTR OrtCreateValueImplSeq(_In_reads_(num_values) const OrtValue* const* in, size_t num_values,
                                            _Outptr_ OrtValue** out) {
  // We only support limited sequence types. For the sake of simplicity the type of the first
  // OrtValue* in OrtValue** will determine the type of the vector used to create the output OrtValue
  // this type should be either a tensor of limited types or map of limited types
  const OrtValue* ovfirst = in[0];
  ONNXType first_value_type;
  if (auto status = OrtApis::GetValueType(ovfirst, &first_value_type))
    return status;
  // in onnxruntime type registrations we can support only a fixed vector types
  // this check ensures that the input conforms to that
  if (!(first_value_type == ONNX_TYPE_TENSOR || first_value_type == ONNX_TYPE_MAP)) {
    return OrtApis::CreateStatus(ORT_FAIL, "Each element of the sequence should be either tensor or map.");
  }
  // check if all OrtValues in the input array are of the same type
  // this is because even though the ONNX spec and this API spec supports heterogenous sequences,
  // only a fixed types are registered in onnxruntime
  for (size_t i = 0; i < num_values; ++i) {
    const OrtValue* ov = in[i];
    ONNXType ov_type;
    if (auto status = OrtApis::GetValueType(ov, &ov_type))
      return status;
    if (ov_type != first_value_type) {
      return OrtApis::CreateStatus(ORT_FAIL,
                                   "At least one element in the sequence is of a type different from others.");
    }
  }

  // finally create the output vector/MLValue
  auto first_mlvalue = reinterpret_cast<const OrtValue*>(ovfirst);
  if (first_value_type == ONNX_TYPE_TENSOR) {
    return OrtCreateValueImplSeqHelper(in, num_values, out);
  } else if (first_value_type == ONNX_TYPE_MAP) {
#if !defined(DISABLE_ML_OPS)
    auto map_type = first_mlvalue->Type();
    utils::ContainerChecker c_checker(map_type);
    if (c_checker.IsMapOf<std::string, float>()) {
      return OrtCreateValueImplSeqHelperMap<MapStringToFloat>(in, num_values, out);
    }
    if (c_checker.IsMapOf<int64_t, float>()) {
      return OrtCreateValueImplSeqHelperMap<MapInt64ToFloat>(in, num_values, out);
    } else {
      return OrtApis::CreateStatus(ORT_FAIL, "Input is not of one of the supported map types.");
    }
#else
    ORT_UNUSED_PARAMETER(first_mlvalue);
    return OrtApis::CreateStatus(ORT_FAIL, "Map type is not supported in this build.");
#endif

  } else {
    return OrtApis::CreateStatus(ORT_FAIL, "Unsupported input type");
  }
}

#if !defined(DISABLE_ML_OPS)
template <typename KeyType, typename ValueType>
static OrtStatus* OrtCreateMapMLValue(const Tensor& key_tensor, const Tensor& value_tensor, _Outptr_ OrtValue** out) {
  using MapType = std::map<KeyType, ValueType>;
  auto map_ptr = std::make_unique<MapType>();
  // iterate through the key and value tensors and populate map
  auto key_data = key_tensor.Data<KeyType>();
  auto value_data = value_tensor.Data<ValueType>();
  auto len = key_tensor.Shape().Size();
  ORT_ENFORCE(len >= 0 && static_cast<uint64_t>(len) < std::numeric_limits<size_t>::max());
  size_t num_kv_pairs = static_cast<size_t>(key_tensor.Shape().Size());
  for (size_t n = 0; n < num_kv_pairs; ++n, ++key_data, ++value_data) {
    map_ptr->insert({*key_data, *value_data});
  }
  // create ort_value with this map
  auto value = std::make_unique<OrtValue>();
  auto ml_type = DataTypeImpl::GetType<MapType>();
  value->Init(map_ptr.release(),
              ml_type,
              ml_type->GetDeleteFunc());
  *out = value.release();
  return nullptr;
}

template <typename KeyType>
static ORT_STATUS_PTR OrtCreateValueImplMapHelper(const Tensor& key_tensor, const Tensor& value_tensor,
                                                  _Outptr_ OrtValue** out) {
  auto value_type = value_tensor.DataType()->AsPrimitiveDataType();
  ORT_ENFORCE(value_type != nullptr, "Tensor must always contain primitive types. Found: ",
              DataTypeImpl::ToString(value_tensor.DataType()));

  switch (value_type->GetDataType()) {
    case ONNX_NAMESPACE::TensorProto_DataType_STRING:
      return OrtCreateMapMLValue<KeyType, std::string>(key_tensor, value_tensor, out);
      break;
    case ONNX_NAMESPACE::TensorProto_DataType_INT64:
      return OrtCreateMapMLValue<KeyType, int64_t>(key_tensor, value_tensor, out);
      break;
    case ONNX_NAMESPACE::TensorProto_DataType_FLOAT:
      return OrtCreateMapMLValue<KeyType, float>(key_tensor, value_tensor, out);
      break;
    case ONNX_NAMESPACE::TensorProto_DataType_DOUBLE:
      return OrtCreateMapMLValue<KeyType, double>(key_tensor, value_tensor, out);
      break;
    default:
      break;
  }

  std::string msg("Value type is not supported yet: ");
  msg += DataTypeImpl::ToString(value_tensor.DataType());
  return OrtApis::CreateStatus(ORT_FAIL, msg.c_str());
}

static ORT_STATUS_PTR OrtCreateValueImplMap(const OrtValue* const* in, size_t num_values, _Outptr_ OrtValue** out) {
  if (num_values != NUM_MAP_INDICES) {
    return OrtApis::CreateStatus(ORT_FAIL, "For map type num_values MUST be 2");
  }

  const OrtValue* ort_keys = in[0];
  auto p_key_ml_value = reinterpret_cast<const OrtValue*>(ort_keys);
  auto& key_tensor = p_key_ml_value->Get<Tensor>();

  const OrtValue* ort_values = in[1];
  auto p_value_ml_value = reinterpret_cast<const OrtValue*>(ort_values);
  auto& value_tensor = p_value_ml_value->Get<Tensor>();

  // as per data_types.h, we only support maps of primitive data types.
  if (key_tensor.Shape().NumDimensions() > 1 || value_tensor.Shape().NumDimensions() > 1) {
    return OrtApis::CreateStatus(ORT_FAIL, "Either the key tensor or the value tensor has NumDimensions > 1");
  }

  // since maps are represented by key and value tensors, their sizes have to be the same.
  if (key_tensor.Shape().Size() != value_tensor.Shape().Size()) {
    return OrtApis::CreateStatus(ORT_FAIL, "Key and value tensors have unequal number of elements.");
  }

  if (key_tensor.IsDataTypeString()) {
    return OrtCreateValueImplMapHelper<std::string>(key_tensor, value_tensor, out);
  }
  if (key_tensor.IsDataType<int64_t>()) {
    return OrtCreateValueImplMapHelper<int64_t>(key_tensor, value_tensor, out);
  }
  return OrtApis::CreateStatus(ORT_FAIL, "Key type is not supported yet.");
}
#endif

static ORT_STATUS_PTR OrtCreateValueImpl(_In_reads_(num_values) const OrtValue* const* in, size_t num_values,
                                         enum ONNXType value_type, _Outptr_ OrtValue** out) {
  if (num_values <= 0) {
    return OrtApis::CreateStatus(ORT_FAIL, "Number of values should be at least 1.");
  }
  if (value_type == ONNX_TYPE_MAP) {
#if !defined(DISABLE_ML_OPS)
    return OrtCreateValueImplMap(in, num_values, out);
#else
    return OrtApis::CreateStatus(ORT_FAIL, "Map type is not supported in this build.");
#endif
  }
  if (value_type == ONNX_TYPE_SEQUENCE) {
    return OrtCreateValueImplSeq(in, num_values, out);
  }
  return OrtApis::CreateStatus(ORT_FAIL, "Input is not of type sequence or map.");
}

ORT_API_STATUS_IMPL(OrtApis::CreateValue, _In_reads_(num_values) const OrtValue* const* in, size_t num_values,
                    enum ONNXType value_type, _Outptr_ OrtValue** out) {
  API_IMPL_BEGIN
  return OrtCreateValueImpl(in, num_values, value_type, out);
  API_IMPL_END
}

ORT_API_STATUS_IMPL(OrtApis::CreateOpaqueValue, _In_z_ const char* domain_name, _In_z_ const char* type_name,
                    _In_ const void* data_container, size_t data_container_size, _Outptr_ OrtValue** out) {
  API_IMPL_BEGIN
  std::string dtype("opaque(");
  dtype.append(domain_name).append(",").append(type_name).append(")");
  MLDataType ml_type = DataTypeImpl::GetDataType(dtype);
  ORT_ENFORCE(ml_type != nullptr,
              "Specified domain and type names combination does not refer to a registered opaque type");
  const auto* non_tensor_base = ml_type->AsNonTensorType();
  ORT_ENFORCE(non_tensor_base != nullptr, "Opaque type is not a non_tensor type!!!");
  std::unique_ptr<OrtValue> ort_val = std::make_unique<OrtValue>();
  non_tensor_base->FromDataContainer(data_container, data_container_size, *ort_val);
  *out = ort_val.release();
  API_IMPL_END
  return nullptr;
}

ORT_API_STATUS_IMPL(OrtApis::GetOpaqueValue, _In_ const char* domain_name, _In_ const char* type_name,
                    _In_ const OrtValue* in, _Out_ void* data_container, size_t data_container_size) {
  API_IMPL_BEGIN
  std::string dtype("opaque(");
  dtype.append(domain_name).append(",").append(type_name).append(")");
  MLDataType ml_type = DataTypeImpl::GetDataType(dtype);
  ORT_ENFORCE(ml_type != nullptr,
              "Specified domain and type names combination does not refer to a registered opaque type");
  const auto* non_tensor_base = ml_type->AsNonTensorType();
  ORT_ENFORCE(non_tensor_base != nullptr, "Opaque type is not a non_tensor type!!!");
  non_tensor_base->ToDataContainer(*in, data_container_size, data_container);
  API_IMPL_END
  return nullptr;
}

namespace {
struct ProviderBuffer {
  char** buffer_;
  char* next_write_;

  ProviderBuffer(char** buf, size_t p_count) {
    buffer_ = buf;
    next_write_ = DataStart(p_count);
  }

  char* DataStart(size_t p_count) { return reinterpret_cast<char*>(buffer_ + p_count); }
  // Return next buffer ptr
  void Append(const std::string& provider, size_t p_index) {
    // Maximum provider name length is now enforced at GetAvailableExecutionProviderNames()
    const size_t to_copy = provider.size();
#ifdef _MSC_VER
    memcpy_s(next_write_, to_copy, provider.data(), to_copy);
#elif defined(__APPLE__)
    memcpy(next_write_, provider.data(), to_copy);
#else
    memcpy(next_write_, provider.data(), to_copy);
#endif
    next_write_[to_copy] = 0;
    buffer_[p_index] = next_write_;
    next_write_ += to_copy + 1;
  }
};
}  // namespace

ORT_API_STATUS_IMPL(OrtApis::GetAvailableProviders, _Outptr_ char*** out_ptr,
                    _In_ int* providers_length) {
  API_IMPL_BEGIN
  const auto& available_providers = GetAvailableExecutionProviderNames();
  const size_t available_count = available_providers.size();

  if (available_count == 0) {
    out_ptr = nullptr;
    *providers_length = 0;
    return OrtApis::CreateStatus(ORT_FAIL, "Invalid build with no providers available");
  }

  size_t output_len = 0;
  for (const auto& p : available_providers) {
    output_len += p.size() + 1;
  }

  // We allocate and construct the buffer in char* to hold all the string pointers
  // followed by the actual string data. We allocate in terms of char* to make it convinient and avoid casts.
  const size_t ptrs_num = (sizeof(char*) * available_count + output_len + (sizeof(char*) - 1)) / sizeof(char*);
  auto total_buffer = std::make_unique<char*[]>(ptrs_num);
  ProviderBuffer provider_buffer(total_buffer.get(), available_count);

  for (size_t p_index = 0; p_index < available_count; p_index++) {
    provider_buffer.Append(available_providers[p_index], p_index);
  }

  *providers_length = narrow<int>(available_count);
  *out_ptr = total_buffer.release();
  API_IMPL_END
  return nullptr;
}

// This is a cleanup API, it should never return any failure
// so any no-throw code can rely on it.
ORT_API_STATUS_IMPL(OrtApis::ReleaseAvailableProviders, _In_ char** ptr,
                    _In_ int /* providers_length */) {
  API_IMPL_BEGIN
  // take possession of the memory and deallocate it
  std::unique_ptr<char*[]> g(ptr);
  API_IMPL_END
  return nullptr;
}

ORT_API_STATUS_IMPL(OrtApis::GetExecutionProviderApi,
                    [[maybe_unused]] _In_ const char* provider_name,
                    [[maybe_unused]] _In_ uint32_t version,
                    _Outptr_ const void** provider_api) {
  API_IMPL_BEGIN

  *provider_api = nullptr;
#ifdef USE_DML
  if (strcmp(provider_name, "DML") == 0) {
    *provider_api = GetOrtDmlApi(version);
    if (*provider_api == nullptr) {
      return OrtApis::CreateStatus(ORT_INVALID_ARGUMENT, "Specified version is not supported for the DirectML provider.");
    }
    return NULL;
  }
#endif

  return OrtApis::CreateStatus(ORT_INVALID_ARGUMENT, "Specified provider is not supported.");
  API_IMPL_END
}

ORT_API_STATUS_IMPL(OrtApis::TensorAt, _Inout_ OrtValue* value, const int64_t* location_values, size_t location_values_count,
                    _Outptr_ void** out) {
  TENSOR_READWRITE_API_BEGIN

  if (tensor->IsDataTypeString()) {
    return OrtApis::CreateStatus(ORT_INVALID_ARGUMENT, "this API does not support strings");
  }

  const auto& tensor_shape = tensor->Shape();
  const auto num_dimensions = tensor_shape.NumDimensions();
  if (location_values_count != num_dimensions) {
    return OrtApis::CreateStatus(ORT_INVALID_ARGUMENT, "location dimensions do not match shape size");
  }

  for (size_t i = 0; i < location_values_count; i++) {
    if (location_values[i] >= tensor_shape[i] || location_values[i] < 0) {
      return OrtApis::CreateStatus(ORT_INVALID_ARGUMENT, "invalid location range");
    }
  }

  // compute strides
  // TensorPitches p;
  std::vector<int64_t> strides(num_dimensions);
  {
    int64_t stride = 1;
    for (size_t dim = num_dimensions; dim > 0; --dim) {
      strides[dim - 1] = stride;
      stride *= tensor_shape[dim - 1];
    }
  }

  // For Scalers the offset would always be zero
  int64_t offset = 0;
  for (size_t i = 0; i < num_dimensions; i++) {
    offset += location_values[i] * strides[i];
  }

  auto data = reinterpret_cast<char*>(tensor->MutableDataRaw()) + tensor->DataType()->Size() * offset;
  *out = data;
  return nullptr;
  API_IMPL_END
}

ORT_API_STATUS_IMPL(OrtApis::SetLanguageProjection, _In_ const OrtEnv* ort_env, _In_ OrtLanguageProjection projection) {
  API_IMPL_BEGIN
  ORT_UNUSED_PARAMETER(ort_env);
  // note telemetry is controlled via the platform Env object, not the OrtEnv object instance
  const Env& env = Env::Default();
  env.GetTelemetryProvider().SetLanguageProjection(static_cast<uint32_t>(projection));
  return nullptr;
  API_IMPL_END
}

ORT_API_STATUS_IMPL(OrtApis::SessionGetProfilingStartTimeNs, _In_ const OrtSession* sess, _Out_ uint64_t* out) {
  API_IMPL_BEGIN
  const auto* session = reinterpret_cast<const ::onnxruntime::InferenceSession*>(sess);
  auto profiling_start_time = session->GetProfiling().GetStartTimeNs();
  *out = static_cast<uint64_t>(profiling_start_time);
  return nullptr;
  API_IMPL_END
}

// End support for non-tensor types

ORT_API_STATUS_IMPL(OrtApis::CreateArenaCfg, _In_ size_t max_mem, int arena_extend_strategy, int initial_chunk_size_bytes,
                    int max_dead_bytes_per_chunk, _Outptr_ OrtArenaCfg** out) {
  API_IMPL_BEGIN
  auto cfg = std::make_unique<OrtArenaCfg>();
  cfg->max_mem = max_mem;
  cfg->arena_extend_strategy = arena_extend_strategy;
  cfg->initial_chunk_size_bytes = initial_chunk_size_bytes;
  cfg->max_dead_bytes_per_chunk = max_dead_bytes_per_chunk;
  cfg->max_dead_bytes_per_chunk = -1L;
  *out = cfg.release();
  return nullptr;
  API_IMPL_END
}

ORT_API_STATUS_IMPL(OrtApis::CreateArenaCfgV2, _In_reads_(num_keys) const char* const* arena_config_keys, _In_reads_(num_keys) const size_t* arena_config_values,
                    _In_ size_t num_keys, _Outptr_ OrtArenaCfg** out) {
  API_IMPL_BEGIN
  auto cfg = std::make_unique<OrtArenaCfg>();

  for (size_t i = 0; i < num_keys; ++i) {
    if (strcmp(arena_config_keys[i], "max_mem") == 0) {
      cfg->max_mem = arena_config_values[i];
    } else if (strcmp(arena_config_keys[i], "arena_extend_strategy") == 0) {
      cfg->arena_extend_strategy = static_cast<int>(arena_config_values[i]);
    } else if (strcmp(arena_config_keys[i], "initial_chunk_size_bytes") == 0) {
      cfg->initial_chunk_size_bytes = static_cast<int>(arena_config_values[i]);
    } else if (strcmp(arena_config_keys[i], "max_dead_bytes_per_chunk") == 0) {
      cfg->max_dead_bytes_per_chunk = static_cast<int>(arena_config_values[i]);
    } else if (strcmp(arena_config_keys[i], "initial_growth_chunk_size_bytes") == 0) {
      cfg->initial_growth_chunk_size_bytes = static_cast<int>(arena_config_values[i]);
    } else if (strcmp(arena_config_keys[i], "max_power_of_two_extend_bytes") == 0) {
      cfg->max_power_of_two_extend_bytes = static_cast<int64_t>(arena_config_values[i]);
    } else {
      std::ostringstream oss;
      oss << "Invalid key found: " << arena_config_keys[i];

      return CreateStatus(ORT_INVALID_ARGUMENT, oss.str().c_str());
    }
  }

  *out = cfg.release();
  return nullptr;
  API_IMPL_END
}

// Allow using raw new/delete because this is for C.
ORT_API(void, OrtApis::ReleaseArenaCfg, _Frees_ptr_opt_ OrtArenaCfg* ptr) {
  std::unique_ptr<OrtArenaCfg> g(ptr);
}

ORT_API_STATUS_IMPL(OrtApis::CreatePrepackedWeightsContainer, _Outptr_ OrtPrepackedWeightsContainer** out) {
  API_IMPL_BEGIN
  std::unique_ptr<PrepackedWeightsContainer> container = std::make_unique<PrepackedWeightsContainer>();
  *out = reinterpret_cast<OrtPrepackedWeightsContainer*>(container.release());
  return nullptr;
  API_IMPL_END
}

ORT_API(void, OrtApis::ReleasePrepackedWeightsContainer, _Frees_ptr_opt_ OrtPrepackedWeightsContainer* ptr) {
  delete reinterpret_cast<PrepackedWeightsContainer*>(ptr);
}

ORT_API_STATUS_IMPL(OrtApis::CreateSessionWithPrepackedWeightsContainer, _In_ const OrtEnv* env, _In_ const ORTCHAR_T* model_path,
                    _In_ const OrtSessionOptions* options, _Inout_ OrtPrepackedWeightsContainer* prepacked_weights_container,
                    _Outptr_ OrtSession** out) {
  API_IMPL_BEGIN
  std::unique_ptr<onnxruntime::InferenceSession> sess;
  OrtStatus* status = nullptr;
  *out = nullptr;

  ORT_TRY {
    ORT_API_RETURN_IF_ERROR(CreateSessionAndLoadModel(options, env, model_path, nullptr, 0, sess));
    ORT_API_RETURN_IF_ERROR(InitializeSession(options, *sess, prepacked_weights_container));

    *out = reinterpret_cast<OrtSession*>(sess.release());
  }
  ORT_CATCH(const std::exception& e) {
    ORT_HANDLE_EXCEPTION([&]() {
      status = OrtApis::CreateStatus(ORT_FAIL, e.what());
    });
  }

  return status;
  API_IMPL_END
}

ORT_API_STATUS_IMPL(OrtApis::CreateSessionFromArrayWithPrepackedWeightsContainer, _In_ const OrtEnv* env,
                    _In_ const void* model_data, size_t model_data_length,
                    _In_ const OrtSessionOptions* options, _Inout_ OrtPrepackedWeightsContainer* prepacked_weights_container,
                    _Outptr_ OrtSession** out) {
  API_IMPL_BEGIN
  std::unique_ptr<onnxruntime::InferenceSession> sess;
  OrtStatus* status = nullptr;
  *out = nullptr;

  ORT_TRY {
    ORT_API_RETURN_IF_ERROR(CreateSessionAndLoadModel(options, env, nullptr, model_data,
                                                      model_data_length, sess));
    ORT_API_RETURN_IF_ERROR(InitializeSession(options, *sess, prepacked_weights_container));

    *out = reinterpret_cast<OrtSession*>(sess.release());
  }
  ORT_CATCH(const std::exception& e) {
    ORT_HANDLE_EXCEPTION([&]() {
      status = OrtApis::CreateStatus(ORT_FAIL, e.what());
    });
  }

  return status;
  API_IMPL_END
}

ORT_API_STATUS_IMPL(OrtApis::GetTensorMemoryInfo, _In_ const OrtValue* value, _Outptr_ const OrtMemoryInfo** memory_info) {
  TENSOR_READ_API_BEGIN
  *memory_info = &tensor.Location();
  return nullptr;
  API_IMPL_END
}

ORT_API_STATUS_IMPL(OrtApis::SessionOptionsSetCustomCreateThreadFn, _Inout_ OrtSessionOptions* options, _In_ OrtCustomCreateThreadFn ort_custom_create_thread_fn) {
  API_IMPL_BEGIN
  options->value.custom_create_thread_fn = ort_custom_create_thread_fn;
  return nullptr;
  API_IMPL_END
}

ORT_API_STATUS_IMPL(OrtApis::SessionOptionsSetCustomThreadCreationOptions, _Inout_ OrtSessionOptions* options, _In_ void* ort_custom_thread_creation_options) {
  API_IMPL_BEGIN
  options->value.custom_thread_creation_options = ort_custom_thread_creation_options;
  return nullptr;
  API_IMPL_END
}

ORT_API_STATUS_IMPL(OrtApis::SessionOptionsSetCustomJoinThreadFn, _Inout_ OrtSessionOptions* options, _In_ OrtCustomJoinThreadFn ort_custom_join_thread_fn) {
  API_IMPL_BEGIN
  options->value.custom_join_thread_fn = ort_custom_join_thread_fn;
  return nullptr;
  API_IMPL_END
}

ORT_API(void, OrtApis::ReleaseValueInfo, _Frees_ptr_opt_ OrtValueInfo* value_info) {
  delete value_info;
}

ORT_API(void, OrtApis::ReleaseNode, _Frees_ptr_opt_ OrtNode* node) {
  delete node;
}

ORT_API(void, OrtApis::ReleaseGraph, _Frees_ptr_opt_ OrtGraph* graph) {
  delete graph;
}

ORT_API(void, OrtApis::ReleaseModel, _Frees_ptr_opt_ OrtModel* model) {
  delete model;
}

ORT_API_STATUS_IMPL(OrtApis::GetValueInfoName, _In_ const OrtValueInfo* value_info,
                    _Out_ const char** name) {
  API_IMPL_BEGIN
  *name = value_info->name.c_str();
  return nullptr;
  API_IMPL_END
}
ORT_API_STATUS_IMPL(OrtApis::GetValueInfoTypeInfo, _In_ const OrtValueInfo* value_info,
                    _Outptr_ const OrtTypeInfo** type_info) {
  API_IMPL_BEGIN

  *type_info = value_info->type_info.get();

  return nullptr;
  API_IMPL_END
}

ORT_API(const OrtTrainingApi*, OrtApis::GetTrainingApi, uint32_t version) {
#ifdef ENABLE_TRAINING_APIS
  if (version >= 13 && version <= ORT_API_VERSION)
    return OrtTrainingApis::GetTrainingApi(version);

  fprintf(stderr, "The given version [%u] is not supported. Training api only supports version 13 to %u.\n",
          version, ORT_API_VERSION);
  return nullptr;
#else
  ORT_UNUSED_PARAMETER(version);

  return nullptr;
#endif
}

ORT_API(const OrtModelEditorApi*, OrtApis::GetModelEditorApi) {
#if !defined(ORT_MINIMAL_BUILD)
  return OrtModelEditorAPI::GetModelEditorApi();
#else
  fprintf(stderr, "The Model Editor API is not supported in a minimal build.\n");
  return nullptr;
#endif
}

ORT_API(const OrtCompileApi*, OrtApis::GetCompileApi) {
  return OrtCompileAPI::GetCompileApi();
}

ORT_API(void, OrtApis::CreateKeyValuePairs, _Outptr_ OrtKeyValuePairs** out) {
  auto kvps = std::make_unique<OrtKeyValuePairs>();
  *out = reinterpret_cast<OrtKeyValuePairs*>(kvps.release());
}

ORT_API(void, OrtApis::AddKeyValuePair, _In_ OrtKeyValuePairs* kvps,
        _In_ const char* key, _In_ const char* value) {
  auto& entries = *reinterpret_cast<OrtKeyValuePairs*>(kvps);
  entries.Add(key, value);
}

ORT_API(const char*, OrtApis::GetKeyValue, _In_ const OrtKeyValuePairs* kvps, _In_ const char* key) {
  const char* value = nullptr;

  if (auto entry = kvps->entries.find(key); entry != kvps->entries.end()) {
    value = entry->second.c_str();
  }

  return value;
}

ORT_API(void, OrtApis::GetKeyValuePairs, _In_ const OrtKeyValuePairs* kvps,
        _Outptr_ const char* const** keys, _Outptr_ const char* const** values, _Out_ size_t* num_entries) {
  *keys = kvps->keys.data();
  *values = kvps->values.data();
  *num_entries = kvps->entries.size();
}

ORT_API(void, OrtApis::RemoveKeyValuePair, _Frees_ptr_opt_ OrtKeyValuePairs* kvps, _In_ const char* key) {
  kvps->Remove(key);
}

ORT_API(void, OrtApis::ReleaseKeyValuePairs, _Frees_ptr_opt_ OrtKeyValuePairs* kvps) {
  delete kvps;
}

#if !defined(ORT_MINIMAL_BUILD)
ORT_API_STATUS_IMPL(OrtApis::RegisterExecutionProviderLibrary, _In_ OrtEnv* env, const char* registration_name,
                    const ORTCHAR_T* path) {
  API_IMPL_BEGIN
  ORT_API_RETURN_IF_STATUS_NOT_OK(env->GetEnvironment().RegisterExecutionProviderLibrary(registration_name, path));
  return nullptr;
  API_IMPL_END
}

ORT_API_STATUS_IMPL(OrtApis::UnregisterExecutionProviderLibrary, _In_ OrtEnv* env, const char* registration_name) {
  API_IMPL_BEGIN
  ORT_API_RETURN_IF_STATUS_NOT_OK(env->GetEnvironment().UnregisterExecutionProviderLibrary(registration_name));
  return nullptr;
  API_IMPL_END
}

ORT_API_STATUS_IMPL(OrtApis::GetEpDevices, _In_ const OrtEnv* env,
                    _Outptr_ const OrtEpDevice* const** ep_devices, _Out_ size_t* num_ep_devices) {
  API_IMPL_BEGIN
  const auto& execution_devices = env->GetEnvironment().GetOrtEpDevices();
  *ep_devices = execution_devices.data();
  *num_ep_devices = execution_devices.size();

  return nullptr;
  API_IMPL_END
}

ORT_API_STATUS_IMPL(OrtApis::SessionOptionsAppendExecutionProvider_V2, _In_ OrtSessionOptions* session_options,
                    _In_ OrtEnv* env,
                    _In_reads_(num_ep_devices) const OrtEpDevice* const* ep_devices, _In_ size_t num_ep_devices,
                    _In_reads_(num_op_options) const char* const* ep_option_keys,
                    _In_reads_(num_op_options) const char* const* ep_option_vals,
                    size_t num_ep_options) {
  API_IMPL_BEGIN
  std::unique_ptr<IExecutionProviderFactory> provider_factory = nullptr;

  ORT_API_RETURN_IF_STATUS_NOT_OK(CreateIExecutionProviderFactoryForEpDevices(
      env->GetEnvironment(),
      session_options->value,
      gsl::span<const OrtEpDevice* const>(ep_devices, num_ep_devices),
      gsl::span<const char* const>(ep_option_keys, num_ep_options),
      gsl::span<const char* const>(ep_option_vals, num_ep_options),
      /*output*/ provider_factory));
  session_options->provider_factories.push_back(std::move(provider_factory));

  return nullptr;
  API_IMPL_END
}

ORT_API(const OrtEpApi*, OrtApis::GetEpApi) {
  return OrtExecutionProviderApi::GetEpApi();
}

#else  // defined(ORT_MINIMAL_BUILD)
ORT_API_STATUS_IMPL(OrtApis::RegisterExecutionProviderLibrary, _In_ OrtEnv* /*env*/, const char* /*registration_name*/,
                    const ORTCHAR_T* /*path*/) {
  API_IMPL_BEGIN
  return OrtApis::CreateStatus(ORT_NOT_IMPLEMENTED, "This API in not supported in a minimal build.");
  API_IMPL_END
}

ORT_API_STATUS_IMPL(OrtApis::UnregisterExecutionProviderLibrary, _In_ OrtEnv* /*env*/,
                    const char* /*registration_name*/) {
  API_IMPL_BEGIN
  return OrtApis::CreateStatus(ORT_NOT_IMPLEMENTED, "This API in not supported in a minimal build.");
  API_IMPL_END
}

ORT_API_STATUS_IMPL(OrtApis::GetEpDevices, _In_ const OrtEnv* /*env*/,
                    _Outptr_ const OrtEpDevice* const** /*ep_devices*/, _Out_ size_t* /*num_ep_devices*/) {
  API_IMPL_BEGIN
  return OrtApis::CreateStatus(ORT_NOT_IMPLEMENTED, "This API in not supported in a minimal build.");
  API_IMPL_END
}

ORT_API_STATUS_IMPL(OrtApis::SessionOptionsAppendExecutionProvider_V2, _In_ OrtSessionOptions* /*session_options*/,
                    _In_ OrtEnv* /*env*/,
                    _In_reads_(num_ep_devices) const OrtEpDevice* const* /*ep_devices*/,
                    _In_ size_t /*num_ep_devices*/,
                    _In_reads_(num_op_options) const char* const* /*ep_option_keys*/,
                    _In_reads_(num_op_options) const char* const* /*ep_option_vals*/,
                    size_t /*num_ep_options*/) {
  API_IMPL_BEGIN
  return OrtApis::CreateStatus(ORT_NOT_IMPLEMENTED, "This API in not supported in a minimal build.");

  API_IMPL_END
}

ORT_API(const OrtEpApi*, OrtApis::GetEpApi) {
  fprintf(stderr, "The Execution Provider API is not supported in a minimal build.\n");
  return nullptr;
}

#endif  // !defined(ORT_MINIMAL_BUILD)

// OrtEpDevice accessors
ORT_API(OrtHardwareDeviceType, OrtApis::HardwareDevice_Type, _In_ const OrtHardwareDevice* device) {
  return OrtHardwareDeviceType(device->type);
}

ORT_API(uint32_t, OrtApis::HardwareDevice_VendorId, _In_ const OrtHardwareDevice* device) {
  return device->vendor_id;
}

ORT_API(const char*, OrtApis::HardwareDevice_Vendor, _In_ const OrtHardwareDevice* device) {
  return device->vendor.c_str();
}

ORT_API(uint32_t, OrtApis::HardwareDevice_DeviceId, _In_ const OrtHardwareDevice* device) {
  return device->device_id;
}

ORT_API(const OrtKeyValuePairs*, OrtApis::HardwareDevice_Metadata, _In_ const OrtHardwareDevice* ep_device) {
  return &ep_device->metadata;
}

ORT_API(const char*, OrtApis::EpDevice_EpName, _In_ const OrtEpDevice* ep_device) {
  return ep_device->ep_name.c_str();
}

ORT_API(const char*, OrtApis::EpDevice_EpVendor, _In_ const OrtEpDevice* ep_device) {
  return ep_device->ep_vendor.c_str();
}

ORT_API(const OrtKeyValuePairs*, OrtApis::EpDevice_EpMetadata, _In_ const OrtEpDevice* ep_device) {
  return &ep_device->ep_metadata;
}

ORT_API(const OrtKeyValuePairs*, OrtApis::EpDevice_EpOptions, _In_ const OrtEpDevice* ep_device) {
  return &ep_device->ep_options;
}

ORT_API(const OrtHardwareDevice*, OrtApis::EpDevice_Device, _In_ const OrtEpDevice* ep_device) {
  return ep_device->device;
}

static constexpr OrtApiBase ort_api_base = {
    &OrtApis::GetApi,
    &OrtApis::GetVersionString};

/* Rules on how to add a new Ort API version

In general, NEVER remove or rearrange the members in this structure unless a new version is being created. The
goal is for newer shared libraries of the Onnx Runtime to work with binaries targeting the previous versions.
In order to do that we need to ensure older binaries get the older interfaces they are expecting.

If the next version of the OrtApi only adds members, new members can be added at the end of the OrtApi structure
without breaking anything. In this case, rename the ort_api_# structure in a way that shows the range of versions
it supports, for example 'ort_api_1_to_2', and then GetApi can return the same structure for a range of versions.

If methods need to be removed or rearranged, then make a copy of the OrtApi structure and name it 'OrtApi#to#'.
The latest Api should always be named just OrtApi. Then make a copy of the latest ort_api_* structure below and
name it ort_api_# to match the latest version number supported, you'll need to be sure the structure types match
the API they're for (the compiler should complain if this isn't correct).

If there is no desire to have the headers still expose the older APIs (clutter, documentation, etc) then the
definition should be moved to a file included by this file so that it's still defined here for binary compatibility
but isn't visible in public headers.

So for example, if we wanted to just add some new members to the ort_api_1_to_2, we'd take the following steps:

    In include\onnxruntime\core\session\onnxruntime_c_api.h we'd just add the members to the end of the structure

    In this file, we'd correspondingly add the member values to the end of the ort_api_1_to_2 structure, and also rename
    it to ort_api_1_to_3.

    Then in GetApi we'd make it return ort_api_1_to_3 for versions 1 through 3.

Second example, if we wanted to add and remove some members, we'd do this:

    In include\onnxruntime\core\session\onnxruntime_c_api.h we'd make a copy of the OrtApi structure and name the
    old one OrtApi1to2. In the new OrtApi we'd add or remove any members that we desire.

    In this file, we'd create a new copy of ort_api_1_to_2 called ort_api_3 and make the corresponding changes that were
    made to the new OrtApi.

    In GetApi we now make it return ort_api_3 for version 3.
*/

static constexpr OrtApi ort_api_1_to_23 = {
    // NOTE: The ordering of these fields MUST not change after that version has shipped since existing binaries depend on this ordering.

    // Shipped as version 1 - DO NOT MODIFY (see above text for more information)
    &OrtApis::CreateStatus,
    &OrtApis::GetErrorCode,
    &OrtApis::GetErrorMessage,

    &OrtApis::CreateEnv,
    &OrtApis::CreateEnvWithCustomLogger,
    &OrtApis::EnableTelemetryEvents,
    &OrtApis::DisableTelemetryEvents,

    &OrtApis::CreateSession,
    &OrtApis::CreateSessionFromArray,
    &OrtApis::Run,

    &OrtApis::CreateSessionOptions,
    &OrtApis::SetOptimizedModelFilePath,
    &OrtApis::CloneSessionOptions,
    &OrtApis::SetSessionExecutionMode,
    &OrtApis::EnableProfiling,
    &OrtApis::DisableProfiling,
    &OrtApis::EnableMemPattern,
    &OrtApis::DisableMemPattern,
    &OrtApis::EnableCpuMemArena,
    &OrtApis::DisableCpuMemArena,
    &OrtApis::SetSessionLogId,
    &OrtApis::SetSessionLogVerbosityLevel,
    &OrtApis::SetSessionLogSeverityLevel,
    &OrtApis::SetSessionGraphOptimizationLevel,
    &OrtApis::SetIntraOpNumThreads,
    &OrtApis::SetInterOpNumThreads,

    &OrtApis::CreateCustomOpDomain,
    &OrtApis::CustomOpDomain_Add,
    &OrtApis::AddCustomOpDomain,
    &OrtApis::RegisterCustomOpsLibrary,

    &OrtApis::SessionGetInputCount,
    &OrtApis::SessionGetOutputCount,
    &OrtApis::SessionGetOverridableInitializerCount,
    &OrtApis::SessionGetInputTypeInfo,
    &OrtApis::SessionGetOutputTypeInfo,
    &OrtApis::SessionGetOverridableInitializerTypeInfo,
    &OrtApis::SessionGetInputName,
    &OrtApis::SessionGetOutputName,
    &OrtApis::SessionGetOverridableInitializerName,

    &OrtApis::CreateRunOptions,
    &OrtApis::RunOptionsSetRunLogVerbosityLevel,
    &OrtApis::RunOptionsSetRunLogSeverityLevel,
    &OrtApis::RunOptionsSetRunTag,
    &OrtApis::RunOptionsGetRunLogVerbosityLevel,
    &OrtApis::RunOptionsGetRunLogSeverityLevel,
    &OrtApis::RunOptionsGetRunTag,
    &OrtApis::RunOptionsSetTerminate,
    &OrtApis::RunOptionsUnsetTerminate,

    &OrtApis::CreateTensorAsOrtValue,
    &OrtApis::CreateTensorWithDataAsOrtValue,
    &OrtApis::IsTensor,
    &OrtApis::GetTensorMutableData,

    &OrtApis::FillStringTensor,
    &OrtApis::GetStringTensorDataLength,
    &OrtApis::GetStringTensorContent,

    &OrtApis::CastTypeInfoToTensorInfo,
    &OrtApis::GetOnnxTypeFromTypeInfo,
    &OrtApis::CreateTensorTypeAndShapeInfo,
    &OrtApis::SetTensorElementType,

    &OrtApis::SetDimensions,
    &OrtApis::GetTensorElementType,
    &OrtApis::GetDimensionsCount,
    &OrtApis::GetDimensions,
    &OrtApis::GetSymbolicDimensions,
    &OrtApis::GetTensorShapeElementCount,
    &OrtApis::GetTensorTypeAndShape,
    &OrtApis::GetTypeInfo,
    &OrtApis::GetValueType,
    &OrtApis::CreateMemoryInfo,
    &OrtApis::CreateCpuMemoryInfo,
    &OrtApis::CompareMemoryInfo,
    &OrtApis::MemoryInfoGetName,
    &OrtApis::MemoryInfoGetId,
    &OrtApis::MemoryInfoGetMemType,
    &OrtApis::MemoryInfoGetType,
    &OrtApis::AllocatorAlloc,
    &OrtApis::AllocatorFree,
    &OrtApis::AllocatorGetInfo,
    &OrtApis::GetAllocatorWithDefaultOptions,
    &OrtApis::AddFreeDimensionOverride,
    &OrtApis::GetValue,
    &OrtApis::GetValueCount,
    &OrtApis::CreateValue,
    &OrtApis::CreateOpaqueValue,
    &OrtApis::GetOpaqueValue,

    &OrtApis::KernelInfoGetAttribute_float,
    &OrtApis::KernelInfoGetAttribute_int64,
    &OrtApis::KernelInfoGetAttribute_string,
    &OrtApis::KernelContext_GetInputCount,
    &OrtApis::KernelContext_GetOutputCount,
    &OrtApis::KernelContext_GetInput,
    &OrtApis::KernelContext_GetOutput,

    &OrtApis::ReleaseEnv,
    &OrtApis::ReleaseStatus,
    &OrtApis::ReleaseMemoryInfo,
    &OrtApis::ReleaseSession,
    &OrtApis::ReleaseValue,
    &OrtApis::ReleaseRunOptions,
    &OrtApis::ReleaseTypeInfo,
    &OrtApis::ReleaseTensorTypeAndShapeInfo,
    &OrtApis::ReleaseSessionOptions,
    &OrtApis::ReleaseCustomOpDomain,
    // End of Version 1 - DO NOT MODIFY ABOVE (see above text for more information)

    &OrtApis::GetDenotationFromTypeInfo,
    &OrtApis::CastTypeInfoToMapTypeInfo,
    &OrtApis::CastTypeInfoToSequenceTypeInfo,
    &OrtApis::GetMapKeyType,
    &OrtApis::GetMapValueType,
    &OrtApis::GetSequenceElementType,
    &OrtApis::ReleaseMapTypeInfo,
    &OrtApis::ReleaseSequenceTypeInfo,
    &OrtApis::SessionEndProfiling,
    &OrtApis::SessionGetModelMetadata,
    &OrtApis::ModelMetadataGetProducerName,
    &OrtApis::ModelMetadataGetGraphName,
    &OrtApis::ModelMetadataGetDomain,
    &OrtApis::ModelMetadataGetDescription,
    &OrtApis::ModelMetadataLookupCustomMetadataMap,
    &OrtApis::ModelMetadataGetVersion,
    &OrtApis::ReleaseModelMetadata,
    // End of Version 2 - DO NOT MODIFY ABOVE (see above text for more information)

    &OrtApis::CreateEnvWithGlobalThreadPools,
    &OrtApis::DisablePerSessionThreads,
    &OrtApis::CreateThreadingOptions,
    &OrtApis::ReleaseThreadingOptions,
    &OrtApis::ModelMetadataGetCustomMetadataMapKeys,
    &OrtApis::AddFreeDimensionOverrideByName,
    // End of Version 3 - DO NOT MODIFY ABOVE (see above text for more information)

    &OrtApis::GetAvailableProviders,
    &OrtApis::ReleaseAvailableProviders,
    // End of Version 4 - DO NOT MODIFY ABOVE (see above text for more information)

    &OrtApis::GetStringTensorElementLength,
    &OrtApis::GetStringTensorElement,
    &OrtApis::FillStringTensorElement,
    &OrtApis::AddSessionConfigEntry,

    // IoBinding and above are propagated in the same order to C# API
    // Do not move
    &OrtApis::CreateAllocator,
    &OrtApis::ReleaseAllocator,
    &OrtApis::RunWithBinding,
    &OrtApis::CreateIoBinding,
    &OrtApis::ReleaseIoBinding,
    &OrtApis::BindInput,
    &OrtApis::BindOutput,
    &OrtApis::BindOutputToDevice,
    &OrtApis::GetBoundOutputNames,
    &OrtApis::GetBoundOutputValues,
    &OrtApis::ClearBoundInputs,
    &OrtApis::ClearBoundOutputs,
    &OrtApis::TensorAt,
    &OrtApis::CreateAndRegisterAllocator,
    &OrtApis::SetLanguageProjection,
    &OrtApis::SessionGetProfilingStartTimeNs,
    &OrtApis::SetGlobalIntraOpNumThreads,
    &OrtApis::SetGlobalInterOpNumThreads,
    &OrtApis::SetGlobalSpinControl,
    // End of Version 5 - DO NOT MODIFY ABOVE (see above text for more information)

    &OrtApis::AddInitializer,
    &OrtApis::CreateEnvWithCustomLoggerAndGlobalThreadPools,
    &OrtApis::SessionOptionsAppendExecutionProvider_CUDA,
    &OrtApis::SessionOptionsAppendExecutionProvider_ROCM,
    &OrtApis::SessionOptionsAppendExecutionProvider_OpenVINO,
    &OrtApis::SetGlobalDenormalAsZero,
    &OrtApis::CreateArenaCfg,
    &OrtApis::ReleaseArenaCfg,
    // End of Version 6 - DO NOT MODIFY ABOVE (see above text for more information)

    &OrtApis::ModelMetadataGetGraphDescription,
    &OrtApis::SessionOptionsAppendExecutionProvider_TensorRT,
    &OrtApis::SetCurrentGpuDeviceId,
    &OrtApis::GetCurrentGpuDeviceId,
    // End of Version 7 - DO NOT MODIFY ABOVE (see above text for more information)

    &OrtApis::KernelInfoGetAttributeArray_float,
    &OrtApis::KernelInfoGetAttributeArray_int64,
    &OrtApis::CreateArenaCfgV2,
    &OrtApis::AddRunConfigEntry,
    &OrtApis::CreatePrepackedWeightsContainer,
    &OrtApis::ReleasePrepackedWeightsContainer,
    &OrtApis::CreateSessionWithPrepackedWeightsContainer,
    &OrtApis::CreateSessionFromArrayWithPrepackedWeightsContainer,
    // End of Version 8 - DO NOT MODIFY ABOVE (see above text for more information)

    &OrtApis::SessionOptionsAppendExecutionProvider_TensorRT_V2,
    &OrtApis::CreateTensorRTProviderOptions,
    &OrtApis::UpdateTensorRTProviderOptions,
    &OrtApis::GetTensorRTProviderOptionsAsString,
    &OrtApis::ReleaseTensorRTProviderOptions,
    &OrtApis::EnableOrtCustomOps,
    &OrtApis::RegisterAllocator,
    &OrtApis::UnregisterAllocator,
    &OrtApis::IsSparseTensor,
    &OrtApis::CreateSparseTensorAsOrtValue,
    &OrtApis::FillSparseTensorCoo,
    &OrtApis::FillSparseTensorCsr,
    &OrtApis::FillSparseTensorBlockSparse,
    &OrtApis::CreateSparseTensorWithValuesAsOrtValue,
    &OrtApis::UseCooIndices,
    &OrtApis::UseCsrIndices,
    &OrtApis::UseBlockSparseIndices,
    &OrtApis::GetSparseTensorFormat,
    &OrtApis::GetSparseTensorValuesTypeAndShape,
    &OrtApis::GetSparseTensorValues,
    &OrtApis::GetSparseTensorIndicesTypeShape,
    &OrtApis::GetSparseTensorIndices,
    // End of Version 9 - DO NOT MODIFY ABOVE (see above text for more information)

    &OrtApis::HasValue,
    &OrtApis::KernelContext_GetGPUComputeStream,
    &OrtApis::GetTensorMemoryInfo,
    &OrtApis::GetExecutionProviderApi,
    &OrtApis::SessionOptionsSetCustomCreateThreadFn,
    &OrtApis::SessionOptionsSetCustomThreadCreationOptions,
    &OrtApis::SessionOptionsSetCustomJoinThreadFn,
    &OrtApis::SetGlobalCustomCreateThreadFn,
    &OrtApis::SetGlobalCustomThreadCreationOptions,
    &OrtApis::SetGlobalCustomJoinThreadFn,
    &OrtApis::SynchronizeBoundInputs,
    &OrtApis::SynchronizeBoundOutputs,
    // End of Version 10 - DO NOT MODIFY ABOVE (see above text for more information)

    &OrtApis::SessionOptionsAppendExecutionProvider_CUDA_V2,
    &OrtApis::CreateCUDAProviderOptions,
    &OrtApis::UpdateCUDAProviderOptions,
    &OrtApis::GetCUDAProviderOptionsAsString,
    &OrtApis::ReleaseCUDAProviderOptions,
    &OrtApis::SessionOptionsAppendExecutionProvider_MIGraphX,
    // End of Version 11 - DO NOT MODIFY ABOVE (see above text for more information)

    &OrtApis::AddExternalInitializers,
    &OrtApis::CreateOpAttr,
    &OrtApis::ReleaseOpAttr,
    &OrtApis::CreateOp,
    &OrtApis::InvokeOp,
    &OrtApis::ReleaseOp,
    &OrtApis::SessionOptionsAppendExecutionProvider,
    &OrtApis::CopyKernelInfo,
    &OrtApis::ReleaseKernelInfo,
    // End of Version 12 - DO NOT MODIFY ABOVE (see above text for more information)

    &OrtApis::GetTrainingApi,
    &OrtApis::SessionOptionsAppendExecutionProvider_CANN,
    &OrtApis::CreateCANNProviderOptions,
    &OrtApis::UpdateCANNProviderOptions,
    &OrtApis::GetCANNProviderOptionsAsString,
    &OrtApis::ReleaseCANNProviderOptions,
    // End of Version 13 - DO NOT MODIFY ABOVE (see above text for more information)

    &OrtApis::MemoryInfoGetDeviceType,
    &OrtApis::UpdateEnvWithCustomLogLevel,
    &OrtApis::SetGlobalIntraOpThreadAffinity,
    &OrtApis::RegisterCustomOpsLibrary_V2,
    &OrtApis::RegisterCustomOpsUsingFunction,
    &OrtApis::KernelInfo_GetInputCount,
    &OrtApis::KernelInfo_GetOutputCount,
    &OrtApis::KernelInfo_GetInputName,
    &OrtApis::KernelInfo_GetOutputName,
    &OrtApis::KernelInfo_GetInputTypeInfo,
    &OrtApis::KernelInfo_GetOutputTypeInfo,
    &OrtApis::KernelInfoGetAttribute_tensor,
    &OrtApis::HasSessionConfigEntry,
    &OrtApis::GetSessionConfigEntry,
    // End of Version 14 - DO NOT MODIFY ABOVE (see above text for more information)

    &OrtApis::SessionOptionsAppendExecutionProvider_Dnnl,
    &OrtApis::CreateDnnlProviderOptions,
    &OrtApis::UpdateDnnlProviderOptions,
    &OrtApis::GetDnnlProviderOptionsAsString,
    &OrtApis::ReleaseDnnlProviderOptions,
    &OrtApis::KernelInfo_GetNodeName,
    &OrtApis::KernelInfo_GetLogger,
    &OrtApis::KernelContext_GetLogger,
    &OrtApis::Logger_LogMessage,
    &OrtApis::Logger_GetLoggingSeverityLevel,
    &OrtApis::KernelInfoGetConstantInput_tensor,
    &OrtApis::CastTypeInfoToOptionalTypeInfo,
    &OrtApis::GetOptionalContainedTypeInfo,
    &OrtApis::GetResizedStringTensorElementBuffer,
    &OrtApis::KernelContext_GetAllocator,
    &OrtApis::GetBuildInfoString,
    // End of Version 15 - DO NOT MODIFY ABOVE (see above text for more information)

    &OrtApis::CreateROCMProviderOptions,
    &OrtApis::UpdateROCMProviderOptions,
    &OrtApis::GetROCMProviderOptionsAsString,
    &OrtApis::ReleaseROCMProviderOptions,
    &OrtApis::CreateAndRegisterAllocatorV2,
    &OrtApis::RunAsync,
    &OrtApis::UpdateTensorRTProviderOptionsWithValue,
    &OrtApis::GetTensorRTProviderOptionsByName,
    &OrtApis::UpdateCUDAProviderOptionsWithValue,
    &OrtApis::GetCUDAProviderOptionsByName,
    &OrtApis::KernelContext_GetResource,
    // End of Version 16 - DO NOT MODIFY ABOVE (see above text for more information)

    &OrtApis::SetUserLoggingFunction,
    &OrtApis::ShapeInferContext_GetInputCount,
    &OrtApis::ShapeInferContext_GetInputTypeShape,
    &OrtApis::ShapeInferContext_GetAttribute,
    &OrtApis::ShapeInferContext_SetOutputTypeShape,
    &OrtApis::SetSymbolicDimensions,
    &OrtApis::ReadOpAttr,
    &OrtApis::SetDeterministicCompute,
    &OrtApis::KernelContext_ParallelFor,
    &OrtApis::SessionOptionsAppendExecutionProvider_OpenVINO_V2,
    // End of Version 17 - DO NOT MODIFY ABOVE (see above text for more information)

    &OrtApis::SessionOptionsAppendExecutionProvider_VitisAI,
    &OrtApis::KernelContext_GetScratchBuffer,
    &OrtApis::KernelInfoGetAllocator,
    &OrtApis::AddExternalInitializersFromFilesInMemory,
    // End of Version 18 - DO NOT MODIFY ABOVE (see above text for more information)
    // End of Version 19 - DO NOT MODIFY ABOVE (see above text for more information)

    &OrtApis::CreateLoraAdapter,
    &OrtApis::CreateLoraAdapterFromArray,
    &OrtApis::ReleaseLoraAdapter,
    &OrtApis::RunOptionsAddActiveLoraAdapter,

    &OrtApis::SetEpDynamicOptions,
    // End of Version 20 - DO NOT MODIFY ABOVE (see above text for more information)

    &OrtApis::ReleaseValueInfo,
    &OrtApis::ReleaseNode,
    &OrtApis::ReleaseGraph,
    &OrtApis::ReleaseModel,

    &OrtApis::GetValueInfoName,
    &OrtApis::GetValueInfoTypeInfo,

    &OrtApis::GetModelEditorApi,

    &OrtApis::CreateTensorWithDataAndDeleterAsOrtValue,
    &OrtApis::SessionOptionsSetLoadCancellationFlag,
    &OrtApis::GetCompileApi,

    &OrtApis::CreateKeyValuePairs,
    &OrtApis::AddKeyValuePair,
    &OrtApis::GetKeyValue,
    &OrtApis::GetKeyValuePairs,
    &OrtApis::RemoveKeyValuePair,
    &OrtApis::ReleaseKeyValuePairs,

    &OrtApis::RegisterExecutionProviderLibrary,
    &OrtApis::UnregisterExecutionProviderLibrary,
    &OrtApis::GetEpDevices,
    &OrtApis::SessionOptionsAppendExecutionProvider_V2,
    &OrtApis::SessionOptionsSetEpSelectionPolicy,
    &OrtApis::SessionOptionsSetEpSelectionPolicyDelegate,

    &OrtApis::HardwareDevice_Type,
    &OrtApis::HardwareDevice_VendorId,
    &OrtApis::HardwareDevice_Vendor,
    &OrtApis::HardwareDevice_DeviceId,
    &OrtApis::HardwareDevice_Metadata,

    &OrtApis::EpDevice_EpName,
    &OrtApis::EpDevice_EpVendor,
    &OrtApis::EpDevice_EpMetadata,
    &OrtApis::EpDevice_EpOptions,
    &OrtApis::EpDevice_Device,

    &OrtApis::GetEpApi,
    // End of Version 22 - DO NOT MODIFY ABOVE (see above text for more information)
    &OrtApis::GetTensorSizeInBytes,
<<<<<<< HEAD


    &OrtApis::CreateMIGraphXProviderOptions,
    &OrtApis::UpdateMIGraphXProviderOptions,
    &OrtApis::GetMIGraphXProviderOptionsAsString,
    &OrtApis::ReleaseMIGraphXProviderOptions,
    &OrtApis::UpdateMIGraphXProviderOptionsWithValue,
    &OrtApis::GetMIGraphXProviderOptionsByName
=======
    &OrtApis::AllocatorGetStats,
>>>>>>> 242cb439
};

// OrtApiBase can never change as there is no way to know what version of OrtApiBase is returned by OrtGetApiBase.
static_assert(sizeof(OrtApiBase) == sizeof(void*) * 2, "New methods can't be added to OrtApiBase as it is not versioned");
static_assert(offsetof(OrtApiBase, GetApi) / sizeof(void*) == 0, "These functions cannot be reordered");
static_assert(offsetof(OrtApiBase, GetVersionString) / sizeof(void*) == 1, "These functions cannot be reordered");
static_assert(std::is_same_v<decltype(OrtApiBase::GetApi), const OrtApi*(ORT_API_CALL*)(uint32_t)NO_EXCEPTION>, "This function's signature can never change");
static_assert(std::is_same_v<decltype(OrtApiBase::GetVersionString), const char*(ORT_API_CALL*)(void)NO_EXCEPTION>, "This function's signature can never change");

// Asserts to do a some checks to ensure older Versions of the OrtApi never change (will detect an addition or deletion but not if they cancel out each other)
// If any of these asserts hit, read the above 'Rules on how to add a new Ort API version'
static_assert(offsetof(OrtApi, ReleaseCustomOpDomain) / sizeof(void*) == 101, "Size of version 1 API cannot change");
static_assert(offsetof(OrtApi, ReleaseModelMetadata) / sizeof(void*) == 118, "Size of version 2 API cannot change");
static_assert(offsetof(OrtApi, AddFreeDimensionOverrideByName) / sizeof(void*) == 124,
              "Size of version 3 API cannot change");
static_assert(offsetof(OrtApi, ReleaseAvailableProviders) / sizeof(void*) == 126,
              "Size of version 4 API cannot change");
static_assert(offsetof(OrtApi, SetGlobalSpinControl) / sizeof(void*) == 149, "Size of version 5 API cannot change");
static_assert(offsetof(OrtApi, ReleaseArenaCfg) / sizeof(void*) == 157, "Size of version 6 API cannot change");
static_assert(offsetof(OrtApi, GetCurrentGpuDeviceId) / sizeof(void*) == 161, "Size of version 7 API cannot change");
static_assert(offsetof(OrtApi, CreateSessionFromArrayWithPrepackedWeightsContainer) / sizeof(void*) == 169, "Size of version 8 API cannot change");
static_assert(offsetof(OrtApi, GetSparseTensorIndices) / sizeof(void*) == 191, "Size of version 9 API cannot change");
static_assert(offsetof(OrtApi, SynchronizeBoundOutputs) / sizeof(void*) == 203, "Size of version 10 API cannot change");
static_assert(offsetof(OrtApi, SessionOptionsAppendExecutionProvider_MIGraphX) / sizeof(void*) == 209, "Size of version 11 API cannot change");
static_assert(offsetof(OrtApi, ReleaseKernelInfo) / sizeof(void*) == 218, "Size of version 12 API cannot change");
static_assert(offsetof(OrtApi, ReleaseCANNProviderOptions) / sizeof(void*) == 224, "Size of version 13 API cannot change");
static_assert(offsetof(OrtApi, GetSessionConfigEntry) / sizeof(void*) == 238, "Size of version 14 API cannot change");
static_assert(offsetof(OrtApi, GetBuildInfoString) / sizeof(void*) == 254, "Size of version 15 API cannot change");
static_assert(offsetof(OrtApi, KernelContext_GetResource) / sizeof(void*) == 265, "Size of version 16 API cannot change");
static_assert(offsetof(OrtApi, SessionOptionsAppendExecutionProvider_OpenVINO_V2) / sizeof(void*) == 275, "Size of version 17 API cannot change");
static_assert(offsetof(OrtApi, AddExternalInitializersFromFilesInMemory) / sizeof(void*) == 279, "Size of version 18 API cannot change");
// no additions in version 19, 20, and 21
static_assert(offsetof(OrtApi, SetEpDynamicOptions) / sizeof(void*) == 284, "Size of version 20 API cannot change");

static_assert(offsetof(OrtApi, GetEpApi) / sizeof(void*) == 317, "Size of version 22 API cannot change");

// So that nobody forgets to finish an API version, this check will serve as a reminder:
static_assert(std::string_view(ORT_VERSION) == "1.23.0",
              "ORT_Version change detected, please follow below steps to ensure OrtApi is updated properly");
// 1. Update the hardcoded version string in above static_assert to silence it
// 2. If there were any APIs added to ort_api_1_to_23 above:
//    a. Add the 'End of version #' markers (pattern above should be obvious)
//    b. Add a static_assert in the directly above list of version sizes to ensure nobody adds any more functions to the just shipped API version

ORT_API(const OrtApi*, OrtApis::GetApi, uint32_t version) {
  if (version >= 1 && version <= ORT_API_VERSION)
    return &ort_api_1_to_23;

  fprintf(stderr,
          "The requested API version [%u] is not available, only API versions [1, %u] are supported in this build."
          " Current ORT Version is: %s\n",
          version, ORT_API_VERSION, ORT_VERSION);

  return nullptr;  // Unsupported version
}

ORT_API(const char*, OrtApis::GetVersionString) {
  return ORT_VERSION;
}

ORT_API(const char*, OrtApis::GetBuildInfoString) {
  return ORT_BUILD_INFO;
}

const OrtApiBase* ORT_API_CALL OrtGetApiBase(void) NO_EXCEPTION {
  return &ort_api_base;
}

ORT_API(void, OrtApis::ReleaseEnv, OrtEnv* value) {
  OrtEnv::Release(value);
}

DEFINE_RELEASE_ORT_OBJECT_FUNCTION(Value, OrtValue)
DEFINE_RELEASE_ORT_OBJECT_FUNCTION(RunOptions, OrtRunOptions)
DEFINE_RELEASE_ORT_OBJECT_FUNCTION(Session, ::onnxruntime::InferenceSession)
DEFINE_RELEASE_ORT_OBJECT_FUNCTION(ModelMetadata, ::onnxruntime::ModelMetadata)<|MERGE_RESOLUTION|>--- conflicted
+++ resolved
@@ -3030,8 +3030,7 @@
     &OrtApis::GetEpApi,
     // End of Version 22 - DO NOT MODIFY ABOVE (see above text for more information)
     &OrtApis::GetTensorSizeInBytes,
-<<<<<<< HEAD
-
+    &OrtApis::AllocatorGetStats,
 
     &OrtApis::CreateMIGraphXProviderOptions,
     &OrtApis::UpdateMIGraphXProviderOptions,
@@ -3039,9 +3038,6 @@
     &OrtApis::ReleaseMIGraphXProviderOptions,
     &OrtApis::UpdateMIGraphXProviderOptionsWithValue,
     &OrtApis::GetMIGraphXProviderOptionsByName
-=======
-    &OrtApis::AllocatorGetStats,
->>>>>>> 242cb439
 };
 
 // OrtApiBase can never change as there is no way to know what version of OrtApiBase is returned by OrtGetApiBase.
