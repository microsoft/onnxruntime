// Copyright (c) Microsoft Corporation. All rights reserved.
// Licensed under the MIT License.

#include <algorithm>
#include <cassert>
#include <cstring>
#include <functional>
#include <mutex>
#include <vector>
#include <sstream>

#include "core/common/common.h"
#include "core/common/logging/logging.h"
#include "core/common/narrow.h"
#include "core/common/safeint.h"
#include "core/common/status.h"
#include "core/common/string_helper.h"
#include "core/framework/allocator.h"
#include "core/framework/callback.h"
#include "core/framework/data_types.h"
#include "core/framework/error_code_helper.h"
#include "core/framework/execution_provider.h"
#include "core/framework/onnxruntime_typeinfo.h"
#include "core/framework/ort_value.h"
#include "core/framework/tensor.h"
#include "core/framework/tensor_type_and_shape.h"
#include "core/framework/tensorprotoutils.h"
#include "core/framework/TensorSeq.h"
#include "core/framework/utils.h"
#include "core/graph/constants.h"
#include "core/graph/graph.h"
#include "core/graph/model_editor_api_types.h"
#include "core/graph/ep_api_types.h"
<<<<<<< HEAD
#include "core/graph/model.h"
#include "core/graph/graph_utils.h"
=======
>>>>>>> 97ccf3f6
#include "core/providers/get_execution_providers.h"
#include "core/session/abi_session_options_impl.h"
#include "core/session/allocator_adapters.h"
#include "core/session/compile_api.h"
#include "core/session/environment.h"
#include "core/session/ep_api.h"
#include "core/session/ep_library_internal.h"
#include "core/session/inference_session.h"
#include "core/session/inference_session_utils.h"
#include "core/session/IOBinding.h"
#include "core/session/lora_adapters.h"
#include "core/session/model_editor_api.h"
#include "core/session/onnxruntime_c_api.h"
#include "core/session/ort_apis.h"
#include "core/session/ort_env.h"
#include "core/session/utils.h"

#if defined(USE_CUDA) || defined(USE_CUDA_PROVIDER_INTERFACE)
#include "core/providers/cuda/cuda_provider_factory.h"
#include "core/providers/cuda/cuda_execution_provider_info.h"
namespace onnxruntime {
ProviderInfo_CUDA* TryGetProviderInfo_CUDA();
}
#endif

#ifdef ENABLE_TRAINING_APIS
#include "orttraining/training_api/include/onnxruntime_training_c_api.h"
#include "orttraining/training_api/ort_training_apis.h"
#endif

#ifdef USE_CANN
#include "core/providers/cann/cann_provider_factory.h"
#include "core/providers/cann/cann_execution_provider_info.h"
namespace onnxruntime {
ProviderInfo_CANN* TryGetProviderInfo_CANN();
}
#endif

#ifdef USE_DNNL
#include "core/providers/dnnl/dnnl_provider_factory.h"
#include "core/providers/dnnl/dnnl_execution_provider_info.h"
namespace onnxruntime {
ProviderInfo_Dnnl* TryGetProviderInfo_Dnnl();
}
#endif

#ifdef USE_DML
#include "core/providers/dml/dml_provider_factory.h"
const OrtDmlApi* GetOrtDmlApi(_In_ uint32_t version) NO_EXCEPTION;
#endif

#ifdef ENABLE_EXTENSION_CUSTOM_OPS
#include "onnxruntime_extensions.h"
#endif
#if defined(_MSC_VER) && !defined(__clang__)
// The warning is: "Do not assign the result of an allocation or a function call with an owner<T> return value to a raw pointer, use owner<T> instead(i .11)."
// But this file is for C API. It can't use unique_ptr/shared_ptr in function signature.
#pragma warning(disable : 26400)
#endif
using namespace onnxruntime::logging;
using onnxruntime::DataTypeImpl;
using onnxruntime::Environment;
using onnxruntime::IAllocator;
using onnxruntime::InputDefList;
using onnxruntime::narrow;
using onnxruntime::OutputDefList;
using onnxruntime::Tensor;
using onnxruntime::ToOrtStatus;
using onnxruntime::common::Status;

using namespace onnxruntime;

#ifndef ORT_STATUS_PTR
#ifdef _WIN32
#define ORT_STATUS_PTR _Check_return_ _Ret_maybenull_ OrtStatusPtr
#else
#define ORT_STATUS_PTR OrtStatus*
#endif
#endif

#define TENSOR_READ_API_BEGIN                          \
  API_IMPL_BEGIN                                       \
  auto v = reinterpret_cast<const ::OrtValue*>(value); \
  const auto& tensor = v->Get<onnxruntime::Tensor>();

#define TENSOR_READWRITE_API_BEGIN \
  API_IMPL_BEGIN                   \
  auto v = (value);                \
  auto* tensor = v->GetMutable<onnxruntime::Tensor>();

namespace {
// Create tensor. Allocates memory. Tensor owns memory. Allocator is wrapped and stored in a shared_ptr in Tensor.
ORT_STATUS_PTR CreateTensorImpl(MLDataType ml_type, const int64_t* shape, size_t shape_len,
                                OrtAllocator* allocator, OrtValue& value) {
  TensorShape tensor_shape(shape, shape_len);
  AllocatorPtr alloc_ptr = std::make_shared<onnxruntime::IAllocatorImplWrappingOrtAllocator>(allocator);
  Tensor::InitOrtValue(ml_type, tensor_shape, std::move(alloc_ptr), value);
  return nullptr;
}

// Create Tensor with existing data. Tensor does not own memory.
ORT_STATUS_PTR CreateTensorImpl(MLDataType ml_type,
                                const int64_t* shape, size_t shape_len,
                                const OrtMemoryInfo* info,
                                void* p_data, size_t p_data_len,
                                OrtValue& ort_value) {
  TensorShape tensor_shape(shape, shape_len);
  if (std::any_of(tensor_shape.GetDims().begin(), tensor_shape.GetDims().end(), [](int64_t v) { return v < 0; })) {
    return OrtApis::CreateStatus(ORT_INVALID_ARGUMENT, "tried creating tensor with negative value in shape");
  }

  size_t size_to_allocate = 0;
  Status status = Tensor::CalculateTensorStorageSize(ml_type, tensor_shape, 0 /*alignment*/, size_to_allocate);
  if (!status.IsOK()) {
    return ToOrtStatus(status);
  }
  if (size_to_allocate > p_data_len) {
    std::ostringstream oss;
    oss << "not enough space: expected " << size_to_allocate << ", got " << p_data_len;
    return OrtApis::CreateStatus(ORT_INVALID_ARGUMENT, oss.str().c_str());
  }

  Tensor::InitOrtValue(ml_type, tensor_shape, p_data, *info, ort_value);
  return nullptr;
}

ORT_STATUS_PTR CreateTensorImpl(MLDataType ml_type,
                                const int64_t* shape, size_t shape_len,
                                OrtAllocator* deleter,
                                void* p_data, size_t p_data_len,
                                OrtValue& ort_value) {
  TensorShape tensor_shape(shape, shape_len);
  if (std::any_of(tensor_shape.GetDims().begin(), tensor_shape.GetDims().end(), [](int64_t v) { return v < 0; })) {
    return OrtApis::CreateStatus(ORT_INVALID_ARGUMENT, "tried creating tensor with negative value in shape");
  }

  size_t size_to_allocate = 0;
  Status status = Tensor::CalculateTensorStorageSize(ml_type, tensor_shape, 0 /*alignment*/, size_to_allocate);

  if (!status.IsOK()) {
    return ToOrtStatus(status);
  }

  if (size_to_allocate > p_data_len) {
    std::ostringstream oss;
    oss << "p_data_len was smaller than expected. Expected:" << size_to_allocate << " Got:" << p_data_len;
    return OrtApis::CreateStatus(ORT_INVALID_ARGUMENT, oss.str().c_str());
  }

  AllocatorPtr alloc_ptr = std::make_shared<onnxruntime::IAllocatorImplWrappingOrtAllocator>(deleter);
  Tensor::InitOrtValue(ml_type, tensor_shape, p_data, std::move(alloc_ptr), ort_value);
  return nullptr;
}

}  // namespace

ORT_API_STATUS_IMPL(OrtApis::CreateEnvWithCustomLogger, OrtLoggingFunction logging_function,
                    _In_opt_ void* logger_param, OrtLoggingLevel logging_level, _In_ const char* logid,
                    _Outptr_ OrtEnv** out) {
  API_IMPL_BEGIN
  OrtEnv::LoggingManagerConstructionInfo lm_info{logging_function, logger_param, logging_level, logid};
  Status status;
  *out = OrtEnv::GetInstance(lm_info, status);
  return ToOrtStatus(status);
  API_IMPL_END
}

ORT_API_STATUS_IMPL(OrtApis::CreateEnv, OrtLoggingLevel logging_level,
                    _In_ const char* logid, _Outptr_ OrtEnv** out) {
  API_IMPL_BEGIN
  OrtEnv::LoggingManagerConstructionInfo lm_info{nullptr, nullptr, logging_level, logid};
  Status status;
  *out = OrtEnv::GetInstance(lm_info, status);
  return ToOrtStatus(status);
  API_IMPL_END
}

ORT_API_STATUS_IMPL(OrtApis::CreateEnvWithGlobalThreadPools, OrtLoggingLevel logging_level,
                    _In_ const char* logid, _In_ const struct OrtThreadingOptions* tp_options, _Outptr_ OrtEnv** out) {
  API_IMPL_BEGIN
  OrtEnv::LoggingManagerConstructionInfo lm_info{nullptr, nullptr, logging_level, logid};
  Status status;
  *out = OrtEnv::GetInstance(lm_info, status, tp_options);
  return ToOrtStatus(status);
  API_IMPL_END
}

ORT_API_STATUS_IMPL(OrtApis::CreateEnvWithCustomLoggerAndGlobalThreadPools, OrtLoggingFunction logging_function, _In_opt_ void* logger_param,
                    OrtLoggingLevel logging_level, _In_ const char* logid, _In_ const struct OrtThreadingOptions* tp_options,
                    _Outptr_ OrtEnv** out) {
  API_IMPL_BEGIN
  OrtEnv::LoggingManagerConstructionInfo lm_info{logging_function, logger_param, logging_level, logid};
  Status status;
  *out = OrtEnv::GetInstance(lm_info, status, tp_options);
  return ToOrtStatus(status);
  API_IMPL_END
}

// enable platform telemetry
ORT_API_STATUS_IMPL(OrtApis::EnableTelemetryEvents, _In_ const OrtEnv* ort_env) {
  API_IMPL_BEGIN
  ORT_UNUSED_PARAMETER(ort_env);
  // note telemetry is controlled via the platform Env object, not the OrtEnv object instance
  const Env& env = Env::Default();
  env.GetTelemetryProvider().EnableTelemetryEvents();
  return nullptr;
  API_IMPL_END
}

ORT_API_STATUS_IMPL(OrtApis::DisableTelemetryEvents, _In_ const OrtEnv* ort_env) {
  API_IMPL_BEGIN
  ORT_UNUSED_PARAMETER(ort_env);
  // note telemetry is controlled via the platform Env object, not the OrtEnv object instance
  const Env& env = Env::Default();
  env.GetTelemetryProvider().DisableTelemetryEvents();
  return nullptr;
  API_IMPL_END
}

ORT_API_STATUS_IMPL(OrtApis::UpdateEnvWithCustomLogLevel, _In_ OrtEnv* ort_env,
                    OrtLoggingLevel log_severity_level) {
  API_IMPL_BEGIN
  LoggingManager* default_logging_manager = ort_env->GetLoggingManager();
  int severity_level = static_cast<int>(log_severity_level);
  default_logging_manager->SetDefaultLoggerSeverity(static_cast<logging::Severity>(severity_level));
  return nullptr;
  API_IMPL_END
}

ORT_API_STATUS_IMPL(OrtApis::CreateTensorWithDataAsOrtValue, _In_ const OrtMemoryInfo* info,
                    _Inout_ void* p_data, size_t p_data_len, _In_ const int64_t* shape, size_t shape_len,
                    ONNXTensorElementDataType type, _Outptr_ OrtValue** out) {
  API_IMPL_BEGIN
  auto ml_type = DataTypeImpl::TensorTypeFromONNXEnum(type)->GetElementType();
  auto value = std::make_unique<OrtValue>();
  ORT_API_RETURN_IF_ERROR(CreateTensorImpl(ml_type, shape, shape_len, info, p_data, p_data_len, *value));
  *out = value.release();
  return nullptr;
  API_IMPL_END
}

ORT_API_STATUS_IMPL(OrtApis::CreateTensorWithDataAndDeleterAsOrtValue, _In_ OrtAllocator* deleter,
                    _In_ void* p_data, size_t p_data_len,
                    _In_ const int64_t* shape, size_t shape_len,
                    ONNXTensorElementDataType type,
                    _Outptr_ OrtValue** out) {
  API_IMPL_BEGIN
  auto ml_type = DataTypeImpl::TensorTypeFromONNXEnum(type)->GetElementType();
  auto value = std::make_unique<OrtValue>();
  ORT_API_RETURN_IF_ERROR(CreateTensorImpl(ml_type, shape, shape_len, deleter, p_data, p_data_len, *value));
  *out = value.release();
  return nullptr;
  API_IMPL_END
}

ORT_API_STATUS_IMPL(OrtApis::CreateTensorAsOrtValue, _Inout_ OrtAllocator* allocator,
                    _In_ const int64_t* shape, size_t shape_len, ONNXTensorElementDataType type,
                    _Outptr_ OrtValue** out) {
  API_IMPL_BEGIN
  auto ml_type = DataTypeImpl::TensorTypeFromONNXEnum(type)->GetElementType();
  auto value = std::make_unique<OrtValue>();
  ORT_API_RETURN_IF_ERROR(CreateTensorImpl(ml_type, shape, shape_len, allocator, *value));
  *out = value.release();
  return nullptr;
  API_IMPL_END
}

ORT_API_STATUS_IMPL(OrtApis::CreateSparseTensorAsOrtValue, _Inout_ OrtAllocator* allocator, _In_ const int64_t* dense_shape,
                    size_t dense_shape_len, ONNXTensorElementDataType type, _Outptr_ OrtValue** out) {
  API_IMPL_BEGIN
#if !defined(DISABLE_SPARSE_TENSORS)
  auto sparse_tensor_type = DataTypeImpl::SparseTensorTypeFromONNXEnum(type);
  auto element_type = sparse_tensor_type->GetElementType();
  assert(element_type->AsPrimitiveDataType() != nullptr);
  TensorShape shape(dense_shape, dense_shape_len);
  if (std::any_of(shape.GetDims().begin(), shape.GetDims().end(),
                  [](int64_t v) { return v < 0; })) {
    return OrtApis::CreateStatus(ORT_INVALID_ARGUMENT, "tried creating tensor with negative value in shape");
  }

  auto alloc_ptr = std::make_shared<onnxruntime::IAllocatorImplWrappingOrtAllocator>(allocator);
  auto value = std::make_unique<OrtValue>();
  SparseTensor::InitOrtValue(element_type, shape, std::move(alloc_ptr), *value);
  *out = value.release();
  return nullptr;
#else
  ORT_UNUSED_PARAMETER(allocator);
  ORT_UNUSED_PARAMETER(dense_shape);
  ORT_UNUSED_PARAMETER(dense_shape_len);
  ORT_UNUSED_PARAMETER(type);
  ORT_UNUSED_PARAMETER(out);

  return OrtApis::CreateStatus(ORT_FAIL, "SparseTensor is not supported in this build.");
#endif
  API_IMPL_END
}

namespace {
#if !defined(DISABLE_SPARSE_TENSORS)
std::unique_ptr<IDataTransfer> GetDataTransfer(const OrtDevice& src_device, const OrtDevice& dst_device) {
  if (src_device.UsesCpuMemory() && dst_device.UsesCpuMemory()) {
    return std::make_unique<CPUDataTransfer>();
  }

#if defined(USE_CUDA) || defined(USE_CUDA_PROVIDER_INTERFACE)
  if (src_device.Type() == OrtDevice::GPU || dst_device.Type() == OrtDevice::GPU) {
    if (auto* provider_info = TryGetProviderInfo_CUDA()) {
      return provider_info->CreateGPUDataTransfer();
    }
  }
#endif
  ORT_THROW("Not able to find appropriate IDataTransfer to copy sparse data");
}

SparseTensor& ValidateFillInputArgs(OrtValue* v, const TensorShape& values_shape, const OrtMemoryInfo* data_mem_info) {
  auto& sparse_tensor = SparseTensor::GetSparseTensorFromOrtValue(*v);
  if (sparse_tensor.IsDataTypeString()) {
    if (!data_mem_info->device.UsesCpuMemory() || !sparse_tensor.Location().device.UsesCpuMemory()) {
      ORT_THROW("Strings can only reside in CPU memory");
    }
  }
  if (std::any_of(values_shape.GetDims().begin(), values_shape.GetDims().end(),
                  [](int64_t v) { return v < 0; })) {
    ORT_THROW("tried Filling sparse tensor with negative value in values shape");
  }

  return sparse_tensor;
}

union PtrConvert {
  explicit PtrConvert(const void* p_p) : p(p_p) {}
  const void* p;
  const char** strings;
};

#endif  // !defined(DISABLE_SPARSE_TENSORS)
}  // namespace

ORT_API_STATUS_IMPL(OrtApis::FillSparseTensorCoo, _Inout_ OrtValue* ort_value, _In_ const OrtMemoryInfo* data_mem_info,
                    _In_ const int64_t* values_shape, size_t values_shape_len, _In_ const void* values,
                    _In_ const int64_t* indices_data, size_t indices_num) {
  API_IMPL_BEGIN
#if !defined(DISABLE_SPARSE_TENSORS)
  TensorShape values_t_shape(values_shape, values_shape_len);
  auto& sparse_tensor = ValidateFillInputArgs(ort_value, values_t_shape, data_mem_info);

  auto values_size = narrow<size_t>(values_t_shape.Size());
  auto indices_span = gsl::make_span(indices_data, indices_num);

  if (sparse_tensor.IsDataTypeString()) {
    PtrConvert conv(values);
    ORT_THROW_IF_ERROR(sparse_tensor.MakeCooStrings(values_size, conv.strings, indices_span));
  } else {
    auto data_transfer = GetDataTransfer(data_mem_info->device, sparse_tensor.Location().device);
    ORT_THROW_IF_ERROR(sparse_tensor.MakeCooData(*data_transfer, *data_mem_info, values_size,
                                                 values, indices_span));
  }
  return nullptr;
#else
  ORT_UNUSED_PARAMETER(ort_value);
  ORT_UNUSED_PARAMETER(data_mem_info);
  ORT_UNUSED_PARAMETER(values_shape);
  ORT_UNUSED_PARAMETER(values_shape_len);
  ORT_UNUSED_PARAMETER(values);
  ORT_UNUSED_PARAMETER(indices_data);
  ORT_UNUSED_PARAMETER(indices_num);

  return OrtApis::CreateStatus(ORT_FAIL, "SparseTensor is not supported in this build.");
#endif
  API_IMPL_END
}

ORT_API_STATUS_IMPL(OrtApis::FillSparseTensorCsr, _Inout_ OrtValue* ort_value, _In_ const OrtMemoryInfo* data_mem_info,
                    _In_ const int64_t* values_shape, size_t values_shape_len, _In_ const void* values,
                    _In_ const int64_t* inner_indices_data, size_t inner_indices_num,
                    _In_ const int64_t* outer_indices_data, size_t outer_indices_num) {
  API_IMPL_BEGIN
#if !defined(DISABLE_SPARSE_TENSORS)
  TensorShape values_t_shape(values_shape, values_shape_len);
  auto& sparse_tensor = ValidateFillInputArgs(ort_value, values_t_shape, data_mem_info);
  auto values_size = narrow<size_t>(values_t_shape.Size());

  auto inner_indices_span = gsl::make_span(inner_indices_data, inner_indices_num);
  auto outer_indices_span = gsl::make_span(outer_indices_data, outer_indices_num);
  if (sparse_tensor.IsDataTypeString()) {
    PtrConvert conv(values);
    ORT_THROW_IF_ERROR(sparse_tensor.MakeCsrStrings(values_size, conv.strings, inner_indices_span, outer_indices_span));
  } else {
    auto data_transfer = GetDataTransfer(data_mem_info->device, sparse_tensor.Location().device);
    ORT_THROW_IF_ERROR(sparse_tensor.MakeCsrData(*data_transfer, *data_mem_info, values_size,
                                                 values, inner_indices_span, outer_indices_span));
  }
  return nullptr;
#else
  ORT_UNUSED_PARAMETER(ort_value);
  ORT_UNUSED_PARAMETER(data_mem_info);
  ORT_UNUSED_PARAMETER(values_shape);
  ORT_UNUSED_PARAMETER(values_shape_len);
  ORT_UNUSED_PARAMETER(values);
  ORT_UNUSED_PARAMETER(inner_indices_data);
  ORT_UNUSED_PARAMETER(inner_indices_num);
  ORT_UNUSED_PARAMETER(outer_indices_data);
  ORT_UNUSED_PARAMETER(outer_indices_num);
  return OrtApis::CreateStatus(ORT_FAIL, "SparseTensor is not supported in this build.");
#endif
  API_IMPL_END
}

ORT_API_STATUS_IMPL(OrtApis::FillSparseTensorBlockSparse, _Inout_ OrtValue* ort_value, _In_ const OrtMemoryInfo* data_mem_info,
                    _In_ const int64_t* values_shape, size_t values_shape_len, _In_ const void* values,
                    _In_ const int64_t* indices_shape_data, size_t indices_shape_len,
                    _In_ const int32_t* indices_data) {
  API_IMPL_BEGIN
#if !defined(DISABLE_SPARSE_TENSORS)
  TensorShape values_t_shape(values_shape, values_shape_len);
  auto& sparse_tensor = ValidateFillInputArgs(ort_value, values_t_shape, data_mem_info);

  TensorShape indices_t_shape(indices_shape_data, indices_shape_len);
  if (std::any_of(indices_t_shape.GetDims().begin(), indices_t_shape.GetDims().end(),
                  [](int64_t v) { return v < 0; })) {
    ORT_THROW("tried Filling sparse tensor with negative value in block sparse indices shape");
  }

  if (sparse_tensor.IsDataTypeString()) {
    PtrConvert conv(values);
    ORT_THROW_IF_ERROR(sparse_tensor.MakeBlockSparseStrings(values_t_shape, conv.strings, indices_t_shape, indices_data));
  } else {
    auto data_transfer = GetDataTransfer(data_mem_info->device, sparse_tensor.Location().device);
    ORT_THROW_IF_ERROR(sparse_tensor.MakeBlockSparseData(*data_transfer, *data_mem_info, values_t_shape,
                                                         values, indices_t_shape, indices_data));
  }
  return nullptr;
#else
  ORT_UNUSED_PARAMETER(ort_value);
  ORT_UNUSED_PARAMETER(data_mem_info);
  ORT_UNUSED_PARAMETER(values_shape);
  ORT_UNUSED_PARAMETER(values_shape_len);
  ORT_UNUSED_PARAMETER(values);
  ORT_UNUSED_PARAMETER(indices_shape_data);
  ORT_UNUSED_PARAMETER(indices_shape_len);
  ORT_UNUSED_PARAMETER(indices_data);

  return OrtApis::CreateStatus(ORT_FAIL, "SparseTensor is not supported in this build.");
#endif
  API_IMPL_END
}

ORT_API_STATUS_IMPL(OrtApis::CreateSparseTensorWithValuesAsOrtValue, _In_ const OrtMemoryInfo* info, _Inout_ void* p_data,
                    _In_ const int64_t* dense_shape, size_t dense_shape_len,
                    _In_ const int64_t* values_shape, size_t values_shape_len,
                    ONNXTensorElementDataType type, _Outptr_ OrtValue** out) {
  API_IMPL_BEGIN
#if !defined(DISABLE_SPARSE_TENSORS)
  auto sparse_tensor_type = DataTypeImpl::SparseTensorTypeFromONNXEnum(type);
  auto element_type = sparse_tensor_type->GetElementType();
  assert(element_type->AsPrimitiveDataType() != nullptr);
  if (utils::IsDataTypeString(element_type)) {
    return OrtApis::CreateStatus(ORT_INVALID_ARGUMENT,
                                 "Can not use strings in pre-allocated memory."
                                 " Use CreateSparseTensorAsOrtValue() to allocate memory inside and copy");
  }
  TensorShape tensor_dense_shape(dense_shape, dense_shape_len);
  TensorShape tensor_values_shape(values_shape, values_shape_len);
  if (std::any_of(tensor_values_shape.GetDims().begin(), tensor_values_shape.GetDims().end(),
                  [](int64_t v) { return v < 0; })) {
    return OrtApis::CreateStatus(ORT_INVALID_ARGUMENT, "tried creating tensor with negative value in shape");
  }
  auto value = std::make_unique<OrtValue>();
  SparseTensor::InitOrtValue(element_type, tensor_dense_shape, tensor_values_shape, p_data, *info, *value);
  *out = value.release();
  return nullptr;
#else
  ORT_UNUSED_PARAMETER(info);
  ORT_UNUSED_PARAMETER(p_data);
  ORT_UNUSED_PARAMETER(dense_shape);
  ORT_UNUSED_PARAMETER(dense_shape_len);
  ORT_UNUSED_PARAMETER(values_shape);
  ORT_UNUSED_PARAMETER(values_shape_len);
  ORT_UNUSED_PARAMETER(type);
  ORT_UNUSED_PARAMETER(out);

  return OrtApis::CreateStatus(ORT_FAIL, "SparseTensor is not supported in this build.");
#endif
  API_IMPL_END
}

ORT_API_STATUS_IMPL(OrtApis::UseCooIndices, _Inout_ OrtValue* ort_value, _Inout_ int64_t* indices_data, size_t indices_num) {
  API_IMPL_BEGIN
#if !defined(DISABLE_SPARSE_TENSORS)
  auto v = reinterpret_cast<::OrtValue*>(ort_value);
  auto& sparse_tensor = SparseTensor::GetSparseTensorFromOrtValue(*v);
  auto indices_span = (indices_num == 0 || indices_data == nullptr)
                          ? gsl::span<int64_t>()
                          : gsl::make_span(indices_data, indices_num);

  ORT_THROW_IF_ERROR(sparse_tensor.UseCooIndices(indices_span));
  return nullptr;
#else
  ORT_UNUSED_PARAMETER(ort_value);
  ORT_UNUSED_PARAMETER(indices_data);
  ORT_UNUSED_PARAMETER(indices_num);

  return OrtApis::CreateStatus(ORT_FAIL, "SparseTensor is not supported in this build.");
#endif
  API_IMPL_END
}

ORT_API_STATUS_IMPL(OrtApis::UseCsrIndices, _Inout_ OrtValue* ort_value,
                    _Inout_ int64_t* inner_data, size_t inner_num,
                    _Inout_ int64_t* outer_data, size_t outer_num) {
  API_IMPL_BEGIN
#if !defined(DISABLE_SPARSE_TENSORS)
  auto& sparse_tensor = SparseTensor::GetSparseTensorFromOrtValue(*ort_value);
  auto inner_span = (inner_num == 0 || inner_data == nullptr)
                        ? gsl::span<int64_t>()
                        : gsl::make_span(inner_data, inner_num);
  auto outer_span = (outer_num == 0 || outer_data == nullptr)
                        ? gsl::span<int64_t>()
                        : gsl::make_span(outer_data, outer_num);
  ORT_THROW_IF_ERROR(sparse_tensor.UseCsrIndices(inner_span, outer_span));
  return nullptr;
#else
  ORT_UNUSED_PARAMETER(ort_value);
  ORT_UNUSED_PARAMETER(inner_data);
  ORT_UNUSED_PARAMETER(inner_num);
  ORT_UNUSED_PARAMETER(outer_data);
  ORT_UNUSED_PARAMETER(outer_num);

  return OrtApis::CreateStatus(ORT_FAIL, "SparseTensor is not supported in this build.");
#endif
  API_IMPL_END
}

ORT_API_STATUS_IMPL(OrtApis::UseBlockSparseIndices, _Inout_ OrtValue* ort_value, const int64_t* indices_shape,
                    size_t indices_shape_len, _Inout_ int32_t* indices_data) {
  API_IMPL_BEGIN
#if !defined(DISABLE_SPARSE_TENSORS)
  auto& sparse_tensor = SparseTensor::GetSparseTensorFromOrtValue(*ort_value);
  TensorShape ind_shape(indices_shape, indices_shape_len);
  ORT_THROW_IF_ERROR(sparse_tensor.UseBlockSparseIndices(ind_shape, indices_data));
  return nullptr;
#else
  ORT_UNUSED_PARAMETER(ort_value);
  ORT_UNUSED_PARAMETER(indices_shape);
  ORT_UNUSED_PARAMETER(indices_shape_len);
  ORT_UNUSED_PARAMETER(indices_data);

  return OrtApis::CreateStatus(ORT_FAIL, "SparseTensor is not supported in this build.");
#endif
  API_IMPL_END
}

ORT_API_STATUS_IMPL(OrtApis::GetSparseTensorFormat, _In_ const OrtValue* ort_value, _Out_ enum OrtSparseFormat* out) {
  API_IMPL_BEGIN
#if !defined(DISABLE_SPARSE_TENSORS)
  auto v = reinterpret_cast<const ::OrtValue*>(ort_value);
  if (!v->IsAllocated()) {
    return OrtApis::CreateStatus(ORT_INVALID_ARGUMENT, "the ort_value must contain a constructed tensor");
  }
  const auto& sparse_tensor = v->Get<SparseTensor>();
  *out = static_cast<OrtSparseFormat>(sparse_tensor.Format());
  return nullptr;
#else
  ORT_UNUSED_PARAMETER(ort_value);
  ORT_UNUSED_PARAMETER(out);

  return OrtApis::CreateStatus(ORT_FAIL, "SparseTensor is not supported in this build.");
#endif
  API_IMPL_END
}

ORT_API_STATUS_IMPL(OrtApis::GetSparseTensorValues, _In_ const OrtValue* ort_value, _Outptr_ const void** out) {
  API_IMPL_BEGIN
#if !defined(DISABLE_SPARSE_TENSORS)
  const auto& sparse_tensor = SparseTensor::GetSparseTensorFromOrtValue(*ort_value);
  if (sparse_tensor.IsDataTypeString()) {
    return OrtApis::CreateStatus(ORT_INVALID_ARGUMENT, "Use GetStringTensor*() API to retrieve strings");
  }
  const auto& values = sparse_tensor.Values();
  *out = values.DataRaw();
  return nullptr;
#else
  ORT_UNUSED_PARAMETER(ort_value);
  ORT_UNUSED_PARAMETER(out);

  return OrtApis::CreateStatus(ORT_FAIL, "SparseTensor is not supported in this build.");
#endif
  API_IMPL_END
}

ORT_API_STATUS_IMPL(OrtApis::CreateCustomOpDomain, _In_ const char* domain, _Outptr_ OrtCustomOpDomain** out) {
  API_IMPL_BEGIN
  auto custom_op_domain = std::make_unique<OrtCustomOpDomain>();
  custom_op_domain->domain_ = domain;
  *out = custom_op_domain.release();
  return nullptr;
  API_IMPL_END
}

ORT_API(void, OrtApis::ReleaseCustomOpDomain, _Frees_ptr_opt_ OrtCustomOpDomain* ptr) {
  delete ptr;
}

ORT_API_STATUS_IMPL(OrtApis::CustomOpDomain_Add, _Inout_ OrtCustomOpDomain* custom_op_domain, _In_ const OrtCustomOp* op) {
  API_IMPL_BEGIN
  custom_op_domain->custom_ops_.emplace_back(op);
  return nullptr;
  API_IMPL_END
}

ORT_API_STATUS_IMPL(OrtApis::AddCustomOpDomain, _Inout_ OrtSessionOptions* options,
                    _In_ OrtCustomOpDomain* custom_op_domain) {
  API_IMPL_BEGIN
  options->custom_op_domains_.emplace_back(custom_op_domain);
  return nullptr;
  API_IMPL_END
}

ORT_API_STATUS_IMPL(OrtApis::RegisterCustomOpsLibrary, _Inout_ OrtSessionOptions* options, _In_ const char* library_path, _Outptr_ void** library_handle) {
  API_IMPL_BEGIN

  auto path_str = ToPathString(library_path);
  ORT_API_RETURN_IF_STATUS_NOT_OK(Env::Default().LoadDynamicLibrary(path_str, false, library_handle));
  if (!*library_handle)
    return OrtApis::CreateStatus(ORT_FAIL, "RegisterCustomOpsLibrary: Failed to load library");

  RegisterCustomOpsFn RegisterCustomOps;
  ORT_API_RETURN_IF_STATUS_NOT_OK(Env::Default().GetSymbolFromLibrary(*library_handle, "RegisterCustomOps",
                                                                      (void**)&RegisterCustomOps));
  if (!RegisterCustomOps)
    return OrtApis::CreateStatus(ORT_FAIL, "RegisterCustomOpsLibrary: Entry point RegisterCustomOps not found in library");

  return RegisterCustomOps(options, OrtGetApiBase());
  API_IMPL_END
}

ORT_API_STATUS_IMPL(OrtApis::RegisterCustomOpsLibrary_V2, _Inout_ OrtSessionOptions* options,
                    _In_ const ORTCHAR_T* library_name) {
  API_IMPL_BEGIN
#if !defined(ORT_MINIMAL_BUILD) || defined(ORT_MINIMAL_BUILD_CUSTOM_OPS)
  ORT_API_RETURN_IF_STATUS_NOT_OK(options->RegisterCustomOpsLibrary(library_name));
  return nullptr;
#else
  ORT_UNUSED_PARAMETER(options);
  ORT_UNUSED_PARAMETER(library_name);
  return OrtApis::CreateStatus(ORT_NOT_IMPLEMENTED, "Custom operator libraries are not supported in this build");
#endif
  API_IMPL_END
}

ORT_API_STATUS_IMPL(OrtApis::RegisterCustomOpsUsingFunction, _Inout_ OrtSessionOptions* options,
                    _In_ const char* registration_func_name) {
  API_IMPL_BEGIN
#if !defined(ORT_MINIMAL_BUILD) || defined(ORT_MINIMAL_BUILD_CUSTOM_OPS)
  if (!registration_func_name) {
    return OrtApis::CreateStatus(ORT_INVALID_ARGUMENT,
                                 "RegisterCustomOpsUsingFunction: Registration function name must be specified.");
  }

  RegisterCustomOpsFn RegisterCustomOps;
  ORT_API_RETURN_IF_STATUS_NOT_OK(Env::Default().GetSymbolFromLibrary(nullptr, registration_func_name,
                                                                      (void**)&RegisterCustomOps));
  if (!RegisterCustomOps) {
    return OrtApis::CreateStatus(ORT_INVALID_ARGUMENT,
                                 "RegisterCustomOpsUsingFunction: Registration function was not found");
  }

  return RegisterCustomOps(options, OrtGetApiBase());
#else
  ORT_UNUSED_PARAMETER(options);
  ORT_UNUSED_PARAMETER(registration_func_name);
  return OrtApis::CreateStatus(ORT_NOT_IMPLEMENTED, "Custom operator libraries are not supported in this build");
#endif
  API_IMPL_END
}

ORT_API_STATUS_IMPL(OrtApis::EnableOrtCustomOps, _Inout_ OrtSessionOptions* options) {
  API_IMPL_BEGIN

  if (options) {
#ifdef ENABLE_EXTENSION_CUSTOM_OPS
    return RegisterCustomOps(options, OrtGetApiBase());
#else
    return OrtApis::CreateStatus(ORT_FAIL, "EnableOrtCustomOps: Custom operators in onnxruntime-extensions are not enabled");
#endif
  }
  return nullptr;

  API_IMPL_END
}

ORT_API_STATUS_IMPL(OrtApis::CreateSession, _In_ const OrtEnv* env, _In_ const ORTCHAR_T* model_path,
                    _In_ const OrtSessionOptions* options, _Outptr_ OrtSession** out) {
  API_IMPL_BEGIN
  std::unique_ptr<onnxruntime::InferenceSession> sess;
  *out = nullptr;
  ORT_API_RETURN_IF_ERROR(CreateSessionAndLoadModel(options, env, model_path, nullptr, 0, sess));
  ORT_API_RETURN_IF_ERROR(InitializeSession(options, *sess));
  *out = reinterpret_cast<OrtSession*>(sess.release());
  return nullptr;
  API_IMPL_END
}

ORT_API_STATUS_IMPL(OrtApis::CreateSessionFromArray, _In_ const OrtEnv* env, _In_ const void* model_data,
                    size_t model_data_length, _In_ const OrtSessionOptions* options, _Outptr_ OrtSession** out) {
  API_IMPL_BEGIN
  std::unique_ptr<onnxruntime::InferenceSession> sess;
  ORT_API_RETURN_IF_ERROR(CreateSessionAndLoadModel(options, env, nullptr, model_data, model_data_length, sess));
  ORT_API_RETURN_IF_ERROR(InitializeSession(options, *sess));
  *out = reinterpret_cast<OrtSession*>(sess.release());
  return nullptr;
  API_IMPL_END
}

namespace {
// Checks if there are active lora adapters and adjusts input spans.
void CheckAndAdjustInputSpansForLora(const OrtRunOptions& run_options,
                                     InlinedVector<const char*>& input_names_with_lora,
                                     InlinedVector<const OrtValue*>& inputs_with_lora,
                                     gsl::span<const char* const>& input_names,
                                     gsl::span<const OrtValue* const>& inputs) {
  size_t total_lora_params = 0;
  for (const lora::LoraAdapter* ad : run_options.active_adapters) {
    total_lora_params += ad->GetParamNum();
  }

  input_names_with_lora.reserve(input_names.size() + total_lora_params);
  inputs_with_lora.reserve(inputs.size() + total_lora_params);
  std::copy(input_names.begin(), input_names.end(), std::back_inserter(input_names_with_lora));
  std::copy(inputs.begin(), inputs.end(), std::back_inserter(inputs_with_lora));

  for (const lora::LoraAdapter* ad : run_options.active_adapters) {
    ad->OutputAdapterParameters(std::back_inserter(input_names_with_lora),
                                std::back_inserter(inputs_with_lora));
  }

  input_names = gsl::make_span(input_names_with_lora);
  inputs = gsl::make_span(inputs_with_lora);
}

}  // namespace

ORT_API_STATUS_IMPL(OrtApis::SetEpDynamicOptions, _Inout_ OrtSession* sess,
                    _In_reads_(kv_len) const char* const* keys,
                    _In_reads_(kv_len) const char* const* values,
                    _In_ size_t kv_len) {
  API_IMPL_BEGIN
  auto session = reinterpret_cast<::onnxruntime::InferenceSession*>(sess);

  auto keys_span = gsl::make_span(keys, kv_len);
  auto values_span = gsl::make_span(values, kv_len);

  Status status;

  if (kv_len == 0) {
    return OrtApis::CreateStatus(ORT_INVALID_ARGUMENT, "no inputs were passed");
  } else {
    status = session->SetEpDynamicOptions(keys_span,
                                          values_span);
  }
  return ToOrtStatus(status);
  API_IMPL_END
}

ORT_API_STATUS_IMPL(OrtApis::Run, _Inout_ OrtSession* sess, _In_opt_ const OrtRunOptions* run_options,
                    _In_reads_(input_len) const char* const* input_names,
                    _In_reads_(input_len) const OrtValue* const* input, size_t input_len,
                    _In_reads_(output_names_len) const char* const* output_names, size_t output_names_len,
                    _Inout_updates_all_(output_names_len) OrtValue** output) {
  API_IMPL_BEGIN
  auto session = reinterpret_cast<::onnxruntime::InferenceSession*>(sess);

  auto input_names_span = gsl::make_span(input_names, input_len);
  auto input_span = gsl::make_span(input, input_len);
  auto output_name_span = gsl::make_span(output_names, output_names_len);
  auto output_span = gsl::make_span(output, output_names_len);

  Status status;
  if (run_options != nullptr) {
    if (!run_options->active_adapters.empty()) {
      InlinedVector<const char*> input_names_with_lora;
      InlinedVector<const OrtValue*> input_with_lora;

      CheckAndAdjustInputSpansForLora(*run_options, input_names_with_lora, input_with_lora, input_names_span, input_span);

      status = session->Run(*run_options,
                            input_names_span,
                            input_span,
                            output_name_span,
                            output_span);
    } else {
      status = session->Run(*run_options,
                            input_names_span,
                            input_span,
                            output_name_span,
                            output_span);
    }
  } else {
    const RunOptions default_run_options;
    status = session->Run(default_run_options,
                          input_names_span,
                          input_span,
                          output_name_span,
                          output_span);
  }
  return ToOrtStatus(status);
  API_IMPL_END
}

ORT_API_STATUS_IMPL(OrtApis::RunAsync, _Inout_ OrtSession* sess, _In_opt_ const OrtRunOptions* run_options,
                    _In_reads_(input_len) const char* const* input_names,
                    _In_reads_(input_len) const OrtValue* const* input, size_t input_len,
                    _In_reads_(output_names_len) const char* const* output_names, size_t output_names_len,
                    _Inout_updates_all_(output_names_len) OrtValue** output,
                    _In_ RunAsyncCallbackFn run_async_callback, _In_opt_ void* user_data) {
  API_IMPL_BEGIN
  auto session = reinterpret_cast<::onnxruntime::InferenceSession*>(sess);

  if (run_options != nullptr && !run_options->active_adapters.empty()) {
    LOGS(*session->GetLogger(), WARNING) << "RunAsync() active adapters specified, but won't have an effect";
  }

  auto input_names_span = gsl::make_span(input_names, input_len);
  auto input_span = gsl::make_span(input, input_len);
  auto output_name_span = gsl::make_span(output_names, output_names_len);
  auto output_span = gsl::make_span(output, output_names_len);

  return ToOrtStatus(session->RunAsync(run_options,
                                       input_names_span,
                                       input_span,
                                       output_name_span,
                                       output_span,
                                       run_async_callback,
                                       user_data));
  API_IMPL_END
}

struct OrtIoBinding {
  std::unique_ptr<::onnxruntime::IOBinding> binding_;
  explicit OrtIoBinding(std::unique_ptr<::onnxruntime::IOBinding>&& binding) : binding_(std::move(binding)) {}
  OrtIoBinding(const OrtIoBinding&) = delete;
  OrtIoBinding& operator=(const OrtIoBinding&) = delete;
};

ORT_API_STATUS_IMPL(OrtApis::RunWithBinding, _Inout_ OrtSession* sess, _In_ const OrtRunOptions* run_options,
                    _In_ const OrtIoBinding* binding_ptr) {
  API_IMPL_BEGIN
  auto session = reinterpret_cast<::onnxruntime::InferenceSession*>(sess);
  Status status;
  if (run_options == nullptr) {
    OrtRunOptions default_run_options;
    status = session->Run(default_run_options, *binding_ptr->binding_);
  } else {
    if (!run_options->active_adapters.empty()) {
      LOGS(*session->GetLogger(), WARNING)
          << "RunWithBinding() has active adapters specified, but won't have an effect";
    }
    status = session->Run(*run_options, *binding_ptr->binding_);
  }
  if (!status.IsOK()) {
    return ToOrtStatus(status);
  }
  return nullptr;
  API_IMPL_END
}

ORT_API_STATUS_IMPL(OrtApis::CreateIoBinding, _Inout_ OrtSession* sess, _Outptr_ OrtIoBinding** out) {
  API_IMPL_BEGIN
  auto session = reinterpret_cast<::onnxruntime::InferenceSession*>(sess);
  std::unique_ptr<::onnxruntime::IOBinding> binding;
  auto status = session->NewIOBinding(&binding);
  if (!status.IsOK()) {
    return ToOrtStatus(status);
  }
  *out = std::make_unique<OrtIoBinding>(std::move(binding)).release();
  return nullptr;
  API_IMPL_END
}

ORT_API(void, OrtApis::ReleaseIoBinding, _Frees_ptr_opt_ OrtIoBinding* binding_ptr) {
  delete binding_ptr;
}

ORT_API_STATUS_IMPL(OrtApis::BindInput, _Inout_ OrtIoBinding* binding_ptr, _In_ const char* name, _In_ const OrtValue* val_ptr) {
  API_IMPL_BEGIN
  auto st = binding_ptr->binding_->BindInput(name, *val_ptr);
  if (!st.IsOK()) {
    return ToOrtStatus(st);
  }
  return nullptr;
  API_IMPL_END
}

ORT_API_STATUS_IMPL(OrtApis::BindOutput, _Inout_ OrtIoBinding* binding_ptr, _In_ const char* name, _In_ const OrtValue* val_ptr) {
  API_IMPL_BEGIN
  auto st = binding_ptr->binding_->BindOutput(name, *val_ptr);
  if (!st.IsOK()) {
    return ToOrtStatus(st);
  }
  return nullptr;
  API_IMPL_END
}

ORT_API_STATUS_IMPL(OrtApis::BindOutputToDevice, _Inout_ OrtIoBinding* binding_ptr, _In_ const char* name, _In_ const OrtMemoryInfo* mem_info_ptr) {
  API_IMPL_BEGIN
  auto st = binding_ptr->binding_->BindOutput(name, mem_info_ptr->device);
  if (!st.IsOK()) {
    return ToOrtStatus(st);
  }
  return nullptr;
  API_IMPL_END
}

ORT_API_STATUS_IMPL(OrtApis::GetBoundOutputNames, _In_ const OrtIoBinding* binding_ptr, _In_ OrtAllocator* allocator,
                    _Out_ char** buffer, _Outptr_result_maybenull_ size_t** lengths, _Out_ size_t* count) {
  API_IMPL_BEGIN
  const auto& output_names = binding_ptr->binding_->GetOutputNames();
  if (output_names.empty()) {
    *buffer = nullptr;
    *lengths = nullptr;
    *count = 0U;
    return nullptr;
  }

  IAllocatorUniquePtr<size_t> lengths_alloc(reinterpret_cast<size_t*>(allocator->Alloc(allocator, output_names.size() * sizeof(size_t))),
                                            [allocator](size_t* p) { if(p) allocator->Free(allocator, p); });

  if (!lengths_alloc) {
    return OrtApis::CreateStatus(ORT_FAIL, "lengths allocation failed");
  }

  size_t total_len = 0;
  auto* len_ptr = lengths_alloc.get();
  for (const auto& n : output_names) {
    auto sz = n.size();
    total_len += sz;
    *len_ptr++ = sz;
  }

  IAllocatorUniquePtr<char> buffer_alloc(reinterpret_cast<char*>(allocator->Alloc(allocator, total_len * sizeof(char))),
                                         [allocator](char* p) { if(p) allocator->Free(allocator, p); });

  if (!buffer_alloc) {
    return OrtApis::CreateStatus(ORT_FAIL, "string buffer allocation failed");
  }

  char* buf_ptr = buffer_alloc.get();
  for (const auto& n : output_names) {
    auto sz = n.size();
    memcpy(buf_ptr, n.data(), sz);
    buf_ptr += sz;
  }

  *buffer = buffer_alloc.release();
  *lengths = lengths_alloc.release();
  *count = output_names.size();
  return nullptr;
  API_IMPL_END
}

ORT_API_STATUS_IMPL(OrtApis::GetBoundOutputValues, _In_ const OrtIoBinding* binding_ptr, _In_ OrtAllocator* allocator,
                    _Outptr_result_maybenull_ OrtValue*** output, _Out_ size_t* output_count) {
  API_IMPL_BEGIN
  const auto& outputs = binding_ptr->binding_->GetOutputs();
  if (outputs.empty()) {
    *output = nullptr;
    *output_count = 0U;
    return nullptr;
  }

  // Used to destroy and de-allocate on exception
  IAllocatorUniquePtr<OrtValue*> ortvalues_alloc(reinterpret_cast<OrtValue**>(allocator->Alloc(allocator, outputs.size() * sizeof(OrtValue*))),
                                                 [allocator](OrtValue** p) { if (p) allocator->Free(allocator, p); });
  if (!ortvalues_alloc) {
    return OrtApis::CreateStatus(ORT_FAIL, "Output buffer allocation failed");
  }

  InlinedVector<std::unique_ptr<OrtValue>> value_dups;
  value_dups.reserve(outputs.size());

  for (const auto& out_value : outputs) {
    value_dups.push_back(std::make_unique<OrtValue>(out_value));
  }

  // The rest is noexcept
  OrtValue** out_ptr = ortvalues_alloc.get();
  for (auto& v : value_dups) {
    *out_ptr++ = v.release();
  }

  *output = ortvalues_alloc.release();
  *output_count = outputs.size();
  return nullptr;
  API_IMPL_END
}

ORT_API(void, OrtApis::ClearBoundInputs, _Inout_ OrtIoBinding* binding_ptr) {
  binding_ptr->binding_->ClearInputs();
}

ORT_API(void, OrtApis::ClearBoundOutputs, _Inout_ OrtIoBinding* binding_ptr) {
  binding_ptr->binding_->ClearOutputs();
}

ORT_API_STATUS_IMPL(OrtApis::SynchronizeBoundInputs, _Inout_ OrtIoBinding* binding_ptr) {
  API_IMPL_BEGIN
  auto st = binding_ptr->binding_->SynchronizeInputs();
  if (!st.IsOK()) {
    return ToOrtStatus(st);
  }
  return nullptr;
  API_IMPL_END
}

ORT_API_STATUS_IMPL(OrtApis::SynchronizeBoundOutputs, _Inout_ OrtIoBinding* binding_ptr) {
  API_IMPL_BEGIN
  auto st = binding_ptr->binding_->SynchronizeOutputs();
  if (!st.IsOK()) {
    return ToOrtStatus(st);
  }
  return nullptr;
  API_IMPL_END
}

ORT_API_STATUS_IMPL(OrtApis::IsTensor, _In_ const OrtValue* value, _Out_ int* out) {
  auto v = reinterpret_cast<const ::OrtValue*>(value);
  *out = v->IsTensor() ? 1 : 0;
  return nullptr;
}

ORT_API_STATUS_IMPL(OrtApis::HasValue, _In_ const OrtValue* value, _Out_ int* out) {
  auto v = reinterpret_cast<const ::OrtValue*>(value);
  *out = v->IsAllocated() ? 1 : 0;
  return nullptr;
}

ORT_API_STATUS_IMPL(OrtApis::IsSparseTensor, _In_ const OrtValue* value, _Out_ int* out) {
#if !defined(DISABLE_SPARSE_TENSORS)
  auto v = reinterpret_cast<const ::OrtValue*>(value);
  *out = v->IsSparseTensor() ? 1 : 0;
  return nullptr;
#else
  ORT_UNUSED_PARAMETER(value);
  ORT_UNUSED_PARAMETER(out);

  return OrtApis::CreateStatus(ORT_FAIL, "SparseTensor is not supported in this build.");
#endif
}

ORT_API_STATUS_IMPL(OrtApis::GetTensorMutableData, _Inout_ OrtValue* value, _Outptr_ void** output) {
  TENSOR_READWRITE_API_BEGIN
  // Uncomment when WinML fixed their code
  // if (tensor->IsDataTypeString()) {
  //  return OrtApis::CreateStatus(ORT_NOT_IMPLEMENTED, "this API does not support strings");
  //}
  *output = tensor->MutableDataRaw();
  return nullptr;
  API_IMPL_END
}

ORT_API_STATUS_IMPL(OrtApis::GetTensorData, _Inout_ const OrtValue* value, _Outptr_ const void** output) {
  TENSOR_READ_API_BEGIN
  *output = tensor.DataRaw();
  return nullptr;
  API_IMPL_END
}

ORT_API_STATUS_IMPL(OrtApis::FillStringTensor, _Inout_ OrtValue* value, _In_ const char* const* s, size_t s_len) {
  TENSOR_READWRITE_API_BEGIN
  auto* dst = tensor->MutableData<std::string>();
  auto len = static_cast<size_t>(tensor->Shape().Size());
  if (s_len != len) {
    return OrtApis::CreateStatus(ORT_INVALID_ARGUMENT, "input array doesn't equal tensor size");
  }
  for (size_t i = 0; i != len; ++i) {
    // allocate and copy
    dst[i] = s[i];
  }
  return nullptr;
  API_IMPL_END
}

ORT_API_STATUS_IMPL(OrtApis::FillStringTensorElement, _Inout_ OrtValue* value, _In_ const char* s, size_t index) {
  TENSOR_READWRITE_API_BEGIN
  auto* dst = tensor->MutableData<std::string>();
  const auto len = static_cast<size_t>(tensor->Shape().Size());
  if (index >= len) {
    return OrtApis::CreateStatus(ORT_INVALID_ARGUMENT, "element index is out of bounds");
  }

  dst[index] = s;

  return nullptr;
  API_IMPL_END
}

ORT_API_STATUS_IMPL(OrtApis::GetResizedStringTensorElementBuffer, _Inout_ OrtValue* value,
                    _In_ size_t index, _In_ size_t length_in_bytes, _Inout_ char** buffer) {
  TENSOR_READWRITE_API_BEGIN
  auto* dst = tensor->MutableData<std::string>();
  const auto len = static_cast<size_t>(tensor->Shape().Size());

  if (index >= len) {
    return OrtApis::CreateStatus(ORT_INVALID_ARGUMENT, "element index is out of bounds");
  }

  auto& s = dst[index];
  s.resize(length_in_bytes);
  *buffer = s.data();
  return nullptr;
  API_IMPL_END
}

namespace {
OrtStatusPtr GetTensorStringSpan(const ::OrtValue& v, gsl::span<const std::string>& span) {
  if (!v.IsAllocated()) {
    return OrtApis::CreateStatus(ORT_INVALID_ARGUMENT, "OrtValue should contain a Tensor or a Sparse Tensor");
  }
  gsl::span<const std::string> str_span;
  int64_t items = 0;
  // Data type will be enforced on DataAsSpan() call.
  if (v.IsTensor()) {
    const auto& tensor = v.Get<onnxruntime::Tensor>();
    items = tensor.Shape().Size();
    if (items >= 0) {
      str_span = tensor.DataAsSpan<std::string>();
    }
  }
#if !defined(DISABLE_SPARSE_TENSORS)
  else if (v.IsSparseTensor()) {
    const auto& sparse_tensor = v.Get<SparseTensor>();
    if (sparse_tensor.Format() == onnxruntime::SparseFormat::kUndefined) {
      return OrtApis::CreateStatus(ORT_INVALID_ARGUMENT, "Sparse Tensor does not contain sparse data");
    }
    items = sparse_tensor.Values().Shape().Size();
    if (items >= 0) {
      str_span = sparse_tensor.Values().DataAsSpan<std::string>();
    }
  }
#endif
  else {
    return OrtApis::CreateStatus(ORT_NOT_IMPLEMENTED, "This API supports Tensors or SparseTensors");
  }

  if (items < 0) {
    return OrtApis::CreateStatus(ORT_INVALID_ARGUMENT, "shape is invalid");
  }
  span = str_span;
  return nullptr;
}
}  // namespace

ORT_API_STATUS_IMPL(OrtApis::GetStringTensorDataLength, _In_ const OrtValue* value, _Out_ size_t* out) {
  API_IMPL_BEGIN
  gsl::span<const std::string> str_span;
  if (auto* status = GetTensorStringSpan(*value, str_span)) {
    return status;
  }

  size_t ret = 0;
  for (const auto& s : str_span) {
    ret += s.size();
  }

  *out = ret;
  return nullptr;
  API_IMPL_END
}

ORT_API_STATUS_IMPL(OrtApis::GetStringTensorElementLength, _In_ const OrtValue* value, size_t index, _Out_ size_t* out) {
  API_IMPL_BEGIN
  gsl::span<const std::string> str_span;
  if (auto* status = GetTensorStringSpan(*value, str_span)) {
    return status;
  }

  if (index < str_span.size()) {
    *out = str_span[index].size();
  } else {
    return OrtApis::CreateStatus(ORT_INVALID_ARGUMENT, "index is out of bounds");
  }

  return nullptr;
  API_IMPL_END
}

ORT_API_STATUS_IMPL(OrtApis::GetTensorSizeInBytes, _In_ const OrtValue* value, _Out_ size_t* size) {
  API_IMPL_BEGIN

  if (value == nullptr) {
    return OrtApis::CreateStatus(ORT_INVALID_ARGUMENT, "Input `value` argument must not be null");
  }

  if (size == nullptr) {
    return OrtApis::CreateStatus(ORT_INVALID_ARGUMENT, "Output `size` argument must not be null");
  }

  if (!value->IsAllocated() || !value->IsTensor()) {
    return OrtApis::CreateStatus(ORT_INVALID_ARGUMENT, "OrtValue is expected to contain a tensor");
  }

  const auto& tensor = value->Get<onnxruntime::Tensor>();

  // Check if this is a string tensor
  if (tensor.IsDataTypeString()) {
    return OrtApis::CreateStatus(ORT_INVALID_ARGUMENT, "String tensors are not supported by this API");
  }

  *size = tensor.SizeInBytes();
  return nullptr;
  API_IMPL_END
}

ORT_API_STATUS_IMPL(OrtApis::GetStringTensorContent, _In_ const OrtValue* value, _Out_writes_bytes_all_(s_len) void* s,
                    size_t s_len, _Out_writes_all_(offsets_len) size_t* offsets, size_t offsets_len) {
  API_IMPL_BEGIN

  gsl::span<const std::string> str_span;
  if (auto* status = GetTensorStringSpan(*value, str_span)) {
    return status;
  }

  if (offsets_len != str_span.size()) {
    return OrtApis::CreateStatus(ORT_FAIL, "offsets buffer is not equal to tensor size");
  }

  size_t total_size = 0;
  for (const auto& str : str_span) {
    total_size += str.size();
  }

  if (s_len < total_size) {
    return OrtApis::CreateStatus(ORT_FAIL, "output buffer is too small. Use GetStringTensorDataLength.");
  }

  size_t f = 0;
  char* p = static_cast<char*>(s);
  for (const auto& str : str_span) {
    memcpy(p, str.data(), str.size());
    p += str.size();
    *offsets++ = f;
    f += str.size();
  }
  return nullptr;
  API_IMPL_END
}

ORT_API_STATUS_IMPL(OrtApis::GetStringTensorElement, _In_ const OrtValue* value,
                    size_t s_len, size_t index, _Out_writes_bytes_all_(s_len) void* s) {
  API_IMPL_BEGIN
  gsl::span<const std::string> str_span;
  if (auto* status = GetTensorStringSpan(*value, str_span)) {
    return status;
  }

  if (index < str_span.size()) {
    const auto& str = str_span[index];
    if (s_len < str.size()) {
      return OrtApis::CreateStatus(ORT_FAIL, "buffer size is too small for string element");
    }
    memcpy(s, str.data(), str.size());
  } else {
    return OrtApis::CreateStatus(ORT_INVALID_ARGUMENT, "element index is out of bounds");
  }
  return nullptr;
  API_IMPL_END
}

#define ORT_C_API_RETURN_IF_ERROR(expr)                 \
  do {                                                  \
    auto _status = (expr);                              \
    if ((!_status.IsOK())) return ToOrtStatus(_status); \
  } while (0)

#define DEFINE_RELEASE_ORT_OBJECT_FUNCTION(INPUT_TYPE, REAL_TYPE)                       \
  ORT_API(void, OrtApis::Release##INPUT_TYPE, _Frees_ptr_opt_ Ort##INPUT_TYPE* value) { \
    delete reinterpret_cast<REAL_TYPE*>(value);                                         \
  }

using DefListResult = std::pair<Status, const InputDefList*>;
using GetDefListFn = DefListResult (*)(const ::onnxruntime::InferenceSession*);
const auto get_inputs_fn = [](const ::onnxruntime::InferenceSession* session) -> DefListResult { return session->GetModelInputs(); };
const auto get_outputs_fn = [](const ::onnxruntime::InferenceSession* session) -> DefListResult { return session->GetModelOutputs(); };
const auto get_overridable_initializers_fn = [](const ::onnxruntime::InferenceSession* session) -> DefListResult { return session->GetOverridableInitializers(); };

static ORT_STATUS_PTR GetNodeDefListCountHelper(const OrtSession* sess, GetDefListFn get_fn, size_t* out) {
  API_IMPL_BEGIN
  auto session = reinterpret_cast<const ::onnxruntime::InferenceSession*>(sess);
  std::pair<Status, const InputDefList*> p = get_fn(session);
  if (!p.first.IsOK())
    return ToOrtStatus(p.first);
  *out = p.second->size();
  return nullptr;
  API_IMPL_END
}

ORT_API_STATUS_IMPL(OrtApis::SessionGetInputCount, _In_ const OrtSession* sess, _Out_ size_t* out) {
  return GetNodeDefListCountHelper(sess, get_inputs_fn, out);
}

ORT_API_STATUS_IMPL(OrtApis::SessionGetOutputCount, _In_ const OrtSession* sess, _Out_ size_t* out) {
  return GetNodeDefListCountHelper(sess, get_outputs_fn, out);
}

ORT_API_STATUS_IMPL(OrtApis::SessionGetOverridableInitializerCount, _In_ const OrtSession* sess, _Out_ size_t* out) {
  return GetNodeDefListCountHelper(sess, get_overridable_initializers_fn, out);
}

static ORT_STATUS_PTR GetNodeDefTypeInfoHelper(const OrtSession* sess, GetDefListFn get_fn, size_t index,
                                               _Outptr_ struct OrtTypeInfo** out) {
  API_IMPL_BEGIN
  auto session = reinterpret_cast<const ::onnxruntime::InferenceSession*>(sess);
  std::pair<Status, const InputDefList*> p = get_fn(session);
  if (!p.first.IsOK())
    return ToOrtStatus(p.first);
  if (p.second->size() <= index)
    return OrtApis::CreateStatus(ORT_FAIL, "out of index");
  const ONNX_NAMESPACE::TypeProto* type_proto = (*p.second)[index]->TypeAsProto();
  auto type_info = OrtTypeInfo::FromTypeProto(*type_proto);
  *out = type_info.release();
  return nullptr;
  API_IMPL_END
}

ORT_API_STATUS_IMPL(OrtApis::SessionGetInputTypeInfo, _In_ const OrtSession* sess, size_t index, _Outptr_ struct OrtTypeInfo** out) {
  return GetNodeDefTypeInfoHelper(sess, get_inputs_fn, index, out);
}

ORT_API_STATUS_IMPL(OrtApis::SessionGetOutputTypeInfo, _In_ const OrtSession* sess, size_t index, _Outptr_ struct OrtTypeInfo** out) {
  return GetNodeDefTypeInfoHelper(sess, get_outputs_fn, index, out);
}

ORT_API_STATUS_IMPL(OrtApis::SessionGetOverridableInitializerTypeInfo, _In_ const OrtSession* sess, size_t index, _Outptr_ struct OrtTypeInfo** out) {
  return GetNodeDefTypeInfoHelper(sess, get_overridable_initializers_fn, index, out);
}

char* onnxruntime::StrDup(const std::string& str, OrtAllocator* allocator) {
  char* output_string = reinterpret_cast<char*>(allocator->Alloc(allocator, str.size() + 1));
  memcpy(output_string, str.c_str(), str.size());
  output_string[str.size()] = '\0';
  return output_string;
}

static ORT_STATUS_PTR GetNodeDefNameImpl(_In_ const OrtSession* sess, size_t index, _Inout_ OrtAllocator* allocator,
                                         GetDefListFn get_fn, _Outptr_ char** output) {
  auto session = reinterpret_cast<const ::onnxruntime::InferenceSession*>(sess);
  std::pair<Status, const InputDefList*> p = get_fn(session);
  if (!p.first.IsOK())
    return ToOrtStatus(p.first);
  if (p.second == nullptr)
    return OrtApis::CreateStatus(ORT_FAIL, "internal error");
  const InputDefList& defs = *p.second;
  if (index >= defs.size())
    return OrtApis::CreateStatus(ORT_FAIL, "index out of range");
  *output = StrDup(defs[index]->Name(), allocator);
  return nullptr;
}

ORT_API_STATUS_IMPL(OrtApis::SessionEndProfiling, _In_ OrtSession* sess, _Inout_ OrtAllocator* allocator,
                    _Outptr_ char** out) {
  API_IMPL_BEGIN
  auto session = reinterpret_cast<::onnxruntime::InferenceSession*>(sess);
  auto profile_file_name = session->EndProfiling();
  *out = StrDup(profile_file_name, allocator);
  return nullptr;
  API_IMPL_END
}

ORT_API_STATUS_IMPL(OrtApis::SessionGetModelMetadata, _In_ const OrtSession* sess,
                    _Outptr_ OrtModelMetadata** out) {
  API_IMPL_BEGIN
  auto session = reinterpret_cast<const ::onnxruntime::InferenceSession*>(sess);
  auto p = session->GetModelMetadata();
  if (!p.first.IsOK())
    return ToOrtStatus(p.first);
  *out = reinterpret_cast<OrtModelMetadata*>(std::make_unique<ModelMetadata>(*p.second).release());
  return nullptr;
  API_IMPL_END
}

ORT_API_STATUS_IMPL(OrtApis::ModelMetadataGetProducerName,
                    _In_ const OrtModelMetadata* model_metadata,
                    _Inout_ OrtAllocator* allocator, _Outptr_ char** value) {
  API_IMPL_BEGIN
  auto producer_name = reinterpret_cast<const ::onnxruntime::ModelMetadata*>(model_metadata)->producer_name;
  *value = StrDup(producer_name, allocator);
  return nullptr;
  API_IMPL_END
}

ORT_API_STATUS_IMPL(OrtApis::ModelMetadataGetGraphName,
                    _In_ const OrtModelMetadata* model_metadata,
                    _Inout_ OrtAllocator* allocator, _Outptr_ char** value) {
  API_IMPL_BEGIN
  auto graph_name = reinterpret_cast<const ::onnxruntime::ModelMetadata*>(model_metadata)->graph_name;
  *value = StrDup(graph_name, allocator);
  return nullptr;
  API_IMPL_END
}

ORT_API_STATUS_IMPL(OrtApis::ModelMetadataGetDomain,
                    _In_ const OrtModelMetadata* model_metadata,
                    _Inout_ OrtAllocator* allocator, _Outptr_ char** value) {
  API_IMPL_BEGIN
  auto domain = reinterpret_cast<const ::onnxruntime::ModelMetadata*>(model_metadata)->domain;
  *value = StrDup(domain, allocator);
  return nullptr;
  API_IMPL_END
}

ORT_API_STATUS_IMPL(OrtApis::ModelMetadataGetDescription,
                    _In_ const OrtModelMetadata* model_metadata,
                    _Inout_ OrtAllocator* allocator, _Outptr_ char** value) {
  API_IMPL_BEGIN
  auto description = reinterpret_cast<const ::onnxruntime::ModelMetadata*>(model_metadata)->description;
  *value = StrDup(description, allocator);
  return nullptr;
  API_IMPL_END
}

ORT_API_STATUS_IMPL(OrtApis::ModelMetadataGetGraphDescription,
                    _In_ const OrtModelMetadata* model_metadata,
                    _Inout_ OrtAllocator* allocator, _Outptr_ char** value) {
  API_IMPL_BEGIN
  auto description = reinterpret_cast<const ::onnxruntime::ModelMetadata*>(model_metadata)->graph_description;
  *value = StrDup(description, allocator);
  return nullptr;
  API_IMPL_END
}

ORT_API_STATUS_IMPL(OrtApis::ModelMetadataLookupCustomMetadataMap, _In_ const OrtModelMetadata* model_metadata,
                    _Inout_ OrtAllocator* allocator, _In_ const char* key, _Outptr_result_maybenull_ char** value) {
  API_IMPL_BEGIN
  auto custom_metadata_map =
      reinterpret_cast<const ::onnxruntime::ModelMetadata*>(model_metadata)->custom_metadata_map;

  std::string temp(key);

  auto iter = custom_metadata_map.find(temp);

  if (iter == custom_metadata_map.end()) {
    *value = nullptr;
  } else {
    *value = StrDup(iter->second, allocator);
  }

  return nullptr;
  API_IMPL_END
}

ORT_API_STATUS_IMPL(OrtApis::ModelMetadataGetCustomMetadataMapKeys,
                    _In_ const OrtModelMetadata* model_metadata,
                    _Inout_ OrtAllocator* allocator, _Outptr_result_buffer_maybenull_(*num_keys) char*** keys, _Out_ int64_t* num_keys) {
  API_IMPL_BEGIN
  const auto& custom_metadata_map =
      reinterpret_cast<const ::onnxruntime::ModelMetadata*>(model_metadata)->custom_metadata_map;

  auto count = custom_metadata_map.size();
  if (count == 0) {
    *keys = nullptr;
  } else {
    // To guard against overflow in the next step where we compute bytes to allocate
    SafeInt<size_t> alloc_count(count);

    InlinedVector<Ort::AllocatedStringPtr> string_holders;
    string_holders.reserve(count);

    auto deletor = Ort::detail::AllocatedFree(allocator);
    // alloc_count * sizeof(...) will throw if there was an overflow which will be caught in API_IMPL_END
    // and be returned to the user as a status
    char** p = reinterpret_cast<char**>(allocator->Alloc(allocator, alloc_count * sizeof(char*)));
    assert(p != nullptr);

    // StrDup may throw
    std::unique_ptr<void, decltype(deletor)> array_guard(p, deletor);

    int64_t i = 0;
    for (const auto& e : custom_metadata_map) {
      auto* s = StrDup(e.first, allocator);
      string_holders.push_back(Ort::AllocatedStringPtr(s, deletor));
      p[i++] = s;
    }

    for (auto& s : string_holders) {
      s.release();
    }

    *keys = p;
    array_guard.release();
  }

  *num_keys = static_cast<int64_t>(count);
  return nullptr;
  API_IMPL_END
}

ORT_API_STATUS_IMPL(OrtApis::ModelMetadataGetVersion,
                    _In_ const OrtModelMetadata* model_metadata,
                    _Out_ int64_t* value) {
  API_IMPL_BEGIN
  *value = reinterpret_cast<const ::onnxruntime::ModelMetadata*>(model_metadata)->version;
  return nullptr;
  API_IMPL_END
}

ORT_API_STATUS_IMPL(OrtApis::SessionGetInputName, _In_ const OrtSession* sess, size_t index,
                    _Inout_ OrtAllocator* allocator, _Outptr_ char** output) {
  API_IMPL_BEGIN
  return GetNodeDefNameImpl(sess, index, allocator, get_inputs_fn, output);
  API_IMPL_END
}

ORT_API_STATUS_IMPL(OrtApis::SessionGetOutputName, _In_ const OrtSession* sess, size_t index,
                    _Inout_ OrtAllocator* allocator, _Outptr_ char** output) {
  API_IMPL_BEGIN
  return GetNodeDefNameImpl(sess, index, allocator, get_outputs_fn, output);
  API_IMPL_END
}

ORT_API_STATUS_IMPL(OrtApis::SessionGetOverridableInitializerName, _In_ const OrtSession* sess, size_t index,
                    _Inout_ OrtAllocator* allocator, _Outptr_ char** output) {
  API_IMPL_BEGIN
  return GetNodeDefNameImpl(sess, index, allocator, get_overridable_initializers_fn, output);
  API_IMPL_END
}

ORT_API_STATUS_IMPL(OrtApis::AllocatorAlloc, _Inout_ OrtAllocator* ptr, size_t size, _Outptr_ void** out) {
  API_IMPL_BEGIN
  *out = ptr->Alloc(ptr, size);
  return nullptr;
  API_IMPL_END
}

ORT_API_STATUS_IMPL(OrtApis::AllocatorFree, _Inout_ OrtAllocator* ptr, void* p) {
  API_IMPL_BEGIN
  ptr->Free(ptr, p);
  return nullptr;
  API_IMPL_END
}

ORT_API_STATUS_IMPL(OrtApis::AllocatorGetInfo, _In_ const OrtAllocator* ptr, _Outptr_ const struct OrtMemoryInfo** out) {
  API_IMPL_BEGIN
  *out = ptr->Info(ptr);
  return nullptr;
  API_IMPL_END
}

ORT_API_STATUS_IMPL(OrtApis::AllocatorGetStats, _In_ const OrtAllocator* ptr, _Outptr_ OrtKeyValuePairs** out) {
  API_IMPL_BEGIN
  return ptr->GetStats(ptr, out);
  API_IMPL_END
}

template <typename T>
ORT_STATUS_PTR OrtGetNumSequenceElements(const OrtValue* p_ml_value, size_t* out) {
  auto& data = p_ml_value->Get<T>();
  *out = data.size();
  return nullptr;
}

#if !defined(DISABLE_ML_OPS)
static constexpr int NUM_MAP_INDICES = 2;
#endif

static ORT_STATUS_PTR OrtGetValueCountImpl(const OrtValue* value, size_t* out) {
  ONNXType value_type;
  if (auto status = OrtApis::GetValueType(value, &value_type))
    return status;
  if (value_type == ONNX_TYPE_MAP) {
#if !defined(DISABLE_ML_OPS)
    *out = NUM_MAP_INDICES;
    return nullptr;
#else
    return OrtApis::CreateStatus(ORT_FAIL, "Map type is not supported in this build.");
#endif
  }
  if (value_type == ONNX_TYPE_SEQUENCE) {
    // Note: keep these in sync with the registered types in data_types.h
    if (value->IsTensorSequence()) {
      *out = value->Get<TensorSeq>().Size();
      return nullptr;
    } else {
#if !defined(DISABLE_ML_OPS)
      utils::ContainerChecker c_checker(value->Type());
      if (c_checker.IsSequenceOf<std::map<std::string, float>>()) {
        return OrtGetNumSequenceElements<VectorMapStringToFloat>(value, out);
      } else if (c_checker.IsSequenceOf<std::map<int64_t, float>>()) {
        return OrtGetNumSequenceElements<VectorMapInt64ToFloat>(value, out);
      } else {
        return OrtApis::CreateStatus(ORT_FAIL, "Input is not of one of the supported sequence types.");
      }
#else
      return OrtApis::CreateStatus(ORT_FAIL, "Map type is not supported in this build.");
#endif
    }
  } else {
    return OrtApis::CreateStatus(ORT_FAIL, "Input is not of type sequence or map.");
  }
}

ORT_API_STATUS_IMPL(OrtApis::GetValueCount, _In_ const OrtValue* value, _Out_ size_t* out) {
  API_IMPL_BEGIN
  return OrtGetValueCountImpl(value, out);
  API_IMPL_END
}

namespace c_api_internal {

#if !defined(DISABLE_ML_OPS)
///////////////////
// OrtGetValueImplSeqOfMap
template <typename T>
static ORT_STATUS_PTR OrtGetValueImplSeqOfMap(const OrtValue* p_ml_value, int index, _Outptr_ OrtValue** out) {
  using TKey = typename T::value_type::key_type;
  using TVal = typename T::value_type::mapped_type;
  using MapType = std::map<TKey, TVal>;
  auto& data_vec = p_ml_value->Get<T>();
  auto& data_elem = data_vec.at(index);
  auto copy_data_elem = std::make_unique<MapType>(data_elem);
  auto value = std::make_unique<OrtValue>();
  auto ml_type = DataTypeImpl::GetType<MapType>();
  value->Init(copy_data_elem.release(),
              ml_type,
              ml_type->GetDeleteFunc());
  *out = value.release();
  return nullptr;
}
#endif

ORT_STATUS_PTR PopulateTensorWithData(Tensor& tensor, bool is_string, _In_ const void* data_elem, size_t num_elems,
                                      size_t elem_size) {
  auto len = narrow<size_t>(tensor.Shape().Size());
  if (num_elems < len) {
    return OrtApis::CreateStatus(ORT_INVALID_ARGUMENT, "input array is too short");
  }
  if (!is_string) {
    memcpy(tensor.MutableDataRaw(), data_elem, elem_size * num_elems);
  } else {
    const std::string* strings = reinterpret_cast<const std::string*>(data_elem);
    auto str_span = gsl::make_span(strings, num_elems);
    auto* dst = tensor.MutableData<std::string>();
    std::copy(str_span.begin(), str_span.end(), dst);
  }
  return nullptr;
}

ORT_STATUS_PTR CreateTensorAndPopulate(MLDataType element_type, const int64_t* shape, size_t shape_len,
                                       const void* data, size_t num_elements, _Inout_ OrtAllocator* allocator, OrtValue& result) {
  ORT_API_RETURN_IF_ERROR(CreateTensorImpl(element_type, shape, shape_len, allocator, result));
  ORT_API_RETURN_IF_ERROR(PopulateTensorWithData(*result.GetMutable<Tensor>(), utils::IsDataTypeString(element_type),
                                                 data, num_elements, element_type->Size()));
  return nullptr;
}

}  // namespace c_api_internal
#ifdef _MSC_VER
#pragma warning(push)
#pragma warning(disable : 6101)
#endif

static ORT_STATUS_PTR OrtGetValueImplSeqOfTensors(_In_ const OrtValue* p_ml_value, int index, _Inout_ OrtAllocator* allocator,
                                                  _Outptr_ OrtValue** out) {
  const auto& data = p_ml_value->Get<TensorSeq>();
  const auto& one_tensor = data.Get(index);
  const auto& tensor_shape = one_tensor.Shape();
  auto result = std::make_unique<OrtValue>();
  ORT_API_RETURN_IF_ERROR(c_api_internal::CreateTensorAndPopulate(one_tensor.DataType(), tensor_shape.GetDims().data(),
                                                                  tensor_shape.NumDimensions(), one_tensor.DataRaw(),
                                                                  narrow<size_t>(one_tensor.Shape().Size()),
                                                                  allocator, *result));
  *out = result.release();
  return nullptr;
}

#ifdef _MSC_VER
#pragma warning(pop)
#endif

static ORT_STATUS_PTR OrtGetValueImplSeq(_In_ const OrtValue* value, int index, _Inout_ OrtAllocator* allocator,
                                         _Outptr_ OrtValue** out) {
  // Note: keep these in sync with the registered types in data_types.h
  if (value->IsTensorSequence()) {
    return OrtGetValueImplSeqOfTensors(value, index, allocator, out);
  } else {
#if !defined(DISABLE_ML_OPS)
    utils::ContainerChecker c_checker(value->Type());
    if (c_checker.IsSequenceOf<std::map<std::string, float>>()) {
      return c_api_internal::OrtGetValueImplSeqOfMap<VectorMapStringToFloat>(value, index, out);
    } else if (c_checker.IsSequenceOf<std::map<int64_t, float>>()) {
      return c_api_internal::OrtGetValueImplSeqOfMap<VectorMapInt64ToFloat>(value, index, out);
    } else {
      return OrtApis::CreateStatus(ORT_FAIL, "Input is not of one of the supported sequence types.");
    }
#else
    return OrtApis::CreateStatus(ORT_FAIL, "Map type is not supported in this build.");
#endif
  }
}

#if !defined(DISABLE_ML_OPS)
template <typename T>
static ORT_STATUS_PTR OrtGetValueImplMapHelper(_In_ const OrtValue* p_ml_value, int index,
                                               _Inout_ OrtAllocator* allocator, _Outptr_ OrtValue** out) {
  using namespace onnxruntime::utils;
  using TKey = typename T::key_type;
  using TVal = typename T::mapped_type;
  auto& data = p_ml_value->Get<T>();
  int64_t num_kv_pairs = data.size();
#if defined(_WIN32) && !defined(_M_AMD64)
  ORT_ENFORCE(static_cast<uint64_t>(num_kv_pairs) < std::numeric_limits<size_t>::max());
#endif
  const std::vector<int64_t> dims{num_kv_pairs};
  auto result = std::make_unique<OrtValue>();
  std::vector<TKey> vec_keys;
  std::vector<TVal> vec_vals;
  const void* data_ptr;
  size_t data_size;
  MLDataType element_type;
  switch (index) {
    case 0: {  // user is requesting keys
      element_type = DataTypeImpl::TensorTypeFromONNXEnum(GetONNXTensorElementDataType<TKey>())->GetElementType();
      vec_keys.reserve(static_cast<size_t>(num_kv_pairs));
      std::transform(data.cbegin(), data.cend(), std::back_inserter(vec_keys), [](const auto& k) { return k.first; });
      data_ptr = vec_keys.data();
      data_size = vec_keys.size();
    } break;
    case 1: {  // user is requesting values
      element_type = DataTypeImpl::TensorTypeFromONNXEnum(GetONNXTensorElementDataType<TVal>())->GetElementType();
      vec_vals.reserve(static_cast<size_t>(num_kv_pairs));
      std::transform(data.cbegin(), data.cend(), std::back_inserter(vec_vals), [](const auto& k) { return k.second; });
      data_ptr = vec_vals.data();
      data_size = vec_vals.size();
    } break;
    default:
      return OrtApis::CreateStatus(ORT_FAIL, "Invalid index requested for map type.");
  }
  ORT_API_RETURN_IF_ERROR(c_api_internal::CreateTensorAndPopulate(element_type, dims.data(), dims.size(), data_ptr,
                                                                  data_size, allocator, *result));
  *out = result.release();
  return nullptr;
}

static ORT_STATUS_PTR OrtGetValueImplMap(_In_ const OrtValue* value, int index, _Inout_ OrtAllocator* allocator,
                                         _Outptr_ OrtValue** out) {
  auto p_ml_value = reinterpret_cast<const OrtValue*>(value);
  auto type = p_ml_value->Type();
  // Note: keep these in sync with the registered types in data_types.h
  utils::ContainerChecker c_checker(type);
  if (c_checker.IsMap()) {
    if (c_checker.IsMapOf<std::string, std::string>()) {
      return OrtGetValueImplMapHelper<MapStringToString>(p_ml_value, index, allocator, out);
    } else if (c_checker.IsMapOf<std::string, int64_t>()) {
      return OrtGetValueImplMapHelper<MapStringToInt64>(p_ml_value, index, allocator, out);
    } else if (c_checker.IsMapOf<std::string, float>()) {
      return OrtGetValueImplMapHelper<MapStringToFloat>(p_ml_value, index, allocator, out);
    } else if (c_checker.IsMapOf<std::string, double>()) {
      return OrtGetValueImplMapHelper<MapStringToDouble>(p_ml_value, index, allocator, out);
    } else if (c_checker.IsMapOf<int64_t, std::string>()) {
      return OrtGetValueImplMapHelper<MapInt64ToString>(p_ml_value, index, allocator, out);
    } else if (c_checker.IsMapOf<int64_t, int64_t>()) {
      return OrtGetValueImplMapHelper<MapInt64ToInt64>(p_ml_value, index, allocator, out);
    } else if (c_checker.IsMapOf<int64_t, float>()) {
      return OrtGetValueImplMapHelper<MapInt64ToFloat>(p_ml_value, index, allocator, out);
    } else if (c_checker.IsMapOf<int64_t, double>()) {
      return OrtGetValueImplMapHelper<MapInt64ToDouble>(p_ml_value, index, allocator, out);
    }
  }
  return OrtApis::CreateStatus(ORT_FAIL, "Input is not of one of the supported map types.");
}
#endif

static ORT_STATUS_PTR OrtGetValueImpl(_In_ const OrtValue* value, int index, _Inout_ OrtAllocator* allocator,
                                      _Outptr_ OrtValue** out) {
  ONNXType value_type;
  if (auto status = OrtApis::GetValueType(value, &value_type))
    return status;
  if (value_type == ONNX_TYPE_MAP) {
#if !defined(DISABLE_ML_OPS)
    return OrtGetValueImplMap(value, index, allocator, out);
#else
    return OrtApis::CreateStatus(ORT_FAIL, "Map type is not supported in this build.");
#endif
  }
  if (value_type == ONNX_TYPE_SEQUENCE) {
    return OrtGetValueImplSeq(value, index, allocator, out);
  } else {
    return OrtApis::CreateStatus(ORT_FAIL, "Input is not of type sequence or map.");
  }
}

ORT_API_STATUS_IMPL(OrtApis::GetValue, _In_ const OrtValue* value, int index, _Inout_ OrtAllocator* allocator,
                    _Outptr_ OrtValue** out) {
  API_IMPL_BEGIN
  return OrtGetValueImpl(value, index, allocator, out);
  API_IMPL_END
}

///////////////////
// OrtCreateValue

#if !defined(DISABLE_ML_OPS)
template <typename T>
static ORT_STATUS_PTR OrtCreateValueImplSeqHelperMap(const OrtValue* const* in, size_t num_values,
                                                     _Outptr_ OrtValue** out) {
  using SeqType = std::vector<T>;
  auto seq_ptr = std::make_unique<SeqType>();
  seq_ptr->reserve(num_values);
  for (size_t idx = 0; idx < num_values; ++idx) {
    auto& m = reinterpret_cast<const OrtValue*>(in[idx])->Get<T>();
    seq_ptr->push_back(m);
  }
  // create OrtValue with this vector
  auto value = std::make_unique<OrtValue>();
  auto ml_type = DataTypeImpl::GetType<SeqType>();
  value->Init(seq_ptr.release(),
              ml_type,
              ml_type->GetDeleteFunc());
  *out = value.release();
  return nullptr;
}
#endif

static ORT_STATUS_PTR OrtCreateValueImplSeqHelper(const OrtValue* const* in, size_t num_values,
                                                  _Outptr_ OrtValue** out) {
  using namespace c_api_internal;
  auto dtype = in[0]->Get<Tensor>().DataType();
  auto seq_ptr = std::make_unique<TensorSeq>(dtype);
  seq_ptr->Reserve(num_values);

  for (size_t idx = 0; idx < num_values; ++idx) {
    ORT_ENFORCE(in[idx]->IsTensor(), "Expecting all elements to be tensors. Got: ", DataTypeImpl::ToString(in[idx]->Type()));
    auto tensor_elem_type = in[idx]->Get<Tensor>().DataType();

    // sequences must have tensors of the same data type
    if (tensor_elem_type != dtype) {
      return OrtApis::CreateStatus(ORT_FAIL,
                                   "Sequences must have tensors of the same data type. There was at least one tensor in the input that was different.");
    }

    seq_ptr->Add(*in[idx]);
  }

  // create OrtValue with this vector
  auto value = std::make_unique<OrtValue>();
  auto ml_type = DataTypeImpl::GetType<TensorSeq>();
  value->Init(seq_ptr.release(),
              ml_type,
              ml_type->GetDeleteFunc());
  *out = value.release();
  return nullptr;
}

static ORT_STATUS_PTR OrtCreateValueImplSeq(_In_reads_(num_values) const OrtValue* const* in, size_t num_values,
                                            _Outptr_ OrtValue** out) {
  // We only support limited sequence types. For the sake of simplicity the type of the first
  // OrtValue* in OrtValue** will determine the type of the vector used to create the output OrtValue
  // this type should be either a tensor of limited types or map of limited types
  const OrtValue* ovfirst = in[0];
  ONNXType first_value_type;
  if (auto status = OrtApis::GetValueType(ovfirst, &first_value_type))
    return status;
  // in onnxruntime type registrations we can support only a fixed vector types
  // this check ensures that the input conforms to that
  if (!(first_value_type == ONNX_TYPE_TENSOR || first_value_type == ONNX_TYPE_MAP)) {
    return OrtApis::CreateStatus(ORT_FAIL, "Each element of the sequence should be either tensor or map.");
  }
  // check if all OrtValues in the input array are of the same type
  // this is because even though the ONNX spec and this API spec supports heterogenous sequences,
  // only a fixed types are registered in onnxruntime
  for (size_t i = 0; i < num_values; ++i) {
    const OrtValue* ov = in[i];
    ONNXType ov_type;
    if (auto status = OrtApis::GetValueType(ov, &ov_type))
      return status;
    if (ov_type != first_value_type) {
      return OrtApis::CreateStatus(ORT_FAIL,
                                   "At least one element in the sequence is of a type different from others.");
    }
  }

  // finally create the output vector/MLValue
  auto first_mlvalue = reinterpret_cast<const OrtValue*>(ovfirst);
  if (first_value_type == ONNX_TYPE_TENSOR) {
    return OrtCreateValueImplSeqHelper(in, num_values, out);
  } else if (first_value_type == ONNX_TYPE_MAP) {
#if !defined(DISABLE_ML_OPS)
    auto map_type = first_mlvalue->Type();
    utils::ContainerChecker c_checker(map_type);
    if (c_checker.IsMapOf<std::string, float>()) {
      return OrtCreateValueImplSeqHelperMap<MapStringToFloat>(in, num_values, out);
    }
    if (c_checker.IsMapOf<int64_t, float>()) {
      return OrtCreateValueImplSeqHelperMap<MapInt64ToFloat>(in, num_values, out);
    } else {
      return OrtApis::CreateStatus(ORT_FAIL, "Input is not of one of the supported map types.");
    }
#else
    ORT_UNUSED_PARAMETER(first_mlvalue);
    return OrtApis::CreateStatus(ORT_FAIL, "Map type is not supported in this build.");
#endif

  } else {
    return OrtApis::CreateStatus(ORT_FAIL, "Unsupported input type");
  }
}

#if !defined(DISABLE_ML_OPS)
template <typename KeyType, typename ValueType>
static OrtStatus* OrtCreateMapMLValue(const Tensor& key_tensor, const Tensor& value_tensor, _Outptr_ OrtValue** out) {
  using MapType = std::map<KeyType, ValueType>;
  auto map_ptr = std::make_unique<MapType>();
  // iterate through the key and value tensors and populate map
  auto key_data = key_tensor.Data<KeyType>();
  auto value_data = value_tensor.Data<ValueType>();
  auto len = key_tensor.Shape().Size();
  ORT_ENFORCE(len >= 0 && static_cast<uint64_t>(len) < std::numeric_limits<size_t>::max());
  size_t num_kv_pairs = static_cast<size_t>(key_tensor.Shape().Size());
  for (size_t n = 0; n < num_kv_pairs; ++n, ++key_data, ++value_data) {
    map_ptr->insert({*key_data, *value_data});
  }
  // create ort_value with this map
  auto value = std::make_unique<OrtValue>();
  auto ml_type = DataTypeImpl::GetType<MapType>();
  value->Init(map_ptr.release(),
              ml_type,
              ml_type->GetDeleteFunc());
  *out = value.release();
  return nullptr;
}

template <typename KeyType>
static ORT_STATUS_PTR OrtCreateValueImplMapHelper(const Tensor& key_tensor, const Tensor& value_tensor,
                                                  _Outptr_ OrtValue** out) {
  auto value_type = value_tensor.DataType()->AsPrimitiveDataType();
  ORT_ENFORCE(value_type != nullptr, "Tensor must always contain primitive types. Found: ",
              DataTypeImpl::ToString(value_tensor.DataType()));

  switch (value_type->GetDataType()) {
    case ONNX_NAMESPACE::TensorProto_DataType_STRING:
      return OrtCreateMapMLValue<KeyType, std::string>(key_tensor, value_tensor, out);
      break;
    case ONNX_NAMESPACE::TensorProto_DataType_INT64:
      return OrtCreateMapMLValue<KeyType, int64_t>(key_tensor, value_tensor, out);
      break;
    case ONNX_NAMESPACE::TensorProto_DataType_FLOAT:
      return OrtCreateMapMLValue<KeyType, float>(key_tensor, value_tensor, out);
      break;
    case ONNX_NAMESPACE::TensorProto_DataType_DOUBLE:
      return OrtCreateMapMLValue<KeyType, double>(key_tensor, value_tensor, out);
      break;
    default:
      break;
  }

  std::string msg("Value type is not supported yet: ");
  msg += DataTypeImpl::ToString(value_tensor.DataType());
  return OrtApis::CreateStatus(ORT_FAIL, msg.c_str());
}

static ORT_STATUS_PTR OrtCreateValueImplMap(const OrtValue* const* in, size_t num_values, _Outptr_ OrtValue** out) {
  if (num_values != NUM_MAP_INDICES) {
    return OrtApis::CreateStatus(ORT_FAIL, "For map type num_values MUST be 2");
  }

  const OrtValue* ort_keys = in[0];
  auto p_key_ml_value = reinterpret_cast<const OrtValue*>(ort_keys);
  auto& key_tensor = p_key_ml_value->Get<Tensor>();

  const OrtValue* ort_values = in[1];
  auto p_value_ml_value = reinterpret_cast<const OrtValue*>(ort_values);
  auto& value_tensor = p_value_ml_value->Get<Tensor>();

  // as per data_types.h, we only support maps of primitive data types.
  if (key_tensor.Shape().NumDimensions() > 1 || value_tensor.Shape().NumDimensions() > 1) {
    return OrtApis::CreateStatus(ORT_FAIL, "Either the key tensor or the value tensor has NumDimensions > 1");
  }

  // since maps are represented by key and value tensors, their sizes have to be the same.
  if (key_tensor.Shape().Size() != value_tensor.Shape().Size()) {
    return OrtApis::CreateStatus(ORT_FAIL, "Key and value tensors have unequal number of elements.");
  }

  if (key_tensor.IsDataTypeString()) {
    return OrtCreateValueImplMapHelper<std::string>(key_tensor, value_tensor, out);
  }
  if (key_tensor.IsDataType<int64_t>()) {
    return OrtCreateValueImplMapHelper<int64_t>(key_tensor, value_tensor, out);
  }
  return OrtApis::CreateStatus(ORT_FAIL, "Key type is not supported yet.");
}
#endif

static ORT_STATUS_PTR OrtCreateValueImpl(_In_reads_(num_values) const OrtValue* const* in, size_t num_values,
                                         enum ONNXType value_type, _Outptr_ OrtValue** out) {
  if (num_values <= 0) {
    return OrtApis::CreateStatus(ORT_FAIL, "Number of values should be at least 1.");
  }
  if (value_type == ONNX_TYPE_MAP) {
#if !defined(DISABLE_ML_OPS)
    return OrtCreateValueImplMap(in, num_values, out);
#else
    return OrtApis::CreateStatus(ORT_FAIL, "Map type is not supported in this build.");
#endif
  }
  if (value_type == ONNX_TYPE_SEQUENCE) {
    return OrtCreateValueImplSeq(in, num_values, out);
  }
  return OrtApis::CreateStatus(ORT_FAIL, "Input is not of type sequence or map.");
}

ORT_API_STATUS_IMPL(OrtApis::CreateValue, _In_reads_(num_values) const OrtValue* const* in, size_t num_values,
                    enum ONNXType value_type, _Outptr_ OrtValue** out) {
  API_IMPL_BEGIN
  return OrtCreateValueImpl(in, num_values, value_type, out);
  API_IMPL_END
}

ORT_API_STATUS_IMPL(OrtApis::CreateOpaqueValue, _In_z_ const char* domain_name, _In_z_ const char* type_name,
                    _In_ const void* data_container, size_t data_container_size, _Outptr_ OrtValue** out) {
  API_IMPL_BEGIN
  std::string dtype("opaque(");
  dtype.append(domain_name).append(",").append(type_name).append(")");
  MLDataType ml_type = DataTypeImpl::GetDataType(dtype);
  ORT_ENFORCE(ml_type != nullptr,
              "Specified domain and type names combination does not refer to a registered opaque type");
  const auto* non_tensor_base = ml_type->AsNonTensorType();
  ORT_ENFORCE(non_tensor_base != nullptr, "Opaque type is not a non_tensor type!!!");
  std::unique_ptr<OrtValue> ort_val = std::make_unique<OrtValue>();
  non_tensor_base->FromDataContainer(data_container, data_container_size, *ort_val);
  *out = ort_val.release();
  API_IMPL_END
  return nullptr;
}

ORT_API_STATUS_IMPL(OrtApis::GetOpaqueValue, _In_ const char* domain_name, _In_ const char* type_name,
                    _In_ const OrtValue* in, _Out_ void* data_container, size_t data_container_size) {
  API_IMPL_BEGIN
  std::string dtype("opaque(");
  dtype.append(domain_name).append(",").append(type_name).append(")");
  MLDataType ml_type = DataTypeImpl::GetDataType(dtype);
  ORT_ENFORCE(ml_type != nullptr,
              "Specified domain and type names combination does not refer to a registered opaque type");
  const auto* non_tensor_base = ml_type->AsNonTensorType();
  ORT_ENFORCE(non_tensor_base != nullptr, "Opaque type is not a non_tensor type!!!");
  non_tensor_base->ToDataContainer(*in, data_container_size, data_container);
  API_IMPL_END
  return nullptr;
}

namespace {
struct ProviderBuffer {
  char** buffer_;
  char* next_write_;

  ProviderBuffer(char** buf, size_t p_count) {
    buffer_ = buf;
    next_write_ = DataStart(p_count);
  }

  char* DataStart(size_t p_count) { return reinterpret_cast<char*>(buffer_ + p_count); }
  // Return next buffer ptr
  void Append(const std::string& provider, size_t p_index) {
    // Maximum provider name length is now enforced at GetAvailableExecutionProviderNames()
    const size_t to_copy = provider.size();
#ifdef _MSC_VER
    memcpy_s(next_write_, to_copy, provider.data(), to_copy);
#elif defined(__APPLE__)
    memcpy(next_write_, provider.data(), to_copy);
#else
    memcpy(next_write_, provider.data(), to_copy);
#endif
    next_write_[to_copy] = 0;
    buffer_[p_index] = next_write_;
    next_write_ += to_copy + 1;
  }
};
}  // namespace

ORT_API_STATUS_IMPL(OrtApis::GetAvailableProviders, _Outptr_ char*** out_ptr,
                    _In_ int* providers_length) {
  API_IMPL_BEGIN
  const auto& available_providers = GetAvailableExecutionProviderNames();
  const size_t available_count = available_providers.size();

  if (available_count == 0) {
    out_ptr = nullptr;
    *providers_length = 0;
    return OrtApis::CreateStatus(ORT_FAIL, "Invalid build with no providers available");
  }

  size_t output_len = 0;
  for (const auto& p : available_providers) {
    output_len += p.size() + 1;
  }

  // We allocate and construct the buffer in char* to hold all the string pointers
  // followed by the actual string data. We allocate in terms of char* to make it convinient and avoid casts.
  const size_t ptrs_num = (sizeof(char*) * available_count + output_len + (sizeof(char*) - 1)) / sizeof(char*);
  auto total_buffer = std::make_unique<char*[]>(ptrs_num);
  ProviderBuffer provider_buffer(total_buffer.get(), available_count);

  for (size_t p_index = 0; p_index < available_count; p_index++) {
    provider_buffer.Append(available_providers[p_index], p_index);
  }

  *providers_length = narrow<int>(available_count);
  *out_ptr = total_buffer.release();
  API_IMPL_END
  return nullptr;
}

// This is a cleanup API, it should never return any failure
// so any no-throw code can rely on it.
ORT_API_STATUS_IMPL(OrtApis::ReleaseAvailableProviders, _In_ char** ptr,
                    _In_ int /* providers_length */) {
  API_IMPL_BEGIN
  // take possession of the memory and deallocate it
  std::unique_ptr<char*[]> g(ptr);
  API_IMPL_END
  return nullptr;
}

ORT_API_STATUS_IMPL(OrtApis::GetExecutionProviderApi,
                    [[maybe_unused]] _In_ const char* provider_name,
                    [[maybe_unused]] _In_ uint32_t version,
                    _Outptr_ const void** provider_api) {
  API_IMPL_BEGIN

  *provider_api = nullptr;
#ifdef USE_DML
  if (strcmp(provider_name, "DML") == 0) {
    *provider_api = GetOrtDmlApi(version);
    if (*provider_api == nullptr) {
      return OrtApis::CreateStatus(ORT_INVALID_ARGUMENT, "Specified version is not supported for the DirectML provider.");
    }
    return NULL;
  }
#endif

  return OrtApis::CreateStatus(ORT_INVALID_ARGUMENT, "Specified provider is not supported.");
  API_IMPL_END
}

ORT_API_STATUS_IMPL(OrtApis::TensorAt, _Inout_ OrtValue* value, const int64_t* location_values, size_t location_values_count,
                    _Outptr_ void** out) {
  TENSOR_READWRITE_API_BEGIN

  if (tensor->IsDataTypeString()) {
    return OrtApis::CreateStatus(ORT_INVALID_ARGUMENT, "this API does not support strings");
  }

  const auto& tensor_shape = tensor->Shape();
  const auto num_dimensions = tensor_shape.NumDimensions();
  if (location_values_count != num_dimensions) {
    return OrtApis::CreateStatus(ORT_INVALID_ARGUMENT, "location dimensions do not match shape size");
  }

  for (size_t i = 0; i < location_values_count; i++) {
    if (location_values[i] >= tensor_shape[i] || location_values[i] < 0) {
      return OrtApis::CreateStatus(ORT_INVALID_ARGUMENT, "invalid location range");
    }
  }

  // compute strides
  // TensorPitches p;
  std::vector<int64_t> strides(num_dimensions);
  {
    int64_t stride = 1;
    for (size_t dim = num_dimensions; dim > 0; --dim) {
      strides[dim - 1] = stride;
      stride *= tensor_shape[dim - 1];
    }
  }

  // For Scalers the offset would always be zero
  int64_t offset = 0;
  for (size_t i = 0; i < num_dimensions; i++) {
    offset += location_values[i] * strides[i];
  }

  auto data = reinterpret_cast<char*>(tensor->MutableDataRaw()) + tensor->DataType()->Size() * offset;
  *out = data;
  return nullptr;
  API_IMPL_END
}

ORT_API_STATUS_IMPL(OrtApis::SetLanguageProjection, _In_ const OrtEnv* ort_env, _In_ OrtLanguageProjection projection) {
  API_IMPL_BEGIN
  ORT_UNUSED_PARAMETER(ort_env);
  // note telemetry is controlled via the platform Env object, not the OrtEnv object instance
  const Env& env = Env::Default();
  env.GetTelemetryProvider().SetLanguageProjection(static_cast<uint32_t>(projection));
  return nullptr;
  API_IMPL_END
}

ORT_API_STATUS_IMPL(OrtApis::SessionGetProfilingStartTimeNs, _In_ const OrtSession* sess, _Out_ uint64_t* out) {
  API_IMPL_BEGIN
  const auto* session = reinterpret_cast<const ::onnxruntime::InferenceSession*>(sess);
  auto profiling_start_time = session->GetProfiling().GetStartTimeNs();
  *out = static_cast<uint64_t>(profiling_start_time);
  return nullptr;
  API_IMPL_END
}

// End support for non-tensor types

ORT_API_STATUS_IMPL(OrtApis::CreateArenaCfg, _In_ size_t max_mem, int arena_extend_strategy, int initial_chunk_size_bytes,
                    int max_dead_bytes_per_chunk, _Outptr_ OrtArenaCfg** out) {
  API_IMPL_BEGIN
  auto cfg = std::make_unique<OrtArenaCfg>();
  cfg->max_mem = max_mem;
  cfg->arena_extend_strategy = arena_extend_strategy;
  cfg->initial_chunk_size_bytes = initial_chunk_size_bytes;
  cfg->max_dead_bytes_per_chunk = max_dead_bytes_per_chunk;
  cfg->max_dead_bytes_per_chunk = -1L;

  if (!cfg->IsValid()) {
    return CreateStatus(ORT_INVALID_ARGUMENT, "Invalid configuration value was provided.");
  }

  *out = cfg.release();
  return nullptr;
  API_IMPL_END
}

ORT_API_STATUS_IMPL(OrtApis::CreateArenaCfgV2, _In_reads_(num_keys) const char* const* arena_config_keys, _In_reads_(num_keys) const size_t* arena_config_values,
                    _In_ size_t num_keys, _Outptr_ OrtArenaCfg** out) {
  API_IMPL_BEGIN
  auto cfg = std::make_unique<OrtArenaCfg>();

  for (size_t i = 0; i < num_keys; ++i) {
    if (strcmp(arena_config_keys[i], "max_mem") == 0) {
      cfg->max_mem = arena_config_values[i];
    } else if (strcmp(arena_config_keys[i], "arena_extend_strategy") == 0) {
      cfg->arena_extend_strategy = static_cast<int>(arena_config_values[i]);
    } else if (strcmp(arena_config_keys[i], "initial_chunk_size_bytes") == 0) {
      cfg->initial_chunk_size_bytes = static_cast<int>(arena_config_values[i]);
    } else if (strcmp(arena_config_keys[i], "max_dead_bytes_per_chunk") == 0) {
      cfg->max_dead_bytes_per_chunk = static_cast<int>(arena_config_values[i]);
    } else if (strcmp(arena_config_keys[i], "initial_growth_chunk_size_bytes") == 0) {
      cfg->initial_growth_chunk_size_bytes = static_cast<int>(arena_config_values[i]);
    } else if (strcmp(arena_config_keys[i], "max_power_of_two_extend_bytes") == 0) {
      cfg->max_power_of_two_extend_bytes = static_cast<int64_t>(arena_config_values[i]);
    } else {
      std::ostringstream oss;
      oss << "Invalid key found: " << arena_config_keys[i];

      return CreateStatus(ORT_INVALID_ARGUMENT, oss.str().c_str());
    }
  }

  if (!cfg->IsValid()) {
    return CreateStatus(ORT_INVALID_ARGUMENT, "Invalid configuration value was provided.");
  }

  *out = cfg.release();
  return nullptr;
  API_IMPL_END
}

// Allow using raw new/delete because this is for C.
ORT_API(void, OrtApis::ReleaseArenaCfg, _Frees_ptr_opt_ OrtArenaCfg* ptr) {
  std::unique_ptr<OrtArenaCfg> g(ptr);
}

ORT_API_STATUS_IMPL(OrtApis::CreatePrepackedWeightsContainer, _Outptr_ OrtPrepackedWeightsContainer** out) {
  API_IMPL_BEGIN
  std::unique_ptr<PrepackedWeightsContainer> container = std::make_unique<PrepackedWeightsContainer>();
  *out = reinterpret_cast<OrtPrepackedWeightsContainer*>(container.release());
  return nullptr;
  API_IMPL_END
}

ORT_API(void, OrtApis::ReleasePrepackedWeightsContainer, _Frees_ptr_opt_ OrtPrepackedWeightsContainer* ptr) {
  delete reinterpret_cast<PrepackedWeightsContainer*>(ptr);
}

ORT_API_STATUS_IMPL(OrtApis::CreateSessionWithPrepackedWeightsContainer, _In_ const OrtEnv* env, _In_ const ORTCHAR_T* model_path,
                    _In_ const OrtSessionOptions* options, _Inout_ OrtPrepackedWeightsContainer* prepacked_weights_container,
                    _Outptr_ OrtSession** out) {
  API_IMPL_BEGIN
  std::unique_ptr<onnxruntime::InferenceSession> sess;
  OrtStatus* status = nullptr;
  *out = nullptr;

  ORT_TRY {
    ORT_API_RETURN_IF_ERROR(CreateSessionAndLoadModel(options, env, model_path, nullptr, 0, sess));
    ORT_API_RETURN_IF_ERROR(InitializeSession(options, *sess, prepacked_weights_container));

    *out = reinterpret_cast<OrtSession*>(sess.release());
  }
  ORT_CATCH(const std::exception& e) {
    ORT_HANDLE_EXCEPTION([&]() {
      status = OrtApis::CreateStatus(ORT_FAIL, e.what());
    });
  }

  return status;
  API_IMPL_END
}

ORT_API_STATUS_IMPL(OrtApis::CreateSessionFromArrayWithPrepackedWeightsContainer, _In_ const OrtEnv* env,
                    _In_ const void* model_data, size_t model_data_length,
                    _In_ const OrtSessionOptions* options, _Inout_ OrtPrepackedWeightsContainer* prepacked_weights_container,
                    _Outptr_ OrtSession** out) {
  API_IMPL_BEGIN
  std::unique_ptr<onnxruntime::InferenceSession> sess;
  OrtStatus* status = nullptr;
  *out = nullptr;

  ORT_TRY {
    ORT_API_RETURN_IF_ERROR(CreateSessionAndLoadModel(options, env, nullptr, model_data,
                                                      model_data_length, sess));
    ORT_API_RETURN_IF_ERROR(InitializeSession(options, *sess, prepacked_weights_container));

    *out = reinterpret_cast<OrtSession*>(sess.release());
  }
  ORT_CATCH(const std::exception& e) {
    ORT_HANDLE_EXCEPTION([&]() {
      status = OrtApis::CreateStatus(ORT_FAIL, e.what());
    });
  }

  return status;
  API_IMPL_END
}

ORT_API_STATUS_IMPL(OrtApis::GetTensorMemoryInfo, _In_ const OrtValue* value, _Outptr_ const OrtMemoryInfo** memory_info) {
  TENSOR_READ_API_BEGIN
  *memory_info = &tensor.Location();
  return nullptr;
  API_IMPL_END
}

ORT_API_STATUS_IMPL(OrtApis::SessionOptionsSetCustomCreateThreadFn, _Inout_ OrtSessionOptions* options, _In_ OrtCustomCreateThreadFn ort_custom_create_thread_fn) {
  API_IMPL_BEGIN
  options->value.custom_create_thread_fn = ort_custom_create_thread_fn;
  return nullptr;
  API_IMPL_END
}

ORT_API_STATUS_IMPL(OrtApis::SessionOptionsSetCustomThreadCreationOptions, _Inout_ OrtSessionOptions* options, _In_ void* ort_custom_thread_creation_options) {
  API_IMPL_BEGIN
  options->value.custom_thread_creation_options = ort_custom_thread_creation_options;
  return nullptr;
  API_IMPL_END
}

ORT_API_STATUS_IMPL(OrtApis::SessionOptionsSetCustomJoinThreadFn, _Inout_ OrtSessionOptions* options, _In_ OrtCustomJoinThreadFn ort_custom_join_thread_fn) {
  API_IMPL_BEGIN
  options->value.custom_join_thread_fn = ort_custom_join_thread_fn;
  return nullptr;
  API_IMPL_END
}

ORT_API(void, OrtApis::ReleaseValueInfo, _Frees_ptr_opt_ OrtValueInfo* value_info) {
  delete value_info;
}

ORT_API(void, OrtApis::ReleaseNode, _Frees_ptr_opt_ OrtNode* node) {
  delete node;
}

ORT_API(void, OrtApis::ReleaseGraph, _Frees_ptr_opt_ OrtGraph* graph) {
  delete graph;
}

ORT_API(void, OrtApis::ReleaseModel, _Frees_ptr_opt_ OrtModel* model) {
  delete model;
}

ORT_API_STATUS_IMPL(OrtApis::GetValueInfoName, _In_ const OrtValueInfo* value_info,
                    _Out_ const char** name) {
  API_IMPL_BEGIN
  *name = value_info->GetName().c_str();
  return nullptr;
  API_IMPL_END
}
ORT_API_STATUS_IMPL(OrtApis::GetValueInfoTypeInfo, _In_ const OrtValueInfo* value_info,
                    _Outptr_ const OrtTypeInfo** type_info) {
  API_IMPL_BEGIN
  *type_info = nullptr;

  const OrtTypeInfo* type_info_internal = value_info->GetTypeInfo();
  if (type_info_internal == nullptr) {
    std::ostringstream oss;
    oss << "OrtValueInfo '" << value_info->GetName() << "' does not have valid type information";
    return OrtApis::CreateStatus(ORT_FAIL, oss.str().c_str());
  }

  *type_info = type_info_internal;
  return nullptr;
  API_IMPL_END
}

ORT_API_STATUS_IMPL(OrtApis::ValueInfo_GetValueProducer, _In_ const OrtValueInfo* value_info,
                    _Outptr_ const OrtNode** producer_node, _Out_opt_ size_t* producer_output_index) {
  API_IMPL_BEGIN
#if !defined(ORT_MINIMAL_BUILD) || defined(ORT_EXTENDED_MINIMAL_BUILD)
  OrtValueInfo::ProducerInfo producer_info;
  ORT_API_RETURN_IF_STATUS_NOT_OK(value_info->GetProducerInfo(producer_info));

  *producer_node = producer_info.node;
  if (producer_output_index != nullptr) {
    *producer_output_index = producer_info.output_index;
  }

  return nullptr;
#else
  ORT_UNUSED_PARAMETER(value_info);
  ORT_UNUSED_PARAMETER(producer_node);
  ORT_UNUSED_PARAMETER(producer_output_index);
  return OrtApis::CreateStatus(ORT_NOT_IMPLEMENTED, "ValueInfo_GetValueProducer() is not supported in this build.");
#endif
  API_IMPL_END
}

ORT_API_STATUS_IMPL(OrtApis::ValueInfo_GetValueNumConsumers, _In_ const OrtValueInfo* value_info,
                    _Out_ size_t* num_consumers) {
  API_IMPL_BEGIN
#if !defined(ORT_MINIMAL_BUILD) || defined(ORT_EXTENDED_MINIMAL_BUILD)
  ORT_API_RETURN_IF_STATUS_NOT_OK(value_info->GetNumConsumerInfos(*num_consumers));
  return nullptr;
#else
  ORT_UNUSED_PARAMETER(value_info);
  ORT_UNUSED_PARAMETER(num_consumers);
  return OrtApis::CreateStatus(ORT_NOT_IMPLEMENTED, "ValueInfo_GetValueNumConsumers() is not supported in this build.");
#endif
  API_IMPL_END
}

ORT_API_STATUS_IMPL(OrtApis::ValueInfo_GetValueConsumers, _In_ const OrtValueInfo* value_info,
                    _Out_writes_all_(num_consumers) const OrtNode** nodes,
                    _Out_writes_all_(num_consumers) int64_t* input_indices,
                    _In_ size_t num_consumers) {
  API_IMPL_BEGIN
#if !defined(ORT_MINIMAL_BUILD) || defined(ORT_EXTENDED_MINIMAL_BUILD)
  std::vector<OrtValueInfo::ConsumerInfo> consumer_infos;
  ORT_API_RETURN_IF_STATUS_NOT_OK(value_info->GetConsumerInfos(consumer_infos));

  if (num_consumers < consumer_infos.size()) {
    std::ostringstream oss;
    oss << "Not enough space for value consumers: expected buffer with at least " << consumer_infos.size()
        << " elements, got " << num_consumers;
    return OrtApis::CreateStatus(ORT_INVALID_ARGUMENT, oss.str().c_str());
  }

  for (size_t i = 0; i < consumer_infos.size(); ++i) {
    nodes[i] = consumer_infos[i].node;
    input_indices[i] = consumer_infos[i].input_index;
  }

  return nullptr;
#else
  ORT_UNUSED_PARAMETER(value_info);
  ORT_UNUSED_PARAMETER(nodes);
  ORT_UNUSED_PARAMETER(input_indices);
  ORT_UNUSED_PARAMETER(num_consumers);
  return OrtApis::CreateStatus(ORT_NOT_IMPLEMENTED, "ValueInfo_GetValueConsumers() is not supported in this build.");
#endif
  API_IMPL_END
}

ORT_API_STATUS_IMPL(OrtApis::ValueInfo_GetInitializerValue, _In_ const OrtValueInfo* value_info,
                    _Outptr_ const OrtValue** initializer_value) {
  API_IMPL_BEGIN
  ORT_API_RETURN_IF_STATUS_NOT_OK(value_info->GetInitializerValue(*initializer_value));
  return nullptr;
  API_IMPL_END
}

ORT_API_STATUS_IMPL(OrtApis::ValueInfo_IsRequiredGraphInput, _In_ const OrtValueInfo* value_info,
                    _Out_ bool* is_required_graph_input) {
  API_IMPL_BEGIN
  if (is_required_graph_input == nullptr) {
    return OrtApis::CreateStatus(ORT_INVALID_ARGUMENT, "'is_required_graph_input' argument is NULL");
  }

  ORT_API_RETURN_IF_STATUS_NOT_OK(value_info->IsRequiredGraphInput(*is_required_graph_input));
  return nullptr;
  API_IMPL_END
}

ORT_API_STATUS_IMPL(OrtApis::ValueInfo_IsOptionalGraphInput, _In_ const OrtValueInfo* value_info,
                    _Out_ bool* is_optional_graph_input) {
  API_IMPL_BEGIN
  if (is_optional_graph_input == nullptr) {
    return OrtApis::CreateStatus(ORT_INVALID_ARGUMENT, "'is_optional_graph_input' argument is NULL");
  }

  ORT_API_RETURN_IF_STATUS_NOT_OK(value_info->IsOptionalGraphInput(*is_optional_graph_input));
  return nullptr;
  API_IMPL_END
}

ORT_API_STATUS_IMPL(OrtApis::ValueInfo_IsGraphOutput, _In_ const OrtValueInfo* value_info,
                    _Out_ bool* is_graph_output) {
  API_IMPL_BEGIN
  if (is_graph_output == nullptr) {
    return OrtApis::CreateStatus(ORT_INVALID_ARGUMENT, "'is_graph_output' argument is NULL");
  }

  ORT_API_RETURN_IF_STATUS_NOT_OK(value_info->IsGraphOutput(*is_graph_output));
  return nullptr;
  API_IMPL_END
}

ORT_API_STATUS_IMPL(OrtApis::ValueInfo_IsConstantInitializer, _In_ const OrtValueInfo* value_info,
                    _Out_ bool* is_constant_initializer) {
  API_IMPL_BEGIN
  if (is_constant_initializer == nullptr) {
    return OrtApis::CreateStatus(ORT_INVALID_ARGUMENT, "'is_constant_initializer' argument is NULL");
  }

  ORT_API_RETURN_IF_STATUS_NOT_OK(value_info->IsConstantInitializer(*is_constant_initializer));
  return nullptr;
  API_IMPL_END
}

ORT_API_STATUS_IMPL(OrtApis::ValueInfo_IsFromOuterScope, _In_ const OrtValueInfo* value_info,
                    _Out_ bool* is_outer_scope) {
  API_IMPL_BEGIN
  if (is_outer_scope == nullptr) {
    return OrtApis::CreateStatus(ORT_INVALID_ARGUMENT, "'is_outer_scope' argument is NULL");
  }

  ORT_API_RETURN_IF_STATUS_NOT_OK(value_info->IsFromOuterScope(*is_outer_scope));
  return nullptr;
  API_IMPL_END
}

//
// OrtGraph
//

ORT_API_STATUS_IMPL(OrtApis::Graph_GetName, _In_ const OrtGraph* graph, _Outptr_ const char** graph_name) {
  API_IMPL_BEGIN
  if (graph_name == nullptr) {
    return OrtApis::CreateStatus(ORT_INVALID_ARGUMENT, "'graph_name' argument is NULL");
  }

  *graph_name = graph->GetName().c_str();

  return nullptr;
  API_IMPL_END
}

ORT_API_STATUS_IMPL(OrtApis::Graph_GetOnnxIRVersion, _In_ const OrtGraph* graph, _Out_ int64_t* ir_version) {
  API_IMPL_BEGIN
  if (ir_version == nullptr) {
    return OrtApis::CreateStatus(ORT_INVALID_ARGUMENT, "'ir_version' argument is NULL");
  }

  *ir_version = graph->GetOnnxIRVersion();

  return nullptr;
  API_IMPL_END
}

ORT_API_STATUS_IMPL(OrtApis::Graph_GetNumInputs, _In_ const OrtGraph* graph, _Out_ size_t* num_inputs) {
  API_IMPL_BEGIN
  if (num_inputs == nullptr) {
    return OrtApis::CreateStatus(ORT_INVALID_ARGUMENT, "'num_inputs' argument is NULL");
  }

  *num_inputs = graph->GetNumInputs();

  return nullptr;
  API_IMPL_END
}

ORT_API_STATUS_IMPL(OrtApis::Graph_GetInputs, _In_ const OrtGraph* graph,
                    _Out_writes_(num_inputs) const OrtValueInfo** inputs, _In_ size_t num_inputs) {
  API_IMPL_BEGIN
  gsl::span<const OrtValueInfo*> inputs_span(inputs, num_inputs);
  ORT_API_RETURN_IF_STATUS_NOT_OK(graph->GetInputs(inputs_span));

  return nullptr;
  API_IMPL_END
}

ORT_API_STATUS_IMPL(OrtApis::Graph_GetNumOutputs, _In_ const OrtGraph* graph, _Out_ size_t* num_outputs) {
  API_IMPL_BEGIN
  if (num_outputs == nullptr) {
    return OrtApis::CreateStatus(ORT_INVALID_ARGUMENT, "'num_outputs' argument is NULL");
  }

  *num_outputs = graph->GetNumOutputs();

  return nullptr;
  API_IMPL_END
}

ORT_API_STATUS_IMPL(OrtApis::Graph_GetOutputs, _In_ const OrtGraph* graph,
                    _Out_writes_(num_outputs) const OrtValueInfo** outputs, _In_ size_t num_outputs) {
  API_IMPL_BEGIN
  gsl::span<const OrtValueInfo*> outputs_span(outputs, num_outputs);
  ORT_API_RETURN_IF_STATUS_NOT_OK(graph->GetOutputs(outputs_span));

  return nullptr;
  API_IMPL_END
}

ORT_API_STATUS_IMPL(OrtApis::Graph_GetNumInitializers, _In_ const OrtGraph* graph, _Out_ size_t* num_initializers) {
  API_IMPL_BEGIN
  if (num_initializers == nullptr) {
    return OrtApis::CreateStatus(ORT_INVALID_ARGUMENT, "'num_initializers' argument is NULL");
  }

  *num_initializers = graph->GetNumInitializers();

  return nullptr;
  API_IMPL_END
}

ORT_API_STATUS_IMPL(OrtApis::Graph_GetInitializers, _In_ const OrtGraph* graph,
                    _Out_writes_(num_initializers) const OrtValueInfo** initializers,
                    _In_ size_t num_initializers) {
  API_IMPL_BEGIN
  gsl::span<const OrtValueInfo*> initializers_span(initializers, num_initializers);
  ORT_API_RETURN_IF_STATUS_NOT_OK(graph->GetInitializers(initializers_span));

  return nullptr;
  API_IMPL_END
}

ORT_API_STATUS_IMPL(OrtApis::Graph_GetNumNodes, _In_ const OrtGraph* graph, _Out_ size_t* num_nodes) {
  API_IMPL_BEGIN
  if (num_nodes == nullptr) {
    return OrtApis::CreateStatus(ORT_INVALID_ARGUMENT, "'num_nodes' argument is NULL");
  }

  *num_nodes = graph->GetNumNodes();

  return nullptr;
  API_IMPL_END
}

ORT_API_STATUS_IMPL(OrtApis::Graph_GetNodes, _In_ const OrtGraph* graph,
                    _Out_writes_(num_nodes) const OrtNode** nodes, _In_ size_t num_nodes) {
  API_IMPL_BEGIN
  gsl::span<const OrtNode*> nodes_span(nodes, num_nodes);
  ORT_API_RETURN_IF_STATUS_NOT_OK(graph->GetNodes(nodes_span));

  return nullptr;
  API_IMPL_END
}

ORT_API_STATUS_IMPL(OrtApis::Graph_GetParentNode, _In_ const OrtGraph* graph, _Outptr_ const OrtNode** node) {
  API_IMPL_BEGIN
  if (node == nullptr) {
    return OrtApis::CreateStatus(ORT_INVALID_ARGUMENT, "'node' argument is NULL");
  }

  ORT_API_RETURN_IF_STATUS_NOT_OK(graph->GetParentNode(*node));
  return nullptr;
  API_IMPL_END
}

ORT_API_STATUS_IMPL(OrtApis::Graph_GetSubGraph, _In_ const OrtGraph* src_graph,
                    _In_ const OrtArrayOfConstObjects* ort_nodes_container,
                    _In_ bool copy_in_memory_initializer,
                    _Outptr_ OrtGraph** dst_graph) {
  API_IMPL_BEGIN
  const GraphViewer& graph_viewer = EpGraph::ToInternal(src_graph)->GetGraphViewer();

  // This API constructs an onnxruntime::Graph from scratch using a given set of nodes,
  // obtains a corresponding onnxruntime::GraphViewer, and passes it to EpGraph::Create to create an EpGraph instance.

  // The goal is to first construct an onnxruntime::Graph instance.
  // The Graph constructor requires a pointer to an ONNX::GraphProto.
  // Therefore it's simpler to create an onnxruntime::Model which holds both Graph and ONNX::ModelProto (contains ONNX::GraphProto)
  std::unique_ptr<Model> model = std::make_unique<Model>(graph_viewer.Name(), true, graph_viewer.GetGraph().GetLogger());
  Graph& new_graph = model->MainGraph();

  // Gets number of given nodes
  size_t num_nodes = 0;
  ORT_API_RETURN_IF_ERROR(OrtApis::ArrayOfConstObjects_GetSize(ort_nodes_container, &num_nodes));

  // Builds the new graph
  for (size_t node_idx = 0; node_idx < num_nodes; node_idx++) {
    const OrtNode* ort_node = nullptr;
    ORT_API_RETURN_IF_ERROR(OrtApis::ArrayOfConstObjects_GetElementAt(ort_nodes_container, node_idx,
                                                                      reinterpret_cast<const void**>(&ort_node)));

    // TODO: might need to check the OrtNode is also in src_graph

    const auto& ep_node = EpNode::ToInternal(ort_node);
    if (ep_node == nullptr) {
      return OrtApis::CreateStatus(OrtErrorCode::ORT_INVALID_ARGUMENT, "node should be a EpNode.");
    }

    const auto& node = ep_node->GetInternalNode();
    std::vector<onnxruntime::NodeArg*> inputs, outputs;

    for (auto input : node.InputDefs()) {
      auto& node_arg = new_graph.GetOrCreateNodeArg(input->Name(), input->TypeAsProto());
      inputs.push_back(&node_arg);
      graph_utils::MakeInitializerCopyIfNotExist(graph_viewer.GetGraph(), new_graph, input->Name(),
                                                 copy_in_memory_initializer);
    }

    for (auto output : node.OutputDefs()) {
      auto& node_arg = new_graph.GetOrCreateNodeArg(output->Name(), output->TypeAsProto());
      outputs.push_back(&node_arg);
    }

    if (node.ContainsSubgraph()) {
      for (auto input : node.ImplicitInputDefs()) {
        graph_utils::MakeInitializerCopyIfNotExist(graph_viewer.GetGraph(), new_graph, input->Name(),
                                                   copy_in_memory_initializer);
      }
    }

    // Updates node attributes if any.
    // Ex: if the node has subgraph, it's possible that the subgraph and the GraphProto in node attribute are not in sync because of graph optimization.
    // Therefore, we need to force GraphProto attribute to be updated in order to get the valid GraphProto.
    if (node.GetAttributes().size() > 0) {
      auto node_proto = std::make_unique<ONNX_NAMESPACE::NodeProto>();
      // we need to update any GraphProto attributes for subgraphs so that any changes made by things
      // such as the optimizers are captured. otherwise we can end up saving an invalid graph.
      node.ToProto(*node_proto, /* update_subgraphs */ true);
      const int num_attributes = node_proto->attribute_size();
      auto node_attributes = std::make_unique<NodeAttributes>();
      node_attributes->reserve(num_attributes);

      for (int i = 0; i < num_attributes; ++i) {
        auto& attr = node_proto->attribute(i);
        node_attributes->emplace(attr.name(), attr);
      }

      // The GraphProto attributes are the updated ones.
      new_graph.AddNode(node.Name(), node.OpType(), node.Description(), inputs, outputs, node_attributes.get(), node.Domain());
    } else {
      // The GraphProto attributes are the original ones.
      new_graph.AddNode(node.Name(), node.OpType(), node.Description(), inputs, outputs, &node.GetAttributes(), node.Domain());
    }
  }

  ORT_API_RETURN_IF_STATUS_NOT_OK(new_graph.Resolve());

  auto new_graph_viewer = std::make_unique<GraphViewer>(new_graph);
  std::unique_ptr<EpGraph> result;
  ORT_API_RETURN_IF_STATUS_NOT_OK(EpGraph::Create(std::move(new_graph_viewer), std::move(model), result));

  *dst_graph = result.release();

  return nullptr;
  API_IMPL_END
}

//
// OrtNode
//

ORT_API_STATUS_IMPL(OrtApis::Node_GetId, _In_ const OrtNode* node, _Out_ size_t* node_id) {
  API_IMPL_BEGIN
  if (node_id == nullptr) {
    return OrtApis::CreateStatus(ORT_INVALID_ARGUMENT, "'node_id' argument is NULL");
  }

  *node_id = node->GetId();

  return nullptr;
  API_IMPL_END
}

ORT_API_STATUS_IMPL(OrtApis::Node_GetName, _In_ const OrtNode* node, _Outptr_ const char** node_name) {
  API_IMPL_BEGIN
  if (node_name == nullptr) {
    return OrtApis::CreateStatus(ORT_INVALID_ARGUMENT, "'node_name' argument is NULL");
  }

  *node_name = node->GetName().c_str();
  return nullptr;
  API_IMPL_END
}

ORT_API_STATUS_IMPL(OrtApis::Node_GetOperatorType, _In_ const OrtNode* node, _Outptr_ const char** operator_type) {
  API_IMPL_BEGIN
  if (operator_type == nullptr) {
    return OrtApis::CreateStatus(ORT_INVALID_ARGUMENT, "'operator_type' argument is NULL");
  }

  *operator_type = node->GetOpType().c_str();

  return nullptr;
  API_IMPL_END
}

ORT_API_STATUS_IMPL(OrtApis::Node_GetDomain, _In_ const OrtNode* node, _Outptr_ const char** domain_name) {
  API_IMPL_BEGIN
  if (domain_name == nullptr) {
    return OrtApis::CreateStatus(ORT_INVALID_ARGUMENT, "'operator_type' argument is NULL");
  }

  *domain_name = node->GetDomain().c_str();

  return nullptr;
  API_IMPL_END
}

ORT_API_STATUS_IMPL(OrtApis::Node_GetSinceVersion, _In_ const OrtNode* node, _Out_ int* since_version) {
  API_IMPL_BEGIN
  if (since_version == nullptr) {
    return OrtApis::CreateStatus(ORT_INVALID_ARGUMENT, "'since_version' argument is NULL");
  }

  ORT_API_RETURN_IF_STATUS_NOT_OK(node->GetSinceVersion(*since_version));
  return nullptr;
  API_IMPL_END
}

ORT_API_STATUS_IMPL(OrtApis::Node_GetNumInputs, _In_ const OrtNode* node, _Out_ size_t* num_inputs) {
  API_IMPL_BEGIN
  if (num_inputs == nullptr) {
    return OrtApis::CreateStatus(ORT_INVALID_ARGUMENT, "'num_inputs' argument is NULL");
  }

  *num_inputs = node->GetNumInputs();
  return nullptr;
  API_IMPL_END
}

ORT_API_STATUS_IMPL(OrtApis::Node_GetInputs, _In_ const OrtNode* node,
                    _Out_writes_(num_inputs) const OrtValueInfo** inputs, _In_ size_t num_inputs) {
  API_IMPL_BEGIN
  gsl::span<const OrtValueInfo*> inputs_span(inputs, num_inputs);
  ORT_API_RETURN_IF_STATUS_NOT_OK(node->GetInputs(inputs_span));
  return nullptr;
  API_IMPL_END
}

ORT_API_STATUS_IMPL(OrtApis::Node_GetNumOutputs, _In_ const OrtNode* node, _Out_ size_t* num_outputs) {
  API_IMPL_BEGIN
  if (num_outputs == nullptr) {
    return OrtApis::CreateStatus(ORT_INVALID_ARGUMENT, "'num_outputs' argument is NULL");
  }

  *num_outputs = node->GetNumOutputs();
  return nullptr;
  API_IMPL_END
}

ORT_API_STATUS_IMPL(OrtApis::Node_GetOutputs, _In_ const OrtNode* node,
                    _Out_writes_(num_outputs) const OrtValueInfo** outputs, _In_ size_t num_outputs) {
  API_IMPL_BEGIN
  gsl::span<const OrtValueInfo*> outputs_span(outputs, num_outputs);
  ORT_API_RETURN_IF_STATUS_NOT_OK(node->GetOutputs(outputs_span));
  return nullptr;
  API_IMPL_END
}

ORT_API_STATUS_IMPL(OrtApis::Node_GetNumImplicitInputs, _In_ const OrtNode* node, _Out_ size_t* num_implicit_inputs) {
  API_IMPL_BEGIN
  if (num_implicit_inputs == nullptr) {
    return OrtApis::CreateStatus(ORT_INVALID_ARGUMENT, "'num_implicit_inputs' argument is NULL");
  }

  ORT_API_RETURN_IF_STATUS_NOT_OK(node->GetNumImplicitInputs(*num_implicit_inputs));
  return nullptr;
  API_IMPL_END
}

ORT_API_STATUS_IMPL(OrtApis::Node_GetImplicitInputs, _In_ const OrtNode* node,
                    _Out_writes_(num_implicit_inputs) const OrtValueInfo** implicit_inputs,
                    _In_ size_t num_implicit_inputs) {
  API_IMPL_BEGIN
  gsl::span<const OrtValueInfo*> inputs_span(implicit_inputs, num_implicit_inputs);
  ORT_API_RETURN_IF_STATUS_NOT_OK(node->GetImplicitInputs(inputs_span));
  return nullptr;
  API_IMPL_END
}

ORT_API_STATUS_IMPL(OrtApis::Node_GetNumAttributes, _In_ const OrtNode* node, _Out_ size_t* num_attributes) {
  API_IMPL_BEGIN
  if (num_attributes == nullptr) {
    return OrtApis::CreateStatus(ORT_INVALID_ARGUMENT, "'num_attributes' argument is NULL");
  }

  *num_attributes = node->GetNumAttributes();
  return nullptr;
  API_IMPL_END
}

ORT_API_STATUS_IMPL(OrtApis::Node_GetAttributes, _In_ const OrtNode* node,
                    _Out_writes_(num_attributes) const OrtOpAttr** attributes, _In_ size_t num_attributes) {
  API_IMPL_BEGIN
  gsl::span<const OrtOpAttr*> attrs_span(attributes, num_attributes);
  ORT_API_RETURN_IF_STATUS_NOT_OK(node->GetAttributes(attrs_span));
  return nullptr;
  API_IMPL_END
}

ORT_API_STATUS_IMPL(OrtApis::Node_GetAttributeByName, _In_ const OrtNode* node, _In_ const char* attribute_name, _Outptr_ const OrtOpAttr** attribute) {
  API_IMPL_BEGIN
  if (attribute == nullptr) {
    return OrtApis::CreateStatus(ORT_INVALID_ARGUMENT, "'attribute' argument is NULL");
  }

  const EpNode* ep_node = EpNode::ToInternal(node);
  if (ep_node == nullptr) {
    return OrtApis::CreateStatus(OrtErrorCode::ORT_INVALID_ARGUMENT, "node is a ModelEditorNode which doesn't support Node_GetAttributeByName.");
  }

  *attribute = ep_node->GetAttribute(attribute_name);

  if (*attribute) {
    return nullptr;
  } else {
    return OrtApis::CreateStatus(OrtErrorCode::ORT_INVALID_ARGUMENT, "Attribute does not exist.");
  }

  API_IMPL_END
}

ORT_API_STATUS_IMPL(OrtApis::OpAttr_GetType, _In_ const OrtOpAttr* attribute, _Out_ OrtOpAttrType* type) {
  API_IMPL_BEGIN
  const auto attr = attribute->attr_proto;
  auto onnx_attr_type = attribute->attr_proto.type();
  switch (onnx_attr_type) {
    case ONNX_NAMESPACE::AttributeProto_AttributeType::AttributeProto_AttributeType_UNDEFINED: {
      *type = OrtOpAttrType::ORT_OP_ATTR_UNDEFINED;
      break;
    }
    case ONNX_NAMESPACE::AttributeProto_AttributeType::AttributeProto_AttributeType_INT: {
      *type = OrtOpAttrType::ORT_OP_ATTR_INT;
      break;
    }
    case ONNX_NAMESPACE::AttributeProto_AttributeType::AttributeProto_AttributeType_INTS: {
      *type = OrtOpAttrType::ORT_OP_ATTR_INTS;
      break;
    }
    case ONNX_NAMESPACE::AttributeProto_AttributeType::AttributeProto_AttributeType_FLOAT: {
      *type = OrtOpAttrType::ORT_OP_ATTR_FLOAT;
      break;
    }
    case ONNX_NAMESPACE::AttributeProto_AttributeType::AttributeProto_AttributeType_FLOATS: {
      *type = OrtOpAttrType::ORT_OP_ATTR_FLOATS;
      break;
    }
    case ONNX_NAMESPACE::AttributeProto_AttributeType::AttributeProto_AttributeType_STRING: {
      *type = OrtOpAttrType::ORT_OP_ATTR_STRING;
      break;
    }
    case ONNX_NAMESPACE::AttributeProto_AttributeType::AttributeProto_AttributeType_STRINGS: {
      *type = OrtOpAttrType::ORT_OP_ATTR_STRINGS;
      break;
    }
    default:
      return OrtApis::CreateStatus(OrtErrorCode::ORT_INVALID_ARGUMENT, "Unexpected attribute type.");
  }
  return nullptr;
  API_IMPL_END
}

ORT_API_STATUS_IMPL(OrtApis::OpAttr_GetName, _In_ const OrtOpAttr* attribute, _Outptr_ const char** name) {
  API_IMPL_BEGIN
  if (name == nullptr) {
    return OrtApis::CreateStatus(ORT_INVALID_ARGUMENT, "name argument is null");
  }
  if (attribute == nullptr) {
    return OrtApis::CreateStatus(ORT_INVALID_ARGUMENT, "attribute argument is null");
  }

  *name = attribute->attr_proto.name().c_str();
  return nullptr;
  API_IMPL_END
}

ORT_API_STATUS_IMPL(OrtApis::Node_GetNumSubgraphs, _In_ const OrtNode* node, _Out_ size_t* num_subgraphs) {
  API_IMPL_BEGIN
  if (num_subgraphs == nullptr) {
    return OrtApis::CreateStatus(ORT_INVALID_ARGUMENT, "'num_subgraphs' argument is NULL");
  }

  ORT_API_RETURN_IF_STATUS_NOT_OK(node->GetNumSubgraphs(*num_subgraphs));
  return nullptr;
  API_IMPL_END
}

ORT_API_STATUS_IMPL(OrtApis::Node_GetSubgraphs, _In_ const OrtNode* node,
                    _Out_writes_(num_subgraphs) const OrtGraph** subgraphs, _In_ size_t num_subgraphs) {
  API_IMPL_BEGIN
  gsl::span<const OrtGraph*> graphs_span(subgraphs, num_subgraphs);
  ORT_API_RETURN_IF_STATUS_NOT_OK(node->GetSubgraphs(graphs_span));
  return nullptr;
  API_IMPL_END
}

ORT_API_STATUS_IMPL(OrtApis::Node_GetGraph, _In_ const OrtNode* node,
                    _Outptr_result_maybenull_ const OrtGraph** graph) {
  API_IMPL_BEGIN
  if (graph == nullptr) {
    return OrtApis::CreateStatus(ORT_INVALID_ARGUMENT, "'graph' argument is NULL");
  }

  *graph = nullptr;
  ORT_API_RETURN_IF_STATUS_NOT_OK(node->GetGraph(*graph));
  return nullptr;
  API_IMPL_END
}

ORT_API(const OrtTrainingApi*, OrtApis::GetTrainingApi, uint32_t version) {
#ifdef ENABLE_TRAINING_APIS
  if (version >= 13 && version <= ORT_API_VERSION)
    return OrtTrainingApis::GetTrainingApi(version);

  fprintf(stderr, "The given version [%u] is not supported. Training api only supports version 13 to %u.\n",
          version, ORT_API_VERSION);
  return nullptr;
#else
  ORT_UNUSED_PARAMETER(version);

  return nullptr;
#endif
}

ORT_API(const OrtModelEditorApi*, OrtApis::GetModelEditorApi) {
#if !defined(ORT_MINIMAL_BUILD)
  return OrtModelEditorAPI::GetModelEditorApi();
#else
  fprintf(stderr, "The Model Editor API is not supported in a minimal build.\n");
  return nullptr;
#endif
}

ORT_API(const OrtCompileApi*, OrtApis::GetCompileApi) {
  return OrtCompileAPI::GetCompileApi();
}

ORT_API(void, OrtApis::CreateKeyValuePairs, _Outptr_ OrtKeyValuePairs** out) {
  auto kvps = std::make_unique<OrtKeyValuePairs>();
  *out = reinterpret_cast<OrtKeyValuePairs*>(kvps.release());
}

ORT_API(void, OrtApis::AddKeyValuePair, _In_ OrtKeyValuePairs* kvps,
        _In_ const char* key, _In_ const char* value) {
  auto& entries = *reinterpret_cast<OrtKeyValuePairs*>(kvps);
  entries.Add(key, value);
}

ORT_API(const char*, OrtApis::GetKeyValue, _In_ const OrtKeyValuePairs* kvps, _In_ const char* key) {
  const char* value = nullptr;

  const auto& entries = kvps->Entries();
  if (auto entry = entries.find(key); entry != entries.end()) {
    value = entry->second.c_str();
  }

  return value;
}

ORT_API(void, OrtApis::GetKeyValuePairs, _In_ const OrtKeyValuePairs* kvps,
        _Outptr_ const char* const** keys, _Outptr_ const char* const** values, _Out_ size_t* num_entries) {
  *keys = kvps->Keys().data();
  *values = kvps->Values().data();
  *num_entries = kvps->Entries().size();
}

ORT_API(void, OrtApis::RemoveKeyValuePair, _Frees_ptr_opt_ OrtKeyValuePairs* kvps, _In_ const char* key) {
  kvps->Remove(key);
}

ORT_API(void, OrtApis::ReleaseKeyValuePairs, _Frees_ptr_opt_ OrtKeyValuePairs* kvps) {
  delete kvps;
}

#if !defined(ORT_MINIMAL_BUILD)
ORT_API_STATUS_IMPL(OrtApis::RegisterExecutionProviderLibrary, _In_ OrtEnv* env, const char* registration_name,
                    const ORTCHAR_T* path) {
  API_IMPL_BEGIN
  ORT_API_RETURN_IF_STATUS_NOT_OK(env->GetEnvironment().RegisterExecutionProviderLibrary(registration_name, path));
  return nullptr;
  API_IMPL_END
}

ORT_API_STATUS_IMPL(OrtApis::UnregisterExecutionProviderLibrary, _In_ OrtEnv* env, const char* registration_name) {
  API_IMPL_BEGIN
  ORT_API_RETURN_IF_STATUS_NOT_OK(env->GetEnvironment().UnregisterExecutionProviderLibrary(registration_name));
  return nullptr;
  API_IMPL_END
}

ORT_API_STATUS_IMPL(OrtApis::GetEpDevices, _In_ const OrtEnv* env,
                    _Outptr_ const OrtEpDevice* const** ep_devices, _Out_ size_t* num_ep_devices) {
  API_IMPL_BEGIN
  const auto& execution_devices = env->GetEnvironment().GetOrtEpDevices();
  *ep_devices = execution_devices.data();
  *num_ep_devices = execution_devices.size();

  return nullptr;
  API_IMPL_END
}

ORT_API_STATUS_IMPL(OrtApis::SessionOptionsAppendExecutionProvider_V2, _In_ OrtSessionOptions* session_options,
                    _In_ OrtEnv* env,
                    _In_reads_(num_ep_devices) const OrtEpDevice* const* ep_devices, _In_ size_t num_ep_devices,
                    _In_reads_(num_op_options) const char* const* ep_option_keys,
                    _In_reads_(num_op_options) const char* const* ep_option_vals,
                    size_t num_ep_options) {
  API_IMPL_BEGIN
  std::unique_ptr<IExecutionProviderFactory> provider_factory = nullptr;

  ORT_API_RETURN_IF_STATUS_NOT_OK(CreateIExecutionProviderFactoryForEpDevices(
      env->GetEnvironment(),
      session_options->value,
      gsl::span<const OrtEpDevice* const>(ep_devices, num_ep_devices),
      gsl::span<const char* const>(ep_option_keys, num_ep_options),
      gsl::span<const char* const>(ep_option_vals, num_ep_options),
      /*output*/ provider_factory));
  session_options->provider_factories.push_back(std::move(provider_factory));

  return nullptr;
  API_IMPL_END
}

ORT_API(const OrtEpApi*, OrtApis::GetEpApi) {
  return OrtExecutionProviderApi::GetEpApi();
}

#else  // defined(ORT_MINIMAL_BUILD)
ORT_API_STATUS_IMPL(OrtApis::RegisterExecutionProviderLibrary, _In_ OrtEnv* /*env*/, const char* /*registration_name*/,
                    const ORTCHAR_T* /*path*/) {
  API_IMPL_BEGIN
  return OrtApis::CreateStatus(ORT_NOT_IMPLEMENTED, "This API in not supported in a minimal build.");
  API_IMPL_END
}

ORT_API_STATUS_IMPL(OrtApis::UnregisterExecutionProviderLibrary, _In_ OrtEnv* /*env*/,
                    const char* /*registration_name*/) {
  API_IMPL_BEGIN
  return OrtApis::CreateStatus(ORT_NOT_IMPLEMENTED, "This API in not supported in a minimal build.");
  API_IMPL_END
}

ORT_API_STATUS_IMPL(OrtApis::GetEpDevices, _In_ const OrtEnv* /*env*/,
                    _Outptr_ const OrtEpDevice* const** /*ep_devices*/, _Out_ size_t* /*num_ep_devices*/) {
  API_IMPL_BEGIN
  return OrtApis::CreateStatus(ORT_NOT_IMPLEMENTED, "This API in not supported in a minimal build.");
  API_IMPL_END
}

ORT_API_STATUS_IMPL(OrtApis::SessionOptionsAppendExecutionProvider_V2, _In_ OrtSessionOptions* /*session_options*/,
                    _In_ OrtEnv* /*env*/,
                    _In_reads_(num_ep_devices) const OrtEpDevice* const* /*ep_devices*/,
                    _In_ size_t /*num_ep_devices*/,
                    _In_reads_(num_op_options) const char* const* /*ep_option_keys*/,
                    _In_reads_(num_op_options) const char* const* /*ep_option_vals*/,
                    size_t /*num_ep_options*/) {
  API_IMPL_BEGIN
  return OrtApis::CreateStatus(ORT_NOT_IMPLEMENTED, "This API in not supported in a minimal build.");

  API_IMPL_END
}

ORT_API(const OrtEpApi*, OrtApis::GetEpApi) {
  fprintf(stderr, "The Execution Provider API is not supported in a minimal build.\n");
  return nullptr;
}

#endif  // !defined(ORT_MINIMAL_BUILD)

// OrtEpDevice accessors
ORT_API(OrtHardwareDeviceType, OrtApis::HardwareDevice_Type, _In_ const OrtHardwareDevice* device) {
  return OrtHardwareDeviceType(device->type);
}

ORT_API(uint32_t, OrtApis::HardwareDevice_VendorId, _In_ const OrtHardwareDevice* device) {
  return device->vendor_id;
}

ORT_API(const char*, OrtApis::HardwareDevice_Vendor, _In_ const OrtHardwareDevice* device) {
  return device->vendor.c_str();
}

ORT_API(uint32_t, OrtApis::HardwareDevice_DeviceId, _In_ const OrtHardwareDevice* device) {
  return device->device_id;
}

ORT_API(const OrtKeyValuePairs*, OrtApis::HardwareDevice_Metadata, _In_ const OrtHardwareDevice* ep_device) {
  return &ep_device->metadata;
}

ORT_API(const char*, OrtApis::EpDevice_EpName, _In_ const OrtEpDevice* ep_device) {
  return ep_device->ep_name.c_str();
}

ORT_API(const char*, OrtApis::EpDevice_EpVendor, _In_ const OrtEpDevice* ep_device) {
  return ep_device->ep_vendor.c_str();
}

ORT_API(const OrtKeyValuePairs*, OrtApis::EpDevice_EpMetadata, _In_ const OrtEpDevice* ep_device) {
  return &ep_device->ep_metadata;
}

ORT_API(const OrtKeyValuePairs*, OrtApis::EpDevice_EpOptions, _In_ const OrtEpDevice* ep_device) {
  return &ep_device->ep_options;
}

ORT_API(const OrtHardwareDevice*, OrtApis::EpDevice_Device, _In_ const OrtEpDevice* ep_device) {
  return ep_device->device;
}

ORT_API(const OrtMemoryInfo*, OrtApis::EpDevice_MemoryInfo, _In_ const OrtEpDevice* ep_device) {
  return ep_device->device_memory_info;
}

static constexpr OrtApiBase ort_api_base = {
    &OrtApis::GetApi,
    &OrtApis::GetVersionString};

/* Rules on how to add a new Ort API version

In general, NEVER remove or rearrange the members in this structure unless a new version is being created. The
goal is for newer shared libraries of the Onnx Runtime to work with binaries targeting the previous versions.
In order to do that we need to ensure older binaries get the older interfaces they are expecting.

If the next version of the OrtApi only adds members, new members can be added at the end of the OrtApi structure
without breaking anything. In this case, rename the ort_api_# structure in a way that shows the range of versions
it supports, for example 'ort_api_1_to_2', and then GetApi can return the same structure for a range of versions.

If methods need to be removed or rearranged, then make a copy of the OrtApi structure and name it 'OrtApi#to#'.
The latest Api should always be named just OrtApi. Then make a copy of the latest ort_api_* structure below and
name it ort_api_# to match the latest version number supported, you'll need to be sure the structure types match
the API they're for (the compiler should complain if this isn't correct).

If there is no desire to have the headers still expose the older APIs (clutter, documentation, etc) then the
definition should be moved to a file included by this file so that it's still defined here for binary compatibility
but isn't visible in public headers.

So for example, if we wanted to just add some new members to the ort_api_1_to_2, we'd take the following steps:

    In include\onnxruntime\core\session\onnxruntime_c_api.h we'd just add the members to the end of the structure

    In this file, we'd correspondingly add the member values to the end of the ort_api_1_to_2 structure, and also rename
    it to ort_api_1_to_3.

    Then in GetApi we'd make it return ort_api_1_to_3 for versions 1 through 3.

Second example, if we wanted to add and remove some members, we'd do this:

    In include\onnxruntime\core\session\onnxruntime_c_api.h we'd make a copy of the OrtApi structure and name the
    old one OrtApi1to2. In the new OrtApi we'd add or remove any members that we desire.

    In this file, we'd create a new copy of ort_api_1_to_2 called ort_api_3 and make the corresponding changes that were
    made to the new OrtApi.

    In GetApi we now make it return ort_api_3 for version 3.
*/

static constexpr OrtApi ort_api_1_to_23 = {
    // NOTE: The ordering of these fields MUST not change after that version has shipped since existing binaries depend on this ordering.

    // Shipped as version 1 - DO NOT MODIFY (see above text for more information)
    &OrtApis::CreateStatus,
    &OrtApis::GetErrorCode,
    &OrtApis::GetErrorMessage,

    &OrtApis::CreateEnv,
    &OrtApis::CreateEnvWithCustomLogger,
    &OrtApis::EnableTelemetryEvents,
    &OrtApis::DisableTelemetryEvents,

    &OrtApis::CreateSession,
    &OrtApis::CreateSessionFromArray,
    &OrtApis::Run,

    &OrtApis::CreateSessionOptions,
    &OrtApis::SetOptimizedModelFilePath,
    &OrtApis::CloneSessionOptions,
    &OrtApis::SetSessionExecutionMode,
    &OrtApis::EnableProfiling,
    &OrtApis::DisableProfiling,
    &OrtApis::EnableMemPattern,
    &OrtApis::DisableMemPattern,
    &OrtApis::EnableCpuMemArena,
    &OrtApis::DisableCpuMemArena,
    &OrtApis::SetSessionLogId,
    &OrtApis::SetSessionLogVerbosityLevel,
    &OrtApis::SetSessionLogSeverityLevel,
    &OrtApis::SetSessionGraphOptimizationLevel,
    &OrtApis::SetIntraOpNumThreads,
    &OrtApis::SetInterOpNumThreads,

    &OrtApis::CreateCustomOpDomain,
    &OrtApis::CustomOpDomain_Add,
    &OrtApis::AddCustomOpDomain,
    &OrtApis::RegisterCustomOpsLibrary,

    &OrtApis::SessionGetInputCount,
    &OrtApis::SessionGetOutputCount,
    &OrtApis::SessionGetOverridableInitializerCount,
    &OrtApis::SessionGetInputTypeInfo,
    &OrtApis::SessionGetOutputTypeInfo,
    &OrtApis::SessionGetOverridableInitializerTypeInfo,
    &OrtApis::SessionGetInputName,
    &OrtApis::SessionGetOutputName,
    &OrtApis::SessionGetOverridableInitializerName,

    &OrtApis::CreateRunOptions,
    &OrtApis::RunOptionsSetRunLogVerbosityLevel,
    &OrtApis::RunOptionsSetRunLogSeverityLevel,
    &OrtApis::RunOptionsSetRunTag,
    &OrtApis::RunOptionsGetRunLogVerbosityLevel,
    &OrtApis::RunOptionsGetRunLogSeverityLevel,
    &OrtApis::RunOptionsGetRunTag,
    &OrtApis::RunOptionsSetTerminate,
    &OrtApis::RunOptionsUnsetTerminate,

    &OrtApis::CreateTensorAsOrtValue,
    &OrtApis::CreateTensorWithDataAsOrtValue,
    &OrtApis::IsTensor,
    &OrtApis::GetTensorMutableData,

    &OrtApis::FillStringTensor,
    &OrtApis::GetStringTensorDataLength,
    &OrtApis::GetStringTensorContent,

    &OrtApis::CastTypeInfoToTensorInfo,
    &OrtApis::GetOnnxTypeFromTypeInfo,
    &OrtApis::CreateTensorTypeAndShapeInfo,
    &OrtApis::SetTensorElementType,

    &OrtApis::SetDimensions,
    &OrtApis::GetTensorElementType,
    &OrtApis::GetDimensionsCount,
    &OrtApis::GetDimensions,
    &OrtApis::GetSymbolicDimensions,
    &OrtApis::GetTensorShapeElementCount,
    &OrtApis::GetTensorTypeAndShape,
    &OrtApis::GetTypeInfo,
    &OrtApis::GetValueType,
    &OrtApis::CreateMemoryInfo,
    &OrtApis::CreateCpuMemoryInfo,
    &OrtApis::CompareMemoryInfo,
    &OrtApis::MemoryInfoGetName,
    &OrtApis::MemoryInfoGetId,
    &OrtApis::MemoryInfoGetMemType,
    &OrtApis::MemoryInfoGetType,
    &OrtApis::AllocatorAlloc,
    &OrtApis::AllocatorFree,
    &OrtApis::AllocatorGetInfo,
    &OrtApis::GetAllocatorWithDefaultOptions,
    &OrtApis::AddFreeDimensionOverride,
    &OrtApis::GetValue,
    &OrtApis::GetValueCount,
    &OrtApis::CreateValue,
    &OrtApis::CreateOpaqueValue,
    &OrtApis::GetOpaqueValue,

    &OrtApis::KernelInfoGetAttribute_float,
    &OrtApis::KernelInfoGetAttribute_int64,
    &OrtApis::KernelInfoGetAttribute_string,
    &OrtApis::KernelContext_GetInputCount,
    &OrtApis::KernelContext_GetOutputCount,
    &OrtApis::KernelContext_GetInput,
    &OrtApis::KernelContext_GetOutput,

    &OrtApis::ReleaseEnv,
    &OrtApis::ReleaseStatus,
    &OrtApis::ReleaseMemoryInfo,
    &OrtApis::ReleaseSession,
    &OrtApis::ReleaseValue,
    &OrtApis::ReleaseRunOptions,
    &OrtApis::ReleaseTypeInfo,
    &OrtApis::ReleaseTensorTypeAndShapeInfo,
    &OrtApis::ReleaseSessionOptions,
    &OrtApis::ReleaseCustomOpDomain,
    // End of Version 1 - DO NOT MODIFY ABOVE (see above text for more information)

    &OrtApis::GetDenotationFromTypeInfo,
    &OrtApis::CastTypeInfoToMapTypeInfo,
    &OrtApis::CastTypeInfoToSequenceTypeInfo,
    &OrtApis::GetMapKeyType,
    &OrtApis::GetMapValueType,
    &OrtApis::GetSequenceElementType,
    &OrtApis::ReleaseMapTypeInfo,
    &OrtApis::ReleaseSequenceTypeInfo,
    &OrtApis::SessionEndProfiling,
    &OrtApis::SessionGetModelMetadata,
    &OrtApis::ModelMetadataGetProducerName,
    &OrtApis::ModelMetadataGetGraphName,
    &OrtApis::ModelMetadataGetDomain,
    &OrtApis::ModelMetadataGetDescription,
    &OrtApis::ModelMetadataLookupCustomMetadataMap,
    &OrtApis::ModelMetadataGetVersion,
    &OrtApis::ReleaseModelMetadata,
    // End of Version 2 - DO NOT MODIFY ABOVE (see above text for more information)

    &OrtApis::CreateEnvWithGlobalThreadPools,
    &OrtApis::DisablePerSessionThreads,
    &OrtApis::CreateThreadingOptions,
    &OrtApis::ReleaseThreadingOptions,
    &OrtApis::ModelMetadataGetCustomMetadataMapKeys,
    &OrtApis::AddFreeDimensionOverrideByName,
    // End of Version 3 - DO NOT MODIFY ABOVE (see above text for more information)

    &OrtApis::GetAvailableProviders,
    &OrtApis::ReleaseAvailableProviders,
    // End of Version 4 - DO NOT MODIFY ABOVE (see above text for more information)

    &OrtApis::GetStringTensorElementLength,
    &OrtApis::GetStringTensorElement,
    &OrtApis::FillStringTensorElement,
    &OrtApis::AddSessionConfigEntry,

    // IoBinding and above are propagated in the same order to C# API
    // Do not move
    &OrtApis::CreateAllocator,
    &OrtApis::ReleaseAllocator,
    &OrtApis::RunWithBinding,
    &OrtApis::CreateIoBinding,
    &OrtApis::ReleaseIoBinding,
    &OrtApis::BindInput,
    &OrtApis::BindOutput,
    &OrtApis::BindOutputToDevice,
    &OrtApis::GetBoundOutputNames,
    &OrtApis::GetBoundOutputValues,
    &OrtApis::ClearBoundInputs,
    &OrtApis::ClearBoundOutputs,
    &OrtApis::TensorAt,
    &OrtApis::CreateAndRegisterAllocator,
    &OrtApis::SetLanguageProjection,
    &OrtApis::SessionGetProfilingStartTimeNs,
    &OrtApis::SetGlobalIntraOpNumThreads,
    &OrtApis::SetGlobalInterOpNumThreads,
    &OrtApis::SetGlobalSpinControl,
    // End of Version 5 - DO NOT MODIFY ABOVE (see above text for more information)

    &OrtApis::AddInitializer,
    &OrtApis::CreateEnvWithCustomLoggerAndGlobalThreadPools,
    &OrtApis::SessionOptionsAppendExecutionProvider_CUDA,
    &OrtApis::SessionOptionsAppendExecutionProvider_ROCM,
    &OrtApis::SessionOptionsAppendExecutionProvider_OpenVINO,
    &OrtApis::SetGlobalDenormalAsZero,
    &OrtApis::CreateArenaCfg,
    &OrtApis::ReleaseArenaCfg,
    // End of Version 6 - DO NOT MODIFY ABOVE (see above text for more information)

    &OrtApis::ModelMetadataGetGraphDescription,
    &OrtApis::SessionOptionsAppendExecutionProvider_TensorRT,
    &OrtApis::SetCurrentGpuDeviceId,
    &OrtApis::GetCurrentGpuDeviceId,
    // End of Version 7 - DO NOT MODIFY ABOVE (see above text for more information)

    &OrtApis::KernelInfoGetAttributeArray_float,
    &OrtApis::KernelInfoGetAttributeArray_int64,
    &OrtApis::CreateArenaCfgV2,
    &OrtApis::AddRunConfigEntry,
    &OrtApis::CreatePrepackedWeightsContainer,
    &OrtApis::ReleasePrepackedWeightsContainer,
    &OrtApis::CreateSessionWithPrepackedWeightsContainer,
    &OrtApis::CreateSessionFromArrayWithPrepackedWeightsContainer,
    // End of Version 8 - DO NOT MODIFY ABOVE (see above text for more information)

    &OrtApis::SessionOptionsAppendExecutionProvider_TensorRT_V2,
    &OrtApis::CreateTensorRTProviderOptions,
    &OrtApis::UpdateTensorRTProviderOptions,
    &OrtApis::GetTensorRTProviderOptionsAsString,
    &OrtApis::ReleaseTensorRTProviderOptions,
    &OrtApis::EnableOrtCustomOps,
    &OrtApis::RegisterAllocator,
    &OrtApis::UnregisterAllocator,
    &OrtApis::IsSparseTensor,
    &OrtApis::CreateSparseTensorAsOrtValue,
    &OrtApis::FillSparseTensorCoo,
    &OrtApis::FillSparseTensorCsr,
    &OrtApis::FillSparseTensorBlockSparse,
    &OrtApis::CreateSparseTensorWithValuesAsOrtValue,
    &OrtApis::UseCooIndices,
    &OrtApis::UseCsrIndices,
    &OrtApis::UseBlockSparseIndices,
    &OrtApis::GetSparseTensorFormat,
    &OrtApis::GetSparseTensorValuesTypeAndShape,
    &OrtApis::GetSparseTensorValues,
    &OrtApis::GetSparseTensorIndicesTypeShape,
    &OrtApis::GetSparseTensorIndices,
    // End of Version 9 - DO NOT MODIFY ABOVE (see above text for more information)

    &OrtApis::HasValue,
    &OrtApis::KernelContext_GetGPUComputeStream,
    &OrtApis::GetTensorMemoryInfo,
    &OrtApis::GetExecutionProviderApi,
    &OrtApis::SessionOptionsSetCustomCreateThreadFn,
    &OrtApis::SessionOptionsSetCustomThreadCreationOptions,
    &OrtApis::SessionOptionsSetCustomJoinThreadFn,
    &OrtApis::SetGlobalCustomCreateThreadFn,
    &OrtApis::SetGlobalCustomThreadCreationOptions,
    &OrtApis::SetGlobalCustomJoinThreadFn,
    &OrtApis::SynchronizeBoundInputs,
    &OrtApis::SynchronizeBoundOutputs,
    // End of Version 10 - DO NOT MODIFY ABOVE (see above text for more information)

    &OrtApis::SessionOptionsAppendExecutionProvider_CUDA_V2,
    &OrtApis::CreateCUDAProviderOptions,
    &OrtApis::UpdateCUDAProviderOptions,
    &OrtApis::GetCUDAProviderOptionsAsString,
    &OrtApis::ReleaseCUDAProviderOptions,
    &OrtApis::SessionOptionsAppendExecutionProvider_MIGraphX,
    // End of Version 11 - DO NOT MODIFY ABOVE (see above text for more information)

    &OrtApis::AddExternalInitializers,
    &OrtApis::CreateOpAttr,
    &OrtApis::ReleaseOpAttr,
    &OrtApis::CreateOp,
    &OrtApis::InvokeOp,
    &OrtApis::ReleaseOp,
    &OrtApis::SessionOptionsAppendExecutionProvider,
    &OrtApis::CopyKernelInfo,
    &OrtApis::ReleaseKernelInfo,
    // End of Version 12 - DO NOT MODIFY ABOVE (see above text for more information)

    &OrtApis::GetTrainingApi,
    &OrtApis::SessionOptionsAppendExecutionProvider_CANN,
    &OrtApis::CreateCANNProviderOptions,
    &OrtApis::UpdateCANNProviderOptions,
    &OrtApis::GetCANNProviderOptionsAsString,
    &OrtApis::ReleaseCANNProviderOptions,
    // End of Version 13 - DO NOT MODIFY ABOVE (see above text for more information)

    &OrtApis::MemoryInfoGetDeviceType,
    &OrtApis::UpdateEnvWithCustomLogLevel,
    &OrtApis::SetGlobalIntraOpThreadAffinity,
    &OrtApis::RegisterCustomOpsLibrary_V2,
    &OrtApis::RegisterCustomOpsUsingFunction,
    &OrtApis::KernelInfo_GetInputCount,
    &OrtApis::KernelInfo_GetOutputCount,
    &OrtApis::KernelInfo_GetInputName,
    &OrtApis::KernelInfo_GetOutputName,
    &OrtApis::KernelInfo_GetInputTypeInfo,
    &OrtApis::KernelInfo_GetOutputTypeInfo,
    &OrtApis::KernelInfoGetAttribute_tensor,
    &OrtApis::HasSessionConfigEntry,
    &OrtApis::GetSessionConfigEntry,
    // End of Version 14 - DO NOT MODIFY ABOVE (see above text for more information)

    &OrtApis::SessionOptionsAppendExecutionProvider_Dnnl,
    &OrtApis::CreateDnnlProviderOptions,
    &OrtApis::UpdateDnnlProviderOptions,
    &OrtApis::GetDnnlProviderOptionsAsString,
    &OrtApis::ReleaseDnnlProviderOptions,
    &OrtApis::KernelInfo_GetNodeName,
    &OrtApis::KernelInfo_GetLogger,
    &OrtApis::KernelContext_GetLogger,
    &OrtApis::Logger_LogMessage,
    &OrtApis::Logger_GetLoggingSeverityLevel,
    &OrtApis::KernelInfoGetConstantInput_tensor,
    &OrtApis::CastTypeInfoToOptionalTypeInfo,
    &OrtApis::GetOptionalContainedTypeInfo,
    &OrtApis::GetResizedStringTensorElementBuffer,
    &OrtApis::KernelContext_GetAllocator,
    &OrtApis::GetBuildInfoString,
    // End of Version 15 - DO NOT MODIFY ABOVE (see above text for more information)

    &OrtApis::CreateROCMProviderOptions,
    &OrtApis::UpdateROCMProviderOptions,
    &OrtApis::GetROCMProviderOptionsAsString,
    &OrtApis::ReleaseROCMProviderOptions,
    &OrtApis::CreateAndRegisterAllocatorV2,
    &OrtApis::RunAsync,
    &OrtApis::UpdateTensorRTProviderOptionsWithValue,
    &OrtApis::GetTensorRTProviderOptionsByName,
    &OrtApis::UpdateCUDAProviderOptionsWithValue,
    &OrtApis::GetCUDAProviderOptionsByName,
    &OrtApis::KernelContext_GetResource,
    // End of Version 16 - DO NOT MODIFY ABOVE (see above text for more information)

    &OrtApis::SetUserLoggingFunction,
    &OrtApis::ShapeInferContext_GetInputCount,
    &OrtApis::ShapeInferContext_GetInputTypeShape,
    &OrtApis::ShapeInferContext_GetAttribute,
    &OrtApis::ShapeInferContext_SetOutputTypeShape,
    &OrtApis::SetSymbolicDimensions,
    &OrtApis::ReadOpAttr,
    &OrtApis::SetDeterministicCompute,
    &OrtApis::KernelContext_ParallelFor,
    &OrtApis::SessionOptionsAppendExecutionProvider_OpenVINO_V2,
    // End of Version 17 - DO NOT MODIFY ABOVE (see above text for more information)

    &OrtApis::SessionOptionsAppendExecutionProvider_VitisAI,
    &OrtApis::KernelContext_GetScratchBuffer,
    &OrtApis::KernelInfoGetAllocator,
    &OrtApis::AddExternalInitializersFromFilesInMemory,
    // End of Version 18 - DO NOT MODIFY ABOVE (see above text for more information)
    // End of Version 19 - DO NOT MODIFY ABOVE (see above text for more information)

    &OrtApis::CreateLoraAdapter,
    &OrtApis::CreateLoraAdapterFromArray,
    &OrtApis::ReleaseLoraAdapter,
    &OrtApis::RunOptionsAddActiveLoraAdapter,

    &OrtApis::SetEpDynamicOptions,
    // End of Version 20 - DO NOT MODIFY ABOVE (see above text for more information)

    &OrtApis::ReleaseValueInfo,
    &OrtApis::ReleaseNode,
    &OrtApis::ReleaseGraph,
    &OrtApis::ReleaseModel,

    &OrtApis::GetValueInfoName,
    &OrtApis::GetValueInfoTypeInfo,

    &OrtApis::GetModelEditorApi,

    &OrtApis::CreateTensorWithDataAndDeleterAsOrtValue,
    &OrtApis::SessionOptionsSetLoadCancellationFlag,
    &OrtApis::GetCompileApi,

    &OrtApis::CreateKeyValuePairs,
    &OrtApis::AddKeyValuePair,
    &OrtApis::GetKeyValue,
    &OrtApis::GetKeyValuePairs,
    &OrtApis::RemoveKeyValuePair,
    &OrtApis::ReleaseKeyValuePairs,

    &OrtApis::RegisterExecutionProviderLibrary,
    &OrtApis::UnregisterExecutionProviderLibrary,
    &OrtApis::GetEpDevices,
    &OrtApis::SessionOptionsAppendExecutionProvider_V2,
    &OrtApis::SessionOptionsSetEpSelectionPolicy,
    &OrtApis::SessionOptionsSetEpSelectionPolicyDelegate,

    &OrtApis::HardwareDevice_Type,
    &OrtApis::HardwareDevice_VendorId,
    &OrtApis::HardwareDevice_Vendor,
    &OrtApis::HardwareDevice_DeviceId,
    &OrtApis::HardwareDevice_Metadata,

    &OrtApis::EpDevice_EpName,
    &OrtApis::EpDevice_EpVendor,
    &OrtApis::EpDevice_EpMetadata,
    &OrtApis::EpDevice_EpOptions,
    &OrtApis::EpDevice_Device,

    &OrtApis::GetEpApi,
    // End of Version 22 - DO NOT MODIFY ABOVE (see above text for more information)

    &OrtApis::GetTensorSizeInBytes,
    &OrtApis::AllocatorGetStats,

    &OrtApis::CreateMemoryInfo_V2,

    &OrtApis::ValueInfo_GetValueProducer,
    &OrtApis::ValueInfo_GetValueNumConsumers,
    &OrtApis::ValueInfo_GetValueConsumers,
    &OrtApis::ValueInfo_GetInitializerValue,
    &OrtApis::ValueInfo_IsRequiredGraphInput,
    &OrtApis::ValueInfo_IsOptionalGraphInput,
    &OrtApis::ValueInfo_IsGraphOutput,
    &OrtApis::ValueInfo_IsConstantInitializer,
    &OrtApis::ValueInfo_IsFromOuterScope,
    &OrtApis::Graph_GetName,
    &OrtApis::Graph_GetOnnxIRVersion,
    &OrtApis::Graph_GetNumInputs,
    &OrtApis::Graph_GetInputs,
    &OrtApis::Graph_GetNumOutputs,
    &OrtApis::Graph_GetOutputs,
    &OrtApis::Graph_GetNumInitializers,
    &OrtApis::Graph_GetInitializers,
    &OrtApis::Graph_GetNumNodes,
    &OrtApis::Graph_GetNodes,
    &OrtApis::Graph_GetParentNode,
    &OrtApis::Graph_GetSubGraph,
    &OrtApis::Node_GetId,
    &OrtApis::Node_GetName,
    &OrtApis::Node_GetOperatorType,
    &OrtApis::Node_GetDomain,
    &OrtApis::Node_GetSinceVersion,
    &OrtApis::Node_GetNumInputs,
    &OrtApis::Node_GetInputs,
    &OrtApis::Node_GetNumOutputs,
    &OrtApis::Node_GetOutputs,
    &OrtApis::Node_GetNumImplicitInputs,
    &OrtApis::Node_GetImplicitInputs,
    &OrtApis::Node_GetNumAttributes,
    &OrtApis::Node_GetAttributes,
    &OrtApis::Node_GetAttributeByName,
    &OrtApis::OpAttr_GetType,
    &OrtApis::OpAttr_GetName,
    &OrtApis::Node_GetNumSubgraphs,
    &OrtApis::Node_GetSubgraphs,
    &OrtApis::Node_GetGraph,

    &OrtApis::GetRunConfigEntry,

    &OrtApis::EpDevice_MemoryInfo,

    &OrtApis::CreateSharedAllocator,
    &OrtApis::GetSharedAllocator,
    &OrtApis::ReleaseSharedAllocator,

    &OrtApis::GetTensorData,
};

// OrtApiBase can never change as there is no way to know what version of OrtApiBase is returned by OrtGetApiBase.
static_assert(sizeof(OrtApiBase) == sizeof(void*) * 2, "New methods can't be added to OrtApiBase as it is not versioned");
static_assert(offsetof(OrtApiBase, GetApi) / sizeof(void*) == 0, "These functions cannot be reordered");
static_assert(offsetof(OrtApiBase, GetVersionString) / sizeof(void*) == 1, "These functions cannot be reordered");
static_assert(std::is_same_v<decltype(OrtApiBase::GetApi), const OrtApi*(ORT_API_CALL*)(uint32_t)NO_EXCEPTION>, "This function's signature can never change");
static_assert(std::is_same_v<decltype(OrtApiBase::GetVersionString), const char*(ORT_API_CALL*)(void)NO_EXCEPTION>, "This function's signature can never change");

// Asserts to do a some checks to ensure older Versions of the OrtApi never change (will detect an addition or deletion but not if they cancel out each other)
// If any of these asserts hit, read the above 'Rules on how to add a new Ort API version'
static_assert(offsetof(OrtApi, ReleaseCustomOpDomain) / sizeof(void*) == 101, "Size of version 1 API cannot change");
static_assert(offsetof(OrtApi, ReleaseModelMetadata) / sizeof(void*) == 118, "Size of version 2 API cannot change");
static_assert(offsetof(OrtApi, AddFreeDimensionOverrideByName) / sizeof(void*) == 124,
              "Size of version 3 API cannot change");
static_assert(offsetof(OrtApi, ReleaseAvailableProviders) / sizeof(void*) == 126,
              "Size of version 4 API cannot change");
static_assert(offsetof(OrtApi, SetGlobalSpinControl) / sizeof(void*) == 149, "Size of version 5 API cannot change");
static_assert(offsetof(OrtApi, ReleaseArenaCfg) / sizeof(void*) == 157, "Size of version 6 API cannot change");
static_assert(offsetof(OrtApi, GetCurrentGpuDeviceId) / sizeof(void*) == 161, "Size of version 7 API cannot change");
static_assert(offsetof(OrtApi, CreateSessionFromArrayWithPrepackedWeightsContainer) / sizeof(void*) == 169, "Size of version 8 API cannot change");
static_assert(offsetof(OrtApi, GetSparseTensorIndices) / sizeof(void*) == 191, "Size of version 9 API cannot change");
static_assert(offsetof(OrtApi, SynchronizeBoundOutputs) / sizeof(void*) == 203, "Size of version 10 API cannot change");
static_assert(offsetof(OrtApi, SessionOptionsAppendExecutionProvider_MIGraphX) / sizeof(void*) == 209, "Size of version 11 API cannot change");
static_assert(offsetof(OrtApi, ReleaseKernelInfo) / sizeof(void*) == 218, "Size of version 12 API cannot change");
static_assert(offsetof(OrtApi, ReleaseCANNProviderOptions) / sizeof(void*) == 224, "Size of version 13 API cannot change");
static_assert(offsetof(OrtApi, GetSessionConfigEntry) / sizeof(void*) == 238, "Size of version 14 API cannot change");
static_assert(offsetof(OrtApi, GetBuildInfoString) / sizeof(void*) == 254, "Size of version 15 API cannot change");
static_assert(offsetof(OrtApi, KernelContext_GetResource) / sizeof(void*) == 265, "Size of version 16 API cannot change");
static_assert(offsetof(OrtApi, SessionOptionsAppendExecutionProvider_OpenVINO_V2) / sizeof(void*) == 275, "Size of version 17 API cannot change");
static_assert(offsetof(OrtApi, AddExternalInitializersFromFilesInMemory) / sizeof(void*) == 279, "Size of version 18 API cannot change");
// no additions in version 19, 20, and 21
static_assert(offsetof(OrtApi, SetEpDynamicOptions) / sizeof(void*) == 284, "Size of version 20 API cannot change");

static_assert(offsetof(OrtApi, GetEpApi) / sizeof(void*) == 317, "Size of version 22 API cannot change");

// So that nobody forgets to finish an API version, this check will serve as a reminder:
static_assert(std::string_view(ORT_VERSION) == "1.23.0",
              "ORT_Version change detected, please follow below steps to ensure OrtApi is updated properly");
// 1. Update the hardcoded version string in above static_assert to silence it
// 2. If there were any APIs added to ort_api_1_to_23 above:
//    a. Add the 'End of version #' markers (pattern above should be obvious)
//    b. Add a static_assert in the directly above list of version sizes to ensure nobody adds any more functions to the just shipped API version

ORT_API(const OrtApi*, OrtApis::GetApi, uint32_t version) {
  if (version >= 1 && version <= ORT_API_VERSION)
    return &ort_api_1_to_23;

  fprintf(stderr,
          "The requested API version [%u] is not available, only API versions [1, %u] are supported in this build."
          " Current ORT Version is: %s\n",
          version, ORT_API_VERSION, ORT_VERSION);

  return nullptr;  // Unsupported version
}

ORT_API(const char*, OrtApis::GetVersionString) {
  return ORT_VERSION;
}

ORT_API(const char*, OrtApis::GetBuildInfoString) {
  return ORT_BUILD_INFO;
}

const OrtApiBase* ORT_API_CALL OrtGetApiBase(void) NO_EXCEPTION {
  return &ort_api_base;
}

ORT_API(void, OrtApis::ReleaseEnv, OrtEnv* value) {
  OrtEnv::Release(value);
}

DEFINE_RELEASE_ORT_OBJECT_FUNCTION(Value, OrtValue)
DEFINE_RELEASE_ORT_OBJECT_FUNCTION(RunOptions, OrtRunOptions)
DEFINE_RELEASE_ORT_OBJECT_FUNCTION(Session, ::onnxruntime::InferenceSession)
DEFINE_RELEASE_ORT_OBJECT_FUNCTION(ModelMetadata, ::onnxruntime::ModelMetadata)<|MERGE_RESOLUTION|>--- conflicted
+++ resolved
@@ -31,11 +31,8 @@
 #include "core/graph/graph.h"
 #include "core/graph/model_editor_api_types.h"
 #include "core/graph/ep_api_types.h"
-<<<<<<< HEAD
 #include "core/graph/model.h"
 #include "core/graph/graph_utils.h"
-=======
->>>>>>> 97ccf3f6
 #include "core/providers/get_execution_providers.h"
 #include "core/session/abi_session_options_impl.h"
 #include "core/session/allocator_adapters.h"
@@ -2697,11 +2694,13 @@
 }
 
 ORT_API_STATUS_IMPL(OrtApis::Graph_GetSubGraph, _In_ const OrtGraph* src_graph,
-                    _In_ const OrtArrayOfConstObjects* ort_nodes_container,
+                    _In_ const OrtNode** nodes,
+                    _In_ size_t num_nodes,
                     _In_ bool copy_in_memory_initializer,
                     _Outptr_ OrtGraph** dst_graph) {
   API_IMPL_BEGIN
   const GraphViewer& graph_viewer = EpGraph::ToInternal(src_graph)->GetGraphViewer();
+  graph_viewer.DomainToVersionMap();
 
   // This API constructs an onnxruntime::Graph from scratch using a given set of nodes,
   // obtains a corresponding onnxruntime::GraphViewer, and passes it to EpGraph::Create to create an EpGraph instance.
@@ -2712,15 +2711,9 @@
   std::unique_ptr<Model> model = std::make_unique<Model>(graph_viewer.Name(), true, graph_viewer.GetGraph().GetLogger());
   Graph& new_graph = model->MainGraph();
 
-  // Gets number of given nodes
-  size_t num_nodes = 0;
-  ORT_API_RETURN_IF_ERROR(OrtApis::ArrayOfConstObjects_GetSize(ort_nodes_container, &num_nodes));
-
-  // Builds the new graph
+  // Builds the new graph by adding the node one by one
   for (size_t node_idx = 0; node_idx < num_nodes; node_idx++) {
-    const OrtNode* ort_node = nullptr;
-    ORT_API_RETURN_IF_ERROR(OrtApis::ArrayOfConstObjects_GetElementAt(ort_nodes_container, node_idx,
-                                                                      reinterpret_cast<const void**>(&ort_node)));
+    const OrtNode* ort_node = nodes[node_idx];
 
     // TODO: might need to check the OrtNode is also in src_graph
 
