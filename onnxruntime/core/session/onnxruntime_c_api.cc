// Copyright (c) Microsoft Corporation. All rights reserved.
// Licensed under the MIT License.

#include "core/session/onnxruntime_c_api.h"
#include "core/session/allocator_adapters.h"
#include "core/session/inference_session_utils.h"
#include "core/session/IOBinding.h"
#include "core/framework/allocator.h"
#include "core/framework/error_code_helper.h"
#include "core/framework/execution_provider.h"
#include "core/framework/tensor_type_and_shape.h"
#include "core/framework/utils.h"
#include <cassert>
#include <cstring>
#include <functional>
#include <sstream>

#include "core/common/common.h"
#include "core/common/logging/logging.h"
#include "core/common/narrow.h"
#include "core/common/status.h"
#include "core/common/safeint.h"
#include "core/graph/constants.h"
#include "core/graph/graph.h"
#include "core/framework/allocator.h"
#include "core/framework/tensor.h"
#include "core/framework/ort_value.h"
#include "core/providers/get_execution_providers.h"
#include "core/session/environment.h"
#include "core/framework/callback.h"
#include "core/framework/tensorprotoutils.h"
#include "core/framework/onnxruntime_typeinfo.h"
#include "core/session/inference_session.h"
#include "core/session/ort_apis.h"
#include "core/session/ort_env.h"
#include "core/framework/data_types.h"
#include "abi_session_options_impl.h"
#include "core/framework/TensorSeq.h"
#include "core/platform/ort_mutex.h"
#include "core/common/string_helper.h"

#ifdef USE_CUDA
#include "core/providers/cuda/cuda_provider_factory.h"
#include "core/providers/cuda/cuda_execution_provider_info.h"
namespace onnxruntime {
ProviderInfo_CUDA* TryGetProviderInfo_CUDA();
}
#endif

#ifdef ENABLE_TRAINING_APIS
#include "orttraining/training_api/include/onnxruntime_training_c_api.h"
#include "orttraining/training_api/ort_training_apis.h"
#endif

#ifdef USE_CANN
#include "core/providers/cann/cann_provider_factory.h"
#include "core/providers/cann/cann_execution_provider_info.h"
namespace onnxruntime {
ProviderInfo_CANN* TryGetProviderInfo_CANN();
}
#endif

#ifdef USE_DNNL
#include "core/providers/dnnl/dnnl_provider_factory.h"
#include "core/providers/dnnl/dnnl_execution_provider_info.h"
namespace onnxruntime {
ProviderInfo_Dnnl* TryGetProviderInfo_Dnnl();
}
#endif

#ifdef USE_DML
#include "core/providers/dml/dml_provider_factory.h"
const OrtDmlApi* GetOrtDmlApi(_In_ uint32_t version) NO_EXCEPTION;
#endif

#ifdef ENABLE_EXTENSION_CUSTOM_OPS
#include "onnxruntime_extensions.h"
#endif
#if defined(_MSC_VER) && !defined(__clang__)
// The warning is: "Do not assign the result of an allocation or a function call with an owner<T> return value to a raw pointer, use owner<T> instead(i .11)."
// But this file is for C API. It can't use unique_ptr/shared_ptr in function signature.
#pragma warning(disable : 26400)
#endif
using namespace onnxruntime::logging;
using onnxruntime::DataTypeImpl;
using onnxruntime::Environment;
using onnxruntime::IAllocator;
using onnxruntime::InputDefList;
using onnxruntime::narrow;
using onnxruntime::OutputDefList;
using onnxruntime::Tensor;
using onnxruntime::ToOrtStatus;
using onnxruntime::common::Status;

using namespace onnxruntime;

#ifndef ORT_STATUS_PTR
#ifdef _WIN32
#define ORT_STATUS_PTR _Check_return_ _Ret_maybenull_ OrtStatusPtr
#else
#define ORT_STATUS_PTR OrtStatus*
#endif
#endif

#define TENSOR_READ_API_BEGIN                          \
  API_IMPL_BEGIN                                       \
  auto v = reinterpret_cast<const ::OrtValue*>(value); \
  auto& tensor = v->Get<onnxruntime::Tensor>();

#define TENSOR_READWRITE_API_BEGIN \
  API_IMPL_BEGIN                   \
  auto v = (value);                \
  auto tensor = v->GetMutable<onnxruntime::Tensor>();

ORT_API_STATUS_IMPL(OrtApis::CreateEnvWithCustomLogger, OrtLoggingFunction logging_function,
                    _In_opt_ void* logger_param, OrtLoggingLevel logging_level, _In_ const char* logid,
                    _Outptr_ OrtEnv** out) {
  API_IMPL_BEGIN
  OrtEnv::LoggingManagerConstructionInfo lm_info{logging_function, logger_param, logging_level, logid};
  Status status;
  *out = OrtEnv::GetInstance(lm_info, status);
  return ToOrtStatus(status);
  API_IMPL_END
}

ORT_API_STATUS_IMPL(OrtApis::CreateEnv, OrtLoggingLevel logging_level,
                    _In_ const char* logid, _Outptr_ OrtEnv** out) {
  API_IMPL_BEGIN
  OrtEnv::LoggingManagerConstructionInfo lm_info{nullptr, nullptr, logging_level, logid};
  Status status;
  *out = OrtEnv::GetInstance(lm_info, status);
  return ToOrtStatus(status);
  API_IMPL_END
}

ORT_API_STATUS_IMPL(OrtApis::CreateEnvWithGlobalThreadPools, OrtLoggingLevel logging_level,
                    _In_ const char* logid, _In_ const struct OrtThreadingOptions* tp_options, _Outptr_ OrtEnv** out) {
  API_IMPL_BEGIN
  OrtEnv::LoggingManagerConstructionInfo lm_info{nullptr, nullptr, logging_level, logid};
  Status status;
  *out = OrtEnv::GetInstance(lm_info, status, tp_options);
  return ToOrtStatus(status);
  API_IMPL_END
}

ORT_API_STATUS_IMPL(OrtApis::CreateEnvWithCustomLoggerAndGlobalThreadPools, OrtLoggingFunction logging_function, _In_opt_ void* logger_param,
                    OrtLoggingLevel logging_level, _In_ const char* logid, _In_ const struct OrtThreadingOptions* tp_options,
                    _Outptr_ OrtEnv** out) {
  API_IMPL_BEGIN
  OrtEnv::LoggingManagerConstructionInfo lm_info{logging_function, logger_param, logging_level, logid};
  Status status;
  *out = OrtEnv::GetInstance(lm_info, status, tp_options);
  return ToOrtStatus(status);
  API_IMPL_END
}

// enable platform telemetry
ORT_API_STATUS_IMPL(OrtApis::EnableTelemetryEvents, _In_ const OrtEnv* ort_env) {
  API_IMPL_BEGIN
  ORT_UNUSED_PARAMETER(ort_env);
  // note telemetry is controlled via the platform Env object, not the OrtEnv object instance
  const Env& env = Env::Default();
  env.GetTelemetryProvider().EnableTelemetryEvents();
  return nullptr;
  API_IMPL_END
}

ORT_API_STATUS_IMPL(OrtApis::DisableTelemetryEvents, _In_ const OrtEnv* ort_env) {
  API_IMPL_BEGIN
  ORT_UNUSED_PARAMETER(ort_env);
  // note telemetry is controlled via the platform Env object, not the OrtEnv object instance
  const Env& env = Env::Default();
  env.GetTelemetryProvider().DisableTelemetryEvents();
  return nullptr;
  API_IMPL_END
}

ORT_API_STATUS_IMPL(OrtApis::UpdateEnvWithCustomLogLevel, _In_ OrtEnv* ort_env,
                    OrtLoggingLevel log_severity_level) {
  API_IMPL_BEGIN
  LoggingManager* default_logging_manager = ort_env->GetLoggingManager();
  int severity_level = static_cast<int>(log_severity_level);
  default_logging_manager->SetDefaultLoggerSeverity(static_cast<logging::Severity>(severity_level));
  return nullptr;
  API_IMPL_END
}

ORT_STATUS_PTR CreateTensorImpl(MLDataType ml_type, const int64_t* shape, size_t shape_len,
                                _Inout_ OrtAllocator* allocator, OrtValue& value) {
  TensorShape tensor_shape(shape, shape_len);
  AllocatorPtr alloc_ptr = std::make_shared<onnxruntime::IAllocatorImplWrappingOrtAllocator>(allocator);
  Tensor::InitOrtValue(ml_type, tensor_shape, std::move(alloc_ptr), value);
  return nullptr;
}

ORT_STATUS_PTR CreateTensorImplForSeq(MLDataType elem_type, const int64_t* shape, size_t shape_len, Tensor& out) {
  OrtAllocator* allocator;
  // TODO(pranav): what allocator should be used to create the tensor here?
  // for the sake of simplicity of the API using the default one here
  ORT_API_RETURN_IF_ERROR(OrtApis::GetAllocatorWithDefaultOptions(&allocator));
  AllocatorPtr alloc_ptr = std::make_shared<onnxruntime::IAllocatorImplWrappingOrtAllocator>(allocator);
  TensorShape tensor_shape(shape, shape_len);
  out = Tensor(elem_type, tensor_shape, std::move(alloc_ptr));
  return nullptr;
}

/**
 *
 * this function will create a copy of the allocator info
 */
ORT_STATUS_PTR CreateTensorImpl(MLDataType ml_type, const int64_t* shape, size_t shape_len, const OrtMemoryInfo* info,
                                void* p_data, size_t p_data_len, OrtValue& ort_value) {
  TensorShape tensor_shape(shape, shape_len);
  if (std::any_of(tensor_shape.GetDims().begin(), tensor_shape.GetDims().end(), [](int64_t v) { return v < 0; })) {
    return OrtApis::CreateStatus(ORT_INVALID_ARGUMENT, "tried creating tensor with negative value in shape");
  }

  auto elem_count = narrow<size_t>(tensor_shape.Size());
  size_t size_to_allocate;
  if (!IAllocator::CalcMemSizeForArray(ml_type->Size(), elem_count, &size_to_allocate)) {
    return OrtApis::CreateStatus(ORT_INVALID_ARGUMENT, "size overflow");
  }
  if (size_to_allocate > p_data_len) {
    std::ostringstream oss;
    oss << "not enough space: expected " << size_to_allocate << ", got " << p_data_len;
    return OrtApis::CreateStatus(ORT_INVALID_ARGUMENT, oss.str().c_str());
  }
  Tensor::InitOrtValue(ml_type, tensor_shape, p_data, *info, ort_value);
  return nullptr;
}

ORT_API_STATUS_IMPL(OrtApis::CreateTensorWithDataAsOrtValue, _In_ const OrtMemoryInfo* info,
                    _Inout_ void* p_data, size_t p_data_len, _In_ const int64_t* shape, size_t shape_len,
                    ONNXTensorElementDataType type, _Outptr_ OrtValue** out) {
  API_IMPL_BEGIN
  auto ml_type = DataTypeImpl::TensorTypeFromONNXEnum(type)->GetElementType();
  auto value = std::make_unique<OrtValue>();
  ORT_API_RETURN_IF_ERROR(CreateTensorImpl(ml_type, shape, shape_len, info, p_data, p_data_len, *value));
  *out = value.release();
  return nullptr;
  API_IMPL_END
}

ORT_API_STATUS_IMPL(OrtApis::CreateTensorAsOrtValue, _Inout_ OrtAllocator* allocator,
                    _In_ const int64_t* shape, size_t shape_len, ONNXTensorElementDataType type,
                    _Outptr_ OrtValue** out) {
  API_IMPL_BEGIN
  auto ml_type = DataTypeImpl::TensorTypeFromONNXEnum(type)->GetElementType();
  auto value = std::make_unique<OrtValue>();
  ORT_API_RETURN_IF_ERROR(CreateTensorImpl(ml_type, shape, shape_len, allocator, *value));
  *out = value.release();
  return nullptr;
  API_IMPL_END
}

ORT_API_STATUS_IMPL(OrtApis::CreateSparseTensorAsOrtValue, _Inout_ OrtAllocator* allocator, _In_ const int64_t* dense_shape,
                    size_t dense_shape_len, ONNXTensorElementDataType type, _Outptr_ OrtValue** out) {
  API_IMPL_BEGIN
#if !defined(DISABLE_SPARSE_TENSORS)
  auto sparse_tensor_type = DataTypeImpl::SparseTensorTypeFromONNXEnum(type);
  auto element_type = sparse_tensor_type->GetElementType();
  assert(element_type->AsPrimitiveDataType() != nullptr);
  TensorShape shape(dense_shape, dense_shape_len);
  if (std::any_of(shape.GetDims().begin(), shape.GetDims().end(),
                  [](int64_t v) { return v < 0; })) {
    return OrtApis::CreateStatus(ORT_INVALID_ARGUMENT, "tried creating tensor with negative value in shape");
  }

  auto alloc_ptr = std::make_shared<onnxruntime::IAllocatorImplWrappingOrtAllocator>(allocator);
  auto value = std::make_unique<OrtValue>();
  SparseTensor::InitOrtValue(element_type, shape, std::move(alloc_ptr), *value);
  *out = value.release();
  return nullptr;
#else
  ORT_UNUSED_PARAMETER(allocator);
  ORT_UNUSED_PARAMETER(dense_shape);
  ORT_UNUSED_PARAMETER(dense_shape_len);
  ORT_UNUSED_PARAMETER(type);
  ORT_UNUSED_PARAMETER(out);

  return OrtApis::CreateStatus(ORT_FAIL, "SparseTensor is not supported in this build.");
#endif
  API_IMPL_END
}

namespace {
#if !defined(DISABLE_SPARSE_TENSORS)
std::unique_ptr<IDataTransfer> GetDataTransfer(const OrtDevice& src_device, const OrtDevice& dst_device) {
  if (src_device.Type() == OrtDevice::CPU && dst_device.Type() == OrtDevice::CPU) {
    return std::make_unique<CPUDataTransfer>();
  }
#ifdef USE_CUDA
  if (src_device.Type() == OrtDevice::GPU || dst_device.Type() == OrtDevice::GPU) {
    if (auto* provider_info = TryGetProviderInfo_CUDA()) {
      return provider_info->CreateGPUDataTransfer();
    }
  }
#endif
  ORT_THROW("Not able to find appropriate IDataTransfer to copy sparse data");
}

SparseTensor& ValidateFillInputArgs(OrtValue* v, const TensorShape& values_shape, const OrtMemoryInfo* data_mem_info) {
  auto& sparse_tensor = SparseTensor::GetSparseTensorFromOrtValue(*v);
  if (sparse_tensor.IsDataTypeString()) {
    if ((data_mem_info->device.Type() != OrtDevice::CPU) || sparse_tensor.Location().device.Type() != OrtDevice::CPU) {
      ORT_THROW("Strings can only reside in CPU memory");
    }
  }
  if (std::any_of(values_shape.GetDims().begin(), values_shape.GetDims().end(),
                  [](int64_t v) { return v < 0; })) {
    ORT_THROW("tried Filling sparse tensor with negative value in values shape");
  }

  return sparse_tensor;
}

union PtrConvert {
  explicit PtrConvert(const void* p_p) : p(p_p) {}
  const void* p;
  const char** strings;
};

#endif  // !defined(DISABLE_SPARSE_TENSORS)
}  // namespace

ORT_API_STATUS_IMPL(OrtApis::FillSparseTensorCoo, _Inout_ OrtValue* ort_value, _In_ const OrtMemoryInfo* data_mem_info,
                    _In_ const int64_t* values_shape, size_t values_shape_len, _In_ const void* values,
                    _In_ const int64_t* indices_data, size_t indices_num) {
  API_IMPL_BEGIN
#if !defined(DISABLE_SPARSE_TENSORS)
  TensorShape values_t_shape(values_shape, values_shape_len);
  auto& sparse_tensor = ValidateFillInputArgs(ort_value, values_t_shape, data_mem_info);

  auto values_size = narrow<size_t>(values_t_shape.Size());
  auto indices_span = gsl::make_span(indices_data, indices_num);

  if (sparse_tensor.IsDataTypeString()) {
    PtrConvert conv(values);
    ORT_THROW_IF_ERROR(sparse_tensor.MakeCooStrings(values_size, conv.strings, indices_span));
  } else {
    auto data_transfer = GetDataTransfer(data_mem_info->device, sparse_tensor.Location().device);
    ORT_THROW_IF_ERROR(sparse_tensor.MakeCooData(*data_transfer, *data_mem_info, values_size,
                                                 values, indices_span));
  }
  return nullptr;
#else
  ORT_UNUSED_PARAMETER(ort_value);
  ORT_UNUSED_PARAMETER(data_mem_info);
  ORT_UNUSED_PARAMETER(values_shape);
  ORT_UNUSED_PARAMETER(values_shape_len);
  ORT_UNUSED_PARAMETER(values);
  ORT_UNUSED_PARAMETER(indices_data);
  ORT_UNUSED_PARAMETER(indices_num);

  return OrtApis::CreateStatus(ORT_FAIL, "SparseTensor is not supported in this build.");
#endif
  API_IMPL_END
}

ORT_API_STATUS_IMPL(OrtApis::FillSparseTensorCsr, _Inout_ OrtValue* ort_value, _In_ const OrtMemoryInfo* data_mem_info,
                    _In_ const int64_t* values_shape, size_t values_shape_len, _In_ const void* values,
                    _In_ const int64_t* inner_indices_data, size_t inner_indices_num,
                    _In_ const int64_t* outer_indices_data, size_t outer_indices_num) {
  API_IMPL_BEGIN
#if !defined(DISABLE_SPARSE_TENSORS)
  TensorShape values_t_shape(values_shape, values_shape_len);
  auto& sparse_tensor = ValidateFillInputArgs(ort_value, values_t_shape, data_mem_info);
  auto values_size = narrow<size_t>(values_t_shape.Size());

  auto inner_indices_span = gsl::make_span(inner_indices_data, inner_indices_num);
  auto outer_indices_span = gsl::make_span(outer_indices_data, outer_indices_num);
  if (sparse_tensor.IsDataTypeString()) {
    PtrConvert conv(values);
    ORT_THROW_IF_ERROR(sparse_tensor.MakeCsrStrings(values_size, conv.strings, inner_indices_span, outer_indices_span));
  } else {
    auto data_transfer = GetDataTransfer(data_mem_info->device, sparse_tensor.Location().device);
    ORT_THROW_IF_ERROR(sparse_tensor.MakeCsrData(*data_transfer, *data_mem_info, values_size,
                                                 values, inner_indices_span, outer_indices_span));
  }
  return nullptr;
#else
  ORT_UNUSED_PARAMETER(ort_value);
  ORT_UNUSED_PARAMETER(data_mem_info);
  ORT_UNUSED_PARAMETER(values_shape);
  ORT_UNUSED_PARAMETER(values_shape_len);
  ORT_UNUSED_PARAMETER(values);
  ORT_UNUSED_PARAMETER(inner_indices_data);
  ORT_UNUSED_PARAMETER(inner_indices_num);
  ORT_UNUSED_PARAMETER(outer_indices_data);
  ORT_UNUSED_PARAMETER(outer_indices_num);
  return OrtApis::CreateStatus(ORT_FAIL, "SparseTensor is not supported in this build.");
#endif
  API_IMPL_END
}

ORT_API_STATUS_IMPL(OrtApis::FillSparseTensorBlockSparse, _Inout_ OrtValue* ort_value, _In_ const OrtMemoryInfo* data_mem_info,
                    _In_ const int64_t* values_shape, size_t values_shape_len, _In_ const void* values,
                    _In_ const int64_t* indices_shape_data, size_t indices_shape_len,
                    _In_ const int32_t* indices_data) {
  API_IMPL_BEGIN
#if !defined(DISABLE_SPARSE_TENSORS)
  TensorShape values_t_shape(values_shape, values_shape_len);
  auto& sparse_tensor = ValidateFillInputArgs(ort_value, values_t_shape, data_mem_info);

  TensorShape indices_t_shape(indices_shape_data, indices_shape_len);
  if (std::any_of(indices_t_shape.GetDims().begin(), indices_t_shape.GetDims().end(),
                  [](int64_t v) { return v < 0; })) {
    ORT_THROW("tried Filling sparse tensor with negative value in block sparse indices shape");
  }

  if (sparse_tensor.IsDataTypeString()) {
    PtrConvert conv(values);
    ORT_THROW_IF_ERROR(sparse_tensor.MakeBlockSparseStrings(values_t_shape, conv.strings, indices_t_shape, indices_data));
  } else {
    auto data_transfer = GetDataTransfer(data_mem_info->device, sparse_tensor.Location().device);
    ORT_THROW_IF_ERROR(sparse_tensor.MakeBlockSparseData(*data_transfer, *data_mem_info, values_t_shape,
                                                         values, indices_t_shape, indices_data));
  }
  return nullptr;
#else
  ORT_UNUSED_PARAMETER(ort_value);
  ORT_UNUSED_PARAMETER(data_mem_info);
  ORT_UNUSED_PARAMETER(values_shape);
  ORT_UNUSED_PARAMETER(values_shape_len);
  ORT_UNUSED_PARAMETER(values);
  ORT_UNUSED_PARAMETER(indices_shape_data);
  ORT_UNUSED_PARAMETER(indices_shape_len);
  ORT_UNUSED_PARAMETER(indices_data);

  return OrtApis::CreateStatus(ORT_FAIL, "SparseTensor is not supported in this build.");
#endif
  API_IMPL_END
}

ORT_API_STATUS_IMPL(OrtApis::CreateSparseTensorWithValuesAsOrtValue, _In_ const OrtMemoryInfo* info, _Inout_ void* p_data,
                    _In_ const int64_t* dense_shape, size_t dense_shape_len,
                    _In_ const int64_t* values_shape, size_t values_shape_len,
                    ONNXTensorElementDataType type, _Outptr_ OrtValue** out) {
  API_IMPL_BEGIN
#if !defined(DISABLE_SPARSE_TENSORS)
  auto sparse_tensor_type = DataTypeImpl::SparseTensorTypeFromONNXEnum(type);
  auto element_type = sparse_tensor_type->GetElementType();
  assert(element_type->AsPrimitiveDataType() != nullptr);
  if (utils::IsDataTypeString(element_type)) {
    return OrtApis::CreateStatus(ORT_INVALID_ARGUMENT,
                                 "Can not use strings in pre-allocated memory."
                                 " Use CreateSparseTensorAsOrtValue() to allocate memory inside and copy");
  }
  TensorShape tensor_dense_shape(dense_shape, dense_shape_len);
  TensorShape tensor_values_shape(values_shape, values_shape_len);
  if (std::any_of(tensor_values_shape.GetDims().begin(), tensor_values_shape.GetDims().end(),
                  [](int64_t v) { return v < 0; })) {
    return OrtApis::CreateStatus(ORT_INVALID_ARGUMENT, "tried creating tensor with negative value in shape");
  }
  auto value = std::make_unique<OrtValue>();
  SparseTensor::InitOrtValue(element_type, tensor_dense_shape, tensor_values_shape, p_data, *info, *value);
  *out = value.release();
  return nullptr;
#else
  ORT_UNUSED_PARAMETER(info);
  ORT_UNUSED_PARAMETER(p_data);
  ORT_UNUSED_PARAMETER(dense_shape);
  ORT_UNUSED_PARAMETER(dense_shape_len);
  ORT_UNUSED_PARAMETER(values_shape);
  ORT_UNUSED_PARAMETER(values_shape_len);
  ORT_UNUSED_PARAMETER(type);
  ORT_UNUSED_PARAMETER(out);

  return OrtApis::CreateStatus(ORT_FAIL, "SparseTensor is not supported in this build.");
#endif
  API_IMPL_END
}

ORT_API_STATUS_IMPL(OrtApis::UseCooIndices, _Inout_ OrtValue* ort_value, _Inout_ int64_t* indices_data, size_t indices_num) {
  API_IMPL_BEGIN
#if !defined(DISABLE_SPARSE_TENSORS)
  auto v = reinterpret_cast<::OrtValue*>(ort_value);
  auto& sparse_tensor = SparseTensor::GetSparseTensorFromOrtValue(*v);
  auto indices_span = (indices_num == 0 || indices_data == nullptr)
                          ? gsl::span<int64_t>()
                          : gsl::make_span(indices_data, indices_num);

  ORT_THROW_IF_ERROR(sparse_tensor.UseCooIndices(indices_span));
  return nullptr;
#else
  ORT_UNUSED_PARAMETER(ort_value);
  ORT_UNUSED_PARAMETER(indices_data);
  ORT_UNUSED_PARAMETER(indices_num);

  return OrtApis::CreateStatus(ORT_FAIL, "SparseTensor is not supported in this build.");
#endif
  API_IMPL_END
}

ORT_API_STATUS_IMPL(OrtApis::UseCsrIndices, _Inout_ OrtValue* ort_value,
                    _Inout_ int64_t* inner_data, size_t inner_num,
                    _Inout_ int64_t* outer_data, size_t outer_num) {
  API_IMPL_BEGIN
#if !defined(DISABLE_SPARSE_TENSORS)
  auto& sparse_tensor = SparseTensor::GetSparseTensorFromOrtValue(*ort_value);
  auto inner_span = (inner_num == 0 || inner_data == nullptr)
                        ? gsl::span<int64_t>()
                        : gsl::make_span(inner_data, inner_num);
  auto outer_span = (outer_num == 0 || outer_data == nullptr)
                        ? gsl::span<int64_t>()
                        : gsl::make_span(outer_data, outer_num);
  ORT_THROW_IF_ERROR(sparse_tensor.UseCsrIndices(inner_span, outer_span));
  return nullptr;
#else
  ORT_UNUSED_PARAMETER(ort_value);
  ORT_UNUSED_PARAMETER(inner_data);
  ORT_UNUSED_PARAMETER(inner_num);
  ORT_UNUSED_PARAMETER(outer_data);
  ORT_UNUSED_PARAMETER(outer_num);

  return OrtApis::CreateStatus(ORT_FAIL, "SparseTensor is not supported in this build.");
#endif
  API_IMPL_END
}

ORT_API_STATUS_IMPL(OrtApis::UseBlockSparseIndices, _Inout_ OrtValue* ort_value, const int64_t* indices_shape,
                    size_t indices_shape_len, _Inout_ int32_t* indices_data) {
  API_IMPL_BEGIN
#if !defined(DISABLE_SPARSE_TENSORS)
  auto& sparse_tensor = SparseTensor::GetSparseTensorFromOrtValue(*ort_value);
  TensorShape ind_shape(indices_shape, indices_shape_len);
  ORT_THROW_IF_ERROR(sparse_tensor.UseBlockSparseIndices(ind_shape, indices_data));
  return nullptr;
#else
  ORT_UNUSED_PARAMETER(ort_value);
  ORT_UNUSED_PARAMETER(indices_shape);
  ORT_UNUSED_PARAMETER(indices_shape_len);
  ORT_UNUSED_PARAMETER(indices_data);

  return OrtApis::CreateStatus(ORT_FAIL, "SparseTensor is not supported in this build.");
#endif
  API_IMPL_END
}

ORT_API_STATUS_IMPL(OrtApis::GetSparseTensorFormat, _In_ const OrtValue* ort_value, _Out_ enum OrtSparseFormat* out) {
  API_IMPL_BEGIN
#if !defined(DISABLE_SPARSE_TENSORS)
  auto v = reinterpret_cast<const ::OrtValue*>(ort_value);
  if (!v->IsAllocated()) {
    return OrtApis::CreateStatus(ORT_INVALID_ARGUMENT, "the ort_value must contain a constructed tensor");
  }
  const auto& sparse_tensor = v->Get<SparseTensor>();
  *out = static_cast<OrtSparseFormat>(sparse_tensor.Format());
  return nullptr;
#else
  ORT_UNUSED_PARAMETER(ort_value);
  ORT_UNUSED_PARAMETER(out);

  return OrtApis::CreateStatus(ORT_FAIL, "SparseTensor is not supported in this build.");
#endif
  API_IMPL_END
}

ORT_API_STATUS_IMPL(OrtApis::GetSparseTensorValues, _In_ const OrtValue* ort_value, _Outptr_ const void** out) {
  API_IMPL_BEGIN
#if !defined(DISABLE_SPARSE_TENSORS)
  const auto& sparse_tensor = SparseTensor::GetSparseTensorFromOrtValue(*ort_value);
  if (sparse_tensor.IsDataTypeString()) {
    return OrtApis::CreateStatus(ORT_INVALID_ARGUMENT, "Use GetStringTensor*() API to retrieve strings");
  }
  const auto& values = sparse_tensor.Values();
  *out = values.DataRaw();
  return nullptr;
#else
  ORT_UNUSED_PARAMETER(ort_value);
  ORT_UNUSED_PARAMETER(out);

  return OrtApis::CreateStatus(ORT_FAIL, "SparseTensor is not supported in this build.");
#endif
  API_IMPL_END
}

ORT_API_STATUS_IMPL(OrtApis::CreateCustomOpDomain, _In_ const char* domain, _Outptr_ OrtCustomOpDomain** out) {
  API_IMPL_BEGIN
  auto custom_op_domain = std::make_unique<OrtCustomOpDomain>();
  custom_op_domain->domain_ = domain;
  *out = custom_op_domain.release();
  return nullptr;
  API_IMPL_END
}

ORT_API(void, OrtApis::ReleaseCustomOpDomain, _Frees_ptr_opt_ OrtCustomOpDomain* ptr) {
  delete ptr;
}

ORT_API_STATUS_IMPL(OrtApis::CustomOpDomain_Add, _Inout_ OrtCustomOpDomain* custom_op_domain, _In_ const OrtCustomOp* op) {
  API_IMPL_BEGIN
  custom_op_domain->custom_ops_.emplace_back(op);
  return nullptr;
  API_IMPL_END
}

ORT_API_STATUS_IMPL(OrtApis::AddCustomOpDomain, _Inout_ OrtSessionOptions* options,
                    _In_ OrtCustomOpDomain* custom_op_domain) {
  API_IMPL_BEGIN
  options->custom_op_domains_.emplace_back(custom_op_domain);
  return nullptr;
  API_IMPL_END
}

ORT_API_STATUS_IMPL(OrtApis::RegisterCustomOpsLibrary, _Inout_ OrtSessionOptions* options, _In_ const char* library_path, _Outptr_ void** library_handle) {
  API_IMPL_BEGIN

  auto path_str = ToPathString(library_path);
  ORT_API_RETURN_IF_STATUS_NOT_OK(Env::Default().LoadDynamicLibrary(path_str, false, library_handle));
  if (!*library_handle)
    return OrtApis::CreateStatus(ORT_FAIL, "RegisterCustomOpsLibrary: Failed to load library");

  RegisterCustomOpsFn RegisterCustomOps;
  ORT_API_RETURN_IF_STATUS_NOT_OK(Env::Default().GetSymbolFromLibrary(*library_handle, "RegisterCustomOps",
                                                                      (void**)&RegisterCustomOps));
  if (!RegisterCustomOps)
    return OrtApis::CreateStatus(ORT_FAIL, "RegisterCustomOpsLibrary: Entry point RegisterCustomOps not found in library");

  return RegisterCustomOps(options, OrtGetApiBase());
  API_IMPL_END
}

ORT_API_STATUS_IMPL(OrtApis::RegisterCustomOpsLibrary_V2, _Inout_ OrtSessionOptions* options,
                    _In_ const ORTCHAR_T* library_name) {
  API_IMPL_BEGIN
#if !defined(ORT_MINIMAL_BUILD) || defined(ORT_MINIMAL_BUILD_CUSTOM_OPS)
  ORT_API_RETURN_IF_STATUS_NOT_OK(options->RegisterCustomOpsLibrary(library_name));
  return nullptr;
#else
  ORT_UNUSED_PARAMETER(options);
  ORT_UNUSED_PARAMETER(library_name);
  return OrtApis::CreateStatus(ORT_NOT_IMPLEMENTED, "Custom operator libraries are not supported in this build");
#endif
  API_IMPL_END
}

ORT_API_STATUS_IMPL(OrtApis::RegisterCustomOpsUsingFunction, _Inout_ OrtSessionOptions* options,
                    _In_ const char* registration_func_name) {
  API_IMPL_BEGIN
#if !defined(ORT_MINIMAL_BUILD) || defined(ORT_MINIMAL_BUILD_CUSTOM_OPS)
  if (!registration_func_name) {
    return OrtApis::CreateStatus(ORT_INVALID_ARGUMENT,
                                 "RegisterCustomOpsUsingFunction: Registration function name must be specified.");
  }

  RegisterCustomOpsFn RegisterCustomOps;
  ORT_API_RETURN_IF_STATUS_NOT_OK(Env::Default().GetSymbolFromLibrary(nullptr, registration_func_name,
                                                                      (void**)&RegisterCustomOps));
  if (!RegisterCustomOps) {
    return OrtApis::CreateStatus(ORT_INVALID_ARGUMENT,
                                 "RegisterCustomOpsUsingFunction: Registration function was not found");
  }

  return RegisterCustomOps(options, OrtGetApiBase());
#else
  ORT_UNUSED_PARAMETER(options);
  ORT_UNUSED_PARAMETER(registration_func_name);
  return OrtApis::CreateStatus(ORT_NOT_IMPLEMENTED, "Custom operator libraries are not supported in this build");
#endif
  API_IMPL_END
}

ORT_API_STATUS_IMPL(OrtApis::EnableOrtCustomOps, _Inout_ OrtSessionOptions* options) {
  API_IMPL_BEGIN

  if (options) {
#ifdef ENABLE_EXTENSION_CUSTOM_OPS
    return RegisterCustomOps(options, OrtGetApiBase());
#else
    return OrtApis::CreateStatus(ORT_FAIL, "EnableOrtCustomOps: Custom operators in onnxruntime-extensions are not enabled");
#endif
  }
  return nullptr;

  API_IMPL_END
}

namespace {
// provider either model_path, or modal_data + model_data_length.
static ORT_STATUS_PTR CreateSessionAndLoadModel(_In_ const OrtSessionOptions* options,
                                                _In_ const OrtEnv* env,
                                                _In_opt_z_ const ORTCHAR_T* model_path,
                                                _In_opt_ const void* model_data,
                                                size_t model_data_length,

                                                std::unique_ptr<onnxruntime::InferenceSession>& sess) {
  // quick check here to decide load path. InferenceSession will provide error message for invalid values.
  // TODO: Could move to a helper
  const Env& os_env = Env::Default();  // OS environment (!= ORT environment)
  bool load_config_from_model =
      os_env.GetEnvironmentVar(inference_session_utils::kOrtLoadConfigFromModelEnvVar) == "1";

  if (load_config_from_model) {
#if !defined(ORT_MINIMAL_BUILD)
    if (model_path != nullptr) {
      sess = std::make_unique<onnxruntime::InferenceSession>(
          options == nullptr ? onnxruntime::SessionOptions() : options->value,
          env->GetEnvironment(),
          model_path);
    } else {
      sess = std::make_unique<onnxruntime::InferenceSession>(
          options == nullptr ? onnxruntime::SessionOptions() : options->value,
          env->GetEnvironment(),
          model_data, static_cast<int>(model_data_length));
    }
#else
    return OrtApis::CreateStatus(ORT_FAIL, "Loading config from ONNX models is not supported in this build.");
#endif
  } else {
    sess = std::make_unique<onnxruntime::InferenceSession>(
        options == nullptr ? onnxruntime::SessionOptions() : options->value,
        env->GetEnvironment());
  }

#if !defined(ORT_MINIMAL_BUILD) || defined(ORT_MINIMAL_BUILD_CUSTOM_OPS)
  // Add custom domains
  if (options && !options->custom_op_domains_.empty()) {
    ORT_API_RETURN_IF_STATUS_NOT_OK(sess->AddCustomOpDomains(options->custom_op_domains_));
  }
#endif

  // Finish load
  if (load_config_from_model) {
#if !defined(ORT_MINIMAL_BUILD)
    ORT_API_RETURN_IF_STATUS_NOT_OK(sess->Load());
#endif
  } else {
    if (model_path != nullptr) {
      ORT_API_RETURN_IF_STATUS_NOT_OK(sess->Load(model_path));
    } else {
      ORT_API_RETURN_IF_STATUS_NOT_OK(sess->Load(model_data, static_cast<int>(model_data_length)));
    }
  }

  return nullptr;
}

static ORT_STATUS_PTR InitializeSession(_In_ const OrtSessionOptions* options,
                                        _In_ std::unique_ptr<::onnxruntime::InferenceSession>& sess,
                                        _Inout_opt_ OrtPrepackedWeightsContainer* prepacked_weights_container = nullptr) {
  // we need to disable mem pattern if DML is one of the providers since DML doesn't have the concept of
  // byte addressable memory
  std::vector<std::unique_ptr<IExecutionProvider>> provider_list;
  if (options) {
    for (auto& factory : options->provider_factories) {
      auto provider = factory->CreateProvider();
      provider_list.push_back(std::move(provider));
    }
  }

  // register the providers
  for (auto& provider : provider_list) {
    if (provider) {
      ORT_API_RETURN_IF_STATUS_NOT_OK(sess->RegisterExecutionProvider(std::move(provider)));
    }
  }

  if (prepacked_weights_container != nullptr) {
    ORT_API_RETURN_IF_STATUS_NOT_OK(sess->AddPrePackedWeightsContainer(
        reinterpret_cast<PrepackedWeightsContainer*>(prepacked_weights_container)));
  }

  ORT_API_RETURN_IF_STATUS_NOT_OK(sess->Initialize());

  return nullptr;
}

static ORT_STATUS_PTR EvictSession(_In_ onnxruntime::InferenceSession* session) {
  ORT_API_RETURN_IF_STATUS_NOT_OK(session->Evict());
  return nullptr;
}

}  // namespace

ORT_API_STATUS_IMPL(OrtApis::CreateSession, _In_ const OrtEnv* env, _In_ const ORTCHAR_T* model_path,
                    _In_ const OrtSessionOptions* options, _Outptr_ OrtSession** out) {
  API_IMPL_BEGIN
  std::unique_ptr<onnxruntime::InferenceSession> sess;
  OrtStatus* status = nullptr;
  *out = nullptr;

  ORT_TRY {
    ORT_API_RETURN_IF_ERROR(CreateSessionAndLoadModel(options, env, model_path, nullptr, 0, sess));
    ORT_API_RETURN_IF_ERROR(InitializeSession(options, sess));

    *out = reinterpret_cast<OrtSession*>(sess.release());
  }
  ORT_CATCH(const std::exception& e) {
    ORT_HANDLE_EXCEPTION([&]() {
      status = OrtApis::CreateStatus(ORT_FAIL, e.what());
    });
  }

  return status;
  API_IMPL_END
}

ORT_API_STATUS_IMPL(OrtApis::CreateSessionFromArray, _In_ const OrtEnv* env, _In_ const void* model_data,
                    size_t model_data_length, _In_ const OrtSessionOptions* options, _Outptr_ OrtSession** out) {
  API_IMPL_BEGIN
  std::unique_ptr<onnxruntime::InferenceSession> sess;
  OrtStatus* status = nullptr;
  *out = nullptr;

  ORT_TRY {
    ORT_API_RETURN_IF_ERROR(CreateSessionAndLoadModel(options, env, nullptr, model_data, model_data_length, sess));
    ORT_API_RETURN_IF_ERROR(InitializeSession(options, sess));

    *out = reinterpret_cast<OrtSession*>(sess.release());
  }
  ORT_CATCH(const std::exception& e) {
    ORT_HANDLE_EXCEPTION([&]() {
      status = OrtApis::CreateStatus(ORT_FAIL, e.what());
    });
  }

  return status;
  API_IMPL_END
}

ORT_API_STATUS_IMPL(OrtApis::EvictSession, _In_ OrtSession* session) {
  API_IMPL_BEGIN

  OrtStatus* status = nullptr;

  ORT_TRY {
    ORT_API_RETURN_IF_ERROR(::EvictSession(reinterpret_cast<onnxruntime::InferenceSession*>(session)));
  }
  ORT_CATCH(const std::exception& e) {
    ORT_HANDLE_EXCEPTION([&]() {
      status = OrtApis::CreateStatus(ORT_FAIL, e.what());
    });
  }

  return status;
  API_IMPL_END
}

ORT_API_STATUS_IMPL(OrtApis::Run, _Inout_ OrtSession* sess, _In_opt_ const OrtRunOptions* run_options,
                    _In_reads_(input_len) const char* const* input_names,
                    _In_reads_(input_len) const OrtValue* const* input, size_t input_len,
                    _In_reads_(output_names_len) const char* const* output_names, size_t output_names_len,
                    _Inout_updates_all_(output_names_len) OrtValue** output) {
  API_IMPL_BEGIN
  auto session = reinterpret_cast<::onnxruntime::InferenceSession*>(sess);

  gsl::span<const char* const> input_names_span(input_names, input_len);
  gsl::span<const OrtValue* const> input_span(input, input_len);
  gsl::span<const char* const> output_name_span(output_names, output_names_len);
  gsl::span<OrtValue*> output_span(output, output_names_len);

  Status status;
  if (run_options) {
    status = session->Run(*run_options,
                          input_names_span,
                          input_span,
                          output_name_span,
                          output_span);
  } else {
    const RunOptions default_run_options;
    status = session->Run(default_run_options,
                          input_names_span,
                          input_span,
                          output_name_span,
                          output_span);
  }
  return ToOrtStatus(status);
  API_IMPL_END
}

ORT_API_STATUS_IMPL(OrtApis::RunAsync, _Inout_ OrtSession* sess, _In_opt_ const OrtRunOptions* run_options,
                    _In_reads_(input_len) const char* const* input_names,
                    _In_reads_(input_len) const OrtValue* const* input, size_t input_len,
                    _In_reads_(output_names_len) const char* const* output_names, size_t output_names_len,
                    _Inout_updates_all_(output_names_len) OrtValue** output,
                    _In_ RunAsyncCallbackFn run_async_callback, _In_opt_ void* user_data) {
  API_IMPL_BEGIN
  auto session = reinterpret_cast<::onnxruntime::InferenceSession*>(sess);

  gsl::span<const char* const> input_names_span(input_names, input_len);
  gsl::span<const OrtValue* const> input_span(input, input_len);
  gsl::span<const char* const> output_name_span(output_names, output_names_len);
  gsl::span<OrtValue*> output_span(output, output_names_len);

  return ToOrtStatus(session->RunAsync(run_options,
                                       input_names_span,
                                       input_span,
                                       output_name_span,
                                       output_span,
                                       run_async_callback,
                                       user_data));
  API_IMPL_END
}

struct OrtIoBinding {
  std::unique_ptr<::onnxruntime::IOBinding> binding_;
  explicit OrtIoBinding(std::unique_ptr<::onnxruntime::IOBinding>&& binding) : binding_(std::move(binding)) {}
  OrtIoBinding(const OrtIoBinding&) = delete;
  OrtIoBinding& operator=(const OrtIoBinding&) = delete;
};

ORT_API_STATUS_IMPL(OrtApis::RunWithBinding, _Inout_ OrtSession* sess, _In_ const OrtRunOptions* run_options,
                    _In_ const OrtIoBinding* binding_ptr) {
  API_IMPL_BEGIN
  auto session = reinterpret_cast<::onnxruntime::InferenceSession*>(sess);
  Status status;
  if (run_options == nullptr) {
    OrtRunOptions default_run_options;
    status = session->Run(default_run_options, *binding_ptr->binding_);
  } else {
    status = session->Run(*run_options, *binding_ptr->binding_);
  }
  if (!status.IsOK()) {
    return ToOrtStatus(status);
  }
  return nullptr;
  API_IMPL_END
}

ORT_API_STATUS_IMPL(OrtApis::CreateIoBinding, _Inout_ OrtSession* sess, _Outptr_ OrtIoBinding** out) {
  API_IMPL_BEGIN
  auto session = reinterpret_cast<::onnxruntime::InferenceSession*>(sess);
  std::unique_ptr<::onnxruntime::IOBinding> binding;
  auto status = session->NewIOBinding(&binding);
  if (!status.IsOK()) {
    return ToOrtStatus(status);
  }
  *out = std::make_unique<OrtIoBinding>(std::move(binding)).release();
  return nullptr;
  API_IMPL_END
}

ORT_API(void, OrtApis::ReleaseIoBinding, _Frees_ptr_opt_ OrtIoBinding* binding_ptr) {
  delete binding_ptr;
}

ORT_API_STATUS_IMPL(OrtApis::BindInput, _Inout_ OrtIoBinding* binding_ptr, _In_ const char* name, _In_ const OrtValue* val_ptr) {
  API_IMPL_BEGIN
  auto st = binding_ptr->binding_->BindInput(name, *val_ptr);
  if (!st.IsOK()) {
    return ToOrtStatus(st);
  }
  return nullptr;
  API_IMPL_END
}

ORT_API_STATUS_IMPL(OrtApis::BindOutput, _Inout_ OrtIoBinding* binding_ptr, _In_ const char* name, _In_ const OrtValue* val_ptr) {
  API_IMPL_BEGIN
  auto st = binding_ptr->binding_->BindOutput(name, *val_ptr);
  if (!st.IsOK()) {
    return ToOrtStatus(st);
  }
  return nullptr;
  API_IMPL_END
}

ORT_API_STATUS_IMPL(OrtApis::BindOutputToDevice, _Inout_ OrtIoBinding* binding_ptr, _In_ const char* name, _In_ const OrtMemoryInfo* mem_info_ptr) {
  API_IMPL_BEGIN
  auto st = binding_ptr->binding_->BindOutput(name, mem_info_ptr->device);
  if (!st.IsOK()) {
    return ToOrtStatus(st);
  }
  return nullptr;
  API_IMPL_END
}

ORT_API_STATUS_IMPL(OrtApis::GetBoundOutputNames, _In_ const OrtIoBinding* binding_ptr, _In_ OrtAllocator* allocator,
                    _Out_ char** buffer, _Outptr_result_maybenull_ size_t** lengths, _Out_ size_t* count) {
  API_IMPL_BEGIN
  const auto& output_names = binding_ptr->binding_->GetOutputNames();
  if (output_names.empty()) {
    *buffer = nullptr;
    *lengths = nullptr;
    *count = 0U;
    return nullptr;
  }

  IAllocatorUniquePtr<size_t> lengths_alloc(reinterpret_cast<size_t*>(allocator->Alloc(allocator, output_names.size() * sizeof(size_t))),
                                            [allocator](size_t* p) { if(p) allocator->Free(allocator, p); });

  if (!lengths_alloc) {
    return OrtApis::CreateStatus(ORT_FAIL, "lengths allocation failed");
  }

  size_t total_len = 0;
  auto* len_ptr = lengths_alloc.get();
  for (const auto& n : output_names) {
    auto sz = n.size();
    total_len += sz;
    *len_ptr++ = sz;
  }

  IAllocatorUniquePtr<char> buffer_alloc(reinterpret_cast<char*>(allocator->Alloc(allocator, total_len * sizeof(char))),
                                         [allocator](char* p) { if(p) allocator->Free(allocator, p); });

  if (!buffer_alloc) {
    return OrtApis::CreateStatus(ORT_FAIL, "string buffer allocation failed");
  }

  char* buf_ptr = buffer_alloc.get();
  for (const auto& n : output_names) {
    auto sz = n.size();
    memcpy(buf_ptr, n.data(), sz);
    buf_ptr += sz;
  }

  *buffer = buffer_alloc.release();
  *lengths = lengths_alloc.release();
  *count = output_names.size();
  return nullptr;
  API_IMPL_END
}

ORT_API_STATUS_IMPL(OrtApis::GetBoundOutputValues, _In_ const OrtIoBinding* binding_ptr, _In_ OrtAllocator* allocator,
                    _Outptr_result_maybenull_ OrtValue*** output, _Out_ size_t* output_count) {
  API_IMPL_BEGIN
  const auto& outputs = binding_ptr->binding_->GetOutputs();
  if (outputs.empty()) {
    *output = nullptr;
    *output_count = 0U;
    return nullptr;
  }

  // Used to destroy and de-allocate on exception
  IAllocatorUniquePtr<OrtValue*> ortvalues_alloc(reinterpret_cast<OrtValue**>(allocator->Alloc(allocator, outputs.size() * sizeof(OrtValue*))),
                                                 [allocator](OrtValue** p) { if (p) allocator->Free(allocator, p); });
  if (!ortvalues_alloc) {
    return OrtApis::CreateStatus(ORT_FAIL, "Output buffer allocation failed");
  }

  InlinedVector<std::unique_ptr<OrtValue>> value_dups;
  value_dups.reserve(outputs.size());

  for (const auto& out_value : outputs) {
    value_dups.push_back(std::make_unique<OrtValue>(out_value));
  }

  // The rest is noexcept
  OrtValue** out_ptr = ortvalues_alloc.get();
  for (auto& v : value_dups) {
    *out_ptr++ = v.release();
  }

  *output = ortvalues_alloc.release();
  *output_count = outputs.size();
  return nullptr;
  API_IMPL_END
}

ORT_API(void, OrtApis::ClearBoundInputs, _Inout_ OrtIoBinding* binding_ptr) {
  binding_ptr->binding_->ClearInputs();
}

ORT_API(void, OrtApis::ClearBoundOutputs, _Inout_ OrtIoBinding* binding_ptr) {
  binding_ptr->binding_->ClearOutputs();
}

ORT_API_STATUS_IMPL(OrtApis::SynchronizeBoundInputs, _Inout_ OrtIoBinding* binding_ptr) {
  API_IMPL_BEGIN
  auto st = binding_ptr->binding_->SynchronizeInputs();
  if (!st.IsOK()) {
    return ToOrtStatus(st);
  }
  return nullptr;
  API_IMPL_END
}

ORT_API_STATUS_IMPL(OrtApis::SynchronizeBoundOutputs, _Inout_ OrtIoBinding* binding_ptr) {
  API_IMPL_BEGIN
  auto st = binding_ptr->binding_->SynchronizeOutputs();
  if (!st.IsOK()) {
    return ToOrtStatus(st);
  }
  return nullptr;
  API_IMPL_END
}

ORT_API_STATUS_IMPL(OrtApis::IsTensor, _In_ const OrtValue* value, _Out_ int* out) {
  auto v = reinterpret_cast<const ::OrtValue*>(value);
  *out = v->IsTensor() ? 1 : 0;
  return nullptr;
}

ORT_API_STATUS_IMPL(OrtApis::HasValue, _In_ const OrtValue* value, _Out_ int* out) {
  auto v = reinterpret_cast<const ::OrtValue*>(value);
  *out = v->IsAllocated() ? 1 : 0;
  return nullptr;
}

ORT_API_STATUS_IMPL(OrtApis::IsSparseTensor, _In_ const OrtValue* value, _Out_ int* out) {
#if !defined(DISABLE_SPARSE_TENSORS)
  auto v = reinterpret_cast<const ::OrtValue*>(value);
  *out = v->IsSparseTensor() ? 1 : 0;
  return nullptr;
#else
  ORT_UNUSED_PARAMETER(value);
  ORT_UNUSED_PARAMETER(out);

  return OrtApis::CreateStatus(ORT_FAIL, "SparseTensor is not supported in this build.");
#endif
}

ORT_API_STATUS_IMPL(OrtApis::GetTensorMutableData, _Inout_ OrtValue* value, _Outptr_ void** output) {
  TENSOR_READWRITE_API_BEGIN
  // Uncomment when WinML fixed their code
  // if (tensor->IsDataTypeString()) {
  //  return OrtApis::CreateStatus(ORT_NOT_IMPLEMENTED, "this API does not support strings");
  //}
  *output = tensor->MutableDataRaw();
  return nullptr;
  API_IMPL_END
}

ORT_API_STATUS_IMPL(OrtApis::FillStringTensor, _Inout_ OrtValue* value, _In_ const char* const* s, size_t s_len) {
  TENSOR_READWRITE_API_BEGIN
  auto* dst = tensor->MutableData<std::string>();
  auto len = static_cast<size_t>(tensor->Shape().Size());
  if (s_len != len) {
    return OrtApis::CreateStatus(ORT_INVALID_ARGUMENT, "input array doesn't equal tensor size");
  }
  for (size_t i = 0; i != len; ++i) {
    // allocate and copy
    dst[i] = s[i];
  }
  return nullptr;
  API_IMPL_END
}

ORT_API_STATUS_IMPL(OrtApis::FillStringTensorElement, _Inout_ OrtValue* value, _In_ const char* s, size_t index) {
  TENSOR_READWRITE_API_BEGIN
  auto* dst = tensor->MutableData<std::string>();
  const auto len = static_cast<size_t>(tensor->Shape().Size());
  if (index >= len) {
    return OrtApis::CreateStatus(ORT_INVALID_ARGUMENT, "element index is out of bounds");
  }

  dst[index] = s;

  return nullptr;
  API_IMPL_END
}

ORT_API_STATUS_IMPL(OrtApis::GetResizedStringTensorElementBuffer, _Inout_ OrtValue* value,
                    _In_ size_t index, _In_ size_t length_in_bytes, _Inout_ char** buffer) {
  TENSOR_READWRITE_API_BEGIN
  auto* dst = tensor->MutableData<std::string>();
  const auto len = static_cast<size_t>(tensor->Shape().Size());

  if (index >= len) {
    return OrtApis::CreateStatus(ORT_INVALID_ARGUMENT, "element index is out of bounds");
  }

  auto& s = dst[index];
  s.resize(length_in_bytes);
  *buffer = s.data();
  return nullptr;
  API_IMPL_END
}

namespace {

OrtStatusPtr GetTensorStringSpan(const ::OrtValue& v, gsl::span<const std::string>& span) {
  if (!v.IsAllocated()) {
    return OrtApis::CreateStatus(ORT_INVALID_ARGUMENT, "OrtValue should contain a Tensor or a Sparse Tensor");
  }
  gsl::span<const std::string> str_span;
  int64_t items = 0;
  // Data type will be enforced on DataAsSpan() call.
  if (v.IsTensor()) {
    const auto& tensor = v.Get<onnxruntime::Tensor>();
    items = tensor.Shape().Size();
    if (items >= 0) {
      str_span = tensor.DataAsSpan<std::string>();
    }
  }
#if !defined(DISABLE_SPARSE_TENSORS)
  else if (v.IsSparseTensor()) {
    const auto& sparse_tensor = v.Get<SparseTensor>();
    if (sparse_tensor.Format() == onnxruntime::SparseFormat::kUndefined) {
      return OrtApis::CreateStatus(ORT_INVALID_ARGUMENT, "Sparse Tensor does not contain sparse data");
    }
    items = sparse_tensor.Values().Shape().Size();
    if (items >= 0) {
      str_span = sparse_tensor.Values().DataAsSpan<std::string>();
    }
  }
#endif
  else {
    return OrtApis::CreateStatus(ORT_NOT_IMPLEMENTED, "This API supports Tensors or SparseTensors");
  }

  if (items < 0) {
    return OrtApis::CreateStatus(ORT_INVALID_ARGUMENT, "shape is invalid");
  }
  span = str_span;
  return nullptr;
}
}  // namespace

ORT_API_STATUS_IMPL(OrtApis::GetStringTensorDataLength, _In_ const OrtValue* value, _Out_ size_t* out) {
  API_IMPL_BEGIN
  gsl::span<const std::string> str_span;
  if (auto* status = GetTensorStringSpan(*value, str_span)) {
    return status;
  }

  size_t ret = 0;
  for (const auto& s : str_span) {
    ret += s.size();
  }

  *out = ret;
  return nullptr;
  API_IMPL_END
}

ORT_API_STATUS_IMPL(OrtApis::GetStringTensorElementLength, _In_ const OrtValue* value, size_t index, _Out_ size_t* out) {
  API_IMPL_BEGIN
  gsl::span<const std::string> str_span;
  if (auto* status = GetTensorStringSpan(*value, str_span)) {
    return status;
  }

  if (index < str_span.size()) {
    *out = str_span[index].size();
  } else {
    return OrtApis::CreateStatus(ORT_INVALID_ARGUMENT, "index is out of bounds");
  }

  return nullptr;
  API_IMPL_END
}

ORT_API_STATUS_IMPL(OrtApis::GetStringTensorContent, _In_ const OrtValue* value, _Out_writes_bytes_all_(s_len) void* s,
                    size_t s_len, _Out_writes_all_(offsets_len) size_t* offsets, size_t offsets_len) {
  API_IMPL_BEGIN

  gsl::span<const std::string> str_span;
  if (auto* status = GetTensorStringSpan(*value, str_span)) {
    return status;
  }

  if (offsets_len != str_span.size()) {
    return OrtApis::CreateStatus(ORT_FAIL, "offsets buffer is not equal to tensor size");
  }

  size_t total_size = 0;
  for (const auto& str : str_span) {
    total_size += str.size();
  }

  if (s_len < total_size) {
    return OrtApis::CreateStatus(ORT_FAIL, "output buffer is too small. Use GetStringTensorDataLength.");
  }

  size_t f = 0;
  char* p = static_cast<char*>(s);
  for (const auto& str : str_span) {
    memcpy(p, str.data(), str.size());
    p += str.size();
    *offsets++ = f;
    f += str.size();
  }
  return nullptr;
  API_IMPL_END
}

ORT_API_STATUS_IMPL(OrtApis::GetStringTensorElement, _In_ const OrtValue* value,
                    size_t s_len, size_t index, _Out_writes_bytes_all_(s_len) void* s) {
  API_IMPL_BEGIN
  gsl::span<const std::string> str_span;
  if (auto* status = GetTensorStringSpan(*value, str_span)) {
    return status;
  }

  if (index < str_span.size()) {
    const auto& str = str_span[index];
    if (s_len < str.size()) {
      return OrtApis::CreateStatus(ORT_FAIL, "buffer size is too small for string element");
    }
    memcpy(s, str.data(), str.size());
  } else {
    return OrtApis::CreateStatus(ORT_INVALID_ARGUMENT, "element index is out of bounds");
  }
  return nullptr;
  API_IMPL_END
}

#define ORT_C_API_RETURN_IF_ERROR(expr)                 \
  do {                                                  \
    auto _status = (expr);                              \
    if ((!_status.IsOK())) return ToOrtStatus(_status); \
  } while (0)

#define DEFINE_RELEASE_ORT_OBJECT_FUNCTION(INPUT_TYPE, REAL_TYPE)                       \
  ORT_API(void, OrtApis::Release##INPUT_TYPE, _Frees_ptr_opt_ Ort##INPUT_TYPE* value) { \
    delete reinterpret_cast<REAL_TYPE*>(value);                                         \
  }

using DefListResult = std::pair<Status, const InputDefList*>;
using GetDefListFn = DefListResult (*)(const ::onnxruntime::InferenceSession*);
const auto get_inputs_fn = [](const ::onnxruntime::InferenceSession* session) -> DefListResult { return session->GetModelInputs(); };
const auto get_outputs_fn = [](const ::onnxruntime::InferenceSession* session) -> DefListResult { return session->GetModelOutputs(); };
const auto get_overridable_initializers_fn = [](const ::onnxruntime::InferenceSession* session) -> DefListResult { return session->GetOverridableInitializers(); };

static ORT_STATUS_PTR GetNodeDefListCountHelper(const OrtSession* sess, GetDefListFn get_fn, size_t* out) {
  API_IMPL_BEGIN
  auto session = reinterpret_cast<const ::onnxruntime::InferenceSession*>(sess);
  std::pair<Status, const InputDefList*> p = get_fn(session);
  if (!p.first.IsOK())
    return ToOrtStatus(p.first);
  *out = p.second->size();
  return nullptr;
  API_IMPL_END
}

ORT_API_STATUS_IMPL(OrtApis::SessionGetInputCount, _In_ const OrtSession* sess, _Out_ size_t* out) {
  return GetNodeDefListCountHelper(sess, get_inputs_fn, out);
}

ORT_API_STATUS_IMPL(OrtApis::SessionGetOutputCount, _In_ const OrtSession* sess, _Out_ size_t* out) {
  return GetNodeDefListCountHelper(sess, get_outputs_fn, out);
}

ORT_API_STATUS_IMPL(OrtApis::SessionGetOverridableInitializerCount, _In_ const OrtSession* sess, _Out_ size_t* out) {
  return GetNodeDefListCountHelper(sess, get_overridable_initializers_fn, out);
}

static ORT_STATUS_PTR GetNodeDefTypeInfoHelper(const OrtSession* sess, GetDefListFn get_fn, size_t index,
                                               _Outptr_ struct OrtTypeInfo** out) {
  API_IMPL_BEGIN
  auto session = reinterpret_cast<const ::onnxruntime::InferenceSession*>(sess);
  std::pair<Status, const InputDefList*> p = get_fn(session);
  if (!p.first.IsOK())
    return ToOrtStatus(p.first);
  if (p.second->size() <= index)
    return OrtApis::CreateStatus(ORT_FAIL, "out of index");
  const ONNX_NAMESPACE::TypeProto* type_proto = (*p.second)[index]->TypeAsProto();
  auto type_info = OrtTypeInfo::FromTypeProto(*type_proto);
  *out = type_info.release();
  return nullptr;
  API_IMPL_END
}

ORT_API_STATUS_IMPL(OrtApis::SessionGetInputTypeInfo, _In_ const OrtSession* sess, size_t index, _Outptr_ struct OrtTypeInfo** out) {
  return GetNodeDefTypeInfoHelper(sess, get_inputs_fn, index, out);
}

ORT_API_STATUS_IMPL(OrtApis::SessionGetOutputTypeInfo, _In_ const OrtSession* sess, size_t index, _Outptr_ struct OrtTypeInfo** out) {
  return GetNodeDefTypeInfoHelper(sess, get_outputs_fn, index, out);
}

ORT_API_STATUS_IMPL(OrtApis::SessionGetOverridableInitializerTypeInfo, _In_ const OrtSession* sess, size_t index, _Outptr_ struct OrtTypeInfo** out) {
  return GetNodeDefTypeInfoHelper(sess, get_overridable_initializers_fn, index, out);
}

char* onnxruntime::StrDup(const std::string& str, OrtAllocator* allocator) {
  char* output_string = reinterpret_cast<char*>(allocator->Alloc(allocator, str.size() + 1));
  memcpy(output_string, str.c_str(), str.size());
  output_string[str.size()] = '\0';
  return output_string;
}

static ORT_STATUS_PTR GetNodeDefNameImpl(_In_ const OrtSession* sess, size_t index, _Inout_ OrtAllocator* allocator,
                                         GetDefListFn get_fn, _Outptr_ char** output) {
  auto session = reinterpret_cast<const ::onnxruntime::InferenceSession*>(sess);
  std::pair<Status, const InputDefList*> p = get_fn(session);
  if (!p.first.IsOK())
    return ToOrtStatus(p.first);
  if (p.second == nullptr)
    return OrtApis::CreateStatus(ORT_FAIL, "internal error");
  const InputDefList& defs = *p.second;
  if (index >= defs.size())
    return OrtApis::CreateStatus(ORT_FAIL, "index out of range");
  *output = StrDup(defs[index]->Name(), allocator);
  return nullptr;
}

ORT_API_STATUS_IMPL(OrtApis::SessionEndProfiling, _In_ OrtSession* sess, _Inout_ OrtAllocator* allocator,
                    _Outptr_ char** out) {
  API_IMPL_BEGIN
  auto session = reinterpret_cast<::onnxruntime::InferenceSession*>(sess);
  auto profile_file_name = session->EndProfiling();
  *out = StrDup(profile_file_name, allocator);
  return nullptr;
  API_IMPL_END
}

ORT_API_STATUS_IMPL(OrtApis::SessionGetModelMetadata, _In_ const OrtSession* sess,
                    _Outptr_ OrtModelMetadata** out) {
  API_IMPL_BEGIN
  auto session = reinterpret_cast<const ::onnxruntime::InferenceSession*>(sess);
  auto p = session->GetModelMetadata();
  if (!p.first.IsOK())
    return ToOrtStatus(p.first);
  *out = reinterpret_cast<OrtModelMetadata*>(std::make_unique<ModelMetadata>(*p.second).release());
  return nullptr;
  API_IMPL_END
}

ORT_API_STATUS_IMPL(OrtApis::ModelMetadataGetProducerName,
                    _In_ const OrtModelMetadata* model_metadata,
                    _Inout_ OrtAllocator* allocator, _Outptr_ char** value) {
  API_IMPL_BEGIN
  auto producer_name = reinterpret_cast<const ::onnxruntime::ModelMetadata*>(model_metadata)->producer_name;
  *value = StrDup(producer_name, allocator);
  return nullptr;
  API_IMPL_END
}

ORT_API_STATUS_IMPL(OrtApis::ModelMetadataGetGraphName,
                    _In_ const OrtModelMetadata* model_metadata,
                    _Inout_ OrtAllocator* allocator, _Outptr_ char** value) {
  API_IMPL_BEGIN
  auto graph_name = reinterpret_cast<const ::onnxruntime::ModelMetadata*>(model_metadata)->graph_name;
  *value = StrDup(graph_name, allocator);
  return nullptr;
  API_IMPL_END
}

ORT_API_STATUS_IMPL(OrtApis::ModelMetadataGetDomain,
                    _In_ const OrtModelMetadata* model_metadata,
                    _Inout_ OrtAllocator* allocator, _Outptr_ char** value) {
  API_IMPL_BEGIN
  auto domain = reinterpret_cast<const ::onnxruntime::ModelMetadata*>(model_metadata)->domain;
  *value = StrDup(domain, allocator);
  return nullptr;
  API_IMPL_END
}

ORT_API_STATUS_IMPL(OrtApis::ModelMetadataGetDescription,
                    _In_ const OrtModelMetadata* model_metadata,
                    _Inout_ OrtAllocator* allocator, _Outptr_ char** value) {
  API_IMPL_BEGIN
  auto description = reinterpret_cast<const ::onnxruntime::ModelMetadata*>(model_metadata)->description;
  *value = StrDup(description, allocator);
  return nullptr;
  API_IMPL_END
}

ORT_API_STATUS_IMPL(OrtApis::ModelMetadataGetGraphDescription,
                    _In_ const OrtModelMetadata* model_metadata,
                    _Inout_ OrtAllocator* allocator, _Outptr_ char** value) {
  API_IMPL_BEGIN
  auto description = reinterpret_cast<const ::onnxruntime::ModelMetadata*>(model_metadata)->graph_description;
  *value = StrDup(description, allocator);
  return nullptr;
  API_IMPL_END
}

ORT_API_STATUS_IMPL(OrtApis::ModelMetadataLookupCustomMetadataMap, _In_ const OrtModelMetadata* model_metadata,
                    _Inout_ OrtAllocator* allocator, _In_ const char* key, _Outptr_result_maybenull_ char** value) {
  API_IMPL_BEGIN
  auto custom_metadata_map =
      reinterpret_cast<const ::onnxruntime::ModelMetadata*>(model_metadata)->custom_metadata_map;

  std::string temp(key);

  auto iter = custom_metadata_map.find(temp);

  if (iter == custom_metadata_map.end()) {
    *value = nullptr;
  } else {
    *value = StrDup(iter->second, allocator);
  }

  return nullptr;
  API_IMPL_END
}

ORT_API_STATUS_IMPL(OrtApis::ModelMetadataGetCustomMetadataMapKeys,
                    _In_ const OrtModelMetadata* model_metadata,
                    _Inout_ OrtAllocator* allocator, _Outptr_result_buffer_maybenull_(*num_keys) char*** keys, _Out_ int64_t* num_keys) {
  API_IMPL_BEGIN
  const auto& custom_metadata_map =
      reinterpret_cast<const ::onnxruntime::ModelMetadata*>(model_metadata)->custom_metadata_map;

  auto count = custom_metadata_map.size();
  if (count == 0) {
    *keys = nullptr;
  } else {
    // To guard against overflow in the next step where we compute bytes to allocate
    SafeInt<size_t> alloc_count(count);

    InlinedVector<Ort::AllocatedStringPtr> string_holders;
    string_holders.reserve(count);

    auto deletor = Ort::detail::AllocatedFree(allocator);
    // alloc_count * sizeof(...) will throw if there was an overflow which will be caught in API_IMPL_END
    // and be returned to the user as a status
    char** p = reinterpret_cast<char**>(allocator->Alloc(allocator, alloc_count * sizeof(char*)));
    assert(p != nullptr);

    // StrDup may throw
    std::unique_ptr<void, decltype(deletor)> array_guard(p, deletor);

    int64_t i = 0;
    for (const auto& e : custom_metadata_map) {
      auto* s = StrDup(e.first, allocator);
      string_holders.push_back(Ort::AllocatedStringPtr(s, deletor));
      p[i++] = s;
    }

    for (auto& s : string_holders) {
      s.release();
    }

    *keys = p;
    array_guard.release();
  }

  *num_keys = static_cast<int64_t>(count);
  return nullptr;
  API_IMPL_END
}

ORT_API_STATUS_IMPL(OrtApis::ModelMetadataGetVersion,
                    _In_ const OrtModelMetadata* model_metadata,
                    _Out_ int64_t* value) {
  API_IMPL_BEGIN
  *value = reinterpret_cast<const ::onnxruntime::ModelMetadata*>(model_metadata)->version;
  return nullptr;
  API_IMPL_END
}

ORT_API_STATUS_IMPL(OrtApis::SessionGetInputName, _In_ const OrtSession* sess, size_t index,
                    _Inout_ OrtAllocator* allocator, _Outptr_ char** output) {
  API_IMPL_BEGIN
  return GetNodeDefNameImpl(sess, index, allocator, get_inputs_fn, output);
  API_IMPL_END
}

ORT_API_STATUS_IMPL(OrtApis::SessionGetOutputName, _In_ const OrtSession* sess, size_t index,
                    _Inout_ OrtAllocator* allocator, _Outptr_ char** output) {
  API_IMPL_BEGIN
  return GetNodeDefNameImpl(sess, index, allocator, get_outputs_fn, output);
  API_IMPL_END
}

ORT_API_STATUS_IMPL(OrtApis::SessionGetOverridableInitializerName, _In_ const OrtSession* sess, size_t index,
                    _Inout_ OrtAllocator* allocator, _Outptr_ char** output) {
  API_IMPL_BEGIN
  return GetNodeDefNameImpl(sess, index, allocator, get_overridable_initializers_fn, output);
  API_IMPL_END
}

ORT_API_STATUS_IMPL(OrtApis::AllocatorAlloc, _Inout_ OrtAllocator* ptr, size_t size, _Outptr_ void** out) {
  API_IMPL_BEGIN
  *out = ptr->Alloc(ptr, size);
  return nullptr;
  API_IMPL_END
}

ORT_API_STATUS_IMPL(OrtApis::AllocatorFree, _Inout_ OrtAllocator* ptr, void* p) {
  API_IMPL_BEGIN
  ptr->Free(ptr, p);
  return nullptr;
  API_IMPL_END
}

ORT_API_STATUS_IMPL(OrtApis::AllocatorGetInfo, _In_ const OrtAllocator* ptr, _Outptr_ const struct OrtMemoryInfo** out) {
  API_IMPL_BEGIN
  *out = ptr->Info(ptr);
  return nullptr;
  API_IMPL_END
}

template <typename T>
ORT_STATUS_PTR OrtGetNumSequenceElements(const OrtValue* p_ml_value, size_t* out) {
  auto& data = p_ml_value->Get<T>();
  *out = data.size();
  return nullptr;
}

#if !defined(DISABLE_ML_OPS)
static constexpr int NUM_MAP_INDICES = 2;
#endif

static ORT_STATUS_PTR OrtGetValueCountImpl(const OrtValue* value, size_t* out) {
  ONNXType value_type;
  if (auto status = OrtApis::GetValueType(value, &value_type))
    return status;
  if (value_type == ONNX_TYPE_MAP) {
#if !defined(DISABLE_ML_OPS)
    *out = NUM_MAP_INDICES;
    return nullptr;
#else
    return OrtApis::CreateStatus(ORT_FAIL, "Map type is not supported in this build.");
#endif
  }
  if (value_type == ONNX_TYPE_SEQUENCE) {
    // Note: keep these in sync with the registered types in data_types.h
    if (value->IsTensorSequence()) {
      *out = value->Get<TensorSeq>().Size();
      return nullptr;
    } else {
#if !defined(DISABLE_ML_OPS)
      utils::ContainerChecker c_checker(value->Type());
      if (c_checker.IsSequenceOf<std::map<std::string, float>>()) {
        return OrtGetNumSequenceElements<VectorMapStringToFloat>(value, out);
      } else if (c_checker.IsSequenceOf<std::map<int64_t, float>>()) {
        return OrtGetNumSequenceElements<VectorMapInt64ToFloat>(value, out);
      } else {
        return OrtApis::CreateStatus(ORT_FAIL, "Input is not of one of the supported sequence types.");
      }
#else
      return OrtApis::CreateStatus(ORT_FAIL, "Map type is not supported in this build.");
#endif
    }
  } else {
    return OrtApis::CreateStatus(ORT_FAIL, "Input is not of type sequence or map.");
  }
}

ORT_API_STATUS_IMPL(OrtApis::GetValueCount, _In_ const OrtValue* value, _Out_ size_t* out) {
  API_IMPL_BEGIN
  return OrtGetValueCountImpl(value, out);
  API_IMPL_END
}

namespace c_api_internal {

#if !defined(DISABLE_ML_OPS)
///////////////////
// OrtGetValueImplSeqOfMap
template <typename T>
static ORT_STATUS_PTR OrtGetValueImplSeqOfMap(const OrtValue* p_ml_value, int index, _Outptr_ OrtValue** out) {
  using TKey = typename T::value_type::key_type;
  using TVal = typename T::value_type::mapped_type;
  using MapType = std::map<TKey, TVal>;
  auto& data_vec = p_ml_value->Get<T>();
  auto& data_elem = data_vec.at(index);
  auto copy_data_elem = std::make_unique<MapType>(data_elem);
  auto value = std::make_unique<OrtValue>();
  auto ml_type = DataTypeImpl::GetType<MapType>();
  value->Init(copy_data_elem.release(),
              ml_type,
              ml_type->GetDeleteFunc());
  *out = value.release();
  return nullptr;
}
#endif

ORT_STATUS_PTR PopulateTensorWithData(Tensor& tensor, bool is_string, _In_ const void* data_elem, size_t num_elems,
                                      size_t elem_size) {
  auto len = narrow<size_t>(tensor.Shape().Size());
  if (num_elems < len) {
    return OrtApis::CreateStatus(ORT_INVALID_ARGUMENT, "input array is too short");
  }
  if (!is_string) {
    memcpy(tensor.MutableDataRaw(), data_elem, elem_size * num_elems);
  } else {
    const std::string* strings = reinterpret_cast<const std::string*>(data_elem);
    auto str_span = gsl::make_span(strings, num_elems);
    auto* dst = tensor.MutableData<std::string>();
    std::copy(str_span.begin(), str_span.end(), dst);
  }
  return nullptr;
}

ORT_STATUS_PTR CreateTensorAndPopulate(MLDataType element_type, const int64_t* shape, size_t shape_len,
                                       const void* data, size_t num_elements, _Inout_ OrtAllocator* allocator, OrtValue& result) {
  ORT_API_RETURN_IF_ERROR(CreateTensorImpl(element_type, shape, shape_len, allocator, result));
  ORT_API_RETURN_IF_ERROR(PopulateTensorWithData(*result.GetMutable<Tensor>(), utils::IsDataTypeString(element_type),
                                                 data, num_elements, element_type->Size()));
  return nullptr;
}

}  // namespace c_api_internal
#ifdef _MSC_VER
#pragma warning(push)
#pragma warning(disable : 6101)
#endif

static ORT_STATUS_PTR OrtGetValueImplSeqOfTensors(_In_ const OrtValue* p_ml_value, int index, _Inout_ OrtAllocator* allocator,
                                                  _Outptr_ OrtValue** out) {
  const auto& data = p_ml_value->Get<TensorSeq>();
  const auto& one_tensor = data.Get(index);
  const auto& tensor_shape = one_tensor.Shape();
  auto result = std::make_unique<OrtValue>();
  ORT_API_RETURN_IF_ERROR(c_api_internal::CreateTensorAndPopulate(one_tensor.DataType(), tensor_shape.GetDims().data(),
                                                                  tensor_shape.NumDimensions(), one_tensor.DataRaw(),
                                                                  narrow<size_t>(one_tensor.Shape().Size()),
                                                                  allocator, *result));
  *out = result.release();
  return nullptr;
}

#ifdef _MSC_VER
#pragma warning(pop)
#endif

static ORT_STATUS_PTR OrtGetValueImplSeq(_In_ const OrtValue* value, int index, _Inout_ OrtAllocator* allocator,
                                         _Outptr_ OrtValue** out) {
  // Note: keep these in sync with the registered types in data_types.h
  if (value->IsTensorSequence()) {
    return OrtGetValueImplSeqOfTensors(value, index, allocator, out);
  } else {
#if !defined(DISABLE_ML_OPS)
    utils::ContainerChecker c_checker(value->Type());
    if (c_checker.IsSequenceOf<std::map<std::string, float>>()) {
      return c_api_internal::OrtGetValueImplSeqOfMap<VectorMapStringToFloat>(value, index, out);
    } else if (c_checker.IsSequenceOf<std::map<int64_t, float>>()) {
      return c_api_internal::OrtGetValueImplSeqOfMap<VectorMapInt64ToFloat>(value, index, out);
    } else {
      return OrtApis::CreateStatus(ORT_FAIL, "Input is not of one of the supported sequence types.");
    }
#else
    return OrtApis::CreateStatus(ORT_FAIL, "Map type is not supported in this build.");
#endif
  }
}

#if !defined(DISABLE_ML_OPS)
template <typename T>
static ORT_STATUS_PTR OrtGetValueImplMapHelper(_In_ const OrtValue* p_ml_value, int index,
                                               _Inout_ OrtAllocator* allocator, _Outptr_ OrtValue** out) {
  using namespace onnxruntime::utils;
  using TKey = typename T::key_type;
  using TVal = typename T::mapped_type;
  auto& data = p_ml_value->Get<T>();
  int64_t num_kv_pairs = data.size();
#if defined(_WIN32) && !defined(_M_AMD64)
  ORT_ENFORCE(static_cast<uint64_t>(num_kv_pairs) < std::numeric_limits<size_t>::max());
#endif
  const std::vector<int64_t> dims{num_kv_pairs};
  auto result = std::make_unique<OrtValue>();
  std::vector<TKey> vec_keys;
  std::vector<TVal> vec_vals;
  const void* data_ptr;
  size_t data_size;
  MLDataType element_type;
  switch (index) {
    case 0: {  // user is requesting keys
      element_type = DataTypeImpl::TensorTypeFromONNXEnum(GetONNXTensorElementDataType<TKey>())->GetElementType();
      vec_keys.reserve(static_cast<size_t>(num_kv_pairs));
      std::transform(data.cbegin(), data.cend(), std::back_inserter(vec_keys), [](const auto& k) { return k.first; });
      data_ptr = vec_keys.data();
      data_size = vec_keys.size();
    } break;
    case 1: {  // user is requesting values
      element_type = DataTypeImpl::TensorTypeFromONNXEnum(GetONNXTensorElementDataType<TVal>())->GetElementType();
      vec_vals.reserve(static_cast<size_t>(num_kv_pairs));
      std::transform(data.cbegin(), data.cend(), std::back_inserter(vec_vals), [](const auto& k) { return k.second; });
      data_ptr = vec_vals.data();
      data_size = vec_vals.size();
    } break;
    default:
      return OrtApis::CreateStatus(ORT_FAIL, "Invalid index requested for map type.");
  }
  ORT_API_RETURN_IF_ERROR(c_api_internal::CreateTensorAndPopulate(element_type, dims.data(), dims.size(), data_ptr,
                                                                  data_size, allocator, *result));
  *out = result.release();
  return nullptr;
}

static ORT_STATUS_PTR OrtGetValueImplMap(_In_ const OrtValue* value, int index, _Inout_ OrtAllocator* allocator,
                                         _Outptr_ OrtValue** out) {
  auto p_ml_value = reinterpret_cast<const OrtValue*>(value);
  auto type = p_ml_value->Type();
  // Note: keep these in sync with the registered types in data_types.h
  utils::ContainerChecker c_checker(type);
  if (c_checker.IsMap()) {
    if (c_checker.IsMapOf<std::string, std::string>()) {
      return OrtGetValueImplMapHelper<MapStringToString>(p_ml_value, index, allocator, out);
    } else if (c_checker.IsMapOf<std::string, int64_t>()) {
      return OrtGetValueImplMapHelper<MapStringToInt64>(p_ml_value, index, allocator, out);
    } else if (c_checker.IsMapOf<std::string, float>()) {
      return OrtGetValueImplMapHelper<MapStringToFloat>(p_ml_value, index, allocator, out);
    } else if (c_checker.IsMapOf<std::string, double>()) {
      return OrtGetValueImplMapHelper<MapStringToDouble>(p_ml_value, index, allocator, out);
    } else if (c_checker.IsMapOf<int64_t, std::string>()) {
      return OrtGetValueImplMapHelper<MapInt64ToString>(p_ml_value, index, allocator, out);
    } else if (c_checker.IsMapOf<int64_t, int64_t>()) {
      return OrtGetValueImplMapHelper<MapInt64ToInt64>(p_ml_value, index, allocator, out);
    } else if (c_checker.IsMapOf<int64_t, float>()) {
      return OrtGetValueImplMapHelper<MapInt64ToFloat>(p_ml_value, index, allocator, out);
    } else if (c_checker.IsMapOf<int64_t, double>()) {
      return OrtGetValueImplMapHelper<MapInt64ToDouble>(p_ml_value, index, allocator, out);
    }
  }
  return OrtApis::CreateStatus(ORT_FAIL, "Input is not of one of the supported map types.");
}
#endif

static ORT_STATUS_PTR OrtGetValueImpl(_In_ const OrtValue* value, int index, _Inout_ OrtAllocator* allocator,
                                      _Outptr_ OrtValue** out) {
  ONNXType value_type;
  if (auto status = OrtApis::GetValueType(value, &value_type))
    return status;
  if (value_type == ONNX_TYPE_MAP) {
#if !defined(DISABLE_ML_OPS)
    return OrtGetValueImplMap(value, index, allocator, out);
#else
    return OrtApis::CreateStatus(ORT_FAIL, "Map type is not supported in this build.");
#endif
  }
  if (value_type == ONNX_TYPE_SEQUENCE) {
    return OrtGetValueImplSeq(value, index, allocator, out);
  } else {
    return OrtApis::CreateStatus(ORT_FAIL, "Input is not of type sequence or map.");
  }
}

ORT_API_STATUS_IMPL(OrtApis::GetValue, _In_ const OrtValue* value, int index, _Inout_ OrtAllocator* allocator,
                    _Outptr_ OrtValue** out) {
  API_IMPL_BEGIN
  return OrtGetValueImpl(value, index, allocator, out);
  API_IMPL_END
}

///////////////////
// OrtCreateValue

#if !defined(DISABLE_ML_OPS)
template <typename T>
static ORT_STATUS_PTR OrtCreateValueImplSeqHelperMap(const OrtValue* const* in, size_t num_values,
                                                     _Outptr_ OrtValue** out) {
  using SeqType = std::vector<T>;
  auto seq_ptr = std::make_unique<SeqType>();
  seq_ptr->reserve(num_values);
  for (size_t idx = 0; idx < num_values; ++idx) {
    auto& m = reinterpret_cast<const OrtValue*>(in[idx])->Get<T>();
    seq_ptr->push_back(m);
  }
  // create OrtValue with this vector
  auto value = std::make_unique<OrtValue>();
  auto ml_type = DataTypeImpl::GetType<SeqType>();
  value->Init(seq_ptr.release(),
              ml_type,
              ml_type->GetDeleteFunc());
  *out = value.release();
  return nullptr;
}
#endif

static ORT_STATUS_PTR OrtCreateValueImplSeqHelper(const OrtValue* const* in, size_t num_values,
                                                  _Outptr_ OrtValue** out) {
  using namespace c_api_internal;
  auto dtype = in[0]->Get<Tensor>().DataType();
  auto seq_ptr = std::make_unique<TensorSeq>(dtype);
  seq_ptr->Reserve(num_values);

  for (size_t idx = 0; idx < num_values; ++idx) {
    ORT_ENFORCE(in[idx]->IsTensor(), "Expecting all elements to be tensors. Got: ", DataTypeImpl::ToString(in[idx]->Type()));
    auto tensor_elem_type = in[idx]->Get<Tensor>().DataType();

    // sequences must have tensors of the same data type
    if (tensor_elem_type != dtype) {
      return OrtApis::CreateStatus(ORT_FAIL,
                                   "Sequences must have tensors of the same data type. There was at least one tensor in the input that was different.");
    }

    seq_ptr->Add(*in[idx]);
  }

  // create OrtValue with this vector
  auto value = std::make_unique<OrtValue>();
  auto ml_type = DataTypeImpl::GetType<TensorSeq>();
  value->Init(seq_ptr.release(),
              ml_type,
              ml_type->GetDeleteFunc());
  *out = value.release();
  return nullptr;
}

static ORT_STATUS_PTR OrtCreateValueImplSeq(_In_reads_(num_values) const OrtValue* const* in, size_t num_values,
                                            _Outptr_ OrtValue** out) {
  // We only support limited sequence types. For the sake of simplicity the type of the first
  // OrtValue* in OrtValue** will determine the type of the vector used to create the output OrtValue
  // this type should be either a tensor of limited types or map of limited types
  const OrtValue* ovfirst = in[0];
  ONNXType first_value_type;
  if (auto status = OrtApis::GetValueType(ovfirst, &first_value_type))
    return status;
  // in onnxruntime type registrations we can support only a fixed vector types
  // this check ensures that the input conforms to that
  if (!(first_value_type == ONNX_TYPE_TENSOR || first_value_type == ONNX_TYPE_MAP)) {
    return OrtApis::CreateStatus(ORT_FAIL, "Each element of the sequence should be either tensor or map.");
  }
  // check if all OrtValues in the input array are of the same type
  // this is because even though the ONNX spec and this API spec supports heterogenous sequences,
  // only a fixed types are registered in onnxruntime
  for (size_t i = 0; i < num_values; ++i) {
    const OrtValue* ov = in[i];
    ONNXType ov_type;
    if (auto status = OrtApis::GetValueType(ov, &ov_type))
      return status;
    if (ov_type != first_value_type) {
      return OrtApis::CreateStatus(ORT_FAIL,
                                   "At least one element in the sequence is of a type different from others.");
    }
  }

  // finally create the output vector/MLValue
  auto first_mlvalue = reinterpret_cast<const OrtValue*>(ovfirst);
  if (first_value_type == ONNX_TYPE_TENSOR) {
    return OrtCreateValueImplSeqHelper(in, num_values, out);
  } else if (first_value_type == ONNX_TYPE_MAP) {
#if !defined(DISABLE_ML_OPS)
    auto map_type = first_mlvalue->Type();
    utils::ContainerChecker c_checker(map_type);
    if (c_checker.IsMapOf<std::string, float>()) {
      return OrtCreateValueImplSeqHelperMap<MapStringToFloat>(in, num_values, out);
    }
    if (c_checker.IsMapOf<int64_t, float>()) {
      return OrtCreateValueImplSeqHelperMap<MapInt64ToFloat>(in, num_values, out);
    } else {
      return OrtApis::CreateStatus(ORT_FAIL, "Input is not of one of the supported map types.");
    }
#else
    ORT_UNUSED_PARAMETER(first_mlvalue);
    return OrtApis::CreateStatus(ORT_FAIL, "Map type is not supported in this build.");
#endif

  } else {
    return OrtApis::CreateStatus(ORT_FAIL, "Unsupported input type");
  }
}

#if !defined(DISABLE_ML_OPS)
template <typename KeyType, typename ValueType>
static OrtStatus* OrtCreateMapMLValue(const Tensor& key_tensor, const Tensor& value_tensor, _Outptr_ OrtValue** out) {
  using MapType = std::map<KeyType, ValueType>;
  auto map_ptr = std::make_unique<MapType>();
  // iterate through the key and value tensors and populate map
  auto key_data = key_tensor.Data<KeyType>();
  auto value_data = value_tensor.Data<ValueType>();
  auto len = key_tensor.Shape().Size();
  ORT_ENFORCE(len >= 0 && static_cast<uint64_t>(len) < std::numeric_limits<size_t>::max());
  size_t num_kv_pairs = static_cast<size_t>(key_tensor.Shape().Size());
  for (size_t n = 0; n < num_kv_pairs; ++n, ++key_data, ++value_data) {
    map_ptr->insert({*key_data, *value_data});
  }
  // create ort_value with this map
  auto value = std::make_unique<OrtValue>();
  auto ml_type = DataTypeImpl::GetType<MapType>();
  value->Init(map_ptr.release(),
              ml_type,
              ml_type->GetDeleteFunc());
  *out = value.release();
  return nullptr;
}

template <typename KeyType>
static ORT_STATUS_PTR OrtCreateValueImplMapHelper(const Tensor& key_tensor, const Tensor& value_tensor,
                                                  _Outptr_ OrtValue** out) {
  auto value_type = value_tensor.DataType()->AsPrimitiveDataType();
  ORT_ENFORCE(value_type != nullptr, "Tensor must always contain primitive types. Found: ",
              DataTypeImpl::ToString(value_tensor.DataType()));

  switch (value_type->GetDataType()) {
    case ONNX_NAMESPACE::TensorProto_DataType_STRING:
      return OrtCreateMapMLValue<KeyType, std::string>(key_tensor, value_tensor, out);
      break;
    case ONNX_NAMESPACE::TensorProto_DataType_INT64:
      return OrtCreateMapMLValue<KeyType, int64_t>(key_tensor, value_tensor, out);
      break;
    case ONNX_NAMESPACE::TensorProto_DataType_FLOAT:
      return OrtCreateMapMLValue<KeyType, float>(key_tensor, value_tensor, out);
      break;
    case ONNX_NAMESPACE::TensorProto_DataType_DOUBLE:
      return OrtCreateMapMLValue<KeyType, double>(key_tensor, value_tensor, out);
      break;
    default:
      break;
  }

  std::string msg("Value type is not supported yet: ");
  msg += DataTypeImpl::ToString(value_tensor.DataType());
  return OrtApis::CreateStatus(ORT_FAIL, msg.c_str());
}

static ORT_STATUS_PTR OrtCreateValueImplMap(const OrtValue* const* in, size_t num_values, _Outptr_ OrtValue** out) {
  if (num_values != NUM_MAP_INDICES) {
    return OrtApis::CreateStatus(ORT_FAIL, "For map type num_values MUST be 2");
  }

  const OrtValue* ort_keys = in[0];
  auto p_key_ml_value = reinterpret_cast<const OrtValue*>(ort_keys);
  auto& key_tensor = p_key_ml_value->Get<Tensor>();

  const OrtValue* ort_values = in[1];
  auto p_value_ml_value = reinterpret_cast<const OrtValue*>(ort_values);
  auto& value_tensor = p_value_ml_value->Get<Tensor>();

  // as per data_types.h, we only support maps of primitive data types.
  if (key_tensor.Shape().NumDimensions() > 1 || value_tensor.Shape().NumDimensions() > 1) {
    return OrtApis::CreateStatus(ORT_FAIL, "Either the key tensor or the value tensor has NumDimensions > 1");
  }

  // since maps are represented by key and value tensors, their sizes have to be the same.
  if (key_tensor.Shape().Size() != value_tensor.Shape().Size()) {
    return OrtApis::CreateStatus(ORT_FAIL, "Key and value tensors have unequal number of elements.");
  }

  if (key_tensor.IsDataTypeString()) {
    return OrtCreateValueImplMapHelper<std::string>(key_tensor, value_tensor, out);
  }
  if (key_tensor.IsDataType<int64_t>()) {
    return OrtCreateValueImplMapHelper<int64_t>(key_tensor, value_tensor, out);
  }
  return OrtApis::CreateStatus(ORT_FAIL, "Key type is not supported yet.");
}
#endif

static ORT_STATUS_PTR OrtCreateValueImpl(_In_reads_(num_values) const OrtValue* const* in, size_t num_values,
                                         enum ONNXType value_type, _Outptr_ OrtValue** out) {
  if (num_values <= 0) {
    return OrtApis::CreateStatus(ORT_FAIL, "Number of values should be at least 1.");
  }
  if (value_type == ONNX_TYPE_MAP) {
#if !defined(DISABLE_ML_OPS)
    return OrtCreateValueImplMap(in, num_values, out);
#else
    return OrtApis::CreateStatus(ORT_FAIL, "Map type is not supported in this build.");
#endif
  }
  if (value_type == ONNX_TYPE_SEQUENCE) {
    return OrtCreateValueImplSeq(in, num_values, out);
  }
  return OrtApis::CreateStatus(ORT_FAIL, "Input is not of type sequence or map.");
}

ORT_API_STATUS_IMPL(OrtApis::CreateValue, _In_reads_(num_values) const OrtValue* const* in, size_t num_values,
                    enum ONNXType value_type, _Outptr_ OrtValue** out) {
  API_IMPL_BEGIN
  return OrtCreateValueImpl(in, num_values, value_type, out);
  API_IMPL_END
}

ORT_API_STATUS_IMPL(OrtApis::CreateOpaqueValue, _In_z_ const char* domain_name, _In_z_ const char* type_name,
                    _In_ const void* data_container, size_t data_container_size, _Outptr_ OrtValue** out) {
  API_IMPL_BEGIN
  std::string dtype("opaque(");
  dtype.append(domain_name).append(",").append(type_name).append(")");
  MLDataType ml_type = DataTypeImpl::GetDataType(dtype);
  ORT_ENFORCE(ml_type != nullptr,
              "Specified domain and type names combination does not refer to a registered opaque type");
  const auto* non_tensor_base = ml_type->AsNonTensorType();
  ORT_ENFORCE(non_tensor_base != nullptr, "Opaque type is not a non_tensor type!!!");
  std::unique_ptr<OrtValue> ort_val = std::make_unique<OrtValue>();
  non_tensor_base->FromDataContainer(data_container, data_container_size, *ort_val);
  *out = ort_val.release();
  API_IMPL_END
  return nullptr;
}

ORT_API_STATUS_IMPL(OrtApis::GetOpaqueValue, _In_ const char* domain_name, _In_ const char* type_name,
                    _In_ const OrtValue* in, _Out_ void* data_container, size_t data_container_size) {
  API_IMPL_BEGIN
  std::string dtype("opaque(");
  dtype.append(domain_name).append(",").append(type_name).append(")");
  MLDataType ml_type = DataTypeImpl::GetDataType(dtype);
  ORT_ENFORCE(ml_type != nullptr,
              "Specified domain and type names combination does not refer to a registered opaque type");
  const auto* non_tensor_base = ml_type->AsNonTensorType();
  ORT_ENFORCE(non_tensor_base != nullptr, "Opaque type is not a non_tensor type!!!");
  non_tensor_base->ToDataContainer(*in, data_container_size, data_container);
  API_IMPL_END
  return nullptr;
}

namespace {

struct ProviderBuffer {
  char** buffer_;
  char* next_write_;

  ProviderBuffer(char** buf, size_t p_count) {
    buffer_ = buf;
    next_write_ = DataStart(p_count);
  }

  char* DataStart(size_t p_count) { return reinterpret_cast<char*>(buffer_ + p_count); }
  // Return next buffer ptr
  void Append(const std::string& provider, size_t p_index) {
    // Maximum provider name length is now enforced at GetAvailableExecutionProviderNames()
    const size_t to_copy = provider.size();
#ifdef _MSC_VER
    memcpy_s(next_write_, to_copy, provider.data(), to_copy);
#elif defined(__APPLE__)
    memcpy(next_write_, provider.data(), to_copy);
#else
    memcpy(next_write_, provider.data(), to_copy);
#endif
    next_write_[to_copy] = 0;
    buffer_[p_index] = next_write_;
    next_write_ += to_copy + 1;
  }
};
}  // namespace

ORT_API_STATUS_IMPL(OrtApis::GetAvailableProviders, _Outptr_ char*** out_ptr,
                    _In_ int* providers_length) {
  API_IMPL_BEGIN
  const auto& available_providers = GetAvailableExecutionProviderNames();
  const size_t available_count = available_providers.size();

  if (available_count == 0) {
    out_ptr = nullptr;
    *providers_length = 0;
    return OrtApis::CreateStatus(ORT_FAIL, "Invalid build with no providers available");
  }

  size_t output_len = 0;
  for (const auto& p : available_providers) {
    output_len += p.size() + 1;
  }

  // We allocate and construct the buffer in char* to hold all the string pointers
  // followed by the actual string data. We allocate in terms of char* to make it convinient and avoid casts.
  const size_t ptrs_num = (sizeof(char*) * available_count + output_len + (sizeof(char*) - 1)) / sizeof(char*);
  auto total_buffer = std::make_unique<char*[]>(ptrs_num);
  ProviderBuffer provider_buffer(total_buffer.get(), available_count);

  for (size_t p_index = 0; p_index < available_count; p_index++) {
    provider_buffer.Append(available_providers[p_index], p_index);
  }

  *providers_length = narrow<int>(available_count);
  *out_ptr = total_buffer.release();
  API_IMPL_END
  return nullptr;
}

// This is a cleanup API, it should never return any failure
// so any no-throw code can rely on it.
ORT_API_STATUS_IMPL(OrtApis::ReleaseAvailableProviders, _In_ char** ptr,
                    _In_ int /* providers_length */) {
  API_IMPL_BEGIN
  // take possession of the memory and deallocate it
  std::unique_ptr<char*[]> g(ptr);
  API_IMPL_END
  return nullptr;
}

ORT_API_STATUS_IMPL(OrtApis::GetExecutionProviderApi,
                    [[maybe_unused]] _In_ const char* provider_name,
                    [[maybe_unused]] _In_ uint32_t version,
                    _Outptr_ const void** provider_api) {
  API_IMPL_BEGIN

  *provider_api = nullptr;
#ifdef USE_DML
  if (strcmp(provider_name, "DML") == 0) {
    *provider_api = GetOrtDmlApi(version);
    if (*provider_api == nullptr) {
      return OrtApis::CreateStatus(ORT_INVALID_ARGUMENT, "Specified version is not supported for the DirectML provider.");
    }
    return NULL;
  }
#endif

  return OrtApis::CreateStatus(ORT_INVALID_ARGUMENT, "Specified provider is not supported.");
  API_IMPL_END
}

ORT_API_STATUS_IMPL(OrtApis::TensorAt, _Inout_ OrtValue* value, const int64_t* location_values, size_t location_values_count,
                    _Outptr_ void** out) {
  TENSOR_READWRITE_API_BEGIN

  if (tensor->IsDataTypeString()) {
    return OrtApis::CreateStatus(ORT_INVALID_ARGUMENT, "this API does not support strings");
  }

  const auto& tensor_shape = tensor->Shape();
  const auto num_dimensions = tensor_shape.NumDimensions();
  if (location_values_count != num_dimensions) {
    return OrtApis::CreateStatus(ORT_INVALID_ARGUMENT, "location dimensions do not match shape size");
  }

  for (size_t i = 0; i < location_values_count; i++) {
    if (location_values[i] >= tensor_shape[i] || location_values[i] < 0) {
      return OrtApis::CreateStatus(ORT_INVALID_ARGUMENT, "invalid location range");
    }
  }

  // compute strides
  // TensorPitches p;
  std::vector<int64_t> strides(num_dimensions);
  {
    int64_t stride = 1;
    for (size_t dim = num_dimensions; dim > 0; --dim) {
      strides[dim - 1] = stride;
      stride *= tensor_shape[dim - 1];
    }
  }

  // For Scalers the offset would always be zero
  int64_t offset = 0;
  for (size_t i = 0; i < num_dimensions; i++) {
    offset += location_values[i] * strides[i];
  }

  auto data = reinterpret_cast<char*>(tensor->MutableDataRaw()) + tensor->DataType()->Size() * offset;
  *out = data;
  return nullptr;
  API_IMPL_END
}

ORT_API_STATUS_IMPL(OrtApis::SetLanguageProjection, _In_ const OrtEnv* ort_env, _In_ OrtLanguageProjection projection) {
  API_IMPL_BEGIN
  ORT_UNUSED_PARAMETER(ort_env);
  // note telemetry is controlled via the platform Env object, not the OrtEnv object instance
  const Env& env = Env::Default();
  env.GetTelemetryProvider().SetLanguageProjection(static_cast<uint32_t>(projection));
  return nullptr;
  API_IMPL_END
}

ORT_API_STATUS_IMPL(OrtApis::SessionGetProfilingStartTimeNs, _In_ const OrtSession* sess, _Out_ uint64_t* out) {
  API_IMPL_BEGIN
  const auto* session = reinterpret_cast<const ::onnxruntime::InferenceSession*>(sess);
  auto profiling_start_time = session->GetProfiling().GetStartTimeNs();
  *out = static_cast<uint64_t>(profiling_start_time);
  return nullptr;
  API_IMPL_END
}

// End support for non-tensor types

ORT_API_STATUS_IMPL(OrtApis::CreateArenaCfg, _In_ size_t max_mem, int arena_extend_strategy, int initial_chunk_size_bytes,
                    int max_dead_bytes_per_chunk, _Outptr_ OrtArenaCfg** out) {
  API_IMPL_BEGIN
  auto cfg = std::make_unique<OrtArenaCfg>();
  cfg->max_mem = max_mem;
  cfg->arena_extend_strategy = arena_extend_strategy;
  cfg->initial_chunk_size_bytes = initial_chunk_size_bytes;
  cfg->max_dead_bytes_per_chunk = max_dead_bytes_per_chunk;
  cfg->max_dead_bytes_per_chunk = -1L;
  *out = cfg.release();
  return nullptr;
  API_IMPL_END
}

ORT_API_STATUS_IMPL(OrtApis::CreateArenaCfgV2, _In_reads_(num_keys) const char* const* arena_config_keys, _In_reads_(num_keys) const size_t* arena_config_values,
                    _In_ size_t num_keys, _Outptr_ OrtArenaCfg** out) {
  API_IMPL_BEGIN
  auto cfg = std::make_unique<OrtArenaCfg>();

  for (size_t i = 0; i < num_keys; ++i) {
    if (strcmp(arena_config_keys[i], "max_mem") == 0) {
      cfg->max_mem = arena_config_values[i];
    } else if (strcmp(arena_config_keys[i], "arena_extend_strategy") == 0) {
      cfg->arena_extend_strategy = static_cast<int>(arena_config_values[i]);
    } else if (strcmp(arena_config_keys[i], "initial_chunk_size_bytes") == 0) {
      cfg->initial_chunk_size_bytes = static_cast<int>(arena_config_values[i]);
    } else if (strcmp(arena_config_keys[i], "max_dead_bytes_per_chunk") == 0) {
      cfg->max_dead_bytes_per_chunk = static_cast<int>(arena_config_values[i]);
    } else if (strcmp(arena_config_keys[i], "initial_growth_chunk_size_bytes") == 0) {
      cfg->initial_growth_chunk_size_bytes = static_cast<int>(arena_config_values[i]);
    } else if (strcmp(arena_config_keys[i], "max_power_of_two_extend_bytes") == 0) {
      cfg->max_power_of_two_extend_bytes = static_cast<int64_t>(arena_config_values[i]);
    } else {
      std::ostringstream oss;
      oss << "Invalid key found: " << arena_config_keys[i];

      return CreateStatus(ORT_INVALID_ARGUMENT, oss.str().c_str());
    }
  }

  *out = cfg.release();
  return nullptr;
  API_IMPL_END
}

// Allow using raw new/delete because this is for C.
ORT_API(void, OrtApis::ReleaseArenaCfg, _Frees_ptr_opt_ OrtArenaCfg* ptr) {
  std::unique_ptr<OrtArenaCfg> g(ptr);
}

ORT_API_STATUS_IMPL(OrtApis::CreatePrepackedWeightsContainer, _Outptr_ OrtPrepackedWeightsContainer** out) {
  API_IMPL_BEGIN
  std::unique_ptr<PrepackedWeightsContainer> container = std::make_unique<PrepackedWeightsContainer>();
  *out = reinterpret_cast<OrtPrepackedWeightsContainer*>(container.release());
  return nullptr;
  API_IMPL_END
}

ORT_API(void, OrtApis::ReleasePrepackedWeightsContainer, _Frees_ptr_opt_ OrtPrepackedWeightsContainer* ptr) {
  delete reinterpret_cast<PrepackedWeightsContainer*>(ptr);
}

ORT_API_STATUS_IMPL(OrtApis::CreateSessionWithPrepackedWeightsContainer, _In_ const OrtEnv* env, _In_ const ORTCHAR_T* model_path,
                    _In_ const OrtSessionOptions* options, _Inout_ OrtPrepackedWeightsContainer* prepacked_weights_container,
                    _Outptr_ OrtSession** out) {
  API_IMPL_BEGIN
  std::unique_ptr<onnxruntime::InferenceSession> sess;
  OrtStatus* status = nullptr;
  *out = nullptr;

  ORT_TRY {
    ORT_API_RETURN_IF_ERROR(CreateSessionAndLoadModel(options, env, model_path, nullptr, 0, sess));
    ORT_API_RETURN_IF_ERROR(InitializeSession(options, sess, prepacked_weights_container));

    *out = reinterpret_cast<OrtSession*>(sess.release());
  }
  ORT_CATCH(const std::exception& e) {
    ORT_HANDLE_EXCEPTION([&]() {
      status = OrtApis::CreateStatus(ORT_FAIL, e.what());
    });
  }

  return status;
  API_IMPL_END
}

ORT_API_STATUS_IMPL(OrtApis::CreateSessionFromArrayWithPrepackedWeightsContainer, _In_ const OrtEnv* env,
                    _In_ const void* model_data, size_t model_data_length,
                    _In_ const OrtSessionOptions* options, _Inout_ OrtPrepackedWeightsContainer* prepacked_weights_container,
                    _Outptr_ OrtSession** out) {
  API_IMPL_BEGIN
  std::unique_ptr<onnxruntime::InferenceSession> sess;
  OrtStatus* status = nullptr;
  *out = nullptr;

  ORT_TRY {
    ORT_API_RETURN_IF_ERROR(CreateSessionAndLoadModel(options, env, nullptr, model_data,
                                                      model_data_length, sess));
    ORT_API_RETURN_IF_ERROR(InitializeSession(options, sess, prepacked_weights_container));

    *out = reinterpret_cast<OrtSession*>(sess.release());
  }
  ORT_CATCH(const std::exception& e) {
    ORT_HANDLE_EXCEPTION([&]() {
      status = OrtApis::CreateStatus(ORT_FAIL, e.what());
    });
  }

  return status;
  API_IMPL_END
}

ORT_API_STATUS_IMPL(OrtApis::GetTensorMemoryInfo, _In_ const OrtValue* value, _Outptr_ const OrtMemoryInfo** memory_info) {
  TENSOR_READ_API_BEGIN
  *memory_info = &tensor.Location();
  return nullptr;
  API_IMPL_END
}

ORT_API_STATUS_IMPL(OrtApis::SessionOptionsSetCustomCreateThreadFn, _Inout_ OrtSessionOptions* options, _In_ OrtCustomCreateThreadFn ort_custom_create_thread_fn) {
  API_IMPL_BEGIN
  options->value.custom_create_thread_fn = ort_custom_create_thread_fn;
  return nullptr;
  API_IMPL_END
}

ORT_API_STATUS_IMPL(OrtApis::SessionOptionsSetCustomThreadCreationOptions, _Inout_ OrtSessionOptions* options, _In_ void* ort_custom_thread_creation_options) {
  API_IMPL_BEGIN
  options->value.custom_thread_creation_options = ort_custom_thread_creation_options;
  return nullptr;
  API_IMPL_END
}

ORT_API_STATUS_IMPL(OrtApis::SessionOptionsSetCustomJoinThreadFn, _Inout_ OrtSessionOptions* options, _In_ OrtCustomJoinThreadFn ort_custom_join_thread_fn) {
  API_IMPL_BEGIN
  options->value.custom_join_thread_fn = ort_custom_join_thread_fn;
  return nullptr;
  API_IMPL_END
}

ORT_API(const OrtTrainingApi*, OrtApis::GetTrainingApi, uint32_t version) {
#ifdef ENABLE_TRAINING_APIS
  if (version >= 13 && version <= ORT_API_VERSION)
    return OrtTrainingApis::GetTrainingApi(version);

  fprintf(stderr, "The given version [%u] is not supported. Training api only supports version 13 to %u.\n",
          version, ORT_API_VERSION);
  return nullptr;
#else

  ORT_UNUSED_PARAMETER(version);

  return nullptr;
#endif
}

static constexpr OrtApiBase ort_api_base = {
    &OrtApis::GetApi,
    &OrtApis::GetVersionString};

/* Rules on how to add a new Ort API version

In general, NEVER remove or rearrange the members in this structure unless a new version is being created. The
goal is for newer shared libraries of the Onnx Runtime to work with binaries targeting the previous versions.
In order to do that we need to ensure older binaries get the older interfaces they are expecting.

If the next version of the OrtApi only adds members, new members can be added at the end of the OrtApi structure
without breaking anything. In this case, rename the ort_api_# structure in a way that shows the range of versions
it supports, for example 'ort_api_1_to_2', and then GetApi can return the same structure for a range of versions.

If methods need to be removed or rearranged, then make a copy of the OrtApi structure and name it 'OrtApi#to#'.
The latest Api should always be named just OrtApi. Then make a copy of the latest ort_api_* structure below and
name it ort_api_# to match the latest version number supported, you'll need to be sure the structure types match
the API they're for (the compiler should complain if this isn't correct).

If there is no desire to have the headers still expose the older APIs (clutter, documentation, etc) then the
definition should be moved to a file included by this file so that it's still defined here for binary compatibility
but isn't visible in public headers.

So for example, if we wanted to just add some new members to the ort_api_1_to_2, we'd take the following steps:

    In include\onnxruntime\core\session\onnxruntime_c_api.h we'd just add the members to the end of the structure

    In this file, we'd correspondingly add the member values to the end of the ort_api_1_to_2 structure, and also rename
    it to ort_api_1_to_3.

    Then in GetApi we'd make it return ort_api_1_to_3 for versions 1 through 3.

Second example, if we wanted to add and remove some members, we'd do this:

    In include\onnxruntime\core\session\onnxruntime_c_api.h we'd make a copy of the OrtApi structure and name the
    old one OrtApi1to2. In the new OrtApi we'd add or remove any members that we desire.

    In this file, we'd create a new copy of ort_api_1_to_2 called ort_api_3 and make the corresponding changes that were
    made to the new OrtApi.

    In GetApi we now make it return ort_api_3 for version 3.
*/

static constexpr OrtApi ort_api_1_to_18 = {
    // NOTE: The ordering of these fields MUST not change after that version has shipped since existing binaries depend on this ordering.

    // Shipped as version 1 - DO NOT MODIFY (see above text for more information)
    &OrtApis::CreateStatus,
    &OrtApis::GetErrorCode,
    &OrtApis::GetErrorMessage,

    &OrtApis::CreateEnv,
    &OrtApis::CreateEnvWithCustomLogger,
    &OrtApis::EnableTelemetryEvents,
    &OrtApis::DisableTelemetryEvents,

    &OrtApis::CreateSession,
    &OrtApis::CreateSessionFromArray,
    &OrtApis::Run,

    &OrtApis::CreateSessionOptions,
    &OrtApis::SetOptimizedModelFilePath,
    &OrtApis::CloneSessionOptions,
    &OrtApis::SetSessionExecutionMode,
    &OrtApis::EnableProfiling,
    &OrtApis::DisableProfiling,
    &OrtApis::EnableMemPattern,
    &OrtApis::DisableMemPattern,
    &OrtApis::EnableCpuMemArena,
    &OrtApis::DisableCpuMemArena,
    &OrtApis::SetSessionLogId,
    &OrtApis::SetSessionLogVerbosityLevel,
    &OrtApis::SetSessionLogSeverityLevel,
    &OrtApis::SetSessionGraphOptimizationLevel,
    &OrtApis::SetIntraOpNumThreads,
    &OrtApis::SetInterOpNumThreads,

    &OrtApis::CreateCustomOpDomain,
    &OrtApis::CustomOpDomain_Add,
    &OrtApis::AddCustomOpDomain,
    &OrtApis::RegisterCustomOpsLibrary,

    &OrtApis::SessionGetInputCount,
    &OrtApis::SessionGetOutputCount,
    &OrtApis::SessionGetOverridableInitializerCount,
    &OrtApis::SessionGetInputTypeInfo,
    &OrtApis::SessionGetOutputTypeInfo,
    &OrtApis::SessionGetOverridableInitializerTypeInfo,
    &OrtApis::SessionGetInputName,
    &OrtApis::SessionGetOutputName,
    &OrtApis::SessionGetOverridableInitializerName,

    &OrtApis::CreateRunOptions,
    &OrtApis::RunOptionsSetRunLogVerbosityLevel,
    &OrtApis::RunOptionsSetRunLogSeverityLevel,
    &OrtApis::RunOptionsSetRunTag,
    &OrtApis::RunOptionsGetRunLogVerbosityLevel,
    &OrtApis::RunOptionsGetRunLogSeverityLevel,
    &OrtApis::RunOptionsGetRunTag,
    &OrtApis::RunOptionsSetTerminate,
    &OrtApis::RunOptionsUnsetTerminate,

    &OrtApis::CreateTensorAsOrtValue,
    &OrtApis::CreateTensorWithDataAsOrtValue,
    &OrtApis::IsTensor,
    &OrtApis::GetTensorMutableData,

    &OrtApis::FillStringTensor,
    &OrtApis::GetStringTensorDataLength,
    &OrtApis::GetStringTensorContent,

    &OrtApis::CastTypeInfoToTensorInfo,
    &OrtApis::GetOnnxTypeFromTypeInfo,
    &OrtApis::CreateTensorTypeAndShapeInfo,
    &OrtApis::SetTensorElementType,

    &OrtApis::SetDimensions,
    &OrtApis::GetTensorElementType,
    &OrtApis::GetDimensionsCount,
    &OrtApis::GetDimensions,
    &OrtApis::GetSymbolicDimensions,
    &OrtApis::GetTensorShapeElementCount,
    &OrtApis::GetTensorTypeAndShape,
    &OrtApis::GetTypeInfo,
    &OrtApis::GetValueType,
    &OrtApis::CreateMemoryInfo,
    &OrtApis::CreateCpuMemoryInfo,
    &OrtApis::CompareMemoryInfo,
    &OrtApis::MemoryInfoGetName,
    &OrtApis::MemoryInfoGetId,
    &OrtApis::MemoryInfoGetMemType,
    &OrtApis::MemoryInfoGetType,
    &OrtApis::AllocatorAlloc,
    &OrtApis::AllocatorFree,
    &OrtApis::AllocatorGetInfo,
    &OrtApis::GetAllocatorWithDefaultOptions,
    &OrtApis::AddFreeDimensionOverride,
    &OrtApis::GetValue,
    &OrtApis::GetValueCount,
    &OrtApis::CreateValue,
    &OrtApis::CreateOpaqueValue,
    &OrtApis::GetOpaqueValue,

    &OrtApis::KernelInfoGetAttribute_float,
    &OrtApis::KernelInfoGetAttribute_int64,
    &OrtApis::KernelInfoGetAttribute_string,
    &OrtApis::KernelContext_GetInputCount,
    &OrtApis::KernelContext_GetOutputCount,
    &OrtApis::KernelContext_GetInput,
    &OrtApis::KernelContext_GetOutput,

    &OrtApis::ReleaseEnv,
    &OrtApis::ReleaseStatus,
    &OrtApis::ReleaseMemoryInfo,
    &OrtApis::ReleaseSession,
    &OrtApis::ReleaseValue,
    &OrtApis::ReleaseRunOptions,
    &OrtApis::ReleaseTypeInfo,
    &OrtApis::ReleaseTensorTypeAndShapeInfo,
    &OrtApis::ReleaseSessionOptions,
    &OrtApis::ReleaseCustomOpDomain,
    // End of Version 1 - DO NOT MODIFY ABOVE (see above text for more information)

    &OrtApis::GetDenotationFromTypeInfo,
    &OrtApis::CastTypeInfoToMapTypeInfo,
    &OrtApis::CastTypeInfoToSequenceTypeInfo,
    &OrtApis::GetMapKeyType,
    &OrtApis::GetMapValueType,
    &OrtApis::GetSequenceElementType,
    &OrtApis::ReleaseMapTypeInfo,
    &OrtApis::ReleaseSequenceTypeInfo,
    &OrtApis::SessionEndProfiling,
    &OrtApis::SessionGetModelMetadata,
    &OrtApis::ModelMetadataGetProducerName,
    &OrtApis::ModelMetadataGetGraphName,
    &OrtApis::ModelMetadataGetDomain,
    &OrtApis::ModelMetadataGetDescription,
    &OrtApis::ModelMetadataLookupCustomMetadataMap,
    &OrtApis::ModelMetadataGetVersion,
    &OrtApis::ReleaseModelMetadata,
    // End of Version 2 - DO NOT MODIFY ABOVE (see above text for more information)

    &OrtApis::CreateEnvWithGlobalThreadPools,
    &OrtApis::DisablePerSessionThreads,
    &OrtApis::CreateThreadingOptions,
    &OrtApis::ReleaseThreadingOptions,
    &OrtApis::ModelMetadataGetCustomMetadataMapKeys,
    &OrtApis::AddFreeDimensionOverrideByName,
    // End of Version 3 - DO NOT MODIFY ABOVE (see above text for more information)

    &OrtApis::GetAvailableProviders,
    &OrtApis::ReleaseAvailableProviders,
    // End of Version 4 - DO NOT MODIFY ABOVE (see above text for more information)

    &OrtApis::GetStringTensorElementLength,
    &OrtApis::GetStringTensorElement,
    &OrtApis::FillStringTensorElement,
    &OrtApis::AddSessionConfigEntry,

    // IoBinding and above are propagated in the same order to C# API
    // Do not move
    &OrtApis::CreateAllocator,
    &OrtApis::ReleaseAllocator,
    &OrtApis::RunWithBinding,
    &OrtApis::CreateIoBinding,
    &OrtApis::ReleaseIoBinding,
    &OrtApis::BindInput,
    &OrtApis::BindOutput,
    &OrtApis::BindOutputToDevice,
    &OrtApis::GetBoundOutputNames,
    &OrtApis::GetBoundOutputValues,
    &OrtApis::ClearBoundInputs,
    &OrtApis::ClearBoundOutputs,
    &OrtApis::TensorAt,
    &OrtApis::CreateAndRegisterAllocator,
    &OrtApis::SetLanguageProjection,
    &OrtApis::SessionGetProfilingStartTimeNs,
    &OrtApis::SetGlobalIntraOpNumThreads,
    &OrtApis::SetGlobalInterOpNumThreads,
    &OrtApis::SetGlobalSpinControl,
    // End of Version 5 - DO NOT MODIFY ABOVE (see above text for more information)

    &OrtApis::AddInitializer,
    &OrtApis::CreateEnvWithCustomLoggerAndGlobalThreadPools,
    &OrtApis::SessionOptionsAppendExecutionProvider_CUDA,
    &OrtApis::SessionOptionsAppendExecutionProvider_ROCM,
    &OrtApis::SessionOptionsAppendExecutionProvider_OpenVINO,
    &OrtApis::SetGlobalDenormalAsZero,
    &OrtApis::CreateArenaCfg,
    &OrtApis::ReleaseArenaCfg,
    // End of Version 6 - DO NOT MODIFY ABOVE (see above text for more information)

    &OrtApis::ModelMetadataGetGraphDescription,
    &OrtApis::SessionOptionsAppendExecutionProvider_TensorRT,
    &OrtApis::SetCurrentGpuDeviceId,
    &OrtApis::GetCurrentGpuDeviceId,
    // End of Version 7 - DO NOT MODIFY ABOVE (see above text for more information)

    &OrtApis::KernelInfoGetAttributeArray_float,
    &OrtApis::KernelInfoGetAttributeArray_int64,
    &OrtApis::CreateArenaCfgV2,
    &OrtApis::AddRunConfigEntry,
    &OrtApis::CreatePrepackedWeightsContainer,
    &OrtApis::ReleasePrepackedWeightsContainer,
    &OrtApis::CreateSessionWithPrepackedWeightsContainer,
    &OrtApis::CreateSessionFromArrayWithPrepackedWeightsContainer,
    // End of Version 8 - DO NOT MODIFY ABOVE (see above text for more information)

    &OrtApis::SessionOptionsAppendExecutionProvider_TensorRT_V2,
    &OrtApis::CreateTensorRTProviderOptions,
    &OrtApis::UpdateTensorRTProviderOptions,
    &OrtApis::GetTensorRTProviderOptionsAsString,
    &OrtApis::ReleaseTensorRTProviderOptions,
    &OrtApis::EnableOrtCustomOps,
    &OrtApis::RegisterAllocator,
    &OrtApis::UnregisterAllocator,
    &OrtApis::IsSparseTensor,
    &OrtApis::CreateSparseTensorAsOrtValue,
    &OrtApis::FillSparseTensorCoo,
    &OrtApis::FillSparseTensorCsr,
    &OrtApis::FillSparseTensorBlockSparse,
    &OrtApis::CreateSparseTensorWithValuesAsOrtValue,
    &OrtApis::UseCooIndices,
    &OrtApis::UseCsrIndices,
    &OrtApis::UseBlockSparseIndices,
    &OrtApis::GetSparseTensorFormat,
    &OrtApis::GetSparseTensorValuesTypeAndShape,
    &OrtApis::GetSparseTensorValues,
    &OrtApis::GetSparseTensorIndicesTypeShape,
    &OrtApis::GetSparseTensorIndices,
    // End of Version 9 - DO NOT MODIFY ABOVE (see above text for more information)

    &OrtApis::HasValue,
    &OrtApis::KernelContext_GetGPUComputeStream,
    &OrtApis::GetTensorMemoryInfo,
    &OrtApis::GetExecutionProviderApi,
    &OrtApis::SessionOptionsSetCustomCreateThreadFn,
    &OrtApis::SessionOptionsSetCustomThreadCreationOptions,
    &OrtApis::SessionOptionsSetCustomJoinThreadFn,
    &OrtApis::SetGlobalCustomCreateThreadFn,
    &OrtApis::SetGlobalCustomThreadCreationOptions,
    &OrtApis::SetGlobalCustomJoinThreadFn,
    &OrtApis::SynchronizeBoundInputs,
    &OrtApis::SynchronizeBoundOutputs,
    // End of Version 10 - DO NOT MODIFY ABOVE (see above text for more information)

    &OrtApis::SessionOptionsAppendExecutionProvider_CUDA_V2,
    &OrtApis::CreateCUDAProviderOptions,
    &OrtApis::UpdateCUDAProviderOptions,
    &OrtApis::GetCUDAProviderOptionsAsString,
    &OrtApis::ReleaseCUDAProviderOptions,
    &OrtApis::SessionOptionsAppendExecutionProvider_MIGraphX,
    // End of Version 11 - DO NOT MODIFY ABOVE (see above text for more information)

    &OrtApis::AddExternalInitializers,
    &OrtApis::CreateOpAttr,
    &OrtApis::ReleaseOpAttr,
    &OrtApis::CreateOp,
    &OrtApis::InvokeOp,
    &OrtApis::ReleaseOp,
    &OrtApis::SessionOptionsAppendExecutionProvider,
    &OrtApis::CopyKernelInfo,
    &OrtApis::ReleaseKernelInfo,
    // End of Version 12 - DO NOT MODIFY ABOVE (see above text for more information)

    &OrtApis::GetTrainingApi,
    &OrtApis::SessionOptionsAppendExecutionProvider_CANN,
    &OrtApis::CreateCANNProviderOptions,
    &OrtApis::UpdateCANNProviderOptions,
    &OrtApis::GetCANNProviderOptionsAsString,
    &OrtApis::ReleaseCANNProviderOptions,
    // End of Version 13 - DO NOT MODIFY ABOVE (see above text for more information)

    &OrtApis::MemoryInfoGetDeviceType,
    &OrtApis::UpdateEnvWithCustomLogLevel,
    &OrtApis::SetGlobalIntraOpThreadAffinity,
    &OrtApis::RegisterCustomOpsLibrary_V2,
    &OrtApis::RegisterCustomOpsUsingFunction,
    &OrtApis::KernelInfo_GetInputCount,
    &OrtApis::KernelInfo_GetOutputCount,
    &OrtApis::KernelInfo_GetInputName,
    &OrtApis::KernelInfo_GetOutputName,
    &OrtApis::KernelInfo_GetInputTypeInfo,
    &OrtApis::KernelInfo_GetOutputTypeInfo,
    &OrtApis::KernelInfoGetAttribute_tensor,
    &OrtApis::HasSessionConfigEntry,
    &OrtApis::GetSessionConfigEntry,
    // End of Version 14 - DO NOT MODIFY ABOVE (see above text for more information)

    &OrtApis::SessionOptionsAppendExecutionProvider_Dnnl,
    &OrtApis::CreateDnnlProviderOptions,
    &OrtApis::UpdateDnnlProviderOptions,
    &OrtApis::GetDnnlProviderOptionsAsString,
    &OrtApis::ReleaseDnnlProviderOptions,
    &OrtApis::KernelInfo_GetNodeName,
    &OrtApis::KernelInfo_GetLogger,
    &OrtApis::KernelContext_GetLogger,
    &OrtApis::Logger_LogMessage,
    &OrtApis::Logger_GetLoggingSeverityLevel,
    &OrtApis::KernelInfoGetConstantInput_tensor,
    &OrtApis::CastTypeInfoToOptionalTypeInfo,
    &OrtApis::GetOptionalContainedTypeInfo,
    &OrtApis::GetResizedStringTensorElementBuffer,
    &OrtApis::KernelContext_GetAllocator,
    &OrtApis::GetBuildInfoString,
    // End of Version 15 - DO NOT MODIFY ABOVE (see above text for more information)

    &OrtApis::CreateROCMProviderOptions,
    &OrtApis::UpdateROCMProviderOptions,
    &OrtApis::GetROCMProviderOptionsAsString,
    &OrtApis::ReleaseROCMProviderOptions,
    &OrtApis::CreateAndRegisterAllocatorV2,
    &OrtApis::RunAsync,
    &OrtApis::UpdateTensorRTProviderOptionsWithValue,
    &OrtApis::GetTensorRTProviderOptionsByName,
    &OrtApis::UpdateCUDAProviderOptionsWithValue,
    &OrtApis::GetCUDAProviderOptionsByName,
    &OrtApis::KernelContext_GetResource,
    // End of Version 16 - DO NOT MODIFY ABOVE (see above text for more information)

    &OrtApis::SetUserLoggingFunction,
    &OrtApis::ShapeInferContext_GetInputCount,
    &OrtApis::ShapeInferContext_GetInputTypeShape,
    &OrtApis::ShapeInferContext_GetAttribute,
    &OrtApis::ShapeInferContext_SetOutputTypeShape,
    &OrtApis::SetSymbolicDimensions,
    &OrtApis::ReadOpAttr,
<<<<<<< HEAD
    &OrtApis::EvictSession,
};
=======
    &OrtApis::SetDeterministicCompute,
    &OrtApis::KernelContext_ParallelFor,
    &OrtApis::SessionOptionsAppendExecutionProvider_OpenVINO_V2,
    &OrtApis::SessionOptionsAppendExecutionProvider_VitisAI,
    &OrtApis::KernelContext_GetScratchBuffer,
    &OrtApis::KernelInfoGetAllocator};
>>>>>>> 01acc25d

// OrtApiBase can never change as there is no way to know what version of OrtApiBase is returned by OrtGetApiBase.
static_assert(sizeof(OrtApiBase) == sizeof(void*) * 2, "New methods can't be added to OrtApiBase as it is not versioned");
static_assert(offsetof(OrtApiBase, GetApi) / sizeof(void*) == 0, "These functions cannot be reordered");
static_assert(offsetof(OrtApiBase, GetVersionString) / sizeof(void*) == 1, "These functions cannot be reordered");
static_assert(std::is_same_v<decltype(OrtApiBase::GetApi), const OrtApi*(ORT_API_CALL*)(uint32_t)NO_EXCEPTION>, "This function's signature can never change");
static_assert(std::is_same_v<decltype(OrtApiBase::GetVersionString), const char*(ORT_API_CALL*)(void)NO_EXCEPTION>, "This function's signature can never change");

// Asserts to do a some checks to ensure older Versions of the OrtApi never change (will detect an addition or deletion but not if they cancel out each other)
// If any of these asserts hit, read the above 'Rules on how to add a new Ort API version'
static_assert(offsetof(OrtApi, ReleaseCustomOpDomain) / sizeof(void*) == 101, "Size of version 1 API cannot change");
static_assert(offsetof(OrtApi, ReleaseModelMetadata) / sizeof(void*) == 118, "Size of version 2 API cannot change");
static_assert(offsetof(OrtApi, AddFreeDimensionOverrideByName) / sizeof(void*) == 124,
              "Size of version 3 API cannot change");
static_assert(offsetof(OrtApi, ReleaseAvailableProviders) / sizeof(void*) == 126,
              "Size of version 4 API cannot change");
static_assert(offsetof(OrtApi, SetGlobalSpinControl) / sizeof(void*) == 149, "Size of version 5 API cannot change");
static_assert(offsetof(OrtApi, ReleaseArenaCfg) / sizeof(void*) == 157, "Size of version 6 API cannot change");
static_assert(offsetof(OrtApi, GetCurrentGpuDeviceId) / sizeof(void*) == 161, "Size of version 7 API cannot change");
static_assert(offsetof(OrtApi, CreateSessionFromArrayWithPrepackedWeightsContainer) / sizeof(void*) == 169, "Size of version 8 API cannot change");
static_assert(offsetof(OrtApi, GetSparseTensorIndices) / sizeof(void*) == 191, "Size of version 9 API cannot change");
static_assert(offsetof(OrtApi, SynchronizeBoundOutputs) / sizeof(void*) == 203, "Size of version 10 API cannot change");
static_assert(offsetof(OrtApi, SessionOptionsAppendExecutionProvider_MIGraphX) / sizeof(void*) == 209, "Size of version 11 API cannot change");
static_assert(offsetof(OrtApi, ReleaseKernelInfo) / sizeof(void*) == 218, "Size of version 12 API cannot change");
static_assert(offsetof(OrtApi, ReleaseCANNProviderOptions) / sizeof(void*) == 224, "Size of version 13 API cannot change");
static_assert(offsetof(OrtApi, GetSessionConfigEntry) / sizeof(void*) == 238, "Size of version 14 API cannot change");
static_assert(offsetof(OrtApi, GetBuildInfoString) / sizeof(void*) == 254, "Size of version 15 API cannot change");
static_assert(offsetof(OrtApi, KernelContext_GetResource) / sizeof(void*) == 265, "Size of version 16 API cannot change");
static_assert(offsetof(OrtApi, SetUserLoggingFunction) / sizeof(void*) == 266, "Size of version 17 API cannot change");

// So that nobody forgets to finish an API version, this check will serve as a reminder:
static_assert(std::string_view(ORT_VERSION) == "1.18.0",
              "ORT_Version change detected, please follow below steps to ensure OrtApi is updated properly");
// 1. Update the hardcoded version string in above static_assert to silence it
// 2. If there were any APIs added to ort_api_1_to_18 above:
//    a. Add the 'End of version #' markers (pattern above should be obvious)
//    b. Add a static_assert in the directly above list of version sizes to ensure nobody adds any more functions to the just shipped API version

ORT_API(const OrtApi*, OrtApis::GetApi, uint32_t version) {
  if (version >= 1 && version <= ORT_API_VERSION)
    return &ort_api_1_to_18;

  fprintf(stderr,
          "The requested API version [%u] is not available, only API versions [1, %u] are supported in this build."
          " Current ORT Version is: %s\n",
          version, ORT_API_VERSION, ORT_VERSION);

  return nullptr;  // Unsupported version
}

ORT_API(const char*, OrtApis::GetVersionString) {
  return ORT_VERSION;
}

ORT_API(const char*, OrtApis::GetBuildInfoString) {
  return ORT_BUILD_INFO;
}

const OrtApiBase* ORT_API_CALL OrtGetApiBase(void) NO_EXCEPTION {
  return &ort_api_base;
}

ORT_API(void, OrtApis::ReleaseEnv, OrtEnv* value) {
  OrtEnv::Release(value);
}

DEFINE_RELEASE_ORT_OBJECT_FUNCTION(Value, OrtValue)
DEFINE_RELEASE_ORT_OBJECT_FUNCTION(RunOptions, OrtRunOptions)
DEFINE_RELEASE_ORT_OBJECT_FUNCTION(Session, ::onnxruntime::InferenceSession)
DEFINE_RELEASE_ORT_OBJECT_FUNCTION(ModelMetadata, ::onnxruntime::ModelMetadata)<|MERGE_RESOLUTION|>--- conflicted
+++ resolved
@@ -2744,17 +2744,14 @@
     &OrtApis::ShapeInferContext_SetOutputTypeShape,
     &OrtApis::SetSymbolicDimensions,
     &OrtApis::ReadOpAttr,
-<<<<<<< HEAD
-    &OrtApis::EvictSession,
-};
-=======
     &OrtApis::SetDeterministicCompute,
     &OrtApis::KernelContext_ParallelFor,
     &OrtApis::SessionOptionsAppendExecutionProvider_OpenVINO_V2,
     &OrtApis::SessionOptionsAppendExecutionProvider_VitisAI,
     &OrtApis::KernelContext_GetScratchBuffer,
-    &OrtApis::KernelInfoGetAllocator};
->>>>>>> 01acc25d
+    &OrtApis::KernelInfoGetAllocator,
+    &OrtApis::EvictSession
+};
 
 // OrtApiBase can never change as there is no way to know what version of OrtApiBase is returned by OrtGetApiBase.
 static_assert(sizeof(OrtApiBase) == sizeof(void*) * 2, "New methods can't be added to OrtApiBase as it is not versioned");
