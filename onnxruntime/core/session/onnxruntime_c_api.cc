// Copyright (c) Microsoft Corporation. All rights reserved.
// Licensed under the MIT License.

#include <algorithm>
#include <cassert>
#include <cstring>
#include <functional>
#include <mutex>
#include <vector>
#include <sstream>

#include "core/common/common.h"
#include "core/common/logging/logging.h"
#include "core/common/narrow.h"
#include "core/common/safeint.h"
#include "core/common/status.h"
#include "core/common/string_helper.h"
#include "core/framework/abi_pointer_array.h"
#include "core/framework/allocator.h"
#include "core/framework/callback.h"
#include "core/framework/data_types.h"
#include "core/framework/error_code_helper.h"
#include "core/framework/execution_provider.h"
#include "core/framework/onnxruntime_typeinfo.h"
#include "core/framework/ort_value.h"
#include "core/framework/tensor.h"
#include "core/framework/tensor_type_and_shape.h"
#include "core/framework/tensorprotoutils.h"
#include "core/framework/TensorSeq.h"
#include "core/framework/utils.h"
#include "core/graph/constants.h"
#include "core/graph/graph.h"
#include "core/graph/model_editor_api_types.h"
#include "core/providers/get_execution_providers.h"
#include "core/session/abi_session_options_impl.h"
#include "core/session/allocator_adapters.h"
#include "core/session/compile_api.h"
#include "core/session/environment.h"
#include "core/session/ep_api.h"
#include "core/session/ep_library_internal.h"
#include "core/session/inference_session.h"
#include "core/session/inference_session_utils.h"
#include "core/session/IOBinding.h"
#include "core/session/lora_adapters.h"
#include "core/session/model_editor_api.h"
#include "core/session/onnxruntime_c_api.h"
#include "core/session/ort_apis.h"
#include "core/session/ort_env.h"
#include "core/session/utils.h"

#if defined(USE_CUDA) || defined(USE_CUDA_PROVIDER_INTERFACE)
#include "core/providers/cuda/cuda_provider_factory.h"
#include "core/providers/cuda/cuda_execution_provider_info.h"
namespace onnxruntime {
ProviderInfo_CUDA* TryGetProviderInfo_CUDA();
}
#endif

#ifdef ENABLE_TRAINING_APIS
#include "orttraining/training_api/include/onnxruntime_training_c_api.h"
#include "orttraining/training_api/ort_training_apis.h"
#endif

#ifdef USE_CANN
#include "core/providers/cann/cann_provider_factory.h"
#include "core/providers/cann/cann_execution_provider_info.h"
namespace onnxruntime {
ProviderInfo_CANN* TryGetProviderInfo_CANN();
}
#endif

#ifdef USE_DNNL
#include "core/providers/dnnl/dnnl_provider_factory.h"
#include "core/providers/dnnl/dnnl_execution_provider_info.h"
namespace onnxruntime {
ProviderInfo_Dnnl* TryGetProviderInfo_Dnnl();
}
#endif

#ifdef USE_DML
#include "core/providers/dml/dml_provider_factory.h"
const OrtDmlApi* GetOrtDmlApi(_In_ uint32_t version) NO_EXCEPTION;
#endif

#ifdef ENABLE_EXTENSION_CUSTOM_OPS
#include "onnxruntime_extensions.h"
#endif
#if defined(_MSC_VER) && !defined(__clang__)
// The warning is: "Do not assign the result of an allocation or a function call with an owner<T> return value to a raw pointer, use owner<T> instead(i .11)."
// But this file is for C API. It can't use unique_ptr/shared_ptr in function signature.
#pragma warning(disable : 26400)
#endif
using namespace onnxruntime::logging;
using onnxruntime::DataTypeImpl;
using onnxruntime::Environment;
using onnxruntime::IAllocator;
using onnxruntime::InputDefList;
using onnxruntime::narrow;
using onnxruntime::OutputDefList;
using onnxruntime::Tensor;
using onnxruntime::ToOrtStatus;
using onnxruntime::common::Status;

using namespace onnxruntime;

#ifndef ORT_STATUS_PTR
#ifdef _WIN32
#define ORT_STATUS_PTR _Check_return_ _Ret_maybenull_ OrtStatusPtr
#else
#define ORT_STATUS_PTR OrtStatus*
#endif
#endif

#define TENSOR_READ_API_BEGIN                          \
  API_IMPL_BEGIN                                       \
  auto v = reinterpret_cast<const ::OrtValue*>(value); \
  auto& tensor = v->Get<onnxruntime::Tensor>();

#define TENSOR_READWRITE_API_BEGIN \
  API_IMPL_BEGIN                   \
  auto v = (value);                \
  auto tensor = v->GetMutable<onnxruntime::Tensor>();

namespace {
// Create tensor. Allocates memory. Tensor owns memory. Allocator is wrapped and stored in a shared_ptr in Tensor.
ORT_STATUS_PTR CreateTensorImpl(MLDataType ml_type, const int64_t* shape, size_t shape_len,
                                OrtAllocator* allocator, OrtValue& value) {
  TensorShape tensor_shape(shape, shape_len);
  AllocatorPtr alloc_ptr = std::make_shared<onnxruntime::IAllocatorImplWrappingOrtAllocator>(allocator);
  Tensor::InitOrtValue(ml_type, tensor_shape, std::move(alloc_ptr), value);
  return nullptr;
}

// Create Tensor with existing data. Tensor does not own memory.
ORT_STATUS_PTR CreateTensorImpl(MLDataType ml_type,
                                const int64_t* shape, size_t shape_len,
                                const OrtMemoryInfo* info,
                                void* p_data, size_t p_data_len,
                                OrtValue& ort_value) {
  TensorShape tensor_shape(shape, shape_len);
  if (std::any_of(tensor_shape.GetDims().begin(), tensor_shape.GetDims().end(), [](int64_t v) { return v < 0; })) {
    return OrtApis::CreateStatus(ORT_INVALID_ARGUMENT, "tried creating tensor with negative value in shape");
  }

  size_t size_to_allocate = 0;
  Status status = Tensor::CalculateTensorStorageSize(ml_type, tensor_shape, 0 /*alignment*/, size_to_allocate);
  if (!status.IsOK()) {
    return ToOrtStatus(status);
  }
  if (size_to_allocate > p_data_len) {
    std::ostringstream oss;
    oss << "not enough space: expected " << size_to_allocate << ", got " << p_data_len;
    return OrtApis::CreateStatus(ORT_INVALID_ARGUMENT, oss.str().c_str());
  }

  Tensor::InitOrtValue(ml_type, tensor_shape, p_data, *info, ort_value);
  return nullptr;
}

ORT_STATUS_PTR CreateTensorImpl(MLDataType ml_type,
                                const int64_t* shape, size_t shape_len,
                                OrtAllocator* deleter,
                                void* p_data, size_t p_data_len,
                                OrtValue& ort_value) {
  TensorShape tensor_shape(shape, shape_len);
  if (std::any_of(tensor_shape.GetDims().begin(), tensor_shape.GetDims().end(), [](int64_t v) { return v < 0; })) {
    return OrtApis::CreateStatus(ORT_INVALID_ARGUMENT, "tried creating tensor with negative value in shape");
  }

  size_t size_to_allocate = 0;
  Status status = Tensor::CalculateTensorStorageSize(ml_type, tensor_shape, 0 /*alignment*/, size_to_allocate);

  if (!status.IsOK()) {
    return ToOrtStatus(status);
  }

  if (size_to_allocate > p_data_len) {
    std::ostringstream oss;
    oss << "p_data_len was smaller than expected. Expected:" << size_to_allocate << " Got:" << p_data_len;
    return OrtApis::CreateStatus(ORT_INVALID_ARGUMENT, oss.str().c_str());
  }

  AllocatorPtr alloc_ptr = std::make_shared<onnxruntime::IAllocatorImplWrappingOrtAllocator>(deleter);
  Tensor::InitOrtValue(ml_type, tensor_shape, p_data, std::move(alloc_ptr), ort_value);
  return nullptr;
}

}  // namespace

ORT_API_STATUS_IMPL(OrtApis::CreateEnvWithCustomLogger, OrtLoggingFunction logging_function,
                    _In_opt_ void* logger_param, OrtLoggingLevel logging_level, _In_ const char* logid,
                    _Outptr_ OrtEnv** out) {
  API_IMPL_BEGIN
  OrtEnv::LoggingManagerConstructionInfo lm_info{logging_function, logger_param, logging_level, logid};
  Status status;
  *out = OrtEnv::GetInstance(lm_info, status);
  return ToOrtStatus(status);
  API_IMPL_END
}

ORT_API_STATUS_IMPL(OrtApis::CreateEnv, OrtLoggingLevel logging_level,
                    _In_ const char* logid, _Outptr_ OrtEnv** out) {
  API_IMPL_BEGIN
  OrtEnv::LoggingManagerConstructionInfo lm_info{nullptr, nullptr, logging_level, logid};
  Status status;
  *out = OrtEnv::GetInstance(lm_info, status);
  return ToOrtStatus(status);
  API_IMPL_END
}

ORT_API_STATUS_IMPL(OrtApis::CreateEnvWithGlobalThreadPools, OrtLoggingLevel logging_level,
                    _In_ const char* logid, _In_ const struct OrtThreadingOptions* tp_options, _Outptr_ OrtEnv** out) {
  API_IMPL_BEGIN
  OrtEnv::LoggingManagerConstructionInfo lm_info{nullptr, nullptr, logging_level, logid};
  Status status;
  *out = OrtEnv::GetInstance(lm_info, status, tp_options);
  return ToOrtStatus(status);
  API_IMPL_END
}

ORT_API_STATUS_IMPL(OrtApis::CreateEnvWithCustomLoggerAndGlobalThreadPools, OrtLoggingFunction logging_function, _In_opt_ void* logger_param,
                    OrtLoggingLevel logging_level, _In_ const char* logid, _In_ const struct OrtThreadingOptions* tp_options,
                    _Outptr_ OrtEnv** out) {
  API_IMPL_BEGIN
  OrtEnv::LoggingManagerConstructionInfo lm_info{logging_function, logger_param, logging_level, logid};
  Status status;
  *out = OrtEnv::GetInstance(lm_info, status, tp_options);
  return ToOrtStatus(status);
  API_IMPL_END
}

// enable platform telemetry
ORT_API_STATUS_IMPL(OrtApis::EnableTelemetryEvents, _In_ const OrtEnv* ort_env) {
  API_IMPL_BEGIN
  ORT_UNUSED_PARAMETER(ort_env);
  // note telemetry is controlled via the platform Env object, not the OrtEnv object instance
  const Env& env = Env::Default();
  env.GetTelemetryProvider().EnableTelemetryEvents();
  return nullptr;
  API_IMPL_END
}

ORT_API_STATUS_IMPL(OrtApis::DisableTelemetryEvents, _In_ const OrtEnv* ort_env) {
  API_IMPL_BEGIN
  ORT_UNUSED_PARAMETER(ort_env);
  // note telemetry is controlled via the platform Env object, not the OrtEnv object instance
  const Env& env = Env::Default();
  env.GetTelemetryProvider().DisableTelemetryEvents();
  return nullptr;
  API_IMPL_END
}

ORT_API_STATUS_IMPL(OrtApis::UpdateEnvWithCustomLogLevel, _In_ OrtEnv* ort_env,
                    OrtLoggingLevel log_severity_level) {
  API_IMPL_BEGIN
  LoggingManager* default_logging_manager = ort_env->GetLoggingManager();
  int severity_level = static_cast<int>(log_severity_level);
  default_logging_manager->SetDefaultLoggerSeverity(static_cast<logging::Severity>(severity_level));
  return nullptr;
  API_IMPL_END
}

ORT_API_STATUS_IMPL(OrtApis::CreateTensorWithDataAsOrtValue, _In_ const OrtMemoryInfo* info,
                    _Inout_ void* p_data, size_t p_data_len, _In_ const int64_t* shape, size_t shape_len,
                    ONNXTensorElementDataType type, _Outptr_ OrtValue** out) {
  API_IMPL_BEGIN
  auto ml_type = DataTypeImpl::TensorTypeFromONNXEnum(type)->GetElementType();
  auto value = std::make_unique<OrtValue>();
  ORT_API_RETURN_IF_ERROR(CreateTensorImpl(ml_type, shape, shape_len, info, p_data, p_data_len, *value));
  *out = value.release();
  return nullptr;
  API_IMPL_END
}

ORT_API_STATUS_IMPL(OrtApis::CreateTensorWithDataAndDeleterAsOrtValue, _In_ OrtAllocator* deleter,
                    _In_ void* p_data, size_t p_data_len,
                    _In_ const int64_t* shape, size_t shape_len,
                    ONNXTensorElementDataType type,
                    _Outptr_ OrtValue** out) {
  API_IMPL_BEGIN
  auto ml_type = DataTypeImpl::TensorTypeFromONNXEnum(type)->GetElementType();
  auto value = std::make_unique<OrtValue>();
  ORT_API_RETURN_IF_ERROR(CreateTensorImpl(ml_type, shape, shape_len, deleter, p_data, p_data_len, *value));
  *out = value.release();
  return nullptr;
  API_IMPL_END
}

ORT_API_STATUS_IMPL(OrtApis::CreateTensorAsOrtValue, _Inout_ OrtAllocator* allocator,
                    _In_ const int64_t* shape, size_t shape_len, ONNXTensorElementDataType type,
                    _Outptr_ OrtValue** out) {
  API_IMPL_BEGIN
  auto ml_type = DataTypeImpl::TensorTypeFromONNXEnum(type)->GetElementType();
  auto value = std::make_unique<OrtValue>();
  ORT_API_RETURN_IF_ERROR(CreateTensorImpl(ml_type, shape, shape_len, allocator, *value));
  *out = value.release();
  return nullptr;
  API_IMPL_END
}

ORT_API_STATUS_IMPL(OrtApis::CreateSparseTensorAsOrtValue, _Inout_ OrtAllocator* allocator, _In_ const int64_t* dense_shape,
                    size_t dense_shape_len, ONNXTensorElementDataType type, _Outptr_ OrtValue** out) {
  API_IMPL_BEGIN
#if !defined(DISABLE_SPARSE_TENSORS)
  auto sparse_tensor_type = DataTypeImpl::SparseTensorTypeFromONNXEnum(type);
  auto element_type = sparse_tensor_type->GetElementType();
  assert(element_type->AsPrimitiveDataType() != nullptr);
  TensorShape shape(dense_shape, dense_shape_len);
  if (std::any_of(shape.GetDims().begin(), shape.GetDims().end(),
                  [](int64_t v) { return v < 0; })) {
    return OrtApis::CreateStatus(ORT_INVALID_ARGUMENT, "tried creating tensor with negative value in shape");
  }

  auto alloc_ptr = std::make_shared<onnxruntime::IAllocatorImplWrappingOrtAllocator>(allocator);
  auto value = std::make_unique<OrtValue>();
  SparseTensor::InitOrtValue(element_type, shape, std::move(alloc_ptr), *value);
  *out = value.release();
  return nullptr;
#else
  ORT_UNUSED_PARAMETER(allocator);
  ORT_UNUSED_PARAMETER(dense_shape);
  ORT_UNUSED_PARAMETER(dense_shape_len);
  ORT_UNUSED_PARAMETER(type);
  ORT_UNUSED_PARAMETER(out);

  return OrtApis::CreateStatus(ORT_FAIL, "SparseTensor is not supported in this build.");
#endif
  API_IMPL_END
}

namespace {
#if !defined(DISABLE_SPARSE_TENSORS)
std::unique_ptr<IDataTransfer> GetDataTransfer(const OrtDevice& src_device, const OrtDevice& dst_device) {
  if (src_device.Type() == OrtDevice::CPU && dst_device.Type() == OrtDevice::CPU) {
    return std::make_unique<CPUDataTransfer>();
  }
#if defined(USE_CUDA) || defined(USE_CUDA_PROVIDER_INTERFACE)
  if (src_device.Type() == OrtDevice::GPU || dst_device.Type() == OrtDevice::GPU) {
    if (auto* provider_info = TryGetProviderInfo_CUDA()) {
      return provider_info->CreateGPUDataTransfer();
    }
  }
#endif
  ORT_THROW("Not able to find appropriate IDataTransfer to copy sparse data");
}

SparseTensor& ValidateFillInputArgs(OrtValue* v, const TensorShape& values_shape, const OrtMemoryInfo* data_mem_info) {
  auto& sparse_tensor = SparseTensor::GetSparseTensorFromOrtValue(*v);
  if (sparse_tensor.IsDataTypeString()) {
    if ((data_mem_info->device.Type() != OrtDevice::CPU) || sparse_tensor.Location().device.Type() != OrtDevice::CPU) {
      ORT_THROW("Strings can only reside in CPU memory");
    }
  }
  if (std::any_of(values_shape.GetDims().begin(), values_shape.GetDims().end(),
                  [](int64_t v) { return v < 0; })) {
    ORT_THROW("tried Filling sparse tensor with negative value in values shape");
  }

  return sparse_tensor;
}

union PtrConvert {
  explicit PtrConvert(const void* p_p) : p(p_p) {}
  const void* p;
  const char** strings;
};

#endif  // !defined(DISABLE_SPARSE_TENSORS)
}  // namespace

ORT_API_STATUS_IMPL(OrtApis::FillSparseTensorCoo, _Inout_ OrtValue* ort_value, _In_ const OrtMemoryInfo* data_mem_info,
                    _In_ const int64_t* values_shape, size_t values_shape_len, _In_ const void* values,
                    _In_ const int64_t* indices_data, size_t indices_num) {
  API_IMPL_BEGIN
#if !defined(DISABLE_SPARSE_TENSORS)
  TensorShape values_t_shape(values_shape, values_shape_len);
  auto& sparse_tensor = ValidateFillInputArgs(ort_value, values_t_shape, data_mem_info);

  auto values_size = narrow<size_t>(values_t_shape.Size());
  auto indices_span = gsl::make_span(indices_data, indices_num);

  if (sparse_tensor.IsDataTypeString()) {
    PtrConvert conv(values);
    ORT_THROW_IF_ERROR(sparse_tensor.MakeCooStrings(values_size, conv.strings, indices_span));
  } else {
    auto data_transfer = GetDataTransfer(data_mem_info->device, sparse_tensor.Location().device);
    ORT_THROW_IF_ERROR(sparse_tensor.MakeCooData(*data_transfer, *data_mem_info, values_size,
                                                 values, indices_span));
  }
  return nullptr;
#else
  ORT_UNUSED_PARAMETER(ort_value);
  ORT_UNUSED_PARAMETER(data_mem_info);
  ORT_UNUSED_PARAMETER(values_shape);
  ORT_UNUSED_PARAMETER(values_shape_len);
  ORT_UNUSED_PARAMETER(values);
  ORT_UNUSED_PARAMETER(indices_data);
  ORT_UNUSED_PARAMETER(indices_num);

  return OrtApis::CreateStatus(ORT_FAIL, "SparseTensor is not supported in this build.");
#endif
  API_IMPL_END
}

ORT_API_STATUS_IMPL(OrtApis::FillSparseTensorCsr, _Inout_ OrtValue* ort_value, _In_ const OrtMemoryInfo* data_mem_info,
                    _In_ const int64_t* values_shape, size_t values_shape_len, _In_ const void* values,
                    _In_ const int64_t* inner_indices_data, size_t inner_indices_num,
                    _In_ const int64_t* outer_indices_data, size_t outer_indices_num) {
  API_IMPL_BEGIN
#if !defined(DISABLE_SPARSE_TENSORS)
  TensorShape values_t_shape(values_shape, values_shape_len);
  auto& sparse_tensor = ValidateFillInputArgs(ort_value, values_t_shape, data_mem_info);
  auto values_size = narrow<size_t>(values_t_shape.Size());

  auto inner_indices_span = gsl::make_span(inner_indices_data, inner_indices_num);
  auto outer_indices_span = gsl::make_span(outer_indices_data, outer_indices_num);
  if (sparse_tensor.IsDataTypeString()) {
    PtrConvert conv(values);
    ORT_THROW_IF_ERROR(sparse_tensor.MakeCsrStrings(values_size, conv.strings, inner_indices_span, outer_indices_span));
  } else {
    auto data_transfer = GetDataTransfer(data_mem_info->device, sparse_tensor.Location().device);
    ORT_THROW_IF_ERROR(sparse_tensor.MakeCsrData(*data_transfer, *data_mem_info, values_size,
                                                 values, inner_indices_span, outer_indices_span));
  }
  return nullptr;
#else
  ORT_UNUSED_PARAMETER(ort_value);
  ORT_UNUSED_PARAMETER(data_mem_info);
  ORT_UNUSED_PARAMETER(values_shape);
  ORT_UNUSED_PARAMETER(values_shape_len);
  ORT_UNUSED_PARAMETER(values);
  ORT_UNUSED_PARAMETER(inner_indices_data);
  ORT_UNUSED_PARAMETER(inner_indices_num);
  ORT_UNUSED_PARAMETER(outer_indices_data);
  ORT_UNUSED_PARAMETER(outer_indices_num);
  return OrtApis::CreateStatus(ORT_FAIL, "SparseTensor is not supported in this build.");
#endif
  API_IMPL_END
}

ORT_API_STATUS_IMPL(OrtApis::FillSparseTensorBlockSparse, _Inout_ OrtValue* ort_value, _In_ const OrtMemoryInfo* data_mem_info,
                    _In_ const int64_t* values_shape, size_t values_shape_len, _In_ const void* values,
                    _In_ const int64_t* indices_shape_data, size_t indices_shape_len,
                    _In_ const int32_t* indices_data) {
  API_IMPL_BEGIN
#if !defined(DISABLE_SPARSE_TENSORS)
  TensorShape values_t_shape(values_shape, values_shape_len);
  auto& sparse_tensor = ValidateFillInputArgs(ort_value, values_t_shape, data_mem_info);

  TensorShape indices_t_shape(indices_shape_data, indices_shape_len);
  if (std::any_of(indices_t_shape.GetDims().begin(), indices_t_shape.GetDims().end(),
                  [](int64_t v) { return v < 0; })) {
    ORT_THROW("tried Filling sparse tensor with negative value in block sparse indices shape");
  }

  if (sparse_tensor.IsDataTypeString()) {
    PtrConvert conv(values);
    ORT_THROW_IF_ERROR(sparse_tensor.MakeBlockSparseStrings(values_t_shape, conv.strings, indices_t_shape, indices_data));
  } else {
    auto data_transfer = GetDataTransfer(data_mem_info->device, sparse_tensor.Location().device);
    ORT_THROW_IF_ERROR(sparse_tensor.MakeBlockSparseData(*data_transfer, *data_mem_info, values_t_shape,
                                                         values, indices_t_shape, indices_data));
  }
  return nullptr;
#else
  ORT_UNUSED_PARAMETER(ort_value);
  ORT_UNUSED_PARAMETER(data_mem_info);
  ORT_UNUSED_PARAMETER(values_shape);
  ORT_UNUSED_PARAMETER(values_shape_len);
  ORT_UNUSED_PARAMETER(values);
  ORT_UNUSED_PARAMETER(indices_shape_data);
  ORT_UNUSED_PARAMETER(indices_shape_len);
  ORT_UNUSED_PARAMETER(indices_data);

  return OrtApis::CreateStatus(ORT_FAIL, "SparseTensor is not supported in this build.");
#endif
  API_IMPL_END
}

ORT_API_STATUS_IMPL(OrtApis::CreateSparseTensorWithValuesAsOrtValue, _In_ const OrtMemoryInfo* info, _Inout_ void* p_data,
                    _In_ const int64_t* dense_shape, size_t dense_shape_len,
                    _In_ const int64_t* values_shape, size_t values_shape_len,
                    ONNXTensorElementDataType type, _Outptr_ OrtValue** out) {
  API_IMPL_BEGIN
#if !defined(DISABLE_SPARSE_TENSORS)
  auto sparse_tensor_type = DataTypeImpl::SparseTensorTypeFromONNXEnum(type);
  auto element_type = sparse_tensor_type->GetElementType();
  assert(element_type->AsPrimitiveDataType() != nullptr);
  if (utils::IsDataTypeString(element_type)) {
    return OrtApis::CreateStatus(ORT_INVALID_ARGUMENT,
                                 "Can not use strings in pre-allocated memory."
                                 " Use CreateSparseTensorAsOrtValue() to allocate memory inside and copy");
  }
  TensorShape tensor_dense_shape(dense_shape, dense_shape_len);
  TensorShape tensor_values_shape(values_shape, values_shape_len);
  if (std::any_of(tensor_values_shape.GetDims().begin(), tensor_values_shape.GetDims().end(),
                  [](int64_t v) { return v < 0; })) {
    return OrtApis::CreateStatus(ORT_INVALID_ARGUMENT, "tried creating tensor with negative value in shape");
  }
  auto value = std::make_unique<OrtValue>();
  SparseTensor::InitOrtValue(element_type, tensor_dense_shape, tensor_values_shape, p_data, *info, *value);
  *out = value.release();
  return nullptr;
#else
  ORT_UNUSED_PARAMETER(info);
  ORT_UNUSED_PARAMETER(p_data);
  ORT_UNUSED_PARAMETER(dense_shape);
  ORT_UNUSED_PARAMETER(dense_shape_len);
  ORT_UNUSED_PARAMETER(values_shape);
  ORT_UNUSED_PARAMETER(values_shape_len);
  ORT_UNUSED_PARAMETER(type);
  ORT_UNUSED_PARAMETER(out);

  return OrtApis::CreateStatus(ORT_FAIL, "SparseTensor is not supported in this build.");
#endif
  API_IMPL_END
}

ORT_API_STATUS_IMPL(OrtApis::UseCooIndices, _Inout_ OrtValue* ort_value, _Inout_ int64_t* indices_data, size_t indices_num) {
  API_IMPL_BEGIN
#if !defined(DISABLE_SPARSE_TENSORS)
  auto v = reinterpret_cast<::OrtValue*>(ort_value);
  auto& sparse_tensor = SparseTensor::GetSparseTensorFromOrtValue(*v);
  auto indices_span = (indices_num == 0 || indices_data == nullptr)
                          ? gsl::span<int64_t>()
                          : gsl::make_span(indices_data, indices_num);

  ORT_THROW_IF_ERROR(sparse_tensor.UseCooIndices(indices_span));
  return nullptr;
#else
  ORT_UNUSED_PARAMETER(ort_value);
  ORT_UNUSED_PARAMETER(indices_data);
  ORT_UNUSED_PARAMETER(indices_num);

  return OrtApis::CreateStatus(ORT_FAIL, "SparseTensor is not supported in this build.");
#endif
  API_IMPL_END
}

ORT_API_STATUS_IMPL(OrtApis::UseCsrIndices, _Inout_ OrtValue* ort_value,
                    _Inout_ int64_t* inner_data, size_t inner_num,
                    _Inout_ int64_t* outer_data, size_t outer_num) {
  API_IMPL_BEGIN
#if !defined(DISABLE_SPARSE_TENSORS)
  auto& sparse_tensor = SparseTensor::GetSparseTensorFromOrtValue(*ort_value);
  auto inner_span = (inner_num == 0 || inner_data == nullptr)
                        ? gsl::span<int64_t>()
                        : gsl::make_span(inner_data, inner_num);
  auto outer_span = (outer_num == 0 || outer_data == nullptr)
                        ? gsl::span<int64_t>()
                        : gsl::make_span(outer_data, outer_num);
  ORT_THROW_IF_ERROR(sparse_tensor.UseCsrIndices(inner_span, outer_span));
  return nullptr;
#else
  ORT_UNUSED_PARAMETER(ort_value);
  ORT_UNUSED_PARAMETER(inner_data);
  ORT_UNUSED_PARAMETER(inner_num);
  ORT_UNUSED_PARAMETER(outer_data);
  ORT_UNUSED_PARAMETER(outer_num);

  return OrtApis::CreateStatus(ORT_FAIL, "SparseTensor is not supported in this build.");
#endif
  API_IMPL_END
}

ORT_API_STATUS_IMPL(OrtApis::UseBlockSparseIndices, _Inout_ OrtValue* ort_value, const int64_t* indices_shape,
                    size_t indices_shape_len, _Inout_ int32_t* indices_data) {
  API_IMPL_BEGIN
#if !defined(DISABLE_SPARSE_TENSORS)
  auto& sparse_tensor = SparseTensor::GetSparseTensorFromOrtValue(*ort_value);
  TensorShape ind_shape(indices_shape, indices_shape_len);
  ORT_THROW_IF_ERROR(sparse_tensor.UseBlockSparseIndices(ind_shape, indices_data));
  return nullptr;
#else
  ORT_UNUSED_PARAMETER(ort_value);
  ORT_UNUSED_PARAMETER(indices_shape);
  ORT_UNUSED_PARAMETER(indices_shape_len);
  ORT_UNUSED_PARAMETER(indices_data);

  return OrtApis::CreateStatus(ORT_FAIL, "SparseTensor is not supported in this build.");
#endif
  API_IMPL_END
}

ORT_API_STATUS_IMPL(OrtApis::GetSparseTensorFormat, _In_ const OrtValue* ort_value, _Out_ enum OrtSparseFormat* out) {
  API_IMPL_BEGIN
#if !defined(DISABLE_SPARSE_TENSORS)
  auto v = reinterpret_cast<const ::OrtValue*>(ort_value);
  if (!v->IsAllocated()) {
    return OrtApis::CreateStatus(ORT_INVALID_ARGUMENT, "the ort_value must contain a constructed tensor");
  }
  const auto& sparse_tensor = v->Get<SparseTensor>();
  *out = static_cast<OrtSparseFormat>(sparse_tensor.Format());
  return nullptr;
#else
  ORT_UNUSED_PARAMETER(ort_value);
  ORT_UNUSED_PARAMETER(out);

  return OrtApis::CreateStatus(ORT_FAIL, "SparseTensor is not supported in this build.");
#endif
  API_IMPL_END
}

ORT_API_STATUS_IMPL(OrtApis::GetSparseTensorValues, _In_ const OrtValue* ort_value, _Outptr_ const void** out) {
  API_IMPL_BEGIN
#if !defined(DISABLE_SPARSE_TENSORS)
  const auto& sparse_tensor = SparseTensor::GetSparseTensorFromOrtValue(*ort_value);
  if (sparse_tensor.IsDataTypeString()) {
    return OrtApis::CreateStatus(ORT_INVALID_ARGUMENT, "Use GetStringTensor*() API to retrieve strings");
  }
  const auto& values = sparse_tensor.Values();
  *out = values.DataRaw();
  return nullptr;
#else
  ORT_UNUSED_PARAMETER(ort_value);
  ORT_UNUSED_PARAMETER(out);

  return OrtApis::CreateStatus(ORT_FAIL, "SparseTensor is not supported in this build.");
#endif
  API_IMPL_END
}

ORT_API_STATUS_IMPL(OrtApis::CreateCustomOpDomain, _In_ const char* domain, _Outptr_ OrtCustomOpDomain** out) {
  API_IMPL_BEGIN
  auto custom_op_domain = std::make_unique<OrtCustomOpDomain>();
  custom_op_domain->domain_ = domain;
  *out = custom_op_domain.release();
  return nullptr;
  API_IMPL_END
}

ORT_API(void, OrtApis::ReleaseCustomOpDomain, _Frees_ptr_opt_ OrtCustomOpDomain* ptr) {
  delete ptr;
}

ORT_API_STATUS_IMPL(OrtApis::CustomOpDomain_Add, _Inout_ OrtCustomOpDomain* custom_op_domain, _In_ const OrtCustomOp* op) {
  API_IMPL_BEGIN
  custom_op_domain->custom_ops_.emplace_back(op);
  return nullptr;
  API_IMPL_END
}

ORT_API_STATUS_IMPL(OrtApis::AddCustomOpDomain, _Inout_ OrtSessionOptions* options,
                    _In_ OrtCustomOpDomain* custom_op_domain) {
  API_IMPL_BEGIN
  options->custom_op_domains_.emplace_back(custom_op_domain);
  return nullptr;
  API_IMPL_END
}

ORT_API_STATUS_IMPL(OrtApis::RegisterCustomOpsLibrary, _Inout_ OrtSessionOptions* options, _In_ const char* library_path, _Outptr_ void** library_handle) {
  API_IMPL_BEGIN

  auto path_str = ToPathString(library_path);
  ORT_API_RETURN_IF_STATUS_NOT_OK(Env::Default().LoadDynamicLibrary(path_str, false, library_handle));
  if (!*library_handle)
    return OrtApis::CreateStatus(ORT_FAIL, "RegisterCustomOpsLibrary: Failed to load library");

  RegisterCustomOpsFn RegisterCustomOps;
  ORT_API_RETURN_IF_STATUS_NOT_OK(Env::Default().GetSymbolFromLibrary(*library_handle, "RegisterCustomOps",
                                                                      (void**)&RegisterCustomOps));
  if (!RegisterCustomOps)
    return OrtApis::CreateStatus(ORT_FAIL, "RegisterCustomOpsLibrary: Entry point RegisterCustomOps not found in library");

  return RegisterCustomOps(options, OrtGetApiBase());
  API_IMPL_END
}

ORT_API_STATUS_IMPL(OrtApis::RegisterCustomOpsLibrary_V2, _Inout_ OrtSessionOptions* options,
                    _In_ const ORTCHAR_T* library_name) {
  API_IMPL_BEGIN
#if !defined(ORT_MINIMAL_BUILD) || defined(ORT_MINIMAL_BUILD_CUSTOM_OPS)
  ORT_API_RETURN_IF_STATUS_NOT_OK(options->RegisterCustomOpsLibrary(library_name));
  return nullptr;
#else
  ORT_UNUSED_PARAMETER(options);
  ORT_UNUSED_PARAMETER(library_name);
  return OrtApis::CreateStatus(ORT_NOT_IMPLEMENTED, "Custom operator libraries are not supported in this build");
#endif
  API_IMPL_END
}

ORT_API_STATUS_IMPL(OrtApis::RegisterCustomOpsUsingFunction, _Inout_ OrtSessionOptions* options,
                    _In_ const char* registration_func_name) {
  API_IMPL_BEGIN
#if !defined(ORT_MINIMAL_BUILD) || defined(ORT_MINIMAL_BUILD_CUSTOM_OPS)
  if (!registration_func_name) {
    return OrtApis::CreateStatus(ORT_INVALID_ARGUMENT,
                                 "RegisterCustomOpsUsingFunction: Registration function name must be specified.");
  }

  RegisterCustomOpsFn RegisterCustomOps;
  ORT_API_RETURN_IF_STATUS_NOT_OK(Env::Default().GetSymbolFromLibrary(nullptr, registration_func_name,
                                                                      (void**)&RegisterCustomOps));
  if (!RegisterCustomOps) {
    return OrtApis::CreateStatus(ORT_INVALID_ARGUMENT,
                                 "RegisterCustomOpsUsingFunction: Registration function was not found");
  }

  return RegisterCustomOps(options, OrtGetApiBase());
#else
  ORT_UNUSED_PARAMETER(options);
  ORT_UNUSED_PARAMETER(registration_func_name);
  return OrtApis::CreateStatus(ORT_NOT_IMPLEMENTED, "Custom operator libraries are not supported in this build");
#endif
  API_IMPL_END
}

ORT_API_STATUS_IMPL(OrtApis::EnableOrtCustomOps, _Inout_ OrtSessionOptions* options) {
  API_IMPL_BEGIN

  if (options) {
#ifdef ENABLE_EXTENSION_CUSTOM_OPS
    return RegisterCustomOps(options, OrtGetApiBase());
#else
    return OrtApis::CreateStatus(ORT_FAIL, "EnableOrtCustomOps: Custom operators in onnxruntime-extensions are not enabled");
#endif
  }
  return nullptr;

  API_IMPL_END
}

ORT_API_STATUS_IMPL(OrtApis::CreateSession, _In_ const OrtEnv* env, _In_ const ORTCHAR_T* model_path,
                    _In_ const OrtSessionOptions* options, _Outptr_ OrtSession** out) {
  API_IMPL_BEGIN
  std::unique_ptr<onnxruntime::InferenceSession> sess;
  *out = nullptr;
  ORT_API_RETURN_IF_ERROR(CreateSessionAndLoadModel(options, env, model_path, nullptr, 0, sess));
  ORT_API_RETURN_IF_ERROR(InitializeSession(options, *sess));
  *out = reinterpret_cast<OrtSession*>(sess.release());
  return nullptr;
  API_IMPL_END
}

ORT_API_STATUS_IMPL(OrtApis::CreateSessionFromArray, _In_ const OrtEnv* env, _In_ const void* model_data,
                    size_t model_data_length, _In_ const OrtSessionOptions* options, _Outptr_ OrtSession** out) {
  API_IMPL_BEGIN
  std::unique_ptr<onnxruntime::InferenceSession> sess;
  ORT_API_RETURN_IF_ERROR(CreateSessionAndLoadModel(options, env, nullptr, model_data, model_data_length, sess));
  ORT_API_RETURN_IF_ERROR(InitializeSession(options, *sess));
  *out = reinterpret_cast<OrtSession*>(sess.release());
  return nullptr;
  API_IMPL_END
}

namespace {
// Checks if there are active lora adapters and adjusts input spans.
void CheckAndAdjustInputSpansForLora(const OrtRunOptions& run_options,
                                     InlinedVector<const char*>& input_names_with_lora,
                                     InlinedVector<const OrtValue*>& inputs_with_lora,
                                     gsl::span<const char* const>& input_names,
                                     gsl::span<const OrtValue* const>& inputs) {
  size_t total_lora_params = 0;
  for (const lora::LoraAdapter* ad : run_options.active_adapters) {
    total_lora_params += ad->GetParamNum();
  }

  input_names_with_lora.reserve(input_names.size() + total_lora_params);
  inputs_with_lora.reserve(inputs.size() + total_lora_params);
  std::copy(input_names.begin(), input_names.end(), std::back_inserter(input_names_with_lora));
  std::copy(inputs.begin(), inputs.end(), std::back_inserter(inputs_with_lora));

  for (const lora::LoraAdapter* ad : run_options.active_adapters) {
    ad->OutputAdapterParameters(std::back_inserter(input_names_with_lora),
                                std::back_inserter(inputs_with_lora));
  }

  input_names = gsl::make_span(input_names_with_lora);
  inputs = gsl::make_span(inputs_with_lora);
}

}  // namespace

ORT_API_STATUS_IMPL(OrtApis::SetEpDynamicOptions, _Inout_ OrtSession* sess,
                    _In_reads_(kv_len) const char* const* keys,
                    _In_reads_(kv_len) const char* const* values,
                    _In_ size_t kv_len) {
  API_IMPL_BEGIN
  auto session = reinterpret_cast<::onnxruntime::InferenceSession*>(sess);

  auto keys_span = gsl::make_span(keys, kv_len);
  auto values_span = gsl::make_span(values, kv_len);

  Status status;

  if (kv_len == 0) {
    return OrtApis::CreateStatus(ORT_INVALID_ARGUMENT, "no imputs were passed");
  } else {
    status = session->SetEpDynamicOptions(keys_span,
                                          values_span);
  }
  return ToOrtStatus(status);
  API_IMPL_END
}

ORT_API_STATUS_IMPL(OrtApis::Run, _Inout_ OrtSession* sess, _In_opt_ const OrtRunOptions* run_options,
                    _In_reads_(input_len) const char* const* input_names,
                    _In_reads_(input_len) const OrtValue* const* input, size_t input_len,
                    _In_reads_(output_names_len) const char* const* output_names, size_t output_names_len,
                    _Inout_updates_all_(output_names_len) OrtValue** output) {
  API_IMPL_BEGIN
  auto session = reinterpret_cast<::onnxruntime::InferenceSession*>(sess);

  auto input_names_span = gsl::make_span(input_names, input_len);
  auto input_span = gsl::make_span(input, input_len);
  auto output_name_span = gsl::make_span(output_names, output_names_len);
  auto output_span = gsl::make_span(output, output_names_len);

  Status status;
  if (run_options != nullptr) {
    if (!run_options->active_adapters.empty()) {
      InlinedVector<const char*> input_names_with_lora;
      InlinedVector<const OrtValue*> input_with_lora;

      CheckAndAdjustInputSpansForLora(*run_options, input_names_with_lora, input_with_lora, input_names_span, input_span);

      status = session->Run(*run_options,
                            input_names_span,
                            input_span,
                            output_name_span,
                            output_span);
    } else {
      status = session->Run(*run_options,
                            input_names_span,
                            input_span,
                            output_name_span,
                            output_span);
    }
  } else {
    const RunOptions default_run_options;
    status = session->Run(default_run_options,
                          input_names_span,
                          input_span,
                          output_name_span,
                          output_span);
  }
  return ToOrtStatus(status);
  API_IMPL_END
}

ORT_API_STATUS_IMPL(OrtApis::RunAsync, _Inout_ OrtSession* sess, _In_opt_ const OrtRunOptions* run_options,
                    _In_reads_(input_len) const char* const* input_names,
                    _In_reads_(input_len) const OrtValue* const* input, size_t input_len,
                    _In_reads_(output_names_len) const char* const* output_names, size_t output_names_len,
                    _Inout_updates_all_(output_names_len) OrtValue** output,
                    _In_ RunAsyncCallbackFn run_async_callback, _In_opt_ void* user_data) {
  API_IMPL_BEGIN
  auto session = reinterpret_cast<::onnxruntime::InferenceSession*>(sess);

  if (run_options != nullptr && !run_options->active_adapters.empty()) {
    LOGS(*session->GetLogger(), WARNING) << "RunAsync() active adapters specified, but won't have an effect";
  }

  auto input_names_span = gsl::make_span(input_names, input_len);
  auto input_span = gsl::make_span(input, input_len);
  auto output_name_span = gsl::make_span(output_names, output_names_len);
  auto output_span = gsl::make_span(output, output_names_len);

  return ToOrtStatus(session->RunAsync(run_options,
                                       input_names_span,
                                       input_span,
                                       output_name_span,
                                       output_span,
                                       run_async_callback,
                                       user_data));
  API_IMPL_END
}

struct OrtIoBinding {
  std::unique_ptr<::onnxruntime::IOBinding> binding_;
  explicit OrtIoBinding(std::unique_ptr<::onnxruntime::IOBinding>&& binding) : binding_(std::move(binding)) {}
  OrtIoBinding(const OrtIoBinding&) = delete;
  OrtIoBinding& operator=(const OrtIoBinding&) = delete;
};

ORT_API_STATUS_IMPL(OrtApis::RunWithBinding, _Inout_ OrtSession* sess, _In_ const OrtRunOptions* run_options,
                    _In_ const OrtIoBinding* binding_ptr) {
  API_IMPL_BEGIN
  auto session = reinterpret_cast<::onnxruntime::InferenceSession*>(sess);
  Status status;
  if (run_options == nullptr) {
    OrtRunOptions default_run_options;
    status = session->Run(default_run_options, *binding_ptr->binding_);
  } else {
    if (!run_options->active_adapters.empty()) {
      LOGS(*session->GetLogger(), WARNING)
          << "RunWithBinding() has active adapters specified, but won't have an effect";
    }
    status = session->Run(*run_options, *binding_ptr->binding_);
  }
  if (!status.IsOK()) {
    return ToOrtStatus(status);
  }
  return nullptr;
  API_IMPL_END
}

ORT_API_STATUS_IMPL(OrtApis::CreateIoBinding, _Inout_ OrtSession* sess, _Outptr_ OrtIoBinding** out) {
  API_IMPL_BEGIN
  auto session = reinterpret_cast<::onnxruntime::InferenceSession*>(sess);
  std::unique_ptr<::onnxruntime::IOBinding> binding;
  auto status = session->NewIOBinding(&binding);
  if (!status.IsOK()) {
    return ToOrtStatus(status);
  }
  *out = std::make_unique<OrtIoBinding>(std::move(binding)).release();
  return nullptr;
  API_IMPL_END
}

ORT_API(void, OrtApis::ReleaseIoBinding, _Frees_ptr_opt_ OrtIoBinding* binding_ptr) {
  delete binding_ptr;
}

ORT_API_STATUS_IMPL(OrtApis::BindInput, _Inout_ OrtIoBinding* binding_ptr, _In_ const char* name, _In_ const OrtValue* val_ptr) {
  API_IMPL_BEGIN
  auto st = binding_ptr->binding_->BindInput(name, *val_ptr);
  if (!st.IsOK()) {
    return ToOrtStatus(st);
  }
  return nullptr;
  API_IMPL_END
}

ORT_API_STATUS_IMPL(OrtApis::BindOutput, _Inout_ OrtIoBinding* binding_ptr, _In_ const char* name, _In_ const OrtValue* val_ptr) {
  API_IMPL_BEGIN
  auto st = binding_ptr->binding_->BindOutput(name, *val_ptr);
  if (!st.IsOK()) {
    return ToOrtStatus(st);
  }
  return nullptr;
  API_IMPL_END
}

ORT_API_STATUS_IMPL(OrtApis::BindOutputToDevice, _Inout_ OrtIoBinding* binding_ptr, _In_ const char* name, _In_ const OrtMemoryInfo* mem_info_ptr) {
  API_IMPL_BEGIN
  auto st = binding_ptr->binding_->BindOutput(name, mem_info_ptr->device);
  if (!st.IsOK()) {
    return ToOrtStatus(st);
  }
  return nullptr;
  API_IMPL_END
}

ORT_API_STATUS_IMPL(OrtApis::GetBoundOutputNames, _In_ const OrtIoBinding* binding_ptr, _In_ OrtAllocator* allocator,
                    _Out_ char** buffer, _Outptr_result_maybenull_ size_t** lengths, _Out_ size_t* count) {
  API_IMPL_BEGIN
  const auto& output_names = binding_ptr->binding_->GetOutputNames();
  if (output_names.empty()) {
    *buffer = nullptr;
    *lengths = nullptr;
    *count = 0U;
    return nullptr;
  }

  IAllocatorUniquePtr<size_t> lengths_alloc(reinterpret_cast<size_t*>(allocator->Alloc(allocator, output_names.size() * sizeof(size_t))),
                                            [allocator](size_t* p) { if(p) allocator->Free(allocator, p); });

  if (!lengths_alloc) {
    return OrtApis::CreateStatus(ORT_FAIL, "lengths allocation failed");
  }

  size_t total_len = 0;
  auto* len_ptr = lengths_alloc.get();
  for (const auto& n : output_names) {
    auto sz = n.size();
    total_len += sz;
    *len_ptr++ = sz;
  }

  IAllocatorUniquePtr<char> buffer_alloc(reinterpret_cast<char*>(allocator->Alloc(allocator, total_len * sizeof(char))),
                                         [allocator](char* p) { if(p) allocator->Free(allocator, p); });

  if (!buffer_alloc) {
    return OrtApis::CreateStatus(ORT_FAIL, "string buffer allocation failed");
  }

  char* buf_ptr = buffer_alloc.get();
  for (const auto& n : output_names) {
    auto sz = n.size();
    memcpy(buf_ptr, n.data(), sz);
    buf_ptr += sz;
  }

  *buffer = buffer_alloc.release();
  *lengths = lengths_alloc.release();
  *count = output_names.size();
  return nullptr;
  API_IMPL_END
}

ORT_API_STATUS_IMPL(OrtApis::GetBoundOutputValues, _In_ const OrtIoBinding* binding_ptr, _In_ OrtAllocator* allocator,
                    _Outptr_result_maybenull_ OrtValue*** output, _Out_ size_t* output_count) {
  API_IMPL_BEGIN
  const auto& outputs = binding_ptr->binding_->GetOutputs();
  if (outputs.empty()) {
    *output = nullptr;
    *output_count = 0U;
    return nullptr;
  }

  // Used to destroy and de-allocate on exception
  IAllocatorUniquePtr<OrtValue*> ortvalues_alloc(reinterpret_cast<OrtValue**>(allocator->Alloc(allocator, outputs.size() * sizeof(OrtValue*))),
                                                 [allocator](OrtValue** p) { if (p) allocator->Free(allocator, p); });
  if (!ortvalues_alloc) {
    return OrtApis::CreateStatus(ORT_FAIL, "Output buffer allocation failed");
  }

  InlinedVector<std::unique_ptr<OrtValue>> value_dups;
  value_dups.reserve(outputs.size());

  for (const auto& out_value : outputs) {
    value_dups.push_back(std::make_unique<OrtValue>(out_value));
  }

  // The rest is noexcept
  OrtValue** out_ptr = ortvalues_alloc.get();
  for (auto& v : value_dups) {
    *out_ptr++ = v.release();
  }

  *output = ortvalues_alloc.release();
  *output_count = outputs.size();
  return nullptr;
  API_IMPL_END
}

ORT_API(void, OrtApis::ClearBoundInputs, _Inout_ OrtIoBinding* binding_ptr) {
  binding_ptr->binding_->ClearInputs();
}

ORT_API(void, OrtApis::ClearBoundOutputs, _Inout_ OrtIoBinding* binding_ptr) {
  binding_ptr->binding_->ClearOutputs();
}

ORT_API_STATUS_IMPL(OrtApis::SynchronizeBoundInputs, _Inout_ OrtIoBinding* binding_ptr) {
  API_IMPL_BEGIN
  auto st = binding_ptr->binding_->SynchronizeInputs();
  if (!st.IsOK()) {
    return ToOrtStatus(st);
  }
  return nullptr;
  API_IMPL_END
}

ORT_API_STATUS_IMPL(OrtApis::SynchronizeBoundOutputs, _Inout_ OrtIoBinding* binding_ptr) {
  API_IMPL_BEGIN
  auto st = binding_ptr->binding_->SynchronizeOutputs();
  if (!st.IsOK()) {
    return ToOrtStatus(st);
  }
  return nullptr;
  API_IMPL_END
}

ORT_API_STATUS_IMPL(OrtApis::IsTensor, _In_ const OrtValue* value, _Out_ int* out) {
  auto v = reinterpret_cast<const ::OrtValue*>(value);
  *out = v->IsTensor() ? 1 : 0;
  return nullptr;
}

ORT_API_STATUS_IMPL(OrtApis::HasValue, _In_ const OrtValue* value, _Out_ int* out) {
  auto v = reinterpret_cast<const ::OrtValue*>(value);
  *out = v->IsAllocated() ? 1 : 0;
  return nullptr;
}

ORT_API_STATUS_IMPL(OrtApis::IsSparseTensor, _In_ const OrtValue* value, _Out_ int* out) {
#if !defined(DISABLE_SPARSE_TENSORS)
  auto v = reinterpret_cast<const ::OrtValue*>(value);
  *out = v->IsSparseTensor() ? 1 : 0;
  return nullptr;
#else
  ORT_UNUSED_PARAMETER(value);
  ORT_UNUSED_PARAMETER(out);

  return OrtApis::CreateStatus(ORT_FAIL, "SparseTensor is not supported in this build.");
#endif
}

ORT_API_STATUS_IMPL(OrtApis::GetTensorMutableData, _Inout_ OrtValue* value, _Outptr_ void** output) {
  TENSOR_READWRITE_API_BEGIN
  // Uncomment when WinML fixed their code
  // if (tensor->IsDataTypeString()) {
  //  return OrtApis::CreateStatus(ORT_NOT_IMPLEMENTED, "this API does not support strings");
  //}
  *output = tensor->MutableDataRaw();
  return nullptr;
  API_IMPL_END
}

ORT_API_STATUS_IMPL(OrtApis::FillStringTensor, _Inout_ OrtValue* value, _In_ const char* const* s, size_t s_len) {
  TENSOR_READWRITE_API_BEGIN
  auto* dst = tensor->MutableData<std::string>();
  auto len = static_cast<size_t>(tensor->Shape().Size());
  if (s_len != len) {
    return OrtApis::CreateStatus(ORT_INVALID_ARGUMENT, "input array doesn't equal tensor size");
  }
  for (size_t i = 0; i != len; ++i) {
    // allocate and copy
    dst[i] = s[i];
  }
  return nullptr;
  API_IMPL_END
}

ORT_API_STATUS_IMPL(OrtApis::FillStringTensorElement, _Inout_ OrtValue* value, _In_ const char* s, size_t index) {
  TENSOR_READWRITE_API_BEGIN
  auto* dst = tensor->MutableData<std::string>();
  const auto len = static_cast<size_t>(tensor->Shape().Size());
  if (index >= len) {
    return OrtApis::CreateStatus(ORT_INVALID_ARGUMENT, "element index is out of bounds");
  }

  dst[index] = s;

  return nullptr;
  API_IMPL_END
}

ORT_API_STATUS_IMPL(OrtApis::GetResizedStringTensorElementBuffer, _Inout_ OrtValue* value,
                    _In_ size_t index, _In_ size_t length_in_bytes, _Inout_ char** buffer) {
  TENSOR_READWRITE_API_BEGIN
  auto* dst = tensor->MutableData<std::string>();
  const auto len = static_cast<size_t>(tensor->Shape().Size());

  if (index >= len) {
    return OrtApis::CreateStatus(ORT_INVALID_ARGUMENT, "element index is out of bounds");
  }

  auto& s = dst[index];
  s.resize(length_in_bytes);
  *buffer = s.data();
  return nullptr;
  API_IMPL_END
}

namespace {
OrtStatusPtr GetTensorStringSpan(const ::OrtValue& v, gsl::span<const std::string>& span) {
  if (!v.IsAllocated()) {
    return OrtApis::CreateStatus(ORT_INVALID_ARGUMENT, "OrtValue should contain a Tensor or a Sparse Tensor");
  }
  gsl::span<const std::string> str_span;
  int64_t items = 0;
  // Data type will be enforced on DataAsSpan() call.
  if (v.IsTensor()) {
    const auto& tensor = v.Get<onnxruntime::Tensor>();
    items = tensor.Shape().Size();
    if (items >= 0) {
      str_span = tensor.DataAsSpan<std::string>();
    }
  }
#if !defined(DISABLE_SPARSE_TENSORS)
  else if (v.IsSparseTensor()) {
    const auto& sparse_tensor = v.Get<SparseTensor>();
    if (sparse_tensor.Format() == onnxruntime::SparseFormat::kUndefined) {
      return OrtApis::CreateStatus(ORT_INVALID_ARGUMENT, "Sparse Tensor does not contain sparse data");
    }
    items = sparse_tensor.Values().Shape().Size();
    if (items >= 0) {
      str_span = sparse_tensor.Values().DataAsSpan<std::string>();
    }
  }
#endif
  else {
    return OrtApis::CreateStatus(ORT_NOT_IMPLEMENTED, "This API supports Tensors or SparseTensors");
  }

  if (items < 0) {
    return OrtApis::CreateStatus(ORT_INVALID_ARGUMENT, "shape is invalid");
  }
  span = str_span;
  return nullptr;
}
}  // namespace

ORT_API_STATUS_IMPL(OrtApis::GetStringTensorDataLength, _In_ const OrtValue* value, _Out_ size_t* out) {
  API_IMPL_BEGIN
  gsl::span<const std::string> str_span;
  if (auto* status = GetTensorStringSpan(*value, str_span)) {
    return status;
  }

  size_t ret = 0;
  for (const auto& s : str_span) {
    ret += s.size();
  }

  *out = ret;
  return nullptr;
  API_IMPL_END
}

ORT_API_STATUS_IMPL(OrtApis::GetStringTensorElementLength, _In_ const OrtValue* value, size_t index, _Out_ size_t* out) {
  API_IMPL_BEGIN
  gsl::span<const std::string> str_span;
  if (auto* status = GetTensorStringSpan(*value, str_span)) {
    return status;
  }

  if (index < str_span.size()) {
    *out = str_span[index].size();
  } else {
    return OrtApis::CreateStatus(ORT_INVALID_ARGUMENT, "index is out of bounds");
  }

  return nullptr;
  API_IMPL_END
}

ORT_API_STATUS_IMPL(OrtApis::GetTensorSizeInBytes, _In_ const OrtValue* value, _Out_ size_t* size) {
  API_IMPL_BEGIN

  if (value == nullptr) {
    return OrtApis::CreateStatus(ORT_INVALID_ARGUMENT, "Input `value` argument must not be null");
  }

  if (size == nullptr) {
    return OrtApis::CreateStatus(ORT_INVALID_ARGUMENT, "Output `size` argument must not be null");
  }

  if (!value->IsAllocated() || !value->IsTensor()) {
    return OrtApis::CreateStatus(ORT_INVALID_ARGUMENT, "OrtValue is expected to contain a tensor");
  }

  const auto& tensor = value->Get<onnxruntime::Tensor>();

  // Check if this is a string tensor
  if (tensor.IsDataTypeString()) {
    return OrtApis::CreateStatus(ORT_INVALID_ARGUMENT, "String tensors are not supported by this API");
  }

  *size = tensor.SizeInBytes();
  return nullptr;
  API_IMPL_END
}

ORT_API_STATUS_IMPL(OrtApis::GetStringTensorContent, _In_ const OrtValue* value, _Out_writes_bytes_all_(s_len) void* s,
                    size_t s_len, _Out_writes_all_(offsets_len) size_t* offsets, size_t offsets_len) {
  API_IMPL_BEGIN

  gsl::span<const std::string> str_span;
  if (auto* status = GetTensorStringSpan(*value, str_span)) {
    return status;
  }

  if (offsets_len != str_span.size()) {
    return OrtApis::CreateStatus(ORT_FAIL, "offsets buffer is not equal to tensor size");
  }

  size_t total_size = 0;
  for (const auto& str : str_span) {
    total_size += str.size();
  }

  if (s_len < total_size) {
    return OrtApis::CreateStatus(ORT_FAIL, "output buffer is too small. Use GetStringTensorDataLength.");
  }

  size_t f = 0;
  char* p = static_cast<char*>(s);
  for (const auto& str : str_span) {
    memcpy(p, str.data(), str.size());
    p += str.size();
    *offsets++ = f;
    f += str.size();
  }
  return nullptr;
  API_IMPL_END
}

ORT_API_STATUS_IMPL(OrtApis::GetStringTensorElement, _In_ const OrtValue* value,
                    size_t s_len, size_t index, _Out_writes_bytes_all_(s_len) void* s) {
  API_IMPL_BEGIN
  gsl::span<const std::string> str_span;
  if (auto* status = GetTensorStringSpan(*value, str_span)) {
    return status;
  }

  if (index < str_span.size()) {
    const auto& str = str_span[index];
    if (s_len < str.size()) {
      return OrtApis::CreateStatus(ORT_FAIL, "buffer size is too small for string element");
    }
    memcpy(s, str.data(), str.size());
  } else {
    return OrtApis::CreateStatus(ORT_INVALID_ARGUMENT, "element index is out of bounds");
  }
  return nullptr;
  API_IMPL_END
}

#define ORT_C_API_RETURN_IF_ERROR(expr)                 \
  do {                                                  \
    auto _status = (expr);                              \
    if ((!_status.IsOK())) return ToOrtStatus(_status); \
  } while (0)

#define DEFINE_RELEASE_ORT_OBJECT_FUNCTION(INPUT_TYPE, REAL_TYPE)                       \
  ORT_API(void, OrtApis::Release##INPUT_TYPE, _Frees_ptr_opt_ Ort##INPUT_TYPE* value) { \
    delete reinterpret_cast<REAL_TYPE*>(value);                                         \
  }

using DefListResult = std::pair<Status, const InputDefList*>;
using GetDefListFn = DefListResult (*)(const ::onnxruntime::InferenceSession*);
const auto get_inputs_fn = [](const ::onnxruntime::InferenceSession* session) -> DefListResult { return session->GetModelInputs(); };
const auto get_outputs_fn = [](const ::onnxruntime::InferenceSession* session) -> DefListResult { return session->GetModelOutputs(); };
const auto get_overridable_initializers_fn = [](const ::onnxruntime::InferenceSession* session) -> DefListResult { return session->GetOverridableInitializers(); };

static ORT_STATUS_PTR GetNodeDefListCountHelper(const OrtSession* sess, GetDefListFn get_fn, size_t* out) {
  API_IMPL_BEGIN
  auto session = reinterpret_cast<const ::onnxruntime::InferenceSession*>(sess);
  std::pair<Status, const InputDefList*> p = get_fn(session);
  if (!p.first.IsOK())
    return ToOrtStatus(p.first);
  *out = p.second->size();
  return nullptr;
  API_IMPL_END
}

ORT_API_STATUS_IMPL(OrtApis::SessionGetInputCount, _In_ const OrtSession* sess, _Out_ size_t* out) {
  return GetNodeDefListCountHelper(sess, get_inputs_fn, out);
}

ORT_API_STATUS_IMPL(OrtApis::SessionGetOutputCount, _In_ const OrtSession* sess, _Out_ size_t* out) {
  return GetNodeDefListCountHelper(sess, get_outputs_fn, out);
}

ORT_API_STATUS_IMPL(OrtApis::SessionGetOverridableInitializerCount, _In_ const OrtSession* sess, _Out_ size_t* out) {
  return GetNodeDefListCountHelper(sess, get_overridable_initializers_fn, out);
}

static ORT_STATUS_PTR GetNodeDefTypeInfoHelper(const OrtSession* sess, GetDefListFn get_fn, size_t index,
                                               _Outptr_ struct OrtTypeInfo** out) {
  API_IMPL_BEGIN
  auto session = reinterpret_cast<const ::onnxruntime::InferenceSession*>(sess);
  std::pair<Status, const InputDefList*> p = get_fn(session);
  if (!p.first.IsOK())
    return ToOrtStatus(p.first);
  if (p.second->size() <= index)
    return OrtApis::CreateStatus(ORT_FAIL, "out of index");
  const ONNX_NAMESPACE::TypeProto* type_proto = (*p.second)[index]->TypeAsProto();
  auto type_info = OrtTypeInfo::FromTypeProto(*type_proto);
  *out = type_info.release();
  return nullptr;
  API_IMPL_END
}

ORT_API_STATUS_IMPL(OrtApis::SessionGetInputTypeInfo, _In_ const OrtSession* sess, size_t index, _Outptr_ struct OrtTypeInfo** out) {
  return GetNodeDefTypeInfoHelper(sess, get_inputs_fn, index, out);
}

ORT_API_STATUS_IMPL(OrtApis::SessionGetOutputTypeInfo, _In_ const OrtSession* sess, size_t index, _Outptr_ struct OrtTypeInfo** out) {
  return GetNodeDefTypeInfoHelper(sess, get_outputs_fn, index, out);
}

ORT_API_STATUS_IMPL(OrtApis::SessionGetOverridableInitializerTypeInfo, _In_ const OrtSession* sess, size_t index, _Outptr_ struct OrtTypeInfo** out) {
  return GetNodeDefTypeInfoHelper(sess, get_overridable_initializers_fn, index, out);
}

char* onnxruntime::StrDup(const std::string& str, OrtAllocator* allocator) {
  char* output_string = reinterpret_cast<char*>(allocator->Alloc(allocator, str.size() + 1));
  memcpy(output_string, str.c_str(), str.size());
  output_string[str.size()] = '\0';
  return output_string;
}

static ORT_STATUS_PTR GetNodeDefNameImpl(_In_ const OrtSession* sess, size_t index, _Inout_ OrtAllocator* allocator,
                                         GetDefListFn get_fn, _Outptr_ char** output) {
  auto session = reinterpret_cast<const ::onnxruntime::InferenceSession*>(sess);
  std::pair<Status, const InputDefList*> p = get_fn(session);
  if (!p.first.IsOK())
    return ToOrtStatus(p.first);
  if (p.second == nullptr)
    return OrtApis::CreateStatus(ORT_FAIL, "internal error");
  const InputDefList& defs = *p.second;
  if (index >= defs.size())
    return OrtApis::CreateStatus(ORT_FAIL, "index out of range");
  *output = StrDup(defs[index]->Name(), allocator);
  return nullptr;
}

ORT_API_STATUS_IMPL(OrtApis::SessionEndProfiling, _In_ OrtSession* sess, _Inout_ OrtAllocator* allocator,
                    _Outptr_ char** out) {
  API_IMPL_BEGIN
  auto session = reinterpret_cast<::onnxruntime::InferenceSession*>(sess);
  auto profile_file_name = session->EndProfiling();
  *out = StrDup(profile_file_name, allocator);
  return nullptr;
  API_IMPL_END
}

ORT_API_STATUS_IMPL(OrtApis::SessionGetModelMetadata, _In_ const OrtSession* sess,
                    _Outptr_ OrtModelMetadata** out) {
  API_IMPL_BEGIN
  auto session = reinterpret_cast<const ::onnxruntime::InferenceSession*>(sess);
  auto p = session->GetModelMetadata();
  if (!p.first.IsOK())
    return ToOrtStatus(p.first);
  *out = reinterpret_cast<OrtModelMetadata*>(std::make_unique<ModelMetadata>(*p.second).release());
  return nullptr;
  API_IMPL_END
}

ORT_API_STATUS_IMPL(OrtApis::ModelMetadataGetProducerName,
                    _In_ const OrtModelMetadata* model_metadata,
                    _Inout_ OrtAllocator* allocator, _Outptr_ char** value) {
  API_IMPL_BEGIN
  auto producer_name = reinterpret_cast<const ::onnxruntime::ModelMetadata*>(model_metadata)->producer_name;
  *value = StrDup(producer_name, allocator);
  return nullptr;
  API_IMPL_END
}

ORT_API_STATUS_IMPL(OrtApis::ModelMetadataGetGraphName,
                    _In_ const OrtModelMetadata* model_metadata,
                    _Inout_ OrtAllocator* allocator, _Outptr_ char** value) {
  API_IMPL_BEGIN
  auto graph_name = reinterpret_cast<const ::onnxruntime::ModelMetadata*>(model_metadata)->graph_name;
  *value = StrDup(graph_name, allocator);
  return nullptr;
  API_IMPL_END
}

ORT_API_STATUS_IMPL(OrtApis::ModelMetadataGetDomain,
                    _In_ const OrtModelMetadata* model_metadata,
                    _Inout_ OrtAllocator* allocator, _Outptr_ char** value) {
  API_IMPL_BEGIN
  auto domain = reinterpret_cast<const ::onnxruntime::ModelMetadata*>(model_metadata)->domain;
  *value = StrDup(domain, allocator);
  return nullptr;
  API_IMPL_END
}

ORT_API_STATUS_IMPL(OrtApis::ModelMetadataGetDescription,
                    _In_ const OrtModelMetadata* model_metadata,
                    _Inout_ OrtAllocator* allocator, _Outptr_ char** value) {
  API_IMPL_BEGIN
  auto description = reinterpret_cast<const ::onnxruntime::ModelMetadata*>(model_metadata)->description;
  *value = StrDup(description, allocator);
  return nullptr;
  API_IMPL_END
}

ORT_API_STATUS_IMPL(OrtApis::ModelMetadataGetGraphDescription,
                    _In_ const OrtModelMetadata* model_metadata,
                    _Inout_ OrtAllocator* allocator, _Outptr_ char** value) {
  API_IMPL_BEGIN
  auto description = reinterpret_cast<const ::onnxruntime::ModelMetadata*>(model_metadata)->graph_description;
  *value = StrDup(description, allocator);
  return nullptr;
  API_IMPL_END
}

ORT_API_STATUS_IMPL(OrtApis::ModelMetadataLookupCustomMetadataMap, _In_ const OrtModelMetadata* model_metadata,
                    _Inout_ OrtAllocator* allocator, _In_ const char* key, _Outptr_result_maybenull_ char** value) {
  API_IMPL_BEGIN
  auto custom_metadata_map =
      reinterpret_cast<const ::onnxruntime::ModelMetadata*>(model_metadata)->custom_metadata_map;

  std::string temp(key);

  auto iter = custom_metadata_map.find(temp);

  if (iter == custom_metadata_map.end()) {
    *value = nullptr;
  } else {
    *value = StrDup(iter->second, allocator);
  }

  return nullptr;
  API_IMPL_END
}

ORT_API_STATUS_IMPL(OrtApis::ModelMetadataGetCustomMetadataMapKeys,
                    _In_ const OrtModelMetadata* model_metadata,
                    _Inout_ OrtAllocator* allocator, _Outptr_result_buffer_maybenull_(*num_keys) char*** keys, _Out_ int64_t* num_keys) {
  API_IMPL_BEGIN
  const auto& custom_metadata_map =
      reinterpret_cast<const ::onnxruntime::ModelMetadata*>(model_metadata)->custom_metadata_map;

  auto count = custom_metadata_map.size();
  if (count == 0) {
    *keys = nullptr;
  } else {
    // To guard against overflow in the next step where we compute bytes to allocate
    SafeInt<size_t> alloc_count(count);

    InlinedVector<Ort::AllocatedStringPtr> string_holders;
    string_holders.reserve(count);

    auto deletor = Ort::detail::AllocatedFree(allocator);
    // alloc_count * sizeof(...) will throw if there was an overflow which will be caught in API_IMPL_END
    // and be returned to the user as a status
    char** p = reinterpret_cast<char**>(allocator->Alloc(allocator, alloc_count * sizeof(char*)));
    assert(p != nullptr);

    // StrDup may throw
    std::unique_ptr<void, decltype(deletor)> array_guard(p, deletor);

    int64_t i = 0;
    for (const auto& e : custom_metadata_map) {
      auto* s = StrDup(e.first, allocator);
      string_holders.push_back(Ort::AllocatedStringPtr(s, deletor));
      p[i++] = s;
    }

    for (auto& s : string_holders) {
      s.release();
    }

    *keys = p;
    array_guard.release();
  }

  *num_keys = static_cast<int64_t>(count);
  return nullptr;
  API_IMPL_END
}

ORT_API_STATUS_IMPL(OrtApis::ModelMetadataGetVersion,
                    _In_ const OrtModelMetadata* model_metadata,
                    _Out_ int64_t* value) {
  API_IMPL_BEGIN
  *value = reinterpret_cast<const ::onnxruntime::ModelMetadata*>(model_metadata)->version;
  return nullptr;
  API_IMPL_END
}

ORT_API_STATUS_IMPL(OrtApis::SessionGetInputName, _In_ const OrtSession* sess, size_t index,
                    _Inout_ OrtAllocator* allocator, _Outptr_ char** output) {
  API_IMPL_BEGIN
  return GetNodeDefNameImpl(sess, index, allocator, get_inputs_fn, output);
  API_IMPL_END
}

ORT_API_STATUS_IMPL(OrtApis::SessionGetOutputName, _In_ const OrtSession* sess, size_t index,
                    _Inout_ OrtAllocator* allocator, _Outptr_ char** output) {
  API_IMPL_BEGIN
  return GetNodeDefNameImpl(sess, index, allocator, get_outputs_fn, output);
  API_IMPL_END
}

ORT_API_STATUS_IMPL(OrtApis::SessionGetOverridableInitializerName, _In_ const OrtSession* sess, size_t index,
                    _Inout_ OrtAllocator* allocator, _Outptr_ char** output) {
  API_IMPL_BEGIN
  return GetNodeDefNameImpl(sess, index, allocator, get_overridable_initializers_fn, output);
  API_IMPL_END
}

ORT_API_STATUS_IMPL(OrtApis::AllocatorAlloc, _Inout_ OrtAllocator* ptr, size_t size, _Outptr_ void** out) {
  API_IMPL_BEGIN
  *out = ptr->Alloc(ptr, size);
  return nullptr;
  API_IMPL_END
}

ORT_API_STATUS_IMPL(OrtApis::AllocatorFree, _Inout_ OrtAllocator* ptr, void* p) {
  API_IMPL_BEGIN
  ptr->Free(ptr, p);
  return nullptr;
  API_IMPL_END
}

ORT_API_STATUS_IMPL(OrtApis::AllocatorGetInfo, _In_ const OrtAllocator* ptr, _Outptr_ const struct OrtMemoryInfo** out) {
  API_IMPL_BEGIN
  *out = ptr->Info(ptr);
  return nullptr;
  API_IMPL_END
}

ORT_API_STATUS_IMPL(OrtApis::AllocatorGetStats, _In_ const OrtAllocator* ptr, _Outptr_ OrtKeyValuePairs** out) {
  API_IMPL_BEGIN
  return ptr->GetStats(ptr, out);
  API_IMPL_END
}

template <typename T>
ORT_STATUS_PTR OrtGetNumSequenceElements(const OrtValue* p_ml_value, size_t* out) {
  auto& data = p_ml_value->Get<T>();
  *out = data.size();
  return nullptr;
}

#if !defined(DISABLE_ML_OPS)
static constexpr int NUM_MAP_INDICES = 2;
#endif

static ORT_STATUS_PTR OrtGetValueCountImpl(const OrtValue* value, size_t* out) {
  ONNXType value_type;
  if (auto status = OrtApis::GetValueType(value, &value_type))
    return status;
  if (value_type == ONNX_TYPE_MAP) {
#if !defined(DISABLE_ML_OPS)
    *out = NUM_MAP_INDICES;
    return nullptr;
#else
    return OrtApis::CreateStatus(ORT_FAIL, "Map type is not supported in this build.");
#endif
  }
  if (value_type == ONNX_TYPE_SEQUENCE) {
    // Note: keep these in sync with the registered types in data_types.h
    if (value->IsTensorSequence()) {
      *out = value->Get<TensorSeq>().Size();
      return nullptr;
    } else {
#if !defined(DISABLE_ML_OPS)
      utils::ContainerChecker c_checker(value->Type());
      if (c_checker.IsSequenceOf<std::map<std::string, float>>()) {
        return OrtGetNumSequenceElements<VectorMapStringToFloat>(value, out);
      } else if (c_checker.IsSequenceOf<std::map<int64_t, float>>()) {
        return OrtGetNumSequenceElements<VectorMapInt64ToFloat>(value, out);
      } else {
        return OrtApis::CreateStatus(ORT_FAIL, "Input is not of one of the supported sequence types.");
      }
#else
      return OrtApis::CreateStatus(ORT_FAIL, "Map type is not supported in this build.");
#endif
    }
  } else {
    return OrtApis::CreateStatus(ORT_FAIL, "Input is not of type sequence or map.");
  }
}

ORT_API_STATUS_IMPL(OrtApis::GetValueCount, _In_ const OrtValue* value, _Out_ size_t* out) {
  API_IMPL_BEGIN
  return OrtGetValueCountImpl(value, out);
  API_IMPL_END
}

namespace c_api_internal {

#if !defined(DISABLE_ML_OPS)
///////////////////
// OrtGetValueImplSeqOfMap
template <typename T>
static ORT_STATUS_PTR OrtGetValueImplSeqOfMap(const OrtValue* p_ml_value, int index, _Outptr_ OrtValue** out) {
  using TKey = typename T::value_type::key_type;
  using TVal = typename T::value_type::mapped_type;
  using MapType = std::map<TKey, TVal>;
  auto& data_vec = p_ml_value->Get<T>();
  auto& data_elem = data_vec.at(index);
  auto copy_data_elem = std::make_unique<MapType>(data_elem);
  auto value = std::make_unique<OrtValue>();
  auto ml_type = DataTypeImpl::GetType<MapType>();
  value->Init(copy_data_elem.release(),
              ml_type,
              ml_type->GetDeleteFunc());
  *out = value.release();
  return nullptr;
}
#endif

ORT_STATUS_PTR PopulateTensorWithData(Tensor& tensor, bool is_string, _In_ const void* data_elem, size_t num_elems,
                                      size_t elem_size) {
  auto len = narrow<size_t>(tensor.Shape().Size());
  if (num_elems < len) {
    return OrtApis::CreateStatus(ORT_INVALID_ARGUMENT, "input array is too short");
  }
  if (!is_string) {
    memcpy(tensor.MutableDataRaw(), data_elem, elem_size * num_elems);
  } else {
    const std::string* strings = reinterpret_cast<const std::string*>(data_elem);
    auto str_span = gsl::make_span(strings, num_elems);
    auto* dst = tensor.MutableData<std::string>();
    std::copy(str_span.begin(), str_span.end(), dst);
  }
  return nullptr;
}

ORT_STATUS_PTR CreateTensorAndPopulate(MLDataType element_type, const int64_t* shape, size_t shape_len,
                                       const void* data, size_t num_elements, _Inout_ OrtAllocator* allocator, OrtValue& result) {
  ORT_API_RETURN_IF_ERROR(CreateTensorImpl(element_type, shape, shape_len, allocator, result));
  ORT_API_RETURN_IF_ERROR(PopulateTensorWithData(*result.GetMutable<Tensor>(), utils::IsDataTypeString(element_type),
                                                 data, num_elements, element_type->Size()));
  return nullptr;
}

}  // namespace c_api_internal
#ifdef _MSC_VER
#pragma warning(push)
#pragma warning(disable : 6101)
#endif

static ORT_STATUS_PTR OrtGetValueImplSeqOfTensors(_In_ const OrtValue* p_ml_value, int index, _Inout_ OrtAllocator* allocator,
                                                  _Outptr_ OrtValue** out) {
  const auto& data = p_ml_value->Get<TensorSeq>();
  const auto& one_tensor = data.Get(index);
  const auto& tensor_shape = one_tensor.Shape();
  auto result = std::make_unique<OrtValue>();
  ORT_API_RETURN_IF_ERROR(c_api_internal::CreateTensorAndPopulate(one_tensor.DataType(), tensor_shape.GetDims().data(),
                                                                  tensor_shape.NumDimensions(), one_tensor.DataRaw(),
                                                                  narrow<size_t>(one_tensor.Shape().Size()),
                                                                  allocator, *result));
  *out = result.release();
  return nullptr;
}

#ifdef _MSC_VER
#pragma warning(pop)
#endif

static ORT_STATUS_PTR OrtGetValueImplSeq(_In_ const OrtValue* value, int index, _Inout_ OrtAllocator* allocator,
                                         _Outptr_ OrtValue** out) {
  // Note: keep these in sync with the registered types in data_types.h
  if (value->IsTensorSequence()) {
    return OrtGetValueImplSeqOfTensors(value, index, allocator, out);
  } else {
#if !defined(DISABLE_ML_OPS)
    utils::ContainerChecker c_checker(value->Type());
    if (c_checker.IsSequenceOf<std::map<std::string, float>>()) {
      return c_api_internal::OrtGetValueImplSeqOfMap<VectorMapStringToFloat>(value, index, out);
    } else if (c_checker.IsSequenceOf<std::map<int64_t, float>>()) {
      return c_api_internal::OrtGetValueImplSeqOfMap<VectorMapInt64ToFloat>(value, index, out);
    } else {
      return OrtApis::CreateStatus(ORT_FAIL, "Input is not of one of the supported sequence types.");
    }
#else
    return OrtApis::CreateStatus(ORT_FAIL, "Map type is not supported in this build.");
#endif
  }
}

#if !defined(DISABLE_ML_OPS)
template <typename T>
static ORT_STATUS_PTR OrtGetValueImplMapHelper(_In_ const OrtValue* p_ml_value, int index,
                                               _Inout_ OrtAllocator* allocator, _Outptr_ OrtValue** out) {
  using namespace onnxruntime::utils;
  using TKey = typename T::key_type;
  using TVal = typename T::mapped_type;
  auto& data = p_ml_value->Get<T>();
  int64_t num_kv_pairs = data.size();
#if defined(_WIN32) && !defined(_M_AMD64)
  ORT_ENFORCE(static_cast<uint64_t>(num_kv_pairs) < std::numeric_limits<size_t>::max());
#endif
  const std::vector<int64_t> dims{num_kv_pairs};
  auto result = std::make_unique<OrtValue>();
  std::vector<TKey> vec_keys;
  std::vector<TVal> vec_vals;
  const void* data_ptr;
  size_t data_size;
  MLDataType element_type;
  switch (index) {
    case 0: {  // user is requesting keys
      element_type = DataTypeImpl::TensorTypeFromONNXEnum(GetONNXTensorElementDataType<TKey>())->GetElementType();
      vec_keys.reserve(static_cast<size_t>(num_kv_pairs));
      std::transform(data.cbegin(), data.cend(), std::back_inserter(vec_keys), [](const auto& k) { return k.first; });
      data_ptr = vec_keys.data();
      data_size = vec_keys.size();
    } break;
    case 1: {  // user is requesting values
      element_type = DataTypeImpl::TensorTypeFromONNXEnum(GetONNXTensorElementDataType<TVal>())->GetElementType();
      vec_vals.reserve(static_cast<size_t>(num_kv_pairs));
      std::transform(data.cbegin(), data.cend(), std::back_inserter(vec_vals), [](const auto& k) { return k.second; });
      data_ptr = vec_vals.data();
      data_size = vec_vals.size();
    } break;
    default:
      return OrtApis::CreateStatus(ORT_FAIL, "Invalid index requested for map type.");
  }
  ORT_API_RETURN_IF_ERROR(c_api_internal::CreateTensorAndPopulate(element_type, dims.data(), dims.size(), data_ptr,
                                                                  data_size, allocator, *result));
  *out = result.release();
  return nullptr;
}

static ORT_STATUS_PTR OrtGetValueImplMap(_In_ const OrtValue* value, int index, _Inout_ OrtAllocator* allocator,
                                         _Outptr_ OrtValue** out) {
  auto p_ml_value = reinterpret_cast<const OrtValue*>(value);
  auto type = p_ml_value->Type();
  // Note: keep these in sync with the registered types in data_types.h
  utils::ContainerChecker c_checker(type);
  if (c_checker.IsMap()) {
    if (c_checker.IsMapOf<std::string, std::string>()) {
      return OrtGetValueImplMapHelper<MapStringToString>(p_ml_value, index, allocator, out);
    } else if (c_checker.IsMapOf<std::string, int64_t>()) {
      return OrtGetValueImplMapHelper<MapStringToInt64>(p_ml_value, index, allocator, out);
    } else if (c_checker.IsMapOf<std::string, float>()) {
      return OrtGetValueImplMapHelper<MapStringToFloat>(p_ml_value, index, allocator, out);
    } else if (c_checker.IsMapOf<std::string, double>()) {
      return OrtGetValueImplMapHelper<MapStringToDouble>(p_ml_value, index, allocator, out);
    } else if (c_checker.IsMapOf<int64_t, std::string>()) {
      return OrtGetValueImplMapHelper<MapInt64ToString>(p_ml_value, index, allocator, out);
    } else if (c_checker.IsMapOf<int64_t, int64_t>()) {
      return OrtGetValueImplMapHelper<MapInt64ToInt64>(p_ml_value, index, allocator, out);
    } else if (c_checker.IsMapOf<int64_t, float>()) {
      return OrtGetValueImplMapHelper<MapInt64ToFloat>(p_ml_value, index, allocator, out);
    } else if (c_checker.IsMapOf<int64_t, double>()) {
      return OrtGetValueImplMapHelper<MapInt64ToDouble>(p_ml_value, index, allocator, out);
    }
  }
  return OrtApis::CreateStatus(ORT_FAIL, "Input is not of one of the supported map types.");
}
#endif

static ORT_STATUS_PTR OrtGetValueImpl(_In_ const OrtValue* value, int index, _Inout_ OrtAllocator* allocator,
                                      _Outptr_ OrtValue** out) {
  ONNXType value_type;
  if (auto status = OrtApis::GetValueType(value, &value_type))
    return status;
  if (value_type == ONNX_TYPE_MAP) {
#if !defined(DISABLE_ML_OPS)
    return OrtGetValueImplMap(value, index, allocator, out);
#else
    return OrtApis::CreateStatus(ORT_FAIL, "Map type is not supported in this build.");
#endif
  }
  if (value_type == ONNX_TYPE_SEQUENCE) {
    return OrtGetValueImplSeq(value, index, allocator, out);
  } else {
    return OrtApis::CreateStatus(ORT_FAIL, "Input is not of type sequence or map.");
  }
}

ORT_API_STATUS_IMPL(OrtApis::GetValue, _In_ const OrtValue* value, int index, _Inout_ OrtAllocator* allocator,
                    _Outptr_ OrtValue** out) {
  API_IMPL_BEGIN
  return OrtGetValueImpl(value, index, allocator, out);
  API_IMPL_END
}

///////////////////
// OrtCreateValue

#if !defined(DISABLE_ML_OPS)
template <typename T>
static ORT_STATUS_PTR OrtCreateValueImplSeqHelperMap(const OrtValue* const* in, size_t num_values,
                                                     _Outptr_ OrtValue** out) {
  using SeqType = std::vector<T>;
  auto seq_ptr = std::make_unique<SeqType>();
  seq_ptr->reserve(num_values);
  for (size_t idx = 0; idx < num_values; ++idx) {
    auto& m = reinterpret_cast<const OrtValue*>(in[idx])->Get<T>();
    seq_ptr->push_back(m);
  }
  // create OrtValue with this vector
  auto value = std::make_unique<OrtValue>();
  auto ml_type = DataTypeImpl::GetType<SeqType>();
  value->Init(seq_ptr.release(),
              ml_type,
              ml_type->GetDeleteFunc());
  *out = value.release();
  return nullptr;
}
#endif

static ORT_STATUS_PTR OrtCreateValueImplSeqHelper(const OrtValue* const* in, size_t num_values,
                                                  _Outptr_ OrtValue** out) {
  using namespace c_api_internal;
  auto dtype = in[0]->Get<Tensor>().DataType();
  auto seq_ptr = std::make_unique<TensorSeq>(dtype);
  seq_ptr->Reserve(num_values);

  for (size_t idx = 0; idx < num_values; ++idx) {
    ORT_ENFORCE(in[idx]->IsTensor(), "Expecting all elements to be tensors. Got: ", DataTypeImpl::ToString(in[idx]->Type()));
    auto tensor_elem_type = in[idx]->Get<Tensor>().DataType();

    // sequences must have tensors of the same data type
    if (tensor_elem_type != dtype) {
      return OrtApis::CreateStatus(ORT_FAIL,
                                   "Sequences must have tensors of the same data type. There was at least one tensor in the input that was different.");
    }

    seq_ptr->Add(*in[idx]);
  }

  // create OrtValue with this vector
  auto value = std::make_unique<OrtValue>();
  auto ml_type = DataTypeImpl::GetType<TensorSeq>();
  value->Init(seq_ptr.release(),
              ml_type,
              ml_type->GetDeleteFunc());
  *out = value.release();
  return nullptr;
}

static ORT_STATUS_PTR OrtCreateValueImplSeq(_In_reads_(num_values) const OrtValue* const* in, size_t num_values,
                                            _Outptr_ OrtValue** out) {
  // We only support limited sequence types. For the sake of simplicity the type of the first
  // OrtValue* in OrtValue** will determine the type of the vector used to create the output OrtValue
  // this type should be either a tensor of limited types or map of limited types
  const OrtValue* ovfirst = in[0];
  ONNXType first_value_type;
  if (auto status = OrtApis::GetValueType(ovfirst, &first_value_type))
    return status;
  // in onnxruntime type registrations we can support only a fixed vector types
  // this check ensures that the input conforms to that
  if (!(first_value_type == ONNX_TYPE_TENSOR || first_value_type == ONNX_TYPE_MAP)) {
    return OrtApis::CreateStatus(ORT_FAIL, "Each element of the sequence should be either tensor or map.");
  }
  // check if all OrtValues in the input array are of the same type
  // this is because even though the ONNX spec and this API spec supports heterogenous sequences,
  // only a fixed types are registered in onnxruntime
  for (size_t i = 0; i < num_values; ++i) {
    const OrtValue* ov = in[i];
    ONNXType ov_type;
    if (auto status = OrtApis::GetValueType(ov, &ov_type))
      return status;
    if (ov_type != first_value_type) {
      return OrtApis::CreateStatus(ORT_FAIL,
                                   "At least one element in the sequence is of a type different from others.");
    }
  }

  // finally create the output vector/MLValue
  auto first_mlvalue = reinterpret_cast<const OrtValue*>(ovfirst);
  if (first_value_type == ONNX_TYPE_TENSOR) {
    return OrtCreateValueImplSeqHelper(in, num_values, out);
  } else if (first_value_type == ONNX_TYPE_MAP) {
#if !defined(DISABLE_ML_OPS)
    auto map_type = first_mlvalue->Type();
    utils::ContainerChecker c_checker(map_type);
    if (c_checker.IsMapOf<std::string, float>()) {
      return OrtCreateValueImplSeqHelperMap<MapStringToFloat>(in, num_values, out);
    }
    if (c_checker.IsMapOf<int64_t, float>()) {
      return OrtCreateValueImplSeqHelperMap<MapInt64ToFloat>(in, num_values, out);
    } else {
      return OrtApis::CreateStatus(ORT_FAIL, "Input is not of one of the supported map types.");
    }
#else
    ORT_UNUSED_PARAMETER(first_mlvalue);
    return OrtApis::CreateStatus(ORT_FAIL, "Map type is not supported in this build.");
#endif

  } else {
    return OrtApis::CreateStatus(ORT_FAIL, "Unsupported input type");
  }
}

#if !defined(DISABLE_ML_OPS)
template <typename KeyType, typename ValueType>
static OrtStatus* OrtCreateMapMLValue(const Tensor& key_tensor, const Tensor& value_tensor, _Outptr_ OrtValue** out) {
  using MapType = std::map<KeyType, ValueType>;
  auto map_ptr = std::make_unique<MapType>();
  // iterate through the key and value tensors and populate map
  auto key_data = key_tensor.Data<KeyType>();
  auto value_data = value_tensor.Data<ValueType>();
  auto len = key_tensor.Shape().Size();
  ORT_ENFORCE(len >= 0 && static_cast<uint64_t>(len) < std::numeric_limits<size_t>::max());
  size_t num_kv_pairs = static_cast<size_t>(key_tensor.Shape().Size());
  for (size_t n = 0; n < num_kv_pairs; ++n, ++key_data, ++value_data) {
    map_ptr->insert({*key_data, *value_data});
  }
  // create ort_value with this map
  auto value = std::make_unique<OrtValue>();
  auto ml_type = DataTypeImpl::GetType<MapType>();
  value->Init(map_ptr.release(),
              ml_type,
              ml_type->GetDeleteFunc());
  *out = value.release();
  return nullptr;
}

template <typename KeyType>
static ORT_STATUS_PTR OrtCreateValueImplMapHelper(const Tensor& key_tensor, const Tensor& value_tensor,
                                                  _Outptr_ OrtValue** out) {
  auto value_type = value_tensor.DataType()->AsPrimitiveDataType();
  ORT_ENFORCE(value_type != nullptr, "Tensor must always contain primitive types. Found: ",
              DataTypeImpl::ToString(value_tensor.DataType()));

  switch (value_type->GetDataType()) {
    case ONNX_NAMESPACE::TensorProto_DataType_STRING:
      return OrtCreateMapMLValue<KeyType, std::string>(key_tensor, value_tensor, out);
      break;
    case ONNX_NAMESPACE::TensorProto_DataType_INT64:
      return OrtCreateMapMLValue<KeyType, int64_t>(key_tensor, value_tensor, out);
      break;
    case ONNX_NAMESPACE::TensorProto_DataType_FLOAT:
      return OrtCreateMapMLValue<KeyType, float>(key_tensor, value_tensor, out);
      break;
    case ONNX_NAMESPACE::TensorProto_DataType_DOUBLE:
      return OrtCreateMapMLValue<KeyType, double>(key_tensor, value_tensor, out);
      break;
    default:
      break;
  }

  std::string msg("Value type is not supported yet: ");
  msg += DataTypeImpl::ToString(value_tensor.DataType());
  return OrtApis::CreateStatus(ORT_FAIL, msg.c_str());
}

static ORT_STATUS_PTR OrtCreateValueImplMap(const OrtValue* const* in, size_t num_values, _Outptr_ OrtValue** out) {
  if (num_values != NUM_MAP_INDICES) {
    return OrtApis::CreateStatus(ORT_FAIL, "For map type num_values MUST be 2");
  }

  const OrtValue* ort_keys = in[0];
  auto p_key_ml_value = reinterpret_cast<const OrtValue*>(ort_keys);
  auto& key_tensor = p_key_ml_value->Get<Tensor>();

  const OrtValue* ort_values = in[1];
  auto p_value_ml_value = reinterpret_cast<const OrtValue*>(ort_values);
  auto& value_tensor = p_value_ml_value->Get<Tensor>();

  // as per data_types.h, we only support maps of primitive data types.
  if (key_tensor.Shape().NumDimensions() > 1 || value_tensor.Shape().NumDimensions() > 1) {
    return OrtApis::CreateStatus(ORT_FAIL, "Either the key tensor or the value tensor has NumDimensions > 1");
  }

  // since maps are represented by key and value tensors, their sizes have to be the same.
  if (key_tensor.Shape().Size() != value_tensor.Shape().Size()) {
    return OrtApis::CreateStatus(ORT_FAIL, "Key and value tensors have unequal number of elements.");
  }

  if (key_tensor.IsDataTypeString()) {
    return OrtCreateValueImplMapHelper<std::string>(key_tensor, value_tensor, out);
  }
  if (key_tensor.IsDataType<int64_t>()) {
    return OrtCreateValueImplMapHelper<int64_t>(key_tensor, value_tensor, out);
  }
  return OrtApis::CreateStatus(ORT_FAIL, "Key type is not supported yet.");
}
#endif

static ORT_STATUS_PTR OrtCreateValueImpl(_In_reads_(num_values) const OrtValue* const* in, size_t num_values,
                                         enum ONNXType value_type, _Outptr_ OrtValue** out) {
  if (num_values <= 0) {
    return OrtApis::CreateStatus(ORT_FAIL, "Number of values should be at least 1.");
  }
  if (value_type == ONNX_TYPE_MAP) {
#if !defined(DISABLE_ML_OPS)
    return OrtCreateValueImplMap(in, num_values, out);
#else
    return OrtApis::CreateStatus(ORT_FAIL, "Map type is not supported in this build.");
#endif
  }
  if (value_type == ONNX_TYPE_SEQUENCE) {
    return OrtCreateValueImplSeq(in, num_values, out);
  }
  return OrtApis::CreateStatus(ORT_FAIL, "Input is not of type sequence or map.");
}

ORT_API_STATUS_IMPL(OrtApis::CreateValue, _In_reads_(num_values) const OrtValue* const* in, size_t num_values,
                    enum ONNXType value_type, _Outptr_ OrtValue** out) {
  API_IMPL_BEGIN
  return OrtCreateValueImpl(in, num_values, value_type, out);
  API_IMPL_END
}

ORT_API_STATUS_IMPL(OrtApis::CreateOpaqueValue, _In_z_ const char* domain_name, _In_z_ const char* type_name,
                    _In_ const void* data_container, size_t data_container_size, _Outptr_ OrtValue** out) {
  API_IMPL_BEGIN
  std::string dtype("opaque(");
  dtype.append(domain_name).append(",").append(type_name).append(")");
  MLDataType ml_type = DataTypeImpl::GetDataType(dtype);
  ORT_ENFORCE(ml_type != nullptr,
              "Specified domain and type names combination does not refer to a registered opaque type");
  const auto* non_tensor_base = ml_type->AsNonTensorType();
  ORT_ENFORCE(non_tensor_base != nullptr, "Opaque type is not a non_tensor type!!!");
  std::unique_ptr<OrtValue> ort_val = std::make_unique<OrtValue>();
  non_tensor_base->FromDataContainer(data_container, data_container_size, *ort_val);
  *out = ort_val.release();
  API_IMPL_END
  return nullptr;
}

ORT_API_STATUS_IMPL(OrtApis::GetOpaqueValue, _In_ const char* domain_name, _In_ const char* type_name,
                    _In_ const OrtValue* in, _Out_ void* data_container, size_t data_container_size) {
  API_IMPL_BEGIN
  std::string dtype("opaque(");
  dtype.append(domain_name).append(",").append(type_name).append(")");
  MLDataType ml_type = DataTypeImpl::GetDataType(dtype);
  ORT_ENFORCE(ml_type != nullptr,
              "Specified domain and type names combination does not refer to a registered opaque type");
  const auto* non_tensor_base = ml_type->AsNonTensorType();
  ORT_ENFORCE(non_tensor_base != nullptr, "Opaque type is not a non_tensor type!!!");
  non_tensor_base->ToDataContainer(*in, data_container_size, data_container);
  API_IMPL_END
  return nullptr;
}

namespace {
struct ProviderBuffer {
  char** buffer_;
  char* next_write_;

  ProviderBuffer(char** buf, size_t p_count) {
    buffer_ = buf;
    next_write_ = DataStart(p_count);
  }

  char* DataStart(size_t p_count) { return reinterpret_cast<char*>(buffer_ + p_count); }
  // Return next buffer ptr
  void Append(const std::string& provider, size_t p_index) {
    // Maximum provider name length is now enforced at GetAvailableExecutionProviderNames()
    const size_t to_copy = provider.size();
#ifdef _MSC_VER
    memcpy_s(next_write_, to_copy, provider.data(), to_copy);
#elif defined(__APPLE__)
    memcpy(next_write_, provider.data(), to_copy);
#else
    memcpy(next_write_, provider.data(), to_copy);
#endif
    next_write_[to_copy] = 0;
    buffer_[p_index] = next_write_;
    next_write_ += to_copy + 1;
  }
};
}  // namespace

ORT_API_STATUS_IMPL(OrtApis::GetAvailableProviders, _Outptr_ char*** out_ptr,
                    _In_ int* providers_length) {
  API_IMPL_BEGIN
  const auto& available_providers = GetAvailableExecutionProviderNames();
  const size_t available_count = available_providers.size();

  if (available_count == 0) {
    out_ptr = nullptr;
    *providers_length = 0;
    return OrtApis::CreateStatus(ORT_FAIL, "Invalid build with no providers available");
  }

  size_t output_len = 0;
  for (const auto& p : available_providers) {
    output_len += p.size() + 1;
  }

  // We allocate and construct the buffer in char* to hold all the string pointers
  // followed by the actual string data. We allocate in terms of char* to make it convinient and avoid casts.
  const size_t ptrs_num = (sizeof(char*) * available_count + output_len + (sizeof(char*) - 1)) / sizeof(char*);
  auto total_buffer = std::make_unique<char*[]>(ptrs_num);
  ProviderBuffer provider_buffer(total_buffer.get(), available_count);

  for (size_t p_index = 0; p_index < available_count; p_index++) {
    provider_buffer.Append(available_providers[p_index], p_index);
  }

  *providers_length = narrow<int>(available_count);
  *out_ptr = total_buffer.release();
  API_IMPL_END
  return nullptr;
}

// This is a cleanup API, it should never return any failure
// so any no-throw code can rely on it.
ORT_API_STATUS_IMPL(OrtApis::ReleaseAvailableProviders, _In_ char** ptr,
                    _In_ int /* providers_length */) {
  API_IMPL_BEGIN
  // take possession of the memory and deallocate it
  std::unique_ptr<char*[]> g(ptr);
  API_IMPL_END
  return nullptr;
}

ORT_API_STATUS_IMPL(OrtApis::GetExecutionProviderApi,
                    [[maybe_unused]] _In_ const char* provider_name,
                    [[maybe_unused]] _In_ uint32_t version,
                    _Outptr_ const void** provider_api) {
  API_IMPL_BEGIN

  *provider_api = nullptr;
#ifdef USE_DML
  if (strcmp(provider_name, "DML") == 0) {
    *provider_api = GetOrtDmlApi(version);
    if (*provider_api == nullptr) {
      return OrtApis::CreateStatus(ORT_INVALID_ARGUMENT, "Specified version is not supported for the DirectML provider.");
    }
    return NULL;
  }
#endif

  return OrtApis::CreateStatus(ORT_INVALID_ARGUMENT, "Specified provider is not supported.");
  API_IMPL_END
}

ORT_API_STATUS_IMPL(OrtApis::TensorAt, _Inout_ OrtValue* value, const int64_t* location_values, size_t location_values_count,
                    _Outptr_ void** out) {
  TENSOR_READWRITE_API_BEGIN

  if (tensor->IsDataTypeString()) {
    return OrtApis::CreateStatus(ORT_INVALID_ARGUMENT, "this API does not support strings");
  }

  const auto& tensor_shape = tensor->Shape();
  const auto num_dimensions = tensor_shape.NumDimensions();
  if (location_values_count != num_dimensions) {
    return OrtApis::CreateStatus(ORT_INVALID_ARGUMENT, "location dimensions do not match shape size");
  }

  for (size_t i = 0; i < location_values_count; i++) {
    if (location_values[i] >= tensor_shape[i] || location_values[i] < 0) {
      return OrtApis::CreateStatus(ORT_INVALID_ARGUMENT, "invalid location range");
    }
  }

  // compute strides
  // TensorPitches p;
  std::vector<int64_t> strides(num_dimensions);
  {
    int64_t stride = 1;
    for (size_t dim = num_dimensions; dim > 0; --dim) {
      strides[dim - 1] = stride;
      stride *= tensor_shape[dim - 1];
    }
  }

  // For Scalers the offset would always be zero
  int64_t offset = 0;
  for (size_t i = 0; i < num_dimensions; i++) {
    offset += location_values[i] * strides[i];
  }

  auto data = reinterpret_cast<char*>(tensor->MutableDataRaw()) + tensor->DataType()->Size() * offset;
  *out = data;
  return nullptr;
  API_IMPL_END
}

ORT_API_STATUS_IMPL(OrtApis::SetLanguageProjection, _In_ const OrtEnv* ort_env, _In_ OrtLanguageProjection projection) {
  API_IMPL_BEGIN
  ORT_UNUSED_PARAMETER(ort_env);
  // note telemetry is controlled via the platform Env object, not the OrtEnv object instance
  const Env& env = Env::Default();
  env.GetTelemetryProvider().SetLanguageProjection(static_cast<uint32_t>(projection));
  return nullptr;
  API_IMPL_END
}

ORT_API_STATUS_IMPL(OrtApis::SessionGetProfilingStartTimeNs, _In_ const OrtSession* sess, _Out_ uint64_t* out) {
  API_IMPL_BEGIN
  const auto* session = reinterpret_cast<const ::onnxruntime::InferenceSession*>(sess);
  auto profiling_start_time = session->GetProfiling().GetStartTimeNs();
  *out = static_cast<uint64_t>(profiling_start_time);
  return nullptr;
  API_IMPL_END
}

// End support for non-tensor types

ORT_API_STATUS_IMPL(OrtApis::CreateArenaCfg, _In_ size_t max_mem, int arena_extend_strategy, int initial_chunk_size_bytes,
                    int max_dead_bytes_per_chunk, _Outptr_ OrtArenaCfg** out) {
  API_IMPL_BEGIN
  auto cfg = std::make_unique<OrtArenaCfg>();
  cfg->max_mem = max_mem;
  cfg->arena_extend_strategy = arena_extend_strategy;
  cfg->initial_chunk_size_bytes = initial_chunk_size_bytes;
  cfg->max_dead_bytes_per_chunk = max_dead_bytes_per_chunk;
  cfg->max_dead_bytes_per_chunk = -1L;
  *out = cfg.release();
  return nullptr;
  API_IMPL_END
}

ORT_API_STATUS_IMPL(OrtApis::CreateArenaCfgV2, _In_reads_(num_keys) const char* const* arena_config_keys, _In_reads_(num_keys) const size_t* arena_config_values,
                    _In_ size_t num_keys, _Outptr_ OrtArenaCfg** out) {
  API_IMPL_BEGIN
  auto cfg = std::make_unique<OrtArenaCfg>();

  for (size_t i = 0; i < num_keys; ++i) {
    if (strcmp(arena_config_keys[i], "max_mem") == 0) {
      cfg->max_mem = arena_config_values[i];
    } else if (strcmp(arena_config_keys[i], "arena_extend_strategy") == 0) {
      cfg->arena_extend_strategy = static_cast<int>(arena_config_values[i]);
    } else if (strcmp(arena_config_keys[i], "initial_chunk_size_bytes") == 0) {
      cfg->initial_chunk_size_bytes = static_cast<int>(arena_config_values[i]);
    } else if (strcmp(arena_config_keys[i], "max_dead_bytes_per_chunk") == 0) {
      cfg->max_dead_bytes_per_chunk = static_cast<int>(arena_config_values[i]);
    } else if (strcmp(arena_config_keys[i], "initial_growth_chunk_size_bytes") == 0) {
      cfg->initial_growth_chunk_size_bytes = static_cast<int>(arena_config_values[i]);
    } else if (strcmp(arena_config_keys[i], "max_power_of_two_extend_bytes") == 0) {
      cfg->max_power_of_two_extend_bytes = static_cast<int64_t>(arena_config_values[i]);
    } else {
      std::ostringstream oss;
      oss << "Invalid key found: " << arena_config_keys[i];

      return CreateStatus(ORT_INVALID_ARGUMENT, oss.str().c_str());
    }
  }

  *out = cfg.release();
  return nullptr;
  API_IMPL_END
}

// Allow using raw new/delete because this is for C.
ORT_API(void, OrtApis::ReleaseArenaCfg, _Frees_ptr_opt_ OrtArenaCfg* ptr) {
  std::unique_ptr<OrtArenaCfg> g(ptr);
}

ORT_API_STATUS_IMPL(OrtApis::CreatePrepackedWeightsContainer, _Outptr_ OrtPrepackedWeightsContainer** out) {
  API_IMPL_BEGIN
  std::unique_ptr<PrepackedWeightsContainer> container = std::make_unique<PrepackedWeightsContainer>();
  *out = reinterpret_cast<OrtPrepackedWeightsContainer*>(container.release());
  return nullptr;
  API_IMPL_END
}

ORT_API(void, OrtApis::ReleasePrepackedWeightsContainer, _Frees_ptr_opt_ OrtPrepackedWeightsContainer* ptr) {
  delete reinterpret_cast<PrepackedWeightsContainer*>(ptr);
}

ORT_API_STATUS_IMPL(OrtApis::CreateSessionWithPrepackedWeightsContainer, _In_ const OrtEnv* env, _In_ const ORTCHAR_T* model_path,
                    _In_ const OrtSessionOptions* options, _Inout_ OrtPrepackedWeightsContainer* prepacked_weights_container,
                    _Outptr_ OrtSession** out) {
  API_IMPL_BEGIN
  std::unique_ptr<onnxruntime::InferenceSession> sess;
  OrtStatus* status = nullptr;
  *out = nullptr;

  ORT_TRY {
    ORT_API_RETURN_IF_ERROR(CreateSessionAndLoadModel(options, env, model_path, nullptr, 0, sess));
    ORT_API_RETURN_IF_ERROR(InitializeSession(options, *sess, prepacked_weights_container));

    *out = reinterpret_cast<OrtSession*>(sess.release());
  }
  ORT_CATCH(const std::exception& e) {
    ORT_HANDLE_EXCEPTION([&]() {
      status = OrtApis::CreateStatus(ORT_FAIL, e.what());
    });
  }

  return status;
  API_IMPL_END
}

ORT_API_STATUS_IMPL(OrtApis::CreateSessionFromArrayWithPrepackedWeightsContainer, _In_ const OrtEnv* env,
                    _In_ const void* model_data, size_t model_data_length,
                    _In_ const OrtSessionOptions* options, _Inout_ OrtPrepackedWeightsContainer* prepacked_weights_container,
                    _Outptr_ OrtSession** out) {
  API_IMPL_BEGIN
  std::unique_ptr<onnxruntime::InferenceSession> sess;
  OrtStatus* status = nullptr;
  *out = nullptr;

  ORT_TRY {
    ORT_API_RETURN_IF_ERROR(CreateSessionAndLoadModel(options, env, nullptr, model_data,
                                                      model_data_length, sess));
    ORT_API_RETURN_IF_ERROR(InitializeSession(options, *sess, prepacked_weights_container));

    *out = reinterpret_cast<OrtSession*>(sess.release());
  }
  ORT_CATCH(const std::exception& e) {
    ORT_HANDLE_EXCEPTION([&]() {
      status = OrtApis::CreateStatus(ORT_FAIL, e.what());
    });
  }

  return status;
  API_IMPL_END
}

ORT_API_STATUS_IMPL(OrtApis::GetTensorMemoryInfo, _In_ const OrtValue* value, _Outptr_ const OrtMemoryInfo** memory_info) {
  TENSOR_READ_API_BEGIN
  *memory_info = &tensor.Location();
  return nullptr;
  API_IMPL_END
}

ORT_API_STATUS_IMPL(OrtApis::SessionOptionsSetCustomCreateThreadFn, _Inout_ OrtSessionOptions* options, _In_ OrtCustomCreateThreadFn ort_custom_create_thread_fn) {
  API_IMPL_BEGIN
  options->value.custom_create_thread_fn = ort_custom_create_thread_fn;
  return nullptr;
  API_IMPL_END
}

ORT_API_STATUS_IMPL(OrtApis::SessionOptionsSetCustomThreadCreationOptions, _Inout_ OrtSessionOptions* options, _In_ void* ort_custom_thread_creation_options) {
  API_IMPL_BEGIN
  options->value.custom_thread_creation_options = ort_custom_thread_creation_options;
  return nullptr;
  API_IMPL_END
}

ORT_API_STATUS_IMPL(OrtApis::SessionOptionsSetCustomJoinThreadFn, _Inout_ OrtSessionOptions* options, _In_ OrtCustomJoinThreadFn ort_custom_join_thread_fn) {
  API_IMPL_BEGIN
  options->value.custom_join_thread_fn = ort_custom_join_thread_fn;
  return nullptr;
  API_IMPL_END
}

ORT_API(void, OrtApis::ReleaseValueInfo, _Frees_ptr_opt_ OrtValueInfo* value_info) {
  delete value_info;
}

ORT_API(void, OrtApis::ReleaseNode, _Frees_ptr_opt_ OrtNode* node) {
  delete node;
}

ORT_API(void, OrtApis::ReleaseGraph, _Frees_ptr_opt_ OrtGraph* graph) {
  delete graph;
}

ORT_API(void, OrtApis::ReleaseModel, _Frees_ptr_opt_ OrtModel* model) {
  delete model;
}

ORT_API_STATUS_IMPL(OrtApis::CreateArrayOfConstObjects, _In_ OrtTypeTag elem_type, _In_ size_t initial_size,
                    _In_ const void* initial_value, _Outptr_ OrtArrayOfConstObjects** out) {
  API_IMPL_BEGIN
  auto array = std::make_unique<OrtArrayOfConstObjects>(elem_type, initial_size, initial_value);
  *out = array.release();
  return nullptr;
  API_IMPL_END
}

ORT_API(void, OrtApis::ReleaseArrayOfConstObjects, _Frees_ptr_opt_ OrtArrayOfConstObjects* array) {
  delete array;
}

ORT_API_STATUS_IMPL(OrtApis::ArrayOfConstObjects_GetObjectType, _In_ const OrtArrayOfConstObjects* array,
                    _Out_ OrtTypeTag* type_tag) {
  API_IMPL_BEGIN
  if (type_tag == nullptr) {
    return OrtApis::CreateStatus(ORT_INVALID_ARGUMENT, "'type_tag' argument is NULL");
  }

  *type_tag = array->object_type;
  return nullptr;
  API_IMPL_END
}

<<<<<<< HEAD
ORT_API_STATUS_IMPL(OrtApis::ArrayOfConstObjects_GetData, _In_ OrtArrayOfConstObjects* array,
                    _Outptr_ const void*** data) {
=======
ORT_API_STATUS_IMPL(OrtApis::ArrayOfConstObjects_GetData, _In_ const OrtArrayOfConstObjects* array,
                    _Outptr_ const void* const** data) {
>>>>>>> 0ef82136
  API_IMPL_BEGIN
  if (data == nullptr) {
    return OrtApis::CreateStatus(ORT_INVALID_ARGUMENT, "'data' argument is NULL");
  }

  *data = array->storage.data();
  return nullptr;
  API_IMPL_END
}

<<<<<<< HEAD
ORT_API_STATUS_IMPL(OrtApis::ArrayOfConstObjects_GetConstData, _In_ const OrtArrayOfConstObjects* array,
                    _Outptr_ const void* const** data) {
=======
ORT_API_STATUS_IMPL(OrtApis::ArrayOfConstObjects_GetMutableData, _In_ OrtArrayOfConstObjects* array,
                    _Outptr_ const void*** data) {
>>>>>>> 0ef82136
  API_IMPL_BEGIN
  if (data == nullptr) {
    return OrtApis::CreateStatus(ORT_INVALID_ARGUMENT, "'data' argument is NULL");
  }

  *data = array->storage.data();
  return nullptr;
  API_IMPL_END
}

ORT_API_STATUS_IMPL(OrtApis::ArrayOfConstObjects_GetSize, _In_ const OrtArrayOfConstObjects* array,
                    _Out_ size_t* size) {
  API_IMPL_BEGIN
  if (size == nullptr) {
    return OrtApis::CreateStatus(ORT_INVALID_ARGUMENT, "'size' argument is NULL");
  }

  *size = array->storage.size();
  return nullptr;
  API_IMPL_END
}

ORT_API_STATUS_IMPL(OrtApis::ArrayOfConstObjects_GetElementAt, _In_ const OrtArrayOfConstObjects* array,
                    _In_ size_t index, _Outptr_ const void** out) {
  API_IMPL_BEGIN
  if (out == nullptr) {
    return OrtApis::CreateStatus(ORT_INVALID_ARGUMENT, "'out' argument is NULL");
  }

  if (index >= array->storage.size()) {
    std::ostringstream oss;
    oss << "'index' value (" << index << ") is out of bounds for array of size " << array->storage.size();
    return OrtApis::CreateStatus(ORT_INVALID_ARGUMENT, oss.str().c_str());
  }

  *out = array->storage[index];
  return nullptr;
  API_IMPL_END
}

ORT_API_STATUS_IMPL(OrtApis::ArrayOfConstObjects_SetElementAt, _In_ OrtArrayOfConstObjects* array, _In_ size_t index,
                    _In_ const void* element) {
  API_IMPL_BEGIN
  if (index >= array->storage.size()) {
    std::ostringstream oss;
    oss << "'index' value (" << index << ") is out of bounds for array of size " << array->storage.size();
    return OrtApis::CreateStatus(ORT_INVALID_ARGUMENT, oss.str().c_str());
  }

  array->storage[index] = element;
  return nullptr;
  API_IMPL_END
}

ORT_API_STATUS_IMPL(OrtApis::ArrayOfConstObjects_AppendElement, _In_ OrtArrayOfConstObjects* array,
                    _In_ const void* element) {
  API_IMPL_BEGIN
  array->storage.push_back(element);
  return nullptr;
  API_IMPL_END
}

ORT_API_STATUS_IMPL(OrtApis::GetValueInfoName, _In_ const OrtValueInfo* value_info,
                    _Out_ const char** name) {
  API_IMPL_BEGIN
  *name = value_info->GetName().c_str();
  return nullptr;
  API_IMPL_END
}
ORT_API_STATUS_IMPL(OrtApis::GetValueInfoTypeInfo, _In_ const OrtValueInfo* value_info,
                    _Outptr_ const OrtTypeInfo** type_info) {
  API_IMPL_BEGIN
  *type_info = nullptr;

  const OrtTypeInfo* type_info_internal = value_info->GetTypeInfo();
  if (type_info_internal == nullptr) {
    std::ostringstream oss;
    oss << "OrtValueInfo '" << value_info->GetName() << "' does not have valid type information";
    return OrtApis::CreateStatus(ORT_FAIL, oss.str().c_str());
  }

  *type_info = type_info_internal;
  return nullptr;
  API_IMPL_END
}

ORT_API_STATUS_IMPL(OrtApis::ValueInfo_GetValueProducer, _In_ const OrtValueInfo* value_info,
                    _Outptr_ const OrtNode** producer_node, _Out_opt_ size_t* producer_output_index) {
  API_IMPL_BEGIN
#if !defined(ORT_MINIMAL_BUILD) || defined(ORT_EXTENDED_MINIMAL_BUILD)
  OrtValueInfo::ProducerInfo producer_info;
  ORT_API_RETURN_IF_STATUS_NOT_OK(value_info->GetProducerInfo(producer_info));

  *producer_node = producer_info.node;
  if (producer_output_index != nullptr) {
    *producer_output_index = producer_info.output_index;
  }

  return nullptr;
#else
  ORT_UNUSED_PARAMETER(value_info);
  ORT_UNUSED_PARAMETER(producer_node);
  ORT_UNUSED_PARAMETER(producer_output_index);
  return OrtApis::CreateStatus(ORT_NOT_IMPLEMENTED, "ValueInfo_GetValueProducer() is not supported in this build.");
#endif
  API_IMPL_END
}

ORT_API_STATUS_IMPL(OrtApis::ValueInfo_GetValueNumConsumers, _In_ const OrtValueInfo* value_info,
                    _Out_ size_t* num_consumers) {
  API_IMPL_BEGIN
#if !defined(ORT_MINIMAL_BUILD) || defined(ORT_EXTENDED_MINIMAL_BUILD)
  ORT_API_RETURN_IF_STATUS_NOT_OK(value_info->GetNumConsumerInfos(*num_consumers));
  return nullptr;
#else
  ORT_UNUSED_PARAMETER(value_info);
  ORT_UNUSED_PARAMETER(num_consumers);
  return OrtApis::CreateStatus(ORT_NOT_IMPLEMENTED, "ValueInfo_GetValueNumConsumers() is not supported in this build.");
#endif
  API_IMPL_END
}

ORT_API_STATUS_IMPL(OrtApis::ValueInfo_GetValueConsumers, _In_ const OrtValueInfo* value_info,
                    _Out_writes_all_(max_num_consumers) const OrtNode** nodes,
                    _Out_writes_all_(max_num_consumers) int64_t* input_indices,
                    _In_ size_t max_num_consumers) {
  API_IMPL_BEGIN
#if !defined(ORT_MINIMAL_BUILD) || defined(ORT_EXTENDED_MINIMAL_BUILD)
  std::vector<OrtValueInfo::ConsumerInfo> consumer_infos;
  ORT_API_RETURN_IF_STATUS_NOT_OK(value_info->GetConsumerInfos(consumer_infos));
  size_t num_uses = std::min(max_num_consumers, consumer_infos.size());

  for (size_t i = 0; i < num_uses; ++i) {
    nodes[i] = consumer_infos[i].node;
    input_indices[i] = consumer_infos[i].input_index;
  }

  return nullptr;
#else
  ORT_UNUSED_PARAMETER(value_info);
  ORT_UNUSED_PARAMETER(nodes);
  ORT_UNUSED_PARAMETER(input_indices);
  ORT_UNUSED_PARAMETER(max_num_consumers);
  return OrtApis::CreateStatus(ORT_NOT_IMPLEMENTED, "ValueInfo_GetValueConsumers() is not supported in this build.");
#endif
  API_IMPL_END
}

ORT_API_STATUS_IMPL(OrtApis::ValueInfo_GetInitializerValue, _In_ const OrtValueInfo* value_info,
                    _Outptr_ const OrtValue** initializer_value) {
  API_IMPL_BEGIN
  ORT_API_RETURN_IF_STATUS_NOT_OK(value_info->GetInitializerValue(*initializer_value));
  return nullptr;
  API_IMPL_END
}

ORT_API_STATUS_IMPL(OrtApis::ValueInfo_IsRequiredGraphInput, _In_ const OrtValueInfo* value_info,
                    _Out_ bool* is_required_graph_input) {
  API_IMPL_BEGIN
  if (is_required_graph_input == nullptr) {
    return OrtApis::CreateStatus(ORT_INVALID_ARGUMENT, "'is_required_graph_input' argument is NULL");
  }

  ORT_API_RETURN_IF_STATUS_NOT_OK(value_info->IsRequiredGraphInput(*is_required_graph_input));
  return nullptr;
  API_IMPL_END
}

ORT_API_STATUS_IMPL(OrtApis::ValueInfo_IsOptionalGraphInput, _In_ const OrtValueInfo* value_info,
                    _Out_ bool* is_optional_graph_input) {
  API_IMPL_BEGIN
  if (is_optional_graph_input == nullptr) {
    return OrtApis::CreateStatus(ORT_INVALID_ARGUMENT, "'is_optional_graph_input' argument is NULL");
  }

  ORT_API_RETURN_IF_STATUS_NOT_OK(value_info->IsOptionalGraphInput(*is_optional_graph_input));
  return nullptr;
  API_IMPL_END
}

ORT_API_STATUS_IMPL(OrtApis::ValueInfo_IsGraphOutput, _In_ const OrtValueInfo* value_info,
                    _Out_ bool* is_graph_output) {
  API_IMPL_BEGIN
  if (is_graph_output == nullptr) {
    return OrtApis::CreateStatus(ORT_INVALID_ARGUMENT, "'is_graph_output' argument is NULL");
  }

  ORT_API_RETURN_IF_STATUS_NOT_OK(value_info->IsGraphOutput(*is_graph_output));
  return nullptr;
  API_IMPL_END
}

ORT_API_STATUS_IMPL(OrtApis::ValueInfo_IsConstantInitializer, _In_ const OrtValueInfo* value_info,
                    _Out_ bool* is_constant_initializer) {
  API_IMPL_BEGIN
  if (is_constant_initializer == nullptr) {
    return OrtApis::CreateStatus(ORT_INVALID_ARGUMENT, "'is_constant_initializer' argument is NULL");
  }

  ORT_API_RETURN_IF_STATUS_NOT_OK(value_info->IsConstantInitializer(*is_constant_initializer));
  return nullptr;
  API_IMPL_END
}

ORT_API_STATUS_IMPL(OrtApis::ValueInfo_IsFromOuterScope, _In_ const OrtValueInfo* value_info,
                    _Out_ bool* is_outer_scope) {
  API_IMPL_BEGIN
  if (is_outer_scope == nullptr) {
    return OrtApis::CreateStatus(ORT_INVALID_ARGUMENT, "'is_outer_scope' argument is NULL");
  }

  ORT_API_RETURN_IF_STATUS_NOT_OK(value_info->IsFromOuterScope(*is_outer_scope));
  return nullptr;
  API_IMPL_END
}

//
// OrtGraph
//

ORT_API_STATUS_IMPL(OrtApis::Graph_GetName, _In_ const OrtGraph* graph, _Outptr_ const char** graph_name) {
  API_IMPL_BEGIN
  if (graph_name == nullptr) {
    return OrtApis::CreateStatus(ORT_INVALID_ARGUMENT, "'graph_name' argument is NULL");
  }

  *graph_name = graph->GetName().c_str();

  return nullptr;
  API_IMPL_END
}

ORT_API_STATUS_IMPL(OrtApis::Graph_GetOnnxIRVersion, _In_ const OrtGraph* graph, _Out_ int64_t* ir_version) {
  API_IMPL_BEGIN
  if (ir_version == nullptr) {
    return OrtApis::CreateStatus(ORT_INVALID_ARGUMENT, "'ir_version' argument is NULL");
  }

  *ir_version = graph->GetOnnxIRVersion();

  return nullptr;
  API_IMPL_END
}

ORT_API_STATUS_IMPL(OrtApis::Graph_GetInputs, _In_ const OrtGraph* graph, _Outptr_ OrtArrayOfConstObjects** inputs) {
  API_IMPL_BEGIN
  if (inputs == nullptr) {
    return OrtApis::CreateStatus(ORT_INVALID_ARGUMENT, "'inputs' argument is NULL");
  }

  std::unique_ptr<OrtArrayOfConstObjects> array;
  ORT_API_RETURN_IF_STATUS_NOT_OK(graph->GetInputs(array));

  *inputs = array.release();
  return nullptr;
  API_IMPL_END
}

ORT_API_STATUS_IMPL(OrtApis::Graph_GetOutputs, _In_ const OrtGraph* graph, _Outptr_ OrtArrayOfConstObjects** outputs) {
  API_IMPL_BEGIN
  if (outputs == nullptr) {
    return OrtApis::CreateStatus(ORT_INVALID_ARGUMENT, "'outputs' argument is NULL");
  }

  std::unique_ptr<OrtArrayOfConstObjects> array;
  ORT_API_RETURN_IF_STATUS_NOT_OK(graph->GetOutputs(array));

  *outputs = array.release();
  return nullptr;
  API_IMPL_END
}

ORT_API_STATUS_IMPL(OrtApis::Graph_GetInitializers, _In_ const OrtGraph* graph,
                    _Outptr_ OrtArrayOfConstObjects** initializers) {
  API_IMPL_BEGIN
  if (initializers == nullptr) {
    return OrtApis::CreateStatus(ORT_INVALID_ARGUMENT, "'initializers' argument is NULL");
  }

  std::unique_ptr<OrtArrayOfConstObjects> array;
  ORT_API_RETURN_IF_STATUS_NOT_OK(graph->GetInitializers(array));

  *initializers = array.release();
  return nullptr;
  API_IMPL_END
}

ORT_API_STATUS_IMPL(OrtApis::Graph_GetNodes, const OrtGraph* graph, _Outptr_ OrtArrayOfConstObjects** nodes) {
  API_IMPL_BEGIN
  if (nodes == nullptr) {
    return OrtApis::CreateStatus(ORT_INVALID_ARGUMENT, "'nodes' argument is NULL");
  }

  std::unique_ptr<OrtArrayOfConstObjects> array;
  ORT_API_RETURN_IF_STATUS_NOT_OK(graph->GetNodes(array));

  *nodes = array.release();
  return nullptr;
  API_IMPL_END
}

ORT_API_STATUS_IMPL(OrtApis::Graph_GetParentNode, _In_ const OrtGraph* graph, _Outptr_ const OrtNode** node) {
  API_IMPL_BEGIN
  if (node == nullptr) {
    return OrtApis::CreateStatus(ORT_INVALID_ARGUMENT, "'node' argument is NULL");
  }

  ORT_API_RETURN_IF_STATUS_NOT_OK(graph->GetParentNode(*node));
  return nullptr;
  API_IMPL_END
}

//
// OrtNode
//

ORT_API_STATUS_IMPL(OrtApis::Node_GetId, _In_ const OrtNode* node, _Out_ size_t* node_id) {
  API_IMPL_BEGIN
  if (node_id == nullptr) {
    return OrtApis::CreateStatus(ORT_INVALID_ARGUMENT, "'node_id' argument is NULL");
  }

  *node_id = node->GetId();

  return nullptr;
  API_IMPL_END
}

ORT_API_STATUS_IMPL(OrtApis::Node_GetName, _In_ const OrtNode* node, _Outptr_ const char** node_name) {
  API_IMPL_BEGIN
  if (node_name == nullptr) {
    return OrtApis::CreateStatus(ORT_INVALID_ARGUMENT, "'node_name' argument is NULL");
  }

  *node_name = node->GetName().c_str();
  return nullptr;
  API_IMPL_END
}

ORT_API_STATUS_IMPL(OrtApis::Node_GetOperatorType, _In_ const OrtNode* node, _Outptr_ const char** operator_type) {
  API_IMPL_BEGIN
  if (operator_type == nullptr) {
    return OrtApis::CreateStatus(ORT_INVALID_ARGUMENT, "'operator_type' argument is NULL");
  }

  *operator_type = node->GetOpType().c_str();

  return nullptr;
  API_IMPL_END
}

ORT_API_STATUS_IMPL(OrtApis::Node_GetDomain, _In_ const OrtNode* node, _Outptr_ const char** domain_name) {
  API_IMPL_BEGIN
  if (domain_name == nullptr) {
    return OrtApis::CreateStatus(ORT_INVALID_ARGUMENT, "'operator_type' argument is NULL");
  }

  *domain_name = node->GetDomain().c_str();

  return nullptr;
  API_IMPL_END
}

ORT_API_STATUS_IMPL(OrtApis::Node_GetSinceVersion, _In_ const OrtNode* node, _Out_ int* since_version) {
  API_IMPL_BEGIN
  if (since_version == nullptr) {
    return OrtApis::CreateStatus(ORT_INVALID_ARGUMENT, "'since_version' argument is NULL");
  }

  ORT_API_RETURN_IF_STATUS_NOT_OK(node->GetSinceVersion(*since_version));
  return nullptr;
  API_IMPL_END
}

ORT_API_STATUS_IMPL(OrtApis::Node_GetInputs, _In_ const OrtNode* node, _Outptr_ OrtArrayOfConstObjects** inputs) {
  API_IMPL_BEGIN
  if (inputs == nullptr) {
    return OrtApis::CreateStatus(ORT_INVALID_ARGUMENT, "'inputs' argument is NULL");
  }

  std::unique_ptr<OrtArrayOfConstObjects> array;
  ORT_API_RETURN_IF_STATUS_NOT_OK(node->GetInputs(array));

  *inputs = array.release();
  return nullptr;
  API_IMPL_END
}

ORT_API_STATUS_IMPL(OrtApis::Node_GetOutputs, _In_ const OrtNode* node, _Outptr_ OrtArrayOfConstObjects** outputs) {
  API_IMPL_BEGIN
  if (outputs == nullptr) {
    return OrtApis::CreateStatus(ORT_INVALID_ARGUMENT, "'outputs' argument is NULL");
  }

  std::unique_ptr<OrtArrayOfConstObjects> array;
  ORT_API_RETURN_IF_STATUS_NOT_OK(node->GetOutputs(array));

  *outputs = array.release();
  return nullptr;
  API_IMPL_END
}

ORT_API_STATUS_IMPL(OrtApis::Node_GetImplicitInputs, _In_ const OrtNode* node,
                    _Outptr_ OrtArrayOfConstObjects** implicit_inputs) {
  API_IMPL_BEGIN
  if (implicit_inputs == nullptr) {
    return OrtApis::CreateStatus(ORT_INVALID_ARGUMENT, "'implicit_inputs' argument is NULL");
  }

  std::unique_ptr<OrtArrayOfConstObjects> array;
  ORT_API_RETURN_IF_STATUS_NOT_OK(node->GetImplicitInputs(array));

  *implicit_inputs = array.release();
  return nullptr;
  API_IMPL_END
}

ORT_API_STATUS_IMPL(OrtApis::Node_GetSubgraphs, _In_ const OrtNode* node, _Outptr_ OrtArrayOfConstObjects** subgraphs) {
  API_IMPL_BEGIN
  if (subgraphs == nullptr) {
    return OrtApis::CreateStatus(ORT_INVALID_ARGUMENT, "'subgraphs' argument is NULL");
  }

  std::unique_ptr<OrtArrayOfConstObjects> array;
  ORT_API_RETURN_IF_STATUS_NOT_OK(node->GetSubgraphs(array));

  *subgraphs = array.release();
  return nullptr;
  API_IMPL_END
}

ORT_API_STATUS_IMPL(OrtApis::Node_GetParentGraph, _In_ const OrtNode* node,
                    _Outptr_result_maybenull_ const OrtGraph** parent_graph) {
  API_IMPL_BEGIN
  if (parent_graph == nullptr) {
    return OrtApis::CreateStatus(ORT_INVALID_ARGUMENT, "'parent_graph' argument is NULL");
  }

  *parent_graph = nullptr;
  ORT_API_RETURN_IF_STATUS_NOT_OK(node->GetParentGraph(*parent_graph));
  return nullptr;
  API_IMPL_END
}

ORT_API(const OrtTrainingApi*, OrtApis::GetTrainingApi, uint32_t version) {
#ifdef ENABLE_TRAINING_APIS
  if (version >= 13 && version <= ORT_API_VERSION)
    return OrtTrainingApis::GetTrainingApi(version);

  fprintf(stderr, "The given version [%u] is not supported. Training api only supports version 13 to %u.\n",
          version, ORT_API_VERSION);
  return nullptr;
#else
  ORT_UNUSED_PARAMETER(version);

  return nullptr;
#endif
}

ORT_API(const OrtModelEditorApi*, OrtApis::GetModelEditorApi) {
#if !defined(ORT_MINIMAL_BUILD)
  return OrtModelEditorAPI::GetModelEditorApi();
#else
  fprintf(stderr, "The Model Editor API is not supported in a minimal build.\n");
  return nullptr;
#endif
}

ORT_API(const OrtCompileApi*, OrtApis::GetCompileApi) {
  return OrtCompileAPI::GetCompileApi();
}

ORT_API(void, OrtApis::CreateKeyValuePairs, _Outptr_ OrtKeyValuePairs** out) {
  auto kvps = std::make_unique<OrtKeyValuePairs>();
  *out = reinterpret_cast<OrtKeyValuePairs*>(kvps.release());
}

ORT_API(void, OrtApis::AddKeyValuePair, _In_ OrtKeyValuePairs* kvps,
        _In_ const char* key, _In_ const char* value) {
  auto& entries = *reinterpret_cast<OrtKeyValuePairs*>(kvps);
  entries.Add(key, value);
}

ORT_API(const char*, OrtApis::GetKeyValue, _In_ const OrtKeyValuePairs* kvps, _In_ const char* key) {
  const char* value = nullptr;

  if (auto entry = kvps->entries.find(key); entry != kvps->entries.end()) {
    value = entry->second.c_str();
  }

  return value;
}

ORT_API(void, OrtApis::GetKeyValuePairs, _In_ const OrtKeyValuePairs* kvps,
        _Outptr_ const char* const** keys, _Outptr_ const char* const** values, _Out_ size_t* num_entries) {
  *keys = kvps->keys.data();
  *values = kvps->values.data();
  *num_entries = kvps->entries.size();
}

ORT_API(void, OrtApis::RemoveKeyValuePair, _Frees_ptr_opt_ OrtKeyValuePairs* kvps, _In_ const char* key) {
  kvps->Remove(key);
}

ORT_API(void, OrtApis::ReleaseKeyValuePairs, _Frees_ptr_opt_ OrtKeyValuePairs* kvps) {
  delete kvps;
}

#if !defined(ORT_MINIMAL_BUILD)
ORT_API_STATUS_IMPL(OrtApis::RegisterExecutionProviderLibrary, _In_ OrtEnv* env, const char* registration_name,
                    const ORTCHAR_T* path) {
  API_IMPL_BEGIN
  ORT_API_RETURN_IF_STATUS_NOT_OK(env->GetEnvironment().RegisterExecutionProviderLibrary(registration_name, path));
  return nullptr;
  API_IMPL_END
}

ORT_API_STATUS_IMPL(OrtApis::UnregisterExecutionProviderLibrary, _In_ OrtEnv* env, const char* registration_name) {
  API_IMPL_BEGIN
  ORT_API_RETURN_IF_STATUS_NOT_OK(env->GetEnvironment().UnregisterExecutionProviderLibrary(registration_name));
  return nullptr;
  API_IMPL_END
}

ORT_API_STATUS_IMPL(OrtApis::GetEpDevices, _In_ const OrtEnv* env,
                    _Outptr_ const OrtEpDevice* const** ep_devices, _Out_ size_t* num_ep_devices) {
  API_IMPL_BEGIN
  const auto& execution_devices = env->GetEnvironment().GetOrtEpDevices();
  *ep_devices = execution_devices.data();
  *num_ep_devices = execution_devices.size();

  return nullptr;
  API_IMPL_END
}

ORT_API_STATUS_IMPL(OrtApis::SessionOptionsAppendExecutionProvider_V2, _In_ OrtSessionOptions* session_options,
                    _In_ OrtEnv* env,
                    _In_reads_(num_ep_devices) const OrtEpDevice* const* ep_devices, _In_ size_t num_ep_devices,
                    _In_reads_(num_op_options) const char* const* ep_option_keys,
                    _In_reads_(num_op_options) const char* const* ep_option_vals,
                    size_t num_ep_options) {
  API_IMPL_BEGIN
  std::unique_ptr<IExecutionProviderFactory> provider_factory = nullptr;

  ORT_API_RETURN_IF_STATUS_NOT_OK(CreateIExecutionProviderFactoryForEpDevices(
      env->GetEnvironment(),
      session_options->value,
      gsl::span<const OrtEpDevice* const>(ep_devices, num_ep_devices),
      gsl::span<const char* const>(ep_option_keys, num_ep_options),
      gsl::span<const char* const>(ep_option_vals, num_ep_options),
      /*output*/ provider_factory));
  session_options->provider_factories.push_back(std::move(provider_factory));

  return nullptr;
  API_IMPL_END
}

ORT_API(const OrtEpApi*, OrtApis::GetEpApi) {
  return OrtExecutionProviderApi::GetEpApi();
}

#else  // defined(ORT_MINIMAL_BUILD)
ORT_API_STATUS_IMPL(OrtApis::RegisterExecutionProviderLibrary, _In_ OrtEnv* /*env*/, const char* /*registration_name*/,
                    const ORTCHAR_T* /*path*/) {
  API_IMPL_BEGIN
  return OrtApis::CreateStatus(ORT_NOT_IMPLEMENTED, "This API in not supported in a minimal build.");
  API_IMPL_END
}

ORT_API_STATUS_IMPL(OrtApis::UnregisterExecutionProviderLibrary, _In_ OrtEnv* /*env*/,
                    const char* /*registration_name*/) {
  API_IMPL_BEGIN
  return OrtApis::CreateStatus(ORT_NOT_IMPLEMENTED, "This API in not supported in a minimal build.");
  API_IMPL_END
}

ORT_API_STATUS_IMPL(OrtApis::GetEpDevices, _In_ const OrtEnv* /*env*/,
                    _Outptr_ const OrtEpDevice* const** /*ep_devices*/, _Out_ size_t* /*num_ep_devices*/) {
  API_IMPL_BEGIN
  return OrtApis::CreateStatus(ORT_NOT_IMPLEMENTED, "This API in not supported in a minimal build.");
  API_IMPL_END
}

ORT_API_STATUS_IMPL(OrtApis::SessionOptionsAppendExecutionProvider_V2, _In_ OrtSessionOptions* /*session_options*/,
                    _In_ OrtEnv* /*env*/,
                    _In_reads_(num_ep_devices) const OrtEpDevice* const* /*ep_devices*/,
                    _In_ size_t /*num_ep_devices*/,
                    _In_reads_(num_op_options) const char* const* /*ep_option_keys*/,
                    _In_reads_(num_op_options) const char* const* /*ep_option_vals*/,
                    size_t /*num_ep_options*/) {
  API_IMPL_BEGIN
  return OrtApis::CreateStatus(ORT_NOT_IMPLEMENTED, "This API in not supported in a minimal build.");

  API_IMPL_END
}

ORT_API(const OrtEpApi*, OrtApis::GetEpApi) {
  fprintf(stderr, "The Execution Provider API is not supported in a minimal build.\n");
  return nullptr;
}

#endif  // !defined(ORT_MINIMAL_BUILD)

// OrtEpDevice accessors
ORT_API(OrtHardwareDeviceType, OrtApis::HardwareDevice_Type, _In_ const OrtHardwareDevice* device) {
  return OrtHardwareDeviceType(device->type);
}

ORT_API(uint32_t, OrtApis::HardwareDevice_VendorId, _In_ const OrtHardwareDevice* device) {
  return device->vendor_id;
}

ORT_API(const char*, OrtApis::HardwareDevice_Vendor, _In_ const OrtHardwareDevice* device) {
  return device->vendor.c_str();
}

ORT_API(uint32_t, OrtApis::HardwareDevice_DeviceId, _In_ const OrtHardwareDevice* device) {
  return device->device_id;
}

ORT_API(const OrtKeyValuePairs*, OrtApis::HardwareDevice_Metadata, _In_ const OrtHardwareDevice* ep_device) {
  return &ep_device->metadata;
}

ORT_API(const char*, OrtApis::EpDevice_EpName, _In_ const OrtEpDevice* ep_device) {
  return ep_device->ep_name.c_str();
}

ORT_API(const char*, OrtApis::EpDevice_EpVendor, _In_ const OrtEpDevice* ep_device) {
  return ep_device->ep_vendor.c_str();
}

ORT_API(const OrtKeyValuePairs*, OrtApis::EpDevice_EpMetadata, _In_ const OrtEpDevice* ep_device) {
  return &ep_device->ep_metadata;
}

ORT_API(const OrtKeyValuePairs*, OrtApis::EpDevice_EpOptions, _In_ const OrtEpDevice* ep_device) {
  return &ep_device->ep_options;
}

ORT_API(const OrtHardwareDevice*, OrtApis::EpDevice_Device, _In_ const OrtEpDevice* ep_device) {
  return ep_device->device;
}

static constexpr OrtApiBase ort_api_base = {
    &OrtApis::GetApi,
    &OrtApis::GetVersionString};

/* Rules on how to add a new Ort API version

In general, NEVER remove or rearrange the members in this structure unless a new version is being created. The
goal is for newer shared libraries of the Onnx Runtime to work with binaries targeting the previous versions.
In order to do that we need to ensure older binaries get the older interfaces they are expecting.

If the next version of the OrtApi only adds members, new members can be added at the end of the OrtApi structure
without breaking anything. In this case, rename the ort_api_# structure in a way that shows the range of versions
it supports, for example 'ort_api_1_to_2', and then GetApi can return the same structure for a range of versions.

If methods need to be removed or rearranged, then make a copy of the OrtApi structure and name it 'OrtApi#to#'.
The latest Api should always be named just OrtApi. Then make a copy of the latest ort_api_* structure below and
name it ort_api_# to match the latest version number supported, you'll need to be sure the structure types match
the API they're for (the compiler should complain if this isn't correct).

If there is no desire to have the headers still expose the older APIs (clutter, documentation, etc) then the
definition should be moved to a file included by this file so that it's still defined here for binary compatibility
but isn't visible in public headers.

So for example, if we wanted to just add some new members to the ort_api_1_to_2, we'd take the following steps:

    In include\onnxruntime\core\session\onnxruntime_c_api.h we'd just add the members to the end of the structure

    In this file, we'd correspondingly add the member values to the end of the ort_api_1_to_2 structure, and also rename
    it to ort_api_1_to_3.

    Then in GetApi we'd make it return ort_api_1_to_3 for versions 1 through 3.

Second example, if we wanted to add and remove some members, we'd do this:

    In include\onnxruntime\core\session\onnxruntime_c_api.h we'd make a copy of the OrtApi structure and name the
    old one OrtApi1to2. In the new OrtApi we'd add or remove any members that we desire.

    In this file, we'd create a new copy of ort_api_1_to_2 called ort_api_3 and make the corresponding changes that were
    made to the new OrtApi.

    In GetApi we now make it return ort_api_3 for version 3.
*/

static constexpr OrtApi ort_api_1_to_23 = {
    // NOTE: The ordering of these fields MUST not change after that version has shipped since existing binaries depend on this ordering.

    // Shipped as version 1 - DO NOT MODIFY (see above text for more information)
    &OrtApis::CreateStatus,
    &OrtApis::GetErrorCode,
    &OrtApis::GetErrorMessage,

    &OrtApis::CreateEnv,
    &OrtApis::CreateEnvWithCustomLogger,
    &OrtApis::EnableTelemetryEvents,
    &OrtApis::DisableTelemetryEvents,

    &OrtApis::CreateSession,
    &OrtApis::CreateSessionFromArray,
    &OrtApis::Run,

    &OrtApis::CreateSessionOptions,
    &OrtApis::SetOptimizedModelFilePath,
    &OrtApis::CloneSessionOptions,
    &OrtApis::SetSessionExecutionMode,
    &OrtApis::EnableProfiling,
    &OrtApis::DisableProfiling,
    &OrtApis::EnableMemPattern,
    &OrtApis::DisableMemPattern,
    &OrtApis::EnableCpuMemArena,
    &OrtApis::DisableCpuMemArena,
    &OrtApis::SetSessionLogId,
    &OrtApis::SetSessionLogVerbosityLevel,
    &OrtApis::SetSessionLogSeverityLevel,
    &OrtApis::SetSessionGraphOptimizationLevel,
    &OrtApis::SetIntraOpNumThreads,
    &OrtApis::SetInterOpNumThreads,

    &OrtApis::CreateCustomOpDomain,
    &OrtApis::CustomOpDomain_Add,
    &OrtApis::AddCustomOpDomain,
    &OrtApis::RegisterCustomOpsLibrary,

    &OrtApis::SessionGetInputCount,
    &OrtApis::SessionGetOutputCount,
    &OrtApis::SessionGetOverridableInitializerCount,
    &OrtApis::SessionGetInputTypeInfo,
    &OrtApis::SessionGetOutputTypeInfo,
    &OrtApis::SessionGetOverridableInitializerTypeInfo,
    &OrtApis::SessionGetInputName,
    &OrtApis::SessionGetOutputName,
    &OrtApis::SessionGetOverridableInitializerName,

    &OrtApis::CreateRunOptions,
    &OrtApis::RunOptionsSetRunLogVerbosityLevel,
    &OrtApis::RunOptionsSetRunLogSeverityLevel,
    &OrtApis::RunOptionsSetRunTag,
    &OrtApis::RunOptionsGetRunLogVerbosityLevel,
    &OrtApis::RunOptionsGetRunLogSeverityLevel,
    &OrtApis::RunOptionsGetRunTag,
    &OrtApis::RunOptionsSetTerminate,
    &OrtApis::RunOptionsUnsetTerminate,

    &OrtApis::CreateTensorAsOrtValue,
    &OrtApis::CreateTensorWithDataAsOrtValue,
    &OrtApis::IsTensor,
    &OrtApis::GetTensorMutableData,

    &OrtApis::FillStringTensor,
    &OrtApis::GetStringTensorDataLength,
    &OrtApis::GetStringTensorContent,

    &OrtApis::CastTypeInfoToTensorInfo,
    &OrtApis::GetOnnxTypeFromTypeInfo,
    &OrtApis::CreateTensorTypeAndShapeInfo,
    &OrtApis::SetTensorElementType,

    &OrtApis::SetDimensions,
    &OrtApis::GetTensorElementType,
    &OrtApis::GetDimensionsCount,
    &OrtApis::GetDimensions,
    &OrtApis::GetSymbolicDimensions,
    &OrtApis::GetTensorShapeElementCount,
    &OrtApis::GetTensorTypeAndShape,
    &OrtApis::GetTypeInfo,
    &OrtApis::GetValueType,
    &OrtApis::CreateMemoryInfo,
    &OrtApis::CreateCpuMemoryInfo,
    &OrtApis::CompareMemoryInfo,
    &OrtApis::MemoryInfoGetName,
    &OrtApis::MemoryInfoGetId,
    &OrtApis::MemoryInfoGetMemType,
    &OrtApis::MemoryInfoGetType,
    &OrtApis::AllocatorAlloc,
    &OrtApis::AllocatorFree,
    &OrtApis::AllocatorGetInfo,
    &OrtApis::GetAllocatorWithDefaultOptions,
    &OrtApis::AddFreeDimensionOverride,
    &OrtApis::GetValue,
    &OrtApis::GetValueCount,
    &OrtApis::CreateValue,
    &OrtApis::CreateOpaqueValue,
    &OrtApis::GetOpaqueValue,

    &OrtApis::KernelInfoGetAttribute_float,
    &OrtApis::KernelInfoGetAttribute_int64,
    &OrtApis::KernelInfoGetAttribute_string,
    &OrtApis::KernelContext_GetInputCount,
    &OrtApis::KernelContext_GetOutputCount,
    &OrtApis::KernelContext_GetInput,
    &OrtApis::KernelContext_GetOutput,

    &OrtApis::ReleaseEnv,
    &OrtApis::ReleaseStatus,
    &OrtApis::ReleaseMemoryInfo,
    &OrtApis::ReleaseSession,
    &OrtApis::ReleaseValue,
    &OrtApis::ReleaseRunOptions,
    &OrtApis::ReleaseTypeInfo,
    &OrtApis::ReleaseTensorTypeAndShapeInfo,
    &OrtApis::ReleaseSessionOptions,
    &OrtApis::ReleaseCustomOpDomain,
    // End of Version 1 - DO NOT MODIFY ABOVE (see above text for more information)

    &OrtApis::GetDenotationFromTypeInfo,
    &OrtApis::CastTypeInfoToMapTypeInfo,
    &OrtApis::CastTypeInfoToSequenceTypeInfo,
    &OrtApis::GetMapKeyType,
    &OrtApis::GetMapValueType,
    &OrtApis::GetSequenceElementType,
    &OrtApis::ReleaseMapTypeInfo,
    &OrtApis::ReleaseSequenceTypeInfo,
    &OrtApis::SessionEndProfiling,
    &OrtApis::SessionGetModelMetadata,
    &OrtApis::ModelMetadataGetProducerName,
    &OrtApis::ModelMetadataGetGraphName,
    &OrtApis::ModelMetadataGetDomain,
    &OrtApis::ModelMetadataGetDescription,
    &OrtApis::ModelMetadataLookupCustomMetadataMap,
    &OrtApis::ModelMetadataGetVersion,
    &OrtApis::ReleaseModelMetadata,
    // End of Version 2 - DO NOT MODIFY ABOVE (see above text for more information)

    &OrtApis::CreateEnvWithGlobalThreadPools,
    &OrtApis::DisablePerSessionThreads,
    &OrtApis::CreateThreadingOptions,
    &OrtApis::ReleaseThreadingOptions,
    &OrtApis::ModelMetadataGetCustomMetadataMapKeys,
    &OrtApis::AddFreeDimensionOverrideByName,
    // End of Version 3 - DO NOT MODIFY ABOVE (see above text for more information)

    &OrtApis::GetAvailableProviders,
    &OrtApis::ReleaseAvailableProviders,
    // End of Version 4 - DO NOT MODIFY ABOVE (see above text for more information)

    &OrtApis::GetStringTensorElementLength,
    &OrtApis::GetStringTensorElement,
    &OrtApis::FillStringTensorElement,
    &OrtApis::AddSessionConfigEntry,

    // IoBinding and above are propagated in the same order to C# API
    // Do not move
    &OrtApis::CreateAllocator,
    &OrtApis::ReleaseAllocator,
    &OrtApis::RunWithBinding,
    &OrtApis::CreateIoBinding,
    &OrtApis::ReleaseIoBinding,
    &OrtApis::BindInput,
    &OrtApis::BindOutput,
    &OrtApis::BindOutputToDevice,
    &OrtApis::GetBoundOutputNames,
    &OrtApis::GetBoundOutputValues,
    &OrtApis::ClearBoundInputs,
    &OrtApis::ClearBoundOutputs,
    &OrtApis::TensorAt,
    &OrtApis::CreateAndRegisterAllocator,
    &OrtApis::SetLanguageProjection,
    &OrtApis::SessionGetProfilingStartTimeNs,
    &OrtApis::SetGlobalIntraOpNumThreads,
    &OrtApis::SetGlobalInterOpNumThreads,
    &OrtApis::SetGlobalSpinControl,
    // End of Version 5 - DO NOT MODIFY ABOVE (see above text for more information)

    &OrtApis::AddInitializer,
    &OrtApis::CreateEnvWithCustomLoggerAndGlobalThreadPools,
    &OrtApis::SessionOptionsAppendExecutionProvider_CUDA,
    &OrtApis::SessionOptionsAppendExecutionProvider_ROCM,
    &OrtApis::SessionOptionsAppendExecutionProvider_OpenVINO,
    &OrtApis::SetGlobalDenormalAsZero,
    &OrtApis::CreateArenaCfg,
    &OrtApis::ReleaseArenaCfg,
    // End of Version 6 - DO NOT MODIFY ABOVE (see above text for more information)

    &OrtApis::ModelMetadataGetGraphDescription,
    &OrtApis::SessionOptionsAppendExecutionProvider_TensorRT,
    &OrtApis::SetCurrentGpuDeviceId,
    &OrtApis::GetCurrentGpuDeviceId,
    // End of Version 7 - DO NOT MODIFY ABOVE (see above text for more information)

    &OrtApis::KernelInfoGetAttributeArray_float,
    &OrtApis::KernelInfoGetAttributeArray_int64,
    &OrtApis::CreateArenaCfgV2,
    &OrtApis::AddRunConfigEntry,
    &OrtApis::CreatePrepackedWeightsContainer,
    &OrtApis::ReleasePrepackedWeightsContainer,
    &OrtApis::CreateSessionWithPrepackedWeightsContainer,
    &OrtApis::CreateSessionFromArrayWithPrepackedWeightsContainer,
    // End of Version 8 - DO NOT MODIFY ABOVE (see above text for more information)

    &OrtApis::SessionOptionsAppendExecutionProvider_TensorRT_V2,
    &OrtApis::CreateTensorRTProviderOptions,
    &OrtApis::UpdateTensorRTProviderOptions,
    &OrtApis::GetTensorRTProviderOptionsAsString,
    &OrtApis::ReleaseTensorRTProviderOptions,
    &OrtApis::EnableOrtCustomOps,
    &OrtApis::RegisterAllocator,
    &OrtApis::UnregisterAllocator,
    &OrtApis::IsSparseTensor,
    &OrtApis::CreateSparseTensorAsOrtValue,
    &OrtApis::FillSparseTensorCoo,
    &OrtApis::FillSparseTensorCsr,
    &OrtApis::FillSparseTensorBlockSparse,
    &OrtApis::CreateSparseTensorWithValuesAsOrtValue,
    &OrtApis::UseCooIndices,
    &OrtApis::UseCsrIndices,
    &OrtApis::UseBlockSparseIndices,
    &OrtApis::GetSparseTensorFormat,
    &OrtApis::GetSparseTensorValuesTypeAndShape,
    &OrtApis::GetSparseTensorValues,
    &OrtApis::GetSparseTensorIndicesTypeShape,
    &OrtApis::GetSparseTensorIndices,
    // End of Version 9 - DO NOT MODIFY ABOVE (see above text for more information)

    &OrtApis::HasValue,
    &OrtApis::KernelContext_GetGPUComputeStream,
    &OrtApis::GetTensorMemoryInfo,
    &OrtApis::GetExecutionProviderApi,
    &OrtApis::SessionOptionsSetCustomCreateThreadFn,
    &OrtApis::SessionOptionsSetCustomThreadCreationOptions,
    &OrtApis::SessionOptionsSetCustomJoinThreadFn,
    &OrtApis::SetGlobalCustomCreateThreadFn,
    &OrtApis::SetGlobalCustomThreadCreationOptions,
    &OrtApis::SetGlobalCustomJoinThreadFn,
    &OrtApis::SynchronizeBoundInputs,
    &OrtApis::SynchronizeBoundOutputs,
    // End of Version 10 - DO NOT MODIFY ABOVE (see above text for more information)

    &OrtApis::SessionOptionsAppendExecutionProvider_CUDA_V2,
    &OrtApis::CreateCUDAProviderOptions,
    &OrtApis::UpdateCUDAProviderOptions,
    &OrtApis::GetCUDAProviderOptionsAsString,
    &OrtApis::ReleaseCUDAProviderOptions,
    &OrtApis::SessionOptionsAppendExecutionProvider_MIGraphX,
    // End of Version 11 - DO NOT MODIFY ABOVE (see above text for more information)

    &OrtApis::AddExternalInitializers,
    &OrtApis::CreateOpAttr,
    &OrtApis::ReleaseOpAttr,
    &OrtApis::CreateOp,
    &OrtApis::InvokeOp,
    &OrtApis::ReleaseOp,
    &OrtApis::SessionOptionsAppendExecutionProvider,
    &OrtApis::CopyKernelInfo,
    &OrtApis::ReleaseKernelInfo,
    // End of Version 12 - DO NOT MODIFY ABOVE (see above text for more information)

    &OrtApis::GetTrainingApi,
    &OrtApis::SessionOptionsAppendExecutionProvider_CANN,
    &OrtApis::CreateCANNProviderOptions,
    &OrtApis::UpdateCANNProviderOptions,
    &OrtApis::GetCANNProviderOptionsAsString,
    &OrtApis::ReleaseCANNProviderOptions,
    // End of Version 13 - DO NOT MODIFY ABOVE (see above text for more information)

    &OrtApis::MemoryInfoGetDeviceType,
    &OrtApis::UpdateEnvWithCustomLogLevel,
    &OrtApis::SetGlobalIntraOpThreadAffinity,
    &OrtApis::RegisterCustomOpsLibrary_V2,
    &OrtApis::RegisterCustomOpsUsingFunction,
    &OrtApis::KernelInfo_GetInputCount,
    &OrtApis::KernelInfo_GetOutputCount,
    &OrtApis::KernelInfo_GetInputName,
    &OrtApis::KernelInfo_GetOutputName,
    &OrtApis::KernelInfo_GetInputTypeInfo,
    &OrtApis::KernelInfo_GetOutputTypeInfo,
    &OrtApis::KernelInfoGetAttribute_tensor,
    &OrtApis::HasSessionConfigEntry,
    &OrtApis::GetSessionConfigEntry,
    // End of Version 14 - DO NOT MODIFY ABOVE (see above text for more information)

    &OrtApis::SessionOptionsAppendExecutionProvider_Dnnl,
    &OrtApis::CreateDnnlProviderOptions,
    &OrtApis::UpdateDnnlProviderOptions,
    &OrtApis::GetDnnlProviderOptionsAsString,
    &OrtApis::ReleaseDnnlProviderOptions,
    &OrtApis::KernelInfo_GetNodeName,
    &OrtApis::KernelInfo_GetLogger,
    &OrtApis::KernelContext_GetLogger,
    &OrtApis::Logger_LogMessage,
    &OrtApis::Logger_GetLoggingSeverityLevel,
    &OrtApis::KernelInfoGetConstantInput_tensor,
    &OrtApis::CastTypeInfoToOptionalTypeInfo,
    &OrtApis::GetOptionalContainedTypeInfo,
    &OrtApis::GetResizedStringTensorElementBuffer,
    &OrtApis::KernelContext_GetAllocator,
    &OrtApis::GetBuildInfoString,
    // End of Version 15 - DO NOT MODIFY ABOVE (see above text for more information)

    &OrtApis::CreateROCMProviderOptions,
    &OrtApis::UpdateROCMProviderOptions,
    &OrtApis::GetROCMProviderOptionsAsString,
    &OrtApis::ReleaseROCMProviderOptions,
    &OrtApis::CreateAndRegisterAllocatorV2,
    &OrtApis::RunAsync,
    &OrtApis::UpdateTensorRTProviderOptionsWithValue,
    &OrtApis::GetTensorRTProviderOptionsByName,
    &OrtApis::UpdateCUDAProviderOptionsWithValue,
    &OrtApis::GetCUDAProviderOptionsByName,
    &OrtApis::KernelContext_GetResource,
    // End of Version 16 - DO NOT MODIFY ABOVE (see above text for more information)

    &OrtApis::SetUserLoggingFunction,
    &OrtApis::ShapeInferContext_GetInputCount,
    &OrtApis::ShapeInferContext_GetInputTypeShape,
    &OrtApis::ShapeInferContext_GetAttribute,
    &OrtApis::ShapeInferContext_SetOutputTypeShape,
    &OrtApis::SetSymbolicDimensions,
    &OrtApis::ReadOpAttr,
    &OrtApis::SetDeterministicCompute,
    &OrtApis::KernelContext_ParallelFor,
    &OrtApis::SessionOptionsAppendExecutionProvider_OpenVINO_V2,
    // End of Version 17 - DO NOT MODIFY ABOVE (see above text for more information)

    &OrtApis::SessionOptionsAppendExecutionProvider_VitisAI,
    &OrtApis::KernelContext_GetScratchBuffer,
    &OrtApis::KernelInfoGetAllocator,
    &OrtApis::AddExternalInitializersFromFilesInMemory,
    // End of Version 18 - DO NOT MODIFY ABOVE (see above text for more information)
    // End of Version 19 - DO NOT MODIFY ABOVE (see above text for more information)

    &OrtApis::CreateLoraAdapter,
    &OrtApis::CreateLoraAdapterFromArray,
    &OrtApis::ReleaseLoraAdapter,
    &OrtApis::RunOptionsAddActiveLoraAdapter,

    &OrtApis::SetEpDynamicOptions,
    // End of Version 20 - DO NOT MODIFY ABOVE (see above text for more information)

    &OrtApis::ReleaseValueInfo,
    &OrtApis::ReleaseNode,
    &OrtApis::ReleaseGraph,
    &OrtApis::ReleaseModel,

    &OrtApis::GetValueInfoName,
    &OrtApis::GetValueInfoTypeInfo,

    &OrtApis::GetModelEditorApi,

    &OrtApis::CreateTensorWithDataAndDeleterAsOrtValue,
    &OrtApis::SessionOptionsSetLoadCancellationFlag,
    &OrtApis::GetCompileApi,

    &OrtApis::CreateKeyValuePairs,
    &OrtApis::AddKeyValuePair,
    &OrtApis::GetKeyValue,
    &OrtApis::GetKeyValuePairs,
    &OrtApis::RemoveKeyValuePair,
    &OrtApis::ReleaseKeyValuePairs,

    &OrtApis::RegisterExecutionProviderLibrary,
    &OrtApis::UnregisterExecutionProviderLibrary,
    &OrtApis::GetEpDevices,
    &OrtApis::SessionOptionsAppendExecutionProvider_V2,
    &OrtApis::SessionOptionsSetEpSelectionPolicy,
    &OrtApis::SessionOptionsSetEpSelectionPolicyDelegate,

    &OrtApis::HardwareDevice_Type,
    &OrtApis::HardwareDevice_VendorId,
    &OrtApis::HardwareDevice_Vendor,
    &OrtApis::HardwareDevice_DeviceId,
    &OrtApis::HardwareDevice_Metadata,

    &OrtApis::EpDevice_EpName,
    &OrtApis::EpDevice_EpVendor,
    &OrtApis::EpDevice_EpMetadata,
    &OrtApis::EpDevice_EpOptions,
    &OrtApis::EpDevice_Device,

    &OrtApis::GetEpApi,
    // End of Version 22 - DO NOT MODIFY ABOVE (see above text for more information)

    &OrtApis::GetTensorSizeInBytes,
    &OrtApis::AllocatorGetStats,
    &OrtApis::CreateMemoryInfo_V2,

    &OrtApis::CreateArrayOfConstObjects,
    &OrtApis::ReleaseArrayOfConstObjects,
    &OrtApis::ArrayOfConstObjects_GetObjectType,
    &OrtApis::ArrayOfConstObjects_GetData,
<<<<<<< HEAD
    &OrtApis::ArrayOfConstObjects_GetConstData,
=======
    &OrtApis::ArrayOfConstObjects_GetMutableData,
>>>>>>> 0ef82136
    &OrtApis::ArrayOfConstObjects_GetSize,
    &OrtApis::ArrayOfConstObjects_GetElementAt,
    &OrtApis::ArrayOfConstObjects_SetElementAt,
    &OrtApis::ArrayOfConstObjects_AppendElement,

    &OrtApis::ValueInfo_GetValueProducer,
    &OrtApis::ValueInfo_GetValueNumConsumers,
    &OrtApis::ValueInfo_GetValueConsumers,
    &OrtApis::ValueInfo_GetInitializerValue,
    &OrtApis::ValueInfo_IsRequiredGraphInput,
    &OrtApis::ValueInfo_IsOptionalGraphInput,
    &OrtApis::ValueInfo_IsGraphOutput,
    &OrtApis::ValueInfo_IsConstantInitializer,
    &OrtApis::ValueInfo_IsFromOuterScope,
    &OrtApis::Graph_GetName,
    &OrtApis::Graph_GetOnnxIRVersion,
    &OrtApis::Graph_GetInputs,
    &OrtApis::Graph_GetOutputs,
    &OrtApis::Graph_GetInitializers,
    &OrtApis::Graph_GetNodes,
    &OrtApis::Graph_GetParentNode,
    &OrtApis::Node_GetId,
    &OrtApis::Node_GetName,
    &OrtApis::Node_GetOperatorType,
    &OrtApis::Node_GetDomain,
    &OrtApis::Node_GetSinceVersion,
    &OrtApis::Node_GetInputs,
    &OrtApis::Node_GetOutputs,
    &OrtApis::Node_GetImplicitInputs,
    &OrtApis::Node_GetSubgraphs,
    &OrtApis::Node_GetParentGraph,

};

// OrtApiBase can never change as there is no way to know what version of OrtApiBase is returned by OrtGetApiBase.
static_assert(sizeof(OrtApiBase) == sizeof(void*) * 2, "New methods can't be added to OrtApiBase as it is not versioned");
static_assert(offsetof(OrtApiBase, GetApi) / sizeof(void*) == 0, "These functions cannot be reordered");
static_assert(offsetof(OrtApiBase, GetVersionString) / sizeof(void*) == 1, "These functions cannot be reordered");
static_assert(std::is_same_v<decltype(OrtApiBase::GetApi), const OrtApi*(ORT_API_CALL*)(uint32_t)NO_EXCEPTION>, "This function's signature can never change");
static_assert(std::is_same_v<decltype(OrtApiBase::GetVersionString), const char*(ORT_API_CALL*)(void)NO_EXCEPTION>, "This function's signature can never change");

// Asserts to do a some checks to ensure older Versions of the OrtApi never change (will detect an addition or deletion but not if they cancel out each other)
// If any of these asserts hit, read the above 'Rules on how to add a new Ort API version'
static_assert(offsetof(OrtApi, ReleaseCustomOpDomain) / sizeof(void*) == 101, "Size of version 1 API cannot change");
static_assert(offsetof(OrtApi, ReleaseModelMetadata) / sizeof(void*) == 118, "Size of version 2 API cannot change");
static_assert(offsetof(OrtApi, AddFreeDimensionOverrideByName) / sizeof(void*) == 124,
              "Size of version 3 API cannot change");
static_assert(offsetof(OrtApi, ReleaseAvailableProviders) / sizeof(void*) == 126,
              "Size of version 4 API cannot change");
static_assert(offsetof(OrtApi, SetGlobalSpinControl) / sizeof(void*) == 149, "Size of version 5 API cannot change");
static_assert(offsetof(OrtApi, ReleaseArenaCfg) / sizeof(void*) == 157, "Size of version 6 API cannot change");
static_assert(offsetof(OrtApi, GetCurrentGpuDeviceId) / sizeof(void*) == 161, "Size of version 7 API cannot change");
static_assert(offsetof(OrtApi, CreateSessionFromArrayWithPrepackedWeightsContainer) / sizeof(void*) == 169, "Size of version 8 API cannot change");
static_assert(offsetof(OrtApi, GetSparseTensorIndices) / sizeof(void*) == 191, "Size of version 9 API cannot change");
static_assert(offsetof(OrtApi, SynchronizeBoundOutputs) / sizeof(void*) == 203, "Size of version 10 API cannot change");
static_assert(offsetof(OrtApi, SessionOptionsAppendExecutionProvider_MIGraphX) / sizeof(void*) == 209, "Size of version 11 API cannot change");
static_assert(offsetof(OrtApi, ReleaseKernelInfo) / sizeof(void*) == 218, "Size of version 12 API cannot change");
static_assert(offsetof(OrtApi, ReleaseCANNProviderOptions) / sizeof(void*) == 224, "Size of version 13 API cannot change");
static_assert(offsetof(OrtApi, GetSessionConfigEntry) / sizeof(void*) == 238, "Size of version 14 API cannot change");
static_assert(offsetof(OrtApi, GetBuildInfoString) / sizeof(void*) == 254, "Size of version 15 API cannot change");
static_assert(offsetof(OrtApi, KernelContext_GetResource) / sizeof(void*) == 265, "Size of version 16 API cannot change");
static_assert(offsetof(OrtApi, SessionOptionsAppendExecutionProvider_OpenVINO_V2) / sizeof(void*) == 275, "Size of version 17 API cannot change");
static_assert(offsetof(OrtApi, AddExternalInitializersFromFilesInMemory) / sizeof(void*) == 279, "Size of version 18 API cannot change");
// no additions in version 19, 20, and 21
static_assert(offsetof(OrtApi, SetEpDynamicOptions) / sizeof(void*) == 284, "Size of version 20 API cannot change");

static_assert(offsetof(OrtApi, GetEpApi) / sizeof(void*) == 317, "Size of version 22 API cannot change");

// So that nobody forgets to finish an API version, this check will serve as a reminder:
static_assert(std::string_view(ORT_VERSION) == "1.23.0",
              "ORT_Version change detected, please follow below steps to ensure OrtApi is updated properly");
// 1. Update the hardcoded version string in above static_assert to silence it
// 2. If there were any APIs added to ort_api_1_to_23 above:
//    a. Add the 'End of version #' markers (pattern above should be obvious)
//    b. Add a static_assert in the directly above list of version sizes to ensure nobody adds any more functions to the just shipped API version

ORT_API(const OrtApi*, OrtApis::GetApi, uint32_t version) {
  if (version >= 1 && version <= ORT_API_VERSION)
    return &ort_api_1_to_23;

  fprintf(stderr,
          "The requested API version [%u] is not available, only API versions [1, %u] are supported in this build."
          " Current ORT Version is: %s\n",
          version, ORT_API_VERSION, ORT_VERSION);

  return nullptr;  // Unsupported version
}

ORT_API(const char*, OrtApis::GetVersionString) {
  return ORT_VERSION;
}

ORT_API(const char*, OrtApis::GetBuildInfoString) {
  return ORT_BUILD_INFO;
}

const OrtApiBase* ORT_API_CALL OrtGetApiBase(void) NO_EXCEPTION {
  return &ort_api_base;
}

ORT_API(void, OrtApis::ReleaseEnv, OrtEnv* value) {
  OrtEnv::Release(value);
}

DEFINE_RELEASE_ORT_OBJECT_FUNCTION(Value, OrtValue)
DEFINE_RELEASE_ORT_OBJECT_FUNCTION(RunOptions, OrtRunOptions)
DEFINE_RELEASE_ORT_OBJECT_FUNCTION(Session, ::onnxruntime::InferenceSession)
DEFINE_RELEASE_ORT_OBJECT_FUNCTION(ModelMetadata, ::onnxruntime::ModelMetadata)<|MERGE_RESOLUTION|>--- conflicted
+++ resolved
@@ -2411,13 +2411,8 @@
   API_IMPL_END
 }
 
-<<<<<<< HEAD
-ORT_API_STATUS_IMPL(OrtApis::ArrayOfConstObjects_GetData, _In_ OrtArrayOfConstObjects* array,
-                    _Outptr_ const void*** data) {
-=======
 ORT_API_STATUS_IMPL(OrtApis::ArrayOfConstObjects_GetData, _In_ const OrtArrayOfConstObjects* array,
                     _Outptr_ const void* const** data) {
->>>>>>> 0ef82136
   API_IMPL_BEGIN
   if (data == nullptr) {
     return OrtApis::CreateStatus(ORT_INVALID_ARGUMENT, "'data' argument is NULL");
@@ -2428,13 +2423,8 @@
   API_IMPL_END
 }
 
-<<<<<<< HEAD
-ORT_API_STATUS_IMPL(OrtApis::ArrayOfConstObjects_GetConstData, _In_ const OrtArrayOfConstObjects* array,
-                    _Outptr_ const void* const** data) {
-=======
 ORT_API_STATUS_IMPL(OrtApis::ArrayOfConstObjects_GetMutableData, _In_ OrtArrayOfConstObjects* array,
                     _Outptr_ const void*** data) {
->>>>>>> 0ef82136
   API_IMPL_BEGIN
   if (data == nullptr) {
     return OrtApis::CreateStatus(ORT_INVALID_ARGUMENT, "'data' argument is NULL");
@@ -3517,11 +3507,7 @@
     &OrtApis::ReleaseArrayOfConstObjects,
     &OrtApis::ArrayOfConstObjects_GetObjectType,
     &OrtApis::ArrayOfConstObjects_GetData,
-<<<<<<< HEAD
-    &OrtApis::ArrayOfConstObjects_GetConstData,
-=======
     &OrtApis::ArrayOfConstObjects_GetMutableData,
->>>>>>> 0ef82136
     &OrtApis::ArrayOfConstObjects_GetSize,
     &OrtApis::ArrayOfConstObjects_GetElementAt,
     &OrtApis::ArrayOfConstObjects_SetElementAt,
