--- conflicted
+++ resolved
@@ -3031,7 +3031,7 @@
     // End of Version 22 - DO NOT MODIFY ABOVE (see above text for more information)
     &OrtApis::GetTensorSizeInBytes,
     &OrtApis::AllocatorGetStats,
-<<<<<<< HEAD
+    &OrtApis::CreateMemoryInfo_V2,
 
     &OrtApis::CreateMIGraphXProviderOptions,
     &OrtApis::UpdateMIGraphXProviderOptions,
@@ -3039,9 +3039,6 @@
     &OrtApis::ReleaseMIGraphXProviderOptions,
     &OrtApis::UpdateMIGraphXProviderOptionsWithValue,
     &OrtApis::GetMIGraphXProviderOptionsByName
-=======
-    &OrtApis::CreateMemoryInfo_V2,
->>>>>>> 089c52e4
 };
 
 // OrtApiBase can never change as there is no way to know what version of OrtApiBase is returned by OrtGetApiBase.
