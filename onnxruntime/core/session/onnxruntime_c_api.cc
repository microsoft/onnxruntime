--- conflicted
+++ resolved
@@ -2249,11 +2249,8 @@
 ORT_API(const OrtTrainingApi*, OrtApis::GetTrainingApi, uint32_t version) {
 #ifdef ENABLE_TRAINING_ON_DEVICE
   return OrtTrainingApis::GetTrainingApi(version);
-<<<<<<< HEAD
-=======
-
->>>>>>> 61667710
-#else
+#endif
+
   ORT_UNUSED_PARAMETER(version);
   fprintf(stderr,
           "Training APIs are not supported with this build. Please build onnxruntime "
