--- conflicted
+++ resolved
@@ -2598,8 +2598,6 @@
   }
 
   *num_inputs = graph->GetNumInputs();
-<<<<<<< HEAD
-=======
 
   return nullptr;
   API_IMPL_END
@@ -2610,18 +2608,6 @@
   API_IMPL_BEGIN
   gsl::span<const OrtValueInfo*> inputs_span(inputs, num_inputs);
   ORT_API_RETURN_IF_STATUS_NOT_OK(graph->GetInputs(inputs_span));
->>>>>>> 2eeed243
-
-  return nullptr;
-  API_IMPL_END
-}
-
-<<<<<<< HEAD
-ORT_API_STATUS_IMPL(OrtApis::Graph_GetInputs, _In_ const OrtGraph* graph,
-                    _Out_writes_(num_inputs) const OrtValueInfo** inputs, _In_ size_t num_inputs) {
-  API_IMPL_BEGIN
-  gsl::span<const OrtValueInfo*> inputs_span(inputs, num_inputs);
-  ORT_API_RETURN_IF_STATUS_NOT_OK(graph->GetInputs(inputs_span));
 
   return nullptr;
   API_IMPL_END
@@ -2629,10 +2615,6 @@
 
 ORT_API_STATUS_IMPL(OrtApis::Graph_GetNumOutputs, _In_ const OrtGraph* graph, _Out_ size_t* num_outputs) {
   API_IMPL_BEGIN
-=======
-ORT_API_STATUS_IMPL(OrtApis::Graph_GetNumOutputs, _In_ const OrtGraph* graph, _Out_ size_t* num_outputs) {
-  API_IMPL_BEGIN
->>>>>>> 2eeed243
   if (num_outputs == nullptr) {
     return OrtApis::CreateStatus(ORT_INVALID_ARGUMENT, "'num_outputs' argument is NULL");
   }
@@ -2645,7 +2627,6 @@
 
 ORT_API_STATUS_IMPL(OrtApis::Graph_GetOutputs, _In_ const OrtGraph* graph,
                     _Out_writes_(num_outputs) const OrtValueInfo** outputs, _In_ size_t num_outputs) {
-<<<<<<< HEAD
   API_IMPL_BEGIN
   gsl::span<const OrtValueInfo*> outputs_span(outputs, num_outputs);
   ORT_API_RETURN_IF_STATUS_NOT_OK(graph->GetOutputs(outputs_span));
@@ -2656,18 +2637,6 @@
 
 ORT_API_STATUS_IMPL(OrtApis::Graph_GetNumInitializers, _In_ const OrtGraph* graph, _Out_ size_t* num_initializers) {
   API_IMPL_BEGIN
-=======
-  API_IMPL_BEGIN
-  gsl::span<const OrtValueInfo*> outputs_span(outputs, num_outputs);
-  ORT_API_RETURN_IF_STATUS_NOT_OK(graph->GetOutputs(outputs_span));
-
-  return nullptr;
-  API_IMPL_END
-}
-
-ORT_API_STATUS_IMPL(OrtApis::Graph_GetNumInitializers, _In_ const OrtGraph* graph, _Out_ size_t* num_initializers) {
-  API_IMPL_BEGIN
->>>>>>> 2eeed243
   if (num_initializers == nullptr) {
     return OrtApis::CreateStatus(ORT_INVALID_ARGUMENT, "'num_initializers' argument is NULL");
   }
