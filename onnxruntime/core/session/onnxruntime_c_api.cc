// Copyright (c) Microsoft Corporation. All rights reserved.
// Licensed under the MIT License.

#include "core/session/onnxruntime_c_api.h"
#include "core/session/allocator_adapters.h"
#include "core/session/inference_session_utils.h"
#include "core/session/IOBinding.h"
#include "core/framework/allocator.h"
#include "core/framework/error_code_helper.h"
#include "core/framework/execution_provider.h"
#include "core/framework/tensor_type_and_shape.h"
#include "core/framework/utils.h"
#include <cassert>
#include <cstring>
#include <functional>
#include <sstream>

#include "core/common/common.h"
#include "core/common/logging/logging.h"
#include "core/common/narrow.h"
#include "core/common/status.h"
#include "core/common/safeint.h"
#include "core/graph/constants.h"
#include "core/graph/graph.h"
#include "core/framework/allocator.h"
#include "core/framework/tensor.h"
#include "core/framework/ort_value.h"
#include "core/providers/get_execution_providers.h"
#include "core/session/environment.h"
#include "core/framework/callback.h"
#include "core/framework/tensorprotoutils.h"
#include "core/framework/onnxruntime_typeinfo.h"
#include "core/session/inference_session.h"
#include "core/session/ort_apis.h"
#include "core/session/ort_env.h"
#include "core/framework/data_types.h"
#include "abi_session_options_impl.h"
#include "core/framework/TensorSeq.h"
#include "core/platform/ort_mutex.h"
#include "core/common/string_helper.h"

#ifdef USE_CUDA
#include "core/providers/cuda/cuda_provider_factory.h"
#include "core/providers/cuda/cuda_execution_provider_info.h"
namespace onnxruntime {
ProviderInfo_CUDA* TryGetProviderInfo_CUDA();
}
#endif

#ifdef ENABLE_TRAINING_APIS
#include "orttraining/training_api/include/onnxruntime_training_c_api.h"
#include "orttraining/training_api/ort_training_apis.h"
#endif

#ifdef USE_CANN
#include "core/providers/cann/cann_provider_factory.h"
#include "core/providers/cann/cann_execution_provider_info.h"
namespace onnxruntime {
ProviderInfo_CANN* TryGetProviderInfo_CANN();
}
#endif

#ifdef USE_DNNL
#include "core/providers/dnnl/dnnl_provider_factory.h"
#include "core/providers/dnnl/dnnl_execution_provider_info.h"
namespace onnxruntime {
ProviderInfo_Dnnl* TryGetProviderInfo_Dnnl();
}
#endif

#ifdef USE_DML
#include "core/providers/dml/dml_provider_factory.h"
const OrtDmlApi* GetOrtDmlApi(_In_ uint32_t version) NO_EXCEPTION;
#endif

#ifdef ENABLE_EXTENSION_CUSTOM_OPS
#include "onnxruntime_extensions.h"
#endif
#if defined(_MSC_VER) && !defined(__clang__)
// The warning is: "Do not assign the result of an allocation or a function call with an owner<T> return value to a raw pointer, use owner<T> instead(i .11)."
// But this file is for C API. It can't use unique_ptr/shared_ptr in function signature.
#pragma warning(disable : 26400)
#endif
using namespace onnxruntime::logging;
using onnxruntime::DataTypeImpl;
using onnxruntime::Environment;
using onnxruntime::IAllocator;
using onnxruntime::InputDefList;
using onnxruntime::narrow;
using onnxruntime::OutputDefList;
using onnxruntime::Tensor;
using onnxruntime::ToOrtStatus;
using onnxruntime::common::Status;

using namespace onnxruntime;

#ifndef ORT_STATUS_PTR
#ifdef _WIN32
#define ORT_STATUS_PTR _Check_return_ _Ret_maybenull_ OrtStatusPtr
#else
#define ORT_STATUS_PTR OrtStatus*
#endif
#endif

#define TENSOR_READ_API_BEGIN                          \
  API_IMPL_BEGIN                                       \
  auto v = reinterpret_cast<const ::OrtValue*>(value); \
  auto& tensor = v->Get<onnxruntime::Tensor>();

#define TENSOR_READWRITE_API_BEGIN \
  API_IMPL_BEGIN                   \
  auto v = (value);                \
  auto tensor = v->GetMutable<onnxruntime::Tensor>();

ORT_API_STATUS_IMPL(OrtApis::CreateEnvWithCustomLogger, OrtLoggingFunction logging_function,
                    _In_opt_ void* logger_param, OrtLoggingLevel logging_level, _In_ const char* logid,
                    _Outptr_ OrtEnv** out) {
  API_IMPL_BEGIN
  OrtEnv::LoggingManagerConstructionInfo lm_info{logging_function, logger_param, logging_level, logid};
  Status status;
  *out = OrtEnv::GetInstance(lm_info, status);
  return ToOrtStatus(status);
  API_IMPL_END
}

ORT_API_STATUS_IMPL(OrtApis::CreateEnv, OrtLoggingLevel logging_level,
                    _In_ const char* logid, _Outptr_ OrtEnv** out) {
  API_IMPL_BEGIN
  OrtEnv::LoggingManagerConstructionInfo lm_info{nullptr, nullptr, logging_level, logid};
  Status status;
  *out = OrtEnv::GetInstance(lm_info, status);
  return ToOrtStatus(status);
  API_IMPL_END
}

ORT_API_STATUS_IMPL(OrtApis::CreateEnvWithGlobalThreadPools, OrtLoggingLevel logging_level,
                    _In_ const char* logid, _In_ const struct OrtThreadingOptions* tp_options, _Outptr_ OrtEnv** out) {
  API_IMPL_BEGIN
  OrtEnv::LoggingManagerConstructionInfo lm_info{nullptr, nullptr, logging_level, logid};
  Status status;
  *out = OrtEnv::GetInstance(lm_info, status, tp_options);
  return ToOrtStatus(status);
  API_IMPL_END
}

ORT_API_STATUS_IMPL(OrtApis::CreateEnvWithCustomLoggerAndGlobalThreadPools, OrtLoggingFunction logging_function, _In_opt_ void* logger_param,
                    OrtLoggingLevel logging_level, _In_ const char* logid, _In_ const struct OrtThreadingOptions* tp_options,
                    _Outptr_ OrtEnv** out) {
  API_IMPL_BEGIN
  OrtEnv::LoggingManagerConstructionInfo lm_info{logging_function, logger_param, logging_level, logid};
  Status status;
  *out = OrtEnv::GetInstance(lm_info, status, tp_options);
  return ToOrtStatus(status);
  API_IMPL_END
}

// enable platform telemetry
ORT_API_STATUS_IMPL(OrtApis::EnableTelemetryEvents, _In_ const OrtEnv* ort_env) {
  API_IMPL_BEGIN
  ORT_UNUSED_PARAMETER(ort_env);
  // note telemetry is controlled via the platform Env object, not the OrtEnv object instance
  const Env& env = Env::Default();
  env.GetTelemetryProvider().EnableTelemetryEvents();
  return nullptr;
  API_IMPL_END
}

ORT_API_STATUS_IMPL(OrtApis::DisableTelemetryEvents, _In_ const OrtEnv* ort_env) {
  API_IMPL_BEGIN
  ORT_UNUSED_PARAMETER(ort_env);
  // note telemetry is controlled via the platform Env object, not the OrtEnv object instance
  const Env& env = Env::Default();
  env.GetTelemetryProvider().DisableTelemetryEvents();
  return nullptr;
  API_IMPL_END
}

ORT_API_STATUS_IMPL(OrtApis::UpdateEnvWithCustomLogLevel, _In_ OrtEnv* ort_env,
                    OrtLoggingLevel log_severity_level) {
  API_IMPL_BEGIN
  LoggingManager* default_logging_manager = ort_env->GetLoggingManager();
  int severity_level = static_cast<int>(log_severity_level);
  default_logging_manager->SetDefaultLoggerSeverity(static_cast<logging::Severity>(severity_level));
  return nullptr;
  API_IMPL_END
}

ORT_STATUS_PTR CreateTensorImpl(MLDataType ml_type, const int64_t* shape, size_t shape_len,
                                _Inout_ OrtAllocator* allocator, OrtValue& value) {
  TensorShape tensor_shape(shape, shape_len);
  AllocatorPtr alloc_ptr = std::make_shared<onnxruntime::IAllocatorImplWrappingOrtAllocator>(allocator);
  Tensor::InitOrtValue(ml_type, tensor_shape, std::move(alloc_ptr), value);
  return nullptr;
}

ORT_STATUS_PTR CreateTensorImplForSeq(MLDataType elem_type, const int64_t* shape, size_t shape_len, Tensor& out) {
  OrtAllocator* allocator;
  // TODO(pranav): what allocator should be used to create the tensor here?
  // for the sake of simplicity of the API using the default one here
  ORT_API_RETURN_IF_ERROR(OrtApis::GetAllocatorWithDefaultOptions(&allocator));
  AllocatorPtr alloc_ptr = std::make_shared<onnxruntime::IAllocatorImplWrappingOrtAllocator>(allocator);
  TensorShape tensor_shape(shape, shape_len);
  out = Tensor(elem_type, tensor_shape, std::move(alloc_ptr));
  return nullptr;
}

/**
 *
 * this function will create a copy of the allocator info
 */
ORT_STATUS_PTR CreateTensorImpl(MLDataType ml_type, const int64_t* shape, size_t shape_len, const OrtMemoryInfo* info,
                                void* p_data, size_t p_data_len, OrtValue& ort_value) {
  TensorShape tensor_shape(shape, shape_len);
  if (std::any_of(tensor_shape.GetDims().begin(), tensor_shape.GetDims().end(), [](int64_t v) { return v < 0; })) {
    return OrtApis::CreateStatus(ORT_INVALID_ARGUMENT, "tried creating tensor with negative value in shape");
  }

  auto elem_count = narrow<size_t>(tensor_shape.Size());
  size_t size_to_allocate;
  if (!IAllocator::CalcMemSizeForArray(ml_type->Size(), elem_count, &size_to_allocate)) {
    return OrtApis::CreateStatus(ORT_INVALID_ARGUMENT, "size overflow");
  }
  if (size_to_allocate > p_data_len) {
    std::ostringstream oss;
    oss << "not enough space: expected " << size_to_allocate << ", got " << p_data_len;
    return OrtApis::CreateStatus(ORT_INVALID_ARGUMENT, oss.str().c_str());
  }
  Tensor::InitOrtValue(ml_type, tensor_shape, p_data, *info, ort_value);
  return nullptr;
}

ORT_API_STATUS_IMPL(OrtApis::CreateTensorWithDataAsOrtValue, _In_ const OrtMemoryInfo* info,
                    _Inout_ void* p_data, size_t p_data_len, _In_ const int64_t* shape, size_t shape_len,
                    ONNXTensorElementDataType type, _Outptr_ OrtValue** out) {
  API_IMPL_BEGIN
  auto ml_type = DataTypeImpl::TensorTypeFromONNXEnum(type)->GetElementType();
  auto value = std::make_unique<OrtValue>();
  ORT_API_RETURN_IF_ERROR(CreateTensorImpl(ml_type, shape, shape_len, info, p_data, p_data_len, *value));
  *out = value.release();
  return nullptr;
  API_IMPL_END
}

ORT_API_STATUS_IMPL(OrtApis::CreateTensorAsOrtValue, _Inout_ OrtAllocator* allocator,
                    _In_ const int64_t* shape, size_t shape_len, ONNXTensorElementDataType type,
                    _Outptr_ OrtValue** out) {
  API_IMPL_BEGIN
  auto ml_type = DataTypeImpl::TensorTypeFromONNXEnum(type)->GetElementType();
  auto value = std::make_unique<OrtValue>();
  ORT_API_RETURN_IF_ERROR(CreateTensorImpl(ml_type, shape, shape_len, allocator, *value));
  *out = value.release();
  return nullptr;
  API_IMPL_END
}

ORT_API_STATUS_IMPL(OrtApis::CreateSparseTensorAsOrtValue, _Inout_ OrtAllocator* allocator, _In_ const int64_t* dense_shape,
                    size_t dense_shape_len, ONNXTensorElementDataType type, _Outptr_ OrtValue** out) {
  API_IMPL_BEGIN
#if !defined(DISABLE_SPARSE_TENSORS)
  auto sparse_tensor_type = DataTypeImpl::SparseTensorTypeFromONNXEnum(type);
  auto element_type = sparse_tensor_type->GetElementType();
  assert(element_type->AsPrimitiveDataType() != nullptr);
  TensorShape shape(dense_shape, dense_shape_len);
  if (std::any_of(shape.GetDims().begin(), shape.GetDims().end(),
                  [](int64_t v) { return v < 0; })) {
    return OrtApis::CreateStatus(ORT_INVALID_ARGUMENT, "tried creating tensor with negative value in shape");
  }

  auto alloc_ptr = std::make_shared<onnxruntime::IAllocatorImplWrappingOrtAllocator>(allocator);
  auto value = std::make_unique<OrtValue>();
  SparseTensor::InitOrtValue(element_type, shape, std::move(alloc_ptr), *value);
  *out = value.release();
  return nullptr;
#else
  ORT_UNUSED_PARAMETER(allocator);
  ORT_UNUSED_PARAMETER(dense_shape);
  ORT_UNUSED_PARAMETER(dense_shape_len);
  ORT_UNUSED_PARAMETER(type);
  ORT_UNUSED_PARAMETER(out);

  return OrtApis::CreateStatus(ORT_FAIL, "SparseTensor is not supported in this build.");
#endif
  API_IMPL_END
}

namespace {
#if !defined(DISABLE_SPARSE_TENSORS)
std::unique_ptr<IDataTransfer> GetDataTransfer(const OrtDevice& src_device, const OrtDevice& dst_device) {
  if (src_device.Type() == OrtDevice::CPU && dst_device.Type() == OrtDevice::CPU) {
    return std::make_unique<CPUDataTransfer>();
  }
#ifdef USE_CUDA
  if (src_device.Type() == OrtDevice::GPU || dst_device.Type() == OrtDevice::GPU) {
    if (auto* provider_info = TryGetProviderInfo_CUDA()) {
      return provider_info->CreateGPUDataTransfer();
    }
  }
#endif
  ORT_THROW("Not able to find appropriate IDataTransfer to copy sparse data");
}

SparseTensor& ValidateFillInputArgs(OrtValue* v, const TensorShape& values_shape, const OrtMemoryInfo* data_mem_info) {
  auto& sparse_tensor = SparseTensor::GetSparseTensorFromOrtValue(*v);
  if (sparse_tensor.IsDataTypeString()) {
    if ((data_mem_info->device.Type() != OrtDevice::CPU) || sparse_tensor.Location().device.Type() != OrtDevice::CPU) {
      ORT_THROW("Strings can only reside in CPU memory");
    }
  }
  if (std::any_of(values_shape.GetDims().begin(), values_shape.GetDims().end(),
                  [](int64_t v) { return v < 0; })) {
    ORT_THROW("tried Filling sparse tensor with negative value in values shape");
  }

  return sparse_tensor;
}

union PtrConvert {
  explicit PtrConvert(const void* p_p) : p(p_p) {}
  const void* p;
  const char** strings;
};

#endif  // !defined(DISABLE_SPARSE_TENSORS)
}  // namespace

ORT_API_STATUS_IMPL(OrtApis::FillSparseTensorCoo, _Inout_ OrtValue* ort_value, _In_ const OrtMemoryInfo* data_mem_info,
                    _In_ const int64_t* values_shape, size_t values_shape_len, _In_ const void* values,
                    _In_ const int64_t* indices_data, size_t indices_num) {
  API_IMPL_BEGIN
#if !defined(DISABLE_SPARSE_TENSORS)
  TensorShape values_t_shape(values_shape, values_shape_len);
  auto& sparse_tensor = ValidateFillInputArgs(ort_value, values_t_shape, data_mem_info);

  auto values_size = narrow<size_t>(values_t_shape.Size());
  auto indices_span = gsl::make_span(indices_data, indices_num);

  if (sparse_tensor.IsDataTypeString()) {
    PtrConvert conv(values);
    ORT_THROW_IF_ERROR(sparse_tensor.MakeCooStrings(values_size, conv.strings, indices_span));
  } else {
    auto data_transfer = GetDataTransfer(data_mem_info->device, sparse_tensor.Location().device);
    ORT_THROW_IF_ERROR(sparse_tensor.MakeCooData(*data_transfer, *data_mem_info, values_size,
                                                 values, indices_span));
  }
  return nullptr;
#else
  ORT_UNUSED_PARAMETER(ort_value);
  ORT_UNUSED_PARAMETER(data_mem_info);
  ORT_UNUSED_PARAMETER(values_shape);
  ORT_UNUSED_PARAMETER(values_shape_len);
  ORT_UNUSED_PARAMETER(values);
  ORT_UNUSED_PARAMETER(indices_data);
  ORT_UNUSED_PARAMETER(indices_num);

  return OrtApis::CreateStatus(ORT_FAIL, "SparseTensor is not supported in this build.");
#endif
  API_IMPL_END
}

ORT_API_STATUS_IMPL(OrtApis::FillSparseTensorCsr, _Inout_ OrtValue* ort_value, _In_ const OrtMemoryInfo* data_mem_info,
                    _In_ const int64_t* values_shape, size_t values_shape_len, _In_ const void* values,
                    _In_ const int64_t* inner_indices_data, size_t inner_indices_num,
                    _In_ const int64_t* outer_indices_data, size_t outer_indices_num) {
  API_IMPL_BEGIN
#if !defined(DISABLE_SPARSE_TENSORS)
  TensorShape values_t_shape(values_shape, values_shape_len);
  auto& sparse_tensor = ValidateFillInputArgs(ort_value, values_t_shape, data_mem_info);
  auto values_size = narrow<size_t>(values_t_shape.Size());

  auto inner_indices_span = gsl::make_span(inner_indices_data, inner_indices_num);
  auto outer_indices_span = gsl::make_span(outer_indices_data, outer_indices_num);
  if (sparse_tensor.IsDataTypeString()) {
    PtrConvert conv(values);
    ORT_THROW_IF_ERROR(sparse_tensor.MakeCsrStrings(values_size, conv.strings, inner_indices_span, outer_indices_span));
  } else {
    auto data_transfer = GetDataTransfer(data_mem_info->device, sparse_tensor.Location().device);
    ORT_THROW_IF_ERROR(sparse_tensor.MakeCsrData(*data_transfer, *data_mem_info, values_size,
                                                 values, inner_indices_span, outer_indices_span));
  }
  return nullptr;
#else
  ORT_UNUSED_PARAMETER(ort_value);
  ORT_UNUSED_PARAMETER(data_mem_info);
  ORT_UNUSED_PARAMETER(values_shape);
  ORT_UNUSED_PARAMETER(values_shape_len);
  ORT_UNUSED_PARAMETER(values);
  ORT_UNUSED_PARAMETER(inner_indices_data);
  ORT_UNUSED_PARAMETER(inner_indices_num);
  ORT_UNUSED_PARAMETER(outer_indices_data);
  ORT_UNUSED_PARAMETER(outer_indices_num);
  return OrtApis::CreateStatus(ORT_FAIL, "SparseTensor is not supported in this build.");
#endif
  API_IMPL_END
}

ORT_API_STATUS_IMPL(OrtApis::FillSparseTensorBlockSparse, _Inout_ OrtValue* ort_value, _In_ const OrtMemoryInfo* data_mem_info,
                    _In_ const int64_t* values_shape, size_t values_shape_len, _In_ const void* values,
                    _In_ const int64_t* indices_shape_data, size_t indices_shape_len,
                    _In_ const int32_t* indices_data) {
  API_IMPL_BEGIN
#if !defined(DISABLE_SPARSE_TENSORS)
  TensorShape values_t_shape(values_shape, values_shape_len);
  auto& sparse_tensor = ValidateFillInputArgs(ort_value, values_t_shape, data_mem_info);

  TensorShape indices_t_shape(indices_shape_data, indices_shape_len);
  if (std::any_of(indices_t_shape.GetDims().begin(), indices_t_shape.GetDims().end(),
                  [](int64_t v) { return v < 0; })) {
    ORT_THROW("tried Filling sparse tensor with negative value in block sparse indices shape");
  }

  if (sparse_tensor.IsDataTypeString()) {
    PtrConvert conv(values);
    ORT_THROW_IF_ERROR(sparse_tensor.MakeBlockSparseStrings(values_t_shape, conv.strings, indices_t_shape, indices_data));
  } else {
    auto data_transfer = GetDataTransfer(data_mem_info->device, sparse_tensor.Location().device);
    ORT_THROW_IF_ERROR(sparse_tensor.MakeBlockSparseData(*data_transfer, *data_mem_info, values_t_shape,
                                                         values, indices_t_shape, indices_data));
  }
  return nullptr;
#else
  ORT_UNUSED_PARAMETER(ort_value);
  ORT_UNUSED_PARAMETER(data_mem_info);
  ORT_UNUSED_PARAMETER(values_shape);
  ORT_UNUSED_PARAMETER(values_shape_len);
  ORT_UNUSED_PARAMETER(values);
  ORT_UNUSED_PARAMETER(indices_shape_data);
  ORT_UNUSED_PARAMETER(indices_shape_len);
  ORT_UNUSED_PARAMETER(indices_data);

  return OrtApis::CreateStatus(ORT_FAIL, "SparseTensor is not supported in this build.");
#endif
  API_IMPL_END
}

ORT_API_STATUS_IMPL(OrtApis::CreateSparseTensorWithValuesAsOrtValue, _In_ const OrtMemoryInfo* info, _Inout_ void* p_data,
                    _In_ const int64_t* dense_shape, size_t dense_shape_len,
                    _In_ const int64_t* values_shape, size_t values_shape_len,
                    ONNXTensorElementDataType type, _Outptr_ OrtValue** out) {
  API_IMPL_BEGIN
#if !defined(DISABLE_SPARSE_TENSORS)
  auto sparse_tensor_type = DataTypeImpl::SparseTensorTypeFromONNXEnum(type);
  auto element_type = sparse_tensor_type->GetElementType();
  assert(element_type->AsPrimitiveDataType() != nullptr);
  if (utils::IsDataTypeString(element_type)) {
    return OrtApis::CreateStatus(ORT_INVALID_ARGUMENT,
                                 "Can not use strings in pre-allocated memory."
                                 " Use CreateSparseTensorAsOrtValue() to allocate memory inside and copy");
  }
  TensorShape tensor_dense_shape(dense_shape, dense_shape_len);
  TensorShape tensor_values_shape(values_shape, values_shape_len);
  if (std::any_of(tensor_values_shape.GetDims().begin(), tensor_values_shape.GetDims().end(),
                  [](int64_t v) { return v < 0; })) {
    return OrtApis::CreateStatus(ORT_INVALID_ARGUMENT, "tried creating tensor with negative value in shape");
  }
  auto value = std::make_unique<OrtValue>();
  SparseTensor::InitOrtValue(element_type, tensor_dense_shape, tensor_values_shape, p_data, *info, *value);
  *out = value.release();
  return nullptr;
#else
  ORT_UNUSED_PARAMETER(info);
  ORT_UNUSED_PARAMETER(p_data);
  ORT_UNUSED_PARAMETER(dense_shape);
  ORT_UNUSED_PARAMETER(dense_shape_len);
  ORT_UNUSED_PARAMETER(values_shape);
  ORT_UNUSED_PARAMETER(values_shape_len);
  ORT_UNUSED_PARAMETER(type);
  ORT_UNUSED_PARAMETER(out);

  return OrtApis::CreateStatus(ORT_FAIL, "SparseTensor is not supported in this build.");
#endif
  API_IMPL_END
}

ORT_API_STATUS_IMPL(OrtApis::UseCooIndices, _Inout_ OrtValue* ort_value, _Inout_ int64_t* indices_data, size_t indices_num) {
  API_IMPL_BEGIN
#if !defined(DISABLE_SPARSE_TENSORS)
  auto v = reinterpret_cast<::OrtValue*>(ort_value);
  auto& sparse_tensor = SparseTensor::GetSparseTensorFromOrtValue(*v);
  auto indices_span = (indices_num == 0 || indices_data == nullptr)
                          ? gsl::span<int64_t>()
                          : gsl::make_span(indices_data, indices_num);

  ORT_THROW_IF_ERROR(sparse_tensor.UseCooIndices(indices_span));
  return nullptr;
#else
  ORT_UNUSED_PARAMETER(ort_value);
  ORT_UNUSED_PARAMETER(indices_data);
  ORT_UNUSED_PARAMETER(indices_num);

  return OrtApis::CreateStatus(ORT_FAIL, "SparseTensor is not supported in this build.");
#endif
  API_IMPL_END
}

ORT_API_STATUS_IMPL(OrtApis::UseCsrIndices, _Inout_ OrtValue* ort_value,
                    _Inout_ int64_t* inner_data, size_t inner_num,
                    _Inout_ int64_t* outer_data, size_t outer_num) {
  API_IMPL_BEGIN
#if !defined(DISABLE_SPARSE_TENSORS)
  auto& sparse_tensor = SparseTensor::GetSparseTensorFromOrtValue(*ort_value);
  auto inner_span = (inner_num == 0 || inner_data == nullptr)
                        ? gsl::span<int64_t>()
                        : gsl::make_span(inner_data, inner_num);
  auto outer_span = (outer_num == 0 || outer_data == nullptr)
                        ? gsl::span<int64_t>()
                        : gsl::make_span(outer_data, outer_num);
  ORT_THROW_IF_ERROR(sparse_tensor.UseCsrIndices(inner_span, outer_span));
  return nullptr;
#else
  ORT_UNUSED_PARAMETER(ort_value);
  ORT_UNUSED_PARAMETER(inner_data);
  ORT_UNUSED_PARAMETER(inner_num);
  ORT_UNUSED_PARAMETER(outer_data);
  ORT_UNUSED_PARAMETER(outer_num);

  return OrtApis::CreateStatus(ORT_FAIL, "SparseTensor is not supported in this build.");
#endif
  API_IMPL_END
}

ORT_API_STATUS_IMPL(OrtApis::UseBlockSparseIndices, _Inout_ OrtValue* ort_value, const int64_t* indices_shape,
                    size_t indices_shape_len, _Inout_ int32_t* indices_data) {
  API_IMPL_BEGIN
#if !defined(DISABLE_SPARSE_TENSORS)
  auto& sparse_tensor = SparseTensor::GetSparseTensorFromOrtValue(*ort_value);
  TensorShape ind_shape(indices_shape, indices_shape_len);
  ORT_THROW_IF_ERROR(sparse_tensor.UseBlockSparseIndices(ind_shape, indices_data));
  return nullptr;
#else
  ORT_UNUSED_PARAMETER(ort_value);
  ORT_UNUSED_PARAMETER(indices_shape);
  ORT_UNUSED_PARAMETER(indices_shape_len);
  ORT_UNUSED_PARAMETER(indices_data);

  return OrtApis::CreateStatus(ORT_FAIL, "SparseTensor is not supported in this build.");
#endif
  API_IMPL_END
}

ORT_API_STATUS_IMPL(OrtApis::GetSparseTensorFormat, _In_ const OrtValue* ort_value, _Out_ enum OrtSparseFormat* out) {
  API_IMPL_BEGIN
#if !defined(DISABLE_SPARSE_TENSORS)
  auto v = reinterpret_cast<const ::OrtValue*>(ort_value);
  if (!v->IsAllocated()) {
    return OrtApis::CreateStatus(ORT_INVALID_ARGUMENT, "the ort_value must contain a constructed tensor");
  }
  const auto& sparse_tensor = v->Get<SparseTensor>();
  *out = static_cast<OrtSparseFormat>(sparse_tensor.Format());
  return nullptr;
#else
  ORT_UNUSED_PARAMETER(ort_value);
  ORT_UNUSED_PARAMETER(out);

  return OrtApis::CreateStatus(ORT_FAIL, "SparseTensor is not supported in this build.");
#endif
  API_IMPL_END
}

ORT_API_STATUS_IMPL(OrtApis::GetSparseTensorValues, _In_ const OrtValue* ort_value, _Outptr_ const void** out) {
  API_IMPL_BEGIN
#if !defined(DISABLE_SPARSE_TENSORS)
  const auto& sparse_tensor = SparseTensor::GetSparseTensorFromOrtValue(*ort_value);
  if (sparse_tensor.IsDataTypeString()) {
    return OrtApis::CreateStatus(ORT_INVALID_ARGUMENT, "Use GetStringTensor*() API to retrieve strings");
  }
  const auto& values = sparse_tensor.Values();
  *out = values.DataRaw();
  return nullptr;
#else
  ORT_UNUSED_PARAMETER(ort_value);
  ORT_UNUSED_PARAMETER(out);

  return OrtApis::CreateStatus(ORT_FAIL, "SparseTensor is not supported in this build.");
#endif
  API_IMPL_END
}

ORT_API_STATUS_IMPL(OrtApis::CreateCustomOpDomain, _In_ const char* domain, _Outptr_ OrtCustomOpDomain** out) {
  API_IMPL_BEGIN
  auto custom_op_domain = std::make_unique<OrtCustomOpDomain>();
  custom_op_domain->domain_ = domain;
  *out = custom_op_domain.release();
  return nullptr;
  API_IMPL_END
}

ORT_API(void, OrtApis::ReleaseCustomOpDomain, _Frees_ptr_opt_ OrtCustomOpDomain* ptr) {
  delete ptr;
}

ORT_API_STATUS_IMPL(OrtApis::CustomOpDomain_Add, _Inout_ OrtCustomOpDomain* custom_op_domain, _In_ const OrtCustomOp* op) {
  API_IMPL_BEGIN
  custom_op_domain->custom_ops_.emplace_back(op);
  return nullptr;
  API_IMPL_END
}

ORT_API_STATUS_IMPL(OrtApis::AddCustomOpDomain, _Inout_ OrtSessionOptions* options,
                    _In_ OrtCustomOpDomain* custom_op_domain) {
  API_IMPL_BEGIN
  options->custom_op_domains_.emplace_back(custom_op_domain);
  return nullptr;
  API_IMPL_END
}

ORT_API_STATUS_IMPL(OrtApis::RegisterCustomOpsLibrary, _Inout_ OrtSessionOptions* options, _In_ const char* library_path, _Outptr_ void** library_handle) {
  API_IMPL_BEGIN

  auto path_str = ToPathString(library_path);
  ORT_API_RETURN_IF_STATUS_NOT_OK(Env::Default().LoadDynamicLibrary(path_str, false, library_handle));
  if (!*library_handle)
    return OrtApis::CreateStatus(ORT_FAIL, "RegisterCustomOpsLibrary: Failed to load library");

  RegisterCustomOpsFn RegisterCustomOps;
  ORT_API_RETURN_IF_STATUS_NOT_OK(Env::Default().GetSymbolFromLibrary(*library_handle, "RegisterCustomOps",
                                                                      (void**)&RegisterCustomOps));
  if (!RegisterCustomOps)
    return OrtApis::CreateStatus(ORT_FAIL, "RegisterCustomOpsLibrary: Entry point RegisterCustomOps not found in library");

  return RegisterCustomOps(options, OrtGetApiBase());
  API_IMPL_END
}

ORT_API_STATUS_IMPL(OrtApis::RegisterCustomOpsLibrary_V2, _Inout_ OrtSessionOptions* options,
                    _In_ const ORTCHAR_T* library_name) {
  API_IMPL_BEGIN
#if !defined(ORT_MINIMAL_BUILD) || defined(ORT_MINIMAL_BUILD_CUSTOM_OPS)
  ORT_API_RETURN_IF_STATUS_NOT_OK(options->RegisterCustomOpsLibrary(library_name));
  return nullptr;
#else
  ORT_UNUSED_PARAMETER(options);
  ORT_UNUSED_PARAMETER(library_name);
  return OrtApis::CreateStatus(ORT_NOT_IMPLEMENTED, "Custom operator libraries are not supported in this build");
#endif
  API_IMPL_END
}

ORT_API_STATUS_IMPL(OrtApis::RegisterCustomOpsUsingFunction, _Inout_ OrtSessionOptions* options,
                    _In_ const char* registration_func_name) {
  API_IMPL_BEGIN
#if !defined(ORT_MINIMAL_BUILD) || defined(ORT_MINIMAL_BUILD_CUSTOM_OPS)
  if (!registration_func_name) {
    return OrtApis::CreateStatus(ORT_INVALID_ARGUMENT,
                                 "RegisterCustomOpsUsingFunction: Registration function name must be specified.");
  }

  RegisterCustomOpsFn RegisterCustomOps;
  ORT_API_RETURN_IF_STATUS_NOT_OK(Env::Default().GetSymbolFromLibrary(nullptr, registration_func_name,
                                                                      (void**)&RegisterCustomOps));
  if (!RegisterCustomOps) {
    return OrtApis::CreateStatus(ORT_INVALID_ARGUMENT,
                                 "RegisterCustomOpsUsingFunction: Registration function was not found");
  }

  return RegisterCustomOps(options, OrtGetApiBase());
#else
  ORT_UNUSED_PARAMETER(options);
  ORT_UNUSED_PARAMETER(registration_func_name);
  return OrtApis::CreateStatus(ORT_NOT_IMPLEMENTED, "Custom operator libraries are not supported in this build");
#endif
  API_IMPL_END
}

ORT_API_STATUS_IMPL(OrtApis::EnableOrtCustomOps, _Inout_ OrtSessionOptions* options) {
  API_IMPL_BEGIN

  if (options) {
#ifdef ENABLE_EXTENSION_CUSTOM_OPS
    return RegisterCustomOps(options, OrtGetApiBase());
#else
    return OrtApis::CreateStatus(ORT_FAIL, "EnableOrtCustomOps: Custom operators in onnxruntime-extensions are not enabled");
#endif
  }
  return nullptr;

  API_IMPL_END
}

namespace {
// provider either model_path, or modal_data + model_data_length.
static ORT_STATUS_PTR CreateSessionAndLoadModel(_In_ const OrtSessionOptions* options,
                                                _In_ const OrtEnv* env,
                                                _In_opt_z_ const ORTCHAR_T* model_path,
                                                _In_opt_ const void* model_data,
                                                size_t model_data_length,

                                                std::unique_ptr<onnxruntime::InferenceSession>& sess) {
  // quick check here to decide load path. InferenceSession will provide error message for invalid values.
  // TODO: Could move to a helper
  const Env& os_env = Env::Default();  // OS environment (!= ORT environment)
  bool load_config_from_model =
      os_env.GetEnvironmentVar(inference_session_utils::kOrtLoadConfigFromModelEnvVar) == "1";

  if (load_config_from_model) {
#if !defined(ORT_MINIMAL_BUILD)
    if (model_path != nullptr) {
      sess = std::make_unique<onnxruntime::InferenceSession>(
          options == nullptr ? onnxruntime::SessionOptions() : options->value,
          env->GetEnvironment(),
          model_path);
    } else {
      sess = std::make_unique<onnxruntime::InferenceSession>(
          options == nullptr ? onnxruntime::SessionOptions() : options->value,
          env->GetEnvironment(),
          model_data, static_cast<int>(model_data_length));
    }
#else
    return OrtApis::CreateStatus(ORT_FAIL, "Loading config from ONNX models is not supported in this build.");
#endif
  } else {
    sess = std::make_unique<onnxruntime::InferenceSession>(
        options == nullptr ? onnxruntime::SessionOptions() : options->value,
        env->GetEnvironment());
  }

#if !defined(ORT_MINIMAL_BUILD) || defined(ORT_MINIMAL_BUILD_CUSTOM_OPS)
  // Add custom domains
  if (options && !options->custom_op_domains_.empty()) {
    ORT_API_RETURN_IF_STATUS_NOT_OK(sess->AddCustomOpDomains(options->custom_op_domains_));
  }
#endif

  // Finish load
  if (load_config_from_model) {
#if !defined(ORT_MINIMAL_BUILD)
    ORT_API_RETURN_IF_STATUS_NOT_OK(sess->Load());
#endif
  } else {
    if (model_path != nullptr) {
      ORT_API_RETURN_IF_STATUS_NOT_OK(sess->Load(model_path));
    } else {
      ORT_API_RETURN_IF_STATUS_NOT_OK(sess->Load(model_data, static_cast<int>(model_data_length)));
    }
  }

  return nullptr;
}

static ORT_STATUS_PTR InitializeSession(_In_ const OrtSessionOptions* options,
                                        _In_ std::unique_ptr<::onnxruntime::InferenceSession>& sess,
                                        _Inout_opt_ OrtPrepackedWeightsContainer* prepacked_weights_container = nullptr) {
  // we need to disable mem pattern if DML is one of the providers since DML doesn't have the concept of
  // byte addressable memory
  std::vector<std::unique_ptr<IExecutionProvider>> provider_list;
  if (options) {
    for (auto& factory : options->provider_factories) {
      auto provider = factory->CreateProvider();
      provider_list.push_back(std::move(provider));
    }
  }

  // register the providers
  for (auto& provider : provider_list) {
    if (provider) {
      ORT_API_RETURN_IF_STATUS_NOT_OK(sess->RegisterExecutionProvider(std::move(provider)));
    }
  }

  if (prepacked_weights_container != nullptr) {
    ORT_API_RETURN_IF_STATUS_NOT_OK(sess->AddPrePackedWeightsContainer(
        reinterpret_cast<PrepackedWeightsContainer*>(prepacked_weights_container)));
  }

  ORT_API_RETURN_IF_STATUS_NOT_OK(sess->Initialize());

  return nullptr;
}

}  // namespace

ORT_API_STATUS_IMPL(OrtApis::CreateSession, _In_ const OrtEnv* env, _In_ const ORTCHAR_T* model_path,
                    _In_ const OrtSessionOptions* options, _Outptr_ OrtSession** out) {
  API_IMPL_BEGIN
  std::unique_ptr<onnxruntime::InferenceSession> sess;
  OrtStatus* status = nullptr;
  *out = nullptr;

  ORT_TRY {
    ORT_API_RETURN_IF_ERROR(CreateSessionAndLoadModel(options, env, model_path, nullptr, 0, sess));
    ORT_API_RETURN_IF_ERROR(InitializeSession(options, sess));

    *out = reinterpret_cast<OrtSession*>(sess.release());
  }
  ORT_CATCH(const std::exception& e) {
    ORT_HANDLE_EXCEPTION([&]() {
      status = OrtApis::CreateStatus(ORT_FAIL, e.what());
    });
  }

  return status;
  API_IMPL_END
}

ORT_API_STATUS_IMPL(OrtApis::CreateSessionFromArray, _In_ const OrtEnv* env, _In_ const void* model_data,
                    size_t model_data_length, _In_ const OrtSessionOptions* options, _Outptr_ OrtSession** out) {
  API_IMPL_BEGIN
  std::unique_ptr<onnxruntime::InferenceSession> sess;
  OrtStatus* status = nullptr;
  *out = nullptr;

  ORT_TRY {
    ORT_API_RETURN_IF_ERROR(CreateSessionAndLoadModel(options, env, nullptr, model_data, model_data_length, sess));
    ORT_API_RETURN_IF_ERROR(InitializeSession(options, sess));

    *out = reinterpret_cast<OrtSession*>(sess.release());
  }
  ORT_CATCH(const std::exception& e) {
    ORT_HANDLE_EXCEPTION([&]() {
      status = OrtApis::CreateStatus(ORT_FAIL, e.what());
    });
  }

  return status;
  API_IMPL_END
}

ORT_API_STATUS_IMPL(OrtApis::Run, _Inout_ OrtSession* sess, _In_opt_ const OrtRunOptions* run_options,
                    _In_reads_(input_len) const char* const* input_names,
                    _In_reads_(input_len) const OrtValue* const* input, size_t input_len,
                    _In_reads_(output_names_len) const char* const* output_names, size_t output_names_len,
                    _Inout_updates_all_(output_names_len) OrtValue** output) {
  API_IMPL_BEGIN
  auto session = reinterpret_cast<::onnxruntime::InferenceSession*>(sess);

  gsl::span<const char* const> input_names_span(input_names, input_len);
  gsl::span<const OrtValue* const> input_span(input, input_len);
  gsl::span<const char* const> output_name_span(output_names, output_names_len);
  gsl::span<OrtValue*> output_span(output, output_names_len);

  Status status;
  if (run_options) {
    status = session->Run(*run_options,
                          input_names_span,
                          input_span,
                          output_name_span,
                          output_span);
  } else {
    const RunOptions default_run_options;
    status = session->Run(default_run_options,
                          input_names_span,
                          input_span,
                          output_name_span,
                          output_span);
  }
  return ToOrtStatus(status);
  API_IMPL_END
}

ORT_API_STATUS_IMPL(OrtApis::RunAsync, _Inout_ OrtSession* sess, _In_opt_ const OrtRunOptions* run_options,
                    _In_reads_(input_len) const char* const* input_names,
                    _In_reads_(input_len) const OrtValue* const* input, size_t input_len,
                    _In_reads_(output_names_len) const char* const* output_names, size_t output_names_len,
                    _Inout_updates_all_(output_names_len) OrtValue** output,
                    _In_ RunAsyncCallbackFn run_async_callback, _In_opt_ void* user_data) {
  API_IMPL_BEGIN
  auto session = reinterpret_cast<::onnxruntime::InferenceSession*>(sess);

  gsl::span<const char* const> input_names_span(input_names, input_len);
  gsl::span<const OrtValue* const> input_span(input, input_len);
  gsl::span<const char* const> output_name_span(output_names, output_names_len);
  gsl::span<OrtValue*> output_span(output, output_names_len);

  return ToOrtStatus(session->RunAsync(run_options,
                                       input_names_span,
                                       input_span,
                                       output_name_span,
                                       output_span,
                                       run_async_callback,
                                       user_data));
  API_IMPL_END
}

struct OrtIoBinding {
  std::unique_ptr<::onnxruntime::IOBinding> binding_;
  explicit OrtIoBinding(std::unique_ptr<::onnxruntime::IOBinding>&& binding) : binding_(std::move(binding)) {}
  OrtIoBinding(const OrtIoBinding&) = delete;
  OrtIoBinding& operator=(const OrtIoBinding&) = delete;
};

ORT_API_STATUS_IMPL(OrtApis::RunWithBinding, _Inout_ OrtSession* sess, _In_ const OrtRunOptions* run_options,
                    _In_ const OrtIoBinding* binding_ptr) {
  API_IMPL_BEGIN
  auto session = reinterpret_cast<::onnxruntime::InferenceSession*>(sess);
  Status status;
  if (run_options == nullptr) {
    OrtRunOptions default_run_options;
    status = session->Run(default_run_options, *binding_ptr->binding_);
  } else {
    status = session->Run(*run_options, *binding_ptr->binding_);
  }
  if (!status.IsOK()) {
    return ToOrtStatus(status);
  }
  return nullptr;
  API_IMPL_END
}

ORT_API_STATUS_IMPL(OrtApis::CreateIoBinding, _Inout_ OrtSession* sess, _Outptr_ OrtIoBinding** out) {
  API_IMPL_BEGIN
  auto session = reinterpret_cast<::onnxruntime::InferenceSession*>(sess);
  std::unique_ptr<::onnxruntime::IOBinding> binding;
  auto status = session->NewIOBinding(&binding);
  if (!status.IsOK()) {
    return ToOrtStatus(status);
  }
  *out = std::make_unique<OrtIoBinding>(std::move(binding)).release();
  return nullptr;
  API_IMPL_END
}

ORT_API(void, OrtApis::ReleaseIoBinding, _Frees_ptr_opt_ OrtIoBinding* binding_ptr) {
  delete binding_ptr;
}

ORT_API_STATUS_IMPL(OrtApis::BindInput, _Inout_ OrtIoBinding* binding_ptr, _In_ const char* name, _In_ const OrtValue* val_ptr) {
  API_IMPL_BEGIN
  auto st = binding_ptr->binding_->BindInput(name, *val_ptr);
  if (!st.IsOK()) {
    return ToOrtStatus(st);
  }
  return nullptr;
  API_IMPL_END
}

ORT_API_STATUS_IMPL(OrtApis::BindOutput, _Inout_ OrtIoBinding* binding_ptr, _In_ const char* name, _In_ const OrtValue* val_ptr) {
  API_IMPL_BEGIN
  auto st = binding_ptr->binding_->BindOutput(name, *val_ptr);
  if (!st.IsOK()) {
    return ToOrtStatus(st);
  }
  return nullptr;
  API_IMPL_END
}

ORT_API_STATUS_IMPL(OrtApis::BindOutputToDevice, _Inout_ OrtIoBinding* binding_ptr, _In_ const char* name, _In_ const OrtMemoryInfo* mem_info_ptr) {
  API_IMPL_BEGIN
  auto st = binding_ptr->binding_->BindOutput(name, mem_info_ptr->device);
  if (!st.IsOK()) {
    return ToOrtStatus(st);
  }
  return nullptr;
  API_IMPL_END
}

ORT_API_STATUS_IMPL(OrtApis::GetBoundOutputNames, _In_ const OrtIoBinding* binding_ptr, _In_ OrtAllocator* allocator,
                    _Out_ char** buffer, _Outptr_result_maybenull_ size_t** lengths, _Out_ size_t* count) {
  API_IMPL_BEGIN
  const auto& output_names = binding_ptr->binding_->GetOutputNames();
  if (output_names.empty()) {
    *buffer = nullptr;
    *lengths = nullptr;
    *count = 0U;
    return nullptr;
  }

  IAllocatorUniquePtr<size_t> lengths_alloc(reinterpret_cast<size_t*>(allocator->Alloc(allocator, output_names.size() * sizeof(size_t))),
                                            [allocator](size_t* p) { if(p) allocator->Free(allocator, p); });

  if (!lengths_alloc) {
    return OrtApis::CreateStatus(ORT_FAIL, "lengths allocation failed");
  }

  size_t total_len = 0;
  auto* len_ptr = lengths_alloc.get();
  for (const auto& n : output_names) {
    auto sz = n.size();
    total_len += sz;
    *len_ptr++ = sz;
  }

  IAllocatorUniquePtr<char> buffer_alloc(reinterpret_cast<char*>(allocator->Alloc(allocator, total_len * sizeof(char))),
                                         [allocator](char* p) { if(p) allocator->Free(allocator, p); });

  if (!buffer_alloc) {
    return OrtApis::CreateStatus(ORT_FAIL, "string buffer allocation failed");
  }

  char* buf_ptr = buffer_alloc.get();
  for (const auto& n : output_names) {
    auto sz = n.size();
    memcpy(buf_ptr, n.data(), sz);
    buf_ptr += sz;
  }

  *buffer = buffer_alloc.release();
  *lengths = lengths_alloc.release();
  *count = output_names.size();
  return nullptr;
  API_IMPL_END
}

ORT_API_STATUS_IMPL(OrtApis::GetBoundOutputValues, _In_ const OrtIoBinding* binding_ptr, _In_ OrtAllocator* allocator,
                    _Outptr_result_maybenull_ OrtValue*** output, _Out_ size_t* output_count) {
  API_IMPL_BEGIN
  const auto& outputs = binding_ptr->binding_->GetOutputs();
  if (outputs.empty()) {
    *output = nullptr;
    *output_count = 0U;
    return nullptr;
  }

  // Used to destroy and de-allocate on exception
  IAllocatorUniquePtr<OrtValue*> ortvalues_alloc(reinterpret_cast<OrtValue**>(allocator->Alloc(allocator, outputs.size() * sizeof(OrtValue*))),
                                                 [allocator](OrtValue** p) { if (p) allocator->Free(allocator, p); });
  if (!ortvalues_alloc) {
    return OrtApis::CreateStatus(ORT_FAIL, "Output buffer allocation failed");
  }

  InlinedVector<std::unique_ptr<OrtValue>> value_dups;
  value_dups.reserve(outputs.size());

  for (const auto& out_value : outputs) {
    value_dups.push_back(std::make_unique<OrtValue>(out_value));
  }

  // The rest is noexcept
  OrtValue** out_ptr = ortvalues_alloc.get();
  for (auto& v : value_dups) {
    *out_ptr++ = v.release();
  }

  *output = ortvalues_alloc.release();
  *output_count = outputs.size();
  return nullptr;
  API_IMPL_END
}

ORT_API(void, OrtApis::ClearBoundInputs, _Inout_ OrtIoBinding* binding_ptr) {
  binding_ptr->binding_->ClearInputs();
}

ORT_API(void, OrtApis::ClearBoundOutputs, _Inout_ OrtIoBinding* binding_ptr) {
  binding_ptr->binding_->ClearOutputs();
}

ORT_API_STATUS_IMPL(OrtApis::SynchronizeBoundInputs, _Inout_ OrtIoBinding* binding_ptr) {
  API_IMPL_BEGIN
  auto st = binding_ptr->binding_->SynchronizeInputs();
  if (!st.IsOK()) {
    return ToOrtStatus(st);
  }
  return nullptr;
  API_IMPL_END
}

ORT_API_STATUS_IMPL(OrtApis::SynchronizeBoundOutputs, _Inout_ OrtIoBinding* binding_ptr) {
  API_IMPL_BEGIN
  auto st = binding_ptr->binding_->SynchronizeOutputs();
  if (!st.IsOK()) {
    return ToOrtStatus(st);
  }
  return nullptr;
  API_IMPL_END
}

ORT_API_STATUS_IMPL(OrtApis::IsTensor, _In_ const OrtValue* value, _Out_ int* out) {
  auto v = reinterpret_cast<const ::OrtValue*>(value);
  *out = v->IsTensor() ? 1 : 0;
  return nullptr;
}

ORT_API_STATUS_IMPL(OrtApis::HasValue, _In_ const OrtValue* value, _Out_ int* out) {
  auto v = reinterpret_cast<const ::OrtValue*>(value);
  *out = v->IsAllocated() ? 1 : 0;
  return nullptr;
}

ORT_API_STATUS_IMPL(OrtApis::IsSparseTensor, _In_ const OrtValue* value, _Out_ int* out) {
#if !defined(DISABLE_SPARSE_TENSORS)
  auto v = reinterpret_cast<const ::OrtValue*>(value);
  *out = v->IsSparseTensor() ? 1 : 0;
  return nullptr;
#else
  ORT_UNUSED_PARAMETER(value);
  ORT_UNUSED_PARAMETER(out);

  return OrtApis::CreateStatus(ORT_FAIL, "SparseTensor is not supported in this build.");
#endif
}

ORT_API_STATUS_IMPL(OrtApis::GetTensorMutableData, _Inout_ OrtValue* value, _Outptr_ void** output) {
  TENSOR_READWRITE_API_BEGIN
  // Uncomment when WinML fixed their code
  // if (tensor->IsDataTypeString()) {
  //  return OrtApis::CreateStatus(ORT_NOT_IMPLEMENTED, "this API does not support strings");
  //}
  *output = tensor->MutableDataRaw();
  return nullptr;
  API_IMPL_END
}

ORT_API_STATUS_IMPL(OrtApis::FillStringTensor, _Inout_ OrtValue* value, _In_ const char* const* s, size_t s_len) {
  TENSOR_READWRITE_API_BEGIN
  auto* dst = tensor->MutableData<std::string>();
  auto len = static_cast<size_t>(tensor->Shape().Size());
  if (s_len != len) {
    return OrtApis::CreateStatus(ORT_INVALID_ARGUMENT, "input array doesn't equal tensor size");
  }
  for (size_t i = 0; i != len; ++i) {
    // allocate and copy
    dst[i] = s[i];
  }
  return nullptr;
  API_IMPL_END
}

ORT_API_STATUS_IMPL(OrtApis::FillStringTensorElement, _Inout_ OrtValue* value, _In_ const char* s, size_t index) {
  TENSOR_READWRITE_API_BEGIN
  auto* dst = tensor->MutableData<std::string>();
  const auto len = static_cast<size_t>(tensor->Shape().Size());
  if (index >= len) {
    return OrtApis::CreateStatus(ORT_INVALID_ARGUMENT, "element index is out of bounds");
  }

  dst[index] = s;

  return nullptr;
  API_IMPL_END
}

ORT_API_STATUS_IMPL(OrtApis::GetResizedStringTensorElementBuffer, _Inout_ OrtValue* value,
                    _In_ size_t index, _In_ size_t length_in_bytes, _Inout_ char** buffer) {
  TENSOR_READWRITE_API_BEGIN
  auto* dst = tensor->MutableData<std::string>();
  const auto len = static_cast<size_t>(tensor->Shape().Size());

  if (index >= len) {
    return OrtApis::CreateStatus(ORT_INVALID_ARGUMENT, "element index is out of bounds");
  }

  auto& s = dst[index];
  s.resize(length_in_bytes);
  *buffer = s.data();
  return nullptr;
  API_IMPL_END
}

namespace {

OrtStatusPtr GetTensorStringSpan(const ::OrtValue& v, gsl::span<const std::string>& span) {
  if (!v.IsAllocated()) {
    return OrtApis::CreateStatus(ORT_INVALID_ARGUMENT, "OrtValue should contain a Tensor or a Sparse Tensor");
  }
  gsl::span<const std::string> str_span;
  int64_t items = 0;
  // Data type will be enforced on DataAsSpan() call.
  if (v.IsTensor()) {
    const auto& tensor = v.Get<onnxruntime::Tensor>();
    items = tensor.Shape().Size();
    if (items >= 0) {
      str_span = tensor.DataAsSpan<std::string>();
    }
  }
#if !defined(DISABLE_SPARSE_TENSORS)
  else if (v.IsSparseTensor()) {
    const auto& sparse_tensor = v.Get<SparseTensor>();
    if (sparse_tensor.Format() == onnxruntime::SparseFormat::kUndefined) {
      return OrtApis::CreateStatus(ORT_INVALID_ARGUMENT, "Sparse Tensor does not contain sparse data");
    }
    items = sparse_tensor.Values().Shape().Size();
    if (items >= 0) {
      str_span = sparse_tensor.Values().DataAsSpan<std::string>();
    }
  }
#endif
  else {
    return OrtApis::CreateStatus(ORT_NOT_IMPLEMENTED, "This API supports Tensors or SparseTensors");
  }

  if (items < 0) {
    return OrtApis::CreateStatus(ORT_INVALID_ARGUMENT, "shape is invalid");
  }
  span = str_span;
  return nullptr;
}
}  // namespace

ORT_API_STATUS_IMPL(OrtApis::GetStringTensorDataLength, _In_ const OrtValue* value, _Out_ size_t* out) {
  API_IMPL_BEGIN
  gsl::span<const std::string> str_span;
  if (auto* status = GetTensorStringSpan(*value, str_span)) {
    return status;
  }

  size_t ret = 0;
  for (const auto& s : str_span) {
    ret += s.size();
  }

  *out = ret;
  return nullptr;
  API_IMPL_END
}

ORT_API_STATUS_IMPL(OrtApis::GetStringTensorElementLength, _In_ const OrtValue* value, size_t index, _Out_ size_t* out) {
  API_IMPL_BEGIN
  gsl::span<const std::string> str_span;
  if (auto* status = GetTensorStringSpan(*value, str_span)) {
    return status;
  }

  if (index < str_span.size()) {
    *out = str_span[index].size();
  } else {
    return OrtApis::CreateStatus(ORT_INVALID_ARGUMENT, "index is out of bounds");
  }

  return nullptr;
  API_IMPL_END
}

ORT_API_STATUS_IMPL(OrtApis::GetStringTensorContent, _In_ const OrtValue* value, _Out_writes_bytes_all_(s_len) void* s,
                    size_t s_len, _Out_writes_all_(offsets_len) size_t* offsets, size_t offsets_len) {
  API_IMPL_BEGIN

  gsl::span<const std::string> str_span;
  if (auto* status = GetTensorStringSpan(*value, str_span)) {
    return status;
  }

  if (offsets_len != str_span.size()) {
    return OrtApis::CreateStatus(ORT_FAIL, "offsets buffer is not equal to tensor size");
  }

  size_t total_size = 0;
  for (const auto& str : str_span) {
    total_size += str.size();
  }

  if (s_len < total_size) {
    return OrtApis::CreateStatus(ORT_FAIL, "output buffer is too small. Use GetStringTensorDataLength.");
  }

  size_t f = 0;
  char* p = static_cast<char*>(s);
  for (const auto& str : str_span) {
    memcpy(p, str.data(), str.size());
    p += str.size();
    *offsets++ = f;
    f += str.size();
  }
  return nullptr;
  API_IMPL_END
}

ORT_API_STATUS_IMPL(OrtApis::GetStringTensorElement, _In_ const OrtValue* value,
                    size_t s_len, size_t index, _Out_writes_bytes_all_(s_len) void* s) {
  API_IMPL_BEGIN
  gsl::span<const std::string> str_span;
  if (auto* status = GetTensorStringSpan(*value, str_span)) {
    return status;
  }

  if (index < str_span.size()) {
    const auto& str = str_span[index];
    if (s_len < str.size()) {
      return OrtApis::CreateStatus(ORT_FAIL, "buffer size is too small for string element");
    }
    memcpy(s, str.data(), str.size());
  } else {
    return OrtApis::CreateStatus(ORT_INVALID_ARGUMENT, "element index is out of bounds");
  }
  return nullptr;
  API_IMPL_END
}

#define ORT_C_API_RETURN_IF_ERROR(expr)                 \
  do {                                                  \
    auto _status = (expr);                              \
    if ((!_status.IsOK())) return ToOrtStatus(_status); \
  } while (0)

#define DEFINE_RELEASE_ORT_OBJECT_FUNCTION(INPUT_TYPE, REAL_TYPE)                       \
  ORT_API(void, OrtApis::Release##INPUT_TYPE, _Frees_ptr_opt_ Ort##INPUT_TYPE* value) { \
    delete reinterpret_cast<REAL_TYPE*>(value);                                         \
  }

using DefListResult = std::pair<Status, const InputDefList*>;
using GetDefListFn = DefListResult (*)(const ::onnxruntime::InferenceSession*);
const auto get_inputs_fn = [](const ::onnxruntime::InferenceSession* session) -> DefListResult { return session->GetModelInputs(); };
const auto get_outputs_fn = [](const ::onnxruntime::InferenceSession* session) -> DefListResult { return session->GetModelOutputs(); };
const auto get_overridable_initializers_fn = [](const ::onnxruntime::InferenceSession* session) -> DefListResult { return session->GetOverridableInitializers(); };

static ORT_STATUS_PTR GetNodeDefListCountHelper(const OrtSession* sess, GetDefListFn get_fn, size_t* out) {
  API_IMPL_BEGIN
  auto session = reinterpret_cast<const ::onnxruntime::InferenceSession*>(sess);
  std::pair<Status, const InputDefList*> p = get_fn(session);
  if (!p.first.IsOK())
    return ToOrtStatus(p.first);
  *out = p.second->size();
  return nullptr;
  API_IMPL_END
}

ORT_API_STATUS_IMPL(OrtApis::SessionGetInputCount, _In_ const OrtSession* sess, _Out_ size_t* out) {
  return GetNodeDefListCountHelper(sess, get_inputs_fn, out);
}

ORT_API_STATUS_IMPL(OrtApis::SessionGetOutputCount, _In_ const OrtSession* sess, _Out_ size_t* out) {
  return GetNodeDefListCountHelper(sess, get_outputs_fn, out);
}

ORT_API_STATUS_IMPL(OrtApis::SessionGetOverridableInitializerCount, _In_ const OrtSession* sess, _Out_ size_t* out) {
  return GetNodeDefListCountHelper(sess, get_overridable_initializers_fn, out);
}

static ORT_STATUS_PTR GetNodeDefTypeInfoHelper(const OrtSession* sess, GetDefListFn get_fn, size_t index,
                                               _Outptr_ struct OrtTypeInfo** out) {
  API_IMPL_BEGIN
  auto session = reinterpret_cast<const ::onnxruntime::InferenceSession*>(sess);
  std::pair<Status, const InputDefList*> p = get_fn(session);
  if (!p.first.IsOK())
    return ToOrtStatus(p.first);
  if (p.second->size() <= index)
    return OrtApis::CreateStatus(ORT_FAIL, "out of index");
  const ONNX_NAMESPACE::TypeProto* type_proto = (*p.second)[index]->TypeAsProto();
  auto type_info = OrtTypeInfo::FromTypeProto(*type_proto);
  *out = type_info.release();
  return nullptr;
  API_IMPL_END
}

ORT_API_STATUS_IMPL(OrtApis::SessionGetInputTypeInfo, _In_ const OrtSession* sess, size_t index, _Outptr_ struct OrtTypeInfo** out) {
  return GetNodeDefTypeInfoHelper(sess, get_inputs_fn, index, out);
}

ORT_API_STATUS_IMPL(OrtApis::SessionGetOutputTypeInfo, _In_ const OrtSession* sess, size_t index, _Outptr_ struct OrtTypeInfo** out) {
  return GetNodeDefTypeInfoHelper(sess, get_outputs_fn, index, out);
}

ORT_API_STATUS_IMPL(OrtApis::SessionGetOverridableInitializerTypeInfo, _In_ const OrtSession* sess, size_t index, _Outptr_ struct OrtTypeInfo** out) {
  return GetNodeDefTypeInfoHelper(sess, get_overridable_initializers_fn, index, out);
}

char* onnxruntime::StrDup(const std::string& str, OrtAllocator* allocator) {
  char* output_string = reinterpret_cast<char*>(allocator->Alloc(allocator, str.size() + 1));
  memcpy(output_string, str.c_str(), str.size());
  output_string[str.size()] = '\0';
  return output_string;
}

static ORT_STATUS_PTR GetNodeDefNameImpl(_In_ const OrtSession* sess, size_t index, _Inout_ OrtAllocator* allocator,
                                         GetDefListFn get_fn, _Outptr_ char** output) {
  auto session = reinterpret_cast<const ::onnxruntime::InferenceSession*>(sess);
  std::pair<Status, const InputDefList*> p = get_fn(session);
  if (!p.first.IsOK())
    return ToOrtStatus(p.first);
  if (p.second == nullptr)
    return OrtApis::CreateStatus(ORT_FAIL, "internal error");
  const InputDefList& defs = *p.second;
  if (index >= defs.size())
    return OrtApis::CreateStatus(ORT_FAIL, "index out of range");
  *output = StrDup(defs[index]->Name(), allocator);
  return nullptr;
}

ORT_API_STATUS_IMPL(OrtApis::SessionEndProfiling, _In_ OrtSession* sess, _Inout_ OrtAllocator* allocator,
                    _Outptr_ char** out) {
  API_IMPL_BEGIN
  auto session = reinterpret_cast<::onnxruntime::InferenceSession*>(sess);
  auto profile_file_name = session->EndProfiling();
  *out = StrDup(profile_file_name, allocator);
  return nullptr;
  API_IMPL_END
}

ORT_API_STATUS_IMPL(OrtApis::SessionGetModelMetadata, _In_ const OrtSession* sess,
                    _Outptr_ OrtModelMetadata** out) {
  API_IMPL_BEGIN
  auto session = reinterpret_cast<const ::onnxruntime::InferenceSession*>(sess);
  auto p = session->GetModelMetadata();
  if (!p.first.IsOK())
    return ToOrtStatus(p.first);
  *out = reinterpret_cast<OrtModelMetadata*>(std::make_unique<ModelMetadata>(*p.second).release());
  return nullptr;
  API_IMPL_END
}

ORT_API_STATUS_IMPL(OrtApis::ModelMetadataGetProducerName,
                    _In_ const OrtModelMetadata* model_metadata,
                    _Inout_ OrtAllocator* allocator, _Outptr_ char** value) {
  API_IMPL_BEGIN
  auto producer_name = reinterpret_cast<const ::onnxruntime::ModelMetadata*>(model_metadata)->producer_name;
  *value = StrDup(producer_name, allocator);
  return nullptr;
  API_IMPL_END
}

ORT_API_STATUS_IMPL(OrtApis::ModelMetadataGetGraphName,
                    _In_ const OrtModelMetadata* model_metadata,
                    _Inout_ OrtAllocator* allocator, _Outptr_ char** value) {
  API_IMPL_BEGIN
  auto graph_name = reinterpret_cast<const ::onnxruntime::ModelMetadata*>(model_metadata)->graph_name;
  *value = StrDup(graph_name, allocator);
  return nullptr;
  API_IMPL_END
}

ORT_API_STATUS_IMPL(OrtApis::ModelMetadataGetDomain,
                    _In_ const OrtModelMetadata* model_metadata,
                    _Inout_ OrtAllocator* allocator, _Outptr_ char** value) {
  API_IMPL_BEGIN
  auto domain = reinterpret_cast<const ::onnxruntime::ModelMetadata*>(model_metadata)->domain;
  *value = StrDup(domain, allocator);
  return nullptr;
  API_IMPL_END
}

ORT_API_STATUS_IMPL(OrtApis::ModelMetadataGetDescription,
                    _In_ const OrtModelMetadata* model_metadata,
                    _Inout_ OrtAllocator* allocator, _Outptr_ char** value) {
  API_IMPL_BEGIN
  auto description = reinterpret_cast<const ::onnxruntime::ModelMetadata*>(model_metadata)->description;
  *value = StrDup(description, allocator);
  return nullptr;
  API_IMPL_END
}

ORT_API_STATUS_IMPL(OrtApis::ModelMetadataGetGraphDescription,
                    _In_ const OrtModelMetadata* model_metadata,
                    _Inout_ OrtAllocator* allocator, _Outptr_ char** value) {
  API_IMPL_BEGIN
  auto description = reinterpret_cast<const ::onnxruntime::ModelMetadata*>(model_metadata)->graph_description;
  *value = StrDup(description, allocator);
  return nullptr;
  API_IMPL_END
}

ORT_API_STATUS_IMPL(OrtApis::ModelMetadataLookupCustomMetadataMap, _In_ const OrtModelMetadata* model_metadata,
                    _Inout_ OrtAllocator* allocator, _In_ const char* key, _Outptr_result_maybenull_ char** value) {
  API_IMPL_BEGIN
  auto custom_metadata_map =
      reinterpret_cast<const ::onnxruntime::ModelMetadata*>(model_metadata)->custom_metadata_map;

  std::string temp(key);

  auto iter = custom_metadata_map.find(temp);

  if (iter == custom_metadata_map.end()) {
    *value = nullptr;
  } else {
    *value = StrDup(iter->second, allocator);
  }

  return nullptr;
  API_IMPL_END
}

ORT_API_STATUS_IMPL(OrtApis::ModelMetadataGetCustomMetadataMapKeys,
                    _In_ const OrtModelMetadata* model_metadata,
                    _Inout_ OrtAllocator* allocator, _Outptr_result_buffer_maybenull_(*num_keys) char*** keys, _Out_ int64_t* num_keys) {
  API_IMPL_BEGIN
  const auto& custom_metadata_map =
      reinterpret_cast<const ::onnxruntime::ModelMetadata*>(model_metadata)->custom_metadata_map;

  auto count = custom_metadata_map.size();
  if (count == 0) {
    *keys = nullptr;
  } else {
    // To guard against overflow in the next step where we compute bytes to allocate
    SafeInt<size_t> alloc_count(count);

    InlinedVector<Ort::AllocatedStringPtr> string_holders;
    string_holders.reserve(count);

    auto deletor = Ort::detail::AllocatedFree(allocator);
    // alloc_count * sizeof(...) will throw if there was an overflow which will be caught in API_IMPL_END
    // and be returned to the user as a status
    char** p = reinterpret_cast<char**>(allocator->Alloc(allocator, alloc_count * sizeof(char*)));
    assert(p != nullptr);

    // StrDup may throw
    std::unique_ptr<void, decltype(deletor)> array_guard(p, deletor);

    int64_t i = 0;
    for (const auto& e : custom_metadata_map) {
      auto* s = StrDup(e.first, allocator);
      string_holders.push_back(Ort::AllocatedStringPtr(s, deletor));
      p[i++] = s;
    }

    for (auto& s : string_holders) {
      s.release();
    }

    *keys = p;
    array_guard.release();
  }

  *num_keys = static_cast<int64_t>(count);
  return nullptr;
  API_IMPL_END
}

ORT_API_STATUS_IMPL(OrtApis::ModelMetadataGetVersion,
                    _In_ const OrtModelMetadata* model_metadata,
                    _Out_ int64_t* value) {
  API_IMPL_BEGIN
  *value = reinterpret_cast<const ::onnxruntime::ModelMetadata*>(model_metadata)->version;
  return nullptr;
  API_IMPL_END
}

ORT_API_STATUS_IMPL(OrtApis::SessionGetInputName, _In_ const OrtSession* sess, size_t index,
                    _Inout_ OrtAllocator* allocator, _Outptr_ char** output) {
  API_IMPL_BEGIN
  return GetNodeDefNameImpl(sess, index, allocator, get_inputs_fn, output);
  API_IMPL_END
}

ORT_API_STATUS_IMPL(OrtApis::SessionGetOutputName, _In_ const OrtSession* sess, size_t index,
                    _Inout_ OrtAllocator* allocator, _Outptr_ char** output) {
  API_IMPL_BEGIN
  return GetNodeDefNameImpl(sess, index, allocator, get_outputs_fn, output);
  API_IMPL_END
}

ORT_API_STATUS_IMPL(OrtApis::SessionGetOverridableInitializerName, _In_ const OrtSession* sess, size_t index,
                    _Inout_ OrtAllocator* allocator, _Outptr_ char** output) {
  API_IMPL_BEGIN
  return GetNodeDefNameImpl(sess, index, allocator, get_overridable_initializers_fn, output);
  API_IMPL_END
}

ORT_API_STATUS_IMPL(OrtApis::AllocatorAlloc, _Inout_ OrtAllocator* ptr, size_t size, _Outptr_ void** out) {
  API_IMPL_BEGIN
  *out = ptr->Alloc(ptr, size);
  return nullptr;
  API_IMPL_END
}

ORT_API_STATUS_IMPL(OrtApis::AllocatorFree, _Inout_ OrtAllocator* ptr, void* p) {
  API_IMPL_BEGIN
  ptr->Free(ptr, p);
  return nullptr;
  API_IMPL_END
}

ORT_API_STATUS_IMPL(OrtApis::AllocatorGetInfo, _In_ const OrtAllocator* ptr, _Outptr_ const struct OrtMemoryInfo** out) {
  API_IMPL_BEGIN
  *out = ptr->Info(ptr);
  return nullptr;
  API_IMPL_END
}

template <typename T>
ORT_STATUS_PTR OrtGetNumSequenceElements(const OrtValue* p_ml_value, size_t* out) {
  auto& data = p_ml_value->Get<T>();
  *out = data.size();
  return nullptr;
}

#if !defined(DISABLE_ML_OPS)
static constexpr int NUM_MAP_INDICES = 2;
#endif

static ORT_STATUS_PTR OrtGetValueCountImpl(const OrtValue* value, size_t* out) {
  ONNXType value_type;
  if (auto status = OrtApis::GetValueType(value, &value_type))
    return status;
  if (value_type == ONNX_TYPE_MAP) {
#if !defined(DISABLE_ML_OPS)
    *out = NUM_MAP_INDICES;
    return nullptr;
#else
    return OrtApis::CreateStatus(ORT_FAIL, "Map type is not supported in this build.");
#endif
  }
  if (value_type == ONNX_TYPE_SEQUENCE) {
    // Note: keep these in sync with the registered types in data_types.h
    if (value->IsTensorSequence()) {
      *out = value->Get<TensorSeq>().Size();
      return nullptr;
    } else {
#if !defined(DISABLE_ML_OPS)
      utils::ContainerChecker c_checker(value->Type());
      if (c_checker.IsSequenceOf<std::map<std::string, float>>()) {
        return OrtGetNumSequenceElements<VectorMapStringToFloat>(value, out);
      } else if (c_checker.IsSequenceOf<std::map<int64_t, float>>()) {
        return OrtGetNumSequenceElements<VectorMapInt64ToFloat>(value, out);
      } else {
        return OrtApis::CreateStatus(ORT_FAIL, "Input is not of one of the supported sequence types.");
      }
#else
      return OrtApis::CreateStatus(ORT_FAIL, "Map type is not supported in this build.");
#endif
    }
  } else {
    return OrtApis::CreateStatus(ORT_FAIL, "Input is not of type sequence or map.");
  }
}

ORT_API_STATUS_IMPL(OrtApis::GetValueCount, _In_ const OrtValue* value, _Out_ size_t* out) {
  API_IMPL_BEGIN
  return OrtGetValueCountImpl(value, out);
  API_IMPL_END
}

namespace c_api_internal {

#if !defined(DISABLE_ML_OPS)
///////////////////
// OrtGetValueImplSeqOfMap
template <typename T>
static ORT_STATUS_PTR OrtGetValueImplSeqOfMap(const OrtValue* p_ml_value, int index, _Outptr_ OrtValue** out) {
  using TKey = typename T::value_type::key_type;
  using TVal = typename T::value_type::mapped_type;
  using MapType = std::map<TKey, TVal>;
  auto& data_vec = p_ml_value->Get<T>();
  auto& data_elem = data_vec.at(index);
  auto copy_data_elem = std::make_unique<MapType>(data_elem);
  auto value = std::make_unique<OrtValue>();
  auto ml_type = DataTypeImpl::GetType<MapType>();
  value->Init(copy_data_elem.release(),
              ml_type,
              ml_type->GetDeleteFunc());
  *out = value.release();
  return nullptr;
}
#endif

ORT_STATUS_PTR PopulateTensorWithData(Tensor& tensor, bool is_string, _In_ const void* data_elem, size_t num_elems,
                                      size_t elem_size) {
  auto len = narrow<size_t>(tensor.Shape().Size());
  if (num_elems < len) {
    return OrtApis::CreateStatus(ORT_INVALID_ARGUMENT, "input array is too short");
  }
  if (!is_string) {
    memcpy(tensor.MutableDataRaw(), data_elem, elem_size * num_elems);
  } else {
    const std::string* strings = reinterpret_cast<const std::string*>(data_elem);
    auto str_span = gsl::make_span(strings, num_elems);
    auto* dst = tensor.MutableData<std::string>();
    std::copy(str_span.begin(), str_span.end(), dst);
  }
  return nullptr;
}

ORT_STATUS_PTR CreateTensorAndPopulate(MLDataType element_type, const int64_t* shape, size_t shape_len,
                                       const void* data, size_t num_elements, _Inout_ OrtAllocator* allocator, OrtValue& result) {
  ORT_API_RETURN_IF_ERROR(CreateTensorImpl(element_type, shape, shape_len, allocator, result));
  ORT_API_RETURN_IF_ERROR(PopulateTensorWithData(*result.GetMutable<Tensor>(), utils::IsDataTypeString(element_type),
                                                 data, num_elements, element_type->Size()));
  return nullptr;
}

}  // namespace c_api_internal
#ifdef _MSC_VER
#pragma warning(push)
#pragma warning(disable : 6101)
#endif

static ORT_STATUS_PTR OrtGetValueImplSeqOfTensors(_In_ const OrtValue* p_ml_value, int index, _Inout_ OrtAllocator* allocator,
                                                  _Outptr_ OrtValue** out) {
  const auto& data = p_ml_value->Get<TensorSeq>();
  const auto& one_tensor = data.Get(index);
  const auto& tensor_shape = one_tensor.Shape();
  auto result = std::make_unique<OrtValue>();
  ORT_API_RETURN_IF_ERROR(c_api_internal::CreateTensorAndPopulate(one_tensor.DataType(), tensor_shape.GetDims().data(),
                                                                  tensor_shape.NumDimensions(), one_tensor.DataRaw(),
                                                                  narrow<size_t>(one_tensor.Shape().Size()),
                                                                  allocator, *result));
  *out = result.release();
  return nullptr;
}

#ifdef _MSC_VER
#pragma warning(pop)
#endif

static ORT_STATUS_PTR OrtGetValueImplSeq(_In_ const OrtValue* value, int index, _Inout_ OrtAllocator* allocator,
                                         _Outptr_ OrtValue** out) {
  // Note: keep these in sync with the registered types in data_types.h
  if (value->IsTensorSequence()) {
    return OrtGetValueImplSeqOfTensors(value, index, allocator, out);
  } else {
#if !defined(DISABLE_ML_OPS)
    utils::ContainerChecker c_checker(value->Type());
    if (c_checker.IsSequenceOf<std::map<std::string, float>>()) {
      return c_api_internal::OrtGetValueImplSeqOfMap<VectorMapStringToFloat>(value, index, out);
    } else if (c_checker.IsSequenceOf<std::map<int64_t, float>>()) {
      return c_api_internal::OrtGetValueImplSeqOfMap<VectorMapInt64ToFloat>(value, index, out);
    } else {
      return OrtApis::CreateStatus(ORT_FAIL, "Input is not of one of the supported sequence types.");
    }
#else
    return OrtApis::CreateStatus(ORT_FAIL, "Map type is not supported in this build.");
#endif
  }
}

#if !defined(DISABLE_ML_OPS)
template <typename T>
static ORT_STATUS_PTR OrtGetValueImplMapHelper(_In_ const OrtValue* p_ml_value, int index,
                                               _Inout_ OrtAllocator* allocator, _Outptr_ OrtValue** out) {
  using namespace onnxruntime::utils;
  using TKey = typename T::key_type;
  using TVal = typename T::mapped_type;
  auto& data = p_ml_value->Get<T>();
  int64_t num_kv_pairs = data.size();
#if defined(_WIN32) && !defined(_M_AMD64)
  ORT_ENFORCE(static_cast<uint64_t>(num_kv_pairs) < std::numeric_limits<size_t>::max());
#endif
  const std::vector<int64_t> dims{num_kv_pairs};
  auto result = std::make_unique<OrtValue>();
  std::vector<TKey> vec_keys;
  std::vector<TVal> vec_vals;
  const void* data_ptr;
  size_t data_size;
  MLDataType element_type;
  switch (index) {
    case 0: {  // user is requesting keys
      element_type = DataTypeImpl::TensorTypeFromONNXEnum(GetONNXTensorElementDataType<TKey>())->GetElementType();
      vec_keys.reserve(static_cast<size_t>(num_kv_pairs));
      std::transform(data.cbegin(), data.cend(), std::back_inserter(vec_keys), [](const auto& k) { return k.first; });
      data_ptr = vec_keys.data();
      data_size = vec_keys.size();
    } break;
    case 1: {  // user is requesting values
      element_type = DataTypeImpl::TensorTypeFromONNXEnum(GetONNXTensorElementDataType<TVal>())->GetElementType();
      vec_vals.reserve(static_cast<size_t>(num_kv_pairs));
      std::transform(data.cbegin(), data.cend(), std::back_inserter(vec_vals), [](const auto& k) { return k.second; });
      data_ptr = vec_vals.data();
      data_size = vec_vals.size();
    } break;
    default:
      return OrtApis::CreateStatus(ORT_FAIL, "Invalid index requested for map type.");
  }
  ORT_API_RETURN_IF_ERROR(c_api_internal::CreateTensorAndPopulate(element_type, dims.data(), dims.size(), data_ptr,
                                                                  data_size, allocator, *result));
  *out = result.release();
  return nullptr;
}

static ORT_STATUS_PTR OrtGetValueImplMap(_In_ const OrtValue* value, int index, _Inout_ OrtAllocator* allocator,
                                         _Outptr_ OrtValue** out) {
  auto p_ml_value = reinterpret_cast<const OrtValue*>(value);
  auto type = p_ml_value->Type();
  // Note: keep these in sync with the registered types in data_types.h
  utils::ContainerChecker c_checker(type);
  if (c_checker.IsMap()) {
    if (c_checker.IsMapOf<std::string, std::string>()) {
      return OrtGetValueImplMapHelper<MapStringToString>(p_ml_value, index, allocator, out);
    } else if (c_checker.IsMapOf<std::string, int64_t>()) {
      return OrtGetValueImplMapHelper<MapStringToInt64>(p_ml_value, index, allocator, out);
    } else if (c_checker.IsMapOf<std::string, float>()) {
      return OrtGetValueImplMapHelper<MapStringToFloat>(p_ml_value, index, allocator, out);
    } else if (c_checker.IsMapOf<std::string, double>()) {
      return OrtGetValueImplMapHelper<MapStringToDouble>(p_ml_value, index, allocator, out);
    } else if (c_checker.IsMapOf<int64_t, std::string>()) {
      return OrtGetValueImplMapHelper<MapInt64ToString>(p_ml_value, index, allocator, out);
    } else if (c_checker.IsMapOf<int64_t, int64_t>()) {
      return OrtGetValueImplMapHelper<MapInt64ToInt64>(p_ml_value, index, allocator, out);
    } else if (c_checker.IsMapOf<int64_t, float>()) {
      return OrtGetValueImplMapHelper<MapInt64ToFloat>(p_ml_value, index, allocator, out);
    } else if (c_checker.IsMapOf<int64_t, double>()) {
      return OrtGetValueImplMapHelper<MapInt64ToDouble>(p_ml_value, index, allocator, out);
    }
  }
  return OrtApis::CreateStatus(ORT_FAIL, "Input is not of one of the supported map types.");
}
#endif

static ORT_STATUS_PTR OrtGetValueImpl(_In_ const OrtValue* value, int index, _Inout_ OrtAllocator* allocator,
                                      _Outptr_ OrtValue** out) {
  ONNXType value_type;
  if (auto status = OrtApis::GetValueType(value, &value_type))
    return status;
  if (value_type == ONNX_TYPE_MAP) {
#if !defined(DISABLE_ML_OPS)
    return OrtGetValueImplMap(value, index, allocator, out);
#else
    return OrtApis::CreateStatus(ORT_FAIL, "Map type is not supported in this build.");
#endif
  }
  if (value_type == ONNX_TYPE_SEQUENCE) {
    return OrtGetValueImplSeq(value, index, allocator, out);
  } else {
    return OrtApis::CreateStatus(ORT_FAIL, "Input is not of type sequence or map.");
  }
}

ORT_API_STATUS_IMPL(OrtApis::GetValue, _In_ const OrtValue* value, int index, _Inout_ OrtAllocator* allocator,
                    _Outptr_ OrtValue** out) {
  API_IMPL_BEGIN
  return OrtGetValueImpl(value, index, allocator, out);
  API_IMPL_END
}

///////////////////
// OrtCreateValue

#if !defined(DISABLE_ML_OPS)
template <typename T>
static ORT_STATUS_PTR OrtCreateValueImplSeqHelperMap(const OrtValue* const* in, size_t num_values,
                                                     _Outptr_ OrtValue** out) {
  using SeqType = std::vector<T>;
  auto seq_ptr = std::make_unique<SeqType>();
  seq_ptr->reserve(num_values);
  for (size_t idx = 0; idx < num_values; ++idx) {
    auto& m = reinterpret_cast<const OrtValue*>(in[idx])->Get<T>();
    seq_ptr->push_back(m);
  }
  // create OrtValue with this vector
  auto value = std::make_unique<OrtValue>();
  auto ml_type = DataTypeImpl::GetType<SeqType>();
  value->Init(seq_ptr.release(),
              ml_type,
              ml_type->GetDeleteFunc());
  *out = value.release();
  return nullptr;
}
#endif

static ORT_STATUS_PTR OrtCreateValueImplSeqHelper(const OrtValue* const* in, size_t num_values,
                                                  _Outptr_ OrtValue** out) {
  using namespace c_api_internal;
  auto dtype = in[0]->Get<Tensor>().DataType();
  auto seq_ptr = std::make_unique<TensorSeq>(dtype);
  seq_ptr->Reserve(num_values);

  for (size_t idx = 0; idx < num_values; ++idx) {
    ORT_ENFORCE(in[idx]->IsTensor(), "Expecting all elements to be tensors. Got: ", DataTypeImpl::ToString(in[idx]->Type()));
    auto tensor_elem_type = in[idx]->Get<Tensor>().DataType();

    // sequences must have tensors of the same data type
    if (tensor_elem_type != dtype) {
      return OrtApis::CreateStatus(ORT_FAIL,
                                   "Sequences must have tensors of the same data type. There was at least one tensor in the input that was different.");
    }

    seq_ptr->Add(*in[idx]);
  }

  // create OrtValue with this vector
  auto value = std::make_unique<OrtValue>();
  auto ml_type = DataTypeImpl::GetType<TensorSeq>();
  value->Init(seq_ptr.release(),
              ml_type,
              ml_type->GetDeleteFunc());
  *out = value.release();
  return nullptr;
}

static ORT_STATUS_PTR OrtCreateValueImplSeq(_In_reads_(num_values) const OrtValue* const* in, size_t num_values,
                                            _Outptr_ OrtValue** out) {
  // We only support limited sequence types. For the sake of simplicity the type of the first
  // OrtValue* in OrtValue** will determine the type of the vector used to create the output OrtValue
  // this type should be either a tensor of limited types or map of limited types
  const OrtValue* ovfirst = in[0];
  ONNXType first_value_type;
  if (auto status = OrtApis::GetValueType(ovfirst, &first_value_type))
    return status;
  // in onnxruntime type registrations we can support only a fixed vector types
  // this check ensures that the input conforms to that
  if (!(first_value_type == ONNX_TYPE_TENSOR || first_value_type == ONNX_TYPE_MAP)) {
    return OrtApis::CreateStatus(ORT_FAIL, "Each element of the sequence should be either tensor or map.");
  }
  // check if all OrtValues in the input array are of the same type
  // this is because even though the ONNX spec and this API spec supports heterogenous sequences,
  // only a fixed types are registered in onnxruntime
  for (size_t i = 0; i < num_values; ++i) {
    const OrtValue* ov = in[i];
    ONNXType ov_type;
    if (auto status = OrtApis::GetValueType(ov, &ov_type))
      return status;
    if (ov_type != first_value_type) {
      return OrtApis::CreateStatus(ORT_FAIL,
                                   "At least one element in the sequence is of a type different from others.");
    }
  }

  // finally create the output vector/MLValue
  auto first_mlvalue = reinterpret_cast<const OrtValue*>(ovfirst);
  if (first_value_type == ONNX_TYPE_TENSOR) {
    return OrtCreateValueImplSeqHelper(in, num_values, out);
  } else if (first_value_type == ONNX_TYPE_MAP) {
#if !defined(DISABLE_ML_OPS)
    auto map_type = first_mlvalue->Type();
    utils::ContainerChecker c_checker(map_type);
    if (c_checker.IsMapOf<std::string, float>()) {
      return OrtCreateValueImplSeqHelperMap<MapStringToFloat>(in, num_values, out);
    }
    if (c_checker.IsMapOf<int64_t, float>()) {
      return OrtCreateValueImplSeqHelperMap<MapInt64ToFloat>(in, num_values, out);
    } else {
      return OrtApis::CreateStatus(ORT_FAIL, "Input is not of one of the supported map types.");
    }
#else
    ORT_UNUSED_PARAMETER(first_mlvalue);
    return OrtApis::CreateStatus(ORT_FAIL, "Map type is not supported in this build.");
#endif

  } else {
    return OrtApis::CreateStatus(ORT_FAIL, "Unsupported input type");
  }
}

#if !defined(DISABLE_ML_OPS)
template <typename KeyType, typename ValueType>
static OrtStatus* OrtCreateMapMLValue(const Tensor& key_tensor, const Tensor& value_tensor, _Outptr_ OrtValue** out) {
  using MapType = std::map<KeyType, ValueType>;
  auto map_ptr = std::make_unique<MapType>();
  // iterate through the key and value tensors and populate map
  auto key_data = key_tensor.Data<KeyType>();
  auto value_data = value_tensor.Data<ValueType>();
  auto len = key_tensor.Shape().Size();
  ORT_ENFORCE(len >= 0 && static_cast<uint64_t>(len) < std::numeric_limits<size_t>::max());
  size_t num_kv_pairs = static_cast<size_t>(key_tensor.Shape().Size());
  for (size_t n = 0; n < num_kv_pairs; ++n, ++key_data, ++value_data) {
    map_ptr->insert({*key_data, *value_data});
  }
  // create ort_value with this map
  auto value = std::make_unique<OrtValue>();
  auto ml_type = DataTypeImpl::GetType<MapType>();
  value->Init(map_ptr.release(),
              ml_type,
              ml_type->GetDeleteFunc());
  *out = value.release();
  return nullptr;
}

template <typename KeyType>
static ORT_STATUS_PTR OrtCreateValueImplMapHelper(const Tensor& key_tensor, const Tensor& value_tensor,
                                                  _Outptr_ OrtValue** out) {
  auto value_type = value_tensor.DataType()->AsPrimitiveDataType();
  ORT_ENFORCE(value_type != nullptr, "Tensor must always contain primitive types. Found: ",
              DataTypeImpl::ToString(value_tensor.DataType()));

  switch (value_type->GetDataType()) {
    case ONNX_NAMESPACE::TensorProto_DataType_STRING:
      return OrtCreateMapMLValue<KeyType, std::string>(key_tensor, value_tensor, out);
      break;
    case ONNX_NAMESPACE::TensorProto_DataType_INT64:
      return OrtCreateMapMLValue<KeyType, int64_t>(key_tensor, value_tensor, out);
      break;
    case ONNX_NAMESPACE::TensorProto_DataType_FLOAT:
      return OrtCreateMapMLValue<KeyType, float>(key_tensor, value_tensor, out);
      break;
    case ONNX_NAMESPACE::TensorProto_DataType_DOUBLE:
      return OrtCreateMapMLValue<KeyType, double>(key_tensor, value_tensor, out);
      break;
    default:
      break;
  }

  std::string msg("Value type is not supported yet: ");
  msg += DataTypeImpl::ToString(value_tensor.DataType());
  return OrtApis::CreateStatus(ORT_FAIL, msg.c_str());
}

static ORT_STATUS_PTR OrtCreateValueImplMap(const OrtValue* const* in, size_t num_values, _Outptr_ OrtValue** out) {
  if (num_values != NUM_MAP_INDICES) {
    return OrtApis::CreateStatus(ORT_FAIL, "For map type num_values MUST be 2");
  }

  const OrtValue* ort_keys = in[0];
  auto p_key_ml_value = reinterpret_cast<const OrtValue*>(ort_keys);
  auto& key_tensor = p_key_ml_value->Get<Tensor>();

  const OrtValue* ort_values = in[1];
  auto p_value_ml_value = reinterpret_cast<const OrtValue*>(ort_values);
  auto& value_tensor = p_value_ml_value->Get<Tensor>();

  // as per data_types.h, we only support maps of primitive data types.
  if (key_tensor.Shape().NumDimensions() > 1 || value_tensor.Shape().NumDimensions() > 1) {
    return OrtApis::CreateStatus(ORT_FAIL, "Either the key tensor or the value tensor has NumDimensions > 1");
  }

  // since maps are represented by key and value tensors, their sizes have to be the same.
  if (key_tensor.Shape().Size() != value_tensor.Shape().Size()) {
    return OrtApis::CreateStatus(ORT_FAIL, "Key and value tensors have unequal number of elements.");
  }

  if (key_tensor.IsDataTypeString()) {
    return OrtCreateValueImplMapHelper<std::string>(key_tensor, value_tensor, out);
  }
  if (key_tensor.IsDataType<int64_t>()) {
    return OrtCreateValueImplMapHelper<int64_t>(key_tensor, value_tensor, out);
  }
  return OrtApis::CreateStatus(ORT_FAIL, "Key type is not supported yet.");
}
#endif

static ORT_STATUS_PTR OrtCreateValueImpl(_In_reads_(num_values) const OrtValue* const* in, size_t num_values,
                                         enum ONNXType value_type, _Outptr_ OrtValue** out) {
  if (num_values <= 0) {
    return OrtApis::CreateStatus(ORT_FAIL, "Number of values should be at least 1.");
  }
  if (value_type == ONNX_TYPE_MAP) {
#if !defined(DISABLE_ML_OPS)
    return OrtCreateValueImplMap(in, num_values, out);
#else
    return OrtApis::CreateStatus(ORT_FAIL, "Map type is not supported in this build.");
#endif
  }
  if (value_type == ONNX_TYPE_SEQUENCE) {
    return OrtCreateValueImplSeq(in, num_values, out);
  }
  return OrtApis::CreateStatus(ORT_FAIL, "Input is not of type sequence or map.");
}

ORT_API_STATUS_IMPL(OrtApis::CreateValue, _In_reads_(num_values) const OrtValue* const* in, size_t num_values,
                    enum ONNXType value_type, _Outptr_ OrtValue** out) {
  API_IMPL_BEGIN
  return OrtCreateValueImpl(in, num_values, value_type, out);
  API_IMPL_END
}

ORT_API_STATUS_IMPL(OrtApis::CreateOpaqueValue, _In_z_ const char* domain_name, _In_z_ const char* type_name,
                    _In_ const void* data_container, size_t data_container_size, _Outptr_ OrtValue** out) {
  API_IMPL_BEGIN
  std::string dtype("opaque(");
  dtype.append(domain_name).append(",").append(type_name).append(")");
  MLDataType ml_type = DataTypeImpl::GetDataType(dtype);
  ORT_ENFORCE(ml_type != nullptr,
              "Specified domain and type names combination does not refer to a registered opaque type");
  const auto* non_tensor_base = ml_type->AsNonTensorType();
  ORT_ENFORCE(non_tensor_base != nullptr, "Opaque type is not a non_tensor type!!!");
  std::unique_ptr<OrtValue> ort_val = std::make_unique<OrtValue>();
  non_tensor_base->FromDataContainer(data_container, data_container_size, *ort_val);
  *out = ort_val.release();
  API_IMPL_END
  return nullptr;
}

ORT_API_STATUS_IMPL(OrtApis::GetOpaqueValue, _In_ const char* domain_name, _In_ const char* type_name,
                    _In_ const OrtValue* in, _Out_ void* data_container, size_t data_container_size) {
  API_IMPL_BEGIN
  std::string dtype("opaque(");
  dtype.append(domain_name).append(",").append(type_name).append(")");
  MLDataType ml_type = DataTypeImpl::GetDataType(dtype);
  ORT_ENFORCE(ml_type != nullptr,
              "Specified domain and type names combination does not refer to a registered opaque type");
  const auto* non_tensor_base = ml_type->AsNonTensorType();
  ORT_ENFORCE(non_tensor_base != nullptr, "Opaque type is not a non_tensor type!!!");
  non_tensor_base->ToDataContainer(*in, data_container_size, data_container);
  API_IMPL_END
  return nullptr;
}

namespace {

struct ProviderBuffer {
  char** buffer_;
  char* next_write_;

  ProviderBuffer(char** buf, size_t p_count) {
    buffer_ = buf;
    next_write_ = DataStart(p_count);
  }

  char* DataStart(size_t p_count) { return reinterpret_cast<char*>(buffer_ + p_count); }
  // Return next buffer ptr
  void Append(const std::string& provider, size_t p_index) {
    // Maximum provider name length is now enforced at GetAvailableExecutionProviderNames()
    const size_t to_copy = provider.size();
#ifdef _MSC_VER
    memcpy_s(next_write_, to_copy, provider.data(), to_copy);
#elif defined(__APPLE__)
    memcpy(next_write_, provider.data(), to_copy);
#else
    memcpy(next_write_, provider.data(), to_copy);
#endif
    next_write_[to_copy] = 0;
    buffer_[p_index] = next_write_;
    next_write_ += to_copy + 1;
  }
};
}  // namespace

ORT_API_STATUS_IMPL(OrtApis::GetAvailableProviders, _Outptr_ char*** out_ptr,
                    _In_ int* providers_length) {
  API_IMPL_BEGIN
  const auto& available_providers = GetAvailableExecutionProviderNames();
  const size_t available_count = available_providers.size();

  if (available_count == 0) {
    out_ptr = nullptr;
    *providers_length = 0;
    return OrtApis::CreateStatus(ORT_FAIL, "Invalid build with no providers available");
  }

  size_t output_len = 0;
  for (const auto& p : available_providers) {
    output_len += p.size() + 1;
  }

  // We allocate and construct the buffer in char* to hold all the string pointers
  // followed by the actual string data. We allocate in terms of char* to make it convinient and avoid casts.
  const size_t ptrs_num = (sizeof(char*) * available_count + output_len + (sizeof(char*) - 1)) / sizeof(char*);
  auto total_buffer = std::make_unique<char*[]>(ptrs_num);
  ProviderBuffer provider_buffer(total_buffer.get(), available_count);

  for (size_t p_index = 0; p_index < available_count; p_index++) {
    provider_buffer.Append(available_providers[p_index], p_index);
  }

  *providers_length = narrow<int>(available_count);
  *out_ptr = total_buffer.release();
  API_IMPL_END
  return nullptr;
}

// This is a cleanup API, it should never return any failure
// so any no-throw code can rely on it.
ORT_API_STATUS_IMPL(OrtApis::ReleaseAvailableProviders, _In_ char** ptr,
                    _In_ int /* providers_length */) {
  API_IMPL_BEGIN
  // take possession of the memory and deallocate it
  std::unique_ptr<char*[]> g(ptr);
  API_IMPL_END
  return nullptr;
}

ORT_API_STATUS_IMPL(OrtApis::GetExecutionProviderApi,
                    [[maybe_unused]] _In_ const char* provider_name,
                    [[maybe_unused]] _In_ uint32_t version,
                    _Outptr_ const void** provider_api) {
  API_IMPL_BEGIN

  *provider_api = nullptr;
#ifdef USE_DML
  if (strcmp(provider_name, "DML") == 0) {
    *provider_api = GetOrtDmlApi(version);
    if (*provider_api == nullptr) {
      return OrtApis::CreateStatus(ORT_INVALID_ARGUMENT, "Specified version is not supported for the DirectML provider.");
    }
    return NULL;
  }
#endif

  return OrtApis::CreateStatus(ORT_INVALID_ARGUMENT, "Specified provider is not supported.");
  API_IMPL_END
}

ORT_API_STATUS_IMPL(OrtApis::TensorAt, _Inout_ OrtValue* value, const int64_t* location_values, size_t location_values_count,
                    _Outptr_ void** out) {
  TENSOR_READWRITE_API_BEGIN

  if (tensor->IsDataTypeString()) {
    return OrtApis::CreateStatus(ORT_INVALID_ARGUMENT, "this API does not support strings");
  }

  const auto& tensor_shape = tensor->Shape();
  const auto num_dimensions = tensor_shape.NumDimensions();
  if (location_values_count != num_dimensions) {
    return OrtApis::CreateStatus(ORT_INVALID_ARGUMENT, "location dimensions do not match shape size");
  }

  for (size_t i = 0; i < location_values_count; i++) {
    if (location_values[i] >= tensor_shape[i] || location_values[i] < 0) {
      return OrtApis::CreateStatus(ORT_INVALID_ARGUMENT, "invalid location range");
    }
  }

  // compute strides
  // TensorPitches p;
  std::vector<int64_t> strides(num_dimensions);
  {
    int64_t stride = 1;
    for (size_t dim = num_dimensions; dim > 0; --dim) {
      strides[dim - 1] = stride;
      stride *= tensor_shape[dim - 1];
    }
  }

  // For Scalers the offset would always be zero
  int64_t offset = 0;
  for (size_t i = 0; i < num_dimensions; i++) {
    offset += location_values[i] * strides[i];
  }

  auto data = reinterpret_cast<char*>(tensor->MutableDataRaw()) + tensor->DataType()->Size() * offset;
  *out = data;
  return nullptr;
  API_IMPL_END
}

ORT_API_STATUS_IMPL(OrtApis::SetLanguageProjection, _In_ const OrtEnv* ort_env, _In_ OrtLanguageProjection projection) {
  API_IMPL_BEGIN
  ORT_UNUSED_PARAMETER(ort_env);
  // note telemetry is controlled via the platform Env object, not the OrtEnv object instance
  const Env& env = Env::Default();
  env.GetTelemetryProvider().SetLanguageProjection(static_cast<uint32_t>(projection));
  return nullptr;
  API_IMPL_END
}

ORT_API_STATUS_IMPL(OrtApis::SessionGetProfilingStartTimeNs, _In_ const OrtSession* sess, _Out_ uint64_t* out) {
  API_IMPL_BEGIN
  const auto* session = reinterpret_cast<const ::onnxruntime::InferenceSession*>(sess);
  auto profiling_start_time = session->GetProfiling().GetStartTimeNs();
  *out = static_cast<uint64_t>(profiling_start_time);
  return nullptr;
  API_IMPL_END
}

// End support for non-tensor types

ORT_API_STATUS_IMPL(OrtApis::CreateArenaCfg, _In_ size_t max_mem, int arena_extend_strategy, int initial_chunk_size_bytes,
                    int max_dead_bytes_per_chunk, _Outptr_ OrtArenaCfg** out) {
  API_IMPL_BEGIN
  auto cfg = std::make_unique<OrtArenaCfg>();
  cfg->max_mem = max_mem;
  cfg->arena_extend_strategy = arena_extend_strategy;
  cfg->initial_chunk_size_bytes = initial_chunk_size_bytes;
  cfg->max_dead_bytes_per_chunk = max_dead_bytes_per_chunk;
  cfg->max_dead_bytes_per_chunk = -1L;
  *out = cfg.release();
  return nullptr;
  API_IMPL_END
}

ORT_API_STATUS_IMPL(OrtApis::CreateArenaCfgV2, _In_reads_(num_keys) const char* const* arena_config_keys, _In_reads_(num_keys) const size_t* arena_config_values,
                    _In_ size_t num_keys, _Outptr_ OrtArenaCfg** out) {
  API_IMPL_BEGIN
  auto cfg = std::make_unique<OrtArenaCfg>();

  for (size_t i = 0; i < num_keys; ++i) {
    if (strcmp(arena_config_keys[i], "max_mem") == 0) {
      cfg->max_mem = arena_config_values[i];
    } else if (strcmp(arena_config_keys[i], "arena_extend_strategy") == 0) {
      cfg->arena_extend_strategy = static_cast<int>(arena_config_values[i]);
    } else if (strcmp(arena_config_keys[i], "initial_chunk_size_bytes") == 0) {
      cfg->initial_chunk_size_bytes = static_cast<int>(arena_config_values[i]);
    } else if (strcmp(arena_config_keys[i], "max_dead_bytes_per_chunk") == 0) {
      cfg->max_dead_bytes_per_chunk = static_cast<int>(arena_config_values[i]);
    } else if (strcmp(arena_config_keys[i], "initial_growth_chunk_size_bytes") == 0) {
      cfg->initial_growth_chunk_size_bytes = static_cast<int>(arena_config_values[i]);
    } else if (strcmp(arena_config_keys[i], "max_power_of_two_extend_bytes") == 0) {
      cfg->max_power_of_two_extend_bytes = static_cast<int64_t>(arena_config_values[i]);
    } else {
      std::ostringstream oss;
      oss << "Invalid key found: " << arena_config_keys[i];

      return CreateStatus(ORT_INVALID_ARGUMENT, oss.str().c_str());
    }
  }

  *out = cfg.release();
  return nullptr;
  API_IMPL_END
}

// Allow using raw new/delete because this is for C.
ORT_API(void, OrtApis::ReleaseArenaCfg, _Frees_ptr_opt_ OrtArenaCfg* ptr) {
  std::unique_ptr<OrtArenaCfg> g(ptr);
}

ORT_API_STATUS_IMPL(OrtApis::CreatePrepackedWeightsContainer, _Outptr_ OrtPrepackedWeightsContainer** out) {
  API_IMPL_BEGIN
  std::unique_ptr<PrepackedWeightsContainer> container = std::make_unique<PrepackedWeightsContainer>();
  *out = reinterpret_cast<OrtPrepackedWeightsContainer*>(container.release());
  return nullptr;
  API_IMPL_END
}

ORT_API(void, OrtApis::ReleasePrepackedWeightsContainer, _Frees_ptr_opt_ OrtPrepackedWeightsContainer* ptr) {
  delete reinterpret_cast<PrepackedWeightsContainer*>(ptr);
}

ORT_API_STATUS_IMPL(OrtApis::CreateSessionWithPrepackedWeightsContainer, _In_ const OrtEnv* env, _In_ const ORTCHAR_T* model_path,
                    _In_ const OrtSessionOptions* options, _Inout_ OrtPrepackedWeightsContainer* prepacked_weights_container,
                    _Outptr_ OrtSession** out) {
  API_IMPL_BEGIN
  std::unique_ptr<onnxruntime::InferenceSession> sess;
  OrtStatus* status = nullptr;
  *out = nullptr;

  ORT_TRY {
    ORT_API_RETURN_IF_ERROR(CreateSessionAndLoadModel(options, env, model_path, nullptr, 0, sess));
    ORT_API_RETURN_IF_ERROR(InitializeSession(options, sess, prepacked_weights_container));

    *out = reinterpret_cast<OrtSession*>(sess.release());
  }
  ORT_CATCH(const std::exception& e) {
    ORT_HANDLE_EXCEPTION([&]() {
      status = OrtApis::CreateStatus(ORT_FAIL, e.what());
    });
  }

  return status;
  API_IMPL_END
}

ORT_API_STATUS_IMPL(OrtApis::CreateSessionFromArrayWithPrepackedWeightsContainer, _In_ const OrtEnv* env,
                    _In_ const void* model_data, size_t model_data_length,
                    _In_ const OrtSessionOptions* options, _Inout_ OrtPrepackedWeightsContainer* prepacked_weights_container,
                    _Outptr_ OrtSession** out) {
  API_IMPL_BEGIN
  std::unique_ptr<onnxruntime::InferenceSession> sess;
  OrtStatus* status = nullptr;
  *out = nullptr;

  ORT_TRY {
    ORT_API_RETURN_IF_ERROR(CreateSessionAndLoadModel(options, env, nullptr, model_data,
                                                      model_data_length, sess));
    ORT_API_RETURN_IF_ERROR(InitializeSession(options, sess, prepacked_weights_container));

    *out = reinterpret_cast<OrtSession*>(sess.release());
  }
  ORT_CATCH(const std::exception& e) {
    ORT_HANDLE_EXCEPTION([&]() {
      status = OrtApis::CreateStatus(ORT_FAIL, e.what());
    });
  }

  return status;
  API_IMPL_END
}

ORT_API_STATUS_IMPL(OrtApis::GetTensorMemoryInfo, _In_ const OrtValue* value, _Outptr_ const OrtMemoryInfo** memory_info) {
  TENSOR_READ_API_BEGIN
  *memory_info = &tensor.Location();
  return nullptr;
  API_IMPL_END
}

ORT_API_STATUS_IMPL(OrtApis::SessionOptionsSetCustomCreateThreadFn, _Inout_ OrtSessionOptions* options, _In_ OrtCustomCreateThreadFn ort_custom_create_thread_fn) {
  API_IMPL_BEGIN
  options->value.custom_create_thread_fn = ort_custom_create_thread_fn;
  return nullptr;
  API_IMPL_END
}

ORT_API_STATUS_IMPL(OrtApis::SessionOptionsSetCustomThreadCreationOptions, _Inout_ OrtSessionOptions* options, _In_ void* ort_custom_thread_creation_options) {
  API_IMPL_BEGIN
  options->value.custom_thread_creation_options = ort_custom_thread_creation_options;
  return nullptr;
  API_IMPL_END
}

ORT_API_STATUS_IMPL(OrtApis::SessionOptionsSetCustomJoinThreadFn, _Inout_ OrtSessionOptions* options, _In_ OrtCustomJoinThreadFn ort_custom_join_thread_fn) {
  API_IMPL_BEGIN
  options->value.custom_join_thread_fn = ort_custom_join_thread_fn;
  return nullptr;
  API_IMPL_END
}

ORT_API(const OrtTrainingApi*, OrtApis::GetTrainingApi, uint32_t version) {
#ifdef ENABLE_TRAINING_APIS
  if (version >= 13 && version <= ORT_API_VERSION)
    return OrtTrainingApis::GetTrainingApi(version);

  fprintf(stderr, "The given version [%u] is not supported. Training api only supports version 13 to %u.\n",
          version, ORT_API_VERSION);
  return nullptr;
#else

  ORT_UNUSED_PARAMETER(version);

  return nullptr;
#endif
}

static constexpr OrtApiBase ort_api_base = {
    &OrtApis::GetApi,
    &OrtApis::GetVersionString};

/* Rules on how to add a new Ort API version

In general, NEVER remove or rearrange the members in this structure unless a new version is being created. The
goal is for newer shared libraries of the Onnx Runtime to work with binaries targeting the previous versions.
In order to do that we need to ensure older binaries get the older interfaces they are expecting.

If the next version of the OrtApi only adds members, new members can be added at the end of the OrtApi structure
without breaking anything. In this case, rename the ort_api_# structure in a way that shows the range of versions
it supports, for example 'ort_api_1_to_2', and then GetApi can return the same structure for a range of versions.

If methods need to be removed or rearranged, then make a copy of the OrtApi structure and name it 'OrtApi#to#'.
The latest Api should always be named just OrtApi. Then make a copy of the latest ort_api_* structure below and
name it ort_api_# to match the latest version number supported, you'll need to be sure the structure types match
the API they're for (the compiler should complain if this isn't correct).

If there is no desire to have the headers still expose the older APIs (clutter, documentation, etc) then the
definition should be moved to a file included by this file so that it's still defined here for binary compatibility
but isn't visible in public headers.

So for example, if we wanted to just add some new members to the ort_api_1_to_2, we'd take the following steps:

    In include\onnxruntime\core\session\onnxruntime_c_api.h we'd just add the members to the end of the structure

    In this file, we'd correspondingly add the member values to the end of the ort_api_1_to_2 structure, and also rename
    it to ort_api_1_to_3.

    Then in GetApi we'd make it return ort_api_1_to_3 for versions 1 through 3.

Second example, if we wanted to add and remove some members, we'd do this:

    In include\onnxruntime\core\session\onnxruntime_c_api.h we'd make a copy of the OrtApi structure and name the
    old one OrtApi1to2. In the new OrtApi we'd add or remove any members that we desire.

    In this file, we'd create a new copy of ort_api_1_to_2 called ort_api_3 and make the corresponding changes that were
    made to the new OrtApi.

    In GetApi we now make it return ort_api_3 for version 3.
*/

static constexpr OrtApi ort_api_1_to_17 = {
    // NOTE: The ordering of these fields MUST not change after that version has shipped since existing binaries depend on this ordering.

    // Shipped as version 1 - DO NOT MODIFY (see above text for more information)
    &OrtApis::CreateStatus,
    &OrtApis::GetErrorCode,
    &OrtApis::GetErrorMessage,

    &OrtApis::CreateEnv,
    &OrtApis::CreateEnvWithCustomLogger,
    &OrtApis::EnableTelemetryEvents,
    &OrtApis::DisableTelemetryEvents,

    &OrtApis::CreateSession,
    &OrtApis::CreateSessionFromArray,
    &OrtApis::Run,

    &OrtApis::CreateSessionOptions,
    &OrtApis::SetOptimizedModelFilePath,
    &OrtApis::CloneSessionOptions,
    &OrtApis::SetSessionExecutionMode,
    &OrtApis::EnableProfiling,
    &OrtApis::DisableProfiling,
    &OrtApis::EnableMemPattern,
    &OrtApis::DisableMemPattern,
    &OrtApis::EnableCpuMemArena,
    &OrtApis::DisableCpuMemArena,
    &OrtApis::SetSessionLogId,
    &OrtApis::SetSessionLogVerbosityLevel,
    &OrtApis::SetSessionLogSeverityLevel,
    &OrtApis::SetSessionGraphOptimizationLevel,
    &OrtApis::SetIntraOpNumThreads,
    &OrtApis::SetInterOpNumThreads,

    &OrtApis::CreateCustomOpDomain,
    &OrtApis::CustomOpDomain_Add,
    &OrtApis::AddCustomOpDomain,
    &OrtApis::RegisterCustomOpsLibrary,

    &OrtApis::SessionGetInputCount,
    &OrtApis::SessionGetOutputCount,
    &OrtApis::SessionGetOverridableInitializerCount,
    &OrtApis::SessionGetInputTypeInfo,
    &OrtApis::SessionGetOutputTypeInfo,
    &OrtApis::SessionGetOverridableInitializerTypeInfo,
    &OrtApis::SessionGetInputName,
    &OrtApis::SessionGetOutputName,
    &OrtApis::SessionGetOverridableInitializerName,

    &OrtApis::CreateRunOptions,
    &OrtApis::RunOptionsSetRunLogVerbosityLevel,
    &OrtApis::RunOptionsSetRunLogSeverityLevel,
    &OrtApis::RunOptionsSetRunTag,
    &OrtApis::RunOptionsGetRunLogVerbosityLevel,
    &OrtApis::RunOptionsGetRunLogSeverityLevel,
    &OrtApis::RunOptionsGetRunTag,
    &OrtApis::RunOptionsSetTerminate,
    &OrtApis::RunOptionsUnsetTerminate,

    &OrtApis::CreateTensorAsOrtValue,
    &OrtApis::CreateTensorWithDataAsOrtValue,
    &OrtApis::IsTensor,
    &OrtApis::GetTensorMutableData,

    &OrtApis::FillStringTensor,
    &OrtApis::GetStringTensorDataLength,
    &OrtApis::GetStringTensorContent,

    &OrtApis::CastTypeInfoToTensorInfo,
    &OrtApis::GetOnnxTypeFromTypeInfo,
    &OrtApis::CreateTensorTypeAndShapeInfo,
    &OrtApis::SetTensorElementType,

    &OrtApis::SetDimensions,
    &OrtApis::GetTensorElementType,
    &OrtApis::GetDimensionsCount,
    &OrtApis::GetDimensions,
    &OrtApis::GetSymbolicDimensions,
    &OrtApis::GetTensorShapeElementCount,
    &OrtApis::GetTensorTypeAndShape,
    &OrtApis::GetTypeInfo,
    &OrtApis::GetValueType,
    &OrtApis::CreateMemoryInfo,
    &OrtApis::CreateCpuMemoryInfo,
    &OrtApis::CompareMemoryInfo,
    &OrtApis::MemoryInfoGetName,
    &OrtApis::MemoryInfoGetId,
    &OrtApis::MemoryInfoGetMemType,
    &OrtApis::MemoryInfoGetType,
    &OrtApis::AllocatorAlloc,
    &OrtApis::AllocatorFree,
    &OrtApis::AllocatorGetInfo,
    &OrtApis::GetAllocatorWithDefaultOptions,
    &OrtApis::AddFreeDimensionOverride,
    &OrtApis::GetValue,
    &OrtApis::GetValueCount,
    &OrtApis::CreateValue,
    &OrtApis::CreateOpaqueValue,
    &OrtApis::GetOpaqueValue,

    &OrtApis::KernelInfoGetAttribute_float,
    &OrtApis::KernelInfoGetAttribute_int64,
    &OrtApis::KernelInfoGetAttribute_string,
    &OrtApis::KernelContext_GetInputCount,
    &OrtApis::KernelContext_GetOutputCount,
    &OrtApis::KernelContext_GetInput,
    &OrtApis::KernelContext_GetOutput,

    &OrtApis::ReleaseEnv,
    &OrtApis::ReleaseStatus,
    &OrtApis::ReleaseMemoryInfo,
    &OrtApis::ReleaseSession,
    &OrtApis::ReleaseValue,
    &OrtApis::ReleaseRunOptions,
    &OrtApis::ReleaseTypeInfo,
    &OrtApis::ReleaseTensorTypeAndShapeInfo,
    &OrtApis::ReleaseSessionOptions,
    &OrtApis::ReleaseCustomOpDomain,
    // End of Version 1 - DO NOT MODIFY ABOVE (see above text for more information)

    &OrtApis::GetDenotationFromTypeInfo,
    &OrtApis::CastTypeInfoToMapTypeInfo,
    &OrtApis::CastTypeInfoToSequenceTypeInfo,
    &OrtApis::GetMapKeyType,
    &OrtApis::GetMapValueType,
    &OrtApis::GetSequenceElementType,
    &OrtApis::ReleaseMapTypeInfo,
    &OrtApis::ReleaseSequenceTypeInfo,
    &OrtApis::SessionEndProfiling,
    &OrtApis::SessionGetModelMetadata,
    &OrtApis::ModelMetadataGetProducerName,
    &OrtApis::ModelMetadataGetGraphName,
    &OrtApis::ModelMetadataGetDomain,
    &OrtApis::ModelMetadataGetDescription,
    &OrtApis::ModelMetadataLookupCustomMetadataMap,
    &OrtApis::ModelMetadataGetVersion,
    &OrtApis::ReleaseModelMetadata,
    // End of Version 2 - DO NOT MODIFY ABOVE (see above text for more information)

    &OrtApis::CreateEnvWithGlobalThreadPools,
    &OrtApis::DisablePerSessionThreads,
    &OrtApis::CreateThreadingOptions,
    &OrtApis::ReleaseThreadingOptions,
    &OrtApis::ModelMetadataGetCustomMetadataMapKeys,
    &OrtApis::AddFreeDimensionOverrideByName,
    // End of Version 3 - DO NOT MODIFY ABOVE (see above text for more information)

    &OrtApis::GetAvailableProviders,
    &OrtApis::ReleaseAvailableProviders,
    // End of Version 4 - DO NOT MODIFY ABOVE (see above text for more information)

    &OrtApis::GetStringTensorElementLength,
    &OrtApis::GetStringTensorElement,
    &OrtApis::FillStringTensorElement,
    &OrtApis::AddSessionConfigEntry,

    // IoBinding and above are propagated in the same order to C# API
    // Do not move
    &OrtApis::CreateAllocator,
    &OrtApis::ReleaseAllocator,
    &OrtApis::RunWithBinding,
    &OrtApis::CreateIoBinding,
    &OrtApis::ReleaseIoBinding,
    &OrtApis::BindInput,
    &OrtApis::BindOutput,
    &OrtApis::BindOutputToDevice,
    &OrtApis::GetBoundOutputNames,
    &OrtApis::GetBoundOutputValues,
    &OrtApis::ClearBoundInputs,
    &OrtApis::ClearBoundOutputs,
    &OrtApis::TensorAt,
    &OrtApis::CreateAndRegisterAllocator,
    &OrtApis::SetLanguageProjection,
    &OrtApis::SessionGetProfilingStartTimeNs,
    &OrtApis::SetGlobalIntraOpNumThreads,
    &OrtApis::SetGlobalInterOpNumThreads,
    &OrtApis::SetGlobalSpinControl,
    // End of Version 5 - DO NOT MODIFY ABOVE (see above text for more information)

    &OrtApis::AddInitializer,
    &OrtApis::CreateEnvWithCustomLoggerAndGlobalThreadPools,
    &OrtApis::SessionOptionsAppendExecutionProvider_CUDA,
    &OrtApis::SessionOptionsAppendExecutionProvider_ROCM,
    &OrtApis::SessionOptionsAppendExecutionProvider_OpenVINO,
    &OrtApis::SetGlobalDenormalAsZero,
    &OrtApis::CreateArenaCfg,
    &OrtApis::ReleaseArenaCfg,
    // End of Version 6 - DO NOT MODIFY ABOVE (see above text for more information)

    &OrtApis::ModelMetadataGetGraphDescription,
    &OrtApis::SessionOptionsAppendExecutionProvider_TensorRT,
    &OrtApis::SetCurrentGpuDeviceId,
    &OrtApis::GetCurrentGpuDeviceId,
    // End of Version 7 - DO NOT MODIFY ABOVE (see above text for more information)

    &OrtApis::KernelInfoGetAttributeArray_float,
    &OrtApis::KernelInfoGetAttributeArray_int64,
    &OrtApis::CreateArenaCfgV2,
    &OrtApis::AddRunConfigEntry,
    &OrtApis::CreatePrepackedWeightsContainer,
    &OrtApis::ReleasePrepackedWeightsContainer,
    &OrtApis::CreateSessionWithPrepackedWeightsContainer,
    &OrtApis::CreateSessionFromArrayWithPrepackedWeightsContainer,
    // End of Version 8 - DO NOT MODIFY ABOVE (see above text for more information)

    &OrtApis::SessionOptionsAppendExecutionProvider_TensorRT_V2,
    &OrtApis::CreateTensorRTProviderOptions,
    &OrtApis::UpdateTensorRTProviderOptions,
    &OrtApis::GetTensorRTProviderOptionsAsString,
    &OrtApis::ReleaseTensorRTProviderOptions,
    &OrtApis::EnableOrtCustomOps,
    &OrtApis::RegisterAllocator,
    &OrtApis::UnregisterAllocator,
    &OrtApis::IsSparseTensor,
    &OrtApis::CreateSparseTensorAsOrtValue,
    &OrtApis::FillSparseTensorCoo,
    &OrtApis::FillSparseTensorCsr,
    &OrtApis::FillSparseTensorBlockSparse,
    &OrtApis::CreateSparseTensorWithValuesAsOrtValue,
    &OrtApis::UseCooIndices,
    &OrtApis::UseCsrIndices,
    &OrtApis::UseBlockSparseIndices,
    &OrtApis::GetSparseTensorFormat,
    &OrtApis::GetSparseTensorValuesTypeAndShape,
    &OrtApis::GetSparseTensorValues,
    &OrtApis::GetSparseTensorIndicesTypeShape,
    &OrtApis::GetSparseTensorIndices,
    // End of Version 9 - DO NOT MODIFY ABOVE (see above text for more information)

    &OrtApis::HasValue,
    &OrtApis::KernelContext_GetGPUComputeStream,
    &OrtApis::GetTensorMemoryInfo,
    &OrtApis::GetExecutionProviderApi,
    &OrtApis::SessionOptionsSetCustomCreateThreadFn,
    &OrtApis::SessionOptionsSetCustomThreadCreationOptions,
    &OrtApis::SessionOptionsSetCustomJoinThreadFn,
    &OrtApis::SetGlobalCustomCreateThreadFn,
    &OrtApis::SetGlobalCustomThreadCreationOptions,
    &OrtApis::SetGlobalCustomJoinThreadFn,
    &OrtApis::SynchronizeBoundInputs,
    &OrtApis::SynchronizeBoundOutputs,
    // End of Version 10 - DO NOT MODIFY ABOVE (see above text for more information)

    &OrtApis::SessionOptionsAppendExecutionProvider_CUDA_V2,
    &OrtApis::CreateCUDAProviderOptions,
    &OrtApis::UpdateCUDAProviderOptions,
    &OrtApis::GetCUDAProviderOptionsAsString,
    &OrtApis::ReleaseCUDAProviderOptions,
    &OrtApis::SessionOptionsAppendExecutionProvider_MIGraphX,
    // End of Version 11 - DO NOT MODIFY ABOVE (see above text for more information)

    &OrtApis::AddExternalInitializers,
    &OrtApis::CreateOpAttr,
    &OrtApis::ReleaseOpAttr,
    &OrtApis::CreateOp,
    &OrtApis::InvokeOp,
    &OrtApis::ReleaseOp,
    &OrtApis::SessionOptionsAppendExecutionProvider,
    &OrtApis::CopyKernelInfo,
    &OrtApis::ReleaseKernelInfo,
    // End of Version 12 - DO NOT MODIFY ABOVE (see above text for more information)

    &OrtApis::GetTrainingApi,
    &OrtApis::SessionOptionsAppendExecutionProvider_CANN,
    &OrtApis::CreateCANNProviderOptions,
    &OrtApis::UpdateCANNProviderOptions,
    &OrtApis::GetCANNProviderOptionsAsString,
    &OrtApis::ReleaseCANNProviderOptions,
    // End of Version 13 - DO NOT MODIFY ABOVE (see above text for more information)

    &OrtApis::MemoryInfoGetDeviceType,
    &OrtApis::UpdateEnvWithCustomLogLevel,
    &OrtApis::SetGlobalIntraOpThreadAffinity,
    &OrtApis::RegisterCustomOpsLibrary_V2,
    &OrtApis::RegisterCustomOpsUsingFunction,
    &OrtApis::KernelInfo_GetInputCount,
    &OrtApis::KernelInfo_GetOutputCount,
    &OrtApis::KernelInfo_GetInputName,
    &OrtApis::KernelInfo_GetOutputName,
    &OrtApis::KernelInfo_GetInputTypeInfo,
    &OrtApis::KernelInfo_GetOutputTypeInfo,
    &OrtApis::KernelInfoGetAttribute_tensor,
    &OrtApis::HasSessionConfigEntry,
    &OrtApis::GetSessionConfigEntry,
    // End of Version 14 - DO NOT MODIFY ABOVE (see above text for more information)

    &OrtApis::SessionOptionsAppendExecutionProvider_Dnnl,
    &OrtApis::CreateDnnlProviderOptions,
    &OrtApis::UpdateDnnlProviderOptions,
    &OrtApis::GetDnnlProviderOptionsAsString,
    &OrtApis::ReleaseDnnlProviderOptions,
    &OrtApis::KernelInfo_GetNodeName,
    &OrtApis::KernelInfo_GetLogger,
    &OrtApis::KernelContext_GetLogger,
    &OrtApis::Logger_LogMessage,
    &OrtApis::Logger_GetLoggingSeverityLevel,
    &OrtApis::KernelInfoGetConstantInput_tensor,
    &OrtApis::CastTypeInfoToOptionalTypeInfo,
    &OrtApis::GetOptionalContainedTypeInfo,
    &OrtApis::GetResizedStringTensorElementBuffer,
    &OrtApis::KernelContext_GetAllocator,
    &OrtApis::GetBuildInfoString,
    // End of Version 15 - DO NOT MODIFY ABOVE (see above text for more information)

    &OrtApis::CreateROCMProviderOptions,
    &OrtApis::UpdateROCMProviderOptions,
    &OrtApis::GetROCMProviderOptionsAsString,
    &OrtApis::ReleaseROCMProviderOptions,
    &OrtApis::CreateAndRegisterAllocatorV2,
    &OrtApis::RunAsync,
    &OrtApis::UpdateTensorRTProviderOptionsWithValue,
    &OrtApis::GetTensorRTProviderOptionsByName,
    &OrtApis::UpdateCUDAProviderOptionsWithValue,
    &OrtApis::GetCUDAProviderOptionsByName,
    &OrtApis::KernelContext_GetResource,
    // End of Version 16 - DO NOT MODIFY ABOVE (see above text for more information)

    &OrtApis::SetUserLoggingFunction,
    &OrtApis::ShapeInferContext_GetInputCount,
    &OrtApis::ShapeInferContext_GetInputTypeShape,
    &OrtApis::ShapeInferContext_GetAttribute,
    &OrtApis::ShapeInferContext_SetOutputTypeShape,
    &OrtApis::SetSymbolicDimensions,
    &OrtApis::ReadOpAttr,
    &OrtApis::SetDeterministicCompute,
    &OrtApis::KernelContext_ParallelFor,
    &OrtApis::SessionOptionsAppendExecutionProvider_OpenVINO_V2,
    // End of Version 17 - DO NOT MODIFY ABOVE (see above text for more information)
};

// OrtApiBase can never change as there is no way to know what version of OrtApiBase is returned by OrtGetApiBase.
static_assert(sizeof(OrtApiBase) == sizeof(void*) * 2, "New methods can't be added to OrtApiBase as it is not versioned");
static_assert(offsetof(OrtApiBase, GetApi) / sizeof(void*) == 0, "These functions cannot be reordered");
static_assert(offsetof(OrtApiBase, GetVersionString) / sizeof(void*) == 1, "These functions cannot be reordered");
static_assert(std::is_same_v<decltype(OrtApiBase::GetApi), const OrtApi*(ORT_API_CALL*)(uint32_t)NO_EXCEPTION>, "This function's signature can never change");
static_assert(std::is_same_v<decltype(OrtApiBase::GetVersionString), const char*(ORT_API_CALL*)(void)NO_EXCEPTION>, "This function's signature can never change");

// Asserts to do a some checks to ensure older Versions of the OrtApi never change (will detect an addition or deletion but not if they cancel out each other)
// If any of these asserts hit, read the above 'Rules on how to add a new Ort API version'
static_assert(offsetof(OrtApi, ReleaseCustomOpDomain) / sizeof(void*) == 101, "Size of version 1 API cannot change");
static_assert(offsetof(OrtApi, ReleaseModelMetadata) / sizeof(void*) == 118, "Size of version 2 API cannot change");
static_assert(offsetof(OrtApi, AddFreeDimensionOverrideByName) / sizeof(void*) == 124,
              "Size of version 3 API cannot change");
static_assert(offsetof(OrtApi, ReleaseAvailableProviders) / sizeof(void*) == 126,
              "Size of version 4 API cannot change");
static_assert(offsetof(OrtApi, SetGlobalSpinControl) / sizeof(void*) == 149, "Size of version 5 API cannot change");
static_assert(offsetof(OrtApi, ReleaseArenaCfg) / sizeof(void*) == 157, "Size of version 6 API cannot change");
static_assert(offsetof(OrtApi, GetCurrentGpuDeviceId) / sizeof(void*) == 161, "Size of version 7 API cannot change");
static_assert(offsetof(OrtApi, CreateSessionFromArrayWithPrepackedWeightsContainer) / sizeof(void*) == 169, "Size of version 8 API cannot change");
static_assert(offsetof(OrtApi, GetSparseTensorIndices) / sizeof(void*) == 191, "Size of version 9 API cannot change");
static_assert(offsetof(OrtApi, SynchronizeBoundOutputs) / sizeof(void*) == 203, "Size of version 10 API cannot change");
static_assert(offsetof(OrtApi, SessionOptionsAppendExecutionProvider_MIGraphX) / sizeof(void*) == 209, "Size of version 11 API cannot change");
static_assert(offsetof(OrtApi, ReleaseKernelInfo) / sizeof(void*) == 218, "Size of version 12 API cannot change");
static_assert(offsetof(OrtApi, ReleaseCANNProviderOptions) / sizeof(void*) == 224, "Size of version 13 API cannot change");
static_assert(offsetof(OrtApi, GetSessionConfigEntry) / sizeof(void*) == 238, "Size of version 14 API cannot change");
static_assert(offsetof(OrtApi, GetBuildInfoString) / sizeof(void*) == 254, "Size of version 15 API cannot change");
static_assert(offsetof(OrtApi, KernelContext_GetResource) / sizeof(void*) == 265, "Size of version 16 API cannot change");
<<<<<<< HEAD
static_assert(offsetof(OrtApi, SetUserLoggingFunction) / sizeof(void*) == 266, "Size of version 17 API cannot change");
=======
>>>>>>> dbf1a8cd
static_assert(offsetof(OrtApi, SessionOptionsAppendExecutionProvider_OpenVINO_V2) / sizeof(void*) == 275, "Size of version 17 API cannot change");

// So that nobody forgets to finish an API version, this check will serve as a reminder:
static_assert(std::string_view(ORT_VERSION) == "1.17.3",
              "ORT_Version change detected, please follow below steps to ensure OrtApi is updated properly");
// 1. Update the hardcoded version string in above static_assert to silence it
// 2. If there were any APIs added to ort_api_1_to_17 above:
//    a. Add the 'End of version #' markers (pattern above should be obvious)
//    b. Add a static_assert in the directly above list of version sizes to ensure nobody adds any more functions to the just shipped API version

ORT_API(const OrtApi*, OrtApis::GetApi, uint32_t version) {
  if (version >= 1 && version <= ORT_API_VERSION)
    return &ort_api_1_to_17;

  fprintf(stderr,
          "The requested API version [%u] is not available, only API versions [1, %u] are supported in this build."
          " Current ORT Version is: %s\n",
          version, ORT_API_VERSION, ORT_VERSION);

  return nullptr;  // Unsupported version
}

ORT_API(const char*, OrtApis::GetVersionString) {
  return ORT_VERSION;
}

ORT_API(const char*, OrtApis::GetBuildInfoString) {
  return ORT_BUILD_INFO;
}

const OrtApiBase* ORT_API_CALL OrtGetApiBase(void) NO_EXCEPTION {
  return &ort_api_base;
}

ORT_API(void, OrtApis::ReleaseEnv, OrtEnv* value) {
  OrtEnv::Release(value);
}

DEFINE_RELEASE_ORT_OBJECT_FUNCTION(Value, OrtValue)
DEFINE_RELEASE_ORT_OBJECT_FUNCTION(RunOptions, OrtRunOptions)
DEFINE_RELEASE_ORT_OBJECT_FUNCTION(Session, ::onnxruntime::InferenceSession)
DEFINE_RELEASE_ORT_OBJECT_FUNCTION(ModelMetadata, ::onnxruntime::ModelMetadata)<|MERGE_RESOLUTION|>--- conflicted
+++ resolved
@@ -2754,10 +2754,6 @@
 static_assert(offsetof(OrtApi, GetSessionConfigEntry) / sizeof(void*) == 238, "Size of version 14 API cannot change");
 static_assert(offsetof(OrtApi, GetBuildInfoString) / sizeof(void*) == 254, "Size of version 15 API cannot change");
 static_assert(offsetof(OrtApi, KernelContext_GetResource) / sizeof(void*) == 265, "Size of version 16 API cannot change");
-<<<<<<< HEAD
-static_assert(offsetof(OrtApi, SetUserLoggingFunction) / sizeof(void*) == 266, "Size of version 17 API cannot change");
-=======
->>>>>>> dbf1a8cd
 static_assert(offsetof(OrtApi, SessionOptionsAppendExecutionProvider_OpenVINO_V2) / sizeof(void*) == 275, "Size of version 17 API cannot change");
 
 // So that nobody forgets to finish an API version, this check will serve as a reminder:
