--- conflicted
+++ resolved
@@ -3633,16 +3633,14 @@
 
     &OrtApis::GetTensorData,
 
-<<<<<<< HEAD
+    &OrtApis::GetSessionOptionsConfigEntries,
+
     &OrtApis::CreateMIGraphXProviderOptions,
     &OrtApis::UpdateMIGraphXProviderOptions,
     &OrtApis::GetMIGraphXProviderOptionsAsString,
     &OrtApis::ReleaseMIGraphXProviderOptions,
     &OrtApis::UpdateMIGraphXProviderOptionsWithValue,
-    &OrtApis::GetMIGraphXProviderOptionsByName    
-=======
-    &OrtApis::GetSessionOptionsConfigEntries,
->>>>>>> 0ccecf71
+    &OrtApis::GetMIGraphXProviderOptionsByName
 };
 
 // OrtApiBase can never change as there is no way to know what version of OrtApiBase is returned by OrtGetApiBase.
