// Copyright (c) Microsoft Corporation. All rights reserved.
// Licensed under the MIT License.

#include "core/session/onnxruntime_c_api.h"
#include "core/session/allocator_impl.h"
#include "core/session/IOBinding.h"
#include "core/framework/allocator.h"
#include "core/framework/error_code_helper.h"
#include "core/framework/execution_provider.h"
#include "core/framework/utils.h"
#include <cassert>
#include <cstring>
#include <functional>
#include <sstream>

#include "core/common/logging/logging.h"
#include "core/common/status.h"
#include "core/common/safeint.h"
#include "core/graph/constants.h"
#include "core/graph/graph.h"
#include "core/framework/allocator.h"
#include "core/framework/tensor.h"
#include "core/framework/ml_value.h"
#include "core/session/environment.h"
#include "core/framework/callback.h"
#include "core/framework/tensorprotoutils.h"
#include "core/framework/onnxruntime_typeinfo.h"
#include "core/session/inference_session.h"
#include "core/session/ort_apis.h"
#include "core/session/ort_env.h"
#include "core/framework/data_types.h"
#include "abi_session_options_impl.h"
#include "core/framework/TensorSeq.h"
#include "core/platform/ort_mutex.h"

using namespace onnxruntime::logging;
using onnxruntime::BFloat16;
using onnxruntime::DataTypeImpl;
using onnxruntime::Environment;
using onnxruntime::IAllocator;
using onnxruntime::InputDefList;
using onnxruntime::MLFloat16;
using onnxruntime::OutputDefList;
using onnxruntime::Tensor;
using onnxruntime::ToOrtStatus;
using onnxruntime::common::Status;

using namespace onnxruntime;

#ifndef ORT_STATUS_PTR
#ifdef _WIN32
#define ORT_STATUS_PTR _Check_return_ _Ret_maybenull_ OrtStatusPtr
#else
#define ORT_STATUS_PTR OrtStatus*
#endif
#endif

#define ORT_API_RETURN_IF_ERROR(expr) \
  do {                                \
    auto _status = (expr);            \
    if (_status) return _status;      \
  } while (0)

#define TENSOR_READ_API_BEGIN                          \
  API_IMPL_BEGIN                                       \
  auto v = reinterpret_cast<const ::OrtValue*>(value); \
  auto& tensor = v->Get<onnxruntime::Tensor>();

#define TENSOR_READWRITE_API_BEGIN \
  API_IMPL_BEGIN                   \
  auto v = (value);                \
  auto tensor = v->GetMutable<onnxruntime::Tensor>();

ORT_API_STATUS_IMPL(OrtApis::CreateEnvWithCustomLogger, OrtLoggingFunction logging_function,
                    _In_opt_ void* logger_param, OrtLoggingLevel default_warning_level, _In_ const char* logid,
                    _Outptr_ OrtEnv** out) {
  API_IMPL_BEGIN
  OrtEnv::LoggingManagerConstructionInfo lm_info{logging_function, logger_param, default_warning_level, logid};
  Status status;
  *out = OrtEnv::GetInstance(lm_info, status);
  return ToOrtStatus(status);
  API_IMPL_END
}

ORT_API_STATUS_IMPL(OrtApis::CreateEnv, OrtLoggingLevel default_warning_level,
                    _In_ const char* logid, _Outptr_ OrtEnv** out) {
  API_IMPL_BEGIN
  OrtEnv::LoggingManagerConstructionInfo lm_info{nullptr, nullptr, default_warning_level, logid};
  Status status;
  *out = OrtEnv::GetInstance(lm_info, status);
  return ToOrtStatus(status);
  API_IMPL_END
}

ORT_API_STATUS_IMPL(OrtApis::CreateEnvWithGlobalThreadPools, OrtLoggingLevel default_warning_level,
                    _In_ const char* logid, _In_ const struct OrtThreadingOptions* tp_options, _Outptr_ OrtEnv** out) {
  API_IMPL_BEGIN
  OrtEnv::LoggingManagerConstructionInfo lm_info{nullptr, nullptr, default_warning_level, logid};
  Status status;
  *out = OrtEnv::GetInstance(lm_info, status, tp_options);
  return ToOrtStatus(status);
  API_IMPL_END
}

// enable platform telemetry
ORT_API_STATUS_IMPL(OrtApis::EnableTelemetryEvents, _In_ const OrtEnv* ort_env) {
  API_IMPL_BEGIN
  ORT_UNUSED_PARAMETER(ort_env);
  // note telemetry is controlled via the platform Env object, not the OrtEnv object instance
  const Env& env = Env::Default();
  env.GetTelemetryProvider().EnableTelemetryEvents();
  return nullptr;
  API_IMPL_END
}

ORT_API_STATUS_IMPL(OrtApis::DisableTelemetryEvents, _In_ const OrtEnv* ort_env) {
  API_IMPL_BEGIN
  ORT_UNUSED_PARAMETER(ort_env);
  // note telemetry is controlled via the platform Env object, not the OrtEnv object instance
  const Env& env = Env::Default();
  env.GetTelemetryProvider().DisableTelemetryEvents();
  return nullptr;
  API_IMPL_END
}

ORT_STATUS_PTR CreateTensorImpl(MLDataType ml_type, const int64_t* shape, size_t shape_len,
                                _Inout_ OrtAllocator* allocator, std::unique_ptr<Tensor>* out) {
  std::vector<int64_t> shapes(shape_len);
  for (size_t i = 0; i != shape_len; ++i) {
    shapes[i] = shape[i];
  }
  std::shared_ptr<IAllocator> alloc_ptr = std::make_shared<onnxruntime::AllocatorWrapper>(allocator);
  *out = onnxruntime::make_unique<Tensor>(ml_type, onnxruntime::TensorShape(shapes), alloc_ptr);
  return nullptr;
}

ORT_STATUS_PTR CreateTensorImplForSeq(MLDataType elem_type, const int64_t* shape, size_t shape_len, Tensor& out) {
  std::vector<int64_t> shapes(shape_len);
  for (size_t i = 0; i != shape_len; ++i) {
    shapes[i] = shape[i];
  }
  OrtAllocator* allocator;
  // TODO(pranav): what allocator should be used to create the tensor here?
  // for the sake of simplicity of the API using the default one here
  auto st = OrtApis::GetAllocatorWithDefaultOptions(&allocator);
  if (st) {
    return st;
  }
  std::shared_ptr<IAllocator> alloc_ptr = std::make_shared<onnxruntime::AllocatorWrapper>(allocator);
  out = Tensor(elem_type, onnxruntime::TensorShape(shapes), alloc_ptr);
  return nullptr;
}

/**
 *
 * this function will create a copy of the allocator info
 */
ORT_STATUS_PTR CreateTensorImpl(MLDataType ml_type, const int64_t* shape, size_t shape_len, const OrtMemoryInfo* info,
                                void* p_data, size_t p_data_len, std::unique_ptr<Tensor>* out) {
  size_t elem_count = 1;
  std::vector<int64_t> shapes(shape_len);
  for (size_t i = 0; i != shape_len; ++i) {
    if (shape[i] < 0)
      return OrtApis::CreateStatus(ORT_INVALID_ARGUMENT, "tried creating tensor with negative value in shape");
    elem_count *= static_cast<size_t>(shape[i]);
    shapes[i] = shape[i];
  }

  size_t size_to_allocate;
  if (!IAllocator::CalcMemSizeForArray(ml_type->Size(), elem_count, &size_to_allocate)) {
    return OrtApis::CreateStatus(ORT_INVALID_ARGUMENT, "size overflow");
  }
  if (size_to_allocate > p_data_len) {
    std::ostringstream oss;
    oss << "not enough space: expected " << size_to_allocate << ", got " << p_data_len;
    return OrtApis::CreateStatus(ORT_INVALID_ARGUMENT, oss.str().c_str());
  }
  *out = onnxruntime::make_unique<Tensor>(ml_type, onnxruntime::TensorShape(shapes), p_data, *info);
  return nullptr;
}

namespace c_api_internal {

template <class T>
inline ORT_STATUS_PTR CallCreateTensorImpl(const int64_t* shape, size_t shape_len, const OrtMemoryInfo* info,
                                           void* p_data, size_t p_data_len, std::unique_ptr<Tensor>* out) {
  auto ml_value = DataTypeImpl::GetType<T>();
  return CreateTensorImpl(ml_value, shape, shape_len, info, p_data, p_data_len, out);
}

template <class T>
inline ORT_STATUS_PTR CallCreateTensorImpl(const int64_t* shape, size_t shape_len, _Inout_ OrtAllocator* allocator,
                                           std::unique_ptr<Tensor>* out) {
  auto ml_type = DataTypeImpl::GetType<T>();
  return CreateTensorImpl(ml_type, shape, shape_len, allocator, out);
}

}  // namespace c_api_internal

ORT_API_STATUS_IMPL(OrtApis::CreateTensorWithDataAsOrtValue, _In_ const OrtMemoryInfo* info,
                    _Inout_ void* p_data, size_t p_data_len, _In_ const int64_t* shape, size_t shape_len,
                    ONNXTensorElementDataType type, _Outptr_ OrtValue** out) {
  API_IMPL_BEGIN
  std::unique_ptr<Tensor> tensor;
  switch (type) {
    case ONNX_TENSOR_ELEMENT_DATA_TYPE_FLOAT:
      ORT_API_RETURN_IF_ERROR(c_api_internal::CallCreateTensorImpl<float>(shape, shape_len, info, p_data, p_data_len, &tensor));
      break;
    case ONNX_TENSOR_ELEMENT_DATA_TYPE_UINT8:
      ORT_API_RETURN_IF_ERROR(c_api_internal::CallCreateTensorImpl<uint8_t>(shape, shape_len, info, p_data, p_data_len, &tensor));
      break;
    case ONNX_TENSOR_ELEMENT_DATA_TYPE_INT8:
      ORT_API_RETURN_IF_ERROR(c_api_internal::CallCreateTensorImpl<int8_t>(shape, shape_len, info, p_data, p_data_len, &tensor));
      break;
    case ONNX_TENSOR_ELEMENT_DATA_TYPE_UINT16:
      ORT_API_RETURN_IF_ERROR(c_api_internal::CallCreateTensorImpl<uint16_t>(shape, shape_len, info, p_data, p_data_len, &tensor));
      break;
    case ONNX_TENSOR_ELEMENT_DATA_TYPE_INT16:
      ORT_API_RETURN_IF_ERROR(c_api_internal::CallCreateTensorImpl<int16_t>(shape, shape_len, info, p_data, p_data_len, &tensor));
      break;
    case ONNX_TENSOR_ELEMENT_DATA_TYPE_INT32:
      ORT_API_RETURN_IF_ERROR(c_api_internal::CallCreateTensorImpl<int32_t>(shape, shape_len, info, p_data, p_data_len, &tensor));
      break;
    case ONNX_TENSOR_ELEMENT_DATA_TYPE_UINT32:
      ORT_API_RETURN_IF_ERROR(c_api_internal::CallCreateTensorImpl<uint32_t>(shape, shape_len, info, p_data, p_data_len, &tensor));
      break;
    case ONNX_TENSOR_ELEMENT_DATA_TYPE_INT64:
      ORT_API_RETURN_IF_ERROR(c_api_internal::CallCreateTensorImpl<int64_t>(shape, shape_len, info, p_data, p_data_len, &tensor));
      break;
    case ONNX_TENSOR_ELEMENT_DATA_TYPE_UINT64:
      ORT_API_RETURN_IF_ERROR(c_api_internal::CallCreateTensorImpl<uint64_t>(shape, shape_len, info, p_data, p_data_len, &tensor));
      break;
    case ONNX_TENSOR_ELEMENT_DATA_TYPE_STRING:
      ORT_API_RETURN_IF_ERROR(c_api_internal::CallCreateTensorImpl<std::string>(shape, shape_len, info, p_data, p_data_len, &tensor));
      break;
    case ONNX_TENSOR_ELEMENT_DATA_TYPE_BOOL:
      ORT_API_RETURN_IF_ERROR(c_api_internal::CallCreateTensorImpl<bool>(shape, shape_len, info, p_data, p_data_len, &tensor));
      break;
    case ONNX_TENSOR_ELEMENT_DATA_TYPE_FLOAT16:
      ORT_API_RETURN_IF_ERROR(c_api_internal::CallCreateTensorImpl<MLFloat16>(shape, shape_len, info, p_data, p_data_len, &tensor));
      break;
    case ONNX_TENSOR_ELEMENT_DATA_TYPE_BFLOAT16:
      ORT_API_RETURN_IF_ERROR(c_api_internal::CallCreateTensorImpl<BFloat16>(shape, shape_len, info, p_data, p_data_len, &tensor));
      break;
    case ONNX_TENSOR_ELEMENT_DATA_TYPE_DOUBLE:
      ORT_API_RETURN_IF_ERROR(c_api_internal::CallCreateTensorImpl<double>(shape, shape_len, info, p_data, p_data_len, &tensor));
      break;
    case ONNX_TENSOR_ELEMENT_DATA_TYPE_COMPLEX64:
    case ONNX_TENSOR_ELEMENT_DATA_TYPE_COMPLEX128:
    default: {
      std::ostringstream oss;
      oss << "type " << type << " is not supported in this function";
      std::string errmsg = oss.str();
      return OrtApis::CreateStatus(ORT_NOT_IMPLEMENTED, errmsg.c_str());
    }
  }
  auto value = onnxruntime::make_unique<OrtValue>();
  auto ml_tensor = DataTypeImpl::GetType<Tensor>();
  value->Init(tensor.release(),
              ml_tensor,
              ml_tensor->GetDeleteFunc());
  *out = value.release();
  return nullptr;
  API_IMPL_END
}

ORT_API_STATUS_IMPL(OrtApis::CreateTensorAsOrtValue, _Inout_ OrtAllocator* allocator,
                    _In_ const int64_t* shape, size_t shape_len, ONNXTensorElementDataType type,
                    _Outptr_ OrtValue** out) {
  API_IMPL_BEGIN
  std::unique_ptr<Tensor> tensor;
  switch (type) {
    case ONNX_TENSOR_ELEMENT_DATA_TYPE_FLOAT:
      ORT_API_RETURN_IF_ERROR(c_api_internal::CallCreateTensorImpl<float>(shape, shape_len, allocator, &tensor));
      break;
    case ONNX_TENSOR_ELEMENT_DATA_TYPE_UINT8:
      ORT_API_RETURN_IF_ERROR(c_api_internal::CallCreateTensorImpl<uint8_t>(shape, shape_len, allocator, &tensor));
      break;
    case ONNX_TENSOR_ELEMENT_DATA_TYPE_INT8:
      ORT_API_RETURN_IF_ERROR(c_api_internal::CallCreateTensorImpl<int8_t>(shape, shape_len, allocator, &tensor));
      break;
    case ONNX_TENSOR_ELEMENT_DATA_TYPE_UINT16:
      ORT_API_RETURN_IF_ERROR(c_api_internal::CallCreateTensorImpl<uint16_t>(shape, shape_len, allocator, &tensor));
      break;
    case ONNX_TENSOR_ELEMENT_DATA_TYPE_INT16:
      ORT_API_RETURN_IF_ERROR(c_api_internal::CallCreateTensorImpl<int16_t>(shape, shape_len, allocator, &tensor));
      break;
    case ONNX_TENSOR_ELEMENT_DATA_TYPE_INT32:
      ORT_API_RETURN_IF_ERROR(c_api_internal::CallCreateTensorImpl<int32_t>(shape, shape_len, allocator, &tensor));
      break;
    case ONNX_TENSOR_ELEMENT_DATA_TYPE_UINT32:
      ORT_API_RETURN_IF_ERROR(c_api_internal::CallCreateTensorImpl<uint32_t>(shape, shape_len, allocator, &tensor));
      break;
    case ONNX_TENSOR_ELEMENT_DATA_TYPE_INT64:
      ORT_API_RETURN_IF_ERROR(c_api_internal::CallCreateTensorImpl<int64_t>(shape, shape_len, allocator, &tensor));
      break;
    case ONNX_TENSOR_ELEMENT_DATA_TYPE_UINT64:
      ORT_API_RETURN_IF_ERROR(c_api_internal::CallCreateTensorImpl<uint64_t>(shape, shape_len, allocator, &tensor));
      break;
    case ONNX_TENSOR_ELEMENT_DATA_TYPE_STRING:
      ORT_API_RETURN_IF_ERROR(c_api_internal::CallCreateTensorImpl<std::string>(shape, shape_len, allocator, &tensor));
      break;
    case ONNX_TENSOR_ELEMENT_DATA_TYPE_BOOL:
      ORT_API_RETURN_IF_ERROR(c_api_internal::CallCreateTensorImpl<bool>(shape, shape_len, allocator, &tensor));
      break;
    case ONNX_TENSOR_ELEMENT_DATA_TYPE_FLOAT16:
      ORT_API_RETURN_IF_ERROR(c_api_internal::CallCreateTensorImpl<MLFloat16>(shape, shape_len, allocator, &tensor));
      break;
    case ONNX_TENSOR_ELEMENT_DATA_TYPE_BFLOAT16:
      ORT_API_RETURN_IF_ERROR(c_api_internal::CallCreateTensorImpl<BFloat16>(shape, shape_len, allocator, &tensor));
      break;
    case ONNX_TENSOR_ELEMENT_DATA_TYPE_DOUBLE:
      ORT_API_RETURN_IF_ERROR(c_api_internal::CallCreateTensorImpl<double>(shape, shape_len, allocator, &tensor));
      break;
    case ONNX_TENSOR_ELEMENT_DATA_TYPE_COMPLEX64:
    case ONNX_TENSOR_ELEMENT_DATA_TYPE_COMPLEX128:
    default: {
      std::ostringstream oss;
      oss << "type " << type << " is not supported in this function";
      std::string errmsg = oss.str();
      return OrtApis::CreateStatus(ORT_NOT_IMPLEMENTED, errmsg.c_str());
    }
  }
  auto value = onnxruntime::make_unique<OrtValue>();
  auto ml_tensor = DataTypeImpl::GetType<Tensor>();
  value->Init(tensor.release(),
              ml_tensor,
              ml_tensor->GetDeleteFunc());
  *out = value.release();
  return nullptr;
  API_IMPL_END
}

ORT_API_STATUS_IMPL(OrtApis::CreateCustomOpDomain, _In_ const char* domain, _Outptr_ OrtCustomOpDomain** out) {
  API_IMPL_BEGIN
  auto custom_op_domain = onnxruntime::make_unique<OrtCustomOpDomain>();
  custom_op_domain->domain_ = domain;
  *out = custom_op_domain.release();
  return nullptr;
  API_IMPL_END
}

ORT_API(void, OrtApis::ReleaseCustomOpDomain, _Frees_ptr_opt_ OrtCustomOpDomain* ptr) {
  delete ptr;
}

ORT_API_STATUS_IMPL(OrtApis::CustomOpDomain_Add, _Inout_ OrtCustomOpDomain* custom_op_domain, _In_ OrtCustomOp* op) {
  API_IMPL_BEGIN
  custom_op_domain->custom_ops_.emplace_back(op);
  return nullptr;
  API_IMPL_END
}

ORT_API_STATUS_IMPL(OrtApis::AddCustomOpDomain, _Inout_ OrtSessionOptions* options,
                    _In_ OrtCustomOpDomain* custom_op_domain) {
  API_IMPL_BEGIN
  options->custom_op_domains_.emplace_back(custom_op_domain);
  return nullptr;
  API_IMPL_END
}

ORT_API_STATUS_IMPL(OrtApis::RegisterCustomOpsLibrary, _Inout_ OrtSessionOptions* options, _In_ const char* library_path, void** library_handle) {
  API_IMPL_BEGIN

  Env::Default().LoadDynamicLibrary(library_path, library_handle);
  if (!*library_handle)
    return OrtApis::CreateStatus(ORT_FAIL, "RegisterCustomOpsLibrary: Failed to load library");

  OrtStatus*(ORT_API_CALL * RegisterCustomOps)(OrtSessionOptions * options, const OrtApiBase* api);

  Env::Default().GetSymbolFromLibrary(*library_handle, "RegisterCustomOps", (void**)&RegisterCustomOps);
  if (!RegisterCustomOps)
    return OrtApis::CreateStatus(ORT_FAIL, "RegisterCustomOpsLibrary: Entry point RegisterCustomOps not found in library");

  return RegisterCustomOps(options, OrtGetApiBase());
  API_IMPL_END
}

namespace {
ORT_STATUS_PTR LoadAndInitializeSession(_In_ const OrtEnv* /*env*/, _In_ const OrtSessionOptions* options,
                                        _In_ std::unique_ptr<::onnxruntime::InferenceSession>& sess,
                                        _Outptr_ OrtSession** out) {
  // we need to disable mem pattern if DML is one of the providers since DML doesn't have the concept of
  // byte addressable memory
  std::vector<std::unique_ptr<IExecutionProvider>> provider_list;
  if (options) {
    for (auto& factory : options->provider_factories) {
      auto provider = factory->CreateProvider();
      if (provider->Type() == kDmlExecutionProvider) {
        if (options->value.enable_mem_pattern) {
          // TODO Instead of returning an error, should we set mem pattern to false here and log a warning saying so?
          // Doing so would be inconsistent with the Python API that doesn't go through this code path.
          return OrtApis::CreateStatus(ORT_INVALID_ARGUMENT, "Mem pattern should be disabled when using DML execution provider.");
        }
        if (options->value.execution_mode != ExecutionMode::ORT_SEQUENTIAL) {
          return OrtApis::CreateStatus(ORT_INVALID_ARGUMENT, "Sequential execution should be enabled when using DML execution provider.");
        }
      }
      provider_list.push_back(std::move(provider));
    }
  }

  Status status;
  if (options) {
    if (!options->custom_op_domains_.empty()) {
      status = sess->AddCustomOpDomains(options->custom_op_domains_);
      if (!status.IsOK())
        return ToOrtStatus(status);
    }
  }

  // register the providers
  for (auto& provider : provider_list) {
    if (provider) {
      status = sess->RegisterExecutionProvider(std::move(provider));
      if (!status.IsOK())
        return ToOrtStatus(status);
    }
  }

  status = sess->Load();
  if (!status.IsOK())
    return ToOrtStatus(status);

  status = sess->Initialize();
  if (!status.IsOK())
    return ToOrtStatus(status);

  *out = reinterpret_cast<OrtSession*>(sess.release());
  return nullptr;
}
}  // namespace

ORT_API_STATUS_IMPL(OrtApis::CreateSession, _In_ const OrtEnv* env, _In_ const ORTCHAR_T* model_path,
                    _In_ const OrtSessionOptions* options, _Outptr_ OrtSession** out) {
  API_IMPL_BEGIN
  std::unique_ptr<onnxruntime::InferenceSession> sess;
  try {
    sess = onnxruntime::make_unique<onnxruntime::InferenceSession>(
        options == nullptr ? onnxruntime::SessionOptions() : options->value,
        env->GetEnvironment(), model_path);
  } catch (const std::exception& e) {
    return OrtApis::CreateStatus(ORT_FAIL, e.what());
  }
  return LoadAndInitializeSession(env, options, sess, out);
  API_IMPL_END
}

ORT_API_STATUS_IMPL(OrtApis::CreateSessionFromArray, _In_ const OrtEnv* env, _In_ const void* model_data, size_t model_data_length,
                    _In_ const OrtSessionOptions* options, _Outptr_ OrtSession** out) {
  API_IMPL_BEGIN
  std::unique_ptr<onnxruntime::InferenceSession> sess;
  try {
    sess = onnxruntime::make_unique<onnxruntime::InferenceSession>(
        options == nullptr ? onnxruntime::SessionOptions() : options->value,
        env->GetEnvironment(), model_data, static_cast<int>(model_data_length));
  } catch (const std::exception& e) {
    return OrtApis::CreateStatus(ORT_FAIL, e.what());
  }
  return LoadAndInitializeSession(env, options, sess, out);
  API_IMPL_END
}

ORT_API_STATUS_IMPL(OrtApis::Run, _Inout_ OrtSession* sess, _In_opt_ const OrtRunOptions* run_options,
                    _In_reads_(input_len) const char* const* input_names,
                    _In_reads_(input_len) const OrtValue* const* input, size_t input_len,
                    _In_reads_(output_names_len) const char* const* output_names1, size_t output_names_len,
                    _Inout_updates_all_(output_names_len) OrtValue** output) {
  API_IMPL_BEGIN
  auto session = reinterpret_cast<::onnxruntime::InferenceSession*>(sess);
  const int queue_id = 0;

  std::vector<std::string> feed_names(input_len);
  std::vector<OrtValue> feeds(input_len);

  for (size_t i = 0; i != input_len; ++i) {
    if (input_names[i] == nullptr || input_names[i][0] == '\0') {
      return OrtApis::CreateStatus(ORT_INVALID_ARGUMENT, "input name cannot be empty");
    }

    feed_names[i] = input_names[i];
    auto& ort_value = feeds[i] = *reinterpret_cast<const ::OrtValue*>(input[i]);

    if (ort_value.Fence()) ort_value.Fence()->BeforeUsingAsInput(onnxruntime::kCpuExecutionProvider, queue_id);
  }

  // Create output feed
  std::vector<std::string> output_names(output_names_len);
  for (size_t i = 0; i != output_names_len; ++i) {
    if (output_names1[i] == nullptr || output_names1[i][0] == '\0') {
      return OrtApis::CreateStatus(ORT_INVALID_ARGUMENT, "output name cannot be empty");
    }
    output_names[i] = output_names1[i];
  }

  std::vector<OrtValue> fetches(output_names_len);
  for (size_t i = 0; i != output_names_len; ++i) {
    if (output[i] != nullptr) {
      ::OrtValue& value = *(output[i]);
      if (value.Fence())
        value.Fence()->BeforeUsingAsOutput(onnxruntime::kCpuExecutionProvider, queue_id);
      fetches[i] = value;
    }
  }
  Status status;
  if (run_options == nullptr) {
    OrtRunOptions op;
    status = session->Run(op, feed_names, feeds, output_names, &fetches, nullptr);
  } else {
    status = session->Run(*run_options, feed_names, feeds, output_names, &fetches, nullptr);
  }

  if (!status.IsOK())
    return ToOrtStatus(status);
  for (size_t i = 0; i != output_names_len; ++i) {
    ::OrtValue& value = fetches[i];
    if (value.Fence())
      value.Fence()->BeforeUsingAsInput(onnxruntime::kCpuExecutionProvider, queue_id);
    if (output[i] == nullptr) {
      output[i] = new OrtValue(value);
    }
  }
  return nullptr;
  API_IMPL_END
}

struct OrtIoBinding {
  std::unique_ptr<::onnxruntime::IOBinding> binding_;
  explicit OrtIoBinding(std::unique_ptr<::onnxruntime::IOBinding>&& binding) : binding_(std::move(binding)) {}
  OrtIoBinding(const OrtIoBinding&) = delete;
  OrtIoBinding& operator=(const OrtIoBinding&) = delete;
};

ORT_API_STATUS_IMPL(OrtApis::RunWithBinding, _Inout_ OrtSession* sess, _In_opt_ const OrtRunOptions* run_options,
                    const OrtIoBinding* binding_ptr) {
  API_IMPL_BEGIN
  auto session = reinterpret_cast<::onnxruntime::InferenceSession*>(sess);
  auto status = session->Run(*run_options, *binding_ptr->binding_);
  if (!status.IsOK()) {
    return ToOrtStatus(status);
  }
  return nullptr;
  API_IMPL_END
}

ORT_API_STATUS_IMPL(OrtApis::CreateIoBinding, _Inout_ OrtSession* sess, _Outptr_ OrtIoBinding** out) {
  API_IMPL_BEGIN
  auto session = reinterpret_cast<::onnxruntime::InferenceSession*>(sess);
  std::unique_ptr<::onnxruntime::IOBinding> binding;
  auto status = session->NewIOBinding(&binding);
  if (!status.IsOK()) {
    return ToOrtStatus(status);
  }
  *out = new OrtIoBinding(std::move(binding));
  return nullptr;
  API_IMPL_END
}

ORT_API(void, OrtApis::ReleaseIoBinding, _Frees_ptr_opt_ OrtIoBinding* binding_ptr) {
  delete binding_ptr;
}

ORT_API_STATUS_IMPL(OrtApis::BindInput, _Inout_ OrtIoBinding* binding_ptr, _In_ const char* name, _In_ const OrtValue* val_ptr) {
  API_IMPL_BEGIN
  auto st = binding_ptr->binding_->BindInput(name, *val_ptr);
  if (!st.IsOK()) {
    return ToOrtStatus(st);
  }
  return nullptr;
  API_IMPL_END
}

ORT_API_STATUS_IMPL(OrtApis::BindOutput, _Inout_ OrtIoBinding* binding_ptr, _In_ const char* name, _In_ const OrtValue* val_ptr) {
  API_IMPL_BEGIN
  auto st = binding_ptr->binding_->BindOutput(name, *val_ptr);
  if (!st.IsOK()) {
    return ToOrtStatus(st);
  }
  return nullptr;
  API_IMPL_END
}

ORT_API_STATUS_IMPL(OrtApis::BindOutputToDevice, _Inout_ OrtIoBinding* binding_ptr, _In_ const char* name, _In_ const OrtMemoryInfo* mem_info_ptr) {
  API_IMPL_BEGIN
  auto st = binding_ptr->binding_->BindOutput(name, mem_info_ptr->device);
  if (!st.IsOK()) {
    return ToOrtStatus(st);
  }
  return nullptr;
  API_IMPL_END
}

ORT_API_STATUS_IMPL(OrtApis::GetBoundOutputNames, _In_ const OrtIoBinding* binding_ptr, _In_ OrtAllocator* allocator,
                    _Out_ char** buffer, _Out_writes_all_(count) size_t** lengths, _Out_ size_t* count) {
  API_IMPL_BEGIN
  const auto& output_names = binding_ptr->binding_->GetOutputNames();
  if (output_names.empty()) {
    *buffer = nullptr;
    *lengths = nullptr;
    *count = 0U;
    return nullptr;
  }

  IAllocatorUniquePtr<size_t> lengths_alloc(reinterpret_cast<size_t*>(allocator->Alloc(allocator, output_names.size() * sizeof(size_t))),
                                            [allocator](size_t* p) { if(p) allocator->Free(allocator, p); });

  if (!lengths_alloc) {
    return OrtApis::CreateStatus(ORT_FAIL, "lengths allocation failed");
  }

  size_t total_len = 0;
  auto* len_ptr = lengths_alloc.get();
  for (const auto& n : output_names) {
    auto sz = n.size();
    total_len += sz;
    *len_ptr++ = sz;
  }

  IAllocatorUniquePtr<char> buffer_alloc(reinterpret_cast<char*>(allocator->Alloc(allocator, total_len * sizeof(char))),
                                         [allocator](char* p) { if(p) allocator->Free(allocator, p); });

  if (!buffer_alloc) {
    return OrtApis::CreateStatus(ORT_FAIL, "string buffer allocation failed");
  }

  char* buf_ptr = buffer_alloc.get();
  for (const auto& n : output_names) {
    auto sz = n.size();
    memcpy(buf_ptr, n.data(), sz);
    buf_ptr += sz;
  }

  *buffer = buffer_alloc.release();
  *lengths = lengths_alloc.release();
  *count = output_names.size();
  return nullptr;
  API_IMPL_END
}

ORT_API_STATUS_IMPL(OrtApis::GetBoundOutputValues, _In_ const OrtIoBinding* binding_ptr, _In_ OrtAllocator* allocator,
                    _Out_writes_all_(output_count) OrtValue*** output, _Out_ size_t* output_count) {
  API_IMPL_BEGIN
  const auto& outputs = binding_ptr->binding_->GetOutputs();
  if (outputs.empty()) {
    *output = nullptr;
    *output_count = 0U;
    return nullptr;
  }

  // Used to destroy and de-allocate on exception
  size_t created = 0;
  IAllocatorUniquePtr<OrtValue*> ortvalues_alloc(reinterpret_cast<OrtValue**>(allocator->Alloc(allocator, outputs.size() * sizeof(OrtValue*))),
                                                 [&created, allocator](OrtValue** buffer) {
                                                   if (buffer) {
                                                     while (created > 0) {
                                                       auto p = buffer + --created;
                                                       delete (*p);
                                                     }
                                                     allocator->Free(allocator, buffer);
                                                   }
                                                 });

  if (!ortvalues_alloc) {
    return OrtApis::CreateStatus(ORT_FAIL, "Output buffer allocation failed");
  }

  OrtValue** out_ptr = ortvalues_alloc.get();
  for (const auto& out_value : outputs) {
    *out_ptr = new OrtValue(out_value);
    ++out_ptr;
    ++created;
  }

  assert(created == outputs.size());

  *output = ortvalues_alloc.release();
  *output_count = created;
  return nullptr;
  API_IMPL_END
}

ORT_API(void, OrtApis::ClearBoundInputs, _Inout_ OrtIoBinding* binding_ptr) {
  binding_ptr->binding_->ClearInputs();
}

ORT_API(void, OrtApis::ClearBoundOutputs, _Inout_ OrtIoBinding* binding_ptr) {
  binding_ptr->binding_->ClearOutputs();
}

ORT_API_STATUS_IMPL(OrtApis::RegisterSharedAllocator, _Inout_ OrtEnv* env, _Inout_ OrtAllocator* allocator) {
  if (!allocator) {
    return OrtApis::CreateStatus(ORT_INVALID_ARGUMENT, "Input allocator is nullptr");
  }
  onnxruntime::Status status = env->RegisterSharedAllocator(allocator);
  if (!status.IsOK()) {
    return ToOrtStatus(status);
  }
  return nullptr;
}

ORT_API_STATUS_IMPL(OrtApis::IsTensor, _In_ const OrtValue* value, _Out_ int* out) {
  auto v = reinterpret_cast<const ::OrtValue*>(value);
  *out = v->IsTensor() ? 1 : 0;
  return nullptr;
}

ORT_API_STATUS_IMPL(OrtApis::GetTensorMutableData, _Inout_ OrtValue* value, _Outptr_ void** output) {
  TENSOR_READWRITE_API_BEGIN
  //TODO: test if it's a string tensor
  *output = tensor->MutableDataRaw();
  return nullptr;
  API_IMPL_END
}

ORT_API_STATUS_IMPL(OrtApis::FillStringTensor, _Inout_ OrtValue* value, _In_ const char* const* s, size_t s_len) {
  TENSOR_READWRITE_API_BEGIN
  auto* dst = tensor->MutableData<std::string>();
  auto len = static_cast<size_t>(tensor->Shape().Size());
  if (s_len != len) {
    return OrtApis::CreateStatus(ORT_INVALID_ARGUMENT, "input array doesn't equal tensor size");
  }
  for (size_t i = 0; i != len; ++i) {
    //allocate and copy
    dst[i] = s[i];
  }
  return nullptr;
  API_IMPL_END
}

ORT_API_STATUS_IMPL(OrtApis::FillStringTensorElement, _Inout_ OrtValue* value, _In_ const char* s, size_t index) {
  TENSOR_READWRITE_API_BEGIN
  auto* dst = tensor->MutableData<std::string>();
  auto len = static_cast<size_t>(tensor->Shape().Size());
  if (index >= len) {
    return OrtApis::CreateStatus(ORT_INVALID_ARGUMENT, "element index is out of bounds");
  }

  dst[index] = s;

  return nullptr;
  API_IMPL_END
}

ORT_API_STATUS_IMPL(OrtApis::GetStringTensorDataLength, _In_ const OrtValue* value, _Out_ size_t* out) {
  TENSOR_READ_API_BEGIN
  const auto* src = tensor.Data<std::string>();
  int64_t len = tensor.Shape().Size();
  if (len >= 0) {
    size_t ret = 0;
    for (int64_t i = 0; i != len; ++i) {
      ret += src[i].size();
    }
    *out = ret;
  } else
    return OrtApis::CreateStatus(ORT_INVALID_ARGUMENT, "shape is invalid");
  return nullptr;
  API_IMPL_END
}

ORT_API_STATUS_IMPL(OrtApis::GetStringTensorElementLength, _In_ const OrtValue* value, size_t index, _Out_ size_t* out) {
  TENSOR_READ_API_BEGIN
  const auto* src = tensor.Data<std::string>();
  auto len = static_cast<size_t>(tensor.Shape().Size());
  if (index < len) {
    *out = src[index].size();
  } else
    return OrtApis::CreateStatus(ORT_INVALID_ARGUMENT, "shape is invalid");
  return nullptr;
  API_IMPL_END
}

ORT_API_STATUS_IMPL(OrtApis::GetStringTensorContent, _In_ const OrtValue* value, _Out_writes_bytes_all_(s_len) void* s,
                    size_t s_len, _Out_writes_all_(offsets_len) size_t* offsets, size_t offsets_len) {
  TENSOR_READ_API_BEGIN
  const auto* input = tensor.Data<std::string>();
  auto len = static_cast<size_t>(tensor.Shape().Size());
  if (offsets_len != len) {
    return OrtApis::CreateStatus(ORT_FAIL, "offsets buffer is not equal to tensor size");
  }
  {
    size_t ret = 0;
    for (size_t i = 0; i != len; ++i) {
      ret += input[i].size();
    }
    if (s_len < ret) {
      return OrtApis::CreateStatus(ORT_FAIL, "output buffer is too small");
    }
  }
  size_t f = 0;
  char* p = static_cast<char*>(s);
  for (size_t i = 0; i != len; ++i, ++offsets) {
    memcpy(p, input[i].data(), input[i].size());
    p += input[i].size();
    *offsets = f;
    f += input[i].size();
  }
  return nullptr;
  API_IMPL_END
}

ORT_API_STATUS_IMPL(OrtApis::GetStringTensorElement, _In_ const OrtValue* value, size_t s_len, size_t index, _Out_writes_bytes_all_(s_len) void* s) {
  TENSOR_READ_API_BEGIN
  const auto* input = tensor.Data<std::string>();
  auto len = static_cast<size_t>(tensor.Shape().Size());

  if (index >= len) {
    return OrtApis::CreateStatus(ORT_INVALID_ARGUMENT, "element index is out of bounds");
  }

  size_t ret = input[index].size();
  if (s_len < ret) {
    return OrtApis::CreateStatus(ORT_FAIL, "buffer size is too small for string");
  }

  memcpy(s, input[index].data(), input[index].size());

  return nullptr;
  API_IMPL_END
}

#define ORT_C_API_RETURN_IF_ERROR(expr)                 \
  do {                                                  \
    auto _status = (expr);                              \
    if ((!_status.IsOK())) return ToOrtStatus(_status); \
  } while (0)

#define DEFINE_RELEASE_ORT_OBJECT_FUNCTION(INPUT_TYPE, REAL_TYPE)                       \
  ORT_API(void, OrtApis::Release##INPUT_TYPE, _Frees_ptr_opt_ Ort##INPUT_TYPE* value) { \
    delete reinterpret_cast<REAL_TYPE*>(value);                                         \
  }

using DefListResult = std::pair<Status, const InputDefList*>;
using GetDefListFn = DefListResult (*)(const ::onnxruntime::InferenceSession*);
const auto get_inputs_fn = [](const ::onnxruntime::InferenceSession* session) -> DefListResult { return session->GetModelInputs(); };
const auto get_outputs_fn = [](const ::onnxruntime::InferenceSession* session) -> DefListResult { return session->GetModelOutputs(); };
const auto get_overridable_initializers_fn = [](const ::onnxruntime::InferenceSession* session) -> DefListResult { return session->GetOverridableInitializers(); };

static ORT_STATUS_PTR GetNodeDefListCountHelper(const OrtSession* sess, GetDefListFn get_fn, size_t* out) {
  API_IMPL_BEGIN
  auto session = reinterpret_cast<const ::onnxruntime::InferenceSession*>(sess);
  std::pair<Status, const InputDefList*> p = get_fn(session);
  if (!p.first.IsOK())
    return ToOrtStatus(p.first);
  *out = p.second->size();
  return nullptr;
  API_IMPL_END
}

ORT_API_STATUS_IMPL(OrtApis::SessionGetInputCount, _In_ const OrtSession* sess, _Out_ size_t* out) {
  return GetNodeDefListCountHelper(sess, get_inputs_fn, out);
}

ORT_API_STATUS_IMPL(OrtApis::SessionGetOutputCount, _In_ const OrtSession* sess, _Out_ size_t* out) {
  return GetNodeDefListCountHelper(sess, get_outputs_fn, out);
}

ORT_API_STATUS_IMPL(OrtApis::SessionGetOverridableInitializerCount, _In_ const OrtSession* sess, _Out_ size_t* out) {
  return GetNodeDefListCountHelper(sess, get_overridable_initializers_fn, out);
}

static ORT_STATUS_PTR GetNodeDefTypeInfoHelper(const OrtSession* sess, GetDefListFn get_fn, size_t index,
                                               _Outptr_ struct OrtTypeInfo** out) {
  API_IMPL_BEGIN
  auto session = reinterpret_cast<const ::onnxruntime::InferenceSession*>(sess);
  std::pair<Status, const InputDefList*> p = get_fn(session);
  if (!p.first.IsOK())
    return ToOrtStatus(p.first);
  if (p.second->size() <= index)
    return OrtApis::CreateStatus(ORT_FAIL, "out of index");
  const ONNX_NAMESPACE::TypeProto* type_proto = (*p.second)[index]->TypeAsProto();
  return OrtTypeInfo::FromTypeProto(type_proto, out);
  API_IMPL_END
}

ORT_API_STATUS_IMPL(OrtApis::SessionGetInputTypeInfo, _In_ const OrtSession* sess, size_t index, _Outptr_ struct OrtTypeInfo** out) {
  return GetNodeDefTypeInfoHelper(sess, get_inputs_fn, index, out);
}

ORT_API_STATUS_IMPL(OrtApis::SessionGetOutputTypeInfo, _In_ const OrtSession* sess, size_t index, _Outptr_ struct OrtTypeInfo** out) {
  return GetNodeDefTypeInfoHelper(sess, get_outputs_fn, index, out);
}

ORT_API_STATUS_IMPL(OrtApis::SessionGetOverridableInitializerTypeInfo, _In_ const OrtSession* sess, size_t index, _Outptr_ struct OrtTypeInfo** out) {
  return GetNodeDefTypeInfoHelper(sess, get_overridable_initializers_fn, index, out);
}

static char* StrDup(const std::string& str, _Inout_ OrtAllocator* allocator) {
  char* output_string = reinterpret_cast<char*>(allocator->Alloc(allocator, str.size() + 1));
  memcpy(output_string, str.c_str(), str.size());
  output_string[str.size()] = '\0';
  return output_string;
}

static ORT_STATUS_PTR GetNodeDefNameImpl(_In_ const OrtSession* sess, size_t index, _Inout_ OrtAllocator* allocator,
                                         GetDefListFn get_fn, _Outptr_ char** output) {
  auto session = reinterpret_cast<const ::onnxruntime::InferenceSession*>(sess);
  std::pair<Status, const InputDefList*> p = get_fn(session);
  if (!p.first.IsOK())
    return ToOrtStatus(p.first);
  if (p.second == nullptr)
    return OrtApis::CreateStatus(ORT_FAIL, "internal error");
  const InputDefList& defs = *p.second;
  if (index >= defs.size())
    return OrtApis::CreateStatus(ORT_FAIL, "index out of range");
  *output = StrDup(defs[index]->Name(), allocator);
  return nullptr;
}

ORT_API_STATUS_IMPL(OrtApis::SessionEndProfiling, _In_ OrtSession* sess, _Inout_ OrtAllocator* allocator,
                    _Outptr_ char** out) {
  API_IMPL_BEGIN
  auto session = reinterpret_cast<::onnxruntime::InferenceSession*>(sess);
  auto profile_file_name = session->EndProfiling();
  *out = StrDup(profile_file_name, allocator);
  return nullptr;
  API_IMPL_END
}

ORT_API_STATUS_IMPL(OrtApis::SessionGetModelMetadata, _In_ const OrtSession* sess,
                    _Outptr_ OrtModelMetadata** out) {
  API_IMPL_BEGIN
  auto session = reinterpret_cast<const ::onnxruntime::InferenceSession*>(sess);
  auto p = session->GetModelMetadata();
  if (!p.first.IsOK())
    return ToOrtStatus(p.first);
  *out = reinterpret_cast<OrtModelMetadata*>(new ModelMetadata(*p.second));
  return nullptr;
  API_IMPL_END
}

ORT_API_STATUS_IMPL(OrtApis::ModelMetadataGetProducerName,
                    _In_ const OrtModelMetadata* model_metadata,
                    _Inout_ OrtAllocator* allocator, _Outptr_ char** value) {
  API_IMPL_BEGIN
  auto producer_name = reinterpret_cast<const ::onnxruntime::ModelMetadata*>(model_metadata)->producer_name;
  *value = StrDup(producer_name, allocator);
  return nullptr;
  API_IMPL_END
}

ORT_API_STATUS_IMPL(OrtApis::ModelMetadataGetGraphName,
                    _In_ const OrtModelMetadata* model_metadata,
                    _Inout_ OrtAllocator* allocator, _Outptr_ char** value) {
  API_IMPL_BEGIN
  auto graph_name = reinterpret_cast<const ::onnxruntime::ModelMetadata*>(model_metadata)->graph_name;
  *value = StrDup(graph_name, allocator);
  return nullptr;
  API_IMPL_END
}

ORT_API_STATUS_IMPL(OrtApis::ModelMetadataGetDomain,
                    _In_ const OrtModelMetadata* model_metadata,
                    _Inout_ OrtAllocator* allocator, _Outptr_ char** value) {
  API_IMPL_BEGIN
  auto domain = reinterpret_cast<const ::onnxruntime::ModelMetadata*>(model_metadata)->domain;
  *value = StrDup(domain, allocator);
  return nullptr;
  API_IMPL_END
}

ORT_API_STATUS_IMPL(OrtApis::ModelMetadataGetDescription,
                    _In_ const OrtModelMetadata* model_metadata,
                    _Inout_ OrtAllocator* allocator, _Outptr_ char** value) {
  API_IMPL_BEGIN
  auto description = reinterpret_cast<const ::onnxruntime::ModelMetadata*>(model_metadata)->description;
  *value = StrDup(description, allocator);
  return nullptr;
  API_IMPL_END
}

ORT_API_STATUS_IMPL(OrtApis::ModelMetadataLookupCustomMetadataMap, _In_ const OrtModelMetadata* model_metadata,
                    _Inout_ OrtAllocator* allocator, _In_ const char* key, _Outptr_result_maybenull_ char** value) {
  API_IMPL_BEGIN
  auto custom_metadata_map =
      reinterpret_cast<const ::onnxruntime::ModelMetadata*>(model_metadata)->custom_metadata_map;

  std::string temp(key);

  auto iter = custom_metadata_map.find(temp);

  if (iter == custom_metadata_map.end()) {
    *value = nullptr;
  } else {
    *value = StrDup(iter->second, allocator);
  }

  return nullptr;
  API_IMPL_END
}

ORT_API_STATUS_IMPL(OrtApis::ModelMetadataGetCustomMetadataMapKeys,
                    _In_ const OrtModelMetadata* model_metadata,
                    _Inout_ OrtAllocator* allocator, _Outptr_result_buffer_maybenull_(*num_keys) char*** keys, _Out_ int64_t* num_keys) {
  API_IMPL_BEGIN
  const auto& custom_metadata_map =
      reinterpret_cast<const ::onnxruntime::ModelMetadata*>(model_metadata)->custom_metadata_map;

  auto count = custom_metadata_map.size();
  if (count == 0) {
    *keys = nullptr;
  } else {
    // To guard against overflow in the next step where we compute bytes to allocate
    SafeInt<size_t> alloc_count(count);

    // alloc_count * sizeof(...) will throw if there was an overflow which will be caught in API_IMPL_END
    // and be returned to the user as a status
    char** p = reinterpret_cast<char**>(allocator->Alloc(allocator, alloc_count * sizeof(char*)));
    assert(p != nullptr);
    auto map_iter = custom_metadata_map.cbegin();
    int64_t i = 0;
    while (map_iter != custom_metadata_map.cend()) {
      p[i++] = StrDup(map_iter->first, allocator);
      ++map_iter;
    }
    *keys = p;
  }

  *num_keys = static_cast<int64_t>(count);
  return nullptr;
  API_IMPL_END
}

ORT_API_STATUS_IMPL(OrtApis::ModelMetadataGetVersion,
                    _In_ const OrtModelMetadata* model_metadata,
                    _Out_ int64_t* value) {
  API_IMPL_BEGIN
  *value = reinterpret_cast<const ::onnxruntime::ModelMetadata*>(model_metadata)->version;
  return nullptr;
  API_IMPL_END
}

ORT_API_STATUS_IMPL(OrtApis::SessionGetInputName, _In_ const OrtSession* sess, size_t index,
                    _Inout_ OrtAllocator* allocator, _Outptr_ char** output) {
  API_IMPL_BEGIN
  return GetNodeDefNameImpl(sess, index, allocator, get_inputs_fn, output);
  API_IMPL_END
}

ORT_API_STATUS_IMPL(OrtApis::SessionGetOutputName, _In_ const OrtSession* sess, size_t index,
                    _Inout_ OrtAllocator* allocator, _Outptr_ char** output) {
  API_IMPL_BEGIN
  return GetNodeDefNameImpl(sess, index, allocator, get_outputs_fn, output);
  API_IMPL_END
}

ORT_API_STATUS_IMPL(OrtApis::SessionGetOverridableInitializerName, _In_ const OrtSession* sess, size_t index,
                    _Inout_ OrtAllocator* allocator, _Outptr_ char** output) {
  API_IMPL_BEGIN
  return GetNodeDefNameImpl(sess, index, allocator, get_overridable_initializers_fn, output);
  API_IMPL_END
}

ORT_API_STATUS_IMPL(OrtApis::AllocatorAlloc, _Inout_ OrtAllocator* ptr, size_t size, _Outptr_ void** out) {
  API_IMPL_BEGIN
  *out = ptr->Alloc(ptr, size);
  return nullptr;
  API_IMPL_END
}

ORT_API_STATUS_IMPL(OrtApis::AllocatorFree, _Inout_ OrtAllocator* ptr, void* p) {
  API_IMPL_BEGIN
  ptr->Free(ptr, p);
  return nullptr;
  API_IMPL_END
}

ORT_API_STATUS_IMPL(OrtApis::AllocatorGetInfo, _In_ const OrtAllocator* ptr, _Outptr_ const struct OrtMemoryInfo** out) {
  API_IMPL_BEGIN
  *out = ptr->Info(ptr);
  return nullptr;
  API_IMPL_END
}

static const int NUM_MAP_INDICES = 2;

template <typename T>
ORT_STATUS_PTR OrtGetNumSequenceElements(const OrtValue* p_ml_value, size_t* out) {
  auto& data = p_ml_value->Get<T>();
  *out = data.size();
  return nullptr;
}

template <>
ORT_STATUS_PTR OrtGetNumSequenceElements<TensorSeq>(const OrtValue* p_ml_value, size_t* out) {
  auto& data = p_ml_value->Get<TensorSeq>();
  *out = data.Size();
  return nullptr;
}

static ORT_STATUS_PTR OrtGetValueCountImpl(const OrtValue* value, size_t* out) {
  ONNXType value_type;
  if (auto status = OrtApis::GetValueType(value, &value_type))
    return status;
  if (value_type == ONNX_TYPE_MAP) {
    *out = NUM_MAP_INDICES;
    return nullptr;
  }
  if (value_type == ONNX_TYPE_SEQUENCE) {
    auto v = reinterpret_cast<const OrtValue*>(value);
    auto type = v->Type();
    // Note: keep these in sync with the registered types in data_types.h
    if (type->IsTensorSequenceType()) {
      return OrtGetNumSequenceElements<TensorSeq>(v, out);
    } else {
      utils::ContainerChecker c_checker(type);
      if (c_checker.IsSequenceOf<std::map<std::string, float>>()) {
        return OrtGetNumSequenceElements<VectorMapStringToFloat>(v, out);
      } else if (c_checker.IsSequenceOf<std::map<int64_t, float>>()) {
        return OrtGetNumSequenceElements<VectorMapInt64ToFloat>(v, out);
      } else {
        return OrtApis::CreateStatus(ORT_FAIL, "Input is not of one of the supported sequence types.");
      }
    }
  } else {
    return OrtApis::CreateStatus(ORT_FAIL, "Input is not of type sequence or map.");
  }
}

ORT_API_STATUS_IMPL(OrtApis::GetValueCount, _In_ const OrtValue* value, _Out_ size_t* out) {
  API_IMPL_BEGIN
  return OrtGetValueCountImpl(value, out);
  API_IMPL_END
}

///////////////////
// OrtGetValueImplSeqOfMap
template <typename T>
static ORT_STATUS_PTR OrtGetValueImplSeqOfMap(const OrtValue* p_ml_value, int index, _Outptr_ OrtValue** out) {
  using TKey = typename T::value_type::key_type;
  using TVal = typename T::value_type::mapped_type;
  using MapType = std::map<TKey, TVal>;
  auto& data_vec = p_ml_value->Get<T>();
  auto& data_elem = data_vec.at(index);
  auto copy_data_elem = onnxruntime::make_unique<MapType>(data_elem);
  auto value = onnxruntime::make_unique<OrtValue>();
  auto ml_type = DataTypeImpl::GetType<MapType>();
  value->Init(copy_data_elem.release(),
              ml_type,
              ml_type->GetDeleteFunc());
  *out = value.release();
  return nullptr;
}

ORT_STATUS_PTR PopulateTensorWithData(_Inout_ OrtValue* oval, _In_ const void* data_elem, size_t num_elems,
                                      size_t elem_size) {
  void* raw_data = nullptr;
  auto st = OrtApis::GetTensorMutableData(oval, &raw_data);
  if (st) {
    return st;
  }
  memcpy(raw_data, data_elem, elem_size * num_elems);
  return nullptr;
}

ORT_STATUS_PTR PopulateTensorWithData(_Inout_ OrtValue* oval, _In_reads_(num_elems) const std::string* data_elem,
                                      size_t num_elems, size_t /* elem_size */) {
  auto v = reinterpret_cast<OrtValue*>(oval);
  auto tensor = v->GetMutable<Tensor>();
  auto* dst = tensor->MutableData<std::string>();
  auto len = static_cast<size_t>(tensor->Shape().Size());
  if (num_elems < len) {
    return OrtApis::CreateStatus(ORT_INVALID_ARGUMENT, "input array is too short");
  }
  for (size_t i = 0; i < len; ++i) {
    dst[i] = data_elem[i];
  }
  return nullptr;
}

namespace c_api_internal {
template <class TensorElemType>
struct CallGetValueImpl {
  ORT_STATUS_PTR operator()(_Inout_ OrtAllocator* allocator, const onnxruntime::Tensor& tensor,
                            _Outptr_ OrtValue** out) const {
    const auto& shape = tensor.Shape();
    const auto* tensor_data = tensor.Data<TensorElemType>();
    OrtStatus* st = OrtApis::CreateTensorAsOrtValue(allocator, shape.GetDims().data(), shape.NumDimensions(),
                                                    onnxruntime::utils::GetONNXTensorElementDataType<TensorElemType>(), out);
    //TODO: check overflow before doing static_cast
    return st ? st : PopulateTensorWithData(*out, tensor_data, static_cast<size_t>(shape.Size()), sizeof(TensorElemType));
  }
};

// Return status instead of throwing if unsupported type specified
struct UnsupportedReturnFailStatus {
  ORT_STATUS_PTR operator()(int32_t dt_type) const {
    std::string msg("Unsupported tensor element type in the input: ");
    msg.append(std::to_string(dt_type));
    return OrtApis::CreateStatus(ORT_FAIL, msg.c_str());
  }
};
}  // namespace c_api_internal
#ifdef _MSC_VER
#pragma warning(push)
#pragma warning(disable : 6101)
#endif
ORT_STATUS_PTR OrtGetValueImplSeqOfTensors(_In_ const OrtValue* p_ml_value, int index, _In_opt_ OrtAllocator* allocator,
                                           _Outptr_ OrtValue** out) {
  auto& data = p_ml_value->Get<TensorSeq>();
  auto& one_tensor = data.Get(index);

  using namespace c_api_internal;
  utils::MLTypeCallDispatcherRet<OrtStatusPtr, CallGetValueImpl, float, double, MLFloat16, BFloat16, bool, std::string,
                                 int8_t, uint8_t, int16_t, uint16_t, int32_t, uint32_t, int64_t, uint64_t>
      t_disp(one_tensor.GetElementType());
  return t_disp.template InvokeWithUnsupportedPolicy<UnsupportedReturnFailStatus>(allocator, one_tensor, out);
}

#ifdef _MSC_VER
#pragma warning(pop)
#endif

static ORT_STATUS_PTR OrtGetValueImplSeq(_In_ const OrtValue* value, int index, _Inout_ OrtAllocator* allocator,
                                         _Outptr_ OrtValue** out) {
  auto p_ml_value = reinterpret_cast<const OrtValue*>(value);
  auto type = p_ml_value->Type();
  // Note: keep these in sync with the registered types in data_types.h
  if (type->IsTensorSequenceType()) {
    return OrtGetValueImplSeqOfTensors(p_ml_value, index, allocator, out);
  } else {
    utils::ContainerChecker c_checker(type);
    if (c_checker.IsSequenceOf<std::map<std::string, float>>()) {
      return OrtGetValueImplSeqOfMap<VectorMapStringToFloat>(p_ml_value, index, out);
    } else if (c_checker.IsSequenceOf<std::map<int64_t, float>>()) {
      return OrtGetValueImplSeqOfMap<VectorMapInt64ToFloat>(p_ml_value, index, out);
    } else {
      return OrtApis::CreateStatus(ORT_FAIL, "Input is not of one of the supported sequence types.");
    }
  }
}

template <typename T>
static ORT_STATUS_PTR OrtGetValueImplMapHelper(_In_ const OrtValue* p_ml_value, int index,
                                               _Inout_ OrtAllocator* allocator, _Outptr_ OrtValue** out) {
  using namespace onnxruntime::utils;
  using TKey = typename T::key_type;
  using TVal = typename T::mapped_type;
  auto& data = p_ml_value->Get<T>();
  int64_t num_kv_pairs = data.size();
#if defined(_WIN32) && !defined(_M_AMD64)
  ORT_ENFORCE(static_cast<uint64_t>(num_kv_pairs) < std::numeric_limits<size_t>::max());
#endif
  switch (index) {
    case 0: {  // user is requesting keys
      std::vector<TKey> vec;
      vec.reserve(static_cast<size_t>(num_kv_pairs));
      for (const auto& kv : data) {
        vec.push_back(kv.first);
      }
      std::vector<int64_t> dims{num_kv_pairs};
      OrtStatus* st = OrtApis::CreateTensorAsOrtValue(allocator, dims.data(), dims.size(),
                                                      GetONNXTensorElementDataType<TKey>(), out);
      return st ? st : PopulateTensorWithData(*out, vec.data(), static_cast<size_t>(num_kv_pairs), sizeof(TKey));
    }
    case 1: {  // user is requesting values
      std::vector<TVal> vec;
      vec.reserve(static_cast<size_t>(num_kv_pairs));
      for (const auto& kv : data) {
        vec.push_back(kv.second);
      }
      std::vector<int64_t> dims{num_kv_pairs};
      OrtStatus* st = OrtApis::CreateTensorAsOrtValue(allocator, dims.data(), dims.size(),
                                                      GetONNXTensorElementDataType<TVal>(), out);
      return st ? st : PopulateTensorWithData(*out, vec.data(), static_cast<size_t>(num_kv_pairs), sizeof(TVal));
    }
    default:
      return OrtApis::CreateStatus(ORT_FAIL, "Invalid index requested for map type.");
  }
}

static ORT_STATUS_PTR OrtGetValueImplMap(_In_ const OrtValue* value, int index, _Inout_ OrtAllocator* allocator,
                                         _Outptr_ OrtValue** out) {
  auto p_ml_value = reinterpret_cast<const OrtValue*>(value);
  auto type = p_ml_value->Type();
  // Note: keep these in sync with the registered types in data_types.h
  utils::ContainerChecker c_checker(type);
  if (c_checker.IsMap()) {
    if (c_checker.IsMapOf<std::string, std::string>()) {
      return OrtGetValueImplMapHelper<MapStringToString>(p_ml_value, index, allocator, out);
    } else if (c_checker.IsMapOf<std::string, int64_t>()) {
      return OrtGetValueImplMapHelper<MapStringToInt64>(p_ml_value, index, allocator, out);
    } else if (c_checker.IsMapOf<std::string, float>()) {
      return OrtGetValueImplMapHelper<MapStringToFloat>(p_ml_value, index, allocator, out);
    } else if (c_checker.IsMapOf<std::string, double>()) {
      return OrtGetValueImplMapHelper<MapStringToDouble>(p_ml_value, index, allocator, out);
    } else if (c_checker.IsMapOf<int64_t, std::string>()) {
      return OrtGetValueImplMapHelper<MapInt64ToString>(p_ml_value, index, allocator, out);
    } else if (c_checker.IsMapOf<int64_t, int64_t>()) {
      return OrtGetValueImplMapHelper<MapInt64ToInt64>(p_ml_value, index, allocator, out);
    } else if (c_checker.IsMapOf<int64_t, float>()) {
      return OrtGetValueImplMapHelper<MapInt64ToFloat>(p_ml_value, index, allocator, out);
    } else if (c_checker.IsMapOf<int64_t, double>()) {
      return OrtGetValueImplMapHelper<MapInt64ToDouble>(p_ml_value, index, allocator, out);
    }
  }
  return OrtApis::CreateStatus(ORT_FAIL, "Input is not of one of the supported map types.");
}

static ORT_STATUS_PTR OrtGetValueImpl(_In_ const OrtValue* value, int index, _Inout_ OrtAllocator* allocator,
                                      _Outptr_ OrtValue** out) {
  ONNXType value_type;
  if (auto status = OrtApis::GetValueType(value, &value_type))
    return status;
  if (value_type == ONNX_TYPE_MAP) {
    return OrtGetValueImplMap(value, index, allocator, out);
  }
  if (value_type == ONNX_TYPE_SEQUENCE) {
    return OrtGetValueImplSeq(value, index, allocator, out);
  } else {
    return OrtApis::CreateStatus(ORT_FAIL, "Input is not of type sequence or map.");
  }
}

ORT_API_STATUS_IMPL(OrtApis::GetValue, _In_ const OrtValue* value, int index, _Inout_ OrtAllocator* allocator,
                    _Outptr_ OrtValue** out) {
  API_IMPL_BEGIN
  return OrtGetValueImpl(value, index, allocator, out);
  API_IMPL_END
}

///////////////////
// OrtCreateValue
template <typename T>
static OrtStatus* OrtCreateValueImplSeqHelperMap(const OrtValue* const* in, size_t num_values,
                                                 _Outptr_ OrtValue** out) {
  using SeqType = std::vector<T>;
  auto seq_ptr = onnxruntime::make_unique<SeqType>();
  seq_ptr->reserve(num_values);
  for (size_t idx = 0; idx < num_values; ++idx) {
    auto& m = reinterpret_cast<const OrtValue*>(in[idx])->Get<T>();
    seq_ptr->push_back(m);
  }
  // create OrtValue with this vector
  auto value = onnxruntime::make_unique<OrtValue>();
  auto ml_type = DataTypeImpl::GetType<SeqType>();
  value->Init(seq_ptr.release(),
              ml_type,
              ml_type->GetDeleteFunc());
  *out = value.release();
  return nullptr;
}

template <typename TensorElemType>
static OrtStatus* OrtCreateValueImplSeqHelperTensor(const Tensor& tensor,
                                                    Tensor& out) {
  auto data = tensor.Data<TensorElemType>();
  if (!data) {
    return OrtApis::CreateStatus(ORT_FAIL, "Encountered nullptr.");
  }

  auto elem_type = DataTypeImpl::GetType<TensorElemType>();
  OrtStatus* st = CreateTensorImplForSeq(elem_type, tensor.Shape().GetDims().data(), tensor.Shape().NumDimensions(), out);
  if (st) {
    return st;
  }

  //TODO: check the cast below
  size_t num_elems = static_cast<size_t>(tensor.Shape().Size());
  auto* out_data = out.MutableData<TensorElemType>();
  for (size_t i = 0; i < num_elems; ++i) {
    *out_data++ = *data++;
  }
  return nullptr;
}

namespace c_api_internal {

template <class T>
struct CallCreateValueImpl {
  OrtStatus* operator()(const onnxruntime::Tensor& one_tensor, onnxruntime::Tensor& out) const {
    return OrtCreateValueImplSeqHelperTensor<T>(one_tensor, out);
  }
};

}  // namespace c_api_internal

static ORT_STATUS_PTR OrtCreateValueImplSeqHelper(const OrtValue* const* in, size_t num_values,
                                                  _Outptr_ OrtValue** out) {
  using namespace c_api_internal;
  std::vector<Tensor> tensors;
  tensors.resize(num_values);
  auto dtype = static_cast<const OrtValue*>(in[0])->Get<Tensor>().DataType();

  for (size_t idx = 0; idx < num_values; ++idx) {
    ORT_ENFORCE(in[idx]->IsTensor(), "Expecting all elements to be tensors. Got: ", DataTypeImpl::ToString(in[idx]->Type()));
    auto& one_tensor = static_cast<const OrtValue*>(in[idx])->Get<Tensor>();
    auto tensor_elem_type = one_tensor.DataType();

    // sequences must have tensors of the same data type
    if (idx > 0 && (tensor_elem_type != dtype)) {
      return OrtApis::CreateStatus(ORT_FAIL,
                                   "Sequences must have tensors of the same data type. There was at least one tensor in the input that was different.");
    }

    OrtStatus* st{};
    utils::MLTypeCallDispatcherRet<OrtStatus*, CallCreateValueImpl, bool, float, double, std::string,
                                   MLFloat16, BFloat16, int8_t, uint8_t, int16_t, uint16_t, int32_t, uint32_t, int64_t, uint64_t>
        t_disp(one_tensor.GetElementType());

    st = t_disp.InvokeWithUnsupportedPolicy<UnsupportedReturnFailStatus>(one_tensor, tensors[idx]);

    if (st) {
      return st;
    }
  }
  // create OrtValue with this vector
  auto value = onnxruntime::make_unique<OrtValue>();
  auto ml_type = DataTypeImpl::GetType<TensorSeq>();
  auto seq_ptr = onnxruntime::make_unique<TensorSeq>(dtype);
  seq_ptr->SetElements(std::move(tensors));
  value->Init(seq_ptr.release(),
              ml_type,
              ml_type->GetDeleteFunc());
  *out = value.release();
  return nullptr;
}

static ORT_STATUS_PTR OrtCreateValueImplSeq(_In_reads_(num_values) const OrtValue* const* in, size_t num_values,
                                            _Outptr_ OrtValue** out) {
  // We only support limited sequence types. For the sake of simplicity the type of the first
  // OrtValue* in OrtValue** will determine the type of the vector used to create the output OrtValue
  // this type should be either a tensor of limited types or map of limited types
  const OrtValue* ovfirst = in[0];
  ONNXType first_value_type;
  if (auto status = OrtApis::GetValueType(ovfirst, &first_value_type))
    return status;
  // in onnxruntime type registrations we can support only a fixed vector types
  // this check ensures that the input conforms to that
  if (!(first_value_type == ONNX_TYPE_TENSOR || first_value_type == ONNX_TYPE_MAP)) {
    return OrtApis::CreateStatus(ORT_FAIL, "Each element of the sequence should be either tensor or map.");
  }
  // check if all OrtValues in the input array are of the same type
  // this is because even though the ONNX spec and this API spec supports heterogenous sequences,
  // only a fixed types are registered in onnxruntime
  for (size_t i = 0; i < num_values; ++i) {
    const OrtValue* ov = in[i];
    ONNXType ov_type;
    if (auto status = OrtApis::GetValueType(ov, &ov_type))
      return status;
    if (ov_type != first_value_type) {
      return OrtApis::CreateStatus(ORT_FAIL,
                                   "At least one element in the sequence is of a type different from others.");
    }
  }

  // finally create the output vector/MLValue
  auto first_mlvalue = reinterpret_cast<const OrtValue*>(ovfirst);
  if (first_value_type == ONNX_TYPE_TENSOR) {
    return OrtCreateValueImplSeqHelper(in, num_values, out);
  } else if (first_value_type == ONNX_TYPE_MAP) {
    auto map_type = first_mlvalue->Type();
    utils::ContainerChecker c_checker(map_type);
    if (c_checker.IsMapOf<std::string, float>()) {
      return OrtCreateValueImplSeqHelperMap<MapStringToFloat>(in, num_values, out);
    }
    if (c_checker.IsMapOf<int64_t, float>()) {
      return OrtCreateValueImplSeqHelperMap<MapInt64ToFloat>(in, num_values, out);
    } else {
      return OrtApis::CreateStatus(ORT_FAIL, "Input is not of one of the supported map types.");
    }
  } else {
    return OrtApis::CreateStatus(ORT_FAIL, "Unsupported input type");
  }
}

template <typename KeyType, typename ValueType>
static OrtStatus* OrtCreateMapMLValue(const Tensor& key_tensor, const Tensor& value_tensor, _Outptr_ OrtValue** out) {
  using MapType = std::map<KeyType, ValueType>;
  auto map_ptr = onnxruntime::make_unique<MapType>();
  // iterate through the key and value tensors and populate map
  auto key_data = key_tensor.Data<KeyType>();
  auto value_data = value_tensor.Data<ValueType>();
  auto len = key_tensor.Shape().Size();
  ORT_ENFORCE(len >= 0 && static_cast<uint64_t>(len) < std::numeric_limits<size_t>::max());
  size_t num_kv_pairs = static_cast<size_t>(key_tensor.Shape().Size());
  for (size_t n = 0; n < num_kv_pairs; ++n, ++key_data, ++value_data) {
    map_ptr->insert({*key_data, *value_data});
  }
  // create ort_value with this map
  auto value = onnxruntime::make_unique<OrtValue>();
  auto ml_type = DataTypeImpl::GetType<MapType>();
  value->Init(map_ptr.release(),
              ml_type,
              ml_type->GetDeleteFunc());
  *out = value.release();
  return nullptr;
}

template <typename KeyType>
static ORT_STATUS_PTR OrtCreateValueImplMapHelper(const Tensor& key_tensor, const Tensor& value_tensor,
                                                  _Outptr_ OrtValue** out) {
  auto value_type = value_tensor.DataType()->AsPrimitiveDataType();
  ORT_ENFORCE(value_type != nullptr, "Tensor must always contain primitive types. Found: ",
              DataTypeImpl::ToString(value_tensor.DataType()));

  switch (value_type->GetDataType()) {
    case ONNX_NAMESPACE::TensorProto_DataType_STRING:
      return OrtCreateMapMLValue<KeyType, std::string>(key_tensor, value_tensor, out);
      break;
    case ONNX_NAMESPACE::TensorProto_DataType_INT64:
      return OrtCreateMapMLValue<KeyType, int64_t>(key_tensor, value_tensor, out);
      break;
    case ONNX_NAMESPACE::TensorProto_DataType_FLOAT:
      return OrtCreateMapMLValue<KeyType, float>(key_tensor, value_tensor, out);
      break;
    case ONNX_NAMESPACE::TensorProto_DataType_DOUBLE:
      return OrtCreateMapMLValue<KeyType, double>(key_tensor, value_tensor, out);
      break;
    default:
      break;
  }

  std::string msg("Value type is not supported yet: ");
  msg += DataTypeImpl::ToString(value_tensor.DataType());
  return OrtApis::CreateStatus(ORT_FAIL, msg.c_str());
}

static ORT_STATUS_PTR OrtCreateValueImplMap(const OrtValue* const* in, size_t num_values, _Outptr_ OrtValue** out) {
  if (num_values != NUM_MAP_INDICES) {
    return OrtApis::CreateStatus(ORT_FAIL, "For map type num_values MUST be 2");
  }

  const OrtValue* ort_keys = in[0];
  auto p_key_ml_value = reinterpret_cast<const OrtValue*>(ort_keys);
  auto& key_tensor = p_key_ml_value->Get<Tensor>();

  const OrtValue* ort_values = in[1];
  auto p_value_ml_value = reinterpret_cast<const OrtValue*>(ort_values);
  auto& value_tensor = p_value_ml_value->Get<Tensor>();

  // as per data_types.h, we only support maps of primitive data types.
  if (key_tensor.Shape().NumDimensions() > 1 || value_tensor.Shape().NumDimensions() > 1) {
    return OrtApis::CreateStatus(ORT_FAIL, "Either the key tensor or the value tensor has NumDimensions > 1");
  }

  // since maps are represented by key and value tensors, their sizes have to be the same.
  if (key_tensor.Shape().Size() != value_tensor.Shape().Size()) {
    return OrtApis::CreateStatus(ORT_FAIL, "Key and value tensors have unequal number of elements.");
  }

  if (key_tensor.IsDataTypeString()) {
    return OrtCreateValueImplMapHelper<std::string>(key_tensor, value_tensor, out);
  }
  if (key_tensor.IsDataType<int64_t>()) {
    return OrtCreateValueImplMapHelper<int64_t>(key_tensor, value_tensor, out);
  }
  return OrtApis::CreateStatus(ORT_FAIL, "Key type is not supported yet.");
}

static ORT_STATUS_PTR OrtCreateValueImpl(_In_reads_(num_values) const OrtValue* const* in, size_t num_values,
                                         enum ONNXType value_type, _Outptr_ OrtValue** out) {
  if (num_values <= 0) {
    return OrtApis::CreateStatus(ORT_FAIL, "Number of values should be at least 1.");
  }
  if (value_type == ONNX_TYPE_MAP) {
    return OrtCreateValueImplMap(in, num_values, out);
  }
  if (value_type == ONNX_TYPE_SEQUENCE) {
    return OrtCreateValueImplSeq(in, num_values, out);
  }
  return OrtApis::CreateStatus(ORT_FAIL, "Input is not of type sequence or map.");
}

ORT_API_STATUS_IMPL(OrtApis::CreateValue, _In_reads_(num_values) const OrtValue* const* in, size_t num_values,
                    enum ONNXType value_type, _Outptr_ OrtValue** out) {
  API_IMPL_BEGIN
  return OrtCreateValueImpl(in, num_values, value_type, out);
  API_IMPL_END
}

ORT_API_STATUS_IMPL(OrtApis::CreateOpaqueValue, _In_z_ const char* domain_name, _In_z_ const char* type_name,
                    _In_ const void* data_container, size_t data_container_size, _Outptr_ OrtValue** out) {
  API_IMPL_BEGIN
  std::string dtype("opaque(");
  dtype.append(domain_name).append(",").append(type_name).append(")");
  MLDataType ml_type = DataTypeImpl::GetDataType(dtype);
  ORT_ENFORCE(ml_type != nullptr,
              "Specified domain and type names combination does not refer to a registered opaque type");
  const auto* non_tensor_base = ml_type->AsNonTensorTypeBase();
  ORT_ENFORCE(non_tensor_base != nullptr, "Opaque type is not a non_tensor type!!!");
  std::unique_ptr<OrtValue> ort_val(new OrtValue);
  non_tensor_base->FromDataContainer(data_container, data_container_size, *ort_val);
  *out = ort_val.release();
  API_IMPL_END
  return nullptr;
}

ORT_API_STATUS_IMPL(OrtApis::GetOpaqueValue, _In_ const char* domain_name, _In_ const char* type_name,
                    _In_ const OrtValue* in, _Out_ void* data_container, size_t data_container_size) {
  API_IMPL_BEGIN
  std::string dtype("opaque(");
  dtype.append(domain_name).append(",").append(type_name).append(")");
  MLDataType ml_type = DataTypeImpl::GetDataType(dtype);
  ORT_ENFORCE(ml_type != nullptr,
              "Specified domain and type names combination does not refer to a registered opaque type");
  const auto* non_tensor_base = ml_type->AsNonTensorTypeBase();
  ORT_ENFORCE(non_tensor_base != nullptr, "Opaque type is not a non_tensor type!!!");
  non_tensor_base->ToDataContainer(*in, data_container_size, data_container);
  API_IMPL_END
  return nullptr;
}

ORT_API_STATUS_IMPL(OrtApis::GetAvailableProviders, _Outptr_ char*** out_ptr,
                    _In_ int* providers_length) {
  API_IMPL_BEGIN
  const size_t MAX_LEN = 30;
  int available_count = (int)(sizeof(providers_available) / sizeof(char*));
  char** out = (char**)malloc(available_count * sizeof(char*));
  if (out) {
    for (int i = 0; i < available_count; i++) {
      out[i] = (char*)malloc((MAX_LEN + 1) * sizeof(char));
      if (out[i]) {
#ifdef _MSC_VER
        strncpy_s(out[i], MAX_LEN, providers_available[i], MAX_LEN);
        out[i][MAX_LEN] = '\0';
#elif defined(__APPLE__)
        strlcpy(out[i], providers_available[i], MAX_LEN);
#else 
        strncpy(out[i], providers_available[i], MAX_LEN);
        out[i][MAX_LEN] = '\0';
#endif
      }
    }
  }
  *providers_length = available_count;
  *out_ptr = out;
  API_IMPL_END
  return NULL;
}

ORT_API_STATUS_IMPL(OrtApis::ReleaseAvailableProviders, _In_ char** ptr,
                    _In_ int providers_length) {
  API_IMPL_BEGIN
  if (ptr) {
    for (int i = 0; i < providers_length; i++) {
      if (ptr[i]) {
        free(ptr[i]);
      }
    }
    free(ptr);
  }
  API_IMPL_END
  return NULL;
}

ORT_API_STATUS_IMPL(OrtApis::TensorAt, _Inout_ OrtValue* value, size_t* location_values, size_t location_values_count,
                   _Outptr_ void** out) {
  TENSOR_READWRITE_API_BEGIN
  //TODO: test if it's a string tensor
  if (location_values_count != tensor->Shape().NumDimensions())
    return OrtApis::CreateStatus(ORT_INVALID_ARGUMENT, "location dimensions do not match shape size");
  std::vector<size_t> location(location_values_count);
  for (size_t i = 0; i < location_values_count; i++) {
    if (location_values[i] >= (size_t)tensor->Shape()[i])
      return OrtApis::CreateStatus(ORT_INVALID_ARGUMENT, "invalid location range");
    location[i] = location_values[i];
  }
  // data has row-major format
  size_t offset = 0;
  for (size_t i = 1; i <= tensor->Shape().NumDimensions(); i++) {
    size_t sum = 1;
    for (size_t j = i+1; j <= tensor->Shape().NumDimensions(); j++) sum *= (size_t)tensor->Shape()[j-1];
    offset += location[i-1] * sum;
  }
  auto data = ((char *)tensor->MutableDataRaw()) + (tensor->DataType()->Size() * offset);
  *out = (void *)data;
  return nullptr;
  API_IMPL_END
}

// End support for non-tensor types

static constexpr OrtApiBase ort_api_base = {
    &OrtApis::GetApi,
    &OrtApis::GetVersionString,
};

/* Rules on how to add a new Ort API version

In general, NEVER remove or rearrange the members in this structure unless a new version is being created. The
goal is for newer shared libraries of the Onnx Runtime to work with binaries targeting the previous versions.
In order to do that we need to ensure older binaries get the older interfaces they are expecting.

If the next version of the OrtApi only adds members, new members can be added at the end of the OrtApi structure
without breaking anything. In this case, rename the ort_api_# structure in a way that shows the range of versions
it supports, for example 'ort_api_1_to_2', and then GetApi can return the same structure for a range of versions.

If methods need to be removed or rearranged, then make a copy of the OrtApi structure and name it 'OrtApi#to#'.
The latest Api should always be named just OrtApi. Then make a copy of the latest ort_api_* structure below and
name it ort_api_# to match the latest version number supported, you'll need to be sure the structure types match
the API they're for (the compiler should complain if this isn't correct).

If there is no desire to have the headers still expose the older APIs (clutter, documentation, etc) then the
definition should be moved to a file included by this file so that it's still defined here for binary compatibility
but isn't visible in public headers.

So for example, if we wanted to just add some new members to the ort_api_1_to_2, we'd take the following steps:

	In include\onnxruntime\core\session\onnxruntime_c_api.h we'd just add the members to the end of the structure

	In this file, we'd correspondingly add the member values to the end of the ort_api_1_to_2 structure, and also rename
	it to ort_api_1_to_3.

	Then in GetApi we'd make it return ort_api_1_to_3 for versions 1 through 3.

Second example, if we wanted to add and remove some members, we'd do this:

	In include\onnxruntime\core\session\onnxruntime_c_api.h we'd make a copy of the OrtApi structure and name the
	old one OrtApi1to2. In the new OrtApi we'd add or remove any members that we desire.

	In this file, we'd create a new copy of ort_api_1_to_2 called ort_api_3 and make the corresponding changes that were
	made to the new OrtApi.

	In GetApi we now make it return ort_api_3 for version 3.
*/

static constexpr OrtApi ort_api_1_to_4 = {
    // NOTE: The ordering of these fields MUST not change after that version has shipped since existing binaries depend on this ordering.

    // Shipped as version 1 - DO NOT MODIFY (see above text for more information)
    &OrtApis::CreateStatus,
    &OrtApis::GetErrorCode,
    &OrtApis::GetErrorMessage,

    &OrtApis::CreateEnv,
    &OrtApis::CreateEnvWithCustomLogger,
    &OrtApis::EnableTelemetryEvents,
    &OrtApis::DisableTelemetryEvents,

    &OrtApis::CreateSession,
    &OrtApis::CreateSessionFromArray,
    &OrtApis::Run,

    &OrtApis::CreateSessionOptions,
    &OrtApis::SetOptimizedModelFilePath,
    &OrtApis::CloneSessionOptions,
    &OrtApis::SetSessionExecutionMode,
    &OrtApis::EnableProfiling,
    &OrtApis::DisableProfiling,
    &OrtApis::EnableMemPattern,
    &OrtApis::DisableMemPattern,
    &OrtApis::EnableCpuMemArena,
    &OrtApis::DisableCpuMemArena,
    &OrtApis::SetSessionLogId,
    &OrtApis::SetSessionLogVerbosityLevel,
    &OrtApis::SetSessionLogSeverityLevel,
    &OrtApis::SetSessionGraphOptimizationLevel,
    &OrtApis::SetIntraOpNumThreads,
    &OrtApis::SetInterOpNumThreads,

    &OrtApis::CreateCustomOpDomain,
    &OrtApis::CustomOpDomain_Add,
    &OrtApis::AddCustomOpDomain,
    &OrtApis::RegisterCustomOpsLibrary,

    &OrtApis::SessionGetInputCount,
    &OrtApis::SessionGetOutputCount,
    &OrtApis::SessionGetOverridableInitializerCount,
    &OrtApis::SessionGetInputTypeInfo,
    &OrtApis::SessionGetOutputTypeInfo,
    &OrtApis::SessionGetOverridableInitializerTypeInfo,
    &OrtApis::SessionGetInputName,
    &OrtApis::SessionGetOutputName,
    &OrtApis::SessionGetOverridableInitializerName,

    &OrtApis::CreateRunOptions,
    &OrtApis::RunOptionsSetRunLogVerbosityLevel,
    &OrtApis::RunOptionsSetRunLogSeverityLevel,
    &OrtApis::RunOptionsSetRunTag,
    &OrtApis::RunOptionsGetRunLogVerbosityLevel,
    &OrtApis::RunOptionsGetRunLogSeverityLevel,
    &OrtApis::RunOptionsGetRunTag,
    &OrtApis::RunOptionsSetTerminate,
    &OrtApis::RunOptionsUnsetTerminate,

    &OrtApis::CreateTensorAsOrtValue,
    &OrtApis::CreateTensorWithDataAsOrtValue,
    &OrtApis::IsTensor,
    &OrtApis::GetTensorMutableData,
    &OrtApis::FillStringTensor,

    &OrtApis::GetStringTensorDataLength,
    &OrtApis::GetStringTensorContent,

    &OrtApis::CastTypeInfoToTensorInfo,
    &OrtApis::GetOnnxTypeFromTypeInfo,
    &OrtApis::CreateTensorTypeAndShapeInfo,
    &OrtApis::SetTensorElementType,

    &OrtApis::SetDimensions,
    &OrtApis::GetTensorElementType,
    &OrtApis::GetDimensionsCount,
    &OrtApis::GetDimensions,
    &OrtApis::GetSymbolicDimensions,
    &OrtApis::GetTensorShapeElementCount,
    &OrtApis::GetTensorTypeAndShape,
    &OrtApis::GetTypeInfo,
    &OrtApis::GetValueType,
    &OrtApis::CreateMemoryInfo,
    &OrtApis::CreateCpuMemoryInfo,
    &OrtApis::CompareMemoryInfo,
    &OrtApis::MemoryInfoGetName,
    &OrtApis::MemoryInfoGetId,
    &OrtApis::MemoryInfoGetMemType,
    &OrtApis::MemoryInfoGetType,
    &OrtApis::AllocatorAlloc,
    &OrtApis::AllocatorFree,
    &OrtApis::AllocatorGetInfo,
    &OrtApis::GetAllocatorWithDefaultOptions,
    &OrtApis::AddFreeDimensionOverride,
    &OrtApis::GetValue,
    &OrtApis::GetValueCount,
    &OrtApis::CreateValue,
    &OrtApis::CreateOpaqueValue,
    &OrtApis::GetOpaqueValue,

    &OrtApis::KernelInfoGetAttribute_float,
    &OrtApis::KernelInfoGetAttribute_int64,
    &OrtApis::KernelInfoGetAttribute_string,
    &OrtApis::KernelContext_GetInputCount,
    &OrtApis::KernelContext_GetOutputCount,
    &OrtApis::KernelContext_GetInput,
    &OrtApis::KernelContext_GetOutput,

    &OrtApis::ReleaseEnv,
    &OrtApis::ReleaseStatus,
    &OrtApis::ReleaseMemoryInfo,
    &OrtApis::ReleaseSession,
    &OrtApis::ReleaseValue,
    &OrtApis::ReleaseRunOptions,
    &OrtApis::ReleaseTypeInfo,
    &OrtApis::ReleaseTensorTypeAndShapeInfo,
    &OrtApis::ReleaseSessionOptions,
    &OrtApis::ReleaseCustomOpDomain,
    // End of Version 1 - DO NOT MODIFY ABOVE (see above text for more information)

    &OrtApis::GetDenotationFromTypeInfo,
    &OrtApis::CastTypeInfoToMapTypeInfo,
    &OrtApis::CastTypeInfoToSequenceTypeInfo,
    &OrtApis::GetMapKeyType,
    &OrtApis::GetMapValueType,
    &OrtApis::GetSequenceElementType,
    &OrtApis::ReleaseMapTypeInfo,
    &OrtApis::ReleaseSequenceTypeInfo,
    &OrtApis::SessionEndProfiling,
    &OrtApis::SessionGetModelMetadata,
    &OrtApis::ModelMetadataGetProducerName,
    &OrtApis::ModelMetadataGetGraphName,
    &OrtApis::ModelMetadataGetDomain,
    &OrtApis::ModelMetadataGetDescription,
    &OrtApis::ModelMetadataLookupCustomMetadataMap,
    &OrtApis::ModelMetadataGetVersion,
    &OrtApis::ReleaseModelMetadata,
    // End of Version 2 - DO NOT MODIFY ABOVE (see above text for more information)

    &OrtApis::CreateEnvWithGlobalThreadPools,
    &OrtApis::DisablePerSessionThreads,
    &OrtApis::CreateThreadingOptions,
    &OrtApis::ReleaseThreadingOptions,
    &OrtApis::ModelMetadataGetCustomMetadataMapKeys,
    &OrtApis::AddFreeDimensionOverrideByName,
    // End of Version 3 - DO NOT MODIFY ABOVE (see above text for more information)

    // Version 4 - In development

    &OrtApis::GetAvailableProviders,
    &OrtApis::ReleaseAvailableProviders,
    &OrtApis::GetStringTensorElementLength,
    &OrtApis::GetStringTensorElement,
    &OrtApis::FillStringTensorElement,
    &OrtApis::EnablePrePacking,
    &OrtApis::DisablePrePacking,

    // IoBinding and above are propagated in the same order to C# API
    // Do not move
    &OrtApis::CreateAllocator,
    &OrtApis::ReleaseAllocator,
    &OrtApis::RunWithBinding,
    &OrtApis::CreateIoBinding,
    &OrtApis::ReleaseIoBinding,
    &OrtApis::BindInput,
    &OrtApis::BindOutput,
    &OrtApis::BindOutputToDevice,
    &OrtApis::GetBoundOutputNames,
    &OrtApis::GetBoundOutputValues,
    &OrtApis::ClearBoundInputs,
    &OrtApis::ClearBoundOutputs,

<<<<<<< HEAD
    &OrtApis::CreateAllocatorForSharing,
    &OrtApis::RegisterSharedAllocator,
=======
    &OrtApis::TensorAt,
>>>>>>> e98697ec
};

// Assert to do a limited check to ensure Version 1 of OrtApi never changes (will detect an addition or deletion but not if they cancel out each other)
// If this assert hits, read the above 'Rules on how to add a new Ort API version'
static_assert(offsetof(OrtApi, ReleaseCustomOpDomain) / sizeof(void*) == 101, "Size of version 1 API cannot change");

ORT_API(const OrtApi*, OrtApis::GetApi, uint32_t version) {
  if (version >= 1 && version <= 4)
    return &ort_api_1_to_4;

  return nullptr;  // Unsupported version
}

ORT_API(const char*, OrtApis::GetVersionString) {
  return ORT_VERSION;
}

const OrtApiBase* ORT_API_CALL OrtGetApiBase(void) NO_EXCEPTION {
  return &ort_api_base;
}

ORT_API(void, OrtApis::ReleaseEnv, OrtEnv* value) {
  OrtEnv::Release(value);
}

DEFINE_RELEASE_ORT_OBJECT_FUNCTION(Value, OrtValue)
DEFINE_RELEASE_ORT_OBJECT_FUNCTION(RunOptions, OrtRunOptions)
DEFINE_RELEASE_ORT_OBJECT_FUNCTION(Session, ::onnxruntime::InferenceSession)
DEFINE_RELEASE_ORT_OBJECT_FUNCTION(ModelMetadata, ::onnxruntime::ModelMetadata)<|MERGE_RESOLUTION|>--- conflicted
+++ resolved
@@ -1615,7 +1615,7 @@
         out[i][MAX_LEN] = '\0';
 #elif defined(__APPLE__)
         strlcpy(out[i], providers_available[i], MAX_LEN);
-#else 
+#else
         strncpy(out[i], providers_available[i], MAX_LEN);
         out[i][MAX_LEN] = '\0';
 #endif
@@ -1644,7 +1644,7 @@
 }
 
 ORT_API_STATUS_IMPL(OrtApis::TensorAt, _Inout_ OrtValue* value, size_t* location_values, size_t location_values_count,
-                   _Outptr_ void** out) {
+                    _Outptr_ void** out) {
   TENSOR_READWRITE_API_BEGIN
   //TODO: test if it's a string tensor
   if (location_values_count != tensor->Shape().NumDimensions())
@@ -1659,11 +1659,11 @@
   size_t offset = 0;
   for (size_t i = 1; i <= tensor->Shape().NumDimensions(); i++) {
     size_t sum = 1;
-    for (size_t j = i+1; j <= tensor->Shape().NumDimensions(); j++) sum *= (size_t)tensor->Shape()[j-1];
-    offset += location[i-1] * sum;
-  }
-  auto data = ((char *)tensor->MutableDataRaw()) + (tensor->DataType()->Size() * offset);
-  *out = (void *)data;
+    for (size_t j = i + 1; j <= tensor->Shape().NumDimensions(); j++) sum *= (size_t)tensor->Shape()[j - 1];
+    offset += location[i - 1] * sum;
+  }
+  auto data = ((char*)tensor->MutableDataRaw()) + (tensor->DataType()->Size() * offset);
+  *out = (void*)data;
   return nullptr;
   API_IMPL_END
 }
@@ -1885,13 +1885,9 @@
     &OrtApis::GetBoundOutputValues,
     &OrtApis::ClearBoundInputs,
     &OrtApis::ClearBoundOutputs,
-
-<<<<<<< HEAD
+    &OrtApis::TensorAt,
     &OrtApis::CreateAllocatorForSharing,
     &OrtApis::RegisterSharedAllocator,
-=======
-    &OrtApis::TensorAt,
->>>>>>> e98697ec
 };
 
 // Assert to do a limited check to ensure Version 1 of OrtApi never changes (will detect an addition or deletion but not if they cancel out each other)
