--- conflicted
+++ resolved
@@ -2088,7 +2088,27 @@
     &OrtApis::ClearBoundOutputs,
     &OrtApis::TensorAt,
     &OrtApis::CreateAndRegisterAllocator,
-<<<<<<< HEAD
+    &OrtApis::SetLanguageProjection,
+    &OrtApis::SessionGetProfilingStartTimeNs,
+    &OrtApis::SetGlobalIntraOpNumThreads,
+    &OrtApis::SetGlobalInterOpNumThreads,
+    &OrtApis::SetGlobalSpinControl,
+    // End of Version 5 - DO NOT MODIFY ABOVE (see above text for more information)
+
+    &OrtApis::AddInitializer,
+    &OrtApis::CreateEnvWithCustomLoggerAndGlobalThreadPools,
+    &OrtApis::SessionOptionsAppendExecutionProvider_CUDA,
+    &OrtApis::SessionOptionsAppendExecutionProvider_OpenVINO,
+    &OrtApis::SetGlobalDenormalAsZero,
+    &OrtApis::CreateArenaCfg,
+    &OrtApis::ReleaseArenaCfg,
+    // End of Version 6 - DO NOT MODIFY ABOVE (see above text for more information)
+
+    &OrtApis::ModelMetadataGetGraphDescription,
+    &OrtApis::SessionOptionsAppendExecutionProvider_TensorRT,
+    &OrtApis::SetCurrentGpuDeviceId,
+    &OrtApis::GetCurrentGpuDeviceId,
+    // End of Version 7 - DO NOT MODIFY ABOVE (see above text for more information)
 
     &OrtApis::CreateKernelSession,
     &OrtApis::CreateExecutableKernelContext,
@@ -2110,29 +2130,6 @@
     &OrtApis::ReleaseKernelSession,
     &OrtApis::ReleaseExecutableKernel,
     &OrtApis::ReleaseExecutableKernelContext
-=======
-    &OrtApis::SetLanguageProjection,
-    &OrtApis::SessionGetProfilingStartTimeNs,
-    &OrtApis::SetGlobalIntraOpNumThreads,
-    &OrtApis::SetGlobalInterOpNumThreads,
-    &OrtApis::SetGlobalSpinControl,
-    // End of Version 5 - DO NOT MODIFY ABOVE (see above text for more information)
-
-    &OrtApis::AddInitializer,
-    &OrtApis::CreateEnvWithCustomLoggerAndGlobalThreadPools,
-    &OrtApis::SessionOptionsAppendExecutionProvider_CUDA,
-    &OrtApis::SessionOptionsAppendExecutionProvider_OpenVINO,
-    &OrtApis::SetGlobalDenormalAsZero,
-    &OrtApis::CreateArenaCfg,
-    &OrtApis::ReleaseArenaCfg,
-    // End of Version 6 - DO NOT MODIFY ABOVE (see above text for more information)
-
-    &OrtApis::ModelMetadataGetGraphDescription,
-    &OrtApis::SessionOptionsAppendExecutionProvider_TensorRT,
-    &OrtApis::SetCurrentGpuDeviceId,
-    &OrtApis::GetCurrentGpuDeviceId,
-    // End of Version 7 - DO NOT MODIFY ABOVE (see above text for more information)
->>>>>>> 2d6e10ba
 };
 
 // Assert to do a limited check to ensure Version 1 of OrtApi never changes (will detect an addition or deletion but not if they cancel out each other)
