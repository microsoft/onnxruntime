// Copyright (c) Microsoft Corporation. All rights reserved.
// Licensed under the MIT License.

#include "core/session/onnxruntime_c_api.h"
#include "core/session/allocator_adapters.h"
#include "core/session/inference_session_utils.h"
#include "core/session/IOBinding.h"
#include "core/framework/allocator.h"
#include "core/framework/error_code_helper.h"
#include "core/framework/execution_provider.h"
#include "core/framework/tensor_type_and_shape.h"
#include "core/framework/utils.h"
#include <cassert>
#include <cstring>
#include <functional>
#include <sstream>

#include "core/common/common.h"
#include "core/common/logging/logging.h"
#include "core/common/status.h"
#include "core/common/safeint.h"
#include "core/graph/constants.h"
#include "core/graph/graph.h"
#include "core/framework/allocator.h"
#include "core/framework/tensor.h"
#include "core/framework/ort_value.h"
#include "core/providers/get_execution_providers.h"
#include "core/session/environment.h"
#include "core/framework/callback.h"
#include "core/framework/tensorprotoutils.h"
#include "core/framework/onnxruntime_typeinfo.h"
#include "core/session/inference_session.h"
#include "core/session/ort_apis.h"
#include "core/session/ort_env.h"
#include "core/framework/data_types.h"
#include "abi_session_options_impl.h"
#include "core/framework/TensorSeq.h"
#include "core/platform/ort_mutex.h"

#ifdef USE_CUDA
#include "core/providers/cuda/cuda_provider_factory.h"
#include "core/providers/cuda/cuda_execution_provider_info.h"
namespace onnxruntime {
ProviderInfo_CUDA* TryGetProviderInfo_CUDA();
}
#endif

#ifdef ENABLE_EXTENSION_CUSTOM_OPS
#include "onnxruntime_extensions.h"
#endif

using namespace onnxruntime::logging;
using onnxruntime::BFloat16;
using onnxruntime::DataTypeImpl;
using onnxruntime::Environment;
using onnxruntime::IAllocator;
using onnxruntime::InputDefList;
using onnxruntime::MLFloat16;
using onnxruntime::OutputDefList;
using onnxruntime::Tensor;
using onnxruntime::ToOrtStatus;
using onnxruntime::common::Status;

using namespace onnxruntime;

#ifndef ORT_STATUS_PTR
#ifdef _WIN32
#define ORT_STATUS_PTR _Check_return_ _Ret_maybenull_ OrtStatusPtr
#else
#define ORT_STATUS_PTR OrtStatus*
#endif
#endif

#define TENSOR_READ_API_BEGIN                          \
  API_IMPL_BEGIN                                       \
  auto v = reinterpret_cast<const ::OrtValue*>(value); \
  auto& tensor = v->Get<onnxruntime::Tensor>();

#define TENSOR_READWRITE_API_BEGIN \
  API_IMPL_BEGIN                   \
  auto v = (value);                \
  auto tensor = v->GetMutable<onnxruntime::Tensor>();

ORT_API_STATUS_IMPL(OrtApis::CreateEnvWithCustomLogger, OrtLoggingFunction logging_function,
                    _In_opt_ void* logger_param, OrtLoggingLevel logging_level, _In_ const char* logid,
                    _Outptr_ OrtEnv** out) {
  API_IMPL_BEGIN
  OrtEnv::LoggingManagerConstructionInfo lm_info{logging_function, logger_param, logging_level, logid};
  Status status;
  *out = OrtEnv::GetInstance(lm_info, status);
  return ToOrtStatus(status);
  API_IMPL_END
}

ORT_API_STATUS_IMPL(OrtApis::CreateEnv, OrtLoggingLevel logging_level,
                    _In_ const char* logid, _Outptr_ OrtEnv** out) {
  API_IMPL_BEGIN
  OrtEnv::LoggingManagerConstructionInfo lm_info{nullptr, nullptr, logging_level, logid};
  Status status;
  *out = OrtEnv::GetInstance(lm_info, status);
  return ToOrtStatus(status);
  API_IMPL_END
}

ORT_API_STATUS_IMPL(OrtApis::CreateEnvWithGlobalThreadPools, OrtLoggingLevel logging_level,
                    _In_ const char* logid, _In_ const struct OrtThreadingOptions* tp_options, _Outptr_ OrtEnv** out) {
  API_IMPL_BEGIN
  OrtEnv::LoggingManagerConstructionInfo lm_info{nullptr, nullptr, logging_level, logid};
  Status status;
  *out = OrtEnv::GetInstance(lm_info, status, tp_options);
  return ToOrtStatus(status);
  API_IMPL_END
}

ORT_API_STATUS_IMPL(OrtApis::CreateEnvWithCustomLoggerAndGlobalThreadPools, OrtLoggingFunction logging_function, _In_opt_ void* logger_param,
                    OrtLoggingLevel logging_level, _In_ const char* logid, _In_ const struct OrtThreadingOptions* tp_options,
                    _Outptr_ OrtEnv** out) {
  API_IMPL_BEGIN
  OrtEnv::LoggingManagerConstructionInfo lm_info{logging_function, logger_param, logging_level, logid};
  Status status;
  *out = OrtEnv::GetInstance(lm_info, status, tp_options);
  return ToOrtStatus(status);
  API_IMPL_END
}

// enable platform telemetry
ORT_API_STATUS_IMPL(OrtApis::EnableTelemetryEvents, _In_ const OrtEnv* ort_env) {
  API_IMPL_BEGIN
  ORT_UNUSED_PARAMETER(ort_env);
  // note telemetry is controlled via the platform Env object, not the OrtEnv object instance
  const Env& env = Env::Default();
  env.GetTelemetryProvider().EnableTelemetryEvents();
  return nullptr;
  API_IMPL_END
}

ORT_API_STATUS_IMPL(OrtApis::DisableTelemetryEvents, _In_ const OrtEnv* ort_env) {
  API_IMPL_BEGIN
  ORT_UNUSED_PARAMETER(ort_env);
  // note telemetry is controlled via the platform Env object, not the OrtEnv object instance
  const Env& env = Env::Default();
  env.GetTelemetryProvider().DisableTelemetryEvents();
  return nullptr;
  API_IMPL_END
}

ORT_STATUS_PTR CreateTensorImpl(MLDataType ml_type, const int64_t* shape, size_t shape_len,
                                _Inout_ OrtAllocator* allocator, OrtValue& value) {
  TensorShape tensor_shape(shape, shape_len);
  AllocatorPtr alloc_ptr = std::make_shared<onnxruntime::IAllocatorImplWrappingOrtAllocator>(allocator);
  Tensor::InitOrtValue(ml_type, tensor_shape, std::move(alloc_ptr), value);
  return nullptr;
}

ORT_STATUS_PTR CreateTensorImplForSeq(MLDataType elem_type, const int64_t* shape, size_t shape_len, Tensor& out) {
  OrtAllocator* allocator;
  // TODO(pranav): what allocator should be used to create the tensor here?
  // for the sake of simplicity of the API using the default one here
  ORT_API_RETURN_IF_ERROR(OrtApis::GetAllocatorWithDefaultOptions(&allocator));
  AllocatorPtr alloc_ptr = std::make_shared<onnxruntime::IAllocatorImplWrappingOrtAllocator>(allocator);
  TensorShape tensor_shape(shape, shape_len);
  out = Tensor(elem_type, tensor_shape, std::move(alloc_ptr));
  return nullptr;
}

/**
 *
 * this function will create a copy of the allocator info
 */
ORT_STATUS_PTR CreateTensorImpl(MLDataType ml_type, const int64_t* shape, size_t shape_len, const OrtMemoryInfo* info,
                                void* p_data, size_t p_data_len, OrtValue& ort_value) {
  TensorShape tensor_shape(shape, shape_len);
  if (std::any_of(tensor_shape.GetDims().cbegin(), tensor_shape.GetDims().cend(), [](int64_t v) { return v < 0; })) {
    return OrtApis::CreateStatus(ORT_INVALID_ARGUMENT, "tried creating tensor with negative value in shape");
  }

  auto elem_count = gsl::narrow<size_t>(tensor_shape.Size());
  size_t size_to_allocate;
  if (!IAllocator::CalcMemSizeForArray(ml_type->Size(), elem_count, &size_to_allocate)) {
    return OrtApis::CreateStatus(ORT_INVALID_ARGUMENT, "size overflow");
  }
  if (size_to_allocate > p_data_len) {
    std::ostringstream oss;
    oss << "not enough space: expected " << size_to_allocate << ", got " << p_data_len;
    return OrtApis::CreateStatus(ORT_INVALID_ARGUMENT, oss.str().c_str());
  }
  Tensor::InitOrtValue(ml_type, tensor_shape, p_data, *info, ort_value);
  return nullptr;
}

ORT_API_STATUS_IMPL(OrtApis::CreateTensorWithDataAsOrtValue, _In_ const OrtMemoryInfo* info,
                    _Inout_ void* p_data, size_t p_data_len, _In_ const int64_t* shape, size_t shape_len,
                    ONNXTensorElementDataType type, _Outptr_ OrtValue** out) {
  API_IMPL_BEGIN
  auto ml_type = DataTypeImpl::TensorTypeFromONNXEnum(type)->GetElementType();
  auto value = std::make_unique<OrtValue>();
  ORT_API_RETURN_IF_ERROR(CreateTensorImpl(ml_type, shape, shape_len, info, p_data, p_data_len, *value));
  *out = value.release();
  return nullptr;
  API_IMPL_END
}

ORT_API_STATUS_IMPL(OrtApis::CreateTensorAsOrtValue, _Inout_ OrtAllocator* allocator,
                    _In_ const int64_t* shape, size_t shape_len, ONNXTensorElementDataType type,
                    _Outptr_ OrtValue** out) {
  API_IMPL_BEGIN
  auto ml_type = DataTypeImpl::TensorTypeFromONNXEnum(type)->GetElementType();
  auto value = std::make_unique<OrtValue>();
  ORT_API_RETURN_IF_ERROR(CreateTensorImpl(ml_type, shape, shape_len, allocator, *value));
  *out = value.release();
  return nullptr;
  API_IMPL_END
}

ORT_API_STATUS_IMPL(OrtApis::CreateSparseTensorAsOrtValue, _Inout_ OrtAllocator* allocator, _In_ const int64_t* dense_shape,
                    size_t dense_shape_len, ONNXTensorElementDataType type, _Outptr_ OrtValue** out) {
  API_IMPL_BEGIN
#if !defined(DISABLE_SPARSE_TENSORS)
  auto sparse_tensor_type = DataTypeImpl::SparseTensorTypeFromONNXEnum(type);
  auto element_type = sparse_tensor_type->GetElementType();
  assert(element_type->AsPrimitiveDataType() != nullptr);
  TensorShape shape(dense_shape, dense_shape_len);
  if (std::any_of(shape.GetDims().cbegin(), shape.GetDims().cend(),
                  [](int64_t v) { return v < 0; })) {
    return OrtApis::CreateStatus(ORT_INVALID_ARGUMENT, "tried creating tensor with negative value in shape");
  }

  auto alloc_ptr = std::make_shared<onnxruntime::IAllocatorImplWrappingOrtAllocator>(allocator);
  auto value = std::make_unique<OrtValue>();
  SparseTensor::InitOrtValue(element_type, shape, std::move(alloc_ptr), *value);
  *out = value.release();
  return nullptr;
#else
  return OrtApis::CreateStatus(ORT_FAIL, "SparseTensor is not supported in this build.");
#endif
  API_IMPL_END
}

namespace {
#if !defined(DISABLE_SPARSE_TENSORS)
std::unique_ptr<IDataTransfer> GetDataTransfer(const OrtDevice& src_device, const OrtDevice& dst_device) {
  if (src_device.Type() == OrtDevice::CPU && dst_device.Type() == OrtDevice::CPU) {
    return std::make_unique<CPUDataTransfer>();
  }
#ifdef USE_CUDA
  if (src_device.Type() == OrtDevice::GPU || dst_device.Type() == OrtDevice::GPU) {
    if (auto* provider_info = TryGetProviderInfo_CUDA()) {
      return provider_info->CreateGPUDataTransfer(nullptr);
    }
  }
#endif
  ORT_THROW("Not able to find appropriate IDataTransfer to copy sparse data");
}

SparseTensor& ValidateFillInputArgs(OrtValue* v, const TensorShape& values_shape, const OrtMemoryInfo* data_mem_info) {
  auto& sparse_tensor = SparseTensor::GetSparseTensorFromOrtValue(*v);
  if (sparse_tensor.IsDataTypeString()) {
    if ((data_mem_info->device.Type() != OrtDevice::CPU) || sparse_tensor.Location().device.Type() != OrtDevice::CPU) {
      ORT_THROW("Strings can only reside in CPU memory");
    }
  }
  if (std::any_of(values_shape.GetDims().cbegin(), values_shape.GetDims().cend(),
                  [](int64_t v) { return v < 0; })) {
    ORT_THROW("tried Filling sparse tensor with negative value in values shape");
  }

  return sparse_tensor;
}

union PtrConvert {
  explicit PtrConvert(const void* p_p) : p(p_p) {}
  const void* p;
  const char** strings;
};

#endif  // !defined(DISABLE_SPARSE_TENSORS)
}  // namespace

ORT_API_STATUS_IMPL(OrtApis::FillSparseTensorCoo, _Inout_ OrtValue* ort_value, _In_ const OrtMemoryInfo* data_mem_info,
                    _In_ const int64_t* values_shape, size_t values_shape_len, _In_ const void* values,
                    _In_ const int64_t* indices_data, size_t indices_num) {
  API_IMPL_BEGIN
#if !defined(DISABLE_SPARSE_TENSORS)
  TensorShape values_t_shape(values_shape, values_shape_len);
  auto& sparse_tensor = ValidateFillInputArgs(ort_value, values_t_shape, data_mem_info);

  auto values_size = gsl::narrow<size_t>(values_t_shape.Size());
  auto indices_span = gsl::make_span(indices_data, indices_num);

  if (sparse_tensor.IsDataTypeString()) {
    PtrConvert conv(values);
    ORT_THROW_IF_ERROR(sparse_tensor.MakeCooStrings(values_size, conv.strings, indices_span));
  } else {
    auto data_transfer = GetDataTransfer(data_mem_info->device, sparse_tensor.Location().device);
    ORT_THROW_IF_ERROR(sparse_tensor.MakeCooData(*data_transfer, *data_mem_info, values_size,
                                                 values, indices_span));
  }
  return nullptr;
#else
  return OrtApis::CreateStatus(ORT_FAIL, "SparseTensor is not supported in this build.");
#endif
  API_IMPL_END
}

ORT_API_STATUS_IMPL(OrtApis::FillSparseTensorCsr, _Inout_ OrtValue* ort_value, _In_ const OrtMemoryInfo* data_mem_info,
                    _In_ const int64_t* values_shape, size_t values_shape_len, _In_ const void* values,
                    _In_ const int64_t* inner_indices_data, size_t inner_indices_num,
                    _In_ const int64_t* outer_indices_data, size_t outer_indices_num) {
  API_IMPL_BEGIN
#if !defined(DISABLE_SPARSE_TENSORS)
  TensorShape values_t_shape(values_shape, values_shape_len);
  auto& sparse_tensor = ValidateFillInputArgs(ort_value, values_t_shape, data_mem_info);
  auto values_size = gsl::narrow<size_t>(values_t_shape.Size());

  auto inner_indices_span = gsl::make_span(inner_indices_data, inner_indices_num);
  auto outer_indices_span = gsl::make_span(outer_indices_data, outer_indices_num);
  if (sparse_tensor.IsDataTypeString()) {
    PtrConvert conv(values);
    ORT_THROW_IF_ERROR(sparse_tensor.MakeCsrStrings(values_size, conv.strings, inner_indices_span, outer_indices_span));
  } else {
    auto data_transfer = GetDataTransfer(data_mem_info->device, sparse_tensor.Location().device);
    ORT_THROW_IF_ERROR(sparse_tensor.MakeCsrData(*data_transfer, *data_mem_info, values_size,
                                                 values, inner_indices_span, outer_indices_span));
  }
  return nullptr;
#else
  return OrtApis::CreateStatus(ORT_FAIL, "SparseTensor is not supported in this build.");
#endif
  API_IMPL_END
}

ORT_API_STATUS_IMPL(OrtApis::FillSparseTensorBlockSparse, _Inout_ OrtValue* ort_value, _In_ const OrtMemoryInfo* data_mem_info,
                    _In_ const int64_t* values_shape, size_t values_shape_len, _In_ const void* values,
                    _In_ const int64_t* indices_shape_data, size_t indices_shape_len,
                    _In_ const int32_t* indices_data) {
  API_IMPL_BEGIN
#if !defined(DISABLE_SPARSE_TENSORS)
  TensorShape values_t_shape(values_shape, values_shape_len);
  auto& sparse_tensor = ValidateFillInputArgs(ort_value, values_t_shape, data_mem_info);

  TensorShape indices_t_shape(indices_shape_data, indices_shape_len);
  if (std::any_of(indices_t_shape.GetDims().cbegin(), indices_t_shape.GetDims().cend(),
                  [](int64_t v) { return v < 0; })) {
    ORT_THROW("tried Filling sparse tensor with negative value in block sparse indices shape");
  }

  if (sparse_tensor.IsDataTypeString()) {
    PtrConvert conv(values);
    ORT_THROW_IF_ERROR(sparse_tensor.MakeBlockSparseStrings(values_t_shape, conv.strings, indices_t_shape, indices_data));
  } else {
    auto data_transfer = GetDataTransfer(data_mem_info->device, sparse_tensor.Location().device);
    ORT_THROW_IF_ERROR(sparse_tensor.MakeBlockSparseData(*data_transfer, *data_mem_info, values_t_shape,
                                                         values, indices_t_shape, indices_data));
  }
  return nullptr;
#else
  return OrtApis::CreateStatus(ORT_FAIL, "SparseTensor is not supported in this build.");
#endif
  API_IMPL_END
}

ORT_API_STATUS_IMPL(OrtApis::CreateSparseTensorWithValuesAsOrtValue, _In_ const OrtMemoryInfo* info, _Inout_ void* p_data,
                    _In_ const int64_t* dense_shape, size_t dense_shape_len,
                    _In_ const int64_t* values_shape, size_t values_shape_len,
                    ONNXTensorElementDataType type, _Outptr_ OrtValue** out) {
  API_IMPL_BEGIN
#if !defined(DISABLE_SPARSE_TENSORS)
  auto sparse_tensor_type = DataTypeImpl::SparseTensorTypeFromONNXEnum(type);
  auto element_type = sparse_tensor_type->GetElementType();
  assert(element_type->AsPrimitiveDataType() != nullptr);
  if (utils::IsDataTypeString(element_type)) {
    return OrtApis::CreateStatus(ORT_INVALID_ARGUMENT,
                                 "Can not use strings in pre-allocated memory."
                                 " Use CreateSparseTensorAsOrtValue() to allocate memory inside and copy");
  }
  TensorShape tensor_dense_shape(dense_shape, dense_shape_len);
  TensorShape tensor_values_shape(values_shape, values_shape_len);
  if (std::any_of(tensor_values_shape.GetDims().cbegin(), tensor_values_shape.GetDims().cend(),
                  [](int64_t v) { return v < 0; })) {
    return OrtApis::CreateStatus(ORT_INVALID_ARGUMENT, "tried creating tensor with negative value in shape");
  }
  auto value = std::make_unique<OrtValue>();
  SparseTensor::InitOrtValue(element_type, tensor_dense_shape, tensor_values_shape, p_data, *info, *value);
  *out = value.release();
  return nullptr;
#else
  return OrtApis::CreateStatus(ORT_FAIL, "SparseTensor is not supported in this build.");
#endif
  API_IMPL_END
}

ORT_API_STATUS_IMPL(OrtApis::UseCooIndices, _Inout_ OrtValue* ort_value, _Inout_ int64_t* indices_data, size_t indices_num) {
  API_IMPL_BEGIN
#if !defined(DISABLE_SPARSE_TENSORS)
  auto v = reinterpret_cast<::OrtValue*>(ort_value);
  auto& sparse_tensor = SparseTensor::GetSparseTensorFromOrtValue(*v);
  auto indices_span = (indices_num == 0 || indices_data == nullptr)
                          ? gsl::span<int64_t>()
                          : gsl::make_span(indices_data, indices_num);

  ORT_THROW_IF_ERROR(sparse_tensor.UseCooIndices(indices_span));
  return nullptr;
#else
  return OrtApis::CreateStatus(ORT_FAIL, "SparseTensor is not supported in this build.");
#endif
  API_IMPL_END
}

ORT_API_STATUS_IMPL(OrtApis::UseCsrIndices, _Inout_ OrtValue* ort_value,
                    _Inout_ int64_t* inner_data, size_t inner_num,
                    _Inout_ int64_t* outer_data, size_t outer_num) {
  API_IMPL_BEGIN
#if !defined(DISABLE_SPARSE_TENSORS)
  auto& sparse_tensor = SparseTensor::GetSparseTensorFromOrtValue(*ort_value);
  auto inner_span = (inner_num == 0 || inner_data == nullptr)
                        ? gsl::span<int64_t>()
                        : gsl::make_span(inner_data, inner_num);
  auto outer_span = (outer_num == 0 || outer_data == nullptr)
                        ? gsl::span<int64_t>()
                        : gsl::make_span(outer_data, outer_num);
  ORT_THROW_IF_ERROR(sparse_tensor.UseCsrIndices(inner_span, outer_span));
  return nullptr;
#else
  return OrtApis::CreateStatus(ORT_FAIL, "SparseTensor is not supported in this build.");
#endif
  API_IMPL_END
}

ORT_API_STATUS_IMPL(OrtApis::UseBlockSparseIndices, _Inout_ OrtValue* ort_value, const int64_t* indices_shape, size_t indices_shape_len,
                    _Inout_ int32_t* indices_data) {
  API_IMPL_BEGIN
#if !defined(DISABLE_SPARSE_TENSORS)
  auto& sparse_tensor = SparseTensor::GetSparseTensorFromOrtValue(*ort_value);
  TensorShape ind_shape(indices_shape, indices_shape_len);
  ORT_THROW_IF_ERROR(sparse_tensor.UseBlockSparseIndices(ind_shape, indices_data));
  return nullptr;
#else
  return OrtApis::CreateStatus(ORT_FAIL, "SparseTensor is not supported in this build.");
#endif
  API_IMPL_END
}

ORT_API_STATUS_IMPL(OrtApis::GetSparseTensorFormat, _In_ const OrtValue* ort_value, _Out_ enum OrtSparseFormat* out) {
  API_IMPL_BEGIN
#if !defined(DISABLE_SPARSE_TENSORS)
  auto v = reinterpret_cast<const ::OrtValue*>(ort_value);
  if (!v->IsAllocated()) {
    return OrtApis::CreateStatus(ORT_INVALID_ARGUMENT, "the ort_value must contain a constructed tensor");
  }
  const auto& sparse_tensor = v->Get<SparseTensor>();
  *out = static_cast<OrtSparseFormat>(sparse_tensor.Format());
  return nullptr;
#else
  return OrtApis::CreateStatus(ORT_FAIL, "SparseTensor is not supported in this build.");
#endif
  API_IMPL_END
}

ORT_API_STATUS_IMPL(OrtApis::GetSparseTensorValues, _In_ const OrtValue* ort_value, _Outptr_ const void** out) {
  API_IMPL_BEGIN
#if !defined(DISABLE_SPARSE_TENSORS)
  const auto& sparse_tensor = SparseTensor::GetSparseTensorFromOrtValue(*ort_value);
  if (sparse_tensor.IsDataTypeString()) {
    return OrtApis::CreateStatus(ORT_INVALID_ARGUMENT, "Use GetStringTensor*() API to retrieve strings");
  }
  const auto& values = sparse_tensor.Values();
  *out = values.DataRaw();
  return nullptr;
#else
  return OrtApis::CreateStatus(ORT_FAIL, "SparseTensor is not supported in this build.");
#endif
  API_IMPL_END
}

ORT_API_STATUS_IMPL(OrtApis::CreateCustomOpDomain, _In_ const char* domain, _Outptr_ OrtCustomOpDomain** out) {
  API_IMPL_BEGIN
  auto custom_op_domain = std::make_unique<OrtCustomOpDomain>();
  custom_op_domain->domain_ = domain;
  *out = custom_op_domain.release();
  return nullptr;
  API_IMPL_END
}

ORT_API(void, OrtApis::ReleaseCustomOpDomain, _Frees_ptr_opt_ OrtCustomOpDomain* ptr) {
  delete ptr;
}

ORT_API_STATUS_IMPL(OrtApis::CustomOpDomain_Add, _Inout_ OrtCustomOpDomain* custom_op_domain, _In_ const OrtCustomOp* op) {
  API_IMPL_BEGIN
  custom_op_domain->custom_ops_.emplace_back(op);
  return nullptr;
  API_IMPL_END
}

ORT_API_STATUS_IMPL(OrtApis::AddCustomOpDomain, _Inout_ OrtSessionOptions* options,
                    _In_ OrtCustomOpDomain* custom_op_domain) {
  API_IMPL_BEGIN
  options->custom_op_domains_.emplace_back(custom_op_domain);
  return nullptr;
  API_IMPL_END
}

ORT_API_STATUS_IMPL(OrtApis::RegisterCustomOpsLibrary, _Inout_ OrtSessionOptions* options, _In_ const char* library_path, void** library_handle) {
  API_IMPL_BEGIN

  ORT_API_RETURN_IF_STATUS_NOT_OK(Env::Default().LoadDynamicLibrary(library_path, false, library_handle));
  if (!*library_handle)
    return OrtApis::CreateStatus(ORT_FAIL, "RegisterCustomOpsLibrary: Failed to load library");

  OrtStatus*(ORT_API_CALL * RegisterCustomOps)(OrtSessionOptions * options, const OrtApiBase* api);

  ORT_API_RETURN_IF_STATUS_NOT_OK(Env::Default().GetSymbolFromLibrary(*library_handle, "RegisterCustomOps",
                                                                      (void**)&RegisterCustomOps));
  if (!RegisterCustomOps)
    return OrtApis::CreateStatus(ORT_FAIL, "RegisterCustomOpsLibrary: Entry point RegisterCustomOps not found in library");

  return RegisterCustomOps(options, OrtGetApiBase());
  API_IMPL_END
}

ORT_API_STATUS_IMPL(OrtApis::EnableOrtCustomOps, _Inout_ OrtSessionOptions* options) {
  API_IMPL_BEGIN

  if (options) {
#ifdef ENABLE_EXTENSION_CUSTOM_OPS
    return RegisterCustomOps(options, OrtGetApiBase());
#else
    return OrtApis::CreateStatus(ORT_FAIL, "EnableOrtCustomOps: Custom operators in onnxruntime-extensions are not enabled");
#endif
  }
  return nullptr;

  API_IMPL_END
}

namespace {
// provider either model_path, or modal_data + model_data_length.
static ORT_STATUS_PTR CreateSessionAndLoadModel(_In_ const OrtSessionOptions* options,
                                                _In_ const OrtEnv* env,
                                                _In_opt_z_ const ORTCHAR_T* model_path,
                                                _In_opt_ const void* model_data,
                                                size_t model_data_length,

                                                std::unique_ptr<onnxruntime::InferenceSession>& sess) {
  // quick check here to decide load path. InferenceSession will provide error message for invalid values.
  // TODO: Could move to a helper
  const Env& os_env = Env::Default();  // OS environment (!= ORT environment)
  bool load_config_from_model =
      os_env.GetEnvironmentVar(inference_session_utils::kOrtLoadConfigFromModelEnvVar) == "1";

  if (load_config_from_model) {
#if !defined(ORT_MINIMAL_BUILD)
    if (model_path != nullptr) {
      sess = std::make_unique<onnxruntime::InferenceSession>(
          options == nullptr ? onnxruntime::SessionOptions() : options->value,
          env->GetEnvironment(),
          model_path);
    } else {
      sess = std::make_unique<onnxruntime::InferenceSession>(
          options == nullptr ? onnxruntime::SessionOptions() : options->value,
          env->GetEnvironment(),
          model_data, static_cast<int>(model_data_length));
    }
#else
    return OrtApis::CreateStatus(ORT_FAIL, "Loading config from ONNX models is not supported in this build.");
#endif
  } else {
    sess = std::make_unique<onnxruntime::InferenceSession>(
        options == nullptr ? onnxruntime::SessionOptions() : options->value,
        env->GetEnvironment());
  }

#if !defined(ORT_MINIMAL_BUILD) || defined(ORT_MINIMAL_BUILD_CUSTOM_OPS)
  // Add custom domains
  if (options && !options->custom_op_domains_.empty()) {
    ORT_API_RETURN_IF_STATUS_NOT_OK(sess->AddCustomOpDomains(options->custom_op_domains_));
  }
#endif

  // Finish load
  if (load_config_from_model) {
#if !defined(ORT_MINIMAL_BUILD)
    ORT_API_RETURN_IF_STATUS_NOT_OK(sess->Load());
#endif
  } else {
    if (model_path != nullptr) {
      ORT_API_RETURN_IF_STATUS_NOT_OK(sess->Load(model_path));
    } else {
      ORT_API_RETURN_IF_STATUS_NOT_OK(sess->Load(model_data, static_cast<int>(model_data_length)));
    }
  }

  return nullptr;
}

static ORT_STATUS_PTR InitializeSession(_In_ const OrtSessionOptions* options,
                                        _In_ std::unique_ptr<::onnxruntime::InferenceSession>& sess,
                                        _Inout_opt_ OrtPrepackedWeightsContainer* prepacked_weights_container = nullptr) {
  // we need to disable mem pattern if DML is one of the providers since DML doesn't have the concept of
  // byte addressable memory
  std::vector<std::unique_ptr<IExecutionProvider>> provider_list;
  if (options) {
    for (auto& factory : options->provider_factories) {
      auto provider = factory->CreateProvider();
      provider_list.push_back(std::move(provider));
    }
  }

  // register the providers
  for (auto& provider : provider_list) {
    if (provider) {
      ORT_API_RETURN_IF_STATUS_NOT_OK(sess->RegisterExecutionProvider(std::move(provider)));
    }
  }

  if (prepacked_weights_container != nullptr) {
    ORT_API_RETURN_IF_STATUS_NOT_OK(sess->AddPrePackedWeightsContainer(
        reinterpret_cast<PrepackedWeightsContainer*>(prepacked_weights_container)));
  }

  ORT_API_RETURN_IF_STATUS_NOT_OK(sess->Initialize());

  return nullptr;
}

}  // namespace

ORT_API_STATUS_IMPL(OrtApis::CreateSession, _In_ const OrtEnv* env, _In_ const ORTCHAR_T* model_path,
                    _In_ const OrtSessionOptions* options, _Outptr_ OrtSession** out) {
  API_IMPL_BEGIN
  std::unique_ptr<onnxruntime::InferenceSession> sess;
  OrtStatus* status = nullptr;
  *out = nullptr;

  ORT_TRY {
    ORT_API_RETURN_IF_ERROR(CreateSessionAndLoadModel(options, env, model_path, nullptr, 0, sess));
    ORT_API_RETURN_IF_ERROR(InitializeSession(options, sess));

    *out = reinterpret_cast<OrtSession*>(sess.release());
  }
  ORT_CATCH(const std::exception& e) {
    ORT_HANDLE_EXCEPTION([&]() {
      status = OrtApis::CreateStatus(ORT_FAIL, e.what());
    });
  }

  return status;
  API_IMPL_END
}

ORT_API_STATUS_IMPL(OrtApis::CreateSessionFromArray, _In_ const OrtEnv* env, _In_ const void* model_data,
                    size_t model_data_length, _In_ const OrtSessionOptions* options, _Outptr_ OrtSession** out) {
  API_IMPL_BEGIN
  std::unique_ptr<onnxruntime::InferenceSession> sess;
  OrtStatus* status = nullptr;
  *out = nullptr;

  ORT_TRY {
    ORT_API_RETURN_IF_ERROR(CreateSessionAndLoadModel(options, env, nullptr, model_data, model_data_length, sess));
    ORT_API_RETURN_IF_ERROR(InitializeSession(options, sess));

    *out = reinterpret_cast<OrtSession*>(sess.release());
  }
  ORT_CATCH(const std::exception& e) {
    ORT_HANDLE_EXCEPTION([&]() {
      status = OrtApis::CreateStatus(ORT_FAIL, e.what());
    });
  }

  return status;
  API_IMPL_END
}

ORT_API_STATUS_IMPL(OrtApis::Run, _Inout_ OrtSession* sess, _In_opt_ const OrtRunOptions* run_options,
                    _In_reads_(input_len) const char* const* input_names,
                    _In_reads_(input_len) const OrtValue* const* input, size_t input_len,
                    _In_reads_(output_names_len) const char* const* output_names1, size_t output_names_len,
                    _Inout_updates_all_(output_names_len) OrtValue** output) {
  API_IMPL_BEGIN
  auto session = reinterpret_cast<::onnxruntime::InferenceSession*>(sess);
  const int queue_id = 0;

  std::vector<std::string> feed_names(input_len);
  std::vector<OrtValue> feeds(input_len);

  for (size_t i = 0; i != input_len; ++i) {
    if (input_names[i] == nullptr || input_names[i][0] == '\0') {
      return OrtApis::CreateStatus(ORT_INVALID_ARGUMENT, "input name cannot be empty");
    }

    feed_names[i] = input_names[i];
    auto& ort_value = feeds[i] = *reinterpret_cast<const ::OrtValue*>(input[i]);

    if (ort_value.Fence()) ort_value.Fence()->BeforeUsingAsInput(onnxruntime::kCpuExecutionProvider, queue_id);
  }

  // Create output feed
  std::vector<std::string> output_names(output_names_len);
  for (size_t i = 0; i != output_names_len; ++i) {
    if (output_names1[i] == nullptr || output_names1[i][0] == '\0') {
      return OrtApis::CreateStatus(ORT_INVALID_ARGUMENT, "output name cannot be empty");
    }
    output_names[i] = output_names1[i];
  }

  std::vector<OrtValue> fetches(output_names_len);
  for (size_t i = 0; i != output_names_len; ++i) {
    if (output[i] != nullptr) {
      ::OrtValue& value = *(output[i]);
      if (value.Fence())
        value.Fence()->BeforeUsingAsOutput(onnxruntime::kCpuExecutionProvider, queue_id);
      fetches[i] = value;
    }
  }
  Status status;
  if (run_options == nullptr) {
    OrtRunOptions op;
    status = session->Run(op, feed_names, feeds, output_names, &fetches, nullptr);
  } else {
    status = session->Run(*run_options, feed_names, feeds, output_names, &fetches, nullptr);
  }

  if (!status.IsOK())
    return ToOrtStatus(status);
  for (size_t i = 0; i != output_names_len; ++i) {
    ::OrtValue& value = fetches[i];
    if (value.Fence())
      value.Fence()->BeforeUsingAsInput(onnxruntime::kCpuExecutionProvider, queue_id);
    if (output[i] == nullptr) {
      output[i] = new OrtValue(value);
    }
  }
  return nullptr;
  API_IMPL_END
}

struct OrtIoBinding {
  std::unique_ptr<::onnxruntime::IOBinding> binding_;
  explicit OrtIoBinding(std::unique_ptr<::onnxruntime::IOBinding>&& binding) : binding_(std::move(binding)) {}
  OrtIoBinding(const OrtIoBinding&) = delete;
  OrtIoBinding& operator=(const OrtIoBinding&) = delete;
};

ORT_API_STATUS_IMPL(OrtApis::RunWithBinding, _Inout_ OrtSession* sess, _In_ const OrtRunOptions* run_options,
                    _In_ const OrtIoBinding* binding_ptr) {
  API_IMPL_BEGIN
  auto session = reinterpret_cast<::onnxruntime::InferenceSession*>(sess);
  Status status;
  if (run_options == nullptr) {
    OrtRunOptions default_run_options;
    status = session->Run(default_run_options, *binding_ptr->binding_);
  } else {
    status = session->Run(*run_options, *binding_ptr->binding_);
  }
  if (!status.IsOK()) {
    return ToOrtStatus(status);
  }
  return nullptr;
  API_IMPL_END
}

ORT_API_STATUS_IMPL(OrtApis::CreateIoBinding, _Inout_ OrtSession* sess, _Outptr_ OrtIoBinding** out) {
  API_IMPL_BEGIN
  auto session = reinterpret_cast<::onnxruntime::InferenceSession*>(sess);
  std::unique_ptr<::onnxruntime::IOBinding> binding;
  auto status = session->NewIOBinding(&binding);
  if (!status.IsOK()) {
    return ToOrtStatus(status);
  }
  *out = new OrtIoBinding(std::move(binding));
  return nullptr;
  API_IMPL_END
}

ORT_API(void, OrtApis::ReleaseIoBinding, _Frees_ptr_opt_ OrtIoBinding* binding_ptr) {
  delete binding_ptr;
}

ORT_API_STATUS_IMPL(OrtApis::BindInput, _Inout_ OrtIoBinding* binding_ptr, _In_ const char* name, _In_ const OrtValue* val_ptr) {
  API_IMPL_BEGIN
  auto st = binding_ptr->binding_->BindInput(name, *val_ptr);
  if (!st.IsOK()) {
    return ToOrtStatus(st);
  }
  return nullptr;
  API_IMPL_END
}

ORT_API_STATUS_IMPL(OrtApis::BindOutput, _Inout_ OrtIoBinding* binding_ptr, _In_ const char* name, _In_ const OrtValue* val_ptr) {
  API_IMPL_BEGIN
  auto st = binding_ptr->binding_->BindOutput(name, *val_ptr);
  if (!st.IsOK()) {
    return ToOrtStatus(st);
  }
  return nullptr;
  API_IMPL_END
}

ORT_API_STATUS_IMPL(OrtApis::BindOutputToDevice, _Inout_ OrtIoBinding* binding_ptr, _In_ const char* name, _In_ const OrtMemoryInfo* mem_info_ptr) {
  API_IMPL_BEGIN
  auto st = binding_ptr->binding_->BindOutput(name, mem_info_ptr->device);
  if (!st.IsOK()) {
    return ToOrtStatus(st);
  }
  return nullptr;
  API_IMPL_END
}

ORT_API_STATUS_IMPL(OrtApis::GetBoundOutputNames, _In_ const OrtIoBinding* binding_ptr, _In_ OrtAllocator* allocator,
                    _Out_ char** buffer, _Outptr_result_maybenull_ size_t** lengths, _Out_ size_t* count) {
  API_IMPL_BEGIN
  const auto& output_names = binding_ptr->binding_->GetOutputNames();
  if (output_names.empty()) {
    *buffer = nullptr;
    *lengths = nullptr;
    *count = 0U;
    return nullptr;
  }

  IAllocatorUniquePtr<size_t> lengths_alloc(reinterpret_cast<size_t*>(allocator->Alloc(allocator, output_names.size() * sizeof(size_t))),
                                            [allocator](size_t* p) { if(p) allocator->Free(allocator, p); });

  if (!lengths_alloc) {
    return OrtApis::CreateStatus(ORT_FAIL, "lengths allocation failed");
  }

  size_t total_len = 0;
  auto* len_ptr = lengths_alloc.get();
  for (const auto& n : output_names) {
    auto sz = n.size();
    total_len += sz;
    *len_ptr++ = sz;
  }

  IAllocatorUniquePtr<char> buffer_alloc(reinterpret_cast<char*>(allocator->Alloc(allocator, total_len * sizeof(char))),
                                         [allocator](char* p) { if(p) allocator->Free(allocator, p); });

  if (!buffer_alloc) {
    return OrtApis::CreateStatus(ORT_FAIL, "string buffer allocation failed");
  }

  char* buf_ptr = buffer_alloc.get();
  for (const auto& n : output_names) {
    auto sz = n.size();
    memcpy(buf_ptr, n.data(), sz);
    buf_ptr += sz;
  }

  *buffer = buffer_alloc.release();
  *lengths = lengths_alloc.release();
  *count = output_names.size();
  return nullptr;
  API_IMPL_END
}

ORT_API_STATUS_IMPL(OrtApis::GetBoundOutputValues, _In_ const OrtIoBinding* binding_ptr, _In_ OrtAllocator* allocator,
                    _Outptr_result_maybenull_ OrtValue*** output, _Out_ size_t* output_count) {
  API_IMPL_BEGIN
  const auto& outputs = binding_ptr->binding_->GetOutputs();
  if (outputs.empty()) {
    *output = nullptr;
    *output_count = 0U;
    return nullptr;
  }

  // Used to destroy and de-allocate on exception
  size_t created = 0;
  IAllocatorUniquePtr<OrtValue*> ortvalues_alloc(reinterpret_cast<OrtValue**>(allocator->Alloc(allocator, outputs.size() * sizeof(OrtValue*))),
                                                 [&created, allocator](OrtValue** buffer) {
                                                   if (buffer) {
                                                     while (created > 0) {
                                                       auto p = buffer + --created;
                                                       delete (*p);
                                                     }
                                                     allocator->Free(allocator, buffer);
                                                   }
                                                 });

  if (!ortvalues_alloc) {
    return OrtApis::CreateStatus(ORT_FAIL, "Output buffer allocation failed");
  }

  OrtValue** out_ptr = ortvalues_alloc.get();
  for (const auto& out_value : outputs) {
    *out_ptr = new OrtValue(out_value);
    ++out_ptr;
    ++created;
  }

  assert(created == outputs.size());

  *output = ortvalues_alloc.release();
  *output_count = created;
  return nullptr;
  API_IMPL_END
}

ORT_API(void, OrtApis::ClearBoundInputs, _Inout_ OrtIoBinding* binding_ptr) {
  binding_ptr->binding_->ClearInputs();
}

ORT_API(void, OrtApis::ClearBoundOutputs, _Inout_ OrtIoBinding* binding_ptr) {
  binding_ptr->binding_->ClearOutputs();
}

ORT_API_STATUS_IMPL(OrtApis::IsTensor, _In_ const OrtValue* value, _Out_ int* out) {
  auto v = reinterpret_cast<const ::OrtValue*>(value);
  *out = v->IsTensor() ? 1 : 0;
  return nullptr;
}

ORT_API_STATUS_IMPL(OrtApis::HasValue, _In_ const OrtValue* value, _Out_ int* out) {
  auto v = reinterpret_cast<const ::OrtValue*>(value);
  *out = v->IsAllocated() ? 1 : 0;
  return nullptr;
}

ORT_API_STATUS_IMPL(OrtApis::IsSparseTensor, _In_ const OrtValue* value, _Out_ int* out) {
#if !defined(DISABLE_SPARSE_TENSORS)
  auto v = reinterpret_cast<const ::OrtValue*>(value);
  *out = v->IsSparseTensor() ? 1 : 0;
  return nullptr;
#else
  return OrtApis::CreateStatus(ORT_FAIL, "SparseTensor is not supported in this build.");
#endif
}

ORT_API_STATUS_IMPL(OrtApis::GetTensorMutableData, _Inout_ OrtValue* value, _Outptr_ void** output) {
  TENSOR_READWRITE_API_BEGIN
  // Uncomment when WinML fixed their code
  //if (tensor->IsDataTypeString()) {
  //  return OrtApis::CreateStatus(ORT_NOT_IMPLEMENTED, "this API does not support strings");
  //}
  *output = tensor->MutableDataRaw();
  return nullptr;
  API_IMPL_END
}

ORT_API_STATUS_IMPL(OrtApis::FillStringTensor, _Inout_ OrtValue* value, _In_ const char* const* s, size_t s_len) {
  TENSOR_READWRITE_API_BEGIN
  auto* dst = tensor->MutableData<std::string>();
  auto len = static_cast<size_t>(tensor->Shape().Size());
  if (s_len != len) {
    return OrtApis::CreateStatus(ORT_INVALID_ARGUMENT, "input array doesn't equal tensor size");
  }
  for (size_t i = 0; i != len; ++i) {
    //allocate and copy
    dst[i] = s[i];
  }
  return nullptr;
  API_IMPL_END
}

ORT_API_STATUS_IMPL(OrtApis::FillStringTensorElement, _Inout_ OrtValue* value, _In_ const char* s, size_t index) {
  TENSOR_READWRITE_API_BEGIN
  auto* dst = tensor->MutableData<std::string>();
  auto len = static_cast<size_t>(tensor->Shape().Size());
  if (index >= len) {
    return OrtApis::CreateStatus(ORT_INVALID_ARGUMENT, "element index is out of bounds");
  }

  dst[index] = s;

  return nullptr;
  API_IMPL_END
}

namespace {

OrtStatusPtr GetTensorStringSpan(const ::OrtValue& v, gsl::span<const std::string>& span) {
  if (!v.IsAllocated()) {
    return OrtApis::CreateStatus(ORT_INVALID_ARGUMENT, "OrtValue should contain a Tensor or a Sparse Tensor");
  }
  gsl::span<const std::string> str_span;
  int64_t items = 0;
  // Data type will be enforced on DataAsSpan() call.
  if (v.IsTensor()) {
    const auto& tensor = v.Get<onnxruntime::Tensor>();
    items = tensor.Shape().Size();
    if (items >= 0) {
      str_span = tensor.DataAsSpan<std::string>();
    }
  }
#if !defined(DISABLE_SPARSE_TENSORS)
  else if (v.IsSparseTensor()) {
    const auto& sparse_tensor = v.Get<SparseTensor>();
    if (sparse_tensor.Format() == onnxruntime::SparseFormat::kUndefined) {
      return OrtApis::CreateStatus(ORT_INVALID_ARGUMENT, "Sparse Tensor does not contain sparse data");
    }
    items = sparse_tensor.Values().Shape().Size();
    if (items >= 0) {
      str_span = sparse_tensor.Values().DataAsSpan<std::string>();
    }
  }
#endif
  else {
    return OrtApis::CreateStatus(ORT_NOT_IMPLEMENTED, "This API supports Tensors or SparseTensors");
  }

  if (items < 0) {
    return OrtApis::CreateStatus(ORT_INVALID_ARGUMENT, "shape is invalid");
  }
  span = str_span;
  return nullptr;
}
}  // namespace

ORT_API_STATUS_IMPL(OrtApis::GetStringTensorDataLength, _In_ const OrtValue* value, _Out_ size_t* out) {
  API_IMPL_BEGIN
  gsl::span<const std::string> str_span;
  if (auto* status = GetTensorStringSpan(*value, str_span)) {
    return status;
  }

  size_t ret = 0;
  for (const auto& s : str_span) {
    ret += s.size();
  }

  *out = ret;
  return nullptr;
  API_IMPL_END
}

ORT_API_STATUS_IMPL(OrtApis::GetStringTensorElementLength, _In_ const OrtValue* value, size_t index, _Out_ size_t* out) {
  API_IMPL_BEGIN
  gsl::span<const std::string> str_span;
  if (auto* status = GetTensorStringSpan(*value, str_span)) {
    return status;
  }

  if (index < str_span.size()) {
    *out = str_span[index].size();
  } else {
    return OrtApis::CreateStatus(ORT_INVALID_ARGUMENT, "index is out of bounds");
  }

  return nullptr;
  API_IMPL_END
}

ORT_API_STATUS_IMPL(OrtApis::GetStringTensorContent, _In_ const OrtValue* value, _Out_writes_bytes_all_(s_len) void* s,
                    size_t s_len, _Out_writes_all_(offsets_len) size_t* offsets, size_t offsets_len) {
  API_IMPL_BEGIN

  gsl::span<const std::string> str_span;
  if (auto* status = GetTensorStringSpan(*value, str_span)) {
    return status;
  }

  if (offsets_len != str_span.size()) {
    return OrtApis::CreateStatus(ORT_FAIL, "offsets buffer is not equal to tensor size");
  }

  size_t total_size = 0;
  for (const auto& str : str_span) {
    total_size += str.size();
  }

  if (s_len < total_size) {
    return OrtApis::CreateStatus(ORT_FAIL, "output buffer is too small. Use GetStringTensorDataLength.");
  }

  size_t f = 0;
  char* p = static_cast<char*>(s);
  for (const auto& str : str_span) {
    memcpy(p, str.data(), str.size());
    p += str.size();
    *offsets++ = f;
    f += str.size();
  }
  return nullptr;
  API_IMPL_END
}

ORT_API_STATUS_IMPL(OrtApis::GetStringTensorElement, _In_ const OrtValue* value,
                    size_t s_len, size_t index, _Out_writes_bytes_all_(s_len) void* s) {
  API_IMPL_BEGIN
  gsl::span<const std::string> str_span;
  if (auto* status = GetTensorStringSpan(*value, str_span)) {
    return status;
  }

  if (index < str_span.size()) {
    const auto& str = str_span[index];
    if (s_len < str.size()) {
      return OrtApis::CreateStatus(ORT_FAIL, "buffer size is too small for string element");
    }
    memcpy(s, str.data(), str.size());
  } else {
    return OrtApis::CreateStatus(ORT_INVALID_ARGUMENT, "element index is out of bounds");
  }
  return nullptr;
  API_IMPL_END
}

#define ORT_C_API_RETURN_IF_ERROR(expr)                 \
  do {                                                  \
    auto _status = (expr);                              \
    if ((!_status.IsOK())) return ToOrtStatus(_status); \
  } while (0)

#define DEFINE_RELEASE_ORT_OBJECT_FUNCTION(INPUT_TYPE, REAL_TYPE)                       \
  ORT_API(void, OrtApis::Release##INPUT_TYPE, _Frees_ptr_opt_ Ort##INPUT_TYPE* value) { \
    delete reinterpret_cast<REAL_TYPE*>(value);                                         \
  }

using DefListResult = std::pair<Status, const InputDefList*>;
using GetDefListFn = DefListResult (*)(const ::onnxruntime::InferenceSession*);
const auto get_inputs_fn = [](const ::onnxruntime::InferenceSession* session) -> DefListResult { return session->GetModelInputs(); };
const auto get_outputs_fn = [](const ::onnxruntime::InferenceSession* session) -> DefListResult { return session->GetModelOutputs(); };
const auto get_overridable_initializers_fn = [](const ::onnxruntime::InferenceSession* session) -> DefListResult { return session->GetOverridableInitializers(); };

static ORT_STATUS_PTR GetNodeDefListCountHelper(const OrtSession* sess, GetDefListFn get_fn, size_t* out) {
  API_IMPL_BEGIN
  auto session = reinterpret_cast<const ::onnxruntime::InferenceSession*>(sess);
  std::pair<Status, const InputDefList*> p = get_fn(session);
  if (!p.first.IsOK())
    return ToOrtStatus(p.first);
  *out = p.second->size();
  return nullptr;
  API_IMPL_END
}

ORT_API_STATUS_IMPL(OrtApis::SessionGetInputCount, _In_ const OrtSession* sess, _Out_ size_t* out) {
  return GetNodeDefListCountHelper(sess, get_inputs_fn, out);
}

ORT_API_STATUS_IMPL(OrtApis::SessionGetOutputCount, _In_ const OrtSession* sess, _Out_ size_t* out) {
  return GetNodeDefListCountHelper(sess, get_outputs_fn, out);
}

ORT_API_STATUS_IMPL(OrtApis::SessionGetOverridableInitializerCount, _In_ const OrtSession* sess, _Out_ size_t* out) {
  return GetNodeDefListCountHelper(sess, get_overridable_initializers_fn, out);
}

static ORT_STATUS_PTR GetNodeDefTypeInfoHelper(const OrtSession* sess, GetDefListFn get_fn, size_t index,
                                               _Outptr_ struct OrtTypeInfo** out) {
  API_IMPL_BEGIN
  auto session = reinterpret_cast<const ::onnxruntime::InferenceSession*>(sess);
  std::pair<Status, const InputDefList*> p = get_fn(session);
  if (!p.first.IsOK())
    return ToOrtStatus(p.first);
  if (p.second->size() <= index)
    return OrtApis::CreateStatus(ORT_FAIL, "out of index");
  const ONNX_NAMESPACE::TypeProto* type_proto = (*p.second)[index]->TypeAsProto();
  return OrtTypeInfo::FromTypeProto(type_proto, out);
  API_IMPL_END
}

ORT_API_STATUS_IMPL(OrtApis::SessionGetInputTypeInfo, _In_ const OrtSession* sess, size_t index, _Outptr_ struct OrtTypeInfo** out) {
  return GetNodeDefTypeInfoHelper(sess, get_inputs_fn, index, out);
}

ORT_API_STATUS_IMPL(OrtApis::SessionGetOutputTypeInfo, _In_ const OrtSession* sess, size_t index, _Outptr_ struct OrtTypeInfo** out) {
  return GetNodeDefTypeInfoHelper(sess, get_outputs_fn, index, out);
}

ORT_API_STATUS_IMPL(OrtApis::SessionGetOverridableInitializerTypeInfo, _In_ const OrtSession* sess, size_t index, _Outptr_ struct OrtTypeInfo** out) {
  return GetNodeDefTypeInfoHelper(sess, get_overridable_initializers_fn, index, out);
}

static char* StrDup(const std::string& str, _Inout_ OrtAllocator* allocator) {
  char* output_string = reinterpret_cast<char*>(allocator->Alloc(allocator, str.size() + 1));
  memcpy(output_string, str.c_str(), str.size());
  output_string[str.size()] = '\0';
  return output_string;
}

static ORT_STATUS_PTR GetNodeDefNameImpl(_In_ const OrtSession* sess, size_t index, _Inout_ OrtAllocator* allocator,
                                         GetDefListFn get_fn, _Outptr_ char** output) {
  auto session = reinterpret_cast<const ::onnxruntime::InferenceSession*>(sess);
  std::pair<Status, const InputDefList*> p = get_fn(session);
  if (!p.first.IsOK())
    return ToOrtStatus(p.first);
  if (p.second == nullptr)
    return OrtApis::CreateStatus(ORT_FAIL, "internal error");
  const InputDefList& defs = *p.second;
  if (index >= defs.size())
    return OrtApis::CreateStatus(ORT_FAIL, "index out of range");
  *output = StrDup(defs[index]->Name(), allocator);
  return nullptr;
}

ORT_API_STATUS_IMPL(OrtApis::SessionEndProfiling, _In_ OrtSession* sess, _Inout_ OrtAllocator* allocator,
                    _Outptr_ char** out) {
  API_IMPL_BEGIN
  auto session = reinterpret_cast<::onnxruntime::InferenceSession*>(sess);
  auto profile_file_name = session->EndProfiling();
  *out = StrDup(profile_file_name, allocator);
  return nullptr;
  API_IMPL_END
}

ORT_API_STATUS_IMPL(OrtApis::SessionGetModelMetadata, _In_ const OrtSession* sess,
                    _Outptr_ OrtModelMetadata** out) {
  API_IMPL_BEGIN
  auto session = reinterpret_cast<const ::onnxruntime::InferenceSession*>(sess);
  auto p = session->GetModelMetadata();
  if (!p.first.IsOK())
    return ToOrtStatus(p.first);
  *out = reinterpret_cast<OrtModelMetadata*>(new ModelMetadata(*p.second));
  return nullptr;
  API_IMPL_END
}

ORT_API_STATUS_IMPL(OrtApis::ModelMetadataGetProducerName,
                    _In_ const OrtModelMetadata* model_metadata,
                    _Inout_ OrtAllocator* allocator, _Outptr_ char** value) {
  API_IMPL_BEGIN
  auto producer_name = reinterpret_cast<const ::onnxruntime::ModelMetadata*>(model_metadata)->producer_name;
  *value = StrDup(producer_name, allocator);
  return nullptr;
  API_IMPL_END
}

ORT_API_STATUS_IMPL(OrtApis::ModelMetadataGetGraphName,
                    _In_ const OrtModelMetadata* model_metadata,
                    _Inout_ OrtAllocator* allocator, _Outptr_ char** value) {
  API_IMPL_BEGIN
  auto graph_name = reinterpret_cast<const ::onnxruntime::ModelMetadata*>(model_metadata)->graph_name;
  *value = StrDup(graph_name, allocator);
  return nullptr;
  API_IMPL_END
}

ORT_API_STATUS_IMPL(OrtApis::ModelMetadataGetDomain,
                    _In_ const OrtModelMetadata* model_metadata,
                    _Inout_ OrtAllocator* allocator, _Outptr_ char** value) {
  API_IMPL_BEGIN
  auto domain = reinterpret_cast<const ::onnxruntime::ModelMetadata*>(model_metadata)->domain;
  *value = StrDup(domain, allocator);
  return nullptr;
  API_IMPL_END
}

ORT_API_STATUS_IMPL(OrtApis::ModelMetadataGetDescription,
                    _In_ const OrtModelMetadata* model_metadata,
                    _Inout_ OrtAllocator* allocator, _Outptr_ char** value) {
  API_IMPL_BEGIN
  auto description = reinterpret_cast<const ::onnxruntime::ModelMetadata*>(model_metadata)->description;
  *value = StrDup(description, allocator);
  return nullptr;
  API_IMPL_END
}

ORT_API_STATUS_IMPL(OrtApis::ModelMetadataGetGraphDescription,
                    _In_ const OrtModelMetadata* model_metadata,
                    _Inout_ OrtAllocator* allocator, _Outptr_ char** value) {
  API_IMPL_BEGIN
  auto description = reinterpret_cast<const ::onnxruntime::ModelMetadata*>(model_metadata)->graph_description;
  *value = StrDup(description, allocator);
  return nullptr;
  API_IMPL_END
}

ORT_API_STATUS_IMPL(OrtApis::ModelMetadataLookupCustomMetadataMap, _In_ const OrtModelMetadata* model_metadata,
                    _Inout_ OrtAllocator* allocator, _In_ const char* key, _Outptr_result_maybenull_ char** value) {
  API_IMPL_BEGIN
  auto custom_metadata_map =
      reinterpret_cast<const ::onnxruntime::ModelMetadata*>(model_metadata)->custom_metadata_map;

  std::string temp(key);

  auto iter = custom_metadata_map.find(temp);

  if (iter == custom_metadata_map.end()) {
    *value = nullptr;
  } else {
    *value = StrDup(iter->second, allocator);
  }

  return nullptr;
  API_IMPL_END
}

ORT_API_STATUS_IMPL(OrtApis::ModelMetadataGetCustomMetadataMapKeys,
                    _In_ const OrtModelMetadata* model_metadata,
                    _Inout_ OrtAllocator* allocator, _Outptr_result_buffer_maybenull_(*num_keys) char*** keys, _Out_ int64_t* num_keys) {
  API_IMPL_BEGIN
  const auto& custom_metadata_map =
      reinterpret_cast<const ::onnxruntime::ModelMetadata*>(model_metadata)->custom_metadata_map;

  auto count = custom_metadata_map.size();
  if (count == 0) {
    *keys = nullptr;
  } else {
    // To guard against overflow in the next step where we compute bytes to allocate
    SafeInt<size_t> alloc_count(count);

    // alloc_count * sizeof(...) will throw if there was an overflow which will be caught in API_IMPL_END
    // and be returned to the user as a status
    char** p = reinterpret_cast<char**>(allocator->Alloc(allocator, alloc_count * sizeof(char*)));
    assert(p != nullptr);
    auto map_iter = custom_metadata_map.cbegin();
    int64_t i = 0;
    while (map_iter != custom_metadata_map.cend()) {
      p[i++] = StrDup(map_iter->first, allocator);
      ++map_iter;
    }
    *keys = p;
  }

  *num_keys = static_cast<int64_t>(count);
  return nullptr;
  API_IMPL_END
}

ORT_API_STATUS_IMPL(OrtApis::ModelMetadataGetVersion,
                    _In_ const OrtModelMetadata* model_metadata,
                    _Out_ int64_t* value) {
  API_IMPL_BEGIN
  *value = reinterpret_cast<const ::onnxruntime::ModelMetadata*>(model_metadata)->version;
  return nullptr;
  API_IMPL_END
}

ORT_API_STATUS_IMPL(OrtApis::SessionGetInputName, _In_ const OrtSession* sess, size_t index,
                    _Inout_ OrtAllocator* allocator, _Outptr_ char** output) {
  API_IMPL_BEGIN
  return GetNodeDefNameImpl(sess, index, allocator, get_inputs_fn, output);
  API_IMPL_END
}

ORT_API_STATUS_IMPL(OrtApis::SessionGetOutputName, _In_ const OrtSession* sess, size_t index,
                    _Inout_ OrtAllocator* allocator, _Outptr_ char** output) {
  API_IMPL_BEGIN
  return GetNodeDefNameImpl(sess, index, allocator, get_outputs_fn, output);
  API_IMPL_END
}

ORT_API_STATUS_IMPL(OrtApis::SessionGetOverridableInitializerName, _In_ const OrtSession* sess, size_t index,
                    _Inout_ OrtAllocator* allocator, _Outptr_ char** output) {
  API_IMPL_BEGIN
  return GetNodeDefNameImpl(sess, index, allocator, get_overridable_initializers_fn, output);
  API_IMPL_END
}

ORT_API_STATUS_IMPL(OrtApis::AllocatorAlloc, _Inout_ OrtAllocator* ptr, size_t size, _Outptr_ void** out) {
  API_IMPL_BEGIN
  *out = ptr->Alloc(ptr, size);
  return nullptr;
  API_IMPL_END
}

ORT_API_STATUS_IMPL(OrtApis::AllocatorFree, _Inout_ OrtAllocator* ptr, void* p) {
  API_IMPL_BEGIN
  ptr->Free(ptr, p);
  return nullptr;
  API_IMPL_END
}

ORT_API_STATUS_IMPL(OrtApis::AllocatorGetInfo, _In_ const OrtAllocator* ptr, _Outptr_ const struct OrtMemoryInfo** out) {
  API_IMPL_BEGIN
  *out = ptr->Info(ptr);
  return nullptr;
  API_IMPL_END
}

template <typename T>
ORT_STATUS_PTR OrtGetNumSequenceElements(const OrtValue* p_ml_value, size_t* out) {
  auto& data = p_ml_value->Get<T>();
  *out = data.size();
  return nullptr;
}

#if !defined(DISABLE_ML_OPS)
static const int NUM_MAP_INDICES = 2;
#endif

static ORT_STATUS_PTR OrtGetValueCountImpl(const OrtValue* value, size_t* out) {
  ONNXType value_type;
  if (auto status = OrtApis::GetValueType(value, &value_type))
    return status;
  if (value_type == ONNX_TYPE_MAP) {
#if !defined(DISABLE_ML_OPS)
    *out = NUM_MAP_INDICES;
    return nullptr;
#else
    return OrtApis::CreateStatus(ORT_FAIL, "Map type is not supported in this build.");
#endif
  }
  if (value_type == ONNX_TYPE_SEQUENCE) {
    // Note: keep these in sync with the registered types in data_types.h
    if (value->IsTensorSequence()) {
      *out = value->Get<TensorSeq>().Size();
      return nullptr;
    } else {
#if !defined(DISABLE_ML_OPS)
      utils::ContainerChecker c_checker(value->Type());
      if (c_checker.IsSequenceOf<std::map<std::string, float>>()) {
        return OrtGetNumSequenceElements<VectorMapStringToFloat>(value, out);
      } else if (c_checker.IsSequenceOf<std::map<int64_t, float>>()) {
        return OrtGetNumSequenceElements<VectorMapInt64ToFloat>(value, out);
      } else {
        return OrtApis::CreateStatus(ORT_FAIL, "Input is not of one of the supported sequence types.");
      }
#else
      return OrtApis::CreateStatus(ORT_FAIL, "Map type is not supported in this build.");
#endif
    }
  } else {
    return OrtApis::CreateStatus(ORT_FAIL, "Input is not of type sequence or map.");
  }
}

ORT_API_STATUS_IMPL(OrtApis::GetValueCount, _In_ const OrtValue* value, _Out_ size_t* out) {
  API_IMPL_BEGIN
  return OrtGetValueCountImpl(value, out);
  API_IMPL_END
}

namespace c_api_internal {

#if !defined(DISABLE_ML_OPS)
///////////////////
// OrtGetValueImplSeqOfMap
template <typename T>
static ORT_STATUS_PTR OrtGetValueImplSeqOfMap(const OrtValue* p_ml_value, int index, _Outptr_ OrtValue** out) {
  using TKey = typename T::value_type::key_type;
  using TVal = typename T::value_type::mapped_type;
  using MapType = std::map<TKey, TVal>;
  auto& data_vec = p_ml_value->Get<T>();
  auto& data_elem = data_vec.at(index);
  auto copy_data_elem = std::make_unique<MapType>(data_elem);
  auto value = std::make_unique<OrtValue>();
  auto ml_type = DataTypeImpl::GetType<MapType>();
  value->Init(copy_data_elem.release(),
              ml_type,
              ml_type->GetDeleteFunc());
  *out = value.release();
  return nullptr;
}
#endif

ORT_STATUS_PTR PopulateTensorWithData(Tensor& tensor, bool is_string, _In_ const void* data_elem, size_t num_elems,
                                      size_t elem_size) {
  auto len = gsl::narrow<size_t>(tensor.Shape().Size());
  if (num_elems < len) {
    return OrtApis::CreateStatus(ORT_INVALID_ARGUMENT, "input array is too short");
  }
  if (!is_string) {
    memcpy(tensor.MutableDataRaw(), data_elem, elem_size * num_elems);
  } else {
    const std::string* strings = reinterpret_cast<const std::string*>(data_elem);
    auto str_span = gsl::make_span(strings, num_elems);
    auto* dst = tensor.MutableData<std::string>();
    std::copy(str_span.cbegin(), str_span.cend(), dst);
  }
  return nullptr;
}

ORT_STATUS_PTR CreateTensorAndPopulate(MLDataType element_type, const int64_t* shape, size_t shape_len,
                                       const void* data, size_t num_elements, _Inout_ OrtAllocator* allocator, OrtValue& result) {
  ORT_API_RETURN_IF_ERROR(CreateTensorImpl(element_type, shape, shape_len, allocator, result));
  ORT_API_RETURN_IF_ERROR(PopulateTensorWithData(*result.GetMutable<Tensor>(), utils::IsDataTypeString(element_type),
                                                 data, num_elements, element_type->Size()));
  return nullptr;
}

}  // namespace c_api_internal
#ifdef _MSC_VER
#pragma warning(push)
#pragma warning(disable : 6101)
#endif

static ORT_STATUS_PTR OrtGetValueImplSeqOfTensors(_In_ const OrtValue* p_ml_value, int index, _Inout_ OrtAllocator* allocator,
                                                  _Outptr_ OrtValue** out) {
  const auto& data = p_ml_value->Get<TensorSeq>();
  const auto& one_tensor = data.Get(index);
  const auto& tensor_shape = one_tensor.Shape();
  auto result = std::make_unique<OrtValue>();
  ORT_API_RETURN_IF_ERROR(c_api_internal::CreateTensorAndPopulate(one_tensor.DataType(), tensor_shape.GetDims().data(),
                                                                  tensor_shape.NumDimensions(), one_tensor.DataRaw(),
                                                                  gsl::narrow<size_t>(one_tensor.Shape().Size()),
                                                                  allocator, *result));
  *out = result.release();
  return nullptr;
}

#ifdef _MSC_VER
#pragma warning(pop)
#endif

static ORT_STATUS_PTR OrtGetValueImplSeq(_In_ const OrtValue* value, int index, _Inout_ OrtAllocator* allocator,
                                         _Outptr_ OrtValue** out) {
  // Note: keep these in sync with the registered types in data_types.h
  if (value->IsTensorSequence()) {
    return OrtGetValueImplSeqOfTensors(value, index, allocator, out);
  } else {
#if !defined(DISABLE_ML_OPS)
    utils::ContainerChecker c_checker(value->Type());
    if (c_checker.IsSequenceOf<std::map<std::string, float>>()) {
      return c_api_internal::OrtGetValueImplSeqOfMap<VectorMapStringToFloat>(value, index, out);
    } else if (c_checker.IsSequenceOf<std::map<int64_t, float>>()) {
      return c_api_internal::OrtGetValueImplSeqOfMap<VectorMapInt64ToFloat>(value, index, out);
    } else {
      return OrtApis::CreateStatus(ORT_FAIL, "Input is not of one of the supported sequence types.");
    }
#else
    return OrtApis::CreateStatus(ORT_FAIL, "Map type is not supported in this build.");
#endif
  }
}

#if !defined(DISABLE_ML_OPS)
template <typename T>
static ORT_STATUS_PTR OrtGetValueImplMapHelper(_In_ const OrtValue* p_ml_value, int index,
                                               _Inout_ OrtAllocator* allocator, _Outptr_ OrtValue** out) {
  using namespace onnxruntime::utils;
  using TKey = typename T::key_type;
  using TVal = typename T::mapped_type;
  auto& data = p_ml_value->Get<T>();
  int64_t num_kv_pairs = data.size();
#if defined(_WIN32) && !defined(_M_AMD64)
  ORT_ENFORCE(static_cast<uint64_t>(num_kv_pairs) < std::numeric_limits<size_t>::max());
#endif
  const std::vector<int64_t> dims{num_kv_pairs};
  auto result = std::make_unique<OrtValue>();
  std::vector<TKey> vec_keys;
  std::vector<TVal> vec_vals;
  const void* data_ptr;
  size_t data_size;
  MLDataType element_type;
  switch (index) {
    case 0: {  // user is requesting keys
      element_type = DataTypeImpl::TensorTypeFromONNXEnum(GetONNXTensorElementDataType<TKey>())->GetElementType();
      vec_keys.reserve(static_cast<size_t>(num_kv_pairs));
      std::transform(data.cbegin(), data.cend(), std::back_inserter(vec_keys), [](const auto& k) { return k.first; });
      data_ptr = vec_keys.data();
      data_size = vec_keys.size();
    } break;
    case 1: {  // user is requesting values
      element_type = DataTypeImpl::TensorTypeFromONNXEnum(GetONNXTensorElementDataType<TVal>())->GetElementType();
      vec_vals.reserve(static_cast<size_t>(num_kv_pairs));
      std::transform(data.cbegin(), data.cend(), std::back_inserter(vec_vals), [](const auto& k) { return k.second; });
      data_ptr = vec_vals.data();
      data_size = vec_vals.size();
    } break;
    default:
      return OrtApis::CreateStatus(ORT_FAIL, "Invalid index requested for map type.");
  }
  ORT_API_RETURN_IF_ERROR(c_api_internal::CreateTensorAndPopulate(element_type, dims.data(), dims.size(), data_ptr,
                                                                  data_size, allocator, *result));
  *out = result.release();
  return nullptr;
}

static ORT_STATUS_PTR OrtGetValueImplMap(_In_ const OrtValue* value, int index, _Inout_ OrtAllocator* allocator,
                                         _Outptr_ OrtValue** out) {
  auto p_ml_value = reinterpret_cast<const OrtValue*>(value);
  auto type = p_ml_value->Type();
  // Note: keep these in sync with the registered types in data_types.h
  utils::ContainerChecker c_checker(type);
  if (c_checker.IsMap()) {
    if (c_checker.IsMapOf<std::string, std::string>()) {
      return OrtGetValueImplMapHelper<MapStringToString>(p_ml_value, index, allocator, out);
    } else if (c_checker.IsMapOf<std::string, int64_t>()) {
      return OrtGetValueImplMapHelper<MapStringToInt64>(p_ml_value, index, allocator, out);
    } else if (c_checker.IsMapOf<std::string, float>()) {
      return OrtGetValueImplMapHelper<MapStringToFloat>(p_ml_value, index, allocator, out);
    } else if (c_checker.IsMapOf<std::string, double>()) {
      return OrtGetValueImplMapHelper<MapStringToDouble>(p_ml_value, index, allocator, out);
    } else if (c_checker.IsMapOf<int64_t, std::string>()) {
      return OrtGetValueImplMapHelper<MapInt64ToString>(p_ml_value, index, allocator, out);
    } else if (c_checker.IsMapOf<int64_t, int64_t>()) {
      return OrtGetValueImplMapHelper<MapInt64ToInt64>(p_ml_value, index, allocator, out);
    } else if (c_checker.IsMapOf<int64_t, float>()) {
      return OrtGetValueImplMapHelper<MapInt64ToFloat>(p_ml_value, index, allocator, out);
    } else if (c_checker.IsMapOf<int64_t, double>()) {
      return OrtGetValueImplMapHelper<MapInt64ToDouble>(p_ml_value, index, allocator, out);
    }
  }
  return OrtApis::CreateStatus(ORT_FAIL, "Input is not of one of the supported map types.");
}
#endif

static ORT_STATUS_PTR OrtGetValueImpl(_In_ const OrtValue* value, int index, _Inout_ OrtAllocator* allocator,
                                      _Outptr_ OrtValue** out) {
  ONNXType value_type;
  if (auto status = OrtApis::GetValueType(value, &value_type))
    return status;
  if (value_type == ONNX_TYPE_MAP) {
#if !defined(DISABLE_ML_OPS)
    return OrtGetValueImplMap(value, index, allocator, out);
#else
    return OrtApis::CreateStatus(ORT_FAIL, "Map type is not supported in this build.");
#endif
  }
  if (value_type == ONNX_TYPE_SEQUENCE) {
    return OrtGetValueImplSeq(value, index, allocator, out);
  } else {
    return OrtApis::CreateStatus(ORT_FAIL, "Input is not of type sequence or map.");
  }
}

ORT_API_STATUS_IMPL(OrtApis::GetValue, _In_ const OrtValue* value, int index, _Inout_ OrtAllocator* allocator,
                    _Outptr_ OrtValue** out) {
  API_IMPL_BEGIN
  return OrtGetValueImpl(value, index, allocator, out);
  API_IMPL_END
}

///////////////////
// OrtCreateValue

#if !defined(DISABLE_ML_OPS)
template <typename T>
static ORT_STATUS_PTR OrtCreateValueImplSeqHelperMap(const OrtValue* const* in, size_t num_values,
                                                     _Outptr_ OrtValue** out) {
  using SeqType = std::vector<T>;
  auto seq_ptr = std::make_unique<SeqType>();
  seq_ptr->reserve(num_values);
  for (size_t idx = 0; idx < num_values; ++idx) {
    auto& m = reinterpret_cast<const OrtValue*>(in[idx])->Get<T>();
    seq_ptr->push_back(m);
  }
  // create OrtValue with this vector
  auto value = std::make_unique<OrtValue>();
  auto ml_type = DataTypeImpl::GetType<SeqType>();
  value->Init(seq_ptr.release(),
              ml_type,
              ml_type->GetDeleteFunc());
  *out = value.release();
  return nullptr;
}
#endif

static ORT_STATUS_PTR OrtCreateValueImplSeqHelperTensor(const Tensor& tensor, Tensor& out) {
  auto data_type = tensor.DataType();
  ORT_API_RETURN_IF_ERROR(CreateTensorImplForSeq(data_type,
                                                 tensor.Shape().GetDims().data(), tensor.Shape().NumDimensions(),
                                                 out));
  size_t num_elements = gsl::narrow<size_t>(tensor.Shape().Size());
  ORT_API_RETURN_IF_ERROR(c_api_internal::PopulateTensorWithData(out, tensor.IsDataTypeString(),
                                                                 tensor.DataRaw(), num_elements, data_type->Size()));
  return nullptr;
}

static ORT_STATUS_PTR OrtCreateValueImplSeqHelper(const OrtValue* const* in, size_t num_values,
                                                  _Outptr_ OrtValue** out) {
  using namespace c_api_internal;
  std::vector<Tensor> tensors;
  tensors.resize(num_values);
  auto dtype = static_cast<const OrtValue*>(in[0])->Get<Tensor>().DataType();

  for (size_t idx = 0; idx < num_values; ++idx) {
    ORT_ENFORCE(in[idx]->IsTensor(), "Expecting all elements to be tensors. Got: ", DataTypeImpl::ToString(in[idx]->Type()));
    auto& one_tensor = static_cast<const OrtValue*>(in[idx])->Get<Tensor>();
    auto tensor_elem_type = one_tensor.DataType();

    // sequences must have tensors of the same data type
    if (idx > 0 && (tensor_elem_type != dtype)) {
      return OrtApis::CreateStatus(ORT_FAIL,
                                   "Sequences must have tensors of the same data type. There was at least one tensor in the input that was different.");
    }

    ORT_API_RETURN_IF_ERROR(OrtCreateValueImplSeqHelperTensor(one_tensor, tensors[idx]));
  }

  // create OrtValue with this vector
  auto value = std::make_unique<OrtValue>();
  auto ml_type = DataTypeImpl::GetType<TensorSeq>();
  auto seq_ptr = std::make_unique<TensorSeq>(dtype);
  seq_ptr->SetElements(std::move(tensors));
  value->Init(seq_ptr.release(),
              ml_type,
              ml_type->GetDeleteFunc());
  *out = value.release();
  return nullptr;
}

static ORT_STATUS_PTR OrtCreateValueImplSeq(_In_reads_(num_values) const OrtValue* const* in, size_t num_values,
                                            _Outptr_ OrtValue** out) {
  // We only support limited sequence types. For the sake of simplicity the type of the first
  // OrtValue* in OrtValue** will determine the type of the vector used to create the output OrtValue
  // this type should be either a tensor of limited types or map of limited types
  const OrtValue* ovfirst = in[0];
  ONNXType first_value_type;
  if (auto status = OrtApis::GetValueType(ovfirst, &first_value_type))
    return status;
  // in onnxruntime type registrations we can support only a fixed vector types
  // this check ensures that the input conforms to that
  if (!(first_value_type == ONNX_TYPE_TENSOR || first_value_type == ONNX_TYPE_MAP)) {
    return OrtApis::CreateStatus(ORT_FAIL, "Each element of the sequence should be either tensor or map.");
  }
  // check if all OrtValues in the input array are of the same type
  // this is because even though the ONNX spec and this API spec supports heterogenous sequences,
  // only a fixed types are registered in onnxruntime
  for (size_t i = 0; i < num_values; ++i) {
    const OrtValue* ov = in[i];
    ONNXType ov_type;
    if (auto status = OrtApis::GetValueType(ov, &ov_type))
      return status;
    if (ov_type != first_value_type) {
      return OrtApis::CreateStatus(ORT_FAIL,
                                   "At least one element in the sequence is of a type different from others.");
    }
  }

  // finally create the output vector/MLValue
  auto first_mlvalue = reinterpret_cast<const OrtValue*>(ovfirst);
  if (first_value_type == ONNX_TYPE_TENSOR) {
    return OrtCreateValueImplSeqHelper(in, num_values, out);
  } else if (first_value_type == ONNX_TYPE_MAP) {
#if !defined(DISABLE_ML_OPS)
    auto map_type = first_mlvalue->Type();
    utils::ContainerChecker c_checker(map_type);
    if (c_checker.IsMapOf<std::string, float>()) {
      return OrtCreateValueImplSeqHelperMap<MapStringToFloat>(in, num_values, out);
    }
    if (c_checker.IsMapOf<int64_t, float>()) {
      return OrtCreateValueImplSeqHelperMap<MapInt64ToFloat>(in, num_values, out);
    } else {
      return OrtApis::CreateStatus(ORT_FAIL, "Input is not of one of the supported map types.");
    }
#else
    ORT_UNUSED_PARAMETER(first_mlvalue);
    return OrtApis::CreateStatus(ORT_FAIL, "Map type is not supported in this build.");
#endif

  } else {
    return OrtApis::CreateStatus(ORT_FAIL, "Unsupported input type");
  }
}

#if !defined(DISABLE_ML_OPS)
template <typename KeyType, typename ValueType>
static OrtStatus* OrtCreateMapMLValue(const Tensor& key_tensor, const Tensor& value_tensor, _Outptr_ OrtValue** out) {
  using MapType = std::map<KeyType, ValueType>;
  auto map_ptr = std::make_unique<MapType>();
  // iterate through the key and value tensors and populate map
  auto key_data = key_tensor.Data<KeyType>();
  auto value_data = value_tensor.Data<ValueType>();
  auto len = key_tensor.Shape().Size();
  ORT_ENFORCE(len >= 0 && static_cast<uint64_t>(len) < std::numeric_limits<size_t>::max());
  size_t num_kv_pairs = static_cast<size_t>(key_tensor.Shape().Size());
  for (size_t n = 0; n < num_kv_pairs; ++n, ++key_data, ++value_data) {
    map_ptr->insert({*key_data, *value_data});
  }
  // create ort_value with this map
  auto value = std::make_unique<OrtValue>();
  auto ml_type = DataTypeImpl::GetType<MapType>();
  value->Init(map_ptr.release(),
              ml_type,
              ml_type->GetDeleteFunc());
  *out = value.release();
  return nullptr;
}

template <typename KeyType>
static ORT_STATUS_PTR OrtCreateValueImplMapHelper(const Tensor& key_tensor, const Tensor& value_tensor,
                                                  _Outptr_ OrtValue** out) {
  auto value_type = value_tensor.DataType()->AsPrimitiveDataType();
  ORT_ENFORCE(value_type != nullptr, "Tensor must always contain primitive types. Found: ",
              DataTypeImpl::ToString(value_tensor.DataType()));

  switch (value_type->GetDataType()) {
    case ONNX_NAMESPACE::TensorProto_DataType_STRING:
      return OrtCreateMapMLValue<KeyType, std::string>(key_tensor, value_tensor, out);
      break;
    case ONNX_NAMESPACE::TensorProto_DataType_INT64:
      return OrtCreateMapMLValue<KeyType, int64_t>(key_tensor, value_tensor, out);
      break;
    case ONNX_NAMESPACE::TensorProto_DataType_FLOAT:
      return OrtCreateMapMLValue<KeyType, float>(key_tensor, value_tensor, out);
      break;
    case ONNX_NAMESPACE::TensorProto_DataType_DOUBLE:
      return OrtCreateMapMLValue<KeyType, double>(key_tensor, value_tensor, out);
      break;
    default:
      break;
  }

  std::string msg("Value type is not supported yet: ");
  msg += DataTypeImpl::ToString(value_tensor.DataType());
  return OrtApis::CreateStatus(ORT_FAIL, msg.c_str());
}

static ORT_STATUS_PTR OrtCreateValueImplMap(const OrtValue* const* in, size_t num_values, _Outptr_ OrtValue** out) {
  if (num_values != NUM_MAP_INDICES) {
    return OrtApis::CreateStatus(ORT_FAIL, "For map type num_values MUST be 2");
  }

  const OrtValue* ort_keys = in[0];
  auto p_key_ml_value = reinterpret_cast<const OrtValue*>(ort_keys);
  auto& key_tensor = p_key_ml_value->Get<Tensor>();

  const OrtValue* ort_values = in[1];
  auto p_value_ml_value = reinterpret_cast<const OrtValue*>(ort_values);
  auto& value_tensor = p_value_ml_value->Get<Tensor>();

  // as per data_types.h, we only support maps of primitive data types.
  if (key_tensor.Shape().NumDimensions() > 1 || value_tensor.Shape().NumDimensions() > 1) {
    return OrtApis::CreateStatus(ORT_FAIL, "Either the key tensor or the value tensor has NumDimensions > 1");
  }

  // since maps are represented by key and value tensors, their sizes have to be the same.
  if (key_tensor.Shape().Size() != value_tensor.Shape().Size()) {
    return OrtApis::CreateStatus(ORT_FAIL, "Key and value tensors have unequal number of elements.");
  }

  if (key_tensor.IsDataTypeString()) {
    return OrtCreateValueImplMapHelper<std::string>(key_tensor, value_tensor, out);
  }
  if (key_tensor.IsDataType<int64_t>()) {
    return OrtCreateValueImplMapHelper<int64_t>(key_tensor, value_tensor, out);
  }
  return OrtApis::CreateStatus(ORT_FAIL, "Key type is not supported yet.");
}
#endif

static ORT_STATUS_PTR OrtCreateValueImpl(_In_reads_(num_values) const OrtValue* const* in, size_t num_values,
                                         enum ONNXType value_type, _Outptr_ OrtValue** out) {
  if (num_values <= 0) {
    return OrtApis::CreateStatus(ORT_FAIL, "Number of values should be at least 1.");
  }
  if (value_type == ONNX_TYPE_MAP) {
#if !defined(DISABLE_ML_OPS)
    return OrtCreateValueImplMap(in, num_values, out);
#else
    return OrtApis::CreateStatus(ORT_FAIL, "Map type is not supported in this build.");
#endif
  }
  if (value_type == ONNX_TYPE_SEQUENCE) {
    return OrtCreateValueImplSeq(in, num_values, out);
  }
  return OrtApis::CreateStatus(ORT_FAIL, "Input is not of type sequence or map.");
}

ORT_API_STATUS_IMPL(OrtApis::CreateValue, _In_reads_(num_values) const OrtValue* const* in, size_t num_values,
                    enum ONNXType value_type, _Outptr_ OrtValue** out) {
  API_IMPL_BEGIN
  return OrtCreateValueImpl(in, num_values, value_type, out);
  API_IMPL_END
}

ORT_API_STATUS_IMPL(OrtApis::CreateOpaqueValue, _In_z_ const char* domain_name, _In_z_ const char* type_name,
                    _In_ const void* data_container, size_t data_container_size, _Outptr_ OrtValue** out) {
  API_IMPL_BEGIN
  std::string dtype("opaque(");
  dtype.append(domain_name).append(",").append(type_name).append(")");
  MLDataType ml_type = DataTypeImpl::GetDataType(dtype);
  ORT_ENFORCE(ml_type != nullptr,
              "Specified domain and type names combination does not refer to a registered opaque type");
  const auto* non_tensor_base = ml_type->AsNonTensorType();
  ORT_ENFORCE(non_tensor_base != nullptr, "Opaque type is not a non_tensor type!!!");
  std::unique_ptr<OrtValue> ort_val(new OrtValue);
  non_tensor_base->FromDataContainer(data_container, data_container_size, *ort_val);
  *out = ort_val.release();
  API_IMPL_END
  return nullptr;
}

ORT_API_STATUS_IMPL(OrtApis::GetOpaqueValue, _In_ const char* domain_name, _In_ const char* type_name,
                    _In_ const OrtValue* in, _Out_ void* data_container, size_t data_container_size) {
  API_IMPL_BEGIN
  std::string dtype("opaque(");
  dtype.append(domain_name).append(",").append(type_name).append(")");
  MLDataType ml_type = DataTypeImpl::GetDataType(dtype);
  ORT_ENFORCE(ml_type != nullptr,
              "Specified domain and type names combination does not refer to a registered opaque type");
  const auto* non_tensor_base = ml_type->AsNonTensorType();
  ORT_ENFORCE(non_tensor_base != nullptr, "Opaque type is not a non_tensor type!!!");
  non_tensor_base->ToDataContainer(*in, data_container_size, data_container);
  API_IMPL_END
  return nullptr;
}

ORT_API_STATUS_IMPL(OrtApis::GetAvailableProviders, _Outptr_ char*** out_ptr,
                    _In_ int* providers_length) {
  API_IMPL_BEGIN
  //TODO: there is no need to manually malloc/free these memory, it is insecure
  //and inefficient. Instead, the implementation could scan the array twice,
  //and use a single string object to hold all the names.
  const size_t MAX_LEN = 30;
  const auto& available_providers = GetAvailableExecutionProviderNames();
  const int available_count = gsl::narrow<int>(available_providers.size());
  char** const out = new char*[available_count];
  if (out) {
    for (int i = 0; i < available_count; i++) {
      out[i] = new char[MAX_LEN + 1];
#ifdef _MSC_VER
      strncpy_s(out[i], MAX_LEN, available_providers[i].c_str(), MAX_LEN);
      out[i][MAX_LEN] = '\0';
#elif defined(__APPLE__)
      strlcpy(out[i], available_providers[i].c_str(), MAX_LEN);
#else
      strncpy(out[i], available_providers[i].c_str(), MAX_LEN);
      out[i][MAX_LEN] = '\0';
#endif
    }
  }
  *providers_length = available_count;
  *out_ptr = out;
  API_IMPL_END
  return nullptr;
}

//TODO: we don't really need the second parameter
ORT_API_STATUS_IMPL(OrtApis::ReleaseAvailableProviders, _In_ char** ptr,
                    _In_ int providers_length) {
  API_IMPL_BEGIN
  if (ptr) {
    for (int i = 0; i < providers_length; i++) {
      delete[] ptr[i];
    }
    delete[] ptr;
  }
  API_IMPL_END
  return NULL;
}

ORT_API_STATUS_IMPL(OrtApis::TensorAt, _Inout_ OrtValue* value, const int64_t* location_values, size_t location_values_count,
                    _Outptr_ void** out) {
  TENSOR_READWRITE_API_BEGIN

  if (tensor->IsDataTypeString()) {
    return OrtApis::CreateStatus(ORT_INVALID_ARGUMENT, "this API does not support strings");
  }

  const auto& tensor_shape = tensor->Shape();
  const auto num_dimensions = tensor_shape.NumDimensions();
  if (location_values_count != num_dimensions) {
    return OrtApis::CreateStatus(ORT_INVALID_ARGUMENT, "location dimensions do not match shape size");
  }

  for (size_t i = 0; i < location_values_count; i++) {
    if (location_values[i] >= tensor_shape[i] || location_values[i] < 0) {
      return OrtApis::CreateStatus(ORT_INVALID_ARGUMENT, "invalid location range");
    }
  }

  // compute strides
  // TensorPitches p;
  std::vector<int64_t> strides(num_dimensions);
  {
    int64_t stride = 1;
    for (size_t dim = num_dimensions; dim > 0; --dim) {
      strides[dim - 1] = stride;
      stride *= tensor_shape[dim - 1];
    }
  }

  // For Scalers the offset would always be zero
  int64_t offset = 0;
  for (size_t i = 0; i < num_dimensions; i++) {
    offset += location_values[i] * strides[i];
  }

  auto data = reinterpret_cast<char*>(tensor->MutableDataRaw()) + tensor->DataType()->Size() * offset;
  *out = data;
  return nullptr;
  API_IMPL_END
}

ORT_API_STATUS_IMPL(OrtApis::SetLanguageProjection, _In_ const OrtEnv* ort_env, _In_ OrtLanguageProjection projection) {
  API_IMPL_BEGIN
  ORT_UNUSED_PARAMETER(ort_env);
  // note telemetry is controlled via the platform Env object, not the OrtEnv object instance
  const Env& env = Env::Default();
  env.GetTelemetryProvider().SetLanguageProjection(static_cast<uint32_t>(projection));
  return nullptr;
  API_IMPL_END
}

ORT_API_STATUS_IMPL(OrtApis::SessionGetProfilingStartTimeNs, _In_ const OrtSession* sess, _Out_ uint64_t* out) {
  API_IMPL_BEGIN
  const auto* session = reinterpret_cast<const ::onnxruntime::InferenceSession*>(sess);
  auto profiling_start_time = session->GetProfiling().GetStartTimeNs();
  *out = static_cast<uint64_t>(profiling_start_time);
  return nullptr;
  API_IMPL_END
}

// End support for non-tensor types

ORT_API_STATUS_IMPL(OrtApis::CreateArenaCfg, _In_ size_t max_mem, int arena_extend_strategy, int initial_chunk_size_bytes,
                    int max_dead_bytes_per_chunk, _Outptr_ OrtArenaCfg** out) {
  API_IMPL_BEGIN
  *out = new OrtArenaCfg();
  (*out)->max_mem = max_mem;
  (*out)->arena_extend_strategy = arena_extend_strategy;
  (*out)->initial_chunk_size_bytes = initial_chunk_size_bytes;
  (*out)->max_dead_bytes_per_chunk = max_dead_bytes_per_chunk;
  return nullptr;
  API_IMPL_END
}

ORT_API_STATUS_IMPL(OrtApis::CreateArenaCfgV2, _In_reads_(num_keys) const char* const* arena_config_keys, _In_reads_(num_keys) const size_t* arena_config_values,
                    _In_ size_t num_keys, _Outptr_ OrtArenaCfg** out) {
  API_IMPL_BEGIN
  auto cfg = std::make_unique<OrtArenaCfg>();

  for (size_t i = 0; i < num_keys; ++i) {
    if (strcmp(arena_config_keys[i], "max_mem") == 0) {
      cfg->max_mem = arena_config_values[i];
    } else if (strcmp(arena_config_keys[i], "arena_extend_strategy") == 0) {
      cfg->arena_extend_strategy = static_cast<int>(arena_config_values[i]);
    } else if (strcmp(arena_config_keys[i], "initial_chunk_size_bytes") == 0) {
      cfg->initial_chunk_size_bytes = static_cast<int>(arena_config_values[i]);
    } else if (strcmp(arena_config_keys[i], "max_dead_bytes_per_chunk") == 0) {
      cfg->max_dead_bytes_per_chunk = static_cast<int>(arena_config_values[i]);
    } else if (strcmp(arena_config_keys[i], "initial_growth_chunk_size_bytes") == 0) {
      cfg->initial_growth_chunk_size_bytes = static_cast<int>(arena_config_values[i]);
    } else {
      std::ostringstream oss;
      oss << "Invalid key found: " << arena_config_keys[i];

      return CreateStatus(ORT_INVALID_ARGUMENT, oss.str().c_str());
    }
  }

  *out = cfg.release();
  return nullptr;
  API_IMPL_END
}

ORT_API(void, OrtApis::ReleaseArenaCfg, _Frees_ptr_opt_ OrtArenaCfg* ptr) {
  delete ptr;
}

ORT_API_STATUS_IMPL(OrtApis::CreatePrepackedWeightsContainer, _Outptr_ OrtPrepackedWeightsContainer** out) {
  API_IMPL_BEGIN
  std::unique_ptr<PrepackedWeightsContainer> container(new PrepackedWeightsContainer());
  *out = reinterpret_cast<OrtPrepackedWeightsContainer*>(container.release());
  return nullptr;
  API_IMPL_END
}

ORT_API(void, OrtApis::ReleasePrepackedWeightsContainer, _Frees_ptr_opt_ OrtPrepackedWeightsContainer* ptr) {
  delete reinterpret_cast<PrepackedWeightsContainer*>(ptr);
}

ORT_API_STATUS_IMPL(OrtApis::CreateSessionWithPrepackedWeightsContainer, _In_ const OrtEnv* env, _In_ const ORTCHAR_T* model_path,
                    _In_ const OrtSessionOptions* options, _Inout_ OrtPrepackedWeightsContainer* prepacked_weights_container,
                    _Outptr_ OrtSession** out) {
  API_IMPL_BEGIN
  std::unique_ptr<onnxruntime::InferenceSession> sess;
  OrtStatus* status = nullptr;
  *out = nullptr;

  ORT_TRY {
    ORT_API_RETURN_IF_ERROR(CreateSessionAndLoadModel(options, env, model_path, nullptr, 0, sess));
    ORT_API_RETURN_IF_ERROR(InitializeSession(options, sess, prepacked_weights_container));

    *out = reinterpret_cast<OrtSession*>(sess.release());
  }
  ORT_CATCH(const std::exception& e) {
    ORT_HANDLE_EXCEPTION([&]() {
      status = OrtApis::CreateStatus(ORT_FAIL, e.what());
    });
  }

  return status;
  API_IMPL_END
}

ORT_API_STATUS_IMPL(OrtApis::CreateSessionFromArrayWithPrepackedWeightsContainer, _In_ const OrtEnv* env,
                    _In_ const void* model_data, size_t model_data_length,
                    _In_ const OrtSessionOptions* options, _Inout_ OrtPrepackedWeightsContainer* prepacked_weights_container,
                    _Outptr_ OrtSession** out) {
  API_IMPL_BEGIN
  std::unique_ptr<onnxruntime::InferenceSession> sess;
  OrtStatus* status = nullptr;
  *out = nullptr;

  ORT_TRY {
    ORT_API_RETURN_IF_ERROR(CreateSessionAndLoadModel(options, env, nullptr, model_data,
                                                      model_data_length, sess));
    ORT_API_RETURN_IF_ERROR(InitializeSession(options, sess, prepacked_weights_container));

    *out = reinterpret_cast<OrtSession*>(sess.release());
  }
  ORT_CATCH(const std::exception& e) {
    ORT_HANDLE_EXCEPTION([&]() {
      status = OrtApis::CreateStatus(ORT_FAIL, e.what());
    });
  }

  return status;
  API_IMPL_END
}

ORT_API_STATUS_IMPL(OrtApis::SessionOptionsSetCustomCreateThreadFn, _Inout_ OrtSessionOptions* options, _In_ CustomCreateThreadFn custom_create_thread_fn) {
  API_IMPL_BEGIN
  options->value.custom_create_thread_fn = custom_create_thread_fn;
  return nullptr;
  API_IMPL_END
}

ORT_API_STATUS_IMPL(OrtApis::SessionOptionsSetCustomThreadCreationOptions, _Inout_ OrtSessionOptions* options, _In_ void* custom_thread_creation_options) {
  API_IMPL_BEGIN
  options->value.custom_thread_creation_options = custom_thread_creation_options;
  return nullptr;
  API_IMPL_END
}

ORT_API_STATUS_IMPL(OrtApis::SessionOptionsSetCustomJoinThreadFn, _Inout_ OrtSessionOptions* options, _In_ CustomJoinThreadFn custom_join_thread_fn) {
  API_IMPL_BEGIN
  options->value.custom_join_thread_fn = custom_join_thread_fn;
  return nullptr;
  API_IMPL_END
}

static constexpr OrtApiBase ort_api_base = {
    &OrtApis::GetApi,
    &OrtApis::GetVersionString,
};

/* Rules on how to add a new Ort API version

In general, NEVER remove or rearrange the members in this structure unless a new version is being created. The
goal is for newer shared libraries of the Onnx Runtime to work with binaries targeting the previous versions.
In order to do that we need to ensure older binaries get the older interfaces they are expecting.

If the next version of the OrtApi only adds members, new members can be added at the end of the OrtApi structure
without breaking anything. In this case, rename the ort_api_# structure in a way that shows the range of versions
it supports, for example 'ort_api_1_to_2', and then GetApi can return the same structure for a range of versions.

If methods need to be removed or rearranged, then make a copy of the OrtApi structure and name it 'OrtApi#to#'.
The latest Api should always be named just OrtApi. Then make a copy of the latest ort_api_* structure below and
name it ort_api_# to match the latest version number supported, you'll need to be sure the structure types match
the API they're for (the compiler should complain if this isn't correct).

If there is no desire to have the headers still expose the older APIs (clutter, documentation, etc) then the
definition should be moved to a file included by this file so that it's still defined here for binary compatibility
but isn't visible in public headers.

So for example, if we wanted to just add some new members to the ort_api_1_to_2, we'd take the following steps:

    In include\onnxruntime\core\session\onnxruntime_c_api.h we'd just add the members to the end of the structure

    In this file, we'd correspondingly add the member values to the end of the ort_api_1_to_2 structure, and also rename
    it to ort_api_1_to_3.

    Then in GetApi we'd make it return ort_api_1_to_3 for versions 1 through 3.

Second example, if we wanted to add and remove some members, we'd do this:

    In include\onnxruntime\core\session\onnxruntime_c_api.h we'd make a copy of the OrtApi structure and name the
    old one OrtApi1to2. In the new OrtApi we'd add or remove any members that we desire.

    In this file, we'd create a new copy of ort_api_1_to_2 called ort_api_3 and make the corresponding changes that were
    made to the new OrtApi.

    In GetApi we now make it return ort_api_3 for version 3.
*/

static constexpr OrtApi ort_api_1_to_10 = {
    // NOTE: The ordering of these fields MUST not change after that version has shipped since existing binaries depend on this ordering.

    // Shipped as version 1 - DO NOT MODIFY (see above text for more information)
    &OrtApis::CreateStatus,
    &OrtApis::GetErrorCode,
    &OrtApis::GetErrorMessage,

    &OrtApis::CreateEnv,
    &OrtApis::CreateEnvWithCustomLogger,
    &OrtApis::EnableTelemetryEvents,
    &OrtApis::DisableTelemetryEvents,

    &OrtApis::CreateSession,
    &OrtApis::CreateSessionFromArray,
    &OrtApis::Run,

    &OrtApis::CreateSessionOptions,
    &OrtApis::SetOptimizedModelFilePath,
    &OrtApis::CloneSessionOptions,
    &OrtApis::SetSessionExecutionMode,
    &OrtApis::EnableProfiling,
    &OrtApis::DisableProfiling,
    &OrtApis::EnableMemPattern,
    &OrtApis::DisableMemPattern,
    &OrtApis::EnableCpuMemArena,
    &OrtApis::DisableCpuMemArena,
    &OrtApis::SetSessionLogId,
    &OrtApis::SetSessionLogVerbosityLevel,
    &OrtApis::SetSessionLogSeverityLevel,
    &OrtApis::SetSessionGraphOptimizationLevel,
    &OrtApis::SetIntraOpNumThreads,
    &OrtApis::SetInterOpNumThreads,

    &OrtApis::CreateCustomOpDomain,
    &OrtApis::CustomOpDomain_Add,
    &OrtApis::AddCustomOpDomain,
    &OrtApis::RegisterCustomOpsLibrary,

    &OrtApis::SessionGetInputCount,
    &OrtApis::SessionGetOutputCount,
    &OrtApis::SessionGetOverridableInitializerCount,
    &OrtApis::SessionGetInputTypeInfo,
    &OrtApis::SessionGetOutputTypeInfo,
    &OrtApis::SessionGetOverridableInitializerTypeInfo,
    &OrtApis::SessionGetInputName,
    &OrtApis::SessionGetOutputName,
    &OrtApis::SessionGetOverridableInitializerName,

    &OrtApis::CreateRunOptions,
    &OrtApis::RunOptionsSetRunLogVerbosityLevel,
    &OrtApis::RunOptionsSetRunLogSeverityLevel,
    &OrtApis::RunOptionsSetRunTag,
    &OrtApis::RunOptionsGetRunLogVerbosityLevel,
    &OrtApis::RunOptionsGetRunLogSeverityLevel,
    &OrtApis::RunOptionsGetRunTag,
    &OrtApis::RunOptionsSetTerminate,
    &OrtApis::RunOptionsUnsetTerminate,

    &OrtApis::CreateTensorAsOrtValue,
    &OrtApis::CreateTensorWithDataAsOrtValue,
    &OrtApis::IsTensor,
    &OrtApis::GetTensorMutableData,
    &OrtApis::FillStringTensor,

    &OrtApis::GetStringTensorDataLength,
    &OrtApis::GetStringTensorContent,

    &OrtApis::CastTypeInfoToTensorInfo,
    &OrtApis::GetOnnxTypeFromTypeInfo,
    &OrtApis::CreateTensorTypeAndShapeInfo,
    &OrtApis::SetTensorElementType,

    &OrtApis::SetDimensions,
    &OrtApis::GetTensorElementType,
    &OrtApis::GetDimensionsCount,
    &OrtApis::GetDimensions,
    &OrtApis::GetSymbolicDimensions,
    &OrtApis::GetTensorShapeElementCount,
    &OrtApis::GetTensorTypeAndShape,
    &OrtApis::GetTypeInfo,
    &OrtApis::GetValueType,
    &OrtApis::CreateMemoryInfo,
    &OrtApis::CreateCpuMemoryInfo,
    &OrtApis::CompareMemoryInfo,
    &OrtApis::MemoryInfoGetName,
    &OrtApis::MemoryInfoGetId,
    &OrtApis::MemoryInfoGetMemType,
    &OrtApis::MemoryInfoGetType,
    &OrtApis::AllocatorAlloc,
    &OrtApis::AllocatorFree,
    &OrtApis::AllocatorGetInfo,
    &OrtApis::GetAllocatorWithDefaultOptions,
    &OrtApis::AddFreeDimensionOverride,
    &OrtApis::GetValue,
    &OrtApis::GetValueCount,
    &OrtApis::CreateValue,
    &OrtApis::CreateOpaqueValue,
    &OrtApis::GetOpaqueValue,

    &OrtApis::KernelInfoGetAttribute_float,
    &OrtApis::KernelInfoGetAttribute_int64,
    &OrtApis::KernelInfoGetAttribute_string,
    &OrtApis::KernelContext_GetInputCount,
    &OrtApis::KernelContext_GetOutputCount,
    &OrtApis::KernelContext_GetInput,
    &OrtApis::KernelContext_GetOutput,

    &OrtApis::ReleaseEnv,
    &OrtApis::ReleaseStatus,
    &OrtApis::ReleaseMemoryInfo,
    &OrtApis::ReleaseSession,
    &OrtApis::ReleaseValue,
    &OrtApis::ReleaseRunOptions,
    &OrtApis::ReleaseTypeInfo,
    &OrtApis::ReleaseTensorTypeAndShapeInfo,
    &OrtApis::ReleaseSessionOptions,
    &OrtApis::ReleaseCustomOpDomain,
    // End of Version 1 - DO NOT MODIFY ABOVE (see above text for more information)

    &OrtApis::GetDenotationFromTypeInfo,
    &OrtApis::CastTypeInfoToMapTypeInfo,
    &OrtApis::CastTypeInfoToSequenceTypeInfo,
    &OrtApis::GetMapKeyType,
    &OrtApis::GetMapValueType,
    &OrtApis::GetSequenceElementType,
    &OrtApis::ReleaseMapTypeInfo,
    &OrtApis::ReleaseSequenceTypeInfo,
    &OrtApis::SessionEndProfiling,
    &OrtApis::SessionGetModelMetadata,
    &OrtApis::ModelMetadataGetProducerName,
    &OrtApis::ModelMetadataGetGraphName,
    &OrtApis::ModelMetadataGetDomain,
    &OrtApis::ModelMetadataGetDescription,
    &OrtApis::ModelMetadataLookupCustomMetadataMap,
    &OrtApis::ModelMetadataGetVersion,
    &OrtApis::ReleaseModelMetadata,
    // End of Version 2 - DO NOT MODIFY ABOVE (see above text for more information)

    &OrtApis::CreateEnvWithGlobalThreadPools,
    &OrtApis::DisablePerSessionThreads,
    &OrtApis::CreateThreadingOptions,
    &OrtApis::ReleaseThreadingOptions,
    &OrtApis::ModelMetadataGetCustomMetadataMapKeys,
    &OrtApis::AddFreeDimensionOverrideByName,
    // End of Version 3 - DO NOT MODIFY ABOVE (see above text for more information)

    &OrtApis::GetAvailableProviders,
    &OrtApis::ReleaseAvailableProviders,
    // End of Version 4 - DO NOT MODIFY ABOVE (see above text for more information)

    &OrtApis::GetStringTensorElementLength,
    &OrtApis::GetStringTensorElement,
    &OrtApis::FillStringTensorElement,
    &OrtApis::AddSessionConfigEntry,

    // IoBinding and above are propagated in the same order to C# API
    // Do not move
    &OrtApis::CreateAllocator,
    &OrtApis::ReleaseAllocator,
    &OrtApis::RunWithBinding,
    &OrtApis::CreateIoBinding,
    &OrtApis::ReleaseIoBinding,
    &OrtApis::BindInput,
    &OrtApis::BindOutput,
    &OrtApis::BindOutputToDevice,
    &OrtApis::GetBoundOutputNames,
    &OrtApis::GetBoundOutputValues,
    &OrtApis::ClearBoundInputs,
    &OrtApis::ClearBoundOutputs,
    &OrtApis::TensorAt,
    &OrtApis::CreateAndRegisterAllocator,
    &OrtApis::SetLanguageProjection,
    &OrtApis::SessionGetProfilingStartTimeNs,
    &OrtApis::SetGlobalIntraOpNumThreads,
    &OrtApis::SetGlobalInterOpNumThreads,
    &OrtApis::SetGlobalSpinControl,
    // End of Version 5 - DO NOT MODIFY ABOVE (see above text for more information)

    &OrtApis::AddInitializer,
    &OrtApis::CreateEnvWithCustomLoggerAndGlobalThreadPools,
    &OrtApis::SessionOptionsAppendExecutionProvider_CUDA,
    &OrtApis::SessionOptionsAppendExecutionProvider_ROCM,
    &OrtApis::SessionOptionsAppendExecutionProvider_OpenVINO,
    &OrtApis::SetGlobalDenormalAsZero,
    &OrtApis::CreateArenaCfg,
    &OrtApis::ReleaseArenaCfg,
    // End of Version 6 - DO NOT MODIFY ABOVE (see above text for more information)

    &OrtApis::ModelMetadataGetGraphDescription,
    &OrtApis::SessionOptionsAppendExecutionProvider_TensorRT,
    &OrtApis::SetCurrentGpuDeviceId,
    &OrtApis::GetCurrentGpuDeviceId,
    // End of Version 7 - DO NOT MODIFY ABOVE (see above text for more information)

    &OrtApis::KernelInfoGetAttributeArray_float,
    &OrtApis::KernelInfoGetAttributeArray_int64,
    &OrtApis::CreateArenaCfgV2,
    &OrtApis::AddRunConfigEntry,
    &OrtApis::CreatePrepackedWeightsContainer,
    &OrtApis::ReleasePrepackedWeightsContainer,
    &OrtApis::CreateSessionWithPrepackedWeightsContainer,
    &OrtApis::CreateSessionFromArrayWithPrepackedWeightsContainer,
    // End of Version 8 - DO NOT MODIFY ABOVE (see above text for more information)

    &OrtApis::SessionOptionsAppendExecutionProvider_TensorRT_V2,
    &OrtApis::CreateTensorRTProviderOptions,
    &OrtApis::UpdateTensorRTProviderOptions,
    &OrtApis::GetTensorRTProviderOptionsAsString,
    &OrtApis::ReleaseTensorRTProviderOptions,
    &OrtApis::EnableOrtCustomOps,
    &OrtApis::RegisterAllocator,
    &OrtApis::UnregisterAllocator,
    &OrtApis::IsSparseTensor,
    &OrtApis::CreateSparseTensorAsOrtValue,
    &OrtApis::FillSparseTensorCoo,
    &OrtApis::FillSparseTensorCsr,
    &OrtApis::FillSparseTensorBlockSparse,
    &OrtApis::CreateSparseTensorWithValuesAsOrtValue,
    &OrtApis::UseCooIndices,
    &OrtApis::UseCsrIndices,
    &OrtApis::UseBlockSparseIndices,
    &OrtApis::GetSparseTensorFormat,
    &OrtApis::GetSparseTensorValuesTypeAndShape,
    &OrtApis::GetSparseTensorValues,
    &OrtApis::GetSparseTensorIndicesTypeShape,
    &OrtApis::GetSparseTensorIndices,
    // End of Version 9 - DO NOT MODIFY ABOVE (see above text for more information)

    // Version 10 - In development, feel free to add/remove/rearrange here
    &OrtApis::HasValue,
<<<<<<< HEAD
    &OrtApis::SessionOptionsSetCustomCreateThreadFn,
    &OrtApis::SessionOptionsSetCustomThreadCreationOptions,
    &OrtApis::SessionOptionsSetCustomJoinThreadFn,
    &OrtApis::SetGlobalCustomCreateThreadFn,
    &OrtApis::SetGlobalCustomThreadCreationOptions,
    &OrtApis::SetGlobalCustomJoinThreadFn,
=======
    &OrtApis::KernelContext_GetGPUComputeStream,
>>>>>>> 65590b04
};

// Asserts to do a some checks to ensure older Versions of the OrtApi never change (will detect an addition or deletion but not if they cancel out each other)
// If any of these asserts hit, read the above 'Rules on how to add a new Ort API version'
static_assert(offsetof(OrtApi, ReleaseCustomOpDomain) / sizeof(void*) == 101, "Size of version 1 API cannot change");
static_assert(offsetof(OrtApi, ReleaseModelMetadata) / sizeof(void*) == 118, "Size of version 2 API cannot change");
static_assert(offsetof(OrtApi, AddFreeDimensionOverrideByName) / sizeof(void*) == 124, "Size of version 3 API cannot change");
static_assert(offsetof(OrtApi, ReleaseAvailableProviders) / sizeof(void*) == 126, "Size of version 4 API cannot change");
static_assert(offsetof(OrtApi, SetGlobalSpinControl) / sizeof(void*) == 149, "Size of version 5 API cannot change");
static_assert(offsetof(OrtApi, ReleaseArenaCfg) / sizeof(void*) == 157, "Size of version 6 API cannot change");
static_assert(offsetof(OrtApi, GetCurrentGpuDeviceId) / sizeof(void*) == 161, "Size of version 7 API cannot change");
static_assert(offsetof(OrtApi, CreateSessionFromArrayWithPrepackedWeightsContainer) / sizeof(void*) == 169, "Size of version 8 API cannot change");

// So that nobody forgets to finish an API version, this check will serve as a reminder:
static_assert(std::string_view(ORT_VERSION) == "1.10.0", "ORT_Version change detected, please follow below steps to ensure OrtApi is updated properly");
// 1. Update the hardcoded version string in above static_assert to silence it
// 2. If there were any APIs added to ort_api_1_to_10 above:
//    a. Add the 'End of version #' markers (pattern above should be obvious)
//    b. Add a static_assert in the directly above list of version sizes to ensure nobody adds any more functions to the just shipped API version

ORT_API(const OrtApi*, OrtApis::GetApi, uint32_t version) {
  if (version >= 1 && version <= ORT_API_VERSION)
    return &ort_api_1_to_10;

  fprintf(stderr, "The given version [%u] is not supported, only version 1 to %u is supported in this build.\n",
          version, ORT_API_VERSION);

  return nullptr;  // Unsupported version
}

ORT_API(const char*, OrtApis::GetVersionString) {
  return ORT_VERSION;
}

const OrtApiBase* ORT_API_CALL OrtGetApiBase(void) NO_EXCEPTION {
  return &ort_api_base;
}

ORT_API(void, OrtApis::ReleaseEnv, OrtEnv* value) {
  OrtEnv::Release(value);
}

DEFINE_RELEASE_ORT_OBJECT_FUNCTION(Value, OrtValue)
DEFINE_RELEASE_ORT_OBJECT_FUNCTION(RunOptions, OrtRunOptions)
DEFINE_RELEASE_ORT_OBJECT_FUNCTION(Session, ::onnxruntime::InferenceSession)
DEFINE_RELEASE_ORT_OBJECT_FUNCTION(ModelMetadata, ::onnxruntime::ModelMetadata)<|MERGE_RESOLUTION|>--- conflicted
+++ resolved
@@ -2378,16 +2378,13 @@
 
     // Version 10 - In development, feel free to add/remove/rearrange here
     &OrtApis::HasValue,
-<<<<<<< HEAD
+    &OrtApis::KernelContext_GetGPUComputeStream,
     &OrtApis::SessionOptionsSetCustomCreateThreadFn,
     &OrtApis::SessionOptionsSetCustomThreadCreationOptions,
     &OrtApis::SessionOptionsSetCustomJoinThreadFn,
     &OrtApis::SetGlobalCustomCreateThreadFn,
     &OrtApis::SetGlobalCustomThreadCreationOptions,
     &OrtApis::SetGlobalCustomJoinThreadFn,
-=======
-    &OrtApis::KernelContext_GetGPUComputeStream,
->>>>>>> 65590b04
 };
 
 // Asserts to do a some checks to ensure older Versions of the OrtApi never change (will detect an addition or deletion but not if they cancel out each other)
