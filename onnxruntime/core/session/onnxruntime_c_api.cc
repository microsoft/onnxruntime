--- conflicted
+++ resolved
@@ -2751,12 +2751,10 @@
     &OrtApis::SessionOptionsAppendExecutionProvider_VitisAI,
     &OrtApis::KernelContext_GetScratchBuffer,
     &OrtApis::KernelInfoGetAllocator,
-<<<<<<< HEAD
-    &OrtApis::EvictSession
-=======
     &OrtApis::AddExternalInitializersFromFilesInMemory,
     // End of Version 18 - DO NOT MODIFY ABOVE (see above text for more information)
->>>>>>> b636b275
+
+    &OrtApis::EvictSession
 };
 
 // OrtApiBase can never change as there is no way to know what version of OrtApiBase is returned by OrtGetApiBase.
