// Copyright (c) Microsoft Corporation. All rights reserved.
// Licensed under the MIT License.

#include <cassert>
#include <cstring>
#include <functional>
#include <mutex>
#include <sstream>

#include "core/common/common.h"
#include "core/common/logging/logging.h"
#include "core/common/narrow.h"
#include "core/common/safeint.h"
#include "core/common/status.h"
#include "core/common/string_helper.h"
#include "core/framework/allocator.h"
#include "core/framework/callback.h"
#include "core/framework/data_types.h"
#include "core/framework/error_code_helper.h"
#include "core/framework/execution_provider.h"
#include "core/framework/onnxruntime_typeinfo.h"
#include "core/framework/ort_value.h"
#include "core/framework/tensor.h"
#include "core/framework/tensor_type_and_shape.h"
#include "core/framework/tensorprotoutils.h"
#include "core/framework/TensorSeq.h"
#include "core/framework/utils.h"
#include "core/graph/constants.h"
#include "core/graph/graph.h"
#include "core/graph/model_editor_api_types.h"
#include "core/providers/get_execution_providers.h"
#include "core/session/abi_session_options_impl.h"
#include "core/session/allocator_adapters.h"
#include "core/session/compile_api.h"
#include "core/session/environment.h"
#include "core/session/ep_api.h"
#include "core/session/ep_library_internal.h"
#include "core/session/inference_session.h"
#include "core/session/inference_session_utils.h"
#include "core/session/IOBinding.h"
#include "core/session/lora_adapters.h"
#include "core/session/model_editor_api.h"
#include "core/session/onnxruntime_c_api.h"
#include "core/session/ort_apis.h"
#include "core/session/ort_env.h"
#include "core/session/utils.h"

#if defined(USE_CUDA) || defined(USE_CUDA_PROVIDER_INTERFACE)
#include "core/providers/cuda/cuda_provider_factory.h"
#include "core/providers/cuda/cuda_execution_provider_info.h"
namespace onnxruntime {
ProviderInfo_CUDA* TryGetProviderInfo_CUDA();
}
#endif

#ifdef ENABLE_TRAINING_APIS
#include "orttraining/training_api/include/onnxruntime_training_c_api.h"
#include "orttraining/training_api/ort_training_apis.h"
#endif

#ifdef USE_CANN
#include "core/providers/cann/cann_provider_factory.h"
#include "core/providers/cann/cann_execution_provider_info.h"
namespace onnxruntime {
ProviderInfo_CANN* TryGetProviderInfo_CANN();
}
#endif

#ifdef USE_DNNL
#include "core/providers/dnnl/dnnl_provider_factory.h"
#include "core/providers/dnnl/dnnl_execution_provider_info.h"
namespace onnxruntime {
ProviderInfo_Dnnl* TryGetProviderInfo_Dnnl();
}
#endif

#ifdef USE_DML
#include "core/providers/dml/dml_provider_factory.h"
const OrtDmlApi* GetOrtDmlApi(_In_ uint32_t version) NO_EXCEPTION;
#endif

#ifdef ENABLE_EXTENSION_CUSTOM_OPS
#include "onnxruntime_extensions.h"
#endif
#if defined(_MSC_VER) && !defined(__clang__)
// The warning is: "Do not assign the result of an allocation or a function call with an owner<T> return value to a raw pointer, use owner<T> instead(i .11)."
// But this file is for C API. It can't use unique_ptr/shared_ptr in function signature.
#pragma warning(disable : 26400)
#endif
using namespace onnxruntime::logging;
using onnxruntime::DataTypeImpl;
using onnxruntime::Environment;
using onnxruntime::IAllocator;
using onnxruntime::InputDefList;
using onnxruntime::narrow;
using onnxruntime::OutputDefList;
using onnxruntime::Tensor;
using onnxruntime::ToOrtStatus;
using onnxruntime::common::Status;

using namespace onnxruntime;

#ifndef ORT_STATUS_PTR
#ifdef _WIN32
#define ORT_STATUS_PTR _Check_return_ _Ret_maybenull_ OrtStatusPtr
#else
#define ORT_STATUS_PTR OrtStatus*
#endif
#endif

#define TENSOR_READ_API_BEGIN                          \
  API_IMPL_BEGIN                                       \
  auto v = reinterpret_cast<const ::OrtValue*>(value); \
  auto& tensor = v->Get<onnxruntime::Tensor>();

#define TENSOR_READWRITE_API_BEGIN \
  API_IMPL_BEGIN                   \
  auto v = (value);                \
  auto tensor = v->GetMutable<onnxruntime::Tensor>();

namespace {
// Create tensor. Allocates memory. Tensor owns memory. Allocator is wrapped and stored in a shared_ptr in Tensor.
ORT_STATUS_PTR CreateTensorImpl(MLDataType ml_type, const int64_t* shape, size_t shape_len,
                                OrtAllocator* allocator, OrtValue& value) {
  TensorShape tensor_shape(shape, shape_len);
  AllocatorPtr alloc_ptr = std::make_shared<onnxruntime::IAllocatorImplWrappingOrtAllocator>(allocator);
  Tensor::InitOrtValue(ml_type, tensor_shape, std::move(alloc_ptr), value);
  return nullptr;
}

// Create Tensor with existing data. Tensor does not own memory.
ORT_STATUS_PTR CreateTensorImpl(MLDataType ml_type,
                                const int64_t* shape, size_t shape_len,
                                const OrtMemoryInfo* info,
                                void* p_data, size_t p_data_len,
                                OrtValue& ort_value) {
  TensorShape tensor_shape(shape, shape_len);
  if (std::any_of(tensor_shape.GetDims().begin(), tensor_shape.GetDims().end(), [](int64_t v) { return v < 0; })) {
    return OrtApis::CreateStatus(ORT_INVALID_ARGUMENT, "tried creating tensor with negative value in shape");
  }

  size_t size_to_allocate = 0;
  Status status = Tensor::CalculateTensorStorageSize(ml_type, tensor_shape, 0 /*alignment*/, size_to_allocate);
  if (!status.IsOK()) {
    return ToOrtStatus(status);
  }
  if (size_to_allocate > p_data_len) {
    std::ostringstream oss;
    oss << "not enough space: expected " << size_to_allocate << ", got " << p_data_len;
    return OrtApis::CreateStatus(ORT_INVALID_ARGUMENT, oss.str().c_str());
  }

  Tensor::InitOrtValue(ml_type, tensor_shape, p_data, *info, ort_value);
  return nullptr;
}

ORT_STATUS_PTR CreateTensorImpl(MLDataType ml_type,
                                const int64_t* shape, size_t shape_len,
                                OrtAllocator* deleter,
                                void* p_data, size_t p_data_len,
                                OrtValue& ort_value) {
  TensorShape tensor_shape(shape, shape_len);
  if (std::any_of(tensor_shape.GetDims().begin(), tensor_shape.GetDims().end(), [](int64_t v) { return v < 0; })) {
    return OrtApis::CreateStatus(ORT_INVALID_ARGUMENT, "tried creating tensor with negative value in shape");
  }

  size_t size_to_allocate = 0;
  Status status = Tensor::CalculateTensorStorageSize(ml_type, tensor_shape, 0 /*alignment*/, size_to_allocate);

  if (!status.IsOK()) {
    return ToOrtStatus(status);
  }

  if (size_to_allocate > p_data_len) {
    std::ostringstream oss;
    oss << "p_data_len was smaller than expected. Expected:" << size_to_allocate << " Got:" << p_data_len;
    return OrtApis::CreateStatus(ORT_INVALID_ARGUMENT, oss.str().c_str());
  }

  AllocatorPtr alloc_ptr = std::make_shared<onnxruntime::IAllocatorImplWrappingOrtAllocator>(deleter);
  Tensor::InitOrtValue(ml_type, tensor_shape, p_data, std::move(alloc_ptr), ort_value);
  return nullptr;
}

}  // namespace

ORT_API_STATUS_IMPL(OrtApis::CreateEnvWithCustomLogger, OrtLoggingFunction logging_function,
                    _In_opt_ void* logger_param, OrtLoggingLevel logging_level, _In_ const char* logid,
                    _Outptr_ OrtEnv** out) {
  API_IMPL_BEGIN
  OrtEnv::LoggingManagerConstructionInfo lm_info{logging_function, logger_param, logging_level, logid};
  Status status;
  *out = OrtEnv::GetInstance(lm_info, status);
  return ToOrtStatus(status);
  API_IMPL_END
}

ORT_API_STATUS_IMPL(OrtApis::CreateEnv, OrtLoggingLevel logging_level,
                    _In_ const char* logid, _Outptr_ OrtEnv** out) {
  API_IMPL_BEGIN
  OrtEnv::LoggingManagerConstructionInfo lm_info{nullptr, nullptr, logging_level, logid};
  Status status;
  *out = OrtEnv::GetInstance(lm_info, status);
  return ToOrtStatus(status);
  API_IMPL_END
}

ORT_API_STATUS_IMPL(OrtApis::CreateEnvWithGlobalThreadPools, OrtLoggingLevel logging_level,
                    _In_ const char* logid, _In_ const struct OrtThreadingOptions* tp_options, _Outptr_ OrtEnv** out) {
  API_IMPL_BEGIN
  OrtEnv::LoggingManagerConstructionInfo lm_info{nullptr, nullptr, logging_level, logid};
  Status status;
  *out = OrtEnv::GetInstance(lm_info, status, tp_options);
  return ToOrtStatus(status);
  API_IMPL_END
}

ORT_API_STATUS_IMPL(OrtApis::CreateEnvWithCustomLoggerAndGlobalThreadPools, OrtLoggingFunction logging_function, _In_opt_ void* logger_param,
                    OrtLoggingLevel logging_level, _In_ const char* logid, _In_ const struct OrtThreadingOptions* tp_options,
                    _Outptr_ OrtEnv** out) {
  API_IMPL_BEGIN
  OrtEnv::LoggingManagerConstructionInfo lm_info{logging_function, logger_param, logging_level, logid};
  Status status;
  *out = OrtEnv::GetInstance(lm_info, status, tp_options);
  return ToOrtStatus(status);
  API_IMPL_END
}

// enable platform telemetry
ORT_API_STATUS_IMPL(OrtApis::EnableTelemetryEvents, _In_ const OrtEnv* ort_env) {
  API_IMPL_BEGIN
  ORT_UNUSED_PARAMETER(ort_env);
  // note telemetry is controlled via the platform Env object, not the OrtEnv object instance
  const Env& env = Env::Default();
  env.GetTelemetryProvider().EnableTelemetryEvents();
  return nullptr;
  API_IMPL_END
}

ORT_API_STATUS_IMPL(OrtApis::DisableTelemetryEvents, _In_ const OrtEnv* ort_env) {
  API_IMPL_BEGIN
  ORT_UNUSED_PARAMETER(ort_env);
  // note telemetry is controlled via the platform Env object, not the OrtEnv object instance
  const Env& env = Env::Default();
  env.GetTelemetryProvider().DisableTelemetryEvents();
  return nullptr;
  API_IMPL_END
}

ORT_API_STATUS_IMPL(OrtApis::UpdateEnvWithCustomLogLevel, _In_ OrtEnv* ort_env,
                    OrtLoggingLevel log_severity_level) {
  API_IMPL_BEGIN
  LoggingManager* default_logging_manager = ort_env->GetLoggingManager();
  int severity_level = static_cast<int>(log_severity_level);
  default_logging_manager->SetDefaultLoggerSeverity(static_cast<logging::Severity>(severity_level));
  return nullptr;
  API_IMPL_END
}

ORT_API_STATUS_IMPL(OrtApis::CreateTensorWithDataAsOrtValue, _In_ const OrtMemoryInfo* info,
                    _Inout_ void* p_data, size_t p_data_len, _In_ const int64_t* shape, size_t shape_len,
                    ONNXTensorElementDataType type, _Outptr_ OrtValue** out) {
  API_IMPL_BEGIN
  auto ml_type = DataTypeImpl::TensorTypeFromONNXEnum(type)->GetElementType();
  auto value = std::make_unique<OrtValue>();
  ORT_API_RETURN_IF_ERROR(CreateTensorImpl(ml_type, shape, shape_len, info, p_data, p_data_len, *value));
  *out = value.release();
  return nullptr;
  API_IMPL_END
}

ORT_API_STATUS_IMPL(OrtApis::CreateTensorWithDataAndDeleterAsOrtValue, _In_ OrtAllocator* deleter,
                    _In_ void* p_data, size_t p_data_len,
                    _In_ const int64_t* shape, size_t shape_len,
                    ONNXTensorElementDataType type,
                    _Outptr_ OrtValue** out) {
  API_IMPL_BEGIN
  auto ml_type = DataTypeImpl::TensorTypeFromONNXEnum(type)->GetElementType();
  auto value = std::make_unique<OrtValue>();
  ORT_API_RETURN_IF_ERROR(CreateTensorImpl(ml_type, shape, shape_len, deleter, p_data, p_data_len, *value));
  *out = value.release();
  return nullptr;
  API_IMPL_END
}

ORT_API_STATUS_IMPL(OrtApis::CreateTensorAsOrtValue, _Inout_ OrtAllocator* allocator,
                    _In_ const int64_t* shape, size_t shape_len, ONNXTensorElementDataType type,
                    _Outptr_ OrtValue** out) {
  API_IMPL_BEGIN
  auto ml_type = DataTypeImpl::TensorTypeFromONNXEnum(type)->GetElementType();
  auto value = std::make_unique<OrtValue>();
  ORT_API_RETURN_IF_ERROR(CreateTensorImpl(ml_type, shape, shape_len, allocator, *value));
  *out = value.release();
  return nullptr;
  API_IMPL_END
}

ORT_API_STATUS_IMPL(OrtApis::CreateSparseTensorAsOrtValue, _Inout_ OrtAllocator* allocator, _In_ const int64_t* dense_shape,
                    size_t dense_shape_len, ONNXTensorElementDataType type, _Outptr_ OrtValue** out) {
  API_IMPL_BEGIN
#if !defined(DISABLE_SPARSE_TENSORS)
  auto sparse_tensor_type = DataTypeImpl::SparseTensorTypeFromONNXEnum(type);
  auto element_type = sparse_tensor_type->GetElementType();
  assert(element_type->AsPrimitiveDataType() != nullptr);
  TensorShape shape(dense_shape, dense_shape_len);
  if (std::any_of(shape.GetDims().begin(), shape.GetDims().end(),
                  [](int64_t v) { return v < 0; })) {
    return OrtApis::CreateStatus(ORT_INVALID_ARGUMENT, "tried creating tensor with negative value in shape");
  }

  auto alloc_ptr = std::make_shared<onnxruntime::IAllocatorImplWrappingOrtAllocator>(allocator);
  auto value = std::make_unique<OrtValue>();
  SparseTensor::InitOrtValue(element_type, shape, std::move(alloc_ptr), *value);
  *out = value.release();
  return nullptr;
#else
  ORT_UNUSED_PARAMETER(allocator);
  ORT_UNUSED_PARAMETER(dense_shape);
  ORT_UNUSED_PARAMETER(dense_shape_len);
  ORT_UNUSED_PARAMETER(type);
  ORT_UNUSED_PARAMETER(out);

  return OrtApis::CreateStatus(ORT_FAIL, "SparseTensor is not supported in this build.");
#endif
  API_IMPL_END
}

namespace {
#if !defined(DISABLE_SPARSE_TENSORS)
std::unique_ptr<IDataTransfer> GetDataTransfer(const OrtDevice& src_device, const OrtDevice& dst_device) {
  if (src_device.Type() == OrtDevice::CPU && dst_device.Type() == OrtDevice::CPU) {
    return std::make_unique<CPUDataTransfer>();
  }
#if defined(USE_CUDA) || defined(USE_CUDA_PROVIDER_INTERFACE)
  if (src_device.Type() == OrtDevice::GPU || dst_device.Type() == OrtDevice::GPU) {
    if (auto* provider_info = TryGetProviderInfo_CUDA()) {
      return provider_info->CreateGPUDataTransfer();
    }
  }
#endif
  ORT_THROW("Not able to find appropriate IDataTransfer to copy sparse data");
}

SparseTensor& ValidateFillInputArgs(OrtValue* v, const TensorShape& values_shape, const OrtMemoryInfo* data_mem_info) {
  auto& sparse_tensor = SparseTensor::GetSparseTensorFromOrtValue(*v);
  if (sparse_tensor.IsDataTypeString()) {
    if ((data_mem_info->device.Type() != OrtDevice::CPU) || sparse_tensor.Location().device.Type() != OrtDevice::CPU) {
      ORT_THROW("Strings can only reside in CPU memory");
    }
  }
  if (std::any_of(values_shape.GetDims().begin(), values_shape.GetDims().end(),
                  [](int64_t v) { return v < 0; })) {
    ORT_THROW("tried Filling sparse tensor with negative value in values shape");
  }

  return sparse_tensor;
}

union PtrConvert {
  explicit PtrConvert(const void* p_p) : p(p_p) {}
  const void* p;
  const char** strings;
};

#endif  // !defined(DISABLE_SPARSE_TENSORS)
}  // namespace

ORT_API_STATUS_IMPL(OrtApis::FillSparseTensorCoo, _Inout_ OrtValue* ort_value, _In_ const OrtMemoryInfo* data_mem_info,
                    _In_ const int64_t* values_shape, size_t values_shape_len, _In_ const void* values,
                    _In_ const int64_t* indices_data, size_t indices_num) {
  API_IMPL_BEGIN
#if !defined(DISABLE_SPARSE_TENSORS)
  TensorShape values_t_shape(values_shape, values_shape_len);
  auto& sparse_tensor = ValidateFillInputArgs(ort_value, values_t_shape, data_mem_info);

  auto values_size = narrow<size_t>(values_t_shape.Size());
  auto indices_span = gsl::make_span(indices_data, indices_num);

  if (sparse_tensor.IsDataTypeString()) {
    PtrConvert conv(values);
    ORT_THROW_IF_ERROR(sparse_tensor.MakeCooStrings(values_size, conv.strings, indices_span));
  } else {
    auto data_transfer = GetDataTransfer(data_mem_info->device, sparse_tensor.Location().device);
    ORT_THROW_IF_ERROR(sparse_tensor.MakeCooData(*data_transfer, *data_mem_info, values_size,
                                                 values, indices_span));
  }
  return nullptr;
#else
  ORT_UNUSED_PARAMETER(ort_value);
  ORT_UNUSED_PARAMETER(data_mem_info);
  ORT_UNUSED_PARAMETER(values_shape);
  ORT_UNUSED_PARAMETER(values_shape_len);
  ORT_UNUSED_PARAMETER(values);
  ORT_UNUSED_PARAMETER(indices_data);
  ORT_UNUSED_PARAMETER(indices_num);

  return OrtApis::CreateStatus(ORT_FAIL, "SparseTensor is not supported in this build.");
#endif
  API_IMPL_END
}

ORT_API_STATUS_IMPL(OrtApis::FillSparseTensorCsr, _Inout_ OrtValue* ort_value, _In_ const OrtMemoryInfo* data_mem_info,
                    _In_ const int64_t* values_shape, size_t values_shape_len, _In_ const void* values,
                    _In_ const int64_t* inner_indices_data, size_t inner_indices_num,
                    _In_ const int64_t* outer_indices_data, size_t outer_indices_num) {
  API_IMPL_BEGIN
#if !defined(DISABLE_SPARSE_TENSORS)
  TensorShape values_t_shape(values_shape, values_shape_len);
  auto& sparse_tensor = ValidateFillInputArgs(ort_value, values_t_shape, data_mem_info);
  auto values_size = narrow<size_t>(values_t_shape.Size());

  auto inner_indices_span = gsl::make_span(inner_indices_data, inner_indices_num);
  auto outer_indices_span = gsl::make_span(outer_indices_data, outer_indices_num);
  if (sparse_tensor.IsDataTypeString()) {
    PtrConvert conv(values);
    ORT_THROW_IF_ERROR(sparse_tensor.MakeCsrStrings(values_size, conv.strings, inner_indices_span, outer_indices_span));
  } else {
    auto data_transfer = GetDataTransfer(data_mem_info->device, sparse_tensor.Location().device);
    ORT_THROW_IF_ERROR(sparse_tensor.MakeCsrData(*data_transfer, *data_mem_info, values_size,
                                                 values, inner_indices_span, outer_indices_span));
  }
  return nullptr;
#else
  ORT_UNUSED_PARAMETER(ort_value);
  ORT_UNUSED_PARAMETER(data_mem_info);
  ORT_UNUSED_PARAMETER(values_shape);
  ORT_UNUSED_PARAMETER(values_shape_len);
  ORT_UNUSED_PARAMETER(values);
  ORT_UNUSED_PARAMETER(inner_indices_data);
  ORT_UNUSED_PARAMETER(inner_indices_num);
  ORT_UNUSED_PARAMETER(outer_indices_data);
  ORT_UNUSED_PARAMETER(outer_indices_num);
  return OrtApis::CreateStatus(ORT_FAIL, "SparseTensor is not supported in this build.");
#endif
  API_IMPL_END
}

ORT_API_STATUS_IMPL(OrtApis::FillSparseTensorBlockSparse, _Inout_ OrtValue* ort_value, _In_ const OrtMemoryInfo* data_mem_info,
                    _In_ const int64_t* values_shape, size_t values_shape_len, _In_ const void* values,
                    _In_ const int64_t* indices_shape_data, size_t indices_shape_len,
                    _In_ const int32_t* indices_data) {
  API_IMPL_BEGIN
#if !defined(DISABLE_SPARSE_TENSORS)
  TensorShape values_t_shape(values_shape, values_shape_len);
  auto& sparse_tensor = ValidateFillInputArgs(ort_value, values_t_shape, data_mem_info);

  TensorShape indices_t_shape(indices_shape_data, indices_shape_len);
  if (std::any_of(indices_t_shape.GetDims().begin(), indices_t_shape.GetDims().end(),
                  [](int64_t v) { return v < 0; })) {
    ORT_THROW("tried Filling sparse tensor with negative value in block sparse indices shape");
  }

  if (sparse_tensor.IsDataTypeString()) {
    PtrConvert conv(values);
    ORT_THROW_IF_ERROR(sparse_tensor.MakeBlockSparseStrings(values_t_shape, conv.strings, indices_t_shape, indices_data));
  } else {
    auto data_transfer = GetDataTransfer(data_mem_info->device, sparse_tensor.Location().device);
    ORT_THROW_IF_ERROR(sparse_tensor.MakeBlockSparseData(*data_transfer, *data_mem_info, values_t_shape,
                                                         values, indices_t_shape, indices_data));
  }
  return nullptr;
#else
  ORT_UNUSED_PARAMETER(ort_value);
  ORT_UNUSED_PARAMETER(data_mem_info);
  ORT_UNUSED_PARAMETER(values_shape);
  ORT_UNUSED_PARAMETER(values_shape_len);
  ORT_UNUSED_PARAMETER(values);
  ORT_UNUSED_PARAMETER(indices_shape_data);
  ORT_UNUSED_PARAMETER(indices_shape_len);
  ORT_UNUSED_PARAMETER(indices_data);

  return OrtApis::CreateStatus(ORT_FAIL, "SparseTensor is not supported in this build.");
#endif
  API_IMPL_END
}

ORT_API_STATUS_IMPL(OrtApis::CreateSparseTensorWithValuesAsOrtValue, _In_ const OrtMemoryInfo* info, _Inout_ void* p_data,
                    _In_ const int64_t* dense_shape, size_t dense_shape_len,
                    _In_ const int64_t* values_shape, size_t values_shape_len,
                    ONNXTensorElementDataType type, _Outptr_ OrtValue** out) {
  API_IMPL_BEGIN
#if !defined(DISABLE_SPARSE_TENSORS)
  auto sparse_tensor_type = DataTypeImpl::SparseTensorTypeFromONNXEnum(type);
  auto element_type = sparse_tensor_type->GetElementType();
  assert(element_type->AsPrimitiveDataType() != nullptr);
  if (utils::IsDataTypeString(element_type)) {
    return OrtApis::CreateStatus(ORT_INVALID_ARGUMENT,
                                 "Can not use strings in pre-allocated memory."
                                 " Use CreateSparseTensorAsOrtValue() to allocate memory inside and copy");
  }
  TensorShape tensor_dense_shape(dense_shape, dense_shape_len);
  TensorShape tensor_values_shape(values_shape, values_shape_len);
  if (std::any_of(tensor_values_shape.GetDims().begin(), tensor_values_shape.GetDims().end(),
                  [](int64_t v) { return v < 0; })) {
    return OrtApis::CreateStatus(ORT_INVALID_ARGUMENT, "tried creating tensor with negative value in shape");
  }
  auto value = std::make_unique<OrtValue>();
  SparseTensor::InitOrtValue(element_type, tensor_dense_shape, tensor_values_shape, p_data, *info, *value);
  *out = value.release();
  return nullptr;
#else
  ORT_UNUSED_PARAMETER(info);
  ORT_UNUSED_PARAMETER(p_data);
  ORT_UNUSED_PARAMETER(dense_shape);
  ORT_UNUSED_PARAMETER(dense_shape_len);
  ORT_UNUSED_PARAMETER(values_shape);
  ORT_UNUSED_PARAMETER(values_shape_len);
  ORT_UNUSED_PARAMETER(type);
  ORT_UNUSED_PARAMETER(out);

  return OrtApis::CreateStatus(ORT_FAIL, "SparseTensor is not supported in this build.");
#endif
  API_IMPL_END
}

ORT_API_STATUS_IMPL(OrtApis::UseCooIndices, _Inout_ OrtValue* ort_value, _Inout_ int64_t* indices_data, size_t indices_num) {
  API_IMPL_BEGIN
#if !defined(DISABLE_SPARSE_TENSORS)
  auto v = reinterpret_cast<::OrtValue*>(ort_value);
  auto& sparse_tensor = SparseTensor::GetSparseTensorFromOrtValue(*v);
  auto indices_span = (indices_num == 0 || indices_data == nullptr)
                          ? gsl::span<int64_t>()
                          : gsl::make_span(indices_data, indices_num);

  ORT_THROW_IF_ERROR(sparse_tensor.UseCooIndices(indices_span));
  return nullptr;
#else
  ORT_UNUSED_PARAMETER(ort_value);
  ORT_UNUSED_PARAMETER(indices_data);
  ORT_UNUSED_PARAMETER(indices_num);

  return OrtApis::CreateStatus(ORT_FAIL, "SparseTensor is not supported in this build.");
#endif
  API_IMPL_END
}

ORT_API_STATUS_IMPL(OrtApis::UseCsrIndices, _Inout_ OrtValue* ort_value,
                    _Inout_ int64_t* inner_data, size_t inner_num,
                    _Inout_ int64_t* outer_data, size_t outer_num) {
  API_IMPL_BEGIN
#if !defined(DISABLE_SPARSE_TENSORS)
  auto& sparse_tensor = SparseTensor::GetSparseTensorFromOrtValue(*ort_value);
  auto inner_span = (inner_num == 0 || inner_data == nullptr)
                        ? gsl::span<int64_t>()
                        : gsl::make_span(inner_data, inner_num);
  auto outer_span = (outer_num == 0 || outer_data == nullptr)
                        ? gsl::span<int64_t>()
                        : gsl::make_span(outer_data, outer_num);
  ORT_THROW_IF_ERROR(sparse_tensor.UseCsrIndices(inner_span, outer_span));
  return nullptr;
#else
  ORT_UNUSED_PARAMETER(ort_value);
  ORT_UNUSED_PARAMETER(inner_data);
  ORT_UNUSED_PARAMETER(inner_num);
  ORT_UNUSED_PARAMETER(outer_data);
  ORT_UNUSED_PARAMETER(outer_num);

  return OrtApis::CreateStatus(ORT_FAIL, "SparseTensor is not supported in this build.");
#endif
  API_IMPL_END
}

ORT_API_STATUS_IMPL(OrtApis::UseBlockSparseIndices, _Inout_ OrtValue* ort_value, const int64_t* indices_shape,
                    size_t indices_shape_len, _Inout_ int32_t* indices_data) {
  API_IMPL_BEGIN
#if !defined(DISABLE_SPARSE_TENSORS)
  auto& sparse_tensor = SparseTensor::GetSparseTensorFromOrtValue(*ort_value);
  TensorShape ind_shape(indices_shape, indices_shape_len);
  ORT_THROW_IF_ERROR(sparse_tensor.UseBlockSparseIndices(ind_shape, indices_data));
  return nullptr;
#else
  ORT_UNUSED_PARAMETER(ort_value);
  ORT_UNUSED_PARAMETER(indices_shape);
  ORT_UNUSED_PARAMETER(indices_shape_len);
  ORT_UNUSED_PARAMETER(indices_data);

  return OrtApis::CreateStatus(ORT_FAIL, "SparseTensor is not supported in this build.");
#endif
  API_IMPL_END
}

ORT_API_STATUS_IMPL(OrtApis::GetSparseTensorFormat, _In_ const OrtValue* ort_value, _Out_ enum OrtSparseFormat* out) {
  API_IMPL_BEGIN
#if !defined(DISABLE_SPARSE_TENSORS)
  auto v = reinterpret_cast<const ::OrtValue*>(ort_value);
  if (!v->IsAllocated()) {
    return OrtApis::CreateStatus(ORT_INVALID_ARGUMENT, "the ort_value must contain a constructed tensor");
  }
  const auto& sparse_tensor = v->Get<SparseTensor>();
  *out = static_cast<OrtSparseFormat>(sparse_tensor.Format());
  return nullptr;
#else
  ORT_UNUSED_PARAMETER(ort_value);
  ORT_UNUSED_PARAMETER(out);

  return OrtApis::CreateStatus(ORT_FAIL, "SparseTensor is not supported in this build.");
#endif
  API_IMPL_END
}

ORT_API_STATUS_IMPL(OrtApis::GetSparseTensorValues, _In_ const OrtValue* ort_value, _Outptr_ const void** out) {
  API_IMPL_BEGIN
#if !defined(DISABLE_SPARSE_TENSORS)
  const auto& sparse_tensor = SparseTensor::GetSparseTensorFromOrtValue(*ort_value);
  if (sparse_tensor.IsDataTypeString()) {
    return OrtApis::CreateStatus(ORT_INVALID_ARGUMENT, "Use GetStringTensor*() API to retrieve strings");
  }
  const auto& values = sparse_tensor.Values();
  *out = values.DataRaw();
  return nullptr;
#else
  ORT_UNUSED_PARAMETER(ort_value);
  ORT_UNUSED_PARAMETER(out);

  return OrtApis::CreateStatus(ORT_FAIL, "SparseTensor is not supported in this build.");
#endif
  API_IMPL_END
}

ORT_API_STATUS_IMPL(OrtApis::CreateCustomOpDomain, _In_ const char* domain, _Outptr_ OrtCustomOpDomain** out) {
  API_IMPL_BEGIN
  auto custom_op_domain = std::make_unique<OrtCustomOpDomain>();
  custom_op_domain->domain_ = domain;
  *out = custom_op_domain.release();
  return nullptr;
  API_IMPL_END
}

ORT_API(void, OrtApis::ReleaseCustomOpDomain, _Frees_ptr_opt_ OrtCustomOpDomain* ptr) {
  delete ptr;
}

ORT_API_STATUS_IMPL(OrtApis::CustomOpDomain_Add, _Inout_ OrtCustomOpDomain* custom_op_domain, _In_ const OrtCustomOp* op) {
  API_IMPL_BEGIN
  custom_op_domain->custom_ops_.emplace_back(op);
  return nullptr;
  API_IMPL_END
}

ORT_API_STATUS_IMPL(OrtApis::AddCustomOpDomain, _Inout_ OrtSessionOptions* options,
                    _In_ OrtCustomOpDomain* custom_op_domain) {
  API_IMPL_BEGIN
  options->custom_op_domains_.emplace_back(custom_op_domain);
  return nullptr;
  API_IMPL_END
}

ORT_API_STATUS_IMPL(OrtApis::RegisterCustomOpsLibrary, _Inout_ OrtSessionOptions* options, _In_ const char* library_path, _Outptr_ void** library_handle) {
  API_IMPL_BEGIN

  auto path_str = ToPathString(library_path);
  ORT_API_RETURN_IF_STATUS_NOT_OK(Env::Default().LoadDynamicLibrary(path_str, false, library_handle));
  if (!*library_handle)
    return OrtApis::CreateStatus(ORT_FAIL, "RegisterCustomOpsLibrary: Failed to load library");

  RegisterCustomOpsFn RegisterCustomOps;
  ORT_API_RETURN_IF_STATUS_NOT_OK(Env::Default().GetSymbolFromLibrary(*library_handle, "RegisterCustomOps",
                                                                      (void**)&RegisterCustomOps));
  if (!RegisterCustomOps)
    return OrtApis::CreateStatus(ORT_FAIL, "RegisterCustomOpsLibrary: Entry point RegisterCustomOps not found in library");

  return RegisterCustomOps(options, OrtGetApiBase());
  API_IMPL_END
}

ORT_API_STATUS_IMPL(OrtApis::RegisterCustomOpsLibrary_V2, _Inout_ OrtSessionOptions* options,
                    _In_ const ORTCHAR_T* library_name) {
  API_IMPL_BEGIN
#if !defined(ORT_MINIMAL_BUILD) || defined(ORT_MINIMAL_BUILD_CUSTOM_OPS)
  ORT_API_RETURN_IF_STATUS_NOT_OK(options->RegisterCustomOpsLibrary(library_name));
  return nullptr;
#else
  ORT_UNUSED_PARAMETER(options);
  ORT_UNUSED_PARAMETER(library_name);
  return OrtApis::CreateStatus(ORT_NOT_IMPLEMENTED, "Custom operator libraries are not supported in this build");
#endif
  API_IMPL_END
}

ORT_API_STATUS_IMPL(OrtApis::RegisterCustomOpsUsingFunction, _Inout_ OrtSessionOptions* options,
                    _In_ const char* registration_func_name) {
  API_IMPL_BEGIN
#if !defined(ORT_MINIMAL_BUILD) || defined(ORT_MINIMAL_BUILD_CUSTOM_OPS)
  if (!registration_func_name) {
    return OrtApis::CreateStatus(ORT_INVALID_ARGUMENT,
                                 "RegisterCustomOpsUsingFunction: Registration function name must be specified.");
  }

  RegisterCustomOpsFn RegisterCustomOps;
  ORT_API_RETURN_IF_STATUS_NOT_OK(Env::Default().GetSymbolFromLibrary(nullptr, registration_func_name,
                                                                      (void**)&RegisterCustomOps));
  if (!RegisterCustomOps) {
    return OrtApis::CreateStatus(ORT_INVALID_ARGUMENT,
                                 "RegisterCustomOpsUsingFunction: Registration function was not found");
  }

  return RegisterCustomOps(options, OrtGetApiBase());
#else
  ORT_UNUSED_PARAMETER(options);
  ORT_UNUSED_PARAMETER(registration_func_name);
  return OrtApis::CreateStatus(ORT_NOT_IMPLEMENTED, "Custom operator libraries are not supported in this build");
#endif
  API_IMPL_END
}

ORT_API_STATUS_IMPL(OrtApis::EnableOrtCustomOps, _Inout_ OrtSessionOptions* options) {
  API_IMPL_BEGIN

  if (options) {
#ifdef ENABLE_EXTENSION_CUSTOM_OPS
    return RegisterCustomOps(options, OrtGetApiBase());
#else
    return OrtApis::CreateStatus(ORT_FAIL, "EnableOrtCustomOps: Custom operators in onnxruntime-extensions are not enabled");
#endif
  }
  return nullptr;

  API_IMPL_END
}

ORT_API_STATUS_IMPL(OrtApis::CreateSession, _In_ const OrtEnv* env, _In_ const ORTCHAR_T* model_path,
                    _In_ const OrtSessionOptions* options, _Outptr_ OrtSession** out) {
  API_IMPL_BEGIN
  std::unique_ptr<onnxruntime::InferenceSession> sess;
  *out = nullptr;
  ORT_API_RETURN_IF_ERROR(CreateSessionAndLoadModel(options, env, model_path, nullptr, 0, sess));
  ORT_API_RETURN_IF_ERROR(InitializeSession(options, *sess));
  *out = reinterpret_cast<OrtSession*>(sess.release());
  return nullptr;
  API_IMPL_END
}

ORT_API_STATUS_IMPL(OrtApis::CreateSessionFromArray, _In_ const OrtEnv* env, _In_ const void* model_data,
                    size_t model_data_length, _In_ const OrtSessionOptions* options, _Outptr_ OrtSession** out) {
  API_IMPL_BEGIN
  std::unique_ptr<onnxruntime::InferenceSession> sess;
  ORT_API_RETURN_IF_ERROR(CreateSessionAndLoadModel(options, env, nullptr, model_data, model_data_length, sess));
  ORT_API_RETURN_IF_ERROR(InitializeSession(options, *sess));
  *out = reinterpret_cast<OrtSession*>(sess.release());
  return nullptr;
  API_IMPL_END
}

namespace {
// Checks if there are active lora adapters and adjusts input spans.
void CheckAndAdjustInputSpansForLora(const OrtRunOptions& run_options,
                                     InlinedVector<const char*>& input_names_with_lora,
                                     InlinedVector<const OrtValue*>& inputs_with_lora,
                                     gsl::span<const char* const>& input_names,
                                     gsl::span<const OrtValue* const>& inputs) {
  size_t total_lora_params = 0;
  for (const lora::LoraAdapter* ad : run_options.active_adapters) {
    total_lora_params += ad->GetParamNum();
  }

  input_names_with_lora.reserve(input_names.size() + total_lora_params);
  inputs_with_lora.reserve(inputs.size() + total_lora_params);
  std::copy(input_names.begin(), input_names.end(), std::back_inserter(input_names_with_lora));
  std::copy(inputs.begin(), inputs.end(), std::back_inserter(inputs_with_lora));

  for (const lora::LoraAdapter* ad : run_options.active_adapters) {
    ad->OutputAdapterParameters(std::back_inserter(input_names_with_lora),
                                std::back_inserter(inputs_with_lora));
  }

  input_names = gsl::make_span(input_names_with_lora);
  inputs = gsl::make_span(inputs_with_lora);
}

}  // namespace

ORT_API_STATUS_IMPL(OrtApis::SetEpDynamicOptions, _Inout_ OrtSession* sess,
                    _In_reads_(kv_len) const char* const* keys,
                    _In_reads_(kv_len) const char* const* values,
                    _In_ size_t kv_len) {
  API_IMPL_BEGIN
  auto session = reinterpret_cast<::onnxruntime::InferenceSession*>(sess);

  auto keys_span = gsl::make_span(keys, kv_len);
  auto values_span = gsl::make_span(values, kv_len);

  Status status;

  if (kv_len == 0) {
    return OrtApis::CreateStatus(ORT_INVALID_ARGUMENT, "no imputs were passed");
  } else {
    status = session->SetEpDynamicOptions(keys_span,
                                          values_span);
  }
  return ToOrtStatus(status);
  API_IMPL_END
}

ORT_API_STATUS_IMPL(OrtApis::Run, _Inout_ OrtSession* sess, _In_opt_ const OrtRunOptions* run_options,
                    _In_reads_(input_len) const char* const* input_names,
                    _In_reads_(input_len) const OrtValue* const* input, size_t input_len,
                    _In_reads_(output_names_len) const char* const* output_names, size_t output_names_len,
                    _Inout_updates_all_(output_names_len) OrtValue** output) {
  API_IMPL_BEGIN
  auto session = reinterpret_cast<::onnxruntime::InferenceSession*>(sess);

  auto input_names_span = gsl::make_span(input_names, input_len);
  auto input_span = gsl::make_span(input, input_len);
  auto output_name_span = gsl::make_span(output_names, output_names_len);
  auto output_span = gsl::make_span(output, output_names_len);

  Status status;
  if (run_options != nullptr) {
    if (!run_options->active_adapters.empty()) {
      InlinedVector<const char*> input_names_with_lora;
      InlinedVector<const OrtValue*> input_with_lora;

      CheckAndAdjustInputSpansForLora(*run_options, input_names_with_lora, input_with_lora, input_names_span, input_span);

      status = session->Run(*run_options,
                            input_names_span,
                            input_span,
                            output_name_span,
                            output_span);
    } else {
      status = session->Run(*run_options,
                            input_names_span,
                            input_span,
                            output_name_span,
                            output_span);
    }
  } else {
    const RunOptions default_run_options;
    status = session->Run(default_run_options,
                          input_names_span,
                          input_span,
                          output_name_span,
                          output_span);
  }
  return ToOrtStatus(status);
  API_IMPL_END
}

ORT_API_STATUS_IMPL(OrtApis::RunAsync, _Inout_ OrtSession* sess, _In_opt_ const OrtRunOptions* run_options,
                    _In_reads_(input_len) const char* const* input_names,
                    _In_reads_(input_len) const OrtValue* const* input, size_t input_len,
                    _In_reads_(output_names_len) const char* const* output_names, size_t output_names_len,
                    _Inout_updates_all_(output_names_len) OrtValue** output,
                    _In_ RunAsyncCallbackFn run_async_callback, _In_opt_ void* user_data) {
  API_IMPL_BEGIN
  auto session = reinterpret_cast<::onnxruntime::InferenceSession*>(sess);

  if (run_options != nullptr && !run_options->active_adapters.empty()) {
    LOGS(*session->GetLogger(), WARNING) << "RunAsync() active adapters specified, but won't have an effect";
  }

  auto input_names_span = gsl::make_span(input_names, input_len);
  auto input_span = gsl::make_span(input, input_len);
  auto output_name_span = gsl::make_span(output_names, output_names_len);
  auto output_span = gsl::make_span(output, output_names_len);

  return ToOrtStatus(session->RunAsync(run_options,
                                       input_names_span,
                                       input_span,
                                       output_name_span,
                                       output_span,
                                       run_async_callback,
                                       user_data));
  API_IMPL_END
}

struct OrtIoBinding {
  std::unique_ptr<::onnxruntime::IOBinding> binding_;
  explicit OrtIoBinding(std::unique_ptr<::onnxruntime::IOBinding>&& binding) : binding_(std::move(binding)) {}
  OrtIoBinding(const OrtIoBinding&) = delete;
  OrtIoBinding& operator=(const OrtIoBinding&) = delete;
};

ORT_API_STATUS_IMPL(OrtApis::RunWithBinding, _Inout_ OrtSession* sess, _In_ const OrtRunOptions* run_options,
                    _In_ const OrtIoBinding* binding_ptr) {
  API_IMPL_BEGIN
  auto session = reinterpret_cast<::onnxruntime::InferenceSession*>(sess);
  Status status;
  if (run_options == nullptr) {
    OrtRunOptions default_run_options;
    status = session->Run(default_run_options, *binding_ptr->binding_);
  } else {
    if (!run_options->active_adapters.empty()) {
      LOGS(*session->GetLogger(), WARNING)
          << "RunWithBinding() has active adapters specified, but won't have an effect";
    }
    status = session->Run(*run_options, *binding_ptr->binding_);
  }
  if (!status.IsOK()) {
    return ToOrtStatus(status);
  }
  return nullptr;
  API_IMPL_END
}

ORT_API_STATUS_IMPL(OrtApis::CreateIoBinding, _Inout_ OrtSession* sess, _Outptr_ OrtIoBinding** out) {
  API_IMPL_BEGIN
  auto session = reinterpret_cast<::onnxruntime::InferenceSession*>(sess);
  std::unique_ptr<::onnxruntime::IOBinding> binding;
  auto status = session->NewIOBinding(&binding);
  if (!status.IsOK()) {
    return ToOrtStatus(status);
  }
  *out = std::make_unique<OrtIoBinding>(std::move(binding)).release();
  return nullptr;
  API_IMPL_END
}

ORT_API(void, OrtApis::ReleaseIoBinding, _Frees_ptr_opt_ OrtIoBinding* binding_ptr) {
  delete binding_ptr;
}

ORT_API_STATUS_IMPL(OrtApis::BindInput, _Inout_ OrtIoBinding* binding_ptr, _In_ const char* name, _In_ const OrtValue* val_ptr) {
  API_IMPL_BEGIN
  auto st = binding_ptr->binding_->BindInput(name, *val_ptr);
  if (!st.IsOK()) {
    return ToOrtStatus(st);
  }
  return nullptr;
  API_IMPL_END
}

ORT_API_STATUS_IMPL(OrtApis::BindOutput, _Inout_ OrtIoBinding* binding_ptr, _In_ const char* name, _In_ const OrtValue* val_ptr) {
  API_IMPL_BEGIN
  auto st = binding_ptr->binding_->BindOutput(name, *val_ptr);
  if (!st.IsOK()) {
    return ToOrtStatus(st);
  }
  return nullptr;
  API_IMPL_END
}

ORT_API_STATUS_IMPL(OrtApis::BindOutputToDevice, _Inout_ OrtIoBinding* binding_ptr, _In_ const char* name, _In_ const OrtMemoryInfo* mem_info_ptr) {
  API_IMPL_BEGIN
  auto st = binding_ptr->binding_->BindOutput(name, mem_info_ptr->device);
  if (!st.IsOK()) {
    return ToOrtStatus(st);
  }
  return nullptr;
  API_IMPL_END
}

ORT_API_STATUS_IMPL(OrtApis::GetBoundOutputNames, _In_ const OrtIoBinding* binding_ptr, _In_ OrtAllocator* allocator,
                    _Out_ char** buffer, _Outptr_result_maybenull_ size_t** lengths, _Out_ size_t* count) {
  API_IMPL_BEGIN
  const auto& output_names = binding_ptr->binding_->GetOutputNames();
  if (output_names.empty()) {
    *buffer = nullptr;
    *lengths = nullptr;
    *count = 0U;
    return nullptr;
  }

  IAllocatorUniquePtr<size_t> lengths_alloc(reinterpret_cast<size_t*>(allocator->Alloc(allocator, output_names.size() * sizeof(size_t))),
                                            [allocator](size_t* p) { if(p) allocator->Free(allocator, p); });

  if (!lengths_alloc) {
    return OrtApis::CreateStatus(ORT_FAIL, "lengths allocation failed");
  }

  size_t total_len = 0;
  auto* len_ptr = lengths_alloc.get();
  for (const auto& n : output_names) {
    auto sz = n.size();
    total_len += sz;
    *len_ptr++ = sz;
  }

  IAllocatorUniquePtr<char> buffer_alloc(reinterpret_cast<char*>(allocator->Alloc(allocator, total_len * sizeof(char))),
                                         [allocator](char* p) { if(p) allocator->Free(allocator, p); });

  if (!buffer_alloc) {
    return OrtApis::CreateStatus(ORT_FAIL, "string buffer allocation failed");
  }

  char* buf_ptr = buffer_alloc.get();
  for (const auto& n : output_names) {
    auto sz = n.size();
    memcpy(buf_ptr, n.data(), sz);
    buf_ptr += sz;
  }

  *buffer = buffer_alloc.release();
  *lengths = lengths_alloc.release();
  *count = output_names.size();
  return nullptr;
  API_IMPL_END
}

ORT_API_STATUS_IMPL(OrtApis::GetBoundOutputValues, _In_ const OrtIoBinding* binding_ptr, _In_ OrtAllocator* allocator,
                    _Outptr_result_maybenull_ OrtValue*** output, _Out_ size_t* output_count) {
  API_IMPL_BEGIN
  const auto& outputs = binding_ptr->binding_->GetOutputs();
  if (outputs.empty()) {
    *output = nullptr;
    *output_count = 0U;
    return nullptr;
  }

  // Used to destroy and de-allocate on exception
  IAllocatorUniquePtr<OrtValue*> ortvalues_alloc(reinterpret_cast<OrtValue**>(allocator->Alloc(allocator, outputs.size() * sizeof(OrtValue*))),
                                                 [allocator](OrtValue** p) { if (p) allocator->Free(allocator, p); });
  if (!ortvalues_alloc) {
    return OrtApis::CreateStatus(ORT_FAIL, "Output buffer allocation failed");
  }

  InlinedVector<std::unique_ptr<OrtValue>> value_dups;
  value_dups.reserve(outputs.size());

  for (const auto& out_value : outputs) {
    value_dups.push_back(std::make_unique<OrtValue>(out_value));
  }

  // The rest is noexcept
  OrtValue** out_ptr = ortvalues_alloc.get();
  for (auto& v : value_dups) {
    *out_ptr++ = v.release();
  }

  *output = ortvalues_alloc.release();
  *output_count = outputs.size();
  return nullptr;
  API_IMPL_END
}

ORT_API(void, OrtApis::ClearBoundInputs, _Inout_ OrtIoBinding* binding_ptr) {
  binding_ptr->binding_->ClearInputs();
}

ORT_API(void, OrtApis::ClearBoundOutputs, _Inout_ OrtIoBinding* binding_ptr) {
  binding_ptr->binding_->ClearOutputs();
}

ORT_API_STATUS_IMPL(OrtApis::SynchronizeBoundInputs, _Inout_ OrtIoBinding* binding_ptr) {
  API_IMPL_BEGIN
  auto st = binding_ptr->binding_->SynchronizeInputs();
  if (!st.IsOK()) {
    return ToOrtStatus(st);
  }
  return nullptr;
  API_IMPL_END
}

ORT_API_STATUS_IMPL(OrtApis::SynchronizeBoundOutputs, _Inout_ OrtIoBinding* binding_ptr) {
  API_IMPL_BEGIN
  auto st = binding_ptr->binding_->SynchronizeOutputs();
  if (!st.IsOK()) {
    return ToOrtStatus(st);
  }
  return nullptr;
  API_IMPL_END
}

ORT_API_STATUS_IMPL(OrtApis::IsTensor, _In_ const OrtValue* value, _Out_ int* out) {
  auto v = reinterpret_cast<const ::OrtValue*>(value);
  *out = v->IsTensor() ? 1 : 0;
  return nullptr;
}

ORT_API_STATUS_IMPL(OrtApis::HasValue, _In_ const OrtValue* value, _Out_ int* out) {
  auto v = reinterpret_cast<const ::OrtValue*>(value);
  *out = v->IsAllocated() ? 1 : 0;
  return nullptr;
}

ORT_API_STATUS_IMPL(OrtApis::IsSparseTensor, _In_ const OrtValue* value, _Out_ int* out) {
#if !defined(DISABLE_SPARSE_TENSORS)
  auto v = reinterpret_cast<const ::OrtValue*>(value);
  *out = v->IsSparseTensor() ? 1 : 0;
  return nullptr;
#else
  ORT_UNUSED_PARAMETER(value);
  ORT_UNUSED_PARAMETER(out);

  return OrtApis::CreateStatus(ORT_FAIL, "SparseTensor is not supported in this build.");
#endif
}

ORT_API_STATUS_IMPL(OrtApis::GetTensorMutableData, _Inout_ OrtValue* value, _Outptr_ void** output) {
  TENSOR_READWRITE_API_BEGIN
  // Uncomment when WinML fixed their code
  // if (tensor->IsDataTypeString()) {
  //  return OrtApis::CreateStatus(ORT_NOT_IMPLEMENTED, "this API does not support strings");
  //}
  *output = tensor->MutableDataRaw();
  return nullptr;
  API_IMPL_END
}

ORT_API_STATUS_IMPL(OrtApis::FillStringTensor, _Inout_ OrtValue* value, _In_ const char* const* s, size_t s_len) {
  TENSOR_READWRITE_API_BEGIN
  auto* dst = tensor->MutableData<std::string>();
  auto len = static_cast<size_t>(tensor->Shape().Size());
  if (s_len != len) {
    return OrtApis::CreateStatus(ORT_INVALID_ARGUMENT, "input array doesn't equal tensor size");
  }
  for (size_t i = 0; i != len; ++i) {
    // allocate and copy
    dst[i] = s[i];
  }
  return nullptr;
  API_IMPL_END
}

ORT_API_STATUS_IMPL(OrtApis::FillStringTensorElement, _Inout_ OrtValue* value, _In_ const char* s, size_t index) {
  TENSOR_READWRITE_API_BEGIN
  auto* dst = tensor->MutableData<std::string>();
  const auto len = static_cast<size_t>(tensor->Shape().Size());
  if (index >= len) {
    return OrtApis::CreateStatus(ORT_INVALID_ARGUMENT, "element index is out of bounds");
  }

  dst[index] = s;

  return nullptr;
  API_IMPL_END
}

ORT_API_STATUS_IMPL(OrtApis::GetResizedStringTensorElementBuffer, _Inout_ OrtValue* value,
                    _In_ size_t index, _In_ size_t length_in_bytes, _Inout_ char** buffer) {
  TENSOR_READWRITE_API_BEGIN
  auto* dst = tensor->MutableData<std::string>();
  const auto len = static_cast<size_t>(tensor->Shape().Size());

  if (index >= len) {
    return OrtApis::CreateStatus(ORT_INVALID_ARGUMENT, "element index is out of bounds");
  }

  auto& s = dst[index];
  s.resize(length_in_bytes);
  *buffer = s.data();
  return nullptr;
  API_IMPL_END
}

namespace {
OrtStatusPtr GetTensorStringSpan(const ::OrtValue& v, gsl::span<const std::string>& span) {
  if (!v.IsAllocated()) {
    return OrtApis::CreateStatus(ORT_INVALID_ARGUMENT, "OrtValue should contain a Tensor or a Sparse Tensor");
  }
  gsl::span<const std::string> str_span;
  int64_t items = 0;
  // Data type will be enforced on DataAsSpan() call.
  if (v.IsTensor()) {
    const auto& tensor = v.Get<onnxruntime::Tensor>();
    items = tensor.Shape().Size();
    if (items >= 0) {
      str_span = tensor.DataAsSpan<std::string>();
    }
  }
#if !defined(DISABLE_SPARSE_TENSORS)
  else if (v.IsSparseTensor()) {
    const auto& sparse_tensor = v.Get<SparseTensor>();
    if (sparse_tensor.Format() == onnxruntime::SparseFormat::kUndefined) {
      return OrtApis::CreateStatus(ORT_INVALID_ARGUMENT, "Sparse Tensor does not contain sparse data");
    }
    items = sparse_tensor.Values().Shape().Size();
    if (items >= 0) {
      str_span = sparse_tensor.Values().DataAsSpan<std::string>();
    }
  }
#endif
  else {
    return OrtApis::CreateStatus(ORT_NOT_IMPLEMENTED, "This API supports Tensors or SparseTensors");
  }

  if (items < 0) {
    return OrtApis::CreateStatus(ORT_INVALID_ARGUMENT, "shape is invalid");
  }
  span = str_span;
  return nullptr;
}
}  // namespace

ORT_API_STATUS_IMPL(OrtApis::GetStringTensorDataLength, _In_ const OrtValue* value, _Out_ size_t* out) {
  API_IMPL_BEGIN
  gsl::span<const std::string> str_span;
  if (auto* status = GetTensorStringSpan(*value, str_span)) {
    return status;
  }

  size_t ret = 0;
  for (const auto& s : str_span) {
    ret += s.size();
  }

  *out = ret;
  return nullptr;
  API_IMPL_END
}

ORT_API_STATUS_IMPL(OrtApis::GetStringTensorElementLength, _In_ const OrtValue* value, size_t index, _Out_ size_t* out) {
  API_IMPL_BEGIN
  gsl::span<const std::string> str_span;
  if (auto* status = GetTensorStringSpan(*value, str_span)) {
    return status;
  }

  if (index < str_span.size()) {
    *out = str_span[index].size();
  } else {
    return OrtApis::CreateStatus(ORT_INVALID_ARGUMENT, "index is out of bounds");
  }

  return nullptr;
  API_IMPL_END
}

ORT_API_STATUS_IMPL(OrtApis::GetTensorSizeInBytes, _In_ const OrtValue* value, _Out_ size_t* size) {
  API_IMPL_BEGIN

  if (value == nullptr) {
    return OrtApis::CreateStatus(ORT_INVALID_ARGUMENT, "Input `value` argument must not be null");
  }

  if (size == nullptr) {
    return OrtApis::CreateStatus(ORT_INVALID_ARGUMENT, "Output `size` argument must not be null");
  }

  if (!value->IsAllocated() || !value->IsTensor()) {
    return OrtApis::CreateStatus(ORT_INVALID_ARGUMENT, "OrtValue is expected to contain a tensor");
  }

  const auto& tensor = value->Get<onnxruntime::Tensor>();

  // Check if this is a string tensor
  if (tensor.IsDataTypeString()) {
    return OrtApis::CreateStatus(ORT_INVALID_ARGUMENT, "String tensors are not supported by this API");
  }

  *size = tensor.SizeInBytes();
  return nullptr;
  API_IMPL_END
}

ORT_API_STATUS_IMPL(OrtApis::GetStringTensorContent, _In_ const OrtValue* value, _Out_writes_bytes_all_(s_len) void* s,
                    size_t s_len, _Out_writes_all_(offsets_len) size_t* offsets, size_t offsets_len) {
  API_IMPL_BEGIN

  gsl::span<const std::string> str_span;
  if (auto* status = GetTensorStringSpan(*value, str_span)) {
    return status;
  }

  if (offsets_len != str_span.size()) {
    return OrtApis::CreateStatus(ORT_FAIL, "offsets buffer is not equal to tensor size");
  }

  size_t total_size = 0;
  for (const auto& str : str_span) {
    total_size += str.size();
  }

  if (s_len < total_size) {
    return OrtApis::CreateStatus(ORT_FAIL, "output buffer is too small. Use GetStringTensorDataLength.");
  }

  size_t f = 0;
  char* p = static_cast<char*>(s);
  for (const auto& str : str_span) {
    memcpy(p, str.data(), str.size());
    p += str.size();
    *offsets++ = f;
    f += str.size();
  }
  return nullptr;
  API_IMPL_END
}

ORT_API_STATUS_IMPL(OrtApis::GetStringTensorElement, _In_ const OrtValue* value,
                    size_t s_len, size_t index, _Out_writes_bytes_all_(s_len) void* s) {
  API_IMPL_BEGIN
  gsl::span<const std::string> str_span;
  if (auto* status = GetTensorStringSpan(*value, str_span)) {
    return status;
  }

  if (index < str_span.size()) {
    const auto& str = str_span[index];
    if (s_len < str.size()) {
      return OrtApis::CreateStatus(ORT_FAIL, "buffer size is too small for string element");
    }
    memcpy(s, str.data(), str.size());
  } else {
    return OrtApis::CreateStatus(ORT_INVALID_ARGUMENT, "element index is out of bounds");
  }
  return nullptr;
  API_IMPL_END
}

#define ORT_C_API_RETURN_IF_ERROR(expr)                 \
  do {                                                  \
    auto _status = (expr);                              \
    if ((!_status.IsOK())) return ToOrtStatus(_status); \
  } while (0)

#define DEFINE_RELEASE_ORT_OBJECT_FUNCTION(INPUT_TYPE, REAL_TYPE)                       \
  ORT_API(void, OrtApis::Release##INPUT_TYPE, _Frees_ptr_opt_ Ort##INPUT_TYPE* value) { \
    delete reinterpret_cast<REAL_TYPE*>(value);                                         \
  }

using DefListResult = std::pair<Status, const InputDefList*>;
using GetDefListFn = DefListResult (*)(const ::onnxruntime::InferenceSession*);
const auto get_inputs_fn = [](const ::onnxruntime::InferenceSession* session) -> DefListResult { return session->GetModelInputs(); };
const auto get_outputs_fn = [](const ::onnxruntime::InferenceSession* session) -> DefListResult { return session->GetModelOutputs(); };
const auto get_overridable_initializers_fn = [](const ::onnxruntime::InferenceSession* session) -> DefListResult { return session->GetOverridableInitializers(); };

static ORT_STATUS_PTR GetNodeDefListCountHelper(const OrtSession* sess, GetDefListFn get_fn, size_t* out) {
  API_IMPL_BEGIN
  auto session = reinterpret_cast<const ::onnxruntime::InferenceSession*>(sess);
  std::pair<Status, const InputDefList*> p = get_fn(session);
  if (!p.first.IsOK())
    return ToOrtStatus(p.first);
  *out = p.second->size();
  return nullptr;
  API_IMPL_END
}

ORT_API_STATUS_IMPL(OrtApis::SessionGetInputCount, _In_ const OrtSession* sess, _Out_ size_t* out) {
  return GetNodeDefListCountHelper(sess, get_inputs_fn, out);
}

ORT_API_STATUS_IMPL(OrtApis::SessionGetOutputCount, _In_ const OrtSession* sess, _Out_ size_t* out) {
  return GetNodeDefListCountHelper(sess, get_outputs_fn, out);
}

ORT_API_STATUS_IMPL(OrtApis::SessionGetOverridableInitializerCount, _In_ const OrtSession* sess, _Out_ size_t* out) {
  return GetNodeDefListCountHelper(sess, get_overridable_initializers_fn, out);
}

static ORT_STATUS_PTR GetNodeDefTypeInfoHelper(const OrtSession* sess, GetDefListFn get_fn, size_t index,
                                               _Outptr_ struct OrtTypeInfo** out) {
  API_IMPL_BEGIN
  auto session = reinterpret_cast<const ::onnxruntime::InferenceSession*>(sess);
  std::pair<Status, const InputDefList*> p = get_fn(session);
  if (!p.first.IsOK())
    return ToOrtStatus(p.first);
  if (p.second->size() <= index)
    return OrtApis::CreateStatus(ORT_FAIL, "out of index");
  const ONNX_NAMESPACE::TypeProto* type_proto = (*p.second)[index]->TypeAsProto();
  auto type_info = OrtTypeInfo::FromTypeProto(*type_proto);
  *out = type_info.release();
  return nullptr;
  API_IMPL_END
}

ORT_API_STATUS_IMPL(OrtApis::SessionGetInputTypeInfo, _In_ const OrtSession* sess, size_t index, _Outptr_ struct OrtTypeInfo** out) {
  return GetNodeDefTypeInfoHelper(sess, get_inputs_fn, index, out);
}

ORT_API_STATUS_IMPL(OrtApis::SessionGetOutputTypeInfo, _In_ const OrtSession* sess, size_t index, _Outptr_ struct OrtTypeInfo** out) {
  return GetNodeDefTypeInfoHelper(sess, get_outputs_fn, index, out);
}

ORT_API_STATUS_IMPL(OrtApis::SessionGetOverridableInitializerTypeInfo, _In_ const OrtSession* sess, size_t index, _Outptr_ struct OrtTypeInfo** out) {
  return GetNodeDefTypeInfoHelper(sess, get_overridable_initializers_fn, index, out);
}

char* onnxruntime::StrDup(const std::string& str, OrtAllocator* allocator) {
  char* output_string = reinterpret_cast<char*>(allocator->Alloc(allocator, str.size() + 1));
  memcpy(output_string, str.c_str(), str.size());
  output_string[str.size()] = '\0';
  return output_string;
}

static ORT_STATUS_PTR GetNodeDefNameImpl(_In_ const OrtSession* sess, size_t index, _Inout_ OrtAllocator* allocator,
                                         GetDefListFn get_fn, _Outptr_ char** output) {
  auto session = reinterpret_cast<const ::onnxruntime::InferenceSession*>(sess);
  std::pair<Status, const InputDefList*> p = get_fn(session);
  if (!p.first.IsOK())
    return ToOrtStatus(p.first);
  if (p.second == nullptr)
    return OrtApis::CreateStatus(ORT_FAIL, "internal error");
  const InputDefList& defs = *p.second;
  if (index >= defs.size())
    return OrtApis::CreateStatus(ORT_FAIL, "index out of range");
  *output = StrDup(defs[index]->Name(), allocator);
  return nullptr;
}

ORT_API_STATUS_IMPL(OrtApis::SessionEndProfiling, _In_ OrtSession* sess, _Inout_ OrtAllocator* allocator,
                    _Outptr_ char** out) {
  API_IMPL_BEGIN
  auto session = reinterpret_cast<::onnxruntime::InferenceSession*>(sess);
  auto profile_file_name = session->EndProfiling();
  *out = StrDup(profile_file_name, allocator);
  return nullptr;
  API_IMPL_END
}

ORT_API_STATUS_IMPL(OrtApis::SessionGetModelMetadata, _In_ const OrtSession* sess,
                    _Outptr_ OrtModelMetadata** out) {
  API_IMPL_BEGIN
  auto session = reinterpret_cast<const ::onnxruntime::InferenceSession*>(sess);
  auto p = session->GetModelMetadata();
  if (!p.first.IsOK())
    return ToOrtStatus(p.first);
  *out = reinterpret_cast<OrtModelMetadata*>(std::make_unique<ModelMetadata>(*p.second).release());
  return nullptr;
  API_IMPL_END
}

ORT_API_STATUS_IMPL(OrtApis::ModelMetadataGetProducerName,
                    _In_ const OrtModelMetadata* model_metadata,
                    _Inout_ OrtAllocator* allocator, _Outptr_ char** value) {
  API_IMPL_BEGIN
  auto producer_name = reinterpret_cast<const ::onnxruntime::ModelMetadata*>(model_metadata)->producer_name;
  *value = StrDup(producer_name, allocator);
  return nullptr;
  API_IMPL_END
}

ORT_API_STATUS_IMPL(OrtApis::ModelMetadataGetGraphName,
                    _In_ const OrtModelMetadata* model_metadata,
                    _Inout_ OrtAllocator* allocator, _Outptr_ char** value) {
  API_IMPL_BEGIN
  auto graph_name = reinterpret_cast<const ::onnxruntime::ModelMetadata*>(model_metadata)->graph_name;
  *value = StrDup(graph_name, allocator);
  return nullptr;
  API_IMPL_END
}

ORT_API_STATUS_IMPL(OrtApis::ModelMetadataGetDomain,
                    _In_ const OrtModelMetadata* model_metadata,
                    _Inout_ OrtAllocator* allocator, _Outptr_ char** value) {
  API_IMPL_BEGIN
  auto domain = reinterpret_cast<const ::onnxruntime::ModelMetadata*>(model_metadata)->domain;
  *value = StrDup(domain, allocator);
  return nullptr;
  API_IMPL_END
}

ORT_API_STATUS_IMPL(OrtApis::ModelMetadataGetDescription,
                    _In_ const OrtModelMetadata* model_metadata,
                    _Inout_ OrtAllocator* allocator, _Outptr_ char** value) {
  API_IMPL_BEGIN
  auto description = reinterpret_cast<const ::onnxruntime::ModelMetadata*>(model_metadata)->description;
  *value = StrDup(description, allocator);
  return nullptr;
  API_IMPL_END
}

ORT_API_STATUS_IMPL(OrtApis::ModelMetadataGetGraphDescription,
                    _In_ const OrtModelMetadata* model_metadata,
                    _Inout_ OrtAllocator* allocator, _Outptr_ char** value) {
  API_IMPL_BEGIN
  auto description = reinterpret_cast<const ::onnxruntime::ModelMetadata*>(model_metadata)->graph_description;
  *value = StrDup(description, allocator);
  return nullptr;
  API_IMPL_END
}

ORT_API_STATUS_IMPL(OrtApis::ModelMetadataLookupCustomMetadataMap, _In_ const OrtModelMetadata* model_metadata,
                    _Inout_ OrtAllocator* allocator, _In_ const char* key, _Outptr_result_maybenull_ char** value) {
  API_IMPL_BEGIN
  auto custom_metadata_map =
      reinterpret_cast<const ::onnxruntime::ModelMetadata*>(model_metadata)->custom_metadata_map;

  std::string temp(key);

  auto iter = custom_metadata_map.find(temp);

  if (iter == custom_metadata_map.end()) {
    *value = nullptr;
  } else {
    *value = StrDup(iter->second, allocator);
  }

  return nullptr;
  API_IMPL_END
}

ORT_API_STATUS_IMPL(OrtApis::ModelMetadataGetCustomMetadataMapKeys,
                    _In_ const OrtModelMetadata* model_metadata,
                    _Inout_ OrtAllocator* allocator, _Outptr_result_buffer_maybenull_(*num_keys) char*** keys, _Out_ int64_t* num_keys) {
  API_IMPL_BEGIN
  const auto& custom_metadata_map =
      reinterpret_cast<const ::onnxruntime::ModelMetadata*>(model_metadata)->custom_metadata_map;

  auto count = custom_metadata_map.size();
  if (count == 0) {
    *keys = nullptr;
  } else {
    // To guard against overflow in the next step where we compute bytes to allocate
    SafeInt<size_t> alloc_count(count);

    InlinedVector<Ort::AllocatedStringPtr> string_holders;
    string_holders.reserve(count);

    auto deletor = Ort::detail::AllocatedFree(allocator);
    // alloc_count * sizeof(...) will throw if there was an overflow which will be caught in API_IMPL_END
    // and be returned to the user as a status
    char** p = reinterpret_cast<char**>(allocator->Alloc(allocator, alloc_count * sizeof(char*)));
    assert(p != nullptr);

    // StrDup may throw
    std::unique_ptr<void, decltype(deletor)> array_guard(p, deletor);

    int64_t i = 0;
    for (const auto& e : custom_metadata_map) {
      auto* s = StrDup(e.first, allocator);
      string_holders.push_back(Ort::AllocatedStringPtr(s, deletor));
      p[i++] = s;
    }

    for (auto& s : string_holders) {
      s.release();
    }

    *keys = p;
    array_guard.release();
  }

  *num_keys = static_cast<int64_t>(count);
  return nullptr;
  API_IMPL_END
}

ORT_API_STATUS_IMPL(OrtApis::ModelMetadataGetVersion,
                    _In_ const OrtModelMetadata* model_metadata,
                    _Out_ int64_t* value) {
  API_IMPL_BEGIN
  *value = reinterpret_cast<const ::onnxruntime::ModelMetadata*>(model_metadata)->version;
  return nullptr;
  API_IMPL_END
}

ORT_API_STATUS_IMPL(OrtApis::SessionGetInputName, _In_ const OrtSession* sess, size_t index,
                    _Inout_ OrtAllocator* allocator, _Outptr_ char** output) {
  API_IMPL_BEGIN
  return GetNodeDefNameImpl(sess, index, allocator, get_inputs_fn, output);
  API_IMPL_END
}

ORT_API_STATUS_IMPL(OrtApis::SessionGetOutputName, _In_ const OrtSession* sess, size_t index,
                    _Inout_ OrtAllocator* allocator, _Outptr_ char** output) {
  API_IMPL_BEGIN
  return GetNodeDefNameImpl(sess, index, allocator, get_outputs_fn, output);
  API_IMPL_END
}

ORT_API_STATUS_IMPL(OrtApis::SessionGetOverridableInitializerName, _In_ const OrtSession* sess, size_t index,
                    _Inout_ OrtAllocator* allocator, _Outptr_ char** output) {
  API_IMPL_BEGIN
  return GetNodeDefNameImpl(sess, index, allocator, get_overridable_initializers_fn, output);
  API_IMPL_END
}

ORT_API_STATUS_IMPL(OrtApis::AllocatorAlloc, _Inout_ OrtAllocator* ptr, size_t size, _Outptr_ void** out) {
  API_IMPL_BEGIN
  *out = ptr->Alloc(ptr, size);
  return nullptr;
  API_IMPL_END
}

ORT_API_STATUS_IMPL(OrtApis::AllocatorFree, _Inout_ OrtAllocator* ptr, void* p) {
  API_IMPL_BEGIN
  ptr->Free(ptr, p);
  return nullptr;
  API_IMPL_END
}

ORT_API_STATUS_IMPL(OrtApis::AllocatorGetInfo, _In_ const OrtAllocator* ptr, _Outptr_ const struct OrtMemoryInfo** out) {
  API_IMPL_BEGIN
  *out = ptr->Info(ptr);
  return nullptr;
  API_IMPL_END
}

template <typename T>
ORT_STATUS_PTR OrtGetNumSequenceElements(const OrtValue* p_ml_value, size_t* out) {
  auto& data = p_ml_value->Get<T>();
  *out = data.size();
  return nullptr;
}

#if !defined(DISABLE_ML_OPS)
static constexpr int NUM_MAP_INDICES = 2;
#endif

static ORT_STATUS_PTR OrtGetValueCountImpl(const OrtValue* value, size_t* out) {
  ONNXType value_type;
  if (auto status = OrtApis::GetValueType(value, &value_type))
    return status;
  if (value_type == ONNX_TYPE_MAP) {
#if !defined(DISABLE_ML_OPS)
    *out = NUM_MAP_INDICES;
    return nullptr;
#else
    return OrtApis::CreateStatus(ORT_FAIL, "Map type is not supported in this build.");
#endif
  }
  if (value_type == ONNX_TYPE_SEQUENCE) {
    // Note: keep these in sync with the registered types in data_types.h
    if (value->IsTensorSequence()) {
      *out = value->Get<TensorSeq>().Size();
      return nullptr;
    } else {
#if !defined(DISABLE_ML_OPS)
      utils::ContainerChecker c_checker(value->Type());
      if (c_checker.IsSequenceOf<std::map<std::string, float>>()) {
        return OrtGetNumSequenceElements<VectorMapStringToFloat>(value, out);
      } else if (c_checker.IsSequenceOf<std::map<int64_t, float>>()) {
        return OrtGetNumSequenceElements<VectorMapInt64ToFloat>(value, out);
      } else {
        return OrtApis::CreateStatus(ORT_FAIL, "Input is not of one of the supported sequence types.");
      }
#else
      return OrtApis::CreateStatus(ORT_FAIL, "Map type is not supported in this build.");
#endif
    }
  } else {
    return OrtApis::CreateStatus(ORT_FAIL, "Input is not of type sequence or map.");
  }
}

ORT_API_STATUS_IMPL(OrtApis::GetValueCount, _In_ const OrtValue* value, _Out_ size_t* out) {
  API_IMPL_BEGIN
  return OrtGetValueCountImpl(value, out);
  API_IMPL_END
}

namespace c_api_internal {

#if !defined(DISABLE_ML_OPS)
///////////////////
// OrtGetValueImplSeqOfMap
template <typename T>
static ORT_STATUS_PTR OrtGetValueImplSeqOfMap(const OrtValue* p_ml_value, int index, _Outptr_ OrtValue** out) {
  using TKey = typename T::value_type::key_type;
  using TVal = typename T::value_type::mapped_type;
  using MapType = std::map<TKey, TVal>;
  auto& data_vec = p_ml_value->Get<T>();
  auto& data_elem = data_vec.at(index);
  auto copy_data_elem = std::make_unique<MapType>(data_elem);
  auto value = std::make_unique<OrtValue>();
  auto ml_type = DataTypeImpl::GetType<MapType>();
  value->Init(copy_data_elem.release(),
              ml_type,
              ml_type->GetDeleteFunc());
  *out = value.release();
  return nullptr;
}
#endif

ORT_STATUS_PTR PopulateTensorWithData(Tensor& tensor, bool is_string, _In_ const void* data_elem, size_t num_elems,
                                      size_t elem_size) {
  auto len = narrow<size_t>(tensor.Shape().Size());
  if (num_elems < len) {
    return OrtApis::CreateStatus(ORT_INVALID_ARGUMENT, "input array is too short");
  }
  if (!is_string) {
    memcpy(tensor.MutableDataRaw(), data_elem, elem_size * num_elems);
  } else {
    const std::string* strings = reinterpret_cast<const std::string*>(data_elem);
    auto str_span = gsl::make_span(strings, num_elems);
    auto* dst = tensor.MutableData<std::string>();
    std::copy(str_span.begin(), str_span.end(), dst);
  }
  return nullptr;
}

ORT_STATUS_PTR CreateTensorAndPopulate(MLDataType element_type, const int64_t* shape, size_t shape_len,
                                       const void* data, size_t num_elements, _Inout_ OrtAllocator* allocator, OrtValue& result) {
  ORT_API_RETURN_IF_ERROR(CreateTensorImpl(element_type, shape, shape_len, allocator, result));
  ORT_API_RETURN_IF_ERROR(PopulateTensorWithData(*result.GetMutable<Tensor>(), utils::IsDataTypeString(element_type),
                                                 data, num_elements, element_type->Size()));
  return nullptr;
}

}  // namespace c_api_internal
#ifdef _MSC_VER
#pragma warning(push)
#pragma warning(disable : 6101)
#endif

static ORT_STATUS_PTR OrtGetValueImplSeqOfTensors(_In_ const OrtValue* p_ml_value, int index, _Inout_ OrtAllocator* allocator,
                                                  _Outptr_ OrtValue** out) {
  const auto& data = p_ml_value->Get<TensorSeq>();
  const auto& one_tensor = data.Get(index);
  const auto& tensor_shape = one_tensor.Shape();
  auto result = std::make_unique<OrtValue>();
  ORT_API_RETURN_IF_ERROR(c_api_internal::CreateTensorAndPopulate(one_tensor.DataType(), tensor_shape.GetDims().data(),
                                                                  tensor_shape.NumDimensions(), one_tensor.DataRaw(),
                                                                  narrow<size_t>(one_tensor.Shape().Size()),
                                                                  allocator, *result));
  *out = result.release();
  return nullptr;
}

#ifdef _MSC_VER
#pragma warning(pop)
#endif

static ORT_STATUS_PTR OrtGetValueImplSeq(_In_ const OrtValue* value, int index, _Inout_ OrtAllocator* allocator,
                                         _Outptr_ OrtValue** out) {
  // Note: keep these in sync with the registered types in data_types.h
  if (value->IsTensorSequence()) {
    return OrtGetValueImplSeqOfTensors(value, index, allocator, out);
  } else {
#if !defined(DISABLE_ML_OPS)
    utils::ContainerChecker c_checker(value->Type());
    if (c_checker.IsSequenceOf<std::map<std::string, float>>()) {
      return c_api_internal::OrtGetValueImplSeqOfMap<VectorMapStringToFloat>(value, index, out);
    } else if (c_checker.IsSequenceOf<std::map<int64_t, float>>()) {
      return c_api_internal::OrtGetValueImplSeqOfMap<VectorMapInt64ToFloat>(value, index, out);
    } else {
      return OrtApis::CreateStatus(ORT_FAIL, "Input is not of one of the supported sequence types.");
    }
#else
    return OrtApis::CreateStatus(ORT_FAIL, "Map type is not supported in this build.");
#endif
  }
}

#if !defined(DISABLE_ML_OPS)
template <typename T>
static ORT_STATUS_PTR OrtGetValueImplMapHelper(_In_ const OrtValue* p_ml_value, int index,
                                               _Inout_ OrtAllocator* allocator, _Outptr_ OrtValue** out) {
  using namespace onnxruntime::utils;
  using TKey = typename T::key_type;
  using TVal = typename T::mapped_type;
  auto& data = p_ml_value->Get<T>();
  int64_t num_kv_pairs = data.size();
#if defined(_WIN32) && !defined(_M_AMD64)
  ORT_ENFORCE(static_cast<uint64_t>(num_kv_pairs) < std::numeric_limits<size_t>::max());
#endif
  const std::vector<int64_t> dims{num_kv_pairs};
  auto result = std::make_unique<OrtValue>();
  std::vector<TKey> vec_keys;
  std::vector<TVal> vec_vals;
  const void* data_ptr;
  size_t data_size;
  MLDataType element_type;
  switch (index) {
    case 0: {  // user is requesting keys
      element_type = DataTypeImpl::TensorTypeFromONNXEnum(GetONNXTensorElementDataType<TKey>())->GetElementType();
      vec_keys.reserve(static_cast<size_t>(num_kv_pairs));
      std::transform(data.cbegin(), data.cend(), std::back_inserter(vec_keys), [](const auto& k) { return k.first; });
      data_ptr = vec_keys.data();
      data_size = vec_keys.size();
    } break;
    case 1: {  // user is requesting values
      element_type = DataTypeImpl::TensorTypeFromONNXEnum(GetONNXTensorElementDataType<TVal>())->GetElementType();
      vec_vals.reserve(static_cast<size_t>(num_kv_pairs));
      std::transform(data.cbegin(), data.cend(), std::back_inserter(vec_vals), [](const auto& k) { return k.second; });
      data_ptr = vec_vals.data();
      data_size = vec_vals.size();
    } break;
    default:
      return OrtApis::CreateStatus(ORT_FAIL, "Invalid index requested for map type.");
  }
  ORT_API_RETURN_IF_ERROR(c_api_internal::CreateTensorAndPopulate(element_type, dims.data(), dims.size(), data_ptr,
                                                                  data_size, allocator, *result));
  *out = result.release();
  return nullptr;
}

static ORT_STATUS_PTR OrtGetValueImplMap(_In_ const OrtValue* value, int index, _Inout_ OrtAllocator* allocator,
                                         _Outptr_ OrtValue** out) {
  auto p_ml_value = reinterpret_cast<const OrtValue*>(value);
  auto type = p_ml_value->Type();
  // Note: keep these in sync with the registered types in data_types.h
  utils::ContainerChecker c_checker(type);
  if (c_checker.IsMap()) {
    if (c_checker.IsMapOf<std::string, std::string>()) {
      return OrtGetValueImplMapHelper<MapStringToString>(p_ml_value, index, allocator, out);
    } else if (c_checker.IsMapOf<std::string, int64_t>()) {
      return OrtGetValueImplMapHelper<MapStringToInt64>(p_ml_value, index, allocator, out);
    } else if (c_checker.IsMapOf<std::string, float>()) {
      return OrtGetValueImplMapHelper<MapStringToFloat>(p_ml_value, index, allocator, out);
    } else if (c_checker.IsMapOf<std::string, double>()) {
      return OrtGetValueImplMapHelper<MapStringToDouble>(p_ml_value, index, allocator, out);
    } else if (c_checker.IsMapOf<int64_t, std::string>()) {
      return OrtGetValueImplMapHelper<MapInt64ToString>(p_ml_value, index, allocator, out);
    } else if (c_checker.IsMapOf<int64_t, int64_t>()) {
      return OrtGetValueImplMapHelper<MapInt64ToInt64>(p_ml_value, index, allocator, out);
    } else if (c_checker.IsMapOf<int64_t, float>()) {
      return OrtGetValueImplMapHelper<MapInt64ToFloat>(p_ml_value, index, allocator, out);
    } else if (c_checker.IsMapOf<int64_t, double>()) {
      return OrtGetValueImplMapHelper<MapInt64ToDouble>(p_ml_value, index, allocator, out);
    }
  }
  return OrtApis::CreateStatus(ORT_FAIL, "Input is not of one of the supported map types.");
}
#endif

static ORT_STATUS_PTR OrtGetValueImpl(_In_ const OrtValue* value, int index, _Inout_ OrtAllocator* allocator,
                                      _Outptr_ OrtValue** out) {
  ONNXType value_type;
  if (auto status = OrtApis::GetValueType(value, &value_type))
    return status;
  if (value_type == ONNX_TYPE_MAP) {
#if !defined(DISABLE_ML_OPS)
    return OrtGetValueImplMap(value, index, allocator, out);
#else
    return OrtApis::CreateStatus(ORT_FAIL, "Map type is not supported in this build.");
#endif
  }
  if (value_type == ONNX_TYPE_SEQUENCE) {
    return OrtGetValueImplSeq(value, index, allocator, out);
  } else {
    return OrtApis::CreateStatus(ORT_FAIL, "Input is not of type sequence or map.");
  }
}

ORT_API_STATUS_IMPL(OrtApis::GetValue, _In_ const OrtValue* value, int index, _Inout_ OrtAllocator* allocator,
                    _Outptr_ OrtValue** out) {
  API_IMPL_BEGIN
  return OrtGetValueImpl(value, index, allocator, out);
  API_IMPL_END
}

///////////////////
// OrtCreateValue

#if !defined(DISABLE_ML_OPS)
template <typename T>
static ORT_STATUS_PTR OrtCreateValueImplSeqHelperMap(const OrtValue* const* in, size_t num_values,
                                                     _Outptr_ OrtValue** out) {
  using SeqType = std::vector<T>;
  auto seq_ptr = std::make_unique<SeqType>();
  seq_ptr->reserve(num_values);
  for (size_t idx = 0; idx < num_values; ++idx) {
    auto& m = reinterpret_cast<const OrtValue*>(in[idx])->Get<T>();
    seq_ptr->push_back(m);
  }
  // create OrtValue with this vector
  auto value = std::make_unique<OrtValue>();
  auto ml_type = DataTypeImpl::GetType<SeqType>();
  value->Init(seq_ptr.release(),
              ml_type,
              ml_type->GetDeleteFunc());
  *out = value.release();
  return nullptr;
}
#endif

static ORT_STATUS_PTR OrtCreateValueImplSeqHelper(const OrtValue* const* in, size_t num_values,
                                                  _Outptr_ OrtValue** out) {
  using namespace c_api_internal;
  auto dtype = in[0]->Get<Tensor>().DataType();
  auto seq_ptr = std::make_unique<TensorSeq>(dtype);
  seq_ptr->Reserve(num_values);

  for (size_t idx = 0; idx < num_values; ++idx) {
    ORT_ENFORCE(in[idx]->IsTensor(), "Expecting all elements to be tensors. Got: ", DataTypeImpl::ToString(in[idx]->Type()));
    auto tensor_elem_type = in[idx]->Get<Tensor>().DataType();

    // sequences must have tensors of the same data type
    if (tensor_elem_type != dtype) {
      return OrtApis::CreateStatus(ORT_FAIL,
                                   "Sequences must have tensors of the same data type. There was at least one tensor in the input that was different.");
    }

    seq_ptr->Add(*in[idx]);
  }

  // create OrtValue with this vector
  auto value = std::make_unique<OrtValue>();
  auto ml_type = DataTypeImpl::GetType<TensorSeq>();
  value->Init(seq_ptr.release(),
              ml_type,
              ml_type->GetDeleteFunc());
  *out = value.release();
  return nullptr;
}

static ORT_STATUS_PTR OrtCreateValueImplSeq(_In_reads_(num_values) const OrtValue* const* in, size_t num_values,
                                            _Outptr_ OrtValue** out) {
  // We only support limited sequence types. For the sake of simplicity the type of the first
  // OrtValue* in OrtValue** will determine the type of the vector used to create the output OrtValue
  // this type should be either a tensor of limited types or map of limited types
  const OrtValue* ovfirst = in[0];
  ONNXType first_value_type;
  if (auto status = OrtApis::GetValueType(ovfirst, &first_value_type))
    return status;
  // in onnxruntime type registrations we can support only a fixed vector types
  // this check ensures that the input conforms to that
  if (!(first_value_type == ONNX_TYPE_TENSOR || first_value_type == ONNX_TYPE_MAP)) {
    return OrtApis::CreateStatus(ORT_FAIL, "Each element of the sequence should be either tensor or map.");
  }
  // check if all OrtValues in the input array are of the same type
  // this is because even though the ONNX spec and this API spec supports heterogenous sequences,
  // only a fixed types are registered in onnxruntime
  for (size_t i = 0; i < num_values; ++i) {
    const OrtValue* ov = in[i];
    ONNXType ov_type;
    if (auto status = OrtApis::GetValueType(ov, &ov_type))
      return status;
    if (ov_type != first_value_type) {
      return OrtApis::CreateStatus(ORT_FAIL,
                                   "At least one element in the sequence is of a type different from others.");
    }
  }

  // finally create the output vector/MLValue
  auto first_mlvalue = reinterpret_cast<const OrtValue*>(ovfirst);
  if (first_value_type == ONNX_TYPE_TENSOR) {
    return OrtCreateValueImplSeqHelper(in, num_values, out);
  } else if (first_value_type == ONNX_TYPE_MAP) {
#if !defined(DISABLE_ML_OPS)
    auto map_type = first_mlvalue->Type();
    utils::ContainerChecker c_checker(map_type);
    if (c_checker.IsMapOf<std::string, float>()) {
      return OrtCreateValueImplSeqHelperMap<MapStringToFloat>(in, num_values, out);
    }
    if (c_checker.IsMapOf<int64_t, float>()) {
      return OrtCreateValueImplSeqHelperMap<MapInt64ToFloat>(in, num_values, out);
    } else {
      return OrtApis::CreateStatus(ORT_FAIL, "Input is not of one of the supported map types.");
    }
#else
    ORT_UNUSED_PARAMETER(first_mlvalue);
    return OrtApis::CreateStatus(ORT_FAIL, "Map type is not supported in this build.");
#endif

  } else {
    return OrtApis::CreateStatus(ORT_FAIL, "Unsupported input type");
  }
}

#if !defined(DISABLE_ML_OPS)
template <typename KeyType, typename ValueType>
static OrtStatus* OrtCreateMapMLValue(const Tensor& key_tensor, const Tensor& value_tensor, _Outptr_ OrtValue** out) {
  using MapType = std::map<KeyType, ValueType>;
  auto map_ptr = std::make_unique<MapType>();
  // iterate through the key and value tensors and populate map
  auto key_data = key_tensor.Data<KeyType>();
  auto value_data = value_tensor.Data<ValueType>();
  auto len = key_tensor.Shape().Size();
  ORT_ENFORCE(len >= 0 && static_cast<uint64_t>(len) < std::numeric_limits<size_t>::max());
  size_t num_kv_pairs = static_cast<size_t>(key_tensor.Shape().Size());
  for (size_t n = 0; n < num_kv_pairs; ++n, ++key_data, ++value_data) {
    map_ptr->insert({*key_data, *value_data});
  }
  // create ort_value with this map
  auto value = std::make_unique<OrtValue>();
  auto ml_type = DataTypeImpl::GetType<MapType>();
  value->Init(map_ptr.release(),
              ml_type,
              ml_type->GetDeleteFunc());
  *out = value.release();
  return nullptr;
}

template <typename KeyType>
static ORT_STATUS_PTR OrtCreateValueImplMapHelper(const Tensor& key_tensor, const Tensor& value_tensor,
                                                  _Outptr_ OrtValue** out) {
  auto value_type = value_tensor.DataType()->AsPrimitiveDataType();
  ORT_ENFORCE(value_type != nullptr, "Tensor must always contain primitive types. Found: ",
              DataTypeImpl::ToString(value_tensor.DataType()));

  switch (value_type->GetDataType()) {
    case ONNX_NAMESPACE::TensorProto_DataType_STRING:
      return OrtCreateMapMLValue<KeyType, std::string>(key_tensor, value_tensor, out);
      break;
    case ONNX_NAMESPACE::TensorProto_DataType_INT64:
      return OrtCreateMapMLValue<KeyType, int64_t>(key_tensor, value_tensor, out);
      break;
    case ONNX_NAMESPACE::TensorProto_DataType_FLOAT:
      return OrtCreateMapMLValue<KeyType, float>(key_tensor, value_tensor, out);
      break;
    case ONNX_NAMESPACE::TensorProto_DataType_DOUBLE:
      return OrtCreateMapMLValue<KeyType, double>(key_tensor, value_tensor, out);
      break;
    default:
      break;
  }

  std::string msg("Value type is not supported yet: ");
  msg += DataTypeImpl::ToString(value_tensor.DataType());
  return OrtApis::CreateStatus(ORT_FAIL, msg.c_str());
}

static ORT_STATUS_PTR OrtCreateValueImplMap(const OrtValue* const* in, size_t num_values, _Outptr_ OrtValue** out) {
  if (num_values != NUM_MAP_INDICES) {
    return OrtApis::CreateStatus(ORT_FAIL, "For map type num_values MUST be 2");
  }

  const OrtValue* ort_keys = in[0];
  auto p_key_ml_value = reinterpret_cast<const OrtValue*>(ort_keys);
  auto& key_tensor = p_key_ml_value->Get<Tensor>();

  const OrtValue* ort_values = in[1];
  auto p_value_ml_value = reinterpret_cast<const OrtValue*>(ort_values);
  auto& value_tensor = p_value_ml_value->Get<Tensor>();

  // as per data_types.h, we only support maps of primitive data types.
  if (key_tensor.Shape().NumDimensions() > 1 || value_tensor.Shape().NumDimensions() > 1) {
    return OrtApis::CreateStatus(ORT_FAIL, "Either the key tensor or the value tensor has NumDimensions > 1");
  }

  // since maps are represented by key and value tensors, their sizes have to be the same.
  if (key_tensor.Shape().Size() != value_tensor.Shape().Size()) {
    return OrtApis::CreateStatus(ORT_FAIL, "Key and value tensors have unequal number of elements.");
  }

  if (key_tensor.IsDataTypeString()) {
    return OrtCreateValueImplMapHelper<std::string>(key_tensor, value_tensor, out);
  }
  if (key_tensor.IsDataType<int64_t>()) {
    return OrtCreateValueImplMapHelper<int64_t>(key_tensor, value_tensor, out);
  }
  return OrtApis::CreateStatus(ORT_FAIL, "Key type is not supported yet.");
}
#endif

static ORT_STATUS_PTR OrtCreateValueImpl(_In_reads_(num_values) const OrtValue* const* in, size_t num_values,
                                         enum ONNXType value_type, _Outptr_ OrtValue** out) {
  if (num_values <= 0) {
    return OrtApis::CreateStatus(ORT_FAIL, "Number of values should be at least 1.");
  }
  if (value_type == ONNX_TYPE_MAP) {
#if !defined(DISABLE_ML_OPS)
    return OrtCreateValueImplMap(in, num_values, out);
#else
    return OrtApis::CreateStatus(ORT_FAIL, "Map type is not supported in this build.");
#endif
  }
  if (value_type == ONNX_TYPE_SEQUENCE) {
    return OrtCreateValueImplSeq(in, num_values, out);
  }
  return OrtApis::CreateStatus(ORT_FAIL, "Input is not of type sequence or map.");
}

ORT_API_STATUS_IMPL(OrtApis::CreateValue, _In_reads_(num_values) const OrtValue* const* in, size_t num_values,
                    enum ONNXType value_type, _Outptr_ OrtValue** out) {
  API_IMPL_BEGIN
  return OrtCreateValueImpl(in, num_values, value_type, out);
  API_IMPL_END
}

ORT_API_STATUS_IMPL(OrtApis::CreateOpaqueValue, _In_z_ const char* domain_name, _In_z_ const char* type_name,
                    _In_ const void* data_container, size_t data_container_size, _Outptr_ OrtValue** out) {
  API_IMPL_BEGIN
  std::string dtype("opaque(");
  dtype.append(domain_name).append(",").append(type_name).append(")");
  MLDataType ml_type = DataTypeImpl::GetDataType(dtype);
  ORT_ENFORCE(ml_type != nullptr,
              "Specified domain and type names combination does not refer to a registered opaque type");
  const auto* non_tensor_base = ml_type->AsNonTensorType();
  ORT_ENFORCE(non_tensor_base != nullptr, "Opaque type is not a non_tensor type!!!");
  std::unique_ptr<OrtValue> ort_val = std::make_unique<OrtValue>();
  non_tensor_base->FromDataContainer(data_container, data_container_size, *ort_val);
  *out = ort_val.release();
  API_IMPL_END
  return nullptr;
}

ORT_API_STATUS_IMPL(OrtApis::GetOpaqueValue, _In_ const char* domain_name, _In_ const char* type_name,
                    _In_ const OrtValue* in, _Out_ void* data_container, size_t data_container_size) {
  API_IMPL_BEGIN
  std::string dtype("opaque(");
  dtype.append(domain_name).append(",").append(type_name).append(")");
  MLDataType ml_type = DataTypeImpl::GetDataType(dtype);
  ORT_ENFORCE(ml_type != nullptr,
              "Specified domain and type names combination does not refer to a registered opaque type");
  const auto* non_tensor_base = ml_type->AsNonTensorType();
  ORT_ENFORCE(non_tensor_base != nullptr, "Opaque type is not a non_tensor type!!!");
  non_tensor_base->ToDataContainer(*in, data_container_size, data_container);
  API_IMPL_END
  return nullptr;
}

namespace {
struct ProviderBuffer {
  char** buffer_;
  char* next_write_;

  ProviderBuffer(char** buf, size_t p_count) {
    buffer_ = buf;
    next_write_ = DataStart(p_count);
  }

  char* DataStart(size_t p_count) { return reinterpret_cast<char*>(buffer_ + p_count); }
  // Return next buffer ptr
  void Append(const std::string& provider, size_t p_index) {
    // Maximum provider name length is now enforced at GetAvailableExecutionProviderNames()
    const size_t to_copy = provider.size();
#ifdef _MSC_VER
    memcpy_s(next_write_, to_copy, provider.data(), to_copy);
#elif defined(__APPLE__)
    memcpy(next_write_, provider.data(), to_copy);
#else
    memcpy(next_write_, provider.data(), to_copy);
#endif
    next_write_[to_copy] = 0;
    buffer_[p_index] = next_write_;
    next_write_ += to_copy + 1;
  }
};
}  // namespace

ORT_API_STATUS_IMPL(OrtApis::GetAvailableProviders, _Outptr_ char*** out_ptr,
                    _In_ int* providers_length) {
  API_IMPL_BEGIN
  const auto& available_providers = GetAvailableExecutionProviderNames();
  const size_t available_count = available_providers.size();

  if (available_count == 0) {
    out_ptr = nullptr;
    *providers_length = 0;
    return OrtApis::CreateStatus(ORT_FAIL, "Invalid build with no providers available");
  }

  size_t output_len = 0;
  for (const auto& p : available_providers) {
    output_len += p.size() + 1;
  }

  // We allocate and construct the buffer in char* to hold all the string pointers
  // followed by the actual string data. We allocate in terms of char* to make it convinient and avoid casts.
  const size_t ptrs_num = (sizeof(char*) * available_count + output_len + (sizeof(char*) - 1)) / sizeof(char*);
  auto total_buffer = std::make_unique<char*[]>(ptrs_num);
  ProviderBuffer provider_buffer(total_buffer.get(), available_count);

  for (size_t p_index = 0; p_index < available_count; p_index++) {
    provider_buffer.Append(available_providers[p_index], p_index);
  }

  *providers_length = narrow<int>(available_count);
  *out_ptr = total_buffer.release();
  API_IMPL_END
  return nullptr;
}

// This is a cleanup API, it should never return any failure
// so any no-throw code can rely on it.
ORT_API_STATUS_IMPL(OrtApis::ReleaseAvailableProviders, _In_ char** ptr,
                    _In_ int /* providers_length */) {
  API_IMPL_BEGIN
  // take possession of the memory and deallocate it
  std::unique_ptr<char*[]> g(ptr);
  API_IMPL_END
  return nullptr;
}

ORT_API_STATUS_IMPL(OrtApis::GetExecutionProviderApi,
                    [[maybe_unused]] _In_ const char* provider_name,
                    [[maybe_unused]] _In_ uint32_t version,
                    _Outptr_ const void** provider_api) {
  API_IMPL_BEGIN

  *provider_api = nullptr;
#ifdef USE_DML
  if (strcmp(provider_name, "DML") == 0) {
    *provider_api = GetOrtDmlApi(version);
    if (*provider_api == nullptr) {
      return OrtApis::CreateStatus(ORT_INVALID_ARGUMENT, "Specified version is not supported for the DirectML provider.");
    }
    return NULL;
  }
#endif

  return OrtApis::CreateStatus(ORT_INVALID_ARGUMENT, "Specified provider is not supported.");
  API_IMPL_END
}

ORT_API_STATUS_IMPL(OrtApis::TensorAt, _Inout_ OrtValue* value, const int64_t* location_values, size_t location_values_count,
                    _Outptr_ void** out) {
  TENSOR_READWRITE_API_BEGIN

  if (tensor->IsDataTypeString()) {
    return OrtApis::CreateStatus(ORT_INVALID_ARGUMENT, "this API does not support strings");
  }

  const auto& tensor_shape = tensor->Shape();
  const auto num_dimensions = tensor_shape.NumDimensions();
  if (location_values_count != num_dimensions) {
    return OrtApis::CreateStatus(ORT_INVALID_ARGUMENT, "location dimensions do not match shape size");
  }

  for (size_t i = 0; i < location_values_count; i++) {
    if (location_values[i] >= tensor_shape[i] || location_values[i] < 0) {
      return OrtApis::CreateStatus(ORT_INVALID_ARGUMENT, "invalid location range");
    }
  }

  // compute strides
  // TensorPitches p;
  std::vector<int64_t> strides(num_dimensions);
  {
    int64_t stride = 1;
    for (size_t dim = num_dimensions; dim > 0; --dim) {
      strides[dim - 1] = stride;
      stride *= tensor_shape[dim - 1];
    }
  }

  // For Scalers the offset would always be zero
  int64_t offset = 0;
  for (size_t i = 0; i < num_dimensions; i++) {
    offset += location_values[i] * strides[i];
  }

  auto data = reinterpret_cast<char*>(tensor->MutableDataRaw()) + tensor->DataType()->Size() * offset;
  *out = data;
  return nullptr;
  API_IMPL_END
}

ORT_API_STATUS_IMPL(OrtApis::SetLanguageProjection, _In_ const OrtEnv* ort_env, _In_ OrtLanguageProjection projection) {
  API_IMPL_BEGIN
  ORT_UNUSED_PARAMETER(ort_env);
  // note telemetry is controlled via the platform Env object, not the OrtEnv object instance
  const Env& env = Env::Default();
  env.GetTelemetryProvider().SetLanguageProjection(static_cast<uint32_t>(projection));
  return nullptr;
  API_IMPL_END
}

ORT_API_STATUS_IMPL(OrtApis::SessionGetProfilingStartTimeNs, _In_ const OrtSession* sess, _Out_ uint64_t* out) {
  API_IMPL_BEGIN
  const auto* session = reinterpret_cast<const ::onnxruntime::InferenceSession*>(sess);
  auto profiling_start_time = session->GetProfiling().GetStartTimeNs();
  *out = static_cast<uint64_t>(profiling_start_time);
  return nullptr;
  API_IMPL_END
}

// End support for non-tensor types

ORT_API_STATUS_IMPL(OrtApis::CreateArenaCfg, _In_ size_t max_mem, int arena_extend_strategy, int initial_chunk_size_bytes,
                    int max_dead_bytes_per_chunk, _Outptr_ OrtArenaCfg** out) {
  API_IMPL_BEGIN
  auto cfg = std::make_unique<OrtArenaCfg>();
  cfg->max_mem = max_mem;
  cfg->arena_extend_strategy = arena_extend_strategy;
  cfg->initial_chunk_size_bytes = initial_chunk_size_bytes;
  cfg->max_dead_bytes_per_chunk = max_dead_bytes_per_chunk;
  cfg->max_dead_bytes_per_chunk = -1L;
  *out = cfg.release();
  return nullptr;
  API_IMPL_END
}

ORT_API_STATUS_IMPL(OrtApis::CreateArenaCfgV2, _In_reads_(num_keys) const char* const* arena_config_keys, _In_reads_(num_keys) const size_t* arena_config_values,
                    _In_ size_t num_keys, _Outptr_ OrtArenaCfg** out) {
  API_IMPL_BEGIN
  auto cfg = std::make_unique<OrtArenaCfg>();

  for (size_t i = 0; i < num_keys; ++i) {
    if (strcmp(arena_config_keys[i], "max_mem") == 0) {
      cfg->max_mem = arena_config_values[i];
    } else if (strcmp(arena_config_keys[i], "arena_extend_strategy") == 0) {
      cfg->arena_extend_strategy = static_cast<int>(arena_config_values[i]);
    } else if (strcmp(arena_config_keys[i], "initial_chunk_size_bytes") == 0) {
      cfg->initial_chunk_size_bytes = static_cast<int>(arena_config_values[i]);
    } else if (strcmp(arena_config_keys[i], "max_dead_bytes_per_chunk") == 0) {
      cfg->max_dead_bytes_per_chunk = static_cast<int>(arena_config_values[i]);
    } else if (strcmp(arena_config_keys[i], "initial_growth_chunk_size_bytes") == 0) {
      cfg->initial_growth_chunk_size_bytes = static_cast<int>(arena_config_values[i]);
    } else if (strcmp(arena_config_keys[i], "max_power_of_two_extend_bytes") == 0) {
      cfg->max_power_of_two_extend_bytes = static_cast<int64_t>(arena_config_values[i]);
    } else {
      std::ostringstream oss;
      oss << "Invalid key found: " << arena_config_keys[i];

      return CreateStatus(ORT_INVALID_ARGUMENT, oss.str().c_str());
    }
  }

  *out = cfg.release();
  return nullptr;
  API_IMPL_END
}

// Allow using raw new/delete because this is for C.
ORT_API(void, OrtApis::ReleaseArenaCfg, _Frees_ptr_opt_ OrtArenaCfg* ptr) {
  std::unique_ptr<OrtArenaCfg> g(ptr);
}

ORT_API_STATUS_IMPL(OrtApis::CreatePrepackedWeightsContainer, _Outptr_ OrtPrepackedWeightsContainer** out) {
  API_IMPL_BEGIN
  std::unique_ptr<PrepackedWeightsContainer> container = std::make_unique<PrepackedWeightsContainer>();
  *out = reinterpret_cast<OrtPrepackedWeightsContainer*>(container.release());
  return nullptr;
  API_IMPL_END
}

ORT_API(void, OrtApis::ReleasePrepackedWeightsContainer, _Frees_ptr_opt_ OrtPrepackedWeightsContainer* ptr) {
  delete reinterpret_cast<PrepackedWeightsContainer*>(ptr);
}

ORT_API_STATUS_IMPL(OrtApis::CreateSessionWithPrepackedWeightsContainer, _In_ const OrtEnv* env, _In_ const ORTCHAR_T* model_path,
                    _In_ const OrtSessionOptions* options, _Inout_ OrtPrepackedWeightsContainer* prepacked_weights_container,
                    _Outptr_ OrtSession** out) {
  API_IMPL_BEGIN
  std::unique_ptr<onnxruntime::InferenceSession> sess;
  OrtStatus* status = nullptr;
  *out = nullptr;

  ORT_TRY {
    ORT_API_RETURN_IF_ERROR(CreateSessionAndLoadModel(options, env, model_path, nullptr, 0, sess));
    ORT_API_RETURN_IF_ERROR(InitializeSession(options, *sess, prepacked_weights_container));

    *out = reinterpret_cast<OrtSession*>(sess.release());
  }
  ORT_CATCH(const std::exception& e) {
    ORT_HANDLE_EXCEPTION([&]() {
      status = OrtApis::CreateStatus(ORT_FAIL, e.what());
    });
  }

  return status;
  API_IMPL_END
}

ORT_API_STATUS_IMPL(OrtApis::CreateSessionFromArrayWithPrepackedWeightsContainer, _In_ const OrtEnv* env,
                    _In_ const void* model_data, size_t model_data_length,
                    _In_ const OrtSessionOptions* options, _Inout_ OrtPrepackedWeightsContainer* prepacked_weights_container,
                    _Outptr_ OrtSession** out) {
  API_IMPL_BEGIN
  std::unique_ptr<onnxruntime::InferenceSession> sess;
  OrtStatus* status = nullptr;
  *out = nullptr;

  ORT_TRY {
    ORT_API_RETURN_IF_ERROR(CreateSessionAndLoadModel(options, env, nullptr, model_data,
                                                      model_data_length, sess));
    ORT_API_RETURN_IF_ERROR(InitializeSession(options, *sess, prepacked_weights_container));

    *out = reinterpret_cast<OrtSession*>(sess.release());
  }
  ORT_CATCH(const std::exception& e) {
    ORT_HANDLE_EXCEPTION([&]() {
      status = OrtApis::CreateStatus(ORT_FAIL, e.what());
    });
  }

  return status;
  API_IMPL_END
}

ORT_API_STATUS_IMPL(OrtApis::GetTensorMemoryInfo, _In_ const OrtValue* value, _Outptr_ const OrtMemoryInfo** memory_info) {
  TENSOR_READ_API_BEGIN
  *memory_info = &tensor.Location();
  return nullptr;
  API_IMPL_END
}

ORT_API_STATUS_IMPL(OrtApis::SessionOptionsSetCustomCreateThreadFn, _Inout_ OrtSessionOptions* options, _In_ OrtCustomCreateThreadFn ort_custom_create_thread_fn) {
  API_IMPL_BEGIN
  options->value.custom_create_thread_fn = ort_custom_create_thread_fn;
  return nullptr;
  API_IMPL_END
}

ORT_API_STATUS_IMPL(OrtApis::SessionOptionsSetCustomThreadCreationOptions, _Inout_ OrtSessionOptions* options, _In_ void* ort_custom_thread_creation_options) {
  API_IMPL_BEGIN
  options->value.custom_thread_creation_options = ort_custom_thread_creation_options;
  return nullptr;
  API_IMPL_END
}

ORT_API_STATUS_IMPL(OrtApis::SessionOptionsSetCustomJoinThreadFn, _Inout_ OrtSessionOptions* options, _In_ OrtCustomJoinThreadFn ort_custom_join_thread_fn) {
  API_IMPL_BEGIN
  options->value.custom_join_thread_fn = ort_custom_join_thread_fn;
  return nullptr;
  API_IMPL_END
}

ORT_API(void, OrtApis::ReleaseValueInfo, _Frees_ptr_opt_ OrtValueInfo* value_info) {
  delete value_info;
}

ORT_API(void, OrtApis::ReleaseNode, _Frees_ptr_opt_ OrtNode* node) {
  delete node;
}

ORT_API(void, OrtApis::ReleaseGraph, _Frees_ptr_opt_ OrtGraph* graph) {
  delete graph;
}

ORT_API(void, OrtApis::ReleaseModel, _Frees_ptr_opt_ OrtModel* model) {
  delete model;
}

ORT_API_STATUS_IMPL(OrtApis::GetValueInfoName, _In_ const OrtValueInfo* value_info,
                    _Out_ const char** name) {
  API_IMPL_BEGIN
  *name = value_info->name.c_str();
  return nullptr;
  API_IMPL_END
}
ORT_API_STATUS_IMPL(OrtApis::GetValueInfoTypeInfo, _In_ const OrtValueInfo* value_info,
                    _Outptr_ const OrtTypeInfo** type_info) {
  API_IMPL_BEGIN

  *type_info = value_info->type_info.get();

  return nullptr;
  API_IMPL_END
}

ORT_API(const OrtTrainingApi*, OrtApis::GetTrainingApi, uint32_t version) {
#ifdef ENABLE_TRAINING_APIS
  if (version >= 13 && version <= ORT_API_VERSION)
    return OrtTrainingApis::GetTrainingApi(version);

  fprintf(stderr, "The given version [%u] is not supported. Training api only supports version 13 to %u.\n",
          version, ORT_API_VERSION);
  return nullptr;
#else
  ORT_UNUSED_PARAMETER(version);

  return nullptr;
#endif
}

ORT_API(const OrtModelEditorApi*, OrtApis::GetModelEditorApi) {
#if !defined(ORT_MINIMAL_BUILD)
  return OrtModelEditorAPI::GetModelEditorApi();
#else
  fprintf(stderr, "The Model Editor API is not supported in a minimal build.\n");
  return nullptr;
#endif
}

ORT_API(const OrtCompileApi*, OrtApis::GetCompileApi) {
  return OrtCompileAPI::GetCompileApi();
}

ORT_API(void, OrtApis::CreateKeyValuePairs, _Outptr_ OrtKeyValuePairs** out) {
  auto kvps = std::make_unique<OrtKeyValuePairs>();
  *out = reinterpret_cast<OrtKeyValuePairs*>(kvps.release());
}

ORT_API(void, OrtApis::AddKeyValuePair, _In_ OrtKeyValuePairs* kvps,
        _In_ const char* key, _In_ const char* value) {
  auto& entries = *reinterpret_cast<OrtKeyValuePairs*>(kvps);
  entries.Add(key, value);
}

ORT_API(const char*, OrtApis::GetKeyValue, _In_ const OrtKeyValuePairs* kvps, _In_ const char* key) {
  const char* value = nullptr;

  if (auto entry = kvps->entries.find(key); entry != kvps->entries.end()) {
    value = entry->second.c_str();
  }

  return value;
}

ORT_API(void, OrtApis::GetKeyValuePairs, _In_ const OrtKeyValuePairs* kvps,
        _Outptr_ const char* const** keys, _Outptr_ const char* const** values, _Out_ size_t* num_entries) {
  *keys = kvps->keys.data();
  *values = kvps->values.data();
  *num_entries = kvps->entries.size();
}

ORT_API(void, OrtApis::RemoveKeyValuePair, _Frees_ptr_opt_ OrtKeyValuePairs* kvps, _In_ const char* key) {
  kvps->Remove(key);
}

ORT_API(void, OrtApis::ReleaseKeyValuePairs, _Frees_ptr_opt_ OrtKeyValuePairs* kvps) {
  delete kvps;
}

#if !defined(ORT_MINIMAL_BUILD)
ORT_API_STATUS_IMPL(OrtApis::RegisterExecutionProviderLibrary, _In_ OrtEnv* env, const char* registration_name,
                    const ORTCHAR_T* path) {
  API_IMPL_BEGIN
  ORT_API_RETURN_IF_STATUS_NOT_OK(env->GetEnvironment().RegisterExecutionProviderLibrary(registration_name, path));
  return nullptr;
  API_IMPL_END
}

ORT_API_STATUS_IMPL(OrtApis::UnregisterExecutionProviderLibrary, _In_ OrtEnv* env, const char* registration_name) {
  API_IMPL_BEGIN
  ORT_API_RETURN_IF_STATUS_NOT_OK(env->GetEnvironment().UnregisterExecutionProviderLibrary(registration_name));
  return nullptr;
  API_IMPL_END
}

ORT_API_STATUS_IMPL(OrtApis::GetEpDevices, _In_ const OrtEnv* env,
                    _Outptr_ const OrtEpDevice* const** ep_devices, _Out_ size_t* num_ep_devices) {
  API_IMPL_BEGIN
  const auto& execution_devices = env->GetEnvironment().GetOrtEpDevices();
  *ep_devices = execution_devices.data();
  *num_ep_devices = execution_devices.size();

  return nullptr;
  API_IMPL_END
}

ORT_API_STATUS_IMPL(OrtApis::SessionOptionsAppendExecutionProvider_V2, _In_ OrtSessionOptions* session_options,
                    _In_ OrtEnv* env,
                    _In_reads_(num_ep_devices) const OrtEpDevice* const* ep_devices, _In_ size_t num_ep_devices,
                    _In_reads_(num_op_options) const char* const* ep_option_keys,
                    _In_reads_(num_op_options) const char* const* ep_option_vals,
                    size_t num_ep_options) {
  API_IMPL_BEGIN
  std::unique_ptr<IExecutionProviderFactory> provider_factory = nullptr;

  ORT_API_RETURN_IF_STATUS_NOT_OK(CreateIExecutionProviderFactoryForEpDevices(
      env->GetEnvironment(),
      session_options->value,
      gsl::span<const OrtEpDevice* const>(ep_devices, num_ep_devices),
      gsl::span<const char* const>(ep_option_keys, num_ep_options),
      gsl::span<const char* const>(ep_option_vals, num_ep_options),
      /*output*/ provider_factory));
  session_options->provider_factories.push_back(std::move(provider_factory));

  return nullptr;
  API_IMPL_END
}

ORT_API(const OrtEpApi*, OrtApis::GetEpApi) {
  return OrtExecutionProviderApi::GetEpApi();
}

#else  // defined(ORT_MINIMAL_BUILD)
ORT_API_STATUS_IMPL(OrtApis::RegisterExecutionProviderLibrary, _In_ OrtEnv* /*env*/, const char* /*registration_name*/,
                    const ORTCHAR_T* /*path*/) {
  API_IMPL_BEGIN
  return OrtApis::CreateStatus(ORT_NOT_IMPLEMENTED, "This API in not supported in a minimal build.");
  API_IMPL_END
}

ORT_API_STATUS_IMPL(OrtApis::UnregisterExecutionProviderLibrary, _In_ OrtEnv* /*env*/,
                    const char* /*registration_name*/) {
  API_IMPL_BEGIN
  return OrtApis::CreateStatus(ORT_NOT_IMPLEMENTED, "This API in not supported in a minimal build.");
  API_IMPL_END
}

ORT_API_STATUS_IMPL(OrtApis::GetEpDevices, _In_ const OrtEnv* /*env*/,
                    _Outptr_ const OrtEpDevice* const** /*ep_devices*/, _Out_ size_t* /*num_ep_devices*/) {
  API_IMPL_BEGIN
  return OrtApis::CreateStatus(ORT_NOT_IMPLEMENTED, "This API in not supported in a minimal build.");
  API_IMPL_END
}

ORT_API_STATUS_IMPL(OrtApis::SessionOptionsAppendExecutionProvider_V2, _In_ OrtSessionOptions* /*session_options*/,
                    _In_ OrtEnv* /*env*/,
                    _In_reads_(num_ep_devices) const OrtEpDevice* const* /*ep_devices*/,
                    _In_ size_t /*num_ep_devices*/,
                    _In_reads_(num_op_options) const char* const* /*ep_option_keys*/,
                    _In_reads_(num_op_options) const char* const* /*ep_option_vals*/,
                    size_t /*num_ep_options*/) {
  API_IMPL_BEGIN
  return OrtApis::CreateStatus(ORT_NOT_IMPLEMENTED, "This API in not supported in a minimal build.");

  API_IMPL_END
}

ORT_API(const OrtEpApi*, OrtApis::GetEpApi) {
  fprintf(stderr, "The Execution Provider API is not supported in a minimal build.\n");
  return nullptr;
}

#endif  // !defined(ORT_MINIMAL_BUILD)

// OrtEpDevice accessors
ORT_API(OrtHardwareDeviceType, OrtApis::HardwareDevice_Type, _In_ const OrtHardwareDevice* device) {
  return OrtHardwareDeviceType(device->type);
}

ORT_API(uint32_t, OrtApis::HardwareDevice_VendorId, _In_ const OrtHardwareDevice* device) {
  return device->vendor_id;
}

ORT_API(const char*, OrtApis::HardwareDevice_Vendor, _In_ const OrtHardwareDevice* device) {
  return device->vendor.c_str();
}

ORT_API(uint32_t, OrtApis::HardwareDevice_DeviceId, _In_ const OrtHardwareDevice* device) {
  return device->device_id;
}

ORT_API(const OrtKeyValuePairs*, OrtApis::HardwareDevice_Metadata, _In_ const OrtHardwareDevice* ep_device) {
  return &ep_device->metadata;
}

ORT_API(const char*, OrtApis::EpDevice_EpName, _In_ const OrtEpDevice* ep_device) {
  return ep_device->ep_name.c_str();
}

ORT_API(const char*, OrtApis::EpDevice_EpVendor, _In_ const OrtEpDevice* ep_device) {
  return ep_device->ep_vendor.c_str();
}

ORT_API(const OrtKeyValuePairs*, OrtApis::EpDevice_EpMetadata, _In_ const OrtEpDevice* ep_device) {
  return &ep_device->ep_metadata;
}

ORT_API(const OrtKeyValuePairs*, OrtApis::EpDevice_EpOptions, _In_ const OrtEpDevice* ep_device) {
  return &ep_device->ep_options;
}

ORT_API(const OrtHardwareDevice*, OrtApis::EpDevice_Device, _In_ const OrtEpDevice* ep_device) {
  return ep_device->device;
}

static constexpr OrtApiBase ort_api_base = {
    &OrtApis::GetApi,
    &OrtApis::GetVersionString};

/* Rules on how to add a new Ort API version

In general, NEVER remove or rearrange the members in this structure unless a new version is being created. The
goal is for newer shared libraries of the Onnx Runtime to work with binaries targeting the previous versions.
In order to do that we need to ensure older binaries get the older interfaces they are expecting.

If the next version of the OrtApi only adds members, new members can be added at the end of the OrtApi structure
without breaking anything. In this case, rename the ort_api_# structure in a way that shows the range of versions
it supports, for example 'ort_api_1_to_2', and then GetApi can return the same structure for a range of versions.

If methods need to be removed or rearranged, then make a copy of the OrtApi structure and name it 'OrtApi#to#'.
The latest Api should always be named just OrtApi. Then make a copy of the latest ort_api_* structure below and
name it ort_api_# to match the latest version number supported, you'll need to be sure the structure types match
the API they're for (the compiler should complain if this isn't correct).

If there is no desire to have the headers still expose the older APIs (clutter, documentation, etc) then the
definition should be moved to a file included by this file so that it's still defined here for binary compatibility
but isn't visible in public headers.

So for example, if we wanted to just add some new members to the ort_api_1_to_2, we'd take the following steps:

    In include\onnxruntime\core\session\onnxruntime_c_api.h we'd just add the members to the end of the structure

    In this file, we'd correspondingly add the member values to the end of the ort_api_1_to_2 structure, and also rename
    it to ort_api_1_to_3.

    Then in GetApi we'd make it return ort_api_1_to_3 for versions 1 through 3.

Second example, if we wanted to add and remove some members, we'd do this:

    In include\onnxruntime\core\session\onnxruntime_c_api.h we'd make a copy of the OrtApi structure and name the
    old one OrtApi1to2. In the new OrtApi we'd add or remove any members that we desire.

    In this file, we'd create a new copy of ort_api_1_to_2 called ort_api_3 and make the corresponding changes that were
    made to the new OrtApi.

    In GetApi we now make it return ort_api_3 for version 3.
*/

static constexpr OrtApi ort_api_1_to_23 = {
    // NOTE: The ordering of these fields MUST not change after that version has shipped since existing binaries depend on this ordering.

    // Shipped as version 1 - DO NOT MODIFY (see above text for more information)
    &OrtApis::CreateStatus,
    &OrtApis::GetErrorCode,
    &OrtApis::GetErrorMessage,

    &OrtApis::CreateEnv,
    &OrtApis::CreateEnvWithCustomLogger,
    &OrtApis::EnableTelemetryEvents,
    &OrtApis::DisableTelemetryEvents,

    &OrtApis::CreateSession,
    &OrtApis::CreateSessionFromArray,
    &OrtApis::Run,

    &OrtApis::CreateSessionOptions,
    &OrtApis::SetOptimizedModelFilePath,
    &OrtApis::CloneSessionOptions,
    &OrtApis::SetSessionExecutionMode,
    &OrtApis::EnableProfiling,
    &OrtApis::DisableProfiling,
    &OrtApis::EnableMemPattern,
    &OrtApis::DisableMemPattern,
    &OrtApis::EnableCpuMemArena,
    &OrtApis::DisableCpuMemArena,
    &OrtApis::SetSessionLogId,
    &OrtApis::SetSessionLogVerbosityLevel,
    &OrtApis::SetSessionLogSeverityLevel,
    &OrtApis::SetSessionGraphOptimizationLevel,
    &OrtApis::SetIntraOpNumThreads,
    &OrtApis::SetInterOpNumThreads,

    &OrtApis::CreateCustomOpDomain,
    &OrtApis::CustomOpDomain_Add,
    &OrtApis::AddCustomOpDomain,
    &OrtApis::RegisterCustomOpsLibrary,

    &OrtApis::SessionGetInputCount,
    &OrtApis::SessionGetOutputCount,
    &OrtApis::SessionGetOverridableInitializerCount,
    &OrtApis::SessionGetInputTypeInfo,
    &OrtApis::SessionGetOutputTypeInfo,
    &OrtApis::SessionGetOverridableInitializerTypeInfo,
    &OrtApis::SessionGetInputName,
    &OrtApis::SessionGetOutputName,
    &OrtApis::SessionGetOverridableInitializerName,

    &OrtApis::CreateRunOptions,
    &OrtApis::RunOptionsSetRunLogVerbosityLevel,
    &OrtApis::RunOptionsSetRunLogSeverityLevel,
    &OrtApis::RunOptionsSetRunTag,
    &OrtApis::RunOptionsGetRunLogVerbosityLevel,
    &OrtApis::RunOptionsGetRunLogSeverityLevel,
    &OrtApis::RunOptionsGetRunTag,
    &OrtApis::RunOptionsSetTerminate,
    &OrtApis::RunOptionsUnsetTerminate,

    &OrtApis::CreateTensorAsOrtValue,
    &OrtApis::CreateTensorWithDataAsOrtValue,
    &OrtApis::IsTensor,
    &OrtApis::GetTensorMutableData,

    &OrtApis::FillStringTensor,
    &OrtApis::GetStringTensorDataLength,
    &OrtApis::GetStringTensorContent,

    &OrtApis::CastTypeInfoToTensorInfo,
    &OrtApis::GetOnnxTypeFromTypeInfo,
    &OrtApis::CreateTensorTypeAndShapeInfo,
    &OrtApis::SetTensorElementType,

    &OrtApis::SetDimensions,
    &OrtApis::GetTensorElementType,
    &OrtApis::GetDimensionsCount,
    &OrtApis::GetDimensions,
    &OrtApis::GetSymbolicDimensions,
    &OrtApis::GetTensorShapeElementCount,
    &OrtApis::GetTensorTypeAndShape,
    &OrtApis::GetTypeInfo,
    &OrtApis::GetValueType,
    &OrtApis::CreateMemoryInfo,
    &OrtApis::CreateCpuMemoryInfo,
    &OrtApis::CompareMemoryInfo,
    &OrtApis::MemoryInfoGetName,
    &OrtApis::MemoryInfoGetId,
    &OrtApis::MemoryInfoGetMemType,
    &OrtApis::MemoryInfoGetType,
    &OrtApis::AllocatorAlloc,
    &OrtApis::AllocatorFree,
    &OrtApis::AllocatorGetInfo,
    &OrtApis::GetAllocatorWithDefaultOptions,
    &OrtApis::AddFreeDimensionOverride,
    &OrtApis::GetValue,
    &OrtApis::GetValueCount,
    &OrtApis::CreateValue,
    &OrtApis::CreateOpaqueValue,
    &OrtApis::GetOpaqueValue,

    &OrtApis::KernelInfoGetAttribute_float,
    &OrtApis::KernelInfoGetAttribute_int64,
    &OrtApis::KernelInfoGetAttribute_string,
    &OrtApis::KernelContext_GetInputCount,
    &OrtApis::KernelContext_GetOutputCount,
    &OrtApis::KernelContext_GetInput,
    &OrtApis::KernelContext_GetOutput,

    &OrtApis::ReleaseEnv,
    &OrtApis::ReleaseStatus,
    &OrtApis::ReleaseMemoryInfo,
    &OrtApis::ReleaseSession,
    &OrtApis::ReleaseValue,
    &OrtApis::ReleaseRunOptions,
    &OrtApis::ReleaseTypeInfo,
    &OrtApis::ReleaseTensorTypeAndShapeInfo,
    &OrtApis::ReleaseSessionOptions,
    &OrtApis::ReleaseCustomOpDomain,
    // End of Version 1 - DO NOT MODIFY ABOVE (see above text for more information)

    &OrtApis::GetDenotationFromTypeInfo,
    &OrtApis::CastTypeInfoToMapTypeInfo,
    &OrtApis::CastTypeInfoToSequenceTypeInfo,
    &OrtApis::GetMapKeyType,
    &OrtApis::GetMapValueType,
    &OrtApis::GetSequenceElementType,
    &OrtApis::ReleaseMapTypeInfo,
    &OrtApis::ReleaseSequenceTypeInfo,
    &OrtApis::SessionEndProfiling,
    &OrtApis::SessionGetModelMetadata,
    &OrtApis::ModelMetadataGetProducerName,
    &OrtApis::ModelMetadataGetGraphName,
    &OrtApis::ModelMetadataGetDomain,
    &OrtApis::ModelMetadataGetDescription,
    &OrtApis::ModelMetadataLookupCustomMetadataMap,
    &OrtApis::ModelMetadataGetVersion,
    &OrtApis::ReleaseModelMetadata,
    // End of Version 2 - DO NOT MODIFY ABOVE (see above text for more information)

    &OrtApis::CreateEnvWithGlobalThreadPools,
    &OrtApis::DisablePerSessionThreads,
    &OrtApis::CreateThreadingOptions,
    &OrtApis::ReleaseThreadingOptions,
    &OrtApis::ModelMetadataGetCustomMetadataMapKeys,
    &OrtApis::AddFreeDimensionOverrideByName,
    // End of Version 3 - DO NOT MODIFY ABOVE (see above text for more information)

    &OrtApis::GetAvailableProviders,
    &OrtApis::ReleaseAvailableProviders,
    // End of Version 4 - DO NOT MODIFY ABOVE (see above text for more information)

    &OrtApis::GetStringTensorElementLength,
    &OrtApis::GetStringTensorElement,
    &OrtApis::FillStringTensorElement,
    &OrtApis::AddSessionConfigEntry,

    // IoBinding and above are propagated in the same order to C# API
    // Do not move
    &OrtApis::CreateAllocator,
    &OrtApis::ReleaseAllocator,
    &OrtApis::RunWithBinding,
    &OrtApis::CreateIoBinding,
    &OrtApis::ReleaseIoBinding,
    &OrtApis::BindInput,
    &OrtApis::BindOutput,
    &OrtApis::BindOutputToDevice,
    &OrtApis::GetBoundOutputNames,
    &OrtApis::GetBoundOutputValues,
    &OrtApis::ClearBoundInputs,
    &OrtApis::ClearBoundOutputs,
    &OrtApis::TensorAt,
    &OrtApis::CreateAndRegisterAllocator,
    &OrtApis::SetLanguageProjection,
    &OrtApis::SessionGetProfilingStartTimeNs,
    &OrtApis::SetGlobalIntraOpNumThreads,
    &OrtApis::SetGlobalInterOpNumThreads,
    &OrtApis::SetGlobalSpinControl,
    // End of Version 5 - DO NOT MODIFY ABOVE (see above text for more information)

    &OrtApis::AddInitializer,
    &OrtApis::CreateEnvWithCustomLoggerAndGlobalThreadPools,
    &OrtApis::SessionOptionsAppendExecutionProvider_CUDA,
    &OrtApis::SessionOptionsAppendExecutionProvider_ROCM,
    &OrtApis::SessionOptionsAppendExecutionProvider_OpenVINO,
    &OrtApis::SetGlobalDenormalAsZero,
    &OrtApis::CreateArenaCfg,
    &OrtApis::ReleaseArenaCfg,
    // End of Version 6 - DO NOT MODIFY ABOVE (see above text for more information)

    &OrtApis::ModelMetadataGetGraphDescription,
    &OrtApis::SessionOptionsAppendExecutionProvider_TensorRT,
    &OrtApis::SetCurrentGpuDeviceId,
    &OrtApis::GetCurrentGpuDeviceId,
    // End of Version 7 - DO NOT MODIFY ABOVE (see above text for more information)

    &OrtApis::KernelInfoGetAttributeArray_float,
    &OrtApis::KernelInfoGetAttributeArray_int64,
    &OrtApis::CreateArenaCfgV2,
    &OrtApis::AddRunConfigEntry,
    &OrtApis::CreatePrepackedWeightsContainer,
    &OrtApis::ReleasePrepackedWeightsContainer,
    &OrtApis::CreateSessionWithPrepackedWeightsContainer,
    &OrtApis::CreateSessionFromArrayWithPrepackedWeightsContainer,
    // End of Version 8 - DO NOT MODIFY ABOVE (see above text for more information)

    &OrtApis::SessionOptionsAppendExecutionProvider_TensorRT_V2,
    &OrtApis::CreateTensorRTProviderOptions,
    &OrtApis::UpdateTensorRTProviderOptions,
    &OrtApis::GetTensorRTProviderOptionsAsString,
    &OrtApis::ReleaseTensorRTProviderOptions,
    &OrtApis::EnableOrtCustomOps,
    &OrtApis::RegisterAllocator,
    &OrtApis::UnregisterAllocator,
    &OrtApis::IsSparseTensor,
    &OrtApis::CreateSparseTensorAsOrtValue,
    &OrtApis::FillSparseTensorCoo,
    &OrtApis::FillSparseTensorCsr,
    &OrtApis::FillSparseTensorBlockSparse,
    &OrtApis::CreateSparseTensorWithValuesAsOrtValue,
    &OrtApis::UseCooIndices,
    &OrtApis::UseCsrIndices,
    &OrtApis::UseBlockSparseIndices,
    &OrtApis::GetSparseTensorFormat,
    &OrtApis::GetSparseTensorValuesTypeAndShape,
    &OrtApis::GetSparseTensorValues,
    &OrtApis::GetSparseTensorIndicesTypeShape,
    &OrtApis::GetSparseTensorIndices,
    // End of Version 9 - DO NOT MODIFY ABOVE (see above text for more information)

    &OrtApis::HasValue,
    &OrtApis::KernelContext_GetGPUComputeStream,
    &OrtApis::GetTensorMemoryInfo,
    &OrtApis::GetExecutionProviderApi,
    &OrtApis::SessionOptionsSetCustomCreateThreadFn,
    &OrtApis::SessionOptionsSetCustomThreadCreationOptions,
    &OrtApis::SessionOptionsSetCustomJoinThreadFn,
    &OrtApis::SetGlobalCustomCreateThreadFn,
    &OrtApis::SetGlobalCustomThreadCreationOptions,
    &OrtApis::SetGlobalCustomJoinThreadFn,
    &OrtApis::SynchronizeBoundInputs,
    &OrtApis::SynchronizeBoundOutputs,
    // End of Version 10 - DO NOT MODIFY ABOVE (see above text for more information)

    &OrtApis::SessionOptionsAppendExecutionProvider_CUDA_V2,
    &OrtApis::CreateCUDAProviderOptions,
    &OrtApis::UpdateCUDAProviderOptions,
    &OrtApis::GetCUDAProviderOptionsAsString,
    &OrtApis::ReleaseCUDAProviderOptions,
    &OrtApis::SessionOptionsAppendExecutionProvider_MIGraphX,
    // End of Version 11 - DO NOT MODIFY ABOVE (see above text for more information)

    &OrtApis::AddExternalInitializers,
    &OrtApis::CreateOpAttr,
    &OrtApis::ReleaseOpAttr,
    &OrtApis::CreateOp,
    &OrtApis::InvokeOp,
    &OrtApis::ReleaseOp,
    &OrtApis::SessionOptionsAppendExecutionProvider,
    &OrtApis::CopyKernelInfo,
    &OrtApis::ReleaseKernelInfo,
    // End of Version 12 - DO NOT MODIFY ABOVE (see above text for more information)

    &OrtApis::GetTrainingApi,
    &OrtApis::SessionOptionsAppendExecutionProvider_CANN,
    &OrtApis::CreateCANNProviderOptions,
    &OrtApis::UpdateCANNProviderOptions,
    &OrtApis::GetCANNProviderOptionsAsString,
    &OrtApis::ReleaseCANNProviderOptions,
    // End of Version 13 - DO NOT MODIFY ABOVE (see above text for more information)

    &OrtApis::MemoryInfoGetDeviceType,
    &OrtApis::UpdateEnvWithCustomLogLevel,
    &OrtApis::SetGlobalIntraOpThreadAffinity,
    &OrtApis::RegisterCustomOpsLibrary_V2,
    &OrtApis::RegisterCustomOpsUsingFunction,
    &OrtApis::KernelInfo_GetInputCount,
    &OrtApis::KernelInfo_GetOutputCount,
    &OrtApis::KernelInfo_GetInputName,
    &OrtApis::KernelInfo_GetOutputName,
    &OrtApis::KernelInfo_GetInputTypeInfo,
    &OrtApis::KernelInfo_GetOutputTypeInfo,
    &OrtApis::KernelInfoGetAttribute_tensor,
    &OrtApis::HasSessionConfigEntry,
    &OrtApis::GetSessionConfigEntry,
    // End of Version 14 - DO NOT MODIFY ABOVE (see above text for more information)

    &OrtApis::SessionOptionsAppendExecutionProvider_Dnnl,
    &OrtApis::CreateDnnlProviderOptions,
    &OrtApis::UpdateDnnlProviderOptions,
    &OrtApis::GetDnnlProviderOptionsAsString,
    &OrtApis::ReleaseDnnlProviderOptions,
    &OrtApis::KernelInfo_GetNodeName,
    &OrtApis::KernelInfo_GetLogger,
    &OrtApis::KernelContext_GetLogger,
    &OrtApis::Logger_LogMessage,
    &OrtApis::Logger_GetLoggingSeverityLevel,
    &OrtApis::KernelInfoGetConstantInput_tensor,
    &OrtApis::CastTypeInfoToOptionalTypeInfo,
    &OrtApis::GetOptionalContainedTypeInfo,
    &OrtApis::GetResizedStringTensorElementBuffer,
    &OrtApis::KernelContext_GetAllocator,
    &OrtApis::GetBuildInfoString,
    // End of Version 15 - DO NOT MODIFY ABOVE (see above text for more information)

    &OrtApis::CreateROCMProviderOptions,
    &OrtApis::UpdateROCMProviderOptions,
    &OrtApis::GetROCMProviderOptionsAsString,
    &OrtApis::ReleaseROCMProviderOptions,
    &OrtApis::CreateAndRegisterAllocatorV2,
    &OrtApis::RunAsync,
    &OrtApis::UpdateTensorRTProviderOptionsWithValue,
    &OrtApis::GetTensorRTProviderOptionsByName,
    &OrtApis::UpdateCUDAProviderOptionsWithValue,
    &OrtApis::GetCUDAProviderOptionsByName,
    &OrtApis::KernelContext_GetResource,
    // End of Version 16 - DO NOT MODIFY ABOVE (see above text for more information)

    &OrtApis::SetUserLoggingFunction,
    &OrtApis::ShapeInferContext_GetInputCount,
    &OrtApis::ShapeInferContext_GetInputTypeShape,
    &OrtApis::ShapeInferContext_GetAttribute,
    &OrtApis::ShapeInferContext_SetOutputTypeShape,
    &OrtApis::SetSymbolicDimensions,
    &OrtApis::ReadOpAttr,
    &OrtApis::SetDeterministicCompute,
    &OrtApis::KernelContext_ParallelFor,
    &OrtApis::SessionOptionsAppendExecutionProvider_OpenVINO_V2,
    // End of Version 17 - DO NOT MODIFY ABOVE (see above text for more information)

    &OrtApis::SessionOptionsAppendExecutionProvider_VitisAI,
    &OrtApis::KernelContext_GetScratchBuffer,
    &OrtApis::KernelInfoGetAllocator,
    &OrtApis::AddExternalInitializersFromFilesInMemory,
    // End of Version 18 - DO NOT MODIFY ABOVE (see above text for more information)
    // End of Version 19 - DO NOT MODIFY ABOVE (see above text for more information)

    &OrtApis::CreateLoraAdapter,
    &OrtApis::CreateLoraAdapterFromArray,
    &OrtApis::ReleaseLoraAdapter,
    &OrtApis::RunOptionsAddActiveLoraAdapter,

    &OrtApis::SetEpDynamicOptions,
    // End of Version 20 - DO NOT MODIFY ABOVE (see above text for more information)

    &OrtApis::ReleaseValueInfo,
    &OrtApis::ReleaseNode,
    &OrtApis::ReleaseGraph,
    &OrtApis::ReleaseModel,

    &OrtApis::GetValueInfoName,
    &OrtApis::GetValueInfoTypeInfo,

    &OrtApis::GetModelEditorApi,

    &OrtApis::CreateTensorWithDataAndDeleterAsOrtValue,
    &OrtApis::SessionOptionsSetLoadCancellationFlag,
    &OrtApis::GetCompileApi,

    &OrtApis::CreateKeyValuePairs,
    &OrtApis::AddKeyValuePair,
    &OrtApis::GetKeyValue,
    &OrtApis::GetKeyValuePairs,
    &OrtApis::RemoveKeyValuePair,
    &OrtApis::ReleaseKeyValuePairs,

    &OrtApis::RegisterExecutionProviderLibrary,
    &OrtApis::UnregisterExecutionProviderLibrary,
    &OrtApis::GetEpDevices,
    &OrtApis::SessionOptionsAppendExecutionProvider_V2,
    &OrtApis::SessionOptionsSetEpSelectionPolicy,
    &OrtApis::SessionOptionsSetEpSelectionPolicyDelegate,

    &OrtApis::HardwareDevice_Type,
    &OrtApis::HardwareDevice_VendorId,
    &OrtApis::HardwareDevice_Vendor,
    &OrtApis::HardwareDevice_DeviceId,
    &OrtApis::HardwareDevice_Metadata,

    &OrtApis::EpDevice_EpName,
    &OrtApis::EpDevice_EpVendor,
    &OrtApis::EpDevice_EpMetadata,
    &OrtApis::EpDevice_EpOptions,
    &OrtApis::EpDevice_Device,

    &OrtApis::GetEpApi,
    // End of Version 22 - DO NOT MODIFY ABOVE (see above text for more information)
<<<<<<< HEAD

    &OrtApis::CreateMIGraphXProviderOptions,
    &OrtApis::UpdateMIGraphXProviderOptions,
    &OrtApis::GetMIGraphXProviderOptionsAsString,
    &OrtApis::ReleaseMIGraphXProviderOptions,
    &OrtApis::UpdateMIGraphXProviderOptionsWithValue,
    &OrtApis::GetMIGraphXProviderOptionsByName
=======
    &OrtApis::GetTensorSizeInBytes,
>>>>>>> 7d719758
};

// OrtApiBase can never change as there is no way to know what version of OrtApiBase is returned by OrtGetApiBase.
static_assert(sizeof(OrtApiBase) == sizeof(void*) * 2, "New methods can't be added to OrtApiBase as it is not versioned");
static_assert(offsetof(OrtApiBase, GetApi) / sizeof(void*) == 0, "These functions cannot be reordered");
static_assert(offsetof(OrtApiBase, GetVersionString) / sizeof(void*) == 1, "These functions cannot be reordered");
static_assert(std::is_same_v<decltype(OrtApiBase::GetApi), const OrtApi*(ORT_API_CALL*)(uint32_t)NO_EXCEPTION>, "This function's signature can never change");
static_assert(std::is_same_v<decltype(OrtApiBase::GetVersionString), const char*(ORT_API_CALL*)(void)NO_EXCEPTION>, "This function's signature can never change");

// Asserts to do a some checks to ensure older Versions of the OrtApi never change (will detect an addition or deletion but not if they cancel out each other)
// If any of these asserts hit, read the above 'Rules on how to add a new Ort API version'
static_assert(offsetof(OrtApi, ReleaseCustomOpDomain) / sizeof(void*) == 101, "Size of version 1 API cannot change");
static_assert(offsetof(OrtApi, ReleaseModelMetadata) / sizeof(void*) == 118, "Size of version 2 API cannot change");
static_assert(offsetof(OrtApi, AddFreeDimensionOverrideByName) / sizeof(void*) == 124,
              "Size of version 3 API cannot change");
static_assert(offsetof(OrtApi, ReleaseAvailableProviders) / sizeof(void*) == 126,
              "Size of version 4 API cannot change");
static_assert(offsetof(OrtApi, SetGlobalSpinControl) / sizeof(void*) == 149, "Size of version 5 API cannot change");
static_assert(offsetof(OrtApi, ReleaseArenaCfg) / sizeof(void*) == 157, "Size of version 6 API cannot change");
static_assert(offsetof(OrtApi, GetCurrentGpuDeviceId) / sizeof(void*) == 161, "Size of version 7 API cannot change");
static_assert(offsetof(OrtApi, CreateSessionFromArrayWithPrepackedWeightsContainer) / sizeof(void*) == 169, "Size of version 8 API cannot change");
static_assert(offsetof(OrtApi, GetSparseTensorIndices) / sizeof(void*) == 191, "Size of version 9 API cannot change");
static_assert(offsetof(OrtApi, SynchronizeBoundOutputs) / sizeof(void*) == 203, "Size of version 10 API cannot change");
static_assert(offsetof(OrtApi, SessionOptionsAppendExecutionProvider_MIGraphX) / sizeof(void*) == 209, "Size of version 11 API cannot change");
static_assert(offsetof(OrtApi, ReleaseKernelInfo) / sizeof(void*) == 218, "Size of version 12 API cannot change");
static_assert(offsetof(OrtApi, ReleaseCANNProviderOptions) / sizeof(void*) == 224, "Size of version 13 API cannot change");
static_assert(offsetof(OrtApi, GetSessionConfigEntry) / sizeof(void*) == 238, "Size of version 14 API cannot change");
static_assert(offsetof(OrtApi, GetBuildInfoString) / sizeof(void*) == 254, "Size of version 15 API cannot change");
static_assert(offsetof(OrtApi, KernelContext_GetResource) / sizeof(void*) == 265, "Size of version 16 API cannot change");
static_assert(offsetof(OrtApi, SessionOptionsAppendExecutionProvider_OpenVINO_V2) / sizeof(void*) == 275, "Size of version 17 API cannot change");
static_assert(offsetof(OrtApi, AddExternalInitializersFromFilesInMemory) / sizeof(void*) == 279, "Size of version 18 API cannot change");
// no additions in version 19, 20, and 21
static_assert(offsetof(OrtApi, SetEpDynamicOptions) / sizeof(void*) == 284, "Size of version 20 API cannot change");

static_assert(offsetof(OrtApi, GetEpApi) / sizeof(void*) == 317, "Size of version 22 API cannot change");

// So that nobody forgets to finish an API version, this check will serve as a reminder:
static_assert(std::string_view(ORT_VERSION) == "1.23.0",
              "ORT_Version change detected, please follow below steps to ensure OrtApi is updated properly");
// 1. Update the hardcoded version string in above static_assert to silence it
// 2. If there were any APIs added to ort_api_1_to_23 above:
//    a. Add the 'End of version #' markers (pattern above should be obvious)
//    b. Add a static_assert in the directly above list of version sizes to ensure nobody adds any more functions to the just shipped API version

ORT_API(const OrtApi*, OrtApis::GetApi, uint32_t version) {
  if (version >= 1 && version <= ORT_API_VERSION)
    return &ort_api_1_to_23;

  fprintf(stderr,
          "The requested API version [%u] is not available, only API versions [1, %u] are supported in this build."
          " Current ORT Version is: %s\n",
          version, ORT_API_VERSION, ORT_VERSION);

  return nullptr;  // Unsupported version
}

ORT_API(const char*, OrtApis::GetVersionString) {
  return ORT_VERSION;
}

ORT_API(const char*, OrtApis::GetBuildInfoString) {
  return ORT_BUILD_INFO;
}

const OrtApiBase* ORT_API_CALL OrtGetApiBase(void) NO_EXCEPTION {
  return &ort_api_base;
}

ORT_API(void, OrtApis::ReleaseEnv, OrtEnv* value) {
  OrtEnv::Release(value);
}

DEFINE_RELEASE_ORT_OBJECT_FUNCTION(Value, OrtValue)
DEFINE_RELEASE_ORT_OBJECT_FUNCTION(RunOptions, OrtRunOptions)
DEFINE_RELEASE_ORT_OBJECT_FUNCTION(Session, ::onnxruntime::InferenceSession)
DEFINE_RELEASE_ORT_OBJECT_FUNCTION(ModelMetadata, ::onnxruntime::ModelMetadata)<|MERGE_RESOLUTION|>--- conflicted
+++ resolved
@@ -3023,7 +3023,8 @@
 
     &OrtApis::GetEpApi,
     // End of Version 22 - DO NOT MODIFY ABOVE (see above text for more information)
-<<<<<<< HEAD
+    &OrtApis::GetTensorSizeInBytes,
+
 
     &OrtApis::CreateMIGraphXProviderOptions,
     &OrtApis::UpdateMIGraphXProviderOptions,
@@ -3031,9 +3032,6 @@
     &OrtApis::ReleaseMIGraphXProviderOptions,
     &OrtApis::UpdateMIGraphXProviderOptionsWithValue,
     &OrtApis::GetMIGraphXProviderOptionsByName
-=======
-    &OrtApis::GetTensorSizeInBytes,
->>>>>>> 7d719758
 };
 
 // OrtApiBase can never change as there is no way to know what version of OrtApiBase is returned by OrtGetApiBase.
