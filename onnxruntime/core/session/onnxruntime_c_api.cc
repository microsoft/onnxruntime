// Copyright (c) Microsoft Corporation. All rights reserved.
// Licensed under the MIT License.

#include "core/session/onnxruntime_c_api.h"
#include "core/session/allocator_adapters.h"
#include "core/session/inference_session_utils.h"
#include "core/session/IOBinding.h"
#include "core/framework/allocator.h"
#include "core/framework/error_code_helper.h"
#include "core/framework/execution_provider.h"
#include "core/framework/tensor_type_and_shape.h"
#include "core/framework/utils.h"
#include <cassert>
#include <cstring>
#include <functional>
#include <sstream>

#include "core/common/common.h"
#include "core/common/logging/logging.h"
#include "core/common/status.h"
#include "core/common/safeint.h"
#include "core/graph/constants.h"
#include "core/graph/graph.h"
#include "core/framework/allocator.h"
#include "core/framework/tensor.h"
#include "core/framework/ort_value.h"
#include "core/providers/get_execution_providers.h"
#include "core/session/environment.h"
#include "core/framework/callback.h"
#include "core/framework/tensorprotoutils.h"
#include "core/framework/onnxruntime_typeinfo.h"
#include "core/session/inference_session.h"
#include "core/session/ort_apis.h"
#include "core/session/ort_env.h"
#include "core/framework/data_types.h"
#include "abi_session_options_impl.h"
#include "core/framework/TensorSeq.h"
#include "core/platform/ort_mutex.h"
#include "core/common/string_helper.h"

#ifdef USE_CUDA
#include "core/providers/cuda/cuda_provider_factory.h"
#include "core/providers/cuda/cuda_execution_provider_info.h"
namespace onnxruntime {
ProviderInfo_CUDA* TryGetProviderInfo_CUDA();
}
#endif

#ifdef ENABLE_TRAINING_ON_DEVICE
#include "orttraining/training_api/include/onnxruntime_training_c_api.h"
#include "orttraining/training_api/include/ort_training_apis.h"
#endif

#ifdef USE_CANN
#include "core/providers/cann/cann_provider_factory.h"
#include "core/providers/cann/cann_execution_provider_info.h"
namespace onnxruntime {
ProviderInfo_CANN* TryGetProviderInfo_CANN();
}
#endif

#ifdef USE_DML
#include "core/providers/dml/dml_provider_factory.h"
const OrtDmlApi* GetOrtDmlApi(_In_ uint32_t version) NO_EXCEPTION;
#endif

#ifdef ENABLE_EXTENSION_CUSTOM_OPS
#include "onnxruntime_extensions.h"
#endif
#if defined(_MSC_VER) && !defined(__clang__)
// The warning is: "Do not assign the result of an allocation or a function call with an owner<T> return value to a raw pointer, use owner<T> instead(i .11)."
// But this file is for C API. It can't use unique_ptr/shared_ptr in function signature.
#pragma warning(disable : 26400)
#endif
using namespace onnxruntime::logging;
using onnxruntime::BFloat16;
using onnxruntime::DataTypeImpl;
using onnxruntime::Environment;
using onnxruntime::IAllocator;
using onnxruntime::InputDefList;
using onnxruntime::MLFloat16;
using onnxruntime::OutputDefList;
using onnxruntime::Tensor;
using onnxruntime::ToOrtStatus;
using onnxruntime::common::Status;

using namespace onnxruntime;

#ifndef ORT_STATUS_PTR
#ifdef _WIN32
#define ORT_STATUS_PTR _Check_return_ _Ret_maybenull_ OrtStatusPtr
#else
#define ORT_STATUS_PTR OrtStatus*
#endif
#endif

#define TENSOR_READ_API_BEGIN                          \
  API_IMPL_BEGIN                                       \
  auto v = reinterpret_cast<const ::OrtValue*>(value); \
  auto& tensor = v->Get<onnxruntime::Tensor>();

#define TENSOR_READWRITE_API_BEGIN \
  API_IMPL_BEGIN                   \
  auto v = (value);                \
  auto tensor = v->GetMutable<onnxruntime::Tensor>();

ORT_API_STATUS_IMPL(OrtApis::CreateEnvWithCustomLogger, OrtLoggingFunction logging_function,
                    _In_opt_ void* logger_param, OrtLoggingLevel logging_level, _In_ const char* logid,
                    _Outptr_ OrtEnv** out) {
  API_IMPL_BEGIN
  OrtEnv::LoggingManagerConstructionInfo lm_info{logging_function, logger_param, logging_level, logid};
  Status status;
  *out = OrtEnv::GetInstance(lm_info, status);
  return ToOrtStatus(status);
  API_IMPL_END
}

ORT_API_STATUS_IMPL(OrtApis::CreateEnv, OrtLoggingLevel logging_level,
                    _In_ const char* logid, _Outptr_ OrtEnv** out) {
  API_IMPL_BEGIN
  OrtEnv::LoggingManagerConstructionInfo lm_info{nullptr, nullptr, logging_level, logid};
  Status status;
  *out = OrtEnv::GetInstance(lm_info, status);
  return ToOrtStatus(status);
  API_IMPL_END
}

ORT_API_STATUS_IMPL(OrtApis::CreateEnvWithGlobalThreadPools, OrtLoggingLevel logging_level,
                    _In_ const char* logid, _In_ const struct OrtThreadingOptions* tp_options, _Outptr_ OrtEnv** out) {
  API_IMPL_BEGIN
  OrtEnv::LoggingManagerConstructionInfo lm_info{nullptr, nullptr, logging_level, logid};
  Status status;
  *out = OrtEnv::GetInstance(lm_info, status, tp_options);
  return ToOrtStatus(status);
  API_IMPL_END
}

ORT_API_STATUS_IMPL(OrtApis::CreateEnvWithCustomLoggerAndGlobalThreadPools, OrtLoggingFunction logging_function, _In_opt_ void* logger_param,
                    OrtLoggingLevel logging_level, _In_ const char* logid, _In_ const struct OrtThreadingOptions* tp_options,
                    _Outptr_ OrtEnv** out) {
  API_IMPL_BEGIN
  OrtEnv::LoggingManagerConstructionInfo lm_info{logging_function, logger_param, logging_level, logid};
  Status status;
  *out = OrtEnv::GetInstance(lm_info, status, tp_options);
  return ToOrtStatus(status);
  API_IMPL_END
}

// enable platform telemetry
ORT_API_STATUS_IMPL(OrtApis::EnableTelemetryEvents, _In_ const OrtEnv* ort_env) {
  API_IMPL_BEGIN
  ORT_UNUSED_PARAMETER(ort_env);
  // note telemetry is controlled via the platform Env object, not the OrtEnv object instance
  const Env& env = Env::Default();
  env.GetTelemetryProvider().EnableTelemetryEvents();
  return nullptr;
  API_IMPL_END
}

ORT_API_STATUS_IMPL(OrtApis::DisableTelemetryEvents, _In_ const OrtEnv* ort_env) {
  API_IMPL_BEGIN
  ORT_UNUSED_PARAMETER(ort_env);
  // note telemetry is controlled via the platform Env object, not the OrtEnv object instance
  const Env& env = Env::Default();
  env.GetTelemetryProvider().DisableTelemetryEvents();
  return nullptr;
  API_IMPL_END
}

ORT_STATUS_PTR CreateTensorImpl(MLDataType ml_type, const int64_t* shape, size_t shape_len,
                                _Inout_ OrtAllocator* allocator, OrtValue& value) {
  TensorShape tensor_shape(shape, shape_len);
  AllocatorPtr alloc_ptr = std::make_shared<onnxruntime::IAllocatorImplWrappingOrtAllocator>(allocator);
  Tensor::InitOrtValue(ml_type, tensor_shape, std::move(alloc_ptr), value);
  return nullptr;
}

ORT_STATUS_PTR CreateTensorImplForSeq(MLDataType elem_type, const int64_t* shape, size_t shape_len, Tensor& out) {
  OrtAllocator* allocator;
  // TODO(pranav): what allocator should be used to create the tensor here?
  // for the sake of simplicity of the API using the default one here
  ORT_API_RETURN_IF_ERROR(OrtApis::GetAllocatorWithDefaultOptions(&allocator));
  AllocatorPtr alloc_ptr = std::make_shared<onnxruntime::IAllocatorImplWrappingOrtAllocator>(allocator);
  TensorShape tensor_shape(shape, shape_len);
  out = Tensor(elem_type, tensor_shape, std::move(alloc_ptr));
  return nullptr;
}

/**
 *
 * this function will create a copy of the allocator info
 */
ORT_STATUS_PTR CreateTensorImpl(MLDataType ml_type, const int64_t* shape, size_t shape_len, const OrtMemoryInfo* info,
                                void* p_data, size_t p_data_len, OrtValue& ort_value) {
  TensorShape tensor_shape(shape, shape_len);
  if (std::any_of(tensor_shape.GetDims().cbegin(), tensor_shape.GetDims().cend(), [](int64_t v) { return v < 0; })) {
    return OrtApis::CreateStatus(ORT_INVALID_ARGUMENT, "tried creating tensor with negative value in shape");
  }

  auto elem_count = gsl::narrow<size_t>(tensor_shape.Size());
  size_t size_to_allocate;
  if (!IAllocator::CalcMemSizeForArray(ml_type->Size(), elem_count, &size_to_allocate)) {
    return OrtApis::CreateStatus(ORT_INVALID_ARGUMENT, "size overflow");
  }
  if (size_to_allocate > p_data_len) {
    std::ostringstream oss;
    oss << "not enough space: expected " << size_to_allocate << ", got " << p_data_len;
    return OrtApis::CreateStatus(ORT_INVALID_ARGUMENT, oss.str().c_str());
  }
  Tensor::InitOrtValue(ml_type, tensor_shape, p_data, *info, ort_value);
  return nullptr;
}

ORT_API_STATUS_IMPL(OrtApis::CreateTensorWithDataAsOrtValue, _In_ const OrtMemoryInfo* info,
                    _Inout_ void* p_data, size_t p_data_len, _In_ const int64_t* shape, size_t shape_len,
                    ONNXTensorElementDataType type, _Outptr_ OrtValue** out) {
  API_IMPL_BEGIN
  auto ml_type = DataTypeImpl::TensorTypeFromONNXEnum(type)->GetElementType();
  auto value = std::make_unique<OrtValue>();
  ORT_API_RETURN_IF_ERROR(CreateTensorImpl(ml_type, shape, shape_len, info, p_data, p_data_len, *value));
  *out = value.release();
  return nullptr;
  API_IMPL_END
}

ORT_API_STATUS_IMPL(OrtApis::CreateTensorAsOrtValue, _Inout_ OrtAllocator* allocator,
                    _In_ const int64_t* shape, size_t shape_len, ONNXTensorElementDataType type,
                    _Outptr_ OrtValue** out) {
  API_IMPL_BEGIN
  auto ml_type = DataTypeImpl::TensorTypeFromONNXEnum(type)->GetElementType();
  auto value = std::make_unique<OrtValue>();
  ORT_API_RETURN_IF_ERROR(CreateTensorImpl(ml_type, shape, shape_len, allocator, *value));
  *out = value.release();
  return nullptr;
  API_IMPL_END
}

ORT_API_STATUS_IMPL(OrtApis::CreateSparseTensorAsOrtValue, _Inout_ OrtAllocator* allocator, _In_ const int64_t* dense_shape,
                    size_t dense_shape_len, ONNXTensorElementDataType type, _Outptr_ OrtValue** out) {
  API_IMPL_BEGIN
#if !defined(DISABLE_SPARSE_TENSORS)
  auto sparse_tensor_type = DataTypeImpl::SparseTensorTypeFromONNXEnum(type);
  auto element_type = sparse_tensor_type->GetElementType();
  assert(element_type->AsPrimitiveDataType() != nullptr);
  TensorShape shape(dense_shape, dense_shape_len);
  if (std::any_of(shape.GetDims().cbegin(), shape.GetDims().cend(),
                  [](int64_t v) { return v < 0; })) {
    return OrtApis::CreateStatus(ORT_INVALID_ARGUMENT, "tried creating tensor with negative value in shape");
  }

  auto alloc_ptr = std::make_shared<onnxruntime::IAllocatorImplWrappingOrtAllocator>(allocator);
  auto value = std::make_unique<OrtValue>();
  SparseTensor::InitOrtValue(element_type, shape, std::move(alloc_ptr), *value);
  *out = value.release();
  return nullptr;
#else
  ORT_UNUSED_PARAMETER(allocator);
  ORT_UNUSED_PARAMETER(dense_shape);
  ORT_UNUSED_PARAMETER(dense_shape_len);
  ORT_UNUSED_PARAMETER(type);
  ORT_UNUSED_PARAMETER(out);

  return OrtApis::CreateStatus(ORT_FAIL, "SparseTensor is not supported in this build.");
#endif
  API_IMPL_END
}

namespace {
#if !defined(DISABLE_SPARSE_TENSORS)
std::unique_ptr<IDataTransfer> GetDataTransfer(const OrtDevice& src_device, const OrtDevice& dst_device) {
  if (src_device.Type() == OrtDevice::CPU && dst_device.Type() == OrtDevice::CPU) {
    return std::make_unique<CPUDataTransfer>();
  }
#ifdef USE_CUDA
  if (src_device.Type() == OrtDevice::GPU || dst_device.Type() == OrtDevice::GPU) {
    if (auto* provider_info = TryGetProviderInfo_CUDA()) {
      return provider_info->CreateGPUDataTransfer(nullptr);
    }
  }
#endif
  ORT_THROW("Not able to find appropriate IDataTransfer to copy sparse data");
}

SparseTensor& ValidateFillInputArgs(OrtValue* v, const TensorShape& values_shape, const OrtMemoryInfo* data_mem_info) {
  auto& sparse_tensor = SparseTensor::GetSparseTensorFromOrtValue(*v);
  if (sparse_tensor.IsDataTypeString()) {
    if ((data_mem_info->device.Type() != OrtDevice::CPU) || sparse_tensor.Location().device.Type() != OrtDevice::CPU) {
      ORT_THROW("Strings can only reside in CPU memory");
    }
  }
  if (std::any_of(values_shape.GetDims().cbegin(), values_shape.GetDims().cend(),
                  [](int64_t v) { return v < 0; })) {
    ORT_THROW("tried Filling sparse tensor with negative value in values shape");
  }

  return sparse_tensor;
}

union PtrConvert {
  explicit PtrConvert(const void* p_p) : p(p_p) {}
  const void* p;
  const char** strings;
};

#endif  // !defined(DISABLE_SPARSE_TENSORS)
}  // namespace

ORT_API_STATUS_IMPL(OrtApis::FillSparseTensorCoo, _Inout_ OrtValue* ort_value, _In_ const OrtMemoryInfo* data_mem_info,
                    _In_ const int64_t* values_shape, size_t values_shape_len, _In_ const void* values,
                    _In_ const int64_t* indices_data, size_t indices_num) {
  API_IMPL_BEGIN
#if !defined(DISABLE_SPARSE_TENSORS)
  TensorShape values_t_shape(values_shape, values_shape_len);
  auto& sparse_tensor = ValidateFillInputArgs(ort_value, values_t_shape, data_mem_info);

  auto values_size = gsl::narrow<size_t>(values_t_shape.Size());
  auto indices_span = gsl::make_span(indices_data, indices_num);

  if (sparse_tensor.IsDataTypeString()) {
    PtrConvert conv(values);
    ORT_THROW_IF_ERROR(sparse_tensor.MakeCooStrings(values_size, conv.strings, indices_span));
  } else {
    auto data_transfer = GetDataTransfer(data_mem_info->device, sparse_tensor.Location().device);
    ORT_THROW_IF_ERROR(sparse_tensor.MakeCooData(*data_transfer, *data_mem_info, values_size,
                                                 values, indices_span));
  }
  return nullptr;
#else
  ORT_UNUSED_PARAMETER(ort_value);
  ORT_UNUSED_PARAMETER(data_mem_info);
  ORT_UNUSED_PARAMETER(values_shape);
  ORT_UNUSED_PARAMETER(values_shape_len);
  ORT_UNUSED_PARAMETER(values);
  ORT_UNUSED_PARAMETER(indices_data);
  ORT_UNUSED_PARAMETER(indices_num);

  return OrtApis::CreateStatus(ORT_FAIL, "SparseTensor is not supported in this build.");
#endif
  API_IMPL_END
}

ORT_API_STATUS_IMPL(OrtApis::FillSparseTensorCsr, _Inout_ OrtValue* ort_value, _In_ const OrtMemoryInfo* data_mem_info,
                    _In_ const int64_t* values_shape, size_t values_shape_len, _In_ const void* values,
                    _In_ const int64_t* inner_indices_data, size_t inner_indices_num,
                    _In_ const int64_t* outer_indices_data, size_t outer_indices_num) {
  API_IMPL_BEGIN
#if !defined(DISABLE_SPARSE_TENSORS)
  TensorShape values_t_shape(values_shape, values_shape_len);
  auto& sparse_tensor = ValidateFillInputArgs(ort_value, values_t_shape, data_mem_info);
  auto values_size = gsl::narrow<size_t>(values_t_shape.Size());

  auto inner_indices_span = gsl::make_span(inner_indices_data, inner_indices_num);
  auto outer_indices_span = gsl::make_span(outer_indices_data, outer_indices_num);
  if (sparse_tensor.IsDataTypeString()) {
    PtrConvert conv(values);
    ORT_THROW_IF_ERROR(sparse_tensor.MakeCsrStrings(values_size, conv.strings, inner_indices_span, outer_indices_span));
  } else {
    auto data_transfer = GetDataTransfer(data_mem_info->device, sparse_tensor.Location().device);
    ORT_THROW_IF_ERROR(sparse_tensor.MakeCsrData(*data_transfer, *data_mem_info, values_size,
                                                 values, inner_indices_span, outer_indices_span));
  }
  return nullptr;
#else
  ORT_UNUSED_PARAMETER(ort_value);
  ORT_UNUSED_PARAMETER(data_mem_info);
  ORT_UNUSED_PARAMETER(values_shape);
  ORT_UNUSED_PARAMETER(values_shape_len);
  ORT_UNUSED_PARAMETER(values);
  ORT_UNUSED_PARAMETER(inner_indices_data);
  ORT_UNUSED_PARAMETER(inner_indices_num);
  ORT_UNUSED_PARAMETER(outer_indices_data);
  ORT_UNUSED_PARAMETER(outer_indices_num);
  return OrtApis::CreateStatus(ORT_FAIL, "SparseTensor is not supported in this build.");
#endif
  API_IMPL_END
}

ORT_API_STATUS_IMPL(OrtApis::FillSparseTensorBlockSparse, _Inout_ OrtValue* ort_value, _In_ const OrtMemoryInfo* data_mem_info,
                    _In_ const int64_t* values_shape, size_t values_shape_len, _In_ const void* values,
                    _In_ const int64_t* indices_shape_data, size_t indices_shape_len,
                    _In_ const int32_t* indices_data) {
  API_IMPL_BEGIN
#if !defined(DISABLE_SPARSE_TENSORS)
  TensorShape values_t_shape(values_shape, values_shape_len);
  auto& sparse_tensor = ValidateFillInputArgs(ort_value, values_t_shape, data_mem_info);

  TensorShape indices_t_shape(indices_shape_data, indices_shape_len);
  if (std::any_of(indices_t_shape.GetDims().cbegin(), indices_t_shape.GetDims().cend(),
                  [](int64_t v) { return v < 0; })) {
    ORT_THROW("tried Filling sparse tensor with negative value in block sparse indices shape");
  }

  if (sparse_tensor.IsDataTypeString()) {
    PtrConvert conv(values);
    ORT_THROW_IF_ERROR(sparse_tensor.MakeBlockSparseStrings(values_t_shape, conv.strings, indices_t_shape, indices_data));
  } else {
    auto data_transfer = GetDataTransfer(data_mem_info->device, sparse_tensor.Location().device);
    ORT_THROW_IF_ERROR(sparse_tensor.MakeBlockSparseData(*data_transfer, *data_mem_info, values_t_shape,
                                                         values, indices_t_shape, indices_data));
  }
  return nullptr;
#else
  ORT_UNUSED_PARAMETER(ort_value);
  ORT_UNUSED_PARAMETER(data_mem_info);
  ORT_UNUSED_PARAMETER(values_shape);
  ORT_UNUSED_PARAMETER(values_shape_len);
  ORT_UNUSED_PARAMETER(values);
  ORT_UNUSED_PARAMETER(indices_shape_data);
  ORT_UNUSED_PARAMETER(indices_shape_len);
  ORT_UNUSED_PARAMETER(indices_data);

  return OrtApis::CreateStatus(ORT_FAIL, "SparseTensor is not supported in this build.");
#endif
  API_IMPL_END
}

ORT_API_STATUS_IMPL(OrtApis::CreateSparseTensorWithValuesAsOrtValue, _In_ const OrtMemoryInfo* info, _Inout_ void* p_data,
                    _In_ const int64_t* dense_shape, size_t dense_shape_len,
                    _In_ const int64_t* values_shape, size_t values_shape_len,
                    ONNXTensorElementDataType type, _Outptr_ OrtValue** out) {
  API_IMPL_BEGIN
#if !defined(DISABLE_SPARSE_TENSORS)
  auto sparse_tensor_type = DataTypeImpl::SparseTensorTypeFromONNXEnum(type);
  auto element_type = sparse_tensor_type->GetElementType();
  assert(element_type->AsPrimitiveDataType() != nullptr);
  if (utils::IsDataTypeString(element_type)) {
    return OrtApis::CreateStatus(ORT_INVALID_ARGUMENT,
                                 "Can not use strings in pre-allocated memory."
                                 " Use CreateSparseTensorAsOrtValue() to allocate memory inside and copy");
  }
  TensorShape tensor_dense_shape(dense_shape, dense_shape_len);
  TensorShape tensor_values_shape(values_shape, values_shape_len);
  if (std::any_of(tensor_values_shape.GetDims().cbegin(), tensor_values_shape.GetDims().cend(),
                  [](int64_t v) { return v < 0; })) {
    return OrtApis::CreateStatus(ORT_INVALID_ARGUMENT, "tried creating tensor with negative value in shape");
  }
  auto value = std::make_unique<OrtValue>();
  SparseTensor::InitOrtValue(element_type, tensor_dense_shape, tensor_values_shape, p_data, *info, *value);
  *out = value.release();
  return nullptr;
#else
  ORT_UNUSED_PARAMETER(info);
  ORT_UNUSED_PARAMETER(p_data);
  ORT_UNUSED_PARAMETER(dense_shape);
  ORT_UNUSED_PARAMETER(dense_shape_len);
  ORT_UNUSED_PARAMETER(values_shape);
  ORT_UNUSED_PARAMETER(values_shape_len);
  ORT_UNUSED_PARAMETER(type);
  ORT_UNUSED_PARAMETER(out);

  return OrtApis::CreateStatus(ORT_FAIL, "SparseTensor is not supported in this build.");
#endif
  API_IMPL_END
}

ORT_API_STATUS_IMPL(OrtApis::UseCooIndices, _Inout_ OrtValue* ort_value, _Inout_ int64_t* indices_data, size_t indices_num) {
  API_IMPL_BEGIN
#if !defined(DISABLE_SPARSE_TENSORS)
  auto v = reinterpret_cast<::OrtValue*>(ort_value);
  auto& sparse_tensor = SparseTensor::GetSparseTensorFromOrtValue(*v);
  auto indices_span = (indices_num == 0 || indices_data == nullptr)
                          ? gsl::span<int64_t>()
                          : gsl::make_span(indices_data, indices_num);

  ORT_THROW_IF_ERROR(sparse_tensor.UseCooIndices(indices_span));
  return nullptr;
#else
  ORT_UNUSED_PARAMETER(ort_value);
  ORT_UNUSED_PARAMETER(indices_data);
  ORT_UNUSED_PARAMETER(indices_num);

  return OrtApis::CreateStatus(ORT_FAIL, "SparseTensor is not supported in this build.");
#endif
  API_IMPL_END
}

ORT_API_STATUS_IMPL(OrtApis::UseCsrIndices, _Inout_ OrtValue* ort_value,
                    _Inout_ int64_t* inner_data, size_t inner_num,
                    _Inout_ int64_t* outer_data, size_t outer_num) {
  API_IMPL_BEGIN
#if !defined(DISABLE_SPARSE_TENSORS)
  auto& sparse_tensor = SparseTensor::GetSparseTensorFromOrtValue(*ort_value);
  auto inner_span = (inner_num == 0 || inner_data == nullptr)
                        ? gsl::span<int64_t>()
                        : gsl::make_span(inner_data, inner_num);
  auto outer_span = (outer_num == 0 || outer_data == nullptr)
                        ? gsl::span<int64_t>()
                        : gsl::make_span(outer_data, outer_num);
  ORT_THROW_IF_ERROR(sparse_tensor.UseCsrIndices(inner_span, outer_span));
  return nullptr;
#else
  ORT_UNUSED_PARAMETER(ort_value);
  ORT_UNUSED_PARAMETER(inner_data);
  ORT_UNUSED_PARAMETER(inner_num);
  ORT_UNUSED_PARAMETER(outer_data);
  ORT_UNUSED_PARAMETER(outer_num);

  return OrtApis::CreateStatus(ORT_FAIL, "SparseTensor is not supported in this build.");
#endif
  API_IMPL_END
}

ORT_API_STATUS_IMPL(OrtApis::UseBlockSparseIndices, _Inout_ OrtValue* ort_value, const int64_t* indices_shape,
                    size_t indices_shape_len, _Inout_ int32_t* indices_data) {
  API_IMPL_BEGIN
#if !defined(DISABLE_SPARSE_TENSORS)
  auto& sparse_tensor = SparseTensor::GetSparseTensorFromOrtValue(*ort_value);
  TensorShape ind_shape(indices_shape, indices_shape_len);
  ORT_THROW_IF_ERROR(sparse_tensor.UseBlockSparseIndices(ind_shape, indices_data));
  return nullptr;
#else
  ORT_UNUSED_PARAMETER(ort_value);
  ORT_UNUSED_PARAMETER(indices_shape);
  ORT_UNUSED_PARAMETER(indices_shape_len);
  ORT_UNUSED_PARAMETER(indices_data);

  return OrtApis::CreateStatus(ORT_FAIL, "SparseTensor is not supported in this build.");
#endif
  API_IMPL_END
}

ORT_API_STATUS_IMPL(OrtApis::GetSparseTensorFormat, _In_ const OrtValue* ort_value, _Out_ enum OrtSparseFormat* out) {
  API_IMPL_BEGIN
#if !defined(DISABLE_SPARSE_TENSORS)
  auto v = reinterpret_cast<const ::OrtValue*>(ort_value);
  if (!v->IsAllocated()) {
    return OrtApis::CreateStatus(ORT_INVALID_ARGUMENT, "the ort_value must contain a constructed tensor");
  }
  const auto& sparse_tensor = v->Get<SparseTensor>();
  *out = static_cast<OrtSparseFormat>(sparse_tensor.Format());
  return nullptr;
#else
  ORT_UNUSED_PARAMETER(ort_value);
  ORT_UNUSED_PARAMETER(out);

  return OrtApis::CreateStatus(ORT_FAIL, "SparseTensor is not supported in this build.");
#endif
  API_IMPL_END
}

ORT_API_STATUS_IMPL(OrtApis::GetSparseTensorValues, _In_ const OrtValue* ort_value, _Outptr_ const void** out) {
  API_IMPL_BEGIN
#if !defined(DISABLE_SPARSE_TENSORS)
  const auto& sparse_tensor = SparseTensor::GetSparseTensorFromOrtValue(*ort_value);
  if (sparse_tensor.IsDataTypeString()) {
    return OrtApis::CreateStatus(ORT_INVALID_ARGUMENT, "Use GetStringTensor*() API to retrieve strings");
  }
  const auto& values = sparse_tensor.Values();
  *out = values.DataRaw();
  return nullptr;
#else
  ORT_UNUSED_PARAMETER(ort_value);
  ORT_UNUSED_PARAMETER(out);

  return OrtApis::CreateStatus(ORT_FAIL, "SparseTensor is not supported in this build.");
#endif
  API_IMPL_END
}

ORT_API_STATUS_IMPL(OrtApis::CreateCustomOpDomain, _In_ const char* domain, _Outptr_ OrtCustomOpDomain** out) {
  API_IMPL_BEGIN
  auto custom_op_domain = std::make_unique<OrtCustomOpDomain>();
  custom_op_domain->domain_ = domain;
  *out = custom_op_domain.release();
  return nullptr;
  API_IMPL_END
}

ORT_API(void, OrtApis::ReleaseCustomOpDomain, _Frees_ptr_opt_ OrtCustomOpDomain* ptr) {
  delete ptr;
}

ORT_API_STATUS_IMPL(OrtApis::CustomOpDomain_Add, _Inout_ OrtCustomOpDomain* custom_op_domain, _In_ const OrtCustomOp* op) {
  API_IMPL_BEGIN
  custom_op_domain->custom_ops_.emplace_back(op);
  return nullptr;
  API_IMPL_END
}

ORT_API_STATUS_IMPL(OrtApis::AddCustomOpDomain, _Inout_ OrtSessionOptions* options,
                    _In_ OrtCustomOpDomain* custom_op_domain) {
  API_IMPL_BEGIN
  options->custom_op_domains_.emplace_back(custom_op_domain);
  return nullptr;
  API_IMPL_END
}

ORT_API_STATUS_IMPL(OrtApis::RegisterCustomOpsLibrary, _Inout_ OrtSessionOptions* options, _In_ const char* library_path, _Outptr_ void** library_handle) {
  API_IMPL_BEGIN

  ORT_API_RETURN_IF_STATUS_NOT_OK(Env::Default().LoadDynamicLibrary(library_path, false, library_handle));
  if (!*library_handle)
    return OrtApis::CreateStatus(ORT_FAIL, "RegisterCustomOpsLibrary: Failed to load library");

  OrtStatus*(ORT_API_CALL * RegisterCustomOps)(OrtSessionOptions * options, const OrtApiBase* api);

  ORT_API_RETURN_IF_STATUS_NOT_OK(Env::Default().GetSymbolFromLibrary(*library_handle, "RegisterCustomOps",
                                                                      (void**)&RegisterCustomOps));
  if (!RegisterCustomOps)
    return OrtApis::CreateStatus(ORT_FAIL, "RegisterCustomOpsLibrary: Entry point RegisterCustomOps not found in library");

  return RegisterCustomOps(options, OrtGetApiBase());
  API_IMPL_END
}

ORT_API_STATUS_IMPL(OrtApis::EnableOrtCustomOps, _Inout_ OrtSessionOptions* options) {
  API_IMPL_BEGIN

  if (options) {
#ifdef ENABLE_EXTENSION_CUSTOM_OPS
    return RegisterCustomOps(options, OrtGetApiBase());
#else
    return OrtApis::CreateStatus(ORT_FAIL, "EnableOrtCustomOps: Custom operators in onnxruntime-extensions are not enabled");
#endif
  }
  return nullptr;

  API_IMPL_END
}

namespace {
// provider either model_path, or modal_data + model_data_length.
static ORT_STATUS_PTR CreateSessionAndLoadModel(_In_ const OrtSessionOptions* options,
                                                _In_ const OrtEnv* env,
                                                _In_opt_z_ const ORTCHAR_T* model_path,
                                                _In_opt_ const void* model_data,
                                                size_t model_data_length,

                                                std::unique_ptr<onnxruntime::InferenceSession>& sess) {
  // quick check here to decide load path. InferenceSession will provide error message for invalid values.
  // TODO: Could move to a helper
  const Env& os_env = Env::Default();  // OS environment (!= ORT environment)
  bool load_config_from_model =
      os_env.GetEnvironmentVar(inference_session_utils::kOrtLoadConfigFromModelEnvVar) == "1";

  if (load_config_from_model) {
#if !defined(ORT_MINIMAL_BUILD)
    if (model_path != nullptr) {
      sess = std::make_unique<onnxruntime::InferenceSession>(
          options == nullptr ? onnxruntime::SessionOptions() : options->value,
          env->GetEnvironment(),
          model_path);
    } else {
      sess = std::make_unique<onnxruntime::InferenceSession>(
          options == nullptr ? onnxruntime::SessionOptions() : options->value,
          env->GetEnvironment(),
          model_data, static_cast<int>(model_data_length));
    }
#else
    return OrtApis::CreateStatus(ORT_FAIL, "Loading config from ONNX models is not supported in this build.");
#endif
  } else {
    sess = std::make_unique<onnxruntime::InferenceSession>(
        options == nullptr ? onnxruntime::SessionOptions() : options->value,
        env->GetEnvironment());
  }

#if !defined(ORT_MINIMAL_BUILD) || defined(ORT_MINIMAL_BUILD_CUSTOM_OPS)
  // Add custom domains
  if (options && !options->custom_op_domains_.empty()) {
    ORT_API_RETURN_IF_STATUS_NOT_OK(sess->AddCustomOpDomains(options->custom_op_domains_));
  }
#endif

  // Finish load
  if (load_config_from_model) {
#if !defined(ORT_MINIMAL_BUILD)
    ORT_API_RETURN_IF_STATUS_NOT_OK(sess->Load());
#endif
  } else {
    if (model_path != nullptr) {
      ORT_API_RETURN_IF_STATUS_NOT_OK(sess->Load(model_path));
    } else {
      ORT_API_RETURN_IF_STATUS_NOT_OK(sess->Load(model_data, static_cast<int>(model_data_length)));
    }
  }

  return nullptr;
}

static ORT_STATUS_PTR InitializeSession(_In_ const OrtSessionOptions* options,
                                        _In_ std::unique_ptr<::onnxruntime::InferenceSession>& sess,
                                        _Inout_opt_ OrtPrepackedWeightsContainer* prepacked_weights_container = nullptr) {
  // we need to disable mem pattern if DML is one of the providers since DML doesn't have the concept of
  // byte addressable memory
  std::vector<std::unique_ptr<IExecutionProvider>> provider_list;
  if (options) {
    for (auto& factory : options->provider_factories) {
      auto provider = factory->CreateProvider();
      provider_list.push_back(std::move(provider));
    }
  }

  // register the providers
  for (auto& provider : provider_list) {
    if (provider) {
      ORT_API_RETURN_IF_STATUS_NOT_OK(sess->RegisterExecutionProvider(std::move(provider)));
    }
  }

  if (prepacked_weights_container != nullptr) {
    ORT_API_RETURN_IF_STATUS_NOT_OK(sess->AddPrePackedWeightsContainer(
        reinterpret_cast<PrepackedWeightsContainer*>(prepacked_weights_container)));
  }

  ORT_API_RETURN_IF_STATUS_NOT_OK(sess->Initialize());

  return nullptr;
}

}  // namespace

ORT_API_STATUS_IMPL(OrtApis::CreateSession, _In_ const OrtEnv* env, _In_ const ORTCHAR_T* model_path,
                    _In_ const OrtSessionOptions* options, _Outptr_ OrtSession** out) {
  API_IMPL_BEGIN
  std::unique_ptr<onnxruntime::InferenceSession> sess;
  OrtStatus* status = nullptr;
  *out = nullptr;

  ORT_TRY {
    ORT_API_RETURN_IF_ERROR(CreateSessionAndLoadModel(options, env, model_path, nullptr, 0, sess));
    ORT_API_RETURN_IF_ERROR(InitializeSession(options, sess));

    *out = reinterpret_cast<OrtSession*>(sess.release());
  }
  ORT_CATCH(const std::exception& e) {
    ORT_HANDLE_EXCEPTION([&]() {
      status = OrtApis::CreateStatus(ORT_FAIL, e.what());
    });
  }

  return status;
  API_IMPL_END
}

ORT_API_STATUS_IMPL(OrtApis::CreateSessionFromArray, _In_ const OrtEnv* env, _In_ const void* model_data,
                    size_t model_data_length, _In_ const OrtSessionOptions* options, _Outptr_ OrtSession** out) {
  API_IMPL_BEGIN
  std::unique_ptr<onnxruntime::InferenceSession> sess;
  OrtStatus* status = nullptr;
  *out = nullptr;

  ORT_TRY {
    ORT_API_RETURN_IF_ERROR(CreateSessionAndLoadModel(options, env, nullptr, model_data, model_data_length, sess));
    ORT_API_RETURN_IF_ERROR(InitializeSession(options, sess));

    *out = reinterpret_cast<OrtSession*>(sess.release());
  }
  ORT_CATCH(const std::exception& e) {
    ORT_HANDLE_EXCEPTION([&]() {
      status = OrtApis::CreateStatus(ORT_FAIL, e.what());
    });
  }

  return status;
  API_IMPL_END
}

ORT_API_STATUS_IMPL(OrtApis::Run, _Inout_ OrtSession* sess, _In_opt_ const OrtRunOptions* run_options,
                    _In_reads_(input_len) const char* const* input_names,
                    _In_reads_(input_len) const OrtValue* const* input, size_t input_len,
                    _In_reads_(output_names_len) const char* const* output_names1, size_t output_names_len,
                    _Inout_updates_all_(output_names_len) OrtValue** output) {
  API_IMPL_BEGIN
  auto session = reinterpret_cast<::onnxruntime::InferenceSession*>(sess);
  constexpr int queue_id = 0;

  std::vector<std::string> feed_names(input_len);
  std::vector<OrtValue> feeds(input_len);

  for (size_t i = 0; i != input_len; ++i) {
    if (input_names[i] == nullptr || input_names[i][0] == '\0') {
      return OrtApis::CreateStatus(ORT_INVALID_ARGUMENT, "input name cannot be empty");
    }

    if (!input[i]) {
      std::ostringstream ostr;
      ostr << "NULL input supplied for input " << input_names[i];
      return OrtApis::CreateStatus(ORT_INVALID_ARGUMENT, ostr.str().c_str());
    }

    feed_names[i] = input_names[i];
    auto& ort_value = feeds[i] = *reinterpret_cast<const ::OrtValue*>(input[i]);

    if (ort_value.Fence()) ort_value.Fence()->BeforeUsingAsInput(onnxruntime::kCpuExecutionProvider, queue_id);
  }

  // Create output feed
  std::vector<std::string> output_names(output_names_len);
  for (size_t i = 0; i != output_names_len; ++i) {
    if (output_names1[i] == nullptr || output_names1[i][0] == '\0') {
      return OrtApis::CreateStatus(ORT_INVALID_ARGUMENT, "output name cannot be empty");
    }
    output_names[i] = output_names1[i];
  }

  std::vector<OrtValue> fetches(output_names_len);
  for (size_t i = 0; i != output_names_len; ++i) {
    if (output[i] != nullptr) {
      ::OrtValue& value = *(output[i]);
      if (value.Fence())
        value.Fence()->BeforeUsingAsOutput(onnxruntime::kCpuExecutionProvider, queue_id);
      fetches[i] = value;
    }
  }
  Status status;
  if (run_options == nullptr) {
    OrtRunOptions op;
    status = session->Run(op, feed_names, feeds, output_names, &fetches, nullptr);
  } else {
    status = session->Run(*run_options, feed_names, feeds, output_names, &fetches, nullptr);
  }

  if (!status.IsOK())
    return ToOrtStatus(status);
  for (size_t i = 0; i != output_names_len; ++i) {
    ::OrtValue& value = fetches[i];
    if (value.Fence())
      value.Fence()->BeforeUsingAsInput(onnxruntime::kCpuExecutionProvider, queue_id);
    if (output[i] == nullptr) {
      output[i] = new OrtValue(value);
    }
  }
  return nullptr;
  API_IMPL_END
}

struct OrtIoBinding {
  std::unique_ptr<::onnxruntime::IOBinding> binding_;
  explicit OrtIoBinding(std::unique_ptr<::onnxruntime::IOBinding>&& binding) : binding_(std::move(binding)) {}
  OrtIoBinding(const OrtIoBinding&) = delete;
  OrtIoBinding& operator=(const OrtIoBinding&) = delete;
};

ORT_API_STATUS_IMPL(OrtApis::RunWithBinding, _Inout_ OrtSession* sess, _In_ const OrtRunOptions* run_options,
                    _In_ const OrtIoBinding* binding_ptr) {
  API_IMPL_BEGIN
  auto session = reinterpret_cast<::onnxruntime::InferenceSession*>(sess);
  Status status;
  if (run_options == nullptr) {
    OrtRunOptions default_run_options;
    status = session->Run(default_run_options, *binding_ptr->binding_);
  } else {
    status = session->Run(*run_options, *binding_ptr->binding_);
  }
  if (!status.IsOK()) {
    return ToOrtStatus(status);
  }
  return nullptr;
  API_IMPL_END
}

ORT_API_STATUS_IMPL(OrtApis::CreateIoBinding, _Inout_ OrtSession* sess, _Outptr_ OrtIoBinding** out) {
  API_IMPL_BEGIN
  auto session = reinterpret_cast<::onnxruntime::InferenceSession*>(sess);
  std::unique_ptr<::onnxruntime::IOBinding> binding;
  auto status = session->NewIOBinding(&binding);
  if (!status.IsOK()) {
    return ToOrtStatus(status);
  }
  *out = new OrtIoBinding(std::move(binding));
  return nullptr;
  API_IMPL_END
}

ORT_API(void, OrtApis::ReleaseIoBinding, _Frees_ptr_opt_ OrtIoBinding* binding_ptr) {
  delete binding_ptr;
}

ORT_API_STATUS_IMPL(OrtApis::BindInput, _Inout_ OrtIoBinding* binding_ptr, _In_ const char* name, _In_ const OrtValue* val_ptr) {
  API_IMPL_BEGIN
  auto st = binding_ptr->binding_->BindInput(name, *val_ptr);
  if (!st.IsOK()) {
    return ToOrtStatus(st);
  }
  return nullptr;
  API_IMPL_END
}

ORT_API_STATUS_IMPL(OrtApis::BindOutput, _Inout_ OrtIoBinding* binding_ptr, _In_ const char* name, _In_ const OrtValue* val_ptr) {
  API_IMPL_BEGIN
  auto st = binding_ptr->binding_->BindOutput(name, *val_ptr);
  if (!st.IsOK()) {
    return ToOrtStatus(st);
  }
  return nullptr;
  API_IMPL_END
}

ORT_API_STATUS_IMPL(OrtApis::BindOutputToDevice, _Inout_ OrtIoBinding* binding_ptr, _In_ const char* name, _In_ const OrtMemoryInfo* mem_info_ptr) {
  API_IMPL_BEGIN
  auto st = binding_ptr->binding_->BindOutput(name, mem_info_ptr->device);
  if (!st.IsOK()) {
    return ToOrtStatus(st);
  }
  return nullptr;
  API_IMPL_END
}

ORT_API_STATUS_IMPL(OrtApis::GetBoundOutputNames, _In_ const OrtIoBinding* binding_ptr, _In_ OrtAllocator* allocator,
                    _Out_ char** buffer, _Outptr_result_maybenull_ size_t** lengths, _Out_ size_t* count) {
  API_IMPL_BEGIN
  const auto& output_names = binding_ptr->binding_->GetOutputNames();
  if (output_names.empty()) {
    *buffer = nullptr;
    *lengths = nullptr;
    *count = 0U;
    return nullptr;
  }

  IAllocatorUniquePtr<size_t> lengths_alloc(reinterpret_cast<size_t*>(allocator->Alloc(allocator, output_names.size() * sizeof(size_t))),
                                            [allocator](size_t* p) { if(p) allocator->Free(allocator, p); });

  if (!lengths_alloc) {
    return OrtApis::CreateStatus(ORT_FAIL, "lengths allocation failed");
  }

  size_t total_len = 0;
  auto* len_ptr = lengths_alloc.get();
  for (const auto& n : output_names) {
    auto sz = n.size();
    total_len += sz;
    *len_ptr++ = sz;
  }

  IAllocatorUniquePtr<char> buffer_alloc(reinterpret_cast<char*>(allocator->Alloc(allocator, total_len * sizeof(char))),
                                         [allocator](char* p) { if(p) allocator->Free(allocator, p); });

  if (!buffer_alloc) {
    return OrtApis::CreateStatus(ORT_FAIL, "string buffer allocation failed");
  }

  char* buf_ptr = buffer_alloc.get();
  for (const auto& n : output_names) {
    auto sz = n.size();
    memcpy(buf_ptr, n.data(), sz);
    buf_ptr += sz;
  }

  *buffer = buffer_alloc.release();
  *lengths = lengths_alloc.release();
  *count = output_names.size();
  return nullptr;
  API_IMPL_END
}

ORT_API_STATUS_IMPL(OrtApis::GetBoundOutputValues, _In_ const OrtIoBinding* binding_ptr, _In_ OrtAllocator* allocator,
                    _Outptr_result_maybenull_ OrtValue*** output, _Out_ size_t* output_count) {
  API_IMPL_BEGIN
  const auto& outputs = binding_ptr->binding_->GetOutputs();
  if (outputs.empty()) {
    *output = nullptr;
    *output_count = 0U;
    return nullptr;
  }

  // Used to destroy and de-allocate on exception
  size_t created = 0;
  IAllocatorUniquePtr<OrtValue*> ortvalues_alloc(reinterpret_cast<OrtValue**>(allocator->Alloc(allocator, outputs.size() * sizeof(OrtValue*))),
                                                 [&created, allocator](OrtValue** buffer) {
                                                   if (buffer) {
                                                     while (created > 0) {
                                                       auto p = buffer + --created;
                                                       delete (*p);
                                                     }
                                                     allocator->Free(allocator, buffer);
                                                   }
                                                 });

  if (!ortvalues_alloc) {
    return OrtApis::CreateStatus(ORT_FAIL, "Output buffer allocation failed");
  }

  OrtValue** out_ptr = ortvalues_alloc.get();
  for (const auto& out_value : outputs) {
    *out_ptr = new OrtValue(out_value);
    ++out_ptr;
    ++created;
  }

  assert(created == outputs.size());

  *output = ortvalues_alloc.release();
  *output_count = created;
  return nullptr;
  API_IMPL_END
}

ORT_API(void, OrtApis::ClearBoundInputs, _Inout_ OrtIoBinding* binding_ptr) {
  binding_ptr->binding_->ClearInputs();
}

ORT_API(void, OrtApis::ClearBoundOutputs, _Inout_ OrtIoBinding* binding_ptr) {
  binding_ptr->binding_->ClearOutputs();
}

ORT_API_STATUS_IMPL(OrtApis::SynchronizeBoundInputs, _Inout_ OrtIoBinding* binding_ptr) {
  API_IMPL_BEGIN
  auto st = binding_ptr->binding_->SynchronizeInputs();
  if (!st.IsOK()) {
    return ToOrtStatus(st);
  }
  return nullptr;
  API_IMPL_END
}

ORT_API_STATUS_IMPL(OrtApis::SynchronizeBoundOutputs, _Inout_ OrtIoBinding* binding_ptr) {
  API_IMPL_BEGIN
  auto st = binding_ptr->binding_->SynchronizeOutputs();
  if (!st.IsOK()) {
    return ToOrtStatus(st);
  }
  return nullptr;
  API_IMPL_END
}

ORT_API_STATUS_IMPL(OrtApis::IsTensor, _In_ const OrtValue* value, _Out_ int* out) {
  auto v = reinterpret_cast<const ::OrtValue*>(value);
  *out = v->IsTensor() ? 1 : 0;
  return nullptr;
}

ORT_API_STATUS_IMPL(OrtApis::HasValue, _In_ const OrtValue* value, _Out_ int* out) {
  auto v = reinterpret_cast<const ::OrtValue*>(value);
  *out = v->IsAllocated() ? 1 : 0;
  return nullptr;
}

ORT_API_STATUS_IMPL(OrtApis::IsSparseTensor, _In_ const OrtValue* value, _Out_ int* out) {
#if !defined(DISABLE_SPARSE_TENSORS)
  auto v = reinterpret_cast<const ::OrtValue*>(value);
  *out = v->IsSparseTensor() ? 1 : 0;
  return nullptr;
#else
  ORT_UNUSED_PARAMETER(value);
  ORT_UNUSED_PARAMETER(out);

  return OrtApis::CreateStatus(ORT_FAIL, "SparseTensor is not supported in this build.");
#endif
}

ORT_API_STATUS_IMPL(OrtApis::GetTensorMutableData, _Inout_ OrtValue* value, _Outptr_ void** output) {
  TENSOR_READWRITE_API_BEGIN
  // Uncomment when WinML fixed their code
  // if (tensor->IsDataTypeString()) {
  //  return OrtApis::CreateStatus(ORT_NOT_IMPLEMENTED, "this API does not support strings");
  //}
  *output = tensor->MutableDataRaw();
  return nullptr;
  API_IMPL_END
}

ORT_API_STATUS_IMPL(OrtApis::FillStringTensor, _Inout_ OrtValue* value, _In_ const char* const* s, size_t s_len) {
  TENSOR_READWRITE_API_BEGIN
  auto* dst = tensor->MutableData<std::string>();
  auto len = static_cast<size_t>(tensor->Shape().Size());
  if (s_len != len) {
    return OrtApis::CreateStatus(ORT_INVALID_ARGUMENT, "input array doesn't equal tensor size");
  }
  for (size_t i = 0; i != len; ++i) {
    // allocate and copy
    dst[i] = s[i];
  }
  return nullptr;
  API_IMPL_END
}

ORT_API_STATUS_IMPL(OrtApis::FillStringTensorElement, _Inout_ OrtValue* value, _In_ const char* s, size_t index) {
  TENSOR_READWRITE_API_BEGIN
  auto* dst = tensor->MutableData<std::string>();
  auto len = static_cast<size_t>(tensor->Shape().Size());
  if (index >= len) {
    return OrtApis::CreateStatus(ORT_INVALID_ARGUMENT, "element index is out of bounds");
  }

  dst[index] = s;

  return nullptr;
  API_IMPL_END
}

namespace {

OrtStatusPtr GetTensorStringSpan(const ::OrtValue& v, gsl::span<const std::string>& span) {
  if (!v.IsAllocated()) {
    return OrtApis::CreateStatus(ORT_INVALID_ARGUMENT, "OrtValue should contain a Tensor or a Sparse Tensor");
  }
  gsl::span<const std::string> str_span;
  int64_t items = 0;
  // Data type will be enforced on DataAsSpan() call.
  if (v.IsTensor()) {
    const auto& tensor = v.Get<onnxruntime::Tensor>();
    items = tensor.Shape().Size();
    if (items >= 0) {
      str_span = tensor.DataAsSpan<std::string>();
    }
  }
#if !defined(DISABLE_SPARSE_TENSORS)
  else if (v.IsSparseTensor()) {
    const auto& sparse_tensor = v.Get<SparseTensor>();
    if (sparse_tensor.Format() == onnxruntime::SparseFormat::kUndefined) {
      return OrtApis::CreateStatus(ORT_INVALID_ARGUMENT, "Sparse Tensor does not contain sparse data");
    }
    items = sparse_tensor.Values().Shape().Size();
    if (items >= 0) {
      str_span = sparse_tensor.Values().DataAsSpan<std::string>();
    }
  }
#endif
  else {
    return OrtApis::CreateStatus(ORT_NOT_IMPLEMENTED, "This API supports Tensors or SparseTensors");
  }

  if (items < 0) {
    return OrtApis::CreateStatus(ORT_INVALID_ARGUMENT, "shape is invalid");
  }
  span = str_span;
  return nullptr;
}
}  // namespace

ORT_API_STATUS_IMPL(OrtApis::GetStringTensorDataLength, _In_ const OrtValue* value, _Out_ size_t* out) {
  API_IMPL_BEGIN
  gsl::span<const std::string> str_span;
  if (auto* status = GetTensorStringSpan(*value, str_span)) {
    return status;
  }

  size_t ret = 0;
  for (const auto& s : str_span) {
    ret += s.size();
  }

  *out = ret;
  return nullptr;
  API_IMPL_END
}

ORT_API_STATUS_IMPL(OrtApis::GetStringTensorElementLength, _In_ const OrtValue* value, size_t index, _Out_ size_t* out) {
  API_IMPL_BEGIN
  gsl::span<const std::string> str_span;
  if (auto* status = GetTensorStringSpan(*value, str_span)) {
    return status;
  }

  if (index < str_span.size()) {
    *out = str_span[index].size();
  } else {
    return OrtApis::CreateStatus(ORT_INVALID_ARGUMENT, "index is out of bounds");
  }

  return nullptr;
  API_IMPL_END
}

ORT_API_STATUS_IMPL(OrtApis::GetStringTensorContent, _In_ const OrtValue* value, _Out_writes_bytes_all_(s_len) void* s,
                    size_t s_len, _Out_writes_all_(offsets_len) size_t* offsets, size_t offsets_len) {
  API_IMPL_BEGIN

  gsl::span<const std::string> str_span;
  if (auto* status = GetTensorStringSpan(*value, str_span)) {
    return status;
  }

  if (offsets_len != str_span.size()) {
    return OrtApis::CreateStatus(ORT_FAIL, "offsets buffer is not equal to tensor size");
  }

  size_t total_size = 0;
  for (const auto& str : str_span) {
    total_size += str.size();
  }

  if (s_len < total_size) {
    return OrtApis::CreateStatus(ORT_FAIL, "output buffer is too small. Use GetStringTensorDataLength.");
  }

  size_t f = 0;
  char* p = static_cast<char*>(s);
  for (const auto& str : str_span) {
    memcpy(p, str.data(), str.size());
    p += str.size();
    *offsets++ = f;
    f += str.size();
  }
  return nullptr;
  API_IMPL_END
}

ORT_API_STATUS_IMPL(OrtApis::GetStringTensorElement, _In_ const OrtValue* value,
                    size_t s_len, size_t index, _Out_writes_bytes_all_(s_len) void* s) {
  API_IMPL_BEGIN
  gsl::span<const std::string> str_span;
  if (auto* status = GetTensorStringSpan(*value, str_span)) {
    return status;
  }

  if (index < str_span.size()) {
    const auto& str = str_span[index];
    if (s_len < str.size()) {
      return OrtApis::CreateStatus(ORT_FAIL, "buffer size is too small for string element");
    }
    memcpy(s, str.data(), str.size());
  } else {
    return OrtApis::CreateStatus(ORT_INVALID_ARGUMENT, "element index is out of bounds");
  }
  return nullptr;
  API_IMPL_END
}

#define ORT_C_API_RETURN_IF_ERROR(expr)                 \
  do {                                                  \
    auto _status = (expr);                              \
    if ((!_status.IsOK())) return ToOrtStatus(_status); \
  } while (0)

#define DEFINE_RELEASE_ORT_OBJECT_FUNCTION(INPUT_TYPE, REAL_TYPE)                       \
  ORT_API(void, OrtApis::Release##INPUT_TYPE, _Frees_ptr_opt_ Ort##INPUT_TYPE* value) { \
    delete reinterpret_cast<REAL_TYPE*>(value);                                         \
  }

using DefListResult = std::pair<Status, const InputDefList*>;
using GetDefListFn = DefListResult (*)(const ::onnxruntime::InferenceSession*);
const auto get_inputs_fn = [](const ::onnxruntime::InferenceSession* session) -> DefListResult { return session->GetModelInputs(); };
const auto get_outputs_fn = [](const ::onnxruntime::InferenceSession* session) -> DefListResult { return session->GetModelOutputs(); };
const auto get_overridable_initializers_fn = [](const ::onnxruntime::InferenceSession* session) -> DefListResult { return session->GetOverridableInitializers(); };

static ORT_STATUS_PTR GetNodeDefListCountHelper(const OrtSession* sess, GetDefListFn get_fn, size_t* out) {
  API_IMPL_BEGIN
  auto session = reinterpret_cast<const ::onnxruntime::InferenceSession*>(sess);
  std::pair<Status, const InputDefList*> p = get_fn(session);
  if (!p.first.IsOK())
    return ToOrtStatus(p.first);
  *out = p.second->size();
  return nullptr;
  API_IMPL_END
}

ORT_API_STATUS_IMPL(OrtApis::SessionGetInputCount, _In_ const OrtSession* sess, _Out_ size_t* out) {
  return GetNodeDefListCountHelper(sess, get_inputs_fn, out);
}

ORT_API_STATUS_IMPL(OrtApis::SessionGetOutputCount, _In_ const OrtSession* sess, _Out_ size_t* out) {
  return GetNodeDefListCountHelper(sess, get_outputs_fn, out);
}

ORT_API_STATUS_IMPL(OrtApis::SessionGetOverridableInitializerCount, _In_ const OrtSession* sess, _Out_ size_t* out) {
  return GetNodeDefListCountHelper(sess, get_overridable_initializers_fn, out);
}

static ORT_STATUS_PTR GetNodeDefTypeInfoHelper(const OrtSession* sess, GetDefListFn get_fn, size_t index,
                                               _Outptr_ struct OrtTypeInfo** out) {
  API_IMPL_BEGIN
  auto session = reinterpret_cast<const ::onnxruntime::InferenceSession*>(sess);
  std::pair<Status, const InputDefList*> p = get_fn(session);
  if (!p.first.IsOK())
    return ToOrtStatus(p.first);
  if (p.second->size() <= index)
    return OrtApis::CreateStatus(ORT_FAIL, "out of index");
  const ONNX_NAMESPACE::TypeProto* type_proto = (*p.second)[index]->TypeAsProto();
  return OrtTypeInfo::FromTypeProto(type_proto, out);
  API_IMPL_END
}

ORT_API_STATUS_IMPL(OrtApis::SessionGetInputTypeInfo, _In_ const OrtSession* sess, size_t index, _Outptr_ struct OrtTypeInfo** out) {
  return GetNodeDefTypeInfoHelper(sess, get_inputs_fn, index, out);
}

ORT_API_STATUS_IMPL(OrtApis::SessionGetOutputTypeInfo, _In_ const OrtSession* sess, size_t index, _Outptr_ struct OrtTypeInfo** out) {
  return GetNodeDefTypeInfoHelper(sess, get_outputs_fn, index, out);
}

ORT_API_STATUS_IMPL(OrtApis::SessionGetOverridableInitializerTypeInfo, _In_ const OrtSession* sess, size_t index, _Outptr_ struct OrtTypeInfo** out) {
  return GetNodeDefTypeInfoHelper(sess, get_overridable_initializers_fn, index, out);
}

char* onnxruntime::StrDup(const std::string& str, OrtAllocator* allocator) {
  char* output_string = reinterpret_cast<char*>(allocator->Alloc(allocator, str.size() + 1));
  memcpy(output_string, str.c_str(), str.size());
  output_string[str.size()] = '\0';
  return output_string;
}

static ORT_STATUS_PTR GetNodeDefNameImpl(_In_ const OrtSession* sess, size_t index, _Inout_ OrtAllocator* allocator,
                                         GetDefListFn get_fn, _Outptr_ char** output) {
  auto session = reinterpret_cast<const ::onnxruntime::InferenceSession*>(sess);
  std::pair<Status, const InputDefList*> p = get_fn(session);
  if (!p.first.IsOK())
    return ToOrtStatus(p.first);
  if (p.second == nullptr)
    return OrtApis::CreateStatus(ORT_FAIL, "internal error");
  const InputDefList& defs = *p.second;
  if (index >= defs.size())
    return OrtApis::CreateStatus(ORT_FAIL, "index out of range");
  *output = StrDup(defs[index]->Name(), allocator);
  return nullptr;
}

ORT_API_STATUS_IMPL(OrtApis::SessionEndProfiling, _In_ OrtSession* sess, _Inout_ OrtAllocator* allocator,
                    _Outptr_ char** out) {
  API_IMPL_BEGIN
  auto session = reinterpret_cast<::onnxruntime::InferenceSession*>(sess);
  auto profile_file_name = session->EndProfiling();
  *out = StrDup(profile_file_name, allocator);
  return nullptr;
  API_IMPL_END
}

ORT_API_STATUS_IMPL(OrtApis::SessionGetModelMetadata, _In_ const OrtSession* sess,
                    _Outptr_ OrtModelMetadata** out) {
  API_IMPL_BEGIN
  auto session = reinterpret_cast<const ::onnxruntime::InferenceSession*>(sess);
  auto p = session->GetModelMetadata();
  if (!p.first.IsOK())
    return ToOrtStatus(p.first);
  *out = reinterpret_cast<OrtModelMetadata*>(new ModelMetadata(*p.second));
  return nullptr;
  API_IMPL_END
}

ORT_API_STATUS_IMPL(OrtApis::ModelMetadataGetProducerName,
                    _In_ const OrtModelMetadata* model_metadata,
                    _Inout_ OrtAllocator* allocator, _Outptr_ char** value) {
  API_IMPL_BEGIN
  auto producer_name = reinterpret_cast<const ::onnxruntime::ModelMetadata*>(model_metadata)->producer_name;
  *value = StrDup(producer_name, allocator);
  return nullptr;
  API_IMPL_END
}

ORT_API_STATUS_IMPL(OrtApis::ModelMetadataGetGraphName,
                    _In_ const OrtModelMetadata* model_metadata,
                    _Inout_ OrtAllocator* allocator, _Outptr_ char** value) {
  API_IMPL_BEGIN
  auto graph_name = reinterpret_cast<const ::onnxruntime::ModelMetadata*>(model_metadata)->graph_name;
  *value = StrDup(graph_name, allocator);
  return nullptr;
  API_IMPL_END
}

ORT_API_STATUS_IMPL(OrtApis::ModelMetadataGetDomain,
                    _In_ const OrtModelMetadata* model_metadata,
                    _Inout_ OrtAllocator* allocator, _Outptr_ char** value) {
  API_IMPL_BEGIN
  auto domain = reinterpret_cast<const ::onnxruntime::ModelMetadata*>(model_metadata)->domain;
  *value = StrDup(domain, allocator);
  return nullptr;
  API_IMPL_END
}

ORT_API_STATUS_IMPL(OrtApis::ModelMetadataGetDescription,
                    _In_ const OrtModelMetadata* model_metadata,
                    _Inout_ OrtAllocator* allocator, _Outptr_ char** value) {
  API_IMPL_BEGIN
  auto description = reinterpret_cast<const ::onnxruntime::ModelMetadata*>(model_metadata)->description;
  *value = StrDup(description, allocator);
  return nullptr;
  API_IMPL_END
}

ORT_API_STATUS_IMPL(OrtApis::ModelMetadataGetGraphDescription,
                    _In_ const OrtModelMetadata* model_metadata,
                    _Inout_ OrtAllocator* allocator, _Outptr_ char** value) {
  API_IMPL_BEGIN
  auto description = reinterpret_cast<const ::onnxruntime::ModelMetadata*>(model_metadata)->graph_description;
  *value = StrDup(description, allocator);
  return nullptr;
  API_IMPL_END
}

ORT_API_STATUS_IMPL(OrtApis::ModelMetadataLookupCustomMetadataMap, _In_ const OrtModelMetadata* model_metadata,
                    _Inout_ OrtAllocator* allocator, _In_ const char* key, _Outptr_result_maybenull_ char** value) {
  API_IMPL_BEGIN
  auto custom_metadata_map =
      reinterpret_cast<const ::onnxruntime::ModelMetadata*>(model_metadata)->custom_metadata_map;

  std::string temp(key);

  auto iter = custom_metadata_map.find(temp);

  if (iter == custom_metadata_map.end()) {
    *value = nullptr;
  } else {
    *value = StrDup(iter->second, allocator);
  }

  return nullptr;
  API_IMPL_END
}

ORT_API_STATUS_IMPL(OrtApis::ModelMetadataGetCustomMetadataMapKeys,
                    _In_ const OrtModelMetadata* model_metadata,
                    _Inout_ OrtAllocator* allocator, _Outptr_result_buffer_maybenull_(*num_keys) char*** keys, _Out_ int64_t* num_keys) {
  API_IMPL_BEGIN
  const auto& custom_metadata_map =
      reinterpret_cast<const ::onnxruntime::ModelMetadata*>(model_metadata)->custom_metadata_map;

  auto count = custom_metadata_map.size();
  if (count == 0) {
    *keys = nullptr;
  } else {
    // To guard against overflow in the next step where we compute bytes to allocate
    SafeInt<size_t> alloc_count(count);

    InlinedVector<Ort::AllocatedStringPtr> string_holders;
    string_holders.reserve(count);

    auto deletor = Ort::detail::AllocatedFree(allocator);
    // alloc_count * sizeof(...) will throw if there was an overflow which will be caught in API_IMPL_END
    // and be returned to the user as a status
    char** p = reinterpret_cast<char**>(allocator->Alloc(allocator, alloc_count * sizeof(char*)));
    assert(p != nullptr);

    // StrDup may throw
    std::unique_ptr<void, decltype(deletor)> array_guard(p, deletor);

    int64_t i = 0;
    for (const auto& e : custom_metadata_map) {
      auto* s = StrDup(e.first, allocator);
      string_holders.push_back(Ort::AllocatedStringPtr(s, deletor));
      p[i++] = s;
    }

    for (auto& s : string_holders) {
      s.release();
    }

    *keys = p;
    array_guard.release();
  }

  *num_keys = static_cast<int64_t>(count);
  return nullptr;
  API_IMPL_END
}

ORT_API_STATUS_IMPL(OrtApis::ModelMetadataGetVersion,
                    _In_ const OrtModelMetadata* model_metadata,
                    _Out_ int64_t* value) {
  API_IMPL_BEGIN
  *value = reinterpret_cast<const ::onnxruntime::ModelMetadata*>(model_metadata)->version;
  return nullptr;
  API_IMPL_END
}

ORT_API_STATUS_IMPL(OrtApis::SessionGetInputName, _In_ const OrtSession* sess, size_t index,
                    _Inout_ OrtAllocator* allocator, _Outptr_ char** output) {
  API_IMPL_BEGIN
  return GetNodeDefNameImpl(sess, index, allocator, get_inputs_fn, output);
  API_IMPL_END
}

ORT_API_STATUS_IMPL(OrtApis::SessionGetOutputName, _In_ const OrtSession* sess, size_t index,
                    _Inout_ OrtAllocator* allocator, _Outptr_ char** output) {
  API_IMPL_BEGIN
  return GetNodeDefNameImpl(sess, index, allocator, get_outputs_fn, output);
  API_IMPL_END
}

ORT_API_STATUS_IMPL(OrtApis::SessionGetOverridableInitializerName, _In_ const OrtSession* sess, size_t index,
                    _Inout_ OrtAllocator* allocator, _Outptr_ char** output) {
  API_IMPL_BEGIN
  return GetNodeDefNameImpl(sess, index, allocator, get_overridable_initializers_fn, output);
  API_IMPL_END
}

ORT_API_STATUS_IMPL(OrtApis::AllocatorAlloc, _Inout_ OrtAllocator* ptr, size_t size, _Outptr_ void** out) {
  API_IMPL_BEGIN
  *out = ptr->Alloc(ptr, size);
  return nullptr;
  API_IMPL_END
}

ORT_API_STATUS_IMPL(OrtApis::AllocatorFree, _Inout_ OrtAllocator* ptr, void* p) {
  API_IMPL_BEGIN
  ptr->Free(ptr, p);
  return nullptr;
  API_IMPL_END
}

ORT_API_STATUS_IMPL(OrtApis::AllocatorGetInfo, _In_ const OrtAllocator* ptr, _Outptr_ const struct OrtMemoryInfo** out) {
  API_IMPL_BEGIN
  *out = ptr->Info(ptr);
  return nullptr;
  API_IMPL_END
}

template <typename T>
ORT_STATUS_PTR OrtGetNumSequenceElements(const OrtValue* p_ml_value, size_t* out) {
  auto& data = p_ml_value->Get<T>();
  *out = data.size();
  return nullptr;
}

#if !defined(DISABLE_ML_OPS)
static constexpr int NUM_MAP_INDICES = 2;
#endif

static ORT_STATUS_PTR OrtGetValueCountImpl(const OrtValue* value, size_t* out) {
  ONNXType value_type;
  if (auto status = OrtApis::GetValueType(value, &value_type))
    return status;
  if (value_type == ONNX_TYPE_MAP) {
#if !defined(DISABLE_ML_OPS)
    *out = NUM_MAP_INDICES;
    return nullptr;
#else
    return OrtApis::CreateStatus(ORT_FAIL, "Map type is not supported in this build.");
#endif
  }
  if (value_type == ONNX_TYPE_SEQUENCE) {
    // Note: keep these in sync with the registered types in data_types.h
    if (value->IsTensorSequence()) {
      *out = value->Get<TensorSeq>().Size();
      return nullptr;
    } else {
#if !defined(DISABLE_ML_OPS)
      utils::ContainerChecker c_checker(value->Type());
      if (c_checker.IsSequenceOf<std::map<std::string, float>>()) {
        return OrtGetNumSequenceElements<VectorMapStringToFloat>(value, out);
      } else if (c_checker.IsSequenceOf<std::map<int64_t, float>>()) {
        return OrtGetNumSequenceElements<VectorMapInt64ToFloat>(value, out);
      } else {
        return OrtApis::CreateStatus(ORT_FAIL, "Input is not of one of the supported sequence types.");
      }
#else
      return OrtApis::CreateStatus(ORT_FAIL, "Map type is not supported in this build.");
#endif
    }
  } else {
    return OrtApis::CreateStatus(ORT_FAIL, "Input is not of type sequence or map.");
  }
}

ORT_API_STATUS_IMPL(OrtApis::GetValueCount, _In_ const OrtValue* value, _Out_ size_t* out) {
  API_IMPL_BEGIN
  return OrtGetValueCountImpl(value, out);
  API_IMPL_END
}

namespace c_api_internal {

#if !defined(DISABLE_ML_OPS)
///////////////////
// OrtGetValueImplSeqOfMap
template <typename T>
static ORT_STATUS_PTR OrtGetValueImplSeqOfMap(const OrtValue* p_ml_value, int index, _Outptr_ OrtValue** out) {
  using TKey = typename T::value_type::key_type;
  using TVal = typename T::value_type::mapped_type;
  using MapType = std::map<TKey, TVal>;
  auto& data_vec = p_ml_value->Get<T>();
  auto& data_elem = data_vec.at(index);
  auto copy_data_elem = std::make_unique<MapType>(data_elem);
  auto value = std::make_unique<OrtValue>();
  auto ml_type = DataTypeImpl::GetType<MapType>();
  value->Init(copy_data_elem.release(),
              ml_type,
              ml_type->GetDeleteFunc());
  *out = value.release();
  return nullptr;
}
#endif

ORT_STATUS_PTR PopulateTensorWithData(Tensor& tensor, bool is_string, _In_ const void* data_elem, size_t num_elems,
                                      size_t elem_size) {
  auto len = gsl::narrow<size_t>(tensor.Shape().Size());
  if (num_elems < len) {
    return OrtApis::CreateStatus(ORT_INVALID_ARGUMENT, "input array is too short");
  }
  if (!is_string) {
    memcpy(tensor.MutableDataRaw(), data_elem, elem_size * num_elems);
  } else {
    const std::string* strings = reinterpret_cast<const std::string*>(data_elem);
    auto str_span = gsl::make_span(strings, num_elems);
    auto* dst = tensor.MutableData<std::string>();
    std::copy(str_span.cbegin(), str_span.cend(), dst);
  }
  return nullptr;
}

ORT_STATUS_PTR CreateTensorAndPopulate(MLDataType element_type, const int64_t* shape, size_t shape_len,
                                       const void* data, size_t num_elements, _Inout_ OrtAllocator* allocator, OrtValue& result) {
  ORT_API_RETURN_IF_ERROR(CreateTensorImpl(element_type, shape, shape_len, allocator, result));
  ORT_API_RETURN_IF_ERROR(PopulateTensorWithData(*result.GetMutable<Tensor>(), utils::IsDataTypeString(element_type),
                                                 data, num_elements, element_type->Size()));
  return nullptr;
}

}  // namespace c_api_internal
#ifdef _MSC_VER
#pragma warning(push)
#pragma warning(disable : 6101)
#endif

static ORT_STATUS_PTR OrtGetValueImplSeqOfTensors(_In_ const OrtValue* p_ml_value, int index, _Inout_ OrtAllocator* allocator,
                                                  _Outptr_ OrtValue** out) {
  const auto& data = p_ml_value->Get<TensorSeq>();
  const auto& one_tensor = data.Get(index);
  const auto& tensor_shape = one_tensor.Shape();
  auto result = std::make_unique<OrtValue>();
  ORT_API_RETURN_IF_ERROR(c_api_internal::CreateTensorAndPopulate(one_tensor.DataType(), tensor_shape.GetDims().data(),
                                                                  tensor_shape.NumDimensions(), one_tensor.DataRaw(),
                                                                  gsl::narrow<size_t>(one_tensor.Shape().Size()),
                                                                  allocator, *result));
  *out = result.release();
  return nullptr;
}

#ifdef _MSC_VER
#pragma warning(pop)
#endif

static ORT_STATUS_PTR OrtGetValueImplSeq(_In_ const OrtValue* value, int index, _Inout_ OrtAllocator* allocator,
                                         _Outptr_ OrtValue** out) {
  // Note: keep these in sync with the registered types in data_types.h
  if (value->IsTensorSequence()) {
    return OrtGetValueImplSeqOfTensors(value, index, allocator, out);
  } else {
#if !defined(DISABLE_ML_OPS)
    utils::ContainerChecker c_checker(value->Type());
    if (c_checker.IsSequenceOf<std::map<std::string, float>>()) {
      return c_api_internal::OrtGetValueImplSeqOfMap<VectorMapStringToFloat>(value, index, out);
    } else if (c_checker.IsSequenceOf<std::map<int64_t, float>>()) {
      return c_api_internal::OrtGetValueImplSeqOfMap<VectorMapInt64ToFloat>(value, index, out);
    } else {
      return OrtApis::CreateStatus(ORT_FAIL, "Input is not of one of the supported sequence types.");
    }
#else
    return OrtApis::CreateStatus(ORT_FAIL, "Map type is not supported in this build.");
#endif
  }
}

#if !defined(DISABLE_ML_OPS)
template <typename T>
static ORT_STATUS_PTR OrtGetValueImplMapHelper(_In_ const OrtValue* p_ml_value, int index,
                                               _Inout_ OrtAllocator* allocator, _Outptr_ OrtValue** out) {
  using namespace onnxruntime::utils;
  using TKey = typename T::key_type;
  using TVal = typename T::mapped_type;
  auto& data = p_ml_value->Get<T>();
  int64_t num_kv_pairs = data.size();
#if defined(_WIN32) && !defined(_M_AMD64)
  ORT_ENFORCE(static_cast<uint64_t>(num_kv_pairs) < std::numeric_limits<size_t>::max());
#endif
  const std::vector<int64_t> dims{num_kv_pairs};
  auto result = std::make_unique<OrtValue>();
  std::vector<TKey> vec_keys;
  std::vector<TVal> vec_vals;
  const void* data_ptr;
  size_t data_size;
  MLDataType element_type;
  switch (index) {
    case 0: {  // user is requesting keys
      element_type = DataTypeImpl::TensorTypeFromONNXEnum(GetONNXTensorElementDataType<TKey>())->GetElementType();
      vec_keys.reserve(static_cast<size_t>(num_kv_pairs));
      std::transform(data.cbegin(), data.cend(), std::back_inserter(vec_keys), [](const auto& k) { return k.first; });
      data_ptr = vec_keys.data();
      data_size = vec_keys.size();
    } break;
    case 1: {  // user is requesting values
      element_type = DataTypeImpl::TensorTypeFromONNXEnum(GetONNXTensorElementDataType<TVal>())->GetElementType();
      vec_vals.reserve(static_cast<size_t>(num_kv_pairs));
      std::transform(data.cbegin(), data.cend(), std::back_inserter(vec_vals), [](const auto& k) { return k.second; });
      data_ptr = vec_vals.data();
      data_size = vec_vals.size();
    } break;
    default:
      return OrtApis::CreateStatus(ORT_FAIL, "Invalid index requested for map type.");
  }
  ORT_API_RETURN_IF_ERROR(c_api_internal::CreateTensorAndPopulate(element_type, dims.data(), dims.size(), data_ptr,
                                                                  data_size, allocator, *result));
  *out = result.release();
  return nullptr;
}

static ORT_STATUS_PTR OrtGetValueImplMap(_In_ const OrtValue* value, int index, _Inout_ OrtAllocator* allocator,
                                         _Outptr_ OrtValue** out) {
  auto p_ml_value = reinterpret_cast<const OrtValue*>(value);
  auto type = p_ml_value->Type();
  // Note: keep these in sync with the registered types in data_types.h
  utils::ContainerChecker c_checker(type);
  if (c_checker.IsMap()) {
    if (c_checker.IsMapOf<std::string, std::string>()) {
      return OrtGetValueImplMapHelper<MapStringToString>(p_ml_value, index, allocator, out);
    } else if (c_checker.IsMapOf<std::string, int64_t>()) {
      return OrtGetValueImplMapHelper<MapStringToInt64>(p_ml_value, index, allocator, out);
    } else if (c_checker.IsMapOf<std::string, float>()) {
      return OrtGetValueImplMapHelper<MapStringToFloat>(p_ml_value, index, allocator, out);
    } else if (c_checker.IsMapOf<std::string, double>()) {
      return OrtGetValueImplMapHelper<MapStringToDouble>(p_ml_value, index, allocator, out);
    } else if (c_checker.IsMapOf<int64_t, std::string>()) {
      return OrtGetValueImplMapHelper<MapInt64ToString>(p_ml_value, index, allocator, out);
    } else if (c_checker.IsMapOf<int64_t, int64_t>()) {
      return OrtGetValueImplMapHelper<MapInt64ToInt64>(p_ml_value, index, allocator, out);
    } else if (c_checker.IsMapOf<int64_t, float>()) {
      return OrtGetValueImplMapHelper<MapInt64ToFloat>(p_ml_value, index, allocator, out);
    } else if (c_checker.IsMapOf<int64_t, double>()) {
      return OrtGetValueImplMapHelper<MapInt64ToDouble>(p_ml_value, index, allocator, out);
    }
  }
  return OrtApis::CreateStatus(ORT_FAIL, "Input is not of one of the supported map types.");
}
#endif

static ORT_STATUS_PTR OrtGetValueImpl(_In_ const OrtValue* value, int index, _Inout_ OrtAllocator* allocator,
                                      _Outptr_ OrtValue** out) {
  ONNXType value_type;
  if (auto status = OrtApis::GetValueType(value, &value_type))
    return status;
  if (value_type == ONNX_TYPE_MAP) {
#if !defined(DISABLE_ML_OPS)
    return OrtGetValueImplMap(value, index, allocator, out);
#else
    return OrtApis::CreateStatus(ORT_FAIL, "Map type is not supported in this build.");
#endif
  }
  if (value_type == ONNX_TYPE_SEQUENCE) {
    return OrtGetValueImplSeq(value, index, allocator, out);
  } else {
    return OrtApis::CreateStatus(ORT_FAIL, "Input is not of type sequence or map.");
  }
}

ORT_API_STATUS_IMPL(OrtApis::GetValue, _In_ const OrtValue* value, int index, _Inout_ OrtAllocator* allocator,
                    _Outptr_ OrtValue** out) {
  API_IMPL_BEGIN
  return OrtGetValueImpl(value, index, allocator, out);
  API_IMPL_END
}

///////////////////
// OrtCreateValue

#if !defined(DISABLE_ML_OPS)
template <typename T>
static ORT_STATUS_PTR OrtCreateValueImplSeqHelperMap(const OrtValue* const* in, size_t num_values,
                                                     _Outptr_ OrtValue** out) {
  using SeqType = std::vector<T>;
  auto seq_ptr = std::make_unique<SeqType>();
  seq_ptr->reserve(num_values);
  for (size_t idx = 0; idx < num_values; ++idx) {
    auto& m = reinterpret_cast<const OrtValue*>(in[idx])->Get<T>();
    seq_ptr->push_back(m);
  }
  // create OrtValue with this vector
  auto value = std::make_unique<OrtValue>();
  auto ml_type = DataTypeImpl::GetType<SeqType>();
  value->Init(seq_ptr.release(),
              ml_type,
              ml_type->GetDeleteFunc());
  *out = value.release();
  return nullptr;
}
#endif

static ORT_STATUS_PTR OrtCreateValueImplSeqHelperTensor(const Tensor& tensor, Tensor& out) {
  auto data_type = tensor.DataType();
  ORT_API_RETURN_IF_ERROR(CreateTensorImplForSeq(data_type,
                                                 tensor.Shape().GetDims().data(), tensor.Shape().NumDimensions(),
                                                 out));
  size_t num_elements = gsl::narrow<size_t>(tensor.Shape().Size());
  ORT_API_RETURN_IF_ERROR(c_api_internal::PopulateTensorWithData(out, tensor.IsDataTypeString(),
                                                                 tensor.DataRaw(), num_elements, data_type->Size()));
  return nullptr;
}

static ORT_STATUS_PTR OrtCreateValueImplSeqHelper(const OrtValue* const* in, size_t num_values,
                                                  _Outptr_ OrtValue** out) {
  using namespace c_api_internal;
  std::vector<Tensor> tensors;
  tensors.resize(num_values);
  auto dtype = static_cast<const OrtValue*>(in[0])->Get<Tensor>().DataType();

  for (size_t idx = 0; idx < num_values; ++idx) {
    ORT_ENFORCE(in[idx]->IsTensor(), "Expecting all elements to be tensors. Got: ", DataTypeImpl::ToString(in[idx]->Type()));
    auto& one_tensor = static_cast<const OrtValue*>(in[idx])->Get<Tensor>();
    auto tensor_elem_type = one_tensor.DataType();

    // sequences must have tensors of the same data type
    if (idx > 0 && (tensor_elem_type != dtype)) {
      return OrtApis::CreateStatus(ORT_FAIL,
                                   "Sequences must have tensors of the same data type. There was at least one tensor in the input that was different.");
    }

    ORT_API_RETURN_IF_ERROR(OrtCreateValueImplSeqHelperTensor(one_tensor, tensors[idx]));
  }

  // create OrtValue with this vector
  auto value = std::make_unique<OrtValue>();
  auto ml_type = DataTypeImpl::GetType<TensorSeq>();
  auto seq_ptr = std::make_unique<TensorSeq>(dtype);
  seq_ptr->SetElements(std::move(tensors));
  value->Init(seq_ptr.release(),
              ml_type,
              ml_type->GetDeleteFunc());
  *out = value.release();
  return nullptr;
}

static ORT_STATUS_PTR OrtCreateValueImplSeq(_In_reads_(num_values) const OrtValue* const* in, size_t num_values,
                                            _Outptr_ OrtValue** out) {
  // We only support limited sequence types. For the sake of simplicity the type of the first
  // OrtValue* in OrtValue** will determine the type of the vector used to create the output OrtValue
  // this type should be either a tensor of limited types or map of limited types
  const OrtValue* ovfirst = in[0];
  ONNXType first_value_type;
  if (auto status = OrtApis::GetValueType(ovfirst, &first_value_type))
    return status;
  // in onnxruntime type registrations we can support only a fixed vector types
  // this check ensures that the input conforms to that
  if (!(first_value_type == ONNX_TYPE_TENSOR || first_value_type == ONNX_TYPE_MAP)) {
    return OrtApis::CreateStatus(ORT_FAIL, "Each element of the sequence should be either tensor or map.");
  }
  // check if all OrtValues in the input array are of the same type
  // this is because even though the ONNX spec and this API spec supports heterogenous sequences,
  // only a fixed types are registered in onnxruntime
  for (size_t i = 0; i < num_values; ++i) {
    const OrtValue* ov = in[i];
    ONNXType ov_type;
    if (auto status = OrtApis::GetValueType(ov, &ov_type))
      return status;
    if (ov_type != first_value_type) {
      return OrtApis::CreateStatus(ORT_FAIL,
                                   "At least one element in the sequence is of a type different from others.");
    }
  }

  // finally create the output vector/MLValue
  auto first_mlvalue = reinterpret_cast<const OrtValue*>(ovfirst);
  if (first_value_type == ONNX_TYPE_TENSOR) {
    return OrtCreateValueImplSeqHelper(in, num_values, out);
  } else if (first_value_type == ONNX_TYPE_MAP) {
#if !defined(DISABLE_ML_OPS)
    auto map_type = first_mlvalue->Type();
    utils::ContainerChecker c_checker(map_type);
    if (c_checker.IsMapOf<std::string, float>()) {
      return OrtCreateValueImplSeqHelperMap<MapStringToFloat>(in, num_values, out);
    }
    if (c_checker.IsMapOf<int64_t, float>()) {
      return OrtCreateValueImplSeqHelperMap<MapInt64ToFloat>(in, num_values, out);
    } else {
      return OrtApis::CreateStatus(ORT_FAIL, "Input is not of one of the supported map types.");
    }
#else
    ORT_UNUSED_PARAMETER(first_mlvalue);
    return OrtApis::CreateStatus(ORT_FAIL, "Map type is not supported in this build.");
#endif

  } else {
    return OrtApis::CreateStatus(ORT_FAIL, "Unsupported input type");
  }
}

#if !defined(DISABLE_ML_OPS)
template <typename KeyType, typename ValueType>
static OrtStatus* OrtCreateMapMLValue(const Tensor& key_tensor, const Tensor& value_tensor, _Outptr_ OrtValue** out) {
  using MapType = std::map<KeyType, ValueType>;
  auto map_ptr = std::make_unique<MapType>();
  // iterate through the key and value tensors and populate map
  auto key_data = key_tensor.Data<KeyType>();
  auto value_data = value_tensor.Data<ValueType>();
  auto len = key_tensor.Shape().Size();
  ORT_ENFORCE(len >= 0 && static_cast<uint64_t>(len) < std::numeric_limits<size_t>::max());
  size_t num_kv_pairs = static_cast<size_t>(key_tensor.Shape().Size());
  for (size_t n = 0; n < num_kv_pairs; ++n, ++key_data, ++value_data) {
    map_ptr->insert({*key_data, *value_data});
  }
  // create ort_value with this map
  auto value = std::make_unique<OrtValue>();
  auto ml_type = DataTypeImpl::GetType<MapType>();
  value->Init(map_ptr.release(),
              ml_type,
              ml_type->GetDeleteFunc());
  *out = value.release();
  return nullptr;
}

template <typename KeyType>
static ORT_STATUS_PTR OrtCreateValueImplMapHelper(const Tensor& key_tensor, const Tensor& value_tensor,
                                                  _Outptr_ OrtValue** out) {
  auto value_type = value_tensor.DataType()->AsPrimitiveDataType();
  ORT_ENFORCE(value_type != nullptr, "Tensor must always contain primitive types. Found: ",
              DataTypeImpl::ToString(value_tensor.DataType()));

  switch (value_type->GetDataType()) {
    case ONNX_NAMESPACE::TensorProto_DataType_STRING:
      return OrtCreateMapMLValue<KeyType, std::string>(key_tensor, value_tensor, out);
      break;
    case ONNX_NAMESPACE::TensorProto_DataType_INT64:
      return OrtCreateMapMLValue<KeyType, int64_t>(key_tensor, value_tensor, out);
      break;
    case ONNX_NAMESPACE::TensorProto_DataType_FLOAT:
      return OrtCreateMapMLValue<KeyType, float>(key_tensor, value_tensor, out);
      break;
    case ONNX_NAMESPACE::TensorProto_DataType_DOUBLE:
      return OrtCreateMapMLValue<KeyType, double>(key_tensor, value_tensor, out);
      break;
    default:
      break;
  }

  std::string msg("Value type is not supported yet: ");
  msg += DataTypeImpl::ToString(value_tensor.DataType());
  return OrtApis::CreateStatus(ORT_FAIL, msg.c_str());
}

static ORT_STATUS_PTR OrtCreateValueImplMap(const OrtValue* const* in, size_t num_values, _Outptr_ OrtValue** out) {
  if (num_values != NUM_MAP_INDICES) {
    return OrtApis::CreateStatus(ORT_FAIL, "For map type num_values MUST be 2");
  }

  const OrtValue* ort_keys = in[0];
  auto p_key_ml_value = reinterpret_cast<const OrtValue*>(ort_keys);
  auto& key_tensor = p_key_ml_value->Get<Tensor>();

  const OrtValue* ort_values = in[1];
  auto p_value_ml_value = reinterpret_cast<const OrtValue*>(ort_values);
  auto& value_tensor = p_value_ml_value->Get<Tensor>();

  // as per data_types.h, we only support maps of primitive data types.
  if (key_tensor.Shape().NumDimensions() > 1 || value_tensor.Shape().NumDimensions() > 1) {
    return OrtApis::CreateStatus(ORT_FAIL, "Either the key tensor or the value tensor has NumDimensions > 1");
  }

  // since maps are represented by key and value tensors, their sizes have to be the same.
  if (key_tensor.Shape().Size() != value_tensor.Shape().Size()) {
    return OrtApis::CreateStatus(ORT_FAIL, "Key and value tensors have unequal number of elements.");
  }

  if (key_tensor.IsDataTypeString()) {
    return OrtCreateValueImplMapHelper<std::string>(key_tensor, value_tensor, out);
  }
  if (key_tensor.IsDataType<int64_t>()) {
    return OrtCreateValueImplMapHelper<int64_t>(key_tensor, value_tensor, out);
  }
  return OrtApis::CreateStatus(ORT_FAIL, "Key type is not supported yet.");
}
#endif

static ORT_STATUS_PTR OrtCreateValueImpl(_In_reads_(num_values) const OrtValue* const* in, size_t num_values,
                                         enum ONNXType value_type, _Outptr_ OrtValue** out) {
  if (num_values <= 0) {
    return OrtApis::CreateStatus(ORT_FAIL, "Number of values should be at least 1.");
  }
  if (value_type == ONNX_TYPE_MAP) {
#if !defined(DISABLE_ML_OPS)
    return OrtCreateValueImplMap(in, num_values, out);
#else
    return OrtApis::CreateStatus(ORT_FAIL, "Map type is not supported in this build.");
#endif
  }
  if (value_type == ONNX_TYPE_SEQUENCE) {
    return OrtCreateValueImplSeq(in, num_values, out);
  }
  return OrtApis::CreateStatus(ORT_FAIL, "Input is not of type sequence or map.");
}

ORT_API_STATUS_IMPL(OrtApis::CreateValue, _In_reads_(num_values) const OrtValue* const* in, size_t num_values,
                    enum ONNXType value_type, _Outptr_ OrtValue** out) {
  API_IMPL_BEGIN
  return OrtCreateValueImpl(in, num_values, value_type, out);
  API_IMPL_END
}

ORT_API_STATUS_IMPL(OrtApis::CreateOpaqueValue, _In_z_ const char* domain_name, _In_z_ const char* type_name,
                    _In_ const void* data_container, size_t data_container_size, _Outptr_ OrtValue** out) {
  API_IMPL_BEGIN
  std::string dtype("opaque(");
  dtype.append(domain_name).append(",").append(type_name).append(")");
  MLDataType ml_type = DataTypeImpl::GetDataType(dtype);
  ORT_ENFORCE(ml_type != nullptr,
              "Specified domain and type names combination does not refer to a registered opaque type");
  const auto* non_tensor_base = ml_type->AsNonTensorType();
  ORT_ENFORCE(non_tensor_base != nullptr, "Opaque type is not a non_tensor type!!!");
  std::unique_ptr<OrtValue> ort_val(new OrtValue);
  non_tensor_base->FromDataContainer(data_container, data_container_size, *ort_val);
  *out = ort_val.release();
  API_IMPL_END
  return nullptr;
}

ORT_API_STATUS_IMPL(OrtApis::GetOpaqueValue, _In_ const char* domain_name, _In_ const char* type_name,
                    _In_ const OrtValue* in, _Out_ void* data_container, size_t data_container_size) {
  API_IMPL_BEGIN
  std::string dtype("opaque(");
  dtype.append(domain_name).append(",").append(type_name).append(")");
  MLDataType ml_type = DataTypeImpl::GetDataType(dtype);
  ORT_ENFORCE(ml_type != nullptr,
              "Specified domain and type names combination does not refer to a registered opaque type");
  const auto* non_tensor_base = ml_type->AsNonTensorType();
  ORT_ENFORCE(non_tensor_base != nullptr, "Opaque type is not a non_tensor type!!!");
  non_tensor_base->ToDataContainer(*in, data_container_size, data_container);
  API_IMPL_END
  return nullptr;
}

ORT_API_STATUS_IMPL(OrtApis::GetAvailableProviders, _Outptr_ char*** out_ptr,
                    _In_ int* providers_length) {
  API_IMPL_BEGIN
  // TODO: there is no need to manually malloc/free these memory, it is insecure
  // and inefficient. Instead, the implementation could scan the array twice,
  // and use a single string object to hold all the names.
  constexpr size_t MAX_LEN = 30;
  const auto& available_providers = GetAvailableExecutionProviderNames();
  const int available_count = gsl::narrow<int>(available_providers.size());
  char** const out = new char*[available_count];
  if (out) {
    for (int i = 0; i < available_count; i++) {
      out[i] = new char[MAX_LEN + 1];
#ifdef _MSC_VER
      strncpy_s(out[i], MAX_LEN, available_providers[i].c_str(), MAX_LEN);
      out[i][MAX_LEN] = '\0';
#elif defined(__APPLE__)
      strlcpy(out[i], available_providers[i].c_str(), MAX_LEN);
#else
      strncpy(out[i], available_providers[i].c_str(), MAX_LEN);
      out[i][MAX_LEN] = '\0';
#endif
    }
  }
  *providers_length = available_count;
  *out_ptr = out;
  API_IMPL_END
  return nullptr;
}

// TODO: we don't really need the second parameter
ORT_API_STATUS_IMPL(OrtApis::ReleaseAvailableProviders, _In_ char** ptr,
                    _In_ int providers_length) {
  API_IMPL_BEGIN
  if (ptr) {
    for (int i = 0; i < providers_length; i++) {
      delete[] ptr[i];
    }
    delete[] ptr;
  }
  API_IMPL_END
  return NULL;
}

ORT_API_STATUS_IMPL(OrtApis::GetExecutionProviderApi,
                    [[maybe_unused]] _In_ const char* provider_name,
                    [[maybe_unused]] _In_ uint32_t version,
                    _Outptr_ const void** provider_api) {
  API_IMPL_BEGIN

  *provider_api = nullptr;
#ifdef USE_DML
  if (strcmp(provider_name, "DML") == 0) {
    *provider_api = GetOrtDmlApi(version);
    if (*provider_api == nullptr) {
      return OrtApis::CreateStatus(ORT_INVALID_ARGUMENT, "Specified version is not supported for the DirectML provider.");
    }
    return NULL;
  }
#endif

  return OrtApis::CreateStatus(ORT_INVALID_ARGUMENT, "Specified provider is not supported.");
  API_IMPL_END
}

ORT_API_STATUS_IMPL(OrtApis::TensorAt, _Inout_ OrtValue* value, const int64_t* location_values, size_t location_values_count,
                    _Outptr_ void** out) {
  TENSOR_READWRITE_API_BEGIN

  if (tensor->IsDataTypeString()) {
    return OrtApis::CreateStatus(ORT_INVALID_ARGUMENT, "this API does not support strings");
  }

  const auto& tensor_shape = tensor->Shape();
  const auto num_dimensions = tensor_shape.NumDimensions();
  if (location_values_count != num_dimensions) {
    return OrtApis::CreateStatus(ORT_INVALID_ARGUMENT, "location dimensions do not match shape size");
  }

  for (size_t i = 0; i < location_values_count; i++) {
    if (location_values[i] >= tensor_shape[i] || location_values[i] < 0) {
      return OrtApis::CreateStatus(ORT_INVALID_ARGUMENT, "invalid location range");
    }
  }

  // compute strides
  // TensorPitches p;
  std::vector<int64_t> strides(num_dimensions);
  {
    int64_t stride = 1;
    for (size_t dim = num_dimensions; dim > 0; --dim) {
      strides[dim - 1] = stride;
      stride *= tensor_shape[dim - 1];
    }
  }

  // For Scalers the offset would always be zero
  int64_t offset = 0;
  for (size_t i = 0; i < num_dimensions; i++) {
    offset += location_values[i] * strides[i];
  }

  auto data = reinterpret_cast<char*>(tensor->MutableDataRaw()) + tensor->DataType()->Size() * offset;
  *out = data;
  return nullptr;
  API_IMPL_END
}

ORT_API_STATUS_IMPL(OrtApis::SetLanguageProjection, _In_ const OrtEnv* ort_env, _In_ OrtLanguageProjection projection) {
  API_IMPL_BEGIN
  ORT_UNUSED_PARAMETER(ort_env);
  // note telemetry is controlled via the platform Env object, not the OrtEnv object instance
  const Env& env = Env::Default();
  env.GetTelemetryProvider().SetLanguageProjection(static_cast<uint32_t>(projection));
  return nullptr;
  API_IMPL_END
}

ORT_API_STATUS_IMPL(OrtApis::SessionGetProfilingStartTimeNs, _In_ const OrtSession* sess, _Out_ uint64_t* out) {
  API_IMPL_BEGIN
  const auto* session = reinterpret_cast<const ::onnxruntime::InferenceSession*>(sess);
  auto profiling_start_time = session->GetProfiling().GetStartTimeNs();
  *out = static_cast<uint64_t>(profiling_start_time);
  return nullptr;
  API_IMPL_END
}

// End support for non-tensor types

ORT_API_STATUS_IMPL(OrtApis::CreateArenaCfg, _In_ size_t max_mem, int arena_extend_strategy, int initial_chunk_size_bytes,
                    int max_dead_bytes_per_chunk, _Outptr_ OrtArenaCfg** out) {
  API_IMPL_BEGIN
  *out = new OrtArenaCfg();
  (*out)->max_mem = max_mem;
  (*out)->arena_extend_strategy = arena_extend_strategy;
  (*out)->initial_chunk_size_bytes = initial_chunk_size_bytes;
  (*out)->max_dead_bytes_per_chunk = max_dead_bytes_per_chunk;
  return nullptr;
  API_IMPL_END
}

ORT_API_STATUS_IMPL(OrtApis::CreateArenaCfgV2, _In_reads_(num_keys) const char* const* arena_config_keys, _In_reads_(num_keys) const size_t* arena_config_values,
                    _In_ size_t num_keys, _Outptr_ OrtArenaCfg** out) {
  API_IMPL_BEGIN
  auto cfg = std::make_unique<OrtArenaCfg>();

  for (size_t i = 0; i < num_keys; ++i) {
    if (strcmp(arena_config_keys[i], "max_mem") == 0) {
      cfg->max_mem = arena_config_values[i];
    } else if (strcmp(arena_config_keys[i], "arena_extend_strategy") == 0) {
      cfg->arena_extend_strategy = static_cast<int>(arena_config_values[i]);
    } else if (strcmp(arena_config_keys[i], "initial_chunk_size_bytes") == 0) {
      cfg->initial_chunk_size_bytes = static_cast<int>(arena_config_values[i]);
    } else if (strcmp(arena_config_keys[i], "max_dead_bytes_per_chunk") == 0) {
      cfg->max_dead_bytes_per_chunk = static_cast<int>(arena_config_values[i]);
    } else if (strcmp(arena_config_keys[i], "initial_growth_chunk_size_bytes") == 0) {
      cfg->initial_growth_chunk_size_bytes = static_cast<int>(arena_config_values[i]);
    } else {
      std::ostringstream oss;
      oss << "Invalid key found: " << arena_config_keys[i];

      return CreateStatus(ORT_INVALID_ARGUMENT, oss.str().c_str());
    }
  }

  *out = cfg.release();
  return nullptr;
  API_IMPL_END
}

// Allow using raw new/delete because this is for C.
GSL_SUPPRESS(r .11)
ORT_API(void, OrtApis::ReleaseArenaCfg, _Frees_ptr_opt_ OrtArenaCfg* ptr) {
  delete ptr;
}

ORT_API_STATUS_IMPL(OrtApis::CreatePrepackedWeightsContainer, _Outptr_ OrtPrepackedWeightsContainer** out) {
  API_IMPL_BEGIN
  std::unique_ptr<PrepackedWeightsContainer> container(new PrepackedWeightsContainer());
  *out = reinterpret_cast<OrtPrepackedWeightsContainer*>(container.release());
  return nullptr;
  API_IMPL_END
}

ORT_API(void, OrtApis::ReleasePrepackedWeightsContainer, _Frees_ptr_opt_ OrtPrepackedWeightsContainer* ptr) {
  delete reinterpret_cast<PrepackedWeightsContainer*>(ptr);
}

ORT_API_STATUS_IMPL(OrtApis::CreateSessionWithPrepackedWeightsContainer, _In_ const OrtEnv* env, _In_ const ORTCHAR_T* model_path,
                    _In_ const OrtSessionOptions* options, _Inout_ OrtPrepackedWeightsContainer* prepacked_weights_container,
                    _Outptr_ OrtSession** out) {
  API_IMPL_BEGIN
  std::unique_ptr<onnxruntime::InferenceSession> sess;
  OrtStatus* status = nullptr;
  *out = nullptr;

  ORT_TRY {
    ORT_API_RETURN_IF_ERROR(CreateSessionAndLoadModel(options, env, model_path, nullptr, 0, sess));
    ORT_API_RETURN_IF_ERROR(InitializeSession(options, sess, prepacked_weights_container));

    *out = reinterpret_cast<OrtSession*>(sess.release());
  }
  ORT_CATCH(const std::exception& e) {
    ORT_HANDLE_EXCEPTION([&]() {
      status = OrtApis::CreateStatus(ORT_FAIL, e.what());
    });
  }

  return status;
  API_IMPL_END
}

ORT_API_STATUS_IMPL(OrtApis::CreateSessionFromArrayWithPrepackedWeightsContainer, _In_ const OrtEnv* env,
                    _In_ const void* model_data, size_t model_data_length,
                    _In_ const OrtSessionOptions* options, _Inout_ OrtPrepackedWeightsContainer* prepacked_weights_container,
                    _Outptr_ OrtSession** out) {
  API_IMPL_BEGIN
  std::unique_ptr<onnxruntime::InferenceSession> sess;
  OrtStatus* status = nullptr;
  *out = nullptr;

  ORT_TRY {
    ORT_API_RETURN_IF_ERROR(CreateSessionAndLoadModel(options, env, nullptr, model_data,
                                                      model_data_length, sess));
    ORT_API_RETURN_IF_ERROR(InitializeSession(options, sess, prepacked_weights_container));

    *out = reinterpret_cast<OrtSession*>(sess.release());
  }
  ORT_CATCH(const std::exception& e) {
    ORT_HANDLE_EXCEPTION([&]() {
      status = OrtApis::CreateStatus(ORT_FAIL, e.what());
    });
  }

  return status;
  API_IMPL_END
}

ORT_API_STATUS_IMPL(OrtApis::GetTensorMemoryInfo, _In_ const OrtValue* value, _Outptr_ const OrtMemoryInfo** memory_info) {
  TENSOR_READ_API_BEGIN
  *memory_info = &tensor.Location();
  return nullptr;
  API_IMPL_END
}

ORT_API_STATUS_IMPL(OrtApis::SessionOptionsSetCustomCreateThreadFn, _Inout_ OrtSessionOptions* options, _In_ OrtCustomCreateThreadFn ort_custom_create_thread_fn) {
  API_IMPL_BEGIN
  options->value.custom_create_thread_fn = ort_custom_create_thread_fn;
  return nullptr;
  API_IMPL_END
}

ORT_API_STATUS_IMPL(OrtApis::SessionOptionsSetCustomThreadCreationOptions, _Inout_ OrtSessionOptions* options, _In_ void* ort_custom_thread_creation_options) {
  API_IMPL_BEGIN
  options->value.custom_thread_creation_options = ort_custom_thread_creation_options;
  return nullptr;
  API_IMPL_END
}

ORT_API_STATUS_IMPL(OrtApis::SessionOptionsSetCustomJoinThreadFn, _Inout_ OrtSessionOptions* options, _In_ OrtCustomJoinThreadFn ort_custom_join_thread_fn) {
  API_IMPL_BEGIN
  options->value.custom_join_thread_fn = ort_custom_join_thread_fn;
  return nullptr;
  API_IMPL_END
}

ORT_API(const OrtTrainingApi*, OrtApis::GetTrainingApi, uint32_t version) {
#ifdef ENABLE_TRAINING_ON_DEVICE
  return OrtTrainingApis::GetTrainingApi(version);
#else

  ORT_UNUSED_PARAMETER(version);
  fprintf(stderr,
          "Training APIs are not supported with this build. Please build onnxruntime "
          "from source with the build flags enable_training and enable_training_on_device to "
          "retrieve the training APIs.\n");

  return nullptr;
#endif
}

static constexpr OrtApiBase ort_api_base = {
    &OrtApis::GetApi,
    &OrtApis::GetVersionString,
};

/* Rules on how to add a new Ort API version

In general, NEVER remove or rearrange the members in this structure unless a new version is being created. The
goal is for newer shared libraries of the Onnx Runtime to work with binaries targeting the previous versions.
In order to do that we need to ensure older binaries get the older interfaces they are expecting.

If the next version of the OrtApi only adds members, new members can be added at the end of the OrtApi structure
without breaking anything. In this case, rename the ort_api_# structure in a way that shows the range of versions
it supports, for example 'ort_api_1_to_2', and then GetApi can return the same structure for a range of versions.

If methods need to be removed or rearranged, then make a copy of the OrtApi structure and name it 'OrtApi#to#'.
The latest Api should always be named just OrtApi. Then make a copy of the latest ort_api_* structure below and
name it ort_api_# to match the latest version number supported, you'll need to be sure the structure types match
the API they're for (the compiler should complain if this isn't correct).

If there is no desire to have the headers still expose the older APIs (clutter, documentation, etc) then the
definition should be moved to a file included by this file so that it's still defined here for binary compatibility
but isn't visible in public headers.

So for example, if we wanted to just add some new members to the ort_api_1_to_2, we'd take the following steps:

    In include\onnxruntime\core\session\onnxruntime_c_api.h we'd just add the members to the end of the structure

    In this file, we'd correspondingly add the member values to the end of the ort_api_1_to_2 structure, and also rename
    it to ort_api_1_to_3.

    Then in GetApi we'd make it return ort_api_1_to_3 for versions 1 through 3.

Second example, if we wanted to add and remove some members, we'd do this:

    In include\onnxruntime\core\session\onnxruntime_c_api.h we'd make a copy of the OrtApi structure and name the
    old one OrtApi1to2. In the new OrtApi we'd add or remove any members that we desire.

    In this file, we'd create a new copy of ort_api_1_to_2 called ort_api_3 and make the corresponding changes that were
    made to the new OrtApi.

    In GetApi we now make it return ort_api_3 for version 3.
*/

static constexpr OrtApi ort_api_1_to_12 = {
    // NOTE: The ordering of these fields MUST not change after that version has shipped since existing binaries depend on this ordering.

    // Shipped as version 1 - DO NOT MODIFY (see above text for more information)
    &OrtApis::CreateStatus,
    &OrtApis::GetErrorCode,
    &OrtApis::GetErrorMessage,

    &OrtApis::CreateEnv,
    &OrtApis::CreateEnvWithCustomLogger,
    &OrtApis::EnableTelemetryEvents,
    &OrtApis::DisableTelemetryEvents,

    &OrtApis::CreateSession,
    &OrtApis::CreateSessionFromArray,
    &OrtApis::Run,

    &OrtApis::CreateSessionOptions,
    &OrtApis::SetOptimizedModelFilePath,
    &OrtApis::CloneSessionOptions,
    &OrtApis::SetSessionExecutionMode,
    &OrtApis::EnableProfiling,
    &OrtApis::DisableProfiling,
    &OrtApis::EnableMemPattern,
    &OrtApis::DisableMemPattern,
    &OrtApis::EnableCpuMemArena,
    &OrtApis::DisableCpuMemArena,
    &OrtApis::SetSessionLogId,
    &OrtApis::SetSessionLogVerbosityLevel,
    &OrtApis::SetSessionLogSeverityLevel,
    &OrtApis::SetSessionGraphOptimizationLevel,
    &OrtApis::SetIntraOpNumThreads,
    &OrtApis::SetInterOpNumThreads,

    &OrtApis::CreateCustomOpDomain,
    &OrtApis::CustomOpDomain_Add,
    &OrtApis::AddCustomOpDomain,
    &OrtApis::RegisterCustomOpsLibrary,

    &OrtApis::SessionGetInputCount,
    &OrtApis::SessionGetOutputCount,
    &OrtApis::SessionGetOverridableInitializerCount,
    &OrtApis::SessionGetInputTypeInfo,
    &OrtApis::SessionGetOutputTypeInfo,
    &OrtApis::SessionGetOverridableInitializerTypeInfo,
    &OrtApis::SessionGetInputName,
    &OrtApis::SessionGetOutputName,
    &OrtApis::SessionGetOverridableInitializerName,

    &OrtApis::CreateRunOptions,
    &OrtApis::RunOptionsSetRunLogVerbosityLevel,
    &OrtApis::RunOptionsSetRunLogSeverityLevel,
    &OrtApis::RunOptionsSetRunTag,
    &OrtApis::RunOptionsGetRunLogVerbosityLevel,
    &OrtApis::RunOptionsGetRunLogSeverityLevel,
    &OrtApis::RunOptionsGetRunTag,
    &OrtApis::RunOptionsSetTerminate,
    &OrtApis::RunOptionsUnsetTerminate,

    &OrtApis::CreateTensorAsOrtValue,
    &OrtApis::CreateTensorWithDataAsOrtValue,
    &OrtApis::IsTensor,
    &OrtApis::GetTensorMutableData,

    &OrtApis::FillStringTensor,
    &OrtApis::GetStringTensorDataLength,
    &OrtApis::GetStringTensorContent,

    &OrtApis::CastTypeInfoToTensorInfo,
    &OrtApis::GetOnnxTypeFromTypeInfo,
    &OrtApis::CreateTensorTypeAndShapeInfo,
    &OrtApis::SetTensorElementType,

    &OrtApis::SetDimensions,
    &OrtApis::GetTensorElementType,
    &OrtApis::GetDimensionsCount,
    &OrtApis::GetDimensions,
    &OrtApis::GetSymbolicDimensions,
    &OrtApis::GetTensorShapeElementCount,
    &OrtApis::GetTensorTypeAndShape,
    &OrtApis::GetTypeInfo,
    &OrtApis::GetValueType,
    &OrtApis::CreateMemoryInfo,
    &OrtApis::CreateCpuMemoryInfo,
    &OrtApis::CompareMemoryInfo,
    &OrtApis::MemoryInfoGetName,
    &OrtApis::MemoryInfoGetId,
    &OrtApis::MemoryInfoGetMemType,
    &OrtApis::MemoryInfoGetType,
    &OrtApis::AllocatorAlloc,
    &OrtApis::AllocatorFree,
    &OrtApis::AllocatorGetInfo,
    &OrtApis::GetAllocatorWithDefaultOptions,
    &OrtApis::AddFreeDimensionOverride,
    &OrtApis::GetValue,
    &OrtApis::GetValueCount,
    &OrtApis::CreateValue,
    &OrtApis::CreateOpaqueValue,
    &OrtApis::GetOpaqueValue,

    &OrtApis::KernelInfoGetAttribute_float,
    &OrtApis::KernelInfoGetAttribute_int64,
    &OrtApis::KernelInfoGetAttribute_string,
    &OrtApis::KernelContext_GetInputCount,
    &OrtApis::KernelContext_GetOutputCount,
    &OrtApis::KernelContext_GetInput,
    &OrtApis::KernelContext_GetOutput,

    &OrtApis::ReleaseEnv,
    &OrtApis::ReleaseStatus,
    &OrtApis::ReleaseMemoryInfo,
    &OrtApis::ReleaseSession,
    &OrtApis::ReleaseValue,
    &OrtApis::ReleaseRunOptions,
    &OrtApis::ReleaseTypeInfo,
    &OrtApis::ReleaseTensorTypeAndShapeInfo,
    &OrtApis::ReleaseSessionOptions,
    &OrtApis::ReleaseCustomOpDomain,
    // End of Version 1 - DO NOT MODIFY ABOVE (see above text for more information)

    &OrtApis::GetDenotationFromTypeInfo,
    &OrtApis::CastTypeInfoToMapTypeInfo,
    &OrtApis::CastTypeInfoToSequenceTypeInfo,
    &OrtApis::GetMapKeyType,
    &OrtApis::GetMapValueType,
    &OrtApis::GetSequenceElementType,
    &OrtApis::ReleaseMapTypeInfo,
    &OrtApis::ReleaseSequenceTypeInfo,
    &OrtApis::SessionEndProfiling,
    &OrtApis::SessionGetModelMetadata,
    &OrtApis::ModelMetadataGetProducerName,
    &OrtApis::ModelMetadataGetGraphName,
    &OrtApis::ModelMetadataGetDomain,
    &OrtApis::ModelMetadataGetDescription,
    &OrtApis::ModelMetadataLookupCustomMetadataMap,
    &OrtApis::ModelMetadataGetVersion,
    &OrtApis::ReleaseModelMetadata,
    // End of Version 2 - DO NOT MODIFY ABOVE (see above text for more information)

    &OrtApis::CreateEnvWithGlobalThreadPools,
    &OrtApis::DisablePerSessionThreads,
    &OrtApis::CreateThreadingOptions,
    &OrtApis::ReleaseThreadingOptions,
    &OrtApis::ModelMetadataGetCustomMetadataMapKeys,
    &OrtApis::AddFreeDimensionOverrideByName,
    // End of Version 3 - DO NOT MODIFY ABOVE (see above text for more information)

    &OrtApis::GetAvailableProviders,
    &OrtApis::ReleaseAvailableProviders,
    // End of Version 4 - DO NOT MODIFY ABOVE (see above text for more information)

    &OrtApis::GetStringTensorElementLength,
    &OrtApis::GetStringTensorElement,
    &OrtApis::FillStringTensorElement,
    &OrtApis::AddSessionConfigEntry,

    // IoBinding and above are propagated in the same order to C# API
    // Do not move
    &OrtApis::CreateAllocator,
    &OrtApis::ReleaseAllocator,
    &OrtApis::RunWithBinding,
    &OrtApis::CreateIoBinding,
    &OrtApis::ReleaseIoBinding,
    &OrtApis::BindInput,
    &OrtApis::BindOutput,
    &OrtApis::BindOutputToDevice,
    &OrtApis::GetBoundOutputNames,
    &OrtApis::GetBoundOutputValues,
    &OrtApis::ClearBoundInputs,
    &OrtApis::ClearBoundOutputs,
    &OrtApis::TensorAt,
    &OrtApis::CreateAndRegisterAllocator,
    &OrtApis::SetLanguageProjection,
    &OrtApis::SessionGetProfilingStartTimeNs,
    &OrtApis::SetGlobalIntraOpNumThreads,
    &OrtApis::SetGlobalInterOpNumThreads,
    &OrtApis::SetGlobalSpinControl,
    // End of Version 5 - DO NOT MODIFY ABOVE (see above text for more information)

    &OrtApis::AddInitializer,
    &OrtApis::CreateEnvWithCustomLoggerAndGlobalThreadPools,
    &OrtApis::SessionOptionsAppendExecutionProvider_CUDA,
    &OrtApis::SessionOptionsAppendExecutionProvider_ROCM,
    &OrtApis::SessionOptionsAppendExecutionProvider_OpenVINO,
    &OrtApis::SetGlobalDenormalAsZero,
    &OrtApis::CreateArenaCfg,
    &OrtApis::ReleaseArenaCfg,
    // End of Version 6 - DO NOT MODIFY ABOVE (see above text for more information)

    &OrtApis::ModelMetadataGetGraphDescription,
    &OrtApis::SessionOptionsAppendExecutionProvider_TensorRT,
    &OrtApis::SetCurrentGpuDeviceId,
    &OrtApis::GetCurrentGpuDeviceId,
    // End of Version 7 - DO NOT MODIFY ABOVE (see above text for more information)

    &OrtApis::KernelInfoGetAttributeArray_float,
    &OrtApis::KernelInfoGetAttributeArray_int64,
    &OrtApis::CreateArenaCfgV2,
    &OrtApis::AddRunConfigEntry,
    &OrtApis::CreatePrepackedWeightsContainer,
    &OrtApis::ReleasePrepackedWeightsContainer,
    &OrtApis::CreateSessionWithPrepackedWeightsContainer,
    &OrtApis::CreateSessionFromArrayWithPrepackedWeightsContainer,
    // End of Version 8 - DO NOT MODIFY ABOVE (see above text for more information)

    &OrtApis::SessionOptionsAppendExecutionProvider_TensorRT_V2,
    &OrtApis::CreateTensorRTProviderOptions,
    &OrtApis::UpdateTensorRTProviderOptions,
    &OrtApis::GetTensorRTProviderOptionsAsString,
    &OrtApis::ReleaseTensorRTProviderOptions,
    &OrtApis::EnableOrtCustomOps,
    &OrtApis::RegisterAllocator,
    &OrtApis::UnregisterAllocator,
    &OrtApis::IsSparseTensor,
    &OrtApis::CreateSparseTensorAsOrtValue,
    &OrtApis::FillSparseTensorCoo,
    &OrtApis::FillSparseTensorCsr,
    &OrtApis::FillSparseTensorBlockSparse,
    &OrtApis::CreateSparseTensorWithValuesAsOrtValue,
    &OrtApis::UseCooIndices,
    &OrtApis::UseCsrIndices,
    &OrtApis::UseBlockSparseIndices,
    &OrtApis::GetSparseTensorFormat,
    &OrtApis::GetSparseTensorValuesTypeAndShape,
    &OrtApis::GetSparseTensorValues,
    &OrtApis::GetSparseTensorIndicesTypeShape,
    &OrtApis::GetSparseTensorIndices,
    // End of Version 9 - DO NOT MODIFY ABOVE (see above text for more information)

    &OrtApis::HasValue,
    &OrtApis::KernelContext_GetGPUComputeStream,
    &OrtApis::GetTensorMemoryInfo,
    &OrtApis::GetExecutionProviderApi,
    &OrtApis::SessionOptionsSetCustomCreateThreadFn,
    &OrtApis::SessionOptionsSetCustomThreadCreationOptions,
    &OrtApis::SessionOptionsSetCustomJoinThreadFn,
    &OrtApis::SetGlobalCustomCreateThreadFn,
    &OrtApis::SetGlobalCustomThreadCreationOptions,
    &OrtApis::SetGlobalCustomJoinThreadFn,
    &OrtApis::SynchronizeBoundInputs,
    &OrtApis::SynchronizeBoundOutputs,
    // End of Version 10 - DO NOT MODIFY ABOVE (see above text for more information)

    &OrtApis::SessionOptionsAppendExecutionProvider_CUDA_V2,
    &OrtApis::CreateCUDAProviderOptions,
    &OrtApis::UpdateCUDAProviderOptions,
    &OrtApis::GetCUDAProviderOptionsAsString,
    &OrtApis::ReleaseCUDAProviderOptions,
    &OrtApis::SessionOptionsAppendExecutionProvider_MIGraphX,
    // End of Version 11 - DO NOT MODIFY ABOVE (see above text for more information)

    &OrtApis::AddExternalInitializers,
    &OrtApis::CreateOpAttr,
    &OrtApis::ReleaseOpAttr,
    &OrtApis::CreateOp,
    &OrtApis::InvokeOp,
    &OrtApis::ReleaseOp,
    &OrtApis::SessionOptionsAppendExecutionProvider,
    &OrtApis::CopyKernelInfo,
    &OrtApis::ReleaseKernelInfo,
    // End of Version 12 - DO NOT MODIFY ABOVE (see above text for more information)

    // Start of Version 13 API in progress, safe to modify/rename/rearrange until we ship
    &OrtApis::GetTrainingApi,
    &OrtApis::SessionOptionsAppendExecutionProvider_CANN,
    &OrtApis::CreateCANNProviderOptions,
    &OrtApis::UpdateCANNProviderOptions,
    &OrtApis::GetCANNProviderOptionsAsString,
    &OrtApis::ReleaseCANNProviderOptions,
<<<<<<< HEAD
    &OrtApis::MemoryInfoGetDeviceType,
    &OrtApis::KernelInfo_GetInputCount,
    &OrtApis::KernelInfo_GetOutputCount,
    &OrtApis::KernelInfo_GetInputInfo,
    &OrtApis::KernelInfo_GetOutputInfo,
    &OrtApis::ReleaseKernelIOInfo,
    &OrtApis::KernelIOInfo_GetName,
    &OrtApis::KernelIOInfo_GetTypeInfo,
    &OrtApis::GetSessionConfigEntrySize,
    &OrtApis::GetSessionConfigEntry,
};
=======
    // End of Version 13 - DO NOT MODIFY ABOVE (see above text for more information)

    // Start of Version 14 API in progress, safe to modify/rename/rearrange until we ship
    &OrtApis::MemoryInfoGetDeviceType};
>>>>>>> 24818cfd





// Asserts to do a some checks to ensure older Versions of the OrtApi never change (will detect an addition or deletion but not if they cancel out each other)
// If any of these asserts hit, read the above 'Rules on how to add a new Ort API version'
static_assert(offsetof(OrtApi, ReleaseCustomOpDomain) / sizeof(void *) == 101, "Size of version 1 API cannot change");
static_assert(offsetof(OrtApi, ReleaseModelMetadata) / sizeof(void *) == 118, "Size of version 2 API cannot change");
static_assert(offsetof(OrtApi, AddFreeDimensionOverrideByName) / sizeof(void *) == 124,
              "Size of version 3 API cannot change");
static_assert(offsetof(OrtApi, ReleaseAvailableProviders) / sizeof(void *) == 126,
              "Size of version 4 API cannot change");
static_assert(offsetof(OrtApi, SetGlobalSpinControl) / sizeof(void *) == 149, "Size of version 5 API cannot change");
static_assert(offsetof(OrtApi, ReleaseArenaCfg) / sizeof(void *) == 157, "Size of version 6 API cannot change");
static_assert(offsetof(OrtApi, GetCurrentGpuDeviceId) / sizeof(void*) == 161, "Size of version 7 API cannot change");
static_assert(offsetof(OrtApi, CreateSessionFromArrayWithPrepackedWeightsContainer) / sizeof(void*) == 169, "Size of version 8 API cannot change");
static_assert(offsetof(OrtApi, GetSparseTensorIndices) / sizeof(void*) == 191, "Size of version 9 API cannot change");
static_assert(offsetof(OrtApi, SynchronizeBoundOutputs) / sizeof(void*) == 203, "Size of version 10 API cannot change");
static_assert(offsetof(OrtApi, SessionOptionsAppendExecutionProvider_MIGraphX) / sizeof(void*) == 209, "Size of version 11 API cannot change");
static_assert(offsetof(OrtApi, ReleaseKernelInfo) / sizeof(void *) == 218, "Size of version 12 API cannot change");
static_assert(offsetof(OrtApi, ReleaseCANNProviderOptions) / sizeof(void *) == 224, "Size of version 13 API cannot change");

// So that nobody forgets to finish an API version, this check will serve as a reminder:
static_assert(std::string_view(ORT_VERSION) == "1.14.0",
              "ORT_Version change detected, please follow below steps to ensure OrtApi is updated properly");
// 1. Update the hardcoded version string in above static_assert to silence it
// 2. If there were any APIs added to ort_api_1_to_13 above:
//    a. Add the 'End of version #' markers (pattern above should be obvious)
//    b. Add a static_assert in the directly above list of version sizes to ensure nobody adds any more functions to the just shipped API version

ORT_API(const OrtApi*, OrtApis::GetApi, uint32_t version) {
  if (version >= 1 && version <= ORT_API_VERSION)
    return &ort_api_1_to_12;

  fprintf(stderr, "The given version [%u] is not supported, only version 1 to %u is supported in this build.\n",
          version, ORT_API_VERSION);

  return nullptr;  // Unsupported version
}

ORT_API(const char*, OrtApis::GetVersionString) {
  return ORT_VERSION;
}

const OrtApiBase* ORT_API_CALL OrtGetApiBase(void) NO_EXCEPTION {
  return &ort_api_base;
}

ORT_API(void, OrtApis::ReleaseEnv, OrtEnv* value) {
  OrtEnv::Release(value);
}

DEFINE_RELEASE_ORT_OBJECT_FUNCTION(Value, OrtValue)
DEFINE_RELEASE_ORT_OBJECT_FUNCTION(RunOptions, OrtRunOptions)
DEFINE_RELEASE_ORT_OBJECT_FUNCTION(Session, ::onnxruntime::InferenceSession)
DEFINE_RELEASE_ORT_OBJECT_FUNCTION(ModelMetadata, ::onnxruntime::ModelMetadata)<|MERGE_RESOLUTION|>--- conflicted
+++ resolved
@@ -2589,7 +2589,9 @@
     &OrtApis::UpdateCANNProviderOptions,
     &OrtApis::GetCANNProviderOptionsAsString,
     &OrtApis::ReleaseCANNProviderOptions,
-<<<<<<< HEAD
+    // End of Version 13 - DO NOT MODIFY ABOVE (see above text for more information)
+
+    // Start of Version 14 API in progress, safe to modify/rename/rearrange until we ship
     &OrtApis::MemoryInfoGetDeviceType,
     &OrtApis::KernelInfo_GetInputCount,
     &OrtApis::KernelInfo_GetOutputCount,
@@ -2599,14 +2601,7 @@
     &OrtApis::KernelIOInfo_GetName,
     &OrtApis::KernelIOInfo_GetTypeInfo,
     &OrtApis::GetSessionConfigEntrySize,
-    &OrtApis::GetSessionConfigEntry,
-};
-=======
-    // End of Version 13 - DO NOT MODIFY ABOVE (see above text for more information)
-
-    // Start of Version 14 API in progress, safe to modify/rename/rearrange until we ship
-    &OrtApis::MemoryInfoGetDeviceType};
->>>>>>> 24818cfd
+    &OrtApis::GetSessionConfigEntry};
 
 
 
