--- conflicted
+++ resolved
@@ -3012,15 +3012,12 @@
     &OrtApis::EpDevice_EpMetadata,
     &OrtApis::EpDevice_EpOptions,
     &OrtApis::EpDevice_Device,
-<<<<<<< HEAD
-	
+    // End of Version 22 - DO NOT MODIFY ABOVE (see above text for more information)
+
     &OrtApis::CreateMIGraphXProviderOptions,
     &OrtApis::UpdateMIGraphXProviderOptions,
     &OrtApis::GetMIGraphXProviderOptionsAsString,
     &OrtApis::ReleaseMIGraphXProviderOptions,
-=======
-    // End of Version 22 - DO NOT MODIFY ABOVE (see above text for more information)
->>>>>>> 2a09f271
 };
 
 // OrtApiBase can never change as there is no way to know what version of OrtApiBase is returned by OrtGetApiBase.
