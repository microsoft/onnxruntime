--- conflicted
+++ resolved
@@ -2895,9 +2895,6 @@
   API_IMPL_END
 }
 
-<<<<<<< HEAD
-ORT_API_STATUS_IMPL(OrtApis::Node_GetNumSubgraphs, _In_ const OrtNode* node, _Out_ size_t* num_subgraphs) {
-=======
 ORT_API_STATUS_IMPL(OrtApis::OpAttr_GetName, _In_ const OrtOpAttr* attribute, _Outptr_ const char** name) {
   API_IMPL_BEGIN
   if (name == nullptr) {
@@ -2912,8 +2909,7 @@
   API_IMPL_END
 }
 
-ORT_API_STATUS_IMPL(OrtApis::Node_GetSubgraphs, _In_ const OrtNode* node, _Outptr_ OrtArrayOfConstObjects** subgraphs) {
->>>>>>> 0ef1b344
+ORT_API_STATUS_IMPL(OrtApis::Node_GetNumSubgraphs, _In_ const OrtNode* node, _Out_ size_t* num_subgraphs) {
   API_IMPL_BEGIN
   if (num_subgraphs == nullptr) {
     return OrtApis::CreateStatus(ORT_INVALID_ARGUMENT, "'num_subgraphs' argument is NULL");
@@ -3620,11 +3616,8 @@
     &OrtApis::Node_GetAttributes,
     &OrtApis::Node_GetAttributeByName,
     &OrtApis::OpAttr_GetType,
-<<<<<<< HEAD
+    &OrtApis::OpAttr_GetName,
     &OrtApis::Node_GetNumSubgraphs,
-=======
-    &OrtApis::OpAttr_GetName,
->>>>>>> 0ef1b344
     &OrtApis::Node_GetSubgraphs,
     &OrtApis::Node_GetGraph,
 
