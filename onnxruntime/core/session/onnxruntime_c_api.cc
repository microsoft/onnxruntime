// Copyright (c) Microsoft Corporation. All rights reserved.
// Licensed under the MIT License.

#include <algorithm>
#include <cassert>
#include <cstring>
#include <functional>
#include <mutex>
#include <vector>
#include <sstream>

#include "core/common/common.h"
#include "core/common/logging/logging.h"
#include "core/common/narrow.h"
#include "core/common/safeint.h"
#include "core/common/status.h"
#include "core/common/string_helper.h"
#include "core/framework/allocator.h"
#include "core/framework/callback.h"
#include "core/framework/data_types.h"
#include "core/framework/error_code_helper.h"
#include "core/framework/execution_provider.h"
#include "core/framework/onnxruntime_typeinfo.h"
#include "core/framework/ort_value.h"
#include "core/framework/plugin_ep_stream.h"
#include "core/framework/tensor.h"
#include "core/framework/tensor_type_and_shape.h"
#include "core/framework/tensorprotoutils.h"
#include "core/framework/TensorSeq.h"
#include "core/framework/utils.h"
#include "core/graph/constants.h"
#include "core/graph/graph.h"
#include "core/graph/model_editor_api_types.h"
#include "core/graph/ep_api_types.h"
#include "core/providers/get_execution_providers.h"
#include "core/session/abi_devices.h"
#include "core/session/abi_session_options_impl.h"
#include "core/session/allocator_adapters.h"
#include "core/session/compile_api.h"
#include "core/session/environment.h"
#include "core/session/ep_api.h"
#include "core/session/ep_library_internal.h"
#include "core/session/inference_session.h"
#include "core/session/inference_session_utils.h"
#include "core/session/IOBinding.h"
#include "core/session/lora_adapters.h"
#include "core/session/model_editor_api.h"
#include "core/session/onnxruntime_c_api.h"
#include "core/session/ort_apis.h"
#include "core/session/ort_env.h"
#include "core/session/utils.h"

#if defined(USE_CUDA) || defined(USE_CUDA_PROVIDER_INTERFACE)
#include "core/providers/cuda/cuda_provider_factory.h"
#include "core/providers/cuda/cuda_execution_provider_info.h"
namespace onnxruntime {
ProviderInfo_CUDA* TryGetProviderInfo_CUDA();
}
#endif

#ifdef ENABLE_TRAINING_APIS
#include "orttraining/training_api/include/onnxruntime_training_c_api.h"
#include "orttraining/training_api/ort_training_apis.h"
#endif

#ifdef USE_CANN
#include "core/providers/cann/cann_provider_factory.h"
#include "core/providers/cann/cann_execution_provider_info.h"
namespace onnxruntime {
ProviderInfo_CANN* TryGetProviderInfo_CANN();
}
#endif

#ifdef USE_DNNL
#include "core/providers/dnnl/dnnl_provider_factory.h"
#include "core/providers/dnnl/dnnl_execution_provider_info.h"
namespace onnxruntime {
ProviderInfo_Dnnl* TryGetProviderInfo_Dnnl();
}
#endif

#ifdef USE_DML
#include "core/providers/dml/dml_provider_factory.h"
const OrtDmlApi* GetOrtDmlApi(_In_ uint32_t version) NO_EXCEPTION;
#endif

#ifdef ENABLE_EXTENSION_CUSTOM_OPS
#include "onnxruntime_extensions.h"
#endif
#if defined(_MSC_VER) && !defined(__clang__)
// The warning is: "Do not assign the result of an allocation or a function call with an owner<T> return value to a raw pointer, use owner<T> instead(i .11)."
// But this file is for C API. It can't use unique_ptr/shared_ptr in function signature.
#pragma warning(disable : 26400)
#endif
using namespace onnxruntime::logging;
using onnxruntime::DataTypeImpl;
using onnxruntime::Environment;
using onnxruntime::IAllocator;
using onnxruntime::InputDefList;
using onnxruntime::narrow;
using onnxruntime::OutputDefList;
using onnxruntime::Tensor;
using onnxruntime::ToOrtStatus;
using onnxruntime::common::Status;

using namespace onnxruntime;

#ifndef ORT_STATUS_PTR
#ifdef _WIN32
#define ORT_STATUS_PTR _Check_return_ _Ret_maybenull_ OrtStatusPtr
#else
#define ORT_STATUS_PTR OrtStatus*
#endif
#endif

#define TENSOR_READ_API_BEGIN                          \
  API_IMPL_BEGIN                                       \
  auto v = reinterpret_cast<const ::OrtValue*>(value); \
  const auto& tensor = v->Get<onnxruntime::Tensor>();

#define TENSOR_READWRITE_API_BEGIN \
  API_IMPL_BEGIN                   \
  auto v = (value);                \
  auto* tensor = v->GetMutable<onnxruntime::Tensor>();

namespace {
// Create tensor. Allocates memory. Tensor owns memory. Allocator is wrapped and stored in a shared_ptr in Tensor.
ORT_STATUS_PTR CreateTensorImpl(MLDataType ml_type, const int64_t* shape, size_t shape_len,
                                OrtAllocator* allocator, OrtValue& value) {
  TensorShape tensor_shape(shape, shape_len);
  AllocatorPtr alloc_ptr = std::make_shared<onnxruntime::IAllocatorImplWrappingOrtAllocator>(allocator);
  Tensor::InitOrtValue(ml_type, tensor_shape, std::move(alloc_ptr), value);
  return nullptr;
}

// Create Tensor with existing data. Tensor does not own memory.
ORT_STATUS_PTR CreateTensorImpl(MLDataType ml_type,
                                const int64_t* shape, size_t shape_len,
                                const OrtMemoryInfo* info,
                                void* p_data, size_t p_data_len,
                                OrtValue& ort_value) {
  TensorShape tensor_shape(shape, shape_len);
  if (std::any_of(tensor_shape.GetDims().begin(), tensor_shape.GetDims().end(), [](int64_t v) { return v < 0; })) {
    return OrtApis::CreateStatus(ORT_INVALID_ARGUMENT, "tried creating tensor with negative value in shape");
  }

  size_t size_to_allocate = 0;
  Status status = Tensor::CalculateTensorStorageSize(ml_type, tensor_shape, 0 /*alignment*/, size_to_allocate);
  if (!status.IsOK()) {
    return ToOrtStatus(status);
  }
  if (size_to_allocate > p_data_len) {
    std::ostringstream oss;
    oss << "not enough space: expected " << size_to_allocate << ", got " << p_data_len;
    return OrtApis::CreateStatus(ORT_INVALID_ARGUMENT, oss.str().c_str());
  }

  Tensor::InitOrtValue(ml_type, tensor_shape, p_data, *info, ort_value);
  return nullptr;
}

ORT_STATUS_PTR CreateTensorImpl(MLDataType ml_type,
                                const int64_t* shape, size_t shape_len,
                                OrtAllocator* deleter,
                                void* p_data, size_t p_data_len,
                                OrtValue& ort_value) {
  TensorShape tensor_shape(shape, shape_len);
  if (std::any_of(tensor_shape.GetDims().begin(), tensor_shape.GetDims().end(), [](int64_t v) { return v < 0; })) {
    return OrtApis::CreateStatus(ORT_INVALID_ARGUMENT, "tried creating tensor with negative value in shape");
  }

  size_t size_to_allocate = 0;
  Status status = Tensor::CalculateTensorStorageSize(ml_type, tensor_shape, 0 /*alignment*/, size_to_allocate);

  if (!status.IsOK()) {
    return ToOrtStatus(status);
  }

  if (size_to_allocate > p_data_len) {
    std::ostringstream oss;
    oss << "p_data_len was smaller than expected. Expected:" << size_to_allocate << " Got:" << p_data_len;
    return OrtApis::CreateStatus(ORT_INVALID_ARGUMENT, oss.str().c_str());
  }

  AllocatorPtr alloc_ptr = std::make_shared<onnxruntime::IAllocatorImplWrappingOrtAllocator>(deleter);
  Tensor::InitOrtValue(ml_type, tensor_shape, p_data, std::move(alloc_ptr), ort_value);
  return nullptr;
}

}  // namespace

ORT_API_STATUS_IMPL(OrtApis::CreateEnvWithCustomLogger, OrtLoggingFunction logging_function,
                    _In_opt_ void* logger_param, OrtLoggingLevel logging_level, _In_ const char* logid,
                    _Outptr_ OrtEnv** out) {
  API_IMPL_BEGIN
  OrtEnv::LoggingManagerConstructionInfo lm_info{logging_function, logger_param, logging_level, logid};
  Status status;
  *out = OrtEnv::GetInstance(lm_info, status);
  return ToOrtStatus(status);
  API_IMPL_END
}

ORT_API_STATUS_IMPL(OrtApis::CreateEnv, OrtLoggingLevel logging_level,
                    _In_ const char* logid, _Outptr_ OrtEnv** out) {
  API_IMPL_BEGIN
  OrtEnv::LoggingManagerConstructionInfo lm_info{nullptr, nullptr, logging_level, logid};
  Status status;
  *out = OrtEnv::GetInstance(lm_info, status);
  return ToOrtStatus(status);
  API_IMPL_END
}

ORT_API_STATUS_IMPL(OrtApis::CreateEnvWithGlobalThreadPools, OrtLoggingLevel logging_level,
                    _In_ const char* logid, _In_ const struct OrtThreadingOptions* tp_options, _Outptr_ OrtEnv** out) {
  API_IMPL_BEGIN
  OrtEnv::LoggingManagerConstructionInfo lm_info{nullptr, nullptr, logging_level, logid};
  Status status;
  *out = OrtEnv::GetInstance(lm_info, status, tp_options);
  return ToOrtStatus(status);
  API_IMPL_END
}

ORT_API_STATUS_IMPL(OrtApis::CreateEnvWithCustomLoggerAndGlobalThreadPools, OrtLoggingFunction logging_function, _In_opt_ void* logger_param,
                    OrtLoggingLevel logging_level, _In_ const char* logid, _In_ const struct OrtThreadingOptions* tp_options,
                    _Outptr_ OrtEnv** out) {
  API_IMPL_BEGIN
  OrtEnv::LoggingManagerConstructionInfo lm_info{logging_function, logger_param, logging_level, logid};
  Status status;
  *out = OrtEnv::GetInstance(lm_info, status, tp_options);
  return ToOrtStatus(status);
  API_IMPL_END
}

// enable platform telemetry
ORT_API_STATUS_IMPL(OrtApis::EnableTelemetryEvents, _In_ const OrtEnv* ort_env) {
  API_IMPL_BEGIN
  ORT_UNUSED_PARAMETER(ort_env);
  // note telemetry is controlled via the platform Env object, not the OrtEnv object instance
  const Env& env = Env::Default();
  env.GetTelemetryProvider().EnableTelemetryEvents();
  return nullptr;
  API_IMPL_END
}

ORT_API_STATUS_IMPL(OrtApis::DisableTelemetryEvents, _In_ const OrtEnv* ort_env) {
  API_IMPL_BEGIN
  ORT_UNUSED_PARAMETER(ort_env);
  // note telemetry is controlled via the platform Env object, not the OrtEnv object instance
  const Env& env = Env::Default();
  env.GetTelemetryProvider().DisableTelemetryEvents();
  return nullptr;
  API_IMPL_END
}

ORT_API_STATUS_IMPL(OrtApis::UpdateEnvWithCustomLogLevel, _In_ OrtEnv* ort_env,
                    OrtLoggingLevel log_severity_level) {
  API_IMPL_BEGIN
  LoggingManager* default_logging_manager = ort_env->GetLoggingManager();
  int severity_level = static_cast<int>(log_severity_level);
  default_logging_manager->SetDefaultLoggerSeverity(static_cast<logging::Severity>(severity_level));
  return nullptr;
  API_IMPL_END
}

ORT_API_STATUS_IMPL(OrtApis::CreateTensorWithDataAsOrtValue, _In_ const OrtMemoryInfo* info,
                    _Inout_ void* p_data, size_t p_data_len, _In_ const int64_t* shape, size_t shape_len,
                    ONNXTensorElementDataType type, _Outptr_ OrtValue** out) {
  API_IMPL_BEGIN
  auto ml_type = DataTypeImpl::TensorTypeFromONNXEnum(type)->GetElementType();
  auto value = std::make_unique<OrtValue>();
  ORT_API_RETURN_IF_ERROR(CreateTensorImpl(ml_type, shape, shape_len, info, p_data, p_data_len, *value));
  *out = value.release();
  return nullptr;
  API_IMPL_END
}

ORT_API_STATUS_IMPL(OrtApis::CreateTensorWithDataAndDeleterAsOrtValue, _In_ OrtAllocator* deleter,
                    _In_ void* p_data, size_t p_data_len,
                    _In_ const int64_t* shape, size_t shape_len,
                    ONNXTensorElementDataType type,
                    _Outptr_ OrtValue** out) {
  API_IMPL_BEGIN
  auto ml_type = DataTypeImpl::TensorTypeFromONNXEnum(type)->GetElementType();
  auto value = std::make_unique<OrtValue>();
  ORT_API_RETURN_IF_ERROR(CreateTensorImpl(ml_type, shape, shape_len, deleter, p_data, p_data_len, *value));
  *out = value.release();
  return nullptr;
  API_IMPL_END
}

ORT_API_STATUS_IMPL(OrtApis::CreateTensorAsOrtValue, _Inout_ OrtAllocator* allocator,
                    _In_ const int64_t* shape, size_t shape_len, ONNXTensorElementDataType type,
                    _Outptr_ OrtValue** out) {
  API_IMPL_BEGIN
  auto ml_type = DataTypeImpl::TensorTypeFromONNXEnum(type)->GetElementType();
  auto value = std::make_unique<OrtValue>();
  ORT_API_RETURN_IF_ERROR(CreateTensorImpl(ml_type, shape, shape_len, allocator, *value));
  *out = value.release();
  return nullptr;
  API_IMPL_END
}

ORT_API_STATUS_IMPL(OrtApis::CreateSparseTensorAsOrtValue, _Inout_ OrtAllocator* allocator,
                    _In_ const int64_t* dense_shape,
                    size_t dense_shape_len, ONNXTensorElementDataType type, _Outptr_ OrtValue** out) {
  API_IMPL_BEGIN
#if !defined(DISABLE_SPARSE_TENSORS)
  auto sparse_tensor_type = DataTypeImpl::SparseTensorTypeFromONNXEnum(type);
  auto element_type = sparse_tensor_type->GetElementType();
  assert(element_type->AsPrimitiveDataType() != nullptr);
  TensorShape shape(dense_shape, dense_shape_len);
  if (std::any_of(shape.GetDims().begin(), shape.GetDims().end(),
                  [](int64_t v) { return v < 0; })) {
    return OrtApis::CreateStatus(ORT_INVALID_ARGUMENT, "tried creating tensor with negative value in shape");
  }

  auto alloc_ptr = std::make_shared<onnxruntime::IAllocatorImplWrappingOrtAllocator>(allocator);
  auto value = std::make_unique<OrtValue>();
  SparseTensor::InitOrtValue(element_type, shape, std::move(alloc_ptr), *value);
  *out = value.release();
  return nullptr;
#else
  ORT_UNUSED_PARAMETER(allocator);
  ORT_UNUSED_PARAMETER(dense_shape);
  ORT_UNUSED_PARAMETER(dense_shape_len);
  ORT_UNUSED_PARAMETER(type);
  ORT_UNUSED_PARAMETER(out);

  return OrtApis::CreateStatus(ORT_FAIL, "SparseTensor is not supported in this build.");
#endif
  API_IMPL_END
}

namespace {
#if !defined(DISABLE_SPARSE_TENSORS)
std::unique_ptr<IDataTransfer> GetDataTransfer(const OrtDevice& src_device, const OrtDevice& dst_device) {
  if (src_device.UsesCpuMemory() && dst_device.UsesCpuMemory()) {
    return std::make_unique<CPUDataTransfer>();
  }

#if defined(USE_CUDA) || defined(USE_CUDA_PROVIDER_INTERFACE)
  if (src_device.Type() == OrtDevice::GPU || dst_device.Type() == OrtDevice::GPU) {
    if (auto* provider_info = TryGetProviderInfo_CUDA()) {
      return provider_info->CreateGPUDataTransfer();
    }
  }
#endif
  ORT_THROW("Not able to find appropriate IDataTransfer to copy sparse data");
}

SparseTensor& ValidateFillInputArgs(OrtValue* v, const TensorShape& values_shape, const OrtMemoryInfo* data_mem_info) {
  auto& sparse_tensor = SparseTensor::GetSparseTensorFromOrtValue(*v);
  if (sparse_tensor.IsDataTypeString()) {
    if (!data_mem_info->device.UsesCpuMemory() || !sparse_tensor.Location().device.UsesCpuMemory()) {
      ORT_THROW("Strings can only reside in CPU memory");
    }
  }
  if (std::any_of(values_shape.GetDims().begin(), values_shape.GetDims().end(),
                  [](int64_t v) { return v < 0; })) {
    ORT_THROW("tried Filling sparse tensor with negative value in values shape");
  }

  return sparse_tensor;
}

union PtrConvert {
  explicit PtrConvert(const void* p_p) : p(p_p) {}
  const void* p;
  const char** strings;
};

#endif  // !defined(DISABLE_SPARSE_TENSORS)
}  // namespace

ORT_API_STATUS_IMPL(OrtApis::FillSparseTensorCoo, _Inout_ OrtValue* ort_value, _In_ const OrtMemoryInfo* data_mem_info,
                    _In_ const int64_t* values_shape, size_t values_shape_len, _In_ const void* values,
                    _In_ const int64_t* indices_data, size_t indices_num) {
  API_IMPL_BEGIN
#if !defined(DISABLE_SPARSE_TENSORS)
  TensorShape values_t_shape(values_shape, values_shape_len);
  auto& sparse_tensor = ValidateFillInputArgs(ort_value, values_t_shape, data_mem_info);

  auto values_size = narrow<size_t>(values_t_shape.Size());
  auto indices_span = gsl::make_span(indices_data, indices_num);

  if (sparse_tensor.IsDataTypeString()) {
    PtrConvert conv(values);
    ORT_THROW_IF_ERROR(sparse_tensor.MakeCooStrings(values_size, conv.strings, indices_span));
  } else {
    auto data_transfer = GetDataTransfer(data_mem_info->device, sparse_tensor.Location().device);
    ORT_THROW_IF_ERROR(sparse_tensor.MakeCooData(*data_transfer, *data_mem_info, values_size,
                                                 values, indices_span));
  }
  return nullptr;
#else
  ORT_UNUSED_PARAMETER(ort_value);
  ORT_UNUSED_PARAMETER(data_mem_info);
  ORT_UNUSED_PARAMETER(values_shape);
  ORT_UNUSED_PARAMETER(values_shape_len);
  ORT_UNUSED_PARAMETER(values);
  ORT_UNUSED_PARAMETER(indices_data);
  ORT_UNUSED_PARAMETER(indices_num);

  return OrtApis::CreateStatus(ORT_FAIL, "SparseTensor is not supported in this build.");
#endif
  API_IMPL_END
}

ORT_API_STATUS_IMPL(OrtApis::FillSparseTensorCsr, _Inout_ OrtValue* ort_value, _In_ const OrtMemoryInfo* data_mem_info,
                    _In_ const int64_t* values_shape, size_t values_shape_len, _In_ const void* values,
                    _In_ const int64_t* inner_indices_data, size_t inner_indices_num,
                    _In_ const int64_t* outer_indices_data, size_t outer_indices_num) {
  API_IMPL_BEGIN
#if !defined(DISABLE_SPARSE_TENSORS)
  TensorShape values_t_shape(values_shape, values_shape_len);
  auto& sparse_tensor = ValidateFillInputArgs(ort_value, values_t_shape, data_mem_info);
  auto values_size = narrow<size_t>(values_t_shape.Size());

  auto inner_indices_span = gsl::make_span(inner_indices_data, inner_indices_num);
  auto outer_indices_span = gsl::make_span(outer_indices_data, outer_indices_num);
  if (sparse_tensor.IsDataTypeString()) {
    PtrConvert conv(values);
    ORT_THROW_IF_ERROR(sparse_tensor.MakeCsrStrings(values_size, conv.strings, inner_indices_span, outer_indices_span));
  } else {
    auto data_transfer = GetDataTransfer(data_mem_info->device, sparse_tensor.Location().device);
    ORT_THROW_IF_ERROR(sparse_tensor.MakeCsrData(*data_transfer, *data_mem_info, values_size,
                                                 values, inner_indices_span, outer_indices_span));
  }
  return nullptr;
#else
  ORT_UNUSED_PARAMETER(ort_value);
  ORT_UNUSED_PARAMETER(data_mem_info);
  ORT_UNUSED_PARAMETER(values_shape);
  ORT_UNUSED_PARAMETER(values_shape_len);
  ORT_UNUSED_PARAMETER(values);
  ORT_UNUSED_PARAMETER(inner_indices_data);
  ORT_UNUSED_PARAMETER(inner_indices_num);
  ORT_UNUSED_PARAMETER(outer_indices_data);
  ORT_UNUSED_PARAMETER(outer_indices_num);
  return OrtApis::CreateStatus(ORT_FAIL, "SparseTensor is not supported in this build.");
#endif
  API_IMPL_END
}

ORT_API_STATUS_IMPL(OrtApis::FillSparseTensorBlockSparse, _Inout_ OrtValue* ort_value, _In_ const OrtMemoryInfo* data_mem_info,
                    _In_ const int64_t* values_shape, size_t values_shape_len, _In_ const void* values,
                    _In_ const int64_t* indices_shape_data, size_t indices_shape_len,
                    _In_ const int32_t* indices_data) {
  API_IMPL_BEGIN
#if !defined(DISABLE_SPARSE_TENSORS)
  TensorShape values_t_shape(values_shape, values_shape_len);
  auto& sparse_tensor = ValidateFillInputArgs(ort_value, values_t_shape, data_mem_info);

  TensorShape indices_t_shape(indices_shape_data, indices_shape_len);
  if (std::any_of(indices_t_shape.GetDims().begin(), indices_t_shape.GetDims().end(),
                  [](int64_t v) { return v < 0; })) {
    ORT_THROW("tried Filling sparse tensor with negative value in block sparse indices shape");
  }

  if (sparse_tensor.IsDataTypeString()) {
    PtrConvert conv(values);
    ORT_THROW_IF_ERROR(sparse_tensor.MakeBlockSparseStrings(values_t_shape, conv.strings, indices_t_shape, indices_data));
  } else {
    auto data_transfer = GetDataTransfer(data_mem_info->device, sparse_tensor.Location().device);
    ORT_THROW_IF_ERROR(sparse_tensor.MakeBlockSparseData(*data_transfer, *data_mem_info, values_t_shape,
                                                         values, indices_t_shape, indices_data));
  }
  return nullptr;
#else
  ORT_UNUSED_PARAMETER(ort_value);
  ORT_UNUSED_PARAMETER(data_mem_info);
  ORT_UNUSED_PARAMETER(values_shape);
  ORT_UNUSED_PARAMETER(values_shape_len);
  ORT_UNUSED_PARAMETER(values);
  ORT_UNUSED_PARAMETER(indices_shape_data);
  ORT_UNUSED_PARAMETER(indices_shape_len);
  ORT_UNUSED_PARAMETER(indices_data);

  return OrtApis::CreateStatus(ORT_FAIL, "SparseTensor is not supported in this build.");
#endif
  API_IMPL_END
}

ORT_API_STATUS_IMPL(OrtApis::CreateSparseTensorWithValuesAsOrtValue, _In_ const OrtMemoryInfo* info, _Inout_ void* p_data,
                    _In_ const int64_t* dense_shape, size_t dense_shape_len,
                    _In_ const int64_t* values_shape, size_t values_shape_len,
                    ONNXTensorElementDataType type, _Outptr_ OrtValue** out) {
  API_IMPL_BEGIN
#if !defined(DISABLE_SPARSE_TENSORS)
  auto sparse_tensor_type = DataTypeImpl::SparseTensorTypeFromONNXEnum(type);
  auto element_type = sparse_tensor_type->GetElementType();
  assert(element_type->AsPrimitiveDataType() != nullptr);
  if (utils::IsDataTypeString(element_type)) {
    return OrtApis::CreateStatus(ORT_INVALID_ARGUMENT,
                                 "Can not use strings in pre-allocated memory."
                                 " Use CreateSparseTensorAsOrtValue() to allocate memory inside and copy");
  }
  TensorShape tensor_dense_shape(dense_shape, dense_shape_len);
  TensorShape tensor_values_shape(values_shape, values_shape_len);
  if (std::any_of(tensor_values_shape.GetDims().begin(), tensor_values_shape.GetDims().end(),
                  [](int64_t v) { return v < 0; })) {
    return OrtApis::CreateStatus(ORT_INVALID_ARGUMENT, "tried creating tensor with negative value in shape");
  }
  auto value = std::make_unique<OrtValue>();
  SparseTensor::InitOrtValue(element_type, tensor_dense_shape, tensor_values_shape, p_data, *info, *value);
  *out = value.release();
  return nullptr;
#else
  ORT_UNUSED_PARAMETER(info);
  ORT_UNUSED_PARAMETER(p_data);
  ORT_UNUSED_PARAMETER(dense_shape);
  ORT_UNUSED_PARAMETER(dense_shape_len);
  ORT_UNUSED_PARAMETER(values_shape);
  ORT_UNUSED_PARAMETER(values_shape_len);
  ORT_UNUSED_PARAMETER(type);
  ORT_UNUSED_PARAMETER(out);

  return OrtApis::CreateStatus(ORT_FAIL, "SparseTensor is not supported in this build.");
#endif
  API_IMPL_END
}

ORT_API_STATUS_IMPL(OrtApis::UseCooIndices, _Inout_ OrtValue* ort_value, _Inout_ int64_t* indices_data, size_t indices_num) {
  API_IMPL_BEGIN
#if !defined(DISABLE_SPARSE_TENSORS)
  auto v = reinterpret_cast<::OrtValue*>(ort_value);
  auto& sparse_tensor = SparseTensor::GetSparseTensorFromOrtValue(*v);
  auto indices_span = (indices_num == 0 || indices_data == nullptr)
                          ? gsl::span<int64_t>()
                          : gsl::make_span(indices_data, indices_num);

  ORT_THROW_IF_ERROR(sparse_tensor.UseCooIndices(indices_span));
  return nullptr;
#else
  ORT_UNUSED_PARAMETER(ort_value);
  ORT_UNUSED_PARAMETER(indices_data);
  ORT_UNUSED_PARAMETER(indices_num);

  return OrtApis::CreateStatus(ORT_FAIL, "SparseTensor is not supported in this build.");
#endif
  API_IMPL_END
}

ORT_API_STATUS_IMPL(OrtApis::UseCsrIndices, _Inout_ OrtValue* ort_value,
                    _Inout_ int64_t* inner_data, size_t inner_num,
                    _Inout_ int64_t* outer_data, size_t outer_num) {
  API_IMPL_BEGIN
#if !defined(DISABLE_SPARSE_TENSORS)
  auto& sparse_tensor = SparseTensor::GetSparseTensorFromOrtValue(*ort_value);
  auto inner_span = (inner_num == 0 || inner_data == nullptr)
                        ? gsl::span<int64_t>()
                        : gsl::make_span(inner_data, inner_num);
  auto outer_span = (outer_num == 0 || outer_data == nullptr)
                        ? gsl::span<int64_t>()
                        : gsl::make_span(outer_data, outer_num);
  ORT_THROW_IF_ERROR(sparse_tensor.UseCsrIndices(inner_span, outer_span));
  return nullptr;
#else
  ORT_UNUSED_PARAMETER(ort_value);
  ORT_UNUSED_PARAMETER(inner_data);
  ORT_UNUSED_PARAMETER(inner_num);
  ORT_UNUSED_PARAMETER(outer_data);
  ORT_UNUSED_PARAMETER(outer_num);

  return OrtApis::CreateStatus(ORT_FAIL, "SparseTensor is not supported in this build.");
#endif
  API_IMPL_END
}

ORT_API_STATUS_IMPL(OrtApis::UseBlockSparseIndices, _Inout_ OrtValue* ort_value, const int64_t* indices_shape,
                    size_t indices_shape_len, _Inout_ int32_t* indices_data) {
  API_IMPL_BEGIN
#if !defined(DISABLE_SPARSE_TENSORS)
  auto& sparse_tensor = SparseTensor::GetSparseTensorFromOrtValue(*ort_value);
  TensorShape ind_shape(indices_shape, indices_shape_len);
  ORT_THROW_IF_ERROR(sparse_tensor.UseBlockSparseIndices(ind_shape, indices_data));
  return nullptr;
#else
  ORT_UNUSED_PARAMETER(ort_value);
  ORT_UNUSED_PARAMETER(indices_shape);
  ORT_UNUSED_PARAMETER(indices_shape_len);
  ORT_UNUSED_PARAMETER(indices_data);

  return OrtApis::CreateStatus(ORT_FAIL, "SparseTensor is not supported in this build.");
#endif
  API_IMPL_END
}

ORT_API_STATUS_IMPL(OrtApis::GetSparseTensorFormat, _In_ const OrtValue* ort_value, _Out_ enum OrtSparseFormat* out) {
  API_IMPL_BEGIN
#if !defined(DISABLE_SPARSE_TENSORS)
  auto v = reinterpret_cast<const ::OrtValue*>(ort_value);
  if (!v->IsAllocated()) {
    return OrtApis::CreateStatus(ORT_INVALID_ARGUMENT, "the ort_value must contain a constructed tensor");
  }
  const auto& sparse_tensor = v->Get<SparseTensor>();
  *out = static_cast<OrtSparseFormat>(sparse_tensor.Format());
  return nullptr;
#else
  ORT_UNUSED_PARAMETER(ort_value);
  ORT_UNUSED_PARAMETER(out);

  return OrtApis::CreateStatus(ORT_FAIL, "SparseTensor is not supported in this build.");
#endif
  API_IMPL_END
}

ORT_API_STATUS_IMPL(OrtApis::GetSparseTensorValues, _In_ const OrtValue* ort_value, _Outptr_ const void** out) {
  API_IMPL_BEGIN
#if !defined(DISABLE_SPARSE_TENSORS)
  const auto& sparse_tensor = SparseTensor::GetSparseTensorFromOrtValue(*ort_value);
  if (sparse_tensor.IsDataTypeString()) {
    return OrtApis::CreateStatus(ORT_INVALID_ARGUMENT, "Use GetStringTensor*() API to retrieve strings");
  }
  const auto& values = sparse_tensor.Values();
  *out = values.DataRaw();
  return nullptr;
#else
  ORT_UNUSED_PARAMETER(ort_value);
  ORT_UNUSED_PARAMETER(out);

  return OrtApis::CreateStatus(ORT_FAIL, "SparseTensor is not supported in this build.");
#endif
  API_IMPL_END
}

ORT_API_STATUS_IMPL(OrtApis::CreateCustomOpDomain, _In_ const char* domain, _Outptr_ OrtCustomOpDomain** out) {
  API_IMPL_BEGIN
  auto custom_op_domain = std::make_unique<OrtCustomOpDomain>();
  custom_op_domain->domain_ = domain;
  *out = custom_op_domain.release();
  return nullptr;
  API_IMPL_END
}

ORT_API(void, OrtApis::ReleaseCustomOpDomain, _Frees_ptr_opt_ OrtCustomOpDomain* ptr) {
  delete ptr;
}

ORT_API_STATUS_IMPL(OrtApis::CustomOpDomain_Add, _Inout_ OrtCustomOpDomain* custom_op_domain, _In_ const OrtCustomOp* op) {
  API_IMPL_BEGIN
  custom_op_domain->custom_ops_.emplace_back(op);
  return nullptr;
  API_IMPL_END
}

ORT_API_STATUS_IMPL(OrtApis::AddCustomOpDomain, _Inout_ OrtSessionOptions* options,
                    _In_ OrtCustomOpDomain* custom_op_domain) {
  API_IMPL_BEGIN
  options->custom_op_domains_.emplace_back(custom_op_domain);
  return nullptr;
  API_IMPL_END
}

ORT_API_STATUS_IMPL(OrtApis::RegisterCustomOpsLibrary, _Inout_ OrtSessionOptions* options, _In_ const char* library_path, _Outptr_ void** library_handle) {
  API_IMPL_BEGIN

  auto path_str = ToPathString(library_path);
  ORT_API_RETURN_IF_STATUS_NOT_OK(Env::Default().LoadDynamicLibrary(path_str, false, library_handle));
  if (!*library_handle)
    return OrtApis::CreateStatus(ORT_FAIL, "RegisterCustomOpsLibrary: Failed to load library");

  RegisterCustomOpsFn RegisterCustomOps;
  ORT_API_RETURN_IF_STATUS_NOT_OK(Env::Default().GetSymbolFromLibrary(*library_handle, "RegisterCustomOps",
                                                                      (void**)&RegisterCustomOps));
  if (!RegisterCustomOps)
    return OrtApis::CreateStatus(ORT_FAIL, "RegisterCustomOpsLibrary: Entry point RegisterCustomOps not found in library");

  return RegisterCustomOps(options, OrtGetApiBase());
  API_IMPL_END
}

ORT_API_STATUS_IMPL(OrtApis::RegisterCustomOpsLibrary_V2, _Inout_ OrtSessionOptions* options,
                    _In_ const ORTCHAR_T* library_name) {
  API_IMPL_BEGIN
#if !defined(ORT_MINIMAL_BUILD) || defined(ORT_MINIMAL_BUILD_CUSTOM_OPS)
  ORT_API_RETURN_IF_STATUS_NOT_OK(options->RegisterCustomOpsLibrary(library_name));
  return nullptr;
#else
  ORT_UNUSED_PARAMETER(options);
  ORT_UNUSED_PARAMETER(library_name);
  return OrtApis::CreateStatus(ORT_NOT_IMPLEMENTED, "Custom operator libraries are not supported in this build");
#endif
  API_IMPL_END
}

ORT_API_STATUS_IMPL(OrtApis::RegisterCustomOpsUsingFunction, _Inout_ OrtSessionOptions* options,
                    _In_ const char* registration_func_name) {
  API_IMPL_BEGIN
#if !defined(ORT_MINIMAL_BUILD) || defined(ORT_MINIMAL_BUILD_CUSTOM_OPS)
  if (!registration_func_name) {
    return OrtApis::CreateStatus(ORT_INVALID_ARGUMENT,
                                 "RegisterCustomOpsUsingFunction: Registration function name must be specified.");
  }

  RegisterCustomOpsFn RegisterCustomOps;
  ORT_API_RETURN_IF_STATUS_NOT_OK(Env::Default().GetSymbolFromLibrary(nullptr, registration_func_name,
                                                                      (void**)&RegisterCustomOps));
  if (!RegisterCustomOps) {
    return OrtApis::CreateStatus(ORT_INVALID_ARGUMENT,
                                 "RegisterCustomOpsUsingFunction: Registration function was not found");
  }

  return RegisterCustomOps(options, OrtGetApiBase());
#else
  ORT_UNUSED_PARAMETER(options);
  ORT_UNUSED_PARAMETER(registration_func_name);
  return OrtApis::CreateStatus(ORT_NOT_IMPLEMENTED, "Custom operator libraries are not supported in this build");
#endif
  API_IMPL_END
}

ORT_API_STATUS_IMPL(OrtApis::EnableOrtCustomOps, _Inout_ OrtSessionOptions* options) {
  API_IMPL_BEGIN

  if (options) {
#ifdef ENABLE_EXTENSION_CUSTOM_OPS
    return RegisterCustomOps(options, OrtGetApiBase());
#else
    return OrtApis::CreateStatus(ORT_FAIL, "EnableOrtCustomOps: Custom operators in onnxruntime-extensions are not enabled");
#endif
  }
  return nullptr;

  API_IMPL_END
}

ORT_API_STATUS_IMPL(OrtApis::CreateSession, _In_ const OrtEnv* env, _In_ const ORTCHAR_T* model_path,
                    _In_ const OrtSessionOptions* options, _Outptr_ OrtSession** out) {
  API_IMPL_BEGIN
  std::unique_ptr<onnxruntime::InferenceSession> sess;
  *out = nullptr;
  ORT_API_RETURN_IF_ERROR(CreateSessionAndLoadModel(options, env, model_path, nullptr, 0, sess));
  ORT_API_RETURN_IF_ERROR(InitializeSession(options, *sess));
  *out = reinterpret_cast<OrtSession*>(sess.release());
  return nullptr;
  API_IMPL_END
}

ORT_API_STATUS_IMPL(OrtApis::CreateSessionFromArray, _In_ const OrtEnv* env, _In_ const void* model_data,
                    size_t model_data_length, _In_ const OrtSessionOptions* options, _Outptr_ OrtSession** out) {
  API_IMPL_BEGIN
  std::unique_ptr<onnxruntime::InferenceSession> sess;
  ORT_API_RETURN_IF_ERROR(CreateSessionAndLoadModel(options, env, nullptr, model_data, model_data_length, sess));
  ORT_API_RETURN_IF_ERROR(InitializeSession(options, *sess));
  *out = reinterpret_cast<OrtSession*>(sess.release());
  return nullptr;
  API_IMPL_END
}

namespace {
// Checks if there are active lora adapters and adjusts input spans.
void CheckAndAdjustInputSpansForLora(const OrtRunOptions& run_options,
                                     InlinedVector<const char*>& input_names_with_lora,
                                     InlinedVector<const OrtValue*>& inputs_with_lora,
                                     gsl::span<const char* const>& input_names,
                                     gsl::span<const OrtValue* const>& inputs) {
  size_t total_lora_params = 0;
  for (const lora::LoraAdapter* ad : run_options.active_adapters) {
    total_lora_params += ad->GetParamNum();
  }

  input_names_with_lora.reserve(input_names.size() + total_lora_params);
  inputs_with_lora.reserve(inputs.size() + total_lora_params);
  std::copy(input_names.begin(), input_names.end(), std::back_inserter(input_names_with_lora));
  std::copy(inputs.begin(), inputs.end(), std::back_inserter(inputs_with_lora));

  for (const lora::LoraAdapter* ad : run_options.active_adapters) {
    ad->OutputAdapterParameters(std::back_inserter(input_names_with_lora),
                                std::back_inserter(inputs_with_lora));
  }

  input_names = gsl::make_span(input_names_with_lora);
  inputs = gsl::make_span(inputs_with_lora);
}

}  // namespace

ORT_API_STATUS_IMPL(OrtApis::SetEpDynamicOptions, _Inout_ OrtSession* sess,
                    _In_reads_(kv_len) const char* const* keys,
                    _In_reads_(kv_len) const char* const* values,
                    _In_ size_t kv_len) {
  API_IMPL_BEGIN
  auto session = reinterpret_cast<::onnxruntime::InferenceSession*>(sess);

  auto keys_span = gsl::make_span(keys, kv_len);
  auto values_span = gsl::make_span(values, kv_len);

  Status status;

  if (kv_len == 0) {
    return OrtApis::CreateStatus(ORT_INVALID_ARGUMENT, "no inputs were passed");
  } else {
    status = session->SetEpDynamicOptions(keys_span,
                                          values_span);
  }
  return ToOrtStatus(status);
  API_IMPL_END
}

ORT_API_STATUS_IMPL(OrtApis::Run, _Inout_ OrtSession* sess, _In_opt_ const OrtRunOptions* run_options,
                    _In_reads_(input_len) const char* const* input_names,
                    _In_reads_(input_len) const OrtValue* const* input, size_t input_len,
                    _In_reads_(output_names_len) const char* const* output_names, size_t output_names_len,
                    _Inout_updates_all_(output_names_len) OrtValue** output) {
  API_IMPL_BEGIN
  auto session = reinterpret_cast<::onnxruntime::InferenceSession*>(sess);

  auto input_names_span = gsl::make_span(input_names, input_len);
  auto input_span = gsl::make_span(input, input_len);
  auto output_name_span = gsl::make_span(output_names, output_names_len);
  auto output_span = gsl::make_span(output, output_names_len);

  Status status;
  if (run_options != nullptr) {
    if (!run_options->active_adapters.empty()) {
      InlinedVector<const char*> input_names_with_lora;
      InlinedVector<const OrtValue*> input_with_lora;

      CheckAndAdjustInputSpansForLora(*run_options, input_names_with_lora, input_with_lora, input_names_span, input_span);

      status = session->Run(*run_options,
                            input_names_span,
                            input_span,
                            output_name_span,
                            output_span);
    } else {
      status = session->Run(*run_options,
                            input_names_span,
                            input_span,
                            output_name_span,
                            output_span);
    }
  } else {
    const RunOptions default_run_options;
    status = session->Run(default_run_options,
                          input_names_span,
                          input_span,
                          output_name_span,
                          output_span);
  }
  return ToOrtStatus(status);
  API_IMPL_END
}

ORT_API_STATUS_IMPL(OrtApis::RunAsync, _Inout_ OrtSession* sess, _In_opt_ const OrtRunOptions* run_options,
                    _In_reads_(input_len) const char* const* input_names,
                    _In_reads_(input_len) const OrtValue* const* input, size_t input_len,
                    _In_reads_(output_names_len) const char* const* output_names, size_t output_names_len,
                    _Inout_updates_all_(output_names_len) OrtValue** output,
                    _In_ RunAsyncCallbackFn run_async_callback, _In_opt_ void* user_data) {
  API_IMPL_BEGIN
  auto session = reinterpret_cast<::onnxruntime::InferenceSession*>(sess);

  if (run_options != nullptr && !run_options->active_adapters.empty()) {
    LOGS(*session->GetLogger(), WARNING) << "RunAsync() active adapters specified, but won't have an effect";
  }

  auto input_names_span = gsl::make_span(input_names, input_len);
  auto input_span = gsl::make_span(input, input_len);
  auto output_name_span = gsl::make_span(output_names, output_names_len);
  auto output_span = gsl::make_span(output, output_names_len);

  return ToOrtStatus(session->RunAsync(run_options,
                                       input_names_span,
                                       input_span,
                                       output_name_span,
                                       output_span,
                                       run_async_callback,
                                       user_data));
  API_IMPL_END
}

struct OrtIoBinding {
  std::unique_ptr<::onnxruntime::IOBinding> binding_;
  explicit OrtIoBinding(std::unique_ptr<::onnxruntime::IOBinding>&& binding) : binding_(std::move(binding)) {}
  OrtIoBinding(const OrtIoBinding&) = delete;
  OrtIoBinding& operator=(const OrtIoBinding&) = delete;
};

ORT_API_STATUS_IMPL(OrtApis::RunWithBinding, _Inout_ OrtSession* sess, _In_ const OrtRunOptions* run_options,
                    _In_ const OrtIoBinding* binding_ptr) {
  API_IMPL_BEGIN
  auto session = reinterpret_cast<::onnxruntime::InferenceSession*>(sess);
  Status status;
  if (run_options == nullptr) {
    OrtRunOptions default_run_options;
    status = session->Run(default_run_options, *binding_ptr->binding_);
  } else {
    if (!run_options->active_adapters.empty()) {
      LOGS(*session->GetLogger(), WARNING)
          << "RunWithBinding() has active adapters specified, but won't have an effect";
    }
    status = session->Run(*run_options, *binding_ptr->binding_);
  }
  if (!status.IsOK()) {
    return ToOrtStatus(status);
  }
  return nullptr;
  API_IMPL_END
}

ORT_API_STATUS_IMPL(OrtApis::CreateIoBinding, _Inout_ OrtSession* sess, _Outptr_ OrtIoBinding** out) {
  API_IMPL_BEGIN
  auto session = reinterpret_cast<::onnxruntime::InferenceSession*>(sess);
  std::unique_ptr<::onnxruntime::IOBinding> binding;
  auto status = session->NewIOBinding(&binding);
  if (!status.IsOK()) {
    return ToOrtStatus(status);
  }
  *out = std::make_unique<OrtIoBinding>(std::move(binding)).release();
  return nullptr;
  API_IMPL_END
}

ORT_API(void, OrtApis::ReleaseIoBinding, _Frees_ptr_opt_ OrtIoBinding* binding_ptr) {
  delete binding_ptr;
}

ORT_API_STATUS_IMPL(OrtApis::BindInput, _Inout_ OrtIoBinding* binding_ptr, _In_ const char* name, _In_ const OrtValue* val_ptr) {
  API_IMPL_BEGIN
  auto st = binding_ptr->binding_->BindInput(name, *val_ptr);
  if (!st.IsOK()) {
    return ToOrtStatus(st);
  }
  return nullptr;
  API_IMPL_END
}

ORT_API_STATUS_IMPL(OrtApis::BindOutput, _Inout_ OrtIoBinding* binding_ptr, _In_ const char* name, _In_ const OrtValue* val_ptr) {
  API_IMPL_BEGIN
  auto st = binding_ptr->binding_->BindOutput(name, *val_ptr);
  if (!st.IsOK()) {
    return ToOrtStatus(st);
  }
  return nullptr;
  API_IMPL_END
}

ORT_API_STATUS_IMPL(OrtApis::BindOutputToDevice, _Inout_ OrtIoBinding* binding_ptr, _In_ const char* name, _In_ const OrtMemoryInfo* mem_info_ptr) {
  API_IMPL_BEGIN
  auto st = binding_ptr->binding_->BindOutput(name, mem_info_ptr->device);
  if (!st.IsOK()) {
    return ToOrtStatus(st);
  }
  return nullptr;
  API_IMPL_END
}

ORT_API_STATUS_IMPL(OrtApis::GetBoundOutputNames, _In_ const OrtIoBinding* binding_ptr, _In_ OrtAllocator* allocator,
                    _Out_ char** buffer, _Outptr_result_maybenull_ size_t** lengths, _Out_ size_t* count) {
  API_IMPL_BEGIN
  const auto& output_names = binding_ptr->binding_->GetOutputNames();
  if (output_names.empty()) {
    *buffer = nullptr;
    *lengths = nullptr;
    *count = 0U;
    return nullptr;
  }

  IAllocatorUniquePtr<size_t> lengths_alloc(reinterpret_cast<size_t*>(allocator->Alloc(allocator, output_names.size() * sizeof(size_t))),
                                            [allocator](size_t* p) { if(p) allocator->Free(allocator, p); });

  if (!lengths_alloc) {
    return OrtApis::CreateStatus(ORT_FAIL, "lengths allocation failed");
  }

  size_t total_len = 0;
  auto* len_ptr = lengths_alloc.get();
  for (const auto& n : output_names) {
    auto sz = n.size();
    total_len += sz;
    *len_ptr++ = sz;
  }

  IAllocatorUniquePtr<char> buffer_alloc(reinterpret_cast<char*>(allocator->Alloc(allocator, total_len * sizeof(char))),
                                         [allocator](char* p) { if(p) allocator->Free(allocator, p); });

  if (!buffer_alloc) {
    return OrtApis::CreateStatus(ORT_FAIL, "string buffer allocation failed");
  }

  char* buf_ptr = buffer_alloc.get();
  for (const auto& n : output_names) {
    auto sz = n.size();
    memcpy(buf_ptr, n.data(), sz);
    buf_ptr += sz;
  }

  *buffer = buffer_alloc.release();
  *lengths = lengths_alloc.release();
  *count = output_names.size();
  return nullptr;
  API_IMPL_END
}

ORT_API_STATUS_IMPL(OrtApis::GetBoundOutputValues, _In_ const OrtIoBinding* binding_ptr, _In_ OrtAllocator* allocator,
                    _Outptr_result_maybenull_ OrtValue*** output, _Out_ size_t* output_count) {
  API_IMPL_BEGIN
  const auto& outputs = binding_ptr->binding_->GetOutputs();
  if (outputs.empty()) {
    *output = nullptr;
    *output_count = 0U;
    return nullptr;
  }

  // Used to destroy and de-allocate on exception
  IAllocatorUniquePtr<OrtValue*> ortvalues_alloc(reinterpret_cast<OrtValue**>(allocator->Alloc(allocator, outputs.size() * sizeof(OrtValue*))),
                                                 [allocator](OrtValue** p) { if (p) allocator->Free(allocator, p); });
  if (!ortvalues_alloc) {
    return OrtApis::CreateStatus(ORT_FAIL, "Output buffer allocation failed");
  }

  InlinedVector<std::unique_ptr<OrtValue>> value_dups;
  value_dups.reserve(outputs.size());

  for (const auto& out_value : outputs) {
    value_dups.push_back(std::make_unique<OrtValue>(out_value));
  }

  // The rest is noexcept
  OrtValue** out_ptr = ortvalues_alloc.get();
  for (auto& v : value_dups) {
    *out_ptr++ = v.release();
  }

  *output = ortvalues_alloc.release();
  *output_count = outputs.size();
  return nullptr;
  API_IMPL_END
}

ORT_API(void, OrtApis::ClearBoundInputs, _Inout_ OrtIoBinding* binding_ptr) {
  binding_ptr->binding_->ClearInputs();
}

ORT_API(void, OrtApis::ClearBoundOutputs, _Inout_ OrtIoBinding* binding_ptr) {
  binding_ptr->binding_->ClearOutputs();
}

ORT_API_STATUS_IMPL(OrtApis::SynchronizeBoundInputs, _Inout_ OrtIoBinding* binding_ptr) {
  API_IMPL_BEGIN
  auto st = binding_ptr->binding_->SynchronizeInputs();
  if (!st.IsOK()) {
    return ToOrtStatus(st);
  }
  return nullptr;
  API_IMPL_END
}

ORT_API_STATUS_IMPL(OrtApis::SynchronizeBoundOutputs, _Inout_ OrtIoBinding* binding_ptr) {
  API_IMPL_BEGIN
  auto st = binding_ptr->binding_->SynchronizeOutputs();
  if (!st.IsOK()) {
    return ToOrtStatus(st);
  }
  return nullptr;
  API_IMPL_END
}

ORT_API_STATUS_IMPL(OrtApis::IsTensor, _In_ const OrtValue* value, _Out_ int* out) {
  auto v = reinterpret_cast<const ::OrtValue*>(value);
  *out = v->IsTensor() ? 1 : 0;
  return nullptr;
}

ORT_API_STATUS_IMPL(OrtApis::HasValue, _In_ const OrtValue* value, _Out_ int* out) {
  auto v = reinterpret_cast<const ::OrtValue*>(value);
  *out = v->IsAllocated() ? 1 : 0;
  return nullptr;
}

ORT_API_STATUS_IMPL(OrtApis::IsSparseTensor, _In_ const OrtValue* value, _Out_ int* out) {
#if !defined(DISABLE_SPARSE_TENSORS)
  auto v = reinterpret_cast<const ::OrtValue*>(value);
  *out = v->IsSparseTensor() ? 1 : 0;
  return nullptr;
#else
  ORT_UNUSED_PARAMETER(value);
  ORT_UNUSED_PARAMETER(out);

  return OrtApis::CreateStatus(ORT_FAIL, "SparseTensor is not supported in this build.");
#endif
}

ORT_API_STATUS_IMPL(OrtApis::GetTensorMutableData, _Inout_ OrtValue* value, _Outptr_ void** output) {
  TENSOR_READWRITE_API_BEGIN
  // Uncomment when WinML fixed their code
  // if (tensor->IsDataTypeString()) {
  //  return OrtApis::CreateStatus(ORT_NOT_IMPLEMENTED, "this API does not support strings");
  //}
  *output = tensor->MutableDataRaw();
  return nullptr;
  API_IMPL_END
}

ORT_API_STATUS_IMPL(OrtApis::GetTensorData, _Inout_ const OrtValue* value, _Outptr_ const void** output) {
  TENSOR_READ_API_BEGIN
  *output = tensor.DataRaw();
  return nullptr;
  API_IMPL_END
}

ORT_API_STATUS_IMPL(OrtApis::FillStringTensor, _Inout_ OrtValue* value, _In_ const char* const* s, size_t s_len) {
  TENSOR_READWRITE_API_BEGIN
  auto* dst = tensor->MutableData<std::string>();
  auto len = static_cast<size_t>(tensor->Shape().Size());
  if (s_len != len) {
    return OrtApis::CreateStatus(ORT_INVALID_ARGUMENT, "input array doesn't equal tensor size");
  }
  for (size_t i = 0; i != len; ++i) {
    // allocate and copy
    dst[i] = s[i];
  }
  return nullptr;
  API_IMPL_END
}

ORT_API_STATUS_IMPL(OrtApis::FillStringTensorElement, _Inout_ OrtValue* value, _In_ const char* s, size_t index) {
  TENSOR_READWRITE_API_BEGIN
  auto* dst = tensor->MutableData<std::string>();
  const auto len = static_cast<size_t>(tensor->Shape().Size());
  if (index >= len) {
    return OrtApis::CreateStatus(ORT_INVALID_ARGUMENT, "element index is out of bounds");
  }

  dst[index] = s;

  return nullptr;
  API_IMPL_END
}

ORT_API_STATUS_IMPL(OrtApis::GetResizedStringTensorElementBuffer, _Inout_ OrtValue* value,
                    _In_ size_t index, _In_ size_t length_in_bytes, _Inout_ char** buffer) {
  TENSOR_READWRITE_API_BEGIN
  auto* dst = tensor->MutableData<std::string>();
  const auto len = static_cast<size_t>(tensor->Shape().Size());

  if (index >= len) {
    return OrtApis::CreateStatus(ORT_INVALID_ARGUMENT, "element index is out of bounds");
  }

  auto& s = dst[index];
  s.resize(length_in_bytes);
  *buffer = s.data();
  return nullptr;
  API_IMPL_END
}

namespace {
OrtStatusPtr GetTensorStringSpan(const ::OrtValue& v, gsl::span<const std::string>& span) {
  if (!v.IsAllocated()) {
    return OrtApis::CreateStatus(ORT_INVALID_ARGUMENT, "OrtValue should contain a Tensor or a Sparse Tensor");
  }
  gsl::span<const std::string> str_span;
  int64_t items = 0;
  // Data type will be enforced on DataAsSpan() call.
  if (v.IsTensor()) {
    const auto& tensor = v.Get<onnxruntime::Tensor>();
    items = tensor.Shape().Size();
    if (items >= 0) {
      str_span = tensor.DataAsSpan<std::string>();
    }
  }
#if !defined(DISABLE_SPARSE_TENSORS)
  else if (v.IsSparseTensor()) {
    const auto& sparse_tensor = v.Get<SparseTensor>();
    if (sparse_tensor.Format() == onnxruntime::SparseFormat::kUndefined) {
      return OrtApis::CreateStatus(ORT_INVALID_ARGUMENT, "Sparse Tensor does not contain sparse data");
    }
    items = sparse_tensor.Values().Shape().Size();
    if (items >= 0) {
      str_span = sparse_tensor.Values().DataAsSpan<std::string>();
    }
  }
#endif
  else {
    return OrtApis::CreateStatus(ORT_NOT_IMPLEMENTED, "This API supports Tensors or SparseTensors");
  }

  if (items < 0) {
    return OrtApis::CreateStatus(ORT_INVALID_ARGUMENT, "shape is invalid");
  }
  span = str_span;
  return nullptr;
}
}  // namespace

ORT_API_STATUS_IMPL(OrtApis::GetStringTensorDataLength, _In_ const OrtValue* value, _Out_ size_t* out) {
  API_IMPL_BEGIN
  gsl::span<const std::string> str_span;
  if (auto* status = GetTensorStringSpan(*value, str_span)) {
    return status;
  }

  size_t ret = 0;
  for (const auto& s : str_span) {
    ret += s.size();
  }

  *out = ret;
  return nullptr;
  API_IMPL_END
}

ORT_API_STATUS_IMPL(OrtApis::GetStringTensorElementLength, _In_ const OrtValue* value, size_t index, _Out_ size_t* out) {
  API_IMPL_BEGIN
  gsl::span<const std::string> str_span;
  if (auto* status = GetTensorStringSpan(*value, str_span)) {
    return status;
  }

  if (index < str_span.size()) {
    *out = str_span[index].size();
  } else {
    return OrtApis::CreateStatus(ORT_INVALID_ARGUMENT, "index is out of bounds");
  }

  return nullptr;
  API_IMPL_END
}

ORT_API_STATUS_IMPL(OrtApis::GetTensorSizeInBytes, _In_ const OrtValue* value, _Out_ size_t* size) {
  API_IMPL_BEGIN

  if (value == nullptr) {
    return OrtApis::CreateStatus(ORT_INVALID_ARGUMENT, "Input `value` argument must not be null");
  }

  if (size == nullptr) {
    return OrtApis::CreateStatus(ORT_INVALID_ARGUMENT, "Output `size` argument must not be null");
  }

  if (!value->IsAllocated() || !value->IsTensor()) {
    return OrtApis::CreateStatus(ORT_INVALID_ARGUMENT, "OrtValue is expected to contain a tensor");
  }

  const auto& tensor = value->Get<onnxruntime::Tensor>();

  // Check if this is a string tensor
  if (tensor.IsDataTypeString()) {
    return OrtApis::CreateStatus(ORT_INVALID_ARGUMENT, "String tensors are not supported by this API");
  }

  *size = tensor.SizeInBytes();
  return nullptr;
  API_IMPL_END
}

ORT_API_STATUS_IMPL(OrtApis::GetStringTensorContent, _In_ const OrtValue* value, _Out_writes_bytes_all_(s_len) void* s,
                    size_t s_len, _Out_writes_all_(offsets_len) size_t* offsets, size_t offsets_len) {
  API_IMPL_BEGIN

  gsl::span<const std::string> str_span;
  if (auto* status = GetTensorStringSpan(*value, str_span)) {
    return status;
  }

  if (offsets_len != str_span.size()) {
    return OrtApis::CreateStatus(ORT_FAIL, "offsets buffer is not equal to tensor size");
  }

  size_t total_size = 0;
  for (const auto& str : str_span) {
    total_size += str.size();
  }

  if (s_len < total_size) {
    return OrtApis::CreateStatus(ORT_FAIL, "output buffer is too small. Use GetStringTensorDataLength.");
  }

  size_t f = 0;
  char* p = static_cast<char*>(s);
  for (const auto& str : str_span) {
    memcpy(p, str.data(), str.size());
    p += str.size();
    *offsets++ = f;
    f += str.size();
  }
  return nullptr;
  API_IMPL_END
}

ORT_API_STATUS_IMPL(OrtApis::GetStringTensorElement, _In_ const OrtValue* value,
                    size_t s_len, size_t index, _Out_writes_bytes_all_(s_len) void* s) {
  API_IMPL_BEGIN
  gsl::span<const std::string> str_span;
  if (auto* status = GetTensorStringSpan(*value, str_span)) {
    return status;
  }

  if (index < str_span.size()) {
    const auto& str = str_span[index];
    if (s_len < str.size()) {
      return OrtApis::CreateStatus(ORT_FAIL, "buffer size is too small for string element");
    }
    memcpy(s, str.data(), str.size());
  } else {
    return OrtApis::CreateStatus(ORT_INVALID_ARGUMENT, "element index is out of bounds");
  }
  return nullptr;
  API_IMPL_END
}

#define ORT_C_API_RETURN_IF_ERROR(expr)                 \
  do {                                                  \
    auto _status = (expr);                              \
    if ((!_status.IsOK())) return ToOrtStatus(_status); \
  } while (0)

#define DEFINE_RELEASE_ORT_OBJECT_FUNCTION(INPUT_TYPE, REAL_TYPE)                       \
  ORT_API(void, OrtApis::Release##INPUT_TYPE, _Frees_ptr_opt_ Ort##INPUT_TYPE* value) { \
    delete reinterpret_cast<REAL_TYPE*>(value);                                         \
  }

using DefListResult = std::pair<Status, const InputDefList*>;
using GetDefListFn = DefListResult (*)(const ::onnxruntime::InferenceSession*);
const auto get_inputs_fn = [](const ::onnxruntime::InferenceSession* session) -> DefListResult {
  return session->GetModelInputs();
};

const auto get_outputs_fn = [](const ::onnxruntime::InferenceSession* session) -> DefListResult {
  return session->GetModelOutputs();
};

const auto get_overridable_initializers_fn = [](const ::onnxruntime::InferenceSession* session) -> DefListResult {
  return session->GetOverridableInitializers();
};

static ORT_STATUS_PTR GetNodeDefListCountHelper(const OrtSession* sess, GetDefListFn get_fn, size_t* out) {
  API_IMPL_BEGIN
  auto session = reinterpret_cast<const ::onnxruntime::InferenceSession*>(sess);
  std::pair<Status, const InputDefList*> p = get_fn(session);
  if (!p.first.IsOK())
    return ToOrtStatus(p.first);
  *out = p.second->size();
  return nullptr;
  API_IMPL_END
}

ORT_API_STATUS_IMPL(OrtApis::SessionGetInputCount, _In_ const OrtSession* sess, _Out_ size_t* out) {
  return GetNodeDefListCountHelper(sess, get_inputs_fn, out);
}

ORT_API_STATUS_IMPL(OrtApis::SessionGetOutputCount, _In_ const OrtSession* sess, _Out_ size_t* out) {
  return GetNodeDefListCountHelper(sess, get_outputs_fn, out);
}

ORT_API_STATUS_IMPL(OrtApis::SessionGetOverridableInitializerCount, _In_ const OrtSession* sess, _Out_ size_t* out) {
  return GetNodeDefListCountHelper(sess, get_overridable_initializers_fn, out);
}

static ORT_STATUS_PTR GetNodeDefTypeInfoHelper(const OrtSession* sess, GetDefListFn get_fn, size_t index,
                                               _Outptr_ struct OrtTypeInfo** out) {
  API_IMPL_BEGIN
  auto session = reinterpret_cast<const ::onnxruntime::InferenceSession*>(sess);
  std::pair<Status, const InputDefList*> p = get_fn(session);
  if (!p.first.IsOK())
    return ToOrtStatus(p.first);
  if (p.second->size() <= index)
    return OrtApis::CreateStatus(ORT_FAIL, "out of index");
  const ONNX_NAMESPACE::TypeProto* type_proto = (*p.second)[index]->TypeAsProto();
  auto type_info = OrtTypeInfo::FromTypeProto(*type_proto);
  *out = type_info.release();
  return nullptr;
  API_IMPL_END
}

ORT_API_STATUS_IMPL(OrtApis::SessionGetInputTypeInfo, _In_ const OrtSession* sess, size_t index, _Outptr_ struct OrtTypeInfo** out) {
  return GetNodeDefTypeInfoHelper(sess, get_inputs_fn, index, out);
}

ORT_API_STATUS_IMPL(OrtApis::SessionGetOutputTypeInfo, _In_ const OrtSession* sess, size_t index, _Outptr_ struct OrtTypeInfo** out) {
  return GetNodeDefTypeInfoHelper(sess, get_outputs_fn, index, out);
}

ORT_API_STATUS_IMPL(OrtApis::SessionGetOverridableInitializerTypeInfo, _In_ const OrtSession* sess, size_t index, _Outptr_ struct OrtTypeInfo** out) {
  return GetNodeDefTypeInfoHelper(sess, get_overridable_initializers_fn, index, out);
}

char* onnxruntime::StrDup(const std::string& str, OrtAllocator* allocator) {
  char* output_string = reinterpret_cast<char*>(allocator->Alloc(allocator, str.size() + 1));
  memcpy(output_string, str.c_str(), str.size());
  output_string[str.size()] = '\0';
  return output_string;
}

static ORT_STATUS_PTR GetNodeDefNameImpl(_In_ const OrtSession* sess, size_t index, _Inout_ OrtAllocator* allocator,
                                         GetDefListFn get_fn, _Outptr_ char** output) {
  auto session = reinterpret_cast<const ::onnxruntime::InferenceSession*>(sess);
  std::pair<Status, const InputDefList*> p = get_fn(session);
  if (!p.first.IsOK())
    return ToOrtStatus(p.first);
  if (p.second == nullptr)
    return OrtApis::CreateStatus(ORT_FAIL, "internal error");
  const InputDefList& defs = *p.second;
  if (index >= defs.size())
    return OrtApis::CreateStatus(ORT_FAIL, "index out of range");
  *output = StrDup(defs[index]->Name(), allocator);
  return nullptr;
}

ORT_API_STATUS_IMPL(OrtApis::SessionEndProfiling, _In_ OrtSession* sess, _Inout_ OrtAllocator* allocator,
                    _Outptr_ char** out) {
  API_IMPL_BEGIN
  auto session = reinterpret_cast<::onnxruntime::InferenceSession*>(sess);
  auto profile_file_name = session->EndProfiling();
  *out = StrDup(profile_file_name, allocator);
  return nullptr;
  API_IMPL_END
}

ORT_API_STATUS_IMPL(OrtApis::SessionGetModelMetadata, _In_ const OrtSession* sess,
                    _Outptr_ OrtModelMetadata** out) {
  API_IMPL_BEGIN
  auto session = reinterpret_cast<const ::onnxruntime::InferenceSession*>(sess);
  auto p = session->GetModelMetadata();
  if (!p.first.IsOK())
    return ToOrtStatus(p.first);
  *out = reinterpret_cast<OrtModelMetadata*>(std::make_unique<ModelMetadata>(*p.second).release());
  return nullptr;
  API_IMPL_END
}

ORT_API_STATUS_IMPL(OrtApis::ModelMetadataGetProducerName,
                    _In_ const OrtModelMetadata* model_metadata,
                    _Inout_ OrtAllocator* allocator, _Outptr_ char** value) {
  API_IMPL_BEGIN
  auto producer_name = reinterpret_cast<const ::onnxruntime::ModelMetadata*>(model_metadata)->producer_name;
  *value = StrDup(producer_name, allocator);
  return nullptr;
  API_IMPL_END
}

ORT_API_STATUS_IMPL(OrtApis::ModelMetadataGetGraphName,
                    _In_ const OrtModelMetadata* model_metadata,
                    _Inout_ OrtAllocator* allocator, _Outptr_ char** value) {
  API_IMPL_BEGIN
  auto graph_name = reinterpret_cast<const ::onnxruntime::ModelMetadata*>(model_metadata)->graph_name;
  *value = StrDup(graph_name, allocator);
  return nullptr;
  API_IMPL_END
}

ORT_API_STATUS_IMPL(OrtApis::ModelMetadataGetDomain,
                    _In_ const OrtModelMetadata* model_metadata,
                    _Inout_ OrtAllocator* allocator, _Outptr_ char** value) {
  API_IMPL_BEGIN
  auto domain = reinterpret_cast<const ::onnxruntime::ModelMetadata*>(model_metadata)->domain;
  *value = StrDup(domain, allocator);
  return nullptr;
  API_IMPL_END
}

ORT_API_STATUS_IMPL(OrtApis::ModelMetadataGetDescription,
                    _In_ const OrtModelMetadata* model_metadata,
                    _Inout_ OrtAllocator* allocator, _Outptr_ char** value) {
  API_IMPL_BEGIN
  auto description = reinterpret_cast<const ::onnxruntime::ModelMetadata*>(model_metadata)->description;
  *value = StrDup(description, allocator);
  return nullptr;
  API_IMPL_END
}

ORT_API_STATUS_IMPL(OrtApis::ModelMetadataGetGraphDescription,
                    _In_ const OrtModelMetadata* model_metadata,
                    _Inout_ OrtAllocator* allocator, _Outptr_ char** value) {
  API_IMPL_BEGIN
  auto description = reinterpret_cast<const ::onnxruntime::ModelMetadata*>(model_metadata)->graph_description;
  *value = StrDup(description, allocator);
  return nullptr;
  API_IMPL_END
}

ORT_API_STATUS_IMPL(OrtApis::ModelMetadataLookupCustomMetadataMap, _In_ const OrtModelMetadata* model_metadata,
                    _Inout_ OrtAllocator* allocator, _In_ const char* key, _Outptr_result_maybenull_ char** value) {
  API_IMPL_BEGIN
  auto custom_metadata_map =
      reinterpret_cast<const ::onnxruntime::ModelMetadata*>(model_metadata)->custom_metadata_map;

  std::string temp(key);

  auto iter = custom_metadata_map.find(temp);

  if (iter == custom_metadata_map.end()) {
    *value = nullptr;
  } else {
    *value = StrDup(iter->second, allocator);
  }

  return nullptr;
  API_IMPL_END
}

ORT_API_STATUS_IMPL(OrtApis::ModelMetadataGetCustomMetadataMapKeys,
                    _In_ const OrtModelMetadata* model_metadata,
                    _Inout_ OrtAllocator* allocator, _Outptr_result_buffer_maybenull_(*num_keys) char*** keys, _Out_ int64_t* num_keys) {
  API_IMPL_BEGIN
  const auto& custom_metadata_map =
      reinterpret_cast<const ::onnxruntime::ModelMetadata*>(model_metadata)->custom_metadata_map;

  auto count = custom_metadata_map.size();
  if (count == 0) {
    *keys = nullptr;
  } else {
    // To guard against overflow in the next step where we compute bytes to allocate
    SafeInt<size_t> alloc_count(count);

    InlinedVector<Ort::AllocatedStringPtr> string_holders;
    string_holders.reserve(count);

    auto deletor = Ort::detail::AllocatedFree(allocator);
    // alloc_count * sizeof(...) will throw if there was an overflow which will be caught in API_IMPL_END
    // and be returned to the user as a status
    char** p = reinterpret_cast<char**>(allocator->Alloc(allocator, alloc_count * sizeof(char*)));
    assert(p != nullptr);

    // StrDup may throw
    std::unique_ptr<void, decltype(deletor)> array_guard(p, deletor);

    int64_t i = 0;
    for (const auto& e : custom_metadata_map) {
      auto* s = StrDup(e.first, allocator);
      string_holders.push_back(Ort::AllocatedStringPtr(s, deletor));
      p[i++] = s;
    }

    for (auto& s : string_holders) {
      s.release();
    }

    *keys = p;
    array_guard.release();
  }

  *num_keys = static_cast<int64_t>(count);
  return nullptr;
  API_IMPL_END
}

ORT_API_STATUS_IMPL(OrtApis::ModelMetadataGetVersion,
                    _In_ const OrtModelMetadata* model_metadata,
                    _Out_ int64_t* value) {
  API_IMPL_BEGIN
  *value = reinterpret_cast<const ::onnxruntime::ModelMetadata*>(model_metadata)->version;
  return nullptr;
  API_IMPL_END
}

ORT_API_STATUS_IMPL(OrtApis::SessionGetInputName, _In_ const OrtSession* sess, size_t index,
                    _Inout_ OrtAllocator* allocator, _Outptr_ char** output) {
  API_IMPL_BEGIN
  return GetNodeDefNameImpl(sess, index, allocator, get_inputs_fn, output);
  API_IMPL_END
}

ORT_API_STATUS_IMPL(OrtApis::SessionGetOutputName, _In_ const OrtSession* sess, size_t index,
                    _Inout_ OrtAllocator* allocator, _Outptr_ char** output) {
  API_IMPL_BEGIN
  return GetNodeDefNameImpl(sess, index, allocator, get_outputs_fn, output);
  API_IMPL_END
}

ORT_API_STATUS_IMPL(OrtApis::SessionGetOverridableInitializerName, _In_ const OrtSession* sess, size_t index,
                    _Inout_ OrtAllocator* allocator, _Outptr_ char** output) {
  API_IMPL_BEGIN
  return GetNodeDefNameImpl(sess, index, allocator, get_overridable_initializers_fn, output);
  API_IMPL_END
}

ORT_API_STATUS_IMPL(OrtApis::AllocatorAlloc, _Inout_ OrtAllocator* ptr, size_t size, _Outptr_ void** out) {
  API_IMPL_BEGIN
  *out = ptr->Alloc(ptr, size);
  return nullptr;
  API_IMPL_END
}

ORT_API_STATUS_IMPL(OrtApis::AllocatorFree, _Inout_ OrtAllocator* ptr, void* p) {
  API_IMPL_BEGIN
  ptr->Free(ptr, p);
  return nullptr;
  API_IMPL_END
}

ORT_API_STATUS_IMPL(OrtApis::AllocatorGetInfo, _In_ const OrtAllocator* ptr, _Outptr_ const struct OrtMemoryInfo** out) {
  API_IMPL_BEGIN
  *out = ptr->Info(ptr);
  return nullptr;
  API_IMPL_END
}

ORT_API_STATUS_IMPL(OrtApis::AllocatorGetStats, _In_ const OrtAllocator* ptr, _Outptr_ OrtKeyValuePairs** out) {
  API_IMPL_BEGIN
  return ptr->GetStats(ptr, out);
  API_IMPL_END
}

template <typename T>
ORT_STATUS_PTR OrtGetNumSequenceElements(const OrtValue* p_ml_value, size_t* out) {
  auto& data = p_ml_value->Get<T>();
  *out = data.size();
  return nullptr;
}

#if !defined(DISABLE_ML_OPS)
static constexpr int NUM_MAP_INDICES = 2;
#endif

static ORT_STATUS_PTR OrtGetValueCountImpl(const OrtValue* value, size_t* out) {
  ONNXType value_type;
  if (auto status = OrtApis::GetValueType(value, &value_type))
    return status;
  if (value_type == ONNX_TYPE_MAP) {
#if !defined(DISABLE_ML_OPS)
    *out = NUM_MAP_INDICES;
    return nullptr;
#else
    return OrtApis::CreateStatus(ORT_FAIL, "Map type is not supported in this build.");
#endif
  }
  if (value_type == ONNX_TYPE_SEQUENCE) {
    // Note: keep these in sync with the registered types in data_types.h
    if (value->IsTensorSequence()) {
      *out = value->Get<TensorSeq>().Size();
      return nullptr;
    } else {
#if !defined(DISABLE_ML_OPS)
      utils::ContainerChecker c_checker(value->Type());
      if (c_checker.IsSequenceOf<std::map<std::string, float>>()) {
        return OrtGetNumSequenceElements<VectorMapStringToFloat>(value, out);
      } else if (c_checker.IsSequenceOf<std::map<int64_t, float>>()) {
        return OrtGetNumSequenceElements<VectorMapInt64ToFloat>(value, out);
      } else {
        return OrtApis::CreateStatus(ORT_FAIL, "Input is not of one of the supported sequence types.");
      }
#else
      return OrtApis::CreateStatus(ORT_FAIL, "Map type is not supported in this build.");
#endif
    }
  } else {
    return OrtApis::CreateStatus(ORT_FAIL, "Input is not of type sequence or map.");
  }
}

ORT_API_STATUS_IMPL(OrtApis::GetValueCount, _In_ const OrtValue* value, _Out_ size_t* out) {
  API_IMPL_BEGIN
  return OrtGetValueCountImpl(value, out);
  API_IMPL_END
}

namespace c_api_internal {

#if !defined(DISABLE_ML_OPS)
///////////////////
// OrtGetValueImplSeqOfMap
template <typename T>
static ORT_STATUS_PTR OrtGetValueImplSeqOfMap(const OrtValue* p_ml_value, int index, _Outptr_ OrtValue** out) {
  using TKey = typename T::value_type::key_type;
  using TVal = typename T::value_type::mapped_type;
  using MapType = std::map<TKey, TVal>;
  auto& data_vec = p_ml_value->Get<T>();
  auto& data_elem = data_vec.at(index);
  auto copy_data_elem = std::make_unique<MapType>(data_elem);
  auto value = std::make_unique<OrtValue>();
  auto ml_type = DataTypeImpl::GetType<MapType>();
  value->Init(copy_data_elem.release(),
              ml_type,
              ml_type->GetDeleteFunc());
  *out = value.release();
  return nullptr;
}
#endif

ORT_STATUS_PTR PopulateTensorWithData(Tensor& tensor, bool is_string, _In_ const void* data_elem, size_t num_elems,
                                      size_t elem_size) {
  auto len = narrow<size_t>(tensor.Shape().Size());
  if (num_elems < len) {
    return OrtApis::CreateStatus(ORT_INVALID_ARGUMENT, "input array is too short");
  }
  if (!is_string) {
    memcpy(tensor.MutableDataRaw(), data_elem, elem_size * num_elems);
  } else {
    const std::string* strings = reinterpret_cast<const std::string*>(data_elem);
    auto str_span = gsl::make_span(strings, num_elems);
    auto* dst = tensor.MutableData<std::string>();
    std::copy(str_span.begin(), str_span.end(), dst);
  }
  return nullptr;
}

ORT_STATUS_PTR CreateTensorAndPopulate(MLDataType element_type, const int64_t* shape, size_t shape_len,
                                       const void* data, size_t num_elements, _Inout_ OrtAllocator* allocator, OrtValue& result) {
  ORT_API_RETURN_IF_ERROR(CreateTensorImpl(element_type, shape, shape_len, allocator, result));
  ORT_API_RETURN_IF_ERROR(PopulateTensorWithData(*result.GetMutable<Tensor>(), utils::IsDataTypeString(element_type),
                                                 data, num_elements, element_type->Size()));
  return nullptr;
}

}  // namespace c_api_internal
#ifdef _MSC_VER
#pragma warning(push)
#pragma warning(disable : 6101)
#endif

static ORT_STATUS_PTR OrtGetValueImplSeqOfTensors(_In_ const OrtValue* p_ml_value, int index, _Inout_ OrtAllocator* allocator,
                                                  _Outptr_ OrtValue** out) {
  const auto& data = p_ml_value->Get<TensorSeq>();
  const auto& one_tensor = data.Get(index);
  const auto& tensor_shape = one_tensor.Shape();
  auto result = std::make_unique<OrtValue>();
  ORT_API_RETURN_IF_ERROR(c_api_internal::CreateTensorAndPopulate(one_tensor.DataType(), tensor_shape.GetDims().data(),
                                                                  tensor_shape.NumDimensions(), one_tensor.DataRaw(),
                                                                  narrow<size_t>(one_tensor.Shape().Size()),
                                                                  allocator, *result));
  *out = result.release();
  return nullptr;
}

#ifdef _MSC_VER
#pragma warning(pop)
#endif

static ORT_STATUS_PTR OrtGetValueImplSeq(_In_ const OrtValue* value, int index, _Inout_ OrtAllocator* allocator,
                                         _Outptr_ OrtValue** out) {
  // Note: keep these in sync with the registered types in data_types.h
  if (value->IsTensorSequence()) {
    return OrtGetValueImplSeqOfTensors(value, index, allocator, out);
  } else {
#if !defined(DISABLE_ML_OPS)
    utils::ContainerChecker c_checker(value->Type());
    if (c_checker.IsSequenceOf<std::map<std::string, float>>()) {
      return c_api_internal::OrtGetValueImplSeqOfMap<VectorMapStringToFloat>(value, index, out);
    } else if (c_checker.IsSequenceOf<std::map<int64_t, float>>()) {
      return c_api_internal::OrtGetValueImplSeqOfMap<VectorMapInt64ToFloat>(value, index, out);
    } else {
      return OrtApis::CreateStatus(ORT_FAIL, "Input is not of one of the supported sequence types.");
    }
#else
    return OrtApis::CreateStatus(ORT_FAIL, "Map type is not supported in this build.");
#endif
  }
}

#if !defined(DISABLE_ML_OPS)
template <typename T>
static ORT_STATUS_PTR OrtGetValueImplMapHelper(_In_ const OrtValue* p_ml_value, int index,
                                               _Inout_ OrtAllocator* allocator, _Outptr_ OrtValue** out) {
  using namespace onnxruntime::utils;
  using TKey = typename T::key_type;
  using TVal = typename T::mapped_type;
  auto& data = p_ml_value->Get<T>();
  int64_t num_kv_pairs = data.size();
#if defined(_WIN32) && !defined(_M_AMD64)
  ORT_ENFORCE(static_cast<uint64_t>(num_kv_pairs) < std::numeric_limits<size_t>::max());
#endif
  const std::vector<int64_t> dims{num_kv_pairs};
  auto result = std::make_unique<OrtValue>();
  std::vector<TKey> vec_keys;
  std::vector<TVal> vec_vals;
  const void* data_ptr;
  size_t data_size;
  MLDataType element_type;
  switch (index) {
    case 0: {  // user is requesting keys
      element_type = DataTypeImpl::TensorTypeFromONNXEnum(GetONNXTensorElementDataType<TKey>())->GetElementType();
      vec_keys.reserve(static_cast<size_t>(num_kv_pairs));
      std::transform(data.cbegin(), data.cend(), std::back_inserter(vec_keys), [](const auto& k) { return k.first; });
      data_ptr = vec_keys.data();
      data_size = vec_keys.size();
    } break;
    case 1: {  // user is requesting values
      element_type = DataTypeImpl::TensorTypeFromONNXEnum(GetONNXTensorElementDataType<TVal>())->GetElementType();
      vec_vals.reserve(static_cast<size_t>(num_kv_pairs));
      std::transform(data.cbegin(), data.cend(), std::back_inserter(vec_vals), [](const auto& k) { return k.second; });
      data_ptr = vec_vals.data();
      data_size = vec_vals.size();
    } break;
    default:
      return OrtApis::CreateStatus(ORT_FAIL, "Invalid index requested for map type.");
  }
  ORT_API_RETURN_IF_ERROR(c_api_internal::CreateTensorAndPopulate(element_type, dims.data(), dims.size(), data_ptr,
                                                                  data_size, allocator, *result));
  *out = result.release();
  return nullptr;
}

static ORT_STATUS_PTR OrtGetValueImplMap(_In_ const OrtValue* value, int index, _Inout_ OrtAllocator* allocator,
                                         _Outptr_ OrtValue** out) {
  auto p_ml_value = reinterpret_cast<const OrtValue*>(value);
  auto type = p_ml_value->Type();
  // Note: keep these in sync with the registered types in data_types.h
  utils::ContainerChecker c_checker(type);
  if (c_checker.IsMap()) {
    if (c_checker.IsMapOf<std::string, std::string>()) {
      return OrtGetValueImplMapHelper<MapStringToString>(p_ml_value, index, allocator, out);
    } else if (c_checker.IsMapOf<std::string, int64_t>()) {
      return OrtGetValueImplMapHelper<MapStringToInt64>(p_ml_value, index, allocator, out);
    } else if (c_checker.IsMapOf<std::string, float>()) {
      return OrtGetValueImplMapHelper<MapStringToFloat>(p_ml_value, index, allocator, out);
    } else if (c_checker.IsMapOf<std::string, double>()) {
      return OrtGetValueImplMapHelper<MapStringToDouble>(p_ml_value, index, allocator, out);
    } else if (c_checker.IsMapOf<int64_t, std::string>()) {
      return OrtGetValueImplMapHelper<MapInt64ToString>(p_ml_value, index, allocator, out);
    } else if (c_checker.IsMapOf<int64_t, int64_t>()) {
      return OrtGetValueImplMapHelper<MapInt64ToInt64>(p_ml_value, index, allocator, out);
    } else if (c_checker.IsMapOf<int64_t, float>()) {
      return OrtGetValueImplMapHelper<MapInt64ToFloat>(p_ml_value, index, allocator, out);
    } else if (c_checker.IsMapOf<int64_t, double>()) {
      return OrtGetValueImplMapHelper<MapInt64ToDouble>(p_ml_value, index, allocator, out);
    }
  }
  return OrtApis::CreateStatus(ORT_FAIL, "Input is not of one of the supported map types.");
}
#endif

static ORT_STATUS_PTR OrtGetValueImpl(_In_ const OrtValue* value, int index, _Inout_ OrtAllocator* allocator,
                                      _Outptr_ OrtValue** out) {
  ONNXType value_type;
  if (auto status = OrtApis::GetValueType(value, &value_type))
    return status;
  if (value_type == ONNX_TYPE_MAP) {
#if !defined(DISABLE_ML_OPS)
    return OrtGetValueImplMap(value, index, allocator, out);
#else
    return OrtApis::CreateStatus(ORT_FAIL, "Map type is not supported in this build.");
#endif
  }
  if (value_type == ONNX_TYPE_SEQUENCE) {
    return OrtGetValueImplSeq(value, index, allocator, out);
  } else {
    return OrtApis::CreateStatus(ORT_FAIL, "Input is not of type sequence or map.");
  }
}

ORT_API_STATUS_IMPL(OrtApis::GetValue, _In_ const OrtValue* value, int index, _Inout_ OrtAllocator* allocator,
                    _Outptr_ OrtValue** out) {
  API_IMPL_BEGIN
  return OrtGetValueImpl(value, index, allocator, out);
  API_IMPL_END
}

///////////////////
// OrtCreateValue

#if !defined(DISABLE_ML_OPS)
template <typename T>
static ORT_STATUS_PTR OrtCreateValueImplSeqHelperMap(const OrtValue* const* in, size_t num_values,
                                                     _Outptr_ OrtValue** out) {
  using SeqType = std::vector<T>;
  auto seq_ptr = std::make_unique<SeqType>();
  seq_ptr->reserve(num_values);
  for (size_t idx = 0; idx < num_values; ++idx) {
    auto& m = reinterpret_cast<const OrtValue*>(in[idx])->Get<T>();
    seq_ptr->push_back(m);
  }
  // create OrtValue with this vector
  auto value = std::make_unique<OrtValue>();
  auto ml_type = DataTypeImpl::GetType<SeqType>();
  value->Init(seq_ptr.release(),
              ml_type,
              ml_type->GetDeleteFunc());
  *out = value.release();
  return nullptr;
}
#endif

static ORT_STATUS_PTR OrtCreateValueImplSeqHelper(const OrtValue* const* in, size_t num_values,
                                                  _Outptr_ OrtValue** out) {
  using namespace c_api_internal;
  auto dtype = in[0]->Get<Tensor>().DataType();
  auto seq_ptr = std::make_unique<TensorSeq>(dtype);
  seq_ptr->Reserve(num_values);

  for (size_t idx = 0; idx < num_values; ++idx) {
    ORT_ENFORCE(in[idx]->IsTensor(), "Expecting all elements to be tensors. Got: ", DataTypeImpl::ToString(in[idx]->Type()));
    auto tensor_elem_type = in[idx]->Get<Tensor>().DataType();

    // sequences must have tensors of the same data type
    if (tensor_elem_type != dtype) {
      return OrtApis::CreateStatus(ORT_FAIL,
                                   "Sequences must have tensors of the same data type. There was at least one tensor in the input that was different.");
    }

    seq_ptr->Add(*in[idx]);
  }

  // create OrtValue with this vector
  auto value = std::make_unique<OrtValue>();
  auto ml_type = DataTypeImpl::GetType<TensorSeq>();
  value->Init(seq_ptr.release(),
              ml_type,
              ml_type->GetDeleteFunc());
  *out = value.release();
  return nullptr;
}

static ORT_STATUS_PTR OrtCreateValueImplSeq(_In_reads_(num_values) const OrtValue* const* in, size_t num_values,
                                            _Outptr_ OrtValue** out) {
  // We only support limited sequence types. For the sake of simplicity the type of the first
  // OrtValue* in OrtValue** will determine the type of the vector used to create the output OrtValue
  // this type should be either a tensor of limited types or map of limited types
  const OrtValue* ovfirst = in[0];
  ONNXType first_value_type;
  if (auto status = OrtApis::GetValueType(ovfirst, &first_value_type))
    return status;
  // in onnxruntime type registrations we can support only a fixed vector types
  // this check ensures that the input conforms to that
  if (!(first_value_type == ONNX_TYPE_TENSOR || first_value_type == ONNX_TYPE_MAP)) {
    return OrtApis::CreateStatus(ORT_FAIL, "Each element of the sequence should be either tensor or map.");
  }
  // check if all OrtValues in the input array are of the same type
  // this is because even though the ONNX spec and this API spec supports heterogenous sequences,
  // only a fixed types are registered in onnxruntime
  for (size_t i = 0; i < num_values; ++i) {
    const OrtValue* ov = in[i];
    ONNXType ov_type;
    if (auto status = OrtApis::GetValueType(ov, &ov_type))
      return status;
    if (ov_type != first_value_type) {
      return OrtApis::CreateStatus(ORT_FAIL,
                                   "At least one element in the sequence is of a type different from others.");
    }
  }

  // finally create the output vector/MLValue
  auto first_mlvalue = reinterpret_cast<const OrtValue*>(ovfirst);
  if (first_value_type == ONNX_TYPE_TENSOR) {
    return OrtCreateValueImplSeqHelper(in, num_values, out);
  } else if (first_value_type == ONNX_TYPE_MAP) {
#if !defined(DISABLE_ML_OPS)
    auto map_type = first_mlvalue->Type();
    utils::ContainerChecker c_checker(map_type);
    if (c_checker.IsMapOf<std::string, float>()) {
      return OrtCreateValueImplSeqHelperMap<MapStringToFloat>(in, num_values, out);
    }
    if (c_checker.IsMapOf<int64_t, float>()) {
      return OrtCreateValueImplSeqHelperMap<MapInt64ToFloat>(in, num_values, out);
    } else {
      return OrtApis::CreateStatus(ORT_FAIL, "Input is not of one of the supported map types.");
    }
#else
    ORT_UNUSED_PARAMETER(first_mlvalue);
    return OrtApis::CreateStatus(ORT_FAIL, "Map type is not supported in this build.");
#endif

  } else {
    return OrtApis::CreateStatus(ORT_FAIL, "Unsupported input type");
  }
}

#if !defined(DISABLE_ML_OPS)
template <typename KeyType, typename ValueType>
static OrtStatus* OrtCreateMapMLValue(const Tensor& key_tensor, const Tensor& value_tensor, _Outptr_ OrtValue** out) {
  using MapType = std::map<KeyType, ValueType>;
  auto map_ptr = std::make_unique<MapType>();
  // iterate through the key and value tensors and populate map
  auto key_data = key_tensor.Data<KeyType>();
  auto value_data = value_tensor.Data<ValueType>();
  auto len = key_tensor.Shape().Size();
  ORT_ENFORCE(len >= 0 && static_cast<uint64_t>(len) < std::numeric_limits<size_t>::max());
  size_t num_kv_pairs = static_cast<size_t>(key_tensor.Shape().Size());
  for (size_t n = 0; n < num_kv_pairs; ++n, ++key_data, ++value_data) {
    map_ptr->insert({*key_data, *value_data});
  }
  // create ort_value with this map
  auto value = std::make_unique<OrtValue>();
  auto ml_type = DataTypeImpl::GetType<MapType>();
  value->Init(map_ptr.release(),
              ml_type,
              ml_type->GetDeleteFunc());
  *out = value.release();
  return nullptr;
}

template <typename KeyType>
static ORT_STATUS_PTR OrtCreateValueImplMapHelper(const Tensor& key_tensor, const Tensor& value_tensor,
                                                  _Outptr_ OrtValue** out) {
  auto value_type = value_tensor.DataType()->AsPrimitiveDataType();
  ORT_ENFORCE(value_type != nullptr, "Tensor must always contain primitive types. Found: ",
              DataTypeImpl::ToString(value_tensor.DataType()));

  switch (value_type->GetDataType()) {
    case ONNX_NAMESPACE::TensorProto_DataType_STRING:
      return OrtCreateMapMLValue<KeyType, std::string>(key_tensor, value_tensor, out);
      break;
    case ONNX_NAMESPACE::TensorProto_DataType_INT64:
      return OrtCreateMapMLValue<KeyType, int64_t>(key_tensor, value_tensor, out);
      break;
    case ONNX_NAMESPACE::TensorProto_DataType_FLOAT:
      return OrtCreateMapMLValue<KeyType, float>(key_tensor, value_tensor, out);
      break;
    case ONNX_NAMESPACE::TensorProto_DataType_DOUBLE:
      return OrtCreateMapMLValue<KeyType, double>(key_tensor, value_tensor, out);
      break;
    default:
      break;
  }

  std::string msg("Value type is not supported yet: ");
  msg += DataTypeImpl::ToString(value_tensor.DataType());
  return OrtApis::CreateStatus(ORT_FAIL, msg.c_str());
}

static ORT_STATUS_PTR OrtCreateValueImplMap(const OrtValue* const* in, size_t num_values, _Outptr_ OrtValue** out) {
  if (num_values != NUM_MAP_INDICES) {
    return OrtApis::CreateStatus(ORT_FAIL, "For map type num_values MUST be 2");
  }

  const OrtValue* ort_keys = in[0];
  auto p_key_ml_value = reinterpret_cast<const OrtValue*>(ort_keys);
  auto& key_tensor = p_key_ml_value->Get<Tensor>();

  const OrtValue* ort_values = in[1];
  auto p_value_ml_value = reinterpret_cast<const OrtValue*>(ort_values);
  auto& value_tensor = p_value_ml_value->Get<Tensor>();

  // as per data_types.h, we only support maps of primitive data types.
  if (key_tensor.Shape().NumDimensions() > 1 || value_tensor.Shape().NumDimensions() > 1) {
    return OrtApis::CreateStatus(ORT_FAIL, "Either the key tensor or the value tensor has NumDimensions > 1");
  }

  // since maps are represented by key and value tensors, their sizes have to be the same.
  if (key_tensor.Shape().Size() != value_tensor.Shape().Size()) {
    return OrtApis::CreateStatus(ORT_FAIL, "Key and value tensors have unequal number of elements.");
  }

  if (key_tensor.IsDataTypeString()) {
    return OrtCreateValueImplMapHelper<std::string>(key_tensor, value_tensor, out);
  }
  if (key_tensor.IsDataType<int64_t>()) {
    return OrtCreateValueImplMapHelper<int64_t>(key_tensor, value_tensor, out);
  }
  return OrtApis::CreateStatus(ORT_FAIL, "Key type is not supported yet.");
}
#endif

static ORT_STATUS_PTR OrtCreateValueImpl(_In_reads_(num_values) const OrtValue* const* in, size_t num_values,
                                         enum ONNXType value_type, _Outptr_ OrtValue** out) {
  if (num_values <= 0) {
    return OrtApis::CreateStatus(ORT_FAIL, "Number of values should be at least 1.");
  }
  if (value_type == ONNX_TYPE_MAP) {
#if !defined(DISABLE_ML_OPS)
    return OrtCreateValueImplMap(in, num_values, out);
#else
    return OrtApis::CreateStatus(ORT_FAIL, "Map type is not supported in this build.");
#endif
  }
  if (value_type == ONNX_TYPE_SEQUENCE) {
    return OrtCreateValueImplSeq(in, num_values, out);
  }
  return OrtApis::CreateStatus(ORT_FAIL, "Input is not of type sequence or map.");
}

ORT_API_STATUS_IMPL(OrtApis::CreateValue, _In_reads_(num_values) const OrtValue* const* in, size_t num_values,
                    enum ONNXType value_type, _Outptr_ OrtValue** out) {
  API_IMPL_BEGIN
  return OrtCreateValueImpl(in, num_values, value_type, out);
  API_IMPL_END
}

ORT_API_STATUS_IMPL(OrtApis::CreateOpaqueValue, _In_z_ const char* domain_name, _In_z_ const char* type_name,
                    _In_ const void* data_container, size_t data_container_size, _Outptr_ OrtValue** out) {
  API_IMPL_BEGIN
  std::string dtype("opaque(");
  dtype.append(domain_name).append(",").append(type_name).append(")");
  MLDataType ml_type = DataTypeImpl::GetDataType(dtype);
  ORT_ENFORCE(ml_type != nullptr,
              "Specified domain and type names combination does not refer to a registered opaque type");
  const auto* non_tensor_base = ml_type->AsNonTensorType();
  ORT_ENFORCE(non_tensor_base != nullptr, "Opaque type is not a non_tensor type!!!");
  std::unique_ptr<OrtValue> ort_val = std::make_unique<OrtValue>();
  non_tensor_base->FromDataContainer(data_container, data_container_size, *ort_val);
  *out = ort_val.release();
  API_IMPL_END
  return nullptr;
}

ORT_API_STATUS_IMPL(OrtApis::GetOpaqueValue, _In_ const char* domain_name, _In_ const char* type_name,
                    _In_ const OrtValue* in, _Out_ void* data_container, size_t data_container_size) {
  API_IMPL_BEGIN
  std::string dtype("opaque(");
  dtype.append(domain_name).append(",").append(type_name).append(")");
  MLDataType ml_type = DataTypeImpl::GetDataType(dtype);
  ORT_ENFORCE(ml_type != nullptr,
              "Specified domain and type names combination does not refer to a registered opaque type");
  const auto* non_tensor_base = ml_type->AsNonTensorType();
  ORT_ENFORCE(non_tensor_base != nullptr, "Opaque type is not a non_tensor type!!!");
  non_tensor_base->ToDataContainer(*in, data_container_size, data_container);
  API_IMPL_END
  return nullptr;
}

namespace {
struct ProviderBuffer {
  char** buffer_;
  char* next_write_;

  ProviderBuffer(char** buf, size_t p_count) {
    buffer_ = buf;
    next_write_ = DataStart(p_count);
  }

  char* DataStart(size_t p_count) { return reinterpret_cast<char*>(buffer_ + p_count); }
  // Return next buffer ptr
  void Append(const std::string& provider, size_t p_index) {
    // Maximum provider name length is now enforced at GetAvailableExecutionProviderNames()
    const size_t to_copy = provider.size();
#ifdef _MSC_VER
    memcpy_s(next_write_, to_copy, provider.data(), to_copy);
#elif defined(__APPLE__)
    memcpy(next_write_, provider.data(), to_copy);
#else
    memcpy(next_write_, provider.data(), to_copy);
#endif
    next_write_[to_copy] = 0;
    buffer_[p_index] = next_write_;
    next_write_ += to_copy + 1;
  }
};
}  // namespace

ORT_API_STATUS_IMPL(OrtApis::GetAvailableProviders, _Outptr_ char*** out_ptr,
                    _In_ int* providers_length) {
  API_IMPL_BEGIN
  const auto& available_providers = GetAvailableExecutionProviderNames();
  const size_t available_count = available_providers.size();

  if (available_count == 0) {
    out_ptr = nullptr;
    *providers_length = 0;
    return OrtApis::CreateStatus(ORT_FAIL, "Invalid build with no providers available");
  }

  size_t output_len = 0;
  for (const auto& p : available_providers) {
    output_len += p.size() + 1;
  }

  // We allocate and construct the buffer in char* to hold all the string pointers
  // followed by the actual string data. We allocate in terms of char* to make it convinient and avoid casts.
  const size_t ptrs_num = (sizeof(char*) * available_count + output_len + (sizeof(char*) - 1)) / sizeof(char*);
  auto total_buffer = std::make_unique<char*[]>(ptrs_num);
  ProviderBuffer provider_buffer(total_buffer.get(), available_count);

  for (size_t p_index = 0; p_index < available_count; p_index++) {
    provider_buffer.Append(available_providers[p_index], p_index);
  }

  *providers_length = narrow<int>(available_count);
  *out_ptr = total_buffer.release();
  API_IMPL_END
  return nullptr;
}

// This is a cleanup API, it should never return any failure
// so any no-throw code can rely on it.
ORT_API_STATUS_IMPL(OrtApis::ReleaseAvailableProviders, _In_ char** ptr,
                    _In_ int /* providers_length */) {
  API_IMPL_BEGIN
  // take possession of the memory and deallocate it
  std::unique_ptr<char*[]> g(ptr);
  API_IMPL_END
  return nullptr;
}

ORT_API_STATUS_IMPL(OrtApis::GetExecutionProviderApi,
                    [[maybe_unused]] _In_ const char* provider_name,
                    [[maybe_unused]] _In_ uint32_t version,
                    _Outptr_ const void** provider_api) {
  API_IMPL_BEGIN

  *provider_api = nullptr;
#ifdef USE_DML
  if (strcmp(provider_name, "DML") == 0) {
    *provider_api = GetOrtDmlApi(version);
    if (*provider_api == nullptr) {
      return OrtApis::CreateStatus(ORT_INVALID_ARGUMENT, "Specified version is not supported for the DirectML provider.");
    }
    return NULL;
  }
#endif

  return OrtApis::CreateStatus(ORT_INVALID_ARGUMENT, "Specified provider is not supported.");
  API_IMPL_END
}

ORT_API_STATUS_IMPL(OrtApis::TensorAt, _Inout_ OrtValue* value, const int64_t* location_values, size_t location_values_count,
                    _Outptr_ void** out) {
  TENSOR_READWRITE_API_BEGIN

  if (tensor->IsDataTypeString()) {
    return OrtApis::CreateStatus(ORT_INVALID_ARGUMENT, "this API does not support strings");
  }

  const auto& tensor_shape = tensor->Shape();
  const auto num_dimensions = tensor_shape.NumDimensions();
  if (location_values_count != num_dimensions) {
    return OrtApis::CreateStatus(ORT_INVALID_ARGUMENT, "location dimensions do not match shape size");
  }

  for (size_t i = 0; i < location_values_count; i++) {
    if (location_values[i] >= tensor_shape[i] || location_values[i] < 0) {
      return OrtApis::CreateStatus(ORT_INVALID_ARGUMENT, "invalid location range");
    }
  }

  // compute strides
  // TensorPitches p;
  std::vector<int64_t> strides(num_dimensions);
  {
    int64_t stride = 1;
    for (size_t dim = num_dimensions; dim > 0; --dim) {
      strides[dim - 1] = stride;
      stride *= tensor_shape[dim - 1];
    }
  }

  // For Scalers the offset would always be zero
  int64_t offset = 0;
  for (size_t i = 0; i < num_dimensions; i++) {
    offset += location_values[i] * strides[i];
  }

  auto data = reinterpret_cast<char*>(tensor->MutableDataRaw()) + tensor->DataType()->Size() * offset;
  *out = data;
  return nullptr;
  API_IMPL_END
}

ORT_API_STATUS_IMPL(OrtApis::SetLanguageProjection, _In_ const OrtEnv* ort_env, _In_ OrtLanguageProjection projection) {
  API_IMPL_BEGIN
  ORT_UNUSED_PARAMETER(ort_env);
  // note telemetry is controlled via the platform Env object, not the OrtEnv object instance
  const Env& env = Env::Default();
  env.GetTelemetryProvider().SetLanguageProjection(static_cast<uint32_t>(projection));
  return nullptr;
  API_IMPL_END
}

ORT_API_STATUS_IMPL(OrtApis::SessionGetProfilingStartTimeNs, _In_ const OrtSession* sess, _Out_ uint64_t* out) {
  API_IMPL_BEGIN
  const auto* session = reinterpret_cast<const ::onnxruntime::InferenceSession*>(sess);
  auto profiling_start_time = session->GetProfiling().GetStartTimeNs();
  *out = static_cast<uint64_t>(profiling_start_time);
  return nullptr;
  API_IMPL_END
}

// End support for non-tensor types

ORT_API_STATUS_IMPL(OrtApis::CreateArenaCfg, _In_ size_t max_mem, int arena_extend_strategy, int initial_chunk_size_bytes,
                    int max_dead_bytes_per_chunk, _Outptr_ OrtArenaCfg** out) {
  API_IMPL_BEGIN
  auto cfg = std::make_unique<OrtArenaCfg>();
  cfg->max_mem = max_mem;
  cfg->arena_extend_strategy = arena_extend_strategy;
  cfg->initial_chunk_size_bytes = initial_chunk_size_bytes;
  cfg->max_dead_bytes_per_chunk = max_dead_bytes_per_chunk;
  cfg->max_dead_bytes_per_chunk = -1L;

  if (!cfg->IsValid()) {
    return CreateStatus(ORT_INVALID_ARGUMENT, "Invalid configuration value was provided.");
  }

  *out = cfg.release();
  return nullptr;
  API_IMPL_END
}

ORT_API_STATUS_IMPL(OrtApis::CreateArenaCfgV2, _In_reads_(num_keys) const char* const* arena_config_keys, _In_reads_(num_keys) const size_t* arena_config_values,
                    _In_ size_t num_keys, _Outptr_ OrtArenaCfg** out) {
  API_IMPL_BEGIN
  auto cfg = std::make_unique<OrtArenaCfg>();

  for (size_t i = 0; i < num_keys; ++i) {
    if (strcmp(arena_config_keys[i], "max_mem") == 0) {
      cfg->max_mem = arena_config_values[i];
    } else if (strcmp(arena_config_keys[i], "arena_extend_strategy") == 0) {
      cfg->arena_extend_strategy = static_cast<int>(arena_config_values[i]);
    } else if (strcmp(arena_config_keys[i], "initial_chunk_size_bytes") == 0) {
      cfg->initial_chunk_size_bytes = static_cast<int>(arena_config_values[i]);
    } else if (strcmp(arena_config_keys[i], "max_dead_bytes_per_chunk") == 0) {
      cfg->max_dead_bytes_per_chunk = static_cast<int>(arena_config_values[i]);
    } else if (strcmp(arena_config_keys[i], "initial_growth_chunk_size_bytes") == 0) {
      cfg->initial_growth_chunk_size_bytes = static_cast<int>(arena_config_values[i]);
    } else if (strcmp(arena_config_keys[i], "max_power_of_two_extend_bytes") == 0) {
      cfg->max_power_of_two_extend_bytes = static_cast<int64_t>(arena_config_values[i]);
    } else {
      std::ostringstream oss;
      oss << "Invalid key found: " << arena_config_keys[i];

      return CreateStatus(ORT_INVALID_ARGUMENT, oss.str().c_str());
    }
  }

  if (!cfg->IsValid()) {
    return CreateStatus(ORT_INVALID_ARGUMENT, "Invalid configuration value was provided.");
  }

  *out = cfg.release();
  return nullptr;
  API_IMPL_END
}

// Allow using raw new/delete because this is for C.
ORT_API(void, OrtApis::ReleaseArenaCfg, _Frees_ptr_opt_ OrtArenaCfg* ptr) {
  std::unique_ptr<OrtArenaCfg> g(ptr);
}

ORT_API_STATUS_IMPL(OrtApis::CreatePrepackedWeightsContainer, _Outptr_ OrtPrepackedWeightsContainer** out) {
  API_IMPL_BEGIN
  std::unique_ptr<PrepackedWeightsContainer> container = std::make_unique<PrepackedWeightsContainer>();
  *out = reinterpret_cast<OrtPrepackedWeightsContainer*>(container.release());
  return nullptr;
  API_IMPL_END
}

ORT_API(void, OrtApis::ReleasePrepackedWeightsContainer, _Frees_ptr_opt_ OrtPrepackedWeightsContainer* ptr) {
  delete reinterpret_cast<PrepackedWeightsContainer*>(ptr);
}

ORT_API_STATUS_IMPL(OrtApis::CreateSessionWithPrepackedWeightsContainer, _In_ const OrtEnv* env, _In_ const ORTCHAR_T* model_path,
                    _In_ const OrtSessionOptions* options, _Inout_ OrtPrepackedWeightsContainer* prepacked_weights_container,
                    _Outptr_ OrtSession** out) {
  API_IMPL_BEGIN
  std::unique_ptr<onnxruntime::InferenceSession> sess;
  OrtStatus* status = nullptr;
  *out = nullptr;

  ORT_TRY {
    ORT_API_RETURN_IF_ERROR(CreateSessionAndLoadModel(options, env, model_path, nullptr, 0, sess));
    ORT_API_RETURN_IF_ERROR(InitializeSession(options, *sess, prepacked_weights_container));

    *out = reinterpret_cast<OrtSession*>(sess.release());
  }
  ORT_CATCH(const std::exception& e) {
    ORT_HANDLE_EXCEPTION([&]() {
      status = OrtApis::CreateStatus(ORT_FAIL, e.what());
    });
  }

  return status;
  API_IMPL_END
}

ORT_API_STATUS_IMPL(OrtApis::CreateSessionFromArrayWithPrepackedWeightsContainer, _In_ const OrtEnv* env,
                    _In_ const void* model_data, size_t model_data_length,
                    _In_ const OrtSessionOptions* options, _Inout_ OrtPrepackedWeightsContainer* prepacked_weights_container,
                    _Outptr_ OrtSession** out) {
  API_IMPL_BEGIN
  std::unique_ptr<onnxruntime::InferenceSession> sess;
  OrtStatus* status = nullptr;
  *out = nullptr;

  ORT_TRY {
    ORT_API_RETURN_IF_ERROR(CreateSessionAndLoadModel(options, env, nullptr, model_data,
                                                      model_data_length, sess));
    ORT_API_RETURN_IF_ERROR(InitializeSession(options, *sess, prepacked_weights_container));

    *out = reinterpret_cast<OrtSession*>(sess.release());
  }
  ORT_CATCH(const std::exception& e) {
    ORT_HANDLE_EXCEPTION([&]() {
      status = OrtApis::CreateStatus(ORT_FAIL, e.what());
    });
  }

  return status;
  API_IMPL_END
}

ORT_API_STATUS_IMPL(OrtApis::GetTensorMemoryInfo, _In_ const OrtValue* value, _Outptr_ const OrtMemoryInfo** memory_info) {
  TENSOR_READ_API_BEGIN
  *memory_info = &tensor.Location();
  return nullptr;
  API_IMPL_END
}

ORT_API_STATUS_IMPL(OrtApis::SessionOptionsSetCustomCreateThreadFn, _Inout_ OrtSessionOptions* options, _In_ OrtCustomCreateThreadFn ort_custom_create_thread_fn) {
  API_IMPL_BEGIN
  options->value.custom_create_thread_fn = ort_custom_create_thread_fn;
  return nullptr;
  API_IMPL_END
}

ORT_API_STATUS_IMPL(OrtApis::SessionOptionsSetCustomThreadCreationOptions, _Inout_ OrtSessionOptions* options, _In_ void* ort_custom_thread_creation_options) {
  API_IMPL_BEGIN
  options->value.custom_thread_creation_options = ort_custom_thread_creation_options;
  return nullptr;
  API_IMPL_END
}

ORT_API_STATUS_IMPL(OrtApis::SessionOptionsSetCustomJoinThreadFn, _Inout_ OrtSessionOptions* options, _In_ OrtCustomJoinThreadFn ort_custom_join_thread_fn) {
  API_IMPL_BEGIN
  options->value.custom_join_thread_fn = ort_custom_join_thread_fn;
  return nullptr;
  API_IMPL_END
}

ORT_API(void, OrtApis::ReleaseValueInfo, _Frees_ptr_opt_ OrtValueInfo* value_info) {
  delete value_info;
}

ORT_API(void, OrtApis::ReleaseNode, _Frees_ptr_opt_ OrtNode* node) {
  delete node;
}

ORT_API(void, OrtApis::ReleaseGraph, _Frees_ptr_opt_ OrtGraph* graph) {
  delete graph;
}

ORT_API(void, OrtApis::ReleaseModel, _Frees_ptr_opt_ OrtModel* model) {
  delete model;
}

ORT_API_STATUS_IMPL(OrtApis::GetValueInfoName, _In_ const OrtValueInfo* value_info,
                    _Out_ const char** name) {
  API_IMPL_BEGIN
  *name = value_info->GetName().c_str();
  return nullptr;
  API_IMPL_END
}
ORT_API_STATUS_IMPL(OrtApis::GetValueInfoTypeInfo, _In_ const OrtValueInfo* value_info,
                    _Outptr_ const OrtTypeInfo** type_info) {
  API_IMPL_BEGIN
  *type_info = nullptr;

  const OrtTypeInfo* type_info_internal = value_info->GetTypeInfo();
  if (type_info_internal == nullptr) {
    std::ostringstream oss;
    oss << "OrtValueInfo '" << value_info->GetName() << "' does not have valid type information";
    return OrtApis::CreateStatus(ORT_FAIL, oss.str().c_str());
  }

  *type_info = type_info_internal;
  return nullptr;
  API_IMPL_END
}

ORT_API_STATUS_IMPL(OrtApis::ValueInfo_GetValueProducer, _In_ const OrtValueInfo* value_info,
                    _Outptr_ const OrtNode** producer_node, _Out_opt_ size_t* producer_output_index) {
  API_IMPL_BEGIN
#if !defined(ORT_MINIMAL_BUILD) || defined(ORT_EXTENDED_MINIMAL_BUILD)
  OrtValueInfo::ProducerInfo producer_info;
  ORT_API_RETURN_IF_STATUS_NOT_OK(value_info->GetProducerInfo(producer_info));

  *producer_node = producer_info.node;
  if (producer_output_index != nullptr) {
    *producer_output_index = producer_info.output_index;
  }

  return nullptr;
#else
  ORT_UNUSED_PARAMETER(value_info);
  ORT_UNUSED_PARAMETER(producer_node);
  ORT_UNUSED_PARAMETER(producer_output_index);
  return OrtApis::CreateStatus(ORT_NOT_IMPLEMENTED, "ValueInfo_GetValueProducer() is not supported in this build.");
#endif
  API_IMPL_END
}

ORT_API_STATUS_IMPL(OrtApis::ValueInfo_GetValueNumConsumers, _In_ const OrtValueInfo* value_info,
                    _Out_ size_t* num_consumers) {
  API_IMPL_BEGIN
#if !defined(ORT_MINIMAL_BUILD) || defined(ORT_EXTENDED_MINIMAL_BUILD)
  ORT_API_RETURN_IF_STATUS_NOT_OK(value_info->GetNumConsumerInfos(*num_consumers));
  return nullptr;
#else
  ORT_UNUSED_PARAMETER(value_info);
  ORT_UNUSED_PARAMETER(num_consumers);
  return OrtApis::CreateStatus(ORT_NOT_IMPLEMENTED, "ValueInfo_GetValueNumConsumers() is not supported in this build.");
#endif
  API_IMPL_END
}

ORT_API_STATUS_IMPL(OrtApis::ValueInfo_GetValueConsumers, _In_ const OrtValueInfo* value_info,
                    _Out_writes_all_(num_consumers) const OrtNode** nodes,
                    _Out_writes_all_(num_consumers) int64_t* input_indices,
                    _In_ size_t num_consumers) {
  API_IMPL_BEGIN
#if !defined(ORT_MINIMAL_BUILD) || defined(ORT_EXTENDED_MINIMAL_BUILD)
  std::vector<OrtValueInfo::ConsumerInfo> consumer_infos;
  ORT_API_RETURN_IF_STATUS_NOT_OK(value_info->GetConsumerInfos(consumer_infos));

  if (num_consumers < consumer_infos.size()) {
    std::ostringstream oss;
    oss << "Not enough space for value consumers: expected buffer with at least " << consumer_infos.size()
        << " elements, got " << num_consumers;
    return OrtApis::CreateStatus(ORT_INVALID_ARGUMENT, oss.str().c_str());
  }

  for (size_t i = 0; i < consumer_infos.size(); ++i) {
    nodes[i] = consumer_infos[i].node;
    input_indices[i] = consumer_infos[i].input_index;
  }

  return nullptr;
#else
  ORT_UNUSED_PARAMETER(value_info);
  ORT_UNUSED_PARAMETER(nodes);
  ORT_UNUSED_PARAMETER(input_indices);
  ORT_UNUSED_PARAMETER(num_consumers);
  return OrtApis::CreateStatus(ORT_NOT_IMPLEMENTED, "ValueInfo_GetValueConsumers() is not supported in this build.");
#endif
  API_IMPL_END
}

ORT_API_STATUS_IMPL(OrtApis::ValueInfo_GetInitializerValue, _In_ const OrtValueInfo* value_info,
                    _Outptr_ const OrtValue** initializer_value) {
  API_IMPL_BEGIN
  ORT_API_RETURN_IF_STATUS_NOT_OK(value_info->GetInitializerValue(*initializer_value));
  return nullptr;
  API_IMPL_END
}

ORT_API_STATUS_IMPL(OrtApis::ValueInfo_IsRequiredGraphInput, _In_ const OrtValueInfo* value_info,
                    _Out_ bool* is_required_graph_input) {
  API_IMPL_BEGIN
  if (is_required_graph_input == nullptr) {
    return OrtApis::CreateStatus(ORT_INVALID_ARGUMENT, "'is_required_graph_input' argument is NULL");
  }

  ORT_API_RETURN_IF_STATUS_NOT_OK(value_info->IsRequiredGraphInput(*is_required_graph_input));
  return nullptr;
  API_IMPL_END
}

ORT_API_STATUS_IMPL(OrtApis::ValueInfo_IsOptionalGraphInput, _In_ const OrtValueInfo* value_info,
                    _Out_ bool* is_optional_graph_input) {
  API_IMPL_BEGIN
  if (is_optional_graph_input == nullptr) {
    return OrtApis::CreateStatus(ORT_INVALID_ARGUMENT, "'is_optional_graph_input' argument is NULL");
  }

  ORT_API_RETURN_IF_STATUS_NOT_OK(value_info->IsOptionalGraphInput(*is_optional_graph_input));
  return nullptr;
  API_IMPL_END
}

ORT_API_STATUS_IMPL(OrtApis::ValueInfo_IsGraphOutput, _In_ const OrtValueInfo* value_info,
                    _Out_ bool* is_graph_output) {
  API_IMPL_BEGIN
  if (is_graph_output == nullptr) {
    return OrtApis::CreateStatus(ORT_INVALID_ARGUMENT, "'is_graph_output' argument is NULL");
  }

  ORT_API_RETURN_IF_STATUS_NOT_OK(value_info->IsGraphOutput(*is_graph_output));
  return nullptr;
  API_IMPL_END
}

ORT_API_STATUS_IMPL(OrtApis::ValueInfo_IsConstantInitializer, _In_ const OrtValueInfo* value_info,
                    _Out_ bool* is_constant_initializer) {
  API_IMPL_BEGIN
  if (is_constant_initializer == nullptr) {
    return OrtApis::CreateStatus(ORT_INVALID_ARGUMENT, "'is_constant_initializer' argument is NULL");
  }

  ORT_API_RETURN_IF_STATUS_NOT_OK(value_info->IsConstantInitializer(*is_constant_initializer));
  return nullptr;
  API_IMPL_END
}

ORT_API_STATUS_IMPL(OrtApis::ValueInfo_IsFromOuterScope, _In_ const OrtValueInfo* value_info,
                    _Out_ bool* is_outer_scope) {
  API_IMPL_BEGIN
  if (is_outer_scope == nullptr) {
    return OrtApis::CreateStatus(ORT_INVALID_ARGUMENT, "'is_outer_scope' argument is NULL");
  }

  ORT_API_RETURN_IF_STATUS_NOT_OK(value_info->IsFromOuterScope(*is_outer_scope));
  return nullptr;
  API_IMPL_END
}

//
// OrtGraph
//

ORT_API_STATUS_IMPL(OrtApis::Graph_GetName, _In_ const OrtGraph* graph, _Outptr_ const char** graph_name) {
  API_IMPL_BEGIN
  if (graph_name == nullptr) {
    return OrtApis::CreateStatus(ORT_INVALID_ARGUMENT, "'graph_name' argument is NULL");
  }

  *graph_name = graph->GetName().c_str();

  return nullptr;
  API_IMPL_END
}

ORT_API_STATUS_IMPL(OrtApis::Graph_GetOnnxIRVersion, _In_ const OrtGraph* graph, _Out_ int64_t* ir_version) {
  API_IMPL_BEGIN
  if (ir_version == nullptr) {
    return OrtApis::CreateStatus(ORT_INVALID_ARGUMENT, "'ir_version' argument is NULL");
  }

  *ir_version = graph->GetOnnxIRVersion();

  return nullptr;
  API_IMPL_END
}

ORT_API_STATUS_IMPL(OrtApis::Graph_GetNumOperatorSets, _In_ const OrtGraph* graph, _Out_ size_t* num_operator_sets) {
  API_IMPL_BEGIN
  if (num_operator_sets == nullptr) {
    return OrtApis::CreateStatus(ORT_INVALID_ARGUMENT, "'num_operator_sets' argument is NULL");
  }

  ORT_API_RETURN_IF_STATUS_NOT_OK(graph->GetNumOperatorSets(*num_operator_sets));
  return nullptr;
  API_IMPL_END
}

ORT_API_STATUS_IMPL(OrtApis::Graph_GetOperatorSets, _In_ const OrtGraph* graph,
                    _Out_writes_(num_operator_sets) const char** domains,
                    _Out_writes_(num_operator_sets) int64_t* opset_versions, _In_ size_t num_operator_sets) {
  API_IMPL_BEGIN
  gsl::span<const char*> domains_span(domains, num_operator_sets);
  gsl::span<int64_t> versions_span(opset_versions, num_operator_sets);
  ORT_API_RETURN_IF_STATUS_NOT_OK(graph->GetOperatorSets(domains_span, versions_span));

  return nullptr;
  API_IMPL_END
}

ORT_API_STATUS_IMPL(OrtApis::Graph_GetNumInputs, _In_ const OrtGraph* graph, _Out_ size_t* num_inputs) {
  API_IMPL_BEGIN
  if (num_inputs == nullptr) {
    return OrtApis::CreateStatus(ORT_INVALID_ARGUMENT, "'num_inputs' argument is NULL");
  }

  *num_inputs = graph->GetNumInputs();

  return nullptr;
  API_IMPL_END
}

ORT_API_STATUS_IMPL(OrtApis::Graph_GetInputs, _In_ const OrtGraph* graph,
                    _Out_writes_(num_inputs) const OrtValueInfo** inputs, _In_ size_t num_inputs) {
  API_IMPL_BEGIN
  gsl::span<const OrtValueInfo*> inputs_span(inputs, num_inputs);
  ORT_API_RETURN_IF_STATUS_NOT_OK(graph->GetInputs(inputs_span));

  return nullptr;
  API_IMPL_END
}

ORT_API_STATUS_IMPL(OrtApis::Graph_GetNumOutputs, _In_ const OrtGraph* graph, _Out_ size_t* num_outputs) {
  API_IMPL_BEGIN
  if (num_outputs == nullptr) {
    return OrtApis::CreateStatus(ORT_INVALID_ARGUMENT, "'num_outputs' argument is NULL");
  }

  *num_outputs = graph->GetNumOutputs();

  return nullptr;
  API_IMPL_END
}

ORT_API_STATUS_IMPL(OrtApis::Graph_GetOutputs, _In_ const OrtGraph* graph,
                    _Out_writes_(num_outputs) const OrtValueInfo** outputs, _In_ size_t num_outputs) {
  API_IMPL_BEGIN
  gsl::span<const OrtValueInfo*> outputs_span(outputs, num_outputs);
  ORT_API_RETURN_IF_STATUS_NOT_OK(graph->GetOutputs(outputs_span));

  return nullptr;
  API_IMPL_END
}

ORT_API_STATUS_IMPL(OrtApis::Graph_GetNumInitializers, _In_ const OrtGraph* graph, _Out_ size_t* num_initializers) {
  API_IMPL_BEGIN
  if (num_initializers == nullptr) {
    return OrtApis::CreateStatus(ORT_INVALID_ARGUMENT, "'num_initializers' argument is NULL");
  }

  *num_initializers = graph->GetNumInitializers();

  return nullptr;
  API_IMPL_END
}

ORT_API_STATUS_IMPL(OrtApis::Graph_GetInitializers, _In_ const OrtGraph* graph,
                    _Out_writes_(num_initializers) const OrtValueInfo** initializers,
                    _In_ size_t num_initializers) {
  API_IMPL_BEGIN
  gsl::span<const OrtValueInfo*> initializers_span(initializers, num_initializers);
  ORT_API_RETURN_IF_STATUS_NOT_OK(graph->GetInitializers(initializers_span));

  return nullptr;
  API_IMPL_END
}

ORT_API_STATUS_IMPL(OrtApis::Graph_GetNumNodes, _In_ const OrtGraph* graph, _Out_ size_t* num_nodes) {
  API_IMPL_BEGIN
  if (num_nodes == nullptr) {
    return OrtApis::CreateStatus(ORT_INVALID_ARGUMENT, "'num_nodes' argument is NULL");
  }

  *num_nodes = graph->GetNumNodes();

  return nullptr;
  API_IMPL_END
}

ORT_API_STATUS_IMPL(OrtApis::Graph_GetNodes, _In_ const OrtGraph* graph,
                    _Out_writes_(num_nodes) const OrtNode** nodes, _In_ size_t num_nodes) {
  API_IMPL_BEGIN
  gsl::span<const OrtNode*> nodes_span(nodes, num_nodes);
  ORT_API_RETURN_IF_STATUS_NOT_OK(graph->GetNodes(nodes_span));

  return nullptr;
  API_IMPL_END
}

ORT_API_STATUS_IMPL(OrtApis::Graph_GetParentNode, _In_ const OrtGraph* graph, _Outptr_ const OrtNode** node) {
  API_IMPL_BEGIN
  if (node == nullptr) {
    return OrtApis::CreateStatus(ORT_INVALID_ARGUMENT, "'node' argument is NULL");
  }

  ORT_API_RETURN_IF_STATUS_NOT_OK(graph->GetParentNode(*node));
  return nullptr;
  API_IMPL_END
}

ORT_API_STATUS_IMPL(OrtApis::Graph_GetGraphView, _In_ const OrtGraph* src_graph,
                    _In_ const OrtNode** nodes,
                    _In_ size_t num_nodes,
                    _Outptr_ OrtGraph** dst_graph) {
  API_IMPL_BEGIN

  if (num_nodes == 0) {
    return OrtApis::CreateStatus(ORT_INVALID_ARGUMENT, "'num_nodes' argument should be > 0");
  }

  const EpGraph* ep_graph = EpGraph::ToInternal(src_graph);
  if (ep_graph == nullptr) {
    return OrtApis::CreateStatus(OrtErrorCode::ORT_INVALID_ARGUMENT, "src_graph is a ModelEditorGraph which doesn't support Graph_GetSubGraph.");
  }
  const Graph& graph = ep_graph->GetGraphViewer().GetGraph();

  // Create a GraphViewer with filtered info
  std::unique_ptr<IndexedSubGraph> indexed_sub_graph = std::make_unique<IndexedSubGraph>();
  std::unique_ptr<IndexedSubGraph::MetaDef> metadef = std::make_unique<IndexedSubGraph::MetaDef>();
  metadef->name = "sub_graph";
  metadef->since_version = 1;
  std::unordered_set<std::string> outputs;
  std::unordered_set<const NodeArg*> initializers;

  auto add_inputs = [&](ConstPointerContainer<std::vector<NodeArg*>> defs) {
    for (const auto* def : defs) {
      if (def->Exists()) {
        // not the output of a previous node
        if (outputs.count(def->Name()) == 0) {
          metadef->inputs.push_back(def->Name());
        } else {
          // consumed by node so no longer subgraph output
          // NOTE: Ignoring edge case where a node output is an overall graph output AND a node input
          outputs.erase(def->Name());
        }

        if (graph.IsInitializedTensor(def->Name())) {
          initializers.insert(def);
        }
      }
    }
  };

  auto add_node = [&](const Node& node) {
    indexed_sub_graph->nodes.push_back(node.Index());
    add_inputs(node.InputDefs());
    add_inputs(node.ImplicitInputDefs());

    for (const auto* def : node.OutputDefs()) {
      outputs.insert(def->Name());
    }
  };

  // Add nodes
  for (size_t node_idx = 0; node_idx < num_nodes; node_idx++) {
    const OrtNode* ort_node = nodes[node_idx];
    const EpNode* ep_node = EpNode::ToInternal(ort_node);
    if (ep_node == nullptr) {
      return OrtApis::CreateStatus(OrtErrorCode::ORT_INVALID_ARGUMENT, "node is a ModelEditorNode which doesn't support Graph_GetSubGraph.");
    }
    add_node(ep_node->GetInternalNode());
  }

  // Add initializers
  for (auto& initializer : initializers) {
    metadef->constant_initializers.push_back(initializer->Name());
  }

  // Add outputs
  for (auto& output : outputs) {
    metadef->outputs.push_back(output);
  }

  indexed_sub_graph->SetMetaDef(std::move(metadef));
  auto graph_viewer = std::make_unique<GraphViewer>(graph, *indexed_sub_graph.get());

  std::unique_ptr<EpGraph> result;
  ORT_API_RETURN_IF_STATUS_NOT_OK(EpGraph::Create(std::move(graph_viewer), std::move(indexed_sub_graph), result));

  *dst_graph = result.release();

  return nullptr;
  API_IMPL_END
}

//
// OrtNode
//

ORT_API_STATUS_IMPL(OrtApis::Node_GetId, _In_ const OrtNode* node, _Out_ size_t* node_id) {
  API_IMPL_BEGIN
  if (node_id == nullptr) {
    return OrtApis::CreateStatus(ORT_INVALID_ARGUMENT, "'node_id' argument is NULL");
  }

  *node_id = node->GetId();

  return nullptr;
  API_IMPL_END
}

ORT_API_STATUS_IMPL(OrtApis::Node_GetName, _In_ const OrtNode* node, _Outptr_ const char** node_name) {
  API_IMPL_BEGIN
  if (node_name == nullptr) {
    return OrtApis::CreateStatus(ORT_INVALID_ARGUMENT, "'node_name' argument is NULL");
  }

  *node_name = node->GetName().c_str();
  return nullptr;
  API_IMPL_END
}

ORT_API_STATUS_IMPL(OrtApis::Node_GetOperatorType, _In_ const OrtNode* node, _Outptr_ const char** operator_type) {
  API_IMPL_BEGIN
  if (operator_type == nullptr) {
    return OrtApis::CreateStatus(ORT_INVALID_ARGUMENT, "'operator_type' argument is NULL");
  }

  *operator_type = node->GetOpType().c_str();

  return nullptr;
  API_IMPL_END
}

ORT_API_STATUS_IMPL(OrtApis::Node_GetDomain, _In_ const OrtNode* node, _Outptr_ const char** domain_name) {
  API_IMPL_BEGIN
  if (domain_name == nullptr) {
    return OrtApis::CreateStatus(ORT_INVALID_ARGUMENT, "'operator_type' argument is NULL");
  }

  *domain_name = node->GetDomain().c_str();

  return nullptr;
  API_IMPL_END
}

ORT_API_STATUS_IMPL(OrtApis::Node_GetSinceVersion, _In_ const OrtNode* node, _Out_ int* since_version) {
  API_IMPL_BEGIN
  if (since_version == nullptr) {
    return OrtApis::CreateStatus(ORT_INVALID_ARGUMENT, "'since_version' argument is NULL");
  }

  ORT_API_RETURN_IF_STATUS_NOT_OK(node->GetSinceVersion(*since_version));
  return nullptr;
  API_IMPL_END
}

ORT_API_STATUS_IMPL(OrtApis::Node_GetNumInputs, _In_ const OrtNode* node, _Out_ size_t* num_inputs) {
  API_IMPL_BEGIN
  if (num_inputs == nullptr) {
    return OrtApis::CreateStatus(ORT_INVALID_ARGUMENT, "'num_inputs' argument is NULL");
  }

  *num_inputs = node->GetNumInputs();
  return nullptr;
  API_IMPL_END
}

ORT_API_STATUS_IMPL(OrtApis::Node_GetInputs, _In_ const OrtNode* node,
                    _Out_writes_(num_inputs) const OrtValueInfo** inputs, _In_ size_t num_inputs) {
  API_IMPL_BEGIN
  gsl::span<const OrtValueInfo*> inputs_span(inputs, num_inputs);
  ORT_API_RETURN_IF_STATUS_NOT_OK(node->GetInputs(inputs_span));
  return nullptr;
  API_IMPL_END
}

ORT_API_STATUS_IMPL(OrtApis::Node_GetNumOutputs, _In_ const OrtNode* node, _Out_ size_t* num_outputs) {
  API_IMPL_BEGIN
  if (num_outputs == nullptr) {
    return OrtApis::CreateStatus(ORT_INVALID_ARGUMENT, "'num_outputs' argument is NULL");
  }

  *num_outputs = node->GetNumOutputs();
  return nullptr;
  API_IMPL_END
}

ORT_API_STATUS_IMPL(OrtApis::Node_GetOutputs, _In_ const OrtNode* node,
                    _Out_writes_(num_outputs) const OrtValueInfo** outputs, _In_ size_t num_outputs) {
  API_IMPL_BEGIN
  gsl::span<const OrtValueInfo*> outputs_span(outputs, num_outputs);
  ORT_API_RETURN_IF_STATUS_NOT_OK(node->GetOutputs(outputs_span));
  return nullptr;
  API_IMPL_END
}

ORT_API_STATUS_IMPL(OrtApis::Node_GetNumImplicitInputs, _In_ const OrtNode* node, _Out_ size_t* num_implicit_inputs) {
  API_IMPL_BEGIN
  if (num_implicit_inputs == nullptr) {
    return OrtApis::CreateStatus(ORT_INVALID_ARGUMENT, "'num_implicit_inputs' argument is NULL");
  }

  ORT_API_RETURN_IF_STATUS_NOT_OK(node->GetNumImplicitInputs(*num_implicit_inputs));
  return nullptr;
  API_IMPL_END
}

ORT_API_STATUS_IMPL(OrtApis::Node_GetImplicitInputs, _In_ const OrtNode* node,
                    _Out_writes_(num_implicit_inputs) const OrtValueInfo** implicit_inputs,
                    _In_ size_t num_implicit_inputs) {
  API_IMPL_BEGIN
  gsl::span<const OrtValueInfo*> inputs_span(implicit_inputs, num_implicit_inputs);
  ORT_API_RETURN_IF_STATUS_NOT_OK(node->GetImplicitInputs(inputs_span));
  return nullptr;
  API_IMPL_END
}

ORT_API_STATUS_IMPL(OrtApis::Node_GetNumAttributes, _In_ const OrtNode* node, _Out_ size_t* num_attributes) {
  API_IMPL_BEGIN
  if (num_attributes == nullptr) {
    return OrtApis::CreateStatus(ORT_INVALID_ARGUMENT, "'num_attributes' argument is NULL");
  }

  *num_attributes = node->GetNumAttributes();
  return nullptr;
  API_IMPL_END
}

ORT_API_STATUS_IMPL(OrtApis::Node_GetAttributes, _In_ const OrtNode* node,
                    _Out_writes_(num_attributes) const OrtOpAttr** attributes, _In_ size_t num_attributes) {
  API_IMPL_BEGIN
  gsl::span<const OrtOpAttr*> attrs_span(attributes, num_attributes);
  ORT_API_RETURN_IF_STATUS_NOT_OK(node->GetAttributes(attrs_span));
  return nullptr;
  API_IMPL_END
}

ORT_API_STATUS_IMPL(OrtApis::Node_GetAttributeByName, _In_ const OrtNode* node, _In_ const char* attribute_name, _Outptr_ const OrtOpAttr** attribute) {
  API_IMPL_BEGIN
  if (attribute == nullptr) {
    return OrtApis::CreateStatus(ORT_INVALID_ARGUMENT, "'attribute' argument is NULL");
  }

  const EpNode* ep_node = EpNode::ToInternal(node);
  if (ep_node == nullptr) {
    return OrtApis::CreateStatus(OrtErrorCode::ORT_INVALID_ARGUMENT, "node is a ModelEditorNode which doesn't support Node_GetAttributeByName.");
  }

  *attribute = ep_node->GetAttribute(attribute_name);

  if (*attribute) {
    return nullptr;
  } else {
    return OrtApis::CreateStatus(OrtErrorCode::ORT_INVALID_ARGUMENT, "Attribute does not exist.");
  }

  API_IMPL_END
}

ORT_API_STATUS_IMPL(OrtApis::OpAttr_GetType, _In_ const OrtOpAttr* attribute, _Out_ OrtOpAttrType* type) {
  API_IMPL_BEGIN
  const auto attr = attribute->attr_proto;
  auto onnx_attr_type = attribute->attr_proto.type();
  switch (onnx_attr_type) {
    case ONNX_NAMESPACE::AttributeProto_AttributeType::AttributeProto_AttributeType_UNDEFINED: {
      *type = OrtOpAttrType::ORT_OP_ATTR_UNDEFINED;
      break;
    }
    case ONNX_NAMESPACE::AttributeProto_AttributeType::AttributeProto_AttributeType_INT: {
      *type = OrtOpAttrType::ORT_OP_ATTR_INT;
      break;
    }
    case ONNX_NAMESPACE::AttributeProto_AttributeType::AttributeProto_AttributeType_INTS: {
      *type = OrtOpAttrType::ORT_OP_ATTR_INTS;
      break;
    }
    case ONNX_NAMESPACE::AttributeProto_AttributeType::AttributeProto_AttributeType_FLOAT: {
      *type = OrtOpAttrType::ORT_OP_ATTR_FLOAT;
      break;
    }
    case ONNX_NAMESPACE::AttributeProto_AttributeType::AttributeProto_AttributeType_FLOATS: {
      *type = OrtOpAttrType::ORT_OP_ATTR_FLOATS;
      break;
    }
    case ONNX_NAMESPACE::AttributeProto_AttributeType::AttributeProto_AttributeType_STRING: {
      *type = OrtOpAttrType::ORT_OP_ATTR_STRING;
      break;
    }
    case ONNX_NAMESPACE::AttributeProto_AttributeType::AttributeProto_AttributeType_STRINGS: {
      *type = OrtOpAttrType::ORT_OP_ATTR_STRINGS;
      break;
    }
    default:
      return OrtApis::CreateStatus(OrtErrorCode::ORT_INVALID_ARGUMENT, "Unexpected attribute type.");
  }
  return nullptr;
  API_IMPL_END
}

ORT_API_STATUS_IMPL(OrtApis::OpAttr_GetName, _In_ const OrtOpAttr* attribute, _Outptr_ const char** name) {
  API_IMPL_BEGIN
  if (name == nullptr) {
    return OrtApis::CreateStatus(ORT_INVALID_ARGUMENT, "name argument is null");
  }
  if (attribute == nullptr) {
    return OrtApis::CreateStatus(ORT_INVALID_ARGUMENT, "attribute argument is null");
  }

  *name = attribute->attr_proto.name().c_str();
  return nullptr;
  API_IMPL_END
}

ORT_API_STATUS_IMPL(OrtApis::Node_GetNumSubgraphs, _In_ const OrtNode* node, _Out_ size_t* num_subgraphs) {
  API_IMPL_BEGIN
  if (num_subgraphs == nullptr) {
    return OrtApis::CreateStatus(ORT_INVALID_ARGUMENT, "'num_subgraphs' argument is NULL");
  }

  ORT_API_RETURN_IF_STATUS_NOT_OK(node->GetNumSubgraphs(*num_subgraphs));
  return nullptr;
  API_IMPL_END
}

ORT_API_STATUS_IMPL(OrtApis::Node_GetSubgraphs, _In_ const OrtNode* node,
                    _Out_writes_(num_subgraphs) const OrtGraph** subgraphs, _In_ size_t num_subgraphs,
                    _Out_writes_opt_(num_subgraphs) const char** attribute_names) {
  API_IMPL_BEGIN
  gsl::span<const OrtGraph*> graphs_span(subgraphs, num_subgraphs);
  ORT_API_RETURN_IF_STATUS_NOT_OK(node->GetSubgraphs(graphs_span, attribute_names));
  return nullptr;
  API_IMPL_END
}

ORT_API_STATUS_IMPL(OrtApis::Node_GetGraph, _In_ const OrtNode* node,
                    _Outptr_result_maybenull_ const OrtGraph** graph) {
  API_IMPL_BEGIN
  if (graph == nullptr) {
    return OrtApis::CreateStatus(ORT_INVALID_ARGUMENT, "'graph' argument is NULL");
  }

  *graph = nullptr;
  ORT_API_RETURN_IF_STATUS_NOT_OK(node->GetGraph(*graph));
  return nullptr;
  API_IMPL_END
}

ORT_API_STATUS_IMPL(OrtApis::Node_GetEpName, _In_ const OrtNode* node,
                    _Outptr_result_maybenull_ const char** out) {
  API_IMPL_BEGIN
  if (out == nullptr) {
    return OrtApis::CreateStatus(ORT_INVALID_ARGUMENT, "'out' argument is NULL");
  }

  const EpNode* ep_node = EpNode::ToInternal(node);
  if (ep_node == nullptr) {
    return OrtApis::CreateStatus(OrtErrorCode::ORT_INVALID_ARGUMENT, "node is a ModelEditorNode which doesn't support Node_GetEpName.");
  }

  *out = ep_node->GetEpName().c_str();
  return nullptr;
  API_IMPL_END
}

ORT_API(const OrtTrainingApi*, OrtApis::GetTrainingApi, uint32_t version) {
#ifdef ENABLE_TRAINING_APIS
  if (version >= 13 && version <= ORT_API_VERSION)
    return OrtTrainingApis::GetTrainingApi(version);

  fprintf(stderr, "The given version [%u] is not supported. Training api only supports version 13 to %u.\n",
          version, ORT_API_VERSION);
  return nullptr;
#else
  ORT_UNUSED_PARAMETER(version);

  return nullptr;
#endif
}

ORT_API(const OrtModelEditorApi*, OrtApis::GetModelEditorApi) {
#if !defined(ORT_MINIMAL_BUILD)
  return OrtModelEditorAPI::GetModelEditorApi();
#else
  fprintf(stderr, "The Model Editor API is not supported in a minimal build.\n");
  return nullptr;
#endif
}

ORT_API(const OrtCompileApi*, OrtApis::GetCompileApi) {
  return OrtCompileAPI::GetCompileApi();
}

ORT_API(void, OrtApis::CreateKeyValuePairs, _Outptr_ OrtKeyValuePairs** out) {
  auto kvps = std::make_unique<OrtKeyValuePairs>();
  *out = reinterpret_cast<OrtKeyValuePairs*>(kvps.release());
}

ORT_API(void, OrtApis::AddKeyValuePair, _In_ OrtKeyValuePairs* kvps,
        _In_ const char* key, _In_ const char* value) {
  auto& entries = *reinterpret_cast<OrtKeyValuePairs*>(kvps);
  entries.Add(key, value);
}

ORT_API(const char*, OrtApis::GetKeyValue, _In_ const OrtKeyValuePairs* kvps, _In_ const char* key) {
  const char* value = nullptr;

  const auto& entries = kvps->Entries();
  if (auto entry = entries.find(key); entry != entries.end()) {
    value = entry->second.c_str();
  }

  return value;
}

ORT_API(void, OrtApis::GetKeyValuePairs, _In_ const OrtKeyValuePairs* kvps,
        _Outptr_ const char* const** keys, _Outptr_ const char* const** values, _Out_ size_t* num_entries) {
  *keys = kvps->Keys().data();
  *values = kvps->Values().data();
  *num_entries = kvps->Entries().size();
}

ORT_API(void, OrtApis::RemoveKeyValuePair, _Frees_ptr_opt_ OrtKeyValuePairs* kvps, _In_ const char* key) {
  kvps->Remove(key);
}

ORT_API(void, OrtApis::ReleaseKeyValuePairs, _Frees_ptr_opt_ OrtKeyValuePairs* kvps) {
  delete kvps;
}

#if !defined(ORT_MINIMAL_BUILD)
ORT_API_STATUS_IMPL(OrtApis::RegisterExecutionProviderLibrary, _In_ OrtEnv* env, const char* registration_name,
                    const ORTCHAR_T* path) {
  API_IMPL_BEGIN
  ORT_API_RETURN_IF_STATUS_NOT_OK(env->GetEnvironment().RegisterExecutionProviderLibrary(registration_name, path));
  return nullptr;
  API_IMPL_END
}

ORT_API_STATUS_IMPL(OrtApis::UnregisterExecutionProviderLibrary, _In_ OrtEnv* env, const char* registration_name) {
  API_IMPL_BEGIN
  ORT_API_RETURN_IF_STATUS_NOT_OK(env->GetEnvironment().UnregisterExecutionProviderLibrary(registration_name));
  return nullptr;
  API_IMPL_END
}

ORT_API_STATUS_IMPL(OrtApis::GetEpDevices, _In_ const OrtEnv* env,
                    _Outptr_ const OrtEpDevice* const** ep_devices, _Out_ size_t* num_ep_devices) {
  API_IMPL_BEGIN
  const auto& execution_devices = env->GetEnvironment().GetOrtEpDevices();
  *ep_devices = execution_devices.data();
  *num_ep_devices = execution_devices.size();

  return nullptr;
  API_IMPL_END
}

ORT_API_STATUS_IMPL(OrtApis::SessionOptionsAppendExecutionProvider_V2, _In_ OrtSessionOptions* session_options,
                    _In_ OrtEnv* env,
                    _In_reads_(num_ep_devices) const OrtEpDevice* const* ep_devices, _In_ size_t num_ep_devices,
                    _In_reads_(num_op_options) const char* const* ep_option_keys,
                    _In_reads_(num_op_options) const char* const* ep_option_vals,
                    size_t num_ep_options) {
  API_IMPL_BEGIN
  std::unique_ptr<IExecutionProviderFactory> provider_factory = nullptr;

  ORT_API_RETURN_IF_STATUS_NOT_OK(CreateIExecutionProviderFactoryForEpDevices(
      env->GetEnvironment(),
      session_options->value,
      gsl::span<const OrtEpDevice* const>(ep_devices, num_ep_devices),
      gsl::span<const char* const>(ep_option_keys, num_ep_options),
      gsl::span<const char* const>(ep_option_vals, num_ep_options),
      /*output*/ provider_factory));
  session_options->provider_factories.push_back(std::move(provider_factory));

  return nullptr;
  API_IMPL_END
}

ORT_API(const OrtEpApi*, OrtApis::GetEpApi) {
  return OrtExecutionProviderApi::GetEpApi();
}

ORT_API_STATUS_IMPL(OrtApis::SessionGetEpDeviceForInputs, _In_ const OrtSession* ort_session,
                    _Out_writes_(num_values) const OrtEpDevice** inputs_ep_devices,
                    _In_ size_t num_values) {
  API_IMPL_BEGIN
  if (ort_session == nullptr || inputs_ep_devices == nullptr || num_values == 0) {
    return OrtApis::CreateStatus(ORT_INVALID_ARGUMENT, "Invalid argument provided to SessionGetEpDeviceForInputs.");
  }

  auto session = reinterpret_cast<const ::onnxruntime::InferenceSession*>(ort_session);

  InlinedVector<const OrtEpDevice*> ep_devices;

  ORT_API_RETURN_IF_STATUS_NOT_OK(session->GetEpDeviceForInputs(ep_devices));

  auto num_found = ep_devices.size();
  if (num_found > num_values) {
    auto msg = MakeString("Number of inputs ", num_found, " exceeds the provided size of ", num_values);
    return OrtApis::CreateStatus(ORT_INVALID_ARGUMENT, msg.c_str());
  }

  for (size_t i = 0; i < num_values; ++i) {
    inputs_ep_devices[i] = (i < num_found) ? ep_devices[i] : nullptr;
  }

  return nullptr;
  API_IMPL_END
}

ORT_API_STATUS_IMPL(OrtApis::CreateSyncStreamForEpDevice, _In_ const OrtEpDevice* ep_device,
                    _In_opt_ const OrtKeyValuePairs* stream_options,
                    _Outptr_ OrtSyncStream** ort_stream) {
  API_IMPL_BEGIN
  if (ep_device == nullptr || ort_stream == nullptr) {
    return OrtApis::CreateStatus(ORT_INVALID_ARGUMENT, "ep_device and stream must be provided.");
  }

  const OrtDevice* device = ep_device->device_memory_info ? &ep_device->device_memory_info->device : nullptr;

  if (device == nullptr || device->MemType() != OrtDevice::MemType::DEFAULT) {
    return OrtApis::CreateStatus(ORT_INVALID_ARGUMENT, "ep_device does not use DEFAULT memory of a non-CPU device.");
  }

  const auto* factory = ep_device->ep_factory;
  if (!factory->IsStreamAware(factory)) {
    return OrtApis::CreateStatus(ORT_NOT_IMPLEMENTED, "The execution provider does not support streams.");
  }

  // get the stream implementation from the EP factory
  OrtSyncStreamImpl* stream_impl = nullptr;
  ORT_API_RETURN_IF_ERROR(factory->CreateSyncStreamForDevice(ep_device->GetMutableFactory(),
                                                             static_cast<const OrtMemoryDevice*>(device),  // alias
                                                             stream_options, &stream_impl));

  if (stream_impl == nullptr) {
    return OrtApis::CreateStatus(ORT_FAIL, "Failed to get a stream implementation from the EP factory.");
  }

  // create the wrapper class that uses the EP implementation
  auto stream = std::make_unique<plugin_ep::Stream>(ep_device->device_memory_info->device,
                                                    *stream_impl, LoggingManager::DefaultLogger());

  // cast to base type, and to API alias type
  *ort_stream = static_cast<OrtSyncStream*>(static_cast<Stream*>(stream.release()));

  return nullptr;

  API_IMPL_END
}

ORT_API(void*, OrtApis::SyncStream_GetHandle, _In_ OrtSyncStream* stream) {
  return stream->GetHandle();
}

ORT_API(void, OrtApis::ReleaseSyncStream, _Frees_ptr_opt_ OrtSyncStream* ort_stream) {
  // convert from API alias to internal type
  auto* stream = static_cast<Stream*>(ort_stream);

  // the only way for the user to get a non-const OrtSyncStream is from CreateSyncStreamForEpDevice,
  // so we can safely cast to the plugin_ep::Stream type.
  std::unique_ptr<plugin_ep::Stream> ep_stream(reinterpret_cast<plugin_ep::Stream*>(stream));
}

ORT_API_STATUS_IMPL(OrtApis::CopyTensors, _In_ const OrtEnv* env,
                    _In_reads_(num_tensors) const OrtValue* const* src_tensors,
                    _In_reads_(num_tensors) OrtValue* const* dst_tensors,
                    _In_opt_ OrtSyncStream* stream,
                    _In_ size_t num_tensors) {
  API_IMPL_BEGIN
  if (env == nullptr || src_tensors == nullptr || dst_tensors == nullptr || num_tensors == 0) {
    return OrtApis::CreateStatus(ORT_INVALID_ARGUMENT, "Invalid arguments provided to CopyTensors.");
  }

  const OrtMemoryInfo* src_memory_info = nullptr;
  const OrtMemoryInfo* dst_memory_info = nullptr;

  const auto validate_and_get_mem_info =
      [](const OrtValue* const* values, size_t num_values, const OrtMemoryInfo*& mem_info) -> OrtStatus* {
    for (size_t i = 0; i < num_values; ++i) {
      const OrtValue* value = values[i];
      if (value == nullptr || !value->IsTensor() || !value->IsAllocated()) {
        return OrtApis::CreateStatus(ORT_INVALID_ARGUMENT, "OrtValue must contain Tensor with data.");
      }

      if (i == 0) {
        mem_info = &value->Get<Tensor>().Location();
      } else if (*mem_info != value->Get<Tensor>().Location()) {
        return OrtApis::CreateStatus(ORT_INVALID_ARGUMENT, "All OrtValue instances must have the same OrtMemoryInfo");
      }
    }

    return nullptr;
  };

  ORT_API_RETURN_IF_ERROR(validate_and_get_mem_info(src_tensors, num_tensors, src_memory_info));
  ORT_API_RETURN_IF_ERROR(validate_and_get_mem_info(const_cast<const OrtValue**>(dst_tensors), num_tensors,
                                                    dst_memory_info));

  auto& data_transfer_mgr = env->GetEnvironment().GetDataTransferManager();
  const auto* data_transfer = data_transfer_mgr.GetDataTransfer(src_memory_info->device, dst_memory_info->device);

  if (data_transfer == nullptr) {
    return OrtApis::CreateStatus(ORT_NOT_IMPLEMENTED,
                                 "Data transfer implementation between source and destination device was not found.");
  }

  std::vector<IDataTransfer::SrcDstPair> pairs;
  pairs.reserve(num_tensors);
  for (size_t i = 0; i < num_tensors; ++i) {
    pairs.push_back({
        src_tensors[i]->Get<Tensor>(),
        *dst_tensors[i]->GetMutable<Tensor>(),
        stream,
    });
  }

  ORT_API_RETURN_IF_STATUS_NOT_OK(data_transfer->CopyTensors(pairs));

  return nullptr;

  API_IMPL_END
}

#else  // defined(ORT_MINIMAL_BUILD)
ORT_API_STATUS_IMPL(OrtApis::RegisterExecutionProviderLibrary, _In_ OrtEnv* /*env*/, const char* /*registration_name*/,
                    const ORTCHAR_T* /*path*/) {
  API_IMPL_BEGIN
  return OrtApis::CreateStatus(ORT_NOT_IMPLEMENTED, "This API in not supported in a minimal build.");
  API_IMPL_END
}

ORT_API_STATUS_IMPL(OrtApis::UnregisterExecutionProviderLibrary, _In_ OrtEnv* /*env*/,
                    const char* /*registration_name*/) {
  API_IMPL_BEGIN
  return OrtApis::CreateStatus(ORT_NOT_IMPLEMENTED, "This API in not supported in a minimal build.");
  API_IMPL_END
}

ORT_API_STATUS_IMPL(OrtApis::GetEpDevices, _In_ const OrtEnv* /*env*/,
                    _Outptr_ const OrtEpDevice* const** /*ep_devices*/, _Out_ size_t* /*num_ep_devices*/) {
  API_IMPL_BEGIN
  return OrtApis::CreateStatus(ORT_NOT_IMPLEMENTED, "This API in not supported in a minimal build.");
  API_IMPL_END
}

ORT_API_STATUS_IMPL(OrtApis::SessionOptionsAppendExecutionProvider_V2, _In_ OrtSessionOptions* /*session_options*/,
                    _In_ OrtEnv* /*env*/,
                    _In_reads_(num_ep_devices) const OrtEpDevice* const* /*ep_devices*/,
                    _In_ size_t /*num_ep_devices*/,
                    _In_reads_(num_op_options) const char* const* /*ep_option_keys*/,
                    _In_reads_(num_op_options) const char* const* /*ep_option_vals*/,
                    size_t /*num_ep_options*/) {
  API_IMPL_BEGIN
  return OrtApis::CreateStatus(ORT_NOT_IMPLEMENTED, "This API in not supported in a minimal build.");
  API_IMPL_END
}

ORT_API(const OrtEpApi*, OrtApis::GetEpApi) {
  fprintf(stderr, "The Execution Provider API is not supported in a minimal build.\n");
  return nullptr;
}

ORT_API_STATUS_IMPL(OrtApis::SessionGetEpDeviceForInputs, _In_ const OrtSession* /*ort_session*/,
                    _Out_writes_(num_values) const OrtEpDevice** /*inputs_ep_devices*/,
                    _In_ size_t /*num_values*/) {
  API_IMPL_BEGIN
  return OrtApis::CreateStatus(ORT_NOT_IMPLEMENTED, "This API in not supported in a minimal build.");
  API_IMPL_END
}

ORT_API_STATUS_IMPL(OrtApis::CreateSyncStreamForEpDevice, _In_ const OrtEpDevice* /*ep_device*/,
                    _In_opt_ const OrtKeyValuePairs* /*stream_options*/,
                    _Outptr_ OrtSyncStream** /*ort_stream*/) {
  API_IMPL_BEGIN
  return OrtApis::CreateStatus(ORT_NOT_IMPLEMENTED, "This API in not supported in a minimal build.");
  API_IMPL_END
}

ORT_API(void*, OrtApis::SyncStream_GetHandle, _In_ OrtSyncStream* /*stream*/) {
  fprintf(stderr, "OrtSyncStream is not supported in a minimal build.\n");
  return nullptr;
}

ORT_API(void, OrtApis::ReleaseSyncStream, _Frees_ptr_opt_ OrtSyncStream* /*ort_stream*/) {
  fprintf(stderr, "OrtSyncStream is not supported in a minimal build.\n");
}

ORT_API_STATUS_IMPL(OrtApis::CopyTensors, _In_ const OrtEnv* /*env*/,
                    _In_reads_(num_tensors) const OrtValue* const* /*src_tensors*/,
                    _In_reads_(num_tensors) OrtValue* const* /*dst_tensors*/,
                    _In_opt_ OrtSyncStream* /*stream*/,
                    _In_ size_t /*num_tensors*/) {
  API_IMPL_BEGIN
  return OrtApis::CreateStatus(ORT_NOT_IMPLEMENTED, "This API in not supported in a minimal build.");
  API_IMPL_END
}

#endif  // !defined(ORT_MINIMAL_BUILD)

// OrtEpDevice accessors
ORT_API(OrtHardwareDeviceType, OrtApis::HardwareDevice_Type, _In_ const OrtHardwareDevice* device) {
  return OrtHardwareDeviceType(device->type);
}

ORT_API(uint32_t, OrtApis::HardwareDevice_VendorId, _In_ const OrtHardwareDevice* device) {
  return device->vendor_id;
}

ORT_API(const char*, OrtApis::HardwareDevice_Vendor, _In_ const OrtHardwareDevice* device) {
  return device->vendor.c_str();
}

ORT_API(uint32_t, OrtApis::HardwareDevice_DeviceId, _In_ const OrtHardwareDevice* device) {
  return device->device_id;
}

ORT_API(const OrtKeyValuePairs*, OrtApis::HardwareDevice_Metadata, _In_ const OrtHardwareDevice* ep_device) {
  return &ep_device->metadata;
}

ORT_API(const char*, OrtApis::EpDevice_EpName, _In_ const OrtEpDevice* ep_device) {
  return ep_device->ep_name.c_str();
}

ORT_API(const char*, OrtApis::EpDevice_EpVendor, _In_ const OrtEpDevice* ep_device) {
  return ep_device->ep_vendor.c_str();
}

ORT_API(const OrtKeyValuePairs*, OrtApis::EpDevice_EpMetadata, _In_ const OrtEpDevice* ep_device) {
  return &ep_device->ep_metadata;
}

ORT_API(const OrtKeyValuePairs*, OrtApis::EpDevice_EpOptions, _In_ const OrtEpDevice* ep_device) {
  return &ep_device->ep_options;
}

ORT_API(const OrtHardwareDevice*, OrtApis::EpDevice_Device, _In_ const OrtEpDevice* ep_device) {
  return ep_device->device;
}

ORT_API(const OrtMemoryInfo*, OrtApis::EpDevice_MemoryInfo, _In_ const OrtEpDevice* ep_device,
        _In_ OrtDeviceMemoryType memory_type) {
  switch (memory_type) {
    case OrtDeviceMemoryType_DEFAULT:
      return ep_device->device_memory_info;
    case OrtDeviceMemoryType_HOST_ACCESSIBLE:
      return ep_device->host_accessible_memory_info;
    default:
      return nullptr;
  }
}

namespace {
OrtStatus* GetInputOutputMemoryInfo(const OrtSession* ort_session,
                                    InferenceSession::SessionInputOutputType type,
                                    const OrtMemoryInfo** memory_info,
                                    _In_ size_t num_values) {
  auto session = reinterpret_cast<const ::onnxruntime::InferenceSession*>(ort_session);

  InlinedVector<const OrtMemoryInfo*> mem_info;
  ORT_API_RETURN_IF_STATUS_NOT_OK(
      session->GetInputOutputMemoryInfo(InferenceSession::SessionInputOutputType::kInput, mem_info));

  auto num_found = mem_info.size();
  if (num_found > num_values) {
    auto msg = MakeString("Number of ",
                          type == InferenceSession::SessionInputOutputType::kOutput ? "outputs " : "inputs ",
                          mem_info.size(), " exceeds the provided size of ", num_values);
    return OrtApis::CreateStatus(ORT_INVALID_ARGUMENT, msg.c_str());
  }

  for (size_t i = 0; i < num_values; ++i) {
    memory_info[i] = (i < num_found) ? mem_info[i] : nullptr;
  }

  return nullptr;
}
}  // namespace

ORT_API_STATUS_IMPL(OrtApis::SessionGetMemoryInfoForInputs, _In_ const OrtSession* ort_session,
                    _Out_writes_(num_inputs) const OrtMemoryInfo** inputs_memory_info,
                    _In_ size_t num_inputs) {
  API_IMPL_BEGIN
  return GetInputOutputMemoryInfo(ort_session, InferenceSession::SessionInputOutputType::kInput,
                                  inputs_memory_info, num_inputs);
  API_IMPL_END
}

ORT_API_STATUS_IMPL(OrtApis::SessionGetMemoryInfoForOutputs, _In_ const OrtSession* session,
                    _Out_writes_(num_outputs) const OrtMemoryInfo** outputs_memory_info,
                    _In_ size_t num_outputs) {
  API_IMPL_BEGIN
  return GetInputOutputMemoryInfo(session, InferenceSession::SessionInputOutputType::kOutput,
                                  outputs_memory_info, num_outputs);
  API_IMPL_END
}

static constexpr OrtApiBase ort_api_base = {
    &OrtApis::GetApi,
    &OrtApis::GetVersionString};

/* Rules on how to add a new Ort API version

In general, NEVER remove or rearrange the members in this structure unless a new version is being created. The
goal is for newer shared libraries of the Onnx Runtime to work with binaries targeting the previous versions.
In order to do that we need to ensure older binaries get the older interfaces they are expecting.

If the next version of the OrtApi only adds members, new members can be added at the end of the OrtApi structure
without breaking anything. In this case, rename the ort_api_# structure in a way that shows the range of versions
it supports, for example 'ort_api_1_to_2', and then GetApi can return the same structure for a range of versions.

If methods need to be removed or rearranged, then make a copy of the OrtApi structure and name it 'OrtApi#to#'.
The latest Api should always be named just OrtApi. Then make a copy of the latest ort_api_* structure below and
name it ort_api_# to match the latest version number supported, you'll need to be sure the structure types match
the API they're for (the compiler should complain if this isn't correct).

If there is no desire to have the headers still expose the older APIs (clutter, documentation, etc) then the
definition should be moved to a file included by this file so that it's still defined here for binary compatibility
but isn't visible in public headers.

So for example, if we wanted to just add some new members to the ort_api_1_to_2, we'd take the following steps:

    In include\onnxruntime\core\session\onnxruntime_c_api.h we'd just add the members to the end of the structure

    In this file, we'd correspondingly add the member values to the end of the ort_api_1_to_2 structure, and also rename
    it to ort_api_1_to_3.

    Then in GetApi we'd make it return ort_api_1_to_3 for versions 1 through 3.

Second example, if we wanted to add and remove some members, we'd do this:

    In include\onnxruntime\core\session\onnxruntime_c_api.h we'd make a copy of the OrtApi structure and name the
    old one OrtApi1to2. In the new OrtApi we'd add or remove any members that we desire.

    In this file, we'd create a new copy of ort_api_1_to_2 called ort_api_3 and make the corresponding changes that were
    made to the new OrtApi.

    In GetApi we now make it return ort_api_3 for version 3.
*/

static constexpr OrtApi ort_api_1_to_23 = {
    // NOTE: The ordering of these fields MUST not change after that version has shipped since existing binaries depend on this ordering.

    // Shipped as version 1 - DO NOT MODIFY (see above text for more information)
    &OrtApis::CreateStatus,
    &OrtApis::GetErrorCode,
    &OrtApis::GetErrorMessage,

    &OrtApis::CreateEnv,
    &OrtApis::CreateEnvWithCustomLogger,
    &OrtApis::EnableTelemetryEvents,
    &OrtApis::DisableTelemetryEvents,

    &OrtApis::CreateSession,
    &OrtApis::CreateSessionFromArray,
    &OrtApis::Run,

    &OrtApis::CreateSessionOptions,
    &OrtApis::SetOptimizedModelFilePath,
    &OrtApis::CloneSessionOptions,
    &OrtApis::SetSessionExecutionMode,
    &OrtApis::EnableProfiling,
    &OrtApis::DisableProfiling,
    &OrtApis::EnableMemPattern,
    &OrtApis::DisableMemPattern,
    &OrtApis::EnableCpuMemArena,
    &OrtApis::DisableCpuMemArena,
    &OrtApis::SetSessionLogId,
    &OrtApis::SetSessionLogVerbosityLevel,
    &OrtApis::SetSessionLogSeverityLevel,
    &OrtApis::SetSessionGraphOptimizationLevel,
    &OrtApis::SetIntraOpNumThreads,
    &OrtApis::SetInterOpNumThreads,

    &OrtApis::CreateCustomOpDomain,
    &OrtApis::CustomOpDomain_Add,
    &OrtApis::AddCustomOpDomain,
    &OrtApis::RegisterCustomOpsLibrary,

    &OrtApis::SessionGetInputCount,
    &OrtApis::SessionGetOutputCount,
    &OrtApis::SessionGetOverridableInitializerCount,
    &OrtApis::SessionGetInputTypeInfo,
    &OrtApis::SessionGetOutputTypeInfo,
    &OrtApis::SessionGetOverridableInitializerTypeInfo,
    &OrtApis::SessionGetInputName,
    &OrtApis::SessionGetOutputName,
    &OrtApis::SessionGetOverridableInitializerName,

    &OrtApis::CreateRunOptions,
    &OrtApis::RunOptionsSetRunLogVerbosityLevel,
    &OrtApis::RunOptionsSetRunLogSeverityLevel,
    &OrtApis::RunOptionsSetRunTag,
    &OrtApis::RunOptionsGetRunLogVerbosityLevel,
    &OrtApis::RunOptionsGetRunLogSeverityLevel,
    &OrtApis::RunOptionsGetRunTag,
    &OrtApis::RunOptionsSetTerminate,
    &OrtApis::RunOptionsUnsetTerminate,

    &OrtApis::CreateTensorAsOrtValue,
    &OrtApis::CreateTensorWithDataAsOrtValue,
    &OrtApis::IsTensor,
    &OrtApis::GetTensorMutableData,

    &OrtApis::FillStringTensor,
    &OrtApis::GetStringTensorDataLength,
    &OrtApis::GetStringTensorContent,

    &OrtApis::CastTypeInfoToTensorInfo,
    &OrtApis::GetOnnxTypeFromTypeInfo,
    &OrtApis::CreateTensorTypeAndShapeInfo,
    &OrtApis::SetTensorElementType,

    &OrtApis::SetDimensions,
    &OrtApis::GetTensorElementType,
    &OrtApis::GetDimensionsCount,
    &OrtApis::GetDimensions,
    &OrtApis::GetSymbolicDimensions,
    &OrtApis::GetTensorShapeElementCount,
    &OrtApis::GetTensorTypeAndShape,
    &OrtApis::GetTypeInfo,
    &OrtApis::GetValueType,
    &OrtApis::CreateMemoryInfo,
    &OrtApis::CreateCpuMemoryInfo,
    &OrtApis::CompareMemoryInfo,
    &OrtApis::MemoryInfoGetName,
    &OrtApis::MemoryInfoGetId,
    &OrtApis::MemoryInfoGetMemType,
    &OrtApis::MemoryInfoGetType,
    &OrtApis::AllocatorAlloc,
    &OrtApis::AllocatorFree,
    &OrtApis::AllocatorGetInfo,
    &OrtApis::GetAllocatorWithDefaultOptions,
    &OrtApis::AddFreeDimensionOverride,
    &OrtApis::GetValue,
    &OrtApis::GetValueCount,
    &OrtApis::CreateValue,
    &OrtApis::CreateOpaqueValue,
    &OrtApis::GetOpaqueValue,

    &OrtApis::KernelInfoGetAttribute_float,
    &OrtApis::KernelInfoGetAttribute_int64,
    &OrtApis::KernelInfoGetAttribute_string,
    &OrtApis::KernelContext_GetInputCount,
    &OrtApis::KernelContext_GetOutputCount,
    &OrtApis::KernelContext_GetInput,
    &OrtApis::KernelContext_GetOutput,

    &OrtApis::ReleaseEnv,
    &OrtApis::ReleaseStatus,
    &OrtApis::ReleaseMemoryInfo,
    &OrtApis::ReleaseSession,
    &OrtApis::ReleaseValue,
    &OrtApis::ReleaseRunOptions,
    &OrtApis::ReleaseTypeInfo,
    &OrtApis::ReleaseTensorTypeAndShapeInfo,
    &OrtApis::ReleaseSessionOptions,
    &OrtApis::ReleaseCustomOpDomain,
    // End of Version 1 - DO NOT MODIFY ABOVE (see above text for more information)

    &OrtApis::GetDenotationFromTypeInfo,
    &OrtApis::CastTypeInfoToMapTypeInfo,
    &OrtApis::CastTypeInfoToSequenceTypeInfo,
    &OrtApis::GetMapKeyType,
    &OrtApis::GetMapValueType,
    &OrtApis::GetSequenceElementType,
    &OrtApis::ReleaseMapTypeInfo,
    &OrtApis::ReleaseSequenceTypeInfo,
    &OrtApis::SessionEndProfiling,
    &OrtApis::SessionGetModelMetadata,
    &OrtApis::ModelMetadataGetProducerName,
    &OrtApis::ModelMetadataGetGraphName,
    &OrtApis::ModelMetadataGetDomain,
    &OrtApis::ModelMetadataGetDescription,
    &OrtApis::ModelMetadataLookupCustomMetadataMap,
    &OrtApis::ModelMetadataGetVersion,
    &OrtApis::ReleaseModelMetadata,
    // End of Version 2 - DO NOT MODIFY ABOVE (see above text for more information)

    &OrtApis::CreateEnvWithGlobalThreadPools,
    &OrtApis::DisablePerSessionThreads,
    &OrtApis::CreateThreadingOptions,
    &OrtApis::ReleaseThreadingOptions,
    &OrtApis::ModelMetadataGetCustomMetadataMapKeys,
    &OrtApis::AddFreeDimensionOverrideByName,
    // End of Version 3 - DO NOT MODIFY ABOVE (see above text for more information)

    &OrtApis::GetAvailableProviders,
    &OrtApis::ReleaseAvailableProviders,
    // End of Version 4 - DO NOT MODIFY ABOVE (see above text for more information)

    &OrtApis::GetStringTensorElementLength,
    &OrtApis::GetStringTensorElement,
    &OrtApis::FillStringTensorElement,
    &OrtApis::AddSessionConfigEntry,

    // IoBinding and above are propagated in the same order to C# API
    // Do not move
    &OrtApis::CreateAllocator,
    &OrtApis::ReleaseAllocator,
    &OrtApis::RunWithBinding,
    &OrtApis::CreateIoBinding,
    &OrtApis::ReleaseIoBinding,
    &OrtApis::BindInput,
    &OrtApis::BindOutput,
    &OrtApis::BindOutputToDevice,
    &OrtApis::GetBoundOutputNames,
    &OrtApis::GetBoundOutputValues,
    &OrtApis::ClearBoundInputs,
    &OrtApis::ClearBoundOutputs,
    &OrtApis::TensorAt,
    &OrtApis::CreateAndRegisterAllocator,
    &OrtApis::SetLanguageProjection,
    &OrtApis::SessionGetProfilingStartTimeNs,
    &OrtApis::SetGlobalIntraOpNumThreads,
    &OrtApis::SetGlobalInterOpNumThreads,
    &OrtApis::SetGlobalSpinControl,
    // End of Version 5 - DO NOT MODIFY ABOVE (see above text for more information)

    &OrtApis::AddInitializer,
    &OrtApis::CreateEnvWithCustomLoggerAndGlobalThreadPools,
    &OrtApis::SessionOptionsAppendExecutionProvider_CUDA,
    &OrtApis::SessionOptionsAppendExecutionProvider_ROCM,
    &OrtApis::SessionOptionsAppendExecutionProvider_OpenVINO,
    &OrtApis::SetGlobalDenormalAsZero,
    &OrtApis::CreateArenaCfg,
    &OrtApis::ReleaseArenaCfg,
    // End of Version 6 - DO NOT MODIFY ABOVE (see above text for more information)

    &OrtApis::ModelMetadataGetGraphDescription,
    &OrtApis::SessionOptionsAppendExecutionProvider_TensorRT,
    &OrtApis::SetCurrentGpuDeviceId,
    &OrtApis::GetCurrentGpuDeviceId,
    // End of Version 7 - DO NOT MODIFY ABOVE (see above text for more information)

    &OrtApis::KernelInfoGetAttributeArray_float,
    &OrtApis::KernelInfoGetAttributeArray_int64,
    &OrtApis::CreateArenaCfgV2,
    &OrtApis::AddRunConfigEntry,
    &OrtApis::CreatePrepackedWeightsContainer,
    &OrtApis::ReleasePrepackedWeightsContainer,
    &OrtApis::CreateSessionWithPrepackedWeightsContainer,
    &OrtApis::CreateSessionFromArrayWithPrepackedWeightsContainer,
    // End of Version 8 - DO NOT MODIFY ABOVE (see above text for more information)

    &OrtApis::SessionOptionsAppendExecutionProvider_TensorRT_V2,
    &OrtApis::CreateTensorRTProviderOptions,
    &OrtApis::UpdateTensorRTProviderOptions,
    &OrtApis::GetTensorRTProviderOptionsAsString,
    &OrtApis::ReleaseTensorRTProviderOptions,
    &OrtApis::EnableOrtCustomOps,
    &OrtApis::RegisterAllocator,
    &OrtApis::UnregisterAllocator,
    &OrtApis::IsSparseTensor,
    &OrtApis::CreateSparseTensorAsOrtValue,
    &OrtApis::FillSparseTensorCoo,
    &OrtApis::FillSparseTensorCsr,
    &OrtApis::FillSparseTensorBlockSparse,
    &OrtApis::CreateSparseTensorWithValuesAsOrtValue,
    &OrtApis::UseCooIndices,
    &OrtApis::UseCsrIndices,
    &OrtApis::UseBlockSparseIndices,
    &OrtApis::GetSparseTensorFormat,
    &OrtApis::GetSparseTensorValuesTypeAndShape,
    &OrtApis::GetSparseTensorValues,
    &OrtApis::GetSparseTensorIndicesTypeShape,
    &OrtApis::GetSparseTensorIndices,
    // End of Version 9 - DO NOT MODIFY ABOVE (see above text for more information)

    &OrtApis::HasValue,
    &OrtApis::KernelContext_GetGPUComputeStream,
    &OrtApis::GetTensorMemoryInfo,
    &OrtApis::GetExecutionProviderApi,
    &OrtApis::SessionOptionsSetCustomCreateThreadFn,
    &OrtApis::SessionOptionsSetCustomThreadCreationOptions,
    &OrtApis::SessionOptionsSetCustomJoinThreadFn,
    &OrtApis::SetGlobalCustomCreateThreadFn,
    &OrtApis::SetGlobalCustomThreadCreationOptions,
    &OrtApis::SetGlobalCustomJoinThreadFn,
    &OrtApis::SynchronizeBoundInputs,
    &OrtApis::SynchronizeBoundOutputs,
    // End of Version 10 - DO NOT MODIFY ABOVE (see above text for more information)

    &OrtApis::SessionOptionsAppendExecutionProvider_CUDA_V2,
    &OrtApis::CreateCUDAProviderOptions,
    &OrtApis::UpdateCUDAProviderOptions,
    &OrtApis::GetCUDAProviderOptionsAsString,
    &OrtApis::ReleaseCUDAProviderOptions,
    &OrtApis::SessionOptionsAppendExecutionProvider_MIGraphX,
    // End of Version 11 - DO NOT MODIFY ABOVE (see above text for more information)

    &OrtApis::AddExternalInitializers,
    &OrtApis::CreateOpAttr,
    &OrtApis::ReleaseOpAttr,
    &OrtApis::CreateOp,
    &OrtApis::InvokeOp,
    &OrtApis::ReleaseOp,
    &OrtApis::SessionOptionsAppendExecutionProvider,
    &OrtApis::CopyKernelInfo,
    &OrtApis::ReleaseKernelInfo,
    // End of Version 12 - DO NOT MODIFY ABOVE (see above text for more information)

    &OrtApis::GetTrainingApi,
    &OrtApis::SessionOptionsAppendExecutionProvider_CANN,
    &OrtApis::CreateCANNProviderOptions,
    &OrtApis::UpdateCANNProviderOptions,
    &OrtApis::GetCANNProviderOptionsAsString,
    &OrtApis::ReleaseCANNProviderOptions,
    // End of Version 13 - DO NOT MODIFY ABOVE (see above text for more information)

    &OrtApis::MemoryInfoGetDeviceType,
    &OrtApis::UpdateEnvWithCustomLogLevel,
    &OrtApis::SetGlobalIntraOpThreadAffinity,
    &OrtApis::RegisterCustomOpsLibrary_V2,
    &OrtApis::RegisterCustomOpsUsingFunction,
    &OrtApis::KernelInfo_GetInputCount,
    &OrtApis::KernelInfo_GetOutputCount,
    &OrtApis::KernelInfo_GetInputName,
    &OrtApis::KernelInfo_GetOutputName,
    &OrtApis::KernelInfo_GetInputTypeInfo,
    &OrtApis::KernelInfo_GetOutputTypeInfo,
    &OrtApis::KernelInfoGetAttribute_tensor,
    &OrtApis::HasSessionConfigEntry,
    &OrtApis::GetSessionConfigEntry,
    // End of Version 14 - DO NOT MODIFY ABOVE (see above text for more information)

    &OrtApis::SessionOptionsAppendExecutionProvider_Dnnl,
    &OrtApis::CreateDnnlProviderOptions,
    &OrtApis::UpdateDnnlProviderOptions,
    &OrtApis::GetDnnlProviderOptionsAsString,
    &OrtApis::ReleaseDnnlProviderOptions,
    &OrtApis::KernelInfo_GetNodeName,
    &OrtApis::KernelInfo_GetLogger,
    &OrtApis::KernelContext_GetLogger,
    &OrtApis::Logger_LogMessage,
    &OrtApis::Logger_GetLoggingSeverityLevel,
    &OrtApis::KernelInfoGetConstantInput_tensor,
    &OrtApis::CastTypeInfoToOptionalTypeInfo,
    &OrtApis::GetOptionalContainedTypeInfo,
    &OrtApis::GetResizedStringTensorElementBuffer,
    &OrtApis::KernelContext_GetAllocator,
    &OrtApis::GetBuildInfoString,
    // End of Version 15 - DO NOT MODIFY ABOVE (see above text for more information)

    &OrtApis::CreateROCMProviderOptions,
    &OrtApis::UpdateROCMProviderOptions,
    &OrtApis::GetROCMProviderOptionsAsString,
    &OrtApis::ReleaseROCMProviderOptions,
    &OrtApis::CreateAndRegisterAllocatorV2,
    &OrtApis::RunAsync,
    &OrtApis::UpdateTensorRTProviderOptionsWithValue,
    &OrtApis::GetTensorRTProviderOptionsByName,
    &OrtApis::UpdateCUDAProviderOptionsWithValue,
    &OrtApis::GetCUDAProviderOptionsByName,
    &OrtApis::KernelContext_GetResource,
    // End of Version 16 - DO NOT MODIFY ABOVE (see above text for more information)

    &OrtApis::SetUserLoggingFunction,
    &OrtApis::ShapeInferContext_GetInputCount,
    &OrtApis::ShapeInferContext_GetInputTypeShape,
    &OrtApis::ShapeInferContext_GetAttribute,
    &OrtApis::ShapeInferContext_SetOutputTypeShape,
    &OrtApis::SetSymbolicDimensions,
    &OrtApis::ReadOpAttr,
    &OrtApis::SetDeterministicCompute,
    &OrtApis::KernelContext_ParallelFor,
    &OrtApis::SessionOptionsAppendExecutionProvider_OpenVINO_V2,
    // End of Version 17 - DO NOT MODIFY ABOVE (see above text for more information)

    &OrtApis::SessionOptionsAppendExecutionProvider_VitisAI,
    &OrtApis::KernelContext_GetScratchBuffer,
    &OrtApis::KernelInfoGetAllocator,
    &OrtApis::AddExternalInitializersFromFilesInMemory,
    // End of Version 18 - DO NOT MODIFY ABOVE (see above text for more information)
    // End of Version 19 - DO NOT MODIFY ABOVE (see above text for more information)

    &OrtApis::CreateLoraAdapter,
    &OrtApis::CreateLoraAdapterFromArray,
    &OrtApis::ReleaseLoraAdapter,
    &OrtApis::RunOptionsAddActiveLoraAdapter,

    &OrtApis::SetEpDynamicOptions,
    // End of Version 20 - DO NOT MODIFY ABOVE (see above text for more information)

    &OrtApis::ReleaseValueInfo,
    &OrtApis::ReleaseNode,
    &OrtApis::ReleaseGraph,
    &OrtApis::ReleaseModel,

    &OrtApis::GetValueInfoName,
    &OrtApis::GetValueInfoTypeInfo,

    &OrtApis::GetModelEditorApi,

    &OrtApis::CreateTensorWithDataAndDeleterAsOrtValue,
    &OrtApis::SessionOptionsSetLoadCancellationFlag,
    &OrtApis::GetCompileApi,

    &OrtApis::CreateKeyValuePairs,
    &OrtApis::AddKeyValuePair,
    &OrtApis::GetKeyValue,
    &OrtApis::GetKeyValuePairs,
    &OrtApis::RemoveKeyValuePair,
    &OrtApis::ReleaseKeyValuePairs,

    &OrtApis::RegisterExecutionProviderLibrary,
    &OrtApis::UnregisterExecutionProviderLibrary,
    &OrtApis::GetEpDevices,
    &OrtApis::SessionOptionsAppendExecutionProvider_V2,
    &OrtApis::SessionOptionsSetEpSelectionPolicy,
    &OrtApis::SessionOptionsSetEpSelectionPolicyDelegate,

    &OrtApis::HardwareDevice_Type,
    &OrtApis::HardwareDevice_VendorId,
    &OrtApis::HardwareDevice_Vendor,
    &OrtApis::HardwareDevice_DeviceId,
    &OrtApis::HardwareDevice_Metadata,

    &OrtApis::EpDevice_EpName,
    &OrtApis::EpDevice_EpVendor,
    &OrtApis::EpDevice_EpMetadata,
    &OrtApis::EpDevice_EpOptions,
    &OrtApis::EpDevice_Device,

    &OrtApis::GetEpApi,
    // End of Version 22 - DO NOT MODIFY ABOVE (see above text for more information)

    &OrtApis::GetTensorSizeInBytes,
    &OrtApis::AllocatorGetStats,

    &OrtApis::CreateMemoryInfo_V2,
    &OrtApis::MemoryInfoGetDeviceMemType,
    &OrtApis::MemoryInfoGetVendorId,

    &OrtApis::ValueInfo_GetValueProducer,
    &OrtApis::ValueInfo_GetValueNumConsumers,
    &OrtApis::ValueInfo_GetValueConsumers,
    &OrtApis::ValueInfo_GetInitializerValue,
    &OrtApis::ValueInfo_IsRequiredGraphInput,
    &OrtApis::ValueInfo_IsOptionalGraphInput,
    &OrtApis::ValueInfo_IsGraphOutput,
    &OrtApis::ValueInfo_IsConstantInitializer,
    &OrtApis::ValueInfo_IsFromOuterScope,
    &OrtApis::Graph_GetName,
    &OrtApis::Graph_GetOnnxIRVersion,
    &OrtApis::Graph_GetNumOperatorSets,
    &OrtApis::Graph_GetOperatorSets,
    &OrtApis::Graph_GetNumInputs,
    &OrtApis::Graph_GetInputs,
    &OrtApis::Graph_GetNumOutputs,
    &OrtApis::Graph_GetOutputs,
    &OrtApis::Graph_GetNumInitializers,
    &OrtApis::Graph_GetInitializers,
    &OrtApis::Graph_GetNumNodes,
    &OrtApis::Graph_GetNodes,
    &OrtApis::Graph_GetParentNode,
    &OrtApis::Graph_GetGraphView,
    &OrtApis::Node_GetId,
    &OrtApis::Node_GetName,
    &OrtApis::Node_GetOperatorType,
    &OrtApis::Node_GetDomain,
    &OrtApis::Node_GetSinceVersion,
    &OrtApis::Node_GetNumInputs,
    &OrtApis::Node_GetInputs,
    &OrtApis::Node_GetNumOutputs,
    &OrtApis::Node_GetOutputs,
    &OrtApis::Node_GetNumImplicitInputs,
    &OrtApis::Node_GetImplicitInputs,
    &OrtApis::Node_GetNumAttributes,
    &OrtApis::Node_GetAttributes,
    &OrtApis::Node_GetAttributeByName,
    &OrtApis::OpAttr_GetType,
    &OrtApis::OpAttr_GetName,
    &OrtApis::Node_GetNumSubgraphs,
    &OrtApis::Node_GetSubgraphs,
    &OrtApis::Node_GetGraph,
    &OrtApis::Node_GetEpName,

    &OrtApis::GetRunConfigEntry,

    &OrtApis::EpDevice_MemoryInfo,

    &OrtApis::CreateSharedAllocator,
    &OrtApis::GetSharedAllocator,
    &OrtApis::ReleaseSharedAllocator,

    &OrtApis::GetTensorData,

    &OrtApis::GetSessionOptionsConfigEntries,

<<<<<<< HEAD
    &OrtApis::CreateMIGraphXProviderOptions,
    &OrtApis::UpdateMIGraphXProviderOptions,
    &OrtApis::GetMIGraphXProviderOptionsAsString,
    &OrtApis::ReleaseMIGraphXProviderOptions,
    &OrtApis::UpdateMIGraphXProviderOptionsWithValue,
    &OrtApis::GetMIGraphXProviderOptionsByName
=======
    &OrtApis::SessionGetMemoryInfoForInputs,
    &OrtApis::SessionGetMemoryInfoForOutputs,
    &OrtApis::SessionGetEpDeviceForInputs,

    &OrtApis::CreateSyncStreamForEpDevice,
    &OrtApis::SyncStream_GetHandle,
    &OrtApis::ReleaseSyncStream,

    &OrtApis::CopyTensors,
>>>>>>> b45edfb2
};

// OrtApiBase can never change as there is no way to know what version of OrtApiBase is returned by OrtGetApiBase.
static_assert(sizeof(OrtApiBase) == sizeof(void*) * 2, "New methods can't be added to OrtApiBase as it is not versioned");
static_assert(offsetof(OrtApiBase, GetApi) / sizeof(void*) == 0, "These functions cannot be reordered");
static_assert(offsetof(OrtApiBase, GetVersionString) / sizeof(void*) == 1, "These functions cannot be reordered");
static_assert(std::is_same_v<decltype(OrtApiBase::GetApi), const OrtApi*(ORT_API_CALL*)(uint32_t)NO_EXCEPTION>, "This function's signature can never change");
static_assert(std::is_same_v<decltype(OrtApiBase::GetVersionString), const char*(ORT_API_CALL*)(void)NO_EXCEPTION>, "This function's signature can never change");

// Asserts to do a some checks to ensure older Versions of the OrtApi never change (will detect an addition or deletion but not if they cancel out each other)
// If any of these asserts hit, read the above 'Rules on how to add a new Ort API version'
static_assert(offsetof(OrtApi, ReleaseCustomOpDomain) / sizeof(void*) == 101, "Size of version 1 API cannot change");
static_assert(offsetof(OrtApi, ReleaseModelMetadata) / sizeof(void*) == 118, "Size of version 2 API cannot change");
static_assert(offsetof(OrtApi, AddFreeDimensionOverrideByName) / sizeof(void*) == 124,
              "Size of version 3 API cannot change");
static_assert(offsetof(OrtApi, ReleaseAvailableProviders) / sizeof(void*) == 126,
              "Size of version 4 API cannot change");
static_assert(offsetof(OrtApi, SetGlobalSpinControl) / sizeof(void*) == 149, "Size of version 5 API cannot change");
static_assert(offsetof(OrtApi, ReleaseArenaCfg) / sizeof(void*) == 157, "Size of version 6 API cannot change");
static_assert(offsetof(OrtApi, GetCurrentGpuDeviceId) / sizeof(void*) == 161, "Size of version 7 API cannot change");
static_assert(offsetof(OrtApi, CreateSessionFromArrayWithPrepackedWeightsContainer) / sizeof(void*) == 169, "Size of version 8 API cannot change");
static_assert(offsetof(OrtApi, GetSparseTensorIndices) / sizeof(void*) == 191, "Size of version 9 API cannot change");
static_assert(offsetof(OrtApi, SynchronizeBoundOutputs) / sizeof(void*) == 203, "Size of version 10 API cannot change");
static_assert(offsetof(OrtApi, SessionOptionsAppendExecutionProvider_MIGraphX) / sizeof(void*) == 209, "Size of version 11 API cannot change");
static_assert(offsetof(OrtApi, ReleaseKernelInfo) / sizeof(void*) == 218, "Size of version 12 API cannot change");
static_assert(offsetof(OrtApi, ReleaseCANNProviderOptions) / sizeof(void*) == 224, "Size of version 13 API cannot change");
static_assert(offsetof(OrtApi, GetSessionConfigEntry) / sizeof(void*) == 238, "Size of version 14 API cannot change");
static_assert(offsetof(OrtApi, GetBuildInfoString) / sizeof(void*) == 254, "Size of version 15 API cannot change");
static_assert(offsetof(OrtApi, KernelContext_GetResource) / sizeof(void*) == 265, "Size of version 16 API cannot change");
static_assert(offsetof(OrtApi, SessionOptionsAppendExecutionProvider_OpenVINO_V2) / sizeof(void*) == 275, "Size of version 17 API cannot change");
static_assert(offsetof(OrtApi, AddExternalInitializersFromFilesInMemory) / sizeof(void*) == 279, "Size of version 18 API cannot change");
// no additions in version 19, 20, and 21
static_assert(offsetof(OrtApi, SetEpDynamicOptions) / sizeof(void*) == 284, "Size of version 20 API cannot change");

static_assert(offsetof(OrtApi, GetEpApi) / sizeof(void*) == 317, "Size of version 22 API cannot change");

// So that nobody forgets to finish an API version, this check will serve as a reminder:
static_assert(std::string_view(ORT_VERSION) == "1.23.0",
              "ORT_Version change detected, please follow below steps to ensure OrtApi is updated properly");
// 1. Update the hardcoded version string in above static_assert to silence it
// 2. If there were any APIs added to ort_api_1_to_23 above:
//    a. Add the 'End of version #' markers (pattern above should be obvious)
//    b. Add a static_assert in the directly above list of version sizes to ensure nobody adds any more functions to the just shipped API version

ORT_API(const OrtApi*, OrtApis::GetApi, uint32_t version) {
  if (version >= 1 && version <= ORT_API_VERSION)
    return &ort_api_1_to_23;

  fprintf(stderr,
          "The requested API version [%u] is not available, only API versions [1, %u] are supported in this build."
          " Current ORT Version is: %s\n",
          version, ORT_API_VERSION, ORT_VERSION);

  return nullptr;  // Unsupported version
}

ORT_API(const char*, OrtApis::GetVersionString) {
  return ORT_VERSION;
}

ORT_API(const char*, OrtApis::GetBuildInfoString) {
  return ORT_BUILD_INFO;
}

const OrtApiBase* ORT_API_CALL OrtGetApiBase(void) NO_EXCEPTION {
  return &ort_api_base;
}

ORT_API(void, OrtApis::ReleaseEnv, OrtEnv* value) {
  OrtEnv::Release(value);
}

DEFINE_RELEASE_ORT_OBJECT_FUNCTION(Value, OrtValue)
DEFINE_RELEASE_ORT_OBJECT_FUNCTION(RunOptions, OrtRunOptions)
DEFINE_RELEASE_ORT_OBJECT_FUNCTION(Session, ::onnxruntime::InferenceSession)
DEFINE_RELEASE_ORT_OBJECT_FUNCTION(ModelMetadata, ::onnxruntime::ModelMetadata)<|MERGE_RESOLUTION|>--- conflicted
+++ resolved
@@ -4007,24 +4007,22 @@
 
     &OrtApis::GetSessionOptionsConfigEntries,
 
-<<<<<<< HEAD
+    &OrtApis::SessionGetMemoryInfoForInputs,
+    &OrtApis::SessionGetMemoryInfoForOutputs,
+    &OrtApis::SessionGetEpDeviceForInputs,
+
+    &OrtApis::CreateSyncStreamForEpDevice,
+    &OrtApis::SyncStream_GetHandle,
+    &OrtApis::ReleaseSyncStream,
+
+    &OrtApis::CopyTensors,
+		
     &OrtApis::CreateMIGraphXProviderOptions,
     &OrtApis::UpdateMIGraphXProviderOptions,
     &OrtApis::GetMIGraphXProviderOptionsAsString,
     &OrtApis::ReleaseMIGraphXProviderOptions,
     &OrtApis::UpdateMIGraphXProviderOptionsWithValue,
     &OrtApis::GetMIGraphXProviderOptionsByName
-=======
-    &OrtApis::SessionGetMemoryInfoForInputs,
-    &OrtApis::SessionGetMemoryInfoForOutputs,
-    &OrtApis::SessionGetEpDeviceForInputs,
-
-    &OrtApis::CreateSyncStreamForEpDevice,
-    &OrtApis::SyncStream_GetHandle,
-    &OrtApis::ReleaseSyncStream,
-
-    &OrtApis::CopyTensors,
->>>>>>> b45edfb2
 };
 
 // OrtApiBase can never change as there is no way to know what version of OrtApiBase is returned by OrtGetApiBase.
