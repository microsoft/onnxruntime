// Copyright (c) Microsoft Corporation. All rights reserved.
// Licensed under the MIT License.

#include "core/session/onnxruntime_c_api.h"
#include "core/session/allocator_impl.h"
#include "core/framework/error_code_helper.h"
#include "core/framework/execution_provider.h"
#include "core/framework/utils.h"
#include <cassert>
#include <cstring>
#include <functional>
#include <sstream>

#include "core/common/logging/logging.h"
#include "core/common/logging/sinks/clog_sink.h"
#include "core/common/status.h"
#include "core/graph/graph.h"
#include "core/framework/allocator.h"
#include "core/framework/tensor.h"
#include "core/framework/ml_value.h"
#include "core/session/environment.h"
#include "core/framework/callback.h"
#include "core/framework/tensorprotoutils.h"
#include "core/framework/onnxruntime_typeinfo.h"
#include "core/session/inference_session.h"
#include "core/session/ort_apis.h"
#include "core/framework/data_types.h"
#include "abi_session_options_impl.h"
#include "core/framework/TensorSeq.h"
#include "core/platform/ort_mutex.h"

using namespace onnxruntime::logging;
using onnxruntime::BFloat16;
using onnxruntime::DataTypeImpl;
using onnxruntime::Environment;
using onnxruntime::IAllocator;
using onnxruntime::InputDefList;
using onnxruntime::MLFloat16;
using onnxruntime::OutputDefList;
using onnxruntime::Tensor;
using onnxruntime::ToOrtStatus;
using onnxruntime::common::Status;

using namespace onnxruntime;

#define ORT_API_RETURN_IF_ERROR(expr) \
  do {                                \
    auto _status = (expr);            \
    if (_status) return _status;      \
  } while (0)

class LoggingWrapper : public ISink {
 public:
  LoggingWrapper(OrtLoggingFunction logging_function, void* logger_param)
      : logging_function_(logging_function), logger_param_(logger_param) {
  }

  void SendImpl(const Timestamp& /*timestamp*/ /*timestamp*/, const std::string& logger_id,
                const Capture& message) override {
    std::string s = message.Location().ToString();
    logging_function_(logger_param_, static_cast<OrtLoggingLevel>(message.Severity()), message.Category(),
                      logger_id.c_str(), s.c_str(), message.Message().c_str());
  }

 private:
  OrtLoggingFunction logging_function_;
  void* logger_param_;
};

struct OrtEnv {
 public:
  struct LoggingManagerConstructionInfo {
    LoggingManagerConstructionInfo(OrtLoggingFunction logging_function1,
                                   void* logger_param1,
                                   OrtLoggingLevel default_warning_level1,
                                   const char* logid1)
        : logging_function(logging_function1),
          logger_param(logger_param1),
          default_warning_level(default_warning_level1),
          logid(logid1) {}
    OrtLoggingFunction logging_function{};
    void* logger_param{};
    OrtLoggingLevel default_warning_level;
    const char* logid{};
  };

  static OrtEnv* GetInstance(const LoggingManagerConstructionInfo& lm_info, Status& status) {
    std::lock_guard<OrtMutex> lock(m_);
    if (!p_instance_) {
      std::unique_ptr<Environment> env;
      status = Environment::Create(env);
      if (!status.IsOK()) {
        return nullptr;
      }

      std::unique_ptr<LoggingManager> lmgr;
      std::string name = lm_info.logid;
      if (lm_info.logging_function) {
        std::unique_ptr<ISink> logger = onnxruntime::make_unique<LoggingWrapper>(lm_info.logging_function,
                                                                                 lm_info.logger_param);
        lmgr.reset(new LoggingManager(std::move(logger),
                                      static_cast<Severity>(lm_info.default_warning_level),
                                      false,
                                      LoggingManager::InstanceType::Default,
                                      &name));
      } else {
        lmgr.reset(new LoggingManager(std::unique_ptr<ISink>{new CLogSink{}},
                                      static_cast<Severity>(lm_info.default_warning_level),
                                      false,
                                      LoggingManager::InstanceType::Default,
                                      &name));
      }

      p_instance_ = new OrtEnv(std::move(env), std::move(lmgr));
    }
    ++ref_count_;
    return p_instance_;
  }

  static void Release(OrtEnv* env_ptr) {
    if (!env_ptr) {
      return;
    }
    std::lock_guard<OrtMutex> lock(m_);
    ORT_ENFORCE(env_ptr == p_instance_);  // sanity check
    --ref_count_;
    if (ref_count_ == 0) {
      delete p_instance_;
      p_instance_ = nullptr;
    }
  }

  LoggingManager* GetLoggingManager() const {
    return logging_manager_.get();
  }

 private:
  static OrtEnv* p_instance_;
  static OrtMutex m_;
  static int ref_count_;

  std::unique_ptr<Environment> value_;
  std::unique_ptr<LoggingManager> logging_manager_;

  OrtEnv(std::unique_ptr<Environment> value1, std::unique_ptr<LoggingManager> logging_manager)
      : value_(std::move(value1)), logging_manager_(std::move(logging_manager)) {
  }

  ~OrtEnv() = default;

  ORT_DISALLOW_COPY_AND_ASSIGNMENT(OrtEnv);
};

OrtEnv* OrtEnv::p_instance_ = nullptr;
int OrtEnv::ref_count_ = 0;
OrtMutex OrtEnv::m_;

#define TENSOR_READ_API_BEGIN                          \
  API_IMPL_BEGIN                                       \
  auto v = reinterpret_cast<const ::OrtValue*>(value); \
  auto& tensor = v->Get<onnxruntime::Tensor>();

#define TENSOR_READWRITE_API_BEGIN \
  API_IMPL_BEGIN                   \
  auto v = (value);                \
  auto tensor = v->GetMutable<onnxruntime::Tensor>();

ORT_API_STATUS_IMPL(OrtApis::CreateEnvWithCustomLogger, OrtLoggingFunction logging_function,
                    _In_opt_ void* logger_param, OrtLoggingLevel default_warning_level, _In_ const char* logid,
                    _Outptr_ OrtEnv** out) {
  API_IMPL_BEGIN
  OrtEnv::LoggingManagerConstructionInfo lm_info{logging_function, logger_param, default_warning_level, logid};
  Status status;
  *out = OrtEnv::GetInstance(lm_info, status);
  return ToOrtStatus(status);
  API_IMPL_END
}

ORT_API_STATUS_IMPL(OrtApis::CreateEnv, OrtLoggingLevel default_warning_level,
                    _In_ const char* logid, _Outptr_ OrtEnv** out) {
  API_IMPL_BEGIN
  OrtEnv::LoggingManagerConstructionInfo lm_info{nullptr, nullptr, default_warning_level, logid};
  Status status;
  *out = OrtEnv::GetInstance(lm_info, status);
  return ToOrtStatus(status);
  API_IMPL_END
}

// enable platform telemetry
ORT_API_STATUS_IMPL(OrtApis::EnableTelemetryEvents, _In_ const OrtEnv* ort_env) {
  API_IMPL_BEGIN
  ORT_UNUSED_PARAMETER(ort_env);
  // note telemetry is controlled via the platform Env object, not the OrtEnv object instance
  const Env& env = Env::Default();
  env.GetTelemetryProvider().EnableTelemetryEvents();
  return nullptr;
  API_IMPL_END
}

ORT_API_STATUS_IMPL(OrtApis::DisableTelemetryEvents, _In_ const OrtEnv* ort_env) {
  API_IMPL_BEGIN
  ORT_UNUSED_PARAMETER(ort_env);
  // note telemetry is controlled via the platform Env object, not the OrtEnv object instance
  const Env& env = Env::Default();
  env.GetTelemetryProvider().DisableTelemetryEvents();
  return nullptr;
  API_IMPL_END
}

OrtStatus* CreateTensorImpl(MLDataType ml_type, const int64_t* shape, size_t shape_len, OrtAllocator* allocator,
                            std::unique_ptr<Tensor>* out) {
  std::vector<int64_t> shapes(shape_len);
  for (size_t i = 0; i != shape_len; ++i) {
    shapes[i] = shape[i];
  }
  std::shared_ptr<IAllocator> alloc_ptr = std::make_shared<onnxruntime::AllocatorWrapper>(allocator);
  *out = onnxruntime::make_unique<Tensor>(ml_type, onnxruntime::TensorShape(shapes), alloc_ptr);
  return nullptr;
}

OrtStatus* CreateTensorImplForSeq(MLDataType elem_type, const int64_t* shape, size_t shape_len,
                                  Tensor& out) {
  std::vector<int64_t> shapes(shape_len);
  for (size_t i = 0; i != shape_len; ++i) {
    shapes[i] = shape[i];
  }
  OrtAllocator* allocator;
  // TODO(pranav): what allocator should be used to create the tensor here?
  // for the sake of simplicity of the API using the default one here
  auto st = OrtApis::GetAllocatorWithDefaultOptions(&allocator);
  if (st) {
    return st;
  }
  std::shared_ptr<IAllocator> alloc_ptr = std::make_shared<onnxruntime::AllocatorWrapper>(allocator);
  out = Tensor(elem_type, onnxruntime::TensorShape(shapes), alloc_ptr);
  return nullptr;
}

/**
 *
 * this function will create a copy of the allocator info
 */
OrtStatus* CreateTensorImpl(MLDataType ml_type, const int64_t* shape, size_t shape_len, const OrtMemoryInfo* info,
                            void* p_data, size_t p_data_len, std::unique_ptr<Tensor>* out) {
  size_t elem_count = 1;
  std::vector<int64_t> shapes(shape_len);
  for (size_t i = 0; i != shape_len; ++i) {
    elem_count *= static_cast<size_t>(shape[i]);
    shapes[i] = shape[i];
  }

  size_t size_to_allocate;
  if (!IAllocator::CalcMemSizeForArray(ml_type->Size(), elem_count, &size_to_allocate)) {
    return OrtApis::CreateStatus(ORT_INVALID_ARGUMENT, "size overflow");
  }
  if (size_to_allocate > p_data_len) {
    std::ostringstream oss;
    oss << "not enough space: expected " << size_to_allocate << ", got " << p_data_len;
    return OrtApis::CreateStatus(ORT_INVALID_ARGUMENT, oss.str().c_str());
  }
  *out = onnxruntime::make_unique<Tensor>(ml_type, onnxruntime::TensorShape(shapes), p_data, *info);
  return nullptr;
}

namespace c_api_internal {

template <class T>
inline OrtStatus* CallCreateTensorImpl(const int64_t* shape, size_t shape_len, const OrtMemoryInfo* info,
                                       void* p_data, size_t p_data_len, std::unique_ptr<Tensor>* out) {
  auto ml_value = DataTypeImpl::GetType<T>();
  return CreateTensorImpl(ml_value, shape, shape_len, info, p_data, p_data_len, out);
}

template <class T>
inline OrtStatus* CallCreateTensorImpl(const int64_t* shape, size_t shape_len, OrtAllocator* allocator,
                                       std::unique_ptr<Tensor>* out) {
  auto ml_type = DataTypeImpl::GetType<T>();
  return CreateTensorImpl(ml_type, shape, shape_len, allocator, out);
}

}  // namespace c_api_internal

ORT_API_STATUS_IMPL(OrtApis::CreateTensorWithDataAsOrtValue, _In_ const OrtMemoryInfo* info,
                    _Inout_ void* p_data, size_t p_data_len, _In_ const int64_t* shape, size_t shape_len,
                    ONNXTensorElementDataType type, _Outptr_ OrtValue** out) {
  API_IMPL_BEGIN
  std::unique_ptr<Tensor> tensor;
  switch (type) {
    case ONNX_TENSOR_ELEMENT_DATA_TYPE_FLOAT:
      ORT_API_RETURN_IF_ERROR(c_api_internal::CallCreateTensorImpl<float>(shape, shape_len, info, p_data, p_data_len, &tensor));
      break;
    case ONNX_TENSOR_ELEMENT_DATA_TYPE_UINT8:
      ORT_API_RETURN_IF_ERROR(c_api_internal::CallCreateTensorImpl<uint8_t>(shape, shape_len, info, p_data, p_data_len, &tensor));
      break;
    case ONNX_TENSOR_ELEMENT_DATA_TYPE_INT8:
      ORT_API_RETURN_IF_ERROR(c_api_internal::CallCreateTensorImpl<int8_t>(shape, shape_len, info, p_data, p_data_len, &tensor));
      break;
    case ONNX_TENSOR_ELEMENT_DATA_TYPE_UINT16:
      ORT_API_RETURN_IF_ERROR(c_api_internal::CallCreateTensorImpl<uint16_t>(shape, shape_len, info, p_data, p_data_len, &tensor));
      break;
    case ONNX_TENSOR_ELEMENT_DATA_TYPE_INT16:
      ORT_API_RETURN_IF_ERROR(c_api_internal::CallCreateTensorImpl<int16_t>(shape, shape_len, info, p_data, p_data_len, &tensor));
      break;
    case ONNX_TENSOR_ELEMENT_DATA_TYPE_INT32:
      ORT_API_RETURN_IF_ERROR(c_api_internal::CallCreateTensorImpl<int32_t>(shape, shape_len, info, p_data, p_data_len, &tensor));
      break;
    case ONNX_TENSOR_ELEMENT_DATA_TYPE_UINT32:
      ORT_API_RETURN_IF_ERROR(c_api_internal::CallCreateTensorImpl<uint32_t>(shape, shape_len, info, p_data, p_data_len, &tensor));
      break;
    case ONNX_TENSOR_ELEMENT_DATA_TYPE_INT64:
      ORT_API_RETURN_IF_ERROR(c_api_internal::CallCreateTensorImpl<int64_t>(shape, shape_len, info, p_data, p_data_len, &tensor));
      break;
    case ONNX_TENSOR_ELEMENT_DATA_TYPE_UINT64:
      ORT_API_RETURN_IF_ERROR(c_api_internal::CallCreateTensorImpl<uint64_t>(shape, shape_len, info, p_data, p_data_len, &tensor));
      break;
    case ONNX_TENSOR_ELEMENT_DATA_TYPE_STRING:
      ORT_API_RETURN_IF_ERROR(c_api_internal::CallCreateTensorImpl<std::string>(shape, shape_len, info, p_data, p_data_len, &tensor));
      break;
    case ONNX_TENSOR_ELEMENT_DATA_TYPE_BOOL:
      ORT_API_RETURN_IF_ERROR(c_api_internal::CallCreateTensorImpl<bool>(shape, shape_len, info, p_data, p_data_len, &tensor));
      break;
    case ONNX_TENSOR_ELEMENT_DATA_TYPE_FLOAT16:
      ORT_API_RETURN_IF_ERROR(c_api_internal::CallCreateTensorImpl<MLFloat16>(shape, shape_len, info, p_data, p_data_len, &tensor));
      break;
    case ONNX_TENSOR_ELEMENT_DATA_TYPE_BFLOAT16:
      ORT_API_RETURN_IF_ERROR(c_api_internal::CallCreateTensorImpl<BFloat16>(shape, shape_len, info, p_data, p_data_len, &tensor));
      break;
    case ONNX_TENSOR_ELEMENT_DATA_TYPE_DOUBLE:
      ORT_API_RETURN_IF_ERROR(c_api_internal::CallCreateTensorImpl<double>(shape, shape_len, info, p_data, p_data_len, &tensor));
      break;
    case ONNX_TENSOR_ELEMENT_DATA_TYPE_COMPLEX64:
    case ONNX_TENSOR_ELEMENT_DATA_TYPE_COMPLEX128:
    default: {
      std::ostringstream oss;
      oss << "type " << type << " is not supported in this function";
      std::string errmsg = oss.str();
      return OrtApis::CreateStatus(ORT_NOT_IMPLEMENTED, errmsg.c_str());
    }
  }
  auto value = onnxruntime::make_unique<OrtValue>();
  auto ml_tensor = DataTypeImpl::GetType<Tensor>();
  value->Init(tensor.release(),
              ml_tensor,
              ml_tensor->GetDeleteFunc());
  *out = value.release();
  return nullptr;
  API_IMPL_END
}

ORT_API_STATUS_IMPL(OrtApis::CreateTensorAsOrtValue, _Inout_ OrtAllocator* allocator,
                    _In_ const int64_t* shape, size_t shape_len, ONNXTensorElementDataType type,
                    _Outptr_ OrtValue** out) {
  API_IMPL_BEGIN
  std::unique_ptr<Tensor> tensor;
  switch (type) {
    case ONNX_TENSOR_ELEMENT_DATA_TYPE_FLOAT:
      ORT_API_RETURN_IF_ERROR(c_api_internal::CallCreateTensorImpl<float>(shape, shape_len, allocator, &tensor));
      break;
    case ONNX_TENSOR_ELEMENT_DATA_TYPE_UINT8:
      ORT_API_RETURN_IF_ERROR(c_api_internal::CallCreateTensorImpl<uint8_t>(shape, shape_len, allocator, &tensor));
      break;
    case ONNX_TENSOR_ELEMENT_DATA_TYPE_INT8:
      ORT_API_RETURN_IF_ERROR(c_api_internal::CallCreateTensorImpl<int8_t>(shape, shape_len, allocator, &tensor));
      break;
    case ONNX_TENSOR_ELEMENT_DATA_TYPE_UINT16:
      ORT_API_RETURN_IF_ERROR(c_api_internal::CallCreateTensorImpl<uint16_t>(shape, shape_len, allocator, &tensor));
      break;
    case ONNX_TENSOR_ELEMENT_DATA_TYPE_INT16:
      ORT_API_RETURN_IF_ERROR(c_api_internal::CallCreateTensorImpl<int16_t>(shape, shape_len, allocator, &tensor));
      break;
    case ONNX_TENSOR_ELEMENT_DATA_TYPE_INT32:
      ORT_API_RETURN_IF_ERROR(c_api_internal::CallCreateTensorImpl<int32_t>(shape, shape_len, allocator, &tensor));
      break;
    case ONNX_TENSOR_ELEMENT_DATA_TYPE_UINT32:
      ORT_API_RETURN_IF_ERROR(c_api_internal::CallCreateTensorImpl<uint32_t>(shape, shape_len, allocator, &tensor));
      break;
    case ONNX_TENSOR_ELEMENT_DATA_TYPE_INT64:
      ORT_API_RETURN_IF_ERROR(c_api_internal::CallCreateTensorImpl<int64_t>(shape, shape_len, allocator, &tensor));
      break;
    case ONNX_TENSOR_ELEMENT_DATA_TYPE_UINT64:
      ORT_API_RETURN_IF_ERROR(c_api_internal::CallCreateTensorImpl<uint64_t>(shape, shape_len, allocator, &tensor));
      break;
    case ONNX_TENSOR_ELEMENT_DATA_TYPE_STRING:
      ORT_API_RETURN_IF_ERROR(c_api_internal::CallCreateTensorImpl<std::string>(shape, shape_len, allocator, &tensor));
      break;
    case ONNX_TENSOR_ELEMENT_DATA_TYPE_BOOL:
      ORT_API_RETURN_IF_ERROR(c_api_internal::CallCreateTensorImpl<bool>(shape, shape_len, allocator, &tensor));
      break;
    case ONNX_TENSOR_ELEMENT_DATA_TYPE_FLOAT16:
      ORT_API_RETURN_IF_ERROR(c_api_internal::CallCreateTensorImpl<MLFloat16>(shape, shape_len, allocator, &tensor));
      break;
    case ONNX_TENSOR_ELEMENT_DATA_TYPE_BFLOAT16:
      ORT_API_RETURN_IF_ERROR(c_api_internal::CallCreateTensorImpl<BFloat16>(shape, shape_len, allocator, &tensor));
      break;
    case ONNX_TENSOR_ELEMENT_DATA_TYPE_DOUBLE:
      ORT_API_RETURN_IF_ERROR(c_api_internal::CallCreateTensorImpl<double>(shape, shape_len, allocator, &tensor));
      break;
    case ONNX_TENSOR_ELEMENT_DATA_TYPE_COMPLEX64:
    case ONNX_TENSOR_ELEMENT_DATA_TYPE_COMPLEX128:
    default: {
      std::ostringstream oss;
      oss << "type " << type << " is not supported in this function";
      std::string errmsg = oss.str();
      return OrtApis::CreateStatus(ORT_NOT_IMPLEMENTED, errmsg.c_str());
    }
  }
  auto value = onnxruntime::make_unique<OrtValue>();
  auto ml_tensor = DataTypeImpl::GetType<Tensor>();
  value->Init(tensor.release(),
              ml_tensor,
              ml_tensor->GetDeleteFunc());
  *out = value.release();
  return nullptr;
  API_IMPL_END
}

ORT_API_STATUS_IMPL(OrtApis::CreateCustomOpDomain, _In_ const char* domain, _Outptr_ OrtCustomOpDomain** out) {
  API_IMPL_BEGIN
  auto custom_op_domain = onnxruntime::make_unique<OrtCustomOpDomain>();
  custom_op_domain->domain_ = domain;
  *out = custom_op_domain.release();
  return nullptr;
  API_IMPL_END
}

ORT_API(void, OrtApis::ReleaseCustomOpDomain, OrtCustomOpDomain* ptr) {
  delete ptr;
}

ORT_API_STATUS_IMPL(OrtApis::CustomOpDomain_Add, _In_ OrtCustomOpDomain* custom_op_domain, OrtCustomOp* op) {
  API_IMPL_BEGIN
  custom_op_domain->custom_ops_.emplace_back(op);
  return nullptr;
  API_IMPL_END
}

ORT_API_STATUS_IMPL(OrtApis::AddCustomOpDomain, _In_ OrtSessionOptions* options, OrtCustomOpDomain* custom_op_domain) {
  API_IMPL_BEGIN
  options->custom_op_domains_.emplace_back(custom_op_domain);
  return nullptr;
  API_IMPL_END
}

ORT_API_STATUS_IMPL(OrtApis::RegisterCustomOpsLibrary, _Inout_ OrtSessionOptions* options, _In_ const char* library_path, void** library_handle) {
  API_IMPL_BEGIN

  Env::Default().LoadDynamicLibrary(library_path, library_handle);
  if (!*library_handle)
    return OrtApis::CreateStatus(ORT_FAIL, "RegisterCustomOpsLibrary: Failed to load library");

  OrtStatus*(ORT_API_CALL * RegisterCustomOps)(OrtSessionOptions * options, const OrtApiBase* api);

  Env::Default().GetSymbolFromLibrary(*library_handle, "RegisterCustomOps", (void**)&RegisterCustomOps);
  if (!RegisterCustomOps)
    return OrtApis::CreateStatus(ORT_FAIL, "RegisterCustomOpsLibrary: Entry point RegisterCustomOps not found in library");

  return RegisterCustomOps(options, OrtGetApiBase());
  API_IMPL_END
}

namespace {
OrtStatus* LoadAndInitializeSession(_In_ const OrtEnv* /*env*/, _In_ const OrtSessionOptions* options,
                                    _In_ std::unique_ptr<::onnxruntime::InferenceSession>& sess,
                                    _Outptr_ OrtSession** out) {
  // we need to disable mem pattern if DML is one of the providers since DML doesn't have the concept of
  // byte addressable memory
  std::vector<std::unique_ptr<IExecutionProvider>> provider_list;
  if (options) {
    for (auto& factory : options->provider_factories) {
      auto provider = factory->CreateProvider();
      if (provider->Type() == kDmlExecutionProvider) {
        if (options->value.enable_mem_pattern) {
          // TODO Instead of returning an error, should we set mem pattern to false here and log a warning saying so?
          // Doing so would be inconsistent with the Python API that doesn't go through this code path.
          return OrtApis::CreateStatus(ORT_INVALID_ARGUMENT, "Mem pattern should be disabled when using DML execution provider.");
        }
        if (options->value.execution_mode != ExecutionMode::ORT_SEQUENTIAL) {
          return OrtApis::CreateStatus(ORT_INVALID_ARGUMENT, "Sequential execution should be enabled when using DML execution provider.");
        }
      }
      provider_list.push_back(std::move(provider));
    }
  }

  Status status;
  if (options) {
    if (!options->custom_op_domains_.empty()) {
      status = sess->AddCustomOpDomains(options->custom_op_domains_);
      if (!status.IsOK())
        return ToOrtStatus(status);
    }
  }

  // register the providers
  for (auto& provider : provider_list) {
    if (provider) {
      sess->RegisterExecutionProvider(std::move(provider));
    }
  }

  status = sess->Load();
  if (!status.IsOK())
    return ToOrtStatus(status);

  status = sess->Initialize();
  if (!status.IsOK())
    return ToOrtStatus(status);

  *out = reinterpret_cast<OrtSession*>(sess.release());
  return nullptr;
}
}  // namespace

ORT_API_STATUS_IMPL(OrtApis::CreateSession, _In_ const OrtEnv* env, _In_ const ORTCHAR_T* model_path,
                    _In_ const OrtSessionOptions* options, _Outptr_ OrtSession** out) {
  API_IMPL_BEGIN
  std::unique_ptr<onnxruntime::InferenceSession> sess;
  try {
    sess = onnxruntime::make_unique<onnxruntime::InferenceSession>(
        options == nullptr ? onnxruntime::SessionOptions() : options->value,
        model_path, env->GetLoggingManager());
  } catch (const std::exception& e) {
    return OrtApis::CreateStatus(ORT_FAIL, e.what());
  }
  return LoadAndInitializeSession(env, options, sess, out);
  API_IMPL_END
}

ORT_API_STATUS_IMPL(OrtApis::CreateSessionFromArray, _In_ const OrtEnv* env, _In_ const void* model_data, size_t model_data_length,
                    _In_ const OrtSessionOptions* options, _Outptr_ OrtSession** out) {
  API_IMPL_BEGIN
  std::unique_ptr<onnxruntime::InferenceSession> sess;
  try {
    sess = onnxruntime::make_unique<onnxruntime::InferenceSession>(
        options == nullptr ? onnxruntime::SessionOptions() : options->value,
        model_data, static_cast<int>(model_data_length), env->GetLoggingManager());
  } catch (const std::exception& e) {
    return OrtApis::CreateStatus(ORT_FAIL, e.what());
  }
  return LoadAndInitializeSession(env, options, sess, out);
  API_IMPL_END
}

ORT_API_STATUS_IMPL(OrtApis::Run, _Inout_ OrtSession* sess,
                    _In_opt_ const OrtRunOptions* run_options,
                    _In_ const char* const* input_names, _In_ const OrtValue* const* input, size_t input_len,
                    _In_ const char* const* output_names1, size_t output_names_len, _Outptr_ OrtValue** output) {
  API_IMPL_BEGIN
  auto session = reinterpret_cast<::onnxruntime::InferenceSession*>(sess);
  const int queue_id = 0;

  std::vector<std::string> feed_names(input_len);
  std::vector<OrtValue> feeds(input_len);

  for (size_t i = 0; i != input_len; ++i) {
    if (input_names[i] == nullptr || input_names[i][0] == '\0') {
      return OrtApis::CreateStatus(ORT_INVALID_ARGUMENT, "input name cannot be empty");
    }

    feed_names[i] = input_names[i];
    auto& ort_value = feeds[i] = *reinterpret_cast<const ::OrtValue*>(input[i]);

    if (ort_value.Fence()) ort_value.Fence()->BeforeUsingAsInput(onnxruntime::kCpuExecutionProvider, queue_id);
  }

  // Create output feed
  std::vector<std::string> output_names(output_names_len);
  for (size_t i = 0; i != output_names_len; ++i) {
    if (output_names1[i] == nullptr || output_names1[i][0] == '\0') {
      return OrtApis::CreateStatus(ORT_INVALID_ARGUMENT, "output name cannot be empty");
    }
    output_names[i] = output_names1[i];
  }

  std::vector<OrtValue> fetches(output_names_len);
  for (size_t i = 0; i != output_names_len; ++i) {
    if (output[i] != nullptr) {
      ::OrtValue& value = *(output[i]);
      if (value.Fence())
        value.Fence()->BeforeUsingAsOutput(onnxruntime::kCpuExecutionProvider, queue_id);
      fetches[i] = value;
    }
  }
  Status status;
  if (run_options == nullptr) {
    OrtRunOptions op;
    status = session->Run(op, feed_names, feeds, output_names, &fetches);
  } else {
    status = session->Run(*run_options, feed_names, feeds, output_names, &fetches);
  }

  if (!status.IsOK())
    return ToOrtStatus(status);
  for (size_t i = 0; i != output_names_len; ++i) {
    ::OrtValue& value = fetches[i];
    if (value.Fence())
      value.Fence()->BeforeUsingAsInput(onnxruntime::kCpuExecutionProvider, queue_id);
    if (output[i] == nullptr) {
      output[i] = new OrtValue(value);
    }
  }
  return nullptr;
  API_IMPL_END
}

ORT_API_STATUS_IMPL(OrtApis::IsTensor, _In_ const OrtValue* value, int* out) {
  auto v = reinterpret_cast<const ::OrtValue*>(value);
  *out = v->IsTensor() ? 1 : 0;
  return nullptr;
}

ORT_API_STATUS_IMPL(OrtApis::GetTensorMutableData, _Inout_ OrtValue* value, _Outptr_ void** output) {
  TENSOR_READWRITE_API_BEGIN
  //TODO: test if it's a string tensor
  *output = tensor->MutableDataRaw();
  return nullptr;
  API_IMPL_END
}

ORT_API_STATUS_IMPL(OrtApis::FillStringTensor, _Inout_ OrtValue* value, _In_ const char* const* s, size_t s_len) {
  TENSOR_READWRITE_API_BEGIN
  auto* dst = tensor->MutableData<std::string>();
  auto len = static_cast<size_t>(tensor->Shape().Size());
  if (s_len < len) {
    return OrtApis::CreateStatus(ORT_INVALID_ARGUMENT, "input array is too short");
  }
  for (size_t i = 0; i != len; ++i) {
    //allocate and copy
    dst[i] = s[i];
  }
  return nullptr;
  API_IMPL_END
}

ORT_API_STATUS_IMPL(OrtApis::GetStringTensorDataLength, _In_ const OrtValue* value, _Out_ size_t* out) {
  TENSOR_READ_API_BEGIN
  const auto* src = tensor.Data<std::string>();
  int64_t len = tensor.Shape().Size();
  if (len >= 0) {
    size_t ret = 0;
    for (int64_t i = 0; i != len; ++i) {
      ret += src[i].size();
    }
    *out = ret;
  } else
    return OrtApis::CreateStatus(ORT_INVALID_ARGUMENT, "shape is invalid");
  return nullptr;
  API_IMPL_END
}

ORT_API_STATUS_IMPL(OrtApis::GetStringTensorContent, _In_ const OrtValue* value,
                    _Out_ void* s, size_t s_len, _Out_ size_t* offsets, size_t offsets_len) {
  TENSOR_READ_API_BEGIN
  const auto* input = tensor.Data<std::string>();
  auto len = static_cast<size_t>(tensor.Shape().Size());
  if (offsets_len < len) {
    return OrtApis::CreateStatus(ORT_FAIL, "space is not enough");
  }
  {
    size_t ret = 0;
    for (size_t i = 0; i != len; ++i) {
      ret += input[i].size();
    }
    if (s_len < ret) {
      return OrtApis::CreateStatus(ORT_FAIL, "space is not enough");
    }
  }
  size_t f = 0;
  char* p = static_cast<char*>(s);
  for (size_t i = 0; i != offsets_len; ++i, ++offsets) {
    memcpy(p, input[i].data(), input[i].size());
    p += input[i].size();
    *offsets = f;
    f += input[i].size();
  }
  return nullptr;
  API_IMPL_END
}

#define ORT_C_API_RETURN_IF_ERROR(expr)                 \
  do {                                                  \
    auto _status = (expr);                              \
    if ((!_status.IsOK())) return ToOrtStatus(_status); \
  } while (0)

#define DEFINE_RELEASE_ORT_OBJECT_FUNCTION(INPUT_TYPE, REAL_TYPE)                       \
  ORT_API(void, OrtApis::Release##INPUT_TYPE, _Frees_ptr_opt_ Ort##INPUT_TYPE* value) { \
    delete reinterpret_cast<REAL_TYPE*>(value);                                         \
  }

using DefListResult = std::pair<Status, const InputDefList*>;
using GetDefListFn = DefListResult (*)(const ::onnxruntime::InferenceSession*);
const auto get_inputs_fn = [](const ::onnxruntime::InferenceSession* session) -> DefListResult { return session->GetModelInputs(); };
const auto get_outputs_fn = [](const ::onnxruntime::InferenceSession* session) -> DefListResult { return session->GetModelOutputs(); };
const auto get_overridable_initializers_fn = [](const ::onnxruntime::InferenceSession* session) -> DefListResult { return session->GetOverridableInitializers(); };

static OrtStatus* GetNodeDefListCountHelper(const OrtSession* sess, GetDefListFn get_fn, size_t* out) {
  API_IMPL_BEGIN
  auto session = reinterpret_cast<const ::onnxruntime::InferenceSession*>(sess);
  std::pair<Status, const InputDefList*> p = get_fn(session);
  if (!p.first.IsOK())
    return ToOrtStatus(p.first);
  *out = p.second->size();
  return nullptr;
  API_IMPL_END
}

ORT_API_STATUS_IMPL(OrtApis::SessionGetInputCount, _In_ const OrtSession* sess, _Out_ size_t* out) {
  return GetNodeDefListCountHelper(sess, get_inputs_fn, out);
}

ORT_API_STATUS_IMPL(OrtApis::SessionGetOutputCount, _In_ const OrtSession* sess, _Out_ size_t* out) {
  return GetNodeDefListCountHelper(sess, get_outputs_fn, out);
}

ORT_API_STATUS_IMPL(OrtApis::SessionGetOverridableInitializerCount, _In_ const OrtSession* sess, _Out_ size_t* out) {
  return GetNodeDefListCountHelper(sess, get_overridable_initializers_fn, out);
}

static OrtStatus* GetNodeDefTypeInfoHelper(const OrtSession* sess, GetDefListFn get_fn, size_t index, _Outptr_ struct OrtTypeInfo** out) {
  API_IMPL_BEGIN
  auto session = reinterpret_cast<const ::onnxruntime::InferenceSession*>(sess);
  std::pair<Status, const InputDefList*> p = get_fn(session);
  if (!p.first.IsOK())
    return ToOrtStatus(p.first);
  if (p.second->size() <= index)
    return OrtApis::CreateStatus(ORT_FAIL, "out of index");
  const ONNX_NAMESPACE::TypeProto* type_proto = (*p.second)[index]->TypeAsProto();
  return OrtTypeInfo::FromTypeProto(type_proto, out);
  API_IMPL_END
}

ORT_API_STATUS_IMPL(OrtApis::SessionGetInputTypeInfo, _In_ const OrtSession* sess, size_t index, _Outptr_ struct OrtTypeInfo** out) {
  return GetNodeDefTypeInfoHelper(sess, get_inputs_fn, index, out);
}

ORT_API_STATUS_IMPL(OrtApis::SessionGetOutputTypeInfo, _In_ const OrtSession* sess, size_t index, _Outptr_ struct OrtTypeInfo** out) {
  return GetNodeDefTypeInfoHelper(sess, get_outputs_fn, index, out);
}

ORT_API_STATUS_IMPL(OrtApis::SessionGetOverridableInitializerTypeInfo, _In_ const OrtSession* sess, size_t index, _Outptr_ struct OrtTypeInfo** out) {
  return GetNodeDefTypeInfoHelper(sess, get_overridable_initializers_fn, index, out);
}

static char* StrDup(const std::string& str, OrtAllocator* allocator) {
  char* output_string = reinterpret_cast<char*>(allocator->Alloc(allocator, str.size() + 1));
  memcpy(output_string, str.c_str(), str.size());
  output_string[str.size()] = '\0';
  return output_string;
}

static OrtStatus* GetNodeDefNameImpl(_In_ const OrtSession* sess, size_t index,
                                     _Inout_ OrtAllocator* allocator, GetDefListFn get_fn,
                                     _Outptr_ char** output) {
  auto session = reinterpret_cast<const ::onnxruntime::InferenceSession*>(sess);
  std::pair<Status, const InputDefList*> p = get_fn(session);
  if (!p.first.IsOK())
    return ToOrtStatus(p.first);
  if (p.second == nullptr)
    return OrtApis::CreateStatus(ORT_FAIL, "internal error");
  const InputDefList& defs = *p.second;
  if (index >= defs.size())
    return OrtApis::CreateStatus(ORT_FAIL, "index out of range");
  *output = StrDup(defs[index]->Name(), allocator);
  return nullptr;
}

ORT_API_STATUS_IMPL(OrtApis::SessionGetInputName, _In_ const OrtSession* sess, size_t index,
                    _Inout_ OrtAllocator* allocator, _Outptr_ char** output) {
  API_IMPL_BEGIN
  return GetNodeDefNameImpl(sess, index, allocator, get_inputs_fn, output);
  API_IMPL_END
}

ORT_API_STATUS_IMPL(OrtApis::SessionGetOutputName, _In_ const OrtSession* sess, size_t index,
                    _Inout_ OrtAllocator* allocator, _Outptr_ char** output) {
  API_IMPL_BEGIN
  return GetNodeDefNameImpl(sess, index, allocator, get_outputs_fn, output);
  API_IMPL_END
}

ORT_API_STATUS_IMPL(OrtApis::SessionGetOverridableInitializerName, _In_ const OrtSession* sess, size_t index,
                    _Inout_ OrtAllocator* allocator, _Outptr_ char** output) {
  API_IMPL_BEGIN
  return GetNodeDefNameImpl(sess, index, allocator, get_overridable_initializers_fn, output);
  API_IMPL_END
}

ORT_API_STATUS_IMPL(OrtApis::SessionEndProfiling, _In_ OrtSession* sess, _Inout_ OrtAllocator* allocator,
                    _Out_ char* out) {
  API_IMPL_BEGIN
  auto session = reinterpret_cast<::onnxruntime::InferenceSession*>(sess);
  auto profile_file_name = session->EndProfiling();
  out = StrDup(profile_file_name, allocator);
  return nullptr;
  API_IMPL_END
}

ORT_API_STATUS_IMPL(OrtApis::SessionGetModelMetadata, _In_ const OrtSession* sess,
                    _Outptr_ OrtModelMetadata** out) {
  API_IMPL_BEGIN
  auto session = reinterpret_cast<const ::onnxruntime::InferenceSession*>(sess);
  auto p = session->GetModelMetadata();
  if (!p.first.IsOK())
    return ToOrtStatus(p.first);
  *out = reinterpret_cast<OrtModelMetadata*>(new ModelMetadata(*p.second));
  return nullptr;
  API_IMPL_END
}

ORT_API_STATUS_IMPL(OrtApis::AllocatorAlloc, _Inout_ OrtAllocator* ptr, size_t size, _Outptr_ void** out) {
  API_IMPL_BEGIN
  *out = ptr->Alloc(ptr, size);
  return nullptr;
  API_IMPL_END
}

ORT_API_STATUS_IMPL(OrtApis::AllocatorFree, _Inout_ OrtAllocator* ptr, void* p) {
  API_IMPL_BEGIN
  ptr->Free(ptr, p);
  return nullptr;
  API_IMPL_END
}

ORT_API_STATUS_IMPL(OrtApis::AllocatorGetInfo, _In_ const OrtAllocator* ptr, _Outptr_ const struct OrtMemoryInfo** out) {
  API_IMPL_BEGIN
  *out = ptr->Info(ptr);
  return nullptr;
  API_IMPL_END
}

const int NUM_MAP_INDICES = 2;

template <typename T>
OrtStatus* OrtGetNumSequenceElements(const OrtValue* p_ml_value, size_t* out) {
  auto& data = p_ml_value->Get<T>();
  *out = data.size();
  return nullptr;
}

template <>
OrtStatus* OrtGetNumSequenceElements<TensorSeq>(const OrtValue* p_ml_value, size_t* out) {
  auto& data = p_ml_value->Get<TensorSeq>();
  *out = data.Size();
  return nullptr;
}

static OrtStatus* OrtGetValueCountImpl(const OrtValue* value, size_t* out) {
  ONNXType value_type;
  if (auto status = OrtApis::GetValueType(value, &value_type))
    return status;
  if (value_type == ONNX_TYPE_MAP) {
    *out = NUM_MAP_INDICES;
    return nullptr;
  }
  if (value_type == ONNX_TYPE_SEQUENCE) {
    auto v = reinterpret_cast<const OrtValue*>(value);
    auto type = v->Type();
    // Note: keep these in sync with the registered types in data_types.h
    if (type->IsTensorSequenceType()) {
      return OrtGetNumSequenceElements<TensorSeq>(v, out);
    } else {
      utils::ContainerChecker c_checker(type);
      if (c_checker.IsSequenceOf<std::map<std::string, float>>()) {
        return OrtGetNumSequenceElements<VectorMapStringToFloat>(v, out);
      } else if (c_checker.IsSequenceOf<std::map<int64_t, float>>()) {
        return OrtGetNumSequenceElements<VectorMapInt64ToFloat>(v, out);
      } else {
        return OrtApis::CreateStatus(ORT_FAIL, "Input is not of one of the supported sequence types.");
      }
    }
  } else {
    return OrtApis::CreateStatus(ORT_FAIL, "Input is not of type sequence or map.");
  }
}

ORT_API_STATUS_IMPL(OrtApis::GetValueCount, const OrtValue* value, size_t* out) {
  API_IMPL_BEGIN
  return OrtGetValueCountImpl(value, out);
  API_IMPL_END
}

///////////////////
// OrtGetValueImplSeqOfMap
template <typename T>
static OrtStatus* OrtGetValueImplSeqOfMap(const OrtValue* p_ml_value, int index, OrtValue** out) {
  using TKey = typename T::value_type::key_type;
  using TVal = typename T::value_type::mapped_type;
  using MapType = std::map<TKey, TVal>;
  auto& data_vec = p_ml_value->Get<T>();
  auto& data_elem = data_vec.at(index);
  auto copy_data_elem = onnxruntime::make_unique<MapType>(data_elem);
  auto value = onnxruntime::make_unique<OrtValue>();
  auto ml_type = DataTypeImpl::GetType<MapType>();
  value->Init(copy_data_elem.release(),
              ml_type,
              ml_type->GetDeleteFunc());
  *out = value.release();
  return nullptr;
}

OrtStatus* PopulateTensorWithData(OrtValue* oval, const void* data_elem, size_t num_elems, size_t elem_size) {
  void* raw_data = nullptr;
  auto st = OrtApis::GetTensorMutableData(oval, &raw_data);
  if (st) {
    return st;
  }
  memcpy(raw_data, data_elem, elem_size * num_elems);
  return nullptr;
}

OrtStatus* PopulateTensorWithData(OrtValue* oval, const std::string* data_elem,
                                  size_t num_elems, size_t /* elem_size */) {
  auto v = reinterpret_cast<OrtValue*>(oval);
  auto tensor = v->GetMutable<Tensor>();
  auto* dst = tensor->MutableData<std::string>();
  auto len = static_cast<size_t>(tensor->Shape().Size());
  if (num_elems < len) {
    return OrtApis::CreateStatus(ORT_INVALID_ARGUMENT, "input array is too short");
  }
  for (size_t i = 0; i < len; ++i) {
    dst[i] = data_elem[i];
  }
  return nullptr;
}

namespace c_api_internal {
template <class TensorElemType>
struct CallGetValueImpl {
  OrtStatus* operator()(OrtAllocator* allocator, const onnxruntime::Tensor& tensor, OrtValue** out) const {
    const auto& shape = tensor.Shape();
    const auto* tensor_data = tensor.Data<TensorElemType>();
    OrtStatus* st = OrtApis::CreateTensorAsOrtValue(allocator, shape.GetDims().data(), shape.NumDimensions(),
                                                    onnxruntime::utils::GetONNXTensorElementDataType<TensorElemType>(), out);
    //TODO: check overflow before doing static_cast
    return st ? st : PopulateTensorWithData(*out, tensor_data, static_cast<size_t>(shape.Size()), sizeof(TensorElemType));
  }
};

// Return status instead of throwing if unsupported type specified
struct UnsupportedReturnFailStatus {
  OrtStatus* operator()(int32_t dt_type) const {
    std::string msg("Unsupported tensor element type in the input: ");
    msg.append(std::to_string(dt_type));
    return OrtApis::CreateStatus(ORT_FAIL, msg.c_str());
  }
};
}  // namespace c_api_internal

OrtStatus* OrtGetValueImplSeqOfTensors(const OrtValue* p_ml_value, int index, OrtAllocator* allocator,
                                       OrtValue** out) {
  auto& data = p_ml_value->Get<TensorSeq>();
  auto& one_tensor = data.Get(index);

  using namespace c_api_internal;
  utils::MLTypeCallDispatcherRet<OrtStatus*, CallGetValueImpl, float, double, MLFloat16, BFloat16, bool, std::string,
                                 int8_t, uint8_t, int16_t, uint16_t, int32_t, uint32_t, int64_t, uint64_t>
      t_disp(one_tensor.GetElementType());
  return t_disp.template InvokeWithUnsupportedPolicy<UnsupportedReturnFailStatus>(allocator, one_tensor, out);
}

static OrtStatus* OrtGetValueImplSeq(const OrtValue* value, int index, OrtAllocator* allocator,
                                     OrtValue** out) {
  auto p_ml_value = reinterpret_cast<const OrtValue*>(value);
  auto type = p_ml_value->Type();
  // Note: keep these in sync with the registered types in data_types.h
  if (type->IsTensorSequenceType()) {
    return OrtGetValueImplSeqOfTensors(p_ml_value, index, allocator, out);
  } else {
    utils::ContainerChecker c_checker(type);
    if (c_checker.IsSequenceOf<std::map<std::string, float>>()) {
      return OrtGetValueImplSeqOfMap<VectorMapStringToFloat>(p_ml_value, index, out);
    } else if (c_checker.IsSequenceOf<std::map<int64_t, float>>()) {
      return OrtGetValueImplSeqOfMap<VectorMapInt64ToFloat>(p_ml_value, index, out);
    } else {
      return OrtApis::CreateStatus(ORT_FAIL, "Input is not of one of the supported sequence types.");
    }
  }
}

template <typename T>
static OrtStatus* OrtGetValueImplMapHelper(const OrtValue* p_ml_value, int index, OrtAllocator* allocator,
                                           OrtValue** out) {
  using namespace onnxruntime::utils;
  using TKey = typename T::key_type;
  using TVal = typename T::mapped_type;
  auto& data = p_ml_value->Get<T>();
  int64_t num_kv_pairs = data.size();
#if defined(_WIN32) && !defined(_M_AMD64)
  ORT_ENFORCE(static_cast<uint64_t>(num_kv_pairs) < std::numeric_limits<size_t>::max());
#endif
  switch (index) {
    case 0: {  // user is requesting keys
      std::vector<TKey> vec;
      vec.reserve(static_cast<size_t>(num_kv_pairs));
      for (const auto& kv : data) {
        vec.push_back(kv.first);
      }
      std::vector<int64_t> dims{num_kv_pairs};
      OrtStatus* st = OrtApis::CreateTensorAsOrtValue(allocator, dims.data(), dims.size(),
                                                      GetONNXTensorElementDataType<TKey>(), out);
      return st ? st : PopulateTensorWithData(*out, vec.data(), static_cast<size_t>(num_kv_pairs), sizeof(TKey));
    }
    case 1: {  // user is requesting values
      std::vector<TVal> vec;
      vec.reserve(static_cast<size_t>(num_kv_pairs));
      for (const auto& kv : data) {
        vec.push_back(kv.second);
      }
      std::vector<int64_t> dims{num_kv_pairs};
      OrtStatus* st = OrtApis::CreateTensorAsOrtValue(allocator, dims.data(), dims.size(),
                                                      GetONNXTensorElementDataType<TVal>(), out);
      return st ? st : PopulateTensorWithData(*out, vec.data(), static_cast<size_t>(num_kv_pairs), sizeof(TVal));
    }
    default:
      return OrtApis::CreateStatus(ORT_FAIL, "Invalid index requested for map type.");
  }
}

static OrtStatus* OrtGetValueImplMap(const OrtValue* value, int index, OrtAllocator* allocator,
                                     OrtValue** out) {
  auto p_ml_value = reinterpret_cast<const OrtValue*>(value);
  auto type = p_ml_value->Type();
  // Note: keep these in sync with the registered types in data_types.h
  utils::ContainerChecker c_checker(type);
  if (c_checker.IsMap()) {
    if (c_checker.IsMapOf<std::string, std::string>()) {
      return OrtGetValueImplMapHelper<MapStringToString>(p_ml_value, index, allocator, out);
    } else if (c_checker.IsMapOf<std::string, int64_t>()) {
      return OrtGetValueImplMapHelper<MapStringToInt64>(p_ml_value, index, allocator, out);
    } else if (c_checker.IsMapOf<std::string, float>()) {
      return OrtGetValueImplMapHelper<MapStringToFloat>(p_ml_value, index, allocator, out);
    } else if (c_checker.IsMapOf<std::string, double>()) {
      return OrtGetValueImplMapHelper<MapStringToDouble>(p_ml_value, index, allocator, out);
    } else if (c_checker.IsMapOf<int64_t, std::string>()) {
      return OrtGetValueImplMapHelper<MapInt64ToString>(p_ml_value, index, allocator, out);
    } else if (c_checker.IsMapOf<int64_t, int64_t>()) {
      return OrtGetValueImplMapHelper<MapInt64ToInt64>(p_ml_value, index, allocator, out);
    } else if (c_checker.IsMapOf<int64_t, float>()) {
      return OrtGetValueImplMapHelper<MapInt64ToFloat>(p_ml_value, index, allocator, out);
    } else if (c_checker.IsMapOf<int64_t, double>()) {
      return OrtGetValueImplMapHelper<MapInt64ToDouble>(p_ml_value, index, allocator, out);
    }
  }
  return OrtApis::CreateStatus(ORT_FAIL, "Input is not of one of the supported map types.");
}

static OrtStatus* OrtGetValueImpl(const OrtValue* value, int index, OrtAllocator* allocator,
                                  OrtValue** out) {
  ONNXType value_type;
  if (auto status = OrtApis::GetValueType(value, &value_type))
    return status;
  if (value_type == ONNX_TYPE_MAP) {
    return OrtGetValueImplMap(value, index, allocator, out);
  }
  if (value_type == ONNX_TYPE_SEQUENCE) {
    return OrtGetValueImplSeq(value, index, allocator, out);
  } else {
    return OrtApis::CreateStatus(ORT_FAIL, "Input is not of type sequence or map.");
  }
}

ORT_API_STATUS_IMPL(OrtApis::GetValue, const OrtValue* value, int index, OrtAllocator* allocator,
                    OrtValue** out) {
  API_IMPL_BEGIN
  return OrtGetValueImpl(value, index, allocator, out);
  API_IMPL_END
}

///////////////////
// OrtCreateValue
template <typename T>
static OrtStatus* OrtCreateValueImplSeqHelperMap(const OrtValue* const* in, size_t num_values, OrtValue** out) {
  using SeqType = std::vector<T>;
  auto seq_ptr = onnxruntime::make_unique<SeqType>();
  seq_ptr->reserve(num_values);
  for (size_t idx = 0; idx < num_values; ++idx) {
    auto& m = reinterpret_cast<const OrtValue*>(in[idx])->Get<T>();
    seq_ptr->push_back(m);
  }
  // create OrtValue with this vector
  auto value = onnxruntime::make_unique<OrtValue>();
  auto ml_type = DataTypeImpl::GetType<SeqType>();
  value->Init(seq_ptr.release(),
              ml_type,
              ml_type->GetDeleteFunc());
  *out = value.release();
  return nullptr;
}

template <typename TensorElemType>
static OrtStatus* OrtCreateValueImplSeqHelperTensor(const Tensor& tensor,
                                                    Tensor& out) {
  auto data = tensor.Data<TensorElemType>();
  if (!data) {
    return OrtApis::CreateStatus(ORT_FAIL, "Encountered nullptr.");
  }

  auto elem_type = DataTypeImpl::GetType<TensorElemType>();
  OrtStatus* st = CreateTensorImplForSeq(elem_type, tensor.Shape().GetDims().data(), tensor.Shape().NumDimensions(), out);
  if (st) {
    return st;
  }

  //TODO: check the cast below
  size_t num_elems = static_cast<size_t>(tensor.Shape().Size());
  auto* out_data = out.MutableData<TensorElemType>();
  for (size_t i = 0; i < num_elems; ++i) {
    *out_data++ = *data++;
  }
  return nullptr;
}

namespace c_api_internal {

template <class T>
struct CallCreateValueImpl {
  OrtStatus* operator()(const onnxruntime::Tensor& one_tensor, onnxruntime::Tensor& out) const {
    return OrtCreateValueImplSeqHelperTensor<T>(one_tensor, out);
  }
};

}  // namespace c_api_internal

static OrtStatus* OrtCreateValueImplSeqHelper(const OrtValue* const* in, size_t num_values,
                                              OrtValue** out) {
  using namespace c_api_internal;
  std::vector<Tensor> tensors;
  tensors.resize(num_values);
  auto dtype = static_cast<const OrtValue*>(in[0])->Get<Tensor>().DataType();

  for (size_t idx = 0; idx < num_values; ++idx) {
    ORT_ENFORCE(in[idx]->IsTensor(), "Expecting all elements to be tensors. Got: ", DataTypeImpl::ToString(in[idx]->Type()));
    auto& one_tensor = static_cast<const OrtValue*>(in[idx])->Get<Tensor>();
    auto tensor_elem_type = one_tensor.DataType();

    // sequences must have tensors of the same data type
    if (idx > 0 && (tensor_elem_type != dtype)) {
      return OrtApis::CreateStatus(ORT_FAIL,
                                   "Sequences must have tensors of the same data type. There was at least one tensor in the input that was different.");
    }

    OrtStatus* st{};
    utils::MLTypeCallDispatcherRet<OrtStatus*, CallCreateValueImpl, bool, float, double,
                                   MLFloat16, BFloat16, int8_t, uint8_t, int16_t, uint16_t, int32_t, uint32_t, int64_t, uint64_t>
        t_disp(one_tensor.GetElementType());

    st = t_disp.InvokeWithUnsupportedPolicy<UnsupportedReturnFailStatus>(one_tensor, tensors[idx]);

    if (st) {
      return st;
    }
  }
  // create OrtValue with this vector
  auto value = onnxruntime::make_unique<OrtValue>();
  auto ml_type = DataTypeImpl::GetType<TensorSeq>();
  auto seq_ptr = onnxruntime::make_unique<TensorSeq>(dtype);
  seq_ptr->SetElements(std::move(tensors));
  value->Init(seq_ptr.release(),
              ml_type,
              ml_type->GetDeleteFunc());
  *out = value.release();
  return nullptr;
}

static OrtStatus* OrtCreateValueImplSeq(const OrtValue* const* in, size_t num_values,
                                        OrtValue** out) {
  // We only support limited sequence types. For the sake of simplicity the type of the first
  // OrtValue* in OrtValue** will determine the type of the vector used to create the output OrtValue
  // this type should be either a tensor of limited types or map of limited types
  const OrtValue* ovfirst = in[0];
  ONNXType first_value_type;
  if (auto status = OrtApis::GetValueType(ovfirst, &first_value_type))
    return status;
  // in onnxruntime type registrations we can support only a fixed vector types
  // this check ensures that the input conforms to that
  if (!(first_value_type == ONNX_TYPE_TENSOR || first_value_type == ONNX_TYPE_MAP)) {
    return OrtApis::CreateStatus(ORT_FAIL, "Each element of the sequence should be either tensor or map.");
  }
  // check if all OrtValues in the input array are of the same type
  // this is because even though the ONNX spec and this API spec supports heterogenous sequences,
  // only a fixed types are registered in onnxruntime
  for (size_t i = 0; i < num_values; ++i) {
    const OrtValue* ov = in[i];
    ONNXType ov_type;
    if (auto status = OrtApis::GetValueType(ov, &ov_type))
      return status;
    if (ov_type != first_value_type) {
      return OrtApis::CreateStatus(ORT_FAIL,
                                   "At least one element in the sequence is of a type different from others.");
    }
  }

  // finally create the output vector/MLValue
  auto first_mlvalue = reinterpret_cast<const OrtValue*>(ovfirst);
  if (first_value_type == ONNX_TYPE_TENSOR) {
    return OrtCreateValueImplSeqHelper(in, num_values, out);
  } else if (first_value_type == ONNX_TYPE_MAP) {
    auto map_type = first_mlvalue->Type();
    utils::ContainerChecker c_checker(map_type);
    if (c_checker.IsMapOf<std::string, float>()) {
      return OrtCreateValueImplSeqHelperMap<MapStringToFloat>(in, num_values, out);
    }
    if (c_checker.IsMapOf<int64_t, float>()) {
      return OrtCreateValueImplSeqHelperMap<MapInt64ToFloat>(in, num_values, out);
    } else {
      return OrtApis::CreateStatus(ORT_FAIL, "Input is not of one of the supported map types.");
    }
  } else {
    return OrtApis::CreateStatus(ORT_FAIL, "Unsupported input type");
  }
}

template <typename KeyType, typename ValueType>
static OrtStatus* OrtCreateMapMLValue(const Tensor& key_tensor, const Tensor& value_tensor,
                                      OrtValue** out) {
  using MapType = std::map<KeyType, ValueType>;
  auto map_ptr = onnxruntime::make_unique<MapType>();
  // iterate through the key and value tensors and populate map
  auto key_data = key_tensor.Data<KeyType>();
  auto value_data = value_tensor.Data<ValueType>();
  auto len = key_tensor.Shape().Size();
  ORT_ENFORCE(len >= 0 && static_cast<uint64_t>(len) < std::numeric_limits<size_t>::max());
  size_t num_kv_pairs = static_cast<size_t>(key_tensor.Shape().Size());
  for (size_t n = 0; n < num_kv_pairs; ++n, ++key_data, ++value_data) {
    map_ptr->insert({*key_data, *value_data});
  }
  // create ort_value with this map
  auto value = onnxruntime::make_unique<OrtValue>();
  auto ml_type = DataTypeImpl::GetType<MapType>();
  value->Init(map_ptr.release(),
              ml_type,
              ml_type->GetDeleteFunc());
  *out = value.release();
  return nullptr;
}

template <typename KeyType>
static OrtStatus* OrtCreateValueImplMapHelper(const Tensor& key_tensor, const Tensor& value_tensor,
                                              OrtValue** out) {
  auto value_type = value_tensor.DataType()->AsPrimitiveDataType();
  ORT_ENFORCE(value_type != nullptr, "Tensor must always contain primitive types. Found: ",
              DataTypeImpl::ToString(value_tensor.DataType()));

  switch (value_type->GetDataType()) {
    case ONNX_NAMESPACE::TensorProto_DataType_STRING:
      return OrtCreateMapMLValue<KeyType, std::string>(key_tensor, value_tensor, out);
      break;
    case ONNX_NAMESPACE::TensorProto_DataType_INT64:
      return OrtCreateMapMLValue<KeyType, int64_t>(key_tensor, value_tensor, out);
      break;
    case ONNX_NAMESPACE::TensorProto_DataType_FLOAT:
      return OrtCreateMapMLValue<KeyType, float>(key_tensor, value_tensor, out);
      break;
    case ONNX_NAMESPACE::TensorProto_DataType_DOUBLE:
      return OrtCreateMapMLValue<KeyType, double>(key_tensor, value_tensor, out);
      break;
    default:
      break;
  }

  std::string msg("Value type is not supported yet: ");
  msg += DataTypeImpl::ToString(value_tensor.DataType());
  return OrtApis::CreateStatus(ORT_FAIL, msg.c_str());
}

static OrtStatus* OrtCreateValueImplMap(const OrtValue* const* in, size_t num_values, OrtValue** out) {
  if (num_values != NUM_MAP_INDICES) {
    return OrtApis::CreateStatus(ORT_FAIL, "For map type num_values MUST be 2");
  }

  const OrtValue* ort_keys = in[0];
  auto p_key_ml_value = reinterpret_cast<const OrtValue*>(ort_keys);
  auto& key_tensor = p_key_ml_value->Get<Tensor>();

  const OrtValue* ort_values = in[1];
  auto p_value_ml_value = reinterpret_cast<const OrtValue*>(ort_values);
  auto& value_tensor = p_value_ml_value->Get<Tensor>();

  // as per data_types.h, we only support maps of primitive data types.
  if (key_tensor.Shape().NumDimensions() > 1 || value_tensor.Shape().NumDimensions() > 1) {
    return OrtApis::CreateStatus(ORT_FAIL, "Either the key tensor or the value tensor has NumDimensions > 1");
  }

  // since maps are represented by key and value tensors, their sizes have to be the same.
  if (key_tensor.Shape().Size() != value_tensor.Shape().Size()) {
    return OrtApis::CreateStatus(ORT_FAIL, "Key and value tensors have unequal number of elements.");
  }

  if (key_tensor.IsDataTypeString()) {
    return OrtCreateValueImplMapHelper<std::string>(key_tensor, value_tensor, out);
  }
  if (key_tensor.IsDataType<int64_t>()) {
    return OrtCreateValueImplMapHelper<int64_t>(key_tensor, value_tensor, out);
  }
  return OrtApis::CreateStatus(ORT_FAIL, "Key type is not supported yet.");
}

static OrtStatus* OrtCreateValueImpl(const OrtValue* const* in, size_t num_values, enum ONNXType value_type,
                                     OrtValue** out) {
  if (num_values <= 0) {
    return OrtApis::CreateStatus(ORT_FAIL, "Number of values should be at least 1.");
  }
  if (value_type == ONNX_TYPE_MAP) {
    return OrtCreateValueImplMap(in, num_values, out);
  }
  if (value_type == ONNX_TYPE_SEQUENCE) {
    return OrtCreateValueImplSeq(in, num_values, out);
  }
  return OrtApis::CreateStatus(ORT_FAIL, "Input is not of type sequence or map.");
}

ORT_API_STATUS_IMPL(OrtApis::CreateValue, const OrtValue* const* in, size_t num_values, enum ONNXType value_type,
                    OrtValue** out) {
  API_IMPL_BEGIN
  return OrtCreateValueImpl(in, num_values, value_type, out);
  API_IMPL_END
}

ORT_API_STATUS_IMPL(OrtApis::CreateOpaqueValue, const char* domain_name, const char* type_name, const void* data_container,
                    size_t data_container_size, OrtValue** out) {
  API_IMPL_BEGIN
  std::string dtype("opaque(");
  dtype.append(domain_name).append(",").append(type_name).append(")");
  MLDataType ml_type = DataTypeImpl::GetDataType(dtype);
  ORT_ENFORCE(ml_type != nullptr,
              "Specified domain and type names combination does not refer to a registered opaque type");
  const auto* non_tensor_base = ml_type->AsNonTensorTypeBase();
  ORT_ENFORCE(non_tensor_base != nullptr, "Opaque type is not a non_tensor type!!!");
  std::unique_ptr<OrtValue> ort_val(new OrtValue);
  non_tensor_base->FromDataContainer(data_container, data_container_size, *ort_val);
  *out = ort_val.release();
  API_IMPL_END
  return nullptr;
}

ORT_API_STATUS_IMPL(OrtApis::GetOpaqueValue, const char* domain_name, const char* type_name, const OrtValue* in,
                    void* data_container, size_t data_container_size) {
  API_IMPL_BEGIN
  std::string dtype("opaque(");
  dtype.append(domain_name).append(",").append(type_name).append(")");
  MLDataType ml_type = DataTypeImpl::GetDataType(dtype);
  ORT_ENFORCE(ml_type != nullptr,
              "Specified domain and type names combination does not refer to a registered opaque type");
  const auto* non_tensor_base = ml_type->AsNonTensorTypeBase();
  ORT_ENFORCE(non_tensor_base != nullptr, "Opaque type is not a non_tensor type!!!");
  non_tensor_base->ToDataContainer(*in, data_container_size, data_container);
  API_IMPL_END
  return nullptr;
}

// End support for non-tensor types

static constexpr OrtApiBase ort_api_base = {
    &OrtApis::GetApi,
    &OrtApis::GetVersionString,
};

/* Rules on how to add a new Ort API version

In general, NEVER remove or rearrange the members in this structure unless a new version is being created. The
goal is for newer shared libraries of the Onnx Runtime to work with binaries targeting the previous versions.
In order to do that we need to ensure older binaries get the older interfaces they are expecting.

If the next version of the OrtApi only adds members, new members can be added at the end of the OrtApi structure
without breaking anything. In this case, rename the ort_api_# structure in a way that shows the range of versions
it supports, for example 'ort_api_1_to_2', and then GetApi can return the same structure for a range of versions.

If methods need to be removed or rearranged, then make a copy of the OrtApi structure and name it 'OrtApi#to#'.
The latest Api should always be named just OrtApi. Then make a copy of the latest ort_api_* structure below and
name it ort_api_# to match the latest version number supported, you'll need to be sure the structure types match
the API they're for (the compiler should complain if this isn't correct).

If there is no desire to have the headers still expose the older APIs (clutter, documentation, etc) then the
definition should be moved to a file included by this file so that it's still defined here for binary compatibility
but isn't visible in public headers.

So for example, if we wanted to just add some new members to the ort_api_1_to_2, we'd take the following steps:

	In include\onnxruntime\core\session\onnxruntime_c_api.h we'd just add the members to the end of the structure

	In this file, we'd correspondingly add the member values to the end of the ort_api_1_to_2 structure, and also rename
	it to ort_api_1_to_3.

	Then in GetApi we'd make it return ort_api_1_to_3 for versions 1 through 3.

Second example, if we wanted to add and remove some members, we'd do this:

	In include\onnxruntime\core\session\onnxruntime_c_api.h we'd make a copy of the OrtApi structure and name the
	old one OrtApi1to2. In the new OrtApi we'd add or remove any members that we desire.

	In this file, we'd create a new copy of ort_api_1_to_2 called ort_api_3 and make the corresponding changes that were
	made to the new OrtApi.

	In GetApi we now make it return ort_api_3 for version 3.
*/

static constexpr OrtApi ort_api_1_to_2 = {
    // NOTE: The ordering of these fields MUST not change after that version has shipped since existing binaries depend on this ordering.

    // Shipped as version 1 - DO NOT MODIFY (see above text for more information)
    &OrtApis::CreateStatus,
    &OrtApis::GetErrorCode,
    &OrtApis::GetErrorMessage,

    &OrtApis::CreateEnv,
    &OrtApis::CreateEnvWithCustomLogger,
    &OrtApis::EnableTelemetryEvents,
    &OrtApis::DisableTelemetryEvents,

    &OrtApis::CreateSession,
    &OrtApis::CreateSessionFromArray,
    &OrtApis::Run,

    &OrtApis::CreateSessionOptions,
    &OrtApis::SetOptimizedModelFilePath,
    &OrtApis::CloneSessionOptions,
    &OrtApis::SetSessionExecutionMode,
    &OrtApis::EnableProfiling,
    &OrtApis::DisableProfiling,
    &OrtApis::EnableMemPattern,
    &OrtApis::DisableMemPattern,
    &OrtApis::EnableCpuMemArena,
    &OrtApis::DisableCpuMemArena,
    &OrtApis::SetSessionLogId,
    &OrtApis::SetSessionLogVerbosityLevel,
    &OrtApis::SetSessionLogSeverityLevel,
    &OrtApis::SetSessionGraphOptimizationLevel,
    &OrtApis::SetIntraOpNumThreads,
    &OrtApis::SetInterOpNumThreads,

    &OrtApis::CreateCustomOpDomain,
    &OrtApis::CustomOpDomain_Add,
    &OrtApis::AddCustomOpDomain,
    &OrtApis::RegisterCustomOpsLibrary,

    &OrtApis::SessionGetInputCount,
    &OrtApis::SessionGetOutputCount,
    &OrtApis::SessionGetOverridableInitializerCount,
    &OrtApis::SessionGetInputTypeInfo,
    &OrtApis::SessionGetOutputTypeInfo,
    &OrtApis::SessionGetOverridableInitializerTypeInfo,
    &OrtApis::SessionGetInputName,
    &OrtApis::SessionGetOutputName,
    &OrtApis::SessionGetOverridableInitializerName,
    &OrtApis::SessionEndProfiling,
    &OrtApis::SessionGetModelMetadata,

    &OrtApis::CreateRunOptions,
    &OrtApis::RunOptionsSetRunLogVerbosityLevel,
    &OrtApis::RunOptionsSetRunLogSeverityLevel,
    &OrtApis::RunOptionsSetRunTag,
    &OrtApis::RunOptionsGetRunLogVerbosityLevel,
    &OrtApis::RunOptionsGetRunLogSeverityLevel,
    &OrtApis::RunOptionsGetRunTag,
    &OrtApis::RunOptionsSetTerminate,
    &OrtApis::RunOptionsUnsetTerminate,

    &OrtApis::CreateTensorAsOrtValue,
    &OrtApis::CreateTensorWithDataAsOrtValue,
    &OrtApis::IsTensor,
    &OrtApis::GetTensorMutableData,
    &OrtApis::FillStringTensor,

    &OrtApis::GetStringTensorDataLength,
    &OrtApis::GetStringTensorContent,

    &OrtApis::CastTypeInfoToTensorInfo,
    &OrtApis::GetOnnxTypeFromTypeInfo,
    &OrtApis::CreateTensorTypeAndShapeInfo,
    &OrtApis::SetTensorElementType,

    &OrtApis::SetDimensions,
    &OrtApis::GetTensorElementType,
    &OrtApis::GetDimensionsCount,
    &OrtApis::GetDimensions,
    &OrtApis::GetSymbolicDimensions,
    &OrtApis::GetTensorShapeElementCount,
    &OrtApis::GetTensorTypeAndShape,
    &OrtApis::GetTypeInfo,
    &OrtApis::GetValueType,
    &OrtApis::CreateMemoryInfo,
    &OrtApis::CreateCpuMemoryInfo,
    &OrtApis::CompareMemoryInfo,
    &OrtApis::MemoryInfoGetName,
    &OrtApis::MemoryInfoGetId,
    &OrtApis::MemoryInfoGetMemType,
    &OrtApis::MemoryInfoGetType,
    &OrtApis::AllocatorAlloc,
    &OrtApis::AllocatorFree,
    &OrtApis::AllocatorGetInfo,
    &OrtApis::GetAllocatorWithDefaultOptions,
    &OrtApis::AddFreeDimensionOverride,
    &OrtApis::GetValue,
    &OrtApis::GetValueCount,
    &OrtApis::CreateValue,
    &OrtApis::CreateOpaqueValue,
    &OrtApis::GetOpaqueValue,

    &OrtApis::KernelInfoGetAttribute_float,
    &OrtApis::KernelInfoGetAttribute_int64,
    &OrtApis::KernelInfoGetAttribute_string,
    &OrtApis::KernelContext_GetInputCount,
    &OrtApis::KernelContext_GetOutputCount,
    &OrtApis::KernelContext_GetInput,
    &OrtApis::KernelContext_GetOutput,

    &OrtApis::ReleaseEnv,
    &OrtApis::ReleaseStatus,
    &OrtApis::ReleaseMemoryInfo,
    &OrtApis::ReleaseSession,
    &OrtApis::ReleaseValue,
    &OrtApis::ReleaseRunOptions,
    &OrtApis::ReleaseTypeInfo,
    &OrtApis::ReleaseTensorTypeAndShapeInfo,
    &OrtApis::ReleaseSessionOptions,
    &OrtApis::ReleaseCustomOpDomain,
<<<<<<< HEAD
    &OrtApis::ReleaseModelMetadata,
=======
    // End of Version 1 - DO NOT MODIFY ABOVE (see above text for more information)

    // Version 2 - In development, feel free to add/remove/rearrange here
>>>>>>> 8a1de1a5
};

// Assert to do a limited check to ensure Version 1 of OrtApi never changes (will detect an addition or deletion but not if they cancel out each other)
// If this assert hits, read the above 'Rules on how to add a new Ort API version'
static_assert(offsetof(OrtApi, ReleaseCustomOpDomain) / sizeof(void*) == 101, "Size of version 1 API cannot change");

ORT_API(const OrtApi*, OrtApis::GetApi, uint32_t version) {
  if (version >= 1 && version <= 2)
    return &ort_api_1_to_2;

  return nullptr;  // Unsupported version
}

ORT_API(const char*, OrtApis::GetVersionString) {
  return ORT_VERSION;
}

const OrtApiBase* ORT_API_CALL OrtGetApiBase(void) NO_EXCEPTION {
  return &ort_api_base;
}

ORT_API(void, OrtApis::ReleaseEnv, _Frees_ptr_opt_ OrtEnv* value) {
  OrtEnv::Release(value);
}

DEFINE_RELEASE_ORT_OBJECT_FUNCTION(Value, OrtValue)
DEFINE_RELEASE_ORT_OBJECT_FUNCTION(RunOptions, OrtRunOptions)
DEFINE_RELEASE_ORT_OBJECT_FUNCTION(Session, ::onnxruntime::InferenceSession)<|MERGE_RESOLUTION|>--- conflicted
+++ resolved
@@ -1356,49 +1356,7 @@
     &OrtApis::GetVersionString,
 };
 
-/* Rules on how to add a new Ort API version
-
-In general, NEVER remove or rearrange the members in this structure unless a new version is being created. The
-goal is for newer shared libraries of the Onnx Runtime to work with binaries targeting the previous versions.
-In order to do that we need to ensure older binaries get the older interfaces they are expecting.
-
-If the next version of the OrtApi only adds members, new members can be added at the end of the OrtApi structure
-without breaking anything. In this case, rename the ort_api_# structure in a way that shows the range of versions
-it supports, for example 'ort_api_1_to_2', and then GetApi can return the same structure for a range of versions.
-
-If methods need to be removed or rearranged, then make a copy of the OrtApi structure and name it 'OrtApi#to#'.
-The latest Api should always be named just OrtApi. Then make a copy of the latest ort_api_* structure below and
-name it ort_api_# to match the latest version number supported, you'll need to be sure the structure types match
-the API they're for (the compiler should complain if this isn't correct).
-
-If there is no desire to have the headers still expose the older APIs (clutter, documentation, etc) then the
-definition should be moved to a file included by this file so that it's still defined here for binary compatibility
-but isn't visible in public headers.
-
-So for example, if we wanted to just add some new members to the ort_api_1_to_2, we'd take the following steps:
-
-	In include\onnxruntime\core\session\onnxruntime_c_api.h we'd just add the members to the end of the structure
-
-	In this file, we'd correspondingly add the member values to the end of the ort_api_1_to_2 structure, and also rename
-	it to ort_api_1_to_3.
-
-	Then in GetApi we'd make it return ort_api_1_to_3 for versions 1 through 3.
-
-Second example, if we wanted to add and remove some members, we'd do this:
-
-	In include\onnxruntime\core\session\onnxruntime_c_api.h we'd make a copy of the OrtApi structure and name the
-	old one OrtApi1to2. In the new OrtApi we'd add or remove any members that we desire.
-
-	In this file, we'd create a new copy of ort_api_1_to_2 called ort_api_3 and make the corresponding changes that were
-	made to the new OrtApi.
-
-	In GetApi we now make it return ort_api_3 for version 3.
-*/
-
-static constexpr OrtApi ort_api_1_to_2 = {
-    // NOTE: The ordering of these fields MUST not change after that version has shipped since existing binaries depend on this ordering.
-
-    // Shipped as version 1 - DO NOT MODIFY (see above text for more information)
+static constexpr OrtApi ort_api_1 = {
     &OrtApis::CreateStatus,
     &OrtApis::GetErrorCode,
     &OrtApis::GetErrorMessage,
@@ -1443,8 +1401,6 @@
     &OrtApis::SessionGetInputName,
     &OrtApis::SessionGetOutputName,
     &OrtApis::SessionGetOverridableInitializerName,
-    &OrtApis::SessionEndProfiling,
-    &OrtApis::SessionGetModelMetadata,
 
     &OrtApis::CreateRunOptions,
     &OrtApis::RunOptionsSetRunLogVerbosityLevel,
@@ -1515,24 +1471,16 @@
     &OrtApis::ReleaseTensorTypeAndShapeInfo,
     &OrtApis::ReleaseSessionOptions,
     &OrtApis::ReleaseCustomOpDomain,
-<<<<<<< HEAD
+    &OrtApis::SessionEndProfiling,
+    &OrtApis::SessionGetModelMetadata,
     &OrtApis::ReleaseModelMetadata,
-=======
-    // End of Version 1 - DO NOT MODIFY ABOVE (see above text for more information)
-
-    // Version 2 - In development, feel free to add/remove/rearrange here
->>>>>>> 8a1de1a5
 };
 
-// Assert to do a limited check to ensure Version 1 of OrtApi never changes (will detect an addition or deletion but not if they cancel out each other)
-// If this assert hits, read the above 'Rules on how to add a new Ort API version'
-static_assert(offsetof(OrtApi, ReleaseCustomOpDomain) / sizeof(void*) == 101, "Size of version 1 API cannot change");
-
 ORT_API(const OrtApi*, OrtApis::GetApi, uint32_t version) {
-  if (version >= 1 && version <= 2)
-    return &ort_api_1_to_2;
-
-  return nullptr;  // Unsupported version
+  if (version > 1)
+    return nullptr;
+
+  return &ort_api_1;
 }
 
 ORT_API(const char*, OrtApis::GetVersionString) {
