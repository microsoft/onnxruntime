--- conflicted
+++ resolved
@@ -3373,7 +3373,7 @@
 
     &OrtApis::GetTensorSizeInBytes,
     &OrtApis::AllocatorGetStats,
-<<<<<<< HEAD
+    &OrtApis::CreateMemoryInfo_V2,
 
     &OrtApis::ValueInfo_GetValueProducer,
     &OrtApis::ValueInfo_GetValueNumConsumers,
@@ -3408,9 +3408,6 @@
     &OrtApis::Node_GetNumSubgraphs,
     &OrtApis::Node_GetSubgraphs,
     &OrtApis::Node_GetParentGraph,
-=======
-    &OrtApis::CreateMemoryInfo_V2,
->>>>>>> a5494ed5
 };
 
 // OrtApiBase can never change as there is no way to know what version of OrtApiBase is returned by OrtGetApiBase.
