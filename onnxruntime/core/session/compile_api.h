--- conflicted
+++ resolved
@@ -32,17 +32,14 @@
                     uint32_t flags);
 ORT_API_STATUS_IMPL(ModelCompilationOptions_SetEpContextBinaryInformation, _In_ OrtModelCompilationOptions* model_compile_options,
                     _In_ const ORTCHAR_T* output_dir, _In_ const ORTCHAR_T* model_name);
-<<<<<<< HEAD
+ORT_API_STATUS_IMPL(ModelCompilationOptions_SetGraphOptimizationLevel,
+                    _In_ OrtModelCompilationOptions* model_compile_options,
+                    _In_ GraphOptimizationLevel graph_optimization_level);
 ORT_API_STATUS_IMPL(ModelCompilationOptions_SetOutputModelWriteFunc,
                     _In_ OrtModelCompilationOptions* model_compile_options,
                     _In_ OrtWriteBufferFunc write_func, _In_ void* state);
 ORT_API_STATUS_IMPL(ModelCompilationOptions_SetOutputModelHandleInitializerFunc,
                     _In_ OrtModelCompilationOptions* model_compile_options,
                     _In_ OrtHandleInitializerDataFunc handle_initializer_func, _In_ void* state);
-=======
-ORT_API_STATUS_IMPL(ModelCompilationOptions_SetGraphOptimizationLevel,
-                    _In_ OrtModelCompilationOptions* model_compile_options,
-                    _In_ GraphOptimizationLevel graph_optimization_level);
->>>>>>> 45ffd992
 
 }  // namespace OrtCompileAPI