--- conflicted
+++ resolved
@@ -628,6 +628,57 @@
   ORT_UNUSED_PARAMETER(num_keys);
   return CreateNotEnabledStatus("VitisAI");
 }
+
+ORT_API_STATUS_IMPL(OrtApis::CreateMIGraphXProviderOptions, _Outptr_ OrtMIGraphXProviderOptions** out) {
+  ORT_UNUSED_PARAMETER(out);
+  return CreateNotEnabledStatus("MIGraphX");
+}
+
+ORT_API_STATUS_IMPL(OrtApis::UpdateMIGraphXProviderOptions,
+                    _Inout_ OrtMIGraphXProviderOptions* migraphx_options,
+                    _In_reads_(num_keys) const char* const* provider_options_keys,
+                    _In_reads_(num_keys) const char* const* provider_options_values,
+                    size_t num_keys) {
+  ORT_UNUSED_PARAMETER(migraphx_options);
+  ORT_UNUSED_PARAMETER(provider_options_keys);
+  ORT_UNUSED_PARAMETER(provider_options_values);
+  ORT_UNUSED_PARAMETER(num_keys);
+  return CreateNotEnabledStatus("MIGraphX");
+}
+
+ORT_API_STATUS_IMPL(OrtApis::GetMIGraphXProviderOptionsAsString,
+                    _In_ const OrtMIGraphXProviderOptions* migraphx_options, _Inout_ OrtAllocator* allocator,
+                    _Outptr_ char** ptr) {
+  ORT_UNUSED_PARAMETER(migraphx_options);
+  ORT_UNUSED_PARAMETER(allocator);
+  ORT_UNUSED_PARAMETER(ptr);
+  return CreateStatus(ORT_FAIL, "MIGraphX execution provider is not enabled in this build.");
+}
+
+ORT_API(void, OrtApis::ReleaseMIGraphXProviderOptions, _Frees_ptr_opt_ OrtMIGraphXProviderOptions* ptr) {
+  ORT_UNUSED_PARAMETER(ptr);
+}
+
+ORT_API_STATUS_IMPL(OrtApis::UpdateMIGraphXProviderOptionsWithValue,
+                    _Inout_ OrtMIGraphXProviderOptions* migraphx_options,
+                    _In_ const char* key,
+                    _In_ void* value) {
+  ORT_UNUSED_PARAMETER(migraphx_options);
+  ORT_UNUSED_PARAMETER(key);
+  ORT_UNUSED_PARAMETER(value);
+  return CreateNotEnabledStatus("MIGraphX");
+}
+
+ORT_API_STATUS_IMPL(OrtApis::GetMIGraphXProviderOptionsByName,
+                    _In_ const OrtMIGraphXProviderOptions* migraphx_options,
+                    _In_ const char* key,
+                    _Outptr_ void** ptr) {
+  ORT_UNUSED_PARAMETER(migraphx_options);
+  ORT_UNUSED_PARAMETER(key);
+  ORT_UNUSED_PARAMETER(ptr);
+  return CreateNotEnabledStatus("MIGraphX");
+}
+
 #endif
 ORT_API_STATUS_IMPL(OrtApis::SessionOptionsAppendExecutionProvider_ROCM,
                     _In_ OrtSessionOptions* options, _In_ const OrtROCMProviderOptions* provider_options) {
@@ -665,70 +716,4 @@
 
 ORT_API(void, OrtApis::ReleaseROCMProviderOptions, _Frees_ptr_opt_ OrtROCMProviderOptions* ptr) {
   ORT_UNUSED_PARAMETER(ptr);
-<<<<<<< HEAD
-}
-
-ORT_API_STATUS_IMPL(OrtApis::SessionOptionsAppendExecutionProvider_VitisAI,
-                    _In_ OrtSessionOptions* options, _In_reads_(num_keys) const char* const* provider_options_keys,
-                    _In_reads_(num_keys) const char* const* provider_options_values, _In_ size_t num_keys) {
-  ORT_UNUSED_PARAMETER(options);
-  ORT_UNUSED_PARAMETER(provider_options_keys);
-  ORT_UNUSED_PARAMETER(provider_options_values);
-  ORT_UNUSED_PARAMETER(num_keys);
-  return CreateNotEnabledStatus("VitisAI");
-}
-
-ORT_API_STATUS_IMPL(OrtApis::CreateMIGraphXProviderOptions, _Outptr_ OrtMIGraphXProviderOptions** out) {
-  ORT_UNUSED_PARAMETER(out);
-  return CreateNotEnabledStatus("MIGraphX");
-}
-
-ORT_API_STATUS_IMPL(OrtApis::UpdateMIGraphXProviderOptions,
-                    _Inout_ OrtMIGraphXProviderOptions* migraphx_options,
-                    _In_reads_(num_keys) const char* const* provider_options_keys,
-                    _In_reads_(num_keys) const char* const* provider_options_values,
-                    size_t num_keys) {
-  ORT_UNUSED_PARAMETER(migraphx_options);
-  ORT_UNUSED_PARAMETER(provider_options_keys);
-  ORT_UNUSED_PARAMETER(provider_options_values);
-  ORT_UNUSED_PARAMETER(num_keys);
-  return CreateNotEnabledStatus("MIGraphX");
-}
-
-ORT_API_STATUS_IMPL(OrtApis::GetMIGraphXProviderOptionsAsString,
-                    _In_ const OrtMIGraphXProviderOptions* migraphx_options, _Inout_ OrtAllocator* allocator,
-                    _Outptr_ char** ptr) {
-  ORT_UNUSED_PARAMETER(migraphx_options);
-  ORT_UNUSED_PARAMETER(allocator);
-  ORT_UNUSED_PARAMETER(ptr);
-  return CreateStatus(ORT_FAIL, "MIGraphX execution provider is not enabled in this build.");
-}
-
-ORT_API(void, OrtApis::ReleaseMIGraphXProviderOptions, _Frees_ptr_opt_ OrtMIGraphXProviderOptions* ptr) {
-  ORT_UNUSED_PARAMETER(ptr);
-}
-
-ORT_API_STATUS_IMPL(OrtApis::UpdateMIGraphXProviderOptionsWithValue,
-                    _Inout_ OrtMIGraphXProviderOptions* migraphx_options,
-                    _In_ const char* key,
-                    _In_ void* value) {
-  ORT_UNUSED_PARAMETER(migraphx_options);
-  ORT_UNUSED_PARAMETER(key);
-  ORT_UNUSED_PARAMETER(value);
-  return CreateNotEnabledStatus("MIGraphX");
-}
-
-ORT_API_STATUS_IMPL(OrtApis::GetMIGraphXProviderOptionsByName,
-                    _In_ const OrtMIGraphXProviderOptions* migraphx_options,
-                    _In_ const char* key,
-                    _Outptr_ void** ptr) {
-  ORT_UNUSED_PARAMETER(migraphx_options);
-  ORT_UNUSED_PARAMETER(key);
-  ORT_UNUSED_PARAMETER(ptr);
-  return CreateNotEnabledStatus("MIGraphX");
-}
-
-#endif
-=======
-}
->>>>>>> f2454222
+}