--- conflicted
+++ resolved
@@ -2646,13 +2646,8 @@
 #if defined(USE_TENSORRT) || defined(USE_TENSORRT_PROVIDER_INTERFACE) || \
     defined(USE_CUDA) || defined(USE_CUDA_PROVIDER_INTERFACE) ||         \
     defined(USE_CANN) ||                                                 \
-<<<<<<< HEAD
     defined(USE_DNNL) ||                                                 \
-    defined(USE_ROCM) ||                                                 \
     defined(USE_MIGRAPHX)
-=======
-    defined(USE_DNNL)
->>>>>>> f2454222
 static std::string BuildOptionsString(const onnxruntime::ProviderOptions::iterator& begin,
                                       const onnxruntime::ProviderOptions::iterator& end) {
   std::ostringstream options;
