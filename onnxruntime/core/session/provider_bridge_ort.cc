--- conflicted
+++ resolved
@@ -297,23 +297,6 @@
   std::unique_ptr<IAllocator> CreateMIGraphXPinnedAllocator(int16_t device_id, const char* name) override { return GetProviderInfo_MIGraphX().CreateMIGraphXPinnedAllocator(device_id, name); }
 #endif
 
-<<<<<<< HEAD
-#ifdef USE_ROCM
-  std::unique_ptr<IAllocator> CreateROCMAllocator(int16_t device_id, const char* name) override { return GetProviderInfo_ROCM().CreateROCMAllocator(device_id, name); }
-  std::unique_ptr<IAllocator> CreateROCMPinnedAllocator(int16_t device_id, const char* name) override { return GetProviderInfo_ROCM().CreateROCMPinnedAllocator(device_id, name); }
-  std::unique_ptr<IDataTransfer> CreateGPUDataTransfer() override { return GetProviderInfo_ROCM().CreateGPUDataTransfer(); }
-
-  void rocm__Impl_Cast(void* stream, const int64_t* input_data, int32_t* output_data, size_t count) override { return GetProviderInfo_ROCM().rocm__Impl_Cast(stream, input_data, output_data, count); }
-  void rocm__Impl_Cast(void* stream, const int32_t* input_data, int64_t* output_data, size_t count) override { return GetProviderInfo_ROCM().rocm__Impl_Cast(stream, input_data, output_data, count); }
-
-  void rocm__Impl_Cast(void* stream, const double* input_data, float* output_data, size_t count) override { return GetProviderInfo_ROCM().rocm__Impl_Cast(stream, input_data, output_data, count); }
-  void rocm__Impl_Cast(void* stream, const float* input_data, double* output_data, size_t count) override { return GetProviderInfo_ROCM().rocm__Impl_Cast(stream, input_data, output_data, count); }
-
-  Status RocmCall_false(int retCode, const char* exprString, const char* libName, int successCode, const char* msg, const char* file, const int line) override { return GetProviderInfo_ROCM().RocmCall_false(retCode, exprString, libName, successCode, msg, file, line); }
-  void RocmCall_true(int retCode, const char* exprString, const char* libName, int successCode, const char* msg, const char* file, const int line) override { GetProviderInfo_ROCM().RocmCall_true(retCode, exprString, libName, successCode, msg, file, line); }
-#else
-=======
->>>>>>> f3c18ed1
   std::unique_ptr<IDataTransfer> CreateGPUDataTransfer() override { return GetProviderInfo_CUDA().CreateGPUDataTransfer(); }
 
   std::string GetEnvironmentVar(const std::string& var_name) override { return Env::Default().GetEnvironmentVar(var_name); }
@@ -1965,16 +1948,6 @@
   return nullptr;
 }
 
-<<<<<<< HEAD
-std::unique_ptr<IAllocator> CreateROCMPinnedAllocator(int16_t device_id, const char* name) {
-  if (auto* info = onnxruntime::TryGetProviderInfo_ROCM())
-    return info->CreateROCMPinnedAllocator(device_id, name);
-
-  return nullptr;
-}
-
-=======
->>>>>>> f3c18ed1
 // Adapter to convert the legacy OrtCUDAProviderOptions to the latest OrtCUDAProviderOptionsV2
 OrtCUDAProviderOptionsV2 OrtCUDAProviderOptionsToOrtCUDAProviderOptionsV2(const OrtCUDAProviderOptions* legacy_cuda_options) {
   OrtCUDAProviderOptionsV2 cuda_options_converted{};
