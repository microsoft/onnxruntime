// Copyright (c) Microsoft Corporation. All rights reserved.
// Licensed under the MIT License.

// This is the Onnxruntime side of the bridge to allow providers to be built as a DLL
// It implements onnxruntime::ProviderHost

#include "core/common/inlined_containers.h"
#include "core/framework/allocatormgr.h"
#include "core/framework/compute_capability.h"
#include "core/framework/data_types.h"
#include "core/framework/data_transfer_manager.h"
#include "core/framework/error_code_helper.h"
#include "core/framework/execution_provider.h"
#include "core/framework/kernel_registry.h"
#include "core/framework/provider_shutdown.h"
#include "core/framework/tensorprotoutils.h"
#include "core/framework/TensorSeq.h"
#include "core/framework/provider_options.h"
#include "core/framework/fallback_cpu_capability.h"
#include "core/framework/random_generator.h"
#include "core/graph/model.h"
#include "core/platform/env.h"
#include "core/providers/common.h"
#include "core/session/inference_session.h"
#include "core/session/abi_session_options_impl.h"
#include "core/session/ort_apis.h"
#include "core/session/provider_bridge_ort.h"
#include "core/util/math.h"
#include "core/framework/sparse_utils.h"
#include "core/graph/graph_proto_serializer.h"
#include "core/framework/murmurhash3.h"

#include "core/session/onnxruntime_c_api.h"
#include "core/common/string_helper.h"

#ifdef ENABLE_TRAINING
#ifdef ENABLE_TRAINING_TORCH_INTEROP
#include "orttraining/training_ops/cpu/torch/torch_custom_function_kernel_base.h"
#include "orttraining/core/framework/torch/refcount_tracker.h"
#endif
#endif
#ifdef ENABLE_NVTX_PROFILE
#include "core/providers/cuda/nvtx_profile.h"
#endif
#if defined(ORT_USE_NCCL)
#include "orttraining/training_ops/cuda/communication/nccl_service.h"
#include "orttraining/core/framework/distributed_run_context.h"
#endif

#if defined(USE_ROCM) && defined(ORT_USE_NCCL)
#include "orttraining/training_ops/rocm/communication/nccl_service.h"
#include "orttraining/core/framework/distributed_run_context.h"
#endif

namespace ONNX_NAMESPACE {
// We use these names in the provider API because we don't have the protobuf definitions of the RepeatedField* types
using int64s = google::protobuf::RepeatedField<int64_t>;
using TensorProtos = google::protobuf::RepeatedPtrField<TensorProto>;
using TensorShapeProto_Dimensions = google::protobuf::RepeatedPtrField<TensorShapeProto_Dimension>;
using ValueInfoProtos = google::protobuf::RepeatedPtrField<ValueInfoProto>;
}  // namespace ONNX_NAMESPACE

namespace onnxruntime {
using IndexedSubGraph_MetaDef = IndexedSubGraph::MetaDef;
}  // namespace onnxruntime

#include "core/common/cpuid_info.h"
#include "core/common/logging/logging.h"
#include "core/providers/shared_library/provider_interfaces.h"

#include "core/providers/cuda/cuda_provider_factory_creator.h"
#include "core/providers/cann/cann_provider_factory_creator.h"
#include "core/providers/rocm/rocm_provider_factory_creator.h"
#include "core/providers/dnnl/dnnl_provider_factory_creator.h"
#include "core/providers/migraphx/migraphx_provider_factory_creator.h"
#include "core/providers/openvino/openvino_provider_factory_creator.h"
#include "core/providers/tensorrt/tensorrt_provider_factory_creator.h"

#include "core/providers/cuda/cuda_provider_factory.h"
#include "core/providers/cann/cann_provider_factory.h"
#include "core/providers/rocm/rocm_provider_factory.h"
#include "core/providers/dnnl/dnnl_provider_factory.h"
#include "core/providers/migraphx/migraphx_provider_factory.h"
#include "core/providers/openvino/openvino_provider_factory.h"
#include "core/providers/tensorrt/tensorrt_provider_factory.h"
#include "core/providers/tensorrt/tensorrt_provider_options.h"
#include "core/providers/cuda/cuda_provider_options.h"
#include "core/providers/cann/cann_provider_options.h"

// The filename extension for a shared library is different per platform
#ifdef _WIN32
#define LIBRARY_PREFIX
#define LIBRARY_EXTENSION ORT_TSTR(".dll")
#elif defined(__APPLE__)
#define LIBRARY_PREFIX "lib"
#define LIBRARY_EXTENSION ".dylib"
#else
#define LIBRARY_PREFIX "lib"
#define LIBRARY_EXTENSION ".so"
#endif

#ifdef __GNUC__
#pragma GCC diagnostic ignored "-Wstrict-aliasing"
#endif

namespace onnxruntime {

ProviderInfo_CUDA* TryGetProviderInfo_CUDA();
ProviderInfo_CUDA& GetProviderInfo_CUDA();
ProviderInfo_CANN* TryGetProviderInfo_CANN();
ProviderInfo_CANN& GetProviderInfo_CANN();
ProviderInfo_ROCM* TryGetProviderInfo_ROCM();
ProviderInfo_ROCM& GetProviderInfo_ROCM();
ProviderHostCPU& GetProviderHostCPU();
struct TensorShapeProto_Dimension_Iterator_Impl : TensorShapeProto_Dimension_Iterator {
  TensorShapeProto_Dimension_Iterator_Impl(google::protobuf::internal::RepeatedPtrIterator<const onnx::TensorShapeProto_Dimension>&& v) : v_{std::move(v)} {}

  bool operator!=(const TensorShapeProto_Dimension_Iterator& p) const override { return v_ != static_cast<const TensorShapeProto_Dimension_Iterator_Impl*>(&p)->v_; }

  void operator++() override { v_.operator++(); }
  const ONNX_NAMESPACE::TensorShapeProto_Dimension& operator*() override { return *v_; }

  google::protobuf::internal::RepeatedPtrIterator<const onnx::TensorShapeProto_Dimension> v_;
};

struct NodeAttributes_Iterator_Impl : NodeAttributes_Iterator {
  NodeAttributes_Iterator_Impl(NodeAttributes::const_iterator&& v) : v_{std::move(v)} {}

  bool operator!=(const NodeAttributes_Iterator& p) const override { return v_ != static_cast<const NodeAttributes_Iterator_Impl*>(&p)->v_; }

  void operator++() override { v_.operator++(); }
  const std::pair<const std::string, ONNX_NAMESPACE::AttributeProto>& operator*() const override { return v_.operator*(); }

  const std::string& first() const override { return v_->first; }
  const ONNX_NAMESPACE::AttributeProto& second() const override { return v_->second; }

  NodeAttributes::const_iterator v_;
};

struct Node__NodeIterator_Impl : Node__NodeIterator {
  Node__NodeIterator_Impl(Node::NodeConstIterator&& v) : v_{std::move(v)} {}

  bool operator!=(const Node__NodeIterator& p) const override { return v_ != static_cast<const Node__NodeIterator_Impl*>(&p)->v_; }

  void operator++() override { v_.operator++(); }
  const Node& operator*() override { return *v_; }

  Node::NodeConstIterator v_;
};

struct Node__EdgeIterator_Impl : Node__EdgeIterator {
  Node__EdgeIterator_Impl(Node::EdgeConstIterator&& v) : v_{std::move(v)} {}

  bool operator!=(const Node__EdgeIterator& p) const override { return v_ != static_cast<const Node__EdgeIterator_Impl*>(&p)->v_; }

  void operator++() override { v_.operator++(); }
  const Node& GetNode() const override { return v_->GetNode(); }
  int GetSrcArgIndex() const override { return v_->GetSrcArgIndex(); }
  int GetDstArgIndex() const override { return v_->GetDstArgIndex(); }

  Node::EdgeConstIterator v_;
};
#if defined(_MSC_VER) && !defined(__clang__)
#pragma warning(push)
#pragma warning(disable : 26436)
#pragma warning(disable : 26409)
#endif
// wrapped = The internal object is exposed as an opaque pointer, so we wrap it in a class that forwards every call to the real calls. No members are ever directly accessed
// direct = Same implementation is used for shared providers & core code, but some of the methods need to be routed through here to make the linker happy
struct ProviderHostImpl : ProviderHost {
  const OrtApiBase* OrtGetApiBase() override { return ::OrtGetApiBase(); }

  void* HeapAllocate(size_t size) override { return new uint8_t[size]; }
  void HeapFree(void* p) override { delete[] reinterpret_cast<uint8_t*>(p); }

  logging::Logger* LoggingManager_GetDefaultLogger() override {
    return const_cast<logging::Logger*>(&logging::LoggingManager::DefaultLogger());
  }

  void LogRuntimeError(uint32_t session_id, const common::Status& status, const char* file, const char* function, uint32_t line) override {
    return ::onnxruntime::LogRuntimeError(session_id, status, file, function, line);
  }

  std::vector<std::string> GetStackTrace() override { return onnxruntime::GetStackTrace(); }

  OrtStatus* CreateStatus(OrtErrorCode code, _In_ const char* msg) noexcept override { return OrtApis::CreateStatus(code, msg); }

  AllocatorPtr CreateAllocator(const AllocatorCreationInfo& info) override { return onnxruntime::CreateAllocator(info); }
  std::unique_ptr<IAllocator> CreateCPUAllocator(const OrtMemoryInfo& memory_info) override { return std::make_unique<CPUAllocator>(memory_info); };

  void* CPUAllocator__Alloc(CPUAllocator* p, size_t size) override { return p->CPUAllocator::Alloc(size); }
  void CPUAllocator__Free(CPUAllocator* p, void* allocation) override { return p->CPUAllocator::Free(allocation); }

#ifdef USE_CUDA
  std::unique_ptr<IAllocator> CreateCUDAAllocator(int16_t device_id, const char* name) override { return GetProviderInfo_CUDA().CreateCUDAAllocator(device_id, name); }
  std::unique_ptr<IAllocator> CreateCUDAPinnedAllocator(int16_t device_id, const char* name) override { return GetProviderInfo_CUDA().CreateCUDAPinnedAllocator(device_id, name); }
  std::unique_ptr<IDataTransfer> CreateGPUDataTransfer() override { return GetProviderInfo_CUDA().CreateGPUDataTransfer(); }

  void cuda__Impl_Cast(void* stream, const int64_t* input_data, int32_t* output_data, size_t count) override { return GetProviderInfo_CUDA().cuda__Impl_Cast(stream, input_data, output_data, count); }
  void cuda__Impl_Cast(void* stream, const int32_t* input_data, int64_t* output_data, size_t count) override { return GetProviderInfo_CUDA().cuda__Impl_Cast(stream, input_data, output_data, count); }

  void cuda__Impl_Cast(void* stream, const double* input_data, float* output_data, size_t count) override { return GetProviderInfo_CUDA().cuda__Impl_Cast(stream, input_data, output_data, count); }
  void cuda__Impl_Cast(void* stream, const float* input_data, double* output_data, size_t count) override { return GetProviderInfo_CUDA().cuda__Impl_Cast(stream, input_data, output_data, count); }

  Status CudaCall_false(int retCode, const char* exprString, const char* libName, int successCode, const char* msg) override { return GetProviderInfo_CUDA().CudaCall_false(retCode, exprString, libName, successCode, msg); }
  void CudaCall_true(int retCode, const char* exprString, const char* libName, int successCode, const char* msg) override { GetProviderInfo_CUDA().CudaCall_true(retCode, exprString, libName, successCode, msg); }
#endif

#ifdef USE_ROCM
  std::unique_ptr<IAllocator> CreateROCMAllocator(int16_t device_id, const char* name) override { return GetProviderInfo_ROCM().CreateROCMAllocator(device_id, name); }
  std::unique_ptr<IAllocator> CreateROCMPinnedAllocator(int16_t device_id, const char* name) override { return GetProviderInfo_ROCM().CreateROCMPinnedAllocator(device_id, name); }
  std::unique_ptr<IDataTransfer> CreateGPUDataTransfer() override { return GetProviderInfo_ROCM().CreateGPUDataTransfer(); }

  void rocm__Impl_Cast(void* stream, const int64_t* input_data, int32_t* output_data, size_t count) override { return GetProviderInfo_ROCM().rocm__Impl_Cast(stream, input_data, output_data, count); }
  void rocm__Impl_Cast(void* stream, const int32_t* input_data, int64_t* output_data, size_t count) override { return GetProviderInfo_ROCM().rocm__Impl_Cast(stream, input_data, output_data, count); }

  void rocm__Impl_Cast(void* stream, const double* input_data, float* output_data, size_t count) override { return GetProviderInfo_ROCM().rocm__Impl_Cast(stream, input_data, output_data, count); }
  void rocm__Impl_Cast(void* stream, const float* input_data, double* output_data, size_t count) override { return GetProviderInfo_ROCM().rocm__Impl_Cast(stream, input_data, output_data, count); }

  Status RocmCall_false(int retCode, const char* exprString, const char* libName, int successCode, const char* msg) override { return GetProviderInfo_ROCM().RocmCall_false(retCode, exprString, libName, successCode, msg); }
  void RocmCall_true(int retCode, const char* exprString, const char* libName, int successCode, const char* msg) override { GetProviderInfo_ROCM().RocmCall_true(retCode, exprString, libName, successCode, msg); }
#endif

  std::string GetEnvironmentVar(const std::string& var_name) override { return Env::Default().GetEnvironmentVar(var_name); }

  unsigned int GetThreadId() override { return onnxruntime::logging::GetThreadId(); }
  unsigned int GetProcessId() override { return onnxruntime::logging::GetProcessId(); }

  std::string demangle(const char* name) override { return onnxruntime::profiling::demangle(name); }
  std::string demangle(const std::string& name) override { return onnxruntime::profiling::demangle(name); }

  std::unordered_set<NodeIndex> GetCpuPreferredNodes(const onnxruntime::GraphViewer& graph,
                                                     const IExecutionProvider::IKernelLookup& kernel_lookup,
                                                     gsl::span<const NodeIndex> tentative_nodes) override {
    return onnxruntime::GetCpuPreferredNodes(graph, kernel_lookup, tentative_nodes);
  }

  Status UnpackTensor(const ONNX_NAMESPACE::TensorProto& tensor, const void* raw_data, size_t raw_data_len, /*out*/ bool* p_data, size_t expected_size) override { return utils::UnpackTensor(tensor, raw_data, raw_data_len, p_data, expected_size); }
  Status UnpackTensor(const ONNX_NAMESPACE::TensorProto& tensor, const void* raw_data, size_t raw_data_len, /*out*/ float* p_data, size_t expected_size) override { return utils::UnpackTensor(tensor, raw_data, raw_data_len, p_data, expected_size); }
  Status UnpackTensor(const ONNX_NAMESPACE::TensorProto& tensor, const void* raw_data, size_t raw_data_len, /*out*/ double* p_data, size_t expected_size) override { return utils::UnpackTensor(tensor, raw_data, raw_data_len, p_data, expected_size); }
  Status UnpackTensor(const ONNX_NAMESPACE::TensorProto& tensor, const void* raw_data, size_t raw_data_len, /*out*/ MLFloat16* p_data, size_t expected_size) override { return utils::UnpackTensor(tensor, raw_data, raw_data_len, p_data, expected_size); }
  Status UnpackTensor(const ONNX_NAMESPACE::TensorProto& tensor, const void* raw_data, size_t raw_data_len, /*out*/ int8_t* p_data, size_t expected_size) override { return utils::UnpackTensor(tensor, raw_data, raw_data_len, p_data, expected_size); }
  Status UnpackTensor(const ONNX_NAMESPACE::TensorProto& tensor, const void* raw_data, size_t raw_data_len, /*out*/ uint8_t* p_data, size_t expected_size) override { return utils::UnpackTensor(tensor, raw_data, raw_data_len, p_data, expected_size); }
  Status UnpackTensor(const ONNX_NAMESPACE::TensorProto& tensor, const void* raw_data, size_t raw_data_len, /*out*/ int16_t* p_data, size_t expected_size) override { return utils::UnpackTensor(tensor, raw_data, raw_data_len, p_data, expected_size); }
  Status UnpackTensor(const ONNX_NAMESPACE::TensorProto& tensor, const void* raw_data, size_t raw_data_len, /*out*/ uint16_t* p_data, size_t expected_size) override { return utils::UnpackTensor(tensor, raw_data, raw_data_len, p_data, expected_size); }
  Status UnpackTensor(const ONNX_NAMESPACE::TensorProto& tensor, const void* raw_data, size_t raw_data_len, /*out*/ int32_t* p_data, size_t expected_size) override { return utils::UnpackTensor(tensor, raw_data, raw_data_len, p_data, expected_size); }
  Status UnpackTensor(const ONNX_NAMESPACE::TensorProto& tensor, const void* raw_data, size_t raw_data_len, /*out*/ uint32_t* p_data, size_t expected_size) override { return utils::UnpackTensor(tensor, raw_data, raw_data_len, p_data, expected_size); }
  Status UnpackTensor(const ONNX_NAMESPACE::TensorProto& tensor, const void* raw_data, size_t raw_data_len, /*out*/ int64_t* p_data, size_t expected_size) override { return utils::UnpackTensor(tensor, raw_data, raw_data_len, p_data, expected_size); }
  Status UnpackTensor(const ONNX_NAMESPACE::TensorProto& tensor, const void* raw_data, size_t raw_data_len, /*out*/ uint64_t* p_data, size_t expected_size) override { return utils::UnpackTensor(tensor, raw_data, raw_data_len, p_data, expected_size); }

  uint16_t math__floatToHalf(float f) override { return math::floatToHalf(f); }
  float math__halfToFloat(uint16_t h) override { return math::halfToFloat(h); }

  // sparse_utils
#if !defined(DISABLE_SPARSE_TENSORS)
#if !defined(ORT_MINIMAL_BUILD)
  Status sparse_utils__DenseTensorToSparseCsr(const DataTransferManager& data_manager, const Tensor& src, const AllocatorPtr& cpu_allocator,
                                              const AllocatorPtr& dst_allocator, SparseTensor& dst) override {
    return sparse_utils::DenseTensorToSparseCsr(data_manager, src, cpu_allocator, dst_allocator, dst);
  }

  Status sparse_utils__SparseCsrToDenseTensor(const DataTransferManager& data_manager, const SparseTensor& src, const AllocatorPtr& cpu_allocator,
                                              const AllocatorPtr& dst_allocator, Tensor& dst) override {
    return sparse_utils::SparseCsrToDenseTensor(data_manager, src, cpu_allocator, dst_allocator, dst);
  }

  Status sparse_utils__SparseCooToDenseTensor(const DataTransferManager& data_manager, const SparseTensor& src, const AllocatorPtr& cpu_allocator,
                                              const AllocatorPtr& dst_allocator, Tensor& dst) override {
    return sparse_utils::SparseCooToDenseTensor(data_manager, src, cpu_allocator, dst_allocator, dst);
  }

#endif  // ORT_MINIMAL_BUILD
  Status sparse_utils__DenseTensorToSparseCoo(const DataTransferManager& data_manager, const Tensor& src, const AllocatorPtr& cpu_allocator,
                                              const AllocatorPtr& dst_allocator, bool linear_indexs, SparseTensor& dst) override {
    return sparse_utils::DenseTensorToSparseCoo(data_manager, src, cpu_allocator, dst_allocator, linear_indexs, dst);
  }

#endif  // !defined(DISABLE_SPARSE_TENSORS)

  // IAllocator (direct)
  bool IAllocator__CalcMemSizeForArrayWithAlignment(size_t nmemb, size_t size, size_t alignment, size_t* out) override { return IAllocator::CalcMemSizeForArrayWithAlignment(nmemb, size, alignment, out); }

  // IExecutionProvider (direct)
  AllocatorPtr IExecutionProvider__GetAllocator(const IExecutionProvider* p, int id, OrtMemType mem_type) override { return p->IExecutionProvider::GetAllocator(id, mem_type); }
  void IExecutionProvider__InsertAllocator(IExecutionProvider* p, AllocatorPtr allocator) override { return p->IExecutionProvider::InsertAllocator(allocator); }
  std::vector<std::unique_ptr<ComputeCapability>> IExecutionProvider__GetCapability(
      const IExecutionProvider* p, const onnxruntime::GraphViewer& graph_viewer,
      const IExecutionProvider::IKernelLookup& kernel_lookup) override {
    return p->IExecutionProvider::GetCapability(graph_viewer, kernel_lookup);
  }

  common::Status IExecutionProvider__Compile(IExecutionProvider* p, const std::vector<IExecutionProvider::FusedNodeAndGraph>& fused_nodes_and_graphs, std::vector<NodeComputeInfo>& node_compute_funcs) override {
    return p->IExecutionProvider::Compile(fused_nodes_and_graphs, node_compute_funcs);
  }

  int IExecutionProvider__GenerateMetaDefId(const IExecutionProvider* p, const onnxruntime::GraphViewer& graph_viewer, HashValue& model_hash) override {
    return p->IExecutionProvider::GenerateMetaDefId(graph_viewer, model_hash);
  }

  void IExecutionProvider__RegisterAllocator(IExecutionProvider* p, AllocatorManager& allocator_manager) override {
    return p->IExecutionProvider::RegisterAllocator(allocator_manager);
  }

  // Status (direct)
  std::string Status__ToString(const Status* p) override { return p->Status::ToString(); }

  // TensorShape (direct)
  void TensorShape__operator_assign(TensorShape* p, const TensorShape& other) override { p->TensorShape::operator=(other); }
  void TensorShape__operator_move_assign(TensorShape* p, TensorShape&& other) noexcept override { p->TensorShape::operator=(std::move(other)); }
  void TensorShape__Allocate(TensorShape* p, size_t size) override { p->TensorShape::Allocate(size); }
  int64_t TensorShape__SizeHelper(const TensorShape* p, size_t start, size_t end) override { return p->TensorShape::SizeHelper(start, end); }
  std::string TensorShape__ToString(const TensorShape* p) override { return p->TensorShape::ToString(); }
  int64_t TensorShape__SizeToDimension(const TensorShape* p, size_t dimension) override { return p->TensorShape::SizeToDimension(dimension); }
  int64_t TensorShape__SizeFromDimension(const TensorShape* p, size_t dimension) override { return p->TensorShape::SizeFromDimension(dimension); }
  std::ostream& operator_left_shift(std::ostream& out, const TensorShape& shape) override { return out << shape; }

  // CPUIDInfo (wrapped)
  const CPUIDInfo& CPUIDInfo__GetCPUIDInfo() override { return CPUIDInfo::GetCPUIDInfo(); }
  bool CPUIDInfo__HasAVX2(const CPUIDInfo* p) override { return p->HasAVX2(); }
  bool CPUIDInfo__HasAVX512f(const CPUIDInfo* p) override { return p->HasAVX512f(); }
  bool CPUIDInfo__HasAVX512_BF16(const CPUIDInfo* p) override { return p->HasAVX512_BF16(); }
  bool CPUIDInfo__HasAMX_BF16(const CPUIDInfo* p) override { return p->HasAMX_BF16(); }
  bool CPUIDInfo__HasAVX512Skylake(const CPUIDInfo* p) override { return p->HasAVX512Skylake(); }

  // logging::Logger (wrapped)
  bool logging__Logger__OutputIsEnabled(const logging::Logger* p, logging::Severity severity, logging::DataType data_type) override { return p->OutputIsEnabled(severity, data_type); }

  // logging::LoggingManager (wrapped)
  const logging::Logger& logging__LoggingManager__DefaultLogger() override { return logging::LoggingManager::DefaultLogger(); }

  // logging::Capture (wrapped)
  std::unique_ptr<logging::Capture> logging__Capture__construct(const logging::Logger& logger, logging::Severity severity, const char* category, logging::DataType dataType, const CodeLocation& location) override {
    return std::make_unique<logging::Capture>(logger, severity, category, dataType, location);
  }
  void logging__Capture__operator_delete(logging::Capture* p) noexcept override { delete p; }
  std::ostream& logging__Capture__Stream(logging::Capture* p) noexcept override { return p->Stream(); }

  // Utils::DataTypeUtils (wrapped)
  const std::string* Utils__DataTypeUtils__ToType(const ONNX_NAMESPACE::TypeProto& type_proto) override { return ONNX_NAMESPACE::Utils::DataTypeUtils::ToType(type_proto); }

  // int64s (wrapped)
  int int64s__size(const ONNX_NAMESPACE::int64s* p) override { return p->size(); }
  const int64_t& int64s__Get(const ONNX_NAMESPACE::int64s* p, int index) override { return p->Get(index); }

#if !defined(DISABLE_OPTIONAL_TYPE)
  // TypeProto_Optional (wrapped)
  const ONNX_NAMESPACE::TypeProto& TypeProto_Optional__elem_type(const ONNX_NAMESPACE::TypeProto_Optional* p) override { return p->elem_type(); }
  ONNX_NAMESPACE::TypeProto* TypeProto_Optional__mutable_elem_type(ONNX_NAMESPACE::TypeProto_Optional* p) override { return p->mutable_elem_type(); }
#endif

  // TypeProto_Sequence (wrapped)
  const ONNX_NAMESPACE::TypeProto& TypeProto_Sequence__elem_type(const ONNX_NAMESPACE::TypeProto_Sequence* p) override { return p->elem_type(); }
  ONNX_NAMESPACE::TypeProto* TypeProto_Sequence__mutable_elem_type(ONNX_NAMESPACE::TypeProto_Sequence* p) override { return p->mutable_elem_type(); }

  // TypeProto_Tensor (wrapped)
  bool TypeProto_Tensor__has_shape(const ONNX_NAMESPACE::TypeProto_Tensor* p) override { return p->has_shape(); }
  const ONNX_NAMESPACE::TensorShapeProto& TypeProto_Tensor__shape(const ONNX_NAMESPACE::TypeProto_Tensor* p) override { return p->shape(); }
  ONNX_NAMESPACE::TensorShapeProto* TypeProto_Tensor__mutable_shape(ONNX_NAMESPACE::TypeProto_Tensor* p) override { return p->mutable_shape(); }
  int32_t TypeProto_Tensor__elem_type(const ONNX_NAMESPACE::TypeProto_Tensor* p) override { return p->elem_type(); }

  // TypeProto_SparseTensor (wrapped)
#if !defined(DISABLE_SPARSE_TENSORS)
  bool TypeProto_SparseTensor__has_shape(const ONNX_NAMESPACE::TypeProto_SparseTensor* p) override { return p->has_shape(); }
  const ONNX_NAMESPACE::TensorShapeProto& TypeProto_SparseTensor__shape(const ONNX_NAMESPACE::TypeProto_SparseTensor* p) override {
    return p->shape();
  }
  ONNX_NAMESPACE::TensorShapeProto* TypeProto_SparseTensor__mutable_shape(ONNX_NAMESPACE::TypeProto_SparseTensor* p) override {
    return p->mutable_shape();
  }
  int32_t TypeProto_SparseTensor__elem_type(const ONNX_NAMESPACE::TypeProto_SparseTensor* p) override {
    return p->elem_type();
  }
#endif

  // TypeProto (wrapped)
  std::unique_ptr<ONNX_NAMESPACE::TypeProto> TypeProto__construct() override { return std::make_unique<ONNX_NAMESPACE::TypeProto>(); }
  void TypeProto__CopyFrom(ONNX_NAMESPACE::TypeProto* p, const ONNX_NAMESPACE::TypeProto* other) override { p->CopyFrom(*other); }
  const ONNX_NAMESPACE::TypeProto_Tensor& TypeProto__tensor_type(const ONNX_NAMESPACE::TypeProto* p) override { return p->tensor_type(); }
  ONNX_NAMESPACE::TypeProto_Tensor* TypeProto__mutable_tensor_type(ONNX_NAMESPACE::TypeProto* p) override { return p->mutable_tensor_type(); }
  int TypeProto__value_case(const ONNX_NAMESPACE::TypeProto* p) override { return p->value_case(); }
#if !defined(DISABLE_SPARSE_TENSORS)
  const ONNX_NAMESPACE::TypeProto_SparseTensor& TypeProto__sparse_tensor_type(const ONNX_NAMESPACE::TypeProto* p) override {
    return p->sparse_tensor_type();
  }
  ONNX_NAMESPACE::TypeProto_SparseTensor* TypeProto__mutable_sparse_tensor_type(ONNX_NAMESPACE::TypeProto* p) override {
    return p->mutable_sparse_tensor_type();
  }
#endif

#if !defined(DISABLE_OPTIONAL_TYPE)
  const ONNX_NAMESPACE::TypeProto_Optional& TypeProto__optional_type(const ONNX_NAMESPACE::TypeProto* p) override { return p->optional_type(); }
  ONNX_NAMESPACE::TypeProto_Optional* TypeProto__mutable_optional_type(ONNX_NAMESPACE::TypeProto* p) override { return p->mutable_optional_type(); }
#endif

  const ONNX_NAMESPACE::TypeProto_Sequence& TypeProto__sequence_type(const ONNX_NAMESPACE::TypeProto* p) override { return p->sequence_type(); }
  ONNX_NAMESPACE::TypeProto_Sequence* TypeProto__mutable_sequence_type(ONNX_NAMESPACE::TypeProto* p) override { return p->mutable_sequence_type(); }

  // AttributeProto (wrapped)
  std::unique_ptr<ONNX_NAMESPACE::AttributeProto> AttributeProto__construct() override { return std::make_unique<ONNX_NAMESPACE::AttributeProto>(); }
  void AttributeProto__operator_delete(ONNX_NAMESPACE::AttributeProto* p) override { delete p; }
  void AttributeProto__operator_assign(ONNX_NAMESPACE::AttributeProto* p, const ONNX_NAMESPACE::AttributeProto& v) override { *p = v; }

  const std::string& AttributeProto__name(const ONNX_NAMESPACE::AttributeProto* p) const override { return p->name(); }
  ONNX_NAMESPACE::AttributeProto_AttributeType AttributeProto__type(const ONNX_NAMESPACE::AttributeProto* p) override { return p->type(); }
  int AttributeProto__ints_size(const ONNX_NAMESPACE::AttributeProto* p) override { return p->ints_size(); }
  int AttributeProto__floats_size(const ONNX_NAMESPACE::AttributeProto* p) override { return p->floats_size(); }
  int AttributeProto__strings_size(const ONNX_NAMESPACE::AttributeProto* p) override { return p->strings_size(); }
  int64_t AttributeProto__ints(const ONNX_NAMESPACE::AttributeProto* p, int i) override { return p->ints(i); }
  float AttributeProto__floats(const ONNX_NAMESPACE::AttributeProto* p, int i) override { return p->floats(i); }
  const std::string& AttributeProto__strings(const ONNX_NAMESPACE::AttributeProto* p, int i) override { return p->strings(i); }
  const ONNX_NAMESPACE::int64s& AttributeProto__ints(const ONNX_NAMESPACE::AttributeProto* p) override { return p->ints(); }
  int64_t AttributeProto__i(const ONNX_NAMESPACE::AttributeProto* p) override { return p->i(); }
  float AttributeProto__f(const ONNX_NAMESPACE::AttributeProto* p) override { return p->f(); }
  void AttributeProto__set_s(ONNX_NAMESPACE::AttributeProto* p, const ::std::string& value) override { return p->set_s(value); }
  const ::std::string& AttributeProto__s(const ONNX_NAMESPACE::AttributeProto* p) override { return p->s(); }
  void AttributeProto__set_name(ONNX_NAMESPACE::AttributeProto* p, const ::std::string& value) override { return p->set_name(value); }
  void AttributeProto__set_type(ONNX_NAMESPACE::AttributeProto* p, ONNX_NAMESPACE::AttributeProto_AttributeType value) override { return p->set_type(value); }
  ONNX_NAMESPACE::TensorProto* AttributeProto__add_tensors(ONNX_NAMESPACE::AttributeProto* p) override { return p->add_tensors(); }

  // GraphProto (wrapped)
  void GraphProto__operator_delete(ONNX_NAMESPACE::GraphProto* p) override { delete p; }

  const ONNX_NAMESPACE::ValueInfoProto& GraphProto__input(const ONNX_NAMESPACE::GraphProto* p, int index) override { return p->input(index); }
  ONNX_NAMESPACE::ValueInfoProto* GraphProto__mutable_input(ONNX_NAMESPACE::GraphProto* p, int index) override { return p->mutable_input(index); }
  ONNX_NAMESPACE::ValueInfoProtos* GraphProto__mutable_input(ONNX_NAMESPACE::GraphProto* p) override { return p->mutable_input(); }
  int GraphProto__input_size(const ONNX_NAMESPACE::GraphProto* p) override { return p->input_size(); }

  const ONNX_NAMESPACE::ValueInfoProtos& GraphProto__output(const ONNX_NAMESPACE::GraphProto* p) override { return p->output(); }
  const ONNX_NAMESPACE::ValueInfoProto& GraphProto__output(const ONNX_NAMESPACE::GraphProto* p, int index) override { return p->output(index); }
  ONNX_NAMESPACE::ValueInfoProtos* GraphProto__mutable_output(ONNX_NAMESPACE::GraphProto* p) override { return p->mutable_output(); }

  ONNX_NAMESPACE::ValueInfoProtos* GraphProto__mutable_value_info(ONNX_NAMESPACE::GraphProto* p) override { return p->mutable_value_info(); }
  ONNX_NAMESPACE::TensorProtos* GraphProto__mutable_initializer(ONNX_NAMESPACE::GraphProto* p) override { return p->mutable_initializer(); }
  ONNX_NAMESPACE::NodeProto* GraphProto__add_node(ONNX_NAMESPACE::GraphProto* p) override { return p->add_node(); }

  void GraphProto__operator_assign(ONNX_NAMESPACE::GraphProto* p, const ONNX_NAMESPACE::GraphProto& v) override { *p = v; }

  // ModelProto (wrapped)
  std::unique_ptr<ONNX_NAMESPACE::ModelProto> ModelProto__construct() override { return std::make_unique<ONNX_NAMESPACE::ModelProto>(); }
  void ModelProto__operator_delete(ONNX_NAMESPACE::ModelProto* p) override { delete p; }

  bool ModelProto__SerializeToString(const ONNX_NAMESPACE::ModelProto* p, std::string& string) override { return p->SerializeToString(&string); }
  bool ModelProto__SerializeToOstream(const ONNX_NAMESPACE::ModelProto* p, std::ostream& output) override { return p->SerializeToOstream(&output); }
  bool ModelProto__ParseFromString(ONNX_NAMESPACE::ModelProto* p, const std::string& data) override { return p->ParseFromString(data); }
  std::string ModelProto__SerializeAsString(const ONNX_NAMESPACE::ModelProto* p) override { return p->SerializeAsString(); }

  const ONNX_NAMESPACE::GraphProto& ModelProto__graph(const ONNX_NAMESPACE::ModelProto* p) override { return p->graph(); }
  ONNX_NAMESPACE::GraphProto* ModelProto__mutable_graph(ONNX_NAMESPACE::ModelProto* p) override { return p->mutable_graph(); }

  void ModelProto__set_ir_version(ONNX_NAMESPACE::ModelProto* p, int64_t value) override { p->set_ir_version(value); }

  // NodeProto (wrapped)
  std::unique_ptr<ONNX_NAMESPACE::NodeProto> NodeProto__construct() override { return std::make_unique<ONNX_NAMESPACE::NodeProto>(); }
  void NodeProto__operator_delete(ONNX_NAMESPACE::NodeProto* p) override { delete p; }
  void NodeProto__operator_assign(ONNX_NAMESPACE::NodeProto* p, const ONNX_NAMESPACE::NodeProto& v) override { *p = v; }
  int NodeProto__attribute_size(ONNX_NAMESPACE::NodeProto* p) override { return p->attribute_size(); }
  const ONNX_NAMESPACE::AttributeProto& NodeProto__attribute(const ONNX_NAMESPACE::NodeProto* p, int index) const override { return p->attribute(index); }

  // TensorProto (wrapped)
  std::unique_ptr<ONNX_NAMESPACE::TensorProto> TensorProto__construct() override { return std::make_unique<ONNX_NAMESPACE::TensorProto>(); }
  void TensorProto__operator_delete(ONNX_NAMESPACE::TensorProto* p) override { delete p; }
  void TensorProto__operator_assign(ONNX_NAMESPACE::TensorProto* p, const ONNX_NAMESPACE::TensorProto& v) override { *p = v; }
  bool TensorProto__has_name(const ONNX_NAMESPACE::TensorProto* p) override { return p->has_name(); }
  int TensorProto__dims_size(const ONNX_NAMESPACE::TensorProto* p) override { return p->dims_size(); }
  const ONNX_NAMESPACE::int64s& TensorProto__dims(const ONNX_NAMESPACE::TensorProto* p) override { return p->dims(); }
  bool TensorProto__has_data_location(const ONNX_NAMESPACE::TensorProto* p) override { return p->has_data_location(); }
  int TensorProto__data_location(const ONNX_NAMESPACE::TensorProto* p) override { return p->data_location(); }
  bool TensorProto__has_raw_data(const ONNX_NAMESPACE::TensorProto* p) override { return p->has_raw_data(); }
  const std::string& TensorProto__raw_data(const ONNX_NAMESPACE::TensorProto* p) override { return p->raw_data(); }
  int32_t TensorProto__data_type(const ONNX_NAMESPACE::TensorProto* p) override { return p->data_type(); }

  bool TensorProto_DataType_IsValid(int value) override { return ONNX_NAMESPACE::TensorProto::DataType_IsValid(value); }
  void TensorProto__CopyFrom(ONNX_NAMESPACE::TensorProto* p, const ONNX_NAMESPACE::TensorProto* other) override { p->CopyFrom(*other); }

  // TensorProtos (wrapped)
  ONNX_NAMESPACE::TensorProto* TensorProtos__Add(ONNX_NAMESPACE::TensorProtos* p) override { return p->Add(); }

  // TensorShapeProto_Dimension (wrapped)
  int TensorShapeProto_Dimension__value_case(const ONNX_NAMESPACE::TensorShapeProto_Dimension* p) override { return p->value_case(); }
  const std::string& TensorShapeProto_Dimension__dim_param(const ONNX_NAMESPACE::TensorShapeProto_Dimension* p) override { return p->dim_param(); }
  int64_t TensorShapeProto_Dimension__dim_value(const ONNX_NAMESPACE::TensorShapeProto_Dimension* p) override { return p->dim_value(); }
  void TensorShapeProto_Dimension__clear_dim_value(ONNX_NAMESPACE::TensorShapeProto_Dimension* p) override { return p->clear_dim_value(); }
  void TensorShapeProto_Dimension__set_dim_value(ONNX_NAMESPACE::TensorShapeProto_Dimension* p, int64_t value) override { return p->set_dim_value(value); }
  bool TensorShapeProto_Dimension__has_dim_value(const ONNX_NAMESPACE::TensorShapeProto_Dimension* p) override { return p->has_dim_value(); }
  bool TensorShapeProto_Dimension__has_dim_param(const ONNX_NAMESPACE::TensorShapeProto_Dimension* p) override { return p->has_dim_param(); }

  // TensorShapeProto_Dimensions (wrapped)
  std::unique_ptr<TensorShapeProto_Dimension_Iterator> TensorShapeProto_Dimensions__begin(const ONNX_NAMESPACE::TensorShapeProto_Dimensions* p) override {
    return std::make_unique<TensorShapeProto_Dimension_Iterator_Impl>(p->begin());
  }

  std::unique_ptr<TensorShapeProto_Dimension_Iterator> TensorShapeProto_Dimensions__end(const ONNX_NAMESPACE::TensorShapeProto_Dimensions* p) override {
    return std::make_unique<TensorShapeProto_Dimension_Iterator_Impl>(p->end());
  }

  // TensorShapeProto (wrapped)
  int TensorShapeProto__dim_size(const ONNX_NAMESPACE::TensorShapeProto* p) override { return p->dim_size(); }
  const ONNX_NAMESPACE::TensorShapeProto_Dimensions& TensorShapeProto__dim(const ONNX_NAMESPACE::TensorShapeProto* p) override { return p->dim(); }
  const ONNX_NAMESPACE::TensorShapeProto_Dimension& TensorShapeProto__dim(const ONNX_NAMESPACE::TensorShapeProto* p, int index) override { return p->dim(index); }
  ONNX_NAMESPACE::TensorShapeProto_Dimension* TensorShapeProto__mutable_dim(ONNX_NAMESPACE::TensorShapeProto* p, int index) override { return p->mutable_dim(index); }
  void TensorShapeProto__clear_dim(ONNX_NAMESPACE::TensorShapeProto* p) override { return p->clear_dim(); }
  ONNX_NAMESPACE::TensorShapeProto_Dimension* TensorShapeProto__add_dim(ONNX_NAMESPACE::TensorShapeProto* p) override { return p->add_dim(); }

  // ValueInfoProto (wrapped)
  const ONNX_NAMESPACE::TypeProto& ValueInfoProto__type(const ONNX_NAMESPACE::ValueInfoProto* p) override { return p->type(); }
  ONNX_NAMESPACE::TypeProto* ValueInfoProto__mutable_type(ONNX_NAMESPACE::ValueInfoProto* p) override { return p->mutable_type(); }
  virtual void ValueInfoProto__operator_assign(ONNX_NAMESPACE::ValueInfoProto* p, const ONNX_NAMESPACE::ValueInfoProto& v) override { *p = v; }

  // ValueInfoProtos (wrapped)
  ONNX_NAMESPACE::ValueInfoProto* ValueInfoProtos__Add(ONNX_NAMESPACE::ValueInfoProtos* p) override { return p->Add(); }

  const ONNX_NAMESPACE::ValueInfoProto& ValueInfoProtos__operator_array(const ONNX_NAMESPACE::ValueInfoProtos* p, int index) override { return (*p)[index]; }

  // ComputeCapability (wrapped)
  std::unique_ptr<ComputeCapability> ComputeCapability__construct(std::unique_ptr<IndexedSubGraph> t_sub_graph) override { return std::make_unique<ComputeCapability>(std::move(t_sub_graph)); }
  void ComputeCapability__operator_delete(ComputeCapability* p) override { delete p; }
  std::unique_ptr<IndexedSubGraph>& ComputeCapability__SubGraph(ComputeCapability* p) override { return p->sub_graph; }

  // DataTransferManager (wrapped)
  Status DataTransferManager__CopyTensor(const DataTransferManager* p, const Tensor& src, Tensor& dst) override { return p->CopyTensor(src, dst); }
#if !defined(DISABLE_SPARSE_TENSORS)
  Status DataTransferManager__CopySparseTensor(const DataTransferManager* p, const SparseTensor& src, SparseTensor& dst) override { return p->CopySparseTensor(src, dst); }
  Status DataTransferManager__CopySparseTensors(const DataTransferManager* p, const std::vector<IDataTransfer::SparseSrcDstPair>& src_dst_pairs) override { return p->CopySparseTensors(src_dst_pairs); };
#endif
  const IDataTransfer* DataTransferManager__GetDataTransfer(const DataTransferManager* p, const OrtDevice& src_device, const OrtDevice& dst_device) override { return p->GetDataTransfer(src_device, dst_device); }

  // IDataTransfer (direct)
  Status IDataTransfer__CopyTensor(const IDataTransfer* p, const Tensor& src, Tensor& dst) override { return p->IDataTransfer::CopyTensor(src, dst); }
  Status IDataTransfer__CopyTensors(const IDataTransfer* p, const std::vector<IDataTransfer::SrcDstPair>& src_dst_pairs) override { return p->IDataTransfer::CopyTensors(src_dst_pairs); }
#if !defined(DISABLE_SPARSE_TENSORS)
  Status IDataTransfer__CopySparseTensors(const IDataTransfer* p, const std::vector<IDataTransfer::SparseSrcDstPair>& src_dst_pairs) override {
    return p->CopySparseTensors(src_dst_pairs);
  }
#endif

  // IndexedSubGraph_MetaDef (wrapped)
  std::unique_ptr<IndexedSubGraph_MetaDef> IndexedSubGraph_MetaDef__construct() override { return std::make_unique<IndexedSubGraph::MetaDef>(); }
  void IndexedSubGraph_MetaDef__operator_delete(IndexedSubGraph_MetaDef* p) override { delete p; }

  std::string& IndexedSubGraph_MetaDef__name(IndexedSubGraph_MetaDef* p) override { return p->name; }
  std::string& IndexedSubGraph_MetaDef__domain(IndexedSubGraph_MetaDef* p) override { return p->domain; }
  int& IndexedSubGraph_MetaDef__since_version(IndexedSubGraph_MetaDef* p) override { return p->since_version; }
  ONNX_NAMESPACE::OperatorStatus& IndexedSubGraph_MetaDef__status(IndexedSubGraph_MetaDef* p) override { return p->status; }
  std::vector<std::string>& IndexedSubGraph_MetaDef__inputs(IndexedSubGraph_MetaDef* p) override { return p->inputs; }
  std::vector<std::string>& IndexedSubGraph_MetaDef__outputs(IndexedSubGraph_MetaDef* p) override { return p->outputs; }
  std::vector<std::string>& IndexedSubGraph_MetaDef__constant_initializers(IndexedSubGraph_MetaDef* p) override { return p->constant_initializers; }
  NodeAttributes& IndexedSubGraph_MetaDef__attributes(IndexedSubGraph_MetaDef* p) override { return p->attributes; }
  std::string& IndexedSubGraph_MetaDef__doc_string(IndexedSubGraph_MetaDef* p) override { return p->doc_string; }

  // IndexedSubGraph (wrapped)
  std::unique_ptr<IndexedSubGraph> IndexedSubGraph__construct() override { return std::make_unique<IndexedSubGraph>(); }
  void IndexedSubGraph__operator_delete(IndexedSubGraph* p) override { delete p; }

  std::vector<onnxruntime::NodeIndex>& IndexedSubGraph__Nodes(IndexedSubGraph* p) override { return p->nodes; }

  void IndexedSubGraph__SetMetaDef(IndexedSubGraph* p, std::unique_ptr<IndexedSubGraph_MetaDef>&& meta_def_) override { return p->SetMetaDef(std::move(meta_def_)); }
  const IndexedSubGraph_MetaDef* IndexedSubGraph__GetMetaDef(const IndexedSubGraph* p) override { return p->GetMetaDef(); }

  // KernelDef (wrapped)
  void KernelDef__operator_delete(KernelDef* p) override { delete p; }
  void KernelDef__SinceVersion(const KernelDef* p, int* start, int* end) override { return p->SinceVersion(start, end); }
  const std::string& KernelDef__Domain(const KernelDef* p) override { return p->Domain(); }
  const std::string& KernelDef__OpName(const KernelDef* p) override { return p->OpName(); }
  int KernelDef__ExecQueueId(const KernelDef* p) override { return p->ExecQueueId(); }

  // KernelDefBuilder (wrapped)
  std::unique_ptr<KernelDefBuilder> KernelDefBuilder__construct() override { return std::make_unique<KernelDefBuilder>(); }
  void KernelDefBuilder__operator_delete(KernelDefBuilder* p) override { delete p; }

  void KernelDefBuilder__SetName(KernelDefBuilder* p, const char* op_name) override { p->SetName(op_name); }
  void KernelDefBuilder__SetDomain(KernelDefBuilder* p, const char* domain) override { p->SetDomain(domain); }
  void KernelDefBuilder__SinceVersion(KernelDefBuilder* p, int since_version) override { p->SinceVersion(since_version); }
  void KernelDefBuilder__SinceVersion(KernelDefBuilder* p, int since_version_start, int since_version_end) override { p->SinceVersion(since_version_start, since_version_end); }
  void KernelDefBuilder__Provider(KernelDefBuilder* p, const char* provider_type) override { p->Provider(provider_type); }
  void KernelDefBuilder__TypeConstraint(KernelDefBuilder* p, const char* arg_name, MLDataType supported_type) override { p->TypeConstraint(arg_name, supported_type); }
  void KernelDefBuilder__TypeConstraint(KernelDefBuilder* p, const char* arg_name, const std::vector<MLDataType>& supported_types) override { p->TypeConstraint(arg_name, supported_types); }
  void KernelDefBuilder__InputMemoryType(KernelDefBuilder* p, OrtMemType type, int input_index) override { p->InputMemoryType(type, input_index); }
  void KernelDefBuilder__InputMemoryType(KernelDefBuilder* p, OrtMemType type, const std::vector<int>& input_indexes) override { p->InputMemoryType(type, input_indexes); }
  void KernelDefBuilder__OutputMemoryType(KernelDefBuilder* p, OrtMemType type, int input_index) override { p->OutputMemoryType(type, input_index); }
  void KernelDefBuilder__ExecQueueId(KernelDefBuilder* p, int queue_id) override { p->ExecQueueId(queue_id); }
  void KernelDefBuilder__MayInplace(KernelDefBuilder* p, int input_index, int output_index) override { p->MayInplace(input_index, output_index); }
  void KernelDefBuilder__Alias(KernelDefBuilder* p, int input_index, int output_index) override { p->Alias(input_index, output_index); }
  void KernelDefBuilder__Alias(KernelDefBuilder* p, const std::vector<std::pair<int, int>>& aliases) override { p->Alias(aliases); }
  void KernelDefBuilder__VariadicAlias(KernelDefBuilder* p, int input_offset, int output_offset) override { p->VariadicAlias(input_offset, output_offset); }
  void KernelDefBuilder__ExternalOutputs(KernelDefBuilder* p) override { p->ExternalOutputs(); }
  void KernelDefBuilder__AllocateInputsContiguously(KernelDefBuilder* p) override { p->AllocateInputsContiguously(); }
#ifdef ENABLE_STRIDED_TENSORS
  void KernelDefBuilder__MayStridedInput(KernelDefBuilder* p, int input_index) override { p->MayStridedInput(input_index); }
  void KernelDefBuilder__MayStridedOutput(KernelDefBuilder* p, int input_index, int output_index) override { p->MayStridedOutput(input_index, output_index); }
#endif

  std::unique_ptr<KernelDef> KernelDefBuilder__Build(KernelDefBuilder* p) override { return p->Build(); }

  // KernelRegistry (wrapped)
  std::shared_ptr<KernelRegistry> KernelRegistry__construct() override { return std::make_shared<KernelRegistry>(); }
  void KernelRegistry__operator_delete(KernelRegistry* p) override { delete p; }
  Status KernelRegistry__Register(KernelRegistry* p, KernelCreateInfo&& create_info) override { return p->Register(std::move(create_info)); }

  // PrimitiveDataTypeBase (wrapped)
  int32_t PrimitiveDataTypeBase__GetDataType(const PrimitiveDataTypeBase* p) override { return p->GetDataType(); }

  // DataTypeImpl (wrapped)
  MLDataType DataTypeImpl__GetType_Tensor() override { return DataTypeImpl::GetType<Tensor>(); }
#if !defined(DISABLE_SPARSE_TENSORS)
  MLDataType DataTypeImpl__GetType_SparseTensor() override { return DataTypeImpl::GetType<SparseTensor>(); }
#endif
  MLDataType DataTypeImpl__GetType_TensorSeq() override { return DataTypeImpl::GetType<TensorSeq>(); }
  MLDataType DataTypeImpl__GetTypeFromOnnxType(int onnx_type) override { return DataTypeImpl::TensorTypeFromONNXEnum(onnx_type)->GetElementType(); }
  MLDataType DataTypeImpl__GetType_bool() override { return DataTypeImpl::GetType<bool>(); }
  MLDataType DataTypeImpl__GetType_int8() override { return DataTypeImpl::GetType<int8_t>(); }
  MLDataType DataTypeImpl__GetType_uint8() override { return DataTypeImpl::GetType<uint8_t>(); }
  MLDataType DataTypeImpl__GetType_int16() override { return DataTypeImpl::GetType<int16_t>(); }
  MLDataType DataTypeImpl__GetType_uint16() override { return DataTypeImpl::GetType<uint16_t>(); }
  MLDataType DataTypeImpl__GetType_int32() override { return DataTypeImpl::GetType<int32_t>(); }
  MLDataType DataTypeImpl__GetType_uint32() override { return DataTypeImpl::GetType<uint32_t>(); }
  MLDataType DataTypeImpl__GetType_int64() override { return DataTypeImpl::GetType<int64_t>(); }
  MLDataType DataTypeImpl__GetType_uint64() override { return DataTypeImpl::GetType<uint64_t>(); }
  MLDataType DataTypeImpl__GetType_float() override { return DataTypeImpl::GetType<float>(); }
  MLDataType DataTypeImpl__GetType_double() override { return DataTypeImpl::GetType<double>(); }
  MLDataType DataTypeImpl__GetType_BFloat16() override { return DataTypeImpl::GetType<BFloat16>(); }
  MLDataType DataTypeImpl__GetType_MLFloat16() override { return DataTypeImpl::GetType<MLFloat16>(); }
  MLDataType DataTypeImpl__GetType_string() override { return DataTypeImpl::GetType<std::string>(); }
  MLDataType DataTypeImpl__GetTensorType_bool() override { return DataTypeImpl::GetTensorType<bool>(); }
  MLDataType DataTypeImpl__GetTensorType_int8() override { return DataTypeImpl::GetTensorType<int8_t>(); }
  MLDataType DataTypeImpl__GetTensorType_uint8() override { return DataTypeImpl::GetTensorType<uint8_t>(); }
  MLDataType DataTypeImpl__GetTensorType_int16() override { return DataTypeImpl::GetTensorType<int16_t>(); }
  MLDataType DataTypeImpl__GetTensorType_uint16() override { return DataTypeImpl::GetTensorType<uint16_t>(); }
  MLDataType DataTypeImpl__GetTensorType_int32() override { return DataTypeImpl::GetTensorType<int32_t>(); }
  MLDataType DataTypeImpl__GetTensorType_uint32() override { return DataTypeImpl::GetTensorType<uint32_t>(); }
  MLDataType DataTypeImpl__GetTensorType_int64() override { return DataTypeImpl::GetTensorType<int64_t>(); }
  MLDataType DataTypeImpl__GetTensorType_uint64() override { return DataTypeImpl::GetTensorType<uint64_t>(); }
  MLDataType DataTypeImpl__GetTensorType_float() override { return DataTypeImpl::GetTensorType<float>(); }
  MLDataType DataTypeImpl__GetTensorType_double() override { return DataTypeImpl::GetTensorType<double>(); }
  MLDataType DataTypeImpl__GetTensorType_BFloat16() override { return DataTypeImpl::GetTensorType<BFloat16>(); }
  MLDataType DataTypeImpl__GetTensorType_MLFloat16() override { return DataTypeImpl::GetTensorType<MLFloat16>(); }

#if !defined(DISABLE_SPARSE_TENSORS)
  MLDataType DataTypeImpl__GetSparseTensorType_bool() override { return DataTypeImpl::GetSparseTensorType<bool>(); }
  MLDataType DataTypeImpl__GetSparseTensorType_int8() override { return DataTypeImpl::GetSparseTensorType<int8_t>(); }
  MLDataType DataTypeImpl__GetSparseTensorType_uint8() override { return DataTypeImpl::GetSparseTensorType<uint8_t>(); }
  MLDataType DataTypeImpl__GetSparseTensorType_int16() override { return DataTypeImpl::GetSparseTensorType<int16_t>(); }
  MLDataType DataTypeImpl__GetSparseTensorType_uint16() override { return DataTypeImpl::GetSparseTensorType<uint16_t>(); }
  MLDataType DataTypeImpl__GetSparseTensorType_int32() override { return DataTypeImpl::GetSparseTensorType<int32_t>(); }
  MLDataType DataTypeImpl__GetSparseTensorType_uint32() override { return DataTypeImpl::GetSparseTensorType<uint32_t>(); }
  MLDataType DataTypeImpl__GetSparseTensorType_int64() override { return DataTypeImpl::GetSparseTensorType<int64_t>(); }
  MLDataType DataTypeImpl__GetSparseTensorType_uint64() override { return DataTypeImpl::GetSparseTensorType<uint64_t>(); }
  MLDataType DataTypeImpl__GetSparseTensorType_float() override { return DataTypeImpl::GetSparseTensorType<float>(); }
  MLDataType DataTypeImpl__GetSparseTensorType_double() override { return DataTypeImpl::GetSparseTensorType<double>(); }
  MLDataType DataTypeImpl__GetSparseTensorType_string() override { return DataTypeImpl::GetSparseTensorType<std::string>(); }
  MLDataType DataTypeImpl__GetSparseTensorType_BFloat16() override { return DataTypeImpl::GetSparseTensorType<BFloat16>(); }
  MLDataType DataTypeImpl__GetSparseTensorType_MLFloat16() override { return DataTypeImpl::GetSparseTensorType<MLFloat16>(); }
#endif

  const char* DataTypeImpl__ToString(MLDataType type) override { return DataTypeImpl::ToString(type); }
  bool DataTypeImpl__IsTensorType(const DataTypeImpl* p) override { return p->IsTensorType(); }
  bool DataTypeImpl__IsTensorSequenceType(const DataTypeImpl* p) override { return p->IsTensorSequenceType(); }
#if !defined(DISABLE_SPARSE_TENSORS)
  bool DataTypeImpl__IsSparseTensorType(const DataTypeImpl* p) override { return p->IsSparseTensorType(); }
#endif
  DeleteFunc DataTypeImpl__GetDeleteFunc(const DataTypeImpl* p) override { return p->GetDeleteFunc(); }
  const std::vector<MLDataType>& DataTypeImpl__AllFixedSizeTensorTypes() override { return DataTypeImpl::AllFixedSizeTensorTypes(); }
  const std::vector<MLDataType>& DataTypeImpl__AllTensorTypes() override { return DataTypeImpl::AllTensorTypes(); }
  const std::vector<MLDataType>& DataTypeImpl__AllIEEEFloatTensorTypes() override { return DataTypeImpl::AllIEEEFloatTensorTypes(); }
  const std::vector<MLDataType>& DataTypeImpl__AllTensorAndSequenceTensorTypes() override { return DataTypeImpl::AllTensorAndSequenceTensorTypes(); }
  const std::vector<MLDataType>& DataTypeImpl__AllFixedSizeTensorAndSequenceTensorTypes() override { return DataTypeImpl::AllFixedSizeTensorAndSequenceTensorTypes(); }
  const std::vector<MLDataType>& DataTypeImpl__AllSequenceTensorTypes() override { return DataTypeImpl::AllSequenceTensorTypes(); }
  const std::vector<MLDataType>& DataTypeImpl__AllFixedSizeSequenceTensorTypes() override { return DataTypeImpl::AllFixedSizeSequenceTensorTypes(); }
  size_t DataTypeImpl__Size(const DataTypeImpl* p) override { return p->Size(); }
  const PrimitiveDataTypeBase* DataTypeImpl__AsPrimitiveDataType(const DataTypeImpl* p) override { return p->AsPrimitiveDataType(); }

  // Function (wrapped)
  const Graph& Function__Body(const Function* p) override { return p->Body(); }

  // Node (wrapped)
  const std::string& Node__Name(const Node* p) noexcept override { return p->Name(); }
  const std::string& Node__Description(const Node* p) noexcept override { return p->Description(); }
  const std::string& Node__Domain(const Node* p) noexcept override { return p->Domain(); }
  const std::string& Node__OpType(const Node* p) noexcept override { return p->OpType(); }
  int Node__SinceVersion(const Node* p) override { return p->SinceVersion(); }

  const Function* Node__GetFunctionBody(const Node* p) noexcept override { return p->GetFunctionBody(); }
  ProviderType Node__GetExecutionProviderType(const Node* p) const noexcept override { return p->GetExecutionProviderType(); }

  const std::vector<int>& Node__InputArgCount(const Node* p) override { return p->InputArgCount(); }
  ConstPointerContainer<std::vector<NodeArg*>> Node__ImplicitInputDefs(const Node* p) noexcept override { return p->ImplicitInputDefs(); }
  ConstPointerContainer<std::vector<NodeArg*>> Node__InputDefs(const Node* p) noexcept override { return p->InputDefs(); }
  ConstPointerContainer<std::vector<NodeArg*>> Node__OutputDefs(const Node* p) noexcept override { return p->OutputDefs(); }
  NodeIndex Node__Index(const Node* p) noexcept override { return p->Index(); }
  std::vector<gsl::not_null<const Graph*>> Node__GetSubgraphs(const Node* p) const noexcept override { return p->GetSubgraphs(); }

  void Node__ToProto(const Node* p, ONNX_NAMESPACE::NodeProto& proto, bool update_subgraphs = false) override { p->ToProto(proto, update_subgraphs); }

  const NodeAttributes& Node__GetAttributes(const Node* p) noexcept override { return p->GetAttributes(); }
  size_t Node__GetInputEdgesCount(const Node* p) noexcept override { return p->GetInputEdgesCount(); }
  size_t Node__GetOutputEdgesCount(const Node* p) noexcept override { return p->GetOutputEdgesCount(); }

  std::unique_ptr<Node__NodeIterator> Node__InputNodesBegin(const Node* p) noexcept override { return std::make_unique<Node__NodeIterator_Impl>(p->InputNodesBegin()); }
  std::unique_ptr<Node__NodeIterator> Node__InputNodesEnd(const Node* p) noexcept override { return std::make_unique<Node__NodeIterator_Impl>(p->InputNodesEnd()); }

  std::unique_ptr<Node__NodeIterator> Node__OutputNodesBegin(const Node* p) noexcept override { return std::make_unique<Node__NodeIterator_Impl>(p->OutputNodesBegin()); }
  std::unique_ptr<Node__NodeIterator> Node__OutputNodesEnd(const Node* p) noexcept override { return std::make_unique<Node__NodeIterator_Impl>(p->OutputNodesEnd()); }

  std::unique_ptr<Node__EdgeIterator> Node__OutputEdgesBegin(const Node* p) noexcept override { return std::make_unique<Node__EdgeIterator_Impl>(p->OutputEdgesBegin()); }
  std::unique_ptr<Node__EdgeIterator> Node__OutputEdgesEnd(const Node* p) noexcept override { return std::make_unique<Node__EdgeIterator_Impl>(p->OutputEdgesEnd()); }

  void Node__ForEachDef(const Node* p, std::function<void(const NodeArg&, bool is_input)> func, bool include_missing_optional_defs) override { p->ForEachDef(func, std::move(include_missing_optional_defs)); }

  // NodeArg (wrapped)
  const std::string& NodeArg__Name(const NodeArg* p) noexcept override { return p->Name(); }
  const ONNX_NAMESPACE::TensorShapeProto* NodeArg__Shape(const NodeArg* p) override { return p->Shape(); }
  ONNX_NAMESPACE::DataType NodeArg__Type(const NodeArg* p) noexcept override { return p->Type(); }
  const NodeArgInfo& NodeArg__ToProto(const NodeArg* p) noexcept override { return p->ToProto(); }
  bool NodeArg__Exists(const NodeArg* p) const noexcept override { return p->Exists(); }
  const ONNX_NAMESPACE::TypeProto* NodeArg__TypeAsProto(const NodeArg* p) noexcept override { return p->TypeAsProto(); }

  // NodeAttributes (wrapped)
  std::unique_ptr<NodeAttributes> NodeAttributes__construct() override { return std::make_unique<NodeAttributes>(); }
  void NodeAttributes__operator_delete(NodeAttributes* p) noexcept override { delete p; }
  size_t NodeAttributes__size(const NodeAttributes* p) override { return p->size(); }
  void NodeAttributes__clear(NodeAttributes* p) noexcept override { return p->clear(); }
  size_t NodeAttributes__count(const NodeAttributes* p, const std::string& keyval) override { return p->count(keyval); }
  ONNX_NAMESPACE::AttributeProto& NodeAttributes__operator_array(NodeAttributes* p, const std::string& string) override { return (*p)[string]; }
  const ONNX_NAMESPACE::AttributeProto& NodeAttributes__at(const NodeAttributes* p, const std::string& string) override { return p->at(string); }
  void NodeAttributes__operator_assign(NodeAttributes* p, const NodeAttributes& v) override { *p = v; }

  std::unique_ptr<NodeAttributes_Iterator> NodeAttributes__begin(const NodeAttributes* p) override {
    return std::make_unique<NodeAttributes_Iterator_Impl>(p->begin());
  }
  std::unique_ptr<NodeAttributes_Iterator> NodeAttributes__end(const NodeAttributes* p) override {
    return std::make_unique<NodeAttributes_Iterator_Impl>(p->end());
  }
  std::unique_ptr<NodeAttributes_Iterator> NodeAttributes__find(const NodeAttributes* p, const std::string& key) override {
    return std::make_unique<NodeAttributes_Iterator_Impl>(p->find(key));
  }
  void NodeAttributes__insert(NodeAttributes* p, const NodeAttributes& v) override { return p->insert(v.begin(), v.end()); }
  void NodeAttributes__emplace(NodeAttributes* p, const std::string& k, const ONNX_NAMESPACE::AttributeProto& v) override { p->emplace(k, v); }
  void NodeAttributes__reserve(NodeAttributes* p, size_t size) override { p->reserve(size); }

  // Model (wrapped)
  void Model__operator_delete(Model* p) override { delete p; }
  Graph& Model__MainGraph(Model* p) override { return p->MainGraph(); }
  std::unique_ptr<ONNX_NAMESPACE::ModelProto> Model__ToProto(Model* p) override { return std::make_unique<ONNX_NAMESPACE::ModelProto>(p->ToProto()); }

  // Graph (wrapped)
  std::unique_ptr<GraphViewer> Graph__CreateGraphViewer(const Graph* p) override { return std::make_unique<GraphViewer>(*p); }
  std::unique_ptr<ONNX_NAMESPACE::GraphProto> Graph__ToGraphProto(const Graph* p) override { return std::make_unique<ONNX_NAMESPACE::GraphProto>(p->ToGraphProto()); }

  NodeArg& Graph__GetOrCreateNodeArg(Graph* p, const std::string& name, const ONNX_NAMESPACE::TypeProto* p_arg_type) override { return p->GetOrCreateNodeArg(name, p_arg_type); }

  Status Graph__Resolve(Graph* p) override { return p->Resolve(); }
  void Graph__AddInitializedTensor(Graph* p, const ONNX_NAMESPACE::TensorProto& tensor) override { p->AddInitializedTensor(tensor); }
  Node& Graph__AddNode(Graph* p, const std::string& name, const std::string& op_type, const std::string& description, const gsl::span<NodeArg* const>& input_args, const gsl::span<NodeArg* const>& output_args, const NodeAttributes* attributes, const std::string& domain) override {
    return p->AddNode(name, op_type, description, input_args, output_args, attributes, domain);
  }

  const std::vector<const NodeArg*>& Graph__GetOutputs(const Graph* p) noexcept override { return p->GetOutputs(); }
  void Graph__SetOutputs(Graph* p, gsl::span<const NodeArg* const> outputs) override { p->SetOutputs(outputs); }

  const std::vector<const NodeArg*>& Graph__GetInputs(const Graph* p) noexcept override { return p->GetInputs(); }
  bool Graph__GetInitializedTensor(const Graph* p, const std::string& tensor_name, const ONNX_NAMESPACE::TensorProto*& value) override { return p->GetInitializedTensor(tensor_name, value); }

  const Node* Graph__ParentNode(const Graph* p) const override { return p->ParentNode(); }
  const Graph* Graph__ParentGraph(const Graph* p) const override { return p->ParentGraph(); }
  const std::string& Graph__Name(const Graph* p) const noexcept override { return p->Name(); }
  const Path& Graph__ModelPath(const Graph* p) const override { return p->ModelPath(); }
  const std::vector<const NodeArg*>& Graph__GetInputsIncludingInitializers(const Graph* p) const noexcept override { return p->GetInputsIncludingInitializers(); }
  bool Graph__IsSubgraph(const Graph* p) override { return p->IsSubgraph(); }

  // GraphViewer (wrapped)
  void GraphViewer__operator_delete(GraphViewer* p) override { delete p; }
  std::unique_ptr<Model> GraphViewer__CreateModel(const GraphViewer* graph_viewer, const logging::Logger& logger) override {
    return std::make_unique<Model>(graph_viewer->Name(), true, ModelMetaData(), PathString(),
#if !defined(ORT_MINIMAL_BUILD)
                                   IOnnxRuntimeOpSchemaRegistryList({graph_viewer->GetSchemaRegistry()}), graph_viewer->DomainToVersionMap(),
#else
                                   IOnnxRuntimeOpSchemaRegistryList(), graph_viewer->DomainToVersionMap(),
#endif  // ORT_MINIMAL_BUILD
                                   std::vector<ONNX_NAMESPACE::FunctionProto>(), logger);
  }

  const std::string& GraphViewer__Name(const GraphViewer* p) noexcept override { return p->Name(); }
  const Path& GraphViewer__ModelPath(const GraphViewer* p) noexcept override { return p->ModelPath(); }

  const Node* GraphViewer__GetNode(const GraphViewer* p, NodeIndex node_index) override { return p->GetNode(node_index); }
  const NodeArg* GraphViewer__GetNodeArg(const GraphViewer* p, const std::string& name) override { return p->GetNodeArg(name); }

  bool GraphViewer__IsSubgraph(const GraphViewer* p) override { return p->IsSubgraph(); }
  const Graph& GraphViewer__GetGraph(const GraphViewer* p) const override { return p->GetGraph(); }
  bool GraphViewer__IsConstantInitializer(const GraphViewer* p, const std::string& name, bool check_outer_scope) override { return p->IsConstantInitializer(name, check_outer_scope); }
  const Node* GraphViewer__ParentNode(const GraphViewer* p) override { return p->ParentNode(); }
  int GraphViewer__NumberOfNodes(const GraphViewer* p) noexcept override { return p->NumberOfNodes(); }
  int GraphViewer__MaxNodeIndex(const GraphViewer* p) noexcept override { return p->MaxNodeIndex(); }

  const std::vector<const NodeArg*>& GraphViewer__GetInputs(const GraphViewer* p) noexcept override { return p->GetInputs(); }
  const std::vector<const NodeArg*>& GraphViewer__GetOutputs(const GraphViewer* p) noexcept override { return p->GetOutputs(); }
  const std::unordered_set<const NodeArg*>& GraphViewer__GetValueInfo(const GraphViewer* p) noexcept override { return p->GetValueInfo(); }

  const InitializedTensorSet& GraphViewer__GetAllInitializedTensors(const GraphViewer* p) override { return p->GetAllInitializedTensors(); }
  bool GraphViewer__GetInitializedTensor(const GraphViewer* p, const std::string& tensor_name, const ONNX_NAMESPACE::TensorProto*& value) override { return p->GetInitializedTensor(tensor_name, value); }

  const std::unordered_map<std::string, int>& GraphViewer__DomainToVersionMap(const GraphViewer* p) override { return p->DomainToVersionMap(); }

  const std::vector<NodeIndex>& GraphViewer__GetNodesInTopologicalOrder(const GraphViewer* p) override { return p->GetNodesInTopologicalOrder(); }
  const std::vector<const NodeArg*>& GraphViewer__GetInputsIncludingInitializers(const GraphViewer* p) noexcept override { return p->GetInputsIncludingInitializers(); }
  void GraphViewer__ToProto(const GraphViewer* p, ONNX_NAMESPACE::GraphProto& graph_proto, bool include_initializers, bool include_outer_scope_args) noexcept override {
    GraphViewerToProto(*p, graph_proto, include_initializers, include_outer_scope_args);
  }

  // Path (wrapped)
  PathString Path__ToPathString(const Path* p) noexcept override { return p->ToPathString(); }
  const std::vector<PathString>& Path__GetComponents(const Path* p) noexcept override { return p->GetComponents(); }
  bool Path__IsEmpty(const Path* p) noexcept override { return p->IsEmpty(); }

  // OpKernel (direct)
  const Node& OpKernel__Node(const OpKernel* p) override { return p->OpKernel::Node(); }

  // OpKernelContext (wrapped)
  const Tensor* OpKernelContext__Input_Tensor(const OpKernelContext* p, int index) override { return p->Input<Tensor>(index); }
#if !defined(DISABLE_SPARSE_TENSORS)
  const SparseTensor* OpKernelContext__Input_SparseTensor(const OpKernelContext* p, int index) override { return p->Input<SparseTensor>(index); }
#endif
  const TensorSeq* OpKernelContext__Input_TensorSeq(const OpKernelContext* p, int index) override { return p->Input<TensorSeq>(index); }
  const Tensor& OpKernelContext__RequiredInput_Tensor(const OpKernelContext* p, int index) override { return p->RequiredInput<Tensor>(index); }
  MLDataType OpKernelContext__InputType(const OpKernelContext* p, int index) override { return p->InputType(index); }
  Tensor* OpKernelContext__Output_Tensor(OpKernelContext* p, int index) override { return p->Output<Tensor>(index); }
  TensorSeq* OpKernelContext__Output_TensorSeq(OpKernelContext* p, int index) override { return p->Output<TensorSeq>(index); }
  Tensor* OpKernelContext__Output(OpKernelContext* p, int index, const TensorShape& shape) override { return p->Output(index, shape); }
#if !defined(DISABLE_SPARSE_TENSORS)
  SparseTensor* OpKernelContext__OutputSparse(OpKernelContext* p, int index, const TensorShape& shape) override { return p->OutputSparse(index, shape); }
#endif
  Tensor& OpKernelContext__RequiredOutput(OpKernelContext* p, int index, const TensorShape& shape) override { return p->RequiredOutput(index, shape); }
  int OpKernelContext__InputCount(const OpKernelContext* p) override { return p->InputCount(); }
  int OpKernelContext__OutputCount(const OpKernelContext* p) override { return p->OutputCount(); }
  Status OpKernelContext__GetTempSpaceAllocator(const OpKernelContext* p, AllocatorPtr* output) override { return p->GetTempSpaceAllocator(output); }
  Status OpKernelContext__GetTempSpaceCPUAllocator(const OpKernelContext* p, AllocatorPtr* output) override { return p->GetTempSpaceCPUAllocator(output); }
  bool OpKernelContext__GetUseDeterministicCompute(const OpKernelContext* p) override { return p->GetUseDeterministicCompute(); }
  bool OpKernelContext__TryGetInferredOutputShape(const OpKernelContext* p, int index, TensorShape& shape) override { return p->TryGetInferredOutputShape(index, shape); }
  bool OpKernelContext__TryGetInferredInputShape(const OpKernelContext* p, int index, TensorShape& shape) override { return p->TryGetInferredInputShape(index, shape); }
  Stream* OpKernelContext__GetComputeStream(const OpKernelContext* p) override { return p->GetComputeStream(); }

  // OpKernelInfo (wrapped)
  std::unique_ptr<OpKernelInfo> CopyOpKernelInfo(const OpKernelInfo& info) override { return onnxruntime::CopyOpKernelInfo(info); }
  void OpKernelInfo__operator_delete(OpKernelInfo* p) override { delete p; }
  AllocatorPtr OpKernelInfo__GetAllocator(const OpKernelInfo* p, int device_id, OrtMemType mem_type) override { return p->GetAllocator(device_id, mem_type); }
  const IExecutionProvider* OpKernelInfo__GetExecutionProvider(const OpKernelInfo* p) override { return p->GetExecutionProvider(); }
  Status OpKernelInfo__GetAttr_int64(const OpKernelInfo* p, const std::string& name, int64_t* value) override { return p->GetAttr(name, value); }
  Status OpKernelInfo__GetAttr_float(const OpKernelInfo* p, const std::string& name, float* value) override { return p->GetAttr(name, value); }
  Status OpKernelInfo__GetAttr_string(const OpKernelInfo* p, const std::string& name, std::string* value) override { return p->GetAttr(name, value); }
  Status OpKernelInfo__GetAttr_TensorProto(const OpKernelInfo* p, const std::string& name, ONNX_NAMESPACE::TensorProto* value) override { return p->GetAttr(name, value); }
  Status OpKernelInfo__GetAttrs(const OpKernelInfo* p, const std::string& name, std::vector<int64_t>& values) override { return p->GetAttrs(name, values); }
  Status OpKernelInfo__GetAttrs(const OpKernelInfo* p, const std::string& name, std::vector<float>& values) override { return p->GetAttrs(name, values); }
  Status OpKernelInfo__GetAttrs(const OpKernelInfo* p, const std::string& name, std::vector<std::string>& values) override { return p->GetAttrs(name, values); }
  Status OpKernelInfo__GetAttrsAsSpan(const OpKernelInfo* p, const std::string& name, gsl::span<const int64_t>& values) override {
    return p->GetAttrsAsSpan(name, values);
  }

  const DataTransferManager& OpKernelInfo__GetDataTransferManager(const OpKernelInfo* p) noexcept override { return p->GetDataTransferManager(); }
  const KernelDef& OpKernelInfo__GetKernelDef(const OpKernelInfo* p) override { return p->GetKernelDef(); }
  bool OpKernelInfo__TryGetConstantInput(const OpKernelInfo* p, int input_index, const Tensor** constant_input_value) override { return p->TryGetConstantInput(input_index, constant_input_value); }

  uint32_t OpKernelInfo__GetInputCount(const OpKernelInfo* p) override { return p->GetInputCount(); }
  uint32_t OpKernelInfo__GetOutputCount(const OpKernelInfo* p) override { return p->GetOutputCount(); }
  const Node& OpKernelInfo__node(const OpKernelInfo* p) override { return p->node(); }

  // SessionState (wrapped)
  const DataTransferManager& SessionState__GetDataTransferMgr(const SessionState* p) override { return p->GetDataTransferMgr(); }

  // Tensor (wrapped)
  std::unique_ptr<Tensor> Tensor__construct(MLDataType p_type, const TensorShape& shape, std::shared_ptr<IAllocator> allocator) override {
    return std::make_unique<Tensor>(p_type, shape, std::move(allocator));
  }

  std::unique_ptr<Tensor> Tensor__construct(MLDataType p_type, const TensorShape& shape, void* p_data, const OrtMemoryInfo& alloc, ptrdiff_t offset) override {
    return std::make_unique<Tensor>(p_type, shape, p_data, alloc, offset);
  }

  std::unique_ptr<Tensor> Tensor__construct_default() override {
    return std::make_unique<Tensor>();
  }

  virtual void Tensor__move_assign(Tensor& lhs, Tensor&& rhs) noexcept override {
    lhs = std::move(rhs);
  };

  void Tensor__operator_delete(Tensor* p) noexcept override { delete p; }

  void Tensor__InitOrtValue(MLDataType elt_type, const TensorShape& shape, std::shared_ptr<IAllocator> allocator, OrtValue& ort_value) override {
    Tensor::InitOrtValue(elt_type, shape, std::move(allocator), ort_value);
  }

  void Tensor__InitOrtValue(MLDataType p_type, const TensorShape& shape, void* p_data, const OrtMemoryInfo& location, OrtValue& ort_value) override {
    Tensor::InitOrtValue(p_type, shape, p_data, location, ort_value);
  }

  bool* Tensor__MutableData_bool(Tensor* p) override { return p->MutableData<bool>(); }
  int8_t* Tensor__MutableData_int8(Tensor* p) override { return p->MutableData<int8_t>(); }
  uint8_t* Tensor__MutableData_uint8(Tensor* p) override { return p->MutableData<uint8_t>(); }
  int16_t* Tensor__MutableData_int16(Tensor* p) override { return p->MutableData<int16_t>(); }
  uint16_t* Tensor__MutableData_uint16(Tensor* p) override { return p->MutableData<uint16_t>(); }
  int32_t* Tensor__MutableData_int32(Tensor* p) override { return p->MutableData<int32_t>(); }
  uint32_t* Tensor__MutableData_uint32(Tensor* p) override { return p->MutableData<uint32_t>(); }
  int64_t* Tensor__MutableData_int64(Tensor* p) override { return p->MutableData<int64_t>(); }
  uint64_t* Tensor__MutableData_uint64(Tensor* p) override { return p->MutableData<uint64_t>(); }
  float* Tensor__MutableData_float(Tensor* p) override { return p->MutableData<float>(); }
  double* Tensor__MutableData_double(Tensor* p) override { return p->MutableData<double>(); }
  BFloat16* Tensor__MutableData_BFloat16(Tensor* p) override { return p->MutableData<BFloat16>(); }
  MLFloat16* Tensor__MutableData_MLFloat16(Tensor* p) override { return p->MutableData<MLFloat16>(); }

  const bool* Tensor__Data_bool(const Tensor* p) override { return p->Data<bool>(); }
  const int8_t* Tensor__Data_int8(const Tensor* p) override { return p->Data<int8_t>(); }
  const uint8_t* Tensor__Data_uint8(const Tensor* p) override { return p->Data<uint8_t>(); }
  const int16_t* Tensor__Data_int16(const Tensor* p) override { return p->Data<int16_t>(); }
  const uint16_t* Tensor__Data_uint16(const Tensor* p) override { return p->Data<uint16_t>(); }
  const int32_t* Tensor__Data_int32(const Tensor* p) override { return p->Data<int32_t>(); }
  const uint32_t* Tensor__Data_uint32(const Tensor* p) override { return p->Data<uint32_t>(); }
  const int64_t* Tensor__Data_int64(const Tensor* p) override { return p->Data<int64_t>(); }
  const uint64_t* Tensor__Data_uint64(const Tensor* p) override { return p->Data<uint64_t>(); }
  const float* Tensor__Data_float(const Tensor* p) override { return p->Data<float>(); }
  const double* Tensor__Data_double(const Tensor* p) override { return p->Data<double>(); }
  const BFloat16* Tensor__Data_BFloat16(const Tensor* p) override { return p->Data<BFloat16>(); }
  const MLFloat16* Tensor__Data_MLFloat16(const Tensor* p) override { return p->Data<MLFloat16>(); }

  gsl::span<const int64_t> Tensor__DataAsSpan_int64(const Tensor* p) override { return p->DataAsSpan<int64_t>(); }

  void* Tensor__MutableDataRaw(Tensor* p, MLDataType type) override { return p->MutableDataRaw(type); }
  const void* Tensor__DataRaw(const Tensor* p, MLDataType type) override { return p->DataRaw(type); }
  void* Tensor__MutableDataRaw(Tensor* p) noexcept override { return p->MutableDataRaw(); }
  const void* Tensor__DataRaw(const Tensor* p) noexcept override { return p->DataRaw(); }

  bool Tensor__IsDataType_bool(const Tensor* p) noexcept override { return p->IsDataType<bool>(); }
  bool Tensor__IsDataType_int8(const Tensor* p) noexcept override { return p->IsDataType<int8_t>(); }
  bool Tensor__IsDataType_uint8(const Tensor* p) noexcept override { return p->IsDataType<uint8_t>(); }
  bool Tensor__IsDataType_int16(const Tensor* p) noexcept override { return p->IsDataType<int16_t>(); }
  bool Tensor__IsDataType_uint16(const Tensor* p) noexcept override { return p->IsDataType<uint16_t>(); }
  bool Tensor__IsDataType_int32(const Tensor* p) noexcept override { return p->IsDataType<int32_t>(); }
  bool Tensor__IsDataType_uint32(const Tensor* p) noexcept override { return p->IsDataType<uint32_t>(); }
  bool Tensor__IsDataType_int64(const Tensor* p) noexcept override { return p->IsDataType<int64_t>(); }
  bool Tensor__IsDataType_uint64(const Tensor* p) noexcept override { return p->IsDataType<uint64_t>(); }
  bool Tensor__IsDataType_float(const Tensor* p) noexcept override { return p->IsDataType<float>(); }
  bool Tensor__IsDataType_double(const Tensor* p) noexcept override { return p->IsDataType<double>(); }
  bool Tensor__IsDataType_MLFloat16(const Tensor* p) noexcept override { return p->IsDataType<MLFloat16>(); }
  bool Tensor__IsDataType_BFloat16(const Tensor* p) noexcept override { return p->IsDataType<BFloat16>(); }
  bool Tensor__IsDataTypeString(const Tensor* p) noexcept override { return p->IsDataTypeString(); }

  const TensorShape& Tensor__Shape(const Tensor* p) override { return p->Shape(); }
  void Tensor__Reshape(Tensor* p, const TensorShape& new_shape) override { return p->Reshape(new_shape); }
  void Tensor__SetByteOffset(Tensor* p, ptrdiff_t byte_offset) override { p->SetByteOffset(byte_offset); }
  ptrdiff_t Tensor__ByteOffset(const Tensor* p) override { return p->ByteOffset(); }
  size_t Tensor__SizeInBytes(const Tensor* p) override { return p->SizeInBytes(); }
  const OrtMemoryInfo& Tensor__Location(const Tensor* p) override { return p->Location(); }
  int32_t Tensor__GetElementType(const Tensor* p) override { return p->GetElementType(); }
  MLDataType Tensor__DataType(const Tensor* p) override { return p->DataType(); }
#ifdef ENABLE_STRIDED_TENSORS
  gsl::span<const int64_t> Tensor__Strides(const Tensor* p) override { return p->Strides(); }
  bool Tensor__IsContiguous(const Tensor* p) override { return p->IsContiguous(); }
  void Tensor__SetShapeAndStrides(Tensor* p, const TensorShape& new_shape,
                                  gsl::span<const int64_t> new_strides) override {
    return p->SetShapeAndStrides(new_shape, new_strides);
  }
#endif

  // SparseTensor(wrapped)
#if !defined(DISABLE_SPARSE_TENSORS)
  const TensorShape& SparseTensor__DenseShape(const SparseTensor* p) override { return p->DenseShape(); }
  Status SparseTensor__Copy(const SparseTensor* p, const DataTransferManager& dtm, SparseTensor& dst) override { return p->Copy(dtm, dst); }
#endif

  void* Allocator__AllocateBufferWithOptions(IAllocator& allocator, size_t size, bool use_reserve, Stream* stream, WaitNotificationFn wait_fn) override { return AllocateBufferWithOptions(allocator, size, use_reserve, stream, wait_fn); }

  // TensorSeq(wrapped)
  MLDataType TensorSeq__DataType(const TensorSeq* p) noexcept override { return p->DataType(); }
  void TensorSeq__SetType(TensorSeq* p, MLDataType data_type) override { p->SetType(data_type); }
  size_t TensorSeq__Size(const TensorSeq* p) noexcept override { return p->Size(); }
  const Tensor& TensorSeq__Get(const TensorSeq* p, size_t i) override { return p->Get(i); }
  void TensorSeq__Add(TensorSeq* p, Tensor&& tensor) override { p->Add(std::move(tensor)); }
  void TensorSeq__Reserve(TensorSeq* p, size_t capacity) override { p->Reserve(capacity); }

  // AllocatorManager (direct)
  void AllocatorManager__InsertAllocator(AllocatorManager* p, AllocatorPtr allocator) override { p->AllocatorManager::InsertAllocator(allocator); }
  AllocatorPtr AllocatorManager__GetAllocator(const AllocatorManager* p, OrtMemType mem_type, OrtDevice device) override {
    return p->AllocatorManager::GetAllocator(mem_type, device);
  };

#if defined(ENABLE_TRAINING) && defined(ORT_USE_NCCL)
  training::DistributedRunContext& GetDistributedRunContextInstance() override { return training::DistributedRunContext::GetInstance(); }
#endif

#if defined(USE_CUDA) || defined(USE_ROCM)

  PhiloxGenerator& PhiloxGenerator__Default() override { return PhiloxGenerator::Default(); }

#ifdef ENABLE_TRAINING_TORCH_INTEROP
  void contrib__PythonOpBase__Init(contrib::PythonOpBase* p, const OpKernelInfo& info) override { p->PythonOpBase::Init(info); }
  void contrib__PythonOpBase__Clear(contrib::PythonOpBase* p) override { p->PythonOpBase::Clear(); }
  void contrib__PythonOpBase__SetOutputs(const contrib::PythonOpBase* p, OpKernelContext* context, void* diff_ctx, std::vector<OrtValue>& returned_args) override {
    return p->PythonOpBase::SetOutputs(context, diff_ctx, returned_args);
  }
  void contrib__PythonOpBase__RunForward(const contrib::PythonOpBase* p, OpKernelContext* context, void** diff_ctx, std::vector<OrtValue>& returned_ortvalues) override {
    return p->PythonOpBase::RunForward(context, diff_ctx, returned_ortvalues);
  }

  void contrib__PythonOpGradBase__Init(contrib::PythonOpGradBase* p, const OpKernelInfo& info) override { return p->PythonOpGradBase::Init(info); }
  void contrib__PythonOpGradBase__RunBackward(const contrib::PythonOpGradBase* p, OpKernelContext* context, std::vector<OrtValue>& returned_ortvalues) override {
    return p->PythonOpGradBase::RunBackward(context, returned_ortvalues);
  }
  void contrib__PythonOpGradBase__SetOutputs(const contrib::PythonOpGradBase* p, OpKernelContext* context, std::vector<OrtValue>& returned_args) override { p->PythonOpGradBase::SetOutputs(context, returned_args); }

  language_interop_ops::torch::RefCountTracker& GetRefCountTrackerInstance() override { return language_interop_ops::torch::RefCountTracker::GetInstance(); }
  void RefCountTracker__DumpDetails(const language_interop_ops::torch::RefCountTracker* p, const std::string& phase_name) override {
    return p->language_interop_ops::torch::RefCountTracker::DumpDetails(phase_name);
  }
#endif
#endif

#if defined(USE_CANN)
  RandomGenerator& RandomGenerator__Default() override { return RandomGenerator::Default(); }

  void MurmurHash3__x86_128(const void* key, int len, uint32_t seed, void* out) {
    MurmurHash3::x86_128(key, len, seed, out);
  }

  std::unique_ptr<Model> cann__CreateModel(const GraphViewer& graph_viewer, const logging::Logger& logger) {
    std::unordered_map<std::string, int> domain_to_version_map;
    domain_to_version_map[kOnnxDomain] = graph_viewer.DomainToVersionMap().at(kOnnxDomain);

    return std::make_unique<Model>(graph_viewer.Name(), true, ModelMetaData(), PathString(),
#if !defined(ORT_MINIMAL_BUILD)
                                   IOnnxRuntimeOpSchemaRegistryList({graph_viewer.GetSchemaRegistry()}), domain_to_version_map,
#else
                                   IOnnxRuntimeOpSchemaRegistryList(), domain_to_version_map,
#endif  // ORT_MINIMAL_BUILD
                                   std::vector<ONNX_NAMESPACE::FunctionProto>(), logger);
  }
#endif

  ProviderHostCPU& GetProviderHostCPU() override { return onnxruntime::GetProviderHostCPU(); }
} provider_host_;
#if defined(_MSC_VER) && !defined(__clang__)
#pragma warning(pop)
#endif
struct ProviderSharedLibrary {
  void Ensure() {
    if (handle_)
      return;

    auto full_path = Env::Default().GetRuntimePath() + 
      PathString(LIBRARY_PREFIX ORT_TSTR("onnxruntime_providers_shared") LIBRARY_EXTENSION);
    ORT_THROW_IF_ERROR(Env::Default().LoadDynamicLibrary(full_path, true /*shared_globals on unix*/, &handle_));

    void (*PProvider_SetHost)(void*);
    ORT_THROW_IF_ERROR(Env::Default().GetSymbolFromLibrary(handle_, "Provider_SetHost", (void**)&PProvider_SetHost));

    PProvider_SetHost(&provider_host_);
  }

  void Unload() {
    if (handle_) {
      auto status = Env::Default().UnloadDynamicLibrary(handle_);
      if (!status.IsOK()) {
        LOGS_DEFAULT(ERROR) << status.ErrorMessage();
      }
      handle_ = nullptr;
    }
  }

  ProviderSharedLibrary() = default;
  ~ProviderSharedLibrary() {
    // assert(!handle_); // We should already be unloaded at this point (disabled until Python shuts down deterministically)
  }

 private:
  void* handle_{};

  ORT_DISALLOW_COPY_AND_ASSIGNMENT(ProviderSharedLibrary);
};

static ProviderSharedLibrary s_library_shared;

bool InitProvidersSharedLibrary() try {
  s_library_shared.Ensure();
  return true;
} catch (const std::exception&) {
  return false;
}

struct ProviderLibrary {
  ProviderLibrary(const ORTCHAR_T* filename, bool unload = true) : filename_{filename}, unload_{unload} {}
  ~ProviderLibrary() {
    // assert(!handle_); // We should already be unloaded at this point (disabled until Python shuts down deterministically)
  }

  Provider& Get() {
    std::lock_guard<std::mutex> lock{mutex_};
    try {
      if (!provider_) {
        s_library_shared.Ensure();

        auto full_path = Env::Default().GetRuntimePath() + filename_;
        ORT_THROW_IF_ERROR(Env::Default().LoadDynamicLibrary(full_path, false, &handle_));

        Provider* (*PGetProvider)();
        ORT_THROW_IF_ERROR(Env::Default().GetSymbolFromLibrary(handle_, "GetProvider", (void**)&PGetProvider));

        provider_ = PGetProvider();
        provider_->Initialize();
      }
      return *provider_;
    } catch (const std::exception&) {
      Unload();  // If anything fails we unload the library and rethrow
      throw;
    }
  }

  void Unload() {
    // This will crash in the Mac unit test due to the ProviderLibrary global variable being destroyed before Unload() is called
    // Something has a global 'Environment or OrtEnv' variable that is being destroyed after other global variables have already been destroyed
    // std::lock_guard<std::mutex> lock{mutex_};

    if (handle_) {
      if (provider_)
        provider_->Shutdown();

      if (unload_) {
        auto status = Env::Default().UnloadDynamicLibrary(handle_);
        if (!status.IsOK()) {
          LOGS_DEFAULT(ERROR) << status.ErrorMessage();
        }
      }

      handle_ = nullptr;
      provider_ = nullptr;
    }
  }

 private:
  std::mutex mutex_;
  const ORTCHAR_T* filename_;
  bool unload_;
  Provider* provider_{};
  void* handle_{};

  ORT_DISALLOW_COPY_AND_ASSIGNMENT(ProviderLibrary);
};

static ProviderLibrary s_library_cuda(LIBRARY_PREFIX ORT_TSTR("onnxruntime_providers_cuda") LIBRARY_EXTENSION
#ifndef _WIN32
                                      ,
                                      false /* unload - On Linux if we unload the cuda shared provider we crash */
#endif
);
static ProviderLibrary s_library_cann(LIBRARY_PREFIX ORT_TSTR("onnxruntime_providers_cann") LIBRARY_EXTENSION
#ifndef _WIN32
                                      ,
                                      false /* unload - On Linux if we unload the cann shared provider we crash */
#endif
);
static ProviderLibrary s_library_rocm(LIBRARY_PREFIX ORT_TSTR("onnxruntime_providers_rocm") LIBRARY_EXTENSION
#ifndef _WIN32
                                      ,
                                      false /* unload - On Linux if we unload the rocm shared provider we crash */
#endif
);
static ProviderLibrary s_library_dnnl(LIBRARY_PREFIX ORT_TSTR("onnxruntime_providers_dnnl") LIBRARY_EXTENSION);
static ProviderLibrary s_library_openvino(LIBRARY_PREFIX ORT_TSTR("onnxruntime_providers_openvino") LIBRARY_EXTENSION);
static ProviderLibrary s_library_tensorrt(LIBRARY_PREFIX ORT_TSTR("onnxruntime_providers_tensorrt") LIBRARY_EXTENSION);
static ProviderLibrary s_library_migraphx(LIBRARY_PREFIX ORT_TSTR("onnxruntime_providers_migraphx") LIBRARY_EXTENSION);

void UnloadSharedProviders() {
  s_library_dnnl.Unload();
  s_library_openvino.Unload();
  s_library_tensorrt.Unload();
  s_library_cuda.Unload();
  s_library_cann.Unload();
  s_library_rocm.Unload();
  s_library_shared.Unload();
  s_library_migraphx.Unload();
}

// Used by test code
std::unique_ptr<IAllocator> CreateCUDAPinnedAllocator(int16_t device_id, const char* name) {
  if (auto* info = onnxruntime::TryGetProviderInfo_CUDA())
    return info->CreateCUDAPinnedAllocator(device_id, name);

  return nullptr;
}

std::unique_ptr<IAllocator> CreateROCMPinnedAllocator(int16_t device_id, const char* name) {
  if (auto* info = onnxruntime::TryGetProviderInfo_ROCM())
    return info->CreateROCMPinnedAllocator(device_id, name);

  return nullptr;
}

// Adapter to convert the legacy OrtCUDAProviderOptions to the latest OrtCUDAProviderOptionsV2
OrtCUDAProviderOptionsV2 OrtCUDAProviderOptionsToOrtCUDAProviderOptionsV2(const OrtCUDAProviderOptions* legacy_cuda_options) {
  OrtCUDAProviderOptionsV2 cuda_options_converted{};

  cuda_options_converted.device_id = legacy_cuda_options->device_id;
  cuda_options_converted.cudnn_conv_algo_search = legacy_cuda_options->cudnn_conv_algo_search;
  cuda_options_converted.gpu_mem_limit = legacy_cuda_options->gpu_mem_limit;
  cuda_options_converted.arena_extend_strategy = static_cast<onnxruntime::ArenaExtendStrategy>(legacy_cuda_options->arena_extend_strategy);
  cuda_options_converted.do_copy_in_default_stream = legacy_cuda_options->do_copy_in_default_stream;
  cuda_options_converted.has_user_compute_stream = legacy_cuda_options->has_user_compute_stream;
  cuda_options_converted.user_compute_stream = legacy_cuda_options->user_compute_stream;
  cuda_options_converted.default_memory_arena_cfg = legacy_cuda_options->default_memory_arena_cfg;
  // Use default value as this field is not available in OrtCUDAProviderOptions
  cuda_options_converted.cudnn_conv_use_max_workspace = 1;
  cuda_options_converted.enable_cuda_graph = 0;
  cuda_options_converted.cudnn_conv1d_pad_to_nc1d = 0;

  return cuda_options_converted;
}

std::shared_ptr<IExecutionProviderFactory> CudaProviderFactoryCreator::Create(const OrtCUDAProviderOptions* provider_options) {
  OrtCUDAProviderOptionsV2 cuda_options_converted = onnxruntime::OrtCUDAProviderOptionsToOrtCUDAProviderOptionsV2(provider_options);
  return s_library_cuda.Get().CreateExecutionProviderFactory(&cuda_options_converted);
}

std::shared_ptr<IExecutionProviderFactory> CudaProviderFactoryCreator::Create(const OrtCUDAProviderOptionsV2* provider_options) {
  return s_library_cuda.Get().CreateExecutionProviderFactory(provider_options);
}

std::shared_ptr<IExecutionProviderFactory> RocmProviderFactoryCreator::Create(const OrtROCMProviderOptions* provider_options) {
  return s_library_rocm.Get().CreateExecutionProviderFactory(provider_options);
}

std::shared_ptr<IExecutionProviderFactory>
CannProviderFactoryCreator::Create(const OrtCANNProviderOptions* provider_options) {
  return s_library_cann.Get().CreateExecutionProviderFactory(provider_options);
}

std::shared_ptr<IExecutionProviderFactory> DnnlProviderFactoryCreator::Create(int use_arena) {
  return s_library_dnnl.Get().CreateExecutionProviderFactory(use_arena);
}

std::shared_ptr<IExecutionProviderFactory> TensorrtProviderFactoryCreator::Create(int device_id) {
  return s_library_tensorrt.Get().CreateExecutionProviderFactory(device_id);
}

std::shared_ptr<IExecutionProviderFactory> MIGraphXProviderFactoryCreator::Create(int device_id) {
  return s_library_migraphx.Get().CreateExecutionProviderFactory(device_id);
}

// Adapter to convert the legacy OrtTensorRTProviderOptions to the latest OrtTensorRTProviderOptionsV2
OrtTensorRTProviderOptionsV2 OrtTensorRTProviderOptionsToOrtTensorRTProviderOptionsV2(const OrtTensorRTProviderOptions* legacy_trt_options) {
  OrtTensorRTProviderOptionsV2 trt_options_converted;

  trt_options_converted.device_id = legacy_trt_options->device_id;
  trt_options_converted.has_user_compute_stream = legacy_trt_options->has_user_compute_stream;
  trt_options_converted.user_compute_stream = legacy_trt_options->user_compute_stream;
  trt_options_converted.trt_max_partition_iterations = legacy_trt_options->trt_max_partition_iterations;
  trt_options_converted.trt_min_subgraph_size = legacy_trt_options->trt_min_subgraph_size;
  trt_options_converted.trt_max_workspace_size = legacy_trt_options->trt_max_workspace_size;
  trt_options_converted.trt_fp16_enable = legacy_trt_options->trt_fp16_enable;
  trt_options_converted.trt_int8_enable = legacy_trt_options->trt_int8_enable;
  trt_options_converted.trt_int8_calibration_table_name = legacy_trt_options->trt_int8_calibration_table_name;
  trt_options_converted.trt_int8_use_native_calibration_table = legacy_trt_options->trt_int8_use_native_calibration_table;
  trt_options_converted.trt_dla_enable = legacy_trt_options->trt_dla_enable;
  trt_options_converted.trt_dla_core = legacy_trt_options->trt_dla_core;
  trt_options_converted.trt_dump_subgraphs = legacy_trt_options->trt_dump_subgraphs;
  trt_options_converted.trt_engine_cache_enable = legacy_trt_options->trt_engine_cache_enable;
  trt_options_converted.trt_engine_cache_path = legacy_trt_options->trt_engine_cache_path;
  trt_options_converted.trt_engine_decryption_enable = legacy_trt_options->trt_engine_decryption_enable;
  trt_options_converted.trt_engine_decryption_lib_path = legacy_trt_options->trt_engine_decryption_lib_path;
  trt_options_converted.trt_force_sequential_engine_build = legacy_trt_options->trt_force_sequential_engine_build;
  // Add new provider option below
<<<<<<< HEAD
  // Use default value as this field is not available in OrtTensorRTProviderOptionsV
  trt_options_converted.trt_context_memory_sharing_enable = 0;
  trt_options_converted.trt_layer_norm_fp32_fallback = 0;
=======
  // Use default value as this field is not available in OrtTensorRTProviderOptions
  trt_options_converted.trt_timing_cache_enable = 0;

>>>>>>> 4a45c30d
  return trt_options_converted;
}

std::shared_ptr<IExecutionProviderFactory> TensorrtProviderFactoryCreator::Create(const OrtTensorRTProviderOptions* provider_options) {
  OrtTensorRTProviderOptionsV2 trt_options_converted = onnxruntime::OrtTensorRTProviderOptionsToOrtTensorRTProviderOptionsV2(provider_options);
  return s_library_tensorrt.Get().CreateExecutionProviderFactory(&trt_options_converted);
}

std::shared_ptr<IExecutionProviderFactory> TensorrtProviderFactoryCreator::Create(const OrtTensorRTProviderOptionsV2* provider_options) {
  return s_library_tensorrt.Get().CreateExecutionProviderFactory(provider_options);
}

std::shared_ptr<IExecutionProviderFactory> MIGraphXProviderFactoryCreator::Create(const OrtMIGraphXProviderOptions* provider_options) {
  return s_library_migraphx.Get().CreateExecutionProviderFactory(provider_options);
}

std::shared_ptr<IExecutionProviderFactory> OpenVINOProviderFactoryCreator::Create(const OrtOpenVINOProviderOptions* provider_options) {
  return s_library_openvino.Get().CreateExecutionProviderFactory(provider_options);
}

ProviderInfo_OpenVINO* GetProviderInfo_OpenVINO() {
  return reinterpret_cast<ProviderInfo_OpenVINO*>(s_library_openvino.Get().GetInfo());
}

ProviderInfo_CUDA* TryGetProviderInfo_CUDA() try {
  return reinterpret_cast<ProviderInfo_CUDA*>(s_library_cuda.Get().GetInfo());
} catch (const std::exception& exception) {
  LOGS_DEFAULT(ERROR) << exception.what();
  return nullptr;
}

ProviderInfo_CUDA& GetProviderInfo_CUDA() {
  if (auto* info = TryGetProviderInfo_CUDA())
    return *info;

  ORT_THROW("CUDA Provider not available, can't get interface for it");
}

ProviderInfo_CANN* TryGetProviderInfo_CANN() try {
  return reinterpret_cast<ProviderInfo_CANN*>(s_library_cann.Get().GetInfo());
} catch (const std::exception& exception) {
  LOGS_DEFAULT(ERROR) << exception.what();
  return nullptr;
}

ProviderInfo_CANN& GetProviderInfo_CANN() {
  if (auto* info = TryGetProviderInfo_CANN())
    return *info;

  ORT_THROW("CANN Provider not available, can't get interface for it");
}

ProviderInfo_ROCM* TryGetProviderInfo_ROCM() try {
  return reinterpret_cast<ProviderInfo_ROCM*>(s_library_rocm.Get().GetInfo());
} catch (const std::exception& exception) {
  LOGS_DEFAULT(ERROR) << exception.what();
  return nullptr;
}

ProviderInfo_ROCM& GetProviderInfo_ROCM() {
  if (auto* info = TryGetProviderInfo_ROCM())
    return *info;

  ORT_THROW("ROCM Provider not available, can't get interface for it");
}

void CopyGpuToCpu(
    void* dst_ptr,
    const void* src_ptr,
    const size_t size,
    const OrtMemoryInfo& dst_location,
    const OrtMemoryInfo& src_location) {
  if (auto* info = onnxruntime::TryGetProviderInfo_CUDA())
    return info->CopyGpuToCpu(dst_ptr, src_ptr, size, dst_location, src_location);
  if (auto* info = onnxruntime::TryGetProviderInfo_ROCM())
    return info->CopyGpuToCpu(dst_ptr, src_ptr, size, dst_location, src_location);
  ORT_THROW("GPU-to-CPU copy is not implemented.");
}

void cudaMemcpy_HostToDevice(void* dst, const void* src, size_t count) {
  if (auto* info = onnxruntime::TryGetProviderInfo_CUDA())
    return info->cudaMemcpy_HostToDevice(dst, src, count);
  if (auto* info = onnxruntime::TryGetProviderInfo_ROCM())
    return info->rocmMemcpy_HostToDevice(dst, src, count);
  ORT_THROW("cudaMemcpy_HostToDevice is not implemented.");
}

#ifdef ENABLE_NVTX_PROFILE
namespace profile {
void NvtxRangeCreator::BeginImpl() {
  GetProviderInfo_CUDA().NvtxRangeCreator__BeginImpl(this);
}

void NvtxRangeCreator::EndImpl() {
  GetProviderInfo_CUDA().NvtxRangeCreator__EndImpl(this);
}
}  // namespace profile
#endif

#if defined(USE_CUDA) && defined(ORT_USE_NCCL) && defined(USE_NCCL_P2P)
namespace cuda {
INcclService& INcclService::GetInstance() {
  return GetProviderInfo_CUDA().GetINcclService();
}
}  // namespace cuda
#endif

#if defined(USE_ROCM) && defined(ORT_USE_NCCL) && defined(USE_NCCL_P2P)
namespace rocm {
INcclService& INcclService::GetInstance() {
  return GetProviderInfo_ROCM().GetINcclService();
}
}  // namespace rocm
#endif

void UpdateProviderInfo_Tensorrt(OrtTensorRTProviderOptions* provider_options, const ProviderOptions& options) {
  s_library_tensorrt.Get().UpdateProviderOptions(reinterpret_cast<void*>(provider_options), options);
}

ProviderOptions GetProviderInfo_Tensorrt(const OrtTensorRTProviderOptions* provider_options) {
  return s_library_tensorrt.Get().GetProviderOptions(reinterpret_cast<const void*>(provider_options));
}

void UpdateProviderInfo_Cuda(OrtCUDAProviderOptionsV2* provider_options, const ProviderOptions& options) {
  return s_library_cuda.Get().UpdateProviderOptions(reinterpret_cast<void*>(provider_options), options);
}

ProviderOptions GetProviderInfo_Cuda(const OrtCUDAProviderOptionsV2* provider_options) {
  return s_library_cuda.Get().GetProviderOptions(reinterpret_cast<const void*>(provider_options));
}

}  // namespace onnxruntime

ORT_API_STATUS_IMPL(OrtSessionOptionsAppendExecutionProvider_Dnnl, _In_ OrtSessionOptions* options, int use_arena) {
  API_IMPL_BEGIN
  auto factory = onnxruntime::DnnlProviderFactoryCreator::Create(use_arena);
  if (!factory) {
    return OrtApis::CreateStatus(ORT_FAIL, "OrtSessionOptionsAppendExecutionProvider_Dnnl: Failed to load shared library");
  }

  options->provider_factories.push_back(factory);
  return nullptr;
  API_IMPL_END
}

ORT_API_STATUS_IMPL(OrtSessionOptionsAppendExecutionProvider_Tensorrt, _In_ OrtSessionOptions* options, int device_id) {
  API_IMPL_BEGIN
  auto factory = onnxruntime::TensorrtProviderFactoryCreator::Create(device_id);
  if (!factory) {
    return OrtApis::CreateStatus(ORT_FAIL, "OrtSessionOptionsAppendExecutionProvider_Tensorrt: Failed to load shared library");
  }

  options->provider_factories.push_back(factory);
  return nullptr;
  API_IMPL_END
}

ORT_API_STATUS_IMPL(OrtSessionOptionsAppendExecutionProvider_MIGraphX, _In_ OrtSessionOptions* options, int device_id) {
  API_IMPL_BEGIN
  auto factory = onnxruntime::MIGraphXProviderFactoryCreator::Create(device_id);
  if (!factory) {
    return OrtApis::CreateStatus(ORT_FAIL, "OrtSessionOptionsAppendExecutionProvider_MIGraphX: Failed to load shared library");
  }

  options->provider_factories.push_back(factory);
  return nullptr;
  API_IMPL_END
}

ORT_API_STATUS_IMPL(OrtApis::SessionOptionsAppendExecutionProvider_TensorRT, _In_ OrtSessionOptions* options, _In_ const OrtTensorRTProviderOptions* tensorrt_options) {
  API_IMPL_BEGIN
  auto factory = onnxruntime::TensorrtProviderFactoryCreator::Create(tensorrt_options);
  if (!factory) {
    return OrtApis::CreateStatus(ORT_FAIL, "SessionOptionsAppendExecutionProvider_Tensorrt: Failed to load shared library");
  }

  options->provider_factories.push_back(factory);
  return nullptr;
  API_IMPL_END
}

ORT_API_STATUS_IMPL(OrtApis::SessionOptionsAppendExecutionProvider_MIGraphX, _In_ OrtSessionOptions* options, _In_ const OrtMIGraphXProviderOptions* migraphx_options) {
  API_IMPL_BEGIN
  auto factory = onnxruntime::MIGraphXProviderFactoryCreator::Create(migraphx_options);
  if (!factory) {
    return OrtApis::CreateStatus(ORT_FAIL, "SessionOptionsAppendExecutionProvider_MIGraphX: Failed to load shared library");
  }

  options->provider_factories.push_back(factory);
  return nullptr;
  API_IMPL_END
}

ORT_API_STATUS_IMPL(OrtApis::SessionOptionsAppendExecutionProvider_OpenVINO, _In_ OrtSessionOptions* options, _In_ const OrtOpenVINOProviderOptions* provider_options) {
  API_IMPL_BEGIN
  auto factory = onnxruntime::OpenVINOProviderFactoryCreator::Create(provider_options);
  if (!factory) {
    return OrtApis::CreateStatus(ORT_FAIL, "SessionOptionsAppendExecutionProvider_OpenVINO: Failed to load shared library");
  }

  options->provider_factories.push_back(factory);
  return nullptr;
  API_IMPL_END
}

ORT_API_STATUS_IMPL(OrtSessionOptionsAppendExecutionProvider_OpenVINO, _In_ OrtSessionOptions* options,
                    _In_ const char* device_type) {
  OrtOpenVINOProviderOptions provider_options{};
  provider_options.device_type = device_type;
  return OrtApis::SessionOptionsAppendExecutionProvider_OpenVINO(options, &provider_options);
}

ORT_API_STATUS_IMPL(OrtSessionOptionsAppendExecutionProvider_CUDA, _In_ OrtSessionOptions* options, int device_id) {
  OrtCUDAProviderOptions provider_options{};
  provider_options.device_id = device_id;

  return OrtApis::SessionOptionsAppendExecutionProvider_CUDA(options, &provider_options);
}

ORT_API_STATUS_IMPL(OrtApis::SetCurrentGpuDeviceId, _In_ int device_id) {
  API_IMPL_BEGIN
  if (auto* info = onnxruntime::TryGetProviderInfo_CUDA())
    return info->SetCurrentGpuDeviceId(device_id);
  if (auto* info = onnxruntime::TryGetProviderInfo_ROCM())
    return info->SetCurrentGpuDeviceId(device_id);
  return CreateStatus(ORT_FAIL, "CUDA and/or ROCM execution provider is either not enabled or not available.");
  API_IMPL_END
}

ORT_API_STATUS_IMPL(OrtApis::GetCurrentGpuDeviceId, _In_ int* device_id) {
  API_IMPL_BEGIN
  if (auto* info = onnxruntime::TryGetProviderInfo_CUDA())
    return info->GetCurrentGpuDeviceId(device_id);
  if (auto* info = onnxruntime::TryGetProviderInfo_ROCM())
    return info->GetCurrentGpuDeviceId(device_id);
  return CreateStatus(ORT_FAIL, "CUDA and/or ROCM execution provider is either not enabled or not available.");
  API_IMPL_END
}

ORT_API_STATUS_IMPL(OrtApis::SessionOptionsAppendExecutionProvider_CUDA, _In_ OrtSessionOptions* options, _In_ const OrtCUDAProviderOptions* cuda_options) {
  API_IMPL_BEGIN
  auto factory = onnxruntime::CudaProviderFactoryCreator::Create(cuda_options);
  if (!factory) {
    return OrtApis::CreateStatus(ORT_FAIL, "OrtSessionOptionsAppendExecutionProvider_Cuda: Failed to load shared library");
  }

  options->provider_factories.push_back(factory);
  return nullptr;
  API_IMPL_END
}

ORT_API_STATUS_IMPL(OrtSessionOptionsAppendExecutionProvider_ROCM, _In_ OrtSessionOptions* options, int device_id) {
  OrtROCMProviderOptions provider_options{};
  provider_options.device_id = device_id;

  return OrtApis::SessionOptionsAppendExecutionProvider_ROCM(options, &provider_options);
}

ORT_API_STATUS_IMPL(OrtApis::SessionOptionsAppendExecutionProvider_ROCM, _In_ OrtSessionOptions* options, _In_ const OrtROCMProviderOptions* rocm_options) {
  API_IMPL_BEGIN
  auto factory = onnxruntime::RocmProviderFactoryCreator::Create(rocm_options);
  if (!factory) {
    return OrtApis::CreateStatus(ORT_FAIL, "OrtSessionOptionsAppendExecutionProvider_Rocm: Failed to load shared library");
  }

  options->provider_factories.push_back(factory);
  return nullptr;
  API_IMPL_END
}

ORT_API_STATUS_IMPL(OrtApis::SessionOptionsAppendExecutionProvider_TensorRT_V2, _In_ OrtSessionOptions* options, _In_ const OrtTensorRTProviderOptionsV2* tensorrt_options) {
  API_IMPL_BEGIN
  auto factory = onnxruntime::TensorrtProviderFactoryCreator::Create(tensorrt_options);
  if (!factory) {
    return OrtApis::CreateStatus(ORT_FAIL, "OrtSessionOptionsAppendExecutionProvider_TensorRT: Failed to load shared library");
  }

  options->provider_factories.push_back(factory);
  return nullptr;
  API_IMPL_END
}

ORT_API_STATUS_IMPL(OrtApis::CreateTensorRTProviderOptions, _Outptr_ OrtTensorRTProviderOptionsV2** out) {
  API_IMPL_BEGIN
#ifdef USE_TENSORRT
  *out = new OrtTensorRTProviderOptionsV2();
  (*out)->device_id = 0;
  (*out)->has_user_compute_stream = 0;
  (*out)->user_compute_stream = nullptr;
  (*out)->trt_max_partition_iterations = 1000;
  (*out)->trt_min_subgraph_size = 1;
  (*out)->trt_max_workspace_size = 1 << 30;
  (*out)->trt_fp16_enable = false;
  (*out)->trt_int8_enable = false;
  (*out)->trt_int8_calibration_table_name = nullptr;
  (*out)->trt_int8_use_native_calibration_table = false;
  (*out)->trt_dla_enable = false;
  (*out)->trt_dla_core = false;
  (*out)->trt_dump_subgraphs = false;
  (*out)->trt_engine_cache_enable = false;
  (*out)->trt_engine_cache_path = nullptr;
  (*out)->trt_engine_decryption_enable = false;
  (*out)->trt_engine_decryption_lib_path = nullptr;
  (*out)->trt_force_sequential_engine_build = false;
<<<<<<< HEAD
  (*out)->trt_context_memory_sharing_enable = false;
  (*out)->trt_layer_norm_fp32_fallback = false;
=======
  (*out)->trt_timing_cache_enable = false;
>>>>>>> 4a45c30d
  return nullptr;
#else
  ORT_UNUSED_PARAMETER(out);
  return CreateStatus(ORT_FAIL, "TensorRT execution provider is not enabled in this build.");
#endif
  API_IMPL_END
}

ORT_API_STATUS_IMPL(OrtApis::UpdateTensorRTProviderOptions,
                    _Inout_ OrtTensorRTProviderOptionsV2* tensorrt_options,
                    _In_reads_(num_keys) const char* const* provider_options_keys,
                    _In_reads_(num_keys) const char* const* provider_options_values,
                    size_t num_keys) {
  API_IMPL_BEGIN
#ifdef USE_TENSORRT
  onnxruntime::ProviderOptions provider_options_map;
  for (size_t i = 0; i != num_keys; ++i) {
    if (provider_options_keys[i] == nullptr || provider_options_keys[i][0] == '\0' ||
        provider_options_values[i] == nullptr || provider_options_values[i][0] == '\0') {
      return OrtApis::CreateStatus(ORT_INVALID_ARGUMENT, "key/value cannot be empty");
    }

    provider_options_map[provider_options_keys[i]] = provider_options_values[i];
  }

  onnxruntime::UpdateProviderInfo_Tensorrt(reinterpret_cast<OrtTensorRTProviderOptions*>(tensorrt_options),
                                           reinterpret_cast<const onnxruntime::ProviderOptions&>(provider_options_map));
  return nullptr;
#else
  ORT_UNUSED_PARAMETER(tensorrt_options);
  ORT_UNUSED_PARAMETER(provider_options_keys);
  ORT_UNUSED_PARAMETER(provider_options_values);
  ORT_UNUSED_PARAMETER(num_keys);
  return CreateStatus(ORT_FAIL, "TensorRT execution provider is not enabled in this build.");
#endif
  API_IMPL_END
}

ORT_API_STATUS_IMPL(OrtApis::GetTensorRTProviderOptionsAsString, _In_ const OrtTensorRTProviderOptionsV2* tensorrt_options, _Inout_ OrtAllocator* allocator,
                    _Outptr_ char** ptr) {
  API_IMPL_BEGIN
#ifdef USE_TENSORRT
  onnxruntime::ProviderOptions options = onnxruntime::GetProviderInfo_Tensorrt(reinterpret_cast<const OrtTensorRTProviderOptions*>(tensorrt_options));
  onnxruntime::ProviderOptions::iterator it = options.begin();
  std::string options_str = "";

  while (it != options.end()) {
    if (options_str == "") {
      options_str += it->first;
      options_str += "=";
      options_str += it->second;
    } else {
      options_str += ";";
      options_str += it->first;
      options_str += "=";
      options_str += it->second;
    }
    it++;
  }

  *ptr = onnxruntime::StrDup(options_str, allocator);
  return nullptr;
#else
  ORT_UNUSED_PARAMETER(tensorrt_options);
  ORT_UNUSED_PARAMETER(allocator);
  ORT_UNUSED_PARAMETER(ptr);
  return CreateStatus(ORT_FAIL, "TensorRT execution provider is not enabled in this build.");
#endif
  API_IMPL_END
}

ORT_API(void, OrtApis::ReleaseTensorRTProviderOptions, _Frees_ptr_opt_ OrtTensorRTProviderOptionsV2* ptr) {
#ifdef USE_TENSORRT
  if (ptr != nullptr) {
    if (ptr->trt_int8_calibration_table_name != nullptr) {
      delete ptr->trt_int8_calibration_table_name;
    }

    if (ptr->trt_engine_cache_path != nullptr) {
      delete ptr->trt_engine_cache_path;
    }

    if (ptr->trt_engine_decryption_lib_path != nullptr) {
      delete ptr->trt_engine_decryption_lib_path;
    }
  }

  delete ptr;
#else
  ORT_UNUSED_PARAMETER(ptr);
#endif
}

ORT_API_STATUS_IMPL(OrtApis::SessionOptionsAppendExecutionProvider_CUDA_V2, _In_ OrtSessionOptions* options, _In_ const OrtCUDAProviderOptionsV2* cuda_options) {
  API_IMPL_BEGIN
  auto factory = onnxruntime::CudaProviderFactoryCreator::Create(cuda_options);
  if (!factory) {
    return OrtApis::CreateStatus(ORT_FAIL, "OrtSessionOptionsAppendExecutionProvider_Cuda: Failed to load shared library");
  }

  options->provider_factories.push_back(factory);
  return nullptr;
  API_IMPL_END
}

ORT_API_STATUS_IMPL(OrtApis::CreateCUDAProviderOptions, _Outptr_ OrtCUDAProviderOptionsV2** out) {
  API_IMPL_BEGIN
#ifdef USE_CUDA
  *out = new OrtCUDAProviderOptionsV2();
  (*out)->device_id = 0;
  (*out)->cudnn_conv_algo_search = OrtCudnnConvAlgoSearch::OrtCudnnConvAlgoSearchExhaustive;
  (*out)->gpu_mem_limit = std::numeric_limits<size_t>::max();
  (*out)->arena_extend_strategy = static_cast<onnxruntime::ArenaExtendStrategy>(0);
  (*out)->do_copy_in_default_stream = 1;
  (*out)->has_user_compute_stream = 0;
  (*out)->user_compute_stream = nullptr;
  (*out)->default_memory_arena_cfg = nullptr;
  (*out)->cudnn_conv_use_max_workspace = 1;
  (*out)->enable_cuda_graph = 0;
  (*out)->cudnn_conv1d_pad_to_nc1d = 0;
  return nullptr;
#else
  ORT_UNUSED_PARAMETER(out);
  return CreateStatus(ORT_FAIL, "CUDA execution provider is not enabled in this build.");
#endif
  API_IMPL_END
}

ORT_API_STATUS_IMPL(OrtApis::UpdateCUDAProviderOptions,
                    _Inout_ OrtCUDAProviderOptionsV2* cuda_options,
                    _In_reads_(num_keys) const char* const* provider_options_keys,
                    _In_reads_(num_keys) const char* const* provider_options_values,
                    size_t num_keys) {
  API_IMPL_BEGIN
#ifdef USE_CUDA
  onnxruntime::ProviderOptions provider_options_map;
  for (size_t i = 0; i != num_keys; ++i) {
    if (provider_options_keys[i] == nullptr || provider_options_keys[i][0] == '\0' ||
        provider_options_values[i] == nullptr || provider_options_values[i][0] == '\0') {
      return OrtApis::CreateStatus(ORT_INVALID_ARGUMENT, "key/value cannot be empty");
    }

    provider_options_map[provider_options_keys[i]] = provider_options_values[i];
  }

  onnxruntime::UpdateProviderInfo_Cuda(cuda_options,
                                       reinterpret_cast<const onnxruntime::ProviderOptions&>(provider_options_map));
  return nullptr;
#else
  ORT_UNUSED_PARAMETER(cuda_options);
  ORT_UNUSED_PARAMETER(provider_options_keys);
  ORT_UNUSED_PARAMETER(provider_options_values);
  ORT_UNUSED_PARAMETER(num_keys);
  return CreateStatus(ORT_FAIL, "CUDA execution provider is not enabled in this build.");
#endif
  API_IMPL_END
}

ORT_API_STATUS_IMPL(OrtApis::GetCUDAProviderOptionsAsString, _In_ const OrtCUDAProviderOptionsV2* cuda_options, _Inout_ OrtAllocator* allocator,
                    _Outptr_ char** ptr) {
  API_IMPL_BEGIN
#ifdef USE_CUDA
  onnxruntime::ProviderOptions options = onnxruntime::GetProviderInfo_Cuda(cuda_options);
  onnxruntime::ProviderOptions::iterator it = options.begin();
  std::string options_str = "";

  while (it != options.end()) {
    if (options_str == "") {
      options_str += it->first;
      options_str += "=";
      options_str += it->second;
    } else {
      options_str += ";";
      options_str += it->first;
      options_str += "=";
      options_str += it->second;
    }
    it++;
  }

  *ptr = onnxruntime::StrDup(options_str, allocator);
  return nullptr;
#else
  ORT_UNUSED_PARAMETER(cuda_options);
  ORT_UNUSED_PARAMETER(allocator);
  ORT_UNUSED_PARAMETER(ptr);
  return CreateStatus(ORT_FAIL, "CUDA execution provider is not enabled in this build.");
#endif
  API_IMPL_END
}

ORT_API(void, OrtApis::ReleaseCUDAProviderOptions, _Frees_ptr_opt_ OrtCUDAProviderOptionsV2* ptr) {
#ifdef USE_CUDA
  delete ptr;
#else
  ORT_UNUSED_PARAMETER(ptr);
#endif
}

ORT_API_STATUS_IMPL(OrtApis::SessionOptionsAppendExecutionProvider_CANN,
                    _In_ OrtSessionOptions* options, _In_ const OrtCANNProviderOptions* cann_options) {
  API_IMPL_BEGIN
  auto factory = onnxruntime::CannProviderFactoryCreator::Create(cann_options);
  if (!factory) {
    return OrtApis::CreateStatus(ORT_FAIL, "SessionOptionsAppendExecutionProvider_CANN: Failed to load shared library");
  }

  options->provider_factories.push_back(factory);
  return nullptr;
  API_IMPL_END
}

ORT_API_STATUS_IMPL(OrtApis::CreateCANNProviderOptions, _Outptr_ OrtCANNProviderOptions** out) {
  API_IMPL_BEGIN
#ifdef USE_CANN
  *out = new OrtCANNProviderOptions();
  (*out)->device_id = 0;
  (*out)->npu_mem_limit = SIZE_MAX;
  (*out)->arena_extend_strategy = static_cast<onnxruntime::ArenaExtendStrategy>(0);
  (*out)->do_copy_in_default_stream = 1;
  (*out)->enable_cann_graph = 1;
  (*out)->default_memory_arena_cfg = nullptr;
  return nullptr;
#else
  ORT_UNUSED_PARAMETER(out);
  return CreateStatus(ORT_FAIL, "CANN execution provider is not enabled in this build.");
#endif
  API_IMPL_END
}

ORT_API_STATUS_IMPL(OrtApis::UpdateCANNProviderOptions,
                    _Inout_ OrtCANNProviderOptions* cann_options,
                    _In_reads_(num_keys) const char* const* provider_options_keys,
                    _In_reads_(num_keys) const char* const* provider_options_values,
                    size_t num_keys) {
  API_IMPL_BEGIN
#ifdef USE_CANN
  onnxruntime::ProviderOptions provider_options_map;
  for (size_t i = 0; i != num_keys; ++i) {
    if (provider_options_keys[i] == nullptr || provider_options_keys[i][0] == '\0' ||
        provider_options_values[i] == nullptr || provider_options_values[i][0] == '\0') {
      return OrtApis::CreateStatus(ORT_INVALID_ARGUMENT, "key/value cannot be empty");
    }

    provider_options_map[provider_options_keys[i]] = provider_options_values[i];
  }

  onnxruntime::s_library_cann.Get().UpdateProviderOptions(reinterpret_cast<void*>(cann_options), provider_options_map);
  return nullptr;
#else
  ORT_UNUSED_PARAMETER(cann_options);
  ORT_UNUSED_PARAMETER(provider_options_keys);
  ORT_UNUSED_PARAMETER(provider_options_values);
  ORT_UNUSED_PARAMETER(num_keys);
  return CreateStatus(ORT_FAIL, "CANN execution provider is not enabled in this build.");
#endif
  API_IMPL_END
}

ORT_API_STATUS_IMPL(OrtApis::GetCANNProviderOptionsAsString,
                    _In_ const OrtCANNProviderOptions* cann_options, _Inout_ OrtAllocator* allocator,
                    _Outptr_ char** ptr) {
  API_IMPL_BEGIN
#ifdef USE_CANN
  onnxruntime::ProviderOptions options =
      onnxruntime::s_library_cann.Get().GetProviderOptions(reinterpret_cast<const void*>(cann_options));
  onnxruntime::ProviderOptions::iterator it = options.begin();
  std::string options_str = "";

  while (it != options.end()) {
    if (options_str == "") {
      options_str += it->first;
      options_str += "=";
      options_str += it->second;
    } else {
      options_str += ";";
      options_str += it->first;
      options_str += "=";
      options_str += it->second;
    }
    it++;
  }

  *ptr = onnxruntime::StrDup(options_str, allocator);
  return nullptr;
#else
  ORT_UNUSED_PARAMETER(cann_options);
  ORT_UNUSED_PARAMETER(allocator);
  ORT_UNUSED_PARAMETER(ptr);
  return CreateStatus(ORT_FAIL, "CANN execution provider is not enabled in this build.");
#endif
  API_IMPL_END
}

ORT_API(void, OrtApis::ReleaseCANNProviderOptions, _Frees_ptr_opt_ OrtCANNProviderOptions* ptr) {
#ifdef USE_CANN
  delete ptr;
#else
  ORT_UNUSED_PARAMETER(ptr);
#endif
}<|MERGE_RESOLUTION|>--- conflicted
+++ resolved
@@ -1043,7 +1043,7 @@
     if (handle_)
       return;
 
-    auto full_path = Env::Default().GetRuntimePath() + 
+    auto full_path = Env::Default().GetRuntimePath() +
       PathString(LIBRARY_PREFIX ORT_TSTR("onnxruntime_providers_shared") LIBRARY_EXTENSION);
     ORT_THROW_IF_ERROR(Env::Default().LoadDynamicLibrary(full_path, true /*shared_globals on unix*/, &handle_));
 
@@ -1264,15 +1264,10 @@
   trt_options_converted.trt_engine_decryption_lib_path = legacy_trt_options->trt_engine_decryption_lib_path;
   trt_options_converted.trt_force_sequential_engine_build = legacy_trt_options->trt_force_sequential_engine_build;
   // Add new provider option below
-<<<<<<< HEAD
-  // Use default value as this field is not available in OrtTensorRTProviderOptionsV
+  // Use default value as this field is not available in OrtTensorRTProviderOptions
+  trt_options_converted.trt_timing_cache_enable = 0;
   trt_options_converted.trt_context_memory_sharing_enable = 0;
   trt_options_converted.trt_layer_norm_fp32_fallback = 0;
-=======
-  // Use default value as this field is not available in OrtTensorRTProviderOptions
-  trt_options_converted.trt_timing_cache_enable = 0;
-
->>>>>>> 4a45c30d
   return trt_options_converted;
 }
 
@@ -1577,12 +1572,9 @@
   (*out)->trt_engine_decryption_enable = false;
   (*out)->trt_engine_decryption_lib_path = nullptr;
   (*out)->trt_force_sequential_engine_build = false;
-<<<<<<< HEAD
   (*out)->trt_context_memory_sharing_enable = false;
   (*out)->trt_layer_norm_fp32_fallback = false;
-=======
   (*out)->trt_timing_cache_enable = false;
->>>>>>> 4a45c30d
   return nullptr;
 #else
   ORT_UNUSED_PARAMETER(out);
