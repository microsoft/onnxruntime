// Copyright (c) Microsoft Corporation. All rights reserved.
// Licensed under the MIT License.

// This is the Onnxruntime side of the bridge to allow providers to be built as a DLL
// It implements onnxruntime::ProviderHost

#include <optional>
#include <utility>

#include "core/common/inlined_containers.h"
#include "core/common/path_string.h"
#include "core/common/string_helper.h"

#include "core/framework/allocator_utils.h"
#include "core/framework/compute_capability.h"
#include "core/framework/config_options.h"
#include "core/framework/data_transfer_manager.h"
#include "core/framework/data_types.h"
#include "core/framework/error_code_helper.h"
#include "core/framework/execution_provider.h"
#include "core/framework/fallback_cpu_capability.h"
#include "core/framework/kernel_registry.h"
#include "core/framework/model_metadef_id_generator.h"
#include "core/framework/murmurhash3.h"
#include "core/framework/node_unit.h"
#include "core/framework/provider_options.h"
#include "core/framework/provider_shutdown.h"
#include "core/framework/random_generator.h"
#include "core/framework/run_options.h"
#include "core/framework/sparse_utils.h"
#include "core/framework/tensorprotoutils.h"
#include "core/framework/TensorSeq.h"
#include "core/graph/constants.h"
#include "core/graph/graph_proto_serializer.h"
#include "core/graph/model.h"
#include "core/optimizer/graph_optimizer_registry.h"
#include "core/optimizer/qdq_transformer/selectors_actions/qdq_selectors.h"
#include "core/optimizer/qdq_transformer/selectors_actions/shared/utils.h"
#include "core/platform/env.h"
#include "core/providers/common.h"
#include "core/session/abi_session_options_impl.h"
#include "core/session/inference_session.h"
#include "core/session/onnxruntime_c_api.h"
#include "core/session/onnxruntime_session_options_config_keys.h"
#include "core/session/ort_apis.h"
#include "core/session/provider_bridge_library.h"
#include "core/session/provider_bridge_ort.h"
#include "core/util/math.h"
#include "onnx/shape_inference/implementation.h"

#ifdef ENABLE_TRAINING
#ifdef ENABLE_TRAINING_TORCH_INTEROP
#include "orttraining/training_ops/cpu/torch/torch_custom_function_kernel_base.h"
#include "orttraining/core/framework/torch/refcount_tracker.h"
#endif
#endif
#ifdef ENABLE_NVTX_PROFILE
#include "core/providers/cuda/nvtx_profile.h"
#endif
#if defined(ORT_USE_NCCL) && defined(ENABLE_TRAINING)
#include "orttraining/training_ops/cuda/communication/nccl_service.h"
#include "orttraining/core/framework/distributed_run_context.h"
#endif

#if defined(USE_ROCM) && defined(ORT_USE_NCCL) && defined(ENABLE_TRAINING)
#include "orttraining/training_ops/rocm/communication/nccl_service.h"
#include "orttraining/core/framework/distributed_run_context.h"
#endif

#ifdef _WIN32
#include "core/platform/windows/logging/etw_sink.h"
#endif

namespace ONNX_NAMESPACE {
// We use these names in the provider API because we don't have the protobuf definitions of the RepeatedField* types
using int64s = google::protobuf::RepeatedField<int64_t>;
using float32s = google::protobuf::RepeatedField<float>;
using StringStringEntryProtos = google::protobuf::RepeatedPtrField<StringStringEntryProto>;
using TensorProtos = google::protobuf::RepeatedPtrField<TensorProto>;
using TensorShapeProto_Dimensions = google::protobuf::RepeatedPtrField<TensorShapeProto_Dimension>;
using ValueInfoProtos = google::protobuf::RepeatedPtrField<ValueInfoProto>;
using FunctionProtos = google::protobuf::RepeatedPtrField<FunctionProto>;
}  // namespace ONNX_NAMESPACE

namespace onnxruntime {
using IndexedSubGraph_MetaDef = IndexedSubGraph::MetaDef;
using IndexedSubGraph_SourceOfSchema = IndexedSubGraph::SourceOfSchema;
using Node_EdgeEnd = Node::EdgeEnd;
#ifdef _WIN32
namespace logging {
using EtwRegistrationManager_EtwInternalCallback = EtwRegistrationManager::EtwInternalCallback;
}
#endif
}  // namespace onnxruntime

#include "core/common/cpuid_info.h"
#include "core/common/logging/logging.h"
#include "core/providers/shared_library/provider_interfaces.h"
#include "core/providers/partitioning_utils.h"

#include "core/providers/cuda/cuda_provider_factory_creator.h"
#include "core/providers/cann/cann_provider_factory_creator.h"
#include "core/providers/rocm/rocm_provider_factory_creator.h"
#include "core/providers/dnnl/dnnl_provider_factory_creator.h"
#include "core/providers/migraphx/migraphx_provider_factory_creator.h"
#include "core/providers/openvino/openvino_provider_factory_creator.h"
#include "core/providers/tensorrt/tensorrt_provider_factory_creator.h"
#include "core/providers/nv_tensorrt_rtx/nv_provider_factory_creator.h"
#include "core/providers/vitisai/vitisai_provider_factory_creator.h"
#include "core/providers/qnn/qnn_provider_factory_creator.h"

#include "core/providers/cuda/cuda_provider_factory.h"
#include "core/providers/cann/cann_provider_factory.h"
#include "core/providers/rocm/rocm_provider_factory.h"
#include "core/providers/dnnl/dnnl_provider_factory.h"
#include "core/providers/migraphx/migraphx_provider_factory.h"
#include "core/providers/openvino/openvino_provider_factory.h"
#include "core/providers/tensorrt/tensorrt_provider_factory.h"
#include "core/providers/tensorrt/tensorrt_provider_options.h"
#include "core/providers/cuda/cuda_provider_options.h"
#include "core/providers/cann/cann_provider_options.h"
#include "core/providers/dnnl/dnnl_provider_options.h"
#include "core/providers/nv_tensorrt_rtx/nv_provider_factory.h"
#include "core/providers/nv_tensorrt_rtx/nv_provider_options.h"

#if !defined(ORT_MINIMAL_BUILD) &&                                        \
    (defined(USE_TENSORRT) || defined(USE_TENSORRT_PROVIDER_INTERFACE) || \
     defined(USE_NV) || defined(USE_NV_PROVIDER_INTERFACE))
#include "core/session/onnxruntime_session_options_config_keys.h"
#endif

// The filename extension for a shared library is different per platform
#ifdef _WIN32
#define LIBRARY_PREFIX
#define LIBRARY_EXTENSION ORT_TSTR(".dll")
#elif defined(__APPLE__)
#define LIBRARY_PREFIX "lib"
#define LIBRARY_EXTENSION ".dylib"
#else
#define LIBRARY_PREFIX "lib"
#define LIBRARY_EXTENSION ".so"
#endif

#ifdef __GNUC__
#pragma GCC diagnostic ignored "-Wstrict-aliasing"
#endif

namespace onnxruntime {

ProviderInfo_CUDA* TryGetProviderInfo_CUDA();
ProviderInfo_CUDA& GetProviderInfo_CUDA();
ProviderInfo_TensorRT* TryGetProviderInfo_TensorRT();
ProviderInfo_TensorRT& GetProviderInfo_TensorRT();
ProviderInfo_CANN* TryGetProviderInfo_CANN();
ProviderInfo_CANN& GetProviderInfo_CANN();
ProviderInfo_Dnnl* TryGetProviderInfo_Dnnl();
ProviderInfo_Dnnl& GetProviderInfo_Dnnl();
ProviderInfo_ROCM* TryGetProviderInfo_ROCM();
ProviderInfo_ROCM& GetProviderInfo_ROCM();
ProviderHostCPU& GetProviderHostCPU();
ProviderInfo_MIGraphX* TryGetProviderInfo_MIGraphX();
ProviderInfo_MIGraphX& GetProviderInfo_MIGraphX();
ProviderInfo_Nv* TryGetProviderInfo_Nv();
ProviderInfo_Nv& GetProviderInfo_Nv();
ProviderInfo_OpenVINO* TryGetProviderInfo_OpenVINO();

ONNX_NAMESPACE::OpSchema CreateSchema(const std::string& domain, const std::vector<const OrtCustomOp*>& ops);
struct TensorShapeProto_Dimension_Iterator_Impl : TensorShapeProto_Dimension_Iterator {
  TensorShapeProto_Dimension_Iterator_Impl(google::protobuf::internal::RepeatedPtrIterator<const onnx::TensorShapeProto_Dimension>&& v) : v_{std::move(v)} {}

  bool operator!=(const TensorShapeProto_Dimension_Iterator& p) const override { return v_ != static_cast<const TensorShapeProto_Dimension_Iterator_Impl*>(&p)->v_; }

  void operator++() override { v_.operator++(); }
  const ONNX_NAMESPACE::TensorShapeProto_Dimension& operator*() override { return *v_; }

  google::protobuf::internal::RepeatedPtrIterator<const onnx::TensorShapeProto_Dimension> v_;
};

struct NodeAttributes_Iterator_Impl : NodeAttributes_Iterator {
  NodeAttributes_Iterator_Impl(NodeAttributes::const_iterator&& v) : v_{std::move(v)} {}

  bool operator!=(const NodeAttributes_Iterator& p) const override { return v_ != static_cast<const NodeAttributes_Iterator_Impl*>(&p)->v_; }

  void operator++() override { v_.operator++(); }
  const std::pair<const std::string, ONNX_NAMESPACE::AttributeProto>& operator*() const override { return v_.operator*(); }

  const std::string& first() const override { return v_->first; }
  const ONNX_NAMESPACE::AttributeProto& second() const override { return v_->second; }

  NodeAttributes::const_iterator v_;
};

struct Node__NodeIterator_Impl : Node__NodeIterator {
  Node__NodeIterator_Impl(Node::NodeConstIterator&& v) : v_{std::move(v)} {}

  bool operator!=(const Node__NodeIterator& p) const override { return v_ != static_cast<const Node__NodeIterator_Impl*>(&p)->v_; }

  void operator++() override { v_.operator++(); }
  const Node& operator*() override { return *v_; }

  Node::NodeConstIterator v_;
};

struct Node__EdgeIterator_Impl : Node__EdgeIterator {
  Node__EdgeIterator_Impl(Node::EdgeConstIterator&& v) : v_{std::move(v)} {}

  bool operator!=(const Node__EdgeIterator& p) const override { return v_ != static_cast<const Node__EdgeIterator_Impl*>(&p)->v_; }

  void operator++() override { v_.operator++(); }
  const Node_EdgeEnd& operator*() const override { return v_.operator*(); }
  const Node& GetNode() const override { return v_->GetNode(); }
  int GetSrcArgIndex() const override { return v_->GetSrcArgIndex(); }
  int GetDstArgIndex() const override { return v_->GetDstArgIndex(); }

  Node::EdgeConstIterator v_;
};

struct ConstGraphNodes_Iterator_Impl : ConstGraphNodes_Iterator {
  ConstGraphNodes_Iterator_Impl(ConstGraphNodes::ConstNodeIterator&& v) : v_{std::move(v)} {}

  bool operator!=(const ConstGraphNodes_Iterator& other) const override {
    return v_ != static_cast<const ConstGraphNodes_Iterator_Impl*>(&other)->v_;
  }
  void operator++() override { v_.operator++(); }
  const Node& operator*() override { return *v_; }

  ConstGraphNodes::ConstNodeIterator v_;
};

#if !defined(ORT_MINIMAL_BUILD) || defined(ORT_MINIMAL_BUILD_CUSTOM_OPS)
common::Status LoadDynamicLibraryFromProvider(onnxruntime::PathString library_name) {
  const auto& platform_env = onnxruntime::Env::Default();
  void* library_handle = nullptr;

  ORT_RETURN_IF_ERROR(platform_env.LoadDynamicLibrary(library_name, false, &library_handle));
  if (!library_handle) {
    return ORT_MAKE_STATUS(ONNXRUNTIME, FAIL, "Failed to load dynamic library ",
                           onnxruntime::PathToUTF8String(library_name));
  }

  return onnxruntime::Status::OK();
}
#endif  // !defined(ORT_MINIMAL_BUILD) || defined(ORT_MINIMAL_BUILD_CUSTOM_OPS)

#if defined(_MSC_VER) && !defined(__clang__)
#pragma warning(push)
#pragma warning(disable : 26436)
#pragma warning(disable : 26409)
#endif
// wrapped = The internal object is exposed as an opaque pointer, so we wrap it in a class that forwards every call to the real calls. No members are ever directly accessed
// direct = Same implementation is used for shared providers & core code, but some of the methods need to be routed through here to make the linker happy
struct ProviderHostImpl : ProviderHost {
  const OrtApiBase* OrtGetApiBase() override { return ::OrtGetApiBase(); }

  Status GetOptimizerByName(const std::string& name,
                            const GraphOptimizerRegistry& graph_optimizer_registry,
                            SelectionFunc& selection_func) override {
    std::string optimizer_name(name);

    auto func = graph_optimizer_registry.GetSelectionFunc(optimizer_name);

    if (func.has_value()) {
      selection_func = func.value();
    } else {
      return ORT_MAKE_STATUS(ONNXRUNTIME, FAIL, "Failed to get optimizer " + optimizer_name);
    }
    return Status::OK();
  };

  void* HeapAllocate(size_t size) override { return new uint8_t[size]; }
  void HeapFree(void* p) override { delete[] reinterpret_cast<uint8_t*>(p); }

  logging::Logger* LoggingManager_GetDefaultLogger() override {
    return const_cast<logging::Logger*>(&logging::LoggingManager::DefaultLogger());
  }

  void LogRuntimeError(uint32_t session_id, const common::Status& status, const char* file, const char* function, uint32_t line) override {
    return ::onnxruntime::LogRuntimeError(session_id, status, file, function, line);
  }

  std::vector<std::string> GetStackTrace() override { return onnxruntime::GetStackTrace(); }

  OrtStatus* CreateStatus(OrtErrorCode code, _In_ const char* msg) noexcept override { return OrtApis::CreateStatus(code, msg); }

  AllocatorPtr CreateAllocator(const AllocatorCreationInfo& info) override { return onnxruntime::CreateAllocator(info); }
  std::unique_ptr<IAllocator> CreateCPUAllocator(const OrtMemoryInfo& memory_info) override { return std::make_unique<CPUAllocator>(memory_info); };

  void* CPUAllocator__Alloc(CPUAllocator* p, size_t size) override { return p->CPUAllocator::Alloc(size); }
  void CPUAllocator__Free(CPUAllocator* p, void* allocation) override { return p->CPUAllocator::Free(allocation); }

  std::unique_ptr<IAllocator> CreateCUDAAllocator(int16_t device_id, const char* name) override { return GetProviderInfo_CUDA().CreateCUDAAllocator(device_id, name); }
  std::unique_ptr<IAllocator> CreateCUDAPinnedAllocator(const char* name) override { return GetProviderInfo_CUDA().CreateCUDAPinnedAllocator(name); }

  void cuda__Impl_Cast(void* stream, const int64_t* input_data, int32_t* output_data, size_t count) override { return GetProviderInfo_CUDA().cuda__Impl_Cast(stream, input_data, output_data, count); }
  void cuda__Impl_Cast(void* stream, const int32_t* input_data, int64_t* output_data, size_t count) override { return GetProviderInfo_CUDA().cuda__Impl_Cast(stream, input_data, output_data, count); }

  void cuda__Impl_Cast(void* stream, const double* input_data, float* output_data, size_t count) override { return GetProviderInfo_CUDA().cuda__Impl_Cast(stream, input_data, output_data, count); }
  void cuda__Impl_Cast(void* stream, const float* input_data, double* output_data, size_t count) override { return GetProviderInfo_CUDA().cuda__Impl_Cast(stream, input_data, output_data, count); }

  Status CudaCall_false(int retCode, const char* exprString, const char* libName, int successCode, const char* msg, const char* file, const int line) override { return GetProviderInfo_CUDA().CudaCall_false(retCode, exprString, libName, successCode, msg, file, line); }
  void CudaCall_true(int retCode, const char* exprString, const char* libName, int successCode, const char* msg, const char* file, const int line) override { GetProviderInfo_CUDA().CudaCall_true(retCode, exprString, libName, successCode, msg, file, line); }

#ifdef USE_MIGRAPHX
  std::unique_ptr<IAllocator> CreateMIGraphXAllocator(int16_t device_id, const char* name) override { return GetProviderInfo_MIGraphX().CreateMIGraphXAllocator(device_id, name); }
  std::unique_ptr<IAllocator> CreateMIGraphXPinnedAllocator(int16_t device_id, const char* name) override { return GetProviderInfo_MIGraphX().CreateMIGraphXPinnedAllocator(device_id, name); }
#endif

#ifdef USE_ROCM
  std::unique_ptr<IAllocator> CreateROCMAllocator(int16_t device_id, const char* name) override { return GetProviderInfo_ROCM().CreateROCMAllocator(device_id, name); }
  std::unique_ptr<IAllocator> CreateROCMPinnedAllocator(const char* name) override { return GetProviderInfo_ROCM().CreateROCMPinnedAllocator(name); }
  std::unique_ptr<IDataTransfer> CreateGPUDataTransfer() override { return GetProviderInfo_ROCM().CreateGPUDataTransfer(); }

  void rocm__Impl_Cast(void* stream, const int64_t* input_data, int32_t* output_data, size_t count) override { return GetProviderInfo_ROCM().rocm__Impl_Cast(stream, input_data, output_data, count); }
  void rocm__Impl_Cast(void* stream, const int32_t* input_data, int64_t* output_data, size_t count) override { return GetProviderInfo_ROCM().rocm__Impl_Cast(stream, input_data, output_data, count); }

  void rocm__Impl_Cast(void* stream, const double* input_data, float* output_data, size_t count) override { return GetProviderInfo_ROCM().rocm__Impl_Cast(stream, input_data, output_data, count); }
  void rocm__Impl_Cast(void* stream, const float* input_data, double* output_data, size_t count) override { return GetProviderInfo_ROCM().rocm__Impl_Cast(stream, input_data, output_data, count); }

  Status RocmCall_false(int retCode, const char* exprString, const char* libName, int successCode, const char* msg, const char* file, const int line) override { return GetProviderInfo_ROCM().RocmCall_false(retCode, exprString, libName, successCode, msg, file, line); }
  void RocmCall_true(int retCode, const char* exprString, const char* libName, int successCode, const char* msg, const char* file, const int line) override { GetProviderInfo_ROCM().RocmCall_true(retCode, exprString, libName, successCode, msg, file, line); }
#else
  std::unique_ptr<IDataTransfer> CreateGPUDataTransfer() override { return GetProviderInfo_CUDA().CreateGPUDataTransfer(); }
#endif

  std::string GetEnvironmentVar(const std::string& var_name) override { return Env::Default().GetEnvironmentVar(var_name); }

  unsigned int GetThreadId() override { return onnxruntime::logging::GetThreadId(); }
  unsigned int GetProcessId() override { return onnxruntime::logging::GetProcessId(); }

  std::string demangle(const char* name) override { return onnxruntime::profiling::demangle(name); }
  std::string demangle(const std::string& name) override { return onnxruntime::profiling::demangle(name); }

  std::unordered_set<NodeIndex> GetCpuPreferredNodes(const onnxruntime::GraphViewer& graph,
                                                     const IExecutionProvider::IKernelLookup& kernel_lookup,
                                                     gsl::span<const NodeIndex> tentative_nodes,
                                                     const logging::Logger& logger) override {
    return onnxruntime::GetCpuPreferredNodes(graph, kernel_lookup, tentative_nodes, logger);
  }

  Status UnpackTensor(const ONNX_NAMESPACE::TensorProto& tensor, const void* raw_data, size_t raw_data_len, /*out*/ bool* p_data, size_t expected_size) override { return utils::UnpackTensor(tensor, raw_data, raw_data_len, p_data, expected_size); }
  Status UnpackTensor(const ONNX_NAMESPACE::TensorProto& tensor, const void* raw_data, size_t raw_data_len, /*out*/ float* p_data, size_t expected_size) override { return utils::UnpackTensor(tensor, raw_data, raw_data_len, p_data, expected_size); }
  Status UnpackTensor(const ONNX_NAMESPACE::TensorProto& tensor, const void* raw_data, size_t raw_data_len, /*out*/ double* p_data, size_t expected_size) override { return utils::UnpackTensor(tensor, raw_data, raw_data_len, p_data, expected_size); }
  Status UnpackTensor(const ONNX_NAMESPACE::TensorProto& tensor, const void* raw_data, size_t raw_data_len, /*out*/ MLFloat16* p_data, size_t expected_size) override { return utils::UnpackTensor(tensor, raw_data, raw_data_len, p_data, expected_size); }
  Status UnpackTensor(const ONNX_NAMESPACE::TensorProto& tensor, const void* raw_data, size_t raw_data_len, /*out*/ BFloat16* p_data, size_t expected_size) override { return utils::UnpackTensor(tensor, raw_data, raw_data_len, p_data, expected_size); }
  Status UnpackTensor(const ONNX_NAMESPACE::TensorProto& tensor, const void* raw_data, size_t raw_data_len, /*out*/ int8_t* p_data, size_t expected_size) override { return utils::UnpackTensor(tensor, raw_data, raw_data_len, p_data, expected_size); }
  Status UnpackTensor(const ONNX_NAMESPACE::TensorProto& tensor, const void* raw_data, size_t raw_data_len, /*out*/ uint8_t* p_data, size_t expected_size) override { return utils::UnpackTensor(tensor, raw_data, raw_data_len, p_data, expected_size); }
  Status UnpackTensor(const ONNX_NAMESPACE::TensorProto& tensor, const void* raw_data, size_t raw_data_len, /*out*/ int16_t* p_data, size_t expected_size) override { return utils::UnpackTensor(tensor, raw_data, raw_data_len, p_data, expected_size); }
  Status UnpackTensor(const ONNX_NAMESPACE::TensorProto& tensor, const void* raw_data, size_t raw_data_len, /*out*/ uint16_t* p_data, size_t expected_size) override { return utils::UnpackTensor(tensor, raw_data, raw_data_len, p_data, expected_size); }
  Status UnpackTensor(const ONNX_NAMESPACE::TensorProto& tensor, const void* raw_data, size_t raw_data_len, /*out*/ int32_t* p_data, size_t expected_size) override { return utils::UnpackTensor(tensor, raw_data, raw_data_len, p_data, expected_size); }
  Status UnpackTensor(const ONNX_NAMESPACE::TensorProto& tensor, const void* raw_data, size_t raw_data_len, /*out*/ uint32_t* p_data, size_t expected_size) override { return utils::UnpackTensor(tensor, raw_data, raw_data_len, p_data, expected_size); }
  Status UnpackTensor(const ONNX_NAMESPACE::TensorProto& tensor, const void* raw_data, size_t raw_data_len, /*out*/ int64_t* p_data, size_t expected_size) override { return utils::UnpackTensor(tensor, raw_data, raw_data_len, p_data, expected_size); }
  Status UnpackTensor(const ONNX_NAMESPACE::TensorProto& tensor, const void* raw_data, size_t raw_data_len, /*out*/ uint64_t* p_data, size_t expected_size) override { return utils::UnpackTensor(tensor, raw_data, raw_data_len, p_data, expected_size); }
  Status UnpackInitializerData(const ONNX_NAMESPACE::TensorProto& tensor, const std::filesystem::path& model_path,
                               /*out*/ std::vector<uint8_t>& unpacked_tensor) override {
    return utils::UnpackInitializerData(tensor, model_path, unpacked_tensor);
  }
  uint16_t math__floatToHalf(float f) override { return math::floatToHalf(f); }
  float math__halfToFloat(uint16_t h) override { return math::halfToFloat(h); }

  // sparse_utils
#if !defined(DISABLE_SPARSE_TENSORS)
#if !defined(ORT_MINIMAL_BUILD)
  Status sparse_utils__DenseTensorToSparseCsr(const DataTransferManager& data_manager, const Tensor& src, const AllocatorPtr& cpu_allocator,
                                              const AllocatorPtr& dst_allocator, SparseTensor& dst) override {
    return sparse_utils::DenseTensorToSparseCsr(data_manager, src, cpu_allocator, dst_allocator, dst);
  }

  Status sparse_utils__SparseCsrToDenseTensor(const DataTransferManager& data_manager, const SparseTensor& src, const AllocatorPtr& cpu_allocator,
                                              const AllocatorPtr& dst_allocator, Tensor& dst) override {
    return sparse_utils::SparseCsrToDenseTensor(data_manager, src, cpu_allocator, dst_allocator, dst);
  }

  Status sparse_utils__SparseCooToDenseTensor(const DataTransferManager& data_manager, const SparseTensor& src, const AllocatorPtr& cpu_allocator,
                                              const AllocatorPtr& dst_allocator, Tensor& dst) override {
    return sparse_utils::SparseCooToDenseTensor(data_manager, src, cpu_allocator, dst_allocator, dst);
  }

#endif  // ORT_MINIMAL_BUILD
  Status sparse_utils__DenseTensorToSparseCoo(const DataTransferManager& data_manager, const Tensor& src, const AllocatorPtr& cpu_allocator,
                                              const AllocatorPtr& dst_allocator, bool linear_indexs, SparseTensor& dst) override {
    return sparse_utils::DenseTensorToSparseCoo(data_manager, src, cpu_allocator, dst_allocator, linear_indexs, dst);
  }

#endif  // !defined(DISABLE_SPARSE_TENSORS)

  // IAllocator (direct)
  bool IAllocator__CalcMemSizeForArrayWithAlignment(size_t nmemb, size_t size, size_t alignment, size_t* out) override { return IAllocator::CalcMemSizeForArrayWithAlignment(nmemb, size, alignment, out); }

  // IExecutionProviderFactory
  std::unique_ptr<IExecutionProvider> IExecutionProviderFactory__CreateProvider(
      IExecutionProviderFactory* p, const OrtSessionOptions& session_options, const OrtLogger& session_logger) override {
    return p->IExecutionProviderFactory::CreateProvider(session_options, session_logger);
  }

  // IExecutionProvider (direct)
  std::vector<std::unique_ptr<ComputeCapability>> IExecutionProvider__GetCapability(
      const IExecutionProvider* p, const onnxruntime::GraphViewer& graph_viewer,
      const IExecutionProvider::IKernelLookup& kernel_lookup,
      const GraphOptimizerRegistry& graph_optimizer_registry,
      IResourceAccountant* resource_accountant) override {
    return p->IExecutionProvider::GetCapability(graph_viewer, kernel_lookup, graph_optimizer_registry, resource_accountant);
  }

  common::Status IExecutionProvider__Compile(IExecutionProvider* p, const std::vector<IExecutionProvider::FusedNodeAndGraph>& fused_nodes_and_graphs, std::vector<NodeComputeInfo>& node_compute_funcs) override {
    return p->IExecutionProvider::Compile(fused_nodes_and_graphs, node_compute_funcs);
  }

  // Status (direct)
  std::string Status__ToString(const Status* p) override { return p->Status::ToString(); }

  // TensorShape (direct)
  void TensorShape__operator_assign(TensorShape* p, const TensorShape& other) override { p->TensorShape::operator=(other); }
  void TensorShape__operator_move_assign(TensorShape* p, TensorShape&& other) noexcept override { p->TensorShape::operator=(std::move(other)); }
  void TensorShape__Allocate(TensorShape* p, size_t size) override { p->TensorShape::Allocate(size); }
  int64_t TensorShape__SizeHelper(const TensorShape* p, size_t start, size_t end) override { return p->TensorShape::SizeHelper(start, end); }
  std::string TensorShape__ToString(const TensorShape* p) override { return p->TensorShape::ToString(); }
  int64_t TensorShape__SizeToDimension(const TensorShape* p, size_t dimension) override { return p->TensorShape::SizeToDimension(dimension); }
  int64_t TensorShape__SizeFromDimension(const TensorShape* p, size_t dimension) override { return p->TensorShape::SizeFromDimension(dimension); }
  std::ostream& operator_left_shift(std::ostream& out, const TensorShape& shape) override { return out << shape; }

  // CPUIDInfo (wrapped)
  const CPUIDInfo& CPUIDInfo__GetCPUIDInfo() override { return CPUIDInfo::GetCPUIDInfo(); }
  bool CPUIDInfo__HasAVX2(const CPUIDInfo* p) override { return p->HasAVX2(); }
  bool CPUIDInfo__HasAVX512f(const CPUIDInfo* p) override { return p->HasAVX512f(); }
  bool CPUIDInfo__HasAVX512_BF16(const CPUIDInfo* p) override { return p->HasAVX512_BF16(); }
  bool CPUIDInfo__HasAMX_BF16(const CPUIDInfo* p) override { return p->HasAMX_BF16(); }
  bool CPUIDInfo__HasAVX512Skylake(const CPUIDInfo* p) override { return p->HasAVX512Skylake(); }

  // logging::Logger (wrapped)
  bool logging__Logger__OutputIsEnabled(const logging::Logger* p, logging::Severity severity, logging::DataType data_type) override { return p->OutputIsEnabled(severity, data_type); }
  logging::Severity logging__Logger__GetSeverity(const logging::Logger* p) override {
    return p->GetSeverity();
  }

  // logging::LoggingManager (wrapped)
  const logging::Logger& logging__LoggingManager__DefaultLogger() override { return logging::LoggingManager::DefaultLogger(); }
  bool logging__LoggingManager__HasDefaultLogger() override { return logging::LoggingManager::HasDefaultLogger(); }

  // logging::Capture (wrapped)
  std::unique_ptr<logging::Capture> logging__Capture__construct(const logging::Logger& logger,
                                                                logging::Severity severity, const char* category,
                                                                logging::DataType data_type,
                                                                const CodeLocation& location) override {
    return std::make_unique<logging::Capture>(logger, severity, category, data_type, location);
  }
  void logging__Capture__operator_delete(logging::Capture* p) noexcept override { delete p; }
  std::ostream& logging__Capture__Stream(logging::Capture* p) noexcept override { return p->Stream(); }
  void logging__Capture__ProcessPrintf(logging::Capture* p, const char* format, va_list args) override {
    p->ProcessPrintf(format, args);
  }

#if defined(_WIN32)
  // logging::EtwRegistrationManager
  logging::EtwRegistrationManager& logging__EtwRegistrationManager__Instance() override {
    return logging::EtwRegistrationManager::Instance();
  }
  bool logging__EtwRegistrationManager__SupportsETW() override {
    return logging::EtwRegistrationManager::SupportsETW();
  }
  logging::Severity logging__EtwRegistrationManager__MapLevelToSeverity(logging::EtwRegistrationManager* p) override {
    return p->MapLevelToSeverity();
  }
  void logging__EtwRegistrationManager__RegisterInternalCallback(
      logging::EtwRegistrationManager* p,
      const logging::EtwRegistrationManager_EtwInternalCallback& callback) override {
    p->RegisterInternalCallback(callback);
  }
  void logging__EtwRegistrationManager__UnregisterInternalCallback(
      logging::EtwRegistrationManager* p,
      const logging::EtwRegistrationManager_EtwInternalCallback& callback) override {
    p->UnregisterInternalCallback(callback);
  }
#endif  // defined(_WIN32)

  // Env
  Env& Env__Default() override { return Env::Default(); }

  // Utils::DataTypeUtils (wrapped)
  const std::string* Utils__DataTypeUtils__ToType(const ONNX_NAMESPACE::TypeProto& type_proto) override { return ONNX_NAMESPACE::Utils::DataTypeUtils::ToType(type_proto); }
  const std::string* Utils__DataTypeUtils__ToType(const std::string& type_str) override {
    return ONNX_NAMESPACE::Utils::DataTypeUtils::ToType(type_str);
  }

  // int64s (wrapped)
  int int64s__size(const ONNX_NAMESPACE::int64s* p) override { return p->size(); }
  const int64_t& int64s__Get(const ONNX_NAMESPACE::int64s* p, int index) override { return p->Get(index); }
  void int64s__Reserve(ONNX_NAMESPACE::int64s* p, int size) override { p->Reserve(size); };
  const int64_t* int64s__data(const ONNX_NAMESPACE::int64s* p) override { return p->data(); }

  // float32s
  void float32s__Reserve(ONNX_NAMESPACE::float32s* p, int size) override { p->Reserve(size); };
  const float* float32s__data(const ONNX_NAMESPACE::float32s* p) override { return p->data(); }
  int float32s__size(const ONNX_NAMESPACE::float32s* p) override { return p->size(); }

  // StringStringEntryProto
  std::string* StringStringEntryProto__mutable_key(ONNX_NAMESPACE::StringStringEntryProto* p) override { return p->mutable_key(); }
  std::string* StringStringEntryProto__mutable_value(ONNX_NAMESPACE::StringStringEntryProto* p) override { return p->mutable_value(); }

  // StringStringEntryProtos
  void StringStringEntryProtos__Clear(ONNX_NAMESPACE::StringStringEntryProtos* p) override { p->Clear(); };
  ONNX_NAMESPACE::StringStringEntryProto* StringStringEntryProtos__Add(ONNX_NAMESPACE::StringStringEntryProtos* p) override { return p->Add(); }
  int StringStringEntryProtos__size(ONNX_NAMESPACE::StringStringEntryProtos* p) override { return p->size(); }
  ONNX_NAMESPACE::StringStringEntryProto& StringStringEntryProtos__at(ONNX_NAMESPACE::StringStringEntryProtos* p, int index) override { return p->at(index); };

  // OperatorSetIdProto
  std::string* OperatorSetIdProto__mutable_domain(ONNX_NAMESPACE::OperatorSetIdProto* p) override { return p->mutable_domain(); }
  void OperatorSetIdProto__set_version(ONNX_NAMESPACE::OperatorSetIdProto* p, int64_t version) override { return p->set_version(version); }
  int64_t OperatorSetIdProto__version(const ONNX_NAMESPACE::OperatorSetIdProto* p) override { return p->version(); }

#if !defined(DISABLE_OPTIONAL_TYPE)
  // TypeProto_Optional (wrapped)
  const ONNX_NAMESPACE::TypeProto& TypeProto_Optional__elem_type(const ONNX_NAMESPACE::TypeProto_Optional* p) override { return p->elem_type(); }
  ONNX_NAMESPACE::TypeProto* TypeProto_Optional__mutable_elem_type(ONNX_NAMESPACE::TypeProto_Optional* p) override { return p->mutable_elem_type(); }
#endif

  // TypeProto_Sequence (wrapped)
  const ONNX_NAMESPACE::TypeProto& TypeProto_Sequence__elem_type(const ONNX_NAMESPACE::TypeProto_Sequence* p) override { return p->elem_type(); }
  ONNX_NAMESPACE::TypeProto* TypeProto_Sequence__mutable_elem_type(ONNX_NAMESPACE::TypeProto_Sequence* p) override { return p->mutable_elem_type(); }

  // TypeProto_Tensor (wrapped)
  bool TypeProto_Tensor__has_shape(const ONNX_NAMESPACE::TypeProto_Tensor* p) override { return p->has_shape(); }
  const ONNX_NAMESPACE::TensorShapeProto& TypeProto_Tensor__shape(const ONNX_NAMESPACE::TypeProto_Tensor* p) override { return p->shape(); }
  ONNX_NAMESPACE::TensorShapeProto* TypeProto_Tensor__mutable_shape(ONNX_NAMESPACE::TypeProto_Tensor* p) override { return p->mutable_shape(); }
  bool TypeProto_Tensor__has_elem_type(const ONNX_NAMESPACE::TypeProto_Tensor* p) override { return p->has_elem_type(); }
  int32_t TypeProto_Tensor__elem_type(const ONNX_NAMESPACE::TypeProto_Tensor* p) override { return p->elem_type(); }
  void TypeProto_Tensor__set_elem_type(ONNX_NAMESPACE::TypeProto_Tensor* p, int32_t value) override { p->set_elem_type(value); };

  // TypeProto_SparseTensor (wrapped)
#if !defined(DISABLE_SPARSE_TENSORS)
  bool TypeProto_SparseTensor__has_shape(const ONNX_NAMESPACE::TypeProto_SparseTensor* p) override { return p->has_shape(); }
  const ONNX_NAMESPACE::TensorShapeProto& TypeProto_SparseTensor__shape(const ONNX_NAMESPACE::TypeProto_SparseTensor* p) override {
    return p->shape();
  }
  ONNX_NAMESPACE::TensorShapeProto* TypeProto_SparseTensor__mutable_shape(ONNX_NAMESPACE::TypeProto_SparseTensor* p) override {
    return p->mutable_shape();
  }
  int32_t TypeProto_SparseTensor__elem_type(const ONNX_NAMESPACE::TypeProto_SparseTensor* p) override {
    return p->elem_type();
  }
#endif

  // TypeProto (wrapped)
  std::unique_ptr<ONNX_NAMESPACE::TypeProto> TypeProto__construct() override { return std::make_unique<ONNX_NAMESPACE::TypeProto>(); }
  void TypeProto__CopyFrom(ONNX_NAMESPACE::TypeProto* p, const ONNX_NAMESPACE::TypeProto* other) override { p->CopyFrom(*other); }
  bool TypeProto__has_tensor_type(const ONNX_NAMESPACE::TypeProto* p) override { return p->has_tensor_type(); }
  const ONNX_NAMESPACE::TypeProto_Tensor& TypeProto__tensor_type(const ONNX_NAMESPACE::TypeProto* p) override { return p->tensor_type(); }
  ONNX_NAMESPACE::TypeProto_Tensor* TypeProto__mutable_tensor_type(ONNX_NAMESPACE::TypeProto* p) override { return p->mutable_tensor_type(); }
  int TypeProto__value_case(const ONNX_NAMESPACE::TypeProto* p) override { return p->value_case(); }
#if !defined(DISABLE_SPARSE_TENSORS)
  const ONNX_NAMESPACE::TypeProto_SparseTensor& TypeProto__sparse_tensor_type(const ONNX_NAMESPACE::TypeProto* p) override {
    return p->sparse_tensor_type();
  }
  ONNX_NAMESPACE::TypeProto_SparseTensor* TypeProto__mutable_sparse_tensor_type(ONNX_NAMESPACE::TypeProto* p) override {
    return p->mutable_sparse_tensor_type();
  }
#endif

#if !defined(DISABLE_OPTIONAL_TYPE)
  const ONNX_NAMESPACE::TypeProto_Optional& TypeProto__optional_type(const ONNX_NAMESPACE::TypeProto* p) override { return p->optional_type(); }
  ONNX_NAMESPACE::TypeProto_Optional* TypeProto__mutable_optional_type(ONNX_NAMESPACE::TypeProto* p) override { return p->mutable_optional_type(); }
#endif

  const ONNX_NAMESPACE::TypeProto_Sequence& TypeProto__sequence_type(const ONNX_NAMESPACE::TypeProto* p) override { return p->sequence_type(); }
  ONNX_NAMESPACE::TypeProto_Sequence* TypeProto__mutable_sequence_type(ONNX_NAMESPACE::TypeProto* p) override { return p->mutable_sequence_type(); }

  // AttributeProto (wrapped)
  std::unique_ptr<ONNX_NAMESPACE::AttributeProto> AttributeProto__construct() override { return std::make_unique<ONNX_NAMESPACE::AttributeProto>(); }
  void AttributeProto__operator_delete(ONNX_NAMESPACE::AttributeProto* p) override { delete p; }
  void AttributeProto__operator_assign(ONNX_NAMESPACE::AttributeProto* p, const ONNX_NAMESPACE::AttributeProto& v) override { *p = v; }

  const std::string& AttributeProto__name(const ONNX_NAMESPACE::AttributeProto* p) const override { return p->name(); }
  ONNX_NAMESPACE::AttributeProto_AttributeType AttributeProto__type(const ONNX_NAMESPACE::AttributeProto* p) override { return p->type(); }
  int AttributeProto__ints_size(const ONNX_NAMESPACE::AttributeProto* p) override { return p->ints_size(); }
  int AttributeProto__floats_size(const ONNX_NAMESPACE::AttributeProto* p) override { return p->floats_size(); }
  int AttributeProto__strings_size(const ONNX_NAMESPACE::AttributeProto* p) override { return p->strings_size(); }
  int64_t AttributeProto__ints(const ONNX_NAMESPACE::AttributeProto* p, int i) override { return p->ints(i); }
  float AttributeProto__floats(const ONNX_NAMESPACE::AttributeProto* p, int i) override { return p->floats(i); }
  const std::string& AttributeProto__strings(const ONNX_NAMESPACE::AttributeProto* p, int i) override { return p->strings(i); }
  const ONNX_NAMESPACE::int64s& AttributeProto__ints(const ONNX_NAMESPACE::AttributeProto* p) override { return p->ints(); }
  const ONNX_NAMESPACE::float32s& AttributeProto__floats(const ONNX_NAMESPACE::AttributeProto* p) override { return p->floats(); }
  ONNX_NAMESPACE::int64s* AttributeProto__mutable_ints(ONNX_NAMESPACE::AttributeProto* p) override { return p->mutable_ints(); }
  ONNX_NAMESPACE::float32s* AttributeProto__mutable_floats(ONNX_NAMESPACE::AttributeProto* p) override { return p->mutable_floats(); }
  void AttributeProto__add_ints(ONNX_NAMESPACE::AttributeProto* p, int64_t value) override { p->add_ints(value); };
  void AttributeProto__add_floats(ONNX_NAMESPACE::AttributeProto* p, float value) override { p->add_floats(value); };
  void AttributeProto__add_strings(ONNX_NAMESPACE::AttributeProto* p, const ::std::string& value) override { p->add_strings(value); };

  int64_t AttributeProto__i(const ONNX_NAMESPACE::AttributeProto* p) override { return p->i(); }
  float AttributeProto__f(const ONNX_NAMESPACE::AttributeProto* p) override { return p->f(); }
  const ONNX_NAMESPACE::TensorProto& AttributeProto__t(const ONNX_NAMESPACE::AttributeProto* p) override { return p->t(); }
  void AttributeProto__set_s(ONNX_NAMESPACE::AttributeProto* p, const ::std::string& value) override { return p->set_s(value); }
  void AttributeProto__set_s(ONNX_NAMESPACE::AttributeProto* p, ::std::string&& value) override { return p->set_s(::std::move(value)); }
  void AttributeProto__set_f(ONNX_NAMESPACE::AttributeProto* p, const float& value) override { return p->set_f(value); }
  void AttributeProto__set_i(ONNX_NAMESPACE::AttributeProto* p, int64_t value) override { return p->set_i(value); }
  void AttributeProto__set_t(ONNX_NAMESPACE::AttributeProto* p, const ONNX_NAMESPACE::TensorProto& value) override { *p->mutable_t() = value; }
  const ::std::string& AttributeProto__s(const ONNX_NAMESPACE::AttributeProto* p) override { return p->s(); }
  void AttributeProto__set_name(ONNX_NAMESPACE::AttributeProto* p, const ::std::string& value) override { return p->set_name(value); }
  void AttributeProto__set_type(ONNX_NAMESPACE::AttributeProto* p, ONNX_NAMESPACE::AttributeProto_AttributeType value) override { return p->set_type(value); }
  ONNX_NAMESPACE::TensorProto* AttributeProto__add_tensors(ONNX_NAMESPACE::AttributeProto* p) override { return p->add_tensors(); }
  std::string* AttributeProto__release_s(ONNX_NAMESPACE::AttributeProto* p) override { return p->release_s(); }

  // GraphProto (wrapped)
  std::unique_ptr<ONNX_NAMESPACE::GraphProto> GraphProto__construct() override { return std::make_unique<ONNX_NAMESPACE::GraphProto>(); }
  void GraphProto__operator_delete(ONNX_NAMESPACE::GraphProto* p) override { delete p; }

  const ONNX_NAMESPACE::ValueInfoProto& GraphProto__input(const ONNX_NAMESPACE::GraphProto* p, int index) override { return p->input(index); }
  ONNX_NAMESPACE::ValueInfoProto* GraphProto__mutable_input(ONNX_NAMESPACE::GraphProto* p, int index) override { return p->mutable_input(index); }
  ONNX_NAMESPACE::ValueInfoProtos* GraphProto__mutable_input(ONNX_NAMESPACE::GraphProto* p) override { return p->mutable_input(); }
  int GraphProto__input_size(const ONNX_NAMESPACE::GraphProto* p) override { return p->input_size(); }

  const ONNX_NAMESPACE::ValueInfoProtos& GraphProto__output(const ONNX_NAMESPACE::GraphProto* p) override { return p->output(); }
  const ONNX_NAMESPACE::ValueInfoProto& GraphProto__output(const ONNX_NAMESPACE::GraphProto* p, int index) override { return p->output(index); }
  ONNX_NAMESPACE::ValueInfoProtos* GraphProto__mutable_output(ONNX_NAMESPACE::GraphProto* p) override { return p->mutable_output(); }

  ONNX_NAMESPACE::ValueInfoProtos* GraphProto__mutable_value_info(ONNX_NAMESPACE::GraphProto* p) override { return p->mutable_value_info(); }
  ONNX_NAMESPACE::TensorProtos* GraphProto__mutable_initializer(ONNX_NAMESPACE::GraphProto* p) override { return p->mutable_initializer(); }
  ONNX_NAMESPACE::TensorProto* GraphProto__add_initializer(ONNX_NAMESPACE::GraphProto* p) override { return p->add_initializer(); }
  ONNX_NAMESPACE::NodeProto* GraphProto__add_node(ONNX_NAMESPACE::GraphProto* p) override { return p->add_node(); }
  std::string* GraphProto__mutable_name(ONNX_NAMESPACE::GraphProto* p) override { return p->mutable_name(); }
  ONNX_NAMESPACE::NodeProto* GraphProto__mutable_node(ONNX_NAMESPACE::GraphProto* p, int index) override { return p->mutable_node(index); }

  void GraphProto__operator_assign(ONNX_NAMESPACE::GraphProto* p, const ONNX_NAMESPACE::GraphProto& v) override { *p = v; }

  void GraphProto__set_name(ONNX_NAMESPACE::GraphProto* p, const std::string& name) override { p->set_name(name); }
  void GraphProto__set_doc_string(ONNX_NAMESPACE::GraphProto* p, const std::string& doc_str) override {
    p->set_doc_string(doc_str);
  }

  // ModelProto (wrapped)
  std::unique_ptr<ONNX_NAMESPACE::ModelProto> ModelProto__construct() override { return std::make_unique<ONNX_NAMESPACE::ModelProto>(); }
  void ModelProto__operator_delete(ONNX_NAMESPACE::ModelProto* p) override { delete p; }

  bool ModelProto__SerializeToString(const ONNX_NAMESPACE::ModelProto* p, std::string& string) override { return p->SerializeToString(&string); }
  bool ModelProto__SerializeToOstream(const ONNX_NAMESPACE::ModelProto* p, std::ostream& output) override { return p->SerializeToOstream(&output); }
  bool ModelProto__ParseFromString(ONNX_NAMESPACE::ModelProto* p, const std::string& data) override { return p->ParseFromString(data); }
  std::string ModelProto__SerializeAsString(const ONNX_NAMESPACE::ModelProto* p) override { return p->SerializeAsString(); }

  const ONNX_NAMESPACE::GraphProto& ModelProto__graph(const ONNX_NAMESPACE::ModelProto* p) override { return p->graph(); }
  ONNX_NAMESPACE::GraphProto* ModelProto__mutable_graph(ONNX_NAMESPACE::ModelProto* p) override { return p->mutable_graph(); }

  void ModelProto__set_ir_version(ONNX_NAMESPACE::ModelProto* p, int64_t value) override { p->set_ir_version(value); }
  ONNX_NAMESPACE::StringStringEntryProtos* ModelProto__mutable_metadata_props(ONNX_NAMESPACE::ModelProto* p) override { return p->mutable_metadata_props(); };

  const ONNX_NAMESPACE::OperatorSetIdProto& ModelProto__opset_import(const ONNX_NAMESPACE::ModelProto* p, int index) override { return p->opset_import(index); }
  ONNX_NAMESPACE::OperatorSetIdProto* ModelProto__mutable_opset_import(ONNX_NAMESPACE::ModelProto* p, int index) override { return p->mutable_opset_import(index); }
  int ModelProto__opset_import_size(const ONNX_NAMESPACE::ModelProto* p) override { return p->opset_import_size(); }
  ONNX_NAMESPACE::OperatorSetIdProto* ModelProto__add_opset_import(ONNX_NAMESPACE::ModelProto* p) override { return p->add_opset_import(); }

  // NodeProto (wrapped)
  std::unique_ptr<ONNX_NAMESPACE::NodeProto> NodeProto__construct() override { return std::make_unique<ONNX_NAMESPACE::NodeProto>(); }
  void NodeProto__operator_delete(ONNX_NAMESPACE::NodeProto* p) override { delete p; }
  void NodeProto__operator_assign(ONNX_NAMESPACE::NodeProto* p, const ONNX_NAMESPACE::NodeProto& v) override { *p = v; }
  int NodeProto__attribute_size(ONNX_NAMESPACE::NodeProto* p) override { return p->attribute_size(); }
  const ONNX_NAMESPACE::AttributeProto& NodeProto__attribute(const ONNX_NAMESPACE::NodeProto* p, int index) const override { return p->attribute(index); }
  ONNX_NAMESPACE::AttributeProto* NodeProto__mutable_attribute(ONNX_NAMESPACE::NodeProto* p, int index) override { return p->mutable_attribute(index); }
  ONNX_NAMESPACE::AttributeProto* NodeProto__add_attribute(ONNX_NAMESPACE::NodeProto* p) override { return p->add_attribute(); }

  // TensorProto (wrapped)
  std::unique_ptr<ONNX_NAMESPACE::TensorProto> TensorProto__construct() override { return std::make_unique<ONNX_NAMESPACE::TensorProto>(); }
  void TensorProto__operator_delete(ONNX_NAMESPACE::TensorProto* p) override { delete p; }
  void TensorProto__operator_assign(ONNX_NAMESPACE::TensorProto* p, const ONNX_NAMESPACE::TensorProto& v) override { *p = v; }
  bool TensorProto__has_name(const ONNX_NAMESPACE::TensorProto* p) override { return p->has_name(); }
  void TensorProto__set_name(ONNX_NAMESPACE::TensorProto* p, const ::std::string& name) override { p->set_name(name); }
  const ::std::string& TensorProto__name(const ONNX_NAMESPACE::TensorProto* p) override { return p->name(); }
  int TensorProto__dims_size(const ONNX_NAMESPACE::TensorProto* p) override { return p->dims_size(); }
  const ONNX_NAMESPACE::int64s& TensorProto__dims(const ONNX_NAMESPACE::TensorProto* p) override { return p->dims(); }
  void TensorProto__add_dims(ONNX_NAMESPACE::TensorProto* p, int64_t value) override { p->add_dims(value); }
  bool TensorProto__has_data_location(const ONNX_NAMESPACE::TensorProto* p) override { return p->has_data_location(); }
  int TensorProto__data_location(const ONNX_NAMESPACE::TensorProto* p) override { return p->data_location(); }
  void TensorProto__set_data_location(ONNX_NAMESPACE::TensorProto* p, ONNX_NAMESPACE::TensorProto_DataLocation data_location) override { return p->set_data_location(data_location); }
  bool TensorProto__has_raw_data(const ONNX_NAMESPACE::TensorProto* p) override { return p->has_raw_data(); }
  const std::string& TensorProto__raw_data(const ONNX_NAMESPACE::TensorProto* p) override { return p->raw_data(); }
  std::string* TensorProto__mutable_raw_data(ONNX_NAMESPACE::TensorProto* p) override { return p->mutable_raw_data(); }

  bool TensorProto__has_data_type(const ONNX_NAMESPACE::TensorProto* p) override { return p->has_data_type(); }
  int32_t TensorProto__data_type(const ONNX_NAMESPACE::TensorProto* p) override { return p->data_type(); }
  void TensorProto__set_data_type(ONNX_NAMESPACE::TensorProto* p, int32_t type) override { p->set_data_type(type); }

  bool TensorProto_DataType_IsValid(int value) override { return ONNX_NAMESPACE::TensorProto::DataType_IsValid(value); }
  void TensorProto__CopyFrom(ONNX_NAMESPACE::TensorProto* p, const ONNX_NAMESPACE::TensorProto* other) override { p->CopyFrom(*other); }
  ONNX_NAMESPACE::StringStringEntryProtos* TensorProto__mutable_external_data(ONNX_NAMESPACE::TensorProto* p) override { return p->mutable_external_data(); };
  void TensorProto__clear_float_data(ONNX_NAMESPACE::TensorProto* p) override { p->clear_float_data(); }
  void TensorProto__clear_int32_data(ONNX_NAMESPACE::TensorProto* p) override { p->clear_int32_data(); }
  void TensorProto__clear_string_data(ONNX_NAMESPACE::TensorProto* p) override { p->clear_string_data(); }
  void TensorProto__clear_int64_data(ONNX_NAMESPACE::TensorProto* p) override { p->clear_int64_data(); }
  void TensorProto__clear_double_data(ONNX_NAMESPACE::TensorProto* p) override { p->clear_double_data(); }
  void TensorProto__clear_uint64_data(ONNX_NAMESPACE::TensorProto* p) override { p->clear_uint64_data(); }

  // TensorProtos (wrapped)
  ONNX_NAMESPACE::TensorProto* TensorProtos__Add(ONNX_NAMESPACE::TensorProtos* p) override { return p->Add(); }
  int TensorProtos__size(ONNX_NAMESPACE::TensorProtos* p) override { return p->size(); }
  ONNX_NAMESPACE::TensorProto& TensorProtos__at(ONNX_NAMESPACE::TensorProtos* p, int index) override { return p->at(index); };

  // TensorShapeProto_Dimension (wrapped)
  int TensorShapeProto_Dimension__value_case(const ONNX_NAMESPACE::TensorShapeProto_Dimension* p) override { return p->value_case(); }
  const std::string& TensorShapeProto_Dimension__dim_param(const ONNX_NAMESPACE::TensorShapeProto_Dimension* p) override { return p->dim_param(); }
  int64_t TensorShapeProto_Dimension__dim_value(const ONNX_NAMESPACE::TensorShapeProto_Dimension* p) override { return p->dim_value(); }
  void TensorShapeProto_Dimension__clear_dim_value(ONNX_NAMESPACE::TensorShapeProto_Dimension* p) override { return p->clear_dim_value(); }
  void TensorShapeProto_Dimension__set_dim_value(ONNX_NAMESPACE::TensorShapeProto_Dimension* p, int64_t value) override { return p->set_dim_value(value); }
  bool TensorShapeProto_Dimension__has_dim_value(const ONNX_NAMESPACE::TensorShapeProto_Dimension* p) override { return p->has_dim_value(); }
  bool TensorShapeProto_Dimension__has_dim_param(const ONNX_NAMESPACE::TensorShapeProto_Dimension* p) override { return p->has_dim_param(); }
  const std::string& TensorShapeProto_Dimension__denotation(const ONNX_NAMESPACE::TensorShapeProto_Dimension* p) const override { return p->denotation(); }
  void TensorShapeProto_Dimension__set_denotation(ONNX_NAMESPACE::TensorShapeProto_Dimension* p, const std::string& value) override { return p->set_denotation(value); }

  // TensorShapeProto_Dimensions (wrapped)
  std::unique_ptr<TensorShapeProto_Dimension_Iterator> TensorShapeProto_Dimensions__begin(const ONNX_NAMESPACE::TensorShapeProto_Dimensions* p) override {
    return std::make_unique<TensorShapeProto_Dimension_Iterator_Impl>(p->begin());
  }

  std::unique_ptr<TensorShapeProto_Dimension_Iterator> TensorShapeProto_Dimensions__end(const ONNX_NAMESPACE::TensorShapeProto_Dimensions* p) override {
    return std::make_unique<TensorShapeProto_Dimension_Iterator_Impl>(p->end());
  }

  size_t TensorShapeProto_Dimensions__size(const ONNX_NAMESPACE::TensorShapeProto_Dimensions* p) override {
    return p->size();
  }

  // TensorShapeProto (wrapped)
  int TensorShapeProto__dim_size(const ONNX_NAMESPACE::TensorShapeProto* p) override { return p->dim_size(); }
  const ONNX_NAMESPACE::TensorShapeProto_Dimensions& TensorShapeProto__dim(const ONNX_NAMESPACE::TensorShapeProto* p) override { return p->dim(); }
  const ONNX_NAMESPACE::TensorShapeProto_Dimension& TensorShapeProto__dim(const ONNX_NAMESPACE::TensorShapeProto* p, int index) override { return p->dim(index); }
  ONNX_NAMESPACE::TensorShapeProto_Dimension* TensorShapeProto__mutable_dim(ONNX_NAMESPACE::TensorShapeProto* p, int index) override { return p->mutable_dim(index); }
  void TensorShapeProto__clear_dim(ONNX_NAMESPACE::TensorShapeProto* p) override { return p->clear_dim(); }
  ONNX_NAMESPACE::TensorShapeProto_Dimension* TensorShapeProto__add_dim(ONNX_NAMESPACE::TensorShapeProto* p) override { return p->add_dim(); }

  // ValueInfoProto (wrapped)
  const ONNX_NAMESPACE::TypeProto& ValueInfoProto__type(const ONNX_NAMESPACE::ValueInfoProto* p) override { return p->type(); }
  ONNX_NAMESPACE::TypeProto* ValueInfoProto__mutable_type(ONNX_NAMESPACE::ValueInfoProto* p) override { return p->mutable_type(); }
  virtual void ValueInfoProto__operator_assign(ONNX_NAMESPACE::ValueInfoProto* p, const ONNX_NAMESPACE::ValueInfoProto& v) override { *p = v; }

  // ValueInfoProtos (wrapped)
  ONNX_NAMESPACE::ValueInfoProto* ValueInfoProtos__Add(ONNX_NAMESPACE::ValueInfoProtos* p) override { return p->Add(); }

  const ONNX_NAMESPACE::ValueInfoProto& ValueInfoProtos__operator_array(const ONNX_NAMESPACE::ValueInfoProtos* p, int index) override { return (*p)[index]; }

  // FunctionProto (wrapped)
  std::unique_ptr<ONNX_NAMESPACE::FunctionProto> FunctionProto__construct() override { return std::make_unique<ONNX_NAMESPACE::FunctionProto>(); }
  void FunctionProto__operator_delete(ONNX_NAMESPACE::FunctionProto* p) override { delete p; }

  bool FunctionProto__SerializeToString(const ONNX_NAMESPACE::FunctionProto* p, std::string& string) override { return p->SerializeToString(&string); }
  bool FunctionProto__SerializeToOstream(const ONNX_NAMESPACE::FunctionProto* p, std::ostream& output) override { return p->SerializeToOstream(&output); }
  bool FunctionProto__ParseFromString(ONNX_NAMESPACE::FunctionProto* p, const std::string& data) override { return p->ParseFromString(data); }
  std::string FunctionProto__SerializeAsString(const ONNX_NAMESPACE::FunctionProto* p) override { return p->SerializeAsString(); }

  bool FunctionProto__has_name(const ONNX_NAMESPACE::FunctionProto* p) override { return p->has_name(); }
  const std::string& FunctionProto__name(const ONNX_NAMESPACE::FunctionProto* p) const override { return p->name(); }
  void FunctionProto__set_name(ONNX_NAMESPACE::FunctionProto* p, const std::string& name) override { p->set_name(name); }

  bool FunctionProto__has_doc_string(const ONNX_NAMESPACE::FunctionProto* p) override { return p->has_doc_string(); }
  const std::string& FunctionProto__doc_string(const ONNX_NAMESPACE::FunctionProto* p) const override { return p->doc_string(); }
  void FunctionProto__set_doc_string(ONNX_NAMESPACE::FunctionProto* p, const std::string& doc_string) override { p->set_doc_string(doc_string); }

  bool FunctionProto__has_domain(const ONNX_NAMESPACE::FunctionProto* p) override { return p->has_domain(); }
  const std::string& FunctionProto__domain(const ONNX_NAMESPACE::FunctionProto* p) const override { return p->domain(); }
  void FunctionProto__set_domain(ONNX_NAMESPACE::FunctionProto* p, const std::string& domain) override { p->set_domain(domain); }

  const std::string& FunctionProto__input(const ONNX_NAMESPACE::FunctionProto* p, int index) override { return p->input(index); }
  std::string* FunctionProto__mutable_input(ONNX_NAMESPACE::FunctionProto* p, int index) override { return p->mutable_input(index); }
  int FunctionProto__input_size(const ONNX_NAMESPACE::FunctionProto* p) override { return p->input_size(); }
  void FunctionProto__add_input(ONNX_NAMESPACE::FunctionProto* p, const std::string& value) override { p->add_input(value); }

  const std::string& FunctionProto__output(const ONNX_NAMESPACE::FunctionProto* p, int index) override { return p->output(index); }
  std::string* FunctionProto__mutable_output(ONNX_NAMESPACE::FunctionProto* p, int index) override { return p->mutable_output(index); }
  int FunctionProto__output_size(const ONNX_NAMESPACE::FunctionProto* p) override { return p->output_size(); }
  void FunctionProto__add_output(ONNX_NAMESPACE::FunctionProto* p, const std::string& value) override { p->add_output(value); }

  const std::string& FunctionProto__attribute(const ONNX_NAMESPACE::FunctionProto* p, int index) override { return p->attribute(index); }
  std::string* FunctionProto__mutable_attribute(ONNX_NAMESPACE::FunctionProto* p, int index) override { return p->mutable_attribute(index); }
  int FunctionProto__attribute_size(const ONNX_NAMESPACE::FunctionProto* p) override { return p->attribute_size(); }
  void FunctionProto__add_attribute(ONNX_NAMESPACE::FunctionProto* p, const std::string& value) override { p->add_attribute(value); }

  const ONNX_NAMESPACE::AttributeProto& FunctionProto__attribute_proto(const ONNX_NAMESPACE::FunctionProto* p, int index) override { return p->attribute_proto(index); }
  ONNX_NAMESPACE::AttributeProto* FunctionProto__mutable_attribute_proto(ONNX_NAMESPACE::FunctionProto* p, int index) override { return p->mutable_attribute_proto(index); }
  int FunctionProto__attribute_proto_size(const ONNX_NAMESPACE::FunctionProto* p) override { return p->attribute_proto_size(); }
  ONNX_NAMESPACE::AttributeProto* FunctionProto__add_attribute_proto(ONNX_NAMESPACE::FunctionProto* p) override { return p->add_attribute_proto(); }

  const ONNX_NAMESPACE::NodeProto& FunctionProto__node(const ONNX_NAMESPACE::FunctionProto* p, int index) override { return p->node(index); }
  ONNX_NAMESPACE::NodeProto* FunctionProto__mutable_node(ONNX_NAMESPACE::FunctionProto* p, int index) override { return p->mutable_node(index); }
  int FunctionProto__node_size(const ONNX_NAMESPACE::FunctionProto* p) override { return p->node_size(); }
  ONNX_NAMESPACE::NodeProto* FunctionProto__add_node(ONNX_NAMESPACE::FunctionProto* p) override { return p->add_node(); }

  const ONNX_NAMESPACE::ValueInfoProto& FunctionProto__value_info(const ONNX_NAMESPACE::FunctionProto* p, int index) override { return p->value_info(index); }
  ONNX_NAMESPACE::ValueInfoProto* FunctionProto__mutable_value_info(ONNX_NAMESPACE::FunctionProto* p, int index) override { return p->mutable_value_info(index); }
  ONNX_NAMESPACE::ValueInfoProtos* FunctionProto__mutable_value_info(ONNX_NAMESPACE::FunctionProto* p) override { return p->mutable_value_info(); }
  int FunctionProto__value_info_size(const ONNX_NAMESPACE::FunctionProto* p) override { return p->value_info_size(); }
  ONNX_NAMESPACE::ValueInfoProto* FunctionProto__add_value_info(ONNX_NAMESPACE::FunctionProto* p) override { return p->add_value_info(); }

  const ONNX_NAMESPACE::StringStringEntryProto& FunctionProto__metadata_props(const ONNX_NAMESPACE::FunctionProto* p, int index) override { return p->metadata_props(index); }
  ONNX_NAMESPACE::StringStringEntryProto* FunctionProto__mutable_metadata_props(ONNX_NAMESPACE::FunctionProto* p, int index) override { return p->mutable_metadata_props(index); }
  ONNX_NAMESPACE::StringStringEntryProtos* FunctionProto__mutable_metadata_props(ONNX_NAMESPACE::FunctionProto* p) override { return p->mutable_metadata_props(); }
  int FunctionProto__metadata_props_size(const ONNX_NAMESPACE::FunctionProto* p) override { return p->metadata_props_size(); }
  ONNX_NAMESPACE::StringStringEntryProto* FunctionProto__add_metadata_props(ONNX_NAMESPACE::FunctionProto* p) override { return p->add_metadata_props(); }

  void InferShapes(const std::string& m, const std::string& save_path) override {
    return ONNX_NAMESPACE::shape_inference::InferShapes(m, save_path);
  }
  void InferShapes(ONNX_NAMESPACE::ModelProto& m) override {
    return ONNX_NAMESPACE::shape_inference::InferShapes(m);
  }
  void RegisterSchema(const std::string& domain, const OrtCustomOp* op) override {
    auto& domain_instance = ONNX_NAMESPACE::OpSchemaRegistry::DomainToVersionRange::Instance();
    const auto& domain_to_version_map = domain_instance.Map();
    if (domain_to_version_map.find(domain) == domain_to_version_map.end()) {
      domain_instance.AddDomainToVersion(domain, 1, 1000);
    }
    auto schema = CreateSchema(domain, {op});
    ONNX_NAMESPACE::RegisterSchema(schema, ORT_API_VERSION);
  }

  void DeregisterSchema(const std::string& domain, const std::string& op_type, int version) override {
    ONNX_NAMESPACE::DeregisterSchema(op_type, version, domain);
  }

  const ONNX_NAMESPACE::OpSchema* GetSchema(const std::string& name, const int maxInclusiveVersion, const std::string& domain) override {
    return ONNX_NAMESPACE::OpSchemaRegistry::Instance()->GetSchema(name, maxInclusiveVersion, domain);
  }
  const std::string& OpSchema__inputs__GetName(const ONNX_NAMESPACE::OpSchema* p, const size_t i) override { return p->inputs()[i].GetName(); }
  const std::string& OpSchema__inputs__GetTypeStr(const ONNX_NAMESPACE::OpSchema* p, const size_t i) override { return p->inputs()[i].GetTypeStr(); }
  const std::string& OpSchema__outputs__GetName(const ONNX_NAMESPACE::OpSchema* p, const size_t i) override { return p->outputs()[i].GetName(); }
  const std::string& OpSchema__outputs__GetTypeStr(const ONNX_NAMESPACE::OpSchema* p, const size_t i) override { return p->outputs()[i].GetTypeStr(); }
  const ONNX_NAMESPACE::TypeConstraintMap& OpSchema__typeConstraintMap(const ONNX_NAMESPACE::OpSchema* p) const override { return p->typeConstraintMap(); }

  // ConfigOptions (wrapped)
  std::optional<std::string> ConfigOptions__GetConfigEntry(const ConfigOptions* p, const std::string& config_key) override {
    return p->GetConfigEntry(config_key);
  }

  // ConfigOptions (wrapped)
  std::string ConfigOptions__GetConfigOrDefault(const ConfigOptions* p, const std::string& config_key,
                                                const std::string& default_value) override {
    return p->GetConfigOrDefault(config_key, default_value);
  }

  const std::unordered_map<std::string, std::string>& ConfigOptions__GetConfigOptionsMap(const ConfigOptions* p) override {
    return p->GetConfigOptionsMap();
  }

  // OrtRunOptions (wrapped)
  const ConfigOptions& RunOptions__GetConfigOptions(const RunOptions* p) override { return p->config_options; }

  // OrtSessionOptions (wrapped)
  const std::unordered_map<std::string, std::string>& SessionOptions__GetConfigOptionsMap(const OrtSessionOptions* p) override { return p->value.config_options.configurations; }
  const ConfigOptions& SessionOptions__GetConfigOptions(const OrtSessionOptions* p) override { return p->value.config_options; }
  bool SessionOptions__GetEnableProfiling(const OrtSessionOptions* p) override { return p->value.enable_profiling; };
  // ComputeCapability (wrapped)
  std::unique_ptr<ComputeCapability> ComputeCapability__construct(std::unique_ptr<IndexedSubGraph> t_sub_graph) override { return std::make_unique<ComputeCapability>(std::move(t_sub_graph)); }
  void ComputeCapability__operator_delete(ComputeCapability* p) override { delete p; }
  std::unique_ptr<IndexedSubGraph>& ComputeCapability__SubGraph(ComputeCapability* p) override { return p->sub_graph; }
  void ComputeCapability__copy_optimization_func(ComputeCapability* p, ComputeCapability* selection_cc) override { p->optimization_func = selection_cc->optimization_func; }
  void ComputeCapability__add_nodes_to_optimize(ComputeCapability* p, std::unique_ptr<ComputeCapability> optimization_cc) override { p->nodes_to_optimize.push_back(std::move(optimization_cc)); }

  // DataTransferManager (wrapped)
  Status DataTransferManager__CopyTensor(const DataTransferManager* p, const Tensor& src, Tensor& dst) override { return p->CopyTensor(src, dst); }
#if !defined(DISABLE_SPARSE_TENSORS)
  Status DataTransferManager__CopySparseTensor(const DataTransferManager* p, const SparseTensor& src, SparseTensor& dst) override { return p->CopySparseTensor(src, dst); }
  Status DataTransferManager__CopySparseTensors(const DataTransferManager* p, const std::vector<IDataTransfer::SparseSrcDstPair>& src_dst_pairs) override { return p->CopySparseTensors(src_dst_pairs); };
#endif
  const IDataTransfer* DataTransferManager__GetDataTransfer(const DataTransferManager* p, const OrtDevice& src_device, const OrtDevice& dst_device) override { return p->GetDataTransfer(src_device, dst_device); }

  // IDataTransfer (direct)
  Status IDataTransfer__CopyTensor(const IDataTransfer* p, const Tensor& src, Tensor& dst) override { return p->IDataTransfer::CopyTensor(src, dst); }
  Status IDataTransfer__CopyTensors(const IDataTransfer* p, const std::vector<IDataTransfer::SrcDstPair>& src_dst_pairs) override { return p->IDataTransfer::CopyTensors(src_dst_pairs); }
#if !defined(DISABLE_SPARSE_TENSORS)
  Status IDataTransfer__CopySparseTensors(const IDataTransfer* p, const std::vector<IDataTransfer::SparseSrcDstPair>& src_dst_pairs) override {
    return p->CopySparseTensors(src_dst_pairs);
  }
#endif

  // IndexedSubGraph_MetaDef (wrapped)
  std::unique_ptr<IndexedSubGraph_MetaDef> IndexedSubGraph_MetaDef__construct() override { return std::make_unique<IndexedSubGraph::MetaDef>(); }
  void IndexedSubGraph_MetaDef__operator_delete(IndexedSubGraph_MetaDef* p) override { delete p; }

  std::string& IndexedSubGraph_MetaDef__name(IndexedSubGraph_MetaDef* p) override { return p->name; }
  std::string& IndexedSubGraph_MetaDef__domain(IndexedSubGraph_MetaDef* p) override { return p->domain; }
  int& IndexedSubGraph_MetaDef__since_version(IndexedSubGraph_MetaDef* p) override { return p->since_version; }
  ONNX_NAMESPACE::OperatorStatus& IndexedSubGraph_MetaDef__status(IndexedSubGraph_MetaDef* p) override { return p->status; }
  std::vector<std::string>& IndexedSubGraph_MetaDef__inputs(IndexedSubGraph_MetaDef* p) override { return p->inputs; }
  std::vector<std::string>& IndexedSubGraph_MetaDef__outputs(IndexedSubGraph_MetaDef* p) override { return p->outputs; }
  std::vector<std::string>& IndexedSubGraph_MetaDef__constant_initializers(IndexedSubGraph_MetaDef* p) override { return p->constant_initializers; }
  NodeAttributes& IndexedSubGraph_MetaDef__attributes(IndexedSubGraph_MetaDef* p) override { return p->attributes; }
  std::string& IndexedSubGraph_MetaDef__doc_string(IndexedSubGraph_MetaDef* p) override { return p->doc_string; }

  // IndexedSubGraph (wrapped)
  std::unique_ptr<IndexedSubGraph> IndexedSubGraph__construct() override { return std::make_unique<IndexedSubGraph>(); }
  void IndexedSubGraph__operator_delete(IndexedSubGraph* p) override { delete p; }

  const std::vector<onnxruntime::NodeIndex>& IndexedSubGraph__Nodes(const IndexedSubGraph* p) override {
    return p->nodes;
  }
  std::vector<onnxruntime::NodeIndex>& IndexedSubGraph__Nodes(IndexedSubGraph* p) override { return p->nodes; }

  void IndexedSubGraph__SetMetaDef(IndexedSubGraph* p, std::unique_ptr<IndexedSubGraph_MetaDef>&& meta_def_) override { p->SetMetaDef(std::move(meta_def_)); }
  const IndexedSubGraph_MetaDef* IndexedSubGraph__GetMetaDef(const IndexedSubGraph* p) override { return p->GetMetaDef(); }

  void IndexedSubGraph__SetSchemaSource(IndexedSubGraph* p, IndexedSubGraph_SourceOfSchema schema_source) override { p->schema_source = schema_source; }
  IndexedSubGraph_SourceOfSchema IndexedSubGraph__GetSchemaSource(const IndexedSubGraph* p) override { return p->schema_source; }
  void IndexedSubGraph__SetAccountant(IndexedSubGraph* p, IResourceAccountant* resource_accountant) override {
    p->SetAccountant(resource_accountant);
  }
  void IndexedSubGraph__AppendNodeCost(IndexedSubGraph* p, const ResourceCount& resource_count) override {
    p->AppendNodeCost(resource_count);
  }

  // KernelDef (wrapped)
  void KernelDef__operator_delete(KernelDef* p) override { delete p; }
  void KernelDef__SinceVersion(const KernelDef* p, int* start, int* end) override { return p->SinceVersion(start, end); }
  const std::string& KernelDef__Domain(const KernelDef* p) override { return p->Domain(); }
  const std::string& KernelDef__OpName(const KernelDef* p) override { return p->OpName(); }
  int KernelDef__ExecQueueId(const KernelDef* p) override { return p->ExecQueueId(); }

  // KernelDefBuilder (wrapped)
  std::unique_ptr<KernelDefBuilder> KernelDefBuilder__construct() override { return std::make_unique<KernelDefBuilder>(); }
  void KernelDefBuilder__operator_delete(KernelDefBuilder* p) override { delete p; }

  void KernelDefBuilder__SetName(KernelDefBuilder* p, const char* op_name) override { p->SetName(op_name); }
  void KernelDefBuilder__SetDomain(KernelDefBuilder* p, const char* domain) override { p->SetDomain(domain); }
  void KernelDefBuilder__SinceVersion(KernelDefBuilder* p, int since_version) override { p->SinceVersion(since_version); }
  void KernelDefBuilder__SinceVersion(KernelDefBuilder* p, int since_version_start, int since_version_end) override { p->SinceVersion(since_version_start, since_version_end); }
  void KernelDefBuilder__Provider(KernelDefBuilder* p, const char* provider_type) override { p->Provider(provider_type); }
  void KernelDefBuilder__TypeConstraint(KernelDefBuilder* p, const char* arg_name, MLDataType supported_type) override { p->TypeConstraint(arg_name, supported_type); }
  void KernelDefBuilder__TypeConstraint(KernelDefBuilder* p, const char* arg_name, const std::vector<MLDataType>& supported_types) override { p->TypeConstraint(arg_name, supported_types); }
  void KernelDefBuilder__InputMemoryType(KernelDefBuilder* p, OrtMemType type, int input_index) override { p->InputMemoryType(type, input_index); }
  void KernelDefBuilder__InputMemoryType(KernelDefBuilder* p, OrtMemType type, const std::vector<int>& input_indexes) override { p->InputMemoryType(type, input_indexes); }
  void KernelDefBuilder__OutputMemoryType(KernelDefBuilder* p, OrtMemType type, int input_index) override { p->OutputMemoryType(type, input_index); }
  void KernelDefBuilder__ExecQueueId(KernelDefBuilder* p, int queue_id) override { p->ExecQueueId(queue_id); }
  void KernelDefBuilder__MayInplace(KernelDefBuilder* p, int input_index, int output_index) override { p->MayInplace(input_index, output_index); }
  void KernelDefBuilder__Alias(KernelDefBuilder* p, int input_index, int output_index) override { p->Alias(input_index, output_index); }
  void KernelDefBuilder__Alias(KernelDefBuilder* p, const std::vector<std::pair<int, int>>& aliases) override { p->Alias(aliases); }
  void KernelDefBuilder__VariadicAlias(KernelDefBuilder* p, int input_offset, int output_offset) override { p->VariadicAlias(input_offset, output_offset); }
  void KernelDefBuilder__ExternalOutputs(KernelDefBuilder* p) override { p->ExternalOutputs(); }
  void KernelDefBuilder__AllocateInputsContiguously(KernelDefBuilder* p) override { p->AllocateInputsContiguously(); }
#ifdef ENABLE_STRIDED_TENSORS
  void KernelDefBuilder__MayStridedInput(KernelDefBuilder* p, int input_index) override { p->MayStridedInput(input_index); }
  void KernelDefBuilder__MayStridedOutput(KernelDefBuilder* p, int input_index, int output_index) override { p->MayStridedOutput(input_index, output_index); }
#endif

  std::unique_ptr<KernelDef> KernelDefBuilder__Build(KernelDefBuilder* p) override { return p->Build(); }

  // KernelRegistry (wrapped)
  std::shared_ptr<KernelRegistry> KernelRegistry__construct() override { return std::make_shared<KernelRegistry>(); }
  void KernelRegistry__operator_delete(KernelRegistry* p) override { delete p; }
  Status KernelRegistry__Register(KernelRegistry* p, KernelCreateInfo&& create_info) override { return p->Register(std::move(create_info)); }

  // PrimitiveDataTypeBase (wrapped)
  int32_t PrimitiveDataTypeBase__GetDataType(const PrimitiveDataTypeBase* p) override { return p->GetDataType(); }
  int32_t PrimitiveDataTypeBase__GetNumSubElems(const PrimitiveDataTypeBase* p) override { return p->GetNumSubElems(); }
  bool PrimitiveDataTypeBase__HasSubElems(const PrimitiveDataTypeBase* p) override { return p->HasSubElems(); }

  // DataTypeImpl (wrapped)
  MLDataType DataTypeImpl__GetType_Tensor() override { return DataTypeImpl::GetType<Tensor>(); }
#if !defined(DISABLE_SPARSE_TENSORS)
  MLDataType DataTypeImpl__GetType_SparseTensor() override { return DataTypeImpl::GetType<SparseTensor>(); }
#endif
  MLDataType DataTypeImpl__GetType_TensorSeq() override { return DataTypeImpl::GetType<TensorSeq>(); }
  MLDataType DataTypeImpl__GetTypeFromOnnxType(int onnx_type) override { return DataTypeImpl::TensorTypeFromONNXEnum(onnx_type)->GetElementType(); }
  MLDataType DataTypeImpl__GetType_bool() override { return DataTypeImpl::GetType<bool>(); }
  MLDataType DataTypeImpl__GetType_int8() override { return DataTypeImpl::GetType<int8_t>(); }
  MLDataType DataTypeImpl__GetType_uint8() override { return DataTypeImpl::GetType<uint8_t>(); }
  MLDataType DataTypeImpl__GetType_int16() override { return DataTypeImpl::GetType<int16_t>(); }
  MLDataType DataTypeImpl__GetType_uint16() override { return DataTypeImpl::GetType<uint16_t>(); }
  MLDataType DataTypeImpl__GetType_int32() override { return DataTypeImpl::GetType<int32_t>(); }
  MLDataType DataTypeImpl__GetType_uint32() override { return DataTypeImpl::GetType<uint32_t>(); }
  MLDataType DataTypeImpl__GetType_int64() override { return DataTypeImpl::GetType<int64_t>(); }
  MLDataType DataTypeImpl__GetType_uint64() override { return DataTypeImpl::GetType<uint64_t>(); }
  MLDataType DataTypeImpl__GetType_float() override { return DataTypeImpl::GetType<float>(); }
  MLDataType DataTypeImpl__GetType_double() override { return DataTypeImpl::GetType<double>(); }
  MLDataType DataTypeImpl__GetType_BFloat16() override { return DataTypeImpl::GetType<BFloat16>(); }
  MLDataType DataTypeImpl__GetType_MLFloat16() override { return DataTypeImpl::GetType<MLFloat16>(); }
  MLDataType DataTypeImpl__GetType_string() override { return DataTypeImpl::GetType<std::string>(); }

#if !defined(DISABLE_FLOAT8_TYPES)
  MLDataType DataTypeImpl__GetType_Float8E4M3FN() override { return DataTypeImpl::GetType<Float8E4M3FN>(); }
  MLDataType DataTypeImpl__GetType_Float8E4M3FNUZ() override { return DataTypeImpl::GetType<Float8E4M3FNUZ>(); }
  MLDataType DataTypeImpl__GetType_Float8E5M2() override { return DataTypeImpl::GetType<Float8E5M2>(); }
  MLDataType DataTypeImpl__GetType_Float8E5M2FNUZ() override { return DataTypeImpl::GetType<Float8E5M2FNUZ>(); }
#endif
  MLDataType DataTypeImpl__GetType_Int4x2() override { return DataTypeImpl::GetType<Int4x2>(); }
  MLDataType DataTypeImpl__GetType_UInt4x2() override { return DataTypeImpl::GetType<UInt4x2>(); }

  MLDataType DataTypeImpl__GetTensorTypeFromOnnxType(int onnx_type) override { return DataTypeImpl::TensorTypeFromONNXEnum(onnx_type)->AsTensorType(); }
  MLDataType DataTypeImpl__GetTensorType_bool() override { return DataTypeImpl::GetTensorType<bool>(); }
  MLDataType DataTypeImpl__GetTensorType_int8() override { return DataTypeImpl::GetTensorType<int8_t>(); }
  MLDataType DataTypeImpl__GetTensorType_uint8() override { return DataTypeImpl::GetTensorType<uint8_t>(); }
  MLDataType DataTypeImpl__GetTensorType_int16() override { return DataTypeImpl::GetTensorType<int16_t>(); }
  MLDataType DataTypeImpl__GetTensorType_uint16() override { return DataTypeImpl::GetTensorType<uint16_t>(); }
  MLDataType DataTypeImpl__GetTensorType_int32() override { return DataTypeImpl::GetTensorType<int32_t>(); }
  MLDataType DataTypeImpl__GetTensorType_uint32() override { return DataTypeImpl::GetTensorType<uint32_t>(); }
  MLDataType DataTypeImpl__GetTensorType_int64() override { return DataTypeImpl::GetTensorType<int64_t>(); }
  MLDataType DataTypeImpl__GetTensorType_uint64() override { return DataTypeImpl::GetTensorType<uint64_t>(); }
  MLDataType DataTypeImpl__GetTensorType_float() override { return DataTypeImpl::GetTensorType<float>(); }
  MLDataType DataTypeImpl__GetTensorType_double() override { return DataTypeImpl::GetTensorType<double>(); }
  MLDataType DataTypeImpl__GetTensorType_BFloat16() override { return DataTypeImpl::GetTensorType<BFloat16>(); }
  MLDataType DataTypeImpl__GetTensorType_MLFloat16() override { return DataTypeImpl::GetTensorType<MLFloat16>(); }

#if !defined(DISABLE_FLOAT8_TYPES)
  MLDataType DataTypeImpl__GetTensorType_Float8E4M3FN() override { return DataTypeImpl::GetTensorType<Float8E4M3FN>(); }
  MLDataType DataTypeImpl__GetTensorType_Float8E4M3FNUZ() override { return DataTypeImpl::GetTensorType<Float8E4M3FNUZ>(); }
  MLDataType DataTypeImpl__GetTensorType_Float8E5M2() override { return DataTypeImpl::GetTensorType<Float8E5M2>(); }
  MLDataType DataTypeImpl__GetTensorType_Float8E5M2FNUZ() override { return DataTypeImpl::GetTensorType<Float8E5M2FNUZ>(); }
#endif
  MLDataType DataTypeImpl__GetTensorType_Int4x2() override { return DataTypeImpl::GetTensorType<Int4x2>(); }
  MLDataType DataTypeImpl__GetTensorType_UInt4x2() override { return DataTypeImpl::GetTensorType<UInt4x2>(); }

#if !defined(DISABLE_SPARSE_TENSORS)
  MLDataType DataTypeImpl__GetSparseTensorType_bool() override { return DataTypeImpl::GetSparseTensorType<bool>(); }
  MLDataType DataTypeImpl__GetSparseTensorType_int8() override { return DataTypeImpl::GetSparseTensorType<int8_t>(); }
  MLDataType DataTypeImpl__GetSparseTensorType_uint8() override { return DataTypeImpl::GetSparseTensorType<uint8_t>(); }
  MLDataType DataTypeImpl__GetSparseTensorType_int16() override { return DataTypeImpl::GetSparseTensorType<int16_t>(); }
  MLDataType DataTypeImpl__GetSparseTensorType_uint16() override { return DataTypeImpl::GetSparseTensorType<uint16_t>(); }
  MLDataType DataTypeImpl__GetSparseTensorType_int32() override { return DataTypeImpl::GetSparseTensorType<int32_t>(); }
  MLDataType DataTypeImpl__GetSparseTensorType_uint32() override { return DataTypeImpl::GetSparseTensorType<uint32_t>(); }
  MLDataType DataTypeImpl__GetSparseTensorType_int64() override { return DataTypeImpl::GetSparseTensorType<int64_t>(); }
  MLDataType DataTypeImpl__GetSparseTensorType_uint64() override { return DataTypeImpl::GetSparseTensorType<uint64_t>(); }
  MLDataType DataTypeImpl__GetSparseTensorType_float() override { return DataTypeImpl::GetSparseTensorType<float>(); }
  MLDataType DataTypeImpl__GetSparseTensorType_double() override { return DataTypeImpl::GetSparseTensorType<double>(); }
  MLDataType DataTypeImpl__GetSparseTensorType_string() override { return DataTypeImpl::GetSparseTensorType<std::string>(); }
  MLDataType DataTypeImpl__GetSparseTensorType_BFloat16() override { return DataTypeImpl::GetSparseTensorType<BFloat16>(); }
  MLDataType DataTypeImpl__GetSparseTensorType_MLFloat16() override { return DataTypeImpl::GetSparseTensorType<MLFloat16>(); }
#if !defined(DISABLE_FLOAT8_TYPES)
  MLDataType DataTypeImpl__GetSparseTensorType_Float8E4M3FN() override { return DataTypeImpl::GetSparseTensorType<Float8E4M3FN>(); }
  MLDataType DataTypeImpl__GetSparseTensorType_Float8E4M3FNUZ() override { return DataTypeImpl::GetSparseTensorType<Float8E4M3FNUZ>(); }
  MLDataType DataTypeImpl__GetSparseTensorType_Float8E5M2() override { return DataTypeImpl::GetSparseTensorType<Float8E5M2>(); }
  MLDataType DataTypeImpl__GetSparseTensorType_Float8E5M2FNUZ() override { return DataTypeImpl::GetSparseTensorType<Float8E5M2FNUZ>(); }
#endif
#endif

  const char* DataTypeImpl__ToString(MLDataType type) override { return DataTypeImpl::ToString(type); }
  bool DataTypeImpl__IsTensorType(const DataTypeImpl* p) override { return p->IsTensorType(); }
  bool DataTypeImpl__IsTensorSequenceType(const DataTypeImpl* p) override { return p->IsTensorSequenceType(); }
#if !defined(DISABLE_SPARSE_TENSORS)
  bool DataTypeImpl__IsSparseTensorType(const DataTypeImpl* p) override { return p->IsSparseTensorType(); }
#endif

  DeleteFunc DataTypeImpl__GetDeleteFunc(const DataTypeImpl* p) override { return p->GetDeleteFunc(); }

  const std::vector<MLDataType>& DataTypeImpl__AllFixedSizeTensorTypes() override { return DataTypeImpl::AllFixedSizeTensorTypes(); }
  const std::vector<MLDataType>& DataTypeImpl__AllFixedSizeTensorTypesIRv4() override { return DataTypeImpl::AllFixedSizeTensorTypesIRv4(); }
  const std::vector<MLDataType>& DataTypeImpl__AllFixedSizeTensorTypesIRv9() override { return DataTypeImpl::AllFixedSizeTensorTypesIRv9(); }

  const std::vector<MLDataType>& DataTypeImpl__AllTensorTypes() override { return DataTypeImpl::AllTensorTypes(); }
  const std::vector<MLDataType>& DataTypeImpl__AllTensorTypesIRv4() override { return DataTypeImpl::AllTensorTypesIRv4(); }
  const std::vector<MLDataType>& DataTypeImpl__AllTensorTypesIRv9() override { return DataTypeImpl::AllTensorTypesIRv9(); }

  const std::vector<MLDataType>& DataTypeImpl__AllIEEEFloatTensorTypes() override { return DataTypeImpl::AllIEEEFloatTensorTypes(); }

  const std::vector<MLDataType>& DataTypeImpl__AllTensorAndSequenceTensorTypes() override { return DataTypeImpl::AllTensorAndSequenceTensorTypes(); }
  const std::vector<MLDataType>& DataTypeImpl__AllTensorAndSequenceTensorTypesIRv4() override { return DataTypeImpl::AllTensorAndSequenceTensorTypesIRv4(); }
  const std::vector<MLDataType>& DataTypeImpl__AllTensorAndSequenceTensorTypesIRv9() override { return DataTypeImpl::AllTensorAndSequenceTensorTypesIRv9(); }

  const std::vector<MLDataType>& DataTypeImpl__AllOptionalAndTensorAndSequenceTensorTypes() override { return DataTypeImpl::AllOptionalAndTensorAndSequenceTensorTypes(); }
  const std::vector<MLDataType>& DataTypeImpl__AllOptionalAndTensorAndSequenceTensorTypesIRv4() override { return DataTypeImpl::AllOptionalAndTensorAndSequenceTensorTypesIRv4(); }
  const std::vector<MLDataType>& DataTypeImpl__AllOptionalAndTensorAndSequenceTensorTypesIRv9() override { return DataTypeImpl::AllOptionalAndTensorAndSequenceTensorTypesIRv9(); }

  const std::vector<MLDataType>& DataTypeImpl__AllFixedSizeTensorAndSequenceTensorTypes() override { return DataTypeImpl::AllFixedSizeTensorAndSequenceTensorTypes(); }
  const std::vector<MLDataType>& DataTypeImpl__AllFixedSizeTensorAndSequenceTensorTypesIRv4() override { return DataTypeImpl::AllFixedSizeTensorAndSequenceTensorTypesIRv4(); }
  const std::vector<MLDataType>& DataTypeImpl__AllFixedSizeTensorAndSequenceTensorTypesIRv9() override { return DataTypeImpl::AllFixedSizeTensorAndSequenceTensorTypesIRv9(); }

  const std::vector<MLDataType>& DataTypeImpl__AllSequenceTensorTypes() override { return DataTypeImpl::AllSequenceTensorTypes(); }
  const std::vector<MLDataType>& DataTypeImpl__AllSequenceTensorTypesIRv4() override { return DataTypeImpl::AllSequenceTensorTypesIRv4(); }
  const std::vector<MLDataType>& DataTypeImpl__AllSequenceTensorTypesIRv9() override { return DataTypeImpl::AllSequenceTensorTypesIRv9(); }

  const std::vector<MLDataType>& DataTypeImpl__AllFixedSizeSequenceTensorTypes() override { return DataTypeImpl::AllFixedSizeSequenceTensorTypes(); }
  const std::vector<MLDataType>& DataTypeImpl__AllFixedSizeSequenceTensorTypesIRv4() override { return DataTypeImpl::AllFixedSizeSequenceTensorTypesIRv4(); }
  const std::vector<MLDataType>& DataTypeImpl__AllFixedSizeSequenceTensorTypesIRv9() override { return DataTypeImpl::AllFixedSizeSequenceTensorTypesIRv9(); }

  size_t DataTypeImpl__Size(const DataTypeImpl* p) override { return p->Size(); }
  const PrimitiveDataTypeBase* DataTypeImpl__AsPrimitiveDataType(const DataTypeImpl* p) override { return p->AsPrimitiveDataType(); }

  // Function (wrapped)
  const Graph& Function__Body(const Function* p) override { return p->Body(); }

  // Node (wrapped)
  const std::string& Node__Name(const Node* p) noexcept override { return p->Name(); }
  const std::string& Node__Description(const Node* p) noexcept override { return p->Description(); }
  const std::string& Node__Domain(const Node* p) noexcept override { return p->Domain(); }
  const std::string& Node__OpType(const Node* p) noexcept override { return p->OpType(); }
  int Node__SinceVersion(const Node* p) override { return p->SinceVersion(); }

  const Function* Node__GetFunctionBody(const Node* p) noexcept override { return p->GetFunctionBody(); }
  ProviderType Node__GetExecutionProviderType(const Node* p) const noexcept override { return p->GetExecutionProviderType(); }

  const std::vector<int>& Node__InputArgCount(const Node* p) override { return p->InputArgCount(); }
  ConstPointerContainer<std::vector<NodeArg*>> Node__ImplicitInputDefs(const Node* p) noexcept override { return p->ImplicitInputDefs(); }
  ConstPointerContainer<std::vector<NodeArg*>> Node__InputDefs(const Node* p) noexcept override { return p->InputDefs(); }
  ConstPointerContainer<std::vector<NodeArg*>> Node__OutputDefs(const Node* p) noexcept override { return p->OutputDefs(); }
  NodeIndex Node__Index(const Node* p) noexcept override { return p->Index(); }
  std::vector<gsl::not_null<const Graph*>> Node__GetSubgraphs(const Node* p) const noexcept override { return p->GetSubgraphs(); }

  void Node__ToProto(const Node* p, ONNX_NAMESPACE::NodeProto& proto, bool update_subgraphs = false) override { p->ToProto(proto, update_subgraphs); }

  const NodeAttributes& Node__GetAttributes(const Node* p) noexcept override { return p->GetAttributes(); }
  void Node__AddAttribute(Node* p, const ::std::string& attr_name, const ONNX_NAMESPACE::GraphProto& value) override {
    p->AddAttribute(attr_name, value);
  }
  void Node__AddAttribute(Node* p, const ::std::string& attr_name, const std::string& value) override {
    p->AddAttribute(attr_name, value);
  }
  void Node__AddAttribute(Node* p, const ::std::string& attr_name, int64_t value) override {
    p->AddAttribute(attr_name, value);
  }
  size_t Node__GetInputEdgesCount(const Node* p) noexcept override { return p->GetInputEdgesCount(); }
  size_t Node__GetOutputEdgesCount(const Node* p) noexcept override { return p->GetOutputEdgesCount(); }

  std::unique_ptr<Node__NodeIterator> Node__InputNodesBegin(const Node* p) noexcept override { return std::make_unique<Node__NodeIterator_Impl>(p->InputNodesBegin()); }
  std::unique_ptr<Node__NodeIterator> Node__InputNodesEnd(const Node* p) noexcept override { return std::make_unique<Node__NodeIterator_Impl>(p->InputNodesEnd()); }

  std::unique_ptr<Node__NodeIterator> Node__OutputNodesBegin(const Node* p) noexcept override { return std::make_unique<Node__NodeIterator_Impl>(p->OutputNodesBegin()); }
  std::unique_ptr<Node__NodeIterator> Node__OutputNodesEnd(const Node* p) noexcept override { return std::make_unique<Node__NodeIterator_Impl>(p->OutputNodesEnd()); }
  std::unique_ptr<Node__EdgeIterator> Node__InputEdgesBegin(const Node* p) noexcept override {
    return std::make_unique<Node__EdgeIterator_Impl>(p->InputEdgesBegin());
  }
  std::unique_ptr<Node__EdgeIterator> Node__InputEdgesEnd(const Node* p) noexcept override {
    return std::make_unique<Node__EdgeIterator_Impl>(p->InputEdgesEnd());
  }
  std::unique_ptr<Node__EdgeIterator> Node__OutputEdgesBegin(const Node* p) noexcept override { return std::make_unique<Node__EdgeIterator_Impl>(p->OutputEdgesBegin()); }
  std::unique_ptr<Node__EdgeIterator> Node__OutputEdgesEnd(const Node* p) noexcept override { return std::make_unique<Node__EdgeIterator_Impl>(p->OutputEdgesEnd()); }

  void Node__ForEachDef(const Node* p, std::function<void(const NodeArg&, bool is_input)> func, bool include_missing_optional_defs) override { p->ForEachDef(func, std::move(include_missing_optional_defs)); }
  const std::unordered_map<std::string, gsl::not_null<Graph*>>& Node__GetAttributeNameToMutableSubgraphMap(Node* p) noexcept override { return p->GetAttributeNameToMutableSubgraphMap(); }
  std::unordered_map<std::string, gsl::not_null<const Graph*>> Node__GetAttributeNameToSubgraphMap(const Node* p) const override { return p->GetAttributeNameToSubgraphMap(); }
  int Node__NodeType(const Node* p) const noexcept override { return int(p->NodeType()); }

  // Node_EdgeEnd (wrapped). Maps to Node::EdgeEnd struct.
  const Node& Node_EdgeEnd__GetNode(const Node_EdgeEnd* p) override { return p->GetNode(); }
  int Node_EdgeEnd__GetSrcArgIndex(const Node_EdgeEnd* p) override { return p->GetSrcArgIndex(); }
  int Node_EdgeEnd__GetDstArgIndex(const Node_EdgeEnd* p) override { return p->GetDstArgIndex(); }

  // NodeArg (wrapped)
  const std::string& NodeArg__Name(const NodeArg* p) noexcept override { return p->Name(); }
  const ONNX_NAMESPACE::TensorShapeProto* NodeArg__Shape(const NodeArg* p) override { return p->Shape(); }
  ONNX_NAMESPACE::DataType NodeArg__Type(const NodeArg* p) noexcept override { return p->Type(); }
  const NodeArgInfo& NodeArg__ToProto(const NodeArg* p) noexcept override { return p->ToProto(); }
  bool NodeArg__Exists(const NodeArg* p) const noexcept override { return p->Exists(); }
  const ONNX_NAMESPACE::TypeProto* NodeArg__TypeAsProto(const NodeArg* p) noexcept override { return p->TypeAsProto(); }
  Status NodeArg__OverrideTypesHelper(NodeArg* p, const ONNX_NAMESPACE::TypeProto& input_type, int32_t input_tensor_elem_type, int32_t current_tensor_elem_type, bool override_types) override { return p->OverrideTypesHelper(input_type, input_tensor_elem_type, current_tensor_elem_type, override_types); };

  // NodeAttributes (wrapped)
  std::unique_ptr<NodeAttributes> NodeAttributes__construct() override { return std::make_unique<NodeAttributes>(); }
  void NodeAttributes__operator_delete(NodeAttributes* p) noexcept override { delete p; }
  size_t NodeAttributes__size(const NodeAttributes* p) override { return p->size(); }
  void NodeAttributes__clear(NodeAttributes* p) noexcept override { return p->clear(); }
  size_t NodeAttributes__count(const NodeAttributes* p, const std::string& keyval) override { return p->count(keyval); }
  ONNX_NAMESPACE::AttributeProto& NodeAttributes__operator_array(NodeAttributes* p, const std::string& string) override { return (*p)[string]; }
  const ONNX_NAMESPACE::AttributeProto& NodeAttributes__at(const NodeAttributes* p, const std::string& string) override { return p->at(string); }
  void NodeAttributes__operator_assign(NodeAttributes* p, const NodeAttributes& v) override { *p = v; }

  std::unique_ptr<NodeAttributes_Iterator> NodeAttributes__begin(const NodeAttributes* p) override {
    return std::make_unique<NodeAttributes_Iterator_Impl>(p->begin());
  }
  std::unique_ptr<NodeAttributes_Iterator> NodeAttributes__end(const NodeAttributes* p) override {
    return std::make_unique<NodeAttributes_Iterator_Impl>(p->end());
  }
  std::unique_ptr<NodeAttributes_Iterator> NodeAttributes__find(const NodeAttributes* p, const std::string& key) override {
    return std::make_unique<NodeAttributes_Iterator_Impl>(p->find(key));
  }
  void NodeAttributes__insert(NodeAttributes* p, const NodeAttributes& v) override { return p->insert(v.begin(), v.end()); }
  void NodeAttributes__emplace(NodeAttributes* p, const std::string& k, const ONNX_NAMESPACE::AttributeProto& v) override { p->emplace(k, v); }
  void NodeAttributes__emplace(NodeAttributes* p, const std::string& k, ONNX_NAMESPACE::AttributeProto&& v) override { p->emplace(k, std::move(v)); }
  void NodeAttributes__insert_or_assign(NodeAttributes* p, const std::string& k, const ONNX_NAMESPACE::AttributeProto& v) override { p->insert_or_assign(k, v); }
  void NodeAttributes__reserve(NodeAttributes* p, size_t size) override { p->reserve(size); }

  void NodeUnit__operator_delete(NodeUnit* p) noexcept override { delete p; }

  int NodeUnit__UnitType(const NodeUnit* p) noexcept override { return static_cast<int>(p->UnitType()); }

  const std::vector<NodeUnitIODef>& NodeUnit__Inputs(const NodeUnit* p) noexcept override {
    return p->Inputs();
  }
  const std::vector<NodeUnitIODef>& NodeUnit__Outputs(const NodeUnit* p) noexcept override {
    return p->Outputs();
  }

  const std::string& NodeUnit__Domain(const NodeUnit* p) noexcept override {
    return p->Domain();
  }
  const std::string& NodeUnit__OpType(const NodeUnit* p) noexcept override { return p->OpType(); }
  const std::string& NodeUnit__Name(const NodeUnit* p) noexcept override { return p->Name(); }
  int NodeUnit__SinceVersion(const NodeUnit* p) noexcept override { return p->SinceVersion(); }
  NodeIndex NodeUnit__Index(const NodeUnit* p) noexcept override { return p->Index(); }
  const std::filesystem::path& NodeUnit__ModelPath(const NodeUnit* p) noexcept override { return p->ModelPath(); }
  ProviderType NodeUnit__GetExecutionProviderType(const NodeUnit* p) noexcept override {
    return p->GetExecutionProviderType();
  }

  const Node& NodeUnit__GetNode(const NodeUnit* p) noexcept override { return p->GetNode(); }
  const std::vector<const Node*>& NodeUnit__GetDQNodes(const NodeUnit* p) noexcept override {
    return p->GetDQNodes();
  }
  const std::vector<const Node*>& NodeUnit__GetQNodes(const NodeUnit* p) noexcept override {
    return p->GetQNodes();
  }
  std::vector<const Node*> NodeUnit__GetAllNodesInGroup(const NodeUnit* p) noexcept override {
    return p->GetAllNodesInGroup();
  }

  size_t NodeUnit__InputEdgeCount(const NodeUnit* p) override {
    return p->InputEdgeCount();
  }
  std::unique_ptr<Node__EdgeIterator> NodeUnit__OutputEdgesBegin(const NodeUnit* p) override {
    return std::make_unique<Node__EdgeIterator_Impl>(p->OutputEdgesBegin());
  }
  std::unique_ptr<Node__EdgeIterator> NodeUnit__OutputEdgesEnd(const NodeUnit* p) override {
    return std::make_unique<Node__EdgeIterator_Impl>(p->OutputEdgesEnd());
  }

  std::pair<std::vector<std::unique_ptr<NodeUnit>>, std::unordered_map<const Node*, const NodeUnit*>>
  QDQ__GetAllNodeUnits(const GraphViewer* graph_viewer, const logging::Logger& logger) override {
    return QDQ::GetAllNodeUnits(*graph_viewer, logger);
  }

  // Partitioning utils
  std::vector<std::unique_ptr<ComputeCapability>>
  Utils__CreateSupportedPartitions(const GraphViewer& graph_viewer,
                                   const std::unordered_set<const Node*>& supported_nodes,
                                   const std::unordered_set<std::string>& stop_ops,
                                   const utils::GenerateMetadefNameFn& generate_metadef_name,
                                   const std::string& execution_provider_name,
                                   const std::string& execution_provider_type,
                                   const std::unordered_map<const Node*, const NodeUnit*>* node_unit_map,
                                   bool drop_constant_initializers) override {
    return onnxruntime::utils::CreateSupportedPartitions(graph_viewer,
                                                         supported_nodes,
                                                         stop_ops,
                                                         generate_metadef_name,
                                                         execution_provider_name,
                                                         execution_provider_type,
                                                         node_unit_map,
                                                         drop_constant_initializers);
  }

  std::unique_ptr<ComputeCapability>
  Utils__MakeComputeCapability(const GraphViewer& graph_viewer,
                               const std::vector<const Node*>& group,
                               const std::function<std::string()>& generate_metadef_name,
                               const std::string& execution_provider_name,
                               bool drop_constant_initializers) override {
    return onnxruntime::utils::MakeComputeCapability(graph_viewer, group, generate_metadef_name,
                                                     execution_provider_name, drop_constant_initializers);
  }

  // Model (wrapped)
  std::unique_ptr<Model> Model__construct(ONNX_NAMESPACE::ModelProto&& model_proto, const PathString& model_path,
                                          const IOnnxRuntimeOpSchemaRegistryList* local_registries,
                                          const logging::Logger& logger) override {
    return std::make_unique<Model>(model_proto, model_path, local_registries, logger);
  }
  std::unique_ptr<Model> Model__construct(const std::string& graph_name,
                                          bool is_onnx_domain_only,
                                          const logging::Logger& logger) override {
    return std::make_unique<Model>(graph_name, is_onnx_domain_only, logger);
  }
  void Model__operator_delete(Model* p) override { delete p; }
  Graph& Model__MainGraph(Model* p) override { return p->MainGraph(); }
  std::unique_ptr<ONNX_NAMESPACE::ModelProto> Model__ToProto(Model* p) override { return std::make_unique<ONNX_NAMESPACE::ModelProto>(p->ToProto()); }
  std::unique_ptr<ONNX_NAMESPACE::ModelProto> Model__ToGraphProtoWithExternalInitializers(Model* p,
                                                                                          const std::filesystem::path& external_file_name,
                                                                                          const std::filesystem::path& file_path,
                                                                                          const ModelSavingOptions& model_saving_options) override {
    return std::make_unique<ONNX_NAMESPACE::ModelProto>(p->ToGraphProtoWithExternalInitializers(external_file_name,
                                                                                                file_path,
                                                                                                model_saving_options));
  };
  const ModelMetaData& Model__MetaData(const Model* p) const noexcept override { return p->MetaData(); };
  Status Model__Load(const PathString& file_path, /*out*/ ONNX_NAMESPACE::ModelProto& model_proto) override { return Model::Load(file_path, model_proto); }

  // Graph (wrapped)
  std::unique_ptr<GraphViewer> Graph__CreateGraphViewer(const Graph* p) override { return std::make_unique<GraphViewer>(*p); }
  std::unique_ptr<ONNX_NAMESPACE::GraphProto> Graph__ToGraphProto(const Graph* p) override { return std::make_unique<ONNX_NAMESPACE::GraphProto>(p->ToGraphProto()); }
  void Graph__SetInputs(Graph* p, gsl::span<const NodeArg* const> inputs) override { p->SetInputs(inputs); }
  const std::unordered_map<std::string, int>& Graph__DomainToVersionMap(const Graph* p) const noexcept override { return p->DomainToVersionMap(); };
  NodeArg& Graph__GetOrCreateNodeArg(Graph* p, const std::string& name, const ONNX_NAMESPACE::TypeProto* p_arg_type) override { return p->GetOrCreateNodeArg(name, p_arg_type); }
  void Graph__AddOuterScopeNodeArg(Graph* p, const std::string& name) override { p->AddOuterScopeNodeArg(name); }

  Status Graph__Resolve(Graph* p) override { return p->Resolve(); }
  void Graph__AddInitializedTensor(Graph* p, const ONNX_NAMESPACE::TensorProto& tensor) override { p->AddInitializedTensor(tensor); }
  Node& Graph__AddNode(Graph* p, const std::string& name, const std::string& op_type, const std::string& description, const gsl::span<NodeArg* const>& input_args, const gsl::span<NodeArg* const>& output_args, const NodeAttributes* attributes, const std::string& domain) override {
    return p->AddNode(name, op_type, description, input_args, output_args, attributes, domain);
  }
  Node& Graph__AddNode(Graph* p, const std::string& name, const std::string& op_type, const std::string& description, const gsl::span<NodeArg* const>& input_args, const gsl::span<NodeArg* const>& output_args, NodeAttributes&& attributes, const std::string& domain) override {
    return p->AddNode(name, op_type, description, input_args, output_args, ::std::move(attributes), domain);
  }
  Node& Graph__AddNode(Graph* p, const Node& other) override {
    return p->AddNode(other);
  }

  const std::vector<const NodeArg*>& Graph__GetOutputs(const Graph* p) noexcept override { return p->GetOutputs(); }
  void Graph__SetOutputs(Graph* p, gsl::span<const NodeArg* const> outputs) override { p->SetOutputs(outputs); }

  const std::vector<const NodeArg*>& Graph__GetInputs(const Graph* p) noexcept override { return p->GetInputs(); }
  std::vector<const Node*> Graph__Nodes(const Graph* p) override {
    auto& node_refererence = p->Nodes();
    std::vector<const Node*> nodes(p->NumberOfNodes(), nullptr);
    std::transform(node_refererence.begin(), node_refererence.end(), nodes.begin(), [](const Node& n) { return &n; });
    return nodes;
  }
  bool Graph__GetInitializedTensor(const Graph* p, const std::string& tensor_name, const ONNX_NAMESPACE::TensorProto*& value) override { return p->GetInitializedTensor(tensor_name, value); }

  const Node* Graph__ParentNode(const Graph* p) const override { return p->ParentNode(); }
  const Graph* Graph__ParentGraph(const Graph* p) const override { return p->ParentGraph(); }
  Graph* Graph__MutableParentGraph(Graph* p) override { return p->MutableParentGraph(); }
  const std::string& Graph__Name(const Graph* p) const noexcept override { return p->Name(); }
  void Graph__SetName(Graph* p, const std::string& name) const noexcept override { return p->SetName(name); }
  const std::filesystem::path& Graph__ModelPath(const Graph* p) const override { return p->ModelPath(); }
  const std::vector<const NodeArg*>& Graph__GetInputsIncludingInitializers(const Graph* p) const noexcept override { return p->GetInputsIncludingInitializers(); }
  bool Graph__IsSubgraph(const Graph* p) override { return p->IsSubgraph(); }
  const Node* Graph__GetProducerNode(const Graph* p, const std::string& node_arg_name) const override { return p->GetProducerNode(node_arg_name); }
  const Model& Graph__GetModel(const Graph* p) override { return p->GetModel(); }
  void Graph__ReverseDFSFrom(const Graph* p, gsl::span<const Node* const> from,
                             const std::function<void(const Node*)>& enter,
                             const std::function<void(const Node*)>& leave,
                             const std::function<bool(const Node*, const Node*)>& comp,
                             const std::function<bool(const Node* from, const Node* to)>& stop) const override {
    p->ReverseDFSFrom(from, enter, leave, comp, stop);
  }
  Graph& Graph__SetGraphResolveNeeded(Graph* p) override { return p->SetGraphResolveNeeded(); }
  void Graph__RemoveInitializedTensor(Graph* p, const std::string& tensor_name) override { p->RemoveInitializedTensor(tensor_name); }

  std::vector<const Node*> Graph__GetConsumerNodes(const Graph* p, const std::string& node_arg_name) const override {
    return p->GetConsumerNodes(node_arg_name);
  }
  void Graph__AddEdge(Graph* p, NodeIndex src_node_index, NodeIndex dst_node_index, int src_arg_index,
                      int dst_arg_index) override {
    p->AddEdge(src_node_index, dst_node_index, src_arg_index, dst_arg_index);
  }
  void Graph__RemoveEdge(Graph* p, NodeIndex src_node_index, NodeIndex dst_node_index, int src_arg_index,
                         int dst_arg_index) override {
    p->RemoveEdge(src_node_index, dst_node_index, src_arg_index, dst_arg_index);
  }
  void Graph__RemoveNode(Graph* p, NodeIndex index) override { p->RemoveNode(index); }
  Node& Graph__FuseSubGraph(Graph* p, const IndexedSubGraph& sub_graph, const std::string& fused_node_name) override {
    return p->FuseSubGraph(sub_graph, fused_node_name);
  }
  void Graph__UpdateProducerNode(Graph* p, const std::string& node_arg_name, NodeIndex node_index) override {
    p->UpdateProducerNode(node_arg_name, node_index);
  }
  const ONNX_NAMESPACE::TensorProto* Graph__GetConstantInitializer(const Graph* p, const std::string& name, bool check_outer_scope) const override {
    return p->GetConstantInitializer(name, check_outer_scope);
  }
  const InitializedTensorSet& Graph__GetAllInitializedTensors(const Graph* p) override { return p->GetAllInitializedTensors(); }
  int Graph__MaxNodeIndex(const Graph* p) const noexcept override { return p->MaxNodeIndex(); }
  Node* Graph__GetNode(Graph* p, NodeIndex node_index) noexcept override { return p->GetNode(node_index); }
  const Node* Graph__GetNode(const Graph* p, NodeIndex node_index) const override { return p->GetNode(node_index); }
  const NodeArg* Graph__GetNodeArg(const Graph* p, const std::string& name) const override { return p->GetNodeArg(name); }
  IOnnxRuntimeOpSchemaCollectionPtr Graph__GetSchemaRegistry(const Graph* p) const override { return p->GetSchemaRegistry(); }
  bool Graph__SetOpSchemaFromRegistryForNode(Graph* p, Node& node) override { return p->SetOpSchemaFromRegistryForNode(node); }

  // GraphViewer (wrapped)
  void GraphViewer__operator_delete(GraphViewer* p) override { delete p; }
  std::unique_ptr<Model> GraphViewer__CreateModel(const GraphViewer* graph_viewer, const logging::Logger& logger, const ModelMetaData& metadata = ModelMetaData()) override {
    return std::make_unique<Model>(graph_viewer->Name(), true, metadata, PathString(),
#if !defined(ORT_MINIMAL_BUILD)
                                   IOnnxRuntimeOpSchemaRegistryList({graph_viewer->GetSchemaRegistry()}), graph_viewer->DomainToVersionMap(),
#else
                                   IOnnxRuntimeOpSchemaRegistryList(), graph_viewer->DomainToVersionMap(),
#endif  // ORT_MINIMAL_BUILD
                                   std::vector<ONNX_NAMESPACE::FunctionProto>(), logger);
  }

  const std::string& GraphViewer__Name(const GraphViewer* p) noexcept override { return p->Name(); }
  const std::filesystem::path& GraphViewer__ModelPath(const GraphViewer* p) noexcept override { return p->ModelPath(); }

  const ConstGraphNodes& GraphViewer__Nodes(const GraphViewer* p) noexcept override { return p->Nodes(); }
  const Node* GraphViewer__GetNode(const GraphViewer* p, NodeIndex node_index) override { return p->GetNode(node_index); }
  const NodeArg* GraphViewer__GetNodeArg(const GraphViewer* p, const std::string& name) override { return p->GetNodeArg(name); }

  bool GraphViewer__IsSubgraph(const GraphViewer* p) override { return p->IsSubgraph(); }
  const Graph& GraphViewer__GetGraph(const GraphViewer* p) const override { return p->GetGraph(); }
  bool GraphViewer__IsConstantInitializer(const GraphViewer* p, const std::string& name, bool check_outer_scope) override { return p->IsConstantInitializer(name, check_outer_scope); }
  const ONNX_NAMESPACE::TensorProto* GraphViewer__GetConstantInitializer(const GraphViewer* p,
                                                                         const std::string& name,
                                                                         bool check_outer_scope) const override {
    return p->GetConstantInitializer(name, check_outer_scope);
  }
  const Node* GraphViewer__ParentNode(const GraphViewer* p) override { return p->ParentNode(); }
  int GraphViewer__NumberOfNodes(const GraphViewer* p) noexcept override { return p->NumberOfNodes(); }
  int GraphViewer__MaxNodeIndex(const GraphViewer* p) noexcept override { return p->MaxNodeIndex(); }

  const std::vector<const NodeArg*>& GraphViewer__GetInputs(const GraphViewer* p) noexcept override { return p->GetInputs(); }
  const std::vector<const NodeArg*>& GraphViewer__GetOutputs(const GraphViewer* p) noexcept override { return p->GetOutputs(); }
  bool GraphViewer__NodeProducesGraphOutput(const GraphViewer* p, const Node& node) override {
    return p->NodeProducesGraphOutput(node);
  }
  const std::unordered_set<const NodeArg*>& GraphViewer__GetValueInfo(const GraphViewer* p) noexcept override { return p->GetValueInfo(); }

  const InitializedTensorSet& GraphViewer__GetAllInitializedTensors(const GraphViewer* p) override { return p->GetAllInitializedTensors(); }
  bool GraphViewer__GetInitializedTensor(const GraphViewer* p, const std::string& tensor_name, const ONNX_NAMESPACE::TensorProto*& value) override { return p->GetInitializedTensor(tensor_name, value); }
  const std::unordered_set<std::string>& GraphViewer__GetOuterScopeNodeArgNames(const GraphViewer* p) const noexcept override {
#if !defined(ORT_MINIMAL_BUILD)
    return p->GetOuterScopeNodeArgNames();
#else
    return {};
#endif
  }

  const std::unordered_map<std::string, int>& GraphViewer__DomainToVersionMap(const GraphViewer* p) override { return p->DomainToVersionMap(); }

  const std::vector<NodeIndex>& GraphViewer__GetNodesInTopologicalOrder(const GraphViewer* p, int execution_order) override {
    return p->GetNodesInTopologicalOrder(static_cast<ExecutionOrder>(execution_order));
  }
  const std::vector<const NodeArg*>& GraphViewer__GetInputsIncludingInitializers(const GraphViewer* p) noexcept override { return p->GetInputsIncludingInitializers(); }
  void GraphViewer__ToProto(const GraphViewer* p,
                            ONNX_NAMESPACE::GraphProto& graph_proto,
                            bool include_initializers,
                            bool include_outer_scope_args,
                            int execution_order) noexcept override {
    GraphViewerToProto(*p, graph_proto, include_initializers, include_outer_scope_args, static_cast<ExecutionOrder>(execution_order));
  }
  const Node* GraphViewer__GetProducerNode(const GraphViewer* p, const std::string& node_arg_name) const override { return p->GetProducerNode(node_arg_name); }
  IOnnxRuntimeOpSchemaCollectionPtr GraphViewer__GetSchemaRegistry(const GraphViewer* p) const override { return p->GetSchemaRegistry(); }

  // ConstGraphNodes
  std::unique_ptr<ConstGraphNodes_Iterator> ConstGraphNodes__begin(const ConstGraphNodes* p) override {
    return std::make_unique<ConstGraphNodes_Iterator_Impl>(p->begin());
  }
  std::unique_ptr<ConstGraphNodes_Iterator> ConstGraphNodes__end(const ConstGraphNodes* p) override {
    return std::make_unique<ConstGraphNodes_Iterator_Impl>(p->end());
  }
  std::unique_ptr<ConstGraphNodes_Iterator> ConstGraphNodes__cbegin(const ConstGraphNodes* p) override {
    return std::make_unique<ConstGraphNodes_Iterator_Impl>(p->cbegin());
  }
  std::unique_ptr<ConstGraphNodes_Iterator> ConstGraphNodes__cend(const ConstGraphNodes* p) override {
    return std::make_unique<ConstGraphNodes_Iterator_Impl>(p->cend());
  }
  bool ConstGraphNodes__empty(const ConstGraphNodes* p) noexcept override { return p->empty(); }

  // OpKernel (direct)
  const Node& OpKernel__Node(const OpKernel* p) override { return p->OpKernel::Node(); }

  // OpKernelContext (wrapped)
  const Tensor* OpKernelContext__Input_Tensor(const OpKernelContext* p, int index) override { return p->Input<Tensor>(index); }
#if !defined(DISABLE_SPARSE_TENSORS)
  const SparseTensor* OpKernelContext__Input_SparseTensor(const OpKernelContext* p, int index) override { return p->Input<SparseTensor>(index); }
#endif
  const TensorSeq* OpKernelContext__Input_TensorSeq(const OpKernelContext* p, int index) override { return p->Input<TensorSeq>(index); }
  const Tensor& OpKernelContext__RequiredInput_Tensor(const OpKernelContext* p, int index) override { return p->RequiredInput<Tensor>(index); }
  MLDataType OpKernelContext__InputType(const OpKernelContext* p, int index) override { return p->InputType(index); }
  Tensor* OpKernelContext__Output_Tensor(OpKernelContext* p, int index) override { return p->Output<Tensor>(index); }
  TensorSeq* OpKernelContext__Output_TensorSeq(OpKernelContext* p, int index) override { return p->Output<TensorSeq>(index); }
  Tensor* OpKernelContext__Output(OpKernelContext* p, int index, const TensorShape& shape) override { return p->Output(index, shape); }
#if !defined(DISABLE_SPARSE_TENSORS)
  SparseTensor* OpKernelContext__OutputSparse(OpKernelContext* p, int index, const TensorShape& shape) override { return p->OutputSparse(index, shape); }
#endif
  Tensor& OpKernelContext__RequiredOutput(OpKernelContext* p, int index, const TensorShape& shape) override { return p->RequiredOutput(index, shape); }
  int OpKernelContext__InputCount(const OpKernelContext* p) override { return p->InputCount(); }
  int OpKernelContext__OutputCount(const OpKernelContext* p) override { return p->OutputCount(); }
  Status OpKernelContext__GetTempSpaceAllocator(const OpKernelContext* p, AllocatorPtr* output) override { return p->GetTempSpaceAllocator(output); }
  Status OpKernelContext__GetTempSpaceCPUAllocator(const OpKernelContext* p, AllocatorPtr* output) override { return p->GetTempSpaceCPUAllocator(output); }
  bool OpKernelContext__GetUseDeterministicCompute(const OpKernelContext* p) override { return p->GetUseDeterministicCompute(); }
  bool OpKernelContext__TryGetInferredOutputShape(const OpKernelContext* p, int index, TensorShape& shape) override { return p->TryGetInferredOutputShape(index, shape); }
  bool OpKernelContext__TryGetInferredInputShape(const OpKernelContext* p, int index, TensorShape& shape) override { return p->TryGetInferredInputShape(index, shape); }
  Stream* OpKernelContext__GetComputeStream(const OpKernelContext* p) override { return p->GetComputeStream(); }

  // OpKernelInfo (wrapped)
  std::unique_ptr<OpKernelInfo> CopyOpKernelInfo(const OpKernelInfo& info) override { return onnxruntime::CopyOpKernelInfo(info); }
  void OpKernelInfo__operator_delete(OpKernelInfo* p) override { delete p; }
  AllocatorPtr OpKernelInfo__GetAllocator(const OpKernelInfo* p, OrtMemType mem_type) override { return p->GetAllocator(mem_type); }
  const IExecutionProvider* OpKernelInfo__GetExecutionProvider(const OpKernelInfo* p) override { return p->GetExecutionProvider(); }
  Status OpKernelInfo__GetAttr_int64(const OpKernelInfo* p, const std::string& name, int64_t* value) override { return p->GetAttr(name, value); }
  Status OpKernelInfo__GetAttr_float(const OpKernelInfo* p, const std::string& name, float* value) override { return p->GetAttr(name, value); }
  Status OpKernelInfo__GetAttr_string(const OpKernelInfo* p, const std::string& name, std::string* value) override { return p->GetAttr(name, value); }
  Status OpKernelInfo__GetAttr_TensorProto(const OpKernelInfo* p, const std::string& name, ONNX_NAMESPACE::TensorProto* value) override { return p->GetAttr(name, value); }
  Status OpKernelInfo__GetAttrs(const OpKernelInfo* p, const std::string& name, std::vector<int64_t>& values) override { return p->GetAttrs(name, values); }
  Status OpKernelInfo__GetAttrs(const OpKernelInfo* p, const std::string& name, std::vector<float>& values) override { return p->GetAttrs(name, values); }
  Status OpKernelInfo__GetAttrs(const OpKernelInfo* p, const std::string& name, std::vector<std::string>& values) override { return p->GetAttrs(name, values); }
  Status OpKernelInfo__GetAttrsAsSpan(const OpKernelInfo* p, const std::string& name, gsl::span<const int64_t>& values) override {
    return p->GetAttrsAsSpan(name, values);
  }

  const DataTransferManager& OpKernelInfo__GetDataTransferManager(const OpKernelInfo* p) noexcept override { return p->GetDataTransferManager(); }
  const KernelDef& OpKernelInfo__GetKernelDef(const OpKernelInfo* p) override { return p->GetKernelDef(); }
  bool OpKernelInfo__TryGetConstantInput(const OpKernelInfo* p, int input_index, const Tensor** constant_input_value) override { return p->TryGetConstantInput(input_index, constant_input_value); }

  uint32_t OpKernelInfo__GetInputCount(const OpKernelInfo* p) override { return p->GetInputCount(); }
  uint32_t OpKernelInfo__GetOutputCount(const OpKernelInfo* p) override { return p->GetOutputCount(); }
  const Node& OpKernelInfo__node(const OpKernelInfo* p) override { return p->node(); }
  const ConfigOptions& OpKernelInfo__GetConfigOptions(const OpKernelInfo* p) override { return p->GetConfigOptions(); }

  // SessionState (wrapped)
  const DataTransferManager& SessionState__GetDataTransferMgr(const SessionState* p) override { return p->GetDataTransferMgr(); }

  // Tensor (wrapped)
  std::unique_ptr<Tensor> Tensor__construct(MLDataType p_type, const TensorShape& shape, std::shared_ptr<IAllocator> allocator) override {
    return std::make_unique<Tensor>(p_type, shape, std::move(allocator));
  }

  std::unique_ptr<Tensor> Tensor__construct(MLDataType p_type, const TensorShape& shape, void* p_data, const OrtMemoryInfo& alloc, ptrdiff_t offset) override {
    return std::make_unique<Tensor>(p_type, shape, p_data, alloc, offset);
  }

  std::unique_ptr<Tensor> Tensor__construct_default() override {
    return std::make_unique<Tensor>();
  }

  virtual void Tensor__move_assign(Tensor& lhs, Tensor&& rhs) noexcept override {
    lhs = std::move(rhs);
  };

  void Tensor__operator_delete(Tensor* p) noexcept override { delete p; }

  void Tensor__InitOrtValue(MLDataType elt_type, const TensorShape& shape, std::shared_ptr<IAllocator> allocator, OrtValue& ort_value) override {
    Tensor::InitOrtValue(elt_type, shape, std::move(allocator), ort_value);
  }

  void Tensor__InitOrtValue(MLDataType p_type, const TensorShape& shape, void* p_data, const OrtMemoryInfo& location, OrtValue& ort_value) override {
    Tensor::InitOrtValue(p_type, shape, p_data, location, ort_value);
  }

  bool* Tensor__MutableData_bool(Tensor* p) override { return p->MutableData<bool>(); }
  int8_t* Tensor__MutableData_int8(Tensor* p) override { return p->MutableData<int8_t>(); }
  uint8_t* Tensor__MutableData_uint8(Tensor* p) override { return p->MutableData<uint8_t>(); }
  int16_t* Tensor__MutableData_int16(Tensor* p) override { return p->MutableData<int16_t>(); }
  uint16_t* Tensor__MutableData_uint16(Tensor* p) override { return p->MutableData<uint16_t>(); }
  int32_t* Tensor__MutableData_int32(Tensor* p) override { return p->MutableData<int32_t>(); }
  uint32_t* Tensor__MutableData_uint32(Tensor* p) override { return p->MutableData<uint32_t>(); }
  int64_t* Tensor__MutableData_int64(Tensor* p) override { return p->MutableData<int64_t>(); }
  uint64_t* Tensor__MutableData_uint64(Tensor* p) override { return p->MutableData<uint64_t>(); }
  float* Tensor__MutableData_float(Tensor* p) override { return p->MutableData<float>(); }
  double* Tensor__MutableData_double(Tensor* p) override { return p->MutableData<double>(); }
  BFloat16* Tensor__MutableData_BFloat16(Tensor* p) override { return p->MutableData<BFloat16>(); }
  MLFloat16* Tensor__MutableData_MLFloat16(Tensor* p) override { return p->MutableData<MLFloat16>(); }

#if !defined(DISABLE_FLOAT8_TYPES)
  Float8E4M3FN* Tensor__MutableData_Float8E4M3FN(Tensor* p) override { return p->MutableData<Float8E4M3FN>(); }
  Float8E4M3FNUZ* Tensor__MutableData_Float8E4M3FNUZ(Tensor* p) override { return p->MutableData<Float8E4M3FNUZ>(); }
  Float8E5M2* Tensor__MutableData_Float8E5M2(Tensor* p) override { return p->MutableData<Float8E5M2>(); }
  Float8E5M2FNUZ* Tensor__MutableData_Float8E5M2FNUZ(Tensor* p) override { return p->MutableData<Float8E5M2FNUZ>(); }
#endif
  Int4x2* Tensor__MutableData_Int4x2(Tensor* p) override { return p->MutableData<Int4x2>(); }
  UInt4x2* Tensor__MutableData_UInt4x2(Tensor* p) override { return p->MutableData<UInt4x2>(); }

  const bool* Tensor__Data_bool(const Tensor* p) override { return p->Data<bool>(); }
  const int8_t* Tensor__Data_int8(const Tensor* p) override { return p->Data<int8_t>(); }
  const uint8_t* Tensor__Data_uint8(const Tensor* p) override { return p->Data<uint8_t>(); }
  const int16_t* Tensor__Data_int16(const Tensor* p) override { return p->Data<int16_t>(); }
  const uint16_t* Tensor__Data_uint16(const Tensor* p) override { return p->Data<uint16_t>(); }
  const int32_t* Tensor__Data_int32(const Tensor* p) override { return p->Data<int32_t>(); }
  const uint32_t* Tensor__Data_uint32(const Tensor* p) override { return p->Data<uint32_t>(); }
  const int64_t* Tensor__Data_int64(const Tensor* p) override { return p->Data<int64_t>(); }
  const uint64_t* Tensor__Data_uint64(const Tensor* p) override { return p->Data<uint64_t>(); }
  const float* Tensor__Data_float(const Tensor* p) override { return p->Data<float>(); }
  const double* Tensor__Data_double(const Tensor* p) override { return p->Data<double>(); }
  const BFloat16* Tensor__Data_BFloat16(const Tensor* p) override { return p->Data<BFloat16>(); }
  const MLFloat16* Tensor__Data_MLFloat16(const Tensor* p) override { return p->Data<MLFloat16>(); }

#if !defined(DISABLE_FLOAT8_TYPES)
  const Float8E4M3FN* Tensor__Data_Float8E4M3FN(const Tensor* p) override { return p->Data<Float8E4M3FN>(); }
  const Float8E4M3FNUZ* Tensor__Data_Float8E4M3FNUZ(const Tensor* p) override { return p->Data<Float8E4M3FNUZ>(); }
  const Float8E5M2* Tensor__Data_Float8E5M2(const Tensor* p) override { return p->Data<Float8E5M2>(); }
  const Float8E5M2FNUZ* Tensor__Data_Float8E5M2FNUZ(const Tensor* p) override { return p->Data<Float8E5M2FNUZ>(); }
#endif
  const Int4x2* Tensor__Data_Int4x2(const Tensor* p) override { return p->Data<Int4x2>(); }
  const UInt4x2* Tensor__Data_UInt4x2(const Tensor* p) override { return p->Data<UInt4x2>(); }

  gsl::span<const int64_t> Tensor__DataAsSpan_int64(const Tensor* p) override { return p->DataAsSpan<int64_t>(); }

  void* Tensor__MutableDataRaw(Tensor* p, MLDataType type) override { return p->MutableDataRaw(type); }
  const void* Tensor__DataRaw(const Tensor* p, MLDataType type) override { return p->DataRaw(type); }
  void* Tensor__MutableDataRaw(Tensor* p) noexcept override { return p->MutableDataRaw(); }
  const void* Tensor__DataRaw(const Tensor* p) noexcept override { return p->DataRaw(); }

  bool Tensor__IsDataType_bool(const Tensor* p) noexcept override { return p->IsDataType<bool>(); }
  bool Tensor__IsDataType_int8(const Tensor* p) noexcept override { return p->IsDataType<int8_t>(); }
  bool Tensor__IsDataType_uint8(const Tensor* p) noexcept override { return p->IsDataType<uint8_t>(); }
  bool Tensor__IsDataType_int16(const Tensor* p) noexcept override { return p->IsDataType<int16_t>(); }
  bool Tensor__IsDataType_uint16(const Tensor* p) noexcept override { return p->IsDataType<uint16_t>(); }
  bool Tensor__IsDataType_int32(const Tensor* p) noexcept override { return p->IsDataType<int32_t>(); }
  bool Tensor__IsDataType_uint32(const Tensor* p) noexcept override { return p->IsDataType<uint32_t>(); }
  bool Tensor__IsDataType_int64(const Tensor* p) noexcept override { return p->IsDataType<int64_t>(); }
  bool Tensor__IsDataType_uint64(const Tensor* p) noexcept override { return p->IsDataType<uint64_t>(); }
  bool Tensor__IsDataType_float(const Tensor* p) noexcept override { return p->IsDataType<float>(); }
  bool Tensor__IsDataType_double(const Tensor* p) noexcept override { return p->IsDataType<double>(); }
  bool Tensor__IsDataType_MLFloat16(const Tensor* p) noexcept override { return p->IsDataType<MLFloat16>(); }
  bool Tensor__IsDataType_BFloat16(const Tensor* p) noexcept override { return p->IsDataType<BFloat16>(); }
  bool Tensor__IsDataTypeString(const Tensor* p) noexcept override { return p->IsDataTypeString(); }

#if !defined(DISABLE_FLOAT8_TYPES)
  bool Tensor__IsDataType_Float8E4M3FN(const Tensor* p) noexcept override { return p->IsDataType<Float8E4M3FN>(); }
  bool Tensor__IsDataType_Float8E4M3FNUZ(const Tensor* p) noexcept override { return p->IsDataType<Float8E4M3FNUZ>(); }
  bool Tensor__IsDataType_Float8E5M2(const Tensor* p) noexcept override { return p->IsDataType<Float8E5M2>(); }
  bool Tensor__IsDataType_Float8E5M2FNUZ(const Tensor* p) noexcept override { return p->IsDataType<Float8E5M2FNUZ>(); }
#endif
  bool Tensor__IsDataType_Int4x2(const Tensor* p) noexcept override { return p->IsDataType<Int4x2>(); }
  bool Tensor__IsDataType_UInt4x2(const Tensor* p) noexcept override { return p->IsDataType<UInt4x2>(); }

  const TensorShape& Tensor__Shape(const Tensor* p) override { return p->Shape(); }
  void Tensor__Reshape(Tensor* p, const TensorShape& new_shape) override { return p->Reshape(new_shape); }
  void Tensor__SetByteOffset(Tensor* p, ptrdiff_t byte_offset) override { p->SetByteOffset(byte_offset); }
  ptrdiff_t Tensor__ByteOffset(const Tensor* p) override { return p->ByteOffset(); }
  size_t Tensor__SizeInBytes(const Tensor* p) override { return p->SizeInBytes(); }
  const OrtMemoryInfo& Tensor__Location(const Tensor* p) override { return p->Location(); }
  int32_t Tensor__GetElementType(const Tensor* p) override { return p->GetElementType(); }
  MLDataType Tensor__DataType(const Tensor* p) override { return p->DataType(); }
#ifdef ENABLE_STRIDED_TENSORS
  gsl::span<const int64_t> Tensor__Strides(const Tensor* p) override { return p->Strides(); }
  bool Tensor__IsContiguous(const Tensor* p) override { return p->IsContiguous(); }
  void Tensor__SetShapeAndStrides(Tensor* p, const TensorShape& new_shape,
                                  gsl::span<const int64_t> new_strides) override {
    return p->SetShapeAndStrides(new_shape, new_strides);
  }
#endif

  // SparseTensor(wrapped)
#if !defined(DISABLE_SPARSE_TENSORS)
  const TensorShape& SparseTensor__DenseShape(const SparseTensor* p) override { return p->DenseShape(); }
  Status SparseTensor__Copy(const SparseTensor* p, const DataTransferManager& dtm, SparseTensor& dst) override { return p->Copy(dtm, dst); }
#endif

  void* Allocator__AllocateBufferWithOptions(IAllocator& allocator, size_t size, bool use_reserve, Stream* stream, WaitNotificationFn wait_fn) override { return AllocateBufferWithOptions(allocator, size, use_reserve, stream, wait_fn); }

  // TensorSeq(wrapped)
  MLDataType TensorSeq__DataType(const TensorSeq* p) noexcept override { return p->DataType(); }
  void TensorSeq__SetType(TensorSeq* p, MLDataType data_type) override { p->SetType(data_type); }
  size_t TensorSeq__Size(const TensorSeq* p) noexcept override { return p->Size(); }
  const Tensor& TensorSeq__Get(const TensorSeq* p, size_t i) override { return p->Get(i); }
  const OrtValue& TensorSeq__GetAt(const TensorSeq* p, size_t i) override { return p->GetAt(i); }
  void TensorSeq__Add(TensorSeq* p, const OrtValue& tensor) override { p->Add(tensor); }
  void TensorSeq__Add(TensorSeq* p, OrtValue&& tensor) override { p->Add(std::move(tensor)); }
  void TensorSeq__Add(TensorSeq* p, Tensor&& tensor) override { p->Add(std::move(tensor)); }
  void TensorSeq__Reserve(TensorSeq* p, size_t capacity) override { p->Reserve(capacity); }

  // ModelMetadefIdGenerator(wrapped)
  std::unique_ptr<ModelMetadefIdGenerator> ModelMetadefIdGenerator__construct() override { return std::make_unique<ModelMetadefIdGenerator>(); }
  void ModelMetadefIdGenerator__operator_delete(ModelMetadefIdGenerator* p) override { delete p; }
  int ModelMetadefIdGenerator__GenerateId(const ModelMetadefIdGenerator* p, const GraphViewer& graph_viewer, HashValue& model_hash) override { return p->GenerateId(graph_viewer, model_hash); }

#if defined(ENABLE_TRAINING) && defined(ORT_USE_NCCL)
  training::DistributedRunContext& GetDistributedRunContextInstance() override { return training::DistributedRunContext::GetInstance(); }
#endif

  PhiloxGenerator& PhiloxGenerator__Default() override { return PhiloxGenerator::Default(); }

#ifdef ENABLE_TRAINING_TORCH_INTEROP
  void contrib__PythonOpBase__Init(contrib::PythonOpBase* p, const OpKernelInfo& info) override { p->PythonOpBase::Init(info); }
  void contrib__PythonOpBase__Clear(contrib::PythonOpBase* p) override { p->PythonOpBase::Clear(); }
  void contrib__PythonOpBase__SetOutputs(const contrib::PythonOpBase* p, OpKernelContext* context, void* diff_ctx, std::vector<OrtValue>& returned_args) override {
    return p->PythonOpBase::SetOutputs(context, diff_ctx, returned_args);
  }
  void contrib__PythonOpBase__RunForward(const contrib::PythonOpBase* p, OpKernelContext* context, void** diff_ctx, std::vector<OrtValue>& returned_ortvalues) override {
    return p->PythonOpBase::RunForward(context, diff_ctx, returned_ortvalues);
  }

  void contrib__PythonOpGradBase__Init(contrib::PythonOpGradBase* p, const OpKernelInfo& info) override { return p->PythonOpGradBase::Init(info); }
  void contrib__PythonOpGradBase__RunBackward(const contrib::PythonOpGradBase* p, OpKernelContext* context, std::vector<OrtValue>& returned_ortvalues) override {
    return p->PythonOpGradBase::RunBackward(context, returned_ortvalues);
  }
  void contrib__PythonOpGradBase__SetOutputs(const contrib::PythonOpGradBase* p, OpKernelContext* context, std::vector<OrtValue>& returned_args) override { p->PythonOpGradBase::SetOutputs(context, returned_args); }

  language_interop_ops::torch::RefCountTracker& GetRefCountTrackerInstance() override { return language_interop_ops::torch::RefCountTracker::GetInstance(); }
  void RefCountTracker__DumpDetails(const language_interop_ops::torch::RefCountTracker* p, const std::string& phase_name) override {
    return p->language_interop_ops::torch::RefCountTracker::DumpDetails(phase_name);
  }
#endif

#if defined(USE_CANN)
  RandomGenerator& RandomGenerator__Default() override { return RandomGenerator::Default(); }

  std::unique_ptr<Model> cann__CreateModel(const GraphViewer& graph_viewer, const logging::Logger& logger) {
    std::unordered_map<std::string, int> domain_to_version_map;
    domain_to_version_map[kOnnxDomain] = graph_viewer.DomainToVersionMap().at(kOnnxDomain);

    return std::make_unique<Model>(graph_viewer.Name(), true, ModelMetaData(), PathString(),
#if !defined(ORT_MINIMAL_BUILD)
                                   IOnnxRuntimeOpSchemaRegistryList({graph_viewer.GetSchemaRegistry()}), domain_to_version_map,
#else
                                   IOnnxRuntimeOpSchemaRegistryList(), domain_to_version_map,
#endif  // ORT_MINIMAL_BUILD
                                   std::vector<ONNX_NAMESPACE::FunctionProto>(), logger);
  }
#endif

  void MurmurHash3__x86_128(const void* key, size_t len, uint32_t seed, void* out) override {
    MurmurHash3::x86_128(key, len, seed, out);
  }

#ifdef _WIN32
  std::string ToUTF8String(const std::wstring& s) override { return onnxruntime::ToUTF8String(s); }
  std::wstring ToWideString(const std::string& s) override { return onnxruntime::ToWideString(s); }
#endif

  ProviderHostCPU& GetProviderHostCPU() override { return onnxruntime::GetProviderHostCPU(); }

#if !defined(ORT_MINIMAL_BUILD) || defined(ORT_MINIMAL_BUILD_CUSTOM_OPS)
  Status LoadDynamicLibrary(onnxruntime::PathString library_name) override { return LoadDynamicLibraryFromProvider(library_name); };
#endif
} provider_host_;

#if defined(_MSC_VER) && !defined(__clang__)
#pragma warning(pop)
#endif
struct ProviderSharedLibrary {
  void Ensure() {
    if (handle_)
      return;

    auto full_path = Env::Default().GetRuntimePath() +
                     PathString(LIBRARY_PREFIX ORT_TSTR("onnxruntime_providers_shared") LIBRARY_EXTENSION);
    ORT_THROW_IF_ERROR(Env::Default().LoadDynamicLibrary(full_path, true /*shared_globals on unix*/, &handle_));

    void (*PProvider_SetHost)(void*);
    ORT_THROW_IF_ERROR(Env::Default().GetSymbolFromLibrary(handle_, "Provider_SetHost", (void**)&PProvider_SetHost));

    PProvider_SetHost(&provider_host_);
  }

  void Unload() {
    if (handle_) {
      auto status = Env::Default().UnloadDynamicLibrary(handle_);
      if (!status.IsOK()) {
        LOGS_DEFAULT(ERROR) << status.ErrorMessage();
      }
      handle_ = nullptr;
    }
  }

  ProviderSharedLibrary() = default;
  ~ProviderSharedLibrary() {
    // assert(!handle_); // We should already be unloaded at this point (disabled until Python shuts down deterministically)
  }

 private:
  void* handle_{};

  ORT_DISALLOW_COPY_AND_ASSIGNMENT(ProviderSharedLibrary);
};

static ProviderSharedLibrary s_library_shared;

bool InitProvidersSharedLibrary() try {
  s_library_shared.Ensure();
  return true;
} catch (const std::exception&) {
  return false;
}

ProviderLibrary::ProviderLibrary(const ORTCHAR_T* filename, bool unload, ProviderLibraryPathType pathType)
    : filename_{filename}, unload_{unload}, absolute_{pathType == ProviderLibraryPathType::Absolute} {
}

ProviderLibrary::~ProviderLibrary() {
  // assert(!handle_); // We should already be unloaded at this point (disabled until Python shuts down deterministically)
}

Status ProviderLibrary::Load() {
  if (provider_) {
    return Status::OK();
  }

  try {
    std::lock_guard<std::mutex> lock{mutex_};
    s_library_shared.Ensure();

    if (absolute_) {
      // If filename_ is not absolute it should not be loaded.
      if (!std::filesystem::path{filename_}.is_absolute()) {
        return ORT_MAKE_STATUS(ONNXRUNTIME, FAIL, "An absolute path must be specified.");
      }
      ORT_RETURN_IF_ERROR(Env::Default().LoadDynamicLibrary(filename_, false, &handle_));
    } else {
      auto full_path = Env::Default().GetRuntimePath() + filename_;
      ORT_RETURN_IF_ERROR(Env::Default().LoadDynamicLibrary(full_path, false, &handle_));
    }

    Provider* (*PGetProvider)();
    ORT_RETURN_IF_ERROR(Env::Default().GetSymbolFromLibrary(handle_, "GetProvider", (void**)&PGetProvider));

    provider_ = PGetProvider();
  } catch (const std::exception&) {
    Unload();  // If anything fails we unload the library and rethrow
    throw;
  }

  return Status::OK();
}

Provider& ProviderLibrary::Get() {
  try {
    if (!initialized_) {
      if (!provider_) {
        ORT_THROW_IF_ERROR(Load());
      }

      std::lock_guard<std::mutex> lock{mutex_};
      provider_->Initialize();
      initialized_ = true;
    }

    return *provider_;
  } catch (const std::exception&) {
    Unload();  // If anything fails we unload the library and rethrow
    throw;
  }
}

void ProviderLibrary::Unload() {
  // This will crash in the Mac unit test due to the ProviderLibrary global variable being destroyed before Unload() is called
  // Something has a global 'Environment or OrtEnv' variable that is being destroyed after other global variables have already been destroyed
  // std::lock_guard<std::mutex> lock{mutex_};

  if (handle_) {
    if (provider_)
      provider_->Shutdown();

    if (unload_) {
      auto status = Env::Default().UnloadDynamicLibrary(handle_);
      if (!status.IsOK()) {
        LOGS_DEFAULT(ERROR) << status.ErrorMessage();
      }
    }

    initialized_ = false;
    handle_ = nullptr;
    provider_ = nullptr;
  }
}

static ProviderLibrary s_library_cuda(LIBRARY_PREFIX ORT_TSTR("onnxruntime_providers_cuda") LIBRARY_EXTENSION
#ifndef _WIN32
                                      ,
                                      false /* unload - On Linux if we unload the cuda shared provider we crash */
#endif
);
// This lib is only for unittest.
static ProviderLibrary s_library_cuda_test(LIBRARY_PREFIX ORT_TSTR("onnxruntime_providers_cuda_ut") LIBRARY_EXTENSION
#ifndef _WIN32
                                           ,
                                           false /* unload - On Linux if we unload the cuda shared provider we crash */
#endif
);
static ProviderLibrary s_library_cann(LIBRARY_PREFIX ORT_TSTR("onnxruntime_providers_cann") LIBRARY_EXTENSION
#ifndef _WIN32
                                      ,
                                      false /* unload - On Linux if we unload the cann shared provider we crash */
#endif
);
static ProviderLibrary s_library_rocm(LIBRARY_PREFIX ORT_TSTR("onnxruntime_providers_rocm") LIBRARY_EXTENSION
#ifndef _WIN32
                                      ,
                                      false /* unload - On Linux if we unload the rocm shared provider we crash */
#endif
);
static ProviderLibrary s_library_dnnl(LIBRARY_PREFIX ORT_TSTR("onnxruntime_providers_dnnl") LIBRARY_EXTENSION);
static ProviderLibrary s_library_vitisai(LIBRARY_PREFIX ORT_TSTR("onnxruntime_providers_vitisai") LIBRARY_EXTENSION
#ifndef _WIN32
                                         ,
                                         false /* unload - On Linux if we unload the vitisai shared provider we crash */
#endif
);
static ProviderLibrary s_library_openvino(LIBRARY_PREFIX ORT_TSTR("onnxruntime_providers_openvino") LIBRARY_EXTENSION);
static ProviderLibrary s_library_tensorrt(LIBRARY_PREFIX ORT_TSTR("onnxruntime_providers_tensorrt") LIBRARY_EXTENSION
#ifndef _WIN32
                                          ,
                                          /*
                                           * unload - On CentOS if we unload the TensorRT shared provider we crash.
                                           *
                                           * The reason is TensorRT EP holds a thread local data which won't be destroyed
                                           * until thread exits which happens after TRT EP destruction. Upon thread exits,
                                           * the destructor of thread local data will be called but the address of destructor
                                           * is invalid since the destructor is defined in TRT EP which is already been
                                           * removed from the address space. Therefore, we will hit a segmentation fault.
                                           * So, here we won't unload the TensorRT shared provider and leave the library around.
                                           * This way the OS/CRT/etc doesn't ever clean up until the process exits.
                                           *
                                           * Interestingly, TensorRT shared library won't crash on Ubuntu and Windows when being unloaded.
                                           * The destructor of thread local data can be successfully called upon thread exits.
                                           * One thing worth attention is, on Unix, the function to unload a library is allowed to do nothing.
                                           * Please see here: https://pubs.opengroup.org/onlinepubs/007904975/functions/dlclose.html
                                           *
                                           */
                                          false
#endif
);
static ProviderLibrary s_library_nv(LIBRARY_PREFIX ORT_TSTR("onnxruntime_providers_nv_tensorrt_rtx") LIBRARY_EXTENSION);
static ProviderLibrary s_library_migraphx(LIBRARY_PREFIX ORT_TSTR("onnxruntime_providers_migraphx") LIBRARY_EXTENSION);

// QNN EP can be built either as a static library or a shared library. Can safely define s_library_qnn even if static.
static ProviderLibrary s_library_qnn(LIBRARY_PREFIX ORT_TSTR("onnxruntime_providers_qnn") LIBRARY_EXTENSION);

void UnloadSharedProviders() {
  s_library_dnnl.Unload();
  s_library_vitisai.Unload();
  s_library_openvino.Unload();
  s_library_tensorrt.Unload();
  s_library_cuda.Unload();
  s_library_cuda_test.Unload();
  s_library_cann.Unload();
  s_library_rocm.Unload();
  s_library_shared.Unload();
  s_library_migraphx.Unload();
  s_library_qnn.Unload();
  s_library_nv.Unload();
}

// Used by test code
std::unique_ptr<IAllocator> CreateCUDAPinnedAllocator(const char* name) {
  if (auto* info = onnxruntime::TryGetProviderInfo_CUDA())
    return info->CreateCUDAPinnedAllocator(name);

  return nullptr;
}

std::unique_ptr<IAllocator> CreateROCMPinnedAllocator(const char* name) {
  if (auto* info = onnxruntime::TryGetProviderInfo_ROCM())
    return info->CreateROCMPinnedAllocator(name);

  return nullptr;
}

// Adapter to convert the legacy OrtCUDAProviderOptions to the latest OrtCUDAProviderOptionsV2
OrtCUDAProviderOptionsV2 OrtCUDAProviderOptionsToOrtCUDAProviderOptionsV2(const OrtCUDAProviderOptions* legacy_cuda_options) {
  OrtCUDAProviderOptionsV2 cuda_options_converted{};

  cuda_options_converted.device_id = legacy_cuda_options->device_id;
  cuda_options_converted.cudnn_conv_algo_search = legacy_cuda_options->cudnn_conv_algo_search;
  cuda_options_converted.gpu_mem_limit = legacy_cuda_options->gpu_mem_limit;
  cuda_options_converted.arena_extend_strategy = static_cast<onnxruntime::ArenaExtendStrategy>(legacy_cuda_options->arena_extend_strategy);
  cuda_options_converted.do_copy_in_default_stream = legacy_cuda_options->do_copy_in_default_stream;
  cuda_options_converted.has_user_compute_stream = legacy_cuda_options->has_user_compute_stream;
  cuda_options_converted.user_compute_stream = legacy_cuda_options->user_compute_stream;
  cuda_options_converted.default_memory_arena_cfg = legacy_cuda_options->default_memory_arena_cfg;
  // Use default value as this field is not available in OrtCUDAProviderOptions
  cuda_options_converted.cudnn_conv_use_max_workspace = 1;
  cuda_options_converted.enable_cuda_graph = 0;
  cuda_options_converted.prefer_nhwc = 0;
  cuda_options_converted.fuse_conv_bias = 0;
  cuda_options_converted.cudnn_conv1d_pad_to_nc1d = 0;
  cuda_options_converted.enable_skip_layer_norm_strict_mode = 0;
  cuda_options_converted.use_ep_level_unified_stream = 0;
  cuda_options_converted.use_tf32 = 1;

  return cuda_options_converted;
}

std::shared_ptr<IExecutionProviderFactory> CudaProviderFactoryCreator::Create(
    const OrtCUDAProviderOptions* provider_options) try {
  OrtCUDAProviderOptionsV2 cuda_options_converted = onnxruntime::OrtCUDAProviderOptionsToOrtCUDAProviderOptionsV2(provider_options);
  return s_library_cuda.Get().CreateExecutionProviderFactory(&cuda_options_converted);
} catch (const std::exception& exception) {
  // Will get an exception when fail to load EP library.
  LOGS_DEFAULT(ERROR) << exception.what();
  return nullptr;
}

std::shared_ptr<IExecutionProviderFactory> CudaProviderFactoryCreator::Create(
    const OrtCUDAProviderOptionsV2* provider_options) try {
  return s_library_cuda.Get().CreateExecutionProviderFactory(provider_options);
} catch (const std::exception& exception) {
  // Will get an exception when fail to load EP library.
  LOGS_DEFAULT(ERROR) << exception.what();
  return nullptr;
}

std::shared_ptr<IExecutionProviderFactory> RocmProviderFactoryCreator::Create(const OrtROCMProviderOptions* provider_options) {
  return s_library_rocm.Get().CreateExecutionProviderFactory(provider_options);
}

std::shared_ptr<IExecutionProviderFactory>
CannProviderFactoryCreator::Create(const OrtCANNProviderOptions* provider_options) {
  return s_library_cann.Get().CreateExecutionProviderFactory(provider_options);
}

std::shared_ptr<IExecutionProviderFactory> DnnlProviderFactoryCreator::Create(int use_arena) {
  return s_library_dnnl.Get().CreateExecutionProviderFactory(use_arena);
}

std::shared_ptr<IExecutionProviderFactory> MIGraphXProviderFactoryCreator::Create(int device_id) {
  return s_library_migraphx.Get().CreateExecutionProviderFactory(device_id);
}

// Adapter to convert the legacy OrtTensorRTProviderOptions to the latest OrtTensorRTProviderOptionsV2
OrtTensorRTProviderOptionsV2 OrtTensorRTProviderOptionsToOrtTensorRTProviderOptionsV2(const OrtTensorRTProviderOptions* legacy_trt_options) {
  OrtTensorRTProviderOptionsV2 trt_options_converted;

  trt_options_converted.device_id = legacy_trt_options->device_id;
  trt_options_converted.has_user_compute_stream = legacy_trt_options->has_user_compute_stream;
  trt_options_converted.user_compute_stream = legacy_trt_options->user_compute_stream;
  trt_options_converted.trt_max_partition_iterations = legacy_trt_options->trt_max_partition_iterations;
  trt_options_converted.trt_min_subgraph_size = legacy_trt_options->trt_min_subgraph_size;
  trt_options_converted.trt_max_workspace_size = legacy_trt_options->trt_max_workspace_size;
  trt_options_converted.trt_fp16_enable = legacy_trt_options->trt_fp16_enable;
  trt_options_converted.trt_int8_enable = legacy_trt_options->trt_int8_enable;
  trt_options_converted.trt_int8_calibration_table_name = legacy_trt_options->trt_int8_calibration_table_name;
  trt_options_converted.trt_int8_use_native_calibration_table = legacy_trt_options->trt_int8_use_native_calibration_table;
  trt_options_converted.trt_dla_enable = legacy_trt_options->trt_dla_enable;
  trt_options_converted.trt_dla_core = legacy_trt_options->trt_dla_core;
  trt_options_converted.trt_dump_subgraphs = legacy_trt_options->trt_dump_subgraphs;
  trt_options_converted.trt_engine_cache_enable = legacy_trt_options->trt_engine_cache_enable;
  trt_options_converted.trt_engine_cache_path = legacy_trt_options->trt_engine_cache_path;
  trt_options_converted.trt_engine_decryption_enable = legacy_trt_options->trt_engine_decryption_enable;
  trt_options_converted.trt_engine_decryption_lib_path = legacy_trt_options->trt_engine_decryption_lib_path;
  trt_options_converted.trt_force_sequential_engine_build = legacy_trt_options->trt_force_sequential_engine_build;
  // Add new provider option below
  // Use default value as this field is not available in OrtTensorRTProviderOptions
  trt_options_converted.trt_timing_cache_enable = 0;
  trt_options_converted.trt_force_timing_cache = 0;
  trt_options_converted.trt_detailed_build_log = 0;
  trt_options_converted.trt_context_memory_sharing_enable = 0;
  trt_options_converted.trt_layer_norm_fp32_fallback = 0;
  trt_options_converted.trt_build_heuristics_enable = 0;
  trt_options_converted.trt_sparsity_enable = 0;
  trt_options_converted.trt_builder_optimization_level = 3;
  trt_options_converted.trt_auxiliary_streams = -1;
  trt_options_converted.trt_tactic_sources = "";
  trt_options_converted.trt_extra_plugin_lib_paths = "";
  trt_options_converted.trt_profile_min_shapes = "";
  trt_options_converted.trt_profile_max_shapes = "";
  trt_options_converted.trt_profile_opt_shapes = "";
  trt_options_converted.trt_cuda_graph_enable = 0;
  trt_options_converted.trt_dump_ep_context_model = 0;
  trt_options_converted.trt_ep_context_file_path = "";
  trt_options_converted.trt_ep_context_embed_mode = 0;
  trt_options_converted.trt_engine_cache_prefix = "";
  trt_options_converted.trt_engine_hw_compatible = 0;
  trt_options_converted.trt_preview_features = "";

  return trt_options_converted;
}

std::shared_ptr<IExecutionProviderFactory> TensorrtProviderFactoryCreator::Create(int device_id) try {
  return s_library_tensorrt.Get().CreateExecutionProviderFactory(device_id);
} catch (const std::exception& exception) {
  // Will get an exception when fail to load EP library.
  LOGS_DEFAULT(ERROR) << exception.what();
  return nullptr;
}

std::shared_ptr<IExecutionProviderFactory> TensorrtProviderFactoryCreator::Create(
    const OrtTensorRTProviderOptions* provider_options) try {
  OrtTensorRTProviderOptionsV2 trt_options_converted = onnxruntime::OrtTensorRTProviderOptionsToOrtTensorRTProviderOptionsV2(provider_options);
  return s_library_tensorrt.Get().CreateExecutionProviderFactory(&trt_options_converted);
} catch (const std::exception& exception) {
  // Will get an exception when fail to load EP library.
  LOGS_DEFAULT(ERROR) << exception.what();
  return nullptr;
}

std::shared_ptr<IExecutionProviderFactory> TensorrtProviderFactoryCreator::Create(
    const OrtTensorRTProviderOptionsV2* provider_options) try {
  return s_library_tensorrt.Get().CreateExecutionProviderFactory(provider_options);
} catch (const std::exception& exception) {
  // Will get an exception when fail to load EP library.
  LOGS_DEFAULT(ERROR) << exception.what();
  return nullptr;
}

std::shared_ptr<IExecutionProviderFactory> NvProviderFactoryCreator::Create(int device_id) try {
  return s_library_nv.Get().CreateExecutionProviderFactory(device_id);
} catch (const std::exception& exception) {
  // Will get an exception when fail to load EP library.
  LOGS_DEFAULT(ERROR) << exception.what();
  return nullptr;
}

std::shared_ptr<IExecutionProviderFactory> NvProviderFactoryCreator::Create(
    const ProviderOptions& provider_options, const SessionOptions* session_options) try {
  const ConfigOptions* config_options = nullptr;
  if (session_options != nullptr) {
    config_options = &session_options->config_options;
  }

  std::array<const void*, 2> configs_array = {&provider_options, config_options};
  const void* arg = reinterpret_cast<const void*>(&configs_array);
  return s_library_nv.Get().CreateExecutionProviderFactory(arg);
} catch (const std::exception& exception) {
  // Will get an exception when fail to load EP library.
  LOGS_DEFAULT(ERROR) << exception.what();
  return nullptr;
}

std::shared_ptr<IExecutionProviderFactory> MIGraphXProviderFactoryCreator::Create(const OrtMIGraphXProviderOptions* provider_options) {
  return s_library_migraphx.Get().CreateExecutionProviderFactory(provider_options);
}

std::shared_ptr<IExecutionProviderFactory> MIGraphXProviderFactoryCreator::Create(const ProviderOptions& provider_options) {
  OrtMIGraphXProviderOptions migraphx_options;
  s_library_migraphx.Get().UpdateProviderOptions(&migraphx_options, provider_options);
  return s_library_migraphx.Get().CreateExecutionProviderFactory(&migraphx_options);
}

// Adapter to convert the legacy OrtOpenVINOProviderOptions to ProviderOptions
ProviderOptions OrtOpenVINOProviderOptionsToOrtOpenVINOProviderOptionsV2(const OrtOpenVINOProviderOptions* legacy_ov_options) {
  ProviderOptions ov_options_converted_map;
  if (legacy_ov_options->device_type != nullptr)
    ov_options_converted_map["device_type"] = legacy_ov_options->device_type;

  if (legacy_ov_options->num_of_threads != '\0')
    ov_options_converted_map["num_of_threads"] = std::to_string(legacy_ov_options->num_of_threads);

  if (legacy_ov_options->cache_dir != nullptr)
    ov_options_converted_map["cache_dir"] = legacy_ov_options->cache_dir;

  if (legacy_ov_options->context != nullptr) {
    std::stringstream context_string;
    context_string << legacy_ov_options->context;
    ov_options_converted_map["context"] = context_string.str();
  }

  ov_options_converted_map["enable_opencl_throttling"] = legacy_ov_options->enable_opencl_throttling == 0 ? "true" : "false";

  if (legacy_ov_options->enable_dynamic_shapes) {
    ov_options_converted_map["disable_dynamic_shapes"] = "false";
  } else {
    ov_options_converted_map["disable_dynamic_shapes"] = "true";
  }

  if (legacy_ov_options->enable_npu_fast_compile) {
    LOGS_DEFAULT(WARNING) << "enable_npu_fast_compile option is deprecated. Skipping this option";
  }
  // Add new provider option below
  ov_options_converted_map["num_streams"] = "1";
  ov_options_converted_map["load_config"] = "";
  ov_options_converted_map["model_priority"] = "DEFAULT";
  ov_options_converted_map["enable_qdq_optimizer"] = "false";
  ov_options_converted_map["enable_causallm"] = "false";
  return ov_options_converted_map;
}

#if !BUILD_QNN_EP_STATIC_LIB
std::shared_ptr<IExecutionProviderFactory> QNNProviderFactoryCreator::Create(
    const ProviderOptions& provider_options_map, const SessionOptions* session_options) try {
  const ConfigOptions* config_options = nullptr;
  if (session_options != nullptr) {
    config_options = &session_options->config_options;
  }

  std::array<const void*, 2> configs_array = {&provider_options_map, config_options};
  const void* arg = reinterpret_cast<const void*>(&configs_array);
  return s_library_qnn.Get().CreateExecutionProviderFactory(arg);
} catch (const std::exception& exception) {
  // Will get an exception when fail to load EP library.
  LOGS_DEFAULT(ERROR) << exception.what();
  return nullptr;
}
#endif  // !BUILD_QNN_EP_STATIC_LIB

std::shared_ptr<IExecutionProviderFactory> OpenVINOProviderFactoryCreator::Create(
    const ProviderOptions* provider_options_map, const SessionOptions* session_options) try {
  // Append session options applicable for EP to EP Provider options.
  const ConfigOptions* config_options = nullptr;
  if (session_options != nullptr) {
    config_options = &session_options->config_options;
  }

  std::array<const void*, 2> configs_array = {provider_options_map, config_options};
  const void* arg = reinterpret_cast<const void*>(&configs_array);
  return s_library_openvino.Get().CreateExecutionProviderFactory(arg);
} catch (const std::exception& exception) {
  // Will get an exception when fail to load EP library.
  LOGS_DEFAULT(ERROR) << exception.what();
  return nullptr;
}

std::shared_ptr<IExecutionProviderFactory> DnnlProviderFactoryCreator::Create(const OrtDnnlProviderOptions* dnnl_options) {
  return s_library_dnnl.Get().CreateExecutionProviderFactory(dnnl_options);
}

std::shared_ptr<IExecutionProviderFactory> VitisAIProviderFactoryCreator::Create(
    const ProviderOptions& provider_options) try {
  return s_library_vitisai.Get().CreateExecutionProviderFactory(&provider_options);
} catch (const std::exception& exception) {
  LOGS_DEFAULT(ERROR) << exception.what();
  return nullptr;
}

ProviderInfo_OpenVINO* TryGetProviderInfo_OpenVINO() try {
  return reinterpret_cast<ProviderInfo_OpenVINO*>(s_library_openvino.Get().GetInfo());
} catch (const std::exception& exception) {
  LOGS_DEFAULT(ERROR) << exception.what();
  return nullptr;
}

ProviderInfo_TensorRT* TryGetProviderInfo_TensorRT() try {
  return reinterpret_cast<ProviderInfo_TensorRT*>(s_library_tensorrt.Get().GetInfo());
} catch (const std::exception& exception) {
  LOGS_DEFAULT(ERROR) << exception.what();
  return nullptr;
}

ProviderInfo_TensorRT& GetProviderInfo_TensorRT() {
  if (auto* info = TryGetProviderInfo_TensorRT())
    return *info;

  ORT_THROW("TensorRT Provider not available, can't get interface for it");
}

ProviderInfo_Nv* TryGetProviderInfo_Nv() try {
  return reinterpret_cast<ProviderInfo_Nv*>(s_library_nv.Get().GetInfo());
} catch (const std::exception& exception) {
  LOGS_DEFAULT(ERROR) << exception.what();
  return nullptr;
}

ProviderInfo_Nv& GetProviderInfo_Nv() {
  if (auto* info = TryGetProviderInfo_Nv())
    return *info;

  ORT_THROW("NV Provider not available, can't get interface for it");
}

ProviderInfo_CUDA* TryGetProviderInfo_CUDA() try {
  return reinterpret_cast<ProviderInfo_CUDA*>(s_library_cuda.Get().GetInfo());
} catch (const std::exception& exception) {
  LOGS_DEFAULT(ERROR) << exception.what();
  return nullptr;
}

ProviderInfo_CUDA& GetProviderInfo_CUDA() {
  if (auto* info = TryGetProviderInfo_CUDA())
    return *info;

  ORT_THROW("CUDA Provider not available, can't get interface for it");
}

ProviderInfo_CUDA* TryGetProviderInfo_CUDA_Test() try {
  return reinterpret_cast<ProviderInfo_CUDA*>(s_library_cuda_test.Get().GetInfo());
} catch (const std::exception& exception) {
  LOGS_DEFAULT(ERROR) << exception.what();
  return nullptr;
}

ProviderInfo_CUDA& GetProviderInfo_CUDA_Test() {
  if (auto* info = TryGetProviderInfo_CUDA_Test())
    return *info;

  ORT_THROW("CUDA Provider not available, can't get interface for it");
}

ProviderInfo_CANN* TryGetProviderInfo_CANN() try {
  return reinterpret_cast<ProviderInfo_CANN*>(s_library_cann.Get().GetInfo());
} catch (const std::exception& exception) {
  LOGS_DEFAULT(ERROR) << exception.what();
  return nullptr;
}

ProviderInfo_CANN& GetProviderInfo_CANN() {
  if (auto* info = TryGetProviderInfo_CANN())
    return *info;

  ORT_THROW("CANN Provider not available, can't get interface for it");
}

ProviderInfo_Dnnl* TryGetProviderInfo_Dnnl() try {
  return reinterpret_cast<ProviderInfo_Dnnl*>(s_library_dnnl.Get().GetInfo());
} catch (const std::exception& exception) {
  LOGS_DEFAULT(ERROR) << exception.what();
  return nullptr;
}

ProviderInfo_Dnnl& GetProviderInfo_Dnnl() {
  if (auto* info = TryGetProviderInfo_Dnnl())
    return *info;

  ORT_THROW("oneDNN Provider not available, can't get interface for it");
}

ProviderInfo_ROCM* TryGetProviderInfo_ROCM() try {
  return reinterpret_cast<ProviderInfo_ROCM*>(s_library_rocm.Get().GetInfo());
} catch (const std::exception& exception) {
  LOGS_DEFAULT(ERROR) << exception.what();
  return nullptr;
}

ProviderInfo_ROCM& GetProviderInfo_ROCM() {
  if (auto* info = TryGetProviderInfo_ROCM())
    return *info;

  ORT_THROW("ROCM Provider not available, can't get interface for it");
}

ProviderInfo_MIGraphX* TryGetProviderInfo_MIGraphX() try {
  return reinterpret_cast<ProviderInfo_MIGraphX*>(s_library_migraphx.Get().GetInfo());
} catch (const std::exception& exception) {
  LOGS_DEFAULT(ERROR) << exception.what();
  return nullptr;
}

ProviderInfo_MIGraphX& GetProviderInfo_MIGraphX() {
  if (auto* info = TryGetProviderInfo_MIGraphX())
    return *info;

  ORT_THROW("MIGraphX Provider not available, can't get interface for it");
}

void CopyGpuToCpu(
    void* dst_ptr,
    const void* src_ptr,
    const size_t size,
    const OrtMemoryInfo& dst_location,
    const OrtMemoryInfo& src_location) {
  if (auto* info = onnxruntime::TryGetProviderInfo_CUDA())
    return info->CopyGpuToCpu(dst_ptr, src_ptr, size, dst_location, src_location);
  if (auto* info = onnxruntime::TryGetProviderInfo_ROCM())
    return info->CopyGpuToCpu(dst_ptr, src_ptr, size, dst_location, src_location);
  ORT_THROW("GPU-to-CPU copy is not implemented.");
}

void cudaMemcpy_HostToDevice(void* dst, const void* src, size_t count) {
  if (auto* info = onnxruntime::TryGetProviderInfo_CUDA())
    return info->cudaMemcpy_HostToDevice(dst, src, count);
  if (auto* info = onnxruntime::TryGetProviderInfo_ROCM())
    return info->rocmMemcpy_HostToDevice(dst, src, count);
  ORT_THROW("cudaMemcpy_HostToDevice is not implemented.");
}

#ifdef ENABLE_NVTX_PROFILE
namespace profile {
void NvtxRangeCreator::BeginImpl() {
  GetProviderInfo_CUDA().NvtxRangeCreator__BeginImpl(this);
}

void NvtxRangeCreator::EndImpl() {
  GetProviderInfo_CUDA().NvtxRangeCreator__EndImpl(this);
}
}  // namespace profile
#endif

#if defined(USE_CUDA) && defined(ORT_USE_NCCL) && defined(USE_NCCL_P2P) && defined(ENABLE_TRAINING)
namespace cuda {
INcclService& INcclService::GetInstance() {
  return GetProviderInfo_CUDA().GetINcclService();
}
}  // namespace cuda
#endif

#if defined(USE_ROCM) && defined(ORT_USE_NCCL) && defined(USE_NCCL_P2P) && defined(ENABLE_TRAINING)
namespace rocm {
INcclService& INcclService::GetInstance() {
  return GetProviderInfo_ROCM().GetINcclService();
}
}  // namespace rocm
#endif

void UpdateProviderInfo_Tensorrt(OrtTensorRTProviderOptionsV2* provider_options, const ProviderOptions& options) {
  s_library_tensorrt.Get().UpdateProviderOptions(reinterpret_cast<void*>(provider_options), options);
}

ProviderOptions GetProviderInfo_Tensorrt(const OrtTensorRTProviderOptionsV2* provider_options) {
  return s_library_tensorrt.Get().GetProviderOptions(reinterpret_cast<const void*>(provider_options));
}

void UpdateProviderInfo_Cuda(OrtCUDAProviderOptionsV2* provider_options, const ProviderOptions& options) {
  return s_library_cuda.Get().UpdateProviderOptions(reinterpret_cast<void*>(provider_options), options);
}

ProviderOptions GetProviderInfo_Cuda(const OrtCUDAProviderOptionsV2* provider_options) {
  return s_library_cuda.Get().GetProviderOptions(reinterpret_cast<const void*>(provider_options));
}

}  // namespace onnxruntime

void AddTensorRTCustomOpDomainToSessionOption(OrtSessionOptions* options, std::string extra_plugin_lib_paths) {
  auto is_already_in_domains = [&](std::string& domain_name, std::vector<OrtCustomOpDomain*>& domains) {
    for (auto ptr : domains) {
      if (domain_name == ptr->domain_) {
        return true;
      }
    }
    return false;
  };

  std::vector<OrtCustomOpDomain*> custom_op_domains;
  onnxruntime::ProviderInfo_TensorRT& provider_info = onnxruntime::GetProviderInfo_TensorRT();
  provider_info.GetTensorRTCustomOpDomainList(custom_op_domains, extra_plugin_lib_paths);
  for (auto ptr : custom_op_domains) {
    if (!is_already_in_domains(ptr->domain_, options->custom_op_domains_)) {
      options->custom_op_domains_.push_back(ptr);
    } else {
      LOGS_DEFAULT(WARNING) << "The custom op domain name " << ptr->domain_ << " is already in session option.";
    }
  }
}

ORT_API_STATUS_IMPL(OrtSessionOptionsAppendExecutionProvider_Dnnl, _In_ OrtSessionOptions* options, int use_arena) {
  API_IMPL_BEGIN
  auto factory = onnxruntime::DnnlProviderFactoryCreator::Create(use_arena);
  if (!factory) {
    return OrtApis::CreateStatus(ORT_FAIL, "OrtSessionOptionsAppendExecutionProvider_Dnnl: Failed to load shared library");
  }

  options->provider_factories.push_back(factory);
  return nullptr;
  API_IMPL_END
}

ORT_API_STATUS_IMPL(OrtSessionOptionsAppendExecutionProvider_Tensorrt, _In_ OrtSessionOptions* options, int device_id) {
  API_IMPL_BEGIN
  OrtTensorRTProviderOptionsV2 tensorrt_options;
  tensorrt_options.device_id = device_id;
  return OrtApis::SessionOptionsAppendExecutionProvider_TensorRT_V2(options, &tensorrt_options);
  API_IMPL_END
}

ORT_API_STATUS_IMPL(OrtSessionOptionsAppendExecutionProvider_MIGraphX, _In_ OrtSessionOptions* options, int device_id) {
  API_IMPL_BEGIN
  auto factory = onnxruntime::MIGraphXProviderFactoryCreator::Create(device_id);
  if (!factory) {
    return OrtApis::CreateStatus(ORT_FAIL, "OrtSessionOptionsAppendExecutionProvider_MIGraphX: Failed to load shared library");
  }

  options->provider_factories.push_back(factory);
  return nullptr;
  API_IMPL_END
}

ORT_API_STATUS_IMPL(OrtApis::SessionOptionsAppendExecutionProvider_TensorRT, _In_ OrtSessionOptions* options, _In_ const OrtTensorRTProviderOptions* tensorrt_options) {
  API_IMPL_BEGIN
  OrtTensorRTProviderOptionsV2 trt_options_converted = onnxruntime::OrtTensorRTProviderOptionsToOrtTensorRTProviderOptionsV2(tensorrt_options);
  return OrtApis::SessionOptionsAppendExecutionProvider_TensorRT_V2(options, &trt_options_converted);
  API_IMPL_END
}

ORT_API_STATUS_IMPL(OrtApis::SessionOptionsAppendExecutionProvider_MIGraphX, _In_ OrtSessionOptions* options, _In_ const OrtMIGraphXProviderOptions* migraphx_options) {
  API_IMPL_BEGIN
  auto factory = onnxruntime::MIGraphXProviderFactoryCreator::Create(migraphx_options);
  if (!factory) {
    return OrtApis::CreateStatus(ORT_FAIL, "SessionOptionsAppendExecutionProvider_MIGraphX: Failed to load shared library");
  }

  options->provider_factories.push_back(factory);
  return nullptr;
  API_IMPL_END
}

ORT_API_STATUS_IMPL(OrtApis::SessionOptionsAppendExecutionProvider_OpenVINO, _In_ OrtSessionOptions* options,
                    _In_ const OrtOpenVINOProviderOptions* provider_options) {
  API_IMPL_BEGIN
  const onnxruntime::ProviderOptions ov_options_converted_map = onnxruntime::OrtOpenVINOProviderOptionsToOrtOpenVINOProviderOptionsV2(provider_options);
  ORT_API_RETURN_IF_STATUS_NOT_OK(options->AddProviderOptionsToConfigOptions(ov_options_converted_map,
                                                                             onnxruntime::kOpenVINOExecutionProvider));
  auto factory = onnxruntime::OpenVINOProviderFactoryCreator::Create(&ov_options_converted_map, &(options->value));
  if (!factory) {
    return OrtApis::CreateStatus(ORT_FAIL, "SessionOptionsAppendExecutionProvider_OpenVINO: Failed to load shared library");
  }

  options->provider_factories.push_back(factory);
  return nullptr;
  API_IMPL_END
}

ORT_API_STATUS_IMPL(OrtApis::SessionOptionsAppendExecutionProvider_OpenVINO_V2,
                    _In_ OrtSessionOptions* options,
                    _In_reads_(num_keys) const char* const* provider_options_keys,
                    _In_reads_(num_keys) const char* const* provider_options_values,
                    _In_ size_t num_keys) {
  API_IMPL_BEGIN
  onnxruntime::ProviderOptions provider_options;
  for (size_t i = 0; i != num_keys; ++i) {
    if (provider_options_keys[i] == nullptr || provider_options_keys[i][0] == '\0' ||
        provider_options_values[i] == nullptr || provider_options_values[i][0] == '\0') {
      return OrtApis::CreateStatus(ORT_INVALID_ARGUMENT, "Provider options key/value cannot be empty");
    }

    // arbitrary length to validate the key/value. adjust if/when needed.
    // TODO: are any other input validation checks required here (and in the other functions that process
    // provider options)?
    if (strlen(provider_options_keys[i]) > 1024 || strlen(provider_options_values[i]) > 1024) {
      return OrtApis::CreateStatus(ORT_INVALID_ARGUMENT,
                                   "Maximum string length for a provider options key/value is 1024.");
    }

    provider_options[provider_options_keys[i]] = provider_options_values[i];
  }
  ORT_API_RETURN_IF_STATUS_NOT_OK(options->AddProviderOptionsToConfigOptions(provider_options,
                                                                             onnxruntime::kOpenVINOExecutionProvider));
  auto factory = onnxruntime::OpenVINOProviderFactoryCreator::Create(&provider_options, &(options->value));
  if (!factory) {
    return OrtApis::CreateStatus(ORT_FAIL, "SessionOptionsAppendExecutionProvider_OpenVINO_V2: Failed to load shared library");
  }

  options->provider_factories.push_back(factory);
  return nullptr;
  API_IMPL_END
}

ORT_API_STATUS_IMPL(OrtSessionOptionsAppendExecutionProvider_OpenVINO, _In_ OrtSessionOptions* options,
                    _In_ const char* device_type) {
  OrtOpenVINOProviderOptions provider_options{};
  provider_options.device_type = device_type;
  return OrtApis::SessionOptionsAppendExecutionProvider_OpenVINO(options, &provider_options);
}

ORT_API_STATUS_IMPL(OrtSessionOptionsAppendExecutionProvider_CUDA, _In_ OrtSessionOptions* options, int device_id) {
  OrtCUDAProviderOptions provider_options{};
  provider_options.device_id = device_id;

  return OrtApis::SessionOptionsAppendExecutionProvider_CUDA(options, &provider_options);
}

ORT_API_STATUS_IMPL(OrtApis::SetCurrentGpuDeviceId, [[maybe_unused]] _In_ int device_id) {
  API_IMPL_BEGIN

#if defined(USE_CUDA) || defined(USE_CUDA_PROVIDER_INTERFACE)
  if (auto* info = onnxruntime::TryGetProviderInfo_CUDA())
    return info->SetCurrentGpuDeviceId(device_id);
#endif

#ifdef USE_ROCM
  if (auto* info = onnxruntime::TryGetProviderInfo_ROCM())
    return info->SetCurrentGpuDeviceId(device_id);
#endif

  return CreateStatus(ORT_FAIL, "CUDA and/or ROCM execution provider is either not enabled or not available.");
  API_IMPL_END
}

ORT_API_STATUS_IMPL(OrtApis::GetCurrentGpuDeviceId, [[maybe_unused]] _In_ int* device_id) {
  API_IMPL_BEGIN

#if defined(USE_CUDA) || defined(USE_CUDA_PROVIDER_INTERFACE)
  if (auto* info = onnxruntime::TryGetProviderInfo_CUDA())
    return info->GetCurrentGpuDeviceId(device_id);
#endif

#ifdef USE_ROCM
  if (auto* info = onnxruntime::TryGetProviderInfo_ROCM())
    return info->GetCurrentGpuDeviceId(device_id);
#endif

  return CreateStatus(ORT_FAIL, "CUDA and/or ROCM execution provider is either not enabled or not available.");
  API_IMPL_END
}

ORT_API_STATUS_IMPL(OrtApis::SessionOptionsAppendExecutionProvider_CUDA, _In_ OrtSessionOptions* options, _In_ const OrtCUDAProviderOptions* cuda_options) {
  API_IMPL_BEGIN
  auto factory = onnxruntime::CudaProviderFactoryCreator::Create(cuda_options);
  if (!factory) {
    return OrtApis::CreateStatus(ORT_FAIL, "OrtSessionOptionsAppendExecutionProvider_Cuda: Failed to load shared library");
  }

  options->provider_factories.push_back(factory);
  return nullptr;
  API_IMPL_END
}

ORT_API_STATUS_IMPL(OrtSessionOptionsAppendExecutionProvider_ROCM, _In_ OrtSessionOptions* options, int device_id) {
  OrtROCMProviderOptions provider_options{};
  provider_options.device_id = device_id;

  return OrtApis::SessionOptionsAppendExecutionProvider_ROCM(options, &provider_options);
}

ORT_API_STATUS_IMPL(OrtApis::SessionOptionsAppendExecutionProvider_ROCM, _In_ OrtSessionOptions* options, _In_ const OrtROCMProviderOptions* rocm_options) {
  API_IMPL_BEGIN
  auto factory = onnxruntime::RocmProviderFactoryCreator::Create(rocm_options);
  if (!factory) {
    return OrtApis::CreateStatus(ORT_FAIL, "OrtSessionOptionsAppendExecutionProvider_Rocm: Failed to load shared library");
  }

  options->provider_factories.push_back(factory);
  return nullptr;
  API_IMPL_END
}

ORT_API_STATUS_IMPL(OrtApis::SessionOptionsAppendExecutionProvider_TensorRT_V2, _In_ OrtSessionOptions* options, _In_ const OrtTensorRTProviderOptionsV2* tensorrt_options) {
  API_IMPL_BEGIN

  std::shared_ptr<onnxruntime::IExecutionProviderFactory> factory;

#if !defined(ORT_MINIMAL_BUILD) && (defined(USE_TENSORRT) || defined(USE_TENSORRT_PROVIDER_INTERFACE))
  auto ep_context_cache_enabled_from_provider_options = tensorrt_options->trt_dump_ep_context_model != 0;
  auto ep_context_cache_enabled_from_sess_options = (options->value).config_options.GetConfigOrDefault(kOrtSessionOptionEpContextEnable, "0") != "0";

  // If EP context configs are provided in session options, we need to propagate them to provider options. However,
  // if provider options already have the EP context configs provided, the configs in session options will be ignored
  // since provider options has higher priority than session options.
  if (!ep_context_cache_enabled_from_provider_options && ep_context_cache_enabled_from_sess_options) {
    // This function might need to update the "const" OrtTensorRTProviderOptionsV2 object which can't be modified.
    // Therefore, we need to create a new OrtTensorRTProviderOptionsV2 object and copy from tensorrt_options and use this new object to create the factory instead.
    // Note: No need to worry about new_tensorrt_options being a local variable, CreateExecutionProviderFactory() in TRT EP will
    // create a factory object that copies any provider options from tensorrt_options including "const char*" provider options.
    OrtTensorRTProviderOptionsV2 new_tensorrt_options = *tensorrt_options;  // copy and assign from tensorrt_options

    // Update provider options from session options. Curretnly only EPContext related session options are supported.
    // Note: The string-based local variables will be kept accessible during the lifetime of this function,
    // therefore the "const char*" provider options can still be accessible when calling CreateExecutionProviderFactory() in TRT EP.
    bool context_cache_enabled = false;
    std::string context_cache_path = "";
    std::string embed_mode = "";
    if (options) {
      context_cache_enabled = (options->value).config_options.GetConfigOrDefault(kOrtSessionOptionEpContextEnable, "0") != "0";
      new_tensorrt_options.trt_dump_ep_context_model = context_cache_enabled;
      LOGS_DEFAULT(VERBOSE) << "Context cache enable: " << context_cache_enabled;

      context_cache_path = (options->value).config_options.GetConfigOrDefault(kOrtSessionOptionEpContextFilePath, "");
      new_tensorrt_options.trt_ep_context_file_path = (context_cache_path.size() == 0) ? nullptr : context_cache_path.c_str();
      LOGS_DEFAULT(VERBOSE) << "User specified context cache path: " << context_cache_path;

      embed_mode = (options->value).config_options.GetConfigOrDefault(kOrtSessionOptionEpContextEmbedMode, "0");
      if ("1" == embed_mode) {
        new_tensorrt_options.trt_ep_context_embed_mode = 1;
      } else if ("0" == embed_mode) {
        new_tensorrt_options.trt_ep_context_embed_mode = 0;
      } else {
        LOGS_DEFAULT(VERBOSE) << "Invalid ep.context_embed_mode: " << embed_mode << " only 0 or 1 allowed. Set to 1.";
      }
      LOGS_DEFAULT(VERBOSE) << "User specified context cache embed mode: " << embed_mode;
    }
    factory = onnxruntime::TensorrtProviderFactoryCreator::Create(&new_tensorrt_options);
  } else {
    factory = onnxruntime::TensorrtProviderFactoryCreator::Create(tensorrt_options);
  }
#else
  factory = onnxruntime::TensorrtProviderFactoryCreator::Create(tensorrt_options);
#endif

  if (!factory) {
    return OrtApis::CreateStatus(ORT_FAIL, "OrtSessionOptionsAppendExecutionProvider_TensorRT: Failed to load shared library");
  }

  options->provider_factories.push_back(factory);

  std::string extra_plugin_lib_paths = (tensorrt_options == nullptr || tensorrt_options->trt_extra_plugin_lib_paths == nullptr) ? "" : tensorrt_options->trt_extra_plugin_lib_paths;
  AddTensorRTCustomOpDomainToSessionOption(options, extra_plugin_lib_paths);

  return nullptr;
  API_IMPL_END
}

ORT_API_STATUS_IMPL(OrtApis::CreateTensorRTProviderOptions, _Outptr_ OrtTensorRTProviderOptionsV2** out) {
  API_IMPL_BEGIN
#if defined(USE_TENSORRT) || defined(USE_TENSORRT_PROVIDER_INTERFACE)
  auto options = std::make_unique<OrtTensorRTProviderOptionsV2>();
  *out = options.release();
  return nullptr;
#else
  ORT_UNUSED_PARAMETER(out);
  return CreateStatus(ORT_FAIL, "TensorRT execution provider is not enabled in this build.");
#endif
  API_IMPL_END
}

ORT_API_STATUS_IMPL(OrtApis::UpdateTensorRTProviderOptions,
                    _Inout_ OrtTensorRTProviderOptionsV2* tensorrt_options,
                    _In_reads_(num_keys) const char* const* provider_options_keys,
                    _In_reads_(num_keys) const char* const* provider_options_values,
                    size_t num_keys) {
  API_IMPL_BEGIN
#if defined(USE_TENSORRT) || defined(USE_TENSORRT_PROVIDER_INTERFACE)
  onnxruntime::ProviderOptions provider_options_map;
  for (size_t i = 0; i != num_keys; ++i) {
    if (provider_options_keys[i] == nullptr || provider_options_keys[i][0] == '\0' ||
        provider_options_values[i] == nullptr || provider_options_values[i][0] == '\0') {
      return OrtApis::CreateStatus(ORT_INVALID_ARGUMENT, "key/value cannot be empty");
    }

    provider_options_map[provider_options_keys[i]] = provider_options_values[i];
  }

  onnxruntime::UpdateProviderInfo_Tensorrt(tensorrt_options,
                                           reinterpret_cast<const onnxruntime::ProviderOptions&>(provider_options_map));
  return nullptr;
#else
  ORT_UNUSED_PARAMETER(tensorrt_options);
  ORT_UNUSED_PARAMETER(provider_options_keys);
  ORT_UNUSED_PARAMETER(provider_options_values);
  ORT_UNUSED_PARAMETER(num_keys);
  return CreateStatus(ORT_FAIL, "TensorRT execution provider is not enabled in this build.");
#endif
  API_IMPL_END
}

#if defined(USE_TENSORRT) || defined(USE_TENSORRT_PROVIDER_INTERFACE) || \
    defined(USE_CUDA) || defined(USE_CUDA_PROVIDER_INTERFACE) ||         \
    defined(USE_CANN) ||                                                 \
    defined(USE_DNNL) ||                                                 \
<<<<<<< HEAD
    defined(USE_ROCM) ||                                                 \
    defined(USE_MIGRAPHX)                                                \
    defined(USE_NV) || defined(USE_NV_PROVIDER_INTERFACE)
=======
    defined(USE_ROCM)
>>>>>>> 74dcf7e2
static std::string BuildOptionsString(const onnxruntime::ProviderOptions::iterator& begin,
                                      const onnxruntime::ProviderOptions::iterator& end) {
  std::ostringstream options;
  auto it = begin;
  if (it != end) {
    options << it->first << "=" << it->second;
    ++it;
  }
  for (; it != end; ++it) {
    options << ";" << it->first << "=" << it->second;
  }
  return options.str();
}
#endif

ORT_API_STATUS_IMPL(OrtApis::GetTensorRTProviderOptionsAsString, _In_ const OrtTensorRTProviderOptionsV2* tensorrt_options, _Inout_ OrtAllocator* allocator,
                    _Outptr_ char** ptr) {
  API_IMPL_BEGIN
#if defined(USE_TENSORRT) || defined(USE_TENSORRT_PROVIDER_INTERFACE)
  onnxruntime::ProviderOptions options = onnxruntime::GetProviderInfo_Tensorrt(tensorrt_options);
  std::string options_str = BuildOptionsString(options.begin(), options.end());
  *ptr = onnxruntime::StrDup(options_str, allocator);
  return nullptr;
#else
  ORT_UNUSED_PARAMETER(tensorrt_options);
  ORT_UNUSED_PARAMETER(allocator);
  ORT_UNUSED_PARAMETER(ptr);
  return CreateStatus(ORT_FAIL, "TensorRT execution provider is not enabled in this build.");
#endif
  API_IMPL_END
}

ORT_API_STATUS_IMPL(OrtApis::UpdateTensorRTProviderOptionsWithValue,
                    _Inout_ OrtTensorRTProviderOptionsV2* tensorrt_options,
                    _In_ const char* key,
                    _In_ void* value) {
  API_IMPL_BEGIN
#if defined(USE_TENSORRT) || defined(USE_TENSORRT_PROVIDER_INTERFACE)
  // current provider option that has pointer data type (excluding const char*) is 'user_compute_stream'
  if (strcmp(key, "user_compute_stream") == 0) {
    tensorrt_options->has_user_compute_stream = 1;
    tensorrt_options->user_compute_stream = value;
  } else if (strcmp(key, "trt_onnx_bytestream") == 0) {
    tensorrt_options->trt_onnx_bytestream = value;
  } else if (strcmp(key, "trt_onnx_bytestream_size") == 0) {
    tensorrt_options->trt_onnx_bytestream_size = *reinterpret_cast<size_t*>(value);
  }
  return nullptr;
#else
  ORT_UNUSED_PARAMETER(tensorrt_options);
  ORT_UNUSED_PARAMETER(key);
  ORT_UNUSED_PARAMETER(value);
  return CreateStatus(ORT_FAIL, "TensorRT execution provider is not enabled in this build.");
#endif
  API_IMPL_END
}

ORT_API_STATUS_IMPL(OrtApis::GetTensorRTProviderOptionsByName,
                    _In_ const OrtTensorRTProviderOptionsV2* tensorrt_options,
                    _In_ const char* key,
                    _Outptr_ void** ptr) {
  API_IMPL_BEGIN
#if defined(USE_TENSORRT) || defined(USE_TENSORRT_PROVIDER_INTERFACE)
  // current provider option that has pointer data type (excluding const char*) is 'user_compute_stream'
  if (strcmp(key, "user_compute_stream") == 0) {
    *ptr = tensorrt_options->user_compute_stream;
  } else {
    *ptr = nullptr;
  }
  return nullptr;
#else
  ORT_UNUSED_PARAMETER(tensorrt_options);
  ORT_UNUSED_PARAMETER(key);
  ORT_UNUSED_PARAMETER(ptr);
  return CreateStatus(ORT_FAIL, "TensorRT execution provider is not enabled in this build.");
#endif
  API_IMPL_END
}

ORT_API(void, OrtApis::ReleaseTensorRTProviderOptions, _Frees_ptr_opt_ OrtTensorRTProviderOptionsV2* ptr) {
#if defined(USE_TENSORRT) || defined(USE_TENSORRT_PROVIDER_INTERFACE)
  if (ptr != nullptr) {
    delete[] ptr->trt_int8_calibration_table_name;
    delete[] ptr->trt_engine_cache_path;
    delete[] ptr->trt_engine_cache_prefix;
    delete[] ptr->trt_timing_cache_path;
    delete[] ptr->trt_engine_decryption_lib_path;
    delete[] ptr->trt_tactic_sources;
    delete[] ptr->trt_extra_plugin_lib_paths;
    delete[] ptr->trt_profile_min_shapes;
    delete[] ptr->trt_profile_max_shapes;
    delete[] ptr->trt_profile_opt_shapes;
    delete[] ptr->trt_ep_context_file_path;
    delete[] ptr->trt_onnx_model_folder_path;
    delete[] ptr->trt_op_types_to_exclude;
    delete[] ptr->trt_preview_features;
  }

  std::unique_ptr<OrtTensorRTProviderOptionsV2> p(ptr);
#else
  ORT_UNUSED_PARAMETER(ptr);
#endif
}

ORT_API_STATUS_IMPL(OrtApis::SessionOptionsAppendExecutionProvider_CUDA_V2, _In_ OrtSessionOptions* options, _In_ const OrtCUDAProviderOptionsV2* cuda_options) {
  API_IMPL_BEGIN
  auto factory = onnxruntime::CudaProviderFactoryCreator::Create(cuda_options);
  if (!factory) {
    return OrtApis::CreateStatus(ORT_FAIL, "OrtSessionOptionsAppendExecutionProvider_Cuda: Failed to load shared library");
  }

  options->provider_factories.push_back(factory);
  return nullptr;
  API_IMPL_END
}

ORT_API_STATUS_IMPL(OrtApis::CreateCUDAProviderOptions, _Outptr_ OrtCUDAProviderOptionsV2** out) {
  API_IMPL_BEGIN
#if defined(USE_CUDA) || defined(USE_CUDA_PROVIDER_INTERFACE)
  auto options = std::make_unique<OrtCUDAProviderOptionsV2>();
  *out = options.release();
  return nullptr;
#else
  ORT_UNUSED_PARAMETER(out);
  return CreateStatus(ORT_FAIL, "CUDA execution provider is not enabled in this build (#2).");
#endif
  API_IMPL_END
}

ORT_API_STATUS_IMPL(OrtApis::UpdateCUDAProviderOptions,
                    _Inout_ OrtCUDAProviderOptionsV2* cuda_options,
                    _In_reads_(num_keys) const char* const* provider_options_keys,
                    _In_reads_(num_keys) const char* const* provider_options_values,
                    size_t num_keys) {
  API_IMPL_BEGIN
#if defined(USE_CUDA) || defined(USE_CUDA_PROVIDER_INTERFACE)
  onnxruntime::ProviderOptions provider_options_map;
  for (size_t i = 0; i != num_keys; ++i) {
    if (provider_options_keys[i] == nullptr || provider_options_keys[i][0] == '\0' ||
        provider_options_values[i] == nullptr || provider_options_values[i][0] == '\0') {
      return OrtApis::CreateStatus(ORT_INVALID_ARGUMENT, "key/value cannot be empty");
    }

    provider_options_map[provider_options_keys[i]] = provider_options_values[i];
  }

  onnxruntime::UpdateProviderInfo_Cuda(cuda_options,
                                       reinterpret_cast<const onnxruntime::ProviderOptions&>(provider_options_map));
  return nullptr;
#else
  ORT_UNUSED_PARAMETER(cuda_options);
  ORT_UNUSED_PARAMETER(provider_options_keys);
  ORT_UNUSED_PARAMETER(provider_options_values);
  ORT_UNUSED_PARAMETER(num_keys);
  return CreateStatus(ORT_FAIL, "CUDA execution provider is not enabled in this build (#3).");
#endif
  API_IMPL_END
}

ORT_API_STATUS_IMPL(OrtApis::GetCUDAProviderOptionsAsString, _In_ const OrtCUDAProviderOptionsV2* cuda_options, _Inout_ OrtAllocator* allocator,
                    _Outptr_ char** ptr) {
  API_IMPL_BEGIN
#if defined(USE_CUDA) || defined(USE_CUDA_PROVIDER_INTERFACE)
  onnxruntime::ProviderOptions options = onnxruntime::GetProviderInfo_Cuda(cuda_options);
  std::string options_str = BuildOptionsString(options.begin(), options.end());
  *ptr = onnxruntime::StrDup(options_str, allocator);
  return nullptr;
#else
  ORT_UNUSED_PARAMETER(cuda_options);
  ORT_UNUSED_PARAMETER(allocator);
  ORT_UNUSED_PARAMETER(ptr);
  return CreateStatus(ORT_FAIL, "CUDA execution provider is not enabled in this build (#4).");
#endif
  API_IMPL_END
}

ORT_API_STATUS_IMPL(OrtApis::UpdateCUDAProviderOptionsWithValue,
                    _Inout_ OrtCUDAProviderOptionsV2* cuda_options,
                    _In_ const char* key,
                    _In_ void* value) {
  API_IMPL_BEGIN
#if defined(USE_CUDA) || defined(USE_CUDA_PROVIDER_INTERFACE)
  if (strcmp(key, "user_compute_stream") == 0) {
    cuda_options->has_user_compute_stream = 1;
    cuda_options->user_compute_stream = value;
  }
  return nullptr;
#else
  ORT_UNUSED_PARAMETER(cuda_options);
  ORT_UNUSED_PARAMETER(key);
  ORT_UNUSED_PARAMETER(value);
  return CreateStatus(ORT_FAIL, "CUDA execution provider is not enabled in this build (#5).");
#endif
  API_IMPL_END
}

ORT_API_STATUS_IMPL(OrtApis::GetCUDAProviderOptionsByName,
                    _In_ const OrtCUDAProviderOptionsV2* cuda_options,
                    _In_ const char* key,
                    _Outptr_ void** ptr) {
  API_IMPL_BEGIN
#if defined(USE_CUDA) || defined(USE_CUDA_PROVIDER_INTERFACE)
  if (strcmp(key, "user_compute_stream") == 0) {
    *ptr = cuda_options->user_compute_stream;
  } else {
    *ptr = nullptr;
  }
  return nullptr;
#else
  ORT_UNUSED_PARAMETER(cuda_options);
  ORT_UNUSED_PARAMETER(key);
  ORT_UNUSED_PARAMETER(ptr);
  return CreateStatus(ORT_FAIL, "CUDA execution provider is not enabled in this build (#6).");
#endif
  API_IMPL_END
}

ORT_API(void, OrtApis::ReleaseCUDAProviderOptions, _Frees_ptr_opt_ OrtCUDAProviderOptionsV2* ptr) {
#if defined(USE_CUDA) || defined(USE_CUDA_PROVIDER_INTERFACE)
  std::unique_ptr<OrtCUDAProviderOptionsV2> p(ptr);
#else
  ORT_UNUSED_PARAMETER(ptr);
#endif
}

ORT_API_STATUS_IMPL(OrtApis::SessionOptionsAppendExecutionProvider_CANN,
                    _In_ OrtSessionOptions* options, _In_ const OrtCANNProviderOptions* cann_options) {
  API_IMPL_BEGIN
  auto factory = onnxruntime::CannProviderFactoryCreator::Create(cann_options);
  if (!factory) {
    return OrtApis::CreateStatus(ORT_FAIL, "SessionOptionsAppendExecutionProvider_CANN: Failed to load shared library");
  }

  options->provider_factories.push_back(factory);
  return nullptr;
  API_IMPL_END
}

ORT_API_STATUS_IMPL(OrtApis::CreateCANNProviderOptions, _Outptr_ OrtCANNProviderOptions** out) {
  API_IMPL_BEGIN
#ifdef USE_CANN
  auto options = std::make_unique<OrtCANNProviderOptions>();
  options->device_id = 0;
  options->npu_mem_limit = SIZE_MAX;
  options->arena_extend_strategy = static_cast<onnxruntime::ArenaExtendStrategy>(0);
  options->enable_cann_graph = 1;
  options->dump_graphs = 0;
  options->dump_om_model = 1;
  options->default_memory_arena_cfg = nullptr;
  *out = options.release();
  return nullptr;
#else
  ORT_UNUSED_PARAMETER(out);
  return CreateStatus(ORT_FAIL, "CANN execution provider is not enabled in this build.");
#endif
  API_IMPL_END
}

ORT_API_STATUS_IMPL(OrtApis::UpdateCANNProviderOptions,
                    _Inout_ OrtCANNProviderOptions* cann_options,
                    _In_reads_(num_keys) const char* const* provider_options_keys,
                    _In_reads_(num_keys) const char* const* provider_options_values,
                    size_t num_keys) {
  API_IMPL_BEGIN
#ifdef USE_CANN
  onnxruntime::ProviderOptions provider_options_map;
  for (size_t i = 0; i != num_keys; ++i) {
    if (provider_options_keys[i] == nullptr || provider_options_keys[i][0] == '\0' ||
        provider_options_values[i] == nullptr || provider_options_values[i][0] == '\0') {
      return OrtApis::CreateStatus(ORT_INVALID_ARGUMENT, "key/value cannot be empty");
    }

    provider_options_map[provider_options_keys[i]] = provider_options_values[i];
  }

  onnxruntime::s_library_cann.Get().UpdateProviderOptions(reinterpret_cast<void*>(cann_options), provider_options_map);
  return nullptr;
#else
  ORT_UNUSED_PARAMETER(cann_options);
  ORT_UNUSED_PARAMETER(provider_options_keys);
  ORT_UNUSED_PARAMETER(provider_options_values);
  ORT_UNUSED_PARAMETER(num_keys);
  return CreateStatus(ORT_FAIL, "CANN execution provider is not enabled in this build.");
#endif
  API_IMPL_END
}

ORT_API_STATUS_IMPL(OrtApis::GetCANNProviderOptionsAsString,
                    _In_ const OrtCANNProviderOptions* cann_options, _Inout_ OrtAllocator* allocator,
                    _Outptr_ char** ptr) {
  API_IMPL_BEGIN
#ifdef USE_CANN
  onnxruntime::ProviderOptions options =
      onnxruntime::s_library_cann.Get().GetProviderOptions(reinterpret_cast<const void*>(cann_options));
  std::string options_str = BuildOptionsString(options.begin(), options.end());
  *ptr = onnxruntime::StrDup(options_str, allocator);
  return nullptr;
#else
  ORT_UNUSED_PARAMETER(cann_options);
  ORT_UNUSED_PARAMETER(allocator);
  ORT_UNUSED_PARAMETER(ptr);
  return CreateStatus(ORT_FAIL, "CANN execution provider is not enabled in this build.");
#endif
  API_IMPL_END
}

ORT_API(void, OrtApis::ReleaseCANNProviderOptions, _Frees_ptr_opt_ OrtCANNProviderOptions* ptr) {
#ifdef USE_CANN
  std::unique_ptr<OrtCANNProviderOptions> p(ptr);
#else
  ORT_UNUSED_PARAMETER(ptr);
#endif
}

ORT_API_STATUS_IMPL(OrtApis::SessionOptionsAppendExecutionProvider_Dnnl,
                    _In_ OrtSessionOptions* options, _In_ const OrtDnnlProviderOptions* dnnl_options) {
  API_IMPL_BEGIN
  auto factory = onnxruntime::DnnlProviderFactoryCreator::Create(dnnl_options);
  if (!factory) {
    return OrtApis::CreateStatus(ORT_FAIL,
                                 "SessionOptionsAppendExecutionProvider_Dnnl: Failed to load shared library");
  }

  options->provider_factories.push_back(factory);
  return nullptr;
  API_IMPL_END
}

ORT_API_STATUS_IMPL(OrtApis::CreateDnnlProviderOptions, _Outptr_ OrtDnnlProviderOptions** out) {
  API_IMPL_BEGIN
#ifdef USE_DNNL
  auto options = std::make_unique<OrtDnnlProviderOptions>();
  options->use_arena = true;
  options->threadpool_args = nullptr;
  *out = options.release();
  return nullptr;
#else
  ORT_UNUSED_PARAMETER(out);
  return CreateStatus(ORT_FAIL, "oneDNN execution provider is not enabled in this build.");
#endif
  API_IMPL_END
}

ORT_API_STATUS_IMPL(OrtApis::UpdateDnnlProviderOptions,
                    _Inout_ OrtDnnlProviderOptions* dnnl_options,
                    _In_reads_(num_keys) const char* const* provider_options_keys,
                    _In_reads_(num_keys) const char* const* provider_options_values,
                    size_t num_keys) {
  API_IMPL_BEGIN
#ifdef USE_DNNL
  onnxruntime::ProviderOptions provider_options_map;
  for (size_t i = 0; i != num_keys; ++i) {
    if (provider_options_keys[i] == nullptr || provider_options_keys[i][0] == '\0' ||
        provider_options_values[i] == nullptr || provider_options_values[i][0] == '\0') {
      return OrtApis::CreateStatus(ORT_INVALID_ARGUMENT, "key/value cannot be empty");
    }

    provider_options_map[provider_options_keys[i]] = provider_options_values[i];
  }

  onnxruntime::s_library_dnnl.Get().UpdateProviderOptions(reinterpret_cast<void*>(dnnl_options), provider_options_map);
  return nullptr;
#else
  ORT_UNUSED_PARAMETER(dnnl_options);
  ORT_UNUSED_PARAMETER(provider_options_keys);
  ORT_UNUSED_PARAMETER(provider_options_values);
  ORT_UNUSED_PARAMETER(num_keys);
  return CreateStatus(ORT_FAIL, "oneDNN execution provider is not enabled in this build.");
#endif
  API_IMPL_END
}

ORT_API_STATUS_IMPL(OrtApis::GetDnnlProviderOptionsAsString,
                    _In_ const OrtDnnlProviderOptions* dnnl_options, _Inout_ OrtAllocator* allocator,
                    _Outptr_ char** ptr) {
  API_IMPL_BEGIN
#ifdef USE_DNNL
  onnxruntime::ProviderOptions options =
      onnxruntime::s_library_dnnl.Get().GetProviderOptions(reinterpret_cast<const void*>(dnnl_options));
  std::string options_str = BuildOptionsString(options.begin(), options.end());
  *ptr = onnxruntime::StrDup(options_str, allocator);
  return nullptr;
#else
  ORT_UNUSED_PARAMETER(dnnl_options);
  ORT_UNUSED_PARAMETER(allocator);
  ORT_UNUSED_PARAMETER(ptr);
  return CreateStatus(ORT_FAIL, "oneDNN execution provider is not enabled in this build.");
#endif
  API_IMPL_END
}

ORT_API(void, OrtApis::ReleaseDnnlProviderOptions, _Frees_ptr_opt_ OrtDnnlProviderOptions* ptr) {
#ifdef USE_DNNL
  std::unique_ptr<OrtDnnlProviderOptions> p(ptr);
#else
  ORT_UNUSED_PARAMETER(ptr);
#endif
}

ORT_API_STATUS_IMPL(OrtApis::CreateROCMProviderOptions, _Outptr_ OrtROCMProviderOptions** out) {
  API_IMPL_BEGIN
#ifdef USE_ROCM
  auto options = std::make_unique<OrtROCMProviderOptions>();
  options->device_id = 0;
  options->miopen_conv_exhaustive_search = 0;
  options->gpu_mem_limit = std::numeric_limits<size_t>::max();
  options->arena_extend_strategy = 0;
  options->do_copy_in_default_stream = 1;
  options->has_user_compute_stream = 0;
  options->user_compute_stream = nullptr;
  options->default_memory_arena_cfg = nullptr;
  options->enable_hip_graph = false;
  options->tunable_op_enable = 0;
  options->tunable_op_tuning_enable = 0;
  options->tunable_op_max_tuning_duration_ms = 0;

  *out = options.release();
  return nullptr;
#else
  ORT_UNUSED_PARAMETER(out);
  return CreateStatus(ORT_FAIL, "ROCm execution provider is not enabled in this build.");
#endif
  API_IMPL_END
}

ORT_API_STATUS_IMPL(OrtApis::UpdateROCMProviderOptions,
                    _Inout_ OrtROCMProviderOptions* rocm_options,
                    _In_reads_(num_keys) const char* const* provider_options_keys,
                    _In_reads_(num_keys) const char* const* provider_options_values,
                    size_t num_keys) {
  API_IMPL_BEGIN
#ifdef USE_ROCM
  onnxruntime::ProviderOptions provider_options_map;
  for (size_t i = 0; i != num_keys; ++i) {
    if (provider_options_keys[i] == nullptr || provider_options_keys[i][0] == '\0' ||
        provider_options_values[i] == nullptr || provider_options_values[i][0] == '\0') {
      return OrtApis::CreateStatus(ORT_INVALID_ARGUMENT, "key/value cannot be empty");
    }

    provider_options_map[provider_options_keys[i]] = provider_options_values[i];
  }

  onnxruntime::s_library_rocm.Get().UpdateProviderOptions(rocm_options, provider_options_map);
  return nullptr;
#else
  ORT_UNUSED_PARAMETER(rocm_options);
  ORT_UNUSED_PARAMETER(provider_options_keys);
  ORT_UNUSED_PARAMETER(provider_options_values);
  ORT_UNUSED_PARAMETER(num_keys);
  return CreateStatus(ORT_FAIL, "ROCm execution provider is not enabled in this build.");
#endif
  API_IMPL_END
}

ORT_API_STATUS_IMPL(OrtApis::GetROCMProviderOptionsAsString, _In_ const OrtROCMProviderOptions* rocm_options,
                    _Inout_ OrtAllocator* allocator, _Outptr_ char** ptr) {
  API_IMPL_BEGIN
#ifdef USE_ROCM
  onnxruntime::ProviderOptions options = onnxruntime::s_library_rocm.Get().GetProviderOptions(rocm_options);
  std::string options_str = BuildOptionsString(options.begin(), options.end());
  *ptr = onnxruntime::StrDup(options_str, allocator);
  return nullptr;
#else
  ORT_UNUSED_PARAMETER(rocm_options);
  ORT_UNUSED_PARAMETER(allocator);
  ORT_UNUSED_PARAMETER(ptr);
  return CreateStatus(ORT_FAIL, "ROCm execution provider is not enabled in this build.");
#endif
  API_IMPL_END
}

ORT_API(void, OrtApis::ReleaseROCMProviderOptions, _Frees_ptr_opt_ OrtROCMProviderOptions* ptr) {
#ifdef USE_ROCM
  std::unique_ptr<OrtROCMProviderOptions> p(ptr);
#else
  ORT_UNUSED_PARAMETER(ptr);
#endif
}

ORT_API_STATUS_IMPL(OrtApis::SessionOptionsAppendExecutionProvider_VitisAI, _In_ OrtSessionOptions* options,
                    _In_reads_(num_keys) const char* const* provider_options_keys,
                    _In_reads_(num_keys) const char* const* provider_options_values, _In_ size_t num_keys) {
  API_IMPL_BEGIN
  onnxruntime::ProviderOptions provider_options;
  for (size_t i = 0; i != num_keys; ++i) {
    if (provider_options_keys[i] == nullptr || provider_options_keys[i][0] == '\0' ||
        provider_options_values[i] == nullptr || provider_options_values[i][0] == '\0') {
      return OrtApis::CreateStatus(ORT_INVALID_ARGUMENT, "Provider options key/value cannot be empty");
    }

    // arbitrary length to validate the key/value. adjust if/when needed.
    // TODO: are any other input validation checks required here (and in the other functions that process
    // provider options)?
    if (strlen(provider_options_keys[i]) > 1024 || strlen(provider_options_values[i]) > 1024) {
      return OrtApis::CreateStatus(ORT_INVALID_ARGUMENT,
                                   "Maximum string length for a provider options key/value is 1024.");
    }

    provider_options[provider_options_keys[i]] = provider_options_values[i];
  }
  // EP context related session config options.
  provider_options["session_options"] = std::to_string((uintptr_t)(void*)options);
  ORT_API_RETURN_IF_STATUS_NOT_OK(options->AddProviderOptionsToConfigOptions(provider_options,
                                                                             onnxruntime::kVitisAIExecutionProvider));

  auto factory = onnxruntime::VitisAIProviderFactoryCreator::Create(provider_options);
  if (!factory) {
    return OrtApis::CreateStatus(ORT_FAIL, "SessionOptionsAppendExecutionProvider_VitisAI: Failed to load shared library");
  }

  options->provider_factories.push_back(factory);
  return nullptr;
  API_IMPL_END
}

ORT_API_STATUS_IMPL(OrtApis::CreateMIGraphXProviderOptions, _Outptr_ OrtMIGraphXProviderOptions** out) {
  API_IMPL_BEGIN
#ifdef USE_MIGRAPHX
  auto migraphx_options = std::make_unique<OrtMIGraphXProviderOptions>();
  memset(migraphx_options.get(), 0, sizeof(OrtMIGraphXProviderOptions));
  *out = migraphx_options.release();
  return nullptr;
#else
  ORT_UNUSED_PARAMETER(out);
  return CreateStatus(ORT_FAIL, "MIGraphX execution provider is not enabled in this build.");
#endif
  API_IMPL_END
}

ORT_API_STATUS_IMPL(OrtApis::UpdateMIGraphXProviderOptions,
                    _Inout_ OrtMIGraphXProviderOptions* migraphx_options,
                    _In_reads_(num_keys) const char* const* provider_options_keys,
                    _In_reads_(num_keys) const char* const* provider_options_values,
                    size_t num_keys) {
  API_IMPL_BEGIN
#ifdef USE_MIGRAPHX
  onnxruntime::ProviderOptions provider_options_map;
  for (size_t i = 0; i != num_keys; ++i) {
    if (provider_options_keys[i] == nullptr || provider_options_keys[i][0] == '\0' ||
        provider_options_values[i] == nullptr || provider_options_values[i][0] == '\0') {
      return OrtApis::CreateStatus(ORT_INVALID_ARGUMENT, "key/value cannot be empty");
    }

    provider_options_map[provider_options_keys[i]] = provider_options_values[i];
  }

  onnxruntime::s_library_migraphx.Get().UpdateProviderOptions(reinterpret_cast<void*>(migraphx_options), provider_options_map);
  return nullptr;
#else
  ORT_UNUSED_PARAMETER(migraphx_options);
  ORT_UNUSED_PARAMETER(provider_options_keys);
  ORT_UNUSED_PARAMETER(provider_options_values);
  ORT_UNUSED_PARAMETER(num_keys);
  return CreateStatus(ORT_FAIL, "MIGraphX execution provider is not enabled in this build.");
#endif
  API_IMPL_END
}

ORT_API_STATUS_IMPL(OrtApis::GetMIGraphXProviderOptionsAsString,
                    _In_ const OrtMIGraphXProviderOptions* migraphx_options,
                    _Inout_ OrtAllocator* allocator,
                    _Outptr_ char** ptr) {
  API_IMPL_BEGIN
#ifdef USE_MIGRAPHX
  onnxruntime::ProviderOptions options =
      onnxruntime::s_library_migraphx.Get().GetProviderOptions(reinterpret_cast<const void*>(migraphx_options));
  std::string options_str = BuildOptionsString(options.begin(), options.end());
  *ptr = onnxruntime::StrDup(options_str, allocator);
  return nullptr;
#else
  ORT_UNUSED_PARAMETER(migraphx_options);
  ORT_UNUSED_PARAMETER(allocator);
  ORT_UNUSED_PARAMETER(ptr);
  return CreateStatus(ORT_FAIL, "MIGraphX execution provider is not enabled in this build.");
#endif
  API_IMPL_END
}

ORT_API(void, OrtApis::ReleaseMIGraphXProviderOptions, _Frees_ptr_opt_ OrtMIGraphXProviderOptions* ptr) {
#ifdef USE_MIGRAPHX
  std::unique_ptr<OrtMIGraphXProviderOptions> p(ptr);
#else
  ORT_UNUSED_PARAMETER(ptr);
#endif
}

ORT_API_STATUS_IMPL(OrtApis::UpdateMIGraphXProviderOptionsWithValue,
                    _Inout_ OrtMIGraphXProviderOptions* migraphx_options,
                    _In_ const char* key,
                    _In_ void* value) {
  API_IMPL_BEGIN
#ifdef USE_MIGRAPHX
  return nullptr;
#else
  ORT_UNUSED_PARAMETER(migraphx_options);
  ORT_UNUSED_PARAMETER(key);
  ORT_UNUSED_PARAMETER(value);
  return CreateStatus(ORT_FAIL, "MIGraphX execution provider is not enabled in this build (#A).");
#endif
  API_IMPL_END
}

ORT_API_STATUS_IMPL(OrtApis::GetMIGraphXProviderOptionsByName,
                    _In_ const OrtMIGraphXProviderOptions* migraphx_options,
                    _In_ const char* key,
                    _Outptr_ void** ptr) {
  API_IMPL_BEGIN
#ifdef USE_MIGRAPHX
  return nullptr;
#else
  ORT_UNUSED_PARAMETER(cuda_options);
  ORT_UNUSED_PARAMETER(key);
  ORT_UNUSED_PARAMETER(ptr);
  return CreateStatus(ORT_FAIL, "CUDA execution provider is not enabled in this build (#6).");
#endif
  API_IMPL_END
}
<|MERGE_RESOLUTION|>--- conflicted
+++ resolved
@@ -2661,13 +2661,8 @@
     defined(USE_CUDA) || defined(USE_CUDA_PROVIDER_INTERFACE) ||         \
     defined(USE_CANN) ||                                                 \
     defined(USE_DNNL) ||                                                 \
-<<<<<<< HEAD
-    defined(USE_ROCM) ||                                                 \
-    defined(USE_MIGRAPHX)                                                \
-    defined(USE_NV) || defined(USE_NV_PROVIDER_INTERFACE)
-=======
     defined(USE_ROCM)
->>>>>>> 74dcf7e2
+    defined(USE_MIGRAPHX)
 static std::string BuildOptionsString(const onnxruntime::ProviderOptions::iterator& begin,
                                       const onnxruntime::ProviderOptions::iterator& end) {
   std::ostringstream options;
