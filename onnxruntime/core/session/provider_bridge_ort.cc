--- conflicted
+++ resolved
@@ -378,14 +378,9 @@
   std::vector<std::unique_ptr<ComputeCapability>> IExecutionProvider__GetCapability(
       const IExecutionProvider* p, const onnxruntime::GraphViewer& graph_viewer,
       const IExecutionProvider::IKernelLookup& kernel_lookup,
-<<<<<<< HEAD
-      IResourceAccountant* resource_accountant) override {
-    return p->IExecutionProvider::GetCapability(graph_viewer, kernel_lookup, resource_accountant);
-=======
       const GraphOptimizerRegistry& graph_optimizer_registry,
       IResourceAccountant* resource_accountant) override {
     return p->IExecutionProvider::GetCapability(graph_viewer, kernel_lookup, graph_optimizer_registry, resource_accountant);
->>>>>>> 39e585ff
   }
 
   common::Status IExecutionProvider__Compile(IExecutionProvider* p, const std::vector<IExecutionProvider::FusedNodeAndGraph>& fused_nodes_and_graphs, std::vector<NodeComputeInfo>& node_compute_funcs) override {
@@ -2623,10 +2618,7 @@
     delete[] ptr->trt_ep_context_file_path;
     delete[] ptr->trt_onnx_model_folder_path;
     delete[] ptr->trt_op_types_to_exclude;
-<<<<<<< HEAD
-=======
     delete[] ptr->trt_preview_features;
->>>>>>> 39e585ff
   }
 
   std::unique_ptr<OrtTensorRTProviderOptionsV2> p(ptr);
