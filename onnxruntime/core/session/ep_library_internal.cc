--- conflicted
+++ resolved
@@ -98,12 +98,8 @@
         // TODO: Should we ignore a user provided 'device_id' when they select an OrtEpDevice as that is
         //       associated with a specific device.
         //       How would we know what options should not allow user overrides if set in OrtEpDevice?
-<<<<<<< HEAD
         int32_t device_id = 0;  // If no device_id was found default to 0
-        if (auto it = device.metadata.entries.find("DxgiAdapterNumber"); it != device.metadata.entries.end()) {
-=======
         if (auto it = device.metadata.Entries().find("DxgiAdapterNumber"); it != device.metadata.Entries().end()) {
->>>>>>> 0ccecf71
           ep_options = std::make_unique<OrtKeyValuePairs>();
           device_id = std::stoi(it->second);
         }
