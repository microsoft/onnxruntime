--- conflicted
+++ resolved
@@ -61,12 +61,8 @@
 /// </summary>
 class PluginExecutionProvider : public IExecutionProvider {
  public:
-<<<<<<< HEAD
-  explicit PluginExecutionProvider(UniqueOrtEp ep, OrtEpFactory& ep_factory,
+  explicit PluginExecutionProvider(UniqueOrtEp ep, const OrtSessionOptions& session_options, OrtEpFactory& ep_factory,
                                    gsl::span<const OrtEpDevice* const> ep_devices);
-=======
-  explicit PluginExecutionProvider(UniqueOrtEp ep, const OrtSessionOptions& session_options);
->>>>>>> 7d22c09d
   ~PluginExecutionProvider();
 
   std::vector<std::unique_ptr<ComputeCapability>>
@@ -78,16 +74,14 @@
   common::Status Compile(const std::vector<FusedNodeAndGraph>& fused_nodes_and_graphs,
                          std::vector<NodeComputeInfo>& node_compute_funcs) override;
 
-<<<<<<< HEAD
+  const InlinedVector<const Node*> GetEpContextNodes() const override;
+
   std::unique_ptr<IDataTransfer> GetDataTransfer() const override;
 
   // create per-session allocators
   // longer term we should prefer shared allocators in Environment and only create per-session allocators as
   // needed based on matching against allocator_mem_infos_.
   std::vector<AllocatorPtr> CreatePreferredAllocators() override;
-=======
-  const InlinedVector<const Node*> GetEpContextNodes() const override;
->>>>>>> 7d22c09d
 
  private:
   struct FusedNodeState {
@@ -101,14 +95,11 @@
   };
 
   UniqueOrtEp ort_ep_;
-<<<<<<< HEAD
   OrtEpFactory& ep_factory_;
   std::vector<const OrtEpDevice*> ep_devices_;
   std::vector<const OrtMemoryInfo*> allocator_mem_infos_;
+  bool generate_ep_ctx_model_ = false;
 
-=======
-  bool generate_ep_ctx_model_ = false;
->>>>>>> 7d22c09d
   std::vector<OrtNodeComputeInfo*> api_node_compute_infos_;
 
   // Fused nodes have to be valid throughout model inference because they may be cached in NodeComputeInfo instances.
