--- conflicted
+++ resolved
@@ -179,14 +179,11 @@
     shared_ort_allocators_.erase(it2);
   }
 
-<<<<<<< HEAD
-=======
   // also remove an arena wrapped allocator from an EP if the user called CreateSharedAllocator to create one
   if (auto it3 = arena_ort_allocators_.find(&mem_info); it3 != arena_ort_allocators_.end()) {
     arena_ort_allocators_.erase(it3);
   }
 
->>>>>>> 859099d0
   if (found_shared_allocator) {
     shared_allocators_.erase(it);
   }
@@ -523,16 +520,6 @@
       }
     }
 
-    for (auto* factory : ep_info->factories) {
-      std::unique_ptr<plugin_ep::DataTransfer> data_transfer;
-      ORT_RETURN_IF_ERROR(CreateDataTransferForFactory(*factory, data_transfer));
-
-      if (data_transfer) {
-        ep_info->data_transfers.push_back(data_transfer.get());  // store so we can unregister in the unload
-        ORT_RETURN_IF_ERROR(data_transfer_mgr_.RegisterDataTransfer(std::move(data_transfer)));
-      }
-    }
-
     for (const auto& internal_factory : internal_factories) {
       internal_ep_factories_.insert(internal_factory);
     }
@@ -658,14 +645,11 @@
     shared_ort_allocators_.erase(it);
   }
 
-<<<<<<< HEAD
-=======
   // if a previous call created an arena wrapped allocator for the EP's memory_info we also need to remove that
   if (auto it = arena_ort_allocators_.find(&memory_info); it != arena_ort_allocators_.end()) {
     arena_ort_allocators_.erase(it);
   }
 
->>>>>>> 859099d0
   // we only want one shared allocator for an OrtDevice in the shared_allocators_ so that it's deterministic which
   // one will be used for an inference session. ignore the name so that is the case.
   if (auto it = FindExistingAllocator(shared_allocators_, memory_info, /*match_name*/ false);
@@ -684,7 +668,6 @@
     return ToStatusAndRelease(ort_status);
   }
 
-<<<<<<< HEAD
   if (allocator->Info(allocator)->alloc_type == OrtAllocatorType::OrtArenaAllocator) {
     return ORT_MAKE_STATUS(ONNXRUNTIME, FAIL,
                            "OrtEpFactory returned an allocator with OrtAllocatorType of OrtArenaAllocator. "
@@ -692,14 +675,11 @@
                            "EP library should be opaque to ORT");
   }
 
-=======
->>>>>>> 859099d0
   auto ort_allocator = OrtAllocatorUniquePtr(allocator,
                                              [&ep_device](OrtAllocator* allocator) {
                                                ep_device.ep_factory->ReleaseAllocator(ep_device.ep_factory, allocator);
                                              });
 
-<<<<<<< HEAD
   AllocatorPtr shared_allocator = std::make_shared<IAllocatorImplWrappingOrtAllocator>(std::move(ort_allocator));
 
   shared_allocators_.push_back(std::move(shared_allocator));
@@ -708,51 +688,6 @@
     *allocator_out = allocator;
   }
 
-=======
-  AllocatorPtr shared_allocator;
-
-  if (allocator_type == OrtArenaAllocator) {
-    // wrap with ORT arena
-    OrtArenaCfg arena_cfg;
-    if (allocator_options != nullptr) {
-      auto status = OrtArenaCfg::FromKeyValuePairs(*allocator_options, arena_cfg);
-    }
-
-    bool stream_aware_arena = ep_device.ep_factory->IsStreamAware(ep_device.ep_factory);
-
-    AllocatorCreationInfo alloc_creation_info{
-        [&ort_allocator](int) -> std::unique_ptr<IAllocator> {
-          return std::make_unique<IAllocatorImplWrappingOrtAllocator>(std::move(ort_allocator));
-        },
-        /*unused*/ -1,  // arg to the lambda above that is ignored as the device id comes from the allocator
-        /*create_arena*/ true,
-        arena_cfg,
-        stream_aware_arena,
-    };
-
-    shared_allocator = CreateAllocator(alloc_creation_info);
-
-    // need an OrtAllocator to return to the user so we need yet another layer.
-    // we pass in a copy of the AllocatorPtr (which is a shared_ptr) in order to maintain the overall condition that
-    // shared_allocators_ is the main owner of the allocator and the last place we delete from when removing
-    // from shared_ort_allocators_, arena_ort_allocators_ and shared_allocators_.
-    auto arena_ort_allocator = std::make_unique<OrtAllocatorImplWrappingIAllocator>(AllocatorPtr(shared_allocator));
-    allocator = arena_ort_allocator.get();
-
-    // store the entry using the EPs memory info for easier lookup when removing
-    arena_ort_allocators_.insert({&memory_info, std::move(arena_ort_allocator)});
-  } else {
-    shared_ort_allocators_.insert(allocator);
-    shared_allocator = std::make_shared<IAllocatorImplWrappingOrtAllocator>(std::move(ort_allocator));
-  }
-
-  shared_allocators_.push_back(std::move(shared_allocator));
-
-  if (allocator_out != nullptr) {
-    *allocator_out = allocator;
-  }
-
->>>>>>> 859099d0
   return Status::OK();
 }
 
@@ -802,13 +737,13 @@
   instance.internal_factories = internal_factories;
 
   ORT_RETURN_IF_ERROR(instance.library->Load());
-  instance.factories = instance.library->GetFactories();
+  const auto& factories = instance.library->GetFactories();
 
   // OrtHardwareDevice instances to pass to GetSupportedDevices. sorted by type to be slightly more structured.
   // the set of hardware devices is static so this can also be static.
   const static std::vector<const OrtHardwareDevice*> sorted_devices = SortDevicesByType();
 
-  for (auto* factory_ptr : instance.factories) {
+  for (auto* factory_ptr : factories) {
     ORT_ENFORCE(factory_ptr != nullptr, "Factory pointer was null. EpLibrary should prevent this. Library:",
                 instance.library->RegistrationName());
 
