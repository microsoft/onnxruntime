--- conflicted
+++ resolved
@@ -645,6 +645,8 @@
 ORT_API_STATUS_IMPL(Graph_GetNodes, const OrtGraph* graph,
                     _Out_writes_(num_nodes) const OrtNode** nodes, _In_ size_t num_nodes);
 ORT_API_STATUS_IMPL(Graph_GetParentNode, _In_ const OrtGraph* graph, _Outptr_result_maybenull_ const OrtNode** node);
+ORT_API_STATUS_IMPL(Graph_GetSubGraph, _In_ const OrtGraph* graph, _In_ const OrtNode** nodes, _In_ size_t num_nodes,
+                    _In_ bool copy_in_memory_initializer, _Outptr_ OrtGraph** subgraph);
 
 // OrtNode
 ORT_API_STATUS_IMPL(Node_GetId, _In_ const OrtNode* node, _Out_ size_t* node_id);
@@ -652,15 +654,6 @@
 ORT_API_STATUS_IMPL(Node_GetOperatorType, _In_ const OrtNode* node, _Outptr_ const char** operator_type);
 ORT_API_STATUS_IMPL(Node_GetDomain, _In_ const OrtNode* node, _Outptr_ const char** domain_name);
 ORT_API_STATUS_IMPL(Node_GetSinceVersion, _In_ const OrtNode* node, _Out_ int* since_version);
-<<<<<<< HEAD
-ORT_API_STATUS_IMPL(Node_GetInputs, _In_ const OrtNode* node, _Outptr_ OrtArrayOfConstObjects** inputs);
-ORT_API_STATUS_IMPL(Node_GetOutputs, _In_ const OrtNode* node, _Outptr_ OrtArrayOfConstObjects** outputs);
-ORT_API_STATUS_IMPL(Node_GetImplicitInputs, _In_ const OrtNode* node, _Outptr_ OrtArrayOfConstObjects** implicit_inputs);
-ORT_API_STATUS_IMPL(Node_GetSubgraphs, _In_ const OrtNode* node, _Outptr_ OrtArrayOfConstObjects** subgraphs);
-ORT_API_STATUS_IMPL(Node_GetParentGraph, _In_ const OrtNode* node,
-                    _Outptr_result_maybenull_ const OrtGraph** parent_graph);
-ORT_API_STATUS_IMPL(Graph_GetSubGraph, _In_ const OrtGraph* graph, _In_ const OrtArrayOfConstObjects* nodes, _In_ bool copy_in_memory_initializer, _Outptr_ OrtGraph** subgraph);
-=======
 ORT_API_STATUS_IMPL(Node_GetNumInputs, _In_ const OrtNode* node, _Out_ size_t* num_inputs);
 ORT_API_STATUS_IMPL(Node_GetInputs, _In_ const OrtNode* node,
                     _Out_writes_(num_inputs) const OrtValueInfo** inputs, _In_ size_t num_inputs);
@@ -682,7 +675,6 @@
 ORT_API_STATUS_IMPL(Node_GetSubgraphs, _In_ const OrtNode* node,
                     _Out_writes_(num_subgraphs) const OrtGraph** subgraphs, _In_ size_t num_subgraphs);
 ORT_API_STATUS_IMPL(Node_GetGraph, _In_ const OrtNode* node, _Outptr_result_maybenull_ const OrtGraph** graph);
->>>>>>> 97ccf3f6
 
 ORT_API_STATUS_IMPL(GetRunConfigEntry, _In_ const OrtRunOptions* options,
                     _In_z_ const char* config_key, _Outptr_result_maybenull_z_ const char** config_value);
