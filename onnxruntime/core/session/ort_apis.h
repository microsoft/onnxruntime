// Copyright (c) Microsoft Corporation. All rights reserved.
// Licensed under the MIT License.

namespace OrtApis {

ORT_API(const OrtApi*, GetApi, uint32_t version);
ORT_API(const char*, GetVersionString);

ORT_API(void, ReleaseEnv, OrtEnv*);
ORT_API(void, ReleaseStatus, _Frees_ptr_opt_ OrtStatus*);
ORT_API(void, ReleaseMemoryInfo, _Frees_ptr_opt_ OrtMemoryInfo*);
ORT_API(void, ReleaseSession, _Frees_ptr_opt_ OrtSession*);
ORT_API(void, ReleaseValue, _Frees_ptr_opt_ OrtValue*);
ORT_API(void, ReleaseRunOptions, _Frees_ptr_opt_ OrtRunOptions*);
ORT_API(void, ReleaseTypeInfo, _Frees_ptr_opt_ OrtTypeInfo*);
ORT_API(void, ReleaseTensorTypeAndShapeInfo, _Frees_ptr_opt_ OrtTensorTypeAndShapeInfo*);
ORT_API(void, ReleaseSessionOptions, _Frees_ptr_opt_ OrtSessionOptions*);
ORT_API(void, ReleaseCustomOpDomain, _Frees_ptr_opt_ OrtCustomOpDomain*);
ORT_API(void, ReleaseMapTypeInfo, _Frees_ptr_opt_ OrtMapTypeInfo*);
ORT_API(void, ReleaseSequenceTypeInfo, _Frees_ptr_opt_ OrtSequenceTypeInfo*);
ORT_API(void, ReleaseModelMetadata, _Frees_ptr_opt_ OrtModelMetadata*);

_Check_return_ _Ret_notnull_ [[nodiscard]] OrtStatus* ORT_API_CALL CreateStatus(OrtErrorCode code, _In_z_ const char* msg)
    NO_EXCEPTION;

OrtErrorCode ORT_API_CALL GetErrorCode(_In_ const OrtStatus* status) NO_EXCEPTION ORT_ALL_ARGS_NONNULL;
const char* ORT_API_CALL GetErrorMessage(_In_ const OrtStatus* status) NO_EXCEPTION ORT_ALL_ARGS_NONNULL;

ORT_API_STATUS_IMPL(CreateEnv, OrtLoggingLevel logging_level, _In_ const char* logid, _Outptr_ OrtEnv** out)
ORT_ALL_ARGS_NONNULL;
ORT_API_STATUS_IMPL(CreateEnvWithCustomLogger, OrtLoggingFunction logging_function, _In_opt_ void* logger_param, OrtLoggingLevel logging_level, _In_ const char* logid, _Outptr_ OrtEnv** out);
ORT_API_STATUS_IMPL(CreateEnvWithGlobalThreadPools, OrtLoggingLevel logging_level, _In_ const char* logid,
                    _In_ const struct OrtThreadingOptions* t_options, _Outptr_ OrtEnv** out)
ORT_ALL_ARGS_NONNULL;
ORT_API_STATUS_IMPL(CreateEnvWithCustomLoggerAndGlobalThreadPools, OrtLoggingFunction logging_function, _In_opt_ void* logger_param, OrtLoggingLevel logging_level,
                    _In_ const char* logid, _In_ const struct OrtThreadingOptions* tp_options, _Outptr_ OrtEnv** out)
ORT_ALL_ARGS_NONNULL;

ORT_API_STATUS_IMPL(EnableTelemetryEvents, _In_ const OrtEnv* env);
ORT_API_STATUS_IMPL(DisableTelemetryEvents, _In_ const OrtEnv* env);

ORT_API_STATUS_IMPL(CreateSession, _In_ const OrtEnv* env, _In_ const ORTCHAR_T* model_path,
                    _In_ const OrtSessionOptions* options, _Outptr_ OrtSession** out);

ORT_API_STATUS_IMPL(CreateSessionFromArray, _In_ const OrtEnv* env, _In_ const void* model_data, size_t model_data_length,
                    _In_ const OrtSessionOptions* options, _Outptr_ OrtSession** out);

ORT_API_STATUS_IMPL(Run, _Inout_ OrtSession* sess, _In_opt_ const OrtRunOptions* run_options,
                    _In_reads_(input_len) const char* const* input_names,
                    _In_reads_(input_len) const OrtValue* const* input, size_t input_len,
                    _In_reads_(output_names_len) const char* const* output_names1, size_t output_names_len,
                    _Inout_updates_all_(output_names_len) OrtValue** output);

ORT_API_STATUS_IMPL(CreateSessionOptions, OrtSessionOptions** out);
ORT_API_STATUS_IMPL(CloneSessionOptions, const OrtSessionOptions* input, OrtSessionOptions** out);
ORT_API_STATUS_IMPL(SetSessionExecutionMode, _In_ OrtSessionOptions* options, ExecutionMode execution_mode);
ORT_API_STATUS_IMPL(SetOptimizedModelFilePath, _In_ OrtSessionOptions* options, _In_ const ORTCHAR_T* optimized_model_filepath);
ORT_API_STATUS_IMPL(EnableProfiling, _In_ OrtSessionOptions* options, _In_ const ORTCHAR_T* profile_file_prefix);
ORT_API_STATUS_IMPL(DisableProfiling, _In_ OrtSessionOptions* options);
ORT_API_STATUS_IMPL(EnableMemPattern, _In_ OrtSessionOptions* options);
ORT_API_STATUS_IMPL(DisableMemPattern, _In_ OrtSessionOptions* options);
ORT_API_STATUS_IMPL(EnableCpuMemArena, _In_ OrtSessionOptions* options);
ORT_API_STATUS_IMPL(DisableCpuMemArena, _In_ OrtSessionOptions* options);
ORT_API_STATUS_IMPL(SetSessionLogId, _In_ OrtSessionOptions* options, const char* logid);
ORT_API_STATUS_IMPL(SetSessionLogVerbosityLevel, _In_ OrtSessionOptions* options, int session_log_verbosity_level);
ORT_API_STATUS_IMPL(SetSessionLogSeverityLevel, _In_ OrtSessionOptions* options, int session_log_severity_level);
ORT_API_STATUS_IMPL(SetSessionGraphOptimizationLevel, _In_ OrtSessionOptions* options,
                    GraphOptimizationLevel graph_optimization_level);
ORT_API_STATUS_IMPL(SetIntraOpNumThreads, _Inout_ OrtSessionOptions* options, int intra_op_num_threads);
ORT_API_STATUS_IMPL(SetInterOpNumThreads, _Inout_ OrtSessionOptions* options, int inter_op_num_threads);

ORT_API_STATUS_IMPL(CreateCustomOpDomain, _In_ const char* domain, _Outptr_ OrtCustomOpDomain** out);
ORT_API_STATUS_IMPL(CustomOpDomain_Add, _Inout_ OrtCustomOpDomain* custom_op_domain, _In_ const OrtCustomOp* op);
ORT_API_STATUS_IMPL(AddCustomOpDomain, _Inout_ OrtSessionOptions* options, _In_ OrtCustomOpDomain* custom_op_domain);
ORT_API_STATUS_IMPL(RegisterCustomOpsLibrary, _Inout_ OrtSessionOptions* options, _In_ const char* library_path, _Outptr_ void** library_handle);

ORT_API_STATUS_IMPL(SessionGetInputCount, _In_ const OrtSession* sess, _Out_ size_t* out);
ORT_API_STATUS_IMPL(SessionGetOutputCount, _In_ const OrtSession* sess, _Out_ size_t* out);
ORT_API_STATUS_IMPL(SessionGetOverridableInitializerCount, _In_ const OrtSession* sess, _Out_ size_t* out);
ORT_API_STATUS_IMPL(SessionGetInputTypeInfo, _In_ const OrtSession* sess, size_t index, _Outptr_ OrtTypeInfo** type_info);
ORT_API_STATUS_IMPL(SessionGetOutputTypeInfo, _In_ const OrtSession* sess, size_t index, _Outptr_ OrtTypeInfo** type_info);
ORT_API_STATUS_IMPL(SessionGetOverridableInitializerTypeInfo, _In_ const OrtSession* sess, size_t index, _Outptr_ OrtTypeInfo** type_info);
ORT_API_STATUS_IMPL(SessionGetInputName, _In_ const OrtSession* sess, size_t index, _Inout_ OrtAllocator* allocator, _Outptr_ char** value);
ORT_API_STATUS_IMPL(SessionGetOutputName, _In_ const OrtSession* sess, size_t index, _Inout_ OrtAllocator* allocator, _Outptr_ char** value);
ORT_API_STATUS_IMPL(SessionGetOverridableInitializerName, _In_ const OrtSession* sess, size_t index,
                    _Inout_ OrtAllocator* allocator, _Outptr_ char** value);
ORT_API_STATUS_IMPL(SessionEndProfiling, _In_ OrtSession* sess, _Inout_ OrtAllocator* allocator,
                    _Outptr_ char** out);
ORT_API_STATUS_IMPL(SessionGetModelMetadata, _In_ const OrtSession* sess,
                    _Outptr_ OrtModelMetadata** out);

ORT_API_STATUS_IMPL(ModelMetadataGetProducerName, _In_ const OrtModelMetadata* model_metadata,
                    _Inout_ OrtAllocator* allocator, _Outptr_ char** value);
ORT_API_STATUS_IMPL(ModelMetadataGetGraphName, _In_ const OrtModelMetadata* model_metadata,
                    _Inout_ OrtAllocator* allocator, _Outptr_ char** value);
ORT_API_STATUS_IMPL(ModelMetadataGetDomain, _In_ const OrtModelMetadata* model_metadata,
                    _Inout_ OrtAllocator* allocator, _Outptr_ char** value);
ORT_API_STATUS_IMPL(ModelMetadataGetDescription, _In_ const OrtModelMetadata* model_metadata,
                    _Inout_ OrtAllocator* allocator, _Outptr_ char** value);
ORT_API_STATUS_IMPL(ModelMetadataGetGraphDescription, _In_ const OrtModelMetadata* model_metadata,
                    _Inout_ OrtAllocator* allocator, _Outptr_ char** value);
ORT_API_STATUS_IMPL(ModelMetadataLookupCustomMetadataMap, _In_ const OrtModelMetadata* model_metadata,
                    _Inout_ OrtAllocator* allocator, _In_ const char* key, _Outptr_result_maybenull_ char** value);

ORT_API_STATUS_IMPL(ModelMetadataGetVersion, _In_ const OrtModelMetadata* model_metadata,
                    _Out_ int64_t* value);

ORT_API_STATUS_IMPL(CreateRunOptions, _Outptr_ OrtRunOptions** out);

ORT_API_STATUS_IMPL(RunOptionsSetRunLogVerbosityLevel, _Inout_ OrtRunOptions* options, int value);
ORT_API_STATUS_IMPL(RunOptionsSetRunLogSeverityLevel, _Inout_ OrtRunOptions* options, int value);
ORT_API_STATUS_IMPL(RunOptionsSetRunTag, _Inout_ OrtRunOptions*, _In_ const char* run_tag);

ORT_API_STATUS_IMPL(RunOptionsGetRunLogVerbosityLevel, _In_ const OrtRunOptions* options, _Out_ int* out);
ORT_API_STATUS_IMPL(RunOptionsGetRunLogSeverityLevel, _In_ const OrtRunOptions* options, _Out_ int* out);
ORT_API_STATUS_IMPL(RunOptionsGetRunTag, _In_ const OrtRunOptions*, _Out_ const char** out);

ORT_API_STATUS_IMPL(RunOptionsSetTerminate, _Inout_ OrtRunOptions* options);
ORT_API_STATUS_IMPL(RunOptionsUnsetTerminate, _Inout_ OrtRunOptions* options);

ORT_API_STATUS_IMPL(CreateTensorAsOrtValue, _Inout_ OrtAllocator* allocator,
                    _In_ const int64_t* shape, size_t shape_len, ONNXTensorElementDataType type,
                    _Outptr_ OrtValue** out);
ORT_API_STATUS_IMPL(CreateTensorWithDataAsOrtValue, _In_ const OrtMemoryInfo* info,
                    _Inout_ void* p_data, size_t p_data_len, _In_ const int64_t* shape, size_t shape_len,
                    ONNXTensorElementDataType type, _Outptr_ OrtValue** out);
ORT_API_STATUS_IMPL(IsTensor, _In_ const OrtValue* value, _Out_ int* out);
ORT_API_STATUS_IMPL(HasValue, _In_ const OrtValue* value, _Out_ int* out);
ORT_API_STATUS_IMPL(GetTensorMutableData, _Inout_ OrtValue* value, _Outptr_ void** out);
ORT_API_STATUS_IMPL(FillStringTensor, _Inout_ OrtValue* value, _In_ const char* const* s, size_t s_len);
ORT_API_STATUS_IMPL(FillStringTensorElement, _Inout_ OrtValue* value, _In_ const char* s, size_t index);
ORT_API_STATUS_IMPL(GetStringTensorDataLength, _In_ const OrtValue* value, _Out_ size_t* len);
ORT_API_STATUS_IMPL(GetStringTensorElementLength, _In_ const OrtValue* value, size_t index, _Out_ size_t* out);
ORT_API_STATUS_IMPL(GetStringTensorContent, _In_ const OrtValue* value, _Out_writes_bytes_all_(s_len) void* s,
                    size_t s_len, _Out_writes_all_(offsets_len) size_t* offsets, size_t offsets_len);
ORT_API_STATUS_IMPL(GetStringTensorElement, _In_ const OrtValue* value, size_t s_len, size_t index, _Out_writes_bytes_all_(s_len) void* s);
ORT_API_STATUS_IMPL(CastTypeInfoToTensorInfo, _In_ const OrtTypeInfo*,
                    _Outptr_result_maybenull_ const OrtTensorTypeAndShapeInfo** out);
ORT_API_STATUS_IMPL(GetOnnxTypeFromTypeInfo, _In_ const OrtTypeInfo*, _Out_ enum ONNXType* out);
ORT_API_STATUS_IMPL(CreateTensorTypeAndShapeInfo, _Outptr_ OrtTensorTypeAndShapeInfo** out);
ORT_API_STATUS_IMPL(SetTensorElementType, _Inout_ OrtTensorTypeAndShapeInfo*, enum ONNXTensorElementDataType type);
ORT_API_STATUS_IMPL(SetDimensions, OrtTensorTypeAndShapeInfo* info, _In_ const int64_t* dim_values, size_t dim_count);
ORT_API_STATUS_IMPL(GetTensorElementType, _In_ const OrtTensorTypeAndShapeInfo*, _Out_ enum ONNXTensorElementDataType* out);
ORT_API_STATUS_IMPL(GetDimensionsCount, _In_ const OrtTensorTypeAndShapeInfo* info, _Out_ size_t* out);
ORT_API_STATUS_IMPL(GetDimensions, _In_ const OrtTensorTypeAndShapeInfo* info, _Out_ int64_t* dim_values, size_t dim_values_length);
ORT_API_STATUS_IMPL(GetSymbolicDimensions, _In_ const OrtTensorTypeAndShapeInfo* info,
                    _Out_writes_all_(dim_params_length) const char* dim_params[], size_t dim_params_length);
ORT_API_STATUS_IMPL(GetTensorShapeElementCount, _In_ const OrtTensorTypeAndShapeInfo* info, _Out_ size_t* out);
ORT_API_STATUS_IMPL(GetTensorTypeAndShape, _In_ const OrtValue* value, _Outptr_ OrtTensorTypeAndShapeInfo** out);
ORT_API_STATUS_IMPL(GetTypeInfo, _In_ const OrtValue* value, _Outptr_result_maybenull_ OrtTypeInfo** out);
ORT_API_STATUS_IMPL(GetValueType, _In_ const OrtValue* value, _Out_ enum ONNXType* out);
ORT_API_STATUS_IMPL(AddFreeDimensionOverride, _Inout_ OrtSessionOptions* options, _In_ const char* dim_denotation, _In_ int64_t dim_value);

ORT_API_STATUS_IMPL(CreateMemoryInfo, _In_ const char* name1, enum OrtAllocatorType type, int id1, enum OrtMemType mem_type1, _Outptr_ OrtMemoryInfo** out)
ORT_ALL_ARGS_NONNULL;
ORT_API_STATUS_IMPL(CreateCpuMemoryInfo, enum OrtAllocatorType type, enum OrtMemType mem_type1, _Outptr_ OrtMemoryInfo** out)
ORT_ALL_ARGS_NONNULL;
ORT_API_STATUS_IMPL(CompareMemoryInfo, _In_ const OrtMemoryInfo* info1, _In_ const OrtMemoryInfo* info2, _Out_ int* out)
ORT_ALL_ARGS_NONNULL;
ORT_API_STATUS_IMPL(MemoryInfoGetName, _In_ const OrtMemoryInfo* ptr, _Out_ const char** out);
ORT_API_STATUS_IMPL(MemoryInfoGetId, _In_ const OrtMemoryInfo* ptr, _Out_ int* out);
ORT_API_STATUS_IMPL(MemoryInfoGetMemType, _In_ const OrtMemoryInfo* ptr, _Out_ OrtMemType* out);
ORT_API_STATUS_IMPL(MemoryInfoGetType, _In_ const OrtMemoryInfo* ptr, _Out_ OrtAllocatorType* out);

ORT_API_STATUS_IMPL(AllocatorAlloc, _Inout_ OrtAllocator* ptr, size_t size, _Outptr_ void** out);
ORT_API_STATUS_IMPL(AllocatorFree, _Inout_ OrtAllocator* ptr, void* p);
ORT_API_STATUS_IMPL(AllocatorGetInfo, _In_ const OrtAllocator* ptr, _Outptr_ const struct OrtMemoryInfo** out);
ORT_API_STATUS_IMPL(GetAllocatorWithDefaultOptions, _Outptr_ OrtAllocator** out);
ORT_API_STATUS_IMPL(GetValue, _In_ const OrtValue* value, int index, _Inout_ OrtAllocator* allocator, _Outptr_ OrtValue** out);
ORT_API_STATUS_IMPL(GetValueCount, _In_ const OrtValue* value, _Out_ size_t* out);
ORT_API_STATUS_IMPL(CreateValue, _In_reads_(num_values) const OrtValue* const* in, size_t num_values,
                    enum ONNXType value_type, _Outptr_ OrtValue** out);
ORT_API_STATUS_IMPL(CreateOpaqueValue, _In_z_ const char* domain_name, _In_z_ const char* type_name,
                    _In_ const void* data_container, size_t data_container_size, _Outptr_ OrtValue** out);
ORT_API_STATUS_IMPL(GetOpaqueValue, _In_ const char* domain_name, _In_ const char* type_name,
                    _In_ const OrtValue* in, _Out_ void* data_container, size_t data_container_size);

ORT_API_STATUS_IMPL(KernelInfoGetAttribute_float, _In_ const OrtKernelInfo* info, _In_ const char* name, _Out_ float* out);
ORT_API_STATUS_IMPL(KernelInfoGetAttribute_int64, _In_ const OrtKernelInfo* info, _In_ const char* name, _Out_ int64_t* out);
ORT_API_STATUS_IMPL(KernelInfoGetAttribute_string, _In_ const OrtKernelInfo* info, _In_ const char* name, _Out_ char* out, _Inout_ size_t* size);

ORT_API_STATUS_IMPL(KernelContext_GetInputCount, _In_ const OrtKernelContext* context, _Out_ size_t* out);
ORT_API_STATUS_IMPL(KernelContext_GetOutputCount, _In_ const OrtKernelContext* context, _Out_ size_t* out);
ORT_API_STATUS_IMPL(KernelContext_GetInput, _In_ const OrtKernelContext* context, _In_ size_t index, _Out_ const OrtValue** out);
ORT_API_STATUS_IMPL(KernelContext_GetOutput, _Inout_ OrtKernelContext* context, _In_ size_t index, _In_ const int64_t* dim_values, size_t dim_count, _Out_ OrtValue** out);

// OrtTypeInfo methods
ORT_API_STATUS_IMPL(GetDenotationFromTypeInfo, _In_ const OrtTypeInfo*, _Out_ const char** const denotation, _Out_ size_t* len);
ORT_API_STATUS_IMPL(CastTypeInfoToMapTypeInfo, _In_ const OrtTypeInfo* type_info,
                    _Outptr_result_maybenull_ const OrtMapTypeInfo** out);
ORT_API_STATUS_IMPL(CastTypeInfoToSequenceTypeInfo, _In_ const OrtTypeInfo* type_info,
                    _Outptr_result_maybenull_ const OrtSequenceTypeInfo** out);

// OrtMapTypeInfo Accessors
ORT_API_STATUS_IMPL(GetMapKeyType, _In_ const OrtMapTypeInfo* map_type_info, _Out_ enum ONNXTensorElementDataType* out);
ORT_API_STATUS_IMPL(GetMapValueType, _In_ const OrtMapTypeInfo* map_type_info, _Outptr_ OrtTypeInfo** type_info);

// OrtSequenceTypeInfo Accessors
ORT_API_STATUS_IMPL(GetSequenceElementType, _In_ const OrtSequenceTypeInfo* sequence_type_info, _Outptr_ OrtTypeInfo** type_info);

ORT_API_STATUS_IMPL(DisablePerSessionThreads, _In_ OrtSessionOptions* options);
ORT_API_STATUS_IMPL(CreateThreadingOptions, _Outptr_ OrtThreadingOptions** out);
ORT_API(void, ReleaseThreadingOptions, _Frees_ptr_opt_ OrtThreadingOptions*);

ORT_API_STATUS_IMPL(ModelMetadataGetCustomMetadataMapKeys, _In_ const OrtModelMetadata* model_metadata,
                    _Inout_ OrtAllocator* allocator, _Outptr_result_buffer_maybenull_(*num_keys) char*** keys, _Out_ int64_t* num_keys);

ORT_API_STATUS_IMPL(AddFreeDimensionOverrideByName, _Inout_ OrtSessionOptions* options, _In_ const char* dim_name, _In_ int64_t dim_value);

ORT_API_STATUS_IMPL(CreateAllocator, const OrtSession* sess, const OrtMemoryInfo* mem_info,
                    _Outptr_ OrtAllocator** out);
ORT_API(void, ReleaseAllocator, _Frees_ptr_opt_ OrtAllocator* allocator);

ORT_API_STATUS_IMPL(RunWithBinding, _Inout_ OrtSession* sess, _In_ const OrtRunOptions* run_options, _In_ const OrtIoBinding* binding_ptr);

ORT_API_STATUS_IMPL(CreateIoBinding, _Inout_ OrtSession* sess, _Outptr_ OrtIoBinding** out);
ORT_API(void, ReleaseIoBinding, _Frees_ptr_opt_ OrtIoBinding* allocator);

ORT_API_STATUS_IMPL(BindInput, _Inout_ OrtIoBinding* binding_ptr, _In_ const char* name, _In_ const OrtValue* val_ptr);
ORT_API_STATUS_IMPL(BindOutput, _Inout_ OrtIoBinding* binding_ptr, _In_ const char* name, _In_ const OrtValue* val_ptr);
ORT_API_STATUS_IMPL(BindOutputToDevice, _Inout_ OrtIoBinding* binding_ptr, _In_ const char* name, _In_ const OrtMemoryInfo* val_ptr);
ORT_API_STATUS_IMPL(GetBoundOutputNames, _In_ const OrtIoBinding* binding_ptr, _In_ OrtAllocator* allocator,
                    _Out_ char** buffer, _Outptr_result_maybenull_ size_t** lengths, _Out_ size_t* count);
ORT_API_STATUS_IMPL(GetBoundOutputValues, _In_ const OrtIoBinding* binding_ptr, _In_ OrtAllocator* allocator,
                    _Outptr_result_maybenull_ OrtValue*** output, _Out_ size_t* output_count);

ORT_API(void, ClearBoundInputs, _Inout_ OrtIoBinding* binding_ptr);
ORT_API(void, ClearBoundOutputs, _Inout_ OrtIoBinding* binding_ptr);

ORT_API_STATUS_IMPL(GetAvailableProviders, _Outptr_ char*** out_ptr,
                    _In_ int* providers_length);
ORT_API_STATUS_IMPL(ReleaseAvailableProviders, _In_ char** ptr,
                    _In_ int providers_length);

ORT_API_STATUS_IMPL(AddSessionConfigEntry, _Inout_ OrtSessionOptions* options,
                    _In_z_ const char* config_key, _In_z_ const char* config_value);

ORT_API_STATUS_IMPL(TensorAt, _Inout_ OrtValue* value, const int64_t* location_values, size_t location_values_count, _Outptr_ void** out);

ORT_API_STATUS_IMPL(CreateAndRegisterAllocator, _Inout_ OrtEnv* env, _In_ const OrtMemoryInfo* mem_info, _In_ const OrtArenaCfg* arena_cfg);

ORT_API_STATUS_IMPL(SetLanguageProjection, _In_ const OrtEnv* ort_env, _In_ OrtLanguageProjection projection);
ORT_API_STATUS_IMPL(SessionGetProfilingStartTimeNs, _In_ const OrtSession* sess, _Out_ uint64_t* out);

ORT_API_STATUS_IMPL(SetGlobalIntraOpNumThreads, _Inout_ OrtThreadingOptions* tp_options, int intra_op_num_threads);
ORT_API_STATUS_IMPL(SetGlobalInterOpNumThreads, _Inout_ OrtThreadingOptions* tp_options, int inter_op_num_threads);
ORT_API_STATUS_IMPL(SetGlobalSpinControl, _Inout_ OrtThreadingOptions* tp_options, int allow_spinning);
ORT_API_STATUS_IMPL(AddInitializer, _Inout_ OrtSessionOptions* options, _In_z_ const char* name,
                    _In_ const OrtValue* val);

ORT_API_STATUS_IMPL(SessionOptionsAppendExecutionProvider_CUDA,
                    _In_ OrtSessionOptions* options, _In_ const OrtCUDAProviderOptions* cuda_options);
ORT_API_STATUS_IMPL(SessionOptionsAppendExecutionProvider_ROCM,
                    _In_ OrtSessionOptions* options, _In_ const OrtROCMProviderOptions* rocm_options);
ORT_API_STATUS_IMPL(SessionOptionsAppendExecutionProvider_OpenVINO,
                    _In_ OrtSessionOptions* options, _In_ const OrtOpenVINOProviderOptions* provider_options);
ORT_API_STATUS_IMPL(SetGlobalDenormalAsZero, _Inout_ OrtThreadingOptions* options);

ORT_API_STATUS_IMPL(CreateArenaCfg, _In_ size_t max_mem, int arena_extend_strategy, int initial_chunk_size_bytes,
                    int max_dead_bytes_per_chunk, _Outptr_ OrtArenaCfg** out);
ORT_API(void, ReleaseArenaCfg, _Frees_ptr_opt_ OrtArenaCfg*);
ORT_API_STATUS_IMPL(SessionOptionsAppendExecutionProvider_TensorRT,
                    _In_ OrtSessionOptions* options, _In_ const OrtTensorRTProviderOptions* tensorrt_options);
ORT_API_STATUS_IMPL(SessionOptionsAppendExecutionProvider_MIGraphX,
                    _In_ OrtSessionOptions* options, _In_ const OrtMIGraphXProviderOptions* migraphx_options);
ORT_API_STATUS_IMPL(SetCurrentGpuDeviceId, _In_ int device_id);
ORT_API_STATUS_IMPL(GetCurrentGpuDeviceId, _In_ int* device_id);
ORT_API_STATUS_IMPL(KernelInfoGetAttributeArray_float, _In_ const OrtKernelInfo* info, _In_ const char* name, _Out_ float* out, _Inout_ size_t* size);
ORT_API_STATUS_IMPL(KernelInfoGetAttributeArray_int64, _In_ const OrtKernelInfo* info, _In_ const char* name, _Out_ int64_t* out, _Inout_ size_t* size);
ORT_API_STATUS_IMPL(CreateArenaCfgV2, _In_reads_(num_keys) const char* const* arena_config_keys, _In_reads_(num_keys) const size_t* arena_config_values,
                    _In_ size_t num_keys, _Outptr_ OrtArenaCfg** out);
ORT_API_STATUS_IMPL(AddRunConfigEntry, _Inout_ OrtRunOptions* options,
                    _In_z_ const char* config_key, _In_z_ const char* config_value);
ORT_API_STATUS_IMPL(CreatePrepackedWeightsContainer, _Outptr_ OrtPrepackedWeightsContainer** out);
ORT_API(void, ReleasePrepackedWeightsContainer, _Frees_ptr_opt_ OrtPrepackedWeightsContainer*);
ORT_API_STATUS_IMPL(CreateSessionWithPrepackedWeightsContainer, _In_ const OrtEnv* env, _In_ const ORTCHAR_T* model_path,
                    _In_ const OrtSessionOptions* options, _Inout_ OrtPrepackedWeightsContainer* prepacked_weights_container,
                    _Outptr_ OrtSession** out);
ORT_API_STATUS_IMPL(CreateSessionFromArrayWithPrepackedWeightsContainer, _In_ const OrtEnv* env,
                    _In_ const void* model_data, size_t model_data_length,
                    _In_ const OrtSessionOptions* options, _Inout_ OrtPrepackedWeightsContainer* prepacked_weights_container,
                    _Outptr_ OrtSession** out);
ORT_API_STATUS_IMPL(SessionOptionsAppendExecutionProvider_TensorRT_V2,
                    _In_ OrtSessionOptions* options, _In_ const OrtTensorRTProviderOptionsV2* tensorrt_options);
ORT_API_STATUS_IMPL(CreateTensorRTProviderOptions, _Outptr_ OrtTensorRTProviderOptionsV2** out);
ORT_API_STATUS_IMPL(UpdateTensorRTProviderOptions, _Inout_ OrtTensorRTProviderOptionsV2* tensorrt_options,
                    _In_reads_(num_keys) const char* const* provider_options_keys,
                    _In_reads_(num_keys) const char* const* provider_options_values,
                    size_t num_keys);
ORT_API_STATUS_IMPL(GetTensorRTProviderOptionsAsString, _In_ const OrtTensorRTProviderOptionsV2* tensorrt_options, _Inout_ OrtAllocator* allocator, _Outptr_ char** ptr);
ORT_API(void, ReleaseTensorRTProviderOptions, _Frees_ptr_opt_ OrtTensorRTProviderOptionsV2*);
ORT_API_STATUS_IMPL(EnableOrtCustomOps, _Inout_ OrtSessionOptions* options);
ORT_API_STATUS_IMPL(RegisterAllocator, _Inout_ OrtEnv* env, _In_ OrtAllocator* allocator);
ORT_API_STATUS_IMPL(UnregisterAllocator, _Inout_ OrtEnv* env, _In_ const OrtMemoryInfo* mem_info);
// SparseTensor related API
ORT_API_STATUS_IMPL(IsSparseTensor, _In_ const OrtValue* value, _Out_ int* out);
ORT_API_STATUS_IMPL(CreateSparseTensorAsOrtValue, _Inout_ OrtAllocator* allocator, _In_ const int64_t* dense_shape,
                    size_t dense_shape_len, ONNXTensorElementDataType type, _Outptr_ OrtValue** out);
ORT_API_STATUS_IMPL(FillSparseTensorCoo, _Inout_ OrtValue* ort_value, _In_ const OrtMemoryInfo* mem_info,
                    _In_ const int64_t* values_shape, size_t values_shape_len, _In_ const void* values,
                    _In_ const int64_t* indices_data, size_t indices_num);
ORT_API_STATUS_IMPL(FillSparseTensorCsr, _Inout_ OrtValue* ort_value, _In_ const OrtMemoryInfo* data_mem_info,
                    _In_ const int64_t* values_shape, size_t values_shape_len, _In_ const void* values,
                    _In_ const int64_t* inner_indices_data, size_t inner_indices_num,
                    _In_ const int64_t* outer_indices_data, size_t outer_indices_num);
ORT_API_STATUS_IMPL(FillSparseTensorBlockSparse, _Inout_ OrtValue* ort_value, _In_ const OrtMemoryInfo* data_mem_info,
                    _In_ const int64_t* values_shape, size_t values_shape_len, _In_ const void* values,
                    _In_ const int64_t* indices_shape_data, size_t indices_shape_len,
                    _In_ const int32_t* indices_data);
ORT_API_STATUS_IMPL(CreateSparseTensorWithValuesAsOrtValue, _In_ const OrtMemoryInfo* info, _Inout_ void* p_data,
                    _In_ const int64_t* dense_shape, size_t dense_shape_len,
                    _In_ const int64_t* values_shape, size_t values_shape_len,
                    ONNXTensorElementDataType type, _Outptr_ OrtValue** out);
ORT_API_STATUS_IMPL(UseCooIndices, _Inout_ OrtValue* ort_value, _Inout_ int64_t* indices_data, size_t indices_num);
ORT_API_STATUS_IMPL(UseCsrIndices, _Inout_ OrtValue*, _Inout_ int64_t* inner_data, size_t inner_num, _Inout_ int64_t* outer_data, size_t outer_num);
ORT_API_STATUS_IMPL(UseBlockSparseIndices, _Inout_ OrtValue* ort_value, const int64_t* indices_shape, size_t indices_shape_len, _Inout_ int32_t* indices_data);
ORT_API_STATUS_IMPL(GetSparseTensorFormat, _In_ const OrtValue* ort_value, _Out_ enum OrtSparseFormat* out);
ORT_API_STATUS_IMPL(GetSparseTensorValuesTypeAndShape, _In_ const OrtValue* ort_value, _Outptr_ OrtTensorTypeAndShapeInfo** out);
ORT_API_STATUS_IMPL(GetSparseTensorValues, _In_ const OrtValue* ort_value, _Outptr_ const void** out);
ORT_API_STATUS_IMPL(GetSparseTensorIndicesTypeShape, _In_ const OrtValue* ort_value, enum OrtSparseIndicesFormat indices_format, _Outptr_ OrtTensorTypeAndShapeInfo** out);
ORT_API_STATUS_IMPL(GetSparseTensorIndices, _In_ const OrtValue* ort_value, enum OrtSparseIndicesFormat indices_format, _Out_ size_t* num_indices, _Outptr_ const void** indices);
ORT_API_STATUS_IMPL(KernelContext_GetGPUComputeStream, _In_ const OrtKernelContext* context, _Outptr_ void** out);
ORT_API_STATUS_IMPL(GetTensorMemoryInfo, _In_ const OrtValue* value, _Outptr_ const OrtMemoryInfo** memory_info);
ORT_API_STATUS_IMPL(GetExecutionProviderApi, _In_ const char* provider_name, _In_ uint32_t version, _Outptr_ const void** provider_api);
ORT_API_STATUS_IMPL(SessionOptionsSetCustomCreateThreadFn, _Inout_ OrtSessionOptions* options, _In_ OrtCustomCreateThreadFn ort_custom_create_thread_fn);
ORT_API_STATUS_IMPL(SessionOptionsSetCustomThreadCreationOptions, _Inout_ OrtSessionOptions* options, _In_ void* ort_custom_thread_creation_options);
ORT_API_STATUS_IMPL(SessionOptionsSetCustomJoinThreadFn, _Inout_ OrtSessionOptions* options, _In_ OrtCustomJoinThreadFn ort_custom_join_thread_fn);
ORT_API_STATUS_IMPL(SetGlobalCustomCreateThreadFn, _Inout_ OrtThreadingOptions* tp_options, _In_ OrtCustomCreateThreadFn ort_custom_create_thread_fn);
ORT_API_STATUS_IMPL(SetGlobalCustomThreadCreationOptions, _Inout_ OrtThreadingOptions* tp_options, _In_ void* ort_custom_thread_creation_options);
ORT_API_STATUS_IMPL(SetGlobalCustomJoinThreadFn, _Inout_ OrtThreadingOptions* tp_options, _In_ OrtCustomJoinThreadFn ort_custom_join_thread_fn);
ORT_API_STATUS_IMPL(SynchronizeBoundInputs, _Inout_ OrtIoBinding* binding_ptr);
ORT_API_STATUS_IMPL(SynchronizeBoundOutputs, _Inout_ OrtIoBinding* binding_ptr);
ORT_API_STATUS_IMPL(SessionOptionsAppendExecutionProvider_CUDA_V2,
                    _In_ OrtSessionOptions* options, _In_ const OrtCUDAProviderOptionsV2* cuda_options);
ORT_API_STATUS_IMPL(CreateCUDAProviderOptions, _Outptr_ OrtCUDAProviderOptionsV2** out);
ORT_API_STATUS_IMPL(UpdateCUDAProviderOptions, _Inout_ OrtCUDAProviderOptionsV2* cuda_options,
                    _In_reads_(num_keys) const char* const* provider_options_keys,
                    _In_reads_(num_keys) const char* const* provider_options_values,
                    size_t num_keys);
ORT_API_STATUS_IMPL(GetCUDAProviderOptionsAsString, _In_ const OrtCUDAProviderOptionsV2* cuda_options, _Inout_ OrtAllocator* allocator, _Outptr_ char** ptr);
ORT_API(void, ReleaseCUDAProviderOptions, _Frees_ptr_opt_ OrtCUDAProviderOptionsV2*);

ORT_API_STATUS_IMPL(AddExternalInitializers, _In_ OrtSessionOptions* options,
                    _In_reads_(initializers_num) const char* const* initializer_names,
                    _In_reads_(initializers_num) const OrtValue* const* initializers, size_t initializers_num);

ORT_API_STATUS_IMPL(CreateOpAttr,
                    _In_ const char* name,
                    _In_ const void* data,
                    _In_ int len,
                    _In_ OrtOpAttrType type,
                    _Outptr_ OrtOpAttr** op_attr);

ORT_API(void, ReleaseOpAttr, _Frees_ptr_opt_ OrtOpAttr* op_attr);

ORT_API_STATUS_IMPL(CreateOp,
                    _In_ const OrtKernelInfo* info,
                    _In_ const char* op_name,
                    _In_ const char* domain,
                    _In_ int version,
                    _In_opt_ const char** type_constraint_names,
                    _In_opt_ const ONNXTensorElementDataType* type_constraint_values,
                    _In_opt_ int type_constraint_count,
                    _In_opt_ const OrtOpAttr* const* attr_values,
                    _In_opt_ int attr_count,
                    _In_ int input_count,
                    _In_ int output_count,
                    _Outptr_ OrtOp** ort_op);

ORT_API_STATUS_IMPL(InvokeOp,
                    _In_ const OrtKernelContext* context,
                    _In_ const OrtOp* ort_op,
                    _In_ const OrtValue* const* input_values,
                    _In_ int input_count,
                    _Inout_ OrtValue* const* output_values,
                    _In_ int output_count);

ORT_API(void, ReleaseOp, _Frees_ptr_opt_ OrtOp* op);

ORT_API_STATUS_IMPL(SessionOptionsAppendExecutionProvider,
                    _In_ OrtSessionOptions* options,
                    _In_ const char* provider_name,
                    _In_reads_(num_keys) const char* const* provider_options_keys,
                    _In_reads_(num_keys) const char* const* provider_options_values,
                    _In_ size_t num_keys);

ORT_API_STATUS_IMPL(CopyKernelInfo, _In_ const OrtKernelInfo* info, _Outptr_ OrtKernelInfo** info_copy);

ORT_API(void, ReleaseKernelInfo, _Frees_ptr_opt_ OrtKernelInfo* info_copy);

ORT_API(const OrtTrainingApi*, GetTrainingApi, uint32_t version);

ORT_API_STATUS_IMPL(SessionOptionsAppendExecutionProvider_CANN,
                    _In_ OrtSessionOptions* options, _In_ const OrtCANNProviderOptions* cann_options);
ORT_API_STATUS_IMPL(CreateCANNProviderOptions, _Outptr_ OrtCANNProviderOptions** out);
ORT_API_STATUS_IMPL(UpdateCANNProviderOptions, _Inout_ OrtCANNProviderOptions* cann_options,
                    _In_reads_(num_keys) const char* const* provider_options_keys,
                    _In_reads_(num_keys) const char* const* provider_options_values,
                    size_t num_keys);
ORT_API_STATUS_IMPL(GetCANNProviderOptionsAsString, _In_ const OrtCANNProviderOptions* cann_options,
                    _Inout_ OrtAllocator* allocator, _Outptr_ char** ptr);
ORT_API(void, ReleaseCANNProviderOptions, _Frees_ptr_opt_ OrtCANNProviderOptions*);

ORT_API(void, MemoryInfoGetDeviceType, _In_ const OrtMemoryInfo* ptr, _Out_ OrtMemoryInfoDeviceType* out);

ORT_API_STATUS_IMPL(UpdateEnvWithCustomLogLevel, _In_ OrtEnv* ort_env, OrtLoggingLevel log_severity_level);

ORT_API_STATUS_IMPL(SetGlobalIntraOpThreadAffinity, _Inout_ OrtThreadingOptions* tp_options,
                    const char* affinity_string);

ORT_API_STATUS_IMPL(RegisterCustomOpsLibrary_V2, _Inout_ OrtSessionOptions* options,
                    _In_ const ORTCHAR_T* library_name);
ORT_API_STATUS_IMPL(RegisterCustomOpsUsingFunction, _Inout_ OrtSessionOptions* options,
                    _In_ const char* registration_func_name);

ORT_API_STATUS_IMPL(KernelInfo_GetInputCount, _In_ const OrtKernelInfo* info, _Out_ size_t* out);
ORT_API_STATUS_IMPL(KernelInfo_GetOutputCount, _In_ const OrtKernelInfo* info, _Out_ size_t* out);
ORT_API_STATUS_IMPL(KernelInfo_GetInputName, _In_ const OrtKernelInfo* info, size_t index, _Out_ char* out,
                    _Inout_ size_t* size);
ORT_API_STATUS_IMPL(KernelInfo_GetOutputName, _In_ const OrtKernelInfo* info, size_t index, _Out_ char* out,
                    _Inout_ size_t* size);
ORT_API_STATUS_IMPL(KernelInfo_GetInputTypeInfo, _In_ const OrtKernelInfo* info, size_t index,
                    _Outptr_ OrtTypeInfo** type_info);
ORT_API_STATUS_IMPL(KernelInfo_GetOutputTypeInfo, _In_ const OrtKernelInfo* info, size_t index,
                    _Outptr_ OrtTypeInfo** type_info);
ORT_API_STATUS_IMPL(KernelInfoGetAttribute_tensor, _In_ const OrtKernelInfo* info, _In_z_ const char* name,
                    _Inout_ OrtAllocator* allocator, _Outptr_ OrtValue** out);

ORT_API_STATUS_IMPL(HasSessionConfigEntry, _In_ const OrtSessionOptions* options,
                    _In_z_ const char* config_key, _Out_ int* out);
ORT_API_STATUS_IMPL(GetSessionConfigEntry, _In_ const OrtSessionOptions* options,
                    _In_z_ const char* config_key, _Out_ char* config_value, _Inout_ size_t* size);

ORT_API_STATUS_IMPL(SessionOptionsAppendExecutionProvider_Dnnl,
                    _In_ OrtSessionOptions* options, _In_ const OrtDnnlProviderOptions* dnnl_options);
ORT_API_STATUS_IMPL(CreateDnnlProviderOptions, _Outptr_ OrtDnnlProviderOptions** out);
ORT_API_STATUS_IMPL(UpdateDnnlProviderOptions, _Inout_ OrtDnnlProviderOptions* dnnl_options,
                    _In_reads_(num_keys) const char* const* provider_options_keys,
                    _In_reads_(num_keys) const char* const* provider_options_values,
                    size_t num_keys);
ORT_API_STATUS_IMPL(GetDnnlProviderOptionsAsString, _In_ const OrtDnnlProviderOptions* dnnl_options,
                    _Inout_ OrtAllocator* allocator, _Outptr_ char** ptr);
ORT_API(void, ReleaseDnnlProviderOptions, _Frees_ptr_opt_ OrtDnnlProviderOptions*);

<<<<<<< HEAD
ORT_API_STATUS_IMPL(KernelInfoGetConstantInput_tensor, _In_ const OrtKernelInfo* info, _In_ size_t index,
                    _Out_ int* is_constant, _Outptr_ const OrtValue** out);
=======
ORT_API_STATUS_IMPL(KernelInfo_GetNodeName, _In_ const OrtKernelInfo* info, _Out_ char* out, _Inout_ size_t* size);
ORT_API_STATUS_IMPL(KernelInfo_GetLogger, _In_ const OrtKernelInfo* info, _Outptr_ const OrtLogger** logger);
ORT_API_STATUS_IMPL(KernelContext_GetLogger, _In_ const OrtKernelContext* context, _Outptr_ const OrtLogger** logger);

ORT_API_STATUS_IMPL(Logger_LogMessage, _In_ const OrtLogger* logger, OrtLoggingLevel log_severity_level,
                    _In_z_ const char* message, _In_z_ const ORTCHAR_T* file_path, int line_number,
                    _In_z_ const char* func_name);
ORT_API_STATUS_IMPL(Logger_GetLoggingSeverityLevel, _In_ const OrtLogger* logger, _Out_ OrtLoggingLevel* out);
>>>>>>> e42f7487
}  // namespace OrtApis<|MERGE_RESOLUTION|>--- conflicted
+++ resolved
@@ -442,10 +442,6 @@
                     _Inout_ OrtAllocator* allocator, _Outptr_ char** ptr);
 ORT_API(void, ReleaseDnnlProviderOptions, _Frees_ptr_opt_ OrtDnnlProviderOptions*);
 
-<<<<<<< HEAD
-ORT_API_STATUS_IMPL(KernelInfoGetConstantInput_tensor, _In_ const OrtKernelInfo* info, _In_ size_t index,
-                    _Out_ int* is_constant, _Outptr_ const OrtValue** out);
-=======
 ORT_API_STATUS_IMPL(KernelInfo_GetNodeName, _In_ const OrtKernelInfo* info, _Out_ char* out, _Inout_ size_t* size);
 ORT_API_STATUS_IMPL(KernelInfo_GetLogger, _In_ const OrtKernelInfo* info, _Outptr_ const OrtLogger** logger);
 ORT_API_STATUS_IMPL(KernelContext_GetLogger, _In_ const OrtKernelContext* context, _Outptr_ const OrtLogger** logger);
@@ -454,5 +450,7 @@
                     _In_z_ const char* message, _In_z_ const ORTCHAR_T* file_path, int line_number,
                     _In_z_ const char* func_name);
 ORT_API_STATUS_IMPL(Logger_GetLoggingSeverityLevel, _In_ const OrtLogger* logger, _Out_ OrtLoggingLevel* out);
->>>>>>> e42f7487
+
+ORT_API_STATUS_IMPL(KernelInfoGetConstantInput_tensor, _In_ const OrtKernelInfo* info, _In_ size_t index,
+                    _Out_ int* is_constant, _Outptr_ const OrtValue** out);
 }  // namespace OrtApis