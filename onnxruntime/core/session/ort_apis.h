--- conflicted
+++ resolved
@@ -599,7 +599,8 @@
 
 ORT_API(const OrtEpApi*, GetEpApi);
 
-<<<<<<< HEAD
+ORT_API_STATUS_IMPL(GetTensorSizeInBytes, _In_ const OrtValue* ort_value, _Out_ size_t* size);
+
 ORT_API_STATUS_IMPL(CreateMIGraphXProviderOptions, _Outptr_ OrtMIGraphXProviderOptions** out);
 ORT_API_STATUS_IMPL(UpdateMIGraphXProviderOptions, _Inout_ OrtMIGraphXProviderOptions* migraphx_options,
                     _In_reads_(num_keys) const char* const* provider_options_keys,
@@ -610,8 +611,5 @@
 
 ORT_API_STATUS_IMPL(UpdateMIGraphXProviderOptionsWithValue, _Inout_ OrtMIGraphXProviderOptions* migraphx_options, _In_ const char* key, _In_ void* value);
 ORT_API_STATUS_IMPL(GetMIGraphXProviderOptionsByName, _In_ const OrtMIGraphXProviderOptions* migraphx_options, _In_ const char* key, _Outptr_ void** ptr);
-=======
-ORT_API_STATUS_IMPL(GetTensorSizeInBytes, _In_ const OrtValue* ort_value, _Out_ size_t* size);
->>>>>>> 7d719758
 
 }  // namespace OrtApis