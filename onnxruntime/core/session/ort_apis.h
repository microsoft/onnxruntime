// Copyright (c) Microsoft Corporation. All rights reserved.
// Licensed under the MIT License.

namespace OrtApis {

ORT_API(const OrtApi*, GetApi, uint32_t version);

ORT_API(const char*, GetVersionString);

ORT_API(void, ReleaseEnv, OrtEnv*);
ORT_API(void, ReleaseStatus, _Frees_ptr_opt_ OrtStatus*);
ORT_API(void, ReleaseMemoryInfo, _Frees_ptr_opt_ OrtMemoryInfo*);
ORT_API(void, ReleaseSession, _Frees_ptr_opt_ OrtSession*);
ORT_API(void, ReleaseValue, _Frees_ptr_opt_ OrtValue*);
ORT_API(void, ReleaseRunOptions, _Frees_ptr_opt_ OrtRunOptions*);
ORT_API(void, ReleaseTypeInfo, _Frees_ptr_opt_ OrtTypeInfo*);
ORT_API(void, ReleaseTensorTypeAndShapeInfo, _Frees_ptr_opt_ OrtTensorTypeAndShapeInfo*);
ORT_API(void, ReleaseSessionOptions, _Frees_ptr_opt_ OrtSessionOptions*);
ORT_API(void, ReleaseCustomOpDomain, _Frees_ptr_opt_ OrtCustomOpDomain*);
ORT_API(void, ReleaseMapTypeInfo, _Frees_ptr_opt_ OrtMapTypeInfo*);
ORT_API(void, ReleaseSequenceTypeInfo, _Frees_ptr_opt_ OrtSequenceTypeInfo*);
ORT_API(void, ReleaseModelMetadata, _Frees_ptr_opt_ OrtModelMetadata*);
ORT_API(void, ReleaseValueInfo, _Frees_ptr_opt_ OrtValueInfo*);
ORT_API(void, ReleaseNode, _Frees_ptr_opt_ OrtNode*);
ORT_API(void, ReleaseGraph, _Frees_ptr_opt_ OrtGraph*);
ORT_API(void, ReleaseModel, _Frees_ptr_opt_ OrtModel*);

_Check_return_ _Ret_notnull_ [[nodiscard]] OrtStatus* ORT_API_CALL CreateStatus(OrtErrorCode code, _In_z_ const char* msg)
    NO_EXCEPTION;

OrtErrorCode ORT_API_CALL GetErrorCode(_In_ const OrtStatus* status) NO_EXCEPTION ORT_ALL_ARGS_NONNULL;
const char* ORT_API_CALL GetErrorMessage(_In_ const OrtStatus* status) NO_EXCEPTION ORT_ALL_ARGS_NONNULL;

ORT_API_STATUS_IMPL(CreateEnv, OrtLoggingLevel logging_level, _In_ const char* logid, _Outptr_ OrtEnv** out)
ORT_ALL_ARGS_NONNULL;
ORT_API_STATUS_IMPL(CreateEnvWithCustomLogger, OrtLoggingFunction logging_function, _In_opt_ void* logger_param, OrtLoggingLevel logging_level, _In_ const char* logid, _Outptr_ OrtEnv** out);
ORT_API_STATUS_IMPL(CreateEnvWithGlobalThreadPools, OrtLoggingLevel logging_level, _In_ const char* logid,
                    _In_ const struct OrtThreadingOptions* t_options, _Outptr_ OrtEnv** out)
ORT_ALL_ARGS_NONNULL;
ORT_API_STATUS_IMPL(CreateEnvWithCustomLoggerAndGlobalThreadPools, OrtLoggingFunction logging_function, _In_opt_ void* logger_param, OrtLoggingLevel logging_level,
                    _In_ const char* logid, _In_ const struct OrtThreadingOptions* tp_options, _Outptr_ OrtEnv** out)
ORT_ALL_ARGS_NONNULL;

ORT_API_STATUS_IMPL(EnableTelemetryEvents, _In_ const OrtEnv* env);
ORT_API_STATUS_IMPL(DisableTelemetryEvents, _In_ const OrtEnv* env);

ORT_API_STATUS_IMPL(CreateSession, _In_ const OrtEnv* env, _In_ const ORTCHAR_T* model_path,
                    _In_ const OrtSessionOptions* options, _Outptr_ OrtSession** out);

ORT_API_STATUS_IMPL(CreateSessionFromArray, _In_ const OrtEnv* env, _In_ const void* model_data, size_t model_data_length,
                    _In_ const OrtSessionOptions* options, _Outptr_ OrtSession** out);

ORT_API_STATUS_IMPL(Run, _Inout_ OrtSession* sess, _In_opt_ const OrtRunOptions* run_options,
                    _In_reads_(input_len) const char* const* input_names,
                    _In_reads_(input_len) const OrtValue* const* input, size_t input_len,
                    _In_reads_(output_names_len) const char* const* output_names1, size_t output_names_len,
                    _Inout_updates_all_(output_names_len) OrtValue** output);

ORT_API_STATUS_IMPL(CreateSessionOptions, OrtSessionOptions** out);
ORT_API_STATUS_IMPL(CloneSessionOptions, const OrtSessionOptions* input, OrtSessionOptions** out);
ORT_API_STATUS_IMPL(SetSessionExecutionMode, _In_ OrtSessionOptions* options, ExecutionMode execution_mode);
ORT_API_STATUS_IMPL(SetOptimizedModelFilePath, _In_ OrtSessionOptions* options, _In_ const ORTCHAR_T* optimized_model_filepath);
ORT_API_STATUS_IMPL(EnableProfiling, _In_ OrtSessionOptions* options, _In_ const ORTCHAR_T* profile_file_prefix);
ORT_API_STATUS_IMPL(DisableProfiling, _In_ OrtSessionOptions* options);
ORT_API_STATUS_IMPL(EnableMemPattern, _In_ OrtSessionOptions* options);
ORT_API_STATUS_IMPL(DisableMemPattern, _In_ OrtSessionOptions* options);
ORT_API_STATUS_IMPL(EnableCpuMemArena, _In_ OrtSessionOptions* options);
ORT_API_STATUS_IMPL(DisableCpuMemArena, _In_ OrtSessionOptions* options);
ORT_API_STATUS_IMPL(SetSessionLogId, _In_ OrtSessionOptions* options, const char* logid);
ORT_API_STATUS_IMPL(SetSessionLogVerbosityLevel, _In_ OrtSessionOptions* options, int session_log_verbosity_level);
ORT_API_STATUS_IMPL(SetSessionLogSeverityLevel, _In_ OrtSessionOptions* options, int session_log_severity_level);
ORT_API_STATUS_IMPL(SetSessionGraphOptimizationLevel, _In_ OrtSessionOptions* options,
                    GraphOptimizationLevel graph_optimization_level);
ORT_API_STATUS_IMPL(SetIntraOpNumThreads, _Inout_ OrtSessionOptions* options, int intra_op_num_threads);
ORT_API_STATUS_IMPL(SetInterOpNumThreads, _Inout_ OrtSessionOptions* options, int inter_op_num_threads);

ORT_API_STATUS_IMPL(CreateCustomOpDomain, _In_ const char* domain, _Outptr_ OrtCustomOpDomain** out);
ORT_API_STATUS_IMPL(CustomOpDomain_Add, _Inout_ OrtCustomOpDomain* custom_op_domain, _In_ const OrtCustomOp* op);
ORT_API_STATUS_IMPL(AddCustomOpDomain, _Inout_ OrtSessionOptions* options, _In_ OrtCustomOpDomain* custom_op_domain);
ORT_API_STATUS_IMPL(RegisterCustomOpsLibrary, _Inout_ OrtSessionOptions* options, _In_ const char* library_path, _Outptr_ void** library_handle);

ORT_API_STATUS_IMPL(SessionGetInputCount, _In_ const OrtSession* sess, _Out_ size_t* out);
ORT_API_STATUS_IMPL(SessionGetOutputCount, _In_ const OrtSession* sess, _Out_ size_t* out);
ORT_API_STATUS_IMPL(SessionGetOverridableInitializerCount, _In_ const OrtSession* sess, _Out_ size_t* out);
ORT_API_STATUS_IMPL(SessionGetInputTypeInfo, _In_ const OrtSession* sess, size_t index, _Outptr_ OrtTypeInfo** type_info);
ORT_API_STATUS_IMPL(SessionGetOutputTypeInfo, _In_ const OrtSession* sess, size_t index, _Outptr_ OrtTypeInfo** type_info);
ORT_API_STATUS_IMPL(SessionGetOverridableInitializerTypeInfo, _In_ const OrtSession* sess, size_t index, _Outptr_ OrtTypeInfo** type_info);
ORT_API_STATUS_IMPL(SessionGetInputName, _In_ const OrtSession* sess, size_t index, _Inout_ OrtAllocator* allocator, _Outptr_ char** value);
ORT_API_STATUS_IMPL(SessionGetOutputName, _In_ const OrtSession* sess, size_t index, _Inout_ OrtAllocator* allocator, _Outptr_ char** value);
ORT_API_STATUS_IMPL(SessionGetOverridableInitializerName, _In_ const OrtSession* sess, size_t index,
                    _Inout_ OrtAllocator* allocator, _Outptr_ char** value);
ORT_API_STATUS_IMPL(SessionEndProfiling, _In_ OrtSession* sess, _Inout_ OrtAllocator* allocator,
                    _Outptr_ char** out);
ORT_API_STATUS_IMPL(SessionGetModelMetadata, _In_ const OrtSession* sess,
                    _Outptr_ OrtModelMetadata** out);

ORT_API_STATUS_IMPL(ModelMetadataGetProducerName, _In_ const OrtModelMetadata* model_metadata,
                    _Inout_ OrtAllocator* allocator, _Outptr_ char** value);
ORT_API_STATUS_IMPL(ModelMetadataGetGraphName, _In_ const OrtModelMetadata* model_metadata,
                    _Inout_ OrtAllocator* allocator, _Outptr_ char** value);
ORT_API_STATUS_IMPL(ModelMetadataGetDomain, _In_ const OrtModelMetadata* model_metadata,
                    _Inout_ OrtAllocator* allocator, _Outptr_ char** value);
ORT_API_STATUS_IMPL(ModelMetadataGetDescription, _In_ const OrtModelMetadata* model_metadata,
                    _Inout_ OrtAllocator* allocator, _Outptr_ char** value);
ORT_API_STATUS_IMPL(ModelMetadataGetGraphDescription, _In_ const OrtModelMetadata* model_metadata,
                    _Inout_ OrtAllocator* allocator, _Outptr_ char** value);
ORT_API_STATUS_IMPL(ModelMetadataLookupCustomMetadataMap, _In_ const OrtModelMetadata* model_metadata,
                    _Inout_ OrtAllocator* allocator, _In_ const char* key, _Outptr_result_maybenull_ char** value);

ORT_API_STATUS_IMPL(ModelMetadataGetVersion, _In_ const OrtModelMetadata* model_metadata,
                    _Out_ int64_t* value);

ORT_API_STATUS_IMPL(CreateRunOptions, _Outptr_ OrtRunOptions** out);

ORT_API_STATUS_IMPL(RunOptionsSetRunLogVerbosityLevel, _Inout_ OrtRunOptions* options, int value);
ORT_API_STATUS_IMPL(RunOptionsSetRunLogSeverityLevel, _Inout_ OrtRunOptions* options, int value);
ORT_API_STATUS_IMPL(RunOptionsSetRunTag, _Inout_ OrtRunOptions*, _In_ const char* run_tag);

ORT_API_STATUS_IMPL(RunOptionsGetRunLogVerbosityLevel, _In_ const OrtRunOptions* options, _Out_ int* out);
ORT_API_STATUS_IMPL(RunOptionsGetRunLogSeverityLevel, _In_ const OrtRunOptions* options, _Out_ int* out);
ORT_API_STATUS_IMPL(RunOptionsGetRunTag, _In_ const OrtRunOptions*, _Out_ const char** out);

ORT_API_STATUS_IMPL(RunOptionsSetTerminate, _Inout_ OrtRunOptions* options);
ORT_API_STATUS_IMPL(RunOptionsUnsetTerminate, _Inout_ OrtRunOptions* options);

ORT_API_STATUS_IMPL(CreateTensorAsOrtValue, _Inout_ OrtAllocator* allocator,
                    _In_ const int64_t* shape, size_t shape_len, ONNXTensorElementDataType type,
                    _Outptr_ OrtValue** out);
ORT_API_STATUS_IMPL(CreateTensorWithDataAsOrtValue, _In_ const OrtMemoryInfo* info,
                    _Inout_ void* p_data, size_t p_data_len, _In_ const int64_t* shape, size_t shape_len,
                    ONNXTensorElementDataType type, _Outptr_ OrtValue** out);
ORT_API_STATUS_IMPL(IsTensor, _In_ const OrtValue* value, _Out_ int* out);
ORT_API_STATUS_IMPL(HasValue, _In_ const OrtValue* value, _Out_ int* out);
ORT_API_STATUS_IMPL(GetTensorMutableData, _Inout_ OrtValue* value, _Outptr_ void** out);
ORT_API_STATUS_IMPL(FillStringTensor, _Inout_ OrtValue* value, _In_ const char* const* s, size_t s_len);
ORT_API_STATUS_IMPL(FillStringTensorElement, _Inout_ OrtValue* value, _In_ const char* s, size_t index);
ORT_API_STATUS_IMPL(GetStringTensorDataLength, _In_ const OrtValue* value, _Out_ size_t* len);
ORT_API_STATUS_IMPL(GetStringTensorElementLength, _In_ const OrtValue* value, size_t index, _Out_ size_t* out);
ORT_API_STATUS_IMPL(GetStringTensorContent, _In_ const OrtValue* value, _Out_writes_bytes_all_(s_len) void* s,
                    size_t s_len, _Out_writes_all_(offsets_len) size_t* offsets, size_t offsets_len);
ORT_API_STATUS_IMPL(GetStringTensorElement, _In_ const OrtValue* value, size_t s_len, size_t index, _Out_writes_bytes_all_(s_len) void* s);
ORT_API_STATUS_IMPL(CastTypeInfoToTensorInfo, _In_ const OrtTypeInfo*,
                    _Outptr_result_maybenull_ const OrtTensorTypeAndShapeInfo** out);
ORT_API_STATUS_IMPL(GetOnnxTypeFromTypeInfo, _In_ const OrtTypeInfo*, _Out_ enum ONNXType* out);
ORT_API_STATUS_IMPL(CreateTensorTypeAndShapeInfo, _Outptr_ OrtTensorTypeAndShapeInfo** out);
ORT_API_STATUS_IMPL(SetTensorElementType, _Inout_ OrtTensorTypeAndShapeInfo*, enum ONNXTensorElementDataType type);
ORT_API_STATUS_IMPL(SetDimensions, OrtTensorTypeAndShapeInfo* info, _In_ const int64_t* dim_values, size_t dim_count);
ORT_API_STATUS_IMPL(GetTensorElementType, _In_ const OrtTensorTypeAndShapeInfo*, _Out_ enum ONNXTensorElementDataType* out);
ORT_API_STATUS_IMPL(GetDimensionsCount, _In_ const OrtTensorTypeAndShapeInfo* info, _Out_ size_t* out);
ORT_API_STATUS_IMPL(GetDimensions, _In_ const OrtTensorTypeAndShapeInfo* info, _Out_ int64_t* dim_values, size_t dim_values_length);
ORT_API_STATUS_IMPL(GetSymbolicDimensions, _In_ const OrtTensorTypeAndShapeInfo* info,
                    _Out_writes_all_(dim_params_length) const char* dim_params[], size_t dim_params_length);
ORT_API_STATUS_IMPL(GetTensorShapeElementCount, _In_ const OrtTensorTypeAndShapeInfo* info, _Out_ size_t* out);
ORT_API_STATUS_IMPL(GetTensorTypeAndShape, _In_ const OrtValue* value, _Outptr_ OrtTensorTypeAndShapeInfo** out);
ORT_API_STATUS_IMPL(GetTypeInfo, _In_ const OrtValue* value, _Outptr_result_maybenull_ OrtTypeInfo** out);
ORT_API_STATUS_IMPL(GetValueType, _In_ const OrtValue* value, _Out_ enum ONNXType* out);
ORT_API_STATUS_IMPL(AddFreeDimensionOverride, _Inout_ OrtSessionOptions* options, _In_ const char* dim_denotation, _In_ int64_t dim_value);

ORT_API_STATUS_IMPL(CreateMemoryInfo, _In_ const char* name1, enum OrtAllocatorType type, int id1, enum OrtMemType mem_type1, _Outptr_ OrtMemoryInfo** out)
ORT_ALL_ARGS_NONNULL;
ORT_API_STATUS_IMPL(CreateCpuMemoryInfo, enum OrtAllocatorType type, enum OrtMemType mem_type1, _Outptr_ OrtMemoryInfo** out)
ORT_ALL_ARGS_NONNULL;
ORT_API_STATUS_IMPL(CompareMemoryInfo, _In_ const OrtMemoryInfo* info1, _In_ const OrtMemoryInfo* info2, _Out_ int* out)
ORT_ALL_ARGS_NONNULL;
ORT_API_STATUS_IMPL(MemoryInfoGetName, _In_ const OrtMemoryInfo* ptr, _Out_ const char** out);
ORT_API_STATUS_IMPL(MemoryInfoGetId, _In_ const OrtMemoryInfo* ptr, _Out_ int* out);
ORT_API_STATUS_IMPL(MemoryInfoGetMemType, _In_ const OrtMemoryInfo* ptr, _Out_ OrtMemType* out);
ORT_API_STATUS_IMPL(MemoryInfoGetType, _In_ const OrtMemoryInfo* ptr, _Out_ OrtAllocatorType* out);

ORT_API_STATUS_IMPL(AllocatorAlloc, _Inout_ OrtAllocator* ptr, size_t size, _Outptr_ void** out);
ORT_API_STATUS_IMPL(AllocatorFree, _Inout_ OrtAllocator* ptr, void* p);
ORT_API_STATUS_IMPL(AllocatorGetInfo, _In_ const OrtAllocator* ptr, _Outptr_ const struct OrtMemoryInfo** out);
ORT_API_STATUS_IMPL(GetAllocatorWithDefaultOptions, _Outptr_ OrtAllocator** out);
ORT_API_STATUS_IMPL(GetValue, _In_ const OrtValue* value, int index, _Inout_ OrtAllocator* allocator, _Outptr_ OrtValue** out);
ORT_API_STATUS_IMPL(GetValueCount, _In_ const OrtValue* value, _Out_ size_t* out);
ORT_API_STATUS_IMPL(CreateValue, _In_reads_(num_values) const OrtValue* const* in, size_t num_values,
                    enum ONNXType value_type, _Outptr_ OrtValue** out);
ORT_API_STATUS_IMPL(CreateOpaqueValue, _In_z_ const char* domain_name, _In_z_ const char* type_name,
                    _In_ const void* data_container, size_t data_container_size, _Outptr_ OrtValue** out);
ORT_API_STATUS_IMPL(GetOpaqueValue, _In_ const char* domain_name, _In_ const char* type_name,
                    _In_ const OrtValue* in, _Out_ void* data_container, size_t data_container_size);

ORT_API_STATUS_IMPL(KernelInfoGetAttribute_float, _In_ const OrtKernelInfo* info, _In_ const char* name, _Out_ float* out);
ORT_API_STATUS_IMPL(KernelInfoGetAttribute_int64, _In_ const OrtKernelInfo* info, _In_ const char* name, _Out_ int64_t* out);
ORT_API_STATUS_IMPL(KernelInfoGetAttribute_string, _In_ const OrtKernelInfo* info, _In_ const char* name, _Out_ char* out, _Inout_ size_t* size);

ORT_API_STATUS_IMPL(KernelContext_GetInputCount, _In_ const OrtKernelContext* context, _Out_ size_t* out);
ORT_API_STATUS_IMPL(KernelContext_GetOutputCount, _In_ const OrtKernelContext* context, _Out_ size_t* out);
ORT_API_STATUS_IMPL(KernelContext_GetInput, _In_ const OrtKernelContext* context, _In_ size_t index, _Out_ const OrtValue** out);
ORT_API_STATUS_IMPL(KernelContext_GetOutput, _Inout_ OrtKernelContext* context, _In_ size_t index, _In_ const int64_t* dim_values, size_t dim_count, _Out_ OrtValue** out);

// OrtTypeInfo methods
ORT_API_STATUS_IMPL(GetDenotationFromTypeInfo, _In_ const OrtTypeInfo*, _Out_ const char** const denotation, _Out_ size_t* len);
ORT_API_STATUS_IMPL(CastTypeInfoToMapTypeInfo, _In_ const OrtTypeInfo* type_info,
                    _Outptr_result_maybenull_ const OrtMapTypeInfo** out);
ORT_API_STATUS_IMPL(CastTypeInfoToSequenceTypeInfo, _In_ const OrtTypeInfo* type_info,
                    _Outptr_result_maybenull_ const OrtSequenceTypeInfo** out);

// OrtMapTypeInfo Accessors
ORT_API_STATUS_IMPL(GetMapKeyType, _In_ const OrtMapTypeInfo* map_type_info, _Out_ enum ONNXTensorElementDataType* out);
ORT_API_STATUS_IMPL(GetMapValueType, _In_ const OrtMapTypeInfo* map_type_info, _Outptr_ OrtTypeInfo** type_info);

// OrtSequenceTypeInfo Accessors
ORT_API_STATUS_IMPL(GetSequenceElementType, _In_ const OrtSequenceTypeInfo* sequence_type_info, _Outptr_ OrtTypeInfo** type_info);

ORT_API_STATUS_IMPL(DisablePerSessionThreads, _In_ OrtSessionOptions* options);
ORT_API_STATUS_IMPL(CreateThreadingOptions, _Outptr_ OrtThreadingOptions** out);
ORT_API(void, ReleaseThreadingOptions, _Frees_ptr_opt_ OrtThreadingOptions*);

ORT_API_STATUS_IMPL(ModelMetadataGetCustomMetadataMapKeys, _In_ const OrtModelMetadata* model_metadata,
                    _Inout_ OrtAllocator* allocator, _Outptr_result_buffer_maybenull_(*num_keys) char*** keys, _Out_ int64_t* num_keys);

ORT_API_STATUS_IMPL(AddFreeDimensionOverrideByName, _Inout_ OrtSessionOptions* options, _In_ const char* dim_name, _In_ int64_t dim_value);

ORT_API_STATUS_IMPL(CreateAllocator, const OrtSession* sess, const OrtMemoryInfo* mem_info,
                    _Outptr_ OrtAllocator** out);
ORT_API(void, ReleaseAllocator, _Frees_ptr_opt_ OrtAllocator* allocator);

ORT_API_STATUS_IMPL(RunWithBinding, _Inout_ OrtSession* sess, _In_ const OrtRunOptions* run_options, _In_ const OrtIoBinding* binding_ptr);

ORT_API_STATUS_IMPL(CreateIoBinding, _Inout_ OrtSession* sess, _Outptr_ OrtIoBinding** out);
ORT_API(void, ReleaseIoBinding, _Frees_ptr_opt_ OrtIoBinding* allocator);

ORT_API_STATUS_IMPL(BindInput, _Inout_ OrtIoBinding* binding_ptr, _In_ const char* name, _In_ const OrtValue* val_ptr);
ORT_API_STATUS_IMPL(BindOutput, _Inout_ OrtIoBinding* binding_ptr, _In_ const char* name, _In_ const OrtValue* val_ptr);
ORT_API_STATUS_IMPL(BindOutputToDevice, _Inout_ OrtIoBinding* binding_ptr, _In_ const char* name, _In_ const OrtMemoryInfo* val_ptr);
ORT_API_STATUS_IMPL(GetBoundOutputNames, _In_ const OrtIoBinding* binding_ptr, _In_ OrtAllocator* allocator,
                    _Out_ char** buffer, _Outptr_result_maybenull_ size_t** lengths, _Out_ size_t* count);
ORT_API_STATUS_IMPL(GetBoundOutputValues, _In_ const OrtIoBinding* binding_ptr, _In_ OrtAllocator* allocator,
                    _Outptr_result_maybenull_ OrtValue*** output, _Out_ size_t* output_count);

ORT_API(void, ClearBoundInputs, _Inout_ OrtIoBinding* binding_ptr);
ORT_API(void, ClearBoundOutputs, _Inout_ OrtIoBinding* binding_ptr);

ORT_API_STATUS_IMPL(GetAvailableProviders, _Outptr_ char*** out_ptr,
                    _In_ int* providers_length);
ORT_API_STATUS_IMPL(ReleaseAvailableProviders, _In_ char** ptr,
                    _In_ int providers_length);

ORT_API_STATUS_IMPL(AddSessionConfigEntry, _Inout_ OrtSessionOptions* options,
                    _In_z_ const char* config_key, _In_z_ const char* config_value);

ORT_API_STATUS_IMPL(TensorAt, _Inout_ OrtValue* value, const int64_t* location_values, size_t location_values_count, _Outptr_ void** out);

ORT_API_STATUS_IMPL(CreateAndRegisterAllocator, _Inout_ OrtEnv* env, _In_ const OrtMemoryInfo* mem_info, _In_ const OrtArenaCfg* arena_cfg);

ORT_API_STATUS_IMPL(SetLanguageProjection, _In_ const OrtEnv* ort_env, _In_ OrtLanguageProjection projection);
ORT_API_STATUS_IMPL(SessionGetProfilingStartTimeNs, _In_ const OrtSession* sess, _Out_ uint64_t* out);

ORT_API_STATUS_IMPL(SetGlobalIntraOpNumThreads, _Inout_ OrtThreadingOptions* tp_options, int intra_op_num_threads);
ORT_API_STATUS_IMPL(SetGlobalInterOpNumThreads, _Inout_ OrtThreadingOptions* tp_options, int inter_op_num_threads);
ORT_API_STATUS_IMPL(SetGlobalSpinControl, _Inout_ OrtThreadingOptions* tp_options, int allow_spinning);
ORT_API_STATUS_IMPL(AddInitializer, _Inout_ OrtSessionOptions* options, _In_z_ const char* name,
                    _In_ const OrtValue* val);

ORT_API_STATUS_IMPL(SessionOptionsAppendExecutionProvider_CUDA,
                    _In_ OrtSessionOptions* options, _In_ const OrtCUDAProviderOptions* cuda_options);
ORT_API_STATUS_IMPL(SessionOptionsAppendExecutionProvider_ROCM,
                    _In_ OrtSessionOptions* options, _In_ const OrtROCMProviderOptions* rocm_options);
ORT_API_STATUS_IMPL(SessionOptionsAppendExecutionProvider_OpenVINO,
                    _In_ OrtSessionOptions* options, _In_ const OrtOpenVINOProviderOptions* provider_options);
ORT_API_STATUS_IMPL(SetGlobalDenormalAsZero, _Inout_ OrtThreadingOptions* options);

ORT_API_STATUS_IMPL(CreateArenaCfg, _In_ size_t max_mem, int arena_extend_strategy, int initial_chunk_size_bytes,
                    int max_dead_bytes_per_chunk, _Outptr_ OrtArenaCfg** out);
ORT_API(void, ReleaseArenaCfg, _Frees_ptr_opt_ OrtArenaCfg*);
ORT_API_STATUS_IMPL(SessionOptionsAppendExecutionProvider_TensorRT,
                    _In_ OrtSessionOptions* options, _In_ const OrtTensorRTProviderOptions* tensorrt_options);
ORT_API_STATUS_IMPL(SessionOptionsAppendExecutionProvider_MIGraphX,
                    _In_ OrtSessionOptions* options, _In_ const OrtMIGraphXProviderOptions* migraphx_options);
ORT_API_STATUS_IMPL(SetCurrentGpuDeviceId, _In_ int device_id);
ORT_API_STATUS_IMPL(GetCurrentGpuDeviceId, _In_ int* device_id);
ORT_API_STATUS_IMPL(KernelInfoGetAttributeArray_float, _In_ const OrtKernelInfo* info, _In_ const char* name, _Out_ float* out, _Inout_ size_t* size);
ORT_API_STATUS_IMPL(KernelInfoGetAttributeArray_int64, _In_ const OrtKernelInfo* info, _In_ const char* name, _Out_ int64_t* out, _Inout_ size_t* size);
ORT_API_STATUS_IMPL(CreateArenaCfgV2, _In_reads_(num_keys) const char* const* arena_config_keys, _In_reads_(num_keys) const size_t* arena_config_values,
                    _In_ size_t num_keys, _Outptr_ OrtArenaCfg** out);
ORT_API_STATUS_IMPL(AddRunConfigEntry, _Inout_ OrtRunOptions* options,
                    _In_z_ const char* config_key, _In_z_ const char* config_value);
ORT_API_STATUS_IMPL(CreatePrepackedWeightsContainer, _Outptr_ OrtPrepackedWeightsContainer** out);
ORT_API(void, ReleasePrepackedWeightsContainer, _Frees_ptr_opt_ OrtPrepackedWeightsContainer*);
ORT_API_STATUS_IMPL(CreateSessionWithPrepackedWeightsContainer, _In_ const OrtEnv* env, _In_ const ORTCHAR_T* model_path,
                    _In_ const OrtSessionOptions* options, _Inout_ OrtPrepackedWeightsContainer* prepacked_weights_container,
                    _Outptr_ OrtSession** out);
ORT_API_STATUS_IMPL(CreateSessionFromArrayWithPrepackedWeightsContainer, _In_ const OrtEnv* env,
                    _In_ const void* model_data, size_t model_data_length,
                    _In_ const OrtSessionOptions* options, _Inout_ OrtPrepackedWeightsContainer* prepacked_weights_container,
                    _Outptr_ OrtSession** out);
ORT_API_STATUS_IMPL(SessionOptionsAppendExecutionProvider_TensorRT_V2,
                    _In_ OrtSessionOptions* options, _In_ const OrtTensorRTProviderOptionsV2* tensorrt_options);
ORT_API_STATUS_IMPL(CreateTensorRTProviderOptions, _Outptr_ OrtTensorRTProviderOptionsV2** out);
ORT_API_STATUS_IMPL(UpdateTensorRTProviderOptions, _Inout_ OrtTensorRTProviderOptionsV2* tensorrt_options,
                    _In_reads_(num_keys) const char* const* provider_options_keys,
                    _In_reads_(num_keys) const char* const* provider_options_values,
                    size_t num_keys);
ORT_API_STATUS_IMPL(GetTensorRTProviderOptionsAsString, _In_ const OrtTensorRTProviderOptionsV2* tensorrt_options, _Inout_ OrtAllocator* allocator, _Outptr_ char** ptr);
ORT_API(void, ReleaseTensorRTProviderOptions, _Frees_ptr_opt_ OrtTensorRTProviderOptionsV2*);
ORT_API_STATUS_IMPL(EnableOrtCustomOps, _Inout_ OrtSessionOptions* options);
ORT_API_STATUS_IMPL(RegisterAllocator, _Inout_ OrtEnv* env, _In_ OrtAllocator* allocator);
ORT_API_STATUS_IMPL(UnregisterAllocator, _Inout_ OrtEnv* env, _In_ const OrtMemoryInfo* mem_info);
// SparseTensor related API
ORT_API_STATUS_IMPL(IsSparseTensor, _In_ const OrtValue* value, _Out_ int* out);
ORT_API_STATUS_IMPL(CreateSparseTensorAsOrtValue, _Inout_ OrtAllocator* allocator, _In_ const int64_t* dense_shape,
                    size_t dense_shape_len, ONNXTensorElementDataType type, _Outptr_ OrtValue** out);
ORT_API_STATUS_IMPL(FillSparseTensorCoo, _Inout_ OrtValue* ort_value, _In_ const OrtMemoryInfo* mem_info,
                    _In_ const int64_t* values_shape, size_t values_shape_len, _In_ const void* values,
                    _In_ const int64_t* indices_data, size_t indices_num);
ORT_API_STATUS_IMPL(FillSparseTensorCsr, _Inout_ OrtValue* ort_value, _In_ const OrtMemoryInfo* data_mem_info,
                    _In_ const int64_t* values_shape, size_t values_shape_len, _In_ const void* values,
                    _In_ const int64_t* inner_indices_data, size_t inner_indices_num,
                    _In_ const int64_t* outer_indices_data, size_t outer_indices_num);
ORT_API_STATUS_IMPL(FillSparseTensorBlockSparse, _Inout_ OrtValue* ort_value, _In_ const OrtMemoryInfo* data_mem_info,
                    _In_ const int64_t* values_shape, size_t values_shape_len, _In_ const void* values,
                    _In_ const int64_t* indices_shape_data, size_t indices_shape_len,
                    _In_ const int32_t* indices_data);
ORT_API_STATUS_IMPL(CreateSparseTensorWithValuesAsOrtValue, _In_ const OrtMemoryInfo* info, _Inout_ void* p_data,
                    _In_ const int64_t* dense_shape, size_t dense_shape_len,
                    _In_ const int64_t* values_shape, size_t values_shape_len,
                    ONNXTensorElementDataType type, _Outptr_ OrtValue** out);
ORT_API_STATUS_IMPL(UseCooIndices, _Inout_ OrtValue* ort_value, _Inout_ int64_t* indices_data, size_t indices_num);
ORT_API_STATUS_IMPL(UseCsrIndices, _Inout_ OrtValue*, _Inout_ int64_t* inner_data, size_t inner_num, _Inout_ int64_t* outer_data, size_t outer_num);
ORT_API_STATUS_IMPL(UseBlockSparseIndices, _Inout_ OrtValue* ort_value, const int64_t* indices_shape, size_t indices_shape_len, _Inout_ int32_t* indices_data);
ORT_API_STATUS_IMPL(GetSparseTensorFormat, _In_ const OrtValue* ort_value, _Out_ enum OrtSparseFormat* out);
ORT_API_STATUS_IMPL(GetSparseTensorValuesTypeAndShape, _In_ const OrtValue* ort_value, _Outptr_ OrtTensorTypeAndShapeInfo** out);
ORT_API_STATUS_IMPL(GetSparseTensorValues, _In_ const OrtValue* ort_value, _Outptr_ const void** out);
ORT_API_STATUS_IMPL(GetSparseTensorIndicesTypeShape, _In_ const OrtValue* ort_value, enum OrtSparseIndicesFormat indices_format, _Outptr_ OrtTensorTypeAndShapeInfo** out);
ORT_API_STATUS_IMPL(GetSparseTensorIndices, _In_ const OrtValue* ort_value, enum OrtSparseIndicesFormat indices_format, _Out_ size_t* num_indices, _Outptr_ const void** indices);
ORT_API_STATUS_IMPL(KernelContext_GetGPUComputeStream, _In_ const OrtKernelContext* context, _Outptr_ void** out);
ORT_API_STATUS_IMPL(GetTensorMemoryInfo, _In_ const OrtValue* value, _Outptr_ const OrtMemoryInfo** memory_info);
ORT_API_STATUS_IMPL(GetExecutionProviderApi, _In_ const char* provider_name, _In_ uint32_t version, _Outptr_ const void** provider_api);
ORT_API_STATUS_IMPL(SessionOptionsSetCustomCreateThreadFn, _Inout_ OrtSessionOptions* options, _In_ OrtCustomCreateThreadFn ort_custom_create_thread_fn);
ORT_API_STATUS_IMPL(SessionOptionsSetCustomThreadCreationOptions, _Inout_ OrtSessionOptions* options, _In_ void* ort_custom_thread_creation_options);
ORT_API_STATUS_IMPL(SessionOptionsSetCustomJoinThreadFn, _Inout_ OrtSessionOptions* options, _In_ OrtCustomJoinThreadFn ort_custom_join_thread_fn);
ORT_API_STATUS_IMPL(SetGlobalCustomCreateThreadFn, _Inout_ OrtThreadingOptions* tp_options, _In_ OrtCustomCreateThreadFn ort_custom_create_thread_fn);
ORT_API_STATUS_IMPL(SetGlobalCustomThreadCreationOptions, _Inout_ OrtThreadingOptions* tp_options, _In_ void* ort_custom_thread_creation_options);
ORT_API_STATUS_IMPL(SetGlobalCustomJoinThreadFn, _Inout_ OrtThreadingOptions* tp_options, _In_ OrtCustomJoinThreadFn ort_custom_join_thread_fn);
ORT_API_STATUS_IMPL(SynchronizeBoundInputs, _Inout_ OrtIoBinding* binding_ptr);
ORT_API_STATUS_IMPL(SynchronizeBoundOutputs, _Inout_ OrtIoBinding* binding_ptr);
ORT_API_STATUS_IMPL(SessionOptionsAppendExecutionProvider_CUDA_V2,
                    _In_ OrtSessionOptions* options, _In_ const OrtCUDAProviderOptionsV2* cuda_options);
ORT_API_STATUS_IMPL(CreateCUDAProviderOptions, _Outptr_ OrtCUDAProviderOptionsV2** out);
ORT_API_STATUS_IMPL(UpdateCUDAProviderOptions, _Inout_ OrtCUDAProviderOptionsV2* cuda_options,
                    _In_reads_(num_keys) const char* const* provider_options_keys,
                    _In_reads_(num_keys) const char* const* provider_options_values,
                    size_t num_keys);
ORT_API_STATUS_IMPL(GetCUDAProviderOptionsAsString, _In_ const OrtCUDAProviderOptionsV2* cuda_options, _Inout_ OrtAllocator* allocator, _Outptr_ char** ptr);
ORT_API(void, ReleaseCUDAProviderOptions, _Frees_ptr_opt_ OrtCUDAProviderOptionsV2*);

ORT_API_STATUS_IMPL(AddExternalInitializers, _In_ OrtSessionOptions* options,
                    _In_reads_(initializers_num) const char* const* initializer_names,
                    _In_reads_(initializers_num) const OrtValue* const* initializers, size_t initializers_num);

ORT_API_STATUS_IMPL(AddExternalInitializersFromFilesInMemory, _In_ OrtSessionOptions* options,
                    _In_reads_(num_external_initializer_files) const ORTCHAR_T* const* file_names,
                    _In_reads_(num_external_initializer_files) char* const* buffer_array,
                    _In_reads_(num_external_initializer_files) const size_t* file_lengths,
                    size_t num_external_initializer_files);

ORT_API_STATUS_IMPL(CreateOpAttr,
                    _In_ const char* name,
                    _In_ const void* data,
                    _In_ int len,
                    _In_ OrtOpAttrType type,
                    _Outptr_ OrtOpAttr** op_attr);

ORT_API(void, ReleaseOpAttr, _Frees_ptr_opt_ OrtOpAttr* op_attr);

ORT_API_STATUS_IMPL(CreateOp,
                    _In_ const OrtKernelInfo* info,
                    _In_z_ const char* op_name,
                    _In_z_ const char* domain,
                    int version,
                    _In_reads_(type_constraint_count) const char** type_constraint_names,
                    _In_reads_(type_constraint_count) const ONNXTensorElementDataType* type_constraint_values,
                    int type_constraint_count,
                    _In_reads_(attr_count) const OrtOpAttr* const* attr_values,
                    int attr_count,
                    int input_count,
                    int output_count,
                    _Outptr_ OrtOp** ort_op);

ORT_API_STATUS_IMPL(InvokeOp,
                    _In_ const OrtKernelContext* context,
                    _In_ const OrtOp* ort_op,
                    _In_ const OrtValue* const* input_values,
                    _In_ int input_count,
                    _Inout_ OrtValue* const* output_values,
                    _In_ int output_count);

ORT_API(void, ReleaseOp, _Frees_ptr_opt_ OrtOp* op);

ORT_API_STATUS_IMPL(SessionOptionsAppendExecutionProvider,
                    _In_ OrtSessionOptions* options,
                    _In_ const char* provider_name,
                    _In_reads_(num_keys) const char* const* provider_options_keys,
                    _In_reads_(num_keys) const char* const* provider_options_values,
                    _In_ size_t num_keys);

ORT_API_STATUS_IMPL(CopyKernelInfo, _In_ const OrtKernelInfo* info, _Outptr_ OrtKernelInfo** info_copy);

ORT_API(void, ReleaseKernelInfo, _Frees_ptr_opt_ OrtKernelInfo* info_copy);

ORT_API(const OrtTrainingApi*, GetTrainingApi, uint32_t version);

ORT_API_STATUS_IMPL(SessionOptionsAppendExecutionProvider_CANN,
                    _In_ OrtSessionOptions* options, _In_ const OrtCANNProviderOptions* cann_options);
ORT_API_STATUS_IMPL(CreateCANNProviderOptions, _Outptr_ OrtCANNProviderOptions** out);
ORT_API_STATUS_IMPL(UpdateCANNProviderOptions, _Inout_ OrtCANNProviderOptions* cann_options,
                    _In_reads_(num_keys) const char* const* provider_options_keys,
                    _In_reads_(num_keys) const char* const* provider_options_values,
                    size_t num_keys);
ORT_API_STATUS_IMPL(GetCANNProviderOptionsAsString, _In_ const OrtCANNProviderOptions* cann_options,
                    _Inout_ OrtAllocator* allocator, _Outptr_ char** ptr);
ORT_API(void, ReleaseCANNProviderOptions, _Frees_ptr_opt_ OrtCANNProviderOptions*);

ORT_API(void, MemoryInfoGetDeviceType, _In_ const OrtMemoryInfo* ptr, _Out_ OrtMemoryInfoDeviceType* out);

ORT_API_STATUS_IMPL(UpdateEnvWithCustomLogLevel, _In_ OrtEnv* ort_env, OrtLoggingLevel log_severity_level);

ORT_API_STATUS_IMPL(SetGlobalIntraOpThreadAffinity, _Inout_ OrtThreadingOptions* tp_options,
                    const char* affinity_string);

ORT_API_STATUS_IMPL(RegisterCustomOpsLibrary_V2, _Inout_ OrtSessionOptions* options,
                    _In_ const ORTCHAR_T* library_name);
ORT_API_STATUS_IMPL(RegisterCustomOpsUsingFunction, _Inout_ OrtSessionOptions* options,
                    _In_ const char* registration_func_name);

ORT_API_STATUS_IMPL(KernelInfo_GetInputCount, _In_ const OrtKernelInfo* info, _Out_ size_t* out);
ORT_API_STATUS_IMPL(KernelInfo_GetOutputCount, _In_ const OrtKernelInfo* info, _Out_ size_t* out);
ORT_API_STATUS_IMPL(KernelInfo_GetInputName, _In_ const OrtKernelInfo* info, size_t index, _Out_ char* out,
                    _Inout_ size_t* size);
ORT_API_STATUS_IMPL(KernelInfo_GetOutputName, _In_ const OrtKernelInfo* info, size_t index, _Out_ char* out,
                    _Inout_ size_t* size);
ORT_API_STATUS_IMPL(KernelInfo_GetInputTypeInfo, _In_ const OrtKernelInfo* info, size_t index,
                    _Outptr_ OrtTypeInfo** type_info);
ORT_API_STATUS_IMPL(KernelInfo_GetOutputTypeInfo, _In_ const OrtKernelInfo* info, size_t index,
                    _Outptr_ OrtTypeInfo** type_info);
ORT_API_STATUS_IMPL(KernelInfoGetAttribute_tensor, _In_ const OrtKernelInfo* info, _In_z_ const char* name,
                    _Inout_ OrtAllocator* allocator, _Outptr_ OrtValue** out);

ORT_API_STATUS_IMPL(HasSessionConfigEntry, _In_ const OrtSessionOptions* options,
                    _In_z_ const char* config_key, _Out_ int* out);
ORT_API_STATUS_IMPL(GetSessionConfigEntry, _In_ const OrtSessionOptions* options,
                    _In_z_ const char* config_key, _Out_ char* config_value, _Inout_ size_t* size);

ORT_API_STATUS_IMPL(SessionOptionsAppendExecutionProvider_Dnnl,
                    _In_ OrtSessionOptions* options, _In_ const OrtDnnlProviderOptions* dnnl_options);
ORT_API_STATUS_IMPL(CreateDnnlProviderOptions, _Outptr_ OrtDnnlProviderOptions** out);
ORT_API_STATUS_IMPL(UpdateDnnlProviderOptions, _Inout_ OrtDnnlProviderOptions* dnnl_options,
                    _In_reads_(num_keys) const char* const* provider_options_keys,
                    _In_reads_(num_keys) const char* const* provider_options_values,
                    size_t num_keys);
ORT_API_STATUS_IMPL(GetDnnlProviderOptionsAsString, _In_ const OrtDnnlProviderOptions* dnnl_options,
                    _Inout_ OrtAllocator* allocator, _Outptr_ char** ptr);
ORT_API(void, ReleaseDnnlProviderOptions, _Frees_ptr_opt_ OrtDnnlProviderOptions*);

ORT_API_STATUS_IMPL(KernelInfo_GetNodeName, _In_ const OrtKernelInfo* info, _Out_ char* out, _Inout_ size_t* size);
ORT_API_STATUS_IMPL(KernelInfo_GetLogger, _In_ const OrtKernelInfo* info, _Outptr_ const OrtLogger** logger);
ORT_API_STATUS_IMPL(KernelContext_GetLogger, _In_ const OrtKernelContext* context, _Outptr_ const OrtLogger** logger);

ORT_API_STATUS_IMPL(Logger_LogMessage, _In_ const OrtLogger* logger, OrtLoggingLevel log_severity_level,
                    _In_z_ const char* message, _In_z_ const ORTCHAR_T* file_path, int line_number,
                    _In_z_ const char* func_name);
ORT_API_STATUS_IMPL(Logger_GetLoggingSeverityLevel, _In_ const OrtLogger* logger, _Out_ OrtLoggingLevel* out);

ORT_API_STATUS_IMPL(KernelInfoGetConstantInput_tensor, _In_ const OrtKernelInfo* info, _In_ size_t index,
                    _Out_ int* is_constant, _Outptr_ const OrtValue** out);

ORT_API_STATUS_IMPL(CastTypeInfoToOptionalTypeInfo, _In_ const OrtTypeInfo* type_info,
                    _Outptr_result_maybenull_ const OrtOptionalTypeInfo** out);

ORT_API_STATUS_IMPL(GetOptionalContainedTypeInfo, _In_ const OrtOptionalTypeInfo* optional_type_info,
                    _Outptr_ OrtTypeInfo** out);

ORT_API_STATUS_IMPL(GetResizedStringTensorElementBuffer, _Inout_ OrtValue* value,
                    _In_ size_t index, _In_ size_t length_in_bytes, _Inout_ char**);

ORT_API_STATUS_IMPL(KernelContext_GetAllocator, _In_ const OrtKernelContext* context, _In_ const OrtMemoryInfo* mem_info, _Outptr_ OrtAllocator** out);

ORT_API(const char*, GetBuildInfoString);

ORT_API_STATUS_IMPL(CreateROCMProviderOptions, _Outptr_ OrtROCMProviderOptions** out);
ORT_API_STATUS_IMPL(UpdateROCMProviderOptions, _Inout_ OrtROCMProviderOptions* rocm_options,
                    _In_reads_(num_keys) const char* const* provider_options_keys,
                    _In_reads_(num_keys) const char* const* provider_options_values,
                    size_t num_keys);
ORT_API_STATUS_IMPL(GetROCMProviderOptionsAsString, _In_ const OrtROCMProviderOptions* rocm_options, _Inout_ OrtAllocator* allocator, _Outptr_ char** ptr);
ORT_API(void, ReleaseROCMProviderOptions, _Frees_ptr_opt_ OrtROCMProviderOptions*);

ORT_API_STATUS_IMPL(CreateAndRegisterAllocatorV2, _Inout_ OrtEnv* env, _In_ const char* provider_type, _In_ const OrtMemoryInfo* mem_info, _In_ const OrtArenaCfg* arena_cfg,
                    _In_reads_(num_keys) const char* const* provider_options_keys, _In_reads_(num_keys) const char* const* provider_options_values, _In_ size_t num_keys);

ORT_API_STATUS_IMPL(RunAsync, _Inout_ OrtSession* sess, _In_opt_ const OrtRunOptions* run_options,
                    _In_reads_(input_len) const char* const* input_names,
                    _In_reads_(input_len) const OrtValue* const* input, size_t input_len,
                    _In_reads_(output_names_len) const char* const* output_names, size_t output_names_len,
                    _Inout_updates_all_(output_names_len) OrtValue** outputs,
                    _In_ RunAsyncCallbackFn run_async_callback, _In_opt_ void* user_data);

ORT_API_STATUS_IMPL(UpdateTensorRTProviderOptionsWithValue, _Inout_ OrtTensorRTProviderOptionsV2* tensorrt_options, _In_ const char* key, _In_ void* value);
ORT_API_STATUS_IMPL(GetTensorRTProviderOptionsByName, _In_ const OrtTensorRTProviderOptionsV2* tensorrt_options, _In_ const char* key, _Outptr_ void** ptr);
ORT_API_STATUS_IMPL(UpdateCUDAProviderOptionsWithValue, _Inout_ OrtCUDAProviderOptionsV2* cuda_options, _In_ const char* key, _In_ void* value);
ORT_API_STATUS_IMPL(GetCUDAProviderOptionsByName, _In_ const OrtCUDAProviderOptionsV2* cuda_options, _In_ const char* key, _Outptr_ void** ptr);
ORT_API_STATUS_IMPL(KernelContext_GetResource, _In_ const OrtKernelContext* context, _In_ int resource_version, _In_ int resource_id, _Outptr_ void** stream);

ORT_API_STATUS_IMPL(SetUserLoggingFunction, _Inout_ OrtSessionOptions* options,
                    _In_ OrtLoggingFunction user_logging_function, _In_opt_ void* user_logging_param);
ORT_API_STATUS_IMPL(ShapeInferContext_GetInputCount, _In_ const OrtShapeInferContext* context, _Out_ size_t* out);
ORT_API_STATUS_IMPL(ShapeInferContext_GetInputTypeShape, _In_ const OrtShapeInferContext* context, _In_ size_t index, _Outptr_ OrtTensorTypeAndShapeInfo** info);
ORT_API_STATUS_IMPL(ShapeInferContext_GetAttribute, _In_ const OrtShapeInferContext* context, _In_ const char* attr_name, _Outptr_ const OrtOpAttr** attr);
ORT_API_STATUS_IMPL(ShapeInferContext_SetOutputTypeShape, _In_ const OrtShapeInferContext* context, _In_ size_t index, _In_ const OrtTensorTypeAndShapeInfo* info);
ORT_API_STATUS_IMPL(SetSymbolicDimensions, _In_ OrtTensorTypeAndShapeInfo* info, _In_ const char* dim_params[], _In_ size_t dim_params_length);
ORT_API_STATUS_IMPL(ReadOpAttr, _In_ const OrtOpAttr* op_attr, _In_ OrtOpAttrType type, _Inout_ void* data, _In_ size_t len, _Out_ size_t* out);
ORT_API_STATUS_IMPL(SetDeterministicCompute, _Inout_ OrtSessionOptions* options, bool value);

ORT_API_STATUS_IMPL(KernelContext_ParallelFor, _In_ const OrtKernelContext* context, _In_ void (*fn)(void*, size_t), _In_ size_t total, _In_ size_t num_batch, _In_ void* user_data);

ORT_API_STATUS_IMPL(SessionOptionsAppendExecutionProvider_OpenVINO_V2,
                    _In_ OrtSessionOptions* options,
                    _In_reads_(num_keys) const char* const* provider_options_keys,
                    _In_reads_(num_keys) const char* const* provider_options_values,
                    _In_ size_t num_keys);

ORT_API_STATUS_IMPL(SessionOptionsAppendExecutionProvider_VitisAI, _In_ OrtSessionOptions* options,
                    _In_reads_(num_keys) const char* const* provider_options_keys,
                    _In_reads_(num_keys) const char* const* provider_options_values, _In_ size_t num_keys);

ORT_API_STATUS_IMPL(KernelContext_GetScratchBuffer, _In_ const OrtKernelContext* context, _In_ const OrtMemoryInfo* mem_info, _In_ size_t count_or_bytes, _Outptr_ void** out);

ORT_API_STATUS_IMPL(KernelInfoGetAllocator, _In_ const OrtKernelInfo* info, _In_ OrtMemType mem_type, _Outptr_ OrtAllocator** out);

ORT_API_STATUS_IMPL(CreateLoraAdapter, _In_ const ORTCHAR_T* adapter_file_path, _In_ OrtAllocator* allocator,
                    _Outptr_ OrtLoraAdapter** out);
ORT_API_STATUS_IMPL(CreateLoraAdapterFromArray, _In_ const void* bytes, size_t num_bytes, _In_ OrtAllocator* allocator,
                    _Outptr_ OrtLoraAdapter** out);
ORT_API(void, ReleaseLoraAdapter, _Frees_ptr_opt_ OrtLoraAdapter*);
ORT_API_STATUS_IMPL(RunOptionsAddActiveLoraAdapter, _Inout_ OrtRunOptions* options, _In_ const OrtLoraAdapter* adapter);

ORT_API_STATUS_IMPL(SetEpDynamicOptions, _Inout_ OrtSession* sess, _In_reads_(kv_len) const char* const* keys,
                    _In_reads_(kv_len) const char* const* values, _In_ size_t kv_len);

ORT_API_STATUS_IMPL(GetValueInfoName, _In_ const OrtValueInfo* value_info, _Out_ const char** name);
ORT_API_STATUS_IMPL(GetValueInfoTypeInfo, _In_ const OrtValueInfo* value_info, _Outptr_ const OrtTypeInfo** type_info);

ORT_API(const OrtModelEditorApi*, GetModelEditorApi);

ORT_API_STATUS_IMPL(CreateTensorWithDataAndDeleterAsOrtValue, _In_ OrtAllocator* deleter,
                    _In_ void* p_data, size_t p_data_len,
                    _In_ const int64_t* shape, size_t shape_len,
                    ONNXTensorElementDataType type,
                    _Outptr_ OrtValue** out);

ORT_API_STATUS_IMPL(SessionOptionsSetLoadCancellationFlag, _Inout_ OrtSessionOptions* options,
                    _In_ bool is_cancel);

ORT_API(const OrtCompileApi*, GetCompileApi);

ORT_API(void, CreateKeyValuePairs, _Outptr_ OrtKeyValuePairs** out);
ORT_API(void, AddKeyValuePair, _In_ OrtKeyValuePairs* kvps, _In_ const char* key, _In_ const char* value);
ORT_API(const char*, GetKeyValue, _In_ const OrtKeyValuePairs* kvps, _In_ const char* key);
ORT_API(void, GetKeyValuePairs, _In_ const OrtKeyValuePairs* kvps,
        _Outptr_ const char* const** keys, _Outptr_ const char* const** values, _Out_ size_t* num_entries);
ORT_API(void, RemoveKeyValuePair, _In_ OrtKeyValuePairs* kvps, _In_ const char* key);
ORT_API(void, ReleaseKeyValuePairs, _Frees_ptr_opt_ OrtKeyValuePairs*);

ORT_API_STATUS_IMPL(RegisterExecutionProviderLibrary, _In_ OrtEnv* env, const char* registration_name,
                    const ORTCHAR_T* path);
ORT_API_STATUS_IMPL(UnregisterExecutionProviderLibrary, _In_ OrtEnv* env, _In_ const char* registration_name);

ORT_API_STATUS_IMPL(GetEpDevices, _In_ const OrtEnv* env,
                    _Outptr_ const OrtEpDevice* const** ep_devices, _Out_ size_t* num_ep_devices);

ORT_API_STATUS_IMPL(SessionOptionsAppendExecutionProvider_V2, _In_ OrtSessionOptions* sess_options,
                    _In_ OrtEnv* env,
                    _In_reads_(num_ep_devices) const OrtEpDevice* const* ep_devices, _In_ size_t num_ep_devices,
                    _In_reads_(num_op_options) const char* const* ep_option_keys,
                    _In_reads_(num_op_options) const char* const* ep_option_vals,
                    size_t num_ep_options);

ORT_API_STATUS_IMPL(SessionOptionsSetEpSelectionPolicy, _In_ OrtSessionOptions* sess_options,
                    _In_ OrtExecutionProviderDevicePolicy policy);

ORT_API_STATUS_IMPL(SessionOptionsSetEpSelectionPolicyDelegate, _In_ OrtSessionOptions* sess_options,
                    _In_ EpSelectionDelegate delegate,
                    _In_opt_ void* state);

// OrtHardwareDevice accessors.
ORT_API(OrtHardwareDeviceType, HardwareDevice_Type, _In_ const OrtHardwareDevice* device);
ORT_API(uint32_t, HardwareDevice_VendorId, _In_ const OrtHardwareDevice* device);
ORT_API(const char*, HardwareDevice_Vendor, _In_ const OrtHardwareDevice* device);
ORT_API(uint32_t, HardwareDevice_DeviceId, _In_ const OrtHardwareDevice* device);
ORT_API(const OrtKeyValuePairs*, HardwareDevice_Metadata, _In_ const OrtHardwareDevice* device);

// OrtEpDevice accessors
ORT_API(const char*, EpDevice_EpName, _In_ const OrtEpDevice* ep_device);
ORT_API(const char*, EpDevice_EpVendor, _In_ const OrtEpDevice* ep_device);
ORT_API(const OrtKeyValuePairs*, EpDevice_EpMetadata, _In_ const OrtEpDevice* ep_device);
ORT_API(const OrtKeyValuePairs*, EpDevice_EpOptions, _In_ const OrtEpDevice* ep_device);
ORT_API(const OrtHardwareDevice*, EpDevice_Device, _In_ const OrtEpDevice* ep_device);

ORT_API(const OrtEpApi*, GetEpApi);

ORT_API_STATUS_IMPL(GetTensorSizeInBytes, _In_ const OrtValue* ort_value, _Out_ size_t* size);

ORT_API_STATUS_IMPL(AllocatorGetStats, _In_ const OrtAllocator* ptr, _Outptr_ OrtKeyValuePairs** out);

<<<<<<< HEAD
ORT_API_STATUS_IMPL(CreateMIGraphXProviderOptions, _Outptr_ OrtMIGraphXProviderOptions** out);
ORT_API_STATUS_IMPL(UpdateMIGraphXProviderOptions, _Inout_ OrtMIGraphXProviderOptions* migraphx_options,
                    _In_reads_(num_keys) const char* const* provider_options_keys,
                    _In_reads_(num_keys) const char* const* provider_options_values,
                    size_t num_keys);
ORT_API_STATUS_IMPL(GetMIGraphXProviderOptionsAsString, _In_ const OrtMIGraphXProviderOptions* migraphx_options, _Inout_ OrtAllocator* allocator, _Outptr_ char** ptr);
ORT_API(void, ReleaseMIGraphXProviderOptions, _Frees_ptr_opt_ OrtMIGraphXProviderOptions*);

ORT_API_STATUS_IMPL(UpdateMIGraphXProviderOptionsWithValue, _Inout_ OrtMIGraphXProviderOptions* migraphx_options, _In_ const char* key, _In_ void* value);
ORT_API_STATUS_IMPL(GetMIGraphXProviderOptionsByName, _In_ const OrtMIGraphXProviderOptions* migraphx_options, _In_ const char* key, _Outptr_ void** ptr);
=======
ORT_API_STATUS_IMPL(CreateMemoryInfo_V2, _In_ const char* name, _In_ enum OrtMemoryInfoDeviceType device_type,
                    _In_ uint32_t vendor_id, _In_ int16_t device_id, _In_ enum OrtDeviceMemoryType mem_type,
                    _In_ size_t alignment, enum OrtAllocatorType allocator_type,
                    _Outptr_ OrtMemoryInfo** out);
>>>>>>> 089c52e4
}  // namespace OrtApis<|MERGE_RESOLUTION|>--- conflicted
+++ resolved
@@ -603,21 +603,19 @@
 
 ORT_API_STATUS_IMPL(AllocatorGetStats, _In_ const OrtAllocator* ptr, _Outptr_ OrtKeyValuePairs** out);
 
-<<<<<<< HEAD
-ORT_API_STATUS_IMPL(CreateMIGraphXProviderOptions, _Outptr_ OrtMIGraphXProviderOptions** out);
-ORT_API_STATUS_IMPL(UpdateMIGraphXProviderOptions, _Inout_ OrtMIGraphXProviderOptions* migraphx_options,
-                    _In_reads_(num_keys) const char* const* provider_options_keys,
-                    _In_reads_(num_keys) const char* const* provider_options_values,
-                    size_t num_keys);
-ORT_API_STATUS_IMPL(GetMIGraphXProviderOptionsAsString, _In_ const OrtMIGraphXProviderOptions* migraphx_options, _Inout_ OrtAllocator* allocator, _Outptr_ char** ptr);
-ORT_API(void, ReleaseMIGraphXProviderOptions, _Frees_ptr_opt_ OrtMIGraphXProviderOptions*);
-
-ORT_API_STATUS_IMPL(UpdateMIGraphXProviderOptionsWithValue, _Inout_ OrtMIGraphXProviderOptions* migraphx_options, _In_ const char* key, _In_ void* value);
-ORT_API_STATUS_IMPL(GetMIGraphXProviderOptionsByName, _In_ const OrtMIGraphXProviderOptions* migraphx_options, _In_ const char* key, _Outptr_ void** ptr);
-=======
 ORT_API_STATUS_IMPL(CreateMemoryInfo_V2, _In_ const char* name, _In_ enum OrtMemoryInfoDeviceType device_type,
                     _In_ uint32_t vendor_id, _In_ int16_t device_id, _In_ enum OrtDeviceMemoryType mem_type,
                     _In_ size_t alignment, enum OrtAllocatorType allocator_type,
                     _Outptr_ OrtMemoryInfo** out);
->>>>>>> 089c52e4
+
+ORT_API_STATUS_IMPL(CreateMIGraphXProviderOptions, _Outptr_ OrtMIGraphXProviderOptions** out);
+ORT_API_STATUS_IMPL(UpdateMIGraphXProviderOptions, _Inout_ OrtMIGraphXProviderOptions* migraphx_options,
+                    _In_reads_(num_keys) const char* const* provider_options_keys,
+                    _In_reads_(num_keys) const char* const* provider_options_values,
+                    size_t num_keys);
+ORT_API_STATUS_IMPL(GetMIGraphXProviderOptionsAsString, _In_ const OrtMIGraphXProviderOptions* migraphx_options, _Inout_ OrtAllocator* allocator, _Outptr_ char** ptr);
+ORT_API(void, ReleaseMIGraphXProviderOptions, _Frees_ptr_opt_ OrtMIGraphXProviderOptions*);
+
+ORT_API_STATUS_IMPL(UpdateMIGraphXProviderOptionsWithValue, _Inout_ OrtMIGraphXProviderOptions* migraphx_options, _In_ const char* key, _In_ void* value);
+ORT_API_STATUS_IMPL(GetMIGraphXProviderOptionsByName, _In_ const OrtMIGraphXProviderOptions* migraphx_options, _In_ const char* key, _Outptr_ void** ptr);
 }  // namespace OrtApis