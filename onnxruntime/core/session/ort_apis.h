--- conflicted
+++ resolved
@@ -405,10 +405,6 @@
 
 ORT_API_STATUS_IMPL(UpdateEnvWithCustomLogLevel, _In_ OrtEnv* ort_env, OrtLoggingLevel log_severity_level);
 
-<<<<<<< HEAD
-ORT_API_STATUS_IMPL(SetGlobalIntraOpThreadAffinity, _Inout_ OrtThreadingOptions* tp_options, const char* affinity_string);
-}  // namespace OrtApis
-=======
 ORT_API_STATUS_IMPL(SetGlobalIntraOpThreadAffinity, _Inout_ OrtThreadingOptions* tp_options,
                     const char* affinity_string);
 
@@ -446,5 +442,4 @@
                     _Inout_ OrtAllocator* allocator, _Outptr_ char** ptr);
 ORT_API(void, ReleaseDnnlProviderOptions, _Frees_ptr_opt_ OrtDnnlProviderOptions*);
 
-}  // namespace OrtApis
->>>>>>> d06ad946
+}  // namespace OrtApis