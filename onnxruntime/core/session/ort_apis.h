--- conflicted
+++ resolved
@@ -491,15 +491,12 @@
 ORT_API_STATUS_IMPL(UpdateCUDAProviderOptionsWithValue, _Inout_ OrtCUDAProviderOptionsV2* cuda_options, _In_ const char* key, _In_ void* value);
 ORT_API_STATUS_IMPL(GetCUDAProviderOptionsByName, _In_ const OrtCUDAProviderOptionsV2* cuda_options, _In_ const char* key, _Outptr_ void** ptr);
 ORT_API_STATUS_IMPL(KernelContext_GetResource, _In_ const OrtKernelContext* context, _In_ int resource_version, _In_ int resource_id, _Outptr_ void** stream);
-<<<<<<< HEAD
-
+
+ORT_API_STATUS_IMPL(SetUserLoggingFunction, _Inout_ OrtSessionOptions* options,
+                    _In_ OrtLoggingFunction user_logging_function, _In_opt_ void* user_logging_param);
 ORT_API_STATUS_IMPL(ShapeInferContext_GetInputCount, _In_ const OrtShapeInferContext* context, _Out_ size_t* out);
 ORT_API_STATUS_IMPL(ShapeInferContext_GetInputTypeShape, _In_ const OrtShapeInferContext* context, _In_ size_t index, _Outptr_ OrtTensorTypeAndShapeInfo** info);
 ORT_API_STATUS_IMPL(ShapeInferContext_SetOutputTypeShape, _In_ const OrtShapeInferContext* context, _In_ size_t index, _In_ const OrtTensorTypeAndShapeInfo* info);
 ORT_API_STATUS_IMPL(SetSymbolicDimensions, _In_ OrtTensorTypeAndShapeInfo* info, _In_ const char* dim_params[], _In_ size_t dim_params_length);
 
-=======
-ORT_API_STATUS_IMPL(SetUserLoggingFunction, _Inout_ OrtSessionOptions* options,
-                    _In_ OrtLoggingFunction user_logging_function, _In_opt_ void* user_logging_param);
->>>>>>> f158f394
 }  // namespace OrtApis