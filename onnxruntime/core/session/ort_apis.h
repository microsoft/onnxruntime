// Copyright (c) Microsoft Corporation. All rights reserved.
// Licensed under the MIT License.

namespace OrtApis {

ORT_API(const OrtApi*, GetApi, uint32_t version);

ORT_API(const char*, GetVersionString);

ORT_API(void, ReleaseEnv, OrtEnv*);
ORT_API(void, ReleaseStatus, _Frees_ptr_opt_ OrtStatus*);
ORT_API(void, ReleaseMemoryInfo, _Frees_ptr_opt_ OrtMemoryInfo*);
ORT_API(void, ReleaseSession, _Frees_ptr_opt_ OrtSession*);
ORT_API(void, ReleaseValue, _Frees_ptr_opt_ OrtValue*);
ORT_API(void, ReleaseRunOptions, _Frees_ptr_opt_ OrtRunOptions*);
ORT_API(void, ReleaseTypeInfo, _Frees_ptr_opt_ OrtTypeInfo*);
ORT_API(void, ReleaseTensorTypeAndShapeInfo, _Frees_ptr_opt_ OrtTensorTypeAndShapeInfo*);
ORT_API(void, ReleaseSessionOptions, _Frees_ptr_opt_ OrtSessionOptions*);
ORT_API(void, ReleaseCustomOpDomain, _Frees_ptr_opt_ OrtCustomOpDomain*);
ORT_API(void, ReleaseMapTypeInfo, _Frees_ptr_opt_ OrtMapTypeInfo*);
ORT_API(void, ReleaseSequenceTypeInfo, _Frees_ptr_opt_ OrtSequenceTypeInfo*);
ORT_API(void, ReleaseModelMetadata, _Frees_ptr_opt_ OrtModelMetadata*);
ORT_API(void, ReleaseValueInfo, _Frees_ptr_opt_ OrtValueInfo*);
ORT_API(void, ReleaseNode, _Frees_ptr_opt_ OrtNode*);
ORT_API(void, ReleaseGraph, _Frees_ptr_opt_ OrtGraph*);
ORT_API(void, ReleaseModel, _Frees_ptr_opt_ OrtModel*);

_Check_return_ _Ret_notnull_ [[nodiscard]] OrtStatus* ORT_API_CALL CreateStatus(OrtErrorCode code, _In_z_ const char* msg)
    NO_EXCEPTION;

OrtErrorCode ORT_API_CALL GetErrorCode(_In_ const OrtStatus* status) NO_EXCEPTION ORT_ALL_ARGS_NONNULL;
const char* ORT_API_CALL GetErrorMessage(_In_ const OrtStatus* status) NO_EXCEPTION ORT_ALL_ARGS_NONNULL;

ORT_API_STATUS_IMPL(CreateEnv, OrtLoggingLevel logging_level, _In_ const char* logid, _Outptr_ OrtEnv** out)
ORT_ALL_ARGS_NONNULL;
ORT_API_STATUS_IMPL(CreateEnvWithCustomLogger, OrtLoggingFunction logging_function, _In_opt_ void* logger_param, OrtLoggingLevel logging_level, _In_ const char* logid, _Outptr_ OrtEnv** out);
ORT_API_STATUS_IMPL(CreateEnvWithGlobalThreadPools, OrtLoggingLevel logging_level, _In_ const char* logid,
                    _In_ const struct OrtThreadingOptions* t_options, _Outptr_ OrtEnv** out)
ORT_ALL_ARGS_NONNULL;
ORT_API_STATUS_IMPL(CreateEnvWithCustomLoggerAndGlobalThreadPools, OrtLoggingFunction logging_function, _In_opt_ void* logger_param, OrtLoggingLevel logging_level,
                    _In_ const char* logid, _In_ const struct OrtThreadingOptions* tp_options, _Outptr_ OrtEnv** out)
ORT_ALL_ARGS_NONNULL;

ORT_API_STATUS_IMPL(EnableTelemetryEvents, _In_ const OrtEnv* env);
ORT_API_STATUS_IMPL(DisableTelemetryEvents, _In_ const OrtEnv* env);

ORT_API_STATUS_IMPL(CreateSession, _In_ const OrtEnv* env, _In_ const ORTCHAR_T* model_path,
                    _In_ const OrtSessionOptions* options, _Outptr_ OrtSession** out);

ORT_API_STATUS_IMPL(CreateSessionFromArray, _In_ const OrtEnv* env, _In_ const void* model_data, size_t model_data_length,
                    _In_ const OrtSessionOptions* options, _Outptr_ OrtSession** out);

ORT_API_STATUS_IMPL(Run, _Inout_ OrtSession* sess, _In_opt_ const OrtRunOptions* run_options,
                    _In_reads_(input_len) const char* const* input_names,
                    _In_reads_(input_len) const OrtValue* const* input, size_t input_len,
                    _In_reads_(output_names_len) const char* const* output_names1, size_t output_names_len,
                    _Inout_updates_all_(output_names_len) OrtValue** output);

ORT_API_STATUS_IMPL(CreateSessionOptions, OrtSessionOptions** out);
ORT_API_STATUS_IMPL(CloneSessionOptions, const OrtSessionOptions* input, OrtSessionOptions** out);
ORT_API_STATUS_IMPL(SetSessionExecutionMode, _In_ OrtSessionOptions* options, ExecutionMode execution_mode);
ORT_API_STATUS_IMPL(SetOptimizedModelFilePath, _In_ OrtSessionOptions* options, _In_ const ORTCHAR_T* optimized_model_filepath);
ORT_API_STATUS_IMPL(EnableProfiling, _In_ OrtSessionOptions* options, _In_ const ORTCHAR_T* profile_file_prefix);
ORT_API_STATUS_IMPL(DisableProfiling, _In_ OrtSessionOptions* options);
ORT_API_STATUS_IMPL(EnableMemPattern, _In_ OrtSessionOptions* options);
ORT_API_STATUS_IMPL(DisableMemPattern, _In_ OrtSessionOptions* options);
ORT_API_STATUS_IMPL(EnableCpuMemArena, _In_ OrtSessionOptions* options);
ORT_API_STATUS_IMPL(DisableCpuMemArena, _In_ OrtSessionOptions* options);
ORT_API_STATUS_IMPL(SetSessionLogId, _In_ OrtSessionOptions* options, const char* logid);
ORT_API_STATUS_IMPL(SetSessionLogVerbosityLevel, _In_ OrtSessionOptions* options, int session_log_verbosity_level);
ORT_API_STATUS_IMPL(SetSessionLogSeverityLevel, _In_ OrtSessionOptions* options, int session_log_severity_level);
ORT_API_STATUS_IMPL(SetSessionGraphOptimizationLevel, _In_ OrtSessionOptions* options,
                    GraphOptimizationLevel graph_optimization_level);
ORT_API_STATUS_IMPL(SetIntraOpNumThreads, _Inout_ OrtSessionOptions* options, int intra_op_num_threads);
ORT_API_STATUS_IMPL(SetInterOpNumThreads, _Inout_ OrtSessionOptions* options, int inter_op_num_threads);

ORT_API_STATUS_IMPL(CreateCustomOpDomain, _In_ const char* domain, _Outptr_ OrtCustomOpDomain** out);
ORT_API_STATUS_IMPL(CustomOpDomain_Add, _Inout_ OrtCustomOpDomain* custom_op_domain, _In_ const OrtCustomOp* op);
ORT_API_STATUS_IMPL(AddCustomOpDomain, _Inout_ OrtSessionOptions* options, _In_ OrtCustomOpDomain* custom_op_domain);
ORT_API_STATUS_IMPL(RegisterCustomOpsLibrary, _Inout_ OrtSessionOptions* options, _In_ const char* library_path, _Outptr_ void** library_handle);

ORT_API_STATUS_IMPL(SessionGetInputCount, _In_ const OrtSession* sess, _Out_ size_t* out);
ORT_API_STATUS_IMPL(SessionGetOutputCount, _In_ const OrtSession* sess, _Out_ size_t* out);
ORT_API_STATUS_IMPL(SessionGetOverridableInitializerCount, _In_ const OrtSession* sess, _Out_ size_t* out);
ORT_API_STATUS_IMPL(SessionGetInputTypeInfo, _In_ const OrtSession* sess, size_t index, _Outptr_ OrtTypeInfo** type_info);
ORT_API_STATUS_IMPL(SessionGetOutputTypeInfo, _In_ const OrtSession* sess, size_t index, _Outptr_ OrtTypeInfo** type_info);
ORT_API_STATUS_IMPL(SessionGetOverridableInitializerTypeInfo, _In_ const OrtSession* sess, size_t index, _Outptr_ OrtTypeInfo** type_info);
ORT_API_STATUS_IMPL(SessionGetInputName, _In_ const OrtSession* sess, size_t index, _Inout_ OrtAllocator* allocator, _Outptr_ char** value);
ORT_API_STATUS_IMPL(SessionGetOutputName, _In_ const OrtSession* sess, size_t index, _Inout_ OrtAllocator* allocator, _Outptr_ char** value);
ORT_API_STATUS_IMPL(SessionGetOverridableInitializerName, _In_ const OrtSession* sess, size_t index,
                    _Inout_ OrtAllocator* allocator, _Outptr_ char** value);
ORT_API_STATUS_IMPL(SessionEndProfiling, _In_ OrtSession* sess, _Inout_ OrtAllocator* allocator,
                    _Outptr_ char** out);
ORT_API_STATUS_IMPL(SessionGetModelMetadata, _In_ const OrtSession* sess,
                    _Outptr_ OrtModelMetadata** out);

ORT_API_STATUS_IMPL(ModelMetadataGetProducerName, _In_ const OrtModelMetadata* model_metadata,
                    _Inout_ OrtAllocator* allocator, _Outptr_ char** value);
ORT_API_STATUS_IMPL(ModelMetadataGetGraphName, _In_ const OrtModelMetadata* model_metadata,
                    _Inout_ OrtAllocator* allocator, _Outptr_ char** value);
ORT_API_STATUS_IMPL(ModelMetadataGetDomain, _In_ const OrtModelMetadata* model_metadata,
                    _Inout_ OrtAllocator* allocator, _Outptr_ char** value);
ORT_API_STATUS_IMPL(ModelMetadataGetDescription, _In_ const OrtModelMetadata* model_metadata,
                    _Inout_ OrtAllocator* allocator, _Outptr_ char** value);
ORT_API_STATUS_IMPL(ModelMetadataGetGraphDescription, _In_ const OrtModelMetadata* model_metadata,
                    _Inout_ OrtAllocator* allocator, _Outptr_ char** value);
ORT_API_STATUS_IMPL(ModelMetadataLookupCustomMetadataMap, _In_ const OrtModelMetadata* model_metadata,
                    _Inout_ OrtAllocator* allocator, _In_ const char* key, _Outptr_result_maybenull_ char** value);

ORT_API_STATUS_IMPL(ModelMetadataGetVersion, _In_ const OrtModelMetadata* model_metadata,
                    _Out_ int64_t* value);

ORT_API_STATUS_IMPL(CreateRunOptions, _Outptr_ OrtRunOptions** out);

ORT_API_STATUS_IMPL(RunOptionsSetRunLogVerbosityLevel, _Inout_ OrtRunOptions* options, int value);
ORT_API_STATUS_IMPL(RunOptionsSetRunLogSeverityLevel, _Inout_ OrtRunOptions* options, int value);
ORT_API_STATUS_IMPL(RunOptionsSetRunTag, _Inout_ OrtRunOptions*, _In_ const char* run_tag);

ORT_API_STATUS_IMPL(RunOptionsGetRunLogVerbosityLevel, _In_ const OrtRunOptions* options, _Out_ int* out);
ORT_API_STATUS_IMPL(RunOptionsGetRunLogSeverityLevel, _In_ const OrtRunOptions* options, _Out_ int* out);
ORT_API_STATUS_IMPL(RunOptionsGetRunTag, _In_ const OrtRunOptions*, _Out_ const char** out);

ORT_API_STATUS_IMPL(RunOptionsSetTerminate, _Inout_ OrtRunOptions* options);
ORT_API_STATUS_IMPL(RunOptionsUnsetTerminate, _Inout_ OrtRunOptions* options);

ORT_API_STATUS_IMPL(CreateTensorAsOrtValue, _Inout_ OrtAllocator* allocator,
                    _In_ const int64_t* shape, size_t shape_len, ONNXTensorElementDataType type,
                    _Outptr_ OrtValue** out);
ORT_API_STATUS_IMPL(CreateTensorWithDataAsOrtValue, _In_ const OrtMemoryInfo* info,
                    _Inout_ void* p_data, size_t p_data_len, _In_ const int64_t* shape, size_t shape_len,
                    ONNXTensorElementDataType type, _Outptr_ OrtValue** out);
ORT_API_STATUS_IMPL(IsTensor, _In_ const OrtValue* value, _Out_ int* out);
ORT_API_STATUS_IMPL(HasValue, _In_ const OrtValue* value, _Out_ int* out);
ORT_API_STATUS_IMPL(GetTensorMutableData, _Inout_ OrtValue* value, _Outptr_ void** out);
ORT_API_STATUS_IMPL(FillStringTensor, _Inout_ OrtValue* value, _In_ const char* const* s, size_t s_len);
ORT_API_STATUS_IMPL(FillStringTensorElement, _Inout_ OrtValue* value, _In_ const char* s, size_t index);
ORT_API_STATUS_IMPL(GetStringTensorDataLength, _In_ const OrtValue* value, _Out_ size_t* len);
ORT_API_STATUS_IMPL(GetStringTensorElementLength, _In_ const OrtValue* value, size_t index, _Out_ size_t* out);
ORT_API_STATUS_IMPL(GetStringTensorContent, _In_ const OrtValue* value, _Out_writes_bytes_all_(s_len) void* s,
                    size_t s_len, _Out_writes_all_(offsets_len) size_t* offsets, size_t offsets_len);
ORT_API_STATUS_IMPL(GetStringTensorElement, _In_ const OrtValue* value, size_t s_len, size_t index, _Out_writes_bytes_all_(s_len) void* s);
ORT_API_STATUS_IMPL(CastTypeInfoToTensorInfo, _In_ const OrtTypeInfo*,
                    _Outptr_result_maybenull_ const OrtTensorTypeAndShapeInfo** out);
ORT_API_STATUS_IMPL(GetOnnxTypeFromTypeInfo, _In_ const OrtTypeInfo*, _Out_ enum ONNXType* out);
ORT_API_STATUS_IMPL(CreateTensorTypeAndShapeInfo, _Outptr_ OrtTensorTypeAndShapeInfo** out);
ORT_API_STATUS_IMPL(SetTensorElementType, _Inout_ OrtTensorTypeAndShapeInfo*, enum ONNXTensorElementDataType type);
ORT_API_STATUS_IMPL(SetDimensions, OrtTensorTypeAndShapeInfo* info, _In_ const int64_t* dim_values, size_t dim_count);
ORT_API_STATUS_IMPL(GetTensorElementType, _In_ const OrtTensorTypeAndShapeInfo*, _Out_ enum ONNXTensorElementDataType* out);
ORT_API_STATUS_IMPL(GetDimensionsCount, _In_ const OrtTensorTypeAndShapeInfo* info, _Out_ size_t* out);
ORT_API_STATUS_IMPL(GetDimensions, _In_ const OrtTensorTypeAndShapeInfo* info, _Out_ int64_t* dim_values, size_t dim_values_length);
ORT_API_STATUS_IMPL(GetSymbolicDimensions, _In_ const OrtTensorTypeAndShapeInfo* info,
                    _Out_writes_all_(dim_params_length) const char* dim_params[], size_t dim_params_length);
ORT_API_STATUS_IMPL(GetTensorShapeElementCount, _In_ const OrtTensorTypeAndShapeInfo* info, _Out_ size_t* out);
ORT_API_STATUS_IMPL(GetTensorTypeAndShape, _In_ const OrtValue* value, _Outptr_ OrtTensorTypeAndShapeInfo** out);
ORT_API_STATUS_IMPL(GetTypeInfo, _In_ const OrtValue* value, _Outptr_result_maybenull_ OrtTypeInfo** out);
ORT_API_STATUS_IMPL(GetValueType, _In_ const OrtValue* value, _Out_ enum ONNXType* out);
ORT_API_STATUS_IMPL(AddFreeDimensionOverride, _Inout_ OrtSessionOptions* options, _In_ const char* dim_denotation, _In_ int64_t dim_value);

ORT_API_STATUS_IMPL(CreateMemoryInfo, _In_ const char* name1, enum OrtAllocatorType type, int id1, enum OrtMemType mem_type1, _Outptr_ OrtMemoryInfo** out)
ORT_ALL_ARGS_NONNULL;
ORT_API_STATUS_IMPL(CreateCpuMemoryInfo, enum OrtAllocatorType type, enum OrtMemType mem_type1, _Outptr_ OrtMemoryInfo** out)
ORT_ALL_ARGS_NONNULL;
ORT_API_STATUS_IMPL(CompareMemoryInfo, _In_ const OrtMemoryInfo* info1, _In_ const OrtMemoryInfo* info2, _Out_ int* out)
ORT_ALL_ARGS_NONNULL;
ORT_API_STATUS_IMPL(MemoryInfoGetName, _In_ const OrtMemoryInfo* ptr, _Out_ const char** out);
ORT_API_STATUS_IMPL(MemoryInfoGetId, _In_ const OrtMemoryInfo* ptr, _Out_ int* out);
ORT_API_STATUS_IMPL(MemoryInfoGetMemType, _In_ const OrtMemoryInfo* ptr, _Out_ OrtMemType* out);
ORT_API_STATUS_IMPL(MemoryInfoGetType, _In_ const OrtMemoryInfo* ptr, _Out_ OrtAllocatorType* out);

ORT_API_STATUS_IMPL(AllocatorAlloc, _Inout_ OrtAllocator* ptr, size_t size, _Outptr_ void** out);
ORT_API_STATUS_IMPL(AllocatorFree, _Inout_ OrtAllocator* ptr, void* p);
ORT_API_STATUS_IMPL(AllocatorGetInfo, _In_ const OrtAllocator* ptr, _Outptr_ const struct OrtMemoryInfo** out);
ORT_API_STATUS_IMPL(GetAllocatorWithDefaultOptions, _Outptr_ OrtAllocator** out);
ORT_API_STATUS_IMPL(GetValue, _In_ const OrtValue* value, int index, _Inout_ OrtAllocator* allocator, _Outptr_ OrtValue** out);
ORT_API_STATUS_IMPL(GetValueCount, _In_ const OrtValue* value, _Out_ size_t* out);
ORT_API_STATUS_IMPL(CreateValue, _In_reads_(num_values) const OrtValue* const* in, size_t num_values,
                    enum ONNXType value_type, _Outptr_ OrtValue** out);
ORT_API_STATUS_IMPL(CreateOpaqueValue, _In_z_ const char* domain_name, _In_z_ const char* type_name,
                    _In_ const void* data_container, size_t data_container_size, _Outptr_ OrtValue** out);
ORT_API_STATUS_IMPL(GetOpaqueValue, _In_ const char* domain_name, _In_ const char* type_name,
                    _In_ const OrtValue* in, _Out_ void* data_container, size_t data_container_size);

ORT_API_STATUS_IMPL(KernelInfoGetAttribute_float, _In_ const OrtKernelInfo* info, _In_ const char* name, _Out_ float* out);
ORT_API_STATUS_IMPL(KernelInfoGetAttribute_int64, _In_ const OrtKernelInfo* info, _In_ const char* name, _Out_ int64_t* out);
ORT_API_STATUS_IMPL(KernelInfoGetAttribute_string, _In_ const OrtKernelInfo* info, _In_ const char* name, _Out_ char* out, _Inout_ size_t* size);

ORT_API_STATUS_IMPL(KernelContext_GetInputCount, _In_ const OrtKernelContext* context, _Out_ size_t* out);
ORT_API_STATUS_IMPL(KernelContext_GetOutputCount, _In_ const OrtKernelContext* context, _Out_ size_t* out);
ORT_API_STATUS_IMPL(KernelContext_GetInput, _In_ const OrtKernelContext* context, _In_ size_t index, _Out_ const OrtValue** out);
ORT_API_STATUS_IMPL(KernelContext_GetOutput, _Inout_ OrtKernelContext* context, _In_ size_t index, _In_ const int64_t* dim_values, size_t dim_count, _Out_ OrtValue** out);

// OrtTypeInfo methods
ORT_API_STATUS_IMPL(GetDenotationFromTypeInfo, _In_ const OrtTypeInfo*, _Out_ const char** const denotation, _Out_ size_t* len);
ORT_API_STATUS_IMPL(CastTypeInfoToMapTypeInfo, _In_ const OrtTypeInfo* type_info,
                    _Outptr_result_maybenull_ const OrtMapTypeInfo** out);
ORT_API_STATUS_IMPL(CastTypeInfoToSequenceTypeInfo, _In_ const OrtTypeInfo* type_info,
                    _Outptr_result_maybenull_ const OrtSequenceTypeInfo** out);

// OrtMapTypeInfo Accessors
ORT_API_STATUS_IMPL(GetMapKeyType, _In_ const OrtMapTypeInfo* map_type_info, _Out_ enum ONNXTensorElementDataType* out);
ORT_API_STATUS_IMPL(GetMapValueType, _In_ const OrtMapTypeInfo* map_type_info, _Outptr_ OrtTypeInfo** type_info);

// OrtSequenceTypeInfo Accessors
ORT_API_STATUS_IMPL(GetSequenceElementType, _In_ const OrtSequenceTypeInfo* sequence_type_info, _Outptr_ OrtTypeInfo** type_info);

ORT_API_STATUS_IMPL(DisablePerSessionThreads, _In_ OrtSessionOptions* options);
ORT_API_STATUS_IMPL(CreateThreadingOptions, _Outptr_ OrtThreadingOptions** out);
ORT_API(void, ReleaseThreadingOptions, _Frees_ptr_opt_ OrtThreadingOptions*);

ORT_API_STATUS_IMPL(ModelMetadataGetCustomMetadataMapKeys, _In_ const OrtModelMetadata* model_metadata,
                    _Inout_ OrtAllocator* allocator, _Outptr_result_buffer_maybenull_(*num_keys) char*** keys, _Out_ int64_t* num_keys);

ORT_API_STATUS_IMPL(AddFreeDimensionOverrideByName, _Inout_ OrtSessionOptions* options, _In_ const char* dim_name, _In_ int64_t dim_value);

ORT_API_STATUS_IMPL(CreateAllocator, const OrtSession* sess, const OrtMemoryInfo* mem_info,
                    _Outptr_ OrtAllocator** out);
ORT_API(void, ReleaseAllocator, _Frees_ptr_opt_ OrtAllocator* allocator);

ORT_API_STATUS_IMPL(RunWithBinding, _Inout_ OrtSession* sess, _In_ const OrtRunOptions* run_options, _In_ const OrtIoBinding* binding_ptr);

ORT_API_STATUS_IMPL(CreateIoBinding, _Inout_ OrtSession* sess, _Outptr_ OrtIoBinding** out);
ORT_API(void, ReleaseIoBinding, _Frees_ptr_opt_ OrtIoBinding* allocator);

ORT_API_STATUS_IMPL(BindInput, _Inout_ OrtIoBinding* binding_ptr, _In_ const char* name, _In_ const OrtValue* val_ptr);
ORT_API_STATUS_IMPL(BindOutput, _Inout_ OrtIoBinding* binding_ptr, _In_ const char* name, _In_ const OrtValue* val_ptr);
ORT_API_STATUS_IMPL(BindOutputToDevice, _Inout_ OrtIoBinding* binding_ptr, _In_ const char* name, _In_ const OrtMemoryInfo* val_ptr);
ORT_API_STATUS_IMPL(GetBoundOutputNames, _In_ const OrtIoBinding* binding_ptr, _In_ OrtAllocator* allocator,
                    _Out_ char** buffer, _Outptr_result_maybenull_ size_t** lengths, _Out_ size_t* count);
ORT_API_STATUS_IMPL(GetBoundOutputValues, _In_ const OrtIoBinding* binding_ptr, _In_ OrtAllocator* allocator,
                    _Outptr_result_maybenull_ OrtValue*** output, _Out_ size_t* output_count);

ORT_API(void, ClearBoundInputs, _Inout_ OrtIoBinding* binding_ptr);
ORT_API(void, ClearBoundOutputs, _Inout_ OrtIoBinding* binding_ptr);

ORT_API_STATUS_IMPL(GetAvailableProviders, _Outptr_ char*** out_ptr,
                    _In_ int* providers_length);
ORT_API_STATUS_IMPL(ReleaseAvailableProviders, _In_ char** ptr,
                    _In_ int providers_length);

ORT_API_STATUS_IMPL(AddSessionConfigEntry, _Inout_ OrtSessionOptions* options,
                    _In_z_ const char* config_key, _In_z_ const char* config_value);

ORT_API_STATUS_IMPL(TensorAt, _Inout_ OrtValue* value, const int64_t* location_values, size_t location_values_count, _Outptr_ void** out);

ORT_API_STATUS_IMPL(CreateAndRegisterAllocator, _Inout_ OrtEnv* env, _In_ const OrtMemoryInfo* mem_info, _In_ const OrtArenaCfg* arena_cfg);

ORT_API_STATUS_IMPL(SetLanguageProjection, _In_ const OrtEnv* ort_env, _In_ OrtLanguageProjection projection);
ORT_API_STATUS_IMPL(SessionGetProfilingStartTimeNs, _In_ const OrtSession* sess, _Out_ uint64_t* out);

ORT_API_STATUS_IMPL(SetGlobalIntraOpNumThreads, _Inout_ OrtThreadingOptions* tp_options, int intra_op_num_threads);
ORT_API_STATUS_IMPL(SetGlobalInterOpNumThreads, _Inout_ OrtThreadingOptions* tp_options, int inter_op_num_threads);
ORT_API_STATUS_IMPL(SetGlobalSpinControl, _Inout_ OrtThreadingOptions* tp_options, int allow_spinning);
ORT_API_STATUS_IMPL(AddInitializer, _Inout_ OrtSessionOptions* options, _In_z_ const char* name,
                    _In_ const OrtValue* val);

ORT_API_STATUS_IMPL(SessionOptionsAppendExecutionProvider_CUDA,
                    _In_ OrtSessionOptions* options, _In_ const OrtCUDAProviderOptions* cuda_options);
ORT_API_STATUS_IMPL(SessionOptionsAppendExecutionProvider_ROCM,
                    _In_ OrtSessionOptions* options, _In_ const OrtROCMProviderOptions* rocm_options);
ORT_API_STATUS_IMPL(SessionOptionsAppendExecutionProvider_OpenVINO,
                    _In_ OrtSessionOptions* options, _In_ const OrtOpenVINOProviderOptions* provider_options);
ORT_API_STATUS_IMPL(SetGlobalDenormalAsZero, _Inout_ OrtThreadingOptions* options);

ORT_API_STATUS_IMPL(CreateArenaCfg, _In_ size_t max_mem, int arena_extend_strategy, int initial_chunk_size_bytes,
                    int max_dead_bytes_per_chunk, _Outptr_ OrtArenaCfg** out);
ORT_API(void, ReleaseArenaCfg, _Frees_ptr_opt_ OrtArenaCfg*);
ORT_API_STATUS_IMPL(SessionOptionsAppendExecutionProvider_TensorRT,
                    _In_ OrtSessionOptions* options, _In_ const OrtTensorRTProviderOptions* tensorrt_options);
ORT_API_STATUS_IMPL(SessionOptionsAppendExecutionProvider_MIGraphX,
                    _In_ OrtSessionOptions* options, _In_ const OrtMIGraphXProviderOptions* migraphx_options);
ORT_API_STATUS_IMPL(SetCurrentGpuDeviceId, _In_ int device_id);
ORT_API_STATUS_IMPL(GetCurrentGpuDeviceId, _In_ int* device_id);
ORT_API_STATUS_IMPL(KernelInfoGetAttributeArray_float, _In_ const OrtKernelInfo* info, _In_ const char* name, _Out_ float* out, _Inout_ size_t* size);
ORT_API_STATUS_IMPL(KernelInfoGetAttributeArray_int64, _In_ const OrtKernelInfo* info, _In_ const char* name, _Out_ int64_t* out, _Inout_ size_t* size);
ORT_API_STATUS_IMPL(CreateArenaCfgV2, _In_reads_(num_keys) const char* const* arena_config_keys, _In_reads_(num_keys) const size_t* arena_config_values,
                    _In_ size_t num_keys, _Outptr_ OrtArenaCfg** out);
ORT_API_STATUS_IMPL(AddRunConfigEntry, _Inout_ OrtRunOptions* options,
                    _In_z_ const char* config_key, _In_z_ const char* config_value);
ORT_API_STATUS_IMPL(CreatePrepackedWeightsContainer, _Outptr_ OrtPrepackedWeightsContainer** out);
ORT_API(void, ReleasePrepackedWeightsContainer, _Frees_ptr_opt_ OrtPrepackedWeightsContainer*);
ORT_API_STATUS_IMPL(CreateSessionWithPrepackedWeightsContainer, _In_ const OrtEnv* env, _In_ const ORTCHAR_T* model_path,
                    _In_ const OrtSessionOptions* options, _Inout_ OrtPrepackedWeightsContainer* prepacked_weights_container,
                    _Outptr_ OrtSession** out);
ORT_API_STATUS_IMPL(CreateSessionFromArrayWithPrepackedWeightsContainer, _In_ const OrtEnv* env,
                    _In_ const void* model_data, size_t model_data_length,
                    _In_ const OrtSessionOptions* options, _Inout_ OrtPrepackedWeightsContainer* prepacked_weights_container,
                    _Outptr_ OrtSession** out);
ORT_API_STATUS_IMPL(SessionOptionsAppendExecutionProvider_TensorRT_V2,
                    _In_ OrtSessionOptions* options, _In_ const OrtTensorRTProviderOptionsV2* tensorrt_options);
ORT_API_STATUS_IMPL(CreateTensorRTProviderOptions, _Outptr_ OrtTensorRTProviderOptionsV2** out);
ORT_API_STATUS_IMPL(UpdateTensorRTProviderOptions, _Inout_ OrtTensorRTProviderOptionsV2* tensorrt_options,
                    _In_reads_(num_keys) const char* const* provider_options_keys,
                    _In_reads_(num_keys) const char* const* provider_options_values,
                    size_t num_keys);
ORT_API_STATUS_IMPL(GetTensorRTProviderOptionsAsString, _In_ const OrtTensorRTProviderOptionsV2* tensorrt_options, _Inout_ OrtAllocator* allocator, _Outptr_ char** ptr);
ORT_API(void, ReleaseTensorRTProviderOptions, _Frees_ptr_opt_ OrtTensorRTProviderOptionsV2*);
ORT_API_STATUS_IMPL(EnableOrtCustomOps, _Inout_ OrtSessionOptions* options);
ORT_API_STATUS_IMPL(RegisterAllocator, _Inout_ OrtEnv* env, _In_ OrtAllocator* allocator);
ORT_API_STATUS_IMPL(UnregisterAllocator, _Inout_ OrtEnv* env, _In_ const OrtMemoryInfo* mem_info);
// SparseTensor related API
ORT_API_STATUS_IMPL(IsSparseTensor, _In_ const OrtValue* value, _Out_ int* out);
ORT_API_STATUS_IMPL(CreateSparseTensorAsOrtValue, _Inout_ OrtAllocator* allocator, _In_ const int64_t* dense_shape,
                    size_t dense_shape_len, ONNXTensorElementDataType type, _Outptr_ OrtValue** out);
ORT_API_STATUS_IMPL(FillSparseTensorCoo, _Inout_ OrtValue* ort_value, _In_ const OrtMemoryInfo* mem_info,
                    _In_ const int64_t* values_shape, size_t values_shape_len, _In_ const void* values,
                    _In_ const int64_t* indices_data, size_t indices_num);
ORT_API_STATUS_IMPL(FillSparseTensorCsr, _Inout_ OrtValue* ort_value, _In_ const OrtMemoryInfo* data_mem_info,
                    _In_ const int64_t* values_shape, size_t values_shape_len, _In_ const void* values,
                    _In_ const int64_t* inner_indices_data, size_t inner_indices_num,
                    _In_ const int64_t* outer_indices_data, size_t outer_indices_num);
ORT_API_STATUS_IMPL(FillSparseTensorBlockSparse, _Inout_ OrtValue* ort_value, _In_ const OrtMemoryInfo* data_mem_info,
                    _In_ const int64_t* values_shape, size_t values_shape_len, _In_ const void* values,
                    _In_ const int64_t* indices_shape_data, size_t indices_shape_len,
                    _In_ const int32_t* indices_data);
ORT_API_STATUS_IMPL(CreateSparseTensorWithValuesAsOrtValue, _In_ const OrtMemoryInfo* info, _Inout_ void* p_data,
                    _In_ const int64_t* dense_shape, size_t dense_shape_len,
                    _In_ const int64_t* values_shape, size_t values_shape_len,
                    ONNXTensorElementDataType type, _Outptr_ OrtValue** out);
ORT_API_STATUS_IMPL(UseCooIndices, _Inout_ OrtValue* ort_value, _Inout_ int64_t* indices_data, size_t indices_num);
ORT_API_STATUS_IMPL(UseCsrIndices, _Inout_ OrtValue*, _Inout_ int64_t* inner_data, size_t inner_num, _Inout_ int64_t* outer_data, size_t outer_num);
ORT_API_STATUS_IMPL(UseBlockSparseIndices, _Inout_ OrtValue* ort_value, const int64_t* indices_shape, size_t indices_shape_len, _Inout_ int32_t* indices_data);
ORT_API_STATUS_IMPL(GetSparseTensorFormat, _In_ const OrtValue* ort_value, _Out_ enum OrtSparseFormat* out);
ORT_API_STATUS_IMPL(GetSparseTensorValuesTypeAndShape, _In_ const OrtValue* ort_value, _Outptr_ OrtTensorTypeAndShapeInfo** out);
ORT_API_STATUS_IMPL(GetSparseTensorValues, _In_ const OrtValue* ort_value, _Outptr_ const void** out);
ORT_API_STATUS_IMPL(GetSparseTensorIndicesTypeShape, _In_ const OrtValue* ort_value, enum OrtSparseIndicesFormat indices_format, _Outptr_ OrtTensorTypeAndShapeInfo** out);
ORT_API_STATUS_IMPL(GetSparseTensorIndices, _In_ const OrtValue* ort_value, enum OrtSparseIndicesFormat indices_format, _Out_ size_t* num_indices, _Outptr_ const void** indices);
ORT_API_STATUS_IMPL(KernelContext_GetGPUComputeStream, _In_ const OrtKernelContext* context, _Outptr_ void** out);
ORT_API_STATUS_IMPL(GetTensorMemoryInfo, _In_ const OrtValue* value, _Outptr_ const OrtMemoryInfo** memory_info);
ORT_API_STATUS_IMPL(GetExecutionProviderApi, _In_ const char* provider_name, _In_ uint32_t version, _Outptr_ const void** provider_api);
ORT_API_STATUS_IMPL(SessionOptionsSetCustomCreateThreadFn, _Inout_ OrtSessionOptions* options, _In_ OrtCustomCreateThreadFn ort_custom_create_thread_fn);
ORT_API_STATUS_IMPL(SessionOptionsSetCustomThreadCreationOptions, _Inout_ OrtSessionOptions* options, _In_ void* ort_custom_thread_creation_options);
ORT_API_STATUS_IMPL(SessionOptionsSetCustomJoinThreadFn, _Inout_ OrtSessionOptions* options, _In_ OrtCustomJoinThreadFn ort_custom_join_thread_fn);
ORT_API_STATUS_IMPL(SetGlobalCustomCreateThreadFn, _Inout_ OrtThreadingOptions* tp_options, _In_ OrtCustomCreateThreadFn ort_custom_create_thread_fn);
ORT_API_STATUS_IMPL(SetGlobalCustomThreadCreationOptions, _Inout_ OrtThreadingOptions* tp_options, _In_ void* ort_custom_thread_creation_options);
ORT_API_STATUS_IMPL(SetGlobalCustomJoinThreadFn, _Inout_ OrtThreadingOptions* tp_options, _In_ OrtCustomJoinThreadFn ort_custom_join_thread_fn);
ORT_API_STATUS_IMPL(SynchronizeBoundInputs, _Inout_ OrtIoBinding* binding_ptr);
ORT_API_STATUS_IMPL(SynchronizeBoundOutputs, _Inout_ OrtIoBinding* binding_ptr);
ORT_API_STATUS_IMPL(SessionOptionsAppendExecutionProvider_CUDA_V2,
                    _In_ OrtSessionOptions* options, _In_ const OrtCUDAProviderOptionsV2* cuda_options);
ORT_API_STATUS_IMPL(CreateCUDAProviderOptions, _Outptr_ OrtCUDAProviderOptionsV2** out);
ORT_API_STATUS_IMPL(UpdateCUDAProviderOptions, _Inout_ OrtCUDAProviderOptionsV2* cuda_options,
                    _In_reads_(num_keys) const char* const* provider_options_keys,
                    _In_reads_(num_keys) const char* const* provider_options_values,
                    size_t num_keys);
ORT_API_STATUS_IMPL(GetCUDAProviderOptionsAsString, _In_ const OrtCUDAProviderOptionsV2* cuda_options, _Inout_ OrtAllocator* allocator, _Outptr_ char** ptr);
ORT_API(void, ReleaseCUDAProviderOptions, _Frees_ptr_opt_ OrtCUDAProviderOptionsV2*);

ORT_API_STATUS_IMPL(AddExternalInitializers, _In_ OrtSessionOptions* options,
                    _In_reads_(initializers_num) const char* const* initializer_names,
                    _In_reads_(initializers_num) const OrtValue* const* initializers, size_t initializers_num);

ORT_API_STATUS_IMPL(AddExternalInitializersFromFilesInMemory, _In_ OrtSessionOptions* options,
                    _In_reads_(num_external_initializer_files) const ORTCHAR_T* const* file_names,
                    _In_reads_(num_external_initializer_files) char* const* buffer_array,
                    _In_reads_(num_external_initializer_files) const size_t* file_lengths,
                    size_t num_external_initializer_files);

ORT_API_STATUS_IMPL(CreateOpAttr,
                    _In_ const char* name,
                    _In_ const void* data,
                    _In_ int len,
                    _In_ OrtOpAttrType type,
                    _Outptr_ OrtOpAttr** op_attr);

ORT_API(void, ReleaseOpAttr, _Frees_ptr_opt_ OrtOpAttr* op_attr);

ORT_API_STATUS_IMPL(CreateOp,
                    _In_ const OrtKernelInfo* info,
                    _In_z_ const char* op_name,
                    _In_z_ const char* domain,
                    int version,
                    _In_reads_(type_constraint_count) const char** type_constraint_names,
                    _In_reads_(type_constraint_count) const ONNXTensorElementDataType* type_constraint_values,
                    int type_constraint_count,
                    _In_reads_(attr_count) const OrtOpAttr* const* attr_values,
                    int attr_count,
                    int input_count,
                    int output_count,
                    _Outptr_ OrtOp** ort_op);

ORT_API_STATUS_IMPL(InvokeOp,
                    _In_ const OrtKernelContext* context,
                    _In_ const OrtOp* ort_op,
                    _In_ const OrtValue* const* input_values,
                    _In_ int input_count,
                    _Inout_ OrtValue* const* output_values,
                    _In_ int output_count);

ORT_API(void, ReleaseOp, _Frees_ptr_opt_ OrtOp* op);

ORT_API_STATUS_IMPL(SessionOptionsAppendExecutionProvider,
                    _In_ OrtSessionOptions* options,
                    _In_ const char* provider_name,
                    _In_reads_(num_keys) const char* const* provider_options_keys,
                    _In_reads_(num_keys) const char* const* provider_options_values,
                    _In_ size_t num_keys);

ORT_API_STATUS_IMPL(CopyKernelInfo, _In_ const OrtKernelInfo* info, _Outptr_ OrtKernelInfo** info_copy);

ORT_API(void, ReleaseKernelInfo, _Frees_ptr_opt_ OrtKernelInfo* info_copy);

ORT_API(const OrtTrainingApi*, GetTrainingApi, uint32_t version);

ORT_API_STATUS_IMPL(SessionOptionsAppendExecutionProvider_CANN,
                    _In_ OrtSessionOptions* options, _In_ const OrtCANNProviderOptions* cann_options);
ORT_API_STATUS_IMPL(CreateCANNProviderOptions, _Outptr_ OrtCANNProviderOptions** out);
ORT_API_STATUS_IMPL(UpdateCANNProviderOptions, _Inout_ OrtCANNProviderOptions* cann_options,
                    _In_reads_(num_keys) const char* const* provider_options_keys,
                    _In_reads_(num_keys) const char* const* provider_options_values,
                    size_t num_keys);
ORT_API_STATUS_IMPL(GetCANNProviderOptionsAsString, _In_ const OrtCANNProviderOptions* cann_options,
                    _Inout_ OrtAllocator* allocator, _Outptr_ char** ptr);
ORT_API(void, ReleaseCANNProviderOptions, _Frees_ptr_opt_ OrtCANNProviderOptions*);

ORT_API(void, MemoryInfoGetDeviceType, _In_ const OrtMemoryInfo* ptr, _Out_ OrtMemoryInfoDeviceType* out);

ORT_API_STATUS_IMPL(UpdateEnvWithCustomLogLevel, _In_ OrtEnv* ort_env, OrtLoggingLevel log_severity_level);

ORT_API_STATUS_IMPL(SetGlobalIntraOpThreadAffinity, _Inout_ OrtThreadingOptions* tp_options,
                    const char* affinity_string);

ORT_API_STATUS_IMPL(RegisterCustomOpsLibrary_V2, _Inout_ OrtSessionOptions* options,
                    _In_ const ORTCHAR_T* library_name);
ORT_API_STATUS_IMPL(RegisterCustomOpsUsingFunction, _Inout_ OrtSessionOptions* options,
                    _In_ const char* registration_func_name);

ORT_API_STATUS_IMPL(KernelInfo_GetInputCount, _In_ const OrtKernelInfo* info, _Out_ size_t* out);
ORT_API_STATUS_IMPL(KernelInfo_GetOutputCount, _In_ const OrtKernelInfo* info, _Out_ size_t* out);
ORT_API_STATUS_IMPL(KernelInfo_GetInputName, _In_ const OrtKernelInfo* info, size_t index, _Out_ char* out,
                    _Inout_ size_t* size);
ORT_API_STATUS_IMPL(KernelInfo_GetOutputName, _In_ const OrtKernelInfo* info, size_t index, _Out_ char* out,
                    _Inout_ size_t* size);
ORT_API_STATUS_IMPL(KernelInfo_GetInputTypeInfo, _In_ const OrtKernelInfo* info, size_t index,
                    _Outptr_ OrtTypeInfo** type_info);
ORT_API_STATUS_IMPL(KernelInfo_GetOutputTypeInfo, _In_ const OrtKernelInfo* info, size_t index,
                    _Outptr_ OrtTypeInfo** type_info);
ORT_API_STATUS_IMPL(KernelInfoGetAttribute_tensor, _In_ const OrtKernelInfo* info, _In_z_ const char* name,
                    _Inout_ OrtAllocator* allocator, _Outptr_ OrtValue** out);

ORT_API_STATUS_IMPL(HasSessionConfigEntry, _In_ const OrtSessionOptions* options,
                    _In_z_ const char* config_key, _Out_ int* out);
ORT_API_STATUS_IMPL(GetSessionConfigEntry, _In_ const OrtSessionOptions* options,
                    _In_z_ const char* config_key, _Out_ char* config_value, _Inout_ size_t* size);

ORT_API_STATUS_IMPL(SessionOptionsAppendExecutionProvider_Dnnl,
                    _In_ OrtSessionOptions* options, _In_ const OrtDnnlProviderOptions* dnnl_options);
ORT_API_STATUS_IMPL(CreateDnnlProviderOptions, _Outptr_ OrtDnnlProviderOptions** out);
ORT_API_STATUS_IMPL(UpdateDnnlProviderOptions, _Inout_ OrtDnnlProviderOptions* dnnl_options,
                    _In_reads_(num_keys) const char* const* provider_options_keys,
                    _In_reads_(num_keys) const char* const* provider_options_values,
                    size_t num_keys);
ORT_API_STATUS_IMPL(GetDnnlProviderOptionsAsString, _In_ const OrtDnnlProviderOptions* dnnl_options,
                    _Inout_ OrtAllocator* allocator, _Outptr_ char** ptr);
ORT_API(void, ReleaseDnnlProviderOptions, _Frees_ptr_opt_ OrtDnnlProviderOptions*);

ORT_API_STATUS_IMPL(KernelInfo_GetNodeName, _In_ const OrtKernelInfo* info, _Out_ char* out, _Inout_ size_t* size);
ORT_API_STATUS_IMPL(KernelInfo_GetLogger, _In_ const OrtKernelInfo* info, _Outptr_ const OrtLogger** logger);
ORT_API_STATUS_IMPL(KernelContext_GetLogger, _In_ const OrtKernelContext* context, _Outptr_ const OrtLogger** logger);

ORT_API_STATUS_IMPL(Logger_LogMessage, _In_ const OrtLogger* logger, OrtLoggingLevel log_severity_level,
                    _In_z_ const char* message, _In_z_ const ORTCHAR_T* file_path, int line_number,
                    _In_z_ const char* func_name);
ORT_API_STATUS_IMPL(Logger_GetLoggingSeverityLevel, _In_ const OrtLogger* logger, _Out_ OrtLoggingLevel* out);

ORT_API_STATUS_IMPL(KernelInfoGetConstantInput_tensor, _In_ const OrtKernelInfo* info, _In_ size_t index,
                    _Out_ int* is_constant, _Outptr_ const OrtValue** out);

ORT_API_STATUS_IMPL(CastTypeInfoToOptionalTypeInfo, _In_ const OrtTypeInfo* type_info,
                    _Outptr_result_maybenull_ const OrtOptionalTypeInfo** out);

ORT_API_STATUS_IMPL(GetOptionalContainedTypeInfo, _In_ const OrtOptionalTypeInfo* optional_type_info,
                    _Outptr_ OrtTypeInfo** out);

ORT_API_STATUS_IMPL(GetResizedStringTensorElementBuffer, _Inout_ OrtValue* value,
                    _In_ size_t index, _In_ size_t length_in_bytes, _Inout_ char**);

ORT_API_STATUS_IMPL(KernelContext_GetAllocator, _In_ const OrtKernelContext* context, _In_ const OrtMemoryInfo* mem_info, _Outptr_ OrtAllocator** out);

ORT_API(const char*, GetBuildInfoString);

ORT_API_STATUS_IMPL(CreateROCMProviderOptions, _Outptr_ OrtROCMProviderOptions** out);
ORT_API_STATUS_IMPL(UpdateROCMProviderOptions, _Inout_ OrtROCMProviderOptions* rocm_options,
                    _In_reads_(num_keys) const char* const* provider_options_keys,
                    _In_reads_(num_keys) const char* const* provider_options_values,
                    size_t num_keys);
ORT_API_STATUS_IMPL(GetROCMProviderOptionsAsString, _In_ const OrtROCMProviderOptions* rocm_options, _Inout_ OrtAllocator* allocator, _Outptr_ char** ptr);
ORT_API(void, ReleaseROCMProviderOptions, _Frees_ptr_opt_ OrtROCMProviderOptions*);

ORT_API_STATUS_IMPL(CreateAndRegisterAllocatorV2, _Inout_ OrtEnv* env, _In_ const char* provider_type, _In_ const OrtMemoryInfo* mem_info, _In_ const OrtArenaCfg* arena_cfg,
                    _In_reads_(num_keys) const char* const* provider_options_keys, _In_reads_(num_keys) const char* const* provider_options_values, _In_ size_t num_keys);

ORT_API_STATUS_IMPL(RunAsync, _Inout_ OrtSession* sess, _In_opt_ const OrtRunOptions* run_options,
                    _In_reads_(input_len) const char* const* input_names,
                    _In_reads_(input_len) const OrtValue* const* input, size_t input_len,
                    _In_reads_(output_names_len) const char* const* output_names, size_t output_names_len,
                    _Inout_updates_all_(output_names_len) OrtValue** outputs,
                    _In_ RunAsyncCallbackFn run_async_callback, _In_opt_ void* user_data);

ORT_API_STATUS_IMPL(UpdateTensorRTProviderOptionsWithValue, _Inout_ OrtTensorRTProviderOptionsV2* tensorrt_options, _In_ const char* key, _In_ void* value);
ORT_API_STATUS_IMPL(GetTensorRTProviderOptionsByName, _In_ const OrtTensorRTProviderOptionsV2* tensorrt_options, _In_ const char* key, _Outptr_ void** ptr);
ORT_API_STATUS_IMPL(UpdateCUDAProviderOptionsWithValue, _Inout_ OrtCUDAProviderOptionsV2* cuda_options, _In_ const char* key, _In_ void* value);
ORT_API_STATUS_IMPL(GetCUDAProviderOptionsByName, _In_ const OrtCUDAProviderOptionsV2* cuda_options, _In_ const char* key, _Outptr_ void** ptr);
ORT_API_STATUS_IMPL(KernelContext_GetResource, _In_ const OrtKernelContext* context, _In_ int resource_version, _In_ int resource_id, _Outptr_ void** stream);

ORT_API_STATUS_IMPL(SetUserLoggingFunction, _Inout_ OrtSessionOptions* options,
                    _In_ OrtLoggingFunction user_logging_function, _In_opt_ void* user_logging_param);
ORT_API_STATUS_IMPL(ShapeInferContext_GetInputCount, _In_ const OrtShapeInferContext* context, _Out_ size_t* out);
ORT_API_STATUS_IMPL(ShapeInferContext_GetInputTypeShape, _In_ const OrtShapeInferContext* context, _In_ size_t index, _Outptr_ OrtTensorTypeAndShapeInfo** info);
ORT_API_STATUS_IMPL(ShapeInferContext_GetAttribute, _In_ const OrtShapeInferContext* context, _In_ const char* attr_name, _Outptr_ const OrtOpAttr** attr);
ORT_API_STATUS_IMPL(ShapeInferContext_SetOutputTypeShape, _In_ const OrtShapeInferContext* context, _In_ size_t index, _In_ const OrtTensorTypeAndShapeInfo* info);
ORT_API_STATUS_IMPL(SetSymbolicDimensions, _In_ OrtTensorTypeAndShapeInfo* info, _In_ const char* dim_params[], _In_ size_t dim_params_length);
ORT_API_STATUS_IMPL(ReadOpAttr, _In_ const OrtOpAttr* op_attr, _In_ OrtOpAttrType type, _Inout_ void* data, _In_ size_t len, _Out_ size_t* out);
ORT_API_STATUS_IMPL(SetDeterministicCompute, _Inout_ OrtSessionOptions* options, bool value);

ORT_API_STATUS_IMPL(KernelContext_ParallelFor, _In_ const OrtKernelContext* context, _In_ void (*fn)(void*, size_t), _In_ size_t total, _In_ size_t num_batch, _In_ void* user_data);

ORT_API_STATUS_IMPL(SessionOptionsAppendExecutionProvider_OpenVINO_V2,
                    _In_ OrtSessionOptions* options,
                    _In_reads_(num_keys) const char* const* provider_options_keys,
                    _In_reads_(num_keys) const char* const* provider_options_values,
                    _In_ size_t num_keys);

ORT_API_STATUS_IMPL(SessionOptionsAppendExecutionProvider_VitisAI, _In_ OrtSessionOptions* options,
                    _In_reads_(num_keys) const char* const* provider_options_keys,
                    _In_reads_(num_keys) const char* const* provider_options_values, _In_ size_t num_keys);

ORT_API_STATUS_IMPL(KernelContext_GetScratchBuffer, _In_ const OrtKernelContext* context, _In_ const OrtMemoryInfo* mem_info, _In_ size_t count_or_bytes, _Outptr_ void** out);

ORT_API_STATUS_IMPL(KernelInfoGetAllocator, _In_ const OrtKernelInfo* info, _In_ OrtMemType mem_type, _Outptr_ OrtAllocator** out);

ORT_API_STATUS_IMPL(CreateLoraAdapter, _In_ const ORTCHAR_T* adapter_file_path, _In_ OrtAllocator* allocator,
                    _Outptr_ OrtLoraAdapter** out);
ORT_API_STATUS_IMPL(CreateLoraAdapterFromArray, _In_ const void* bytes, size_t num_bytes, _In_ OrtAllocator* allocator,
                    _Outptr_ OrtLoraAdapter** out);
ORT_API(void, ReleaseLoraAdapter, _Frees_ptr_opt_ OrtLoraAdapter*);
ORT_API_STATUS_IMPL(RunOptionsAddActiveLoraAdapter, _Inout_ OrtRunOptions* options, _In_ const OrtLoraAdapter* adapter);

ORT_API_STATUS_IMPL(SetEpDynamicOptions, _Inout_ OrtSession* sess, _In_reads_(kv_len) const char* const* keys,
                    _In_reads_(kv_len) const char* const* values, _In_ size_t kv_len);

ORT_API_STATUS_IMPL(GetValueInfoName, _In_ const OrtValueInfo* value_info, _Out_ const char** name);
ORT_API_STATUS_IMPL(GetValueInfoTypeInfo, _In_ const OrtValueInfo* value_info, _Outptr_ const OrtTypeInfo** type_info);

ORT_API(const OrtModelEditorApi*, GetModelEditorApi);

ORT_API_STATUS_IMPL(CreateTensorWithDataAndDeleterAsOrtValue, _In_ OrtAllocator* deleter,
                    _In_ void* p_data, size_t p_data_len,
                    _In_ const int64_t* shape, size_t shape_len,
                    ONNXTensorElementDataType type,
                    _Outptr_ OrtValue** out);

ORT_API_STATUS_IMPL(SessionOptionsSetLoadCancellationFlag, _Inout_ OrtSessionOptions* options,
                    _In_ bool is_cancel);

ORT_API(const OrtCompileApi*, GetCompileApi);

ORT_API(void, CreateKeyValuePairs, _Outptr_ OrtKeyValuePairs** out);
ORT_API(void, AddKeyValuePair, _In_ OrtKeyValuePairs* kvps, _In_ const char* key, _In_ const char* value);
ORT_API(const char*, GetKeyValue, _In_ const OrtKeyValuePairs* kvps, _In_ const char* key);
ORT_API(void, GetKeyValuePairs, _In_ const OrtKeyValuePairs* kvps,
        _Outptr_ const char* const** keys, _Outptr_ const char* const** values, _Out_ size_t* num_entries);
ORT_API(void, RemoveKeyValuePair, _In_ OrtKeyValuePairs* kvps, _In_ const char* key);
ORT_API(void, ReleaseKeyValuePairs, _Frees_ptr_opt_ OrtKeyValuePairs*);

ORT_API_STATUS_IMPL(RegisterExecutionProviderLibrary, _In_ OrtEnv* env, const char* registration_name,
                    const ORTCHAR_T* path);
ORT_API_STATUS_IMPL(UnregisterExecutionProviderLibrary, _In_ OrtEnv* env, _In_ const char* registration_name);

ORT_API_STATUS_IMPL(GetEpDevices, _In_ const OrtEnv* env,
                    _Outptr_ const OrtEpDevice* const** ep_devices, _Out_ size_t* num_ep_devices);

ORT_API_STATUS_IMPL(SessionOptionsAppendExecutionProvider_V2, _In_ OrtSessionOptions* sess_options,
                    _In_ OrtEnv* env,
                    _In_reads_(num_ep_devices) const OrtEpDevice* const* ep_devices, _In_ size_t num_ep_devices,
                    _In_reads_(num_op_options) const char* const* ep_option_keys,
                    _In_reads_(num_op_options) const char* const* ep_option_vals,
                    size_t num_ep_options);

ORT_API_STATUS_IMPL(SessionOptionsSetEpSelectionPolicy, _In_ OrtSessionOptions* sess_options,
                    _In_ OrtExecutionProviderDevicePolicy policy);

ORT_API_STATUS_IMPL(SessionOptionsSetEpSelectionPolicyDelegate, _In_ OrtSessionOptions* sess_options,
                    _In_ EpSelectionDelegate delegate,
                    _In_opt_ void* state);

// OrtHardwareDevice accessors.
ORT_API(OrtHardwareDeviceType, HardwareDevice_Type, _In_ const OrtHardwareDevice* device);
ORT_API(uint32_t, HardwareDevice_VendorId, _In_ const OrtHardwareDevice* device);
ORT_API(const char*, HardwareDevice_Vendor, _In_ const OrtHardwareDevice* device);
ORT_API(uint32_t, HardwareDevice_DeviceId, _In_ const OrtHardwareDevice* device);
ORT_API(const OrtKeyValuePairs*, HardwareDevice_Metadata, _In_ const OrtHardwareDevice* device);

// OrtEpDevice accessors
ORT_API(const char*, EpDevice_EpName, _In_ const OrtEpDevice* ep_device);
ORT_API(const char*, EpDevice_EpVendor, _In_ const OrtEpDevice* ep_device);
ORT_API(const OrtKeyValuePairs*, EpDevice_EpMetadata, _In_ const OrtEpDevice* ep_device);
ORT_API(const OrtKeyValuePairs*, EpDevice_EpOptions, _In_ const OrtEpDevice* ep_device);
ORT_API(const OrtHardwareDevice*, EpDevice_Device, _In_ const OrtEpDevice* ep_device);

ORT_API(const OrtEpApi*, GetEpApi);

ORT_API_STATUS_IMPL(GetTensorSizeInBytes, _In_ const OrtValue* ort_value, _Out_ size_t* size);

ORT_API_STATUS_IMPL(AllocatorGetStats, _In_ const OrtAllocator* ptr, _Outptr_ OrtKeyValuePairs** out);

ORT_API_STATUS_IMPL(CreateMemoryInfo_V2, _In_ const char* name, _In_ enum OrtMemoryInfoDeviceType device_type,
                    _In_ uint32_t vendor_id, _In_ int32_t device_id, _In_ enum OrtDeviceMemoryType mem_type,
                    _In_ size_t alignment, enum OrtAllocatorType allocator_type,
                    _Outptr_ OrtMemoryInfo** out);

ORT_API_STATUS_IMPL(MemoryInfoGetDeviceMemType, _In_ const OrtMemoryInfo* ptr, _Out_ OrtDeviceMemoryType* out);
ORT_API_STATUS_IMPL(MemoryInfoGetVendorId, _In_ const OrtMemoryInfo* ptr, _Out_ uint32_t* out);

// OrtValueInfo
ORT_API_STATUS_IMPL(ValueInfo_GetValueProducer, _In_ const OrtValueInfo* value_info,
                    _Outptr_ const OrtNode** producer_node, _Out_opt_ size_t* producer_output_index);
ORT_API_STATUS_IMPL(ValueInfo_GetValueNumConsumers, _In_ const OrtValueInfo* value_info, _Out_ size_t* num_consumers);
ORT_API_STATUS_IMPL(ValueInfo_GetValueConsumers, _In_ const OrtValueInfo* value_info,
                    _Out_writes_all_(num_consumers) const OrtNode** nodes,
                    _Out_writes_all_(num_consumers) int64_t* input_indices,
                    _In_ size_t num_consumers);
ORT_API_STATUS_IMPL(ValueInfo_GetInitializerValue, _In_ const OrtValueInfo* value_info,
                    _Outptr_ const OrtValue** initializer_value);
ORT_API_STATUS_IMPL(ValueInfo_IsRequiredGraphInput, _In_ const OrtValueInfo* value_info,
                    _Out_ bool* is_required_graph_input);
ORT_API_STATUS_IMPL(ValueInfo_IsOptionalGraphInput, _In_ const OrtValueInfo* value_info,
                    _Out_ bool* is_optional_graph_input);
ORT_API_STATUS_IMPL(ValueInfo_IsGraphOutput, _In_ const OrtValueInfo* value_info, _Out_ bool* is_graph_output);
ORT_API_STATUS_IMPL(ValueInfo_IsConstantInitializer, _In_ const OrtValueInfo* value_info,
                    _Out_ bool* is_constant_initializer);
ORT_API_STATUS_IMPL(ValueInfo_IsFromOuterScope, _In_ const OrtValueInfo* value_info,
                    _Out_ bool* is_from_outer_scope);

// OrtGraph
ORT_API_STATUS_IMPL(Graph_GetName, _In_ const OrtGraph* graph, _Outptr_ const char** graph_name);
ORT_API_STATUS_IMPL(Graph_GetOnnxIRVersion, _In_ const OrtGraph* graph, _Out_ int64_t* onnx_ir_version);
ORT_API_STATUS_IMPL(Graph_GetNumOperatorSets, _In_ const OrtGraph* graph, _Out_ size_t* num_operator_sets);
ORT_API_STATUS_IMPL(Graph_GetOperatorSets, _In_ const OrtGraph* graph,
                    _Out_writes_(num_operator_sets) const char** domains,
                    _Out_writes_(num_operator_sets) int64_t* opset_versions, _In_ size_t num_operator_sets);
ORT_API_STATUS_IMPL(Graph_GetNumInputs, _In_ const OrtGraph* graph, _Out_ size_t* num_inputs);
ORT_API_STATUS_IMPL(Graph_GetInputs, _In_ const OrtGraph* graph,
                    _Out_writes_(num_inputs) const OrtValueInfo** inputs, _In_ size_t num_inputs);
ORT_API_STATUS_IMPL(Graph_GetNumOutputs, _In_ const OrtGraph* graph, _Out_ size_t* num_outputs);
ORT_API_STATUS_IMPL(Graph_GetOutputs, _In_ const OrtGraph* graph,
                    _Out_writes_(num_outputs) const OrtValueInfo** outputs, _In_ size_t num_outputs);
ORT_API_STATUS_IMPL(Graph_GetNumInitializers, _In_ const OrtGraph* graph, _Out_ size_t* num_initializers);
ORT_API_STATUS_IMPL(Graph_GetInitializers, _In_ const OrtGraph* graph,
                    _Out_writes_(num_initializers) const OrtValueInfo** initializers,
                    _In_ size_t num_initializers);
ORT_API_STATUS_IMPL(Graph_GetNumNodes, _In_ const OrtGraph* graph, _Out_ size_t* num_nodes);
ORT_API_STATUS_IMPL(Graph_GetNodes, const OrtGraph* graph,
                    _Out_writes_(num_nodes) const OrtNode** nodes, _In_ size_t num_nodes);
ORT_API_STATUS_IMPL(Graph_GetParentNode, _In_ const OrtGraph* graph, _Outptr_result_maybenull_ const OrtNode** node);
ORT_API_STATUS_IMPL(Graph_GetGraphView, _In_ const OrtGraph* graph, _In_ const OrtNode** nodes, _In_ size_t num_nodes,
                    _Outptr_ OrtGraph** subgraph);

// OrtNode
ORT_API_STATUS_IMPL(Node_GetId, _In_ const OrtNode* node, _Out_ size_t* node_id);
ORT_API_STATUS_IMPL(Node_GetName, _In_ const OrtNode* node, _Outptr_ const char** node_name);
ORT_API_STATUS_IMPL(Node_GetOperatorType, _In_ const OrtNode* node, _Outptr_ const char** operator_type);
ORT_API_STATUS_IMPL(Node_GetDomain, _In_ const OrtNode* node, _Outptr_ const char** domain_name);
ORT_API_STATUS_IMPL(Node_GetSinceVersion, _In_ const OrtNode* node, _Out_ int* since_version);
ORT_API_STATUS_IMPL(Node_GetNumInputs, _In_ const OrtNode* node, _Out_ size_t* num_inputs);
ORT_API_STATUS_IMPL(Node_GetInputs, _In_ const OrtNode* node,
                    _Out_writes_(num_inputs) const OrtValueInfo** inputs, _In_ size_t num_inputs);
ORT_API_STATUS_IMPL(Node_GetNumOutputs, _In_ const OrtNode* node, _Out_ size_t* num_outputs);
ORT_API_STATUS_IMPL(Node_GetOutputs, _In_ const OrtNode* node,
                    _Out_writes_(num_outputs) const OrtValueInfo** outputs, _In_ size_t num_outputs);
ORT_API_STATUS_IMPL(Node_GetNumImplicitInputs, _In_ const OrtNode* node, _Out_ size_t* num_implicit_inputs);
ORT_API_STATUS_IMPL(Node_GetImplicitInputs, _In_ const OrtNode* node,
                    _Out_writes_(num_implicit_inputs) const OrtValueInfo** implicit_inputs,
                    _In_ size_t num_implicit_inputs);
ORT_API_STATUS_IMPL(Node_GetNumAttributes, _In_ const OrtNode* node, _Out_ size_t* num_attributes);
ORT_API_STATUS_IMPL(Node_GetAttributes, _In_ const OrtNode* node,
                    _Out_writes_(num_attributes) const OrtOpAttr** attributes, _In_ size_t num_attributes);
ORT_API_STATUS_IMPL(Node_GetAttributeByName, _In_ const OrtNode* node, _In_ const char* attribute_name,
                    _Outptr_ const OrtOpAttr** attribute);
ORT_API_STATUS_IMPL(OpAttr_GetType, _In_ const OrtOpAttr* attribute, _Out_ OrtOpAttrType* type);
ORT_API_STATUS_IMPL(OpAttr_GetName, _In_ const OrtOpAttr* attribute, _Outptr_ const char** name);
ORT_API_STATUS_IMPL(Node_GetNumSubgraphs, _In_ const OrtNode* node, _Out_ size_t* num_subgraphs);
ORT_API_STATUS_IMPL(Node_GetSubgraphs, _In_ const OrtNode* node,
                    _Out_writes_(num_subgraphs) const OrtGraph** subgraphs, _In_ size_t num_subgraphs,
                    _Out_writes_opt_(num_subgraphs) const char** attribute_names);
ORT_API_STATUS_IMPL(Node_GetGraph, _In_ const OrtNode* node, _Outptr_result_maybenull_ const OrtGraph** graph);
ORT_API_STATUS_IMPL(Node_GetEpName, _In_ const OrtNode* node, _Outptr_result_maybenull_ const char** out);

ORT_API_STATUS_IMPL(GetRunConfigEntry, _In_ const OrtRunOptions* options,
                    _In_z_ const char* config_key, _Outptr_result_maybenull_z_ const char** config_value);

ORT_API(const OrtMemoryInfo*, EpDevice_MemoryInfo, _In_ const OrtEpDevice* ep_device,
        _In_ OrtDeviceMemoryType memory_type);

ORT_API_STATUS_IMPL(CreateSharedAllocator, _In_ OrtEnv* env, _In_ const OrtEpDevice* ep_device,
                    _In_ OrtDeviceMemoryType mem_type, _In_ OrtAllocatorType allocator_type,
                    _In_opt_ const OrtKeyValuePairs* allocator_options,
                    _Outptr_opt_ OrtAllocator** allocator);
ORT_API_STATUS_IMPL(GetSharedAllocator, _In_ OrtEnv* env, _In_ const OrtMemoryInfo* mem_info,
                    _Outptr_result_maybenull_ OrtAllocator** allocator);

ORT_API_STATUS_IMPL(ReleaseSharedAllocator, _In_ OrtEnv* env, _In_ const OrtEpDevice* ep_device,
                    _In_ OrtDeviceMemoryType mem_type);

ORT_API_STATUS_IMPL(GetTensorData, _In_ const OrtValue* value, _Outptr_ const void** out);

ORT_API_STATUS_IMPL(GetSessionOptionsConfigEntries, _In_ const OrtSessionOptions* options, _Outptr_ OrtKeyValuePairs** out);

<<<<<<< HEAD
ORT_API_STATUS_IMPL(CreateMIGraphXProviderOptions, _Outptr_ OrtMIGraphXProviderOptions** out);
ORT_API_STATUS_IMPL(UpdateMIGraphXProviderOptions, _Inout_ OrtMIGraphXProviderOptions* migraphx_options,
                    _In_reads_(num_keys) const char* const* provider_options_keys,
                    _In_reads_(num_keys) const char* const* provider_options_values,
                    size_t num_keys);
ORT_API_STATUS_IMPL(GetMIGraphXProviderOptionsAsString, _In_ const OrtMIGraphXProviderOptions* migraphx_options, _Inout_ OrtAllocator* allocator, _Outptr_ char** ptr);
ORT_API(void, ReleaseMIGraphXProviderOptions, _Frees_ptr_opt_ OrtMIGraphXProviderOptions*);

ORT_API_STATUS_IMPL(UpdateMIGraphXProviderOptionsWithValue, _Inout_ OrtMIGraphXProviderOptions* migraphx_options, _In_ const char* key, _In_ void* value);
ORT_API_STATUS_IMPL(GetMIGraphXProviderOptionsByName, _In_ const OrtMIGraphXProviderOptions* migraphx_options, _In_ const char* key, _Outptr_ void** ptr);
=======
ORT_API_STATUS_IMPL(SessionGetMemoryInfoForInputs, _In_ const OrtSession* session,
                    _Out_writes_(num_inputs) const OrtMemoryInfo** inputs_memory_info,
                    _In_ size_t num_inputs);

ORT_API_STATUS_IMPL(SessionGetMemoryInfoForOutputs, _In_ const OrtSession* session,
                    _Out_writes_(num_outputs) const OrtMemoryInfo** outputs_memory_info,
                    _In_ size_t num_outputs);

ORT_API_STATUS_IMPL(SessionGetEpDeviceForInputs, _In_ const OrtSession* session,
                    _Out_writes_(num_inputs) const OrtEpDevice** inputs_ep_devices,
                    _In_ size_t num_inputs);

ORT_API_STATUS_IMPL(CreateSyncStreamForEpDevice, _In_ const OrtEpDevice* ep_device,
                    _In_opt_ const OrtKeyValuePairs* stream_options,
                    _Outptr_ OrtSyncStream** stream);

ORT_API(void*, SyncStream_GetHandle, _In_ OrtSyncStream* stream);

ORT_API(void, ReleaseSyncStream, _Frees_ptr_opt_ OrtSyncStream* stream);

ORT_API_STATUS_IMPL(CopyTensors, _In_ const OrtEnv* env,
                    _In_reads_(num_tensors) const OrtValue* const* src_tensors,
                    _In_reads_(num_tensors) OrtValue* const* dst_tensors,
                    _In_opt_ OrtSyncStream* stream,
                    _In_ size_t num_tensors);
>>>>>>> b45edfb2
}  // namespace OrtApis<|MERGE_RESOLUTION|>--- conflicted
+++ resolved
@@ -705,18 +705,6 @@
 
 ORT_API_STATUS_IMPL(GetSessionOptionsConfigEntries, _In_ const OrtSessionOptions* options, _Outptr_ OrtKeyValuePairs** out);
 
-<<<<<<< HEAD
-ORT_API_STATUS_IMPL(CreateMIGraphXProviderOptions, _Outptr_ OrtMIGraphXProviderOptions** out);
-ORT_API_STATUS_IMPL(UpdateMIGraphXProviderOptions, _Inout_ OrtMIGraphXProviderOptions* migraphx_options,
-                    _In_reads_(num_keys) const char* const* provider_options_keys,
-                    _In_reads_(num_keys) const char* const* provider_options_values,
-                    size_t num_keys);
-ORT_API_STATUS_IMPL(GetMIGraphXProviderOptionsAsString, _In_ const OrtMIGraphXProviderOptions* migraphx_options, _Inout_ OrtAllocator* allocator, _Outptr_ char** ptr);
-ORT_API(void, ReleaseMIGraphXProviderOptions, _Frees_ptr_opt_ OrtMIGraphXProviderOptions*);
-
-ORT_API_STATUS_IMPL(UpdateMIGraphXProviderOptionsWithValue, _Inout_ OrtMIGraphXProviderOptions* migraphx_options, _In_ const char* key, _In_ void* value);
-ORT_API_STATUS_IMPL(GetMIGraphXProviderOptionsByName, _In_ const OrtMIGraphXProviderOptions* migraphx_options, _In_ const char* key, _Outptr_ void** ptr);
-=======
 ORT_API_STATUS_IMPL(SessionGetMemoryInfoForInputs, _In_ const OrtSession* session,
                     _Out_writes_(num_inputs) const OrtMemoryInfo** inputs_memory_info,
                     _In_ size_t num_inputs);
@@ -742,5 +730,15 @@
                     _In_reads_(num_tensors) OrtValue* const* dst_tensors,
                     _In_opt_ OrtSyncStream* stream,
                     _In_ size_t num_tensors);
->>>>>>> b45edfb2
+
+ORT_API_STATUS_IMPL(CreateMIGraphXProviderOptions, _Outptr_ OrtMIGraphXProviderOptions** out);
+ORT_API_STATUS_IMPL(UpdateMIGraphXProviderOptions, _Inout_ OrtMIGraphXProviderOptions* migraphx_options,
+                    _In_reads_(num_keys) const char* const* provider_options_keys,
+                    _In_reads_(num_keys) const char* const* provider_options_values,
+                    size_t num_keys);
+ORT_API_STATUS_IMPL(GetMIGraphXProviderOptionsAsString, _In_ const OrtMIGraphXProviderOptions* migraphx_options, _Inout_ OrtAllocator* allocator, _Outptr_ char** ptr);
+ORT_API(void, ReleaseMIGraphXProviderOptions, _Frees_ptr_opt_ OrtMIGraphXProviderOptions*);
+
+ORT_API_STATUS_IMPL(UpdateMIGraphXProviderOptionsWithValue, _Inout_ OrtMIGraphXProviderOptions* migraphx_options, _In_ const char* key, _In_ void* value);
+ORT_API_STATUS_IMPL(GetMIGraphXProviderOptionsByName, _In_ const OrtMIGraphXProviderOptions* migraphx_options, _In_ const char* key, _Outptr_ void** ptr);
 }  // namespace OrtApis