// Copyright (c) Microsoft Corporation. All rights reserved.
// Licensed under the MIT License.

namespace OrtApis {

ORT_API(const OrtApi*, GetApi, uint32_t version);

ORT_API(const char*, GetVersionString);

ORT_API(void, ReleaseEnv, OrtEnv*);
ORT_API(void, ReleaseStatus, _Frees_ptr_opt_ OrtStatus*);
ORT_API(void, ReleaseMemoryInfo, _Frees_ptr_opt_ OrtMemoryInfo*);
ORT_API(void, ReleaseSession, _Frees_ptr_opt_ OrtSession*);
ORT_API(void, ReleaseValue, _Frees_ptr_opt_ OrtValue*);
ORT_API(void, ReleaseRunOptions, _Frees_ptr_opt_ OrtRunOptions*);
ORT_API(void, ReleaseTypeInfo, _Frees_ptr_opt_ OrtTypeInfo*);
ORT_API(void, ReleaseTensorTypeAndShapeInfo, _Frees_ptr_opt_ OrtTensorTypeAndShapeInfo*);
ORT_API(void, ReleaseSessionOptions, _Frees_ptr_opt_ OrtSessionOptions*);
ORT_API(void, ReleaseCustomOpDomain, _Frees_ptr_opt_ OrtCustomOpDomain*);
ORT_API(void, ReleaseMapTypeInfo, _Frees_ptr_opt_ OrtMapTypeInfo*);
ORT_API(void, ReleaseSequenceTypeInfo, _Frees_ptr_opt_ OrtSequenceTypeInfo*);
ORT_API(void, ReleaseModelMetadata, _Frees_ptr_opt_ OrtModelMetadata*);

_Check_return_ _Ret_notnull_ [[nodiscard]] OrtStatus* ORT_API_CALL CreateStatus(OrtErrorCode code, _In_z_ const char* msg)
    NO_EXCEPTION;

OrtErrorCode ORT_API_CALL GetErrorCode(_In_ const OrtStatus* status) NO_EXCEPTION ORT_ALL_ARGS_NONNULL;
const char* ORT_API_CALL GetErrorMessage(_In_ const OrtStatus* status) NO_EXCEPTION ORT_ALL_ARGS_NONNULL;

ORT_API_STATUS_IMPL(CreateEnv, OrtLoggingLevel logging_level, _In_ const char* logid, _Outptr_ OrtEnv** out)
ORT_ALL_ARGS_NONNULL;
ORT_API_STATUS_IMPL(CreateEnvWithCustomLogger, OrtLoggingFunction logging_function, _In_opt_ void* logger_param, OrtLoggingLevel logging_level, _In_ const char* logid, _Outptr_ OrtEnv** out);
ORT_API_STATUS_IMPL(CreateEnvWithGlobalThreadPools, OrtLoggingLevel logging_level, _In_ const char* logid,
                    _In_ const struct OrtThreadingOptions* t_options, _Outptr_ OrtEnv** out)
ORT_ALL_ARGS_NONNULL;
ORT_API_STATUS_IMPL(CreateEnvWithCustomLoggerAndGlobalThreadPools, OrtLoggingFunction logging_function, _In_opt_ void* logger_param, OrtLoggingLevel logging_level,
                    _In_ const char* logid, _In_ const struct OrtThreadingOptions* tp_options, _Outptr_ OrtEnv** out)
ORT_ALL_ARGS_NONNULL;

ORT_API_STATUS_IMPL(EnableTelemetryEvents, _In_ const OrtEnv* env);
ORT_API_STATUS_IMPL(DisableTelemetryEvents, _In_ const OrtEnv* env);

ORT_API_STATUS_IMPL(CreateSession, _In_ const OrtEnv* env, _In_ const ORTCHAR_T* model_path,
                    _In_ const OrtSessionOptions* options, _Outptr_ OrtSession** out);

ORT_API_STATUS_IMPL(CreateSessionFromArray, _In_ const OrtEnv* env, _In_ const void* model_data, size_t model_data_length,
                    _In_ const OrtSessionOptions* options, _Outptr_ OrtSession** out);

ORT_API_STATUS_IMPL(Run, _Inout_ OrtSession* sess, _In_opt_ const OrtRunOptions* run_options,
                    _In_reads_(input_len) const char* const* input_names,
                    _In_reads_(input_len) const OrtValue* const* input, size_t input_len,
                    _In_reads_(output_names_len) const char* const* output_names1, size_t output_names_len,
                    _Inout_updates_all_(output_names_len) OrtValue** output);

ORT_API_STATUS_IMPL(CreateSessionOptions, OrtSessionOptions** out);
ORT_API_STATUS_IMPL(CloneSessionOptions, const OrtSessionOptions* input, OrtSessionOptions** out);
ORT_API_STATUS_IMPL(SetSessionExecutionMode, _In_ OrtSessionOptions* options, ExecutionMode execution_mode);
ORT_API_STATUS_IMPL(SetOptimizedModelFilePath, _In_ OrtSessionOptions* options, _In_ const ORTCHAR_T* optimized_model_filepath);
ORT_API_STATUS_IMPL(EnableProfiling, _In_ OrtSessionOptions* options, _In_ const ORTCHAR_T* profile_file_prefix);
ORT_API_STATUS_IMPL(DisableProfiling, _In_ OrtSessionOptions* options);
ORT_API_STATUS_IMPL(EnableMemPattern, _In_ OrtSessionOptions* options);
ORT_API_STATUS_IMPL(DisableMemPattern, _In_ OrtSessionOptions* options);
ORT_API_STATUS_IMPL(EnableCpuMemArena, _In_ OrtSessionOptions* options);
ORT_API_STATUS_IMPL(DisableCpuMemArena, _In_ OrtSessionOptions* options);
ORT_API_STATUS_IMPL(SetSessionLogId, _In_ OrtSessionOptions* options, const char* logid);
ORT_API_STATUS_IMPL(SetSessionLogVerbosityLevel, _In_ OrtSessionOptions* options, int session_log_verbosity_level);
ORT_API_STATUS_IMPL(SetSessionLogSeverityLevel, _In_ OrtSessionOptions* options, int session_log_severity_level);
ORT_API_STATUS_IMPL(SetSessionGraphOptimizationLevel, _In_ OrtSessionOptions* options,
                    GraphOptimizationLevel graph_optimization_level);
ORT_API_STATUS_IMPL(SetIntraOpNumThreads, _Inout_ OrtSessionOptions* options, int intra_op_num_threads);
ORT_API_STATUS_IMPL(SetInterOpNumThreads, _Inout_ OrtSessionOptions* options, int inter_op_num_threads);

ORT_API_STATUS_IMPL(CreateCustomOpDomain, _In_ const char* domain, _Outptr_ OrtCustomOpDomain** out);
ORT_API_STATUS_IMPL(CustomOpDomain_Add, _Inout_ OrtCustomOpDomain* custom_op_domain, _In_ const OrtCustomOp* op);
ORT_API_STATUS_IMPL(AddCustomOpDomain, _Inout_ OrtSessionOptions* options, _In_ OrtCustomOpDomain* custom_op_domain);
ORT_API_STATUS_IMPL(RegisterCustomOpsLibrary, _Inout_ OrtSessionOptions* options, _In_ const char* library_path, _Outptr_ void** library_handle);

ORT_API_STATUS_IMPL(SessionGetInputCount, _In_ const OrtSession* sess, _Out_ size_t* out);
ORT_API_STATUS_IMPL(SessionGetOutputCount, _In_ const OrtSession* sess, _Out_ size_t* out);
ORT_API_STATUS_IMPL(SessionGetOverridableInitializerCount, _In_ const OrtSession* sess, _Out_ size_t* out);
ORT_API_STATUS_IMPL(SessionGetInputTypeInfo, _In_ const OrtSession* sess, size_t index, _Outptr_ OrtTypeInfo** type_info);
ORT_API_STATUS_IMPL(SessionGetOutputTypeInfo, _In_ const OrtSession* sess, size_t index, _Outptr_ OrtTypeInfo** type_info);
ORT_API_STATUS_IMPL(SessionGetOverridableInitializerTypeInfo, _In_ const OrtSession* sess, size_t index, _Outptr_ OrtTypeInfo** type_info);
ORT_API_STATUS_IMPL(SessionGetInputName, _In_ const OrtSession* sess, size_t index, _Inout_ OrtAllocator* allocator, _Outptr_ char** value);
ORT_API_STATUS_IMPL(SessionGetOutputName, _In_ const OrtSession* sess, size_t index, _Inout_ OrtAllocator* allocator, _Outptr_ char** value);
ORT_API_STATUS_IMPL(SessionGetOverridableInitializerName, _In_ const OrtSession* sess, size_t index,
                    _Inout_ OrtAllocator* allocator, _Outptr_ char** value);
ORT_API_STATUS_IMPL(SessionEndProfiling, _In_ OrtSession* sess, _Inout_ OrtAllocator* allocator,
                    _Outptr_ char** out);
ORT_API_STATUS_IMPL(SessionGetModelMetadata, _In_ const OrtSession* sess,
                    _Outptr_ OrtModelMetadata** out);

ORT_API_STATUS_IMPL(ModelMetadataGetProducerName, _In_ const OrtModelMetadata* model_metadata,
                    _Inout_ OrtAllocator* allocator, _Outptr_ char** value);
ORT_API_STATUS_IMPL(ModelMetadataGetGraphName, _In_ const OrtModelMetadata* model_metadata,
                    _Inout_ OrtAllocator* allocator, _Outptr_ char** value);
ORT_API_STATUS_IMPL(ModelMetadataGetDomain, _In_ const OrtModelMetadata* model_metadata,
                    _Inout_ OrtAllocator* allocator, _Outptr_ char** value);
ORT_API_STATUS_IMPL(ModelMetadataGetDescription, _In_ const OrtModelMetadata* model_metadata,
                    _Inout_ OrtAllocator* allocator, _Outptr_ char** value);
ORT_API_STATUS_IMPL(ModelMetadataGetGraphDescription, _In_ const OrtModelMetadata* model_metadata,
                    _Inout_ OrtAllocator* allocator, _Outptr_ char** value);
ORT_API_STATUS_IMPL(ModelMetadataLookupCustomMetadataMap, _In_ const OrtModelMetadata* model_metadata,
                    _Inout_ OrtAllocator* allocator, _In_ const char* key, _Outptr_result_maybenull_ char** value);

ORT_API_STATUS_IMPL(ModelMetadataGetVersion, _In_ const OrtModelMetadata* model_metadata,
                    _Out_ int64_t* value);

ORT_API_STATUS_IMPL(CreateRunOptions, _Outptr_ OrtRunOptions** out);

ORT_API_STATUS_IMPL(RunOptionsSetRunLogVerbosityLevel, _Inout_ OrtRunOptions* options, int value);
ORT_API_STATUS_IMPL(RunOptionsSetRunLogSeverityLevel, _Inout_ OrtRunOptions* options, int value);
ORT_API_STATUS_IMPL(RunOptionsSetRunTag, _Inout_ OrtRunOptions*, _In_ const char* run_tag);

ORT_API_STATUS_IMPL(RunOptionsGetRunLogVerbosityLevel, _In_ const OrtRunOptions* options, _Out_ int* out);
ORT_API_STATUS_IMPL(RunOptionsGetRunLogSeverityLevel, _In_ const OrtRunOptions* options, _Out_ int* out);
ORT_API_STATUS_IMPL(RunOptionsGetRunTag, _In_ const OrtRunOptions*, _Out_ const char** out);

ORT_API_STATUS_IMPL(RunOptionsSetTerminate, _Inout_ OrtRunOptions* options);
ORT_API_STATUS_IMPL(RunOptionsUnsetTerminate, _Inout_ OrtRunOptions* options);

ORT_API_STATUS_IMPL(CreateTensorAsOrtValue, _Inout_ OrtAllocator* allocator,
                    _In_ const int64_t* shape, size_t shape_len, ONNXTensorElementDataType type,
                    _Outptr_ OrtValue** out);
ORT_API_STATUS_IMPL(CreateTensorWithDataAsOrtValue, _In_ const OrtMemoryInfo* info,
                    _Inout_ void* p_data, size_t p_data_len, _In_ const int64_t* shape, size_t shape_len,
                    ONNXTensorElementDataType type, _Outptr_ OrtValue** out);
ORT_API_STATUS_IMPL(IsTensor, _In_ const OrtValue* value, _Out_ int* out);
ORT_API_STATUS_IMPL(HasValue, _In_ const OrtValue* value, _Out_ int* out);
ORT_API_STATUS_IMPL(GetTensorMutableData, _Inout_ OrtValue* value, _Outptr_ void** out);
ORT_API_STATUS_IMPL(FillStringTensor, _Inout_ OrtValue* value, _In_ const char* const* s, size_t s_len);
ORT_API_STATUS_IMPL(FillStringTensorElement, _Inout_ OrtValue* value, _In_ const char* s, size_t index);
ORT_API_STATUS_IMPL(GetStringTensorDataLength, _In_ const OrtValue* value, _Out_ size_t* len);
ORT_API_STATUS_IMPL(GetStringTensorElementLength, _In_ const OrtValue* value, size_t index, _Out_ size_t* out);
ORT_API_STATUS_IMPL(GetStringTensorContent, _In_ const OrtValue* value, _Out_writes_bytes_all_(s_len) void* s,
                    size_t s_len, _Out_writes_all_(offsets_len) size_t* offsets, size_t offsets_len);
ORT_API_STATUS_IMPL(GetStringTensorElement, _In_ const OrtValue* value, size_t s_len, size_t index, _Out_writes_bytes_all_(s_len) void* s);
ORT_API_STATUS_IMPL(CastTypeInfoToTensorInfo, _In_ const OrtTypeInfo*,
                    _Outptr_result_maybenull_ const OrtTensorTypeAndShapeInfo** out);
ORT_API_STATUS_IMPL(GetOnnxTypeFromTypeInfo, _In_ const OrtTypeInfo*, _Out_ enum ONNXType* out);
ORT_API_STATUS_IMPL(CreateTensorTypeAndShapeInfo, _Outptr_ OrtTensorTypeAndShapeInfo** out);
ORT_API_STATUS_IMPL(SetTensorElementType, _Inout_ OrtTensorTypeAndShapeInfo*, enum ONNXTensorElementDataType type);
ORT_API_STATUS_IMPL(SetDimensions, OrtTensorTypeAndShapeInfo* info, _In_ const int64_t* dim_values, size_t dim_count);
ORT_API_STATUS_IMPL(GetTensorElementType, _In_ const OrtTensorTypeAndShapeInfo*, _Out_ enum ONNXTensorElementDataType* out);
ORT_API_STATUS_IMPL(GetDimensionsCount, _In_ const OrtTensorTypeAndShapeInfo* info, _Out_ size_t* out);
ORT_API_STATUS_IMPL(GetDimensions, _In_ const OrtTensorTypeAndShapeInfo* info, _Out_ int64_t* dim_values, size_t dim_values_length);
ORT_API_STATUS_IMPL(GetSymbolicDimensions, _In_ const OrtTensorTypeAndShapeInfo* info,
                    _Out_writes_all_(dim_params_length) const char* dim_params[], size_t dim_params_length);
ORT_API_STATUS_IMPL(GetTensorShapeElementCount, _In_ const OrtTensorTypeAndShapeInfo* info, _Out_ size_t* out);
ORT_API_STATUS_IMPL(GetTensorTypeAndShape, _In_ const OrtValue* value, _Outptr_ OrtTensorTypeAndShapeInfo** out);
ORT_API_STATUS_IMPL(GetTypeInfo, _In_ const OrtValue* value, _Outptr_result_maybenull_ OrtTypeInfo** out);
ORT_API_STATUS_IMPL(GetValueType, _In_ const OrtValue* value, _Out_ enum ONNXType* out);
ORT_API_STATUS_IMPL(AddFreeDimensionOverride, _Inout_ OrtSessionOptions* options, _In_ const char* dim_denotation, _In_ int64_t dim_value);

ORT_API_STATUS_IMPL(CreateMemoryInfo, _In_ const char* name1, enum OrtAllocatorType type, int id1, enum OrtMemType mem_type1, _Outptr_ OrtMemoryInfo** out)
ORT_ALL_ARGS_NONNULL;
ORT_API_STATUS_IMPL(CreateCpuMemoryInfo, enum OrtAllocatorType type, enum OrtMemType mem_type1, _Outptr_ OrtMemoryInfo** out)
ORT_ALL_ARGS_NONNULL;
ORT_API_STATUS_IMPL(CompareMemoryInfo, _In_ const OrtMemoryInfo* info1, _In_ const OrtMemoryInfo* info2, _Out_ int* out)
ORT_ALL_ARGS_NONNULL;
ORT_API_STATUS_IMPL(MemoryInfoGetName, _In_ const OrtMemoryInfo* ptr, _Out_ const char** out);
ORT_API_STATUS_IMPL(MemoryInfoGetId, _In_ const OrtMemoryInfo* ptr, _Out_ int* out);
ORT_API_STATUS_IMPL(MemoryInfoGetMemType, _In_ const OrtMemoryInfo* ptr, _Out_ OrtMemType* out);
ORT_API_STATUS_IMPL(MemoryInfoGetType, _In_ const OrtMemoryInfo* ptr, _Out_ OrtAllocatorType* out);

ORT_API_STATUS_IMPL(AllocatorAlloc, _Inout_ OrtAllocator* ptr, size_t size, _Outptr_ void** out);
ORT_API_STATUS_IMPL(AllocatorFree, _Inout_ OrtAllocator* ptr, void* p);
ORT_API_STATUS_IMPL(AllocatorGetInfo, _In_ const OrtAllocator* ptr, _Outptr_ const struct OrtMemoryInfo** out);
ORT_API_STATUS_IMPL(GetAllocatorWithDefaultOptions, _Outptr_ OrtAllocator** out);
ORT_API_STATUS_IMPL(GetValue, _In_ const OrtValue* value, int index, _Inout_ OrtAllocator* allocator, _Outptr_ OrtValue** out);
ORT_API_STATUS_IMPL(GetValueCount, _In_ const OrtValue* value, _Out_ size_t* out);
ORT_API_STATUS_IMPL(CreateValue, _In_reads_(num_values) const OrtValue* const* in, size_t num_values,
                    enum ONNXType value_type, _Outptr_ OrtValue** out);
ORT_API_STATUS_IMPL(CreateOpaqueValue, _In_z_ const char* domain_name, _In_z_ const char* type_name,
                    _In_ const void* data_container, size_t data_container_size, _Outptr_ OrtValue** out);
ORT_API_STATUS_IMPL(GetOpaqueValue, _In_ const char* domain_name, _In_ const char* type_name,
                    _In_ const OrtValue* in, _Out_ void* data_container, size_t data_container_size);

ORT_API_STATUS_IMPL(KernelInfoGetAttribute_float, _In_ const OrtKernelInfo* info, _In_ const char* name, _Out_ float* out);
ORT_API_STATUS_IMPL(KernelInfoGetAttribute_int64, _In_ const OrtKernelInfo* info, _In_ const char* name, _Out_ int64_t* out);
ORT_API_STATUS_IMPL(KernelInfoGetAttribute_string, _In_ const OrtKernelInfo* info, _In_ const char* name, _Out_ char* out, _Inout_ size_t* size);

ORT_API_STATUS_IMPL(KernelContext_GetInputCount, _In_ const OrtKernelContext* context, _Out_ size_t* out);
ORT_API_STATUS_IMPL(KernelContext_GetOutputCount, _In_ const OrtKernelContext* context, _Out_ size_t* out);
ORT_API_STATUS_IMPL(KernelContext_GetInput, _In_ const OrtKernelContext* context, _In_ size_t index, _Out_ const OrtValue** out);
ORT_API_STATUS_IMPL(KernelContext_GetOutput, _Inout_ OrtKernelContext* context, _In_ size_t index, _In_ const int64_t* dim_values, size_t dim_count, _Out_ OrtValue** out);

// OrtTypeInfo methods
ORT_API_STATUS_IMPL(GetDenotationFromTypeInfo, _In_ const OrtTypeInfo*, _Out_ const char** const denotation, _Out_ size_t* len);
ORT_API_STATUS_IMPL(CastTypeInfoToMapTypeInfo, _In_ const OrtTypeInfo* type_info,
                    _Outptr_result_maybenull_ const OrtMapTypeInfo** out);
ORT_API_STATUS_IMPL(CastTypeInfoToSequenceTypeInfo, _In_ const OrtTypeInfo* type_info,
                    _Outptr_result_maybenull_ const OrtSequenceTypeInfo** out);

// OrtMapTypeInfo Accessors
ORT_API_STATUS_IMPL(GetMapKeyType, _In_ const OrtMapTypeInfo* map_type_info, _Out_ enum ONNXTensorElementDataType* out);
ORT_API_STATUS_IMPL(GetMapValueType, _In_ const OrtMapTypeInfo* map_type_info, _Outptr_ OrtTypeInfo** type_info);

// OrtSequenceTypeInfo Accessors
ORT_API_STATUS_IMPL(GetSequenceElementType, _In_ const OrtSequenceTypeInfo* sequence_type_info, _Outptr_ OrtTypeInfo** type_info);

ORT_API_STATUS_IMPL(DisablePerSessionThreads, _In_ OrtSessionOptions* options);
ORT_API_STATUS_IMPL(CreateThreadingOptions, _Outptr_ OrtThreadingOptions** out);
ORT_API(void, ReleaseThreadingOptions, _Frees_ptr_opt_ OrtThreadingOptions*);

ORT_API_STATUS_IMPL(ModelMetadataGetCustomMetadataMapKeys, _In_ const OrtModelMetadata* model_metadata,
                    _Inout_ OrtAllocator* allocator, _Outptr_result_buffer_maybenull_(*num_keys) char*** keys, _Out_ int64_t* num_keys);

ORT_API_STATUS_IMPL(AddFreeDimensionOverrideByName, _Inout_ OrtSessionOptions* options, _In_ const char* dim_name, _In_ int64_t dim_value);

ORT_API_STATUS_IMPL(CreateAllocator, const OrtSession* sess, const OrtMemoryInfo* mem_info,
                    _Outptr_ OrtAllocator** out);
ORT_API(void, ReleaseAllocator, _Frees_ptr_opt_ OrtAllocator* allocator);

ORT_API_STATUS_IMPL(RunWithBinding, _Inout_ OrtSession* sess, _In_ const OrtRunOptions* run_options, _In_ const OrtIoBinding* binding_ptr);

ORT_API_STATUS_IMPL(CreateIoBinding, _Inout_ OrtSession* sess, _Outptr_ OrtIoBinding** out);
ORT_API(void, ReleaseIoBinding, _Frees_ptr_opt_ OrtIoBinding* allocator);

ORT_API_STATUS_IMPL(BindInput, _Inout_ OrtIoBinding* binding_ptr, _In_ const char* name, _In_ const OrtValue* val_ptr);
ORT_API_STATUS_IMPL(BindOutput, _Inout_ OrtIoBinding* binding_ptr, _In_ const char* name, _In_ const OrtValue* val_ptr);
ORT_API_STATUS_IMPL(BindOutputToDevice, _Inout_ OrtIoBinding* binding_ptr, _In_ const char* name, _In_ const OrtMemoryInfo* val_ptr);
ORT_API_STATUS_IMPL(GetBoundOutputNames, _In_ const OrtIoBinding* binding_ptr, _In_ OrtAllocator* allocator,
                    _Out_ char** buffer, _Outptr_result_maybenull_ size_t** lengths, _Out_ size_t* count);
ORT_API_STATUS_IMPL(GetBoundOutputValues, _In_ const OrtIoBinding* binding_ptr, _In_ OrtAllocator* allocator,
                    _Outptr_result_maybenull_ OrtValue*** output, _Out_ size_t* output_count);

ORT_API(void, ClearBoundInputs, _Inout_ OrtIoBinding* binding_ptr);
ORT_API(void, ClearBoundOutputs, _Inout_ OrtIoBinding* binding_ptr);

ORT_API_STATUS_IMPL(GetAvailableProviders, _Outptr_ char*** out_ptr,
                    _In_ int* providers_length);
ORT_API_STATUS_IMPL(ReleaseAvailableProviders, _In_ char** ptr,
                    _In_ int providers_length);

ORT_API_STATUS_IMPL(AddSessionConfigEntry, _Inout_ OrtSessionOptions* options,
                    _In_z_ const char* config_key, _In_z_ const char* config_value);

ORT_API_STATUS_IMPL(TensorAt, _Inout_ OrtValue* value, const int64_t* location_values, size_t location_values_count, _Outptr_ void** out);

ORT_API_STATUS_IMPL(CreateAndRegisterAllocator, _Inout_ OrtEnv* env, _In_ const OrtMemoryInfo* mem_info, _In_ const OrtArenaCfg* arena_cfg);

ORT_API_STATUS_IMPL(SetLanguageProjection, _In_ const OrtEnv* ort_env, _In_ OrtLanguageProjection projection);
ORT_API_STATUS_IMPL(SessionGetProfilingStartTimeNs, _In_ const OrtSession* sess, _Out_ uint64_t* out);

ORT_API_STATUS_IMPL(SetGlobalIntraOpNumThreads, _Inout_ OrtThreadingOptions* tp_options, int intra_op_num_threads);
ORT_API_STATUS_IMPL(SetGlobalInterOpNumThreads, _Inout_ OrtThreadingOptions* tp_options, int inter_op_num_threads);
ORT_API_STATUS_IMPL(SetGlobalSpinControl, _Inout_ OrtThreadingOptions* tp_options, int allow_spinning);
ORT_API_STATUS_IMPL(AddInitializer, _Inout_ OrtSessionOptions* options, _In_z_ const char* name,
                    _In_ const OrtValue* val);

ORT_API_STATUS_IMPL(SessionOptionsAppendExecutionProvider_CUDA,
                    _In_ OrtSessionOptions* options, _In_ const OrtCUDAProviderOptions* cuda_options);
ORT_API_STATUS_IMPL(SessionOptionsAppendExecutionProvider_ROCM,
                    _In_ OrtSessionOptions* options, _In_ const OrtROCMProviderOptions* rocm_options);
ORT_API_STATUS_IMPL(SessionOptionsAppendExecutionProvider_OpenVINO,
                    _In_ OrtSessionOptions* options, _In_ const OrtOpenVINOProviderOptions* provider_options);
ORT_API_STATUS_IMPL(SetGlobalDenormalAsZero, _Inout_ OrtThreadingOptions* options);

ORT_API_STATUS_IMPL(CreateArenaCfg, _In_ size_t max_mem, int arena_extend_strategy, int initial_chunk_size_bytes,
                    int max_dead_bytes_per_chunk, _Outptr_ OrtArenaCfg** out);
ORT_API(void, ReleaseArenaCfg, _Frees_ptr_opt_ OrtArenaCfg*);
ORT_API_STATUS_IMPL(SessionOptionsAppendExecutionProvider_TensorRT,
                    _In_ OrtSessionOptions* options, _In_ const OrtTensorRTProviderOptions* tensorrt_options);
ORT_API_STATUS_IMPL(SessionOptionsAppendExecutionProvider_MIGraphX,
                    _In_ OrtSessionOptions* options, _In_ const OrtMIGraphXProviderOptions* migraphx_options);
ORT_API_STATUS_IMPL(SetCurrentGpuDeviceId, _In_ int device_id);
ORT_API_STATUS_IMPL(GetCurrentGpuDeviceId, _In_ int* device_id);
ORT_API_STATUS_IMPL(KernelInfoGetAttributeArray_float, _In_ const OrtKernelInfo* info, _In_ const char* name, _Out_ float* out, _Inout_ size_t* size);
ORT_API_STATUS_IMPL(KernelInfoGetAttributeArray_int64, _In_ const OrtKernelInfo* info, _In_ const char* name, _Out_ int64_t* out, _Inout_ size_t* size);
ORT_API_STATUS_IMPL(CreateArenaCfgV2, _In_reads_(num_keys) const char* const* arena_config_keys, _In_reads_(num_keys) const size_t* arena_config_values,
                    _In_ size_t num_keys, _Outptr_ OrtArenaCfg** out);
ORT_API_STATUS_IMPL(AddRunConfigEntry, _Inout_ OrtRunOptions* options,
                    _In_z_ const char* config_key, _In_z_ const char* config_value);
ORT_API_STATUS_IMPL(CreatePrepackedWeightsContainer, _Outptr_ OrtPrepackedWeightsContainer** out);
ORT_API(void, ReleasePrepackedWeightsContainer, _Frees_ptr_opt_ OrtPrepackedWeightsContainer*);
ORT_API_STATUS_IMPL(CreateSessionWithPrepackedWeightsContainer, _In_ const OrtEnv* env, _In_ const ORTCHAR_T* model_path,
                    _In_ const OrtSessionOptions* options, _Inout_ OrtPrepackedWeightsContainer* prepacked_weights_container,
                    _Outptr_ OrtSession** out);
ORT_API_STATUS_IMPL(CreateSessionFromArrayWithPrepackedWeightsContainer, _In_ const OrtEnv* env,
                    _In_ const void* model_data, size_t model_data_length,
                    _In_ const OrtSessionOptions* options, _Inout_ OrtPrepackedWeightsContainer* prepacked_weights_container,
                    _Outptr_ OrtSession** out);
ORT_API_STATUS_IMPL(SessionOptionsAppendExecutionProvider_TensorRT_V2,
                    _In_ OrtSessionOptions* options, _In_ const OrtTensorRTProviderOptionsV2* tensorrt_options);
ORT_API_STATUS_IMPL(CreateTensorRTProviderOptions, _Outptr_ OrtTensorRTProviderOptionsV2** out);
ORT_API_STATUS_IMPL(UpdateTensorRTProviderOptions, _Inout_ OrtTensorRTProviderOptionsV2* tensorrt_options,
                    _In_reads_(num_keys) const char* const* provider_options_keys,
                    _In_reads_(num_keys) const char* const* provider_options_values,
                    size_t num_keys);
ORT_API_STATUS_IMPL(GetTensorRTProviderOptionsAsString, _In_ const OrtTensorRTProviderOptionsV2* tensorrt_options, _Inout_ OrtAllocator* allocator, _Outptr_ char** ptr);
ORT_API(void, ReleaseTensorRTProviderOptions, _Frees_ptr_opt_ OrtTensorRTProviderOptionsV2*);
ORT_API_STATUS_IMPL(EnableOrtCustomOps, _Inout_ OrtSessionOptions* options);
ORT_API_STATUS_IMPL(RegisterAllocator, _Inout_ OrtEnv* env, _In_ OrtAllocator* allocator);
ORT_API_STATUS_IMPL(UnregisterAllocator, _Inout_ OrtEnv* env, _In_ const OrtMemoryInfo* mem_info);
// SparseTensor related API
ORT_API_STATUS_IMPL(IsSparseTensor, _In_ const OrtValue* value, _Out_ int* out);
ORT_API_STATUS_IMPL(CreateSparseTensorAsOrtValue, _Inout_ OrtAllocator* allocator, _In_ const int64_t* dense_shape,
                    size_t dense_shape_len, ONNXTensorElementDataType type, _Outptr_ OrtValue** out);
ORT_API_STATUS_IMPL(FillSparseTensorCoo, _Inout_ OrtValue* ort_value, _In_ const OrtMemoryInfo* mem_info,
                    _In_ const int64_t* values_shape, size_t values_shape_len, _In_ const void* values,
                    _In_ const int64_t* indices_data, size_t indices_num);
ORT_API_STATUS_IMPL(FillSparseTensorCsr, _Inout_ OrtValue* ort_value, _In_ const OrtMemoryInfo* data_mem_info,
                    _In_ const int64_t* values_shape, size_t values_shape_len, _In_ const void* values,
                    _In_ const int64_t* inner_indices_data, size_t inner_indices_num,
                    _In_ const int64_t* outer_indices_data, size_t outer_indices_num);
ORT_API_STATUS_IMPL(FillSparseTensorBlockSparse, _Inout_ OrtValue* ort_value, _In_ const OrtMemoryInfo* data_mem_info,
                    _In_ const int64_t* values_shape, size_t values_shape_len, _In_ const void* values,
                    _In_ const int64_t* indices_shape_data, size_t indices_shape_len,
                    _In_ const int32_t* indices_data);
ORT_API_STATUS_IMPL(CreateSparseTensorWithValuesAsOrtValue, _In_ const OrtMemoryInfo* info, _Inout_ void* p_data,
                    _In_ const int64_t* dense_shape, size_t dense_shape_len,
                    _In_ const int64_t* values_shape, size_t values_shape_len,
                    ONNXTensorElementDataType type, _Outptr_ OrtValue** out);
ORT_API_STATUS_IMPL(UseCooIndices, _Inout_ OrtValue* ort_value, _Inout_ int64_t* indices_data, size_t indices_num);
ORT_API_STATUS_IMPL(UseCsrIndices, _Inout_ OrtValue*, _Inout_ int64_t* inner_data, size_t inner_num, _Inout_ int64_t* outer_data, size_t outer_num);
ORT_API_STATUS_IMPL(UseBlockSparseIndices, _Inout_ OrtValue* ort_value, const int64_t* indices_shape, size_t indices_shape_len, _Inout_ int32_t* indices_data);
ORT_API_STATUS_IMPL(GetSparseTensorFormat, _In_ const OrtValue* ort_value, _Out_ enum OrtSparseFormat* out);
ORT_API_STATUS_IMPL(GetSparseTensorValuesTypeAndShape, _In_ const OrtValue* ort_value, _Outptr_ OrtTensorTypeAndShapeInfo** out);
ORT_API_STATUS_IMPL(GetSparseTensorValues, _In_ const OrtValue* ort_value, _Outptr_ const void** out);
ORT_API_STATUS_IMPL(GetSparseTensorIndicesTypeShape, _In_ const OrtValue* ort_value, enum OrtSparseIndicesFormat indices_format, _Outptr_ OrtTensorTypeAndShapeInfo** out);
ORT_API_STATUS_IMPL(GetSparseTensorIndices, _In_ const OrtValue* ort_value, enum OrtSparseIndicesFormat indices_format, _Out_ size_t* num_indices, _Outptr_ const void** indices);
ORT_API_STATUS_IMPL(KernelContext_GetGPUComputeStream, _In_ const OrtKernelContext* context, _Outptr_ void** out);
ORT_API_STATUS_IMPL(GetTensorMemoryInfo, _In_ const OrtValue* value, _Outptr_ const OrtMemoryInfo** memory_info);
ORT_API_STATUS_IMPL(GetExecutionProviderApi, _In_ const char* provider_name, _In_ uint32_t version, _Outptr_ const void** provider_api);
ORT_API_STATUS_IMPL(SessionOptionsSetCustomCreateThreadFn, _Inout_ OrtSessionOptions* options, _In_ OrtCustomCreateThreadFn ort_custom_create_thread_fn);
ORT_API_STATUS_IMPL(SessionOptionsSetCustomThreadCreationOptions, _Inout_ OrtSessionOptions* options, _In_ void* ort_custom_thread_creation_options);
ORT_API_STATUS_IMPL(SessionOptionsSetCustomJoinThreadFn, _Inout_ OrtSessionOptions* options, _In_ OrtCustomJoinThreadFn ort_custom_join_thread_fn);
ORT_API_STATUS_IMPL(SetGlobalCustomCreateThreadFn, _Inout_ OrtThreadingOptions* tp_options, _In_ OrtCustomCreateThreadFn ort_custom_create_thread_fn);
ORT_API_STATUS_IMPL(SetGlobalCustomThreadCreationOptions, _Inout_ OrtThreadingOptions* tp_options, _In_ void* ort_custom_thread_creation_options);
ORT_API_STATUS_IMPL(SetGlobalCustomJoinThreadFn, _Inout_ OrtThreadingOptions* tp_options, _In_ OrtCustomJoinThreadFn ort_custom_join_thread_fn);
ORT_API_STATUS_IMPL(SynchronizeBoundInputs, _Inout_ OrtIoBinding* binding_ptr);
ORT_API_STATUS_IMPL(SynchronizeBoundOutputs, _Inout_ OrtIoBinding* binding_ptr);
ORT_API_STATUS_IMPL(SessionOptionsAppendExecutionProvider_CUDA_V2,
                    _In_ OrtSessionOptions* options, _In_ const OrtCUDAProviderOptionsV2* cuda_options);
ORT_API_STATUS_IMPL(CreateCUDAProviderOptions, _Outptr_ OrtCUDAProviderOptionsV2** out);
ORT_API_STATUS_IMPL(UpdateCUDAProviderOptions, _Inout_ OrtCUDAProviderOptionsV2* cuda_options,
                    _In_reads_(num_keys) const char* const* provider_options_keys,
                    _In_reads_(num_keys) const char* const* provider_options_values,
                    size_t num_keys);
ORT_API_STATUS_IMPL(GetCUDAProviderOptionsAsString, _In_ const OrtCUDAProviderOptionsV2* cuda_options, _Inout_ OrtAllocator* allocator, _Outptr_ char** ptr);
ORT_API(void, ReleaseCUDAProviderOptions, _Frees_ptr_opt_ OrtCUDAProviderOptionsV2*);

ORT_API_STATUS_IMPL(AddExternalInitializers, _In_ OrtSessionOptions* options,
                    _In_reads_(initializers_num) const char* const* initializer_names,
                    _In_reads_(initializers_num) const OrtValue* const* initializers, size_t initializers_num);

ORT_API_STATUS_IMPL(CreateOpAttr,
                    _In_ const char* name,
                    _In_ const void* data,
                    _In_ int len,
                    _In_ OrtOpAttrType type,
                    _Outptr_ OrtOpAttr** op_attr);

ORT_API(void, ReleaseOpAttr, _Frees_ptr_opt_ OrtOpAttr* op_attr);

ORT_API_STATUS_IMPL(CreateOp,
                    _In_ const OrtKernelInfo* info,
                    _In_z_ const char* op_name,
                    _In_z_ const char* domain,
                    int version,
                    _In_reads_(type_constraint_count) const char** type_constraint_names,
                    _In_reads_(type_constraint_count) const ONNXTensorElementDataType* type_constraint_values,
                    int type_constraint_count,
                    _In_reads_(attr_count) const OrtOpAttr* const* attr_values,
                    int attr_count,
                    int input_count,
                    int output_count,
                    _Outptr_ OrtOp** ort_op);

ORT_API_STATUS_IMPL(InvokeOp,
                    _In_ const OrtKernelContext* context,
                    _In_ const OrtOp* ort_op,
                    _In_ const OrtValue* const* input_values,
                    _In_ int input_count,
                    _Inout_ OrtValue* const* output_values,
                    _In_ int output_count);

ORT_API(void, ReleaseOp, _Frees_ptr_opt_ OrtOp* op);

ORT_API_STATUS_IMPL(SessionOptionsAppendExecutionProvider,
                    _In_ OrtSessionOptions* options,
                    _In_ const char* provider_name,
                    _In_reads_(num_keys) const char* const* provider_options_keys,
                    _In_reads_(num_keys) const char* const* provider_options_values,
                    _In_ size_t num_keys);

ORT_API_STATUS_IMPL(CopyKernelInfo, _In_ const OrtKernelInfo* info, _Outptr_ OrtKernelInfo** info_copy);

ORT_API(void, ReleaseKernelInfo, _Frees_ptr_opt_ OrtKernelInfo* info_copy);

ORT_API(const OrtTrainingApi*, GetTrainingApi, uint32_t version);

ORT_API_STATUS_IMPL(SessionOptionsAppendExecutionProvider_CANN,
                    _In_ OrtSessionOptions* options, _In_ const OrtCANNProviderOptions* cann_options);
ORT_API_STATUS_IMPL(CreateCANNProviderOptions, _Outptr_ OrtCANNProviderOptions** out);
ORT_API_STATUS_IMPL(UpdateCANNProviderOptions, _Inout_ OrtCANNProviderOptions* cann_options,
                    _In_reads_(num_keys) const char* const* provider_options_keys,
                    _In_reads_(num_keys) const char* const* provider_options_values,
                    size_t num_keys);
ORT_API_STATUS_IMPL(GetCANNProviderOptionsAsString, _In_ const OrtCANNProviderOptions* cann_options,
                    _Inout_ OrtAllocator* allocator, _Outptr_ char** ptr);
ORT_API(void, ReleaseCANNProviderOptions, _Frees_ptr_opt_ OrtCANNProviderOptions*);

ORT_API(void, MemoryInfoGetDeviceType, _In_ const OrtMemoryInfo* ptr, _Out_ OrtMemoryInfoDeviceType* out);

ORT_API_STATUS_IMPL(UpdateEnvWithCustomLogLevel, _In_ OrtEnv* ort_env, OrtLoggingLevel log_severity_level);

ORT_API_STATUS_IMPL(SetGlobalIntraOpThreadAffinity, _Inout_ OrtThreadingOptions* tp_options,
                    const char* affinity_string);

ORT_API_STATUS_IMPL(RegisterCustomOpsLibrary_V2, _Inout_ OrtSessionOptions* options,
                    _In_ const ORTCHAR_T* library_name);
ORT_API_STATUS_IMPL(RegisterCustomOpsUsingFunction, _Inout_ OrtSessionOptions* options,
                    _In_ const char* registration_func_name);

ORT_API_STATUS_IMPL(KernelInfo_GetInputCount, _In_ const OrtKernelInfo* info, _Out_ size_t* out);
ORT_API_STATUS_IMPL(KernelInfo_GetOutputCount, _In_ const OrtKernelInfo* info, _Out_ size_t* out);
ORT_API_STATUS_IMPL(KernelInfo_GetInputName, _In_ const OrtKernelInfo* info, size_t index, _Out_ char* out,
                    _Inout_ size_t* size);
ORT_API_STATUS_IMPL(KernelInfo_GetOutputName, _In_ const OrtKernelInfo* info, size_t index, _Out_ char* out,
                    _Inout_ size_t* size);
ORT_API_STATUS_IMPL(KernelInfo_GetInputTypeInfo, _In_ const OrtKernelInfo* info, size_t index,
                    _Outptr_ OrtTypeInfo** type_info);
ORT_API_STATUS_IMPL(KernelInfo_GetOutputTypeInfo, _In_ const OrtKernelInfo* info, size_t index,
                    _Outptr_ OrtTypeInfo** type_info);
ORT_API_STATUS_IMPL(KernelInfoGetAttribute_tensor, _In_ const OrtKernelInfo* info, _In_z_ const char* name,
                    _Inout_ OrtAllocator* allocator, _Outptr_ OrtValue** out);

ORT_API_STATUS_IMPL(HasSessionConfigEntry, _In_ const OrtSessionOptions* options,
                    _In_z_ const char* config_key, _Out_ int* out);
ORT_API_STATUS_IMPL(GetSessionConfigEntry, _In_ const OrtSessionOptions* options,
                    _In_z_ const char* config_key, _Out_ char* config_value, _Inout_ size_t* size);

ORT_API_STATUS_IMPL(SessionOptionsAppendExecutionProvider_Dnnl,
                    _In_ OrtSessionOptions* options, _In_ const OrtDnnlProviderOptions* dnnl_options);
ORT_API_STATUS_IMPL(CreateDnnlProviderOptions, _Outptr_ OrtDnnlProviderOptions** out);
ORT_API_STATUS_IMPL(UpdateDnnlProviderOptions, _Inout_ OrtDnnlProviderOptions* dnnl_options,
                    _In_reads_(num_keys) const char* const* provider_options_keys,
                    _In_reads_(num_keys) const char* const* provider_options_values,
                    size_t num_keys);
ORT_API_STATUS_IMPL(GetDnnlProviderOptionsAsString, _In_ const OrtDnnlProviderOptions* dnnl_options,
                    _Inout_ OrtAllocator* allocator, _Outptr_ char** ptr);
ORT_API(void, ReleaseDnnlProviderOptions, _Frees_ptr_opt_ OrtDnnlProviderOptions*);

ORT_API_STATUS_IMPL(KernelInfo_GetNodeName, _In_ const OrtKernelInfo* info, _Out_ char* out, _Inout_ size_t* size);
ORT_API_STATUS_IMPL(KernelInfo_GetLogger, _In_ const OrtKernelInfo* info, _Outptr_ const OrtLogger** logger);
ORT_API_STATUS_IMPL(KernelContext_GetLogger, _In_ const OrtKernelContext* context, _Outptr_ const OrtLogger** logger);

ORT_API_STATUS_IMPL(Logger_LogMessage, _In_ const OrtLogger* logger, OrtLoggingLevel log_severity_level,
                    _In_z_ const char* message, _In_z_ const ORTCHAR_T* file_path, int line_number,
                    _In_z_ const char* func_name);
ORT_API_STATUS_IMPL(Logger_GetLoggingSeverityLevel, _In_ const OrtLogger* logger, _Out_ OrtLoggingLevel* out);

ORT_API_STATUS_IMPL(KernelInfoGetConstantInput_tensor, _In_ const OrtKernelInfo* info, _In_ size_t index,
                    _Out_ int* is_constant, _Outptr_ const OrtValue** out);

ORT_API_STATUS_IMPL(CastTypeInfoToOptionalTypeInfo, _In_ const OrtTypeInfo* type_info,
                    _Outptr_result_maybenull_ const OrtOptionalTypeInfo** out);

ORT_API_STATUS_IMPL(GetOptionalContainedTypeInfo, _In_ const OrtOptionalTypeInfo* optional_type_info,
                    _Outptr_ OrtTypeInfo** out);

ORT_API_STATUS_IMPL(GetResizedStringTensorElementBuffer, _Inout_ OrtValue* value,
                    _In_ size_t index, _In_ size_t length_in_bytes, _Inout_ char**);

ORT_API_STATUS_IMPL(KernelContext_GetAllocator, _In_ const OrtKernelContext* context, _In_ const OrtMemoryInfo* mem_info, _Outptr_ OrtAllocator** out);

ORT_API(const char*, GetBuildInfoString);

<<<<<<< HEAD
ORT_API_STATUS_IMPL(CreateAndRegisterCudaAllocator, _Inout_ OrtEnv* env, _In_ const OrtMemoryInfo* mem_info, _In_ const OrtArenaCfg* arena_cfg,
                    _In_reads_(num_keys) const char* const* provider_options_keys, _In_reads_(num_keys) const char* const* provider_options_values, _In_ size_t num_keys);
=======
ORT_API_STATUS_IMPL(CreateROCMProviderOptions, _Outptr_ OrtROCMProviderOptions** out);
ORT_API_STATUS_IMPL(UpdateROCMProviderOptions, _Inout_ OrtROCMProviderOptions* rocm_options,
                    _In_reads_(num_keys) const char* const* provider_options_keys,
                    _In_reads_(num_keys) const char* const* provider_options_values,
                    size_t num_keys);
ORT_API_STATUS_IMPL(GetROCMProviderOptionsAsString, _In_ const OrtROCMProviderOptions* rocm_options, _Inout_ OrtAllocator* allocator, _Outptr_ char** ptr);
ORT_API(void, ReleaseROCMProviderOptions, _Frees_ptr_opt_ OrtROCMProviderOptions*);
>>>>>>> 4ab7d410
}  // namespace OrtApis<|MERGE_RESOLUTION|>--- conflicted
+++ resolved
@@ -468,10 +468,6 @@
 
 ORT_API(const char*, GetBuildInfoString);
 
-<<<<<<< HEAD
-ORT_API_STATUS_IMPL(CreateAndRegisterCudaAllocator, _Inout_ OrtEnv* env, _In_ const OrtMemoryInfo* mem_info, _In_ const OrtArenaCfg* arena_cfg,
-                    _In_reads_(num_keys) const char* const* provider_options_keys, _In_reads_(num_keys) const char* const* provider_options_values, _In_ size_t num_keys);
-=======
 ORT_API_STATUS_IMPL(CreateROCMProviderOptions, _Outptr_ OrtROCMProviderOptions** out);
 ORT_API_STATUS_IMPL(UpdateROCMProviderOptions, _Inout_ OrtROCMProviderOptions* rocm_options,
                     _In_reads_(num_keys) const char* const* provider_options_keys,
@@ -479,5 +475,7 @@
                     size_t num_keys);
 ORT_API_STATUS_IMPL(GetROCMProviderOptionsAsString, _In_ const OrtROCMProviderOptions* rocm_options, _Inout_ OrtAllocator* allocator, _Outptr_ char** ptr);
 ORT_API(void, ReleaseROCMProviderOptions, _Frees_ptr_opt_ OrtROCMProviderOptions*);
->>>>>>> 4ab7d410
+
+ORT_API_STATUS_IMPL(CreateAndRegisterCudaAllocator, _Inout_ OrtEnv* env, _In_ const OrtMemoryInfo* mem_info, _In_ const OrtArenaCfg* arena_cfg,
+                    _In_reads_(num_keys) const char* const* provider_options_keys, _In_reads_(num_keys) const char* const* provider_options_values, _In_ size_t num_keys);
 }  // namespace OrtApis