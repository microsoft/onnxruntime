--- conflicted
+++ resolved
@@ -666,7 +666,9 @@
 ORT_API_STATUS_IMPL(Node_GetParentGraph, _In_ const OrtNode* node,
                     _Outptr_result_maybenull_ const OrtGraph** parent_graph);
 
-<<<<<<< HEAD
+ORT_API_STATUS_IMPL(GetRunConfigEntry, _In_ const OrtRunOptions* options,
+                    _In_z_ const char* config_key, _Outptr_result_maybenull_z_ const char** config_value);
+
 ORT_API(const OrtMemoryInfo*, EpDevice_MemoryInfo, _In_ const OrtEpDevice* ep_device);
 
 ORT_API_STATUS_IMPL(CreateSharedAllocator, _In_ OrtEnv* env, _In_ const OrtEpDevice* ep_device,
@@ -678,9 +680,4 @@
                     _In_ OrtDeviceMemoryType mem_type);
 
 ORT_API_STATUS_IMPL(GetTensorData, _In_ const OrtValue* value, _Outptr_ const void** out);
-=======
-ORT_API_STATUS_IMPL(GetRunConfigEntry, _In_ const OrtRunOptions* options,
-                    _In_z_ const char* config_key, _Outptr_result_maybenull_z_ const char** config_value);
-
->>>>>>> 27cdb5c6
 }  // namespace OrtApis