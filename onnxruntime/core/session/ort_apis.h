// Copyright (c) Microsoft Corporation. All rights reserved.
// Licensed under the MIT License.

namespace OrtApis {

ORT_API(const OrtApi*, GetApi, uint32_t version);
ORT_API(const char*, GetVersionString);

ORT_API(void, ReleaseEnv, OrtEnv*);
ORT_API(void, ReleaseStatus, _Frees_ptr_opt_ OrtStatus*);
ORT_API(void, ReleaseMemoryInfo, _Frees_ptr_opt_ OrtMemoryInfo*);
ORT_API(void, ReleaseSession, _Frees_ptr_opt_ OrtSession*);
ORT_API(void, ReleaseValue, _Frees_ptr_opt_ OrtValue*);
ORT_API(void, ReleaseRunOptions, _Frees_ptr_opt_ OrtRunOptions*);
ORT_API(void, ReleaseTypeInfo, _Frees_ptr_opt_ OrtTypeInfo*);
ORT_API(void, ReleaseTensorTypeAndShapeInfo, _Frees_ptr_opt_ OrtTensorTypeAndShapeInfo*);
ORT_API(void, ReleaseSessionOptions, _Frees_ptr_opt_ OrtSessionOptions*);
ORT_API(void, ReleaseCustomOpDomain, _Frees_ptr_opt_ OrtCustomOpDomain*);
ORT_API(void, ReleaseMapTypeInfo, _Frees_ptr_opt_ OrtMapTypeInfo*);
ORT_API(void, ReleaseSequenceTypeInfo, _Frees_ptr_opt_ OrtSequenceTypeInfo*);
ORT_API(void, ReleaseModelMetadata, _Frees_ptr_opt_ OrtModelMetadata*);

_Check_return_ _Ret_notnull_ [[nodiscard]] OrtStatus* ORT_API_CALL CreateStatus(OrtErrorCode code, _In_z_ const char* msg)
    NO_EXCEPTION;

OrtErrorCode ORT_API_CALL GetErrorCode(_In_ const OrtStatus* status) NO_EXCEPTION ORT_ALL_ARGS_NONNULL;
const char* ORT_API_CALL GetErrorMessage(_In_ const OrtStatus* status) NO_EXCEPTION ORT_ALL_ARGS_NONNULL;

ORT_API_STATUS_IMPL(CreateEnv, OrtLoggingLevel logging_level, _In_ const char* logid, _Outptr_ OrtEnv** out)
ORT_ALL_ARGS_NONNULL;
ORT_API_STATUS_IMPL(CreateEnvWithCustomLogger, OrtLoggingFunction logging_function, _In_opt_ void* logger_param, OrtLoggingLevel logging_level, _In_ const char* logid, _Outptr_ OrtEnv** out);
ORT_API_STATUS_IMPL(CreateEnvWithGlobalThreadPools, OrtLoggingLevel logging_level, _In_ const char* logid,
                    _In_ const struct OrtThreadingOptions* t_options, _Outptr_ OrtEnv** out)
ORT_ALL_ARGS_NONNULL;
ORT_API_STATUS_IMPL(CreateEnvWithCustomLoggerAndGlobalThreadPools, OrtLoggingFunction logging_function, _In_opt_ void* logger_param, OrtLoggingLevel logging_level,
                    _In_ const char* logid, _In_ const struct OrtThreadingOptions* tp_options, _Outptr_ OrtEnv** out)
ORT_ALL_ARGS_NONNULL;

ORT_API_STATUS_IMPL(EnableTelemetryEvents, _In_ const OrtEnv* env);
ORT_API_STATUS_IMPL(DisableTelemetryEvents, _In_ const OrtEnv* env);

ORT_API_STATUS_IMPL(CreateSession, _In_ const OrtEnv* env, _In_ const ORTCHAR_T* model_path,
                    _In_ const OrtSessionOptions* options, _Outptr_ OrtSession** out);

ORT_API_STATUS_IMPL(CreateSessionFromArray, _In_ const OrtEnv* env, _In_ const void* model_data, size_t model_data_length,
                    _In_ const OrtSessionOptions* options, _Outptr_ OrtSession** out);

ORT_API_STATUS_IMPL(Run, _Inout_ OrtSession* sess, _In_opt_ const OrtRunOptions* run_options,
                    _In_reads_(input_len) const char* const* input_names,
                    _In_reads_(input_len) const OrtValue* const* input, size_t input_len,
                    _In_reads_(output_names_len) const char* const* output_names1, size_t output_names_len,
                    _Inout_updates_all_(output_names_len) OrtValue** output);

ORT_API_STATUS_IMPL(CreateSessionOptions, OrtSessionOptions** out);
ORT_API_STATUS_IMPL(CloneSessionOptions, const OrtSessionOptions* input, OrtSessionOptions** out);
ORT_API_STATUS_IMPL(SetSessionExecutionMode, _In_ OrtSessionOptions* options, ExecutionMode execution_mode);
ORT_API_STATUS_IMPL(SetOptimizedModelFilePath, _In_ OrtSessionOptions* options, _In_ const ORTCHAR_T* optimized_model_filepath);
ORT_API_STATUS_IMPL(EnableProfiling, _In_ OrtSessionOptions* options, _In_ const ORTCHAR_T* profile_file_prefix);
ORT_API_STATUS_IMPL(DisableProfiling, _In_ OrtSessionOptions* options);
ORT_API_STATUS_IMPL(EnableMemPattern, _In_ OrtSessionOptions* options);
ORT_API_STATUS_IMPL(DisableMemPattern, _In_ OrtSessionOptions* options);
ORT_API_STATUS_IMPL(EnableCpuMemArena, _In_ OrtSessionOptions* options);
ORT_API_STATUS_IMPL(DisableCpuMemArena, _In_ OrtSessionOptions* options);
ORT_API_STATUS_IMPL(SetSessionLogId, _In_ OrtSessionOptions* options, const char* logid);
ORT_API_STATUS_IMPL(SetSessionLogVerbosityLevel, _In_ OrtSessionOptions* options, int session_log_verbosity_level);
ORT_API_STATUS_IMPL(SetSessionLogSeverityLevel, _In_ OrtSessionOptions* options, int session_log_severity_level);
ORT_API_STATUS_IMPL(SetSessionGraphOptimizationLevel, _In_ OrtSessionOptions* options,
                    GraphOptimizationLevel graph_optimization_level);
ORT_API_STATUS_IMPL(SetIntraOpNumThreads, _Inout_ OrtSessionOptions* options, int intra_op_num_threads);
ORT_API_STATUS_IMPL(SetInterOpNumThreads, _Inout_ OrtSessionOptions* options, int inter_op_num_threads);

ORT_API_STATUS_IMPL(CreateCustomOpDomain, _In_ const char* domain, _Outptr_ OrtCustomOpDomain** out);
ORT_API_STATUS_IMPL(CustomOpDomain_Add, _Inout_ OrtCustomOpDomain* custom_op_domain, _In_ const OrtCustomOp* op);
ORT_API_STATUS_IMPL(AddCustomOpDomain, _Inout_ OrtSessionOptions* options, _In_ OrtCustomOpDomain* custom_op_domain);
ORT_API_STATUS_IMPL(RegisterCustomOpsLibrary, _Inout_ OrtSessionOptions* options, _In_ const char* library_path, _Outptr_ void** library_handle);

ORT_API_STATUS_IMPL(SessionGetInputCount, _In_ const OrtSession* sess, _Out_ size_t* out);
ORT_API_STATUS_IMPL(SessionGetOutputCount, _In_ const OrtSession* sess, _Out_ size_t* out);
ORT_API_STATUS_IMPL(SessionGetOverridableInitializerCount, _In_ const OrtSession* sess, _Out_ size_t* out);
ORT_API_STATUS_IMPL(SessionGetInputTypeInfo, _In_ const OrtSession* sess, size_t index, _Outptr_ OrtTypeInfo** type_info);
ORT_API_STATUS_IMPL(SessionGetOutputTypeInfo, _In_ const OrtSession* sess, size_t index, _Outptr_ OrtTypeInfo** type_info);
ORT_API_STATUS_IMPL(SessionGetOverridableInitializerTypeInfo, _In_ const OrtSession* sess, size_t index, _Outptr_ OrtTypeInfo** type_info);
ORT_API_STATUS_IMPL(SessionGetInputName, _In_ const OrtSession* sess, size_t index, _Inout_ OrtAllocator* allocator, _Outptr_ char** value);
ORT_API_STATUS_IMPL(SessionGetOutputName, _In_ const OrtSession* sess, size_t index, _Inout_ OrtAllocator* allocator, _Outptr_ char** value);
ORT_API_STATUS_IMPL(SessionGetOverridableInitializerName, _In_ const OrtSession* sess, size_t index,
                    _Inout_ OrtAllocator* allocator, _Outptr_ char** value);
ORT_API_STATUS_IMPL(SessionEndProfiling, _In_ OrtSession* sess, _Inout_ OrtAllocator* allocator,
                    _Outptr_ char** out);
ORT_API_STATUS_IMPL(SessionGetModelMetadata, _In_ const OrtSession* sess,
                    _Outptr_ OrtModelMetadata** out);

ORT_API_STATUS_IMPL(ModelMetadataGetProducerName, _In_ const OrtModelMetadata* model_metadata,
                    _Inout_ OrtAllocator* allocator, _Outptr_ char** value);
ORT_API_STATUS_IMPL(ModelMetadataGetGraphName, _In_ const OrtModelMetadata* model_metadata,
                    _Inout_ OrtAllocator* allocator, _Outptr_ char** value);
ORT_API_STATUS_IMPL(ModelMetadataGetDomain, _In_ const OrtModelMetadata* model_metadata,
                    _Inout_ OrtAllocator* allocator, _Outptr_ char** value);
ORT_API_STATUS_IMPL(ModelMetadataGetDescription, _In_ const OrtModelMetadata* model_metadata,
                    _Inout_ OrtAllocator* allocator, _Outptr_ char** value);
ORT_API_STATUS_IMPL(ModelMetadataGetGraphDescription, _In_ const OrtModelMetadata* model_metadata,
                    _Inout_ OrtAllocator* allocator, _Outptr_ char** value);
ORT_API_STATUS_IMPL(ModelMetadataLookupCustomMetadataMap, _In_ const OrtModelMetadata* model_metadata,
                    _Inout_ OrtAllocator* allocator, _In_ const char* key, _Outptr_result_maybenull_ char** value);

ORT_API_STATUS_IMPL(ModelMetadataGetVersion, _In_ const OrtModelMetadata* model_metadata,
                    _Out_ int64_t* value);

ORT_API_STATUS_IMPL(CreateRunOptions, _Outptr_ OrtRunOptions** out);

ORT_API_STATUS_IMPL(RunOptionsSetRunLogVerbosityLevel, _Inout_ OrtRunOptions* options, int value);
ORT_API_STATUS_IMPL(RunOptionsSetRunLogSeverityLevel, _Inout_ OrtRunOptions* options, int value);
ORT_API_STATUS_IMPL(RunOptionsSetRunTag, _Inout_ OrtRunOptions*, _In_ const char* run_tag);

ORT_API_STATUS_IMPL(RunOptionsGetRunLogVerbosityLevel, _In_ const OrtRunOptions* options, _Out_ int* out);
ORT_API_STATUS_IMPL(RunOptionsGetRunLogSeverityLevel, _In_ const OrtRunOptions* options, _Out_ int* out);
ORT_API_STATUS_IMPL(RunOptionsGetRunTag, _In_ const OrtRunOptions*, _Out_ const char** out);

ORT_API_STATUS_IMPL(RunOptionsSetTerminate, _Inout_ OrtRunOptions* options);
ORT_API_STATUS_IMPL(RunOptionsUnsetTerminate, _Inout_ OrtRunOptions* options);

ORT_API_STATUS_IMPL(CreateTensorAsOrtValue, _Inout_ OrtAllocator* allocator,
                    _In_ const int64_t* shape, size_t shape_len, ONNXTensorElementDataType type,
                    _Outptr_ OrtValue** out);
ORT_API_STATUS_IMPL(CreateTensorWithDataAsOrtValue, _In_ const OrtMemoryInfo* info,
                    _Inout_ void* p_data, size_t p_data_len, _In_ const int64_t* shape, size_t shape_len,
                    ONNXTensorElementDataType type, _Outptr_ OrtValue** out);
ORT_API_STATUS_IMPL(IsTensor, _In_ const OrtValue* value, _Out_ int* out);
ORT_API_STATUS_IMPL(HasValue, _In_ const OrtValue* value, _Out_ int* out);
ORT_API_STATUS_IMPL(GetTensorMutableData, _Inout_ OrtValue* value, _Outptr_ void** out);
ORT_API_STATUS_IMPL(FillStringTensor, _Inout_ OrtValue* value, _In_ const char* const* s, size_t s_len);
ORT_API_STATUS_IMPL(FillStringTensorElement, _Inout_ OrtValue* value, _In_ const char* s, size_t index);
ORT_API_STATUS_IMPL(GetStringTensorDataLength, _In_ const OrtValue* value, _Out_ size_t* len);
ORT_API_STATUS_IMPL(GetStringTensorElementLength, _In_ const OrtValue* value, size_t index, _Out_ size_t* out);
ORT_API_STATUS_IMPL(GetStringTensorContent, _In_ const OrtValue* value, _Out_writes_bytes_all_(s_len) void* s,
                    size_t s_len, _Out_writes_all_(offsets_len) size_t* offsets, size_t offsets_len);
ORT_API_STATUS_IMPL(GetStringTensorElement, _In_ const OrtValue* value, size_t s_len, size_t index, _Out_writes_bytes_all_(s_len) void* s);
ORT_API_STATUS_IMPL(CastTypeInfoToTensorInfo, _In_ const OrtTypeInfo*,
                    _Outptr_result_maybenull_ const OrtTensorTypeAndShapeInfo** out);
ORT_API_STATUS_IMPL(GetOnnxTypeFromTypeInfo, _In_ const OrtTypeInfo*, _Out_ enum ONNXType* out);
ORT_API_STATUS_IMPL(CreateTensorTypeAndShapeInfo, _Outptr_ OrtTensorTypeAndShapeInfo** out);
ORT_API_STATUS_IMPL(SetTensorElementType, _Inout_ OrtTensorTypeAndShapeInfo*, enum ONNXTensorElementDataType type);
ORT_API_STATUS_IMPL(SetDimensions, OrtTensorTypeAndShapeInfo* info, _In_ const int64_t* dim_values, size_t dim_count);
ORT_API_STATUS_IMPL(GetTensorElementType, _In_ const OrtTensorTypeAndShapeInfo*, _Out_ enum ONNXTensorElementDataType* out);
ORT_API_STATUS_IMPL(GetDimensionsCount, _In_ const OrtTensorTypeAndShapeInfo* info, _Out_ size_t* out);
ORT_API_STATUS_IMPL(GetDimensions, _In_ const OrtTensorTypeAndShapeInfo* info, _Out_ int64_t* dim_values, size_t dim_values_length);
ORT_API_STATUS_IMPL(GetSymbolicDimensions, _In_ const OrtTensorTypeAndShapeInfo* info,
                    _Out_writes_all_(dim_params_length) const char* dim_params[], size_t dim_params_length);
ORT_API_STATUS_IMPL(GetTensorShapeElementCount, _In_ const OrtTensorTypeAndShapeInfo* info, _Out_ size_t* out);
ORT_API_STATUS_IMPL(GetTensorTypeAndShape, _In_ const OrtValue* value, _Outptr_ OrtTensorTypeAndShapeInfo** out);
ORT_API_STATUS_IMPL(GetTypeInfo, _In_ const OrtValue* value, _Outptr_result_maybenull_ OrtTypeInfo** out);
ORT_API_STATUS_IMPL(GetValueType, _In_ const OrtValue* value, _Out_ enum ONNXType* out);
ORT_API_STATUS_IMPL(AddFreeDimensionOverride, _Inout_ OrtSessionOptions* options, _In_ const char* dim_denotation, _In_ int64_t dim_value);

ORT_API_STATUS_IMPL(CreateMemoryInfo, _In_ const char* name1, enum OrtAllocatorType type, int id1, enum OrtMemType mem_type1, _Outptr_ OrtMemoryInfo** out)
ORT_ALL_ARGS_NONNULL;
ORT_API_STATUS_IMPL(CreateCpuMemoryInfo, enum OrtAllocatorType type, enum OrtMemType mem_type1, _Outptr_ OrtMemoryInfo** out)
ORT_ALL_ARGS_NONNULL;
ORT_API_STATUS_IMPL(CompareMemoryInfo, _In_ const OrtMemoryInfo* info1, _In_ const OrtMemoryInfo* info2, _Out_ int* out)
ORT_ALL_ARGS_NONNULL;
ORT_API_STATUS_IMPL(MemoryInfoGetName, _In_ const OrtMemoryInfo* ptr, _Out_ const char** out);
ORT_API_STATUS_IMPL(MemoryInfoGetId, _In_ const OrtMemoryInfo* ptr, _Out_ int* out);
ORT_API_STATUS_IMPL(MemoryInfoGetMemType, _In_ const OrtMemoryInfo* ptr, _Out_ OrtMemType* out);
ORT_API_STATUS_IMPL(MemoryInfoGetType, _In_ const OrtMemoryInfo* ptr, _Out_ OrtAllocatorType* out);

ORT_API_STATUS_IMPL(AllocatorAlloc, _Inout_ OrtAllocator* ptr, size_t size, _Outptr_ void** out);
ORT_API_STATUS_IMPL(AllocatorFree, _Inout_ OrtAllocator* ptr, void* p);
ORT_API_STATUS_IMPL(AllocatorGetInfo, _In_ const OrtAllocator* ptr, _Outptr_ const struct OrtMemoryInfo** out);
ORT_API_STATUS_IMPL(GetAllocatorWithDefaultOptions, _Outptr_ OrtAllocator** out);
ORT_API_STATUS_IMPL(GetValue, _In_ const OrtValue* value, int index, _Inout_ OrtAllocator* allocator, _Outptr_ OrtValue** out);
ORT_API_STATUS_IMPL(GetValueCount, _In_ const OrtValue* value, _Out_ size_t* out);
ORT_API_STATUS_IMPL(CreateValue, _In_reads_(num_values) const OrtValue* const* in, size_t num_values,
                    enum ONNXType value_type, _Outptr_ OrtValue** out);
ORT_API_STATUS_IMPL(CreateOpaqueValue, _In_z_ const char* domain_name, _In_z_ const char* type_name,
                    _In_ const void* data_container, size_t data_container_size, _Outptr_ OrtValue** out);
ORT_API_STATUS_IMPL(GetOpaqueValue, _In_ const char* domain_name, _In_ const char* type_name,
                    _In_ const OrtValue* in, _Out_ void* data_container, size_t data_container_size);

ORT_API_STATUS_IMPL(KernelInfoGetAttribute_float, _In_ const OrtKernelInfo* info, _In_ const char* name, _Out_ float* out);
ORT_API_STATUS_IMPL(KernelInfoGetAttribute_int64, _In_ const OrtKernelInfo* info, _In_ const char* name, _Out_ int64_t* out);
ORT_API_STATUS_IMPL(KernelInfoGetAttribute_string, _In_ const OrtKernelInfo* info, _In_ const char* name, _Out_ char* out, _Inout_ size_t* size);

ORT_API_STATUS_IMPL(KernelContext_GetInputCount, _In_ const OrtKernelContext* context, _Out_ size_t* out);
ORT_API_STATUS_IMPL(KernelContext_GetOutputCount, _In_ const OrtKernelContext* context, _Out_ size_t* out);
ORT_API_STATUS_IMPL(KernelContext_GetInput, _In_ const OrtKernelContext* context, _In_ size_t index, _Out_ const OrtValue** out);
ORT_API_STATUS_IMPL(KernelContext_GetOutput, _Inout_ OrtKernelContext* context, _In_ size_t index, _In_ const int64_t* dim_values, size_t dim_count, _Out_ OrtValue** out);

// OrtTypeInfo methods
ORT_API_STATUS_IMPL(GetDenotationFromTypeInfo, _In_ const OrtTypeInfo*, _Out_ const char** const denotation, _Out_ size_t* len);
ORT_API_STATUS_IMPL(CastTypeInfoToMapTypeInfo, _In_ const OrtTypeInfo* type_info,
                    _Outptr_result_maybenull_ const OrtMapTypeInfo** out);
ORT_API_STATUS_IMPL(CastTypeInfoToSequenceTypeInfo, _In_ const OrtTypeInfo* type_info,
                    _Outptr_result_maybenull_ const OrtSequenceTypeInfo** out);

// OrtMapTypeInfo Accessors
ORT_API_STATUS_IMPL(GetMapKeyType, _In_ const OrtMapTypeInfo* map_type_info, _Out_ enum ONNXTensorElementDataType* out);
ORT_API_STATUS_IMPL(GetMapValueType, _In_ const OrtMapTypeInfo* map_type_info, _Outptr_ OrtTypeInfo** type_info);

// OrtSequenceTypeInfo Accessors
ORT_API_STATUS_IMPL(GetSequenceElementType, _In_ const OrtSequenceTypeInfo* sequence_type_info, _Outptr_ OrtTypeInfo** type_info);

ORT_API_STATUS_IMPL(DisablePerSessionThreads, _In_ OrtSessionOptions* options);
ORT_API_STATUS_IMPL(CreateThreadingOptions, _Outptr_ OrtThreadingOptions** out);
ORT_API(void, ReleaseThreadingOptions, _Frees_ptr_opt_ OrtThreadingOptions*);

ORT_API_STATUS_IMPL(ModelMetadataGetCustomMetadataMapKeys, _In_ const OrtModelMetadata* model_metadata,
                    _Inout_ OrtAllocator* allocator, _Outptr_result_buffer_maybenull_(*num_keys) char*** keys, _Out_ int64_t* num_keys);

ORT_API_STATUS_IMPL(AddFreeDimensionOverrideByName, _Inout_ OrtSessionOptions* options, _In_ const char* dim_name, _In_ int64_t dim_value);

ORT_API_STATUS_IMPL(CreateAllocator, const OrtSession* sess, const OrtMemoryInfo* mem_info,
                    _Outptr_ OrtAllocator** out);
ORT_API(void, ReleaseAllocator, _Frees_ptr_opt_ OrtAllocator* allocator);

ORT_API_STATUS_IMPL(RunWithBinding, _Inout_ OrtSession* sess, _In_ const OrtRunOptions* run_options, _In_ const OrtIoBinding* binding_ptr);

ORT_API_STATUS_IMPL(CreateIoBinding, _Inout_ OrtSession* sess, _Outptr_ OrtIoBinding** out);
ORT_API(void, ReleaseIoBinding, _Frees_ptr_opt_ OrtIoBinding* allocator);

ORT_API_STATUS_IMPL(BindInput, _Inout_ OrtIoBinding* binding_ptr, _In_ const char* name, _In_ const OrtValue* val_ptr);
ORT_API_STATUS_IMPL(BindOutput, _Inout_ OrtIoBinding* binding_ptr, _In_ const char* name, _In_ const OrtValue* val_ptr);
ORT_API_STATUS_IMPL(BindOutputToDevice, _Inout_ OrtIoBinding* binding_ptr, _In_ const char* name, _In_ const OrtMemoryInfo* val_ptr);
ORT_API_STATUS_IMPL(GetBoundOutputNames, _In_ const OrtIoBinding* binding_ptr, _In_ OrtAllocator* allocator,
                    _Out_ char** buffer, _Outptr_result_maybenull_ size_t** lengths, _Out_ size_t* count);
ORT_API_STATUS_IMPL(GetBoundOutputValues, _In_ const OrtIoBinding* binding_ptr, _In_ OrtAllocator* allocator,
                    _Outptr_result_maybenull_ OrtValue*** output, _Out_ size_t* output_count);

ORT_API(void, ClearBoundInputs, _Inout_ OrtIoBinding* binding_ptr);
ORT_API(void, ClearBoundOutputs, _Inout_ OrtIoBinding* binding_ptr);

ORT_API_STATUS_IMPL(GetAvailableProviders, _Outptr_ char*** out_ptr,
                    _In_ int* providers_length);
ORT_API_STATUS_IMPL(ReleaseAvailableProviders, _In_ char** ptr,
                    _In_ int providers_length);

ORT_API_STATUS_IMPL(AddSessionConfigEntry, _Inout_ OrtSessionOptions* options,
                    _In_z_ const char* config_key, _In_z_ const char* config_value);

ORT_API_STATUS_IMPL(TensorAt, _Inout_ OrtValue* value, const int64_t* location_values, size_t location_values_count, _Outptr_ void** out);

ORT_API_STATUS_IMPL(CreateAndRegisterAllocator, _Inout_ OrtEnv* env, _In_ const OrtMemoryInfo* mem_info, _In_ const OrtArenaCfg* arena_cfg);

ORT_API_STATUS_IMPL(SetLanguageProjection, _In_ const OrtEnv* ort_env, _In_ OrtLanguageProjection projection);
ORT_API_STATUS_IMPL(SessionGetProfilingStartTimeNs, _In_ const OrtSession* sess, _Out_ uint64_t* out);

ORT_API_STATUS_IMPL(SetGlobalIntraOpNumThreads, _Inout_ OrtThreadingOptions* tp_options, int intra_op_num_threads);
ORT_API_STATUS_IMPL(SetGlobalInterOpNumThreads, _Inout_ OrtThreadingOptions* tp_options, int inter_op_num_threads);
ORT_API_STATUS_IMPL(SetGlobalSpinControl, _Inout_ OrtThreadingOptions* tp_options, int allow_spinning);
ORT_API_STATUS_IMPL(AddInitializer, _Inout_ OrtSessionOptions* options, _In_z_ const char* name,
                    _In_ const OrtValue* val);

ORT_API_STATUS_IMPL(SessionOptionsAppendExecutionProvider_CUDA,
                    _In_ OrtSessionOptions* options, _In_ const OrtCUDAProviderOptions* cuda_options);
ORT_API_STATUS_IMPL(SessionOptionsAppendExecutionProvider_ROCM,
                    _In_ OrtSessionOptions* options, _In_ const OrtROCMProviderOptions* rocm_options);
ORT_API_STATUS_IMPL(SessionOptionsAppendExecutionProvider_OpenVINO,
                    _In_ OrtSessionOptions* options, _In_ const OrtOpenVINOProviderOptions* provider_options);
ORT_API_STATUS_IMPL(SetGlobalDenormalAsZero, _Inout_ OrtThreadingOptions* options);

ORT_API_STATUS_IMPL(CreateArenaCfg, _In_ size_t max_mem, int arena_extend_strategy, int initial_chunk_size_bytes,
                    int max_dead_bytes_per_chunk, _Outptr_ OrtArenaCfg** out);
ORT_API(void, ReleaseArenaCfg, _Frees_ptr_opt_ OrtArenaCfg*);
ORT_API_STATUS_IMPL(SessionOptionsAppendExecutionProvider_TensorRT,
                    _In_ OrtSessionOptions* options, _In_ const OrtTensorRTProviderOptions* tensorrt_options);
ORT_API_STATUS_IMPL(SessionOptionsAppendExecutionProvider_MIGraphX,
                    _In_ OrtSessionOptions* options, _In_ const OrtMIGraphXProviderOptions* migraphx_options);
ORT_API_STATUS_IMPL(SetCurrentGpuDeviceId, _In_ int device_id);
ORT_API_STATUS_IMPL(GetCurrentGpuDeviceId, _In_ int* device_id);
ORT_API_STATUS_IMPL(KernelInfoGetAttributeArray_float, _In_ const OrtKernelInfo* info, _In_ const char* name, _Out_ float* out, _Inout_ size_t* size);
ORT_API_STATUS_IMPL(KernelInfoGetAttributeArray_int64, _In_ const OrtKernelInfo* info, _In_ const char* name, _Out_ int64_t* out, _Inout_ size_t* size);
ORT_API_STATUS_IMPL(CreateArenaCfgV2, _In_reads_(num_keys) const char* const* arena_config_keys, _In_reads_(num_keys) const size_t* arena_config_values,
                    _In_ size_t num_keys, _Outptr_ OrtArenaCfg** out);
ORT_API_STATUS_IMPL(AddRunConfigEntry, _Inout_ OrtRunOptions* options,
                    _In_z_ const char* config_key, _In_z_ const char* config_value);
ORT_API_STATUS_IMPL(CreatePrepackedWeightsContainer, _Outptr_ OrtPrepackedWeightsContainer** out);
ORT_API(void, ReleasePrepackedWeightsContainer, _Frees_ptr_opt_ OrtPrepackedWeightsContainer*);
ORT_API_STATUS_IMPL(CreateSessionWithPrepackedWeightsContainer, _In_ const OrtEnv* env, _In_ const ORTCHAR_T* model_path,
                    _In_ const OrtSessionOptions* options, _Inout_ OrtPrepackedWeightsContainer* prepacked_weights_container,
                    _Outptr_ OrtSession** out);
ORT_API_STATUS_IMPL(CreateSessionFromArrayWithPrepackedWeightsContainer, _In_ const OrtEnv* env,
                    _In_ const void* model_data, size_t model_data_length,
                    _In_ const OrtSessionOptions* options, _Inout_ OrtPrepackedWeightsContainer* prepacked_weights_container,
                    _Outptr_ OrtSession** out);
ORT_API_STATUS_IMPL(SessionOptionsAppendExecutionProvider_TensorRT_V2,
                    _In_ OrtSessionOptions* options, _In_ const OrtTensorRTProviderOptionsV2* tensorrt_options);
ORT_API_STATUS_IMPL(CreateTensorRTProviderOptions, _Outptr_ OrtTensorRTProviderOptionsV2** out);
ORT_API_STATUS_IMPL(UpdateTensorRTProviderOptions, _Inout_ OrtTensorRTProviderOptionsV2* tensorrt_options,
                    _In_reads_(num_keys) const char* const* provider_options_keys,
                    _In_reads_(num_keys) const char* const* provider_options_values,
                    size_t num_keys);
ORT_API_STATUS_IMPL(GetTensorRTProviderOptionsAsString, _In_ const OrtTensorRTProviderOptionsV2* tensorrt_options, _Inout_ OrtAllocator* allocator, _Outptr_ char** ptr);
ORT_API(void, ReleaseTensorRTProviderOptions, _Frees_ptr_opt_ OrtTensorRTProviderOptionsV2*);
ORT_API_STATUS_IMPL(EnableOrtCustomOps, _Inout_ OrtSessionOptions* options);
ORT_API_STATUS_IMPL(RegisterAllocator, _Inout_ OrtEnv* env, _In_ OrtAllocator* allocator);
ORT_API_STATUS_IMPL(UnregisterAllocator, _Inout_ OrtEnv* env, _In_ const OrtMemoryInfo* mem_info);
// SparseTensor related API
ORT_API_STATUS_IMPL(IsSparseTensor, _In_ const OrtValue* value, _Out_ int* out);
ORT_API_STATUS_IMPL(CreateSparseTensorAsOrtValue, _Inout_ OrtAllocator* allocator, _In_ const int64_t* dense_shape,
                    size_t dense_shape_len, ONNXTensorElementDataType type, _Outptr_ OrtValue** out);
ORT_API_STATUS_IMPL(FillSparseTensorCoo, _Inout_ OrtValue* ort_value, _In_ const OrtMemoryInfo* mem_info,
                    _In_ const int64_t* values_shape, size_t values_shape_len, _In_ const void* values,
                    _In_ const int64_t* indices_data, size_t indices_num);
ORT_API_STATUS_IMPL(FillSparseTensorCsr, _Inout_ OrtValue* ort_value, _In_ const OrtMemoryInfo* data_mem_info,
                    _In_ const int64_t* values_shape, size_t values_shape_len, _In_ const void* values,
                    _In_ const int64_t* inner_indices_data, size_t inner_indices_num,
                    _In_ const int64_t* outer_indices_data, size_t outer_indices_num);
ORT_API_STATUS_IMPL(FillSparseTensorBlockSparse, _Inout_ OrtValue* ort_value, _In_ const OrtMemoryInfo* data_mem_info,
                    _In_ const int64_t* values_shape, size_t values_shape_len, _In_ const void* values,
                    _In_ const int64_t* indices_shape_data, size_t indices_shape_len,
                    _In_ const int32_t* indices_data);
ORT_API_STATUS_IMPL(CreateSparseTensorWithValuesAsOrtValue, _In_ const OrtMemoryInfo* info, _Inout_ void* p_data,
                    _In_ const int64_t* dense_shape, size_t dense_shape_len,
                    _In_ const int64_t* values_shape, size_t values_shape_len,
                    ONNXTensorElementDataType type, _Outptr_ OrtValue** out);
ORT_API_STATUS_IMPL(UseCooIndices, _Inout_ OrtValue* ort_value, _Inout_ int64_t* indices_data, size_t indices_num);
ORT_API_STATUS_IMPL(UseCsrIndices, _Inout_ OrtValue*, _Inout_ int64_t* inner_data, size_t inner_num, _Inout_ int64_t* outer_data, size_t outer_num);
ORT_API_STATUS_IMPL(UseBlockSparseIndices, _Inout_ OrtValue* ort_value, const int64_t* indices_shape, size_t indices_shape_len, _Inout_ int32_t* indices_data);
ORT_API_STATUS_IMPL(GetSparseTensorFormat, _In_ const OrtValue* ort_value, _Out_ enum OrtSparseFormat* out);
ORT_API_STATUS_IMPL(GetSparseTensorValuesTypeAndShape, _In_ const OrtValue* ort_value, _Outptr_ OrtTensorTypeAndShapeInfo** out);
ORT_API_STATUS_IMPL(GetSparseTensorValues, _In_ const OrtValue* ort_value, _Outptr_ const void** out);
ORT_API_STATUS_IMPL(GetSparseTensorIndicesTypeShape, _In_ const OrtValue* ort_value, enum OrtSparseIndicesFormat indices_format, _Outptr_ OrtTensorTypeAndShapeInfo** out);
ORT_API_STATUS_IMPL(GetSparseTensorIndices, _In_ const OrtValue* ort_value, enum OrtSparseIndicesFormat indices_format, _Out_ size_t* num_indices, _Outptr_ const void** indices);
ORT_API_STATUS_IMPL(KernelContext_GetGPUComputeStream, _In_ const OrtKernelContext* context, _Outptr_ void** out);
ORT_API_STATUS_IMPL(GetTensorMemoryInfo, _In_ const OrtValue* value, _Outptr_ const OrtMemoryInfo** memory_info);
ORT_API_STATUS_IMPL(GetExecutionProviderApi, _In_ const char* provider_name, _In_ uint32_t version, _Outptr_ const void** provider_api);
ORT_API_STATUS_IMPL(SessionOptionsSetCustomCreateThreadFn, _Inout_ OrtSessionOptions* options, _In_ OrtCustomCreateThreadFn ort_custom_create_thread_fn);
ORT_API_STATUS_IMPL(SessionOptionsSetCustomThreadCreationOptions, _Inout_ OrtSessionOptions* options, _In_ void* ort_custom_thread_creation_options);
ORT_API_STATUS_IMPL(SessionOptionsSetCustomJoinThreadFn, _Inout_ OrtSessionOptions* options, _In_ OrtCustomJoinThreadFn ort_custom_join_thread_fn);
ORT_API_STATUS_IMPL(SetGlobalCustomCreateThreadFn, _Inout_ OrtThreadingOptions* tp_options, _In_ OrtCustomCreateThreadFn ort_custom_create_thread_fn);
ORT_API_STATUS_IMPL(SetGlobalCustomThreadCreationOptions, _Inout_ OrtThreadingOptions* tp_options, _In_ void* ort_custom_thread_creation_options);
ORT_API_STATUS_IMPL(SetGlobalCustomJoinThreadFn, _Inout_ OrtThreadingOptions* tp_options, _In_ OrtCustomJoinThreadFn ort_custom_join_thread_fn);
ORT_API_STATUS_IMPL(SynchronizeBoundInputs, _Inout_ OrtIoBinding* binding_ptr);
ORT_API_STATUS_IMPL(SynchronizeBoundOutputs, _Inout_ OrtIoBinding* binding_ptr);
ORT_API_STATUS_IMPL(SessionOptionsAppendExecutionProvider_CUDA_V2,
                    _In_ OrtSessionOptions* options, _In_ const OrtCUDAProviderOptionsV2* cuda_options);
ORT_API_STATUS_IMPL(CreateCUDAProviderOptions, _Outptr_ OrtCUDAProviderOptionsV2** out);
ORT_API_STATUS_IMPL(UpdateCUDAProviderOptions, _Inout_ OrtCUDAProviderOptionsV2* cuda_options,
                    _In_reads_(num_keys) const char* const* provider_options_keys,
                    _In_reads_(num_keys) const char* const* provider_options_values,
                    size_t num_keys);
ORT_API_STATUS_IMPL(GetCUDAProviderOptionsAsString, _In_ const OrtCUDAProviderOptionsV2* cuda_options, _Inout_ OrtAllocator* allocator, _Outptr_ char** ptr);
ORT_API(void, ReleaseCUDAProviderOptions, _Frees_ptr_opt_ OrtCUDAProviderOptionsV2*);

ORT_API_STATUS_IMPL(AddExternalInitializers, _In_ OrtSessionOptions* options,
                    _In_reads_(initializers_num) const char* const* initializer_names,
                    _In_reads_(initializers_num) const OrtValue* const* initializers, size_t initializers_num);

ORT_API_STATUS_IMPL(CreateOpAttr,
                    _In_ const char* name,
                    _In_ const void* data,
                    _In_ int len,
                    _In_ OrtOpAttrType type,
                    _Outptr_ OrtOpAttr** op_attr);

ORT_API(void, ReleaseOpAttr, _Frees_ptr_opt_ OrtOpAttr* op_attr);

ORT_API_STATUS_IMPL(CreateOp,
                    _In_ const OrtKernelInfo* info,
                    _In_ const char* op_name,
                    _In_ const char* domain,
                    _In_ int version,
                    _In_opt_ const char** type_constraint_names,
                    _In_opt_ const ONNXTensorElementDataType* type_constraint_values,
                    _In_opt_ int type_constraint_count,
                    _In_opt_ const OrtOpAttr* const* attr_values,
                    _In_opt_ int attr_count,
                    _In_ int input_count,
                    _In_ int output_count,
                    _Outptr_ OrtOp** ort_op);

ORT_API_STATUS_IMPL(InvokeOp,
                    _In_ const OrtKernelContext* context,
                    _In_ const OrtOp* ort_op,
                    _In_ const OrtValue* const* input_values,
                    _In_ int input_count,
                    _Inout_ OrtValue* const* output_values,
                    _In_ int output_count);

ORT_API(void, ReleaseOp, _Frees_ptr_opt_ OrtOp* op);

ORT_API_STATUS_IMPL(SessionOptionsAppendExecutionProvider,
                    _In_ OrtSessionOptions* options,
                    _In_ const char* provider_name,
                    _In_reads_(num_keys) const char* const* provider_options_keys,
                    _In_reads_(num_keys) const char* const* provider_options_values,
                    _In_ size_t num_keys);

ORT_API_STATUS_IMPL(CopyKernelInfo, _In_ const OrtKernelInfo* info, _Outptr_ OrtKernelInfo** info_copy);

ORT_API(void, ReleaseKernelInfo, _Frees_ptr_opt_ OrtKernelInfo* info_copy);

ORT_API(const OrtTrainingApi*, GetTrainingApi, uint32_t version);

ORT_API_STATUS_IMPL(SessionOptionsAppendExecutionProvider_CANN,
                    _In_ OrtSessionOptions* options, _In_ const OrtCANNProviderOptions* cann_options);
ORT_API_STATUS_IMPL(CreateCANNProviderOptions, _Outptr_ OrtCANNProviderOptions** out);
ORT_API_STATUS_IMPL(UpdateCANNProviderOptions, _Inout_ OrtCANNProviderOptions* cann_options,
                    _In_reads_(num_keys) const char* const* provider_options_keys,
                    _In_reads_(num_keys) const char* const* provider_options_values,
                    size_t num_keys);
ORT_API_STATUS_IMPL(GetCANNProviderOptionsAsString, _In_ const OrtCANNProviderOptions* cann_options,
                    _Inout_ OrtAllocator* allocator, _Outptr_ char** ptr);
ORT_API(void, ReleaseCANNProviderOptions, _Frees_ptr_opt_ OrtCANNProviderOptions*);

ORT_API(void, MemoryInfoGetDeviceType, _In_ const OrtMemoryInfo* ptr, _Out_ OrtMemoryInfoDeviceType* out);

ORT_API_STATUS_IMPL(UpdateEnvWithCustomLogLevel, _In_ OrtEnv* ort_env, OrtLoggingLevel log_severity_level);

ORT_API_STATUS_IMPL(SetGlobalIntraOpThreadAffinity, _Inout_ OrtThreadingOptions* tp_options,
                    const char* affinity_string);

ORT_API_STATUS_IMPL(RegisterCustomOpsLibrary_V2, _Inout_ OrtSessionOptions* options,
                    _In_ const ORTCHAR_T* library_name);
ORT_API_STATUS_IMPL(RegisterCustomOpsUsingFunction, _Inout_ OrtSessionOptions* options,
                    _In_ const char* registration_func_name);

ORT_API_STATUS_IMPL(KernelInfo_GetInputCount, _In_ const OrtKernelInfo* info, _Out_ size_t* out);
ORT_API_STATUS_IMPL(KernelInfo_GetOutputCount, _In_ const OrtKernelInfo* info, _Out_ size_t* out);
ORT_API_STATUS_IMPL(KernelInfo_GetInputName, _In_ const OrtKernelInfo* info, size_t index, _Out_ char* out,
                    _Inout_ size_t* size);
ORT_API_STATUS_IMPL(KernelInfo_GetOutputName, _In_ const OrtKernelInfo* info, size_t index, _Out_ char* out,
                    _Inout_ size_t* size);
ORT_API_STATUS_IMPL(KernelInfo_GetInputTypeInfo, _In_ const OrtKernelInfo* info, size_t index,
                    _Outptr_ OrtTypeInfo** type_info);
ORT_API_STATUS_IMPL(KernelInfo_GetOutputTypeInfo, _In_ const OrtKernelInfo* info, size_t index,
                    _Outptr_ OrtTypeInfo** type_info);
ORT_API_STATUS_IMPL(KernelInfoGetAttribute_tensor, _In_ const OrtKernelInfo* info, _In_z_ const char* name,
                    _Inout_ OrtAllocator* allocator, _Outptr_ OrtValue** out);

ORT_API_STATUS_IMPL(HasSessionConfigEntry, _In_ const OrtSessionOptions* options,
                    _In_z_ const char* config_key, _Out_ int* out);
ORT_API_STATUS_IMPL(GetSessionConfigEntry, _In_ const OrtSessionOptions* options,
                    _In_z_ const char* config_key, _Out_ char* config_value, _Inout_ size_t* size);

ORT_API_STATUS_IMPL(SessionOptionsAppendExecutionProvider_Dnnl,
                    _In_ OrtSessionOptions* options, _In_ const OrtDnnlProviderOptions* dnnl_options);
ORT_API_STATUS_IMPL(CreateDnnlProviderOptions, _Outptr_ OrtDnnlProviderOptions** out);
ORT_API_STATUS_IMPL(UpdateDnnlProviderOptions, _Inout_ OrtDnnlProviderOptions* dnnl_options,
                    _In_reads_(num_keys) const char* const* provider_options_keys,
                    _In_reads_(num_keys) const char* const* provider_options_values,
                    size_t num_keys);
ORT_API_STATUS_IMPL(GetDnnlProviderOptionsAsString, _In_ const OrtDnnlProviderOptions* dnnl_options,
                    _Inout_ OrtAllocator* allocator, _Outptr_ char** ptr);
ORT_API(void, ReleaseDnnlProviderOptions, _Frees_ptr_opt_ OrtDnnlProviderOptions*);

ORT_API_STATUS_IMPL(KernelInfo_GetNodeName, _In_ const OrtKernelInfo* info, _Out_ char* out, _Inout_ size_t* size);
ORT_API_STATUS_IMPL(KernelInfo_GetLogger, _In_ const OrtKernelInfo* info, _Outptr_ const OrtLogger** logger);
ORT_API_STATUS_IMPL(KernelContext_GetLogger, _In_ const OrtKernelContext* context, _Outptr_ const OrtLogger** logger);

ORT_API_STATUS_IMPL(Logger_LogMessage, _In_ const OrtLogger* logger, OrtLoggingLevel log_severity_level,
                    _In_z_ const char* message, _In_z_ const ORTCHAR_T* file_path, int line_number,
                    _In_z_ const char* func_name);
ORT_API_STATUS_IMPL(Logger_GetLoggingSeverityLevel, _In_ const OrtLogger* logger, _Out_ OrtLoggingLevel* out);

ORT_API_STATUS_IMPL(KernelInfoGetConstantInput_tensor, _In_ const OrtKernelInfo* info, _In_ size_t index,
                    _Out_ int* is_constant, _Outptr_ const OrtValue** out);

ORT_API_STATUS_IMPL(CastTypeInfoToOptionalTypeInfo, _In_ const OrtTypeInfo* type_info,
                    _Outptr_result_maybenull_ const OrtOptionalTypeInfo** out);

ORT_API_STATUS_IMPL(GetOptionalContainedTypeInfo, _In_ const OrtOptionalTypeInfo* optional_type_info,
                    _Outptr_ OrtTypeInfo** out);

<<<<<<< HEAD
ORT_API_STATUS_IMPL(KernelContext_GetAllocator, _In_ const OrtKernelContext* context, _In_ const OrtMemoryInfo* mem_info, _Outptr_ OrtAllocator** out);
=======
ORT_API_STATUS_IMPL(GetResizedStringTensorElementBuffer, _Inout_ OrtValue* value,
                    _In_ size_t index, _In_ size_t length_in_bytes, _Inout_ char**);
>>>>>>> b49d4282
}  // namespace OrtApis<|MERGE_RESOLUTION|>--- conflicted
+++ resolved
@@ -460,10 +460,8 @@
 ORT_API_STATUS_IMPL(GetOptionalContainedTypeInfo, _In_ const OrtOptionalTypeInfo* optional_type_info,
                     _Outptr_ OrtTypeInfo** out);
 
-<<<<<<< HEAD
-ORT_API_STATUS_IMPL(KernelContext_GetAllocator, _In_ const OrtKernelContext* context, _In_ const OrtMemoryInfo* mem_info, _Outptr_ OrtAllocator** out);
-=======
 ORT_API_STATUS_IMPL(GetResizedStringTensorElementBuffer, _Inout_ OrtValue* value,
                     _In_ size_t index, _In_ size_t length_in_bytes, _Inout_ char**);
->>>>>>> b49d4282
+
+ORT_API_STATUS_IMPL(KernelContext_GetAllocator, _In_ const OrtKernelContext* context, _In_ const OrtMemoryInfo* mem_info, _Outptr_ OrtAllocator** out);
 }  // namespace OrtApis