// Copyright (c) Microsoft Corporation. All rights reserved.
// Licensed under the MIT License.

namespace OrtApis {

ORT_API(const OrtApi*, GetApi, uint32_t version);

ORT_API(const char*, GetVersionString);

ORT_API(void, ReleaseEnv, OrtEnv*);
ORT_API(void, ReleaseStatus, _Frees_ptr_opt_ OrtStatus*);
ORT_API(void, ReleaseMemoryInfo, _Frees_ptr_opt_ OrtMemoryInfo*);
ORT_API(void, ReleaseSession, _Frees_ptr_opt_ OrtSession*);
ORT_API(void, ReleaseValue, _Frees_ptr_opt_ OrtValue*);
ORT_API(void, ReleaseRunOptions, _Frees_ptr_opt_ OrtRunOptions*);
ORT_API(void, ReleaseTypeInfo, _Frees_ptr_opt_ OrtTypeInfo*);
ORT_API(void, ReleaseTensorTypeAndShapeInfo, _Frees_ptr_opt_ OrtTensorTypeAndShapeInfo*);
ORT_API(void, ReleaseSessionOptions, _Frees_ptr_opt_ OrtSessionOptions*);
ORT_API(void, ReleaseCustomOpDomain, _Frees_ptr_opt_ OrtCustomOpDomain*);
ORT_API(void, ReleaseMapTypeInfo, _Frees_ptr_opt_ OrtMapTypeInfo*);
ORT_API(void, ReleaseSequenceTypeInfo, _Frees_ptr_opt_ OrtSequenceTypeInfo*);
ORT_API(void, ReleaseModelMetadata, _Frees_ptr_opt_ OrtModelMetadata*);
ORT_API(void, ReleaseValueInfo, _Frees_ptr_opt_ OrtValueInfo*);
ORT_API(void, ReleaseNode, _Frees_ptr_opt_ OrtNode*);
ORT_API(void, ReleaseGraph, _Frees_ptr_opt_ OrtGraph*);
ORT_API(void, ReleaseModel, _Frees_ptr_opt_ OrtModel*);

_Check_return_ _Ret_notnull_ [[nodiscard]] OrtStatus* ORT_API_CALL CreateStatus(OrtErrorCode code, _In_z_ const char* msg)
    NO_EXCEPTION;

OrtErrorCode ORT_API_CALL GetErrorCode(_In_ const OrtStatus* status) NO_EXCEPTION ORT_ALL_ARGS_NONNULL;
const char* ORT_API_CALL GetErrorMessage(_In_ const OrtStatus* status) NO_EXCEPTION ORT_ALL_ARGS_NONNULL;

ORT_API_STATUS_IMPL(CreateEnv, OrtLoggingLevel logging_level, _In_ const char* logid, _Outptr_ OrtEnv** out)
ORT_ALL_ARGS_NONNULL;
ORT_API_STATUS_IMPL(CreateEnvWithCustomLogger, OrtLoggingFunction logging_function, _In_opt_ void* logger_param, OrtLoggingLevel logging_level, _In_ const char* logid, _Outptr_ OrtEnv** out);
ORT_API_STATUS_IMPL(CreateEnvWithGlobalThreadPools, OrtLoggingLevel logging_level, _In_ const char* logid,
                    _In_ const struct OrtThreadingOptions* t_options, _Outptr_ OrtEnv** out)
ORT_ALL_ARGS_NONNULL;
ORT_API_STATUS_IMPL(CreateEnvWithCustomLoggerAndGlobalThreadPools, OrtLoggingFunction logging_function, _In_opt_ void* logger_param, OrtLoggingLevel logging_level,
                    _In_ const char* logid, _In_ const struct OrtThreadingOptions* tp_options, _Outptr_ OrtEnv** out)
ORT_ALL_ARGS_NONNULL;

ORT_API_STATUS_IMPL(EnableTelemetryEvents, _In_ const OrtEnv* env);
ORT_API_STATUS_IMPL(DisableTelemetryEvents, _In_ const OrtEnv* env);

ORT_API_STATUS_IMPL(CreateSession, _In_ const OrtEnv* env, _In_ const ORTCHAR_T* model_path,
                    _In_ const OrtSessionOptions* options, _Outptr_ OrtSession** out);

ORT_API_STATUS_IMPL(CreateSessionFromArray, _In_ const OrtEnv* env, _In_ const void* model_data, size_t model_data_length,
                    _In_ const OrtSessionOptions* options, _Outptr_ OrtSession** out);

ORT_API_STATUS_IMPL(Run, _Inout_ OrtSession* sess, _In_opt_ const OrtRunOptions* run_options,
                    _In_reads_(input_len) const char* const* input_names,
                    _In_reads_(input_len) const OrtValue* const* input, size_t input_len,
                    _In_reads_(output_names_len) const char* const* output_names1, size_t output_names_len,
                    _Inout_updates_all_(output_names_len) OrtValue** output);

ORT_API_STATUS_IMPL(CreateSessionOptions, OrtSessionOptions** out);
ORT_API_STATUS_IMPL(CloneSessionOptions, const OrtSessionOptions* input, OrtSessionOptions** out);
ORT_API_STATUS_IMPL(SetSessionExecutionMode, _In_ OrtSessionOptions* options, ExecutionMode execution_mode);
ORT_API_STATUS_IMPL(SetOptimizedModelFilePath, _In_ OrtSessionOptions* options, _In_ const ORTCHAR_T* optimized_model_filepath);
ORT_API_STATUS_IMPL(EnableProfiling, _In_ OrtSessionOptions* options, _In_ const ORTCHAR_T* profile_file_prefix);
ORT_API_STATUS_IMPL(DisableProfiling, _In_ OrtSessionOptions* options);
ORT_API_STATUS_IMPL(EnableMemPattern, _In_ OrtSessionOptions* options);
ORT_API_STATUS_IMPL(DisableMemPattern, _In_ OrtSessionOptions* options);
ORT_API_STATUS_IMPL(EnableCpuMemArena, _In_ OrtSessionOptions* options);
ORT_API_STATUS_IMPL(DisableCpuMemArena, _In_ OrtSessionOptions* options);
ORT_API_STATUS_IMPL(SetSessionLogId, _In_ OrtSessionOptions* options, const char* logid);
ORT_API_STATUS_IMPL(SetSessionLogVerbosityLevel, _In_ OrtSessionOptions* options, int session_log_verbosity_level);
ORT_API_STATUS_IMPL(SetSessionLogSeverityLevel, _In_ OrtSessionOptions* options, int session_log_severity_level);
ORT_API_STATUS_IMPL(SetSessionGraphOptimizationLevel, _In_ OrtSessionOptions* options,
                    GraphOptimizationLevel graph_optimization_level);
ORT_API_STATUS_IMPL(SetIntraOpNumThreads, _Inout_ OrtSessionOptions* options, int intra_op_num_threads);
ORT_API_STATUS_IMPL(SetInterOpNumThreads, _Inout_ OrtSessionOptions* options, int inter_op_num_threads);

ORT_API_STATUS_IMPL(CreateCustomOpDomain, _In_ const char* domain, _Outptr_ OrtCustomOpDomain** out);
ORT_API_STATUS_IMPL(CustomOpDomain_Add, _Inout_ OrtCustomOpDomain* custom_op_domain, _In_ const OrtCustomOp* op);
ORT_API_STATUS_IMPL(AddCustomOpDomain, _Inout_ OrtSessionOptions* options, _In_ OrtCustomOpDomain* custom_op_domain);
ORT_API_STATUS_IMPL(RegisterCustomOpsLibrary, _Inout_ OrtSessionOptions* options, _In_ const char* library_path, _Outptr_ void** library_handle);

ORT_API_STATUS_IMPL(SessionGetInputCount, _In_ const OrtSession* sess, _Out_ size_t* out);
ORT_API_STATUS_IMPL(SessionGetOutputCount, _In_ const OrtSession* sess, _Out_ size_t* out);
ORT_API_STATUS_IMPL(SessionGetOverridableInitializerCount, _In_ const OrtSession* sess, _Out_ size_t* out);
ORT_API_STATUS_IMPL(SessionGetInputTypeInfo, _In_ const OrtSession* sess, size_t index, _Outptr_ OrtTypeInfo** type_info);
ORT_API_STATUS_IMPL(SessionGetOutputTypeInfo, _In_ const OrtSession* sess, size_t index, _Outptr_ OrtTypeInfo** type_info);
ORT_API_STATUS_IMPL(SessionGetOverridableInitializerTypeInfo, _In_ const OrtSession* sess, size_t index, _Outptr_ OrtTypeInfo** type_info);
ORT_API_STATUS_IMPL(SessionGetInputName, _In_ const OrtSession* sess, size_t index, _Inout_ OrtAllocator* allocator, _Outptr_ char** value);
ORT_API_STATUS_IMPL(SessionGetOutputName, _In_ const OrtSession* sess, size_t index, _Inout_ OrtAllocator* allocator, _Outptr_ char** value);
ORT_API_STATUS_IMPL(SessionGetOverridableInitializerName, _In_ const OrtSession* sess, size_t index,
                    _Inout_ OrtAllocator* allocator, _Outptr_ char** value);
ORT_API_STATUS_IMPL(SessionEndProfiling, _In_ OrtSession* sess, _Inout_ OrtAllocator* allocator,
                    _Outptr_ char** out);
ORT_API_STATUS_IMPL(SessionGetModelMetadata, _In_ const OrtSession* sess,
                    _Outptr_ OrtModelMetadata** out);

ORT_API_STATUS_IMPL(ModelMetadataGetProducerName, _In_ const OrtModelMetadata* model_metadata,
                    _Inout_ OrtAllocator* allocator, _Outptr_ char** value);
ORT_API_STATUS_IMPL(ModelMetadataGetGraphName, _In_ const OrtModelMetadata* model_metadata,
                    _Inout_ OrtAllocator* allocator, _Outptr_ char** value);
ORT_API_STATUS_IMPL(ModelMetadataGetDomain, _In_ const OrtModelMetadata* model_metadata,
                    _Inout_ OrtAllocator* allocator, _Outptr_ char** value);
ORT_API_STATUS_IMPL(ModelMetadataGetDescription, _In_ const OrtModelMetadata* model_metadata,
                    _Inout_ OrtAllocator* allocator, _Outptr_ char** value);
ORT_API_STATUS_IMPL(ModelMetadataGetGraphDescription, _In_ const OrtModelMetadata* model_metadata,
                    _Inout_ OrtAllocator* allocator, _Outptr_ char** value);
ORT_API_STATUS_IMPL(ModelMetadataLookupCustomMetadataMap, _In_ const OrtModelMetadata* model_metadata,
                    _Inout_ OrtAllocator* allocator, _In_ const char* key, _Outptr_result_maybenull_ char** value);

ORT_API_STATUS_IMPL(ModelMetadataGetVersion, _In_ const OrtModelMetadata* model_metadata,
                    _Out_ int64_t* value);

ORT_API_STATUS_IMPL(CreateRunOptions, _Outptr_ OrtRunOptions** out);

ORT_API_STATUS_IMPL(RunOptionsSetRunLogVerbosityLevel, _Inout_ OrtRunOptions* options, int value);
ORT_API_STATUS_IMPL(RunOptionsSetRunLogSeverityLevel, _Inout_ OrtRunOptions* options, int value);
ORT_API_STATUS_IMPL(RunOptionsSetRunTag, _Inout_ OrtRunOptions*, _In_ const char* run_tag);

ORT_API_STATUS_IMPL(RunOptionsGetRunLogVerbosityLevel, _In_ const OrtRunOptions* options, _Out_ int* out);
ORT_API_STATUS_IMPL(RunOptionsGetRunLogSeverityLevel, _In_ const OrtRunOptions* options, _Out_ int* out);
ORT_API_STATUS_IMPL(RunOptionsGetRunTag, _In_ const OrtRunOptions*, _Out_ const char** out);

ORT_API_STATUS_IMPL(RunOptionsSetTerminate, _Inout_ OrtRunOptions* options);
ORT_API_STATUS_IMPL(RunOptionsUnsetTerminate, _Inout_ OrtRunOptions* options);

ORT_API_STATUS_IMPL(CreateTensorAsOrtValue, _Inout_ OrtAllocator* allocator,
                    _In_ const int64_t* shape, size_t shape_len, ONNXTensorElementDataType type,
                    _Outptr_ OrtValue** out);
ORT_API_STATUS_IMPL(CreateTensorWithDataAsOrtValue, _In_ const OrtMemoryInfo* info,
                    _Inout_ void* p_data, size_t p_data_len, _In_ const int64_t* shape, size_t shape_len,
                    ONNXTensorElementDataType type, _Outptr_ OrtValue** out);
ORT_API_STATUS_IMPL(IsTensor, _In_ const OrtValue* value, _Out_ int* out);
ORT_API_STATUS_IMPL(HasValue, _In_ const OrtValue* value, _Out_ int* out);
ORT_API_STATUS_IMPL(GetTensorMutableData, _Inout_ OrtValue* value, _Outptr_ void** out);
ORT_API_STATUS_IMPL(FillStringTensor, _Inout_ OrtValue* value, _In_ const char* const* s, size_t s_len);
ORT_API_STATUS_IMPL(FillStringTensorElement, _Inout_ OrtValue* value, _In_ const char* s, size_t index);
ORT_API_STATUS_IMPL(GetStringTensorDataLength, _In_ const OrtValue* value, _Out_ size_t* len);
ORT_API_STATUS_IMPL(GetStringTensorElementLength, _In_ const OrtValue* value, size_t index, _Out_ size_t* out);
ORT_API_STATUS_IMPL(GetStringTensorContent, _In_ const OrtValue* value, _Out_writes_bytes_all_(s_len) void* s,
                    size_t s_len, _Out_writes_all_(offsets_len) size_t* offsets, size_t offsets_len);
ORT_API_STATUS_IMPL(GetStringTensorElement, _In_ const OrtValue* value, size_t s_len, size_t index, _Out_writes_bytes_all_(s_len) void* s);
ORT_API_STATUS_IMPL(CastTypeInfoToTensorInfo, _In_ const OrtTypeInfo*,
                    _Outptr_result_maybenull_ const OrtTensorTypeAndShapeInfo** out);
ORT_API_STATUS_IMPL(GetOnnxTypeFromTypeInfo, _In_ const OrtTypeInfo*, _Out_ enum ONNXType* out);
ORT_API_STATUS_IMPL(CreateTensorTypeAndShapeInfo, _Outptr_ OrtTensorTypeAndShapeInfo** out);
ORT_API_STATUS_IMPL(SetTensorElementType, _Inout_ OrtTensorTypeAndShapeInfo*, enum ONNXTensorElementDataType type);
ORT_API_STATUS_IMPL(SetDimensions, OrtTensorTypeAndShapeInfo* info, _In_ const int64_t* dim_values, size_t dim_count);
ORT_API_STATUS_IMPL(GetTensorElementType, _In_ const OrtTensorTypeAndShapeInfo*, _Out_ enum ONNXTensorElementDataType* out);
ORT_API_STATUS_IMPL(GetDimensionsCount, _In_ const OrtTensorTypeAndShapeInfo* info, _Out_ size_t* out);
ORT_API_STATUS_IMPL(GetDimensions, _In_ const OrtTensorTypeAndShapeInfo* info, _Out_ int64_t* dim_values, size_t dim_values_length);
ORT_API_STATUS_IMPL(GetSymbolicDimensions, _In_ const OrtTensorTypeAndShapeInfo* info,
                    _Out_writes_all_(dim_params_length) const char* dim_params[], size_t dim_params_length);
ORT_API_STATUS_IMPL(GetTensorShapeElementCount, _In_ const OrtTensorTypeAndShapeInfo* info, _Out_ size_t* out);
ORT_API_STATUS_IMPL(GetTensorTypeAndShape, _In_ const OrtValue* value, _Outptr_ OrtTensorTypeAndShapeInfo** out);
ORT_API_STATUS_IMPL(GetTypeInfo, _In_ const OrtValue* value, _Outptr_result_maybenull_ OrtTypeInfo** out);
ORT_API_STATUS_IMPL(GetValueType, _In_ const OrtValue* value, _Out_ enum ONNXType* out);
ORT_API_STATUS_IMPL(AddFreeDimensionOverride, _Inout_ OrtSessionOptions* options, _In_ const char* dim_denotation, _In_ int64_t dim_value);

ORT_API_STATUS_IMPL(CreateMemoryInfo, _In_ const char* name1, enum OrtAllocatorType type, int id1, enum OrtMemType mem_type1, _Outptr_ OrtMemoryInfo** out)
ORT_ALL_ARGS_NONNULL;
ORT_API_STATUS_IMPL(CreateCpuMemoryInfo, enum OrtAllocatorType type, enum OrtMemType mem_type1, _Outptr_ OrtMemoryInfo** out)
ORT_ALL_ARGS_NONNULL;
ORT_API_STATUS_IMPL(CompareMemoryInfo, _In_ const OrtMemoryInfo* info1, _In_ const OrtMemoryInfo* info2, _Out_ int* out)
ORT_ALL_ARGS_NONNULL;
ORT_API_STATUS_IMPL(MemoryInfoGetName, _In_ const OrtMemoryInfo* ptr, _Out_ const char** out);
ORT_API_STATUS_IMPL(MemoryInfoGetId, _In_ const OrtMemoryInfo* ptr, _Out_ int* out);
ORT_API_STATUS_IMPL(MemoryInfoGetMemType, _In_ const OrtMemoryInfo* ptr, _Out_ OrtMemType* out);
ORT_API_STATUS_IMPL(MemoryInfoGetType, _In_ const OrtMemoryInfo* ptr, _Out_ OrtAllocatorType* out);

ORT_API_STATUS_IMPL(AllocatorAlloc, _Inout_ OrtAllocator* ptr, size_t size, _Outptr_ void** out);
ORT_API_STATUS_IMPL(AllocatorFree, _Inout_ OrtAllocator* ptr, void* p);
ORT_API_STATUS_IMPL(AllocatorGetInfo, _In_ const OrtAllocator* ptr, _Outptr_ const struct OrtMemoryInfo** out);
ORT_API_STATUS_IMPL(GetAllocatorWithDefaultOptions, _Outptr_ OrtAllocator** out);
ORT_API_STATUS_IMPL(GetValue, _In_ const OrtValue* value, int index, _Inout_ OrtAllocator* allocator, _Outptr_ OrtValue** out);
ORT_API_STATUS_IMPL(GetValueCount, _In_ const OrtValue* value, _Out_ size_t* out);
ORT_API_STATUS_IMPL(CreateValue, _In_reads_(num_values) const OrtValue* const* in, size_t num_values,
                    enum ONNXType value_type, _Outptr_ OrtValue** out);
ORT_API_STATUS_IMPL(CreateOpaqueValue, _In_z_ const char* domain_name, _In_z_ const char* type_name,
                    _In_ const void* data_container, size_t data_container_size, _Outptr_ OrtValue** out);
ORT_API_STATUS_IMPL(GetOpaqueValue, _In_ const char* domain_name, _In_ const char* type_name,
                    _In_ const OrtValue* in, _Out_ void* data_container, size_t data_container_size);

ORT_API_STATUS_IMPL(KernelInfoGetAttribute_float, _In_ const OrtKernelInfo* info, _In_ const char* name, _Out_ float* out);
ORT_API_STATUS_IMPL(KernelInfoGetAttribute_int64, _In_ const OrtKernelInfo* info, _In_ const char* name, _Out_ int64_t* out);
ORT_API_STATUS_IMPL(KernelInfoGetAttribute_string, _In_ const OrtKernelInfo* info, _In_ const char* name, _Out_ char* out, _Inout_ size_t* size);

ORT_API_STATUS_IMPL(KernelContext_GetInputCount, _In_ const OrtKernelContext* context, _Out_ size_t* out);
ORT_API_STATUS_IMPL(KernelContext_GetOutputCount, _In_ const OrtKernelContext* context, _Out_ size_t* out);
ORT_API_STATUS_IMPL(KernelContext_GetInput, _In_ const OrtKernelContext* context, _In_ size_t index, _Out_ const OrtValue** out);
ORT_API_STATUS_IMPL(KernelContext_GetOutput, _Inout_ OrtKernelContext* context, _In_ size_t index, _In_ const int64_t* dim_values, size_t dim_count, _Out_ OrtValue** out);

// OrtTypeInfo methods
ORT_API_STATUS_IMPL(GetDenotationFromTypeInfo, _In_ const OrtTypeInfo*, _Out_ const char** const denotation, _Out_ size_t* len);
ORT_API_STATUS_IMPL(CastTypeInfoToMapTypeInfo, _In_ const OrtTypeInfo* type_info,
                    _Outptr_result_maybenull_ const OrtMapTypeInfo** out);
ORT_API_STATUS_IMPL(CastTypeInfoToSequenceTypeInfo, _In_ const OrtTypeInfo* type_info,
                    _Outptr_result_maybenull_ const OrtSequenceTypeInfo** out);

// OrtMapTypeInfo Accessors
ORT_API_STATUS_IMPL(GetMapKeyType, _In_ const OrtMapTypeInfo* map_type_info, _Out_ enum ONNXTensorElementDataType* out);
ORT_API_STATUS_IMPL(GetMapValueType, _In_ const OrtMapTypeInfo* map_type_info, _Outptr_ OrtTypeInfo** type_info);

// OrtSequenceTypeInfo Accessors
ORT_API_STATUS_IMPL(GetSequenceElementType, _In_ const OrtSequenceTypeInfo* sequence_type_info, _Outptr_ OrtTypeInfo** type_info);

ORT_API_STATUS_IMPL(DisablePerSessionThreads, _In_ OrtSessionOptions* options);
ORT_API_STATUS_IMPL(CreateThreadingOptions, _Outptr_ OrtThreadingOptions** out);
ORT_API(void, ReleaseThreadingOptions, _Frees_ptr_opt_ OrtThreadingOptions*);

ORT_API_STATUS_IMPL(ModelMetadataGetCustomMetadataMapKeys, _In_ const OrtModelMetadata* model_metadata,
                    _Inout_ OrtAllocator* allocator, _Outptr_result_buffer_maybenull_(*num_keys) char*** keys, _Out_ int64_t* num_keys);

ORT_API_STATUS_IMPL(AddFreeDimensionOverrideByName, _Inout_ OrtSessionOptions* options, _In_ const char* dim_name, _In_ int64_t dim_value);

ORT_API_STATUS_IMPL(CreateAllocator, const OrtSession* sess, const OrtMemoryInfo* mem_info,
                    _Outptr_ OrtAllocator** out);
ORT_API(void, ReleaseAllocator, _Frees_ptr_opt_ OrtAllocator* allocator);

ORT_API_STATUS_IMPL(RunWithBinding, _Inout_ OrtSession* sess, _In_ const OrtRunOptions* run_options, _In_ const OrtIoBinding* binding_ptr);

ORT_API_STATUS_IMPL(CreateIoBinding, _Inout_ OrtSession* sess, _Outptr_ OrtIoBinding** out);
ORT_API(void, ReleaseIoBinding, _Frees_ptr_opt_ OrtIoBinding* allocator);

ORT_API_STATUS_IMPL(BindInput, _Inout_ OrtIoBinding* binding_ptr, _In_ const char* name, _In_ const OrtValue* val_ptr);
ORT_API_STATUS_IMPL(BindOutput, _Inout_ OrtIoBinding* binding_ptr, _In_ const char* name, _In_ const OrtValue* val_ptr);
ORT_API_STATUS_IMPL(BindOutputToDevice, _Inout_ OrtIoBinding* binding_ptr, _In_ const char* name, _In_ const OrtMemoryInfo* val_ptr);
ORT_API_STATUS_IMPL(GetBoundOutputNames, _In_ const OrtIoBinding* binding_ptr, _In_ OrtAllocator* allocator,
                    _Out_ char** buffer, _Outptr_result_maybenull_ size_t** lengths, _Out_ size_t* count);
ORT_API_STATUS_IMPL(GetBoundOutputValues, _In_ const OrtIoBinding* binding_ptr, _In_ OrtAllocator* allocator,
                    _Outptr_result_maybenull_ OrtValue*** output, _Out_ size_t* output_count);

ORT_API(void, ClearBoundInputs, _Inout_ OrtIoBinding* binding_ptr);
ORT_API(void, ClearBoundOutputs, _Inout_ OrtIoBinding* binding_ptr);

ORT_API_STATUS_IMPL(GetAvailableProviders, _Outptr_ char*** out_ptr,
                    _In_ int* providers_length);
ORT_API_STATUS_IMPL(ReleaseAvailableProviders, _In_ char** ptr,
                    _In_ int providers_length);

ORT_API_STATUS_IMPL(AddSessionConfigEntry, _Inout_ OrtSessionOptions* options,
                    _In_z_ const char* config_key, _In_z_ const char* config_value);

ORT_API_STATUS_IMPL(TensorAt, _Inout_ OrtValue* value, const int64_t* location_values, size_t location_values_count, _Outptr_ void** out);

ORT_API_STATUS_IMPL(CreateAndRegisterAllocator, _Inout_ OrtEnv* env, _In_ const OrtMemoryInfo* mem_info, _In_ const OrtArenaCfg* arena_cfg);

ORT_API_STATUS_IMPL(SetLanguageProjection, _In_ const OrtEnv* ort_env, _In_ OrtLanguageProjection projection);
ORT_API_STATUS_IMPL(SessionGetProfilingStartTimeNs, _In_ const OrtSession* sess, _Out_ uint64_t* out);

ORT_API_STATUS_IMPL(SetGlobalIntraOpNumThreads, _Inout_ OrtThreadingOptions* tp_options, int intra_op_num_threads);
ORT_API_STATUS_IMPL(SetGlobalInterOpNumThreads, _Inout_ OrtThreadingOptions* tp_options, int inter_op_num_threads);
ORT_API_STATUS_IMPL(SetGlobalSpinControl, _Inout_ OrtThreadingOptions* tp_options, int allow_spinning);
ORT_API_STATUS_IMPL(AddInitializer, _Inout_ OrtSessionOptions* options, _In_z_ const char* name,
                    _In_ const OrtValue* val);

ORT_API_STATUS_IMPL(SessionOptionsAppendExecutionProvider_CUDA,
                    _In_ OrtSessionOptions* options, _In_ const OrtCUDAProviderOptions* cuda_options);
ORT_API_STATUS_IMPL(SessionOptionsAppendExecutionProvider_ROCM,
                    _In_ OrtSessionOptions* options, _In_ const OrtROCMProviderOptions* rocm_options);
ORT_API_STATUS_IMPL(SessionOptionsAppendExecutionProvider_OpenVINO,
                    _In_ OrtSessionOptions* options, _In_ const OrtOpenVINOProviderOptions* provider_options);
ORT_API_STATUS_IMPL(SetGlobalDenormalAsZero, _Inout_ OrtThreadingOptions* options);

ORT_API_STATUS_IMPL(CreateArenaCfg, _In_ size_t max_mem, int arena_extend_strategy, int initial_chunk_size_bytes,
                    int max_dead_bytes_per_chunk, _Outptr_ OrtArenaCfg** out);
ORT_API(void, ReleaseArenaCfg, _Frees_ptr_opt_ OrtArenaCfg*);
ORT_API_STATUS_IMPL(SessionOptionsAppendExecutionProvider_TensorRT,
                    _In_ OrtSessionOptions* options, _In_ const OrtTensorRTProviderOptions* tensorrt_options);
ORT_API_STATUS_IMPL(SessionOptionsAppendExecutionProvider_MIGraphX,
                    _In_ OrtSessionOptions* options, _In_ const OrtMIGraphXProviderOptions* migraphx_options);
ORT_API_STATUS_IMPL(SetCurrentGpuDeviceId, _In_ int device_id);
ORT_API_STATUS_IMPL(GetCurrentGpuDeviceId, _In_ int* device_id);
ORT_API_STATUS_IMPL(KernelInfoGetAttributeArray_float, _In_ const OrtKernelInfo* info, _In_ const char* name, _Out_ float* out, _Inout_ size_t* size);
ORT_API_STATUS_IMPL(KernelInfoGetAttributeArray_int64, _In_ const OrtKernelInfo* info, _In_ const char* name, _Out_ int64_t* out, _Inout_ size_t* size);
ORT_API_STATUS_IMPL(CreateArenaCfgV2, _In_reads_(num_keys) const char* const* arena_config_keys, _In_reads_(num_keys) const size_t* arena_config_values,
                    _In_ size_t num_keys, _Outptr_ OrtArenaCfg** out);
ORT_API_STATUS_IMPL(AddRunConfigEntry, _Inout_ OrtRunOptions* options,
                    _In_z_ const char* config_key, _In_z_ const char* config_value);
ORT_API_STATUS_IMPL(CreatePrepackedWeightsContainer, _Outptr_ OrtPrepackedWeightsContainer** out);
ORT_API(void, ReleasePrepackedWeightsContainer, _Frees_ptr_opt_ OrtPrepackedWeightsContainer*);
ORT_API_STATUS_IMPL(CreateSessionWithPrepackedWeightsContainer, _In_ const OrtEnv* env, _In_ const ORTCHAR_T* model_path,
                    _In_ const OrtSessionOptions* options, _Inout_ OrtPrepackedWeightsContainer* prepacked_weights_container,
                    _Outptr_ OrtSession** out);
ORT_API_STATUS_IMPL(CreateSessionFromArrayWithPrepackedWeightsContainer, _In_ const OrtEnv* env,
                    _In_ const void* model_data, size_t model_data_length,
                    _In_ const OrtSessionOptions* options, _Inout_ OrtPrepackedWeightsContainer* prepacked_weights_container,
                    _Outptr_ OrtSession** out);
ORT_API_STATUS_IMPL(SessionOptionsAppendExecutionProvider_TensorRT_V2,
                    _In_ OrtSessionOptions* options, _In_ const OrtTensorRTProviderOptionsV2* tensorrt_options);
ORT_API_STATUS_IMPL(CreateTensorRTProviderOptions, _Outptr_ OrtTensorRTProviderOptionsV2** out);
ORT_API_STATUS_IMPL(UpdateTensorRTProviderOptions, _Inout_ OrtTensorRTProviderOptionsV2* tensorrt_options,
                    _In_reads_(num_keys) const char* const* provider_options_keys,
                    _In_reads_(num_keys) const char* const* provider_options_values,
                    size_t num_keys);
ORT_API_STATUS_IMPL(GetTensorRTProviderOptionsAsString, _In_ const OrtTensorRTProviderOptionsV2* tensorrt_options, _Inout_ OrtAllocator* allocator, _Outptr_ char** ptr);
ORT_API(void, ReleaseTensorRTProviderOptions, _Frees_ptr_opt_ OrtTensorRTProviderOptionsV2*);
ORT_API_STATUS_IMPL(EnableOrtCustomOps, _Inout_ OrtSessionOptions* options);
ORT_API_STATUS_IMPL(RegisterAllocator, _Inout_ OrtEnv* env, _In_ OrtAllocator* allocator);
ORT_API_STATUS_IMPL(UnregisterAllocator, _Inout_ OrtEnv* env, _In_ const OrtMemoryInfo* mem_info);
// SparseTensor related API
ORT_API_STATUS_IMPL(IsSparseTensor, _In_ const OrtValue* value, _Out_ int* out);
ORT_API_STATUS_IMPL(CreateSparseTensorAsOrtValue, _Inout_ OrtAllocator* allocator, _In_ const int64_t* dense_shape,
                    size_t dense_shape_len, ONNXTensorElementDataType type, _Outptr_ OrtValue** out);
ORT_API_STATUS_IMPL(FillSparseTensorCoo, _Inout_ OrtValue* ort_value, _In_ const OrtMemoryInfo* mem_info,
                    _In_ const int64_t* values_shape, size_t values_shape_len, _In_ const void* values,
                    _In_ const int64_t* indices_data, size_t indices_num);
ORT_API_STATUS_IMPL(FillSparseTensorCsr, _Inout_ OrtValue* ort_value, _In_ const OrtMemoryInfo* data_mem_info,
                    _In_ const int64_t* values_shape, size_t values_shape_len, _In_ const void* values,
                    _In_ const int64_t* inner_indices_data, size_t inner_indices_num,
                    _In_ const int64_t* outer_indices_data, size_t outer_indices_num);
ORT_API_STATUS_IMPL(FillSparseTensorBlockSparse, _Inout_ OrtValue* ort_value, _In_ const OrtMemoryInfo* data_mem_info,
                    _In_ const int64_t* values_shape, size_t values_shape_len, _In_ const void* values,
                    _In_ const int64_t* indices_shape_data, size_t indices_shape_len,
                    _In_ const int32_t* indices_data);
ORT_API_STATUS_IMPL(CreateSparseTensorWithValuesAsOrtValue, _In_ const OrtMemoryInfo* info, _Inout_ void* p_data,
                    _In_ const int64_t* dense_shape, size_t dense_shape_len,
                    _In_ const int64_t* values_shape, size_t values_shape_len,
                    ONNXTensorElementDataType type, _Outptr_ OrtValue** out);
ORT_API_STATUS_IMPL(UseCooIndices, _Inout_ OrtValue* ort_value, _Inout_ int64_t* indices_data, size_t indices_num);
ORT_API_STATUS_IMPL(UseCsrIndices, _Inout_ OrtValue*, _Inout_ int64_t* inner_data, size_t inner_num, _Inout_ int64_t* outer_data, size_t outer_num);
ORT_API_STATUS_IMPL(UseBlockSparseIndices, _Inout_ OrtValue* ort_value, const int64_t* indices_shape, size_t indices_shape_len, _Inout_ int32_t* indices_data);
ORT_API_STATUS_IMPL(GetSparseTensorFormat, _In_ const OrtValue* ort_value, _Out_ enum OrtSparseFormat* out);
ORT_API_STATUS_IMPL(GetSparseTensorValuesTypeAndShape, _In_ const OrtValue* ort_value, _Outptr_ OrtTensorTypeAndShapeInfo** out);
ORT_API_STATUS_IMPL(GetSparseTensorValues, _In_ const OrtValue* ort_value, _Outptr_ const void** out);
ORT_API_STATUS_IMPL(GetSparseTensorIndicesTypeShape, _In_ const OrtValue* ort_value, enum OrtSparseIndicesFormat indices_format, _Outptr_ OrtTensorTypeAndShapeInfo** out);
ORT_API_STATUS_IMPL(GetSparseTensorIndices, _In_ const OrtValue* ort_value, enum OrtSparseIndicesFormat indices_format, _Out_ size_t* num_indices, _Outptr_ const void** indices);
ORT_API_STATUS_IMPL(KernelContext_GetGPUComputeStream, _In_ const OrtKernelContext* context, _Outptr_ void** out);
ORT_API_STATUS_IMPL(GetTensorMemoryInfo, _In_ const OrtValue* value, _Outptr_ const OrtMemoryInfo** memory_info);
ORT_API_STATUS_IMPL(GetExecutionProviderApi, _In_ const char* provider_name, _In_ uint32_t version, _Outptr_ const void** provider_api);
ORT_API_STATUS_IMPL(SessionOptionsSetCustomCreateThreadFn, _Inout_ OrtSessionOptions* options, _In_ OrtCustomCreateThreadFn ort_custom_create_thread_fn);
ORT_API_STATUS_IMPL(SessionOptionsSetCustomThreadCreationOptions, _Inout_ OrtSessionOptions* options, _In_ void* ort_custom_thread_creation_options);
ORT_API_STATUS_IMPL(SessionOptionsSetCustomJoinThreadFn, _Inout_ OrtSessionOptions* options, _In_ OrtCustomJoinThreadFn ort_custom_join_thread_fn);
ORT_API_STATUS_IMPL(SetGlobalCustomCreateThreadFn, _Inout_ OrtThreadingOptions* tp_options, _In_ OrtCustomCreateThreadFn ort_custom_create_thread_fn);
ORT_API_STATUS_IMPL(SetGlobalCustomThreadCreationOptions, _Inout_ OrtThreadingOptions* tp_options, _In_ void* ort_custom_thread_creation_options);
ORT_API_STATUS_IMPL(SetGlobalCustomJoinThreadFn, _Inout_ OrtThreadingOptions* tp_options, _In_ OrtCustomJoinThreadFn ort_custom_join_thread_fn);
ORT_API_STATUS_IMPL(SynchronizeBoundInputs, _Inout_ OrtIoBinding* binding_ptr);
ORT_API_STATUS_IMPL(SynchronizeBoundOutputs, _Inout_ OrtIoBinding* binding_ptr);
ORT_API_STATUS_IMPL(SessionOptionsAppendExecutionProvider_CUDA_V2,
                    _In_ OrtSessionOptions* options, _In_ const OrtCUDAProviderOptionsV2* cuda_options);
ORT_API_STATUS_IMPL(CreateCUDAProviderOptions, _Outptr_ OrtCUDAProviderOptionsV2** out);
ORT_API_STATUS_IMPL(UpdateCUDAProviderOptions, _Inout_ OrtCUDAProviderOptionsV2* cuda_options,
                    _In_reads_(num_keys) const char* const* provider_options_keys,
                    _In_reads_(num_keys) const char* const* provider_options_values,
                    size_t num_keys);
ORT_API_STATUS_IMPL(GetCUDAProviderOptionsAsString, _In_ const OrtCUDAProviderOptionsV2* cuda_options, _Inout_ OrtAllocator* allocator, _Outptr_ char** ptr);
ORT_API(void, ReleaseCUDAProviderOptions, _Frees_ptr_opt_ OrtCUDAProviderOptionsV2*);

ORT_API_STATUS_IMPL(AddExternalInitializers, _In_ OrtSessionOptions* options,
                    _In_reads_(initializers_num) const char* const* initializer_names,
                    _In_reads_(initializers_num) const OrtValue* const* initializers, size_t initializers_num);

ORT_API_STATUS_IMPL(AddExternalInitializersFromFilesInMemory, _In_ OrtSessionOptions* options,
                    _In_reads_(num_external_initializer_files) const ORTCHAR_T* const* file_names,
                    _In_reads_(num_external_initializer_files) char* const* buffer_array,
                    _In_reads_(num_external_initializer_files) const size_t* file_lengths,
                    size_t num_external_initializer_files);

ORT_API_STATUS_IMPL(CreateOpAttr,
                    _In_ const char* name,
                    _In_ const void* data,
                    _In_ int len,
                    _In_ OrtOpAttrType type,
                    _Outptr_ OrtOpAttr** op_attr);

ORT_API(void, ReleaseOpAttr, _Frees_ptr_opt_ OrtOpAttr* op_attr);

ORT_API_STATUS_IMPL(CreateOp,
                    _In_ const OrtKernelInfo* info,
                    _In_z_ const char* op_name,
                    _In_z_ const char* domain,
                    int version,
                    _In_reads_(type_constraint_count) const char** type_constraint_names,
                    _In_reads_(type_constraint_count) const ONNXTensorElementDataType* type_constraint_values,
                    int type_constraint_count,
                    _In_reads_(attr_count) const OrtOpAttr* const* attr_values,
                    int attr_count,
                    int input_count,
                    int output_count,
                    _Outptr_ OrtOp** ort_op);

ORT_API_STATUS_IMPL(InvokeOp,
                    _In_ const OrtKernelContext* context,
                    _In_ const OrtOp* ort_op,
                    _In_ const OrtValue* const* input_values,
                    _In_ int input_count,
                    _Inout_ OrtValue* const* output_values,
                    _In_ int output_count);

ORT_API(void, ReleaseOp, _Frees_ptr_opt_ OrtOp* op);

ORT_API_STATUS_IMPL(SessionOptionsAppendExecutionProvider,
                    _In_ OrtSessionOptions* options,
                    _In_ const char* provider_name,
                    _In_reads_(num_keys) const char* const* provider_options_keys,
                    _In_reads_(num_keys) const char* const* provider_options_values,
                    _In_ size_t num_keys);

ORT_API_STATUS_IMPL(CopyKernelInfo, _In_ const OrtKernelInfo* info, _Outptr_ OrtKernelInfo** info_copy);

ORT_API(void, ReleaseKernelInfo, _Frees_ptr_opt_ OrtKernelInfo* info_copy);

ORT_API(const OrtTrainingApi*, GetTrainingApi, uint32_t version);

ORT_API_STATUS_IMPL(SessionOptionsAppendExecutionProvider_CANN,
                    _In_ OrtSessionOptions* options, _In_ const OrtCANNProviderOptions* cann_options);
ORT_API_STATUS_IMPL(CreateCANNProviderOptions, _Outptr_ OrtCANNProviderOptions** out);
ORT_API_STATUS_IMPL(UpdateCANNProviderOptions, _Inout_ OrtCANNProviderOptions* cann_options,
                    _In_reads_(num_keys) const char* const* provider_options_keys,
                    _In_reads_(num_keys) const char* const* provider_options_values,
                    size_t num_keys);
ORT_API_STATUS_IMPL(GetCANNProviderOptionsAsString, _In_ const OrtCANNProviderOptions* cann_options,
                    _Inout_ OrtAllocator* allocator, _Outptr_ char** ptr);
ORT_API(void, ReleaseCANNProviderOptions, _Frees_ptr_opt_ OrtCANNProviderOptions*);

ORT_API(void, MemoryInfoGetDeviceType, _In_ const OrtMemoryInfo* ptr, _Out_ OrtMemoryInfoDeviceType* out);

ORT_API_STATUS_IMPL(UpdateEnvWithCustomLogLevel, _In_ OrtEnv* ort_env, OrtLoggingLevel log_severity_level);

ORT_API_STATUS_IMPL(SetGlobalIntraOpThreadAffinity, _Inout_ OrtThreadingOptions* tp_options,
                    const char* affinity_string);

ORT_API_STATUS_IMPL(RegisterCustomOpsLibrary_V2, _Inout_ OrtSessionOptions* options,
                    _In_ const ORTCHAR_T* library_name);
ORT_API_STATUS_IMPL(RegisterCustomOpsUsingFunction, _Inout_ OrtSessionOptions* options,
                    _In_ const char* registration_func_name);

ORT_API_STATUS_IMPL(KernelInfo_GetInputCount, _In_ const OrtKernelInfo* info, _Out_ size_t* out);
ORT_API_STATUS_IMPL(KernelInfo_GetOutputCount, _In_ const OrtKernelInfo* info, _Out_ size_t* out);
ORT_API_STATUS_IMPL(KernelInfo_GetInputName, _In_ const OrtKernelInfo* info, size_t index, _Out_ char* out,
                    _Inout_ size_t* size);
ORT_API_STATUS_IMPL(KernelInfo_GetOutputName, _In_ const OrtKernelInfo* info, size_t index, _Out_ char* out,
                    _Inout_ size_t* size);
ORT_API_STATUS_IMPL(KernelInfo_GetInputTypeInfo, _In_ const OrtKernelInfo* info, size_t index,
                    _Outptr_ OrtTypeInfo** type_info);
ORT_API_STATUS_IMPL(KernelInfo_GetOutputTypeInfo, _In_ const OrtKernelInfo* info, size_t index,
                    _Outptr_ OrtTypeInfo** type_info);
ORT_API_STATUS_IMPL(KernelInfoGetAttribute_tensor, _In_ const OrtKernelInfo* info, _In_z_ const char* name,
                    _Inout_ OrtAllocator* allocator, _Outptr_ OrtValue** out);

ORT_API_STATUS_IMPL(HasSessionConfigEntry, _In_ const OrtSessionOptions* options,
                    _In_z_ const char* config_key, _Out_ int* out);
ORT_API_STATUS_IMPL(GetSessionConfigEntry, _In_ const OrtSessionOptions* options,
                    _In_z_ const char* config_key, _Out_ char* config_value, _Inout_ size_t* size);

ORT_API_STATUS_IMPL(SessionOptionsAppendExecutionProvider_Dnnl,
                    _In_ OrtSessionOptions* options, _In_ const OrtDnnlProviderOptions* dnnl_options);
ORT_API_STATUS_IMPL(CreateDnnlProviderOptions, _Outptr_ OrtDnnlProviderOptions** out);
ORT_API_STATUS_IMPL(UpdateDnnlProviderOptions, _Inout_ OrtDnnlProviderOptions* dnnl_options,
                    _In_reads_(num_keys) const char* const* provider_options_keys,
                    _In_reads_(num_keys) const char* const* provider_options_values,
                    size_t num_keys);
ORT_API_STATUS_IMPL(GetDnnlProviderOptionsAsString, _In_ const OrtDnnlProviderOptions* dnnl_options,
                    _Inout_ OrtAllocator* allocator, _Outptr_ char** ptr);
ORT_API(void, ReleaseDnnlProviderOptions, _Frees_ptr_opt_ OrtDnnlProviderOptions*);

ORT_API_STATUS_IMPL(KernelInfo_GetNodeName, _In_ const OrtKernelInfo* info, _Out_ char* out, _Inout_ size_t* size);
ORT_API_STATUS_IMPL(KernelInfo_GetLogger, _In_ const OrtKernelInfo* info, _Outptr_ const OrtLogger** logger);
ORT_API_STATUS_IMPL(KernelContext_GetLogger, _In_ const OrtKernelContext* context, _Outptr_ const OrtLogger** logger);

ORT_API_STATUS_IMPL(Logger_LogMessage, _In_ const OrtLogger* logger, OrtLoggingLevel log_severity_level,
                    _In_z_ const char* message, _In_z_ const ORTCHAR_T* file_path, int line_number,
                    _In_z_ const char* func_name);
ORT_API_STATUS_IMPL(Logger_GetLoggingSeverityLevel, _In_ const OrtLogger* logger, _Out_ OrtLoggingLevel* out);

ORT_API_STATUS_IMPL(KernelInfoGetConstantInput_tensor, _In_ const OrtKernelInfo* info, _In_ size_t index,
                    _Out_ int* is_constant, _Outptr_ const OrtValue** out);

ORT_API_STATUS_IMPL(CastTypeInfoToOptionalTypeInfo, _In_ const OrtTypeInfo* type_info,
                    _Outptr_result_maybenull_ const OrtOptionalTypeInfo** out);

ORT_API_STATUS_IMPL(GetOptionalContainedTypeInfo, _In_ const OrtOptionalTypeInfo* optional_type_info,
                    _Outptr_ OrtTypeInfo** out);

ORT_API_STATUS_IMPL(GetResizedStringTensorElementBuffer, _Inout_ OrtValue* value,
                    _In_ size_t index, _In_ size_t length_in_bytes, _Inout_ char**);

ORT_API_STATUS_IMPL(KernelContext_GetAllocator, _In_ const OrtKernelContext* context, _In_ const OrtMemoryInfo* mem_info, _Outptr_ OrtAllocator** out);

ORT_API(const char*, GetBuildInfoString);

ORT_API_STATUS_IMPL(CreateROCMProviderOptions, _Outptr_ OrtROCMProviderOptions** out);
ORT_API_STATUS_IMPL(UpdateROCMProviderOptions, _Inout_ OrtROCMProviderOptions* rocm_options,
                    _In_reads_(num_keys) const char* const* provider_options_keys,
                    _In_reads_(num_keys) const char* const* provider_options_values,
                    size_t num_keys);
ORT_API_STATUS_IMPL(GetROCMProviderOptionsAsString, _In_ const OrtROCMProviderOptions* rocm_options, _Inout_ OrtAllocator* allocator, _Outptr_ char** ptr);
ORT_API(void, ReleaseROCMProviderOptions, _Frees_ptr_opt_ OrtROCMProviderOptions*);

ORT_API_STATUS_IMPL(CreateAndRegisterAllocatorV2, _Inout_ OrtEnv* env, _In_ const char* provider_type, _In_ const OrtMemoryInfo* mem_info, _In_ const OrtArenaCfg* arena_cfg,
                    _In_reads_(num_keys) const char* const* provider_options_keys, _In_reads_(num_keys) const char* const* provider_options_values, _In_ size_t num_keys);

ORT_API_STATUS_IMPL(RunAsync, _Inout_ OrtSession* sess, _In_opt_ const OrtRunOptions* run_options,
                    _In_reads_(input_len) const char* const* input_names,
                    _In_reads_(input_len) const OrtValue* const* input, size_t input_len,
                    _In_reads_(output_names_len) const char* const* output_names, size_t output_names_len,
                    _Inout_updates_all_(output_names_len) OrtValue** outputs,
                    _In_ RunAsyncCallbackFn run_async_callback, _In_opt_ void* user_data);

ORT_API_STATUS_IMPL(UpdateTensorRTProviderOptionsWithValue, _Inout_ OrtTensorRTProviderOptionsV2* tensorrt_options, _In_ const char* key, _In_ void* value);
ORT_API_STATUS_IMPL(GetTensorRTProviderOptionsByName, _In_ const OrtTensorRTProviderOptionsV2* tensorrt_options, _In_ const char* key, _Outptr_ void** ptr);
ORT_API_STATUS_IMPL(UpdateCUDAProviderOptionsWithValue, _Inout_ OrtCUDAProviderOptionsV2* cuda_options, _In_ const char* key, _In_ void* value);
ORT_API_STATUS_IMPL(GetCUDAProviderOptionsByName, _In_ const OrtCUDAProviderOptionsV2* cuda_options, _In_ const char* key, _Outptr_ void** ptr);
ORT_API_STATUS_IMPL(KernelContext_GetResource, _In_ const OrtKernelContext* context, _In_ int resource_version, _In_ int resource_id, _Outptr_ void** stream);

ORT_API_STATUS_IMPL(SetUserLoggingFunction, _Inout_ OrtSessionOptions* options,
                    _In_ OrtLoggingFunction user_logging_function, _In_opt_ void* user_logging_param);
ORT_API_STATUS_IMPL(ShapeInferContext_GetInputCount, _In_ const OrtShapeInferContext* context, _Out_ size_t* out);
ORT_API_STATUS_IMPL(ShapeInferContext_GetInputTypeShape, _In_ const OrtShapeInferContext* context, _In_ size_t index, _Outptr_ OrtTensorTypeAndShapeInfo** info);
ORT_API_STATUS_IMPL(ShapeInferContext_GetAttribute, _In_ const OrtShapeInferContext* context, _In_ const char* attr_name, _Outptr_ const OrtOpAttr** attr);
ORT_API_STATUS_IMPL(ShapeInferContext_SetOutputTypeShape, _In_ const OrtShapeInferContext* context, _In_ size_t index, _In_ const OrtTensorTypeAndShapeInfo* info);
ORT_API_STATUS_IMPL(SetSymbolicDimensions, _In_ OrtTensorTypeAndShapeInfo* info, _In_ const char* dim_params[], _In_ size_t dim_params_length);
ORT_API_STATUS_IMPL(ReadOpAttr, _In_ const OrtOpAttr* op_attr, _In_ OrtOpAttrType type, _Inout_ void* data, _In_ size_t len, _Out_ size_t* out);
ORT_API_STATUS_IMPL(SetDeterministicCompute, _Inout_ OrtSessionOptions* options, bool value);

ORT_API_STATUS_IMPL(KernelContext_ParallelFor, _In_ const OrtKernelContext* context, _In_ void (*fn)(void*, size_t), _In_ size_t total, _In_ size_t num_batch, _In_ void* user_data);

ORT_API_STATUS_IMPL(SessionOptionsAppendExecutionProvider_OpenVINO_V2,
                    _In_ OrtSessionOptions* options,
                    _In_reads_(num_keys) const char* const* provider_options_keys,
                    _In_reads_(num_keys) const char* const* provider_options_values,
                    _In_ size_t num_keys);

ORT_API_STATUS_IMPL(SessionOptionsAppendExecutionProvider_VitisAI, _In_ OrtSessionOptions* options,
                    _In_reads_(num_keys) const char* const* provider_options_keys,
                    _In_reads_(num_keys) const char* const* provider_options_values, _In_ size_t num_keys);

ORT_API_STATUS_IMPL(KernelContext_GetScratchBuffer, _In_ const OrtKernelContext* context, _In_ const OrtMemoryInfo* mem_info, _In_ size_t count_or_bytes, _Outptr_ void** out);

ORT_API_STATUS_IMPL(KernelInfoGetAllocator, _In_ const OrtKernelInfo* info, _In_ OrtMemType mem_type, _Outptr_ OrtAllocator** out);

ORT_API_STATUS_IMPL(CreateLoraAdapter, _In_ const ORTCHAR_T* adapter_file_path, _In_ OrtAllocator* allocator,
                    _Outptr_ OrtLoraAdapter** out);
ORT_API_STATUS_IMPL(CreateLoraAdapterFromArray, _In_ const void* bytes, size_t num_bytes, _In_ OrtAllocator* allocator,
                    _Outptr_ OrtLoraAdapter** out);
ORT_API(void, ReleaseLoraAdapter, _Frees_ptr_opt_ OrtLoraAdapter*);
ORT_API_STATUS_IMPL(RunOptionsAddActiveLoraAdapter, _Inout_ OrtRunOptions* options, _In_ const OrtLoraAdapter* adapter);

ORT_API_STATUS_IMPL(SetEpDynamicOptions, _Inout_ OrtSession* sess, _In_reads_(kv_len) const char* const* keys,
                    _In_reads_(kv_len) const char* const* values, _In_ size_t kv_len);

ORT_API_STATUS_IMPL(GetValueInfoName, _In_ const OrtValueInfo* value_info, _Out_ const char** name);
ORT_API_STATUS_IMPL(GetValueInfoTypeInfo, _In_ const OrtValueInfo* value_info, _Outptr_ const OrtTypeInfo** type_info);

ORT_API(const OrtModelEditorApi*, GetModelEditorApi);

ORT_API_STATUS_IMPL(CreateTensorWithDataAndDeleterAsOrtValue, _In_ OrtAllocator* deleter,
                    _In_ void* p_data, size_t p_data_len,
                    _In_ const int64_t* shape, size_t shape_len,
                    ONNXTensorElementDataType type,
                    _Outptr_ OrtValue** out);

ORT_API_STATUS_IMPL(SessionOptionsSetLoadCancellationFlag, _Inout_ OrtSessionOptions* options,
                    _In_ bool is_cancel);

ORT_API(const OrtCompileApi*, GetCompileApi);

ORT_API(void, CreateKeyValuePairs, _Outptr_ OrtKeyValuePairs** out);
ORT_API(void, AddKeyValuePair, _In_ OrtKeyValuePairs* kvps, _In_ const char* key, _In_ const char* value);
ORT_API(const char*, GetKeyValue, _In_ const OrtKeyValuePairs* kvps, _In_ const char* key);
ORT_API(void, GetKeyValuePairs, _In_ const OrtKeyValuePairs* kvps,
        _Outptr_ const char* const** keys, _Outptr_ const char* const** values, _Out_ size_t* num_entries);
ORT_API(void, RemoveKeyValuePair, _In_ OrtKeyValuePairs* kvps, _In_ const char* key);
ORT_API(void, ReleaseKeyValuePairs, _Frees_ptr_opt_ OrtKeyValuePairs*);

ORT_API_STATUS_IMPL(RegisterExecutionProviderLibrary, _In_ OrtEnv* env, const char* registration_name,
                    const ORTCHAR_T* path);
ORT_API_STATUS_IMPL(UnregisterExecutionProviderLibrary, _In_ OrtEnv* env, _In_ const char* registration_name);

ORT_API_STATUS_IMPL(GetEpDevices, _In_ const OrtEnv* env,
                    _Outptr_ const OrtEpDevice* const** ep_devices, _Out_ size_t* num_ep_devices);

ORT_API_STATUS_IMPL(SessionOptionsAppendExecutionProvider_V2, _In_ OrtSessionOptions* sess_options,
                    _In_ OrtEnv* env,
                    _In_reads_(num_ep_devices) const OrtEpDevice* const* ep_devices, _In_ size_t num_ep_devices,
                    _In_reads_(num_op_options) const char* const* ep_option_keys,
                    _In_reads_(num_op_options) const char* const* ep_option_vals,
                    size_t num_ep_options);

ORT_API_STATUS_IMPL(SessionOptionsSetEpSelectionPolicy, _In_ OrtSessionOptions* sess_options,
                    _In_ OrtExecutionProviderDevicePolicy policy);

ORT_API_STATUS_IMPL(SessionOptionsSetEpSelectionPolicyDelegate, _In_ OrtSessionOptions* sess_options,
                    _In_ EpSelectionDelegate delegate,
                    _In_opt_ void* state);

// OrtHardwareDevice accessors.
ORT_API(OrtHardwareDeviceType, HardwareDevice_Type, _In_ const OrtHardwareDevice* device);
ORT_API(uint32_t, HardwareDevice_VendorId, _In_ const OrtHardwareDevice* device);
ORT_API(const char*, HardwareDevice_Vendor, _In_ const OrtHardwareDevice* device);
ORT_API(uint32_t, HardwareDevice_DeviceId, _In_ const OrtHardwareDevice* device);
ORT_API(const OrtKeyValuePairs*, HardwareDevice_Metadata, _In_ const OrtHardwareDevice* device);

// OrtEpDevice accessors
ORT_API(const char*, EpDevice_EpName, _In_ const OrtEpDevice* ep_device);
ORT_API(const char*, EpDevice_EpVendor, _In_ const OrtEpDevice* ep_device);
ORT_API(const OrtKeyValuePairs*, EpDevice_EpMetadata, _In_ const OrtEpDevice* ep_device);
ORT_API(const OrtKeyValuePairs*, EpDevice_EpOptions, _In_ const OrtEpDevice* ep_device);
ORT_API(const OrtHardwareDevice*, EpDevice_Device, _In_ const OrtEpDevice* ep_device);

ORT_API(const OrtEpApi*, GetEpApi);

ORT_API_STATUS_IMPL(GetTensorSizeInBytes, _In_ const OrtValue* ort_value, _Out_ size_t* size);

ORT_API_STATUS_IMPL(AllocatorGetStats, _In_ const OrtAllocator* ptr, _Outptr_ OrtKeyValuePairs** out);

<<<<<<< HEAD
// OrtGraph IR accessors.
ORT_API_STATUS_IMPL(ValueInfo_GetValueProducer, _In_ const OrtValueInfo* value_info,
                    _Outptr_ const OrtNode** producer_node, _Out_opt_ size_t* producer_output_index);
ORT_API_STATUS_IMPL(ValueInfo_GetValueNumConsumers, _In_ const OrtValueInfo* value_info, _Out_ size_t* num_consumers);
ORT_API_STATUS_IMPL(ValueInfo_GetValueConsumers, _In_ const OrtValueInfo* value_info,
                    _Out_writes_all_(max_num_consumers) const OrtNode** nodes,
                    _Out_writes_all_(max_num_consumers) int64_t* input_indices,
                    _In_ size_t max_num_consumers);
ORT_API_STATUS_IMPL(ValueInfo_GetInitializerValue, _In_ const OrtValueInfo* value_info,
                    _Outptr_ const OrtValue** initializer_value);
ORT_API(bool, ValueInfo_IsGraphInput, _In_ const OrtValueInfo* value_info);
ORT_API(bool, ValueInfo_IsGraphOutput, _In_ const OrtValueInfo* value_info);
ORT_API(bool, ValueInfo_IsInitializer, _In_ const OrtValueInfo* value_info);
ORT_API(bool, ValueInfo_IsFromOuterScope, _In_ const OrtValueInfo* value_info);
ORT_API(const char*, Graph_Name, _In_ const OrtGraph* graph);
ORT_API(int64_t, Graph_OnnxIRVersion, _In_ const OrtGraph* graph);
ORT_API(size_t, Graph_NumInputs, _In_ const OrtGraph* graph);
ORT_API(size_t, Graph_NumOutputs, _In_ const OrtGraph* graph);
ORT_API(size_t, Graph_NumInitializers, _In_ const OrtGraph* graph);
ORT_API_STATUS_IMPL(Graph_GetInputs, _In_ const OrtGraph* graph,
                    _Out_writes_all_(max_num_inputs) const OrtValueInfo** inputs, _In_ size_t max_num_inputs);
ORT_API_STATUS_IMPL(Graph_GetOutputs, _In_ const OrtGraph* graph,
                    _Out_writes_all_(max_num_outputs) const OrtValueInfo** outputs, _In_ size_t max_num_outputs);
ORT_API_STATUS_IMPL(Graph_GetInitializers, _In_ const OrtGraph* graph,
                    _Out_writes_all_(max_num_initializers) const OrtValueInfo** initializers,
                    _In_ size_t max_num_initializers);
ORT_API(size_t, Graph_NumNodes, _In_ const OrtGraph* graph);
ORT_API_STATUS_IMPL(Graph_GetNodes, const OrtGraph* graph, _Out_writes_all_(max_num_nodes) const OrtNode** nodes,
                    _In_ size_t max_num_nodes);
ORT_API_STATUS_IMPL(Graph_GetParentNode, _In_ const OrtGraph* graph, _Outptr_result_maybenull_ const OrtNode** node);
ORT_API(size_t, Node_Id, const OrtNode* node);
ORT_API(const char*, Node_Name, const OrtNode* node);
ORT_API(const char*, Node_OperatorType, const OrtNode* node);
ORT_API(const char*, Node_Domain, const OrtNode* node);
ORT_API_STATUS_IMPL(Node_GetSinceVersion, _In_ const OrtNode* node, _Out_ int* since_version);
ORT_API(size_t, Node_NumInputs, const OrtNode* node);
ORT_API(size_t, Node_NumOutputs, const OrtNode* node);
ORT_API_STATUS_IMPL(Node_GetInputs, _In_ const OrtNode* node,
                    _Out_writes_all_(max_num_inputs) const OrtValueInfo** inputs, _In_ size_t max_num_inputs);
ORT_API_STATUS_IMPL(Node_GetOutputs, _In_ const OrtNode* node,
                    _Out_writes_all_(max_num_outputs) const OrtValueInfo** outputs, _In_ size_t max_num_outputs);
ORT_API_STATUS_IMPL(Node_GetNumImplicitInputs, _In_ const OrtNode* node, _Out_ size_t* num_implicit_inputs);
ORT_API_STATUS_IMPL(Node_GetImplicitInputs, _In_ const OrtNode* node,
                    _Out_writes_all_(max_num_implicit_inputs) const OrtValueInfo** implicit_inputs,
                    _In_ size_t max_num_implicit_inputs);
ORT_API_STATUS_IMPL(Node_GetNumSubgraphs, _In_ const OrtNode* node, _Out_ size_t* num_subgraphs);
ORT_API_STATUS_IMPL(Node_GetSubgraphs, _In_ const OrtNode* node,
                    _Out_writes_all_(max_num_subgraphs) const OrtGraph** subgraphs, _In_ size_t max_num_subgraphs);
ORT_API_STATUS_IMPL(Node_GetParentGraph, _In_ const OrtNode* node,
                    _Outptr_result_maybenull_ const OrtGraph** parent_graph);
=======
ORT_API_STATUS_IMPL(CreateMemoryInfo_V2, _In_ const char* name, _In_ enum OrtMemoryInfoDeviceType device_type,
                    _In_ uint32_t vendor_id, _In_ int16_t device_id, _In_ enum OrtDeviceMemoryType mem_type,
                    _In_ size_t alignment, enum OrtAllocatorType allocator_type,
                    _Outptr_ OrtMemoryInfo** out);
>>>>>>> a5494ed5
}  // namespace OrtApis<|MERGE_RESOLUTION|>--- conflicted
+++ resolved
@@ -603,7 +603,11 @@
 
 ORT_API_STATUS_IMPL(AllocatorGetStats, _In_ const OrtAllocator* ptr, _Outptr_ OrtKeyValuePairs** out);
 
-<<<<<<< HEAD
+ORT_API_STATUS_IMPL(CreateMemoryInfo_V2, _In_ const char* name, _In_ enum OrtMemoryInfoDeviceType device_type,
+                    _In_ uint32_t vendor_id, _In_ int16_t device_id, _In_ enum OrtDeviceMemoryType mem_type,
+                    _In_ size_t alignment, enum OrtAllocatorType allocator_type,
+                    _Outptr_ OrtMemoryInfo** out);
+
 // OrtGraph IR accessors.
 ORT_API_STATUS_IMPL(ValueInfo_GetValueProducer, _In_ const OrtValueInfo* value_info,
                     _Outptr_ const OrtNode** producer_node, _Out_opt_ size_t* producer_output_index);
@@ -654,10 +658,4 @@
                     _Out_writes_all_(max_num_subgraphs) const OrtGraph** subgraphs, _In_ size_t max_num_subgraphs);
 ORT_API_STATUS_IMPL(Node_GetParentGraph, _In_ const OrtNode* node,
                     _Outptr_result_maybenull_ const OrtGraph** parent_graph);
-=======
-ORT_API_STATUS_IMPL(CreateMemoryInfo_V2, _In_ const char* name, _In_ enum OrtMemoryInfoDeviceType device_type,
-                    _In_ uint32_t vendor_id, _In_ int16_t device_id, _In_ enum OrtDeviceMemoryType mem_type,
-                    _In_ size_t alignment, enum OrtAllocatorType allocator_type,
-                    _Outptr_ OrtMemoryInfo** out);
->>>>>>> a5494ed5
 }  // namespace OrtApis