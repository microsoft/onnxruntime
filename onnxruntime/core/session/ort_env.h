--- conflicted
+++ resolved
@@ -68,18 +68,6 @@
   OrtEnv(std::unique_ptr<onnxruntime::Environment> value);
   ~OrtEnv();
   onnxruntime::common::Status CreateAndRegisterAllocatorV2(const std::string& provider_type, const OrtMemoryInfo& mem_info, const std::unordered_map<std::string, std::string>& options, const OrtArenaCfg* arena_cfg = nullptr);
-<<<<<<< HEAD
-  
-=======
-
-  /**
-   * Release the singleton pointer to make a memory leak
-   */
-  static void ReleaseSingleton() {
-    p_instance_.release();
-  }
-
->>>>>>> 3aefe3b1
  private:
   static OrtEnv* p_instance_;
   static std::mutex m_;
