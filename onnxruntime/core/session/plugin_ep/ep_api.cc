--- conflicted
+++ resolved
@@ -582,32 +582,6 @@
   API_IMPL_END
 }
 
-<<<<<<< HEAD
-ORT_API_STATUS_IMPL(KernelInfo_GetEp, _In_ const OrtKernelInfo* info, _Outptr_ const OrtEp** ep) {
-  API_IMPL_BEGIN
-  if (ep == nullptr) {
-    return OrtApis::CreateStatus(ORT_INVALID_ARGUMENT,
-                                 "Must specify a non-null output parameter in which to store the OrtEp instance");
-  }
-
-  auto* op_info = reinterpret_cast<const onnxruntime::OpKernelInfo*>(info);
-  auto internal_ep = op_info->GetExecutionProvider();
-
-  if (internal_ep == nullptr) {
-    return OrtApis::CreateStatus(ORT_INVALID_ARGUMENT,
-                                 "OrtKernelInfo does not have a valid reference to an execution provider instance");
-  }
-
-  const OrtEp* ort_ep = internal_ep->GetOrtEp();
-
-  if (ort_ep == nullptr) {
-    return OrtApis::CreateStatus(ORT_INVALID_ARGUMENT,
-                                 "OrtKernelInfo is not associated with a plugin EP (OrtEp) instance.");
-  }
-
-  *ep = ort_ep;
-  return nullptr;
-=======
 ORT_API_STATUS_IMPL(SharedPrePackedWeightCache_StoreWeightData,
                     _In_ OrtSharedPrePackedWeightCache* prepacked_weight_cache,
                     _In_reads_(num_buffers) void** buffer_data_ptrs, _In_reads_(num_buffers) size_t* buffer_data_sizes,
@@ -646,7 +620,33 @@
   }
 
   return status;
->>>>>>> c60472d3
+  API_IMPL_END
+}
+
+ORT_API_STATUS_IMPL(KernelInfo_GetEp, _In_ const OrtKernelInfo* info, _Outptr_ const OrtEp** ep) {
+  API_IMPL_BEGIN
+  if (ep == nullptr) {
+    return OrtApis::CreateStatus(ORT_INVALID_ARGUMENT,
+                                 "Must specify a non-null output parameter in which to store the OrtEp instance");
+  }
+
+  auto* op_info = reinterpret_cast<const onnxruntime::OpKernelInfo*>(info);
+  auto internal_ep = op_info->GetExecutionProvider();
+
+  if (internal_ep == nullptr) {
+    return OrtApis::CreateStatus(ORT_INVALID_ARGUMENT,
+                                 "OrtKernelInfo does not have a valid reference to an execution provider instance");
+  }
+
+  const OrtEp* ort_ep = internal_ep->GetOrtEp();
+
+  if (ort_ep == nullptr) {
+    return OrtApis::CreateStatus(ORT_INVALID_ARGUMENT,
+                                 "OrtKernelInfo is not associated with a plugin EP (OrtEp) instance.");
+  }
+
+  *ep = ort_ep;
+  return nullptr;
   API_IMPL_END
 }
 
@@ -704,11 +704,8 @@
     &OrtExecutionProviderApi::KernelDef_GetOutputMemType,
     &OrtExecutionProviderApi::GetTensorDataType,
     &OrtExecutionProviderApi::EpGraphSupportInfo_LookUpKernel,
-<<<<<<< HEAD
+    &OrtExecutionProviderApi::SharedPrePackedWeightCache_StoreWeightData,
     &OrtExecutionProviderApi::KernelInfo_GetEp,
-=======
-    &OrtExecutionProviderApi::SharedPrePackedWeightCache_StoreWeightData,
->>>>>>> c60472d3
 };
 
 // checks that we don't violate the rule that the functions must remain in the slots they were originally assigned
