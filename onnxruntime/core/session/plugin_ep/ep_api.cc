// Copyright (c) Microsoft Corporation. All rights reserved.
// Licensed under the MIT License.

#include "core/session/plugin_ep/ep_api.h"

#include <algorithm>
#include <memory>
<<<<<<< HEAD
#include <utility>
=======
#include <string>
>>>>>>> fc3bc097
#include <vector>

#include "core/common/semver.h"
#include "core/framework/error_code_helper.h"
#include "core/framework/func_api.h"
#include "core/framework/op_kernel_info.h"
#include "core/framework/ort_value.h"
#include "core/framework/ortdevice.h"
#include "core/framework/ortmemoryinfo.h"
#include "core/framework/plugin_ep_stream.h"
#include "core/framework/tensor.h"
#include "core/graph/ep_api_types.h"
#include "core/session/abi_devices.h"
#include "core/session/abi_ep_types.h"
#include "core/session/onnxruntime_ep_device_ep_metadata_keys.h"
#include "core/session/ort_apis.h"
#include "core/session/plugin_ep/ep_kernel_registration.h"
#include "core/session/utils.h"

using namespace onnxruntime;
namespace OrtExecutionProviderApi {
ORT_API_STATUS_IMPL(CreateEpDevice, _In_ OrtEpFactory* ep_factory,
                    _In_ const OrtHardwareDevice* hardware_device,
                    _In_opt_ const OrtKeyValuePairs* ep_metadata,
                    _In_opt_ const OrtKeyValuePairs* ep_options,
                    _Out_ OrtEpDevice** ort_ep_device) {
  API_IMPL_BEGIN
  auto ep_device = std::make_unique<OrtEpDevice>();
  ep_device->device = hardware_device;
  ep_device->ep_factory = ep_factory;
  ep_device->ep_name = ep_factory->GetName(ep_factory);
  ep_device->ep_vendor = ep_factory->GetVendor(ep_factory);

  if (ep_metadata) {
    ep_device->ep_metadata = *ep_metadata;
  }

  // Add EP version from OrtEpFactory to metadata. OrtEpFactory::GetVersion is supported since 1.23.
  if (ep_factory->ort_version_supported >= uint32_t{23}) {
    if (ep_device->ep_metadata.Entries().find(kOrtEpDevice_EpMetadataKey_Version) !=
        ep_device->ep_metadata.Entries().end()) {
      return OrtApis::CreateStatus(ORT_INVALID_ARGUMENT,
                                   "The provided EP metadata should not explicitly specify the EP version.");
    }

    {
      std::string ep_version = ep_factory->GetVersion(ep_factory);
      ORT_API_RETURN_IF_STATUS_NOT_OK(ParseSemVerVersion(ep_version, nullptr));
      ep_device->ep_metadata.Add(kOrtEpDevice_EpMetadataKey_Version, std::move(ep_version));
    }
  }

  if (ep_options) {
    ep_device->ep_options = *ep_options;
  }

  *ort_ep_device = ep_device.release();
  return nullptr;
  API_IMPL_END
}

ORT_API(void, ReleaseEpDevice, _Frees_ptr_opt_ OrtEpDevice* device) {
  delete device;
}

ORT_API_STATUS_IMPL(EpGraphSupportInfo_AddNodesToFuse, _In_ OrtEpGraphSupportInfo* ort_graph_support_info,
                    _In_reads_(num_nodes) const OrtNode* const* nodes, size_t num_nodes,
                    _In_opt_ const OrtNodeFusionOptions* node_fusion_options) {
  API_IMPL_BEGIN
  if (ort_graph_support_info == nullptr) {
    return OrtApis::CreateStatus(ORT_INVALID_ARGUMENT, "Must specify a valid OrtEpGraphSupportInfo instance");
  }

  if (num_nodes == 0 || nodes == nullptr) {
    return OrtApis::CreateStatus(ORT_INVALID_ARGUMENT, "Must specify a valid array of 1 or more supported nodes");
  }

  gsl::span<const OrtNode* const> nodes_span(nodes, nodes + num_nodes);
  ORT_API_RETURN_IF_STATUS_NOT_OK(ort_graph_support_info->AddNodesToFuse(nodes_span, node_fusion_options));
  return nullptr;
  API_IMPL_END
}

ORT_API_STATUS_IMPL(EpGraphSupportInfo_AddSingleNode, _In_ OrtEpGraphSupportInfo* ort_graph_support_info,
                    _In_ const OrtNode* node) {
  API_IMPL_BEGIN
  if (ort_graph_support_info == nullptr) {
    return OrtApis::CreateStatus(ORT_INVALID_ARGUMENT, "Must specify a valid OrtGraph instance");
  }

  if (node == nullptr) {
    return OrtApis::CreateStatus(ORT_INVALID_ARGUMENT, "Must specify a non-null OrtNode");
  }

  ORT_API_RETURN_IF_STATUS_NOT_OK(ort_graph_support_info->AddSingleNode(node));
  return nullptr;
  API_IMPL_END
}

//
// OrtCompiledNodeComputeContext
//

ORT_API(const char*, NodeComputeContext_NodeName, _In_ const OrtNodeComputeContext* context) {
  const auto* compute_context = reinterpret_cast<const onnxruntime::ComputeContext*>(context);
  return compute_context->node_name;
}

ORT_API_STATUS_IMPL(EpDevice_AddAllocatorInfo, _In_ OrtEpDevice* ep_device,
                    _In_ const OrtMemoryInfo* allocator_memory_info) {
  const OrtDevice& info = allocator_memory_info->device;
  switch (info.MemType()) {
    case OrtDevice::MemType::DEFAULT:
      if (allocator_memory_info->alloc_type == OrtReadOnlyAllocator) {
        ep_device->read_only_device_memory_info = allocator_memory_info;
      } else {
        ep_device->device_memory_info = allocator_memory_info;
      }
      break;
    case OrtDevice::MemType::HOST_ACCESSIBLE:
      ep_device->host_accessible_memory_info = allocator_memory_info;
      break;
    default:
      return OrtApis::CreateStatus(ORT_INVALID_ARGUMENT, "Memory type must be DEFAULT or HOST_ACCESSIBLE.");
  }

  return nullptr;
}

ORT_API(const OrtMemoryDevice*, MemoryInfo_GetMemoryDevice, _In_ const OrtMemoryInfo* memory_info) {
  return static_cast<const OrtMemoryDevice*>(&memory_info->device);
}

ORT_API(const OrtMemoryDevice*, Value_GetMemoryDevice, _In_ const OrtValue* value) {
  if (value == nullptr || value->IsTensor() == false) {
    return nullptr;  // Tensor always has a device, so we don't need a more specific error here.
  }

  auto& tensor = value->Get<Tensor>();
  return static_cast<const OrtMemoryDevice*>(&tensor.Location().device);
}

ORT_API(bool, MemoryDevice_AreEqual, _In_ const OrtMemoryDevice* a, _In_ const OrtMemoryDevice* b) {
  // don't care if they're both null as you don't need to call this function if they are
  if (a == nullptr || b == nullptr) {
    return false;
  }

  // TODO: Validate this calls OrtDevice::operator== as expected
  return *a == *b;
}

ORT_API(OrtMemoryInfoDeviceType, MemoryDevice_GetDeviceType, _In_ const OrtMemoryDevice* memory_device) {
  switch (memory_device->Type()) {
    case OrtDevice::GPU:
      return OrtMemoryInfoDeviceType_GPU;
    case OrtDevice::NPU:
      return OrtMemoryInfoDeviceType_NPU;
    case OrtDevice::FPGA:
      return OrtMemoryInfoDeviceType_FPGA;
    case OrtDevice::CPU:
    default:  // should never happen. means we're out of sync with CreateMemoryInfo_V2
      return OrtMemoryInfoDeviceType_CPU;
  }
}

ORT_API(OrtDeviceMemoryType, MemoryDevice_GetMemoryType, _In_ const OrtMemoryDevice* memory_device) {
  return memory_device->MemType() == OrtDevice::MemType::DEFAULT ? OrtDeviceMemoryType_DEFAULT
                                                                 : OrtDeviceMemoryType_HOST_ACCESSIBLE;
}

ORT_API(uint32_t, MemoryDevice_GetVendorId, _In_ const OrtMemoryDevice* memory_device) {
  return memory_device->Vendor();
}

ORT_API(uint32_t, MemoryDevice_GetDeviceId, _In_ const OrtMemoryDevice* memory_device) {
  return memory_device->Id();
}

ORT_API(const OrtSyncStreamImpl*, SyncStream_GetImpl, _In_ const OrtSyncStream* ort_stream) {
  // the EP API should only ever see plugin_ep::Stream instances
  const auto& stream = *reinterpret_cast<const plugin_ep::Stream*>(ort_stream);
  return &stream.GetImpl();
}

ORT_API(uint64_t, SyncStream_GetSyncId, _In_ const OrtSyncStream* stream) {
  return static_cast<const Stream*>(stream)->GetSyncId();
}

ORT_API(uint64_t, GetSyncIdForLastWaitOnSyncStream, _In_ const OrtSyncStream* producer_stream,
        _In_ const OrtSyncStream* consumer_stream) {
  uint64_t id{0};
  if (producer_stream && consumer_stream) {
    const auto& producer = *static_cast<const Stream*>(producer_stream);
    const auto& consumer = *static_cast<const Stream*>(consumer_stream);

    // If both streams are valid, we can return the sync id for the last wait on the producer stream.
    // This is useful for synchronizing operations between different streams.
    id = consumer.GetSyncIdForLastWaitOnStream(producer);
  }

  return id;
}

<<<<<<< HEAD
ORT_API_STATUS_IMPL(CreateKernelRegistry, _Outptr_ OrtKernelRegistry** kernel_registry) {
  API_IMPL_BEGIN
  auto unique_kernel_registry = std::make_unique<OrtKernelRegistry>();
  unique_kernel_registry->registry = std::make_shared<onnxruntime::KernelRegistry>();

  *kernel_registry = unique_kernel_registry.release();
  return nullptr;
  API_IMPL_END
}

ORT_API(void, ReleaseKernelRegistry, _Frees_ptr_opt_ OrtKernelRegistry* kernel_registry) {
  delete kernel_registry;
}

ORT_API_STATUS_IMPL(KernelRegistry_AddKernel, _In_ OrtKernelRegistry* kernel_registry,
                    _In_ const OrtKernelDef* kernel_def, _In_ OrtKernelCreateFunc kernel_create_func,
                    _In_ void* kernel_create_func_state) {
  API_IMPL_BEGIN
  if (kernel_registry == nullptr) {
    return OrtApis::CreateStatus(ORT_INVALID_ARGUMENT, "Must specify a non-null OrtKernelRegistry");
  }

  if (kernel_def == nullptr) {
    return OrtApis::CreateStatus(ORT_INVALID_ARGUMENT, "Must specify a non-null OrtKernelDef");
  }

  if (kernel_create_func == nullptr) {
    return OrtApis::CreateStatus(ORT_INVALID_ARGUMENT, "Must specify a non-null OrtKernelCreateFunc");
  }

  KernelCreateInfo kernel_create_info = MakePluginEpKernelCreateInfo(static_cast<const KernelDef*>(kernel_def),
                                                                     kernel_create_func, kernel_create_func_state);

  ORT_API_RETURN_IF_STATUS_NOT_OK(kernel_registry->registry->Register(std::move(kernel_create_info)));
  return nullptr;
  API_IMPL_END
}

ORT_API_STATUS_IMPL(CreateKernelDefBuilder, _Outptr_ OrtKernelDefBuilder** kernel_def_builder_out) {
  API_IMPL_BEGIN
  auto builder = onnxruntime::KernelDefBuilder::Create();
  *kernel_def_builder_out = static_cast<OrtKernelDefBuilder*>(builder.release());
  return nullptr;
  API_IMPL_END
}

ORT_API(void, ReleaseKernelDefBuilder, _Frees_ptr_opt_ OrtKernelDefBuilder* kernel_def_builder) {
  delete kernel_def_builder;
}

ORT_API_STATUS_IMPL(KernelDefBuilder_SetOperatorType, _In_ OrtKernelDefBuilder* kernel_def_builder,
                    _In_ const char* op_type) {
  API_IMPL_BEGIN
  kernel_def_builder->SetName(op_type);
  return nullptr;
  API_IMPL_END
}

ORT_API_STATUS_IMPL(KernelDefBuilder_SetDomain, _In_ OrtKernelDefBuilder* kernel_def_builder,
                    _In_ const char* domain) {
  API_IMPL_BEGIN
  kernel_def_builder->SetDomain(domain);
  return nullptr;
  API_IMPL_END
}

ORT_API_STATUS_IMPL(KernelDefBuilder_SetSinceVersion, _In_ OrtKernelDefBuilder* kernel_def_builder,
                    _In_ int since_version_start, _In_ int since_version_end) {
  API_IMPL_BEGIN
  kernel_def_builder->SinceVersion(since_version_start, since_version_end);
  return nullptr;
  API_IMPL_END
}

ORT_API_STATUS_IMPL(KernelDefBuilder_SetExecutionProvider, _In_ OrtKernelDefBuilder* kernel_def_builder,
                    _In_ const char* ep_name) {
  API_IMPL_BEGIN
  kernel_def_builder->Provider(ep_name);
  return nullptr;
  API_IMPL_END
}

ORT_API_STATUS_IMPL(KernelDefBuilder_SetInputMemType, _In_ OrtKernelDefBuilder* kernel_def_builder,
                    _In_ size_t input_index, _In_ OrtMemType mem_type) {
  API_IMPL_BEGIN
  kernel_def_builder->InputMemoryType(mem_type, static_cast<int>(input_index));
  return nullptr;
  API_IMPL_END
}

ORT_API_STATUS_IMPL(KernelDefBuilder_SetOutputMemType, _In_ OrtKernelDefBuilder* kernel_def_builder,
                    _In_ size_t output_index, _In_ OrtMemType mem_type) {
  API_IMPL_BEGIN
  kernel_def_builder->OutputMemoryType(mem_type, static_cast<int>(output_index));
  return nullptr;
  API_IMPL_END
}

ORT_API_STATUS_IMPL(KernelDefBuilder_AddTypeConstraint, _In_ OrtKernelDefBuilder* kernel_def_builder,
                    _In_ const char* arg_name, _In_reads_(num_types) const OrtMLDataType* const* types,
                    _In_ size_t num_types) {
  API_IMPL_BEGIN
  if (num_types == 0) {
    return OrtApis::CreateStatus(ORT_INVALID_ARGUMENT, "Must specify at least one OrtMLDataType instance");
  }

  if (types == nullptr) {
    return OrtApis::CreateStatus(ORT_INVALID_ARGUMENT, "Must specify a valid array of OrtMLDataType instances");
  }

  if (arg_name == nullptr) {
    return OrtApis::CreateStatus(ORT_INVALID_ARGUMENT,
                                 "Must specify a valid name for a kernel definition's type constraint");
  }

  std::vector<onnxruntime::MLDataType> ml_types;
  ml_types.reserve(num_types);

  for (size_t i = 0; i < num_types; i++) {
    ml_types.push_back(static_cast<const onnxruntime::DataTypeImpl*>(types[i]));
  }

  kernel_def_builder->TypeConstraint(arg_name, std::move(ml_types));
  return nullptr;
  API_IMPL_END
}

ORT_API_STATUS_IMPL(KernelDefBuilder_Build, _In_ OrtKernelDefBuilder* kernel_def_builder,
                    _Outptr_ OrtKernelDef** kernel_def_out) {
  API_IMPL_BEGIN
  *kernel_def_out = static_cast<OrtKernelDef*>(kernel_def_builder->Build().release());
=======
ORT_API_STATUS_IMPL(CreateHardwareDevice, _In_ OrtHardwareDeviceType type,
                    _In_ uint32_t vendor_id,
                    _In_ uint32_t device_id,
                    _In_ const char* vendor_name,
                    _In_opt_ const OrtKeyValuePairs* metadata,
                    _Out_ OrtHardwareDevice** hardware_device) {
  API_IMPL_BEGIN
  auto device = std::make_unique<OrtHardwareDevice>();
  device->type = type;
  device->vendor_id = vendor_id;
  device->device_id = device_id;
  device->vendor = std::string(vendor_name);

  if (metadata) {
    device->metadata = *metadata;
  }

  *hardware_device = device.release();
>>>>>>> fc3bc097
  return nullptr;
  API_IMPL_END
}

<<<<<<< HEAD
ORT_API(void, ReleaseKernelDef, _Frees_ptr_opt_ OrtKernelDef* kernel_def) {
  delete kernel_def;
}

ORT_API(const char*, KernelDef_GetOperatorType, _In_ const OrtKernelDef* kernel_def) {
  return static_cast<const onnxruntime::KernelDef*>(kernel_def)->OpName().c_str();
}

ORT_API(const char*, KernelDef_GetDomain, _In_ const OrtKernelDef* kernel_def) {
  return static_cast<const onnxruntime::KernelDef*>(kernel_def)->Domain().c_str();
}

ORT_API_STATUS_IMPL(KernelDef_GetSinceVersion, _In_ const OrtKernelDef* kernel_def,
                    _Out_ int* start_version, _Out_ int* end_version) {
  API_IMPL_BEGIN
  if (kernel_def == nullptr) {
    return OrtApis::CreateStatus(ORT_INVALID_ARGUMENT, "Must specify a valid non-null OrtKernelDef");
  }

  if (start_version == nullptr) {
    return OrtApis::CreateStatus(ORT_INVALID_ARGUMENT, "Must specify a non-null `start_version` output parameter");
  }

  if (end_version == nullptr) {
    return OrtApis::CreateStatus(ORT_INVALID_ARGUMENT, "Must specify a non-null `end_version` output parameter");
  }

  auto internal_kernel_def = static_cast<const onnxruntime::KernelDef*>(kernel_def);
  internal_kernel_def->SinceVersion(start_version, end_version);

  return nullptr;
  API_IMPL_END
}

ORT_API(const char*, KernelDef_GetExecutionProvider, _In_ const OrtKernelDef* kernel_def) {
  return static_cast<const onnxruntime::KernelDef*>(kernel_def)->Provider().c_str();
}

ORT_API_STATUS_IMPL(KernelDef_GetInputMemType, _In_ const OrtKernelDef* kernel_def,
                    _In_ size_t input_index, _Out_ OrtMemType* mem_type) {
  API_IMPL_BEGIN
  if (kernel_def == nullptr) {
    return OrtApis::CreateStatus(ORT_INVALID_ARGUMENT, "Must specify a valid non-null OrtKernelDef");
  }

  if (mem_type == nullptr) {
    return OrtApis::CreateStatus(ORT_INVALID_ARGUMENT, "Must specify a non-null `mem_type` output parameter");
  }

  auto internal_kernel_def = static_cast<const onnxruntime::KernelDef*>(kernel_def);
  *mem_type = internal_kernel_def->InputMemoryType(input_index);

  return nullptr;
  API_IMPL_END
}

ORT_API_STATUS_IMPL(KernelDef_GetOutputMemType, _In_ const OrtKernelDef* kernel_def,
                    _In_ size_t output_index, _Out_ OrtMemType* mem_type) {
  API_IMPL_BEGIN
  if (kernel_def == nullptr) {
    return OrtApis::CreateStatus(ORT_INVALID_ARGUMENT, "Must specify a valid non-null OrtKernelDef");
  }

  if (mem_type == nullptr) {
    return OrtApis::CreateStatus(ORT_INVALID_ARGUMENT, "Must specify a non-null `mem_type` output parameter");
  }

  auto internal_kernel_def = static_cast<const onnxruntime::KernelDef*>(kernel_def);
  *mem_type = internal_kernel_def->OutputMemoryType(output_index);

  return nullptr;
  API_IMPL_END
}

ORT_API_STATUS_IMPL(GetTensorMLDataType, _In_ ONNXTensorElementDataType elem_type,
                    _Outptr_ const OrtMLDataType** out) {
  API_IMPL_BEGIN
  const DataTypeImpl* ml_type = DataTypeImpl::TensorTypeFromONNXEnum(elem_type);
  *out = static_cast<const OrtMLDataType*>(ml_type);
  return nullptr;
  API_IMPL_END
}

ORT_API_STATUS_IMPL(KernelInfo_CopyTensors, _In_ const OrtKernelInfo* info,
                    _In_reads_(num_tensors) const OrtValue* const* src_tensors,
                    _In_reads_(num_tensors) OrtValue* const* dst_tensors,
                    _In_opt_ OrtSyncStream* stream,
                    _In_ size_t num_tensors) {
  API_IMPL_BEGIN
  if (info == nullptr || src_tensors == nullptr || dst_tensors == nullptr || num_tensors == 0) {
    return OrtApis::CreateStatus(ORT_INVALID_ARGUMENT, "Invalid arguments provided to KernelInfo_CopyTensors.");
  }

  auto op_kernel_info = reinterpret_cast<const OpKernelInfo*>(info);
  auto& data_transfer_mgr = op_kernel_info->GetDataTransferManager();

  ORT_API_RETURN_IF_STATUS_NOT_OK(CopyTensors(data_transfer_mgr,
                                              gsl::span<const OrtValue* const>(src_tensors, num_tensors),
                                              gsl::span<OrtValue* const>(dst_tensors, num_tensors),
                                              stream));

  return nullptr;
  API_IMPL_END
}

ORT_API_STATUS_IMPL(EpGraphSupportInfo_LookUpKernel, _In_ OrtEpGraphSupportInfo* graph_support_info,
                    _In_ const OrtNode* node, _Outptr_result_maybenull_ const OrtKernelDef** out_kernel_def) {
  API_IMPL_BEGIN
  if (out_kernel_def == nullptr) {
    return OrtApis::CreateStatus(ORT_INVALID_ARGUMENT, "Must specify a non-null OrtKernelDef output parameter");
  }

  *out_kernel_def = nullptr;

  if (graph_support_info == nullptr) {
    return OrtApis::CreateStatus(ORT_INVALID_ARGUMENT, "Must specify a valid non-null OrtEpGraphSupportInfo instance");
  }

  if (node == nullptr) {
    return OrtApis::CreateStatus(ORT_INVALID_ARGUMENT, "Must specify a valid non-null OrtNode instance");
  }

  const onnxruntime::EpNode* ep_node = onnxruntime::EpNode::ToInternal(node);
  if (ep_node == nullptr) {
    return OrtApis::CreateStatus(OrtErrorCode::ORT_INVALID_ARGUMENT,
                                 "OrtNode created via the ModelEditor API is not supported");
  }

  const onnxruntime::KernelCreateInfo* create_info =
      graph_support_info->kernel_lookup.LookUpKernel(ep_node->GetInternalNode());

  *out_kernel_def = static_cast<const OrtKernelDef*>(create_info->kernel_def.get());
  return nullptr;
  API_IMPL_END
=======
ORT_API(void, ReleaseHardwareDevice, _Frees_ptr_opt_ OrtHardwareDevice* device) {
  delete device;
>>>>>>> fc3bc097
}

static constexpr OrtEpApi ort_ep_api = {
    // NOTE: ABI compatibility depends on the order within this struct so all additions must be at the end,
    // and no functions can be removed (the implementation needs to change to return an error).

    &OrtExecutionProviderApi::CreateEpDevice,
    &OrtExecutionProviderApi::ReleaseEpDevice,
    // End of Version 22 - DO NOT MODIFY ABOVE

    &OrtExecutionProviderApi::EpGraphSupportInfo_AddNodesToFuse,
    &OrtExecutionProviderApi::EpGraphSupportInfo_AddSingleNode,
    &OrtExecutionProviderApi::NodeComputeContext_NodeName,
    &OrtExecutionProviderApi::EpDevice_AddAllocatorInfo,

    &OrtExecutionProviderApi::MemoryInfo_GetMemoryDevice,
    &OrtExecutionProviderApi::Value_GetMemoryDevice,

    &OrtExecutionProviderApi::MemoryDevice_AreEqual,
    &OrtExecutionProviderApi::MemoryDevice_GetDeviceType,
    &OrtExecutionProviderApi::MemoryDevice_GetMemoryType,
    &OrtExecutionProviderApi::MemoryDevice_GetVendorId,
    &OrtExecutionProviderApi::MemoryDevice_GetDeviceId,

    &OrtExecutionProviderApi::SyncStream_GetImpl,
    &OrtExecutionProviderApi::SyncStream_GetSyncId,
    &OrtExecutionProviderApi::GetSyncIdForLastWaitOnSyncStream,
<<<<<<< HEAD
    &OrtExecutionProviderApi::CreateKernelRegistry,
    &OrtExecutionProviderApi::ReleaseKernelRegistry,
    &OrtExecutionProviderApi::KernelRegistry_AddKernel,
    &OrtExecutionProviderApi::CreateKernelDefBuilder,
    &OrtExecutionProviderApi::ReleaseKernelDefBuilder,
    &OrtExecutionProviderApi::KernelDefBuilder_SetOperatorType,
    &OrtExecutionProviderApi::KernelDefBuilder_SetDomain,
    &OrtExecutionProviderApi::KernelDefBuilder_SetSinceVersion,
    &OrtExecutionProviderApi::KernelDefBuilder_SetExecutionProvider,
    &OrtExecutionProviderApi::KernelDefBuilder_SetInputMemType,
    &OrtExecutionProviderApi::KernelDefBuilder_SetOutputMemType,
    &OrtExecutionProviderApi::KernelDefBuilder_AddTypeConstraint,
    &OrtExecutionProviderApi::KernelDefBuilder_Build,
    &OrtExecutionProviderApi::ReleaseKernelDef,
    &OrtExecutionProviderApi::KernelDef_GetOperatorType,
    &OrtExecutionProviderApi::KernelDef_GetDomain,
    &OrtExecutionProviderApi::KernelDef_GetSinceVersion,
    &OrtExecutionProviderApi::KernelDef_GetExecutionProvider,
    &OrtExecutionProviderApi::KernelDef_GetInputMemType,
    &OrtExecutionProviderApi::KernelDef_GetOutputMemType,
    &OrtExecutionProviderApi::GetTensorMLDataType,
    &OrtExecutionProviderApi::KernelInfo_CopyTensors,
    &OrtExecutionProviderApi::EpGraphSupportInfo_LookUpKernel,
=======
    // End of Version 23 - DO NOT MODIFY ABOVE

    &OrtExecutionProviderApi::CreateHardwareDevice,
    &OrtExecutionProviderApi::ReleaseHardwareDevice,
>>>>>>> fc3bc097
};

// checks that we don't violate the rule that the functions must remain in the slots they were originally assigned
static_assert(offsetof(OrtEpApi, ReleaseEpDevice) / sizeof(void*) == 1,
              "Size of version 22 API cannot change");  // initial version in ORT 1.22
static_assert(offsetof(OrtEpApi, GetSyncIdForLastWaitOnSyncStream) / sizeof(void*) == 15,
              "Size of version 23 API cannot change");

}  // namespace OrtExecutionProviderApi

ORT_API(const OrtEpApi*, OrtExecutionProviderApi::GetEpApi) {
  return &ort_ep_api;
}<|MERGE_RESOLUTION|>--- conflicted
+++ resolved
@@ -5,11 +5,8 @@
 
 #include <algorithm>
 #include <memory>
-<<<<<<< HEAD
+#include <string>
 #include <utility>
-=======
-#include <string>
->>>>>>> fc3bc097
 #include <vector>
 
 #include "core/common/semver.h"
@@ -214,139 +211,6 @@
   return id;
 }
 
-<<<<<<< HEAD
-ORT_API_STATUS_IMPL(CreateKernelRegistry, _Outptr_ OrtKernelRegistry** kernel_registry) {
-  API_IMPL_BEGIN
-  auto unique_kernel_registry = std::make_unique<OrtKernelRegistry>();
-  unique_kernel_registry->registry = std::make_shared<onnxruntime::KernelRegistry>();
-
-  *kernel_registry = unique_kernel_registry.release();
-  return nullptr;
-  API_IMPL_END
-}
-
-ORT_API(void, ReleaseKernelRegistry, _Frees_ptr_opt_ OrtKernelRegistry* kernel_registry) {
-  delete kernel_registry;
-}
-
-ORT_API_STATUS_IMPL(KernelRegistry_AddKernel, _In_ OrtKernelRegistry* kernel_registry,
-                    _In_ const OrtKernelDef* kernel_def, _In_ OrtKernelCreateFunc kernel_create_func,
-                    _In_ void* kernel_create_func_state) {
-  API_IMPL_BEGIN
-  if (kernel_registry == nullptr) {
-    return OrtApis::CreateStatus(ORT_INVALID_ARGUMENT, "Must specify a non-null OrtKernelRegistry");
-  }
-
-  if (kernel_def == nullptr) {
-    return OrtApis::CreateStatus(ORT_INVALID_ARGUMENT, "Must specify a non-null OrtKernelDef");
-  }
-
-  if (kernel_create_func == nullptr) {
-    return OrtApis::CreateStatus(ORT_INVALID_ARGUMENT, "Must specify a non-null OrtKernelCreateFunc");
-  }
-
-  KernelCreateInfo kernel_create_info = MakePluginEpKernelCreateInfo(static_cast<const KernelDef*>(kernel_def),
-                                                                     kernel_create_func, kernel_create_func_state);
-
-  ORT_API_RETURN_IF_STATUS_NOT_OK(kernel_registry->registry->Register(std::move(kernel_create_info)));
-  return nullptr;
-  API_IMPL_END
-}
-
-ORT_API_STATUS_IMPL(CreateKernelDefBuilder, _Outptr_ OrtKernelDefBuilder** kernel_def_builder_out) {
-  API_IMPL_BEGIN
-  auto builder = onnxruntime::KernelDefBuilder::Create();
-  *kernel_def_builder_out = static_cast<OrtKernelDefBuilder*>(builder.release());
-  return nullptr;
-  API_IMPL_END
-}
-
-ORT_API(void, ReleaseKernelDefBuilder, _Frees_ptr_opt_ OrtKernelDefBuilder* kernel_def_builder) {
-  delete kernel_def_builder;
-}
-
-ORT_API_STATUS_IMPL(KernelDefBuilder_SetOperatorType, _In_ OrtKernelDefBuilder* kernel_def_builder,
-                    _In_ const char* op_type) {
-  API_IMPL_BEGIN
-  kernel_def_builder->SetName(op_type);
-  return nullptr;
-  API_IMPL_END
-}
-
-ORT_API_STATUS_IMPL(KernelDefBuilder_SetDomain, _In_ OrtKernelDefBuilder* kernel_def_builder,
-                    _In_ const char* domain) {
-  API_IMPL_BEGIN
-  kernel_def_builder->SetDomain(domain);
-  return nullptr;
-  API_IMPL_END
-}
-
-ORT_API_STATUS_IMPL(KernelDefBuilder_SetSinceVersion, _In_ OrtKernelDefBuilder* kernel_def_builder,
-                    _In_ int since_version_start, _In_ int since_version_end) {
-  API_IMPL_BEGIN
-  kernel_def_builder->SinceVersion(since_version_start, since_version_end);
-  return nullptr;
-  API_IMPL_END
-}
-
-ORT_API_STATUS_IMPL(KernelDefBuilder_SetExecutionProvider, _In_ OrtKernelDefBuilder* kernel_def_builder,
-                    _In_ const char* ep_name) {
-  API_IMPL_BEGIN
-  kernel_def_builder->Provider(ep_name);
-  return nullptr;
-  API_IMPL_END
-}
-
-ORT_API_STATUS_IMPL(KernelDefBuilder_SetInputMemType, _In_ OrtKernelDefBuilder* kernel_def_builder,
-                    _In_ size_t input_index, _In_ OrtMemType mem_type) {
-  API_IMPL_BEGIN
-  kernel_def_builder->InputMemoryType(mem_type, static_cast<int>(input_index));
-  return nullptr;
-  API_IMPL_END
-}
-
-ORT_API_STATUS_IMPL(KernelDefBuilder_SetOutputMemType, _In_ OrtKernelDefBuilder* kernel_def_builder,
-                    _In_ size_t output_index, _In_ OrtMemType mem_type) {
-  API_IMPL_BEGIN
-  kernel_def_builder->OutputMemoryType(mem_type, static_cast<int>(output_index));
-  return nullptr;
-  API_IMPL_END
-}
-
-ORT_API_STATUS_IMPL(KernelDefBuilder_AddTypeConstraint, _In_ OrtKernelDefBuilder* kernel_def_builder,
-                    _In_ const char* arg_name, _In_reads_(num_types) const OrtMLDataType* const* types,
-                    _In_ size_t num_types) {
-  API_IMPL_BEGIN
-  if (num_types == 0) {
-    return OrtApis::CreateStatus(ORT_INVALID_ARGUMENT, "Must specify at least one OrtMLDataType instance");
-  }
-
-  if (types == nullptr) {
-    return OrtApis::CreateStatus(ORT_INVALID_ARGUMENT, "Must specify a valid array of OrtMLDataType instances");
-  }
-
-  if (arg_name == nullptr) {
-    return OrtApis::CreateStatus(ORT_INVALID_ARGUMENT,
-                                 "Must specify a valid name for a kernel definition's type constraint");
-  }
-
-  std::vector<onnxruntime::MLDataType> ml_types;
-  ml_types.reserve(num_types);
-
-  for (size_t i = 0; i < num_types; i++) {
-    ml_types.push_back(static_cast<const onnxruntime::DataTypeImpl*>(types[i]));
-  }
-
-  kernel_def_builder->TypeConstraint(arg_name, std::move(ml_types));
-  return nullptr;
-  API_IMPL_END
-}
-
-ORT_API_STATUS_IMPL(KernelDefBuilder_Build, _In_ OrtKernelDefBuilder* kernel_def_builder,
-                    _Outptr_ OrtKernelDef** kernel_def_out) {
-  API_IMPL_BEGIN
-  *kernel_def_out = static_cast<OrtKernelDef*>(kernel_def_builder->Build().release());
-=======
 ORT_API_STATUS_IMPL(CreateHardwareDevice, _In_ OrtHardwareDeviceType type,
                     _In_ uint32_t vendor_id,
                     _In_ uint32_t device_id,
@@ -365,12 +229,149 @@
   }
 
   *hardware_device = device.release();
->>>>>>> fc3bc097
-  return nullptr;
-  API_IMPL_END
-}
-
-<<<<<<< HEAD
+  return nullptr;
+  API_IMPL_END
+}
+
+ORT_API(void, ReleaseHardwareDevice, _Frees_ptr_opt_ OrtHardwareDevice* device) {
+  delete device;
+}
+
+ORT_API_STATUS_IMPL(CreateKernelRegistry, _Outptr_ OrtKernelRegistry** kernel_registry) {
+  API_IMPL_BEGIN
+  auto unique_kernel_registry = std::make_unique<OrtKernelRegistry>();
+  unique_kernel_registry->registry = std::make_shared<onnxruntime::KernelRegistry>();
+
+  *kernel_registry = unique_kernel_registry.release();
+  return nullptr;
+  API_IMPL_END
+}
+
+ORT_API(void, ReleaseKernelRegistry, _Frees_ptr_opt_ OrtKernelRegistry* kernel_registry) {
+  delete kernel_registry;
+}
+
+ORT_API_STATUS_IMPL(KernelRegistry_AddKernel, _In_ OrtKernelRegistry* kernel_registry,
+                    _In_ const OrtKernelDef* kernel_def, _In_ OrtKernelCreateFunc kernel_create_func,
+                    _In_ void* kernel_create_func_state) {
+  API_IMPL_BEGIN
+  if (kernel_registry == nullptr) {
+    return OrtApis::CreateStatus(ORT_INVALID_ARGUMENT, "Must specify a non-null OrtKernelRegistry");
+  }
+
+  if (kernel_def == nullptr) {
+    return OrtApis::CreateStatus(ORT_INVALID_ARGUMENT, "Must specify a non-null OrtKernelDef");
+  }
+
+  if (kernel_create_func == nullptr) {
+    return OrtApis::CreateStatus(ORT_INVALID_ARGUMENT, "Must specify a non-null OrtKernelCreateFunc");
+  }
+
+  KernelCreateInfo kernel_create_info = MakePluginEpKernelCreateInfo(static_cast<const KernelDef*>(kernel_def),
+                                                                     kernel_create_func, kernel_create_func_state);
+
+  ORT_API_RETURN_IF_STATUS_NOT_OK(kernel_registry->registry->Register(std::move(kernel_create_info)));
+  return nullptr;
+  API_IMPL_END
+}
+
+ORT_API_STATUS_IMPL(CreateKernelDefBuilder, _Outptr_ OrtKernelDefBuilder** kernel_def_builder_out) {
+  API_IMPL_BEGIN
+  auto builder = onnxruntime::KernelDefBuilder::Create();
+  *kernel_def_builder_out = static_cast<OrtKernelDefBuilder*>(builder.release());
+  return nullptr;
+  API_IMPL_END
+}
+
+ORT_API(void, ReleaseKernelDefBuilder, _Frees_ptr_opt_ OrtKernelDefBuilder* kernel_def_builder) {
+  delete kernel_def_builder;
+}
+
+ORT_API_STATUS_IMPL(KernelDefBuilder_SetOperatorType, _In_ OrtKernelDefBuilder* kernel_def_builder,
+                    _In_ const char* op_type) {
+  API_IMPL_BEGIN
+  kernel_def_builder->SetName(op_type);
+  return nullptr;
+  API_IMPL_END
+}
+
+ORT_API_STATUS_IMPL(KernelDefBuilder_SetDomain, _In_ OrtKernelDefBuilder* kernel_def_builder,
+                    _In_ const char* domain) {
+  API_IMPL_BEGIN
+  kernel_def_builder->SetDomain(domain);
+  return nullptr;
+  API_IMPL_END
+}
+
+ORT_API_STATUS_IMPL(KernelDefBuilder_SetSinceVersion, _In_ OrtKernelDefBuilder* kernel_def_builder,
+                    _In_ int since_version_start, _In_ int since_version_end) {
+  API_IMPL_BEGIN
+  kernel_def_builder->SinceVersion(since_version_start, since_version_end);
+  return nullptr;
+  API_IMPL_END
+}
+
+ORT_API_STATUS_IMPL(KernelDefBuilder_SetExecutionProvider, _In_ OrtKernelDefBuilder* kernel_def_builder,
+                    _In_ const char* ep_name) {
+  API_IMPL_BEGIN
+  kernel_def_builder->Provider(ep_name);
+  return nullptr;
+  API_IMPL_END
+}
+
+ORT_API_STATUS_IMPL(KernelDefBuilder_SetInputMemType, _In_ OrtKernelDefBuilder* kernel_def_builder,
+                    _In_ size_t input_index, _In_ OrtMemType mem_type) {
+  API_IMPL_BEGIN
+  kernel_def_builder->InputMemoryType(mem_type, static_cast<int>(input_index));
+  return nullptr;
+  API_IMPL_END
+}
+
+ORT_API_STATUS_IMPL(KernelDefBuilder_SetOutputMemType, _In_ OrtKernelDefBuilder* kernel_def_builder,
+                    _In_ size_t output_index, _In_ OrtMemType mem_type) {
+  API_IMPL_BEGIN
+  kernel_def_builder->OutputMemoryType(mem_type, static_cast<int>(output_index));
+  return nullptr;
+  API_IMPL_END
+}
+
+ORT_API_STATUS_IMPL(KernelDefBuilder_AddTypeConstraint, _In_ OrtKernelDefBuilder* kernel_def_builder,
+                    _In_ const char* arg_name, _In_reads_(num_types) const OrtMLDataType* const* types,
+                    _In_ size_t num_types) {
+  API_IMPL_BEGIN
+  if (num_types == 0) {
+    return OrtApis::CreateStatus(ORT_INVALID_ARGUMENT, "Must specify at least one OrtMLDataType instance");
+  }
+
+  if (types == nullptr) {
+    return OrtApis::CreateStatus(ORT_INVALID_ARGUMENT, "Must specify a valid array of OrtMLDataType instances");
+  }
+
+  if (arg_name == nullptr) {
+    return OrtApis::CreateStatus(ORT_INVALID_ARGUMENT,
+                                 "Must specify a valid name for a kernel definition's type constraint");
+  }
+
+  std::vector<onnxruntime::MLDataType> ml_types;
+  ml_types.reserve(num_types);
+
+  for (size_t i = 0; i < num_types; i++) {
+    ml_types.push_back(static_cast<const onnxruntime::DataTypeImpl*>(types[i]));
+  }
+
+  kernel_def_builder->TypeConstraint(arg_name, std::move(ml_types));
+  return nullptr;
+  API_IMPL_END
+}
+
+ORT_API_STATUS_IMPL(KernelDefBuilder_Build, _In_ OrtKernelDefBuilder* kernel_def_builder,
+                    _Outptr_ OrtKernelDef** kernel_def_out) {
+  API_IMPL_BEGIN
+  *kernel_def_out = static_cast<OrtKernelDef*>(kernel_def_builder->Build().release());
+  return nullptr;
+  API_IMPL_END
+}
+
 ORT_API(void, ReleaseKernelDef, _Frees_ptr_opt_ OrtKernelDef* kernel_def) {
   delete kernel_def;
 }
@@ -505,10 +506,6 @@
   *out_kernel_def = static_cast<const OrtKernelDef*>(create_info->kernel_def.get());
   return nullptr;
   API_IMPL_END
-=======
-ORT_API(void, ReleaseHardwareDevice, _Frees_ptr_opt_ OrtHardwareDevice* device) {
-  delete device;
->>>>>>> fc3bc097
 }
 
 static constexpr OrtEpApi ort_ep_api = {
@@ -536,7 +533,11 @@
     &OrtExecutionProviderApi::SyncStream_GetImpl,
     &OrtExecutionProviderApi::SyncStream_GetSyncId,
     &OrtExecutionProviderApi::GetSyncIdForLastWaitOnSyncStream,
-<<<<<<< HEAD
+    // End of Version 23 - DO NOT MODIFY ABOVE
+
+    &OrtExecutionProviderApi::CreateHardwareDevice,
+    &OrtExecutionProviderApi::ReleaseHardwareDevice,
+
     &OrtExecutionProviderApi::CreateKernelRegistry,
     &OrtExecutionProviderApi::ReleaseKernelRegistry,
     &OrtExecutionProviderApi::KernelRegistry_AddKernel,
@@ -560,12 +561,6 @@
     &OrtExecutionProviderApi::GetTensorMLDataType,
     &OrtExecutionProviderApi::KernelInfo_CopyTensors,
     &OrtExecutionProviderApi::EpGraphSupportInfo_LookUpKernel,
-=======
-    // End of Version 23 - DO NOT MODIFY ABOVE
-
-    &OrtExecutionProviderApi::CreateHardwareDevice,
-    &OrtExecutionProviderApi::ReleaseHardwareDevice,
->>>>>>> fc3bc097
 };
 
 // checks that we don't violate the rule that the functions must remain in the slots they were originally assigned
