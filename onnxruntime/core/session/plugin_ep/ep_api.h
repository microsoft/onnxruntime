// Copyright (c) Microsoft Corporation. All rights reserved.
// Licensed under the MIT License.

#pragma once

#include "core/session/onnxruntime_c_api.h"

namespace OrtExecutionProviderApi {
// implementation that returns the API struct
ORT_API(const OrtEpApi*, GetEpApi);

ORT_API_STATUS_IMPL(CreateEpDevice, _In_ OrtEpFactory* ep_factory,
                    _In_ const OrtHardwareDevice* hardware_device,
                    _In_opt_ const OrtKeyValuePairs* ep_metadata,
                    _In_opt_ const OrtKeyValuePairs* ep_options,
                    _Out_ OrtEpDevice** ep_device);

ORT_API(void, ReleaseEpDevice, _Frees_ptr_opt_ OrtEpDevice* device);

ORT_API_STATUS_IMPL(EpGraphSupportInfo_AddNodesToFuse, _In_ OrtEpGraphSupportInfo* graph_support_info,
                    _In_reads_(num_nodes) const OrtNode* const* nodes, _In_ size_t num_nodes,
                    _In_opt_ const OrtNodeFusionOptions* node_fusion_options);
ORT_API_STATUS_IMPL(EpGraphSupportInfo_AddSingleNode, _In_ OrtEpGraphSupportInfo* graph_support_info,
                    _In_ const OrtNode* node);
ORT_API(const char*, NodeComputeContext_NodeName, _In_ const OrtNodeComputeContext* context);

ORT_API_STATUS_IMPL(EpDevice_AddAllocatorInfo, _In_ OrtEpDevice* ep_device,
                    _In_ const OrtMemoryInfo* allocator_memory_info);

ORT_API(const OrtMemoryDevice*, MemoryInfo_GetMemoryDevice, _In_ const OrtMemoryInfo* memory_info);
ORT_API(const OrtMemoryDevice*, Value_GetMemoryDevice, _In_ const OrtValue* value);

ORT_API(bool, MemoryDevice_AreEqual, _In_ const OrtMemoryDevice* a, _In_ const OrtMemoryDevice* b);
ORT_API(OrtMemoryInfoDeviceType, MemoryDevice_GetDeviceType, _In_ const OrtMemoryDevice* memory_device);
ORT_API(OrtDeviceMemoryType, MemoryDevice_GetMemoryType, _In_ const OrtMemoryDevice* memory_device);
ORT_API(uint32_t, MemoryDevice_GetVendorId, _In_ const OrtMemoryDevice* memory_device);
ORT_API(uint32_t, MemoryDevice_GetDeviceId, _In_ const OrtMemoryDevice* memory_device);

ORT_API(const OrtSyncStreamImpl*, SyncStream_GetImpl, _In_ const OrtSyncStream* stream);
ORT_API(uint64_t, SyncStream_GetSyncId, _In_ const OrtSyncStream* stream);
ORT_API(uint64_t, GetSyncIdForLastWaitOnSyncStream, _In_ const OrtSyncStream* producer_stream,
        _In_ const OrtSyncStream* consumer_stream);
<<<<<<< HEAD

// OrtKernelRegistry
ORT_API_STATUS_IMPL(CreateKernelRegistry, _Outptr_ OrtKernelRegistry** kernel_registry);
ORT_API(void, ReleaseKernelRegistry, _Frees_ptr_opt_ OrtKernelRegistry* kernel_registry);
ORT_API_STATUS_IMPL(KernelRegistry_AddKernel, _In_ OrtKernelRegistry* kernel_registry,
                    _In_ const OrtKernelDef* kernel_def, _In_ OrtKernelCreateFunc kernel_create_func,
                    _In_ void* kernel_create_func_state);

// OrtKernelDefBuilder
ORT_API_STATUS_IMPL(CreateKernelDefBuilder, _Outptr_ OrtKernelDefBuilder** kernel_def_builder_out);
ORT_API(void, ReleaseKernelDefBuilder, _Frees_ptr_opt_ OrtKernelDefBuilder* kernel_def_builder);
ORT_API_STATUS_IMPL(KernelDefBuilder_SetOperatorType, _In_ OrtKernelDefBuilder* kernel_def_builder,
                    _In_ const char* op_type);
ORT_API_STATUS_IMPL(KernelDefBuilder_SetDomain, _In_ OrtKernelDefBuilder* kernel_def_builder,
                    _In_ const char* domain);
ORT_API_STATUS_IMPL(KernelDefBuilder_SetSinceVersion, _In_ OrtKernelDefBuilder* kernel_def_builder,
                    _In_ int since_version_start, _In_ int since_version_end);
ORT_API_STATUS_IMPL(KernelDefBuilder_SetExecutionProvider, _In_ OrtKernelDefBuilder* kernel_def_builder,
                    _In_ const char* ep_name);
ORT_API_STATUS_IMPL(KernelDefBuilder_SetInputMemType, _In_ OrtKernelDefBuilder* kernel_def_builder,
                    _In_ size_t input_index, _In_ OrtMemType mem_type);
ORT_API_STATUS_IMPL(KernelDefBuilder_SetOutputMemType, _In_ OrtKernelDefBuilder* kernel_def_builder,
                    _In_ size_t output_index, _In_ OrtMemType mem_type);
ORT_API_STATUS_IMPL(KernelDefBuilder_AddTypeConstraint, _In_ OrtKernelDefBuilder* kernel_def_builder,
                    _In_ const char* arg_name, _In_reads_(num_types) const OrtMLDataType* const* types,
                    _In_ size_t num_types);
ORT_API_STATUS_IMPL(KernelDefBuilder_Build, _In_ OrtKernelDefBuilder* kernel_def_builder,
                    _Outptr_ OrtKernelDef** kernel_def_out);

// OrtKernelDef
ORT_API(void, ReleaseKernelDef, _Frees_ptr_opt_ OrtKernelDef* kernel_def);
ORT_API(const char*, KernelDef_GetOperatorType, _In_ const OrtKernelDef* kernel_def);
ORT_API(const char*, KernelDef_GetDomain, _In_ const OrtKernelDef* kernel_def);
ORT_API_STATUS_IMPL(KernelDef_GetSinceVersion, _In_ const OrtKernelDef* kernel_def,
                    _Out_ int* start_version, _Out_ int* end_version);
ORT_API(const char*, KernelDef_GetExecutionProvider, _In_ const OrtKernelDef* kernel_def);
ORT_API_STATUS_IMPL(KernelDef_GetInputMemType, _In_ const OrtKernelDef* kernel_def,
                    _In_ size_t input_index, _Out_ OrtMemType* mem_type);
ORT_API_STATUS_IMPL(KernelDef_GetOutputMemType, _In_ const OrtKernelDef* kernel_def,
                    _In_ size_t output_index, _Out_ OrtMemType* mem_type);

ORT_API_STATUS_IMPL(GetTensorMLDataType, _In_ ONNXTensorElementDataType elem_type,
                    _Outptr_ const OrtMLDataType** out);
ORT_API_STATUS_IMPL(KernelInfo_CopyTensors, _In_ const OrtKernelInfo* info,
                    _In_reads_(num_tensors) const OrtValue* const* src_tensors,
                    _In_reads_(num_tensors) OrtValue* const* dst_tensors,
                    _In_opt_ OrtSyncStream* stream,
                    _In_ size_t num_tensors);
ORT_API_STATUS_IMPL(EpGraphSupportInfo_LookUpKernel, _In_ OrtEpGraphSupportInfo* graph_support_info,
                    _In_ const OrtNode* node, _Outptr_result_maybenull_ const OrtKernelDef** out_kernel_def);
=======
ORT_API_STATUS_IMPL(CreateHardwareDevice, _In_ OrtHardwareDeviceType type,
                    _In_ uint32_t vendor_id,
                    _In_ uint32_t device_id,
                    _In_ const char* vendor_name,
                    _In_opt_ const OrtKeyValuePairs* metadata,
                    _Out_ OrtHardwareDevice** hardware_device);
ORT_API(void, ReleaseHardwareDevice, _Frees_ptr_opt_ OrtHardwareDevice* device);
>>>>>>> fc3bc097
}  // namespace OrtExecutionProviderApi<|MERGE_RESOLUTION|>--- conflicted
+++ resolved
@@ -40,7 +40,14 @@
 ORT_API(uint64_t, SyncStream_GetSyncId, _In_ const OrtSyncStream* stream);
 ORT_API(uint64_t, GetSyncIdForLastWaitOnSyncStream, _In_ const OrtSyncStream* producer_stream,
         _In_ const OrtSyncStream* consumer_stream);
-<<<<<<< HEAD
+
+ORT_API_STATUS_IMPL(CreateHardwareDevice, _In_ OrtHardwareDeviceType type,
+                    _In_ uint32_t vendor_id,
+                    _In_ uint32_t device_id,
+                    _In_ const char* vendor_name,
+                    _In_opt_ const OrtKeyValuePairs* metadata,
+                    _Out_ OrtHardwareDevice** hardware_device);
+ORT_API(void, ReleaseHardwareDevice, _Frees_ptr_opt_ OrtHardwareDevice* device);
 
 // OrtKernelRegistry
 ORT_API_STATUS_IMPL(CreateKernelRegistry, _Outptr_ OrtKernelRegistry** kernel_registry);
@@ -91,13 +98,4 @@
                     _In_ size_t num_tensors);
 ORT_API_STATUS_IMPL(EpGraphSupportInfo_LookUpKernel, _In_ OrtEpGraphSupportInfo* graph_support_info,
                     _In_ const OrtNode* node, _Outptr_result_maybenull_ const OrtKernelDef** out_kernel_def);
-=======
-ORT_API_STATUS_IMPL(CreateHardwareDevice, _In_ OrtHardwareDeviceType type,
-                    _In_ uint32_t vendor_id,
-                    _In_ uint32_t device_id,
-                    _In_ const char* vendor_name,
-                    _In_opt_ const OrtKeyValuePairs* metadata,
-                    _Out_ OrtHardwareDevice** hardware_device);
-ORT_API(void, ReleaseHardwareDevice, _Frees_ptr_opt_ OrtHardwareDevice* device);
->>>>>>> fc3bc097
 }  // namespace OrtExecutionProviderApi