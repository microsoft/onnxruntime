// Copyright (c) Microsoft Corporation. All rights reserved.
// Licensed under the MIT License.

#include "core/session/ep_plugin_provider_interfaces.h"

#include <memory>
#include <string>
#include <unordered_set>
#include <utility>
#include <vector>
#include "core/framework/abi_pointer_array.h"
#include "core/framework/compute_capability.h"
#include "core/framework/error_code_helper.h"
#include "core/framework/model_metadef_id_generator.h"
#include "core/framework/plugin_data_transfer.h"
#include "core/graph/ep_api_types.h"
#include "core/graph/model_editor_api_types.h"
#include "core/session/abi_devices.h"
#include "core/session/abi_ep_types.h"
#include "core/session/abi_logger.h"
#include "core/session/abi_session_options_impl.h"
#include "core/session/allocator_adapters.h"
#include "core/session/ort_apis.h"
#include "core/providers/partitioning_utils.h"

namespace onnxruntime {

//
// PluginExecutionProviderFactory
//

PluginExecutionProviderFactory::PluginExecutionProviderFactory(OrtEpFactory& ep_factory,
                                                               gsl::span<const OrtEpDevice* const> ep_devices)
    : ep_factory_{ep_factory},
      devices_{ep_devices.begin(), ep_devices.end()} {
  hardware_devices_.reserve(ep_devices.size());
  ep_metadata_.reserve(ep_devices.size());

  for (const auto* ep_device : ep_devices) {
    hardware_devices_.push_back(ep_device->device);
    ep_metadata_.push_back(&ep_device->ep_metadata);
  }
}

std::unique_ptr<IExecutionProvider>
PluginExecutionProviderFactory::CreateProvider(const OrtSessionOptions& session_options,
                                               const OrtLogger& session_logger) {
  OrtEp* ort_ep = nullptr;
  Status status = ToStatusAndRelease(ep_factory_.CreateEp(&ep_factory_, hardware_devices_.data(), ep_metadata_.data(),
                                                          hardware_devices_.size(), &session_options, &session_logger,
                                                          &ort_ep));

  if (!status.IsOK()) {
    ORT_THROW("Error creating execution provider: ", status.ToString());
  }

  auto ep_wrapper = std::make_unique<PluginExecutionProvider>(UniqueOrtEp(ort_ep, OrtEpDeleter(ep_factory_)),
                                                              session_options, ep_factory_, devices_);
  ep_wrapper->SetLogger(session_logger.ToInternal());

  return ep_wrapper;
}

/// <summary>
/// Functor used to generate a Metadef name for a subgraph supported by a plugin EP.
/// The generated name is a concatenation of a prefix (i.e., the EP name) with
/// the model's hash and a unique ID.
/// </summary>
struct PluginEpMetaDefNameFunctor {
  explicit PluginEpMetaDefNameFunctor(const ModelMetadefIdGenerator& generator,
                                      const GraphViewer& graph_viewer,
                                      const std::string& prefix)
      : generator_(generator), graph_viewer_(graph_viewer), prefix_(prefix) {}

  std::string operator()() {
    uint64_t model_hash = 0;
    int id = generator_.GenerateId(graph_viewer_, model_hash);
    return MakeString(prefix_, "_", model_hash, "_", id);
  }

  const ModelMetadefIdGenerator& generator_;
  const GraphViewer& graph_viewer_;
  const std::string& prefix_;
};

//
// PluginExecutionProvider
//

PluginExecutionProvider::PluginExecutionProvider(UniqueOrtEp ep, const OrtSessionOptions& session_options,
                                                 OrtEpFactory& ep_factory,
                                                 gsl::span<const OrtEpDevice* const> ep_devices)
    : IExecutionProvider(ep->GetName(ep.get()), OrtDevice()),  // TODO: What to do about OrtDevice for plugins?
      ort_ep_(std::move(ep)),
      ep_factory_(ep_factory),
      ep_devices_(ep_devices.begin(), ep_devices.end()) {
  generate_ep_ctx_model_ = session_options.value.GetEpContextGenerationOptions().enable;
}

PluginExecutionProvider::~PluginExecutionProvider() {
  if (ort_ep_ && !api_node_compute_infos_.empty()) {
    ort_ep_->ReleaseNodeComputeInfos(ort_ep_.get(), api_node_compute_infos_.data(),
                                     api_node_compute_infos_.size());
  }
}

std::vector<std::unique_ptr<ComputeCapability>>
PluginExecutionProvider::GetCapability(const onnxruntime::GraphViewer& graph_viewer,
                                       const IKernelLookup& kernel_lookup,
                                       const GraphOptimizerRegistry& graph_optimizer_registry,
                                       IResourceAccountant* resource_accountant) const {
  ORT_UNUSED_PARAMETER(graph_optimizer_registry);  // TODO: Add support
  ORT_UNUSED_PARAMETER(resource_accountant);       // TODO: Add support? Not used by prioritized EPs
  ORT_UNUSED_PARAMETER(kernel_lookup);             // TODO: Add support? Not used by prioritized EPs, so probably not needed?

  std::unique_ptr<EpGraph> ep_graph = nullptr;
  if (Status status = EpGraph::Create(graph_viewer, ep_graph); !status.IsOK()) {
    LOGS_DEFAULT(ERROR) << "Failed to create OrtGraph: " << status.ToString();
    return {};
  }

  OrtEpGraphSupportInfo api_graph_support_info(*ep_graph);
  Status status = ToStatusAndRelease(ort_ep_->GetCapability(ort_ep_.get(), ep_graph->ToExternal(), &api_graph_support_info));

  if (!status.IsOK()) {
    LOGS_DEFAULT(ERROR) << "OrtEp::GetCapability() failed with error: " << status.ToString();
    return {};
  }

  std::vector<std::unique_ptr<ComputeCapability>> result;
  result.reserve(api_graph_support_info.node_groupings.size());
  if (api_graph_support_info.node_groupings.empty()) {
    return {};
  }

  ModelMetadefIdGenerator generator;

  // Create ComputeCapability instances from OrtEpGraphSupportInfo::NodeGrouping instances.
  for (const OrtEpGraphSupportInfo::NodeGrouping& node_grouping : api_graph_support_info.node_groupings) {
    if (node_grouping.kind == OrtEpGraphSupportInfo::NodeGroupingKind::kSingleAssignedNode) {
      auto indexed_sub_graph = std::make_unique<IndexedSubGraph>();

      indexed_sub_graph->nodes.push_back(node_grouping.nodes[0]->GetInternalNode().Index());
      result.push_back(std::make_unique<ComputeCapability>(std::move(indexed_sub_graph)));
    } else if (node_grouping.kind == OrtEpGraphSupportInfo::NodeGroupingKind::kFusedNode) {
      std::unordered_set<const Node*> node_set;
      node_set.reserve(node_grouping.nodes.size());

      for (const EpNode* ep_node : node_grouping.nodes) {
        node_set.insert(&ep_node->GetInternalNode());
      }

      // We now require the OrtEp to only provide individual groups of supported nodes that each maps to exactly
      // one ComputeCapability. Calling utils::CreateSupportedPartitions() may create multiple ComputeCapability
      // instances, and if so, log an error and return.
      //
      // TODO(adrianlizarraga): Do not use the heavy-weight CreateSupportedPartitions just to check if the user
      // provided a single partition. Use utils::MakeCapability() and create a new helper to check that there are no
      // unsupported nodes in any path between supported nodes.
      std::vector<std::unique_ptr<ComputeCapability>> capabilities = utils::CreateSupportedPartitions(
          graph_viewer, node_set, /*stop_ops*/ {}, PluginEpMetaDefNameFunctor(generator, graph_viewer, this->Type()),
          this->Type(), this->Type(), /*node_unit_map*/ nullptr,
          node_grouping.fusion_options.drop_constant_initializers);

      if (capabilities.size() > 1) {
        LOGS_DEFAULT(ERROR) << "OrtEp::GetCapability() set nodes that cannot be fused together. "
                            << "Please ensure that the nodes provided to EpGraphSupportInfo_AddFusedNodes() do not "
                            << "have an unsupported node in any path between two of the supported nodes.";
        return {};
      }

      // Enforce that the nodes in node_set match the nodes in capabilities[0]
      // TODO(adrianlizarraga): This check can be removed when we stop using utils::CreateSupportedPartitions() above.
      std::vector<NodeIndex>& capability_node_indices = capabilities[0]->sub_graph->nodes;
      std::unordered_set<NodeIndex> capability_node_indices_set(capability_node_indices.begin(),
                                                                capability_node_indices.end());

      ORT_ENFORCE(node_set.size() == capability_node_indices_set.size());
      ORT_ENFORCE(std::all_of(node_set.begin(), node_set.end(), [&capability_node_indices_set](const Node* node) {
        return capability_node_indices_set.count(node->Index()) != 0;
      }));

      result.push_back(std::move(capabilities[0]));
    } else {
      LOGS_DEFAULT(ERROR) << "PluginExecutionProvider::GetCapability() has invalid NodeGroupingKind: "
                          << static_cast<int>(node_grouping.kind);
      return {};
    }
  }

  return result;
}

Status PluginExecutionProvider::FusedNodeState::AddFusedNode(const Node& fused_node, /*out*/ EpNode*& added_ep_node) {
  std::unique_ptr<EpNode> unique_ep_fused_node = nullptr;
  ORT_RETURN_IF_ERROR(EpNode::Create(fused_node, /*parent graph*/ nullptr, this->value_infos, unique_ep_fused_node));
  this->nodes.push_back(std::move(unique_ep_fused_node));
  added_ep_node = this->nodes.back().get();
  return Status::OK();
}

/// <summary>
/// Converts the EPContext nodes provided by the plugin EP (OrtNode instances) to onnxruntime::Node instances.
/// Note that the EP plugin uses the model editor API to create the OrtNode instances.
/// </summary>
/// <param name="ep_name">Name of the plugin EP.</param>
/// <param name="plugin_ep_context_nodes">EPContext nodes provided by the plugin EP.</param>
/// <param name="result_nodes">Output parameter set to the resulting array of EPContext nodes.</param>
/// <param name="result_node_args">Output parameter that stores the NodeArgs used by the EPContext nodes.</param>
/// <returns>A status indicating success or an error.</returns>
static Status ConvertEpContextNodes(const std::string& ep_name, const std::vector<OrtNode*> plugin_ep_context_nodes,
                                    /*out*/ std::vector<std::unique_ptr<Node>>& result_nodes,
                                    /*out*/ std::vector<std::unique_ptr<NodeArg>>& result_node_args) {
#if !defined(ORT_MINIMAL_BUILD) || defined(ORT_EXTENDED_MINIMAL_BUILD) || defined(ORT_MINIMAL_BUILD_CUSTOM_OPS)
  if (plugin_ep_context_nodes.empty()) {
    return Status::OK();  // No EPContext nodes.
  }

  std::vector<std::unique_ptr<Node>> ep_context_nodes_holder;
  std::vector<std::unique_ptr<NodeArg>> ep_context_node_args_holder;

  ep_context_nodes_holder.reserve(plugin_ep_context_nodes.size());

  for (const OrtNode* ort_node : plugin_ep_context_nodes) {
    ORT_RETURN_IF_NOT(ort_node != nullptr, ep_name, ": OrtEp::Compile() returned a NULL EPContext node.");

    const ModelEditorNode* editor_node = ModelEditorNode::ToInternal(ort_node);
    ORT_RETURN_IF_NOT(editor_node != nullptr, ep_name, ": OrtEp::Compile() returned OrtNode objects ",
                      "that were not created with OrtModelEditorApi.");

    // Create NodeArg for each input/output.
    std::vector<NodeArg*> input_node_args;
    std::vector<NodeArg*> output_node_args;

    input_node_args.reserve(editor_node->input_names.size());
    output_node_args.reserve(editor_node->output_names.size());

    for (const std::string& input_name : editor_node->input_names) {
      auto node_arg = std::make_unique<NodeArg>(input_name, /*p_arg_type*/ nullptr);  // Graph.Resolve() sets type.
      input_node_args.push_back(node_arg.get());
      ep_context_node_args_holder.push_back(std::move(node_arg));
    }

    for (const std::string& output_name : editor_node->output_names) {
      auto node_arg = std::make_unique<NodeArg>(output_name, /*p_arg_type*/ nullptr);  // Graph.Resolve() sets type.
      output_node_args.push_back(node_arg.get());
      ep_context_node_args_holder.push_back(std::move(node_arg));
    }

    // Create a name -> attribute map.
    NodeAttributes attributes;
    attributes.reserve(editor_node->attributes.size());

    for (const ONNX_NAMESPACE::AttributeProto& attr : editor_node->attributes) {
      attributes.emplace(attr.name(), attr);
    }

    // Create Node
    auto internal_node = std::make_unique<Node>(editor_node->node_name,
                                                editor_node->operator_name,
                                                "EPContext node for " + ep_name,
                                                input_node_args,
                                                output_node_args,
                                                &attributes,
                                                editor_node->domain_name);

    ep_context_nodes_holder.push_back(std::move(internal_node));
  }

  result_nodes = std::move(ep_context_nodes_holder);
  result_node_args = std::move(ep_context_node_args_holder);

  return Status::OK();
#else
  ORT_UNUSED_PARAMETER(ep_name);
  ORT_UNUSED_PARAMETER(plugin_ep_context_nodes);
  ORT_UNUSED_PARAMETER(result_nodes);
  ORT_UNUSED_PARAMETER(result_node_args);
  return ORT_MAKE_STATUS(ONNXRUNTIME, NOT_IMPLEMENTED, "Creating EPContext models is not supported in this build");
#endif  // !defined(ORT_MINIMAL_BUILD) || defined(ORT_EXTENDED_MINIMAL_BUILD) || defined(ORT_MINIMAL_BUILD_CUSTOM_OPS)
}

Status PluginExecutionProvider::Compile(const std::vector<FusedNodeAndGraph>& fused_nodes_and_graphs,
                                        std::vector<NodeComputeInfo>& node_compute_infos) {
  const logging::Logger* logger = GetLogger();
  const size_t num_graphs = fused_nodes_and_graphs.size();
  std::vector<std::unique_ptr<EpGraph>> api_graphs_holder;
  std::vector<const OrtGraph*> api_graphs;
  std::vector<OrtNodeComputeInfo*> api_node_compute_infos(num_graphs, nullptr);
  std::vector<const OrtNode*> api_fused_nodes;

  // Push a new FusedNodeState to store the EpNode instances that we'll create to wrap the original fused nodes.
  // Fused nodes must be valid throughout model inference because they may be cached in NodeComputeInfo instances.
  fused_node_states_.push_back(FusedNodeState());
  FusedNodeState& fused_node_state = fused_node_states_.back();

  fused_node_state.nodes.reserve(num_graphs);
  api_graphs_holder.reserve(num_graphs);
  api_graphs.reserve(num_graphs);
  api_fused_nodes.reserve(num_graphs);
  api_node_compute_infos_.reserve(api_node_compute_infos_.size() + num_graphs);

  // Wrap GraphViewers into OrtGraphs and fused Nodes into OrtNodes.
  for (const FusedNodeAndGraph& node_and_graph : fused_nodes_and_graphs) {
    const GraphViewer& graph_viewer = node_and_graph.filtered_graph;
    const Node& fused_node = node_and_graph.fused_node;

    std::unique_ptr<EpGraph> ep_graph = nullptr;
    ORT_RETURN_IF_ERROR(EpGraph::Create(graph_viewer, ep_graph));
    api_graphs.push_back(ep_graph->ToExternal());
    api_graphs_holder.push_back(std::move(ep_graph));

    EpNode* ep_fused_node = nullptr;
    ORT_RETURN_IF_ERROR(fused_node_state.AddFusedNode(fused_node, ep_fused_node));
    api_fused_nodes.push_back(ep_fused_node->ToExternal());
  }

  // Provide an output buffer for the plugin EP to store EPContext nodes if it needs to (i.e., enabled in session options).
  std::vector<std::unique_ptr<OrtNode, decltype(&OrtApis::ReleaseNode)>> plugin_ep_context_nodes_holder;
  std::vector<OrtNode*> plugin_ep_context_nodes;
  plugin_ep_context_nodes_holder.reserve(num_graphs);
  plugin_ep_context_nodes.resize(num_graphs, nullptr);

  Status compile_status = ToStatusAndRelease(ort_ep_->Compile(ort_ep_.get(), api_graphs.data(), api_fused_nodes.data(),
                                                              num_graphs, api_node_compute_infos.data(),
                                                              plugin_ep_context_nodes.data()));

  // Store any EPContext nodes provided by the plugin EP in std::unique_ptr so that they are always properly released.
  for (OrtNode* ort_node : plugin_ep_context_nodes) {
    auto unique_ort_node = std::unique_ptr<OrtNode, decltype(&OrtApis::ReleaseNode)>(ort_node, OrtApis::ReleaseNode);
    plugin_ep_context_nodes_holder.push_back(std::move(unique_ort_node));
  }

  // Save OrtNodeComputeInfo created by OrtEp instance. They're freed when this IExecutionProvider
  // is destroyed.
  for (size_t i = 0; i < num_graphs; i++) {
    if (api_node_compute_infos[i] != nullptr) {
      api_node_compute_infos_.push_back(api_node_compute_infos[i]);
    }
  }

  ORT_RETURN_IF_ERROR(compile_status);

  // Initialize node_compute_infos as wrappers to api_node_compute_infos.
  for (size_t i = 0; i < num_graphs; i++) {
    OrtNodeComputeInfo* api_node_compute_info = api_node_compute_infos[i];
    ORT_RETURN_IF(api_node_compute_info == nullptr, "OrtEp::Compile() did not set a valid OrtNodeComputeInfo ",
                  "instance for graph at index ", i);

    NodeComputeInfo compute_info;
    compute_info.create_state_func = [api_node_compute_info, logger](ComputeContext* context,
                                                                     FunctionState* compute_state) -> int {
      Status status = ToStatusAndRelease(
          api_node_compute_info->CreateState(api_node_compute_info,
                                             reinterpret_cast<OrtNodeComputeContext*>(context),
                                             compute_state));
      const bool success = status.IsOK();
      if (!success) {
        LOGS(*logger, ERROR) << "OrtNodeComputeInfo::CreateComputeState() failed with error: "
                             << status.ErrorMessage();
      }

      return success ? 0 : 1;
    };

    compute_info.release_state_func = [api_node_compute_info](FunctionState compute_state) -> void {
      api_node_compute_info->ReleaseState(api_node_compute_info, compute_state);
    };

    compute_info.compute_func = [api_node_compute_info](FunctionState compute_state,
                                                        const OrtApi* /*c_api*/,
                                                        OrtKernelContext* kernel_context) -> Status {
      ORT_RETURN_IF_ERROR(ToStatusAndRelease((api_node_compute_info->Compute(api_node_compute_info, compute_state,
                                                                             kernel_context))));
      return Status::OK();
    };

    node_compute_infos.push_back(std::move(compute_info));
  }

  // Convert the EPContext nodes provided by the plugin EP into onnxruntime::Node instances.
  // We store the converted Node and NodeArg instances as members to ensure they can be returned to the ORT graph
  // partitioner via a call to IExecutionProvider::GetEpContextNodes().
  if (generate_ep_ctx_model_) {
    ORT_RETURN_IF_ERROR(ConvertEpContextNodes(Type(), plugin_ep_context_nodes,
                                              /*out*/ ep_context_nodes_, /*out*/ ep_context_node_args_));
  }

  return Status::OK();
}

const InlinedVector<const Node*> PluginExecutionProvider::GetEpContextNodes() const {
  InlinedVector<const Node*> result;

  for (const std::unique_ptr<Node>& node : ep_context_nodes_) {
    result.push_back(node.get());
  }

  return result;
}

<<<<<<< HEAD
std::unique_ptr<onnxruntime::IDataTransfer> PluginExecutionProvider::GetDataTransfer() const {
  OrtDataTransferImpl* data_transfer_impl = nullptr;
  OrtStatus* status = ep_factory_.CreateDataTransfer(&ep_factory_, &data_transfer_impl);
  if (status != nullptr) {
    ORT_THROW("Error creating data transfer: ", ToStatusAndRelease(status).ToString());
  }

  if (data_transfer_impl == nullptr) {
    return {};
  }

  return std::make_unique<plugin_ep::DataTransfer>(*data_transfer_impl);
}

std::vector<AllocatorPtr> PluginExecutionProvider::CreatePreferredAllocators() {
  std::vector<AllocatorPtr> allocators;
  allocators.reserve(allocator_mem_infos_.size());

  for (const auto* memory_info : allocator_mem_infos_) {
    OrtAllocator* ort_allocator_ptr = nullptr;
    OrtStatus* ort_status = ep_factory_.CreateAllocator(&ep_factory_, memory_info, nullptr, &ort_allocator_ptr);

    // throw or log? start with throw
    if (ort_status != nullptr) {
      ORT_THROW("Error creating allocator: ", ToStatusAndRelease(ort_status).ToString());
    }

    auto ort_allocator = OrtAllocatorUniquePtr(
        ort_allocator_ptr,
        [this](OrtAllocator* allocator) {
          ep_factory_.ReleaseAllocator(&ep_factory_, allocator);
        });
    allocators.push_back(std::make_shared<IAllocatorImplWrappingOrtAllocator>(std::move(ort_allocator)));
  }

  return allocators;
}
=======
DataLayout PluginExecutionProvider::GetPreferredLayout() const {
  if (ort_ep_->GetPreferredDataLayout == nullptr) {
    return Base::GetPreferredLayout();
  }

  OrtEpDataLayout api_data_layout{};

  ORT_THROW_IF_ERROR(ToStatusAndRelease(ort_ep_->GetPreferredDataLayout(ort_ep_.get(), &api_data_layout)));

  switch (api_data_layout) {
    case OrtEpDataLayout::OrtEpDataLayout_NCHW:
      return DataLayout::NCHW;

    case OrtEpDataLayout::OrtEpDataLayout_NHWC:
      return DataLayout::NHWC;

    default:
      ORT_THROW("OrtEp::GetPreferredDataLayout() returned an invalid data layout: ",
                static_cast<int>(api_data_layout));
  }
}

Status PluginExecutionProvider::OnRunStart(const RunOptions& run_options) {
  if (ort_ep_->OnRunStart == nullptr) {
    return Base::OnRunStart(run_options);
  }

  return ToStatusAndRelease(ort_ep_->OnRunStart(ort_ep_.get(), &run_options));
}

Status PluginExecutionProvider::OnRunEnd(bool sync_stream, const RunOptions& run_options) {
  if (ort_ep_->OnRunEnd == nullptr) {
    return Base::OnRunEnd(sync_stream, run_options);
  }

  return ToStatusAndRelease(ort_ep_->OnRunEnd(ort_ep_.get(), &run_options, sync_stream));
}

Status PluginExecutionProvider::SetEpDynamicOptions(gsl::span<const char* const> keys,
                                                    gsl::span<const char* const> values) {
  if (ort_ep_->SetDynamicOptions == nullptr) {
    return Base::SetEpDynamicOptions(keys, values);
  }

  ORT_RETURN_IF_NOT(keys.size() == values.size(),
                    "The number of keys (", keys.size(), ") and number of values (", values.size(),
                    ") must be the same.");

  return ToStatusAndRelease(ort_ep_->SetDynamicOptions(ort_ep_.get(), keys.data(), values.data(), keys.size()));
}

>>>>>>> 27cdb5c6
}  // namespace onnxruntime<|MERGE_RESOLUTION|>--- conflicted
+++ resolved
@@ -399,7 +399,56 @@
   return result;
 }
 
-<<<<<<< HEAD
+DataLayout PluginExecutionProvider::GetPreferredLayout() const {
+  if (ort_ep_->GetPreferredDataLayout == nullptr) {
+    return Base::GetPreferredLayout();
+  }
+
+  OrtEpDataLayout api_data_layout{};
+
+  ORT_THROW_IF_ERROR(ToStatusAndRelease(ort_ep_->GetPreferredDataLayout(ort_ep_.get(), &api_data_layout)));
+
+  switch (api_data_layout) {
+    case OrtEpDataLayout::OrtEpDataLayout_NCHW:
+      return DataLayout::NCHW;
+
+    case OrtEpDataLayout::OrtEpDataLayout_NHWC:
+      return DataLayout::NHWC;
+
+    default:
+      ORT_THROW("OrtEp::GetPreferredDataLayout() returned an invalid data layout: ",
+                static_cast<int>(api_data_layout));
+  }
+}
+
+Status PluginExecutionProvider::OnRunStart(const RunOptions& run_options) {
+  if (ort_ep_->OnRunStart == nullptr) {
+    return Base::OnRunStart(run_options);
+  }
+
+  return ToStatusAndRelease(ort_ep_->OnRunStart(ort_ep_.get(), &run_options));
+}
+
+Status PluginExecutionProvider::OnRunEnd(bool sync_stream, const RunOptions& run_options) {
+  if (ort_ep_->OnRunEnd == nullptr) {
+    return Base::OnRunEnd(sync_stream, run_options);
+  }
+
+  return ToStatusAndRelease(ort_ep_->OnRunEnd(ort_ep_.get(), &run_options, sync_stream));
+}
+
+Status PluginExecutionProvider::SetEpDynamicOptions(gsl::span<const char* const> keys,
+                                                    gsl::span<const char* const> values) {
+  if (ort_ep_->SetDynamicOptions == nullptr) {
+    return Base::SetEpDynamicOptions(keys, values);
+  }
+
+  ORT_RETURN_IF_NOT(keys.size() == values.size(),
+                    "The number of keys (", keys.size(), ") and number of values (", values.size(),
+                    ") must be the same.");
+
+  return ToStatusAndRelease(ort_ep_->SetDynamicOptions(ort_ep_.get(), keys.data(), values.data(), keys.size()));
+}
 std::unique_ptr<onnxruntime::IDataTransfer> PluginExecutionProvider::GetDataTransfer() const {
   OrtDataTransferImpl* data_transfer_impl = nullptr;
   OrtStatus* status = ep_factory_.CreateDataTransfer(&ep_factory_, &data_transfer_impl);
@@ -437,57 +486,5 @@
 
   return allocators;
 }
-=======
-DataLayout PluginExecutionProvider::GetPreferredLayout() const {
-  if (ort_ep_->GetPreferredDataLayout == nullptr) {
-    return Base::GetPreferredLayout();
-  }
-
-  OrtEpDataLayout api_data_layout{};
-
-  ORT_THROW_IF_ERROR(ToStatusAndRelease(ort_ep_->GetPreferredDataLayout(ort_ep_.get(), &api_data_layout)));
-
-  switch (api_data_layout) {
-    case OrtEpDataLayout::OrtEpDataLayout_NCHW:
-      return DataLayout::NCHW;
-
-    case OrtEpDataLayout::OrtEpDataLayout_NHWC:
-      return DataLayout::NHWC;
-
-    default:
-      ORT_THROW("OrtEp::GetPreferredDataLayout() returned an invalid data layout: ",
-                static_cast<int>(api_data_layout));
-  }
-}
-
-Status PluginExecutionProvider::OnRunStart(const RunOptions& run_options) {
-  if (ort_ep_->OnRunStart == nullptr) {
-    return Base::OnRunStart(run_options);
-  }
-
-  return ToStatusAndRelease(ort_ep_->OnRunStart(ort_ep_.get(), &run_options));
-}
-
-Status PluginExecutionProvider::OnRunEnd(bool sync_stream, const RunOptions& run_options) {
-  if (ort_ep_->OnRunEnd == nullptr) {
-    return Base::OnRunEnd(sync_stream, run_options);
-  }
-
-  return ToStatusAndRelease(ort_ep_->OnRunEnd(ort_ep_.get(), &run_options, sync_stream));
-}
-
-Status PluginExecutionProvider::SetEpDynamicOptions(gsl::span<const char* const> keys,
-                                                    gsl::span<const char* const> values) {
-  if (ort_ep_->SetDynamicOptions == nullptr) {
-    return Base::SetEpDynamicOptions(keys, values);
-  }
-
-  ORT_RETURN_IF_NOT(keys.size() == values.size(),
-                    "The number of keys (", keys.size(), ") and number of values (", values.size(),
-                    ") must be the same.");
-
-  return ToStatusAndRelease(ort_ep_->SetDynamicOptions(ort_ep_.get(), keys.data(), values.data(), keys.size()));
-}
-
->>>>>>> 27cdb5c6
+
 }  // namespace onnxruntime