--- conflicted
+++ resolved
@@ -190,10 +190,6 @@
   return Status::OK();
 }
 
-<<<<<<< HEAD
-Status PluginExecutionProvider::Compile(const std::vector<FusedNodeAndGraph>& fused_nodes_and_graphs,
-                                        std::vector<NodeComputeInfo>& node_compute_infos) {
-=======
 /// <summary>
 /// Converts the EPContext nodes provided by the plugin EP (OrtNode instances) to onnxruntime::Node instances.
 /// Note that the EP plugin uses the model editor API to create the OrtNode instances.
@@ -275,9 +271,8 @@
 #endif  // !defined(ORT_MINIMAL_BUILD) || defined(ORT_EXTENDED_MINIMAL_BUILD) || defined(ORT_MINIMAL_BUILD_CUSTOM_OPS)
 }
 
-common::Status PluginExecutionProvider::Compile(const std::vector<FusedNodeAndGraph>& fused_nodes_and_graphs,
-                                                std::vector<NodeComputeInfo>& node_compute_infos) {
->>>>>>> 293a5ac5
+Status PluginExecutionProvider::Compile(const std::vector<FusedNodeAndGraph>& fused_nodes_and_graphs,
+                                        std::vector<NodeComputeInfo>& node_compute_infos) {
   const logging::Logger* logger = GetLogger();
   const size_t num_graphs = fused_nodes_and_graphs.size();
   std::vector<std::unique_ptr<EpGraph>> api_graphs_holder;
@@ -385,7 +380,16 @@
   return Status::OK();
 }
 
-<<<<<<< HEAD
+const InlinedVector<const Node*> PluginExecutionProvider::GetEpContextNodes() const {
+  InlinedVector<const Node*> result;
+
+  for (const std::unique_ptr<Node>& node : ep_context_nodes_) {
+    result.push_back(node.get());
+  }
+
+  return result;
+}
+
 DataLayout PluginExecutionProvider::GetPreferredLayout() const {
   if (ort_ep_->GetPreferredDataLayout == nullptr) {
     return Base::GetPreferredLayout();
@@ -435,16 +439,6 @@
                     ") must be the same.");
 
   return ToStatusAndRelease(ort_ep_->SetDynamicOptions(ort_ep_.get(), keys.data(), values.data(), keys.size()));
-=======
-const InlinedVector<const Node*> PluginExecutionProvider::GetEpContextNodes() const {
-  InlinedVector<const Node*> result;
-
-  for (const std::unique_ptr<Node>& node : ep_context_nodes_) {
-    result.push_back(node.get());
-  }
-
-  return result;
->>>>>>> 293a5ac5
 }
 
 }  // namespace onnxruntime