// Copyright (c) Microsoft Corporation. All rights reserved.
// Licensed under the MIT License.

#include "core/graph/onnx_protobuf.h"
#include "core/session/inference_session.h"

#include <memory>
#include <sstream>
#include <unordered_set>
#include <list>
#include <string>
#include <thread>

#include "core/common/denormal.h"
#include "core/common/logging/logging.h"
#include "core/common/parse_string.h"
#include "core/common/path_string.h"
#include "core/flatbuffers/flatbuffers_utils.h"
#include "core/flatbuffers/ort_format_version.h"
#include "core/framework/allocatormgr.h"
#include "core/framework/bfc_arena.h"
#include "core/framework/error_code_helper.h"
#include "core/framework/execution_frame.h"
#include "core/framework/feeds_fetches_manager.h"
#include "core/framework/graph_partitioner.h"
#include "core/framework/kernel_def_builder.h"
#include "core/framework/kernel_registry.h"
#include "core/framework/kernel_type_str_resolver_utils.h"
#include "core/framework/mldata_type_utils.h"
#include "core/framework/TensorSeq.h"
#include "core/framework/tensorprotoutils.h"
#include "core/framework/tensor_type_and_shape.h"
#include "core/framework/op_kernel_context_internal.h"
#include "core/framework/ort_value_pattern_planner.h"
#include "core/framework/utils.h"
#include "core/graph/graph_viewer.h"
#include "core/graph/model.h"
#include "core/optimizer/graph_transformer_utils.h"
#include "core/optimizer/graph_transformer.h"
#include "core/optimizer/insert_cast_transformer.h"
#include "core/optimizer/rule_based_graph_transformer.h"
#include "core/optimizer/selectors_actions/selector_action_transformer_apply_contexts.h"
#include "core/optimizer/transformer_memcpy.h"
#include "core/optimizer/transpose_optimizer/optimizer_utils.h"
#include "core/platform/Barrier.h"
#include "core/platform/ort_mutex.h"
#include "core/platform/threadpool.h"
#include "core/providers/cpu/controlflow/utils.h"
#include "core/providers/cpu/cpu_execution_provider.h"
#ifdef USE_DML  // TODO: This is necessary for the workaround in TransformGraph
#include "core/providers/dml/DmlExecutionProvider/src/GraphTransformer.h"
#endif
#include "core/session/environment.h"
#include "core/session/IOBinding.h"
#include "core/session/inference_session_utils.h"
#include "core/session/onnxruntime_session_options_config_keys.h"
#include "core/session/onnxruntime_run_options_config_keys.h"
#include "core/util/protobuf_parsing_utils.h"
#include "core/util/thread_utils.h"

// custom ops are not available in a minimal build unless ORT_MINIMAL_BUILD_CUSTOM_OPS is set
#if !defined(ORT_MINIMAL_BUILD) || defined(ORT_MINIMAL_BUILD_CUSTOM_OPS)
#include "core/framework/customregistry.h"
#include "core/session/custom_ops.h"
#endif

using namespace ONNX_NAMESPACE;
using namespace onnxruntime::common;

namespace onnxruntime {
namespace {
template <typename T>
const T* GetDateFormatString();

template <>
inline const char* GetDateFormatString<char>() {
  return "%Y-%m-%d_%H-%M-%S";
}
#ifdef _WIN32
template <>
inline const wchar_t* GetDateFormatString<wchar_t>() {
  return L"%Y-%m-%d_%H-%M-%S";
}
#endif
// TODO: use LoggingManager::GetTimestamp and date::operator<<
// (see ostream_sink.cc for an example)
// to simplify this and match the log file timestamp format.
template <typename T>
inline std::basic_string<T> GetCurrentTimeString() {
  auto now = std::chrono::system_clock::now();
  auto in_time_t = std::chrono::system_clock::to_time_t(now);
  std::tm local_tm;  // NOLINT

#ifdef _WIN32
  ORT_ENFORCE(localtime_s(&local_tm, &in_time_t) == 0);
#else
  localtime_r(&in_time_t, &local_tm);
#endif

  T time_str[32];
  OrtStrftime<T>(time_str, sizeof(time_str), GetDateFormatString<T>(), &local_tm);
  return std::basic_string<T>(time_str);
}

#if !defined(ORT_MINIMAL_BUILD)

bool AreAllNodesInMainGraphAssignedToOneEp(const Graph& graph, ProviderType provider) {
  for (const auto& node : graph.Nodes()) {
    const auto& node_provider = node.GetExecutionProviderType();

    if (node_provider.empty() || node_provider != provider) {
      return false;
    }
  }

  return true;
}

bool HasControlflowNodes(const Graph& graph) {
  for (const auto& node : graph.Nodes()) {
    if (node.ContainsSubgraph()) {
      return true;
    }
  }

  return false;
}

Status GetMinimalBuildOptimizationHandling(
    std::string_view config_value, bool saving_ort_format,
    InferenceSession::MinimalBuildOptimizationHandling& minimal_build_optimization_handling) {
  if (config_value == "save") {
    if (saving_ort_format) {
      minimal_build_optimization_handling =
          InferenceSession::MinimalBuildOptimizationHandling::SaveMinimalBuildRuntimeOptimizations;
      return Status::OK();
    }
    return ORT_MAKE_STATUS(ONNXRUNTIME, INVALID_ARGUMENT,
                           kOrtSessionOptionsConfigMinimalBuildOptimizations,
                           " value of 'save' is only valid when saving an ORT format model.");
  }

  if (config_value == "apply") {
    minimal_build_optimization_handling =
        InferenceSession::MinimalBuildOptimizationHandling::OnlyApplyMinimalBuildOptimizations;
    return Status::OK();
  }

  if (config_value.empty()) {
    minimal_build_optimization_handling =
        InferenceSession::MinimalBuildOptimizationHandling::ApplyFullBuildOptimizations;
    return Status::OK();
  }

  return ORT_MAKE_STATUS(ONNXRUNTIME, INVALID_ARGUMENT,
                         "Invalid value for ", kOrtSessionOptionsConfigMinimalBuildOptimizations, ": ", config_value);
};

#endif  // !defined(ORT_MINIMAL_BUILD)

}  // namespace

std::atomic<uint32_t> InferenceSession::global_session_id_{1};

static Status FinalizeSessionOptions(const SessionOptions& user_provided_session_options,
                                     const ONNX_NAMESPACE::ModelProto& model_proto,
                                     bool is_model_proto_parsed,
                                     /*out*/ SessionOptions& finalized_session_options) {
#if !defined(ORT_MINIMAL_BUILD)
  const logging::Logger& default_logger = logging::LoggingManager::DefaultLogger();

  // By now the environment should have initialized. (It is enforced prior to this.)
  const Env& env_instance = Env::Default();

  bool session_options_from_model = false;

  // Get the value held by the environment variable - kOrtLoadConfigFromModelEnvVar
  const std::string load_config_from_model_env_var_value =
      env_instance.GetEnvironmentVar(inference_session_utils::kOrtLoadConfigFromModelEnvVar);

  // Ascertain if the model is to be read for the ORT config from the afore parsed env var
  if (!load_config_from_model_env_var_value.empty()) {
    // Check if the env var contains an unsupported value
    if (load_config_from_model_env_var_value.length() > 1 ||
        (load_config_from_model_env_var_value[0] != '0' && load_config_from_model_env_var_value[0] != '1')) {
      std::ostringstream oss;
      oss << "The only supported values for the environment variable "
          << inference_session_utils::kOrtLoadConfigFromModelEnvVar << " are '0' and '1'. "
          << "The environment variable contained the value: " << load_config_from_model_env_var_value;
      return ORT_MAKE_STATUS(ONNXRUNTIME, INVALID_ARGUMENT, oss.str());
    }

    if (load_config_from_model_env_var_value[0] == '1') {
      LOGS(default_logger, INFO) << "Reading the provided model for the ORT config";
      session_options_from_model = true;
    }
  }

  // The model is to be read for an ORT config json that may hold some/all session options
  if (session_options_from_model) {
    SessionOptions constructed_session_options;

    // In theory we should not hit this condition unless this internal class' APIs are being called incorrectly.
    // This is a good sanity check to enforce that the model has been parsed prior to looking into it for ort config.
    ORT_ENFORCE(is_model_proto_parsed, "ModelProto needs to be parsed to check for ORT config within it");

    // Use default logger as the session_logger_ hasn't been initialized yet.
    inference_session_utils::JsonConfigParser config_parser(default_logger);

    auto status = config_parser.ParseOrtConfigJsonInModelProto(model_proto);
    if (!status.IsOK()) {
      return status;
    }

    status = config_parser.ParseSessionOptionsFromModelProto(constructed_session_options);
    if (!status.IsOK()) {
      return status;
    }

    // use the constructed session options
    finalized_session_options = constructed_session_options;
  } else {
    // use user provided session options instance
    finalized_session_options = user_provided_session_options;
  }
#else
  ORT_UNUSED_PARAMETER(model_proto);
  ORT_UNUSED_PARAMETER(is_model_proto_parsed);
  finalized_session_options = user_provided_session_options;
#endif  // !defined(ORT_MINIMAL_BUILD)

  return Status::OK();
}

void InferenceSession::ConstructorCommon(const SessionOptions& session_options,
                                         const Environment& session_env) {
  auto status = FinalizeSessionOptions(session_options, model_proto_, is_model_proto_parsed_, session_options_);
  // a monotonically increasing session id for use in telemetry
  session_id_ = global_session_id_.fetch_add(1);
  ORT_ENFORCE(status.IsOK(), "Could not finalize session options while constructing the inference session. Error Message: ",
              status.ErrorMessage());

  // The call to InitLogger depends on the final state of session_options_. Hence it should be invoked
  // after the invocation of FinalizeSessionOptions.
  InitLogger(logging_manager_);  // this sets session_logger_ so that it can be used for logging after this point.

#if !defined(ORT_MINIMAL_BUILD)
  // Update the number of steps for the graph transformer manager using the "finalized" session options
  ORT_ENFORCE(graph_transformation_mgr_.SetSteps(session_options_.max_num_graph_transformation_steps).IsOK());
#endif

  bool set_denormal_as_zero =
      session_options_.config_options.GetConfigOrDefault(kOrtSessionOptionsConfigSetDenormalAsZero, "0") == "1";

  // The only first session option for flush-to-zero and denormal-as-zero is effective to main thread and OpenMP threads.
  {
    static std::once_flag once;

    std::call_once(once, [&] {
      SetDenormalAsZero(set_denormal_as_zero);

      LOGS(*session_logger_, INFO) << "Flush-to-zero and denormal-as-zero are " << ((set_denormal_as_zero) ? "on" : "off");
    });
  }

  use_per_session_threads_ = session_options.use_per_session_threads;
  force_spinning_stop_between_runs_ = session_options_.config_options.GetConfigOrDefault(kOrtSessionOptionsConfigForceSpinningStop, "0") == "1";

  if (use_per_session_threads_) {
    LOGS(*session_logger_, INFO) << "Creating and using per session threadpools since use_per_session_threads_ is true";
    {
      if (!external_intra_op_thread_pool_) {
        bool allow_intra_op_spinning =
            session_options_.config_options.GetConfigOrDefault(kOrtSessionOptionsConfigAllowIntraOpSpinning, "1") == "1";
        OrtThreadPoolParams to = session_options_.intra_op_param;
        std::basic_stringstream<ORTCHAR_T> ss;
        if (to.name) {
          ss << to.name << ORT_TSTR("-");
        }
        ss << ORT_TSTR("session-") << session_id_ << ORT_TSTR("-intra-op");
        thread_pool_name_ = ss.str();
        to.name = thread_pool_name_.c_str();
        to.set_denormal_as_zero = set_denormal_as_zero;
        // If the thread pool can use all the processors, then
        // we set affinity of each thread to each processor.
        to.auto_set_affinity = to.thread_pool_size == 0 &&
                               session_options_.execution_mode == ExecutionMode::ORT_SEQUENTIAL &&
                               to.affinity_vec_len == 0;
        to.allow_spinning = allow_intra_op_spinning;
        to.dynamic_block_base_ = std::stoi(session_options_.config_options.GetConfigOrDefault(kOrtSessionOptionsConfigDynamicBlockBase, "0"));
        LOGS(*session_logger_, INFO) << "Dynamic block base set to " << to.dynamic_block_base_;

        // Set custom threading functions
        to.custom_create_thread_fn = session_options_.custom_create_thread_fn;
        to.custom_thread_creation_options = session_options.custom_thread_creation_options;
        to.custom_join_thread_fn = session_options_.custom_join_thread_fn;

        if (to.custom_create_thread_fn) {
          ORT_ENFORCE(to.custom_join_thread_fn, "custom join thread function not set for intra op thread pool");
        }
        thread_pool_ =
            concurrency::CreateThreadPool(&Env::Default(), to, concurrency::ThreadPoolType::INTRA_OP);
      }
    }
    if (session_options_.execution_mode == ExecutionMode::ORT_PARALLEL) {
      if (!external_inter_op_thread_pool_) {
        bool allow_inter_op_spinning =
            session_options_.config_options.GetConfigOrDefault(kOrtSessionOptionsConfigAllowInterOpSpinning, "1") == "1";
        OrtThreadPoolParams to = session_options_.inter_op_param;
        // If the thread pool can use all the processors, then
        // we set thread affinity.
        to.auto_set_affinity =
            to.thread_pool_size == 0 && session_options_.execution_mode == ExecutionMode::ORT_SEQUENTIAL;
        std::basic_stringstream<ORTCHAR_T> ss;
        if (to.name) {
          ss << to.name << ORT_TSTR("-");
        }
        ss << ORT_TSTR("session-") << session_id_ << ORT_TSTR("-inter-op");
        inter_thread_pool_name_ = ss.str();
        to.name = inter_thread_pool_name_.c_str();
        to.set_denormal_as_zero = set_denormal_as_zero;
        to.allow_spinning = allow_inter_op_spinning;
        to.dynamic_block_base_ = std::stoi(session_options_.config_options.GetConfigOrDefault(kOrtSessionOptionsConfigDynamicBlockBase, "0"));

        // Set custom threading functions
        to.custom_create_thread_fn = session_options_.custom_create_thread_fn;
        to.custom_thread_creation_options = session_options.custom_thread_creation_options;
        to.custom_join_thread_fn = session_options_.custom_join_thread_fn;

        if (to.custom_create_thread_fn) {
          ORT_ENFORCE(to.custom_join_thread_fn, "custom join thread function not set for inter op thread pool");
        }
        inter_op_thread_pool_ =
            concurrency::CreateThreadPool(&Env::Default(), to, concurrency::ThreadPoolType::INTER_OP);
        if (inter_op_thread_pool_ == nullptr) {
          LOGS(*session_logger_, INFO) << "Failed to create the inter-op thread pool for the parallel executor, setting ExecutionMode to SEQUENTIAL";
          session_options_.execution_mode = ExecutionMode::ORT_SEQUENTIAL;
        }
      }
    }
  } else {
    LOGS(*session_logger_, INFO) << "Using global/env threadpools since use_per_session_threads_ is false";
    intra_op_thread_pool_from_env_ = session_env.GetIntraOpThreadPool();
    inter_op_thread_pool_from_env_ = session_env.GetInterOpThreadPool();
    ORT_ENFORCE(session_env.EnvCreatedWithGlobalThreadPools(),
                "When the session is not configured to use per session"
                " threadpools, the env must be created with the the CreateEnvWithGlobalThreadPools API.");
  }

  session_profiler_.Initialize(session_logger_);
  if (session_options_.enable_profiling) {
    StartProfiling(session_options_.profile_file_prefix);
  }

  telemetry_ = {};
}

InferenceSession::InferenceSession(const SessionOptions& session_options, const Environment& session_env)
    :
#if !defined(ORT_MINIMAL_BUILD)
      graph_transformation_mgr_(session_options.max_num_graph_transformation_steps),
      insert_cast_transformer_("CastFloat16Transformer"),
#endif
      logging_manager_(session_env.GetLoggingManager()),
      environment_(session_env) {
  // Initialize assets of this session instance
  ConstructorCommon(session_options, session_env);
}

InferenceSession::InferenceSession(const SessionOptions& session_options,
                                   const Environment& session_env,
                                   onnxruntime::concurrency::ThreadPool* external_intra_op_thread_pool,
                                   onnxruntime::concurrency::ThreadPool* external_inter_op_thread_pool)
    :
#if !defined(ORT_MINIMAL_BUILD)
      graph_transformation_mgr_(session_options.max_num_graph_transformation_steps),
      insert_cast_transformer_("CastFloat16Transformer"),
#endif
      logging_manager_(session_env.GetLoggingManager()),
      external_intra_op_thread_pool_(external_intra_op_thread_pool),
      external_inter_op_thread_pool_(external_inter_op_thread_pool),
      environment_(session_env) {
  // Initialize assets of this session instance
  ConstructorCommon(session_options, session_env);
}

#if !defined(ORT_MINIMAL_BUILD)
InferenceSession::InferenceSession(const SessionOptions& session_options, const Environment& session_env,
                                   const PathString& model_uri)
    : model_location_(model_uri),
      graph_transformation_mgr_(session_options.max_num_graph_transformation_steps),
      insert_cast_transformer_("CastFloat16Transformer"),
      logging_manager_(session_env.GetLoggingManager()),
      environment_(session_env) {
  auto status = Model::Load(model_location_, model_proto_);
  ORT_ENFORCE(status.IsOK(), "Given model could not be parsed while creating inference session. Error message: ",
              status.ErrorMessage());
  is_model_proto_parsed_ = true;
  // Finalize session options and initialize assets of this session instance
  ConstructorCommon(session_options, session_env);
}

#ifdef _WIN32
InferenceSession::InferenceSession(const SessionOptions& session_options,
                                   const Environment& session_env,
                                   const std::string& model_uri)
    : InferenceSession(session_options, session_env, ToPathString(model_uri)) {
}
#endif

InferenceSession::InferenceSession(const SessionOptions& session_options, const Environment& session_env,
                                   std::istream& model_istream)
    : graph_transformation_mgr_(session_options.max_num_graph_transformation_steps),
      insert_cast_transformer_("CastFloat16Transformer"),
      logging_manager_(session_env.GetLoggingManager()),
      environment_(session_env) {
  Status st = Model::Load(model_istream, &model_proto_);
  ORT_ENFORCE(st.IsOK(), "Could not parse model successfully while constructing the inference session");
  is_model_proto_parsed_ = true;
  // Finalize session options and initialize assets of this session instance
  ConstructorCommon(session_options, session_env);
}

InferenceSession::InferenceSession(const SessionOptions& session_options, const Environment& session_env,
                                   const void* model_data, int model_data_len)
    : graph_transformation_mgr_(session_options.max_num_graph_transformation_steps),
      insert_cast_transformer_("CastFloat16Transformer"),
      logging_manager_(session_env.GetLoggingManager()),
      environment_(session_env) {
  const bool result = model_proto_.ParseFromArray(model_data, model_data_len);
  ORT_ENFORCE(result, "Could not parse model successfully while constructing the inference session");
  is_model_proto_parsed_ = true;
  // Finalize session options and initialize assets of this session instance
  ConstructorCommon(session_options, session_env);
}

#endif  // !defined(ORT_MINIMAL_BUILD)

InferenceSession::~InferenceSession() {
  if (session_options_.enable_profiling) {
    ORT_TRY {
      EndProfiling();
    }
    ORT_CATCH(const std::exception& e) {
      // TODO: Currently we have no way to transport this error to the API user
      // Maybe this should be refactored, so that profiling must be explicitly
      // started and stopped via C-API functions.
      // And not like now a session option and therefore profiling must be started
      // and stopped implicitly.
      ORT_HANDLE_EXCEPTION([&]() {
        LOGS(*session_logger_, ERROR) << "Error during EndProfiling(): " << e.what();
      });
    }
    ORT_CATCH(...) {
      LOGS(*session_logger_, ERROR) << "Unknown error during EndProfiling()";
    }
  }

#ifdef ONNXRUNTIME_ENABLE_INSTRUMENT
  if (session_activity_started_)
    TraceLoggingWriteStop(session_activity, "OrtInferenceSessionActivity");
#endif
#if !defined(ORT_MINIMAL_BUILD) && defined(ORT_MEMORY_PROFILE)
  GetMemoryProfiler().GenerateMemoryProfile();
#endif
}

common::Status InferenceSession::RegisterExecutionProvider(const std::shared_ptr<IExecutionProvider>& p_exec_provider) {
  if (p_exec_provider == nullptr) {
    return Status(common::ONNXRUNTIME, common::FAIL, "Received nullptr for exec provider");
  }

  std::lock_guard<onnxruntime::OrtMutex> l(session_mutex_);

  if (is_inited_) {
    // adding an EP is pointless as the graph as already been partitioned so no nodes will be assigned to
    // the new EP
    LOGS(*session_logger_, ERROR) << "Execution providers must be registered before the session is initialized. ";
    return common::Status(common::ONNXRUNTIME, common::FAIL,
                          "Execution providers must be registered before the session is initialized.");
  }

  const std::string& provider_type = p_exec_provider->Type();

  // Some session option values (default or user provided) may not work with some EPs.
  // Rather than put the onus on the user to know these, make the appropriate change while logging the change.
  if (provider_type == onnxruntime::kDmlExecutionProvider) {
    // DML's memory is not byte addressable and hence mem pattern doesn't work.
    if (session_options_.enable_mem_pattern) {
      LOGS(*session_logger_, WARNING)
          << "Having memory pattern enabled is not supported while using the DML Execution Provider. "
          << "So disabling it for this session since it uses the DML Execution Provider.";
      session_options_.enable_mem_pattern = false;
    }

    // Parallel execution mode does not support DML EP
    if (session_options_.execution_mode != ExecutionMode::ORT_SEQUENTIAL) {
      LOGS(*session_logger_, WARNING)
          << "Parallel execution mode does not support the DML Execution Provider. "
          << "So making the execution mode sequential for this session since it uses the DML Execution Provider.";

      session_options_.execution_mode = ExecutionMode::ORT_SEQUENTIAL;
    }
  }

  if (provider_type == onnxruntime::kCudaExecutionProvider) {
    // Parallel execution mode does not support the CUDA EP
    if (session_options_.execution_mode != ExecutionMode::ORT_SEQUENTIAL) {
      LOGS(*session_logger_, WARNING)
          << "Parallel execution mode does not support the CUDA Execution Provider. "
          << "So making the execution mode sequential for this session since it uses the CUDA Execution Provider.";
      session_options_.execution_mode = ExecutionMode::ORT_SEQUENTIAL;
    }

    auto trt_ep = execution_providers_.Get(kTensorrtExecutionProvider);
    if (trt_ep) {
      ORT_RETURN_IF_ERROR(p_exec_provider->SetComputeStream(trt_ep->GetComputeStream()));
    }
  }

  // if any EPs do not support concurrent calls to Run we add locking around graph execution
  if (p_exec_provider->ConcurrentRunSupported() == false) {
    is_concurrent_run_supported_ = false;
  }

  VLOGS(*session_logger_, 1) << "Adding execution provider of type: " << provider_type;
  auto p_data_xfr = p_exec_provider->GetDataTransfer();
  if (p_data_xfr) {
    auto st = data_transfer_mgr_.RegisterDataTransfer(std::move(p_data_xfr));
    if (!st.IsOK()) {
      return st;
    }
  }

  p_exec_provider->SetLogger(session_logger_);
  session_profiler_.AddEpProfilers(p_exec_provider->GetProfiler());
  return execution_providers_.Add(provider_type, p_exec_provider);
}

// Custom Op support
#if !defined(ORT_MINIMAL_BUILD) || defined(ORT_MINIMAL_BUILD_CUSTOM_OPS)
common::Status InferenceSession::AddCustomOpDomains(const std::vector<OrtCustomOpDomain*>& op_domains) {
  std::shared_ptr<CustomRegistry> custom_registry;
  ORT_RETURN_IF_ERROR_SESSIONID_(CreateCustomRegistry(op_domains, custom_registry));
  ORT_RETURN_IF_ERROR_SESSIONID_(RegisterCustomRegistry(custom_registry));
  return Status::OK();
}

common::Status InferenceSession::RegisterCustomRegistry(std::shared_ptr<CustomRegistry> custom_registry) {
  if (custom_registry == nullptr) {
    return Status(common::ONNXRUNTIME, common::FAIL, "Received nullptr for custom registry");
  }

  custom_registries_.push_back(custom_registry);

  // Insert session-level customized kernel registry.
  kernel_registry_manager_.RegisterKernelRegistry(custom_registry->GetKernelRegistry());

#if !defined(ORT_MINIMAL_BUILD)
  custom_schema_registries_.push_back(custom_registry->GetOpschemaRegistry());
#endif
  return Status::OK();
}
#endif  // !defined(ORT_MINIMAL_BUILD) || defined(ORT_MINIMAL_BUILD_CUSTOM_OPS)

#if !defined(ORT_MINIMAL_BUILD)
common::Status InferenceSession::RegisterGraphTransformer(
    std::unique_ptr<onnxruntime::GraphTransformer> p_graph_transformer, TransformerLevel level) {
  if (p_graph_transformer == nullptr) {
    return Status(common::ONNXRUNTIME, common::FAIL, "Received nullptr for graph transformer");
  }

  std::lock_guard<onnxruntime::OrtMutex> l(session_mutex_);

  if (is_inited_) {
    // adding a transformer now is pointless as the graph as already been transformed
    LOGS(*session_logger_, ERROR) << "Graph transformers must be registered before the session is initialized.";
    return common::Status(common::ONNXRUNTIME, common::FAIL,
                          "Graph transformers must be registered before the session is initialized.");
  }

  return graph_transformation_mgr_.Register(std::move(p_graph_transformer), level);
}

common::Status InferenceSession::SaveToOrtFormat(const PathString& filepath) const {
  ORT_RETURN_IF_NOT(FLATBUFFERS_LITTLEENDIAN, "ort format only supports little-endian machines");

  // Get the byte size of the ModelProto and round it to the next MB and use it as flatbuffers' init_size
  // TODO: Investigate whether we should set a max size, and clarify the cost of having a buffer smaller than
  // what the total flatbuffers serialized size will be.
  constexpr size_t m_bytes = 1024 * 1024;
  size_t fbs_buffer_size = std::max(m_bytes, model_->ToProto().ByteSizeLong());
  fbs_buffer_size = ((fbs_buffer_size + m_bytes - 1) / m_bytes) * m_bytes;
  flatbuffers::FlatBufferBuilder builder(fbs_buffer_size);

  auto ort_model_version = builder.CreateString(kOrtModelVersion);
  flatbuffers::Offset<fbs::Model> fbs_model;
  ORT_RETURN_IF_ERROR(
      model_->SaveToOrtFormat(builder, fbs_model));

  flatbuffers::Offset<fbs::KernelTypeStrResolver> fbs_kernel_type_str_resolver;
  KernelTypeStrResolver kernel_type_str_resolver{};
  ORT_RETURN_IF_ERROR(kernel_type_str_resolver.RegisterGraphNodeOpSchemas(model_->MainGraph()));
  for (const auto* op_schema : saved_runtime_optimization_produced_node_op_schemas_) {
    ORT_RETURN_IF_ERROR(kernel_type_str_resolver.RegisterOpSchema(*op_schema));
  }

  ORT_RETURN_IF_ERROR(
      kernel_type_str_resolver.SaveToOrtFormat(builder, fbs_kernel_type_str_resolver));

  fbs::InferenceSessionBuilder sb(builder);
  sb.add_ort_version(ort_model_version);
  sb.add_model(fbs_model);
  sb.add_kernel_type_str_resolver(fbs_kernel_type_str_resolver);
  auto session = sb.Finish();
  builder.Finish(session, fbs::InferenceSessionIdentifier());

  {
    std::ofstream file(filepath, std::ios::binary);
    uint8_t* buf = builder.GetBufferPointer();
    int size = builder.GetSize();
    file.write(reinterpret_cast<const char*>(buf), size);
    ORT_RETURN_IF_NOT(file, "Failed to save ORT format model to file: ", ToUTF8String(filepath));
  }

  return Status::OK();
}

common::Status InferenceSession::LoadWithLoader(std::function<common::Status(std::shared_ptr<Model>&)> loader,
                                                const std::string& event_name) {
  Status status = Status::OK();
  TimePoint tp;
  if (session_profiler_.IsEnabled()) {
    tp = session_profiler_.Start();
  }
  ORT_TRY {
    std::lock_guard<onnxruntime::OrtMutex> l(session_mutex_);
    if (is_model_loaded_) {  // already loaded
      LOGS(*session_logger_, ERROR) << "This session already contains a loaded model.";
      return common::Status(common::ONNXRUNTIME, common::MODEL_LOADED, "This session already contains a loaded model.");
    }

    std::shared_ptr<onnxruntime::Model> p_tmp_model;
    status = loader(p_tmp_model);
    ORT_RETURN_IF_ERROR_SESSIONID_(status);

    model_ = p_tmp_model;

    status = DoPostLoadProcessing(*model_);
    ORT_RETURN_IF_ERROR_SESSIONID_(status);

    // all steps complete, mark the model as loaded.
    is_model_loaded_ = true;

    telemetry_.event_name_ = event_name;
  }
  ORT_CATCH(const std::exception& ex) {
    ORT_HANDLE_EXCEPTION([&]() {
      status = Status(common::ONNXRUNTIME, common::FAIL, "Exception during loading: " + std::string(ex.what()));
    });
  }
  ORT_CATCH(...) {
    LOGS(*session_logger_, ERROR) << "Unknown exception";
    status = Status(common::ONNXRUNTIME, common::RUNTIME_EXCEPTION,
                    "Encountered unknown exception in LoadWithLoader()");
  }

  if (session_profiler_.IsEnabled()) {
    session_profiler_.EndTimeAndRecordEvent(profiling::SESSION_EVENT, event_name, tp);
  }

  return status;
}

common::Status InferenceSession::LoadOnnxModel(const PathString& model_uri) {
  model_location_ = model_uri;
  auto loader = [this](std::shared_ptr<onnxruntime::Model>& model) {
#ifdef ENABLE_LANGUAGE_INTEROP_OPS
    LoadInterOp(model_location_, interop_domains_, [&](const char* msg) { LOGS(*session_logger_, WARNING) << msg; });
    for (const auto& domain : interop_domains_) {
      ORT_RETURN_IF_ERROR(AddCustomOpDomains({domain.get()}));
    }
#endif
    const bool strict_shape_type_inference = session_options_.config_options.GetConfigOrDefault(
                                                 kOrtSessionOptionsConfigStrictShapeTypeInference, "0") == "1";
    return onnxruntime::Model::Load(model_location_, model, HasLocalSchema() ? &custom_schema_registries_ : nullptr,
                                    *session_logger_,
                                    ModelOptions(true, strict_shape_type_inference));
  };

  common::Status st = LoadWithLoader(loader, "model_loading_uri");
  if (!st.IsOK()) {
    std::ostringstream oss;
    oss << "Load model from " << ToUTF8String(model_uri) << " failed:" << st.ErrorMessage();
    return common::Status(st.Category(), st.Code(), oss.str());
  }
  return Status::OK();
}

#endif  // !defined(ORT_MINIMAL_BUILD)

#if !defined(ORT_MINIMAL_BUILD) || defined(ORT_EXTENDED_MINIMAL_BUILD)
common::Status InferenceSession::FilterEnabledOptimizers(InlinedHashSet<std::string>&& optimizers_to_disable) {
  optimizers_to_disable_ = std::move(optimizers_to_disable);
  return Status::OK();
}
#endif  // !defined(ORT_MINIMAL_BUILD) || defined(ORT_EXTENDED_MINIMAL_BUILD)

common::Status InferenceSession::Load(const PathString& model_uri) {
  std::string model_type = session_options_.config_options.GetConfigOrDefault(kOrtSessionOptionsConfigLoadModelFormat, "");
  bool has_explicit_type = !model_type.empty();

  if ((has_explicit_type && model_type == "ORT") ||
      (!has_explicit_type && fbs::utils::IsOrtFormatModel(model_uri))) {
    return LoadOrtModel(model_uri);
  }

#if !defined(ORT_MINIMAL_BUILD)
  if (is_model_proto_parsed_) {
    return ORT_MAKE_STATUS(ONNXRUNTIME, FAIL,
                           "ModelProto corresponding to the model to be loaded has already been parsed. "
                           "Invoke Load().");
  }

  return LoadOnnxModel(model_uri);
#else
  return ORT_MAKE_STATUS(ONNXRUNTIME, INVALID_ARGUMENT, "ONNX format model is not supported in this build.");
#endif
}

#ifdef _WIN32
common::Status InferenceSession::Load(const std::string& model_uri) {
  return Load(ToPathString(model_uri));
}
#endif

common::Status InferenceSession::Load(const void* model_data, int model_data_len) {
  std::string model_type = session_options_.config_options.GetConfigOrDefault(kOrtSessionOptionsConfigLoadModelFormat, "");
  bool has_explicit_type = !model_type.empty();

  if ((has_explicit_type && model_type == "ORT") ||
      (!has_explicit_type &&
       fbs::utils::IsOrtFormatModelBytes(model_data, model_data_len))) {
    return LoadOrtModel(model_data, model_data_len);
  }

#if !defined(ORT_MINIMAL_BUILD)
  if (is_model_proto_parsed_) {
    return ORT_MAKE_STATUS(ONNXRUNTIME, FAIL,
                           "ModelProto corresponding to the model to be loaded has already been parsed. "
                           "Invoke Load().");
  }

  auto loader = [this, model_data, model_data_len](std::shared_ptr<onnxruntime::Model>& model) {
    ModelProto model_proto;

    const bool result = model_proto.ParseFromArray(model_data, model_data_len);
    if (!result) {
      return Status(common::ONNXRUNTIME, common::INVALID_PROTOBUF,
                    "Failed to load model because protobuf parsing failed.");
    }
#ifdef ENABLE_LANGUAGE_INTEROP_OPS
    LoadInterOp(model_proto, interop_domains_, [&](const char* msg) { LOGS(*session_logger_, WARNING) << msg; });
    for (const auto& domain : interop_domains_) {
      ORT_RETURN_IF_ERROR(AddCustomOpDomains({domain.get()}));
    }
#endif

    const bool strict_shape_type_inference = session_options_.config_options.GetConfigOrDefault(
                                                 kOrtSessionOptionsConfigStrictShapeTypeInference, "0") == "1";
    return onnxruntime::Model::Load(std::move(model_proto), PathString(), model,
                                    HasLocalSchema() ? &custom_schema_registries_ : nullptr, *session_logger_,
                                    ModelOptions(true, strict_shape_type_inference));
  };

  return LoadWithLoader(loader, "model_loading_array");
#else
  return ORT_MAKE_STATUS(ONNXRUNTIME, INVALID_ARGUMENT, "ONNX format model is not supported in this build.");
#endif
}

#if !defined(ORT_MINIMAL_BUILD)

common::Status InferenceSession::LoadOnnxModel(ModelProto model_proto) {
  if (is_model_proto_parsed_) {
    return ORT_MAKE_STATUS(ONNXRUNTIME, FAIL,
                           "ModelProto corresponding to the model to be loaded has already been parsed. "
                           "Invoke Load().");
  }

  auto loader = [this, &model_proto](std::shared_ptr<onnxruntime::Model>& model) {
#ifdef ENABLE_LANGUAGE_INTEROP_OPS
    LoadInterOp(model_proto, interop_domains_, [&](const char* msg) { LOGS(*session_logger_, WARNING) << msg; });
    for (const auto& domain : interop_domains_) {
      ORT_RETURN_IF_ERROR(AddCustomOpDomains({domain.get()}));
    }
#endif
    const bool strict_shape_type_inference = session_options_.config_options.GetConfigOrDefault(
                                                 kOrtSessionOptionsConfigStrictShapeTypeInference, "0") == "1";
    // This call will move model_proto to the constructed model instance
    return onnxruntime::Model::Load(std::move(model_proto), PathString(), model,
                                    HasLocalSchema() ? &custom_schema_registries_ : nullptr, *session_logger_,
                                    ModelOptions(true, strict_shape_type_inference));
  };

  return LoadWithLoader(loader, "model_loading_proto");
}

common::Status InferenceSession::LoadOnnxModel(std::unique_ptr<ModelProto> p_model_proto) {
  return LoadOnnxModel(std::move(*p_model_proto));
}

common::Status InferenceSession::Load(std::istream& model_istream, bool allow_released_opsets_only) {
  if (is_model_proto_parsed_) {
    return ORT_MAKE_STATUS(ONNXRUNTIME, FAIL,
                           "ModelProto corresponding to the model to be loaded has already been parsed. "
                           "Invoke Load().");
  }

  auto loader = [this, &model_istream, &allow_released_opsets_only](std::shared_ptr<onnxruntime::Model>& model) {
    ModelProto model_proto;
    Status st = Model::Load(model_istream, &model_proto);
    if (!st.IsOK()) {
      return st;
    }
#ifdef ENABLE_LANGUAGE_INTEROP_OPS
    LoadInterOp(model_proto, interop_domains_, [&](const char* msg) { LOGS(*session_logger_, WARNING) << msg; });
    for (const auto& domain : interop_domains_) {
      ORT_RETURN_IF_ERROR(AddCustomOpDomains({domain.get()}));
    }
#endif
    const bool strict_shape_type_inference = session_options_.config_options.GetConfigOrDefault(
                                                 kOrtSessionOptionsConfigStrictShapeTypeInference, "0") == "1";
    ModelOptions model_opts(allow_released_opsets_only,
                            strict_shape_type_inference);
    return onnxruntime::Model::Load(std::move(model_proto), PathString(), model,
                                    HasLocalSchema() ? &custom_schema_registries_ : nullptr,
                                    *session_logger_, model_opts);
  };

  return LoadWithLoader(loader, "model_loading_istream");
}

common::Status InferenceSession::Load() {
  if (!is_model_proto_parsed_) {
    return ORT_MAKE_STATUS(ONNXRUNTIME, FAIL,
                           "ModelProto corresponding to the model to be loaded has not been parsed yet. "
                           "This API should be called in conjunction with a ctor that takes a model abstraction.");
  }

  auto loader = [this](std::shared_ptr<onnxruntime::Model>& model) {
#ifdef ENABLE_LANGUAGE_INTEROP_OPS
    LoadInterOp(this->model_proto_, interop_domains_, [&](const char* msg) { LOGS(*session_logger_, WARNING) << msg; });
    for (const auto& domain : interop_domains_) {
      ORT_RETURN_IF_ERROR(AddCustomOpDomains({domain.get()}));
    }
#endif
    const bool strict_shape_type_inference = session_options_.config_options.GetConfigOrDefault(
                                                 kOrtSessionOptionsConfigStrictShapeTypeInference, "0") == "1";
    // Pass on ownership of the parsed ModelProto to the Model instance (its job here is done by this stage)
    return Model::Load(std::move(this->model_proto_), model_location_, model,
                       HasLocalSchema() ? &custom_schema_registries_ : nullptr, *session_logger_,
                       ModelOptions(true, strict_shape_type_inference));
  };

  return LoadWithLoader(loader, "model_loading_from_saved_proto");
}

common::Status InferenceSession::TransformGraph(onnxruntime::Graph& graph,
                                                const onnxruntime::GraphTransformerManager& graph_transformer_mgr,
                                                const ExecutionProviders& providers,
                                                KernelRegistryManager& kernel_registry_manager,
                                                const InsertCastTransformer& insert_cast_transformer,
                                                SessionState& session_state,
                                                bool saving_model_in_ort_format) {
  // The transformer order:
  // 1. run level 1 optimizations. these only use ONNX operators.
  // 2. partition nodes based on EP capabilities. EPs may fuse nodes during this process.
  // 3. run all optimizations. level 2 and 3 optimizations use contrib ops.
  // 4. insert cast nodes
  // 5. insert copy nodes

  // first apply execution provider independent level 1 graph optimizations.
  ORT_RETURN_IF_ERROR_SESSIONID_(
      graph_transformer_mgr.ApplyTransformers(graph, TransformerLevel::Level1, *session_logger_));

#ifdef USE_DML
  // TODO: this is a temporary workaround to apply the DML EP's custom graph transformer prior to partitioning. This
  // transformer applies DML-specific fusions that go beyond what ORT offers by default. Ideally the DML EP should
  // apply these transforms during partitioning, but the full mutable Graph object isn't exposed to
  // IExecutionProvider::GetCapability, which is necessary for the DML EP's transforms.
  //
  // To prevent this from interfering with other EPs, we only apply this transform if the DML EP is the only one that's
  // registered (aside from the CPU EP, which is always registered by default.)
  if (execution_providers_.Get(kDmlExecutionProvider) && execution_providers_.NumProviders() <= 2) {
    Dml::GraphTransformer dml_transformer(onnxruntime::kDmlExecutionProvider,
                                          execution_providers_.Get(kDmlExecutionProvider));

    bool modified = false;
    ORT_RETURN_IF_ERROR_SESSIONID_(dml_transformer.Apply(graph, modified, *session_logger_));
  }
#endif

  // if saving model to ORT format we only assign nodes a custom EP can handle and don't compile them.
  // we do this to preserve the original nodes in the model but prevent optimizers from changing them.
  // at runtime, the ORT format model will re-do the partitioning/compilation of these nodes, which may change
  // to cover fewer nodes due to device capabilities.
  auto mode = saving_model_in_ort_format ? GraphPartitioner::Mode::kAssignOnly
                                         : GraphPartitioner::Mode::kNormal;

  // only provide NCWH to NHWC layout transformer if supported
  TransformLayoutFunction transform_layout_fn = layout_transformer::IsSupportedOpset(graph)
                                                    ? layout_transformer::TransformLayoutForEP
                                                    : nullptr;

  // Do partitioning based on execution providers' capabilities.
  GraphPartitioner partitioner(kernel_registry_manager, providers);
  ORT_RETURN_IF_ERROR_SESSIONID_(partitioner.Partition(graph, session_state.GetMutableFuncMgr(), transform_layout_fn,
                                                       mode));

  // apply Level2 and higher transformers.
  // we do not run Level 1 again as those transformers assume partitioning will run later to do node assignment.
  for (int i = static_cast<int>(TransformerLevel::Level2); i <= static_cast<int>(TransformerLevel::MaxLevel); i++) {
    ORT_RETURN_IF_ERROR_SESSIONID_(
        graph_transformer_mgr.ApplyTransformers(graph, static_cast<TransformerLevel>(i), *session_logger_));
  }

  bool modified = false;
  // Insert cast node/s.
  ORT_RETURN_IF_ERROR_SESSIONID_(insert_cast_transformer.Apply(graph, modified, *session_logger_));

  std::vector<std::string> provider_types;
  for (auto& provider_ptr : providers) {
    provider_types.push_back(provider_ptr->Type());
  }

  // Insert copy node/s.
  MemcpyTransformer copy_transformer{provider_types, kernel_registry_manager};
  ORT_RETURN_IF_ERROR_SESSIONID_(copy_transformer.Apply(graph, modified, *session_logger_));

  return common::Status::OK();
}
#endif  // !defined(ORT_MINIMAL_BUILD)

static Status LoadOrtModelBytes(const PathString& model_uri,
                                gsl::span<const uint8_t>& bytes,
                                std::vector<uint8_t>& bytes_data_holder) {
  size_t num_bytes = 0;
  ORT_RETURN_IF_ERROR(Env::Default().GetFileLength(model_uri.c_str(), num_bytes));

  bytes_data_holder.resize(num_bytes);

  std::ifstream bytes_stream(model_uri, std::ifstream::in | std::ifstream::binary);
  bytes_stream.read(reinterpret_cast<char*>(bytes_data_holder.data()), num_bytes);

  if (!bytes_stream) {
    return ORT_MAKE_STATUS(ONNXRUNTIME, FAIL,
                           "Load model from ", ToUTF8String(model_uri), " failed. Only ",
                           bytes_stream.gcount(), "/", num_bytes, " bytes were able to be read.");
  }

  bytes = gsl::span<const uint8_t>(bytes_data_holder.data(), num_bytes);

  return Status::OK();
}

Status InferenceSession::LoadOrtModel(const PathString& model_uri) {
  return LoadOrtModelWithLoader(
      [&]() {
        model_location_ = model_uri;
        ORT_RETURN_IF_ERROR(
            LoadOrtModelBytes(model_location_, ort_format_model_bytes_, ort_format_model_bytes_data_holder_));
        return Status::OK();
      });
}

Status InferenceSession::LoadOrtModel(const void* model_data, int model_data_len) {
  return LoadOrtModelWithLoader([&]() {
    const auto& config_options = GetSessionOptions().config_options;
    const auto use_ort_model_bytes_directly =
        config_options.GetConfigOrDefault(kOrtSessionOptionsConfigUseORTModelBytesDirectly, "0") == "1";

    if (!use_ort_model_bytes_directly) {
      // copy bytes as we need them to be available when InferenceSession::Initialize is called later.
      ort_format_model_bytes_data_holder_.resize(model_data_len);
      std::copy_n(reinterpret_cast<const uint8_t*>(model_data), model_data_len,
                  ort_format_model_bytes_data_holder_.data());
      ort_format_model_bytes_ = gsl::span<const uint8_t>(ort_format_model_bytes_data_holder_.data(), model_data_len);
    } else {
      // Use the model_data directly to reduce memory consumption
      // This will require the model_data to be alive until the InferenceSession is initialized
      ort_format_model_bytes_ = gsl::span<const uint8_t>(reinterpret_cast<const uint8_t*>(model_data), model_data_len);
    }
    return Status::OK();
  });
}

Status InferenceSession::LoadOrtModelWithLoader(std::function<Status()> load_ort_format_model_bytes) {
  static_assert(FLATBUFFERS_LITTLEENDIAN, "ORT format only supports little-endian machines");

  std::lock_guard<onnxruntime::OrtMutex> l(session_mutex_);

  if (is_model_loaded_) {  // already loaded
    Status status(common::ONNXRUNTIME, common::MODEL_LOADED, "This session already contains a loaded model.");
    LOGS(*session_logger_, ERROR) << status.ErrorMessage();
    return status;
  }

  if (is_inited_) {
    Status status(common::ONNXRUNTIME, common::MODEL_LOADED, "This session has already been initialized.");
    LOGS(*session_logger_, ERROR) << status.ErrorMessage();
    return status;
  }

  ORT_RETURN_IF_ERROR(load_ort_format_model_bytes());

  // Verify the ort_format_model_bytes_ is a valid InferenceSessionBuffer before we access the data
  flatbuffers::Verifier verifier(ort_format_model_bytes_.data(), ort_format_model_bytes_.size());
  ORT_RETURN_IF_NOT(fbs::VerifyInferenceSessionBuffer(verifier), "ORT model verification failed.");

  const auto* fbs_session = fbs::GetInferenceSession(ort_format_model_bytes_.data());
  ORT_RETURN_IF(nullptr == fbs_session, "InferenceSession is null. Invalid ORT format model.");

  // Check version mismatch, for now we will only proceed when runtime version matches the model's ort version
  const auto* fbs_ort_model_version = fbs_session->ort_version();
  ORT_RETURN_IF(fbs_ort_model_version == nullptr, "Serialized version info is null. Invalid ORT format model.");

  // Note about the ORT format version 5 breaking change.
  // TODO This change was introduced in 1.13. Remove this note a few releases later, e.g., 1.15.
  // TODO(edgchen1) update link to point to 1.13 release branch
  constexpr auto* kOrtFormatVersion5BreakingChangeNote =
      "This build doesn't support ORT format models older than version 5. "
      "See: https://github.com/microsoft/onnxruntime/blob/main/docs/ORT_Format_Update_in_1.13.md";

  ORT_RETURN_IF_NOT(IsOrtModelVersionSupported(fbs_ort_model_version->string_view()),
                    "The ORT format model version [", fbs_ort_model_version->string_view(),
                    "] is not supported in this build ", ORT_VERSION, ". ",
                    kOrtFormatVersion5BreakingChangeNote);

  const auto* fbs_model = fbs_session->model();
  ORT_RETURN_IF(nullptr == fbs_model, "Missing Model. Invalid ORT format model.");

  // if we're using the bytes directly because kOrtSessionOptionsConfigUseORTModelBytesDirectly was set and the user
  // provided an existing buffer of bytes when creating the InferenceSession, ort_format_model_bytes_data_holder_
  // will be empty.
  // if that is the case we also allow creating initializers that directly use those bytes.
  const auto& config_options = session_options_.config_options;
  using_ort_model_bytes_for_initializers_ =
      ort_format_model_bytes_data_holder_.empty() &&
      config_options.GetConfigOrDefault(kOrtSessionOptionsConfigUseORTModelBytesForInitializers, "0") == "1";

  // need to go from unique_ptr to shared_ptr when moving into model_
  std::unique_ptr<Model> tmp_model;
#if !defined(ORT_MINIMAL_BUILD)
  ORT_RETURN_IF_ERROR(Model::LoadFromOrtFormat(*fbs_model,
                                               HasLocalSchema() ? &custom_schema_registries_ : nullptr,
                                               using_ort_model_bytes_for_initializers_,
                                               *session_logger_, tmp_model));
#else
  ORT_RETURN_IF_ERROR(Model::LoadFromOrtFormat(*fbs_model, using_ort_model_bytes_for_initializers_, *session_logger_,
                                               tmp_model));
#endif

  ORT_RETURN_IF_ERROR(SaveModelMetadata(*tmp_model));
  model_ = std::move(tmp_model);

  KernelTypeStrResolver kernel_type_str_resolver{};
  if (const auto* fbs_kernel_type_str_resolver = fbs_session->kernel_type_str_resolver();
      fbs_kernel_type_str_resolver != nullptr) {
    ORT_RETURN_IF_ERROR(kernel_type_str_resolver.LoadFromOrtFormat(*fbs_kernel_type_str_resolver));
  }
#if !defined(ORT_MINIMAL_BUILD) || defined(ORT_EXTENDED_MINIMAL_BUILD)
  ORT_RETURN_IF_ERROR(
      kernel_type_str_resolver_utils::AddLayoutTransformationRequiredOpsToKernelTypeStrResolver(
          kernel_type_str_resolver));
#endif  // !defined(ORT_MINIMAL_BUILD) || defined(ORT_EXTENDED_MINIMAL_BUILD)
  kernel_registry_manager_.SetKernelTypeStrResolver(std::move(kernel_type_str_resolver));

  is_model_loaded_ = true;

  return Status::OK();
}

bool InferenceSession::IsInitialized() const {
  std::lock_guard<onnxruntime::OrtMutex> l(session_mutex_);
  return is_inited_;
}

static bool ModelHasFP16InputsHelper(const onnx::TypeProto& type_proto) {
  switch (type_proto.value_case()) {
    case ::onnx::TypeProto::ValueCase::kTensorType: {
      if (type_proto.has_tensor_type()) {
        auto& tensor_type = type_proto.tensor_type();
        if (tensor_type.elem_type() == ONNX_NAMESPACE::TensorProto_DataType::TensorProto_DataType_FLOAT16) {
          return true;
        }
      }
      break;
    }
    case ::onnx::TypeProto::ValueCase::kSequenceType: {
      if (type_proto.has_sequence_type()) {
        auto& sequence_type = type_proto.sequence_type();
        return ModelHasFP16InputsHelper(sequence_type.elem_type());
      }
      break;
    }
    case ::onnx::TypeProto::ValueCase::kMapType: {
      if (type_proto.has_map_type()) {
        auto& map_type = type_proto.map_type();
        return ModelHasFP16InputsHelper(map_type.value_type());
      }
      break;
    }
    default:
      break;
  }
  return false;
}

static bool ModelHasFP16Inputs(const Graph& graph) {
  for (auto& input : graph.GetInputs()) {
    if (input->Exists() && ModelHasFP16InputsHelper(*(input->TypeAsProto()))) {
      return true;
    }
  }
  return false;
}

common::Status InferenceSession::AddPrePackedWeightsContainer(PrepackedWeightsContainer* prepacked_weights_container) {
  if (prepacked_weights_container == nullptr) {
    return ORT_MAKE_STATUS(ONNXRUNTIME, INVALID_ARGUMENT,
                           "The provided PrePackedWeightsContainer instance to be added to the session is null");
  }

  if (prepacked_weights_container_ != nullptr) {
    return ORT_MAKE_STATUS(ONNXRUNTIME, INVALID_ARGUMENT,
                           "The session already has a PrePackedWeightsContainer instance");
  }

  prepacked_weights_container_ = prepacked_weights_container;

  return Status::OK();
}

namespace {
Status PartitionOrtFormatModel(onnxruntime::Graph& graph,
                               const ExecutionProviders& providers,
                               KernelRegistryManager& kernel_registry_manager,
                               SessionState& session_state) {
#if !defined(ORT_MINIMAL_BUILD) || defined(ORT_EXTENDED_MINIMAL_BUILD)
  // only provide NCWH to NHWC layout transformer if supported
  TransformLayoutFunction transform_layout_fn = layout_transformer::IsSupportedOpset(graph)
                                                    ? layout_transformer::TransformLayoutForEP
                                                    : nullptr;
#else   // !defined(ORT_MINIMAL_BUILD) || defined(ORT_EXTENDED_MINIMAL_BUILD)
  TransformLayoutFunction transform_layout_fn{};
#endif  // !defined(ORT_MINIMAL_BUILD) || defined(ORT_EXTENDED_MINIMAL_BUILD)

  GraphPartitioner partitioner(kernel_registry_manager, providers);
  ORT_RETURN_IF_ERROR(partitioner.Partition(graph,
                                            session_state.GetMutableFuncMgr(),
                                            transform_layout_fn,
                                            GraphPartitioner::Mode::kOrtFormatLoad));

  return Status::OK();
}

#if !defined(ORT_MINIMAL_BUILD) || defined(ORT_EXTENDED_MINIMAL_BUILD)
Status ApplyOrtFormatModelRuntimeOptimizations(
    onnxruntime::Graph& graph, const logging::Logger& logger, const SessionOptions& session_options,
    const InlinedHashSet<std::string>& optimizers_to_disable, const IExecutionProvider& cpu_ep) {
  bool modified = false;

  for (int level = static_cast<int>(TransformerLevel::Level2);
       level <= static_cast<int>(session_options.graph_optimization_level);
       ++level) {
    const auto transformers = optimizer_utils::GenerateTransformersForMinimalBuild(
        static_cast<TransformerLevel>(level), session_options, SatRuntimeOptimizationLoadContext{}, cpu_ep,
        optimizers_to_disable);

    for (const auto& transformer : transformers) {
      ORT_RETURN_IF_ERROR(transformer->Apply(graph, modified, logger));
    }
  }

  return Status::OK();
}
#endif  // !defined(ORT_MINIMAL_BUILD) || defined(ORT_EXTENDED_MINIMAL_BUILD)
}  // namespace

static void ResolveMemoryPatternFlags(SessionState& session_state) {
  session_state.ResolveMemoryPatternFlag();

  for (const auto& entry : session_state.GetSubgraphSessionStateMap()) {
    for (const auto& name_to_subgraph_session_state : entry.second) {
      ResolveMemoryPatternFlags(*name_to_subgraph_session_state.second);
    }
  }
}
#if defined(_MSC_VER) && !defined(__clang__)
#pragma warning(push)
// VC++ reports: "Releasing unheld lock 'l' in function 'onnxruntime::InferenceSession::Initialize'". But I don't see anything wrong.
#pragma warning(disable : 26117)
#endif
common::Status InferenceSession::Initialize() {
  Status status = Status::OK();
  TimePoint tp;
  if (session_profiler_.IsEnabled()) {
    tp = session_profiler_.Start();
  }

  ORT_TRY {
    LOGS(*session_logger_, INFO) << "Initializing session.";
    const Env& env = Env::Default();
    env.GetTelemetryProvider().LogSessionCreationStart();

    bool have_cpu_ep = false;

    {
      std::lock_guard<onnxruntime::OrtMutex> initial_guard(session_mutex_);

      if (!is_model_loaded_) {
        LOGS(*session_logger_, ERROR) << "Model was not loaded";
        return common::Status(common::ONNXRUNTIME, common::FAIL, "Model was not loaded.");
      }

      if (is_inited_) {  // already initialized
        LOGS(*session_logger_, INFO) << "Session has already been initialized.";
        return common::Status::OK();
      }

      have_cpu_ep = execution_providers_.Get(onnxruntime::kCpuExecutionProvider) != nullptr;
    }

    // Verify that there are no external initializers in the graph if external data is disabled.
    onnxruntime::Graph& graph = model_->MainGraph();
#ifdef DISABLE_EXTERNAL_INITIALIZERS
    const InitializedTensorSet& initializers = graph.GetAllInitializedTensors();
    for (const auto& it : initializers) {
      if (utils::HasExternalData(*it.second)) {
        return common::Status(common::ONNXRUNTIME, common::FAIL,
                              "Initializer tensors with external data is not allowed.");
      }
    }
#endif

    // Register default CPUExecutionProvider if user didn't provide it through the Register() calls.
    // RegisterExecutionProvider locks the session_mutex_ so we can't be holding it when we call that
    if (!have_cpu_ep) {
      LOGS(*session_logger_, INFO) << "Adding default CPU execution provider.";
      CPUExecutionProviderInfo epi{session_options_.enable_cpu_mem_arena};
      auto p_cpu_exec_provider = std::make_unique<CPUExecutionProvider>(epi, true /* delay allocator registration to allow sharing */);
      ORT_RETURN_IF_ERROR_SESSIONID_(RegisterExecutionProvider(std::move(p_cpu_exec_provider)));
      execution_providers_.SetCpuProviderWasImplicitlyAdded(true);
    }

    // re-acquire mutex
    std::lock_guard<onnxruntime::OrtMutex> l(session_mutex_);

#if !defined(DISABLE_EXTERNAL_INITIALIZERS) && !defined(ORT_MINIMAL_BUILD)
    if (!session_options_.external_initializers.empty()) {
      ORT_RETURN_IF_ERROR_SESSIONID_(graph.InjectExternalInitializedTensors(session_options_.external_initializers));
      InlinedHashMap<std::string, OrtValue>{}.swap(session_options_.external_initializers);
    }
#endif

    // Ensure all registered EPs have created their allocators and shared them where possible.
    // Allocator creation may be delayed until IExecutionProvider::RegisterAllocator is called.
    {
      AllocatorManager allocator_manager;
      for (const auto& provider : execution_providers_) {
        provider->RegisterAllocator(allocator_manager);
      }
    }

    // At this time we know all the providers that will be part of this session.
    // Read shared allocators from the environment and update them in the respective providers.
    //
    // The reason for updating the providers is so that when the session state is created the allocators
    // are setup appropriately keyed by OrtMemoryInfo with delegates going to the respective providers.
    // Secondly, the GetAllocator() method inside IExecutionProvider is still used in various places, hence
    // it doesn't make sense to just update the allocator map inside session state with these shared allocators; doing
    // so would cause inconsistency between the allocator map inside session sate and that inside the providers.
    // TODO: we could refactor the allocators to not require the call to GetAllocator but that change is much bigger
    // since we've to take into account the per-thread cuda allocators.
    // TODO (contd.) We could also possibly absorb the per-thread logic in a new allocator decorator that derives
    // from IAllocator to keep things clean.
    //
    // NOTE: UpdateProvidersWithSharedAllocators is replace-only and will not insert a new allocator into the EP, so
    // it must be called after RegisterAllocator.
    bool use_env_allocators =
        session_options_.config_options.GetConfigOrDefault(kOrtSessionOptionsConfigUseEnvAllocators, "0") == "1";
    if (use_env_allocators) {
      LOGS(*session_logger_, INFO) << "This session will use the allocator registered with the environment.";
      UpdateProvidersWithSharedAllocators();
    }

#ifdef ONNXRUNTIME_ENABLE_INSTRUMENT
    TraceLoggingWriteStart(session_activity, "OrtInferenceSessionActivity");
    session_activity_started_ = true;
#endif

    // now that we have all the execution providers, create the session state
    session_state_ = std::make_unique<SessionState>(
        model_->MainGraph(),
        execution_providers_,
        session_options_.enable_mem_pattern && session_options_.execution_mode == ExecutionMode::ORT_SEQUENTIAL,
        GetIntraOpThreadPoolToUse(),
        GetInterOpThreadPoolToUse(),
        data_transfer_mgr_,
        *session_logger_,
        session_profiler_,
        session_options_.use_deterministic_compute,
        session_options_.enable_mem_reuse,
        prepacked_weights_container_);

#if !defined(ORT_MINIMAL_BUILD) && defined(ORT_MEMORY_PROFILE)
    // Don't want to pollute SessionState constructor since memory profile is enabled optionally.
    session_state_->SetMemoryProfiler(&memory_profiler_);
#endif

    // Collect the kernel registries from execution provider instances;
    // There are 2 kinds of kernel registries with priority from high to low as below,
    // 1. Custom execution provider type specific kernel registries.
    // 2. common execution provider type specific kernel registries.
    // Kernel registries are shared across sessions.
    // The 1st ones should have already been registered via session-level API into KernelRegistryManager.
    //
    // Register 2nd registries into KernelRegistryManager.
    ORT_RETURN_IF_ERROR_SESSIONID_(kernel_registry_manager_.RegisterKernels(execution_providers_));

    const bool loading_ort_format = !ort_format_model_bytes_.empty();
    const bool saving_model = !session_options_.optimized_model_filepath.empty();
    const bool saving_ort_format = [&]() {
      if (saving_model) {
        const std::string model_type = session_options_.config_options.GetConfigOrDefault(kOrtSessionOptionsConfigSaveModelFormat, "");
        const bool has_explicit_type = !model_type.empty();
        return ((has_explicit_type && model_type == "ORT") ||
                (!has_explicit_type &&
                 fbs::utils::IsOrtFormatModel(session_options_.optimized_model_filepath)));
      }
      return false;
    }();

    if (!loading_ort_format) {
#if !defined(ORT_MINIMAL_BUILD)
      const auto minimal_build_opt_config_value = session_options_.config_options.GetConfigOrDefault(
          kOrtSessionOptionsConfigMinimalBuildOptimizations, "");
      MinimalBuildOptimizationHandling minimal_build_optimization_handling{};
      ORT_RETURN_IF_ERROR_SESSIONID_(GetMinimalBuildOptimizationHandling(minimal_build_opt_config_value,
                                                                         saving_ort_format,
                                                                         minimal_build_optimization_handling));

      auto record_runtime_optimization_produced_op_schema = [this](const ONNX_NAMESPACE::OpSchema& op_schema) {
        saved_runtime_optimization_produced_node_op_schemas_.insert(&op_schema);
        return Status::OK();
      };

      // add predefined transformers
      ORT_RETURN_IF_ERROR_SESSIONID_(AddPredefinedTransformers(graph_transformation_mgr_,
                                                               session_options_.graph_optimization_level,
                                                               minimal_build_optimization_handling,
                                                               record_runtime_optimization_produced_op_schema));

      // apply any transformations to the main graph and any subgraphs
      ORT_RETURN_IF_ERROR_SESSIONID_(TransformGraph(graph, graph_transformation_mgr_,
                                                    execution_providers_, kernel_registry_manager_,
                                                    insert_cast_transformer_,
                                                    *session_state_,
                                                    saving_ort_format));

      // now that all the transforms are done, call Resolve on the main graph. this will recurse into the subgraphs.
      ORT_RETURN_IF_ERROR_SESSIONID_(graph.Resolve());

      // Currently only the CUDA EP is considered.
      // If the CUDA EP is part of the providers list for this session AND
      // The CUDA EP is configured to do a graph capture AND
      // All the graph nodes have been assigned to the CUDA EP,
      // Then the CUDA EP is cached for triggering a ReplayGraph() in Run().
      auto* cuda_ep = execution_providers_.Get(onnxruntime::kCudaExecutionProvider);
      if (cuda_ep && cuda_ep->IsGraphCaptureEnabled()) {
        if (cuda_ep->IsGraphCaptureEnabled()) {
          if (HasControlflowNodes(graph)) {
            LOGS(*session_logger_, ERROR) << "This session cannot use the CUDA Graph feature as requested by the user "
                                          << " as the model has control flow nodes which can't be supported by CUDA Graphs.";

            // Return error status as we don't want the session initialization to complete successfully
            // if the user has requested usage of CUDA Graph feature and we cannot honor that.
            ORT_RETURN_IF_ERROR_SESSIONID_(
                ORT_MAKE_STATUS(ONNXRUNTIME, FAIL,
                                "This session cannot use the CUDA Graph feature as requested by the user "
                                " as the model has control flow nodes which can't be supported by CUDA Graphs."));
          } else if (!AreAllNodesInMainGraphAssignedToOneEp(graph, onnxruntime::kCudaExecutionProvider)) {
            LOGS(*session_logger_, ERROR) << "This session cannot use the CUDA Graph feature as requested by the user "
                                          << " as all the graph nodes have not been partitioned to the CUDA EP.";

            // Return error status as we don't want the session initialization to complete successfully
            // if the user has requested usage of CUDA Graph feature and we cannot honor that.
            ORT_RETURN_IF_ERROR_SESSIONID_(
                ORT_MAKE_STATUS(ONNXRUNTIME, FAIL,
                                "This session cannot use the CUDA Graph feature as requested by the user "
                                " as all the graph nodes have not been partitioned to the CUDA EP."));

          } else {
            LOGS(*session_logger_, INFO) << "This session will use the CUDA Graph feature as requested by the user.";
            cached_execution_provider_for_graph_replay_.SetExecutionProvider(cuda_ep);
          }
        }
      }

      // Update temporary copies of metadata, input- and output definitions to the same state as the resolved graph
      ORT_RETURN_IF_ERROR_SESSIONID_(SaveModelMetadata(*model_));
#else   // !defined(ORT_MINIMAL_BUILD)
      ORT_RETURN_IF_ERROR_SESSIONID_(
          ORT_MAKE_STATUS(ONNXRUNTIME, FAIL,
                          "Loading anything other than ORT format models is not enabled in this build."));
#endif  // !defined(ORT_MINIMAL_BUILD)
    } else {
      ORT_RETURN_IF_ERROR_SESSIONID_(PartitionOrtFormatModel(graph, execution_providers_, kernel_registry_manager_,
                                                             *session_state_));

#if !defined(ORT_MINIMAL_BUILD) || defined(ORT_EXTENDED_MINIMAL_BUILD)
<<<<<<< HEAD
=======
      // nodes are already partitioned, but a custom EP may compile some at runtime.
      // run the partitioning to allow that to happen.
      ORT_RETURN_IF_ERROR(PartitionOrtFormatModel(graph, execution_providers_, kernel_registry_manager_,
                                                  *session_state_));

>>>>>>> b48f71fc
      const auto& cpu_ep = *execution_providers_.Get(onnxruntime::kCpuExecutionProvider);
      ORT_RETURN_IF_ERROR_SESSIONID_(
          ApplyOrtFormatModelRuntimeOptimizations(graph, *session_logger_, session_options_, optimizers_to_disable_,
                                                  cpu_ep));
#endif  // !defined(ORT_MINIMAL_BUILD) || defined(ORT_EXTENDED_MINIMAL_BUILD)
    }

    ORT_RETURN_IF_ERROR_SESSIONID_(
        session_state_->FinalizeSessionState(model_location_, kernel_registry_manager_,
                                             session_options_,
                                             // need to keep the initializers if saving the optimized model
                                             !saving_model,
                                             saving_ort_format));

#if !defined(ORT_MINIMAL_BUILD)
    if (saving_model) {
      if (session_state_->GetFuncMgr().NumFuncs() > 0) {
        ORT_RETURN_IF_ERROR_SESSIONID_(
            ORT_MAKE_STATUS(ONNXRUNTIME, FAIL,
                            "Unable to serialize model as it contains compiled nodes. "
                            "Please disable any execution providers which generate compiled nodes."));
      }

      // add a warning if the NchwcTransformer was enabled, as it contains the hardware specific logic
      if (session_options_.graph_optimization_level >= TransformerLevel::Level3 &&
          optimizers_to_disable_.find("NchwcTransformer") == optimizers_to_disable_.cend()) {
        LOGS(*session_logger_, WARNING)
            << "Serializing optimized model with Graph Optimization level greater than ORT_ENABLE_EXTENDED and the "
               "NchwcTransformer enabled. The generated model may contain hardware specific optimizations, and "
               "should only be used in the same environment the model was optimized in.";
      }

      if (saving_ort_format) {
        ORT_RETURN_IF_ERROR_SESSIONID_(SaveToOrtFormat(session_options_.optimized_model_filepath));
      } else {
        ORT_RETURN_IF_ERROR_SESSIONID_(Model::Save(*model_, session_options_.optimized_model_filepath));
      }
    }
#endif  // !defined(ORT_MINIMAL_BUILD)

    // Resolve memory pattern flags of the main graph and subgraph session states
    ResolveMemoryPatternFlags(*session_state_);

    is_inited_ = true;

    if (!using_ort_model_bytes_for_initializers_) {
      ort_format_model_bytes_ = gsl::span<const uint8_t>();
      std::vector<uint8_t>().swap(ort_format_model_bytes_data_holder_);
    }

    // and log telemetry
    bool model_has_fp16_inputs = ModelHasFP16Inputs(graph);
    env.GetTelemetryProvider().LogSessionCreation(
        session_id_, model_->IrVersion(), model_->ProducerName(), model_->ProducerVersion(), model_->Domain(),
        model_->MainGraph().DomainToVersionMap(), model_->MainGraph().Name(), model_->MetaData(),
        telemetry_.event_name_, execution_providers_.GetIds(), model_has_fp16_inputs);
    LOGS(*session_logger_, INFO) << "Session successfully initialized.";
  }
  ORT_CATCH(const NotImplementedException& ex) {
    ORT_HANDLE_EXCEPTION([&]() {
      status = ORT_MAKE_STATUS(ONNXRUNTIME, NOT_IMPLEMENTED, "Exception during initialization: ", ex.what());
      LOGS(*session_logger_, ERROR) << status.ErrorMessage();
    });
  }
  ORT_CATCH(const std::exception& ex) {
    ORT_HANDLE_EXCEPTION([&]() {
      status = ORT_MAKE_STATUS(ONNXRUNTIME, RUNTIME_EXCEPTION, "Exception during initialization: ", ex.what());
      LOGS(*session_logger_, ERROR) << status.ErrorMessage();
    });
  }
  ORT_CATCH(...) {
    status = ORT_MAKE_STATUS(ONNXRUNTIME, RUNTIME_EXCEPTION, "Encountered unknown exception in Initialize()");
    LOGS(*session_logger_, ERROR) << status.ErrorMessage();
  }

  if (session_profiler_.IsEnabled()) {
    session_profiler_.EndTimeAndRecordEvent(profiling::SESSION_EVENT, "session_initialization", tp);
  }

  if (status.IsOK()) {
    for (auto& xp : execution_providers_) {
      auto end_status = xp->OnSessionInitializationEnd();
      if (status.IsOK()) {
        status = end_status;
      }
    }
  }

  return status;
}
#if defined(_MSC_VER) && !defined(__clang__)
#pragma warning(pop)
#endif

// This method should be called from within Initialize() only and before the creation of the session state.
// This ensures all providers have been registered in the session and the session state is consistent with the providers.
void InferenceSession::UpdateProvidersWithSharedAllocators() {
  const auto& provider_ids = execution_providers_.GetIds();
  for (const auto& one_shared_alloc : environment_.GetRegisteredSharedAllocators()) {
    for (const auto& id : provider_ids) {
      auto* provider_ptr = execution_providers_.Get(id);
      provider_ptr->ReplaceAllocator(one_shared_alloc);
    }
  }
}

int InferenceSession::GetCurrentNumRuns() const {
  return current_num_runs_.load();
}

const std::vector<std::string>& InferenceSession::GetRegisteredProviderTypes() const {
  return execution_providers_.GetIds();
}

const ProviderOptionsMap& InferenceSession::GetAllProviderOptions() const {
  return execution_providers_.GetAllProviderOptions();
}

const SessionOptions& InferenceSession::GetSessionOptions() const {
  return session_options_;
}

const DataTransferManager& InferenceSession::GetDataTransferManager() const {
  return data_transfer_mgr_;
}

common::Status InferenceSession::CheckShapes(const std::string& input_name, const TensorShape& input_shape,
                                             const TensorShape& expected_shape) const {
  auto input_shape_sz = input_shape.NumDimensions();
  auto expected_shape_sz = expected_shape.NumDimensions();
  if (input_shape_sz != expected_shape_sz) {
    std::ostringstream ostr;
    ostr << "Invalid rank for input: " << input_name << " Got: " << input_shape_sz << " Expected: " << expected_shape_sz
         << " Please fix either the inputs or the model.";
    return Status(ONNXRUNTIME, INVALID_ARGUMENT, ostr.str());
  }

  std::vector<size_t> invalid_dim_indices;
  for (size_t i = 0; i < input_shape_sz; ++i) {
    if (expected_shape[i] < 0) {
      continue;  // this represents a symbolic shape dimension
    }
    if (input_shape[i] != expected_shape[i]) {
      invalid_dim_indices.push_back(i);
    }
  }

  if (!invalid_dim_indices.empty()) {
    std::ostringstream ostr;
    ostr << "Got invalid dimensions for input: " << input_name << " for the following indices\n";
    for (size_t i = 0, end = invalid_dim_indices.size(); i < end; ++i) {
      size_t idx = invalid_dim_indices[i];
      ostr << " index: " << idx << " Got: " << input_shape[idx] << " Expected: " << expected_shape[idx] << "\n";
    }
    ostr << " Please fix either the inputs or the model.";
    return Status(ONNXRUNTIME, INVALID_ARGUMENT, ostr.str());
  }
  return Status::OK();
}

static common::Status CheckTypes(MLDataType actual, MLDataType expected, const std::string& base_type) {
  if (actual == expected) {
    return Status::OK();
  }
  std::ostringstream ostr;
  ostr << "Unexpected input data type. Actual: (";
  ostr << base_type;
  ostr << "(";
  ostr << DataTypeImpl::ToString(actual);
  ostr << ")) , expected: (";
  ostr << base_type;
  ostr << "(";
  ostr << DataTypeImpl::ToString(expected);
  ostr << "))";

  return Status(common::ONNXRUNTIME, common::INVALID_ARGUMENT, ostr.str());
}

common::Status InferenceSession::ValidateInputs(gsl::span<const std::string> feed_names,
                                                gsl::span<const OrtValue> feeds) const {
  if (feed_names.size() != feeds.size()) {
    return ORT_MAKE_STATUS(ONNXRUNTIME, INVALID_ARGUMENT, "Size mismatch: feed_names has ", feed_names.size(),
                           "elements, but feeds has ", feeds.size(), " elements.");
  }

  for (size_t i = 0; i < feeds.size(); ++i) {
    const auto& feed_name = feed_names[i];

    auto iter = input_def_map_.find(feed_name);
    if (input_def_map_.end() == iter) {
      return ORT_MAKE_STATUS(ONNXRUNTIME, INVALID_ARGUMENT, "Invalid Feed Input Name:", feed_name);
    }

    auto expected_type = iter->second.ml_data_type;
    auto& input_ml_value = feeds.at(i);
    if (input_ml_value.IsTensor()) {
      if (!expected_type->IsTensorType()
#if !defined(DISABLE_OPTIONAL_TYPE)
          && !utils::IsOptionalTensor(expected_type)
#endif
      ) {
        return ORT_MAKE_STATUS(ONNXRUNTIME, INVALID_ARGUMENT, "Input with name: ", feed_name,
                               " is not expected to be of type tensor.");
      }

      // check for type
#if !defined(DISABLE_OPTIONAL_TYPE)
      auto expected_element_type = expected_type->IsTensorType()
                                       ? expected_type
                                             ->AsTensorType()
                                             ->GetElementType()
                                       : utils::GetElementTypeFromOptionalTensor(expected_type);
#else
      auto expected_element_type = expected_type->AsTensorType()->GetElementType();
#endif

      auto input_element_type = input_ml_value.Get<Tensor>().DataType();
      ORT_RETURN_IF_ERROR_SESSIONID_(CheckTypes(input_element_type, expected_element_type, "tensor"));

      // check for shape
      const auto& expected_shape = iter->second.tensor_shape;
      if (expected_shape.NumDimensions() > 0) {
        const auto& input_shape = input_ml_value.Get<Tensor>().Shape();
        ORT_RETURN_IF_ERROR_SESSIONID_(CheckShapes(feed_name, input_shape, expected_shape));
      }
    } else if (input_ml_value.IsSparseTensor()) {
#if !defined(DISABLE_SPARSE_TENSORS)
      if (!expected_type->IsSparseTensorType()) {
        return ORT_MAKE_STATUS(ONNXRUNTIME, INVALID_ARGUMENT, "Input with name: ", feed_name,
                               " is not expected to be of type sparse tensor.");
      }
      auto expected_element_type = expected_type->AsSparseTensorType()->GetElementType();
      const SparseTensor& sparse_tensor = input_ml_value.Get<SparseTensor>();
      auto input_element_type = sparse_tensor.DataType();
      ORT_RETURN_IF_ERROR_SESSIONID_(CheckTypes(input_element_type, expected_element_type, "sparse_tensor"));
      // Check shape
      const auto& expected_shape = iter->second.tensor_shape;
      if (expected_shape.NumDimensions() > 0) {
        const auto& input_shape = sparse_tensor.DenseShape();
        ORT_RETURN_IF_ERROR_SESSIONID_(CheckShapes(feed_name, input_shape, expected_shape));
      }
#else
      return ORT_MAKE_STATUS(ONNXRUNTIME, INVALID_ARGUMENT, "Input with name ", feed_name,
                             " is a sparse tensor, which is not supported in this build.");
#endif

    } else if (input_ml_value.IsTensorSequence()) {
      if (!expected_type->IsTensorSequenceType()
#if !defined(DISABLE_OPTIONAL_TYPE)
          && !utils::IsOptionalSeqTensor(expected_type)
#endif
      ) {
        return ORT_MAKE_STATUS(ONNXRUNTIME, INVALID_ARGUMENT, "Input with name: ", feed_name,
                               " is not expected to be of type tensor sequence.");
      }

#if !defined(DISABLE_OPTIONAL_TYPE)
      auto expected_element_type = expected_type->IsTensorSequenceType()
                                       ? expected_type
                                             ->AsSequenceTensorType()
                                             ->GetElementType()
                                       : utils::GetElementTypeFromOptionalSeqTensor(expected_type);
#else
      auto expected_element_type = expected_type->AsSequenceTensorType()->GetElementType();
#endif

      auto input_element_type = input_ml_value.Get<TensorSeq>().DataType();
      ORT_RETURN_IF_ERROR_SESSIONID_(CheckTypes(input_element_type, expected_element_type, "seq"));
    } else {
      auto input_type = input_ml_value.Type();
      ORT_RETURN_IF_ERROR_SESSIONID_(CheckTypes(input_type, expected_type, ""));
    }
  }

  return Status::OK();
}

common::Status InferenceSession::ValidateOutputs(gsl::span<const std::string> output_names,
                                                 const std::vector<OrtValue>* p_fetches) const {
  if (p_fetches == nullptr) {
    return common::Status(common::ONNXRUNTIME, common::INVALID_ARGUMENT, "Output vector pointer is NULL");
  }

  if (output_names.empty()) {
    return common::Status(common::ONNXRUNTIME, common::INVALID_ARGUMENT, "At least one output should be requested.");
  }

  if (!p_fetches->empty() && (output_names.size() != p_fetches->size())) {
    std::ostringstream ostr;
    ostr << "Output vector incorrectly sized: output_names.size(): " << output_names.size()
         << "p_fetches->size(): " << p_fetches->size();
    return common::Status(common::ONNXRUNTIME, common::INVALID_ARGUMENT, ostr.str());
  }

  for (const auto& name : output_names) {
    if (model_output_names_.find(name) == model_output_names_.end()) {
      return common::Status(common::ONNXRUNTIME, common::INVALID_ARGUMENT, "Invalid Output Name:" + name);
    }
  }

  // TODO add more validation here like checking shape of the allocated buffers

  return common::Status::OK();
}

#ifdef ENABLE_TRAINING
Status InferenceSession::PartialRun(onnxruntime::RunOptions& run_options,
                                    const std::vector<OrtValue>& feeds,
                                    std::vector<OrtValue>& fetches,
                                    PartialGraphExecutionState& state,
                                    FeedsFetchesManager& feeds_fetches_manager,
                                    const OrtValueCachePtr& cache,
                                    int32_t partial_graph_index) {
  Status retval = Status::OK();
  std::vector<IExecutionProvider*> exec_providers_to_stop;
  exec_providers_to_stop.reserve(execution_providers_.NumProviders());

  ORT_TRY {
    if (!is_inited_) {
      LOGS(*session_logger_, ERROR) << "Session was not initialized";
      return Status(common::ONNXRUNTIME, common::FAIL, "Session not initialized.");
    }

    if (!run_options.run_tag.empty()) {
      LOGS(*session_logger_, INFO) << "Running with tag: " << run_options.run_tag;
    }

    // scope of owned_run_logger is just the call to Execute.
    // If Execute ever becomes async we need a different approach
    std::unique_ptr<logging::Logger> owned_run_logger;
    auto run_logger = CreateLoggerForRun(run_options, owned_run_logger);

    // info all execution providers InferenceSession:Run started
    // TODO: only call OnRunStart for all providers in-use
    for (auto& xp : execution_providers_) {
      // call OnRunStart and add to exec_providers_to_stop if successful
      auto start_func = [&xp, &exec_providers_to_stop]() {
        auto status = xp->OnRunStart();
        if (status.IsOK())
          exec_providers_to_stop.push_back(xp.get());

        return status;
      };

      ORT_CHECK_AND_SET_RETVAL(start_func());
    }

    ORT_ENFORCE(run_options.only_execute_path_to_fetches == false, "only_execute_path_to_fetches is not supported.");

    ORT_ENFORCE(session_options_.execution_mode == ExecutionMode::ORT_SEQUENTIAL, "Only sequential mode is supported.");

    // execute the graph
#ifdef DEBUG_NODE_INPUTS_OUTPUTS
    if (state.GetProgramCounterStart() == 0) {
      session_state_->IncrementGraphExecutionCounter();
    }
#endif
    ORT_CHECK_AND_SET_RETVAL(utils::ExecutePartialGraph(*session_state_, feeds_fetches_manager, feeds, fetches,
                                                        run_logger, state, cache, partial_graph_index));
  }
  ORT_CATCH(const std::exception& e) {
    ORT_HANDLE_EXCEPTION([&]() {
      retval = Status(common::ONNXRUNTIME, common::FAIL, e.what());
    });
  }
  ORT_CATCH(...) {
    retval = Status(common::ONNXRUNTIME, common::RUNTIME_EXCEPTION, "Encountered unknown exception in Run()");
  }

  // info all execution providers InferenceSession:Run ended
  for (auto* xp : exec_providers_to_stop) {
    auto status = xp->OnRunEnd(/*sync_stream*/ false);
    ORT_CHECK_AND_SET_RETVAL(status);
  }

  return retval;
}
#endif

namespace {
// Concurrent runs counting and thread-pool spin control
struct ThreadPoolSpinningSwitch {
  concurrency::ThreadPool* intra_tp_{nullptr};
  concurrency::ThreadPool* inter_tp_{nullptr};
  std::atomic<int>& concurrent_num_runs_;
  // __Ctor Refcounting and spinning control
  ThreadPoolSpinningSwitch(concurrency::ThreadPool* intra_tp,
                           concurrency::ThreadPool* inter_tp,
                           std::atomic<int>& ref) noexcept
      : intra_tp_(intra_tp), inter_tp_(inter_tp), concurrent_num_runs_(ref) {
    if (concurrent_num_runs_.fetch_add(1, std::memory_order_relaxed) == 0) {
      if (intra_tp_) intra_tp_->EnableSpinning();
      if (inter_tp_) inter_tp_->EnableSpinning();
    }
  }
  ~ThreadPoolSpinningSwitch() {
    if (1 == concurrent_num_runs_.fetch_sub(1, std::memory_order_acq_rel)) {
      if (intra_tp_) intra_tp_->DisableSpinning();
      if (inter_tp_) inter_tp_->DisableSpinning();
    }
  }
};
}  // namespace

Status InferenceSession::Run(const RunOptions& run_options,
                             gsl::span<const std::string> feed_names, gsl::span<const OrtValue> feeds,
                             gsl::span<const std::string> output_names, std::vector<OrtValue>* p_fetches,
                             const std::vector<OrtDevice>* p_fetches_device_info) {
  TimePoint tp;
  if (session_profiler_.IsEnabled()) {
    tp = session_profiler_.Start();
  }

#ifdef ONNXRUNTIME_ENABLE_INSTRUMENT
  TraceLoggingActivity<telemetry_provider_handle> ortrun_activity;
  ortrun_activity.SetRelatedActivity(session_activity);
  TraceLoggingWriteStart(ortrun_activity, "OrtRun");
#endif
  Status retval = Status::OK();
  const Env& env = Env::Default();

  // Increment/decrement concurrent_num_runs_ and control
  // session threads spinning as configured. Do nothing for graph replay except the counter.
  const bool control_spinning = use_per_session_threads_ &&
                                force_spinning_stop_between_runs_ &&
                                !cached_execution_provider_for_graph_replay_.IsGraphCaptured();
  auto* intra_tp = (control_spinning) ? thread_pool_.get() : nullptr;
  auto* inter_tp = (control_spinning) ? inter_op_thread_pool_.get() : nullptr;
  ThreadPoolSpinningSwitch runs_refcounter_and_tp_spin_control(intra_tp, inter_tp, current_num_runs_);

  // Check if this Run() is simply going to be a CUDA Graph replay.
  if (cached_execution_provider_for_graph_replay_.IsGraphCaptured()) {
    LOGS(*session_logger_, INFO) << "Replaying the captured "
                                 << cached_execution_provider_for_graph_replay_.Type()
                                 << " CUDA Graph for this model with tag: " << run_options.run_tag;
    ORT_RETURN_IF_ERROR_SESSIONID_(cached_execution_provider_for_graph_replay_.ReplayGraph());
  } else {
    InlinedVector<IExecutionProvider*> exec_providers_to_stop;
    exec_providers_to_stop.reserve(execution_providers_.NumProviders());

    InlinedVector<AllocatorPtr> arenas_to_shrink;

    ORT_TRY {
      if (!is_inited_) {
        LOGS(*session_logger_, ERROR) << "Session was not initialized";
        return Status(common::ONNXRUNTIME, common::FAIL, "Session not initialized.");
      }

      // log evaluation start to trace logging provider
      env.GetTelemetryProvider().LogEvaluationStart();

      ORT_RETURN_IF_ERROR_SESSIONID_(ValidateInputs(feed_names, feeds));
      ORT_RETURN_IF_ERROR_SESSIONID_(ValidateOutputs(output_names, p_fetches));

      // shrink certain default memory arenas if the user has requested for it
      const std::string& shrink_memory_arenas =
          run_options.config_options.GetConfigOrDefault(kOrtRunOptionsConfigEnableMemoryArenaShrinkage, "");

      if (!shrink_memory_arenas.empty()) {
        ORT_RETURN_IF_ERROR_SESSIONID_(ValidateAndParseShrinkArenaString(shrink_memory_arenas, arenas_to_shrink));
      }

      FeedsFetchesInfo info(feed_names, output_names, session_state_->GetOrtValueNameIdxMap());
      FeedsFetchesManager feeds_fetches_manager{std::move(info)};

      if (p_fetches_device_info) {
        // populate the target device info. ignored if pre-allocated fetches are provided
        const auto& fetch_device_info = *p_fetches_device_info;
        auto& fetch_info = feeds_fetches_manager.GetMutableFetchesDeviceCopyInfo();

        for (size_t i = 0, end = output_names.size(); i < end; ++i) {
          fetch_info[i].target_device = fetch_device_info[i];
        }
      }

      if (!run_options.run_tag.empty()) {
        LOGS(*session_logger_, INFO) << "Running with tag: " << run_options.run_tag;
      }

      // scope of owned_run_logger is just the call to Execute.
      // If Execute ever becomes async we need a different approach
      std::unique_ptr<logging::Logger> owned_run_logger;
      const auto& run_logger = CreateLoggerForRun(run_options, owned_run_logger);

      std::optional<std::lock_guard<OrtMutex>> sequential_run_lock;
      if (is_concurrent_run_supported_ == false) {
        sequential_run_lock.emplace(session_mutex_);
      }

      // info all execution providers InferenceSession:Run started
      // TODO: only call OnRunStart for all providers in-use
      for (auto& xp : execution_providers_) {
        // call OnRunStart and add to exec_providers_to_stop if successful
        auto start_func = [&xp, &exec_providers_to_stop]() {
          auto status = xp->OnRunStart();
          if (status.IsOK())
            exec_providers_to_stop.push_back(xp.get());

          return status;
        };

        ORT_CHECK_AND_SET_RETVAL(start_func());
      }

#if !defined(ORT_MINIMAL_BUILD)
      if (run_options.only_execute_path_to_fetches) {
        session_state_->UpdateToBeExecutedNodes(feeds_fetches_manager.GetFeedsFetchesInfo().fetches_mlvalue_idxs);
      }
#endif

      // execute the graph
#ifdef DEBUG_NODE_INPUTS_OUTPUTS
      session_state_->IncrementGraphExecutionCounter();
#endif

      ORT_CHECK_AND_SET_RETVAL(utils::ExecuteGraph(*session_state_, feeds_fetches_manager, feeds, *p_fetches,
                                                   session_options_.execution_mode, run_options.terminate, run_logger,
                                                   run_options.only_execute_path_to_fetches));
    }
    ORT_CATCH(const std::exception& e) {
      ORT_HANDLE_EXCEPTION([&]() {
        retval = Status(common::ONNXRUNTIME, common::FAIL, e.what());
      });
    }
    ORT_CATCH(...) {
      retval = Status(common::ONNXRUNTIME, common::RUNTIME_EXCEPTION, "Encountered unknown exception in Run()");
    }

    // info all execution providers InferenceSession:Run ended
    for (auto* xp : exec_providers_to_stop) {
      auto status = xp->OnRunEnd(/*sync_stream*/ true);
      ORT_CHECK_AND_SET_RETVAL(status);
    }

    if (!arenas_to_shrink.empty()) {
      ShrinkMemoryArenas(arenas_to_shrink);
    }
  }

  // keep track of telemetry
  ++telemetry_.total_runs_since_last_;
  telemetry_.total_run_duration_since_last_ += TimeDiffMicroSeconds(tp);

  // time to send telemetry?
  if (TimeDiffMicroSeconds(telemetry_.time_sent_last_) > Telemetry::kDurationBetweenSending) {
    // send the telemetry
    env.GetTelemetryProvider().LogRuntimePerf(session_id_, telemetry_.total_runs_since_last_,
                                              telemetry_.total_run_duration_since_last_);
    // reset counters
    telemetry_.time_sent_last_ = std::chrono::high_resolution_clock::now();
    telemetry_.total_runs_since_last_ = 0;
    telemetry_.total_run_duration_since_last_ = 0;
  }

  // log evaluation stop to trace logging provider
  env.GetTelemetryProvider().LogEvaluationStop();

  // send out profiling events (optional)
  if (session_profiler_.IsEnabled()) {
    session_profiler_.EndTimeAndRecordEvent(profiling::SESSION_EVENT, "model_run", tp);
  }
#ifdef ONNXRUNTIME_ENABLE_INSTRUMENT
  TraceLoggingWriteStop(ortrun_activity, "OrtRun");
#endif

  // As two inference runs (one for memory allocation and one for graph capturing)
  // are needed before replaying the captured graph, here run the inference again
  // to capture the graph, so that users just need one session run to capture
  // the graph.
  if (retval.IsOK() && cached_execution_provider_for_graph_replay_.IsGraphCaptureEnabled() &&
      !cached_execution_provider_for_graph_replay_.IsGraphCaptured()) {
    LOGS(*session_logger_, INFO) << "Start the second Run() to capture the graph. "
                                    "The first one is for necessary memory allocation;"
                                    "The second one is for capturing the graph.";
    ORT_RETURN_IF_ERROR(Run(run_options, feed_names, feeds, output_names, p_fetches, p_fetches_device_info));
  }
  return retval;
}

common::Status InferenceSession::Run(const NameMLValMap& feeds, gsl::span<const std::string> output_names,
                                     std::vector<OrtValue>* p_fetches) {
  return Run(RunOptions(), feeds, output_names, p_fetches);
}

common::Status InferenceSession::Run(const RunOptions& run_options, const NameMLValMap& feeds_map,
                                     gsl::span<const std::string> output_names, std::vector<OrtValue>* p_fetches) {
  InlinedVector<std::string> feed_names;
  InlinedVector<OrtValue> feeds;

  const auto num_feeds = feeds_map.size();
  feed_names.reserve(num_feeds);
  feeds.reserve(num_feeds);

  for (auto& pair : feeds_map) {
    feed_names.push_back(pair.first);
    feeds.push_back(pair.second);
  }

  return Run(run_options, feed_names, feeds, output_names, p_fetches, nullptr);
}

std::pair<common::Status, const ModelMetadata*> InferenceSession::GetModelMetadata() const {
  {
    std::lock_guard<onnxruntime::OrtMutex> l(session_mutex_);
    if (!is_model_loaded_) {
      LOGS(*session_logger_, ERROR) << "Model was not loaded";
      return std::make_pair(common::Status(common::ONNXRUNTIME, common::FAIL, "Model was not loaded."), nullptr);
    }
  }

  return std::make_pair(common::Status::OK(), &model_metadata_);
}

std::pair<common::Status, const InputDefList*> InferenceSession::GetModelInputs() const {
  {
    std::lock_guard<onnxruntime::OrtMutex> l(session_mutex_);
    if (!is_model_loaded_) {
      LOGS(*session_logger_, ERROR) << "Model was not loaded";
      return std::make_pair(common::Status(common::ONNXRUNTIME, common::FAIL, "Model was not loaded."), nullptr);
    }
  }

  // return required inputs (excludes any inputs used for overriding initializers)
  return std::make_pair(common::Status::OK(), &model_->MainGraph().GetInputs());
}

std::pair<common::Status, const InputDefList*> InferenceSession::GetOverridableInitializers() const {
  {
    std::lock_guard<onnxruntime::OrtMutex> l(session_mutex_);
    if (!is_model_loaded_) {
      LOGS(*session_logger_, ERROR) << "Model was not loaded";
      return std::make_pair(common::Status(common::ONNXRUNTIME, common::FAIL, "Model was not loaded."), nullptr);
    }
  }

  // returns a list of initializers that can be overriden.
  return std::make_pair(common::Status::OK(), &model_->MainGraph().GetOverridableInitializers());
}

std::pair<common::Status, const OutputDefList*> InferenceSession::GetModelOutputs() const {
  {
    std::lock_guard<onnxruntime::OrtMutex> l(session_mutex_);
    if (!is_model_loaded_) {
      LOGS(*session_logger_, ERROR) << "Model was not loaded";
      return std::make_pair(common::Status(common::ONNXRUNTIME, common::FAIL, "Model was not loaded."), nullptr);
    }
  }

  return std::make_pair(common::Status::OK(), &output_def_list_);
}

common::Status InferenceSession::NewIOBinding(std::unique_ptr<IOBinding>* io_binding) {
  {
    std::lock_guard<onnxruntime::OrtMutex> l(session_mutex_);
    if (!is_inited_) {
      LOGS(*session_logger_, ERROR) << "Session was not initialized";
      return common::Status(common::ONNXRUNTIME, common::FAIL, "Session not initialized.");
    }
  }

  *io_binding = std::make_unique<IOBinding>(*session_state_);
  return Status::OK();
}

common::Status InferenceSession::Run(const RunOptions& run_options, IOBinding& io_binding) {
  // TODO should Run() call io_binding.SynchronizeInputs() or should it let the callers do it?
  // io_binding.SynchronizeInputs();
  return Run(run_options, io_binding.GetInputNames(), io_binding.GetInputs(), io_binding.GetOutputNames(),
             &io_binding.GetOutputs(), &io_binding.GetOutputsDeviceInfo());
}

common::Status InferenceSession::Run(IOBinding& io_binding) {
  RunOptions run_options;
  return Run(run_options, io_binding);
}

template <typename T>
void InferenceSession::StartProfiling(const std::basic_string<T>& file_prefix) {
  std::basic_ostringstream<T> ss;
  ss << file_prefix << "_" << GetCurrentTimeString<T>() << ".json";
  session_profiler_.StartProfiling(ss.str());
}

void InferenceSession::StartProfiling(const std::string& file_prefix) {
  StartProfiling<char>(file_prefix);
}

#ifdef _WIN32
void InferenceSession::StartProfiling(const std::wstring& file_prefix) {
  StartProfiling<PATH_CHAR_TYPE>(file_prefix);
}
#endif

void InferenceSession::StartProfiling(const logging::Logger* logger_ptr) {
  session_profiler_.StartProfiling(logger_ptr);
}

std::string InferenceSession::EndProfiling() {
  if (is_model_loaded_) {
    if (session_profiler_.IsEnabled()) {
      return session_profiler_.EndProfiling();
    } else {
      LOGS(*session_logger_, VERBOSE) << "Profiler is disabled.";
      return std::string();
    }
  }
  LOGS(*session_logger_, ERROR) << "Could not write a profile because no model was loaded.";
  return std::string();
}

const profiling::Profiler& InferenceSession::GetProfiling() const {
  return session_profiler_;
}

AllocatorPtr InferenceSession::GetAllocator(const OrtMemoryInfo& mem_info) const {
  return session_state_->GetAllocator(mem_info);
}

common::Status InferenceSession::ValidateAndParseShrinkArenaString(const std::string& ort_device_list,
                                                                   /*out*/ InlinedVector<AllocatorPtr>& arenas_to_shrink) const {
  arenas_to_shrink.reserve(5);  // Allocate some memory for the container (we are unlikely to see more than 5 memory arena shrink requests)

  std::istringstream ss_1(ort_device_list);
  std::string device_id_pair;

  // Process all device-id pair(s)
  while (std::getline(ss_1, device_id_pair, ';')) {
    std::istringstream ss_2(device_id_pair);
    std::string device_id_component;

    // default values
    OrtDevice::DeviceType device_type = -1;
    OrtDevice::MemoryType memory_type = OrtDevice::MemType::DEFAULT;
    OrtDevice::DeviceId device_id = 0;

    int iter = 0;
    // Process this device-id pair
    while (std::getline(ss_2, device_id_component, ':')) {
      if (iter == 0) {  // this component corresponds to device
        if (device_id_component == "cpu") {
          device_type = OrtDevice::CPU;
        } else if (device_id_component == "gpu") {
          device_type = OrtDevice::GPU;
        } else {
          return ORT_MAKE_STATUS(ONNXRUNTIME, INVALID_ARGUMENT, "Unsupported device specified in the memory arena shrink list: ",
                                 device_id_component);
        }
      } else if (iter == 1) {  // This component corresponds to device id
        if (!TryParseStringWithClassicLocale<OrtDevice::DeviceId>(device_id_component, device_id)) {
          return ORT_MAKE_STATUS(ONNXRUNTIME, INVALID_ARGUMENT, "Unsupported device id in the memory arena shrink list: ",
                                 device_id_component);
        }
      }

      ++iter;
    }

    // Shrink if it is an arena based allocator
    auto alloc = session_state_->GetAllocator(OrtDevice(device_type, memory_type, device_id));

    if (alloc == nullptr) {
      return ORT_MAKE_STATUS(ONNXRUNTIME, INVALID_ARGUMENT, "Did not find an arena based allocator registered for device-id ",
                             " combination in the memory arena shrink list: ", device_id_pair);
    }

    if (alloc->Info().alloc_type != OrtAllocatorType::OrtArenaAllocator) {
      return ORT_MAKE_STATUS(ONNXRUNTIME, INVALID_ARGUMENT, "The registered allocator for device-id ",
                             " combination is not an arena based allocator: ", device_id_pair);
    }

    arenas_to_shrink.push_back(std::move(alloc));
  }

  return Status::OK();
}

void InferenceSession::ShrinkMemoryArenas(gsl::span<const AllocatorPtr> arenas_to_shrink) {
  for (auto& alloc : arenas_to_shrink) {
    auto status = static_cast<BFCArena*>(alloc.get())->Shrink();

    if (!status.IsOK()) {
      LOGS(*session_logger_, WARNING) << "Unable to shrink arena: " << alloc->Info().ToString()
                                      << " error message: " << status.ErrorMessage();
    }
  }
}

#if !defined(ORT_MINIMAL_BUILD)
// assumes model has already been loaded before
common::Status InferenceSession::DoPostLoadProcessing(onnxruntime::Model& model) {
  // TODO add other post load processing here
  common::Status status = SaveModelMetadata(model);
  return status;
}
#endif

common::Status InferenceSession::SaveModelMetadata(const onnxruntime::Model& model) {
  VLOGS(*session_logger_, 1) << "Saving model metadata";
  const onnxruntime::Graph& graph = model.MainGraph();

  // save model metadata
  model_metadata_.producer_name = model.ProducerName();
  model_metadata_.description = model.DocString();
  model_metadata_.graph_description = model.GraphDocString();
  model_metadata_.domain = model.Domain();
  model_metadata_.version = model.ModelVersion();
  model_metadata_.custom_metadata_map = model.MetaData();
  model_metadata_.graph_name = graph.Name();

  required_inputs_.clear();
  for (auto input : graph.GetInputs()) {
    required_inputs_.insert(input->Name());
  }

  auto add_inputs = [this](const InputDefList& inputs) {
    input_def_map_.clear();
    input_def_map_.reserve(inputs.size());
    for (auto elem : inputs) {
      auto elem_type = utils::GetMLDataType(*elem);
      auto elem_shape_proto = elem->Shape();
      input_def_map_.insert(
          {elem->Name(),
           InputDefMetaData(
               elem, elem_type,
               elem_shape_proto ? utils::GetTensorShapeFromTensorShapeProto(*elem_shape_proto) : TensorShape())});
    }
  };

  if (graph.CanOverrideInitializer()) {
    // for IR 4 or higher it is optional to have a matching graph input for an initializer, and if one exists the
    // initializer is explicitly overridable.
    add_inputs(graph.GetInputsIncludingInitializers());
  } else {
    // for IR < 4 we don't allow overriding initializers so that they can be treated as constant. exclude them from
    // the list of valid inputs by just using the GetInputs() list.
    add_inputs(graph.GetInputs());
  }

  // save outputs
  const auto& outputs = graph.GetOutputs();
  output_def_list_ = outputs;  // A direct copy of outputs

  model_output_names_.clear();
  model_output_names_.reserve(outputs.size());
  for (const auto& elem : outputs) {
    model_output_names_.insert(elem->Name());
  }

  VLOGS(*session_logger_, 1) << "Done saving model metadata";
  return common::Status::OK();
}

// Create a Logger for a single execution if possible. Otherwise use the default logger.
// If a new logger is created, it will also be stored in new_run_logger,
// which must remain valid for the duration of the execution.
// If the default logger is used, new_run_logger will remain empty.
// The returned value should be used in the execution.
const logging::Logger& InferenceSession::CreateLoggerForRun(const RunOptions& run_options,
                                                            std::unique_ptr<logging::Logger>& new_run_logger) {
  const logging::Logger* run_logger;

  // create a per-run logger if we can
  if (logging_manager_ != nullptr) {
    std::string run_log_id{session_options_.session_logid};

    if (!session_options_.session_logid.empty() && !run_options.run_tag.empty()) {
      run_log_id += ":";
    }

    run_log_id += run_options.run_tag;

    logging::Severity severity = logging::Severity::kWARNING;
    if (run_options.run_log_severity_level == -1) {
      severity = session_logger_->GetSeverity();
    } else {
      ORT_ENFORCE(run_options.run_log_severity_level >= 0 &&
                      run_options.run_log_severity_level <= static_cast<int>(logging::Severity::kFATAL),
                  "Invalid run log severity level. Not a valid onnxruntime::logging::Severity value: ",
                  run_options.run_log_severity_level);
      severity = static_cast<logging::Severity>(run_options.run_log_severity_level);
    }

    new_run_logger = logging_manager_->CreateLogger(run_log_id, severity, false, run_options.run_log_verbosity_level);

    run_logger = new_run_logger.get();
    VLOGS(*run_logger, 1) << "Created logger for run with id of " << run_log_id;
  } else {
    // fallback to using default logger. this does NOT have any session or run specific id/tag in it
    run_logger = session_logger_;
    VLOGS(*run_logger, 1) << "Using default logger for run " << run_options.run_tag;
  }

  return *run_logger;
}

void InferenceSession::InitLogger(logging::LoggingManager* logging_manager) {
  // create logger for session, using provided logging manager if possible
  if (logging_manager != nullptr) {
    logging::Severity severity = logging::Severity::kWARNING;
    if (session_options_.session_log_severity_level == -1) {
      severity = logging::LoggingManager::DefaultLogger().GetSeverity();
    } else {
      ORT_ENFORCE(session_options_.session_log_severity_level >= 0 &&
                      session_options_.session_log_severity_level <= static_cast<int>(logging::Severity::kFATAL),
                  "Invalid session log severity level. Not a valid onnxruntime::logging::Severity value: ",
                  session_options_.session_log_severity_level);
      severity = static_cast<logging::Severity>(session_options_.session_log_severity_level);
    }

    owned_session_logger_ = logging_manager_->CreateLogger(session_options_.session_logid, severity, false,
                                                           session_options_.session_log_verbosity_level);
    session_logger_ = owned_session_logger_.get();
  } else {
    session_logger_ = &logging::LoggingManager::DefaultLogger();
  }
}

#if !defined(ORT_MINIMAL_BUILD)

// Registers all the predefined transformers with transformer manager
common::Status InferenceSession::AddPredefinedTransformers(
    GraphTransformerManager& transformer_manager,
    TransformerLevel graph_optimization_level,
    MinimalBuildOptimizationHandling minimal_build_optimization_handling,
    RecordRuntimeOptimizationProducedNodeOpSchemaFn record_runtime_optimization_produced_op_schema_fn) const {
  const auto& cpu_ep = *execution_providers_.Get(onnxruntime::kCpuExecutionProvider);
  for (int i = static_cast<int>(TransformerLevel::Level1); i <= static_cast<int>(TransformerLevel::MaxLevel); i++) {
    TransformerLevel level = static_cast<TransformerLevel>(i);
    if (graph_optimization_level >= level) {
      // Generate and register transformers for level
      auto transformers_to_register = [&]() {
        const bool use_full_build_optimizations =
            level == TransformerLevel::Level1 ||
            minimal_build_optimization_handling == MinimalBuildOptimizationHandling::ApplyFullBuildOptimizations;

        if (use_full_build_optimizations) {
          return optimizer_utils::GenerateTransformers(level, session_options_, cpu_ep,
                                                       optimizers_to_disable_);
        } else {
          const auto sat_context =
              minimal_build_optimization_handling ==
                      MinimalBuildOptimizationHandling::SaveMinimalBuildRuntimeOptimizations
                  ? SatApplyContextVariant{SatRuntimeOptimizationSaveContext{
                        record_runtime_optimization_produced_op_schema_fn}}
                  : SatApplyContextVariant{SatDirectApplicationContext{}};
          return optimizer_utils::GenerateTransformersForMinimalBuild(level, session_options_, sat_context, cpu_ep,
                                                                      optimizers_to_disable_);
        }
      }();

      for (auto& entry : transformers_to_register) {
        ORT_RETURN_IF_ERROR(transformer_manager.Register(std::move(entry), level));
      }
    }
  }
  return Status::OK();
}

#endif  // !defined(ORT_MINIMAL_BUILD)

common::Status InferenceSession::WaitForNotification(Notification* p_executor_done, int64_t timeout_in_ms) {
  if (timeout_in_ms > 0) {
    ORT_NOT_IMPLEMENTED(__FUNCTION__, "timeout_in_ms >0 is not supported");  // TODO
  }
  p_executor_done->Wait();

  return Status::OK();
}

SessionIOBinding::SessionIOBinding(InferenceSession* session) : sess_(session) {
  ORT_ENFORCE(session->NewIOBinding(&binding_).IsOK());
}

const InferenceSession* SessionIOBinding::GetInferenceSession() const {
  return sess_;
}

InferenceSession* SessionIOBinding::GetInferenceSession() {
  return sess_;
}

const IOBinding* SessionIOBinding::Get() const {
  return binding_.get();
}

IOBinding* SessionIOBinding::Get() {
  return binding_.get();
}

}  // namespace onnxruntime<|MERGE_RESOLUTION|>--- conflicted
+++ resolved
@@ -1420,14 +1420,6 @@
                                                              *session_state_));
 
 #if !defined(ORT_MINIMAL_BUILD) || defined(ORT_EXTENDED_MINIMAL_BUILD)
-<<<<<<< HEAD
-=======
-      // nodes are already partitioned, but a custom EP may compile some at runtime.
-      // run the partitioning to allow that to happen.
-      ORT_RETURN_IF_ERROR(PartitionOrtFormatModel(graph, execution_providers_, kernel_registry_manager_,
-                                                  *session_state_));
-
->>>>>>> b48f71fc
       const auto& cpu_ep = *execution_providers_.Get(onnxruntime::kCpuExecutionProvider);
       ORT_RETURN_IF_ERROR_SESSIONID_(
           ApplyOrtFormatModelRuntimeOptimizations(graph, *session_logger_, session_options_, optimizers_to_disable_,
