--- conflicted
+++ resolved
@@ -3571,11 +3571,7 @@
       ++iter;
     }
 
-<<<<<<< HEAD
-    // Shrink if it is an arena based allocator
-=======
     // Shrink if it is a BFCArena allocator
->>>>>>> 01912ceb
     // Iterate through the registered allocators as we could have multiple allocators for the device+type
     // if they differ by vendor_id.
     for (const auto& [device, allocator_ptr] : session_state_->GetAllocators()) {
