--- conflicted
+++ resolved
@@ -971,12 +971,8 @@
 }
 
 Status InferenceSession::LoadOrtModel(const void* model_data, int model_data_len) {
-<<<<<<< HEAD
-  return LoadOrtModel([&]() {
+  return LoadOrtModelWithLoader([&]() {
     const auto& config_options = GetSessionOptions().config_options;
-=======
-  return LoadOrtModelWithLoader([&]() {
->>>>>>> 3efd9a73
     const auto use_ort_model_bytes_directly =
         config_options.GetConfigOrDefault(kOrtSessionOptionsConfigUseORTModelBytesDirectly, "0") == "1";
 
