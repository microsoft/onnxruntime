// Copyright (c) Microsoft Corporation. All rights reserved.
// Licensed under the MIT License.

#include "core/graph/onnx_protobuf.h"
#include "core/session/inference_session.h"

#include <memory>
#include <sstream>
#include <unordered_set>
#include <list>
#include <string>
#include <thread>

#include "core/common/denormal.h"
#include "core/common/logging/logging.h"
#include "core/common/parse_string.h"
#include "core/common/path_string.h"
#include "core/flatbuffers/flatbuffers_utils.h"
#include "core/flatbuffers/ort_format_version.h"
#include "core/framework/allocatormgr.h"
#include "core/framework/bfc_arena.h"
#include "core/framework/error_code_helper.h"
#include "core/framework/execution_frame.h"
#include "core/framework/feeds_fetches_manager.h"
#include "core/framework/graph_partitioner.h"
#include "core/framework/kernel_def_builder.h"
#include "core/framework/kernel_registry.h"
#include "core/framework/kernel_type_str_resolver.h"
#include "core/framework/kernel_type_str_resolver_utils.h"
#include "core/framework/mldata_type_utils.h"
#include "core/framework/TensorSeq.h"
#include "core/framework/tensorprotoutils.h"
#include "core/framework/tensor_type_and_shape.h"
#include "core/framework/op_kernel_context_internal.h"
#include "core/framework/ort_value_pattern_planner.h"
#include "core/framework/transform_layout_functions.h"
#include "core/framework/utils.h"
#include "core/graph/graph_viewer.h"
#include "core/graph/model.h"
#include "core/optimizer/graph_transformer_utils.h"
#include "core/optimizer/graph_transformer.h"
#include "core/optimizer/insert_cast_transformer.h"
#include "core/optimizer/qdq_transformer/ensure_unique_dq_for_node_unit.h"
#include "core/optimizer/rule_based_graph_transformer.h"
#include "core/optimizer/selectors_actions/selector_action_transformer_apply_contexts.h"
#include "core/optimizer/transformer_memcpy.h"
#include "core/optimizer/transpose_optimizer/optimizer_utils.h"
#include "core/platform/Barrier.h"
#include "core/platform/ort_mutex.h"
#include "core/platform/threadpool.h"
#include "core/providers/cpu/controlflow/utils.h"
#include "core/providers/cpu/cpu_execution_provider.h"
#ifdef USE_DML  // TODO: This is necessary for the workaround in TransformGraph
#include "core/providers/dml/DmlExecutionProvider/src/DmlGraphFusionTransformer.h"
#include "core/providers/dml/DmlExecutionProvider/src/GraphTransformer.h"
#include "core/providers/dml/dml_session_options_config_keys.h"
#endif
#include "core/session/environment.h"
#include "core/session/IOBinding.h"
#include "core/session/inference_session_utils.h"
#include "core/session/onnxruntime_session_options_config_keys.h"
#include "core/session/onnxruntime_run_options_config_keys.h"
#include "core/util/protobuf_parsing_utils.h"
#include "core/util/thread_utils.h"

// custom ops are not available in a minimal build unless ORT_MINIMAL_BUILD_CUSTOM_OPS is set
#if !defined(ORT_MINIMAL_BUILD) || defined(ORT_MINIMAL_BUILD_CUSTOM_OPS)
#include "core/framework/customregistry.h"
#include "core/session/custom_ops.h"
#endif
#ifdef ENABLE_TRAINING
#include "core/framework/partial_graph_execution_state.h"
#include "core/framework/stream_execution_context.h"
#endif

using namespace ONNX_NAMESPACE;
using namespace onnxruntime::common;

namespace onnxruntime {
namespace {
template <typename T>
const T* GetDateFormatString();

template <>
inline const char* GetDateFormatString<char>() {
  return "%Y-%m-%d_%H-%M-%S";
}
#ifdef _WIN32
template <>
inline const wchar_t* GetDateFormatString<wchar_t>() {
  return L"%Y-%m-%d_%H-%M-%S";
}
#endif
// TODO: use LoggingManager::GetTimestamp and date::operator<<
// (see ostream_sink.cc for an example)
// to simplify this and match the log file timestamp format.
template <typename T>
inline std::basic_string<T> GetCurrentTimeString() {
  auto now = std::chrono::system_clock::now();
  auto in_time_t = std::chrono::system_clock::to_time_t(now);
  std::tm local_tm;  // NOLINT

#ifdef _WIN32
  ORT_ENFORCE(localtime_s(&local_tm, &in_time_t) == 0);
#else
  localtime_r(&in_time_t, &local_tm);
#endif

  T time_str[32];
  OrtStrftime<T>(time_str, sizeof(time_str), GetDateFormatString<T>(), &local_tm);
  return std::basic_string<T>(time_str);
}

#if !defined(ORT_MINIMAL_BUILD)

bool AreAllNodesInMainGraphAssignedToOneEp(const Graph& graph, ProviderType provider) {
  for (const auto& node : graph.Nodes()) {
    const auto& node_provider = node.GetExecutionProviderType();

    if (node_provider.empty() || node_provider != provider) {
      return false;
    }
  }

  return true;
}

bool HasControlflowNodes(const Graph& graph) {
  for (const auto& node : graph.Nodes()) {
    if (node.ContainsSubgraph()) {
      return true;
    }
  }

  return false;
}

Status GetMinimalBuildOptimizationHandling(
    std::string_view config_value, bool saving_ort_format,
    InferenceSession::MinimalBuildOptimizationHandling& minimal_build_optimization_handling) {
  if (config_value == "save") {
    if (saving_ort_format) {
      minimal_build_optimization_handling =
          InferenceSession::MinimalBuildOptimizationHandling::SaveMinimalBuildRuntimeOptimizations;
      return Status::OK();
    }
    return ORT_MAKE_STATUS(ONNXRUNTIME, INVALID_ARGUMENT,
                           kOrtSessionOptionsConfigMinimalBuildOptimizations,
                           " value of 'save' is only valid when saving an ORT format model.");
  }

  if (config_value == "apply") {
    minimal_build_optimization_handling =
        InferenceSession::MinimalBuildOptimizationHandling::OnlyApplyMinimalBuildOptimizations;
    return Status::OK();
  }

  if (config_value.empty()) {
    minimal_build_optimization_handling =
        InferenceSession::MinimalBuildOptimizationHandling::ApplyFullBuildOptimizations;
    return Status::OK();
  }

  return ORT_MAKE_STATUS(ONNXRUNTIME, INVALID_ARGUMENT,
                         "Invalid value for ", kOrtSessionOptionsConfigMinimalBuildOptimizations, ": ", config_value);
};

#endif  // !defined(ORT_MINIMAL_BUILD)

}  // namespace

std::atomic<uint32_t> InferenceSession::global_session_id_{1};

static Status FinalizeSessionOptions(const SessionOptions& user_provided_session_options,
                                     const ONNX_NAMESPACE::ModelProto& model_proto,
                                     bool is_model_proto_parsed,
                                     /*out*/ SessionOptions& finalized_session_options) {
#if !defined(ORT_MINIMAL_BUILD)
  const logging::Logger& default_logger = logging::LoggingManager::DefaultLogger();

  // By now the environment should have initialized. (It is enforced prior to this.)
  const Env& env_instance = Env::Default();

  bool session_options_from_model = false;

  // Get the value held by the environment variable - kOrtLoadConfigFromModelEnvVar
  const std::string load_config_from_model_env_var_value =
      env_instance.GetEnvironmentVar(inference_session_utils::kOrtLoadConfigFromModelEnvVar);

  // Ascertain if the model is to be read for the ORT config from the afore parsed env var
  if (!load_config_from_model_env_var_value.empty()) {
    // Check if the env var contains an unsupported value
    if (load_config_from_model_env_var_value.length() > 1 ||
        (load_config_from_model_env_var_value[0] != '0' && load_config_from_model_env_var_value[0] != '1')) {
      std::ostringstream oss;
      oss << "The only supported values for the environment variable "
          << inference_session_utils::kOrtLoadConfigFromModelEnvVar << " are '0' and '1'. "
          << "The environment variable contained the value: " << load_config_from_model_env_var_value;
      return ORT_MAKE_STATUS(ONNXRUNTIME, INVALID_ARGUMENT, oss.str());
    }

    if (load_config_from_model_env_var_value[0] == '1') {
      LOGS(default_logger, INFO) << "Reading the provided model for the ORT config";
      session_options_from_model = true;
    }
  }

  // The model is to be read for an ORT config json that may hold some/all session options
  if (session_options_from_model) {
    SessionOptions constructed_session_options;

    // In theory we should not hit this condition unless this internal class' APIs are being called incorrectly.
    // This is a good sanity check to enforce that the model has been parsed prior to looking into it for ort config.
    ORT_ENFORCE(is_model_proto_parsed, "ModelProto needs to be parsed to check for ORT config within it");

    // Use default logger as the session_logger_ hasn't been initialized yet.
    inference_session_utils::JsonConfigParser config_parser(default_logger);

    auto status = config_parser.ParseOrtConfigJsonInModelProto(model_proto);
    if (!status.IsOK()) {
      return status;
    }

    status = config_parser.ParseSessionOptionsFromModelProto(constructed_session_options);
    if (!status.IsOK()) {
      return status;
    }

    // use the constructed session options
    finalized_session_options = constructed_session_options;
  } else {
    // use user provided session options instance
    finalized_session_options = user_provided_session_options;
  }
#else
  ORT_UNUSED_PARAMETER(model_proto);
  ORT_UNUSED_PARAMETER(is_model_proto_parsed);
  finalized_session_options = user_provided_session_options;
#endif  // !defined(ORT_MINIMAL_BUILD)

  return Status::OK();
}

void InferenceSession::ConstructorCommon(const SessionOptions& session_options,
                                         const Environment& session_env) {
  auto status = FinalizeSessionOptions(session_options, model_proto_, is_model_proto_parsed_, session_options_);
  // a monotonically increasing session id for use in telemetry
  session_id_ = global_session_id_.fetch_add(1);
  ORT_ENFORCE(status.IsOK(), "Could not finalize session options while constructing the inference session. Error Message: ",
              status.ErrorMessage());

  // The call to InitLogger depends on the final state of session_options_. Hence it should be invoked
  // after the invocation of FinalizeSessionOptions.
  InitLogger(logging_manager_);  // this sets session_logger_ so that it can be used for logging after this point.

#if !defined(ORT_MINIMAL_BUILD)
  // Update the number of steps for the graph transformer manager using the "finalized" session options
  ORT_ENFORCE(graph_transformer_mgr_.SetSteps(session_options_.max_num_graph_transformation_steps).IsOK());
#endif

  bool set_denormal_as_zero =
      session_options_.config_options.GetConfigOrDefault(kOrtSessionOptionsConfigSetDenormalAsZero, "0") == "1";

  // The only first session option for flush-to-zero and denormal-as-zero is effective to main thread and OpenMP threads.
  {
    static std::once_flag once;

    std::call_once(once, [&] {
      SetDenormalAsZero(set_denormal_as_zero);

      LOGS(*session_logger_, INFO) << "Flush-to-zero and denormal-as-zero are " << ((set_denormal_as_zero) ? "on" : "off");
    });
  }

  use_per_session_threads_ = session_options.use_per_session_threads;
  force_spinning_stop_between_runs_ = session_options_.config_options.GetConfigOrDefault(kOrtSessionOptionsConfigForceSpinningStop, "0") == "1";

  if (use_per_session_threads_) {
    LOGS(*session_logger_, INFO) << "Creating and using per session threadpools since use_per_session_threads_ is true";
    {
      if (!external_intra_op_thread_pool_) {
        bool allow_intra_op_spinning =
            session_options_.config_options.GetConfigOrDefault(kOrtSessionOptionsConfigAllowIntraOpSpinning, "1") == "1";
        OrtThreadPoolParams to = session_options_.intra_op_param;
        std::basic_stringstream<ORTCHAR_T> ss;
        if (to.name) {
          ss << to.name << ORT_TSTR("-");
        }
        ss << ORT_TSTR("session-") << session_id_ << ORT_TSTR("-intra-op");
        thread_pool_name_ = ss.str();
        to.name = thread_pool_name_.c_str();
        to.set_denormal_as_zero = set_denormal_as_zero;
        // If the thread pool can use all the processors, then
        // we set affinity of each thread to each processor.
        to.allow_spinning = allow_intra_op_spinning;
        to.dynamic_block_base_ = std::stoi(session_options_.config_options.GetConfigOrDefault(kOrtSessionOptionsConfigDynamicBlockBase, "0"));
        LOGS(*session_logger_, INFO) << "Dynamic block base set to " << to.dynamic_block_base_;

        // Set custom threading functions
        to.custom_create_thread_fn = session_options_.custom_create_thread_fn;
        to.custom_thread_creation_options = session_options.custom_thread_creation_options;
        to.custom_join_thread_fn = session_options_.custom_join_thread_fn;
        if (session_options_.config_options.TryGetConfigEntry(kOrtSessionOptionsConfigIntraOpThreadAffinities, to.affinity_str)) {
          ORT_ENFORCE(!to.affinity_str.empty(), "Affinity string must not be empty");
        }
        to.auto_set_affinity = to.thread_pool_size == 0 &&
                               session_options_.execution_mode == ExecutionMode::ORT_SEQUENTIAL &&
                               to.affinity_str.empty();

        if (to.custom_create_thread_fn) {
          ORT_ENFORCE(to.custom_join_thread_fn, "custom join thread function not set for intra op thread pool");
        }

        thread_pool_ =
            concurrency::CreateThreadPool(&Env::Default(), to, concurrency::ThreadPoolType::INTRA_OP);
      }
    }
    if (session_options_.execution_mode == ExecutionMode::ORT_PARALLEL) {
      if (!external_inter_op_thread_pool_) {
        bool allow_inter_op_spinning =
            session_options_.config_options.GetConfigOrDefault(kOrtSessionOptionsConfigAllowInterOpSpinning, "1") == "1";
        OrtThreadPoolParams to = session_options_.inter_op_param;
        to.auto_set_affinity = to.thread_pool_size == 0 && session_options_.execution_mode == ExecutionMode::ORT_SEQUENTIAL;
        std::basic_stringstream<ORTCHAR_T> ss;
        if (to.name) {
          ss << to.name << ORT_TSTR("-");
        }
        ss << ORT_TSTR("session-") << session_id_ << ORT_TSTR("-inter-op");
        inter_thread_pool_name_ = ss.str();
        to.name = inter_thread_pool_name_.c_str();
        to.set_denormal_as_zero = set_denormal_as_zero;
        to.allow_spinning = allow_inter_op_spinning;
        to.dynamic_block_base_ = std::stoi(session_options_.config_options.GetConfigOrDefault(kOrtSessionOptionsConfigDynamicBlockBase, "0"));

        // Set custom threading functions
        to.custom_create_thread_fn = session_options_.custom_create_thread_fn;
        to.custom_thread_creation_options = session_options.custom_thread_creation_options;
        to.custom_join_thread_fn = session_options_.custom_join_thread_fn;

        if (to.custom_create_thread_fn) {
          ORT_ENFORCE(to.custom_join_thread_fn, "custom join thread function not set for inter op thread pool");
        }
        inter_op_thread_pool_ =
            concurrency::CreateThreadPool(&Env::Default(), to, concurrency::ThreadPoolType::INTER_OP);
        if (inter_op_thread_pool_ == nullptr) {
          LOGS(*session_logger_, INFO) << "Failed to create the inter-op thread pool for the parallel executor, setting ExecutionMode to SEQUENTIAL";
          session_options_.execution_mode = ExecutionMode::ORT_SEQUENTIAL;
        }
      }
    }
  } else {
    LOGS(*session_logger_, INFO) << "Using global/env threadpools since use_per_session_threads_ is false";
    intra_op_thread_pool_from_env_ = session_env.GetIntraOpThreadPool();
    inter_op_thread_pool_from_env_ = session_env.GetInterOpThreadPool();
    ORT_ENFORCE(session_env.EnvCreatedWithGlobalThreadPools(),
                "When the session is not configured to use per session"
                " threadpools, the env must be created with the the CreateEnvWithGlobalThreadPools API.");
  }

  session_profiler_.Initialize(session_logger_);
  if (session_options_.enable_profiling) {
    StartProfiling(session_options_.profile_file_prefix);
  }

  telemetry_ = {};
}

InferenceSession::InferenceSession(const SessionOptions& session_options, const Environment& session_env)
    :
#if !defined(ORT_MINIMAL_BUILD)
      graph_transformer_mgr_(session_options.max_num_graph_transformation_steps),
#endif
      logging_manager_(session_env.GetLoggingManager()),
      environment_(session_env) {
  // Initialize assets of this session instance
  ConstructorCommon(session_options, session_env);
}

InferenceSession::InferenceSession(const SessionOptions& session_options,
                                   const Environment& session_env,
                                   onnxruntime::concurrency::ThreadPool* external_intra_op_thread_pool,
                                   onnxruntime::concurrency::ThreadPool* external_inter_op_thread_pool)
    :
#if !defined(ORT_MINIMAL_BUILD)
      graph_transformer_mgr_(session_options.max_num_graph_transformation_steps),
#endif
      logging_manager_(session_env.GetLoggingManager()),
      external_intra_op_thread_pool_(external_intra_op_thread_pool),
      external_inter_op_thread_pool_(external_inter_op_thread_pool),
      environment_(session_env) {
  // Initialize assets of this session instance
  ConstructorCommon(session_options, session_env);
}

#if !defined(ORT_MINIMAL_BUILD)
InferenceSession::InferenceSession(const SessionOptions& session_options, const Environment& session_env,
                                   const PathString& model_uri)
    : model_location_(model_uri),
      graph_transformer_mgr_(session_options.max_num_graph_transformation_steps),
      logging_manager_(session_env.GetLoggingManager()),
      environment_(session_env) {
  auto status = Model::Load(model_location_, model_proto_);
  ORT_ENFORCE(status.IsOK(), "Given model could not be parsed while creating inference session. Error message: ",
              status.ErrorMessage());
  is_model_proto_parsed_ = true;
  // Finalize session options and initialize assets of this session instance
  ConstructorCommon(session_options, session_env);
}

#ifdef _WIN32
InferenceSession::InferenceSession(const SessionOptions& session_options,
                                   const Environment& session_env,
                                   const std::string& model_uri)
    : InferenceSession(session_options, session_env, ToPathString(model_uri)) {
}
#endif

InferenceSession::InferenceSession(const SessionOptions& session_options, const Environment& session_env,
                                   std::istream& model_istream)
    : graph_transformer_mgr_(session_options.max_num_graph_transformation_steps),
      logging_manager_(session_env.GetLoggingManager()),
      environment_(session_env) {
  Status st = Model::Load(model_istream, &model_proto_);
  ORT_ENFORCE(st.IsOK(), "Could not parse model successfully while constructing the inference session");
  is_model_proto_parsed_ = true;
  // Finalize session options and initialize assets of this session instance
  ConstructorCommon(session_options, session_env);
}

InferenceSession::InferenceSession(const SessionOptions& session_options, const Environment& session_env,
                                   const void* model_data, int model_data_len)
    : graph_transformer_mgr_(session_options.max_num_graph_transformation_steps),
      logging_manager_(session_env.GetLoggingManager()),
      environment_(session_env) {
  const bool result = model_proto_.ParseFromArray(model_data, model_data_len);
  ORT_ENFORCE(result, "Could not parse model successfully while constructing the inference session");
  is_model_proto_parsed_ = true;
  // Finalize session options and initialize assets of this session instance
  ConstructorCommon(session_options, session_env);
}

#endif  // !defined(ORT_MINIMAL_BUILD)

InferenceSession::~InferenceSession() {
  if (session_options_.enable_profiling) {
    ORT_TRY {
      EndProfiling();
    }
    ORT_CATCH(const std::exception& e) {
      // TODO: Currently we have no way to transport this error to the API user
      // Maybe this should be refactored, so that profiling must be explicitly
      // started and stopped via C-API functions.
      // And not like now a session option and therefore profiling must be started
      // and stopped implicitly.
      ORT_HANDLE_EXCEPTION([&]() {
        LOGS(*session_logger_, ERROR) << "Error during EndProfiling(): " << e.what();
      });
    }
    ORT_CATCH(...) {
      LOGS(*session_logger_, ERROR) << "Unknown error during EndProfiling()";
    }
  }

#ifdef ONNXRUNTIME_ENABLE_INSTRUMENT
  if (session_activity_started_)
    TraceLoggingWriteStop(session_activity, "OrtInferenceSessionActivity");
#endif
#if !defined(ORT_MINIMAL_BUILD) && defined(ORT_MEMORY_PROFILE)
  GetMemoryProfiler().GenerateMemoryProfile();
#endif
}

common::Status InferenceSession::RegisterExecutionProvider(const std::shared_ptr<IExecutionProvider>& p_exec_provider) {
  if (p_exec_provider == nullptr) {
    return Status(common::ONNXRUNTIME, common::FAIL, "Received nullptr for exec provider");
  }

  std::lock_guard<onnxruntime::OrtMutex> l(session_mutex_);

  if (is_inited_) {
    // adding an EP is pointless as the graph as already been partitioned so no nodes will be assigned to
    // the new EP
    LOGS(*session_logger_, ERROR) << "Execution providers must be registered before the session is initialized. ";
    return common::Status(common::ONNXRUNTIME, common::FAIL,
                          "Execution providers must be registered before the session is initialized.");
  }

  const std::string& provider_type = p_exec_provider->Type();

  // Some session option values (default or user provided) may not work with some EPs.
  // Rather than put the onus on the user to know these, make the appropriate change while logging the change.
  if (provider_type == onnxruntime::kDmlExecutionProvider) {
    // DML's memory is not byte addressable and hence mem pattern doesn't work.
    if (session_options_.enable_mem_pattern) {
      LOGS(*session_logger_, INFO)
          << "Having memory pattern enabled is not supported while using the DML Execution Provider. "
          << "So disabling it for this session since it uses the DML Execution Provider.";
      session_options_.enable_mem_pattern = false;
    }

    // Default this option to true when the DML EP is registered.
    // This should be removed if QDQ is supported for DML through QDQSelectorActionTransformer and the DML EP does not
    // rely on the constant folding pass for DequantizeLinear.
    optional<std::string> disable_quant_qdq = session_options_.config_options.GetConfigEntry(kOrtSessionOptionsDisableQuantQDQ);

    if (disable_quant_qdq == std::nullopt) {
      LOGS(*session_logger_, INFO)
          << "QDQ quantization is not supported while using the DML Execution Provider. "
          << "So disabling it for this session since it uses the DML Execution Provider.";

      auto st = session_options_.config_options.AddConfigEntry(kOrtSessionOptionsDisableQuantQDQ, "1");
      if (!st.IsOK()) {
        return st;
      }
    } else if (*disable_quant_qdq != "1") {
      LOGS(*session_logger_, WARNING)
          << "QDQ quantization is not supported while using the DML Execution Provider. "
          << "It is enabled within session options which may result in lower performance.";
    }

    // Parallel execution mode does not support DML EP
    if (session_options_.execution_mode != ExecutionMode::ORT_SEQUENTIAL) {
      LOGS(*session_logger_, INFO)
          << "Parallel execution mode does not support the DML Execution Provider. "
          << "So making the execution mode sequential for this session since it uses the DML Execution Provider.";

      session_options_.execution_mode = ExecutionMode::ORT_SEQUENTIAL;
    }
  }

#if !defined(ORT_MINIMAL_BUILD) || defined(ORT_MINIMAL_BUILD_CUSTOM_OPS)
  // Create Custom Op if EP requests it
  std::vector<OrtCustomOpDomain*> custom_op_domains;
  p_exec_provider->GetCustomOpDomainList(custom_op_domains);

  if (!custom_op_domains.empty()) {
    if (AddCustomOpDomains(custom_op_domains) != Status::OK()) {
      LOGS(*session_logger_, WARNING) << "Can't register custom op domains with ORT for " << provider_type;
    }
  }
#endif

  // if any EPs do not support concurrent calls to Run we add locking around graph execution
  if (p_exec_provider->ConcurrentRunSupported() == false) {
    is_concurrent_run_supported_ = false;
  }

  VLOGS(*session_logger_, 1) << "Adding execution provider of type: " << provider_type;
  auto p_data_xfr = p_exec_provider->GetDataTransfer();
  if (p_data_xfr) {
    auto st = data_transfer_mgr_.RegisterDataTransfer(std::move(p_data_xfr));
    if (!st.IsOK()) {
      return st;
    }
  }

  p_exec_provider->SetLogger(session_logger_);
  session_profiler_.AddEpProfilers(p_exec_provider->GetProfiler());
  return execution_providers_.Add(provider_type, p_exec_provider);
}

// Custom Op support
#if !defined(ORT_MINIMAL_BUILD) || defined(ORT_MINIMAL_BUILD_CUSTOM_OPS)
common::Status InferenceSession::AddCustomOpDomains(gsl::span<OrtCustomOpDomain* const> op_domains) {
  std::shared_ptr<CustomRegistry> custom_registry;
  ORT_RETURN_IF_ERROR_SESSIONID_(CreateCustomRegistry(op_domains, custom_registry));
  ORT_RETURN_IF_ERROR_SESSIONID_(RegisterCustomRegistry(custom_registry));
  return Status::OK();
}

common::Status InferenceSession::RegisterCustomRegistry(std::shared_ptr<CustomRegistry> custom_registry) {
  if (custom_registry == nullptr) {
    return Status(common::ONNXRUNTIME, common::FAIL, "Received nullptr for custom registry");
  }

  custom_registries_.push_back(custom_registry);

  // Insert session-level customized kernel registry.
  kernel_registry_manager_.RegisterKernelRegistry(custom_registry->GetKernelRegistry());

#if !defined(ORT_MINIMAL_BUILD)
  custom_schema_registries_.push_back(custom_registry->GetOpschemaRegistry());
#endif
  return Status::OK();
}
#endif  // !defined(ORT_MINIMAL_BUILD) || defined(ORT_MINIMAL_BUILD_CUSTOM_OPS)

#if !defined(ORT_MINIMAL_BUILD)
common::Status InferenceSession::RegisterGraphTransformer(
    std::unique_ptr<onnxruntime::GraphTransformer> p_graph_transformer, TransformerLevel level) {
  if (p_graph_transformer == nullptr) {
    return Status(common::ONNXRUNTIME, common::FAIL, "Received nullptr for graph transformer");
  }

  std::lock_guard<onnxruntime::OrtMutex> l(session_mutex_);

  if (is_inited_) {
    // adding a transformer now is pointless as the graph as already been transformed
    LOGS(*session_logger_, ERROR) << "Graph transformers must be registered before the session is initialized.";
    return common::Status(common::ONNXRUNTIME, common::FAIL,
                          "Graph transformers must be registered before the session is initialized.");
  }

  return graph_transformer_mgr_.Register(std::move(p_graph_transformer), level);
}

common::Status InferenceSession::SaveToOrtFormat(const PathString& filepath) const {
  ORT_RETURN_IF_NOT(FLATBUFFERS_LITTLEENDIAN, "ort format only supports little-endian machines");

  // Get the byte size of the ModelProto and round it to the next MB and use it as flatbuffers' init_size
  // TODO: Investigate whether we should set a max size, and clarify the cost of having a buffer smaller than
  // what the total flatbuffers serialized size will be.
  constexpr size_t m_bytes = 1024 * 1024;
  size_t fbs_buffer_size = std::max(m_bytes, model_->ToProto().ByteSizeLong());
  fbs_buffer_size = ((fbs_buffer_size + m_bytes - 1) / m_bytes) * m_bytes;
  flatbuffers::FlatBufferBuilder builder(fbs_buffer_size);

  auto ort_model_version = builder.CreateString(std::to_string(kOrtModelVersion));
  flatbuffers::Offset<fbs::Model> fbs_model;
  ORT_RETURN_IF_ERROR(
      model_->SaveToOrtFormat(builder, fbs_model));

  flatbuffers::Offset<fbs::KernelTypeStrResolver> fbs_kernel_type_str_resolver;
  KernelTypeStrResolver kernel_type_str_resolver{};
  ORT_RETURN_IF_ERROR(kernel_type_str_resolver.RegisterGraphNodeOpSchemas(model_->MainGraph()));
  ORT_RETURN_IF_ERROR(standalone::RegisterCustomOpNodeSchemas(kernel_type_str_resolver, model_->MainGraph()));

  for (const auto op_schema : saved_runtime_optimization_produced_node_op_schemas_) {
    ORT_RETURN_IF_ERROR(kernel_type_str_resolver.RegisterOpSchema(*op_schema));
  }

  ORT_RETURN_IF_ERROR(
      kernel_type_str_resolver.SaveToOrtFormat(builder, fbs_kernel_type_str_resolver));

  fbs::InferenceSessionBuilder sb(builder);
  sb.add_ort_version(ort_model_version);
  sb.add_model(fbs_model);
  sb.add_kernel_type_str_resolver(fbs_kernel_type_str_resolver);
  auto session = sb.Finish();
  builder.Finish(session, fbs::InferenceSessionIdentifier());

  {
    std::ofstream file(filepath, std::ios::binary);
    uint8_t* buf = builder.GetBufferPointer();
    int size = builder.GetSize();
    file.write(reinterpret_cast<const char*>(buf), size);
    ORT_RETURN_IF_NOT(file, "Failed to save ORT format model to file: ", ToUTF8String(filepath));
  }

  return Status::OK();
}

common::Status InferenceSession::LoadWithLoader(std::function<common::Status(std::shared_ptr<Model>&)> loader,
                                                const std::string& event_name) {
  Status status = Status::OK();
  TimePoint tp;
  if (session_profiler_.IsEnabled()) {
    tp = session_profiler_.Start();
  }
  ORT_TRY {
    std::lock_guard<onnxruntime::OrtMutex> l(session_mutex_);
    if (is_model_loaded_) {  // already loaded
      LOGS(*session_logger_, ERROR) << "This session already contains a loaded model.";
      return common::Status(common::ONNXRUNTIME, common::MODEL_LOADED, "This session already contains a loaded model.");
    }

    std::shared_ptr<onnxruntime::Model> p_tmp_model;
    status = loader(p_tmp_model);
    ORT_RETURN_IF_ERROR_SESSIONID_(status);

    model_ = p_tmp_model;

    status = DoPostLoadProcessing(*model_);
    ORT_RETURN_IF_ERROR_SESSIONID_(status);

    // all steps complete, mark the model as loaded.
    is_model_loaded_ = true;

    telemetry_.event_name_ = event_name;
  }
  ORT_CATCH(const std::exception& ex) {
    ORT_HANDLE_EXCEPTION([&]() {
      status = Status(common::ONNXRUNTIME, common::FAIL, "Exception during loading: " + std::string(ex.what()));
    });
  }
  ORT_CATCH(...) {
    LOGS(*session_logger_, ERROR) << "Unknown exception";
    status = Status(common::ONNXRUNTIME, common::RUNTIME_EXCEPTION,
                    "Encountered unknown exception in LoadWithLoader()");
  }

  if (session_profiler_.IsEnabled()) {
    session_profiler_.EndTimeAndRecordEvent(profiling::SESSION_EVENT, event_name, tp);
  }

  return status;
}

common::Status InferenceSession::LoadOnnxModel(const PathString& model_uri) {
  model_location_ = model_uri;
  auto loader = [this](std::shared_ptr<onnxruntime::Model>& model) {
#ifdef ENABLE_LANGUAGE_INTEROP_OPS
    LoadInterOp(model_location_, interop_domains_, [&](const char* msg) { LOGS(*session_logger_, WARNING) << msg; });
    InlinedVector<OrtCustomOpDomain*> domain_ptrs;
    domain_ptrs.reserve(interop_domains_.size());
    std::copy(std::begin(interop_domains_), std::end(interop_domains_), std::back_inserter(domain_ptrs));
    ORT_RETURN_IF_ERROR(AddCustomOpDomains(domain_ptrs));
#endif
    const bool strict_shape_type_inference = session_options_.config_options.GetConfigOrDefault(
                                                 kOrtSessionOptionsConfigStrictShapeTypeInference, "0") == "1";
    return onnxruntime::Model::Load(model_location_, model, HasLocalSchema() ? &custom_schema_registries_ : nullptr,
                                    *session_logger_,
                                    ModelOptions(true, strict_shape_type_inference));
  };

  common::Status st = LoadWithLoader(loader, "model_loading_uri");
  if (!st.IsOK()) {
    std::ostringstream oss;
    oss << "Load model from " << ToUTF8String(model_uri) << " failed:" << st.ErrorMessage();
    return common::Status(st.Category(), st.Code(), oss.str());
  }
  return Status::OK();
}

#endif  // !defined(ORT_MINIMAL_BUILD)

#if !defined(ORT_MINIMAL_BUILD) || defined(ORT_EXTENDED_MINIMAL_BUILD)
common::Status InferenceSession::FilterEnabledOptimizers(InlinedHashSet<std::string>&& optimizers_to_disable) {
  optimizers_to_disable_ = std::move(optimizers_to_disable);
  return Status::OK();
}
#endif  // !defined(ORT_MINIMAL_BUILD) || defined(ORT_EXTENDED_MINIMAL_BUILD)

common::Status InferenceSession::Load(const PathString& model_uri) {
  std::string model_type = session_options_.config_options.GetConfigOrDefault(kOrtSessionOptionsConfigLoadModelFormat, "");
  bool has_explicit_type = !model_type.empty();

  if ((has_explicit_type && model_type == "ORT") ||
      (!has_explicit_type && fbs::utils::IsOrtFormatModel(model_uri))) {
    return LoadOrtModel(model_uri);
  }

#if !defined(ORT_MINIMAL_BUILD)
  if (is_model_proto_parsed_) {
    return ORT_MAKE_STATUS(ONNXRUNTIME, FAIL,
                           "ModelProto corresponding to the model to be loaded has already been parsed. "
                           "Invoke Load().");
  }

  return LoadOnnxModel(model_uri);
#else
  return ORT_MAKE_STATUS(ONNXRUNTIME, INVALID_ARGUMENT, "ONNX format model is not supported in this build.");
#endif
}

#ifdef _WIN32
common::Status InferenceSession::Load(const std::string& model_uri) {
  return Load(ToPathString(model_uri));
}
#endif

common::Status InferenceSession::Load(const void* model_data, int model_data_len) {
  std::string model_type = session_options_.config_options.GetConfigOrDefault(kOrtSessionOptionsConfigLoadModelFormat, "");
  bool has_explicit_type = !model_type.empty();

  if ((has_explicit_type && model_type == "ORT") ||
      (!has_explicit_type &&
       fbs::utils::IsOrtFormatModelBytes(model_data, model_data_len))) {
    return LoadOrtModel(model_data, model_data_len);
  }

#if !defined(ORT_MINIMAL_BUILD)
  if (is_model_proto_parsed_) {
    return ORT_MAKE_STATUS(ONNXRUNTIME, FAIL,
                           "ModelProto corresponding to the model to be loaded has already been parsed. "
                           "Invoke Load().");
  }

  auto loader = [this, model_data, model_data_len](std::shared_ptr<onnxruntime::Model>& model) {
    ModelProto model_proto;

    const bool result = model_proto.ParseFromArray(model_data, model_data_len);
    if (!result) {
      return Status(common::ONNXRUNTIME, common::INVALID_PROTOBUF,
                    "Failed to load model because protobuf parsing failed.");
    }
#ifdef ENABLE_LANGUAGE_INTEROP_OPS
    LoadInterOp(model_proto, interop_domains_, [&](const char* msg) { LOGS(*session_logger_, WARNING) << msg; });
    InlinedVector<OrtCustomOpDomain*> domain_ptrs;
    domain_ptrs.reserve(interop_domains_.size());
    std::copy(std::begin(interop_domains_), std::end(interop_domains_), std::back_inserter(domain_ptrs));
    ORT_RETURN_IF_ERROR(AddCustomOpDomains(domain_ptrs));
#endif

    const bool strict_shape_type_inference = session_options_.config_options.GetConfigOrDefault(
                                                 kOrtSessionOptionsConfigStrictShapeTypeInference, "0") == "1";
    return onnxruntime::Model::Load(std::move(model_proto), PathString(), model,
                                    HasLocalSchema() ? &custom_schema_registries_ : nullptr, *session_logger_,
                                    ModelOptions(true, strict_shape_type_inference));
  };

  return LoadWithLoader(loader, "model_loading_array");
#else
  return ORT_MAKE_STATUS(ONNXRUNTIME, INVALID_ARGUMENT, "ONNX format model is not supported in this build.");
#endif
}

#if !defined(ORT_MINIMAL_BUILD)

common::Status InferenceSession::LoadOnnxModel(ModelProto model_proto) {
  if (is_model_proto_parsed_) {
    return ORT_MAKE_STATUS(ONNXRUNTIME, FAIL,
                           "ModelProto corresponding to the model to be loaded has already been parsed. "
                           "Invoke Load().");
  }

  auto loader = [this, &model_proto](std::shared_ptr<onnxruntime::Model>& model) {
#ifdef ENABLE_LANGUAGE_INTEROP_OPS
    LoadInterOp(model_proto, interop_domains_, [&](const char* msg) { LOGS(*session_logger_, WARNING) << msg; });
    InlinedVector<OrtCustomOpDomain*> domain_ptrs;
    domain_ptrs.reserve(interop_domains_.size());
    std::copy(std::begin(interop_domains_), std::end(interop_domains_), std::back_inserter(domain_ptrs));
    ORT_RETURN_IF_ERROR(AddCustomOpDomains(domain_ptrs));
#endif
    const bool strict_shape_type_inference = session_options_.config_options.GetConfigOrDefault(
                                                 kOrtSessionOptionsConfigStrictShapeTypeInference, "0") == "1";
    // This call will move model_proto to the constructed model instance
    return onnxruntime::Model::Load(std::move(model_proto), PathString(), model,
                                    HasLocalSchema() ? &custom_schema_registries_ : nullptr, *session_logger_,
                                    ModelOptions(true, strict_shape_type_inference));
  };

  return LoadWithLoader(loader, "model_loading_proto");
}

common::Status InferenceSession::LoadOnnxModel(std::unique_ptr<ModelProto> p_model_proto) {
  return LoadOnnxModel(std::move(*p_model_proto));
}

common::Status InferenceSession::Load(std::istream& model_istream, bool allow_released_opsets_only) {
  if (is_model_proto_parsed_) {
    return ORT_MAKE_STATUS(ONNXRUNTIME, FAIL,
                           "ModelProto corresponding to the model to be loaded has already been parsed. "
                           "Invoke Load().");
  }

  auto loader = [this, &model_istream, &allow_released_opsets_only](std::shared_ptr<onnxruntime::Model>& model) {
    ModelProto model_proto;
    Status st = Model::Load(model_istream, &model_proto);
    if (!st.IsOK()) {
      return st;
    }
#ifdef ENABLE_LANGUAGE_INTEROP_OPS
    LoadInterOp(model_proto, interop_domains_, [&](const char* msg) { LOGS(*session_logger_, WARNING) << msg; });
    InlinedVector<OrtCustomOpDomain*> domain_ptrs;
    domain_ptrs.reserve(interop_domains_.size());
    std::copy(std::begin(interop_domains_), std::end(interop_domains_), std::back_inserter(domain_ptrs));
    ORT_RETURN_IF_ERROR(AddCustomOpDomains(domain_ptrs));
#endif
    const bool strict_shape_type_inference = session_options_.config_options.GetConfigOrDefault(
                                                 kOrtSessionOptionsConfigStrictShapeTypeInference, "0") == "1";
    ModelOptions model_opts(allow_released_opsets_only,
                            strict_shape_type_inference);
    return onnxruntime::Model::Load(std::move(model_proto), PathString(), model,
                                    HasLocalSchema() ? &custom_schema_registries_ : nullptr,
                                    *session_logger_, model_opts);
  };

  return LoadWithLoader(loader, "model_loading_istream");
}

common::Status InferenceSession::Load() {
  if (!is_model_proto_parsed_) {
    return ORT_MAKE_STATUS(ONNXRUNTIME, FAIL,
                           "ModelProto corresponding to the model to be loaded has not been parsed yet. "
                           "This API should be called in conjunction with a ctor that takes a model abstraction.");
  }

  auto loader = [this](std::shared_ptr<onnxruntime::Model>& model) {
#ifdef ENABLE_LANGUAGE_INTEROP_OPS
    LoadInterOp(this->model_proto_, interop_domains_, [&](const char* msg) { LOGS(*session_logger_, WARNING) << msg; });
    InlinedVector<OrtCustomOpDomain*> domain_ptrs;
    domain_ptrs.reserve(interop_domains_.size());
    std::copy(std::begin(interop_domains_), std::end(interop_domains_), std::back_inserter(domain_ptrs));
    ORT_RETURN_IF_ERROR(AddCustomOpDomains(domain_ptrs));
#endif
    const bool strict_shape_type_inference = session_options_.config_options.GetConfigOrDefault(
                                                 kOrtSessionOptionsConfigStrictShapeTypeInference, "0") == "1";
    // Pass on ownership of the parsed ModelProto to the Model instance (its job here is done by this stage)
    return Model::Load(std::move(this->model_proto_), model_location_, model,
                       HasLocalSchema() ? &custom_schema_registries_ : nullptr, *session_logger_,
                       ModelOptions(true, strict_shape_type_inference));
  };

  return LoadWithLoader(loader, "model_loading_from_saved_proto");
}

common::Status InferenceSession::TransformGraph(onnxruntime::Graph& graph, bool saving_model_in_ort_format) {
  // The transformer order:
  // 1. ensure potential QDQ node units have unique DQ nodes (required transformer).
  //    - This is a required transformer as the ORT code has a hard requirement there are no overlapping QDQ node units.
  //    - We run it here in case optimizers are disabled.
  // 2. run level 1 optimizations. these only use ONNX operators.
  // 3. partition nodes based on EP capabilities. EPs may fuse nodes during this process.
  // 4. run level 2+ optimizations. level 2 and 3 optimizations use contrib ops.
  // 5. insert cast nodes (required transformer).
  // 6. insert copy nodes (required transformer).

  auto apply_transformer_once = [](const GraphTransformer& transformer, const logging::Logger& logger,
                                   Graph& graph) {
    bool modified = false;
    return transformer.Apply(graph, modified, logger);
  };

  // ensure potential QDQ node units have unique DQ nodes
  if (const bool disable_quant_qdq =
          session_options_.config_options.GetConfigOrDefault(kOrtSessionOptionsDisableQuantQDQ, "0") == "1";
      !disable_quant_qdq) {
    EnsureUniqueDQForNodeUnit ensure_unique_dq_for_node_unit{};
    ORT_RETURN_IF_ERROR_SESSIONID_(apply_transformer_once(ensure_unique_dq_for_node_unit, *session_logger_, graph));
  }

  // apply execution provider independent level 1 graph optimizations.
  ORT_RETURN_IF_ERROR_SESSIONID_(graph_transformer_mgr_.ApplyTransformers(graph, TransformerLevel::Level1, *session_logger_));

  // if saving model to ORT format we only assign nodes a custom EP can handle and don't compile them.
  // we do this to preserve the original nodes in the model but prevent optimizers from changing them.
  // at runtime, the ORT format model will re-do the partitioning/compilation of these nodes, which may change
  // to cover fewer nodes due to device capabilities.
  auto mode = saving_model_in_ort_format ? GraphPartitioner::Mode::kAssignOnly
                                         : GraphPartitioner::Mode::kNormal;

  layout_transformer::TransformLayoutFunction transform_layout_fn = nullptr;

  // only provide NCWH to NHWC layout transformer if supported
  if (layout_transformer::IsSupportedOpset(graph)) {
    // we want to run L1 transformers after the layout transform primarily to constant fold any initializers
    // that get converted to an alternative layout.
    // create a lambda to combine the two operations in the layout transformation function
    transform_layout_fn = [this](Graph& graph_to_transform, bool& modified,
                                 const IExecutionProvider& execution_provider,
                                 AllocatorPtr allocator,
                                 const layout_transformer::DebugGraphFn& debug_graph_fn) -> Status {
      AllocatorPtr cpu_allocator = std::make_shared<CPUAllocator>();
      ORT_RETURN_IF_ERROR_SESSIONID_(
<<<<<<< HEAD
          layout_transformer::TransformLayoutForEP(graph_to_transform, modified, execution_provider, allocator,
                                                   debug_graph_fn));
=======
          layout_transformer::TransformLayoutForEP(graph_to_transform, modified, execution_provider,
                                                   std::move(cpu_allocator), debug_graph_fn));
>>>>>>> 4ab7d410

      if (modified) {
        ORT_RETURN_IF_ERROR_SESSIONID_(
            graph_transformer_mgr_.ApplyTransformers(graph_to_transform, TransformerLevel::Level1, *session_logger_));

        // debug the graph after the L1 transformers have run against any layout transformation changes.
        // this is prior to GraphPartitioner::GetCapabilityForEP calling IExecutionProvider::GetCapability the second
        // time to validate the EP that requested the layout transformation can take all nodes using the new layout.
        // if that fails, this allows debugging the graph used in that GetCapability call.
        if (debug_graph_fn) {
          debug_graph_fn(graph_to_transform);
        }
      }

      return Status::OK();
    };
  }

  // debug infrastructure for layout transformation. it's extremely difficult to trace the transpose optimizer changes
  // manually, so dumping out the model so it can be viewed in Netron makes it far easier
  layout_transformer::DebugGraphFn debug_graph_fn;
  if (transform_layout_fn) {
    bool enable_debug = session_options_.config_options.GetConfigOrDefault(kDebugLayoutTransformation, "0") == "1";

    if (enable_debug) {
      // init counter to 1 to match to documentation and have a more natural output filename of '..._step_1.onnx'
      // for the result of the first step in layout transformation
      debug_graph_fn = [counter = 1, this](const Graph& graph) mutable {
        if (graph.GraphProtoSyncNeeded()) {
          ORT_THROW_IF_ERROR(
              Model::Save(*model_, "post_layout_transform_step_" + std::to_string(counter) + ".onnx"));
        }

        // counter is used to denote the step, so increment regardless of whether we wrote out the model in this step.
        ++counter;
      };
    }
  }

  // Do partitioning based on execution providers' capabilities.
  GraphPartitioner partitioner(kernel_registry_manager_, execution_providers_);
  ORT_RETURN_IF_ERROR_SESSIONID_(partitioner.Partition(graph, session_state_->GetMutableFuncMgr(), transform_layout_fn,
                                                       session_state_->GetAllocators(), mode, debug_graph_fn));

  // apply Level2 and higher transformers.
  // we do not run Level 1 again as those transformers assume partitioning will run later to do node assignment.
  for (int i = static_cast<int>(TransformerLevel::Level2); i <= static_cast<int>(TransformerLevel::MaxLevel); i++) {
    ORT_RETURN_IF_ERROR_SESSIONID_(
        graph_transformer_mgr_.ApplyTransformers(graph, static_cast<TransformerLevel>(i), *session_logger_));
  }

  // Insert cast node/s.
  {
    const InlinedVector<gsl::not_null<const KernelRegistry*>> kernel_regs =
        kernel_registry_manager_.GetKernelRegistriesByProviderType(kCpuExecutionProvider);
    const KernelRegistry* cpu_regs = nullptr;
    if (!kernel_regs.empty()) {
      cpu_regs = kernel_regs[0];
    }
    InsertCastTransformer insert_cast_transformer{"CastFloat16Transformer", cpu_regs};
    ORT_RETURN_IF_ERROR_SESSIONID_(apply_transformer_once(insert_cast_transformer, *session_logger_, graph));
  }

  // Insert copy node/s.
  {
    std::vector<std::string> provider_types;
    for (auto& provider_ptr : execution_providers_) {
      provider_types.push_back(provider_ptr->Type());
    }

    MemcpyTransformer copy_transformer{provider_types, kernel_registry_manager_};
    ORT_RETURN_IF_ERROR_SESSIONID_(apply_transformer_once(copy_transformer, *session_logger_, graph));
  }

  return Status::OK();
}
#endif  // !defined(ORT_MINIMAL_BUILD)

static Status LoadOrtModelBytes(const PathString& model_uri,
                                gsl::span<const uint8_t>& bytes,
                                std::vector<uint8_t>& bytes_data_holder) {
  size_t num_bytes = 0;
  ORT_RETURN_IF_ERROR(Env::Default().GetFileLength(model_uri.c_str(), num_bytes));

  bytes_data_holder.resize(num_bytes);

  std::ifstream bytes_stream(model_uri, std::ifstream::in | std::ifstream::binary);
  bytes_stream.read(reinterpret_cast<char*>(bytes_data_holder.data()), num_bytes);

  if (!bytes_stream) {
    return ORT_MAKE_STATUS(ONNXRUNTIME, FAIL,
                           "Load model from ", ToUTF8String(model_uri), " failed. Only ",
                           bytes_stream.gcount(), "/", num_bytes, " bytes were able to be read.");
  }

  bytes = gsl::span<const uint8_t>(bytes_data_holder.data(), num_bytes);

  return Status::OK();
}

Status InferenceSession::LoadOrtModel(const PathString& model_uri) {
  return LoadOrtModelWithLoader(
      [&]() {
        model_location_ = model_uri;
        ORT_RETURN_IF_ERROR(
            LoadOrtModelBytes(model_location_, ort_format_model_bytes_, ort_format_model_bytes_data_holder_));
        return Status::OK();
      });
}

Status InferenceSession::LoadOrtModel(const void* model_data, int model_data_len) {
  return LoadOrtModelWithLoader([&]() {
    const auto& config_options = GetSessionOptions().config_options;
    const auto use_ort_model_bytes_directly =
        config_options.GetConfigOrDefault(kOrtSessionOptionsConfigUseORTModelBytesDirectly, "0") == "1";

    if (!use_ort_model_bytes_directly) {
      // copy bytes as we need them to be available when InferenceSession::Initialize is called later.
      ort_format_model_bytes_data_holder_.resize(model_data_len);
      std::copy_n(reinterpret_cast<const uint8_t*>(model_data), model_data_len,
                  ort_format_model_bytes_data_holder_.data());
      ort_format_model_bytes_ = gsl::span<const uint8_t>(ort_format_model_bytes_data_holder_.data(), model_data_len);
    } else {
      // Use the model_data directly to reduce memory consumption
      // This will require the model_data to be alive until the InferenceSession is initialized
      ort_format_model_bytes_ = gsl::span<const uint8_t>(reinterpret_cast<const uint8_t*>(model_data), model_data_len);
    }
    return Status::OK();
  });
}

Status InferenceSession::LoadOrtModelWithLoader(std::function<Status()> load_ort_format_model_bytes) {
  static_assert(FLATBUFFERS_LITTLEENDIAN, "ORT format only supports little-endian machines");

  std::lock_guard<onnxruntime::OrtMutex> l(session_mutex_);

  if (is_model_loaded_) {  // already loaded
    Status status(common::ONNXRUNTIME, common::MODEL_LOADED, "This session already contains a loaded model.");
    LOGS(*session_logger_, ERROR) << status.ErrorMessage();
    return status;
  }

  if (is_inited_) {
    Status status(common::ONNXRUNTIME, common::MODEL_LOADED, "This session has already been initialized.");
    LOGS(*session_logger_, ERROR) << status.ErrorMessage();
    return status;
  }

  ORT_RETURN_IF_ERROR(load_ort_format_model_bytes());

  // Verify the ort_format_model_bytes_ is a valid InferenceSessionBuffer before we access the data
  flatbuffers::Verifier verifier(ort_format_model_bytes_.data(), ort_format_model_bytes_.size());
  ORT_RETURN_IF_NOT(fbs::VerifyInferenceSessionBuffer(verifier), "ORT model verification failed.");

  const auto* fbs_session = fbs::GetInferenceSession(ort_format_model_bytes_.data());
  ORT_RETURN_IF(nullptr == fbs_session, "InferenceSession is null. Invalid ORT format model.");

  // Check version mismatch, for now we will only proceed when runtime version matches the model's ort version
  const auto* fbs_ort_model_version = fbs_session->ort_version();
  ORT_RETURN_IF(fbs_ort_model_version == nullptr, "Serialized version info is null. Invalid ORT format model.");

  const auto model_version = std::stoi(fbs_ort_model_version->str());
  const bool is_supported = IsOrtModelVersionSupported(model_version);

  OrtFormatLoadOptions load_options{};

#if defined(ORT_MINIMAL_BUILD)
  // Note about the ORT format version 5 breaking change.
  // TODO This change was introduced in 1.13. Remove this note a few releases later, e.g., 1.15.
  constexpr auto* kOrtFormatVersion5BreakingChangeNote =
      "This build doesn't support ORT format models older than version 5. "
      "See: https://github.com/microsoft/onnxruntime/blob/rel-1.14.0/docs/ORT_Format_Update_in_1.13.md";

  ORT_RETURN_IF(!is_supported,
                "The ORT format model version [", fbs_ort_model_version->string_view(),
                "] is not supported in this build ", ORT_VERSION, ". ",
                kOrtFormatVersion5BreakingChangeNote);
#else   // ^^ defined(ORT_MINIMAL_BUILD) ^^ / vv !defined(ORT_MINIMAL_BUILD) vv
  const auto has_saved_runtime_optimizations = [](const fbs::InferenceSession& fbs_session) -> bool {
    if (const auto* fbs_model = fbs_session.model()) {
      if (const auto* fbs_graph = fbs_model->graph()) {
        if (const auto* fbs_runtime_opts = fbs_graph->runtime_optimizations()) {
          if (const auto* fbs_runtime_opt_records = fbs_runtime_opts->records()) {
            return fbs_runtime_opt_records->size() > 0;
          }
        }
      }
    }
    return false;
  };

  // models prior to v5 can be handled by inserting the kernel constraints in a full build
  const bool is_supported_with_update = model_version < 5;

  if (is_supported_with_update && has_saved_runtime_optimizations(*fbs_session)) {
    LOGS(*session_logger_, WARNING)
        << "The old ORT format model (version " << fbs_ort_model_version->string_view()
        << ") has saved runtime optimizations. They will be ignored.";
    load_options.ignore_saved_runtime_optimizations = true;
  }

  ORT_RETURN_IF_NOT(is_supported || is_supported_with_update,
                    "The ORT format model version [", fbs_ort_model_version->string_view(),
                    "] is not supported in this build ", ORT_VERSION, ".");
#endif  // !defined(ORT_MINIMAL_BUILD)

  const auto* fbs_model = fbs_session->model();
  ORT_RETURN_IF(nullptr == fbs_model, "Missing Model. Invalid ORT format model.");

  // if we're using the bytes directly because kOrtSessionOptionsConfigUseORTModelBytesDirectly was set and the user
  // provided an existing buffer of bytes when creating the InferenceSession, ort_format_model_bytes_data_holder_
  // will be empty.
  // if that is the case we also allow creating initializers that directly use those bytes.
  const auto& config_options = session_options_.config_options;
  using_ort_model_bytes_for_initializers_ =
      load_options.can_use_flatbuffer_for_initializers =
          ort_format_model_bytes_data_holder_.empty() &&
          config_options.GetConfigOrDefault(kOrtSessionOptionsConfigUseORTModelBytesForInitializers, "0") == "1";

  // need to go from unique_ptr to shared_ptr when moving into model_
  std::unique_ptr<Model> tmp_model;
#if !defined(ORT_MINIMAL_BUILD)
  ORT_RETURN_IF_ERROR(Model::LoadFromOrtFormat(*fbs_model,
                                               HasLocalSchema() ? &custom_schema_registries_ : nullptr,
                                               load_options, *session_logger_, tmp_model));
#else
  ORT_RETURN_IF_ERROR(Model::LoadFromOrtFormat(*fbs_model, load_options, *session_logger_, tmp_model));
#endif

  ORT_RETURN_IF_ERROR(SaveModelMetadata(*tmp_model));
  model_ = std::move(tmp_model);

  KernelTypeStrResolver kernel_type_str_resolver{};
  if (const auto* fbs_kernel_type_str_resolver = fbs_session->kernel_type_str_resolver();
      fbs_kernel_type_str_resolver != nullptr) {
    ORT_RETURN_IF_ERROR(kernel_type_str_resolver.LoadFromOrtFormat(*fbs_kernel_type_str_resolver));
  } else {
#if !defined(ORT_MINIMAL_BUILD)
    // insert the kernel type constraints if we're updating an old model that had kernel hashes.
    if (is_supported_with_update) {
      ORT_RETURN_IF_ERROR(kernel_type_str_resolver.RegisterGraphNodeOpSchemas(model_->MainGraph()));
    }
#endif
  }

#if !defined(ORT_MINIMAL_BUILD) || defined(ORT_EXTENDED_MINIMAL_BUILD)
  ORT_RETURN_IF_ERROR(
      kernel_type_str_resolver_utils::AddLayoutTransformationRequiredOpsToKernelTypeStrResolver(
          kernel_type_str_resolver));
#endif  // !defined(ORT_MINIMAL_BUILD) || defined(ORT_EXTENDED_MINIMAL_BUILD)
  kernel_registry_manager_.SetKernelTypeStrResolver(std::move(kernel_type_str_resolver));

  is_model_loaded_ = true;

  return Status::OK();
}

bool InferenceSession::IsInitialized() const {
  std::lock_guard<onnxruntime::OrtMutex> l(session_mutex_);
  return is_inited_;
}

static bool ModelHasFP16InputsHelper(const onnx::TypeProto& type_proto) {
  switch (type_proto.value_case()) {
    case ::onnx::TypeProto::ValueCase::kTensorType: {
      if (type_proto.has_tensor_type()) {
        auto& tensor_type = type_proto.tensor_type();
        if (tensor_type.elem_type() == ONNX_NAMESPACE::TensorProto_DataType::TensorProto_DataType_FLOAT16) {
          return true;
        }
      }
      break;
    }
    case ::onnx::TypeProto::ValueCase::kSequenceType: {
      if (type_proto.has_sequence_type()) {
        auto& sequence_type = type_proto.sequence_type();
        return ModelHasFP16InputsHelper(sequence_type.elem_type());
      }
      break;
    }
    case ::onnx::TypeProto::ValueCase::kMapType: {
      if (type_proto.has_map_type()) {
        auto& map_type = type_proto.map_type();
        return ModelHasFP16InputsHelper(map_type.value_type());
      }
      break;
    }
    default:
      break;
  }
  return false;
}

static bool ModelHasFP16Inputs(const Graph& graph) {
  for (auto& input : graph.GetInputs()) {
    if (input->Exists() && ModelHasFP16InputsHelper(*(input->TypeAsProto()))) {
      return true;
    }
  }
  return false;
}

common::Status InferenceSession::AddPrePackedWeightsContainer(PrepackedWeightsContainer* prepacked_weights_container) {
  if (prepacked_weights_container == nullptr) {
    return ORT_MAKE_STATUS(ONNXRUNTIME, INVALID_ARGUMENT,
                           "The provided PrePackedWeightsContainer instance to be added to the session is null");
  }

  if (prepacked_weights_container_ != nullptr) {
    return ORT_MAKE_STATUS(ONNXRUNTIME, INVALID_ARGUMENT,
                           "The session already has a PrePackedWeightsContainer instance");
  }

  prepacked_weights_container_ = prepacked_weights_container;

  return Status::OK();
}

namespace {
Status PartitionOrtFormatModel(onnxruntime::Graph& graph,
                               const ExecutionProviders& providers,
                               KernelRegistryManager& kernel_registry_manager,
                               SessionState& session_state) {
  layout_transformer::TransformLayoutFunction transform_layout_fn = nullptr;

#if !defined(ORT_MINIMAL_BUILD) || defined(ORT_EXTENDED_MINIMAL_BUILD)
  // only provide NCWH to NHWC layout transformer if supported
  if (layout_transformer::IsSupportedOpset(graph)) {
    transform_layout_fn =
        [](Graph& graph_to_transform, bool& modified,
           const IExecutionProvider& execution_provider,
           const layout_transformer::DebugGraphFn& debug_graph_fn) -> Status {
      AllocatorPtr cpu_allocator = std::make_shared<CPUAllocator>();
      return layout_transformer::TransformLayoutForEP(graph_to_transform, modified, execution_provider,
                                                      std::move(cpu_allocator), debug_graph_fn);
    };
  }
#endif  // !defined(ORT_MINIMAL_BUILD) || defined(ORT_EXTENDED_MINIMAL_BUILD)

  GraphPartitioner partitioner(kernel_registry_manager, providers);
  ORT_RETURN_IF_ERROR(partitioner.Partition(graph,
                                            session_state.GetMutableFuncMgr(),
                                            transform_layout_fn,
                                            session_state.GetAllocators(),
                                            GraphPartitioner::Mode::kOrtFormatLoad));

  return Status::OK();
}

#if !defined(ORT_MINIMAL_BUILD) || defined(ORT_EXTENDED_MINIMAL_BUILD)
Status ApplyOrtFormatModelRuntimeOptimizations(
    onnxruntime::Graph& graph, const logging::Logger& logger, const SessionOptions& session_options,
    const InlinedHashSet<std::string>& optimizers_to_disable, const IExecutionProvider& cpu_ep, const AllocatorPtr& allocator) {
  bool modified = false;

  for (int level = static_cast<int>(TransformerLevel::Level2);
       level <= static_cast<int>(session_options.graph_optimization_level);
       ++level) {
    const auto transformers = optimizer_utils::GenerateTransformersForMinimalBuild(
        static_cast<TransformerLevel>(level), session_options, SatRuntimeOptimizationLoadContext{}, cpu_ep, allocator,
        optimizers_to_disable);

    for (const auto& transformer : transformers) {
      ORT_RETURN_IF_ERROR(transformer->Apply(graph, modified, logger));
    }
  }

  return Status::OK();
}
#endif  // !defined(ORT_MINIMAL_BUILD) || defined(ORT_EXTENDED_MINIMAL_BUILD)
}  // namespace

static void ResolveMemoryPatternFlags(SessionState& session_state) {
  session_state.ResolveMemoryPatternFlag();

  for (const auto& entry : session_state.GetSubgraphSessionStateMap()) {
    for (const auto& name_to_subgraph_session_state : entry.second) {
      ResolveMemoryPatternFlags(*name_to_subgraph_session_state.second);
    }
  }
}
#if defined(_MSC_VER) && !defined(__clang__)
#pragma warning(push)
// VC++ reports: "Releasing unheld lock 'l' in function 'onnxruntime::InferenceSession::Initialize'". But I don't see anything wrong.
#pragma warning(disable : 26117)
#endif
common::Status InferenceSession::Initialize() {
  Status status = Status::OK();
  TimePoint tp;
  if (session_profiler_.IsEnabled()) {
    tp = session_profiler_.Start();
  }

  ORT_TRY {
    LOGS(*session_logger_, INFO) << "Initializing session.";
    const Env& env = Env::Default();
    env.GetTelemetryProvider().LogSessionCreationStart();

    bool have_cpu_ep = false;

    {
      std::lock_guard<onnxruntime::OrtMutex> initial_guard(session_mutex_);

      if (!is_model_loaded_) {
        LOGS(*session_logger_, ERROR) << "Model was not loaded";
        return common::Status(common::ONNXRUNTIME, common::FAIL, "Model was not loaded.");
      }

      if (is_inited_) {  // already initialized
        LOGS(*session_logger_, INFO) << "Session has already been initialized.";
        return common::Status::OK();
      }

      have_cpu_ep = execution_providers_.Get(onnxruntime::kCpuExecutionProvider) != nullptr;
    }

    // Verify that there are no external initializers in the graph if external data is disabled.
    onnxruntime::Graph& graph = model_->MainGraph();
#ifdef DISABLE_EXTERNAL_INITIALIZERS
    const InitializedTensorSet& initializers = graph.GetAllInitializedTensors();
    for (const auto& it : initializers) {
      if (utils::HasExternalData(*it.second)) {
        return common::Status(common::ONNXRUNTIME, common::FAIL,
                              "Initializer tensors with external data is not allowed.");
      }
    }
#endif

    // Register default CPUExecutionProvider if user didn't provide it through the Register() calls.
    // RegisterExecutionProvider locks the session_mutex_ so we can't be holding it when we call that
    if (!have_cpu_ep) {
      LOGS(*session_logger_, INFO) << "Adding default CPU execution provider.";
      CPUExecutionProviderInfo epi{session_options_.enable_cpu_mem_arena};
      auto p_cpu_exec_provider = std::make_unique<CPUExecutionProvider>(epi, true /* delay allocator registration to allow sharing */);
      ORT_RETURN_IF_ERROR_SESSIONID_(RegisterExecutionProvider(std::move(p_cpu_exec_provider)));
      execution_providers_.SetCpuProviderWasImplicitlyAdded(true);
    }

    // re-acquire mutex
    std::lock_guard<onnxruntime::OrtMutex> l(session_mutex_);

#if !defined(DISABLE_EXTERNAL_INITIALIZERS) && !defined(ORT_MINIMAL_BUILD)
    if (!session_options_.external_initializers.empty()) {
      ORT_RETURN_IF_ERROR_SESSIONID_(graph.InjectExternalInitializedTensors(session_options_.external_initializers));
      InlinedHashMap<std::string, OrtValue>{}.swap(session_options_.external_initializers);
    }
#endif

#ifdef ONNXRUNTIME_ENABLE_INSTRUMENT
    TraceLoggingWriteStart(session_activity, "OrtInferenceSessionActivity");
    session_activity_started_ = true;
#endif

    // now that we have all the execution providers, create the session state
    session_state_ = std::make_unique<SessionState>(
        model_->MainGraph(),
        execution_providers_,
        GetIntraOpThreadPoolToUse(),
        GetInterOpThreadPoolToUse(),
        data_transfer_mgr_,
        *session_logger_,
        session_profiler_,
        session_options_,
        prepacked_weights_container_);

    bool use_env_allocators =       // TODO(leca): review
        session_options_.config_options.GetConfigOrDefault(kOrtSessionOptionsConfigUseEnvAllocators, "0") == "1";
    if (use_env_allocators) {
      LOGS(*session_logger_, INFO) << "This session will use the allocator registered with the environment.";
      UpdateSessionStateAllocatorsWithSharedAllocators();
    }

#if !defined(ORT_MINIMAL_BUILD) && defined(ORT_MEMORY_PROFILE)
    // Don't want to pollute SessionState constructor since memory profile is enabled optionally.
    session_state_->SetMemoryProfiler(&memory_profiler_);
#endif

    // Collect the kernel registries from execution provider instances;
    // There are 2 kinds of kernel registries with priority from high to low as below,
    // 1. Custom execution provider type specific kernel registries.
    // 2. common execution provider type specific kernel registries.
    // Kernel registries are shared across sessions.
    // The 1st ones should have already been registered via session-level API into KernelRegistryManager.
    //
    // Register 2nd registries into KernelRegistryManager.
    ORT_RETURN_IF_ERROR_SESSIONID_(kernel_registry_manager_.RegisterKernels(execution_providers_));

    const bool loading_ort_format = !ort_format_model_bytes_.empty();
    const bool saving_model = !session_options_.optimized_model_filepath.empty();
    const bool saving_ort_format = [&]() {
      if (saving_model) {
        const std::string model_type = session_options_.config_options.GetConfigOrDefault(kOrtSessionOptionsConfigSaveModelFormat, "");
        const bool has_explicit_type = !model_type.empty();
        return ((has_explicit_type && model_type == "ORT") ||
                (!has_explicit_type &&
                 fbs::utils::IsOrtFormatModel(session_options_.optimized_model_filepath)));
      }
      return false;
    }();

    if (!loading_ort_format) {
#if !defined(ORT_MINIMAL_BUILD)
      const auto minimal_build_opt_config_value = session_options_.config_options.GetConfigOrDefault(
          kOrtSessionOptionsConfigMinimalBuildOptimizations, "");
      MinimalBuildOptimizationHandling minimal_build_optimization_handling{};
      ORT_RETURN_IF_ERROR_SESSIONID_(GetMinimalBuildOptimizationHandling(minimal_build_opt_config_value,
                                                                         saving_ort_format,
                                                                         minimal_build_optimization_handling));

      auto record_runtime_optimization_produced_op_schema = [this](const ONNX_NAMESPACE::OpSchema& op_schema) {
        saved_runtime_optimization_produced_node_op_schemas_.insert(&op_schema);
        return Status::OK();
      };

      // add predefined transformers
      ORT_RETURN_IF_ERROR_SESSIONID_(AddPredefinedTransformers(graph_transformer_mgr_,
                                                               session_options_.graph_optimization_level,
                                                               minimal_build_optimization_handling,
                                                               record_runtime_optimization_produced_op_schema));

#ifdef USE_DML
      if (execution_providers_.Get(kDmlExecutionProvider)) {
        // DML graph fusion is an important runtime optimization that cannot be done ahead of time; it must be disabled
        // when running in "offline mode" and saving an optimized model to disk. To support users that want to optimize
        // models offline, and then disable graph optimizations when running "online", this transformer ignores the ORT
        // graph optimization level and is generally always applied.
        bool dml_graph_fusion_enabled = session_options_.optimized_model_filepath.empty() &&
                                        session_options_.config_options.GetConfigOrDefault(kOrtSessionOptionsConfigDisableDmlGraphFusion, "0") == "0";

        if (dml_graph_fusion_enabled) {
          std::unique_ptr<onnxruntime::GraphTransformer> dmlGraphFusionTransformer = std::make_unique<Dml::DmlGraphFusionTransformer>("DmlGraphFusionTransformer",
                                                                                                                                      execution_providers_.Get(kDmlExecutionProvider));
          if (dmlGraphFusionTransformer == nullptr) {
            return Status(common::ONNXRUNTIME, common::FAIL, "DmlGraphFusionTransformer is nullptr");
          }
          ORT_RETURN_IF_ERROR_SESSIONID_(graph_transformer_mgr_.Register(std::move(dmlGraphFusionTransformer), onnxruntime::TransformerLevel::Level3));
        }

        // This transformer applies DML-specific fusions that go beyond what ORT offers by default
        bool dml_operator_fusion_enabled = session_options_.graph_optimization_level >= TransformerLevel::Level2;
        if (dml_operator_fusion_enabled) {
          std::unique_ptr<onnxruntime::GraphTransformer> dmlOperatorFusionTransformer = std::make_unique<Dml::GraphTransformer>("DmlOperatorFusionTransformer");
          if (dmlOperatorFusionTransformer == nullptr) {
            return Status(common::ONNXRUNTIME, common::FAIL, "DmlOperatorFusionTransformer is nullptr");
          }
          ORT_RETURN_IF_ERROR_SESSIONID_(graph_transformer_mgr_.Register(std::move(dmlOperatorFusionTransformer), onnxruntime::TransformerLevel::Level2));
        }
      }
#endif

      // apply any transformations to the main graph and any subgraphs
      ORT_RETURN_IF_ERROR_SESSIONID_(TransformGraph(graph, saving_ort_format));

      // now that all the transforms are done, call Resolve on the main graph. this will recurse into the subgraphs.
      ORT_RETURN_IF_ERROR_SESSIONID_(graph.Resolve());

      // Currently only the CUDA EP is considered.
      // If the CUDA EP is part of the providers list for this session AND
      // The CUDA EP is configured to do a graph capture AND
      // All the graph nodes have been assigned to the CUDA EP,
      // Then the CUDA EP is cached for triggering a ReplayGraph() in Run().
      auto* cuda_ep = execution_providers_.Get(onnxruntime::kCudaExecutionProvider);
      if (cuda_ep && cuda_ep->IsGraphCaptureEnabled()) {
        if (cuda_ep->IsGraphCaptureEnabled()) {
          if (HasControlflowNodes(graph)) {
            LOGS(*session_logger_, ERROR) << "This session cannot use the CUDA Graph feature as requested by the user "
                                          << " as the model has control flow nodes which can't be supported by CUDA Graphs.";

            // Return error status as we don't want the session initialization to complete successfully
            // if the user has requested usage of CUDA Graph feature and we cannot honor that.
            ORT_RETURN_IF_ERROR_SESSIONID_(
                ORT_MAKE_STATUS(ONNXRUNTIME, FAIL,
                                "This session cannot use the CUDA Graph feature as requested by the user "
                                " as the model has control flow nodes which can't be supported by CUDA Graphs."));
          } else if (!AreAllNodesInMainGraphAssignedToOneEp(graph, onnxruntime::kCudaExecutionProvider)) {
            LOGS(*session_logger_, ERROR) << "This session cannot use the CUDA Graph feature as requested by the user "
                                          << " as all the graph nodes have not been partitioned to the CUDA EP.";

            // Return error status as we don't want the session initialization to complete successfully
            // if the user has requested usage of CUDA Graph feature and we cannot honor that.
            ORT_RETURN_IF_ERROR_SESSIONID_(
                ORT_MAKE_STATUS(ONNXRUNTIME, FAIL,
                                "This session cannot use the CUDA Graph feature as requested by the user "
                                " as all the graph nodes have not been partitioned to the CUDA EP."));

          } else {
            LOGS(*session_logger_, INFO) << "This session will use the CUDA Graph feature as requested by the user.";
            cached_execution_provider_for_graph_replay_.SetExecutionProvider(cuda_ep);
          }
        }
      }

      const bool disable_cpu_ep_fallback = session_options_.config_options.GetConfigOrDefault(
                                               kOrtSessionOptionsDisableCPUEPFallback, "0") == "1";

      // Handle the option to disable the fallback of graph nodes to the CPU EP.
      // If the user disabled fallback, but also explicitly added the CPU EP to the session, return an error status.
      // If the user disabled fallback and any graph node is assigned to the CPU EP, return an error status.
      if (disable_cpu_ep_fallback) {
        // Returns true if any graph nodes have been assigned to the CPU EP.
        auto are_nodes_assigned_to_cpu_ep = [](const Graph& graph) -> bool {
          for (const auto& node : graph.Nodes()) {
            const auto& node_provider = node.GetExecutionProviderType();

            if (node_provider.empty() || node_provider == onnxruntime::kCpuExecutionProvider) {
              return true;
            }
          }

          return false;
        };

        if (!execution_providers_.GetCpuProviderWasImplicitlyAdded()) {
          const char* err_msg =
              "Conflicting session configuration: explicitly added the CPU EP to the "
              "session, but also disabled fallback to the CPU EP via session configuration options.";

          LOGS(*session_logger_, ERROR) << err_msg;
          ORT_RETURN_IF_ERROR_SESSIONID_(ORT_MAKE_STATUS(ONNXRUNTIME, INVALID_ARGUMENT, err_msg));
        } else if (are_nodes_assigned_to_cpu_ep(graph)) {
          const char* err_msg =
              "This session contains graph nodes that are assigned to the default CPU EP, "
              "but fallback to CPU EP has been explicitly disabled by the user.";
          LOGS(*session_logger_, ERROR) << err_msg;
          ORT_RETURN_IF_ERROR_SESSIONID_(ORT_MAKE_STATUS(ONNXRUNTIME, FAIL, err_msg));
        }
      }

      // Update temporary copies of metadata, input- and output definitions to the same state as the resolved graph
      ORT_RETURN_IF_ERROR_SESSIONID_(SaveModelMetadata(*model_));
#else   // !defined(ORT_MINIMAL_BUILD)
      ORT_RETURN_IF_ERROR_SESSIONID_(
          ORT_MAKE_STATUS(ONNXRUNTIME, FAIL,
                          "Loading anything other than ORT format models is not enabled in this build."));
#endif  // !defined(ORT_MINIMAL_BUILD)
    } else {
      ORT_RETURN_IF_ERROR_SESSIONID_(PartitionOrtFormatModel(graph, execution_providers_, kernel_registry_manager_,
                                                             *session_state_));

#if !defined(ORT_MINIMAL_BUILD) || defined(ORT_EXTENDED_MINIMAL_BUILD)
      const auto& cpu_ep = *execution_providers_.Get(onnxruntime::kCpuExecutionProvider);
      AllocatorPtr allocator = session_state_->GetAllocator(cpu_ep.GetOrtDeviceByMemType(OrtMemTypeDefault));
      ORT_RETURN_IF_ERROR_SESSIONID_(
          ApplyOrtFormatModelRuntimeOptimizations(graph, *session_logger_, session_options_, optimizers_to_disable_, cpu_ep, allocator));
#endif  // !defined(ORT_MINIMAL_BUILD) || defined(ORT_EXTENDED_MINIMAL_BUILD)
    }

    ORT_RETURN_IF_ERROR_SESSIONID_(
        session_state_->FinalizeSessionState(model_location_, kernel_registry_manager_,
                                             // need to keep the initializers if saving the optimized model
                                             !saving_model,
                                             saving_ort_format));

#if !defined(ORT_MINIMAL_BUILD)
    if (saving_model) {
      if (session_state_->GetFuncMgr().NumFuncs() > 0) {
        ORT_RETURN_IF_ERROR_SESSIONID_(
            ORT_MAKE_STATUS(ONNXRUNTIME, FAIL,
                            "Unable to serialize model as it contains compiled nodes. "
                            "Please disable any execution providers which generate compiled nodes."));
      }

      // add a warning if the NchwcTransformer was enabled, as it contains the hardware specific logic
      if (session_options_.graph_optimization_level >= TransformerLevel::Level3 &&
          optimizers_to_disable_.find("NchwcTransformer") == optimizers_to_disable_.cend()) {
        LOGS(*session_logger_, WARNING)
            << "Serializing optimized model with Graph Optimization level greater than ORT_ENABLE_EXTENDED and the "
               "NchwcTransformer enabled. The generated model may contain hardware specific optimizations, and "
               "should only be used in the same environment the model was optimized in.";
      }

      if (saving_ort_format) {
        ORT_RETURN_IF_ERROR_SESSIONID_(SaveToOrtFormat(session_options_.optimized_model_filepath));
      } else {
        ORT_RETURN_IF_ERROR_SESSIONID_(Model::Save(*model_, session_options_.optimized_model_filepath));
      }
    }

    std::vector<TuningResults> tuning_results;
    bool found_tuning_results = false;
    ORT_RETURN_IF_ERROR_SESSIONID_(inference_session_utils::ParseTuningResultsFromModelMetadata(
        model_metadata_, tuning_results, found_tuning_results));
    if (found_tuning_results) {
      ORT_RETURN_IF_ERROR_SESSIONID_(SetTuningResults(tuning_results, /*error_on_invalid*/ false, /*auto_enable*/ true));
    }
#endif  // !defined(ORT_MINIMAL_BUILD)

    // Resolve memory pattern flags of the main graph and subgraph session states
    ResolveMemoryPatternFlags(*session_state_);

    is_inited_ = true;

    if (!using_ort_model_bytes_for_initializers_) {
      ort_format_model_bytes_ = gsl::span<const uint8_t>();
      std::vector<uint8_t>().swap(ort_format_model_bytes_data_holder_);
    }

    // once the model is saved, we may remove unnecessary attributes for inference
    session_state_->PruneRemovableAttributes();

    // and log telemetry
    bool model_has_fp16_inputs = ModelHasFP16Inputs(graph);
    env.GetTelemetryProvider().LogSessionCreation(
        session_id_, model_->IrVersion(), model_->ProducerName(), model_->ProducerVersion(), model_->Domain(),
        model_->MainGraph().DomainToVersionMap(), model_->MainGraph().Name(), model_->MetaData(),
        telemetry_.event_name_, execution_providers_.GetIds(), model_has_fp16_inputs);

    LOGS(*session_logger_, INFO) << "Session successfully initialized.";
  }
  ORT_CATCH(const NotImplementedException& ex) {
    ORT_HANDLE_EXCEPTION([&]() {
      status = ORT_MAKE_STATUS(ONNXRUNTIME, NOT_IMPLEMENTED, "Exception during initialization: ", ex.what());
      LOGS(*session_logger_, ERROR) << status.ErrorMessage();
    });
  }
  ORT_CATCH(const std::exception& ex) {
    ORT_HANDLE_EXCEPTION([&]() {
      status = ORT_MAKE_STATUS(ONNXRUNTIME, RUNTIME_EXCEPTION, "Exception during initialization: ", ex.what());
      LOGS(*session_logger_, ERROR) << status.ErrorMessage();
    });
  }
  ORT_CATCH(...) {
    status = ORT_MAKE_STATUS(ONNXRUNTIME, RUNTIME_EXCEPTION, "Encountered unknown exception in Initialize()");
    LOGS(*session_logger_, ERROR) << status.ErrorMessage();
  }

  if (session_profiler_.IsEnabled()) {
    session_profiler_.EndTimeAndRecordEvent(profiling::SESSION_EVENT, "session_initialization", tp);
  }

  if (status.IsOK()) {
    for (auto& xp : execution_providers_) {
      auto end_status = xp->OnSessionInitializationEnd();
      if (status.IsOK()) {
        status = end_status;
      }
    }
  }

  return status;
}
#if defined(_MSC_VER) && !defined(__clang__)
#pragma warning(pop)
#endif

void InferenceSession::UpdateSessionStateAllocatorsWithSharedAllocators() {
  std::map<OrtDevice, AllocatorPtr>& session_allocators = session_state_->GetAllocators();
  for (const auto& shared_alloc : environment_.GetRegisteredSharedAllocators()) {
    session_allocators[shared_alloc->Info().device] = shared_alloc;
  }
}

int InferenceSession::GetCurrentNumRuns() const {
  return current_num_runs_.load();
}

const std::vector<std::string>& InferenceSession::GetRegisteredProviderTypes() const {
  return execution_providers_.GetIds();
}

const ProviderOptionsMap& InferenceSession::GetAllProviderOptions() const {
  return execution_providers_.GetAllProviderOptions();
}

const SessionOptions& InferenceSession::GetSessionOptions() const {
  return session_options_;
}

const DataTransferManager& InferenceSession::GetDataTransferManager() const {
  return data_transfer_mgr_;
}

common::Status InferenceSession::CheckShapes(const std::string& input_name, const TensorShape& input_shape,
                                             const TensorShape& expected_shape) const {
  auto input_shape_sz = input_shape.NumDimensions();
  auto expected_shape_sz = expected_shape.NumDimensions();
  if (input_shape_sz != expected_shape_sz) {
    std::ostringstream ostr;
    ostr << "Invalid rank for input: " << input_name << " Got: " << input_shape_sz << " Expected: " << expected_shape_sz
         << " Please fix either the inputs or the model.";
    return Status(ONNXRUNTIME, INVALID_ARGUMENT, ostr.str());
  }

  std::vector<size_t> invalid_dim_indices;
  for (size_t i = 0; i < input_shape_sz; ++i) {
    if (expected_shape[i] < 0) {
      continue;  // this represents a symbolic shape dimension
    }
    if (input_shape[i] != expected_shape[i]) {
      invalid_dim_indices.push_back(i);
    }
  }

  if (!invalid_dim_indices.empty()) {
    std::ostringstream ostr;
    ostr << "Got invalid dimensions for input: " << input_name << " for the following indices\n";
    for (size_t i = 0, end = invalid_dim_indices.size(); i < end; ++i) {
      size_t idx = invalid_dim_indices[i];
      ostr << " index: " << idx << " Got: " << input_shape[idx] << " Expected: " << expected_shape[idx] << "\n";
    }
    ostr << " Please fix either the inputs or the model.";
    return Status(ONNXRUNTIME, INVALID_ARGUMENT, ostr.str());
  }
  return Status::OK();
}

static common::Status CheckTypes(MLDataType actual, MLDataType expected, const std::string& base_type) {
  if (actual == expected) {
    return Status::OK();
  }
  std::ostringstream ostr;
  ostr << "Unexpected input data type. Actual: (";
  ostr << base_type;
  ostr << "(";
  ostr << DataTypeImpl::ToString(actual);
  ostr << ")) , expected: (";
  ostr << base_type;
  ostr << "(";
  ostr << DataTypeImpl::ToString(expected);
  ostr << "))";

  return Status(common::ONNXRUNTIME, common::INVALID_ARGUMENT, ostr.str());
}

common::Status InferenceSession::ValidateInputs(gsl::span<const std::string> feed_names,
                                                gsl::span<const OrtValue> feeds) const {
  if (feed_names.size() != feeds.size()) {
    return ORT_MAKE_STATUS(ONNXRUNTIME, INVALID_ARGUMENT, "Size mismatch: feed_names has ", feed_names.size(),
                           "elements, but feeds has ", feeds.size(), " elements.");
  }

  for (size_t i = 0; i < feeds.size(); ++i) {
    const auto& feed_name = feed_names[i];

    auto iter = input_def_map_.find(feed_name);
    if (input_def_map_.end() == iter) {
      return ORT_MAKE_STATUS(ONNXRUNTIME, INVALID_ARGUMENT, "Invalid Feed Input Name:", feed_name);
    }

    auto expected_type = iter->second.ml_data_type;
    auto& input_ml_value = feeds[i];
    if (input_ml_value.IsTensor()) {
      if (!expected_type->IsTensorType()
#if !defined(DISABLE_OPTIONAL_TYPE)
          && !utils::IsOptionalTensor(expected_type)
#endif
      ) {
        return ORT_MAKE_STATUS(ONNXRUNTIME, INVALID_ARGUMENT, "Input with name: ", feed_name,
                               " is not expected to be of type tensor.");
      }

      // check for type
#if !defined(DISABLE_OPTIONAL_TYPE)
      auto expected_element_type = expected_type->IsTensorType()
                                       ? expected_type
                                             ->AsTensorType()
                                             ->GetElementType()
                                       : utils::GetElementTypeFromOptionalTensor(expected_type);
#else
      auto expected_element_type = expected_type->AsTensorType()->GetElementType();
#endif

      auto input_element_type = input_ml_value.Get<Tensor>().DataType();
      ORT_RETURN_IF_ERROR_SESSIONID_(CheckTypes(input_element_type, expected_element_type, "tensor"));

      // check for shape
      const auto& expected_shape = iter->second.tensor_shape;
      if (expected_shape.NumDimensions() > 0) {
        const auto& input_shape = input_ml_value.Get<Tensor>().Shape();
        ORT_RETURN_IF_ERROR_SESSIONID_(CheckShapes(feed_name, input_shape, expected_shape));
      }
    } else if (input_ml_value.IsSparseTensor()) {
#if !defined(DISABLE_SPARSE_TENSORS)
      if (!expected_type->IsSparseTensorType()) {
        return ORT_MAKE_STATUS(ONNXRUNTIME, INVALID_ARGUMENT, "Input with name: ", feed_name,
                               " is not expected to be of type sparse tensor.");
      }
      auto expected_element_type = expected_type->AsSparseTensorType()->GetElementType();
      const SparseTensor& sparse_tensor = input_ml_value.Get<SparseTensor>();
      auto input_element_type = sparse_tensor.DataType();
      ORT_RETURN_IF_ERROR_SESSIONID_(CheckTypes(input_element_type, expected_element_type, "sparse_tensor"));
      // Check shape
      const auto& expected_shape = iter->second.tensor_shape;
      if (expected_shape.NumDimensions() > 0) {
        const auto& input_shape = sparse_tensor.DenseShape();
        ORT_RETURN_IF_ERROR_SESSIONID_(CheckShapes(feed_name, input_shape, expected_shape));
      }
#else
      return ORT_MAKE_STATUS(ONNXRUNTIME, INVALID_ARGUMENT, "Input with name ", feed_name,
                             " is a sparse tensor, which is not supported in this build.");
#endif

    } else if (input_ml_value.IsTensorSequence()) {
      if (!expected_type->IsTensorSequenceType()
#if !defined(DISABLE_OPTIONAL_TYPE)
          && !utils::IsOptionalSeqTensor(expected_type)
#endif
      ) {
        return ORT_MAKE_STATUS(ONNXRUNTIME, INVALID_ARGUMENT, "Input with name: ", feed_name,
                               " is not expected to be of type tensor sequence.");
      }

#if !defined(DISABLE_OPTIONAL_TYPE)
      auto expected_element_type = expected_type->IsTensorSequenceType()
                                       ? expected_type
                                             ->AsSequenceTensorType()
                                             ->GetElementType()
                                       : utils::GetElementTypeFromOptionalSeqTensor(expected_type);
#else
      auto expected_element_type = expected_type->AsSequenceTensorType()->GetElementType();
#endif

      auto input_element_type = input_ml_value.Get<TensorSeq>().DataType();
      ORT_RETURN_IF_ERROR_SESSIONID_(CheckTypes(input_element_type, expected_element_type, "seq"));
    } else {
      auto input_type = input_ml_value.Type();
      ORT_RETURN_IF_ERROR_SESSIONID_(CheckTypes(input_type, expected_type, ""));
    }
  }

  return Status::OK();
}

common::Status InferenceSession::ValidateOutputs(gsl::span<const std::string> output_names,
                                                 const std::vector<OrtValue>* p_fetches) const {
  if (p_fetches == nullptr) {
    return common::Status(common::ONNXRUNTIME, common::INVALID_ARGUMENT, "Output vector pointer is NULL");
  }

  if (output_names.empty()) {
    return common::Status(common::ONNXRUNTIME, common::INVALID_ARGUMENT, "At least one output should be requested.");
  }

  if (!p_fetches->empty() && (output_names.size() != p_fetches->size())) {
    std::ostringstream ostr;
    ostr << "Output vector incorrectly sized: output_names.size(): " << output_names.size()
         << "p_fetches->size(): " << p_fetches->size();
    return common::Status(common::ONNXRUNTIME, common::INVALID_ARGUMENT, ostr.str());
  }

  for (const auto& name : output_names) {
    if (model_output_names_.find(name) == model_output_names_.end()) {
      return common::Status(common::ONNXRUNTIME, common::INVALID_ARGUMENT, "Invalid Output Name:" + name);
    }
  }

  // TODO add more validation here like checking shape of the allocated buffers

  return common::Status::OK();
}

#ifdef ENABLE_TRAINING
Status InferenceSession::PartialRun(onnxruntime::RunOptions& run_options,
                                    const std::vector<OrtValue>& feeds,
                                    std::vector<OrtValue>& fetches,
                                    PartialGraphExecutionState& state,
                                    FeedsFetchesManager& feeds_fetches_manager,
                                    const OrtValueCachePtr& cache,
                                    int32_t partial_graph_index) {
  Status retval = Status::OK();
  std::vector<IExecutionProvider*> exec_providers_to_stop;
  exec_providers_to_stop.reserve(execution_providers_.NumProviders());

  ORT_TRY {
    if (!is_inited_) {
      LOGS(*session_logger_, ERROR) << "Session was not initialized";
      return Status(common::ONNXRUNTIME, common::FAIL, "Session not initialized.");
    }

    if (!run_options.run_tag.empty()) {
      LOGS(*session_logger_, INFO) << "Running with tag: " << run_options.run_tag;
    }

    // scope of owned_run_logger is just the call to Execute.
    // If Execute ever becomes async we need a different approach
    std::unique_ptr<logging::Logger> owned_run_logger;
    auto run_logger = CreateLoggerForRun(run_options, owned_run_logger);

    // info all execution providers InferenceSession:Run started
    // TODO: only call OnRunStart for all providers in-use
    for (auto& xp : execution_providers_) {
      // call OnRunStart and add to exec_providers_to_stop if successful
      auto start_func = [&xp, &exec_providers_to_stop]() {
        auto status = xp->OnRunStart();
        if (status.IsOK())
          exec_providers_to_stop.push_back(xp.get());

        return status;
      };

      ORT_CHECK_AND_SET_RETVAL(start_func());
    }

    ORT_ENFORCE(run_options.only_execute_path_to_fetches == false, "only_execute_path_to_fetches is not supported.");

    ORT_ENFORCE(session_options_.execution_mode == ExecutionMode::ORT_SEQUENTIAL, "Only sequential mode is supported.");

    // execute the graph
#ifdef DEBUG_NODE_INPUTS_OUTPUTS
    if (state.GetProgramCounterStart() == 0) {
      session_state_->IncrementGraphExecutionCounter();
    }
#endif
    ORT_CHECK_AND_SET_RETVAL(utils::ExecutePartialGraph(*session_state_, feeds_fetches_manager, feeds, fetches,
                                                        run_logger, state, cache, run_options.terminate,
                                                        partial_graph_index,
                                                        /*parent stream*/ nullptr));
  }
  ORT_CATCH(const std::exception& e) {
    ORT_HANDLE_EXCEPTION([&]() {
      retval = Status(common::ONNXRUNTIME, common::FAIL, e.what());
    });
  }
  ORT_CATCH(...) {
    retval = Status(common::ONNXRUNTIME, common::RUNTIME_EXCEPTION, "Encountered unknown exception in Run()");
  }

  // info all execution providers InferenceSession:Run ended
  for (auto* xp : exec_providers_to_stop) {
    auto status = xp->OnRunEnd(/*sync_stream*/ false);
    ORT_CHECK_AND_SET_RETVAL(status);
  }

  return retval;
}
#endif

namespace {
// Concurrent runs counting and thread-pool spin control
struct ThreadPoolSpinningSwitch {
  concurrency::ThreadPool* intra_tp_{nullptr};
  concurrency::ThreadPool* inter_tp_{nullptr};
  std::atomic<int>& concurrent_num_runs_;
  // __Ctor Refcounting and spinning control
  ThreadPoolSpinningSwitch(concurrency::ThreadPool* intra_tp,
                           concurrency::ThreadPool* inter_tp,
                           std::atomic<int>& ref) noexcept
      : intra_tp_(intra_tp), inter_tp_(inter_tp), concurrent_num_runs_(ref) {
    if (concurrent_num_runs_.fetch_add(1, std::memory_order_relaxed) == 0) {
      if (intra_tp_) intra_tp_->EnableSpinning();
      if (inter_tp_) inter_tp_->EnableSpinning();
    }
  }
  ~ThreadPoolSpinningSwitch() {
    if (1 == concurrent_num_runs_.fetch_sub(1, std::memory_order_acq_rel)) {
      if (intra_tp_) intra_tp_->DisableSpinning();
      if (inter_tp_) inter_tp_->DisableSpinning();
    }
  }
};
}  // namespace

Status InferenceSession::Run(const RunOptions& run_options,
                             gsl::span<const std::string> feed_names, gsl::span<const OrtValue> feeds,
                             gsl::span<const std::string> output_names, std::vector<OrtValue>* p_fetches,
                             const std::vector<OrtDevice>* p_fetches_device_info) {
  TimePoint tp;
  if (session_profiler_.IsEnabled()) {
    tp = session_profiler_.Start();
  }

#ifdef ONNXRUNTIME_ENABLE_INSTRUMENT
  TraceLoggingActivity<telemetry_provider_handle> ortrun_activity;
  ortrun_activity.SetRelatedActivity(session_activity);
  TraceLoggingWriteStart(ortrun_activity, "OrtRun");
#endif
  Status retval = Status::OK();
  const Env& env = Env::Default();

  // Increment/decrement concurrent_num_runs_ and control
  // session threads spinning as configured. Do nothing for graph replay except the counter.
  const bool control_spinning = use_per_session_threads_ &&
                                force_spinning_stop_between_runs_ &&
                                !cached_execution_provider_for_graph_replay_.IsGraphCaptured();
  auto* intra_tp = (control_spinning) ? thread_pool_.get() : nullptr;
  auto* inter_tp = (control_spinning) ? inter_op_thread_pool_.get() : nullptr;
  ThreadPoolSpinningSwitch runs_refcounter_and_tp_spin_control(intra_tp, inter_tp, current_num_runs_);

  // Check if this Run() is simply going to be a CUDA Graph replay.
  if (cached_execution_provider_for_graph_replay_.IsGraphCaptured()) {
    LOGS(*session_logger_, INFO) << "Replaying the captured "
                                 << cached_execution_provider_for_graph_replay_.Type()
                                 << " CUDA Graph for this model with tag: " << run_options.run_tag;
    ORT_RETURN_IF_ERROR_SESSIONID_(cached_execution_provider_for_graph_replay_.ReplayGraph());
  } else {
    InlinedVector<IExecutionProvider*> exec_providers_to_stop;
    exec_providers_to_stop.reserve(execution_providers_.NumProviders());

    InlinedVector<AllocatorPtr> arenas_to_shrink;

    ORT_TRY {
      if (!is_inited_) {
        LOGS(*session_logger_, ERROR) << "Session was not initialized";
        return Status(common::ONNXRUNTIME, common::FAIL, "Session not initialized.");
      }

      // log evaluation start to trace logging provider
      env.GetTelemetryProvider().LogEvaluationStart();

      ORT_RETURN_IF_ERROR_SESSIONID_(ValidateInputs(feed_names, feeds));
      ORT_RETURN_IF_ERROR_SESSIONID_(ValidateOutputs(output_names, p_fetches));

      // shrink certain default memory arenas if the user has requested for it
      const std::string& shrink_memory_arenas =
          run_options.config_options.GetConfigOrDefault(kOrtRunOptionsConfigEnableMemoryArenaShrinkage, "");

      if (!shrink_memory_arenas.empty()) {
        ORT_RETURN_IF_ERROR_SESSIONID_(ValidateAndParseShrinkArenaString(shrink_memory_arenas, arenas_to_shrink));
      }

      FeedsFetchesInfo info(feed_names, output_names, session_state_->GetOrtValueNameIdxMap());
      FeedsFetchesManager feeds_fetches_manager{std::move(info)};

      if (p_fetches_device_info) {
        // populate the target device info. ignored if pre-allocated fetches are provided
        const auto& fetch_device_info = *p_fetches_device_info;
        auto& fetch_info = feeds_fetches_manager.GetMutableFetchesDeviceCopyInfo();

        for (size_t i = 0, end = output_names.size(); i < end; ++i) {
          fetch_info[i].target_device = fetch_device_info[i];
        }
      }

      if (!run_options.run_tag.empty()) {
        LOGS(*session_logger_, INFO) << "Running with tag: " << run_options.run_tag;
      }

      // scope of owned_run_logger is just the call to Execute.
      // If Execute ever becomes async we need a different approach
      std::unique_ptr<logging::Logger> owned_run_logger;
      const auto& run_logger = CreateLoggerForRun(run_options, owned_run_logger);

      std::optional<std::lock_guard<OrtMutex>> sequential_run_lock;
      if (is_concurrent_run_supported_ == false) {
        sequential_run_lock.emplace(session_mutex_);
      }

      // info all execution providers InferenceSession:Run started
      // TODO: only call OnRunStart for all providers in-use
      for (auto& xp : execution_providers_) {
        // call OnRunStart and add to exec_providers_to_stop if successful
        auto start_func = [&xp, &exec_providers_to_stop]() {
          auto status = xp->OnRunStart();
          if (status.IsOK())
            exec_providers_to_stop.push_back(xp.get());

          return status;
        };

        ORT_CHECK_AND_SET_RETVAL(start_func());
      }

#ifdef ENABLE_TRAINING
      if (run_options.only_execute_path_to_fetches) {
        // TODO: this method is not thread safe, if multiple Run happened in parallel we might hit race condition issue.
        // currently it only used in training, there is no parallel run execution in training so it is ok.
        // but it is better we can fix it with a better solution.
        session_state_->UpdateToBeExecutedRange(feeds_fetches_manager.GetFeedsFetchesInfo().fetches_mlvalue_idxs);
      }
#endif

      // execute the graph
#ifdef DEBUG_NODE_INPUTS_OUTPUTS
      session_state_->IncrementGraphExecutionCounter();
#endif

      ORT_CHECK_AND_SET_RETVAL(utils::ExecuteGraph(*session_state_, feeds_fetches_manager, feeds, *p_fetches,
                                                   session_options_.execution_mode,
                                                   run_options, run_logger));
    }
    ORT_CATCH(const std::exception& e) {
      ORT_HANDLE_EXCEPTION([&]() {
        retval = Status(common::ONNXRUNTIME, common::FAIL, e.what());
      });
    }
    ORT_CATCH(...) {
      retval = Status(common::ONNXRUNTIME, common::RUNTIME_EXCEPTION, "Encountered unknown exception in Run()");
    }

    // info all execution providers InferenceSession:Run ended
    for (auto* xp : exec_providers_to_stop) {
      bool synchronize_execution_providers = run_options.config_options.GetConfigOrDefault(kOrtRunOptionsConfigDisableSynchronizeExecutionProviders, "0") == "0";
      auto status = xp->OnRunEnd(synchronize_execution_providers);
      ORT_CHECK_AND_SET_RETVAL(status);
    }

    if (!arenas_to_shrink.empty()) {
      ShrinkMemoryArenas(arenas_to_shrink);
    }
  }

  // keep track of telemetry
  ++telemetry_.total_runs_since_last_;
  telemetry_.total_run_duration_since_last_ += TimeDiffMicroSeconds(tp);

  // time to send telemetry?
  if (TimeDiffMicroSeconds(telemetry_.time_sent_last_) > Telemetry::kDurationBetweenSending) {
    // send the telemetry
    env.GetTelemetryProvider().LogRuntimePerf(session_id_, telemetry_.total_runs_since_last_,
                                              telemetry_.total_run_duration_since_last_);
    // reset counters
    telemetry_.time_sent_last_ = std::chrono::high_resolution_clock::now();
    telemetry_.total_runs_since_last_ = 0;
    telemetry_.total_run_duration_since_last_ = 0;
  }

  // log evaluation stop to trace logging provider
  env.GetTelemetryProvider().LogEvaluationStop();

  // send out profiling events (optional)
  if (session_profiler_.IsEnabled()) {
    session_profiler_.EndTimeAndRecordEvent(profiling::SESSION_EVENT, "model_run", tp);
  }
#ifdef ONNXRUNTIME_ENABLE_INSTRUMENT
  TraceLoggingWriteStop(ortrun_activity, "OrtRun");
#endif

  // As two inference runs (one for memory allocation and one for graph capturing)
  // are needed before replaying the captured graph, here run the inference again
  // to capture the graph, so that users just need one session run to capture
  // the graph.
  if (retval.IsOK() && cached_execution_provider_for_graph_replay_.IsGraphCaptureEnabled() &&
      !cached_execution_provider_for_graph_replay_.IsGraphCaptured()) {
    LOGS(*session_logger_, INFO) << "Start the second Run() to capture the graph. "
                                    "The first one is for necessary memory allocation;"
                                    "The second one is for capturing the graph.";
    ORT_RETURN_IF_ERROR(Run(run_options, feed_names, feeds, output_names, p_fetches, p_fetches_device_info));
  }
  return retval;
}

common::Status InferenceSession::Run(const NameMLValMap& feeds, gsl::span<const std::string> output_names,
                                     std::vector<OrtValue>* p_fetches) {
  return Run(RunOptions(), feeds, output_names, p_fetches);
}

common::Status InferenceSession::Run(const RunOptions& run_options, const NameMLValMap& feeds_map,
                                     gsl::span<const std::string> output_names, std::vector<OrtValue>* p_fetches) {
  InlinedVector<std::string> feed_names;
  InlinedVector<OrtValue> feeds;

  const auto num_feeds = feeds_map.size();
  feed_names.reserve(num_feeds);
  feeds.reserve(num_feeds);

  for (auto& pair : feeds_map) {
    feed_names.push_back(pair.first);
    feeds.push_back(pair.second);
  }

  return Run(run_options, feed_names, feeds, output_names, p_fetches, nullptr);
}

std::pair<common::Status, const ModelMetadata*> InferenceSession::GetModelMetadata() const {
  {
    std::lock_guard<onnxruntime::OrtMutex> l(session_mutex_);
    if (!is_model_loaded_) {
      LOGS(*session_logger_, ERROR) << "Model was not loaded";
      return std::make_pair(common::Status(common::ONNXRUNTIME, common::FAIL, "Model was not loaded."), nullptr);
    }
  }

  return std::make_pair(common::Status::OK(), &model_metadata_);
}

std::pair<common::Status, const InputDefList*> InferenceSession::GetModelInputs() const {
  {
    std::lock_guard<onnxruntime::OrtMutex> l(session_mutex_);
    if (!is_model_loaded_) {
      LOGS(*session_logger_, ERROR) << "Model was not loaded";
      return std::make_pair(common::Status(common::ONNXRUNTIME, common::FAIL, "Model was not loaded."), nullptr);
    }
  }

  // return required inputs (excludes any inputs used for overriding initializers)
  return std::make_pair(common::Status::OK(), &model_->MainGraph().GetInputs());
}

std::pair<common::Status, const InputDefList*> InferenceSession::GetOverridableInitializers() const {
  {
    std::lock_guard<onnxruntime::OrtMutex> l(session_mutex_);
    if (!is_model_loaded_) {
      LOGS(*session_logger_, ERROR) << "Model was not loaded";
      return std::make_pair(common::Status(common::ONNXRUNTIME, common::FAIL, "Model was not loaded."), nullptr);
    }
  }

  // returns a list of initializers that can be overriden.
  return std::make_pair(common::Status::OK(), &model_->MainGraph().GetOverridableInitializers());
}

std::pair<common::Status, const OutputDefList*> InferenceSession::GetModelOutputs() const {
  {
    std::lock_guard<onnxruntime::OrtMutex> l(session_mutex_);
    if (!is_model_loaded_) {
      LOGS(*session_logger_, ERROR) << "Model was not loaded";
      return std::make_pair(common::Status(common::ONNXRUNTIME, common::FAIL, "Model was not loaded."), nullptr);
    }
  }

  return std::make_pair(common::Status::OK(), &output_def_list_);
}

common::Status InferenceSession::NewIOBinding(std::unique_ptr<IOBinding>* io_binding) {
  {
    std::lock_guard<onnxruntime::OrtMutex> l(session_mutex_);
    if (!is_inited_) {
      LOGS(*session_logger_, ERROR) << "Session was not initialized";
      return common::Status(common::ONNXRUNTIME, common::FAIL, "Session not initialized.");
    }
  }

  *io_binding = std::make_unique<IOBinding>(*session_state_);
  return Status::OK();
}

common::Status InferenceSession::Run(const RunOptions& run_options, IOBinding& io_binding) {
  // TODO should Run() call io_binding.SynchronizeInputs() or should it let the callers do it?
  // io_binding.SynchronizeInputs();
  return Run(run_options, io_binding.GetInputNames(), io_binding.GetInputs(), io_binding.GetOutputNames(),
             &io_binding.GetOutputs(), &io_binding.GetOutputsDeviceInfo());
}

common::Status InferenceSession::Run(IOBinding& io_binding) {
  RunOptions run_options;
  return Run(run_options, io_binding);
}

template <typename T>
void InferenceSession::StartProfiling(const std::basic_string<T>& file_prefix) {
  std::basic_ostringstream<T> ss;
  ss << file_prefix << "_" << GetCurrentTimeString<T>() << ".json";
  session_profiler_.StartProfiling(ss.str());
}

void InferenceSession::StartProfiling(const std::string& file_prefix) {
  StartProfiling<char>(file_prefix);
}

#ifdef _WIN32
void InferenceSession::StartProfiling(const std::wstring& file_prefix) {
  StartProfiling<PATH_CHAR_TYPE>(file_prefix);
}
#endif

void InferenceSession::StartProfiling(const logging::Logger* logger_ptr) {
  session_profiler_.StartProfiling(logger_ptr);
}

std::string InferenceSession::EndProfiling() {
  if (is_model_loaded_) {
    if (session_profiler_.IsEnabled()) {
      return session_profiler_.EndProfiling();
    } else {
      LOGS(*session_logger_, VERBOSE) << "Profiler is disabled.";
      return std::string();
    }
  }
  LOGS(*session_logger_, ERROR) << "Could not write a profile because no model was loaded.";
  return std::string();
}

const profiling::Profiler& InferenceSession::GetProfiling() const {
  return session_profiler_;
}

#if !defined(ORT_MINIMAL_BUILD)
std::vector<TuningResults> InferenceSession::GetTuningResults() const {
  std::vector<TuningResults> ret;
  for (const auto& provider : execution_providers_) {
    const auto* tuning_ctx = provider->GetTuningContext();
    if (tuning_ctx != nullptr) {
      ret.emplace_back(tuning_ctx->GetTuningResults());
    }
  }
  return ret;
}

Status InferenceSession::SetTuningResults(
    const std::vector<TuningResults>& trs,
    bool error_on_invalid,
    bool auto_enable) {
  std::string msg;

  for (size_t i = 0; i < trs.size(); i++) {
    const auto& tr = trs[i];
    auto* provider = execution_providers_.Get(tr.ep);
    if (provider == nullptr) {
      msg = MakeString("Cannot find execution provider ", tr.ep);
      ORT_RETURN_IF(error_on_invalid, msg);
      LOGS(*session_logger_, WARNING) << msg;
      continue;
    }

    auto* tuning_ctx = provider->GetTuningContext();
    if (tuning_ctx == nullptr) {
      msg = MakeString("Invalid TuningResults (index=", i, "). ", tr.ep, " does not support TunableOp.");
      ORT_RETURN_IF(error_on_invalid, msg);
      LOGS(*session_logger_, WARNING) << msg;
      continue;
    }

    auto status = tuning_ctx->LoadTuningResults(tr);
    if (!status.IsOK()) {
      msg = MakeString("Failed to load TuningResults (index=", i, "). Reason: ", status.ErrorMessage());
      ORT_RETURN_IF(error_on_invalid, msg);
      LOGS(*session_logger_, WARNING) << msg;
      continue;
    }

    if (auto_enable) {
      LOGS(*session_logger_, INFO) << "Correctly set TuningResults for " << tr.ep << ", enable TunableOp for using";
      tuning_ctx->EnableTunableOp();
    }
  }
  return Status::OK();
}
#endif  // !defined(ORT_MINIMAL_BUILD)

AllocatorPtr InferenceSession::GetAllocator(const OrtMemoryInfo& mem_info) const {
  return session_state_->GetAllocator(mem_info);
}

common::Status InferenceSession::ValidateAndParseShrinkArenaString(const std::string& ort_device_list,
                                                                   /*out*/ InlinedVector<AllocatorPtr>& arenas_to_shrink) const {
  arenas_to_shrink.reserve(5);  // Allocate some memory for the container (we are unlikely to see more than 5 memory arena shrink requests)

  std::istringstream ss_1(ort_device_list);
  std::string device_id_pair;

  // Process all device-id pair(s)
  while (std::getline(ss_1, device_id_pair, ';')) {
    std::istringstream ss_2(device_id_pair);
    std::string device_id_component;

    // default values
    OrtDevice::DeviceType device_type = -1;
    OrtDevice::MemoryType memory_type = OrtDevice::MemType::DEFAULT;
    OrtDevice::DeviceId device_id = 0;

    int iter = 0;
    // Process this device-id pair
    while (std::getline(ss_2, device_id_component, ':')) {
      if (iter == 0) {  // this component corresponds to device
        if (device_id_component == "cpu") {
          device_type = OrtDevice::CPU;
        } else if (device_id_component == "gpu") {
          device_type = OrtDevice::GPU;
        } else {
          return ORT_MAKE_STATUS(ONNXRUNTIME, INVALID_ARGUMENT, "Unsupported device specified in the memory arena shrink list: ",
                                 device_id_component);
        }
      } else if (iter == 1) {  // This component corresponds to device id
        if (!TryParseStringWithClassicLocale<OrtDevice::DeviceId>(device_id_component, device_id)) {
          return ORT_MAKE_STATUS(ONNXRUNTIME, INVALID_ARGUMENT, "Unsupported device id in the memory arena shrink list: ",
                                 device_id_component);
        }
      }

      ++iter;
    }

    // Shrink if it is an arena based allocator
    auto alloc = session_state_->GetAllocator(OrtDevice(device_type, memory_type, device_id));

    if (alloc == nullptr) {
      return ORT_MAKE_STATUS(ONNXRUNTIME, INVALID_ARGUMENT, "Did not find an arena based allocator registered for device-id ",
                             " combination in the memory arena shrink list: ", device_id_pair);
    }

    if (alloc->Info().alloc_type != OrtAllocatorType::OrtArenaAllocator) {
      return ORT_MAKE_STATUS(ONNXRUNTIME, INVALID_ARGUMENT, "The registered allocator for device-id ",
                             " combination is not an arena based allocator: ", device_id_pair);
    }

    arenas_to_shrink.push_back(std::move(alloc));
  }

  return Status::OK();
}

void InferenceSession::ShrinkMemoryArenas(gsl::span<const AllocatorPtr> arenas_to_shrink) {
  for (auto& alloc : arenas_to_shrink) {
    auto status = static_cast<BFCArena*>(alloc.get())->Shrink();

    if (!status.IsOK()) {
      LOGS(*session_logger_, WARNING) << "Unable to shrink arena: " << alloc->Info().ToString()
                                      << " error message: " << status.ErrorMessage();
    }
  }
}

#if !defined(ORT_MINIMAL_BUILD)
// assumes model has already been loaded before
common::Status InferenceSession::DoPostLoadProcessing(onnxruntime::Model& model) {
  // TODO add other post load processing here
  common::Status status = SaveModelMetadata(model);
  return status;
}
#endif

common::Status InferenceSession::SaveModelMetadata(const onnxruntime::Model& model) {
  VLOGS(*session_logger_, 1) << "Saving model metadata";
  const onnxruntime::Graph& graph = model.MainGraph();

  // save model metadata
  model_metadata_.producer_name = model.ProducerName();
  model_metadata_.description = model.DocString();
  model_metadata_.graph_description = model.GraphDocString();
  model_metadata_.domain = model.Domain();
  model_metadata_.version = model.ModelVersion();
  model_metadata_.custom_metadata_map = model.MetaData();
  model_metadata_.graph_name = graph.Name();

  required_inputs_.clear();
  for (auto input : graph.GetInputs()) {
    required_inputs_.insert(input->Name());
  }

  auto add_inputs = [this](const InputDefList& inputs) {
    input_def_map_.clear();
    input_def_map_.reserve(inputs.size());
    for (auto elem : inputs) {
      auto elem_type = utils::GetMLDataType(*elem);
      auto elem_shape_proto = elem->Shape();
      input_def_map_.insert(
          {elem->Name(),
           InputDefMetaData(
               elem, elem_type,
               elem_shape_proto ? utils::GetTensorShapeFromTensorShapeProto(*elem_shape_proto) : TensorShape())});
    }
  };

  if (graph.CanOverrideInitializer()) {
    // for IR 4 or higher it is optional to have a matching graph input for an initializer, and if one exists the
    // initializer is explicitly overridable.
    add_inputs(graph.GetInputsIncludingInitializers());
  } else {
    // for IR < 4 we don't allow overriding initializers so that they can be treated as constant. exclude them from
    // the list of valid inputs by just using the GetInputs() list.
    add_inputs(graph.GetInputs());
  }

  // save outputs
  const auto& outputs = graph.GetOutputs();
  output_def_list_ = outputs;  // A direct copy of outputs

  model_output_names_.clear();
  model_output_names_.reserve(outputs.size());
  for (const auto& elem : outputs) {
    model_output_names_.insert(elem->Name());
  }

  VLOGS(*session_logger_, 1) << "Done saving model metadata";
  return common::Status::OK();
}

// Create a Logger for a single execution if possible. Otherwise use the default logger.
// If a new logger is created, it will also be stored in new_run_logger,
// which must remain valid for the duration of the execution.
// If the default logger is used, new_run_logger will remain empty.
// The returned value should be used in the execution.
const logging::Logger& InferenceSession::CreateLoggerForRun(const RunOptions& run_options,
                                                            std::unique_ptr<logging::Logger>& new_run_logger) {
  const logging::Logger* run_logger;

  // create a per-run logger if we can
  if (logging_manager_ != nullptr) {
    std::string run_log_id{session_options_.session_logid};

    if (!session_options_.session_logid.empty() && !run_options.run_tag.empty()) {
      run_log_id += ":";
    }

    run_log_id += run_options.run_tag;

    logging::Severity severity = logging::Severity::kWARNING;
    if (run_options.run_log_severity_level == -1) {
      severity = session_logger_->GetSeverity();
    } else {
      ORT_ENFORCE(run_options.run_log_severity_level >= 0 &&
                      run_options.run_log_severity_level <= static_cast<int>(logging::Severity::kFATAL),
                  "Invalid run log severity level. Not a valid onnxruntime::logging::Severity value: ",
                  run_options.run_log_severity_level);
      severity = static_cast<logging::Severity>(run_options.run_log_severity_level);
    }

    new_run_logger = logging_manager_->CreateLogger(run_log_id, severity, false, run_options.run_log_verbosity_level);

    run_logger = new_run_logger.get();
    VLOGS(*run_logger, 1) << "Created logger for run with id of " << run_log_id;
  } else {
    // fallback to using default logger. this does NOT have any session or run specific id/tag in it
    run_logger = session_logger_;
    VLOGS(*run_logger, 1) << "Using default logger for run " << run_options.run_tag;
  }

  return *run_logger;
}

void InferenceSession::InitLogger(logging::LoggingManager* logging_manager) {
  // create logger for session, using provided logging manager if possible
  if (logging_manager != nullptr) {
    logging::Severity severity = logging::Severity::kWARNING;
    if (session_options_.session_log_severity_level == -1) {
      severity = logging::LoggingManager::DefaultLogger().GetSeverity();
    } else {
      ORT_ENFORCE(session_options_.session_log_severity_level >= 0 &&
                      session_options_.session_log_severity_level <= static_cast<int>(logging::Severity::kFATAL),
                  "Invalid session log severity level. Not a valid onnxruntime::logging::Severity value: ",
                  session_options_.session_log_severity_level);
      severity = static_cast<logging::Severity>(session_options_.session_log_severity_level);
    }

    owned_session_logger_ = logging_manager_->CreateLogger(session_options_.session_logid, severity, false,
                                                           session_options_.session_log_verbosity_level);
    session_logger_ = owned_session_logger_.get();
  } else {
    session_logger_ = &logging::LoggingManager::DefaultLogger();
  }
}

#if !defined(ORT_MINIMAL_BUILD)

// Registers all the predefined transformers with transformer manager
common::Status InferenceSession::AddPredefinedTransformers(
    GraphTransformerManager& transformer_manager,
    TransformerLevel graph_optimization_level,
    MinimalBuildOptimizationHandling minimal_build_optimization_handling,
    RecordRuntimeOptimizationProducedNodeOpSchemaFn record_runtime_optimization_produced_op_schema_fn) const {
  const auto& cpu_ep = *execution_providers_.Get(onnxruntime::kCpuExecutionProvider);
  for (int i = static_cast<int>(TransformerLevel::Level1); i <= static_cast<int>(TransformerLevel::MaxLevel); i++) {
    TransformerLevel level = static_cast<TransformerLevel>(i);
    if (graph_optimization_level >= level) {
      // Generate and register transformers for level
      auto transformers_to_register = [&]() {
        const bool use_full_build_optimizations =
            level == TransformerLevel::Level1 ||
            minimal_build_optimization_handling == MinimalBuildOptimizationHandling::ApplyFullBuildOptimizations;

        if (use_full_build_optimizations) {
          return optimizer_utils::GenerateTransformers(level, session_options_, cpu_ep, session_state_->GetAllocators(),
                                                       optimizers_to_disable_);
        } else {
          const auto sat_context =
              minimal_build_optimization_handling ==
                      MinimalBuildOptimizationHandling::SaveMinimalBuildRuntimeOptimizations
                  ? SatApplyContextVariant{SatRuntimeOptimizationSaveContext{
                        record_runtime_optimization_produced_op_schema_fn}}
                  : SatApplyContextVariant{SatDirectApplicationContext{}};
          AllocatorPtr allocator = session_state_->GetAllocator(cpu_ep.GetOrtDeviceByMemType(OrtMemTypeDefault));
          return optimizer_utils::GenerateTransformersForMinimalBuild(level, session_options_, sat_context, cpu_ep, allocator,
                                                                      optimizers_to_disable_);
        }
      }();

      for (auto& entry : transformers_to_register) {
        ORT_RETURN_IF_ERROR(transformer_manager.Register(std::move(entry), level));
      }
    }
  }
  return Status::OK();
}

#endif  // !defined(ORT_MINIMAL_BUILD)

common::Status InferenceSession::WaitForNotification(Notification* p_executor_done, int64_t timeout_in_ms) {
  if (timeout_in_ms > 0) {
    ORT_NOT_IMPLEMENTED(__FUNCTION__, "timeout_in_ms >0 is not supported");  // TODO
  }
  p_executor_done->Wait();

  return Status::OK();
}

SessionIOBinding::SessionIOBinding(InferenceSession* session) : sess_(session) {
  ORT_ENFORCE(session->NewIOBinding(&binding_).IsOK());
}

const InferenceSession* SessionIOBinding::GetInferenceSession() const {
  return sess_;
}

InferenceSession* SessionIOBinding::GetInferenceSession() {
  return sess_;
}

const IOBinding* SessionIOBinding::Get() const {
  return binding_.get();
}

IOBinding* SessionIOBinding::Get() {
  return binding_.get();
}

}  // namespace onnxruntime<|MERGE_RESOLUTION|>--- conflicted
+++ resolved
@@ -939,17 +939,11 @@
     // create a lambda to combine the two operations in the layout transformation function
     transform_layout_fn = [this](Graph& graph_to_transform, bool& modified,
                                  const IExecutionProvider& execution_provider,
-                                 AllocatorPtr allocator,
                                  const layout_transformer::DebugGraphFn& debug_graph_fn) -> Status {
       AllocatorPtr cpu_allocator = std::make_shared<CPUAllocator>();
       ORT_RETURN_IF_ERROR_SESSIONID_(
-<<<<<<< HEAD
-          layout_transformer::TransformLayoutForEP(graph_to_transform, modified, execution_provider, allocator,
-                                                   debug_graph_fn));
-=======
           layout_transformer::TransformLayoutForEP(graph_to_transform, modified, execution_provider,
                                                    std::move(cpu_allocator), debug_graph_fn));
->>>>>>> 4ab7d410
 
       if (modified) {
         ORT_RETURN_IF_ERROR_SESSIONID_(
@@ -992,7 +986,7 @@
   // Do partitioning based on execution providers' capabilities.
   GraphPartitioner partitioner(kernel_registry_manager_, execution_providers_);
   ORT_RETURN_IF_ERROR_SESSIONID_(partitioner.Partition(graph, session_state_->GetMutableFuncMgr(), transform_layout_fn,
-                                                       session_state_->GetAllocators(), mode, debug_graph_fn));
+                                                       mode, debug_graph_fn));
 
   // apply Level2 and higher transformers.
   // we do not run Level 1 again as those transformers assume partitioning will run later to do node assignment.
@@ -1293,7 +1287,6 @@
   ORT_RETURN_IF_ERROR(partitioner.Partition(graph,
                                             session_state.GetMutableFuncMgr(),
                                             transform_layout_fn,
-                                            session_state.GetAllocators(),
                                             GraphPartitioner::Mode::kOrtFormatLoad));
 
   return Status::OK();
@@ -1302,14 +1295,14 @@
 #if !defined(ORT_MINIMAL_BUILD) || defined(ORT_EXTENDED_MINIMAL_BUILD)
 Status ApplyOrtFormatModelRuntimeOptimizations(
     onnxruntime::Graph& graph, const logging::Logger& logger, const SessionOptions& session_options,
-    const InlinedHashSet<std::string>& optimizers_to_disable, const IExecutionProvider& cpu_ep, const AllocatorPtr& allocator) {
+    const InlinedHashSet<std::string>& optimizers_to_disable, const IExecutionProvider& cpu_ep) {
   bool modified = false;
 
   for (int level = static_cast<int>(TransformerLevel::Level2);
        level <= static_cast<int>(session_options.graph_optimization_level);
        ++level) {
     const auto transformers = optimizer_utils::GenerateTransformersForMinimalBuild(
-        static_cast<TransformerLevel>(level), session_options, SatRuntimeOptimizationLoadContext{}, cpu_ep, allocator,
+        static_cast<TransformerLevel>(level), session_options, SatRuntimeOptimizationLoadContext{}, cpu_ep,
         optimizers_to_disable);
 
     for (const auto& transformer : transformers) {
@@ -1591,9 +1584,8 @@
 
 #if !defined(ORT_MINIMAL_BUILD) || defined(ORT_EXTENDED_MINIMAL_BUILD)
       const auto& cpu_ep = *execution_providers_.Get(onnxruntime::kCpuExecutionProvider);
-      AllocatorPtr allocator = session_state_->GetAllocator(cpu_ep.GetOrtDeviceByMemType(OrtMemTypeDefault));
       ORT_RETURN_IF_ERROR_SESSIONID_(
-          ApplyOrtFormatModelRuntimeOptimizations(graph, *session_logger_, session_options_, optimizers_to_disable_, cpu_ep, allocator));
+          ApplyOrtFormatModelRuntimeOptimizations(graph, *session_logger_, session_options_, optimizers_to_disable_, cpu_ep));
 #endif  // !defined(ORT_MINIMAL_BUILD) || defined(ORT_EXTENDED_MINIMAL_BUILD)
     }
 
@@ -2591,7 +2583,7 @@
             minimal_build_optimization_handling == MinimalBuildOptimizationHandling::ApplyFullBuildOptimizations;
 
         if (use_full_build_optimizations) {
-          return optimizer_utils::GenerateTransformers(level, session_options_, cpu_ep, session_state_->GetAllocators(),
+          return optimizer_utils::GenerateTransformers(level, session_options_, cpu_ep,
                                                        optimizers_to_disable_);
         } else {
           const auto sat_context =
@@ -2600,8 +2592,7 @@
                   ? SatApplyContextVariant{SatRuntimeOptimizationSaveContext{
                         record_runtime_optimization_produced_op_schema_fn}}
                   : SatApplyContextVariant{SatDirectApplicationContext{}};
-          AllocatorPtr allocator = session_state_->GetAllocator(cpu_ep.GetOrtDeviceByMemType(OrtMemTypeDefault));
-          return optimizer_utils::GenerateTransformersForMinimalBuild(level, session_options_, sat_context, cpu_ep, allocator,
+          return optimizer_utils::GenerateTransformersForMinimalBuild(level, session_options_, sat_context, cpu_ep,
                                                                       optimizers_to_disable_);
         }
       }();
