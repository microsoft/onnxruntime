// Copyright (c) Microsoft Corporation. All rights reserved.
// Licensed under the MIT License.

#include "core/graph/onnx_protobuf.h"
#include "core/session/inference_session.h"

#include <memory>
#include <sstream>
#include <list>
#include <string>
#include <thread>
#include <queue>

#include "core/common/denormal.h"
#include "core/common/logging/isink.h"
#include "core/common/logging/logging.h"
#include "core/common/parse_string.h"
#include "core/common/path_string.h"
#include "core/common/string_utils.h"
#include "core/flatbuffers/flatbuffers_utils.h"
#include "core/flatbuffers/ort_format_version.h"
#include "core/framework/bfc_arena.h"
#include "core/framework/error_code_helper.h"
#include "core/framework/execution_frame.h"
#include "core/framework/feeds_fetches_manager.h"
#include "core/framework/graph_partitioner.h"
#include "core/framework/kernel_def_builder.h"
#include "core/framework/kernel_registry.h"
#include "core/framework/kernel_type_str_resolver.h"
#include "core/framework/kernel_type_str_resolver_utils.h"
#include "core/framework/mldata_type_utils.h"
#include "core/framework/TensorSeq.h"
#include "core/framework/tensorprotoutils.h"
#include "core/framework/tensor_type_and_shape.h"
#include "core/framework/op_kernel_context_internal.h"
#include "core/framework/ort_value_pattern_planner.h"
#include "core/framework/transform_layout_functions.h"
#include "core/framework/utils.h"
#include "core/graph/graph_viewer.h"
#include "core/graph/model.h"
#include "core/graph/model_editor_api_types.h"
#include "core/graph/model_saving_options.h"
#include "core/optimizer/graph_transformer_utils.h"
#include "core/optimizer/graph_transformer.h"
#include "core/optimizer/graph_optimizer_registry.h"
#include "core/optimizer/layout_transformation/layout_transformation.h"
#include "core/optimizer/insert_cast_transformer.h"
#include "core/optimizer/qdq_transformer/ensure_unique_dq_for_node_unit.h"
#include "core/optimizer/rule_based_graph_transformer.h"
#include "core/optimizer/selectors_actions/selector_action_transformer_apply_contexts.h"
#include "core/optimizer/transformer_memcpy.h"
#include "core/optimizer/transpose_optimization/ort_optimizer_utils.h"
#include "core/platform/Barrier.h"
#include "core/platform/threadpool.h"
#ifdef _WIN32
#include "core/platform/tracing.h"
#include <Windows.h>
#include "core/platform/windows/telemetry.h"
#include "core/platform/windows/logging/etw_sink.h"
#endif
#include "core/providers/cpu/controlflow/utils.h"
#include "core/providers/cpu/cpu_execution_provider.h"
#ifdef USE_DML  // TODO: This is necessary for the workaround in TransformGraph
#include "core/providers/dml/DmlExecutionProvider/src/DmlGraphFusionTransformer.h"
#include "core/providers/dml/DmlExecutionProvider/src/DmlRuntimeGraphFusionTransformer.h"
#include "core/providers/dml/DmlExecutionProvider/src/GraphTransformer.h"
#include "core/providers/dml/dml_session_options_config_keys.h"
#include "core/providers/dml/DmlExecutionProvider/src/ExecutionProvider.h"
#include "core/optimizer/stft_decomposition.h"
#endif
#include "core/session/environment.h"
#include "core/session/IOBinding.h"
#include "core/session/inference_session_utils.h"
#include "core/session/onnxruntime_session_options_config_keys.h"
#include "core/session/onnxruntime_run_options_config_keys.h"
#include "core/session/user_logging_sink.h"
#include "core/util/protobuf_parsing_utils.h"
#include "core/util/thread_utils.h"

#ifdef _WIN32
#include "core/platform/windows/logging/etw_sink.h"
#include "core/common/logging/sinks/composite_sink.h"
#endif

// custom ops are not available in a minimal build unless ORT_MINIMAL_BUILD_CUSTOM_OPS is set
#if !defined(ORT_MINIMAL_BUILD) || defined(ORT_MINIMAL_BUILD_CUSTOM_OPS)
#include "core/framework/customregistry.h"
#include "core/session/custom_ops.h"
#endif
#ifdef ENABLE_TRAINING
#include "core/framework/partial_graph_execution_state.h"
#include "core/framework/stream_execution_context.h"
#include "orttraining/core/optimizer/memory_optimizer/memory_optimizer.h"
#endif

using namespace ONNX_NAMESPACE;
using namespace onnxruntime::common;

namespace onnxruntime {
namespace {
template <typename T>
const T* GetDateFormatString();

template <>
inline const char* GetDateFormatString<char>() {
  return "%Y-%m-%d_%H-%M-%S";
}
#ifdef _WIN32
template <>
inline const wchar_t* GetDateFormatString<wchar_t>() {
  return L"%Y-%m-%d_%H-%M-%S";
}
#endif
// TODO: use LoggingManager::GetTimestamp and date::operator<<
// (see ostream_sink.cc for an example)
// to simplify this and match the log file timestamp format.
template <typename T>
inline std::basic_string<T> GetCurrentTimeString() {
  auto now = std::chrono::system_clock::now();
  auto in_time_t = std::chrono::system_clock::to_time_t(now);
  std::tm local_tm;  // NOLINT

#ifdef _WIN32
  ORT_ENFORCE(localtime_s(&local_tm, &in_time_t) == 0);
#else
  localtime_r(&in_time_t, &local_tm);
#endif

  T time_str[32];
  OrtStrftime<T>(time_str, sizeof(time_str), GetDateFormatString<T>(), &local_tm);
  return std::basic_string<T>(time_str);
}

#if !defined(ORT_MINIMAL_BUILD)

static bool HasControlflowNodes(const Graph& graph) {
  for (const auto& node : graph.Nodes()) {
    if (node.ContainsSubgraph()) {
      return true;
    }
  }

  return false;
}

static bool HasMemcpyNodes(const Graph& graph) {
  for (const auto& node : graph.Nodes()) {
    if (node.OpType() == "MemcpyFromHost" || node.OpType() == "MemcpyToHost") {
      return true;
    }
  }

  return false;
}

static bool AreAllComputeNodesAssignedToCudaOrJsOrDmlEpWebGpuEp(const Graph& graph) {
  bool nodes_on_cpu_and_cuda_and_js_and_dml_eps_only = true;

  for (const auto& node : graph.Nodes()) {
    const auto& node_provider = node.GetExecutionProviderType();

    // Empty node provider means CPU EP
    if (!node_provider.empty() &&
        !(node_provider == kCudaExecutionProvider ||
          node_provider == kRocmExecutionProvider ||
          node_provider == kJsExecutionProvider ||
          node_provider == kWebGpuExecutionProvider ||
          node_provider == kDmlExecutionProvider) &&
        node_provider != kCpuExecutionProvider) {
      nodes_on_cpu_and_cuda_and_js_and_dml_eps_only = false;
      break;
    }
  }

  // If we see nodes assigned to EPs other than CPU, or CUDA/JS
  // (or) if there are Memcpy nodes, then all compute nodes have
  // not been parititoned to the CUDA/JS EP.
  // We allow CPU EPs to show up in the EP list as long as thre is no Memcpy
  // involved as shape subgraphs will be forced onto CPU and these will not have
  // Memcpy nodes involved.
  return nodes_on_cpu_and_cuda_and_js_and_dml_eps_only && !HasMemcpyNodes(graph);
}

static bool AreAllNodesInMainGraphAssignedToOneEp(const Graph& graph, ProviderType provider) {
  for (const auto& node : graph.Nodes()) {
    const auto& node_provider = node.GetExecutionProviderType();

    if (node_provider.empty() || node_provider != provider) {
      return false;
    }
  }

  return true;
}

static bool HasShapeSubgraphNodes(const Graph& graph) {
  bool has_shape_nodes = false;
  bool has_cpu_ep_nodes = false;

  for (const auto& node : graph.Nodes()) {
    if (node.OpType() == "Shape") {
      has_shape_nodes = true;
      break;
    }
  }

  for (const auto& node : graph.Nodes()) {
    const auto& node_provider = node.GetExecutionProviderType();

    if (node_provider.empty() || node_provider == kCpuExecutionProvider) {
      has_cpu_ep_nodes = true;
      break;
    }
  }

  return has_shape_nodes && has_cpu_ep_nodes;
}

Status GetMinimalBuildOptimizationHandling(
    std::string_view config_value, bool saving_ort_format,
    InferenceSession::MinimalBuildOptimizationHandling& minimal_build_optimization_handling) {
  if (config_value == "save") {
    if (saving_ort_format) {
      minimal_build_optimization_handling =
          InferenceSession::MinimalBuildOptimizationHandling::SaveMinimalBuildRuntimeOptimizations;
      return Status::OK();
    }
    return ORT_MAKE_STATUS(ONNXRUNTIME, INVALID_ARGUMENT,
                           kOrtSessionOptionsConfigMinimalBuildOptimizations,
                           " value of 'save' is only valid when saving an ORT format model.");
  }

  if (config_value == "apply") {
    minimal_build_optimization_handling =
        InferenceSession::MinimalBuildOptimizationHandling::OnlyApplyMinimalBuildOptimizations;
    return Status::OK();
  }

  if (config_value.empty()) {
    minimal_build_optimization_handling =
        InferenceSession::MinimalBuildOptimizationHandling::ApplyFullBuildOptimizations;
    return Status::OK();
  }

  return ORT_MAKE_STATUS(ONNXRUNTIME, INVALID_ARGUMENT,
                         "Invalid value for ", kOrtSessionOptionsConfigMinimalBuildOptimizations, ": ", config_value);
};

#endif  // !defined(ORT_MINIMAL_BUILD)

}  // namespace

std::atomic<uint32_t> InferenceSession::global_session_id_{1};
std::map<uint32_t, InferenceSession*> InferenceSession::active_sessions_;
#ifdef _WIN32
std::mutex InferenceSession::active_sessions_mutex_;  // Protects access to active_sessions_
onnxruntime::WindowsTelemetry::EtwInternalCallback InferenceSession::callback_ML_ORT_provider_;
#endif

static Status FinalizeSessionOptions(const SessionOptions& user_provided_session_options,
                                     const ONNX_NAMESPACE::ModelProto& model_proto,
                                     bool is_model_proto_parsed,
                                     /*out*/ SessionOptions& finalized_session_options) {
#if !defined(ORT_MINIMAL_BUILD)
  const logging::Logger& default_logger = logging::LoggingManager::DefaultLogger();

  // By now the environment should have initialized. (It is enforced prior to this.)
  const Env& env_instance = Env::Default();

  bool session_options_from_model = false;

  // Get the value held by the environment variable - kOrtLoadConfigFromModelEnvVar
  const std::string load_config_from_model_env_var_value =
      env_instance.GetEnvironmentVar(inference_session_utils::kOrtLoadConfigFromModelEnvVar);

  // Ascertain if the model is to be read for the ORT config from the afore parsed env var
  if (!load_config_from_model_env_var_value.empty()) {
    // Check if the env var contains an unsupported value
    if (load_config_from_model_env_var_value.length() > 1 ||
        (load_config_from_model_env_var_value[0] != '0' && load_config_from_model_env_var_value[0] != '1')) {
      std::ostringstream oss;
      oss << "The only supported values for the environment variable "
          << inference_session_utils::kOrtLoadConfigFromModelEnvVar << " are '0' and '1'. "
          << "The environment variable contained the value: " << load_config_from_model_env_var_value;
      return ORT_MAKE_STATUS(ONNXRUNTIME, INVALID_ARGUMENT, oss.str());
    }

    if (load_config_from_model_env_var_value[0] == '1') {
      LOGS(default_logger, INFO) << "Reading the provided model for the ORT config";
      session_options_from_model = true;
    }
  }

  // The model is to be read for an ORT config json that may hold some/all session options
  if (session_options_from_model) {
    SessionOptions constructed_session_options;

    // In theory we should not hit this condition unless this internal class' APIs are being called incorrectly.
    // This is a good sanity check to enforce that the model has been parsed prior to looking into it for ort config.
    ORT_ENFORCE(is_model_proto_parsed, "ModelProto needs to be parsed to check for ORT config within it");

    // Use default logger as the session_logger_ hasn't been initialized yet.
    inference_session_utils::JsonConfigParser config_parser(default_logger);

    auto status = config_parser.ParseOrtConfigJsonInModelProto(model_proto);
    if (!status.IsOK()) {
      return status;
    }

    status = config_parser.ParseSessionOptionsFromModelProto(constructed_session_options);
    if (!status.IsOK()) {
      return status;
    }

    // use the constructed session options
    finalized_session_options = constructed_session_options;
  } else {
    // use user provided session options instance
    finalized_session_options = user_provided_session_options;
  }
#else
  ORT_UNUSED_PARAMETER(model_proto);
  ORT_UNUSED_PARAMETER(is_model_proto_parsed);
  finalized_session_options = user_provided_session_options;
#endif  // !defined(ORT_MINIMAL_BUILD)

  return Status::OK();
}

logging::Severity GetSeverity(const SessionOptions& session_options) {
  logging::Severity severity = logging::Severity::kWARNING;

  if (session_options.session_log_severity_level == -1) {
    severity = logging::LoggingManager::DefaultLogger().GetSeverity();
  } else {
    ORT_ENFORCE(session_options.session_log_severity_level >= 0 &&
                    session_options.session_log_severity_level <= static_cast<int>(logging::Severity::kFATAL),
                "Invalid session log severity level. Not a valid onnxruntime::logging::Severity value: ",
                session_options.session_log_severity_level);
    severity = static_cast<logging::Severity>(session_options.session_log_severity_level);
  }
  return severity;
}

void InferenceSession::SetLoggingManager(const SessionOptions& session_options,
                                         const Environment& session_env) {
  logging_manager_ = session_env.GetLoggingManager();
  std::unique_ptr<logging::ISink> sink;

  if (session_options.user_logging_function) {
    sink = std::make_unique<UserLoggingSink>(session_options.user_logging_function,
                                             session_options.user_logging_param);
    auto sessionSeverity = GetSeverity(session_options);
    auto etwOverrideSeverity = logging::OverrideLevelWithEtw(sessionSeverity);
#ifdef _WIN32
    sink = EnhanceSinkWithEtw(std::move(sink), sessionSeverity, etwOverrideSeverity);
#endif

    user_logging_manager_ = std::make_unique<logging::LoggingManager>(std::move(sink),
                                                                      std::min(sessionSeverity, etwOverrideSeverity),
                                                                      false,
                                                                      logging::LoggingManager::InstanceType::Temporal,
                                                                      &session_options.session_logid);
    logging_manager_ = user_logging_manager_.get();
  }
}

void InferenceSession::ConstructorCommon(const SessionOptions& session_options,
                                         const Environment& session_env) {
  auto status = FinalizeSessionOptions(session_options, model_proto_, is_model_proto_parsed_, session_options_);
  ORT_ENFORCE(status.IsOK(), "Could not finalize session options while constructing the inference session. Error Message: ",
              status.ErrorMessage());

  // a monotonically increasing session id for use in telemetry
  session_id_ = global_session_id_.fetch_add(1);

  SetLoggingManager(session_options, session_env);

  // The call to InitLogger depends on the final state of session_options_. Hence it should be invoked
  // after the invocation of FinalizeSessionOptions.
  InitLogger(logging_manager_);  // this sets session_logger_ so that it can be used for logging after this point.
  TraceSessionOptions(session_options, false, *session_logger_);

#if !defined(ORT_MINIMAL_BUILD)
  // Update the number of steps for the graph transformer manager using the "finalized" session options
  ORT_THROW_IF_ERROR(graph_transformer_mgr_.SetSteps(session_options_.max_num_graph_transformation_steps));
  graph_transformer_mgr_.SetLoadCancellationFn(this->check_load_cancellation_fn_);
#endif

#if !defined(ORT_MINIMAL_BUILD) || defined(ORT_EXTENDED_MINIMAL_BUILD)
  {
    auto disabled_string = session_options_.config_options.GetConfigOrDefault(
        kOrtSessionOptionsDisableSpecifiedOptimizers, "");
    if (!disabled_string.empty()) {
      const auto disabled_list = utils::SplitString(disabled_string, ";");
      InlinedHashSet<std::string> disabled_rules_and_transformers;
      disabled_rules_and_transformers.reserve(disabled_list.size());
      disabled_rules_and_transformers.insert(disabled_list.cbegin(), disabled_list.cend());
      ORT_THROW_IF_ERROR(FilterEnabledOptimizers(std::move(disabled_rules_and_transformers)));
    }
  }
#endif

  bool set_denormal_as_zero =
      session_options_.config_options.GetConfigOrDefault(kOrtSessionOptionsConfigSetDenormalAsZero, "0") == "1";

  // The only first session option for flush-to-zero and denormal-as-zero is effective to main thread and OpenMP threads.
  {
    static std::once_flag once;

    std::call_once(once, [&] {
      SetDenormalAsZero(set_denormal_as_zero);

      LOGS(*session_logger_, INFO) << "Flush-to-zero and denormal-as-zero are " << ((set_denormal_as_zero) ? "on" : "off");
    });
  }

  use_per_session_threads_ = session_options.use_per_session_threads;
  force_spinning_stop_between_runs_ = session_options_.config_options.GetConfigOrDefault(kOrtSessionOptionsConfigForceSpinningStop, "0") == "1";

  if (use_per_session_threads_) {
    LOGS(*session_logger_, INFO) << "Creating and using per session threadpools since use_per_session_threads_ is true";
    {
      if (!external_intra_op_thread_pool_) {
        bool allow_intra_op_spinning =
            session_options_.config_options.GetConfigOrDefault(kOrtSessionOptionsConfigAllowIntraOpSpinning, "1") == "1";
        OrtThreadPoolParams to = session_options_.intra_op_param;
        std::basic_stringstream<ORTCHAR_T> ss;
        if (to.name) {
          ss << to.name << ORT_TSTR("-");
        }
        ss << ORT_TSTR("session-") << session_id_ << ORT_TSTR("-intra-op");
        thread_pool_name_ = ss.str();
        to.name = thread_pool_name_.c_str();
        to.set_denormal_as_zero = set_denormal_as_zero;
        // If the thread pool can use all the processors, then
        // we set affinity of each thread to each processor.
        to.allow_spinning = allow_intra_op_spinning;
        to.dynamic_block_base_ = std::stoi(session_options_.config_options.GetConfigOrDefault(kOrtSessionOptionsConfigDynamicBlockBase, "0"));
        LOGS(*session_logger_, INFO) << "Dynamic block base set to " << to.dynamic_block_base_;

        // Set custom threading functions
        to.custom_create_thread_fn = session_options_.custom_create_thread_fn;
        to.custom_thread_creation_options = session_options.custom_thread_creation_options;
        to.custom_join_thread_fn = session_options_.custom_join_thread_fn;
        if (session_options_.config_options.TryGetConfigEntry(kOrtSessionOptionsConfigIntraOpThreadAffinities, to.affinity_str)) {
          ORT_ENFORCE(!to.affinity_str.empty(), "Affinity string must not be empty");
        }
        to.auto_set_affinity = to.thread_pool_size == 0 &&
                               session_options_.execution_mode == ExecutionMode::ORT_SEQUENTIAL &&
                               to.affinity_str.empty();

        if (to.custom_create_thread_fn) {
          ORT_ENFORCE(to.custom_join_thread_fn, "custom join thread function not set for intra op thread pool");
        }

        thread_pool_ =
            concurrency::CreateThreadPool(&Env::Default(), to, concurrency::ThreadPoolType::INTRA_OP);
      }
    }
    if (session_options_.execution_mode == ExecutionMode::ORT_PARALLEL) {
      if (!external_inter_op_thread_pool_) {
        bool allow_inter_op_spinning =
            session_options_.config_options.GetConfigOrDefault(kOrtSessionOptionsConfigAllowInterOpSpinning, "1") == "1";
        OrtThreadPoolParams to = session_options_.inter_op_param;
        to.auto_set_affinity = to.thread_pool_size == 0 && session_options_.execution_mode == ExecutionMode::ORT_SEQUENTIAL;
        std::basic_stringstream<ORTCHAR_T> ss;
        if (to.name) {
          ss << to.name << ORT_TSTR("-");
        }
        ss << ORT_TSTR("session-") << session_id_ << ORT_TSTR("-inter-op");
        inter_thread_pool_name_ = ss.str();
        to.name = inter_thread_pool_name_.c_str();
        to.set_denormal_as_zero = set_denormal_as_zero;
        to.allow_spinning = allow_inter_op_spinning;
        to.dynamic_block_base_ = std::stoi(session_options_.config_options.GetConfigOrDefault(kOrtSessionOptionsConfigDynamicBlockBase, "0"));

        // Set custom threading functions
        to.custom_create_thread_fn = session_options_.custom_create_thread_fn;
        to.custom_thread_creation_options = session_options.custom_thread_creation_options;
        to.custom_join_thread_fn = session_options_.custom_join_thread_fn;

        if (to.custom_create_thread_fn) {
          ORT_ENFORCE(to.custom_join_thread_fn, "custom join thread function not set for inter op thread pool");
        }
        inter_op_thread_pool_ =
            concurrency::CreateThreadPool(&Env::Default(), to, concurrency::ThreadPoolType::INTER_OP);
        if (inter_op_thread_pool_ == nullptr) {
          LOGS(*session_logger_, INFO) << "Failed to create the inter-op thread pool for the parallel executor, setting ExecutionMode to SEQUENTIAL";
          session_options_.execution_mode = ExecutionMode::ORT_SEQUENTIAL;
        }
      }
    }
  } else {
    LOGS(*session_logger_, INFO) << "Using global/env threadpools since use_per_session_threads_ is false";
    intra_op_thread_pool_from_env_ = session_env.GetIntraOpThreadPool();
    inter_op_thread_pool_from_env_ = session_env.GetInterOpThreadPool();
    ORT_ENFORCE(session_env.EnvCreatedWithGlobalThreadPools(),
                "When the session is not configured to use per session"
                " threadpools, the env must be created with the the CreateEnvWithGlobalThreadPools API.");
  }

  session_profiler_.Initialize(session_logger_);
  if (session_options_.enable_profiling) {
    StartProfiling(session_options_.profile_file_prefix);
  }

  telemetry_ = {};

#ifdef _WIN32
  std::lock_guard<std::mutex> lock(active_sessions_mutex_);
  active_sessions_[session_id_] = this;

  // Register callback for ETW capture state (rundown) for Microsoft.ML.ONNXRuntime provider
  callback_ML_ORT_provider_ = onnxruntime::WindowsTelemetry::EtwInternalCallback(
      [](LPCGUID SourceId,
         ULONG IsEnabled,
         UCHAR Level,
         ULONGLONG MatchAnyKeyword,
         ULONGLONG MatchAllKeyword,
         PEVENT_FILTER_DESCRIPTOR FilterData,
         PVOID CallbackContext) {
        (void)SourceId;
        (void)Level;
        (void)MatchAnyKeyword;
        (void)MatchAllKeyword;
        (void)FilterData;
        (void)CallbackContext;
        ORT_UNUSED_PARAMETER(SourceId);
        ORT_UNUSED_PARAMETER(Level);
        ORT_UNUSED_PARAMETER(MatchAnyKeyword);
        ORT_UNUSED_PARAMETER(MatchAllKeyword);
        ORT_UNUSED_PARAMETER(FilterData);
        ORT_UNUSED_PARAMETER(CallbackContext);

        // Check if this callback is for capturing state
        if ((IsEnabled == EVENT_CONTROL_CODE_CAPTURE_STATE) &&
            ((MatchAnyKeyword & static_cast<ULONGLONG>(onnxruntime::logging::ORTTraceLoggingKeyword::Session)) != 0)) {
          InferenceSession::LogAllSessions();
        }
      });
  WindowsTelemetry::RegisterInternalCallback(callback_ML_ORT_provider_);

  // Register callback for ETW start / stop so that LOGS tracing can be adjusted dynamically after session start
  auto& etwRegistrationManager = logging::EtwRegistrationManager::Instance();
  callback_ETWSink_provider_ = onnxruntime::logging::EtwRegistrationManager::EtwInternalCallback(
      [&etwRegistrationManager, this](LPCGUID SourceId,
                                      ULONG IsEnabled,
                                      UCHAR Level,
                                      ULONGLONG MatchAnyKeyword,
                                      ULONGLONG MatchAllKeyword,
                                      PEVENT_FILTER_DESCRIPTOR FilterData,
                                      PVOID CallbackContext) {
        ORT_UNUSED_PARAMETER(SourceId);
        ORT_UNUSED_PARAMETER(Level);
        ORT_UNUSED_PARAMETER(MatchAnyKeyword);
        ORT_UNUSED_PARAMETER(MatchAllKeyword);
        ORT_UNUSED_PARAMETER(FilterData);
        ORT_UNUSED_PARAMETER(CallbackContext);

        if (logging_manager_ != nullptr) {
          auto ortETWSeverity = etwRegistrationManager.MapLevelToSeverity();

          if ((MatchAnyKeyword & static_cast<ULONGLONG>(onnxruntime::logging::ORTTraceLoggingKeyword::Logs)) != 0 &&
              IsEnabled == EVENT_CONTROL_CODE_ENABLE_PROVIDER) {
            LOGS(*session_logger_, VERBOSE) << "Adding ETW Sink to logger with severity level: " << (ULONG)ortETWSeverity;
            logging_manager_->AddSinkOfType(
                onnxruntime::logging::SinkType::EtwSink,
                []() -> std::unique_ptr<onnxruntime::logging::ISink> { return std::make_unique<onnxruntime::logging::EtwSink>(); },
                ortETWSeverity);
            onnxruntime::logging::LoggingManager::GetDefaultInstance()->AddSinkOfType(
                onnxruntime::logging::SinkType::EtwSink,
                []() -> std::unique_ptr<onnxruntime::logging::ISink> { return std::make_unique<onnxruntime::logging::EtwSink>(); },
                ortETWSeverity);
            LOGS(*session_logger_, INFO) << "Done Adding ETW Sink to logger with severity level: " << (ULONG)ortETWSeverity;
          }
          if (IsEnabled == EVENT_CONTROL_CODE_DISABLE_PROVIDER) {
            LOGS(*session_logger_, INFO) << "Removing ETW Sink from logger";
            logging_manager_->RemoveSink(onnxruntime::logging::SinkType::EtwSink);
            LOGS(*session_logger_, VERBOSE) << "Done Removing ETW Sink from logger";
          }
        }
      });

  // Register callback for ETW capture state (rundown)
  etwRegistrationManager.RegisterInternalCallback(callback_ETWSink_provider_);

#endif
}

void InferenceSession::TraceSessionOptions(const SessionOptions& session_options, bool captureState, const logging::Logger& logger) {
  ORT_UNUSED_PARAMETER(captureState);  // Otherwise Linux build error

  LOGS(logger, INFO) << session_options;

#ifdef _WIN32
  std::string optimized_model_filepath = ORT_TSTR_CONVERT_TO_PRINTABLE_STRING(session_options.optimized_model_filepath);
  std::string profile_file_prefix = ORT_TSTR_CONVERT_TO_PRINTABLE_STRING(session_options.profile_file_prefix);

  TraceLoggingWrite(telemetry_provider_handle,
                    "SessionOptions",
                    TraceLoggingKeyword(static_cast<uint64_t>(onnxruntime::logging::ORTTraceLoggingKeyword::Session)),
                    TraceLoggingLevel(WINEVENT_LEVEL_INFO),
                    TraceLoggingUInt8(static_cast<UINT8>(session_options.execution_mode), "execution_mode"),
                    TraceLoggingUInt8(static_cast<UINT8>(session_options.execution_order), "execution_order"),
                    TraceLoggingBoolean(session_options.enable_profiling, "enable_profiling"),
                    TraceLoggingString(optimized_model_filepath.c_str(), "optimized_model_filepath"),
                    TraceLoggingBoolean(session_options.enable_mem_pattern, "enable_mem_pattern"),
                    TraceLoggingBoolean(session_options.enable_mem_reuse, "enable_mem_reuse"),
                    TraceLoggingBoolean(session_options.enable_cpu_mem_arena, "enable_cpu_mem_arena"),
                    TraceLoggingString(profile_file_prefix.c_str(), "profile_file_prefix"),
                    TraceLoggingString(session_options.session_logid.c_str(), "session_logid"),
                    TraceLoggingInt8(static_cast<INT8>(session_options.session_log_severity_level), "session_log_severity_level"),
                    TraceLoggingInt8(static_cast<INT8>(session_options.session_log_verbosity_level), "session_log_verbosity_level"),
                    TraceLoggingUInt32(session_options.max_num_graph_transformation_steps, "max_num_graph_transformation_steps"),
                    TraceLoggingUInt8(static_cast<UINT8>(session_options.graph_optimization_level), "graph_optimization_level"),
                    TraceLoggingBoolean(session_options.use_per_session_threads, "use_per_session_threads"),
                    TraceLoggingBoolean(session_options.thread_pool_allow_spinning, "thread_pool_allow_spinning"),
                    TraceLoggingBoolean(session_options.use_deterministic_compute, "use_deterministic_compute"),
                    TraceLoggingBoolean(captureState, "isCaptureState"));

  TraceLoggingWrite(
      telemetry_provider_handle,
      "SessionOptions_IntraOrtThreadPoolParams",
      TraceLoggingKeyword(static_cast<uint64_t>(onnxruntime::logging::ORTTraceLoggingKeyword::Session)),
      TraceLoggingLevel(WINEVENT_LEVEL_INFO),
      TraceLoggingInt32(session_options.intra_op_param.thread_pool_size, "thread_pool_size"),
      TraceLoggingBoolean(session_options.intra_op_param.auto_set_affinity, "auto_set_affinity"),
      TraceLoggingBoolean(session_options.intra_op_param.allow_spinning, "allow_spinning"),
      TraceLoggingInt32(session_options.intra_op_param.dynamic_block_base_, "dynamic_block_base_"),
      TraceLoggingUInt32(session_options.intra_op_param.stack_size, "stack_size"),
      TraceLoggingString(!session_options.intra_op_param.affinity_str.empty() ? session_options.intra_op_param.affinity_str.c_str() : "", "affinity_str"),
      TraceLoggingBoolean(session_options.intra_op_param.set_denormal_as_zero, "set_denormal_as_zero"),
      TraceLoggingBoolean(captureState, "isCaptureState"));

  for (const auto& config_pair : session_options.config_options.configurations) {
    TraceLoggingWrite(
        telemetry_provider_handle,
        "SessionOptions_ConfigEntry",
        TraceLoggingKeyword(static_cast<uint64_t>(onnxruntime::logging::ORTTraceLoggingKeyword::Session)),
        TraceLoggingLevel(WINEVENT_LEVEL_INFO),
        TraceLoggingString(config_pair.first.c_str(), "Key"),
        TraceLoggingString(config_pair.second.c_str(), "Value"),
        TraceLoggingBoolean(captureState, "isCaptureState"));
  }
#endif
}

InferenceSession::InferenceSession(const SessionOptions& session_options, const Environment& session_env)
    :
#if !defined(ORT_MINIMAL_BUILD)
      graph_transformer_mgr_(session_options.max_num_graph_transformation_steps),
#endif
      environment_(session_env) {
  // Initialize assets of this session instance
  ConstructorCommon(session_options, session_env);
}

InferenceSession::InferenceSession(const SessionOptions& session_options,
                                   const Environment& session_env,
                                   onnxruntime::concurrency::ThreadPool* external_intra_op_thread_pool,
                                   onnxruntime::concurrency::ThreadPool* external_inter_op_thread_pool)
    :
#if !defined(ORT_MINIMAL_BUILD)
      graph_transformer_mgr_(session_options.max_num_graph_transformation_steps),
#endif
      external_intra_op_thread_pool_(external_intra_op_thread_pool),
      external_inter_op_thread_pool_(external_inter_op_thread_pool),
      environment_(session_env) {
  // Initialize assets of this session instance
  ConstructorCommon(session_options, session_env);
}

#if !defined(ORT_MINIMAL_BUILD)
InferenceSession::InferenceSession(const SessionOptions& session_options, const Environment& session_env,
                                   const PathString& model_uri)
    : model_location_(model_uri),
      graph_transformer_mgr_(session_options.max_num_graph_transformation_steps),
      environment_(session_env) {
  auto status = Model::Load(model_location_, model_proto_);
  ORT_ENFORCE(status.IsOK(), "Given model could not be parsed while creating inference session. Error message: ",
              status.ErrorMessage());
  is_model_proto_parsed_ = true;
  // Finalize session options and initialize assets of this session instance
  ConstructorCommon(session_options, session_env);
}

#ifdef _WIN32
InferenceSession::InferenceSession(const SessionOptions& session_options,
                                   const Environment& session_env,
                                   const std::string& model_uri)
    : InferenceSession(session_options, session_env, ToPathString(model_uri)) {
}
#endif

InferenceSession::InferenceSession(const SessionOptions& session_options, const Environment& session_env,
                                   std::istream& model_istream)
    : graph_transformer_mgr_(session_options.max_num_graph_transformation_steps),
      environment_(session_env) {
  Status st = Model::Load(model_istream, &model_proto_);
  ORT_ENFORCE(st.IsOK(), "Could not parse model successfully while constructing the inference session");
  is_model_proto_parsed_ = true;
  // Finalize session options and initialize assets of this session instance
  ConstructorCommon(session_options, session_env);
}

InferenceSession::InferenceSession(const SessionOptions& session_options, const Environment& session_env,
                                   const void* model_data, int model_data_len)
    : graph_transformer_mgr_(session_options.max_num_graph_transformation_steps),
      environment_(session_env) {
  const bool result = model_proto_.ParseFromArray(model_data, model_data_len);
  ORT_ENFORCE(result, "Could not parse model successfully while constructing the inference session");
  is_model_proto_parsed_ = true;
  // Finalize session options and initialize assets of this session instance
  ConstructorCommon(session_options, session_env);
}

#endif  // !defined(ORT_MINIMAL_BUILD)

InferenceSession::~InferenceSession() {
  if (session_options_.enable_profiling) {
    ORT_TRY {
      EndProfiling();
    }
    ORT_CATCH(const std::exception& e) {
      // TODO: Currently we have no way to transport this error to the API user
      // Maybe this should be refactored, so that profiling must be explicitly
      // started and stopped via C-API functions.
      // And not like now a session option and therefore profiling must be started
      // and stopped implicitly.
      ORT_HANDLE_EXCEPTION([&]() {
        LOGS(*session_logger_, ERROR) << "Error during EndProfiling(): " << e.what();
      });
    }
    ORT_CATCH(...) {
      LOGS(*session_logger_, ERROR) << "Unknown error during EndProfiling()";
    }
  }

  // Unregister the session and ETW callbacks
#ifdef _WIN32
  std::lock_guard<std::mutex> lock(active_sessions_mutex_);
  if (callback_ML_ORT_provider_ != nullptr) {
    WindowsTelemetry::UnregisterInternalCallback(callback_ML_ORT_provider_);
  }
  if (callback_ETWSink_provider_ != nullptr) {
    logging::EtwRegistrationManager::Instance().UnregisterInternalCallback(callback_ETWSink_provider_);
  }
#endif
  active_sessions_.erase(session_id_);

#ifdef ONNXRUNTIME_ENABLE_INSTRUMENT
  if (session_activity_started_)
    TraceLoggingWriteStop(session_activity, "OrtInferenceSessionActivity");
#endif
#if !defined(ORT_MINIMAL_BUILD) && defined(ORT_MEMORY_PROFILE)
  GetMemoryProfiler().GenerateMemoryProfile();
#endif
}

common::Status InferenceSession::RegisterExecutionProvider(const std::shared_ptr<IExecutionProvider>& p_exec_provider) {
  if (p_exec_provider == nullptr) {
    return Status(common::ONNXRUNTIME, common::FAIL, "Received nullptr for exec provider");
  }

  std::lock_guard<std::mutex> l(session_mutex_);

  if (is_inited_) {
    // adding an EP is pointless as the graph as already been partitioned so no nodes will be assigned to
    // the new EP
    LOGS(*session_logger_, ERROR) << "Execution providers must be registered before the session is initialized. ";
    return common::Status(common::ONNXRUNTIME, common::FAIL,
                          "Execution providers must be registered before the session is initialized.");
  }

  const std::string& provider_type = p_exec_provider->Type();

  // Some session option values (default or user provided) may not work with some EPs.
  // Rather than put the onus on the user to know these, make the appropriate change while logging the change.
  if (provider_type == onnxruntime::kDmlExecutionProvider || provider_type == onnxruntime::kWebGpuExecutionProvider) {
    // DML and WebGPU memory is not byte addressable and hence mem pattern doesn't work.
    if (session_options_.enable_mem_pattern) {
      LOGS(*session_logger_, INFO)
          << "Having memory pattern enabled is not supported while using " << provider_type << ". "
          << "So disabling it for this session since it uses " << provider_type << ".";
      session_options_.enable_mem_pattern = false;
    }

    // Parallel execution mode does not support DML EP
    if (session_options_.execution_mode != ExecutionMode::ORT_SEQUENTIAL) {
      LOGS(*session_logger_, INFO)
          << "Parallel execution mode does not support the DML Execution Provider. "
          << "So making the execution mode sequential for this session since it uses the DML Execution Provider.";

      session_options_.execution_mode = ExecutionMode::ORT_SEQUENTIAL;
    }
  }

#if !defined(ORT_MINIMAL_BUILD) || defined(ORT_MINIMAL_BUILD_CUSTOM_OPS)
  // Register Custom Op if EP requests it
  std::vector<OrtCustomOpDomain*> custom_op_domains;
  std::vector<OrtCustomOpDomain*> candidate_custom_op_domains;
  p_exec_provider->GetCustomOpDomainList(candidate_custom_op_domains);

  auto registry_kernels = kernel_registry_manager_.GetKernelRegistriesByProviderType(p_exec_provider->Type());

  // Register the custom op domain only if it has not been registered before
  if (registry_kernels.empty()) {
    custom_op_domains = candidate_custom_op_domains;
  } else {
    for (auto candidate_custom_op_domain : candidate_custom_op_domains) {
      for (auto registry_kernel : registry_kernels) {
        const auto& kernel_map = registry_kernel->GetKernelCreateMap();
        bool need_register = true;
        // If the kernel registry is the ep's custom op registry, we only need to check the first kernel,
        // because all kernels in one kernel registry should have the same domain name.
        for (auto iter = kernel_map.begin(); iter != kernel_map.end(); iter++) {
          if (iter->second.kernel_def->Domain() == candidate_custom_op_domain->domain_) {
            need_register = false;
            break;
          }
        }
        if (need_register) {
          custom_op_domains.push_back(candidate_custom_op_domain);
        }
      }
    }
  }

  if (!custom_op_domains.empty()) {
    if (AddCustomOpDomains(custom_op_domains) != Status::OK()) {
      LOGS(*session_logger_, WARNING) << "Can't register custom op domains with ORT for " << provider_type;
    }
  }
#endif

  // if any EPs do not support concurrent calls to Run we add locking around graph execution
  if (p_exec_provider->ConcurrentRunSupported() == false) {
    is_concurrent_run_supported_ = false;
  }

  VLOGS(*session_logger_, 1) << "Adding execution provider of type: " << provider_type;
  auto p_data_xfr = p_exec_provider->GetDataTransfer();
  if (p_data_xfr) {
    auto st = data_transfer_mgr_.RegisterDataTransfer(std::move(p_data_xfr));
    if (!st.IsOK()) {
      return st;
    }
  }

  auto p_external_data_loader = p_exec_provider->GetExternalDataLoader();
  if (p_external_data_loader) {
    auto st = external_data_loader_mgr_.RegisterExternalDataLoader(std::move(p_external_data_loader));
    if (!st.IsOK()) {
      return st;
    }
  }

  p_exec_provider->SetLogger(session_logger_);
  session_profiler_.AddEpProfilers(p_exec_provider->GetProfiler());
  return execution_providers_.Add(provider_type, p_exec_provider);
}

// Custom Op support
#if !defined(ORT_MINIMAL_BUILD) || defined(ORT_MINIMAL_BUILD_CUSTOM_OPS)
common::Status InferenceSession::AddCustomOpDomains(gsl::span<OrtCustomOpDomain* const> op_domains) {
  std::shared_ptr<CustomRegistry> custom_registry;
  ORT_RETURN_IF_ERROR_SESSIONID_(CreateCustomRegistry(op_domains, custom_registry));
  ORT_RETURN_IF_ERROR_SESSIONID_(RegisterCustomRegistry(custom_registry));
  return Status::OK();
}

common::Status InferenceSession::RegisterCustomRegistry(std::shared_ptr<CustomRegistry> custom_registry) {
  if (custom_registry == nullptr) {
    return Status(common::ONNXRUNTIME, common::FAIL, "Received nullptr for custom registry");
  }

  custom_registries_.push_back(custom_registry);

  // Insert session-level customized kernel registry.
  kernel_registry_manager_.RegisterKernelRegistry(custom_registry->GetKernelRegistry());

#if !defined(ORT_MINIMAL_BUILD)
  custom_schema_registries_.push_back(custom_registry->GetOpschemaRegistry());
#endif
  return Status::OK();
}
#endif  // !defined(ORT_MINIMAL_BUILD) || defined(ORT_MINIMAL_BUILD_CUSTOM_OPS)

#if !defined(ORT_MINIMAL_BUILD)
common::Status InferenceSession::RegisterGraphTransformer(
    std::unique_ptr<onnxruntime::GraphTransformer> p_graph_transformer, TransformerLevel level) {
  if (p_graph_transformer == nullptr) {
    return Status(common::ONNXRUNTIME, common::FAIL, "Received nullptr for graph transformer");
  }

  std::lock_guard<std::mutex> l(session_mutex_);

  if (is_inited_) {
    // adding a transformer now is pointless as the graph as already been transformed
    LOGS(*session_logger_, ERROR) << "Graph transformers must be registered before the session is initialized.";
    return common::Status(common::ONNXRUNTIME, common::FAIL,
                          "Graph transformers must be registered before the session is initialized.");
  }

  return graph_transformer_mgr_.Register(std::move(p_graph_transformer), level);
}

common::Status InferenceSession::SaveToOrtFormat(const std::filesystem::path& filepath) const {
  // Get the byte size of the ModelProto and round it to the next MB and use it as flatbuffers' init_size
  // TODO: Investigate whether we should set a max size, and clarify the cost of having a buffer smaller than
  // what the total flatbuffers serialized size will be.
  constexpr size_t m_bytes = 1024 * 1024;
  size_t fbs_buffer_size = std::max(m_bytes, model_->ToProto().ByteSizeLong());
  fbs_buffer_size = ((fbs_buffer_size + m_bytes - 1) / m_bytes) * m_bytes;
  flatbuffers::FlatBufferBuilder builder(fbs_buffer_size);

  auto ort_model_version = builder.CreateString(std::to_string(kOrtModelVersion));
  flatbuffers::Offset<fbs::Model> fbs_model;
  ORT_RETURN_IF_ERROR(
      model_->SaveToOrtFormat(builder, fbs_model));

  flatbuffers::Offset<fbs::KernelTypeStrResolver> fbs_kernel_type_str_resolver;
  KernelTypeStrResolver kernel_type_str_resolver{};
  ORT_RETURN_IF_ERROR(kernel_type_str_resolver.RegisterGraphNodeOpSchemas(model_->MainGraph()));
  ORT_RETURN_IF_ERROR(standalone::RegisterCustomOpNodeSchemas(kernel_type_str_resolver, model_->MainGraph()));

  for (const auto& op_schema : saved_runtime_optimization_produced_node_op_schemas_) {
    ORT_RETURN_IF_ERROR(kernel_type_str_resolver.RegisterOpSchema(*op_schema));
  }

  ORT_RETURN_IF_ERROR(
      kernel_type_str_resolver.SaveToOrtFormat(builder, fbs_kernel_type_str_resolver));

  fbs::InferenceSessionBuilder sb(builder);
  sb.add_ort_version(ort_model_version);
  sb.add_model(fbs_model);
  sb.add_kernel_type_str_resolver(fbs_kernel_type_str_resolver);
  auto session = sb.Finish();
  builder.Finish(session, fbs::InferenceSessionIdentifier());

  {
    std::ofstream file(filepath, std::ios::binary);
    uint8_t* buf = builder.GetBufferPointer();
    int size = builder.GetSize();
    file.write(reinterpret_cast<const char*>(buf), size);
    ORT_RETURN_IF_NOT(file, "Failed to save ORT format model to file: ", ToUTF8String(filepath.native()));
  }

  return Status::OK();
}

common::Status InferenceSession::LoadWithLoader(std::function<common::Status(std::shared_ptr<Model>&)> loader,
                                                const std::string& event_name) {
  Status status = Status::OK();
  TimePoint tp;
  if (session_profiler_.IsEnabled()) {
    tp = session_profiler_.Start();
  }
  ORT_TRY {
    std::lock_guard<std::mutex> l(session_mutex_);
    if (is_model_loaded_) {  // already loaded
      LOGS(*session_logger_, ERROR) << "This session already contains a loaded model.";
      return common::Status(common::ONNXRUNTIME, common::MODEL_LOADED, "This session already contains a loaded model.");
    }

    std::shared_ptr<onnxruntime::Model> p_tmp_model;
    status = loader(p_tmp_model);
    ORT_RETURN_IF_ERROR_SESSIONID_(status);

    model_ = p_tmp_model;

    status = DoPostLoadProcessing(*model_);
    ORT_RETURN_IF_ERROR_SESSIONID_(status);

    // all steps complete, mark the model as loaded.
    is_model_loaded_ = true;

    telemetry_.event_name_ = event_name;
  }
  ORT_CATCH(const std::exception& ex) {
    ORT_HANDLE_EXCEPTION([&]() {
      status = Status(common::ONNXRUNTIME, common::FAIL, "Exception during loading: " + std::string(ex.what()));
    });
  }
  ORT_CATCH(...) {
    LOGS(*session_logger_, ERROR) << "Unknown exception";
    status = Status(common::ONNXRUNTIME, common::RUNTIME_EXCEPTION,
                    "Encountered unknown exception in LoadWithLoader()");
  }

  if (session_profiler_.IsEnabled()) {
    session_profiler_.EndTimeAndRecordEvent(profiling::SESSION_EVENT, event_name, tp);
  }

  return status;
}

common::Status InferenceSession::LoadOnnxModel(const PathString& model_uri) {
  model_location_ = model_uri;
  auto loader = [this](std::shared_ptr<onnxruntime::Model>& model) {
#ifdef ENABLE_LANGUAGE_INTEROP_OPS
    LoadInterOp(model_location_, interop_domains_, [&](const char* msg) { LOGS(*session_logger_, WARNING) << msg; });
    InlinedVector<OrtCustomOpDomain*> domain_ptrs;
    domain_ptrs.reserve(interop_domains_.size());
    std::copy(std::begin(interop_domains_), std::end(interop_domains_), std::back_inserter(domain_ptrs));
    ORT_RETURN_IF_ERROR(AddCustomOpDomains(domain_ptrs));
#endif

    const bool strict_shape_type_inference = session_options_.config_options.GetConfigOrDefault(
                                                 kOrtSessionOptionsConfigStrictShapeTypeInference, "0") == "1";
    return onnxruntime::Model::Load(model_location_, model, HasLocalSchema() ? &custom_schema_registries_ : nullptr,
                                    *session_logger_,
                                    ModelOptions(true, strict_shape_type_inference,
                                                 check_load_cancellation_fn_));
  };

  common::Status st = LoadWithLoader(loader, "model_loading_uri");
  if (!st.IsOK()) {
    std::ostringstream oss;
    oss << "Load model from " << ToUTF8String(model_uri) << " failed:" << st.ErrorMessage();
    return common::Status(st.Category(), st.Code(), oss.str());
  }
  return Status::OK();
}

#endif  // !defined(ORT_MINIMAL_BUILD)

#if !defined(ORT_MINIMAL_BUILD) || defined(ORT_EXTENDED_MINIMAL_BUILD)
common::Status InferenceSession::FilterEnabledOptimizers(InlinedHashSet<std::string>&& optimizers_to_disable) {
  optimizers_to_disable_ = std::move(optimizers_to_disable);
  return Status::OK();
}
#endif  // !defined(ORT_MINIMAL_BUILD) || defined(ORT_EXTENDED_MINIMAL_BUILD)

common::Status InferenceSession::Load(const PathString& model_uri) {
  std::string model_type = session_options_.config_options.GetConfigOrDefault(kOrtSessionOptionsConfigLoadModelFormat, "");
  bool has_explicit_type = !model_type.empty();

  if ((has_explicit_type && model_type == "ORT") ||
      (!has_explicit_type && fbs::utils::IsOrtFormatModel(model_uri))) {
    return LoadOrtModel(model_uri);
  }

#if !defined(ORT_MINIMAL_BUILD)
  if (is_model_proto_parsed_) {
    return ORT_MAKE_STATUS(ONNXRUNTIME, FAIL,
                           "ModelProto corresponding to the model to be loaded has already been parsed. "
                           "Invoke Load().");
  }

  return LoadOnnxModel(model_uri);
#else
  return ORT_MAKE_STATUS(ONNXRUNTIME, INVALID_ARGUMENT, "ONNX format model is not supported in this build.");
#endif
}

#ifdef _WIN32
common::Status InferenceSession::Load(const std::string& model_uri) {
  return Load(ToPathString(model_uri));
}
#endif

common::Status InferenceSession::Load(const void* model_data, int model_data_len) {
  std::string model_type = session_options_.config_options.GetConfigOrDefault(kOrtSessionOptionsConfigLoadModelFormat, "");
  bool has_explicit_type = !model_type.empty();

  if ((has_explicit_type && model_type == "ORT") ||
      (!has_explicit_type &&
       fbs::utils::IsOrtFormatModelBytes(model_data, model_data_len))) {
    return LoadOrtModel(model_data, model_data_len);
  }

#if !defined(ORT_MINIMAL_BUILD)
  if (is_model_proto_parsed_) {
    return ORT_MAKE_STATUS(ONNXRUNTIME, FAIL,
                           "ModelProto corresponding to the model to be loaded has already been parsed. "
                           "Invoke Load().");
  }

  auto loader = [this, model_data, model_data_len](std::shared_ptr<onnxruntime::Model>& model) {
    ModelProto model_proto;

    const bool result = model_proto.ParseFromArray(model_data, model_data_len);
    if (!result) {
      return Status(common::ONNXRUNTIME, common::INVALID_PROTOBUF,
                    "Failed to load model because protobuf parsing failed.");
    }
#ifdef ENABLE_LANGUAGE_INTEROP_OPS
    LoadInterOp(model_proto, interop_domains_, [&](const char* msg) { LOGS(*session_logger_, WARNING) << msg; });
    InlinedVector<OrtCustomOpDomain*> domain_ptrs;
    domain_ptrs.reserve(interop_domains_.size());
    std::copy(std::begin(interop_domains_), std::end(interop_domains_), std::back_inserter(domain_ptrs));
    ORT_RETURN_IF_ERROR(AddCustomOpDomains(domain_ptrs));
#endif

    const bool strict_shape_type_inference = session_options_.config_options.GetConfigOrDefault(
                                                 kOrtSessionOptionsConfigStrictShapeTypeInference, "0") == "1";

    std::string external_data_folder_path = session_options_.config_options.GetConfigOrDefault(
        kOrtSessionOptionsModelExternalInitializersFileFolderPath, "");
    if (!external_data_folder_path.empty() && model_location_.empty()) {
      model_location_ = ToPathString(external_data_folder_path + "/virtual_model.onnx");
    }

    return onnxruntime::Model::Load(std::move(model_proto), model_location_, model,
                                    HasLocalSchema() ? &custom_schema_registries_ : nullptr, *session_logger_,
                                    ModelOptions(true, strict_shape_type_inference,
                                                 check_load_cancellation_fn_));
  };

  return LoadWithLoader(loader, "model_loading_array");
#else
  return ORT_MAKE_STATUS(ONNXRUNTIME, INVALID_ARGUMENT, "ONNX format model is not supported in this build.");
#endif
}

#if !defined(ORT_MINIMAL_BUILD)

common::Status InferenceSession::LoadOnnxModel(ModelProto model_proto) {
  if (is_model_proto_parsed_) {
    return ORT_MAKE_STATUS(ONNXRUNTIME, FAIL,
                           "ModelProto corresponding to the model to be loaded has already been parsed. "
                           "Invoke Load().");
  }

  auto loader = [this, &model_proto](std::shared_ptr<onnxruntime::Model>& model) {
#ifdef ENABLE_LANGUAGE_INTEROP_OPS
    LoadInterOp(model_proto, interop_domains_, [&](const char* msg) { LOGS(*session_logger_, WARNING) << msg; });
    InlinedVector<OrtCustomOpDomain*> domain_ptrs;
    domain_ptrs.reserve(interop_domains_.size());
    std::copy(std::begin(interop_domains_), std::end(interop_domains_), std::back_inserter(domain_ptrs));
    ORT_RETURN_IF_ERROR(AddCustomOpDomains(domain_ptrs));
#endif
    const bool strict_shape_type_inference = session_options_.config_options.GetConfigOrDefault(
                                                 kOrtSessionOptionsConfigStrictShapeTypeInference, "0") == "1";

    std::string external_data_folder_path = session_options_.config_options.GetConfigOrDefault(
        kOrtSessionOptionsModelExternalInitializersFileFolderPath, "");
    if (!external_data_folder_path.empty() && model_location_.empty()) {
      model_location_ = ToPathString(external_data_folder_path + "/virtual_model.onnx");
    }

    // This call will move model_proto to the constructed model instance
    return onnxruntime::Model::Load(std::move(model_proto), model_location_, model,
                                    HasLocalSchema() ? &custom_schema_registries_ : nullptr, *session_logger_,
                                    ModelOptions(true, strict_shape_type_inference,
                                                 check_load_cancellation_fn_));
  };

  return LoadWithLoader(loader, "model_loading_proto");
}

common::Status InferenceSession::LoadOnnxModel(std::unique_ptr<ModelProto> p_model_proto) {
  return LoadOnnxModel(std::move(*p_model_proto));
}

common::Status InferenceSession::Load(std::istream& model_istream, bool allow_released_opsets_only) {
  if (is_model_proto_parsed_) {
    return ORT_MAKE_STATUS(ONNXRUNTIME, FAIL,
                           "ModelProto corresponding to the model to be loaded has already been parsed. "
                           "Invoke Load().");
  }

  auto loader = [this, &model_istream, &allow_released_opsets_only](std::shared_ptr<onnxruntime::Model>& model) {
    ModelProto model_proto;
    Status st = Model::Load(model_istream, &model_proto);
    if (!st.IsOK()) {
      return st;
    }
#ifdef ENABLE_LANGUAGE_INTEROP_OPS
    LoadInterOp(model_proto, interop_domains_, [&](const char* msg) { LOGS(*session_logger_, WARNING) << msg; });
    InlinedVector<OrtCustomOpDomain*> domain_ptrs;
    domain_ptrs.reserve(interop_domains_.size());
    std::copy(std::begin(interop_domains_), std::end(interop_domains_), std::back_inserter(domain_ptrs));
    ORT_RETURN_IF_ERROR(AddCustomOpDomains(domain_ptrs));
#endif
    const bool strict_shape_type_inference = session_options_.config_options.GetConfigOrDefault(
                                                 kOrtSessionOptionsConfigStrictShapeTypeInference, "0") == "1";
    ModelOptions model_opts(allow_released_opsets_only,
<<<<<<< HEAD
                            strict_shape_type_inference);
=======
                            strict_shape_type_inference,
                            check_load_cancellation_fn_);
>>>>>>> 39e585ff

    std::string external_data_folder_path = session_options_.config_options.GetConfigOrDefault(
        kOrtSessionOptionsModelExternalInitializersFileFolderPath, "");
    if (!external_data_folder_path.empty() && model_location_.empty()) {
      model_location_ = ToPathString(external_data_folder_path + "/virtual_model.onnx");
    }

    return onnxruntime::Model::Load(std::move(model_proto), model_location_, model,
                                    HasLocalSchema() ? &custom_schema_registries_ : nullptr,
                                    *session_logger_, model_opts);
  };

  return LoadWithLoader(loader, "model_loading_istream");
}

common::Status InferenceSession::Load() {
  if (!is_model_proto_parsed_) {
    return ORT_MAKE_STATUS(ONNXRUNTIME, FAIL,
                           "ModelProto corresponding to the model to be loaded has not been parsed yet. "
                           "This API should be called in conjunction with a ctor that takes a model abstraction.");
  }

  auto loader = [this](std::shared_ptr<onnxruntime::Model>& model) {
#ifdef ENABLE_LANGUAGE_INTEROP_OPS
    LoadInterOp(this->model_proto_, interop_domains_, [&](const char* msg) { LOGS(*session_logger_, WARNING) << msg; });
    InlinedVector<OrtCustomOpDomain*> domain_ptrs;
    domain_ptrs.reserve(interop_domains_.size());
    std::copy(std::begin(interop_domains_), std::end(interop_domains_), std::back_inserter(domain_ptrs));
    ORT_RETURN_IF_ERROR(AddCustomOpDomains(domain_ptrs));
#endif
    const bool strict_shape_type_inference = session_options_.config_options.GetConfigOrDefault(
                                                 kOrtSessionOptionsConfigStrictShapeTypeInference, "0") == "1";
    const bool allow_released_opsets_only = session_options_.config_options.GetConfigOrDefault(
                                                kOrtSessionOptionsConfigStrictAllowReleasedOpsetsOnly, "1") == "1";

    // Pass on ownership of the parsed ModelProto to the Model instance (its job here is done by this stage)
    return Model::Load(std::move(this->model_proto_), model_location_, model,
                       HasLocalSchema() ? &custom_schema_registries_ : nullptr, *session_logger_,
                       ModelOptions(allow_released_opsets_only, strict_shape_type_inference,
                                    check_load_cancellation_fn_));
  };

  return LoadWithLoader(loader, "model_loading_from_saved_proto");
}

common::Status InferenceSession::Load(const OrtModel& model_editor_api_model) {
  std::lock_guard<std::mutex> l(session_mutex_);

  if (is_model_loaded_) {  // already loaded
    Status status(common::ONNXRUNTIME, common::MODEL_LOADED, "This session already contains a loaded model.");
    LOGS(*session_logger_, ERROR) << status.ErrorMessage();
    return status;
  }

  if (is_inited_) {
    Status status(common::ONNXRUNTIME, common::MODEL_LOADED, "This session has already been initialized.");
    LOGS(*session_logger_, ERROR) << status.ErrorMessage();
    return status;
  }

  const bool strict_shape_type_inference = session_options_.config_options.GetConfigOrDefault(
                                               kOrtSessionOptionsConfigStrictShapeTypeInference, "0") == "1";

  // need to go from unique_ptr to shared_ptr when moving into model_
  std::unique_ptr<Model> tmp_model;
  ORT_RETURN_IF_ERROR(Model::LoadFromModelEditorApiModel(model_editor_api_model,
                                                         HasLocalSchema() ? &custom_schema_registries_ : nullptr,
                                                         ModelOptions(true, strict_shape_type_inference,
                                                                      check_load_cancellation_fn_),
                                                         *session_logger_, tmp_model));

  model_ = std::move(tmp_model);

  is_model_loaded_ = true;

  return Status::OK();
}

common::Status InferenceSession::ApplyUpdates(const OrtModel& model_editor_api_model) {
  std::lock_guard<std::mutex> l(session_mutex_);

  if (!is_model_loaded_) {
    Status status(common::ONNXRUNTIME, common::MODEL_LOADED, "This session does not contain a loaded model.");
    LOGS(*session_logger_, ERROR) << status.ErrorMessage();
    return status;
  }

  if (is_inited_) {
    Status status(common::ONNXRUNTIME, common::MODEL_LOADED, "This session has already been initialized.");
    LOGS(*session_logger_, ERROR) << status.ErrorMessage();
    return status;
  }

  return model_->MainGraph().UpdateUsingModelEditorApiModel(model_editor_api_model);
}

common::Status InferenceSession::TransformGraph(onnxruntime::Graph& graph, bool saving_model_in_ort_format) {
  // The transformer order:
  // 1. Ensure we inline as many functions as possible. We refer to it as Ahead Of Time (AOT) function inlining.
  // 2. ensure potential QDQ node units have unique DQ nodes (required transformer).
  //    - This is a required transformer as the ORT code has a hard requirement there are no overlapping QDQ node units.
  //    - We run it here in case optimizers are disabled.
  // 3. run level 1 optimizations. these only use ONNX operators.
  // 4. partition nodes based on EP capabilities. EPs may fuse nodes during this process.
  // 5. run level 2+ optimizations. level 2 and 3 optimizations use contrib ops.
  // 6. insert cast nodes (required transformer).
  // 7. insert copy nodes (required transformer).

  // Create GraphOptimizerRegistry instance for providing predefined graph optimizers and selection functions for EPs to lookup
  auto graph_optimizer_registry = std::make_unique<GraphOptimizerRegistry>(&session_options_,
                                                                           execution_providers_.Get(onnxruntime::kCpuExecutionProvider),
                                                                           session_logger_);
  GraphPartitioner partitioner(kernel_registry_manager_, execution_providers_, std::move(graph_optimizer_registry),
                               check_load_cancellation_fn_);

  // Run Ahead Of time function inlining
  if (const bool disable_aot_function_inlining =
          session_options_.config_options.GetConfigOrDefault(
              kOrtSessionOptionsDisableAheadOfTimeFunctionInlining, "0") == "1";
      !disable_aot_function_inlining) {
    ORT_RETURN_IF_ERROR_SESSIONID_(partitioner.InlineFunctionsAOT(*model_,
                                                                  execution_providers_,
                                                                  kernel_registry_manager_,
                                                                  *session_logger_));
  }

  auto apply_transformer_once = [](const GraphTransformer& transformer, const logging::Logger& logger,
                                   Graph& graph) {
    bool modified = false;
    return transformer.Apply(graph, modified, logger);
  };

  // ensure potential QDQ node units have unique DQ nodes
  if (const bool disable_quant_qdq =
          session_options_.config_options.GetConfigOrDefault(kOrtSessionOptionsDisableQuantQDQ, "0") == "1";
      !disable_quant_qdq) {
    EnsureUniqueDQForNodeUnit ensure_unique_dq_for_node_unit{};
    ORT_RETURN_IF_ERROR_SESSIONID_(apply_transformer_once(ensure_unique_dq_for_node_unit, *session_logger_, graph));
  }

  // apply execution provider independent level 1 graph optimizations.
  ORT_RETURN_IF_ERROR_SESSIONID_(graph_transformer_mgr_.ApplyTransformers(graph, TransformerLevel::Level1, *session_logger_));

  // if saving model to ORT format we only assign nodes a custom EP can handle and don't compile them.
  // we do this to preserve the original nodes in the model but prevent optimizers from changing them.
  // at runtime, the ORT format model will re-do the partitioning/compilation of these nodes, which may change
  // to cover fewer nodes due to device capabilities.
  auto mode = saving_model_in_ort_format ? GraphPartitioner::Mode::kAssignOnly
                                         : GraphPartitioner::Mode::kNormal;

  layout_transformation::TransformLayoutFunction transform_layout_fn = nullptr;

  // only provide NCWH to NHWC layout transformer if supported
  if (layout_transformation::IsSupportedOpset(graph)) {
    // we want to run L1 transformers after the layout transform primarily to constant fold any initializers
    // that get converted to an alternative layout.
    // create a lambda to combine the two operations in the layout transformation function
    transform_layout_fn = [this](Graph& graph_to_transform, bool& modified,
                                 const IExecutionProvider& execution_provider,
                                 const layout_transformation::DebugGraphFn& debug_graph_fn) -> Status {
      AllocatorPtr cpu_allocator = std::make_shared<CPUAllocator>();
      ORT_RETURN_IF_ERROR_SESSIONID_(
          layout_transformation::TransformLayoutForEP(graph_to_transform, modified, execution_provider,
                                                      std::move(cpu_allocator), debug_graph_fn));

      // Previously we ran the L1 transformers to handle constant folding of any initializers that were transposed in
      // a QDQ format model. The transpose optimizer can now do the following, which takes care of most models without
      // needing this.
      //   - Look past DQ nodes to directly update initializers in-place.
      //   - Fix-up broken Transpose QDQ groups.
      //   - Constant fold inserted Squeeze and Transpose ops.
      //
      // if (modified) {
      //  ORT_RETURN_IF_ERROR_SESSIONID_(
      //      graph_transformer_mgr_.ApplyTransformers(graph_to_transform, TransformerLevel::Level1, *session_logger_));
      //
      // debug the graph after the L1 transformers have run against any layout transformation changes.
      // this is prior to GraphPartitioner::GetCapabilityForEP calling IExecutionProvider::GetCapability the second
      // time to validate the EP that requested the layout transformation can take all nodes using the new layout.
      // if that fails, this allows debugging the graph used in that GetCapability call.
      // if (debug_graph_fn) {
      //  debug_graph_fn(graph_to_transform);
      //}
      //}

      return Status::OK();
    };
  }

  // debug infrastructure for layout transformation. it's extremely difficult to trace the transpose optimizer changes
  // manually, so dumping out the model so it can be viewed in Netron makes it far easier
  layout_transformation::DebugGraphFn debug_graph_fn;
  if (transform_layout_fn) {
    bool enable_debug = session_options_.config_options.GetConfigOrDefault(kDebugLayoutTransformation, "0") == "1";

    if (enable_debug) {
      // init counter to 1 to match to documentation and have a more natural output filename of '..._step_1.onnx'
      // for the result of the first step in layout transformation
      debug_graph_fn = [counter = 1, this](const Graph& graph) mutable {
        if (graph.GraphProtoSyncNeeded()) {
          std::basic_ostringstream<ORTCHAR_T> modelpath;
          modelpath << ORT_TSTR("post_layout_transform_step_") << counter << ORT_TSTR(".onnx");
          ORT_THROW_IF_ERROR(Model::Save(*model_, modelpath.str()));
        }

        // counter is used to denote the step, so increment regardless of whether we wrote out the model in this step.
        ++counter;
      };
    }
  }

  // Do partitioning based on execution providers' capabilities.
  ORT_RETURN_IF_ERROR_SESSIONID_(partitioner.Partition(graph, session_state_->GetMutableFuncMgr(), transform_layout_fn,
                                                       session_options_.config_options, *session_logger_,
                                                       mode, debug_graph_fn));

  // apply Level2 and higher transformers.
  // we do not run Level 1 again as those transformers assume partitioning will run later to do node assignment.
  for (int i = static_cast<int>(TransformerLevel::Level2); i <= static_cast<int>(TransformerLevel::MaxLevel); i++) {
    ORT_RETURN_IF_ERROR_SESSIONID_(
        graph_transformer_mgr_.ApplyTransformers(graph, static_cast<TransformerLevel>(i), *session_logger_));
  }

  // Insert cast node/s.
  {
    const InlinedVector<gsl::not_null<const KernelRegistry*>> kernel_regs =
        kernel_registry_manager_.GetKernelRegistriesByProviderType(kCpuExecutionProvider);
    const KernelRegistry* cpu_regs = nullptr;
    if (!kernel_regs.empty()) {
      cpu_regs = kernel_regs[0];
    }
    InsertCastTransformer insert_cast_transformer{"CastFloat16Transformer", cpu_regs};
    ORT_RETURN_IF_ERROR_SESSIONID_(apply_transformer_once(insert_cast_transformer, *session_logger_, graph));
  }

  // Insert copy node/s.
  {
    std::vector<std::string> provider_types;
    for (auto& provider_ptr : execution_providers_) {
      provider_types.push_back(provider_ptr->Type());
    }

    MemcpyTransformer copy_transformer{provider_types, kernel_registry_manager_};
    ORT_RETURN_IF_ERROR_SESSIONID_(apply_transformer_once(copy_transformer, *session_logger_, graph));
  }

#ifdef ENABLE_TRAINING
  // Enable memory optimizations.
  // Only applicable for training scenarios.
  {
    const std::string memory_optimizer_config_file =
        session_options_.config_options.GetConfigOrDefault(kOrtSessionOptionsMemoryOptimizerApplyConfig, "");
    const std::string probe_config =
        session_options_.config_options.GetConfigOrDefault(kOrtSessionOptionsMemoryOptimizerProbeConfig, "0:0");

    MemoryOptimizer mem_transformer{memory_optimizer_config_file, probe_config};
    ORT_RETURN_IF_ERROR_SESSIONID_(apply_transformer_once(mem_transformer, *session_logger_, graph));
  }
#endif

  return Status::OK();
}
#endif  // !defined(ORT_MINIMAL_BUILD)

static Status LoadOrtModelBytes(const PathString& model_uri,
                                gsl::span<const uint8_t>& bytes,
                                std::vector<uint8_t>& bytes_data_holder) {
  size_t num_bytes = 0;
  ORT_RETURN_IF_ERROR(Env::Default().GetFileLength(model_uri.c_str(), num_bytes));

  bytes_data_holder.resize(num_bytes);

  std::ifstream bytes_stream(model_uri, std::ifstream::in | std::ifstream::binary);
  bytes_stream.read(reinterpret_cast<char*>(bytes_data_holder.data()), num_bytes);

  if (!bytes_stream) {
    return ORT_MAKE_STATUS(ONNXRUNTIME, FAIL,
                           "Load model from ", ToUTF8String(model_uri), " failed. Only ",
                           bytes_stream.gcount(), "/", num_bytes, " bytes were able to be read.");
  }

  bytes = gsl::span<const uint8_t>(bytes_data_holder.data(), num_bytes);

  return Status::OK();
}

Status InferenceSession::LoadOrtModel(const PathString& model_uri) {
  return LoadOrtModelWithLoader(
      [&]() {
        model_location_ = model_uri;
        ORT_RETURN_IF_ERROR(
            LoadOrtModelBytes(model_location_, ort_format_model_bytes_, ort_format_model_bytes_data_holder_));
        return Status::OK();
      });
}

Status InferenceSession::LoadOrtModel(const void* model_data, int model_data_len) {
  return LoadOrtModelWithLoader([&]() {
    const auto& config_options = GetSessionOptions().config_options;
    const auto use_ort_model_bytes_directly =
        config_options.GetConfigOrDefault(kOrtSessionOptionsConfigUseORTModelBytesDirectly, "0") == "1";

    if (!use_ort_model_bytes_directly) {
      // copy bytes as we need them to be available when InferenceSession::Initialize is called later.
      ort_format_model_bytes_data_holder_.resize(model_data_len);
      std::copy_n(reinterpret_cast<const uint8_t*>(model_data), model_data_len,
                  ort_format_model_bytes_data_holder_.data());
      ort_format_model_bytes_ = gsl::span<const uint8_t>(ort_format_model_bytes_data_holder_.data(), model_data_len);
    } else {
      // Use the model_data directly to reduce memory consumption
      // This will require the model_data to be alive until the InferenceSession is initialized
      ort_format_model_bytes_ = gsl::span<const uint8_t>(reinterpret_cast<const uint8_t*>(model_data), model_data_len);
    }
    return Status::OK();
  });
}

Status InferenceSession::LoadOrtModelWithLoader(std::function<Status()> load_ort_format_model_bytes) {
  std::lock_guard<std::mutex> l(session_mutex_);

  if (is_model_loaded_) {  // already loaded
    Status status(common::ONNXRUNTIME, common::MODEL_LOADED, "This session already contains a loaded model.");
    LOGS(*session_logger_, ERROR) << status.ErrorMessage();
    return status;
  }

  if (is_inited_) {
    Status status(common::ONNXRUNTIME, common::MODEL_LOADED, "This session has already been initialized.");
    LOGS(*session_logger_, ERROR) << status.ErrorMessage();
    return status;
  }

  ORT_RETURN_IF_ERROR(load_ort_format_model_bytes());

  // Verify the ort_format_model_bytes_ is a valid InferenceSessionBuffer before we access the data
  flatbuffers::Verifier verifier(ort_format_model_bytes_.data(), ort_format_model_bytes_.size());
  ORT_RETURN_IF_NOT(fbs::VerifyInferenceSessionBuffer(verifier), "ORT model verification failed.");

  const auto* fbs_session = fbs::GetInferenceSession(ort_format_model_bytes_.data());
  ORT_RETURN_IF(nullptr == fbs_session, "InferenceSession is null. Invalid ORT format model.");

  // Check version mismatch, for now we will only proceed when runtime version matches the model's ort version
  const auto* fbs_ort_model_version = fbs_session->ort_version();
  ORT_RETURN_IF(fbs_ort_model_version == nullptr, "Serialized version info is null. Invalid ORT format model.");

  const auto model_version = std::stoi(fbs_ort_model_version->str());
  const bool is_supported = IsOrtModelVersionSupported(model_version);

  OrtFormatLoadOptions load_options{};

#if defined(ORT_MINIMAL_BUILD)
  // Note about the ORT format version 5 breaking change.
  // TODO This change was introduced in 1.13. Remove this note a few releases later, e.g., 1.15.
  constexpr auto* kOrtFormatVersion5BreakingChangeNote =
      "This build doesn't support ORT format models older than version 5. "
      "See: https://github.com/microsoft/onnxruntime/blob/rel-1.14.0/docs/ORT_Format_Update_in_1.13.md";

  ORT_RETURN_IF(!is_supported,
                "The ORT format model version [", fbs_ort_model_version->string_view(),
                "] is not supported in this build ", ORT_VERSION, ". ",
                kOrtFormatVersion5BreakingChangeNote);
#else   // ^^ defined(ORT_MINIMAL_BUILD) ^^ / vv !defined(ORT_MINIMAL_BUILD) vv
  const auto has_saved_runtime_optimizations = [](const fbs::InferenceSession& fbs_session) -> bool {
    if (const auto* fbs_model = fbs_session.model()) {
      if (const auto* fbs_graph = fbs_model->graph()) {
        if (const auto* fbs_runtime_opts = fbs_graph->runtime_optimizations()) {
          if (const auto* fbs_runtime_opt_records = fbs_runtime_opts->records()) {
            return fbs_runtime_opt_records->size() > 0;
          }
        }
      }
    }
    return false;
  };

  // models prior to v5 can be handled by inserting the kernel constraints in a full build
  const bool is_supported_with_update = model_version < 5;

  if (is_supported_with_update && has_saved_runtime_optimizations(*fbs_session)) {
    LOGS(*session_logger_, WARNING)
        << "The old ORT format model (version " << fbs_ort_model_version->string_view()
        << ") has saved runtime optimizations. They will be ignored.";
    load_options.ignore_saved_runtime_optimizations = true;
  }

  ORT_RETURN_IF_NOT(is_supported || is_supported_with_update,
                    "The ORT format model version [", fbs_ort_model_version->string_view(),
                    "] is not supported in this build ", ORT_VERSION, ".");
#endif  // !defined(ORT_MINIMAL_BUILD)

  const auto* fbs_model = fbs_session->model();
  ORT_RETURN_IF(nullptr == fbs_model, "Missing Model. Invalid ORT format model.");

  // if we're using the bytes directly because kOrtSessionOptionsConfigUseORTModelBytesDirectly was set and the user
  // provided an existing buffer of bytes when creating the InferenceSession, ort_format_model_bytes_data_holder_
  // will be empty.
  // if that is the case we also allow creating initializers that directly use those bytes.
  const auto& config_options = session_options_.config_options;
  using_ort_model_bytes_for_initializers_ =
      load_options.can_use_flatbuffer_for_initializers =
          ort_format_model_bytes_data_holder_.empty() &&
          config_options.GetConfigOrDefault(kOrtSessionOptionsConfigUseORTModelBytesForInitializers, "0") == "1";

  // need to go from unique_ptr to shared_ptr when moving into model_
  std::unique_ptr<Model> tmp_model;
#if !defined(ORT_MINIMAL_BUILD)
  ORT_RETURN_IF_ERROR(Model::LoadFromOrtFormat(*fbs_model,
                                               HasLocalSchema() ? &custom_schema_registries_ : nullptr,
                                               load_options, *session_logger_, tmp_model));
#else
  ORT_RETURN_IF_ERROR(Model::LoadFromOrtFormat(*fbs_model, load_options, *session_logger_, tmp_model));
#endif

  ORT_RETURN_IF_ERROR(SaveModelMetadata(*tmp_model));
  model_ = std::move(tmp_model);

  KernelTypeStrResolver kernel_type_str_resolver{};
  if (const auto* fbs_kernel_type_str_resolver = fbs_session->kernel_type_str_resolver();
      fbs_kernel_type_str_resolver != nullptr) {
    ORT_RETURN_IF_ERROR(kernel_type_str_resolver.LoadFromOrtFormat(*fbs_kernel_type_str_resolver));
  } else {
#if !defined(ORT_MINIMAL_BUILD)
    // insert the kernel type constraints if we're updating an old model that had kernel hashes.
    if (is_supported_with_update) {
      ORT_RETURN_IF_ERROR(kernel_type_str_resolver.RegisterGraphNodeOpSchemas(model_->MainGraph()));
    }
#endif
  }

#if !defined(ORT_MINIMAL_BUILD) || defined(ORT_EXTENDED_MINIMAL_BUILD)
  ORT_RETURN_IF_ERROR(
      kernel_type_str_resolver_utils::AddLayoutTransformationRequiredOpsToKernelTypeStrResolver(
          kernel_type_str_resolver));
#endif  // !defined(ORT_MINIMAL_BUILD) || defined(ORT_EXTENDED_MINIMAL_BUILD)
  kernel_registry_manager_.SetKernelTypeStrResolver(std::move(kernel_type_str_resolver));

  is_model_loaded_ = true;

  return Status::OK();
}

bool InferenceSession::IsInitialized() const {
  std::lock_guard<std::mutex> l(session_mutex_);
  return is_inited_;
}

static bool ModelHasFP16InputsHelper(const onnx::TypeProto& type_proto) {
  switch (type_proto.value_case()) {
    case ::onnx::TypeProto::ValueCase::kTensorType: {
      if (type_proto.has_tensor_type()) {
        auto& tensor_type = type_proto.tensor_type();
        if (tensor_type.elem_type() == ONNX_NAMESPACE::TensorProto_DataType::TensorProto_DataType_FLOAT16) {
          return true;
        }
      }
      break;
    }
    case ::onnx::TypeProto::ValueCase::kSequenceType: {
      if (type_proto.has_sequence_type()) {
        auto& sequence_type = type_proto.sequence_type();
        return ModelHasFP16InputsHelper(sequence_type.elem_type());
      }
      break;
    }
    case ::onnx::TypeProto::ValueCase::kMapType: {
      if (type_proto.has_map_type()) {
        auto& map_type = type_proto.map_type();
        return ModelHasFP16InputsHelper(map_type.value_type());
      }
      break;
    }
    default:
      break;
  }
  return false;
}

static bool ModelHasFP16Inputs(const Graph& graph) {
  for (auto& input : graph.GetInputs()) {
    if (input->Exists() && ModelHasFP16InputsHelper(*(input->TypeAsProto()))) {
      return true;
    }
  }
  return false;
}

common::Status InferenceSession::AddPrePackedWeightsContainer(PrepackedWeightsContainer* prepacked_weights_container) {
  if (prepacked_weights_container == nullptr) {
    return ORT_MAKE_STATUS(ONNXRUNTIME, INVALID_ARGUMENT,
                           "The provided PrePackedWeightsContainer instance to be added to the session is null");
  }

  if (prepacked_weights_container_ != nullptr) {
    return ORT_MAKE_STATUS(ONNXRUNTIME, INVALID_ARGUMENT,
                           "The session already has a PrePackedWeightsContainer instance");
  }

  prepacked_weights_container_ = prepacked_weights_container;

  return Status::OK();
}

#if !defined(ORT_MINIMAL_BUILD)
Status onnxruntime::InferenceSession::CreateNodeStatsRecorder(const std::filesystem::path& node_stats_file) {
  if (node_stats_recorder_.has_value()) {
    return ORT_MAKE_STATUS(ONNXRUNTIME, INVALID_ARGUMENT,
                           "The session already has an instance of NodeStatsRecorder");
  }
  node_stats_recorder_.emplace(node_stats_file);
  return Status::OK();
}
#endif

namespace {
Status PartitionOrtFormatModel(onnxruntime::Graph& graph,
                               const ExecutionProviders& providers,
                               KernelRegistryManager& kernel_registry_manager,
                               SessionState& session_state,
                               const SessionOptions& sess_options,
                               const logging::Logger& logger) {
  layout_transformation::TransformLayoutFunction transform_layout_fn = nullptr;

#if !defined(ORT_MINIMAL_BUILD) || defined(ORT_EXTENDED_MINIMAL_BUILD)
  // only provide NCWH to NHWC layout transformer if supported
  if (layout_transformation::IsSupportedOpset(graph)) {
    transform_layout_fn =
        [](Graph& graph_to_transform, bool& modified,
           const IExecutionProvider& execution_provider,
           const layout_transformation::DebugGraphFn& debug_graph_fn) -> Status {
      AllocatorPtr cpu_allocator = std::make_shared<CPUAllocator>();
      return layout_transformation::TransformLayoutForEP(graph_to_transform, modified, execution_provider,
                                                         std::move(cpu_allocator), debug_graph_fn);
    };
  }
#endif  // !defined(ORT_MINIMAL_BUILD) || defined(ORT_EXTENDED_MINIMAL_BUILD)

  // Create GraphOptimizerRegistry instance for providing predefined graph optimizers and selection functions for EPs to lookup
  auto graph_optimizer_registry = std::make_unique<GraphOptimizerRegistry>(&sess_options,
                                                                           providers.Get(onnxruntime::kCpuExecutionProvider),
                                                                           &logger);

  GraphPartitioner partitioner(kernel_registry_manager, providers, std::move(graph_optimizer_registry),
                               [&sess_options]() -> bool { return sess_options.IsLoadCancellationFlagSet(); });
  ORT_RETURN_IF_ERROR(partitioner.Partition(graph,
                                            session_state.GetMutableFuncMgr(),
                                            transform_layout_fn,
                                            sess_options.config_options,
                                            logger,
                                            GraphPartitioner::Mode::kOrtFormatLoad));

#if !defined(ORT_MINIMAL_BUILD) || defined(ORT_EXTENDED_MINIMAL_BUILD)
  // a compiling EP (e.g. CoreML) may copy initializers to its own memory. run the cleanup of unused initializers
  // so that they can be freed.
  ORT_RETURN_IF_ERROR(graph.RemovedUnusedInitializersOrtFormat());
#endif
  return Status::OK();
}

#if !defined(ORT_MINIMAL_BUILD) || defined(ORT_EXTENDED_MINIMAL_BUILD)
Status ApplyOrtFormatModelRuntimeOptimizations(
    onnxruntime::Graph& graph, const logging::Logger& logger, const SessionOptions& session_options,
    const InlinedHashSet<std::string>& optimizers_to_disable, const IExecutionProvider& cpu_ep,
    concurrency::ThreadPool* intra_op_thread_pool,
    std::unordered_map<std::string, std::unique_ptr<Tensor>>* p_buffered_tensors) {
  bool modified = false;

  for (int level = static_cast<int>(TransformerLevel::Level2);
       level <= static_cast<int>(session_options.graph_optimization_level);
       ++level) {
    const auto transformers = optimizer_utils::GenerateTransformersForMinimalBuild(
        static_cast<TransformerLevel>(level), session_options, SatRuntimeOptimizationLoadContext{}, cpu_ep, logger,
        optimizers_to_disable, intra_op_thread_pool, p_buffered_tensors);

    for (const auto& transformer : transformers) {
      ORT_RETURN_IF_ERROR(transformer->Apply(graph, modified, logger));
    }
  }

  return Status::OK();
}
#endif  // !defined(ORT_MINIMAL_BUILD) || defined(ORT_EXTENDED_MINIMAL_BUILD)
}  // namespace

static void ResolveMemoryPatternFlags(SessionState& session_state) {
  session_state.ResolveMemoryPatternFlag();

  for (const auto& entry : session_state.GetSubgraphSessionStateMap()) {
    for (const auto& name_to_subgraph_session_state : entry.second) {
      ResolveMemoryPatternFlags(*name_to_subgraph_session_state.second);
    }
  }
}

// This function is called when the session is being initialized.
// For now, this function only checks for invalid combination of DML EP with other EPs.
// TODO: extend this function to check for other invalid combinations of EPs.
common::Status InferenceSession::HasInvalidCombinationOfExecutionProviders() const {
  // DML EP is only allowed with CPU EP
  bool has_dml_ep = execution_providers_.Get(kDmlExecutionProvider) != nullptr;
  if (has_dml_ep) {
    const auto& ep_list = execution_providers_.GetIds();
    for (const auto& ep : ep_list) {
      if (ep == kDmlExecutionProvider || ep == kCpuExecutionProvider) continue;
      return common::Status(common::ONNXRUNTIME, common::INVALID_ARGUMENT, "DML EP can be used with only CPU EP.");
    }
  }
  return Status::OK();
}

#if defined(_MSC_VER) && !defined(__clang__)
#pragma warning(push)
// VC++ reports: "Releasing unheld lock 'l' in function 'onnxruntime::InferenceSession::Initialize'". But I don't see anything wrong.
#pragma warning(disable : 26117)
#endif
common::Status InferenceSession::Initialize() {
  if (session_options_.IsLoadCancellationFlagSet()) {
    return ORT_MAKE_STATUS(ONNXRUNTIME, MODEL_LOAD_CANCELED,
                           "Session initialization canceled due to user request.");
  }

  Status status = Status::OK();
  TimePoint tp;
  if (session_profiler_.IsEnabled()) {
    tp = session_profiler_.Start();
  }

  ORT_TRY {
    LOGS(*session_logger_, INFO) << "Initializing session.";
    const Env& env = Env::Default();
    env.GetTelemetryProvider().LogSessionCreationStart();

    bool have_cpu_ep = false;

    {
      std::lock_guard<std::mutex> initial_guard(session_mutex_);

      if (!is_model_loaded_) {
        LOGS(*session_logger_, ERROR) << "Model was not loaded";
        return common::Status(common::ONNXRUNTIME, common::FAIL, "Model was not loaded.");
      }

      if (is_inited_) {  // already initialized
        LOGS(*session_logger_, INFO) << "Session has already been initialized.";
        return common::Status::OK();
      }

      have_cpu_ep = execution_providers_.Get(onnxruntime::kCpuExecutionProvider) != nullptr;
    }

    // Verify that there are no external initializers in the graph if external data is disabled.
    onnxruntime::Graph& graph = model_->MainGraph();
#ifdef DISABLE_EXTERNAL_INITIALIZERS
    const InitializedTensorSet& initializers = graph.GetAllInitializedTensors();
    for (const auto& it : initializers) {
      if (utils::HasExternalData(*it.second)) {
        return common::Status(common::ONNXRUNTIME, common::FAIL,
                              "Initializer tensors with external data is not allowed.");
      }
    }
#endif

    // Register default CPUExecutionProvider if user didn't provide it through the Register() calls.
    // RegisterExecutionProvider locks the session_mutex_ so we can't be holding it when we call that
    if (!have_cpu_ep) {
      LOGS(*session_logger_, INFO) << "Adding default CPU execution provider.";
      CPUExecutionProviderInfo epi{session_options_.enable_cpu_mem_arena};
      auto p_cpu_exec_provider = std::make_unique<CPUExecutionProvider>(epi);
      ORT_RETURN_IF_ERROR_SESSIONID_(RegisterExecutionProvider(std::move(p_cpu_exec_provider)));
      execution_providers_.SetCpuProviderWasImplicitlyAdded(true);
    }

    // Check for the presence of an invalid combination of execution providers in the session
    // For e.g. we don't support DML EP and other GPU EPs to be present in the same session
    // This check is placed here because it serves as a common place for all language bindings.
    ORT_RETURN_IF_ERROR_SESSIONID_(HasInvalidCombinationOfExecutionProviders());

    // re-acquire mutex
    std::lock_guard<std::mutex> l(session_mutex_);

#if !defined(DISABLE_EXTERNAL_INITIALIZERS) && !defined(ORT_MINIMAL_BUILD)
    if (!session_options_.external_initializers.empty()) {
      ORT_RETURN_IF_ERROR_SESSIONID_(graph.InjectExternalInitializedTensors(session_options_.external_initializers));
      InlinedHashMap<std::string, OrtValue>{}.swap(session_options_.external_initializers);
    }

    if (!session_options_.external_initializer_files_mmap.empty()) {
      ORT_RETURN_IF_ERROR_SESSIONID_(
          graph.InjectExternalInitializersFromFilesInMemory(session_options_.external_initializer_files_mmap));
      InlinedHashMap<std::basic_string<ORTCHAR_T>, std::pair<char*, size_t>>{}.swap(
          session_options_.external_initializer_files_mmap);
    }
#endif

#ifdef ONNXRUNTIME_ENABLE_INSTRUMENT
    TraceLoggingWriteStart(session_activity, "OrtInferenceSessionActivity");
    session_activity_started_ = true;
#endif

    // now that we have all the execution providers, create the session state
    session_state_ = std::make_unique<SessionState>(
        model_->MainGraph(),
        execution_providers_,
        GetIntraOpThreadPoolToUse(),
        GetInterOpThreadPoolToUse(),
        data_transfer_mgr_,
        external_data_loader_mgr_,
        *session_logger_,
        session_profiler_,
        session_options_,
        prepacked_weights_container_);

    bool use_env_allocators =
        session_options_.config_options.GetConfigOrDefault(kOrtSessionOptionsConfigUseEnvAllocators, "0") == "1";
    if (use_env_allocators) {
      LOGS(*session_logger_, INFO) << "This session will use the allocator registered with the environment.";
      session_state_->UpdateAllocatorsWithEnvAllocators(environment_.GetRegisteredSharedAllocators());
    }

    for (auto& ep : execution_providers_) {
      auto tuning_ctx = ep->GetTuningContext();
      if (nullptr != tuning_ctx) {
        tuning_ctx->RegisterAllocatorsView(&session_state_->GetAllocators());
      }
    }

#if !defined(ORT_MINIMAL_BUILD)
    const std::string node_stats_file = session_options_.config_options.GetConfigOrDefault(
        kOrtSessionOptionsCollectNodeMemoryStatsToFile, "");

    if (!node_stats_file.empty()) {
      ORT_RETURN_IF_ERROR_SESSIONID_(CreateNodeStatsRecorder(node_stats_file));
    }

    session_state_->SetNodeStatsRecorder(GetNodeStatsRecorder());
#endif

#if !defined(ORT_MINIMAL_BUILD) && defined(ORT_MEMORY_PROFILE)
    // Don't want to pollute SessionState constructor since memory profile is enabled optionally.
    session_state_->SetMemoryProfiler(&memory_profiler_);
#endif

    // Collect the kernel registries from execution provider instances;
    // There are 2 kinds of kernel registries with priority from high to low as below,
    // 1. Custom execution provider type specific kernel registries.
    // 2. common execution provider type specific kernel registries.
    // Kernel registries are shared across sessions.
    // The 1st ones should have already been registered via session-level API into KernelRegistryManager.
    //
    // Register 2nd registries into KernelRegistryManager.
    ORT_RETURN_IF_ERROR_SESSIONID_(kernel_registry_manager_.RegisterKernels(execution_providers_));

    const bool loading_ort_format = !ort_format_model_bytes_.empty();
    const bool saving_model = !session_options_.optimized_model_filepath.empty();
    const bool saving_ort_format = [&]() {
      if (saving_model) {
        const std::string model_type = session_options_.config_options.GetConfigOrDefault(kOrtSessionOptionsConfigSaveModelFormat, "");
        const bool has_explicit_type = !model_type.empty();
        return ((has_explicit_type && model_type == "ORT") ||
                (!has_explicit_type &&
                 fbs::utils::IsOrtFormatModel(session_options_.optimized_model_filepath)));
      }
      return false;
    }();

    if (!loading_ort_format) {
#if !defined(ORT_MINIMAL_BUILD)
      const auto minimal_build_opt_config_value = session_options_.config_options.GetConfigOrDefault(
          kOrtSessionOptionsConfigMinimalBuildOptimizations, "");
      MinimalBuildOptimizationHandling minimal_build_optimization_handling{};
      ORT_RETURN_IF_ERROR_SESSIONID_(GetMinimalBuildOptimizationHandling(minimal_build_opt_config_value,
                                                                         saving_ort_format,
                                                                         minimal_build_optimization_handling));

      auto record_runtime_optimization_produced_op_schema = [this](const ONNX_NAMESPACE::OpSchema& op_schema) {
        saved_runtime_optimization_produced_node_op_schemas_.insert(&op_schema);
        return Status::OK();
      };

      // add predefined transformers
      ORT_RETURN_IF_ERROR_SESSIONID_(AddPredefinedTransformers(graph_transformer_mgr_,
                                                               session_options_.graph_optimization_level,
                                                               minimal_build_optimization_handling,
                                                               record_runtime_optimization_produced_op_schema,
                                                               *session_logger_));

#ifdef USE_DML
      const IExecutionProvider* dmlExecutionProvider = execution_providers_.Get(kDmlExecutionProvider);

      if (dmlExecutionProvider) {
        // DML graph fusion is an important runtime optimization that cannot be done ahead of time; it must be disabled
        // when running in "offline mode" and saving an optimized model to disk. To support users that want to optimize
        // models offline, and then disable graph optimizations when running "online", this transformer ignores the ORT
        // graph optimization level and is generally always applied.
        bool dml_graph_fusion_enabled = session_options_.optimized_model_filepath.empty() &&
                                        session_options_.config_options.GetConfigOrDefault(kOrtSessionOptionsConfigDisableDmlGraphFusion, "0") == "0";
        std::string dml_graph_serialization_enabled_config_val = session_options_.config_options.GetConfigOrDefault(kOrtSessionOptionsConfigEnableGraphSerialization, "0");
        std::transform(dml_graph_serialization_enabled_config_val.begin(),
                       dml_graph_serialization_enabled_config_val.end(),
                       dml_graph_serialization_enabled_config_val.begin(),
                       [](char ch) { return std::tolower(ch); });
        bool dml_graph_serialization_enabled = dml_graph_serialization_enabled_config_val == "true";

        if (static_cast<const Dml::ExecutionProvider*>(dmlExecutionProvider)->IsGraphCaptureEnabled()) {
          std::unique_ptr<onnxruntime::GraphTransformer> dmlRuntimeGraphFusionTransformer = std::make_unique<Dml::DmlRuntimeGraphFusionTransformer>("DmlRuntimeGraphFusionTransformer",
                                                                                                                                                    dmlExecutionProvider);
          if (dmlRuntimeGraphFusionTransformer == nullptr) {
            return Status(common::ONNXRUNTIME, common::FAIL, "DmlRuntimeGraphFusionTransformer is nullptr");
          }
          ORT_RETURN_IF_ERROR_SESSIONID_(graph_transformer_mgr_.Register(std::move(dmlRuntimeGraphFusionTransformer), onnxruntime::TransformerLevel::Level3));
        } else if (dml_graph_fusion_enabled) {
          std::unique_ptr<onnxruntime::GraphTransformer> dmlGraphFusionTransformer = std::make_unique<Dml::DmlGraphFusionTransformer>("DmlGraphFusionTransformer",
                                                                                                                                      dmlExecutionProvider,
                                                                                                                                      dml_graph_serialization_enabled);
          if (dmlGraphFusionTransformer == nullptr) {
            return Status(common::ONNXRUNTIME, common::FAIL, "DmlGraphFusionTransformer is nullptr");
          }
          ORT_RETURN_IF_ERROR_SESSIONID_(graph_transformer_mgr_.Register(std::move(dmlGraphFusionTransformer), onnxruntime::TransformerLevel::Level3));
        }

        // This transformer applies DML-specific fusions that go beyond what ORT offers by default
        bool dml_operator_fusion_enabled = session_options_.graph_optimization_level >= TransformerLevel::Level2;
        if (dml_operator_fusion_enabled) {
          std::unique_ptr<onnxruntime::GraphTransformer> dmlOperatorFusionTransformer = std::make_unique<Dml::GraphTransformer>("DmlOperatorFusionTransformer",
                                                                                                                                execution_providers_.Get(kDmlExecutionProvider));
          if (dmlOperatorFusionTransformer == nullptr) {
            return Status(common::ONNXRUNTIME, common::FAIL, "DmlOperatorFusionTransformer is nullptr");
          }
          ORT_RETURN_IF_ERROR_SESSIONID_(graph_transformer_mgr_.Register(std::move(dmlOperatorFusionTransformer), onnxruntime::TransformerLevel::Level2));
        }

        const auto dml_ep_impl = static_cast<const Dml::ExecutionProvider*>(dmlExecutionProvider);
        auto is_mcdm_device = dml_ep_impl->GetImpl()->IsMcdmDevice();
        if (is_mcdm_device) {
          const InlinedHashSet<std::string_view> dml_ep = {onnxruntime::kDmlExecutionProvider};
          auto stft_decomposition_transformer = std::make_unique<STFTDecomposition>(dml_ep);
          ORT_RETURN_IF_ERROR_SESSIONID_(graph_transformer_mgr_.Register(std::move(stft_decomposition_transformer), onnxruntime::TransformerLevel::Level1));
        }
      }
#endif

      // apply any transformations to the main graph and any subgraphs
      ORT_RETURN_IF_ERROR_SESSIONID_(TransformGraph(graph, saving_ort_format));

      // now that all the transforms are done, call Resolve on the main graph. this will recurse into the subgraphs.
      ORT_RETURN_IF_ERROR_SESSIONID_(graph.Resolve());
      if (session_options_.IsLoadCancellationFlagSet()) {
        return ORT_MAKE_STATUS(ONNXRUNTIME, MODEL_LOAD_CANCELED,
                               "Session initialization canceled due to user request.");
      }

      // Currently graph capture is only considered by CUDA EP, TRT EP, ROCM EP and JS EP.
      //
      // Check for CUDA EP:
      // If the CUDA EP is part of the providers list for this session AND
      // The CUDA EP is configured to do a graph capture AND
      // All the "compute" graph nodes have been assigned to the CUDA EP,
      // Then the CUDA EP is cached for triggering a ReplayGraph() in Run().
      //
      // Check for TRT EP:
      // If the TRT EP is part of the providers list for this session AND
      // The TRT EP is configured to do a graph capture AND
      // All the graph nodes have been assigned to the TRT EP,
      // Then the TRT EP is cached for triggering a ReplayGraph() in Run().
      //
      // Check for JS EP:
      // If the JS EP is part of the providers list for this session AND
      // The JS EP is configured to do a graph capture AND
      // All the "compute" graph nodes have been assigned to the JS EP,
      // Then the JS EP is cached for triggering a ReplayGraph() in Run().
      //
      // Check for ROCM EP:
      // If the ROCM EP is part of the providers list for this session AND
      // The ROCM EP is configured to do a graph capture AND
      // All the "compute" graph nodes have been assigned to the ROCM EP,
      // Then the ROCM EP is cached for triggering a ReplayGraph() in Run().
      //
      std::vector<const char*> graph_support_ep_list = {
          onnxruntime::kTensorrtExecutionProvider,
          onnxruntime::kCudaExecutionProvider,
          onnxruntime::kRocmExecutionProvider,
          onnxruntime::kJsExecutionProvider,
          onnxruntime::kWebGpuExecutionProvider,
          onnxruntime::kDmlExecutionProvider};

      for (auto& it : graph_support_ep_list) {
        auto* target_ep = execution_providers_.Get(it);

        if (target_ep && target_ep->IsGraphCaptureEnabled()) {
          // Graphs capture can't work with control flow nodes
          if (HasControlflowNodes(graph)) {
            LOGS(*session_logger_, ERROR) << "This session cannot use the graph capture feature as requested by the user "
                                          << "as the model has control flow nodes which can't be supported by "
                                          << target_ep->Type();

            ORT_RETURN_IF_ERROR_SESSIONID_(
                ORT_MAKE_STATUS(ONNXRUNTIME, FAIL,
                                "This session cannot use the graph capture feature as requested by the user "
                                "as the model has control flow nodes which can't be supported by" +
                                    target_ep->Type()));
          }

          if (strcmp(target_ep->Type().c_str(), onnxruntime::kCudaExecutionProvider) == 0 ||
              strcmp(target_ep->Type().c_str(), onnxruntime::kRocmExecutionProvider) == 0 ||
              strcmp(target_ep->Type().c_str(), onnxruntime::kJsExecutionProvider) == 0 ||
              strcmp(target_ep->Type().c_str(), onnxruntime::kWebGpuExecutionProvider) == 0 ||
              strcmp(target_ep->Type().c_str(), onnxruntime::kDmlExecutionProvider) == 0) {
            // Ensure that all nodes have been partitioned to CUDA/JS or CPU EP && there are no memcpy nodes
            // The reasoning behind this logic is that certain shape nodes will be forced onto CPU
            // and as long as there are no memcpy nodes this is confirmation that no compute nodes have been placed on the CPU EP
            // which is all we care about.
            if (!AreAllComputeNodesAssignedToCudaOrJsOrDmlEpWebGpuEp(graph)) {
              LOGS(*session_logger_, ERROR) << "This session cannot use the graph capture feature as requested by the user "
                                            << " as all compute graph nodes have not been partitioned to the "
                                            << target_ep->Type();

              ORT_RETURN_IF_ERROR_SESSIONID_(
                  ORT_MAKE_STATUS(ONNXRUNTIME, FAIL,
                                  "This session cannot use the graph capture feature as requested by the user "
                                  " as all compute graph nodes have not been partitioned to the " +
                                      target_ep->Type()));
            }

            // Log a warning for the user to know that there are shape subgraphs that will execute on CPU
            if (HasShapeSubgraphNodes(graph)) {
              LOGS(*session_logger_, WARNING) << "This model has shape massaging nodes that will execute on CPU. "
                                              << "Use the graph capture feature with caution. "
                                              << "As long as the intermediate shapes produced in the model "
                                              << "using the representative input used to capture the graph, "
                                              << "will match the shapes produced in the model for other inputs "
                                              << "of the same shape as the representative input (common case), "
                                              << "it is safe to use the graph capture feature.";
            }
          } else {
            // Following code path is for TRT EP currently.
            if (!AreAllNodesInMainGraphAssignedToOneEp(graph, target_ep->Type())) {
              LOGS(*session_logger_, ERROR) << "This session cannot use the CUDA Graph feature as requested by the user "
                                            << "as all the graph nodes have not been assigned to "
                                            << target_ep->Type();

              // Return error status as we don't want the session initialization to complete successfully
              // if the user has requested usage of CUDA Graph feature and we cannot honor that.
              ORT_RETURN_IF_ERROR_SESSIONID_(
                  ORT_MAKE_STATUS(ONNXRUNTIME, FAIL,
                                  "This session cannot use the CUDA Graph feature as requested by the user "
                                  "as all the graph nodes have not been assigned to " +
                                      target_ep->Type()));
            }
          }

          LOGS(*session_logger_, INFO) << "This session will use the CUDA/HIP Graph feature as requested by the user.";
          cached_execution_provider_for_graph_replay_.SetExecutionProvider(target_ep);
          break;  // Make sure only one ep can run CUDA graph.
        }
      }

      const bool disable_cpu_ep_fallback = session_options_.config_options.GetConfigOrDefault(
                                               kOrtSessionOptionsDisableCPUEPFallback, "0") == "1";

      // Handle the option to disable the fallback of graph nodes to the CPU EP.
      // If the user disabled fallback, but also explicitly added the CPU EP to the session, return an error status.
      // If the user disabled fallback and any graph node is assigned to the CPU EP, return an error status.
      if (disable_cpu_ep_fallback) {
        // Returns true if any graph nodes have been assigned to the CPU EP.
        auto are_nodes_assigned_to_cpu_ep = [](const Graph& graph) -> bool {
          for (const auto& node : graph.Nodes()) {
            const auto& node_provider = node.GetExecutionProviderType();

            if (node_provider.empty() || node_provider == onnxruntime::kCpuExecutionProvider) {
              return true;
            }
          }

          return false;
        };

        if (!execution_providers_.GetCpuProviderWasImplicitlyAdded()) {
          const char* err_msg =
              "Conflicting session configuration: explicitly added the CPU EP to the "
              "session, but also disabled fallback to the CPU EP via session configuration options.";

          LOGS(*session_logger_, ERROR) << err_msg;
          ORT_RETURN_IF_ERROR_SESSIONID_(ORT_MAKE_STATUS(ONNXRUNTIME, INVALID_ARGUMENT, err_msg));
        } else if (are_nodes_assigned_to_cpu_ep(graph)) {
          const char* err_msg =
              "This session contains graph nodes that are assigned to the default CPU EP, "
              "but fallback to CPU EP has been explicitly disabled by the user.";
          LOGS(*session_logger_, ERROR) << err_msg;
          ORT_RETURN_IF_ERROR_SESSIONID_(ORT_MAKE_STATUS(ONNXRUNTIME, FAIL, err_msg));
        }
      }

      // Update temporary copies of metadata, input- and output definitions to the same state as the resolved graph
      ORT_RETURN_IF_ERROR_SESSIONID_(SaveModelMetadata(*model_));
#else   // !defined(ORT_MINIMAL_BUILD)
      ORT_RETURN_IF_ERROR_SESSIONID_(
          ORT_MAKE_STATUS(ONNXRUNTIME, FAIL,
                          "Loading anything other than ORT format models is not enabled in this build."));
#endif  // !defined(ORT_MINIMAL_BUILD)
    } else {
      ORT_RETURN_IF_ERROR_SESSIONID_(PartitionOrtFormatModel(graph, execution_providers_, kernel_registry_manager_,
                                                             *session_state_, session_options_, *session_logger_));

#if !defined(ORT_MINIMAL_BUILD) || defined(ORT_EXTENDED_MINIMAL_BUILD)
      const auto& cpu_ep = *execution_providers_.Get(onnxruntime::kCpuExecutionProvider);
      ORT_RETURN_IF_ERROR_SESSIONID_(
          ApplyOrtFormatModelRuntimeOptimizations(graph, *session_logger_, session_options_, optimizers_to_disable_,
                                                  cpu_ep, GetIntraOpThreadPoolToUse(),
                                                  session_state_->GetMutableBufferedTensors()));
#endif  // !defined(ORT_MINIMAL_BUILD) || defined(ORT_EXTENDED_MINIMAL_BUILD)
    }

    ORT_RETURN_IF_ERROR_SESSIONID_(
        session_state_->FinalizeSessionState(model_location_, kernel_registry_manager_,
                                             // need to keep the initializers if saving the optimized model
                                             !saving_model,
                                             saving_ort_format));

#if !defined(ORT_MINIMAL_BUILD)
    if (saving_model) {
      if (session_state_->GetFuncMgr().NumFuncs() > 0) {
        ORT_RETURN_IF_ERROR_SESSIONID_(
            ORT_MAKE_STATUS(ONNXRUNTIME, FAIL,
                            "Unable to serialize model as it contains compiled nodes. "
                            "Please disable any execution providers which generate compiled nodes."));
      }

      // add a warning if the NchwcTransformer was enabled, as it contains the hardware specific logic
      if (session_options_.graph_optimization_level >= TransformerLevel::Level3 &&
          optimizers_to_disable_.find("NchwcTransformer") == optimizers_to_disable_.cend()) {
        LOGS(*session_logger_, WARNING)
            << "Serializing optimized model with Graph Optimization level greater than ORT_ENABLE_EXTENDED and the "
               "NchwcTransformer enabled. The generated model may contain hardware specific optimizations, and "
               "should only be used in the same environment the model was optimized in.";
      }

      if (saving_ort_format) {
        ORT_RETURN_IF_ERROR_SESSIONID_(SaveToOrtFormat(session_options_.optimized_model_filepath));
      } else {
        const std::string optimized_model_external_initializers_file_name =
            session_options_.config_options.GetConfigOrDefault(
                kOrtSessionOptionsOptimizedModelExternalInitializersFileName, "");
        if (optimized_model_external_initializers_file_name.empty()) {
          ORT_RETURN_IF_ERROR_SESSIONID_(Model::Save(*model_, session_options_.optimized_model_filepath));
        } else {
          const size_t optimized_model_external_initializers_min_size_in_bytes =
              ParseStringWithClassicLocale<size_t>(session_options_.config_options.GetConfigOrDefault(
                  kOrtSessionOptionsOptimizedModelExternalInitializersMinSizeInBytes, "1024"));
          ModelSavingOptions model_saving_options{optimized_model_external_initializers_min_size_in_bytes};
          model_saving_options.align_offset = true;
          ORT_RETURN_IF_ERROR_SESSIONID_(Model::SaveWithExternalInitializers(*model_,
                                                                             session_options_.optimized_model_filepath,
                                                                             optimized_model_external_initializers_file_name,
                                                                             model_saving_options));
        }
      }
    }

    std::vector<TuningResults> tuning_results;
    bool found_tuning_results = false;
    ORT_RETURN_IF_ERROR_SESSIONID_(inference_session_utils::ParseTuningResultsFromModelMetadata(
        model_metadata_, tuning_results, found_tuning_results, *session_logger_));
    if (found_tuning_results) {
      ORT_RETURN_IF_ERROR_SESSIONID_(SetTuningResults(tuning_results, /*error_on_invalid*/ false, /*auto_enable*/ true));
    }
#endif  // !defined(ORT_MINIMAL_BUILD)

    // Resolve memory pattern flags of the main graph and subgraph session states
    ResolveMemoryPatternFlags(*session_state_);

    is_inited_ = true;

    if (!using_ort_model_bytes_for_initializers_) {
      ort_format_model_bytes_ = gsl::span<const uint8_t>();
      std::vector<uint8_t>().swap(ort_format_model_bytes_data_holder_);
    }

    // once the model is saved, we may remove unnecessary attributes for inference
    session_state_->PruneRemovableAttributes();

    // and log telemetry
    bool model_has_fp16_inputs = ModelHasFP16Inputs(graph);
    env.GetTelemetryProvider().LogSessionCreation(
        session_id_, model_->IrVersion(), model_->ProducerName(), model_->ProducerVersion(), model_->Domain(),
        graph.DomainToVersionMap(), graph.Name(), model_->MetaData(),
        telemetry_.event_name_, execution_providers_.GetIds(), model_has_fp16_inputs, false);

    LOGS(*session_logger_, INFO) << "Session successfully initialized.";
  }
  ORT_CATCH(const NotImplementedException& ex) {
    ORT_HANDLE_EXCEPTION([&]() {
      status = ORT_MAKE_STATUS(ONNXRUNTIME, NOT_IMPLEMENTED, "Exception during initialization: ", ex.what());
      LOGS(*session_logger_, ERROR) << status.ErrorMessage();
    });
  }
  ORT_CATCH(const std::exception& ex) {
    ORT_HANDLE_EXCEPTION([&]() {
      status = ORT_MAKE_STATUS(ONNXRUNTIME, RUNTIME_EXCEPTION, "Exception during initialization: ", ex.what());
      LOGS(*session_logger_, ERROR) << status.ErrorMessage();
    });
  }
  ORT_CATCH(...) {
    status = ORT_MAKE_STATUS(ONNXRUNTIME, RUNTIME_EXCEPTION, "Encountered unknown exception in Initialize()");
    LOGS(*session_logger_, ERROR) << status.ErrorMessage();
  }

  if (session_profiler_.IsEnabled()) {
    session_profiler_.EndTimeAndRecordEvent(profiling::SESSION_EVENT, "session_initialization", tp);
  }

  if (status.IsOK()) {
    for (auto& xp : execution_providers_) {
      auto end_status = xp->OnSessionInitializationEnd();
      if (status.IsOK()) {
        status = end_status;
      }
    }
  }

  return status;
}
#if defined(_MSC_VER) && !defined(__clang__)
#pragma warning(pop)
#endif

int InferenceSession::GetCurrentNumRuns() const {
  return current_num_runs_.load();
}

const std::vector<std::string>& InferenceSession::GetRegisteredProviderTypes() const {
  return execution_providers_.GetIds();
}

const ProviderOptionsMap& InferenceSession::GetAllProviderOptions() const {
  return execution_providers_.GetAllProviderOptions();
}

const SessionOptions& InferenceSession::GetSessionOptions() const {
  return session_options_;
}

const DataTransferManager& InferenceSession::GetDataTransferManager() const {
  return data_transfer_mgr_;
}

const ExternalDataLoaderManager& InferenceSession::GetExternalDataLoaderManager() const {
  return external_data_loader_mgr_;
}

common::Status InferenceSession::CheckShapes(const std::string& input_output_name, const TensorShape& input_output_shape,
                                             const TensorShape& expected_shape, const char* input_output_moniker) const {
  const auto shape_size = input_output_shape.NumDimensions();
  const auto expected_shape_size = expected_shape.NumDimensions();
  if (shape_size != expected_shape_size) {
    return ORT_MAKE_STATUS(ONNXRUNTIME, INVALID_ARGUMENT, "Invalid rank for ", input_output_moniker, ": ",
                           input_output_name, " Got: ", shape_size, " Expected: ", expected_shape_size,
                           " Please fix either the inputs/outputs or the model.");
  }

  InlinedVector<size_t> invalid_dim_indices;
  for (size_t i = 0; i < shape_size; ++i) {
    if (expected_shape[i] < 0) {
      continue;  // this represents a symbolic shape dimension
    }
    if (input_output_shape[i] != expected_shape[i]) {
      invalid_dim_indices.push_back(i);
    }
  }

  if (!invalid_dim_indices.empty()) {
    std::ostringstream ostr;
    ostr << "Got invalid dimensions for " << input_output_moniker << ": " << input_output_name << " for the following indices\n";
    for (size_t i = 0, end = invalid_dim_indices.size(); i < end; ++i) {
      size_t idx = invalid_dim_indices[i];
      ostr << " index: " << idx << " Got: " << input_output_shape[idx] << " Expected: " << expected_shape[idx] << "\n";
    }
    ostr << " Please fix either the inputs/outputs or the model.";
    return Status(ONNXRUNTIME, INVALID_ARGUMENT, ostr.str());
  }
  return Status::OK();
}

static common::Status CheckTypes(MLDataType actual, MLDataType expected, const std::string& base_type,
                                 const char* input_output_moniker) {
  if (actual == expected) {
    return Status::OK();
  }

  return ORT_MAKE_STATUS(ONNXRUNTIME, INVALID_ARGUMENT, "Unexpected ", input_output_moniker, " data type. Actual: (",
                         base_type, "(",
                         DataTypeImpl::ToString(actual), ")) , expected: (", base_type, "(",
                         DataTypeImpl::ToString(expected), "))");
}

common::Status InferenceSession::ValidateInputsOutputs(gsl::span<const std::string> names,
                                                       gsl::span<const OrtValue> feeds_fetches,
                                                       const InputOutputDefMetaMap& input_output_meta_map,
                                                       ArgType arg_type) const {
  ORT_ENFORCE(arg_type == ArgType::kInput || arg_type == ArgType::kOutput, "Valid values kInput, kOutput");

  const bool is_inputs = arg_type == ArgType::kInput;

  const char* const input_output_moniker = is_inputs ? "input" : "output";
  const char* const feed_fetches_moniker = is_inputs ? "feed" : "fetch";

#if !defined(DISABLE_SPARSE_TENSORS)
  auto is_sparse_initializer = [this](const std::string& name) -> bool {
    int idx = -1;
    if (session_state_->GetOrtValueNameIdxMap().GetIdx(name, idx).IsOK()) {
      return session_state_->IsSparseInitializer(idx);
    }
    return false;
  };
#endif

  if (names.size() != feeds_fetches.size()) {
    return ORT_MAKE_STATUS(ONNXRUNTIME, INVALID_ARGUMENT, feed_fetches_moniker, " names has ", names.size(),
                           " elements, but ", feed_fetches_moniker, " has ", feeds_fetches.size(), " elements.");
  }

  for (size_t i = 0; i < feeds_fetches.size(); ++i) {
    const auto& name = names[i];

    auto iter = input_output_meta_map.find(name);
    if (input_output_meta_map.end() == iter) {
      return ORT_MAKE_STATUS(ONNXRUNTIME, INVALID_ARGUMENT, "Invalid ", input_output_moniker, " name: ", name);
    }

    const auto& input_output_ml_value = feeds_fetches[i];

    // For outputs the user may supply an unallocated placeholder.
    if (!is_inputs && !input_output_ml_value.IsAllocated()) {
      continue;
    }

    auto expected_type = iter->second.ml_data_type;

    if (input_output_ml_value.IsTensor()) {
      if (!expected_type->IsTensorType()
#if !defined(DISABLE_OPTIONAL_TYPE)
          && !utils::IsOptionalTensor(expected_type)
#endif
      ) {
        return ORT_MAKE_STATUS(ONNXRUNTIME, INVALID_ARGUMENT, input_output_moniker, " with name: '", name,
                               "' expected to be of type: ", static_cast<int>(expected_type->type_), " but received a tensor");
      }

      // check for type
#if !defined(DISABLE_OPTIONAL_TYPE)
      auto expected_element_type = expected_type->IsTensorType()
                                       ? expected_type
                                             ->AsTensorType()
                                             ->GetElementType()
                                       : utils::GetElementTypeFromOptionalTensor(expected_type);
#else
      auto expected_element_type = expected_type->AsTensorType()->GetElementType();
#endif

      const auto& input_output_tensor = input_output_ml_value.Get<Tensor>();
      ORT_RETURN_IF_ERROR_SESSIONID_(CheckTypes(input_output_tensor.DataType(),
                                                expected_element_type, "tensor", input_output_moniker));

      // check for shape
      const auto& opt_shape = iter->second.tensor_shape;
      if (opt_shape.has_value() && !opt_shape->GetDims().empty()) {
        ORT_RETURN_IF_ERROR_SESSIONID_(CheckShapes(name, input_output_tensor.Shape(),
                                                   *opt_shape, input_output_moniker));
      }
    } else if (input_output_ml_value.IsSparseTensor()) {
#if !defined(DISABLE_SPARSE_TENSORS)

      const SparseTensor& sparse_tensor = input_output_ml_value.Get<SparseTensor>();
      if (expected_type->IsSparseTensorType()) {
        auto expected_element_type = expected_type->AsSparseTensorType()->GetElementType();
        ORT_RETURN_IF_ERROR_SESSIONID_(CheckTypes(sparse_tensor.DataType(), expected_element_type,
                                                  "sparse_tensor", input_output_moniker));
        // Check shape
        const auto& opt_shape = iter->second.tensor_shape;
        if (opt_shape.has_value() && !opt_shape->GetDims().empty()) {
          ORT_RETURN_IF_ERROR_SESSIONID_(CheckShapes(name, sparse_tensor.DenseShape(),
                                                     *opt_shape, input_output_moniker));
        }
      } else if (is_sparse_initializer(name) &&
                 expected_type->IsTensorType()) {
        // If this metadata came from a sparse initializer converted to dense, then still validate it.
        auto expected_element_type = expected_type->AsTensorType()->GetElementType();
        ORT_RETURN_IF_ERROR_SESSIONID_(CheckTypes(sparse_tensor.DataType(), expected_element_type,
                                                  "sparse_tensor", input_output_moniker));
        // Check shape
        const auto& opt_shape = iter->second.tensor_shape;
        if (opt_shape.has_value() && !opt_shape->GetDims().empty()) {
          ORT_RETURN_IF_ERROR_SESSIONID_(CheckShapes(name, sparse_tensor.DenseShape(),
                                                     *opt_shape, input_output_moniker));
        }
      } else {
        return ORT_MAKE_STATUS(ONNXRUNTIME, INVALID_ARGUMENT, input_output_moniker, " with name: '", name,
                               "' expected to be of type: ", static_cast<int>(expected_type->type_), " but received a sparse tensor");
      }
#else
      return ORT_MAKE_STATUS(ONNXRUNTIME, INVALID_ARGUMENT, input_output_moniker, " with name ", name,
                             " is a sparse tensor, which is not supported in this build.");
#endif
    } else if (input_output_ml_value.IsTensorSequence()) {
      if (!expected_type->IsTensorSequenceType()
#if !defined(DISABLE_OPTIONAL_TYPE)
          && !utils::IsOptionalSeqTensor(expected_type)
#endif
      ) {
        return ORT_MAKE_STATUS(ONNXRUNTIME, INVALID_ARGUMENT, input_output_moniker, " with name: '", name,
                               "' expected to be of type: ", static_cast<int>(expected_type->type_), " but received a tensor sequence");
      }

#if !defined(DISABLE_OPTIONAL_TYPE)
      auto expected_element_type = expected_type->IsTensorSequenceType()
                                       ? expected_type
                                             ->AsSequenceTensorType()
                                             ->GetElementType()
                                       : utils::GetElementTypeFromOptionalSeqTensor(expected_type);
#else
      auto expected_element_type = expected_type->AsSequenceTensorType()->GetElementType();
#endif

      auto input_output_element_type = input_output_ml_value.Get<TensorSeq>().DataType();
      ORT_RETURN_IF_ERROR_SESSIONID_(CheckTypes(input_output_element_type, expected_element_type, "seq", input_output_moniker));
    } else {
      auto input_output_type = input_output_ml_value.Type();
      ORT_RETURN_IF_ERROR_SESSIONID_(CheckTypes(input_output_type, expected_type, "", input_output_moniker));
    }
  }

  return Status::OK();
}

common::Status InferenceSession::ValidateInputs(gsl::span<const std::string> feed_names,
                                                gsl::span<const OrtValue> feeds) const {
  return ValidateInputsOutputs(feed_names, feeds, input_def_map_, ArgType::kInput);
}

common::Status InferenceSession::ValidateOutputs(gsl::span<const std::string> output_names,
                                                 const std::vector<OrtValue>* p_fetches) const {
  if (output_names.empty()) {
    return common::Status(common::ONNXRUNTIME, common::INVALID_ARGUMENT, "At least one output should be requested.");
  }

  const auto fetches = (p_fetches == nullptr) ? EmptySpan<const OrtValue>() : gsl::make_span(*p_fetches);

  if (fetches.empty()) {
    for (const auto& name : output_names) {
      if (output_def_map_.count(name) == 0) {
        return ORT_MAKE_STATUS(ONNXRUNTIME, INVALID_ARGUMENT, "Invalid output name:", name);
      }
    }
    return Status::OK();
  }

  return ValidateInputsOutputs(output_names, fetches, output_def_map_, ArgType::kOutput);
}

#ifdef ENABLE_TRAINING
Status InferenceSession::PartialRun(onnxruntime::RunOptions& run_options,
                                    std::vector<OrtValue>& feeds,
                                    std::vector<OrtValue>& fetches,
                                    PartialGraphExecutionState& state,
                                    FeedsFetchesManager& feeds_fetches_manager,
                                    const OrtValueCachePtr& cache,
                                    int32_t partial_graph_index) {
  Status retval = Status::OK();
  std::vector<IExecutionProvider*> exec_providers_to_stop;
  exec_providers_to_stop.reserve(execution_providers_.NumProviders());

  ORT_TRY {
    if (!is_inited_) {
      LOGS(*session_logger_, ERROR) << "Session was not initialized";
      return Status(common::ONNXRUNTIME, common::FAIL, "Session not initialized.");
    }

    if (!run_options.run_tag.empty()) {
      LOGS(*session_logger_, INFO) << "Running with tag: " << run_options.run_tag;
    }

    // scope of owned_run_logger is just the call to Execute.
    // If Execute ever becomes async we need a different approach
    std::unique_ptr<logging::Logger> owned_run_logger;
    auto run_logger = CreateLoggerForRun(run_options, owned_run_logger);

    // info all execution providers InferenceSession:Run started
    // TODO: only call OnRunStart for all providers in-use
    for (auto& xp : execution_providers_) {
      // call OnRunStart and add to exec_providers_to_stop if successful
      auto start_func = [&xp, &exec_providers_to_stop, run_options]() {
        auto status = xp->OnRunStart(run_options);
        if (status.IsOK())
          exec_providers_to_stop.push_back(xp.get());

        return status;
      };

      ORT_CHECK_AND_SET_RETVAL(start_func());
    }

    ORT_ENFORCE(run_options.only_execute_path_to_fetches == false, "only_execute_path_to_fetches is not supported.");

    ORT_ENFORCE(session_options_.execution_mode == ExecutionMode::ORT_SEQUENTIAL, "Only sequential mode is supported.");

    // execute the graph
#ifdef DEBUG_NODE_INPUTS_OUTPUTS
    if (state.GetProgramCounterStart() == 0) {
      session_state_->IncrementGraphExecutionCounter();
    }
#endif
    ORT_CHECK_AND_SET_RETVAL(utils::ExecutePartialGraph(*session_state_, feeds_fetches_manager, feeds, fetches,
                                                        run_logger, state, cache, run_options.terminate,
                                                        partial_graph_index,
                                                        /*parent stream*/ nullptr));
  }
  ORT_CATCH(const std::exception& e) {
    ORT_HANDLE_EXCEPTION([&]() {
      retval = Status(common::ONNXRUNTIME, common::FAIL, e.what());
    });
  }
  ORT_CATCH(...) {
    retval = Status(common::ONNXRUNTIME, common::RUNTIME_EXCEPTION, "Encountered unknown exception in Run()");
  }

  // info all execution providers InferenceSession:Run ended
  for (auto* xp : exec_providers_to_stop) {
    auto status = xp->OnRunEnd(/*sync_stream*/ false, run_options);
    ORT_CHECK_AND_SET_RETVAL(status);
  }

  return retval;
}
#endif

namespace {
// Concurrent runs counting and thread-pool spin control
struct ThreadPoolSpinningSwitch {
  concurrency::ThreadPool* intra_tp_{nullptr};
  concurrency::ThreadPool* inter_tp_{nullptr};
  std::atomic<int>& concurrent_num_runs_;
  // __Ctor Refcounting and spinning control
  ThreadPoolSpinningSwitch(concurrency::ThreadPool* intra_tp,
                           concurrency::ThreadPool* inter_tp,
                           std::atomic<int>& ref) noexcept
      : intra_tp_(intra_tp), inter_tp_(inter_tp), concurrent_num_runs_(ref) {
    if (concurrent_num_runs_.fetch_add(1, std::memory_order_relaxed) == 0) {
      if (intra_tp_) intra_tp_->EnableSpinning();
      if (inter_tp_) inter_tp_->EnableSpinning();
    }
  }
  ~ThreadPoolSpinningSwitch() {
    if (1 == concurrent_num_runs_.fetch_sub(1, std::memory_order_acq_rel)) {
      if (intra_tp_) intra_tp_->DisableSpinning();
      if (inter_tp_) inter_tp_->DisableSpinning();
    }
  }
};
}  // namespace

Status InferenceSession::SetEpDynamicOptions(gsl::span<const char* const> keys,
                                             gsl::span<const char* const> values) {
  Status retval = Status::OK();

  if (!is_inited_) {
    LOGS(*session_logger_, ERROR) << "Session was not initialized";
    return Status(common::ONNXRUNTIME, common::FAIL, "Session not initialized.");
  }

  // TODO: only call SetEpDynamicOptions for all providers in-use
  for (auto& xp : execution_providers_) {
    auto status = xp->SetEpDynamicOptions(keys, values);
    ORT_CHECK_AND_SET_RETVAL(status);
  }

  return retval;
}

Status InferenceSession::Run(const RunOptions& run_options,
                             gsl::span<const std::string> feed_names, gsl::span<const OrtValue> feeds,
                             gsl::span<const std::string> output_names, std::vector<OrtValue>* p_fetches,
                             const std::vector<OrtDevice>* p_fetches_device_info) {
  TimePoint tp;
  if (session_profiler_.IsEnabled()) {
    tp = session_profiler_.Start();
  }

#ifdef ONNXRUNTIME_ENABLE_INSTRUMENT
  TraceLoggingActivity<telemetry_provider_handle> ortrun_activity;
  ortrun_activity.SetRelatedActivity(session_activity);
  TraceLoggingWriteStart(ortrun_activity, "OrtRun");
#endif
  Status retval = Status::OK();
  const Env& env = Env::Default();

  int graph_annotation_id = 0;
  const std::string& graph_annotation_str =
      run_options.config_options.GetConfigOrDefault(kOrtRunOptionsConfigCudaGraphAnnotation, "");
  if (!graph_annotation_str.empty()) {
    if (!TryParseStringWithClassicLocale<int>(graph_annotation_str, graph_annotation_id)) {
      return ORT_MAKE_STATUS(ONNXRUNTIME, INVALID_ARGUMENT, "Failed to parse the cuda graph annotation id: ",
                             graph_annotation_str);
    }
  }

  // Increment/decrement concurrent_num_runs_ and control
  // session threads spinning as configured. Do nothing for graph replay except the counter.
  const bool control_spinning = use_per_session_threads_ &&
                                force_spinning_stop_between_runs_ &&
                                !cached_execution_provider_for_graph_replay_.IsGraphCaptured(graph_annotation_id);
  auto* intra_tp = (control_spinning) ? thread_pool_.get() : nullptr;
  auto* inter_tp = (control_spinning) ? inter_op_thread_pool_.get() : nullptr;
  ThreadPoolSpinningSwitch runs_refcounter_and_tp_spin_control(intra_tp, inter_tp, current_num_runs_);

  // Check if this Run() is simply going to be a CUDA Graph replay.
  if (cached_execution_provider_for_graph_replay_.IsGraphCaptured(graph_annotation_id)) {
    LOGS(*session_logger_, INFO) << "Replaying the captured "
                                 << cached_execution_provider_for_graph_replay_.Type()
                                 << " CUDA Graph for this model with tag: " << run_options.run_tag
                                 << " with graph annotation id: " << graph_annotation_id;
    ORT_RETURN_IF_ERROR_SESSIONID_(cached_execution_provider_for_graph_replay_.ReplayGraph(graph_annotation_id));
  } else {
    InlinedVector<IExecutionProvider*> exec_providers_to_stop;
    exec_providers_to_stop.reserve(execution_providers_.NumProviders());

    InlinedVector<AllocatorPtr> arenas_to_shrink;

    ORT_TRY {
      if (!is_inited_) {
        LOGS(*session_logger_, ERROR) << "Session was not initialized";
        return Status(common::ONNXRUNTIME, common::FAIL, "Session not initialized.");
      }

      // log evaluation start to trace logging provider
      env.GetTelemetryProvider().LogEvaluationStart();

      ORT_RETURN_IF_ERROR_SESSIONID_(ValidateInputs(feed_names, feeds));
      ORT_RETURN_IF_ERROR_SESSIONID_(ValidateOutputs(output_names, p_fetches));

      // shrink certain default memory arenas if the user has requested for it
      const std::string& shrink_memory_arenas =
          run_options.config_options.GetConfigOrDefault(kOrtRunOptionsConfigEnableMemoryArenaShrinkage, "");

      if (!shrink_memory_arenas.empty()) {
        ORT_RETURN_IF_ERROR_SESSIONID_(ValidateAndParseShrinkArenaString(shrink_memory_arenas, arenas_to_shrink));
      }

      FeedsFetchesInfo info(feed_names, output_names, session_state_->GetOrtValueNameIdxMap());
      FeedsFetchesManager feeds_fetches_manager{std::move(info)};

      if (p_fetches_device_info) {
        // populate the target device info. ignored if pre-allocated fetches are provided
        const auto& fetch_device_info = *p_fetches_device_info;
        auto& fetch_info = feeds_fetches_manager.GetMutableFetchesDeviceCopyInfo();

        for (size_t i = 0, end = output_names.size(); i < end; ++i) {
          fetch_info[i].target_device = fetch_device_info[i];
        }
      }

      if (!run_options.run_tag.empty()) {
        LOGS(*session_logger_, INFO) << "Running with tag: " << run_options.run_tag;
      }

      // scope of owned_run_logger is just the call to Execute.
      // If Execute ever becomes async we need a different approach
      std::unique_ptr<logging::Logger> owned_run_logger;
      const auto& run_logger = CreateLoggerForRun(run_options, owned_run_logger);

      std::optional<std::lock_guard<std::mutex>> sequential_run_lock;
      if (is_concurrent_run_supported_ == false) {
        sequential_run_lock.emplace(session_mutex_);
      }

      // info all execution providers InferenceSession:Run started
      // TODO: only call OnRunStart for all providers in-use
      for (auto& xp : execution_providers_) {
        // call OnRunStart and add to exec_providers_to_stop if successful
        auto start_func = [&xp, &exec_providers_to_stop, &run_options]() {
          auto status = xp->OnRunStart(run_options);
          if (status.IsOK())
            exec_providers_to_stop.push_back(xp.get());

          return status;
        };

        ORT_CHECK_AND_SET_RETVAL(start_func());
      }

#ifdef ENABLE_TRAINING
      if (run_options.only_execute_path_to_fetches) {
        // TODO: this method is not thread safe, if multiple Run happened in parallel we might hit race condition issue.
        // currently it only used in training, there is no parallel run execution in training so it is ok.
        // but it is better we can fix it with a better solution.
        session_state_->UpdateToBeExecutedRange(feeds_fetches_manager.GetFeedsFetchesInfo().fetches_mlvalue_idxs);
      }
#endif

      // execute the graph
#ifdef DEBUG_NODE_INPUTS_OUTPUTS
      session_state_->IncrementGraphExecutionCounter();
#endif

#ifdef ORT_ENABLE_STREAM
      DeviceStreamCollectionHolder device_stream_collection_holder(session_state_.get());
#endif

      if (retval.IsOK()) {
        retval = utils::ExecuteGraph(*session_state_, feeds_fetches_manager, feeds, *p_fetches,
                                     session_options_.execution_mode,
                                     run_options,
#ifdef ORT_ENABLE_STREAM
                                     device_stream_collection_holder,
#endif
                                     run_logger);
      }

      // info all execution providers InferenceSession:Run ended
      for (auto* xp : exec_providers_to_stop) {
        bool synchronize_execution_providers = run_options.config_options.GetConfigOrDefault(kOrtRunOptionsConfigDisableSynchronizeExecutionProviders, "0") == "0";
        auto status = xp->OnRunEnd(synchronize_execution_providers, run_options);
        ORT_CHECK_AND_SET_RETVAL(status);
      }

      // Move stream cleanup from ExecuteGraph to here for cuda graph capture.
      // Cleanup will call cudaStreamSyncronize, which is not allowed for graph capture.
      // Note that graph capture ends when we call xp->OnRunEnd() in the above code so it is safe here.
#ifdef ORT_ENABLE_STREAM
      DeviceStreamCollection* device_stream_collection = device_stream_collection_holder.p_.get();
      if (device_stream_collection) {
        bool sync_execution_provider = run_options.config_options.GetConfigOrDefault(kOrtRunOptionsConfigDisableSynchronizeExecutionProviders, "0") == "0";
        ORT_CHECK_AND_SET_RETVAL(device_stream_collection->CleanUp(sync_execution_provider));
      }
#endif
    }
    ORT_CATCH(const std::exception& e) {
      ORT_HANDLE_EXCEPTION([&]() {
        retval = Status(common::ONNXRUNTIME, common::FAIL, e.what());
      });
    }
    ORT_CATCH(...) {
      retval = Status(common::ONNXRUNTIME, common::RUNTIME_EXCEPTION, "Encountered unknown exception in Run()");
    }

    if (!arenas_to_shrink.empty()) {
      ShrinkMemoryArenas(arenas_to_shrink);
    }
  }

  // keep track of telemetry
  ++telemetry_.total_runs_since_last_;
  telemetry_.total_run_duration_since_last_ += TimeDiffMicroSeconds(tp);

  // time to send telemetry?
  if (TimeDiffMicroSeconds(telemetry_.time_sent_last_) > Telemetry::kDurationBetweenSending) {
    // send the telemetry
    env.GetTelemetryProvider().LogRuntimePerf(session_id_, telemetry_.total_runs_since_last_,
                                              telemetry_.total_run_duration_since_last_);
    // reset counters
    telemetry_.time_sent_last_ = std::chrono::high_resolution_clock::now();
    telemetry_.total_runs_since_last_ = 0;
    telemetry_.total_run_duration_since_last_ = 0;
  }

  // log evaluation stop to trace logging provider
  env.GetTelemetryProvider().LogEvaluationStop();

  // send out profiling events (optional)
  if (session_profiler_.IsEnabled()) {
    session_profiler_.EndTimeAndRecordEvent(profiling::SESSION_EVENT, "model_run", tp);
  }
#ifdef ONNXRUNTIME_ENABLE_INSTRUMENT
  TraceLoggingWriteStop(ortrun_activity, "OrtRun");
#endif

#if !defined(ORT_MINIMAL_BUILD)
  if (IsNodeStatsCollectionEnabled() && retval.IsOK()) {
    // Dump node stats if the run was successful
    node_stats_recorder_->DumpStats(session_state_->GetGraphViewer().ModelPath());
    node_stats_recorder_->ResetPerRunNameDeduper();
  }
#endif

  // As N+1 inference runs (N for memory allocation and 1 for graph capturing)
  // are needed before replaying the captured graph, here run N inference runs recursively until graph captured,
  // so that users just need one session run to capture the graph.
  // N is defined in min_num_runs_before_cuda_graph_capture_ for CUDA EP,
  // N is defined in min_num_runs_before_hip_graph_capture_ for ROCM EP,
  // and the value could be different for other EP.
  if (retval.IsOK() && cached_execution_provider_for_graph_replay_.IsGraphCaptureEnabled() &&
      cached_execution_provider_for_graph_replay_.AllowGraphCaptureOnRun(graph_annotation_id) &&
      !cached_execution_provider_for_graph_replay_.IsGraphCaptured(graph_annotation_id)) {
    LOGS(*session_logger_, INFO) << "Start another run for necessary memory allocation or graph capture.";
    ORT_RETURN_IF_ERROR(Run(run_options, feed_names, feeds, output_names, p_fetches, p_fetches_device_info));
  }
  return retval;
}

Status InferenceSession::Run(const RunOptions& run_options,
                             gsl::span<const char* const> feed_names,
                             gsl::span<const OrtValue* const> feeds,
                             gsl::span<const char* const> fetch_names,
                             gsl::span<OrtValue*> fetches) {
  size_t num_feeds = feed_names.size();
  size_t num_fetches = fetch_names.size();
  InlinedVector<std::string> feed_name_vec;
  feed_name_vec.reserve(num_feeds);
  InlinedVector<OrtValue> feed_vec;
  feed_vec.reserve(num_feeds);

  for (size_t i = 0; i != num_feeds; ++i) {
    if (feed_names[i] == nullptr || feed_names[i][0] == '\0') {
      return ORT_MAKE_STATUS(ONNXRUNTIME, INVALID_ARGUMENT, "input name cannot be empty");
    }

    if (!feeds[i]) {
      return ORT_MAKE_STATUS(ONNXRUNTIME, INVALID_ARGUMENT, MakeString("NULL input supplied for input ", feed_names[i]).c_str());
    }

    feed_name_vec.emplace_back(feed_names[i]);
    feed_vec.emplace_back(*feeds[i]);
  }

  // Create output feed
  InlinedVector<std::string> fetch_name_vec;
  fetch_name_vec.reserve(num_fetches);
  for (size_t i = 0; i != num_fetches; ++i) {
    if (fetch_names[i] == nullptr || fetch_names[i][0] == '\0') {
      return ORT_MAKE_STATUS(ONNXRUNTIME, INVALID_ARGUMENT, "output name cannot be empty");
    }
    fetch_name_vec.emplace_back(fetch_names[i]);
  }

  std::vector<OrtValue> fetch_vec;
  fetch_vec.reserve(num_fetches);
  for (size_t i = 0; i != num_fetches; ++i) {
    if (fetches[i] != nullptr) {
      fetch_vec.emplace_back(*fetches[i]);
    } else {
      fetch_vec.emplace_back();
    }
  }

  Status status;
  status = Run(run_options, feed_name_vec, feed_vec, fetch_name_vec, &fetch_vec, nullptr);

  if (!status.IsOK())
    return status;

  // We do it in two loops to make sure copy __ctors does not throw
  InlinedVector<std::unique_ptr<OrtValue>> fetch_unique_ptrs;
  fetch_unique_ptrs.reserve(num_fetches);
  for (size_t i = 0; i != num_fetches; ++i) {
    if (fetches[i] == nullptr) {
      fetch_unique_ptrs.emplace_back(std::make_unique<OrtValue>(fetch_vec[i]));
    } else {
      fetch_unique_ptrs.emplace_back();
    }
  }

  for (size_t i = 0; i != num_fetches; ++i) {
    if (fetches[i] == nullptr) {
      ORT_ENFORCE(fetch_unique_ptrs[i] != nullptr);
      fetches[i] = fetch_unique_ptrs[i].release();
    }
  }
  return Status::OK();
}

common::Status InferenceSession::RunAsync(const RunOptions* run_options,
                                          gsl::span<const char* const> feed_names,
                                          gsl::span<const OrtValue* const> feeds,
                                          gsl::span<const char* const> fetch_names,
                                          gsl::span<OrtValue*> fetches,
                                          RunAsyncCallbackFn callback,
                                          void* user_data) {
  size_t num_fetches = fetch_names.size();
  auto* tp = GetIntraOpThreadPoolToUse();
  if (!tp || concurrency::ThreadPool::DegreeOfParallelism(tp) < 2) {
    return ORT_MAKE_STATUS(ONNXRUNTIME, INVALID_ARGUMENT, "intra op thread pool must have at least one thread for RunAsync");
  }
  std::function<void()> run_fn = [run_options, feed_names, feeds, fetch_names, fetches, num_fetches,
                                  callback, user_data, this]() {
    Status status = Status::OK();
    ORT_TRY {
      if (run_options) {
        status = Run(*run_options, feed_names, feeds, fetch_names, fetches);
      } else {
        RunOptions default_run_options;
        status = Run(default_run_options, feed_names, feeds, fetch_names, fetches);
      }
    }
    ORT_CATCH(const std::exception& ex) {
      ORT_HANDLE_EXCEPTION([&]() {
        status = ORT_MAKE_STATUS(ONNXRUNTIME, RUNTIME_EXCEPTION, ex.what());
      });
    }
    ORT_CATCH(...) {
      status = ORT_MAKE_STATUS(ONNXRUNTIME, RUNTIME_EXCEPTION, "unknown exception");
    }
    callback(user_data, fetches.data(), status.IsOK() ? num_fetches : 0, ToOrtStatus(status));
  };  // run_fn
  concurrency::ThreadPool::Schedule(tp, run_fn);
  return Status::OK();
}

common::Status InferenceSession::Run(const NameMLValMap& feeds, gsl::span<const std::string> output_names,
                                     std::vector<OrtValue>* p_fetches) {
  return Run(RunOptions(), feeds, output_names, p_fetches);
}

common::Status InferenceSession::Run(const RunOptions& run_options, const NameMLValMap& feeds_map,
                                     gsl::span<const std::string> output_names, std::vector<OrtValue>* p_fetches) {
  InlinedVector<std::string> feed_names;
  InlinedVector<OrtValue> feeds;

  const auto num_feeds = feeds_map.size();
  feed_names.reserve(num_feeds);
  feeds.reserve(num_feeds);

  for (auto& pair : feeds_map) {
    feed_names.push_back(pair.first);
    feeds.push_back(pair.second);
  }

  return Run(run_options, feed_names, feeds, output_names, p_fetches, nullptr);
}

std::pair<common::Status, const ModelMetadata*> InferenceSession::GetModelMetadata() const {
  {
    std::lock_guard<std::mutex> l(session_mutex_);
    if (!is_model_loaded_) {
      LOGS(*session_logger_, ERROR) << "Model was not loaded";
      return std::make_pair(common::Status(common::ONNXRUNTIME, common::FAIL, "Model was not loaded."), nullptr);
    }
  }

  return std::make_pair(common::Status::OK(), &model_metadata_);
}

std::pair<common::Status, const InputDefList*> InferenceSession::GetModelInputs() const {
  {
    std::lock_guard<std::mutex> l(session_mutex_);
    if (!is_model_loaded_) {
      LOGS(*session_logger_, ERROR) << "Model was not loaded";
      return std::make_pair(common::Status(common::ONNXRUNTIME, common::FAIL, "Model was not loaded."), nullptr);
    }
  }

  // return required inputs (excludes any inputs used for overriding initializers)
  return std::make_pair(common::Status::OK(), &model_->MainGraph().GetInputs());
}

std::pair<common::Status, const InputDefList*> InferenceSession::GetOverridableInitializers() const {
  {
    std::lock_guard<std::mutex> l(session_mutex_);
    if (!is_model_loaded_) {
      LOGS(*session_logger_, ERROR) << "Model was not loaded";
      return std::make_pair(common::Status(common::ONNXRUNTIME, common::FAIL, "Model was not loaded."), nullptr);
    }
  }

  // returns a list of initializers that can be overridden.
  return std::make_pair(common::Status::OK(), &model_->MainGraph().GetOverridableInitializers());
}

std::pair<common::Status, const OutputDefList*> InferenceSession::GetModelOutputs() const {
  {
    std::lock_guard<std::mutex> l(session_mutex_);
    if (!is_model_loaded_) {
      LOGS(*session_logger_, ERROR) << "Model was not loaded";
      return std::make_pair(common::Status(common::ONNXRUNTIME, common::FAIL, "Model was not loaded."), nullptr);
    }
  }

  return std::make_pair(common::Status::OK(), &model_->MainGraph().GetOutputs());
}

common::Status InferenceSession::NewIOBinding(std::unique_ptr<IOBinding>* io_binding) {
  {
    std::lock_guard<std::mutex> l(session_mutex_);
    if (!is_inited_) {
      LOGS(*session_logger_, ERROR) << "Session was not initialized";
      return common::Status(common::ONNXRUNTIME, common::FAIL, "Session not initialized.");
    }
  }

  *io_binding = std::make_unique<IOBinding>(*session_state_);
  return Status::OK();
}

common::Status InferenceSession::Run(const RunOptions& run_options, IOBinding& io_binding) {
  // TODO should Run() call io_binding.SynchronizeInputs() or should it let the callers do it?
  // io_binding.SynchronizeInputs();
  return Run(run_options, io_binding.GetInputNames(), io_binding.GetInputs(), io_binding.GetOutputNames(),
             &io_binding.GetOutputs(), &io_binding.GetOutputsDeviceInfo());
}

common::Status InferenceSession::Run(IOBinding& io_binding) {
  RunOptions run_options;
  return Run(run_options, io_binding);
}

template <typename T>
void InferenceSession::StartProfiling(const std::basic_string<T>& file_prefix) {
  std::basic_ostringstream<T> ss;
  ss << file_prefix << "_" << GetCurrentTimeString<T>() << ".json";
  session_profiler_.StartProfiling(ss.str());
}

void InferenceSession::StartProfiling(const std::string& file_prefix) {
  StartProfiling<char>(file_prefix);
}

#ifdef _WIN32
void InferenceSession::StartProfiling(const std::wstring& file_prefix) {
  StartProfiling<PATH_CHAR_TYPE>(file_prefix);
}
#endif

void InferenceSession::StartProfiling(const logging::Logger* logger_ptr) {
  session_profiler_.StartProfiling(logger_ptr);
}

std::string InferenceSession::EndProfiling() {
  if (is_model_loaded_) {
    if (session_profiler_.IsEnabled()) {
      return session_profiler_.EndProfiling();
    } else {
      LOGS(*session_logger_, VERBOSE) << "Profiler is disabled.";
      return std::string();
    }
  }
  LOGS(*session_logger_, ERROR) << "Could not write a profile because no model was loaded.";
  return std::string();
}

const profiling::Profiler& InferenceSession::GetProfiling() const {
  return session_profiler_;
}

#if !defined(ORT_MINIMAL_BUILD)
std::vector<TuningResults> InferenceSession::GetTuningResults() const {
  std::vector<TuningResults> ret;
  for (const auto& provider : execution_providers_) {
    const auto* tuning_ctx = provider->GetTuningContext();
    if (tuning_ctx != nullptr) {
      ret.emplace_back(tuning_ctx->GetTuningResults());
    }
  }
  return ret;
}

Status InferenceSession::SetTuningResults(
    const std::vector<TuningResults>& trs,
    bool error_on_invalid,
    bool auto_enable) {
  std::string msg;

  for (size_t i = 0; i < trs.size(); i++) {
    const auto& tr = trs[i];
    auto* provider = execution_providers_.Get(tr.ep);
    if (provider == nullptr) {
      msg = MakeString("Cannot find execution provider ", tr.ep);
      ORT_RETURN_IF(error_on_invalid, msg);
      LOGS(*session_logger_, WARNING) << msg;
      continue;
    }

    auto* tuning_ctx = provider->GetTuningContext();
    if (tuning_ctx == nullptr) {
      msg = MakeString("Invalid TuningResults (index=", i, "). ", tr.ep, " does not support TunableOp.");
      ORT_RETURN_IF(error_on_invalid, msg);
      LOGS(*session_logger_, WARNING) << msg;
      continue;
    }

    auto status = tuning_ctx->LoadTuningResults(tr);
    if (!status.IsOK()) {
      msg = MakeString("Failed to load TuningResults (index=", i, "). Reason: ", status.ErrorMessage());
      ORT_RETURN_IF(error_on_invalid, msg);
      LOGS(*session_logger_, WARNING) << msg;
      continue;
    }

    if (auto_enable) {
      LOGS(*session_logger_, INFO) << "Correctly set TuningResults for " << tr.ep << ", enable TunableOp for using";
      tuning_ctx->EnableTunableOp();
    }
  }
  return Status::OK();
}
#endif  // !defined(ORT_MINIMAL_BUILD)

AllocatorPtr InferenceSession::GetAllocator(const OrtMemoryInfo& mem_info) const {
  return session_state_->GetAllocator(mem_info);
}

common::Status InferenceSession::ValidateAndParseShrinkArenaString(const std::string& ort_device_list,
                                                                   /*out*/ InlinedVector<AllocatorPtr>& arenas_to_shrink) const {
  arenas_to_shrink.reserve(5);  // Allocate some memory for the container (we are unlikely to see more than 5 memory arena shrink requests)

  std::istringstream ss_1(ort_device_list);
  std::string device_id_pair;

  // Process all device-id pair(s)
  while (std::getline(ss_1, device_id_pair, ';')) {
    std::istringstream ss_2(device_id_pair);
    std::string device_id_component;

    // default values
    OrtDevice::DeviceType device_type = -1;
    OrtDevice::MemoryType memory_type = OrtDevice::MemType::DEFAULT;
    OrtDevice::DeviceId device_id = 0;

    int iter = 0;
    // Process this device-id pair
    while (std::getline(ss_2, device_id_component, ':')) {
      if (iter == 0) {  // this component corresponds to device
        if (device_id_component == "cpu") {
          device_type = OrtDevice::CPU;
        } else if (device_id_component == "gpu") {
          device_type = OrtDevice::GPU;
        } else {
          return ORT_MAKE_STATUS(ONNXRUNTIME, INVALID_ARGUMENT, "Unsupported device specified in the memory arena shrink list: ",
                                 device_id_component);
        }
      } else if (iter == 1) {  // This component corresponds to device id
        if (!TryParseStringWithClassicLocale<OrtDevice::DeviceId>(device_id_component, device_id)) {
          return ORT_MAKE_STATUS(ONNXRUNTIME, INVALID_ARGUMENT, "Unsupported device id in the memory arena shrink list: ",
                                 device_id_component);
        }
      }

      ++iter;
    }

    // Shrink if it is an arena based allocator
    auto alloc = session_state_->GetAllocator(OrtDevice(device_type, memory_type, device_id));

    if (alloc == nullptr) {
      return ORT_MAKE_STATUS(ONNXRUNTIME, INVALID_ARGUMENT, "Did not find an arena based allocator registered for device-id ",
                             " combination in the memory arena shrink list: ", device_id_pair);
    }

    if (alloc->Info().alloc_type != OrtAllocatorType::OrtArenaAllocator) {
      return ORT_MAKE_STATUS(ONNXRUNTIME, INVALID_ARGUMENT, "The registered allocator for device-id ",
                             " combination is not an arena based allocator: ", device_id_pair);
    }

    arenas_to_shrink.push_back(std::move(alloc));
  }

  return Status::OK();
}

void InferenceSession::ShrinkMemoryArenas(gsl::span<const AllocatorPtr> arenas_to_shrink) {
  for (auto& alloc : arenas_to_shrink) {
    auto status = static_cast<BFCArena*>(alloc.get())->Shrink();

    if (!status.IsOK()) {
      LOGS(*session_logger_, WARNING) << "Unable to shrink arena: " << alloc->Info().ToString()
                                      << " error message: " << status.ErrorMessage();
    }
  }
}

#if !defined(ORT_MINIMAL_BUILD)
// assumes model has already been loaded before
common::Status InferenceSession::DoPostLoadProcessing(onnxruntime::Model& model) {
  // TODO add other post load processing here
  common::Status status = SaveModelMetadata(model);
  return status;
}
#endif

common::Status InferenceSession::SaveModelMetadata(const onnxruntime::Model& model) {
  VLOGS(*session_logger_, 1) << "Saving model metadata";
  const onnxruntime::Graph& graph = model.MainGraph();

  // save model metadata
  model_metadata_.producer_name = model.ProducerName();
  model_metadata_.description = model.DocString();
  model_metadata_.graph_description = model.GraphDocString();
  model_metadata_.domain = model.Domain();
  model_metadata_.version = model.ModelVersion();
  model_metadata_.custom_metadata_map = model.MetaData();
  model_metadata_.graph_name = graph.Name();

  auto add_inputs_outputs = [](const InputDefList& inputs_outputs, InputOutputDefMetaMap& map) {
    map.reserve(inputs_outputs.size());
    for (auto elem : inputs_outputs) {
      auto elem_type = utils::GetMLDataType(*elem);
      const auto* elem_shape_proto = elem->Shape();
      if (elem_shape_proto != nullptr) {
        map.emplace(elem->Name(), InputOutputDefMetaData(
                                      elem, elem_type,
                                      utils::GetTensorShapeFromTensorShapeProto(*elem_shape_proto)));
      } else {
        map.emplace(elem->Name(), InputOutputDefMetaData(elem, elem_type));
      }
    }
  };

  {
    InputOutputDefMetaMap input_defs;
    if (graph.CanOverrideInitializer()) {
      // for IR 4 or higher it is optional to have a matching graph input for an initializer, and if one exists the
      // initializer is explicitly overridable.
      add_inputs_outputs(graph.GetInputsIncludingInitializers(), input_defs);
    } else {
      // for IR < 4 we don't allow overriding initializers so that they can be treated as constant. exclude them from
      // the list of valid inputs by just using the GetInputs() list.
      add_inputs_outputs(graph.GetInputs(), input_defs);
    }
    input_def_map_.swap(input_defs);
  }

  const auto& outputs = graph.GetOutputs();
  {
    InputOutputDefMetaMap output_defs;
    add_inputs_outputs(outputs, output_defs);
    output_def_map_.swap(output_defs);
  }

  VLOGS(*session_logger_, 1) << "Done saving model metadata";
  return common::Status::OK();
}

// Create a Logger for a single execution if possible. Otherwise use the default logger.
// If a new logger is created, it will also be stored in new_run_logger,
// which must remain valid for the duration of the execution.
// If the default logger is used, new_run_logger will remain empty.
// The returned value should be used in the execution.
const logging::Logger& InferenceSession::CreateLoggerForRun(const RunOptions& run_options,
                                                            std::unique_ptr<logging::Logger>& new_run_logger) {
  const logging::Logger* run_logger;

  // create a per-run logger if we can
  if (logging_manager_ != nullptr) {
    std::string run_log_id{session_options_.session_logid};

    if (!session_options_.session_logid.empty() && !run_options.run_tag.empty()) {
      run_log_id += ":";
    }

    run_log_id += run_options.run_tag;

    logging::Severity severity = logging::Severity::kWARNING;
    if (run_options.run_log_severity_level == -1) {
      severity = session_logger_->GetSeverity();
    } else {
      ORT_ENFORCE(run_options.run_log_severity_level >= 0 &&
                      run_options.run_log_severity_level <= static_cast<int>(logging::Severity::kFATAL),
                  "Invalid run log severity level. Not a valid onnxruntime::logging::Severity value: ",
                  run_options.run_log_severity_level);
      severity = static_cast<logging::Severity>(run_options.run_log_severity_level);
    }

    new_run_logger = logging_manager_->CreateLogger(run_log_id, severity, false, run_options.run_log_verbosity_level);

    run_logger = new_run_logger.get();
    VLOGS(*run_logger, 1) << "Created logger for run with id of " << run_log_id;
  } else {
    // fallback to using default logger. this does NOT have any session or run specific id/tag in it
    run_logger = session_logger_;
    VLOGS(*run_logger, 1) << "Using default logger for run " << run_options.run_tag;
  }

  return *run_logger;
}

void InferenceSession::InitLogger(logging::LoggingManager* logging_manager) {
  // create logger for session, using provided logging manager if possible
  if (logging_manager != nullptr) {
    logging::Severity severity = GetSeverity(session_options_);
    owned_session_logger_ = logging_manager_->CreateLogger(session_options_.session_logid, severity, false,
                                                           session_options_.session_log_verbosity_level);
    session_logger_ = owned_session_logger_.get();
  } else {
    session_logger_ = &logging::LoggingManager::DefaultLogger();
  }
}

#if !defined(ORT_MINIMAL_BUILD)

// Registers all the predefined transformers with transformer manager
common::Status InferenceSession::AddPredefinedTransformers(
    GraphTransformerManager& transformer_manager,
    TransformerLevel graph_optimization_level,
    MinimalBuildOptimizationHandling minimal_build_optimization_handling,
    RecordRuntimeOptimizationProducedNodeOpSchemaFn record_runtime_optimization_produced_op_schema_fn,
    const logging::Logger& logger) const {
  const auto& cpu_ep = *execution_providers_.Get(onnxruntime::kCpuExecutionProvider);
  for (int i = static_cast<int>(TransformerLevel::Level1); i <= static_cast<int>(TransformerLevel::MaxLevel); i++) {
    TransformerLevel level = static_cast<TransformerLevel>(i);
    if (graph_optimization_level >= level) {
      // Generate and register transformers for level
      auto transformers_to_register = [&]() {
        const bool use_full_build_optimizations =
            level == TransformerLevel::Level1 ||
            minimal_build_optimization_handling == MinimalBuildOptimizationHandling::ApplyFullBuildOptimizations;

        if (use_full_build_optimizations) {
          return optimizer_utils::GenerateTransformers(level, session_options_, cpu_ep, logger,
                                                       optimizers_to_disable_,
                                                       GetIntraOpThreadPoolToUse(),
                                                       session_state_->GetMutableBufferedTensors());
        } else {
          const auto sat_context =
              minimal_build_optimization_handling ==
                      MinimalBuildOptimizationHandling::SaveMinimalBuildRuntimeOptimizations
                  ? SatApplyContextVariant{SatRuntimeOptimizationSaveContext{
                        record_runtime_optimization_produced_op_schema_fn}}
                  : SatApplyContextVariant{SatDirectApplicationContext{}};
          return optimizer_utils::GenerateTransformersForMinimalBuild(level, session_options_, sat_context, cpu_ep,
                                                                      logger,
                                                                      optimizers_to_disable_,
                                                                      GetIntraOpThreadPoolToUse(),
                                                                      session_state_->GetMutableBufferedTensors());
        }
      }();

      for (auto& entry : transformers_to_register) {
        ORT_RETURN_IF_ERROR(transformer_manager.Register(std::move(entry), level));
      }
    }
  }
  return Status::OK();
}

#endif  // !defined(ORT_MINIMAL_BUILD)

common::Status InferenceSession::WaitForNotification(Notification* p_executor_done, int64_t timeout_in_ms) {
  if (timeout_in_ms > 0) {
    ORT_NOT_IMPLEMENTED(__FUNCTION__, "timeout_in_ms >0 is not supported");  // TODO
  }
  p_executor_done->Wait();

  return Status::OK();
}

const Model& InferenceSession::GetModel() const {
  return *model_;
}

SessionIOBinding::SessionIOBinding(InferenceSession* session) : sess_(session) {
  ORT_ENFORCE(session->NewIOBinding(&binding_).IsOK());
}

const InferenceSession* SessionIOBinding::GetInferenceSession() const {
  return sess_;
}

InferenceSession* SessionIOBinding::GetInferenceSession() {
  return sess_;
}

const IOBinding* SessionIOBinding::Get() const {
  return binding_.get();
}

IOBinding* SessionIOBinding::Get() {
  return binding_.get();
}

#ifdef _WIN32
void InferenceSession::LogAllSessions() {
  const Env& env = Env::Default();

  std::lock_guard<std::mutex> lock(active_sessions_mutex_);
  for (const auto& session_pair : active_sessions_) {
    InferenceSession* session = session_pair.second;

    if (!session) {
      continue;
    }

    auto model = session->model_;
    if (nullptr != model) {
      onnxruntime::Graph& graph = model->MainGraph();
      bool model_has_fp16_inputs = ModelHasFP16Inputs(graph);
      env.GetTelemetryProvider().LogSessionCreation(
          session->session_id_, model->IrVersion(), model->ProducerName(), model->ProducerVersion(), model->Domain(),
          graph.DomainToVersionMap(), graph.Name(), model->MetaData(),
          session->telemetry_.event_name_, session->execution_providers_.GetIds(), model_has_fp16_inputs, true);
    }

    InferenceSession::TraceSessionOptions(session->session_options_, true, *session->session_logger_);
  }
}
#endif

}  // namespace onnxruntime<|MERGE_RESOLUTION|>--- conflicted
+++ resolved
@@ -1178,12 +1178,8 @@
     const bool strict_shape_type_inference = session_options_.config_options.GetConfigOrDefault(
                                                  kOrtSessionOptionsConfigStrictShapeTypeInference, "0") == "1";
     ModelOptions model_opts(allow_released_opsets_only,
-<<<<<<< HEAD
-                            strict_shape_type_inference);
-=======
                             strict_shape_type_inference,
                             check_load_cancellation_fn_);
->>>>>>> 39e585ff
 
     std::string external_data_folder_path = session_options_.config_options.GetConfigOrDefault(
         kOrtSessionOptionsModelExternalInitializersFileFolderPath, "");
