#include "core/session/onnxruntime_c_api_ep.h"
#include "ort_apis_ep.h"
#include "core/graph/graph_proto_serializer.h"
#include "core/graph/graph_viewer.h"
#include "core/graph/model.h"
#include "core/framework/error_code_helper.h"
#include "core/framework/murmurhash3.h"
#include "core/framework/session_options.h"
#include "core/framework/tensorprotoutils.h"
#include "core/session/ort_apis.h"

using namespace onnxruntime;

ORT_API_STATUS_IMPL(OrtGraphApis::OrtGraph_GetName, const OrtGraphViewer* graph, _Out_ const char** out) {
  const ::onnxruntime::GraphViewer* graph_viewer = reinterpret_cast<const ::onnxruntime::GraphViewer*>(graph);
  *out = graph_viewer->Name().c_str();
  return nullptr;
}

ORT_API_STATUS_IMPL(OrtGraphApis::OrtGraph_IsConstantInitializer, const OrtGraphViewer* graph, const char* name, bool check_outer_scope, _Out_ bool* out) {
  const ::onnxruntime::GraphViewer* graph_viewer = reinterpret_cast<const ::onnxruntime::GraphViewer*>(graph);
  *out = graph_viewer->IsConstantInitializer(name, check_outer_scope);
  return nullptr;
}

ORT_API_STATUS_IMPL(OrtGraphApis::OrtGraph_GetNodesIndexInTopologicalOrder, const OrtGraphViewer* graph, int execution_order, _Out_ const size_t** nodes_index_in_topological_order, _Out_ size_t* num_nodes) {
  const ::onnxruntime::GraphViewer* graph_viewer = reinterpret_cast<const ::onnxruntime::GraphViewer*>(graph);
  const std::vector<size_t>& nodes = graph_viewer->GetNodesInTopologicalOrder(static_cast<ExecutionOrder>(execution_order));
  *nodes_index_in_topological_order = nodes.data();
  *num_nodes = nodes.size();
  return nullptr;
}

ORT_API_STATUS_IMPL(OrtGraphApis::OrtGraph_IsSubgraph, const OrtGraph* graph, _Out_ bool* out) {
  const ::onnxruntime::Graph* graph_ptr = reinterpret_cast<const ::onnxruntime::Graph*>(graph);
  *out = graph_ptr->IsSubgraph();
  return nullptr;
}

ORT_API_STATUS_IMPL(OrtGraphApis::OrtGraph_GetParentGraph, const OrtGraph* graph, _Outptr_ const OrtGraph** parent_graph) {
  const ::onnxruntime::Graph* graph_ptr = reinterpret_cast<const ::onnxruntime::Graph*>(graph);
  *parent_graph = reinterpret_cast<const OrtGraph*>(graph_ptr->ParentGraph());
  return nullptr;
}

ORT_API_STATUS_IMPL(OrtGraphApis::OrtGraph_GetParenNode, const OrtGraphViewer* graph, _Outptr_ const OrtNode** parent_node) {
  const ::onnxruntime::GraphViewer* graph_viewer = reinterpret_cast<const ::onnxruntime::GraphViewer*>(graph);
  *parent_node = reinterpret_cast<const OrtNode*>(graph_viewer->ParentNode());
  return nullptr;
}

ORT_API_STATUS_IMPL(OrtGraphApis::OrtGraph_GetModelPath, const OrtGraphViewer* graph, _Outptr_ const void** model_path) {
  const ::onnxruntime::GraphViewer* graph_viewer = reinterpret_cast<const ::onnxruntime::GraphViewer*>(graph);
  *model_path = reinterpret_cast<const void*>(&graph_viewer->ModelPath());
  return nullptr;
}

ORT_API_STATUS_IMPL(OrtGraphApis::OrtGraph_GetOrtGraph, const OrtGraphViewer* graph_viewer, _Outptr_ const OrtGraph** graph) {
  const ::onnxruntime::GraphViewer* graph_viewer_ptr = reinterpret_cast<const ::onnxruntime::GraphViewer*>(graph_viewer);
  *graph = reinterpret_cast<const OrtGraph*>(&graph_viewer_ptr->GetGraph());
  return nullptr;
}

ORT_API_STATUS_IMPL(OrtGraphApis::OrtGraph_GetInputsIncludingInitializers, const OrtGraphViewer* graph, _Outptr_ const char*** input_names, _Out_ size_t* input_len) {
  const ::onnxruntime::GraphViewer* graph_viewer = reinterpret_cast<const ::onnxruntime::GraphViewer*>(graph);
  const auto& inputs = graph_viewer->GetInputsIncludingInitializers();
  *input_len = inputs.size();
  *input_names = new const char*[*input_len];
  for (size_t i = 0; i < *input_len; i++) (*input_names)[i] = inputs[i]->Name().c_str();
  return nullptr;
}

ORT_API_STATUS_IMPL(OrtGraphApis::OrtGraph_GetOrtNode, const OrtGraphViewer* graph, size_t node_index, _Outptr_ const OrtNode** node) {
  const ::onnxruntime::GraphViewer* graph_viewer = reinterpret_cast<const ::onnxruntime::GraphViewer*>(graph);
  *node = reinterpret_cast<const OrtNode*>(graph_viewer->GetNode(node_index));
  return nullptr;
}

ORT_API_STATUS_IMPL(OrtGraphApis::OrtGraph_GetNodesConsumingInput, const OrtGraphViewer* graph, const char* input_name, _Outptr_ const OrtNode*** consumers, _Out_ size_t* num_consumers) {
  const ::onnxruntime::GraphViewer* graph_viewer = reinterpret_cast<const ::onnxruntime::GraphViewer*>(graph);
  std::vector<const ::onnxruntime::Node*> consumer_nodes = graph_viewer->GetConsumerNodes(input_name);
  *num_consumers = consumer_nodes.size();
  *consumers = new const OrtNode* [*num_consumers];
  for (size_t i = 0; i < *num_consumers; i++) (*consumers)[i] = reinterpret_cast<const OrtNode*>(consumer_nodes[i]);

  return nullptr;
}

ORT_API_STATUS_IMPL(OrtGraphApis::OrtGraph_GetNodeProducingOutput, const OrtGraphViewer* graph, const char* output_name, _Outptr_ const OrtNode** node) {
  const ::onnxruntime::GraphViewer* graph_viewer = reinterpret_cast<const ::onnxruntime::GraphViewer*>(graph);
  *node = reinterpret_cast<const OrtNode*>(graph_viewer->GetProducerNode(output_name));
  return nullptr;
}

ORT_API_STATUS_IMPL(OrtGraphApis::OrtGraph_NumberOfNodes, const OrtGraphViewer* graph, _Out_ int* num_nodes) {
  const ::onnxruntime::GraphViewer* graph_viewer = reinterpret_cast<const ::onnxruntime::GraphViewer*>(graph);
  *num_nodes = graph_viewer->NumberOfNodes();
  return nullptr;
}

ORT_API_STATUS_IMPL(OrtGraphApis::OrtGraph_MaxNodeIndex, const OrtGraphViewer* graph, _Out_ int* max_node_index) {
  const ::onnxruntime::GraphViewer* graph_viewer = reinterpret_cast<const ::onnxruntime::GraphViewer*>(graph);
  *max_node_index = graph_viewer->MaxNodeIndex();
  return nullptr;
}

ORT_API_STATUS_IMPL(OrtGraphApis::OrtGraph_GetOutputSize, const OrtGraphViewer* graph, _Out_ size_t* output_len) {
  const ::onnxruntime::GraphViewer* graph_viewer = reinterpret_cast<const ::onnxruntime::GraphViewer*>(graph);
  *output_len = graph_viewer->GetOutputs().size();
  return nullptr;
}

ORT_API_STATUS_IMPL(OrtGraphApis::OrtGraph_GetIthOutputName, const OrtGraphViewer* graph, size_t i, _Outptr_ const char** out) {
  const ::onnxruntime::GraphViewer* graph_viewer = reinterpret_cast<const ::onnxruntime::GraphViewer*>(graph);
  *out = graph_viewer->GetOutputs()[i]->Name().c_str();
  return nullptr;
}

ORT_API_STATUS_IMPL(OrtGraphApis::OrtGraph_GetIthOutputElemType, const OrtGraphViewer* graph, size_t i, _Out_ int32_t* out) {
  const ::onnxruntime::GraphViewer* graph_viewer = reinterpret_cast<const ::onnxruntime::GraphViewer*>(graph);
  *out = graph_viewer->GetOutputs()[i]->TypeAsProto()->tensor_type().elem_type();
  return nullptr;
}

ORT_API_STATUS_IMPL(OrtGraphApis::OrtGraph_GetInitializerTensor, const OrtGraphViewer* graph, const char* initializer_name, _Outptr_ OrtTensorRef** out, _Out_ bool* ret) {
  const ::onnxruntime::GraphViewer* graph_viewer = reinterpret_cast<const ::onnxruntime::GraphViewer*>(graph);
  const onnx::TensorProto* initializer = nullptr;
  if (!graph_viewer->GetInitializedTensor(initializer_name, initializer)) {
    *ret = false;
    return nullptr;
  }
  *out = new OrtTensorRef();  // TODO(leca): release
  (*out)->shape_len = initializer->dims_size();
  (*out)->shape = new int64_t [initializer->dims_size()];
  for (size_t i = 0; i < (*out)->shape_len; i++) {
    ((*out)->shape)[i] = initializer->dims(i);
  }

  (*out)->data_type = static_cast<ONNXTensorElementDataType>(initializer->data_type());
  // see utils::ConvertRawDataInTensorProto()
  switch (initializer->data_type()) {
    case ONNX_NAMESPACE::TensorProto_DataType_FLOAT:
      (*out)->data_len = initializer->float_data_size();
      (*out)->data = reinterpret_cast<const char*>(initializer->float_data().data());
      break;
  }
  *ret = true;
  return nullptr;
}

static ONNXTensorElementDataType GetDataTypeFromTypeProto(const onnx::TypeProto* type) {  // onnxruntime\core\optimizer\transpose_optimization\ort_optimizer_api_impl.cc
  if (!type || !utils::HasTensorType(*type) || !utils::HasElementType(*type)) return ONNXTensorElementDataType::ONNX_TENSOR_ELEMENT_DATA_TYPE_UNDEFINED;

  return static_cast<ONNXTensorElementDataType>(type->tensor_type().elem_type());
}

ORT_API_STATUS_IMPL(OrtGraphApis::OrtGraph_GetValueInfo, const OrtGraphViewer* graph, const char* name, _Outptr_ OrtValueInfoRef** out, _Out_ bool* ret) {
  const ::onnxruntime::GraphViewer* graph_viewer = reinterpret_cast<const ::onnxruntime::GraphViewer*>(graph);
  const NodeArg* node_arg = graph_viewer->GetNodeArg(name);

  *out = new OrtValueInfoRef(); // TODO(leca): release
  const onnx::TypeProto* type = node_arg->TypeAsProto();
  (*out)->data_type = GetDataTypeFromTypeProto(type);
  const auto& dims = utils::TryGetShape(*type)->dim();
  (*out)->shape_len = dims.size();
  (*out)->shape = new int64_t [(*out)->shape_len];
  for (size_t i = 0; i < (*out)->shape_len; i++) ((*out)->shape)[i] = utils::HasDimValue(dims[i]) ? dims[i].dim_value() : -1;

  *ret = true;
  return nullptr;
}

ORT_API_STATUS_IMPL(OrtGraphApis::OrtGraph_SerializeToArray, const OrtGraphViewer* graph, _Out_ void** data, _Out_ size_t* data_size) {
  const ::onnxruntime::GraphViewer* graph_viewer = reinterpret_cast<const ::onnxruntime::GraphViewer*>(graph);
  Model model(graph_viewer->Name(), true, ModelMetaData(), PathString(),
#if defined(ORT_MINIMAL_BUILD)
    IOnnxRuntimeOpSchemaRegistryList(),
#else
    IOnnxRuntimeOpSchemaRegistryList({graph_viewer->GetSchemaRegistry()}),
#endif
    graph_viewer->DomainToVersionMap(), std::vector<onnx::FunctionProto>(), graph_viewer->GetGraph().GetLogger());
  onnx::ModelProto model_proto = model.ToProto();
  GraphViewerToProto(*graph_viewer, *model_proto.mutable_graph(), true, true, ExecutionOrder::PRIORITY_BASED);
  *data_size = model_proto.ByteSizeLong();
  *data = malloc(*data_size);    // TODO(leca): release
  model_proto.SerializeToArray(*data, *data_size);
  return nullptr;
}

struct SubGraphContext2 {
  std::unordered_set<std::string> output_args;
  std::unordered_map<std::string, const NodeArg*> inputs_and_initializers;
  std::unordered_map<std::string, const NodeArg*> manually_added_graph_inputs;
};

static std::string GetUniqueGraphName(const Graph& graph) {
  HashValue model_hash = 0;
  uint32_t hash[4] = {0, 0, 0, 0};

  auto hash_str = [&hash](const std::string& str) {
    MurmurHash3::x86_128(str.data(), gsl::narrow_cast<int32_t>(str.size()), hash[0], &hash);
  };

  // Hash all nodes' name
  for (int i = 0; i < graph.MaxNodeIndex(); ++i) {
    auto node = graph.GetNode(i);
    if (node == nullptr) {
      continue;
    }
    hash_str(node->Name());
  }

  model_hash = hash[0] | (uint64_t(hash[1]) << 32);

  return graph.Name() + "_" + std::to_string(model_hash);
}

static bool IsLocalValue(const Graph& graph,
                                             const std::string& name,
                                             const std::unordered_map<std::string, std::unique_ptr<SubGraphContext2>>& subgraph_context_map) {
  std::string unique_graph_name = GetUniqueGraphName(graph);
  if (subgraph_context_map.find(unique_graph_name) == subgraph_context_map.end()) {
    return false;
  }
  SubGraphContext2* context = subgraph_context_map.at(unique_graph_name).get();
  return context->output_args.find(name) != context->output_args.cend() ||
         context->inputs_and_initializers.find(name) != context->inputs_and_initializers.cend();
}

static bool IsInputInitializerOrOutput(const Graph& graph,
                                                           const std::string& name,
                                                           bool check_ancestors,
                                                           const std::unordered_map<std::string, std::unique_ptr<SubGraphContext2>>& subgraph_context_map) {
  const Graph* parent_graph = nullptr;
  return IsLocalValue(graph, name, subgraph_context_map) ||
         (check_ancestors && (parent_graph = graph.ParentGraph()) != nullptr &&
          IsInputInitializerOrOutput(*parent_graph, name, check_ancestors, subgraph_context_map));
}

static bool IsOuterScopeValue(const Graph& graph,
                                                  const std::string& name,
                                                  const std::unordered_map<std::string, std::unique_ptr<SubGraphContext2>>& subgraph_context_map) {
  const Graph* parent_graph = nullptr;
  return (parent_graph = graph.ParentGraph()) != nullptr &&
         IsInputInitializerOrOutput(*parent_graph, name, true, subgraph_context_map);
}

static void BuildSubGraphContext(const Graph& graph, std::unordered_map<std::string, std::unique_ptr<SubGraphContext2>>& subgraph_context_map) {
  // Iterate all the nodes and recurse into inner most subgraph first
  for (int i = 0; i < graph.MaxNodeIndex(); ++i) {
    auto node = graph.GetNode(i);
    if (node == nullptr) {
      continue;
    }

    auto subgraph_map = node->GetAttributeNameToSubgraphMap();
    for (auto& entry : subgraph_map) {
      const Graph* subgraph = entry.second;
      BuildSubGraphContext(*subgraph, subgraph_context_map);
    }
  }

  std::string unique_graph_name = GetUniqueGraphName(graph);

  // Subgraph context has been built before, no need to do it again
  if (subgraph_context_map.find(unique_graph_name) != subgraph_context_map.end()) {
    return;
  }

  subgraph_context_map.emplace(unique_graph_name, std::make_unique<SubGraphContext2>());
  SubGraphContext2* context = subgraph_context_map.at(unique_graph_name).get();

  // Collect all nodes' outputs and nodes' name
  for (int i = 0; i < graph.MaxNodeIndex(); ++i) {
    auto node = graph.GetNode(i);
    if (node == nullptr) {
      continue;
    }

    for (const auto& output : node->OutputDefs()) {
      context->output_args.insert(output->Name());
    }
  }

  // Go thru all node's inputs
  for (int i = 0; i < graph.MaxNodeIndex(); ++i) {
    auto node = graph.GetNode(i);
    if (node == nullptr) {
      continue;
    }

    for (const auto& input : node->InputDefs()) {
      if (context->output_args.find(input->Name()) != context->output_args.end()) {
        continue;
      }
      // This input arg is not the output of another node so must come from either a graph input or an initializer.
      context->inputs_and_initializers[input->Name()] = input;
    }
  }
}

static void SetGraphOuterScopeValuesAndInputs(Graph& graph_build,
                                                                  const Graph& graph,
                                                                  std::unordered_map<std::string, std::unique_ptr<SubGraphContext2>>& subgraph_context_map) {
  // Iterate all the nodes and recurse into inner most subgraph first for both newly built graph and original graph
  for (int i = 0; i < graph_build.MaxNodeIndex(); ++i) {
    auto graph_build_node = graph_build.GetNode(i);
    if (graph_build_node == nullptr) {
      continue;
    }

    auto graph_build_map = graph_build_node->GetAttributeNameToMutableSubgraphMap();
    std::unordered_map<std::string, gsl::not_null<const Graph*>> subgraph_map;
    const Node* graph_node = nullptr;

    // Find corresponding original graph node's subgraphs
    for (int j = 0; j < graph.MaxNodeIndex(); ++j) {
      if (graph.GetNode(j) && graph.GetNode(j)->Name() == graph_build_node->Name()) {
        graph_node = graph.GetNode(j);
        subgraph_map = graph_node->GetAttributeNameToSubgraphMap();
        break;
      }
    }

    for (auto& entry : graph_build_map) {
      auto attr_name = entry.first;
      Graph* subgraph_build = entry.second;
      if (subgraph_map.find(attr_name) != subgraph_map.end()) {
        // recurse into subgraph
        const Graph* subgraph = subgraph_map.at(attr_name);
        SetGraphOuterScopeValuesAndInputs(*subgraph_build, *subgraph, subgraph_context_map);
      }
    }
  }

  // Start from the inner most subgraph first and check whether its outer scope values are existed in the
  // newly built graph. If not, we need to add those outer scope values as explicit inputs to the top-level
  // of newly built graph.
  if (graph_build.ParentNode()) {
    auto top_level_graph = &graph_build;
    while (top_level_graph->MutableParentGraph()) {
      top_level_graph = top_level_graph->MutableParentGraph();
    }
    std::string unique_graph_name = GetUniqueGraphName(*top_level_graph);
    if (subgraph_context_map.find(unique_graph_name) == subgraph_context_map.end()) {
      return;
    }

    SubGraphContext2* context = subgraph_context_map.at(unique_graph_name).get();

    // Iterate all the implicit inputs to set outer scope value for the newly built subgraph
    for (const auto& input : graph.ParentNode()->ImplicitInputDefs()) {
//      LOGS_DEFAULT(VERBOSE) << "[TensorRT EP] \t" << input->Name();

      // The node arg in parent node's implicit inputs could be used for parent node's other subgraph, for example
      // "If" op has two subgraphs. So we need to make sure that the node arg is used in current subgraph only.
      // (GetNodeArg searches for specific node arg in all node args in the graph)
      if (graph_build.GetNodeArg(input->Name())) {
        graph_build.AddOuterScopeNodeArg(input->Name());
//        LOGS_DEFAULT(VERBOSE) << "[TensorRT EP] \t" << input->Name() << " is used in this subgraph";

        if (context &&
            (context->manually_added_graph_inputs.find(input->Name()) != context->manually_added_graph_inputs.end())) {
//          LOGS_DEFAULT(VERBOSE) << "[TensorRT EP] \t" << input->Name() << " is already been added as an explicit input to graph";
          continue;
        }

        // Handle the case where this outer scope value is not existed in any outer scope levels of the
        // newly built graph (the newly built graph is the subgraph of the original graph). Need to add
        // the outer scope value as an explicit input to the top-level of newly built graph.
        if (!IsOuterScopeValue(graph_build, input->Name(), subgraph_context_map)) {
          const auto& name = input->Name();
          auto graph_inputs_including_initializers = top_level_graph->GetInputsIncludingInitializers();
          auto added_graph_input = std::find_if(graph_inputs_including_initializers.begin(),
                                                graph_inputs_including_initializers.end(),
                                                [&name](const NodeArg* entry) { return entry->Name() == name; });

          if (added_graph_input == graph_inputs_including_initializers.end()) {
            if (context) {
              auto type_proto = std::make_unique<ONNX_NAMESPACE::TypeProto>();
              type_proto->CopyFrom(*(input->TypeAsProto()));
              auto& n_input = top_level_graph->GetOrCreateNodeArg(name, type_proto.get());
              context->manually_added_graph_inputs[n_input.Name()] = &n_input;
//              LOGS_DEFAULT(VERBOSE) << "[TensorRT EP] \t" << n_input.Name() << " is added as an explicit input into the newly built graph";
            }
          }
        }
      }
    }
  }
}

static void SetAllGraphInputs(Graph& graph, std::unordered_map<std::string, std::unique_ptr<SubGraphContext2>>& subgraph_context_map) {
  // If ORT TRT doesn't manully set graph input in TensorrtExecutionProvider::SetGraphOuterScopeValuesAndInputs(),
  // Graph::Resolve() will help set graph inputs in Graph::SetGraphInputsOutputs(), so no need to set graph inputs here.
  std::string unique_graph_name = GetUniqueGraphName(graph);
  if (subgraph_context_map.find(unique_graph_name) == subgraph_context_map.end() ||
      subgraph_context_map[unique_graph_name].get()->manually_added_graph_inputs.size() == 0) {
    return;
  }

  SubGraphContext2* context = subgraph_context_map[unique_graph_name].get();
  std::vector<const NodeArg*> graph_inputs_including_initializers;
  std::unordered_set<std::string> graph_inputs_including_initializers_set;

  for (const auto& entry : context->inputs_and_initializers) {
    graph_inputs_including_initializers.push_back(entry.second);
    graph_inputs_including_initializers_set.insert(entry.first);
  }

  for (const auto& entry : context->manually_added_graph_inputs) {
    if (graph_inputs_including_initializers_set.find(entry.first) == graph_inputs_including_initializers_set.end()) {
      graph_inputs_including_initializers.push_back(entry.second);
      graph_inputs_including_initializers_set.insert(entry.first);
    }
  }

  for (const auto& node_arg : graph.GetInputsIncludingInitializers()) {
    if (graph_inputs_including_initializers_set.find(node_arg->Name()) == graph_inputs_including_initializers_set.end()) {
      graph_inputs_including_initializers.push_back(node_arg);
      graph_inputs_including_initializers_set.insert(node_arg->Name());
    }
  }

  graph.SetInputs(graph_inputs_including_initializers);
}

ORT_API_STATUS_IMPL(OrtGraphApis::OrtGraph_GetSubGraph, const OrtGraphViewer* graph, const int node_num, const size_t* node_indices, _Outptr_ const OrtGraphViewer** subgraph) {
  const ::onnxruntime::GraphViewer* graph_viewer = reinterpret_cast<const ::onnxruntime::GraphViewer*>(graph);
  // Get parent graph output names
  std::unordered_set<std::string> graph_output_names;
  for (const auto* output_arg : graph_viewer->GetOutputs()) {
    graph_output_names.insert(output_arg->Name());
  }
  // TODO(leca): cannot use unique_ptr here, otherwise when this function exits, sub_graph_viewer->graph_->graph_proto_, which is from model_build->model_proto_, will be nullptr.
  // Pay special attention when Graph object is releasing. We need to release model_build seperately then.
  Model* model_build = new Model (graph_viewer->Name(), true, ModelMetaData(), PathString(),
#if !defined(ORT_MINIMAL_BUILD)
                                   IOnnxRuntimeOpSchemaRegistryList({graph_viewer->GetSchemaRegistry()}), graph_viewer->DomainToVersionMap(),
#else
                                   IOnnxRuntimeOpSchemaRegistryList(), graph_viewer->DomainToVersionMap(),
#endif  // ORT_MINIMAL_BUILD
                                   std::vector<ONNX_NAMESPACE::FunctionProto>(), graph_viewer->GetGraph().GetLogger());

  auto& graph_build = model_build->MainGraph();
  bool has_control_flow_op = false;

  std::vector<std::string> subgraph_output_names;
  const std::vector<NodeIndex>& node_index = graph_viewer->GetNodesInTopologicalOrder(ExecutionOrder::PRIORITY_BASED);
  for(int i = 0; i < node_num; i++) {
    const auto& node = graph_viewer->GetNode(node_index[node_indices[i]]);
    std::vector<onnxruntime::NodeArg*> inputs, outputs;
    for (auto input : node->InputDefs()) {
      auto& n_input = graph_build.GetOrCreateNodeArg(input->Name(), input->TypeAsProto());
      inputs.push_back(&n_input);
      const ONNX_NAMESPACE::TensorProto* initializer = nullptr;
      if (graph_viewer->GetInitializedTensor(input->Name(), initializer)) {
        const ONNX_NAMESPACE::TensorProto* subgraph_initializer = nullptr;
        if (!graph_build.GetInitializedTensor(input->Name(), subgraph_initializer)) {
          graph_build.AddInitializedTensor(*(initializer));
        }
      }
    }
    for (auto input : node->ImplicitInputDefs()) {
      const ONNX_NAMESPACE::TensorProto* initializer = nullptr;
      if (graph_viewer->GetInitializedTensor(input->Name(), initializer)) {
        const ONNX_NAMESPACE::TensorProto* subgraph_initializer = nullptr;
        if (!graph_build.GetInitializedTensor(input->Name(), subgraph_initializer)) {
          graph_build.AddInitializedTensor(*(initializer));
        }
      }
    }
    for (auto output : node->OutputDefs()) {
      auto& n_output = graph_build.GetOrCreateNodeArg(output->Name(), output->TypeAsProto());
      outputs.push_back(&n_output);
      const auto name = output->Name();
      if (graph_output_names.find(name) != graph_output_names.end()) {
        subgraph_output_names.push_back(name);
      }
    }

    std::unordered_set<std::string> control_flow_op_set = {"If", "Loop", "Scan"};
    if (control_flow_op_set.find(node->OpType()) != control_flow_op_set.end()) {
      has_control_flow_op = true;
    }

    // If the node has subgraph, it's possible that the ORT graph of that subgraph and the GraphProto in the node attributes are not in sync because of graph optimization.
    // Therefore, we need to force GraphProto attributes to be updated in order to get the valid GraphProto.
    if (node->GetAttributes().size() > 0) {
      auto node_proto = std::make_unique<ONNX_NAMESPACE::NodeProto>();
      // we need to update any GraphProto attributes for subgraphs so that any changes made by things
      // such as the optimizers are captured. otherwise we can end up saving an invalid graph.
      node->ToProto(*node_proto, /* update_subgraphs */ true);
      const int num_attributes = node_proto->attribute_size();
      NodeAttributes node_attributes;
      node_attributes.reserve(num_attributes);

      for (int i = 0; i < num_attributes; ++i) {
        auto& attr = node_proto->attribute(i);
        node_attributes.emplace(attr.name(), attr);
      }

      // The GraphProto attributes are the updated ones.
      graph_build.AddNode(node->Name(), node->OpType(), node->Description(), inputs, outputs, &node_attributes, node->Domain());
    } else {
      // The GraphProto attributes are the original ones.
      graph_build.AddNode(node->Name(), node->OpType(), node->Description(), inputs, outputs, &node->GetAttributes(), node->Domain());
    }
  }

  // TODO:yang
  // Only if the newly built graph has control flow op as well as it has parent node,
  // it needs to handle outer scope values before calling graph.Resolve().
  // TODO(leca): Is local variable enough? Do we need to make it EP class variable?
  std::unordered_map<std::string, std::unique_ptr<SubGraphContext2>> subgraph_context_map;
  if (has_control_flow_op && graph_viewer->ParentNode()) {
  //   LOGS_DEFAULT(VERBOSE) << "[TensorRT EP] Handle outer scope values for the subgraph " << graph_build.Name();
     BuildSubGraphContext(graph_build, subgraph_context_map);
     SetGraphOuterScopeValuesAndInputs(graph_build, graph_viewer->GetGraph(), subgraph_context_map);
     SetAllGraphInputs(graph_build, subgraph_context_map);
  }

  common::Status status = graph_build.Resolve();
  if (status != Status::OK()) return onnxruntime::ToOrtStatus(status);

  // Add parent graph output to the subgraph
  int i = 0;
  std::vector<const NodeArg*> subgraph_outputs;
  subgraph_outputs.resize(subgraph_output_names.size());
  for (auto& name : subgraph_output_names) {
    auto output_arg = graph_viewer->GetNodeArg(name);
    auto& subgraph_output_arg = graph_build.GetOrCreateNodeArg(output_arg->Name(), output_arg->TypeAsProto());
    subgraph_outputs[i] = &subgraph_output_arg;
    ++i;
  }
  auto& graph_build_outputs = graph_build.GetOutputs();
  subgraph_outputs.insert(subgraph_outputs.begin(), graph_build_outputs.begin(), graph_build_outputs.end());
  graph_build.SetOutputs(graph_build_outputs);
  status = graph_build.Resolve();
  if (status != Status::OK()) return onnxruntime::ToOrtStatus(status);

  auto sub_graph_viewer = std::make_unique<GraphViewer>(graph_build);
  *subgraph = reinterpret_cast<const OrtGraphViewer*>(sub_graph_viewer.release());
  return nullptr;
}

ORT_API_STATUS_IMPL(OrtGraphApis::OrtGraph_ReleaseGraph, const OrtGraphViewer* graph) {
  if (graph) {
    const ::onnxruntime::GraphViewer* graph_viewer = reinterpret_cast<const ::onnxruntime::GraphViewer*>(graph);
    delete graph_viewer;
  }
  return nullptr;
}

<<<<<<< HEAD
ORT_API_STATUS_IMPL(OrtGraphApis::OrtNode_GetName, const OrtNode* node, _Outptr_ const char** out) {
=======
ORT_API(const char*, OrtGraphApis::OrtNode_GetName, const OrtNode* node) {
>>>>>>> 7acaaab5
  const ::onnxruntime::Node* n = reinterpret_cast<const ::onnxruntime::Node*>(node);
  *out = n->Name().c_str();
  return nullptr;
}

ORT_API_STATUS_IMPL(OrtGraphApis::OrtNode_GetDescription, const OrtNode* node, _Outptr_ const char** out) {
  const ::onnxruntime::Node* n = reinterpret_cast<const ::onnxruntime::Node*>(node);
  *out = n->Description().c_str();
  return nullptr;
}

ORT_API_STATUS_IMPL(OrtGraphApis::OrtNode_GetDomain, const OrtNode* node, _Outptr_ const char** out) {
  const ::onnxruntime::Node* n = reinterpret_cast<const ::onnxruntime::Node*>(node);
  *out = n->Domain().c_str();
  return nullptr;
}

ORT_API_STATUS_IMPL(OrtGraphApis::OrtNode_SinceVersion, const OrtNode* node, _Out_ int* out) {
  const ::onnxruntime::Node* n = reinterpret_cast<const ::onnxruntime::Node*>(node);
  *out = n->SinceVersion();
  return nullptr;
}

ORT_API_STATUS_IMPL(OrtGraphApis::OrtNode_GetExecutionProviderType, const OrtNode* node, _Outptr_ const char** out) {
  const ::onnxruntime::Node* n = reinterpret_cast<const ::onnxruntime::Node*>(node);
  *out = n->GetExecutionProviderType().c_str();
  return nullptr;
}

ORT_API_STATUS_IMPL(OrtGraphApis::OrtNode_GetOpType, const OrtNode* node, _Outptr_ const char** out) {
  const ::onnxruntime::Node* n = reinterpret_cast<const ::onnxruntime::Node*>(node);
  *out = n->OpType().c_str();
  return nullptr;
}

ORT_API_STATUS_IMPL(OrtGraphApis::OrtNode_GetImplicitInputSize, const OrtNode* node, _Out_ size_t* out) {
  const ::onnxruntime::Node* n = reinterpret_cast<const ::onnxruntime::Node*>(node);
  *out = n->ImplicitInputDefs().size();
  return nullptr;
}

ORT_API_STATUS_IMPL(OrtGraphApis::OrtNode_GetIthImplicitInputName, const OrtNode* node, size_t i, _Outptr_ const char** out) {
  const ::onnxruntime::Node* n = reinterpret_cast<const ::onnxruntime::Node*>(node);
  assert(i < n->ImplicitInputDefs().size());
  *out = n->ImplicitInputDefs()[i]->Name().c_str();
  return nullptr;
}

ORT_API_STATUS_IMPL(OrtGraphApis::OrtNode_GetInputSize, const OrtNode* node, _Out_ size_t* out) {
  const ::onnxruntime::Node* n = reinterpret_cast<const ::onnxruntime::Node*>(node);
  *out = n->InputDefs().size();
  return nullptr;
}

ORT_API_STATUS_IMPL(OrtGraphApis::OrtNode_GetIthInputName, const OrtNode* node, size_t i, _Outptr_ const char** out) {
  const ::onnxruntime::Node* n = reinterpret_cast<const ::onnxruntime::Node*>(node);
  assert(i < n->InputDefs().size());
  *out = n->InputDefs()[i]->Name().c_str();
  return nullptr;
}

ORT_API_STATUS_IMPL(OrtGraphApis::OrtNode_GetOutputSize, const OrtNode* node, _Out_ size_t* out) {
  const ::onnxruntime::Node* n = reinterpret_cast<const ::onnxruntime::Node*>(node);
  *out = n->OutputDefs().size();
  return nullptr;
}

ORT_API_STATUS_IMPL(OrtGraphApis::OrtNode_GetIthOutputName, const OrtNode* node, size_t i, _Outptr_ const char** out) {
  const ::onnxruntime::Node* n = reinterpret_cast<const ::onnxruntime::Node*>(node);
  assert(i < n->OutputDefs().size());
  if (n->OutputDefs()[i]->Exists()) {
    *out = n->OutputDefs()[i]->Name().c_str();
    return nullptr;
  }
  return nullptr;
}

ORT_API_STATUS_IMPL(OrtGraphApis::OrtNode_GetIndex, const OrtNode* node, _Out_ size_t* out) {
  const ::onnxruntime::Node* n = reinterpret_cast<const ::onnxruntime::Node*>(node);
  *out = n->Index();
  return nullptr;
}

ORT_API_STATUS_IMPL(OrtGraphApis::OrtNode_GetAttributeNames, const OrtNode* node, _Out_ const char*** names, _Out_ size_t* num) {
  const ::onnxruntime::Node* n = reinterpret_cast<const ::onnxruntime::Node*>(node);
  *num = n->GetAttributes().size();
  *names = new const char* [*num];
  int i = 0;
  for (const auto& [k, v] : n->GetAttributes()) {
    (*names)[i++] = k.c_str();
  }
  return nullptr;
}

ORT_API_STATUS_IMPL(OrtGraphApis::OrtNode_GetAttributeSize, const OrtNode* node, _Out_ size_t* out) {
  const ::onnxruntime::Node* n = reinterpret_cast<const ::onnxruntime::Node*>(node);
  *out = n->GetAttributes().size();
  return nullptr;
}

ORT_API_STATUS_IMPL(OrtGraphApis::OrtNode_GetAttributeType, const OrtNode* node, const char* attribute, _Out_ int* out) {
  const ::onnxruntime::Node* n = reinterpret_cast<const ::onnxruntime::Node*>(node);
  *out = static_cast<int>(n->GetAttributes().at(attribute).type());
  return nullptr;
}

ORT_API_STATUS_IMPL(OrtGraphApis::OrtNode_GetAttributeKeyCount, const OrtNode* node, const char* key, _Out_ size_t* out) {
  const ::onnxruntime::Node* n = reinterpret_cast<const ::onnxruntime::Node*>(node);
  *out = n->GetAttributes().count(key);
  return nullptr;
}

ORT_API_STATUS_IMPL(OrtGraphApis::OrtNode_GetAttributeIntSize, const OrtNode* node, const char* key, _Out_ int* out) {
  const ::onnxruntime::Node* n = reinterpret_cast<const ::onnxruntime::Node*>(node);
  *out = n->GetAttributes().at(key).ints_size();
  return nullptr;
}

ORT_API_STATUS_IMPL(OrtGraphApis::OrtNode_GetAttributeFloatSize, const OrtNode* node, const char* key, _Out_ int* out) {
  const ::onnxruntime::Node* n = reinterpret_cast<const ::onnxruntime::Node*>(node);
  *out = n->GetAttributes().at(key).floats_size();
  return nullptr;
}

ORT_API_STATUS_IMPL(OrtGraphApis::OrtNode_GetAttributeStringSize, const OrtNode* node, const char* key, _Out_ int* out) {
  const ::onnxruntime::Node* n = reinterpret_cast<const ::onnxruntime::Node*>(node);
  *out = n->GetAttributes().at(key).strings_size();
  return nullptr;
}

ORT_API_STATUS_IMPL(OrtGraphApis::OrtNode_GetAttributeIthInt, const OrtNode* node, const char* key, int i, _Out_ int64_t* out) {
  const ::onnxruntime::Node* n = reinterpret_cast<const ::onnxruntime::Node*>(node);
  *out = n->GetAttributes().at(key).ints(i);
  return nullptr;
}

ORT_API_STATUS_IMPL(OrtGraphApis::OrtNode_GetAttributeIthFloat, const OrtNode* node, const char* key, int i, _Out_ float* out) {
  const ::onnxruntime::Node* n = reinterpret_cast<const ::onnxruntime::Node*>(node);
  *out = n->GetAttributes().at(key).floats(i);
  return nullptr;
}

ORT_API_STATUS_IMPL(OrtGraphApis::OrtNode_GetAttributeIthStr, const OrtNode* node, const char* key, int i, _Outptr_ const char** out) {
  const ::onnxruntime::Node* n = reinterpret_cast<const ::onnxruntime::Node*>(node);
  *out = n->GetAttributes().at(key).strings(i).c_str();
  return nullptr;
}

ORT_API_STATUS_IMPL(OrtGraphApis::OrtNode_GetAttributeStr, const OrtNode* node, const char* key, _Outptr_ const char** out) {
  const ::onnxruntime::Node* n = reinterpret_cast<const ::onnxruntime::Node*>(node);
  *out = n->GetAttributes().at(key).s().c_str();
  return nullptr;
}

ORT_API_STATUS_IMPL(OrtGraphApis::OrtNode_GetAttributeInt, const OrtNode* node, const char* key, _Out_ int64_t* out) {
  const ::onnxruntime::Node* n = reinterpret_cast<const ::onnxruntime::Node*>(node);
  *out = n->GetAttributes().at(key).i();
  return nullptr;
}

ORT_API_STATUS_IMPL(OrtGraphApis::OrtNode_GetAttributeFloat, const OrtNode* node, const char* key, _Out_ float* out) {
  const ::onnxruntime::Node* n = reinterpret_cast<const ::onnxruntime::Node*>(node);
  *out = n->GetAttributes().at(key).f();
  return nullptr;
}

ORT_API_STATUS_IMPL(OrtGraphApis::OrtNode_GetSubgraphs, const OrtNode* node, _Outptr_ const OrtGraphViewer*** subgraphs, _Out_ size_t* num) {
  const ::onnxruntime::Node* n = reinterpret_cast<const ::onnxruntime::Node*>(node);
  std::vector<gsl::not_null<const Graph*>> subg = n->GetSubgraphs();
  *num = subg.size();
  *subgraphs = new const OrtGraphViewer* [*num];
  for (size_t i = 0; i < *num; i++) {
    const ::onnxruntime::GraphViewer* graph_viewer = new const ::onnxruntime::GraphViewer(*subg[i]);
    (*subgraphs)[i] = reinterpret_cast<const OrtGraphViewer*>(graph_viewer);
  }
  return nullptr;
}

ORT_API_STATUS_IMPL(OrtGraphApis::OrtFreeMem, void* p) {
  if (p) {
    free(p);
  }
  return nullptr;
}

ORT_API_STATUS_IMPL(OrtGraphApis::OrtFreeMem, void* p) {
  if (p) {
    free(p);
  }
  return nullptr;
}

static constexpr OrtGraphApi ort_graph_api = {
    &OrtGraphApis::OrtGraph_GetName,
    &OrtGraphApis::OrtGraph_IsConstantInitializer,
    &OrtGraphApis::OrtGraph_GetNodesIndexInTopologicalOrder,
    &OrtGraphApis::OrtGraph_IsSubgraph,
    &OrtGraphApis::OrtGraph_GetParentGraph,
    &OrtGraphApis::OrtGraph_GetParenNode,
    &OrtGraphApis::OrtGraph_GetModelPath,
    &OrtGraphApis::OrtGraph_GetOrtGraph,
    &OrtGraphApis::OrtGraph_GetInputsIncludingInitializers,
    &OrtGraphApis::OrtGraph_GetOrtNode,
    &OrtGraphApis::OrtGraph_GetNodesConsumingInput,
    &OrtGraphApis::OrtGraph_GetNodeProducingOutput,
    &OrtGraphApis::OrtGraph_NumberOfNodes,
    &OrtGraphApis::OrtGraph_MaxNodeIndex,
    &OrtGraphApis::OrtGraph_GetOutputSize,
    &OrtGraphApis::OrtGraph_GetIthOutputName,
    &OrtGraphApis::OrtGraph_GetIthOutputElemType,
    &OrtGraphApis::OrtGraph_GetInitializerTensor,
    &OrtGraphApis::OrtGraph_GetValueInfo,
    &OrtGraphApis::OrtGraph_SerializeToArray,
    &OrtGraphApis::OrtGraph_GetSubGraph,
    &OrtGraphApis::OrtGraph_ReleaseGraph,
    &OrtGraphApis::OrtNode_GetName,
    &OrtGraphApis::OrtNode_GetDescription,
    &OrtGraphApis::OrtNode_GetDomain,
    &OrtGraphApis::OrtNode_SinceVersion,
    &OrtGraphApis::OrtNode_GetExecutionProviderType,
    &OrtGraphApis::OrtNode_GetOpType,
    &OrtGraphApis::OrtNode_GetImplicitInputSize,
    &OrtGraphApis::OrtNode_GetIthImplicitInputName,
    &OrtGraphApis::OrtNode_GetInputSize,
    &OrtGraphApis::OrtNode_GetIthInputName,
    &OrtGraphApis::OrtNode_GetOutputSize,
    &OrtGraphApis::OrtNode_GetIthOutputName,
    &OrtGraphApis::OrtNode_GetIndex,
    &OrtGraphApis::OrtNode_GetAttributeNames,
    &OrtGraphApis::OrtNode_GetAttributeSize,
    &OrtGraphApis::OrtNode_GetAttributeType,
    &OrtGraphApis::OrtNode_GetAttributeKeyCount,
    &OrtGraphApis::OrtNode_GetAttributeIntSize,
    &OrtGraphApis::OrtNode_GetAttributeFloatSize,
    &OrtGraphApis::OrtNode_GetAttributeStringSize,
    &OrtGraphApis::OrtNode_GetAttributeIthInt,
    &OrtGraphApis::OrtNode_GetAttributeIthFloat,
    &OrtGraphApis::OrtNode_GetAttributeIthStr,
    &OrtGraphApis::OrtNode_GetAttributeStr,
    &OrtGraphApis::OrtNode_GetAttributeInt,
    &OrtGraphApis::OrtNode_GetAttributeFloat,
    &OrtGraphApis::OrtNode_GetSubgraphs,
    &OrtGraphApis::OrtFreeMem,
};

ORT_API(const OrtGraphApi*, OrtGraphApis::GetGraphApi, uint32_t) {
  // No constraints on the API version yet.
  return &ort_graph_api;
}<|MERGE_RESOLUTION|>--- conflicted
+++ resolved
@@ -552,11 +552,7 @@
   return nullptr;
 }
 
-<<<<<<< HEAD
 ORT_API_STATUS_IMPL(OrtGraphApis::OrtNode_GetName, const OrtNode* node, _Outptr_ const char** out) {
-=======
-ORT_API(const char*, OrtGraphApis::OrtNode_GetName, const OrtNode* node) {
->>>>>>> 7acaaab5
   const ::onnxruntime::Node* n = reinterpret_cast<const ::onnxruntime::Node*>(node);
   *out = n->Name().c_str();
   return nullptr;
