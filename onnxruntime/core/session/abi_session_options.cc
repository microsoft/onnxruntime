--- conflicted
+++ resolved
@@ -367,13 +367,7 @@
 }
 
 ORT_API_STATUS_IMPL(OrtApis::SessionOptionsSetEpSelectionPolicy, _In_ OrtSessionOptions* options,
-<<<<<<< HEAD
-                    _In_ OrtExecutionProviderDevicePolicy policy,
-                    _In_opt_ EpSelectionDelegate delegate,
-                    _In_opt_ void* delegate_user_param) {
-=======
                     _In_ OrtExecutionProviderDevicePolicy policy) {
->>>>>>> 1f4156c6
   API_IMPL_BEGIN
   options->value.ep_selection_policy.enable = true;
   options->value.ep_selection_policy.policy = policy;
@@ -390,11 +384,7 @@
   options->value.ep_selection_policy.enable = true;
   options->value.ep_selection_policy.policy = OrtExecutionProviderDevicePolicy_DEFAULT;
   options->value.ep_selection_policy.delegate = delegate;
-<<<<<<< HEAD
-  options->value.ep_selection_policy.delegate_user_param = delegate_user_param;
-=======
   options->value.ep_selection_policy.state = state;
->>>>>>> 1f4156c6
   return nullptr;
   API_IMPL_END
 }
