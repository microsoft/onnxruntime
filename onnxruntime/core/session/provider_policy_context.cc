// Copyright (c) Microsoft Corporation. All rights reserved.
// Licensed under the MIT License.

#if !defined(ORT_MINIMAL_BUILD)

#include "core/session/provider_policy_context.h"

#include <algorithm>
#include <memory>

#include "core/framework/error_code_helper.h"
#include "core/session/abi_devices.h"
#include "core/session/ep_factory_internal.h"
#include "core/session/ep_plugin_provider_interfaces.h"
#include "core/session/inference_session.h"
#include "core/session/inference_session_utils.h"
#include "core/session/onnxruntime_c_api.h"
#include "core/session/onnxruntime_session_options_config_keys.h"
#include "core/session/ort_apis.h"

namespace onnxruntime {
namespace {
bool MatchesEpVendor(const OrtEpDevice* d) {
  // TODO: Would be better to match on Id. Should the EP add that in EP metadata?
  return d->device->vendor == d->ep_vendor;
}

bool IsDiscreteDevice(const OrtEpDevice* d) {
  if (d->device->type != OrtHardwareDeviceType::OrtHardwareDeviceType_GPU) {
    return false;
  }

  const auto& entries = d->device->metadata.entries;
  if (auto it = entries.find("Discrete"); it != entries.end()) {
    return it->second == "1";
  }

  return false;
}

bool IsDefaultCpuEp(const OrtEpDevice* d) {
  return d->device->type == OrtHardwareDeviceType::OrtHardwareDeviceType_CPU &&
         d->ep_vendor == "Microsoft";
}

// Sort devices. NPU -> GPU -> CPU
// Within in type, vendor owned, not.
// Default CPU EP is last
std::vector<const OrtEpDevice*> OrderDevices(const std::vector<const OrtEpDevice*>& devices) {
  std::vector<const OrtEpDevice*> sorted_devices(devices.begin(), devices.end());
  std::sort(sorted_devices.begin(), sorted_devices.end(), [](const OrtEpDevice* a, const OrtEpDevice* b) {
    auto aDeviceType = a->device->type;
    auto bDeviceType = b->device->type;
    if (aDeviceType != bDeviceType) {
      // NPU -> GPU -> CPU
      // std::sort is ascending order, so NPU < GPU < CPU

      // one is an NPU
      if (aDeviceType == OrtHardwareDeviceType::OrtHardwareDeviceType_NPU) {
        return true;
      } else if (bDeviceType == OrtHardwareDeviceType::OrtHardwareDeviceType_NPU) {
        return false;
      }

      if (aDeviceType == OrtHardwareDeviceType::OrtHardwareDeviceType_GPU) {
        return true;
      } else if (bDeviceType == OrtHardwareDeviceType::OrtHardwareDeviceType_GPU) {
        return false;
      }

      // this shouldn't be reachable as it would imply both are CPU
      ORT_THROW("Unexpected combination of devices");
    }

    // both devices are the same

    if (aDeviceType == OrtHardwareDeviceType::OrtHardwareDeviceType_GPU) {
      bool aDiscrete = IsDiscreteDevice(a);
      bool bDiscrete = IsDiscreteDevice(b);
      if (aDiscrete != bDiscrete) {
        return aDiscrete == true;  // prefer discrete
      }

      // both discrete or both integrated
    }

    // prefer device matching platform vendor
    bool aVendor = MatchesEpVendor(a);
    bool bVendor = MatchesEpVendor(b);
    if (aVendor != bVendor) {
      return aVendor == true;  // prefer the device that matches the EP vendor
    }

    // default CPU EP last
    bool aIsDefaultCpuEp = IsDefaultCpuEp(a);
    bool bIsDefaultCpuEp = IsDefaultCpuEp(b);
    if (!aIsDefaultCpuEp && !bIsDefaultCpuEp) {
      // neither are default CPU EP. both do/don't match vendor.
      // TODO: implement tie-breaker for this scenario. arbitrarily sort by ep name
      return a->ep_name < b->ep_name;
    }

    // one is the default CPU EP
    return aIsDefaultCpuEp == false;  // prefer the one that is not the default CPU EP
  });

  return sorted_devices;
}

OrtKeyValuePairs GetModelMetadata(const InferenceSession& session) {
  OrtKeyValuePairs metadata;
  auto status_and_metadata = session.GetModelMetadata();

  if (!status_and_metadata.first.IsOK()) {
    return metadata;
  }

  // use field names from onnx.proto
  const auto& model_metadata = *status_and_metadata.second;
  metadata.Add("producer_name", model_metadata.producer_name);
  metadata.Add("producer_version", model_metadata.producer_version);
  metadata.Add("domain", model_metadata.domain);
  metadata.Add("model_version", std::to_string(model_metadata.version));
  metadata.Add("doc_string", model_metadata.description);
  metadata.Add("graph_name", model_metadata.graph_name);                // name from main GraphProto
  metadata.Add("graph_description", model_metadata.graph_description);  // descriptions from main GraphProto
  for (const auto& entry : model_metadata.custom_metadata_map) {
    metadata.Add(entry.first, entry.second);
  }

  return metadata;
}
}  // namespace

// Select execution providers based on the device policy and available devices and add to session
Status ProviderPolicyContext::SelectEpsForSession(const Environment& env, const OrtSessionOptions& options,
                                                  InferenceSession& sess) {
  // Get the list of devices from the environment and order them.
  // Ordered by preference within each type. NPU -> GPU -> NPU
  // TODO: Should environment.cc do the ordering?
  std::vector<const OrtEpDevice*> execution_devices = OrderDevices(env.GetOrtEpDevices());

  // The list of devices selected by policies
  std::vector<const OrtEpDevice*> devices_selected;

  // Run the delegate if it was passed in lieu of any other policy
  if (options.value.ep_selection_policy.delegate) {
    auto model_metadata = GetModelMetadata(sess);
    OrtKeyValuePairs runtime_metadata;  // TODO: where should this come from?

    std::vector<const OrtEpDevice*> delegate_devices(execution_devices.begin(), execution_devices.end());
    std::array<const OrtEpDevice*, 8> selected_devices{nullptr};
    size_t num_selected = 0;

    EpSelectionDelegate delegate = options.value.ep_selection_policy.delegate;
    auto* status = delegate(delegate_devices.data(), delegate_devices.size(),
                            &model_metadata, &runtime_metadata,
                            selected_devices.data(), selected_devices.size(), &num_selected,
                            options.value.ep_selection_policy.state);

    // return or fall-through for both these cases
    // going with explicit failure for now so it's obvious to user what is happening
    if (status != nullptr) {
      std::string delegate_error_msg = OrtApis::GetErrorMessage(status);  // copy
      OrtApis::ReleaseStatus(status);

      return ORT_MAKE_STATUS(ONNXRUNTIME, FAIL, "EP selection delegate failed: ", delegate_error_msg);
    }

    if (num_selected == 0) {
      return ORT_MAKE_STATUS(ONNXRUNTIME, FAIL, "EP selection delegate did not select anything.");
    }

    if (num_selected > selected_devices.size()) {
      return ORT_MAKE_STATUS(ONNXRUNTIME, FAIL,
                             "EP selection delegate selected too many EP devices (", num_selected, "). ",
                             "The limit is ", selected_devices.size(), " EP devices.");
    }

    // Copy the selected devices to the output vector
    devices_selected.reserve(num_selected);
    for (size_t i = 0; i < num_selected; ++i) {
      devices_selected.push_back(selected_devices[i]);
    }
  } else {
    // Create the selector for the chosen policy
    std::unique_ptr<IEpPolicySelector> selector;
    switch (options.value.ep_selection_policy.policy) {
      case OrtExecutionProviderDevicePolicy_DEFAULT:
        selector = std::make_unique<DefaultEpPolicy>();
        break;
      case OrtExecutionProviderDevicePolicy_PREFER_CPU:
        selector = std::make_unique<PreferCpuEpPolicy>();
        break;
      case OrtExecutionProviderDevicePolicy_PREFER_NPU:
      case OrtExecutionProviderDevicePolicy_MAX_EFFICIENCY:
      case OrtExecutionProviderDevicePolicy_MIN_OVERALL_POWER:
        selector = std::make_unique<PreferNpuEpPolicy>();
        break;
      case OrtExecutionProviderDevicePolicy_PREFER_GPU:
      case OrtExecutionProviderDevicePolicy_MAX_PERFORMANCE:
        selector = std::make_unique<PreferGpuEpPolicy>();
        break;
    }

    // Execute policy

    selector->SelectProvidersForDevices(execution_devices, devices_selected);
  }

  // Fail if we did not find any device matches
  if (devices_selected.empty()) {
    return ORT_MAKE_STATUS(ONNXRUNTIME, FAIL,
                           "No execution providers selected. Please check the device policy and available devices.");
  }

  // Configure the session options for the devices. This updates the SessionOptions in the InferenceSession with any
  // EP options that have not been overridden by the user.
  ORT_RETURN_IF_ERROR(AddEpDefaultOptionsToSession(sess, devices_selected));

  // Create OrtSessionOptions for the CreateEp call.
  // Once the InferenceSession is created, its SessionOptions is the source of truth and contains all the values from
  // the user provided OrtSessionOptions. We do a copy for simplicity. The OrtSessionOptions instance goes away
  // once we exit this function so an EP implementation should not use OrtSessionOptions after it returns from
  // CreateEp.
  auto& session_options = sess.GetMutableSessionOptions();
  OrtSessionOptions ort_so;
  ort_so.value = session_options;
  const auto& session_logger = sess.GetLogger();
  const OrtLogger& api_session_logger = *session_logger->ToExternal();

  // Remove the ORT CPU EP if configured to do so
  bool disable_ort_cpu_ep = ort_so.value.config_options.GetConfigEntry(kOrtSessionOptionsDisableCPUEPFallback) == "1";
  if (disable_ort_cpu_ep) {
    RemoveOrtCpuDevice(devices_selected);
  }

  // Fold the EPs into a single structure per factory
  std::vector<SelectionInfo> eps_selected;
  FoldSelectedDevices(devices_selected, eps_selected);

  // Iterate through the selected EPs and create them
  for (size_t idx = 0; idx < eps_selected.size(); ++idx) {
    std::unique_ptr<IExecutionProvider> ep = nullptr;
    ORT_RETURN_IF_ERROR(CreateExecutionProvider(env, ort_so, api_session_logger, eps_selected[idx], ep));
    if (ep != nullptr) {
      ORT_RETURN_IF_ERROR(sess.RegisterExecutionProvider(std::move(ep)));
    }
  }

  return Status::OK();
}

void ProviderPolicyContext::FoldSelectedDevices(std::vector<const OrtEpDevice*> devices_selected,
                                                std::vector<SelectionInfo>& eps_selected) {
  while (devices_selected.size() > 0) {
    const auto ep_name = std::string(devices_selected[0]->ep_name);
    SelectionInfo info;
    info.ep_factory = devices_selected[0]->ep_factory;

    do {
      auto iter = std::find_if(devices_selected.begin(), devices_selected.end(), [&ep_name](const OrtEpDevice* d) {
        return d->ep_name == ep_name;
      });

      if (iter != devices_selected.end()) {
        info.devices.push_back(*iter);
        // hardware device and metadata come from the OrtEpDevice but we need a collection of just the pointers
        // to pass through to the CreateEp call. other info in the OrtEpDevice is used on the ORT side like the
        // allocator and data transfer setup.
        info.hardware_devices.push_back((*iter)->device);
        info.ep_metadata.push_back(&(*iter)->ep_metadata);
        devices_selected.erase(iter);
      } else {
        break;
      }
    } while (true);

    eps_selected.push_back(info);
  }
}

Status ProviderPolicyContext::CreateExecutionProvider(const Environment& env, OrtSessionOptions& options,
                                                      const OrtLogger& logger,
                                                      SelectionInfo& info, std::unique_ptr<IExecutionProvider>& ep) {
  EpFactoryInternal* internal_factory = env.GetEpFactoryInternal(info.ep_factory);

  if (internal_factory) {
    // this is a factory we created and registered internally for internal and provider bridge EPs
    ORT_RETURN_IF_ERROR(ToStatusAndRelease(
        internal_factory->CreateIExecutionProvider(info.hardware_devices.data(), info.ep_metadata.data(),
                                                   info.hardware_devices.size(), &options, &logger,
                                                   &ep)));
  } else {
    OrtEp* api_ep = nullptr;
<<<<<<< HEAD
    ORT_RETURN_IF_ERROR(ToStatusAndRelease(
        info.ep_factory->CreateEp(info.ep_factory, info.hardware_devices.data(), info.ep_metadata.data(),
                                  info.hardware_devices.size(), &options, &logger, &api_ep)));
    ep = std::make_unique<PluginExecutionProvider>(UniqueOrtEp(api_ep, OrtEpDeleter(*info.ep_factory)),
                                                   *info.ep_factory, info.devices);
=======
    ORT_RETURN_IF_ERROR(ToStatusAndRelease(info.ep_factory->CreateEp(info.ep_factory, info.devices.data(),
                                                                     info.ep_metadata.data(), info.devices.size(),
                                                                     &options, &logger, &api_ep)));
    ep = std::make_unique<PluginExecutionProvider>(UniqueOrtEp(api_ep, OrtEpDeleter(*info.ep_factory)), options);
>>>>>>> 7d22c09d
  }

  return Status::OK();
}

Status ProviderPolicyContext::AddEpDefaultOptionsToSession(InferenceSession& sess,
                                                           std::vector<const OrtEpDevice*> devices) {
  auto& config_options = sess.GetMutableSessionOptions().config_options;
  for (auto device : devices) {
    const std::string ep_options_prefix = OrtSessionOptions::GetProviderOptionPrefix(device->ep_name.c_str());
    for (const auto& [key, value] : device->ep_options.entries) {
      const std::string option_key = ep_options_prefix + key;
      // preserve user-provided options as they override any defaults the EP factory specified earlier
      if (config_options.configurations.find(option_key) == config_options.configurations.end()) {
        // use AddConfigEntry for the error checking it does
        ORT_RETURN_IF_ERROR(config_options.AddConfigEntry(option_key.c_str(), value.c_str()));
      }
    }
  }

  return Status::OK();
}

void ProviderPolicyContext::RemoveOrtCpuDevice(std::vector<const OrtEpDevice*>& devices) {
  // Remove the Microsoft CPU EP. always last if available.
  if (IsDefaultCpuEp(devices.back())) {
    devices.pop_back();
  }
}

void DefaultEpPolicy::SelectProvidersForDevices(const std::vector<const OrtEpDevice*>& sorted_devices,
                                                std::vector<const OrtEpDevice*>& selected) {
  // Default policy is prefer CPU
  PreferCpuEpPolicy().SelectProvidersForDevices(sorted_devices, selected);
}

void PreferCpuEpPolicy::SelectProvidersForDevices(const std::vector<const OrtEpDevice*>& sorted_devices,
                                                  std::vector<const OrtEpDevice*>& selected) {
  // Select the first CPU device from sorted devices
  auto first_cpu = std::find_if(sorted_devices.begin(), sorted_devices.end(),
                                [](const OrtEpDevice* device) {
                                  return device->device->type == OrtHardwareDeviceType::OrtHardwareDeviceType_CPU;
                                });

  ORT_ENFORCE(first_cpu != sorted_devices.end(), "No CPU based execution providers were found.");
  selected.push_back(*first_cpu);

  // add ORT CPU EP as the final option to ensure maximum coverage of opsets and operators
  if (!IsDefaultCpuEp(*first_cpu) && IsDefaultCpuEp(sorted_devices.back())) {
    selected.push_back(sorted_devices.back());
  }
}

void PreferNpuEpPolicy::SelectProvidersForDevices(const std::vector<const OrtEpDevice*>& sorted_devices,
                                                  std::vector<const OrtEpDevice*>& selected) {
  // Select the first NPU if there is one.
  if (sorted_devices.front()->device->type == OrtHardwareDeviceType::OrtHardwareDeviceType_NPU) {
    selected.push_back(sorted_devices.front());
  }

  // CPU fallback
  PreferCpuEpPolicy().SelectProvidersForDevices(sorted_devices, selected);
}

void PreferGpuEpPolicy::SelectProvidersForDevices(const std::vector<const OrtEpDevice*>& sorted_devices,
                                                  std::vector<const OrtEpDevice*>& selected) {
  // Select the first GPU device
  auto first_gpu = std::find_if(sorted_devices.begin(), sorted_devices.end(),
                                [](const OrtEpDevice* device) {
                                  return device->device->type == OrtHardwareDeviceType::OrtHardwareDeviceType_GPU;
                                });

  if (first_gpu != sorted_devices.end()) {
    selected.push_back(*first_gpu);
  }

  // Add a CPU fallback
  PreferCpuEpPolicy().SelectProvidersForDevices(sorted_devices, selected);
}
}  // namespace onnxruntime

#endif  // !defined(ORT_MINIMAL_BUILD)<|MERGE_RESOLUTION|>--- conflicted
+++ resolved
@@ -293,18 +293,11 @@
                                                    &ep)));
   } else {
     OrtEp* api_ep = nullptr;
-<<<<<<< HEAD
     ORT_RETURN_IF_ERROR(ToStatusAndRelease(
         info.ep_factory->CreateEp(info.ep_factory, info.hardware_devices.data(), info.ep_metadata.data(),
                                   info.hardware_devices.size(), &options, &logger, &api_ep)));
-    ep = std::make_unique<PluginExecutionProvider>(UniqueOrtEp(api_ep, OrtEpDeleter(*info.ep_factory)),
+    ep = std::make_unique<PluginExecutionProvider>(UniqueOrtEp(api_ep, OrtEpDeleter(*info.ep_factory)), options,
                                                    *info.ep_factory, info.devices);
-=======
-    ORT_RETURN_IF_ERROR(ToStatusAndRelease(info.ep_factory->CreateEp(info.ep_factory, info.devices.data(),
-                                                                     info.ep_metadata.data(), info.devices.size(),
-                                                                     &options, &logger, &api_ep)));
-    ep = std::make_unique<PluginExecutionProvider>(UniqueOrtEp(api_ep, OrtEpDeleter(*info.ep_factory)), options);
->>>>>>> 7d22c09d
   }
 
   return Status::OK();
