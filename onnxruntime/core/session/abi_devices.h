--- conflicted
+++ resolved
@@ -68,12 +68,10 @@
   const OrtMemoryInfo* device_memory_info{nullptr};
   const OrtMemoryInfo* host_accessible_memory_info{nullptr};
 
-<<<<<<< HEAD
   // used internally by ORT for initializers only. optional.
   const OrtMemoryInfo* read_only_device_memory_info{nullptr};
-=======
+
   // the user provides const OrtEpDevice instances, but the OrtEpFactory API takes non-const instances for all
   // get/create methods to be as flexible as possible. this helper converts to a non-const factory instance.
   OrtEpFactory* GetMutableFactory() const { return ep_factory; }
->>>>>>> af205c2b
 };