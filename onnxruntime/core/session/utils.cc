// Copyright (c) Microsoft Corporation. All rights reserved.
// Licensed under the MIT License.

#include "core/session/utils.h"

#include "core/framework/error_code_helper.h"
#include "core/framework/execution_provider.h"
#include "core/framework/provider_options.h"
#include "core/session/abi_session_options_impl.h"
#include "core/session/environment.h"
#include "core/session/inference_session.h"
#include "core/session/inference_session_utils.h"
#include "core/session/onnxruntime_c_api.h"
#include "core/session/onnxruntime_session_options_config_keys.h"
#include "core/session/ort_apis.h"
#include "core/session/ort_env.h"

#if !defined(ORT_MINIMAL_BUILD)
#include "core/session/ep_factory_internal.h"
#include "core/session/ep_library_plugin.h"
#include "core/session/ep_library_provider_bridge.h"
#include "core/session/model_compilation_options.h"
#include "core/session/provider_policy_context.h"
#endif  // !defined(ORT_MINIMAL_BUILD)

using namespace onnxruntime;
#if !defined(ORT_MINIMAL_BUILD)
namespace {
// temporary implementation for testing. EP to 'select' is specified in config option
Status TestAutoSelectEPsImpl(const Environment& env, InferenceSession& sess, const std::string& ep_to_select) {
  const auto& execution_devices = env.GetOrtEpDevices();

  // Create OrtSessionOptions for the CreateEp call.
  // Once the InferenceSession is created, its SessionOptions is the source of truth and contains all the values from
  // the user provided OrtSessionOptions. We do a copy for simplicity. The OrtSessionOptions instance goes away
  // once we exit this function.
  auto& session_options = sess.GetMutableSessionOptions();
  OrtSessionOptions ort_so;
  ort_so.value = session_options;
  const auto& session_logger = sess.GetLogger();
  const OrtLogger& api_session_logger = *session_logger->ToExternal();

  for (const auto* ep_device : execution_devices) {
    if (ep_device->ep_name != ep_to_select) {
      continue;
    }

    // get internal factory if available.
    EpFactoryInternal* internal_factory = env.GetEpFactoryInternal(ep_device->ep_factory);

    // in the real implementation multiple devices can be assigned to an EP
    // in our current test-able setup it's 1:1
    std::vector<const OrtHardwareDevice*> devices{ep_device->device};
    std::vector<const OrtKeyValuePairs*> ep_metadata{&ep_device->ep_metadata};

    // add ep_options to SessionOptions with prefix.
    // preserve any user provided values.
    const std::string ep_options_prefix = OrtSessionOptions::GetProviderOptionPrefix(ep_device->ep_name.c_str());
    for (const auto& [key, value] : ep_device->ep_options.entries) {
      auto prefixed_key = ep_options_prefix + key;
      if (session_options.config_options.configurations.count(key) == 0) {
        // add the default value with prefix
        ORT_RETURN_IF_ERROR(session_options.config_options.AddConfigEntry(prefixed_key.c_str(), value.c_str()));
      }
    }

    std::unique_ptr<IExecutionProvider> ep;

    if (internal_factory) {
      // this is a factory we created and registered. internal or provider bridge EP.
      OrtStatus* status = internal_factory->CreateIExecutionProvider(
          devices.data(), ep_metadata.data(), devices.size(), &ort_so, &api_session_logger, &ep);

      if (status != nullptr) {
        return ToStatus(status);
      }
    } else {
      // in the real setup we need an IExecutionProvider wrapper implementation that uses the OrtEp internally,
      // and we would add that IExecutionProvider to the InferenceSession.
      ORT_NOT_IMPLEMENTED("IExecutionProvider that wraps OrtEp has not been implemented.");

      /*
      OrtEp* api_ep = nullptr;
      auto status = ep_device->ep_factory->CreateEp(
          ep_device->ep_factory, devices.data(), ep_metadata.data(), devices.size(),
          &ort_so, &api_session_logger, &api_ep);

      if (status != nullptr) {
        return ToStatus(status);
      }
      */
    }

    ORT_RETURN_IF_ERROR(sess.RegisterExecutionProvider(std::move(ep)));

    // once we have the EP and one device that's enough for test purposes.
    break;
  }

  return Status::OK();
}
}  // namespace
#endif  // !defined(ORT_MINIMAL_BUILD)

common::Status CopyStringToOutputArg(std::string_view str, const char* err_msg, char* out, size_t* size) {
  const size_t str_len = str.size();
  const size_t req_size = str_len + 1;

  if (out == nullptr) {  // User is querying the total output buffer size
    *size = req_size;
    return onnxruntime::common::Status::OK();
  }

  if (*size >= req_size) {  // User provided a buffer of sufficient size
    std::memcpy(out, str.data(), str_len);
    out[str_len] = '\0';
    *size = req_size;
    return onnxruntime::common::Status::OK();
  }

  // User has provided a buffer that is not large enough
  *size = req_size;
  return ORT_MAKE_STATUS(ONNXRUNTIME, INVALID_ARGUMENT, err_msg);
}

// Internal function that creates an InferenceSession and loads the model.
// Caller should provide either model_path, or modal_data + model_data_length.
static OrtStatus* CreateSessionAndLoadModelImpl(_In_ const OrtSessionOptions* options,
                                                const onnxruntime::Environment& env,
                                                _In_opt_z_ const ORTCHAR_T* model_path,
                                                _In_opt_ const void* model_data,
                                                size_t model_data_length,
                                                std::unique_ptr<onnxruntime::InferenceSession>& sess) {
  // quick check here to decide load path. InferenceSession will provide error message for invalid values.
  // TODO: Could move to a helper
  const Env& os_env = Env::Default();  // OS environment (!= ORT environment)
  bool load_config_from_model =
      os_env.GetEnvironmentVar(inference_session_utils::kOrtLoadConfigFromModelEnvVar) == "1";

  // If ep.context_enable is set, then ep.context_file_path is expected, otherwise ORT don't know where to generate the _ctx.onnx file
  if (options && model_path == nullptr) {
    EpContextModelGenerationOptions ep_ctx_gen_options = options->value.GetEpContextGenerationOptions();

    // This is checked by the OrtCompileApi's CompileModel() function, but we check again here in case
    // the user used the older SessionOptions' configuration entries to generate a compiled model.
    if (ep_ctx_gen_options.enable &&
        ep_ctx_gen_options.output_model_file_path.empty() &&
        ep_ctx_gen_options.output_model_buffer_ptr == nullptr) {
      return OrtApis::CreateStatus(ORT_FAIL,
                                   "Inference session was configured with EPContext model generation enabled but "
                                   "without a valid location (e.g., file or buffer) for the output model. "
                                   "Please specify a valid ep.context_file_path via SessionOption configs "
                                   "or use the OrtCompileApi to compile a model to a file or buffer.");
    }
  }

  if (load_config_from_model) {
#if !defined(ORT_MINIMAL_BUILD)
    if (model_path != nullptr) {
      sess = std::make_unique<onnxruntime::InferenceSession>(
          options == nullptr ? onnxruntime::SessionOptions() : options->value,
          env,
          model_path);
    } else {
      sess = std::make_unique<onnxruntime::InferenceSession>(
          options == nullptr ? onnxruntime::SessionOptions() : options->value,
          env,
          model_data, static_cast<int>(model_data_length));
    }
#else
    return OrtApis::CreateStatus(ORT_FAIL, "Loading config from ONNX models is not supported in this build.");
#endif
  } else {
    sess = std::make_unique<onnxruntime::InferenceSession>(
        options == nullptr ? onnxruntime::SessionOptions() : options->value,
        env);
  }

<<<<<<< HEAD
=======
#if !defined(ORT_MINIMAL_BUILD)
  // TEMPORARY for testing. Manually specify the EP to select.
  auto auto_select_ep_name = sess->GetSessionOptions().config_options.GetConfigEntry("test.ep_to_select");
  if (auto_select_ep_name) {
    ORT_API_RETURN_IF_STATUS_NOT_OK(TestAutoSelectEPsImpl(env, *sess, *auto_select_ep_name));
  }

  // if there are no providers registered, and there's an ep selection policy set, do auto ep selection
  if (options != nullptr && options->provider_factories.empty() && options->value.ep_selection_policy.enable) {
    ProviderPolicyContext context;
    ORT_API_RETURN_IF_STATUS_NOT_OK(context.SelectEpsForSession(env, *options, *sess));
  }
#endif  // !defined(ORT_MINIMAL_BUILD)

>>>>>>> 9e7fcef4
#if !defined(ORT_MINIMAL_BUILD) || defined(ORT_MINIMAL_BUILD_CUSTOM_OPS)
  // Add custom domains
  if (options && !options->custom_op_domains_.empty()) {
    ORT_API_RETURN_IF_STATUS_NOT_OK(sess->AddCustomOpDomains(options->custom_op_domains_));
  }
#endif

  // Finish load
  if (load_config_from_model) {
#if !defined(ORT_MINIMAL_BUILD)
    ORT_API_RETURN_IF_STATUS_NOT_OK(sess->Load());
#endif
  } else {
    if (model_path != nullptr) {
      ORT_API_RETURN_IF_STATUS_NOT_OK(sess->Load(model_path));
    } else {
      ORT_API_RETURN_IF_STATUS_NOT_OK(sess->Load(model_data, static_cast<int>(model_data_length)));
    }
  }

  return nullptr;
}

// Creates an InferenceSession and loads the model.
// Caller should provide either model_path, or modal_data + model_data_length.
OrtStatus* CreateSessionAndLoadModel(_In_ const OrtSessionOptions* options,
                                     _In_ const OrtEnv* env,
                                     _In_opt_z_ const ORTCHAR_T* model_path,
                                     _In_opt_ const void* model_data,
                                     size_t model_data_length,
                                     std::unique_ptr<onnxruntime::InferenceSession>& sess) {
  return CreateSessionAndLoadModelImpl(options, env->GetEnvironment(), model_path, model_data, model_data_length, sess);
}

OrtStatus* InitializeSession(_In_ const OrtSessionOptions* options,
                             _In_ onnxruntime::InferenceSession& sess,
                             _Inout_opt_ OrtPrepackedWeightsContainer* prepacked_weights_container) {
  const logging::Logger* session_logger = sess.GetLogger();
  ORT_ENFORCE(session_logger != nullptr,
              "Session logger is invalid, but should have been initialized during session construction.");

  const bool has_provider_factories = options != nullptr && !options->provider_factories.empty();

  if (has_provider_factories) {
    std::vector<std::unique_ptr<IExecutionProvider>> provider_list;
    for (auto& factory : options->provider_factories) {
      auto provider = factory->CreateProvider(*options, *session_logger->ToExternal());
      provider_list.push_back(std::move(provider));
    }

    // register the providers
    for (auto& provider : provider_list) {
      if (provider) {
        ORT_API_RETURN_IF_STATUS_NOT_OK(sess.RegisterExecutionProvider(std::move(provider)));
      }
    }
  }
#if !defined(ORT_MINIMAL_BUILD)
  else {
    // TEMPORARY for testing. Manually specify the EP to select.
    auto auto_select_ep_name = sess.GetSessionOptions().config_options.GetConfigEntry("test.ep_to_select");
    if (auto_select_ep_name) {
      ORT_API_RETURN_IF_STATUS_NOT_OK(TestAutoSelectEPsImpl(sess.GetEnvironment(), sess, *auto_select_ep_name));
    }

    // if there are no providers registered, and there's an ep selection policy set, do auto ep selection.
    // note: the model has already been loaded so model metadata should be available to the policy delegate callback.
    if (options != nullptr && options->value.ep_selection_policy.enable) {
      ProviderPolicyContext context;
      ORT_API_RETURN_IF_STATUS_NOT_OK(context.SelectEpsForSession(sess.GetEnvironment(), *options, sess));
    }
  }
#endif  // !defined(ORT_MINIMAL_BUILD)

  if (prepacked_weights_container != nullptr) {
    ORT_API_RETURN_IF_STATUS_NOT_OK(sess.AddPrePackedWeightsContainer(
        reinterpret_cast<PrepackedWeightsContainer*>(prepacked_weights_container)));
  }

  ORT_API_RETURN_IF_STATUS_NOT_OK(sess.Initialize());

  return nullptr;
}

namespace onnxruntime {
#if !defined(ORT_MINIMAL_BUILD)
Status CompileModel(const Environment& env, const ModelCompilationOptions& model_compile_options) {
  ORT_RETURN_IF_ERROR(model_compile_options.Check());

  std::unique_ptr<onnxruntime::InferenceSession> session;
  const OrtSessionOptions* session_options = &model_compile_options.GetSessionOptions();

  if (model_compile_options.InputModelComesFromFile()) {
    PathString input_model_path = ToPathString(model_compile_options.GetInputModelPath());
    ORT_RETURN_IF_ERROR(ToStatus(CreateSessionAndLoadModelImpl(session_options, env,
                                                               input_model_path.c_str(),
                                                               nullptr, 0, session)));
  } else {
    ORT_RETURN_IF_ERROR(ToStatus(CreateSessionAndLoadModelImpl(session_options, env, nullptr,
                                                               model_compile_options.GetInputModelData(),
                                                               model_compile_options.GetInputModelDataSize(),
                                                               session)));
  }

  ORT_RETURN_IF_ERROR(ToStatus(InitializeSession(session_options, *session)));
  return Status::OK();
}

Status LoadPluginOrProviderBridge(const std::string& registration_name,
                                  const ORTCHAR_T* library_path,
                                  std::unique_ptr<EpLibrary>& ep_library,
                                  std::vector<EpFactoryInternal*>& internal_factories) {
  // If the `library_path` is absolute, use it as-is. Otherwise follow the precedent of ProviderLibrary::Load and make
  // it absolute by combining it with the OnnxRuntime location.
  std::filesystem::path resolved_library_path{library_path};

  if (!resolved_library_path.is_absolute()) {
    resolved_library_path = Env::Default().GetRuntimePath() / std::move(resolved_library_path);
  }

  // if it's a provider bridge library we need to create ProviderLibrary first to ensure the dependencies are loaded
  // like the onnxruntime_provider_shared library.
  auto provider_library = std::make_unique<ProviderLibrary>(resolved_library_path.native().c_str(),
                                                            true,
                                                            ProviderLibraryPathType::Absolute);
  bool is_provider_bridge = provider_library->Load() == Status::OK();  // library has GetProvider
  LOGS_DEFAULT(INFO) << "Loading EP library: " << library_path
                     << (is_provider_bridge ? " as a provider bridge" : " as a plugin");

  // create EpLibraryPlugin to ensure CreateEpFactories and ReleaseEpFactory are available
  auto ep_library_plugin = std::make_unique<EpLibraryPlugin>(registration_name, std::move(resolved_library_path));
  ORT_RETURN_IF_ERROR(ep_library_plugin->Load());

  if (is_provider_bridge) {
    // wrap the EpLibraryPlugin with EpLibraryProviderBridge to add to directly create an IExecutionProvider
    auto ep_library_provider_bridge = std::make_unique<EpLibraryProviderBridge>(std::move(provider_library),
                                                                                std::move(ep_library_plugin));
    ORT_RETURN_IF_ERROR(ep_library_provider_bridge->Load());
    internal_factories = ep_library_provider_bridge->GetInternalFactories();
    ep_library = std::move(ep_library_provider_bridge);
  } else {
    ep_library = std::move(ep_library_plugin);
  }

  return Status::OK();
}

Status CreateIExecutionProviderFactoryForEpDevices(const Environment& env,
                                                   SessionOptions& session_options,
                                                   gsl::span<const OrtEpDevice* const> ep_devices,
                                                   gsl::span<const char* const> ep_option_keys,
                                                   gsl::span<const char* const> ep_option_vals,
                                                   /*output*/ std::unique_ptr<IExecutionProviderFactory>& out) {
  if (ep_devices.empty()) {
    return ORT_MAKE_STATUS(ONNXRUNTIME, INVALID_ARGUMENT,
                           "Must provide one or more OrtEpDevice instances.");
  }

  const size_t num_ep_options = ep_option_keys.size();
  if (ep_option_vals.size() != num_ep_options) {
    return ORT_MAKE_STATUS(ONNXRUNTIME, INVALID_ARGUMENT,
                           "Must provide the same number of keys and values for EP options.");
  }

  const auto& ep_name = ep_devices[0]->ep_name;
  bool all_match = std::all_of(ep_devices.begin() + 1, ep_devices.end(),
                               [&ep_name](const OrtEpDevice* ep_device) { return ep_device->ep_name == ep_name; });
  if (!all_match) {
    return ORT_MAKE_STATUS(ONNXRUNTIME, INVALID_ARGUMENT,
                           "All OrtEpDevice values in ep_devices must have the same execution provider.");
  }

  EpFactoryInternal* internal_factory = nullptr;
  for (const OrtEpDevice* ep_device : ep_devices) {
    // we expect the internal factory to be available for internal and provider bridge EPs, which is all we support.
    internal_factory = env.GetEpFactoryInternal(ep_device->ep_factory);
    if (!internal_factory) {
      return ORT_MAKE_STATUS(ONNXRUNTIME, INVALID_ARGUMENT, "EP is not currently supported by this API");
    }

    // add the options to the session options with the EP prefix.
    // first add the default values with prefix followed by user specified values so those win
    const std::string prefix = OrtSessionOptions::GetProviderOptionPrefix(ep_device->ep_name.c_str());
    auto& config_options = session_options.config_options;
    for (const auto& [key, value] : ep_device->ep_options.entries) {
      ORT_RETURN_IF_ERROR(config_options.AddConfigEntry((prefix + key).c_str(), value.c_str()));
    }

    for (size_t j = 0; j < num_ep_options; ++j) {
      if (ep_option_keys[j] == nullptr) {
        continue;
      }

      ORT_RETURN_IF_ERROR(config_options.AddConfigEntry((prefix + ep_option_keys[j]).c_str(), ep_option_vals[j]));
    }
  }

  if (!internal_factory) {
    return ORT_MAKE_STATUS(ONNXRUNTIME, INVALID_ARGUMENT, "EP is not currently supported by this API");
  }

  out = std::make_unique<InternalExecutionProviderFactory>(*internal_factory,
                                                           std::vector<const OrtEpDevice*>(ep_devices.begin(),
                                                                                           ep_devices.end()));
  return Status::OK();
}
#endif  // !defined(ORT_MINIMAL_BUILD)
}  // namespace onnxruntime<|MERGE_RESOLUTION|>--- conflicted
+++ resolved
@@ -176,23 +176,6 @@
         env);
   }
 
-<<<<<<< HEAD
-=======
-#if !defined(ORT_MINIMAL_BUILD)
-  // TEMPORARY for testing. Manually specify the EP to select.
-  auto auto_select_ep_name = sess->GetSessionOptions().config_options.GetConfigEntry("test.ep_to_select");
-  if (auto_select_ep_name) {
-    ORT_API_RETURN_IF_STATUS_NOT_OK(TestAutoSelectEPsImpl(env, *sess, *auto_select_ep_name));
-  }
-
-  // if there are no providers registered, and there's an ep selection policy set, do auto ep selection
-  if (options != nullptr && options->provider_factories.empty() && options->value.ep_selection_policy.enable) {
-    ProviderPolicyContext context;
-    ORT_API_RETURN_IF_STATUS_NOT_OK(context.SelectEpsForSession(env, *options, *sess));
-  }
-#endif  // !defined(ORT_MINIMAL_BUILD)
-
->>>>>>> 9e7fcef4
 #if !defined(ORT_MINIMAL_BUILD) || defined(ORT_MINIMAL_BUILD_CUSTOM_OPS)
   // Add custom domains
   if (options && !options->custom_op_domains_.empty()) {
