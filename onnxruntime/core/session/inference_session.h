// Copyright (c) Microsoft Corporation. All rights reserved.
// Licensed under the MIT License.

#pragma once

#include <map>
#include <optional>
#include <string>
#include <unordered_map>
#include <filesystem>

#include "core/common/common.h"
#include "core/common/inlined_containers.h"
#include "core/common/logging/logging.h"
#include "core/common/path_string.h"
#include "core/common/profiler.h"
#include "core/common/status.h"
#include "core/framework/execution_providers.h"
#include "core/framework/framework_common.h"
#include "core/framework/iexecutor.h"
#include "core/framework/external_data_loader_manager.h"
#include "core/framework/kernel_registry_manager.h"
#include "core/framework/prepacked_weights_container.h"
#include "core/framework/resource_accountant.h"
#include "core/framework/session_state.h"
#include "core/framework/tuning_results.h"
#include "core/framework/framework_provider_common.h"
#include "core/framework/session_options.h"
#include "core/graph/basic_types.h"
#include "core/optimizer/graph_transformer_level.h"
#include "core/optimizer/graph_transformer_mgr.h"
#include "core/optimizer/insert_cast_transformer.h"
#include <mutex>
#ifdef ENABLE_LANGUAGE_INTEROP_OPS
#include "core/language_interop_ops/language_interop_ops.h"
#endif
#ifdef ONNXRUNTIME_ENABLE_INSTRUMENT
#include "core/platform/tracing.h"
#include <TraceLoggingActivity.h>
#endif
#ifdef _WIN32
#include "core/platform/windows/logging/etw_sink.h"
#include "core/platform/windows/telemetry.h"
#endif

namespace ONNX_NAMESPACE {
class ModelProto;
}  // namespace ONNX_NAMESPACE

// OrtModelEditorApi Model. Used to dynamically construct a model via C API at runtime.
struct OrtModel;

namespace onnxruntime {  // forward declarations
class CustomRegistry;
class Environment;
class GraphTransformer;
class IExecutionProvider;
class IOBinding;
struct Notification;

#ifdef ENABLE_TRAINING
struct PartialGraphExecutionState;
using OrtValueCache = InlinedHashMap<std::string, OrtValue>;
using OrtValueCachePtr = std::shared_ptr<OrtValueCache>;
#endif

namespace logging {
class LoggingManager;
}

/**
 * Pre-defined and custom metadata about the model.
 */
struct ModelMetadata {
  ModelMetadata() = default;
  ModelMetadata(const ModelMetadata&) = default;
  ~ModelMetadata() = default;
  ModelMetadata& operator=(const ModelMetadata&) = delete;

  std::string producer_name;
  std::string graph_name;
  std::string domain;
  std::string description;
  std::string graph_description;
  int64_t version = 0;
  std::unordered_map<std::string, std::string> custom_metadata_map;
};

/**
 * @brief This is the main class used to Run a model.
 * Sample simple usage:
 *  CPUExecutionProviderInfo epi;
 *  ProviderOption po{"CPUExecutionProvider", epi};
 *  SessionOptions so(vector<ProviderOption>{po});
 *  string log_id = "Foo";
 *  auto logging_manager = std::make_unique<LoggingManager>
                (std::unique_ptr<ISink>{new CLogSink{}},
                                  static_cast<Severity>(lm_info.default_warning_level),
                                  false,
                                  LoggingManager::InstanceType::Default,
                                  &log_id)
 *  Environment::Create(std::move(logging_manager), env)
 *  InferenceSession session_object{so,env};
 *  common::Status status = session_object.Load(MODEL_URI);
 *  common::Status status = session_object.Initialize();
 *
 *  NameMLValMap feeds;
 *  feeds.insert({});
 *  ...
 *  std::vector<std::string> output_names;
 *  output_names.insert(...);
 *  ...
 *  std::vector<OrtValue> fetches;
 *  common::Status status = session_object.Run(run_options, feeds, output_names, &fetches);
 *  process the output here...
 */

class InferenceSession {
  struct InputOutputDefMetaData {
    InputOutputDefMetaData(const NodeArg* node_arg0, MLDataType ml_data_type0, TensorShape&& tensor_shape0)
        : node_arg(node_arg0), ml_data_type(ml_data_type0), tensor_shape(std::move(tensor_shape0)) {
    }

    InputOutputDefMetaData(const NodeArg* node_arg0, MLDataType ml_data_type0)
        : node_arg(node_arg0), ml_data_type(ml_data_type0) {
    }

    gsl::not_null<const NodeArg*> node_arg;
    MLDataType ml_data_type;
    std::optional<TensorShape> tensor_shape;  // not applicable if the input is non-tensor type
  };

  using InputOutputDefMetaMap = InlinedHashMap<std::string_view, InputOutputDefMetaData>;
  static std::map<uint32_t, InferenceSession*> active_sessions_;
#ifdef _WIN32
  static std::mutex active_sessions_mutex_;  // Protects access to active_sessions_
  static onnxruntime::WindowsTelemetry::EtwInternalCallback callback_ML_ORT_provider_;
  onnxruntime::logging::EtwRegistrationManager::EtwInternalCallback callback_ETWSink_provider_;
#endif

 public:
#if !defined(ORT_MINIMAL_BUILD)

  /**
   * How minimal build graph optimizations should be handled in a full build.
   * Note: These only apply to optimizations at the extended level or higher.
   */
  enum class MinimalBuildOptimizationHandling {
    /** Run full build optimizations. The default behavior. */
    ApplyFullBuildOptimizations,
    /** Save minimal build optimizations as runtime optimizations in an ORT format model. */
    SaveMinimalBuildRuntimeOptimizations,
    /** Only run minimal build optimizations. */
    OnlyApplyMinimalBuildOptimizations,
  };

  using RecordRuntimeOptimizationProducedNodeOpSchemaFn = std::function<Status(const ONNX_NAMESPACE::OpSchema&)>;

#endif

  /**
    Create a new InferenceSession
    @param session_options Session options.
    @param session_env This represents the context for the session and contains the logger and the global threadpools.
    */
  explicit InferenceSession(const SessionOptions& session_options,
                            const Environment& session_env);

  /**
    Create a new InferenceSession that accepts thread pools for intra and inter op thread execution.
    Used by WinML only!
    @param session_options Session options.
    @param session_env This represents the context for the session and contains the logger and the global threadpools.
    @param external_intra_op_thread_pool This represents the intra op threadpool.
    @param external_inter_op_thread_pool This represents the inter op threadpool.
    */
  explicit InferenceSession(const SessionOptions& session_options,
                            const Environment& session_env,
                            onnxruntime::concurrency::ThreadPool* external_intra_op_thread_pool,
                            onnxruntime::concurrency::ThreadPool* external_inter_op_thread_pool);

#if !defined(ORT_MINIMAL_BUILD)
  /**
    Create a new InferenceSession
    @param session_options Session options.
    @param model_uri absolute path of the model file.
    @param session_env This represents the context for the session and contains the logger and the global threadpools.
    This ctor will throw on encountering model parsing issues.
    */
  InferenceSession(const SessionOptions& session_options,
                   const Environment& session_env,
                   const PathString& model_uri);
#ifdef _WIN32
  InferenceSession(const SessionOptions& session_options,
                   const Environment& session_env,
                   const std::string& model_uri);
#endif

  /**
    Create a new InferenceSession
    @param session_options Session options.
    @param istream object of the model.
    @param session_env This represents the context for the session and contains the logger and the global threadpools.
    This ctor will throw on encountering model parsing issues.
    */
  InferenceSession(const SessionOptions& session_options,
                   const Environment& session_env,
                   std::istream& model_istream);

  /**
    Create a new InferenceSession
    @param session_options Session options.
    @param model_data Model data buffer.
    @param model_data_len Model data buffer size.
    @param session_env This represents the context for the session and contains the logger and the global threadpools.
    This ctor will throw on encountering model parsing issues.
    */
  InferenceSession(const SessionOptions& session_options,
                   const Environment& session_env,
                   const void* model_data,
                   int model_data_len);

#endif  // !defined(ORT_MINIMAL_BUILD)

  virtual ~InferenceSession();

  /**
   * Register an execution provider. If you've one to register, call this before invoking Initialize().
   * The order of invocation indicates the preference order as well. In other words call this method
   * on your most preferred execution provider first followed by the less preferred ones.
   * Calling this API is optional in which case onnxruntime will use its internal CPU execution provider.
   * @return OK if success.
   */
  [[nodiscard]] common::Status RegisterExecutionProvider(const std::shared_ptr<IExecutionProvider>& p_exec_provider);

#if !defined(ORT_MINIMAL_BUILD)
  /**
   * Register a graph transformer. If you've one to register, call this before invoking Initialize().
   * Calling this API is optional.
   * @param p_graph_transformer The graph transformer to register.
   * @param level Optional. Level to which this transformer should be registered. Default is set to 2.
   * @return OK if success.
   */
  [[nodiscard]] common::Status RegisterGraphTransformer(std::unique_ptr<onnxruntime::GraphTransformer> p_graph_transformer,
                                                        TransformerLevel level = TransformerLevel::Level2);

#endif  // !defined(ORT_MINIMAL_BUILD)

#if !defined(ORT_MINIMAL_BUILD) || defined(ORT_EXTENDED_MINIMAL_BUILD)
  /**
   * Filter the enabled optimizers (either transformer or rewrite rule) using optimizers_to_disable.
   * For an optimizer to be enabled, it must be allowed at the current optimization level (as specified in
   * session options), and NOT in optimizers_to_disable.
   * This allows finer grained control of the enabled/disabled optimizations.
   * Must be called before Initialize() to take effect.
   *
   * Calling this API is optional.
   * @return OK if success.
   */
  common::Status FilterEnabledOptimizers(InlinedHashSet<std::string>&& optimizers_to_disable);
#endif  // !defined(ORT_MINIMAL_BUILD) || defined(ORT_EXTENDED_MINIMAL_BUILD)

#if !defined(ORT_MINIMAL_BUILD) || defined(ORT_MINIMAL_BUILD_CUSTOM_OPS)
  /**
   * Add custom ops. This API is not thread safe.
   */
  [[nodiscard]] common::Status AddCustomOpDomains(gsl::span<OrtCustomOpDomain* const> ops);

  /**
   * Register a custom registry for operator schema and kernels.  If you've one to register,
   * call this before invoking Initialize().
   * The order of invocation indicates the reversed preference order: Register your most
   * preferred registry at the end.
   * Calling this API is optional.
   * This API is not thread safe.
   * @return OK if success.
   */
  [[nodiscard]] common::Status RegisterCustomRegistry(std::shared_ptr<CustomRegistry> custom_registry);
#endif  // !defined(ORT_MINIMAL_BUILD) || defined(ORT_MINIMAL_BUILD_CUSTOM_OPS)

  /**
   * Load an ONNX or ORT format model.
   *
   * Set SessionOptions session config value ORT_SESSION_OPTIONS_CONFIG_LOAD_MODEL_FORMAT to 'ORT' or 'ONNX' to
   * explicitly choose model format.
   *
   * If format is not explicitly specified and filename ends in '.ort' it will be inferred to be an ORT format model.
   * All other files are assumed to be in ONNX format.
   *
   * @param model_uri absolute path of the model file.
   * @return OK if success.
   */
  [[nodiscard]] common::Status Load(const PathString& model_uri);
#ifdef _WIN32
  [[nodiscard]] common::Status Load(const std::string& model_uri);
#endif
  /**
   * Load an ONNX or ORT format model.
   *
   * Set SessionOptions session config value ORT_SESSION_OPTIONS_CONFIG_LOAD_MODEL_FORMAT to 'ORT' or 'ONNX' to
   * explicitly choose model format.
   *
   * If format is not explicitly specified the model format will be inferred from the bytes, defaulting to ONNX.
   *
   * @param model_data Model data buffer
   * @param model_data_len Model data buffer size
   * @return OK if success.
   */
  [[nodiscard]] common::Status Load(const void* model_data, int model_data_len);

#if !defined(ORT_MINIMAL_BUILD)
  /**
   * Load an ONNX model.
   * @param istream object of the model.
   * @allow_released_opsets_only Set true if you would like to only allow released ONNX opsets only, set false otherwise.
   * @return OK if success.
   */
  [[nodiscard]] common::Status Load(std::istream& model_istream, bool allow_released_opsets_only = true);

  /**
   * Load an ONNX model from the member model_proto_.
   * To be called only in conjunction with a ctor that takes in a model path/ model stream/ model array
   * @return OK if success.
   */
  [[nodiscard]] common::Status Load();

  /**
   * Load an OrtModel that was dynamically constructed via OrtModelEditorApi.
   *
   * @param graph_api_model OrtModel from OrtModelEditorApi
   * @return OK if success.
   */
  [[nodiscard]] common::Status Load(const OrtModel& graph_api_model);

  /**
   * Apply updates from an OrtModel that was created via OrtModelEditorApi.
   * This can:
   *   - add nodes at the start and end of the model
   *   - add initializers
   *   - update the graph inputs/outputs
   *
   * @param graph_api_model OrtModel from OrtModelEditorApi
   * @return OK if success.
   */
  [[nodiscard]] common::Status ApplyUpdates(const OrtModel& graph_api_model);

#endif  // !defined(ORT_MINIMAL_BUILD)

  /**
   * Initializes a previously loaded ONNX model. Initialization includes but is not
   * limited to graph transformations, construction of kernels, etc.
   * This method assumes that a method has been loaded previously.
   * This API is thread-safe.
   * @return OK if success
   */
  [[nodiscard]] common::Status Initialize();

  [[nodiscard]] common::Status SetEpDynamicOptions(gsl::span<const char* const> keys,
                                                   gsl::span<const char* const> values);

  [[nodiscard]] common::Status Run(const RunOptions& run_options, gsl::span<const std::string> feed_names,
                                   gsl::span<const OrtValue> feeds, gsl::span<const std::string> output_names,
                                   std::vector<OrtValue>* p_fetches,
                                   const std::vector<OrtDevice>* p_fetches_device_info = nullptr);

  [[nodiscard]] common::Status Run(const RunOptions& run_options,
                                   gsl::span<const char* const> feed_names,
                                   gsl::span<const OrtValue* const> feeds,
                                   gsl::span<const char* const> fetch_names,
                                   gsl::span<OrtValue*> fetches);

  [[nodiscard]] common::Status RunAsync(const RunOptions* run_options,
                                        gsl::span<const char* const> feed_names,
                                        gsl::span<const OrtValue* const> feeds,
                                        gsl::span<const char* const> fetch_names,
                                        gsl::span<OrtValue*> fetches,
                                        RunAsyncCallbackFn callback,
                                        void* user_data = nullptr);

  /**
   * Run a pre-loaded and pre-intialized model.
   * Multiple threads are allowed to run this function; hence its thread-safe.
   * @param feeds named inputs owned by client code and should not be changed during
   *        execution of this function.
   * @param output_names output names
   * @param p_fetches output values in the order specified by output_names.
   *        This should not be changed during execution of this function.
   * @return OK if success.
   */
  [[nodiscard]] common::Status Run(const NameMLValMap& feeds, gsl::span<const std::string> output_names,
                                   std::vector<OrtValue>* p_fetches);

  /**
   * See Run(const NameMLValMap& feeds, const std::vector<std::string>& output_names, std::vector<OrtValue>* p_fetches)
   * for details.
   * @param run_options use this to tune the Run call to your needs.
   */
  [[nodiscard]] common::Status Run(const RunOptions& run_options, const NameMLValMap& feeds,
                                   gsl::span<const std::string> output_names,
                                   std::vector<OrtValue>* p_fetches);

  /**
   * Creates a new binding object for binding inputs and outputs.
   * @param provider_type specifies the location where the inputs need to be potentially copied.
   * See IOBinding class for more info.
   */
  [[nodiscard]] common::Status NewIOBinding(std::unique_ptr<IOBinding>* io_binding);

  [[nodiscard]] virtual common::Status Run(const RunOptions& run_options, IOBinding& io_binding);
  [[nodiscard]] common::Status Run(IOBinding& io_binding);

#ifdef ENABLE_TRAINING
  /**
   * Partially run a pre-loaded and pre-intialized model.
   * @param run_options run options.
   * @param mutable_feeds inputs owned by client code and will be released as long as the feeds be set in session states.
   * Then the feeds will purely managed in the session states.
   * @param fetches outputs produced after the execution of this function.
   * @param state State of the graph needed to resume partial graph run.
   * @param feeds_fetches_manager Contains feed/fetches name to internal indices mapping and information for device
   *                              copy/checks.
   * @param cache Contains node arg name to OrtValue map stashed from previous run
   *              for frontier tensors
   * @param partial_graph_index Index of the partial graph to run.
   */
  common::Status PartialRun(onnxruntime::RunOptions& run_options,
                            std::vector<OrtValue>& mutable_feeds,
                            std::vector<OrtValue>& fetches,
                            PartialGraphExecutionState& state,
                            FeedsFetchesManager& feeds_fetches_manager,
                            const OrtValueCachePtr& cache,
                            int32_t partial_graph_index);
#endif

  /**
   * @return pair.first = OK; FAIL otherwise. pair.second is non-NULL when pair.first = OK.
   * @note lifetime of the returned pointer is valid as long as the Session object is live.
   */
  std::pair<common::Status, const ModelMetadata*> GetModelMetadata() const;

  /**
   * Get all input definitions of the model. This does not include weights. Use this
   * to get the name/type/shapes of the inputs.
   * @return pair.first = OK; FAIL otherwise. pair.second is non-NULL when pair.first = OK.
   * @note lifetime of the returned pointer is valid as long as the Session object is live.
   */
  std::pair<common::Status, const InputDefList*> GetModelInputs() const;

  /**
   * Get all definitions of the model for overridable initializers.
   * This does not include weights. Use this to get the name/type/shapes of the overridable initializers.
   * @return pair.first = OK; FAIL otherwise. pair.second is non-NULL when pair.first = OK.
   * @note lifetime of the returned pointer is valid as long as the Session object is live.
   * @note for IR < 4 returned list will always be empty.
   */
  std::pair<common::Status, const InputDefList*> GetOverridableInitializers() const;

  /**
   * Get all output definitions of the model. Use this to get the name/type/shapes of the outputs.
   * @return pair.first = OK; FAIL otherwise. pair.second is non-NULL when pair.first = OK.
   * @note lifetime of the returned pointer is valid as long as the Session object is live.
   */
  std::pair<common::Status, const OutputDefList*> GetModelOutputs() const;

  /**
   * Get the current number of in-progress concurrent Run calls.
   */
  int GetCurrentNumRuns() const;

  /**
   * Get the names of registered Execution Providers. The returned vector is ordered by Execution Provider
   * priority. The first provider in the vector has the highest priority.
   */
  const std::vector<std::string>& GetRegisteredProviderTypes() const;

  /*
   * Get the options this session was initialized with.
   */
  const SessionOptions& GetSessionOptions() const;

  /*
   * Get the DataTransferManager associated with this session
   */
  const DataTransferManager& GetDataTransferManager() const;

  /*
   * Get the GetExternalDataLoaderManager associated with this session
   */
  const ExternalDataLoaderManager& GetExternalDataLoaderManager() const;

  /*
   * Get all the providers' options this session was initialized with.
   */
  const ProviderOptionsMap& GetAllProviderOptions() const;

  /**
   * Start profiling on this inference session. This simply turns on profiling events to be
   * recorded. A corresponding EndProfiling has to follow to write profiling data to a file.
   *@param file_prefix is the prefix of the profile file. It can include a directory path.
   */
  void StartProfiling(const std::string& file_prefix);
#ifdef _WIN32
  void StartProfiling(const std::wstring& file_prefix);
#endif
  /**
   * Start profiling on this inference session. This simply turns on profiling events to be
   * recorded. A corresponding EndProfiling has to follow to send profiling events through the logger's ISink.
   *@param logger_ptr is pointer to the logger where profiling events will be sent to.
   */
  void StartProfiling(const logging::Logger* logger_ptr);

  /**
    * Write captured profile events in chromium format.
    @return the name of the profile file.
    */
  std::string EndProfiling();
  /**
    * Return the profiler to access its attributes
    @return the profiler object
    */
  const profiling::Profiler& GetProfiling() const;

#if !defined(ORT_MINIMAL_BUILD)
  /**
   * Get the TuningResults of TunableOp for every execution providers.
   * @return The TuningResults of each execution provider.
   */
  std::vector<TuningResults> GetTuningResults() const;

  /**
   * Set the TuningResults back to each execution provider. Mainly for offline tuning.
   * @param trs is the list of TuningResults to be loaded.
   * @param error_on_invalid otherwise, validation faliure is not an error, only a warning log will be produced.
   * @param auto_enable if true, automatically enable tunable op usage (but not tuning) if the TuningResults is
                        correctly loaded
   * @return OK if success.
   */
  Status SetTuningResults(const std::vector<TuningResults>& trs, bool error_on_invalid = false,
                          bool auto_enable = false);
#endif

#if !defined(ORT_MINIMAL_BUILD) && defined(ORT_MEMORY_PROFILE)
  MemoryProfiler& GetMemoryProfiler() {
    return memory_profiler_;
  }
#endif

  /**
   * Search registered execution providers for an allocator that has characteristics
   * specified within mem_info
   * @param mem_info is a reference to OrtMemoryInfo that contains required specs
   * @return a ptr to the allocator or nullptr if not available
   */
  AllocatorPtr GetAllocator(const OrtMemoryInfo& mem_info) const;

  /**
   *Get InferenceSession logger.
   */
  const logging::Logger* GetLogger() const { return session_logger_; };

  const SessionState& GetSessionState() const {
    ORT_ENFORCE(session_state_ != nullptr, "Session must be initialized to create session state.");
    return *session_state_;
  }

  /**
   * Add a PrepackedWeightsContainer instance to the session so as to store the pre-packed weights
   *  of shared initializers to be shared across sessions.
   * @param prepacked_weights_container PrepackedWeightsContainer instance
   */
  Status AddPrePackedWeightsContainer(PrepackedWeightsContainer* prepacked_weights_container);

#if !defined(ORT_MINIMAL_BUILD)
  /**
   * CreateNodeStats recorder and enable collection of node statistics that is useful
   * for resource constrained partitioning and otherwise.
   *
   * @param node_stats_file - this file will be created at the same folder where the model file is present.
   */
  Status CreateNodeStatsRecorder(const std::filesystem::path& node_stats_file);

  /**
   * Returns true if collection is enabled
   */
  bool IsNodeStatsCollectionEnabled() const noexcept {
    return node_stats_recorder_.has_value();
  }

  /**
   * NodeStatsRecorder pointer. If not present, returns nullptr
   */
  NodeStatsRecorder* GetNodeStatsRecorder() noexcept {
    return node_stats_recorder_.has_value() ? &*node_stats_recorder_ : nullptr;
  }

#endif

<<<<<<< HEAD
=======
  const Model& GetModel() const;

>>>>>>> 39e585ff
 protected:
#if !defined(ORT_MINIMAL_BUILD)

  /**
   * Load an ONNX model.
   * @param protobuf object corresponding to the model file. model_proto will be copied by the API.
   * @return OK if success.
   */
  [[nodiscard]] common::Status LoadOnnxModel(ONNX_NAMESPACE::ModelProto model_proto);

  /**
   * Load an ONNX model.
   * @param protobuf object corresponding to the model file. This is primarily to support large models.
   * @return OK if success.
   */
  [[nodiscard]] common::Status LoadOnnxModel(std::unique_ptr<ONNX_NAMESPACE::ModelProto> p_model_proto);

  [[nodiscard]] common::Status LoadWithLoader(std::function<common::Status(std::shared_ptr<Model>&)> loader,
                                              const std::string& event_name);

  [[nodiscard]] common::Status DoPostLoadProcessing(onnxruntime::Model& model);

#endif  // !defined(ORT_MINIMAL_BUILD)

  bool IsInitialized() const;

  // Use these 2 threadpool methods to get access to the threadpools since they rely on
  // specific flags in session options
  // These methods assume that session options have been finalized before the call.
  onnxruntime::concurrency::ThreadPool* GetIntraOpThreadPoolToUse() const {
    if (session_options_.use_per_session_threads) {
      if (external_intra_op_thread_pool_) {
        return external_intra_op_thread_pool_;
      } else {
        return thread_pool_.get();
      }
    } else {
      return intra_op_thread_pool_from_env_;
    }
  }

  onnxruntime::concurrency::ThreadPool* GetInterOpThreadPoolToUse() const {
    if (session_options_.use_per_session_threads) {
      if (external_inter_op_thread_pool_) {
        return external_inter_op_thread_pool_;
      } else {
        return inter_op_thread_pool_.get();
      }
    } else {
      return inter_op_thread_pool_from_env_;
    }
  }

  /// convenience pointer to logger. should always be the same as session_state_.Logger();
  const logging::Logger* session_logger_;

  // The list of execution providers.
  // This MUST be prior to model_ in case there are values in the model that were allocated using an allocator
  // provided by the EP. If that is the case the allocator's `free` implementation may depend on other parts of the
  // EP instance.
  ExecutionProviders execution_providers_;

  // The model served by this inference session instance.
  // Currently this has to be a shared ptr because the Model::Load method
  // returns a shared_ptr only. Ideally factory functions should always return
  // unique_ptr for maximum flexibility. Client can always upgrade it to shared_ptr
  // if they need.
  std::shared_ptr<onnxruntime::Model> model_;

  // The file path of where the model was loaded. e.g. /tmp/test_squeezenet/model.onnx
  PathString model_location_;

 private:
  ORT_DISALLOW_COPY_ASSIGNMENT_AND_MOVE(InferenceSession);
  void SetLoggingManager(const SessionOptions& session_options,
                         const Environment& session_env);
  void ConstructorCommon(const SessionOptions& session_options,
                         const Environment& session_env);
  [[nodiscard]] common::Status HasInvalidCombinationOfExecutionProviders() const;
  [[nodiscard]] common::Status SaveModelMetadata(const onnxruntime::Model& model);

#if !defined(ORT_MINIMAL_BUILD)

  [[nodiscard]] common::Status LoadOnnxModel(const PathString& model_uri);

  bool HasLocalSchema() const {
    return !custom_schema_registries_.empty();
  }

  common::Status SaveToOrtFormat(const std::filesystem::path& filepath) const;
#endif

  /**
   * Load an ORT format model.
   * @param model_uri absolute path of the model file.
   * @return OK if success.
   */
  [[nodiscard]] common::Status LoadOrtModel(const PathString& model_uri);

  /**
   * Load an ORT format model.
   * @param model_data Model data buffer
   * @param model_data_len Model data buffer size
   * @return OK if success.
   * @remarks TODO: Provide way to load from in-memory bytes without copying. InferenceSession would need to
   *                take ownership of the buffer passed in.
   */
  [[nodiscard]] common::Status LoadOrtModel(const void* model_data, int model_data_len);

  [[nodiscard]] common::Status LoadOrtModelWithLoader(std::function<Status()> load_ort_format_model_bytes);

  // Create a Logger for a single execution if possible. Otherwise use the default logger.
  // If a new logger is created, it will also be stored in new_run_logger,
  // which must remain valid for the duration of the execution.
  // If the default logger is used, new_run_logger will remain empty.
  // The returned value should be used in the execution.
  const logging::Logger& CreateLoggerForRun(const RunOptions& run_options,
                                            std::unique_ptr<logging::Logger>& new_run_logger);

  void InitLogger(logging::LoggingManager* logging_manager);

  static void TraceSessionOptions(const SessionOptions& session_options, bool captureState, const logging::Logger& logger);

  [[nodiscard]] common::Status CheckShapes(const std::string& input_name, const TensorShape& input_shape,
                                           const TensorShape& expected_shape, const char* input_output_moniker) const;

  [[nodiscard]] common::Status ValidateInputs(gsl::span<const std::string> feed_names,
                                              gsl::span<const OrtValue> feeds) const;

  [[nodiscard]] common::Status ValidateOutputs(gsl::span<const std::string> output_names,
                                               const std::vector<OrtValue>* p_fetches) const;

  [[nodiscard]] common::Status ValidateInputsOutputs(gsl::span<const std::string> feed_fetches_names,
                                                     gsl::span<const OrtValue> feeds_fetches,
                                                     const InputOutputDefMetaMap& input_output_meta_map,
                                                     ArgType arg_type) const;

  [[nodiscard]] common::Status WaitForNotification(Notification* p_executor_done, int64_t timeout_in_ms);

  template <typename T>
  void StartProfiling(const std::basic_string<T>& file_prefix);

  /*
   * Validate and parses the shrink arena request string from the user
   * List format: "device_0:device_id_0;device_1:device_id_1"
   * If we encounter an invalid request, we return an error
   * back to the user.
   */
  [[nodiscard]] common::Status ValidateAndParseShrinkArenaString(
      const std::string& ort_device_list,
      /*out*/ InlinedVector<AllocatorPtr>& arenas_to_shrink) const;

  /*
   * Performs the shrinkage of arenas requested to be shrunk by the user
   * The `arenas_to_shrink` parameter is got from ValidateAndParseShrinkArenaString()
   */
  void ShrinkMemoryArenas(gsl::span<const AllocatorPtr> arenas_to_shrink);

#ifdef _WIN32
  static void LogAllSessions();
#endif

#if !defined(ORT_MINIMAL_BUILD)
  virtual common::Status AddPredefinedTransformers(
      GraphTransformerManager& transformer_manager,
      TransformerLevel graph_optimization_level,
      MinimalBuildOptimizationHandling minimal_build_optimization_handling,
      RecordRuntimeOptimizationProducedNodeOpSchemaFn record_runtime_optimization_produced_op_schema_fn,
      const logging::Logger& logger) const;

  common::Status TransformGraph(onnxruntime::Graph& graph, bool saving_model_in_ort_format);

  onnxruntime::GraphTransformerManager graph_transformer_mgr_;

  InlinedHashSet<gsl::not_null<const ONNX_NAMESPACE::OpSchema*>> saved_runtime_optimization_produced_node_op_schemas_;
#endif
  // Any GraphTransformer/RewriteRule name in this set will not be enabled.
  InlinedHashSet<std::string> optimizers_to_disable_;

  // session_options_ must be declared *before* session_state_ in order to guarantee that session_options_ is destroyed
  // *after* the session_state_. This destruction order ensures that the custom operator library handles stored within
  // the session options are released after the individual operators are destroyed.
  SessionOptions session_options_;

  CheckLoadCancellationFn check_load_cancellation_fn_ = [this]() {
    return session_options_.IsLoadCancellationFlagSet();
  };

  /// Logging manager if provided.
  logging::LoggingManager* logging_manager_;

  /// User specified logging mgr; logging_manager_ is simply the ptr in this unique_ptr when available
  std::unique_ptr<logging::LoggingManager> user_logging_manager_;

  /// Logger for this session. WARNING: Will contain nullptr if logging_manager_ is nullptr.
  std::unique_ptr<logging::Logger> owned_session_logger_ = nullptr;

  // Profiler for this session.
  profiling::Profiler session_profiler_;

#if !defined(ORT_MINIMAL_BUILD) && defined(ORT_MEMORY_PROFILE)
  MemoryProfiler memory_profiler_;
#endif

  // Immutable state for each op in the model. Shared by all executors.
  // It has a dependency on execution_providers_.
  std::unique_ptr<SessionState> session_state_;

  // Threadpools per session. These are initialized and used for the entire duration of the session
  // when use_per_session_threads is true.
  std::basic_string<ORTCHAR_T> thread_pool_name_;
  std::basic_string<ORTCHAR_T> inter_thread_pool_name_;

  // This option allows to decrease CPU usage between infrequent
  // requests and forces any TP threads spinning stop immediately when the last of
  // concurrent ExecuteGraph() call returns.
  // Spinning is restarted on the next Run()
  bool force_spinning_stop_between_runs_ = false;

  std::unique_ptr<onnxruntime::concurrency::ThreadPool> thread_pool_;
  std::unique_ptr<onnxruntime::concurrency::ThreadPool> inter_op_thread_pool_;

  // Global threadpools. These are intialized and used when use_per_session_threads is false *and*
  // the environment is created with create_global_thread_pools = true.
  onnxruntime::concurrency::ThreadPool* intra_op_thread_pool_from_env_{};
  onnxruntime::concurrency::ThreadPool* inter_op_thread_pool_from_env_{};

  // External threadpools.
  onnxruntime::concurrency::ThreadPool* external_intra_op_thread_pool_{};
  onnxruntime::concurrency::ThreadPool* external_inter_op_thread_pool_{};

  // initialized from session options
  // Determines which threadpools will be intialized and used for the duration of this session.
  // If true, use the per session ones, or else the global threadpools.
  bool use_per_session_threads_;

  KernelRegistryManager kernel_registry_manager_;

#if !defined(ORT_MINIMAL_BUILD)
  std::list<std::shared_ptr<onnxruntime::IOnnxRuntimeOpSchemaCollection>> custom_schema_registries_;
#endif

#if !defined(ORT_MINIMAL_BUILD) || defined(ORT_MINIMAL_BUILD_CUSTOM_OPS)

  // CustomRegistry objects own the corresponding KernelRegistry and OnnxRuntimeOpSchemaRegistry objects.
  // So its lifetime should be same as its constituents. This vector is to extend the lifetime of the owner.
  std::vector<std::shared_ptr<CustomRegistry>> custom_registries_;
#endif

  ModelMetadata model_metadata_;

  InputOutputDefMetaMap input_def_map_;
  InputOutputDefMetaMap output_def_map_;

  // Data transfer manager.
  DataTransferManager data_transfer_mgr_;

  // External data loader manager.
  ExternalDataLoaderManager external_data_loader_mgr_;

  // Number of concurrently running executors
  std::atomic<int> current_num_runs_ = 0;

  mutable std::mutex session_mutex_;         // to ensure only one thread can invoke Load/Initialize
  bool is_model_loaded_ = false;             // GUARDED_BY(session_mutex_)
  bool is_inited_ = false;                   // GUARDED_BY(session_mutex_)
  bool is_concurrent_run_supported_ = true;  // Graph execution in Run is GUARDED_BY(session_mutex_) if false

#ifdef ENABLE_LANGUAGE_INTEROP_OPS
  InterOpDomains interop_domains_;
#endif
  // used to support platform telemetry
  static std::atomic<uint32_t> global_session_id_;  // a monotonically increasing session id
  uint32_t session_id_;                             // the current session's id

  struct Telemetry {
    Telemetry() : time_sent_last_() {}
    uint32_t total_runs_since_last_ = 0;           // the total number of Run() calls since the last report
    long long total_run_duration_since_last_ = 0;  // the total duration (us) of Run() calls since the last report
    std::string event_name_;                       // where the model is loaded from: ["model_loading_uri", "model_loading_proto", "model_loading_istream"]

    TimePoint time_sent_last_;  // the TimePoint of the last report
    // Event Rate per provider < 20 peak events per second
    constexpr static long long kDurationBetweenSending = 1000 * 1000 * 60 * 10;  // duration in (us).  send a report every 10 mins
  } telemetry_;

#ifdef ONNXRUNTIME_ENABLE_INSTRUMENT
  bool session_activity_started_ = false;
  TraceLoggingActivity<telemetry_provider_handle> session_activity;
#endif

  // used to hold the ModelProto parsed in an applicable ctor to be used while calling parameter-less Load()
  ONNX_NAMESPACE::ModelProto model_proto_;

  // Flag indicating if ModelProto has been parsed in an applicable ctor
  bool is_model_proto_parsed_ = false;
  const Environment& environment_;

  // View of the bytes from an ORT format model.
  // If the session is started with an input byte array contains model data, and the caller
  // specifies that ORT should use the model bytes directly by setting the session config option
  // "session.use_ort_model_bytes_directly" to "1"
  //   We use the the byte array directly without copy to reduce peak memory usage
  //   (Short term) This will require the user to guarantee the life time of the model data
  //   until the session is created.
  //   (Longer term) If we are going to use the memory offsets directly for initializers, the model data
  //   should be alive until the InferenceSession goes away.
  // If the session is started with an input byte array contains model data, and the caller does not
  // specify ORT should use the model bytes directly
  // Or the session is started with a model_uri
  //   We store them currently in the ort_format_model_bytes_data_holder_ to make the Load + Initialize
  //   behave the same way as for an ONNX model, as we need some of the bytes for the Load (create the Model)
  //   and some for the Initialize (create SessionState).
  // Short term we free them after Initialize.
  // Longer term we may want to directly refer to offsets in this buffer for initializers so we don't need to copy
  // those into new OrtValue instances, at which point we won't free them until the InferenceSession goes away.
  gsl::span<const uint8_t> ort_format_model_bytes_;

  // This holds the actual model data
  // In case if the session is started with an input byte array contains model data, and the caller
  // specifies that ORT should use the model bytes directly by setting the session config option
  // "session.use_ort_model_bytes_directly" to "1", this will be empty
  std::vector<uint8_t> ort_format_model_bytes_data_holder_;

  bool using_ort_model_bytes_for_initializers_{false};

  // Container to store pre-packed weights to share between sessions.
  // The life-cycle of the cache itself is maintained by the user and the user will ensure
  // the cache is valid until any session reliant on it is still in scope.
  PrepackedWeightsContainer* prepacked_weights_container_ = nullptr;

  // Cache the EP instance if the user has configured the EP to capture a graph
  // for the model and all the necessary criteria for graph capture has been met.
  // At Run() time, if this member is not nullptr and the captured graph is ready
  // to replay, simply invoke ReplayGraph().
  struct CachedExecutionProviderForGraphReplay {
    CachedExecutionProviderForGraphReplay() = default;

    CachedExecutionProviderForGraphReplay(IExecutionProvider* execution_provider) : cached_execution_provider_for_graph_replay_(execution_provider) {}

    void SetExecutionProvider(IExecutionProvider* execution_provider) {
      cached_execution_provider_for_graph_replay_ = execution_provider;
    }

    bool IsGraphCaptureEnabled() const {
      return cached_execution_provider_for_graph_replay_ != nullptr && cached_execution_provider_for_graph_replay_->IsGraphCaptureEnabled();
    }

    bool IsGraphCaptured(int graph_annotation_id) const {
      return cached_execution_provider_for_graph_replay_ != nullptr && cached_execution_provider_for_graph_replay_->IsGraphCaptured(graph_annotation_id);
    }

    bool AllowGraphCaptureOnRun(int graph_annotation_id) const {
      return cached_execution_provider_for_graph_replay_ != nullptr && graph_annotation_id != kGraphAnnotationSkip;
    }

    Status ReplayGraph(int graph_annotation_id) {
      if (cached_execution_provider_for_graph_replay_) {
        return cached_execution_provider_for_graph_replay_->ReplayGraph(graph_annotation_id);
      }
      return ORT_MAKE_STATUS(ONNXRUNTIME, FAIL, "Cached EP instance for graph replay is not set yet before calling ReplayGraph()");
    }

    const std::string& Type() const {
      return cached_execution_provider_for_graph_replay_->Type();
    }

    IExecutionProvider* cached_execution_provider_for_graph_replay_ = nullptr;
    // TODO(wy): Same as kCudaGraphAnnotationSkip in cuda_graph.h. Move to a common place.
    constexpr static int kGraphAnnotationSkip = -1;
  };

  CachedExecutionProviderForGraphReplay cached_execution_provider_for_graph_replay_;

#if !defined(ORT_MINIMAL_BUILD)
  // Enable nodestats collection
  std::optional<NodeStatsRecorder> node_stats_recorder_;
#endif
};

struct SessionIOBinding {
 public:
  SessionIOBinding(InferenceSession* session);

  const IOBinding* Get() const;
  IOBinding* Get();
  const InferenceSession* GetInferenceSession() const;
  InferenceSession* GetInferenceSession();

 private:
  InferenceSession* sess_;
  std::unique_ptr<IOBinding> binding_;
};

}  // namespace onnxruntime<|MERGE_RESOLUTION|>--- conflicted
+++ resolved
@@ -595,11 +595,8 @@
 
 #endif
 
-<<<<<<< HEAD
-=======
   const Model& GetModel() const;
 
->>>>>>> 39e585ff
  protected:
 #if !defined(ORT_MINIMAL_BUILD)
 
