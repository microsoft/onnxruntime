--- conflicted
+++ resolved
@@ -11,25 +11,6 @@
 namespace onnxruntime {
 
 namespace {
-<<<<<<< HEAD
-=======
-void HandleActivationNodeEdges(Graph& g, const Node& act, Node& fused_conv) {
-  Node::EdgeSet output_edges;
-  for (auto it = act.OutputEdgesBegin(); it != act.OutputEdgesEnd(); ++it) {
-    output_edges.insert(*it);
-  }
-
-  //remove output edge of activation
-  //connect fused_conv node and nodes after activation nodes
-  for (auto& output_edge : output_edges) {
-    NodeIndex dst_node_index = output_edge.GetNode().Index();
-    int src_arg_index = output_edge.GetSrcArgIndex();
-    int dst_arg_index = output_edge.GetDstArgIndex();
-    g.RemoveEdge(act.Index(), dst_node_index, src_arg_index, dst_arg_index);
-    g.AddEdge(fused_conv.Index(), dst_node_index, 0, dst_arg_index);
-  }
-}
-
 // get min/max values from Clip if they are constant. Returns false if mutable and cannot be used
 static bool GetClipConstantMinMax(const Graph& graph, const Node& node, float& min, float& max) {
   min = std::numeric_limits<float>::lowest();
@@ -89,7 +70,6 @@
   return min_max_are_constant_values;
 }
 
->>>>>>> 50faab30
 }  // namespace
 
 Status ConvActivationFusion::ApplyImpl(Graph& graph, bool& modified, int graph_level) const {
@@ -160,39 +140,8 @@
       fused_conv.AddAttribute("activation_params", activation_params);
     }
 
-<<<<<<< HEAD
     // move output definitions and edges from act_node to fused_conv. delete conv_node and act_node.
     graph_utils::FinalizeNodeFusion(graph, conv_node, act_node, &fused_conv);
-=======
-    if (!graph.IsNodeOutputsInGraphOutputs(next_node)) {
-      HandleActivationNodeEdges(graph, next_node, fused_conv);
-
-      // Replace the input of the node following activation node
-      const NodeArg* act_output_def = next_node.OutputDefs()[0];
-      NodeArg* fused_conv_output_def = fused_conv.MutableOutputDefs()[0];
-      for (auto it = next_node.OutputNodesBegin(); it != next_node.OutputNodesEnd(); ++it) {
-        auto output_node = graph.GetNode((*it).Index());
-        if (!output_node) {
-          return Status(ONNXRUNTIME, INVALID_ARGUMENT);
-        }
-
-        auto& input_defs = output_node->MutableInputDefs();
-        for (auto& def : input_defs) {
-          if (def == act_output_def) {
-            def = fused_conv_output_def;
-          }
-        }
-      }
-    }
-
-    removed_nodes.push_front(node->Index());
-    removed_nodes.push_front(next_node.Index());
-  }
-
-  for (auto node : removed_nodes) {
-    graph.RemoveNode(node);
-  }
->>>>>>> 50faab30
 
     modified = true;
   }
