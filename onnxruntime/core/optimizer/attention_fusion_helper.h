--- conflicted
+++ resolved
@@ -273,11 +273,7 @@
   std::vector<NodeIndex> node_indices;  // id of all nodes in the subgraph for removing later.
 };
 
-<<<<<<< HEAD
-// Return true when mask is unidirectional (lower trigular) or all elements are 1.
-=======
 // Return true when mask is unidirectional (lower triangular) or all elements are 1.
->>>>>>> d9b127ce
 template <class T>
 bool ValidateUnidirMask(gsl::span<const T> mask_data, int64_t w, bool& is_undirectional) {
   // The mask data has shape 1x1xWxW
