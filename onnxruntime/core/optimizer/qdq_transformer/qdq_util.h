--- conflicted
+++ resolved
@@ -67,11 +67,7 @@
 
 // Checks that the y_scale/x_scale input to the QuantizeLinear/DequantizeLinear node is a positive scalar.
 bool IsQOrDQScalePositiveConstantScalar(const Node& q_or_dq_node, const GetConstantInitializerFn& get_const_initializer,
-<<<<<<< HEAD
-                                        const Path& model_path);
-=======
                                         const std::filesystem::path& model_path);
->>>>>>> 68def1e7
 
 #if !defined(ORT_MINIMAL_BUILD) || defined(ORT_EXTENDED_MINIMAL_BUILD)
 // Check Q node op type, version, and domain.
