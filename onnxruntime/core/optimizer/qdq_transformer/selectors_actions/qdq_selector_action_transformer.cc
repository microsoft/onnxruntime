--- conflicted
+++ resolved
@@ -48,11 +48,6 @@
 
   std::unique_ptr<Action> drop_action_no_int16 = std::make_unique<MergeIntoTargetFixed>(
       std::vector<NodeAndMoveInfo>(moves));  // Copy before std::move(moves)
-<<<<<<< HEAD
-  std::unique_ptr<Action> drop_action_no_nonpositive_scale = std::make_unique<MergeIntoTargetFixed>(
-      std::vector<NodeAndMoveInfo>(moves));  // Copy before std::move(moves)
-=======
->>>>>>> 1637f22d
   std::unique_ptr<Action> drop_action_no_int16_and_positive_scale = std::make_unique<MergeIntoTargetFixed>(
       std::vector<NodeAndMoveInfo>(moves));  // Copy before std::move(moves)
   std::unique_ptr<Action> drop_action = std::make_unique<MergeIntoTargetFixed>(std::move(moves));
@@ -66,33 +61,19 @@
   //
   // And cannot eliminate the QDQ for MaxPool if the scale is not positive, as a negative
   // scale will change the ordering of the elements between quantized & de-quantized values.
-<<<<<<< HEAD
-  std::unique_ptr<NodeSelector> selector_disallow_16bit = std::make_unique<QDQ::DropQDQNodesSelector>(false);
+  std::unique_ptr<NodeSelector> selector_no_16bit = std::make_unique<QDQ::DropQDQNodesSelector>(false);
   qdq_selector_action_registry.RegisterSelectorAndAction(drop_action_no_int16_name,
                                                          {{"Resize", {}}},
-                                                         std::move(selector_disallow_16bit),
+                                                         std::move(selector_no_16bit),
                                                          std::move(drop_action_no_int16));
 
-  std::unique_ptr<NodeSelector> selector_disallow_16bit_and_nonpositive_scale =
+  std::unique_ptr<NodeSelector> selector_no_16bit_and_positive_scale =
       std::make_unique<QDQ::DropQDQNodesSelector>(false, true, false);
   qdq_selector_action_registry.RegisterSelectorAndAction(drop_action_no_int16_and_positive_scale_name,
                                                          {{"MaxPool", {12}},
                                                           {"ReduceMin", {}},
                                                           {"ReduceMax", {}}},
-                                                         std::move(selector_disallow_16bit_and_nonpositive_scale),
-=======
-  std::unique_ptr<NodeSelector> selector_no_16bit = std::make_unique<QDQ::DropQDQNodesSelector>(false);
-  qdq_selector_action_registry.RegisterSelectorAndAction(drop_action_no_int16_name,
-                                                         {{"Resize", {}}},
-                                                         std::move(selector_no_16bit),
-                                                         std::move(drop_action_no_int16));
-
-  std::unique_ptr<NodeSelector> selector_no_16bit_and_positive_scale =
-      std::make_unique<QDQ::DropQDQNodesSelector>(false, true, false);
-  qdq_selector_action_registry.RegisterSelectorAndAction(drop_action_no_int16_and_positive_scale_name,
-                                                         {{"MaxPool", {12}}},
                                                          std::move(selector_no_16bit_and_positive_scale),
->>>>>>> 1637f22d
                                                          std::move(drop_action_no_int16_and_positive_scale));
 
   std::unique_ptr<NodeSelector> selector = std::make_unique<QDQ::DropQDQNodesSelector>(true);
