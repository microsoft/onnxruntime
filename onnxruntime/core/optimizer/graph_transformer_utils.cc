// Copyright (c) Microsoft Corporation. All rights reserved.
// Licensed under the MIT License.

#include "core/optimizer/graph_transformer_utils.h"

#include "core/mlas/inc/mlas.h"
#include "core/optimizer/attention_fusion.h"
#include "core/optimizer/bias_gelu_fusion.h"
#include "core/optimizer/bias_softmax_fusion.h"
#include "core/optimizer/cast_elimination.h"
#include "core/optimizer/common_subexpression_elimination.h"
#include "core/optimizer/constant_folding.h"
#include "core/optimizer/conv_activation_fusion.h"
#include "core/optimizer/conv_add_fusion.h"
#include "core/optimizer/conv_bn_fusion.h"
#include "core/optimizer/conv_mul_fusion.h"
#include "core/optimizer/dropout_elimination.h"
#include "core/optimizer/dynamic_quantize_matmul_fusion.h"
#include "core/optimizer/embed_layer_norm_fusion.h"
#include "core/optimizer/expand_elimination.h"
#include "core/optimizer/fast_gelu_fusion.h"
#include "core/optimizer/free_dim_override_transformer.h"
#include "core/optimizer/gelu_approximation.h"
#include "core/optimizer/gelu_fusion.h"
#include "core/optimizer/gemm_activation_fusion.h"
#include "core/optimizer/identity_elimination.h"
#include "core/optimizer/layer_norm_fusion.h"
#include "core/optimizer/matmul_add_fusion.h"
#include "core/optimizer/matmul_integer_to_float.h"
#include "core/optimizer/matmul_scale_fusion.h"
#include "core/optimizer/nchwc_transformer.h"
#include "core/optimizer/nhwc_transformer.h"
#include "core/optimizer/relu_clip_fusion.h"
#include "core/optimizer/reshape_fusion.h"
#include "core/optimizer/rule_based_graph_transformer.h"
#include "core/optimizer/shape_to_initializer.h"
#include "core/optimizer/skip_layer_norm_fusion.h"
#include "core/optimizer/slice_elimination.h"
#include "core/optimizer/unsqueeze_elimination.h"
#include "core/session/onnxruntime_session_options_config_keys.h"
#include "core/optimizer/matmul_transpose_fusion.h"
#include "core/optimizer/bias_dropout_fusion.h"

namespace onnxruntime {
class IExecutionProvider;

namespace optimizer_utils {

std::string GenerateRuleBasedTransformerName(TransformerLevel level) {
  return "Level" + std::to_string(static_cast<uint32_t>(level)) + "_RuleBasedTransformer";
}

std::vector<std::unique_ptr<RewriteRule>> GenerateRewriteRules(TransformerLevel level,
                                                               const std::vector<std::string>& rules_to_enable) {
  std::vector<std::unique_ptr<RewriteRule>> rules;
  switch (level) {
    case TransformerLevel::Level1:
      rules.push_back(onnxruntime::make_unique<EliminateIdentity>());
      rules.push_back(onnxruntime::make_unique<EliminateSlice>());
      rules.push_back(onnxruntime::make_unique<UnsqueezeElimination>());
      rules.push_back(onnxruntime::make_unique<EliminateDropout>());
      rules.push_back(onnxruntime::make_unique<ExpandElimination>());
      rules.push_back(onnxruntime::make_unique<CastElimination>());
      rules.push_back(onnxruntime::make_unique<FuseReluClip>());
      rules.push_back(onnxruntime::make_unique<ShapeToInitializer>());
      rules.push_back(onnxruntime::make_unique<ConvAddFusion>());
      rules.push_back(onnxruntime::make_unique<ConvMulFusion>());
      rules.push_back(onnxruntime::make_unique<ConvBNFusion>());
      break;

    case TransformerLevel::Level2:
      // No level2 rules available today
      break;

    case TransformerLevel::Level3:
      break;

    default:
      ORT_ENFORCE(false, "Unsupported level" + std::to_string(static_cast<uint32_t>(level)));
  }

  if (!rules_to_enable.empty()) {
    std::vector<std::unique_ptr<RewriteRule>> filtered_list;
    for (const auto& rule_name : rules_to_enable) {
      std::for_each(rules.begin(), rules.end(), [&](std::unique_ptr<RewriteRule>& item) {
        if ((item != nullptr) && (item->Name() == rule_name)) {
          filtered_list.push_back(std::move(item));
        }
      });
    }
    return filtered_list;
  }

  return rules;
}

std::unique_ptr<RuleBasedGraphTransformer> GenerateRuleBasedGraphTransformer(TransformerLevel level,
                                                                             const std::vector<std::string>& rules_to_enable,
                                                                             const std::unordered_set<std::string>& compatible_execution_providers) {
  auto rewrite_rules_to_register = GenerateRewriteRules(level, rules_to_enable);
  if (rewrite_rules_to_register.empty()) {
    return nullptr;
  }

  std::unique_ptr<RuleBasedGraphTransformer> rule_transformer =
      onnxruntime::make_unique<RuleBasedGraphTransformer>(GenerateRuleBasedTransformerName(level),
                                                          compatible_execution_providers);
  for (auto& entry : rewrite_rules_to_register) {
    rule_transformer->Register(std::move(entry));
  }

  return rule_transformer;
}

std::vector<std::unique_ptr<GraphTransformer>> GenerateTransformers(TransformerLevel level,
                                                                    const SessionOptions& session_options,
                                                                    const IExecutionProvider& execution_provider, /*required by constant folding*/
                                                                    const std::vector<std::string>& transformers_and_rules_to_enable) {
  std::vector<std::unique_ptr<GraphTransformer>> transformers;
  std::unique_ptr<RuleBasedGraphTransformer> rule_transformer = nullptr;
  bool enable_quant_qdq = session_options.GetConfigOrDefault(kOrtSessionOptionsEnableQuantQDQ, "1") == "1";
  bool enable_gelu_approximation = session_options.GetConfigOrDefault(kOrtSessionOptionsEnableGeluApproximation, "0") == "1";

  switch (level) {
    case TransformerLevel::Level1: {
      std::unordered_set<std::string> l1_execution_providers = {};

      transformers.emplace_back(onnxruntime::make_unique<CommonSubexpressionElimination>(l1_execution_providers));
      transformers.emplace_back(onnxruntime::make_unique<ConstantFolding>(execution_provider, enable_quant_qdq, l1_execution_providers));
      transformers.emplace_back(onnxruntime::make_unique<MatMulAddFusion>(l1_execution_providers));
      transformers.emplace_back(onnxruntime::make_unique<ReshapeFusion>(l1_execution_providers));
      transformers.emplace_back(onnxruntime::make_unique<FreeDimensionOverrideTransformer>(session_options.free_dimension_overrides));

      rule_transformer = GenerateRuleBasedGraphTransformer(level, transformers_and_rules_to_enable, l1_execution_providers);
    } break;

    case TransformerLevel::Level2: {
      std::unordered_set<std::string> cpu_execution_providers = {onnxruntime::kCpuExecutionProvider};

      // create rule based transformer consisting of all the level2 rewrite rules
      rule_transformer = GenerateRuleBasedGraphTransformer(level, transformers_and_rules_to_enable, cpu_execution_providers);

#ifndef DISABLE_CONTRIB_OPS
      transformers.emplace_back(onnxruntime::make_unique<GemmActivationFusion>(cpu_execution_providers));
      transformers.emplace_back(onnxruntime::make_unique<MatMulIntegerToFloatFusion>(cpu_execution_providers));
      transformers.emplace_back(onnxruntime::make_unique<DynamicQuantizeMatMulFusion>(cpu_execution_providers));

      std::unordered_set<std::string> cpu_acl_execution_providers = {onnxruntime::kCpuExecutionProvider, onnxruntime::kAclExecutionProvider};
      std::unordered_set<std::string> cpu_cuda_rocm_acl_armnn_execution_providers = {onnxruntime::kCpuExecutionProvider, onnxruntime::kCudaExecutionProvider, onnxruntime::kRocmExecutionProvider, onnxruntime::kAclExecutionProvider, onnxruntime::kArmNNExecutionProvider};

      transformers.emplace_back(onnxruntime::make_unique<ConvActivationFusion>(cpu_cuda_rocm_acl_armnn_execution_providers));

      const std::unordered_set<std::string> cuda_rocm_execution_providers = {onnxruntime::kCudaExecutionProvider, onnxruntime::kRocmExecutionProvider};
      const std::unordered_set<std::string> cpu_cuda_rocm_execution_providers = {onnxruntime::kCpuExecutionProvider, onnxruntime::kCudaExecutionProvider, onnxruntime::kRocmExecutionProvider};
      transformers.emplace_back(onnxruntime::make_unique<GeluFusion>(cpu_cuda_rocm_execution_providers));
      transformers.emplace_back(onnxruntime::make_unique<LayerNormFusion>(cpu_cuda_rocm_execution_providers));
      transformers.emplace_back(onnxruntime::make_unique<SimplifiedLayerNormFusion>(cpu_cuda_rocm_execution_providers));
      transformers.emplace_back(onnxruntime::make_unique<AttentionFusion>(cpu_cuda_rocm_execution_providers));
      transformers.emplace_back(onnxruntime::make_unique<EmbedLayerNormFusion>(cpu_cuda_rocm_execution_providers));

      transformers.emplace_back(onnxruntime::make_unique<BiasDropoutFusion>(cuda_rocm_execution_providers));
      transformers.emplace_back(onnxruntime::make_unique<MatmulTransposeFusion>(cpu_cuda_rocm_execution_providers));
      transformers.emplace_back(onnxruntime::make_unique<BiasGeluFusion>(cpu_cuda_rocm_execution_providers));
      transformers.emplace_back(onnxruntime::make_unique<BiasSoftmaxFusion>(cpu_cuda_rocm_execution_providers));
      transformers.emplace_back(onnxruntime::make_unique<SkipLayerNormFusion>(cpu_cuda_rocm_execution_providers));

      transformers.emplace_back(onnxruntime::make_unique<FastGeluFusion>(cpu_cuda_rocm_execution_providers));

<<<<<<< HEAD
      if (enable_gelu_approximation){
        transformers.emplace_back(onnxruntime::make_unique<GeluApproximation>(cpu_cuda_execution_providers));
      }

      transformers.emplace_back(onnxruntime::make_unique<MatMulScaleFusion>(cpu_cuda_execution_providers));
=======
      transformers.emplace_back(onnxruntime::make_unique<MatMulScaleFusion>(cpu_cuda_rocm_execution_providers));
>>>>>>> 2e3bbad1
#endif
    } break;

    case TransformerLevel::Level3: {
#ifndef DISABLE_CONTRIB_OPS
      // Register the NCHWc layout transformer if supported by the platform.
      if (MlasNchwcGetBlockSize() > 1) {
        transformers.emplace_back(onnxruntime::make_unique<NchwcTransformer>());
      }

      transformers.emplace_back(onnxruntime::make_unique<NhwcTransformer>());
#endif
    } break;

    default:
      ORT_ENFORCE(false, "Unsupported level " + std::to_string(static_cast<uint32_t>(level)));
      break;
  }

  // if the custom list to enable transformers\rules is empty then return the default generated transformers and rules
  // otherwise generate a filtered list based on the provided custom list.
  if (transformers_and_rules_to_enable.empty()) {
    if (rule_transformer != nullptr) {
      transformers.emplace_back(std::move(rule_transformer));
    }
    return transformers;
  }

<<<<<<< HEAD
=======
// Some transformers have side-effect like result is not exactly same.
// These transformers could only be enabled by custom transformer list.
#ifndef DISABLE_CONTRIB_OPS
  if (level == TransformerLevel::Level2) {
    std::unordered_set<std::string> cuda_rocm_execution_providers = {onnxruntime::kCudaExecutionProvider, onnxruntime::kRocmExecutionProvider};
    transformers.emplace_back(onnxruntime::make_unique<GeluApproximation>(cuda_rocm_execution_providers));
  }
#endif

>>>>>>> 2e3bbad1
  std::vector<std::unique_ptr<GraphTransformer>> filtered_list;
  // If the rule-based transformer is not empty, it should be included in the custom transformer list below.
  if (rule_transformer != nullptr) {
    filtered_list.emplace_back(std::move(rule_transformer));
  }
  // pick custom transformers enabled for this session
  for (const auto& t_name : transformers_and_rules_to_enable) {
    std::for_each(transformers.begin(), transformers.end(),
                  [&](std::unique_ptr<GraphTransformer>& item) {
                    if ((item != nullptr) && (item->Name() == t_name)) {
                      filtered_list.push_back(std::move(item));
                    }
                  });
  }
  return filtered_list;
}

}  // namespace optimizer_utils
}  // namespace onnxruntime<|MERGE_RESOLUTION|>--- conflicted
+++ resolved
@@ -166,15 +166,11 @@
 
       transformers.emplace_back(onnxruntime::make_unique<FastGeluFusion>(cpu_cuda_rocm_execution_providers));
 
-<<<<<<< HEAD
       if (enable_gelu_approximation){
-        transformers.emplace_back(onnxruntime::make_unique<GeluApproximation>(cpu_cuda_execution_providers));
+        transformers.emplace_back(onnxruntime::make_unique<GeluApproximation>(cpu_cuda_rocm_execution_providers));
       }
 
-      transformers.emplace_back(onnxruntime::make_unique<MatMulScaleFusion>(cpu_cuda_execution_providers));
-=======
       transformers.emplace_back(onnxruntime::make_unique<MatMulScaleFusion>(cpu_cuda_rocm_execution_providers));
->>>>>>> 2e3bbad1
 #endif
     } break;
 
@@ -203,18 +199,6 @@
     return transformers;
   }
 
-<<<<<<< HEAD
-=======
-// Some transformers have side-effect like result is not exactly same.
-// These transformers could only be enabled by custom transformer list.
-#ifndef DISABLE_CONTRIB_OPS
-  if (level == TransformerLevel::Level2) {
-    std::unordered_set<std::string> cuda_rocm_execution_providers = {onnxruntime::kCudaExecutionProvider, onnxruntime::kRocmExecutionProvider};
-    transformers.emplace_back(onnxruntime::make_unique<GeluApproximation>(cuda_rocm_execution_providers));
-  }
-#endif
-
->>>>>>> 2e3bbad1
   std::vector<std::unique_ptr<GraphTransformer>> filtered_list;
   // If the rule-based transformer is not empty, it should be included in the custom transformer list below.
   if (rule_transformer != nullptr) {
