// Copyright (c) Microsoft Corporation. All rights reserved.
// Licensed under the MIT License.

#include "optimizer_api.h"
#include "optimizer_utils.h"

#include <algorithm>
#include <deque>
#include <iterator>
#include <optional>

#include "core/framework/execution_provider.h"
#include "core/framework/tensorprotoutils.h"
#include "core/graph/graph_utils.h"
#include "core/graph/graph_viewer.h"
#include "core/optimizer/transpose_optimizer/layout_transformation_potentially_added_ops.h"
#include "core/providers/cpu/tensor/transpose.h"

using namespace ONNX_NAMESPACE;
using namespace ::onnxruntime::common;
using namespace onnx_layout_transformation;

namespace onnxruntime {
class ApiValueInfo final : public api::ValueInfoRef {
 private:
  NodeArg& node_arg_;

 public:
  explicit ApiValueInfo(NodeArg& node_arg) : node_arg_(node_arg) {}
  std::string_view Name() const override;
  std::optional<std::vector<int64_t>> Shape() const override;
  api::DataType DType() const override;

  void SetShape(const std::vector<int64_t>* shape) override;
  void PermuteDims(const std::vector<int64_t>& perm) override;
  void UnsqueezeDims(const std::vector<int64_t>& axes) override;

 private:
  ORT_DISALLOW_COPY_ASSIGNMENT_AND_MOVE(ApiValueInfo);
};

class ApiTensor final : public api::TensorRef {
 private:
  const onnx::TensorProto& tensor_proto_;
  const Path& model_path_;
  AllocatorPtr cpu_allocator_;

 public:
  explicit ApiTensor(const onnx::TensorProto& tensor_proto, const Path& model_path, AllocatorPtr cpu_allocator)
      : tensor_proto_(tensor_proto), model_path_(model_path), cpu_allocator_(std::move(cpu_allocator)) {}

  const onnx::TensorProto& TensorProto() {
    return tensor_proto_;
  }

  std::vector<int64_t> Shape() const override;
  size_t NumElements() const override;
  api::DataType DType() const override;
  std::vector<uint8_t> Data() const override;

 private:
  ORT_DISALLOW_COPY_ASSIGNMENT_AND_MOVE(ApiTensor);
};

class ApiNode final : public api::NodeRef {
 private:
  onnxruntime::Node& node_;
  Graph& graph_;

 public:
  explicit ApiNode(onnxruntime::Node& node, Graph& graph) : node_(node), graph_(graph) {}

  onnxruntime::Node& Node() {
    return node_;
  }

  std::string_view OpType() const override {
    return node_.OpType();
  }
  std::string_view Domain() const override {
    return node_.Domain();
  }
  std::vector<std::string_view> Inputs() const override;
  std::vector<std::string_view> Outputs() const override;
  std::optional<int64_t> GetAttributeInt(std::string_view name) const override;
  std::optional<std::string> GetAttributeString(std::string_view name) const override;
  std::optional<std::vector<int64_t>> GetAttributeInts(std::string_view name) const override;
  void SetAttributeInt(std::string_view name, int64_t value) override;
  void SetAttributeInts(std::string_view name, const std::vector<int64_t>& value) override;
  void CopyAttributes(const api::NodeRef& node) override;
  void ClearAttribute(std::string_view name) override;
  void SetInput(size_t i, std::string_view name) override;
  const std::string& GetExecutionProviderType() const override;
  virtual int SinceVersion() const override;

 private:
  ORT_DISALLOW_COPY_ASSIGNMENT_AND_MOVE(ApiNode);
};

class ApiGraph final : public api::GraphRef {
 private:
  onnxruntime::Graph& graph_;
  AllocatorPtr cpu_allocator_;
  const char* new_node_ep_;

 public:
  explicit ApiGraph(onnxruntime::Graph& graph, AllocatorPtr cpu_allocator, const char* new_node_ep)
      : graph_(graph), cpu_allocator_(std::move(cpu_allocator)), new_node_ep_(new_node_ep) {}

  onnxruntime::Graph& Graph() {
    return graph_;
  }

  std::optional<int64_t> Opset(std::string_view domain = "") const override;
  std::vector<std::unique_ptr<api::NodeRef>> Nodes() const override;
  std::unique_ptr<api::TensorRef> GetConstant(std::string_view name) const override;
  std::unique_ptr<api::TensorRef> GetLocalConstant(std::string_view name) const override;
  std::unique_ptr<api::ValueInfoRef> GetValueInfo(std::string_view name) const override;
  std::unique_ptr<api::ValueConsumers> GetValueConsumers(std::string_view name) const override;
  std::unique_ptr<api::NodeRef> GetNodeProducingOutput(std::string_view name) const override;
  void TransposeInitializer(std::string_view name, const std::vector<int64_t>& perm) override;
  void ReshapeInitializer(std::string_view name, const std::vector<int64_t>& shape) override;
  std::unique_ptr<api::NodeRef> AddNode(std::string_view op_type, const std::vector<std::string_view>& inputs,
                                        size_t num_outputs = 1, std::string_view domain = "") override;

  std::unique_ptr<api::NodeRef> CopyNode(const api::NodeRef& source_node, std::string_view op_type,
                                         std::string_view domain = "",
                                         std::optional<int> since_version = std::nullopt) override;
  void RemoveNode(api::NodeRef& node) override;
  void RemoveInitializer(std::string_view name) override;
  std::string_view AddInitializer(api::DataType dtype, const std::vector<int64_t>& shape,
                                  const std::vector<uint8_t>& data) override;
  void MoveOutput(api::NodeRef& src_node, size_t src_idx, api::NodeRef& dst_node, size_t dst_idx) override;
  void CopyValueInfo(std::string_view src_name, std::string_view dst_name) override;
  bool HasValueConsumers(std::string_view name) const override;

 private:
  ORT_DISALLOW_COPY_ASSIGNMENT_AND_MOVE(ApiGraph);
};

// <ApiValueInfo>
std::string_view ApiValueInfo::Name() const {
  return node_arg_.Name();
}

const onnx::TensorShapeProto* GetNodeArgShape(const NodeArg* node_arg) {
  if (node_arg == nullptr) {
    return nullptr;
  }

  const auto* type = node_arg->TypeAsProto();
  if (type == nullptr) {
    return nullptr;
  }

  return utils::TryGetShape(*type);
}

std::optional<std::vector<int64_t>> ApiValueInfo::Shape() const {
  const auto* shape_proto = GetNodeArgShape(&node_arg_);
  if (shape_proto == nullptr) {
    return std::nullopt;
  }

  TensorShape shape = utils::GetTensorShapeFromTensorShapeProto(*shape_proto);
  const auto dims = shape.GetDims();
  std::vector<int64_t> result;
  result.reserve(dims.size());
  result.assign(dims.begin(), dims.end());
  return result;
}

api::DataType ApiValueInfo::DType() const {
  const auto* type = node_arg_.TypeAsProto();
  if (!utils::HasTensorType(*type)) {
    return api::DataType::UNDEFINED;
  }

  if (!utils::HasElementType(*type)) {
    return api::DataType::UNDEFINED;
  }

  return gsl::narrow_cast<api::DataType>(type->tensor_type().elem_type());
}

void ApiValueInfo::SetShape(const std::vector<int64_t>* shape) {
  if (shape == nullptr) {
    node_arg_.ClearShape();
    return;
  }

  TensorShapeProto new_shape;
  for (int64_t d : *shape) {
    auto* dim = new_shape.add_dim();
    if (d > 0) {
      dim->set_dim_value(d);
    }
  }

  node_arg_.SetShape(new_shape);
}

void ApiValueInfo::PermuteDims(const std::vector<int64_t>& perm) {
  const auto* shape_proto = GetNodeArgShape(&node_arg_);
  if (shape_proto == nullptr) {
    return;
  }

  ORT_ENFORCE(perm.size() == gsl::narrow_cast<size_t>(shape_proto->dim_size()),
              "Permutation length ", perm.size(), " does not match rank ", shape_proto->dim_size());
  TensorShapeProto new_shape;
  for (int64_t p : perm) {
    int p_int = gsl::narrow_cast<int>(p);
    ORT_ENFORCE(0 <= p && p_int < shape_proto->dim_size(),
                "Permutation entry ", p, " out of bounds for shape ", shape_proto->dim_size());
    auto& dim = *new_shape.add_dim();
    const auto& src_dim = shape_proto->dim(p_int);
    dim = src_dim;
  }

  node_arg_.SetShape(new_shape);
}

void ApiValueInfo::UnsqueezeDims(const std::vector<int64_t>& axes) {
  const auto* shape_proto = GetNodeArgShape(&node_arg_);
  if (shape_proto == nullptr) {
    return;
  }

  size_t rank = shape_proto->dim_size();
  TensorShapeProto new_shape;
  int j = 0;
  int64_t i = 0;
  while (true) {
    if (std::find(axes.begin(), axes.end(), i) != axes.end()) {
      new_shape.add_dim()->set_dim_value(1);
    } else if (gsl::narrow_cast<size_t>(j) < rank) {
      auto& dim = *new_shape.add_dim();
      const auto& src_dim = shape_proto->dim(j);
      dim = src_dim;
      ++j;
    } else {
      break;
    }
    ++i;
  }

  node_arg_.SetShape(new_shape);
}
// </ApiValueInfo>

// <ApiTensor>
std::vector<int64_t> ApiTensor::Shape() const {
  TensorShape shape = utils::GetTensorShapeFromTensorProto(tensor_proto_);
  const auto dims = shape.GetDims();
  return std::vector<int64_t>{dims.begin(), dims.end()};
}

size_t ApiTensor::NumElements() const {
  int64_t size = utils::GetTensorShapeFromTensorProto(tensor_proto_).Size();
  ORT_ENFORCE(size >= 0, "Failed to get size of TensorProto");
  return gsl::narrow_cast<size_t>(size);
}

api::DataType ApiTensor::DType() const {
  return gsl::narrow_cast<api::DataType>(tensor_proto_.data_type());
}

std::vector<uint8_t> ApiTensor::Data() const {
  // Reading tensor values from tensor_proto requires some work because of external storage and special/raw_data fields
  const DataTypeImpl* tensor_dtype = DataTypeImpl::TensorTypeFromONNXEnum(tensor_proto_.data_type())->GetElementType();
  auto tensor_shape_dims = utils::GetTensorShapeFromTensorProto(tensor_proto_);
  TensorShape tensor_shape{std::move(tensor_shape_dims)};
  onnxruntime::Tensor tensor(tensor_dtype, tensor_shape, cpu_allocator_);
  ORT_THROW_IF_ERROR(utils::TensorProtoToTensor(Env::Default(), model_path_.ToPathString().c_str(),
                                                tensor_proto_, tensor));
  size_t num_bytes = gsl::narrow_cast<size_t>(tensor.SizeInBytes());
  const uint8_t* data = static_cast<const uint8_t*>(tensor.DataRaw());
  return std::vector<uint8_t>(data, data + num_bytes);
}
// </ApiTensor>

// <ApiNode>
std::vector<std::string_view> NodeArgsToStrings(ConstPointerContainer<std::vector<NodeArg*>> node_args) {
  std::vector<std::string_view> result;
  result.reserve(node_args.size());
  for (const auto* arg : node_args) {
    result.push_back(arg->Name());
  }

  return result;
}

std::vector<std::string_view> ApiNode::Inputs() const {
  return NodeArgsToStrings(node_.InputDefs());
}

std::vector<std::string_view> ApiNode::Outputs() const {
  return NodeArgsToStrings(node_.OutputDefs());
}

std::optional<int64_t> ApiNode::GetAttributeInt(std::string_view name) const {
  const onnx::AttributeProto* attr = graph_utils::GetNodeAttribute(node_, std::string(name));
  if (attr == nullptr || attr->type() != onnx::AttributeProto_AttributeType_INT) {
    return std::nullopt;
  }

  return attr->i();
}

std::optional<std::string> ApiNode::GetAttributeString(std::string_view name) const {
  const onnx::AttributeProto* attr = graph_utils::GetNodeAttribute(node_, std::string(name));
  if (attr == nullptr || attr->type() != onnx::AttributeProto_AttributeType_STRING) {
    return std::nullopt;
  }

  return attr->s();
}

std::optional<std::vector<int64_t>> ApiNode::GetAttributeInts(std::string_view name) const {
  const onnx::AttributeProto* attr = graph_utils::GetNodeAttribute(node_, std::string(name));
  if (attr == nullptr || attr->type() != onnx::AttributeProto_AttributeType_INTS) {
    return std::nullopt;
  }

  std::vector<int64_t> value;
  const auto& ints = attr->ints();
  value.reserve(ints.size());
  for (int64_t x : ints) {
    value.push_back(x);
  }

  return value;
}

void ApiNode::SetAttributeInt(std::string_view name, int64_t value) {
  node_.AddAttribute(std::string(name), value);
}

void ApiNode::SetAttributeInts(std::string_view name, const std::vector<int64_t>& value) {
  node_.AddAttribute(std::string(name), value);
}

void ApiNode::CopyAttributes(const api::NodeRef& node) {
  const ApiNode& ort_node = static_cast<const ApiNode&>(node);
  const NodeAttributes& attributes = ort_node.node_.GetAttributes();
  for (const auto& pair : attributes) {
    node_.AddAttributeProto(pair.second);
  }
}

void ApiNode::ClearAttribute(std::string_view name) {
  node_.ClearAttribute(std::string(name));
}

void ApiNode::SetInput(size_t i, std::string_view name) {
  // name could be empty to represent a missing optional.
  const std::string name_str(name);
  NodeArg* new_node_arg = &graph_.GetOrCreateNodeArg(name_str, nullptr);
  auto& mutable_input_defs = node_.MutableInputDefs();

  // Pad with optionals if needed
  while (i >= mutable_input_defs.size()) {
    NodeArg& node_arg = graph_.GetOrCreateNodeArg("", nullptr);
    mutable_input_defs.push_back(&node_arg);

    std::vector<int32_t>& args_count = node_.MutableInputArgsCount();
    size_t j = mutable_input_defs.size() - 1;
    if (j < args_count.size() && args_count[j] == 0) {
      // New input fills missing optional
      args_count[j] = 1;
    } else {
      // Append 1. Technically wrong if last input is variadic (but it never is)
      args_count.push_back(1);
    }
  }

  NodeArg* old_node_arg = mutable_input_defs[i];
  if (old_node_arg->Exists()) {
    // Input may be referenced multiple times. Only remove from consumers if all references are gone.
    size_t usages = std::count(mutable_input_defs.begin(), mutable_input_defs.end(), old_node_arg);
    if (usages == 1) {
      graph_.RemoveConsumerNode(old_node_arg->Name(), &node_);
    }

    const auto* old_node = graph_.GetProducerNode(old_node_arg->Name());
    if (old_node != nullptr) {
      int inp_node_out_index = graph_utils::GetNodeOutputIndexFromOutputName(*old_node, old_node_arg->Name());
      graph_.RemoveEdge(old_node->Index(), node_.Index(), inp_node_out_index, gsl::narrow_cast<int>(i));
    }
  }

  mutable_input_defs[i] = new_node_arg;
  if (new_node_arg->Exists()) {
    graph_.AddConsumerNode(name_str, &node_);
    const auto* inp_node = graph_.GetProducerNode(name_str);
    if (inp_node != nullptr) {
      int inp_node_out_index = graph_utils::GetNodeOutputIndexFromOutputName(*inp_node, name_str);
      graph_.AddEdge(inp_node->Index(), node_.Index(), inp_node_out_index, gsl::narrow_cast<int>(i));
    }
  }
}

const std::string& ApiNode::GetExecutionProviderType() const {
  return node_.GetExecutionProviderType();
}

int ApiNode::SinceVersion() const {
  return node_.SinceVersion();
}

// </ApiNode>

std::optional<int64_t> ApiGraph::Opset(std::string_view domain) const {
  const auto& version_map = graph_.DomainToVersionMap();
  auto match = version_map.find(std::string(domain));
  if (match == version_map.end()) {
    return std::nullopt;
  }

  return match->second;
}

std::vector<std::unique_ptr<api::NodeRef>> ApiGraph::Nodes() const {
  GraphViewer graph_viewer(graph_);
  std::vector<std::unique_ptr<api::NodeRef>> nodes;
  const auto& sorted_nodes = graph_viewer.GetNodesInTopologicalOrder();
  nodes.reserve(sorted_nodes.size());
  for (NodeIndex index : sorted_nodes) {
    auto& node = *graph_.GetNode(index);
    nodes.push_back(std::make_unique<ApiNode>(node, graph_));
  }

  return nodes;
}

std::unique_ptr<api::TensorRef> ApiGraph::GetConstant(std::string_view name) const {
  const auto* tensor = graph_.GetConstantInitializer(std::string(name), /*check_outer_scope*/ true);
  if (tensor == nullptr) {
    return nullptr;
  }

  return std::make_unique<ApiTensor>(*tensor, graph_.ModelPath(), cpu_allocator_);
}

std::unique_ptr<api::TensorRef> ApiGraph::GetLocalConstant(std::string_view name) const {
  const auto* tensor = graph_.GetConstantInitializer(std::string(name), /*check_outer_scope*/ false);
  if (tensor == nullptr) {
    return nullptr;
  }

  return std::make_unique<ApiTensor>(*tensor, graph_.ModelPath(), cpu_allocator_);
}

std::unique_ptr<api::ValueInfoRef> ApiGraph::GetValueInfo(std::string_view name) const {
  NodeArg* node_arg_ = graph_.GetNodeArg(std::string(name));
  ORT_ENFORCE(node_arg_ != nullptr, "No NodeArg found for name ", name);
  return std::make_unique<ApiValueInfo>(*node_arg_);
}

std::unique_ptr<api::ValueConsumers> ApiGraph::GetValueConsumers(std::string_view name) const {
  auto consumers = std::make_unique<api::ValueConsumers>();
  consumers->comprehensive = true;
  // Consumers from GetConsumerNodes can be normal (explicit) inputs or implicit inputs used in subgraphs
  auto nodes = graph_.GetConsumerNodes(std::string(name));
  for (const auto* node : nodes) {
    // An input can technically be both an implicit input and an explicit inputs if used statically in a loop subgraph
    // and passed as an initial value for an input to that subgraph.
    for (const auto* input : node->ImplicitInputDefs()) {
      if (input->Exists() && input->Name() == name) {
        consumers->comprehensive = false;
        break;
      }
    }

    for (const auto* input : node->InputDefs()) {
      if (input->Exists() && input->Name() == name) {
        consumers->nodes.push_back(std::make_unique<ApiNode>(*graph_.GetNode(node->Index()), graph_));
        break;
      }
    }
  }

  const auto& graph_outputs = graph_.GetOutputs();
  for (const auto* output : graph_outputs) {
    if (output->Name() == name) {
      consumers->comprehensive = false;
    }
  }

  return consumers;
}

bool ApiGraph::HasValueConsumers(std::string_view name) const {
  auto nodes = graph_.GetConsumerNodes(std::string(name));
  if (nodes.size() > 0) {
    return true;
  }

  const auto& graph_outputs = graph_.GetOutputs();
  for (const auto* output : graph_outputs) {
    if (output->Name() == name) {
      return true;
    }
  }

  return false;
}

std::unique_ptr<api::NodeRef> ApiGraph::GetNodeProducingOutput(std::string_view name) const {
  auto* node = graph_.GetMutableProducerNode(std::string(name));
  if (node == nullptr) {
    return nullptr;
  }

  return std::make_unique<ApiNode>(*node, graph_);
}

void ApiGraph::TransposeInitializer(std::string_view name, const std::vector<int64_t>& perm) {
  const ONNX_NAMESPACE::TensorProto* tensor_proto = nullptr;
  const std::string name_str(name);
  bool success = graph_.GetInitializedTensor(name_str, tensor_proto);
  ORT_ENFORCE(success, "Failed to find initializer for name: ", name_str);
  const DataTypeImpl* tensor_dtype = DataTypeImpl::TensorTypeFromONNXEnum(tensor_proto->data_type())->GetElementType();
  auto tensor_shape_dims = utils::GetTensorShapeFromTensorProto(*tensor_proto);
  TensorShape tensor_shape{tensor_shape_dims};
  Tensor in_tensor(tensor_dtype, tensor_shape, cpu_allocator_);

  std::vector<int64_t> new_tensor_shape_dims;
  std::vector<size_t> permutations;
  permutations.reserve(perm.size());
  new_tensor_shape_dims.reserve(perm.size());
  for (int64_t p : perm) {
    size_t p_size_t = gsl::narrow_cast<size_t>(p);
    permutations.push_back(p_size_t);
    new_tensor_shape_dims.push_back(tensor_shape_dims[p_size_t]);
  }

  TensorShape new_tensor_shape(new_tensor_shape_dims);
  Tensor out_tensor(tensor_dtype, new_tensor_shape, cpu_allocator_);

  ORT_THROW_IF_ERROR(utils::TensorProtoToTensor(Env::Default(), graph_.ModelPath().ToPathString().c_str(),
                                                *tensor_proto, in_tensor));

  ORT_THROW_IF_ERROR(Transpose::DoTranspose(permutations, in_tensor, out_tensor));

  auto& node_arg = *graph_.GetNodeArg(name_str);
  TensorShapeProto new_shape;
  for (int64_t d : new_tensor_shape_dims) {
    new_shape.add_dim()->set_dim_value(d);
  }

  node_arg.SetShape(new_shape);

  ONNX_NAMESPACE::TensorProto new_tensor_proto = utils::TensorToTensorProto(out_tensor, name_str);
  graph_.RemoveInitializedTensor(name_str);
  graph_.AddInitializedTensor(new_tensor_proto);
}

void ApiGraph::ReshapeInitializer(std::string_view name, const std::vector<int64_t>& shape) {
  const std::string name_str(name);
  const ONNX_NAMESPACE::TensorProto* tensor_proto = nullptr;
  bool success = graph_.GetInitializedTensor(name_str, tensor_proto);
  ORT_ENFORCE(success, "Failed to find initializer to reshape with name ", name);
  int64_t new_num_elts = 1;
  for (int64_t d : shape) {
    new_num_elts *= d;
  }

  int64_t old_num_elts = 1;
  for (int64_t d : tensor_proto->dims()) {
    old_num_elts *= d;
  }

  ORT_ENFORCE(new_num_elts == old_num_elts, "Cannot reshape initializer ", name,
              " to have different number of elements");

  auto new_tensor_proto = ONNX_NAMESPACE::TensorProto(*tensor_proto);
  new_tensor_proto.clear_dims();
  for (int64_t d : shape) {
    new_tensor_proto.add_dims(d);
  }

  graph_.RemoveInitializedTensor(name_str);
  graph_.AddInitializedTensor(new_tensor_proto);

  auto* node_arg = graph_.GetNodeArg(name_str);
  TensorShapeProto new_shape;
  for (int64_t d : shape) {
    new_shape.add_dim()->set_dim_value(d);
  }

  node_arg->SetShape(new_shape);
}

static Node& CreateNodeHelper(onnxruntime::Graph& graph, std::string_view op_type,
                              const std::vector<std::string_view>& inputs, size_t num_outputs,
                              std::string_view domain, int since_version, std::string_view node_ep) {
  const std::string op_type_str(op_type);
  std::string name = graph.GenerateNodeName(op_type_str);
  std::vector<NodeArg*> input_args;
  std::vector<NodeArg*> output_args;

  input_args.reserve(inputs.size());
  for (const auto& input : inputs) {
    NodeArg* arg;
    if (input == "") {
      arg = &graph.GetOrCreateNodeArg("", nullptr);
    } else {
      arg = graph.GetNodeArg(std::string(input));
    }
    input_args.push_back(arg);
  }

  output_args.reserve(num_outputs);
  for (size_t i = 0; i < num_outputs; ++i) {
    std::string output = graph.GenerateNodeArgName(inputs.empty() ? "" : std::string(inputs.front()) + name + "_out" + std::to_string(i));
    NodeArg* arg = &graph.GetOrCreateNodeArg(output, nullptr);
    output_args.push_back(arg);
  }

  std::vector<NodeArg*> outputs;
  Node& node = graph.AddNode(name, op_type_str, "Added in transpose optimizer", input_args, output_args, nullptr,
                             std::string(domain));

  if (node.SinceVersion() == -1) {
    node.SetSinceVersion(since_version);
  }

  node.SetExecutionProviderType(std::string(node_ep));

  for (size_t i = 0; i < input_args.size(); ++i) {
    NodeArg* arg = input_args[i];
    if (arg->Exists()) {
      const std::string& name_str = arg->Name();
      graph.AddConsumerNode(name_str, &node);
      const auto* inp_node = graph.GetProducerNode(name_str);
      if (inp_node != nullptr) {
        int inp_node_out_index = graph_utils::GetNodeOutputIndexFromOutputName(*inp_node, name_str);
        graph.AddEdge(inp_node->Index(), node.Index(), inp_node_out_index, gsl::narrow_cast<int>(i));
      }
    }
  }

  for (NodeArg* arg : output_args) {
    graph.UpdateProducerNode(arg->Name(), node.Index());
  }

#if !defined(ORT_MINIMAL_BUILD)
  // add schema to make it equivalent with the other nodes in the graph created by Graph::Resolve()
  // EPs may do kernel lookup during GetCapability which requires the schema
  graph.SetOpSchemaFromRegistryForNode(node);
#endif

  return node;
}

static std::optional<int> GetLayoutTransformationPotentiallyAddedOpSinceVersion(
    std::string_view domain, std::string_view op_type, int opset_version) {
  auto compare_ignoring_since_version = [](const OpIdentifierWithStringViews& a, const OpIdentifierWithStringViews& b) {
    if (a.domain == b.domain) {
      return a.op_type < b.op_type;
    }
    return a.domain < b.domain;
  };

  const auto [range_begin, range_end] =
      std::equal_range(kLayoutTransformationPotentiallyAddedOps.begin(),
                       kLayoutTransformationPotentiallyAddedOps.end(),
                       OpIdentifierWithStringViews{domain, op_type, 0},
                       compare_ignoring_since_version);

  // versions are in increasing order
  // search backwards for largest since version <= opset_version
  const auto range_rbegin = std::make_reverse_iterator(range_end),
             range_rend = std::make_reverse_iterator(range_begin);

  const auto result =
      std::find_if(range_rbegin, range_rend,
                   [&opset_version](const OpIdentifierWithStringViews& a) {
                     return a.since_version <= opset_version;
                   });

  if (result != range_rend) {
    return result->since_version;
  }

  return std::nullopt;
}

// Based on the opset version imported for this model, returns the since version for the node.
static int GetSinceVersionForNewOp(std::string_view op_type, std::string_view domain,
                                   const std::unordered_map<std::string, int>& domain_to_version_map) {
  // TODO do we need this check? we will also check kLayoutTransformationPotentiallyAddedOps
  ORT_ENFORCE(domain == kOnnxDomain, "Transpose optimizer is expected to add only onnx domain ops. Domain: ",
              domain, " provided for op: ", op_type);

  const auto opset_import_iter = domain_to_version_map.find(std::string(domain));
  ORT_ENFORCE(opset_import_iter != domain_to_version_map.end(), domain, " domain not found in opset imports.");

  const int opset_version = opset_import_iter->second;
  const auto since_version = GetLayoutTransformationPotentiallyAddedOpSinceVersion(domain, op_type, opset_version);
  ORT_ENFORCE(since_version.has_value(),
              "Transpose Optimizer is adding an unexpected node: ", op_type,
              "An entry for this node should be added in kLayoutTransformationPotentiallyAddedOps.");

  return *since_version;
}

std::unique_ptr<api::NodeRef> ApiGraph::AddNode(std::string_view op_type,
                                                const std::vector<std::string_view>& inputs, size_t num_outputs,
                                                std::string_view domain) {
  int since_version = GetSinceVersionForNewOp(op_type, domain, graph_.DomainToVersionMap());
  Node& node = CreateNodeHelper(graph_, op_type, inputs, num_outputs,
                                domain, since_version, new_node_ep_ != nullptr ? new_node_ep_ : "");

  return std::make_unique<ApiNode>(node, graph_);
}

std::unique_ptr<api::NodeRef> ApiGraph::CopyNode(const api::NodeRef& source_node, std::string_view op_type,
                                                 std::string_view domain, std::optional<int> since_version) {
  const int new_node_since_version = since_version.has_value() ? *since_version : source_node.SinceVersion();
  Node& node = CreateNodeHelper(graph_, op_type, source_node.Inputs(),
                                source_node.Outputs().size(), domain, new_node_since_version,
                                source_node.GetExecutionProviderType());

  std::unique_ptr<api::NodeRef> new_node = std::make_unique<ApiNode>(node, graph_);
  new_node->CopyAttributes(source_node);

  return new_node;
}

void ApiGraph::RemoveNode(api::NodeRef& node) {
  Node& ort_node = static_cast<ApiNode&>(node).Node();
  for (const auto* node_arg : ort_node.InputDefs()) {
    if (node_arg->Exists()) {
      graph_.RemoveConsumerNode(node_arg->Name(), &ort_node);
    }
  }

  graph_.RemoveNode(ort_node.Index());
}

void ApiGraph::RemoveInitializer(std::string_view name) {
  graph_.RemoveInitializedTensor(std::string(name));
}

std::string_view ApiGraph::AddInitializer(api::DataType dtype, const std::vector<int64_t>& shape,
                                          const std::vector<uint8_t>& data) {
  std::string name = graph_.GenerateNodeArgName("const_transpose_optimizer");

  ONNX_NAMESPACE::TensorProto tensor_proto;
  tensor_proto.set_data_type(gsl::narrow_cast<int32_t>(dtype));
  tensor_proto.set_name(name);
  tensor_proto.set_raw_data(data.data(), data.size());
  for (int64_t dim : shape) {
    tensor_proto.add_dims(dim);
  }

  const auto& node_arg = graph_utils::AddInitializer(graph_, tensor_proto);
  return node_arg.Name();
}

void ApiGraph::MoveOutput(api::NodeRef& src_node, size_t src_idx, api::NodeRef& dst_node, size_t dst_idx) {
  Node& src_ort_node = static_cast<ApiNode&>(src_node).Node();
  Node& dst_ort_node = static_cast<ApiNode&>(dst_node).Node();

  std::vector<NodeArg*>& src_output_defs = src_ort_node.MutableOutputDefs();
  std::vector<NodeArg*>& dst_output_defs = dst_ort_node.MutableOutputDefs();
  const NodeArg* node_arg = src_output_defs[src_idx];
  const std::string& node_arg_name = node_arg->Name();
  dst_output_defs[dst_idx] = src_output_defs[src_idx];
  NodeIndex dst_node_idx = dst_ort_node.Index();
  NodeIndex src_node_idx = src_ort_node.Index();
  graph_.UpdateProducerNode(node_arg_name, dst_node_idx);

  auto output_edges = graph_utils::GraphEdge::GetNodeOutputEdges(src_ort_node, src_idx);
  int dst_idx_int = gsl::narrow_cast<int>(dst_idx);
  for (auto cur = output_edges.cbegin(), end = output_edges.cend(); cur != end; ++cur) {
    graph_.AddEdge(dst_node_idx, cur->dst_node, dst_idx_int, gsl::narrow_cast<int>(cur->dst_arg_index));
  }

  graph_utils::GraphEdge::RemoveGraphEdges(graph_, output_edges);

  std::string new_name = graph_.GenerateNodeArgName(node_arg->Name());
  src_output_defs[src_idx] = &graph_.GetOrCreateNodeArg(new_name, nullptr);
  graph_.UpdateProducerNode(new_name, src_node_idx);
}

void ApiGraph::CopyValueInfo(std::string_view src_name, std::string_view dst_name) {
  const NodeArg* src_arg = graph_.GetNodeArg(std::string(src_name));
  if (!src_arg) {
    return;
  }

  const TypeProto* src_type = src_arg->TypeAsProto();
  if (!src_type) {
    return;
  }

  NodeArg& dst_arg = graph_.GetOrCreateNodeArg(std::string(dst_name), nullptr);

  if (auto* dst_type = dst_arg.TypeAsProto(); dst_type != nullptr) {
    int32_t src_data_element_type;
    utils::TryGetElementDataType(*src_type, src_data_element_type);
    int32_t dst_data_element_type;
    const bool dst_data_element_type_present = utils::TryGetElementDataType(*dst_type, dst_data_element_type);

    ORT_ENFORCE(dst_type->value_case() == src_type->value_case() &&
                    (!dst_data_element_type_present || dst_data_element_type == src_data_element_type),
                "Existing destination type is not compatible with source type.");
  }

  graph_.SetNodeArgType(dst_arg, *src_type);
}

std::unique_ptr<api::GraphRef> MakeApiGraph(onnxruntime::Graph& graph, AllocatorPtr cpu_allocator,
                                            const char* new_node_ep) {
  return std::make_unique<ApiGraph>(graph, std::move(cpu_allocator), new_node_ep);
}

std::unique_ptr<api::NodeRef> MakeApiNode(onnxruntime::Graph& graph, onnxruntime::Node& node) {
  return std::make_unique<ApiNode>(node, graph);
}

onnxruntime::Graph& GraphFromApiGraph(onnx_layout_transformation::api::GraphRef& graph) {
  return static_cast<ApiGraph&>(graph).Graph();
}

onnxruntime::Node& NodeFromApiNode(onnx_layout_transformation::api::NodeRef& node) {
  return static_cast<ApiNode&>(node).Node();
}

namespace layout_transformer {

const std::unordered_set<std::string_view>& GetORTLayoutSensitiveOps() {
  static std::unordered_set<std::string_view> ort_layout_sensitive_ops = []() {
    const auto& layout_sensitive_ops = onnx_layout_transformation::GetLayoutSensitiveOps();
<<<<<<< HEAD
#if !defined(USE_CUDA) && !defined(USE_ROCM) && !defined(USE_QNN)
=======
#if !defined(USE_CUDA) && !defined(USE_ROCM)
>>>>>>> 8372c86e
    std::unordered_set<std::string_view> ort_specific_ops = {"FusedConv", "QLinearAveragePool", "QLinearGlobalAveragePool"};
#else
    std::unordered_set<std::string_view> ort_specific_ops = {"Resize", "FusedConv", "QLinearAveragePool", "QLinearGlobalAveragePool"};
#endif
    ort_specific_ops.insert(layout_sensitive_ops.cbegin(), layout_sensitive_ops.cend());
    return ort_specific_ops;
  }();

  return ort_layout_sensitive_ops;
}

Status TransformLayoutForEP(Graph& graph, bool& modified, const IExecutionProvider& execution_provider) {
  // sub graph recurse will be added later
  auto api_graph = MakeApiGraph(graph, execution_provider.GetAllocator(OrtMemTypeDefault), nullptr);
  const auto& layout_sensitive_ops = GetORTLayoutSensitiveOps();

  for (auto& node : api_graph->Nodes()) {
    if (layout_sensitive_ops.count(node->OpType())) {
      if (node->GetExecutionProviderType() != execution_provider.Type()) {
        continue;
      }

      auto domain = node->Domain();
      // Skip if domain is incorrect
      if (domain != kOnnxDomain && domain != kMSDomain) {
        continue;
      }

      // if already transformed then change the domain to kMSInternalNHWCDomain this way the EP
      // knows this op is in the expected format.
      if (node->GetAttributeIntDefault("channels_last", 0) == 1) {
        onnx_layout_transformation::SwapNodeOpTypeAndDomain(*api_graph, *node, node->OpType(), kMSInternalNHWCDomain);
        // Changing the domain for the node requires creating a new node and replacing the old one
        // therefore set the modified flag.
        modified = true;
        continue;
      }

      // Skip if unknown rank
      auto shape = api_graph->GetValueInfo(node->Inputs()[0])->Shape();
      if (!shape.has_value()) {
        continue;
      }

      // Convert to channels last
      size_t rank = shape->size();

      bool has_channel_last_attr = node->GetAttributeInt("channels_last").has_value() ? true : false;
      if (has_channel_last_attr) {
        node->SetAttributeInt("channels_last", 1);
      }

      auto input_perm = onnx_layout_transformation::ChannelFirstToLastPerm(rank);
      auto output_perm = onnx_layout_transformation::ChannelLastToFirstPerm(rank);

      // Except for resize and convolution ops, all the other layout sensitive ops only require layout transformation
      // for 0th input and output. For resize, add the other relevant inputs which need conversion. For Conv - layout
      // transformer only converts layout for 0th input, weights should be handled by every EP.
      if (node->OpType() == "Resize") {
        // Older versions of resize have a bug where ROI and Scales cannot be made empty inputs. To handle this case,
        // we need to jump a few extra hoops to make sure its inputs are correctly handled. Current code skips
        // layout conversion for ROI because it needs special handling as ROI size is 2*rank.
        // Enable passing in ROI for layout conversion when an EP which supports ROI starts using layout transformer.
        // NNAPI which currently uses layout transformer does not support it.
        std::vector<const std::vector<int64_t>*> input_perms{&input_perm, nullptr};
        for (size_t i = 2; i < node->Inputs().size(); i++) {
          auto constant = api_graph->GetConstant(node->Inputs()[i]);
          if (constant != nullptr && constant->Data().size() > 0) {
            input_perms.push_back(&input_perm);
          } else {
            input_perms.push_back(nullptr);
          }
        }
        onnx_layout_transformation::WrapTransposesAroundNode(*api_graph, *node, input_perms, {&output_perm});
      } else {
        onnx_layout_transformation::WrapTransposesAroundNode(*api_graph, *node, {&input_perm}, {&output_perm});
      }

      [[maybe_unused]] auto new_node_ref =
        onnx_layout_transformation::SwapNodeOpTypeAndDomain(*api_graph, *node, node->OpType(), kMSInternalNHWCDomain);

#if !defined(ORT_MINIMAL_BUILD)
      // Set the schema if one is available. This keeps the node equivalent with the state of the original ONNX
      // node (if possible - some replacement nodes do not have a schema).
      //
      Node& new_node = NodeFromApiNode(*new_node_ref);
      // add schema if available.
      // not guaranteed to be (compiling EP doesn't need schemas, not available in minimal build
      graph.SetOpSchemaFromRegistryForNode(new_node);
#endif
      modified = true;
    }
  }

  if (modified) {
    OptimizeResult result =
        onnx_layout_transformation::Optimize(*api_graph, /*allow_extended_ops*/ true, execution_provider.Type(),
                                             onnx_layout_transformation::OptimizerMode::OPTIMIZE_LAYOUT_TRANSFORM,
                                             layout_sensitive_ops);
    if (result.error_msg) {
      return ORT_MAKE_STATUS(ONNXRUNTIME, FAIL, "Optimization after layout transformation failed: ",
                             result.error_msg.value());
    }
  }

  return Status::OK();
}

bool IsSupportedOpset(const Graph& graph) {
  const auto& version_map = graph.DomainToVersionMap();
  const auto& onnx_version = version_map.find(kOnnxDomain);
  return (onnx_version != version_map.end() &&
          onnx_version->second >= onnx_layout_transformation::kMinSupportedOpset &&
          onnx_version->second <= kMaxSupportedOpset);
}

}  // namespace layout_transformer
}  // namespace onnxruntime<|MERGE_RESOLUTION|>--- conflicted
+++ resolved
@@ -614,7 +614,7 @@
 
   output_args.reserve(num_outputs);
   for (size_t i = 0; i < num_outputs; ++i) {
-    std::string output = graph.GenerateNodeArgName(inputs.empty() ? "" : std::string(inputs.front()) + name + "_out" + std::to_string(i));
+    std::string output = graph.GenerateNodeArgName(name + "_out" + std::to_string(i));
     NodeArg* arg = &graph.GetOrCreateNodeArg(output, nullptr);
     output_args.push_back(arg);
   }
@@ -782,7 +782,7 @@
 
   graph_utils::GraphEdge::RemoveGraphEdges(graph_, output_edges);
 
-  std::string new_name = graph_.GenerateNodeArgName(node_arg->Name());
+  std::string new_name = graph_.GenerateNodeArgName(src_ort_node.Name());
   src_output_defs[src_idx] = &graph_.GetOrCreateNodeArg(new_name, nullptr);
   graph_.UpdateProducerNode(new_name, src_node_idx);
 }
@@ -836,11 +836,7 @@
 const std::unordered_set<std::string_view>& GetORTLayoutSensitiveOps() {
   static std::unordered_set<std::string_view> ort_layout_sensitive_ops = []() {
     const auto& layout_sensitive_ops = onnx_layout_transformation::GetLayoutSensitiveOps();
-<<<<<<< HEAD
-#if !defined(USE_CUDA) && !defined(USE_ROCM) && !defined(USE_QNN)
-=======
 #if !defined(USE_CUDA) && !defined(USE_ROCM)
->>>>>>> 8372c86e
     std::unordered_set<std::string_view> ort_specific_ops = {"FusedConv", "QLinearAveragePool", "QLinearGlobalAveragePool"};
 #else
     std::unordered_set<std::string_view> ort_specific_ops = {"Resize", "FusedConv", "QLinearAveragePool", "QLinearGlobalAveragePool"};
@@ -919,18 +915,7 @@
         onnx_layout_transformation::WrapTransposesAroundNode(*api_graph, *node, {&input_perm}, {&output_perm});
       }
 
-      [[maybe_unused]] auto new_node_ref =
-        onnx_layout_transformation::SwapNodeOpTypeAndDomain(*api_graph, *node, node->OpType(), kMSInternalNHWCDomain);
-
-#if !defined(ORT_MINIMAL_BUILD)
-      // Set the schema if one is available. This keeps the node equivalent with the state of the original ONNX
-      // node (if possible - some replacement nodes do not have a schema).
-      //
-      Node& new_node = NodeFromApiNode(*new_node_ref);
-      // add schema if available.
-      // not guaranteed to be (compiling EP doesn't need schemas, not available in minimal build
-      graph.SetOpSchemaFromRegistryForNode(new_node);
-#endif
+      onnx_layout_transformation::SwapNodeOpTypeAndDomain(*api_graph, *node, node->OpType(), kMSInternalNHWCDomain);
       modified = true;
     }
   }
