--- conflicted
+++ resolved
@@ -29,8 +29,6 @@
 /// <returns>api::GraphRef for use with transpose optimizer</returns>
 std::unique_ptr<onnx_layout_transformation::api::GraphRef> MakeApiGraph(onnxruntime::Graph& graph,
                                                                         AllocatorPtr cpu_allocator,
-<<<<<<< HEAD
-                                                                        const logging::Logger& logger,
                                                                         const char* new_node_ep);
 
 /// <summary>
@@ -40,22 +38,20 @@
 /// <param name="node">ORT Node to wrap with API.</param>
 /// <returns>api::NodeRef for use with transpose optimizer</returns>
 std::unique_ptr<onnx_layout_transformation::api::NodeRef> MakeApiNode(onnxruntime::Graph& graph, onnxruntime::Node& node);
-=======
                                                                         const char* new_node_ep);
->>>>>>> c43c1691
 
-/// <summary>
-/// Reveals underlying ORT graph from an api::GraphRef
-/// </summary>
-/// <param name="graph">api:GraphRef created from MakeApiGraph</param>
-/// <returns>ORT graph</returns>
-onnxruntime::Graph& GraphFromApiGraph(onnx_layout_transformation::api::GraphRef& graph);
+                                                                        /// <summary>
+                                                                        /// Reveals underlying ORT graph from an api::GraphRef
+                                                                        /// </summary>
+                                                                        /// <param name="graph">api:GraphRef created from MakeApiGraph</param>
+                                                                        /// <returns>ORT graph</returns>
+                                                                        onnxruntime::Graph& GraphFromApiGraph(onnx_layout_transformation::api::GraphRef& graph);
 
-/// <summary>
-/// Reveals underlying ORT node from an api::NodeRef
-/// </summary>
-/// <param name="graph">api:NodeRef from graph created from MakeApiGraph</param>
-/// <returns>ORT node</returns>
-onnxruntime::Node& NodeFromApiNode(onnx_layout_transformation::api::NodeRef& node);
+                                                                        /// <summary>
+                                                                        /// Reveals underlying ORT node from an api::NodeRef
+                                                                        /// </summary>
+                                                                        /// <param name="graph">api:NodeRef from graph created from MakeApiGraph</param>
+                                                                        /// <returns>ORT node</returns>
+                                                                        onnxruntime::Node& NodeFromApiNode(onnx_layout_transformation::api::NodeRef& node);
 
-}  // namespace onnxruntime+                                                                        }  // namespace onnxruntime