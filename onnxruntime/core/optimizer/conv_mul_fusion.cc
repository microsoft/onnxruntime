// Copyright (c) Microsoft Corporation. All rights reserved.
// Licensed under the MIT License.

#include "core/graph/graph_utils.h"
#include "core/optimizer/initializer.h"
#include "core/optimizer/conv_mul_fusion.h"

using namespace ONNX_NAMESPACE;
using namespace ::onnxruntime::common;
namespace onnxruntime {

Status ConvMulFusion::Apply(Graph& graph, Node& node, RewriteRuleEffect& rule_effect) const {
  auto& conv_node = node;
  auto& mul_node = *graph.GetNode(conv_node.OutputNodesBegin()->Index());

  const auto& conv_inputs = conv_node.InputDefs();
  const auto& mul_inputs = mul_node.InputDefs();

  const auto* conv_W_tensor_proto = graph_utils::GetConstantInitializer(graph, conv_inputs[1]->Name());
  ORT_ENFORCE(conv_W_tensor_proto);

  const auto* mul_B_tensor_proto = graph_utils::GetConstantInitializer(graph, mul_inputs[1]->Name());
  ORT_ENFORCE(mul_B_tensor_proto);

  if (!Initializer::IsSupportedDataType(conv_W_tensor_proto) ||
      !Initializer::IsSupportedDataType(mul_B_tensor_proto) ||
      conv_W_tensor_proto->data_type() != mul_B_tensor_proto->data_type() ||
      conv_W_tensor_proto->dims_size() < 4) {
    return Status::OK();
  }

  if (mul_B_tensor_proto->dims_size() != 0) {
    int axis;
    if (mul_B_tensor_proto->dims_size() == conv_W_tensor_proto->dims_size()) {
      // Test for broadcast multiply such as 1xCx1x1 for a 2D convolution.
      axis = 1;
    } else if (mul_B_tensor_proto->dims_size() == conv_W_tensor_proto->dims_size() - 1) {
      // Test for broadcast multiply such as Cx1x1 for a 2D convolution.
      axis = 0;
    } else {
      return Status::OK();
    }
    if (mul_B_tensor_proto->dims(axis) != conv_W_tensor_proto->dims(0)) {
      return Status::OK();
    }
    // The dimensions of mul_B should be equal to 1 except axis dimension.
    for (int i = 0; i < mul_B_tensor_proto->dims_size(); i++) {
      if (i != axis && mul_B_tensor_proto->dims(i) != 1) {
        return Status::OK();
      }
    }
  }

  auto conv_W = std::make_unique<Initializer>(conv_W_tensor_proto);
  auto mul_B = std::make_unique<Initializer>(mul_B_tensor_proto);

  const ONNX_NAMESPACE::TensorProto* conv_B_tensor_proto = nullptr;
  std::unique_ptr<Initializer> conv_B = nullptr;
  const bool is_3d = conv_inputs.size() == 3;
  if (is_3d) {
    conv_B_tensor_proto = graph_utils::GetConstantInitializer(graph, conv_inputs[2]->Name());
    ORT_ENFORCE(conv_B_tensor_proto);

    if (!Initializer::IsSupportedDataType(conv_B_tensor_proto) ||
        conv_B_tensor_proto->data_type() != mul_B_tensor_proto->data_type() ||
        conv_B_tensor_proto->dims_size() != 1 ||
        conv_B_tensor_proto->dims(0) != conv_W_tensor_proto->dims(0)) {
      return Status::OK();
    }

    conv_B = std::make_unique<Initializer>(conv_B_tensor_proto);
  }

  // Calculate new value of initializers of conv node
  conv_W->scale_by_axis(*mul_B, 1);

  if (conv_inputs.size() == 3) {
    if (mul_B_tensor_proto->dims_size() != 0) {
      conv_B->mul(*mul_B);
    } else {
      conv_B->scale_by_axis(*mul_B, 0);
    }
  }

  // Create new initializers of conv
  ONNX_NAMESPACE::TensorProto new_conv_W_tensor_proto(*conv_W_tensor_proto);
  conv_W->ToProto(&new_conv_W_tensor_proto);

  auto new_W_name = graph.GenerateNodeArgName("ConvMulFusion_W_" + conv_W_tensor_proto->name());
  new_conv_W_tensor_proto.set_name(new_W_name);

  // Replace initializers of conv node
<<<<<<< HEAD
  conv_node.MutableInputDefs()[1] = &graph_utils::AddConstantInitializer(graph, new_conv_W_tensor_proto);
=======
  graph_utils::ReplaceInitializer(graph, conv_inputs[1]->Name(), new_conv_W_tensor_proto);
>>>>>>> 61b733ce

  if (is_3d) {
    ONNX_NAMESPACE::TensorProto new_conv_B_tensor_proto(*conv_B_tensor_proto);
    conv_B->ToProto(&new_conv_B_tensor_proto);
<<<<<<< HEAD
=======
    graph_utils::ReplaceInitializer(graph, conv_inputs[2]->Name(), new_conv_B_tensor_proto);
  }
>>>>>>> 61b733ce

    auto new_B_name = graph.GenerateNodeArgName("ConvMulFusion_Mul_B_" + mul_B_tensor_proto->name());
    new_conv_B_tensor_proto.set_name(new_B_name);

    conv_node.MutableInputDefs()[2] = &graph_utils::AddConstantInitializer(graph, new_conv_B_tensor_proto);
  }

  // Move output name and edges from Mul node to Conv node and remove Mul node.
  graph_utils::FinalizeNodeFusion(graph, conv_node, mul_node);

  rule_effect = RewriteRuleEffect::kModifiedRestOfGraph;

  return Status::OK();
}

bool ConvMulFusion::SatisfyCondition(const Graph& graph, const Node& node) const {
  if (!graph_utils::IsSupportedOptypeVersionAndDomain(node, "Conv", {1}) ||
      node.GetOutputEdgesCount() != 1) {
    return false;
  }

  const auto& next_node = *node.OutputNodesBegin();
  if (!graph_utils::IsSupportedOptypeVersionAndDomain(next_node, "Mul", {7}) ||
      next_node.GetInputEdgesCount() != 1 || graph.IsNodeOutputsInGraphOutputs(next_node) ||
      // Make sure the two nodes do not span execution providers.
      next_node.GetExecutionProviderType() != node.GetExecutionProviderType()) {
    return false;
  }

  // Check that the appropriate inputs to the Conv and Mul nodels are constants.
  if (!graph_utils::NodeArgIsConstant(graph, *node.InputDefs()[1]) ||
      (node.InputDefs().size() == 3 && !graph_utils::NodeArgIsConstant(graph, *node.InputDefs()[2])) ||
      !graph_utils::NodeArgIsConstant(graph, *next_node.InputDefs()[1])) {
    return false;
  }

  if (graph.IsNodeOutputsInGraphOutputs(node)) {
    return false;
  }

  return true;
}

}  // namespace onnxruntime<|MERGE_RESOLUTION|>--- conflicted
+++ resolved
@@ -90,20 +90,11 @@
   new_conv_W_tensor_proto.set_name(new_W_name);
 
   // Replace initializers of conv node
-<<<<<<< HEAD
   conv_node.MutableInputDefs()[1] = &graph_utils::AddConstantInitializer(graph, new_conv_W_tensor_proto);
-=======
-  graph_utils::ReplaceInitializer(graph, conv_inputs[1]->Name(), new_conv_W_tensor_proto);
->>>>>>> 61b733ce
 
   if (is_3d) {
     ONNX_NAMESPACE::TensorProto new_conv_B_tensor_proto(*conv_B_tensor_proto);
     conv_B->ToProto(&new_conv_B_tensor_proto);
-<<<<<<< HEAD
-=======
-    graph_utils::ReplaceInitializer(graph, conv_inputs[2]->Name(), new_conv_B_tensor_proto);
-  }
->>>>>>> 61b733ce
 
     auto new_B_name = graph.GenerateNodeArgName("ConvMulFusion_Mul_B_" + mul_B_tensor_proto->name());
     new_conv_B_tensor_proto.set_name(new_B_name);
@@ -127,7 +118,7 @@
 
   const auto& next_node = *node.OutputNodesBegin();
   if (!graph_utils::IsSupportedOptypeVersionAndDomain(next_node, "Mul", {7}) ||
-      next_node.GetInputEdgesCount() != 1 || graph.IsNodeOutputsInGraphOutputs(next_node) ||
+      next_node.GetInputEdgesCount() != 1 ||
       // Make sure the two nodes do not span execution providers.
       next_node.GetExecutionProviderType() != node.GetExecutionProviderType()) {
     return false;
