/*++

Copyright (c) Microsoft Corporation. All rights reserved.

Licensed under the MIT License.

Module Name:

    sqnbitgemm_kernel_avx512.cpp.h

Abstract:

    This module implements the float/quantized n-bit integer matrix
    multiplication kernels for x64 avx512vnni.

--*/

#include <algorithm>
#include <cassert>
#include <utility>

#include "sqnbitgemm.h"
#include "sqnbitgemm_kernel_avx_common.h"
#include "sqnbitgemm_kernel_avx_common_fp32.h"
#include "sqnbitgemm_kernel_avx_common_int8.h"

MLAS_FORCEINLINE void
SQ4BitGemmM1Kernel_CompFp32(
    size_t BlkLen,
    const float* A,
    const std::byte* QuantBData,
    const float* QuantBScale,
    const std::byte* QuantBZeroPoint,
    float* C,
    size_t CountN,
    size_t CountK,
    size_t BlockStrideQuantB,
    const float* Bias
)
{
    if (BlkLen == 16) {
        if (QuantBZeroPoint != nullptr) {
            MlasQ4GemmKernelBlkLen16Avx512f<true>(
                A,
                QuantBData,
                QuantBScale,
                QuantBZeroPoint,
                C,
                1,
                CountN,
                CountK,
                BlockStrideQuantB,
                Bias,
                0,
                0
            );
        } else {
            MlasQ4GemmKernelBlkLen16Avx512f<false>(
                A,
                QuantBData,
                QuantBScale,
                QuantBZeroPoint,
                C,
                1,
                CountN,
                CountK,
                BlockStrideQuantB,
                Bias,
                0,
                0
            );
        }
    } else if (BlkLen == 32) {
        if (QuantBZeroPoint != nullptr) {
            MlasQ4GemmKernelBlkLen32PlusAvx512f<true, false>(
                BlkLen,
                A,
                QuantBData,
                QuantBScale,
                QuantBZeroPoint,
                C,
                1,
                CountN,
                CountK,
                BlockStrideQuantB,
                Bias,
                0,
                0
            );
        } else {
            MlasQ4GemmKernelBlkLen32PlusAvx512f<false, false>(
                BlkLen,
                A,
                QuantBData,
                QuantBScale,
                QuantBZeroPoint,
                C,
                1,
                CountN,
                CountK,
                BlockStrideQuantB,
                Bias,
                0,
                0
            );
        }
    } else /*if (BlkLen >= 64)*/ {
        if (QuantBZeroPoint != nullptr) {
            MlasQ4GemmKernelBlkLen32PlusAvx512f<true, true>(
                BlkLen,
                A,
                QuantBData,
                QuantBScale,
                QuantBZeroPoint,
                C,
                1,
                CountN,
                CountK,
                BlockStrideQuantB,
                Bias,
                0,
                0
            );
        } else {
            MlasQ4GemmKernelBlkLen32PlusAvx512f<false, true>(
                BlkLen,
                A,
                QuantBData,
                QuantBScale,
                QuantBZeroPoint,
                C,
                1,
                CountN,
                CountK,
                BlockStrideQuantB,
                Bias,
                0,
                0
            );
        }
    }
}

MLAS_FORCEINLINE
void
SQ4BitGemmM1Kernel_CompInt8_avx512vnni(
    size_t BlkLen,
    const std::byte* QuantA,
    const float* QuantAScale,
    const std::byte* QuantBData,
    const float* QuantBScale,
    const std::byte* QuantBZeroPoint,
    float* C,
    size_t CountN,
    size_t CountK,
    size_t BlockStrideQuantB,
    const float* Bias
)
{
    if (QuantBZeroPoint != nullptr) {
        assert(false);
    } else {
        constexpr bool HasZeroPoint = false;
        if (BlkLen == 16) {
            SQ4BitGemmM1Kernel_BlkLen16_CompInt8_Impl<HasZeroPoint>(
                QuantA,
                QuantBData,
                QuantBScale,
                QuantBZeroPoint,
                C,
                CountN,
                CountK,
                BlockStrideQuantB,
                Bias
            );
        } else if (BlkLen == 32) {
            SQ4BitGemmM1Kernel_BlkLen32_CompInt8_Impl<HasZeroPoint, accumulate_mul_sum_avx512vnni<HasZeroPoint>>(
                QuantA,
                QuantAScale,
                QuantBData,
                QuantBScale,
                QuantBZeroPoint,
                C,
                CountN,
                BlockStrideQuantB,
                Bias
            );
        } else {
            SQ4BitGemmM1Kernel_BlkLen64Plus_CompInt8_Impl<HasZeroPoint, dot_quad_avx512vnni>(
                BlkLen,
                QuantA,
                QuantBData,
                QuantBScale,
                QuantBZeroPoint,
                C,
                CountN,
                CountK,
                BlockStrideQuantB,
                Bias
            );
        }
    }
}

size_t
SQ4BitGemmKernel_CompInt8_avx512vnni(
    size_t BlkLen,
    const std::byte* QuantA,
    const std::byte* QuantBData,
    const float* QuantBScale,
    const std::byte* QuantBZeroPoint,
    float* C,
    size_t CountM,
    size_t CountN,
    size_t CountK,
    size_t BlockCountK,
    size_t ldc,
    const float* Bias
)
{
    MLAS_UNREFERENCED_PARAMETER(ldc);

    if (CountM == 0) {
        return 0;
    }

    SQ4BitGemmM1Kernel_CompInt8_avx512vnni(
        BlkLen,
        QuantA,
        QuantBData,
        QuantBScale,
        QuantBZeroPoint,
        C,
        CountN,
        CountK,
        BlockCountK,
        Bias
    );

    return 1;
}

void MLASCALL
QuantizeARow_CompInt8_avx512(
    size_t BlkLen,
    const float* A,
    size_t CountK,
    std::byte* QuantA,
    float* QuantAScale,
    float* AScaledBlkSum  // scale_k * Sum_blklen(a_i)
);

static void
SQ4BitGemmPackQuantBDataAndBlkSum(
    size_t N,
    size_t K,
    size_t BlkLen,
    MLAS_SQNBIT_GEMM_COMPUTE_TYPE ComputeType,
    const std::byte* QuantBDataBegin,
    const float* QuantBScaleBegin,
    bool has_zp_input,
    const std::byte* QuantBZPBegin,
    PackedQuantBDataStruct& packed_quant_b,
    MLAS_THREADPOOL* ThreadPool
)
{
    assert(BlkLen >= 16 && BlkLen % 16 == 0);

    const size_t BlockCountK = MlasDivRoundup(K, BlkLen);

    size_t SubBlkLen = (BlkLen == 16) ? 16 : (BlkLen == 32 ? 32 : 64);
    if (BlkLen == 32 && ComputeType == CompInt8) {
        SubBlkLen = 64;
    }

    PackQuantBDataAndBlkSum(N, BlockCountK, BlkLen, SubBlkLen, QuantBDataBegin, QuantBScaleBegin, has_zp_input, QuantBZPBegin, packed_quant_b, ThreadPool);
}

//
// Kernel dispatch structure definition.
//
const MLAS_SQNBIT_GEMM_DISPATCH MlasSQNBitGemmDispatchAvx512vnni = []() {
    MLAS_SQNBIT_GEMM_DISPATCH d;

    d.SQ4BitGemmPackQuantBDataSize = SQ4BitGemmPackQuantBDataSize;
    d.SQ4BitGemmPackQuantBData = SQ4BitGemmPackQuantBData;
    d.SQ4BitGemmPackQuantBDataAndBlkSum = SQ4BitGemmPackQuantBDataAndBlkSum;

    d.SQ4BitGemmPerGemmWorkspaceSize = SQ4BitGemmPerGemmWorkspaceSize;
    d.SQ4BitGemmPerGemmWorkspaceAlignment = SQ4BitGemmPerGemmWorkspaceAlignment;

    d.SQ4BitGemmM1Kernel_CompFp32 = SQ4BitGemmM1Kernel_CompFp32;
    d.Q4BitBlkDequantBForSgemm_CompFp32 = Q4BitBlkDequantBForSgemm_CompFp32_avx2;

<<<<<<< HEAD
    d.SQ4BitGemmM1Kernel_CompInt8 = SQ4BitGemmM1Kernel_CompInt8_avx512vnni;
    d.QuantizeARow_CompInt8 = nullptr;
    d.QuantizeARow_CompInt8_2 = QuantizeARow_CompInt8_avx512;
=======
    d.SQ4BitGemmKernel_CompInt8 = SQ4BitGemmKernel_CompInt8_avx512vnni;
    d.QuantizeARow_CompInt8 = MlasQ80BlkQuantRow_avx512;
>>>>>>> 4ac4cd26

    return d;
}();<|MERGE_RESOLUTION|>--- conflicted
+++ resolved
@@ -202,44 +202,6 @@
     }
 }
 
-size_t
-SQ4BitGemmKernel_CompInt8_avx512vnni(
-    size_t BlkLen,
-    const std::byte* QuantA,
-    const std::byte* QuantBData,
-    const float* QuantBScale,
-    const std::byte* QuantBZeroPoint,
-    float* C,
-    size_t CountM,
-    size_t CountN,
-    size_t CountK,
-    size_t BlockCountK,
-    size_t ldc,
-    const float* Bias
-)
-{
-    MLAS_UNREFERENCED_PARAMETER(ldc);
-
-    if (CountM == 0) {
-        return 0;
-    }
-
-    SQ4BitGemmM1Kernel_CompInt8_avx512vnni(
-        BlkLen,
-        QuantA,
-        QuantBData,
-        QuantBScale,
-        QuantBZeroPoint,
-        C,
-        CountN,
-        CountK,
-        BlockCountK,
-        Bias
-    );
-
-    return 1;
-}
-
 void MLASCALL
 QuantizeARow_CompInt8_avx512(
     size_t BlkLen,
@@ -292,14 +254,8 @@
     d.SQ4BitGemmM1Kernel_CompFp32 = SQ4BitGemmM1Kernel_CompFp32;
     d.Q4BitBlkDequantBForSgemm_CompFp32 = Q4BitBlkDequantBForSgemm_CompFp32_avx2;
 
-<<<<<<< HEAD
-    d.SQ4BitGemmM1Kernel_CompInt8 = SQ4BitGemmM1Kernel_CompInt8_avx512vnni;
     d.QuantizeARow_CompInt8 = nullptr;
     d.QuantizeARow_CompInt8_2 = QuantizeARow_CompInt8_avx512;
-=======
-    d.SQ4BitGemmKernel_CompInt8 = SQ4BitGemmKernel_CompInt8_avx512vnni;
-    d.QuantizeARow_CompInt8 = MlasQ80BlkQuantRow_avx512;
->>>>>>> 4ac4cd26
 
     return d;
 }();