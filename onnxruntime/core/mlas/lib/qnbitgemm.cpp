--- conflicted
+++ resolved
@@ -140,13 +140,8 @@
         return 0;
     }
 
-<<<<<<< HEAD
     if (BlkBitWidth == 2 || BlkBitWidth == 4 || BlkBitWidth == 8) {
         return Dispatch->QNBitGemmPerGemmWorkspaceSize(M, N, K, BlkLen, HasZeroPoint, ComputeType);
-=======
-    if (BlkBitWidth == 4 || BlkBitWidth == 8) {
-        return Dispatch->QNBitGemmPerGemmWorkspaceSize(M, N, K, BlkLen, HasZeroPoint, ComputeType, BlkBitWidth);
->>>>>>> 7f046a55
     }
 
 
@@ -321,7 +316,7 @@
     } else if (BlkBitWidth == 8) {
         if (ComputeType == SQNBIT_CompInt8 && Dispatch->SQ8BitGemmPackQuantBDataAndBlkSum != nullptr) {
             const size_t BlockCountK = MlasDivRoundup(K, BlkLen);
-            PackedQuantBDataStruct<float, 8> packed_quant_b(PackedQuantBDataAndOrBlkSumWorkspace, N, BlockCountK, 
+            PackedQuantBDataStruct<float, 8> packed_quant_b(PackedQuantBDataAndOrBlkSumWorkspace, N, BlockCountK,
                                                             BlkLen, GetMlasPlatform().ArmNeonIsQuantActivationsUnsigned);
             Dispatch->SQ8BitGemmPackQuantBDataAndBlkSum(
                 N,
@@ -772,7 +767,7 @@
             : static_cast<const std::byte*>(DataParams->QuantBZeroPoint) + RangeStartN * k_blks_zp_bytes;
     const float* ABlockSum = per_gemm_quant_a_workspace->BlockSum + RangeStartM * k_blks;
     const float* QuantBBlkSum = DataParams->QuantBBlkSum + RangeStartN * k_blks;
-    const float* BlkUnsignedQuantAZeroPointCorrection = 
+    const float* BlkUnsignedQuantAZeroPointCorrection =
         DataParams->BlkUnsignedQuantAZeroPointCorrection ? DataParams->BlkUnsignedQuantAZeroPointCorrection + RangeStartN * k_blks : nullptr;
     float* C = DataParams->C + RangeStartM * ldc + RangeStartN;
 
@@ -907,7 +902,7 @@
                         QuantARowScalePtr += BlockCountK;
                         QuantARowBlkSum += BlockCountK;
                     }
-                });            
+                });
             }
         } else if (BlkBitWidth == 8) {
             if (QuantizeARow2) {
@@ -930,7 +925,7 @@
                 });
             }
         }
-    } 
+    }
 }
 
 template <>
@@ -1089,11 +1084,7 @@
     if (const auto InitializeWorkspaceOperation = GetInitializeWorkspace<T>(Variant);
         InitializeWorkspaceOperation != nullptr) {
         InitializeWorkspaceOperation(
-<<<<<<< HEAD
-            BlkBitWidth, M, N, K, BatchN, BlkLen, DataParams, Workspace, PerGemmWorkspaceStride, ThreadPool
-=======
             M, N, K, BatchN, BlkLen, DataParams, Workspace, PerGemmWorkspaceStride, ThreadPool, BlkBitWidth
->>>>>>> 7f046a55
         );
     }
 
