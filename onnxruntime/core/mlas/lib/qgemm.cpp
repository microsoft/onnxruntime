--- conflicted
+++ resolved
@@ -223,15 +223,8 @@
     assert(MlasIsDynamicQGemmAvailable());
 
 #if defined(USE_KLEIDIAI) && !defined(_MSC_VER)
-<<<<<<< HEAD
-    //No fallback and putting in guards. This implementation is SME2 specific.
-    if(MLAS_CPUIDINFO::GetCPUIDInfo().HasArm_SME2()){
-        ArmKleidiAI::MlasDynamicQGemmBatch(Shape, DataParams, BatchN, ThreadPool);
-    }
-=======
     //No fallback
     ArmKleidiAI::MlasDynamicQGemmBatch(Shape, DataParams, BatchN, ThreadPool);
->>>>>>> 334bc041
 #endif
 
     MLAS_UNREFERENCED_PARAMETER(Shape);
@@ -356,13 +349,7 @@
 #if defined(USE_KLEIDIAI) && !defined(_MSC_VER)
     //No fallback available
     //TODO: Insert Override
-<<<<<<< HEAD
-    if(MLAS_CPUIDINFO::GetCPUIDInfo().HasArm_SME2()){//Still require this since no override
-        bytes = ArmKleidiAI::MlasDynamicQgemmPackBSize(N, K);
-    }
-=======
     bytes = ArmKleidiAI::MlasDynamicQgemmPackBSize(N, K);
->>>>>>> 334bc041
 #endif
 
     MLAS_UNREFERENCED_PARAMETER(N);
@@ -455,13 +442,7 @@
 
 #if defined(USE_KLEIDIAI) && !defined(_MSC_VER)
     //No fallback
-<<<<<<< HEAD
-    if(MLAS_CPUIDINFO::GetCPUIDInfo().HasArm_SME2()){//Still require this since no override
-        ArmKleidiAI::MlasDynamicQgemmPackB(N, K, B, Scales, Bias, PackedB);
-    }
-=======
     ArmKleidiAI::MlasDynamicQgemmPackB(N, K, B, Scales, Bias, PackedB);
->>>>>>> 334bc041
 #endif
 
     MLAS_UNREFERENCED_PARAMETER(N);
