--- conflicted
+++ resolved
@@ -404,12 +404,7 @@
 struct BlockwiseQuantizer {
     // To support other qbits, need to add bit packing code for
     // storing to dst and zero points
-<<<<<<< HEAD
-    static_assert(qbits == 4 || qbits == 2, "Only 4b block quantization is supported!");
-    //static_assert(qbits != 2 || Columnwise, "Only support Columnwise in qbits == 2 case.");
-=======
     static_assert(qbits == 2 || qbits == 4 || qbits == 8, "Only 2b, 4b and 8b block quantization is supported!");
->>>>>>> 613d22da
 
     using QuantBlk = std::conditional_t<Columnwise, Shape2D<block_size, 1>, Shape2D<1, block_size>>;
     using ThreadBlk = Shape2D<QuantBlk::kRow * BitsTraits<qbits, false>::kPackSize, QuantBlk::kColumn>;
@@ -493,19 +488,10 @@
         MlasTryBatchParallel(
             thread_pool, total_thrd_blks,
             [&](ptrdiff_t block_idx) {
-<<<<<<< HEAD
-                uint8_t zp_bytes[BitsTraits<qbits, false>::kPackSize];
-                if constexpr (qbits == 2)
-                  std::fill_n(zp_bytes, BitsTraits<qbits, false>::kPackSize, (uint8_t)2);
-                if constexpr (qbits == 4)
-                  std::fill_n(zp_bytes, BitsTraits<qbits, false>::kPackSize, (uint8_t)8);
-
-=======
                 constexpr int kPackSize = BitsTraits<qbits, false>::kPackSize;
                 uint8_t zp_bytes[kPackSize], vi[kPackSize];
                 std::fill_n(zp_bytes, kPackSize, (uint8_t)BitsTraits<qbits, false>::kMid);
                 std::fill_n(vi, kPackSize, 0);
->>>>>>> 613d22da
 
                 const int32_t r_blk_idx = static_cast<int32_t>(block_idx / thrd_col_blks);
                 const int32_t c_blk_idx = static_cast<int32_t>(block_idx % thrd_col_blks);
@@ -546,18 +532,6 @@
                     }
                 }
 
-<<<<<<< HEAD
-                // !! qbits specific code as we need to pack 2 4b numbers into one byte
-                if (zero_points != nullptr) {
-                  if constexpr (qbits == 4) {
-                    const int32_t meta_idx = meta_col * ((row_blks + 1) / BitsTraits<qbits, false>::kPackSize) + meta_row / BitsTraits<qbits, false>::kPackSize;
-                    zero_points[meta_idx] = (zp_bytes[0] & 0xf) | (zp_bytes[1] << 4);
-                  } else if constexpr (qbits == 2) {
-                      const int32_t meta_idx = meta_col * ((row_blks + 3) / BitsTraits<qbits, false>::kPackSize) + meta_row / BitsTraits<qbits, false>::kPackSize;
-                    zero_points[meta_idx] = (zp_bytes[0] & 0x3) | ((zp_bytes[1] & 0x3) << 2) |
-                      ((zp_bytes[2] & 0x3) << 4) | ((zp_bytes[3] & 0x3) << 6);
-                  }
-=======
                 if (zero_points != nullptr) {
                     const int32_t meta_idx = meta_col * ((row_blks + kPackSize - 1) / kPackSize) + meta_row / kPackSize;
                     if constexpr (qbits == 8) {
@@ -569,60 +543,10 @@
                     } else {
                         MLAS_THROW_EX(std::runtime_error, "Unsupported qbits");
                     }
->>>>>>> 613d22da
                 }
 
                 for (int32_t j = c; j < c_end; ++j) { // this does not work if j runs more then 1 because zp_bytes is indexed by i.
                     const int32_t meta_c = j / QuantBlk::kColumn;
-<<<<<<< HEAD
-                    for (int32_t i = r; i < r_end; i += BitsTraits<qbits, false>::kPackSize) {
-                        const int32_t meta_r = i / QuantBlk::kRow;
-                        const float scale = static_cast<float>(scales[meta_c * row_blks + meta_r]);
-                        const float reciprocal_scale = scale ? 1.0f / scale : 0.0f;
-                        if constexpr (qbits == 4) {
-                            const int8_t zp = zp_bytes[meta_r & 1];
-                            const int8_t zp1 = zp_bytes[((i + 1) / QuantBlk::kRow) & 1];
-
-                            const float v0 = static_cast<float>(src[i * leadingDimension + j]);
-                            const uint8_t vi0 = (uint8_t)std::clamp(roundf(v0 * reciprocal_scale + zp), 0.0f, BitsTraits<qbits, false>::kMaxFp);
-
-                            uint8_t vi1 = (uint8_t)zp1;
-                            if (i + 1 < r_end) {
-                                float reciprocal_scale1 = reciprocal_scale;
-                                if constexpr (QuantBlk::kRow == 1) {
-                                    const float scale1 =
-                                        static_cast<float>(scales[meta_c * row_blks + meta_r + 1]);
-                                    reciprocal_scale1 = scale1 ? 1.0f / scale1 : 0.0f;
-                                }
-                                const float v1 = static_cast<float>(src[(i + 1) * leadingDimension + j]);
-                                vi1 = (uint8_t)std::clamp(roundf(v1 * reciprocal_scale1 + zp1), 0.0f,
-                                                          BitsTraits<qbits, false>::kMaxFp);
-                            }
-                            dst[j * q_rows + i / BitsTraits<qbits, false>::kPackSize] = (vi0 & 0xf) | (vi1 << 4);
-                        } else {
-                            const int8_t zp0 = zp_bytes[(i / QuantBlk::kRow) & 3];
-                            const int8_t zp1 = zp_bytes[((i + 1) / QuantBlk::kRow) & 3];
-                            const int8_t zp2 = zp_bytes[((i + 2) / QuantBlk::kRow) & 3];
-                            const int8_t zp3 = zp_bytes[((i + 3) / QuantBlk::kRow) & 3];
-
-                            const float v0 = static_cast<float>(src[i * leadingDimension + j]);
-                            const uint8_t vi0 = (uint8_t)std::clamp(roundf(v0 * reciprocal_scale + zp0), 0.0f, BitsTraits<qbits, false>::kMaxFp);
-                            uint8_t vi1 = 0, vi2 = 0, vi3 = 0;
-                            if (i + 1 < r_end) {
-                                const float v1 = static_cast<float>(src[(i + 1) * leadingDimension + j]);
-                                vi1 = (uint8_t)std::clamp(roundf(v1 * reciprocal_scale + zp1), 0.0f, BitsTraits<qbits, false>::kMaxFp);
-                            }
-                            if (i + 2 < r_end) {
-                                const float v2 = static_cast<float>(src[(i + 2) * leadingDimension + j]);
-                                vi2 = (uint8_t)std::clamp(roundf(v2 * reciprocal_scale + zp2), 0.0f, BitsTraits<qbits, false>::kMaxFp);
-                            }
-                            if (i + 3 < r_end) {
-                                const float v3 = static_cast<float>(src[(i + 3) * leadingDimension + j]);
-                                vi3 = (uint8_t)std::clamp(roundf(v3 * reciprocal_scale + zp3), 0.0f, BitsTraits<qbits, false>::kMaxFp);
-                            }
-                            dst[j * q_rows + i / BitsTraits<qbits, false>::kPackSize] = (vi0 & 0x03) | ((vi1 & 0x03) << 2) | ((vi2 & 0x03) << 4) | ((vi3 & 0x03) << 6);
-                        }
-=======
                     for (int32_t i = r; i < r_end; i += kPackSize) {
                         for (int l = 0; l < kPackSize && i + l < r_end; l++) {
                             const int32_t meta_r = (i + l) / QuantBlk::kRow;
@@ -644,7 +568,6 @@
                         } else {
                             MLAS_THROW_EX(std::runtime_error, "Unsupported qbits");
                         }
->>>>>>> 613d22da
                     }
                 }
             });
@@ -698,82 +621,6 @@
                 for (int32_t j = c; j < c_end; ++j) {
                     const int32_t meta_col = j / QuantBlk::kColumn;
 
-<<<<<<< HEAD
-                    // !! 2 and 4b specific code
-                    // the whole loop is 4b specific due to sub 8 bit packing
-                    // and unpacking. We can potentially make this qbits generic
-                    // by wraping the packing/unpacking code like cutlass::Array
-                    for (int32_t i = r; i < r_end; i += pack_size) {
-                        const int32_t meta_row = i / QuantBlk::kRow;
-
-                        const float scale0 =
-                            static_cast<float>(scales[meta_col * row_blks + meta_row]);
-
-                        if constexpr (qbits == 4) {
-                            const int zp_pair =
-                                (zero_points == nullptr)
-                                    ? 0x88
-                                    : zero_points[meta_col * ((row_blks + 1) / pack_size) + meta_row / pack_size];
-                            const int zp0 = (meta_row & 1) ? (zp_pair >> 4) : (zp_pair & 0xf);
-
-                            const uint8_t vi0 = weights[j * q_rows + i / 2] & 0xf;
-                            const float v0 = (static_cast<float>(vi0) - zp0) * scale0;
-
-                            dst[j * rows + i] = static_cast<ElementT>(v0);
-                            if ((i + 1) < r_end) {
-                                float scale1 = scale0;
-                                int zp1 = zp0;
-                                if constexpr (QuantBlk::kRow == 1) {
-                                    scale1 =
-                                        static_cast<float>(scales[meta_col * row_blks + meta_row + 1]);
-                                    zp1 = (zp_pair >> 4) & 0xf;
-                                }
-                                const uint8_t vi1 = weights[j * q_rows + i / 2] >> 4;
-                                const float v1 = (static_cast<float>(vi1) - zp1) * scale1;
-                                dst[j * rows + (i + 1)] = static_cast<ElementT>(v1);
-                            }
-                        } else {
-                            const int zp_quad = (zero_points == nullptr) ?
-                              0xAA : zero_points[meta_col * ((row_blks + 3) / pack_size) + meta_row / pack_size];
-                            int zp = 0;
-                            const int meta_row_mod = meta_row % 4;
-                            switch (meta_row_mod) {
-                                case 0:
-                                    zp = zp_quad & 0x3;
-                                    break;
-                                case 1:
-                                    zp = (zp_quad >> 2) & 0x3;
-                                    break;
-                                case 2:
-                                    zp = (zp_quad >> 4) & 0x3;
-                                    break;
-                                case 3:
-                                    zp = (zp_quad >> 6) & 0x3;
-                                    break;
-                            }
-
-                            const uint8_t& weight = weights[j * q_rows + i / pack_size];
-                            const uint8_t vi0 = weight & 0x3;
-                            const float v0 = (static_cast<float>(vi0) - zp) * scale0;
-
-                            dst[j * rows + i] = static_cast<ElementT>(v0);
-                            if ((i + 1) < r_end) {
-                                const uint8_t vi1 = (weight >> 2) & 0x3;
-                                const float v1 = (static_cast<float>(vi1) - zp) * scale0;
-                                dst[j * rows + (i + 1)] = static_cast<ElementT>(v1);
-                            }
-                            if ((i + 2) < r_end) {
-                                const uint8_t vi2 = (weight >> 4) & 0x3;
-                                const float v2 = (static_cast<float>(vi2) - zp) * scale0;
-                                dst[j * rows + (i + 2)] = static_cast<ElementT>(v2);
-                            }
-                            if ((i + 3) < r_end) {
-                                const uint8_t vi3 = (weight >> 6) & 0x3;
-                                const float v3 = (static_cast<float>(vi3) - zp) * scale0;
-                                dst[j * rows + (i + 3)] = static_cast<ElementT>(v3);
-                            }
-                        }
-=======
                     for (int32_t i = r; i < r_end; ++i) {
                         const int32_t meta_row = i / QuantBlk::kRow;
                         const float scale = static_cast<float>(scales[meta_col * row_blks + meta_row]);
@@ -790,7 +637,6 @@
                         const int vi = GetElem(vi_pair, i % kPackSize);
                         const float v = (vi - zp) * scale;
                         dst[j * rows + i] = ElementT(v);
->>>>>>> 613d22da
                     }
                 }
             });
@@ -1715,9 +1561,7 @@
     int& q_cols
     );
 
-<<<<<<< HEAD
-=======
-    template
+template
 void
 MlasBlockwiseQuantizedShape<float, 8>(
     int block_size,
@@ -1739,7 +1583,6 @@
     int& q_cols
     );
 
->>>>>>> 613d22da
 template <int qbits>
 void MLASCALL
 MlasBlockwiseQuantizedBufferSizes(
@@ -1932,10 +1775,6 @@
     }
 }
 
-<<<<<<< HEAD
-template void MLASCALL
-MlasBlockwiseQuantizedBufferSizes<2>(
-=======
 template
 void
 MlasQuantizeBlockwise<float, 2>(
@@ -1943,20 +1782,10 @@
     float* scales,
     uint8_t* zero_points,
     const float* src,
->>>>>>> 613d22da
-    int block_size,
-    bool columnwise,
-    int rows,
-    int columns,
-<<<<<<< HEAD
-    size_t& q_data_size_in_bytes,
-    size_t& q_scale_num_elements,
-    size_t* q_zero_point_size_in_bytes
-);
-
-template void MLASCALL
-MlasBlockwiseQuantizedBufferSizes<4>(
-=======
+    int block_size,
+    bool columnwise,
+    int rows,
+    int columns,
     int leading_dimension,
     MLAS_THREADPOOL* thread_pool
     );
@@ -1968,26 +1797,16 @@
     MLAS_FP16* scales,
     uint8_t* zero_points,
     const MLAS_FP16* src,
->>>>>>> 613d22da
-    int block_size,
-    bool columnwise,
-    int rows,
-    int columns,
-<<<<<<< HEAD
-    size_t& q_data_size_in_bytes,
-    size_t& q_scale_num_elements,
-    size_t* q_zero_point_size_in_bytes
-);
-
-template void
-=======
+    int block_size,
+    bool columnwise,
+    int rows,
+    int columns,
     int leading_dimension,
     MLAS_THREADPOOL* thread_pool
     );
 
 template
 void
->>>>>>> 613d22da
 MlasQuantizeBlockwise<float, 4>(
     uint8_t* dst,
     float* scales,
@@ -2166,9 +1985,6 @@
 );
 
 template void
-<<<<<<< HEAD
-MlasDequantizeBlockwise<float, 2>(
-=======
 MlasDequantizeBlockwise<MLAS_FP16, 4>(
     MLAS_FP16* dst,
     const uint8_t* src,
@@ -2183,7 +1999,6 @@
 
 template void
 MlasDequantizeBlockwise<float, 8>(
->>>>>>> 613d22da
     float* dst,
     const uint8_t* src,
     const float* scales,
@@ -2195,8 +2010,6 @@
     MLAS_THREADPOOL* thread_pool
 );
 
-<<<<<<< HEAD
-=======
 template void
 MlasDequantizeBlockwise<MLAS_FP16, 8>(
     MLAS_FP16* dst,
@@ -2210,7 +2023,6 @@
     MLAS_THREADPOOL* thread_pool
 );
 
->>>>>>> 613d22da
 template <typename Tin, int qbits>
 bool
 MlasQDQQuantizeBlockwise(
