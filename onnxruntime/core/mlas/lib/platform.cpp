--- conflicted
+++ resolved
@@ -574,8 +574,6 @@
     const bool HasDotProductInstructions = MLAS_CPUIDINFO::GetCPUIDInfo().HasArmNeonDot();
 
     if (HasDotProductInstructions) {
-        this->ArmNeonQuantAUnsigned = true;
-
         this->GemmU8U8Dispatch = &MlasGemmU8X8DispatchUdot;
         this->GemmU8S8Dispatch = &MlasGemmU8X8DispatchUdot;
         this->GemmS8S8Dispatch = &MlasGemmS8S8DispatchSdot;
@@ -584,10 +582,6 @@
         this->ConvSymS8S8Dispatch = &MlasConvSymS8DispatchDot;
     }
 
-<<<<<<< HEAD
-    this->QNBitGemmDispatch = &GetMlasQNBitGemmDispatchNeon(HasDotProductInstructions, false);
-=======
-    this->QNBitGemmDispatch = &GetMlasQNBitGemmDispatchNeon(HasDotProductInstructions);
 #if defined(USE_KLEIDIAI) && !defined(_MSC_VER)
     if(MLAS_CPUIDINFO::GetCPUIDInfo().HasArm_SME()){
         this->MlasGemmBatchOverride = ArmKleidiAI::MlasGemmBatch;
@@ -597,21 +591,23 @@
         this->MlasConvOverride = ArmKleidiAI::MlasConv;
     }
 #endif
->>>>>>> 413d38d0
-
+
+    //
+    // Check if the processor supports ASIMD I8MM instructions.
+    //
+
+    const bool HasI8MMInstructions = MLAS_CPUIDINFO::GetCPUIDInfo().HasArmNeon_I8MM();
+    if (HasI8MMInstructions) {
 #if defined(__linux__)
-    //
-    // Check if the processor supports ASIMD I8MM instructions.
-    //
-    if (MLAS_CPUIDINFO::GetCPUIDInfo().HasArmNeon_I8MM()) {
-        this->ArmNeonQuantAUnsigned = false;
 
         this->GemmU8U8Dispatch = &MlasGemmU8X8DispatchUmmla;
         this->GemmU8S8Dispatch = &MlasGemmU8X8DispatchUmmla;
         this->GemmS8S8Dispatch = &MlasGemmS8S8DispatchSmmla;
-        this->QNBitGemmDispatch = &GetMlasQNBitGemmDispatchNeon(HasDotProductInstructions, true);
-    }
-#endif
+#endif
+    }
+
+    this->ArmNeonQuantAUnsigned = HasI8MMInstructions ? false : true;
+    this->QNBitGemmDispatch = &GetMlasQNBitGemmDispatchNeon(HasDotProductInstructions, HasI8MMInstructions);
 
 #if defined(MLAS_F16VEC_INTRINSICS_SUPPORTED)
     this->CastF16ToF32Kernel = &MlasCastF16ToF32KernelNeon;
