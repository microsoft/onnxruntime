--- conflicted
+++ resolved
@@ -546,10 +546,7 @@
     this->RopeDispatch = &MlasRopeDispatchNeon;
     this->HGemmDispatch = &MlasHGemmDispatchNeon;
     this->SoftmaxDispatch = &MlasSoftmaxDispatchNeon;
-<<<<<<< HEAD
-=======
     this->EltwiseDispatch = &MlasEltwiseDispatchNeon;
->>>>>>> 39e585ff
 
     //
     // Check if the processor supports ASIMD dot product instructions.
