/*++

Copyright (c) Microsoft Corporation. All rights reserved.

Licensed under the MIT License.

Module Name:

    mlas.h

Abstract:

    This module contains the public data structures and procedure prototypes
    for the Microsoft Machine Learning algebra subprogram library.

--*/

#pragma once

#include <cstddef>
#include <cstdlib>
#include <cstdint>

//
// Define the calling convention for Windows targets.
//

#if (_MSC_VER >= 800) || defined(_STDCALL_SUPPORTED)
#define MLASCALL __stdcall
#else
#define MLASCALL
#endif

//
// Define the target architecture.
//

#if (defined(_M_AMD64) && !defined(_M_ARM64EC)) || defined(__x86_64__)
#define MLAS_TARGET_AMD64
#endif
#if defined(_M_IX86) || defined(__i386__)
#define MLAS_TARGET_IX86
#endif
#if defined(MLAS_TARGET_AMD64) || defined(MLAS_TARGET_IX86)
#define MLAS_TARGET_AMD64_IX86
#endif
#if defined(_M_ARM64) || defined(__aarch64__)
#define MLAS_TARGET_ARM64
#endif
#if defined(_M_ARM64EC)
#define MLAS_TARGET_ARM64EC
#endif
#if defined(_M_ARM) || defined(__arm__)
#define MLAS_TARGET_ARM
#endif
#if defined(MLAS_TARGET_ARM64) || defined(MLAS_TARGET_ARM64EC) || defined(MLAS_TARGET_ARM)
#define MLAS_TARGET_ARM_ANY
#endif

#if defined(__VSX__)
#define MLAS_TARGET_POWER
#endif
#if defined(__wasm__)
#define MLAS_TARGET_WASM
#if defined(__wasm_simd128__)
#define MLAS_TARGET_WASM_SIMD
#else
#define MLAS_TARGET_WASM_SCALAR
#endif
#endif

#if defined(__loongarch64)
#define MLAS_TARGET_LARCH64
#endif
//
// Define the support levels for the target architecture.
//

#if defined(MLAS_TARGET_AMD64) || defined (MLAS_TARGET_POWER)
#define MLAS_SUPPORTS_GEMM_DOUBLE
#endif

#if (!defined(_MSC_VER)) || (_MSC_VER >= 1930)
#if defined(MLAS_TARGET_ARM64) || defined(MLAS_TARGET_ARM64EC)
#if !defined(__APPLE__)
// Had to temporary disable fp16 under APPLE ARM64, as compiling
// the source files require a hardware specific compilation flag.
// When building an universial binary for APPLE, this flag would
// cause trouble for x64 target.

#define MLAS_F16VEC_INTRINSICS_SUPPORTED

#endif //
#endif // ARM64
#endif // Visual Studio 16 or earlier does not support fp16 intrinsic

//
// Basic Linear Algebra Subprograms (BLAS) types.
//

#ifndef CBLAS_ENUM_DEFINED_H
#define CBLAS_ENUM_DEFINED_H
typedef enum { CblasNoTrans=111, CblasTrans=112, CblasConjTrans=113 } CBLAS_TRANSPOSE;
typedef enum { CblasUpper=121, CblasLower=122 } CBLAS_UPLO;
typedef enum { CblasNonUnit=131, CblasUnit=132 } CBLAS_DIAG;
typedef enum { CblasLeft=141, CblasRight=142} CBLAS_SIDE;
#endif

//
// Forward declare the thread pool implementation class and half precision floating point.
//
// N.B. Avoid including ONNX Runtime headers here to keep the dependencies for
// standalone MLAS test executables smaller.
//

namespace onnxruntime {
    namespace concurrency {
        class ThreadPool;
    };
    struct MLFloat16;
};  // namespace onnxruntime

using MLAS_THREADPOOL = onnxruntime::concurrency::ThreadPool;


//
// Platform routines.
//

size_t
MLASCALL
MlasGetPreferredBufferAlignment(
    void
    );

#ifdef MLAS_TARGET_AMD64_IX86

/**
 * @brief Return whether the current CPU has over saturation problem
 *        when computing u8s8 matrix multiplication
 * https://www.intel.com/content/www/us/en/develop/documentation/onednn-developer-guide-and-reference/top/advanced-topics/nuances-of-int8-computations.html
*/
bool
MLASCALL
MlasPlatformU8S8Overflow(
    void
    );

#endif


//
// Activation routines.
//

enum MLAS_ACTIVATION_KIND {
    MlasIdentityActivation,
    MlasReluActivation,
    MlasLeakyReluActivation,
    MlasTanhActivation,
    MlasLogisticActivation,
    MlasClipActivation,
    MlasHardSigmoidActivation,
    MlasActivationKindCount,
};

struct MLAS_ACTIVATION {
    MLAS_ACTIVATION_KIND ActivationKind;
    union {
        struct {
            float alpha;
        } LeakyRelu;
        struct {
            float minimum;
            float maximum;
        } Clip;
        struct {
            float alpha;
            float beta;
        } HardSigmoid;
        float Values[2];
    } Parameters;
};

void
MLASCALL
MlasActivation(
    const MLAS_ACTIVATION* Activation,
    float* Buffer,
    const float* Bias,
    size_t M,
    size_t N,
    size_t ldc
    );

//
// Matrix/matrix multiply routines.
// C := alpha * op(A) * op(B) + beta * C
// op(X) = X or op(X) = transpose(X) or op(X) = conjg(transpose(X))
//

/**
 * @brief Supply matrices data information to single precision gemm functions
 */
struct MLAS_SGEMM_DATA_PARAMS {
    const float* A = nullptr; /**< Supplies the address of matrix A */
    size_t lda = 0;           /**< Supplies the first dimension of matrix A. */
    const float* B = nullptr; /**< Supplies the address of matrix B */
    size_t ldb = 0;           /**< Supplies the first dimension of matrix B. */
    float* C = nullptr;       /**< Supplies the address of matrix C */
    size_t ldc = 0;           /**< Supplies the first dimension of matrix C. */
    float alpha = 1.0f;       /**< Supplies the scalar alpha multiplier (see SGEMM definition) */
    float beta = 0.0f;        /**< Supplies the scalar beta multiplier (see SGEMM definition) */
    bool BIsPacked = false;   /**< Whether B is pre-packed */
};

/**
 * @brief  Batched single precision matrix/matrix multiply operation (SGEMM)
 *
 * @param TransA     Supplies the transpose operation for matrix A.
 * @param TransB     Supplies the transpose operation for matrix B.
 * @param M          Supplies the number of rows of matrix A and matrix C.
 * @param N          Supplies the number of columns of matrix B and matrix C.
 * @param K          Supplies the number of columns of matrix A and the number
                     of rows of matrix B.
 * @param Data       A array of matrices data parameters
 * @param BatchSize  Supplies number of multiplications in this batch
 * @param ThreadPool Supplies the thread pool object to use, else nullptr if the
                     base library threading support should be used.
 */
void
MLASCALL
MlasGemmBatch(
    CBLAS_TRANSPOSE TransA,
    CBLAS_TRANSPOSE TransB,
    size_t M,
    size_t N,
    size_t K,
    const MLAS_SGEMM_DATA_PARAMS* Data,
    size_t BatchSize,
    MLAS_THREADPOOL* ThreadPool
    );

/**
 * @brief  Single precision matrix/matrix multiply operation (SGEMM)
 *
 * @param TransA  Supplies the transpose operation for matrix A.
 * @param TransB  Supplies the transpose operation for matrix B.
 * @param M       Supplies the number of rows of matrix A and matrix C.
 * @param N       Supplies the number of columns of matrix B and matrix C.
 * @param K       Supplies the number of columns of matrix A and the number
                  of rows of matrix B.
 * @param Data    Supplies the matrices data parameters
 * @param ThreadPool  Supplies the thread pool object to use, else nullptr if the
                      base library threading support should be used.
 */
inline
void
MlasGemm(
    CBLAS_TRANSPOSE TransA,
    CBLAS_TRANSPOSE TransB,
    size_t M,
    size_t N,
    size_t K,
    const MLAS_SGEMM_DATA_PARAMS& Data,
    MLAS_THREADPOOL* ThreadPool
    )
{
    MlasGemmBatch(TransA, TransB, M, N, K, &Data, 1, ThreadPool);
}

/**
 * @brief  Single precision matrix/matrix multiply operation (SGEMM)
 *
 * @param TransA  Supplies the transpose operation for matrix A.
 * @param TransB  Supplies the transpose operation for matrix B.
 * @param M       Supplies the number of rows of matrix A and matrix C.
 * @param N       Supplies the number of columns of matrix B and matrix C.
 * @param K       Supplies the number of columns of matrix A and the number
                  of rows of matrix B.
 * @param alpha   Supplies the scalar alpha multiplier (see SGEMM definition)
 * @param A       Supplies the address of matrix A
 * @param lda     Supplies the first dimension of matrix A.
 * @param B       Supplies the address of matrix B
 * @param ldb     Supplies the first dimension of matrix B.
 * @param beta    Supplies the scalar beta multiplier (see SGEMM definition)
 * @param C       Supplies the address of matrix C
 * @param ldc     Supplies the first dimension of matrix C.
 * @param ThreadPool Supplies the thread pool object to use, else nullptr if the
                      base library threading support should be used.
 */
inline
void
MlasGemm(
    CBLAS_TRANSPOSE TransA,
    CBLAS_TRANSPOSE TransB,
    size_t M,
    size_t N,
    size_t K,
    float alpha,
    const float* A,
    size_t lda,
    const float* B,
    size_t ldb,
    float beta,
    float* C,
    size_t ldc,
    MLAS_THREADPOOL* ThreadPool
    )
{
    MLAS_SGEMM_DATA_PARAMS Data;
    Data.alpha = alpha;
    Data.A = A;
    Data.lda = lda;
    Data.B = B;
    Data.ldb = ldb;
    Data.beta = beta;
    Data.C = C;
    Data.ldc = ldc;

    MlasGemm(TransA, TransB, M, N, K, Data, ThreadPool);
}

/**
 * @brief the single precision matrix/matrix multiply operation (SGEMM) with pre-packed B
 *
 * @param TransA      - Supplies the transpose operation for matrix A.
 * @param M           - Supplies the number of rows of matrix A and matrix C.
 * @param N           - Supplies the number of columns of matrix B and matrix C.
 * @param K           - Supplies the number of columns of matrix A and the number
                        of rows of matrix B.
 * @param alpha       - Supplies the scalar alpha multiplier (see SGEMM definition).
 * @param A           - Supplies the address of matrix A.
 * @param lda         - Supplies the first dimension of matrix A.
 * @param PackedB     - Supplies the address of packed matrix B.
 * @param beta        - Supplies the scalar beta multiplier (see SGEMM definition).
 * @param C           - Supplies the address of matrix C.
 * @param ldc         - Supplies the first dimension of matrix C.
 * @param ThreadPool  - Supplies the thread pool object to use, else nullptr if the
                        base library threading support should be used.
 */
inline
void
MlasGemm(
    CBLAS_TRANSPOSE TransA,
    size_t M,
    size_t N,
    size_t K,
    float alpha,
    const float* A,
    size_t lda,
    const void* PackedB,
    float beta,
    float* C,
    size_t ldc,
    MLAS_THREADPOOL* ThreadPool
    )
{
    MLAS_SGEMM_DATA_PARAMS DataParams;
    DataParams.A = A;
    DataParams.lda = lda;
    DataParams.B = static_cast<const float*>(PackedB);
    DataParams.ldb = 0;
    DataParams.C = C;
    DataParams.ldc = ldc;
    DataParams.alpha = alpha;
    DataParams.beta = beta;
    DataParams.BIsPacked = true;

    MlasGemmBatch(TransA,
                  CblasTrans,  // deos not matter when B is packed
                  M, N, K, &DataParams, 1, ThreadPool);
}

/**
 * @brief Supply matrices data information to double precision gemm functions
 */
struct MLAS_DGEMM_DATA_PARAMS {
    const double* A = nullptr; /**< Supplies the address of matrix A */
    size_t lda = 0;            /**< Supplies the first dimension of matrix A. */
    const double* B = nullptr; /**< Supplies the address of matrix B */
    size_t ldb = 0;            /**< Supplies the first dimension of matrix B. */
    double* C = nullptr;       /**< Supplies the address of matrix C */
    size_t ldc = 0;            /**< Supplies the first dimension of matrix C. */
    double alpha = 1.0;        /**< Supplies the scalar alpha multiplier (see SGEMM definition) */
    double beta = 0.0;         /**< Supplies the scalar beta multiplier (see SGEMM definition) */
};

/**
 * @brief  Batched double precision matrix/matrix multiply operation (DGEMM)
 *
 * @param TransA     Supplies the transpose operation for matrix A.
 * @param TransB     Supplies the transpose operation for matrix B.
 * @param M          Supplies the number of rows of matrix A and matrix C.
 * @param N          Supplies the number of columns of matrix B and matrix C.
 * @param K          Supplies the number of columns of matrix A and the number
                     of rows of matrix B.
 * @param Data       A array of matrices data parameters
 * @param BatchSize  Supplies number of multiplications in this batch
 * @param ThreadPool Supplies the thread pool object to use, else nullptr if the
                     base library threading support should be used.
 */
void
MLASCALL
MlasGemmBatch(
    CBLAS_TRANSPOSE TransA,
    CBLAS_TRANSPOSE TransB,
    size_t M,
    size_t N,
    size_t K,
    const MLAS_DGEMM_DATA_PARAMS* Data,
    size_t BatchSize,
    MLAS_THREADPOOL* ThreadPool
    );

/**
 * @brief  Double precision matrix/matrix multiply operation (DGEMM)
 *
 * @param TransA  Supplies the transpose operation for matrix A.
 * @param TransB  Supplies the transpose operation for matrix B.
 * @param M       Supplies the number of rows of matrix A and matrix C.
 * @param N       Supplies the number of columns of matrix B and matrix C.
 * @param K       Supplies the number of columns of matrix A and the number
                  of rows of matrix B.
 * @param Data    Supplies the matrices data parameters
 * @param ThreadPool  Supplies the thread pool object to use, else nullptr if the
                      base library threading support should be used.
 */
inline
void
MlasGemm(
    CBLAS_TRANSPOSE TransA,
    CBLAS_TRANSPOSE TransB,
    size_t M,
    size_t N,
    size_t K,
    const MLAS_DGEMM_DATA_PARAMS& Data,
    MLAS_THREADPOOL* ThreadPool
    )
{
    MlasGemmBatch(TransA, TransB, M, N, K, &Data, 1, ThreadPool);
}

/**
 * @brief  Double precision matrix/matrix multiply operation (DGEMM)
 *
 * @param TransA  Supplies the transpose operation for matrix A.
 * @param TransB  Supplies the transpose operation for matrix B.
 * @param M       Supplies the number of rows of matrix A and matrix C.
 * @param N       Supplies the number of columns of matrix B and matrix C.
 * @param K       Supplies the number of columns of matrix A and the number
                  of rows of matrix B.
 * @param alpha   Supplies the scalar alpha multiplier (see SGEMM definition)
 * @param A       Supplies the address of matrix A
 * @param lda     Supplies the first dimension of matrix A.
 * @param B       Supplies the address of matrix B
 * @param ldb     Supplies the first dimension of matrix B.
 * @param beta    Supplies the scalar beta multiplier (see SGEMM definition)
 * @param C       Supplies the address of matrix C
 * @param ldc     Supplies the first dimension of matrix C.
 * @param ThreadPool Supplies the thread pool object to use, else nullptr if the
                      base library threading support should be used.
 */
inline
void
MlasGemm(
    CBLAS_TRANSPOSE TransA,
    CBLAS_TRANSPOSE TransB,
    size_t M,
    size_t N,
    size_t K,
    double alpha,
    const double* A,
    size_t lda,
    const double* B,
    size_t ldb,
    double beta,
    double* C,
    size_t ldc,
    MLAS_THREADPOOL* ThreadPool
    )
{
    MLAS_DGEMM_DATA_PARAMS Data;
    Data.alpha = alpha;
    Data.A = A;
    Data.lda = lda;
    Data.B = B;
    Data.ldb = ldb;
    Data.beta = beta;
    Data.C = C;
    Data.ldc = ldc;
    MlasGemmBatch(TransA, TransB, M, N, K, &Data, 1, ThreadPool);
}

enum class MLAS_QUANTIZATION_GRANULARITY {
    PerMatrix,
    PerColumn,
};

enum class MLAS_QGEMM_OUTPUT_MODE {
    ZeroMode,       // overwrite the output buffer
    AccumulateMode, // accumulate to the output buffer
};

class MLAS_QGEMM_OUTPUT_PROCESSOR {
public:
    virtual
    void
    Process(
        const int32_t*, // Supplies the address of matrix to process
        size_t,         // Supplies the start row index of matrix
        size_t,         // Supplies the start col index of matrix
        size_t,         // Supplies the element count per row to process
        size_t,         // Supplies the element count per col to process
        size_t          // Supplies the leading dimension of matrix
        ) const = 0;

    virtual ~MLAS_QGEMM_OUTPUT_PROCESSOR() {}
};

class MLAS_QGEMM_SCALE_BIAS_OUTPUT_PROCESSOR : public MLAS_QGEMM_OUTPUT_PROCESSOR {
public:
    MLAS_QGEMM_SCALE_BIAS_OUTPUT_PROCESSOR(
        float* Output,
        size_t LeadingDimensionOutput,
        const float* Scale,
        const float* Bias,
        MLAS_QGEMM_OUTPUT_MODE Mode = MLAS_QGEMM_OUTPUT_MODE::ZeroMode,
        MLAS_QUANTIZATION_GRANULARITY QuantGran = MLAS_QUANTIZATION_GRANULARITY::PerMatrix) :
            Output_(Output),
            LeadingDimensionOutput_(LeadingDimensionOutput),
            Scale_(Scale),
            Bias_(Bias),
            OutputMode_(Mode),
            QuantGran_(QuantGran)
    {
    }

    void
    Process(
        const int32_t* C,
        size_t StartM,
        size_t StartN,
        size_t CountM,
        size_t CountN,
        size_t ldc
        ) const override;

private:
    template<bool HasBias, MLAS_QGEMM_OUTPUT_MODE Mode, MLAS_QUANTIZATION_GRANULARITY QuantGran>
    inline
    void
    ProcessImpl(
        const int32_t* C,
        size_t StartM,
        size_t StartN,
        size_t CountM,
        size_t CountN,
        size_t ldc
        ) const;

private:
    float* Output_;
    size_t LeadingDimensionOutput_;
    const float* Scale_;
    const float* Bias_;
    MLAS_QGEMM_OUTPUT_MODE OutputMode_;
    MLAS_QUANTIZATION_GRANULARITY QuantGran_;
};

/**
 * @brief Supply matrices shape and data type information to quantized gemm functions
 *
 ** NOTE: AIsSigned == true is not supported on non-ARM devices for now.
 **       AIsSigned == true is supported on ARM devices when BIsSigned is also true.
 *
*/
struct MLAS_GEMM_QUANT_SHAPE_PARAMS {
    size_t M = 0;                  /**< Supplies the row size of matrix A */
    size_t N = 0;                  /**< Supplies the column size of matrix B */
    size_t K = 0;                  /**< Supplies the column size of matrix A and row size of matrix B */
    bool AIsSigned = false;        /**< Indicates whether type of A is int8_t or uint8_t.*/
    bool BIsSigned = false;        /**< Indicates whether type of B is int8_t or uint8_t */
    bool IsAccumulateMode = false; /**< Indicates whether to accumulate to matrix C or override matrix C */
};

struct MLAS_GEMM_QUANT_DATA_PARAMS {
    const uint8_t* A = nullptr;
    size_t lda = 0;
    uint8_t ZeroPointA = 0;
    const void* B = 0;
    size_t ldb = 0;
    const uint8_t* ZeroPointB = nullptr;
    bool BIsPacked = false;
    bool PerColumnZeroPoints = false;
    int32_t* C = nullptr;
    size_t ldc = 0;
    const MLAS_QGEMM_OUTPUT_PROCESSOR* OutputProcessor = nullptr;
};

/**
 * @brief Batched GEMM, for multiplying multiple pairs of matrices.
 * Note:  We only support uniform batching, so shapes and types of the
 *        input must be same: M, N, K, BIsSigned must be the
 *        same across all parameter blocks.
 *
 * @param [IN]  Shape        A single shape descriptor for all the multiplications
 * @param [IN]  DataParams   Array of data descriptors for the matrices.
 * @param [IN]  BatchN       Size of the parameters array, also number of multiplications to perform
 * @param [IN]  ThreadPool   optional thread pool for parallel processing
 */
void
MLASCALL
MlasGemmBatch(
    const MLAS_GEMM_QUANT_SHAPE_PARAMS& Shape,
    const MLAS_GEMM_QUANT_DATA_PARAMS* DataParams,
    const size_t BatchN,
    MLAS_THREADPOOL* ThreadPool
    );

inline
void
MlasGemm(
    const MLAS_GEMM_QUANT_SHAPE_PARAMS &Shape,
    const MLAS_GEMM_QUANT_DATA_PARAMS &DataParams,
    MLAS_THREADPOOL *ThreadPool)
{
    MlasGemmBatch(Shape, &DataParams, 1, ThreadPool);
}

//
// Symmetric QGEMM has limited buffer overrun.
// Currently only supported in ARM64
//
#if defined(MLAS_TARGET_ARM64)
constexpr size_t MLAS_SYMM_QGEMM_BUF_OVERRUN = 30;
#else
constexpr size_t MLAS_SYMM_QGEMM_BUF_OVERRUN = 0;
#endif

/**
 * @brief Supply data parameters for symmetric quantized GEMM.
 *        B matrix zero point must be zero, and it must be
 *        pre-packed, with column sums scaled by (-ZeroPointA)
*/
struct MLAS_SYMM_QGEMM_DATA_PARAMS {
    const void* A = nullptr;
    size_t lda = 0;
    const void* B = 0;
    void* C = nullptr;
    size_t ldc = 0;
    // TODO!! add re-quantization parameters
};

/**
 * @brief   Batched QGEMM. Similar to MlasGemmBatch, but right hand side matrix
 *          must be symmetrically quantized and prepacked.
 *
 * @param [IN] Shape        A single shape descriptor for all multiplicatons.
                            Currently A and B must be signed, and accumulation
                            mode not supported
 * @param [IN] DataParams   Array of data descriptors, one for each multiplication
 *                          B must be prepacked
 * @param [IN] BatchN       Number of multiplications
 * @param [IN] ThreadPool
*/
void
MLASCALL
MlasSymmQgemmBatch(
    const MLAS_GEMM_QUANT_SHAPE_PARAMS& Shape,
    const MLAS_SYMM_QGEMM_DATA_PARAMS* DataParams,
    const size_t BatchN,
    MLAS_THREADPOOL* ThreadPool
    );


//
// Buffer packing routines.
//

size_t
MLASCALL
MlasGemmPackBSize(
    size_t N,
    size_t K
    );

void
MLASCALL
MlasGemmPackB(
    CBLAS_TRANSPOSE TransB,
    size_t N,
    size_t K,
    const float* B,
    size_t ldb,
    void* PackedB
    );

size_t
MLASCALL
MlasGemmPackBSize(
    size_t N,
    size_t K,
    bool AIsSigned,
    bool BIsSigned
    );

void
MLASCALL
MlasGemmPackB(
    size_t N,
    size_t K,
    const uint8_t* B,
    size_t ldb,
    bool AIsSigned,
    bool BIsSigned,
    void* PackedB
    );

/**
 * @brief For symmetric quantized GEMM, returns size of the
 *        packing buffer needed for right hand side
 * @param N              Number of columns
 * @param K              Number of rows
 * @param AIsSigned      Whether left hand size is signed int8_t
 * @return  size of the packing buffer,
 *          0 if operation not supported
*/
size_t
MLASCALL
MlasSymmQgemmPackBSize(
    size_t N,
    size_t K,
    bool AIsSigned
    );

void
MLASCALL
MlasSymmQgemmPackB(
    size_t N,
    size_t K,
    const int8_t* B,
    size_t ldb,
    bool AIsSigned,
    int32_t ZeroPointA,
    void* PackedB
    );

//
// Convolution routines.
//

enum MLAS_CONV_ALGORITHM {
    MlasConvAlgorithmGemmDirect,
    MlasConvAlgorithmExpandThenGemm,
    MlasConvAlgorithmExpandThenGemmSegmented,
#if defined(MLAS_TARGET_WASM_SCALAR)
    MlasConvAlgorithmDepthwise,
#endif
};

struct MLAS_CONV_PARAMETERS {
    const MLAS_ACTIVATION* Activation;
    size_t Dimensions;
    size_t BatchCount;
    size_t GroupCount;
    size_t InputChannels;
    size_t InputShape[3];
    size_t KernelShape[3];
    size_t DilationShape[3];
    size_t Padding[6];
    size_t StrideShape[3];
    size_t FilterCount;
    size_t OutputShape[3];
    size_t InputSize;
    size_t OutputSize;
    size_t K;
    float Beta;
    MLAS_CONV_ALGORITHM Algorithm;
    ptrdiff_t ThreadCount;
    union {
        struct {
            CBLAS_TRANSPOSE TransB;
            size_t ldb;
        } GemmDirect;
        struct {
            size_t ThreadStrideN;
        } ExpandThenGemmSegmented;
    } u;
};

void MLASCALL
MlasConvPrepare(MLAS_CONV_PARAMETERS* Parameters,
                size_t Dimensions,
                size_t BatchCount,
                size_t GroupCount,
                size_t InputChannels,
                const int64_t* InputShape,
                const int64_t* KernelShape,
                const int64_t* DilationShape,
                const int64_t* Padding,
                const int64_t* StrideShape,
                const int64_t* OutputShape,
                size_t FilterCount,
                const MLAS_ACTIVATION* Activation,
                size_t* WorkingBufferSize,
                float Beta,
                MLAS_THREADPOOL* ThreadPool);

void
MLASCALL
MlasConv(
    const MLAS_CONV_PARAMETERS* Parameters,
    const float* Input,
    const float* Filter,
    const float* Bias,
    float* WorkingBuffer,
    float* Output,
    MLAS_THREADPOOL* ThreadPool
    );

void
MLASCALL
MlasConvDepthwise(
    const void* const* Input,
    int32_t InputZeroPoint,
    bool InputIsSigned,
    const void* Filter,
    int32_t FilterZeroPoint,
    bool FilterIsSigned,
    int32_t* Output,
    size_t Channels,
    size_t OutputCount,
    size_t KernelSize
    );

//
// Symmetric quantized integer convolution routines.
//

size_t
MlasConvSymPackWSize(
    size_t GroupCount,
    size_t InputChannels,
    size_t OutputChannels,
    size_t KernelSize,
    bool InputIsSigned
    );

void
MlasConvSymPackW(
    size_t GroupCount,
    size_t InputChannels,
    size_t OutputChannels,
    size_t KernelSize,
    const int8_t* W,
    int8_t* PackedW,
    size_t PackedWSize,
    bool InputIsSigned
    );

int32_t
MlasConvSymFixupInputZeroPoint(
    int32_t zero_point_value,
    bool InputIsSigned
    );

//
// Convolution operators (or maybe others in the future) need to do their
// own job partition. Since filters (right hand side B matrix) is usually
// small in size, activations are divided horizontally. We need to provide
// kernel stride units to facilitate the divide.
//

int32_t
MlasConvSymGetKernelOutputCount(
    bool InputIsSigned
    );

int32_t
MlasConvSymDepthwiseGetKernelOutputCnt(
    bool InputIsSigned
    );

/**
 * @brief Returns the stride M of depthwise conv kernel
 *
 * Most optimized path is Symmetric conv. See
 * MlasConvSymDepthwiseGetKernelOutputCnt(bool)
 *
 * These kernels are implemented in qdwconv.cpp using
 * intrincic, all of them with stride val 1. We use
 * a slightly bigger value to improve cache reuse.
 *
 * This needs to be changed if we optimize depthwise
 * kernels.
 *
 * @return
*/
inline
int32_t
MlasConvDepthwiseGetKernelOutputCnt()
{
    return 4;
}

int32_t
MlasSymmQgemmGetKernelOutputCnt();

int32_t
MlasQgemmGetKernelOutputCnt(
    bool AIsSigned,
    bool BIsSigned
    );


struct MLAS_CONV_SYM_PARAMS {
    const void* InputDirect;
    const void* const* InputIndirection;
    const void* Filter;
    void* Output;
    size_t InputChannels;
    size_t OutputChannels;
    size_t OutputCount;
    size_t KernelSize;
    const int32_t* Bias;
    const float* Scale;
    bool PerChannelScale;
    int32_t OutputZeroPoint;
    bool InputIsSigned;
};

void
MlasConvSym(
    const MLAS_CONV_SYM_PARAMS& Params
    );

void
MlasConvSymDepthwise(
    const MLAS_CONV_SYM_PARAMS& Params
    );

//
// Pooling routines.
//

enum MLAS_POOLING_KIND {
    MlasMaximumPooling,
    MlasAveragePoolingExcludePad,
    MlasAveragePoolingIncludePad,
    MlasPoolingKindCount,
};

void
MLASCALL
MlasPool(
    MLAS_POOLING_KIND PoolingKind,
    size_t Dimensions,
    const int64_t* InputShape,
    const int64_t* KernelShape,
    const int64_t* Padding,
    const int64_t* StrideShape,
    const int64_t* OutputShape,
    const float* Input,
    float* Output,
    MLAS_THREADPOOL* ThreadPool
    );

template<typename T8Bits>
void
MLASCALL
MlasMaximumPool(
    const T8Bits* const* Input,
    T8Bits* Output,
    size_t Channels,
    size_t OutputCount,
    size_t KernelSize
    );

//
// Miscellaneous compute routines.
//

void
MLASCALL
MlasComputeErf(
    const float* Input,
    float* Output,
    size_t N
    );

void
MLASCALL
MlasComputeExp(
    const float* Input,
    float* Output,
    size_t N
    );

void
MLASCALL
MlasComputeLogistic(
    const float* Input,
    float* Output,
    size_t N
    );

void
MLASCALL
MlasComputeSoftmax(
    const float* Input,
    float* Output,
    size_t N,
    size_t D,
    bool LogSoftmax,
    MLAS_THREADPOOL* ThreadPool
    );

void
MLASCALL
MlasComputeTanh(
    const float* Input,
    float* Output,
    size_t N
    );

//
// Half-precision floating-point routines.
//

extern "C"
void
MLASCALL
MlasConvertHalfToFloatBuffer(
    const unsigned short* Source,
    float* Destination,
    size_t Count
    );

//
// Transpose routines.
//

void
MLASCALL
MlasTranspose(
    const uint8_t* Input,
    uint8_t* Output,
    size_t M,
    size_t N
    );

void
MLASCALL
MlasTranspose(
    const int8_t* Input,
    int8_t* Output,
    size_t M,
    size_t N
    );

void
MLASCALL
MlasTranspose(
    const uint16_t* Input,
    uint16_t* Output,
    size_t M,
    size_t N
    );

void
MLASCALL
MlasTranspose(
    const uint32_t* Input,
    uint32_t* Output,
    size_t M,
    size_t N
    );

void
MLASCALL
MlasTranspose(
    const float* Input,
    float* Output,
    size_t M,
    size_t N
    );

//
// Buffer reordering routines.
//

void
MLASCALL
MlasReorderInputNchw(
    const float* S,
    float* D,
    size_t InputChannels,
    size_t InputSize
    );

void
MLASCALL
MlasReorderInputNhwc(
    const float* S,
    float* D,
    size_t InputChannels,
    size_t RowCount,
    size_t FullRowCount
    );

void
MLASCALL
MlasReorderOutputNchw(
    const int64_t* OutputShape,
    const float* S,
    float* D,
    MLAS_THREADPOOL* ThreadPool
    );

void
MLASCALL
MlasReorderOutputNhwc(
    const int64_t* OutputShape,
    const float* S,
    float* D
    );

void
MLASCALL
MlasReorderFilterOIHWBiBo(
    const int64_t* FilterShape,
    const float* S,
    float* D
    );

void
MLASCALL
MlasReorderFilterOIHWBo(
    const int64_t* FilterShape,
    const float* S,
    float* D
    );

//
// Single precision NCHWc routines.
//

size_t
MLASCALL
MlasNchwcGetBlockSize(
    void
    );

void
MLASCALL
MlasNchwcConv(
    const int64_t* InputShape,
    const int64_t* KernelShape,
    const int64_t* DilationShape,
    const int64_t* Padding,
    const int64_t* StrideShape,
    const int64_t* OutputShape,
    size_t GroupCount,
    const float* Input,
    const float* Filter,
    const float* Bias,
    float* Output,
    const MLAS_ACTIVATION* Activation,
    bool ZeroMode,
    MLAS_THREADPOOL* ThreadPool
    );

void
MLASCALL
MlasNchwcPool(
    MLAS_POOLING_KIND PoolingKind,
    const int64_t* InputShape,
    const int64_t* KernelShape,
    const int64_t* DilationShape,
    const int64_t* Padding,
    const int64_t* StrideShape,
    const int64_t* OutputShape,
    const float* Input,
    float* Output,
    MLAS_THREADPOOL* ThreadPool
    );

void
MLASCALL
MlasNchwcUpsampleNearest(
    const int64_t* InputShape,
    const int64_t* Scales,
    const float* Input,
    float* Output
    );

void
MLASCALL
MlasNchwcUpsampleLinear(
    size_t InputHeight,
    size_t InputWidth,
    size_t OutputWidth,
    float InterpolationHeight,
    const float* InterpolationWidth,
    const float* Input,
    float* Output
    );

//
// Linear quantization routines.
//

template<typename OutputType>
void
MLASCALL
MlasQuantizeLinear(
    const float* Input,
    OutputType* Output,
    size_t N,
    float Scale,
    OutputType ZeroPoint
    );

void
MLASCALL
MlasQuantizeLinearU4(
    const float* Input,
    uint8_t* Output,
    size_t N,
    float Scale,
<<<<<<< HEAD
    uint8_t ZeroPoint
=======
    int8_t ZeroPoint
>>>>>>> 52874f62
    );

void
MLASCALL
MlasQuantizeLinearS4(
    const float* Input,
<<<<<<< HEAD
    int8_t* Output,
=======
    uint8_t* Output,
>>>>>>> 52874f62
    size_t N,
    float Scale,
    int8_t ZeroPoint
    );

/**
 * @brief Requantize a block of the intermediate buffer to the output buffer,
 *        optionally adding the supplied bias
 *
 * @param Input                     Input matrix
 * @param InputLeadingDimension     Input matrix leading dimension
 * @param Output                    Output matrix
 * @param OutputLeadingDimension    Output matrix leading dimension
 * @param Bias                      Optional bias vector, to be added
                                    to the input before quantization
 * @param Scale                     Quantization scale
 * @param PerColumnScale            true if scale is per-column
 * @param ZeroPoint                 quantization zero point value
 * @param StartM
 * @param StartN
 * @param CountM
 * @param CountN
 * @return
*/
template<typename OutputType>
void
MLASCALL
MlasRequantizeOutput(
    const int32_t* Input,
    size_t InputLeadingDimension,
    OutputType* Output,
    size_t OutputLeadingDimension,
    const int32_t* Bias,
    const float* Scale,
    bool PerColumnScale,
    OutputType ZeroPoint,
    size_t StartM,
    size_t StartN,
    size_t CountM,
    size_t CountN
    );

class MLAS_QGEMM_REQUANT_OUTPUT_PROCESSOR : public MLAS_QGEMM_OUTPUT_PROCESSOR
{
   public:
    MLAS_QGEMM_REQUANT_OUTPUT_PROCESSOR(
        void* Output,
        size_t OutputLeadingDimension,
        const int32_t* Bias,
        const float* Scale,
        bool PerColumnScale,
        int32_t ZeroPoint,
        bool OutputIsSigned)
        : Output_(Output),
          OutputLeadingDimension_(OutputLeadingDimension),
          Bias_(Bias),
          Scale_(Scale),
          PerColumnScale_(PerColumnScale),
          ZeroPoint_(ZeroPoint),
          OutputIsSigned_(OutputIsSigned)
    {
    }

    void Process(const int32_t* C,
                 size_t StartM,
                 size_t StartN,
                 size_t CountM,
                 size_t CountN,
                 size_t ldc) const override
    {
        if(OutputIsSigned_){
            MlasRequantizeOutput(C, ldc, reinterpret_cast<int8_t*>(Output_), OutputLeadingDimension_,
                                 Bias_, Scale_, PerColumnScale_, static_cast<int8_t>(ZeroPoint_),
                                 StartM, StartN, CountM, CountN);
        } else {
            MlasRequantizeOutput(C, ldc, reinterpret_cast<uint8_t*>(Output_), OutputLeadingDimension_,
                                 Bias_, Scale_, PerColumnScale_, static_cast<uint8_t>(ZeroPoint_),
                                 StartM, StartN, CountM, CountN);
        }
    }


   private:
    void* Output_;
    size_t OutputLeadingDimension_;
    const int32_t* Bias_;
    const float* Scale_;
    bool PerColumnScale_;
    int32_t ZeroPoint_;
    bool OutputIsSigned_;
};


void
MLASCALL
MlasFindMinMaxElement(
    const float* Input,
    float* Min,
    float* Max,
    size_t N
    );

size_t
MLASCALL
MlasQLinearSafePaddingElementCount(
    size_t ElementSize,
    size_t ElementCount
    );

template<typename T8Bits>
void
MLASCALL
MlasQLinearGlobalAveragePoolNchw(
    const T8Bits* Input,
    float ScaleInput,
    int32_t ZeroPointInput,
    T8Bits* Output,
    float ScaleOutput,
    int32_t ZeroPointOutput,
    size_t Channels,
    size_t ImageSize,
    int32_t* AccumulateBuffer
    );

template <typename T8Bits>
void
MLASCALL
MlasQLinearGlobalAveragePoolNhwc(
    const T8Bits* Input,
    float ScaleInput,
    int32_t ZeroPointInput,
    T8Bits* Output,
    float ScaleOutput,
    int32_t ZeroPointOutput,
    size_t Batch,
    size_t ImageSize,
    size_t Stride,
    size_t Channels,
    int32_t* AccumulateBuffer,
    const T8Bits* ZeroBuffer
    );

//
// InputA is of size N,
// Input B is of size 1 if IsScalarB == true, otherwise it is of size N
//
template<typename DataType>
void
MLASCALL
MlasQLinearAdd(
    const DataType* InputA,
    float ScaleA,
    int32_t ZeroPointA,
    const DataType* InputB,
    float ScaleB,
    int32_t ZeroPointB,
    float ScaleC,
    int32_t ZeroPointC,
    DataType* OutputC,
    size_t N,
    bool IsScalarB
    );

template<typename DataType>
void
MLASCALL
MlasQLinearMul(
    const DataType* InputA,
    float ScaleA,
    int32_t ZeroPointA,
    const DataType* InputB,
    float ScaleB,
    int32_t ZeroPointB,
    float ScaleC,
    int32_t ZeroPointC,
    DataType* OutputC,
    size_t N,
    bool IsScalarB
    );

//
// Half precision routines
//

// Any type with size=2 should work
using MLAS_FP16 = onnxruntime::MLFloat16;

constexpr size_t FP16_SIZE = sizeof(uint16_t);

/**
 * @brief Whether current CPU supports FP16 acceleration.
*/
bool MLASCALL
MlasFp16AccelerationSupported();

/**
 * @brief Interface for half gemm post processors.
 *
 * Example implementation of this interface includes activations,
 * conversion from half precision to single precision, etc.
 *
 * Half GEMM is computed tile by tile. When a tile of result matrix
 * is produced, the method Process() is called to process this tile.
 * Parameters of this method describe the location and shape of the
 * tile.
*/
class MLAS_HALF_GEMM_POSTPROCESSOR {
public:
    virtual
    void
    Process(
        MLAS_FP16*, /**< the address of matrix to process */
        size_t,     /**< the start row index of matrix */
        size_t,     /**< the start col index of matrix */
        size_t,     /**< the element count per row to process */
        size_t,     /**< the element count per col to process */
        size_t      /**< the leading dimension of matrix */
        ) const = 0;

    virtual ~MLAS_HALF_GEMM_POSTPROCESSOR() {}
};

/**
 * @brief Half precision activation functions, with optional sum tensor.
 * Supplied sum tensor must be the same layout as the GEMM output tensor.
 * And the supplied sum tensor will be added to the tensor before activation.
*/
class MLAS_HALF_GEMM_ACTIVATION_PROCESSOR : public MLAS_HALF_GEMM_POSTPROCESSOR
{
  public:
    MLAS_HALF_GEMM_ACTIVATION_PROCESSOR(
        const MLAS_ACTIVATION& Activation,
        const MLAS_FP16* SumBuf = nullptr)
       : Activation_(Activation), SumBuf_(SumBuf)
    {}

    void Process(
        MLAS_FP16* C,
        size_t StartM,
        size_t StartN,
        size_t CountM,
        size_t CountN,
        size_t ldc
        ) const override;

  private:
    const MLAS_ACTIVATION& Activation_;
    const MLAS_FP16* SumBuf_;
};

inline
void
MlasFp16Activation(
    const MLAS_ACTIVATION* Activation,
    MLAS_FP16* Buffer,
    size_t M,
    size_t N,
    size_t ldc
    )
{
    MLAS_HALF_GEMM_ACTIVATION_PROCESSOR proc(*Activation);
    proc.Process(Buffer, 0, 0, M, N, ldc);
}


/**
 * @brief Convert half gemm result matrix to single precision float matrix
*/
class MLAS_HALF_GEMM_2FLOAT_PROCESSOR : public MLAS_HALF_GEMM_POSTPROCESSOR {
public:
    MLAS_HALF_GEMM_2FLOAT_PROCESSOR(
        const MLAS_ACTIVATION& Activation,
        float* Output,    /**< address of the output matrix, row major */
        size_t RowStride  /**< row stride of the output matrix */
    ) : Activation_(Activation),
        Output_(Output),
        RowStride_(RowStride)
    {}

    void
    Process(
        MLAS_FP16* C,
        size_t StartM,
        size_t StartN,
        size_t CountM,
        size_t CountN,
        size_t ldc
        ) const override;

private:
    const MLAS_ACTIVATION& Activation_;
    float* Output_;
    const size_t RowStride_;
};


/**
 * @brief Data parameters for half precision GEMM routine
 *        All except C are [in] parameters
*/
struct MLAS_HALF_GEMM_DATA_PARAMS {
    const void* A = nullptr;          /**< address of A */
    const void* B = nullptr;          /**< address of B */
    const MLAS_FP16* Bias = nullptr;  /**< address of Bias, vector size N */
    MLAS_FP16* C = nullptr;           /**< address of result matrix */
    size_t lda = 0;                   /**< leading dimension of A */
    size_t ldb = 0;                   /**< leading dimension of B, 0 when B is pre-packed*/
    size_t ldc = 0;                   /**< leading dimension of C*/
    const MLAS_HALF_GEMM_POSTPROCESSOR* OutputProcessor = nullptr;
    bool AIsfp32 = false;             /**< matrix A is fp32, needs to be casted into fp16*/
    bool BIsfp32 = false;             /**< matrix B is fp32, needs to be casted into fp16*/
};

/**
 * @brief Half precision Batched GEMM:  C = A * B + Bias
 *        Either A or B can be fp32 or fp16
 *
 * Note:  We only support uniform batching, so shapes and types of the
 *        input must be same across all parameter blocks.
 *
 * @param[in]  M       row size of matrix A and C
 * @param[in]  N       column size of matrix B and C
 * @param[in]  K       column size of matrix A and row size of matrix B
 * @param[in]  BatchN  number of batches
 * @param[inout]  DataParams  An array (size BatchN) of parameter blocks
 * @param[in]  ThreadPool
 * @return
*/
void
MLASCALL
MlasHalfGemmBatch(
    const size_t M,
    const size_t N,
    const size_t K,
    const size_t BatchN,
    const MLAS_HALF_GEMM_DATA_PARAMS* DataParams,
    MLAS_THREADPOOL* ThreadPool = nullptr
    );

/**
 * @brief For half precision GEMM, returns size of the
 *        packing buffer needed for right hand side
 * @param[in] N   Number of columns
 * @param[in] K   Number of rows
 * @param[in] float2half  Whether the input is float that
 *                        needs to be converted to half precision
 * @return  size of the packing buffer,
 *          0 if operation not supported
*/
size_t
MLASCALL
MlasHalfGemmPackBSize(
    size_t N,
    size_t K,
    bool float2half
    );

/**
 * @brief For half precision GEMM, pack the right hand
 *        side matrix B
 *
 * @param[in]  N        Number of columns
 * @param[in]  K        Number of rows
 * @param[in]  B        Address of matrix B
 * @param[in]  ldb      leading dimension of input matrix B
 * @param[out] PackedB  Address of the packed matrix
*/
void
MLASCALL
MlasHalfGemmPackB(
    size_t N,
    size_t K,
    const MLAS_FP16* B,
    size_t ldb,
    void* PackedB
    );

/**
 * @brief For half precision GEMM, convert the float matrix B
 *        to half precision and pack it into a packing buffer
 *
 * @param[in]  N        Number of columns
 * @param[in]  K        Number of rows
 * @param[in]  B        Address of matrix B
 * @param[in]  ldb      leading dimension of input matrix B
 * @param[out] PackedB  Address of the packed matrix
*/
void
MLASCALL
MlasHalfGemmConvertPackB(
    size_t N,
    size_t K,
    const float* B,
    size_t ldb,
    void* PackedB
    );

#if defined(__aarch64__) && defined(__linux__)
/**
 * @brief Whether current CPU supports Bfloat16(bf16) acceleration.
 */
bool MLASCALL
MlasBf16AccelerationSupported();

/**
 * @brief Interface for bf16 gemm post processors.
 *
 * Example implementation of this interface includes activations,
 * conversion from single precision to precision, etc.
 *
 * SBGEMM is computed tile by tile. When a tile of result matrix
 * is produced, the method Process() is called to process this tile.
 * Parameters of this method describe the location and shape of the
 * tile.
 */
class MLAS_SBGEMM_POSTPROCESSOR
{
   public:
    virtual void Process(float*, /**< the address of matrix to process */
                         size_t, /**< the start row index of matrix */
                         size_t, /**< the start col index of matrix */
                         size_t, /**< the element count per row to process */
                         size_t, /**< the element count per col to process */
                         size_t  /**< the leading dimension of matrix */
    ) const = 0;

    virtual ~MLAS_SBGEMM_POSTPROCESSOR() {}
};

/**
 * @brief bfloat16 precision activation functions, with optional sum tensor.
 * Supplied sum tensor must be the same layout as the GEMM output tensor.
 * And the supplied sum tensor will be added to the tensor before activation.
 */
class MLAS_SBGEMM_ACTIVATION_PROCESSOR : public MLAS_SBGEMM_POSTPROCESSOR
{
   public:
    MLAS_SBGEMM_ACTIVATION_PROCESSOR(const MLAS_ACTIVATION& Activation, const float* SumBuf = nullptr)
        : Activation_(Activation), SumBuf_(SumBuf)
    {
    }

    void Process(float* C, size_t StartM, size_t StartN, size_t CountM, size_t CountN, size_t ldc)
        const override;

   private:
    const MLAS_ACTIVATION& Activation_;
    const float* SumBuf_;
};

/**
 * @brief Data parameters for bfloat16 precision GEMM routine
 *        All except C are [in] parameters
 */
struct MLAS_SBGEMM_DATA_PARAMS {
    const void* A = nullptr;     /**< address of A */
    const void* B = nullptr;     /**< address of B */
    const float* Bias = nullptr; /**< address of Bias, vector size N */
    float* C = nullptr;          /**< address of result matrix */
    size_t lda = 0;              /**< leading dimension of A */
    size_t ldb = 0;              /**< leading dimension of B, 0 when B is pre-packed*/
    size_t ldc = 0;              /**< leading dimension of C*/
    const MLAS_SBGEMM_POSTPROCESSOR* OutputProcessor = nullptr;
    bool AIsfp32 = false; /**< matrix A is fp32, needs to be converted to bf16*/
    bool BIsfp32 = false; /**< matrix B is fp32, needs to be converted to bf16*/
};

/**
 * @brief Bfloat16 precision Batched GEMM:  C = A * B + Bias
 *        Either B can be either fp32 or bf16
 *
 * Note:  We only support uniform batching, so shapes and types of the
 *        input must be same across all parameter blocks.
 *
 * @param[in]  M       row size of matrix A and C
 * @param[in]  N       column size of matrix B and C
 * @param[in]  K       column size of matrix A and row size of matrix B
 * @param[in]  BatchN  number of batches
 * @param[inout]  DataParams  An array (size BatchN) of parameter blocks
 * @param[in]  ThreadPool
 * @return
 */
void MLASCALL
MlasSBGemmBatch(const size_t M, const size_t N, const size_t K, const size_t BatchN, const MLAS_SBGEMM_DATA_PARAMS* DataParams, MLAS_THREADPOOL* ThreadPool = nullptr);

/**
 * @brief For bfloat16 precision GEMM, returns size of the
 *        packing buffer needed for right hand side
 * @param[in] N   Number of columns
 * @param[in] K   Number of rows
 * @return  size of the packing buffer,
 *          0 if operation not supported
 */
size_t MLASCALL
MlasSBGemmPackBSize(size_t N, size_t K);

/**
 * @brief For bfloat16 precision GEMM, convert the float matrix B
 *        to blfoat16 precision and pack it into a packing buffer
 *
 * @param[in]  N        Number of columns
 * @param[in]  K        Number of rows
 * @param[in]  B        Address of matrix B
 * @param[in]  ldb      leading dimension of input matrix B
 * @param[out] PackedB  Address of the packed matrix
 */
void MLASCALL
MlasSBGemmConvertPackB(size_t N, size_t K, const float* B, size_t ldb, void* PackedB);
#endif

/**
 * @brief Indirect Depthwise convolution for fp16
 * @param Input         Supplies the indirect buffer for NHWC input
 * @param Filter        Supplies the address for filter tensor
 * @param Output        Supplies the address for the result tensor
 * @param Channels      # of input channels
 * @param OutputCount   # of output pixels
 * @param KernelSize    # kernel size
 * @return
*/
void
MLASCALL
MlasConvDepthwise(
    const MLAS_FP16* const* Input,
    const MLAS_FP16* Filter,
    MLAS_FP16* Output,
    size_t Channels,
    size_t OutputCount,
    size_t KernelSize,
    MLAS_HALF_GEMM_POSTPROCESSOR* PostProc
    );


inline
void
MlasTranspose(
    const MLAS_FP16* Input,
    MLAS_FP16* Output,
    size_t M,
    size_t N
    )
{
    MlasTranspose(
        reinterpret_cast<const uint16_t*>(Input),
        reinterpret_cast<uint16_t*>(Output),
        M, N);
}

#ifdef MLAS_F16VEC_INTRINSICS_SUPPORTED
/**
 * @brief Max Pooling for fp16 NHWC
 * @param Input         Indirect buffer to activations
 * @param Output        Address of the result tensor
 * @param Channels      C in NHWC
 * @param OutputCount   Number of output pixels
 * @param KernelSize    Size of the kernel
 * @return
*/
void
MLASCALL
MlasNhwcMaxPool(
    const MLAS_FP16* const* Input,
    MLAS_FP16* Output,
    size_t Channels,
    size_t OutputCount,
    size_t KernelSize
    );

/**
 * @brief Avg Pooling for fp16 nhwc
 * @param Input         Indirect buffer to activations
 * @param Output        Address of the output data
 * @param Channels      C in NHWC
 * @param OutputCount   Number of output pixels
 * @param KernelSize    size of the kernel
 * @return
*/
void
MLASCALL
MlasNhwcAvgPool(
    const MLAS_FP16* const* Input,
    MLAS_FP16* Output,
    size_t Channels,
    size_t OutputCount,
    size_t KernelSize
    );

#endif<|MERGE_RESOLUTION|>--- conflicted
+++ resolved
@@ -1229,22 +1229,14 @@
     uint8_t* Output,
     size_t N,
     float Scale,
-<<<<<<< HEAD
-    uint8_t ZeroPoint
-=======
     int8_t ZeroPoint
->>>>>>> 52874f62
     );
 
 void
 MLASCALL
 MlasQuantizeLinearS4(
     const float* Input,
-<<<<<<< HEAD
-    int8_t* Output,
-=======
     uint8_t* Output,
->>>>>>> 52874f62
     size_t N,
     float Scale,
     int8_t ZeroPoint
