--- conflicted
+++ resolved
@@ -1033,8 +1033,6 @@
     T cap
     );
 
-<<<<<<< HEAD
-=======
 template <typename T>
 void
 MLASCALL
@@ -1045,7 +1043,6 @@
     size_t N
     );
 
->>>>>>> 39e585ff
 template<typename T>
 void
 MLASCALL
