--- conflicted
+++ resolved
@@ -177,7 +177,6 @@
 
 }  // namespace
 
-<<<<<<< HEAD
 DLDevice GetDlpackDevice(const OrtValue& ort_value, const int64_t& device_id) {
   ORT_ENFORCE(ort_value.IsTensor(), "Only OrtValues that are Tensors are currently supported");
   DLDevice device;
@@ -209,14 +208,12 @@
 
 static void DlpackDeleter(DLManagedTensor* arg) { delete static_cast<OrtDLManagedTensor*>(arg->manager_ctx); }
 
-=======
 //This function should use smart pointers inside
 #if defined(_MSC_VER) && !defined(__clang__)
 #pragma warning(push)
 #pragma warning(disable : 26409)
 #pragma warning(disable : 26400)
 #endif
->>>>>>> feae842a
 // This function returns a pointer to DLManagedTensor constructed from an OrtValue
 // The OrtValue inside OrtDLManagedTensor will increase its own buffer's ref count by one
 // When the consumer of DLManagedTensor is done with the tensor, it should invoke the deleter.
