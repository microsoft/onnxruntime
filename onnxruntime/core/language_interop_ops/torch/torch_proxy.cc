// Copyright (c) Microsoft Corporation. All rights reserved.
// Licensed under the MIT License.

#include <Python.h>
#include "core/framework/tensorprotoutils.h"
#include "core/language_interop_ops/torch/custom_function_register.h"
#include "core/language_interop_ops/torch/object_pointer.h"
#include "core/language_interop_ops/torch/refcount_tracker.h"
#include "core/language_interop_ops/torch/torch_proxy.h"
#include "core/platform/env.h"
#include "core/util/dlpack_convertor.h"

namespace onnxruntime {
namespace language_interop_ops {
namespace torch {
<<<<<<< HEAD

template <>
void ObjectPointer<PyObject>::free() {
  if (ptr) {
    Py_DECREF(ptr);
  }
}
=======

// Holder of GIL state.
// It automatically acquire the state upon creation and
// release the acquired state after being destroyed.
class GilGuard {
 public:
  GilGuard() : state_(PyGILState_Ensure()){};
  ~GilGuard() { PyGILState_Release(state_); };

 private:
  PyGILState_STATE state_;
};
>>>>>>> 4dc03aec

void DlpackCapsuleDestructor(PyObject* data) {
  DLManagedTensor* dlmanged_tensor = (DLManagedTensor*)PyCapsule_GetPointer(data, "dltensor");
  if (dlmanged_tensor) {
    // the dlmanged_tensor has not been consumed, call deleter ourselves.
    dlmanged_tensor->deleter(const_cast<DLManagedTensor*>(dlmanged_tensor));
  } else {
    // the dlmanged_tensor has been consumed,
    // PyCapsule_GetPointer has set an error indicator.
    PyErr_Clear();
  }
}

bool ExtractPointerOutput(PyObject* pyObj, std::vector<void*>& outputs) {
  void* prt = PyLong_AsVoidPtr(pyObj);
  outputs.push_back(prt);
  return true;
}

TorchProxy& TorchProxy::GetInstance() {
  static TorchProxy proxy;
  return proxy;
}

<<<<<<< HEAD
int32_t TorchProxy::GetGil() const {
  return PyGILState_Ensure();
}

void TorchProxy::PutGil(int32_t state) const {
  PyGILState_Release((PyGILState_STATE)state);
=======
TorchProxy::TorchProxy() {
  if (Py_IsInitialized()) {
    initialized_ = false;
  }
  Py_Initialize();
  initialized_ = true;
}

TorchProxy::~TorchProxy() {
  if (initialized_) {
    Py_Finalize();
  }
>>>>>>> 4dc03aec
}

#ifndef NDEBUG
void PyTuple_SetItem_Incref(PyObject* py_tuple, size_t index, PyObject* item, std::string log_tag) {
  RefCountTracker::GetInstance().TrackPyObject(RefCountTracker::ObjCategory::ForwardArgs, item, log_tag);
#else
void PyTuple_SetItem_Incref(PyObject* py_tuple, size_t index, PyObject* item, std::string /*log_tag*/) {
#endif
  Py_INCREF(item);
  PyTuple_SetItem(py_tuple, index, item);
}

#ifndef NDEBUG
void PyList_SetItem_Incref(PyObject* py_list, size_t index, PyObject* item, std::string log_tag) {
  RefCountTracker::GetInstance().TrackPyObject(RefCountTracker::ObjCategory::ForwardArgs, item, log_tag);
#else
void PyList_SetItem_Incref(PyObject* py_list, size_t index, PyObject* item, std::string /*log_tag*/) {
#endif
  Py_INCREF(item);
  PyList_SetItem(py_list, index, item);
}

void CheckArguments(
    const size_t len,
    const std::vector<int64_t>& requires_grads,
    const std::vector<OrtValue*>& tensor_args,
    const std::vector<int64_t>& tensor_indices,
    const std::vector<void*> obj_args,
    const std::vector<int64_t>& obj_indices) {
  ORT_ENFORCE(requires_grads.size() == len);
  ORT_ENFORCE(tensor_args.size() + obj_args.size() == len);
  ORT_ENFORCE(tensor_args.size() == tensor_indices.size());
  ORT_ENFORCE(obj_args.size() == obj_indices.size());

  for (const auto i : requires_grads) {
    ORT_ENFORCE(i == 0 || i == 1, "Flag of requiring gradient must be either 0 (not required) or 1 (required) but got ", i);
  }

  std::vector<int64_t> counts(len, 0);
  for (const auto i : tensor_indices) {
    ORT_ENFORCE(i >= 0 && static_cast<size_t>(i) < len, "Index range is from 0 to ", len - 1, ", but found ", i);
    counts.at(i) += 1;
  }
  for (const auto i : obj_indices) {
    ORT_ENFORCE(i >= 0 && static_cast<size_t>(i) < len, "Index range is from 0 to ", len - 1, ", but found ", i);
    counts.at(i) += 1;
  }
  for (size_t i = 0; i < len; ++i) {
    ORT_ENFORCE(counts.at(i) == 1, "Duplicated or unused argument index detected: ", i);
  }
}

// len: the number of input arguments.
// tensor_indices: if tensor_indices[i] is j,
//                 then the j-th input argument should be a tensor.
PyObject* CreateTensorFlags(
    const size_t len,
    const std::vector<int64_t>& tensor_indices) {
  PyObject* flags = PyList_New(len);
#ifndef NDEBUG
  RefCountTracker::GetInstance().TrackPyObject(RefCountTracker::ObjCategory::ForwardArgs, flags,
                                               std::to_string(__LINE__));
#endif
  // First we fill the list with 0. Later we will
  // assign 1's to tensors' corresponding positions.
  for (size_t i = 0; i < len; ++i) {
    PyObject* zero = PyLong_FromLong(0);
    PyList_SetItem_Incref(flags, i, zero, std::to_string(__LINE__));
  }

  for (const auto i : tensor_indices) {
    PyObject* one = PyLong_FromLong(1);
    PyList_SetItem_Incref(flags, i, one, std::to_string(__LINE__));
  }

  return flags;
}

// flags[i] corresponds to the i-th input of apply/backward.
PyObject* CreateRequiresGradFlags(
    const std::vector<int64_t>& requires_grads) {
  PyObject* flags = PyList_New(requires_grads.size());
#ifndef NDEBUG
  RefCountTracker::GetInstance().TrackPyObject(RefCountTracker::ObjCategory::ForwardArgs, flags,
                                               std::to_string(__LINE__));
#endif
  for (size_t i = 0; i < requires_grads.size(); ++i) {
    PyObject* value;
    if (requires_grads.at(i) != 0) {
      value = PyLong_FromLong(1);
    } else {
      value = PyLong_FromLong(0);
    }
    PyList_SetItem_Incref(flags, i, value, std::to_string(__LINE__));
  }
  return flags;
}

void InvokeRunner(
    PyObject* callback_runner,
    PyObject* args,
    std::vector<void*>& returned_args) {
  GilGuard guard;
  PyObject* result = PyObject_CallObject(reinterpret_cast<PyObject*>(callback_runner), args);
  if (PyErr_Occurred()) {
    PyErr_Print();
    ORT_THROW("Python function execution fails with the above information.");
  }

  ORT_ENFORCE(PyTuple_Check(result), "Python function must return a tuple.");
  for (int i = 0; i < PyTuple_Size(result); ++i) {
    ORT_ENFORCE(ExtractPointerOutput(PyTuple_GetItem(result, i), returned_args));
  }
}

std::unique_ptr<PythonObjectPtr> CreateForwardArguments(
    PyObject* callback,
    const size_t len,
    const std::vector<int64_t>& requires_grads,
    const std::vector<OrtValue*>& tensor_args,
    const std::vector<int64_t>& tensor_indices,
    const std::vector<void*>& obj_args,
    const std::vector<int64_t>& obj_indices,
    bool is_training_mode) {
  ORT_ENFORCE(PyCallable_Check(callback), "Forward callback is not callable.");
  int64_t num_args_without_inputs = 4;

  // All arguments created for Python call will be destroyed along with PythonObjectPtr.
  auto args = std::make_unique<PythonObjectPtr>(PyTuple_New(num_args_without_inputs + len));
  PyObject* tensor_flags = CreateTensorFlags(len, tensor_indices);
  PyObject* requires_grad_flags = CreateRequiresGradFlags(requires_grads);
  Py_INCREF(callback);
#ifndef NDEBUG
  RefCountTracker::GetInstance().TrackPyObject(RefCountTracker::ObjCategory::CallbackFunction,
                                               callback, "callback");
#endif
  PyTuple_SetItem(args->get(), 0, callback);
  PyTuple_SetItem(args->get(), 1, requires_grad_flags);
  PyTuple_SetItem(args->get(), 2, tensor_flags);
  PyObject* is_training = is_training_mode ? Py_True : Py_False;
  PyTuple_SetItem_Incref(args->get(), 3, is_training, "is_training_mode");

  for (size_t i = 0; i < tensor_args.size(); ++i) {
    // Wrap with DLPack, then transfer to Python for its release.
    DLManagedTensor* dlmanaged_tensor = onnxruntime::python::OrtValueToDlpack(*tensor_args[i]);
    PyObject* dltensor = PyCapsule_New(dlmanaged_tensor, "dltensor", DlpackCapsuleDestructor);

#ifndef NDEBUG
    RefCountTracker::GetInstance().TrackPyObject(RefCountTracker::ObjCategory::ForwardArgs,
                                                 dltensor, "dltensor");
#endif
    PyTuple_SetItem(args->get(), num_args_without_inputs + tensor_indices[i], dltensor);
  }

  for (size_t i = 0; i < obj_args.size(); ++i) {
    PyObject* pyobj = reinterpret_cast<PyObject*>(obj_args[i]);
    PyTuple_SetItem_Incref(args->get(), num_args_without_inputs + obj_indices[i], pyobj,
                           "const_args");
  }

  return args;
}

void Invoke(
    PyObject* runner,
    PyObject* callback,
    const std::vector<int64_t>& requires_grads,
    const std::vector<OrtValue*>& tensor_args,
    const std::vector<int64_t>& tensor_indices,
    const std::vector<void*>& obj_args,
    const std::vector<int64_t>& obj_indices,
    std::vector<void*>& returned_args,
    bool is_training_mode) {
  const auto len = tensor_args.size() + obj_args.size();
  CheckArguments(len, requires_grads, tensor_args, tensor_indices, obj_args, obj_indices);
#ifndef NDEBUG
  RefCountTracker::GetInstance().Reset();
#endif
  {
    auto args = CreateForwardArguments(
        callback,
        len,
        requires_grads,
        tensor_args,
        tensor_indices,
        obj_args,
        obj_indices,
        is_training_mode);
#ifndef NDEBUG
    RefCountTracker::GetInstance().DumpDetails();
#endif
    InvokeRunner(runner, args->get(), returned_args);
  }
#ifndef NDEBUG
  RefCountTracker::GetInstance().DumpDetails();
#endif
}

void TorchProxy::Forward(
    void* callback,
    const std::vector<int64_t>& requires_grads,
    const std::vector<OrtValue*>& tensor_args,
    const std::vector<int64_t>& tensor_indices,
    const std::vector<void*>& obj_args,
    const std::vector<int64_t>& obj_indices,
    std::vector<void*>& returned_args,
    bool is_training_mode) {
  auto runner = OrtTorchFunctionPool::GetInstance().GetForwardRunner();
  Invoke(
      runner,
      reinterpret_cast<PyObject*>(callback),
      requires_grads,
      tensor_args,
      tensor_indices,
      obj_args,
      obj_indices,
      returned_args,
      is_training_mode);
}

void TorchProxy::Backward(
    void* callback,
    const std::vector<int64_t>& requires_grads,
    const std::vector<OrtValue*>& tensor_args,
    const std::vector<int64_t>& tensor_indices,
    const std::vector<void*>& obj_args,
    const std::vector<int64_t>& obj_indices,
    std::vector<void*>& returned_args) {
  auto runner = OrtTorchFunctionPool::GetInstance().GetBackwardRunner();
  Invoke(
      runner,
      reinterpret_cast<PyObject*>(callback),
      requires_grads,
      tensor_args,
      tensor_indices,
      obj_args,
      obj_indices,
      returned_args,
      true /*is_training_mode*/
  );
}
}  // namespace torch
}  // namespace language_interop_ops
}  // namespace onnxruntime<|MERGE_RESOLUTION|>--- conflicted
+++ resolved
@@ -13,7 +13,6 @@
 namespace onnxruntime {
 namespace language_interop_ops {
 namespace torch {
-<<<<<<< HEAD
 
 template <>
 void ObjectPointer<PyObject>::free() {
@@ -21,7 +20,6 @@
     Py_DECREF(ptr);
   }
 }
-=======
 
 // Holder of GIL state.
 // It automatically acquire the state upon creation and
@@ -34,7 +32,6 @@
  private:
   PyGILState_STATE state_;
 };
->>>>>>> 4dc03aec
 
 void DlpackCapsuleDestructor(PyObject* data) {
   DLManagedTensor* dlmanged_tensor = (DLManagedTensor*)PyCapsule_GetPointer(data, "dltensor");
@@ -57,29 +54,6 @@
 TorchProxy& TorchProxy::GetInstance() {
   static TorchProxy proxy;
   return proxy;
-}
-
-<<<<<<< HEAD
-int32_t TorchProxy::GetGil() const {
-  return PyGILState_Ensure();
-}
-
-void TorchProxy::PutGil(int32_t state) const {
-  PyGILState_Release((PyGILState_STATE)state);
-=======
-TorchProxy::TorchProxy() {
-  if (Py_IsInitialized()) {
-    initialized_ = false;
-  }
-  Py_Initialize();
-  initialized_ = true;
-}
-
-TorchProxy::~TorchProxy() {
-  if (initialized_) {
-    Py_Finalize();
-  }
->>>>>>> 4dc03aec
 }
 
 #ifndef NDEBUG
