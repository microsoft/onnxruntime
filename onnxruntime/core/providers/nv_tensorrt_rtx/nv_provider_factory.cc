// Copyright (c) Microsoft Corporation. All rights reserved.
// SPDX-FileCopyrightText: Copyright (c) 2025 NVIDIA CORPORATION & AFFILIATES. All rights reserved.
// Licensed under the MIT License.

#include "core/providers/shared_library/provider_api.h"
#include "nv_provider_factory.h"
#include <atomic>
#include "nv_execution_provider.h"
#include "nv_provider_factory_creator.h"
#include "core/framework/provider_options.h"
#include "core/providers/nv_tensorrt_rtx/nv_provider_options.h"
#include "core/providers/nv_tensorrt_rtx/nv_execution_provider_custom_ops.h"
#include <string.h>

using namespace onnxruntime;

namespace onnxruntime {

void InitializeRegistry();
void DeleteRegistry();

struct ProviderInfo_Nv_Impl final : ProviderInfo_Nv {
  OrtStatus* GetCurrentGpuDeviceId(_In_ int* device_id) override {
    auto cuda_err = cudaGetDevice(device_id);
    if (cuda_err != cudaSuccess) {
      return CreateStatus(ORT_FAIL, "Failed to get device id.");
    }
    return nullptr;
  }

  OrtStatus* GetTensorRTCustomOpDomainList(std::vector<OrtCustomOpDomain*>& domain_list, const std::string extra_plugin_lib_paths) override {
    common::Status status = CreateTensorRTCustomOpDomainList(domain_list, extra_plugin_lib_paths);
    if (!status.IsOK()) {
      return CreateStatus(ORT_FAIL, "[NvTensorRTRTX EP] Can't create custom ops for TRT plugins.");
    }
    return nullptr;
  }

  OrtStatus* ReleaseCustomOpDomainList(std::vector<OrtCustomOpDomain*>& domain_list) override {
    ReleaseTensorRTCustomOpDomainList(domain_list);
    return nullptr;
  }
} g_info;

struct NvProviderFactory : IExecutionProviderFactory {
  NvProviderFactory(const NvExecutionProviderInfo& info) : info_{info} {}
  ~NvProviderFactory() override {}

  std::unique_ptr<IExecutionProvider> CreateProvider() override;
  std::unique_ptr<IExecutionProvider> CreateProvider(const OrtSessionOptions& session_options,
                                                     const OrtLogger& session_logger);

 private:
  NvExecutionProviderInfo info_;
};

std::unique_ptr<IExecutionProvider> NvProviderFactory::CreateProvider() {
  return std::make_unique<NvExecutionProvider>(info_);
}

std::unique_ptr<IExecutionProvider> NvProviderFactory::CreateProvider(const OrtSessionOptions& session_options, const OrtLogger& session_logger) {
  const ConfigOptions& config_options = session_options.GetConfigOptions();
  const std::unordered_map<std::string, std::string>& config_options_map = config_options.GetConfigOptionsMap();

  // The implementation of the SessionOptionsAppendExecutionProvider C API function automatically adds EP options to
  // the session option configurations with the key prefix "ep.<lowercase_ep_name>.".
  // We extract those EP options to create a new "provider options" key/value map.
  std::string lowercase_ep_name = kNvTensorRTRTXExecutionProvider;
  std::transform(lowercase_ep_name.begin(), lowercase_ep_name.end(), lowercase_ep_name.begin(), [](unsigned char c) {
    return static_cast<char>(std::tolower(c));
  });

  ProviderOptions provider_options;
  std::string key_prefix = "ep.";
  key_prefix += lowercase_ep_name;
  key_prefix += ".";

  for (const auto& [key, value] : config_options_map) {
    if (key.rfind(key_prefix, 0) == 0) {
      provider_options[key.substr(key_prefix.size())] = value;
    }
  }
  NvExecutionProviderInfo info = onnxruntime::NvExecutionProviderInfo::FromProviderOptions(provider_options, config_options);

  auto ep = std::make_unique<NvExecutionProvider>(info);
  ep->SetLogger(reinterpret_cast<const logging::Logger*>(&session_logger));
  return ep;
}

struct Nv_Provider : Provider {
  void* GetInfo() override { return &g_info; }
  std::shared_ptr<IExecutionProviderFactory> CreateExecutionProviderFactory(int device_id) override {
    NvExecutionProviderInfo info;
    info.device_id = device_id;

    return std::make_shared<NvProviderFactory>(info);
  }

  std::shared_ptr<IExecutionProviderFactory> CreateExecutionProviderFactory(const void* param) {
    if (param == nullptr) {
      LOGS_DEFAULT(ERROR) << "[NvTensorRTRTX EP] Passed NULL options to CreateExecutionProviderFactory()";
      return nullptr;
    }

    std::array<const void*, 2> pointers_array = *reinterpret_cast<const std::array<const void*, 2>*>(param);
    const ProviderOptions* provider_options = reinterpret_cast<const ProviderOptions*>(pointers_array[0]);
    const ConfigOptions* config_options = reinterpret_cast<const ConfigOptions*>(pointers_array[1]);

    if (provider_options == nullptr) {
      LOGS_DEFAULT(ERROR) << "[NvTensorRTRTX EP] Passed NULL ProviderOptions to CreateExecutionProviderFactory()";
      return nullptr;
    }

    NvExecutionProviderInfo info = onnxruntime::NvExecutionProviderInfo::FromProviderOptions(*provider_options, *config_options);
    return std::make_shared<NvProviderFactory>(info);
  }

  Status CreateIExecutionProvider(const OrtHardwareDevice* const* /*devices*/,
                                  const OrtKeyValuePairs* const* /*ep_metadata*/,
                                  size_t /*num_devices*/,
                                  ProviderOptions& provider_options,
                                  const OrtSessionOptions& session_options,
                                  const OrtLogger& logger,
                                  std::unique_ptr<IExecutionProvider>& ep) override {
    const ConfigOptions* config_options = &session_options.GetConfigOptions();

    std::array<const void*, 2> configs_array = {&provider_options, config_options};
    const void* arg = reinterpret_cast<const void*>(&configs_array);
    auto ep_factory = CreateExecutionProviderFactory(arg);
    ep = ep_factory->CreateProvider(session_options, logger);

    return Status::OK();
  }

  void Initialize() override {
    InitializeRegistry();
  }

  void Shutdown() override {
    DeleteRegistry();
  }

} g_provider;

}  // namespace onnxruntime

extern "C" {

ORT_API(onnxruntime::Provider*, GetProvider) {
  return &onnxruntime::g_provider;
}
}

#include "core/framework/error_code_helper.h"

// OrtEpApi infrastructure to be able to use the NvTensorRTRTX EP as an OrtEpFactory for auto EP selection.
struct NvTensorRtRtxEpFactory : OrtEpFactory {
  NvTensorRtRtxEpFactory(const OrtApi& ort_api_in,
                         const OrtLogger& default_logger_in,
                         const char* ep_name,
                         OrtHardwareDeviceType hw_type)
<<<<<<< HEAD
      : ort_api{ort_api_in}, default_logger{default_logger_in}, ep_name{ep_name}, ort_hw_device_type{hw_type} {
=======
      : ort_api{ort_api_in}, ep_name{ep_name}, ort_hw_device_type{hw_type} {
    ort_version_supported = ORT_API_VERSION;
<<<<<<< HEAD
>>>>>>> 81084a829 (!. added Ep name)
=======
>>>>>>> 81084a82
    GetName = GetNameImpl;
    GetVendor = GetVendorImpl;
    GetVersion = GetVersionImpl;
    GetVendorId = GetVendorIdImpl;
    GetSupportedDevices = GetSupportedDevicesImpl;
    CreateEp = CreateEpImpl;
    ReleaseEp = ReleaseEpImpl;
  }

  // Returns the name for the EP. Each unique factory configuration must have a unique name.
  // Ex: a factory that supports NPU should have a different than a factory that supports GPU.
  static const char* GetNameImpl(const OrtEpFactory* this_ptr) noexcept {
    const auto* factory = static_cast<const NvTensorRtRtxEpFactory*>(this_ptr);
    return factory->ep_name.c_str();
  }

  static const char* GetVendorImpl(const OrtEpFactory* this_ptr) noexcept {
    const auto* factory = static_cast<const NvTensorRtRtxEpFactory*>(this_ptr);
    return factory->vendor.c_str();
  }

  static uint32_t GetVendorIdImpl(const OrtEpFactory* this_ptr) noexcept {
    const auto* factory = static_cast<const NvTensorRtRtxEpFactory*>(this_ptr);
    return factory->vendor_id;
  }

  static const char* GetVersionImpl(const OrtEpFactory* /*this_ptr*/) noexcept {
    return ORT_VERSION;
  }

  // Creates and returns OrtEpDevice instances for all OrtHardwareDevices that this factory supports.
  // An EP created with this factory is expected to be able to execute a model with *all* supported
  // hardware devices at once. A single instance of NvTensorRtRtx EP is not currently setup to partition a model among
  // multiple different NvTensorRtRtx backends at once (e.g, npu, cpu, gpu), so this factory instance is set to only
  // support one backend: gpu. To support a different backend, like npu, create a different factory instance
  // that only supports NPU.
  static OrtStatus* GetSupportedDevicesImpl(OrtEpFactory* this_ptr,
                                            const OrtHardwareDevice* const* devices,
                                            size_t num_devices,
                                            OrtEpDevice** ep_devices,
                                            size_t max_ep_devices,
                                            size_t* p_num_ep_devices) noexcept {
    size_t& num_ep_devices = *p_num_ep_devices;
    auto* factory = static_cast<NvTensorRtRtxEpFactory*>(this_ptr);

    for (size_t i = 0; i < num_devices && num_ep_devices < max_ep_devices; ++i) {
      const OrtHardwareDevice& device = *devices[i];
      if (factory->ort_api.HardwareDevice_Type(&device) == factory->ort_hw_device_type &&
          factory->ort_api.HardwareDevice_VendorId(&device) == factory->vendor_id) {
        OrtKeyValuePairs* ep_options = nullptr;
        factory->ort_api.CreateKeyValuePairs(&ep_options);
        ORT_API_RETURN_IF_ERROR(
            factory->ort_api.GetEpApi()->CreateEpDevice(factory, &device, nullptr, ep_options,
                                                        &ep_devices[num_ep_devices++]));
      }
    }

    return nullptr;
  }

  static OrtStatus* CreateEpImpl(OrtEpFactory* /*this_ptr*/,
                                 _In_reads_(num_devices) const OrtHardwareDevice* const* /*devices*/,
                                 _In_reads_(num_devices) const OrtKeyValuePairs* const* /*ep_metadata*/,
                                 _In_ size_t /*num_devices*/,
                                 _In_ const OrtSessionOptions* /*session_options*/,
                                 _In_ const OrtLogger* /*logger*/,
                                 _Out_ OrtEp** /*ep*/) noexcept {
    return onnxruntime::CreateStatus(ORT_INVALID_ARGUMENT, "[NvTensorRTRTX EP] EP factory does not support this method.");
  }

  static void ReleaseEpImpl(OrtEpFactory* /*this_ptr*/, OrtEp* /*ep*/) noexcept {
    // no-op as we never create an EP here.
  }

  const OrtApi& ort_api;
<<<<<<< HEAD
  const OrtLogger& default_logger;
=======
>>>>>>> 81084a82
  const std::string ep_name{kNvTensorRTRTXExecutionProvider};
  const std::string vendor{"NVIDIA"};

  // NVIDIA vendor ID. Refer to the ACPI ID registry (search NVIDIA): https://uefi.org/ACPI_ID_List
  const uint32_t vendor_id{0x10de};
  const OrtHardwareDeviceType ort_hw_device_type;  // Supported OrtHardwareDevice
};

extern "C" {
//
// Public symbols
//
OrtStatus* CreateEpFactories(const char* /*registration_name*/, const OrtApiBase* ort_api_base,
                             const OrtLogger* default_logger,
                             OrtEpFactory** factories, size_t max_factories, size_t* num_factories) {
  const OrtApi* ort_api = ort_api_base->GetApi(ORT_API_VERSION);

  // Factory could use registration_name or define its own EP name.
  auto factory_gpu = std::make_unique<NvTensorRtRtxEpFactory>(*ort_api, *default_logger,
                                                              onnxruntime::kNvTensorRTRTXExecutionProvider,
                                                              OrtHardwareDeviceType_GPU);

  if (max_factories < 1) {
    return ort_api->CreateStatus(ORT_INVALID_ARGUMENT,
                                 "Not enough space to return EP factory. Need at least one.");
  }

  factories[0] = factory_gpu.release();
  *num_factories = 1;

  return nullptr;
}

OrtStatus* ReleaseEpFactory(OrtEpFactory* factory) {
  delete static_cast<NvTensorRtRtxEpFactory*>(factory);
  return nullptr;
}
}<|MERGE_RESOLUTION|>--- conflicted
+++ resolved
@@ -159,15 +159,8 @@
                          const OrtLogger& default_logger_in,
                          const char* ep_name,
                          OrtHardwareDeviceType hw_type)
-<<<<<<< HEAD
       : ort_api{ort_api_in}, default_logger{default_logger_in}, ep_name{ep_name}, ort_hw_device_type{hw_type} {
-=======
-      : ort_api{ort_api_in}, ep_name{ep_name}, ort_hw_device_type{hw_type} {
     ort_version_supported = ORT_API_VERSION;
-<<<<<<< HEAD
->>>>>>> 81084a829 (!. added Ep name)
-=======
->>>>>>> 81084a82
     GetName = GetNameImpl;
     GetVendor = GetVendorImpl;
     GetVersion = GetVersionImpl;
@@ -243,10 +236,7 @@
   }
 
   const OrtApi& ort_api;
-<<<<<<< HEAD
   const OrtLogger& default_logger;
-=======
->>>>>>> 81084a82
   const std::string ep_name{kNvTensorRTRTXExecutionProvider};
   const std::string vendor{"NVIDIA"};
 
