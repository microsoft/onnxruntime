// Copyright (c) Microsoft Corporation. All rights reserved.
// SPDX-FileCopyrightText: Copyright (c) 2025 NVIDIA CORPORATION & AFFILIATES. All rights reserved.
// Licensed under the MIT License.
#include <fstream>
#include <list>
#include <unordered_set>
#include "core/providers/shared_library/provider_api.h"
#include "core/providers/nv_tensorrt_rtx/nv_provider_options.h"
#define ORT_API_MANUAL_INIT
#include "core/session/onnxruntime_cxx_api.h"
#include "core/common/common.h"
#include "core/common/narrow.h"
#include "core/common/safeint.h"
#include "core/framework/ort_value.h"
#include "nv_execution_provider.h"
#include "nv_execution_provider_utils.h"
#include "nv_execution_provider_custom_ops.h"
#include "nv_allocator.h"
#include "nv_data_transfer.h"
#include "onnx_ctx_model_helper.h"
#include "core/providers/cuda/shared_inc/cuda_call.h"
<<<<<<< HEAD
=======
#include "core/providers/cuda/cuda_graph.h"
#include "core/providers/cuda/math/unary_elementwise_ops_impl.h"
>>>>>>> c9ec1da4
#include "core/session/allocator_adapters.h"
#include "cuda_runtime_api.h"
#include "core/common/parse_string.h"
#include <gsl/gsl>
#include <unordered_map>
#include <utility>
#include <limits>
#include <map>
#include <memory>
#include <filesystem>
// TODO: find a better way to share this
#include "core/providers/cuda/cuda_stream_handle.h"

#ifdef _WIN32
#include <windows.h>
#define LIBTYPE HINSTANCE
#define OPENLIB(libname) LoadLibrary(libname)
#define LIBFUNC(lib, fn) GetProcAddress((lib), (fn))
#else
#include <dlfcn.h>
#define LIBTYPE void*
#define OPENLIB(libname) dlopen((libname), RTLD_LAZY)
#define LIBFUNC(lib, fn) dlsym((lib), (fn))
#endif

#define CUDA_RETURN_IF_ERROR(expr) ORT_RETURN_IF_ERROR(CUDA_CALL(expr))

using namespace ONNX_NAMESPACE;
using namespace ::onnxruntime::logging;
namespace {
// Check if cycle exists in the graph after partitioning
bool FindCycleHelper(size_t i, const std::list<size_t>* adjacency_map, bool visited[], bool* st, std::vector<size_t>& cycles) {
  if (!visited[i]) {
    visited[i] = true;
    st[i] = true;
    for (auto iter = adjacency_map[i].begin(); iter != adjacency_map[i].end(); ++iter) {
      if (!visited[*iter] && FindCycleHelper(*iter, adjacency_map, visited, st, cycles)) {
        cycles.push_back(*iter);
        return true;
      } else if (st[*iter]) {
        cycles.push_back(*iter);
        return true;
      }
    }
  }
  st[i] = false;
  return false;
}
}  // namespace

namespace google {
namespace protobuf {
void ShutdownProtobufLibrary();
}
}  // namespace google

struct ShutdownProtobuf {
  ~ShutdownProtobuf() {
    ::google::protobuf::ShutdownProtobufLibrary();
  }
} g_protobuf;

namespace onnxruntime {

void* OutputAllocator::reallocateOutputAsync(char const* /*tensorName*/, void* /*currentMemory*/, uint64_t size,
                                             uint64_t /*alignment*/, cudaStream_t /*stream*/) noexcept {
  // Some memory allocators return nullptr when allocating zero bytes, but TensorRT requires a non-null ptr
  // even for empty tensors, so allocate a dummy byte.
  size = std::max(size, static_cast<uint64_t>(1));
  if (size > allocated_size) {
    alloc_->Free(alloc_, outputPtr);
    outputPtr = nullptr;
    allocated_size = 0;
    outputPtr = alloc_->Alloc(alloc_, size);
    if (outputPtr) {
      allocated_size = size;
    }
  }
  // if cudaMalloc fails, returns nullptr.
  return outputPtr;
}

void OutputAllocator::notifyShape(char const* /*tensorName*/, nvinfer1::Dims const& dims) noexcept {
  output_shapes.clear();
  output_shapes.reserve(dims.nbDims);
  for (int i = 0; i < dims.nbDims; i++) {
    output_shapes.push_back(dims.d[i]);
  }
}

class Memcpy final : public OpKernel {
 public:
  Memcpy(const OpKernelInfo& info) : OpKernel(info) {}

  Status Compute(OpKernelContext* ctx) const override {
    const auto* X = ctx->Input<Tensor>(0);
    ORT_ENFORCE(X != nullptr, "Memcpy: Input tensor is nullptr.");
    Tensor* Y = ctx->Output(0, X->Shape());
    ORT_ENFORCE(Y != nullptr, "Memcpy: Failed to allocate output tensor.");
    auto* gpu_data_transfer = Info().GetDataTransferManager().GetDataTransfer(X->Location().device, Y->Location().device);
    if (!gpu_data_transfer)
      return Status(common::ONNXRUNTIME, common::EP_FAIL, "gpu data transfer is missing in TRT EP.");
    if (!ctx->GetComputeStream())
      return Status(common::ONNXRUNTIME, common::EP_FAIL, "Compute Stream is missing in TRT MemCpy kernel's context.");
    return gpu_data_transfer->CopyTensorAsync(*X, *Y, *(ctx->GetComputeStream()));
  }
};

template <typename T>
KernelCreateInfo BuildKernelCreateInfo();

ONNX_OPERATOR_KERNEL_EX(
    MemcpyFromHost,
    kOnnxDomain,
    1,
    kNvTensorRTRTXExecutionProvider,
    (*KernelDefBuilder::Create())
        .InputMemoryType(OrtMemTypeCPUInput, 0)
        .TypeConstraint("T", DataTypeImpl::AllFixedSizeTensorTypes()),
    Memcpy);

ONNX_OPERATOR_KERNEL_EX(
    MemcpyToHost,
    kOnnxDomain,
    1,
    kNvTensorRTRTXExecutionProvider,
    (*KernelDefBuilder::Create())
        .OutputMemoryType(OrtMemTypeCPUOutput, 0)
        .TypeConstraint("T", DataTypeImpl::AllFixedSizeTensorTypes()),
    Memcpy);

class ONNX_OPERATOR_KERNEL_CLASS_NAME(kNvTensorRTRTXExecutionProvider, kOnnxDomain, 1, MemcpyFromHost);
class ONNX_OPERATOR_KERNEL_CLASS_NAME(kNvTensorRTRTXExecutionProvider, kOnnxDomain, 1, MemcpyToHost);

static std::shared_ptr<KernelRegistry> s_kernel_registry;

void InitializeRegistry() {
  s_kernel_registry = KernelRegistry::Create();

  static const BuildKernelCreateInfoFn function_table[] = {
      BuildKernelCreateInfo<ONNX_OPERATOR_KERNEL_CLASS_NAME(kNvTensorRTRTXExecutionProvider, kOnnxDomain, 1, MemcpyFromHost)>,
      BuildKernelCreateInfo<ONNX_OPERATOR_KERNEL_CLASS_NAME(kNvTensorRTRTXExecutionProvider, kOnnxDomain, 1, MemcpyToHost)>,
  };

  for (auto& function_table_entry : function_table) {
    ORT_THROW_IF_ERROR(s_kernel_registry->Register(function_table_entry()));
  }
}

void DeleteRegistry() {
  s_kernel_registry.reset();
}

std::shared_ptr<KernelRegistry> NvExecutionProvider::GetKernelRegistry() const {
  return s_kernel_registry;
}

// Per TensorRT documentation, logger needs to be a singleton.
TensorrtLogger& GetTensorrtLogger(bool verbose_log) {
  const auto log_level = verbose_log ? nvinfer1::ILogger::Severity::kVERBOSE : nvinfer1::ILogger::Severity::kWARNING;
  static TensorrtLogger trt_logger(log_level);
  if (log_level != trt_logger.get_level()) {
    trt_logger.set_level(verbose_log ? nvinfer1::ILogger::Severity::kVERBOSE : nvinfer1::ILogger::Severity::kWARNING);
  }
  return trt_logger;
}

std::unique_lock<std::mutex> NvExecutionProvider::GetApiLock() const {
  static std::mutex singleton;
  return std::unique_lock<std::mutex>(singleton);
}

/*
 * Get the shape of "shape tensor" input
 */
template <typename T>
Status GetShapeOfShapeTensor(Ort::ConstValue& input_tensor,
                             void* shape_values,
                             int shape_size,
                             cudaStream_t stream) {
  CUDA_RETURN_IF_ERROR(cudaMemcpyAsync(shape_values,
                                       input_tensor.GetTensorData<T>(),
                                       shape_size * sizeof(T),
                                       cudaMemcpyDeviceToHost,
                                       stream));
  CUDA_RETURN_IF_ERROR(cudaStreamSynchronize(stream));
  return Status::OK();
}

/*
 * Apply TensorRT optimization profile shapes from provider options.
 *
 * This function supports single/multiple profile(s).
 * (Note: An optimization profile describes a range of dimensions for each network input)
 *
 */
bool ApplyProfileShapesFromProviderOptions(std::vector<nvinfer1::IOptimizationProfile*>& trt_profiles,
                                           nvinfer1::ITensor* input,
                                           std::unordered_map<std::string, std::vector<std::vector<int64_t>>>& profile_min_shapes,
                                           std::unordered_map<std::string, std::vector<std::vector<int64_t>>>& profile_max_shapes,
                                           std::unordered_map<std::string, std::vector<std::vector<int64_t>>>& profile_opt_shapes,
                                           ShapeRangesMap& input_explicit_shape_ranges,
                                           bool& cuda_graph_flag) {
  if (trt_profiles.size() == 0) {
    LOGS_DEFAULT(WARNING) << "[NvTensorRTRTX EP] Number of optimization profiles should be greater than 0, but it's 0.";
    return false;
  }

  const std::string& input_name = input->getName();
  if (profile_min_shapes.find(input_name) == profile_min_shapes.end()) {
    return false;
  }

  if (input_explicit_shape_ranges.find(input_name) == input_explicit_shape_ranges.end()) {
    std::unordered_map<size_t, std::vector<std::vector<int64_t>>> inner_map;
    input_explicit_shape_ranges[input_name] = inner_map;
  }

  LOGS_DEFAULT(VERBOSE) << "[NvTensorRTRTX EP] Begin to apply profile shapes ...";
  LOGS_DEFAULT(VERBOSE) << "[NvTensorRTRTX EP] Input tensor name is '" << input_name << "', number of profiles found is " << trt_profiles.size();

  for (size_t i = 0; i < trt_profiles.size(); i++) {
    nvinfer1::Dims dims = input->getDimensions();
    int nb_dims = dims.nbDims;

    auto trt_profile = trt_profiles[i];

    // Shape tensor
    if (input->isShapeTensor()) {
      if (cuda_graph_flag) {
        LOGS_DEFAULT(WARNING) << "[NvTensorRTRTX EP] Shape tensor detected on input '" << input->getName() << "'. Disabling CUDA Graph.";
        cuda_graph_flag = false;
      }
      int shape_size = nb_dims == 0 ? 1 : static_cast<int>(profile_min_shapes[input_name][i].size());
      std::vector<int64_t> shapes_min(shape_size), shapes_opt(shape_size), shapes_max(shape_size);

      LOGS_DEFAULT(VERBOSE) << "[NvTensorRTRTX EP] shape size of this shape tensor is " << shape_size;

      for (int j = 0; j < shape_size; j++) {
        auto min_value = profile_min_shapes[input_name][i][j];
        auto max_value = profile_max_shapes[input_name][i][j];
        auto opt_value = profile_opt_shapes[input_name][i][j];
        shapes_min[j] = static_cast<int64_t>(min_value);
        shapes_max[j] = static_cast<int64_t>(max_value);
        shapes_opt[j] = static_cast<int64_t>(opt_value);
        LOGS_DEFAULT(VERBOSE) << "[NvTensorRTRTX EP] shapes_min.d[" << j << "] is " << shapes_min[j];
        LOGS_DEFAULT(VERBOSE) << "[NvTensorRTRTX EP] shapes_max.d[" << j << "] is " << shapes_max[j];
        LOGS_DEFAULT(VERBOSE) << "[NvTensorRTRTX EP] shapes_opt.d[" << j << "] is " << shapes_opt[j];

        if (input_explicit_shape_ranges[input_name].find(j) == input_explicit_shape_ranges[input_name].end()) {
          std::vector<std::vector<int64_t>> profile_vector(trt_profiles.size());
          input_explicit_shape_ranges[input_name][j] = profile_vector;
        }
        input_explicit_shape_ranges[input_name][static_cast<int64_t>(j)][i].push_back(min_value);
        input_explicit_shape_ranges[input_name][static_cast<int64_t>(j)][i].push_back(max_value);
        input_explicit_shape_ranges[input_name][static_cast<int64_t>(j)][i].push_back(opt_value);
      }

      trt_profile->setShapeValuesV2(input_name.c_str(), nvinfer1::OptProfileSelector::kMIN, &shapes_min[0], shape_size);
      trt_profile->setShapeValuesV2(input_name.c_str(), nvinfer1::OptProfileSelector::kMAX, &shapes_max[0], shape_size);
      trt_profile->setShapeValuesV2(input_name.c_str(), nvinfer1::OptProfileSelector::kOPT, &shapes_opt[0], shape_size);
    }
    // Execution tensor
    else {
      nvinfer1::Dims dims_min, dims_opt, dims_max;
      dims_min.nbDims = nb_dims;
      dims_max.nbDims = nb_dims;
      dims_opt.nbDims = nb_dims;

      LOGS_DEFAULT(VERBOSE) << "[NvTensorRTRTX EP] number of dimension of this execution tensor is " << nb_dims;

      for (int j = 0; j < nb_dims; j++) {
        if (dims.d[j] == -1) {
          auto min_value = profile_min_shapes[input_name][i][j];
          auto max_value = profile_max_shapes[input_name][i][j];
          auto opt_value = profile_opt_shapes[input_name][i][j];
          dims_min.d[j] = static_cast<int32_t>(min_value);
          dims_max.d[j] = static_cast<int32_t>(max_value);
          dims_opt.d[j] = static_cast<int32_t>(opt_value);
          LOGS_DEFAULT(VERBOSE) << "[NvTensorRTRTX EP] dims_min.d[" << j << "] is " << dims_min.d[j];
          LOGS_DEFAULT(VERBOSE) << "[NvTensorRTRTX EP] dims_max.d[" << j << "] is " << dims_max.d[j];
          LOGS_DEFAULT(VERBOSE) << "[NvTensorRTRTX EP] dims_opt.d[" << j << "] is " << dims_opt.d[j];

          if (input_explicit_shape_ranges[input_name].find(j) == input_explicit_shape_ranges[input_name].end()) {
            std::vector<std::vector<int64_t>> profile_vector(trt_profiles.size());
            input_explicit_shape_ranges[input_name][j] = profile_vector;
          }
          input_explicit_shape_ranges[input_name][static_cast<int64_t>(j)][i].push_back(min_value);
          input_explicit_shape_ranges[input_name][static_cast<int64_t>(j)][i].push_back(max_value);
          input_explicit_shape_ranges[input_name][static_cast<int64_t>(j)][i].push_back(opt_value);
        } else {
          dims_min.d[j] = dims.d[j];
          dims_max.d[j] = dims.d[j];
          dims_opt.d[j] = dims.d[j];
        }
      }

      trt_profile->setDimensions(input_name.c_str(), nvinfer1::OptProfileSelector::kMIN, dims_min);
      trt_profile->setDimensions(input_name.c_str(), nvinfer1::OptProfileSelector::kMAX, dims_max);
      trt_profile->setDimensions(input_name.c_str(), nvinfer1::OptProfileSelector::kOPT, dims_opt);
    }
  }
  return true;
}

#define CASE_GET_INPUT_TENSOR(DATA_TYPE, SrcT)                                              \
  case DATA_TYPE: {                                                                         \
    auto input_tensor_ptr = input_tensor.GetTensorData<SrcT>();                             \
    if (input_tensor_ptr != nullptr && elem_cnt > 0) {                                      \
      data = const_cast<SrcT*>(input_tensor_ptr);                                           \
    } else {                                                                                \
      scratch_buffers.push_back(IAllocator::MakeUniquePtrFromOrtAllocator<void>(alloc, 1)); \
      data = scratch_buffers.back().get();                                                  \
    }                                                                                       \
    break;                                                                                  \
  }

#define CASE_GET_OUTPUT_TENSOR(DATA_TYPE, SrcT)                                             \
  case DATA_TYPE: {                                                                         \
    auto output_tensor_ptr = output_tensor.GetTensorMutableData<SrcT>();                    \
    data_ptr = output_tensor_ptr;                                                           \
    if (output_tensor_ptr != nullptr && elem_cnt > 0) {                                     \
      buffer = output_tensor_ptr;                                                           \
    } else {                                                                                \
      scratch_buffers.push_back(IAllocator::MakeUniquePtrFromOrtAllocator<void>(alloc, 1)); \
      buffer = scratch_buffers.back().get();                                                \
    }                                                                                       \
    break;                                                                                  \
  }

#define CASE_COPY_TENSOR(DATA_TYPE, DstT)                                                                                                          \
  case DATA_TYPE: {                                                                                                                                \
    auto output_tensor_ptr = output_tensor.GetTensorMutableData<DstT>();                                                                           \
    if (output_tensor_ptr != nullptr && elem_cnt > 0) {                                                                                            \
      CUDA_RETURN_IF_ERROR(cudaMemcpyAsync(output_tensor_ptr, allocator->getBuffer(), elem_cnt * sizeof(DstT), cudaMemcpyDeviceToDevice, stream)); \
    }                                                                                                                                              \
    break;                                                                                                                                         \
  }

/*
 * Set Nv executio context input.
 *
 * There are two types of input tensor: (1) shape tensor and (2) execution tensor.
 * The input buffer binding needs to be handled differently.
 *
 * @param shape_tensor_values holds "shape tensor -> shape values" for the INT32 shape tensor input across this inference run
 * @param shape_tensor_values_int64 holds "shape tensor -> shape values" for the INT64 shape tensor input across this inference run
 */
Status BindContextInput(Ort::KernelContext& ctx,
                        nvinfer1::ICudaEngine* trt_engine,
                        nvinfer1::IExecutionContext* trt_context,
                        const char* input_name,
                        size_t input_index,
                        std::unordered_map<std::string, std::vector<int32_t>>& shape_tensor_values,
                        std::unordered_map<std::string, std::vector<int64_t>>& shape_tensor_values_int64,
                        std::vector<IAllocatorUniquePtr<void>>& scratch_buffers,
                        OrtAllocator* alloc,
                        cudaStream_t stream,
                        bool& skip_input_binding_allowed) {
  auto input_tensor = ctx.GetInput(input_index);
  auto tensor_info = input_tensor.GetTensorTypeAndShapeInfo();
  const auto tensor_shapes = tensor_info.GetShape();
  const auto tensor_type = tensor_info.GetElementType();
  /*
   * Return the number of elements specified by the tensor shape (all dimensions multiplied by each other).
   * For 0 dimensions, 1 is returned. If any dimension is less than 0, the result is always -1.
   *
   * Examples:<br>
   * [] = 1<br>
   * [1,3,4] = 12<br>
   * [2,0,4] = 0<br>
   * [-1,3,4] = -1<br>
   */
  const auto elem_cnt = tensor_info.GetElementCount();

  if (trt_engine->isShapeInferenceIO(input_name)) {
    // Bind "shape tensor" input buffer
    skip_input_binding_allowed = false;  // Shape tensor input binding cannot be skipped
    // The shape of the "shape tensor" is either zero dimension (scalar) or 1-dimension
    int shape_size = trt_engine->getTensorShape(input_name).nbDims == 0 ? 1 : static_cast<int>(tensor_shapes[0]);
    switch (tensor_type) {
      case ONNX_TENSOR_ELEMENT_DATA_TYPE_INT32: {
        // get shape tensor value if not present
        if (shape_tensor_values.find(input_name) == shape_tensor_values.end()) {
          auto input = std::make_unique<int32_t[]>(shape_size);
          auto status = GetShapeOfShapeTensor<int32_t>(input_tensor, input.get(), shape_size, stream);
          if (status != Status::OK()) {
            return ORT_MAKE_STATUS(ONNXRUNTIME, EP_FAIL, status.ErrorMessage());
          }
          shape_tensor_values[input_name].resize(shape_size);
          for (int i = 0; i < shape_size; ++i) {
            shape_tensor_values[input_name][i] = input[i];
          }
        }

        if (!trt_context->setTensorAddress(input_name, &shape_tensor_values[input_name][0])) {
          std::string error_input_name = input_name;
          std::string error_msg =
              "NvTensorRTRTX EP failed to call nvinfer1::IExecutionContext::setTensorAddress() for shape input '" +
              error_input_name + "'";
          ORT_THROW_IF_ERROR(ORT_MAKE_STATUS(ONNXRUNTIME, EP_FAIL, error_msg));
        }
        break;
      }
      case ONNX_TENSOR_ELEMENT_DATA_TYPE_INT64: {
        // get shape tensor value if not present
        if (shape_tensor_values_int64.find(input_name) == shape_tensor_values_int64.end()) {
          auto input = std::make_unique<int64_t[]>(shape_size);
          auto status = GetShapeOfShapeTensor<int64_t>(input_tensor, input.get(), shape_size, stream);
          if (status != Status::OK()) {
            return ORT_MAKE_STATUS(ONNXRUNTIME, EP_FAIL, status.ErrorMessage());
          }
          shape_tensor_values_int64[input_name].resize(shape_size);
          for (int i = 0; i < shape_size; ++i) {
            shape_tensor_values_int64[input_name][i] = input[i];
          }
        }

        if (!trt_context->setTensorAddress(input_name, &shape_tensor_values_int64[input_name][0])) {
          std::string error_input_name = input_name;
          std::string error_msg =
              "NvTensorRTRTX EP failed to call nvinfer1::IExecutionContext::setTensorAddress() for shape input '" +
              error_input_name + "'";
          ORT_THROW_IF_ERROR(ORT_MAKE_STATUS(ONNXRUNTIME, EP_FAIL, error_msg));
        }
        break;
      }
      default: {
        std::string error_input_name = input_name;
        return ORT_MAKE_STATUS(ONNXRUNTIME, EP_FAIL,
                               "The data type of shape tensor should be INT32 or INT64. Please check the data type of " + error_input_name);
      }
    }
  } else {
    // Set shape for input tensor which is execution tensor
    nvinfer1::Dims dims = trt_context->getTensorShape(input_name);
    int nb_dims = dims.nbDims;
    for (int j = 0, end = nb_dims; j < end; ++j) {
      dims.d[j] = static_cast<int32_t>(tensor_shapes[j]);
    }
    if (!trt_context->setInputShape(input_name, dims)) {
      std::string error_input_name = input_name;
      ORT_THROW_IF_ERROR(ORT_MAKE_STATUS(ONNXRUNTIME, EP_FAIL,
                                         "NvTensorRTRTX EP failed to call nvinfer1::IExecutionContext::setInputShape() for input '" + error_input_name + "'"));
    }

    // Bind "execution tensor" input buffer
    //
    // Note: If an engine binding is an empty tensor, it still needs a non-null memory address, and different tensors should have different addresses.
    //       Therefore, in the case of empty tensor, TRT EP always allocates a dummy byte.
    //       https://docs.nvidia.com/deeplearning/tensorrt/developer-guide/index.html#empty-tensors
    void* data = nullptr;
    switch (tensor_type) {
      CASE_GET_INPUT_TENSOR(ONNX_TENSOR_ELEMENT_DATA_TYPE_FLOAT, float)
      CASE_GET_INPUT_TENSOR(ONNX_TENSOR_ELEMENT_DATA_TYPE_FLOAT16, uint16_t)
      CASE_GET_INPUT_TENSOR(ONNX_TENSOR_ELEMENT_DATA_TYPE_BFLOAT16, uint16_t)
      CASE_GET_INPUT_TENSOR(ONNX_TENSOR_ELEMENT_DATA_TYPE_BOOL, bool)
      CASE_GET_INPUT_TENSOR(ONNX_TENSOR_ELEMENT_DATA_TYPE_INT8, int8_t)
      CASE_GET_INPUT_TENSOR(ONNX_TENSOR_ELEMENT_DATA_TYPE_UINT8, uint8_t)
      CASE_GET_INPUT_TENSOR(ONNX_TENSOR_ELEMENT_DATA_TYPE_INT32, int32_t)
      CASE_GET_INPUT_TENSOR(ONNX_TENSOR_ELEMENT_DATA_TYPE_INT64, int64_t)
      default: {
        return ORT_MAKE_STATUS(ONNXRUNTIME, EP_FAIL,
                               "NvTensorRTRTX EP input onnx tensor data type: " + std::to_string(tensor_type) + " not supported.");
      }
    }
    trt_context->setTensorAddress(input_name, data);
  }

  return Status::OK();
}

/*
 * Bind Nv executio context output.
 *
 * Please note that the "data-depedent shape" output needs corresponding allocator provided.
 *
 *
 * param ctx - ORT kernel context
 * param trt_context - A pointer to Nv executio context object
 * param output_name - Output tensor name
 * param output_index - The index of the output to the ORT kernel context
 * param output_type - Data type of the output
 * param i - Output iteration index
 * param output_tensors - Output iteration index to output's ORT value
 * param dds_output_allocator_map - DDS output to its allocator
 * param scratch_buffer - The allocation buffer created by TRT EP
 * param allocator - ORT allocator
 * param buffers - It holds all the output values which are binding to TRT's execution context
 *
 */
Status BindContextOutput(Ort::KernelContext& ctx,
                         nvinfer1::IExecutionContext* trt_context,
                         const char* output_name,
                         size_t output_index,
                         size_t output_type,
                         DDSOutputAllocatorMap& dds_output_allocator_map,
                         std::vector<IAllocatorUniquePtr<void>>& scratch_buffers,
                         OrtAllocator* alloc,
                         nvinfer1::Dims& dims,
                         void*& data_ptr) {
  // Get output shape
  dims = trt_context->getTensorShape(output_name);
  int nb_dims = dims.nbDims;
  bool is_DDS = false;
  for (int j = 0, end = nb_dims; j < end; ++j) {
    // data-dependent shape
    if (dims.d[j] == -1) {
      is_DDS = true;
      break;
    }
  }

  auto known_DDS = dds_output_allocator_map.find(output_name) != dds_output_allocator_map.end();

  // If the output tensor has data-dependent shape, TRT EP will provide an IOutputAllocator for enqueueV3 to dynamically allocate memory buffer.
  // Once enqueueV3 returns, TRT EP will then bind the output allocation to ORT kernel context output.
  // (Please note that we take strategy A mentioned in https://docs.nvidia.com/deeplearning/tensorrt/developer-guide/index.html#dynamic-shaped-output,
  //  which we defer allocation until the size is known and don't call IExecution::setTensorAddress)
  //
  // Otherwise, if the shape of the output tensor is known prior to the runtime, ORT will pre-allocate memory buffer for the output tensor for enqueueV3.
  if (is_DDS || known_DDS) {
    if (!known_DDS) {
      auto allocatorPtr = std::make_unique<OutputAllocator>(alloc);
      trt_context->setOutputAllocator(output_name, allocatorPtr.get());
      dds_output_allocator_map[output_name] = std::move(allocatorPtr);
      dims.nbDims = -1;    // Set to -1 to indicate that the shape is not known at this point.
      data_ptr = nullptr;  // Set data_ptr to nullptr for DDS output binding.
    }
  } else {
    auto output_tensor = ctx.GetOutput(output_index, dims.d, nb_dims);
    const auto elem_cnt = output_tensor.GetTensorTypeAndShapeInfo().GetElementCount();

    void* buffer = nullptr;

    switch (output_type) {
      // below macros set data_ptr and skip_output_binding_allowed variables
      CASE_GET_OUTPUT_TENSOR(ONNX_TENSOR_ELEMENT_DATA_TYPE_FLOAT, float)
      CASE_GET_OUTPUT_TENSOR(ONNX_TENSOR_ELEMENT_DATA_TYPE_FLOAT16, uint16_t)
      CASE_GET_OUTPUT_TENSOR(ONNX_TENSOR_ELEMENT_DATA_TYPE_BFLOAT16, uint16_t)
      CASE_GET_OUTPUT_TENSOR(ONNX_TENSOR_ELEMENT_DATA_TYPE_BOOL, bool)
      CASE_GET_OUTPUT_TENSOR(ONNX_TENSOR_ELEMENT_DATA_TYPE_INT8, int8_t)
      CASE_GET_OUTPUT_TENSOR(ONNX_TENSOR_ELEMENT_DATA_TYPE_UINT8, uint8_t)
      CASE_GET_OUTPUT_TENSOR(ONNX_TENSOR_ELEMENT_DATA_TYPE_INT32, int32_t)
      CASE_GET_OUTPUT_TENSOR(ONNX_TENSOR_ELEMENT_DATA_TYPE_INT64, int64_t)
      default: {
        return ORT_MAKE_STATUS(ONNXRUNTIME, EP_FAIL,
                               "NvTensorRTRTX EP output tensor data type: " + std::to_string(output_type) + " not supported.");
      }
    }
    trt_context->setTensorAddress(output_name, buffer);
  }

  return Status::OK();
}

/*
 * Bind ORT kernel context Output.
 *
 * In the case of DDS (data-dependent shape) output, TRT requires a provided allocator to allocate memory during runtime.
 * Once the output has been put in the allocation buffer, ORT calls this function to bind the allocation to ORT kernel context output.
 *
 * Note: Current approach of setting the ORT kernel context output is copying the output data from allocation buffer to ORT context output address which is not optimal,
 * we are waiting for ORT core to support "assign" memory address to ORT context output. Some works need to be done in ORT memory planner to be aware of this memory support.
 */
Status BindKernelOutput(Ort::KernelContext& ctx,
                        DDSOutputAllocatorMap& allocator_map,
                        char const* output_name,
                        size_t output_index,
                        size_t output_type,
                        cudaStream_t stream) {
  auto allocator = allocator_map[output_name].get();
  auto& shape = allocator->getOutputShape();
  auto output_tensor = ctx.GetOutput(output_index, shape);

  /*
   * Return the number of elements specified by the tensor shape (all dimensions multiplied by each other).
   * For 0 dimensions, 1 is returned. If any dimension is less than 0, the result is always -1.
   *
   * Examples:<br>
   * [] = 1<br>
   * [1,3,4] = 12<br>
   * [2,0,4] = 0<br>
   * [-1,3,4] = -1<br>
   */
  auto elem_cnt = output_tensor.GetTensorTypeAndShapeInfo().GetElementCount();

  /*
   * Copy output data from allocation buffer to ORT kernel context output location or
   * cast (int32 or float) -> (int64 or double) to ORT kernel context output location.
   *
   * Note:
   * 1. If the output tensor is empty tensor (i.e. any of the dimension is 0) which means element count is 0,
   *    TRT EP does not perform cuda memory copy nor cuda cast to prevent overwriting other location that might belong to other tensors.
   * 2. The cudaMemcpyAsync() and cuda::Impl_Cast() (implemented as _UnaryElementWise() in cuda ep) are all async, but we
   *    don't need to explicitly call cudaStreamSynchronize() after those APIs due to CUDA EP and TRT EP uses same stream,
   *    and within the same stream, operations are guaranteed to be executed in order.
   */
  switch (output_type) {
    CASE_COPY_TENSOR(ONNX_TENSOR_ELEMENT_DATA_TYPE_FLOAT, float)
    CASE_COPY_TENSOR(ONNX_TENSOR_ELEMENT_DATA_TYPE_FLOAT16, uint16_t)
    CASE_COPY_TENSOR(ONNX_TENSOR_ELEMENT_DATA_TYPE_BFLOAT16, uint16_t)
    CASE_COPY_TENSOR(ONNX_TENSOR_ELEMENT_DATA_TYPE_BOOL, bool)
    CASE_COPY_TENSOR(ONNX_TENSOR_ELEMENT_DATA_TYPE_INT8, int8_t)
    CASE_COPY_TENSOR(ONNX_TENSOR_ELEMENT_DATA_TYPE_UINT8, uint8_t)
    CASE_COPY_TENSOR(ONNX_TENSOR_ELEMENT_DATA_TYPE_INT32, int32_t)
    CASE_COPY_TENSOR(ONNX_TENSOR_ELEMENT_DATA_TYPE_INT64, int64_t)
    default: {
      return ORT_MAKE_STATUS(ONNXRUNTIME, EP_FAIL,
                             "NvTensorRTRTX EP output tensor data type: " + std::to_string(output_type) + " not supported.");
    }
  }
  return Status::OK();
}

NvExecutionProvider::PerThreadContext::PerThreadContext(OrtDevice::DeviceId device_id, bool has_user_compute_stream, cudaStream_t stream) {
  // Only set device if user hasn't provided a compute stream
  if (has_user_compute_stream) {
    CUDA_CALL_THROW(cudaSetDevice(device_id));
    (void)stream;
  }
}

NvExecutionProvider::PerThreadContext::~PerThreadContext() {
  trt_context_map_.clear();
}

void NvExecutionProvider::PerThreadContext::ResetTensorRTContext(std::string fused_node) {
  auto it = trt_context_map_.find(fused_node);
  if (it != trt_context_map_.end()) {
    trt_context_map_[fused_node].reset();
  }
}

bool NvExecutionProvider::PerThreadContext::UpdateTensorRTContext(std::string fused_node, std::unique_ptr<nvinfer1::IExecutionContext> context) {
  if (!context) {
    context = std::make_unique<nvinfer1::IExecutionContext>();
  }
  trt_context_map_[fused_node] = std::move(context);

  if (trt_context_map_[fused_node]) {
    return true;
  }
  return false;
}

void NvExecutionProvider::PerThreadContext::DeleteCapturedGraph(CudaGraphAnnotation_t cuda_graph_annotation_id) {
  graph_id_to_run_count_.erase(cuda_graph_annotation_id);
  cuda_graph_.Reset();
}

void NvExecutionProvider::PerThreadContext::ResetWarmupRuns(CudaGraphAnnotation_t cuda_graph_annotation_id) {
  if (graph_id_to_run_count_.find(cuda_graph_annotation_id) == graph_id_to_run_count_.end()) {
    return;
  }
  graph_id_to_run_count_[cuda_graph_annotation_id] = 0;
}

bool NvExecutionProvider::PerThreadContext::IsGraphCaptureAllowed(CudaGraphAnnotation_t cuda_graph_annotation_id) const {
  if (!IsGraphCaptureAllowedOnRun(cuda_graph_annotation_id)) {
    return false;
  }

  // Safe access to map - return false if key doesn't exist yet
  auto it = graph_id_to_run_count_.find(cuda_graph_annotation_id);
  if (it == graph_id_to_run_count_.end()) {
    return false;  // Entry doesn't exist yet, not ready for capture
  }

  bool allowed = it->second >= min_num_runs_before_cuda_graph_capture_;
  if (allowed) {
    LOGS_DEFAULT(VERBOSE) << "NvTensorRTRTX EP Graph capture allowed for ID: " << cuda_graph_annotation_id
                          << ", run count: " << it->second;
  }
  return allowed;
}

bool NvExecutionProvider::PerThreadContext::IsGraphCaptureAllowedOnRun(CudaGraphAnnotation_t cuda_graph_annotation_id) const {
  return cuda_graph_.IsGraphCaptureAllowedOnRun(cuda_graph_annotation_id);
}

CudaGraphAnnotation_t NvExecutionProvider::PerThreadContext::GetCudaGraphAnnotationId(const onnxruntime::RunOptions& run_options) const {
  // Actual implementation
  auto graph_annotation_str = run_options.GetConfigOptions().GetConfigEntry(kOrtRunOptionsConfigCudaGraphAnnotation);
  CudaGraphAnnotation_t cuda_graph_annotation_id = kCudaGraphAnnotationDefault;

  // Kind of debugging head implementation, can be cleaned and made robust like CUDA EP
  if (graph_annotation_str.has_value() && !graph_annotation_str->empty()) {
    if (!TryParseStringWithClassicLocale<CudaGraphAnnotation_t>(*graph_annotation_str, cuda_graph_annotation_id)) {
      LOGS_DEFAULT(WARNING) << "[NvTensorRTRTX EP] Failed to parse cuda graph annotation id: "
                            << *graph_annotation_str << ", using default: " << kCudaGraphAnnotationDefault;
      cuda_graph_annotation_id = kCudaGraphAnnotationDefault;
    }
  }
  return cuda_graph_annotation_id;
}

void NvExecutionProvider::PerThreadContext::SetCurrentGraphAnnotationId(CudaGraphAnnotation_t cuda_graph_annotation_id) {
  current_graph_annotation_id_ = cuda_graph_annotation_id;
}

CudaGraphAnnotation_t NvExecutionProvider::PerThreadContext::GetCurrentGraphAnnotationId() const {
  return current_graph_annotation_id_;
}

void NvExecutionProvider::PerThreadContext::CaptureBegin(CudaGraphAnnotation_t cuda_graph_annotation_id) {
  cuda_graph_.Reset();
  cuda_graph_.CaptureBegin(cuda_graph_annotation_id);
}

void NvExecutionProvider::PerThreadContext::CaptureEnd(CudaGraphAnnotation_t cuda_graph_annotation_id) {
  cuda_graph_.CaptureEnd(cuda_graph_annotation_id);
}

bool NvExecutionProvider::PerThreadContext::IsGraphCaptured(CudaGraphAnnotation_t cuda_graph_annotation_id) const {
  return cuda_graph_.IsGraphCaptured(cuda_graph_annotation_id);
}

Status NvExecutionProvider::PerThreadContext::ReplayGraph(CudaGraphAnnotation_t cuda_graph_annotation_id, bool sync_status_flag) {
  return cuda_graph_.Replay(cuda_graph_annotation_id, sync_status_flag);
}

void NvExecutionProvider::PerThreadContext::IncrementRegularRunCountBeforeGraphCapture(CudaGraphAnnotation_t cuda_graph_annotation_id) {
  graph_id_to_run_count_[cuda_graph_annotation_id]++;
}

bool NvExecutionProvider::PerThreadContext::IsTensorRTContextInMap(std::string fused_node) {
  auto it = trt_context_map_.find(fused_node);
  if (it != trt_context_map_.end()) {
    return true;
  }
  return false;
}

nvinfer1::IExecutionContext& NvExecutionProvider::PerThreadContext::GetTensorRTContext(std::string fused_node) {
  auto it = trt_context_map_.find(fused_node);
  if (it != trt_context_map_.end()) {
    return *(it->second);  // dereference shared pointer
  }
  auto context = std::make_unique<nvinfer1::IExecutionContext>();
  trt_context_map_[fused_node] = std::move(context);
  return *(trt_context_map_[fused_node]);  // dereference shared pointer
}

void NvExecutionProvider::ReleasePerThreadContext() const {
  const auto& per_thread_context_cache = PerThreadContextCache();

  auto cached_context_it = per_thread_context_cache->find(this);
  ORT_ENFORCE(cached_context_it != per_thread_context_cache->end());
  auto cached_context = cached_context_it->second.lock();
  ORT_ENFORCE(cached_context);

  {
    std::lock_guard<std::mutex> lock(context_state_.mutex);
    context_state_.active_contexts.erase(cached_context);
    context_state_.retired_context_pool.push_back(cached_context);
  }

  per_thread_context_cache->erase(cached_context_it);
}

NvExecutionProvider::PerThreadContext& NvExecutionProvider::GetPerThreadContext() const {
  const auto& per_thread_context_cache = PerThreadContextCache();

  // try to use cached context
  auto cached_context_it = per_thread_context_cache->find(this);
  if (cached_context_it != per_thread_context_cache->end()) {
    auto cached_context = cached_context_it->second.lock();
    ORT_ENFORCE(cached_context);
    return *cached_context;
  }

  // get context and update cache
  std::shared_ptr<PerThreadContext> context;
  {
    std::lock_guard<std::mutex> lock(context_state_.mutex);

    // get or create a context
    if (context_state_.retired_context_pool.empty()) {
      context = std::make_shared<PerThreadContext>(narrow<OrtDevice::DeviceId>(info_.device_id),
                                                   info_.has_user_compute_stream, stream_);
    } else {
      context = context_state_.retired_context_pool.back();
      context_state_.retired_context_pool.pop_back();
    }

    // insert into active_contexts, should not already be present
    const auto active_contexts_insert_result = context_state_.active_contexts.insert(context);
    ORT_ENFORCE(active_contexts_insert_result.second);

    // insert into caches_to_update_on_destruction, may already be present
    ORT_IGNORE_RETURN_VALUE(context_state_.caches_to_update_on_destruction.insert(per_thread_context_cache));
  }

  per_thread_context_cache->insert(std::make_pair(this, context));

  return *context;
}

NvExecutionProvider::NvExecutionProvider(const NvExecutionProviderInfo& info)
    : IExecutionProvider{onnxruntime::kNvTensorRTRTXExecutionProvider,
                         OrtDevice(OrtDevice::GPU, OrtDevice::MemType::DEFAULT, OrtDevice::VendorIds::NVIDIA,
                                   narrow<OrtDevice::DeviceId>(info.device_id))},
      info_(info),
      device_id_(info.device_id) {
  InitProviderOrtApi();

  // TODO(maximlianm) remove this since we should be able to compile an AOT context file without GPU

  if (!info.has_user_compute_stream) {
    // If the app is passing in a compute stream, it already has initialized cuda and created a context.
    // Calling cudaSetDevice() will set the default context in the current thread
    // which may not be compatible with the stream created by the app.
    CUDA_CALL_THROW(cudaSetDevice(device_id_));
  }

  cudaDeviceProp prop;
  CUDA_CALL_THROW(cudaGetDeviceProperties(&prop, device_id_));
  auto cc = prop.major * 10 + prop.minor;
  if (!(cc == 86 || cc == 89 || cc >= 120)) {
    ORT_THROW_IF_ERROR(ORT_MAKE_STATUS(ONNXRUNTIME, EP_FAIL,
                                       "[NvTensorRTRTX EP] The execution provider only supports RTX devices with compute capabilities 86, 89, 120 and above"));
  }
  compute_capability_ = GetComputeCapability(prop);
  if (info.has_user_compute_stream) {
    external_stream_ = true;
    stream_ = static_cast<cudaStream_t>(info.user_compute_stream);
  } else if (cuda_graph_enable_) {
    external_stream_ = false;
    CUDA_CALL_THROW(cudaStreamCreate(&stream_));
  } else {
    external_stream_ = false;
    stream_ = nullptr;  // Will be created in compute function
  }

  std::string profile_min_shapes, profile_max_shapes, profile_opt_shapes;

  // incase the EP context is dumped the engine cache has to be enabled
  auto enable_engine_cache_for_ep_context_model = [this]() {
    if (dump_ep_context_model_ && ep_context_embed_mode_ == 0) {
      engine_cache_enable_ = true;
    }
  };

  max_partition_iterations_ = info.max_partition_iterations;
  min_subgraph_size_ = info.min_subgraph_size;
  max_workspace_size_ = info.max_workspace_size;
  max_shared_mem_size_ = info.max_shared_mem_size;
  dump_subgraphs_ = info.dump_subgraphs;
  weight_stripped_engine_enable_ = info.weight_stripped_engine_enable;
  onnx_model_folder_path_ = info.onnx_model_folder_path;
  onnx_model_bytestream_ = info.onnx_bytestream;
  onnx_model_bytestream_size_ = info.onnx_bytestream_size;
  if ((onnx_model_bytestream_ != nullptr && onnx_model_bytestream_size_ == 0) ||
      (onnx_model_bytestream_ == nullptr && onnx_model_bytestream_size_ != 0)) {
    ORT_THROW_IF_ERROR(ORT_MAKE_STATUS(ONNXRUNTIME, EP_FAIL,
                                       "When providing either 'trt_onnx_bytestream_size' or "
                                       "'trt_onnx_bytestream' both have to be provided"));
  }
  use_external_data_initializer_ = info.use_external_data_initializer;
  onnx_external_data_bytestream_ = info.external_data_bytestream;
  onnx_external_data_bytestream_size_ = info.external_data_bytestream_size;
  if ((onnx_external_data_bytestream_ != nullptr && onnx_external_data_bytestream_size_ == 0) ||
      (onnx_external_data_bytestream_ == nullptr && onnx_external_data_bytestream_size_ != 0)) {
    ORT_THROW_IF_ERROR(ORT_MAKE_STATUS(ONNXRUNTIME, EP_FAIL,
                                       "When providing either 'onnx_external_data_bytestream_size' or "
                                       "'onnx_external_data_bytestream' both have to be provided"));
  }
  detailed_build_log_ = info.detailed_build_log;
  dump_ep_context_model_ = info.dump_ep_context_model;
  ep_context_file_path_ = info.ep_context_file_path;
  ep_context_embed_mode_ = info.ep_context_embed_mode;
  enable_engine_cache_for_ep_context_model();
  cache_prefix_ = info.engine_cache_prefix;
  // use a more global cache if given
  engine_decryption_enable_ = info.engine_decryption_enable;
  if (engine_decryption_enable_) {
    engine_decryption_lib_path_ = info.engine_decryption_lib_path;
  }
  force_sequential_engine_build_ = info.force_sequential_engine_build;
  sparsity_enable_ = info.sparsity_enable;
  auxiliary_streams_ = info.auxiliary_streams;
  profile_min_shapes = info.profile_min_shapes;
  profile_max_shapes = info.profile_max_shapes;
  profile_opt_shapes = info.profile_opt_shapes;

  /*
   * Parse explicit min/max/opt profile shapes from provider options.
   *
   * The format of min/max/opt profile shapes is defined as below:
   * "input1:dim1xdim2...,input2:dim1xdim2...,...,input1:dim3xdim4...,input2:dim3xdim4...,..."
   *
   * (Note: if multiple shapes with same input name are specified, TRT EP will consider them as multiple profiles.
   *  Please refer to ParserProfileShapes() for more details)
   *
   */
  bool status = true;
  if (status) {
    status = ParseProfileShapes(profile_min_shapes, profile_min_shapes_);
    if (!status) {
      profile_min_shapes_.clear();
      LOGS_DEFAULT(WARNING) << "[NvTensorRTRTX EP] The format of provider option 'trt_profile_min_shapes' is wrong, please follow the format of 'input1:dim1xdimd2...,input2:dim1xdim2...,...'";
    }
  }

  if (status) {
    status = ParseProfileShapes(profile_max_shapes, profile_max_shapes_);
    if (!status) {
      profile_max_shapes_.clear();
      LOGS_DEFAULT(WARNING) << "[NvTensorRTRTX EP] The format of provider option 'trt_profile_max_shapes' is wrong, please follow the format of 'input1:dim1xdimd2...,input2:dim1xdim2...,...'";
    }
  }

  if (status) {
    status = ParseProfileShapes(profile_opt_shapes, profile_opt_shapes_);
    if (!status) {
      profile_opt_shapes_.clear();
      LOGS_DEFAULT(WARNING) << "[NvTensorRTRTX EP] The format of provider option 'trt_profile_opt_shapes' is wrong, please follow the format of 'input1:dim1xdimd2...,input2:dim1xdim2...,...'";
    }
  }

  if (status) {
    status = ValidateProfileShapes(profile_min_shapes_, profile_max_shapes_, profile_opt_shapes_);
    if (!status) {
      LOGS_DEFAULT(WARNING) << "[NvTensorRTRTX EP] Profile shapes validation failed. Make sure the provider options 'trt_profile_min_shapes', 'trt_profile_max_shapes' and 'trt_profile_opt_shapes' have same input name and number of profile.";
      LOGS_DEFAULT(WARNING) << "[NvTensorRTRTX EP] TRT EP will implicitly create optimization profiles based on input tensor for you.";
      profile_min_shapes_.clear();
      profile_max_shapes_.clear();
      profile_opt_shapes_.clear();
    }
  }

  cuda_graph_enable_ = info.cuda_graph_enable;
  multi_profile_enable_ = info.multi_profile_enable;
  op_types_to_exclude_ = info.op_types_to_exclude;

  // Validate setting
  if (max_partition_iterations_ <= 0) {
    // LOGS_DEFAULT(WARNING) << "[NvTensorRTRTX EP] TensorRT option nv_max_partition_iterations must be a positive integer value. Set it to 1000";
    max_partition_iterations_ = 1000;
  }
  if (min_subgraph_size_ <= 0) {
    // LOGS_DEFAULT(WARNING) << "[NvTensorRTRTX EP] TensorRT option nv_min_subgraph_size must be a positive integer value. Set it to 1";
    min_subgraph_size_ = 1;
  }

  // If ep_context_file_path_ is provided as a directory, create it if it's not existed
  if (dump_ep_context_model_ && !ep_context_file_path_.empty() && std::filesystem::path(ep_context_file_path_).extension().empty() && !std::filesystem::is_directory(ep_context_file_path_)) {
    if (!std::filesystem::create_directory(ep_context_file_path_)) {
      throw std::runtime_error("Failed to create directory " + ep_context_file_path_);
    }
  }

  // If dump_ep_context_model_ is enabled, TRT EP forces cache_path_ to be the relative path of ep_context_file_path_.
  // For example,
  //    - original cache path = "engine_cache_dir" -> new cache path = "./context_model_dir/engine_cache_dir"
  //    - original cache path = ""                 -> new cache path = "./context_model_dir"
  // The new cache path will be saved as the "ep_cache_context" node attritue of the EP context node.
  // For security reason, it needs to make sure the engine cache is saved inside context model directory.
  if (dump_ep_context_model_) {
    // TODO(maximilianm) not sure if this is still needed
    engine_cache_enable_ = true;
    if (IsAbsolutePath(cache_path_)) {
      LOGS_DEFAULT(ERROR) << "In the case of dumping context model and for security purpose, the trt_engine_cache_path should be set with a relative path, but it is an absolute path:  " << cache_path_;
    }
    if (IsRelativePathToParentPath(cache_path_)) {
      LOGS_DEFAULT(ERROR) << "In the case of dumping context model and for security purpose, The trt_engine_cache_path has '..', it's not allowed to point outside the directory.";
    }

    // Engine cache relative path to context model directory.
    // It's used when dumping the "ep_cache_context" node attribute.
    engine_cache_relative_path_to_context_model_dir = cache_path_;

    // Make cache_path_ to be the relative path of ep_context_file_path_
    cache_path_ = GetPathOrParentPathOfCtxModel(ep_context_file_path_).append(cache_path_).string();
  }

  if (engine_decryption_enable_) {
    LIBTYPE handle = OPENLIB(engine_decryption_lib_path_.c_str());
    if (handle == nullptr) {
      ORT_THROW_IF_ERROR(ORT_MAKE_STATUS(ONNXRUNTIME, EP_FAIL,
                                         "NvTensorRTRTX EP could not open shared library from " + engine_decryption_lib_path_));
    }
    engine_decryption_ = (int (*)(const char*, char*, size_t*))LIBFUNC(handle, "decrypt");
    engine_encryption_ = (int (*)(const char*, char*, size_t))LIBFUNC(handle, "encrypt");
    if (engine_decryption_ == nullptr) {
      ORT_THROW_IF_ERROR(ORT_MAKE_STATUS(ONNXRUNTIME, EP_FAIL,
                                         "NvTensorRTRTX EP could not find decryption function in shared library from " + engine_decryption_lib_path_));
    }
  }

  // cuda graph:
  // cudaStreamSynchronize() is not allowed in cuda graph capture.
  //
  // external stream:
  // If user provides "external" cuda stream, only this cuda stream will be used even if multiple threads are running InferenceSession.Run() concurrently.
  // So, no need to synchronize different streams after enqueueV3.
  if (external_stream_) {
    sync_stream_after_enqueue_ = false;
  }

  {
    auto lock = GetApiLock();
    runtime_ = std::unique_ptr<nvinfer1::IRuntime>(nvinfer1::createInferRuntime(GetTensorrtLogger(detailed_build_log_)));
  }

  trt_version_ = getInferLibVersion();
  CUDA_CALL_THROW(cudaRuntimeGetVersion(&cuda_version_));

  LOGS_DEFAULT(VERBOSE) << "[NvTensorRTRTX EP] TensorRT version is " << trt_version_;
  LOGS_DEFAULT(VERBOSE) << "[NvTensorRTRTX EP] CUDA version is " << cuda_version_;

  LOGS_DEFAULT(VERBOSE) << "[NvTensorRTRTX EP] Nv provider options: "
                        << "device_id: " << device_id_
                        << ", nv_max_partition_iterations: " << max_partition_iterations_
                        << ", nv_min_subgraph_size: " << min_subgraph_size_
                        << ", nv_max_workspace_size: " << max_workspace_size_
                        << ", nv_dump_subgraphs: " << dump_subgraphs_
                        << ", nv_weight_stripped_engine_enable: " << weight_stripped_engine_enable_
                        << ", nv_onnx_model_folder_path: " << onnx_model_folder_path_
                        << ", nv_engine_decryption_enable: " << engine_decryption_enable_
                        << ", nv_engine_decryption_lib_path: " << engine_decryption_lib_path_
                        << ", nv_force_sequential_engine_build: " << force_sequential_engine_build_
                        << ", nv_sparsity_enable: " << sparsity_enable_
                        << ", nv_auxiliary_streams: " << auxiliary_streams_
                        << ", enable_cuda_graph: " << cuda_graph_enable_
                        << ", nv_dump_ep_context_model: " << dump_ep_context_model_
                        << ", nv_ep_context_file_path: " << ep_context_file_path_
                        << ", nv_ep_context_embed_mode: " << ep_context_embed_mode_
                        << ", nv_cache_prefix: " << cache_prefix_
                        << ", nv_onnx_model_bytestream_size_: " << onnx_model_bytestream_size_
                        << ", nv_onnx_external_bytestream_size_: " << onnx_external_data_bytestream_size_
                        << ", nv_use_external_data_initializer_: " << use_external_data_initializer_
                        << ", nv_op_types_to_exclude: " << op_types_to_exclude_;
}

NvExecutionProvider::~NvExecutionProvider() {
  // clean up thread local context caches
  {
    std::lock_guard<std::mutex> lock(context_state_.mutex);
    for (const auto& cache_weak : context_state_.caches_to_update_on_destruction) {
      const auto cache = cache_weak.lock();
      if (!cache) continue;
      ORT_IGNORE_RETURN_VALUE(cache->erase(this));
    }
  }

  if (!external_stream_ && stream_ != nullptr) {
    ORT_IGNORE_RETURN_VALUE(CUDA_CALL(cudaStreamDestroy(stream_)));
  }
  ReleaseTensorRTCustomOpDomainList(info_.custom_op_domain_list);

  if (alloc_ != nullptr) {
    // This code is same as OrtApis::ReleaseAllocator defined in allocator_adapters.cc.
    // We can't get api inside destructor so that's why we duplicate the code here.
    delete static_cast<OrtAllocatorImpl*>(alloc_);
  }
}

void NvExecutionProvider::HandleCudaGraphStart(cudaStream_t stream, bool require_io_binding,
                                               CudaGraphAnnotation_t cuda_graph_annotation_id, bool& graph_replay_on_this_run, bool& should_start_capture) {
  graph_replay_on_this_run = false;
  should_start_capture = false;

  // Case 1: CUDA Graph capture is enabled AND IO binding is required.
  // In this case, we force graph re-capture by resetting warmup runs.
  // If a graph for this annotation ID already exists, delete it before proceeding.
  if (require_io_binding && cuda_graph_enable_) {
    GetPerThreadContext().ResetWarmupRuns(cuda_graph_annotation_id);

    if (GetPerThreadContext().IsGraphCaptured(cuda_graph_annotation_id)) {
      LOGS_DEFAULT(WARNING) << "[NvTensorRTRTX EP] Graph already captured and required_io_binding is true, resetting warmup runs and deleting graph";
      GetPerThreadContext().DeleteCapturedGraph(cuda_graph_annotation_id);
    }
    // Case 2: CUDA Graph capture is enabled AND IO binding is NOT required
  } else if (cuda_graph_enable_ && !require_io_binding) {
    // If the graph is not yet captured, increment the regular run counter
    if (cuda_graph_annotation_id != kCudaGraphAnnotationSkip &&
        !GetPerThreadContext().IsGraphCaptured(cuda_graph_annotation_id)) {
      GetPerThreadContext().IncrementRegularRunCountBeforeGraphCapture(cuda_graph_annotation_id);
    }

    // If capture is allowed and graph not already captured,
    // set the stream and begin capture
    if (!GetPerThreadContext().IsGraphCaptured(cuda_graph_annotation_id) &&
        GetPerThreadContext().IsGraphCaptureAllowed(cuda_graph_annotation_id)) {
      GetPerThreadContext().SetCudaGraphStream(stream);
      GetPerThreadContext().CaptureBegin(cuda_graph_annotation_id);
      should_start_capture = true;
    }

    // If a graph is already captured for this ID, mark it for replay in this run.
    if (GetPerThreadContext().IsGraphCaptured(cuda_graph_annotation_id)) {
      graph_replay_on_this_run = true;
    }
  }
}

bool NvExecutionProvider::IsGraphCaptureEnabled() const {
  return cuda_graph_enable_;
}

bool NvExecutionProvider::IsGraphCaptured(int graph_annotation_id) const {
  // This is hardcoded to always return false because we are not allowing the ORT framework to have the CUDA graph control.
  (void)graph_annotation_id;
  return false;
}

Status NvExecutionProvider::ReplayGraph(int graph_annotation_id) {
  // This is hardcoded to always return OK because we are not allowing the ORT framework to have the CUDA graph control.
  (void)graph_annotation_id;
  return Status::OK();
}

Status NvExecutionProvider::OnRunStart(const onnxruntime::RunOptions& run_options) {
  if (cuda_graph_enable_) {
    CudaGraphAnnotation_t cuda_graph_annotation_id = GetPerThreadContext().GetCudaGraphAnnotationId(run_options);
    GetPerThreadContext().SetCurrentGraphAnnotationId(cuda_graph_annotation_id);
  }

  if (multi_profile_enable_ == true) {
    auto graph_annotation_str =
        run_options.GetConfigOptions().GetConfigEntry(nv::run_option_names::kProfileIndex);
    TryParseStringWithClassicLocale<int>(*graph_annotation_str, nv_profile_index_);
  }
  return Status::OK();
}

Status NvExecutionProvider::OnRunEnd(bool sync_stream, const onnxruntime::RunOptions& run_options) {
  (void)run_options;

  if (sync_stream && external_stream_) {
    CUDA_RETURN_IF_ERROR(cudaStreamSynchronize(stream_));
  }
  return Status::OK();
}

std::vector<AllocatorPtr> NvExecutionProvider::CreatePreferredAllocators() {
  OrtArenaCfg arena_cfg(0, static_cast<int>(ArenaExtendStrategy::kNextPowerOfTwo),
                        -1, -1, -1, -1);
  AllocatorCreationInfo default_memory_info(
      [](OrtDevice::DeviceId device_id) { return std::make_unique<CUDAAllocator>(device_id, CUDA); },
      narrow<OrtDevice::DeviceId>(device_id_),
      true,
      arena_cfg,
      // make it stream aware
      true);

  AllocatorCreationInfo pinned_allocator_info(
      [](OrtDevice::DeviceId device_id) {
        return std::make_unique<CUDAPinnedAllocator>(device_id, CUDA_PINNED);
      },
      narrow<OrtDevice::DeviceId>(device_id_));

  return std::vector<AllocatorPtr>{CreateAllocator(default_memory_info), CreateAllocator(pinned_allocator_info)};
}

std::unique_ptr<IDataTransfer> NvExecutionProvider::GetDataTransfer() const {
  return std::make_unique<GPUDataTransfer>();
}

// Get the pointer to the IBuilder instance.
// Note: This function is not thread safe. Calls to this function from different threads must be serialized
// even though it doesn't make sense to have multiple threads initializing the same inference session.
nvinfer1::IBuilder* NvExecutionProvider::GetBuilder(TensorrtLogger& trt_logger) const {
  if (!builder_) {
    {
      auto lock = GetApiLock();
      builder_ = std::unique_ptr<nvinfer1::IBuilder>(nvinfer1::createInferBuilder(trt_logger));
      unsigned int num_threads = std::thread::hardware_concurrency();
      builder_->setMaxThreads(num_threads / 2);
      LOGS_DEFAULT(INFO) << "[NvTensorRTRTX EP] Set threads that the builder can use to:" << builder_->getMaxThreads();
    }
  }
  return builder_.get();
}

void NvExecutionProvider::GetCustomOpDomainList(std::vector<OrtCustomOpDomain*>& custom_op_domain_list) const {
  auto status = CreateTensorRTCustomOpDomainList(custom_op_domain_list, info_.extra_plugin_lib_paths);
  if (status != Status::OK()) {
    LOGS_DEFAULT(WARNING) << "[NvTensorRTRTX EP] Failed to get TRT plugins from TRT plugin registration.";
  }
}

// Check the graph is the subgraph of control flow op
bool NvExecutionProvider::IsSubGraphOfControlFlowOp(const GraphViewer& graph) const {
  if (graph.IsSubgraph()) {
    const auto& node = graph.ParentNode();
    if (control_flow_op_set_.find(node->OpType()) != control_flow_op_set_.end()) {
      return true;
    }
  }
  return false;
}

// Check whether all the nodes of the graph are assigned to specific ep
bool NvExecutionProvider::AllNodesAssignedToSpecificEP(const GraphViewer& graph, const std::string& provider_type) const {
  const int number_of_ort_nodes = graph.NumberOfNodes();
  std::vector<size_t> nodes_vector(number_of_ort_nodes);
  std::iota(std::begin(nodes_vector), std::end(nodes_vector), 0);
  const std::vector<NodeIndex>& node_index = graph.GetNodesInTopologicalOrder(1 /*priority-based topological sort*/);
  for (const auto& index : nodes_vector) {
    const auto& node = graph.GetNode(node_index[index]);
    if (node->GetExecutionProviderType() != provider_type) {
      return false;
    }
  }

  return number_of_ort_nodes != 0;
}

// Check whether all the nodes of subgraph are supported
bool NvExecutionProvider::IsSubGraphFullySupported(SubGraphCollection_t supported_nodes_vector, const int number_of_ort_nodes) const {
  int number_of_trt_nodes = 0;
  for (const auto& group : supported_nodes_vector) {
    if (!group.first.empty()) {
      number_of_trt_nodes += static_cast<int>(group.first.size());
    }
  }

  return number_of_trt_nodes == number_of_ort_nodes;
}

std::unique_ptr<IndexedSubGraph> NvExecutionProvider::GetSubGraph(SubGraph_t graph_nodes_index, const GraphViewer& graph, const HashValue& model_hash, int subgraph_index) const {
  const std::vector<NodeIndex>& node_index = graph.GetNodesInTopologicalOrder(1 /*priority-based topological sort*/);
  std::unordered_set<size_t> node_set;
  node_set.reserve(graph_nodes_index.first.size());
  for (const auto& index : graph_nodes_index.first) {
    node_set.insert(node_index[index]);
  }

  // Get parent graph output names
  std::unordered_set<std::string> graph_output_names;
  for (const auto* output_arg : graph.GetOutputs()) {
    graph_output_names.insert(output_arg->Name());
  }

  // Find inputs and outputs of the subgraph
  std::unique_ptr<IndexedSubGraph> sub_graph = onnxruntime::IndexedSubGraph::Create();
  std::unordered_map<const NodeArg*, int> original_inputs, fused_inputs, fused_outputs, fused_outputs_to_add, graph_outputs_to_add;
  std::unordered_set<const NodeArg*> erased;
  int input_order = 0;
  int output_order = 0;

  std::vector<std::string> initializers;
  for (const auto& index : graph_nodes_index.first) {
    sub_graph->Nodes().push_back(node_index[index]);
    const auto& node = graph.GetNode(node_index[index]);
    for (const auto& input : node->InputDefs()) {
      if (graph.IsConstantInitializer(input->Name(), true)) {
        initializers.push_back(input->Name());
        continue;
      }
      const auto& it = fused_outputs.find(input);
      if (it != fused_outputs.end()) {
        fused_outputs.erase(it);
        erased.insert(input);
      } else if (erased.find(input) == erased.end()) {
        // Only when input is neither in output list nor erased list, add the input to input list
        fused_inputs[input] = input_order++;
      }
    }

    for (const auto& input : node->ImplicitInputDefs()) {
      if (graph.IsConstantInitializer(input->Name(), true)) {
        initializers.push_back(input->Name());
        continue;
      }
      const auto& it = fused_outputs.find(input);
      if (it != fused_outputs.end()) {
        fused_outputs.erase(it);
        erased.insert(input);
      } else if (erased.find(input) == erased.end()) {
        // Only when input is neither in output list nor erased list, add the input to input list
        fused_inputs[input] = input_order++;
      }
    }

    // For output searching, there are two special cases,
    // One is, if node's OutputEdges are more than its outputs, meaning certain output is used more than once,
    // if the output is connected to nodes that don't belong to the subgraph, the output need to be added
    // to the output list
    // The other one is, if subgraph's node output is parent graph's output. the node output should
    // be also added to the subgraph's output list
    if (node->GetOutputEdgesCount() > node->OutputDefs().size()) {
      for (auto it = node->OutputEdgesBegin(), end = node->OutputEdgesEnd(); it != end; ++it) {
        const auto& node_idx = it->GetNode().Index();
        const onnxruntime::NodeArg* output;
        // The dst_arg_index from GetDstArgIndex() could be the index for explicit/implicit input defs of the node.
        // We need to get the correct input index accordingly. (See Graph::BuildConnections() in graph.cc for more details)
        if (it->GetDstArgIndex() < static_cast<int>(it->GetNode().InputDefs().size())) {
          output = (it->GetNode()).InputDefs()[it->GetDstArgIndex()];
        } else {
          output = (it->GetNode()).ImplicitInputDefs()[it->GetDstArgIndex() - static_cast<int>(it->GetNode().InputDefs().size())];
        }
        if (node_set.find(node_idx) != node_set.end()) {
          const auto& iter = fused_inputs.find(output);
          if (iter != fused_inputs.end()) {
            fused_inputs.erase(iter);
            erased.insert(output);
          } else if (erased.find(output) == erased.end()) {
            if (graph_output_names.find(output->Name()) != graph_output_names.end()) {
              graph_outputs_to_add[output] = output_order;
            }
            fused_outputs[output] = output_order++;
          }
        } else {
          fused_outputs_to_add[output] = output_order++;
        }
      }
    } else {
      for (const auto& output : node->OutputDefs()) {
        const auto& it = fused_inputs.find(output);
        if (it != fused_inputs.end()) {
          fused_inputs.erase(it);
          erased.insert(output);
        }
        // Only when output is neither in input list nor erased list, add the output to output list
        else if (erased.find(output) == erased.end()) {
          if (graph_output_names.find(output->Name()) != graph_output_names.end()) {
            graph_outputs_to_add[output] = output_order;
          }
          fused_outputs[output] = output_order++;
        }
      }
    }
  }

  fused_outputs.insert(fused_outputs_to_add.begin(), fused_outputs_to_add.end());
  fused_outputs.insert(graph_outputs_to_add.begin(), graph_outputs_to_add.end());

  std::multimap<int, const NodeArg*> inputs, outputs;

  // Get the input order of the original graph
  int order = 0;
  for (const auto* input : graph.GetInputs()) {
    original_inputs[input] = order++;
  }

  // input order needs to be consistent with original graph's input order
  for (auto it = fused_inputs.begin(), end = fused_inputs.end(); it != end; ++it) {
    const auto& iter = original_inputs.find(it->first);
    if (iter != original_inputs.end()) {
      inputs.insert(std::pair<int, const NodeArg*>(iter->second, iter->first));
    } else {
      inputs.insert(std::pair<int, const NodeArg*>(it->second, it->first));
    }
  }

  // Sort outputs by the order they were added
  for (auto it = fused_outputs.begin(), end = fused_outputs.end(); it != end; ++it) {
    outputs.insert(std::pair<int, const NodeArg*>(it->second, it->first));
  }

  // Generate unique kernel name for TRT subgraph
  std::string subgraph_id = std::to_string(model_hash) + "_" + std::to_string(subgraph_index);
  auto meta_def = IndexedSubGraph_MetaDef::Create();
  const std::string graph_type = graph.IsSubgraph() ? "subgraph" : "graph";
  meta_def->name() = "TRTKernel_" + graph_type + "_" + graph.Name() + "_" + subgraph_id;
  LOGS_DEFAULT(INFO) << "[NvTensorRTRTX EP] TensorRT subgraph MetaDef name " + meta_def->name();

  // Assign inputs and outputs to subgraph's meta_def
  for (const auto& input : inputs) {
    if (input.second->Exists()) {
      meta_def->inputs().push_back(input.second->Name());
    }
  }

  for (const auto& initializer : initializers) {
    meta_def->constant_initializers().push_back(initializer);
  }

  for (const auto& output : outputs) {
    if (output.second->Exists()) {
      meta_def->outputs().push_back(output.second->Name());
    }
  }

  meta_def->domain() = kMSDomain;
  meta_def->since_version() = 1;
  sub_graph->SetMetaDef(std::move(meta_def));

  return sub_graph;
}

SubGraphCollection_t NvExecutionProvider::GetSupportedList(SubGraphCollection_t nodes_vector_input, int iterations, const int max_iterations,
                                                           const GraphViewer& graph, bool* early_termination) const {
  // Return if iterations are exceeding predefined number
  SubGraphCollection_t nodes_list_output;
  if (iterations > max_iterations) {
    *early_termination = true;
    return nodes_list_output;
  }

  // Get parent graph output names
  std::unordered_set<std::string> graph_output_names;
  for (const auto* output_arg : graph.GetOutputs()) {
    graph_output_names.insert(output_arg->Name());
  }

  iterations++;
  const std::vector<NodeIndex>& node_index = graph.GetNodesInTopologicalOrder(1 /*priority-based topological sort*/);
  for (const auto& group : nodes_vector_input) {
    // Construct subgraph
    if (!group.first.empty()) {
      if (group.second) {
        nodes_list_output.push_back(group);
      } else {
        auto model_build = graph.CreateModel(*GetLogger());
        auto& graph_build = model_build->MainGraph();
        bool has_control_flow_op = false;

        // Add node and node args
        // If node output is also parent graph output, the output will be added to the
        // subgraph's output list
        //
        // Initializers that refer to a memory location in OrtValue
        // can not be handled by TRT (unlike those that are on disk).
        // This prevents us from sharing the data and we have to make a copy here.
        constexpr const bool load_initializers_inline_true = true;
        std::vector<std::string> subgraph_output_names;
        for (const auto& index : group.first) {
          const auto& node = graph.GetNode(node_index[index]);
          std::vector<onnxruntime::NodeArg*> inputs, outputs;
          for (auto input : node->InputDefs()) {
            auto& n_input = graph_build.GetOrCreateNodeArg(input->Name(), input->TypeAsProto());
            inputs.push_back(&n_input);
            graph_utils::MakeInitializerCopyIfNotExist(graph.GetGraph(), graph_build, input->Name(),
                                                       load_initializers_inline_true);
          }

          for (auto input : node->ImplicitInputDefs()) {
            graph_utils::MakeInitializerCopyIfNotExist(graph.GetGraph(), graph_build, input->Name(),
                                                       load_initializers_inline_true);
          }

          for (auto output : node->OutputDefs()) {
            auto& n_output = graph_build.GetOrCreateNodeArg(output->Name(), output->TypeAsProto());
            outputs.push_back(&n_output);
            const auto name = output->Name();
            if (graph_output_names.find(name) != graph_output_names.end()) {
              subgraph_output_names.push_back(name);
            }
          }

          if (control_flow_op_set_.find(node->OpType()) != control_flow_op_set_.end()) {
            has_control_flow_op = true;
          }

          // If the node has subgraph, it's possible that the ORT graph of that subgraph and the GraphProto in the node attributes are not in sync because of graph optimization.
          // Therefore, we need to force GraphProto attributes to be updated in order to get the valid GraphProto.
          if (node->GetAttributes().size() > 0) {
            auto node_proto = ONNX_NAMESPACE::NodeProto::Create();
            // we need to update any GraphProto attributes for subgraphs so that any changes made by things
            // such as the optimizers are captured. otherwise we can end up saving an invalid graph.
            node->ToProto(*node_proto, /* update_subgraphs */ true);
            const int num_attributes = node_proto->attribute_size();
            auto node_attributes = ONNX_NAMESPACE::NodeAttributes::Create();
            node_attributes->reserve(num_attributes);

            for (int i = 0; i < num_attributes; ++i) {
              auto& attr = node_proto->attribute(i);
              node_attributes->emplace(attr.name(), attr);
            }

            // The GraphProto attributes are the updated ones.
            graph_build.AddNode(node->Name(), node->OpType(), node->Description(), inputs, outputs, node_attributes.get(), node->Domain());
          } else {
            // The GraphProto attributes are the original ones.
            graph_build.AddNode(node->Name(), node->OpType(), node->Description(), inputs, outputs, &node->GetAttributes(), node->Domain());
          }
        }

        // Only if the newly built graph has control flow op as well as it has parent node,
        // it needs to handle outer scope values before calling graph.Resolve().
        if (has_control_flow_op && graph.ParentNode()) {
          LOGS_DEFAULT(VERBOSE) << "[NvTensorRTRTX EP] Handle outer scope values for the subgraph " << graph_build.Name();
          BuildSubGraphContext(graph_build);
          SetGraphOuterScopeValuesAndInputs(graph_build, graph.GetGraph());
          SetAllGraphInputs(graph_build);
        }

        auto status = graph_build.Resolve();
        if (!status.IsOK()) {
          LOGS_DEFAULT(ERROR) << status.ErrorMessage();
          ORT_THROW_IF_ERROR(ORT_MAKE_STATUS(ONNXRUNTIME, FAIL, "ONNX graph resolve failed: " + status.ErrorMessage()));
        }
        // Add parent graph output to the subgraph
        int i = 0;
        std::vector<const NodeArg*> subgraph_outputs;
        subgraph_outputs.resize(subgraph_output_names.size());
        for (auto& name : subgraph_output_names) {
          auto output_arg = graph.GetNodeArg(name);
          auto& subgraph_output_arg = graph_build.GetOrCreateNodeArg(output_arg->Name(), output_arg->TypeAsProto());
          subgraph_outputs[i] = &subgraph_output_arg;
          ++i;
        }
        auto& graph_build_outputs = graph_build.GetOutputs();
        subgraph_outputs.insert(subgraph_outputs.begin(), graph_build_outputs.begin(), graph_build_outputs.end());
        graph_build.SetOutputs(graph_build_outputs);
        ORT_ENFORCE(graph_build.Resolve().IsOK());

        // Check if input tensors have shapes
        if (iterations > 1) {
          auto graph_inputs = graph_build.GetInputs();
          for (auto input_arg : graph_inputs) {
            bool has_dim_value_or_param = true;
            auto input_shape = input_arg->Shape();
            if (input_shape != nullptr) {
              auto dim_size = input_shape->dim_size();
              for (int i = 0; i < dim_size; ++i) {
                auto& dim = input_shape->dim(i);
                if (!dim.has_dim_value() && !dim.has_dim_param()) {
                  has_dim_value_or_param = false;
                  break;
                }
              }
            }

            if (input_shape == nullptr || !has_dim_value_or_param) {
              ORT_THROW_IF_ERROR(ORT_MAKE_STATUS(ONNXRUNTIME, FAIL,
                                                 "TensorRT input: " + input_arg->Name() + " has no shape specified. " +
                                                     "Please run shape inference on the onnx model first. Details can be found in " +
                                                     "https://onnxruntime.ai/docs/execution-providers/TensorRT-ExecutionProvider.html#shape-inference-for-tensorrt-subgraphs"));
            }
          }
        }

        // Serialize modelproto to string
        auto graph_viewer = graph_build.CreateGraphViewer();
        auto model = graph_viewer->CreateModel(*GetLogger());
        auto model_proto = model->ToProto();

        // ORT's default topological sort is using reversed DFS.
        // When creating model proto from graph viewer, let ORT use priority-based topological sort based on node index.
        // The reason is, in some cases, for example ResNet50, using default topological sort will end up with generating
        // the model proto that has different node ordering compared to original onnx model.

        // save user provided external data in memory instead of writing to ModelProto
        // needed for models > 2GB
        std::vector<TensorrtUserWeights> userWeights;
        if (use_external_data_initializer_) {
          auto c_api = Ort::GetApi();
          const InitializedTensorSet& allInitializers = graph_viewer->GetAllInitializedTensors();
          userWeights.reserve(allInitializers.size());
          for (auto& entry : allInitializers) {
            OrtValue initializer_value;
            auto* tp = entry.second;
            if (utils::HasRawData(*tp)) {
              userWeights.emplace_back(TensorrtUserWeights(tp->name(), tp->raw_data().data(), tp->raw_data().size()));
            } else if (graph_viewer->GetOrtValueInitializer(tp->name(), initializer_value)) {
              // the initializer was marked as external data by the ORT graph at load time since it was provided in memory
              size_t size = 0;
              const void* ptr = nullptr;
              c_api.GetTensorSizeInBytes(&initializer_value, &size);
              c_api.GetTensorData(&initializer_value, &ptr);
              userWeights.emplace_back(tp->name(), ptr, size);
            } else if (utils::HasExternalDataInMemory(*tp)) {
              // only copy and take ownership of the data if none of the above conditions are met
              std::unique_ptr<ONNX_NAMESPACE::TensorProto> full_init;
              ORT_THROW_IF_ERROR(utils::GetTensorProtoWithDataIfInMemory(*tp, full_init));
              userWeights.emplace_back(std::move(full_init->name()), std::move(full_init->raw_data()));
            }
          }
        }

        graph_viewer->ToProto(*model_proto->mutable_graph(), true, true, 1 /*priority-based topological sort*/, !use_external_data_initializer_ /*include raw initializers*/);

        model_proto->set_ir_version(ONNX_NAMESPACE::Version::IR_VERSION);

        std::string string_buf;
        model_proto->SerializeToString(string_buf);

        if (dump_subgraphs_) {
          // Dump TensorRT subgraph for debugging
          std::fstream dump("NvExecutionProvider_TRT_Subgraph.onnx", std::ios::out | std::ios::trunc | std::ios::binary);
          model_proto->SerializeToOstream(dump);
        }

        // Get supported node list recursively
        SubGraphCollection_t parser_nodes_list;
        TensorrtLogger& trt_logger = GetTensorrtLogger(detailed_build_log_);
        auto trt_builder = GetBuilder(trt_logger);
        auto network_flags = 1U << static_cast<uint32_t>(nvinfer1::NetworkDefinitionCreationFlag::kSTRONGLY_TYPED);
        auto trt_network = std::unique_ptr<nvinfer1::INetworkDefinition>(trt_builder->createNetworkV2(network_flags));

        bool is_model_supported = false;

        // limit the scope of trt_parser so that model gets unloaded from memory asap
        {
          auto trt_parser = tensorrt_ptr::unique_pointer<nvonnxparser::IParser>(nvonnxparser::createParser(*trt_network, trt_logger));

          if (use_external_data_initializer_) {
#if TRT_MAJOR_RTX > 1 || TRT_MINOR_RTX >= 1
            trt_parser->loadModelProto(string_buf.data(), string_buf.size(), model_path_);
            for (auto const& userWeight : userWeights) {
              trt_parser->loadInitializer(userWeight.Name(), userWeight.Data(), userWeight.Size());
            }
            is_model_supported = trt_parser->parseModelProto();
#else
            ORT_THROW("'nv_use_external_data_initializer' is only supported on TensorRT RTX 1.1.x.x and above.");
#endif
          } else {
            is_model_supported = trt_parser->supportsModelV2(string_buf.data(), string_buf.size(), model_path_);
          }

          // Note: Calling getNbSubgraphs or getSubgraphNodes before calling supportsModelV2 results in undefined behavior.
          auto num_subgraphs = trt_parser->getNbSubgraphs();
          parser_nodes_list.reserve(num_subgraphs);

          for (int64_t i = 0; i < num_subgraphs; ++i) {
            int64_t subgraph_len = 0;
            int64_t* nodes = trt_parser->getSubgraphNodes(i, subgraph_len);
            parser_nodes_list.emplace_back();
            parser_nodes_list.back().first.reserve(subgraph_len);
            for (int64_t j = 0; j < subgraph_len; ++j) {
              parser_nodes_list.back().first.push_back(nodes[j]);
            }
            parser_nodes_list.back().second = is_model_supported ? true : false;
          }
        }
        SubGraphCollection_t next_nodes_list;
        const std::vector<NodeIndex>& subgraph_node_index = graph_viewer->GetNodesInTopologicalOrder(1 /*priority-based topological sort*/);
        next_nodes_list = GetSupportedList(parser_nodes_list, iterations, max_iterations, *graph_viewer, early_termination);
        for (size_t i = 0, end = next_nodes_list.size(); i < end; ++i) {
          for (size_t j = 0, end = next_nodes_list[i].first.size(); j < end; ++j) {
            /*
             * Convert the supported node list returning from onnx-tensorrt parser to the node list recognized by ORT TRT.
             *
             * TRT EP reconstructs the graph based on the nodes in group.first and feeds this graph (converts to model proto and to string buffer) to onnx-tensorrt parser.
             * The node index in the list returning from onnx-tensorrt parser might not be the same as the node index in group.first. Therefore, TRT EP needs a node index mapping table here.
             *
             * The order of iterating the nodes in group.first and calling graph_build.AddNode() determines the node order in the newly constructed graph (see Graph::AllocateNode() in graph.cc),
             * however, once the graph is converted to model proto, the node proto order in model proto (ex: onnx-tensorrt calls model.graph().node() to iterate NodeProto in ModelProto) is decided by topo sort.
             *
             * The topo sort list (i.e. subgraph_node_index) acts as the node index mapping table:
             * subgraph_node_index[node index from onnx-tensorrt parser] = index in group.first
             *
             * In the past, TRT EP uses ORT's default reversed DFS topo sort which might end up with the sorting result not sequence of 0, 1, ... n-1, ex: the subgraph_node_index = [0,2,1,3,4].
             * With the change of using ORT's priority-based topo sort (node with lower node index outputs first) the sorting result is the sequence of 0, 1, ... n-1 for most of the cases,
             * therefore subgraph_node_index as a mapping table is not needed anymore.
             *
             * TODO: Remove the subgraph_node_index
             */
            next_nodes_list[i].first[j] = group.first[subgraph_node_index[next_nodes_list[i].first[j]]];
          }
          nodes_list_output.push_back(next_nodes_list[i]);
        }
      }
    }
  }
  return nodes_list_output;
}

// Detect and remove cycles from supported node list
bool NvExecutionProvider::DetectTensorRTGraphCycles(SubGraphCollection_t& supported_nodes_vector, const GraphViewer& graph, const HashValue& model_hash, bool remove_cycles) const {
  const std::vector<NodeIndex>& node_index = graph.GetNodesInTopologicalOrder(1 /*priority-based topological sort*/);
  bool trt_cycle = true, cycle_detected = false;
  while (trt_cycle) {
    trt_cycle = false;
    std::unordered_map<std::string, size_t> node_to_index_map;
    std::unordered_map<size_t, std::string> index_to_node_map;
    std::unordered_map<std::string, std::unordered_set<std::string>> input_to_nodes_map, node_to_outputs_map;
    std::unordered_set<size_t> non_trt_node_index(node_index.begin(), node_index.end());
    size_t id = 0;
    int subgraph_index = 0;
    for (const auto& group : supported_nodes_vector) {
      if (!group.first.empty()) {
        // Construct subgraph from node list
        std::unique_ptr<IndexedSubGraph> sub_graph = GetSubGraph(group, graph, model_hash, subgraph_index);

        // Create node to inputs/outputs/index maps
        const auto& meta_def = sub_graph->GetMetaDef();
        const std::string node_name = meta_def->name();
        if (node_to_index_map.find(node_name) == node_to_index_map.end()) {
          index_to_node_map[id] = node_name;
          node_to_index_map[node_name] = id++;
        }

        if (meta_def != nullptr) {
          for (const auto& input : meta_def->inputs()) {
            input_to_nodes_map[input].insert(node_name);
          }
          for (const auto& output : meta_def->outputs()) {
            node_to_outputs_map[node_name].insert(output);
          }
        }

        // Remove TensorRT nodes from node index list
        for (const auto& index : group.first) {
          non_trt_node_index.erase(node_index[index]);
        }
        subgraph_index++;
      }
    }

    // Add non TensorRT nodes to the maps
    for (const auto& index : non_trt_node_index) {
      const auto& node = graph.GetNode(index);
      const std::string node_name = node->Name();
      if (node_to_index_map.find(node_name) == node_to_index_map.end()) {
        index_to_node_map[id] = node_name;
        node_to_index_map[node_name] = id++;
      }

      for (const auto& input : node->InputDefs()) {
        input_to_nodes_map[input->Name()].insert(node_name);
      }

      for (const auto& input : node->ImplicitInputDefs()) {
        input_to_nodes_map[input->Name()].insert(node_name);
      }

      for (const auto& output : node->OutputDefs()) {
        node_to_outputs_map[node_name].insert(output->Name());
      }
    }

    // Create adjacency list
    size_t graph_size = node_to_index_map.size();
    std::list<size_t>* adjacency_map = new std::list<size_t>[graph_size];
    for (const auto& node : node_to_outputs_map) {
      for (auto iter = node.second.begin(); iter != node.second.end(); ++iter) {
        const auto& loc = input_to_nodes_map.find(*iter);
        if (loc != input_to_nodes_map.end()) {
          size_t parent_node_index = node_to_index_map.find(node.first)->second;
          for (auto child_node : loc->second) {
            size_t child_node_index = node_to_index_map.find(child_node)->second;
            adjacency_map[parent_node_index].push_back(child_node_index);
          }
        }
      }
    }

    // Check cycle in the graph
    bool* visited = new bool[graph_size];
    bool* st = new bool[graph_size];
    for (size_t i = 0; i < graph_size; ++i) {
      visited[i] = false;
      st[i] = false;
    }

    std::vector<size_t> cycles;
    bool has_cycle = false;
    for (size_t i = 0; i < graph_size; ++i) {
      if (FindCycleHelper(i, adjacency_map, visited, st, cycles)) {
        has_cycle = true;
        cycle_detected = true;
        break;
      }
    }

    // Remove TensorRT subgraph from the supported node list if it's part of the cycle
    if (has_cycle && remove_cycles) {
      for (size_t i = 0; i < cycles.size(); ++i) {
        auto loc = index_to_node_map.find(cycles[i]);
        if (loc != index_to_node_map.end() && loc->second.find("TRTKernel") != std::string::npos) {
          supported_nodes_vector.erase(supported_nodes_vector.begin() + cycles[i]);
          trt_cycle = true;
          break;
        }
      }
    }

    delete[] adjacency_map;
    delete[] visited;
    delete[] st;
  }
  return cycle_detected;
}

std::vector<std::unique_ptr<ComputeCapability>>
NvExecutionProvider::GetCapability(const GraphViewer& graph,
                                   const IKernelLookup& /*kernel_lookup*/,
                                   const GraphOptimizerRegistry& /*graph_optimizer_registry*/,
                                   IResourceAccountant* /* resource_accountant */) const {
  // Construct subgraph capability from node list
  std::vector<std::unique_ptr<ComputeCapability>> result;
  // Get ModelPath
  const auto& path_string = graph.ModelPath().string();
#ifdef _WIN32
  strncpy_s(model_path_, path_string.c_str(), sizeof(model_path_) - 1);
#else
  strncpy(model_path_, path_string.c_str(), sizeof(model_path_) - 1);
#endif
  model_path_[sizeof(model_path_) - 1] = '\0';

  const int number_of_ort_nodes = graph.NumberOfNodes();
  const std::vector<NodeIndex>& node_index = graph.GetNodesInTopologicalOrder(1 /*priority-based topological sort*/);

  // Generate unique kernel name for TRT graph
  HashValue model_hash = TRTGenerateId(graph, std::to_string(trt_version_), std::to_string(cuda_version_));

  // If there are "EPContext" contrib op nodes, it means TRT EP can fetch the precompiled engine info from the node and
  // load the engine directly without having to go through the processes of graph proto reconstruction, calling TRT
  // parser and engine compilation. So, simply return subgraphs consists of single ep context nodes here.
  int subgraph_idx = 0;
  for (size_t node_idx : node_index) {
    const auto& node = graph.GetNode(node_idx);
    const bool is_context_node = node && !node->OpType().empty() && node->OpType() == EPCONTEXT_OP;
    if (is_context_node) {
      SubGraph_t supported_node_vector(std::make_pair(std::vector<size_t>{node_idx}, true));
      std::unique_ptr<IndexedSubGraph> sub_graph = GetSubGraph(supported_node_vector, graph, model_hash, subgraph_idx++);

      result.push_back(ComputeCapability::Create(std::move(sub_graph)));
    }
  }
  // return early if context nodes where found
  if (!result.empty()) {
    return result;
  }

  // For regular ONNX nodes, get supported node list from TensorRT parser

  std::vector<size_t> nodes_vector(number_of_ort_nodes);
  std::iota(std::begin(nodes_vector), std::end(nodes_vector), 0);

  auto get_exclude_ops_set = [&](std::string node_list_to_exclude) -> std::set<std::string> {
    std::set<std::string> set;
    if (!node_list_to_exclude.empty()) {
      std::stringstream node_list(node_list_to_exclude);
      std::string node;
      while (std::getline(node_list, node, ',')) {
        set.insert(node);
      }
    }
    return set;
  };

  auto exclude_ops_set = get_exclude_ops_set(op_types_to_exclude_);

  SubGraphCollection_t parser_nodes_vector, supported_nodes_vector;
  bool new_subgraph = true;

  /* Iterate all the nodes and exclude the node if:
   *   1. It's a control flow op and its subgraph(s) is not fully TRT eligible.
   *   2. It's a DDS op.
   */
  for (const auto& index : nodes_vector) {
    const auto& node = graph.GetNode(node_index[index]);
    bool supported_node = true;

    /* If current node is control flow op, we take different approach based on following four cases:
     *
     * (1) control flow op is supported by TRT, and its subgraphs are all supported by TRT. Assign this node to TRT.
     * (2) control flow op is supported by TRT, but not all its subgraphs supported by TRT. Don't assign this node to TRT.
     * (3) control flow op is not supported by TRT, but its subgraphs all supported by TRT. Don't assign this node to TRT.
     * (4) control flow op is not supported by TRT, and not all its subgraphs supported by TRT. Don't assign this node to TRT.
     *
     * For cases 2, 3, 4, even though the control flow op is not assigned to TRT, any portion of its subgraphs that can run in TRT will be still fused and assigned to TRT EP.
     */
    if (control_flow_op_set_.find(node->OpType()) != control_flow_op_set_.end()) {
      auto supported_control_flow_op = [&](const Node* node) {
        auto sub_graphs = node->GetSubgraphs();
        if (sub_graphs.size() != 0) {
          for (auto sub_graph : sub_graphs) {
            // TRT EP should consider the empty subgraph is fully supported by TRT.
            if (sub_graph->CreateGraphViewer()->NumberOfNodes() == 0) {
              continue;
            }
            if (!AllNodesAssignedToSpecificEP(*(sub_graph->CreateGraphViewer()), kNvTensorRTRTXExecutionProvider)) {
              // if not all its subgraphs are supported, we need to exclude this control flow op
              return false;
            }
          }
        }
        return true;
      };
      supported_node = supported_control_flow_op(node);
    }

    // Exclude any ops, if applicable
    if (exclude_ops_set.find(node->OpType()) != exclude_ops_set.end()) {
      supported_node = false;
    }

    if (supported_node) {
      if (new_subgraph) {
        parser_nodes_vector.emplace_back();
        // Mark all new graphs as "UnKnown" which will later be parsed by TRT parser
        parser_nodes_vector.back().second = false;
        new_subgraph = false;
      }
      parser_nodes_vector.back().first.emplace_back(index);
    } else {
      new_subgraph = true;
    }
  }

  bool early_termination = false;
  supported_nodes_vector = GetSupportedList(parser_nodes_vector, 0, max_partition_iterations_, graph, &early_termination);
  if (early_termination) {
    supported_nodes_vector.clear();
  }

  // Remove subgraphs if its size is less than the predefined minimal size
  for (auto it = supported_nodes_vector.begin(); it != supported_nodes_vector.end();) {
    const size_t subgraph_size = it->first.size();
    if (subgraph_size < min_subgraph_size_) {
      it = supported_nodes_vector.erase(it);
    } else {
      ++it;
    }
  }

  // Detect and remove cycles from supported node list
  DetectTensorRTGraphCycles(supported_nodes_vector, graph, model_hash);

  // Consolidate supported node list
  if (supported_nodes_vector.size() > 1) {
    nodes_vector.clear();
    for (const auto& group : supported_nodes_vector) {
      if (!group.first.empty()) {
        nodes_vector.insert(nodes_vector.end(), group.first.begin(), group.first.end());
      }
    }
    SubGraphCollection_t consolidated_supported_nodes_vector = {{nodes_vector, true}};
    if (DetectTensorRTGraphCycles(consolidated_supported_nodes_vector, graph, model_hash, false)) {
      LOGS_DEFAULT(INFO) << "[NvTensorRTRTX EP] TensorRT nodes are not consolidated because graph will have cycles after consolidation";
    } else {
      LOGS_DEFAULT(INFO) << "[NvTensorRTRTX EP] TensorRT nodes are consolidated into one subgraph";
      supported_nodes_vector = consolidated_supported_nodes_vector;
    }
  }

  // Handle the case where the graph is subgraph of control flow op.
  // The purpose is to make control flow op as well as its subgraphs run on TRT.
  // Here we need to check whether subgraph is fully supported by TRT and don't fuse the nodes of the subgraph until control flow op level.
  if (IsSubGraphOfControlFlowOp(graph) && IsSubGraphFullySupported(supported_nodes_vector, number_of_ort_nodes)) {
    const std::vector<NodeIndex>& node_index = graph.GetNodesInTopologicalOrder(1 /*priority-based topological sort*/);
    bool all_subgraphs_are_supported = true;

    // "If" control flow op has two subgraph bodies, "then" body and "else" body respectively.
    // Check its parent node's another subgraph to see whether that subgraph is also fully supported by TRT.
    if (graph.ParentNode()->OpType() == "If") {
      all_subgraphs_are_supported = false;
      SubGraphCollection_t subgraph_supported_nodes_vector;
      auto sub_graphs = graph.ParentNode()->GetSubgraphs();
      for (auto sub_graph : sub_graphs) {
        if (sub_graph.get() != &graph.GetGraph()) {
          auto sub_graph_viewer = sub_graph->CreateGraphViewer();
          const int number_of_ort_subgraph_nodes = sub_graph_viewer->NumberOfNodes();
          std::vector<size_t> subgraph_nodes_vector(number_of_ort_subgraph_nodes);
          std::iota(std::begin(subgraph_nodes_vector), std::end(subgraph_nodes_vector), 0);
          SubGraphCollection_t parser_subgraph_nodes_vector = {{subgraph_nodes_vector, false}};
          bool subgraph_early_termination = false;

          // Another subgraph of "If" control flow op has no nodes.
          // In this case, TRT EP should consider this empty subgraph is fully supported by TRT.
          if (sub_graph_viewer->NumberOfNodes() == 0) {
            all_subgraphs_are_supported = true;
            break;
          }
          // Another subgraph of "If" control flow op has been parsed by GetCapability before and all subgraph's nodes assigned to TRT EP.
          else if (AllNodesAssignedToSpecificEP(*sub_graph_viewer, kNvTensorRTRTXExecutionProvider)) {
            all_subgraphs_are_supported = true;
            break;
          }
          // Another subgraph of "If" control flow has been parsed by GetCapability and not all subgraph's nodes assigned to TRT EP.
          // (Note: GetExecutionProviderType() returns "" meaning node has not yet been assigned to any EPs)
          else if (!AllNodesAssignedToSpecificEP(*sub_graph_viewer, "")) {
            all_subgraphs_are_supported = false;
            break;
          }

          // Another subgraph of "If" control flow has not yet been parsed by GetCapability.
          subgraph_supported_nodes_vector = GetSupportedList(parser_subgraph_nodes_vector, 0, max_partition_iterations_, *sub_graph_viewer, &subgraph_early_termination);
          all_subgraphs_are_supported = IsSubGraphFullySupported(subgraph_supported_nodes_vector, number_of_ort_subgraph_nodes);
          break;
        }
      }
    }

    if (all_subgraphs_are_supported) {
      // We want the subgraph nodes to be assigned to TRT EP but don't want them to be fused until later at the control flow op level.
      // Simply request the subgraph nodes with a single ComputeCapability for each with no MetaDef (i.e. what the default implementation for IExecutionProvider::GetCapability does).
      for (const auto& group : supported_nodes_vector) {
        if (!group.first.empty()) {
          for (const auto& index : group.first) {
            std::unique_ptr<IndexedSubGraph> sub_graph = onnxruntime::IndexedSubGraph::Create();
            sub_graph->Nodes().push_back(node_index[index]);
            result.push_back(ComputeCapability::Create(std::move(sub_graph)));
          }
        }
      }
      LOGS_DEFAULT(INFO) << "[NvTensorRTRTX EP] Whole graph will run on Nv execution provider";

      // The context map is only used during EP compile time, release it to save memory space.
      subgraph_context_map_.clear();
      return result;
    }
  }

  int number_of_trt_nodes = 0, subgraph_index = 0;
  for (const auto& group : supported_nodes_vector) {
    if (!group.first.empty()) {
      std::unique_ptr<IndexedSubGraph> sub_graph = GetSubGraph(group, graph, model_hash, subgraph_index);
      result.push_back(ComputeCapability::Create(std::move(sub_graph)));
      number_of_trt_nodes += static_cast<int>(group.first.size());
      subgraph_index++;
    }
  }

  const size_t number_of_subgraphs = supported_nodes_vector.size();
  if (number_of_trt_nodes == 0) {
    LOGS_DEFAULT(WARNING) << "[NvTensorRTRTX EP] No graph will run on Nv execution provider";
  } else if (number_of_trt_nodes == number_of_ort_nodes) {
    LOGS_DEFAULT(INFO) << "[NvTensorRTRTX EP] Whole graph will run on Nv execution provider";
  } else {
    LOGS_DEFAULT(INFO) << "[NvTensorRTRTX EP] Graph is partitioned and number of subgraphs running on Nv executio provider is " << number_of_subgraphs;
  }

  // The context map is only used during EP compile time, release it to save memory space.
  subgraph_context_map_.clear();
  return result;
}

/**
 * Refit the weight-stripped engine
 */
common::Status NvExecutionProvider::RefitEngine(std::string onnx_model_filename,
                                                std::string& onnx_model_folder_path,
                                                bool path_check,
                                                const void* onnx_model_bytestream,
                                                size_t onnx_model_bytestream_size,
                                                const void* onnx_external_data_bytestream,
                                                size_t onnx_external_data_bytestream_size,
                                                nvinfer1::ICudaEngine* trt_engine,
                                                bool detailed_build_log) {
  bool refit_from_file = onnx_model_bytestream == nullptr && onnx_model_bytestream_size == 0;
  bool refit_with_external_data = onnx_external_data_bytestream != nullptr && onnx_external_data_bytestream_size != 0;
  bool refit_complete = false;
  std::filesystem::path onnx_model_path{onnx_model_folder_path};
  if (refit_from_file) {
    if (!onnx_model_filename.empty()) {
      onnx_model_path.append(onnx_model_filename);
    }
    if (onnx_model_path.empty()) {
      return ORT_MAKE_STATUS(ONNXRUNTIME, EP_FAIL,
                             "The ONNX model was not provided as path. "
                             "Please use provide an ONNX bytestream to enable refitting the weightless engine.");
    } else {
      // check if file path to ONNX is legal
      if (path_check && IsAbsolutePath(onnx_model_path.string())) {
        return ORT_MAKE_STATUS(ONNXRUNTIME, EP_FAIL,
                               "For security purpose, the ONNX model path should be set with "
                               "a relative path, but it is an absolute path: " +
                                   onnx_model_path.string());
      }
      if (path_check && IsRelativePathToParentPath(onnx_model_path.string())) {
        return ORT_MAKE_STATUS(ONNXRUNTIME, EP_FAIL,
                               "The ONNX model path has '..'. For security purpose, it's not "
                               "allowed to point outside the directory.");
      }

      if (!(std::filesystem::exists(onnx_model_path) && std::filesystem::is_regular_file(onnx_model_path))) {
        return ORT_MAKE_STATUS(ONNXRUNTIME, EP_FAIL,
                               "The ONNX model " + onnx_model_path.string() +
                                   " does not exist.");
      }
    }
  }

  // weight-stripped engine refit logic
  TensorrtLogger& trt_logger = GetTensorrtLogger(detailed_build_log);
  auto refitter = std::unique_ptr<nvinfer1::IRefitter>(nvinfer1::createInferRefitter(*trt_engine, trt_logger));
  auto parser_refitter = std::unique_ptr<nvonnxparser::IParserRefitter>(
      nvonnxparser::createParserRefitter(*refitter, trt_logger));

  // New refit APIs
  if (refit_with_external_data) {
#if TRT_MAJOR_RTX > 1 || TRT_MINOR_RTX >= 1
    // A valid model bytestream must be passed.
    if (refit_from_file) {
      return ORT_MAKE_STATUS(ONNXRUNTIME, EP_FAIL,
                             "NvTensorRTRTX EP's refit with external data must be called with a valid ONNX model bytestream");
    }

    if (!parser_refitter->loadModelProto(onnx_model_bytestream, onnx_model_bytestream_size, nullptr)) {
      return ORT_MAKE_STATUS(ONNXRUNTIME, EP_FAIL,
                             "NvTensorRTRTX EP's IParserRefitter could not load model from provided onnx_model_bytestream");
    }

    // Extract weight information from the Refitter.
    int required_weights = refitter->getAllWeights(0, nullptr);
    std::vector<char const*> refit_names_prealocated(required_weights);
    refitter->getAllWeights(required_weights, refit_names_prealocated.data());
    LOGS_DEFAULT(VERBOSE) << "[NvTensorRTRTX EP] Refitter requires " << required_weights << " weights";
    std::unordered_set<std::string> refit_names(std::make_move_iterator(refit_names_prealocated.begin()),
                                                std::make_move_iterator(refit_names_prealocated.end()));

    // Vectors to keep track of data pointers.
    std::vector<std::string> names;
    names.reserve(required_weights);
    std::vector<const char*> bytes;
    bytes.reserve(required_weights);
    std::vector<int64_t> sizes;
    sizes.reserve(required_weights);

    auto onnx_model = ModelProto::Create();
    TensorProtos* allInitializers_byte_stream;

    // Reconstruct onnx model view.
    const auto onnx_model_view = std::string((const char*)onnx_model_bytestream,
                                             onnx_model_bytestream_size);
    if (!onnx_model->ParseFromString(onnx_model_view)) {
      return ORT_MAKE_STATUS(ONNXRUNTIME, EP_FAIL,
                             "The provided ONNX bytestream to refit could not be parsed.");
    }

    // Extract graph and initializer information.
    auto const& graph = onnx_model->mutable_graph();
    allInitializers_byte_stream = graph->mutable_initializer();
    LOGS_DEFAULT(VERBOSE) << "[NvTensorRTRTX EP] Initializers that were found " << allInitializers_byte_stream->size();

    // Loop through all initializers
    int missing_initializer_data = 0;
    for (int initializer_idx = 0; initializer_idx < allInitializers_byte_stream->size(); ++initializer_idx) {
      auto& proto = allInitializers_byte_stream->at(initializer_idx);
      auto& proto_name = proto.name();
      if (refit_names.find(proto_name) != refit_names.end()) {
        if (proto.has_data_location()) {
          if (proto.data_location() == TensorProto_DataLocation_EXTERNAL) {
            // Default values for reading into external_data blob.
            int64_t offset = 0;
            size_t length = 0;
            auto external_data = proto.mutable_external_data();
            const std::string kOffset = "offset", kLength = "length";
            for (int entry_idx = 0; entry_idx < external_data->size(); ++entry_idx) {
              auto current_key = external_data->at(entry_idx).mutable_key();
              auto current_value = external_data->at(entry_idx).mutable_value();
              if (*current_key == kOffset && !current_value->empty()) {
                offset = std::stoll(*current_value);
              } else if (*current_key == kLength && !current_value->empty()) {
                length = std::stoul(*current_value);
              }
            }
            names.push_back(proto.name());
            bytes.push_back(static_cast<const char*>(onnx_external_data_bytestream) + offset);
            sizes.push_back(length);
          } else {
            return ORT_MAKE_STATUS(ONNXRUNTIME, EP_FAIL,
                                   "[NvTensorRTRTX EP] Proto: " + proto_name + " expected to have external datalocation, but default datalocation was provided instead.");
          }
        } else if (proto.has_raw_data()) {
          auto& raw_data = proto.raw_data();
          names.push_back(proto.name());
          bytes.push_back(raw_data.c_str());
          sizes.push_back(raw_data.size());
        } else {
          LOGS_DEFAULT(WARNING) << "[NvTensorRTRTX EP] Proto: " + proto_name + " has no raw nor external data.";
          ++missing_initializer_data;
        }
      } else {
        LOGS_DEFAULT(VERBOSE) << "[NvTensorRTRTX EP] Initializer with name: " << proto_name << " was not marked as refittable";
      }
    }
    if (missing_initializer_data) {
      return ORT_MAKE_STATUS(ONNXRUNTIME, EP_FAIL,
                             "[NvTensorRTRTX EP] RefitEngine is missing " + std::to_string(missing_initializer_data) + " initializers.");
    }

    // Load extracted initializers into the parser
    if (!names.empty()) {
      LOGS_DEFAULT(VERBOSE) << "[NvTensorRTRTX EP] Number of initializers submitted to refitter " << names.size();
      for (size_t i = 0; i < names.size(); i++) {
        bool refloadInit = parser_refitter->loadInitializer(names[i].c_str(), bytes[i], sizes[i]);
        if (!refloadInit) {
          return ORT_MAKE_STATUS(ONNXRUNTIME, EP_FAIL,
                                 "NvTensorRTRTX EP's IParserRefitter could not refit deserialized weight-stripped engine with weights contained in the provided bytestream");
        }
      }
    }
    // Perform refit.
    if (!parser_refitter->refitModelProto()) {
      return ORT_MAKE_STATUS(ONNXRUNTIME, EP_FAIL,
                             "NvTensorRTRTX EP's IParserRefitter refitModelProto() failed with the provided external data bytestream.");
    }
    refit_complete = true;
#else
    return ORT_MAKE_STATUS(ONNXRUNTIME, EP_FAIL, "Refit with external data is only supported on TensorRT RTX 1.1.x.x and above.");
#endif
  }

  // If new refit flow was not completed, then fallback to refit_from_file.
  if (!refit_complete) {
    if (refit_from_file) {
      LOGS_DEFAULT(VERBOSE) << "[NvTensorRTRTX EP] Refitting from file on disk: " << onnx_model_path.string();
      if (!parser_refitter->refitFromFile(onnx_model_path.string().c_str())) {
        return ORT_MAKE_STATUS(ONNXRUNTIME, EP_FAIL,
                               "NvTensorRTRTX EP's IParserRefitter could not refit deserialized weight-stripped engine with weights contained in: " + onnx_model_path.string());
      }
    } else {
      LOGS_DEFAULT(VERBOSE) << "[NvTensorRTRTX EP] Refitting from byte array";
      if (!parser_refitter->refitFromBytes(onnx_model_bytestream, onnx_model_bytestream_size)) {
        return ORT_MAKE_STATUS(ONNXRUNTIME, EP_FAIL,
                               "NvTensorRTRTX EP's IParserRefitter could not refit deserialized weight-stripped engine with weights contained in the provided bytestream");
      }
    }
  }
  if (refitter->refitCudaEngine()) {
    LOGS_DEFAULT(VERBOSE) << "[NvTensorRTRTX EP] Successfully refitted the weight-stripped engine.";
  } else {
    return ORT_MAKE_STATUS(ONNXRUNTIME, EP_FAIL,
                           "NvTensorRTRTX EP's IRefitter could not refit deserialized weight-stripped engine with weights contained in: " + onnx_model_path.string());
  }

  return Status::OK();
}

common::Status NvExecutionProvider::Compile(const std::vector<FusedNodeAndGraph>& fused_nodes_and_graphs,
                                            std::vector<NodeComputeInfo>& node_compute_funcs) {
  for (auto& fused_node_graph : fused_nodes_and_graphs) {
    const GraphViewer& graph_body_viewer = fused_node_graph.filtered_graph;
    const Node& fused_node = fused_node_graph.fused_node;
    // Build map from input name to its index in input definitions
    std::unordered_map<std::string, size_t> input_map;
    const auto& input_defs = fused_node.InputDefs();
    input_map.reserve(input_defs.size());
    for (size_t i = 0, end = input_defs.size(); i < end; ++i) {
      input_map[input_defs[i]->Name()] = i;
    }

    // Build map from output name to its index in output definitions
    std::unordered_map<std::string, size_t> output_map;
    const auto& output_defs = fused_node.OutputDefs();
    output_map.reserve(output_defs.size());
    for (size_t i = 0, end = output_defs.size(); i < end; ++i) {
      output_map[output_defs[i]->Name()] = i;
    }

    Status status;
    size_t node_idx = 0;
    if (GraphHasCtxNode(graph_body_viewer, node_idx)) {
      status = CreateNodeComputeInfoFromPrecompiledEngine(graph_body_viewer,
                                                          node_idx,
                                                          fused_node,
                                                          input_map,
                                                          output_map,
                                                          node_compute_funcs);
    } else {
      status = CreateNodeComputeInfoFromGraph(graph_body_viewer, fused_node, input_map, output_map, node_compute_funcs);
    }
    if (status != Status::OK()) {
      return ORT_MAKE_STATUS(ONNXRUNTIME, FAIL, status.ErrorMessage());
    }
  }
  return Status::OK();
}

/**
 * @brief Determines whether I/O binding is required for TensorRT execution.
 *
 * This function optimizes TensorRT inference performance by determining when tensor
 * input/output binding operations can be skipped. Binding is an expensive operation
 * that involves setting up tensor pointers in the TensorRT execution context, so
 * avoiding unnecessary rebinding can significantly improve inference throughput.
 *
 * The function implements a three-tier decision logic:
 * 1. First run: Always requires binding to establish initial tensor mappings
 * 2. Subsequent runs with optimization allowed: Only rebind if tensors have changed
 * 3. Subsequent runs without optimization: Always rebind for safety
 *
 * @tparam TRTState The TensorRT state type (TensorrtFuncState or TensorrtShortFuncState)
 * @param trt_state Pointer to the TensorRT execution state containing tensor cache
 *                  and configuration flags
 * @param ctx ONNX Runtime kernel context providing access to current input tensors
 *
 * @return true if I/O binding is required (tensors changed or safety conditions apply),
 *         false if binding can be safely skipped (optimization enabled and tensors unchanged)
 *
 * @note This function modifies trt_state by:
 *       - Setting is_first_run to false after first execution
 *       - Caching current tensor parameters in input_tensors vector
 *       - Updating cached tensors when changes are detected
 *
 * @warning The skip_io_binding_allowed flag must be carefully managed as incorrect
 *          usage can lead to inference with stale tensor bindings and incorrect results.
 */
template <class TRTState>
static bool IsIOBindingRequired(TRTState* const trt_state, const Ort::KernelContext& ctx) {
  // Check if input tensors have changed since the last run
  // If so, we need to bind input tensors again
  bool require_io_binding = false;

  if (trt_state->is_first_run) {
    // If this is the first run, we always bind input tensors
    require_io_binding = true;
    auto input_tensor_count = ctx.GetInputCount();
    auto output_tensor_count = ctx.GetOutputCount();
    trt_state->input_tensors.resize(input_tensor_count);
    trt_state->output_tensors.resize(output_tensor_count);
    for (size_t input_index = 0; input_index < input_tensor_count; ++input_index) {
      const auto& input_tensor = ctx.GetInput(input_index);
      const auto& tensor_info = input_tensor.GetTensorTypeAndShapeInfo();

      trt_state->input_tensors[input_index] = TensorParams{input_tensor.GetTensorRawData(), tensor_info.GetShape()};
    }
    trt_state->is_first_run = false;
  } else if (trt_state->skip_io_binding_allowed) {
    // If skip_io_binding_allowed is true, we can skip binding if input tensors are the same as before
    auto input_tensor_count = ctx.GetInputCount();
    for (size_t input_index = 0; input_index < input_tensor_count; ++input_index) {
      const auto& input_tensor = ctx.GetInput(input_index);
      const auto& tensor_info = input_tensor.GetTensorTypeAndShapeInfo();

      TensorParams ip_tensor{input_tensor.GetTensorRawData(), tensor_info.GetShape()};

      if (ip_tensor != trt_state->input_tensors[input_index]) {
        require_io_binding = true;
        trt_state->input_tensors[input_index] = ip_tensor;
      }
    }
  } else {
    // If this is not the first run and skip_io_binding_allowed is false, we need to bind input tensors
    require_io_binding = true;
  }

  if (!require_io_binding) {
    // no need to bind inputs, but check outputs as well
    auto output_tensor_count = ctx.GetOutputCount();

    for (size_t output_index = 0; output_index < output_tensor_count; ++output_index) {
      const auto& prev_output_tensor = trt_state->output_tensors[output_index];

      if (prev_output_tensor.dims.nbDims != -1) {
        const auto& new_output_tensor = ctx.GetOutput(output_index, prev_output_tensor.dims.d, prev_output_tensor.dims.nbDims);

        // different output tensor data means we need to bind outputs again
        if (prev_output_tensor.data != new_output_tensor.GetTensorRawData()) {
          require_io_binding = true;
          break;
        }
      }
    }
  }

  return require_io_binding;
}

const InlinedVector<const Node*> NvExecutionProvider::GetEpContextNodes() const {
  InlinedVector<const Node*> ep_context_nodes;
  if (ep_context_model_) {
    for (auto* node : ep_context_model_->MainGraph().Nodes()) {
      ep_context_nodes.push_back(node);
    }
  }
  return ep_context_nodes;
}

Status NvExecutionProvider::CreateNodeComputeInfoFromGraph(const GraphViewer& graph_body_viewer,
                                                           const Node& fused_node,
                                                           std::unordered_map<std::string, size_t>& input_map,
                                                           std::unordered_map<std::string, size_t>& output_map,
                                                           std::vector<NodeComputeInfo>& node_compute_funcs) {
  // Reconstruct graph proto from fused node's function body
  auto model = graph_body_viewer.CreateModel(*GetLogger());
  auto model_proto = model->ToProto();

  // exclude weights if external
  std::vector<TensorrtUserWeights> userWeights;
  if (use_external_data_initializer_) {
    auto c_api = Ort::GetApi();
    const InitializedTensorSet& allInitializers = graph_body_viewer.GetAllInitializedTensors();
    userWeights.reserve(allInitializers.size());
    for (auto& entry : allInitializers) {
      OrtValue initializer_value;
      auto* tp = entry.second;
      if (utils::HasRawData(*tp)) {
        userWeights.emplace_back(TensorrtUserWeights(tp->name(), tp->raw_data().data(), tp->raw_data().size()));
      } else if (graph_body_viewer.GetOrtValueInitializer(tp->name(), initializer_value)) {
        // the initializer was marked as external data by the ORT graph at load time since it was provided in memory
        size_t size = 0;
        const void* ptr = nullptr;
        c_api.GetTensorSizeInBytes(&initializer_value, &size);
        c_api.GetTensorData(&initializer_value, &ptr);
        userWeights.emplace_back(tp->name(), ptr, size);
      } else if (utils::HasExternalDataInMemory(*tp)) {
        // only copy and take ownership of the data if none of the above conditions are met
        std::unique_ptr<ONNX_NAMESPACE::TensorProto> full_init;
        ORT_THROW_IF_ERROR(utils::GetTensorProtoWithDataIfInMemory(*tp, full_init));
        userWeights.emplace_back(TensorrtUserWeights(std::move(full_init->name()), std::move(full_init->raw_data())));
      }
    }
  }

  // ORT's default topological sort is using reversed DFS.
  // When creating model proto from graph viewer, let ORT use priority-based topological sort based on node index.
  // The reason is, in some cases, for example ResNet50, using default topological sort will end up with generating
  // the model proto that has different node ordering compared to original onnx model.
  graph_body_viewer.ToProto(*model_proto->mutable_graph(), true, true, 1 /*priority-based topological sort*/, !use_external_data_initializer_ /*include raw initializers*/);
  model_proto->set_ir_version(ONNX_NAMESPACE::Version::IR_VERSION);
  std::string string_buf;
  model_proto->SerializeToString(string_buf);

  if (dump_subgraphs_) {
    // Dump TensorRT subgraphs
    std::fstream dump(fused_node.Name() + ".onnx", std::ios::out | std::ios::trunc | std::ios::binary);
    model_proto->SerializeToOstream(dump);
  }

  TensorrtLogger& trt_logger = GetTensorrtLogger(detailed_build_log_);
  auto trt_builder = GetBuilder(trt_logger);
  auto network_flags = 1U << static_cast<uint32_t>(nvinfer1::NetworkDefinitionCreationFlag::kSTRONGLY_TYPED);
  auto trt_network = std::unique_ptr<nvinfer1::INetworkDefinition>(trt_builder->createNetworkV2(network_flags));
  auto trt_config = std::unique_ptr<nvinfer1::IBuilderConfig>(trt_builder->createBuilderConfig());
  auto trt_parser = tensorrt_ptr::unique_pointer<nvonnxparser::IParser>(nvonnxparser::createParser(*trt_network, trt_logger));

  if (use_external_data_initializer_) {
#if TRT_MAJOR_RTX > 1 || TRT_MINOR_RTX >= 1
    trt_parser->loadModelProto(string_buf.data(), string_buf.size(), model_path_);
    for (auto const& userWeight : userWeights) {
      trt_parser->loadInitializer(userWeight.Name(), userWeight.Data(), userWeight.Size());
    }
    trt_parser->parseModelProto();
#else
    return ORT_MAKE_STATUS(ONNXRUNTIME, EP_FAIL, "'nv_use_external_data_initializer' is only supported on TensorRT RTX 1.1.x.x and above.");
#endif
  } else {
    trt_parser->parse(string_buf.data(), string_buf.size(), model_path_);
  }

  if (max_workspace_size_ > 0) {
    trt_config->setMemoryPoolLimit(nvinfer1::MemoryPoolType::kWORKSPACE, max_workspace_size_);
  }
  if (max_shared_mem_size_ > 0) {
    trt_config->setMemoryPoolLimit(nvinfer1::MemoryPoolType::kTACTIC_SHARED_MEMORY, max_shared_mem_size_);
  }

  // Only set compute capability for Turing
  const std::string kTuringComputeCapability{"75"};

  if (compute_capability_ == kTuringComputeCapability) {
    constexpr int kDefaultNumComputeCapabilities = 1;
    if (trt_config->getNbComputeCapabilities() == 0) {
      trt_config->setNbComputeCapabilities(kDefaultNumComputeCapabilities);
      trt_config->setComputeCapability(nvinfer1::ComputeCapability::kSM75, 0);
    }
  }

  int num_inputs = trt_network->getNbInputs();
  int num_outputs = trt_network->getNbOutputs();
  std::unordered_map<std::string, size_t> input_indexes(num_inputs);
  std::unordered_map<std::string, size_t> output_indexes(num_outputs);
  std::unordered_map<std::string, size_t> output_types(num_outputs);

  /*
   * Initialize shape range for each dynamic shape input tensor:
   *   1) If user explicitly specifies optimization profiles via provider options, TRT EP will create those profiles during EP compile time.
   *      It won't make adjustment for profile values during EP compute time.
   *
   *   2) If no explicit optimization profiles provided by user, TRT EP will firstly set min/max/opt shape to [INT_MAX, INT_MIN, INT_MIN].
   *      Later in EP compute time, the shape will be adjusted to [min_input_value, max_input_value, max_input_value] based on input tensor value.
   *
   *
   * Once the TRT profiles are created:
   *   1) If all the dynamic shape input tensors have associated profiles explicitly provided by user, those profiles will be applied to TRT builder config
   *      and the engine will be built at EP compile time.
   *
   *   2) As long as one of the dynamic shape input tensors has no explicitly associated profile, TRT EP will create default shape as described above,
   *      and all the profiles won't be applied and engine won't be built until EP compute time.
   */
  bool has_explicit_profile = false;
  bool has_implicit_profile = false;
  int num_profiles = 0;
  std::vector<nvinfer1::IOptimizationProfile*> trt_profiles;

  // Following c++ map data structure is used to help serialize/deserialize profiles where it saves dynamic shape dimension(s) and min/max/opt values for dynamic shape input tensor.
  //
  // (1) Single profile case:
  // For example, assume tensor_a has two dynamic shape dimensions: dim_0 and dim_2, and tensor_b
  // has one dynamic shape dimension: dim_1. The data will be:
  // {
  //   tensor_a: {
  //              dim_0: [[min_shape, max_shape, opt_shape]],
  //              dim_2: [[min_shape, max_shape, opt_shape]]
  //   },
  //   tensor_b: {
  //              dim_1: [[min_shape, max_shape, opt_shape]]
  //   }
  // }
  //
  // (2) Multiple profiles case:
  // For example, assume tensor_a has one dynamic shap dimension: dim 0, and tensor_b has one dynamic shape dimension: dim_1,
  // and both of the tensors have two profiles. The data will be:
  // {
  //   tensor_a: {
  //     dim_0: [[min_shape_0, max_shape_0, opt_shape_0], [min_shape_1, max_shape_1, opt_shape_1]]
  //   },
  //   tensor_b: {
  //     dim_1: [[min_shape_2, max_shape_2, opt_shape_2], [min_shape_3, max_shape_3, opt_shape_3]]
  //   }
  // }
  ShapeRangesMap input_explicit_shape_ranges;
  ShapeRangesMap input_implicit_shape_ranges;

  bool has_dynamic_shape = false;  // True if input tensor has dynamic shape and no explicit profile is specified, otherwise false
  if ((!profile_min_shapes_.empty()) && (!profile_max_shapes_.empty()) && (!profile_opt_shapes_.empty())) {
    has_explicit_profile = true;
    has_dynamic_shape = true;
    num_profiles = GetNumProfiles(profile_min_shapes_);
    for (int i = 0; i < num_profiles; i++) {
      trt_profiles.push_back(trt_builder->createOptimizationProfile());
    }
  } else {
    for (unsigned int i = 0, end = num_inputs; i < end; ++i) {
      auto input = trt_network->getInput(i);
      has_dynamic_shape |= checkTrtTensorIsDynamic(input);
    }
    if (has_dynamic_shape) {
      LOGS_DEFAULT(WARNING) << "[NvTensorRTRTX EP] No explicit optimization profile was specified. "
                               "We will assume a single profile with fully dynamic range. "
                               "This feature is experimental and may change in the future."
                               "If you plan to use this model as fixed shape we recommend using a free dimension override: "
                               "https://onnxruntime.ai/docs/tutorials/web/env-flags-and-session-options.html#freedimensionoverrides.";
      trt_profiles.push_back(trt_builder->createOptimizationProfile());
    }
  }
  if (has_dynamic_shape) {
    // Iterate all input tensors to check dynamic shape
    for (unsigned int i = 0, end = num_inputs; i < end; ++i) {
      auto input = trt_network->getInput(i);
      const std::string& input_name = input->getName();
      nvinfer1::Dims dims = input->getDimensions();

      // Apply explicit optimization profiles provided by user
      bool apply_profile = false;
      bool tensor_has_profile = profile_min_shapes_.find(input_name) != profile_min_shapes_.end() &&
                                profile_opt_shapes_.find(input_name) != profile_opt_shapes_.end() &&
                                profile_max_shapes_.find(input_name) != profile_max_shapes_.end();
      if (has_explicit_profile && tensor_has_profile) {
        apply_profile = ApplyProfileShapesFromProviderOptions(trt_profiles, input, profile_min_shapes_, profile_max_shapes_, profile_opt_shapes_, input_explicit_shape_ranges, cuda_graph_enable_);
      } else {
        LOGS_DEFAULT(INFO) << "[NvTensorRTRTX EP] Creating implicit profile for tensor " << input_name;
        profile_min_shapes_[input_name] = std::vector<std::vector<int64_t>>{{}};
        profile_min_shapes_[input_name][0].resize(dims.nbDims);
        profile_opt_shapes_[input_name] = std::vector<std::vector<int64_t>>{{}};
        profile_opt_shapes_[input_name][0].resize(dims.nbDims);
        profile_max_shapes_[input_name] = std::vector<std::vector<int64_t>>{{}};
        profile_max_shapes_[input_name][0].resize(dims.nbDims);
        for (int idx_dim = 0; idx_dim < dims.nbDims; ++idx_dim) {
          auto dim_value = dims.d[idx_dim];
          if (dim_value == -1) {
            has_implicit_profile = true;
            // TODO(maximilianm) this is needed until we have a wildcard in the API to support dynamic shapes
            profile_min_shapes_[input_name][0][idx_dim] = 0;
            // TODO(maximilianm) This can be buggy since shape inference can failt with 1 being used as optimal shape
            //        [2025-04-04 15:41:58   ERROR] IBuilder::buildSerializedNetwork: Error Code 4: Internal Error (kOPT values for profile 0 violate shape constraints:
            //        /conv1/Conv: spatial dimension of convolution/deconvolution output cannot be negative (build-time output dimension of axis 2 is
            //        (+ (CEIL_DIV (+ h -6) 2) 1)) Condition '<' violated: 2 >= 1.)
            profile_opt_shapes_[input_name][0][idx_dim] = 1;
            profile_max_shapes_[input_name][0][idx_dim] = std::numeric_limits<int16_t>::max();
          } else {
            profile_min_shapes_[input_name][0][idx_dim] = dim_value;
            profile_opt_shapes_[input_name][0][idx_dim] = dim_value;
            profile_max_shapes_[input_name][0][idx_dim] = dim_value;
          }
        }
        apply_profile = ApplyProfileShapesFromProviderOptions(trt_profiles, input, profile_min_shapes_, profile_max_shapes_, profile_opt_shapes_, input_explicit_shape_ranges, cuda_graph_enable_);
      }
      if (!apply_profile) {
        std::ostringstream msg;
        msg << "Optimization profile could not be applied for tensor:\n";
        msg << input_name;
        msg << "\n[";
        for (int idx_dim = 0; idx_dim < dims.nbDims; ++idx_dim) {
          msg << dims.d[idx_dim] << ",";
        }
        msg << "]";
        return ORT_MAKE_STATUS(ONNXRUNTIME, EP_FAIL, msg.str());
      }
    }

    // Set explicit profiles in TRT config if all dynamic shape inputs have associated profiles provided by user
    if (has_explicit_profile || has_implicit_profile) {
      // TRT EP has a constraint here.
      // Users need to provide all the dynamic shape inputs with associated profiles if they want to explicitly specify profiles through provider options.
      for (auto trt_profile : trt_profiles) {
        trt_config->addOptimizationProfile(trt_profile);
      }
    } else {
      return ORT_MAKE_STATUS(ONNXRUNTIME, EP_FAIL, "No explicit or implicit shapes were provided for dynamic shape inputs.");
      ;
    }
  }

  // enable sparse weights
  if (sparsity_enable_) {
    trt_config->setFlag(nvinfer1::BuilderFlag::kSPARSE_WEIGHTS);
    LOGS_DEFAULT(VERBOSE) << "[NvTensorRTRTX EP] Sparse weights are allowed";
  }

  // limit auxiliary streams
  if (auxiliary_streams_ >= 0) {
    trt_config->setMaxAuxStreams(auxiliary_streams_);
    LOGS_DEFAULT(VERBOSE) << "[NvTensorRTRTX EP] Auxiliary streams are se to " << auxiliary_streams_;
  }

  if (weight_stripped_engine_enable_) {
    trt_config->setFlag(nvinfer1::BuilderFlag::kSTRIP_PLAN);
    LOGS_DEFAULT(VERBOSE) << "[NvTensorRTRTX EP] STRIP_PLAN is enabled";
    trt_config->setFlag(nvinfer1::BuilderFlag::kREFIT_IDENTICAL);
    LOGS_DEFAULT(VERBOSE) << "[NvTensorRTRTX EP] REFIT_IDENTICAL is enabled";
  }

  // Build TRT engine (if needed) and load TRT engine if:
  //   (1) Graph has no dynamic shape input
  //   (2) All the dynamic shape inputs have associated explicit profiles specified by user
  //
  // Otherwise engine will be handled at inference time.
  std::unique_ptr<nvinfer1::ICudaEngine> trt_engine;
  std::unique_ptr<nvinfer1::IExecutionContext> trt_context;
  std::unique_ptr<nvinfer1::IRuntimeConfig> trt_runtime_config;

  // Generate file name for dumping ep context model
  if (dump_ep_context_model_ && ctx_model_path_.empty()) {
    ctx_model_path_ = GetCtxModelPath(ep_context_file_path_, model_path_);
  }
  {
    auto lock = GetApiLock();
    // Build engine
    std::chrono::steady_clock::time_point engine_build_start;
    if (detailed_build_log_) {
      engine_build_start = std::chrono::steady_clock::now();
    }
    std::unique_ptr<nvinfer1::IHostMemory> serialized_engine{trt_builder->buildSerializedNetwork(*trt_network, *trt_config)};
    if (serialized_engine == nullptr) {
      return ORT_MAKE_STATUS(ONNXRUNTIME, EP_FAIL,
                             "NvTensorRTRTX EP failed to create engine from network for fused node: " + fused_node.Name());
    }
    trt_engine = std::unique_ptr<nvinfer1::ICudaEngine>(runtime_->deserializeCudaEngine(serialized_engine->data(), serialized_engine->size()));
    if (trt_engine == nullptr) {
      return ORT_MAKE_STATUS(ONNXRUNTIME, EP_FAIL,
                             "NvTensorRTRTX EP failed to deserialize engine for fused node: " + fused_node.Name());
    }

    trt_runtime_config = std::unique_ptr<nvinfer1::IRuntimeConfig>(trt_engine->createRuntimeConfig());
    if (trt_runtime_config && cuda_graph_enable_) {
      trt_runtime_config->setDynamicShapesKernelSpecializationStrategy(nvinfer1::DynamicShapesKernelSpecializationStrategy::kEAGER);
    }
    trt_runtime_config->setExecutionContextAllocationStrategy(nvinfer1::ExecutionContextAllocationStrategy::kUSER_MANAGED);

    if (detailed_build_log_) {
      auto engine_build_stop = std::chrono::steady_clock::now();
      LOGS_DEFAULT(INFO) << "TensorRT engine build for " << fused_node.Name() << " took: " << std::chrono::duration_cast<std::chrono::milliseconds>(engine_build_stop - engine_build_start).count() << "ms" << std::endl;
    }
    // dump EP context node model
    if (dump_ep_context_model_) {
      // "ep_cache_context" node attribute should be a relative path to context model directory

      std::string cache_path = "";
      // Customize cache prefix if assigned
      if (!cache_prefix_.empty()) {
        // Generate cache suffix in case user would like to customize cache prefix
        cache_path = GetCachePath(cache_path_, cache_prefix_) + fused_node.Name() + ".engine";
        ;
      } else {
        cache_path = GetCachePath(cache_path_, fused_node.Name()) + ".engine";
        ;
      }
      // NV TRT EP per default generates hardware compatible engines for any RTX device with compute capability > 80
      std::string compute_capability_hw_compat = "80+";
      if (!ep_context_model_) {
        ep_context_model_ = Model::Create("nv_trt_rtx_ep_context_model", false, *GetLogger());
      }

      auto status = CreateCtxNode(graph_body_viewer,
                                  ep_context_model_->MainGraph(),
                                  cache_path,
                                  reinterpret_cast<char*>(serialized_engine->data()),
                                  serialized_engine->size(),
                                  ep_context_embed_mode_,
                                  compute_capability_hw_compat,
                                  model_path_,
                                  fused_node.Name(),
                                  trt_version_);
      if (status != Status::OK()) {
        return ORT_MAKE_STATUS(ONNXRUNTIME, EP_FAIL, status.ErrorMessage());
      }
    }
  }

  if (weight_stripped_engine_refit_) {
    LOGS_DEFAULT(VERBOSE) << "[NvTensorRTRTX EP] Refit engine from main ONNX file after engine build";
    auto status = RefitEngine(model_path_,
                              onnx_model_folder_path_,
                              false /* path check for security */,
                              onnx_model_bytestream_,
                              onnx_model_bytestream_size_,
                              onnx_external_data_bytestream_,
                              onnx_external_data_bytestream_size_,
                              trt_engine.get(),
                              detailed_build_log_);
    if (status != Status::OK()) {
      return ORT_MAKE_STATUS(ONNXRUNTIME, EP_FAIL, status.ErrorMessage());
    }
  }

  // Build context
  // Note: Creating an execution context from an engine is thread safe per TRT doc
  // https://docs.nvidia.com/deeplearning/tensorrt/developer-guide/index.html#threading
  trt_context = std::unique_ptr<nvinfer1::IExecutionContext>(trt_engine->createExecutionContext(trt_runtime_config.get()));
  if (!trt_context) {
    return ORT_MAKE_STATUS(ONNXRUNTIME, EP_FAIL,
                           "NvTensorRTRTX EP could not build execution context for fused node: " + fused_node.Name());
  }

  bool is_dynamic_shape_context = false;
  // Create input to index map
  for (int i = 0; i < num_inputs; ++i) {
    auto input = trt_network->getInput(i);
    const std::string& input_name = input->getName();
    is_dynamic_shape_context |= checkTrtDimIsDynamic(trt_engine->getTensorShape(input_name.c_str()));
    const auto& iter = input_map.find(input_name);
    if (iter != input_map.end()) {
      input_indexes[input_name] = iter->second;
    }
  }

  // Create output to index and type maps
  const auto& graph_output = model_proto->graph().output();
  for (int i = 0; i < num_outputs; ++i) {
    const std::string& output_name = trt_network->getOutput(i)->getName();
    const auto& iter = output_map.find(output_name);
    if (iter != output_map.end()) {
      output_indexes[output_name] = iter->second;
    }
    const auto& tensor_type = graph_output[i].type().tensor_type();
    output_types[output_name] = tensor_type.elem_type();
  }

  // Save TRT engine, other TRT objects and input/output info to map
  engines_.emplace(fused_node.Name(), std::move(trt_engine));
  contexts_.emplace(fused_node.Name(), std::move(trt_context));
  networks_.emplace(fused_node.Name(), std::move(trt_network));
  input_info_[fused_node.Name()].push_back(input_indexes);
  output_info_[fused_node.Name()].push_back(output_indexes);
  output_info_[fused_node.Name()].push_back(output_types);
  input_shape_ranges_[fused_node.Name()] = input_implicit_shape_ranges;
  profiles_.emplace(fused_node.Name(), std::move(trt_profiles));

  // Create function state
  // TODO: remove default capture
  NodeComputeInfo compute_info;
  compute_info.create_state_func = [=](ComputeContext* context, FunctionState* state) {
    std::unique_ptr<TensorrtFuncState> p = std::make_unique<TensorrtFuncState>();
    *p = {context->allocate_func, context->release_func, context->allocator_handle, context->node_name, builder_.get(),
          &engines_[context->node_name], &contexts_[context->node_name],
          &networks_[context->node_name], input_info_[context->node_name], output_info_[context->node_name],
          input_shape_ranges_[context->node_name], &tensorrt_mu_,
          engine_cache_enable_, cache_path_,
          runtime_.get(), profiles_[context->node_name],
          engine_decryption_enable_, engine_decryption_, engine_encryption_,
          detailed_build_log_, sparsity_enable_,
          auxiliary_streams_, cuda_graph_enable_, is_dynamic_shape_context, cache_prefix_};
    *state = p.release();
    return 0;
  };

  // Release function state
  compute_info.release_state_func = [](FunctionState state) {
    delete static_cast<TensorrtFuncState*>(state);
  };

  // Create compute function
  compute_info.compute_func = [this](FunctionState state, const OrtApi* api, OrtKernelContext* context) {
    Ort::KernelContext ctx(context);

    TensorrtFuncState* trt_state = reinterpret_cast<TensorrtFuncState*>(state);

    // The whole compute_function should be considered the critical section where multiple threads may update kernel function state, access one builder, create/serialize/save engine,
    // save profile and serialize/save timing cache. Therefore, those operations should be synchronized across different threads when ORT is using multithreading.
    // More details here, https://docs.nvidia.com/deeplearning/tensorrt/developer-guide/index.html#threading
    std::lock_guard<std::mutex> lock(*(trt_state->tensorrt_mu_ptr));
    const std::unordered_map<std::string, size_t>& input_indexes = (trt_state->input_info)[0];
    const std::unordered_map<std::string, size_t>& output_indexes = (trt_state->output_info)[0];
    const std::unordered_map<std::string, size_t>& output_types = (trt_state->output_info)[1];
    auto fused_node_name = trt_state->fused_node_name;

    std::unordered_map<std::string, std::vector<int32_t>> shape_tensor_values;        // This map holds "shape tensor -> shape values" for the shape tensor input across this inference run
    std::unordered_map<std::string, std::vector<int64_t>> shape_tensor_values_int64;  // same as above but for int64 shape tensor input
    auto& dds_output_allocator_map = this->dds_output_allocator_maps_[fused_node_name];
    auto trt_engine = trt_state->engine->get();
    auto trt_context = trt_state->context->get();
    auto trt_profiles = trt_state->profiles;
    std::unordered_set<std::string> input_names;

    if (alloc_ == nullptr) {
      OrtDevice device(OrtDevice::GPU, OrtDevice::MemType::DEFAULT, OrtDevice::VendorIds::NVIDIA,
                       narrow<OrtDevice::DeviceId>(device_id_));
      OrtMemoryInfo mem_info("", OrtAllocatorType::OrtDeviceAllocator, device);
      Ort::ThrowOnError(api->KernelContext_GetAllocator(context, &mem_info, &alloc_));
    }
    OrtAllocator* alloc = alloc_;

    cudaStream_t stream;
    if (stream_ != nullptr) {
      // Use our existing stream (either user's or our early-created)
      stream = stream_;
    } else {
      // Create stream now (lazy creation case)
      void* cuda_stream;
      Ort::ThrowOnError(api->KernelContext_GetGPUComputeStream(context, &cuda_stream));
      stream = static_cast<cudaStream_t>(cuda_stream);
      stream_ = stream;
    }

    if (multi_profile_enable_ == true) {
      if (!trt_context->setOptimizationProfileAsync(nv_profile_index_, stream))
        return ORT_MAKE_STATUS(ONNXRUNTIME, FAIL, "NvTensorRTRTX EP select an optimization profile for the current context failed");
    }

    // Check before using trt_engine
    if (trt_engine == nullptr) {
      return ORT_MAKE_STATUS(ONNXRUNTIME, EP_FAIL, "No engine is found.");
    }

    bool require_io_binding = IsIOBindingRequired(trt_state, ctx);

    // Get input and output binding names
    int total_bindings = trt_engine->getNbIOTensors();
    std::vector<char const*> input_binding_names, output_binding_names;
    for (int i = 0, end = total_bindings; i < end; ++i) {
      auto const& name = trt_engine->getIOTensorName(i);
      auto const& mode = trt_engine->getTensorIOMode(name);
      if (mode == nvinfer1::TensorIOMode::kINPUT) {
        input_binding_names.push_back(name);
      } else {
        output_binding_names.push_back(name);
      }
    }

    /*
     * Set input shapes and bind input buffers
     */
    auto& scratch_buffers = trt_state->scratch_buffers;
    if (require_io_binding) {
      scratch_buffers.clear();
      bool skip_input_binding_allowed = true;
      for (size_t i = 0, end = input_binding_names.size(); i < end; ++i) {
        char const* input_name = input_binding_names[i];

        size_t input_index = 0;
        const auto iter = input_indexes.find(input_name);
        if (iter != input_indexes.end()) {
          input_index = iter->second;
        }

        auto status = BindContextInput(ctx, trt_engine, trt_context, input_name, input_index, shape_tensor_values, shape_tensor_values_int64, scratch_buffers, alloc, stream, skip_input_binding_allowed);
        if (status != Status::OK()) {
          return ORT_MAKE_STATUS(ONNXRUNTIME, EP_FAIL, status.ErrorMessage());
        }
      }
      trt_state->skip_io_binding_allowed = skip_input_binding_allowed;
    }

    /*
     * Set output shapes and bind output buffers
     */
    if (require_io_binding) {
      for (size_t i = 0, end = output_binding_names.size(); i < end; ++i) {
        char const* output_name = output_binding_names[i];

        size_t output_index = 0;
        const auto& index_iter = output_indexes.find(output_name);
        if (index_iter != output_indexes.end()) {
          output_index = index_iter->second;
        }

        size_t output_type = 0;
        const auto type_iter = output_types.find(output_name);
        if (type_iter != output_types.end()) {
          output_type = type_iter->second;
        }

        nvinfer1::Dims dims;
        void* data_ptr = nullptr;
<<<<<<< HEAD

        Status status = BindContextOutput(ctx, trt_context, output_name, output_index, output_type,
                                          dds_output_allocator_map, scratch_buffers, alloc, dims, data_ptr);
=======
        Status status = BindContextOutput(ctx, trt_context, output_name, output_index, output_type, i, output_tensors, output_dim_sizes,
                                          dds_output_allocator_map, scratch_buffers, alloc, buffers, dims, data_ptr, skip_output_binding_allowed);
>>>>>>> c9ec1da4
        if (status != Status::OK()) {
          return ORT_MAKE_STATUS(ONNXRUNTIME, EP_FAIL, status.ErrorMessage());
        }

        trt_state->output_tensors[output_index] = TensorParams{data_ptr, dims};
      }
    }

    // Set execution context memory
    if (require_io_binding) {
      size_t mem_size = trt_engine->getDeviceMemorySizeV2();
      if (trt_state->is_dynamic_shape) {
        mem_size = trt_context->updateDeviceMemorySizeForShapes();
      }
      if (trt_state->context_memory_size != mem_size) {
        LOGS_DEFAULT(INFO) << "[NvTensorRTRTX EP] A new context memory was allocated with size " << mem_size;
        trt_state->context_memory = IAllocator::MakeUniquePtrFromOrtAllocator<void>(alloc, mem_size, true /*use_reserve*/);
        trt_state->context_memory_size = mem_size;
        trt_context->setDeviceMemoryV2(trt_state->context_memory.get(), mem_size);
      }
    }

    // Start CUDA graph capture with the correct stream
    // Note: We need to set the stream and start capture here because this is where we have access to the actual compute stream
    // Get the graph annotation ID that was stored during OnRunStart
    CudaGraphAnnotation_t cuda_graph_annotation_id = GetPerThreadContext().GetCurrentGraphAnnotationId();
    bool graph_replay_on_this_run = false;
    bool should_start_capture = false;

    HandleCudaGraphStart(stream, require_io_binding, cuda_graph_annotation_id,
                         graph_replay_on_this_run, should_start_capture);

    if (!graph_replay_on_this_run) {
      if (!trt_context->enqueueV3(stream)) {
        return ORT_MAKE_STATUS(ONNXRUNTIME, FAIL, "NvTensorRTRTX EP execution context enqueue failed.");
      }
    } else {
      ORT_RETURN_IF_ERROR(GetPerThreadContext().ReplayGraph(cuda_graph_annotation_id, sync_stream_after_enqueue_));
    }

    /*
     * Given that InferenceSession::Run() is guaranteed to be thread-safe meaning multiple threads can call this function concurrently,
     * TRT EP needs to carefully take care of concurrency here, if not, following concurrent issue might happen:
     *
     * It's suggested that to perform inference concurrently in multiple streams, use one trt execution context per stream.
     * In the design of TRT EP (Not apply per-thread context implementation) and if multiple threads are calling InferenceSession::Run() concurrently,
     * the trt execution context instance is shared by all the threads and each thread aquires different stream from ORT.
     * So TRT EP will end up having one trt execution context using multiple streams which is not suggested.
     * But, since the whole compute_func() is protected by the lock and if cudaStreamSynchronize() is enforced here, one trt execution context per stream
     * is guaranteed.
     *
     * Therefore, TRT EP needs to call cudaStreamSynchronize() which means to wait until stream has completed all operations to prevent the concurrent issue mentioned above.
     * However, if cuda graph is enabled, TRT EP won't call cudaStreamSynchronize() since it's not allowed during graph capture.
     */

    if (cuda_graph_enable_ && should_start_capture) {
      GetPerThreadContext().CaptureEnd(cuda_graph_annotation_id);
      ORT_RETURN_IF_ERROR(GetPerThreadContext().ReplayGraph(cuda_graph_annotation_id, sync_stream_after_enqueue_));
    }

    if (sync_stream_after_enqueue_) {
      CUDA_RETURN_IF_ERROR(cudaStreamSynchronize(stream));
    }
    // Assign TRT output back to ORT output
    // (1) Bind TRT DDS output to ORT kernel context output. (It needs to wait until enqueueV3 is finished)
    // (2) Cast TRT INT32 output to ORT INT64 output or TRT double output to float output
    for (size_t i = 0, end = output_binding_names.size(); i < end; ++i) {
      char const* output_name = output_binding_names[i];

      size_t output_type = 0;
      const auto& iter = output_types.find(output_name);
      if (iter != output_types.end()) {
        output_type = iter->second;
      }

      if (dds_output_allocator_map.find(output_name) != dds_output_allocator_map.end()) {
        size_t output_index = 0;
        const auto& index_iter = output_indexes.find(output_name);
        if (index_iter != output_indexes.end()) {
          output_index = index_iter->second;
        }
        auto status = BindKernelOutput(ctx, dds_output_allocator_map, output_name, output_index, output_type, stream);
        if (status != Status::OK()) {
          return ORT_MAKE_STATUS(ONNXRUNTIME, FAIL, status.ErrorMessage());
        }
      }
    }

    return Status::OK();
  };

  node_compute_funcs.push_back(compute_info);
  return Status::OK();
}

Status NvExecutionProvider::CreateNodeComputeInfoFromPrecompiledEngine(const GraphViewer& graph_body_viewer,
                                                                       size_t node_idx,
                                                                       const Node& fused_node,
                                                                       std::unordered_map<std::string, size_t>& input_map,
                                                                       std::unordered_map<std::string, size_t>& output_map,
                                                                       std::vector<NodeComputeInfo>& node_compute_funcs) {
  std::unique_ptr<nvinfer1::ICudaEngine> trt_engine;
  std::unique_ptr<nvinfer1::IExecutionContext> trt_context;
  std::unordered_map<std::string, size_t> input_indexes;   // TRT engine input name -> ORT kernel context input index
  std::unordered_map<std::string, size_t> output_indexes;  // TRT engine output name -> ORT kernel context output index
  std::unordered_map<std::string, size_t> output_types;    // TRT engine output name -> ORT output tensor type

  // Get engine binary data and deserialize it
  auto trt_cache_model_handler = TensorRTCacheModelHandler(&trt_engine,
                                                           runtime_.get(),
                                                           model_path_,
                                                           compute_capability_,
                                                           weight_stripped_engine_enable_,
                                                           onnx_model_folder_path_,
                                                           onnx_model_bytestream_,
                                                           onnx_model_bytestream_size_,
                                                           onnx_external_data_bytestream_,
                                                           onnx_external_data_bytestream_size_,
                                                           detailed_build_log_);
  auto status = trt_cache_model_handler.GetEpContextFromGraph(*graph_body_viewer.GetNode(node_idx));
  if (status != Status::OK()) {
    return ORT_MAKE_STATUS(ONNXRUNTIME, EP_FAIL, status.ErrorMessage());
  }

  // Build context
  //
  // Note: Creating an execution context from an engine is thread safe per TRT doc
  // https://docs.nvidia.com/deeplearning/tensorrt/developer-guide/index.html#threading
  trt_context = std::unique_ptr<nvinfer1::IExecutionContext>(trt_engine->createExecutionContext(nvinfer1::ExecutionContextAllocationStrategy::kUSER_MANAGED));
  if (!trt_context) {
    return ORT_MAKE_STATUS(ONNXRUNTIME, EP_FAIL,
                           "NvTensorRTRTX EP could not build execution context for fused node: " + fused_node.Name());
  }

  bool is_dynamic_shape_context = false;
  // Create input/output to index maps
  for (int32_t i = 0; i < trt_engine->getNbIOTensors(); ++i) {
    auto const& name = trt_engine->getIOTensorName(i);
    auto const& mode = trt_engine->getTensorIOMode(name);
    if (mode == nvinfer1::TensorIOMode::kINPUT) {
      is_dynamic_shape_context |= checkTrtDimIsDynamic(trt_engine->getTensorShape(name));
      const auto& iter = input_map.find(name);
      if (iter != input_map.end()) {
        input_indexes[name] = iter->second;
      }
    } else {
      const auto& iter = output_map.find(name);
      if (iter != output_map.end()) {
        output_indexes[name] = iter->second;
      }
    }
  }

  // Create output to type map
  for (auto node_arg : graph_body_viewer.GetOutputs()) {
    auto output_name = node_arg->Name();
    auto& type = node_arg->TypeAsProto()->tensor_type();
    output_types[output_name] = type.elem_type();
  }

  // Save TRT engine, TRT context and input/output info to map
  engines_.emplace(fused_node.Name(), std::move(trt_engine));
  contexts_.emplace(fused_node.Name(), std::move(trt_context));
  input_info_[fused_node.Name()].push_back(input_indexes);
  output_info_[fused_node.Name()].push_back(output_indexes);
  output_info_[fused_node.Name()].push_back(output_types);

  // Create function state
  // TODO: remove default capture
  NodeComputeInfo compute_info;
  compute_info.create_state_func = [=](ComputeContext* context, FunctionState* state) {
    std::unique_ptr<TensorrtShortFuncState> p = std::make_unique<TensorrtShortFuncState>();
    *p = {context->allocate_func,
          context->release_func,
          context->allocator_handle,
          context->node_name,
          &engines_[context->node_name],
          &contexts_[context->node_name],
          input_info_[context->node_name],
          output_info_[context->node_name],
          &tensorrt_mu_,
          is_dynamic_shape_context};
    *state = p.release();
    return 0;
  };

  // Release function state
  compute_info.release_state_func = [](FunctionState state) {
    delete static_cast<TensorrtShortFuncState*>(state);
  };

  // Create compute function
  compute_info.compute_func = [this](FunctionState state, const OrtApi* api, OrtKernelContext* context) {
    Ort::KernelContext ctx(context);

    TensorrtShortFuncState* trt_state = reinterpret_cast<TensorrtShortFuncState*>(state);

    // The whole compute_function should be considered the critical section.
    // More details here, https://docs.nvidia.com/deeplearning/tensorrt/developer-guide/index.html#threading
    std::lock_guard<std::mutex> lock(*(trt_state->tensorrt_mu_ptr));

    const std::unordered_map<std::string, size_t>& input_indexes = (trt_state->input_info)[0];
    const std::unordered_map<std::string, size_t>& output_indexes = (trt_state->output_info)[0];
    const std::unordered_map<std::string, size_t>& output_types = (trt_state->output_info)[1];
    auto fused_node_name = trt_state->fused_node_name;
    auto& dds_output_allocator_map = this->dds_output_allocator_maps_[fused_node_name];
    auto trt_engine = trt_state->engine->get();
    auto trt_context = trt_state->context->get();
    std::unordered_map<std::string, std::vector<int32_t>> shape_tensor_values;        // This map holds "shape tensor -> shape values" for the shape tensor input across this inference run
    std::unordered_map<std::string, std::vector<int64_t>> shape_tensor_values_int64;  // same as above but for int64 shape tensor input

    if (alloc_ == nullptr) {
      OrtDevice device(OrtDevice::GPU, OrtDevice::MemType::DEFAULT, OrtDevice::VendorIds::NVIDIA,
                       narrow<OrtDevice::DeviceId>(device_id_));
      OrtMemoryInfo mem_info("", OrtAllocatorType::OrtDeviceAllocator, device);
      Ort::ThrowOnError(api->KernelContext_GetAllocator(context, &mem_info, &alloc_));
    }
    OrtAllocator* alloc = alloc_;

    cudaStream_t stream;
    if (stream_ != nullptr) {
      // Use our existing stream (either user's or our early-created)
      stream = stream_;
    } else {
      // Create stream now (lazy creation case)
      void* cuda_stream;
      Ort::ThrowOnError(api->KernelContext_GetGPUComputeStream(context, &cuda_stream));
      stream = static_cast<cudaStream_t>(cuda_stream);
    }

    // Check before using trt_engine
    if (trt_engine == nullptr) {
      return ORT_MAKE_STATUS(ONNXRUNTIME, EP_FAIL, "No engine is found.");
    }

    bool require_io_binding = IsIOBindingRequired(trt_state, ctx);

    // Get input and output binding names
    int total_bindings = trt_engine->getNbIOTensors();
    std::vector<char const*> input_binding_names, output_binding_names;
    for (int i = 0, end = total_bindings; i < end; ++i) {
      auto const& name = trt_engine->getIOTensorName(i);
      auto const& mode = trt_engine->getTensorIOMode(name);
      if (mode == nvinfer1::TensorIOMode::kINPUT) {
        input_binding_names.push_back(name);
      } else {
        output_binding_names.push_back(name);
      }
    }

    /*
     * Set input shapes and bind input buffers
     */
    auto& scratch_buffers = trt_state->scratch_buffers;
    if (require_io_binding) {
      scratch_buffers.clear();
      bool skip_input_binding_allowed = true;
      for (size_t i = 0, end = input_binding_names.size(); i < end; ++i) {
        char const* input_name = input_binding_names[i];

        size_t input_index = 0;
        const auto iter = input_indexes.find(input_name);
        if (iter != input_indexes.end()) {
          input_index = iter->second;
        }

        Status status = BindContextInput(ctx, trt_engine, trt_context, input_name, input_index, shape_tensor_values, shape_tensor_values_int64, scratch_buffers, alloc, stream, skip_input_binding_allowed);
        if (status != Status::OK()) {
          return ORT_MAKE_STATUS(ONNXRUNTIME, EP_FAIL, status.ErrorMessage());
        }
      }
      trt_state->skip_io_binding_allowed = skip_input_binding_allowed;
    }

    /*
     * Set output shapes and bind output buffers
     */
    if (require_io_binding) {
      for (size_t i = 0, end = output_binding_names.size(); i < end; ++i) {
        char const* output_name = output_binding_names[i];

        size_t output_index = 0;
        const auto& index_iter = output_indexes.find(output_name);
        if (index_iter != output_indexes.end()) {
          output_index = index_iter->second;
        }

        size_t output_type = 0;
        const auto type_iter = output_types.find(output_name);
        if (type_iter != output_types.end()) {
          output_type = type_iter->second;
        }

        nvinfer1::Dims dims;
        void* data_ptr = nullptr;

        Status status = BindContextOutput(ctx, trt_context, output_name, output_index, output_type,
                                          dds_output_allocator_map, scratch_buffers, alloc, dims, data_ptr);
        if (status != Status::OK()) {
          return ORT_MAKE_STATUS(ONNXRUNTIME, EP_FAIL, status.ErrorMessage());
        }

        trt_state->output_tensors[output_index] = TensorParams{data_ptr, dims};
      }
    }

    // Set execution context memory
    if (require_io_binding) {
      size_t mem_size = trt_engine->getDeviceMemorySizeV2();
      if (trt_state->is_dynamic_shape) {
        mem_size = trt_context->updateDeviceMemorySizeForShapes();
      }
      if (trt_state->context_memory_size != mem_size) {
        LOGS_DEFAULT(INFO) << "[NvTensorRTRTX EP] A new context memory was allocated with size " << mem_size;
        trt_state->context_memory = IAllocator::MakeUniquePtrFromOrtAllocator<void>(alloc, mem_size, true /*use_reserve*/);
        // trt_state->context_memory = IAllocator::MakeUniquePtr<void>(alloc, mem_size, false /*use_reserve*/, stream);
        trt_state->context_memory_size = mem_size;
        trt_context->setDeviceMemoryV2(trt_state->context_memory.get(), mem_size);
      }
    }

    // Start CUDA graph capture with the correct stream
    // Note: We need to set the stream and start capture here because this is where we have access to the actual compute stream
    // Get the graph annotation ID that was stored during OnRunStart
    CudaGraphAnnotation_t cuda_graph_annotation_id = GetPerThreadContext().GetCurrentGraphAnnotationId();
    bool graph_replay_on_this_run = false;
    bool should_start_capture = false;

    HandleCudaGraphStart(stream, require_io_binding, cuda_graph_annotation_id,
                         graph_replay_on_this_run, should_start_capture);

    if (!graph_replay_on_this_run) {
      if (!trt_context->enqueueV3(stream)) {
        return ORT_MAKE_STATUS(ONNXRUNTIME, FAIL, "NvTensorRTRTX EP execution context enqueue failed.");
      }
    } else {
      ORT_RETURN_IF_ERROR(GetPerThreadContext().ReplayGraph(cuda_graph_annotation_id, sync_stream_after_enqueue_));
    }

    /*
     * Given that InferenceSession::Run() is guaranteed to be thread-safe meaning multiple threads can call this function concurrently,
     * TRT EP needs to carefully take care of concurrency here, if not, following concurrent issue might happen:
     *
     * It's suggested that to perform inference concurrently in multiple streams, use one trt execution context per stream.
     * In the design of TRT EP (Not apply per-thread context implementation) and if multiple threads are calling InferenceSession::Run() concurrently,
     * the trt execution context instance is shared by all the threads and each thread aquires different stream from ORT.
     * So TRT EP will end up having one trt execution context using multiple streams which is not suggested.
     * But, since the whole compute_func() is protected by the lock and if cudaStreamSynchronize() is enforced here, one trt execution context per stream
     * is guaranteed.
     *
     * Therefore, TRT EP needs to call cudaStreamSynchronize() which means to wait until stream has completed all operations to prevent the concurrent issue mentioned above.
     * However, if cuda graph is enabled, TRT EP won't call cudaStreamSynchronize() since it's not allowed during graph capture.
     */

    if (cuda_graph_enable_ && should_start_capture) {
      GetPerThreadContext().CaptureEnd(cuda_graph_annotation_id);
      ORT_RETURN_IF_ERROR(GetPerThreadContext().ReplayGraph(cuda_graph_annotation_id, sync_stream_after_enqueue_));
    }

    if (sync_stream_after_enqueue_) {
      CUDA_RETURN_IF_ERROR(cudaStreamSynchronize(stream));
    }
    // Assign TRT output back to ORT output
    // (1) Bind TRT DDS output to ORT kernel context output. (It needs to wait until enqueueV3 is finished)
    // (2) Cast TRT INT32 output to ORT INT64 output or TRT double output to float output
    for (size_t i = 0, end = output_binding_names.size(); i < end; ++i) {
      char const* output_name = output_binding_names[i];

      size_t output_type = 0;
      const auto& iter = output_types.find(output_name);
      if (iter != output_types.end()) {
        output_type = iter->second;
      }

      if (dds_output_allocator_map.find(output_name) != dds_output_allocator_map.end()) {
        size_t output_index = 0;
        const auto& index_iter = output_indexes.find(output_name);
        if (index_iter != output_indexes.end()) {
          output_index = index_iter->second;
        }
        auto status = BindKernelOutput(ctx, dds_output_allocator_map, output_name, output_index, output_type, stream);
        if (status != Status::OK()) {
          return ORT_MAKE_STATUS(ONNXRUNTIME, FAIL, status.ErrorMessage());
        }
      }
    }

    return Status::OK();
  };

  node_compute_funcs.push_back(compute_info);
  return Status::OK();
}

void NvExecutionProvider::RegisterStreamHandlers(IStreamCommandHandleRegistry& stream_handle_registry, AllocatorMap& allocators) const {
  auto allocator = allocators[GetOrtDeviceByMemType(OrtMemTypeCPU)];
  RegisterCudaStreamHandles(stream_handle_registry,
                            OrtDevice::GPU,
                            allocator,
                            true /* release_cpu_buffer_on_cuda_stream */,
                            stream_,
                            external_stream_ /* use_existing_stream */,
                            external_cudnn_handle_,
                            external_cublas_handle_,
                            {});
}

OrtDevice NvExecutionProvider::GetOrtDeviceByMemType(OrtMemType mem_type) const {
  if (mem_type == OrtMemTypeCPUInput)
    return OrtDevice();
  if (mem_type == OrtMemTypeCPUOutput)
    return OrtDevice(OrtDevice::GPU, OrtDevice::MemType::HOST_ACCESSIBLE, OrtDevice::VendorIds::NVIDIA,
                     default_device_.Id());
  return default_device_;
}

}  // namespace onnxruntime<|MERGE_RESOLUTION|>--- conflicted
+++ resolved
@@ -19,11 +19,7 @@
 #include "nv_data_transfer.h"
 #include "onnx_ctx_model_helper.h"
 #include "core/providers/cuda/shared_inc/cuda_call.h"
-<<<<<<< HEAD
-=======
 #include "core/providers/cuda/cuda_graph.h"
-#include "core/providers/cuda/math/unary_elementwise_ops_impl.h"
->>>>>>> c9ec1da4
 #include "core/session/allocator_adapters.h"
 #include "cuda_runtime_api.h"
 #include "core/common/parse_string.h"
@@ -2901,14 +2897,9 @@
 
         nvinfer1::Dims dims;
         void* data_ptr = nullptr;
-<<<<<<< HEAD
 
         Status status = BindContextOutput(ctx, trt_context, output_name, output_index, output_type,
                                           dds_output_allocator_map, scratch_buffers, alloc, dims, data_ptr);
-=======
-        Status status = BindContextOutput(ctx, trt_context, output_name, output_index, output_type, i, output_tensors, output_dim_sizes,
-                                          dds_output_allocator_map, scratch_buffers, alloc, buffers, dims, data_ptr, skip_output_binding_allowed);
->>>>>>> c9ec1da4
         if (status != Status::OK()) {
           return ORT_MAKE_STATUS(ONNXRUNTIME, EP_FAIL, status.ErrorMessage());
         }
