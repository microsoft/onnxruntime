// Copyright (c) Microsoft Corporation. All rights reserved.
// SPDX-FileCopyrightText: Copyright (c) 2025 NVIDIA CORPORATION & AFFILIATES. All rights reserved.
// Licensed under the MIT License.
#include <fstream>
#include <list>
#include <unordered_set>
#include "core/providers/shared_library/provider_api.h"
#include "core/providers/nv_tensorrt_rtx/nv_provider_options.h"
#define ORT_API_MANUAL_INIT
#include "core/session/onnxruntime_cxx_api.h"
#include "core/common/common.h"
#include "core/common/narrow.h"
#include "core/common/safeint.h"
#include "core/framework/ort_value.h"
#include "nv_execution_provider.h"
#include "nv_execution_provider_utils.h"
#include "nv_execution_provider_custom_ops.h"
#include "nv_allocator.h"
#include "nv_data_transfer.h"
#include "onnx_ctx_model_helper.h"
#include "core/providers/cuda/shared_inc/cuda_call.h"
#include "core/providers/cuda/cuda_graph.h"
#include "core/providers/cuda/math/unary_elementwise_ops_impl.h"
#include "core/session/allocator_adapters.h"
#include "cuda_runtime_api.h"
#include "core/common/parse_string.h"
#include <gsl/gsl>
#include <unordered_map>
#include <utility>
#include <limits>
#include <map>
#include <memory>
#include <filesystem>
// TODO: find a better way to share this
#include "core/providers/cuda/cuda_stream_handle.h"

#ifdef _WIN32
#include <windows.h>
#define LIBTYPE HINSTANCE
#define OPENLIB(libname) LoadLibrary(libname)
#define LIBFUNC(lib, fn) GetProcAddress((lib), (fn))
#else
#include <dlfcn.h>
#define LIBTYPE void*
#define OPENLIB(libname) dlopen((libname), RTLD_LAZY)
#define LIBFUNC(lib, fn) dlsym((lib), (fn))
#endif

#define CUDA_RETURN_IF_ERROR(expr) ORT_RETURN_IF_ERROR(CUDA_CALL(expr))

using namespace ONNX_NAMESPACE;
using namespace ::onnxruntime::logging;
namespace {
// Check if cycle exists in the graph after partitioning
bool FindCycleHelper(size_t i, const std::list<size_t>* adjacency_map, bool visited[], bool* st, std::vector<size_t>& cycles) {
  if (!visited[i]) {
    visited[i] = true;
    st[i] = true;
    for (auto iter = adjacency_map[i].begin(); iter != adjacency_map[i].end(); ++iter) {
      if (!visited[*iter] && FindCycleHelper(*iter, adjacency_map, visited, st, cycles)) {
        cycles.push_back(*iter);
        return true;
      } else if (st[*iter]) {
        cycles.push_back(*iter);
        return true;
      }
    }
  }
  st[i] = false;
  return false;
}
}  // namespace

namespace google {
namespace protobuf {
void ShutdownProtobufLibrary();
}
}  // namespace google

struct ShutdownProtobuf {
  ~ShutdownProtobuf() {
    ::google::protobuf::ShutdownProtobufLibrary();
  }
} g_protobuf;

namespace onnxruntime {

namespace cuda {
template <>
void Impl_Cast(
    cudaStream_t stream,
    const int64_t* input_data, int32_t* output_data,
    size_t count) {
  return g_host->cuda__Impl_Cast(static_cast<void*>(stream), input_data, output_data, count);
}

template <>
void Impl_Cast(
    cudaStream_t stream,
    const int32_t* input_data, int64_t* output_data,
    size_t count) {
  return g_host->cuda__Impl_Cast(static_cast<void*>(stream), input_data, output_data, count);
}

template <>
void Impl_Cast(
    cudaStream_t stream,
    const double* input_data, float* output_data,
    size_t count) {
  return g_host->cuda__Impl_Cast(static_cast<void*>(stream), input_data, output_data, count);
}

template <>
void Impl_Cast(
    cudaStream_t stream,
    const float* input_data, double* output_data,
    size_t count) {
  return g_host->cuda__Impl_Cast(static_cast<void*>(stream), input_data, output_data, count);
}
}  // namespace cuda

void* OutputAllocator::reallocateOutputAsync(char const* /*tensorName*/, void* /*currentMemory*/, uint64_t size,
                                             uint64_t /*alignment*/, cudaStream_t /*stream*/) noexcept {
  // Some memory allocators return nullptr when allocating zero bytes, but TensorRT requires a non-null ptr
  // even for empty tensors, so allocate a dummy byte.
  size = std::max(size, static_cast<uint64_t>(1));
  if (size > allocated_size) {
    alloc_->Free(alloc_, outputPtr);
    outputPtr = nullptr;
    allocated_size = 0;
    outputPtr = alloc_->Alloc(alloc_, size);
    if (outputPtr) {
      allocated_size = size;
    }
  }
  // if cudaMalloc fails, returns nullptr.
  return outputPtr;
}

void OutputAllocator::notifyShape(char const* /*tensorName*/, nvinfer1::Dims const& dims) noexcept {
  output_shapes.clear();
  output_shapes.reserve(dims.nbDims);
  for (int i = 0; i < dims.nbDims; i++) {
    output_shapes.push_back(dims.d[i]);
  }
}

class Memcpy final : public OpKernel {
 public:
  Memcpy(const OpKernelInfo& info) : OpKernel(info) {}

  Status Compute(OpKernelContext* ctx) const override {
    const auto* X = ctx->Input<Tensor>(0);
    ORT_ENFORCE(X != nullptr, "Memcpy: Input tensor is nullptr.");
    Tensor* Y = ctx->Output(0, X->Shape());
    ORT_ENFORCE(Y != nullptr, "Memcpy: Failed to allocate output tensor.");
    auto* gpu_data_transfer = Info().GetDataTransferManager().GetDataTransfer(X->Location().device, Y->Location().device);
    if (!gpu_data_transfer)
      return Status(common::ONNXRUNTIME, common::EP_FAIL, "gpu data transfer is missing in TRT EP.");
    if (!ctx->GetComputeStream())
      return Status(common::ONNXRUNTIME, common::EP_FAIL, "Compute Stream is missing in TRT MemCpy kernel's context.");
    return gpu_data_transfer->CopyTensorAsync(*X, *Y, *(ctx->GetComputeStream()));
  }
};

template <typename T>
KernelCreateInfo BuildKernelCreateInfo();

ONNX_OPERATOR_KERNEL_EX(
    MemcpyFromHost,
    kOnnxDomain,
    1,
    kNvTensorRTRTXExecutionProvider,
    (*KernelDefBuilder::Create())
        .InputMemoryType(OrtMemTypeCPUInput, 0)
        .TypeConstraint("T", DataTypeImpl::AllFixedSizeTensorTypes()),
    Memcpy);

ONNX_OPERATOR_KERNEL_EX(
    MemcpyToHost,
    kOnnxDomain,
    1,
    kNvTensorRTRTXExecutionProvider,
    (*KernelDefBuilder::Create())
        .OutputMemoryType(OrtMemTypeCPUOutput, 0)
        .TypeConstraint("T", DataTypeImpl::AllFixedSizeTensorTypes()),
    Memcpy);

class ONNX_OPERATOR_KERNEL_CLASS_NAME(kNvTensorRTRTXExecutionProvider, kOnnxDomain, 1, MemcpyFromHost);
class ONNX_OPERATOR_KERNEL_CLASS_NAME(kNvTensorRTRTXExecutionProvider, kOnnxDomain, 1, MemcpyToHost);

static std::shared_ptr<KernelRegistry> s_kernel_registry;

void InitializeRegistry() {
  s_kernel_registry = KernelRegistry::Create();

  static const BuildKernelCreateInfoFn function_table[] = {
      BuildKernelCreateInfo<ONNX_OPERATOR_KERNEL_CLASS_NAME(kNvTensorRTRTXExecutionProvider, kOnnxDomain, 1, MemcpyFromHost)>,
      BuildKernelCreateInfo<ONNX_OPERATOR_KERNEL_CLASS_NAME(kNvTensorRTRTXExecutionProvider, kOnnxDomain, 1, MemcpyToHost)>,
  };

  for (auto& function_table_entry : function_table) {
    ORT_THROW_IF_ERROR(s_kernel_registry->Register(function_table_entry()));
  }
}

void DeleteRegistry() {
  s_kernel_registry.reset();
}

std::shared_ptr<KernelRegistry> NvExecutionProvider::GetKernelRegistry() const {
  return s_kernel_registry;
}

// Per TensorRT documentation, logger needs to be a singleton.
TensorrtLogger& GetTensorrtLogger(bool verbose_log) {
  const auto log_level = verbose_log ? nvinfer1::ILogger::Severity::kVERBOSE : nvinfer1::ILogger::Severity::kWARNING;
  static TensorrtLogger trt_logger(log_level);
  if (log_level != trt_logger.get_level()) {
    trt_logger.set_level(verbose_log ? nvinfer1::ILogger::Severity::kVERBOSE : nvinfer1::ILogger::Severity::kWARNING);
  }
  return trt_logger;
}

std::unique_lock<std::mutex> NvExecutionProvider::GetApiLock() const {
  static std::mutex singleton;
  return std::unique_lock<std::mutex>(singleton);
}

/*
 * Get the shape of "shape tensor" input
 */
template <typename T>
Status GetShapeOfShapeTensor(Ort::ConstValue& input_tensor,
                             void* shape_values,
                             int shape_size,
                             cudaStream_t stream) {
  CUDA_RETURN_IF_ERROR(cudaMemcpyAsync(shape_values,
                                       input_tensor.GetTensorData<T>(),
                                       shape_size * sizeof(T),
                                       cudaMemcpyDeviceToHost,
                                       stream));
  CUDA_RETURN_IF_ERROR(cudaStreamSynchronize(stream));
  return Status::OK();
}

/*
 * Apply TensorRT optimization profile shapes from provider options.
 *
 * This function supports single/multiple profile(s).
 * (Note: An optimization profile describes a range of dimensions for each network input)
 *
 */
bool ApplyProfileShapesFromProviderOptions(std::vector<nvinfer1::IOptimizationProfile*>& trt_profiles,
                                           nvinfer1::ITensor* input,
                                           std::unordered_map<std::string, std::vector<std::vector<int64_t>>>& profile_min_shapes,
                                           std::unordered_map<std::string, std::vector<std::vector<int64_t>>>& profile_max_shapes,
                                           std::unordered_map<std::string, std::vector<std::vector<int64_t>>>& profile_opt_shapes,
                                           ShapeRangesMap& input_explicit_shape_ranges,
                                           bool& cuda_graph_flag) {
  if (trt_profiles.size() == 0) {
    LOGS_DEFAULT(WARNING) << "[NvTensorRTRTX EP] Number of optimization profiles should be greater than 0, but it's 0.";
    return false;
  }

  const std::string& input_name = input->getName();
  if (profile_min_shapes.find(input_name) == profile_min_shapes.end()) {
    return false;
  }

  if (input_explicit_shape_ranges.find(input_name) == input_explicit_shape_ranges.end()) {
    std::unordered_map<size_t, std::vector<std::vector<int64_t>>> inner_map;
    input_explicit_shape_ranges[input_name] = inner_map;
  }

  LOGS_DEFAULT(VERBOSE) << "[NvTensorRTRTX EP] Begin to apply profile shapes ...";
  LOGS_DEFAULT(VERBOSE) << "[NvTensorRTRTX EP] Input tensor name is '" << input_name << "', number of profiles found is " << trt_profiles.size();

  for (size_t i = 0; i < trt_profiles.size(); i++) {
    nvinfer1::Dims dims = input->getDimensions();
    int nb_dims = dims.nbDims;

    auto trt_profile = trt_profiles[i];

    // Shape tensor
    if (input->isShapeTensor()) {
      if (cuda_graph_flag) {
        LOGS_DEFAULT(WARNING) << "[NvTensorRTRTX EP] Shape tensor detected on input '" << input->getName() << "'. Disabling CUDA Graph.";
        cuda_graph_flag = false;
      }
      int shape_size = nb_dims == 0 ? 1 : static_cast<int>(profile_min_shapes[input_name][i].size());
      std::vector<int64_t> shapes_min(shape_size), shapes_opt(shape_size), shapes_max(shape_size);

      LOGS_DEFAULT(VERBOSE) << "[NvTensorRTRTX EP] shape size of this shape tensor is " << shape_size;

      for (int j = 0; j < shape_size; j++) {
        auto min_value = profile_min_shapes[input_name][i][j];
        auto max_value = profile_max_shapes[input_name][i][j];
        auto opt_value = profile_opt_shapes[input_name][i][j];
        shapes_min[j] = static_cast<int64_t>(min_value);
        shapes_max[j] = static_cast<int64_t>(max_value);
        shapes_opt[j] = static_cast<int64_t>(opt_value);
        LOGS_DEFAULT(VERBOSE) << "[NvTensorRTRTX EP] shapes_min.d[" << j << "] is " << shapes_min[j];
        LOGS_DEFAULT(VERBOSE) << "[NvTensorRTRTX EP] shapes_max.d[" << j << "] is " << shapes_max[j];
        LOGS_DEFAULT(VERBOSE) << "[NvTensorRTRTX EP] shapes_opt.d[" << j << "] is " << shapes_opt[j];

        if (input_explicit_shape_ranges[input_name].find(j) == input_explicit_shape_ranges[input_name].end()) {
          std::vector<std::vector<int64_t>> profile_vector(trt_profiles.size());
          input_explicit_shape_ranges[input_name][j] = profile_vector;
        }
        input_explicit_shape_ranges[input_name][static_cast<int64_t>(j)][i].push_back(min_value);
        input_explicit_shape_ranges[input_name][static_cast<int64_t>(j)][i].push_back(max_value);
        input_explicit_shape_ranges[input_name][static_cast<int64_t>(j)][i].push_back(opt_value);
      }

      trt_profile->setShapeValuesV2(input_name.c_str(), nvinfer1::OptProfileSelector::kMIN, &shapes_min[0], shape_size);
      trt_profile->setShapeValuesV2(input_name.c_str(), nvinfer1::OptProfileSelector::kMAX, &shapes_max[0], shape_size);
      trt_profile->setShapeValuesV2(input_name.c_str(), nvinfer1::OptProfileSelector::kOPT, &shapes_opt[0], shape_size);
    }
    // Execution tensor
    else {
      nvinfer1::Dims dims_min, dims_opt, dims_max;
      dims_min.nbDims = nb_dims;
      dims_max.nbDims = nb_dims;
      dims_opt.nbDims = nb_dims;

      LOGS_DEFAULT(VERBOSE) << "[NvTensorRTRTX EP] number of dimension of this execution tensor is " << nb_dims;

      for (int j = 0; j < nb_dims; j++) {
        if (dims.d[j] == -1) {
          auto min_value = profile_min_shapes[input_name][i][j];
          auto max_value = profile_max_shapes[input_name][i][j];
          auto opt_value = profile_opt_shapes[input_name][i][j];
          dims_min.d[j] = static_cast<int32_t>(min_value);
          dims_max.d[j] = static_cast<int32_t>(max_value);
          dims_opt.d[j] = static_cast<int32_t>(opt_value);
          LOGS_DEFAULT(VERBOSE) << "[NvTensorRTRTX EP] dims_min.d[" << j << "] is " << dims_min.d[j];
          LOGS_DEFAULT(VERBOSE) << "[NvTensorRTRTX EP] dims_max.d[" << j << "] is " << dims_max.d[j];
          LOGS_DEFAULT(VERBOSE) << "[NvTensorRTRTX EP] dims_opt.d[" << j << "] is " << dims_opt.d[j];

          if (input_explicit_shape_ranges[input_name].find(j) == input_explicit_shape_ranges[input_name].end()) {
            std::vector<std::vector<int64_t>> profile_vector(trt_profiles.size());
            input_explicit_shape_ranges[input_name][j] = profile_vector;
          }
          input_explicit_shape_ranges[input_name][static_cast<int64_t>(j)][i].push_back(min_value);
          input_explicit_shape_ranges[input_name][static_cast<int64_t>(j)][i].push_back(max_value);
          input_explicit_shape_ranges[input_name][static_cast<int64_t>(j)][i].push_back(opt_value);
        } else {
          dims_min.d[j] = dims.d[j];
          dims_max.d[j] = dims.d[j];
          dims_opt.d[j] = dims.d[j];
        }
      }

      trt_profile->setDimensions(input_name.c_str(), nvinfer1::OptProfileSelector::kMIN, dims_min);
      trt_profile->setDimensions(input_name.c_str(), nvinfer1::OptProfileSelector::kMAX, dims_max);
      trt_profile->setDimensions(input_name.c_str(), nvinfer1::OptProfileSelector::kOPT, dims_opt);
    }
  }
  return true;
}

#define CASE_GET_INPUT_TENSOR(DATA_TYPE, SrcT)                                              \
  case DATA_TYPE: {                                                                         \
    auto input_tensor_ptr = input_tensor.GetTensorData<SrcT>();                             \
    if (input_tensor_ptr != nullptr && elem_cnt > 0) {                                      \
      data = const_cast<SrcT*>(input_tensor_ptr);                                           \
    } else {                                                                                \
      scratch_buffers.push_back(IAllocator::MakeUniquePtrFromOrtAllocator<void>(alloc, 1)); \
      data = scratch_buffers.back().get();                                                  \
    }                                                                                       \
    break;                                                                                  \
  }

#define CASE_GET_CAST_INPUT_TENSOR(DATA_TYPE, SrcT, DstT)                                                         \
  case DATA_TYPE: {                                                                                               \
    auto input_tensor_ptr = input_tensor.GetTensorData<SrcT>();                                                   \
    skip_input_binding_allowed = false;                                                                           \
    if (input_tensor_ptr != nullptr && elem_cnt > 0) {                                                            \
      scratch_buffers.push_back(IAllocator::MakeUniquePtrFromOrtAllocator<void>(alloc, elem_cnt * sizeof(DstT))); \
      data = scratch_buffers.back().get();                                                                        \
      cuda::Impl_Cast<SrcT, DstT>(stream, input_tensor_ptr, reinterpret_cast<DstT*>(data), elem_cnt);             \
    } else {                                                                                                      \
      scratch_buffers.push_back(IAllocator::MakeUniquePtrFromOrtAllocator<void>(alloc, 1));                       \
      data = scratch_buffers.back().get();                                                                        \
    }                                                                                                             \
    break;                                                                                                        \
  }

#define CASE_GET_OUTPUT_TENSOR(DATA_TYPE, SrcT)                                             \
  case DATA_TYPE: {                                                                         \
    auto output_tensor_ptr = output_tensor.GetTensorMutableData<SrcT>();                    \
    data_ptr = output_tensor_ptr;                                                           \
    if (output_tensor_ptr != nullptr && elem_cnt > 0) {                                     \
      buffers[output_name] = output_tensor_ptr;                                             \
    } else {                                                                                \
      scratch_buffers.push_back(IAllocator::MakeUniquePtrFromOrtAllocator<void>(alloc, 1)); \
      buffers[output_name] = scratch_buffers.back().get();                                  \
    }                                                                                       \
    break;                                                                                  \
  }

#define CASE_GET_CAST_OUTPUT_TENSOR(DATA_TYPE, SrcT, DstT)                                                        \
  case DATA_TYPE: {                                                                                               \
    auto output_tensor_ptr = output_tensor.GetTensorMutableData<SrcT>();                                          \
    data_ptr = output_tensor_ptr;                                                                                 \
    skip_output_binding_allowed = false;                                                                          \
    if (output_tensor_ptr != nullptr && elem_cnt > 0) {                                                           \
      scratch_buffers.push_back(IAllocator::MakeUniquePtrFromOrtAllocator<void>(alloc, elem_cnt * sizeof(DstT))); \
      buffers[output_name] = scratch_buffers.back().get();                                                        \
      output_dim_sizes[i] = static_cast<int>(elem_cnt);                                                           \
    } else {                                                                                                      \
      scratch_buffers.push_back(IAllocator::MakeUniquePtrFromOrtAllocator<void>(alloc, 1));                       \
      buffers[output_name] = scratch_buffers.back().get();                                                        \
      output_dim_sizes[i] = 1;                                                                                    \
    }                                                                                                             \
    break;                                                                                                        \
  }

#define CASE_COPY_TENSOR(DATA_TYPE, DstT)                                                                                                          \
  case DATA_TYPE: {                                                                                                                                \
    auto output_tensor_ptr = output_tensor.GetTensorMutableData<DstT>();                                                                           \
    if (output_tensor_ptr != nullptr && elem_cnt > 0) {                                                                                            \
      CUDA_RETURN_IF_ERROR(cudaMemcpyAsync(output_tensor_ptr, allocator->getBuffer(), elem_cnt * sizeof(DstT), cudaMemcpyDeviceToDevice, stream)); \
    }                                                                                                                                              \
    break;                                                                                                                                         \
  }

#define CASE_CAST_TENSOR(DATA_TYPE, SrcT, DstT)                                                                                                   \
  case DATA_TYPE: {                                                                                                                               \
    auto output_tensor_ptr = output_tensor.GetTensorMutableData<DstT>();                                                                          \
    if (output_tensor_ptr != nullptr && elem_cnt > 0) {                                                                                           \
      cuda::Impl_Cast<SrcT, DstT>(stream, reinterpret_cast<SrcT*>(allocator->getBuffer()), reinterpret_cast<DstT*>(output_tensor_ptr), elem_cnt); \
    }                                                                                                                                             \
    break;                                                                                                                                        \
  }

/*
 * Set Nv executio context input.
 *
 * There are two types of input tensor: (1) shape tensor and (2) execution tensor.
 * The input buffer binding needs to be handled differently.
 *
 * @param shape_tensor_values holds "shape tensor -> shape values" for the INT32 shape tensor input across this inference run
 * @param shape_tensor_values_int64 holds "shape tensor -> shape values" for the INT64 shape tensor input across this inference run
 */
Status BindContextInput(Ort::KernelContext& ctx,
                        nvinfer1::ICudaEngine* trt_engine,
                        nvinfer1::IExecutionContext* trt_context,
                        const char* input_name,
                        size_t input_index,
                        std::unordered_map<std::string, std::vector<int32_t>>& shape_tensor_values,
                        std::unordered_map<std::string, std::vector<int64_t>>& shape_tensor_values_int64,
                        std::vector<IAllocatorUniquePtr<void>>& scratch_buffers,
                        OrtAllocator* alloc,
                        cudaStream_t stream,
                        bool& skip_input_binding_allowed) {
  auto input_tensor = ctx.GetInput(input_index);
  auto tensor_info = input_tensor.GetTensorTypeAndShapeInfo();
  const auto tensor_shapes = tensor_info.GetShape();
  const auto tensor_type = tensor_info.GetElementType();
  /*
   * Return the number of elements specified by the tensor shape (all dimensions multiplied by each other).
   * For 0 dimensions, 1 is returned. If any dimension is less than 0, the result is always -1.
   *
   * Examples:<br>
   * [] = 1<br>
   * [1,3,4] = 12<br>
   * [2,0,4] = 0<br>
   * [-1,3,4] = -1<br>
   */
  const auto elem_cnt = tensor_info.GetElementCount();

  if (trt_engine->isShapeInferenceIO(input_name)) {
    // Bind "shape tensor" input buffer
    skip_input_binding_allowed = false;  // Shape tensor input binding cannot be skipped
    // The shape of the "shape tensor" is either zero dimension (scalar) or 1-dimension
    int shape_size = trt_engine->getTensorShape(input_name).nbDims == 0 ? 1 : static_cast<int>(tensor_shapes[0]);
    switch (tensor_type) {
      case ONNX_TENSOR_ELEMENT_DATA_TYPE_INT32: {
        // get shape tensor value if not present
        if (shape_tensor_values.find(input_name) == shape_tensor_values.end()) {
          auto input = std::make_unique<int32_t[]>(shape_size);
          auto status = GetShapeOfShapeTensor<int32_t>(input_tensor, input.get(), shape_size, stream);
          if (status != Status::OK()) {
            return ORT_MAKE_STATUS(ONNXRUNTIME, EP_FAIL, status.ErrorMessage());
          }
          shape_tensor_values[input_name].resize(shape_size);
          for (int i = 0; i < shape_size; ++i) {
            shape_tensor_values[input_name][i] = input[i];
          }
        }

        if (!trt_context->setTensorAddress(input_name, &shape_tensor_values[input_name][0])) {
          std::string error_input_name = input_name;
          std::string error_msg =
              "NvTensorRTRTX EP failed to call nvinfer1::IExecutionContext::setTensorAddress() for shape input '" +
              error_input_name + "'";
          ORT_THROW_IF_ERROR(ORT_MAKE_STATUS(ONNXRUNTIME, EP_FAIL, error_msg));
        }
        break;
      }
      case ONNX_TENSOR_ELEMENT_DATA_TYPE_INT64: {
        // get shape tensor value if not present
        if (shape_tensor_values_int64.find(input_name) == shape_tensor_values_int64.end()) {
          auto input = std::make_unique<int64_t[]>(shape_size);
          auto status = GetShapeOfShapeTensor<int64_t>(input_tensor, input.get(), shape_size, stream);
          if (status != Status::OK()) {
            return ORT_MAKE_STATUS(ONNXRUNTIME, EP_FAIL, status.ErrorMessage());
          }
          shape_tensor_values_int64[input_name].resize(shape_size);
          for (int i = 0; i < shape_size; ++i) {
            shape_tensor_values_int64[input_name][i] = input[i];
          }
        }

        if (!trt_context->setTensorAddress(input_name, &shape_tensor_values_int64[input_name][0])) {
          std::string error_input_name = input_name;
          std::string error_msg =
              "NvTensorRTRTX EP failed to call nvinfer1::IExecutionContext::setTensorAddress() for shape input '" +
              error_input_name + "'";
          ORT_THROW_IF_ERROR(ORT_MAKE_STATUS(ONNXRUNTIME, EP_FAIL, error_msg));
        }
        break;
      }
      default: {
        std::string error_input_name = input_name;
        return ORT_MAKE_STATUS(ONNXRUNTIME, EP_FAIL,
                               "The data type of shape tensor should be INT32 or INT64. Please check the data type of " + error_input_name);
      }
    }
  } else {
    // Set shape for input tensor which is execution tensor
    nvinfer1::Dims dims = trt_context->getTensorShape(input_name);
    int nb_dims = dims.nbDims;
    for (int j = 0, end = nb_dims; j < end; ++j) {
      dims.d[j] = static_cast<int32_t>(tensor_shapes[j]);
    }
    if (!trt_context->setInputShape(input_name, dims)) {
      std::string error_input_name = input_name;
      ORT_THROW_IF_ERROR(ORT_MAKE_STATUS(ONNXRUNTIME, EP_FAIL,
                                         "NvTensorRTRTX EP failed to call nvinfer1::IExecutionContext::setInputShape() for input '" + error_input_name + "'"));
    }

    // Bind "execution tensor" input buffer
    //
    // Note: If an engine binding is an empty tensor, it still needs a non-null memory address, and different tensors should have different addresses.
    //       Therefore, in the case of empty tensor, TRT EP always allocates a dummy byte.
    //       https://docs.nvidia.com/deeplearning/tensorrt/developer-guide/index.html#empty-tensors
    void* data = nullptr;
    switch (tensor_type) {
      CASE_GET_INPUT_TENSOR(ONNX_TENSOR_ELEMENT_DATA_TYPE_FLOAT, float)
      CASE_GET_INPUT_TENSOR(ONNX_TENSOR_ELEMENT_DATA_TYPE_FLOAT16, uint16_t)
      CASE_GET_INPUT_TENSOR(ONNX_TENSOR_ELEMENT_DATA_TYPE_BFLOAT16, uint16_t)
      CASE_GET_INPUT_TENSOR(ONNX_TENSOR_ELEMENT_DATA_TYPE_BOOL, bool)
      CASE_GET_INPUT_TENSOR(ONNX_TENSOR_ELEMENT_DATA_TYPE_INT8, int8_t)
      CASE_GET_INPUT_TENSOR(ONNX_TENSOR_ELEMENT_DATA_TYPE_UINT8, uint8_t)
      CASE_GET_INPUT_TENSOR(ONNX_TENSOR_ELEMENT_DATA_TYPE_INT32, int32_t)
      CASE_GET_INPUT_TENSOR(ONNX_TENSOR_ELEMENT_DATA_TYPE_INT64, int64_t)
      CASE_GET_CAST_INPUT_TENSOR(ONNX_TENSOR_ELEMENT_DATA_TYPE_DOUBLE, double, float)
      default: {
        return ORT_MAKE_STATUS(ONNXRUNTIME, EP_FAIL,
                               "NvTensorRTRTX EP input onnx tensor data type: " + std::to_string(tensor_type) + " not supported.");
      }
    }
    trt_context->setTensorAddress(input_name, data);
  }

  return Status::OK();
}

/*
 * Bind Nv executio context output.
 *
 * Please note that the "data-depedent shape" output needs corresponding allocator provided.
 *
 *
 * param ctx - ORT kernel context
 * param trt_context - A pointer to Nv executio context object
 * param output_name - Output tensor name
 * param output_index - The index of the output to the ORT kernel context
 * param output_type - Data type of the output
 * param i - Output iteration index
 * param output_tensors - Output iteration index to output's ORT value
 * param output_dim_sizes - Output iteration index to the multiplocation of its shape's dimensions
 * param dds_output_set - DDS output set
 * param dds_output_allocator_map - DDS output to its allocator
 * param scratch_buffer - The allocation buffer created by TRT EP
 * param allocator - ORT allocator
 * param buffers - It holds all the output values which are binding to TRT's execution context
 *
 */
Status BindContextOutput(Ort::KernelContext& ctx,
                         nvinfer1::IExecutionContext* trt_context,
                         const char* output_name,
                         size_t output_index,
                         size_t output_type,
                         size_t i,
                         std::unordered_map<size_t, Ort::UnownedValue>& output_tensors,
                         std::unordered_map<size_t, int>& output_dim_sizes,
                         DDSOutputAllocatorMap& dds_output_allocator_map,
                         std::vector<IAllocatorUniquePtr<void>>& scratch_buffers,
                         OrtAllocator* alloc,
                         std::unordered_map<char const*, void*>& buffers,
                         nvinfer1::Dims& dims,
                         void*& data_ptr,
                         bool& skip_output_binding_allowed) {
  // Get output shape
  dims = trt_context->getTensorShape(output_name);
  int nb_dims = dims.nbDims;
  bool is_DDS = false;
  for (int j = 0, end = nb_dims; j < end; ++j) {
    // data-dependent shape
    if (dims.d[j] == -1) {
      is_DDS = true;
      break;
    }
  }

  auto known_DDS = dds_output_allocator_map.find(output_name) != dds_output_allocator_map.end();

  // If the output tensor has data-dependent shape, TRT EP will provide an IOutputAllocator for enqueueV3 to dynamically allocate memory buffer.
  // Once enqueueV3 returns, TRT EP will then bind the output allocation to ORT kernel context output.
  // (Please note that we take strategy A mentioned in https://docs.nvidia.com/deeplearning/tensorrt/developer-guide/index.html#dynamic-shaped-output,
  //  which we defer allocation until the size is known and don't call IExecution::setTensorAddress)
  //
  // Otherwise, if the shape of the output tensor is known prior to the runtime, ORT will pre-allocate memory buffer for the output tensor for enqueueV3.
  if (is_DDS || known_DDS) {
    if (!known_DDS) {
      auto allocatorPtr = std::make_unique<OutputAllocator>(alloc);
      trt_context->setOutputAllocator(output_name, allocatorPtr.get());
      dds_output_allocator_map[output_name] = std::move(allocatorPtr);
      dims.nbDims = -1;    // Set to -1 to indicate that the shape is not known at this point.
      data_ptr = nullptr;  // Set data_ptr to nullptr for DDS output binding.
    }
  } else {
    output_tensors[i] = ctx.GetOutput(output_index, dims.d, nb_dims);
    auto& output_tensor = output_tensors[i];
    const auto elem_cnt = output_tensor.GetTensorTypeAndShapeInfo().GetElementCount();

    switch (output_type) {
      // below macros set data_ptr and skip_output_binding_allowed variables
      CASE_GET_OUTPUT_TENSOR(ONNX_TENSOR_ELEMENT_DATA_TYPE_FLOAT, float)
      CASE_GET_OUTPUT_TENSOR(ONNX_TENSOR_ELEMENT_DATA_TYPE_FLOAT16, uint16_t)
      CASE_GET_OUTPUT_TENSOR(ONNX_TENSOR_ELEMENT_DATA_TYPE_BFLOAT16, uint16_t)
      CASE_GET_OUTPUT_TENSOR(ONNX_TENSOR_ELEMENT_DATA_TYPE_BOOL, bool)
      CASE_GET_OUTPUT_TENSOR(ONNX_TENSOR_ELEMENT_DATA_TYPE_INT8, int8_t)
      CASE_GET_OUTPUT_TENSOR(ONNX_TENSOR_ELEMENT_DATA_TYPE_UINT8, uint8_t)
      CASE_GET_OUTPUT_TENSOR(ONNX_TENSOR_ELEMENT_DATA_TYPE_INT32, int32_t)
      CASE_GET_OUTPUT_TENSOR(ONNX_TENSOR_ELEMENT_DATA_TYPE_INT64, int64_t)
      CASE_GET_CAST_OUTPUT_TENSOR(ONNX_TENSOR_ELEMENT_DATA_TYPE_DOUBLE, double, float)
      default: {
        return ORT_MAKE_STATUS(ONNXRUNTIME, EP_FAIL,
                               "NvTensorRTRTX EP output tensor data type: " + std::to_string(output_type) + " not supported.");
      }
    }
    trt_context->setTensorAddress(output_name, buffers[output_name]);
  }

  return Status::OK();
}

/*
 * Bind ORT kernel context Output.
 *
 * In the case of DDS (data-dependent shape) output, TRT requires a provided allocator to allocate memory during runtime.
 * Once the output has been put in the allocation buffer, ORT calls this function to bind the allocation to ORT kernel context output.
 *
 * Note: Current approach of setting the ORT kernel context output is copying the output data from allocation buffer to ORT context output address which is not optimal,
 * we are waiting for ORT core to support "assign" memory address to ORT context output. Some works need to be done in ORT memory planner to be aware of this memory support.
 */
Status BindKernelOutput(Ort::KernelContext& ctx,
                        DDSOutputAllocatorMap& allocator_map,
                        char const* output_name,
                        size_t output_index,
                        size_t output_type,
                        cudaStream_t stream) {
  auto allocator = allocator_map[output_name].get();
  auto& shape = allocator->getOutputShape();
  auto output_tensor = ctx.GetOutput(output_index, shape);

  /*
   * Return the number of elements specified by the tensor shape (all dimensions multiplied by each other).
   * For 0 dimensions, 1 is returned. If any dimension is less than 0, the result is always -1.
   *
   * Examples:<br>
   * [] = 1<br>
   * [1,3,4] = 12<br>
   * [2,0,4] = 0<br>
   * [-1,3,4] = -1<br>
   */
  auto elem_cnt = output_tensor.GetTensorTypeAndShapeInfo().GetElementCount();

  /*
   * Copy output data from allocation buffer to ORT kernel context output location or
   * cast (int32 or float) -> (int64 or double) to ORT kernel context output location.
   *
   * Note:
   * 1. If the output tensor is empty tensor (i.e. any of the dimension is 0) which means element count is 0,
   *    TRT EP does not perform cuda memory copy nor cuda cast to prevent overwriting other location that might belong to other tensors.
   * 2. The cudaMemcpyAsync() and cuda::Impl_Cast() (implemented as _UnaryElementWise() in cuda ep) are all async, but we
   *    don't need to explicitly call cudaStreamSynchronize() after those APIs due to CUDA EP and TRT EP uses same stream,
   *    and within the same stream, operations are guaranteed to be executed in order.
   */
  switch (output_type) {
    CASE_COPY_TENSOR(ONNX_TENSOR_ELEMENT_DATA_TYPE_FLOAT, float)
    CASE_COPY_TENSOR(ONNX_TENSOR_ELEMENT_DATA_TYPE_FLOAT16, uint16_t)
    CASE_COPY_TENSOR(ONNX_TENSOR_ELEMENT_DATA_TYPE_BFLOAT16, uint16_t)
    CASE_COPY_TENSOR(ONNX_TENSOR_ELEMENT_DATA_TYPE_BOOL, bool)
    CASE_COPY_TENSOR(ONNX_TENSOR_ELEMENT_DATA_TYPE_INT8, int8_t)
    CASE_COPY_TENSOR(ONNX_TENSOR_ELEMENT_DATA_TYPE_UINT8, uint8_t)
    CASE_COPY_TENSOR(ONNX_TENSOR_ELEMENT_DATA_TYPE_INT32, int32_t)
    CASE_COPY_TENSOR(ONNX_TENSOR_ELEMENT_DATA_TYPE_INT64, int64_t)
    CASE_CAST_TENSOR(ONNX_TENSOR_ELEMENT_DATA_TYPE_DOUBLE, float, double)
    default: {
      return ORT_MAKE_STATUS(ONNXRUNTIME, EP_FAIL,
                             "NvTensorRTRTX EP output tensor data type: " + std::to_string(output_type) + " not supported.");
    }
  }
  return Status::OK();
}

NvExecutionProvider::PerThreadContext::PerThreadContext(OrtDevice::DeviceId device_id, bool has_user_compute_stream, cudaStream_t stream) {
  // Only set device if user hasn't provided a compute stream
  if (has_user_compute_stream) {
    CUDA_CALL_THROW(cudaSetDevice(device_id));
    (void)stream;
  }
}

NvExecutionProvider::PerThreadContext::~PerThreadContext() {
  trt_context_map_.clear();
}

void NvExecutionProvider::PerThreadContext::ResetTensorRTContext(std::string fused_node) {
  auto it = trt_context_map_.find(fused_node);
  if (it != trt_context_map_.end()) {
    trt_context_map_[fused_node].reset();
  }
}

bool NvExecutionProvider::PerThreadContext::UpdateTensorRTContext(std::string fused_node, std::unique_ptr<nvinfer1::IExecutionContext> context) {
  if (!context) {
    context = std::make_unique<nvinfer1::IExecutionContext>();
  }
  trt_context_map_[fused_node] = std::move(context);

  if (trt_context_map_[fused_node]) {
    return true;
  }
  return false;
}

void NvExecutionProvider::PerThreadContext::DeleteCapturedGraph(CudaGraphAnnotation_t cuda_graph_annotation_id) {
  graph_id_to_run_count_.erase(cuda_graph_annotation_id);
  cuda_graph_.Reset();
}

void NvExecutionProvider::PerThreadContext::ResetWarmupRuns(CudaGraphAnnotation_t cuda_graph_annotation_id) {
  if (graph_id_to_run_count_.find(cuda_graph_annotation_id) == graph_id_to_run_count_.end()) {
    return;
  }
  graph_id_to_run_count_[cuda_graph_annotation_id] = 0;
}

bool NvExecutionProvider::PerThreadContext::IsGraphCaptureAllowed(CudaGraphAnnotation_t cuda_graph_annotation_id) const {
  if (!IsGraphCaptureAllowedOnRun(cuda_graph_annotation_id)) {
    return false;
  }

  // Safe access to map - return false if key doesn't exist yet
  auto it = graph_id_to_run_count_.find(cuda_graph_annotation_id);
  if (it == graph_id_to_run_count_.end()) {
    return false;  // Entry doesn't exist yet, not ready for capture
  }

  bool allowed = it->second >= min_num_runs_before_cuda_graph_capture_;
  if (allowed) {
    LOGS_DEFAULT(VERBOSE) << "NvTensorRTRTX EP Graph capture allowed for ID: " << cuda_graph_annotation_id
                          << ", run count: " << it->second;
  }
  return allowed;
}

bool NvExecutionProvider::PerThreadContext::IsGraphCaptureAllowedOnRun(CudaGraphAnnotation_t cuda_graph_annotation_id) const {
  return cuda_graph_.IsGraphCaptureAllowedOnRun(cuda_graph_annotation_id);
}

CudaGraphAnnotation_t NvExecutionProvider::PerThreadContext::GetCudaGraphAnnotationId(const onnxruntime::RunOptions& run_options) const {
  // Actual implementation
  auto graph_annotation_str = run_options.GetConfigOptions().GetConfigEntry(kOrtRunOptionsConfigCudaGraphAnnotation);
  CudaGraphAnnotation_t cuda_graph_annotation_id = kCudaGraphAnnotationDefault;

  // Kind of debugging head implementation, can be cleaned and made robust like CUDA EP
  if (graph_annotation_str.has_value() && !graph_annotation_str->empty()) {
    if (!TryParseStringWithClassicLocale<CudaGraphAnnotation_t>(*graph_annotation_str, cuda_graph_annotation_id)) {
      LOGS_DEFAULT(WARNING) << "[NvTensorRTRTX EP] Failed to parse cuda graph annotation id: "
                            << *graph_annotation_str << ", using default: " << kCudaGraphAnnotationDefault;
      cuda_graph_annotation_id = kCudaGraphAnnotationDefault;
    }
  }
  return cuda_graph_annotation_id;
}

void NvExecutionProvider::PerThreadContext::SetCurrentGraphAnnotationId(CudaGraphAnnotation_t cuda_graph_annotation_id) {
  current_graph_annotation_id_ = cuda_graph_annotation_id;
}

CudaGraphAnnotation_t NvExecutionProvider::PerThreadContext::GetCurrentGraphAnnotationId() const {
  return current_graph_annotation_id_;
}

void NvExecutionProvider::PerThreadContext::CaptureBegin(CudaGraphAnnotation_t cuda_graph_annotation_id) {
  cuda_graph_.Reset();
  cuda_graph_.CaptureBegin(cuda_graph_annotation_id);
}

void NvExecutionProvider::PerThreadContext::CaptureEnd(CudaGraphAnnotation_t cuda_graph_annotation_id) {
  cuda_graph_.CaptureEnd(cuda_graph_annotation_id);
}

bool NvExecutionProvider::PerThreadContext::IsGraphCaptured(CudaGraphAnnotation_t cuda_graph_annotation_id) const {
  return cuda_graph_.IsGraphCaptured(cuda_graph_annotation_id);
}

Status NvExecutionProvider::PerThreadContext::ReplayGraph(CudaGraphAnnotation_t cuda_graph_annotation_id, bool sync_status_flag) {
  return cuda_graph_.Replay(cuda_graph_annotation_id, sync_status_flag);
}

void NvExecutionProvider::PerThreadContext::IncrementRegularRunCountBeforeGraphCapture(CudaGraphAnnotation_t cuda_graph_annotation_id) {
  graph_id_to_run_count_[cuda_graph_annotation_id]++;
}

bool NvExecutionProvider::PerThreadContext::IsTensorRTContextInMap(std::string fused_node) {
  auto it = trt_context_map_.find(fused_node);
  if (it != trt_context_map_.end()) {
    return true;
  }
  return false;
}

nvinfer1::IExecutionContext& NvExecutionProvider::PerThreadContext::GetTensorRTContext(std::string fused_node) {
  auto it = trt_context_map_.find(fused_node);
  if (it != trt_context_map_.end()) {
    return *(it->second);  // dereference shared pointer
  }
  auto context = std::make_unique<nvinfer1::IExecutionContext>();
  trt_context_map_[fused_node] = std::move(context);
  return *(trt_context_map_[fused_node]);  // dereference shared pointer
}

void NvExecutionProvider::ReleasePerThreadContext() const {
  const auto& per_thread_context_cache = PerThreadContextCache();

  auto cached_context_it = per_thread_context_cache->find(this);
  ORT_ENFORCE(cached_context_it != per_thread_context_cache->end());
  auto cached_context = cached_context_it->second.lock();
  ORT_ENFORCE(cached_context);

  {
    std::lock_guard<std::mutex> lock(context_state_.mutex);
    context_state_.active_contexts.erase(cached_context);
    context_state_.retired_context_pool.push_back(cached_context);
  }

  per_thread_context_cache->erase(cached_context_it);
}

NvExecutionProvider::PerThreadContext& NvExecutionProvider::GetPerThreadContext() const {
  const auto& per_thread_context_cache = PerThreadContextCache();

  // try to use cached context
  auto cached_context_it = per_thread_context_cache->find(this);
  if (cached_context_it != per_thread_context_cache->end()) {
    auto cached_context = cached_context_it->second.lock();
    ORT_ENFORCE(cached_context);
    return *cached_context;
  }

  // get context and update cache
  std::shared_ptr<PerThreadContext> context;
  {
    std::lock_guard<std::mutex> lock(context_state_.mutex);

    // get or create a context
    if (context_state_.retired_context_pool.empty()) {
      context = std::make_shared<PerThreadContext>(narrow<OrtDevice::DeviceId>(info_.device_id),
                                                   info_.has_user_compute_stream, stream_);
    } else {
      context = context_state_.retired_context_pool.back();
      context_state_.retired_context_pool.pop_back();
    }

    // insert into active_contexts, should not already be present
    const auto active_contexts_insert_result = context_state_.active_contexts.insert(context);
    ORT_ENFORCE(active_contexts_insert_result.second);

    // insert into caches_to_update_on_destruction, may already be present
    ORT_IGNORE_RETURN_VALUE(context_state_.caches_to_update_on_destruction.insert(per_thread_context_cache));
  }

  per_thread_context_cache->insert(std::make_pair(this, context));

  return *context;
}

NvExecutionProvider::NvExecutionProvider(const NvExecutionProviderInfo& info)
    : IExecutionProvider{onnxruntime::kNvTensorRTRTXExecutionProvider,
                         OrtDevice(OrtDevice::GPU, OrtDevice::MemType::DEFAULT, OrtDevice::VendorIds::NVIDIA,
                                   narrow<OrtDevice::DeviceId>(info.device_id))},
      info_(info),
      device_id_(info.device_id) {
  InitProviderOrtApi();

  // TODO(maximlianm) remove this since we should be able to compile an AOT context file without GPU

  if (!info.has_user_compute_stream) {
    // If the app is passing in a compute stream, it already has initialized cuda and created a context.
    // Calling cudaSetDevice() will set the default context in the current thread
    // which may not be compatible with the stream created by the app.
    CUDA_CALL_THROW(cudaSetDevice(device_id_));
  }

  cudaDeviceProp prop;
  CUDA_CALL_THROW(cudaGetDeviceProperties(&prop, device_id_));
<<<<<<< HEAD
  compute_capability_ = GetComputeCapacity(prop);

  // The external stream is always true as per this implementation
  // This works okay and we can remove this complete check, initially we would either use the user provided stream or create one in compute_func but now we can create both ways here and thus no need to create new in compute_func at all.

=======
  auto cc = prop.major * 10 + prop.minor;
  if (!(cc == 86 || cc == 89 || cc >= 120)) {
    ORT_THROW_IF_ERROR(ORT_MAKE_STATUS(ONNXRUNTIME, EP_FAIL,
                                       "[NvTensorRTRTX EP] The execution provider only supports RTX devices with compute capabilities 86, 89, 120 and above"));
  }
  compute_capability_ = GetComputeCapability(prop);
>>>>>>> 5b021b24
  if (info.has_user_compute_stream) {
    external_stream_ = true;
    stream_ = static_cast<cudaStream_t>(info.user_compute_stream);
  } else if (cuda_graph_enable_) {
    external_stream_ = false;
    CUDA_CALL_THROW(cudaStreamCreate(&stream_));
  } else {
    external_stream_ = false;
    stream_ = nullptr;  // Will be created in compute function
  }

  std::string profile_min_shapes, profile_max_shapes, profile_opt_shapes;

  // incase the EP context is dumped the engine cache has to be enabled
  auto enable_engine_cache_for_ep_context_model = [this]() {
    if (dump_ep_context_model_ && ep_context_embed_mode_ == 0) {
      engine_cache_enable_ = true;
    }
  };

  max_partition_iterations_ = info.max_partition_iterations;
  min_subgraph_size_ = info.min_subgraph_size;
  max_workspace_size_ = info.max_workspace_size;
  max_shared_mem_size_ = info.max_shared_mem_size;
  dump_subgraphs_ = info.dump_subgraphs;
  weight_stripped_engine_enable_ = info.weight_stripped_engine_enable;
  onnx_model_folder_path_ = info.onnx_model_folder_path;
  onnx_model_bytestream_ = info.onnx_bytestream;
  onnx_model_bytestream_size_ = info.onnx_bytestream_size;
  if ((onnx_model_bytestream_ != nullptr && onnx_model_bytestream_size_ == 0) ||
      (onnx_model_bytestream_ == nullptr && onnx_model_bytestream_size_ != 0)) {
    ORT_THROW_IF_ERROR(ORT_MAKE_STATUS(ONNXRUNTIME, EP_FAIL,
                                       "When providing either 'trt_onnx_bytestream_size' or "
                                       "'trt_onnx_bytestream' both have to be provided"));
  }
  use_external_data_initializer_ = info.use_external_data_initializer;
  onnx_external_data_bytestream_ = info.external_data_bytestream;
  onnx_external_data_bytestream_size_ = info.external_data_bytestream_size;
  if ((onnx_external_data_bytestream_ != nullptr && onnx_external_data_bytestream_size_ == 0) ||
      (onnx_external_data_bytestream_ == nullptr && onnx_external_data_bytestream_size_ != 0)) {
    ORT_THROW_IF_ERROR(ORT_MAKE_STATUS(ONNXRUNTIME, EP_FAIL,
                                       "When providing either 'onnx_external_data_bytestream_size' or "
                                       "'onnx_external_data_bytestream' both have to be provided"));
  }
  detailed_build_log_ = info.detailed_build_log;
  dump_ep_context_model_ = info.dump_ep_context_model;
  ep_context_file_path_ = info.ep_context_file_path;
  ep_context_embed_mode_ = info.ep_context_embed_mode;
  enable_engine_cache_for_ep_context_model();
  cache_prefix_ = info.engine_cache_prefix;
  // use a more global cache if given
  engine_decryption_enable_ = info.engine_decryption_enable;
  if (engine_decryption_enable_) {
    engine_decryption_lib_path_ = info.engine_decryption_lib_path;
  }
  force_sequential_engine_build_ = info.force_sequential_engine_build;
  sparsity_enable_ = info.sparsity_enable;
  auxiliary_streams_ = info.auxiliary_streams;
  profile_min_shapes = info.profile_min_shapes;
  profile_max_shapes = info.profile_max_shapes;
  profile_opt_shapes = info.profile_opt_shapes;

  /*
   * Parse explicit min/max/opt profile shapes from provider options.
   *
   * The format of min/max/opt profile shapes is defined as below:
   * "input1:dim1xdim2...,input2:dim1xdim2...,...,input1:dim3xdim4...,input2:dim3xdim4...,..."
   *
   * (Note: if multiple shapes with same input name are specified, TRT EP will consider them as multiple profiles.
   *  Please refer to ParserProfileShapes() for more details)
   *
   */
  bool status = true;
  if (status) {
    status = ParseProfileShapes(profile_min_shapes, profile_min_shapes_);
    if (!status) {
      profile_min_shapes_.clear();
      LOGS_DEFAULT(WARNING) << "[NvTensorRTRTX EP] The format of provider option 'trt_profile_min_shapes' is wrong, please follow the format of 'input1:dim1xdimd2...,input2:dim1xdim2...,...'";
    }
  }

  if (status) {
    status = ParseProfileShapes(profile_max_shapes, profile_max_shapes_);
    if (!status) {
      profile_max_shapes_.clear();
      LOGS_DEFAULT(WARNING) << "[NvTensorRTRTX EP] The format of provider option 'trt_profile_max_shapes' is wrong, please follow the format of 'input1:dim1xdimd2...,input2:dim1xdim2...,...'";
    }
  }

  if (status) {
    status = ParseProfileShapes(profile_opt_shapes, profile_opt_shapes_);
    if (!status) {
      profile_opt_shapes_.clear();
      LOGS_DEFAULT(WARNING) << "[NvTensorRTRTX EP] The format of provider option 'trt_profile_opt_shapes' is wrong, please follow the format of 'input1:dim1xdimd2...,input2:dim1xdim2...,...'";
    }
  }

  if (status) {
    status = ValidateProfileShapes(profile_min_shapes_, profile_max_shapes_, profile_opt_shapes_);
    if (!status) {
      LOGS_DEFAULT(WARNING) << "[NvTensorRTRTX EP] Profile shapes validation failed. Make sure the provider options 'trt_profile_min_shapes', 'trt_profile_max_shapes' and 'trt_profile_opt_shapes' have same input name and number of profile.";
      LOGS_DEFAULT(WARNING) << "[NvTensorRTRTX EP] TRT EP will implicitly create optimization profiles based on input tensor for you.";
      profile_min_shapes_.clear();
      profile_max_shapes_.clear();
      profile_opt_shapes_.clear();
    }
  }

  cuda_graph_enable_ = info.cuda_graph_enable;
  multi_profile_enable_ = info.multi_profile_enable;
  op_types_to_exclude_ = info.op_types_to_exclude;

  // Validate setting
  if (max_partition_iterations_ <= 0) {
    // LOGS_DEFAULT(WARNING) << "[NvTensorRTRTX EP] TensorRT option nv_max_partition_iterations must be a positive integer value. Set it to 1000";
    max_partition_iterations_ = 1000;
  }
  if (min_subgraph_size_ <= 0) {
    // LOGS_DEFAULT(WARNING) << "[NvTensorRTRTX EP] TensorRT option nv_min_subgraph_size must be a positive integer value. Set it to 1";
    min_subgraph_size_ = 1;
  }

  // If ep_context_file_path_ is provided as a directory, create it if it's not existed
  if (dump_ep_context_model_ && !ep_context_file_path_.empty() && std::filesystem::path(ep_context_file_path_).extension().empty() && !std::filesystem::is_directory(ep_context_file_path_)) {
    if (!std::filesystem::create_directory(ep_context_file_path_)) {
      throw std::runtime_error("Failed to create directory " + ep_context_file_path_);
    }
  }

  // If dump_ep_context_model_ is enabled, TRT EP forces cache_path_ to be the relative path of ep_context_file_path_.
  // For example,
  //    - original cache path = "engine_cache_dir" -> new cache path = "./context_model_dir/engine_cache_dir"
  //    - original cache path = ""                 -> new cache path = "./context_model_dir"
  // The new cache path will be saved as the "ep_cache_context" node attritue of the EP context node.
  // For security reason, it needs to make sure the engine cache is saved inside context model directory.
  if (dump_ep_context_model_) {
    // TODO(maximilianm) not sure if this is still needed
    engine_cache_enable_ = true;
    if (IsAbsolutePath(cache_path_)) {
      LOGS_DEFAULT(ERROR) << "In the case of dumping context model and for security purpose, the trt_engine_cache_path should be set with a relative path, but it is an absolute path:  " << cache_path_;
    }
    if (IsRelativePathToParentPath(cache_path_)) {
      LOGS_DEFAULT(ERROR) << "In the case of dumping context model and for security purpose, The trt_engine_cache_path has '..', it's not allowed to point outside the directory.";
    }

    // Engine cache relative path to context model directory.
    // It's used when dumping the "ep_cache_context" node attribute.
    engine_cache_relative_path_to_context_model_dir = cache_path_;

    // Make cache_path_ to be the relative path of ep_context_file_path_
    cache_path_ = GetPathOrParentPathOfCtxModel(ep_context_file_path_).append(cache_path_).string();
  }

  if (engine_decryption_enable_) {
    LIBTYPE handle = OPENLIB(engine_decryption_lib_path_.c_str());
    if (handle == nullptr) {
      ORT_THROW_IF_ERROR(ORT_MAKE_STATUS(ONNXRUNTIME, EP_FAIL,
                                         "NvTensorRTRTX EP could not open shared library from " + engine_decryption_lib_path_));
    }
    engine_decryption_ = (int (*)(const char*, char*, size_t*))LIBFUNC(handle, "decrypt");
    engine_encryption_ = (int (*)(const char*, char*, size_t))LIBFUNC(handle, "encrypt");
    if (engine_decryption_ == nullptr) {
      ORT_THROW_IF_ERROR(ORT_MAKE_STATUS(ONNXRUNTIME, EP_FAIL,
                                         "NvTensorRTRTX EP could not find decryption function in shared library from " + engine_decryption_lib_path_));
    }
  }

  // cuda graph:
  // cudaStreamSynchronize() is not allowed in cuda graph capture.
  //
  // external stream:
  // If user provides "external" cuda stream, only this cuda stream will be used even if multiple threads are running InferenceSession.Run() concurrently.
  // So, no need to synchronize different streams after enqueueV3.
  if (external_stream_) {
    sync_stream_after_enqueue_ = false;
  }

  {
    auto lock = GetApiLock();
    runtime_ = std::unique_ptr<nvinfer1::IRuntime>(nvinfer1::createInferRuntime(GetTensorrtLogger(detailed_build_log_)));
  }

  trt_version_ = getInferLibVersion();
  CUDA_CALL_THROW(cudaRuntimeGetVersion(&cuda_version_));

  LOGS_DEFAULT(VERBOSE) << "[NvTensorRTRTX EP] TensorRT version is " << trt_version_;
  LOGS_DEFAULT(VERBOSE) << "[NvTensorRTRTX EP] CUDA version is " << cuda_version_;

  LOGS_DEFAULT(VERBOSE) << "[NvTensorRTRTX EP] Nv provider options: "
                        << "device_id: " << device_id_
                        << ", nv_max_partition_iterations: " << max_partition_iterations_
                        << ", nv_min_subgraph_size: " << min_subgraph_size_
                        << ", nv_max_workspace_size: " << max_workspace_size_
                        << ", nv_dump_subgraphs: " << dump_subgraphs_
                        << ", nv_weight_stripped_engine_enable: " << weight_stripped_engine_enable_
                        << ", nv_onnx_model_folder_path: " << onnx_model_folder_path_
                        << ", nv_engine_decryption_enable: " << engine_decryption_enable_
                        << ", nv_engine_decryption_lib_path: " << engine_decryption_lib_path_
                        << ", nv_force_sequential_engine_build: " << force_sequential_engine_build_
                        << ", nv_sparsity_enable: " << sparsity_enable_
                        << ", nv_auxiliary_streams: " << auxiliary_streams_
                        << ", enable_cuda_graph: " << cuda_graph_enable_
                        << ", nv_dump_ep_context_model: " << dump_ep_context_model_
                        << ", nv_ep_context_file_path: " << ep_context_file_path_
                        << ", nv_ep_context_embed_mode: " << ep_context_embed_mode_
                        << ", nv_cache_prefix: " << cache_prefix_
                        << ", nv_onnx_model_bytestream_size_: " << onnx_model_bytestream_size_
                        << ", nv_onnx_external_bytestream_size_: " << onnx_external_data_bytestream_size_
                        << ", nv_use_external_data_initializer_: " << use_external_data_initializer_
                        << ", nv_op_types_to_exclude: " << op_types_to_exclude_;
}

NvExecutionProvider::~NvExecutionProvider() {
  // clean up thread local context caches
  {
    std::lock_guard<std::mutex> lock(context_state_.mutex);
    for (const auto& cache_weak : context_state_.caches_to_update_on_destruction) {
      const auto cache = cache_weak.lock();
      if (!cache) continue;
      ORT_IGNORE_RETURN_VALUE(cache->erase(this));
    }
  }

  if (!external_stream_ && stream_ != nullptr) {
    ORT_IGNORE_RETURN_VALUE(CUDA_CALL(cudaStreamDestroy(stream_)));
  }
  ReleaseTensorRTCustomOpDomainList(info_.custom_op_domain_list);

  if (alloc_ != nullptr) {
    // This code is same as OrtApis::ReleaseAllocator defined in allocator_adapters.cc.
    // We can't get api inside destructor so that's why we duplicate the code here.
    delete static_cast<OrtAllocatorImpl*>(alloc_);
  }
}

void NvExecutionProvider::HandleCudaGraphStart(cudaStream_t stream, bool require_io_binding,
                                               CudaGraphAnnotation_t cuda_graph_annotation_id, bool& graph_replay_on_this_run, bool& should_start_capture) {
  graph_replay_on_this_run = false;
  should_start_capture = false;

  // Case 1: CUDA Graph capture is enabled AND IO binding is required.
  // In this case, we force graph re-capture by resetting warmup runs.
  // If a graph for this annotation ID already exists, delete it before proceeding.
  if (require_io_binding && cuda_graph_enable_) {
    GetPerThreadContext().ResetWarmupRuns(cuda_graph_annotation_id);

    if (GetPerThreadContext().IsGraphCaptured(cuda_graph_annotation_id)) {
      LOGS_DEFAULT(WARNING) << "[NvTensorRTRTX EP] Graph already captured and required_io_binding is true, resetting warmup runs and deleting graph";
      GetPerThreadContext().DeleteCapturedGraph(cuda_graph_annotation_id);
    }
    // Case 2: CUDA Graph capture is enabled AND IO binding is NOT required
  } else if (cuda_graph_enable_ && !require_io_binding) {
    // If the graph is not yet captured, increment the regular run counter
    if (cuda_graph_annotation_id != kCudaGraphAnnotationSkip &&
        !GetPerThreadContext().IsGraphCaptured(cuda_graph_annotation_id)) {
      GetPerThreadContext().IncrementRegularRunCountBeforeGraphCapture(cuda_graph_annotation_id);
    }

    // If capture is allowed and graph not already captured,
    // set the stream and begin capture
    if (!GetPerThreadContext().IsGraphCaptured(cuda_graph_annotation_id) &&
        GetPerThreadContext().IsGraphCaptureAllowed(cuda_graph_annotation_id)) {
      GetPerThreadContext().SetCudaGraphStream(stream);
      GetPerThreadContext().CaptureBegin(cuda_graph_annotation_id);
      should_start_capture = true;
    }

    // If a graph is already captured for this ID, mark it for replay in this run.
    if (GetPerThreadContext().IsGraphCaptured(cuda_graph_annotation_id)) {
      graph_replay_on_this_run = true;
    }
  }
}

bool NvExecutionProvider::IsGraphCaptureEnabled() const {
  return cuda_graph_enable_;
}

bool NvExecutionProvider::IsGraphCaptured(int graph_annotation_id) const {
  // This is hardcoded to always return false because we are not allowing the ORT framework to have the CUDA graph control.
  (void)graph_annotation_id;
  return false;
}

Status NvExecutionProvider::ReplayGraph(int graph_annotation_id) {
  // This is hardcoded to always return OK because we are not allowing the ORT framework to have the CUDA graph control.
  (void)graph_annotation_id;
  return Status::OK();
}

Status NvExecutionProvider::OnRunStart(const onnxruntime::RunOptions& run_options) {
  if (cuda_graph_enable_) {
    CudaGraphAnnotation_t cuda_graph_annotation_id = GetPerThreadContext().GetCudaGraphAnnotationId(run_options);
    GetPerThreadContext().SetCurrentGraphAnnotationId(cuda_graph_annotation_id);
  }

  if (multi_profile_enable_ == true) {
    auto graph_annotation_str =
        run_options.GetConfigOptions().GetConfigEntry(nv::run_option_names::kProfileIndex);
    TryParseStringWithClassicLocale<int>(*graph_annotation_str, nv_profile_index_);
  }
  return Status::OK();
}

Status NvExecutionProvider::OnRunEnd(bool sync_stream, const onnxruntime::RunOptions& run_options) {
  (void)run_options;

  if (sync_stream && external_stream_) {
    CUDA_RETURN_IF_ERROR(cudaStreamSynchronize(stream_));
  }
  return Status::OK();
}

std::vector<AllocatorPtr> NvExecutionProvider::CreatePreferredAllocators() {
  OrtArenaCfg arena_cfg(0, static_cast<int>(ArenaExtendStrategy::kNextPowerOfTwo),
                        -1, -1, -1, -1);
  AllocatorCreationInfo default_memory_info(
      [](OrtDevice::DeviceId device_id) { return std::make_unique<CUDAAllocator>(device_id, CUDA); },
      narrow<OrtDevice::DeviceId>(device_id_),
      true,
      arena_cfg,
      // make it stream aware
      true);

  AllocatorCreationInfo pinned_allocator_info(
      [](OrtDevice::DeviceId device_id) {
        return std::make_unique<CUDAPinnedAllocator>(device_id, CUDA_PINNED);
      },
      narrow<OrtDevice::DeviceId>(device_id_));

  return std::vector<AllocatorPtr>{CreateAllocator(default_memory_info), CreateAllocator(pinned_allocator_info)};
}

std::unique_ptr<IDataTransfer> NvExecutionProvider::GetDataTransfer() const {
  return std::make_unique<GPUDataTransfer>();
}

// Get the pointer to the IBuilder instance.
// Note: This function is not thread safe. Calls to this function from different threads must be serialized
// even though it doesn't make sense to have multiple threads initializing the same inference session.
nvinfer1::IBuilder* NvExecutionProvider::GetBuilder(TensorrtLogger& trt_logger) const {
  if (!builder_) {
    {
      auto lock = GetApiLock();
      builder_ = std::unique_ptr<nvinfer1::IBuilder>(nvinfer1::createInferBuilder(trt_logger));
      unsigned int num_threads = std::thread::hardware_concurrency();
      builder_->setMaxThreads(num_threads / 2);
      LOGS_DEFAULT(INFO) << "[NvTensorRTRTX EP] Set threads that the builder can use to:" << builder_->getMaxThreads();
    }
  }
  return builder_.get();
}

void NvExecutionProvider::GetCustomOpDomainList(std::vector<OrtCustomOpDomain*>& custom_op_domain_list) const {
  auto status = CreateTensorRTCustomOpDomainList(custom_op_domain_list, info_.extra_plugin_lib_paths);
  if (status != Status::OK()) {
    LOGS_DEFAULT(WARNING) << "[NvTensorRTRTX EP] Failed to get TRT plugins from TRT plugin registration.";
  }
}

// Check the graph is the subgraph of control flow op
bool NvExecutionProvider::IsSubGraphOfControlFlowOp(const GraphViewer& graph) const {
  if (graph.IsSubgraph()) {
    const auto& node = graph.ParentNode();
    if (control_flow_op_set_.find(node->OpType()) != control_flow_op_set_.end()) {
      return true;
    }
  }
  return false;
}

// Check whether all the nodes of the graph are assigned to specific ep
bool NvExecutionProvider::AllNodesAssignedToSpecificEP(const GraphViewer& graph, const std::string& provider_type) const {
  const int number_of_ort_nodes = graph.NumberOfNodes();
  std::vector<size_t> nodes_vector(number_of_ort_nodes);
  std::iota(std::begin(nodes_vector), std::end(nodes_vector), 0);
  const std::vector<NodeIndex>& node_index = graph.GetNodesInTopologicalOrder(1 /*priority-based topological sort*/);
  for (const auto& index : nodes_vector) {
    const auto& node = graph.GetNode(node_index[index]);
    if (node->GetExecutionProviderType() != provider_type) {
      return false;
    }
  }

  return number_of_ort_nodes != 0;
}

// Check whether all the nodes of subgraph are supported
bool NvExecutionProvider::IsSubGraphFullySupported(SubGraphCollection_t supported_nodes_vector, const int number_of_ort_nodes) const {
  int number_of_trt_nodes = 0;
  for (const auto& group : supported_nodes_vector) {
    if (!group.first.empty()) {
      number_of_trt_nodes += static_cast<int>(group.first.size());
    }
  }

  return number_of_trt_nodes == number_of_ort_nodes;
}

std::unique_ptr<IndexedSubGraph> NvExecutionProvider::GetSubGraph(SubGraph_t graph_nodes_index, const GraphViewer& graph, const HashValue& model_hash, int subgraph_index) const {
  const std::vector<NodeIndex>& node_index = graph.GetNodesInTopologicalOrder(1 /*priority-based topological sort*/);
  std::unordered_set<size_t> node_set;
  node_set.reserve(graph_nodes_index.first.size());
  for (const auto& index : graph_nodes_index.first) {
    node_set.insert(node_index[index]);
  }

  // Get parent graph output names
  std::unordered_set<std::string> graph_output_names;
  for (const auto* output_arg : graph.GetOutputs()) {
    graph_output_names.insert(output_arg->Name());
  }

  // Find inputs and outputs of the subgraph
  std::unique_ptr<IndexedSubGraph> sub_graph = onnxruntime::IndexedSubGraph::Create();
  std::unordered_map<const NodeArg*, int> original_inputs, fused_inputs, fused_outputs, fused_outputs_to_add, graph_outputs_to_add;
  std::unordered_set<const NodeArg*> erased;
  int input_order = 0;
  int output_order = 0;

  std::vector<std::string> initializers;
  for (const auto& index : graph_nodes_index.first) {
    sub_graph->Nodes().push_back(node_index[index]);
    const auto& node = graph.GetNode(node_index[index]);
    for (const auto& input : node->InputDefs()) {
      if (graph.IsConstantInitializer(input->Name(), true)) {
        initializers.push_back(input->Name());
        continue;
      }
      const auto& it = fused_outputs.find(input);
      if (it != fused_outputs.end()) {
        fused_outputs.erase(it);
        erased.insert(input);
      } else if (erased.find(input) == erased.end()) {
        // Only when input is neither in output list nor erased list, add the input to input list
        fused_inputs[input] = input_order++;
      }
    }

    for (const auto& input : node->ImplicitInputDefs()) {
      if (graph.IsConstantInitializer(input->Name(), true)) {
        initializers.push_back(input->Name());
        continue;
      }
      const auto& it = fused_outputs.find(input);
      if (it != fused_outputs.end()) {
        fused_outputs.erase(it);
        erased.insert(input);
      } else if (erased.find(input) == erased.end()) {
        // Only when input is neither in output list nor erased list, add the input to input list
        fused_inputs[input] = input_order++;
      }
    }

    // For output searching, there are two special cases,
    // One is, if node's OutputEdges are more than its outputs, meaning certain output is used more than once,
    // if the output is connected to nodes that don't belong to the subgraph, the output need to be added
    // to the output list
    // The other one is, if subgraph's node output is parent graph's output. the node output should
    // be also added to the subgraph's output list
    if (node->GetOutputEdgesCount() > node->OutputDefs().size()) {
      for (auto it = node->OutputEdgesBegin(), end = node->OutputEdgesEnd(); it != end; ++it) {
        const auto& node_idx = it->GetNode().Index();
        const onnxruntime::NodeArg* output;
        // The dst_arg_index from GetDstArgIndex() could be the index for explicit/implicit input defs of the node.
        // We need to get the correct input index accordingly. (See Graph::BuildConnections() in graph.cc for more details)
        if (it->GetDstArgIndex() < static_cast<int>(it->GetNode().InputDefs().size())) {
          output = (it->GetNode()).InputDefs()[it->GetDstArgIndex()];
        } else {
          output = (it->GetNode()).ImplicitInputDefs()[it->GetDstArgIndex() - static_cast<int>(it->GetNode().InputDefs().size())];
        }
        if (node_set.find(node_idx) != node_set.end()) {
          const auto& iter = fused_inputs.find(output);
          if (iter != fused_inputs.end()) {
            fused_inputs.erase(iter);
            erased.insert(output);
          } else if (erased.find(output) == erased.end()) {
            if (graph_output_names.find(output->Name()) != graph_output_names.end()) {
              graph_outputs_to_add[output] = output_order;
            }
            fused_outputs[output] = output_order++;
          }
        } else {
          fused_outputs_to_add[output] = output_order++;
        }
      }
    } else {
      for (const auto& output : node->OutputDefs()) {
        const auto& it = fused_inputs.find(output);
        if (it != fused_inputs.end()) {
          fused_inputs.erase(it);
          erased.insert(output);
        }
        // Only when output is neither in input list nor erased list, add the output to output list
        else if (erased.find(output) == erased.end()) {
          if (graph_output_names.find(output->Name()) != graph_output_names.end()) {
            graph_outputs_to_add[output] = output_order;
          }
          fused_outputs[output] = output_order++;
        }
      }
    }
  }

  fused_outputs.insert(fused_outputs_to_add.begin(), fused_outputs_to_add.end());
  fused_outputs.insert(graph_outputs_to_add.begin(), graph_outputs_to_add.end());

  std::multimap<int, const NodeArg*> inputs, outputs;

  // Get the input order of the original graph
  int order = 0;
  for (const auto* input : graph.GetInputs()) {
    original_inputs[input] = order++;
  }

  // input order needs to be consistent with original graph's input order
  for (auto it = fused_inputs.begin(), end = fused_inputs.end(); it != end; ++it) {
    const auto& iter = original_inputs.find(it->first);
    if (iter != original_inputs.end()) {
      inputs.insert(std::pair<int, const NodeArg*>(iter->second, iter->first));
    } else {
      inputs.insert(std::pair<int, const NodeArg*>(it->second, it->first));
    }
  }

  // Sort outputs by the order they were added
  for (auto it = fused_outputs.begin(), end = fused_outputs.end(); it != end; ++it) {
    outputs.insert(std::pair<int, const NodeArg*>(it->second, it->first));
  }

  // Generate unique kernel name for TRT subgraph
  std::string subgraph_id = std::to_string(model_hash) + "_" + std::to_string(subgraph_index);
  auto meta_def = IndexedSubGraph_MetaDef::Create();
  const std::string graph_type = graph.IsSubgraph() ? "subgraph" : "graph";
  meta_def->name() = "TRTKernel_" + graph_type + "_" + graph.Name() + "_" + subgraph_id;
  LOGS_DEFAULT(INFO) << "[NvTensorRTRTX EP] TensorRT subgraph MetaDef name " + meta_def->name();

  // Assign inputs and outputs to subgraph's meta_def
  for (const auto& input : inputs) {
    if (input.second->Exists()) {
      meta_def->inputs().push_back(input.second->Name());
    }
  }

  for (const auto& initializer : initializers) {
    meta_def->constant_initializers().push_back(initializer);
  }

  for (const auto& output : outputs) {
    if (output.second->Exists()) {
      meta_def->outputs().push_back(output.second->Name());
    }
  }

  meta_def->domain() = kMSDomain;
  meta_def->since_version() = 1;
  sub_graph->SetMetaDef(std::move(meta_def));

  return sub_graph;
}

SubGraphCollection_t NvExecutionProvider::GetSupportedList(SubGraphCollection_t nodes_vector_input, int iterations, const int max_iterations,
                                                           const GraphViewer& graph, bool* early_termination) const {
  // Return if iterations are exceeding predefined number
  SubGraphCollection_t nodes_list_output;
  if (iterations > max_iterations) {
    *early_termination = true;
    return nodes_list_output;
  }

  // Get parent graph output names
  std::unordered_set<std::string> graph_output_names;
  for (const auto* output_arg : graph.GetOutputs()) {
    graph_output_names.insert(output_arg->Name());
  }

  iterations++;
  const std::vector<NodeIndex>& node_index = graph.GetNodesInTopologicalOrder(1 /*priority-based topological sort*/);
  for (const auto& group : nodes_vector_input) {
    // Construct subgraph
    if (!group.first.empty()) {
      if (group.second) {
        nodes_list_output.push_back(group);
      } else {
        auto model_build = graph.CreateModel(*GetLogger());
        auto& graph_build = model_build->MainGraph();
        bool has_control_flow_op = false;

        // Add node and node args
        // If node output is also parent graph output, the output will be added to the
        // subgraph's output list
        //
        // Initializers that refer to a memory location in OrtValue
        // can not be handled by TRT (unlike those that are on disk).
        // This prevents us from sharing the data and we have to make a copy here.
        constexpr const bool load_initializers_inline_true = true;
        std::vector<std::string> subgraph_output_names;
        for (const auto& index : group.first) {
          const auto& node = graph.GetNode(node_index[index]);
          std::vector<onnxruntime::NodeArg*> inputs, outputs;
          for (auto input : node->InputDefs()) {
            auto& n_input = graph_build.GetOrCreateNodeArg(input->Name(), input->TypeAsProto());
            inputs.push_back(&n_input);
            graph_utils::MakeInitializerCopyIfNotExist(graph.GetGraph(), graph_build, input->Name(),
                                                       load_initializers_inline_true);
          }

          for (auto input : node->ImplicitInputDefs()) {
            graph_utils::MakeInitializerCopyIfNotExist(graph.GetGraph(), graph_build, input->Name(),
                                                       load_initializers_inline_true);
          }

          for (auto output : node->OutputDefs()) {
            auto& n_output = graph_build.GetOrCreateNodeArg(output->Name(), output->TypeAsProto());
            outputs.push_back(&n_output);
            const auto name = output->Name();
            if (graph_output_names.find(name) != graph_output_names.end()) {
              subgraph_output_names.push_back(name);
            }
          }

          if (control_flow_op_set_.find(node->OpType()) != control_flow_op_set_.end()) {
            has_control_flow_op = true;
          }

          // If the node has subgraph, it's possible that the ORT graph of that subgraph and the GraphProto in the node attributes are not in sync because of graph optimization.
          // Therefore, we need to force GraphProto attributes to be updated in order to get the valid GraphProto.
          if (node->GetAttributes().size() > 0) {
            auto node_proto = ONNX_NAMESPACE::NodeProto::Create();
            // we need to update any GraphProto attributes for subgraphs so that any changes made by things
            // such as the optimizers are captured. otherwise we can end up saving an invalid graph.
            node->ToProto(*node_proto, /* update_subgraphs */ true);
            const int num_attributes = node_proto->attribute_size();
            auto node_attributes = ONNX_NAMESPACE::NodeAttributes::Create();
            node_attributes->reserve(num_attributes);

            for (int i = 0; i < num_attributes; ++i) {
              auto& attr = node_proto->attribute(i);
              node_attributes->emplace(attr.name(), attr);
            }

            // The GraphProto attributes are the updated ones.
            graph_build.AddNode(node->Name(), node->OpType(), node->Description(), inputs, outputs, node_attributes.get(), node->Domain());
          } else {
            // The GraphProto attributes are the original ones.
            graph_build.AddNode(node->Name(), node->OpType(), node->Description(), inputs, outputs, &node->GetAttributes(), node->Domain());
          }
        }

        // Only if the newly built graph has control flow op as well as it has parent node,
        // it needs to handle outer scope values before calling graph.Resolve().
        if (has_control_flow_op && graph.ParentNode()) {
          LOGS_DEFAULT(VERBOSE) << "[NvTensorRTRTX EP] Handle outer scope values for the subgraph " << graph_build.Name();
          BuildSubGraphContext(graph_build);
          SetGraphOuterScopeValuesAndInputs(graph_build, graph.GetGraph());
          SetAllGraphInputs(graph_build);
        }

        auto status = graph_build.Resolve();
        if (!status.IsOK()) {
          LOGS_DEFAULT(ERROR) << status.ErrorMessage();
          ORT_THROW_IF_ERROR(ORT_MAKE_STATUS(ONNXRUNTIME, FAIL, "ONNX graph resolve failed: " + status.ErrorMessage()));
        }
        // Add parent graph output to the subgraph
        int i = 0;
        std::vector<const NodeArg*> subgraph_outputs;
        subgraph_outputs.resize(subgraph_output_names.size());
        for (auto& name : subgraph_output_names) {
          auto output_arg = graph.GetNodeArg(name);
          auto& subgraph_output_arg = graph_build.GetOrCreateNodeArg(output_arg->Name(), output_arg->TypeAsProto());
          subgraph_outputs[i] = &subgraph_output_arg;
          ++i;
        }
        auto& graph_build_outputs = graph_build.GetOutputs();
        subgraph_outputs.insert(subgraph_outputs.begin(), graph_build_outputs.begin(), graph_build_outputs.end());
        graph_build.SetOutputs(graph_build_outputs);
        ORT_ENFORCE(graph_build.Resolve().IsOK());

        // Check if input tensors have shapes
        if (iterations > 1) {
          auto graph_inputs = graph_build.GetInputs();
          for (auto input_arg : graph_inputs) {
            bool has_dim_value_or_param = true;
            auto input_shape = input_arg->Shape();
            if (input_shape != nullptr) {
              auto dim_size = input_shape->dim_size();
              for (int i = 0; i < dim_size; ++i) {
                auto& dim = input_shape->dim(i);
                if (!dim.has_dim_value() && !dim.has_dim_param()) {
                  has_dim_value_or_param = false;
                  break;
                }
              }
            }

            if (input_shape == nullptr || !has_dim_value_or_param) {
              ORT_THROW_IF_ERROR(ORT_MAKE_STATUS(ONNXRUNTIME, FAIL,
                                                 "TensorRT input: " + input_arg->Name() + " has no shape specified. " +
                                                     "Please run shape inference on the onnx model first. Details can be found in " +
                                                     "https://onnxruntime.ai/docs/execution-providers/TensorRT-ExecutionProvider.html#shape-inference-for-tensorrt-subgraphs"));
            }
          }
        }

        // Serialize modelproto to string
        auto graph_viewer = graph_build.CreateGraphViewer();
        auto model = graph_viewer->CreateModel(*GetLogger());
        auto model_proto = model->ToProto();

        // ORT's default topological sort is using reversed DFS.
        // When creating model proto from graph viewer, let ORT use priority-based topological sort based on node index.
        // The reason is, in some cases, for example ResNet50, using default topological sort will end up with generating
        // the model proto that has different node ordering compared to original onnx model.

        // save user provided external data in memory instead of writing to ModelProto
        // needed for models > 2GB
        std::vector<TensorrtUserWeights> userWeights;
        if (use_external_data_initializer_) {
          auto c_api = Ort::GetApi();
          const InitializedTensorSet& allInitializers = graph_viewer->GetAllInitializedTensors();
          userWeights.reserve(allInitializers.size());
          for (auto& entry : allInitializers) {
            OrtValue initializer_value;
            auto* tp = entry.second;
            if (utils::HasRawData(*tp)) {
              userWeights.emplace_back(TensorrtUserWeights(tp->name(), tp->raw_data().data(), tp->raw_data().size()));
            } else if (graph_viewer->GetOrtValueInitializer(tp->name(), initializer_value)) {
              // the initializer was marked as external data by the ORT graph at load time since it was provided in memory
              size_t size = 0;
              const void* ptr = nullptr;
              c_api.GetTensorSizeInBytes(&initializer_value, &size);
              c_api.GetTensorData(&initializer_value, &ptr);
              userWeights.emplace_back(tp->name(), ptr, size);
            } else if (utils::HasExternalDataInMemory(*tp)) {
              // only copy and take ownership of the data if none of the above conditions are met
              std::unique_ptr<ONNX_NAMESPACE::TensorProto> full_init;
              ORT_THROW_IF_ERROR(utils::GetTensorProtoWithDataIfInMemory(*tp, full_init));
              userWeights.emplace_back(std::move(full_init->name()), std::move(full_init->raw_data()));
            }
          }
        }

        graph_viewer->ToProto(*model_proto->mutable_graph(), true, true, 1 /*priority-based topological sort*/, !use_external_data_initializer_ /*include raw initializers*/);

        model_proto->set_ir_version(ONNX_NAMESPACE::Version::IR_VERSION);

        std::string string_buf;
        model_proto->SerializeToString(string_buf);

        if (dump_subgraphs_) {
          // Dump TensorRT subgraph for debugging
          std::fstream dump("NvExecutionProvider_TRT_Subgraph.onnx", std::ios::out | std::ios::trunc | std::ios::binary);
          model_proto->SerializeToOstream(dump);
        }

        // Get supported node list recursively
        SubGraphCollection_t parser_nodes_list;
        TensorrtLogger& trt_logger = GetTensorrtLogger(detailed_build_log_);
        auto trt_builder = GetBuilder(trt_logger);
        auto network_flags = 1U << static_cast<uint32_t>(nvinfer1::NetworkDefinitionCreationFlag::kSTRONGLY_TYPED);
        auto trt_network = std::unique_ptr<nvinfer1::INetworkDefinition>(trt_builder->createNetworkV2(network_flags));

        bool is_model_supported = false;

        // limit the scope of trt_parser so that model gets unloaded from memory asap
        {
          auto trt_parser = tensorrt_ptr::unique_pointer<nvonnxparser::IParser>(nvonnxparser::createParser(*trt_network, trt_logger));

          if (use_external_data_initializer_) {
#if TRT_MAJOR_RTX > 1 || TRT_MINOR_RTX >= 1
            trt_parser->loadModelProto(string_buf.data(), string_buf.size(), model_path_);
            for (auto const& userWeight : userWeights) {
              trt_parser->loadInitializer(userWeight.Name(), userWeight.Data(), userWeight.Size());
            }
            is_model_supported = trt_parser->parseModelProto();
#else
            ORT_THROW("'nv_use_external_data_initializer' is only supported on TensorRT RTX 1.1.x.x and above.");
#endif
          } else {
            is_model_supported = trt_parser->supportsModelV2(string_buf.data(), string_buf.size(), model_path_);
          }

          // Note: Calling getNbSubgraphs or getSubgraphNodes before calling supportsModelV2 results in undefined behavior.
          auto num_subgraphs = trt_parser->getNbSubgraphs();
          parser_nodes_list.reserve(num_subgraphs);

          for (int64_t i = 0; i < num_subgraphs; ++i) {
            int64_t subgraph_len = 0;
            int64_t* nodes = trt_parser->getSubgraphNodes(i, subgraph_len);
            parser_nodes_list.emplace_back();
            parser_nodes_list.back().first.reserve(subgraph_len);
            for (int64_t j = 0; j < subgraph_len; ++j) {
              parser_nodes_list.back().first.push_back(nodes[j]);
            }
            parser_nodes_list.back().second = is_model_supported ? true : false;
          }
        }
        SubGraphCollection_t next_nodes_list;
        const std::vector<NodeIndex>& subgraph_node_index = graph_viewer->GetNodesInTopologicalOrder(1 /*priority-based topological sort*/);
        next_nodes_list = GetSupportedList(parser_nodes_list, iterations, max_iterations, *graph_viewer, early_termination);
        for (size_t i = 0, end = next_nodes_list.size(); i < end; ++i) {
          for (size_t j = 0, end = next_nodes_list[i].first.size(); j < end; ++j) {
            /*
             * Convert the supported node list returning from onnx-tensorrt parser to the node list recognized by ORT TRT.
             *
             * TRT EP reconstructs the graph based on the nodes in group.first and feeds this graph (converts to model proto and to string buffer) to onnx-tensorrt parser.
             * The node index in the list returning from onnx-tensorrt parser might not be the same as the node index in group.first. Therefore, TRT EP needs a node index mapping table here.
             *
             * The order of iterating the nodes in group.first and calling graph_build.AddNode() determines the node order in the newly constructed graph (see Graph::AllocateNode() in graph.cc),
             * however, once the graph is converted to model proto, the node proto order in model proto (ex: onnx-tensorrt calls model.graph().node() to iterate NodeProto in ModelProto) is decided by topo sort.
             *
             * The topo sort list (i.e. subgraph_node_index) acts as the node index mapping table:
             * subgraph_node_index[node index from onnx-tensorrt parser] = index in group.first
             *
             * In the past, TRT EP uses ORT's default reversed DFS topo sort which might end up with the sorting result not sequence of 0, 1, ... n-1, ex: the subgraph_node_index = [0,2,1,3,4].
             * With the change of using ORT's priority-based topo sort (node with lower node index outputs first) the sorting result is the sequence of 0, 1, ... n-1 for most of the cases,
             * therefore subgraph_node_index as a mapping table is not needed anymore.
             *
             * TODO: Remove the subgraph_node_index
             */
            next_nodes_list[i].first[j] = group.first[subgraph_node_index[next_nodes_list[i].first[j]]];
          }
          nodes_list_output.push_back(next_nodes_list[i]);
        }
      }
    }
  }
  return nodes_list_output;
}

// Detect and remove cycles from supported node list
bool NvExecutionProvider::DetectTensorRTGraphCycles(SubGraphCollection_t& supported_nodes_vector, const GraphViewer& graph, const HashValue& model_hash, bool remove_cycles) const {
  const std::vector<NodeIndex>& node_index = graph.GetNodesInTopologicalOrder(1 /*priority-based topological sort*/);
  bool trt_cycle = true, cycle_detected = false;
  while (trt_cycle) {
    trt_cycle = false;
    std::unordered_map<std::string, size_t> node_to_index_map;
    std::unordered_map<size_t, std::string> index_to_node_map;
    std::unordered_map<std::string, std::unordered_set<std::string>> input_to_nodes_map, node_to_outputs_map;
    std::unordered_set<size_t> non_trt_node_index(node_index.begin(), node_index.end());
    size_t id = 0;
    int subgraph_index = 0;
    for (const auto& group : supported_nodes_vector) {
      if (!group.first.empty()) {
        // Construct subgraph from node list
        std::unique_ptr<IndexedSubGraph> sub_graph = GetSubGraph(group, graph, model_hash, subgraph_index);

        // Create node to inputs/outputs/index maps
        const auto& meta_def = sub_graph->GetMetaDef();
        const std::string node_name = meta_def->name();
        if (node_to_index_map.find(node_name) == node_to_index_map.end()) {
          index_to_node_map[id] = node_name;
          node_to_index_map[node_name] = id++;
        }

        if (meta_def != nullptr) {
          for (const auto& input : meta_def->inputs()) {
            input_to_nodes_map[input].insert(node_name);
          }
          for (const auto& output : meta_def->outputs()) {
            node_to_outputs_map[node_name].insert(output);
          }
        }

        // Remove TensorRT nodes from node index list
        for (const auto& index : group.first) {
          non_trt_node_index.erase(node_index[index]);
        }
        subgraph_index++;
      }
    }

    // Add non TensorRT nodes to the maps
    for (const auto& index : non_trt_node_index) {
      const auto& node = graph.GetNode(index);
      const std::string node_name = node->Name();
      if (node_to_index_map.find(node_name) == node_to_index_map.end()) {
        index_to_node_map[id] = node_name;
        node_to_index_map[node_name] = id++;
      }

      for (const auto& input : node->InputDefs()) {
        input_to_nodes_map[input->Name()].insert(node_name);
      }

      for (const auto& input : node->ImplicitInputDefs()) {
        input_to_nodes_map[input->Name()].insert(node_name);
      }

      for (const auto& output : node->OutputDefs()) {
        node_to_outputs_map[node_name].insert(output->Name());
      }
    }

    // Create adjacency list
    size_t graph_size = node_to_index_map.size();
    std::list<size_t>* adjacency_map = new std::list<size_t>[graph_size];
    for (const auto& node : node_to_outputs_map) {
      for (auto iter = node.second.begin(); iter != node.second.end(); ++iter) {
        const auto& loc = input_to_nodes_map.find(*iter);
        if (loc != input_to_nodes_map.end()) {
          size_t parent_node_index = node_to_index_map.find(node.first)->second;
          for (auto child_node : loc->second) {
            size_t child_node_index = node_to_index_map.find(child_node)->second;
            adjacency_map[parent_node_index].push_back(child_node_index);
          }
        }
      }
    }

    // Check cycle in the graph
    bool* visited = new bool[graph_size];
    bool* st = new bool[graph_size];
    for (size_t i = 0; i < graph_size; ++i) {
      visited[i] = false;
      st[i] = false;
    }

    std::vector<size_t> cycles;
    bool has_cycle = false;
    for (size_t i = 0; i < graph_size; ++i) {
      if (FindCycleHelper(i, adjacency_map, visited, st, cycles)) {
        has_cycle = true;
        cycle_detected = true;
        break;
      }
    }

    // Remove TensorRT subgraph from the supported node list if it's part of the cycle
    if (has_cycle && remove_cycles) {
      for (size_t i = 0; i < cycles.size(); ++i) {
        auto loc = index_to_node_map.find(cycles[i]);
        if (loc != index_to_node_map.end() && loc->second.find("TRTKernel") != std::string::npos) {
          supported_nodes_vector.erase(supported_nodes_vector.begin() + cycles[i]);
          trt_cycle = true;
          break;
        }
      }
    }

    delete[] adjacency_map;
    delete[] visited;
    delete[] st;
  }
  return cycle_detected;
}

std::vector<std::unique_ptr<ComputeCapability>>
NvExecutionProvider::GetCapability(const GraphViewer& graph,
                                   const IKernelLookup& /*kernel_lookup*/,
                                   const GraphOptimizerRegistry& /*graph_optimizer_registry*/,
                                   IResourceAccountant* /* resource_accountant */) const {
  // Construct subgraph capability from node list
  std::vector<std::unique_ptr<ComputeCapability>> result;
  // Get ModelPath
  const auto& path_string = graph.ModelPath().string();
#ifdef _WIN32
  strncpy_s(model_path_, path_string.c_str(), sizeof(model_path_) - 1);
#else
  strncpy(model_path_, path_string.c_str(), sizeof(model_path_) - 1);
#endif
  model_path_[sizeof(model_path_) - 1] = '\0';

  const int number_of_ort_nodes = graph.NumberOfNodes();
  const std::vector<NodeIndex>& node_index = graph.GetNodesInTopologicalOrder(1 /*priority-based topological sort*/);

  // Generate unique kernel name for TRT graph
  HashValue model_hash = TRTGenerateId(graph, std::to_string(trt_version_), std::to_string(cuda_version_));

  // If there are "EPContext" contrib op nodes, it means TRT EP can fetch the precompiled engine info from the node and
  // load the engine directly without having to go through the processes of graph proto reconstruction, calling TRT
  // parser and engine compilation. So, simply return subgraphs consists of single ep context nodes here.
  int subgraph_idx = 0;
  for (size_t node_idx : node_index) {
    const auto& node = graph.GetNode(node_idx);
    const bool is_context_node = node && !node->OpType().empty() && node->OpType() == EPCONTEXT_OP;
    if (is_context_node) {
      SubGraph_t supported_node_vector(std::make_pair(std::vector<size_t>{node_idx}, true));
      std::unique_ptr<IndexedSubGraph> sub_graph = GetSubGraph(supported_node_vector, graph, model_hash, subgraph_idx++);

      result.push_back(ComputeCapability::Create(std::move(sub_graph)));
    }
  }
  // return early if context nodes where found
  if (!result.empty()) {
    return result;
  }

  // For regular ONNX nodes, get supported node list from TensorRT parser

  std::vector<size_t> nodes_vector(number_of_ort_nodes);
  std::iota(std::begin(nodes_vector), std::end(nodes_vector), 0);

  auto get_exclude_ops_set = [&](std::string node_list_to_exclude) -> std::set<std::string> {
    std::set<std::string> set;
    if (!node_list_to_exclude.empty()) {
      std::stringstream node_list(node_list_to_exclude);
      std::string node;
      while (std::getline(node_list, node, ',')) {
        set.insert(node);
      }
    }
    return set;
  };

  auto exclude_ops_set = get_exclude_ops_set(op_types_to_exclude_);

  SubGraphCollection_t parser_nodes_vector, supported_nodes_vector;
  bool new_subgraph = true;

  /* Iterate all the nodes and exclude the node if:
   *   1. It's a control flow op and its subgraph(s) is not fully TRT eligible.
   *   2. It's a DDS op.
   */
  for (const auto& index : nodes_vector) {
    const auto& node = graph.GetNode(node_index[index]);
    bool supported_node = true;

    /* If current node is control flow op, we take different approach based on following four cases:
     *
     * (1) control flow op is supported by TRT, and its subgraphs are all supported by TRT. Assign this node to TRT.
     * (2) control flow op is supported by TRT, but not all its subgraphs supported by TRT. Don't assign this node to TRT.
     * (3) control flow op is not supported by TRT, but its subgraphs all supported by TRT. Don't assign this node to TRT.
     * (4) control flow op is not supported by TRT, and not all its subgraphs supported by TRT. Don't assign this node to TRT.
     *
     * For cases 2, 3, 4, even though the control flow op is not assigned to TRT, any portion of its subgraphs that can run in TRT will be still fused and assigned to TRT EP.
     */
    if (control_flow_op_set_.find(node->OpType()) != control_flow_op_set_.end()) {
      auto supported_control_flow_op = [&](const Node* node) {
        auto sub_graphs = node->GetSubgraphs();
        if (sub_graphs.size() != 0) {
          for (auto sub_graph : sub_graphs) {
            // TRT EP should consider the empty subgraph is fully supported by TRT.
            if (sub_graph->CreateGraphViewer()->NumberOfNodes() == 0) {
              continue;
            }
            if (!AllNodesAssignedToSpecificEP(*(sub_graph->CreateGraphViewer()), kNvTensorRTRTXExecutionProvider)) {
              // if not all its subgraphs are supported, we need to exclude this control flow op
              return false;
            }
          }
        }
        return true;
      };
      supported_node = supported_control_flow_op(node);
    }

    // Exclude any ops, if applicable
    if (exclude_ops_set.find(node->OpType()) != exclude_ops_set.end()) {
      supported_node = false;
    }

    if (supported_node) {
      if (new_subgraph) {
        parser_nodes_vector.emplace_back();
        // Mark all new graphs as "UnKnown" which will later be parsed by TRT parser
        parser_nodes_vector.back().second = false;
        new_subgraph = false;
      }
      parser_nodes_vector.back().first.emplace_back(index);
    } else {
      new_subgraph = true;
    }
  }

  bool early_termination = false;
  supported_nodes_vector = GetSupportedList(parser_nodes_vector, 0, max_partition_iterations_, graph, &early_termination);
  if (early_termination) {
    supported_nodes_vector.clear();
  }

  // Remove subgraphs if its size is less than the predefined minimal size
  for (auto it = supported_nodes_vector.begin(); it != supported_nodes_vector.end();) {
    const size_t subgraph_size = it->first.size();
    if (subgraph_size < min_subgraph_size_) {
      it = supported_nodes_vector.erase(it);
    } else {
      ++it;
    }
  }

  // Detect and remove cycles from supported node list
  DetectTensorRTGraphCycles(supported_nodes_vector, graph, model_hash);

  // Consolidate supported node list
  if (supported_nodes_vector.size() > 1) {
    nodes_vector.clear();
    for (const auto& group : supported_nodes_vector) {
      if (!group.first.empty()) {
        nodes_vector.insert(nodes_vector.end(), group.first.begin(), group.first.end());
      }
    }
    SubGraphCollection_t consolidated_supported_nodes_vector = {{nodes_vector, true}};
    if (DetectTensorRTGraphCycles(consolidated_supported_nodes_vector, graph, model_hash, false)) {
      LOGS_DEFAULT(INFO) << "[NvTensorRTRTX EP] TensorRT nodes are not consolidated because graph will have cycles after consolidation";
    } else {
      LOGS_DEFAULT(INFO) << "[NvTensorRTRTX EP] TensorRT nodes are consolidated into one subgraph";
      supported_nodes_vector = consolidated_supported_nodes_vector;
    }
  }

  // Handle the case where the graph is subgraph of control flow op.
  // The purpose is to make control flow op as well as its subgraphs run on TRT.
  // Here we need to check whether subgraph is fully supported by TRT and don't fuse the nodes of the subgraph until control flow op level.
  if (IsSubGraphOfControlFlowOp(graph) && IsSubGraphFullySupported(supported_nodes_vector, number_of_ort_nodes)) {
    const std::vector<NodeIndex>& node_index = graph.GetNodesInTopologicalOrder(1 /*priority-based topological sort*/);
    bool all_subgraphs_are_supported = true;

    // "If" control flow op has two subgraph bodies, "then" body and "else" body respectively.
    // Check its parent node's another subgraph to see whether that subgraph is also fully supported by TRT.
    if (graph.ParentNode()->OpType() == "If") {
      all_subgraphs_are_supported = false;
      SubGraphCollection_t subgraph_supported_nodes_vector;
      auto sub_graphs = graph.ParentNode()->GetSubgraphs();
      for (auto sub_graph : sub_graphs) {
        if (sub_graph.get() != &graph.GetGraph()) {
          auto sub_graph_viewer = sub_graph->CreateGraphViewer();
          const int number_of_ort_subgraph_nodes = sub_graph_viewer->NumberOfNodes();
          std::vector<size_t> subgraph_nodes_vector(number_of_ort_subgraph_nodes);
          std::iota(std::begin(subgraph_nodes_vector), std::end(subgraph_nodes_vector), 0);
          SubGraphCollection_t parser_subgraph_nodes_vector = {{subgraph_nodes_vector, false}};
          bool subgraph_early_termination = false;

          // Another subgraph of "If" control flow op has no nodes.
          // In this case, TRT EP should consider this empty subgraph is fully supported by TRT.
          if (sub_graph_viewer->NumberOfNodes() == 0) {
            all_subgraphs_are_supported = true;
            break;
          }
          // Another subgraph of "If" control flow op has been parsed by GetCapability before and all subgraph's nodes assigned to TRT EP.
          else if (AllNodesAssignedToSpecificEP(*sub_graph_viewer, kNvTensorRTRTXExecutionProvider)) {
            all_subgraphs_are_supported = true;
            break;
          }
          // Another subgraph of "If" control flow has been parsed by GetCapability and not all subgraph's nodes assigned to TRT EP.
          // (Note: GetExecutionProviderType() returns "" meaning node has not yet been assigned to any EPs)
          else if (!AllNodesAssignedToSpecificEP(*sub_graph_viewer, "")) {
            all_subgraphs_are_supported = false;
            break;
          }

          // Another subgraph of "If" control flow has not yet been parsed by GetCapability.
          subgraph_supported_nodes_vector = GetSupportedList(parser_subgraph_nodes_vector, 0, max_partition_iterations_, *sub_graph_viewer, &subgraph_early_termination);
          all_subgraphs_are_supported = IsSubGraphFullySupported(subgraph_supported_nodes_vector, number_of_ort_subgraph_nodes);
          break;
        }
      }
    }

    if (all_subgraphs_are_supported) {
      // We want the subgraph nodes to be assigned to TRT EP but don't want them to be fused until later at the control flow op level.
      // Simply request the subgraph nodes with a single ComputeCapability for each with no MetaDef (i.e. what the default implementation for IExecutionProvider::GetCapability does).
      for (const auto& group : supported_nodes_vector) {
        if (!group.first.empty()) {
          for (const auto& index : group.first) {
            std::unique_ptr<IndexedSubGraph> sub_graph = onnxruntime::IndexedSubGraph::Create();
            sub_graph->Nodes().push_back(node_index[index]);
            result.push_back(ComputeCapability::Create(std::move(sub_graph)));
          }
        }
      }
      LOGS_DEFAULT(INFO) << "[NvTensorRTRTX EP] Whole graph will run on Nv execution provider";

      // The context map is only used during EP compile time, release it to save memory space.
      subgraph_context_map_.clear();
      return result;
    }
  }

  int number_of_trt_nodes = 0, subgraph_index = 0;
  for (const auto& group : supported_nodes_vector) {
    if (!group.first.empty()) {
      std::unique_ptr<IndexedSubGraph> sub_graph = GetSubGraph(group, graph, model_hash, subgraph_index);
      result.push_back(ComputeCapability::Create(std::move(sub_graph)));
      number_of_trt_nodes += static_cast<int>(group.first.size());
      subgraph_index++;
    }
  }

  const size_t number_of_subgraphs = supported_nodes_vector.size();
  if (number_of_trt_nodes == 0) {
    LOGS_DEFAULT(WARNING) << "[NvTensorRTRTX EP] No graph will run on Nv execution provider";
  } else if (number_of_trt_nodes == number_of_ort_nodes) {
    LOGS_DEFAULT(INFO) << "[NvTensorRTRTX EP] Whole graph will run on Nv execution provider";
  } else {
    LOGS_DEFAULT(INFO) << "[NvTensorRTRTX EP] Graph is partitioned and number of subgraphs running on Nv executio provider is " << number_of_subgraphs;
  }

  // The context map is only used during EP compile time, release it to save memory space.
  subgraph_context_map_.clear();
  return result;
}

/**
 * Refit the weight-stripped engine
 */
common::Status NvExecutionProvider::RefitEngine(std::string onnx_model_filename,
                                                std::string& onnx_model_folder_path,
                                                bool path_check,
                                                const void* onnx_model_bytestream,
                                                size_t onnx_model_bytestream_size,
                                                const void* onnx_external_data_bytestream,
                                                size_t onnx_external_data_bytestream_size,
                                                nvinfer1::ICudaEngine* trt_engine,
                                                bool detailed_build_log) {
  bool refit_from_file = onnx_model_bytestream == nullptr && onnx_model_bytestream_size == 0;
  bool refit_with_external_data = onnx_external_data_bytestream != nullptr && onnx_external_data_bytestream_size != 0;
  bool refit_complete = false;
  std::filesystem::path onnx_model_path{onnx_model_folder_path};
  if (refit_from_file) {
    if (!onnx_model_filename.empty()) {
      onnx_model_path.append(onnx_model_filename);
    }
    if (onnx_model_path.empty()) {
      return ORT_MAKE_STATUS(ONNXRUNTIME, EP_FAIL,
                             "The ONNX model was not provided as path. "
                             "Please use provide an ONNX bytestream to enable refitting the weightless engine.");
    } else {
      // check if file path to ONNX is legal
      if (path_check && IsAbsolutePath(onnx_model_path.string())) {
        return ORT_MAKE_STATUS(ONNXRUNTIME, EP_FAIL,
                               "For security purpose, the ONNX model path should be set with "
                               "a relative path, but it is an absolute path: " +
                                   onnx_model_path.string());
      }
      if (path_check && IsRelativePathToParentPath(onnx_model_path.string())) {
        return ORT_MAKE_STATUS(ONNXRUNTIME, EP_FAIL,
                               "The ONNX model path has '..'. For security purpose, it's not "
                               "allowed to point outside the directory.");
      }

      if (!(std::filesystem::exists(onnx_model_path) && std::filesystem::is_regular_file(onnx_model_path))) {
        return ORT_MAKE_STATUS(ONNXRUNTIME, EP_FAIL,
                               "The ONNX model " + onnx_model_path.string() +
                                   " does not exist.");
      }
    }
  }

  // weight-stripped engine refit logic
  TensorrtLogger& trt_logger = GetTensorrtLogger(detailed_build_log);
  auto refitter = std::unique_ptr<nvinfer1::IRefitter>(nvinfer1::createInferRefitter(*trt_engine, trt_logger));
  auto parser_refitter = std::unique_ptr<nvonnxparser::IParserRefitter>(
      nvonnxparser::createParserRefitter(*refitter, trt_logger));

  // New refit APIs
  if (refit_with_external_data) {
#if TRT_MAJOR_RTX > 1 || TRT_MINOR_RTX >= 1
    // A valid model bytestream must be passed.
    if (refit_from_file) {
      return ORT_MAKE_STATUS(ONNXRUNTIME, EP_FAIL,
                             "NvTensorRTRTX EP's refit with external data must be called with a valid ONNX model bytestream");
    }

    if (!parser_refitter->loadModelProto(onnx_model_bytestream, onnx_model_bytestream_size, nullptr)) {
      return ORT_MAKE_STATUS(ONNXRUNTIME, EP_FAIL,
                             "NvTensorRTRTX EP's IParserRefitter could not load model from provided onnx_model_bytestream");
    }

    // Extract weight information from the Refitter.
    int required_weights = refitter->getAllWeights(0, nullptr);
    std::vector<char const*> refit_names_prealocated(required_weights);
    refitter->getAllWeights(required_weights, refit_names_prealocated.data());
    LOGS_DEFAULT(VERBOSE) << "[NvTensorRTRTX EP] Refitter requires " << required_weights << " weights";
    std::unordered_set<std::string> refit_names(std::make_move_iterator(refit_names_prealocated.begin()),
                                                std::make_move_iterator(refit_names_prealocated.end()));

    // Vectors to keep track of data pointers.
    std::vector<std::string> names;
    names.reserve(required_weights);
    std::vector<const char*> bytes;
    bytes.reserve(required_weights);
    std::vector<int64_t> sizes;
    sizes.reserve(required_weights);

    auto onnx_model = ModelProto::Create();
    TensorProtos* allInitializers_byte_stream;

    // Reconstruct onnx model view.
    const auto onnx_model_view = std::string((const char*)onnx_model_bytestream,
                                             onnx_model_bytestream_size);
    if (!onnx_model->ParseFromString(onnx_model_view)) {
      return ORT_MAKE_STATUS(ONNXRUNTIME, EP_FAIL,
                             "The provided ONNX bytestream to refit could not be parsed.");
    }

    // Extract graph and initializer information.
    auto const& graph = onnx_model->mutable_graph();
    allInitializers_byte_stream = graph->mutable_initializer();
    LOGS_DEFAULT(VERBOSE) << "[NvTensorRTRTX EP] Initializers that were found " << allInitializers_byte_stream->size();

    // Loop through all initializers
    int missing_initializer_data = 0;
    for (int initializer_idx = 0; initializer_idx < allInitializers_byte_stream->size(); ++initializer_idx) {
      auto& proto = allInitializers_byte_stream->at(initializer_idx);
      auto& proto_name = proto.name();
      if (refit_names.find(proto_name) != refit_names.end()) {
        if (proto.has_data_location()) {
          if (proto.data_location() == TensorProto_DataLocation_EXTERNAL) {
            // Default values for reading into external_data blob.
            int64_t offset = 0;
            size_t length = 0;
            auto external_data = proto.mutable_external_data();
            const std::string kOffset = "offset", kLength = "length";
            for (int entry_idx = 0; entry_idx < external_data->size(); ++entry_idx) {
              auto current_key = external_data->at(entry_idx).mutable_key();
              auto current_value = external_data->at(entry_idx).mutable_value();
              if (*current_key == kOffset && !current_value->empty()) {
                offset = std::stoll(*current_value);
              } else if (*current_key == kLength && !current_value->empty()) {
                length = std::stoul(*current_value);
              }
            }
            names.push_back(proto.name());
            bytes.push_back(static_cast<const char*>(onnx_external_data_bytestream) + offset);
            sizes.push_back(length);
          } else {
            return ORT_MAKE_STATUS(ONNXRUNTIME, EP_FAIL,
                                   "[NvTensorRTRTX EP] Proto: " + proto_name + " expected to have external datalocation, but default datalocation was provided instead.");
          }
        } else if (proto.has_raw_data()) {
          auto& raw_data = proto.raw_data();
          names.push_back(proto.name());
          bytes.push_back(raw_data.c_str());
          sizes.push_back(raw_data.size());
        } else {
          LOGS_DEFAULT(WARNING) << "[NvTensorRTRTX EP] Proto: " + proto_name + " has no raw nor external data.";
          ++missing_initializer_data;
        }
      } else {
        LOGS_DEFAULT(VERBOSE) << "[NvTensorRTRTX EP] Initializer with name: " << proto_name << " was not marked as refittable";
      }
    }
    if (missing_initializer_data) {
      return ORT_MAKE_STATUS(ONNXRUNTIME, EP_FAIL,
                             "[NvTensorRTRTX EP] RefitEngine is missing " + std::to_string(missing_initializer_data) + " initializers.");
    }

    // Load extracted initializers into the parser
    if (!names.empty()) {
      LOGS_DEFAULT(VERBOSE) << "[NvTensorRTRTX EP] Number of initializers submitted to refitter " << names.size();
      for (size_t i = 0; i < names.size(); i++) {
        bool refloadInit = parser_refitter->loadInitializer(names[i].c_str(), bytes[i], sizes[i]);
        if (!refloadInit) {
          return ORT_MAKE_STATUS(ONNXRUNTIME, EP_FAIL,
                                 "NvTensorRTRTX EP's IParserRefitter could not refit deserialized weight-stripped engine with weights contained in the provided bytestream");
        }
      }
    }
    // Perform refit.
    if (!parser_refitter->refitModelProto()) {
      return ORT_MAKE_STATUS(ONNXRUNTIME, EP_FAIL,
                             "NvTensorRTRTX EP's IParserRefitter refitModelProto() failed with the provided external data bytestream.");
    }
    refit_complete = true;
#else
    return ORT_MAKE_STATUS(ONNXRUNTIME, EP_FAIL, "Refit with external data is only supported on TensorRT RTX 1.1.x.x and above.");
#endif
  }

  // If new refit flow was not completed, then fallback to refit_from_file.
  if (!refit_complete) {
    if (refit_from_file) {
      LOGS_DEFAULT(VERBOSE) << "[NvTensorRTRTX EP] Refitting from file on disk: " << onnx_model_path.string();
      if (!parser_refitter->refitFromFile(onnx_model_path.string().c_str())) {
        return ORT_MAKE_STATUS(ONNXRUNTIME, EP_FAIL,
                               "NvTensorRTRTX EP's IParserRefitter could not refit deserialized weight-stripped engine with weights contained in: " + onnx_model_path.string());
      }
    } else {
      LOGS_DEFAULT(VERBOSE) << "[NvTensorRTRTX EP] Refitting from byte array";
      if (!parser_refitter->refitFromBytes(onnx_model_bytestream, onnx_model_bytestream_size)) {
        return ORT_MAKE_STATUS(ONNXRUNTIME, EP_FAIL,
                               "NvTensorRTRTX EP's IParserRefitter could not refit deserialized weight-stripped engine with weights contained in the provided bytestream");
      }
    }
  }
  if (refitter->refitCudaEngine()) {
    LOGS_DEFAULT(VERBOSE) << "[NvTensorRTRTX EP] Successfully refitted the weight-stripped engine.";
  } else {
    return ORT_MAKE_STATUS(ONNXRUNTIME, EP_FAIL,
                           "NvTensorRTRTX EP's IRefitter could not refit deserialized weight-stripped engine with weights contained in: " + onnx_model_path.string());
  }

  return Status::OK();
}

common::Status NvExecutionProvider::Compile(const std::vector<FusedNodeAndGraph>& fused_nodes_and_graphs,
                                            std::vector<NodeComputeInfo>& node_compute_funcs) {
  for (auto& fused_node_graph : fused_nodes_and_graphs) {
    const GraphViewer& graph_body_viewer = fused_node_graph.filtered_graph;
    const Node& fused_node = fused_node_graph.fused_node;
    // Build map from input name to its index in input definitions
    std::unordered_map<std::string, size_t> input_map;
    const auto& input_defs = fused_node.InputDefs();
    input_map.reserve(input_defs.size());
    for (size_t i = 0, end = input_defs.size(); i < end; ++i) {
      input_map[input_defs[i]->Name()] = i;
    }

    // Build map from output name to its index in output definitions
    std::unordered_map<std::string, size_t> output_map;
    const auto& output_defs = fused_node.OutputDefs();
    output_map.reserve(output_defs.size());
    for (size_t i = 0, end = output_defs.size(); i < end; ++i) {
      output_map[output_defs[i]->Name()] = i;
    }

    Status status;
    size_t node_idx = 0;
    if (GraphHasCtxNode(graph_body_viewer, node_idx)) {
      status = CreateNodeComputeInfoFromPrecompiledEngine(graph_body_viewer,
                                                          node_idx,
                                                          fused_node,
                                                          input_map,
                                                          output_map,
                                                          node_compute_funcs);
    } else {
      status = CreateNodeComputeInfoFromGraph(graph_body_viewer, fused_node, input_map, output_map, node_compute_funcs);
    }
    if (status != Status::OK()) {
      return ORT_MAKE_STATUS(ONNXRUNTIME, FAIL, status.ErrorMessage());
    }
  }
  return Status::OK();
}

/**
 * @brief Determines whether I/O binding is required for TensorRT execution.
 *
 * This function optimizes TensorRT inference performance by determining when tensor
 * input/output binding operations can be skipped. Binding is an expensive operation
 * that involves setting up tensor pointers in the TensorRT execution context, so
 * avoiding unnecessary rebinding can significantly improve inference throughput.
 *
 * The function implements a three-tier decision logic:
 * 1. First run: Always requires binding to establish initial tensor mappings
 * 2. Subsequent runs with optimization allowed: Only rebind if tensors have changed
 * 3. Subsequent runs without optimization: Always rebind for safety
 *
 * @tparam TRTState The TensorRT state type (TensorrtFuncState or TensorrtShortFuncState)
 * @param trt_state Pointer to the TensorRT execution state containing tensor cache
 *                  and configuration flags
 * @param ctx ONNX Runtime kernel context providing access to current input tensors
 *
 * @return true if I/O binding is required (tensors changed or safety conditions apply),
 *         false if binding can be safely skipped (optimization enabled and tensors unchanged)
 *
 * @note This function modifies trt_state by:
 *       - Setting is_first_run to false after first execution
 *       - Caching current tensor parameters in input_tensors vector
 *       - Updating cached tensors when changes are detected
 *
 * @warning The skip_io_binding_allowed flag must be carefully managed as incorrect
 *          usage can lead to inference with stale tensor bindings and incorrect results.
 */
template <class TRTState>
static bool IsIOBindingRequired(TRTState* const trt_state, const Ort::KernelContext& ctx) {
  // Check if input tensors have changed since the last run
  // If so, we need to bind input tensors again
  bool require_io_binding = false;

  if (trt_state->is_first_run) {
    // If this is the first run, we always bind input tensors
    require_io_binding = true;
    auto input_tensor_count = ctx.GetInputCount();
    auto output_tensor_count = ctx.GetOutputCount();
    trt_state->input_tensors.resize(input_tensor_count);
    trt_state->output_tensors.resize(output_tensor_count);
    for (size_t input_index = 0; input_index < input_tensor_count; ++input_index) {
      const auto& input_tensor = ctx.GetInput(input_index);
      const auto& tensor_info = input_tensor.GetTensorTypeAndShapeInfo();

      trt_state->input_tensors[input_index] = TensorParams{input_tensor.GetTensorRawData(), tensor_info.GetShape()};
    }
    trt_state->is_first_run = false;
  } else if (trt_state->skip_io_binding_allowed) {
    // If skip_io_binding_allowed is true, we can skip binding if input tensors are the same as before
    auto input_tensor_count = ctx.GetInputCount();
    for (size_t input_index = 0; input_index < input_tensor_count; ++input_index) {
      const auto& input_tensor = ctx.GetInput(input_index);
      const auto& tensor_info = input_tensor.GetTensorTypeAndShapeInfo();

      TensorParams ip_tensor{input_tensor.GetTensorRawData(), tensor_info.GetShape()};

      if (ip_tensor != trt_state->input_tensors[input_index]) {
        require_io_binding = true;
        trt_state->input_tensors[input_index] = ip_tensor;
      }
    }
  } else {
    // If this is not the first run and skip_io_binding_allowed is false, we need to bind input tensors
    require_io_binding = true;
  }

  if (!require_io_binding) {
    // no need to bind inputs, but check outputs as well
    auto output_tensor_count = ctx.GetOutputCount();

    for (size_t output_index = 0; output_index < output_tensor_count; ++output_index) {
      const auto& prev_output_tensor = trt_state->output_tensors[output_index];

      if (prev_output_tensor.dims.nbDims != -1) {
        const auto& new_output_tensor = ctx.GetOutput(output_index, prev_output_tensor.dims.d, prev_output_tensor.dims.nbDims);

        // different output tensor data means we need to bind outputs again
        if (prev_output_tensor.data != new_output_tensor.GetTensorRawData()) {
          require_io_binding = true;
          break;
        }
      }
    }
  }

  return require_io_binding;
}

const InlinedVector<const Node*> NvExecutionProvider::GetEpContextNodes() const {
  InlinedVector<const Node*> ep_context_nodes;
  if (ep_context_model_) {
    for (auto* node : ep_context_model_->MainGraph().Nodes()) {
      ep_context_nodes.push_back(node);
    }
  }
  return ep_context_nodes;
}

Status NvExecutionProvider::CreateNodeComputeInfoFromGraph(const GraphViewer& graph_body_viewer,
                                                           const Node& fused_node,
                                                           std::unordered_map<std::string, size_t>& input_map,
                                                           std::unordered_map<std::string, size_t>& output_map,
                                                           std::vector<NodeComputeInfo>& node_compute_funcs) {
  // Reconstruct graph proto from fused node's function body
  auto model = graph_body_viewer.CreateModel(*GetLogger());
  auto model_proto = model->ToProto();

  // exclude weights if external
  std::vector<TensorrtUserWeights> userWeights;
  if (use_external_data_initializer_) {
    auto c_api = Ort::GetApi();
    const InitializedTensorSet& allInitializers = graph_body_viewer.GetAllInitializedTensors();
    userWeights.reserve(allInitializers.size());
    for (auto& entry : allInitializers) {
      OrtValue initializer_value;
      auto* tp = entry.second;
      if (utils::HasRawData(*tp)) {
        userWeights.emplace_back(TensorrtUserWeights(tp->name(), tp->raw_data().data(), tp->raw_data().size()));
      } else if (graph_body_viewer.GetOrtValueInitializer(tp->name(), initializer_value)) {
        // the initializer was marked as external data by the ORT graph at load time since it was provided in memory
        size_t size = 0;
        const void* ptr = nullptr;
        c_api.GetTensorSizeInBytes(&initializer_value, &size);
        c_api.GetTensorData(&initializer_value, &ptr);
        userWeights.emplace_back(tp->name(), ptr, size);
      } else if (utils::HasExternalDataInMemory(*tp)) {
        // only copy and take ownership of the data if none of the above conditions are met
        std::unique_ptr<ONNX_NAMESPACE::TensorProto> full_init;
        ORT_THROW_IF_ERROR(utils::GetTensorProtoWithDataIfInMemory(*tp, full_init));
        userWeights.emplace_back(TensorrtUserWeights(std::move(full_init->name()), std::move(full_init->raw_data())));
      }
    }
  }

  // ORT's default topological sort is using reversed DFS.
  // When creating model proto from graph viewer, let ORT use priority-based topological sort based on node index.
  // The reason is, in some cases, for example ResNet50, using default topological sort will end up with generating
  // the model proto that has different node ordering compared to original onnx model.
  graph_body_viewer.ToProto(*model_proto->mutable_graph(), true, true, 1 /*priority-based topological sort*/, !use_external_data_initializer_ /*include raw initializers*/);
  model_proto->set_ir_version(ONNX_NAMESPACE::Version::IR_VERSION);
  std::string string_buf;
  model_proto->SerializeToString(string_buf);

  if (dump_subgraphs_) {
    // Dump TensorRT subgraphs
    std::fstream dump(fused_node.Name() + ".onnx", std::ios::out | std::ios::trunc | std::ios::binary);
    model_proto->SerializeToOstream(dump);
  }

  TensorrtLogger& trt_logger = GetTensorrtLogger(detailed_build_log_);
  auto trt_builder = GetBuilder(trt_logger);
  auto network_flags = 1U << static_cast<uint32_t>(nvinfer1::NetworkDefinitionCreationFlag::kSTRONGLY_TYPED);
  auto trt_network = std::unique_ptr<nvinfer1::INetworkDefinition>(trt_builder->createNetworkV2(network_flags));
  auto trt_config = std::unique_ptr<nvinfer1::IBuilderConfig>(trt_builder->createBuilderConfig());
  auto trt_parser = tensorrt_ptr::unique_pointer<nvonnxparser::IParser>(nvonnxparser::createParser(*trt_network, trt_logger));

  if (use_external_data_initializer_) {
#if TRT_MAJOR_RTX > 1 || TRT_MINOR_RTX >= 1
    trt_parser->loadModelProto(string_buf.data(), string_buf.size(), model_path_);
    for (auto const& userWeight : userWeights) {
      trt_parser->loadInitializer(userWeight.Name(), userWeight.Data(), userWeight.Size());
    }
    trt_parser->parseModelProto();
#else
    return ORT_MAKE_STATUS(ONNXRUNTIME, EP_FAIL, "'nv_use_external_data_initializer' is only supported on TensorRT RTX 1.1.x.x and above.");
#endif
  } else {
    trt_parser->parse(string_buf.data(), string_buf.size(), model_path_);
  }

  if (max_workspace_size_ > 0) {
    trt_config->setMemoryPoolLimit(nvinfer1::MemoryPoolType::kWORKSPACE, max_workspace_size_);
  }
  if (max_shared_mem_size_ > 0) {
    trt_config->setMemoryPoolLimit(nvinfer1::MemoryPoolType::kTACTIC_SHARED_MEMORY, max_shared_mem_size_);
  }

  // Only set compute capability for Turing
  const std::string kTuringComputeCapability{"75"};

  if (compute_capability_ == kTuringComputeCapability) {
    constexpr int kDefaultNumComputeCapabilities = 1;
    if (trt_config->getNbComputeCapabilities() == 0) {
      trt_config->setNbComputeCapabilities(kDefaultNumComputeCapabilities);
      trt_config->setComputeCapability(nvinfer1::ComputeCapability::kSM75, 0);
    }
  }

  int num_inputs = trt_network->getNbInputs();
  int num_outputs = trt_network->getNbOutputs();
  std::unordered_map<std::string, size_t> input_indexes(num_inputs);
  std::unordered_map<std::string, size_t> output_indexes(num_outputs);
  std::unordered_map<std::string, size_t> output_types(num_outputs);

  /*
   * Initialize shape range for each dynamic shape input tensor:
   *   1) If user explicitly specifies optimization profiles via provider options, TRT EP will create those profiles during EP compile time.
   *      It won't make adjustment for profile values during EP compute time.
   *
   *   2) If no explicit optimization profiles provided by user, TRT EP will firstly set min/max/opt shape to [INT_MAX, INT_MIN, INT_MIN].
   *      Later in EP compute time, the shape will be adjusted to [min_input_value, max_input_value, max_input_value] based on input tensor value.
   *
   *
   * Once the TRT profiles are created:
   *   1) If all the dynamic shape input tensors have associated profiles explicitly provided by user, those profiles will be applied to TRT builder config
   *      and the engine will be built at EP compile time.
   *
   *   2) As long as one of the dynamic shape input tensors has no explicitly associated profile, TRT EP will create default shape as described above,
   *      and all the profiles won't be applied and engine won't be built until EP compute time.
   */
  bool has_explicit_profile = false;
  bool has_implicit_profile = false;
  int num_profiles = 0;
  std::vector<nvinfer1::IOptimizationProfile*> trt_profiles;

  // Following c++ map data structure is used to help serialize/deserialize profiles where it saves dynamic shape dimension(s) and min/max/opt values for dynamic shape input tensor.
  //
  // (1) Single profile case:
  // For example, assume tensor_a has two dynamic shape dimensions: dim_0 and dim_2, and tensor_b
  // has one dynamic shape dimension: dim_1. The data will be:
  // {
  //   tensor_a: {
  //              dim_0: [[min_shape, max_shape, opt_shape]],
  //              dim_2: [[min_shape, max_shape, opt_shape]]
  //   },
  //   tensor_b: {
  //              dim_1: [[min_shape, max_shape, opt_shape]]
  //   }
  // }
  //
  // (2) Multiple profiles case:
  // For example, assume tensor_a has one dynamic shap dimension: dim 0, and tensor_b has one dynamic shape dimension: dim_1,
  // and both of the tensors have two profiles. The data will be:
  // {
  //   tensor_a: {
  //     dim_0: [[min_shape_0, max_shape_0, opt_shape_0], [min_shape_1, max_shape_1, opt_shape_1]]
  //   },
  //   tensor_b: {
  //     dim_1: [[min_shape_2, max_shape_2, opt_shape_2], [min_shape_3, max_shape_3, opt_shape_3]]
  //   }
  // }
  ShapeRangesMap input_explicit_shape_ranges;
  ShapeRangesMap input_implicit_shape_ranges;

  bool has_dynamic_shape = false;  // True if input tensor has dynamic shape and no explicit profile is specified, otherwise false
  if ((!profile_min_shapes_.empty()) && (!profile_max_shapes_.empty()) && (!profile_opt_shapes_.empty())) {
    has_explicit_profile = true;
    has_dynamic_shape = true;
    num_profiles = GetNumProfiles(profile_min_shapes_);
    for (int i = 0; i < num_profiles; i++) {
      trt_profiles.push_back(trt_builder->createOptimizationProfile());
    }
  } else {
    for (unsigned int i = 0, end = num_inputs; i < end; ++i) {
      auto input = trt_network->getInput(i);
      has_dynamic_shape |= checkTrtTensorIsDynamic(input);
    }
    if (has_dynamic_shape) {
      LOGS_DEFAULT(WARNING) << "[NvTensorRTRTX EP] No explicit optimization profile was specified. "
                               "We will assume a single profile with fully dynamic range. "
                               "This feature is experimental and may change in the future."
                               "If you plan to use this model as fixed shape we recommend using a free dimension override: "
                               "https://onnxruntime.ai/docs/tutorials/web/env-flags-and-session-options.html#freedimensionoverrides.";
      trt_profiles.push_back(trt_builder->createOptimizationProfile());
    }
  }
  if (has_dynamic_shape) {
    // Iterate all input tensors to check dynamic shape
    for (unsigned int i = 0, end = num_inputs; i < end; ++i) {
      auto input = trt_network->getInput(i);
      const std::string& input_name = input->getName();
      nvinfer1::Dims dims = input->getDimensions();

      // Apply explicit optimization profiles provided by user
      bool apply_profile = false;
      bool tensor_has_profile = profile_min_shapes_.find(input_name) != profile_min_shapes_.end() &&
                                profile_opt_shapes_.find(input_name) != profile_opt_shapes_.end() &&
                                profile_max_shapes_.find(input_name) != profile_max_shapes_.end();
      if (has_explicit_profile && tensor_has_profile) {
        apply_profile = ApplyProfileShapesFromProviderOptions(trt_profiles, input, profile_min_shapes_, profile_max_shapes_, profile_opt_shapes_, input_explicit_shape_ranges, cuda_graph_enable_);
      } else {
        LOGS_DEFAULT(INFO) << "[NvTensorRTRTX EP] Creating implicit profile for tensor " << input_name;
        profile_min_shapes_[input_name] = std::vector<std::vector<int64_t>>{{}};
        profile_min_shapes_[input_name][0].resize(dims.nbDims);
        profile_opt_shapes_[input_name] = std::vector<std::vector<int64_t>>{{}};
        profile_opt_shapes_[input_name][0].resize(dims.nbDims);
        profile_max_shapes_[input_name] = std::vector<std::vector<int64_t>>{{}};
        profile_max_shapes_[input_name][0].resize(dims.nbDims);
        for (int idx_dim = 0; idx_dim < dims.nbDims; ++idx_dim) {
          auto dim_value = dims.d[idx_dim];
          if (dim_value == -1) {
            has_implicit_profile = true;
            // TODO(maximilianm) this is needed until we have a wildcard in the API to support dynamic shapes
            profile_min_shapes_[input_name][0][idx_dim] = 0;
            // TODO(maximilianm) This can be buggy since shape inference can failt with 1 being used as optimal shape
            //        [2025-04-04 15:41:58   ERROR] IBuilder::buildSerializedNetwork: Error Code 4: Internal Error (kOPT values for profile 0 violate shape constraints:
            //        /conv1/Conv: spatial dimension of convolution/deconvolution output cannot be negative (build-time output dimension of axis 2 is
            //        (+ (CEIL_DIV (+ h -6) 2) 1)) Condition '<' violated: 2 >= 1.)
            profile_opt_shapes_[input_name][0][idx_dim] = 1;
            profile_max_shapes_[input_name][0][idx_dim] = std::numeric_limits<int16_t>::max();
          } else {
            profile_min_shapes_[input_name][0][idx_dim] = dim_value;
            profile_opt_shapes_[input_name][0][idx_dim] = dim_value;
            profile_max_shapes_[input_name][0][idx_dim] = dim_value;
          }
        }
        apply_profile = ApplyProfileShapesFromProviderOptions(trt_profiles, input, profile_min_shapes_, profile_max_shapes_, profile_opt_shapes_, input_explicit_shape_ranges, cuda_graph_enable_);
      }
      if (!apply_profile) {
        std::ostringstream msg;
        msg << "Optimization profile could not be applied for tensor:\n";
        msg << input_name;
        msg << "\n[";
        for (int idx_dim = 0; idx_dim < dims.nbDims; ++idx_dim) {
          msg << dims.d[idx_dim] << ",";
        }
        msg << "]";
        return ORT_MAKE_STATUS(ONNXRUNTIME, EP_FAIL, msg.str());
      }
    }

    // Set explicit profiles in TRT config if all dynamic shape inputs have associated profiles provided by user
    if (has_explicit_profile || has_implicit_profile) {
      // TRT EP has a constraint here.
      // Users need to provide all the dynamic shape inputs with associated profiles if they want to explicitly specify profiles through provider options.
      for (auto trt_profile : trt_profiles) {
        trt_config->addOptimizationProfile(trt_profile);
      }
    } else {
      return ORT_MAKE_STATUS(ONNXRUNTIME, EP_FAIL, "No explicit or implicit shapes were provided for dynamic shape inputs.");
      ;
    }
  }

  // enable sparse weights
  if (sparsity_enable_) {
    trt_config->setFlag(nvinfer1::BuilderFlag::kSPARSE_WEIGHTS);
    LOGS_DEFAULT(VERBOSE) << "[NvTensorRTRTX EP] Sparse weights are allowed";
  }

  // limit auxiliary streams
  if (auxiliary_streams_ >= 0) {
    trt_config->setMaxAuxStreams(auxiliary_streams_);
    LOGS_DEFAULT(VERBOSE) << "[NvTensorRTRTX EP] Auxiliary streams are se to " << auxiliary_streams_;
  }

  if (weight_stripped_engine_enable_) {
    trt_config->setFlag(nvinfer1::BuilderFlag::kSTRIP_PLAN);
    LOGS_DEFAULT(VERBOSE) << "[NvTensorRTRTX EP] STRIP_PLAN is enabled";
    trt_config->setFlag(nvinfer1::BuilderFlag::kREFIT_IDENTICAL);
    LOGS_DEFAULT(VERBOSE) << "[NvTensorRTRTX EP] REFIT_IDENTICAL is enabled";
  }

  // Build TRT engine (if needed) and load TRT engine if:
  //   (1) Graph has no dynamic shape input
  //   (2) All the dynamic shape inputs have associated explicit profiles specified by user
  //
  // Otherwise engine will be handled at inference time.
  std::unique_ptr<nvinfer1::ICudaEngine> trt_engine;
  std::unique_ptr<nvinfer1::IExecutionContext> trt_context;
  std::unique_ptr<nvinfer1::IRuntimeConfig> trt_runtime_config;

  // Generate file name for dumping ep context model
  if (dump_ep_context_model_ && ctx_model_path_.empty()) {
    ctx_model_path_ = GetCtxModelPath(ep_context_file_path_, model_path_);
  }
  {
    auto lock = GetApiLock();
    // Build engine
    std::chrono::steady_clock::time_point engine_build_start;
    if (detailed_build_log_) {
      engine_build_start = std::chrono::steady_clock::now();
    }
    std::unique_ptr<nvinfer1::IHostMemory> serialized_engine{trt_builder->buildSerializedNetwork(*trt_network, *trt_config)};
    if (serialized_engine == nullptr) {
      return ORT_MAKE_STATUS(ONNXRUNTIME, EP_FAIL,
                             "NvTensorRTRTX EP failed to create engine from network for fused node: " + fused_node.Name());
    }
    trt_engine = std::unique_ptr<nvinfer1::ICudaEngine>(runtime_->deserializeCudaEngine(serialized_engine->data(), serialized_engine->size()));
    if (trt_engine == nullptr) {
      return ORT_MAKE_STATUS(ONNXRUNTIME, EP_FAIL,
                             "NvTensorRTRTX EP failed to deserialize engine for fused node: " + fused_node.Name());
    }

    trt_runtime_config = std::unique_ptr<nvinfer1::IRuntimeConfig>(trt_engine->createRuntimeConfig());
    if (trt_runtime_config && cuda_graph_enable_) {
      trt_runtime_config->setDynamicShapesKernelSpecializationStrategy(nvinfer1::DynamicShapesKernelSpecializationStrategy::kEAGER);
    }
    trt_runtime_config->setExecutionContextAllocationStrategy(nvinfer1::ExecutionContextAllocationStrategy::kUSER_MANAGED);

    if (detailed_build_log_) {
      auto engine_build_stop = std::chrono::steady_clock::now();
      LOGS_DEFAULT(INFO) << "TensorRT engine build for " << fused_node.Name() << " took: " << std::chrono::duration_cast<std::chrono::milliseconds>(engine_build_stop - engine_build_start).count() << "ms" << std::endl;
    }
    // dump EP context node model
    if (dump_ep_context_model_) {
      // "ep_cache_context" node attribute should be a relative path to context model directory

      std::string cache_path = "";
      // Customize cache prefix if assigned
      if (!cache_prefix_.empty()) {
        // Generate cache suffix in case user would like to customize cache prefix
        cache_path = GetCachePath(cache_path_, cache_prefix_) + fused_node.Name() + ".engine";
        ;
      } else {
        cache_path = GetCachePath(cache_path_, fused_node.Name()) + ".engine";
        ;
      }
      // NV TRT EP per default generates hardware compatible engines for any RTX device with compute capability > 80
      std::string compute_capability_hw_compat = "80+";
      if (!ep_context_model_) {
        ep_context_model_ = Model::Create("nv_trt_rtx_ep_context_model", false, *GetLogger());
      }

      auto status = CreateCtxNode(graph_body_viewer,
                                  ep_context_model_->MainGraph(),
                                  cache_path,
                                  reinterpret_cast<char*>(serialized_engine->data()),
                                  serialized_engine->size(),
                                  ep_context_embed_mode_,
                                  compute_capability_hw_compat,
                                  model_path_,
                                  fused_node.Name(),
                                  trt_version_);
      if (status != Status::OK()) {
        return ORT_MAKE_STATUS(ONNXRUNTIME, EP_FAIL, status.ErrorMessage());
      }
    }
  }

  if (weight_stripped_engine_refit_) {
    LOGS_DEFAULT(VERBOSE) << "[NvTensorRTRTX EP] Refit engine from main ONNX file after engine build";
    auto status = RefitEngine(model_path_,
                              onnx_model_folder_path_,
                              false /* path check for security */,
                              onnx_model_bytestream_,
                              onnx_model_bytestream_size_,
                              onnx_external_data_bytestream_,
                              onnx_external_data_bytestream_size_,
                              trt_engine.get(),
                              detailed_build_log_);
    if (status != Status::OK()) {
      return ORT_MAKE_STATUS(ONNXRUNTIME, EP_FAIL, status.ErrorMessage());
    }
  }

  // Build context
  // Note: Creating an execution context from an engine is thread safe per TRT doc
  // https://docs.nvidia.com/deeplearning/tensorrt/developer-guide/index.html#threading
  trt_context = std::unique_ptr<nvinfer1::IExecutionContext>(trt_engine->createExecutionContext(trt_runtime_config.get()));
  if (!trt_context) {
    return ORT_MAKE_STATUS(ONNXRUNTIME, EP_FAIL,
                           "NvTensorRTRTX EP could not build execution context for fused node: " + fused_node.Name());
  }

  bool is_dynamic_shape_context = false;
  // Create input to index map
  for (int i = 0; i < num_inputs; ++i) {
    auto input = trt_network->getInput(i);
    const std::string& input_name = input->getName();
    is_dynamic_shape_context |= checkTrtDimIsDynamic(trt_engine->getTensorShape(input_name.c_str()));
    const auto& iter = input_map.find(input_name);
    if (iter != input_map.end()) {
      input_indexes[input_name] = iter->second;
    }
  }

  // Create output to index and type maps
  const auto& graph_output = model_proto->graph().output();
  for (int i = 0; i < num_outputs; ++i) {
    const std::string& output_name = trt_network->getOutput(i)->getName();
    const auto& iter = output_map.find(output_name);
    if (iter != output_map.end()) {
      output_indexes[output_name] = iter->second;
    }
    const auto& tensor_type = graph_output[i].type().tensor_type();
    output_types[output_name] = tensor_type.elem_type();
  }

  // Save TRT engine, other TRT objects and input/output info to map
  parsers_.emplace(fused_node.Name(), std::move(trt_parser));
  engines_.emplace(fused_node.Name(), std::move(trt_engine));
  contexts_.emplace(fused_node.Name(), std::move(trt_context));
  networks_.emplace(fused_node.Name(), std::move(trt_network));
  input_info_[fused_node.Name()].push_back(input_indexes);
  output_info_[fused_node.Name()].push_back(output_indexes);
  output_info_[fused_node.Name()].push_back(output_types);
  input_shape_ranges_[fused_node.Name()] = input_implicit_shape_ranges;
  profiles_.emplace(fused_node.Name(), std::move(trt_profiles));

  // Create function state
  // TODO: remove default capture
  NodeComputeInfo compute_info;
  compute_info.create_state_func = [=](ComputeContext* context, FunctionState* state) {
    std::unique_ptr<TensorrtFuncState> p = std::make_unique<TensorrtFuncState>();
    *p = {context->allocate_func, context->release_func, context->allocator_handle, context->node_name, builder_.get(),
          &parsers_[context->node_name], &engines_[context->node_name], &contexts_[context->node_name],
          &networks_[context->node_name], input_info_[context->node_name], output_info_[context->node_name],
          input_shape_ranges_[context->node_name], &tensorrt_mu_,
          engine_cache_enable_, cache_path_,
          runtime_.get(), profiles_[context->node_name],
          engine_decryption_enable_, engine_decryption_, engine_encryption_,
          detailed_build_log_, sparsity_enable_,
          auxiliary_streams_, cuda_graph_enable_, is_dynamic_shape_context, cache_prefix_};
    *state = p.release();
    return 0;
  };

  // Release function state
  compute_info.release_state_func = [](FunctionState state) {
    delete static_cast<TensorrtFuncState*>(state);
  };

  // Create compute function
  compute_info.compute_func = [this](FunctionState state, const OrtApi* api, OrtKernelContext* context) {
    Ort::KernelContext ctx(context);

    TensorrtFuncState* trt_state = reinterpret_cast<TensorrtFuncState*>(state);

    // The whole compute_function should be considered the critical section where multiple threads may update kernel function state, access one builder, create/serialize/save engine,
    // save profile and serialize/save timing cache. Therefore, those operations should be synchronized across different threads when ORT is using multithreading.
    // More details here, https://docs.nvidia.com/deeplearning/tensorrt/developer-guide/index.html#threading
    std::lock_guard<std::mutex> lock(*(trt_state->tensorrt_mu_ptr));
    const std::unordered_map<std::string, size_t>& input_indexes = (trt_state->input_info)[0];
    const std::unordered_map<std::string, size_t>& output_indexes = (trt_state->output_info)[0];
    const std::unordered_map<std::string, size_t>& output_types = (trt_state->output_info)[1];
    auto fused_node_name = trt_state->fused_node_name;

    std::unordered_map<std::string, std::vector<int32_t>> shape_tensor_values;        // This map holds "shape tensor -> shape values" for the shape tensor input across this inference run
    std::unordered_map<std::string, std::vector<int64_t>> shape_tensor_values_int64;  // same as above but for int64 shape tensor input
    auto& dds_output_allocator_map = this->dds_output_allocator_maps_[fused_node_name];
    auto trt_engine = trt_state->engine->get();
    auto trt_context = trt_state->context->get();
    auto trt_profiles = trt_state->profiles;
    int num_outputs = static_cast<int>(output_indexes.size());
    std::unordered_set<std::string> input_names;

    if (alloc_ == nullptr) {
      OrtDevice device(OrtDevice::GPU, OrtDevice::MemType::DEFAULT, OrtDevice::VendorIds::NVIDIA,
                       narrow<OrtDevice::DeviceId>(device_id_));
      OrtMemoryInfo mem_info("", OrtAllocatorType::OrtDeviceAllocator, device);
      Ort::ThrowOnError(api->KernelContext_GetAllocator(context, &mem_info, &alloc_));
    }
    OrtAllocator* alloc = alloc_;

    cudaStream_t stream;
    if (stream_ != nullptr) {
      // Use our existing stream (either user's or our early-created)
      stream = stream_;
    } else {
      // Create stream now (lazy creation case)
      void* cuda_stream;
      Ort::ThrowOnError(api->KernelContext_GetGPUComputeStream(context, &cuda_stream));
      stream = static_cast<cudaStream_t>(cuda_stream);
      stream_ = stream;
    }

    if (multi_profile_enable_ == true) {
      if (!trt_context->setOptimizationProfileAsync(nv_profile_index_, stream))
        return ORT_MAKE_STATUS(ONNXRUNTIME, FAIL, "NvTensorRTRTX EP select an optimization profile for the current context failed");
    }

    // Check before using trt_engine
    if (trt_engine == nullptr) {
      return ORT_MAKE_STATUS(ONNXRUNTIME, EP_FAIL, "No engine is found.");
    }

    bool require_io_binding = IsIOBindingRequired(trt_state, ctx);

    // Get input and output binding names
    int total_bindings = trt_engine->getNbIOTensors();
    std::vector<char const*> input_binding_names, output_binding_names;
    for (int i = 0, end = total_bindings; i < end; ++i) {
      auto const& name = trt_engine->getIOTensorName(i);
      auto const& mode = trt_engine->getTensorIOMode(name);
      if (mode == nvinfer1::TensorIOMode::kINPUT) {
        input_binding_names.push_back(name);
      } else {
        output_binding_names.push_back(name);
      }
    }

    /*
     * Set input shapes and bind input buffers
     */
    auto& scratch_buffers = trt_state->scratch_buffers;
    if (require_io_binding) {
      scratch_buffers.clear();
      bool skip_input_binding_allowed = true;
      for (size_t i = 0, end = input_binding_names.size(); i < end; ++i) {
        char const* input_name = input_binding_names[i];

        size_t input_index = 0;
        const auto iter = input_indexes.find(input_name);
        if (iter != input_indexes.end()) {
          input_index = iter->second;
        }

        auto status = BindContextInput(ctx, trt_engine, trt_context, input_name, input_index, shape_tensor_values, shape_tensor_values_int64, scratch_buffers, alloc, stream, skip_input_binding_allowed);
        if (status != Status::OK()) {
          return ORT_MAKE_STATUS(ONNXRUNTIME, EP_FAIL, status.ErrorMessage());
        }
      }
      trt_state->skip_io_binding_allowed = skip_input_binding_allowed;
    }

    /*
     * Set output shapes and bind output buffers
     */
    std::unordered_map<char const*, void*> buffers;
    buffers.reserve(num_outputs);
    using OutputOrtValue = Ort::UnownedValue;
    std::unordered_map<size_t, OutputOrtValue> output_tensors;
    output_tensors.reserve(num_outputs);
    std::unordered_map<size_t, int> output_dim_sizes;
    output_dim_sizes.reserve(num_outputs);

    if (require_io_binding) {
      bool skip_output_binding_allowed = true;
      for (size_t i = 0, end = output_binding_names.size(); i < end; ++i) {
        char const* output_name = output_binding_names[i];

        size_t output_index = 0;
        const auto& index_iter = output_indexes.find(output_name);
        if (index_iter != output_indexes.end()) {
          output_index = index_iter->second;
        }

        size_t output_type = 0;
        const auto type_iter = output_types.find(output_name);
        if (type_iter != output_types.end()) {
          output_type = type_iter->second;
        }

        nvinfer1::Dims dims;
        void* data_ptr = nullptr;
        Status status = BindContextOutput(ctx, trt_context, output_name, output_index, output_type, i, output_tensors, output_dim_sizes,
                                          dds_output_allocator_map, scratch_buffers, alloc, buffers, dims, data_ptr, skip_output_binding_allowed);
        if (status != Status::OK()) {
          return ORT_MAKE_STATUS(ONNXRUNTIME, EP_FAIL, status.ErrorMessage());
        }

        trt_state->output_tensors[output_index] = TensorParams{data_ptr, dims};
      }

      trt_state->skip_io_binding_allowed = trt_state->skip_io_binding_allowed | skip_output_binding_allowed;
    }

    // Set execution context memory
    if (require_io_binding) {
      size_t mem_size = trt_engine->getDeviceMemorySizeV2();
      if (trt_state->is_dynamic_shape) {
        mem_size = trt_context->updateDeviceMemorySizeForShapes();
      }
      if (trt_state->context_memory_size != mem_size) {
        LOGS_DEFAULT(INFO) << "[NvTensorRTRTX EP] A new context memory was allocated with size " << mem_size;
        trt_state->context_memory = IAllocator::MakeUniquePtrFromOrtAllocator<void>(alloc, mem_size, true /*use_reserve*/);
        trt_state->context_memory_size = mem_size;
        trt_context->setDeviceMemoryV2(trt_state->context_memory.get(), mem_size);
      }
    }

<<<<<<< HEAD
    // Start CUDA graph capture with the correct stream
    // Note: We need to set the stream and start capture here because this is where we have access to the actual compute stream
    // Get the graph annotation ID that was stored during OnRunStart
    CudaGraphAnnotation_t cuda_graph_annotation_id = GetPerThreadContext().GetCurrentGraphAnnotationId();
    bool graph_replay_on_this_run = false;
    bool should_start_capture = false;

    HandleCudaGraphStart(stream, require_io_binding, cuda_graph_annotation_id,
                         graph_replay_on_this_run, should_start_capture);

    if (!graph_replay_on_this_run) {
      if (!trt_context->enqueueV3(stream)) {
        return ORT_MAKE_STATUS(ONNXRUNTIME, FAIL, "NvTensorRTRTX EP execution context enqueue failed.");
      }
    } else {
      ORT_RETURN_IF_ERROR(GetPerThreadContext().ReplayGraph(cuda_graph_annotation_id, sync_stream_after_enqueue_));
=======
    // Run TRT inference
    if (!trt_context->enqueueV3(stream)) {
      return ORT_MAKE_STATUS(ONNXRUNTIME, FAIL, "NvTensorRTRTX EP execution context enqueue failed.");
>>>>>>> 5b021b24
    }

    /*
     * Given that InferenceSession::Run() is guaranteed to be thread-safe meaning multiple threads can call this function concurrently,
     * TRT EP needs to carefully take care of concurrency here, if not, following concurrent issue might happen:
     *
     * It's suggested that to perform inference concurrently in multiple streams, use one trt execution context per stream.
     * In the design of TRT EP (Not apply per-thread context implementation) and if multiple threads are calling InferenceSession::Run() concurrently,
     * the trt execution context instance is shared by all the threads and each thread aquires different stream from ORT.
     * So TRT EP will end up having one trt execution context using multiple streams which is not suggested.
     * But, since the whole compute_func() is protected by the lock and if cudaStreamSynchronize() is enforced here, one trt execution context per stream
     * is guaranteed.
     *
     * Therefore, TRT EP needs to call cudaStreamSynchronize() which means to wait until stream has completed all operations to prevent the concurrent issue mentioned above.
     * However, if cuda graph is enabled, TRT EP won't call cudaStreamSynchronize() since it's not allowed during graph capture.
     */

    if (cuda_graph_enable_ && should_start_capture) {
      GetPerThreadContext().CaptureEnd(cuda_graph_annotation_id);
      ORT_RETURN_IF_ERROR(GetPerThreadContext().ReplayGraph(cuda_graph_annotation_id, sync_stream_after_enqueue_));
    }

    if (sync_stream_after_enqueue_) {
      CUDA_RETURN_IF_ERROR(cudaStreamSynchronize(stream));
    }
    // Assign TRT output back to ORT output
    // (1) Bind TRT DDS output to ORT kernel context output. (It needs to wait until enqueueV3 is finished)
    // (2) Cast TRT INT32 output to ORT INT64 output or TRT double output to float output
    for (size_t i = 0, end = output_binding_names.size(); i < end; ++i) {
      char const* output_name = output_binding_names[i];

      size_t output_type = 0;
      const auto& iter = output_types.find(output_name);
      if (iter != output_types.end()) {
        output_type = iter->second;
      }

      if (dds_output_allocator_map.find(output_name) != dds_output_allocator_map.end()) {
        size_t output_index = 0;
        const auto& index_iter = output_indexes.find(output_name);
        if (index_iter != output_indexes.end()) {
          output_index = index_iter->second;
        }
        auto status = BindKernelOutput(ctx, dds_output_allocator_map, output_name, output_index, output_type, stream);
        if (status != Status::OK()) {
          return ORT_MAKE_STATUS(ONNXRUNTIME, FAIL, status.ErrorMessage());
        }
      } else {
        auto& output_tensor = output_tensors[i];
        if (output_type == ONNX_TENSOR_ELEMENT_DATA_TYPE_DOUBLE) {
          auto output_tensor_ptr = output_tensor.GetTensorMutableData<double>();
          if (output_tensor_ptr != nullptr) {
            cuda::Impl_Cast<float, double>(stream, reinterpret_cast<float*>(buffers[output_name]), output_tensor_ptr, output_dim_sizes[i]);
          }
        }
      }
    }

    return Status::OK();
  };

  node_compute_funcs.push_back(compute_info);
  return Status::OK();
}

Status NvExecutionProvider::CreateNodeComputeInfoFromPrecompiledEngine(const GraphViewer& graph_body_viewer,
                                                                       size_t node_idx,
                                                                       const Node& fused_node,
                                                                       std::unordered_map<std::string, size_t>& input_map,
                                                                       std::unordered_map<std::string, size_t>& output_map,
                                                                       std::vector<NodeComputeInfo>& node_compute_funcs) {
  std::unique_ptr<nvinfer1::ICudaEngine> trt_engine;
  std::unique_ptr<nvinfer1::IExecutionContext> trt_context;
  std::unordered_map<std::string, size_t> input_indexes;   // TRT engine input name -> ORT kernel context input index
  std::unordered_map<std::string, size_t> output_indexes;  // TRT engine output name -> ORT kernel context output index
  std::unordered_map<std::string, size_t> output_types;    // TRT engine output name -> ORT output tensor type

  // Get engine binary data and deserialize it
  auto trt_cache_model_handler = TensorRTCacheModelHandler(&trt_engine,
                                                           runtime_.get(),
                                                           model_path_,
                                                           compute_capability_,
                                                           weight_stripped_engine_enable_,
                                                           onnx_model_folder_path_,
                                                           onnx_model_bytestream_,
                                                           onnx_model_bytestream_size_,
                                                           onnx_external_data_bytestream_,
                                                           onnx_external_data_bytestream_size_,
                                                           detailed_build_log_);
  auto status = trt_cache_model_handler.GetEpContextFromGraph(*graph_body_viewer.GetNode(node_idx));
  if (status != Status::OK()) {
    return ORT_MAKE_STATUS(ONNXRUNTIME, EP_FAIL, status.ErrorMessage());
  }

  // Build context
  //
  // Note: Creating an execution context from an engine is thread safe per TRT doc
  // https://docs.nvidia.com/deeplearning/tensorrt/developer-guide/index.html#threading
  trt_context = std::unique_ptr<nvinfer1::IExecutionContext>(trt_engine->createExecutionContext(nvinfer1::ExecutionContextAllocationStrategy::kUSER_MANAGED));
  if (!trt_context) {
    return ORT_MAKE_STATUS(ONNXRUNTIME, EP_FAIL,
                           "NvTensorRTRTX EP could not build execution context for fused node: " + fused_node.Name());
  }

  bool is_dynamic_shape_context = false;
  // Create input/output to index maps
  for (int32_t i = 0; i < trt_engine->getNbIOTensors(); ++i) {
    auto const& name = trt_engine->getIOTensorName(i);
    auto const& mode = trt_engine->getTensorIOMode(name);
    if (mode == nvinfer1::TensorIOMode::kINPUT) {
      is_dynamic_shape_context |= checkTrtDimIsDynamic(trt_engine->getTensorShape(name));
      const auto& iter = input_map.find(name);
      if (iter != input_map.end()) {
        input_indexes[name] = iter->second;
      }
    } else {
      const auto& iter = output_map.find(name);
      if (iter != output_map.end()) {
        output_indexes[name] = iter->second;
      }
    }
  }

  // Create output to type map
  for (auto node_arg : graph_body_viewer.GetOutputs()) {
    auto output_name = node_arg->Name();
    auto& type = node_arg->TypeAsProto()->tensor_type();
    output_types[output_name] = type.elem_type();
  }

  // Save TRT engine, TRT context and input/output info to map
  engines_.emplace(fused_node.Name(), std::move(trt_engine));
  contexts_.emplace(fused_node.Name(), std::move(trt_context));
  input_info_[fused_node.Name()].push_back(input_indexes);
  output_info_[fused_node.Name()].push_back(output_indexes);
  output_info_[fused_node.Name()].push_back(output_types);

  // Create function state
  // TODO: remove default capture
  NodeComputeInfo compute_info;
  compute_info.create_state_func = [=](ComputeContext* context, FunctionState* state) {
    std::unique_ptr<TensorrtShortFuncState> p = std::make_unique<TensorrtShortFuncState>();
    *p = {context->allocate_func,
          context->release_func,
          context->allocator_handle,
          context->node_name,
          &engines_[context->node_name],
          &contexts_[context->node_name],
          input_info_[context->node_name],
          output_info_[context->node_name],
          &tensorrt_mu_,
          is_dynamic_shape_context};
    *state = p.release();
    return 0;
  };

  // Release function state
  compute_info.release_state_func = [](FunctionState state) {
    delete static_cast<TensorrtShortFuncState*>(state);
  };

  // Create compute function
  compute_info.compute_func = [this](FunctionState state, const OrtApi* api, OrtKernelContext* context) {
    Ort::KernelContext ctx(context);

    TensorrtShortFuncState* trt_state = reinterpret_cast<TensorrtShortFuncState*>(state);

    // The whole compute_function should be considered the critical section.
    // More details here, https://docs.nvidia.com/deeplearning/tensorrt/developer-guide/index.html#threading
    std::lock_guard<std::mutex> lock(*(trt_state->tensorrt_mu_ptr));

    const std::unordered_map<std::string, size_t>& input_indexes = (trt_state->input_info)[0];
    const std::unordered_map<std::string, size_t>& output_indexes = (trt_state->output_info)[0];
    const std::unordered_map<std::string, size_t>& output_types = (trt_state->output_info)[1];
    auto fused_node_name = trt_state->fused_node_name;
    auto& dds_output_allocator_map = this->dds_output_allocator_maps_[fused_node_name];
    auto trt_engine = trt_state->engine->get();
    auto trt_context = trt_state->context->get();
    int num_outputs = static_cast<int>(output_indexes.size());
    std::unordered_map<std::string, std::vector<int32_t>> shape_tensor_values;        // This map holds "shape tensor -> shape values" for the shape tensor input across this inference run
    std::unordered_map<std::string, std::vector<int64_t>> shape_tensor_values_int64;  // same as above but for int64 shape tensor input

    if (alloc_ == nullptr) {
      OrtDevice device(OrtDevice::GPU, OrtDevice::MemType::DEFAULT, OrtDevice::VendorIds::NVIDIA,
                       narrow<OrtDevice::DeviceId>(device_id_));
      OrtMemoryInfo mem_info("", OrtAllocatorType::OrtDeviceAllocator, device);
      Ort::ThrowOnError(api->KernelContext_GetAllocator(context, &mem_info, &alloc_));
    }
    OrtAllocator* alloc = alloc_;

    cudaStream_t stream;
    if (stream_ != nullptr) {
      // Use our existing stream (either user's or our early-created)
      stream = stream_;
    } else {
      // Create stream now (lazy creation case)
      void* cuda_stream;
      Ort::ThrowOnError(api->KernelContext_GetGPUComputeStream(context, &cuda_stream));
      stream = static_cast<cudaStream_t>(cuda_stream);
    }

    // Check before using trt_engine
    if (trt_engine == nullptr) {
      return ORT_MAKE_STATUS(ONNXRUNTIME, EP_FAIL, "No engine is found.");
    }

    bool require_io_binding = IsIOBindingRequired(trt_state, ctx);

    // Get input and output binding names
    int total_bindings = trt_engine->getNbIOTensors();
    std::vector<char const*> input_binding_names, output_binding_names;
    for (int i = 0, end = total_bindings; i < end; ++i) {
      auto const& name = trt_engine->getIOTensorName(i);
      auto const& mode = trt_engine->getTensorIOMode(name);
      if (mode == nvinfer1::TensorIOMode::kINPUT) {
        input_binding_names.push_back(name);
      } else {
        output_binding_names.push_back(name);
      }
    }

    /*
     * Set input shapes and bind input buffers
     */
    auto& scratch_buffers = trt_state->scratch_buffers;
    if (require_io_binding) {
      scratch_buffers.clear();
      bool skip_input_binding_allowed = true;
      for (size_t i = 0, end = input_binding_names.size(); i < end; ++i) {
        char const* input_name = input_binding_names[i];

        size_t input_index = 0;
        const auto iter = input_indexes.find(input_name);
        if (iter != input_indexes.end()) {
          input_index = iter->second;
        }

        Status status = BindContextInput(ctx, trt_engine, trt_context, input_name, input_index, shape_tensor_values, shape_tensor_values_int64, scratch_buffers, alloc, stream, skip_input_binding_allowed);
        if (status != Status::OK()) {
          return ORT_MAKE_STATUS(ONNXRUNTIME, EP_FAIL, status.ErrorMessage());
        }
      }
      trt_state->skip_io_binding_allowed = skip_input_binding_allowed;
    }

    /*
     * Set output shapes and bind output buffers
     */
    std::unordered_map<char const*, void*> buffers;
    buffers.reserve(num_outputs);
    using OutputOrtValue = Ort::UnownedValue;
    std::unordered_map<size_t, OutputOrtValue> output_tensors;
    output_tensors.reserve(num_outputs);
    std::unordered_map<size_t, int> output_dim_sizes;
    output_dim_sizes.reserve(num_outputs);

    if (require_io_binding) {
      bool skip_output_binding_allowed = true;
      for (size_t i = 0, end = output_binding_names.size(); i < end; ++i) {
        char const* output_name = output_binding_names[i];

        size_t output_index = 0;
        const auto& index_iter = output_indexes.find(output_name);
        if (index_iter != output_indexes.end()) {
          output_index = index_iter->second;
        }

        size_t output_type = 0;
        const auto type_iter = output_types.find(output_name);
        if (type_iter != output_types.end()) {
          output_type = type_iter->second;
        }

        nvinfer1::Dims dims;
        void* data_ptr = nullptr;

        Status status = BindContextOutput(ctx, trt_context, output_name, output_index, output_type, i, output_tensors, output_dim_sizes,
                                          dds_output_allocator_map, scratch_buffers, alloc, buffers, dims, data_ptr, skip_output_binding_allowed);
        if (status != Status::OK()) {
          return ORT_MAKE_STATUS(ONNXRUNTIME, EP_FAIL, status.ErrorMessage());
        }

        trt_state->output_tensors[output_index] = TensorParams{data_ptr, dims};
      }

      trt_state->skip_io_binding_allowed = trt_state->skip_io_binding_allowed | skip_output_binding_allowed;
    }

    // Set execution context memory
    if (require_io_binding) {
      size_t mem_size = trt_engine->getDeviceMemorySizeV2();
      if (trt_state->is_dynamic_shape) {
        mem_size = trt_context->updateDeviceMemorySizeForShapes();
      }
      if (trt_state->context_memory_size != mem_size) {
        LOGS_DEFAULT(INFO) << "[NvTensorRTRTX EP] A new context memory was allocated with size " << mem_size;
        trt_state->context_memory = IAllocator::MakeUniquePtrFromOrtAllocator<void>(alloc, mem_size, true /*use_reserve*/);
        // trt_state->context_memory = IAllocator::MakeUniquePtr<void>(alloc, mem_size, false /*use_reserve*/, stream);
        trt_state->context_memory_size = mem_size;
        trt_context->setDeviceMemoryV2(trt_state->context_memory.get(), mem_size);
      }
    }

<<<<<<< HEAD
    // Start CUDA graph capture with the correct stream
    // Note: We need to set the stream and start capture here because this is where we have access to the actual compute stream
    // Get the graph annotation ID that was stored during OnRunStart
    CudaGraphAnnotation_t cuda_graph_annotation_id = GetPerThreadContext().GetCurrentGraphAnnotationId();
    bool graph_replay_on_this_run = false;
    bool should_start_capture = false;

    HandleCudaGraphStart(stream, require_io_binding, cuda_graph_annotation_id,
                         graph_replay_on_this_run, should_start_capture);

    if (!graph_replay_on_this_run) {
      if (!trt_context->enqueueV3(stream)) {
        return ORT_MAKE_STATUS(ONNXRUNTIME, FAIL, "NvTensorRTRTX EP execution context enqueue failed.");
      }
    } else {
      ORT_RETURN_IF_ERROR(GetPerThreadContext().ReplayGraph(cuda_graph_annotation_id, sync_stream_after_enqueue_));
=======
    // Run TRT inference
    if (!trt_context->enqueueV3(stream)) {
      return ORT_MAKE_STATUS(ONNXRUNTIME, FAIL, "NvTensorRTRTX EP execution context enqueue failed.");
>>>>>>> 5b021b24
    }

    /*
     * Given that InferenceSession::Run() is guaranteed to be thread-safe meaning multiple threads can call this function concurrently,
     * TRT EP needs to carefully take care of concurrency here, if not, following concurrent issue might happen:
     *
     * It's suggested that to perform inference concurrently in multiple streams, use one trt execution context per stream.
     * In the design of TRT EP (Not apply per-thread context implementation) and if multiple threads are calling InferenceSession::Run() concurrently,
     * the trt execution context instance is shared by all the threads and each thread aquires different stream from ORT.
     * So TRT EP will end up having one trt execution context using multiple streams which is not suggested.
     * But, since the whole compute_func() is protected by the lock and if cudaStreamSynchronize() is enforced here, one trt execution context per stream
     * is guaranteed.
     *
     * Therefore, TRT EP needs to call cudaStreamSynchronize() which means to wait until stream has completed all operations to prevent the concurrent issue mentioned above.
     * However, if cuda graph is enabled, TRT EP won't call cudaStreamSynchronize() since it's not allowed during graph capture.
     */

    if (cuda_graph_enable_ && should_start_capture) {
      GetPerThreadContext().CaptureEnd(cuda_graph_annotation_id);
      ORT_RETURN_IF_ERROR(GetPerThreadContext().ReplayGraph(cuda_graph_annotation_id, sync_stream_after_enqueue_));
    }

    if (sync_stream_after_enqueue_) {
      CUDA_RETURN_IF_ERROR(cudaStreamSynchronize(stream));
    }
    // Assign TRT output back to ORT output
    // (1) Bind TRT DDS output to ORT kernel context output. (It needs to wait until enqueueV3 is finished)
    // (2) Cast TRT INT32 output to ORT INT64 output or TRT double output to float output
    for (size_t i = 0, end = output_binding_names.size(); i < end; ++i) {
      char const* output_name = output_binding_names[i];

      size_t output_type = 0;
      const auto& iter = output_types.find(output_name);
      if (iter != output_types.end()) {
        output_type = iter->second;
      }

      if (dds_output_allocator_map.find(output_name) != dds_output_allocator_map.end()) {
        size_t output_index = 0;
        const auto& index_iter = output_indexes.find(output_name);
        if (index_iter != output_indexes.end()) {
          output_index = index_iter->second;
        }
        auto status = BindKernelOutput(ctx, dds_output_allocator_map, output_name, output_index, output_type, stream);
        if (status != Status::OK()) {
          return ORT_MAKE_STATUS(ONNXRUNTIME, FAIL, status.ErrorMessage());
        }
      } else {
        auto& output_tensor = output_tensors[i];
        if (output_type == ONNX_TENSOR_ELEMENT_DATA_TYPE_DOUBLE) {
          auto output_tensor_ptr = output_tensor.GetTensorMutableData<double>();
          if (output_tensor_ptr != nullptr) {
            cuda::Impl_Cast<float, double>(stream, reinterpret_cast<float*>(buffers[output_name]), output_tensor_ptr, output_dim_sizes[i]);
          }
        }
      }
    }

    return Status::OK();
  };

  node_compute_funcs.push_back(compute_info);
  return Status::OK();
}

void NvExecutionProvider::RegisterStreamHandlers(IStreamCommandHandleRegistry& stream_handle_registry, AllocatorMap& allocators) const {
  auto allocator = allocators[GetOrtDeviceByMemType(OrtMemTypeCPU)];
  RegisterCudaStreamHandles(stream_handle_registry,
                            OrtDevice::GPU,
                            allocator,
                            true /* release_cpu_buffer_on_cuda_stream */,
                            stream_,
                            external_stream_ /* use_existing_stream */,
                            external_cudnn_handle_,
                            external_cublas_handle_,
                            {});
}

OrtDevice NvExecutionProvider::GetOrtDeviceByMemType(OrtMemType mem_type) const {
  if (mem_type == OrtMemTypeCPUInput)
    return OrtDevice();
  if (mem_type == OrtMemTypeCPUOutput)
    return OrtDevice(OrtDevice::GPU, OrtDevice::MemType::HOST_ACCESSIBLE, OrtDevice::VendorIds::NVIDIA,
                     default_device_.Id());
  return default_device_;
}

}  // namespace onnxruntime<|MERGE_RESOLUTION|>--- conflicted
+++ resolved
@@ -923,20 +923,12 @@
 
   cudaDeviceProp prop;
   CUDA_CALL_THROW(cudaGetDeviceProperties(&prop, device_id_));
-<<<<<<< HEAD
-  compute_capability_ = GetComputeCapacity(prop);
-
-  // The external stream is always true as per this implementation
-  // This works okay and we can remove this complete check, initially we would either use the user provided stream or create one in compute_func but now we can create both ways here and thus no need to create new in compute_func at all.
-
-=======
   auto cc = prop.major * 10 + prop.minor;
   if (!(cc == 86 || cc == 89 || cc >= 120)) {
     ORT_THROW_IF_ERROR(ORT_MAKE_STATUS(ONNXRUNTIME, EP_FAIL,
                                        "[NvTensorRTRTX EP] The execution provider only supports RTX devices with compute capabilities 86, 89, 120 and above"));
   }
   compute_capability_ = GetComputeCapability(prop);
->>>>>>> 5b021b24
   if (info.has_user_compute_stream) {
     external_stream_ = true;
     stream_ = static_cast<cudaStream_t>(info.user_compute_stream);
@@ -3027,7 +3019,6 @@
       }
     }
 
-<<<<<<< HEAD
     // Start CUDA graph capture with the correct stream
     // Note: We need to set the stream and start capture here because this is where we have access to the actual compute stream
     // Get the graph annotation ID that was stored during OnRunStart
@@ -3044,11 +3035,6 @@
       }
     } else {
       ORT_RETURN_IF_ERROR(GetPerThreadContext().ReplayGraph(cuda_graph_annotation_id, sync_stream_after_enqueue_));
-=======
-    // Run TRT inference
-    if (!trt_context->enqueueV3(stream)) {
-      return ORT_MAKE_STATUS(ONNXRUNTIME, FAIL, "NvTensorRTRTX EP execution context enqueue failed.");
->>>>>>> 5b021b24
     }
 
     /*
@@ -3352,7 +3338,6 @@
       }
     }
 
-<<<<<<< HEAD
     // Start CUDA graph capture with the correct stream
     // Note: We need to set the stream and start capture here because this is where we have access to the actual compute stream
     // Get the graph annotation ID that was stored during OnRunStart
@@ -3369,11 +3354,6 @@
       }
     } else {
       ORT_RETURN_IF_ERROR(GetPerThreadContext().ReplayGraph(cuda_graph_annotation_id, sync_stream_after_enqueue_));
-=======
-    // Run TRT inference
-    if (!trt_context->enqueueV3(stream)) {
-      return ORT_MAKE_STATUS(ONNXRUNTIME, FAIL, "NvTensorRTRTX EP execution context enqueue failed.");
->>>>>>> 5b021b24
     }
 
     /*
