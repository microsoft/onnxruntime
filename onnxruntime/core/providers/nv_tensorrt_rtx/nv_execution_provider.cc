--- conflicted
+++ resolved
@@ -92,112 +92,6 @@
 
 namespace onnxruntime {
 
-<<<<<<< HEAD
-Status NvExecutionProvider::GetExtSemaphore(const struct GraphicsInteropParams* graphicsInteropParams, struct FenceInteropParams* fenceInteropParams, void** extSemFence)
-{
-  if (!info_.has_user_compute_stream) 
-  {
-    (void)GetPerThreadContext();
-  }
-  cudaExternalSemaphore_t cSemFence;
-  cudaExternalSemaphoreHandleDesc semHandleDesc = {};
-
-  assert(graphicsInteropParams->extSyncPrimitive == fenceInteropParams->extSyncPrimitive && 
-    "ExternalSyncPrimitive mismatch between graphicsInteropParams and fenceInteropParams");
-  (void)graphicsInteropParams;
-  
-  ExternalSyncPrimitive extSyncPrimitive = fenceInteropParams->extSyncPrimitive;
-
-  if(extSyncPrimitive == ExternalSyncPrimitive_D3D12Fence)
-  {
-#if DX_FOR_INTEROP && _WIN32
-      fenceInteropParams->FencePtr.pFence = reinterpret_cast<ID3D12Fence*>(fenceInteropParams->FencePtr.pFence);
-      HANDLE sharedFenceHandle = nullptr;
-      if(reinterpret_cast<ID3D12Device*>(graphicsInteropParams->DevicePtr.DXDeviceParams.pDevice)->CreateSharedHandle(reinterpret_cast<ID3D12Fence*>(fenceInteropParams->FencePtr.pFence), nullptr, GENERIC_ALL, nullptr, &sharedFenceHandle) != S_OK) {
-        return ORT_MAKE_STATUS(ONNXRUNTIME, FAIL, "Failed to create shared handle for D3D12 fence");
-      }
-      semHandleDesc.type = cudaExternalSemaphoreHandleTypeD3D12Fence;
-      semHandleDesc.handle.win32.handle = sharedFenceHandle;
-#endif
-  }
-  else if(extSyncPrimitive == ExternalSyncPrimitive_VulkanSemaphore)
-  {
-#if VULKAN_FOR_INTEROP
-#if _WIN32
-      VkSemaphoreGetWin32HandleInfoKHR handleInfo = {};
-      handleInfo.sType = VK_STRUCTURE_TYPE_SEMAPHORE_GET_WIN32_HANDLE_INFO_KHR;
-      handleInfo.semaphore = reinterpret_cast<VkSemaphore>(fenceInteropParams->FencePtr.pVkSemaphore);
-      handleInfo.handleType = VK_EXTERNAL_SEMAPHORE_HANDLE_TYPE_OPAQUE_WIN32_BIT_KHR;
-
-      HANDLE sharedFenceHandle = nullptr;
-
-      // Get the function pointer for vkGetSemaphoreWin32HandleKHR
-      PFN_vkGetSemaphoreWin32HandleKHR pfnVkGetSemaphoreWin32HandleKHR = reinterpret_cast<PFN_vkGetSemaphoreWin32HandleKHR>(
-          reinterpret_cast<PFN_vkGetDeviceProcAddr>(graphicsInteropParams->DevicePtr.VulkanDeviceParams.pVkGetDeviceProcAddr)(
-              reinterpret_cast<VkDevice>(graphicsInteropParams->DevicePtr.VulkanDeviceParams.pVkDevice), "vkGetSemaphoreWin32HandleKHR"));
-
-      if (pfnVkGetSemaphoreWin32HandleKHR &&
-        pfnVkGetSemaphoreWin32HandleKHR(reinterpret_cast<VkDevice>(graphicsInteropParams->DevicePtr.VulkanDeviceParams.pVkDevice), &handleInfo, &sharedFenceHandle) == VK_SUCCESS)
-      {
-        semHandleDesc.type = cudaExternalSemaphoreHandleTypeOpaqueWin32;
-        semHandleDesc.handle.win32.handle = sharedFenceHandle;
-      }
-      else
-      {
-        return ORT_MAKE_STATUS(ONNXRUNTIME, FAIL, "Failed to get shared semaphore handle");
-      }
-#endif
-#endif
-  }
-  if(cudaImportExternalSemaphore(&cSemFence, &semHandleDesc) != cudaSuccess)
-  {
-      return ORT_MAKE_STATUS(ONNXRUNTIME, FAIL, "Failed to import external semaphore");
-  }
-#ifdef _WIN32
-  CloseHandle(semHandleDesc.handle.win32.handle);
-#endif
-  *extSemFence = cSemFence;
-
-  return Status::OK();
-}
-
-Status NvExecutionProvider::SetupInteropEpWait(void* extSemFence, OrtSyncStream* stream, uint64_t fenceValue)
-{
-  LOGS_DEFAULT(VERBOSE) << "NvExecutionProvider::SetupInteropEpWait() called.";
-
-  // make CUDA wait for the upload by Graphics API to finish
-  cudaExternalSemaphoreWaitParams waitParams = {};
-  waitParams.params.fence.value = fenceValue;
-  cudaExternalSemaphore_t cSemFence = static_cast<cudaExternalSemaphore_t>(extSemFence);
-  cudaStream_t cudaStream = static_cast<cudaStream_t>(Ort::GetApi().SyncStream_GetHandle(stream));
-  cudaError_t result = cudaWaitExternalSemaphoresAsync(&cSemFence, &waitParams, 1, cudaStream);
-  if(result != cudaSuccess)
-  {
-    return ORT_MAKE_STATUS(ONNXRUNTIME, FAIL, "Failed to wait for external semaphore");
-  }
-
-  return Status::OK();
-}
-
-Status NvExecutionProvider::SetupInteropEpSignal(const OrtEpApi* ortEpApi, void* extSemFence, OrtSyncStream* stream, uint64_t fenceValue)
-{
-  LOGS_DEFAULT(VERBOSE) << "NvExecutionProvider::SetupInteropEpSignal() called.";
-
-  cudaStream_t cudaStream = static_cast<cudaStream_t>(Ort::GetApi().SyncStream_GetHandle(stream));
-
-  // make Graphics API wait for the CUDA kernel to finish
-  cudaExternalSemaphoreSignalParams signalParams = {};
-  signalParams.params.fence.value = fenceValue;
-  cudaExternalSemaphore_t cSemFence = static_cast<cudaExternalSemaphore_t>(extSemFence);
-  cudaError_t result = cudaSignalExternalSemaphoresAsync(&cSemFence, &signalParams, 1, cudaStream);
-  if(result != cudaSuccess)
-  {
-    return ORT_MAKE_STATUS(ONNXRUNTIME, FAIL, "Failed to signal external semaphore");
-  }
-
-  ORT_UNUSED_PARAMETER(ortEpApi);
-  return Status::OK();
-=======
 // Helper function to check if a data type is supported by input output nodes ofNvTensorRTRTX EP
 static bool IsSupportedInputOutputDataType(ONNXTensorElementDataType data_type) {
   switch (data_type) {
@@ -215,7 +109,112 @@
     default:
       return false;
   }
->>>>>>> a4e44a47
+}
+
+Status NvExecutionProvider::GetExtSemaphore(const struct GraphicsInteropParams* graphicsInteropParams, struct FenceInteropParams* fenceInteropParams, void** extSemFence)
+{
+  if (!info_.has_user_compute_stream) 
+  {
+    (void)GetPerThreadContext();
+  }
+  cudaExternalSemaphore_t cSemFence;
+  cudaExternalSemaphoreHandleDesc semHandleDesc = {};
+
+  assert(graphicsInteropParams->extSyncPrimitive == fenceInteropParams->extSyncPrimitive && 
+    "ExternalSyncPrimitive mismatch between graphicsInteropParams and fenceInteropParams");
+  (void)graphicsInteropParams;
+  
+  ExternalSyncPrimitive extSyncPrimitive = fenceInteropParams->extSyncPrimitive;
+
+  if(extSyncPrimitive == ExternalSyncPrimitive_D3D12Fence)
+  {
+#if DX_FOR_INTEROP && _WIN32
+      fenceInteropParams->FencePtr.pFence = reinterpret_cast<ID3D12Fence*>(fenceInteropParams->FencePtr.pFence);
+      HANDLE sharedFenceHandle = nullptr;
+      if(reinterpret_cast<ID3D12Device*>(graphicsInteropParams->DevicePtr.DXDeviceParams.pDevice)->CreateSharedHandle(reinterpret_cast<ID3D12Fence*>(fenceInteropParams->FencePtr.pFence), nullptr, GENERIC_ALL, nullptr, &sharedFenceHandle) != S_OK) {
+        return ORT_MAKE_STATUS(ONNXRUNTIME, FAIL, "Failed to create shared handle for D3D12 fence");
+      }
+      semHandleDesc.type = cudaExternalSemaphoreHandleTypeD3D12Fence;
+      semHandleDesc.handle.win32.handle = sharedFenceHandle;
+#endif
+  }
+  else if(extSyncPrimitive == ExternalSyncPrimitive_VulkanSemaphore)
+  {
+#if VULKAN_FOR_INTEROP
+#if _WIN32
+      VkSemaphoreGetWin32HandleInfoKHR handleInfo = {};
+      handleInfo.sType = VK_STRUCTURE_TYPE_SEMAPHORE_GET_WIN32_HANDLE_INFO_KHR;
+      handleInfo.semaphore = reinterpret_cast<VkSemaphore>(fenceInteropParams->FencePtr.pVkSemaphore);
+      handleInfo.handleType = VK_EXTERNAL_SEMAPHORE_HANDLE_TYPE_OPAQUE_WIN32_BIT_KHR;
+
+      HANDLE sharedFenceHandle = nullptr;
+
+      // Get the function pointer for vkGetSemaphoreWin32HandleKHR
+      PFN_vkGetSemaphoreWin32HandleKHR pfnVkGetSemaphoreWin32HandleKHR = reinterpret_cast<PFN_vkGetSemaphoreWin32HandleKHR>(
+          reinterpret_cast<PFN_vkGetDeviceProcAddr>(graphicsInteropParams->DevicePtr.VulkanDeviceParams.pVkGetDeviceProcAddr)(
+              reinterpret_cast<VkDevice>(graphicsInteropParams->DevicePtr.VulkanDeviceParams.pVkDevice), "vkGetSemaphoreWin32HandleKHR"));
+
+      if (pfnVkGetSemaphoreWin32HandleKHR &&
+        pfnVkGetSemaphoreWin32HandleKHR(reinterpret_cast<VkDevice>(graphicsInteropParams->DevicePtr.VulkanDeviceParams.pVkDevice), &handleInfo, &sharedFenceHandle) == VK_SUCCESS)
+      {
+        semHandleDesc.type = cudaExternalSemaphoreHandleTypeOpaqueWin32;
+        semHandleDesc.handle.win32.handle = sharedFenceHandle;
+      }
+      else
+      {
+        return ORT_MAKE_STATUS(ONNXRUNTIME, FAIL, "Failed to get shared semaphore handle");
+      }
+#endif
+#endif
+  }
+  if(cudaImportExternalSemaphore(&cSemFence, &semHandleDesc) != cudaSuccess)
+  {
+      return ORT_MAKE_STATUS(ONNXRUNTIME, FAIL, "Failed to import external semaphore");
+  }
+#ifdef _WIN32
+  CloseHandle(semHandleDesc.handle.win32.handle);
+#endif
+  *extSemFence = cSemFence;
+
+  return Status::OK();
+}
+
+Status NvExecutionProvider::SetupInteropEpWait(void* extSemFence, OrtSyncStream* stream, uint64_t fenceValue)
+{
+  LOGS_DEFAULT(VERBOSE) << "NvExecutionProvider::SetupInteropEpWait() called.";
+
+  // make CUDA wait for the upload by Graphics API to finish
+  cudaExternalSemaphoreWaitParams waitParams = {};
+  waitParams.params.fence.value = fenceValue;
+  cudaExternalSemaphore_t cSemFence = static_cast<cudaExternalSemaphore_t>(extSemFence);
+  cudaStream_t cudaStream = static_cast<cudaStream_t>(Ort::GetApi().SyncStream_GetHandle(stream));
+  cudaError_t result = cudaWaitExternalSemaphoresAsync(&cSemFence, &waitParams, 1, cudaStream);
+  if(result != cudaSuccess)
+  {
+    return ORT_MAKE_STATUS(ONNXRUNTIME, FAIL, "Failed to wait for external semaphore");
+  }
+
+  return Status::OK();
+}
+
+Status NvExecutionProvider::SetupInteropEpSignal(const OrtEpApi* ortEpApi, void* extSemFence, OrtSyncStream* stream, uint64_t fenceValue)
+{
+  LOGS_DEFAULT(VERBOSE) << "NvExecutionProvider::SetupInteropEpSignal() called.";
+
+  cudaStream_t cudaStream = static_cast<cudaStream_t>(Ort::GetApi().SyncStream_GetHandle(stream));
+
+  // make Graphics API wait for the CUDA kernel to finish
+  cudaExternalSemaphoreSignalParams signalParams = {};
+  signalParams.params.fence.value = fenceValue;
+  cudaExternalSemaphore_t cSemFence = static_cast<cudaExternalSemaphore_t>(extSemFence);
+  cudaError_t result = cudaSignalExternalSemaphoresAsync(&cSemFence, &signalParams, 1, cudaStream);
+  if(result != cudaSuccess)
+  {
+    return ORT_MAKE_STATUS(ONNXRUNTIME, FAIL, "Failed to signal external semaphore");
+  }
+
+  ORT_UNUSED_PARAMETER(ortEpApi);
+  return Status::OK();
 }
 
 // Helper function to check if a data type is supported by NvTensorRTRTX EP
