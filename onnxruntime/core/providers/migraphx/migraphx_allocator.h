--- conflicted
+++ resolved
@@ -13,16 +13,10 @@
  public:
   MIGraphXAllocator(const int device_id, const char* name)
       : IAllocator(
-<<<<<<< HEAD
             OrtMemoryInfo(name, OrtDeviceAllocator,
-                          OrtDevice(OrtDevice::GPU, OrtDevice::MemType::DEFAULT, static_cast<OrtDevice::DeviceId>(device_id)),
-                          device_id, OrtMemTypeDefault)) {}
-=======
-            OrtMemoryInfo(name, OrtAllocatorType::OrtDeviceAllocator,
                           OrtDevice(OrtDevice::GPU, OrtDevice::MemType::DEFAULT, OrtDevice::VendorIds::AMD,
                                     static_cast<OrtDevice::DeviceId>(device_id)),
                           OrtMemTypeDefault)) {}
->>>>>>> 089c52e4
 
   void* Alloc(size_t size) override;
   void Free(void* p) override;
