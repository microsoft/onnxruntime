// Copyright (c) Microsoft Corporation. All rights reserved.
// Licensed under the MIT License.

#include "core/providers/shared_library/provider_api.h"
#include "core/providers/migraphx/migraphx_execution_provider_info.h"

#include "core/common/make_string.h"
#include "core/common/parse_string.h"
#include "core/framework/provider_options_utils.h"
#include "core/providers/migraphx/migraphx_inc.h"
#include "core/providers/migraphx/migraphx_call.h"

namespace onnxruntime {
<<<<<<< HEAD
=======

const EnumNameMapping<ArenaExtendStrategy> arena_extend_strategy_mapping{
    {ArenaExtendStrategy::kNextPowerOfTwo, "kNextPowerOfTwo"},
    {ArenaExtendStrategy::kSameAsRequested, "kSameAsRequested"},
};

namespace migraphx {
namespace provider_option_names {
constexpr const char* kDeviceId = "device_id";
constexpr const char* kFp16Enable = "trt_fp16_enable";
constexpr const char* kFp8Enable = "migx_fp8_enable";
constexpr const char* kInt8Enable = "migx_int8_enable";
constexpr const char* kInt8CalibTable = "migx_int8_calibration_table_name";
constexpr const char* kInt8UseNativeCalibTable = "migx_int8_use_native_calibration_table";
constexpr const char* kSaveCompiledModel = "migx_save_compiled_model";
constexpr const char* kSaveModelPath = "migx_save_model_name";
constexpr const char* kLoadCompiledModel = "migx_load_compiled_model";
constexpr const char* kLoadModelPath = "migx_load_model_name";
constexpr const char* kExhaustiveTune = "migx_exhaustive_tune";
constexpr const char* kMemLimit = "migx_mem_limit";
constexpr const char* kArenaExtendStrategy = "migx_arena_extend_strategy";
constexpr const char* kGpuExternalAlloc = "migx_external_alloc";
constexpr const char* kGpuExternalFree = "migx_external_free";
constexpr const char* kGpuExternalEmptyCache = "migx_external_empty_cache";
>>>>>>> c9e5889e

const EnumNameMapping<ArenaExtendStrategy> arena_extend_strategy_mapping{
    {ArenaExtendStrategy::kNextPowerOfTwo, "kNextPowerOfTwo"},
    {ArenaExtendStrategy::kSameAsRequested, "kSameAsRequested"},
};

MIGraphXExecutionProviderInfo MIGraphXExecutionProviderInfo::FromProviderOptions(const ProviderOptions& options) {
  MIGraphXExecutionProviderInfo info{};
  void* alloc = nullptr;
  void* free = nullptr;
  void* empty_cache = nullptr;
  ORT_THROW_IF_ERROR(
      ProviderOptionsParser{}
          .AddValueParser(
              migraphx_provider_option::kDeviceId,
              [&info](const std::string& value_str) -> Status {
                ORT_RETURN_IF_ERROR(ParseStringWithClassicLocale(value_str, info.device_id));
                int num_devices{};
                ORT_RETURN_IF_ERROR(HIP_CALL(hipGetDeviceCount(&num_devices)));
                ORT_RETURN_IF_NOT(
                    0 <= info.device_id && info.device_id < num_devices,
                    "Invalid device ID: ", info.device_id,
                    ", must be between 0 (inclusive) and ", num_devices, " (exclusive).");
                return Status::OK();
              })
          .AddValueParser(
<<<<<<< HEAD
              migraphx_provider_option::kGpuExternalAlloc,
              [&alloc](const std::string& value_str) -> Status {
                std::uintptr_t address;
=======
              migraphx::provider_option_names::kGpuExternalAlloc,
              [&alloc](const std::string& value_str) -> Status {
                size_t address;
>>>>>>> c9e5889e
                ORT_RETURN_IF_ERROR(ParseStringWithClassicLocale(value_str, address));
                alloc = reinterpret_cast<void*>(address);
                return Status::OK();
              })
          .AddValueParser(
<<<<<<< HEAD
              migraphx_provider_option::kGpuExternalFree,
              [&free](const std::string& value_str) -> Status {
                std::uintptr_t address;
=======
              migraphx::provider_option_names::kGpuExternalFree,
              [&free](const std::string& value_str) -> Status {
                size_t address;
>>>>>>> c9e5889e
                ORT_RETURN_IF_ERROR(ParseStringWithClassicLocale(value_str, address));
                free = reinterpret_cast<void*>(address);
                return Status::OK();
              })
          .AddValueParser(
<<<<<<< HEAD
              migraphx_provider_option::kGpuExternalEmptyCache,
              [&empty_cache](const std::string& value_str) -> Status {
                std::uintptr_t address;
=======
              migraphx::provider_option_names::kGpuExternalEmptyCache,
              [&empty_cache](const std::string& value_str) -> Status {
                size_t address;
>>>>>>> c9e5889e
                ORT_RETURN_IF_ERROR(ParseStringWithClassicLocale(value_str, address));
                empty_cache = reinterpret_cast<void*>(address);
                return Status::OK();
              })
<<<<<<< HEAD
          .AddAssignmentToReference(migraphx_provider_option::kFp16Enable, info.fp16_enable)
          .AddAssignmentToReference(migraphx_provider_option::kFp8Enable, info.fp8_enable)
          .AddAssignmentToReference(migraphx_provider_option::kFp8Enable, info.fp8_enable)
          .AddAssignmentToReference(migraphx_provider_option::kInt8Enable, info.int8_enable)
          .AddAssignmentToReference(migraphx_provider_option::kModelCacheDir, info.model_cache_dir)
          .AddAssignmentToReference(migraphx_provider_option::kExhaustiveTune, info.exhaustive_tune)
          .AddAssignmentToReference(migraphx_provider_option::kMemLimit, info.mem_limit)
          .AddAssignmentToEnumReference(migraphx_provider_option::kArenaExtendStrategy, arena_extend_strategy_mapping, info.arena_extend_strategy)
=======
          .AddAssignmentToReference(migraphx::provider_option_names::kFp16Enable, info.fp16_enable)
          .AddAssignmentToReference(migraphx::provider_option_names::kFp8Enable, info.fp8_enable)
          .AddAssignmentToReference(migraphx::provider_option_names::kInt8Enable, info.int8_enable)
          .AddAssignmentToReference(migraphx::provider_option_names::kSaveCompiledModel, info.save_compiled_model)
          .AddAssignmentToReference(migraphx::provider_option_names::kLoadCompiledModel, info.load_compiled_model)
          .AddAssignmentToReference(migraphx::provider_option_names::kExhaustiveTune, info.exhaustive_tune)
          .AddAssignmentToReference(migraphx::provider_option_names::kMemLimit, info.mem_limit)
          .AddAssignmentToEnumReference(migraphx::provider_option_names::kArenaExtendStrategy, arena_extend_strategy_mapping, info.arena_extend_strategy)
>>>>>>> c9e5889e
          .Parse(options));

  MIGraphXExecutionProviderExternalAllocatorInfo alloc_info{alloc, free, empty_cache};
  info.external_allocator_info = alloc_info;

  return info;
}

ProviderOptions MIGraphXExecutionProviderInfo::ToProviderOptions(const MIGraphXExecutionProviderInfo& info) {
<<<<<<< HEAD
  return {
      {migraphx_provider_option::kDeviceId, MakeStringWithClassicLocale(info.device_id)},
      {migraphx_provider_option::kFp16Enable, MakeStringWithClassicLocale(info.fp16_enable)},
      {migraphx_provider_option::kFp8Enable, MakeStringWithClassicLocale(info.fp8_enable)},
      {migraphx_provider_option::kInt8Enable, MakeStringWithClassicLocale(info.int8_enable)},
      {migraphx_provider_option::kModelCacheDir, MakeStringWithClassicLocale(info.model_cache_dir)},
      {migraphx_provider_option::kMemLimit, MakeStringWithClassicLocale(info.mem_limit)},
      {migraphx_provider_option::kGpuExternalAlloc, MakeStringWithClassicLocale(info.external_allocator_info.alloc)},
      {migraphx_provider_option::kGpuExternalFree, MakeStringWithClassicLocale(info.external_allocator_info.free)},
      {migraphx_provider_option::kGpuExternalEmptyCache, MakeStringWithClassicLocale(info.external_allocator_info.empty_cache)},
      {migraphx_provider_option::kArenaExtendStrategy, EnumToName(arena_extend_strategy_mapping, info.arena_extend_strategy)},
      {migraphx_provider_option::kExhaustiveTune, MakeStringWithClassicLocale(info.exhaustive_tune)}
=======
  const ProviderOptions options{
      {migraphx::provider_option_names::kDeviceId, MakeStringWithClassicLocale(info.device_id)},
      {migraphx::provider_option_names::kFp16Enable, MakeStringWithClassicLocale(info.fp16_enable)},
      {migraphx::provider_option_names::kFp8Enable, MakeStringWithClassicLocale(info.fp8_enable)},
      {migraphx::provider_option_names::kInt8Enable, MakeStringWithClassicLocale(info.int8_enable)},
      {migraphx::provider_option_names::kSaveCompiledModel, MakeStringWithClassicLocale(info.save_compiled_model)},
      {migraphx::provider_option_names::kLoadCompiledModel, MakeStringWithClassicLocale(info.load_compiled_model)},
      {migraphx::provider_option_names::kMemLimit, MakeStringWithClassicLocale(info.mem_limit)},
      {migraphx::provider_option_names::kGpuExternalAlloc, MakeStringWithClassicLocale(reinterpret_cast<size_t>(info.external_allocator_info.alloc))},
      {migraphx::provider_option_names::kGpuExternalFree, MakeStringWithClassicLocale(reinterpret_cast<size_t>(info.external_allocator_info.free))},
      {migraphx::provider_option_names::kGpuExternalEmptyCache, MakeStringWithClassicLocale(reinterpret_cast<size_t>(info.external_allocator_info.empty_cache))},
      {migraphx::provider_option_names::kArenaExtendStrategy,
       EnumToName(arena_extend_strategy_mapping, info.arena_extend_strategy)},
      {migraphx::provider_option_names::kExhaustiveTune, MakeStringWithClassicLocale(info.exhaustive_tune)},
>>>>>>> c9e5889e
  };
}

ProviderOptions MIGraphXExecutionProviderInfo::ToProviderOptions(const OrtMIGraphXProviderOptions& info) {
<<<<<<< HEAD
  return {
      {migraphx_provider_option::kDeviceId, MakeStringWithClassicLocale(info.device_id)},
      {migraphx_provider_option::kFp16Enable, MakeStringWithClassicLocale(info.migraphx_fp16_enable)},
      {migraphx_provider_option::kFp8Enable, MakeStringWithClassicLocale(info.migraphx_fp8_enable)},
      {migraphx_provider_option::kInt8Enable, MakeStringWithClassicLocale(info.migraphx_int8_enable)},
      {migraphx_provider_option::kModelCacheDir, MakeStringWithClassicLocale(info.migraphx_cache_dir)},
      {migraphx_provider_option::kMemLimit, MakeStringWithClassicLocale(info.migraphx_mem_limit)},
      {migraphx_provider_option::kArenaExtendStrategy, EnumToName(arena_extend_strategy_mapping, static_cast<onnxruntime::ArenaExtendStrategy>(info.migraphx_arena_extend_strategy))},
      {migraphx_provider_option::kExhaustiveTune, MakeStringWithClassicLocale(info.migraphx_exhaustive_tune)}
=======
  const ProviderOptions options{
      {migraphx::provider_option_names::kDeviceId, MakeStringWithClassicLocale(info.device_id)},
      {migraphx::provider_option_names::kFp16Enable, MakeStringWithClassicLocale(info.migraphx_fp16_enable)},
      {migraphx::provider_option_names::kFp8Enable, MakeStringWithClassicLocale(info.migraphx_fp8_enable)},
      {migraphx::provider_option_names::kInt8Enable, MakeStringWithClassicLocale(info.migraphx_int8_enable)},
      {migraphx::provider_option_names::kSaveCompiledModel, MakeStringWithClassicLocale(info.migraphx_save_compiled_model)},
      {migraphx::provider_option_names::kLoadCompiledModel, MakeStringWithClassicLocale(info.migraphx_load_compiled_model)},
      {migraphx::provider_option_names::kMemLimit, MakeStringWithClassicLocale(info.migraphx_mem_limit)},
      {migraphx::provider_option_names::kArenaExtendStrategy, EnumToName(arena_extend_strategy_mapping, static_cast<onnxruntime::ArenaExtendStrategy>(info.migraphx_arena_extend_strategy))},
      {migraphx::provider_option_names::kExhaustiveTune, MakeStringWithClassicLocale(info.migraphx_exhaustive_tune)},
>>>>>>> c9e5889e
  };
}

}  // namespace onnxruntime<|MERGE_RESOLUTION|>--- conflicted
+++ resolved
@@ -11,33 +11,6 @@
 #include "core/providers/migraphx/migraphx_call.h"
 
 namespace onnxruntime {
-<<<<<<< HEAD
-=======
-
-const EnumNameMapping<ArenaExtendStrategy> arena_extend_strategy_mapping{
-    {ArenaExtendStrategy::kNextPowerOfTwo, "kNextPowerOfTwo"},
-    {ArenaExtendStrategy::kSameAsRequested, "kSameAsRequested"},
-};
-
-namespace migraphx {
-namespace provider_option_names {
-constexpr const char* kDeviceId = "device_id";
-constexpr const char* kFp16Enable = "trt_fp16_enable";
-constexpr const char* kFp8Enable = "migx_fp8_enable";
-constexpr const char* kInt8Enable = "migx_int8_enable";
-constexpr const char* kInt8CalibTable = "migx_int8_calibration_table_name";
-constexpr const char* kInt8UseNativeCalibTable = "migx_int8_use_native_calibration_table";
-constexpr const char* kSaveCompiledModel = "migx_save_compiled_model";
-constexpr const char* kSaveModelPath = "migx_save_model_name";
-constexpr const char* kLoadCompiledModel = "migx_load_compiled_model";
-constexpr const char* kLoadModelPath = "migx_load_model_name";
-constexpr const char* kExhaustiveTune = "migx_exhaustive_tune";
-constexpr const char* kMemLimit = "migx_mem_limit";
-constexpr const char* kArenaExtendStrategy = "migx_arena_extend_strategy";
-constexpr const char* kGpuExternalAlloc = "migx_external_alloc";
-constexpr const char* kGpuExternalFree = "migx_external_free";
-constexpr const char* kGpuExternalEmptyCache = "migx_external_empty_cache";
->>>>>>> c9e5889e
 
 const EnumNameMapping<ArenaExtendStrategy> arena_extend_strategy_mapping{
     {ArenaExtendStrategy::kNextPowerOfTwo, "kNextPowerOfTwo"},
@@ -64,48 +37,29 @@
                 return Status::OK();
               })
           .AddValueParser(
-<<<<<<< HEAD
               migraphx_provider_option::kGpuExternalAlloc,
               [&alloc](const std::string& value_str) -> Status {
                 std::uintptr_t address;
-=======
-              migraphx::provider_option_names::kGpuExternalAlloc,
-              [&alloc](const std::string& value_str) -> Status {
-                size_t address;
->>>>>>> c9e5889e
                 ORT_RETURN_IF_ERROR(ParseStringWithClassicLocale(value_str, address));
                 alloc = reinterpret_cast<void*>(address);
                 return Status::OK();
               })
           .AddValueParser(
-<<<<<<< HEAD
               migraphx_provider_option::kGpuExternalFree,
               [&free](const std::string& value_str) -> Status {
                 std::uintptr_t address;
-=======
-              migraphx::provider_option_names::kGpuExternalFree,
-              [&free](const std::string& value_str) -> Status {
-                size_t address;
->>>>>>> c9e5889e
                 ORT_RETURN_IF_ERROR(ParseStringWithClassicLocale(value_str, address));
                 free = reinterpret_cast<void*>(address);
                 return Status::OK();
               })
           .AddValueParser(
-<<<<<<< HEAD
               migraphx_provider_option::kGpuExternalEmptyCache,
               [&empty_cache](const std::string& value_str) -> Status {
                 std::uintptr_t address;
-=======
-              migraphx::provider_option_names::kGpuExternalEmptyCache,
-              [&empty_cache](const std::string& value_str) -> Status {
-                size_t address;
->>>>>>> c9e5889e
                 ORT_RETURN_IF_ERROR(ParseStringWithClassicLocale(value_str, address));
                 empty_cache = reinterpret_cast<void*>(address);
                 return Status::OK();
               })
-<<<<<<< HEAD
           .AddAssignmentToReference(migraphx_provider_option::kFp16Enable, info.fp16_enable)
           .AddAssignmentToReference(migraphx_provider_option::kFp8Enable, info.fp8_enable)
           .AddAssignmentToReference(migraphx_provider_option::kFp8Enable, info.fp8_enable)
@@ -114,16 +68,6 @@
           .AddAssignmentToReference(migraphx_provider_option::kExhaustiveTune, info.exhaustive_tune)
           .AddAssignmentToReference(migraphx_provider_option::kMemLimit, info.mem_limit)
           .AddAssignmentToEnumReference(migraphx_provider_option::kArenaExtendStrategy, arena_extend_strategy_mapping, info.arena_extend_strategy)
-=======
-          .AddAssignmentToReference(migraphx::provider_option_names::kFp16Enable, info.fp16_enable)
-          .AddAssignmentToReference(migraphx::provider_option_names::kFp8Enable, info.fp8_enable)
-          .AddAssignmentToReference(migraphx::provider_option_names::kInt8Enable, info.int8_enable)
-          .AddAssignmentToReference(migraphx::provider_option_names::kSaveCompiledModel, info.save_compiled_model)
-          .AddAssignmentToReference(migraphx::provider_option_names::kLoadCompiledModel, info.load_compiled_model)
-          .AddAssignmentToReference(migraphx::provider_option_names::kExhaustiveTune, info.exhaustive_tune)
-          .AddAssignmentToReference(migraphx::provider_option_names::kMemLimit, info.mem_limit)
-          .AddAssignmentToEnumReference(migraphx::provider_option_names::kArenaExtendStrategy, arena_extend_strategy_mapping, info.arena_extend_strategy)
->>>>>>> c9e5889e
           .Parse(options));
 
   MIGraphXExecutionProviderExternalAllocatorInfo alloc_info{alloc, free, empty_cache};
@@ -133,7 +77,6 @@
 }
 
 ProviderOptions MIGraphXExecutionProviderInfo::ToProviderOptions(const MIGraphXExecutionProviderInfo& info) {
-<<<<<<< HEAD
   return {
       {migraphx_provider_option::kDeviceId, MakeStringWithClassicLocale(info.device_id)},
       {migraphx_provider_option::kFp16Enable, MakeStringWithClassicLocale(info.fp16_enable)},
@@ -146,27 +89,10 @@
       {migraphx_provider_option::kGpuExternalEmptyCache, MakeStringWithClassicLocale(info.external_allocator_info.empty_cache)},
       {migraphx_provider_option::kArenaExtendStrategy, EnumToName(arena_extend_strategy_mapping, info.arena_extend_strategy)},
       {migraphx_provider_option::kExhaustiveTune, MakeStringWithClassicLocale(info.exhaustive_tune)}
-=======
-  const ProviderOptions options{
-      {migraphx::provider_option_names::kDeviceId, MakeStringWithClassicLocale(info.device_id)},
-      {migraphx::provider_option_names::kFp16Enable, MakeStringWithClassicLocale(info.fp16_enable)},
-      {migraphx::provider_option_names::kFp8Enable, MakeStringWithClassicLocale(info.fp8_enable)},
-      {migraphx::provider_option_names::kInt8Enable, MakeStringWithClassicLocale(info.int8_enable)},
-      {migraphx::provider_option_names::kSaveCompiledModel, MakeStringWithClassicLocale(info.save_compiled_model)},
-      {migraphx::provider_option_names::kLoadCompiledModel, MakeStringWithClassicLocale(info.load_compiled_model)},
-      {migraphx::provider_option_names::kMemLimit, MakeStringWithClassicLocale(info.mem_limit)},
-      {migraphx::provider_option_names::kGpuExternalAlloc, MakeStringWithClassicLocale(reinterpret_cast<size_t>(info.external_allocator_info.alloc))},
-      {migraphx::provider_option_names::kGpuExternalFree, MakeStringWithClassicLocale(reinterpret_cast<size_t>(info.external_allocator_info.free))},
-      {migraphx::provider_option_names::kGpuExternalEmptyCache, MakeStringWithClassicLocale(reinterpret_cast<size_t>(info.external_allocator_info.empty_cache))},
-      {migraphx::provider_option_names::kArenaExtendStrategy,
-       EnumToName(arena_extend_strategy_mapping, info.arena_extend_strategy)},
-      {migraphx::provider_option_names::kExhaustiveTune, MakeStringWithClassicLocale(info.exhaustive_tune)},
->>>>>>> c9e5889e
   };
 }
 
 ProviderOptions MIGraphXExecutionProviderInfo::ToProviderOptions(const OrtMIGraphXProviderOptions& info) {
-<<<<<<< HEAD
   return {
       {migraphx_provider_option::kDeviceId, MakeStringWithClassicLocale(info.device_id)},
       {migraphx_provider_option::kFp16Enable, MakeStringWithClassicLocale(info.migraphx_fp16_enable)},
@@ -176,18 +102,6 @@
       {migraphx_provider_option::kMemLimit, MakeStringWithClassicLocale(info.migraphx_mem_limit)},
       {migraphx_provider_option::kArenaExtendStrategy, EnumToName(arena_extend_strategy_mapping, static_cast<onnxruntime::ArenaExtendStrategy>(info.migraphx_arena_extend_strategy))},
       {migraphx_provider_option::kExhaustiveTune, MakeStringWithClassicLocale(info.migraphx_exhaustive_tune)}
-=======
-  const ProviderOptions options{
-      {migraphx::provider_option_names::kDeviceId, MakeStringWithClassicLocale(info.device_id)},
-      {migraphx::provider_option_names::kFp16Enable, MakeStringWithClassicLocale(info.migraphx_fp16_enable)},
-      {migraphx::provider_option_names::kFp8Enable, MakeStringWithClassicLocale(info.migraphx_fp8_enable)},
-      {migraphx::provider_option_names::kInt8Enable, MakeStringWithClassicLocale(info.migraphx_int8_enable)},
-      {migraphx::provider_option_names::kSaveCompiledModel, MakeStringWithClassicLocale(info.migraphx_save_compiled_model)},
-      {migraphx::provider_option_names::kLoadCompiledModel, MakeStringWithClassicLocale(info.migraphx_load_compiled_model)},
-      {migraphx::provider_option_names::kMemLimit, MakeStringWithClassicLocale(info.migraphx_mem_limit)},
-      {migraphx::provider_option_names::kArenaExtendStrategy, EnumToName(arena_extend_strategy_mapping, static_cast<onnxruntime::ArenaExtendStrategy>(info.migraphx_arena_extend_strategy))},
-      {migraphx::provider_option_names::kExhaustiveTune, MakeStringWithClassicLocale(info.migraphx_exhaustive_tune)},
->>>>>>> c9e5889e
   };
 }
 
