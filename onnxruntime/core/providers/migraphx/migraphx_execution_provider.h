--- conflicted
+++ resolved
@@ -69,10 +69,7 @@
   std::vector<std::unique_ptr<ComputeCapability>>
   GetCapability(const onnxruntime::GraphViewer& graph_viewer,
                 const IKernelLookup& /*kernel_lookup*/,
-<<<<<<< HEAD
-=======
                 const GraphOptimizerRegistry& /* graph_optimizer_registry */,
->>>>>>> 39e585ff
                 IResourceAccountant* /* resource_accountant */) const override;
 
   common::Status Compile(const std::vector<FusedNodeAndGraph>& fused_nodes,
