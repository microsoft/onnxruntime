// Copyright (c) Microsoft Corporation. All rights reserved.
// Licensed under the MIT License
#include <fstream>
#include <algorithm>
#include <iterator>
#include <unordered_map>
#include <set>
#include <filesystem>

#include "core/providers/shared_library/provider_api.h"
#define ORT_API_MANUAL_INIT
#include "core/session/onnxruntime_cxx_api.h"
#include "core/common/safeint.h"
#include "core/common/logging/severity.h"
<<<<<<< HEAD
#include "core/providers/migraphx/migraphx_execution_provider.h"
#include "core/providers/migraphx/migraphx_execution_provider_info.h"
#include "core/providers/migraphx/migraphx_execution_provider_utils.h"
#include "core/providers/migraphx/migraphx_allocator.h"
#include "core/providers/migraphx/gpu_data_transfer.h"
#include "core/providers/migraphx/migraphx_inc.h"
#include <hip/hip_version.h>
#include "core/providers/migraphx/migraphx_call.h"
=======
#include "migraphx_execution_provider.h"
#include "migraphx_execution_provider_info.h"
#include "migraphx_execution_provider_utils.h"
#include "migraphx_allocator.h"
#include "gpu_data_transfer.h"
#include <hip/hip_version.h>
#include "migraphx_call.h"
>>>>>>> c9e5889e

#include "core/providers/migraphx/migraphx_stream_handle.h"

#if defined(_MSC_VER)
#pragma warning(disable : 4244 4245)
#elif __GNUC__
#pragma GCC diagnostic push
#pragma GCC diagnostic ignored "-Wunused-parameter"
#endif
#if defined(_MSC_VER)
#pragma warning(default : 4244 4245)
#elif __GNUC__
#pragma GCC diagnostic pop
#endif

#define MEMCPY_S(dest, src, destsz, srcsz) memcpy(dest, src, std::min(destsz, srcsz))

namespace onnxruntime {

class Memcpy final : public OpKernel {
 public:
  Memcpy(const OpKernelInfo& info) : OpKernel(info) {}

  Status Compute(OpKernelContext* ctx) const override {
    const auto* X = ctx->Input<Tensor>(0);
    ORT_ENFORCE(X != nullptr, "Memcpy: Input tensor is nullptr.");
    Tensor* Y = ctx->Output(0, X->Shape());
    ORT_ENFORCE(Y != nullptr, "Memcpy: Failed to allocate output tensor.");
    const IDataTransfer* gpu_data_transfer = Info().GetDataTransferManager().GetDataTransfer(X->Location().device, Y->Location().device);
    if (!gpu_data_transfer)
      return Status(common::ONNXRUNTIME, common::EP_FAIL, "gpu data transfer is missing in Migraphx EP.");
    // CopyTensorAsync could handle both pinned memory and non-pinned CPU memory.
    // For non-pinned CPU memory, the copy is synchronous.
    return gpu_data_transfer->CopyTensorAsync(*X, *Y, *(ctx->GetComputeStream()));
  }
};

template <typename T>
KernelCreateInfo BuildKernelCreateInfo();

ONNX_OPERATOR_KERNEL_EX(
    MemcpyFromHost,
    kOnnxDomain,
    1,
    kMIGraphXExecutionProvider,
    (*KernelDefBuilder::Create())
        .InputMemoryType(OrtMemTypeCPUInput, 0)
        .TypeConstraint("T", DataTypeImpl::AllFixedSizeTensorTypes()),
    Memcpy);

ONNX_OPERATOR_KERNEL_EX(
    MemcpyToHost,
    kOnnxDomain,
    1,
    kMIGraphXExecutionProvider,
    (*KernelDefBuilder::Create())
        .OutputMemoryType(OrtMemTypeCPUOutput, 0)
        .TypeConstraint("T", DataTypeImpl::AllFixedSizeTensorTypes()),
    Memcpy);

class ONNX_OPERATOR_KERNEL_CLASS_NAME(kMIGraphXExecutionProvider, kOnnxDomain, 1, MemcpyFromHost);
class ONNX_OPERATOR_KERNEL_CLASS_NAME(kMIGraphXExecutionProvider, kOnnxDomain, 1, MemcpyToHost);

static std::shared_ptr<KernelRegistry> s_kernel_registry;

void InitializeRegistry() {
  s_kernel_registry = KernelRegistry::Create();

  static const BuildKernelCreateInfoFn function_table[] = {
      BuildKernelCreateInfo<ONNX_OPERATOR_KERNEL_CLASS_NAME(kMIGraphXExecutionProvider, kOnnxDomain, 1, MemcpyFromHost)>,
      BuildKernelCreateInfo<ONNX_OPERATOR_KERNEL_CLASS_NAME(kMIGraphXExecutionProvider, kOnnxDomain, 1, MemcpyToHost)>,
  };

  for (auto& function_table_entry : function_table) {
    ORT_THROW_IF_ERROR(s_kernel_registry->Register(function_table_entry()));
  }
}

void DeleteRegistry() {
  s_kernel_registry.reset();
}

std::shared_ptr<KernelRegistry> MIGraphXExecutionProvider::GetKernelRegistry() const {
  return s_kernel_registry;
}

MIGraphXExecutionProvider::MIGraphXExecutionProvider(const MIGraphXExecutionProviderInfo& info)
    : IExecutionProvider{kMIGraphXExecutionProvider, OrtDevice(OrtDevice::GPU, OrtDevice::MemType::DEFAULT, info.device_id)},
      device_id_{info.device_id},
      fp16_enable_{info.fp16_enable},
      fp8_enable_{info.fp8_enable},
      int8_enable_{info.int8_enable},
      model_cache_path_{info.model_cache_dir},
      exhaustive_tune_{info.exhaustive_tune},
      metadef_id_generator_{ModelMetadefIdGenerator::Create()}
{
  InitProviderOrtApi();

  // Set GPU device to be used
  HIP_CALL_THROW(hipSetDevice(device_id_));
  HIP_CALL_THROW(hipGetDeviceProperties(&device_prop_, device_id_));
  t_ = migraphx::target(info.target_device.c_str());

#if HIP_VERSION_MAJOR < 6 || (HIP_VERSION_MAJOR == 6 && HIP_VERSION_MINOR < 4)
  if (fp8_enable_) 
      LOGS_DEFAULT(info) << "MIGraphX: FP8 Quantization requires ROCm 6.4 or greater";
  fp8_enable_ = false;
#endif

  // whether fp16 is enabled
  const auto fp16_enable_env = GetEnvironmentVar(migraphx_env_vars::kFP16Enable);
  if (!fp16_enable_env.empty()) {
    fp16_enable_ = std::stoi(fp16_enable_env) != 0;
    LOGS_DEFAULT(INFO) << "\n" << migraphx_env_vars::kFP16Enable << ": " << fp16_enable_;
  }

#if HIP_VERSION_MAJOR > 6 || (HIP_VERSION_MAJOR == 6 && HIP_VERSION_MINOR >= 4)
  // whether fp8 quantization is enabled
  const auto fp8_enable_env = GetEnvironmentVar(migraphx_env_vars::kFP8Enable);
  if (!fp8_enable_env.empty()) {
    fp8_enable_ = std::stoi(fp8_enable_env) != 0;
    LOGS_DEFAULT(INFO) << "\n" << migraphx_env_vars::kFP8Enable << ": " << fp8_enable_;
#endif
  }

  // whether int8 is enabled
  const auto int8_enable_env = GetEnvironmentVar(migraphx_env_vars::kINT8Enable);
  if (!int8_enable_env.empty()) {
    int8_enable_ = std::stoi(int8_enable_env) != 0;
    LOGS_DEFAULT(INFO) << "\n" << migraphx_env_vars::kINT8Enable << ": " << int8_enable_;
  }

  // Save/load migraphx compiled models
  const auto model_cache_path_env = GetEnvironmentVar(migraphx_env_vars::kModelCachePath);
  if (!model_cache_path_env.empty()) {
    model_cache_path_ = GetEnvironmentVar(migraphx_env_vars::kModelCachePath);
    LOGS_DEFAULT(INFO) << "\n" << migraphx_env_vars::kModelCachePath << ": " << model_cache_path_;
  }

  // dump unsupported ops
  const auto dump_model_ops_env = GetEnvironmentVar(migraphx_env_vars::kDumpModelOps);
  if (!dump_model_ops_env.empty()) {
    dump_model_ops_ = std::stoi(dump_model_ops_env) != 0;
    LOGS_DEFAULT(INFO) << "\n" << migraphx_env_vars::kDumpModelOps << ": " << dump_model_ops_;
  }

  // Allow for exhaustive tune during compile
  const auto exhaustive_tune_env = GetEnvironmentVar(migraphx_env_vars::kExhaustiveTune);
  if (!exhaustive_tune_env.empty()) {
    exhaustive_tune_ = std::stoi(exhaustive_tune_env) != 0;
    LOGS_DEFAULT(INFO) << "\n" << migraphx_env_vars::kExhaustiveTune << ": " << exhaustive_tune_;
  }

  if (int8_enable_ and fp8_enable_) {
    LOGS_DEFAULT(ERROR) << "MIGraphX: FP8 and INT8 Quantization Mutually exclusive. Ignoring both Quantization flags";
  } else {
    const auto int8_calibration_cache_name_env
      = GetEnvironmentVar(migraphx_env_vars::kINT8CalibrationTableName);
    if (!int8_calibration_cache_name_env.empty()) {
      int8_calibration_cache_name_ = int8_calibration_cache_name_env;
      LOGS_DEFAULT(INFO) << "\n" << migraphx_env_vars::kINT8CalibrationTableName << ": " << int8_calibration_cache_name_env;
    } else {
      int8_calibration_cache_name_ = info.int8_calibration_table_name;
    }

    const auto cache_path_env = GetEnvironmentVar(migraphx_env_vars::kCachePath);
    if (!cache_path_env.empty()) {
      calibration_cache_path_ = cache_path_env;
      LOGS_DEFAULT(INFO) << "\n" << migraphx_env_vars::kCachePath << ": " << cache_path_env;
    } else {
      calibration_cache_path_ = info.int8_calibration_cache_path;
    }

    const auto int8_use_native_migraphx_calibration_table_env
      = GetEnvironmentVar(migraphx_env_vars::kINT8UseNativeMIGraphXCalibrationTable);
    if (!int8_use_native_migraphx_calibration_table_env.empty()) {
      int8_use_native_migraphx_calibration_table_ =
          std::stoi(int8_use_native_migraphx_calibration_table_env) != 0;
      LOGS_DEFAULT(INFO) << "\n" << migraphx_env_vars::kINT8UseNativeMIGraphXCalibrationTable << ": "
                         << int8_use_native_migraphx_calibration_table_env;
    } else {
      int8_use_native_migraphx_calibration_table_ = info.int8_use_native_calibration_table;
    }

    int8_calibration_cache_available_ = !int8_calibration_cache_name_.empty();

    // Load INT8 calibration table
    std::unordered_map<std::string, float> dynamic_range_map;
    if (int8_calibration_cache_available_) {
      const auto calibration_cache_path = GetCachePath(calibration_cache_path_, int8_calibration_cache_name_);
      if (!ReadDynamicRange(calibration_cache_path, int8_use_native_migraphx_calibration_table_, dynamic_range_map)) {
        throw std::runtime_error("Session Failed to read INT8 calibration table " + calibration_cache_path.string());
      }
    }
  }

  LOGS_DEFAULT(INFO) << "[MIGraphX EP] MIGraphX provider options: "
                     << "\n " << migraphx_provider_option::kDeviceId << ": " << device_id_
                     << "\n " << migraphx_provider_option::kFp16Enable << ": " << fp16_enable_
                     << "\n " << migraphx_provider_option::kFp8Enable << ": " << fp8_enable_
                     << "\n " << migraphx_provider_option::kInt8Enable << ": " << int8_enable_
                     << "\n dump_model_ops: " << dump_model_ops_
                     << "\n " << migraphx_provider_option::kExhaustiveTune << ": " << exhaustive_tune_
                     << "\n " << migraphx_provider_option::kInt8CalibTable << ": " << int8_calibration_cache_name_
                     << "\n int8_calibration_cache_available: " << int8_calibration_cache_available_
                     << "\n " << migraphx_provider_option::kInt8UseNativeCalibTable << ": " << int8_use_native_migraphx_calibration_table_
                     << "\n " << migraphx_provider_option::kModelCacheDir << ": " << model_cache_path_;
}

AllocatorPtr MIGraphXExecutionProvider::CreateMIGraphXAllocator(OrtDevice::DeviceId device_id,
                                                                size_t migx_mem_limit,
                                                                ArenaExtendStrategy arena_extend_strategy,
                                                                MIGraphXExecutionProviderExternalAllocatorInfo
                                                                    external_allocator_info,
                                                                const OrtArenaCfg* default_memory_arena_cfg) {
  if (external_allocator_info.UseExternalAllocator()) {
    AllocatorCreationInfo default_memory_info(
        [external_allocator_info](OrtDevice::DeviceId id) {
          return std::make_unique<MIGraphXExternalAllocator>(id, HIP,
                                                             external_allocator_info.alloc,
                                                             external_allocator_info.free,
                                                             external_allocator_info.empty_cache);
        },
        device_id,
        false);

    return CreateAllocator(default_memory_info);
  } else {
    AllocatorCreationInfo default_memory_info(
        [](OrtDevice::DeviceId id) {
          return std::make_unique<MIGraphXAllocator>(id, HIP);
        },
        device_id,
        true,
        {default_memory_arena_cfg ? *default_memory_arena_cfg
                                  : OrtArenaCfg(migx_mem_limit, static_cast<int>(arena_extend_strategy),
                                                -1, -1, -1, -1L)},
        // make it stream aware
        true,
        // enable cross stream sharing?
        false);

    // ROCM malloc/free is expensive so always use an arena
    return CreateAllocator(default_memory_info);
  }
}

AllocatorPtr MIGraphXExecutionProvider::CreateMIGraphXAllocator(OrtDevice::DeviceId device_id,
                                                                size_t migx_mem_limit,
                                                                ArenaExtendStrategy arena_extend_strategy,
                                                                MIGraphXExecutionProviderExternalAllocatorInfo
                                                                    external_allocator_info,
                                                                const OrtArenaCfg* default_memory_arena_cfg) {
  if (external_allocator_info.UseExternalAllocator()) {
    AllocatorCreationInfo default_memory_info(
        [external_allocator_info](OrtDevice::DeviceId id) {
          return std::make_unique<MIGraphXExternalAllocator>(id, HIP,
                                                             external_allocator_info.alloc,
                                                             external_allocator_info.free,
                                                             external_allocator_info.empty_cache);
        },
        device_id,
        false);

    return CreateAllocator(default_memory_info);
  } else {
    AllocatorCreationInfo default_memory_info(
        [](OrtDevice::DeviceId id) {
          return std::make_unique<MIGraphXAllocator>(id, HIP);
        },
        device_id,
        true,
        {default_memory_arena_cfg ? *default_memory_arena_cfg
                                  : OrtArenaCfg(migx_mem_limit, static_cast<int>(arena_extend_strategy),
                                                -1, -1, -1, -1L)},
        // make it stream aware
        true,
        // enable cross stream sharing?
        false);

    // ROCM malloc/free is expensive so always use an arena
    return CreateAllocator(default_memory_info);
  }
}

std::vector<AllocatorPtr> MIGraphXExecutionProvider::CreatePreferredAllocators() {
<<<<<<< HEAD
  const AllocatorCreationInfo default_memory_info(
      [](OrtDevice::DeviceId device_id) {
         return std::make_unique<MIGraphXAllocator>(device_id, CUDA);
      }, device_id_);
  const AllocatorCreationInfo pinned_allocator_info(
      [](OrtDevice::DeviceId device_id) {
        return std::make_unique<MIGraphXPinnedAllocator>(device_id, CUDA_PINNED);
      }, device_id_);
  return {CreateAllocator(default_memory_info), CreateAllocator(pinned_allocator_info)};
=======
  AllocatorCreationInfo default_memory_info(
      [](OrtDevice::DeviceId device_id) { return std::make_unique<MIGraphXAllocator>(device_id, onnxruntime::CUDA); }, info_.device_id);
  AllocatorCreationInfo pinned_allocator_info(
      [](OrtDevice::DeviceId device_id) {
        return std::make_unique<HIPPinnedAllocator>(device_id, onnxruntime::CUDA_PINNED);
      },
      0);
  return std::vector<AllocatorPtr>{CreateAllocator(default_memory_info), CreateAllocator(pinned_allocator_info)};
>>>>>>> c9e5889e
}

std::unique_ptr<onnxruntime::IDataTransfer> MIGraphXExecutionProvider::GetDataTransfer() const {
  return std::make_unique<onnxruntime::GPUDataTransfer>();
}

static bool IsTypeSupported(const NodeArg* node_arg) {
  const auto* type_proto = node_arg->TypeAsProto();
  if (!type_proto) {
    return false;
  }

  switch (type_proto->tensor_type().elem_type()) {
    case ONNX_NAMESPACE::TensorProto_DataType::TensorProto_DataType_FLOAT16:
    case ONNX_NAMESPACE::TensorProto_DataType::TensorProto_DataType_FLOAT:
    case ONNX_NAMESPACE::TensorProto_DataType::TensorProto_DataType_FLOAT8E4M3FN:
    case ONNX_NAMESPACE::TensorProto_DataType::TensorProto_DataType_FLOAT8E4M3FNUZ:
    case ONNX_NAMESPACE::TensorProto_DataType::TensorProto_DataType_FLOAT8E5M2:
    case ONNX_NAMESPACE::TensorProto_DataType::TensorProto_DataType_FLOAT8E5M2FNUZ:
    case ONNX_NAMESPACE::TensorProto_DataType::TensorProto_DataType_DOUBLE:
    case ONNX_NAMESPACE::TensorProto_DataType::TensorProto_DataType_INT4:
    case ONNX_NAMESPACE::TensorProto_DataType::TensorProto_DataType_INT8:
    case ONNX_NAMESPACE::TensorProto_DataType::TensorProto_DataType_INT16:
    case ONNX_NAMESPACE::TensorProto_DataType::TensorProto_DataType_INT32:
    case ONNX_NAMESPACE::TensorProto_DataType::TensorProto_DataType_INT64:
    case ONNX_NAMESPACE::TensorProto_DataType::TensorProto_DataType_UINT4:
    case ONNX_NAMESPACE::TensorProto_DataType::TensorProto_DataType_UINT8:
    case ONNX_NAMESPACE::TensorProto_DataType::TensorProto_DataType_UINT16:
    case ONNX_NAMESPACE::TensorProto_DataType::TensorProto_DataType_UINT32:
    case ONNX_NAMESPACE::TensorProto_DataType::TensorProto_DataType_UINT64:
    case ONNX_NAMESPACE::TensorProto_DataType::TensorProto_DataType_BOOL:
      return true;
    default:
      return false;
  }
}

static bool getMIGraphXType(ONNXTensorElementDataType type,
                            migraphx_shape_datatype_t& mgx_type) {
  mgx_type = migraphx_shape_float_type;
  switch (type) {
    case ONNX_TENSOR_ELEMENT_DATA_TYPE_FLOAT16:
      mgx_type = migraphx_shape_half_type;
      break;
    case ONNX_TENSOR_ELEMENT_DATA_TYPE_FLOAT:
      mgx_type = migraphx_shape_float_type;
      break;
    case ONNX_TENSOR_ELEMENT_DATA_TYPE_DOUBLE:
      mgx_type = migraphx_shape_double_type;
      break;
    case ONNX_TENSOR_ELEMENT_DATA_TYPE_FLOAT8E4M3FNUZ:
      mgx_type = migraphx_shape_fp8e4m3fnuz_type;
      break;
    case ONNX_TENSOR_ELEMENT_DATA_TYPE_FLOAT8E4M3FN:
      mgx_type = migraphx_shape_fp8e4m3fn_type;
      break;
    case ONNX_TENSOR_ELEMENT_DATA_TYPE_FLOAT8E5M2:
      mgx_type = migraphx_shape_fp8e5m2_type;
      break;
    case ONNX_TENSOR_ELEMENT_DATA_TYPE_FLOAT8E5M2FNUZ:
      mgx_type = migraphx_shape_fp8e5m2fnuz_type;
      break;
    case ONNX_TENSOR_ELEMENT_DATA_TYPE_INT4:
      mgx_type = migraphx_shape_int8_type;
      break;
    case ONNX_TENSOR_ELEMENT_DATA_TYPE_INT8:
      mgx_type = migraphx_shape_int8_type;
      break;
    case ONNX_TENSOR_ELEMENT_DATA_TYPE_INT16:
      mgx_type = migraphx_shape_int16_type;
      break;
    case ONNX_TENSOR_ELEMENT_DATA_TYPE_INT32:
      mgx_type = migraphx_shape_int32_type;
      break;
    case ONNX_TENSOR_ELEMENT_DATA_TYPE_INT64:
      mgx_type = migraphx_shape_int64_type;
      break;
    case ONNX_TENSOR_ELEMENT_DATA_TYPE_UINT4:
      mgx_type = migraphx_shape_uint8_type;
      break;
    case ONNX_TENSOR_ELEMENT_DATA_TYPE_UINT8:
      mgx_type = migraphx_shape_uint8_type;
      break;
    case ONNX_TENSOR_ELEMENT_DATA_TYPE_UINT16:
      mgx_type = migraphx_shape_uint16_type;
      break;
    case ONNX_TENSOR_ELEMENT_DATA_TYPE_UINT32:
      mgx_type = migraphx_shape_uint32_type;
      break;
    case ONNX_TENSOR_ELEMENT_DATA_TYPE_UINT64:
      mgx_type = migraphx_shape_uint64_type;
      break;
    case ONNX_TENSOR_ELEMENT_DATA_TYPE_BOOL:
      mgx_type = migraphx_shape_bool_type;
      break;
    default:
      LOGS_DEFAULT(WARNING) << "MiGraphx: unsupported data type " << type << ", fallback to CPU";
      LOGS_DEFAULT(WARNING) << "implementation";
      return false;
  }

  return true;
}

std::vector<int> toVector(const ONNX_NAMESPACE::int64s& nums) {
  std::vector<int> result;
  int num = nums.size();
  for (int i = 0; i < num; ++i) {
    result.push_back(static_cast<int>(nums[i]));
  }

  return result;
}

static bool IsUnsupportedOpMode(const onnxruntime::GraphViewer& graph_viewer, const Node* node) {
  std::vector<NodeIndex> input_nodes;
  const auto& optype = node->OpType();
  if (optype == "ArgMax" or optype == "ArgMin") {
    const auto& attributes = node->GetAttributes();
    // we do not support select_last_index = 1 for now
    auto sli_attr = attributes.find("select_last_index");
    if (sli_attr != attributes.end() && (*sli_attr).second.i() != 0) {
      return true;
    }
  } else if (optype == "ConstantOfShape") {
    if (!canEvalNodeArgument(graph_viewer, node, {0}, input_nodes)) {
      return true;
    }
  } else if (optype == "ConvInteger") {
    // only support int8 and uint8 type
    const auto& input_type = node->InputDefs()[0]->TypeAsProto();
    if (input_type == nullptr) {
      return true;
    }

    if ((input_type->tensor_type().elem_type() != ONNX_NAMESPACE::TensorProto_DataType::TensorProto_DataType_INT8) and
        (input_type->tensor_type().elem_type() != ONNX_NAMESPACE::TensorProto_DataType::TensorProto_DataType_UINT8)) {
      return true;
    }
  } else if (optype == "Expand") {
    // MIGraphX only supports constant shape input values
    if (!canEvalNodeArgument(graph_viewer, node, {1}, input_nodes)) {
      return true;
    }
  } else if (optype == "MaxPool") {
    // MaxPool "indices" output is not currently supported.
    if (node->OutputDefs().size() > 1) {
      return true;
    }

    // ceil_mode and dilations attrs are not supported in MIGraphX
    const auto& attributes = node->GetAttributes();
    auto dila_attr = attributes.find("dilations");
    if (dila_attr != attributes.end()) {
      auto dilas = toVector((*dila_attr).second.ints());
      bool ret = std::all_of(dilas.begin(), dilas.end(), [](auto i) { return i == 1; });
      if (ret == false) {
        return true;
      }
    }

    // storage order 1 (column major format) is not supported
    auto storage_order_attr = attributes.find("storage_order");
    if (storage_order_attr != attributes.end() and (*storage_order_attr).second.i() != 0) {
      return true;
    }

    // do not support int8 and uint8 type
    const auto& input_type = node->InputDefs()[0]->TypeAsProto();
    if (input_type == nullptr) {
      return true;
    }
    auto data_type = input_type->tensor_type().elem_type();
    if (data_type == ONNX_NAMESPACE::TensorProto_DataType::TensorProto_DataType_INT8 or
        data_type == ONNX_NAMESPACE::TensorProto_DataType::TensorProto_DataType_UINT8) {
      return true;
    }
  } else if (optype == "MatMulInteger") {
    // only support int8 and uint8 type
    const auto& input_type = node->InputDefs()[0]->TypeAsProto();
    if (input_type == nullptr) {
      return true;
    }

    if ((input_type->tensor_type().elem_type() != ONNX_NAMESPACE::TensorProto_DataType::TensorProto_DataType_INT8) and
        (input_type->tensor_type().elem_type() != ONNX_NAMESPACE::TensorProto_DataType::TensorProto_DataType_UINT8)) {
      return true;
    }
  } else if (optype == "NonZero") {
    if (!canEvalNodeArgument(graph_viewer, node, {0}, input_nodes)) {
      return true;
    }
  } else if (optype == "OneHot") {
    if (!canEvalNodeArgument(graph_viewer, node, {1}, input_nodes)) {
      return true;
    }
  } else if (optype == "Pad") {
    const auto& args = node->InputDefs();
    // if pad size is not constant, migraphx cannot support
    if (args.size() >= 2) {
      if (!canEvalNodeArgument(graph_viewer, node, {1}, input_nodes)) {
        return true;
      }
    }

    const auto& attributes = node->GetAttributes();
    // Pad only support constant mode
    auto mode_attr = attributes.find("mode");
    std::string mode = "constant";
    if (mode_attr != attributes.end()) {
      mode = (*mode_attr).second.s();
    }
    static const std::set<std::string> allowed_modes = {"constant", "reflect"};
    if (allowed_modes.count(mode) == 0) {
      return true;
    }

    // input value only applied to constant mode
    if (mode == "constant") {
      if (args.size() == 3) {
        if (!canEvalNodeArgument(graph_viewer, node, {2}, input_nodes)) {
          return true;
        }
      }
    }
  } else if (optype == "Range") {
    auto arg_num = node->InputDefs().size();
    std::vector<std::size_t> vec(arg_num);
    std::iota(vec.begin(), vec.end(), 0);
    if (!canEvalNodeArgument(graph_viewer, node, vec, input_nodes)) {
      return true;
    }
  } else if (optype == "Reshape") {
    const auto& args = node->InputDefs();
    if (args.size() == 2) {
      if (canEvalNodeArgument(graph_viewer, node, {1}, input_nodes)) {
        return false;
      }
      return true;
    }
  } else if (optype == "Resize" or optype == "Upsample") {
    const auto& attributes = node->GetAttributes();
    auto ct_attr = attributes.find("coordinate_transformation_mode");
    if (ct_attr != attributes.end()) {
      auto ct = (*ct_attr).second.s();
      if (ct == "tf_crop_and_resize") {
        return true;
      }
    }

    auto mode_attr = attributes.find("mode");
    if (mode_attr != attributes.end()) {
      auto mode = (*mode_attr).second.s();
      if (mode == "cubic") {
        return true;
      }
    }
  } else if (optype == "ReduceSum") {
    const auto& args = node->InputDefs();
    if (args.size() == 2) {
      if (canEvalNodeArgument(graph_viewer, node, {1}, input_nodes)) {
        return false;
      }
      return true;
    }
  } else if (optype == "Slice") {
    // MIGraphX does not properly handle the situation where any
    // value of the "starts" attribute is higher than a corresponding
    // value in the "ends"
    auto arg_num = node->InputDefs().size();
    std::vector<std::size_t> vec(arg_num);
    std::iota(vec.begin(), vec.end(), 0);
    vec.erase(vec.begin());
    if (!canEvalNodeArgument(graph_viewer, node, vec, input_nodes)) {
      return true;
    }

    const auto& attributes = node->GetAttributes();
    if (attributes.count("starts") > 0 and attributes.count("ends") > 0) {
      auto starts = toVector((*attributes.find("starts")).second.ints());
      auto ends = toVector((*attributes.find("ends")).second.ints());
      for (std::size_t i = 0; i < starts.size(); ++i) {
        if (starts.at(i) > ends.at(i)) {
          return true;
        }
      }
    }
  } else if (optype == "Split") {
    // cannot process input dim of 0 size
    const auto arg_s = node->InputDefs()[0]->Shape();
    if (arg_s != nullptr) {
      const auto& tensor_dims = arg_s->dim();
      std::vector<std::size_t> dims;
      for (auto&& dim : tensor_dims) {
        dims.emplace_back(dim.has_dim_value() ? dim.dim_value() : 0);
      }
      if (dims == std::vector<std::size_t>{0}) {
        return true;
      }
    }

    const auto& args = node->InputDefs();
    if (args.size() == 2) {
      if (canEvalNodeArgument(graph_viewer, node, {1}, input_nodes)) {
        return false;
      }
      return true;
    }
  } else if (optype == "Tile") {
    if (!canEvalNodeArgument(graph_viewer, node, {1}, input_nodes)) {
      return true;
    }
  } else if (optype == "TopK") {
    if (!canEvalNodeArgument(graph_viewer, node, {1}, input_nodes)) {
      return true;
    }
  } else if (optype == "Unsqueeze" or optype == "Squeeze") {
    const auto& args = node->InputDefs();
    if (args.size() == 2) {
      if (canEvalNodeArgument(graph_viewer, node, {1}, input_nodes)) {
        return false;
      }
      return true;
    }
  }

  // Op doesn't fall into known any of unsupported modes.
  return false;
}

void SubgraphPostProcessing(const onnxruntime::GraphViewer& graph_viewer, std::vector<std::vector<NodeIndex>>& clusters,
                            [[maybe_unused]] const logging::Logger& logger) {
  // Then check whether a subgraph should fall back to CPU
  // 1. Check whether a subgraph contains a RNN operator
  std::unordered_set<std::string> rnn_names = {"RNN", "GRU", "LSTM"};
  std::unordered_set<std::string> op_names = {"AveragePool", "Conv", "Gemm", "LRN", "MatMul", "MaxPool"};

  auto it = std::remove_if(clusters.begin(), clusters.end(), [&](auto git) {
    for (auto index : git) {
      auto node = graph_viewer.GetNode(index);
      if (node->OpType() == "Reshape") {
        const auto& args = node->InputDefs();
        if (args.size() == 2) {
          std::vector<NodeIndex> node_inputs;
          if (canEvalNodeArgument(graph_viewer, node, {1}, node_inputs)) {
            return (not std::all_of(node_inputs.begin(), node_inputs.end(), [&](auto index) {
              return std::find(git.begin(), git.end(), index) != git.end();
            }));
          } else {
            return true;
          }
        }
      }
    }

    // rnn operators, run on GPU
    if (std::any_of(git.begin(), git.end(), [&](auto nid) {
          const auto& node = graph_viewer.GetNode(nid);
          const auto& op_type = node->OpType();
          return (rnn_names.count(op_type) > 0);
        })) {
      return false;
    }

    // check operators gemm, matmul, convolution, lrn.
    if (std::any_of(git.begin(), git.end(), [&](auto nid) {
          const auto& node = graph_viewer.GetNode(nid);
          const auto& op_type = node->OpType();
          if (op_names.count(op_type) > 0) {
            // check number of elements in input
            auto inputs = node->InputDefs();
            if (std::any_of(inputs.begin(), inputs.end(), [&](auto& arg) {
                  const auto& arg_s = arg->Shape();
                  if (arg_s == nullptr) return false;
                  const auto& tensor_dims = arg_s->dim();
                  std::vector<std::size_t> dims;
                  for (auto&& dim : tensor_dims) {
                    dims.emplace_back(dim.has_dim_value() ? dim.dim_value() : 1);
                  }
                  return (std::accumulate(dims.begin(), dims.end(), 1ULL, std::multiplies<std::size_t>{}) > 300);
                })) {
              return false;
            }

            return true;
          }

          return false;
        })) {
      return false;
    }

    return true;
  });

  clusters.erase(it, clusters.end());
}

static bool IsNodeSupported(const std::set<std::string>& op_set,
                            const onnxruntime::GraphViewer& graph_viewer,
                            const NodeIndex node_idx,
                            [[maybe_unused]] const logging::Logger& logger) {
  const auto& node = graph_viewer.GetNode(node_idx);
  const auto& optype = node->OpType();
  const auto& domain = node->Domain();

  // Three types of checking:
  // 1. Check input and output data types are supported.
  // 2. Check op_type is implemented in migraphx
  // 3. Check the mode is implemented in migraphx
  // if 3. failed, call the constant folding capability in migraphx
  // to see whether some input parameters can be calculated statically
  // check data type
  bool are_types_supported = true;

  node->ForEachDef([&are_types_supported](const onnxruntime::NodeArg& node_arg, bool /*is_input*/) {
    are_types_supported &= IsTypeSupported(&node_arg);
  });

  if (!are_types_supported) {
    return false;
  }

  // whether an operator implemented in migraphx
  if (op_set.count(optype) == 0) {
    return false;
  }

  // check that some modes might not be supported in migraphx for some operators
  if (domain == kOnnxDomain && IsUnsupportedOpMode(graph_viewer, node)) {
    // not supported, then check the constant folding capability of migraphx
    // to see whether it is supported
    return false;
  }

  return true;
}

std::unique_ptr<IndexedSubGraph> MIGraphXExecutionProvider::GetSubGraph(const std::vector<std::size_t>& graph_nodes_index, const GraphViewer& graph) const {
  std::unordered_set<size_t> node_set;
  node_set.reserve(graph_nodes_index.size());
  for (const auto& index : graph_nodes_index) {
    node_set.insert(index);
  }

  // Get parent graph output names
  std::vector<std::string> graph_output_names;
  for (const auto* output_arg : graph.GetOutputs()) {
    graph_output_names.push_back(output_arg->Name());
  }

  // Find inputs and outputs of the subgraph
  std::unique_ptr<IndexedSubGraph> sub_graph = onnxruntime::IndexedSubGraph::Create();
  std::unordered_map<const NodeArg*, int> fused_inputs, fused_outputs, fused_outputs_to_add, graph_outputs_to_add;
  std::unordered_set<const NodeArg*> erased;
  int input_order = 0;
  int output_order = 0;

  for (const auto& index : graph_nodes_index) {
    sub_graph->Nodes().push_back(index);
    const auto& node = graph.GetNode(index);
    for (const auto& input : node->InputDefs()) {
      const auto& it = fused_outputs.find(input);
      if (it != fused_outputs.end()) {
        fused_outputs.erase(it);
        erased.insert(input);
      } else if (erased.find(input) == erased.end()) {
        // Only when input is neither in output list nor erased list, add the input to input list
        fused_inputs[input] = input_order++;
      }
    }

    for (const auto& input : node->ImplicitInputDefs()) {
      const auto& it = fused_outputs.find(input);
      if (it != fused_outputs.end()) {
        fused_outputs.erase(it);
        erased.insert(input);
      } else if (erased.find(input) == erased.end()) {
        // Only when input is neither in output list nor erased list, add the input to input list
        fused_inputs[input] = input_order++;
      }
    }

    // For output searching, there are two special cases,
    // One is, if node's OutputEdges are more than its outputs, meaning certain output is used more than once,
    // if the output is connected to nodes that don't belong to the subgraph, the output need to be added
    // to the output list
    // The other one is, if subgraph's node output is parent graph's output. the node output should
    // be also added to the subgraph's output list
    if (node->GetOutputEdgesCount() > node->OutputDefs().size()) {
      for (auto it = node->OutputEdgesBegin(), end = node->OutputEdgesEnd(); it != end; ++it) {
        const auto& node_idx = it->GetNode().Index();
        const auto& output = (it->GetNode()).InputDefs()[it->GetDstArgIndex()];
        if (node_set.find(node_idx) != node_set.end()) {
          const auto& iter = fused_inputs.find(output);
          if (iter != fused_inputs.end()) {
            fused_inputs.erase(iter);
            erased.insert(output);
          } else if (erased.find(output) == erased.end()) {
            if (std::find(graph_output_names.begin(),
                          graph_output_names.end(), output->Name()) != graph_output_names.end()) {
              graph_outputs_to_add[output] = output_order;
            }
            fused_outputs[output] = output_order++;
          }
        } else {
          fused_outputs_to_add[output] = output_order++;
        }
      }
    } else {
      for (const auto& output : node->OutputDefs()) {
        const auto& it = fused_inputs.find(output);
        if (it != fused_inputs.end()) {
          fused_inputs.erase(it);
          erased.insert(output);
        }
        // Only when output is neither in input list nor erased list, add the output to output list
        else if (erased.find(output) == erased.end()) {
          if (std::find(graph_output_names.begin(),
                        graph_output_names.end(), output->Name()) != graph_output_names.end()) {
            graph_outputs_to_add[output] = output_order;
          }
          fused_outputs[output] = output_order++;
        }
      }
    }
  }

  fused_outputs.insert(fused_outputs_to_add.begin(), fused_outputs_to_add.end());
  fused_outputs.insert(graph_outputs_to_add.begin(), graph_outputs_to_add.end());

  // Sort inputs and outputs by the order they were added
  std::multimap<int, const NodeArg*> inputs, outputs;
  for (auto it = fused_inputs.begin(), end = fused_inputs.end(); it != end; ++it) {
    inputs.insert(std::pair<int, const NodeArg*>(it->second, it->first));
  }

  for (auto it = fused_outputs.begin(), end = fused_outputs.end(); it != end; ++it) {
    outputs.insert(std::pair<int, const NodeArg*>(it->second, it->first));
  }

  // It is possible that an output of an node is put bebind the output of an later
  // node in the graph output list. So we should sort the output name according
  // to the graph output names
  std::vector<std::string> output_names;
  std::unordered_set<std::string> graph_out_names;
  for (const auto& output : outputs) {
    if (output.second->Exists()) {
      auto name = output.second->Name();
      if (std::find(graph_output_names.begin(), graph_output_names.end(), name) == graph_output_names.end()) {
        output_names.push_back(name);
      } else {
        graph_out_names.insert(name);
      }
    }
  }

  for (auto& name : graph_output_names) {
    if (std::find(graph_out_names.begin(), graph_out_names.end(), name) != graph_out_names.end())
      output_names.push_back(name);
  }

  // Generate unique kernel name for MIGraphX subgraph
  uint64_t model_hash = 0;
  int id = metadef_id_generator_->GenerateId(graph, model_hash);
  std::string subgraph_id = std::to_string(model_hash) + "_" + std::to_string(id);
  auto meta_def = IndexedSubGraph_MetaDef::Create();
  const std::string graph_type = graph.IsSubgraph() ? "subgraph" : "graph";
  meta_def->name() = "MGXKernel_" + graph_type + "_" + graph.Name() + "_" + subgraph_id;

  // Assign inputs and outputs to subgraph's meta_def
  for (const auto& input : inputs) {
    if (input.second->Exists()) {
      meta_def->inputs().push_back(input.second->Name());
    }
  }

  for (const auto& output : output_names) {
    meta_def->outputs().push_back(output);
  }

  meta_def->domain() = kMSDomain;
  meta_def->since_version() = 1;
  sub_graph->SetMetaDef(std::move(meta_def));

  return sub_graph;
}

static std::vector<NodeIndex>
GetUnsupportedNodeIndices(const GraphViewer& graph_viewer,
                          /*out*/ std::unordered_set<std::string>& mgx_required_initializers,
                          const logging::Logger& logger) {
  static std::set<std::string> mgx_supported_ops = {"Abs",
                                                    "Acos",
                                                    "Acosh",
                                                    "Add",
                                                    "And",
                                                    "ArgMax",
                                                    "ArgMin",
                                                    "Asin",
                                                    "Asinh",
                                                    "Atan",
                                                    "Atanh",
                                                    "ATen",
                                                    "AveragePool",
                                                    "BatchNormalization",
                                                    "BiasGelu",
                                                    "Cast",
                                                    "Ceil",
                                                    "Celu",
                                                    "Clip",
                                                    "Concat",
                                                    "Constant",
                                                    "ConstantFill",
                                                    "ConstantOfShape",
                                                    "Conv",
                                                    "ConvInteger",
                                                    "ConvTranspose",
                                                    "Cos",
                                                    "Cosh",
                                                    "CumSum",
                                                    "DepthToSpace",
                                                    "DequantizeLinear",
                                                    "Div",
                                                    "Dropout",
                                                    "Einsum",
                                                    "Elu",
                                                    "Equal",
                                                    "Erf",
                                                    "Exp",
                                                    "Expand",
                                                    "EyeLike",
                                                    "FastGelu",
                                                    "Flatten",
                                                    "Floor",
                                                    "GRU",
                                                    "Gather",
                                                    "GatherElements",
                                                    "GatherND",
                                                    "Gelu",
                                                    "Gemm",
                                                    "GlobalAveragePool",
                                                    "GlobalMaxPool",
                                                    "Greater",
                                                    "GreaterOrEqual",
                                                    "GroupNormalization",
                                                    "GroupNorm",
                                                    "GroupQueryAttention",
                                                    "HardSigmoid",
                                                    "HardSwish",
                                                    "Identity",
                                                    "If",
                                                    "ImageScaler",
                                                    "InstanceNormalization",
                                                    "IsNan",
                                                    "LayerNormalization",
                                                    "LeakyRelu",
                                                    "Less",
                                                    "LessOrEqual",
                                                    "Log",
                                                    "LogSoftmax",
                                                    "Loop",
                                                    "LpNormalization",
                                                    "LRN",
                                                    "LSTM",
                                                    "MatMul",
                                                    "MatMulInteger",
                                                    "MatMulNBits",
                                                    "Max",
                                                    "MaxPool",
                                                    "Mean",
                                                    "Min",
                                                    "Mod",
                                                    "Mul",
                                                    "Multinomial",
                                                    "MultiHeadAttention",
                                                    "Neg",
                                                    "NegativeLogLikelihoodLoss",
                                                    "NhwcConv",
                                                    "NonMaxSuppression",
                                                    "NonZero",
                                                    "Not",
                                                    "OneHot",
                                                    "Or",
                                                    "Pad",
                                                    "Pow",
                                                    "PRelu",
                                                    "QLinearAdd",
                                                    "QLinearConv",
                                                    "QLinearMatMul",
                                                    "QuantizeLinear",
                                                    "QuickGelu",
                                                    "DynamicQuantizeLinear",
                                                    "RandomNormal",
                                                    "RandomNormalLike",
                                                    "RandomUniform",
                                                    "RandomUniformLike",
                                                    "Range",
                                                    "Reciprocal",
                                                    "ReduceL1",
                                                    "ReduceL2",
                                                    "ReduceLogSum",
                                                    "ReduceLogSumExp",
                                                    "ReduceMax",
                                                    "ReduceMean",
                                                    "ReduceMin",
                                                    "ReduceProd",
                                                    "ReduceSum",
                                                    "ReduceSumSquare",
                                                    "Relu",
                                                    "Reshape",
                                                    "Resize",
                                                    "ReverseSequence",
                                                    "RNN",
                                                    "Roialign",
                                                    "RotaryEmbedding",
                                                    "Round",
                                                    "Scatter",
                                                    "ScatterElements",
                                                    "ScatterND",
                                                    "Selu",
                                                    "Shape",
                                                    "Sigmoid",
                                                    "Sign",
                                                    "SimplifiedLayerNormalization",
                                                    "Sin",
                                                    "Sinh",
                                                    "SkipLayerNormalization",
                                                    "SkipSimplifiedLayerNormalization",
                                                    "Slice",
                                                    "Softmax",
                                                    "SoftmaxCrossEntropyLoss",
                                                    "Softplus",
                                                    "Softsign",
                                                    "SpaceToDepth",
                                                    "Split",
                                                    "Sqrt",
                                                    "Squeeze",
                                                    "Sub",
                                                    "Sum",
                                                    "Tan",
                                                    "Tanh",
                                                    "ThresholdedRelu",
                                                    "Tile",
                                                    "TopK",
                                                    "Transpose",
                                                    "Trilu",
                                                    "Unsqueeze",
                                                    "Upsample",
                                                    "Where",
                                                    "Xor"};
  std::vector<NodeIndex> unsupported_nodes_idx;
  for (const auto& node_idx : graph_viewer.GetNodesInTopologicalOrder()) {
    if (IsNodeSupported(mgx_supported_ops, graph_viewer, node_idx, logger)) {
      // Collect inputs that are initializers
      graph_viewer.GetNode(node_idx)->ForEachDef([&mgx_required_initializers,
                                                  &graph_viewer](const onnxruntime::NodeArg& node_arg, bool is_input) {
              if(is_input && graph_viewer.GetAllInitializedTensors().count(node_arg.Name())) {
                mgx_required_initializers.insert(node_arg.Name());
              } },
                                                 true);
    } else {
      unsupported_nodes_idx.push_back(node_idx);
    }
  }

  return unsupported_nodes_idx;
}

// Returns a vector clusters(or node_idx). For each unsupported node, the graph
// is split into 3 parts. supported_cluster + (UNsupported_node + rest_of_the_graph).
// This functions returns vector of all supported_subgraphx by amdmigraphx
static std::vector<std::vector<NodeIndex>>
GetPartitionedSubgraphs(const std::vector<NodeIndex>& topological_order,
                        const std::vector<NodeIndex>& unsupported_nodes) {
  std::vector<std::vector<NodeIndex>> mgx_subgraphx;

  auto prev = topological_order.begin();

  for (const auto& unsup_node : unsupported_nodes) {
    auto it = std::find(prev, topological_order.end(), unsup_node);
    // Create a cluster vector[supported_node_idx, unsupported_node_idx)
    // and append it to return list.
    std::vector<NodeIndex> this_subgraph{prev, it};
    if (!this_subgraph.empty()) {
      mgx_subgraphx.push_back(std::move(this_subgraph));
    }
    // Point prev to node idx past this unsuported node.
    prev = ++it;
  }

  // Tail
  std::vector<NodeIndex> this_subgraph{prev, topological_order.end()};
  if (!this_subgraph.empty()) {
    mgx_subgraphx.push_back(std::move(this_subgraph));
  }

  return mgx_subgraphx;
}

std::vector<std::unique_ptr<ComputeCapability>>
MIGraphXExecutionProvider::GetCapability(const onnxruntime::GraphViewer& graph_viewer,
                                         const IKernelLookup& /*kernel_lookup*/,
                                         const GraphOptimizerRegistry& /* graph_optimizer_registry */,
                                         IResourceAccountant* /* resource_accountant */) const {
  std::vector<std::unique_ptr<ComputeCapability>> result;
  auto model = graph_viewer.CreateModel(*GetLogger());
  auto model_proto = model->ToProto();
  graph_viewer.ToProto(*model_proto->mutable_graph(), true, true);
  model_proto->set_ir_version(ONNX_NAMESPACE::Version::IR_VERSION);
  std::string onnx_string_buffer;
  model_proto->SerializeToString(onnx_string_buffer);
  model_path_ = graph_viewer.ModelPath();

  // dump onnx file if environment var is set
  if (dump_model_ops_) {
    std::string model_name = graph_viewer.Name() + ".onnx";
    std::ofstream ofs(model_name);
    ofs.write(onnx_string_buffer.c_str(), onnx_string_buffer.size());
    ofs.close();
  }

  // This is a list of initializers that migraphx considers as constants.
  // Example weights, reshape shape etc.
  std::unordered_set<std::string> mgx_required_initializers;
  const auto unsupported_nodes = GetUnsupportedNodeIndices(graph_viewer, mgx_required_initializers, *GetLogger());

  // If all ops are supported, no partitioning is required. Short-circuit and avoid splitting.
  if (unsupported_nodes.empty()) {
    auto node_indices = graph_viewer.GetNodesInTopologicalOrder();
    auto sub_graph = GetSubGraph(node_indices, graph_viewer);
    result.push_back(ComputeCapability::Create(std::move(sub_graph)));
  } else {  // unsupported_nodes_idx.empty()
    if (dump_model_ops_) {
      LOGS_DEFAULT(INFO) << "============= Unsupported nodes ====================";
      for (auto idx : unsupported_nodes) {
        LOGS_DEFAULT(INFO) << graph_viewer.GetNode(idx)->OpType();
      }
      LOGS_DEFAULT(INFO) << "************* Unsupported nodes ********************";
    }

    if (unsupported_nodes.size() > 10) {
      return result;
    }

    auto mgx_clusters = GetPartitionedSubgraphs(graph_viewer.GetNodesInTopologicalOrder(), unsupported_nodes);

    // check whether a subgrap should fallback to CPU
    SubgraphPostProcessing(graph_viewer, mgx_clusters, *GetLogger());

    for (const auto& this_cluster : mgx_clusters) {
      auto sub_graph = GetSubGraph(this_cluster, graph_viewer);
      result.push_back(ComputeCapability::Create(std::move(sub_graph)));
    }
  }

  return result;
}

bool get_input_output_names(const GraphViewer& graph,
                            std::vector<std::string>& input_names,
                            std::vector<std::string>& output_names) {
  input_names.clear();
  output_names.clear();
  const auto& input_args = graph.GetInputs();
  std::transform(input_args.begin(), input_args.end(), std::back_inserter(input_names), [](auto& arg) {
    return arg->Name();
  });

  bool no_input_shape = std::any_of(input_args.begin(), input_args.end(), [&](auto arg) {
    if (arg == nullptr)
      return true;

    auto sptr = arg->Shape();
    if (sptr == nullptr)
      return true;

    if (sptr->dim_size() == 0)
      return true;

    for (int i = 0; i < sptr->dim_size(); i++) {
      if (sptr->dim(i).has_dim_param())
        return true;
    }

    return false;
  });

  const auto& out_args = graph.GetOutputs();
  std::vector<std::string> tmp_out_names;
  std::transform(out_args.begin(),
                 out_args.end(),
                 std::back_inserter(tmp_out_names),
                 [](auto& arg) { return arg->Name(); });

  std::copy_if(
      tmp_out_names.begin(),
      tmp_out_names.end(),
      std::back_inserter(output_names),
      [&](const auto& name) { return !name.empty(); });

  return no_input_shape;
}

// Attempt to load a model and catch any exceptions on load fail.
// Useful to default to EP to trigger the compile if file doesn't exist or loading fails.
bool load_precompiled_model(migraphx::program& prog, const std::filesystem::path& path)
  try {
    if (!path.empty() && exists(path)) {
      LOGS_DEFAULT(INFO) << "Attempting to load model at:" << path.string();
      prog = migraphx::load(path.string().c_str());
      LOGS_DEFAULT(INFO) << "load model : Success";
      return true;
    }
    return false;
  } catch (...) {
    return false;
  }

void save_compiled_model(const migraphx::program& prog, const std::filesystem::path& path) {
  if (!path.empty()) {
    LOGS_DEFAULT(INFO) << "Model Save at " << path << ": Begin";
    migraphx::file_options fo;
    fo.set_file_format("msgpack");
    save(prog, path.string().c_str(), fo);
    LOGS_DEFAULT(INFO) << "Model Save: Complete";
  }
}

// Order matters here especially if the program uses mixed quantization
// Calibrate on full precision for int8/fp8 and then quantize down to fp16
void calibrate_and_quantize(migraphx::program& prog,
                            const migraphx::target& t,
                            const migraphx::program_parameters quant_params,
                            bool fp16_enable,
                            bool int8_enable,
                            bool fp8_enable,
                            bool int8_calibration_cache_available,
                            std::unordered_map<std::string, float>& dynamic_range_map) {
  // Read in the calibration data and map it to an migraphx paramater map for the calibration ops
  if ((int8_enable xor fp8_enable) && int8_calibration_cache_available) {
    LOGS_DEFAULT(WARNING) << "Quantizing input program";

    auto param_shapes = prog.get_parameter_shapes();

    // Add all calibration data read in from int8 table
    for (auto& [cal_key, cal_val] : dynamic_range_map) {
      auto cal_val_shape = migraphx::shape(migraphx_shape_float_type);
      quant_params.add(cal_key.c_str(), migraphx::argument(cal_val_shape, static_cast<void*>(std::move(&cal_val))));
    }

    // perform static quantization on the programs
    if (int8_enable) {
      LOGS_DEFAULT(WARNING) << "Quantizing input program to int8";
      migraphx::quantize_int8_options quant_opts;
      quant_opts.add_calibration_data(quant_params);
      // specify thing we want to int8 quantize
      quant_opts.add_op_name("convolution");
      quant_opts.add_op_name("dot");
      migraphx::quantize_int8(prog, t, quant_opts);
      LOGS_DEFAULT(WARNING) << "Quantizing int8: Complete";
    } else if (fp8_enable) {
#if HIP_VERSION_MAJOR > 6 || (HIP_VERSION_MAJOR == 6 && HIP_VERSION_MINOR >= 4)
      LOGS_DEFAULT(WARNING) << "Quantizing input program to fp8";
      migraphx::quantize_fp8_options quant_opts;
      quant_opts.add_calibration_data(quant_params);
      migraphx::quantize_fp8(prog, t, quant_opts);
      LOGS_DEFAULT(WARNING) << "Quantizing fp8: Complete";
#endif
    }
  }

  if (fp16_enable) {
    LOGS_DEFAULT(WARNING) << "Quantizing input program to fp16";
    migraphx::quantize_fp16(prog);
    LOGS_DEFAULT(WARNING) << "Quantizing fp16: Complete";
  }
}

void compile_program(migraphx::program& prog,
                     const migraphx::target& t,
                     bool exhaustive_tune) {
  LOGS_DEFAULT(WARNING) << "Model Compile: Begin";
  migraphx::compile_options co;
  co.set_fast_math(false);
  co.set_exhaustive_tune_flag(exhaustive_tune);
  prog.compile(t, co);
  LOGS_DEFAULT(WARNING) << "Model Compile: Complete";
}

std::string to_hex(const uint64_t v) {
  std::array<char, sizeof v << 1> s{};
  auto [ptr, _] = std::to_chars(s.data(), s.data() + s.size(), v, 16);
  return std::string{s.data(), ptr};
}

template <typename T> std::string make_hash(T v) {
  std::array<std::uint32_t, 4> temp{};
  MurmurHash3::x86_128(v.data(), gsl::narrow_cast<int32_t>(v.size()), temp[0], temp.data());
  return to_hex(temp[0] | static_cast<uint64_t>(temp[1]) << 32);
}

template <> std::string make_hash(const char* v) {
  return make_hash(std::string_view{v});
}

constexpr std::uint64_t MIGraphX_Version =
  ((MIGRAPHX_VERSION_MAJOR << 16) | (MIGRAPHX_VERSION_MINOR << 8) | MIGRAPHX_VERSION_PATCH);

Status MIGraphXExecutionProvider::Compile(const std::vector<FusedNodeAndGraph>& fused_nodes,
                                          std::vector<NodeComputeInfo>& node_compute_funcs) {
  migraphx::onnx_options options;
  bool no_input_shape = false;
  for (const auto& fused_node_graph : fused_nodes) {
    const GraphViewer& graph_body_viewer = fused_node_graph.filtered_graph;
    const Node& fused_node = fused_node_graph.fused_node;

    std::filesystem::path model_cache_file;
    auto mxr_filename_prefix = to_hex(MIGraphX_Version) + "-" + GenerateGraphId(graph_body_viewer) + "-" + make_hash(std::string_view{device_prop_.gcnArchName}) + "-";

    // Get model input names (only first layer)
    const Graph* cur_graph = &graph_body_viewer.GetGraph();
    while (cur_graph->IsSubgraph()) {
      cur_graph = cur_graph->ParentGraph();
    }
    const Graph& main_graph = *cur_graph;
    const auto& input_tensor = main_graph.GetInputs();
    for (auto i : input_tensor) {
      session_input_names.insert(i->Name());
    }

    // empty cache path means the MXR caching is disabled - always compile
    if (!model_cache_path_.empty()) {
      std::vector<std::int64_t> input_shapes;
      for (std::size_t i = 0; i < session_input_names.size(); ++i) {
        auto tensor_shape = input_tensor[i]->Shape();
        for (int j = 1; j < tensor_shape->dim_size(); ++j) {
          input_shapes.push_back(tensor_shape->dim(j).dim_value());
        }
      }
      model_cache_file = model_cache_path_ / (mxr_filename_prefix + make_hash(input_shapes) + ".mxr");
    }

    // map parameter input name to index
    std::unordered_map<std::string, std::size_t> input_name_index;
    const auto& input_defs = fused_node.InputDefs();
    input_name_index.reserve(input_defs.size());
    for (std::size_t i = 0; i < input_defs.size(); ++i) {
      input_name_index[input_defs[i]->Name()] = i;
    }

    auto model = graph_body_viewer.CreateModel(*GetLogger());
    auto model_proto = model->ToProto();
    graph_body_viewer.ToProto(*model_proto->mutable_graph(), true, true);
    model_proto->set_ir_version(ONNX_NAMESPACE::Version::IR_VERSION);
    std::string onnx_string_buffer;
    model_proto->SerializeToString(onnx_string_buffer);

    if (dump_model_ops_) {
      std::string onnx_name = fused_node.Name() + ".onnx";
      std::ofstream ofs(onnx_name);
      ofs.write(onnx_string_buffer.data(), onnx_string_buffer.size());
      ofs.close();
    }

    std::vector<std::string> input_names, output_names;
    no_input_shape = no_input_shape || get_input_output_names(graph_body_viewer, input_names, output_names);

    // by parsing the model_proto, create a program corresponding to
    // the input fused_node
    migraphx::program prog;

    if (!no_input_shape) {
      if (!load_precompiled_model(prog, model_cache_file)) {
        LOGS_DEFAULT(INFO) << "No input shapes detected quantizing model";
#ifndef ENABLE_TRAINING_CORE
#ifdef HAVE_MIGRAPHX_API_ONNX_OPTIONS_SET_EXTERNAL_DATA_PATH
        options.set_external_data_path(model_path_.parent_path().string());
#endif
#endif
        prog = migraphx::parse_onnx_buffer(onnx_string_buffer, options);
        migraphx::program_parameters quant_params;

        calibrate_and_quantize(prog, t_, quant_params, fp16_enable_, int8_enable_,
                               fp8_enable_, int8_calibration_cache_available_, dynamic_range_map_);
        compile_program(prog, t_, exhaustive_tune_);
        save_compiled_model(prog, model_cache_file);
      }

      auto prog_output_shapes = prog.get_output_shapes();
      for (std::size_t i = 0; i < output_names.size(); ++i) {
        auto out_len = prog_output_shapes[i].lengths();
        options.set_input_parameter_shape(output_names[i], out_len);
      }
    }

    // compile the program
    map_progs_[fused_node.Name()] = prog;

    map_onnx_string_[fused_node.Name()] = onnx_string_buffer;
    map_input_index_[fused_node.Name()] = input_name_index;
    map_no_input_shape_[fused_node.Name()] = no_input_shape;
    NodeComputeInfo compute_info;
    compute_info.create_state_func = [=](ComputeContext* context, FunctionState* state) {
      auto p = std::make_unique<MIGraphXFuncState>();
      *p = {context->allocate_func, context->release_func, context->allocator_handle, map_progs_[context->node_name],
            map_onnx_string_[context->node_name], options, t_, map_input_index_[context->node_name], &mgx_mu_,
            map_no_input_shape_[context->node_name], fp16_enable_, fp8_enable_, int8_enable_,
            int8_calibration_cache_available_, dynamic_range_map_, model_cache_path_.string(), dump_model_ops_};
      *state = p.release();
      return 0;
    };

    compute_info.release_state_func = [](FunctionState state) {
      if (state)
        delete static_cast<MIGraphXFuncState*>(state);
    };

    compute_info.compute_func = [this, mxr_filename_prefix](FunctionState state, const OrtApi* api, OrtKernelContext* context) {
      Ort::KernelContext ctx(context);
      auto* mgx_state = static_cast<MIGraphXFuncState*>(state);

      std::unordered_map<std::string, std::size_t>& map_input_name_index = mgx_state->input_name_indexes;
      std::unordered_map<std::string, float>& map_dynamic_range = mgx_state->dynamic_range_map;
      migraphx::target t = mgx_state->t;
      migraphx::program& prog = mgx_state->prog;
      std::string& onnx_string = mgx_state->onnx_string;
      migraphx::onnx_options& cmp_options = mgx_state->options;
      bool& no_input_shape = mgx_state->no_input_shape;
      bool fp16_enable = mgx_state->fp16_enable;
      bool fp8_enable = mgx_state->fp8_enable;
      bool int8_enable = mgx_state->int8_enable;
      bool int8_calibration_cache_available = mgx_state->int8_calibration_cache_available;

      // mean no program at all, so need to get the input shape info
      // from input data
      bool input_shape_match = true;
      migraphx::program_parameter_shapes param_shapes;
      std::vector<std::int64_t> input_shapes;

      if (no_input_shape) {
        LOGS_DEFAULT(VERBOSE) << "Missing input shape setting input parameters again";
        for (auto& it : map_input_name_index) {
          auto& name = it.first;
          auto& index = it.second;
          auto input_tensor = ctx.GetInput(index);
          auto tensor_info = input_tensor.GetTensorTypeAndShapeInfo();
          const auto tensor_shape = tensor_info.GetShape();
          std::vector<std::size_t> ort_lens(tensor_shape.begin(), tensor_shape.end());
          cmp_options.set_input_parameter_shape(name, ort_lens);
          input_shape_match = false;
        }
      } else {
        LOGS_DEFAULT(VERBOSE) << "Assigning inputs, and parameters from compiled model";
        param_shapes = prog.get_parameter_shapes();
        auto prog_output_shapes = prog.get_output_shapes();

        // check whether input shapes match with shapes of program inputs
        // migraphx::onnx_options cmp_options;
        if (param_shapes.size() > 0) {
          for (auto&& name : param_shapes.names()) {
            if (map_input_name_index.count(name) > 0) {
              auto input_tensor = ctx.GetInput(map_input_name_index[name]);
              auto tensor_info = input_tensor.GetTensorTypeAndShapeInfo();
              const auto tensor_shape = tensor_info.GetShape();
              std::vector<std::size_t> ort_lens(tensor_shape.begin(), tensor_shape.end());

              auto mgx_s = param_shapes[name];
              auto mgx_lens = mgx_s.lengths();
              auto mgx_strides = mgx_s.strides();
              if (mgx_lens.size() == 1 and mgx_lens[0] == 1 and
                  mgx_strides.size() == 1 and mgx_strides[0] == 0) {
                mgx_lens.clear();
              }

              if (mgx_lens != ort_lens) {
                cmp_options.set_input_parameter_shape(name, ort_lens);
                input_shape_match = false;
              }
              input_shapes.insert(input_shapes.end(), tensor_shape.begin(), tensor_shape.end());
            }
          }
        }
      }

      // input shapes are different, needs to reparse onnx and
      // re-compile the program
      if (!input_shape_match) {
        std::filesystem::path model_cache_file;
        // empty cache path means the MXR caching is disabled - always compile
        if (!model_cache_path_.empty()) {
          model_cache_file = mgx_state->model_cache_dir / (mxr_filename_prefix + make_hash(input_shapes) + ".mxr");
        }
        if (!load_precompiled_model(prog, model_cache_file)) {
          LOGS_DEFAULT(VERBOSE) << "Input shape mismatch detected. Recompiling";
#ifndef ENABLE_TRAINING_CORE
#ifdef HAVE_MIGRAPHX_API_ONNX_OPTIONS_SET_EXTERNAL_DATA_PATH
          cmp_options.set_external_data_path(model_path_.parent_path().string());
#endif
#endif
          prog = migraphx::parse_onnx_buffer(onnx_string, cmp_options);
          migraphx::program_parameters quant_params;

          if ((int8_enable xor fp8_enable) and int8_calibration_cache_available) {
            auto local_param_shapes = prog.get_parameter_shapes();
            // Add input parameter data and the values they're set to
            for (auto&& name : local_param_shapes.names()) {
              if (map_input_name_index.count(name) > 0) {
                auto input_tensor = ctx.GetInput(map_input_name_index[name]);
                auto tensor_info = input_tensor.GetTensorTypeAndShapeInfo();
                const auto tensor_shape = tensor_info.GetShape();
                const auto tensor_type = tensor_info.GetElementType();

                migraphx_shape_datatype_t mgx_type;
                getMIGraphXType(tensor_type, mgx_type);
                auto mgx_s = local_param_shapes[name];

                if (mgx_type != mgx_s.type()) {
                  LOGS_DEFAULT(FATAL) << "MIGraphX: param type mismatch";
                }
                quant_params.add(name, migraphx::argument(local_param_shapes[name], const_cast<void*>(input_tensor.GetTensorRawData())));
              }
            }
          }
          calibrate_and_quantize(prog, t, quant_params, fp16_enable, int8_enable,
                                 fp8_enable, int8_calibration_cache_available, map_dynamic_range);
          compile_program(prog, t, exhaustive_tune_);
          save_compiled_model(prog, model_cache_file);
        }

        mgx_state->prog = prog;
        param_shapes = prog.get_parameter_shapes();
        no_input_shape = false;
      }

      migraphx::program_parameters m;
      auto prog_output_shapes = prog.get_output_shapes();
      std::vector<std::size_t> prog_output_indices;
      if (param_shapes.size() > 0) {
        for (auto&& name : param_shapes.names()) {
          if (map_input_name_index.count(name) > 0) {
            LOGS_DEFAULT(INFO) << "Setting parameters for:" << name;
            auto input_tensor = ctx.GetInput(map_input_name_index[name]);
            auto tensor_info = input_tensor.GetTensorTypeAndShapeInfo();
            const auto tensor_shape = tensor_info.GetShape();
            const auto tensor_type = tensor_info.GetElementType();

            migraphx_shape_datatype_t mgx_type;
            getMIGraphXType(tensor_type, mgx_type);
            auto mgx_s = param_shapes[name];

            if (mgx_type != mgx_s.type()) {
              LOGS_DEFAULT(FATAL) << "MIGraphX: param type mismatch";
            }

            LOGS_DEFAULT(INFO) << "Writing Raw tensor data ";
            m.add(name, migraphx::argument(param_shapes[name],
                                           const_cast<void*>(input_tensor.GetTensorRawData())));
          }
          // It is an output argument
          else {
            auto compute_output_index = [](const std::string_view sv) -> int {
              constexpr std::string_view out_name_prefix = "#output_";
              const auto pos = sv.find(out_name_prefix);
              if (pos == std::string_view::npos) {
                return -1;
              }

              const auto index_str = sv.substr(pos + out_name_prefix.length());
              return ToInteger(Trim(index_str, std::isdigit));
            };

            int output_index = compute_output_index(name);
            if (output_index != -1) {
              prog_output_indices.push_back(output_index);
              auto mgx_output_shape = prog_output_shapes[output_index];
              auto lens = mgx_output_shape.lengths();
              std::vector<int64_t> ort_output_shape(lens.begin(), lens.end());
              auto output_tensor = ctx.GetOutput(output_index, ort_output_shape.data(), ort_output_shape.size());
              void* output_data = output_tensor.GetTensorMutableRawData();

              // argument shape
              auto mgx_arg_shape = param_shapes[name];
              m.add(name, migraphx::argument(mgx_arg_shape, output_data));
            }
          }
        }
      }

      {
        // lock to avoid race condition
        std::lock_guard<std::mutex> lock(*(mgx_state->mgx_mu_ptr));

        void* rocm_stream;
        Ort::ThrowOnError(api->KernelContext_GetGPUComputeStream(context, &rocm_stream));
        auto prog_outputs = prog.run_async(m, static_cast<hipStream_t>(rocm_stream));

        // In case of input parameters are reused as output parameter call hipMemcpy
        auto output_num = prog_outputs.size();
        if (prog_output_indices.size() < output_num) {
          for (std::size_t i = 0; i < output_num; ++i) {
            if (std::find(prog_output_indices.begin(), prog_output_indices.end(), i) != prog_output_indices.end())
              continue;
            auto gpu_res = prog_outputs[i];
            migraphx::shape res_shape = gpu_res.get_shape();
            auto res_lens = res_shape.lengths();
            std::vector<int64_t> ort_shape{res_lens.begin(), res_lens.end()};
            auto output_tensor = ctx.GetOutput(i, ort_shape.data(), ort_shape.size());
            void* output_data = output_tensor.GetTensorMutableRawData();
            HIP_CALL_THROW(hipMemcpyWithStream(output_data,
                                               gpu_res.data(),
                                               res_shape.bytes(),
                                               hipMemcpyDeviceToDevice,
                                               static_cast<hipStream_t>(rocm_stream)));
          }
        }
      }

      return Status::OK();
    };
    node_compute_funcs.push_back(compute_info);
  }

  return Status::OK();
}

void MIGraphXExecutionProvider::RegisterStreamHandlers(IStreamCommandHandleRegistry& stream_handle_registry,
                                                       AllocatorMap& allocators) const {
  auto allocator = allocators[GetOrtDeviceByMemType(OrtMemTypeCPU)];
  RegisterMIGraphXStreamHandles(stream_handle_registry, OrtDevice::GPU, allocator, true, stream_, false /*TODO:external_stream_*/);
}

OrtDevice MIGraphXExecutionProvider::GetOrtDeviceByMemType(OrtMemType mem_type) const {
  if (mem_type == OrtMemTypeCPUInput) return OrtDevice();
  if (mem_type == OrtMemTypeCPUOutput) return OrtDevice(OrtDevice::CPU, OrtDevice::MemType::HIP_PINNED, 0 /*CPU device id always be 0*/);
  return default_device_;
}

Status MIGraphXExecutionProvider::Sync() const {
  HIP_CALL_THROW(hipStreamSynchronize(static_cast<hipStream_t>(nullptr)));

  auto status = hipStreamQuery(stream_);
  if (status != hipSuccess) {
    return Status(onnxruntime::common::ONNXRUNTIME, onnxruntime::common::EP_FAIL);
  }
  return Status::OK();
}

Status MIGraphXExecutionProvider::OnRunStart(const onnxruntime::RunOptions& /*run_options*/) {
  return Status::OK();
}

Status MIGraphXExecutionProvider::OnRunEnd(bool /*sync_stream*/, const onnxruntime::RunOptions& /*run_options*/) {
  auto status = hipStreamQuery(stream_);

  if (status != hipSuccess) {
    HIP_CALL_THROW(hipStreamSynchronize(stream_));
  }
  return Status::OK();
}

}  // namespace onnxruntime<|MERGE_RESOLUTION|>--- conflicted
+++ resolved
@@ -12,7 +12,6 @@
 #include "core/session/onnxruntime_cxx_api.h"
 #include "core/common/safeint.h"
 #include "core/common/logging/severity.h"
-<<<<<<< HEAD
 #include "core/providers/migraphx/migraphx_execution_provider.h"
 #include "core/providers/migraphx/migraphx_execution_provider_info.h"
 #include "core/providers/migraphx/migraphx_execution_provider_utils.h"
@@ -21,15 +20,6 @@
 #include "core/providers/migraphx/migraphx_inc.h"
 #include <hip/hip_version.h>
 #include "core/providers/migraphx/migraphx_call.h"
-=======
-#include "migraphx_execution_provider.h"
-#include "migraphx_execution_provider_info.h"
-#include "migraphx_execution_provider_utils.h"
-#include "migraphx_allocator.h"
-#include "gpu_data_transfer.h"
-#include <hip/hip_version.h>
-#include "migraphx_call.h"
->>>>>>> c9e5889e
 
 #include "core/providers/migraphx/migraphx_stream_handle.h"
 
@@ -277,46 +267,7 @@
   }
 }
 
-AllocatorPtr MIGraphXExecutionProvider::CreateMIGraphXAllocator(OrtDevice::DeviceId device_id,
-                                                                size_t migx_mem_limit,
-                                                                ArenaExtendStrategy arena_extend_strategy,
-                                                                MIGraphXExecutionProviderExternalAllocatorInfo
-                                                                    external_allocator_info,
-                                                                const OrtArenaCfg* default_memory_arena_cfg) {
-  if (external_allocator_info.UseExternalAllocator()) {
-    AllocatorCreationInfo default_memory_info(
-        [external_allocator_info](OrtDevice::DeviceId id) {
-          return std::make_unique<MIGraphXExternalAllocator>(id, HIP,
-                                                             external_allocator_info.alloc,
-                                                             external_allocator_info.free,
-                                                             external_allocator_info.empty_cache);
-        },
-        device_id,
-        false);
-
-    return CreateAllocator(default_memory_info);
-  } else {
-    AllocatorCreationInfo default_memory_info(
-        [](OrtDevice::DeviceId id) {
-          return std::make_unique<MIGraphXAllocator>(id, HIP);
-        },
-        device_id,
-        true,
-        {default_memory_arena_cfg ? *default_memory_arena_cfg
-                                  : OrtArenaCfg(migx_mem_limit, static_cast<int>(arena_extend_strategy),
-                                                -1, -1, -1, -1L)},
-        // make it stream aware
-        true,
-        // enable cross stream sharing?
-        false);
-
-    // ROCM malloc/free is expensive so always use an arena
-    return CreateAllocator(default_memory_info);
-  }
-}
-
 std::vector<AllocatorPtr> MIGraphXExecutionProvider::CreatePreferredAllocators() {
-<<<<<<< HEAD
   const AllocatorCreationInfo default_memory_info(
       [](OrtDevice::DeviceId device_id) {
          return std::make_unique<MIGraphXAllocator>(device_id, CUDA);
@@ -326,16 +277,6 @@
         return std::make_unique<MIGraphXPinnedAllocator>(device_id, CUDA_PINNED);
       }, device_id_);
   return {CreateAllocator(default_memory_info), CreateAllocator(pinned_allocator_info)};
-=======
-  AllocatorCreationInfo default_memory_info(
-      [](OrtDevice::DeviceId device_id) { return std::make_unique<MIGraphXAllocator>(device_id, onnxruntime::CUDA); }, info_.device_id);
-  AllocatorCreationInfo pinned_allocator_info(
-      [](OrtDevice::DeviceId device_id) {
-        return std::make_unique<HIPPinnedAllocator>(device_id, onnxruntime::CUDA_PINNED);
-      },
-      0);
-  return std::vector<AllocatorPtr>{CreateAllocator(default_memory_info), CreateAllocator(pinned_allocator_info)};
->>>>>>> c9e5889e
 }
 
 std::unique_ptr<onnxruntime::IDataTransfer> MIGraphXExecutionProvider::GetDataTransfer() const {
