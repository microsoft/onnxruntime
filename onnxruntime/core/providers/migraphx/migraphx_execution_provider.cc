// Copyright (c) Microsoft Corporation. All rights reserved.
// Licensed under the MIT License
#include <fstream>
#include <algorithm>
#include <iterator>
#include <unordered_map>
#include <set>
#include <filesystem>

#include "core/providers/shared_library/provider_api.h"
#define ORT_API_MANUAL_INIT
#include "core/session/onnxruntime_cxx_api.h"
#include "core/common/safeint.h"
#include "core/common/logging/severity.h"
#include "core/providers/migraphx/migraphx_execution_provider.h"
#include "core/providers/migraphx/migraphx_execution_provider_info.h"
#include "core/providers/migraphx/migraphx_execution_provider_utils.h"
#include "core/providers/migraphx/migraphx_allocator.h"
#include "core/providers/migraphx/gpu_data_transfer.h"
#include "core/providers/migraphx/migraphx_inc.h"
#include <hip/hip_version.h>
#include "core/providers/migraphx/migraphx_call.h"

#include "core/providers/migraphx/migraphx_stream_handle.h"

#if defined(_MSC_VER)
#pragma warning(disable : 4244 4245)
#elif __GNUC__
#pragma GCC diagnostic push
#pragma GCC diagnostic ignored "-Wunused-parameter"
#endif
#if defined(_MSC_VER)
#pragma warning(default : 4244 4245)
#elif __GNUC__
#pragma GCC diagnostic pop
#endif

#define MEMCPY_S(dest, src, destsz, srcsz) memcpy(dest, src, std::min(destsz, srcsz))

namespace onnxruntime {

class Memcpy final : public OpKernel {
 public:
  Memcpy(const OpKernelInfo& info) : OpKernel(info) {}

  Status Compute(OpKernelContext* ctx) const override {
    const auto* X = ctx->Input<Tensor>(0);
    ORT_ENFORCE(X != nullptr, "Memcpy: Input tensor is nullptr.");
    Tensor* Y = ctx->Output(0, X->Shape());
    ORT_ENFORCE(Y != nullptr, "Memcpy: Failed to allocate output tensor.");
    const IDataTransfer* gpu_data_transfer = Info().GetDataTransferManager().GetDataTransfer(X->Location().device, Y->Location().device);
    if (!gpu_data_transfer)
      return Status(common::ONNXRUNTIME, common::EP_FAIL, "gpu data transfer is missing in Migraphx EP.");
    // CopyTensorAsync could handle both pinned memory and non-pinned CPU memory.
    // For non-pinned CPU memory, the copy is synchronous.
    return gpu_data_transfer->CopyTensorAsync(*X, *Y, *(ctx->GetComputeStream()));
  }
};

template <typename T>
KernelCreateInfo BuildKernelCreateInfo();

ONNX_OPERATOR_KERNEL_EX(
    MemcpyFromHost,
    kOnnxDomain,
    1,
    kMIGraphXExecutionProvider,
    (*KernelDefBuilder::Create())
        .InputMemoryType(OrtMemTypeCPUInput, 0)
        .TypeConstraint("T", DataTypeImpl::AllFixedSizeTensorTypes()),
    Memcpy);

ONNX_OPERATOR_KERNEL_EX(
    MemcpyToHost,
    kOnnxDomain,
    1,
    kMIGraphXExecutionProvider,
    (*KernelDefBuilder::Create())
        .OutputMemoryType(OrtMemTypeCPUOutput, 0)
        .TypeConstraint("T", DataTypeImpl::AllFixedSizeTensorTypes()),
    Memcpy);

class ONNX_OPERATOR_KERNEL_CLASS_NAME(kMIGraphXExecutionProvider, kOnnxDomain, 1, MemcpyFromHost);
class ONNX_OPERATOR_KERNEL_CLASS_NAME(kMIGraphXExecutionProvider, kOnnxDomain, 1, MemcpyToHost);

static std::shared_ptr<KernelRegistry> s_kernel_registry;

void InitializeRegistry() {
  s_kernel_registry = KernelRegistry::Create();

  static const BuildKernelCreateInfoFn function_table[] = {
      BuildKernelCreateInfo<ONNX_OPERATOR_KERNEL_CLASS_NAME(kMIGraphXExecutionProvider, kOnnxDomain, 1, MemcpyFromHost)>,
      BuildKernelCreateInfo<ONNX_OPERATOR_KERNEL_CLASS_NAME(kMIGraphXExecutionProvider, kOnnxDomain, 1, MemcpyToHost)>,
  };

  for (auto& function_table_entry : function_table) {
    ORT_THROW_IF_ERROR(s_kernel_registry->Register(function_table_entry()));
  }
}

void DeleteRegistry() {
  s_kernel_registry.reset();
}

std::shared_ptr<KernelRegistry> MIGraphXExecutionProvider::GetKernelRegistry() const {
  return s_kernel_registry;
}

MIGraphXExecutionProvider::MIGraphXExecutionProvider(const MIGraphXExecutionProviderInfo& info)
<<<<<<< HEAD
    : IExecutionProvider{kMIGraphXExecutionProvider, OrtDevice(OrtDevice::GPU, OrtDevice::MemType::DEFAULT, info.device_id)},
      device_id_{info.device_id},
      fp16_enable_{info.fp16_enable},
      fp8_enable_{info.fp8_enable},
      int8_enable_{info.int8_enable},
      model_cache_path_{info.model_cache_dir},
      exhaustive_tune_{info.exhaustive_tune},
      metadef_id_generator_{ModelMetadefIdGenerator::Create()}
{
=======
    : IExecutionProvider{onnxruntime::kMIGraphXExecutionProvider,
                         OrtDevice(OrtDevice::GPU, OrtDevice::MemType::DEFAULT, OrtDevice::VendorIds::AMD,
                                   info.device_id)},
      info_(info) {
>>>>>>> 089c52e4
  InitProviderOrtApi();

  // Set GPU device to be used
  HIP_CALL_THROW(hipSetDevice(device_id_));
  HIP_CALL_THROW(hipGetDeviceProperties(&device_prop_, device_id_));
  t_ = migraphx::target(info.target_device.c_str());

#if HIP_VERSION_MAJOR < 6 || (HIP_VERSION_MAJOR == 6 && HIP_VERSION_MINOR < 4)
  if (fp8_enable_) 
      LOGS_DEFAULT(info) << "MIGraphX: FP8 Quantization requires ROCm 6.4 or greater";
  fp8_enable_ = false;
#endif

  // whether fp16 is enabled
  const auto fp16_enable_env = GetEnvironmentVar(migraphx_env_vars::kFP16Enable);
  if (!fp16_enable_env.empty()) {
    fp16_enable_ = std::stoi(fp16_enable_env) != 0;
    LOGS_DEFAULT(INFO) << "\n" << migraphx_env_vars::kFP16Enable << ": " << fp16_enable_;
  }

#if HIP_VERSION_MAJOR > 6 || (HIP_VERSION_MAJOR == 6 && HIP_VERSION_MINOR >= 4)
  // whether fp8 quantization is enabled
  const auto fp8_enable_env = GetEnvironmentVar(migraphx_env_vars::kFP8Enable);
  if (!fp8_enable_env.empty()) {
    fp8_enable_ = std::stoi(fp8_enable_env) != 0;
    LOGS_DEFAULT(INFO) << "\n" << migraphx_env_vars::kFP8Enable << ": " << fp8_enable_;
#endif
  }

  // whether int8 is enabled
  const auto int8_enable_env = GetEnvironmentVar(migraphx_env_vars::kINT8Enable);
  if (!int8_enable_env.empty()) {
    int8_enable_ = std::stoi(int8_enable_env) != 0;
    LOGS_DEFAULT(INFO) << "\n" << migraphx_env_vars::kINT8Enable << ": " << int8_enable_;
  }

  // Save/load migraphx compiled models
  const auto model_cache_path_env = GetEnvironmentVar(migraphx_env_vars::kModelCachePath);
  if (!model_cache_path_env.empty()) {
    model_cache_path_ = GetEnvironmentVar(migraphx_env_vars::kModelCachePath);
    LOGS_DEFAULT(INFO) << "\n" << migraphx_env_vars::kModelCachePath << ": " << model_cache_path_;
  }

  // dump unsupported ops
  const auto dump_model_ops_env = GetEnvironmentVar(migraphx_env_vars::kDumpModelOps);
  if (!dump_model_ops_env.empty()) {
    dump_model_ops_ = std::stoi(dump_model_ops_env) != 0;
    LOGS_DEFAULT(INFO) << "\n" << migraphx_env_vars::kDumpModelOps << ": " << dump_model_ops_;
  }

  // Allow for exhaustive tune during compile
  const auto exhaustive_tune_env = GetEnvironmentVar(migraphx_env_vars::kExhaustiveTune);
  if (!exhaustive_tune_env.empty()) {
    exhaustive_tune_ = std::stoi(exhaustive_tune_env) != 0;
    LOGS_DEFAULT(INFO) << "\n" << migraphx_env_vars::kExhaustiveTune << ": " << exhaustive_tune_;
  }

  if (int8_enable_ and fp8_enable_) {
    LOGS_DEFAULT(ERROR) << "MIGraphX: FP8 and INT8 Quantization Mutually exclusive. Ignoring both Quantization flags";
  } else {
    const auto int8_calibration_cache_name_env
      = GetEnvironmentVar(migraphx_env_vars::kINT8CalibrationTableName);
    if (!int8_calibration_cache_name_env.empty()) {
      int8_calibration_cache_name_ = int8_calibration_cache_name_env;
      LOGS_DEFAULT(INFO) << "\n" << migraphx_env_vars::kINT8CalibrationTableName << ": " << int8_calibration_cache_name_env;
    } else {
      int8_calibration_cache_name_ = info.int8_calibration_table_name;
    }

    const auto cache_path_env = GetEnvironmentVar(migraphx_env_vars::kCachePath);
    if (!cache_path_env.empty()) {
      calibration_cache_path_ = cache_path_env;
      LOGS_DEFAULT(INFO) << "\n" << migraphx_env_vars::kCachePath << ": " << cache_path_env;
    } else {
      calibration_cache_path_ = info.int8_calibration_cache_path;
    }

    const auto int8_use_native_migraphx_calibration_table_env
      = GetEnvironmentVar(migraphx_env_vars::kINT8UseNativeMIGraphXCalibrationTable);
    if (!int8_use_native_migraphx_calibration_table_env.empty()) {
      int8_use_native_migraphx_calibration_table_ =
          std::stoi(int8_use_native_migraphx_calibration_table_env) != 0;
      LOGS_DEFAULT(INFO) << "\n" << migraphx_env_vars::kINT8UseNativeMIGraphXCalibrationTable << ": "
                         << int8_use_native_migraphx_calibration_table_env;
    } else {
      int8_use_native_migraphx_calibration_table_ = info.int8_use_native_calibration_table;
    }

    int8_calibration_cache_available_ = !int8_calibration_cache_name_.empty();

    // Load INT8 calibration table
    std::unordered_map<std::string, float> dynamic_range_map;
    if (int8_calibration_cache_available_) {
      const auto calibration_cache_path = GetCachePath(calibration_cache_path_, int8_calibration_cache_name_);
      if (!ReadDynamicRange(calibration_cache_path, int8_use_native_migraphx_calibration_table_, dynamic_range_map)) {
        throw std::runtime_error("Session Failed to read INT8 calibration table " + calibration_cache_path.string());
      }
    }
  }

  LOGS_DEFAULT(INFO) << "[MIGraphX EP] MIGraphX provider options: "
                     << "\n " << migraphx_provider_option::kDeviceId << ": " << device_id_
                     << "\n " << migraphx_provider_option::kFp16Enable << ": " << fp16_enable_
                     << "\n " << migraphx_provider_option::kFp8Enable << ": " << fp8_enable_
                     << "\n " << migraphx_provider_option::kInt8Enable << ": " << int8_enable_
                     << "\n dump_model_ops: " << dump_model_ops_
                     << "\n " << migraphx_provider_option::kExhaustiveTune << ": " << exhaustive_tune_
                     << "\n " << migraphx_provider_option::kInt8CalibTable << ": " << int8_calibration_cache_name_
                     << "\n int8_calibration_cache_available: " << int8_calibration_cache_available_
                     << "\n " << migraphx_provider_option::kInt8UseNativeCalibTable << ": " << int8_use_native_migraphx_calibration_table_
                     << "\n " << migraphx_provider_option::kModelCacheDir << ": " << model_cache_path_;
}

AllocatorPtr MIGraphXExecutionProvider::CreateMIGraphXAllocator(OrtDevice::DeviceId device_id,
                                                                size_t migx_mem_limit,
                                                                ArenaExtendStrategy arena_extend_strategy,
                                                                MIGraphXExecutionProviderExternalAllocatorInfo
                                                                    external_allocator_info,
                                                                const OrtArenaCfg* default_memory_arena_cfg) {
  if (external_allocator_info.UseExternalAllocator()) {
    AllocatorCreationInfo default_memory_info(
        [external_allocator_info](OrtDevice::DeviceId id) {
          return std::make_unique<MIGraphXExternalAllocator>(id, HIP,
                                                             external_allocator_info.alloc,
                                                             external_allocator_info.free,
                                                             external_allocator_info.empty_cache);
        },
        device_id,
        false);

    return CreateAllocator(default_memory_info);
  } else {
    AllocatorCreationInfo default_memory_info(
        [](OrtDevice::DeviceId id) {
          return std::make_unique<MIGraphXAllocator>(id, HIP);
        },
        device_id,
        true,
        {default_memory_arena_cfg ? *default_memory_arena_cfg
                                  : OrtArenaCfg(migx_mem_limit, static_cast<int>(arena_extend_strategy),
                                                -1, -1, -1, -1L)},
        // make it stream aware
        true,
        // enable cross stream sharing?
        false);

    // ROCM malloc/free is expensive so always use an arena
    return CreateAllocator(default_memory_info);
  }
}

std::vector<AllocatorPtr> MIGraphXExecutionProvider::CreatePreferredAllocators() {
  const AllocatorCreationInfo default_memory_info(
      [](OrtDevice::DeviceId device_id) {
         return std::make_unique<MIGraphXAllocator>(device_id, CUDA);
      }, device_id_);
  const AllocatorCreationInfo pinned_allocator_info(
      [](OrtDevice::DeviceId device_id) {
        return std::make_unique<MIGraphXPinnedAllocator>(device_id, CUDA_PINNED);
      }, device_id_);
  return {CreateAllocator(default_memory_info), CreateAllocator(pinned_allocator_info)};
}

std::unique_ptr<onnxruntime::IDataTransfer> MIGraphXExecutionProvider::GetDataTransfer() const {
  return std::make_unique<onnxruntime::GPUDataTransfer>();
}

static bool IsTypeSupported(const NodeArg* node_arg) {
  const auto* type_proto = node_arg->TypeAsProto();
  if (!type_proto) {
    return false;
  }

  switch (type_proto->tensor_type().elem_type()) {
    case ONNX_NAMESPACE::TensorProto_DataType::TensorProto_DataType_FLOAT16:
    case ONNX_NAMESPACE::TensorProto_DataType::TensorProto_DataType_FLOAT:
    case ONNX_NAMESPACE::TensorProto_DataType::TensorProto_DataType_FLOAT8E4M3FN:
    case ONNX_NAMESPACE::TensorProto_DataType::TensorProto_DataType_FLOAT8E4M3FNUZ:
    case ONNX_NAMESPACE::TensorProto_DataType::TensorProto_DataType_FLOAT8E5M2:
    case ONNX_NAMESPACE::TensorProto_DataType::TensorProto_DataType_FLOAT8E5M2FNUZ:
    case ONNX_NAMESPACE::TensorProto_DataType::TensorProto_DataType_DOUBLE:
    case ONNX_NAMESPACE::TensorProto_DataType::TensorProto_DataType_INT4:
    case ONNX_NAMESPACE::TensorProto_DataType::TensorProto_DataType_INT8:
    case ONNX_NAMESPACE::TensorProto_DataType::TensorProto_DataType_INT16:
    case ONNX_NAMESPACE::TensorProto_DataType::TensorProto_DataType_INT32:
    case ONNX_NAMESPACE::TensorProto_DataType::TensorProto_DataType_INT64:
    case ONNX_NAMESPACE::TensorProto_DataType::TensorProto_DataType_UINT4:
    case ONNX_NAMESPACE::TensorProto_DataType::TensorProto_DataType_UINT8:
    case ONNX_NAMESPACE::TensorProto_DataType::TensorProto_DataType_UINT16:
    case ONNX_NAMESPACE::TensorProto_DataType::TensorProto_DataType_UINT32:
    case ONNX_NAMESPACE::TensorProto_DataType::TensorProto_DataType_UINT64:
    case ONNX_NAMESPACE::TensorProto_DataType::TensorProto_DataType_BOOL:
      return true;
    default:
      return false;
  }
}

static bool getMIGraphXType(ONNXTensorElementDataType type,
                            migraphx_shape_datatype_t& mgx_type) {
  mgx_type = migraphx_shape_float_type;
  switch (type) {
    case ONNX_TENSOR_ELEMENT_DATA_TYPE_FLOAT16:
      mgx_type = migraphx_shape_half_type;
      break;
    case ONNX_TENSOR_ELEMENT_DATA_TYPE_FLOAT:
      mgx_type = migraphx_shape_float_type;
      break;
    case ONNX_TENSOR_ELEMENT_DATA_TYPE_DOUBLE:
      mgx_type = migraphx_shape_double_type;
      break;
    case ONNX_TENSOR_ELEMENT_DATA_TYPE_FLOAT8E4M3FNUZ:
      mgx_type = migraphx_shape_fp8e4m3fnuz_type;
      break;
    case ONNX_TENSOR_ELEMENT_DATA_TYPE_FLOAT8E4M3FN:
      mgx_type = migraphx_shape_fp8e4m3fn_type;
      break;
    case ONNX_TENSOR_ELEMENT_DATA_TYPE_FLOAT8E5M2:
      mgx_type = migraphx_shape_fp8e5m2_type;
      break;
    case ONNX_TENSOR_ELEMENT_DATA_TYPE_FLOAT8E5M2FNUZ:
      mgx_type = migraphx_shape_fp8e5m2fnuz_type;
      break;
    case ONNX_TENSOR_ELEMENT_DATA_TYPE_INT4:
      mgx_type = migraphx_shape_int8_type;
      break;
    case ONNX_TENSOR_ELEMENT_DATA_TYPE_INT8:
      mgx_type = migraphx_shape_int8_type;
      break;
    case ONNX_TENSOR_ELEMENT_DATA_TYPE_INT16:
      mgx_type = migraphx_shape_int16_type;
      break;
    case ONNX_TENSOR_ELEMENT_DATA_TYPE_INT32:
      mgx_type = migraphx_shape_int32_type;
      break;
    case ONNX_TENSOR_ELEMENT_DATA_TYPE_INT64:
      mgx_type = migraphx_shape_int64_type;
      break;
    case ONNX_TENSOR_ELEMENT_DATA_TYPE_UINT4:
      mgx_type = migraphx_shape_uint8_type;
      break;
    case ONNX_TENSOR_ELEMENT_DATA_TYPE_UINT8:
      mgx_type = migraphx_shape_uint8_type;
      break;
    case ONNX_TENSOR_ELEMENT_DATA_TYPE_UINT16:
      mgx_type = migraphx_shape_uint16_type;
      break;
    case ONNX_TENSOR_ELEMENT_DATA_TYPE_UINT32:
      mgx_type = migraphx_shape_uint32_type;
      break;
    case ONNX_TENSOR_ELEMENT_DATA_TYPE_UINT64:
      mgx_type = migraphx_shape_uint64_type;
      break;
    case ONNX_TENSOR_ELEMENT_DATA_TYPE_BOOL:
      mgx_type = migraphx_shape_bool_type;
      break;
    default:
      LOGS_DEFAULT(WARNING) << "MiGraphx: unsupported data type " << type << ", fallback to CPU";
      LOGS_DEFAULT(WARNING) << "implementation";
      return false;
  }

  return true;
}

std::vector<int> toVector(const ONNX_NAMESPACE::int64s& nums) {
  std::vector<int> result;
  int num = nums.size();
  for (int i = 0; i < num; ++i) {
    result.push_back(static_cast<int>(nums[i]));
  }

  return result;
}

static bool IsUnsupportedOpMode(const onnxruntime::GraphViewer& graph_viewer, const Node* node) {
  std::vector<NodeIndex> input_nodes;
  const auto& optype = node->OpType();
  if (optype == "ArgMax" or optype == "ArgMin") {
    const auto& attributes = node->GetAttributes();
    // we do not support select_last_index = 1 for now
    auto sli_attr = attributes.find("select_last_index");
    if (sli_attr != attributes.end() && (*sli_attr).second.i() != 0) {
      return true;
    }
  } else if (optype == "ConstantOfShape") {
    if (!canEvalNodeArgument(graph_viewer, node, {0}, input_nodes)) {
      return true;
    }
  } else if (optype == "ConvInteger") {
    // only support int8 and uint8 type
    const auto& input_type = node->InputDefs()[0]->TypeAsProto();
    if (input_type == nullptr) {
      return true;
    }

    if ((input_type->tensor_type().elem_type() != ONNX_NAMESPACE::TensorProto_DataType::TensorProto_DataType_INT8) and
        (input_type->tensor_type().elem_type() != ONNX_NAMESPACE::TensorProto_DataType::TensorProto_DataType_UINT8)) {
      return true;
    }
  } else if (optype == "Expand") {
    // MIGraphX only supports constant shape input values
    if (!canEvalNodeArgument(graph_viewer, node, {1}, input_nodes)) {
      return true;
    }
  } else if (optype == "MaxPool") {
    // MaxPool "indices" output is not currently supported.
    if (node->OutputDefs().size() > 1) {
      return true;
    }

    // ceil_mode and dilations attrs are not supported in MIGraphX
    const auto& attributes = node->GetAttributes();
    auto dila_attr = attributes.find("dilations");
    if (dila_attr != attributes.end()) {
      auto dilas = toVector((*dila_attr).second.ints());
      bool ret = std::all_of(dilas.begin(), dilas.end(), [](auto i) { return i == 1; });
      if (ret == false) {
        return true;
      }
    }

    // storage order 1 (column major format) is not supported
    auto storage_order_attr = attributes.find("storage_order");
    if (storage_order_attr != attributes.end() and (*storage_order_attr).second.i() != 0) {
      return true;
    }

    // do not support int8 and uint8 type
    const auto& input_type = node->InputDefs()[0]->TypeAsProto();
    if (input_type == nullptr) {
      return true;
    }
    auto data_type = input_type->tensor_type().elem_type();
    if (data_type == ONNX_NAMESPACE::TensorProto_DataType::TensorProto_DataType_INT8 or
        data_type == ONNX_NAMESPACE::TensorProto_DataType::TensorProto_DataType_UINT8) {
      return true;
    }
  } else if (optype == "MatMulInteger") {
    // only support int8 and uint8 type
    const auto& input_type = node->InputDefs()[0]->TypeAsProto();
    if (input_type == nullptr) {
      return true;
    }

    if ((input_type->tensor_type().elem_type() != ONNX_NAMESPACE::TensorProto_DataType::TensorProto_DataType_INT8) and
        (input_type->tensor_type().elem_type() != ONNX_NAMESPACE::TensorProto_DataType::TensorProto_DataType_UINT8)) {
      return true;
    }
  } else if (optype == "NonZero") {
    if (!canEvalNodeArgument(graph_viewer, node, {0}, input_nodes)) {
      return true;
    }
  } else if (optype == "OneHot") {
    if (!canEvalNodeArgument(graph_viewer, node, {1}, input_nodes)) {
      return true;
    }
  } else if (optype == "Pad") {
    const auto& args = node->InputDefs();
    // if pad size is not constant, migraphx cannot support
    if (args.size() >= 2) {
      if (!canEvalNodeArgument(graph_viewer, node, {1}, input_nodes)) {
        return true;
      }
    }

    const auto& attributes = node->GetAttributes();
    // Pad only support constant mode
    auto mode_attr = attributes.find("mode");
    std::string mode = "constant";
    if (mode_attr != attributes.end()) {
      mode = (*mode_attr).second.s();
    }
    static const std::set<std::string> allowed_modes = {"constant", "reflect"};
    if (allowed_modes.count(mode) == 0) {
      return true;
    }

    // input value only applied to constant mode
    if (mode == "constant") {
      if (args.size() == 3) {
        if (!canEvalNodeArgument(graph_viewer, node, {2}, input_nodes)) {
          return true;
        }
      }
    }
  } else if (optype == "Range") {
    auto arg_num = node->InputDefs().size();
    std::vector<std::size_t> vec(arg_num);
    std::iota(vec.begin(), vec.end(), 0);
    if (!canEvalNodeArgument(graph_viewer, node, vec, input_nodes)) {
      return true;
    }
  } else if (optype == "Reshape") {
    const auto& args = node->InputDefs();
    if (args.size() == 2) {
      if (canEvalNodeArgument(graph_viewer, node, {1}, input_nodes)) {
        return false;
      }
      return true;
    }
  } else if (optype == "Resize" or optype == "Upsample") {
    const auto& attributes = node->GetAttributes();
    auto ct_attr = attributes.find("coordinate_transformation_mode");
    if (ct_attr != attributes.end()) {
      auto ct = (*ct_attr).second.s();
      if (ct == "tf_crop_and_resize") {
        return true;
      }
    }

    auto mode_attr = attributes.find("mode");
    if (mode_attr != attributes.end()) {
      auto mode = (*mode_attr).second.s();
      if (mode == "cubic") {
        return true;
      }
    }
  } else if (optype == "ReduceSum") {
    const auto& args = node->InputDefs();
    if (args.size() == 2) {
      if (canEvalNodeArgument(graph_viewer, node, {1}, input_nodes)) {
        return false;
      }
      return true;
    }
  } else if (optype == "Slice") {
    // MIGraphX does not properly handle the situation where any
    // value of the "starts" attribute is higher than a corresponding
    // value in the "ends"
    auto arg_num = node->InputDefs().size();
    std::vector<std::size_t> vec(arg_num);
    std::iota(vec.begin(), vec.end(), 0);
    vec.erase(vec.begin());
    if (!canEvalNodeArgument(graph_viewer, node, vec, input_nodes)) {
      return true;
    }

    const auto& attributes = node->GetAttributes();
    if (attributes.count("starts") > 0 and attributes.count("ends") > 0) {
      auto starts = toVector((*attributes.find("starts")).second.ints());
      auto ends = toVector((*attributes.find("ends")).second.ints());
      for (std::size_t i = 0; i < starts.size(); ++i) {
        if (starts.at(i) > ends.at(i)) {
          return true;
        }
      }
    }
  } else if (optype == "Split") {
    // cannot process input dim of 0 size
    const auto arg_s = node->InputDefs()[0]->Shape();
    if (arg_s != nullptr) {
      const auto& tensor_dims = arg_s->dim();
      std::vector<std::size_t> dims;
      for (auto&& dim : tensor_dims) {
        dims.emplace_back(dim.has_dim_value() ? dim.dim_value() : 0);
      }
      if (dims == std::vector<std::size_t>{0}) {
        return true;
      }
    }

    const auto& args = node->InputDefs();
    if (args.size() == 2) {
      if (canEvalNodeArgument(graph_viewer, node, {1}, input_nodes)) {
        return false;
      }
      return true;
    }
  } else if (optype == "Tile") {
    if (!canEvalNodeArgument(graph_viewer, node, {1}, input_nodes)) {
      return true;
    }
  } else if (optype == "TopK") {
    if (!canEvalNodeArgument(graph_viewer, node, {1}, input_nodes)) {
      return true;
    }
  } else if (optype == "Unsqueeze" or optype == "Squeeze") {
    const auto& args = node->InputDefs();
    if (args.size() == 2) {
      if (canEvalNodeArgument(graph_viewer, node, {1}, input_nodes)) {
        return false;
      }
      return true;
    }
  }

  // Op doesn't fall into known any of unsupported modes.
  return false;
}

void SubgraphPostProcessing(const onnxruntime::GraphViewer& graph_viewer, std::vector<std::vector<NodeIndex>>& clusters,
                            [[maybe_unused]] const logging::Logger& logger) {
  // Then check whether a subgraph should fall back to CPU
  // 1. Check whether a subgraph contains a RNN operator
  std::unordered_set<std::string> rnn_names = {"RNN", "GRU", "LSTM"};
  std::unordered_set<std::string> op_names = {"AveragePool", "Conv", "Gemm", "LRN", "MatMul", "MaxPool"};

  auto it = std::remove_if(clusters.begin(), clusters.end(), [&](auto git) {
    for (auto index : git) {
      auto node = graph_viewer.GetNode(index);
      if (node->OpType() == "Reshape") {
        const auto& args = node->InputDefs();
        if (args.size() == 2) {
          std::vector<NodeIndex> node_inputs;
          if (canEvalNodeArgument(graph_viewer, node, {1}, node_inputs)) {
            return (not std::all_of(node_inputs.begin(), node_inputs.end(), [&](auto index) {
              return std::find(git.begin(), git.end(), index) != git.end();
            }));
          } else {
            return true;
          }
        }
      }
    }

    // rnn operators, run on GPU
    if (std::any_of(git.begin(), git.end(), [&](auto nid) {
          const auto& node = graph_viewer.GetNode(nid);
          const auto& op_type = node->OpType();
          return (rnn_names.count(op_type) > 0);
        })) {
      return false;
    }

    // check operators gemm, matmul, convolution, lrn.
    if (std::any_of(git.begin(), git.end(), [&](auto nid) {
          const auto& node = graph_viewer.GetNode(nid);
          const auto& op_type = node->OpType();
          if (op_names.count(op_type) > 0) {
            // check number of elements in input
            auto inputs = node->InputDefs();
            if (std::any_of(inputs.begin(), inputs.end(), [&](auto& arg) {
                  const auto& arg_s = arg->Shape();
                  if (arg_s == nullptr) return false;
                  const auto& tensor_dims = arg_s->dim();
                  std::vector<std::size_t> dims;
                  for (auto&& dim : tensor_dims) {
                    dims.emplace_back(dim.has_dim_value() ? dim.dim_value() : 1);
                  }
                  return (std::accumulate(dims.begin(), dims.end(), 1ULL, std::multiplies<std::size_t>{}) > 300);
                })) {
              return false;
            }

            return true;
          }

          return false;
        })) {
      return false;
    }

    return true;
  });

  clusters.erase(it, clusters.end());
}

static bool IsNodeSupported(const std::set<std::string>& op_set,
                            const onnxruntime::GraphViewer& graph_viewer,
                            const NodeIndex node_idx,
                            [[maybe_unused]] const logging::Logger& logger) {
  const auto& node = graph_viewer.GetNode(node_idx);
  const auto& optype = node->OpType();
  const auto& domain = node->Domain();

  // Three types of checking:
  // 1. Check input and output data types are supported.
  // 2. Check op_type is implemented in migraphx
  // 3. Check the mode is implemented in migraphx
  // if 3. failed, call the constant folding capability in migraphx
  // to see whether some input parameters can be calculated statically
  // check data type
  bool are_types_supported = true;

  node->ForEachDef([&are_types_supported](const onnxruntime::NodeArg& node_arg, bool /*is_input*/) {
    are_types_supported &= IsTypeSupported(&node_arg);
  });

  if (!are_types_supported) {
    return false;
  }

  // whether an operator implemented in migraphx
  if (op_set.count(optype) == 0) {
    return false;
  }

  // check that some modes might not be supported in migraphx for some operators
  if (domain == kOnnxDomain && IsUnsupportedOpMode(graph_viewer, node)) {
    // not supported, then check the constant folding capability of migraphx
    // to see whether it is supported
    return false;
  }

  return true;
}

std::unique_ptr<IndexedSubGraph> MIGraphXExecutionProvider::GetSubGraph(const std::vector<std::size_t>& graph_nodes_index, const GraphViewer& graph) const {
  std::unordered_set<size_t> node_set;
  node_set.reserve(graph_nodes_index.size());
  for (const auto& index : graph_nodes_index) {
    node_set.insert(index);
  }

  // Get parent graph output names
  std::vector<std::string> graph_output_names;
  for (const auto* output_arg : graph.GetOutputs()) {
    graph_output_names.push_back(output_arg->Name());
  }

  // Find inputs and outputs of the subgraph
  std::unique_ptr<IndexedSubGraph> sub_graph = onnxruntime::IndexedSubGraph::Create();
  std::unordered_map<const NodeArg*, int> fused_inputs, fused_outputs, fused_outputs_to_add, graph_outputs_to_add;
  std::unordered_set<const NodeArg*> erased;
  int input_order = 0;
  int output_order = 0;

  for (const auto& index : graph_nodes_index) {
    sub_graph->Nodes().push_back(index);
    const auto& node = graph.GetNode(index);
    for (const auto& input : node->InputDefs()) {
      const auto& it = fused_outputs.find(input);
      if (it != fused_outputs.end()) {
        fused_outputs.erase(it);
        erased.insert(input);
      } else if (erased.find(input) == erased.end()) {
        // Only when input is neither in output list nor erased list, add the input to input list
        fused_inputs[input] = input_order++;
      }
    }

    for (const auto& input : node->ImplicitInputDefs()) {
      const auto& it = fused_outputs.find(input);
      if (it != fused_outputs.end()) {
        fused_outputs.erase(it);
        erased.insert(input);
      } else if (erased.find(input) == erased.end()) {
        // Only when input is neither in output list nor erased list, add the input to input list
        fused_inputs[input] = input_order++;
      }
    }

    // For output searching, there are two special cases,
    // One is, if node's OutputEdges are more than its outputs, meaning certain output is used more than once,
    // if the output is connected to nodes that don't belong to the subgraph, the output need to be added
    // to the output list
    // The other one is, if subgraph's node output is parent graph's output. the node output should
    // be also added to the subgraph's output list
    if (node->GetOutputEdgesCount() > node->OutputDefs().size()) {
      for (auto it = node->OutputEdgesBegin(), end = node->OutputEdgesEnd(); it != end; ++it) {
        const auto& node_idx = it->GetNode().Index();
        const auto& output = (it->GetNode()).InputDefs()[it->GetDstArgIndex()];
        if (node_set.find(node_idx) != node_set.end()) {
          const auto& iter = fused_inputs.find(output);
          if (iter != fused_inputs.end()) {
            fused_inputs.erase(iter);
            erased.insert(output);
          } else if (erased.find(output) == erased.end()) {
            if (std::find(graph_output_names.begin(),
                          graph_output_names.end(), output->Name()) != graph_output_names.end()) {
              graph_outputs_to_add[output] = output_order;
            }
            fused_outputs[output] = output_order++;
          }
        } else {
          fused_outputs_to_add[output] = output_order++;
        }
      }
    } else {
      for (const auto& output : node->OutputDefs()) {
        const auto& it = fused_inputs.find(output);
        if (it != fused_inputs.end()) {
          fused_inputs.erase(it);
          erased.insert(output);
        }
        // Only when output is neither in input list nor erased list, add the output to output list
        else if (erased.find(output) == erased.end()) {
          if (std::find(graph_output_names.begin(),
                        graph_output_names.end(), output->Name()) != graph_output_names.end()) {
            graph_outputs_to_add[output] = output_order;
          }
          fused_outputs[output] = output_order++;
        }
      }
    }
  }

  fused_outputs.insert(fused_outputs_to_add.begin(), fused_outputs_to_add.end());
  fused_outputs.insert(graph_outputs_to_add.begin(), graph_outputs_to_add.end());

  // Sort inputs and outputs by the order they were added
  std::multimap<int, const NodeArg*> inputs, outputs;
  for (auto it = fused_inputs.begin(), end = fused_inputs.end(); it != end; ++it) {
    inputs.insert(std::pair<int, const NodeArg*>(it->second, it->first));
  }

  for (auto it = fused_outputs.begin(), end = fused_outputs.end(); it != end; ++it) {
    outputs.insert(std::pair<int, const NodeArg*>(it->second, it->first));
  }

  // It is possible that an output of an node is put bebind the output of an later
  // node in the graph output list. So we should sort the output name according
  // to the graph output names
  std::vector<std::string> output_names;
  std::unordered_set<std::string> graph_out_names;
  for (const auto& output : outputs) {
    if (output.second->Exists()) {
      auto name = output.second->Name();
      if (std::find(graph_output_names.begin(), graph_output_names.end(), name) == graph_output_names.end()) {
        output_names.push_back(name);
      } else {
        graph_out_names.insert(name);
      }
    }
  }

  for (auto& name : graph_output_names) {
    if (std::find(graph_out_names.begin(), graph_out_names.end(), name) != graph_out_names.end())
      output_names.push_back(name);
  }

  // Generate unique kernel name for MIGraphX subgraph
  uint64_t model_hash = 0;
  int id = metadef_id_generator_->GenerateId(graph, model_hash);
  std::string subgraph_id = std::to_string(model_hash) + "_" + std::to_string(id);
  auto meta_def = IndexedSubGraph_MetaDef::Create();
  const std::string graph_type = graph.IsSubgraph() ? "subgraph" : "graph";
  meta_def->name() = "MGXKernel_" + graph_type + "_" + graph.Name() + "_" + subgraph_id;

  // Assign inputs and outputs to subgraph's meta_def
  for (const auto& input : inputs) {
    if (input.second->Exists()) {
      meta_def->inputs().push_back(input.second->Name());
    }
  }

  for (const auto& output : output_names) {
    meta_def->outputs().push_back(output);
  }

  meta_def->domain() = kMSDomain;
  meta_def->since_version() = 1;
  sub_graph->SetMetaDef(std::move(meta_def));

  return sub_graph;
}

static std::vector<NodeIndex>
GetUnsupportedNodeIndices(const GraphViewer& graph_viewer,
                          /*out*/ std::unordered_set<std::string>& mgx_required_initializers,
                          const logging::Logger& logger) {
  static std::set<std::string> mgx_supported_ops = {"Abs",
                                                    "Acos",
                                                    "Acosh",
                                                    "Add",
                                                    "And",
                                                    "ArgMax",
                                                    "ArgMin",
                                                    "Asin",
                                                    "Asinh",
                                                    "Atan",
                                                    "Atanh",
                                                    "ATen",
                                                    "AveragePool",
                                                    "BatchNormalization",
                                                    "BiasGelu",
                                                    "Cast",
                                                    "Ceil",
                                                    "Celu",
                                                    "Clip",
                                                    "Concat",
                                                    "Constant",
                                                    "ConstantFill",
                                                    "ConstantOfShape",
                                                    "Conv",
                                                    "ConvInteger",
                                                    "ConvTranspose",
                                                    "Cos",
                                                    "Cosh",
                                                    "CumSum",
                                                    "DepthToSpace",
                                                    "DequantizeLinear",
                                                    "Div",
                                                    "Dropout",
                                                    "Einsum",
                                                    "Elu",
                                                    "Equal",
                                                    "Erf",
                                                    "Exp",
                                                    "Expand",
                                                    "EyeLike",
                                                    "FastGelu",
                                                    "Flatten",
                                                    "Floor",
                                                    "GRU",
                                                    "Gather",
                                                    "GatherElements",
                                                    "GatherND",
                                                    "Gelu",
                                                    "Gemm",
                                                    "GlobalAveragePool",
                                                    "GlobalMaxPool",
                                                    "Greater",
                                                    "GreaterOrEqual",
                                                    "GroupNormalization",
                                                    "GroupNorm",
                                                    "GroupQueryAttention",
                                                    "HardSigmoid",
                                                    "HardSwish",
                                                    "Identity",
                                                    "If",
                                                    "ImageScaler",
                                                    "InstanceNormalization",
                                                    "IsNan",
                                                    "LayerNormalization",
                                                    "LeakyRelu",
                                                    "Less",
                                                    "LessOrEqual",
                                                    "Log",
                                                    "LogSoftmax",
                                                    "Loop",
                                                    "LpNormalization",
                                                    "LRN",
                                                    "LSTM",
                                                    "MatMul",
                                                    "MatMulInteger",
                                                    "MatMulNBits",
                                                    "Max",
                                                    "MaxPool",
                                                    "Mean",
                                                    "Min",
                                                    "Mod",
                                                    "Mul",
                                                    "Multinomial",
                                                    "MultiHeadAttention",
                                                    "Neg",
                                                    "NegativeLogLikelihoodLoss",
                                                    "NhwcConv",
                                                    "NonMaxSuppression",
                                                    "NonZero",
                                                    "Not",
                                                    "OneHot",
                                                    "Or",
                                                    "Pad",
                                                    "Pow",
                                                    "PRelu",
                                                    "QLinearAdd",
                                                    "QLinearConv",
                                                    "QLinearMatMul",
                                                    "QuantizeLinear",
                                                    "QuickGelu",
                                                    "DynamicQuantizeLinear",
                                                    "RandomNormal",
                                                    "RandomNormalLike",
                                                    "RandomUniform",
                                                    "RandomUniformLike",
                                                    "Range",
                                                    "Reciprocal",
                                                    "ReduceL1",
                                                    "ReduceL2",
                                                    "ReduceLogSum",
                                                    "ReduceLogSumExp",
                                                    "ReduceMax",
                                                    "ReduceMean",
                                                    "ReduceMin",
                                                    "ReduceProd",
                                                    "ReduceSum",
                                                    "ReduceSumSquare",
                                                    "Relu",
                                                    "Reshape",
                                                    "Resize",
                                                    "ReverseSequence",
                                                    "RNN",
                                                    "Roialign",
                                                    "RotaryEmbedding",
                                                    "Round",
                                                    "Scatter",
                                                    "ScatterElements",
                                                    "ScatterND",
                                                    "Selu",
                                                    "Shape",
                                                    "Sigmoid",
                                                    "Sign",
                                                    "SimplifiedLayerNormalization",
                                                    "Sin",
                                                    "Sinh",
                                                    "SkipLayerNormalization",
                                                    "SkipSimplifiedLayerNormalization",
                                                    "Slice",
                                                    "Softmax",
                                                    "SoftmaxCrossEntropyLoss",
                                                    "Softplus",
                                                    "Softsign",
                                                    "SpaceToDepth",
                                                    "Split",
                                                    "Sqrt",
                                                    "Squeeze",
                                                    "Sub",
                                                    "Sum",
                                                    "Tan",
                                                    "Tanh",
                                                    "ThresholdedRelu",
                                                    "Tile",
                                                    "TopK",
                                                    "Transpose",
                                                    "Trilu",
                                                    "Unsqueeze",
                                                    "Upsample",
                                                    "Where",
                                                    "Xor"};
  std::vector<NodeIndex> unsupported_nodes_idx;
  for (const auto& node_idx : graph_viewer.GetNodesInTopologicalOrder()) {
    if (IsNodeSupported(mgx_supported_ops, graph_viewer, node_idx, logger)) {
      // Collect inputs that are initializers
      graph_viewer.GetNode(node_idx)->ForEachDef([&mgx_required_initializers,
                                                  &graph_viewer](const onnxruntime::NodeArg& node_arg, bool is_input) {
              if(is_input && graph_viewer.GetAllInitializedTensors().count(node_arg.Name())) {
                mgx_required_initializers.insert(node_arg.Name());
              } },
                                                 true);
    } else {
      unsupported_nodes_idx.push_back(node_idx);
    }
  }

  return unsupported_nodes_idx;
}

// Returns a vector clusters(or node_idx). For each unsupported node, the graph
// is split into 3 parts. supported_cluster + (UNsupported_node + rest_of_the_graph).
// This functions returns vector of all supported_subgraphx by amdmigraphx
static std::vector<std::vector<NodeIndex>>
GetPartitionedSubgraphs(const std::vector<NodeIndex>& topological_order,
                        const std::vector<NodeIndex>& unsupported_nodes) {
  std::vector<std::vector<NodeIndex>> mgx_subgraphx;

  auto prev = topological_order.begin();

  for (const auto& unsup_node : unsupported_nodes) {
    auto it = std::find(prev, topological_order.end(), unsup_node);
    // Create a cluster vector[supported_node_idx, unsupported_node_idx)
    // and append it to return list.
    std::vector<NodeIndex> this_subgraph{prev, it};
    if (!this_subgraph.empty()) {
      mgx_subgraphx.push_back(std::move(this_subgraph));
    }
    // Point prev to node idx past this unsuported node.
    prev = ++it;
  }

  // Tail
  std::vector<NodeIndex> this_subgraph{prev, topological_order.end()};
  if (!this_subgraph.empty()) {
    mgx_subgraphx.push_back(std::move(this_subgraph));
  }

  return mgx_subgraphx;
}

std::vector<std::unique_ptr<ComputeCapability>>
MIGraphXExecutionProvider::GetCapability(const onnxruntime::GraphViewer& graph_viewer,
                                         const IKernelLookup& /*kernel_lookup*/,
                                         const GraphOptimizerRegistry& /* graph_optimizer_registry */,
                                         IResourceAccountant* /* resource_accountant */) const {
  std::vector<std::unique_ptr<ComputeCapability>> result;
  auto model = graph_viewer.CreateModel(*GetLogger());
  auto model_proto = model->ToProto();
  graph_viewer.ToProto(*model_proto->mutable_graph(), true, true);
  model_proto->set_ir_version(ONNX_NAMESPACE::Version::IR_VERSION);
  std::string onnx_string_buffer;
  model_proto->SerializeToString(onnx_string_buffer);
  model_path_ = graph_viewer.ModelPath();

  // dump onnx file if environment var is set
  if (dump_model_ops_) {
    std::string model_name = graph_viewer.Name() + ".onnx";
    std::ofstream ofs(model_name);
    ofs.write(onnx_string_buffer.c_str(), onnx_string_buffer.size());
    ofs.close();
  }

  // This is a list of initializers that migraphx considers as constants.
  // Example weights, reshape shape etc.
  std::unordered_set<std::string> mgx_required_initializers;
  const auto unsupported_nodes = GetUnsupportedNodeIndices(graph_viewer, mgx_required_initializers, *GetLogger());

  // If all ops are supported, no partitioning is required. Short-circuit and avoid splitting.
  if (unsupported_nodes.empty()) {
    auto node_indices = graph_viewer.GetNodesInTopologicalOrder();
    auto sub_graph = GetSubGraph(node_indices, graph_viewer);
    result.push_back(ComputeCapability::Create(std::move(sub_graph)));
  } else {  // unsupported_nodes_idx.empty()
    if (dump_model_ops_) {
      LOGS_DEFAULT(INFO) << "============= Unsupported nodes ====================";
      for (auto idx : unsupported_nodes) {
        LOGS_DEFAULT(INFO) << graph_viewer.GetNode(idx)->OpType();
      }
      LOGS_DEFAULT(INFO) << "************* Unsupported nodes ********************";
    }

    if (unsupported_nodes.size() > 10) {
      return result;
    }

    auto mgx_clusters = GetPartitionedSubgraphs(graph_viewer.GetNodesInTopologicalOrder(), unsupported_nodes);

    // check whether a subgrap should fallback to CPU
    SubgraphPostProcessing(graph_viewer, mgx_clusters, *GetLogger());

    for (const auto& this_cluster : mgx_clusters) {
      auto sub_graph = GetSubGraph(this_cluster, graph_viewer);
      result.push_back(ComputeCapability::Create(std::move(sub_graph)));
    }
  }

  return result;
}

bool get_input_output_names(const GraphViewer& graph,
                            std::vector<std::string>& input_names,
                            std::vector<std::string>& output_names) {
  input_names.clear();
  output_names.clear();
  const auto& input_args = graph.GetInputs();
  std::transform(input_args.begin(), input_args.end(), std::back_inserter(input_names), [](auto& arg) {
    return arg->Name();
  });

  bool no_input_shape = std::any_of(input_args.begin(), input_args.end(), [&](auto arg) {
    if (arg == nullptr)
      return true;

    auto sptr = arg->Shape();
    if (sptr == nullptr)
      return true;

    if (sptr->dim_size() == 0)
      return true;

    for (int i = 0; i < sptr->dim_size(); i++) {
      if (sptr->dim(i).has_dim_param())
        return true;
    }

    return false;
  });

  const auto& out_args = graph.GetOutputs();
  std::vector<std::string> tmp_out_names;
  std::transform(out_args.begin(),
                 out_args.end(),
                 std::back_inserter(tmp_out_names),
                 [](auto& arg) { return arg->Name(); });

  std::copy_if(
      tmp_out_names.begin(),
      tmp_out_names.end(),
      std::back_inserter(output_names),
      [&](const auto& name) { return !name.empty(); });

  return no_input_shape;
}

// Attempt to load a model and catch any exceptions on load fail.
// Useful to default to EP to trigger the compile if file doesn't exist or loading fails.
bool load_precompiled_model(migraphx::program& prog, const std::filesystem::path& path)
  try {
    if (!path.empty() && exists(path)) {
      LOGS_DEFAULT(INFO) << "Attempting to load model at:" << path.string();
      prog = migraphx::load(path.string().c_str());
      LOGS_DEFAULT(INFO) << "load model : Success";
      return true;
    }
    return false;
  } catch (...) {
    return false;
  }

void save_compiled_model(const migraphx::program& prog, const std::filesystem::path& path) {
  if (!path.empty()) {
    LOGS_DEFAULT(INFO) << "Model Save at " << path << ": Begin";
    migraphx::file_options fo;
    fo.set_file_format("msgpack");
    save(prog, path.string().c_str(), fo);
    LOGS_DEFAULT(INFO) << "Model Save: Complete";
  }
}

// Order matters here especially if the program uses mixed quantization
// Calibrate on full precision for int8/fp8 and then quantize down to fp16
void calibrate_and_quantize(migraphx::program& prog,
                            const migraphx::target& t,
                            const migraphx::program_parameters quant_params,
                            bool fp16_enable,
                            bool int8_enable,
                            bool fp8_enable,
                            bool int8_calibration_cache_available,
                            std::unordered_map<std::string, float>& dynamic_range_map) {
  // Read in the calibration data and map it to an migraphx paramater map for the calibration ops
  if ((int8_enable xor fp8_enable) && int8_calibration_cache_available) {
    LOGS_DEFAULT(WARNING) << "Quantizing input program";

    auto param_shapes = prog.get_parameter_shapes();

    // Add all calibration data read in from int8 table
    for (auto& [cal_key, cal_val] : dynamic_range_map) {
      auto cal_val_shape = migraphx::shape(migraphx_shape_float_type);
      quant_params.add(cal_key.c_str(), migraphx::argument(cal_val_shape, static_cast<void*>(std::move(&cal_val))));
    }

    // perform static quantization on the programs
    if (int8_enable) {
      LOGS_DEFAULT(WARNING) << "Quantizing input program to int8";
      migraphx::quantize_int8_options quant_opts;
      quant_opts.add_calibration_data(quant_params);
      // specify thing we want to int8 quantize
      quant_opts.add_op_name("convolution");
      quant_opts.add_op_name("dot");
      migraphx::quantize_int8(prog, t, quant_opts);
      LOGS_DEFAULT(WARNING) << "Quantizing int8: Complete";
    } else if (fp8_enable) {
#if HIP_VERSION_MAJOR > 6 || (HIP_VERSION_MAJOR == 6 && HIP_VERSION_MINOR >= 4)
      LOGS_DEFAULT(WARNING) << "Quantizing input program to fp8";
      migraphx::quantize_fp8_options quant_opts;
      quant_opts.add_calibration_data(quant_params);
      migraphx::quantize_fp8(prog, t, quant_opts);
      LOGS_DEFAULT(WARNING) << "Quantizing fp8: Complete";
#endif
    }
  }

  if (fp16_enable) {
    LOGS_DEFAULT(WARNING) << "Quantizing input program to fp16";
    migraphx::quantize_fp16(prog);
    LOGS_DEFAULT(WARNING) << "Quantizing fp16: Complete";
  }
}

void compile_program(migraphx::program& prog,
                     const migraphx::target& t,
                     bool exhaustive_tune) {
  LOGS_DEFAULT(WARNING) << "Model Compile: Begin";
  migraphx::compile_options co;
  co.set_fast_math(false);
  co.set_exhaustive_tune_flag(exhaustive_tune);
  prog.compile(t, co);
  LOGS_DEFAULT(WARNING) << "Model Compile: Complete";
}

std::string to_hex(const uint64_t v) {
  std::array<char, sizeof v << 1> s{};
  auto [ptr, _] = std::to_chars(s.data(), s.data() + s.size(), v, 16);
  return std::string{s.data(), ptr};
}

template <typename T> std::string make_hash(T v) {
  std::array<std::uint32_t, 4> temp{};
  MurmurHash3::x86_128(v.data(), gsl::narrow_cast<int32_t>(v.size()), temp[0], temp.data());
  return to_hex(temp[0] | static_cast<uint64_t>(temp[1]) << 32);
}

template <> std::string make_hash(const char* v) {
  return make_hash(std::string_view{v});
}

constexpr std::uint64_t MIGraphX_Version =
  ((MIGRAPHX_VERSION_MAJOR << 16) | (MIGRAPHX_VERSION_MINOR << 8) | MIGRAPHX_VERSION_PATCH);

Status MIGraphXExecutionProvider::Compile(const std::vector<FusedNodeAndGraph>& fused_nodes,
                                          std::vector<NodeComputeInfo>& node_compute_funcs) {
  migraphx::onnx_options options;
  bool no_input_shape = false;
  for (const auto& fused_node_graph : fused_nodes) {
    const GraphViewer& graph_body_viewer = fused_node_graph.filtered_graph;
    const Node& fused_node = fused_node_graph.fused_node;

    std::filesystem::path model_cache_file;
    auto mxr_filename_prefix = to_hex(MIGraphX_Version) + "-" + GenerateGraphId(graph_body_viewer) + "-" + make_hash(std::string_view{device_prop_.gcnArchName}) + "-";

    // Get model input names (only first layer)
    const Graph* cur_graph = &graph_body_viewer.GetGraph();
    while (cur_graph->IsSubgraph()) {
      cur_graph = cur_graph->ParentGraph();
    }
    const Graph& main_graph = *cur_graph;
    const auto& input_tensor = main_graph.GetInputs();
    for (auto i : input_tensor) {
      session_input_names.insert(i->Name());
    }

    // empty cache path means the MXR caching is disabled - always compile
    if (!model_cache_path_.empty()) {
      std::vector<std::int64_t> input_shapes;
      for (std::size_t i = 0; i < session_input_names.size(); ++i) {
        auto tensor_shape = input_tensor[i]->Shape();
        for (int j = 1; j < tensor_shape->dim_size(); ++j) {
          input_shapes.push_back(tensor_shape->dim(j).dim_value());
        }
      }
      model_cache_file = model_cache_path_ / (mxr_filename_prefix + make_hash(input_shapes) + ".mxr");
    }

    // map parameter input name to index
    std::unordered_map<std::string, std::size_t> input_name_index;
    const auto& input_defs = fused_node.InputDefs();
    input_name_index.reserve(input_defs.size());
    for (std::size_t i = 0; i < input_defs.size(); ++i) {
      input_name_index[input_defs[i]->Name()] = i;
    }

    auto model = graph_body_viewer.CreateModel(*GetLogger());
    auto model_proto = model->ToProto();
    graph_body_viewer.ToProto(*model_proto->mutable_graph(), true, true);
    model_proto->set_ir_version(ONNX_NAMESPACE::Version::IR_VERSION);
    std::string onnx_string_buffer;
    model_proto->SerializeToString(onnx_string_buffer);

    if (dump_model_ops_) {
      std::string onnx_name = fused_node.Name() + ".onnx";
      std::ofstream ofs(onnx_name);
      ofs.write(onnx_string_buffer.data(), onnx_string_buffer.size());
      ofs.close();
    }

    std::vector<std::string> input_names, output_names;
    no_input_shape = no_input_shape || get_input_output_names(graph_body_viewer, input_names, output_names);

    // by parsing the model_proto, create a program corresponding to
    // the input fused_node
    migraphx::program prog;

    if (!no_input_shape) {
      if (!load_precompiled_model(prog, model_cache_file)) {
        LOGS_DEFAULT(INFO) << "No input shapes detected quantizing model";
#ifndef ENABLE_TRAINING_CORE
#ifdef HAVE_MIGRAPHX_API_ONNX_OPTIONS_SET_EXTERNAL_DATA_PATH
        options.set_external_data_path(model_path_.parent_path().string());
#endif
#endif
        prog = migraphx::parse_onnx_buffer(onnx_string_buffer, options);
        migraphx::program_parameters quant_params;

        calibrate_and_quantize(prog, t_, quant_params, fp16_enable_, int8_enable_,
                               fp8_enable_, int8_calibration_cache_available_, dynamic_range_map_);
        compile_program(prog, t_, exhaustive_tune_);
        save_compiled_model(prog, model_cache_file);
      }

      auto prog_output_shapes = prog.get_output_shapes();
      for (std::size_t i = 0; i < output_names.size(); ++i) {
        auto out_len = prog_output_shapes[i].lengths();
        options.set_input_parameter_shape(output_names[i], out_len);
      }
    }

    // compile the program
    map_progs_[fused_node.Name()] = prog;

    map_onnx_string_[fused_node.Name()] = onnx_string_buffer;
    map_input_index_[fused_node.Name()] = input_name_index;
    map_no_input_shape_[fused_node.Name()] = no_input_shape;
    NodeComputeInfo compute_info;
    compute_info.create_state_func = [=](ComputeContext* context, FunctionState* state) {
      auto p = std::make_unique<MIGraphXFuncState>();
      *p = {context->allocate_func, context->release_func, context->allocator_handle, map_progs_[context->node_name],
            map_onnx_string_[context->node_name], options, t_, map_input_index_[context->node_name], &mgx_mu_,
            map_no_input_shape_[context->node_name], fp16_enable_, fp8_enable_, int8_enable_,
            int8_calibration_cache_available_, dynamic_range_map_, model_cache_path_.string(), dump_model_ops_};
      *state = p.release();
      return 0;
    };

    compute_info.release_state_func = [](FunctionState state) {
      if (state)
        delete static_cast<MIGraphXFuncState*>(state);
    };

    compute_info.compute_func = [this, mxr_filename_prefix](FunctionState state, const OrtApi* api, OrtKernelContext* context) {
      Ort::KernelContext ctx(context);
      auto* mgx_state = static_cast<MIGraphXFuncState*>(state);

      std::unordered_map<std::string, std::size_t>& map_input_name_index = mgx_state->input_name_indexes;
      std::unordered_map<std::string, float>& map_dynamic_range = mgx_state->dynamic_range_map;
      migraphx::target t = mgx_state->t;
      migraphx::program& prog = mgx_state->prog;
      std::string& onnx_string = mgx_state->onnx_string;
      migraphx::onnx_options& cmp_options = mgx_state->options;
      bool& no_input_shape = mgx_state->no_input_shape;
      bool fp16_enable = mgx_state->fp16_enable;
      bool fp8_enable = mgx_state->fp8_enable;
      bool int8_enable = mgx_state->int8_enable;
      bool int8_calibration_cache_available = mgx_state->int8_calibration_cache_available;

      // mean no program at all, so need to get the input shape info
      // from input data
      bool input_shape_match = true;
      migraphx::program_parameter_shapes param_shapes;
      std::vector<std::int64_t> input_shapes;

      if (no_input_shape) {
        LOGS_DEFAULT(VERBOSE) << "Missing input shape setting input parameters again";
        for (auto& it : map_input_name_index) {
          auto& name = it.first;
          auto& index = it.second;
          auto input_tensor = ctx.GetInput(index);
          auto tensor_info = input_tensor.GetTensorTypeAndShapeInfo();
          const auto tensor_shape = tensor_info.GetShape();
          std::vector<std::size_t> ort_lens(tensor_shape.begin(), tensor_shape.end());
          cmp_options.set_input_parameter_shape(name, ort_lens);
          input_shape_match = false;
        }
      } else {
        LOGS_DEFAULT(VERBOSE) << "Assigning inputs, and parameters from compiled model";
        param_shapes = prog.get_parameter_shapes();
        auto prog_output_shapes = prog.get_output_shapes();

        // check whether input shapes match with shapes of program inputs
        // migraphx::onnx_options cmp_options;
        if (param_shapes.size() > 0) {
          for (auto&& name : param_shapes.names()) {
            if (map_input_name_index.count(name) > 0) {
              auto input_tensor = ctx.GetInput(map_input_name_index[name]);
              auto tensor_info = input_tensor.GetTensorTypeAndShapeInfo();
              const auto tensor_shape = tensor_info.GetShape();
              std::vector<std::size_t> ort_lens(tensor_shape.begin(), tensor_shape.end());

              auto mgx_s = param_shapes[name];
              auto mgx_lens = mgx_s.lengths();
              auto mgx_strides = mgx_s.strides();
              if (mgx_lens.size() == 1 and mgx_lens[0] == 1 and
                  mgx_strides.size() == 1 and mgx_strides[0] == 0) {
                mgx_lens.clear();
              }

              if (mgx_lens != ort_lens) {
                cmp_options.set_input_parameter_shape(name, ort_lens);
                input_shape_match = false;
              }
              input_shapes.insert(input_shapes.end(), tensor_shape.begin(), tensor_shape.end());
            }
          }
        }
      }

      // input shapes are different, needs to reparse onnx and
      // re-compile the program
      if (!input_shape_match) {
        std::filesystem::path model_cache_file;
        // empty cache path means the MXR caching is disabled - always compile
        if (!model_cache_path_.empty()) {
          model_cache_file = mgx_state->model_cache_dir / (mxr_filename_prefix + make_hash(input_shapes) + ".mxr");
        }
        if (!load_precompiled_model(prog, model_cache_file)) {
          LOGS_DEFAULT(VERBOSE) << "Input shape mismatch detected. Recompiling";
#ifndef ENABLE_TRAINING_CORE
#ifdef HAVE_MIGRAPHX_API_ONNX_OPTIONS_SET_EXTERNAL_DATA_PATH
          cmp_options.set_external_data_path(model_path_.parent_path().string());
#endif
#endif
          prog = migraphx::parse_onnx_buffer(onnx_string, cmp_options);
          migraphx::program_parameters quant_params;

          if ((int8_enable xor fp8_enable) and int8_calibration_cache_available) {
            auto local_param_shapes = prog.get_parameter_shapes();
            // Add input parameter data and the values they're set to
            for (auto&& name : local_param_shapes.names()) {
              if (map_input_name_index.count(name) > 0) {
                auto input_tensor = ctx.GetInput(map_input_name_index[name]);
                auto tensor_info = input_tensor.GetTensorTypeAndShapeInfo();
                const auto tensor_shape = tensor_info.GetShape();
                const auto tensor_type = tensor_info.GetElementType();

                migraphx_shape_datatype_t mgx_type;
                getMIGraphXType(tensor_type, mgx_type);
                auto mgx_s = local_param_shapes[name];

                if (mgx_type != mgx_s.type()) {
                  LOGS_DEFAULT(FATAL) << "MIGraphX: param type mismatch";
                }
                quant_params.add(name, migraphx::argument(local_param_shapes[name], const_cast<void*>(input_tensor.GetTensorRawData())));
              }
            }
          }
          calibrate_and_quantize(prog, t, quant_params, fp16_enable, int8_enable,
                                 fp8_enable, int8_calibration_cache_available, map_dynamic_range);
          compile_program(prog, t, exhaustive_tune_);
          save_compiled_model(prog, model_cache_file);
        }

        mgx_state->prog = prog;
        param_shapes = prog.get_parameter_shapes();
        no_input_shape = false;
      }

      migraphx::program_parameters m;
      auto prog_output_shapes = prog.get_output_shapes();
      std::vector<std::size_t> prog_output_indices;
      if (param_shapes.size() > 0) {
        for (auto&& name : param_shapes.names()) {
          if (map_input_name_index.count(name) > 0) {
            LOGS_DEFAULT(INFO) << "Setting parameters for:" << name;
            auto input_tensor = ctx.GetInput(map_input_name_index[name]);
            auto tensor_info = input_tensor.GetTensorTypeAndShapeInfo();
            const auto tensor_shape = tensor_info.GetShape();
            const auto tensor_type = tensor_info.GetElementType();

            migraphx_shape_datatype_t mgx_type;
            getMIGraphXType(tensor_type, mgx_type);
            auto mgx_s = param_shapes[name];

            if (mgx_type != mgx_s.type()) {
              LOGS_DEFAULT(FATAL) << "MIGraphX: param type mismatch";
            }

            LOGS_DEFAULT(INFO) << "Writing Raw tensor data ";
            m.add(name, migraphx::argument(param_shapes[name],
                                           const_cast<void*>(input_tensor.GetTensorRawData())));
          }
          // It is an output argument
          else {
            auto compute_output_index = [](const std::string_view sv) -> int {
              constexpr std::string_view out_name_prefix = "#output_";
              const auto pos = sv.find(out_name_prefix);
              if (pos == std::string_view::npos) {
                return -1;
              }

              const auto index_str = sv.substr(pos + out_name_prefix.length());
              return ToInteger(Trim(index_str, std::isdigit));
            };

            int output_index = compute_output_index(name);
            if (output_index != -1) {
              prog_output_indices.push_back(output_index);
              auto mgx_output_shape = prog_output_shapes[output_index];
              auto lens = mgx_output_shape.lengths();
              std::vector<int64_t> ort_output_shape(lens.begin(), lens.end());
              auto output_tensor = ctx.GetOutput(output_index, ort_output_shape.data(), ort_output_shape.size());
              void* output_data = output_tensor.GetTensorMutableRawData();

              // argument shape
              auto mgx_arg_shape = param_shapes[name];
              m.add(name, migraphx::argument(mgx_arg_shape, output_data));
            }
          }
        }
      }

      {
        // lock to avoid race condition
        std::lock_guard<std::mutex> lock(*(mgx_state->mgx_mu_ptr));

        void* rocm_stream;
        Ort::ThrowOnError(api->KernelContext_GetGPUComputeStream(context, &rocm_stream));
        auto prog_outputs = prog.run_async(m, static_cast<hipStream_t>(rocm_stream));

        // In case of input parameters are reused as output parameter call hipMemcpy
        auto output_num = prog_outputs.size();
        if (prog_output_indices.size() < output_num) {
          for (std::size_t i = 0; i < output_num; ++i) {
            if (std::find(prog_output_indices.begin(), prog_output_indices.end(), i) != prog_output_indices.end())
              continue;
            auto gpu_res = prog_outputs[i];
            migraphx::shape res_shape = gpu_res.get_shape();
            auto res_lens = res_shape.lengths();
            std::vector<int64_t> ort_shape{res_lens.begin(), res_lens.end()};
            auto output_tensor = ctx.GetOutput(i, ort_shape.data(), ort_shape.size());
            void* output_data = output_tensor.GetTensorMutableRawData();
            HIP_CALL_THROW(hipMemcpyWithStream(output_data,
                                               gpu_res.data(),
                                               res_shape.bytes(),
                                               hipMemcpyDeviceToDevice,
                                               static_cast<hipStream_t>(rocm_stream)));
          }
        }
      }

      return Status::OK();
    };
    node_compute_funcs.push_back(compute_info);
  }

  return Status::OK();
}

void MIGraphXExecutionProvider::RegisterStreamHandlers(IStreamCommandHandleRegistry& stream_handle_registry,
                                                       AllocatorMap& allocators) const {
  auto allocator = allocators[GetOrtDeviceByMemType(OrtMemTypeCPU)];
  RegisterMIGraphXStreamHandles(stream_handle_registry, OrtDevice::GPU, allocator, true, stream_, false /*TODO:external_stream_*/);
}

OrtDevice MIGraphXExecutionProvider::GetOrtDeviceByMemType(OrtMemType mem_type) const {
  if (mem_type == OrtMemTypeCPUInput)
    return OrtDevice();
  if (mem_type == OrtMemTypeCPUOutput)
    return OrtDevice(OrtDevice::CPU, OrtDevice::MemType::HOST_ACCESSIBLE, OrtDevice::VendorIds::AMD,
                     0 /*CPU device id always be 0*/);
  return default_device_;
}

Status MIGraphXExecutionProvider::Sync() const {
  HIP_CALL_THROW(hipStreamSynchronize(static_cast<hipStream_t>(nullptr)));

  auto status = hipStreamQuery(stream_);
  if (status != hipSuccess) {
    return Status(onnxruntime::common::ONNXRUNTIME, onnxruntime::common::EP_FAIL);
  }
  return Status::OK();
}

Status MIGraphXExecutionProvider::OnRunStart(const onnxruntime::RunOptions& /*run_options*/) {
  return Status::OK();
}

Status MIGraphXExecutionProvider::OnRunEnd(bool /*sync_stream*/, const onnxruntime::RunOptions& /*run_options*/) {
  auto status = hipStreamQuery(stream_);

  if (status != hipSuccess) {
    HIP_CALL_THROW(hipStreamSynchronize(stream_));
  }
  return Status::OK();
}

}  // namespace onnxruntime<|MERGE_RESOLUTION|>--- conflicted
+++ resolved
@@ -107,8 +107,7 @@
 }
 
 MIGraphXExecutionProvider::MIGraphXExecutionProvider(const MIGraphXExecutionProviderInfo& info)
-<<<<<<< HEAD
-    : IExecutionProvider{kMIGraphXExecutionProvider, OrtDevice(OrtDevice::GPU, OrtDevice::MemType::DEFAULT, info.device_id)},
+    : IExecutionProvider{kMIGraphXExecutionProvider, OrtDevice(OrtDevice::GPU, OrtDevice::MemType::DEFAULT, OrtDevice::VendorIds::AMD, info.device_id)},
       device_id_{info.device_id},
       fp16_enable_{info.fp16_enable},
       fp8_enable_{info.fp8_enable},
@@ -117,12 +116,6 @@
       exhaustive_tune_{info.exhaustive_tune},
       metadef_id_generator_{ModelMetadefIdGenerator::Create()}
 {
-=======
-    : IExecutionProvider{onnxruntime::kMIGraphXExecutionProvider,
-                         OrtDevice(OrtDevice::GPU, OrtDevice::MemType::DEFAULT, OrtDevice::VendorIds::AMD,
-                                   info.device_id)},
-      info_(info) {
->>>>>>> 089c52e4
   InitProviderOrtApi();
 
   // Set GPU device to be used
