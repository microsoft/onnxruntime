// Copyright (c) Microsoft Corporation. All rights reserved.
// Licensed under the MIT License

#include "core/common/common.h"
#include "core/common/logging/logging.h"
#include "core/framework/compute_capability.h"
#include "core/framework/allocatormgr.h"
#include "core/framework/kernel_registry.h"
#include "core/framework/memcpy.h"
#include "core/graph/graph_viewer.h"
#include "core/graph/model.h"
#include "core/session/onnxruntime_cxx_api.h"
#include "migraphx_inc.h"
#include "migraphx_execution_provider.h"
#include "hip_allocator.h"
#include "gpu_data_transfer.h"
#include <fstream>

#if defined(_MSC_VER)
#pragma warning(disable : 4244 4245)
#elif __GNUC__
#pragma GCC diagnostic push
#pragma GCC diagnostic ignored "-Wunused-parameter"
#endif
#if defined(_MSC_VER)
#pragma warning(default : 4244 4245)
#elif __GNUC__
#pragma GCC diagnostic pop
#endif

#define MEMCPY_S(dest, src, destsz, srcsz) memcpy(dest, src, std::min(destsz, srcsz))

namespace onnxruntime {


ONNX_OPERATOR_KERNEL_EX(
    MemcpyFromHost,
    kOnnxDomain,
    1,
    kMIGraphXExecutionProvider,
    KernelDefBuilder()
        .InputMemoryType<OrtMemTypeCPUInput>(0)
        .ExecQueueId(kHipStreamCopyIn)
        .TypeConstraint("T", DataTypeImpl::AllFixedSizeTensorTypes()),
    Memcpy);

ONNX_OPERATOR_KERNEL_EX(
    MemcpyToHost,
    kOnnxDomain,
    1,
    kMIGraphXExecutionProvider,
    KernelDefBuilder()
        .OutputMemoryType<OrtMemTypeCPUOutput>(0)
        .ExecQueueId(kHipStreamCopyOut)
        .TypeConstraint("T", DataTypeImpl::AllFixedSizeTensorTypes()),
    Memcpy);

class ONNX_OPERATOR_KERNEL_CLASS_NAME(kMIGraphXExecutionProvider, kOnnxDomain, 1, MemcpyFromHost);
class ONNX_OPERATOR_KERNEL_CLASS_NAME(kMIGraphXExecutionProvider, kOnnxDomain, 1, MemcpyToHost);

static void RegisterMIGraphXKernels(KernelRegistry& kernel_registry) {
  static const BuildKernelCreateInfoFn function_table[] = {
      BuildKernelCreateInfo<ONNX_OPERATOR_KERNEL_CLASS_NAME(kMIGraphXExecutionProvider, kOnnxDomain, 1, MemcpyFromHost)>,
      BuildKernelCreateInfo<ONNX_OPERATOR_KERNEL_CLASS_NAME(kMIGraphXExecutionProvider, kOnnxDomain, 1, MemcpyToHost)>,
  };

  for (auto& function_table_entry : function_table) {
    kernel_registry.Register(function_table_entry());
  }
}

std::shared_ptr<KernelRegistry> GetMIGraphXKernelRegistry() {
  std::shared_ptr<KernelRegistry> kernel_registry = std::make_shared<KernelRegistry>();
  RegisterMIGraphXKernels(*kernel_registry);

  return kernel_registry;
}

std::shared_ptr<KernelRegistry> MIGraphXExecutionProvider::GetKernelRegistry() const {
  static std::shared_ptr<KernelRegistry> kernel_registry = onnxruntime::GetMIGraphXKernelRegistry();
  return kernel_registry;
}

MIGraphXExecutionProvider::MIGraphXExecutionProvider(const MIGraphXExecutionProviderInfo& info)
    : IExecutionProvider{onnxruntime::kMIGraphXExecutionProvider} {

  // Set GPU device to be used
  hipSetDevice(info.device_id);

  DeviceAllocatorRegistrationInfo default_memory_info(
      {OrtMemTypeDefault, [](int id) { return onnxruntime::make_unique<HIPAllocator>(id, MIGRAPHX); }, std::numeric_limits<size_t>::max()});
  allocator_ = CreateAllocator(default_memory_info, device_id_);
  InsertAllocator(allocator_);


  DeviceAllocatorRegistrationInfo pinned_memory_info(
      {OrtMemTypeCPUOutput, [](int) { return onnxruntime::make_unique<HIPPinnedAllocator>(0, MIGRAPHX_PINNED); }, std::numeric_limits<size_t>::max()});
  InsertAllocator(CreateAllocator(pinned_memory_info, device_id_));


  // create the target based on the device_id
  hipDeviceProp_t prop;
  hipGetDeviceProperties(&prop, device_id_);
  std::set<std::string> valid_targets = {"gpu", "cpu"};
  if (valid_targets.count(info.target_device) == 0)
  {
    LOGS_DEFAULT(FATAL) << "Device " << info.target_device << " are not supported";    
  }

  t_ = migraphx::target(info.target_device.c_str());
}

AllocatorPtr MIGraphXExecutionProvider::GetAllocator(int id, OrtMemType mem_type) const {
  if (mem_type == OrtMemTypeDefault) {
    return allocator_;
  } else {
    return IExecutionProvider::GetAllocator(id, mem_type);
  }
}

std::unique_ptr<onnxruntime::IDataTransfer> MIGraphXExecutionProvider::GetDataTransfer() const {
  return onnxruntime::make_unique<onnxruntime::GPUDataTransfer>();
}

static bool IsTypeSupported(const NodeArg* node_arg) {
  const auto* type_proto = node_arg->TypeAsProto();
  if (!type_proto) {
    return false;
  }

  switch (type_proto->tensor_type().elem_type()) {
    case ONNX_NAMESPACE::TensorProto_DataType::TensorProto_DataType_FLOAT16:
    case ONNX_NAMESPACE::TensorProto_DataType::TensorProto_DataType_FLOAT:
    case ONNX_NAMESPACE::TensorProto_DataType::TensorProto_DataType_DOUBLE:
    case ONNX_NAMESPACE::TensorProto_DataType::TensorProto_DataType_INT8:
    case ONNX_NAMESPACE::TensorProto_DataType::TensorProto_DataType_INT16:
    case ONNX_NAMESPACE::TensorProto_DataType::TensorProto_DataType_INT32:
    case ONNX_NAMESPACE::TensorProto_DataType::TensorProto_DataType_INT64:
    case ONNX_NAMESPACE::TensorProto_DataType::TensorProto_DataType_UINT8:
    case ONNX_NAMESPACE::TensorProto_DataType::TensorProto_DataType_UINT16:
    case ONNX_NAMESPACE::TensorProto_DataType::TensorProto_DataType_UINT32:
    case ONNX_NAMESPACE::TensorProto_DataType::TensorProto_DataType_UINT64:
      return true;
    default:
      return false;
  }
}

static bool get_migraphx_type(ONNXTensorElementDataType type, 
                              migraphx_shape_datatype_t &mgx_type)
{
  mgx_type = migraphx_shape_float_type;
  switch(type) {
    case ONNX_NAMESPACE::TensorProto_DataType::TensorProto_DataType_FLOAT16:
      mgx_type = migraphx_shape_half_type;
      break;
    case ONNX_NAMESPACE::TensorProto_DataType::TensorProto_DataType_FLOAT:
      mgx_type = migraphx_shape_float_type;
      break;
    case ONNX_NAMESPACE::TensorProto_DataType::TensorProto_DataType_DOUBLE:
      mgx_type = migraphx_shape_double_type;
      break;
    case ONNX_NAMESPACE::TensorProto_DataType::TensorProto_DataType_INT8:
      mgx_type = migraphx_shape_int8_type;
      break;
    case ONNX_NAMESPACE::TensorProto_DataType::TensorProto_DataType_INT16:
      mgx_type = migraphx_shape_int16_type;
      break;
    case ONNX_NAMESPACE::TensorProto_DataType::TensorProto_DataType_INT32:
      mgx_type = migraphx_shape_int32_type;
      break;
    case ONNX_NAMESPACE::TensorProto_DataType::TensorProto_DataType_INT64:
      mgx_type = migraphx_shape_int64_type;
      break;
    case ONNX_NAMESPACE::TensorProto_DataType::TensorProto_DataType_UINT8:
      mgx_type = migraphx_shape_uint8_type;
      break;
    case ONNX_NAMESPACE::TensorProto_DataType::TensorProto_DataType_UINT16:
      mgx_type = migraphx_shape_uint16_type;
      break;
    case ONNX_NAMESPACE::TensorProto_DataType::TensorProto_DataType_UINT32:
      mgx_type = migraphx_shape_uint32_type;
      break;
    case ONNX_NAMESPACE::TensorProto_DataType::TensorProto_DataType_UINT64:
      mgx_type = migraphx_shape_uint64_type;
      break;
    default:
      LOGS_DEFAULT(WARNING) << "MiGraphx: unsupported data type " << type << ", fallback to CPU";
      LOGS_DEFAULT(WARNING) << "implementation" << std::endl;
      return false;
  }

  return true;
}

// Returns true only if op is in a mode that is not currently supported
static bool IsUnsupportedOpMode(const Node* node, const onnxruntime::GraphViewer& graph_viewer) {
  const auto& optype = node->OpType();
  const auto& initializers = graph_viewer.GetAllInitializedTensors();

  if (optype == "AveragePool") {
    // ceil_mode attribute is not supported in MIGraphX
    const auto& attributes = node->GetAttributes();
    const auto ceil_attr = attributes.find("ceil_mode");
    // default value of ceil_mode (0) is supported.
    if (ceil_attr != attributes.end() && ceil_attr->second.i() != 0) {
      return true;
    }

    // input can only have 4 dims
    const auto input_shape = node->InputDefs()[0]->Shape();
    if (input_shape->dim_size() != 4)
    {
      return true;
    }

    // migraphx does not support count_include_pad to be 1
    const auto cip_attr = attributes.find("count_include_pad");
    if (cip_attr != attributes.end() && cip_attr->second.i() != 0)
    {
      return true;
    }

    const auto ap_attr = attributes.find("auto_pad");
    static const std::set<std::string> allowed_pad_modes = {"SAME_UPPER", "NOTSET"};
    if (ap_attr != attributes.end())
    {
      // explicit pad should be symmetric in migraphx
      auto s_pad = ap_attr->second.s();
      auto pads_attr = attributes.find("pads");
      if (s_pad == "NOTSET")
      {
        if (pads_attr != attributes.end())
        {
          auto pads = pads_attr->second.ints();
          if (pads.size() != 4)
          {
            return true;
          }

          if ((pads[0] != pads[2]) || (pads[1] != pads[3]))
          {
            return true;
          }
        }
      }
      // either SAME_UPPER or SAME_LOWER
      else if (s_pad.find("SAME") != std::string::npos)
      {
        // pads cannot exist when auto_pad is same_upper or same_lower
        if (pads_attr != attributes.end())
        {
          return true;
        }

        // compute the padding size to see whether they are symmetric
        std::vector<int> strides = {1, 1};
        auto stride_attr = attributes.find("strides");
        if (stride_attr != attributes.end())
        {
          auto attr_strides = stride_attr->second.ints();
          std::copy(attr_strides.begin(), attr_strides.end(), strides.begin());
        }

        std::vector<int> kernel_lens = {1, 1};
        auto kernel_attr = attributes.find("kernel_shape");
        if (kernel_attr != attributes.end())
        {
          auto attr_k = kernel_attr->second.ints();
          std::copy(attr_k.begin(), attr_k.end(), kernel_lens.begin());
        }

        auto tensor_dims = input_shape->dim();
        std::vector<int> in_lens;
        std::transform(tensor_dims.begin(),
                       tensor_dims.end(),
                       std::back_inserter(in_lens),
                       [&](auto&& d) -> std::size_t {
                           if(d.has_dim_value())
                           {
                               return d.dim_value();
                           }
                           return 1;
                       });

        std::vector<int> out_lens(2);
        out_lens[0]  = (in_lens[2] + strides[0] - 1) / strides[0];
        out_lens[1]  = (in_lens[3] + strides[1] - 1) / strides[1];
        std::vector<int> explicit_pads(2);
        explicit_pads[0] = (out_lens[0] - 1) * strides[0] + kernel_lens[0] - in_lens[2];
        explicit_pads[1] = (out_lens[1] - 1) * strides[1] + kernel_lens[1] - in_lens[3];
        if ((explicit_pads[0] & 1) != 0 or (explicit_pads[1] & 1) != 0)
        {
          return true;
        }
      }
    }
  } else if (optype == "BatchNormalization") {
    // input can only have 4 dims
    const auto input_shape = node->InputDefs()[0]->Shape();
    if (input_shape->dim_size() != 4)
    {
      return true;
    }    
  } else if (optype == "Clip") {
    // MIGraphX only support opset6 with 1 input
    return (node->InputDefs().size() != 1);
  } else if (optype == "Conv") {
    // input can only have 4 dims
    const auto input_shape = node->InputDefs()[0]->Shape();
    if (input_shape->dim_size() != 4)
    {
      return true;
    }
  } else if (optype == "ConstantOfShape") {
    const auto shape_arg = node->InputDefs()[0];
    return initializers.find(shape_arg->Name()) == initializers.end();
  }
  else if (optype == "ConvInteger") {
    if (node->InputDefs()[0]->Shape()->dim_size() != 4)
    {
      return true;
    }

    // migraphx can handle only two inputs
    if (node->InputDefs().size() != 2)
    {
      return true;
    }

    // only support int8 type
    const auto& input_type = node->InputDefs()[0]->TypeAsProto();
    if (input_type == nullptr)
    {
      return true;
    }

    if (input_type->tensor_type().elem_type() != ONNX_NAMESPACE::TensorProto_DataType::TensorProto_DataType_INT8)
    {
      return true;
    }
  } else if (optype == "Expand") {
    // MIGraphX only supports constant shape input values
    const auto& shape_input = node->InputDefs()[1];
    return !graph_viewer.IsConstantInitializer(shape_input->Name(), true);
  }else if (optype == "MaxPool") {
    //MaxPool "indices" output is not currently supported.
    if (node->OutputDefs().size() > 1) {
      return true;
    }

    // ceil_mode and dilations attrs are not supported in MIGraphX
    const auto& attributes = node->GetAttributes();
    const auto ceil_attr = attributes.find("ceil_mode");
    // default value of ceil_mode (0) is supported.
    if (ceil_attr != attributes.end() and ceil_attr->second.i() != 0) {
      return true;
    }

    auto dila_attr = attributes.find("dilations");
    if (dila_attr != attributes.end()) {
      auto dilas = dila_attr->second.ints();
      bool ret = std::all_of(dilas.begin(), dilas.end(), [](auto i) { return i == 1;});
      if (ret == false)
      {
        return true;
      }
    }

    // storage order 1 (column major format) is not supported
    const auto storage_order_attr = attributes.find("storage_order");
    if (storage_order_attr != attributes.end() and storage_order_attr->second.i() != 0)
    {
      return true;
    }

    // input can only have 4 dims
    const auto input_shape = node->InputDefs()[0]->Shape();
    if (input_shape->dim_size() != 4)
    {
      return true;
    }
  } else if (optype == "MatMulInteger") {
    // migraphx can handle only two inputs
    if (node->InputDefs().size() != 2)
    {
      return true;
    }

    // only support int8 type
    const auto& input_type = node->InputDefs()[0]->TypeAsProto();
    if (input_type == nullptr)
    {
      return true;
    }

    if (input_type->tensor_type().elem_type() != ONNX_NAMESPACE::TensorProto_DataType::TensorProto_DataType_INT8)
    {
      return true;
    }
  } else if (optype == "Pad") {
    // Pad is only supported only up to opset 10 (in opset 11 more inputs were added)
    if (node->InputDefs().size() > 1) {
      return true;
    }

    const auto& attributes = node->GetAttributes();
    // Pad only support constant mode
    const auto mode_attr = attributes.find("mode");
    if(mode_attr != attributes.end())
    {
      const auto mode = mode_attr->second.s();
      static const std::set<std::string> allowed_modes = {"constant"};

      return allowed_modes.count(mode) == 0;
    }
  } else if (optype == "Reshape") {
    // MIGraphX only support opset6 with 1 input
    const auto& shape_arg = node->InputDefs()[1];
    return initializers.find(shape_arg->Name()) == initializers.end();
  } else if (optype == "Slice") {
    //Slice in opset 10 is currently not supported.
    //unsupported inputs: starts, ends, axes, steps
    if (node->InputDefs().size() > 1) {
      return true;
    }
    //MIGraphX does not properly handle the situation where any 
    //value of the "starts" attribute is higher than a corresponding 
    // value in the "ends"
    const auto& attributes = node->GetAttributes();
    if (attributes.count("starts") == 0 || attributes.count("ends") == 0) {
      return true;
    }

    const auto& starts = attributes.find("starts")->second.ints();
    const auto& ends = attributes.find("ends")->second.ints();
    for (int i = 0; i < starts.size(); ++i) {
      if (starts.Get(i) > ends.Get(i)) {
        return true;
      }
    }
  }

  //Op doesn't fall into known any of unsupported modes.
  return false;
}

static bool IsNodeSupported(const std::set<std::string>& op_set,
                            const onnxruntime::GraphViewer& graph_viewer,
                            const NodeIndex node_idx) {
  const auto& node = graph_viewer.GetNode(node_idx);
  const auto& optype = node->OpType();
  const auto& domain = node->Domain();

  // Three types of checking:
  // 1. Check input and output data types are supported.
  // 2. Check op_type is implemented in migraphx
  // 3. Check the mode is implemented in migraphx
  // if 3. failed, call the constant folding capability in migraphx
  // to see whether some input parameters can be calculated statically

  // check data type
  bool are_types_supported = true;

  node->ForEachDef([&are_types_supported](const onnxruntime::NodeArg& node_arg, bool /*is_input*/) {
    are_types_supported &= IsTypeSupported(&node_arg);
  });

  if (!are_types_supported) {
    return false;
  }

  // whether an operator implemented in migraphx
  if (op_set.count(optype) == 0) {
    return false;
  }

  // check that some modes might not be supported in migraphx for some operators
  if (domain == kOnnxDomain && IsUnsupportedOpMode(node, graph_viewer)) {
    // not supported, then check the constant folding capability of migraphx
    // to see whether it is supported
    return false;
  }

  return true;
}

static void AppendNodesToSubGraph(const std::vector<NodeIndex>& nodes,
                                    const std::vector<std::string>& inputs,
                                    const std::vector<std::string>& outputs,
                                    std::vector<std::unique_ptr<ComputeCapability>>& result) {
  static size_t op_counter = 0;

  auto meta_def = onnxruntime::make_unique<IndexedSubGraph::MetaDef>();
  meta_def->name = "MIGraphX_" + std::to_string(++op_counter);
  meta_def->domain = kMIGraphXDomain;
  meta_def->since_version = 1;
  meta_def->status = ONNX_NAMESPACE::EXPERIMENTAL;
  meta_def->inputs = inputs;
  meta_def->outputs = outputs;

  std::unique_ptr<IndexedSubGraph> sub_graph = onnxruntime::make_unique<IndexedSubGraph>();
  sub_graph->nodes = nodes;
  sub_graph->SetMetaDef(meta_def);
  result.push_back(onnxruntime::make_unique<ComputeCapability>(std::move(sub_graph)));
}

static std::vector<NodeIndex>
GetUnsupportedNodeIndices(const GraphViewer& graph_viewer, /*out*/ std::unordered_set<std::string>& mgx_required_initializers) {
<<<<<<< HEAD
  // const auto mgx_supported_ops = GetMIGraphXSupportedOps();
  static std::set<std::string> mgx_supported_ops = {"Abs", "Acos", "Acosh", "Add", "ArgMax", "ArgMin", 
      "Asin", "Asinh", "Atan", "Atanh",
=======
  static std::set<std::string> mgx_supported_ops = {"Abs", "Acos", "Add", "ArgMax", "ArgMin", "Asin", "Atan",
>>>>>>> e2c34381
      "AveragePool", "BatchNormalization", "Cast", "Ceil", "Clip", "Concat", "Constant", "ConstantFill",
      "ConstantOfShape", "Conv", "Cos", "Cosh", "Div", "Dropout", "Elu", "Erf", "Exp", "Expand", 
      "Flatten", "Floor", "GRU", "Gather", "Gemm", "GlobalAveragePool", "GlobalMaxPool", "Identity", "ImageScaler", 
      "InstanceNormalization", "LRN", "LSTM", "LeakyRelu", "Log", "LogSoftmax", "MatMul", "Max", "MaxPool", "Min", 
      "Mul", "Pad", "Pow", "PRelu", "RNN", "ReduceL1", "ReduceL2", "ReduceLogSum", "ReduceLogSumExp", "ReduceMax", 
      "ReduceMean", "ReduceMin", "ReduceProd", "ReduceSum", "ReduceSumSquare", "Relu", "Reshape", "Round", "Shape", 
      "Sigmoid", "Sign", "Sin", "Sinh", "Slice", "Softmax", "Sqrt", "Squeeze", "Sub", "Sum", "Tan", "Tanh", 
      "Transpose", "Unsqueeze"};

  std::vector<NodeIndex> unsupported_nodes_idx;
  for (const auto& node_idx : graph_viewer.GetNodesInTopologicalOrder()) {
    if (IsNodeSupported(mgx_supported_ops, graph_viewer, node_idx)) {
      // Collect inputs that are initializers
      graph_viewer.GetNode(node_idx)->ForEachDef([&mgx_required_initializers, &graph_viewer](const onnxruntime::NodeArg& node_arg, bool is_input) {
              if(is_input && graph_viewer.GetAllInitializedTensors().count(node_arg.Name())) {
                mgx_required_initializers.insert(node_arg.Name());
              } }, true);
    } else {
      unsupported_nodes_idx.push_back(node_idx);
    }
  }

  return unsupported_nodes_idx;
}

// Returns a vector clusters(or node_idx). For each unsupported node, the graph
// is split into 3 parts. supported_cluster + (UNsupported_node + rest_of_the_graph). 
// This functions returns vector of all supported_subgraphx by amdmigraphx
static std::vector<std::vector<NodeIndex>>
GetPartitionedSubgraphs(const std::vector<NodeIndex>& topological_order, const std::vector<NodeIndex>& unsupported_nodes) {
  std::vector<std::vector<NodeIndex>> mgx_subgraphx;

  auto prev = topological_order.begin();

  for (const auto& unsup_node : unsupported_nodes) {
    auto it = std::find(prev, topological_order.end(), unsup_node);
    // Create a cluster vector[supported_node_idx, unsupported_node_idx) 
    // and append it to return list.
    std::vector<NodeIndex> this_subgraph{prev, it};
    if (!this_subgraph.empty()) {
      mgx_subgraphx.push_back(std::move(this_subgraph));
    }
    // Point prev to node idx past this unsuported node.
    prev = ++it;
  }

  // Tail
  std::vector<NodeIndex> this_subgraph{prev, topological_order.end()};
  if (!this_subgraph.empty()) {
    mgx_subgraphx.push_back(std::move(this_subgraph));
  }

  return mgx_subgraphx;
}

static void GetInputsOutputsOfSubgraph(const GraphViewer& graph_viewer,
                                       const std::vector<NodeIndex>& nodes,
                                       const std::unordered_set<std::string>& mgx_required_initializers,
                                       std::vector<std::string>& nodes_inputs,
                                       std::vector<std::string>& nodes_outputs) {
  std::unordered_set<std::string> input_args;
  std::vector<std::string> ordered_input_args;
  std::unordered_set<std::string> output_args;
  std::unordered_set<std::string> external_output_args;

  for (const auto& node_idx : nodes) {
    const auto& node = graph_viewer.GetNode(node_idx);  

    // Collect all inputs and outputs
    node->ForEachDef(
        [&input_args, &ordered_input_args, &output_args](const NodeArg& node_arg, bool is_input) {
          if (is_input) {
            if (!input_args.count(node_arg.Name())) {
              ordered_input_args.push_back(node_arg.Name());
            }
            input_args.insert(node_arg.Name());
          } else {
            output_args.insert(node_arg.Name());
          }
        },
        true);

    // Check if output of this node is used by nodes outside 
    // subgraph. If yes add this to cluster outputs
    for (auto it = node->OutputNodesBegin(); it != node->OutputNodesEnd(); ++it) {
      const auto& ext_node = graph_viewer.GetNode((*it).Index());

      if (std::find(nodes.begin(), nodes.end(), ext_node->Index()) == nodes.end()) {
        // Node is external to subgraph. Search through its 
        // inputs to find the output that is generated by subgraph.
        std::set<std::string> ext_node_inputs;
        ext_node->ForEachDef(
            [&ext_node_inputs](const onnxruntime::NodeArg& arg, bool is_input) {
              if (is_input) {
                ext_node_inputs.insert(arg.Name());
              }
            },
            true);

        for (const auto& out_def : node->OutputDefs()) {
          if (ext_node_inputs.find(out_def->Name()) != ext_node_inputs.end()) {
            external_output_args.insert(out_def->Name());
          }
        }
      }
    }
  }

  //Extract initializers used by subgraph.
  std::unordered_set<std::string> original_graph_inputs;
  for (const auto& node_arg : graph_viewer.GetInputsIncludingInitializers()) {
    original_graph_inputs.insert(node_arg->Name());
  }

  const auto& initializers = graph_viewer.GetAllInitializedTensors();
  std::vector<std::string> const_inputs;
  for (const auto& in_arg : ordered_input_args) {
    if ((initializers.count(in_arg) && !original_graph_inputs.count(in_arg)) ||
        mgx_required_initializers.count(in_arg)) {
      const_inputs.push_back(in_arg);
    }
  }

  for (const auto& in_arg : ordered_input_args) {
    if (!output_args.count(in_arg) &&
        !((initializers.count(in_arg) && !original_graph_inputs.count(in_arg)) ||
        mgx_required_initializers.count(in_arg))) {
      nodes_inputs.push_back(in_arg);
    }
  }

  for (const auto& in_arg : const_inputs) {
    nodes_inputs.push_back(in_arg);
  }

  std::copy(external_output_args.begin(), external_output_args.end(), std::back_inserter(nodes_outputs));
  for (const auto& node_arg : graph_viewer.GetOutputs()) {
    const auto& name = node_arg->Name();
    if (output_args.count(name) && !external_output_args.count(name)) {
      nodes_outputs.push_back(name);
    }
  }
}

std::vector<std::unique_ptr<ComputeCapability>>
MIGraphXExecutionProvider::GetCapability(const onnxruntime::GraphViewer& graph_viewer,
                                       const std::vector<const KernelRegistry*>& /*kernel_registries*/) const {

  std::vector<std::unique_ptr<ComputeCapability>> result;
  if (graph_viewer.IsSubgraph()) {
    return result;
  }

  for (const auto& tensor : graph_viewer.GetAllInitializedTensors()) {
    if (tensor.second->has_data_location() && tensor.second->data_location() == ONNX_NAMESPACE::TensorProto_DataLocation_EXTERNAL) {
      LOGS_DEFAULT(WARNING) << "MIGraphX: Initializers with external data location are not currently supported";
      return result;
    }
  }

  // Construct modelproto from graph
  onnxruntime::Model model(graph_viewer.Name(), true, ModelMetaData(), PathString{}, 
          IOnnxRuntimeOpSchemaRegistryList(), graph_viewer.DomainToVersionMap(), 
          std::vector<ONNX_NAMESPACE::FunctionProto>(), *GetLogger());

  onnxruntime::Graph& graph_build = model.MainGraph();
  for (const auto& node : graph_viewer.Nodes()) {
    std::vector<onnxruntime::NodeArg*> inputs, outputs;
    for (auto input : node.InputDefs()) {
      auto& n_input = graph_build.GetOrCreateNodeArg(input->Name(), input->TypeAsProto());
      inputs.push_back(&n_input);
    }
    for (auto output : node.OutputDefs()) {
      auto& n_output = graph_build.GetOrCreateNodeArg(output->Name(), output->TypeAsProto());
      outputs.push_back(&n_output);
    }
    graph_build.AddNode(node.Name(), node.OpType(), node.Description(), inputs, outputs, &node.GetAttributes(), node.Domain());
  }

  auto status = graph_build.Resolve();

  //Add initializer to graph
  std::size_t init_tensor_num = 0;
  const auto& init_tensors = graph_viewer.GetAllInitializedTensors();
  for (const auto& tensor : init_tensors) {
    init_tensor_num++;
    graph_build.AddInitializedTensor(*(tensor.second));
  }

  ORT_ENFORCE(status.IsOK(), status);
  ONNX_NAMESPACE::ModelProto model_proto = model.ToProto();
  model_proto.set_ir_version(ONNX_NAMESPACE::Version::IR_VERSION);

  // std::string onnx_string_buffer;
  // model_proto.SerializeToString(&onnx_string_buffer);
  // std::ofstream ofs("ort_getcapability.onnx", std::ios::binary);
  // ofs.write(onnx_string_buffer.c_str(), onnx_string_buffer.size());
  // ofs.close();

  // migraphx now cannot support inputs with dynamic shape
  std::size_t num_inputs = model_proto.graph().input_size();
  for (std::size_t in_index = 0; in_index < num_inputs; ++in_index)
  {
    auto in_node = model_proto.graph().input(in_index);
    const NodeArg* node_arg = graph_viewer.GetNodeArg(in_node.name());
    if (node_arg == nullptr) continue;
    auto&& type_as_proto = node_arg->TypeAsProto();
    auto& dims = type_as_proto->tensor_type().shape().dim();
    for (auto&& d : dims)
    {
      if (not d.has_dim_value())
      {
        LOGS_DEFAULT(WARNING) << "MIGraphX, model input " << in_node.name(); 
        LOGS_DEFAULT(WARNING) << "is dynamic shape, not supported. Fallback";
        LOGS_DEFAULT(WARNING) << "to default CPU execution!" << std::endl;

        return result;
      }
    }
  }

  //std::string onnx_string_buffer;
  //model_proto.SerializeToString(&onnx_string_buffer);

  // This is a list of initializers that migraphx considers as constants. 
  // Example weights, reshape shape etc.
  std::unordered_set<std::string> mgx_required_initializers;
  const auto unsupported_nodes = GetUnsupportedNodeIndices(graph_viewer, mgx_required_initializers);

  //If all ops are supported, no partitioning is required. Short-circuit and avoid splitting.
  if (unsupported_nodes.empty()) {
    std::vector<std::string> inputs;
    std::vector<std::string> outputs;

    //Fill inputs with names
    std::for_each(graph_viewer.GetInputs().begin(), graph_viewer.GetInputs().end(),
                  [&inputs](const NodeArg* node_arg) { inputs.push_back(node_arg->Name()); });

    // In scenarios, when there are no inputs or all inputs being initializers,
    // ConstantFolding optimization in onnxruntime pre-computes the value.
    if (inputs.empty()) {
      return result;
    }

    // Initializers need to be part of meta_def->inputs
    std::for_each(mgx_required_initializers.begin(), mgx_required_initializers.end(),
                  [&inputs](const std::string& initializer) { inputs.push_back(initializer); });

    // Fill outputs with names
    std::for_each(graph_viewer.GetOutputs().begin(), graph_viewer.GetOutputs().end(),
                  [&outputs](const NodeArg* node_arg) { outputs.push_back(node_arg->Name()); });

    // Create and add this graph to result.
    AppendNodesToSubGraph(graph_viewer.GetNodesInTopologicalOrder(), inputs, outputs, result);

  } else {  // unsupported_nodes_idx.empty()
    const auto mgx_clusters = GetPartitionedSubgraphs(graph_viewer.GetNodesInTopologicalOrder(), unsupported_nodes);

    for (const auto& this_cluster : mgx_clusters) {
      std::vector<std::string> cluster_inputs, cluster_outputs;
      GetInputsOutputsOfSubgraph(graph_viewer, this_cluster, mgx_required_initializers, cluster_inputs, cluster_outputs);

      if (!cluster_inputs.empty()) {
        AppendNodesToSubGraph(this_cluster, cluster_inputs, cluster_outputs, result);
      }
    }
  }

  return result;
}

static ONNX_NAMESPACE::ModelProto GetModelProtoFromFusedNode(const onnxruntime::Node* fused_node, 
        const logging::Logger& logger) {
  const auto* node_function = fused_node->GetFunctionBody();

  ORT_ENFORCE(node_function != nullptr, "Could not extract function body for node: ", fused_node->Name());

  const Graph& node_subgraph = node_function->Body();
  onnxruntime::Model model{node_subgraph.Name(), true, ModelMetaData{}, PathString{},
                           IOnnxRuntimeOpSchemaRegistryList{}, node_subgraph.DomainToVersionMap(),
                           std::vector<ONNX_NAMESPACE::FunctionProto>(), logger};

  ONNX_NAMESPACE::ModelProto model_proto = model.ToProto();
  //model_proto.set_ir_version(ONNX_NAMESPACE::Version::IR_VERSION);

  *(model_proto.mutable_graph()) = node_subgraph.ToGraphProto();

  auto opset = model_proto.add_opset_import();
  opset->set_domain(kOnnxDomain);
  opset->set_version(node_subgraph.DomainToVersionMap().at(kOnnxDomain));

  return model_proto;
}

Status MIGraphXExecutionProvider::Compile(const std::vector<onnxruntime::Node*>& fused_nodes,
                                        std::vector<NodeComputeInfo>& node_compute_funcs) {
  for (const auto& fused_node : fused_nodes) {
    // map parameter input name to index
    std::unordered_map<std::string, std::size_t> input_name_index;
    const auto& input_defs = fused_node->InputDefs();
    input_name_index.reserve(input_defs.size());
    for (std::size_t i = 0; i < input_defs.size(); ++i) {
      input_name_index[input_defs[i]->Name()] = i;
    }

    // reconstruct the subgraph proto from fused nodes
    onnx::ModelProto model_proto = GetModelProtoFromFusedNode(fused_node, *GetLogger());
    std::string onnx_string_buffer;
    model_proto.SerializeToString(&onnx_string_buffer);

    // by parsing the model_proto, create a program corresponding to
    // the input fused_node
    migraphx::program prog = migraphx::parse_onnx_buffer(onnx_string_buffer);

    // compile the program
    prog.compile(t_);
    map_progs_[fused_node->Name()] = prog;

    std::unordered_map<std::size_t, std::size_t> input_index_map;
    std::unordered_map<std::size_t, std::size_t> output_index_map;
    migraphx::program_parameter_shapes param_shapes = prog.get_parameter_shapes();
    std::size_t param_index = 0;
    for(auto&& name : param_shapes.names())
    {
      // process the input
      auto iit = input_name_index.find(name);
      if (iit != input_name_index.end())
      {
        input_index_map[param_index] = iit->second;
      }

      ++param_index;
    }

    map_input_index_[fused_node->Name()] = input_index_map;
    map_output_index_[fused_node->Name()] = output_index_map;

    NodeComputeInfo compute_info;
    compute_info.create_state_func = [=](ComputeContext* context, FunctionState* state) {
      std::unique_ptr<MIGraphXFuncState> p = onnxruntime::make_unique<MIGraphXFuncState>();
      *p = {context->allocate_func, context->release_func, context->allocator_handle, map_progs_[context->node_name], t_,
            map_input_index_[context->node_name], map_output_index_[context->node_name], &mgx_mu_};
      *state = p.release();
      return 0;
    };

    compute_info.release_state_func = [](FunctionState state) {
      if (state)
        delete static_cast<MIGraphXFuncState*>(state);
    };

    compute_info.compute_func = [](FunctionState state, const OrtCustomOpApi* api, OrtKernelContext* context) {
      Ort::CustomOpApi ort{*api};
      MIGraphXFuncState* mgx_state = reinterpret_cast<MIGraphXFuncState*>(state);
      std::unordered_map<std::size_t, std::size_t>& map_input_index = mgx_state->input_indexes;
      //std::unordered_map<std::size_t, std::size_t>& map_output_index = mgx_state->output_indexes;
      migraphx::target t = mgx_state->t;
      migraphx::program& prog = mgx_state->prog;

      migraphx::program_parameter_shapes param_shapes = prog.get_parameter_shapes();
      migraphx::program_parameters m;
      auto prog_output_shapes = prog.get_output_shapes();

      std::vector<std::size_t> prog_output_indices;
      std::size_t param_index = 0;
      for (auto&& name : param_shapes.names())
      {
        if (map_input_index.count(param_index) > 0)
        {
          const OrtValue* input_tensor = ort.KernelContext_GetInput(context, map_input_index[param_index]);
          auto tensor_info = ort.GetTensorTypeAndShape(input_tensor);
          const auto& tensor_shape = ort.GetTensorShape(tensor_info);
          auto tensor_type = ort.GetTensorElementType(tensor_info);
          ort.ReleaseTensorTypeAndShapeInfo(tensor_info);

          migraphx_shape_datatype_t mgx_type;
          get_migraphx_type(tensor_type, mgx_type);
          auto mgx_s = param_shapes[name];

          if (mgx_type != mgx_s.type())
          {
            LOGS_DEFAULT(FATAL) << "MIGraphX: param type mismatch";
          }
          m.add(name, migraphx::argument(param_shapes[name], const_cast<void*>(ort.GetTensorData<void>(input_tensor))));
        }
        // It is a output argument
        else
        {
          auto compute_output_index = [] (const std::string& name) -> int {
            std::string out_name_prefix = "#output_";
            auto pos = name.find(out_name_prefix);
            if (pos == std::string::npos)
            {
              return -1;
            }
            
            std::string index_str = name.substr(pos + out_name_prefix.length());
            return std::stoi(index_str);
          };

          int output_index = compute_output_index(name);
          if (output_index != -1)
          {
            prog_output_indices.push_back(output_index);
            auto mgx_output_shape = prog_output_shapes[output_index];
            auto lens = mgx_output_shape.lengths();
            std::vector<int64_t> ort_output_shape(lens.begin(), lens.end());
            OrtValue* output_tensor = ort.KernelContext_GetOutput(context, output_index, ort_output_shape.data(), ort_output_shape.size());
            void* output_data = ort.GetTensorMutableData<void>(output_tensor);

            // argument shape
            auto mgx_arg_shape = param_shapes[name];
            m.add(name, migraphx::argument(mgx_arg_shape, output_data));
          }
        }
        
        param_index++;
      }

      {
        // lock to avoid race condition
        std::lock_guard<OrtMutex> lock(*(mgx_state->mgx_mu_ptr));
        auto prog_outputs = prog.eval(m);
        hipDeviceSynchronize();

        // In case of input parameters are reused as output parameter
        // call hipMemcpy
        auto output_num = prog_outputs.size();
        if (prog_output_indices.size() < output_num)
        {
          for (std::size_t i = 0; i < output_num; ++i)
          {
            if (std::find(prog_output_indices.begin(), prog_output_indices.end(), i) != prog_output_indices.end())
              continue;
            auto gpu_res = prog_outputs[i];
            migraphx::shape res_shape = gpu_res.get_shape();
            auto res_lens = res_shape.lengths();
            std::vector<int64_t> ort_shape{res_lens.begin(), res_lens.end()};
            OrtValue* output_tensor = ort.KernelContext_GetOutput(context, i, ort_shape.data(), ort_shape.size());
            void* output_data = ort.GetTensorMutableData<void>(output_tensor);
            hipMemcpy(output_data, gpu_res.data(), res_shape.bytes(), hipMemcpyDeviceToDevice);
          }
        }
      } 

      return Status::OK();
    };

    node_compute_funcs.push_back(compute_info);
  }

  return Status::OK();
}

}  // namespace onnxruntime<|MERGE_RESOLUTION|>--- conflicted
+++ resolved
@@ -507,13 +507,9 @@
 
 static std::vector<NodeIndex>
 GetUnsupportedNodeIndices(const GraphViewer& graph_viewer, /*out*/ std::unordered_set<std::string>& mgx_required_initializers) {
-<<<<<<< HEAD
   // const auto mgx_supported_ops = GetMIGraphXSupportedOps();
   static std::set<std::string> mgx_supported_ops = {"Abs", "Acos", "Acosh", "Add", "ArgMax", "ArgMin", 
       "Asin", "Asinh", "Atan", "Atanh",
-=======
-  static std::set<std::string> mgx_supported_ops = {"Abs", "Acos", "Add", "ArgMax", "ArgMin", "Asin", "Atan",
->>>>>>> e2c34381
       "AveragePool", "BatchNormalization", "Cast", "Ceil", "Clip", "Concat", "Constant", "ConstantFill",
       "ConstantOfShape", "Conv", "Cos", "Cosh", "Div", "Dropout", "Elu", "Erf", "Exp", "Expand", 
       "Flatten", "Floor", "GRU", "Gather", "Gemm", "GlobalAveragePool", "GlobalMaxPool", "Identity", "ImageScaler", 
