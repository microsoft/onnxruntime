// Copyright (c) Microsoft Corporation. All rights reserved.
// Licensed under the MIT License.

#include <DirectML.h>
#ifndef _GAMING_XBOX
#include <dxgi1_4.h>
#endif

#include <wrl/client.h>
using Microsoft::WRL::ComPtr;

#include <wil/wrl.h>
#include <wil/result.h>

#include "core/providers/dml/dml_provider_factory.h"
#include "core/providers/dml/dml_provider_factory_creator.h"
#include "core/session/abi_session_options_impl.h"
#include "core/session/allocator_adapters.h"
#include "core/session/ort_apis.h"
#include "core/framework/error_code_helper.h"
#include "DmlExecutionProvider/src/ErrorHandling.h"
#include "DmlExecutionProvider/src/GraphicsUnknownHelper.h"
#include "DmlExecutionProvider/inc/DmlExecutionProvider.h"
#include "core/platform/env.h"

namespace onnxruntime {

struct DMLProviderFactory : IExecutionProviderFactory {
  DMLProviderFactory(IDMLDevice* dml_device,
                     ID3D12CommandQueue* cmd_queue) : dml_device_(dml_device),
                                                      cmd_queue_(cmd_queue) {}
  ~DMLProviderFactory() override {}

  std::unique_ptr<IExecutionProvider> CreateProvider() override;

  void SetMetacommandsEnabled(bool metacommands_enabled);

 private:
  ComPtr<IDMLDevice> dml_device_{};
  ComPtr<ID3D12CommandQueue> cmd_queue_{};
  bool metacommands_enabled_ = true;
};

std::unique_ptr<IExecutionProvider> DMLProviderFactory::CreateProvider() {
  auto provider = Dml::CreateExecutionProvider(dml_device_.Get(), cmd_queue_.Get(), metacommands_enabled_);
  return provider;
}

void DMLProviderFactory::SetMetacommandsEnabled(bool metacommands_enabled) {
  metacommands_enabled_ = metacommands_enabled;
}

std::shared_ptr<IExecutionProviderFactory> CreateExecutionProviderFactory_DML(IDMLDevice* dml_device,
                                                                              ID3D12CommandQueue* cmd_queue) {
#ifndef _GAMING_XBOX
  // Validate that the D3D12 devices match between DML and the command queue. This specifically asks for IUnknown in
  // order to be able to compare the pointers for COM object identity.
  ComPtr<IUnknown> d3d12_device_0;
  ComPtr<IUnknown> d3d12_device_1;
  ORT_THROW_IF_FAILED(dml_device->GetParentDevice(IID_PPV_ARGS(&d3d12_device_0)));
  ORT_THROW_IF_FAILED(cmd_queue->GetDevice(IID_PPV_ARGS(&d3d12_device_1)));

  if (d3d12_device_0 != d3d12_device_1) {
    ORT_THROW_HR(E_INVALIDARG);
  }
#endif

  ComPtr<ID3D12Device> d3d12_device;
  ORT_THROW_IF_FAILED(dml_device->GetParentDevice(IID_GRAPHICS_PPV_ARGS(d3d12_device.ReleaseAndGetAddressOf())));
  const Env& env = Env::Default();
  auto luid = d3d12_device->GetAdapterLuid();
  env.GetTelemetryProvider().LogExecutionProviderEvent(&luid);
  return std::make_shared<onnxruntime::DMLProviderFactory>(dml_device, cmd_queue);
}

void DmlConfigureProviderFactoryMetacommandsEnabled(IExecutionProviderFactory* factory, bool metacommandsEnabled) {
  auto dml_provider_factory = static_cast<DMLProviderFactory*>(factory);
  dml_provider_factory->SetMetacommandsEnabled(metacommandsEnabled);
}


bool IsSoftwareAdapter(IDXGIAdapter1* adapter) {
    DXGI_ADAPTER_DESC1 desc;
    adapter->GetDesc1(&desc);

    // see here for documentation on filtering WARP adapter:
    // https://docs.microsoft.com/en-us/windows/desktop/direct3ddxgi/d3d10-graphics-programming-guide-dxgi#new-info-about-enumerating-adapters-for-windows-8
    auto isBasicRenderDriverVendorId = desc.VendorId == 0x1414;
    auto isBasicRenderDriverDeviceId = desc.DeviceId == 0x8c;
    auto isSoftwareAdapter = desc.Flags == DXGI_ADAPTER_FLAG_SOFTWARE;

    return isSoftwareAdapter || (isBasicRenderDriverVendorId && isBasicRenderDriverDeviceId);
}

std::shared_ptr<IExecutionProviderFactory> DMLProviderFactoryCreator::Create(int device_id) {
  return Create(device_id, /*skip_software_device_check*/ false);
}

Microsoft::WRL::ComPtr<ID3D12Device> DMLProviderFactoryCreator::CreateD3D12Device(int device_id, bool skip_software_device_check)
{
#ifdef _GAMING_XBOX
    ComPtr<ID3D12Device> d3d12_device;
    D3D12XBOX_CREATE_DEVICE_PARAMETERS params = {};
    params.Version = D3D12_SDK_VERSION;
    params.GraphicsCommandQueueRingSizeBytes = static_cast<UINT>(D3D12XBOX_DEFAULT_SIZE_BYTES);
    params.GraphicsScratchMemorySizeBytes = static_cast<UINT>(D3D12XBOX_DEFAULT_SIZE_BYTES);
    params.ComputeScratchMemorySizeBytes = static_cast<UINT>(D3D12XBOX_DEFAULT_SIZE_BYTES);
    ORT_THROW_IF_FAILED(D3D12XboxCreateDevice(nullptr, &params, IID_GRAPHICS_PPV_ARGS(d3d12_device.ReleaseAndGetAddressOf())));
#else
<<<<<<< HEAD

  // Microsoft::WRL::ComPtr<ID3D12Debug> debugLayer;
  // D3D12GetDebugInterface(IID_PPV_ARGS(&debugLayer));
  // debugLayer->EnableDebugLayer();

  ComPtr<IDXGIFactory4> dxgi_factory;
  ORT_THROW_IF_FAILED(CreateDXGIFactory2(0, IID_GRAPHICS_PPV_ARGS(dxgi_factory.ReleaseAndGetAddressOf())));

  ComPtr<IDXGIAdapter1> adapter;
  ORT_THROW_IF_FAILED(dxgi_factory->EnumAdapters1(device_id, &adapter));

  // Disallow using DML with the software adapter (Microsoft Basic Display Adapter) because CPU evaluations are much
  // faster. Some scenarios though call for EP initialization without this check (as execution will not actually occur
  // anyway) such as operation kernel registry enumeration for documentation purposes.
  if (!skip_software_device_check)
  {
    ORT_THROW_HR_IF(ERROR_GRAPHICS_INVALID_DISPLAY_ADAPTER, IsSoftwareAdapter(adapter.Get()));
  }
=======
    ComPtr<IDXGIFactory4> dxgi_factory;
    ORT_THROW_IF_FAILED(CreateDXGIFactory2(0, IID_GRAPHICS_PPV_ARGS(dxgi_factory.ReleaseAndGetAddressOf())));
>>>>>>> 1bc11571

    ComPtr<IDXGIAdapter1> adapter;
    ORT_THROW_IF_FAILED(dxgi_factory->EnumAdapters1(device_id, &adapter));

    // Disallow using DML with the software adapter (Microsoft Basic Display Adapter) because CPU evaluations are much
    // faster. Some scenarios though call for EP initialization without this check (as execution will not actually occur
    // anyway) such as operation kernel registry enumeration for documentation purposes.
    if (!skip_software_device_check)
    {
      ORT_THROW_HR_IF(ERROR_GRAPHICS_INVALID_DISPLAY_ADAPTER, IsSoftwareAdapter(adapter.Get()));
    }

    ComPtr<ID3D12Device> d3d12_device;
    ORT_THROW_IF_FAILED(D3D12CreateDevice(adapter.Get(), D3D_FEATURE_LEVEL_11_0, IID_GRAPHICS_PPV_ARGS(d3d12_device.ReleaseAndGetAddressOf())));
#endif

  return d3d12_device;
}

Microsoft::WRL::ComPtr<IDMLDevice> DMLProviderFactoryCreator::CreateDMLDevice(ID3D12Device* d3d12_device)
{
  DML_CREATE_DEVICE_FLAGS flags = DML_CREATE_DEVICE_FLAG_NONE;

  // In debug builds, enable the DML debug layer if the D3D12 debug layer is also enabled
#if _DEBUG && !_GAMING_XBOX
  Microsoft::WRL::ComPtr<ID3D12DebugDevice> debug_device;
  (void)d3d12_device->QueryInterface(IID_PPV_ARGS(&debug_device));  // ignore failure
  const bool is_d3d12_debug_layer_enabled = (debug_device != nullptr);

  if (is_d3d12_debug_layer_enabled) {
    flags |= DML_CREATE_DEVICE_FLAG_DEBUG;
  }
#endif

  Microsoft::WRL::ComPtr<IDMLDevice> dml_device;
  ORT_THROW_IF_FAILED(DMLCreateDevice1(
      d3d12_device,
      flags,
      DML_FEATURE_LEVEL_5_0,
      IID_PPV_ARGS(&dml_device)));

  return dml_device;
}

std::shared_ptr<IExecutionProviderFactory> DMLProviderFactoryCreator::Create(int device_id, bool skip_software_device_check) {
  ComPtr<ID3D12Device> d3d12_device = CreateD3D12Device(device_id, skip_software_device_check);

  D3D12_COMMAND_QUEUE_DESC cmd_queue_desc = {};
  cmd_queue_desc.Type = D3D12_COMMAND_LIST_TYPE_DIRECT;
  cmd_queue_desc.Flags = D3D12_COMMAND_QUEUE_FLAG_DISABLE_GPU_TIMEOUT;

  ComPtr<ID3D12CommandQueue> cmd_queue;
  ORT_THROW_IF_FAILED(d3d12_device->CreateCommandQueue(&cmd_queue_desc, IID_GRAPHICS_PPV_ARGS(cmd_queue.ReleaseAndGetAddressOf())));

  auto dml_device = CreateDMLDevice(d3d12_device.Get());
  return CreateExecutionProviderFactory_DML(dml_device.Get(), cmd_queue.Get());
}

}  // namespace onnxruntime

// [[deprecated]]
// This export should be deprecated.
// The OrtSessionOptionsAppendExecutionProvider_DML export on the OrtDmlApi should be used instead.
ORT_API_STATUS_IMPL(OrtSessionOptionsAppendExecutionProvider_DML, _In_ OrtSessionOptions* options, int device_id) {
API_IMPL_BEGIN
  options->provider_factories.push_back(onnxruntime::DMLProviderFactoryCreator::Create(device_id));
API_IMPL_END
  return nullptr;
}

// [[deprecated]]
// This export should be deprecated.
// The OrtSessionOptionsAppendExecutionProvider_DML1 export on the OrtDmlApi should be used instead.
ORT_API_STATUS_IMPL(OrtSessionOptionsAppendExecutionProviderEx_DML, _In_ OrtSessionOptions* options,
                    _In_ IDMLDevice* dml_device, _In_ ID3D12CommandQueue* cmd_queue) {
API_IMPL_BEGIN
  options->provider_factories.push_back(onnxruntime::CreateExecutionProviderFactory_DML(dml_device,
                                                                                        cmd_queue));
API_IMPL_END
  return nullptr;
}

ORT_API_STATUS_IMPL(CreateGPUAllocationFromD3DResource, _In_ ID3D12Resource* d3d_resource, _Out_ void** dml_resource) {
  API_IMPL_BEGIN
#ifdef USE_DML
  *dml_resource = Dml::CreateGPUAllocationFromD3DResource(d3d_resource);
#else
  *dml_resource = nullptr;
#endif  // USE_DML
  return nullptr;
  API_IMPL_END
}

ORT_API_STATUS_IMPL(FreeGPUAllocation, _In_ void* ptr) {
  API_IMPL_BEGIN
#ifdef USE_DML
  Dml::FreeGPUAllocation(ptr);
#endif  // USE_DML
  return nullptr;
  API_IMPL_END
}

ORT_API_STATUS_IMPL(GetD3D12ResourceFromAllocation, _In_ OrtAllocator* ort_allocator, _In_ void* allocation, _Out_ ID3D12Resource** d3d_resource) {
  API_IMPL_BEGIN
#ifdef USE_DML
  auto wrapping_allocator = static_cast<onnxruntime::OrtAllocatorImplWrappingIAllocator*>(ort_allocator);
  auto allocator = wrapping_allocator->GetWrappedIAllocator();
  if (!allocator) {
    return OrtApis::CreateStatus(ORT_INVALID_ARGUMENT, "No requested allocator available");
  }
  *d3d_resource = Dml::GetD3D12ResourceFromAllocation(allocator.get(), allocation);
  (*d3d_resource)->AddRef();
#else
  *d3d_resource = nullptr;
#endif  // USE_DML
  return nullptr;
  API_IMPL_END
}

static constexpr OrtDmlApi ort_dml_api_10_to_x = {
  &OrtSessionOptionsAppendExecutionProvider_DML,
  &OrtSessionOptionsAppendExecutionProviderEx_DML,
  &CreateGPUAllocationFromD3DResource,
  &FreeGPUAllocation,
  &GetD3D12ResourceFromAllocation
};

const OrtDmlApi* GetOrtDmlApi(_In_ uint32_t /*version*/) NO_EXCEPTION {
#ifdef USE_DML
  return &ort_dml_api_10_to_x;
#else
    return nullptr;
#endif
}<|MERGE_RESOLUTION|>--- conflicted
+++ resolved
@@ -107,29 +107,8 @@
     params.ComputeScratchMemorySizeBytes = static_cast<UINT>(D3D12XBOX_DEFAULT_SIZE_BYTES);
     ORT_THROW_IF_FAILED(D3D12XboxCreateDevice(nullptr, &params, IID_GRAPHICS_PPV_ARGS(d3d12_device.ReleaseAndGetAddressOf())));
 #else
-<<<<<<< HEAD
-
-  // Microsoft::WRL::ComPtr<ID3D12Debug> debugLayer;
-  // D3D12GetDebugInterface(IID_PPV_ARGS(&debugLayer));
-  // debugLayer->EnableDebugLayer();
-
-  ComPtr<IDXGIFactory4> dxgi_factory;
-  ORT_THROW_IF_FAILED(CreateDXGIFactory2(0, IID_GRAPHICS_PPV_ARGS(dxgi_factory.ReleaseAndGetAddressOf())));
-
-  ComPtr<IDXGIAdapter1> adapter;
-  ORT_THROW_IF_FAILED(dxgi_factory->EnumAdapters1(device_id, &adapter));
-
-  // Disallow using DML with the software adapter (Microsoft Basic Display Adapter) because CPU evaluations are much
-  // faster. Some scenarios though call for EP initialization without this check (as execution will not actually occur
-  // anyway) such as operation kernel registry enumeration for documentation purposes.
-  if (!skip_software_device_check)
-  {
-    ORT_THROW_HR_IF(ERROR_GRAPHICS_INVALID_DISPLAY_ADAPTER, IsSoftwareAdapter(adapter.Get()));
-  }
-=======
     ComPtr<IDXGIFactory4> dxgi_factory;
     ORT_THROW_IF_FAILED(CreateDXGIFactory2(0, IID_GRAPHICS_PPV_ARGS(dxgi_factory.ReleaseAndGetAddressOf())));
->>>>>>> 1bc11571
 
     ComPtr<IDXGIAdapter1> adapter;
     ORT_THROW_IF_FAILED(dxgi_factory->EnumAdapters1(device_id, &adapter));
