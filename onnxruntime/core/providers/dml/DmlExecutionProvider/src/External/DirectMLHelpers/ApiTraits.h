﻿// Copyright (c) Microsoft Corporation. All rights reserved.
// Licensed under the MIT License.
#pragma once

namespace ApiTraits
{
template <typename T>
struct EnumTraits
{
};

template <>
struct EnumTraits<DML_TENSOR_DATA_TYPE>
{
    static constexpr auto ValueCount = 12;
};

template <>
struct EnumTraits<DML_TENSOR_TYPE>
{
    static constexpr auto ValueCount = 2;
};

template <>
struct EnumTraits<DML_OPERATOR_TYPE>
{
    static constexpr auto ValueCount = 157;
<<<<<<< HEAD
    static constexpr size_t ActivationFunctionCount = 21;
=======
    static constexpr size_t ActivationFunctionCount = 24;
>>>>>>> aa3a8258
};

template <>
struct EnumTraits<DML_BINDING_TYPE>
{
    static constexpr auto ValueCount = 3;
};

template <>
struct EnumTraits<DML_REDUCE_FUNCTION>
{
    static constexpr auto ValueCount = 12;
    static constexpr DML_REDUCE_FUNCTION Invalid = static_cast<DML_REDUCE_FUNCTION>(ValueCount);
};

template <>
struct EnumTraits<DML_MATRIX_TRANSFORM>
{
    static constexpr auto ValueCount = 2;
};

template <>
struct EnumTraits<DML_CONVOLUTION_MODE>
{
    static constexpr auto ValueCount = 2;
};

template <>
struct EnumTraits<DML_CONVOLUTION_DIRECTION>
{
    static constexpr auto ValueCount = 2;
};

template <>
struct EnumTraits<DML_PADDING_MODE>
{
    static constexpr auto ValueCount = 4;
};

template <>
struct EnumTraits<DML_INTERPOLATION_MODE>
{
    static constexpr auto ValueCount = 2;
};

template <>
struct EnumTraits<DML_RECURRENT_NETWORK_DIRECTION>
{
    static constexpr auto ValueCount = 3;
};

template <>
struct EnumTraits<DML_FEATURE>
{
    static constexpr auto ValueCount = 2;
};

template <>
struct EnumTraits<DML_FEATURE_LEVEL>
{
    static constexpr auto ValueCount = 8;
};

template <>
struct EnumTraits<DML_IS_INFINITY_MODE>
{
    static constexpr auto ValueCount = 3;
};

template <>
struct EnumTraits<DML_DEPTH_SPACE_ORDER>
{
    static constexpr auto ValueCount = 2;
};

template <>
struct EnumTraits<DML_AXIS_DIRECTION>
{
    static constexpr auto ValueCount = 2;
};

template <>
struct EnumTraits<DML_ROUNDING_MODE>
{
    static constexpr auto ValueCount = 3;
};

template <>
struct EnumTraits<DML_RANDOM_GENERATOR_TYPE>
{
    static constexpr auto ValueCount = 1;
};

template <typename T>
constexpr auto EnumValueCount = EnumTraits<T>::ValueCount;

template <typename T>
constexpr bool IsValidEnumValue(T value)
{
    return (std::make_unsigned_t<T>(value) < std::make_unsigned_t<T>(EnumValueCount<T>));
}

template <typename T>
struct FlagTraits
{
};

template <>
struct FlagTraits<DML_TENSOR_FLAGS>
{
    static constexpr auto ValidMask = DML_TENSOR_FLAG_OWNED_BY_DML;
};

template <>
struct FlagTraits<DML_EXECUTION_FLAGS>
{
    static constexpr auto ValidMask = DML_EXECUTION_FLAG_ALLOW_HALF_PRECISION_COMPUTATION | DML_EXECUTION_FLAG_DISABLE_META_COMMANDS | DML_EXECUTION_FLAG_DESCRIPTORS_VOLATILE;
};

template <>
struct FlagTraits<DML_CREATE_DEVICE_FLAGS>
{
    static constexpr auto ValidMask = DML_CREATE_DEVICE_FLAG_DEBUG;
};

template <typename T>
constexpr auto FlagsValidMask = FlagTraits<T>::ValidMask;

template <typename T>
constexpr bool IsValidFlags(T value)
{
    return (value & ~FlagsValidMask<T>) == 0;
}

template <typename T>
struct TensorDescTraits
{
};

template <>
struct TensorDescTraits<DML_BUFFER_TENSOR_DESC>
{
    static constexpr DML_TENSOR_TYPE Type = DML_TENSOR_TYPE_BUFFER;
};


template <typename T>
struct OperatorDescTraits
{
};

template <>
struct OperatorDescTraits<DML_ELEMENT_WISE_IDENTITY_OPERATOR_DESC>
{
    static constexpr DML_OPERATOR_TYPE Type = DML_OPERATOR_ELEMENT_WISE_IDENTITY;
};

template <>
struct OperatorDescTraits<DML_ELEMENT_WISE_ABS_OPERATOR_DESC>
{
    static constexpr DML_OPERATOR_TYPE Type = DML_OPERATOR_ELEMENT_WISE_ABS;
};

template <>
struct OperatorDescTraits<DML_ELEMENT_WISE_ACOS_OPERATOR_DESC>
{
    static constexpr DML_OPERATOR_TYPE Type = DML_OPERATOR_ELEMENT_WISE_ACOS;
};

template <>
struct OperatorDescTraits<DML_ELEMENT_WISE_ADD_OPERATOR_DESC>
{
    static constexpr DML_OPERATOR_TYPE Type = DML_OPERATOR_ELEMENT_WISE_ADD;
};

template <>
struct OperatorDescTraits<DML_ELEMENT_WISE_ASIN_OPERATOR_DESC>
{
    static constexpr DML_OPERATOR_TYPE Type = DML_OPERATOR_ELEMENT_WISE_ASIN;
};

template <>
struct OperatorDescTraits<DML_ELEMENT_WISE_ATAN_OPERATOR_DESC>
{
    static constexpr DML_OPERATOR_TYPE Type = DML_OPERATOR_ELEMENT_WISE_ATAN;
};

template <>
struct OperatorDescTraits<DML_ELEMENT_WISE_CEIL_OPERATOR_DESC>
{
    static constexpr DML_OPERATOR_TYPE Type = DML_OPERATOR_ELEMENT_WISE_CEIL;
};

template <>
struct OperatorDescTraits<DML_ELEMENT_WISE_CLIP_OPERATOR_DESC>
{
    static constexpr DML_OPERATOR_TYPE Type = DML_OPERATOR_ELEMENT_WISE_CLIP;
};

template <>
struct OperatorDescTraits<DML_ELEMENT_WISE_CLIP1_OPERATOR_DESC>
{
    static constexpr DML_OPERATOR_TYPE Type = DML_OPERATOR_ELEMENT_WISE_CLIP1;
};

template <>
struct OperatorDescTraits<DML_ELEMENT_WISE_CLIP_GRAD_OPERATOR_DESC>
{
    static constexpr DML_OPERATOR_TYPE Type = DML_OPERATOR_ELEMENT_WISE_CLIP_GRAD;
};

template <>
struct OperatorDescTraits<DML_ELEMENT_WISE_CLIP_GRAD1_OPERATOR_DESC>
{
    static constexpr DML_OPERATOR_TYPE Type = DML_OPERATOR_ELEMENT_WISE_CLIP_GRAD1;
};

template <>
struct OperatorDescTraits<DML_ELEMENT_WISE_COS_OPERATOR_DESC>
{
    static constexpr DML_OPERATOR_TYPE Type = DML_OPERATOR_ELEMENT_WISE_COS;
};

template <>
struct OperatorDescTraits<DML_ELEMENT_WISE_DIVIDE_OPERATOR_DESC>
{
    static constexpr DML_OPERATOR_TYPE Type = DML_OPERATOR_ELEMENT_WISE_DIVIDE;
};

template <>
struct OperatorDescTraits<DML_ELEMENT_WISE_EXP_OPERATOR_DESC>
{
    static constexpr DML_OPERATOR_TYPE Type = DML_OPERATOR_ELEMENT_WISE_EXP;
};

template <>
struct OperatorDescTraits<DML_ELEMENT_WISE_FLOOR_OPERATOR_DESC>
{
    static constexpr DML_OPERATOR_TYPE Type = DML_OPERATOR_ELEMENT_WISE_FLOOR;
};

template <>
struct OperatorDescTraits<DML_ELEMENT_WISE_LOG_OPERATOR_DESC>
{
    static constexpr DML_OPERATOR_TYPE Type = DML_OPERATOR_ELEMENT_WISE_LOG;
};

template <>
struct OperatorDescTraits<DML_ELEMENT_WISE_LOGICAL_AND_OPERATOR_DESC>
{
    static constexpr DML_OPERATOR_TYPE Type = DML_OPERATOR_ELEMENT_WISE_LOGICAL_AND;
};

template <>
struct OperatorDescTraits<DML_ELEMENT_WISE_LOGICAL_EQUALS_OPERATOR_DESC>
{
    static constexpr DML_OPERATOR_TYPE Type = DML_OPERATOR_ELEMENT_WISE_LOGICAL_EQUALS;
};

template <>
struct OperatorDescTraits<DML_ELEMENT_WISE_LOGICAL_GREATER_THAN_OPERATOR_DESC>
{
    static constexpr DML_OPERATOR_TYPE Type = DML_OPERATOR_ELEMENT_WISE_LOGICAL_GREATER_THAN;
};

template <>
struct OperatorDescTraits<DML_ELEMENT_WISE_LOGICAL_LESS_THAN_OPERATOR_DESC>
{
    static constexpr DML_OPERATOR_TYPE Type = DML_OPERATOR_ELEMENT_WISE_LOGICAL_LESS_THAN;
};

template <>
struct OperatorDescTraits<DML_ELEMENT_WISE_LOGICAL_GREATER_THAN_OR_EQUAL_OPERATOR_DESC>
{
    static constexpr DML_OPERATOR_TYPE Type = DML_OPERATOR_ELEMENT_WISE_LOGICAL_GREATER_THAN_OR_EQUAL;
};

template <>
struct OperatorDescTraits<DML_ELEMENT_WISE_LOGICAL_LESS_THAN_OR_EQUAL_OPERATOR_DESC>
{
    static constexpr DML_OPERATOR_TYPE Type = DML_OPERATOR_ELEMENT_WISE_LOGICAL_LESS_THAN_OR_EQUAL;
};

template <>
struct OperatorDescTraits<DML_ELEMENT_WISE_LOGICAL_NOT_OPERATOR_DESC>
{
    static constexpr DML_OPERATOR_TYPE Type = DML_OPERATOR_ELEMENT_WISE_LOGICAL_NOT;
};

template <>
struct OperatorDescTraits<DML_ELEMENT_WISE_LOGICAL_OR_OPERATOR_DESC>
{
    static constexpr DML_OPERATOR_TYPE Type = DML_OPERATOR_ELEMENT_WISE_LOGICAL_OR;
};

template <>
struct OperatorDescTraits<DML_ELEMENT_WISE_LOGICAL_XOR_OPERATOR_DESC>
{
    static constexpr DML_OPERATOR_TYPE Type = DML_OPERATOR_ELEMENT_WISE_LOGICAL_XOR;
};

template <>
struct OperatorDescTraits<DML_ELEMENT_WISE_MAX_OPERATOR_DESC>
{
    static constexpr DML_OPERATOR_TYPE Type = DML_OPERATOR_ELEMENT_WISE_MAX;
};

template <>
struct OperatorDescTraits<DML_ELEMENT_WISE_MEAN_OPERATOR_DESC>
{
    static constexpr DML_OPERATOR_TYPE Type = DML_OPERATOR_ELEMENT_WISE_MEAN;
};

template <>
struct OperatorDescTraits<DML_ELEMENT_WISE_MIN_OPERATOR_DESC>
{
    static constexpr DML_OPERATOR_TYPE Type = DML_OPERATOR_ELEMENT_WISE_MIN;
};

template <>
struct OperatorDescTraits<DML_ELEMENT_WISE_MULTIPLY_OPERATOR_DESC>
{
    static constexpr DML_OPERATOR_TYPE Type = DML_OPERATOR_ELEMENT_WISE_MULTIPLY;
};

template <>
struct OperatorDescTraits<DML_ELEMENT_WISE_POW_OPERATOR_DESC>
{
    static constexpr DML_OPERATOR_TYPE Type = DML_OPERATOR_ELEMENT_WISE_POW;
};

template <>
struct OperatorDescTraits<DML_ELEMENT_WISE_CONSTANT_POW_OPERATOR_DESC>
{
    static constexpr DML_OPERATOR_TYPE Type = DML_OPERATOR_ELEMENT_WISE_CONSTANT_POW;
};

template <>
struct OperatorDescTraits<DML_ELEMENT_WISE_RECIP_OPERATOR_DESC>
{
    static constexpr DML_OPERATOR_TYPE Type = DML_OPERATOR_ELEMENT_WISE_RECIP;
};

template <>
struct OperatorDescTraits<DML_ELEMENT_WISE_SIN_OPERATOR_DESC>
{
    static constexpr DML_OPERATOR_TYPE Type = DML_OPERATOR_ELEMENT_WISE_SIN;
};

template <>
struct OperatorDescTraits<DML_ELEMENT_WISE_SQRT_OPERATOR_DESC>
{
    static constexpr DML_OPERATOR_TYPE Type = DML_OPERATOR_ELEMENT_WISE_SQRT;
};

template <>
struct OperatorDescTraits<DML_ELEMENT_WISE_DIFFERENCE_SQUARE_OPERATOR_DESC>
{
    static constexpr DML_OPERATOR_TYPE Type = DML_OPERATOR_ELEMENT_WISE_DIFFERENCE_SQUARE;
};

template <>
struct OperatorDescTraits<DML_ELEMENT_WISE_ATAN_YX_OPERATOR_DESC>
{
    static constexpr DML_OPERATOR_TYPE Type = DML_OPERATOR_ELEMENT_WISE_ATAN_YX;
};

template <>
struct OperatorDescTraits<DML_ELEMENT_WISE_SUBTRACT_OPERATOR_DESC>
{
    static constexpr DML_OPERATOR_TYPE Type = DML_OPERATOR_ELEMENT_WISE_SUBTRACT;
};

template <>
struct OperatorDescTraits<DML_ELEMENT_WISE_TAN_OPERATOR_DESC>
{
    static constexpr DML_OPERATOR_TYPE Type = DML_OPERATOR_ELEMENT_WISE_TAN;
};

template <>
struct OperatorDescTraits<DML_ELEMENT_WISE_THRESHOLD_OPERATOR_DESC>
{
    static constexpr DML_OPERATOR_TYPE Type = DML_OPERATOR_ELEMENT_WISE_THRESHOLD;
};

template <>
struct OperatorDescTraits<DML_ELEMENT_WISE_QUANTIZE_LINEAR_OPERATOR_DESC>
{
    static constexpr DML_OPERATOR_TYPE Type = DML_OPERATOR_ELEMENT_WISE_QUANTIZE_LINEAR;
};

template <>
struct OperatorDescTraits<DML_ELEMENT_WISE_DEQUANTIZE_LINEAR_OPERATOR_DESC>
{
    static constexpr DML_OPERATOR_TYPE Type = DML_OPERATOR_ELEMENT_WISE_DEQUANTIZE_LINEAR;
};

template <>
struct OperatorDescTraits<DML_CONVOLUTION_OPERATOR_DESC>
{
    static constexpr DML_OPERATOR_TYPE Type = DML_OPERATOR_CONVOLUTION;
};

template <>
struct OperatorDescTraits<DML_GEMM_OPERATOR_DESC>
{
    static constexpr DML_OPERATOR_TYPE Type = DML_OPERATOR_GEMM;
};

template <>
struct OperatorDescTraits<DML_REDUCE_OPERATOR_DESC>
{
    static constexpr DML_OPERATOR_TYPE Type = DML_OPERATOR_REDUCE;
};

template <>
struct OperatorDescTraits<DML_ARGMIN_OPERATOR_DESC>
{
    static constexpr DML_OPERATOR_TYPE Type = DML_OPERATOR_ARGMIN;
};

template <>
struct OperatorDescTraits<DML_ARGMAX_OPERATOR_DESC>
{
    static constexpr DML_OPERATOR_TYPE Type = DML_OPERATOR_ARGMAX;
};

template <>
struct OperatorDescTraits<DML_AVERAGE_POOLING_OPERATOR_DESC>
{
    static constexpr DML_OPERATOR_TYPE Type = DML_OPERATOR_AVERAGE_POOLING;
};

template <>
struct OperatorDescTraits<DML_LP_POOLING_OPERATOR_DESC>
{
    static constexpr DML_OPERATOR_TYPE Type = DML_OPERATOR_LP_POOLING;
};

template <>
struct OperatorDescTraits<DML_MAX_POOLING_OPERATOR_DESC>
{
    static constexpr DML_OPERATOR_TYPE Type = DML_OPERATOR_MAX_POOLING;
};

template <>
struct OperatorDescTraits<DML_MAX_POOLING1_OPERATOR_DESC>
{
    static constexpr DML_OPERATOR_TYPE Type = DML_OPERATOR_MAX_POOLING1;
};

template <>
struct OperatorDescTraits<DML_ROI_POOLING_OPERATOR_DESC>
{
    static constexpr DML_OPERATOR_TYPE Type = DML_OPERATOR_ROI_POOLING;
};

template <>
struct OperatorDescTraits<DML_SLICE_OPERATOR_DESC>
{
    static constexpr DML_OPERATOR_TYPE Type = DML_OPERATOR_SLICE;
};

template <>
struct OperatorDescTraits<DML_CAST_OPERATOR_DESC>
{
    static constexpr DML_OPERATOR_TYPE Type = DML_OPERATOR_CAST;
};

template <>
struct OperatorDescTraits<DML_SPLIT_OPERATOR_DESC>
{
    static constexpr DML_OPERATOR_TYPE Type = DML_OPERATOR_SPLIT;
};

template <>
struct OperatorDescTraits<DML_JOIN_OPERATOR_DESC>
{
    static constexpr DML_OPERATOR_TYPE Type = DML_OPERATOR_JOIN;
};

template <>
struct OperatorDescTraits<DML_PADDING_OPERATOR_DESC>
{
    static constexpr DML_OPERATOR_TYPE Type = DML_OPERATOR_PADDING;
};

template <>
struct OperatorDescTraits<DML_PADDING1_OPERATOR_DESC>
{
    static constexpr DML_OPERATOR_TYPE Type = DML_OPERATOR_PADDING1;
};

template <>
struct OperatorDescTraits<DML_VALUE_SCALE_2D_OPERATOR_DESC>
{
    static constexpr DML_OPERATOR_TYPE Type = DML_OPERATOR_VALUE_SCALE_2D;
};

template <>
struct OperatorDescTraits<DML_UPSAMPLE_2D_OPERATOR_DESC>
{
    static constexpr DML_OPERATOR_TYPE Type = DML_OPERATOR_UPSAMPLE_2D;
};

template <>
struct OperatorDescTraits<DML_GATHER_OPERATOR_DESC>
{
    static constexpr DML_OPERATOR_TYPE Type = DML_OPERATOR_GATHER;
};

template <>
struct OperatorDescTraits<DML_SPACE_TO_DEPTH_OPERATOR_DESC>
{
    static constexpr DML_OPERATOR_TYPE Type = DML_OPERATOR_SPACE_TO_DEPTH;
};

template <>
struct OperatorDescTraits<DML_DEPTH_TO_SPACE_OPERATOR_DESC>
{
    static constexpr DML_OPERATOR_TYPE Type = DML_OPERATOR_DEPTH_TO_SPACE;
};

template <>
struct OperatorDescTraits<DML_TILE_OPERATOR_DESC>
{
    static constexpr DML_OPERATOR_TYPE Type = DML_OPERATOR_TILE;
};

template <>
struct OperatorDescTraits<DML_TOP_K_OPERATOR_DESC>
{
    static constexpr DML_OPERATOR_TYPE Type = DML_OPERATOR_TOP_K;
};

template <>
struct OperatorDescTraits<DML_BATCH_NORMALIZATION_OPERATOR_DESC>
{
    static constexpr DML_OPERATOR_TYPE Type = DML_OPERATOR_BATCH_NORMALIZATION;
};

template <>
struct OperatorDescTraits<DML_BATCH_NORMALIZATION_GRAD_OPERATOR_DESC>
{
    static constexpr DML_OPERATOR_TYPE Type = DML_OPERATOR_BATCH_NORMALIZATION_GRAD;
};

template <>
struct OperatorDescTraits<DML_BATCH_NORMALIZATION_TRAINING_GRAD_OPERATOR_DESC>
{
    static constexpr DML_OPERATOR_TYPE Type = DML_OPERATOR_BATCH_NORMALIZATION_TRAINING_GRAD;
};

template <>
struct OperatorDescTraits<DML_MEAN_VARIANCE_NORMALIZATION_OPERATOR_DESC>
{
    static constexpr DML_OPERATOR_TYPE Type = DML_OPERATOR_MEAN_VARIANCE_NORMALIZATION;
};

template <>
struct OperatorDescTraits<DML_LOCAL_RESPONSE_NORMALIZATION_OPERATOR_DESC>
{
    static constexpr DML_OPERATOR_TYPE Type = DML_OPERATOR_LOCAL_RESPONSE_NORMALIZATION;
};

template <>
struct OperatorDescTraits<DML_LOCAL_RESPONSE_NORMALIZATION_GRAD_OPERATOR_DESC>
{
    static constexpr DML_OPERATOR_TYPE Type = DML_OPERATOR_LOCAL_RESPONSE_NORMALIZATION_GRAD;
};

template <>
struct OperatorDescTraits<DML_LP_NORMALIZATION_OPERATOR_DESC>
{
    static constexpr DML_OPERATOR_TYPE Type = DML_OPERATOR_LP_NORMALIZATION;
};

template <>
struct OperatorDescTraits<DML_RNN_OPERATOR_DESC>
{
    static constexpr DML_OPERATOR_TYPE Type = DML_OPERATOR_RNN;
};

template <>
struct OperatorDescTraits<DML_LSTM_OPERATOR_DESC>
{
    static constexpr DML_OPERATOR_TYPE Type = DML_OPERATOR_LSTM;
};

template <>
struct OperatorDescTraits<DML_GRU_OPERATOR_DESC>
{
    static constexpr DML_OPERATOR_TYPE Type = DML_OPERATOR_GRU;
};

template <>
struct OperatorDescTraits<DML_ELEMENT_WISE_SIGN_OPERATOR_DESC>
{
    static constexpr DML_OPERATOR_TYPE Type = DML_OPERATOR_ELEMENT_WISE_SIGN;
};

template <>
struct OperatorDescTraits<DML_ELEMENT_WISE_IS_NAN_OPERATOR_DESC>
{
    static constexpr DML_OPERATOR_TYPE Type = DML_OPERATOR_ELEMENT_WISE_IS_NAN;
};

template <>
struct OperatorDescTraits<DML_ELEMENT_WISE_NEGATE_OPERATOR_DESC>
{
    static constexpr DML_OPERATOR_TYPE Type = DML_OPERATOR_ELEMENT_WISE_NEGATE;
};

template <>
struct OperatorDescTraits<DML_ELEMENT_WISE_ERF_OPERATOR_DESC>
{
    static constexpr DML_OPERATOR_TYPE Type = DML_OPERATOR_ELEMENT_WISE_ERF;
};

template <>
struct OperatorDescTraits<DML_ELEMENT_WISE_SINH_OPERATOR_DESC>
{
    static constexpr DML_OPERATOR_TYPE Type = DML_OPERATOR_ELEMENT_WISE_SINH;
};

template <>
struct OperatorDescTraits<DML_ELEMENT_WISE_COSH_OPERATOR_DESC>
{
    static constexpr DML_OPERATOR_TYPE Type = DML_OPERATOR_ELEMENT_WISE_COSH;
};

template <>
struct OperatorDescTraits<DML_ELEMENT_WISE_TANH_OPERATOR_DESC>
{
    static constexpr DML_OPERATOR_TYPE Type = DML_OPERATOR_ELEMENT_WISE_TANH;
};

template <>
struct OperatorDescTraits<DML_ELEMENT_WISE_ASINH_OPERATOR_DESC>
{
    static constexpr DML_OPERATOR_TYPE Type = DML_OPERATOR_ELEMENT_WISE_ASINH;
};

template <>
struct OperatorDescTraits<DML_ELEMENT_WISE_ACOSH_OPERATOR_DESC>
{
    static constexpr DML_OPERATOR_TYPE Type = DML_OPERATOR_ELEMENT_WISE_ACOSH;
};

template <>
struct OperatorDescTraits<DML_ELEMENT_WISE_ATANH_OPERATOR_DESC>
{
    static constexpr DML_OPERATOR_TYPE Type = DML_OPERATOR_ELEMENT_WISE_ATANH;
};

template <>
struct OperatorDescTraits<DML_ELEMENT_WISE_IF_OPERATOR_DESC>
{
    static constexpr DML_OPERATOR_TYPE Type = DML_OPERATOR_ELEMENT_WISE_IF;
};

template <>
struct OperatorDescTraits<DML_ELEMENT_WISE_ADD1_OPERATOR_DESC>
{
    static constexpr DML_OPERATOR_TYPE Type = DML_OPERATOR_ELEMENT_WISE_ADD1;
};

template <>
struct OperatorDescTraits<DML_MAX_UNPOOLING_OPERATOR_DESC>
{
    static constexpr DML_OPERATOR_TYPE Type = DML_OPERATOR_MAX_UNPOOLING;
};

template <>
struct OperatorDescTraits<DML_DIAGONAL_MATRIX_OPERATOR_DESC>
{
    static constexpr DML_OPERATOR_TYPE Type = DML_OPERATOR_DIAGONAL_MATRIX;
};

template <>
struct OperatorDescTraits<DML_SCATTER_OPERATOR_DESC>
{
    static constexpr DML_OPERATOR_TYPE Type = DML_OPERATOR_SCATTER;
};

template <>
struct OperatorDescTraits<DML_ONE_HOT_OPERATOR_DESC>
{
    static constexpr DML_OPERATOR_TYPE Type = DML_OPERATOR_ONE_HOT;
};

template <>
struct OperatorDescTraits<DML_RESAMPLE_OPERATOR_DESC>
{
    static constexpr DML_OPERATOR_TYPE Type = DML_OPERATOR_RESAMPLE;
};

template <>
struct OperatorDescTraits<DML_ELEMENT_WISE_BIT_SHIFT_LEFT_OPERATOR_DESC>
{
    static constexpr DML_OPERATOR_TYPE Type = DML_OPERATOR_ELEMENT_WISE_BIT_SHIFT_LEFT;
};

template <>
struct OperatorDescTraits<DML_ELEMENT_WISE_BIT_SHIFT_RIGHT_OPERATOR_DESC>
{
    static constexpr DML_OPERATOR_TYPE Type = DML_OPERATOR_ELEMENT_WISE_BIT_SHIFT_RIGHT;
};

template <>
struct OperatorDescTraits<DML_ELEMENT_WISE_ROUND_OPERATOR_DESC>
{
    static constexpr DML_OPERATOR_TYPE Type = DML_OPERATOR_ELEMENT_WISE_ROUND;
};

template <>
struct OperatorDescTraits<DML_ELEMENT_WISE_IS_INFINITY_OPERATOR_DESC>
{
    static constexpr DML_OPERATOR_TYPE Type = DML_OPERATOR_ELEMENT_WISE_IS_INFINITY;
};

template <>
struct OperatorDescTraits<DML_ELEMENT_WISE_MODULUS_TRUNCATE_OPERATOR_DESC>
{
    static constexpr DML_OPERATOR_TYPE Type = DML_OPERATOR_ELEMENT_WISE_MODULUS_TRUNCATE;
};

template <>
struct OperatorDescTraits<DML_ELEMENT_WISE_MODULUS_FLOOR_OPERATOR_DESC>
{
    static constexpr DML_OPERATOR_TYPE Type = DML_OPERATOR_ELEMENT_WISE_MODULUS_FLOOR;
};

template <>
struct OperatorDescTraits<DML_FILL_VALUE_CONSTANT_OPERATOR_DESC>
{
    static constexpr DML_OPERATOR_TYPE Type = DML_OPERATOR_FILL_VALUE_CONSTANT;
};

template <>
struct OperatorDescTraits<DML_FILL_VALUE_SEQUENCE_OPERATOR_DESC>
{
    static constexpr DML_OPERATOR_TYPE Type = DML_OPERATOR_FILL_VALUE_SEQUENCE;
};

template <>
struct OperatorDescTraits<DML_CUMULATIVE_SUMMATION_OPERATOR_DESC>
{
    static constexpr DML_OPERATOR_TYPE Type = DML_OPERATOR_CUMULATIVE_SUMMATION;
};

template <>
struct OperatorDescTraits<DML_CUMULATIVE_PRODUCT_OPERATOR_DESC>
{
    static constexpr DML_OPERATOR_TYPE Type = DML_OPERATOR_CUMULATIVE_PRODUCT;
};

template <>
struct OperatorDescTraits<DML_REVERSE_SUBSEQUENCES_OPERATOR_DESC>
{
    static constexpr DML_OPERATOR_TYPE Type = DML_OPERATOR_REVERSE_SUBSEQUENCES;
};

template <>
struct OperatorDescTraits<DML_GATHER_ELEMENTS_OPERATOR_DESC>
{
    static constexpr DML_OPERATOR_TYPE Type = DML_OPERATOR_GATHER_ELEMENTS;
};

template <>
struct OperatorDescTraits<DML_GATHER_ND_OPERATOR_DESC>
{
    static constexpr DML_OPERATOR_TYPE Type = DML_OPERATOR_GATHER_ND;
};

template <>
struct OperatorDescTraits<DML_SCATTER_ND_OPERATOR_DESC>
{
    static constexpr DML_OPERATOR_TYPE Type = DML_OPERATOR_SCATTER_ND;
};

template <>
struct OperatorDescTraits<DML_MAX_POOLING2_OPERATOR_DESC>
{
    static constexpr DML_OPERATOR_TYPE Type = DML_OPERATOR_MAX_POOLING2;
};

template <>
struct OperatorDescTraits<DML_SLICE1_OPERATOR_DESC>
{
    static constexpr DML_OPERATOR_TYPE Type = DML_OPERATOR_SLICE1;
};

template <>
struct OperatorDescTraits<DML_TOP_K1_OPERATOR_DESC>
{
    static constexpr DML_OPERATOR_TYPE Type = DML_OPERATOR_TOP_K1;
};

template <>
struct OperatorDescTraits<DML_DEPTH_TO_SPACE1_OPERATOR_DESC>
{
    static constexpr DML_OPERATOR_TYPE Type = DML_OPERATOR_DEPTH_TO_SPACE1;
};

template <>
struct OperatorDescTraits<DML_SPACE_TO_DEPTH1_OPERATOR_DESC>
{
    static constexpr DML_OPERATOR_TYPE Type = DML_OPERATOR_SPACE_TO_DEPTH1;
};

template <>
struct OperatorDescTraits<DML_MEAN_VARIANCE_NORMALIZATION1_OPERATOR_DESC>
{
    static constexpr DML_OPERATOR_TYPE Type = DML_OPERATOR_MEAN_VARIANCE_NORMALIZATION1;
};

template <>
struct OperatorDescTraits<DML_RESAMPLE1_OPERATOR_DESC>
{
    static constexpr DML_OPERATOR_TYPE Type = DML_OPERATOR_RESAMPLE1;
};

template <>
struct OperatorDescTraits<DML_MATRIX_MULTIPLY_INTEGER_OPERATOR_DESC>
{
    static constexpr DML_OPERATOR_TYPE Type = DML_OPERATOR_MATRIX_MULTIPLY_INTEGER;
};

template <>
struct OperatorDescTraits<DML_QUANTIZED_LINEAR_MATRIX_MULTIPLY_OPERATOR_DESC>
{
    static constexpr DML_OPERATOR_TYPE Type = DML_OPERATOR_QUANTIZED_LINEAR_MATRIX_MULTIPLY;
};

template <>
struct OperatorDescTraits<DML_CONVOLUTION_INTEGER_OPERATOR_DESC>
{
    static constexpr DML_OPERATOR_TYPE Type = DML_OPERATOR_CONVOLUTION_INTEGER;
};

template <>
struct OperatorDescTraits<DML_QUANTIZED_LINEAR_CONVOLUTION_OPERATOR_DESC>
{
    static constexpr DML_OPERATOR_TYPE Type = DML_OPERATOR_QUANTIZED_LINEAR_CONVOLUTION;
};

template <>
struct OperatorDescTraits<DML_ELEMENT_WISE_BIT_AND_OPERATOR_DESC>
{
    static constexpr DML_OPERATOR_TYPE Type = DML_OPERATOR_ELEMENT_WISE_BIT_AND;
};

template <>
struct OperatorDescTraits<DML_ELEMENT_WISE_BIT_OR_OPERATOR_DESC>
{
    static constexpr DML_OPERATOR_TYPE Type = DML_OPERATOR_ELEMENT_WISE_BIT_OR;
};

template <>
struct OperatorDescTraits<DML_ELEMENT_WISE_BIT_XOR_OPERATOR_DESC>
{
    static constexpr DML_OPERATOR_TYPE Type = DML_OPERATOR_ELEMENT_WISE_BIT_XOR;
};

template <>
struct OperatorDescTraits<DML_ELEMENT_WISE_BIT_NOT_OPERATOR_DESC>
{
    static constexpr DML_OPERATOR_TYPE Type = DML_OPERATOR_ELEMENT_WISE_BIT_NOT;
};

template <>
struct OperatorDescTraits<DML_ELEMENT_WISE_BIT_COUNT_OPERATOR_DESC>
{
    static constexpr DML_OPERATOR_TYPE Type = DML_OPERATOR_ELEMENT_WISE_BIT_COUNT;
};

template <>
struct OperatorDescTraits<DML_ACTIVATION_RELU_GRAD_OPERATOR_DESC>
{
    static constexpr DML_OPERATOR_TYPE Type = DML_OPERATOR_ACTIVATION_RELU_GRAD;
};

template <>
struct OperatorDescTraits<DML_AVERAGE_POOLING_GRAD_OPERATOR_DESC>
{
    static constexpr DML_OPERATOR_TYPE Type = DML_OPERATOR_AVERAGE_POOLING_GRAD;
};

template <>
struct OperatorDescTraits<DML_MAX_POOLING_GRAD_OPERATOR_DESC>
{
    static constexpr DML_OPERATOR_TYPE Type = DML_OPERATOR_MAX_POOLING_GRAD;
};

template <>
struct OperatorDescTraits<DML_RANDOM_GENERATOR_OPERATOR_DESC>
{
    static constexpr DML_OPERATOR_TYPE Type = DML_OPERATOR_RANDOM_GENERATOR;
};

template <>
struct OperatorDescTraits<DML_NONZERO_COORDINATES_OPERATOR_DESC>
{
    static constexpr DML_OPERATOR_TYPE Type = DML_OPERATOR_NONZERO_COORDINATES;
};

template <>
struct OperatorDescTraits<DML_RESAMPLE_GRAD_OPERATOR_DESC>
{
    static constexpr DML_OPERATOR_TYPE Type = DML_OPERATOR_RESAMPLE_GRAD;
};

template <>
struct OperatorDescTraits<DML_SLICE_GRAD_OPERATOR_DESC>
{
    static constexpr DML_OPERATOR_TYPE Type = DML_OPERATOR_SLICE_GRAD;
};

template <>
struct OperatorDescTraits<DML_ADAM_OPTIMIZER_OPERATOR_DESC>
{
    static constexpr DML_OPERATOR_TYPE Type = DML_OPERATOR_ADAM_OPTIMIZER;
};

template <>
struct OperatorDescTraits<DML_ROI_ALIGN_OPERATOR_DESC>
{
    static constexpr DML_OPERATOR_TYPE Type = DML_OPERATOR_ROI_ALIGN;
};

template <>
struct OperatorDescTraits<DML_ROI_ALIGN1_OPERATOR_DESC>
{
    static constexpr DML_OPERATOR_TYPE Type = DML_OPERATOR_ROI_ALIGN1;
};

template <>
struct OperatorDescTraits<DML_GATHER_ND1_OPERATOR_DESC>
{
    static constexpr DML_OPERATOR_TYPE Type = DML_OPERATOR_GATHER_ND1;
};

template <>
struct OperatorDescTraits<DML_DYNAMIC_QUANTIZE_LINEAR_OPERATOR_DESC>
{
    static constexpr DML_OPERATOR_TYPE Type = DML_OPERATOR_DYNAMIC_QUANTIZE_LINEAR;
};

template <>
struct OperatorDescTraits<DML_ELEMENT_WISE_QUANTIZED_LINEAR_ADD_OPERATOR_DESC>
{
    static constexpr DML_OPERATOR_TYPE Type = DML_OPERATOR_ELEMENT_WISE_QUANTIZED_LINEAR_ADD;
};

template <>
struct OperatorDescTraits<DML_ROI_ALIGN_GRAD_OPERATOR_DESC>
{
    static constexpr DML_OPERATOR_TYPE Type = DML_OPERATOR_ROI_ALIGN_GRAD;
};

template <>
struct OperatorDescTraits<DML_BATCH_NORMALIZATION_TRAINING_OPERATOR_DESC>
{
    static constexpr DML_OPERATOR_TYPE Type = DML_OPERATOR_BATCH_NORMALIZATION_TRAINING;
};

template <>
struct OperatorDescTraits<DML_RESAMPLE2_OPERATOR_DESC>
{
    static constexpr DML_OPERATOR_TYPE Type = DML_OPERATOR_RESAMPLE2;
};

template <>
struct OperatorDescTraits<DML_RESAMPLE_GRAD1_OPERATOR_DESC>
{
    static constexpr DML_OPERATOR_TYPE Type = DML_OPERATOR_RESAMPLE_GRAD1;
};

template <>
struct OperatorDescTraits<DML_DIAGONAL_MATRIX1_OPERATOR_DESC>
{
    static constexpr DML_OPERATOR_TYPE Type = DML_OPERATOR_DIAGONAL_MATRIX1;
};

template <>
struct OperatorDescTraits<DML_ACTIVATION_ELU_OPERATOR_DESC>
{
    static constexpr DML_OPERATOR_TYPE Type = DML_OPERATOR_ACTIVATION_ELU;
};

template <>
struct OperatorDescTraits<DML_ACTIVATION_CELU_OPERATOR_DESC>
{
    static constexpr DML_OPERATOR_TYPE Type = DML_OPERATOR_ACTIVATION_CELU;
};

template <>
struct OperatorDescTraits<DML_ACTIVATION_HARDMAX_OPERATOR_DESC>
{
    static constexpr DML_OPERATOR_TYPE Type = DML_OPERATOR_ACTIVATION_HARDMAX;
};

template <>
struct OperatorDescTraits<DML_ACTIVATION_HARDMAX1_OPERATOR_DESC>
{
    static constexpr DML_OPERATOR_TYPE Type = DML_OPERATOR_ACTIVATION_HARDMAX1;
};

template <>
struct OperatorDescTraits<DML_ACTIVATION_HARD_SIGMOID_OPERATOR_DESC>
{
    static constexpr DML_OPERATOR_TYPE Type = DML_OPERATOR_ACTIVATION_HARD_SIGMOID;
};

template <>
struct OperatorDescTraits<DML_ACTIVATION_IDENTITY_OPERATOR_DESC>
{
    static constexpr DML_OPERATOR_TYPE Type = DML_OPERATOR_ACTIVATION_IDENTITY;
};

template <>
struct OperatorDescTraits<DML_ACTIVATION_LEAKY_RELU_OPERATOR_DESC>
{
    static constexpr DML_OPERATOR_TYPE Type = DML_OPERATOR_ACTIVATION_LEAKY_RELU;
};

template <>
struct OperatorDescTraits<DML_ACTIVATION_LINEAR_OPERATOR_DESC>
{
    static constexpr DML_OPERATOR_TYPE Type = DML_OPERATOR_ACTIVATION_LINEAR;
};

template <>
struct OperatorDescTraits<DML_ACTIVATION_LOG_SOFTMAX_OPERATOR_DESC>
{
    static constexpr DML_OPERATOR_TYPE Type = DML_OPERATOR_ACTIVATION_LOG_SOFTMAX;
};

template <>
struct OperatorDescTraits<DML_ACTIVATION_LOG_SOFTMAX1_OPERATOR_DESC>
{
    static constexpr DML_OPERATOR_TYPE Type = DML_OPERATOR_ACTIVATION_LOG_SOFTMAX1;
};

template <>
struct OperatorDescTraits<DML_ACTIVATION_PARAMETERIZED_RELU_OPERATOR_DESC>
{
    static constexpr DML_OPERATOR_TYPE Type = DML_OPERATOR_ACTIVATION_PARAMETERIZED_RELU;
};

template <>
struct OperatorDescTraits<DML_ACTIVATION_PARAMETRIC_SOFTPLUS_OPERATOR_DESC>
{
    static constexpr DML_OPERATOR_TYPE Type = DML_OPERATOR_ACTIVATION_PARAMETRIC_SOFTPLUS;
};

template <>
struct OperatorDescTraits<DML_ACTIVATION_RELU_OPERATOR_DESC>
{
    static constexpr DML_OPERATOR_TYPE Type = DML_OPERATOR_ACTIVATION_RELU;
};

template <>
struct OperatorDescTraits<DML_ACTIVATION_SCALED_ELU_OPERATOR_DESC>
{
    static constexpr DML_OPERATOR_TYPE Type = DML_OPERATOR_ACTIVATION_SCALED_ELU;
};

template <>
struct OperatorDescTraits<DML_ACTIVATION_SCALED_TANH_OPERATOR_DESC>
{
    static constexpr DML_OPERATOR_TYPE Type = DML_OPERATOR_ACTIVATION_SCALED_TANH;
};

template <>
struct OperatorDescTraits<DML_ACTIVATION_SIGMOID_OPERATOR_DESC>
{
    static constexpr DML_OPERATOR_TYPE Type = DML_OPERATOR_ACTIVATION_SIGMOID;
};

template <>
struct OperatorDescTraits<DML_ACTIVATION_SOFTMAX_OPERATOR_DESC>
{
    static constexpr DML_OPERATOR_TYPE Type = DML_OPERATOR_ACTIVATION_SOFTMAX;
};

template <>
struct OperatorDescTraits<DML_ACTIVATION_SOFTMAX1_OPERATOR_DESC>
{
    static constexpr DML_OPERATOR_TYPE Type = DML_OPERATOR_ACTIVATION_SOFTMAX1;
};

template <>
struct OperatorDescTraits<DML_ACTIVATION_SOFTPLUS_OPERATOR_DESC>
{
    static constexpr DML_OPERATOR_TYPE Type = DML_OPERATOR_ACTIVATION_SOFTPLUS;
};

template <>
struct OperatorDescTraits<DML_ACTIVATION_SOFTSIGN_OPERATOR_DESC>
{
    static constexpr DML_OPERATOR_TYPE Type = DML_OPERATOR_ACTIVATION_SOFTSIGN;
};

template <>
struct OperatorDescTraits<DML_ACTIVATION_TANH_OPERATOR_DESC>
{
    static constexpr DML_OPERATOR_TYPE Type = DML_OPERATOR_ACTIVATION_TANH;
};

template <>
struct OperatorDescTraits<DML_ACTIVATION_THRESHOLDED_RELU_OPERATOR_DESC>
{
    static constexpr DML_OPERATOR_TYPE Type = DML_OPERATOR_ACTIVATION_THRESHOLDED_RELU;
};

template <>
struct OperatorDescTraits<DML_ACTIVATION_SHRINK_OPERATOR_DESC>
{
    static constexpr DML_OPERATOR_TYPE Type = DML_OPERATOR_ACTIVATION_SHRINK;
};

template <>
struct OperatorDescTraits<DML_ACTIVATION_GELU_OPERATOR_DESC>
{
    static constexpr DML_OPERATOR_TYPE Type = DML_OPERATOR_ACTIVATION_GELU;
};


template <DML_OPERATOR_TYPE Type>
struct OperatorTypeTraits
{
};

template <>
struct OperatorTypeTraits<(DML_OPERATOR_TYPE)DML_OPERATOR_ELEMENT_WISE_IDENTITY>
{
    using DescType = DML_ELEMENT_WISE_IDENTITY_OPERATOR_DESC;
};

template <>
struct OperatorTypeTraits<(DML_OPERATOR_TYPE)DML_OPERATOR_ELEMENT_WISE_ABS>
{
    using DescType = DML_ELEMENT_WISE_ABS_OPERATOR_DESC;
};

template <>
struct OperatorTypeTraits<(DML_OPERATOR_TYPE)DML_OPERATOR_ELEMENT_WISE_ACOS>
{
    using DescType = DML_ELEMENT_WISE_ACOS_OPERATOR_DESC;
};

template <>
struct OperatorTypeTraits<(DML_OPERATOR_TYPE)DML_OPERATOR_ELEMENT_WISE_ADD>
{
    using DescType = DML_ELEMENT_WISE_ADD_OPERATOR_DESC;
};

template <>
struct OperatorTypeTraits<(DML_OPERATOR_TYPE)DML_OPERATOR_ELEMENT_WISE_ASIN>
{
    using DescType = DML_ELEMENT_WISE_ASIN_OPERATOR_DESC;
};

template <>
struct OperatorTypeTraits<(DML_OPERATOR_TYPE)DML_OPERATOR_ELEMENT_WISE_ATAN>
{
    using DescType = DML_ELEMENT_WISE_ATAN_OPERATOR_DESC;
};

template <>
struct OperatorTypeTraits<(DML_OPERATOR_TYPE)DML_OPERATOR_ELEMENT_WISE_CEIL>
{
    using DescType = DML_ELEMENT_WISE_CEIL_OPERATOR_DESC;
};

template <>
struct OperatorTypeTraits<(DML_OPERATOR_TYPE)DML_OPERATOR_ELEMENT_WISE_CLIP>
{
    using DescType = DML_ELEMENT_WISE_CLIP_OPERATOR_DESC;
};

template <>
struct OperatorTypeTraits<(DML_OPERATOR_TYPE)DML_OPERATOR_ELEMENT_WISE_CLIP1>
{
    using DescType = DML_ELEMENT_WISE_CLIP1_OPERATOR_DESC;
};

template <>
struct OperatorTypeTraits<(DML_OPERATOR_TYPE)DML_OPERATOR_ELEMENT_WISE_CLIP_GRAD>
{
    using DescType = DML_ELEMENT_WISE_CLIP_GRAD_OPERATOR_DESC;
};

template <>
struct OperatorTypeTraits<(DML_OPERATOR_TYPE)DML_OPERATOR_ELEMENT_WISE_CLIP_GRAD1>
{
    using DescType = DML_ELEMENT_WISE_CLIP_GRAD1_OPERATOR_DESC;
};

template <>
struct OperatorTypeTraits<(DML_OPERATOR_TYPE)DML_OPERATOR_ELEMENT_WISE_COS>
{
    using DescType = DML_ELEMENT_WISE_COS_OPERATOR_DESC;
};

template <>
struct OperatorTypeTraits<(DML_OPERATOR_TYPE)DML_OPERATOR_ELEMENT_WISE_DIVIDE>
{
    using DescType = DML_ELEMENT_WISE_DIVIDE_OPERATOR_DESC;
};

template <>
struct OperatorTypeTraits<(DML_OPERATOR_TYPE)DML_OPERATOR_ELEMENT_WISE_EXP>
{
    using DescType = DML_ELEMENT_WISE_EXP_OPERATOR_DESC;
};

template <>
struct OperatorTypeTraits<(DML_OPERATOR_TYPE)DML_OPERATOR_ELEMENT_WISE_FLOOR>
{
    using DescType = DML_ELEMENT_WISE_FLOOR_OPERATOR_DESC;
};

template <>
struct OperatorTypeTraits<(DML_OPERATOR_TYPE)DML_OPERATOR_ELEMENT_WISE_LOG>
{
    using DescType = DML_ELEMENT_WISE_LOG_OPERATOR_DESC;
};

template <>
struct OperatorTypeTraits<(DML_OPERATOR_TYPE)DML_OPERATOR_ELEMENT_WISE_LOGICAL_AND>
{
    using DescType = DML_ELEMENT_WISE_LOGICAL_AND_OPERATOR_DESC;
};

template <>
struct OperatorTypeTraits<(DML_OPERATOR_TYPE)DML_OPERATOR_ELEMENT_WISE_LOGICAL_EQUALS>
{
    using DescType = DML_ELEMENT_WISE_LOGICAL_EQUALS_OPERATOR_DESC;
};

template <>
struct OperatorTypeTraits<(DML_OPERATOR_TYPE)DML_OPERATOR_ELEMENT_WISE_LOGICAL_GREATER_THAN>
{
    using DescType = DML_ELEMENT_WISE_LOGICAL_GREATER_THAN_OPERATOR_DESC;
};

template <>
struct OperatorTypeTraits<(DML_OPERATOR_TYPE)DML_OPERATOR_ELEMENT_WISE_LOGICAL_LESS_THAN>
{
    using DescType = DML_ELEMENT_WISE_LOGICAL_LESS_THAN_OPERATOR_DESC;
};

template <>
struct OperatorTypeTraits<(DML_OPERATOR_TYPE)DML_OPERATOR_ELEMENT_WISE_LOGICAL_GREATER_THAN_OR_EQUAL>
{
    using DescType = DML_ELEMENT_WISE_LOGICAL_GREATER_THAN_OR_EQUAL_OPERATOR_DESC;
};

template <>
struct OperatorTypeTraits<(DML_OPERATOR_TYPE)DML_OPERATOR_ELEMENT_WISE_LOGICAL_LESS_THAN_OR_EQUAL>
{
    using DescType = DML_ELEMENT_WISE_LOGICAL_LESS_THAN_OR_EQUAL_OPERATOR_DESC;
};

template <>
struct OperatorTypeTraits<(DML_OPERATOR_TYPE)DML_OPERATOR_ELEMENT_WISE_LOGICAL_NOT>
{
    using DescType = DML_ELEMENT_WISE_LOGICAL_NOT_OPERATOR_DESC;
};

template <>
struct OperatorTypeTraits<(DML_OPERATOR_TYPE)DML_OPERATOR_ELEMENT_WISE_LOGICAL_OR>
{
    using DescType = DML_ELEMENT_WISE_LOGICAL_OR_OPERATOR_DESC;
};

template <>
struct OperatorTypeTraits<(DML_OPERATOR_TYPE)DML_OPERATOR_ELEMENT_WISE_LOGICAL_XOR>
{
    using DescType = DML_ELEMENT_WISE_LOGICAL_XOR_OPERATOR_DESC;
};

template <>
struct OperatorTypeTraits<(DML_OPERATOR_TYPE)DML_OPERATOR_ELEMENT_WISE_MAX>
{
    using DescType = DML_ELEMENT_WISE_MAX_OPERATOR_DESC;
};

template <>
struct OperatorTypeTraits<(DML_OPERATOR_TYPE)DML_OPERATOR_ELEMENT_WISE_MEAN>
{
    using DescType = DML_ELEMENT_WISE_MEAN_OPERATOR_DESC;
};

template <>
struct OperatorTypeTraits<(DML_OPERATOR_TYPE)DML_OPERATOR_ELEMENT_WISE_MIN>
{
    using DescType = DML_ELEMENT_WISE_MIN_OPERATOR_DESC;
};

template <>
struct OperatorTypeTraits<(DML_OPERATOR_TYPE)DML_OPERATOR_ELEMENT_WISE_MULTIPLY>
{
    using DescType = DML_ELEMENT_WISE_MULTIPLY_OPERATOR_DESC;
};

template <>
struct OperatorTypeTraits<(DML_OPERATOR_TYPE)DML_OPERATOR_ELEMENT_WISE_POW>
{
    using DescType = DML_ELEMENT_WISE_POW_OPERATOR_DESC;
};

template <>
struct OperatorTypeTraits<(DML_OPERATOR_TYPE)DML_OPERATOR_ELEMENT_WISE_CONSTANT_POW>
{
    using DescType = DML_ELEMENT_WISE_CONSTANT_POW_OPERATOR_DESC;
};

template <>
struct OperatorTypeTraits<(DML_OPERATOR_TYPE)DML_OPERATOR_ELEMENT_WISE_RECIP>
{
    using DescType = DML_ELEMENT_WISE_RECIP_OPERATOR_DESC;
};

template <>
struct OperatorTypeTraits<(DML_OPERATOR_TYPE)DML_OPERATOR_ELEMENT_WISE_SIN>
{
    using DescType = DML_ELEMENT_WISE_SIN_OPERATOR_DESC;
};

template <>
struct OperatorTypeTraits<(DML_OPERATOR_TYPE)DML_OPERATOR_ELEMENT_WISE_SQRT>
{
    using DescType = DML_ELEMENT_WISE_SQRT_OPERATOR_DESC;
};

template <>
struct OperatorTypeTraits<(DML_OPERATOR_TYPE)DML_OPERATOR_ELEMENT_WISE_DIFFERENCE_SQUARE>
{
    using DescType = DML_ELEMENT_WISE_DIFFERENCE_SQUARE_OPERATOR_DESC;
};

template <>
struct OperatorTypeTraits<(DML_OPERATOR_TYPE)DML_OPERATOR_ELEMENT_WISE_ATAN_YX>
{
    using DescType = DML_ELEMENT_WISE_ATAN_YX_OPERATOR_DESC;
};

template <>
struct OperatorTypeTraits<(DML_OPERATOR_TYPE)DML_OPERATOR_ELEMENT_WISE_SUBTRACT>
{
    using DescType = DML_ELEMENT_WISE_SUBTRACT_OPERATOR_DESC;
};

template <>
struct OperatorTypeTraits<(DML_OPERATOR_TYPE)DML_OPERATOR_ELEMENT_WISE_TAN>
{
    using DescType = DML_ELEMENT_WISE_TAN_OPERATOR_DESC;
};

template <>
struct OperatorTypeTraits<(DML_OPERATOR_TYPE)DML_OPERATOR_ELEMENT_WISE_THRESHOLD>
{
    using DescType = DML_ELEMENT_WISE_THRESHOLD_OPERATOR_DESC;
};

template <>
struct OperatorTypeTraits<(DML_OPERATOR_TYPE)DML_OPERATOR_ELEMENT_WISE_QUANTIZE_LINEAR>
{
    using DescType = DML_ELEMENT_WISE_QUANTIZE_LINEAR_OPERATOR_DESC;
};

template <>
struct OperatorTypeTraits<(DML_OPERATOR_TYPE)DML_OPERATOR_ELEMENT_WISE_DEQUANTIZE_LINEAR>
{
    using DescType = DML_ELEMENT_WISE_DEQUANTIZE_LINEAR_OPERATOR_DESC;
};

template <>
struct OperatorTypeTraits<(DML_OPERATOR_TYPE)DML_OPERATOR_CONVOLUTION>
{
    using DescType = DML_CONVOLUTION_OPERATOR_DESC;
};

template <>
struct OperatorTypeTraits<(DML_OPERATOR_TYPE)DML_OPERATOR_GEMM>
{
    using DescType = DML_GEMM_OPERATOR_DESC;
};

template <>
struct OperatorTypeTraits<(DML_OPERATOR_TYPE)DML_OPERATOR_REDUCE>
{
    using DescType = DML_REDUCE_OPERATOR_DESC;
};

template <>
struct OperatorTypeTraits<(DML_OPERATOR_TYPE)DML_OPERATOR_ARGMIN>
{
    using DescType = DML_ARGMIN_OPERATOR_DESC;
};

template <>
struct OperatorTypeTraits<(DML_OPERATOR_TYPE)DML_OPERATOR_ARGMAX>
{
    using DescType = DML_ARGMAX_OPERATOR_DESC;
};

template <>
struct OperatorTypeTraits<(DML_OPERATOR_TYPE)DML_OPERATOR_AVERAGE_POOLING>
{
    using DescType = DML_AVERAGE_POOLING_OPERATOR_DESC;
};

template <>
struct OperatorTypeTraits<(DML_OPERATOR_TYPE)DML_OPERATOR_LP_POOLING>
{
    using DescType = DML_LP_POOLING_OPERATOR_DESC;
};

template <>
struct OperatorTypeTraits<(DML_OPERATOR_TYPE)DML_OPERATOR_MAX_POOLING>
{
    using DescType = DML_MAX_POOLING_OPERATOR_DESC;
};

template <>
struct OperatorTypeTraits<(DML_OPERATOR_TYPE)DML_OPERATOR_MAX_POOLING1>
{
    using DescType = DML_MAX_POOLING1_OPERATOR_DESC;
};

template <>
struct OperatorTypeTraits<(DML_OPERATOR_TYPE)DML_OPERATOR_ROI_POOLING>
{
    using DescType = DML_ROI_POOLING_OPERATOR_DESC;
};

template <>
struct OperatorTypeTraits<(DML_OPERATOR_TYPE)DML_OPERATOR_SLICE>
{
    using DescType = DML_SLICE_OPERATOR_DESC;
};

template <>
struct OperatorTypeTraits<(DML_OPERATOR_TYPE)DML_OPERATOR_CAST>
{
    using DescType = DML_CAST_OPERATOR_DESC;
};

template <>
struct OperatorTypeTraits<(DML_OPERATOR_TYPE)DML_OPERATOR_SPLIT>
{
    using DescType = DML_SPLIT_OPERATOR_DESC;
};

template <>
struct OperatorTypeTraits<(DML_OPERATOR_TYPE)DML_OPERATOR_JOIN>
{
    using DescType = DML_JOIN_OPERATOR_DESC;
};

template <>
struct OperatorTypeTraits<(DML_OPERATOR_TYPE)DML_OPERATOR_PADDING>
{
    using DescType = DML_PADDING_OPERATOR_DESC;
};

template <>
struct OperatorTypeTraits<(DML_OPERATOR_TYPE)DML_OPERATOR_PADDING1>
{
    using DescType = DML_PADDING1_OPERATOR_DESC;
};

template <>
struct OperatorTypeTraits<(DML_OPERATOR_TYPE)DML_OPERATOR_VALUE_SCALE_2D>
{
    using DescType = DML_VALUE_SCALE_2D_OPERATOR_DESC;
};

template <>
struct OperatorTypeTraits<(DML_OPERATOR_TYPE)DML_OPERATOR_UPSAMPLE_2D>
{
    using DescType = DML_UPSAMPLE_2D_OPERATOR_DESC;
};

template <>
struct OperatorTypeTraits<(DML_OPERATOR_TYPE)DML_OPERATOR_GATHER>
{
    using DescType = DML_GATHER_OPERATOR_DESC;
};

template <>
struct OperatorTypeTraits<(DML_OPERATOR_TYPE)DML_OPERATOR_SPACE_TO_DEPTH>
{
    using DescType = DML_SPACE_TO_DEPTH_OPERATOR_DESC;
};

template <>
struct OperatorTypeTraits<(DML_OPERATOR_TYPE)DML_OPERATOR_DEPTH_TO_SPACE>
{
    using DescType = DML_DEPTH_TO_SPACE_OPERATOR_DESC;
};

template <>
struct OperatorTypeTraits<(DML_OPERATOR_TYPE)DML_OPERATOR_TILE>
{
    using DescType = DML_TILE_OPERATOR_DESC;
};

template <>
struct OperatorTypeTraits<(DML_OPERATOR_TYPE)DML_OPERATOR_TOP_K>
{
    using DescType = DML_TOP_K_OPERATOR_DESC;
};

template <>
struct OperatorTypeTraits<(DML_OPERATOR_TYPE)DML_OPERATOR_BATCH_NORMALIZATION>
{
    using DescType = DML_BATCH_NORMALIZATION_OPERATOR_DESC;
};

template <>
struct OperatorTypeTraits<(DML_OPERATOR_TYPE)DML_OPERATOR_BATCH_NORMALIZATION_GRAD>
{
    using DescType = DML_BATCH_NORMALIZATION_GRAD_OPERATOR_DESC;
};

template <>
struct OperatorTypeTraits<(DML_OPERATOR_TYPE)DML_OPERATOR_BATCH_NORMALIZATION_TRAINING_GRAD>
{
    using DescType = DML_BATCH_NORMALIZATION_TRAINING_GRAD_OPERATOR_DESC;
};

template <>
struct OperatorTypeTraits<(DML_OPERATOR_TYPE)DML_OPERATOR_MEAN_VARIANCE_NORMALIZATION>
{
    using DescType = DML_MEAN_VARIANCE_NORMALIZATION_OPERATOR_DESC;
};

template <>
struct OperatorTypeTraits<(DML_OPERATOR_TYPE)DML_OPERATOR_LOCAL_RESPONSE_NORMALIZATION>
{
    using DescType = DML_LOCAL_RESPONSE_NORMALIZATION_OPERATOR_DESC;
};

template <>
struct OperatorTypeTraits<(DML_OPERATOR_TYPE)DML_OPERATOR_LOCAL_RESPONSE_NORMALIZATION_GRAD>
{
    using DescType = DML_LOCAL_RESPONSE_NORMALIZATION_GRAD_OPERATOR_DESC;
};

template <>
struct OperatorTypeTraits<(DML_OPERATOR_TYPE)DML_OPERATOR_LP_NORMALIZATION>
{
    using DescType = DML_LP_NORMALIZATION_OPERATOR_DESC;
};

template <>
struct OperatorTypeTraits<(DML_OPERATOR_TYPE)DML_OPERATOR_RNN>
{
    using DescType = DML_RNN_OPERATOR_DESC;
};

template <>
struct OperatorTypeTraits<(DML_OPERATOR_TYPE)DML_OPERATOR_LSTM>
{
    using DescType = DML_LSTM_OPERATOR_DESC;
};

template <>
struct OperatorTypeTraits<(DML_OPERATOR_TYPE)DML_OPERATOR_GRU>
{
    using DescType = DML_GRU_OPERATOR_DESC;
};

template <>
struct OperatorTypeTraits<(DML_OPERATOR_TYPE)DML_OPERATOR_ELEMENT_WISE_SIGN>
{
    using DescType = DML_ELEMENT_WISE_SIGN_OPERATOR_DESC;
};

template <>
struct OperatorTypeTraits<(DML_OPERATOR_TYPE)DML_OPERATOR_ELEMENT_WISE_IS_NAN>
{
    using DescType = DML_ELEMENT_WISE_IS_NAN_OPERATOR_DESC;
};

template <>
struct OperatorTypeTraits<(DML_OPERATOR_TYPE)DML_OPERATOR_ELEMENT_WISE_NEGATE>
{
    using DescType = DML_ELEMENT_WISE_NEGATE_OPERATOR_DESC;
};

template <>
struct OperatorTypeTraits<(DML_OPERATOR_TYPE)DML_OPERATOR_ELEMENT_WISE_ERF>
{
    using DescType = DML_ELEMENT_WISE_ERF_OPERATOR_DESC;
};

template <>
struct OperatorTypeTraits<(DML_OPERATOR_TYPE)DML_OPERATOR_ELEMENT_WISE_SINH>
{
    using DescType = DML_ELEMENT_WISE_SINH_OPERATOR_DESC;
};

template <>
struct OperatorTypeTraits<(DML_OPERATOR_TYPE)DML_OPERATOR_ELEMENT_WISE_COSH>
{
    using DescType = DML_ELEMENT_WISE_COSH_OPERATOR_DESC;
};

template <>
struct OperatorTypeTraits<(DML_OPERATOR_TYPE)DML_OPERATOR_ELEMENT_WISE_TANH>
{
    using DescType = DML_ELEMENT_WISE_TANH_OPERATOR_DESC;
};

template <>
struct OperatorTypeTraits<(DML_OPERATOR_TYPE)DML_OPERATOR_ELEMENT_WISE_ASINH>
{
    using DescType = DML_ELEMENT_WISE_ASINH_OPERATOR_DESC;
};

template <>
struct OperatorTypeTraits<(DML_OPERATOR_TYPE)DML_OPERATOR_ELEMENT_WISE_ACOSH>
{
    using DescType = DML_ELEMENT_WISE_ACOSH_OPERATOR_DESC;
};

template <>
struct OperatorTypeTraits<(DML_OPERATOR_TYPE)DML_OPERATOR_ELEMENT_WISE_ATANH>
{
    using DescType = DML_ELEMENT_WISE_ATANH_OPERATOR_DESC;
};

template <>
struct OperatorTypeTraits<(DML_OPERATOR_TYPE)DML_OPERATOR_ELEMENT_WISE_IF>
{
    using DescType = DML_ELEMENT_WISE_IF_OPERATOR_DESC;
};

template <>
struct OperatorTypeTraits<(DML_OPERATOR_TYPE)DML_OPERATOR_ELEMENT_WISE_ADD1>
{
    using DescType = DML_ELEMENT_WISE_ADD1_OPERATOR_DESC;
};

template <>
struct OperatorTypeTraits<(DML_OPERATOR_TYPE)DML_OPERATOR_MAX_UNPOOLING>
{
    using DescType = DML_MAX_UNPOOLING_OPERATOR_DESC;
};

template <>
struct OperatorTypeTraits<(DML_OPERATOR_TYPE)DML_OPERATOR_DIAGONAL_MATRIX>
{
    using DescType = DML_DIAGONAL_MATRIX_OPERATOR_DESC;
};

template <>
struct OperatorTypeTraits<(DML_OPERATOR_TYPE)DML_OPERATOR_SCATTER>
{
    using DescType = DML_SCATTER_OPERATOR_DESC;
};

template <>
struct OperatorTypeTraits<(DML_OPERATOR_TYPE)DML_OPERATOR_ONE_HOT>
{
    using DescType = DML_ONE_HOT_OPERATOR_DESC;
};

template <>
struct OperatorTypeTraits<(DML_OPERATOR_TYPE)DML_OPERATOR_RESAMPLE>
{
    using DescType = DML_RESAMPLE_OPERATOR_DESC;
};

template <>
struct OperatorTypeTraits<(DML_OPERATOR_TYPE)DML_OPERATOR_ELEMENT_WISE_BIT_SHIFT_LEFT>
{
    using DescType = DML_ELEMENT_WISE_BIT_SHIFT_LEFT_OPERATOR_DESC;
};

template <>
struct OperatorTypeTraits<(DML_OPERATOR_TYPE)DML_OPERATOR_ELEMENT_WISE_BIT_SHIFT_RIGHT>
{
    using DescType = DML_ELEMENT_WISE_BIT_SHIFT_RIGHT_OPERATOR_DESC;
};

template <>
struct OperatorTypeTraits<(DML_OPERATOR_TYPE)DML_OPERATOR_ELEMENT_WISE_ROUND>
{
    using DescType = DML_ELEMENT_WISE_ROUND_OPERATOR_DESC;
};

template <>
struct OperatorTypeTraits<(DML_OPERATOR_TYPE)DML_OPERATOR_ELEMENT_WISE_IS_INFINITY>
{
    using DescType = DML_ELEMENT_WISE_IS_INFINITY_OPERATOR_DESC;
};

template <>
struct OperatorTypeTraits<(DML_OPERATOR_TYPE)DML_OPERATOR_ELEMENT_WISE_MODULUS_TRUNCATE>
{
    using DescType = DML_ELEMENT_WISE_MODULUS_TRUNCATE_OPERATOR_DESC;
};

template <>
struct OperatorTypeTraits<(DML_OPERATOR_TYPE)DML_OPERATOR_ELEMENT_WISE_MODULUS_FLOOR>
{
    using DescType = DML_ELEMENT_WISE_MODULUS_FLOOR_OPERATOR_DESC;
};

template <>
struct OperatorTypeTraits<(DML_OPERATOR_TYPE)DML_OPERATOR_FILL_VALUE_CONSTANT>
{
    using DescType = DML_FILL_VALUE_CONSTANT_OPERATOR_DESC;
};

template <>
struct OperatorTypeTraits<(DML_OPERATOR_TYPE)DML_OPERATOR_FILL_VALUE_SEQUENCE>
{
    using DescType = DML_FILL_VALUE_SEQUENCE_OPERATOR_DESC;
};

template <>
struct OperatorTypeTraits<(DML_OPERATOR_TYPE)DML_OPERATOR_CUMULATIVE_SUMMATION>
{
    using DescType = DML_CUMULATIVE_SUMMATION_OPERATOR_DESC;
};

template <>
struct OperatorTypeTraits<(DML_OPERATOR_TYPE)DML_OPERATOR_CUMULATIVE_PRODUCT>
{
    using DescType = DML_CUMULATIVE_PRODUCT_OPERATOR_DESC;
};

template <>
struct OperatorTypeTraits<(DML_OPERATOR_TYPE)DML_OPERATOR_REVERSE_SUBSEQUENCES>
{
    using DescType = DML_REVERSE_SUBSEQUENCES_OPERATOR_DESC;
};

template <>
struct OperatorTypeTraits<(DML_OPERATOR_TYPE)DML_OPERATOR_GATHER_ELEMENTS>
{
    using DescType = DML_GATHER_ELEMENTS_OPERATOR_DESC;
};

template <>
struct OperatorTypeTraits<(DML_OPERATOR_TYPE)DML_OPERATOR_GATHER_ND>
{
    using DescType = DML_GATHER_ND_OPERATOR_DESC;
};

template <>
struct OperatorTypeTraits<(DML_OPERATOR_TYPE)DML_OPERATOR_SCATTER_ND>
{
    using DescType = DML_SCATTER_ND_OPERATOR_DESC;
};

template <>
struct OperatorTypeTraits<(DML_OPERATOR_TYPE)DML_OPERATOR_MAX_POOLING2>
{
    using DescType = DML_MAX_POOLING2_OPERATOR_DESC;
};

template <>
struct OperatorTypeTraits<(DML_OPERATOR_TYPE)DML_OPERATOR_SLICE1>
{
    using DescType = DML_SLICE1_OPERATOR_DESC;
};

template <>
struct OperatorTypeTraits<(DML_OPERATOR_TYPE)DML_OPERATOR_TOP_K1>
{
    using DescType = DML_TOP_K1_OPERATOR_DESC;
};

template <>
struct OperatorTypeTraits<(DML_OPERATOR_TYPE)DML_OPERATOR_DEPTH_TO_SPACE1>
{
    using DescType = DML_DEPTH_TO_SPACE1_OPERATOR_DESC;
};

template <>
struct OperatorTypeTraits<(DML_OPERATOR_TYPE)DML_OPERATOR_SPACE_TO_DEPTH1>
{
    using DescType = DML_SPACE_TO_DEPTH1_OPERATOR_DESC;
};

template <>
struct OperatorTypeTraits<(DML_OPERATOR_TYPE)DML_OPERATOR_MEAN_VARIANCE_NORMALIZATION1>
{
    using DescType = DML_MEAN_VARIANCE_NORMALIZATION1_OPERATOR_DESC;
};

template <>
struct OperatorTypeTraits<(DML_OPERATOR_TYPE)DML_OPERATOR_RESAMPLE1>
{
    using DescType = DML_RESAMPLE1_OPERATOR_DESC;
};

template <>
struct OperatorTypeTraits<(DML_OPERATOR_TYPE)DML_OPERATOR_MATRIX_MULTIPLY_INTEGER>
{
    using DescType = DML_MATRIX_MULTIPLY_INTEGER_OPERATOR_DESC;
};

template <>
struct OperatorTypeTraits<(DML_OPERATOR_TYPE)DML_OPERATOR_QUANTIZED_LINEAR_MATRIX_MULTIPLY>
{
    using DescType = DML_QUANTIZED_LINEAR_MATRIX_MULTIPLY_OPERATOR_DESC;
};

template <>
struct OperatorTypeTraits<(DML_OPERATOR_TYPE)DML_OPERATOR_CONVOLUTION_INTEGER>
{
    using DescType = DML_CONVOLUTION_INTEGER_OPERATOR_DESC;
};

template <>
struct OperatorTypeTraits<(DML_OPERATOR_TYPE)DML_OPERATOR_QUANTIZED_LINEAR_CONVOLUTION>
{
    using DescType = DML_QUANTIZED_LINEAR_CONVOLUTION_OPERATOR_DESC;
};

template <>
struct OperatorTypeTraits<(DML_OPERATOR_TYPE)DML_OPERATOR_ELEMENT_WISE_BIT_AND>
{
    using DescType = DML_ELEMENT_WISE_BIT_AND_OPERATOR_DESC;
};

template <>
struct OperatorTypeTraits<(DML_OPERATOR_TYPE)DML_OPERATOR_ELEMENT_WISE_BIT_OR>
{
    using DescType = DML_ELEMENT_WISE_BIT_OR_OPERATOR_DESC;
};

template <>
struct OperatorTypeTraits<(DML_OPERATOR_TYPE)DML_OPERATOR_ELEMENT_WISE_BIT_XOR>
{
    using DescType = DML_ELEMENT_WISE_BIT_XOR_OPERATOR_DESC;
};

template <>
struct OperatorTypeTraits<(DML_OPERATOR_TYPE)DML_OPERATOR_ELEMENT_WISE_BIT_NOT>
{
    using DescType = DML_ELEMENT_WISE_BIT_NOT_OPERATOR_DESC;
};

template <>
struct OperatorTypeTraits<(DML_OPERATOR_TYPE)DML_OPERATOR_ELEMENT_WISE_BIT_COUNT>
{
    using DescType = DML_ELEMENT_WISE_BIT_COUNT_OPERATOR_DESC;
};

template <>
struct OperatorTypeTraits<(DML_OPERATOR_TYPE)DML_OPERATOR_ACTIVATION_RELU_GRAD>
{
    using DescType = DML_ACTIVATION_RELU_GRAD_OPERATOR_DESC;
};

template <>
struct OperatorTypeTraits<(DML_OPERATOR_TYPE)DML_OPERATOR_AVERAGE_POOLING_GRAD>
{
    using DescType = DML_AVERAGE_POOLING_GRAD_OPERATOR_DESC;
};

template <>
struct OperatorTypeTraits<(DML_OPERATOR_TYPE)DML_OPERATOR_MAX_POOLING_GRAD>
{
    using DescType = DML_MAX_POOLING_GRAD_OPERATOR_DESC;
};

template <>
struct OperatorTypeTraits<(DML_OPERATOR_TYPE)DML_OPERATOR_RANDOM_GENERATOR>
{
    using DescType = DML_RANDOM_GENERATOR_OPERATOR_DESC;
};

template <>
struct OperatorTypeTraits<(DML_OPERATOR_TYPE)DML_OPERATOR_NONZERO_COORDINATES>
{
    using DescType = DML_NONZERO_COORDINATES_OPERATOR_DESC;
};

template <>
struct OperatorTypeTraits<(DML_OPERATOR_TYPE)DML_OPERATOR_RESAMPLE_GRAD>
{
    using DescType = DML_RESAMPLE_GRAD_OPERATOR_DESC;
};

template <>
struct OperatorTypeTraits<(DML_OPERATOR_TYPE)DML_OPERATOR_SLICE_GRAD>
{
    using DescType = DML_SLICE_GRAD_OPERATOR_DESC;
};

template <>
struct OperatorTypeTraits<(DML_OPERATOR_TYPE)DML_OPERATOR_ADAM_OPTIMIZER>
{
    using DescType = DML_ADAM_OPTIMIZER_OPERATOR_DESC;
};

template <>
struct OperatorTypeTraits<(DML_OPERATOR_TYPE)DML_OPERATOR_ROI_ALIGN>
{
    using DescType = DML_ROI_ALIGN_OPERATOR_DESC;
};

template <>
struct OperatorTypeTraits<(DML_OPERATOR_TYPE)DML_OPERATOR_ROI_ALIGN1>
{
    using DescType = DML_ROI_ALIGN1_OPERATOR_DESC;
};

template <>
struct OperatorTypeTraits<(DML_OPERATOR_TYPE)DML_OPERATOR_GATHER_ND1>
{
    using DescType = DML_GATHER_ND1_OPERATOR_DESC;
};

template <>
struct OperatorTypeTraits<(DML_OPERATOR_TYPE)DML_OPERATOR_DYNAMIC_QUANTIZE_LINEAR>
{
    using DescType = DML_DYNAMIC_QUANTIZE_LINEAR_OPERATOR_DESC;
};

template <>
struct OperatorTypeTraits<(DML_OPERATOR_TYPE)DML_OPERATOR_ELEMENT_WISE_QUANTIZED_LINEAR_ADD>
{
    using DescType = DML_ELEMENT_WISE_QUANTIZED_LINEAR_ADD_OPERATOR_DESC;
};

template <>
struct OperatorTypeTraits<(DML_OPERATOR_TYPE)DML_OPERATOR_ROI_ALIGN_GRAD>
{
    using DescType = DML_ROI_ALIGN_GRAD_OPERATOR_DESC;
};

template <>
struct OperatorTypeTraits<(DML_OPERATOR_TYPE)DML_OPERATOR_BATCH_NORMALIZATION_TRAINING>
{
    using DescType = DML_BATCH_NORMALIZATION_TRAINING_OPERATOR_DESC;
};

template <>
struct OperatorTypeTraits<(DML_OPERATOR_TYPE)DML_OPERATOR_RESAMPLE2>
{
    using DescType = DML_RESAMPLE2_OPERATOR_DESC;
};

template <>
struct OperatorTypeTraits<(DML_OPERATOR_TYPE)DML_OPERATOR_RESAMPLE_GRAD1>
{
    using DescType = DML_RESAMPLE_GRAD1_OPERATOR_DESC;
};

template <>
struct OperatorTypeTraits<(DML_OPERATOR_TYPE)DML_OPERATOR_DIAGONAL_MATRIX1>
{
    using DescType = DML_DIAGONAL_MATRIX1_OPERATOR_DESC;
};

template <>
struct OperatorTypeTraits<(DML_OPERATOR_TYPE)DML_OPERATOR_ACTIVATION_ELU>
{
    using DescType = DML_ACTIVATION_ELU_OPERATOR_DESC;
};

template <>
struct OperatorTypeTraits<(DML_OPERATOR_TYPE)DML_OPERATOR_ACTIVATION_CELU>
{
    using DescType = DML_ACTIVATION_CELU_OPERATOR_DESC;
};

template <>
struct OperatorTypeTraits<(DML_OPERATOR_TYPE)DML_OPERATOR_ACTIVATION_HARDMAX>
{
    using DescType = DML_ACTIVATION_HARDMAX_OPERATOR_DESC;
};

template <>
struct OperatorTypeTraits<(DML_OPERATOR_TYPE)DML_OPERATOR_ACTIVATION_HARDMAX1>
{
    using DescType = DML_ACTIVATION_HARDMAX1_OPERATOR_DESC;
};

template <>
struct OperatorTypeTraits<(DML_OPERATOR_TYPE)DML_OPERATOR_ACTIVATION_HARD_SIGMOID>
{
    using DescType = DML_ACTIVATION_HARD_SIGMOID_OPERATOR_DESC;
};

template <>
struct OperatorTypeTraits<(DML_OPERATOR_TYPE)DML_OPERATOR_ACTIVATION_IDENTITY>
{
    using DescType = DML_ACTIVATION_IDENTITY_OPERATOR_DESC;
};

template <>
struct OperatorTypeTraits<(DML_OPERATOR_TYPE)DML_OPERATOR_ACTIVATION_LEAKY_RELU>
{
    using DescType = DML_ACTIVATION_LEAKY_RELU_OPERATOR_DESC;
};

template <>
struct OperatorTypeTraits<(DML_OPERATOR_TYPE)DML_OPERATOR_ACTIVATION_LINEAR>
{
    using DescType = DML_ACTIVATION_LINEAR_OPERATOR_DESC;
};

template <>
struct OperatorTypeTraits<(DML_OPERATOR_TYPE)DML_OPERATOR_ACTIVATION_LOG_SOFTMAX>
{
    using DescType = DML_ACTIVATION_LOG_SOFTMAX_OPERATOR_DESC;
};

template <>
struct OperatorTypeTraits<(DML_OPERATOR_TYPE)DML_OPERATOR_ACTIVATION_LOG_SOFTMAX1>
{
    using DescType = DML_ACTIVATION_LOG_SOFTMAX1_OPERATOR_DESC;
};

template <>
struct OperatorTypeTraits<(DML_OPERATOR_TYPE)DML_OPERATOR_ACTIVATION_PARAMETERIZED_RELU>
{
    using DescType = DML_ACTIVATION_PARAMETERIZED_RELU_OPERATOR_DESC;
};

template <>
struct OperatorTypeTraits<(DML_OPERATOR_TYPE)DML_OPERATOR_ACTIVATION_PARAMETRIC_SOFTPLUS>
{
    using DescType = DML_ACTIVATION_PARAMETRIC_SOFTPLUS_OPERATOR_DESC;
};

template <>
struct OperatorTypeTraits<(DML_OPERATOR_TYPE)DML_OPERATOR_ACTIVATION_RELU>
{
    using DescType = DML_ACTIVATION_RELU_OPERATOR_DESC;
};

template <>
struct OperatorTypeTraits<(DML_OPERATOR_TYPE)DML_OPERATOR_ACTIVATION_SCALED_ELU>
{
    using DescType = DML_ACTIVATION_SCALED_ELU_OPERATOR_DESC;
};

template <>
struct OperatorTypeTraits<(DML_OPERATOR_TYPE)DML_OPERATOR_ACTIVATION_SCALED_TANH>
{
    using DescType = DML_ACTIVATION_SCALED_TANH_OPERATOR_DESC;
};

template <>
struct OperatorTypeTraits<(DML_OPERATOR_TYPE)DML_OPERATOR_ACTIVATION_SIGMOID>
{
    using DescType = DML_ACTIVATION_SIGMOID_OPERATOR_DESC;
};

template <>
struct OperatorTypeTraits<(DML_OPERATOR_TYPE)DML_OPERATOR_ACTIVATION_SOFTMAX>
{
    using DescType = DML_ACTIVATION_SOFTMAX_OPERATOR_DESC;
};

template <>
struct OperatorTypeTraits<(DML_OPERATOR_TYPE)DML_OPERATOR_ACTIVATION_SOFTMAX1>
{
    using DescType = DML_ACTIVATION_SOFTMAX1_OPERATOR_DESC;
};

template <>
struct OperatorTypeTraits<(DML_OPERATOR_TYPE)DML_OPERATOR_ACTIVATION_SOFTPLUS>
{
    using DescType = DML_ACTIVATION_SOFTPLUS_OPERATOR_DESC;
};

template <>
struct OperatorTypeTraits<(DML_OPERATOR_TYPE)DML_OPERATOR_ACTIVATION_SOFTSIGN>
{
    using DescType = DML_ACTIVATION_SOFTSIGN_OPERATOR_DESC;
};

template <>
struct OperatorTypeTraits<(DML_OPERATOR_TYPE)DML_OPERATOR_ACTIVATION_TANH>
{
    using DescType = DML_ACTIVATION_TANH_OPERATOR_DESC;
};

template <>
struct OperatorTypeTraits<(DML_OPERATOR_TYPE)DML_OPERATOR_ACTIVATION_THRESHOLDED_RELU>
{
    using DescType = DML_ACTIVATION_THRESHOLDED_RELU_OPERATOR_DESC;
};

template <>
struct OperatorTypeTraits<(DML_OPERATOR_TYPE)DML_OPERATOR_ACTIVATION_SHRINK>
{
    using DescType = DML_ACTIVATION_SHRINK_OPERATOR_DESC;
};

template <>
struct OperatorTypeTraits<(DML_OPERATOR_TYPE)DML_OPERATOR_ACTIVATION_GELU>
{
    using DescType = DML_ACTIVATION_GELU_OPERATOR_DESC;
};

// Calls a visitor functor, supplying an empty operator desc corresponding to the given DML_OPERATOR_TYPE as
// the first argument.
// 
// For example:
//   Visit(DML_OPERATOR_ELEMENT_WISE_IDENTITY, [](auto tag) {
//       using T = decltype(tag); // T is one of the DML_*_OPERATOR_DESC structs
//   });
// 
#pragma warning(push)
#pragma warning(disable:4702)
template <typename Visitor, typename... Ts>
auto OperatorTypeVisitor(DML_OPERATOR_TYPE type, Visitor&& visitor, Ts&&... args)
{
    switch (static_cast<uint32_t>(type))
    {
    case DML_OPERATOR_ELEMENT_WISE_IDENTITY:
        return std::invoke(std::forward<Visitor>(visitor), DML_ELEMENT_WISE_IDENTITY_OPERATOR_DESC{}, std::forward<Ts>(args)...);
    case DML_OPERATOR_ELEMENT_WISE_ABS:
        return std::invoke(std::forward<Visitor>(visitor), DML_ELEMENT_WISE_ABS_OPERATOR_DESC{}, std::forward<Ts>(args)...);
    case DML_OPERATOR_ELEMENT_WISE_ACOS:
        return std::invoke(std::forward<Visitor>(visitor), DML_ELEMENT_WISE_ACOS_OPERATOR_DESC{}, std::forward<Ts>(args)...);
    case DML_OPERATOR_ELEMENT_WISE_ADD:
        return std::invoke(std::forward<Visitor>(visitor), DML_ELEMENT_WISE_ADD_OPERATOR_DESC{}, std::forward<Ts>(args)...);
    case DML_OPERATOR_ELEMENT_WISE_ASIN:
        return std::invoke(std::forward<Visitor>(visitor), DML_ELEMENT_WISE_ASIN_OPERATOR_DESC{}, std::forward<Ts>(args)...);
    case DML_OPERATOR_ELEMENT_WISE_ATAN:
        return std::invoke(std::forward<Visitor>(visitor), DML_ELEMENT_WISE_ATAN_OPERATOR_DESC{}, std::forward<Ts>(args)...);
    case DML_OPERATOR_ELEMENT_WISE_CEIL:
        return std::invoke(std::forward<Visitor>(visitor), DML_ELEMENT_WISE_CEIL_OPERATOR_DESC{}, std::forward<Ts>(args)...);
    case DML_OPERATOR_ELEMENT_WISE_CLIP:
        return std::invoke(std::forward<Visitor>(visitor), DML_ELEMENT_WISE_CLIP_OPERATOR_DESC{}, std::forward<Ts>(args)...);
    case DML_OPERATOR_ELEMENT_WISE_CLIP1:
        return std::invoke(std::forward<Visitor>(visitor), DML_ELEMENT_WISE_CLIP1_OPERATOR_DESC{}, std::forward<Ts>(args)...);
    case DML_OPERATOR_ELEMENT_WISE_CLIP_GRAD:
        return std::invoke(std::forward<Visitor>(visitor), DML_ELEMENT_WISE_CLIP_GRAD_OPERATOR_DESC{}, std::forward<Ts>(args)...);
    case DML_OPERATOR_ELEMENT_WISE_CLIP_GRAD1:
        return std::invoke(std::forward<Visitor>(visitor), DML_ELEMENT_WISE_CLIP_GRAD1_OPERATOR_DESC{}, std::forward<Ts>(args)...);
    case DML_OPERATOR_ELEMENT_WISE_COS:
        return std::invoke(std::forward<Visitor>(visitor), DML_ELEMENT_WISE_COS_OPERATOR_DESC{}, std::forward<Ts>(args)...);
    case DML_OPERATOR_ELEMENT_WISE_DIVIDE:
        return std::invoke(std::forward<Visitor>(visitor), DML_ELEMENT_WISE_DIVIDE_OPERATOR_DESC{}, std::forward<Ts>(args)...);
    case DML_OPERATOR_ELEMENT_WISE_EXP:
        return std::invoke(std::forward<Visitor>(visitor), DML_ELEMENT_WISE_EXP_OPERATOR_DESC{}, std::forward<Ts>(args)...);
    case DML_OPERATOR_ELEMENT_WISE_FLOOR:
        return std::invoke(std::forward<Visitor>(visitor), DML_ELEMENT_WISE_FLOOR_OPERATOR_DESC{}, std::forward<Ts>(args)...);
    case DML_OPERATOR_ELEMENT_WISE_LOG:
        return std::invoke(std::forward<Visitor>(visitor), DML_ELEMENT_WISE_LOG_OPERATOR_DESC{}, std::forward<Ts>(args)...);
    case DML_OPERATOR_ELEMENT_WISE_LOGICAL_AND:
        return std::invoke(std::forward<Visitor>(visitor), DML_ELEMENT_WISE_LOGICAL_AND_OPERATOR_DESC{}, std::forward<Ts>(args)...);
    case DML_OPERATOR_ELEMENT_WISE_LOGICAL_EQUALS:
        return std::invoke(std::forward<Visitor>(visitor), DML_ELEMENT_WISE_LOGICAL_EQUALS_OPERATOR_DESC{}, std::forward<Ts>(args)...);
    case DML_OPERATOR_ELEMENT_WISE_LOGICAL_GREATER_THAN:
        return std::invoke(std::forward<Visitor>(visitor), DML_ELEMENT_WISE_LOGICAL_GREATER_THAN_OPERATOR_DESC{}, std::forward<Ts>(args)...);
    case DML_OPERATOR_ELEMENT_WISE_LOGICAL_LESS_THAN:
        return std::invoke(std::forward<Visitor>(visitor), DML_ELEMENT_WISE_LOGICAL_LESS_THAN_OPERATOR_DESC{}, std::forward<Ts>(args)...);
    case DML_OPERATOR_ELEMENT_WISE_LOGICAL_GREATER_THAN_OR_EQUAL:
        return std::invoke(std::forward<Visitor>(visitor), DML_ELEMENT_WISE_LOGICAL_GREATER_THAN_OR_EQUAL_OPERATOR_DESC{}, std::forward<Ts>(args)...);
    case DML_OPERATOR_ELEMENT_WISE_LOGICAL_LESS_THAN_OR_EQUAL:
        return std::invoke(std::forward<Visitor>(visitor), DML_ELEMENT_WISE_LOGICAL_LESS_THAN_OR_EQUAL_OPERATOR_DESC{}, std::forward<Ts>(args)...);
    case DML_OPERATOR_ELEMENT_WISE_LOGICAL_NOT:
        return std::invoke(std::forward<Visitor>(visitor), DML_ELEMENT_WISE_LOGICAL_NOT_OPERATOR_DESC{}, std::forward<Ts>(args)...);
    case DML_OPERATOR_ELEMENT_WISE_LOGICAL_OR:
        return std::invoke(std::forward<Visitor>(visitor), DML_ELEMENT_WISE_LOGICAL_OR_OPERATOR_DESC{}, std::forward<Ts>(args)...);
    case DML_OPERATOR_ELEMENT_WISE_LOGICAL_XOR:
        return std::invoke(std::forward<Visitor>(visitor), DML_ELEMENT_WISE_LOGICAL_XOR_OPERATOR_DESC{}, std::forward<Ts>(args)...);
    case DML_OPERATOR_ELEMENT_WISE_MAX:
        return std::invoke(std::forward<Visitor>(visitor), DML_ELEMENT_WISE_MAX_OPERATOR_DESC{}, std::forward<Ts>(args)...);
    case DML_OPERATOR_ELEMENT_WISE_MEAN:
        return std::invoke(std::forward<Visitor>(visitor), DML_ELEMENT_WISE_MEAN_OPERATOR_DESC{}, std::forward<Ts>(args)...);
    case DML_OPERATOR_ELEMENT_WISE_MIN:
        return std::invoke(std::forward<Visitor>(visitor), DML_ELEMENT_WISE_MIN_OPERATOR_DESC{}, std::forward<Ts>(args)...);
    case DML_OPERATOR_ELEMENT_WISE_MULTIPLY:
        return std::invoke(std::forward<Visitor>(visitor), DML_ELEMENT_WISE_MULTIPLY_OPERATOR_DESC{}, std::forward<Ts>(args)...);
    case DML_OPERATOR_ELEMENT_WISE_POW:
        return std::invoke(std::forward<Visitor>(visitor), DML_ELEMENT_WISE_POW_OPERATOR_DESC{}, std::forward<Ts>(args)...);
    case DML_OPERATOR_ELEMENT_WISE_CONSTANT_POW:
        return std::invoke(std::forward<Visitor>(visitor), DML_ELEMENT_WISE_CONSTANT_POW_OPERATOR_DESC{}, std::forward<Ts>(args)...);
    case DML_OPERATOR_ELEMENT_WISE_RECIP:
        return std::invoke(std::forward<Visitor>(visitor), DML_ELEMENT_WISE_RECIP_OPERATOR_DESC{}, std::forward<Ts>(args)...);
    case DML_OPERATOR_ELEMENT_WISE_SIN:
        return std::invoke(std::forward<Visitor>(visitor), DML_ELEMENT_WISE_SIN_OPERATOR_DESC{}, std::forward<Ts>(args)...);
    case DML_OPERATOR_ELEMENT_WISE_SQRT:
        return std::invoke(std::forward<Visitor>(visitor), DML_ELEMENT_WISE_SQRT_OPERATOR_DESC{}, std::forward<Ts>(args)...);
    case DML_OPERATOR_ELEMENT_WISE_DIFFERENCE_SQUARE:
        return std::invoke(std::forward<Visitor>(visitor), DML_ELEMENT_WISE_DIFFERENCE_SQUARE_OPERATOR_DESC{}, std::forward<Ts>(args)...);
    case DML_OPERATOR_ELEMENT_WISE_ATAN_YX:
        return std::invoke(std::forward<Visitor>(visitor), DML_ELEMENT_WISE_ATAN_YX_OPERATOR_DESC{}, std::forward<Ts>(args)...);
    case DML_OPERATOR_ELEMENT_WISE_SUBTRACT:
        return std::invoke(std::forward<Visitor>(visitor), DML_ELEMENT_WISE_SUBTRACT_OPERATOR_DESC{}, std::forward<Ts>(args)...);
    case DML_OPERATOR_ELEMENT_WISE_TAN:
        return std::invoke(std::forward<Visitor>(visitor), DML_ELEMENT_WISE_TAN_OPERATOR_DESC{}, std::forward<Ts>(args)...);
    case DML_OPERATOR_ELEMENT_WISE_THRESHOLD:
        return std::invoke(std::forward<Visitor>(visitor), DML_ELEMENT_WISE_THRESHOLD_OPERATOR_DESC{}, std::forward<Ts>(args)...);
    case DML_OPERATOR_ELEMENT_WISE_QUANTIZE_LINEAR:
        return std::invoke(std::forward<Visitor>(visitor), DML_ELEMENT_WISE_QUANTIZE_LINEAR_OPERATOR_DESC{}, std::forward<Ts>(args)...);
    case DML_OPERATOR_ELEMENT_WISE_DEQUANTIZE_LINEAR:
        return std::invoke(std::forward<Visitor>(visitor), DML_ELEMENT_WISE_DEQUANTIZE_LINEAR_OPERATOR_DESC{}, std::forward<Ts>(args)...);
    case DML_OPERATOR_CONVOLUTION:
        return std::invoke(std::forward<Visitor>(visitor), DML_CONVOLUTION_OPERATOR_DESC{}, std::forward<Ts>(args)...);
    case DML_OPERATOR_GEMM:
        return std::invoke(std::forward<Visitor>(visitor), DML_GEMM_OPERATOR_DESC{}, std::forward<Ts>(args)...);
    case DML_OPERATOR_REDUCE:
        return std::invoke(std::forward<Visitor>(visitor), DML_REDUCE_OPERATOR_DESC{}, std::forward<Ts>(args)...);
    case DML_OPERATOR_ARGMIN:
        return std::invoke(std::forward<Visitor>(visitor), DML_ARGMIN_OPERATOR_DESC{}, std::forward<Ts>(args)...);
    case DML_OPERATOR_ARGMAX:
        return std::invoke(std::forward<Visitor>(visitor), DML_ARGMAX_OPERATOR_DESC{}, std::forward<Ts>(args)...);
    case DML_OPERATOR_AVERAGE_POOLING:
        return std::invoke(std::forward<Visitor>(visitor), DML_AVERAGE_POOLING_OPERATOR_DESC{}, std::forward<Ts>(args)...);
    case DML_OPERATOR_LP_POOLING:
        return std::invoke(std::forward<Visitor>(visitor), DML_LP_POOLING_OPERATOR_DESC{}, std::forward<Ts>(args)...);
    case DML_OPERATOR_MAX_POOLING:
        return std::invoke(std::forward<Visitor>(visitor), DML_MAX_POOLING_OPERATOR_DESC{}, std::forward<Ts>(args)...);
    case DML_OPERATOR_MAX_POOLING1:
        return std::invoke(std::forward<Visitor>(visitor), DML_MAX_POOLING1_OPERATOR_DESC{}, std::forward<Ts>(args)...);
    case DML_OPERATOR_ROI_POOLING:
        return std::invoke(std::forward<Visitor>(visitor), DML_ROI_POOLING_OPERATOR_DESC{}, std::forward<Ts>(args)...);
    case DML_OPERATOR_SLICE:
        return std::invoke(std::forward<Visitor>(visitor), DML_SLICE_OPERATOR_DESC{}, std::forward<Ts>(args)...);
    case DML_OPERATOR_CAST:
        return std::invoke(std::forward<Visitor>(visitor), DML_CAST_OPERATOR_DESC{}, std::forward<Ts>(args)...);
    case DML_OPERATOR_SPLIT:
        return std::invoke(std::forward<Visitor>(visitor), DML_SPLIT_OPERATOR_DESC{}, std::forward<Ts>(args)...);
    case DML_OPERATOR_JOIN:
        return std::invoke(std::forward<Visitor>(visitor), DML_JOIN_OPERATOR_DESC{}, std::forward<Ts>(args)...);
    case DML_OPERATOR_PADDING:
        return std::invoke(std::forward<Visitor>(visitor), DML_PADDING_OPERATOR_DESC{}, std::forward<Ts>(args)...);
    case DML_OPERATOR_PADDING1:
        return std::invoke(std::forward<Visitor>(visitor), DML_PADDING1_OPERATOR_DESC{}, std::forward<Ts>(args)...);
    case DML_OPERATOR_VALUE_SCALE_2D:
        return std::invoke(std::forward<Visitor>(visitor), DML_VALUE_SCALE_2D_OPERATOR_DESC{}, std::forward<Ts>(args)...);
    case DML_OPERATOR_UPSAMPLE_2D:
        return std::invoke(std::forward<Visitor>(visitor), DML_UPSAMPLE_2D_OPERATOR_DESC{}, std::forward<Ts>(args)...);
    case DML_OPERATOR_GATHER:
        return std::invoke(std::forward<Visitor>(visitor), DML_GATHER_OPERATOR_DESC{}, std::forward<Ts>(args)...);
    case DML_OPERATOR_SPACE_TO_DEPTH:
        return std::invoke(std::forward<Visitor>(visitor), DML_SPACE_TO_DEPTH_OPERATOR_DESC{}, std::forward<Ts>(args)...);
    case DML_OPERATOR_DEPTH_TO_SPACE:
        return std::invoke(std::forward<Visitor>(visitor), DML_DEPTH_TO_SPACE_OPERATOR_DESC{}, std::forward<Ts>(args)...);
    case DML_OPERATOR_TILE:
        return std::invoke(std::forward<Visitor>(visitor), DML_TILE_OPERATOR_DESC{}, std::forward<Ts>(args)...);
    case DML_OPERATOR_TOP_K:
        return std::invoke(std::forward<Visitor>(visitor), DML_TOP_K_OPERATOR_DESC{}, std::forward<Ts>(args)...);
    case DML_OPERATOR_BATCH_NORMALIZATION:
        return std::invoke(std::forward<Visitor>(visitor), DML_BATCH_NORMALIZATION_OPERATOR_DESC{}, std::forward<Ts>(args)...);
    case DML_OPERATOR_BATCH_NORMALIZATION_GRAD:
        return std::invoke(std::forward<Visitor>(visitor), DML_BATCH_NORMALIZATION_GRAD_OPERATOR_DESC{}, std::forward<Ts>(args)...);
    case DML_OPERATOR_BATCH_NORMALIZATION_TRAINING_GRAD:
        return std::invoke(std::forward<Visitor>(visitor), DML_BATCH_NORMALIZATION_TRAINING_GRAD_OPERATOR_DESC{}, std::forward<Ts>(args)...);
    case DML_OPERATOR_MEAN_VARIANCE_NORMALIZATION:
        return std::invoke(std::forward<Visitor>(visitor), DML_MEAN_VARIANCE_NORMALIZATION_OPERATOR_DESC{}, std::forward<Ts>(args)...);
    case DML_OPERATOR_LOCAL_RESPONSE_NORMALIZATION:
        return std::invoke(std::forward<Visitor>(visitor), DML_LOCAL_RESPONSE_NORMALIZATION_OPERATOR_DESC{}, std::forward<Ts>(args)...);
    case DML_OPERATOR_LOCAL_RESPONSE_NORMALIZATION_GRAD:
        return std::invoke(std::forward<Visitor>(visitor), DML_LOCAL_RESPONSE_NORMALIZATION_GRAD_OPERATOR_DESC{}, std::forward<Ts>(args)...);
    case DML_OPERATOR_LP_NORMALIZATION:
        return std::invoke(std::forward<Visitor>(visitor), DML_LP_NORMALIZATION_OPERATOR_DESC{}, std::forward<Ts>(args)...);
    case DML_OPERATOR_RNN:
        return std::invoke(std::forward<Visitor>(visitor), DML_RNN_OPERATOR_DESC{}, std::forward<Ts>(args)...);
    case DML_OPERATOR_LSTM:
        return std::invoke(std::forward<Visitor>(visitor), DML_LSTM_OPERATOR_DESC{}, std::forward<Ts>(args)...);
    case DML_OPERATOR_GRU:
        return std::invoke(std::forward<Visitor>(visitor), DML_GRU_OPERATOR_DESC{}, std::forward<Ts>(args)...);
    case DML_OPERATOR_ELEMENT_WISE_SIGN:
        return std::invoke(std::forward<Visitor>(visitor), DML_ELEMENT_WISE_SIGN_OPERATOR_DESC{}, std::forward<Ts>(args)...);
    case DML_OPERATOR_ELEMENT_WISE_IS_NAN:
        return std::invoke(std::forward<Visitor>(visitor), DML_ELEMENT_WISE_IS_NAN_OPERATOR_DESC{}, std::forward<Ts>(args)...);
    case DML_OPERATOR_ELEMENT_WISE_NEGATE:
        return std::invoke(std::forward<Visitor>(visitor), DML_ELEMENT_WISE_NEGATE_OPERATOR_DESC{}, std::forward<Ts>(args)...);
    case DML_OPERATOR_ELEMENT_WISE_ERF:
        return std::invoke(std::forward<Visitor>(visitor), DML_ELEMENT_WISE_ERF_OPERATOR_DESC{}, std::forward<Ts>(args)...);
    case DML_OPERATOR_ELEMENT_WISE_SINH:
        return std::invoke(std::forward<Visitor>(visitor), DML_ELEMENT_WISE_SINH_OPERATOR_DESC{}, std::forward<Ts>(args)...);
    case DML_OPERATOR_ELEMENT_WISE_COSH:
        return std::invoke(std::forward<Visitor>(visitor), DML_ELEMENT_WISE_COSH_OPERATOR_DESC{}, std::forward<Ts>(args)...);
    case DML_OPERATOR_ELEMENT_WISE_TANH:
        return std::invoke(std::forward<Visitor>(visitor), DML_ELEMENT_WISE_TANH_OPERATOR_DESC{}, std::forward<Ts>(args)...);
    case DML_OPERATOR_ELEMENT_WISE_ASINH:
        return std::invoke(std::forward<Visitor>(visitor), DML_ELEMENT_WISE_ASINH_OPERATOR_DESC{}, std::forward<Ts>(args)...);
    case DML_OPERATOR_ELEMENT_WISE_ACOSH:
        return std::invoke(std::forward<Visitor>(visitor), DML_ELEMENT_WISE_ACOSH_OPERATOR_DESC{}, std::forward<Ts>(args)...);
    case DML_OPERATOR_ELEMENT_WISE_ATANH:
        return std::invoke(std::forward<Visitor>(visitor), DML_ELEMENT_WISE_ATANH_OPERATOR_DESC{}, std::forward<Ts>(args)...);
    case DML_OPERATOR_ELEMENT_WISE_IF:
        return std::invoke(std::forward<Visitor>(visitor), DML_ELEMENT_WISE_IF_OPERATOR_DESC{}, std::forward<Ts>(args)...);
    case DML_OPERATOR_ELEMENT_WISE_ADD1:
        return std::invoke(std::forward<Visitor>(visitor), DML_ELEMENT_WISE_ADD1_OPERATOR_DESC{}, std::forward<Ts>(args)...);
    case DML_OPERATOR_MAX_UNPOOLING:
        return std::invoke(std::forward<Visitor>(visitor), DML_MAX_UNPOOLING_OPERATOR_DESC{}, std::forward<Ts>(args)...);
    case DML_OPERATOR_DIAGONAL_MATRIX:
        return std::invoke(std::forward<Visitor>(visitor), DML_DIAGONAL_MATRIX_OPERATOR_DESC{}, std::forward<Ts>(args)...);
    case DML_OPERATOR_SCATTER:
        return std::invoke(std::forward<Visitor>(visitor), DML_SCATTER_OPERATOR_DESC{}, std::forward<Ts>(args)...);
    case DML_OPERATOR_ONE_HOT:
        return std::invoke(std::forward<Visitor>(visitor), DML_ONE_HOT_OPERATOR_DESC{}, std::forward<Ts>(args)...);
    case DML_OPERATOR_RESAMPLE:
        return std::invoke(std::forward<Visitor>(visitor), DML_RESAMPLE_OPERATOR_DESC{}, std::forward<Ts>(args)...);
    case DML_OPERATOR_ELEMENT_WISE_BIT_SHIFT_LEFT:
        return std::invoke(std::forward<Visitor>(visitor), DML_ELEMENT_WISE_BIT_SHIFT_LEFT_OPERATOR_DESC{}, std::forward<Ts>(args)...);
    case DML_OPERATOR_ELEMENT_WISE_BIT_SHIFT_RIGHT:
        return std::invoke(std::forward<Visitor>(visitor), DML_ELEMENT_WISE_BIT_SHIFT_RIGHT_OPERATOR_DESC{}, std::forward<Ts>(args)...);
    case DML_OPERATOR_ELEMENT_WISE_ROUND:
        return std::invoke(std::forward<Visitor>(visitor), DML_ELEMENT_WISE_ROUND_OPERATOR_DESC{}, std::forward<Ts>(args)...);
    case DML_OPERATOR_ELEMENT_WISE_IS_INFINITY:
        return std::invoke(std::forward<Visitor>(visitor), DML_ELEMENT_WISE_IS_INFINITY_OPERATOR_DESC{}, std::forward<Ts>(args)...);
    case DML_OPERATOR_ELEMENT_WISE_MODULUS_TRUNCATE:
        return std::invoke(std::forward<Visitor>(visitor), DML_ELEMENT_WISE_MODULUS_TRUNCATE_OPERATOR_DESC{}, std::forward<Ts>(args)...);
    case DML_OPERATOR_ELEMENT_WISE_MODULUS_FLOOR:
        return std::invoke(std::forward<Visitor>(visitor), DML_ELEMENT_WISE_MODULUS_FLOOR_OPERATOR_DESC{}, std::forward<Ts>(args)...);
    case DML_OPERATOR_FILL_VALUE_CONSTANT:
        return std::invoke(std::forward<Visitor>(visitor), DML_FILL_VALUE_CONSTANT_OPERATOR_DESC{}, std::forward<Ts>(args)...);
    case DML_OPERATOR_FILL_VALUE_SEQUENCE:
        return std::invoke(std::forward<Visitor>(visitor), DML_FILL_VALUE_SEQUENCE_OPERATOR_DESC{}, std::forward<Ts>(args)...);
    case DML_OPERATOR_CUMULATIVE_SUMMATION:
        return std::invoke(std::forward<Visitor>(visitor), DML_CUMULATIVE_SUMMATION_OPERATOR_DESC{}, std::forward<Ts>(args)...);
    case DML_OPERATOR_CUMULATIVE_PRODUCT:
        return std::invoke(std::forward<Visitor>(visitor), DML_CUMULATIVE_PRODUCT_OPERATOR_DESC{}, std::forward<Ts>(args)...);
    case DML_OPERATOR_REVERSE_SUBSEQUENCES:
        return std::invoke(std::forward<Visitor>(visitor), DML_REVERSE_SUBSEQUENCES_OPERATOR_DESC{}, std::forward<Ts>(args)...);
    case DML_OPERATOR_GATHER_ELEMENTS:
        return std::invoke(std::forward<Visitor>(visitor), DML_GATHER_ELEMENTS_OPERATOR_DESC{}, std::forward<Ts>(args)...);
    case DML_OPERATOR_GATHER_ND:
        return std::invoke(std::forward<Visitor>(visitor), DML_GATHER_ND_OPERATOR_DESC{}, std::forward<Ts>(args)...);
    case DML_OPERATOR_SCATTER_ND:
        return std::invoke(std::forward<Visitor>(visitor), DML_SCATTER_ND_OPERATOR_DESC{}, std::forward<Ts>(args)...);
    case DML_OPERATOR_MAX_POOLING2:
        return std::invoke(std::forward<Visitor>(visitor), DML_MAX_POOLING2_OPERATOR_DESC{}, std::forward<Ts>(args)...);
    case DML_OPERATOR_SLICE1:
        return std::invoke(std::forward<Visitor>(visitor), DML_SLICE1_OPERATOR_DESC{}, std::forward<Ts>(args)...);
    case DML_OPERATOR_TOP_K1:
        return std::invoke(std::forward<Visitor>(visitor), DML_TOP_K1_OPERATOR_DESC{}, std::forward<Ts>(args)...);
    case DML_OPERATOR_DEPTH_TO_SPACE1:
        return std::invoke(std::forward<Visitor>(visitor), DML_DEPTH_TO_SPACE1_OPERATOR_DESC{}, std::forward<Ts>(args)...);
    case DML_OPERATOR_SPACE_TO_DEPTH1:
        return std::invoke(std::forward<Visitor>(visitor), DML_SPACE_TO_DEPTH1_OPERATOR_DESC{}, std::forward<Ts>(args)...);
    case DML_OPERATOR_MEAN_VARIANCE_NORMALIZATION1:
        return std::invoke(std::forward<Visitor>(visitor), DML_MEAN_VARIANCE_NORMALIZATION1_OPERATOR_DESC{}, std::forward<Ts>(args)...);
    case DML_OPERATOR_RESAMPLE1:
        return std::invoke(std::forward<Visitor>(visitor), DML_RESAMPLE1_OPERATOR_DESC{}, std::forward<Ts>(args)...);
    case DML_OPERATOR_MATRIX_MULTIPLY_INTEGER:
        return std::invoke(std::forward<Visitor>(visitor), DML_MATRIX_MULTIPLY_INTEGER_OPERATOR_DESC{}, std::forward<Ts>(args)...);
    case DML_OPERATOR_QUANTIZED_LINEAR_MATRIX_MULTIPLY:
        return std::invoke(std::forward<Visitor>(visitor), DML_QUANTIZED_LINEAR_MATRIX_MULTIPLY_OPERATOR_DESC{}, std::forward<Ts>(args)...);
    case DML_OPERATOR_CONVOLUTION_INTEGER:
        return std::invoke(std::forward<Visitor>(visitor), DML_CONVOLUTION_INTEGER_OPERATOR_DESC{}, std::forward<Ts>(args)...);
    case DML_OPERATOR_QUANTIZED_LINEAR_CONVOLUTION:
        return std::invoke(std::forward<Visitor>(visitor), DML_QUANTIZED_LINEAR_CONVOLUTION_OPERATOR_DESC{}, std::forward<Ts>(args)...);
    case DML_OPERATOR_ELEMENT_WISE_BIT_AND:
        return std::invoke(std::forward<Visitor>(visitor), DML_ELEMENT_WISE_BIT_AND_OPERATOR_DESC{}, std::forward<Ts>(args)...);
    case DML_OPERATOR_ELEMENT_WISE_BIT_OR:
        return std::invoke(std::forward<Visitor>(visitor), DML_ELEMENT_WISE_BIT_OR_OPERATOR_DESC{}, std::forward<Ts>(args)...);
    case DML_OPERATOR_ELEMENT_WISE_BIT_XOR:
        return std::invoke(std::forward<Visitor>(visitor), DML_ELEMENT_WISE_BIT_XOR_OPERATOR_DESC{}, std::forward<Ts>(args)...);
    case DML_OPERATOR_ELEMENT_WISE_BIT_NOT:
        return std::invoke(std::forward<Visitor>(visitor), DML_ELEMENT_WISE_BIT_NOT_OPERATOR_DESC{}, std::forward<Ts>(args)...);
    case DML_OPERATOR_ELEMENT_WISE_BIT_COUNT:
        return std::invoke(std::forward<Visitor>(visitor), DML_ELEMENT_WISE_BIT_COUNT_OPERATOR_DESC{}, std::forward<Ts>(args)...);
    case DML_OPERATOR_ACTIVATION_RELU_GRAD:
        return std::invoke(std::forward<Visitor>(visitor), DML_ACTIVATION_RELU_GRAD_OPERATOR_DESC{}, std::forward<Ts>(args)...);
    case DML_OPERATOR_AVERAGE_POOLING_GRAD:
        return std::invoke(std::forward<Visitor>(visitor), DML_AVERAGE_POOLING_GRAD_OPERATOR_DESC{}, std::forward<Ts>(args)...);
    case DML_OPERATOR_MAX_POOLING_GRAD:
        return std::invoke(std::forward<Visitor>(visitor), DML_MAX_POOLING_GRAD_OPERATOR_DESC{}, std::forward<Ts>(args)...);
    case DML_OPERATOR_RANDOM_GENERATOR:
        return std::invoke(std::forward<Visitor>(visitor), DML_RANDOM_GENERATOR_OPERATOR_DESC{}, std::forward<Ts>(args)...);
    case DML_OPERATOR_NONZERO_COORDINATES:
        return std::invoke(std::forward<Visitor>(visitor), DML_NONZERO_COORDINATES_OPERATOR_DESC{}, std::forward<Ts>(args)...);
    case DML_OPERATOR_RESAMPLE_GRAD:
        return std::invoke(std::forward<Visitor>(visitor), DML_RESAMPLE_GRAD_OPERATOR_DESC{}, std::forward<Ts>(args)...);
    case DML_OPERATOR_SLICE_GRAD:
        return std::invoke(std::forward<Visitor>(visitor), DML_SLICE_GRAD_OPERATOR_DESC{}, std::forward<Ts>(args)...);
    case DML_OPERATOR_ADAM_OPTIMIZER:
        return std::invoke(std::forward<Visitor>(visitor), DML_ADAM_OPTIMIZER_OPERATOR_DESC{}, std::forward<Ts>(args)...);
    case DML_OPERATOR_ROI_ALIGN:
        return std::invoke(std::forward<Visitor>(visitor), DML_ROI_ALIGN_OPERATOR_DESC{}, std::forward<Ts>(args)...);
    case DML_OPERATOR_ROI_ALIGN1:
        return std::invoke(std::forward<Visitor>(visitor), DML_ROI_ALIGN1_OPERATOR_DESC{}, std::forward<Ts>(args)...);
    case DML_OPERATOR_GATHER_ND1:
        return std::invoke(std::forward<Visitor>(visitor), DML_GATHER_ND1_OPERATOR_DESC{}, std::forward<Ts>(args)...);
    case DML_OPERATOR_DYNAMIC_QUANTIZE_LINEAR:
        return std::invoke(std::forward<Visitor>(visitor), DML_DYNAMIC_QUANTIZE_LINEAR_OPERATOR_DESC{}, std::forward<Ts>(args)...);
    case DML_OPERATOR_ELEMENT_WISE_QUANTIZED_LINEAR_ADD:
        return std::invoke(std::forward<Visitor>(visitor), DML_ELEMENT_WISE_QUANTIZED_LINEAR_ADD_OPERATOR_DESC{}, std::forward<Ts>(args)...);
    case DML_OPERATOR_ROI_ALIGN_GRAD:
        return std::invoke(std::forward<Visitor>(visitor), DML_ROI_ALIGN_GRAD_OPERATOR_DESC{}, std::forward<Ts>(args)...);
    case DML_OPERATOR_BATCH_NORMALIZATION_TRAINING:
        return std::invoke(std::forward<Visitor>(visitor), DML_BATCH_NORMALIZATION_TRAINING_OPERATOR_DESC{}, std::forward<Ts>(args)...);
    case DML_OPERATOR_RESAMPLE2:
        return std::invoke(std::forward<Visitor>(visitor), DML_RESAMPLE2_OPERATOR_DESC{}, std::forward<Ts>(args)...);
    case DML_OPERATOR_RESAMPLE_GRAD1:
        return std::invoke(std::forward<Visitor>(visitor), DML_RESAMPLE_GRAD1_OPERATOR_DESC{}, std::forward<Ts>(args)...);
    case DML_OPERATOR_DIAGONAL_MATRIX1:
        return std::invoke(std::forward<Visitor>(visitor), DML_DIAGONAL_MATRIX1_OPERATOR_DESC{}, std::forward<Ts>(args)...);
    case DML_OPERATOR_ACTIVATION_ELU:
        return std::invoke(std::forward<Visitor>(visitor), DML_ACTIVATION_ELU_OPERATOR_DESC{}, std::forward<Ts>(args)...);
    case DML_OPERATOR_ACTIVATION_CELU:
        return std::invoke(std::forward<Visitor>(visitor), DML_ACTIVATION_CELU_OPERATOR_DESC{}, std::forward<Ts>(args)...);
    case DML_OPERATOR_ACTIVATION_HARDMAX:
        return std::invoke(std::forward<Visitor>(visitor), DML_ACTIVATION_HARDMAX_OPERATOR_DESC{}, std::forward<Ts>(args)...);
    case DML_OPERATOR_ACTIVATION_HARDMAX1:
        return std::invoke(std::forward<Visitor>(visitor), DML_ACTIVATION_HARDMAX1_OPERATOR_DESC{}, std::forward<Ts>(args)...);
    case DML_OPERATOR_ACTIVATION_HARD_SIGMOID:
        return std::invoke(std::forward<Visitor>(visitor), DML_ACTIVATION_HARD_SIGMOID_OPERATOR_DESC{}, std::forward<Ts>(args)...);
    case DML_OPERATOR_ACTIVATION_IDENTITY:
        return std::invoke(std::forward<Visitor>(visitor), DML_ACTIVATION_IDENTITY_OPERATOR_DESC{}, std::forward<Ts>(args)...);
    case DML_OPERATOR_ACTIVATION_LEAKY_RELU:
        return std::invoke(std::forward<Visitor>(visitor), DML_ACTIVATION_LEAKY_RELU_OPERATOR_DESC{}, std::forward<Ts>(args)...);
    case DML_OPERATOR_ACTIVATION_LINEAR:
        return std::invoke(std::forward<Visitor>(visitor), DML_ACTIVATION_LINEAR_OPERATOR_DESC{}, std::forward<Ts>(args)...);
    case DML_OPERATOR_ACTIVATION_LOG_SOFTMAX:
        return std::invoke(std::forward<Visitor>(visitor), DML_ACTIVATION_LOG_SOFTMAX_OPERATOR_DESC{}, std::forward<Ts>(args)...);
    case DML_OPERATOR_ACTIVATION_LOG_SOFTMAX1:
        return std::invoke(std::forward<Visitor>(visitor), DML_ACTIVATION_LOG_SOFTMAX1_OPERATOR_DESC{}, std::forward<Ts>(args)...);
    case DML_OPERATOR_ACTIVATION_PARAMETERIZED_RELU:
        return std::invoke(std::forward<Visitor>(visitor), DML_ACTIVATION_PARAMETERIZED_RELU_OPERATOR_DESC{}, std::forward<Ts>(args)...);
    case DML_OPERATOR_ACTIVATION_PARAMETRIC_SOFTPLUS:
        return std::invoke(std::forward<Visitor>(visitor), DML_ACTIVATION_PARAMETRIC_SOFTPLUS_OPERATOR_DESC{}, std::forward<Ts>(args)...);
    case DML_OPERATOR_ACTIVATION_RELU:
        return std::invoke(std::forward<Visitor>(visitor), DML_ACTIVATION_RELU_OPERATOR_DESC{}, std::forward<Ts>(args)...);
    case DML_OPERATOR_ACTIVATION_SCALED_ELU:
        return std::invoke(std::forward<Visitor>(visitor), DML_ACTIVATION_SCALED_ELU_OPERATOR_DESC{}, std::forward<Ts>(args)...);
    case DML_OPERATOR_ACTIVATION_SCALED_TANH:
        return std::invoke(std::forward<Visitor>(visitor), DML_ACTIVATION_SCALED_TANH_OPERATOR_DESC{}, std::forward<Ts>(args)...);
    case DML_OPERATOR_ACTIVATION_SIGMOID:
        return std::invoke(std::forward<Visitor>(visitor), DML_ACTIVATION_SIGMOID_OPERATOR_DESC{}, std::forward<Ts>(args)...);
    case DML_OPERATOR_ACTIVATION_SOFTMAX:
        return std::invoke(std::forward<Visitor>(visitor), DML_ACTIVATION_SOFTMAX_OPERATOR_DESC{}, std::forward<Ts>(args)...);
    case DML_OPERATOR_ACTIVATION_SOFTMAX1:
        return std::invoke(std::forward<Visitor>(visitor), DML_ACTIVATION_SOFTMAX1_OPERATOR_DESC{}, std::forward<Ts>(args)...);
    case DML_OPERATOR_ACTIVATION_SOFTPLUS:
        return std::invoke(std::forward<Visitor>(visitor), DML_ACTIVATION_SOFTPLUS_OPERATOR_DESC{}, std::forward<Ts>(args)...);
    case DML_OPERATOR_ACTIVATION_SOFTSIGN:
        return std::invoke(std::forward<Visitor>(visitor), DML_ACTIVATION_SOFTSIGN_OPERATOR_DESC{}, std::forward<Ts>(args)...);
    case DML_OPERATOR_ACTIVATION_TANH:
        return std::invoke(std::forward<Visitor>(visitor), DML_ACTIVATION_TANH_OPERATOR_DESC{}, std::forward<Ts>(args)...);
    case DML_OPERATOR_ACTIVATION_THRESHOLDED_RELU:
        return std::invoke(std::forward<Visitor>(visitor), DML_ACTIVATION_THRESHOLDED_RELU_OPERATOR_DESC{}, std::forward<Ts>(args)...);
    case DML_OPERATOR_ACTIVATION_SHRINK:
        return std::invoke(std::forward<Visitor>(visitor), DML_ACTIVATION_SHRINK_OPERATOR_DESC{}, std::forward<Ts>(args)...);
    case DML_OPERATOR_ACTIVATION_GELU:
        return std::invoke(std::forward<Visitor>(visitor), DML_ACTIVATION_GELU_OPERATOR_DESC{}, std::forward<Ts>(args)...);

    default:
        ORT_THROW_HR(E_INVALIDARG);
        return std::invoke(std::forward<Visitor>(visitor), DML_ACTIVATION_RELU_OPERATOR_DESC{}, std::forward<Ts>(args)...);
    }
}
#pragma warning(pop)


inline gsl::czstring ToString(DML_OPERATOR_TYPE value)
{
    switch (value)
    {
    case DML_OPERATOR_INVALID: return "DML_OPERATOR_INVALID";
    case DML_OPERATOR_ELEMENT_WISE_IDENTITY: return "DML_OPERATOR_ELEMENT_WISE_IDENTITY";
    case DML_OPERATOR_ELEMENT_WISE_ABS: return "DML_OPERATOR_ELEMENT_WISE_ABS";
    case DML_OPERATOR_ELEMENT_WISE_ACOS: return "DML_OPERATOR_ELEMENT_WISE_ACOS";
    case DML_OPERATOR_ELEMENT_WISE_ADD: return "DML_OPERATOR_ELEMENT_WISE_ADD";
    case DML_OPERATOR_ELEMENT_WISE_ASIN: return "DML_OPERATOR_ELEMENT_WISE_ASIN";
    case DML_OPERATOR_ELEMENT_WISE_ATAN: return "DML_OPERATOR_ELEMENT_WISE_ATAN";
    case DML_OPERATOR_ELEMENT_WISE_CEIL: return "DML_OPERATOR_ELEMENT_WISE_CEIL";
    case DML_OPERATOR_ELEMENT_WISE_CLIP: return "DML_OPERATOR_ELEMENT_WISE_CLIP";
    case DML_OPERATOR_ELEMENT_WISE_CLIP1: return "DML_OPERATOR_ELEMENT_WISE_CLIP1";
    case DML_OPERATOR_ELEMENT_WISE_CLIP_GRAD: return "DML_OPERATOR_ELEMENT_WISE_CLIP_GRAD";
    case DML_OPERATOR_ELEMENT_WISE_CLIP_GRAD1: return "DML_OPERATOR_ELEMENT_WISE_CLIP_GRAD1";
    case DML_OPERATOR_ELEMENT_WISE_COS: return "DML_OPERATOR_ELEMENT_WISE_COS";
    case DML_OPERATOR_ELEMENT_WISE_DIVIDE: return "DML_OPERATOR_ELEMENT_WISE_DIVIDE";
    case DML_OPERATOR_ELEMENT_WISE_EXP: return "DML_OPERATOR_ELEMENT_WISE_EXP";
    case DML_OPERATOR_ELEMENT_WISE_FLOOR: return "DML_OPERATOR_ELEMENT_WISE_FLOOR";
    case DML_OPERATOR_ELEMENT_WISE_LOG: return "DML_OPERATOR_ELEMENT_WISE_LOG";
    case DML_OPERATOR_ELEMENT_WISE_LOGICAL_AND: return "DML_OPERATOR_ELEMENT_WISE_LOGICAL_AND";
    case DML_OPERATOR_ELEMENT_WISE_LOGICAL_EQUALS: return "DML_OPERATOR_ELEMENT_WISE_LOGICAL_EQUALS";
    case DML_OPERATOR_ELEMENT_WISE_LOGICAL_GREATER_THAN: return "DML_OPERATOR_ELEMENT_WISE_LOGICAL_GREATER_THAN";
    case DML_OPERATOR_ELEMENT_WISE_LOGICAL_LESS_THAN: return "DML_OPERATOR_ELEMENT_WISE_LOGICAL_LESS_THAN";
    case DML_OPERATOR_ELEMENT_WISE_LOGICAL_GREATER_THAN_OR_EQUAL: return "DML_OPERATOR_ELEMENT_WISE_LOGICAL_GREATER_THAN_OR_EQUAL";
    case DML_OPERATOR_ELEMENT_WISE_LOGICAL_LESS_THAN_OR_EQUAL: return "DML_OPERATOR_ELEMENT_WISE_LOGICAL_LESS_THAN_OR_EQUAL";
    case DML_OPERATOR_ELEMENT_WISE_LOGICAL_NOT: return "DML_OPERATOR_ELEMENT_WISE_LOGICAL_NOT";
    case DML_OPERATOR_ELEMENT_WISE_LOGICAL_OR: return "DML_OPERATOR_ELEMENT_WISE_LOGICAL_OR";
    case DML_OPERATOR_ELEMENT_WISE_LOGICAL_XOR: return "DML_OPERATOR_ELEMENT_WISE_LOGICAL_XOR";
    case DML_OPERATOR_ELEMENT_WISE_MAX: return "DML_OPERATOR_ELEMENT_WISE_MAX";
    case DML_OPERATOR_ELEMENT_WISE_MEAN: return "DML_OPERATOR_ELEMENT_WISE_MEAN";
    case DML_OPERATOR_ELEMENT_WISE_MIN: return "DML_OPERATOR_ELEMENT_WISE_MIN";
    case DML_OPERATOR_ELEMENT_WISE_MULTIPLY: return "DML_OPERATOR_ELEMENT_WISE_MULTIPLY";
    case DML_OPERATOR_ELEMENT_WISE_POW: return "DML_OPERATOR_ELEMENT_WISE_POW";
    case DML_OPERATOR_ELEMENT_WISE_CONSTANT_POW: return "DML_OPERATOR_ELEMENT_WISE_CONSTANT_POW";
    case DML_OPERATOR_ELEMENT_WISE_RECIP: return "DML_OPERATOR_ELEMENT_WISE_RECIP";
    case DML_OPERATOR_ELEMENT_WISE_SIN: return "DML_OPERATOR_ELEMENT_WISE_SIN";
    case DML_OPERATOR_ELEMENT_WISE_SQRT: return "DML_OPERATOR_ELEMENT_WISE_SQRT";
    case DML_OPERATOR_ELEMENT_WISE_DIFFERENCE_SQUARE: return "DML_OPERATOR_ELEMENT_WISE_DIFFERENCE_SQUARE";
    case DML_OPERATOR_ELEMENT_WISE_ATAN_YX: return "DML_OPERATOR_ELEMENT_WISE_ATAN_YX";
    case DML_OPERATOR_ELEMENT_WISE_SUBTRACT: return "DML_OPERATOR_ELEMENT_WISE_SUBTRACT";
    case DML_OPERATOR_ELEMENT_WISE_TAN: return "DML_OPERATOR_ELEMENT_WISE_TAN";
    case DML_OPERATOR_ELEMENT_WISE_THRESHOLD: return "DML_OPERATOR_ELEMENT_WISE_THRESHOLD";
    case DML_OPERATOR_ELEMENT_WISE_QUANTIZE_LINEAR: return "DML_OPERATOR_ELEMENT_WISE_QUANTIZE_LINEAR";
    case DML_OPERATOR_ELEMENT_WISE_DEQUANTIZE_LINEAR: return "DML_OPERATOR_ELEMENT_WISE_DEQUANTIZE_LINEAR";
    case DML_OPERATOR_CONVOLUTION: return "DML_OPERATOR_CONVOLUTION";
    case DML_OPERATOR_GEMM: return "DML_OPERATOR_GEMM";
    case DML_OPERATOR_REDUCE: return "DML_OPERATOR_REDUCE";
    case DML_OPERATOR_ARGMIN: return "DML_OPERATOR_ARGMIN";
    case DML_OPERATOR_ARGMAX: return "DML_OPERATOR_ARGMAX";
    case DML_OPERATOR_AVERAGE_POOLING: return "DML_OPERATOR_AVERAGE_POOLING";
    case DML_OPERATOR_LP_POOLING: return "DML_OPERATOR_LP_POOLING";
    case DML_OPERATOR_MAX_POOLING: return "DML_OPERATOR_MAX_POOLING";
    case DML_OPERATOR_MAX_POOLING1: return "DML_OPERATOR_MAX_POOLING1";
    case DML_OPERATOR_ROI_POOLING: return "DML_OPERATOR_ROI_POOLING";
    case DML_OPERATOR_SLICE: return "DML_OPERATOR_SLICE";
    case DML_OPERATOR_CAST: return "DML_OPERATOR_CAST";
    case DML_OPERATOR_SPLIT: return "DML_OPERATOR_SPLIT";
    case DML_OPERATOR_JOIN: return "DML_OPERATOR_JOIN";
    case DML_OPERATOR_PADDING: return "DML_OPERATOR_PADDING";
    case DML_OPERATOR_PADDING1: return "DML_OPERATOR_PADDING1";
    case DML_OPERATOR_VALUE_SCALE_2D: return "DML_OPERATOR_VALUE_SCALE_2D";
    case DML_OPERATOR_UPSAMPLE_2D: return "DML_OPERATOR_UPSAMPLE_2D";
    case DML_OPERATOR_GATHER: return "DML_OPERATOR_GATHER";
    case DML_OPERATOR_SPACE_TO_DEPTH: return "DML_OPERATOR_SPACE_TO_DEPTH";
    case DML_OPERATOR_DEPTH_TO_SPACE: return "DML_OPERATOR_DEPTH_TO_SPACE";
    case DML_OPERATOR_TILE: return "DML_OPERATOR_TILE";
    case DML_OPERATOR_TOP_K: return "DML_OPERATOR_TOP_K";
    case DML_OPERATOR_BATCH_NORMALIZATION: return "DML_OPERATOR_BATCH_NORMALIZATION";
    case DML_OPERATOR_BATCH_NORMALIZATION_GRAD: return "DML_OPERATOR_BATCH_NORMALIZATION_GRAD";
    case DML_OPERATOR_BATCH_NORMALIZATION_TRAINING_GRAD: return "DML_OPERATOR_BATCH_NORMALIZATION_TRAINING_GRAD";
    case DML_OPERATOR_MEAN_VARIANCE_NORMALIZATION: return "DML_OPERATOR_MEAN_VARIANCE_NORMALIZATION";
    case DML_OPERATOR_LOCAL_RESPONSE_NORMALIZATION: return "DML_OPERATOR_LOCAL_RESPONSE_NORMALIZATION";
    case DML_OPERATOR_LOCAL_RESPONSE_NORMALIZATION_GRAD: return "DML_OPERATOR_LOCAL_RESPONSE_NORMALIZATION_GRAD";
    case DML_OPERATOR_LP_NORMALIZATION: return "DML_OPERATOR_LP_NORMALIZATION";
    case DML_OPERATOR_RNN: return "DML_OPERATOR_RNN";
    case DML_OPERATOR_LSTM: return "DML_OPERATOR_LSTM";
    case DML_OPERATOR_GRU: return "DML_OPERATOR_GRU";
    case DML_OPERATOR_ELEMENT_WISE_SIGN: return "DML_OPERATOR_ELEMENT_WISE_SIGN";
    case DML_OPERATOR_ELEMENT_WISE_IS_NAN: return "DML_OPERATOR_ELEMENT_WISE_IS_NAN";
    case DML_OPERATOR_ELEMENT_WISE_NEGATE: return "DML_OPERATOR_ELEMENT_WISE_NEGATE";
    case DML_OPERATOR_ELEMENT_WISE_ERF: return "DML_OPERATOR_ELEMENT_WISE_ERF";
    case DML_OPERATOR_ELEMENT_WISE_SINH: return "DML_OPERATOR_ELEMENT_WISE_SINH";
    case DML_OPERATOR_ELEMENT_WISE_COSH: return "DML_OPERATOR_ELEMENT_WISE_COSH";
    case DML_OPERATOR_ELEMENT_WISE_TANH: return "DML_OPERATOR_ELEMENT_WISE_TANH";
    case DML_OPERATOR_ELEMENT_WISE_ASINH: return "DML_OPERATOR_ELEMENT_WISE_ASINH";
    case DML_OPERATOR_ELEMENT_WISE_ACOSH: return "DML_OPERATOR_ELEMENT_WISE_ACOSH";
    case DML_OPERATOR_ELEMENT_WISE_ATANH: return "DML_OPERATOR_ELEMENT_WISE_ATANH";
    case DML_OPERATOR_ELEMENT_WISE_IF: return "DML_OPERATOR_ELEMENT_WISE_IF";
    case DML_OPERATOR_ELEMENT_WISE_ADD1: return "DML_OPERATOR_ELEMENT_WISE_ADD1";
    case DML_OPERATOR_MAX_UNPOOLING: return "DML_OPERATOR_MAX_UNPOOLING";
    case DML_OPERATOR_DIAGONAL_MATRIX: return "DML_OPERATOR_DIAGONAL_MATRIX";
    case DML_OPERATOR_SCATTER: return "DML_OPERATOR_SCATTER";
    case DML_OPERATOR_ONE_HOT: return "DML_OPERATOR_ONE_HOT";
    case DML_OPERATOR_RESAMPLE: return "DML_OPERATOR_RESAMPLE";
    case DML_OPERATOR_ELEMENT_WISE_BIT_SHIFT_LEFT: return "DML_OPERATOR_ELEMENT_WISE_BIT_SHIFT_LEFT";
    case DML_OPERATOR_ELEMENT_WISE_BIT_SHIFT_RIGHT: return "DML_OPERATOR_ELEMENT_WISE_BIT_SHIFT_RIGHT";
    case DML_OPERATOR_ELEMENT_WISE_ROUND: return "DML_OPERATOR_ELEMENT_WISE_ROUND";
    case DML_OPERATOR_ELEMENT_WISE_IS_INFINITY: return "DML_OPERATOR_ELEMENT_WISE_IS_INFINITY";
    case DML_OPERATOR_ELEMENT_WISE_MODULUS_TRUNCATE: return "DML_OPERATOR_ELEMENT_WISE_MODULUS_TRUNCATE";
    case DML_OPERATOR_ELEMENT_WISE_MODULUS_FLOOR: return "DML_OPERATOR_ELEMENT_WISE_MODULUS_FLOOR";
    case DML_OPERATOR_FILL_VALUE_CONSTANT: return "DML_OPERATOR_FILL_VALUE_CONSTANT";
    case DML_OPERATOR_FILL_VALUE_SEQUENCE: return "DML_OPERATOR_FILL_VALUE_SEQUENCE";
    case DML_OPERATOR_CUMULATIVE_SUMMATION: return "DML_OPERATOR_CUMULATIVE_SUMMATION";
    case DML_OPERATOR_CUMULATIVE_PRODUCT: return "DML_OPERATOR_CUMULATIVE_PRODUCT";
    case DML_OPERATOR_REVERSE_SUBSEQUENCES: return "DML_OPERATOR_REVERSE_SUBSEQUENCES";
    case DML_OPERATOR_GATHER_ELEMENTS: return "DML_OPERATOR_GATHER_ELEMENTS";
    case DML_OPERATOR_GATHER_ND: return "DML_OPERATOR_GATHER_ND";
    case DML_OPERATOR_SCATTER_ND: return "DML_OPERATOR_SCATTER_ND";
    case DML_OPERATOR_MAX_POOLING2: return "DML_OPERATOR_MAX_POOLING2";
    case DML_OPERATOR_SLICE1: return "DML_OPERATOR_SLICE1";
    case DML_OPERATOR_TOP_K1: return "DML_OPERATOR_TOP_K1";
    case DML_OPERATOR_DEPTH_TO_SPACE1: return "DML_OPERATOR_DEPTH_TO_SPACE1";
    case DML_OPERATOR_SPACE_TO_DEPTH1: return "DML_OPERATOR_SPACE_TO_DEPTH1";
    case DML_OPERATOR_MEAN_VARIANCE_NORMALIZATION1: return "DML_OPERATOR_MEAN_VARIANCE_NORMALIZATION1";
    case DML_OPERATOR_RESAMPLE1: return "DML_OPERATOR_RESAMPLE1";
    case DML_OPERATOR_MATRIX_MULTIPLY_INTEGER: return "DML_OPERATOR_MATRIX_MULTIPLY_INTEGER";
    case DML_OPERATOR_QUANTIZED_LINEAR_MATRIX_MULTIPLY: return "DML_OPERATOR_QUANTIZED_LINEAR_MATRIX_MULTIPLY";
    case DML_OPERATOR_CONVOLUTION_INTEGER: return "DML_OPERATOR_CONVOLUTION_INTEGER";
    case DML_OPERATOR_QUANTIZED_LINEAR_CONVOLUTION: return "DML_OPERATOR_QUANTIZED_LINEAR_CONVOLUTION";
    case DML_OPERATOR_ELEMENT_WISE_BIT_AND: return "DML_OPERATOR_ELEMENT_WISE_BIT_AND";
    case DML_OPERATOR_ELEMENT_WISE_BIT_OR: return "DML_OPERATOR_ELEMENT_WISE_BIT_OR";
    case DML_OPERATOR_ELEMENT_WISE_BIT_XOR: return "DML_OPERATOR_ELEMENT_WISE_BIT_XOR";
    case DML_OPERATOR_ELEMENT_WISE_BIT_NOT: return "DML_OPERATOR_ELEMENT_WISE_BIT_NOT";
    case DML_OPERATOR_ELEMENT_WISE_BIT_COUNT: return "DML_OPERATOR_ELEMENT_WISE_BIT_COUNT";
    case DML_OPERATOR_ACTIVATION_RELU_GRAD: return "DML_OPERATOR_ACTIVATION_RELU_GRAD";
    case DML_OPERATOR_AVERAGE_POOLING_GRAD: return "DML_OPERATOR_AVERAGE_POOLING_GRAD";
    case DML_OPERATOR_MAX_POOLING_GRAD: return "DML_OPERATOR_MAX_POOLING_GRAD";
    case DML_OPERATOR_RANDOM_GENERATOR: return "DML_OPERATOR_RANDOM_GENERATOR";
    case DML_OPERATOR_NONZERO_COORDINATES: return "DML_OPERATOR_NONZERO_COORDINATES";
    case DML_OPERATOR_RESAMPLE_GRAD: return "DML_OPERATOR_RESAMPLE_GRAD";
    case DML_OPERATOR_SLICE_GRAD: return "DML_OPERATOR_SLICE_GRAD";
    case DML_OPERATOR_ADAM_OPTIMIZER: return "DML_OPERATOR_ADAM_OPTIMIZER";
    case DML_OPERATOR_ROI_ALIGN: return "DML_OPERATOR_ROI_ALIGN";
    case DML_OPERATOR_ROI_ALIGN1: return "DML_OPERATOR_ROI_ALIGN1";
    case DML_OPERATOR_GATHER_ND1: return "DML_OPERATOR_GATHER_ND1";
    case DML_OPERATOR_DYNAMIC_QUANTIZE_LINEAR: return "DML_OPERATOR_DYNAMIC_QUANTIZE_LINEAR";
    case DML_OPERATOR_ELEMENT_WISE_QUANTIZED_LINEAR_ADD: return "DML_OPERATOR_ELEMENT_WISE_QUANTIZED_LINEAR_ADD";
    case DML_OPERATOR_ROI_ALIGN_GRAD: return "DML_OPERATOR_ROI_ALIGN_GRAD";
    case DML_OPERATOR_BATCH_NORMALIZATION_TRAINING: return "DML_OPERATOR_BATCH_NORMALIZATION_TRAINING";
    case DML_OPERATOR_RESAMPLE2: return "DML_OPERATOR_RESAMPLE2";
    case DML_OPERATOR_RESAMPLE_GRAD1: return "DML_OPERATOR_RESAMPLE_GRAD1";
    case DML_OPERATOR_DIAGONAL_MATRIX1: return "DML_OPERATOR_DIAGONAL_MATRIX1";
    default:
        assert(false);
        return "<unknown>";
    }
}
}<|MERGE_RESOLUTION|>--- conflicted
+++ resolved
@@ -24,12 +24,8 @@
 template <>
 struct EnumTraits<DML_OPERATOR_TYPE>
 {
-    static constexpr auto ValueCount = 157;
-<<<<<<< HEAD
-    static constexpr size_t ActivationFunctionCount = 21;
-=======
+    static constexpr auto ValueCount = 160;
     static constexpr size_t ActivationFunctionCount = 24;
->>>>>>> aa3a8258
 };
 
 template <>
