--- conflicted
+++ resolved
@@ -189,7 +189,6 @@
     {
         m_subAllocator->SetResidency(value);
 
-<<<<<<< HEAD
         if (!value)
         {
           for (auto& bucket : m_pool)
@@ -204,11 +203,4 @@
           m_pool.clear();
         }
     }
-
-=======
-    void BucketizedBufferAllocator::SetDefaultRoundingMode(AllocatorRoundingMode roundingMode)
-    {
-        m_defaultRoundingMode = roundingMode;
-    }
->>>>>>> b636b275
 } // namespace Dml