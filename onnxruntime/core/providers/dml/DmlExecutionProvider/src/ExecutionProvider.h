// Copyright (c) Microsoft Corporation. All rights reserved.
// Licensed under the MIT License.

#pragma once

#include "GraphTransformer.h"
#include "core/providers/dml/DmlExecutionProvider/inc/IWinmlExecutionProvider.h"
#include "core/providers/dml/DmlExecutionProvider/src/IExecutionProvider.h"
#include "core/providers/dml/DmlExecutionProvider/src/DmlReusedCommandListState.h"

#include <wrl/client.h>
#include <wrl/implements.h>

namespace onnxruntime {
class IResourceAccountant;
<<<<<<< HEAD
=======
class GraphOptimizerRegistry;
>>>>>>> 39e585ff
}

namespace WRL {
template <typename... TInterfaces>
using Base = Microsoft::WRL::RuntimeClass<
    Microsoft::WRL::RuntimeClassFlags<Microsoft::WRL::ClassicCom>,
    TInterfaces...>;
}

namespace Dml
{
    using Microsoft::WRL::ComPtr;
    class PooledUploadHeap;
    class ReadbackHeap;
    class ExecutionContext;
    class BucketizedBufferAllocator;
    class ExecutionProvider;

    class ExecutionProviderImpl : public WRL::Base<Dml::IExecutionProvider,
                                  Windows::AI::MachineLearning::Adapter::IWinmlExecutionProvider>
    {
    public:
        ExecutionProviderImpl(
            IDMLDevice* dmlDevice,
            ID3D12Device* d3d12Device,
            Dml::ExecutionContext* executionContext,
            bool enableMetacommands,
            bool enableGraphCapture,
            bool enableCpuSyncSpinning,
            bool disableMemoryArena);

        void ReleaseCompletedReferences();

    public: // implements Dml::IExecutionProvider
        STDMETHOD(GetD3DDevice)(_COM_Outptr_ ID3D12Device** d3dDevice) const noexcept final;

        STDMETHOD(GetDmlDevice)(_COM_Outptr_ IDMLDevice** dmlDevice) const noexcept final;

        STDMETHOD(ExecuteCommandList)(
            ID3D12GraphicsCommandList* commandList,
            _Outptr_ ID3D12Fence** fence,
            _Out_ uint64_t* completionValue
            ) const noexcept final;

        STDMETHOD(AddUAVBarrier)() const noexcept final;

        STDMETHOD(InitializeOperator)(
            IDMLCompiledOperator* op,
            _In_opt_ const DML_BUFFER_BINDING* persistentResourceBinding,
            gsl::span<const DML_BUFFER_BINDING> inputBindings
            ) const noexcept final;

        STDMETHOD(ExecuteOperator)(
            IDMLCompiledOperator* op,
            _In_opt_ const DML_BUFFER_BINDING* persistentResourceBinding,
            gsl::span<IMLOperatorTensor*> inputTensors,
            gsl::span<IMLOperatorTensor*> outputTensors
            ) const noexcept final;

        STDMETHOD(ExecuteOperator)(
            IDMLCompiledOperator* op,
            _In_opt_ const DML_BUFFER_BINDING* persistentResourceBinding,
            gsl::span<DML_BINDING_DESC> inputTensors,
            gsl::span<DML_BINDING_DESC> outputTensors
            ) const noexcept final;

        STDMETHOD(CopyTensor)(IMLOperatorTensor* dst, IMLOperatorTensor* src) const noexcept final;
        STDMETHOD(CopyTensors)(gsl::span<IMLOperatorTensor*> dst, gsl::span<IMLOperatorTensor*> src) const noexcept final;

        STDMETHOD(FillTensorWithPattern)(
            IMLOperatorTensor* dst,
            gsl::span<const std::byte> rawValue
            ) const noexcept final;

        STDMETHOD(UploadToResource)(ID3D12Resource* dstData, const void* srcData, uint64_t srcDataSize) const noexcept final;

        std::vector<std::unique_ptr<onnxruntime::ComputeCapability>>
        GetCapability(
            const onnxruntime::GraphViewer& graph,
            const onnxruntime::IExecutionProvider::IKernelLookup& kernel_lookup,
<<<<<<< HEAD
=======
            const onnxruntime::GraphOptimizerRegistry& graph_optimizer_registry,
>>>>>>> 39e585ff
            onnxruntime::IResourceAccountant* resource_accountant,
            const onnxruntime::logging::Logger& logger) const;

        uint32_t GetSupportedDeviceDataTypeMask() const;

        onnxruntime::common::Status CopyTensor(const onnxruntime::Tensor& src, onnxruntime::Tensor& dst) const;
        onnxruntime::common::Status CopyTensors(const std::vector<onnxruntime::IDataTransfer::SrcDstPair>& src_dst_pairs) const;

        // IWinmlExecutionProvider methods
        void QueueReference(IUnknown* object) override;

        void GetShadowCopyIfRequired(
            bool isInternalOperator,
            IUnknown* data,
            IUnknown** dataCopy) const override;

        void GetABIDataInterface(
            bool isInternalOperator,
            IUnknown* data,
            IUnknown** abiData) const override;

       uint64_t TryGetPooledAllocationId(
            IUnknown* data,
            bool isInternalOperator) override;

        void GetABIExecutionInterfaceAndInvalidateState(
            bool isInternalOperator,
            IUnknown** abiExecutionObject) const override;

        bool TransitionsRequiredForOperator(
            bool isInternalOperator
        ) override;

        void TransitionResourcesForOperator(
            bool isBeforeOp,
            uint32_t resourceCount,
            IUnknown** resources
        ) override;

        STDMETHOD_(D3D12_COMMAND_LIST_TYPE, GetCommandListTypeForQueue)() const override;
        STDMETHOD_(void, Flush)() const override;

        // Waits for flushed work, discards unflushed work, and discards associated references to
        // prevent circular references.  Must be the last call on the object before destruction.
        void Close() override;

        void WaitForOutstandingWork();

        // Allocate a resource from pools.  Releasing pooledResource returns it to the pool.
        STDMETHOD(AllocatePooledResource)(
            size_t size,
            AllocatorRoundingMode roundingMode,
            ID3D12Resource **d3dResource,
            IUnknown* *pooledResource
        ) const noexcept final;

        STDMETHOD_(ID3D12Resource*, DecodeResource)(void* allocation) const noexcept final;

        std::shared_ptr<onnxruntime::KernelRegistry> GetKernelRegistry() const
        {
            return m_kernelRegistry;
        }

        STDMETHOD_(bool, IsMcdmDevice)() const noexcept final;
        STDMETHOD_(bool, CustomHeapsSupported)() const noexcept final;

        STDMETHOD_(bool, MetacommandsEnabled)() const noexcept final;
        bool GraphCaptureEnabled() const noexcept;
        bool GraphCaptured(int graph_annotation_id) const;
        Status ReplayGraph(int graph_annotation_id);
        Status OnRunStart(const onnxruntime::RunOptions& run_options);
        Status OnRunEnd();
        int GetCurrentGraphAnnotationId() const { return m_currentGraphAnnotationId; }
        void AppendCapturedGraph(int annotationId, std::unique_ptr<DmlReusedCommandListState> capturedGraph);
        bool CpuSyncSpinningEnabled() const noexcept;
        std::shared_ptr<onnxruntime::IAllocator> GetGpuAllocator();
        std::shared_ptr<onnxruntime::IAllocator> GetCpuInputAllocator();

        std::shared_ptr<const Windows::AI::MachineLearning::Adapter::InternalRegistrationInfoMap>
        GetInternalRegistrationInfoMap() const;

        void IncreasePartitionKernelPrefixVal() const
        {
            m_partitionKernelPrefixVal++;
        }

        uint64_t GetPartitionKernelPrefixVal() const
        {
            return m_partitionKernelPrefixVal;
        }

        onnxruntime::common::Status OnSessionInitializationEnd();
        std::vector<onnxruntime::AllocatorPtr> CreatePreferredAllocators();

    private:
        void Initialize(ID3D12CommandQueue* queue, ExecutionProvider& executionProvider);

        bool IsNodeSupportedByDml(
            const onnxruntime::Node& node,
            const onnxruntime::IExecutionProvider::IKernelLookup& kernel_lookup,
            uint32_t supportedDeviceDataTypeMask // Each bit corresponds to each DML_TENSOR_DATA_TYPE.
        ) const;

        void FlushUploadsIfReady() const;

        ComPtr<ID3D12Device> m_d3d12Device;
        ComPtr<IDMLDevice> m_dmlDevice;
        bool m_isMcdmDevice = false;
        bool m_areCustomHeapsSupported = false;
        bool m_areMetacommandsEnabled = true;
        int m_currentGraphAnnotationId = 0;
        bool m_native16BitShaderOpsSupported = false;
        bool m_graphCaptured = false;
        bool m_graphCaptureEnabled = false;

        std::unordered_map<int, std::vector<std::unique_ptr<DmlReusedCommandListState>>> m_capturedGraphs;
        std::unordered_set<int> m_graphCapturingDone;
        bool m_sessionInitialized = false;
        bool m_cpuSyncSpinningEnabled = false;
        bool m_memoryArenaDisabled = false;
        ComPtr<ExecutionContext> m_context;
        std::unique_ptr<PooledUploadHeap> m_uploadHeap;
        std::unique_ptr<ReadbackHeap> m_readbackHeap;
        std::shared_ptr<BucketizedBufferAllocator> m_allocator;
        std::shared_ptr<onnxruntime::IAllocator> m_cpuInputAllocator;
        std::shared_ptr<onnxruntime::KernelRegistry> m_kernelRegistry;
        std::shared_ptr<const Windows::AI::MachineLearning::Adapter::InternalRegistrationInfoMap> m_internalRegInfoMap;
        mutable uint64_t m_partitionKernelPrefixVal = 0;
        bool m_closed = false;
        mutable std::chrono::time_point<std::chrono::steady_clock> m_lastUploadFlushTime;
        static constexpr std::chrono::milliseconds m_batchFlushInterval = std::chrono::milliseconds(10);
    };

    class DataTransfer : public onnxruntime::IDataTransfer
    {
    public:
        DataTransfer() = delete;

        DataTransfer(ExecutionProviderImpl* impl) : m_impl(impl)
        {
        }

        onnxruntime::common::Status CopyTensor(const onnxruntime::Tensor& src, onnxruntime::Tensor& dst) const final
        {
            return m_impl->CopyTensor(src, dst);
        }

        onnxruntime::common::Status CopyTensors(const std::vector<onnxruntime::IDataTransfer::SrcDstPair>& src_dst_pairs) const
        {
            return m_impl->CopyTensors(src_dst_pairs);
        }

        bool CanCopy(const OrtDevice& srcDevice, const OrtDevice& dstDevice) const final
        {
          return (srcDevice.Type() == OrtDevice::DML) ||
                 (dstDevice.Type() == OrtDevice::DML);
        }

    private:
        ComPtr<ExecutionProviderImpl> m_impl;
    };

    class ExecutionProvider : public onnxruntime::IExecutionProvider
    {
    public:
        virtual ~ExecutionProvider();
        ExecutionProvider() = delete;

        explicit ExecutionProvider(
            IDMLDevice* dmlDevice,
            Dml::ExecutionContext* executionContext,
            bool enableMetacommands,
            bool enableGraphCapture,
            bool enableSyncSpinning,
            bool disableMemoryArena
        );

        std::unique_ptr<onnxruntime::IDataTransfer> GetDataTransfer() const final override
        {
            return std::make_unique<DataTransfer>(m_impl.Get());
        }

        const void* GetExecutionHandle() const noexcept final override
        {
            return m_impl.Get();
        }

        std::shared_ptr<onnxruntime::KernelRegistry> GetKernelRegistry() const final override
        {
            return m_impl->GetKernelRegistry();
        }

        std::vector<std::unique_ptr<onnxruntime::ComputeCapability>>
            GetCapability(const onnxruntime::GraphViewer& graph,
                const onnxruntime::IExecutionProvider::IKernelLookup& kernel_lookup,
<<<<<<< HEAD
=======
                const onnxruntime::GraphOptimizerRegistry& /* graph_optimizer_registry */,
>>>>>>> 39e585ff
                onnxruntime::IResourceAccountant* resource_accountant) const final override;

        onnxruntime::common::Status OnSessionInitializationEnd() override
        {
            return m_impl->OnSessionInitializationEnd();
        }

        onnxruntime::Status Sync() const final override
        {
            // Completely wait until the device has completed all preceding tasks.
            // The application could have called SynchronizeBoundOutputs().
            m_impl->WaitForOutstandingWork();
            return Status::OK();
        }

        Status OnRunStart(const onnxruntime::RunOptions& run_options) final
        {
            return m_impl->OnRunStart(run_options);
        }

        Status OnRunEnd(bool /*sync_stream*/, const onnxruntime::RunOptions& /*run_options*/) final
        {
            return m_impl->OnRunEnd();
        }

        void Flush()
        {
            return m_impl->Flush();
        }

        void ReleaseCompletedReferences()
        {
            return m_impl->ReleaseCompletedReferences();
        }

        ExecutionProviderImpl* GetImpl()
        {
            return m_impl.Get();
        }

        const ExecutionProviderImpl* GetImpl() const
        {
            return m_impl.Get();
        }

        virtual std::vector<onnxruntime::AllocatorPtr> CreatePreferredAllocators() override
        {
            return m_impl->CreatePreferredAllocators();
        }

        bool IsGraphCaptureEnabled() const override
        {
            return m_impl->GraphCaptureEnabled();
        }

        bool IsGraphCaptured(int graph_annotation_id) const override
        {
            return m_impl->GraphCaptured(graph_annotation_id);
        }

        Status ReplayGraph(int graph_annotation_id) override
        {
            return m_impl->ReplayGraph(graph_annotation_id);
        }

    private:
        ComPtr<ExecutionProviderImpl> m_impl;
    };

} // namespace Dml<|MERGE_RESOLUTION|>--- conflicted
+++ resolved
@@ -13,10 +13,7 @@
 
 namespace onnxruntime {
 class IResourceAccountant;
-<<<<<<< HEAD
-=======
 class GraphOptimizerRegistry;
->>>>>>> 39e585ff
 }
 
 namespace WRL {
@@ -97,10 +94,7 @@
         GetCapability(
             const onnxruntime::GraphViewer& graph,
             const onnxruntime::IExecutionProvider::IKernelLookup& kernel_lookup,
-<<<<<<< HEAD
-=======
             const onnxruntime::GraphOptimizerRegistry& graph_optimizer_registry,
->>>>>>> 39e585ff
             onnxruntime::IResourceAccountant* resource_accountant,
             const onnxruntime::logging::Logger& logger) const;
 
@@ -296,10 +290,7 @@
         std::vector<std::unique_ptr<onnxruntime::ComputeCapability>>
             GetCapability(const onnxruntime::GraphViewer& graph,
                 const onnxruntime::IExecutionProvider::IKernelLookup& kernel_lookup,
-<<<<<<< HEAD
-=======
                 const onnxruntime::GraphOptimizerRegistry& /* graph_optimizer_registry */,
->>>>>>> 39e585ff
                 onnxruntime::IResourceAccountant* resource_accountant) const final override;
 
         onnxruntime::common::Status OnSessionInitializationEnd() override
