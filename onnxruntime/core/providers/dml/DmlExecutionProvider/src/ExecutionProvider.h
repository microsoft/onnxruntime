// Copyright (c) Microsoft Corporation. All rights reserved.
// Licensed under the MIT License.

#pragma once

#include "GraphTransformer.h"
#include "core/providers/dml/DmlExecutionProvider/inc/IWinmlExecutionProvider.h"
#include "core/providers/dml/DmlExecutionProvider/src/IExecutionProvider.h"
#include "core/providers/dml/DmlExecutionProvider/src/DmlReusedCommandListState.h"

#include <wrl/client.h>
#include <wrl/implements.h>

namespace WRL {
template <typename... TInterfaces>
using Base = Microsoft::WRL::RuntimeClass<
    Microsoft::WRL::RuntimeClassFlags<Microsoft::WRL::ClassicCom>,
    TInterfaces...>;
}

namespace Dml
{
    using Microsoft::WRL::ComPtr;
    class PooledUploadHeap;
    class ReadbackHeap;
    class ExecutionContext;
<<<<<<< HEAD
    class DmlBufferAllocator;
    class CPUAllocator;
=======
    class BucketizedBufferAllocator;
>>>>>>> b636b275
    class ExecutionProvider;

    class ExecutionProviderImpl : public WRL::Base<Dml::IExecutionProvider,
                                  Windows::AI::MachineLearning::Adapter::IWinmlExecutionProvider>
    {
    public:
        ExecutionProviderImpl(
            IDMLDevice* dmlDevice,
            ID3D12Device* d3d12Device,
            Dml::ExecutionContext* executionContext,
            bool enableMetacommands,
            bool enableGraphCapture,
            bool enableCpuSyncSpinning,
            bool disableMemoryArena);

        void ReleaseCompletedReferences();

    public: // implements Dml::IExecutionProvider
        STDMETHOD(GetD3DDevice)(_COM_Outptr_ ID3D12Device** d3dDevice) const noexcept final;

        STDMETHOD(GetDmlDevice)(_COM_Outptr_ IDMLDevice** dmlDevice) const noexcept final;

        STDMETHOD(ExecuteCommandList)(
            ID3D12GraphicsCommandList* commandList,
            _Outptr_ ID3D12Fence** fence,
            _Out_ uint64_t* completionValue
            ) const noexcept final;

        STDMETHOD(AddUAVBarrier)() const noexcept final;

        STDMETHOD(InitializeOperator)(
            IDMLCompiledOperator* op,
            _In_opt_ const DML_BUFFER_BINDING* persistentResourceBinding,
            gsl::span<const DML_BUFFER_BINDING> inputBindings
            ) const noexcept final;

        STDMETHOD(ExecuteOperator)(
            IDMLCompiledOperator* op,
            _In_opt_ const DML_BUFFER_BINDING* persistentResourceBinding,
            gsl::span<IMLOperatorTensor*> inputTensors,
            gsl::span<IMLOperatorTensor*> outputTensors
            ) const noexcept final;

        STDMETHOD(ExecuteOperator)(
            IDMLCompiledOperator* op,
            _In_opt_ const DML_BUFFER_BINDING* persistentResourceBinding,
            gsl::span<DML_BINDING_DESC> inputTensors,
            gsl::span<DML_BINDING_DESC> outputTensors
            ) const noexcept final;

        STDMETHOD(CopyTensor)(IMLOperatorTensor* dst, IMLOperatorTensor* src) const noexcept final;
        STDMETHOD(CopyTensors)(gsl::span<IMLOperatorTensor*> dst, gsl::span<IMLOperatorTensor*> src) const noexcept final;

        STDMETHOD(FillTensorWithPattern)(
            IMLOperatorTensor* dst,
            gsl::span<const std::byte> rawValue
            ) const noexcept final;

        STDMETHOD(UploadToResource)(ID3D12Resource* dstData, const void* srcData, uint64_t srcDataSize) const noexcept final;

        std::vector<std::unique_ptr<onnxruntime::ComputeCapability>>
        GetCapability(
            const onnxruntime::GraphViewer& graph,
            const onnxruntime::IExecutionProvider::IKernelLookup& kernel_lookup
            ) const;

        uint32_t GetSupportedDeviceDataTypeMask() const;

        onnxruntime::common::Status CopyTensor(const onnxruntime::Tensor& src, onnxruntime::Tensor& dst) const;
        onnxruntime::common::Status CopyTensors(const std::vector<onnxruntime::IDataTransfer::SrcDstPair>& src_dst_pairs) const;

        // IWinmlExecutionProvider methods
        void QueueReference(IUnknown* object) override;

        void GetShadowCopyIfRequired(
            bool isInternalOperator,
            IUnknown* data,
            IUnknown** dataCopy) const override;

        void GetABIDataInterface(
            bool isInternalOperator,
            IUnknown* data,
            IUnknown** abiData) const override;

       uint64_t TryGetPooledAllocationId(
            IUnknown* data,
            bool isInternalOperator) override;

        void GetABIExecutionInterfaceAndInvalidateState(
            bool isInternalOperator,
            IUnknown** abiExecutionObject) const override;

        bool TransitionsRequiredForOperator(
            bool isInternalOperator
        ) override;

        void TransitionResourcesForOperator(
            bool isBeforeOp,
            uint32_t resourceCount,
            IUnknown** resources
        ) override;

        STDMETHOD_(D3D12_COMMAND_LIST_TYPE, GetCommandListTypeForQueue)() const override;
        STDMETHOD_(void, Flush)() const override;

        // Waits for flushed work, discards unflushed work, and discards associated references to
        // prevent circular references.  Must be the last call on the object before destruction.
        void Close() override;

        void WaitForOutstandingWork();

        // Allocate a resource from pools.  Releasing pooledResource returns it to the pool.
        STDMETHOD(AllocatePooledResource)(
            size_t size,
            AllocatorPoolingMode poolingMode,
            ID3D12Resource **d3dResource,
            IUnknown* *pooledResource
        ) const noexcept final;

        STDMETHOD_(ID3D12Resource*, DecodeResource)(void* allocation) const noexcept final;

        std::shared_ptr<onnxruntime::KernelRegistry> GetKernelRegistry() const
        {
            return m_kernelRegistry;
        }

        STDMETHOD_(bool, IsMcdmDevice)() const noexcept final;
        STDMETHOD_(bool, CustomHeapsSupported)() const noexcept final;

        STDMETHOD_(bool, MetacommandsEnabled)() const noexcept final;
        bool GraphCaptureEnabled() const noexcept;
        bool GraphCaptured(int graph_annotation_id) const;
        Status ReplayGraph(int graph_annotation_id);
        Status OnRunStart(const onnxruntime::RunOptions& run_options);
        Status OnRunEnd();
        int GetCurrentGraphAnnotationId() const { return m_currentGraphAnnotationId; }
        void AppendCapturedGraph(int annotationId, std::unique_ptr<DmlReusedCommandListState> capturedGraph);
        bool CpuSyncSpinningEnabled() const noexcept;
        std::shared_ptr<onnxruntime::IAllocator> GetGpuAllocator();
        std::shared_ptr<onnxruntime::IAllocator> GetCpuInputAllocator();

        std::shared_ptr<const Windows::AI::MachineLearning::Adapter::InternalRegistrationInfoMap>
        GetInternalRegistrationInfoMap() const;

        void IncreasePartitionKernelPrefixVal() const
        {
            m_partitionKernelPrefixVal++;
        }

        uint64_t GetPartitionKernelPrefixVal() const
        {
            return m_partitionKernelPrefixVal;
        }

        onnxruntime::common::Status OnSessionInitializationEnd();
        std::vector<onnxruntime::AllocatorPtr> CreatePreferredAllocators();

        void Evict();
        void MakeResident();

    private:
        void Initialize(ID3D12CommandQueue* queue, ExecutionProvider& executionProvider);

        bool IsNodeSupportedByDml(
            const onnxruntime::Node& node,
            const onnxruntime::IExecutionProvider::IKernelLookup& kernel_lookup,
            uint32_t supportedDeviceDataTypeMask // Each bit corresponds to each DML_TENSOR_DATA_TYPE.
        ) const;

        void FlushUploadsIfReady() const;

        ComPtr<ID3D12Device> m_d3d12Device;
        ComPtr<IDMLDevice> m_dmlDevice;
        bool m_isMcdmDevice = false;
        bool m_areCustomHeapsSupported = false;
        bool m_areMetacommandsEnabled = true;
        int m_currentGraphAnnotationId = 0;
        bool m_native16BitShaderOpsSupported = false;
        bool m_graphCaptured = false;
        bool m_graphCaptureEnabled = false;

        std::unordered_map<int, std::vector<std::unique_ptr<DmlReusedCommandListState>>> m_capturedGraphs;
        std::unordered_set<int> m_graphCapturingDone;
        bool m_sessionInitialized = false;
        bool m_cpuSyncSpinningEnabled = false;
        bool m_memoryArenaDisabled = false;
        ComPtr<ExecutionContext> m_context;
        std::unique_ptr<PooledUploadHeap> m_uploadHeap;
        std::unique_ptr<ReadbackHeap> m_readbackHeap;
<<<<<<< HEAD
        std::shared_ptr<DmlBufferAllocator> m_allocator;
        std::shared_ptr<CPUAllocator> m_cpuInputAllocator;
=======
        std::shared_ptr<BucketizedBufferAllocator> m_allocator;
        std::shared_ptr<onnxruntime::IAllocator> m_cpuInputAllocator;
>>>>>>> b636b275
        std::shared_ptr<onnxruntime::KernelRegistry> m_kernelRegistry;
        std::shared_ptr<const Windows::AI::MachineLearning::Adapter::InternalRegistrationInfoMap> m_internalRegInfoMap;
        mutable uint64_t m_partitionKernelPrefixVal = 0;
        bool m_closed = false;
        mutable std::chrono::time_point<std::chrono::steady_clock> m_lastUploadFlushTime;
        static constexpr std::chrono::milliseconds m_batchFlushInterval = std::chrono::milliseconds(10);
    };

    class DataTransfer : public onnxruntime::IDataTransfer
    {
    public:
        DataTransfer() = delete;

        DataTransfer(ExecutionProviderImpl* impl) : m_impl(impl)
        {
        }

        onnxruntime::common::Status CopyTensor(const onnxruntime::Tensor& src, onnxruntime::Tensor& dst) const final
        {
            return m_impl->CopyTensor(src, dst);
        }

        onnxruntime::common::Status CopyTensors(const std::vector<onnxruntime::IDataTransfer::SrcDstPair>& src_dst_pairs) const
        {
            return m_impl->CopyTensors(src_dst_pairs);
        }

        bool CanCopy(const OrtDevice& srcDevice, const OrtDevice& dstDevice) const final
        {
              return (srcDevice.Type() == OrtDevice::GPU) ||
                     (dstDevice.Type() == OrtDevice::GPU);
        }

    private:
        ComPtr<ExecutionProviderImpl> m_impl;
    };

    class ExecutionProvider : public onnxruntime::IExecutionProvider
    {
    public:
        virtual ~ExecutionProvider();
        ExecutionProvider() = delete;

        explicit ExecutionProvider(
            IDMLDevice* dmlDevice,
            Dml::ExecutionContext* executionContext,
            bool enableMetacommands,
            bool enableGraphCapture,
            bool enableSyncSpinning,
            bool disableMemoryArena
        );

        std::unique_ptr<onnxruntime::IDataTransfer> GetDataTransfer() const final override
        {
            return std::make_unique<DataTransfer>(m_impl.Get());
        }

        const void* GetExecutionHandle() const noexcept final override
        {
            return m_impl.Get();
        }

        std::shared_ptr<onnxruntime::KernelRegistry> GetKernelRegistry() const final override
        {
            return m_impl->GetKernelRegistry();
        }

        std::vector<std::unique_ptr<onnxruntime::ComputeCapability>>
            GetCapability(const onnxruntime::GraphViewer& graph,
                const onnxruntime::IExecutionProvider::IKernelLookup& kernel_lookup) const final override;

        onnxruntime::common::Status OnSessionInitializationEnd() override
        {
            return m_impl->OnSessionInitializationEnd();
        }

        onnxruntime::Status Sync() const final override
        {
            // Completely wait until the device has completed all preceding tasks.
            // The application could have called SynchronizeBoundOutputs().
            m_impl->WaitForOutstandingWork();
            return Status::OK();
        }

        Status OnRunStart(const onnxruntime::RunOptions& run_options) final
        {
            return m_impl->OnRunStart(run_options);
        }

        Status OnRunEnd(bool /*sync_stream*/, const onnxruntime::RunOptions& /*run_options*/) final
        {
            return m_impl->OnRunEnd();
        }

        void Flush()
        {
            return m_impl->Flush();
        }

        void ReleaseCompletedReferences()
        {
            return m_impl->ReleaseCompletedReferences();
        }

        ExecutionProviderImpl* GetImpl()
        {
            return m_impl.Get();
        }

        const ExecutionProviderImpl* GetImpl() const
        {
            return m_impl.Get();
        }

        virtual std::vector<onnxruntime::AllocatorPtr> CreatePreferredAllocators() override
        {
            return m_impl->CreatePreferredAllocators();
        }

        bool IsGraphCaptureEnabled() const override
        {
            return m_impl->GraphCaptureEnabled();
        }

        bool IsGraphCaptured(int graph_annotation_id) const override
        {
            return m_impl->GraphCaptured(graph_annotation_id);
        }

        Status ReplayGraph(int graph_annotation_id) override
        {
            return m_impl->ReplayGraph(graph_annotation_id);
        }

        virtual Status MakeResident()
        {
            m_impl->MakeResident();
            m_impl->WaitForOutstandingWork();
            return Status::OK();
        };

        virtual Status Evict()
        {
            m_impl->WaitForOutstandingWork();
            m_impl->Evict();
            return Status::OK();
        };

    private:
        ComPtr<ExecutionProviderImpl> m_impl;
    };

} // namespace Dml<|MERGE_RESOLUTION|>--- conflicted
+++ resolved
@@ -24,12 +24,8 @@
     class PooledUploadHeap;
     class ReadbackHeap;
     class ExecutionContext;
-<<<<<<< HEAD
     class DmlBufferAllocator;
     class CPUAllocator;
-=======
-    class BucketizedBufferAllocator;
->>>>>>> b636b275
     class ExecutionProvider;
 
     class ExecutionProviderImpl : public WRL::Base<Dml::IExecutionProvider,
@@ -219,13 +215,8 @@
         ComPtr<ExecutionContext> m_context;
         std::unique_ptr<PooledUploadHeap> m_uploadHeap;
         std::unique_ptr<ReadbackHeap> m_readbackHeap;
-<<<<<<< HEAD
         std::shared_ptr<DmlBufferAllocator> m_allocator;
-        std::shared_ptr<CPUAllocator> m_cpuInputAllocator;
-=======
-        std::shared_ptr<BucketizedBufferAllocator> m_allocator;
-        std::shared_ptr<onnxruntime::IAllocator> m_cpuInputAllocator;
->>>>>>> b636b275
+        std::shared_ptr<onnxruntime::CPUAllocator> m_cpuInputAllocator;
         std::shared_ptr<onnxruntime::KernelRegistry> m_kernelRegistry;
         std::shared_ptr<const Windows::AI::MachineLearning::Adapter::InternalRegistrationInfoMap> m_internalRegInfoMap;
         mutable uint64_t m_partitionKernelPrefixVal = 0;
