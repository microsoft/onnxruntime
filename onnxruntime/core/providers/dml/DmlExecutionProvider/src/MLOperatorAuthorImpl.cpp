--- conflicted
+++ resolved
@@ -1168,11 +1168,7 @@
                                                  m_requiredConstantCpuInputs.begin(),
                                                  m_requiredConstantCpuInputs.end(),
                                                  inputIndex) != m_requiredConstantCpuInputs.end();
-<<<<<<< HEAD
-                
-=======
-
->>>>>>> bcf47d35
+
                 // This shouldn't happen since kernel creation is deferred and repeated when required constant inputs are not present.
                 ORT_THROW_HR_IF(E_UNEXPECTED, inputRequiredAsConstant);
             }
