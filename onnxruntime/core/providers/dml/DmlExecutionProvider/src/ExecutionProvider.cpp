--- conflicted
+++ resolved
@@ -93,14 +93,6 @@
     ExecutionProvider::GetCapability(
         const onnxruntime::GraphViewer& graph,
         const onnxruntime::IExecutionProvider::IKernelLookup& kernel_lookup,
-<<<<<<< HEAD
-        onnxruntime::IResourceAccountant* resource_accountant) const
-    {
-#ifdef ENABLE_GRAPH_COMPILATION
-        return m_impl->GetCapability(graph, kernel_lookup, resource_accountant, *GetLogger());
-#else
-        return onnxruntime::IExecutionProvider::GetCapability(graph, kernel_lookup, resource_accountant);
-=======
         const onnxruntime::GraphOptimizerRegistry& graph_optimizer_registry,
         onnxruntime::IResourceAccountant* resource_accountant) const
     {
@@ -108,7 +100,6 @@
         return m_impl->GetCapability(graph, kernel_lookup, graph_optimizer_registry, resource_accountant, *GetLogger());
 #else
         return onnxruntime::IExecutionProvider::GetCapability(graph, kernel_lookup, graph_optimizer_registry, resource_accountant);
->>>>>>> 39e585ff
 #endif
     }
 
@@ -888,10 +879,7 @@
     ExecutionProviderImpl::GetCapability(
         const onnxruntime::GraphViewer& graph,
         const onnxruntime::IExecutionProvider::IKernelLookup& kernel_lookup,
-<<<<<<< HEAD
-=======
         const onnxruntime::GraphOptimizerRegistry& /* graph_optimizer_registry */,
->>>>>>> 39e585ff
         onnxruntime::IResourceAccountant*, const onnxruntime::logging::Logger& logger) const {
         uint32_t deviceDataTypeMask = GetSupportedDeviceDataTypeMask(); // Each bit corresponds to each DML_TENSOR_DATA_TYPE.
 
