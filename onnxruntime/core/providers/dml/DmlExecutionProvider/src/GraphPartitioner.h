--- conflicted
+++ resolved
@@ -64,11 +64,7 @@
         const onnxruntime::Node& node,    
         const onnxruntime::KernelRegistry& registry,
         uint32_t supportedDeviceDataTypeMask, // Each bit corresponds to each DML_TENSOR_DATA_TYPE.
-<<<<<<< HEAD
-        const winrt::Windows::AI::MachineLearning::implementation::InternalRegistrationInfoMap& internalRegInfoMap,
-=======
         const Windows::AI::MachineLearning::Adapter::InternalRegistrationInfoMap& internalRegInfoMap,
->>>>>>> 4f4f4bcd
         bool allow64BitInputThroughStrides,
         _In_opt_ const std::unordered_map<std::string, GraphPartition*>* nodeNameToPartitionMap // Only used when allow64BitInputThroughStrides is true
     );
