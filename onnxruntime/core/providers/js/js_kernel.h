--- conflicted
+++ resolved
@@ -95,17 +95,11 @@
       return ORT_MAKE_STATUS(ONNXRUNTIME, FAIL, "Failed to allocate memory for serialized kernel context.");
     }
 
-<<<<<<< HEAD
     p_serialized_kernel_context[0] = reinterpret_cast<size_t>(context);
     p_serialized_kernel_context[1] = static_cast<size_t>(context->InputCount());
-    size_t index = 2;
-=======
-    p_serialized_kernel_context[0] = reinterpret_cast<uint32_t>(context);
-    p_serialized_kernel_context[1] = static_cast<uint32_t>(context->InputCount());
-    p_serialized_kernel_context[2] = reinterpret_cast<uint32_t>(custom_data_ptr);
-    p_serialized_kernel_context[3] = static_cast<uint32_t>(custom_data_size);
+    p_serialized_kernel_context[2] = reinterpret_cast<size_t>(custom_data_ptr);
+    p_serialized_kernel_context[3] = static_cast<size_t>(custom_data_size);
     size_t index = 4;
->>>>>>> de1b66a2
     for (int i = 0; i < context->InputCount(); i++) {
       p_serialized_kernel_context[index++] = static_cast<size_t>(context->Input<Tensor>(i)->GetElementType());
       p_serialized_kernel_context[index++] = reinterpret_cast<size_t>(context->Input<Tensor>(i)->DataRaw());
@@ -176,7 +170,7 @@
       return status;
     }
 
-    int status_code = EM_ASM_INT({ return Module.jsepRun($0, $1); }, this, reinterpret_cast<int32_t>(p_serialized_kernel_context));
+    int status_code = EM_ASM_INT({ return Module.jsepRun($0, $1); }, this, reinterpret_cast<size_t>(p_serialized_kernel_context));
 
     LOGS_DEFAULT(VERBOSE) << "outputs = " << context->OutputCount() << ". Y.data="
                           << (size_t)(context->Output<Tensor>(0)->DataRaw()) << ".";
