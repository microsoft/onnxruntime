// Copyright (c) Microsoft Corporation. All rights reserved.
// Licensed under the MIT License.

#include "core/providers/shared_library/provider_api.h"
#include "core/providers/cuda/cuda_provider_factory.h"
#include "core/providers/cuda/cuda_provider_factory_creator.h"
#include "core/providers/cuda/cuda_provider_options.h"

#include <memory>
#include <chrono>

#include "core/common/gsl.h"

#include "core/providers/cuda/cuda_execution_provider.h"
#include "core/providers/cuda/cuda_execution_provider_info.h"
#include "core/providers/cuda/cuda_allocator.h"
#include "core/providers/cuda/gpu_data_transfer.h"
#include "core/providers/cuda/math/unary_elementwise_ops_impl.h"
#ifndef NDEBUG
#include "core/providers/cuda/test/all_tests.h"
#endif

#ifdef ENABLE_NVTX_PROFILE
#include "nvtx_profile.h"
#endif

using namespace onnxruntime;

namespace onnxruntime {

#if defined(USE_CUDA) && defined(ORT_USE_NCCL) && defined(USE_NCCL_P2P) && defined(ENABLE_TRAINING)
namespace cuda {
cuda::INcclService& GetINcclService();
}
#endif

void InitializeRegistry();
void DeleteRegistry();

struct CUDAProviderFactory : IExecutionProviderFactory {
  CUDAProviderFactory(const CUDAExecutionProviderInfo& info)
      : info_{info} {}
  ~CUDAProviderFactory() override {}

  std::unique_ptr<IExecutionProvider> CreateProvider() override;

 private:
  CUDAExecutionProviderInfo info_;
};

std::unique_ptr<IExecutionProvider> CUDAProviderFactory::CreateProvider() {
  return std::make_unique<CUDAExecutionProvider>(info_);
}

struct ProviderInfo_CUDA_Impl : ProviderInfo_CUDA {
  OrtStatus* SetCurrentGpuDeviceId(_In_ int device_id) override {
    int num_devices;
    auto cuda_err = ::cudaGetDeviceCount(&num_devices);
    if (cuda_err != cudaSuccess) {
      return CreateStatus(ORT_FAIL, "Failed to set device id since cudaGetDeviceCount failed.");
    }

    if (device_id >= num_devices) {
      std::ostringstream ostr;
      ostr << "Invalid device id. Device id should be less than total number of devices (" << num_devices << ")";
      return CreateStatus(ORT_INVALID_ARGUMENT, ostr.str().c_str());
    }

    cuda_err = cudaSetDevice(device_id);
    if (cuda_err != cudaSuccess) {
      return CreateStatus(ORT_FAIL, "Failed to set device id.");
    }
    return nullptr;
  }

  OrtStatus* GetCurrentGpuDeviceId(_In_ int* device_id) override {
    auto cuda_err = cudaGetDevice(device_id);
    if (cuda_err != cudaSuccess) {
      return CreateStatus(ORT_FAIL, "Failed to get device id.");
    }
    return nullptr;
  }

  std::unique_ptr<IAllocator> CreateCUDAAllocator(int16_t device_id, const char* name) override {
    return std::make_unique<CUDAAllocator>(device_id, name);
  }

  std::unique_ptr<IAllocator> CreateCUDAPinnedAllocator(int16_t device_id, const char* name) override {
    return std::make_unique<CUDAPinnedAllocator>(device_id, name);
  }

  std::unique_ptr<IDataTransfer> CreateGPUDataTransfer() override {
    return std::make_unique<GPUDataTransfer>();
  }

  void cuda__Impl_Cast(void* stream, const int64_t* input_data, int32_t* output_data, size_t count) override {
    return cuda::Impl_Cast(static_cast<cudaStream_t>(stream), input_data, output_data, count);
  }

  void cuda__Impl_Cast(void* stream, const int32_t* input_data, int64_t* output_data, size_t count) override {
    return cuda::Impl_Cast(static_cast<cudaStream_t>(stream), input_data, output_data, count);
  }

  void cuda__Impl_Cast(void* stream, const double* input_data, float* output_data, size_t count) override {
    return cuda::Impl_Cast(static_cast<cudaStream_t>(stream), input_data, output_data, count);
  }

  void cuda__Impl_Cast(void* stream, const float* input_data, double* output_data, size_t count) override {
    return cuda::Impl_Cast(static_cast<cudaStream_t>(stream), input_data, output_data, count);
  }

  Status CudaCall_false(int retCode, const char* exprString, const char* libName, int successCode, const char* msg) override { return CudaCall<cudaError, false>(cudaError(retCode), exprString, libName, cudaError(successCode), msg); }
  void CudaCall_true(int retCode, const char* exprString, const char* libName, int successCode, const char* msg) override { CudaCall<cudaError, true>(cudaError(retCode), exprString, libName, cudaError(successCode), msg); }

  void CopyGpuToCpu(void* dst_ptr, const void* src_ptr, const size_t size, const OrtMemoryInfo& dst_location, const OrtMemoryInfo& src_location) override {
    ORT_ENFORCE(dst_location.device.Type() == OrtDevice::CPU);

    // Current CUDA device.
    int device;
    CUDA_CALL_THROW(cudaGetDevice(&device));

    if (device != src_location.id) {
      // Need to switch to the allocating device.
      CUDA_CALL_THROW(cudaSetDevice(src_location.id));
      // Copy from GPU to CPU.
      CUDA_CALL_THROW(cudaMemcpy(dst_ptr, src_ptr, size, cudaMemcpyDeviceToHost));
      // Switch back to current device.
      CUDA_CALL_THROW(cudaSetDevice(device));
    } else {
      // Copy from GPU to CPU.
      CUDA_CALL_THROW(cudaMemcpy(dst_ptr, src_ptr, size, cudaMemcpyDeviceToHost));
    }
  }

  // Used by slice_concatenate_test.cc and onnxruntime_pybind_state.cc

  void cudaMemcpy_HostToDevice(void* dst, const void* src, size_t count) override {
    // cudaMemcpy() operates on the default stream
    CUDA_CALL_THROW(cudaMemcpy(dst, src, count, cudaMemcpyHostToDevice));

    // To ensure that the copy has completed, invoke a stream sync for the default stream.
    // https://docs.nvidia.com/cuda/cuda-runtime-api/api-sync-behavior.html#api-sync-behavior__memcpy-sync
    // For transfers from pageable host memory to device memory, a stream sync is performed before the copy is initiated.
    // The function will return once the pageable buffer has been copied to the staging memory for DMA transfer
    // to device memory, but the DMA to final destination may not have completed.

    CUDA_CALL_THROW(cudaStreamSynchronize(0));
  }

  // Used by onnxruntime_pybind_state.cc
  void cudaMemcpy_DeviceToHost(void* dst, const void* src, size_t count) override {
    // https://docs.nvidia.com/cuda/cuda-runtime-api/api-sync-behavior.html#api-sync-behavior__memcpy-sync
    // For transfers from device to either pageable or pinned host memory, the function returns only once the copy has completed.
    CUDA_CALL_THROW(cudaMemcpy(dst, src, count, cudaMemcpyDeviceToHost));
  }

  int cudaGetDeviceCount() override {
    int num_devices = 0;
    CUDA_CALL_THROW(::cudaGetDeviceCount(&num_devices));
    return num_devices;
  }

  void CUDAExecutionProviderInfo__FromProviderOptions(const ProviderOptions& options, CUDAExecutionProviderInfo& info) override {
    info = CUDAExecutionProviderInfo::FromProviderOptions(options);
  }

#if defined(USE_CUDA) && defined(ORT_USE_NCCL) && defined(USE_NCCL_P2P) && defined(ENABLE_TRAINING)
  cuda::INcclService& GetINcclService() override {
    return cuda::GetINcclService();
  }
#endif

#ifdef ENABLE_NVTX_PROFILE
  void NvtxRangeCreator__BeginImpl(profile::NvtxRangeCreator* p) override { p->BeginImpl(); }
  void NvtxRangeCreator__EndImpl(profile::NvtxRangeCreator* p) override { p->EndImpl(); }
#endif

  std::shared_ptr<IExecutionProviderFactory> CreateExecutionProviderFactory(const CUDAExecutionProviderInfo& info) override {
    return std::make_shared<CUDAProviderFactory>(info);
  }

  std::shared_ptr<IAllocator> CreateCudaAllocator(int16_t device_id, size_t gpu_mem_limit, onnxruntime::ArenaExtendStrategy arena_extend_strategy, onnxruntime::CUDAExecutionProviderExternalAllocatorInfo& external_allocator_info, OrtArenaCfg* default_memory_arena_cfg) override {
    return CUDAExecutionProvider::CreateCudaAllocator(device_id, gpu_mem_limit, arena_extend_strategy, external_allocator_info, default_memory_arena_cfg);
  }

#ifndef NDEBUG
  bool TestAll() override {
    // TestAll is the entry point of CUDA EP's insternal tests.
    // Those internal tests are not directly callable from onnxruntime_test_all
    // because CUDA EP is a shared library now.

    // This is just one test. Call other test functions below.
    if (!onnxruntime::cuda::test::TestDeferredRelease()) {
      return false;
    }

    if (!onnxruntime::cuda::test::TestDeferredReleaseWithoutArena()) {
      return false;
    }

    if (!onnxruntime::cuda::test::TestBeamSearchTopK()) {
      return false;
    }

<<<<<<< HEAD
=======
    if (!onnxruntime::cuda::test::TestGreedySearchTopOne()) {
      return false;
    }

>>>>>>> 8372c86e
    // TODO(wechi): brings disabled tests in onnxruntime/test/providers/cuda/*
    // back alive here.
    return true;
  }
#endif
} g_info;

struct CUDA_Provider : Provider {
  void* GetInfo() override { return &g_info; }

  std::shared_ptr<IExecutionProviderFactory> CreateExecutionProviderFactory(const void* void_params) override {
    // Calling a function like ::cudaDeviceSynchronize will cause CUDA to ensure there is binary code for the current GPU architecture
    // Ideally this will be already part of the binary, but if not, CUDA will JIT it during this call. This can take a very long time
    // (minutes even), so we want to detect when this happens and let the user know why so they can report it properly or even fix it.
    // See the linked issue in the warning message for more info
    {
      auto start_time = std::chrono::steady_clock::now();
      // Do a trivial cuda operation that will cause JIT to occur
      {
        void** cuda_memory{};
        ::cudaMalloc(&cuda_memory, 1);
        ::cudaFree(cuda_memory);
      }
      auto end_time = std::chrono::steady_clock::now();
      auto duration = std::chrono::duration_cast<std::chrono::seconds>(end_time - start_time);
      if (duration > std::chrono::seconds{30}) {
        LOGS_DEFAULT(WARNING) << "CUDA took " << duration.count() << " seconds to start, please see this issue for how to fix it: https://github.com/microsoft/onnxruntime/issues/10746";
      }
    }

    auto params = reinterpret_cast<const OrtCUDAProviderOptionsV2*>(void_params);

    CUDAExecutionProviderInfo info{};
    info.device_id = gsl::narrow<OrtDevice::DeviceId>(params->device_id);
    info.gpu_mem_limit = params->gpu_mem_limit;
    info.arena_extend_strategy = params->arena_extend_strategy;
    info.cudnn_conv_algo_search = params->cudnn_conv_algo_search;
    info.do_copy_in_default_stream = params->do_copy_in_default_stream != 0;
    info.has_user_compute_stream = params->has_user_compute_stream != 0;
    info.user_compute_stream = params->user_compute_stream;
    info.default_memory_arena_cfg = params->default_memory_arena_cfg;
    info.cudnn_conv_use_max_workspace = params->cudnn_conv_use_max_workspace != 0;
    info.enable_cuda_graph = params->enable_cuda_graph != 0;
    info.cudnn_conv1d_pad_to_nc1d = params->cudnn_conv1d_pad_to_nc1d != 0;
    info.tunable_op.enabled = params->tunable_op_enabled;

    return std::make_shared<CUDAProviderFactory>(info);
  }

  void UpdateProviderOptions(void* provider_options, const ProviderOptions& options) override {
    auto internal_options = onnxruntime::CUDAExecutionProviderInfo::FromProviderOptions(options);
    auto& cuda_options = *reinterpret_cast<OrtCUDAProviderOptionsV2*>(provider_options);

    cuda_options.device_id = internal_options.device_id;
    cuda_options.cudnn_conv_algo_search = internal_options.cudnn_conv_algo_search;
    cuda_options.gpu_mem_limit = internal_options.gpu_mem_limit;
    cuda_options.arena_extend_strategy = internal_options.arena_extend_strategy;
    cuda_options.do_copy_in_default_stream = internal_options.do_copy_in_default_stream;
    cuda_options.has_user_compute_stream = internal_options.has_user_compute_stream;
    cuda_options.user_compute_stream = internal_options.user_compute_stream;
    cuda_options.default_memory_arena_cfg = internal_options.default_memory_arena_cfg;
    cuda_options.cudnn_conv_use_max_workspace = internal_options.cudnn_conv_use_max_workspace;
    cuda_options.enable_cuda_graph = internal_options.enable_cuda_graph;
    cuda_options.cudnn_conv1d_pad_to_nc1d = internal_options.cudnn_conv1d_pad_to_nc1d;
  }

  ProviderOptions GetProviderOptions(const void* provider_options) override {
    auto& options = *reinterpret_cast<const OrtCUDAProviderOptionsV2*>(provider_options);
    return onnxruntime::CUDAExecutionProviderInfo::ToProviderOptions(options);
  }

  void Initialize() override {
    InitializeRegistry();
  }

  void Shutdown() override {
    DeleteRegistry();
  }

} g_provider;

}  // namespace onnxruntime

extern "C" {

ORT_API(onnxruntime::Provider*, GetProvider) {
  return &onnxruntime::g_provider;
}
}<|MERGE_RESOLUTION|>--- conflicted
+++ resolved
@@ -202,13 +202,10 @@
       return false;
     }
 
-<<<<<<< HEAD
-=======
     if (!onnxruntime::cuda::test::TestGreedySearchTopOne()) {
       return false;
     }
 
->>>>>>> 8372c86e
     // TODO(wechi): brings disabled tests in onnxruntime/test/providers/cuda/*
     // back alive here.
     return true;
