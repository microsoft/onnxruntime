// Copyright (c) Microsoft Corporation. All rights reserved.
// Copyright (c) 2023 NVIDIA Corporation.
// Licensed under the MIT License.

#include "core/providers/shared_library/provider_api.h"
#include "core/providers/cuda/cuda_provider_factory.h"
#include "core/providers/cuda/cuda_provider_factory_creator.h"
#include "core/providers/cuda/cuda_provider_options.h"

#include <chrono>
#include <memory>
#include <string>

#include <gsl/gsl>

#include "core/common/status.h"
#include "core/providers/cuda/cuda_execution_provider.h"
#include "core/providers/cuda/cuda_execution_provider_info.h"
#include "core/providers/cuda/cuda_allocator.h"
#include "core/providers/cuda/cuda_stream_handle.h"
#include "core/providers/cuda/gpu_data_transfer.h"
#include "core/providers/cuda/math/unary_elementwise_ops_impl.h"

#ifdef ENABLE_NVTX_PROFILE
#include "nvtx_profile.h"
#endif

using namespace onnxruntime;

namespace onnxruntime {

#if defined(USE_CUDA) && defined(ORT_USE_NCCL) && defined(USE_NCCL_P2P) && defined(ENABLE_TRAINING)
namespace cuda {
cuda::INcclService& GetINcclService();
}
#endif

void InitializeRegistry();
void DeleteRegistry();

struct CUDAProviderFactory : IExecutionProviderFactory {
  CUDAProviderFactory(const CUDAExecutionProviderInfo& info)
      : info_{info} {}
  ~CUDAProviderFactory() override {}

  std::unique_ptr<IExecutionProvider> CreateProvider() override;

 private:
  CUDAExecutionProviderInfo info_;
};

std::unique_ptr<IExecutionProvider> CUDAProviderFactory::CreateProvider() {
  return std::make_unique<CUDAExecutionProvider>(info_);
}

struct ProviderInfo_CUDA_Impl final : ProviderInfo_CUDA {
  OrtStatus* SetCurrentGpuDeviceId(_In_ int device_id) override {
    int num_devices;
    auto cuda_err = ::cudaGetDeviceCount(&num_devices);
    if (cuda_err != cudaSuccess) {
      return CreateStatus(ORT_FAIL, "Failed to set device id since cudaGetDeviceCount failed.");
    }

    if (device_id >= num_devices) {
      std::ostringstream ostr;
      ostr << "Invalid device id. Device id should be less than total number of devices (" << num_devices << ")";
      return CreateStatus(ORT_INVALID_ARGUMENT, ostr.str().c_str());
    }

    cuda_err = cudaSetDevice(device_id);
    if (cuda_err != cudaSuccess) {
      return CreateStatus(ORT_FAIL, "Failed to set device id.");
    }
    return nullptr;
  }

  OrtStatus* GetCurrentGpuDeviceId(_In_ int* device_id) override {
    auto cuda_err = cudaGetDevice(device_id);
    if (cuda_err != cudaSuccess) {
      return CreateStatus(ORT_FAIL, "Failed to get device id.");
    }
    return nullptr;
  }

  std::unique_ptr<IAllocator> CreateCUDAAllocator(int16_t device_id, const char* name) override {
    return std::make_unique<CUDAAllocator>(device_id, name);
  }

  std::unique_ptr<IAllocator> CreateCUDAPinnedAllocator(int16_t device_id, const char* name) override {
    return std::make_unique<CUDAPinnedAllocator>(device_id, name);
  }

  std::unique_ptr<IDataTransfer> CreateGPUDataTransfer() override {
    return std::make_unique<GPUDataTransfer>();
  }

  void cuda__Impl_Cast(void* stream, const int64_t* input_data, int32_t* output_data, size_t count) override {
    return cuda::Impl_Cast(static_cast<cudaStream_t>(stream), input_data, output_data, count);
  }

  void cuda__Impl_Cast(void* stream, const int32_t* input_data, int64_t* output_data, size_t count) override {
    return cuda::Impl_Cast(static_cast<cudaStream_t>(stream), input_data, output_data, count);
  }

  void cuda__Impl_Cast(void* stream, const double* input_data, float* output_data, size_t count) override {
    return cuda::Impl_Cast(static_cast<cudaStream_t>(stream), input_data, output_data, count);
  }

  void cuda__Impl_Cast(void* stream, const float* input_data, double* output_data, size_t count) override {
    return cuda::Impl_Cast(static_cast<cudaStream_t>(stream), input_data, output_data, count);
  }

  Status CudaCall_false(int retCode, const char* exprString, const char* libName, int successCode, const char* msg, const char* file, const int line) override { return CudaCall<cudaError, false>(cudaError(retCode), exprString, libName, cudaError(successCode), msg, file, line); }
  void CudaCall_true(int retCode, const char* exprString, const char* libName, int successCode, const char* msg, const char* file, const int line) override { CudaCall<cudaError, true>(cudaError(retCode), exprString, libName, cudaError(successCode), msg, file, line); }

  void CopyGpuToCpu(void* dst_ptr, const void* src_ptr, const size_t size, const OrtMemoryInfo& dst_location, const OrtMemoryInfo& src_location) override {
    ORT_ENFORCE(dst_location.device.UsesCpuMemory(), "Copy destination is not CPU memory");

    // Current CUDA device.
    int device;
    CUDA_CALL_THROW(cudaGetDevice(&device));

    if (device != src_location.device.Id()) {
      // Need to switch to the allocating device.
      CUDA_CALL_THROW(cudaSetDevice(src_location.device.Id()));
      // Copy from GPU to CPU.
      CUDA_CALL_THROW(cudaMemcpy(dst_ptr, src_ptr, size, cudaMemcpyDeviceToHost));
      // Switch back to current device.
      CUDA_CALL_THROW(cudaSetDevice(device));
    } else {
      // Copy from GPU to CPU.
      CUDA_CALL_THROW(cudaMemcpy(dst_ptr, src_ptr, size, cudaMemcpyDeviceToHost));
    }
  }

  // Used by slice_concatenate_test.cc and onnxruntime_pybind_state.cc

  void cudaMemcpy_HostToDevice(void* dst, const void* src, size_t count) override {
    // cudaMemcpy() operates on the default stream
    CUDA_CALL_THROW(cudaMemcpy(dst, src, count, cudaMemcpyHostToDevice));

    // To ensure that the copy has completed, invoke a stream sync for the default stream.
    // https://docs.nvidia.com/cuda/cuda-runtime-api/api-sync-behavior.html#api-sync-behavior__memcpy-sync
    // For transfers from pageable host memory to device memory, a stream sync is performed before the copy is initiated.
    // The function will return once the pageable buffer has been copied to the staging memory for DMA transfer
    // to device memory, but the DMA to final destination may not have completed.

    CUDA_CALL_THROW(cudaStreamSynchronize(0));
  }

  // Used by onnxruntime_pybind_state.cc
  void cudaMemcpy_DeviceToHost(void* dst, const void* src, size_t count) override {
    // https://docs.nvidia.com/cuda/cuda-runtime-api/api-sync-behavior.html#api-sync-behavior__memcpy-sync
    // For transfers from device to either pageable or pinned host memory, the function returns only once the copy has completed.
    CUDA_CALL_THROW(cudaMemcpy(dst, src, count, cudaMemcpyDeviceToHost));
  }

  int cudaGetDeviceCount() override {
    int num_devices = 0;
    CUDA_CALL_THROW(::cudaGetDeviceCount(&num_devices));
    return num_devices;
  }

  void CUDAExecutionProviderInfo__FromProviderOptions(const ProviderOptions& options, CUDAExecutionProviderInfo& info) override {
    info = CUDAExecutionProviderInfo::FromProviderOptions(options);
  }

#if defined(USE_CUDA) && defined(ORT_USE_NCCL) && defined(USE_NCCL_P2P) && defined(ENABLE_TRAINING)
  cuda::INcclService& GetINcclService() override {
    return cuda::GetINcclService();
  }
#endif

#ifdef ENABLE_NVTX_PROFILE
  void NvtxRangeCreator__BeginImpl(profile::NvtxRangeCreator* p) override { p->BeginImpl(); }
  void NvtxRangeCreator__EndImpl(profile::NvtxRangeCreator* p) override { p->EndImpl(); }
#endif

  std::shared_ptr<IExecutionProviderFactory> CreateExecutionProviderFactory(const CUDAExecutionProviderInfo& info) override {
    return std::make_shared<CUDAProviderFactory>(info);
  }

  std::shared_ptr<IAllocator> CreateCudaAllocator(int16_t device_id, size_t gpu_mem_limit, onnxruntime::ArenaExtendStrategy arena_extend_strategy, onnxruntime::CUDAExecutionProviderExternalAllocatorInfo& external_allocator_info, const OrtArenaCfg* default_memory_arena_cfg) override {
    return CUDAExecutionProvider::CreateCudaAllocator(device_id, gpu_mem_limit, arena_extend_strategy, external_allocator_info, default_memory_arena_cfg);
  }
} g_info;

struct CUDA_Provider : Provider {
  void* GetInfo() override { return &g_info; }

  std::shared_ptr<IExecutionProviderFactory> CreateExecutionProviderFactory(const void* void_params) override {
    // Calling a function like ::cudaDeviceSynchronize will cause CUDA to ensure there is binary code for the current GPU architecture
    // Ideally this will be already part of the binary, but if not, CUDA will JIT it during this call. This can take a very long time
    // (minutes even), so we want to detect when this happens and let the user know why so they can report it properly or even fix it.
    // See the linked issue in the warning message for more info
    {
      auto start_time = std::chrono::steady_clock::now();
      // Do a trivial cuda operation that will cause JIT to occur
      {
        void** cuda_memory{};
        ::cudaMalloc(&cuda_memory, 1);
        ::cudaFree(cuda_memory);
      }
      auto end_time = std::chrono::steady_clock::now();
      auto duration = std::chrono::duration_cast<std::chrono::seconds>(end_time - start_time);
      if (duration > std::chrono::seconds{30}) {
        LOGS_DEFAULT(WARNING) << "CUDA took " << duration.count() << " seconds to start, please see this issue for how to fix it: https://github.com/microsoft/onnxruntime/issues/10746";
      }
    }

    auto params = reinterpret_cast<const OrtCUDAProviderOptionsV2*>(void_params);

    CUDAExecutionProviderInfo info{};
    info.device_id = gsl::narrow<OrtDevice::DeviceId>(params->device_id);
    info.gpu_mem_limit = params->gpu_mem_limit;
    info.arena_extend_strategy = params->arena_extend_strategy;
    info.cudnn_conv_algo_search = params->cudnn_conv_algo_search;
    info.do_copy_in_default_stream = params->do_copy_in_default_stream != 0;
    info.has_user_compute_stream = params->has_user_compute_stream != 0;
    info.user_compute_stream = params->user_compute_stream;
    info.default_memory_arena_cfg = params->default_memory_arena_cfg;
    info.cudnn_conv_use_max_workspace = params->cudnn_conv_use_max_workspace != 0;
    info.enable_cuda_graph = params->enable_cuda_graph != 0;
    info.prefer_nhwc = params->prefer_nhwc;
    info.fuse_conv_bias = params->fuse_conv_bias;
    info.cudnn_conv1d_pad_to_nc1d = params->cudnn_conv1d_pad_to_nc1d != 0;
    info.tunable_op.enable = params->tunable_op_enable;
    info.tunable_op.tuning_enable = params->tunable_op_tuning_enable;
    info.tunable_op.max_tuning_duration_ms = params->tunable_op_max_tuning_duration_ms;
    info.enable_skip_layer_norm_strict_mode = params->enable_skip_layer_norm_strict_mode != 0;
    info.use_ep_level_unified_stream = params->use_ep_level_unified_stream != 0;
    info.use_tf32 = params->use_tf32 != 0;
    info.sdpa_kernel = params->sdpa_kernel;

    return std::make_shared<CUDAProviderFactory>(info);
  }

  /**
   * This function will be called by the C API UpdateCUDAProviderOptions().
   *
   * What this function does is equivalent to resetting the OrtCUDAProviderOptionsV2 instance with
   * default CUDAExecutionProviderInf instance first and then set up the provided provider options.
   * See CUDAExecutionProviderInfo::FromProviderOptions() for more details.
   */
  void UpdateProviderOptions(void* provider_options, const ProviderOptions& options) override {
    auto internal_options = onnxruntime::CUDAExecutionProviderInfo::FromProviderOptions(options);
    auto& cuda_options = *reinterpret_cast<OrtCUDAProviderOptionsV2*>(provider_options);

    cuda_options.device_id = internal_options.device_id;
    cuda_options.cudnn_conv_algo_search = internal_options.cudnn_conv_algo_search;
    cuda_options.gpu_mem_limit = internal_options.gpu_mem_limit;
    cuda_options.arena_extend_strategy = internal_options.arena_extend_strategy;
    cuda_options.do_copy_in_default_stream = internal_options.do_copy_in_default_stream;
    cuda_options.has_user_compute_stream = internal_options.has_user_compute_stream;
    // The 'has_user_compute_stream' of the OrtCUDAProviderOptionsV2 instance can be set by C API UpdateCUDAProviderOptionsWithValue() as well.
    // We only set the 'has_user_compute_stream' of the OrtCUDAProviderOptionsV2 instance if it is provided in options
    if (options.find("has_user_compute_stream") != options.end()) {
      cuda_options.user_compute_stream = internal_options.user_compute_stream;
    }
    cuda_options.default_memory_arena_cfg = internal_options.default_memory_arena_cfg;
    cuda_options.cudnn_conv_use_max_workspace = internal_options.cudnn_conv_use_max_workspace;
    cuda_options.enable_cuda_graph = internal_options.enable_cuda_graph;
    cuda_options.cudnn_conv1d_pad_to_nc1d = internal_options.cudnn_conv1d_pad_to_nc1d;
    cuda_options.enable_skip_layer_norm_strict_mode = internal_options.enable_skip_layer_norm_strict_mode;
    cuda_options.prefer_nhwc = internal_options.prefer_nhwc;
    cuda_options.use_ep_level_unified_stream = internal_options.use_ep_level_unified_stream;
    cuda_options.use_tf32 = internal_options.use_tf32;
    cuda_options.sdpa_kernel = internal_options.sdpa_kernel;
    cuda_options.fuse_conv_bias = internal_options.fuse_conv_bias;
  }

  ProviderOptions GetProviderOptions(const void* provider_options) override {
    auto& options = *reinterpret_cast<const OrtCUDAProviderOptionsV2*>(provider_options);
    return onnxruntime::CUDAExecutionProviderInfo::ToProviderOptions(options);
  }

  void Initialize() override {
    InitializeRegistry();
  }

  void Shutdown() override {
    DeleteRegistry();
  }

  Status CreateIExecutionProvider(const OrtHardwareDevice* const* /*devices*/,
                                  const OrtKeyValuePairs* const* /*ep_metadata*/,
                                  size_t num_devices,
                                  ProviderOptions& provider_options,
                                  const OrtSessionOptions& session_options,
                                  const OrtLogger& logger,
                                  std::unique_ptr<IExecutionProvider>& ep) override {
    if (num_devices != 1) {
      return Status(common::ONNXRUNTIME, ORT_EP_FAIL, "CUDA EP only supports one device.");
    }

    OrtCUDAProviderOptionsV2 options;
    UpdateProviderOptions(&options, provider_options);
    auto ep_factory = CreateExecutionProviderFactory(&options);
    ep = ep_factory->CreateProvider(session_options, logger);

    return Status::OK();
  }

} g_provider;

CUDA_Provider* GetProvider() {
  return &g_provider;
}

}  // namespace onnxruntime

//
// Plug-in EP infrastructure
//

#include "core/session/abi_devices.h"
#include "onnxruntime_config.h"  // for ORT_VERSION

struct ErrorHelper {
  static const OrtApi* ort_api;

  static OrtStatus* ToOrtStatus(const Status& status) {
    if (status.IsOK()) {
      return nullptr;  // no error
    }

    return ort_api->CreateStatus(static_cast<OrtErrorCode>(status.Code()),
                                 status.ErrorMessage().c_str());
  }
<<<<<<< HEAD
};

const OrtApi* ErrorHelper::ort_api = nullptr;

#define RETURN_IF_ERROR(fn)    \
  do {                         \
    OrtStatus* _status = (fn); \
    if (_status != nullptr) {  \
      return _status;          \
    }                          \
  } while (0)

#define RETURN_IF_STATUS_NOTOK(fn)              \
  do {                                          \
    Status _status = (fn);                      \
    if (!_status.IsOK()) {                      \
      return ErrorHelper::ToOrtStatus(_status); \
    }                                           \
  } while (0)

#define CUDA_RETURN_IF_ERROR(expr) RETURN_IF_STATUS_NOTOK(CUDA_CALL(expr))

struct CudaOrtAllocator : OrtAllocator {
  CudaOrtAllocator(const OrtMemoryInfo* mem_info, const OrtApi& api) : memory_info_{mem_info} {
    version = ORT_API_VERSION;
    Alloc = AllocImpl;
    Free = FreeImpl;
    Info = InfoImpl;
    Reserve = AllocImpl;  // no special behavior for Reserve so use AllocImpl
    GetStats = nullptr;   // GetStatsImpl. The CUDA allocators don't have stats currently so we can skip.

    const OrtEpApi& ep_api = *api.GetEpApi();
    const OrtMemoryDevice* mem_device = ep_api.MemoryInfo_GetMemoryDevice(mem_info);
    uint32_t device_id = ep_api.MemoryDevice_GetDeviceId(mem_device);
    const char* name = nullptr;
    auto* status = api.MemoryInfoGetName(mem_info, &name);
    static_cast<void>(status);  // GetName never fails

    if (ep_api.MemoryDevice_GetMemoryType(mem_device) == OrtDeviceMemoryType_HOST_ACCESSIBLE) {
      allocator_ = std::make_unique<CUDAPinnedAllocator>(device_id, name);
    } else {
      allocator_ = std::make_unique<CUDAAllocator>(device_id, name);
    }
  }

  static void* ORT_API_CALL AllocImpl(struct OrtAllocator* this_, size_t size) {
    auto& impl = *static_cast<CudaOrtAllocator*>(this_);
    return impl.allocator_->Alloc(size);
  }

  static void ORT_API_CALL FreeImpl(struct OrtAllocator* this_, void* p) {
    auto& impl = *static_cast<CudaOrtAllocator*>(this_);
    impl.allocator_->Free(p);
  }

  static const struct OrtMemoryInfo* ORT_API_CALL InfoImpl(const struct OrtAllocator* this_) {
    const CudaOrtAllocator& impl = *static_cast<const CudaOrtAllocator*>(this_);
    return impl.memory_info_;
  }

 private:
  const OrtMemoryInfo* memory_info_;
  std::unique_ptr<IAllocator> allocator_;
};

struct CudaDataTransferImpl : OrtDataTransferImpl {
  CudaDataTransferImpl(const OrtApi& ort_api_in)
      : ort_api{ort_api_in}, ep_api{*ort_api_in.GetEpApi()} {
    ort_version_supported = ORT_API_VERSION;
    CanCopy = CanCopyImpl;
    CopyTensors = CopyTensorsImpl;
    Release = ReleaseImpl;
  }

  static bool CanCopyImpl(const OrtDataTransferImpl* this_ptr,
                          const OrtMemoryDevice* src_memory_device,
                          const OrtMemoryDevice* dst_memory_device) noexcept {
    const auto& impl = *static_cast<const CudaDataTransferImpl*>(this_ptr);

    // logic copied from GPUDataTransfer::CanCopy
    OrtMemoryInfoDeviceType src_type = impl.ep_api.MemoryDevice_GetDeviceType(src_memory_device);
    OrtMemoryInfoDeviceType dst_type = impl.ep_api.MemoryDevice_GetDeviceType(dst_memory_device);
    auto src_vendor_id = impl.ep_api.MemoryDevice_GetVendorId(src_memory_device);
    auto dst_vendor_id = impl.ep_api.MemoryDevice_GetVendorId(dst_memory_device);

    if ((src_type == OrtDevice::GPU && src_vendor_id != OrtDevice::VendorIds::NVIDIA) ||
        (dst_type == OrtDevice::GPU && dst_vendor_id != OrtDevice::VendorIds::NVIDIA)) {
      return false;
    }

    // copy must be GPU to GPU or between GPU and CPU
    return (src_type == OrtMemoryInfoDeviceType_GPU && dst_type == OrtMemoryInfoDeviceType_GPU) ||
           (src_type == OrtMemoryInfoDeviceType_GPU && dst_type == OrtMemoryInfoDeviceType_CPU) ||
           (src_type == OrtMemoryInfoDeviceType_CPU && dst_type == OrtMemoryInfoDeviceType_GPU);
  }

  static OrtStatus* CopyTensorsImpl(OrtDataTransferImpl* this_ptr,
                                    const OrtValue** src_tensors,
                                    OrtValue** dst_tensors,
                                    OrtSyncStream** streams,
                                    size_t num_tensors) noexcept {
    auto& impl = *static_cast<CudaDataTransferImpl*>(this_ptr);
    bool need_stream_sync = false;

    for (size_t idx = 0; idx < num_tensors; ++idx) {
      const OrtValue* src_tensor = src_tensors[idx];
      OrtValue* dst_tensor = dst_tensors[idx];
      OrtSyncStream* stream = streams ? streams[idx] : nullptr;

      const OrtMemoryDevice *src_device = nullptr, *dst_device = nullptr;
      RETURN_IF_ERROR(impl.ep_api.Value_GetMemoryDevice(src_tensor, &src_device));
      RETURN_IF_ERROR(impl.ep_api.Value_GetMemoryDevice(dst_tensor, &dst_device));

      size_t bytes;
      RETURN_IF_ERROR(impl.ort_api.GetTensorSizeInBytes(src_tensor, &bytes));

      const void* src_data = nullptr;
      void* dst_data = nullptr;
      RETURN_IF_ERROR(impl.ort_api.GetTensorData(src_tensor, &src_data));
      RETURN_IF_ERROR(impl.ort_api.GetTensorMutableData(dst_tensor, &dst_data));

      OrtMemoryInfoDeviceType src_type = impl.ep_api.MemoryDevice_GetDeviceType(src_device);
      OrtMemoryInfoDeviceType dst_type = impl.ep_api.MemoryDevice_GetDeviceType(dst_device);
      OrtDeviceMemoryType src_mem_type = impl.ep_api.MemoryDevice_GetMemoryType(src_device);
      OrtDeviceMemoryType dst_mem_type = impl.ep_api.MemoryDevice_GetMemoryType(dst_device);

      const bool src_is_gpu_default = src_type == OrtMemoryInfoDeviceType_GPU &&
                                      src_mem_type == OrtDeviceMemoryType_DEFAULT;
      const bool dst_is_gpu_default = dst_type == OrtMemoryInfoDeviceType_GPU &&
                                      dst_mem_type == OrtDeviceMemoryType_DEFAULT;

      cudaStream_t cuda_stream = nullptr;
      if (stream) {
        cuda_stream = static_cast<cudaStream_t>(impl.ort_api.SyncStream_GetHandle(stream));
      }

      if (dst_is_gpu_default) {
        if (src_is_gpu_default) {
          // Copy only if the two addresses are different.
          if (dst_data != src_data) {
            if (cuda_stream) {
              CUDA_RETURN_IF_ERROR(cudaMemcpyAsync(dst_data, src_data, bytes, cudaMemcpyDeviceToDevice, cuda_stream));

            } else {
              CUDA_RETURN_IF_ERROR(cudaMemcpy(dst_data, src_data, bytes, cudaMemcpyDeviceToDevice));

              // For device memory to device memory copy, no host-side synchronization is performed by cudaMemcpy.
              // see https://docs.nvidia.com/cuda/cuda-runtime-api/api-sync-behavior.html
              need_stream_sync = true;
            }
          }
        } else {
          // copy from pinned or non-pinned CPU memory to GPU
          if (cuda_stream) {
            CUDA_RETURN_IF_ERROR(cudaMemcpyAsync(dst_data, src_data, bytes, cudaMemcpyHostToDevice, cuda_stream));
          } else {
            CUDA_RETURN_IF_ERROR(cudaMemcpy(dst_data, src_data, bytes, cudaMemcpyHostToDevice));

            if (src_mem_type != OrtDeviceMemoryType_HOST_ACCESSIBLE) {
              // For cudaMemcpy from pageable host memory to device memory, DMA to final destination may not
              // have completed.
              // see https://docs.nvidia.com/cuda/cuda-runtime-api/api-sync-behavior.html
              need_stream_sync = true;
            }
          }
        }
      } else if (src_is_gpu_default) {
        // copying from GPU to CPU memory, this is blocking

        if (cuda_stream) {
          CUDA_RETURN_IF_ERROR(cudaMemcpyAsync(dst_data, src_data, bytes, cudaMemcpyDeviceToHost, cuda_stream));

        } else {
          CUDA_RETURN_IF_ERROR(cudaMemcpy(dst_data, src_data, bytes, cudaMemcpyDeviceToHost));
        }
      } else {
        // copying between CPU accessible memory

        if (dst_data != src_data) {
          if (cuda_stream) {
            if (src_mem_type == OrtDeviceMemoryType_HOST_ACCESSIBLE) {
              // sync the stream first to make sure the data arrived
              CUDA_RETURN_IF_ERROR(cudaStreamSynchronize(cuda_stream));
            }
          }

          memcpy(dst_data, src_data, bytes);
        }
      }
    }

    if (need_stream_sync) {
      CUDA_RETURN_IF_ERROR(cudaStreamSynchronize(nullptr));
    }

    return nullptr;
  }

  static void ReleaseImpl(OrtDataTransferImpl* /*this_ptr*/) noexcept {
    // no-op as we have a single shared instance in OrtEpFactory which is returned from CreateDataTransferImpl, and is
    // owned by and freed by the factory.
  }

  const OrtApi& ort_api;
  const OrtEpApi& ep_api;
};

struct CudaSyncNotificationImpl : OrtSyncNotificationImpl {
  static OrtStatus* Create(cudaStream_t stream, const OrtApi& ort_api,
                           std::unique_ptr<CudaSyncNotificationImpl>& notification) {
    notification.reset(new CudaSyncNotificationImpl(stream, ort_api));  // can't use make_unique with private ctor
    CUDA_RETURN_IF_ERROR(cudaEventCreateWithFlags(&notification->event_, cudaEventDisableTiming));

    return nullptr;
  }

  static void ReleaseImpl(_In_ OrtSyncNotificationImpl* this_ptr) noexcept {
    delete static_cast<CudaSyncNotificationImpl*>(this_ptr);
  }

  static OrtStatus* ActivateImpl(_In_ OrtSyncNotificationImpl* this_ptr) noexcept {
    auto& impl = *static_cast<CudaSyncNotificationImpl*>(this_ptr);
    CUDA_RETURN_IF_ERROR(cudaEventRecord(impl.event_, impl.stream_));

    return nullptr;
  }

  static OrtStatus* WaitOnDeviceImpl(_In_ OrtSyncNotificationImpl* this_ptr,
                                     _In_ OrtSyncStream* consumer_stream) noexcept {
    auto& impl = *static_cast<CudaSyncNotificationImpl*>(this_ptr);

    // setup the consumer stream to wait on our event.
    void* consumer_handle = impl.ort_api.SyncStream_GetHandle(consumer_stream);
    CUDA_RETURN_IF_ERROR(cudaStreamWaitEvent(static_cast<cudaStream_t>(consumer_handle), impl.event_));

    return nullptr;
  }

  static OrtStatus* WaitOnHostImpl(_In_ OrtSyncNotificationImpl* this_ptr) noexcept {
    auto& impl = *static_cast<CudaSyncNotificationImpl*>(this_ptr);
    CUDA_RETURN_IF_ERROR(cudaEventSynchronize(impl.event_));

    return nullptr;
  }

  ~CudaSyncNotificationImpl() {
    cudaEventDestroy(event_);
  }

 private:
  CudaSyncNotificationImpl(cudaStream_t stream, const OrtApi& ort_api_in)
      : stream_{stream}, ort_api{ort_api_in}, ep_api{*ort_api_in.GetEpApi()} {
    ort_version_supported = ORT_API_VERSION;
    Activate = ActivateImpl;
    WaitOnDevice = WaitOnDeviceImpl;
    WaitOnHost = WaitOnHostImpl;
    Release = ReleaseImpl;
  }

  cudaStream_t& stream_;
  cudaEvent_t event_;

  const OrtApi& ort_api;
  const OrtEpApi& ep_api;
};

struct CudaSyncStreamImpl : OrtSyncStreamImpl {
  CudaSyncStreamImpl(cudaStream_t&& stream,
                     const OrtDevice& device,
                     AllocatorPtr cpu_allocator,
                     bool release_cpu_buffer_on_cuda_stream,
                     const OrtApi& ort_api_in)
      : stream_{
            stream, device, cpu_allocator, release_cpu_buffer_on_cuda_stream, /*own*/ true,
            /*external_cudnn_handle*/ nullptr,
            /*external_cublas_handle*/ nullptr,
            // ep_info is used by GetResource which seems to be a somewhat ugly way to make arbitrary info that is
            // unrelated to the stream available to a custom op.
            // avoiding adding GetResource to OrtSyncStreamImpl as we should have a cleaner setup for custom ops,
            // so this argument value isn't used and doesn't matter.
            /*ep_info*/ CUDAExecutionProviderInfo{}},
        ort_api{ort_api_in} {
    ort_version_supported = ORT_API_VERSION;
    GetHandle = GetHandleImpl;
    CreateNotification = CreateNotificationImpl;
    Flush = FlushImpl;
    OnSessionRunEnd = OnSessionRunEndImpl;
    Release = ReleaseImpl;
  }

  static void ReleaseImpl(_In_ OrtSyncStreamImpl* this_ptr) noexcept {
    delete static_cast<CudaSyncStreamImpl*>(this_ptr);
  }

  static void* GetHandleImpl(_In_ OrtSyncStreamImpl* this_ptr) noexcept {
    auto& impl = *static_cast<CudaSyncStreamImpl*>(this_ptr);
    return impl.stream_.GetHandle();
  }

  static OrtStatus* CreateNotificationImpl(_In_ OrtSyncStreamImpl* this_ptr,
                                           _Outptr_ OrtSyncNotificationImpl** notification_impl) noexcept {
    auto& impl = *static_cast<CudaSyncStreamImpl*>(this_ptr);
    *notification_impl = nullptr;

    std::unique_ptr<CudaSyncNotificationImpl> notification;
    cudaStream_t* cuda_stream = static_cast<cudaStream_t*>(impl.stream_.GetHandle());

    RETURN_IF_ERROR(CudaSyncNotificationImpl::Create(*cuda_stream, impl.ort_api, notification));
    *notification_impl = notification.release();

    return nullptr;
  }

  static OrtStatus* FlushImpl(_In_ OrtSyncStreamImpl* this_ptr) noexcept {
    auto& impl = *static_cast<CudaSyncStreamImpl*>(this_ptr);
    impl.stream_.Flush();

    return nullptr;
  }

  static OrtStatus* OnSessionRunEndImpl(_In_ OrtSyncStreamImpl* this_ptr) noexcept {
    auto& impl = *static_cast<CudaSyncStreamImpl*>(this_ptr);
    RETURN_IF_STATUS_NOTOK(impl.stream_.CleanUpOnRunEnd());

    return nullptr;
  }

 private:
  // this is a little onion-ish as CudaStream is a onnxruntime::Stream and this is an OrtSyncStreamImpl that will be
  // used via plugin_ep::Stream, which is also an onnxruntime::Stream. in a 'real' plugin EP implementation
  // CudaStream would go away and the logic it has would be implemented directly here.
  CudaStream stream_;
  const OrtApi& ort_api;
};

// OrtEpApi infrastructure to be able to use the CUDA EP as an OrtEpFactory for auto EP selection.
struct CudaEpFactory : OrtEpFactory {
  using MemoryInfoUniquePtr = std::unique_ptr<OrtMemoryInfo, std::function<void(OrtMemoryInfo*)>>;

  CudaEpFactory(const OrtApi& ort_api_in, const OrtLogger& default_logger_in) : ort_api{ort_api_in},
                                                                                default_logger{default_logger_in},
                                                                                ep_api{*ort_api_in.GetEpApi()},
                                                                                data_transfer_impl{ort_api_in} {
    GetName = GetNameImpl;
    GetVendor = GetVendorImpl;
    GetVendorId = GetVendorIdImpl;
    GetVersion = GetVersionImpl;
    GetSupportedDevices = GetSupportedDevicesImpl;
    CreateEp = CreateEpImpl;
    ReleaseEp = ReleaseEpImpl;

    CreateAllocator = CreateAllocatorImpl;
    ReleaseAllocator = ReleaseAllocatorImpl;

    CreateDataTransfer = CreateDataTransferImpl;

    IsStreamAware = IsStreamAwareImpl;
    CreateSyncStreamForDevice = CreateSyncStreamForDeviceImpl;
  }

  static const char* GetNameImpl(const OrtEpFactory* this_ptr) noexcept {
    const auto& factory = *static_cast<const CudaEpFactory*>(this_ptr);
    return factory.ep_name.c_str();
  }

  static const char* GetVendorImpl(const OrtEpFactory* this_ptr) noexcept {
    const auto& factory = *static_cast<const CudaEpFactory*>(this_ptr);
    return factory.vendor.c_str();
  }

  static uint32_t GetVendorIdImpl(const OrtEpFactory* this_ptr) noexcept {
    const auto* factory = static_cast<const CudaEpFactory*>(this_ptr);
    return factory->vendor_id;
  }

  static const char* ORT_API_CALL GetVersionImpl(const OrtEpFactory* /*this_ptr*/) noexcept {
    return ORT_VERSION;
  }

  static OrtStatus* GetSupportedDevicesImpl(OrtEpFactory* this_ptr,
                                            const OrtHardwareDevice* const* devices,
                                            size_t num_devices,
                                            OrtEpDevice** ep_devices,
                                            size_t max_ep_devices,
                                            size_t* p_num_ep_devices) noexcept {
    size_t& num_ep_devices = *p_num_ep_devices;
    auto& factory = *static_cast<CudaEpFactory*>(this_ptr);

    int num_cuda_devices = 0;
    cudaGetDeviceCount(&num_cuda_devices);
    RETURN_IF_ERROR(factory.CreateMemoryInfoForDevices(num_cuda_devices));

    /* in theory we can match on the LUID in the OrtHardwareDevice metadata, but that requires the CUDA Driver API
    std::vector<uint64_t> device_to_luid;
    device_to_luid.resize(num_cuda_devices);

    for (int i = 0; i < num_cuda_devices; ++i) {
      CUdevice device;
      cuDeviceGet(&device, i);

      char luid[8];
      unsigned int nodeMask;
      if (cuDeviceGetLuid(luid, &nodeMask, device) == CUDA_SUCCESS) {
        device_to_luid[i] = *reinterpret_cast<uint64_t*>(luid);
      }
    }
    */

    int16_t device_id = 0;
    for (size_t i = 0; i < num_devices && num_ep_devices < max_ep_devices; ++i) {
      const OrtHardwareDevice& device = *devices[i];
      if (factory.ort_api.HardwareDevice_Type(&device) == OrtHardwareDeviceType::OrtHardwareDeviceType_GPU &&
          factory.ort_api.HardwareDevice_VendorId(&device) == 0x10de) {
        /* ideally we'd match on LUID here
           for now we use an incrementing device id. could be a mismatch if you have multiple different CUDA GPUs.
           alternative is to limit to one device only.

        // find the device id. On Windows we have the LUID in the OrtHardwareDevice metadata.
        const OrtKeyValuePairs* metadata = factory.ort_api.HardwareDevice_Metadata(&device);
        const char* luid_str = factory.ort_api.GetKeyValue(metadata, "LUID");

        if (!luid_str && num_devices > 1) {
          // if there's no LUID we can't match device
          return factory.ort_api.CreateStatus(ORT_EP_FAIL, "OrtHardwareDevice does not have LUID");
        }

        char* luid_end = nullptr;
        uint64_t luid = std::strtoull(luid_str, &luid_end, 10);
        for (; device_id < num_cuda_devices; ++device_id) {
          if (device_to_luid[device_id] == luid) {
            break;
          }
        }

        if (device_id == num_cuda_devices) {
          std::string msg("Could not match LUID to a CUDA device. LUID=");
          msg += luid_str;

          return factory.ort_api.CreateStatus(ORT_EP_FAIL, msg.c_str());
        }
        */

        // create the EP options and add the device id
        OrtKeyValuePairs* ep_metadata = nullptr;
        OrtKeyValuePairs* ep_options = nullptr;
        factory.ort_api.CreateKeyValuePairs(&ep_options);
        factory.ort_api.AddKeyValuePair(ep_options, "device_id", std::to_string(device_id).c_str());

        // create the OrtEpDevice
        OrtEpDevice* ep_device = nullptr;
        RETURN_IF_ERROR(factory.ort_api.GetEpApi()->CreateEpDevice(&factory, &device, ep_metadata, ep_options,
                                                                   &ep_device));

        factory.ort_api.ReleaseKeyValuePairs(ep_options);

        const OrtMemoryInfo* gpu_mem_info = factory.gpu_memory_infos[device_id].get();
        const OrtMemoryInfo* host_accessible_mem_info = factory.host_accessible_memory_infos[device_id].get();

        RETURN_IF_ERROR(factory.ep_api.EpDevice_AddAllocatorInfo(ep_device, gpu_mem_info));
        RETURN_IF_ERROR(factory.ep_api.EpDevice_AddAllocatorInfo(ep_device, host_accessible_mem_info));

        ep_devices[num_ep_devices++] = ep_device;

        ++device_id;
      }
    }

    return nullptr;
  }

  static OrtStatus* CreateEpImpl(OrtEpFactory* /*this_ptr*/,
                                 _In_reads_(num_devices) const OrtHardwareDevice* const* /*devices*/,
                                 _In_reads_(num_devices) const OrtKeyValuePairs* const* /*ep_metadata*/,
                                 _In_ size_t /*num_devices*/,
                                 _In_ const OrtSessionOptions* /*session_options*/,
                                 _In_ const OrtLogger* /*logger*/,
                                 _Out_ OrtEp** /*ep*/) noexcept {
    return CreateStatus(ORT_INVALID_ARGUMENT, "CUDA EP factory does not support this method.");
  }

  static void ReleaseEpImpl(OrtEpFactory* /*this_ptr*/, OrtEp* /*ep*/) noexcept {
    // no-op as we never create an EP here.
  }

  static OrtStatus* ORT_API_CALL CreateAllocatorImpl(OrtEpFactory* this_ptr,
                                                     const OrtMemoryInfo* memory_info,
                                                     const OrtKeyValuePairs* /*allocator_options*/,
                                                     OrtAllocator** allocator) noexcept {
    // this function is free to return the same allocator instance for all calls and make ReleaseAllocator a no-op
    // e.g. allocator instance is in unique_ptr in the OrtEpFactory instance.
    // ORT will create a shared allocator in the environment and the user can choose to use it in an inference session.
    // Otherwise ORT will create an allocator when adding the EP to an inference session.
    auto& factory = *static_cast<CudaEpFactory*>(this_ptr);

    auto cuda_allocator = std::make_unique<CudaOrtAllocator>(memory_info, factory.ort_api);
    *allocator = cuda_allocator.release();

    return nullptr;
  }

  static void ORT_API_CALL ReleaseAllocatorImpl(OrtEpFactory* /*this*/, OrtAllocator* allocator) noexcept {
    delete static_cast<CudaOrtAllocator*>(allocator);
  }

  static OrtStatus* ORT_API_CALL CreateDataTransferImpl(OrtEpFactory* this_ptr,
                                                        OrtDataTransferImpl** data_transfer) noexcept {
    auto& factory = *static_cast<CudaEpFactory*>(this_ptr);
    *data_transfer = &factory.data_transfer_impl;

    return nullptr;
  }

  static bool ORT_API_CALL IsStreamAwareImpl(const OrtEpFactory* /*this_ptr*/) noexcept {
    return true;
  }

  static OrtStatus* ORT_API_CALL CreateSyncStreamForDeviceImpl(OrtEpFactory* this_ptr,
                                                               const OrtMemoryDevice* memory_device,
                                                               const OrtKeyValuePairs* /*stream_options*/,
                                                               OrtSyncStreamImpl** ort_stream) noexcept {
    auto& factory = *static_cast<CudaEpFactory*>(this_ptr);
    auto device_id = factory.ep_api.MemoryDevice_GetDeviceId(memory_device);

    // the OrtEpFactory could have a cache of stream instances if it wants to avoid creating a new one on every
    // call. the CudaStreamSyncImpl::Release could return the instance to the cache.
    cudaStream_t stream = nullptr;
    CUDA_RETURN_IF_ERROR(cudaSetDevice(device_id));
    CUDA_RETURN_IF_ERROR(cudaStreamCreateWithFlags(&stream, cudaStreamNonBlocking));

    // Currently this API is only used for creating a stream that is used outside of a session, as we're using the
    // 'real' CUDA IExecutionProvider implementation for the EP. Due to that we need to connect it up to an internal
    // onnxruntime::Stream that has the correct settings for the session.
    // We do that externally by passing the cudaStream_t in via the "user_compute_stream" provider option.
    //
    // For use within an inference session in a completely plugin EP we'd need the session's CPU allocator to be
    // available, as well as for relevant EP instance specific options such as whether graph capture is enabled
    // to be applied.

    const OrtDevice* ort_device = static_cast<const OrtDevice*>(memory_device);
    // This OrtSyncStream isn't used for running the inference, so we don't need a CPU allocator for
    // CPU scratch buffers to be created by operator kernels.
    AllocatorPtr null_allocator;

    auto impl = std::make_unique<CudaSyncStreamImpl>(std::move(stream), *ort_device, nullptr,
                                                     /*release_cpu_buffer_on_cuda_stream*/ true,
                                                     factory.ort_api);
    *ort_stream = impl.release();

    return nullptr;
  }

  OrtStatus* CreateMemoryInfoForDevices(int num_devices) {
    gpu_memory_infos.reserve(num_devices);
    host_accessible_memory_infos.reserve(num_devices);

    for (int device_id = 0; device_id < num_devices; ++device_id) {
      OrtMemoryInfo* mem_info = nullptr;
      RETURN_IF_ERROR(ort_api.CreateMemoryInfo_V2("CUDA", OrtMemoryInfoDeviceType_GPU,
                                                  /*vendor*/ OrtDevice::VendorIds::NVIDIA,
                                                  /* device_id */ device_id,
                                                  OrtDeviceMemoryType_DEFAULT,
                                                  /*alignment*/ 0,
                                                  OrtAllocatorType::OrtDeviceAllocator,
                                                  &mem_info));

      gpu_memory_infos.emplace_back(MemoryInfoUniquePtr(mem_info, ort_api.ReleaseMemoryInfo));

      // HOST_ACCESSIBLE memory should use the non-CPU device type
      mem_info = nullptr;
      RETURN_IF_ERROR(ort_api.CreateMemoryInfo_V2("CUDA host accessible", OrtMemoryInfoDeviceType_GPU,
                                                  /*vendor*/ OrtDevice::VendorIds::NVIDIA,
                                                  /* device_id */ device_id,
                                                  OrtDeviceMemoryType_HOST_ACCESSIBLE,
                                                  /*alignment*/ 0,
                                                  OrtAllocatorType::OrtDeviceAllocator,
                                                  &mem_info));

      host_accessible_memory_infos.emplace_back(MemoryInfoUniquePtr(mem_info, ort_api.ReleaseMemoryInfo));
    }

    return nullptr;
  }

  const OrtApi& ort_api;
  const OrtEpApi& ep_api;
  const OrtLogger& default_logger;
  const std::string ep_name{kCudaExecutionProvider};  // EP name
  const std::string vendor{"Microsoft"};              // EP vendor name
  uint32_t vendor_id{0x1414};                         // Microsoft vendor ID

  // per-device memory info
  std::vector<MemoryInfoUniquePtr> gpu_memory_infos;
  std::vector<MemoryInfoUniquePtr> host_accessible_memory_infos;

  // we use a shared instance for the OrtDataTransferImpl instead of creating a new one on every call to
  // CreateDataTransferImpl.
  CudaDataTransferImpl data_transfer_impl;

  CudaEpFactory(const CudaEpFactory&) = delete;
  CudaEpFactory& operator=(const CudaEpFactory&) = delete;

  CudaEpFactory(CudaEpFactory&&) = default;
  CudaEpFactory& operator=(CudaEpFactory&&) = default;
};

=======
};

const OrtApi* ErrorHelper::ort_api = nullptr;

#define RETURN_IF_ERROR(fn)    \
  do {                         \
    OrtStatus* _status = (fn); \
    if (_status != nullptr) {  \
      return _status;          \
    }                          \
  } while (0)

#define RETURN_IF_STATUS_NOTOK(fn)              \
  do {                                          \
    Status _status = (fn);                      \
    if (!_status.IsOK()) {                      \
      return ErrorHelper::ToOrtStatus(_status); \
    }                                           \
  } while (0)

#define CUDA_RETURN_IF_ERROR(expr) RETURN_IF_STATUS_NOTOK(CUDA_CALL(expr))

struct CudaOrtAllocator : OrtAllocator {
  CudaOrtAllocator(const OrtMemoryInfo* mem_info, const OrtApi& api) : memory_info_{mem_info} {
    version = ORT_API_VERSION;
    Alloc = AllocImpl;
    Free = FreeImpl;
    Info = InfoImpl;
    Reserve = AllocImpl;      // no special behavior for Reserve so use AllocImpl
    GetStats = nullptr;       // GetStatsImpl. The CUDA allocators don't have stats currently so we can skip.
    AllocOnStream = nullptr;  // TODO. Plugin EP arena to provide this.

    const OrtEpApi& ep_api = *api.GetEpApi();
    const OrtMemoryDevice* mem_device = ep_api.MemoryInfo_GetMemoryDevice(mem_info);
    uint32_t device_id = ep_api.MemoryDevice_GetDeviceId(mem_device);
    const char* name = nullptr;
    auto* status = api.MemoryInfoGetName(mem_info, &name);
    static_cast<void>(status);  // GetName never fails

    if (ep_api.MemoryDevice_GetMemoryType(mem_device) == OrtDeviceMemoryType_HOST_ACCESSIBLE) {
      allocator_ = std::make_unique<CUDAPinnedAllocator>(device_id, name);
    } else {
      allocator_ = std::make_unique<CUDAAllocator>(device_id, name);
    }
  }

  static void* ORT_API_CALL AllocImpl(struct OrtAllocator* this_, size_t size) {
    auto& impl = *static_cast<CudaOrtAllocator*>(this_);
    return impl.allocator_->Alloc(size);
  }

  static void ORT_API_CALL FreeImpl(struct OrtAllocator* this_, void* p) {
    auto& impl = *static_cast<CudaOrtAllocator*>(this_);
    impl.allocator_->Free(p);
  }

  static const struct OrtMemoryInfo* ORT_API_CALL InfoImpl(const struct OrtAllocator* this_) {
    const CudaOrtAllocator& impl = *static_cast<const CudaOrtAllocator*>(this_);
    return impl.memory_info_;
  }

 private:
  const OrtMemoryInfo* memory_info_;
  std::unique_ptr<IAllocator> allocator_;
};

struct CudaDataTransferImpl : OrtDataTransferImpl {
  CudaDataTransferImpl(const OrtApi& ort_api_in)
      : ort_api{ort_api_in}, ep_api{*ort_api_in.GetEpApi()} {
    ort_version_supported = ORT_API_VERSION;
    CanCopy = CanCopyImpl;
    CopyTensors = CopyTensorsImpl;
    Release = ReleaseImpl;
  }

  static bool CanCopyImpl(const OrtDataTransferImpl* this_ptr,
                          const OrtMemoryDevice* src_memory_device,
                          const OrtMemoryDevice* dst_memory_device) noexcept {
    const auto& impl = *static_cast<const CudaDataTransferImpl*>(this_ptr);

    // logic copied from GPUDataTransfer::CanCopy
    OrtMemoryInfoDeviceType src_type = impl.ep_api.MemoryDevice_GetDeviceType(src_memory_device);
    OrtMemoryInfoDeviceType dst_type = impl.ep_api.MemoryDevice_GetDeviceType(dst_memory_device);
    auto src_vendor_id = impl.ep_api.MemoryDevice_GetVendorId(src_memory_device);
    auto dst_vendor_id = impl.ep_api.MemoryDevice_GetVendorId(dst_memory_device);

    if ((src_type == OrtDevice::GPU && src_vendor_id != OrtDevice::VendorIds::NVIDIA) ||
        (dst_type == OrtDevice::GPU && dst_vendor_id != OrtDevice::VendorIds::NVIDIA)) {
      return false;
    }

    // copy must be GPU to GPU or between GPU and CPU
    return (src_type == OrtMemoryInfoDeviceType_GPU && dst_type == OrtMemoryInfoDeviceType_GPU) ||
           (src_type == OrtMemoryInfoDeviceType_GPU && dst_type == OrtMemoryInfoDeviceType_CPU) ||
           (src_type == OrtMemoryInfoDeviceType_CPU && dst_type == OrtMemoryInfoDeviceType_GPU);
  }

  static OrtStatus* CopyTensorsImpl(OrtDataTransferImpl* this_ptr,
                                    const OrtValue** src_tensors,
                                    OrtValue** dst_tensors,
                                    OrtSyncStream** streams,
                                    size_t num_tensors) noexcept {
    auto& impl = *static_cast<CudaDataTransferImpl*>(this_ptr);
    bool need_stream_sync = false;

    for (size_t idx = 0; idx < num_tensors; ++idx) {
      const OrtValue* src_tensor = src_tensors[idx];
      OrtValue* dst_tensor = dst_tensors[idx];
      OrtSyncStream* stream = streams ? streams[idx] : nullptr;

      const OrtMemoryDevice* src_device = impl.ep_api.Value_GetMemoryDevice(src_tensor);
      const OrtMemoryDevice* dst_device = impl.ep_api.Value_GetMemoryDevice(dst_tensor);

      size_t bytes;
      RETURN_IF_ERROR(impl.ort_api.GetTensorSizeInBytes(src_tensor, &bytes));

      const void* src_data = nullptr;
      void* dst_data = nullptr;
      RETURN_IF_ERROR(impl.ort_api.GetTensorData(src_tensor, &src_data));
      RETURN_IF_ERROR(impl.ort_api.GetTensorMutableData(dst_tensor, &dst_data));

      OrtMemoryInfoDeviceType src_type = impl.ep_api.MemoryDevice_GetDeviceType(src_device);
      OrtMemoryInfoDeviceType dst_type = impl.ep_api.MemoryDevice_GetDeviceType(dst_device);
      OrtDeviceMemoryType src_mem_type = impl.ep_api.MemoryDevice_GetMemoryType(src_device);
      OrtDeviceMemoryType dst_mem_type = impl.ep_api.MemoryDevice_GetMemoryType(dst_device);

      const bool src_is_gpu_default = src_type == OrtMemoryInfoDeviceType_GPU &&
                                      src_mem_type == OrtDeviceMemoryType_DEFAULT;
      const bool dst_is_gpu_default = dst_type == OrtMemoryInfoDeviceType_GPU &&
                                      dst_mem_type == OrtDeviceMemoryType_DEFAULT;

      cudaStream_t cuda_stream = nullptr;
      if (stream) {
        cuda_stream = static_cast<cudaStream_t>(impl.ort_api.SyncStream_GetHandle(stream));
      }

      if (dst_is_gpu_default) {
        if (src_is_gpu_default) {
          // Copy only if the two addresses are different.
          if (dst_data != src_data) {
            if (cuda_stream) {
              CUDA_RETURN_IF_ERROR(cudaMemcpyAsync(dst_data, src_data, bytes, cudaMemcpyDeviceToDevice, cuda_stream));

            } else {
              CUDA_RETURN_IF_ERROR(cudaMemcpy(dst_data, src_data, bytes, cudaMemcpyDeviceToDevice));

              // For device memory to device memory copy, no host-side synchronization is performed by cudaMemcpy.
              // see https://docs.nvidia.com/cuda/cuda-runtime-api/api-sync-behavior.html
              need_stream_sync = true;
            }
          }
        } else {
          // copy from pinned or non-pinned CPU memory to GPU
          if (cuda_stream) {
            CUDA_RETURN_IF_ERROR(cudaMemcpyAsync(dst_data, src_data, bytes, cudaMemcpyHostToDevice, cuda_stream));
          } else {
            CUDA_RETURN_IF_ERROR(cudaMemcpy(dst_data, src_data, bytes, cudaMemcpyHostToDevice));

            if (src_mem_type != OrtDeviceMemoryType_HOST_ACCESSIBLE) {
              // For cudaMemcpy from pageable host memory to device memory, DMA to final destination may not
              // have completed.
              // see https://docs.nvidia.com/cuda/cuda-runtime-api/api-sync-behavior.html
              need_stream_sync = true;
            }
          }
        }
      } else if (src_is_gpu_default) {
        // copying from GPU to CPU memory, this is blocking

        if (cuda_stream) {
          CUDA_RETURN_IF_ERROR(cudaMemcpyAsync(dst_data, src_data, bytes, cudaMemcpyDeviceToHost, cuda_stream));

        } else {
          CUDA_RETURN_IF_ERROR(cudaMemcpy(dst_data, src_data, bytes, cudaMemcpyDeviceToHost));
        }
      } else {
        // copying between CPU accessible memory

        if (dst_data != src_data) {
          if (cuda_stream) {
            if (src_mem_type == OrtDeviceMemoryType_HOST_ACCESSIBLE) {
              // sync the stream first to make sure the data arrived
              CUDA_RETURN_IF_ERROR(cudaStreamSynchronize(cuda_stream));
            }
          }

          memcpy(dst_data, src_data, bytes);
        }
      }
    }

    if (need_stream_sync) {
      CUDA_RETURN_IF_ERROR(cudaStreamSynchronize(nullptr));
    }

    return nullptr;
  }

  static void ReleaseImpl(OrtDataTransferImpl* /*this_ptr*/) noexcept {
    // no-op as we have a single shared instance in OrtEpFactory which is returned from CreateDataTransferImpl, and is
    // owned by and freed by the factory.
  }

  const OrtApi& ort_api;
  const OrtEpApi& ep_api;
};

struct CudaSyncNotificationImpl : OrtSyncNotificationImpl {
  static OrtStatus* Create(cudaStream_t stream, const OrtApi& ort_api,
                           std::unique_ptr<CudaSyncNotificationImpl>& notification) {
    notification.reset(new CudaSyncNotificationImpl(stream, ort_api));  // can't use make_unique with private ctor
    CUDA_RETURN_IF_ERROR(cudaEventCreateWithFlags(&notification->event_, cudaEventDisableTiming));

    return nullptr;
  }

  static void ReleaseImpl(_In_ OrtSyncNotificationImpl* this_ptr) noexcept {
    delete static_cast<CudaSyncNotificationImpl*>(this_ptr);
  }

  static OrtStatus* ActivateImpl(_In_ OrtSyncNotificationImpl* this_ptr) noexcept {
    auto& impl = *static_cast<CudaSyncNotificationImpl*>(this_ptr);
    CUDA_RETURN_IF_ERROR(cudaEventRecord(impl.event_, impl.stream_));

    return nullptr;
  }

  static OrtStatus* WaitOnDeviceImpl(_In_ OrtSyncNotificationImpl* this_ptr,
                                     _In_ OrtSyncStream* consumer_stream) noexcept {
    auto& impl = *static_cast<CudaSyncNotificationImpl*>(this_ptr);

    // setup the consumer stream to wait on our event.
    void* consumer_handle = impl.ort_api.SyncStream_GetHandle(consumer_stream);
    CUDA_RETURN_IF_ERROR(cudaStreamWaitEvent(static_cast<cudaStream_t>(consumer_handle), impl.event_));

    return nullptr;
  }

  static OrtStatus* WaitOnHostImpl(_In_ OrtSyncNotificationImpl* this_ptr) noexcept {
    auto& impl = *static_cast<CudaSyncNotificationImpl*>(this_ptr);
    CUDA_RETURN_IF_ERROR(cudaEventSynchronize(impl.event_));

    return nullptr;
  }

  ~CudaSyncNotificationImpl() {
    cudaEventDestroy(event_);
  }

 private:
  CudaSyncNotificationImpl(cudaStream_t stream, const OrtApi& ort_api_in)
      : stream_{stream}, ort_api{ort_api_in}, ep_api{*ort_api_in.GetEpApi()} {
    ort_version_supported = ORT_API_VERSION;
    Activate = ActivateImpl;
    WaitOnDevice = WaitOnDeviceImpl;
    WaitOnHost = WaitOnHostImpl;
    Release = ReleaseImpl;
  }

  cudaStream_t& stream_;
  cudaEvent_t event_;

  const OrtApi& ort_api;
  const OrtEpApi& ep_api;
};

struct CudaSyncStreamImpl : OrtSyncStreamImpl {
  CudaSyncStreamImpl(cudaStream_t&& stream,
                     const OrtDevice& device,
                     AllocatorPtr cpu_allocator,
                     bool release_cpu_buffer_on_cuda_stream,
                     const OrtApi& ort_api_in)
      : stream_{
            stream, device, cpu_allocator, release_cpu_buffer_on_cuda_stream, /*own*/ true,
            /*external_cudnn_handle*/ nullptr,
            /*external_cublas_handle*/ nullptr,
            // ep_info is used by GetResource which seems to be a somewhat ugly way to make arbitrary info that is
            // unrelated to the stream available to a custom op.
            // avoiding adding GetResource to OrtSyncStreamImpl as we should have a cleaner setup for custom ops,
            // so this argument value isn't used and doesn't matter.
            /*ep_info*/ CUDAExecutionProviderInfo{}},
        ort_api{ort_api_in} {
    ort_version_supported = ORT_API_VERSION;
    GetHandle = GetHandleImpl;
    CreateNotification = CreateNotificationImpl;
    Flush = FlushImpl;
    OnSessionRunEnd = OnSessionRunEndImpl;
    Release = ReleaseImpl;
  }

  static void ReleaseImpl(_In_ OrtSyncStreamImpl* this_ptr) noexcept {
    delete static_cast<CudaSyncStreamImpl*>(this_ptr);
  }

  static void* GetHandleImpl(_In_ OrtSyncStreamImpl* this_ptr) noexcept {
    auto& impl = *static_cast<CudaSyncStreamImpl*>(this_ptr);
    return impl.stream_.GetHandle();
  }

  static OrtStatus* CreateNotificationImpl(_In_ OrtSyncStreamImpl* this_ptr,
                                           _Outptr_ OrtSyncNotificationImpl** notification_impl) noexcept {
    auto& impl = *static_cast<CudaSyncStreamImpl*>(this_ptr);
    *notification_impl = nullptr;

    std::unique_ptr<CudaSyncNotificationImpl> notification;
    cudaStream_t* cuda_stream = static_cast<cudaStream_t*>(impl.stream_.GetHandle());

    RETURN_IF_ERROR(CudaSyncNotificationImpl::Create(*cuda_stream, impl.ort_api, notification));
    *notification_impl = notification.release();

    return nullptr;
  }

  static OrtStatus* FlushImpl(_In_ OrtSyncStreamImpl* this_ptr) noexcept {
    auto& impl = *static_cast<CudaSyncStreamImpl*>(this_ptr);
    impl.stream_.Flush();

    return nullptr;
  }

  static OrtStatus* OnSessionRunEndImpl(_In_ OrtSyncStreamImpl* this_ptr) noexcept {
    auto& impl = *static_cast<CudaSyncStreamImpl*>(this_ptr);
    RETURN_IF_STATUS_NOTOK(impl.stream_.CleanUpOnRunEnd());

    return nullptr;
  }

 private:
  // this is a little onion-ish as CudaStream is a onnxruntime::Stream and this is an OrtSyncStreamImpl that will be
  // used via plugin_ep::Stream, which is also an onnxruntime::Stream. in a 'real' plugin EP implementation
  // CudaStream would go away and the logic it has would be implemented directly here.
  CudaStream stream_;
  const OrtApi& ort_api;
};

// OrtEpApi infrastructure to be able to use the CUDA EP as an OrtEpFactory for auto EP selection.
struct CudaEpFactory : OrtEpFactory {
  using MemoryInfoUniquePtr = std::unique_ptr<OrtMemoryInfo, std::function<void(OrtMemoryInfo*)>>;

  CudaEpFactory(const OrtApi& ort_api_in, const OrtLogger& default_logger_in) : ort_api{ort_api_in},
                                                                                default_logger{default_logger_in},
                                                                                ep_api{*ort_api_in.GetEpApi()},
                                                                                data_transfer_impl{ort_api_in} {
    GetName = GetNameImpl;
    GetVendor = GetVendorImpl;
    GetVendorId = GetVendorIdImpl;
    GetVersion = GetVersionImpl;
    GetSupportedDevices = GetSupportedDevicesImpl;
    CreateEp = CreateEpImpl;
    ReleaseEp = ReleaseEpImpl;

    CreateAllocator = CreateAllocatorImpl;
    ReleaseAllocator = ReleaseAllocatorImpl;
    CreateDataTransfer = CreateDataTransferImpl;

    IsStreamAware = IsStreamAwareImpl;
    CreateSyncStreamForDevice = CreateSyncStreamForDeviceImpl;
  }

  static const char* GetNameImpl(const OrtEpFactory* this_ptr) noexcept {
    const auto& factory = *static_cast<const CudaEpFactory*>(this_ptr);
    return factory.ep_name.c_str();
  }

  static const char* GetVendorImpl(const OrtEpFactory* this_ptr) noexcept {
    const auto& factory = *static_cast<const CudaEpFactory*>(this_ptr);
    return factory.vendor.c_str();
  }

  static uint32_t GetVendorIdImpl(const OrtEpFactory* this_ptr) noexcept {
    const auto* factory = static_cast<const CudaEpFactory*>(this_ptr);
    return factory->vendor_id;
  }

  static const char* ORT_API_CALL GetVersionImpl(const OrtEpFactory* /*this_ptr*/) noexcept {
    return ORT_VERSION;
  }

  static OrtStatus* GetSupportedDevicesImpl(OrtEpFactory* this_ptr,
                                            const OrtHardwareDevice* const* devices,
                                            size_t num_devices,
                                            OrtEpDevice** ep_devices,
                                            size_t max_ep_devices,
                                            size_t* p_num_ep_devices) noexcept {
    size_t& num_ep_devices = *p_num_ep_devices;
    auto& factory = *static_cast<CudaEpFactory*>(this_ptr);

    int num_cuda_devices = 0;
    cudaGetDeviceCount(&num_cuda_devices);
    RETURN_IF_ERROR(factory.CreateMemoryInfoForDevices(num_cuda_devices));

    /* in theory we can match on the LUID in the OrtHardwareDevice metadata, but that requires the CUDA Driver API
    std::vector<uint64_t> device_to_luid;
    device_to_luid.resize(num_cuda_devices);

    for (int i = 0; i < num_cuda_devices; ++i) {
      CUdevice device;
      cuDeviceGet(&device, i);

      char luid[8];
      unsigned int nodeMask;
      if (cuDeviceGetLuid(luid, &nodeMask, device) == CUDA_SUCCESS) {
        device_to_luid[i] = *reinterpret_cast<uint64_t*>(luid);
      }
    }
    */

    int16_t device_id = 0;
    for (size_t i = 0; i < num_devices && num_ep_devices < max_ep_devices; ++i) {
      const OrtHardwareDevice& device = *devices[i];
      if (factory.ort_api.HardwareDevice_Type(&device) == OrtHardwareDeviceType::OrtHardwareDeviceType_GPU &&
          factory.ort_api.HardwareDevice_VendorId(&device) == 0x10de) {
        /* ideally we'd match on LUID here
           for now we use an incrementing device id. could be a mismatch if you have multiple different CUDA GPUs.
           alternative is to limit to one device only.

        // find the device id. On Windows we have the LUID in the OrtHardwareDevice metadata.
        const OrtKeyValuePairs* metadata = factory.ort_api.HardwareDevice_Metadata(&device);
        const char* luid_str = factory.ort_api.GetKeyValue(metadata, "LUID");

        if (!luid_str && num_devices > 1) {
          // if there's no LUID we can't match device
          return factory.ort_api.CreateStatus(ORT_EP_FAIL, "OrtHardwareDevice does not have LUID");
        }

        char* luid_end = nullptr;
        uint64_t luid = std::strtoull(luid_str, &luid_end, 10);
        for (; device_id < num_cuda_devices; ++device_id) {
          if (device_to_luid[device_id] == luid) {
            break;
          }
        }

        if (device_id == num_cuda_devices) {
          std::string msg("Could not match LUID to a CUDA device. LUID=");
          msg += luid_str;

          return factory.ort_api.CreateStatus(ORT_EP_FAIL, msg.c_str());
        }
        */

        // create the EP options and add the device id
        OrtKeyValuePairs* ep_metadata = nullptr;
        OrtKeyValuePairs* ep_options = nullptr;
        factory.ort_api.CreateKeyValuePairs(&ep_options);
        factory.ort_api.AddKeyValuePair(ep_options, "device_id", std::to_string(device_id).c_str());

        // create the OrtEpDevice
        OrtEpDevice* ep_device = nullptr;
        RETURN_IF_ERROR(factory.ort_api.GetEpApi()->CreateEpDevice(&factory, &device, ep_metadata, ep_options,
                                                                   &ep_device));

        factory.ort_api.ReleaseKeyValuePairs(ep_options);

        const OrtMemoryInfo* gpu_mem_info = factory.gpu_memory_infos[device_id].get();
        const OrtMemoryInfo* host_accessible_mem_info = factory.host_accessible_memory_infos[device_id].get();

        RETURN_IF_ERROR(factory.ep_api.EpDevice_AddAllocatorInfo(ep_device, gpu_mem_info));
        RETURN_IF_ERROR(factory.ep_api.EpDevice_AddAllocatorInfo(ep_device, host_accessible_mem_info));

        ep_devices[num_ep_devices++] = ep_device;

        ++device_id;
      }
    }

    return nullptr;
  }

  static OrtStatus* CreateEpImpl(OrtEpFactory* /*this_ptr*/,
                                 _In_reads_(num_devices) const OrtHardwareDevice* const* /*devices*/,
                                 _In_reads_(num_devices) const OrtKeyValuePairs* const* /*ep_metadata*/,
                                 _In_ size_t /*num_devices*/,
                                 _In_ const OrtSessionOptions* /*session_options*/,
                                 _In_ const OrtLogger* /*logger*/,
                                 _Out_ OrtEp** /*ep*/) noexcept {
    return CreateStatus(ORT_INVALID_ARGUMENT, "CUDA EP factory does not support this method.");
  }

  static void ReleaseEpImpl(OrtEpFactory* /*this_ptr*/, OrtEp* /*ep*/) noexcept {
    // no-op as we never create an EP here.
  }

  static OrtStatus* ORT_API_CALL CreateAllocatorImpl(OrtEpFactory* this_ptr,
                                                     const OrtMemoryInfo* memory_info,
                                                     const OrtKeyValuePairs* /*allocator_options*/,
                                                     OrtAllocator** allocator) noexcept {
    // this function is free to return the same allocator instance for all calls and make ReleaseAllocator a no-op
    // e.g. allocator instance is in unique_ptr in the OrtEpFactory instance.
    // ORT will create a shared allocator in the environment and the user can choose to use it in an inference session.
    // Otherwise ORT will create an allocator when adding the EP to an inference session.
    auto& factory = *static_cast<CudaEpFactory*>(this_ptr);

    auto cuda_allocator = std::make_unique<CudaOrtAllocator>(memory_info, factory.ort_api);
    *allocator = cuda_allocator.release();

    return nullptr;
  }

  static void ORT_API_CALL ReleaseAllocatorImpl(OrtEpFactory* /*this*/, OrtAllocator* allocator) noexcept {
    delete static_cast<CudaOrtAllocator*>(allocator);
  }

  static OrtStatus* ORT_API_CALL CreateDataTransferImpl(OrtEpFactory* this_ptr,
                                                        OrtDataTransferImpl** data_transfer) noexcept {
    auto& factory = *static_cast<CudaEpFactory*>(this_ptr);
    *data_transfer = &factory.data_transfer_impl;

    return nullptr;
  }

  static bool ORT_API_CALL IsStreamAwareImpl(const OrtEpFactory* /*this_ptr*/) noexcept {
    return true;
  }

  static OrtStatus* ORT_API_CALL CreateSyncStreamForDeviceImpl(OrtEpFactory* this_ptr,
                                                               const OrtMemoryDevice* memory_device,
                                                               const OrtKeyValuePairs* /*stream_options*/,
                                                               OrtSyncStreamImpl** ort_stream) noexcept {
    auto& factory = *static_cast<CudaEpFactory*>(this_ptr);
    auto device_id = factory.ep_api.MemoryDevice_GetDeviceId(memory_device);

    // the OrtEpFactory could have a cache of stream instances if it wants to avoid creating a new one on every
    // call. the CudaStreamSyncImpl::Release could return the instance to the cache.
    cudaStream_t stream = nullptr;
    CUDA_RETURN_IF_ERROR(cudaSetDevice(device_id));
    CUDA_RETURN_IF_ERROR(cudaStreamCreateWithFlags(&stream, cudaStreamNonBlocking));

    // Currently this API is only used for creating a stream that is used outside of a session, as we're using the
    // 'real' CUDA IExecutionProvider implementation for the EP. Due to that we need to connect it up to an internal
    // onnxruntime::Stream that has the correct settings for the session.
    // We do that externally by passing the cudaStream_t in via the "user_compute_stream" provider option.
    //
    // For use within an inference session in a completely plugin EP we'd need the session's CPU allocator to be
    // available, as well as for relevant EP instance specific options such as whether graph capture is enabled
    // to be applied.

    const OrtDevice* ort_device = static_cast<const OrtDevice*>(memory_device);
    // This OrtSyncStream isn't used for running the inference, so we don't need a CPU allocator for
    // CPU scratch buffers to be created by operator kernels.
    AllocatorPtr null_allocator;

    auto impl = std::make_unique<CudaSyncStreamImpl>(std::move(stream), *ort_device, nullptr,
                                                     /*release_cpu_buffer_on_cuda_stream*/ true,
                                                     factory.ort_api);
    *ort_stream = impl.release();

    return nullptr;
  }

  OrtStatus* CreateMemoryInfoForDevices(int num_devices) {
    gpu_memory_infos.reserve(num_devices);
    host_accessible_memory_infos.reserve(num_devices);

    for (int device_id = 0; device_id < num_devices; ++device_id) {
      OrtMemoryInfo* mem_info = nullptr;
      RETURN_IF_ERROR(ort_api.CreateMemoryInfo_V2("CUDA", OrtMemoryInfoDeviceType_GPU,
                                                  /*vendor*/ OrtDevice::VendorIds::NVIDIA,
                                                  /* device_id */ device_id,
                                                  OrtDeviceMemoryType_DEFAULT,
                                                  /*alignment*/ 0,
                                                  OrtAllocatorType::OrtDeviceAllocator,
                                                  &mem_info));

      gpu_memory_infos.emplace_back(MemoryInfoUniquePtr(mem_info, ort_api.ReleaseMemoryInfo));

      // HOST_ACCESSIBLE memory should use the non-CPU device type
      mem_info = nullptr;
      RETURN_IF_ERROR(ort_api.CreateMemoryInfo_V2("CUDA host accessible", OrtMemoryInfoDeviceType_GPU,
                                                  /*vendor*/ OrtDevice::VendorIds::NVIDIA,
                                                  /* device_id */ device_id,
                                                  OrtDeviceMemoryType_HOST_ACCESSIBLE,
                                                  /*alignment*/ 0,
                                                  OrtAllocatorType::OrtDeviceAllocator,
                                                  &mem_info));

      host_accessible_memory_infos.emplace_back(MemoryInfoUniquePtr(mem_info, ort_api.ReleaseMemoryInfo));
    }

    return nullptr;
  }

  const OrtApi& ort_api;
  const OrtEpApi& ep_api;
  const OrtLogger& default_logger;
  const std::string ep_name{kCudaExecutionProvider};  // EP name
  const std::string vendor{"Microsoft"};              // EP vendor name
  uint32_t vendor_id{0x1414};                         // Microsoft vendor ID

  // per-device memory info
  std::vector<MemoryInfoUniquePtr> gpu_memory_infos;
  std::vector<MemoryInfoUniquePtr> host_accessible_memory_infos;

  // we use a shared instance for the OrtDataTransferImpl instead of creating a new one on every call to
  // CreateDataTransferImpl.
  CudaDataTransferImpl data_transfer_impl;

  CudaEpFactory(const CudaEpFactory&) = delete;
  CudaEpFactory& operator=(const CudaEpFactory&) = delete;

  CudaEpFactory(CudaEpFactory&&) = default;
  CudaEpFactory& operator=(CudaEpFactory&&) = default;
};

>>>>>>> 01912ceb
extern "C" {
//
// Public symbols
//
OrtStatus* CreateEpFactories(const char* /*registration_name*/, const OrtApiBase* ort_api_base,
                             const OrtLogger* default_logger,
                             OrtEpFactory** factories, size_t max_factories, size_t* num_factories) {
  const OrtApi* ort_api = ort_api_base->GetApi(ORT_API_VERSION);
  ErrorHelper::ort_api = ort_api;  // setup our error helper

  // Factory could use registration_name or define its own EP name.
  std::unique_ptr<OrtEpFactory> factory = std::make_unique<CudaEpFactory>(*ort_api, *default_logger);

  if (max_factories < 1) {
    return ort_api->CreateStatus(ORT_INVALID_ARGUMENT,
                                 "Not enough space to return EP factory. Need at least one.");
  }

  factories[0] = factory.release();
  *num_factories = 1;

  return nullptr;
}

OrtStatus* ReleaseEpFactory(OrtEpFactory* factory) {
  delete static_cast<CudaEpFactory*>(factory);
  return nullptr;
}
}<|MERGE_RESOLUTION|>--- conflicted
+++ resolved
@@ -327,7 +327,6 @@
     return ort_api->CreateStatus(static_cast<OrtErrorCode>(status.Code()),
                                  status.ErrorMessage().c_str());
   }
-<<<<<<< HEAD
 };
 
 const OrtApi* ErrorHelper::ort_api = nullptr;
@@ -356,8 +355,9 @@
     Alloc = AllocImpl;
     Free = FreeImpl;
     Info = InfoImpl;
-    Reserve = AllocImpl;  // no special behavior for Reserve so use AllocImpl
-    GetStats = nullptr;   // GetStatsImpl. The CUDA allocators don't have stats currently so we can skip.
+    Reserve = AllocImpl;      // no special behavior for Reserve so use AllocImpl
+    GetStats = nullptr;       // GetStatsImpl. The CUDA allocators don't have stats currently so we can skip.
+    AllocOnStream = nullptr;  // TODO. Plugin EP arena to provide this.
 
     const OrtEpApi& ep_api = *api.GetEpApi();
     const OrtMemoryDevice* mem_device = ep_api.MemoryInfo_GetMemoryDevice(mem_info);
@@ -437,9 +437,8 @@
       OrtValue* dst_tensor = dst_tensors[idx];
       OrtSyncStream* stream = streams ? streams[idx] : nullptr;
 
-      const OrtMemoryDevice *src_device = nullptr, *dst_device = nullptr;
-      RETURN_IF_ERROR(impl.ep_api.Value_GetMemoryDevice(src_tensor, &src_device));
-      RETURN_IF_ERROR(impl.ep_api.Value_GetMemoryDevice(dst_tensor, &dst_device));
+      const OrtMemoryDevice* src_device = impl.ep_api.Value_GetMemoryDevice(src_tensor);
+      const OrtMemoryDevice* dst_device = impl.ep_api.Value_GetMemoryDevice(dst_tensor);
 
       size_t bytes;
       RETURN_IF_ERROR(impl.ort_api.GetTensorSizeInBytes(src_tensor, &bytes));
@@ -681,7 +680,6 @@
 
     CreateAllocator = CreateAllocatorImpl;
     ReleaseAllocator = ReleaseAllocatorImpl;
-
     CreateDataTransfer = CreateDataTransferImpl;
 
     IsStreamAware = IsStreamAwareImpl;
@@ -933,612 +931,6 @@
   CudaEpFactory& operator=(CudaEpFactory&&) = default;
 };
 
-=======
-};
-
-const OrtApi* ErrorHelper::ort_api = nullptr;
-
-#define RETURN_IF_ERROR(fn)    \
-  do {                         \
-    OrtStatus* _status = (fn); \
-    if (_status != nullptr) {  \
-      return _status;          \
-    }                          \
-  } while (0)
-
-#define RETURN_IF_STATUS_NOTOK(fn)              \
-  do {                                          \
-    Status _status = (fn);                      \
-    if (!_status.IsOK()) {                      \
-      return ErrorHelper::ToOrtStatus(_status); \
-    }                                           \
-  } while (0)
-
-#define CUDA_RETURN_IF_ERROR(expr) RETURN_IF_STATUS_NOTOK(CUDA_CALL(expr))
-
-struct CudaOrtAllocator : OrtAllocator {
-  CudaOrtAllocator(const OrtMemoryInfo* mem_info, const OrtApi& api) : memory_info_{mem_info} {
-    version = ORT_API_VERSION;
-    Alloc = AllocImpl;
-    Free = FreeImpl;
-    Info = InfoImpl;
-    Reserve = AllocImpl;      // no special behavior for Reserve so use AllocImpl
-    GetStats = nullptr;       // GetStatsImpl. The CUDA allocators don't have stats currently so we can skip.
-    AllocOnStream = nullptr;  // TODO. Plugin EP arena to provide this.
-
-    const OrtEpApi& ep_api = *api.GetEpApi();
-    const OrtMemoryDevice* mem_device = ep_api.MemoryInfo_GetMemoryDevice(mem_info);
-    uint32_t device_id = ep_api.MemoryDevice_GetDeviceId(mem_device);
-    const char* name = nullptr;
-    auto* status = api.MemoryInfoGetName(mem_info, &name);
-    static_cast<void>(status);  // GetName never fails
-
-    if (ep_api.MemoryDevice_GetMemoryType(mem_device) == OrtDeviceMemoryType_HOST_ACCESSIBLE) {
-      allocator_ = std::make_unique<CUDAPinnedAllocator>(device_id, name);
-    } else {
-      allocator_ = std::make_unique<CUDAAllocator>(device_id, name);
-    }
-  }
-
-  static void* ORT_API_CALL AllocImpl(struct OrtAllocator* this_, size_t size) {
-    auto& impl = *static_cast<CudaOrtAllocator*>(this_);
-    return impl.allocator_->Alloc(size);
-  }
-
-  static void ORT_API_CALL FreeImpl(struct OrtAllocator* this_, void* p) {
-    auto& impl = *static_cast<CudaOrtAllocator*>(this_);
-    impl.allocator_->Free(p);
-  }
-
-  static const struct OrtMemoryInfo* ORT_API_CALL InfoImpl(const struct OrtAllocator* this_) {
-    const CudaOrtAllocator& impl = *static_cast<const CudaOrtAllocator*>(this_);
-    return impl.memory_info_;
-  }
-
- private:
-  const OrtMemoryInfo* memory_info_;
-  std::unique_ptr<IAllocator> allocator_;
-};
-
-struct CudaDataTransferImpl : OrtDataTransferImpl {
-  CudaDataTransferImpl(const OrtApi& ort_api_in)
-      : ort_api{ort_api_in}, ep_api{*ort_api_in.GetEpApi()} {
-    ort_version_supported = ORT_API_VERSION;
-    CanCopy = CanCopyImpl;
-    CopyTensors = CopyTensorsImpl;
-    Release = ReleaseImpl;
-  }
-
-  static bool CanCopyImpl(const OrtDataTransferImpl* this_ptr,
-                          const OrtMemoryDevice* src_memory_device,
-                          const OrtMemoryDevice* dst_memory_device) noexcept {
-    const auto& impl = *static_cast<const CudaDataTransferImpl*>(this_ptr);
-
-    // logic copied from GPUDataTransfer::CanCopy
-    OrtMemoryInfoDeviceType src_type = impl.ep_api.MemoryDevice_GetDeviceType(src_memory_device);
-    OrtMemoryInfoDeviceType dst_type = impl.ep_api.MemoryDevice_GetDeviceType(dst_memory_device);
-    auto src_vendor_id = impl.ep_api.MemoryDevice_GetVendorId(src_memory_device);
-    auto dst_vendor_id = impl.ep_api.MemoryDevice_GetVendorId(dst_memory_device);
-
-    if ((src_type == OrtDevice::GPU && src_vendor_id != OrtDevice::VendorIds::NVIDIA) ||
-        (dst_type == OrtDevice::GPU && dst_vendor_id != OrtDevice::VendorIds::NVIDIA)) {
-      return false;
-    }
-
-    // copy must be GPU to GPU or between GPU and CPU
-    return (src_type == OrtMemoryInfoDeviceType_GPU && dst_type == OrtMemoryInfoDeviceType_GPU) ||
-           (src_type == OrtMemoryInfoDeviceType_GPU && dst_type == OrtMemoryInfoDeviceType_CPU) ||
-           (src_type == OrtMemoryInfoDeviceType_CPU && dst_type == OrtMemoryInfoDeviceType_GPU);
-  }
-
-  static OrtStatus* CopyTensorsImpl(OrtDataTransferImpl* this_ptr,
-                                    const OrtValue** src_tensors,
-                                    OrtValue** dst_tensors,
-                                    OrtSyncStream** streams,
-                                    size_t num_tensors) noexcept {
-    auto& impl = *static_cast<CudaDataTransferImpl*>(this_ptr);
-    bool need_stream_sync = false;
-
-    for (size_t idx = 0; idx < num_tensors; ++idx) {
-      const OrtValue* src_tensor = src_tensors[idx];
-      OrtValue* dst_tensor = dst_tensors[idx];
-      OrtSyncStream* stream = streams ? streams[idx] : nullptr;
-
-      const OrtMemoryDevice* src_device = impl.ep_api.Value_GetMemoryDevice(src_tensor);
-      const OrtMemoryDevice* dst_device = impl.ep_api.Value_GetMemoryDevice(dst_tensor);
-
-      size_t bytes;
-      RETURN_IF_ERROR(impl.ort_api.GetTensorSizeInBytes(src_tensor, &bytes));
-
-      const void* src_data = nullptr;
-      void* dst_data = nullptr;
-      RETURN_IF_ERROR(impl.ort_api.GetTensorData(src_tensor, &src_data));
-      RETURN_IF_ERROR(impl.ort_api.GetTensorMutableData(dst_tensor, &dst_data));
-
-      OrtMemoryInfoDeviceType src_type = impl.ep_api.MemoryDevice_GetDeviceType(src_device);
-      OrtMemoryInfoDeviceType dst_type = impl.ep_api.MemoryDevice_GetDeviceType(dst_device);
-      OrtDeviceMemoryType src_mem_type = impl.ep_api.MemoryDevice_GetMemoryType(src_device);
-      OrtDeviceMemoryType dst_mem_type = impl.ep_api.MemoryDevice_GetMemoryType(dst_device);
-
-      const bool src_is_gpu_default = src_type == OrtMemoryInfoDeviceType_GPU &&
-                                      src_mem_type == OrtDeviceMemoryType_DEFAULT;
-      const bool dst_is_gpu_default = dst_type == OrtMemoryInfoDeviceType_GPU &&
-                                      dst_mem_type == OrtDeviceMemoryType_DEFAULT;
-
-      cudaStream_t cuda_stream = nullptr;
-      if (stream) {
-        cuda_stream = static_cast<cudaStream_t>(impl.ort_api.SyncStream_GetHandle(stream));
-      }
-
-      if (dst_is_gpu_default) {
-        if (src_is_gpu_default) {
-          // Copy only if the two addresses are different.
-          if (dst_data != src_data) {
-            if (cuda_stream) {
-              CUDA_RETURN_IF_ERROR(cudaMemcpyAsync(dst_data, src_data, bytes, cudaMemcpyDeviceToDevice, cuda_stream));
-
-            } else {
-              CUDA_RETURN_IF_ERROR(cudaMemcpy(dst_data, src_data, bytes, cudaMemcpyDeviceToDevice));
-
-              // For device memory to device memory copy, no host-side synchronization is performed by cudaMemcpy.
-              // see https://docs.nvidia.com/cuda/cuda-runtime-api/api-sync-behavior.html
-              need_stream_sync = true;
-            }
-          }
-        } else {
-          // copy from pinned or non-pinned CPU memory to GPU
-          if (cuda_stream) {
-            CUDA_RETURN_IF_ERROR(cudaMemcpyAsync(dst_data, src_data, bytes, cudaMemcpyHostToDevice, cuda_stream));
-          } else {
-            CUDA_RETURN_IF_ERROR(cudaMemcpy(dst_data, src_data, bytes, cudaMemcpyHostToDevice));
-
-            if (src_mem_type != OrtDeviceMemoryType_HOST_ACCESSIBLE) {
-              // For cudaMemcpy from pageable host memory to device memory, DMA to final destination may not
-              // have completed.
-              // see https://docs.nvidia.com/cuda/cuda-runtime-api/api-sync-behavior.html
-              need_stream_sync = true;
-            }
-          }
-        }
-      } else if (src_is_gpu_default) {
-        // copying from GPU to CPU memory, this is blocking
-
-        if (cuda_stream) {
-          CUDA_RETURN_IF_ERROR(cudaMemcpyAsync(dst_data, src_data, bytes, cudaMemcpyDeviceToHost, cuda_stream));
-
-        } else {
-          CUDA_RETURN_IF_ERROR(cudaMemcpy(dst_data, src_data, bytes, cudaMemcpyDeviceToHost));
-        }
-      } else {
-        // copying between CPU accessible memory
-
-        if (dst_data != src_data) {
-          if (cuda_stream) {
-            if (src_mem_type == OrtDeviceMemoryType_HOST_ACCESSIBLE) {
-              // sync the stream first to make sure the data arrived
-              CUDA_RETURN_IF_ERROR(cudaStreamSynchronize(cuda_stream));
-            }
-          }
-
-          memcpy(dst_data, src_data, bytes);
-        }
-      }
-    }
-
-    if (need_stream_sync) {
-      CUDA_RETURN_IF_ERROR(cudaStreamSynchronize(nullptr));
-    }
-
-    return nullptr;
-  }
-
-  static void ReleaseImpl(OrtDataTransferImpl* /*this_ptr*/) noexcept {
-    // no-op as we have a single shared instance in OrtEpFactory which is returned from CreateDataTransferImpl, and is
-    // owned by and freed by the factory.
-  }
-
-  const OrtApi& ort_api;
-  const OrtEpApi& ep_api;
-};
-
-struct CudaSyncNotificationImpl : OrtSyncNotificationImpl {
-  static OrtStatus* Create(cudaStream_t stream, const OrtApi& ort_api,
-                           std::unique_ptr<CudaSyncNotificationImpl>& notification) {
-    notification.reset(new CudaSyncNotificationImpl(stream, ort_api));  // can't use make_unique with private ctor
-    CUDA_RETURN_IF_ERROR(cudaEventCreateWithFlags(&notification->event_, cudaEventDisableTiming));
-
-    return nullptr;
-  }
-
-  static void ReleaseImpl(_In_ OrtSyncNotificationImpl* this_ptr) noexcept {
-    delete static_cast<CudaSyncNotificationImpl*>(this_ptr);
-  }
-
-  static OrtStatus* ActivateImpl(_In_ OrtSyncNotificationImpl* this_ptr) noexcept {
-    auto& impl = *static_cast<CudaSyncNotificationImpl*>(this_ptr);
-    CUDA_RETURN_IF_ERROR(cudaEventRecord(impl.event_, impl.stream_));
-
-    return nullptr;
-  }
-
-  static OrtStatus* WaitOnDeviceImpl(_In_ OrtSyncNotificationImpl* this_ptr,
-                                     _In_ OrtSyncStream* consumer_stream) noexcept {
-    auto& impl = *static_cast<CudaSyncNotificationImpl*>(this_ptr);
-
-    // setup the consumer stream to wait on our event.
-    void* consumer_handle = impl.ort_api.SyncStream_GetHandle(consumer_stream);
-    CUDA_RETURN_IF_ERROR(cudaStreamWaitEvent(static_cast<cudaStream_t>(consumer_handle), impl.event_));
-
-    return nullptr;
-  }
-
-  static OrtStatus* WaitOnHostImpl(_In_ OrtSyncNotificationImpl* this_ptr) noexcept {
-    auto& impl = *static_cast<CudaSyncNotificationImpl*>(this_ptr);
-    CUDA_RETURN_IF_ERROR(cudaEventSynchronize(impl.event_));
-
-    return nullptr;
-  }
-
-  ~CudaSyncNotificationImpl() {
-    cudaEventDestroy(event_);
-  }
-
- private:
-  CudaSyncNotificationImpl(cudaStream_t stream, const OrtApi& ort_api_in)
-      : stream_{stream}, ort_api{ort_api_in}, ep_api{*ort_api_in.GetEpApi()} {
-    ort_version_supported = ORT_API_VERSION;
-    Activate = ActivateImpl;
-    WaitOnDevice = WaitOnDeviceImpl;
-    WaitOnHost = WaitOnHostImpl;
-    Release = ReleaseImpl;
-  }
-
-  cudaStream_t& stream_;
-  cudaEvent_t event_;
-
-  const OrtApi& ort_api;
-  const OrtEpApi& ep_api;
-};
-
-struct CudaSyncStreamImpl : OrtSyncStreamImpl {
-  CudaSyncStreamImpl(cudaStream_t&& stream,
-                     const OrtDevice& device,
-                     AllocatorPtr cpu_allocator,
-                     bool release_cpu_buffer_on_cuda_stream,
-                     const OrtApi& ort_api_in)
-      : stream_{
-            stream, device, cpu_allocator, release_cpu_buffer_on_cuda_stream, /*own*/ true,
-            /*external_cudnn_handle*/ nullptr,
-            /*external_cublas_handle*/ nullptr,
-            // ep_info is used by GetResource which seems to be a somewhat ugly way to make arbitrary info that is
-            // unrelated to the stream available to a custom op.
-            // avoiding adding GetResource to OrtSyncStreamImpl as we should have a cleaner setup for custom ops,
-            // so this argument value isn't used and doesn't matter.
-            /*ep_info*/ CUDAExecutionProviderInfo{}},
-        ort_api{ort_api_in} {
-    ort_version_supported = ORT_API_VERSION;
-    GetHandle = GetHandleImpl;
-    CreateNotification = CreateNotificationImpl;
-    Flush = FlushImpl;
-    OnSessionRunEnd = OnSessionRunEndImpl;
-    Release = ReleaseImpl;
-  }
-
-  static void ReleaseImpl(_In_ OrtSyncStreamImpl* this_ptr) noexcept {
-    delete static_cast<CudaSyncStreamImpl*>(this_ptr);
-  }
-
-  static void* GetHandleImpl(_In_ OrtSyncStreamImpl* this_ptr) noexcept {
-    auto& impl = *static_cast<CudaSyncStreamImpl*>(this_ptr);
-    return impl.stream_.GetHandle();
-  }
-
-  static OrtStatus* CreateNotificationImpl(_In_ OrtSyncStreamImpl* this_ptr,
-                                           _Outptr_ OrtSyncNotificationImpl** notification_impl) noexcept {
-    auto& impl = *static_cast<CudaSyncStreamImpl*>(this_ptr);
-    *notification_impl = nullptr;
-
-    std::unique_ptr<CudaSyncNotificationImpl> notification;
-    cudaStream_t* cuda_stream = static_cast<cudaStream_t*>(impl.stream_.GetHandle());
-
-    RETURN_IF_ERROR(CudaSyncNotificationImpl::Create(*cuda_stream, impl.ort_api, notification));
-    *notification_impl = notification.release();
-
-    return nullptr;
-  }
-
-  static OrtStatus* FlushImpl(_In_ OrtSyncStreamImpl* this_ptr) noexcept {
-    auto& impl = *static_cast<CudaSyncStreamImpl*>(this_ptr);
-    impl.stream_.Flush();
-
-    return nullptr;
-  }
-
-  static OrtStatus* OnSessionRunEndImpl(_In_ OrtSyncStreamImpl* this_ptr) noexcept {
-    auto& impl = *static_cast<CudaSyncStreamImpl*>(this_ptr);
-    RETURN_IF_STATUS_NOTOK(impl.stream_.CleanUpOnRunEnd());
-
-    return nullptr;
-  }
-
- private:
-  // this is a little onion-ish as CudaStream is a onnxruntime::Stream and this is an OrtSyncStreamImpl that will be
-  // used via plugin_ep::Stream, which is also an onnxruntime::Stream. in a 'real' plugin EP implementation
-  // CudaStream would go away and the logic it has would be implemented directly here.
-  CudaStream stream_;
-  const OrtApi& ort_api;
-};
-
-// OrtEpApi infrastructure to be able to use the CUDA EP as an OrtEpFactory for auto EP selection.
-struct CudaEpFactory : OrtEpFactory {
-  using MemoryInfoUniquePtr = std::unique_ptr<OrtMemoryInfo, std::function<void(OrtMemoryInfo*)>>;
-
-  CudaEpFactory(const OrtApi& ort_api_in, const OrtLogger& default_logger_in) : ort_api{ort_api_in},
-                                                                                default_logger{default_logger_in},
-                                                                                ep_api{*ort_api_in.GetEpApi()},
-                                                                                data_transfer_impl{ort_api_in} {
-    GetName = GetNameImpl;
-    GetVendor = GetVendorImpl;
-    GetVendorId = GetVendorIdImpl;
-    GetVersion = GetVersionImpl;
-    GetSupportedDevices = GetSupportedDevicesImpl;
-    CreateEp = CreateEpImpl;
-    ReleaseEp = ReleaseEpImpl;
-
-    CreateAllocator = CreateAllocatorImpl;
-    ReleaseAllocator = ReleaseAllocatorImpl;
-    CreateDataTransfer = CreateDataTransferImpl;
-
-    IsStreamAware = IsStreamAwareImpl;
-    CreateSyncStreamForDevice = CreateSyncStreamForDeviceImpl;
-  }
-
-  static const char* GetNameImpl(const OrtEpFactory* this_ptr) noexcept {
-    const auto& factory = *static_cast<const CudaEpFactory*>(this_ptr);
-    return factory.ep_name.c_str();
-  }
-
-  static const char* GetVendorImpl(const OrtEpFactory* this_ptr) noexcept {
-    const auto& factory = *static_cast<const CudaEpFactory*>(this_ptr);
-    return factory.vendor.c_str();
-  }
-
-  static uint32_t GetVendorIdImpl(const OrtEpFactory* this_ptr) noexcept {
-    const auto* factory = static_cast<const CudaEpFactory*>(this_ptr);
-    return factory->vendor_id;
-  }
-
-  static const char* ORT_API_CALL GetVersionImpl(const OrtEpFactory* /*this_ptr*/) noexcept {
-    return ORT_VERSION;
-  }
-
-  static OrtStatus* GetSupportedDevicesImpl(OrtEpFactory* this_ptr,
-                                            const OrtHardwareDevice* const* devices,
-                                            size_t num_devices,
-                                            OrtEpDevice** ep_devices,
-                                            size_t max_ep_devices,
-                                            size_t* p_num_ep_devices) noexcept {
-    size_t& num_ep_devices = *p_num_ep_devices;
-    auto& factory = *static_cast<CudaEpFactory*>(this_ptr);
-
-    int num_cuda_devices = 0;
-    cudaGetDeviceCount(&num_cuda_devices);
-    RETURN_IF_ERROR(factory.CreateMemoryInfoForDevices(num_cuda_devices));
-
-    /* in theory we can match on the LUID in the OrtHardwareDevice metadata, but that requires the CUDA Driver API
-    std::vector<uint64_t> device_to_luid;
-    device_to_luid.resize(num_cuda_devices);
-
-    for (int i = 0; i < num_cuda_devices; ++i) {
-      CUdevice device;
-      cuDeviceGet(&device, i);
-
-      char luid[8];
-      unsigned int nodeMask;
-      if (cuDeviceGetLuid(luid, &nodeMask, device) == CUDA_SUCCESS) {
-        device_to_luid[i] = *reinterpret_cast<uint64_t*>(luid);
-      }
-    }
-    */
-
-    int16_t device_id = 0;
-    for (size_t i = 0; i < num_devices && num_ep_devices < max_ep_devices; ++i) {
-      const OrtHardwareDevice& device = *devices[i];
-      if (factory.ort_api.HardwareDevice_Type(&device) == OrtHardwareDeviceType::OrtHardwareDeviceType_GPU &&
-          factory.ort_api.HardwareDevice_VendorId(&device) == 0x10de) {
-        /* ideally we'd match on LUID here
-           for now we use an incrementing device id. could be a mismatch if you have multiple different CUDA GPUs.
-           alternative is to limit to one device only.
-
-        // find the device id. On Windows we have the LUID in the OrtHardwareDevice metadata.
-        const OrtKeyValuePairs* metadata = factory.ort_api.HardwareDevice_Metadata(&device);
-        const char* luid_str = factory.ort_api.GetKeyValue(metadata, "LUID");
-
-        if (!luid_str && num_devices > 1) {
-          // if there's no LUID we can't match device
-          return factory.ort_api.CreateStatus(ORT_EP_FAIL, "OrtHardwareDevice does not have LUID");
-        }
-
-        char* luid_end = nullptr;
-        uint64_t luid = std::strtoull(luid_str, &luid_end, 10);
-        for (; device_id < num_cuda_devices; ++device_id) {
-          if (device_to_luid[device_id] == luid) {
-            break;
-          }
-        }
-
-        if (device_id == num_cuda_devices) {
-          std::string msg("Could not match LUID to a CUDA device. LUID=");
-          msg += luid_str;
-
-          return factory.ort_api.CreateStatus(ORT_EP_FAIL, msg.c_str());
-        }
-        */
-
-        // create the EP options and add the device id
-        OrtKeyValuePairs* ep_metadata = nullptr;
-        OrtKeyValuePairs* ep_options = nullptr;
-        factory.ort_api.CreateKeyValuePairs(&ep_options);
-        factory.ort_api.AddKeyValuePair(ep_options, "device_id", std::to_string(device_id).c_str());
-
-        // create the OrtEpDevice
-        OrtEpDevice* ep_device = nullptr;
-        RETURN_IF_ERROR(factory.ort_api.GetEpApi()->CreateEpDevice(&factory, &device, ep_metadata, ep_options,
-                                                                   &ep_device));
-
-        factory.ort_api.ReleaseKeyValuePairs(ep_options);
-
-        const OrtMemoryInfo* gpu_mem_info = factory.gpu_memory_infos[device_id].get();
-        const OrtMemoryInfo* host_accessible_mem_info = factory.host_accessible_memory_infos[device_id].get();
-
-        RETURN_IF_ERROR(factory.ep_api.EpDevice_AddAllocatorInfo(ep_device, gpu_mem_info));
-        RETURN_IF_ERROR(factory.ep_api.EpDevice_AddAllocatorInfo(ep_device, host_accessible_mem_info));
-
-        ep_devices[num_ep_devices++] = ep_device;
-
-        ++device_id;
-      }
-    }
-
-    return nullptr;
-  }
-
-  static OrtStatus* CreateEpImpl(OrtEpFactory* /*this_ptr*/,
-                                 _In_reads_(num_devices) const OrtHardwareDevice* const* /*devices*/,
-                                 _In_reads_(num_devices) const OrtKeyValuePairs* const* /*ep_metadata*/,
-                                 _In_ size_t /*num_devices*/,
-                                 _In_ const OrtSessionOptions* /*session_options*/,
-                                 _In_ const OrtLogger* /*logger*/,
-                                 _Out_ OrtEp** /*ep*/) noexcept {
-    return CreateStatus(ORT_INVALID_ARGUMENT, "CUDA EP factory does not support this method.");
-  }
-
-  static void ReleaseEpImpl(OrtEpFactory* /*this_ptr*/, OrtEp* /*ep*/) noexcept {
-    // no-op as we never create an EP here.
-  }
-
-  static OrtStatus* ORT_API_CALL CreateAllocatorImpl(OrtEpFactory* this_ptr,
-                                                     const OrtMemoryInfo* memory_info,
-                                                     const OrtKeyValuePairs* /*allocator_options*/,
-                                                     OrtAllocator** allocator) noexcept {
-    // this function is free to return the same allocator instance for all calls and make ReleaseAllocator a no-op
-    // e.g. allocator instance is in unique_ptr in the OrtEpFactory instance.
-    // ORT will create a shared allocator in the environment and the user can choose to use it in an inference session.
-    // Otherwise ORT will create an allocator when adding the EP to an inference session.
-    auto& factory = *static_cast<CudaEpFactory*>(this_ptr);
-
-    auto cuda_allocator = std::make_unique<CudaOrtAllocator>(memory_info, factory.ort_api);
-    *allocator = cuda_allocator.release();
-
-    return nullptr;
-  }
-
-  static void ORT_API_CALL ReleaseAllocatorImpl(OrtEpFactory* /*this*/, OrtAllocator* allocator) noexcept {
-    delete static_cast<CudaOrtAllocator*>(allocator);
-  }
-
-  static OrtStatus* ORT_API_CALL CreateDataTransferImpl(OrtEpFactory* this_ptr,
-                                                        OrtDataTransferImpl** data_transfer) noexcept {
-    auto& factory = *static_cast<CudaEpFactory*>(this_ptr);
-    *data_transfer = &factory.data_transfer_impl;
-
-    return nullptr;
-  }
-
-  static bool ORT_API_CALL IsStreamAwareImpl(const OrtEpFactory* /*this_ptr*/) noexcept {
-    return true;
-  }
-
-  static OrtStatus* ORT_API_CALL CreateSyncStreamForDeviceImpl(OrtEpFactory* this_ptr,
-                                                               const OrtMemoryDevice* memory_device,
-                                                               const OrtKeyValuePairs* /*stream_options*/,
-                                                               OrtSyncStreamImpl** ort_stream) noexcept {
-    auto& factory = *static_cast<CudaEpFactory*>(this_ptr);
-    auto device_id = factory.ep_api.MemoryDevice_GetDeviceId(memory_device);
-
-    // the OrtEpFactory could have a cache of stream instances if it wants to avoid creating a new one on every
-    // call. the CudaStreamSyncImpl::Release could return the instance to the cache.
-    cudaStream_t stream = nullptr;
-    CUDA_RETURN_IF_ERROR(cudaSetDevice(device_id));
-    CUDA_RETURN_IF_ERROR(cudaStreamCreateWithFlags(&stream, cudaStreamNonBlocking));
-
-    // Currently this API is only used for creating a stream that is used outside of a session, as we're using the
-    // 'real' CUDA IExecutionProvider implementation for the EP. Due to that we need to connect it up to an internal
-    // onnxruntime::Stream that has the correct settings for the session.
-    // We do that externally by passing the cudaStream_t in via the "user_compute_stream" provider option.
-    //
-    // For use within an inference session in a completely plugin EP we'd need the session's CPU allocator to be
-    // available, as well as for relevant EP instance specific options such as whether graph capture is enabled
-    // to be applied.
-
-    const OrtDevice* ort_device = static_cast<const OrtDevice*>(memory_device);
-    // This OrtSyncStream isn't used for running the inference, so we don't need a CPU allocator for
-    // CPU scratch buffers to be created by operator kernels.
-    AllocatorPtr null_allocator;
-
-    auto impl = std::make_unique<CudaSyncStreamImpl>(std::move(stream), *ort_device, nullptr,
-                                                     /*release_cpu_buffer_on_cuda_stream*/ true,
-                                                     factory.ort_api);
-    *ort_stream = impl.release();
-
-    return nullptr;
-  }
-
-  OrtStatus* CreateMemoryInfoForDevices(int num_devices) {
-    gpu_memory_infos.reserve(num_devices);
-    host_accessible_memory_infos.reserve(num_devices);
-
-    for (int device_id = 0; device_id < num_devices; ++device_id) {
-      OrtMemoryInfo* mem_info = nullptr;
-      RETURN_IF_ERROR(ort_api.CreateMemoryInfo_V2("CUDA", OrtMemoryInfoDeviceType_GPU,
-                                                  /*vendor*/ OrtDevice::VendorIds::NVIDIA,
-                                                  /* device_id */ device_id,
-                                                  OrtDeviceMemoryType_DEFAULT,
-                                                  /*alignment*/ 0,
-                                                  OrtAllocatorType::OrtDeviceAllocator,
-                                                  &mem_info));
-
-      gpu_memory_infos.emplace_back(MemoryInfoUniquePtr(mem_info, ort_api.ReleaseMemoryInfo));
-
-      // HOST_ACCESSIBLE memory should use the non-CPU device type
-      mem_info = nullptr;
-      RETURN_IF_ERROR(ort_api.CreateMemoryInfo_V2("CUDA host accessible", OrtMemoryInfoDeviceType_GPU,
-                                                  /*vendor*/ OrtDevice::VendorIds::NVIDIA,
-                                                  /* device_id */ device_id,
-                                                  OrtDeviceMemoryType_HOST_ACCESSIBLE,
-                                                  /*alignment*/ 0,
-                                                  OrtAllocatorType::OrtDeviceAllocator,
-                                                  &mem_info));
-
-      host_accessible_memory_infos.emplace_back(MemoryInfoUniquePtr(mem_info, ort_api.ReleaseMemoryInfo));
-    }
-
-    return nullptr;
-  }
-
-  const OrtApi& ort_api;
-  const OrtEpApi& ep_api;
-  const OrtLogger& default_logger;
-  const std::string ep_name{kCudaExecutionProvider};  // EP name
-  const std::string vendor{"Microsoft"};              // EP vendor name
-  uint32_t vendor_id{0x1414};                         // Microsoft vendor ID
-
-  // per-device memory info
-  std::vector<MemoryInfoUniquePtr> gpu_memory_infos;
-  std::vector<MemoryInfoUniquePtr> host_accessible_memory_infos;
-
-  // we use a shared instance for the OrtDataTransferImpl instead of creating a new one on every call to
-  // CreateDataTransferImpl.
-  CudaDataTransferImpl data_transfer_impl;
-
-  CudaEpFactory(const CudaEpFactory&) = delete;
-  CudaEpFactory& operator=(const CudaEpFactory&) = delete;
-
-  CudaEpFactory(CudaEpFactory&&) = default;
-  CudaEpFactory& operator=(CudaEpFactory&&) = default;
-};
-
->>>>>>> 01912ceb
 extern "C" {
 //
 // Public symbols
