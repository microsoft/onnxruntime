// Copyright (c) Microsoft Corporation. All rights reserved.
// Licensed under the MIT License.

#include "core/providers/shared_library/provider_api.h"
#include "core/providers/cpu/tensor/utils.h"
#include "core/providers/cuda/reduction/reduction_ops.h"
#include "core/providers/cuda/cudnn_common.h"
#include "core/providers/cuda/math/binary_elementwise_ops_impl.h"
#include "core/providers/cuda/math/binary_elementwise_ops.h"
#include "core/providers/cuda/math/unary_elementwise_ops_impl.h"
#ifdef ENABLE_TRAINING
#include "contrib_ops/cpu/aten_ops/aten_op.h"
#endif

using namespace onnxruntime::common;
namespace onnxruntime {
namespace cuda {

#define REGISTER_KERNEL_VERSIONED_RANGE_TYPED(name, T, begin, end)                         \
  ONNX_OPERATOR_VERSIONED_TYPED_KERNEL_EX(                                                 \
      name,                                                                                \
      kOnnxDomain,                                                                         \
      begin, end,                                                                          \
      T,                                                                                   \
      kCudaExecutionProvider,                                                              \
      (*KernelDefBuilder::Create()).TypeConstraint("T", DataTypeImpl::GetTensorType<T>()), \
      name<T>);

#define REGISTER_KERNEL_VERSIONED_SINCE_TYPED(name, T, version)                                                                   \
  ONNX_OPERATOR_TYPED_KERNEL_EX(                                                                                                  \
      name,                                                                                                                       \
      kOnnxDomain,                                                                                                                \
      version,                                                                                                                    \
      T,                                                                                                                          \
      kCudaExecutionProvider,                                                                                                     \
      (*KernelDefBuilder::Create()).TypeConstraint("T", DataTypeImpl::GetTensorType<T>()).InputMemoryType(OrtMemTypeCPUInput, 1), \
      name<T>);

#define REGISTER_KERNEL_TYPED_AXES_INPUT_WITH_VERSIONED(name, T, last, cur) \
  REGISTER_KERNEL_VERSIONED_RANGE_TYPED(name, T, 1, last)                   \
  REGISTER_KERNEL_VERSIONED_SINCE_TYPED(name, T, cur)

#define REGISTER_KERNEL_ARGMIN_OR_ARGMAX(name, T)        \
  REGISTER_KERNEL_VERSIONED_RANGE_TYPED(name, T, 1, 11)  \
  REGISTER_KERNEL_VERSIONED_RANGE_TYPED(name, T, 12, 12) \
  REGISTER_KERNEL_VERSIONED_SINCE_TYPED(name, T, 13)

// TODO ReduceKernel::ReduceKernelShared() is still used by some other training classes though it's not used here - this should be refactored.
template <bool allow_multi_axes>
template <typename T, typename OutT, cudnnReduceTensorIndices_t ReduceTensorIndices>
Status ReduceKernel<allow_multi_axes>::ReduceKernelShared(
    const T* X,
    const TensorShape& input_shape,
    OutT* Y,
    const TensorShape& output_shape,
    cudnnReduceTensorOp_t cudnn_reduce_op,
    cudnnHandle_t cudnn_handle,
    onnxruntime::Stream* stream,
    TensorShapeVector& output_dims) const {
  typedef typename ToCudaType<T>::MappedType CudaT;
  typedef typename ToCudaType<OutT>::MappedType CudaOutT;
  cudnnDataType_t cudnn_type_X = CudnnTensor::GetDataType<CudaT>();
  const auto rank = input_shape.NumDimensions();

  auto cuda_stream = stream ? static_cast<cudaStream_t>(stream->GetHandle()) : nullptr;
  // Block of fast matrix reduction.
  if (fast_reduction_) {
    int m{}, n{};
    const auto applicable_matrix_reduction = get_applicable_matrix_reduction(
        cudnn_reduce_op, input_shape.GetDims(), axes_, m, n);
    switch (applicable_matrix_reduction) {
      case ApplicableMatrixReduction::Rows: {
        return reduce_matrix_rows(
            cuda_stream,
            reinterpret_cast<const CudaT*>(X),
            reinterpret_cast<CudaOutT*>(Y),
            m, n, false);
      }
      case ApplicableMatrixReduction::Columns:
      // don't call reduce_matrix_columns() since it will reset initial output data
      default:
        break;
    }
  }

  int64_t input_count = input_shape.Size();
  IAllocatorUniquePtr<float> temp_X;
  if (ReduceTensorIndices == CUDNN_REDUCE_TENSOR_FLATTENED_INDICES && std::is_same<T, MLFloat16>::value) {
    // ArgMax/ArgMin with FP16 are not supported by cudnn, so convert input to fp32 then call cudnn
    temp_X = GetScratchBuffer<float>(input_count, stream);
    cudnn_type_X = CUDNN_DATA_FLOAT;
    Impl_Cast<CudaT, float>(cuda_stream, reinterpret_cast<const CudaT*>(X), temp_X.get(), input_shape.Size());
  }

  // CUDNN requires at least 3D input, so pad 1s if needed
  auto input_dims_cudnn = input_shape.AsShapeVector();
  auto output_dims_cudnn = output_dims;
  if (rank < 3) {
    TensorShapeVector pads(3 - rank, 1);
    input_dims_cudnn.insert(input_dims_cudnn.end(), pads.begin(), pads.end());
    output_dims_cudnn.insert(output_dims_cudnn.end(), pads.begin(), pads.end());
  }

  CudnnReduceDescriptor reduce_desc;
  if constexpr (std::is_same<T, MLFloat16>::value)
    ORT_RETURN_IF_ERROR(reduce_desc.Set(cudnn_reduce_op, CudnnTensor::GetDataType<float>(), ReduceTensorIndices));
  else
    ORT_RETURN_IF_ERROR(reduce_desc.Set(cudnn_reduce_op, cudnn_type_X, ReduceTensorIndices));
  const auto one = Consts<CudaT>::One;
  const auto zero = Consts<CudaT>::Zero;
  CudnnTensor input_tensor;
  CudnnTensor output_tensor;
  ORT_RETURN_IF_ERROR(input_tensor.Set(input_dims_cudnn, cudnn_type_X));
  ORT_RETURN_IF_ERROR(output_tensor.Set(output_dims_cudnn, cudnn_type_X));
  size_t workspace_bytes = 0;
  CUDNN_RETURN_IF_ERROR(cudnnGetReductionWorkspaceSize(cudnn_handle, reduce_desc, input_tensor, output_tensor, &workspace_bytes));
  auto workspace_cuda = GetScratchBuffer<CudaT>(workspace_bytes, stream);

  size_t indices_bytes = 0;
  CUDNN_RETURN_IF_ERROR(cudnnGetReductionIndicesSize(cudnn_handle, reduce_desc, input_tensor, output_tensor, &indices_bytes));
  auto indices_cuda = GetScratchBuffer<uint32_t>(indices_bytes, stream);

  // need to allocate a separate buffer for ArgMin/ArgMax comparison output
  auto output_count = output_shape.Size();

  if (ReduceTensorIndices == CUDNN_REDUCE_TENSOR_NO_INDICES) {
    IAllocatorUniquePtr<T> input_data_buffer(nullptr, [](T*) {});
    CudaT* input_data = nullptr;
    if (calculate_sqt_) {
      input_data_buffer = GetScratchBuffer<T>(input_count, stream);
      input_data = reinterpret_cast<CudaT*>(input_data_buffer.get());
      fast_divmod tmp_div;
      Impl_Mul<CudaT>(cuda_stream, static_cast<int32_t>(SimpleBroadcast::NoBroadcast), nullptr,
                      reinterpret_cast<const CudaT*>(X), nullptr,
                      reinterpret_cast<const CudaT*>(X), nullptr,
                      tmp_div, tmp_div,
                      input_data, input_count);
    } else if (log_sum_exp_) {
      // Reduce max -- Max/Min will output indices data
      CudnnReduceDescriptor reduce_max_desc;
      ORT_RETURN_IF_ERROR(reduce_max_desc.Set(CUDNN_REDUCE_TENSOR_MAX, cudnn_type_X, CUDNN_REDUCE_TENSOR_NO_INDICES));
      size_t indices_bytes_max = 0;
      CUDNN_RETURN_IF_ERROR(cudnnGetReductionIndicesSize(cudnn_handle, reduce_max_desc, input_tensor, output_tensor, &indices_bytes_max));
      auto indices_cuda_max = GetScratchBuffer<uint32_t>(indices_bytes, stream);
      CUDNN_RETURN_IF_ERROR(cudnnReduceTensor(
          cudnn_handle, reduce_max_desc, indices_cuda_max.get(), indices_bytes_max, workspace_cuda.get(), workspace_bytes,
          &one, input_tensor, reinterpret_cast<const CudaT*>(X),
          &zero, output_tensor, reinterpret_cast<CudaT*>(Y)));

      // Exp(X-ReduceMax)
      const TensorShape rhs_shape(output_dims);
      auto exp_result_buffer = GetScratchBuffer<T>(input_count, stream);
      auto exp_result = exp_result_buffer.get();
      auto log_sum_result_buffer = GetScratchBuffer<T>(output_count, stream);
      auto log_sum_result = log_sum_result_buffer.get();
      BinaryElementwisePreparation prepare;
      ORT_RETURN_IF_ERROR(prepare.BinaryElementwiseBroadcastPrepareHelper(input_shape, rhs_shape, input_shape));
      Impl_Sub<CudaT>(cuda_stream,
                      prepare.output_rank_or_simple_broadcast,
                      &prepare.lhs_padded_strides,
                      reinterpret_cast<const CudaT*>(X),
                      &prepare.rhs_padded_strides,
                      reinterpret_cast<CudaT*>(Y),
                      &prepare.fdm_output_strides,
                      prepare.fdm_H, prepare.fdm_C,
                      reinterpret_cast<CudaT*>(exp_result), input_count);

      Impl_Exp<CudaT>(cuda_stream, reinterpret_cast<CudaT*>(exp_result),
                      reinterpret_cast<CudaT*>(exp_result),
                      input_count);

      // ReduceSum
      CUDNN_RETURN_IF_ERROR(cudnnReduceTensor(
          cudnn_handle, reduce_desc, indices_cuda.get(), indices_bytes, workspace_cuda.get(), workspace_bytes,
          &one, input_tensor, exp_result,
          &zero, output_tensor, reinterpret_cast<CudaT*>(log_sum_result)));

      // Log(Sum)
      Impl_Log<CudaT>(cuda_stream, reinterpret_cast<CudaT*>(log_sum_result),
                      reinterpret_cast<CudaT*>(log_sum_result),
                      output_count);

      // Log + ReduceMax
      fast_divmod tmp_div;
      Impl_Add<CudaT>(cuda_stream, static_cast<int32_t>(SimpleBroadcast::NoBroadcast), nullptr,
                      reinterpret_cast<CudaT*>(log_sum_result), nullptr,
                      reinterpret_cast<CudaT*>(Y), nullptr,
                      tmp_div, tmp_div,
                      reinterpret_cast<CudaT*>(Y), output_count);

      return Status::OK();
    }
    if (calculate_sqt_) {
      CUDNN_RETURN_IF_ERROR(cudnnReduceTensor(
          cudnn_handle, reduce_desc, indices_cuda.get(), indices_bytes, workspace_cuda.get(), workspace_bytes,
          &one, input_tensor, input_data,
          &zero, output_tensor, reinterpret_cast<CudaT*>(Y)));
    } else {
      // cudnnReduceTensor for ReduceSum has issue if input and output has same size, we just need to copy the data for this case
      if (input_count == output_count) {
        if (reinterpret_cast<const void*>(Y) != reinterpret_cast<const void*>(X)) {
          CUDA_RETURN_IF_ERROR(cudaMemcpyAsync(Y, X, input_count * sizeof(T), cudaMemcpyDeviceToDevice, cuda_stream));
        }
      } else {
        CUDNN_RETURN_IF_ERROR(cudnnReduceTensor(
            cudnn_handle, reduce_desc, indices_cuda.get(), indices_bytes, workspace_cuda.get(), workspace_bytes,
            &one, input_tensor, reinterpret_cast<const CudaT*>(X),
            &zero, output_tensor, reinterpret_cast<CudaT*>(Y)));
      }
    }
  } else {  // For ArgMax & ArgMin ops, use the indicies as the output with int64 type
    if (temp_X) {
      auto temp_output = GetScratchBuffer<float>(output_count, stream);
      CUDNN_RETURN_IF_ERROR(cudnnReduceTensor(
          cudnn_handle, reduce_desc, indices_cuda.get(), indices_bytes, workspace_cuda.get(), workspace_bytes,
          &one, input_tensor, temp_X.get(),
          &zero, output_tensor, temp_output.get()));
    } else {
      auto temp_output = GetScratchBuffer<CudaT>(output_count, stream);
      CUDNN_RETURN_IF_ERROR(cudnnReduceTensor(
          cudnn_handle, reduce_desc, indices_cuda.get(), indices_bytes, workspace_cuda.get(), workspace_bytes,
          &one, input_tensor, reinterpret_cast<const CudaT*>(X),
          &zero, output_tensor, temp_output.get()));
    }

    // CUDA reduction index is uint32_t for now, cast it to int64_t according to ONNX spec
    Impl_Cast<uint32_t, int64_t>(cuda_stream, reinterpret_cast<uint32_t*>(indices_cuda.get()), reinterpret_cast<int64_t*>(Y), output_count);
  }

  if (calculate_log_) {
    Impl_Log<CudaT>(cuda_stream, reinterpret_cast<CudaT*>(Y),
                    reinterpret_cast<CudaT*>(Y),
<<<<<<< HEAD
                    output_count);
  }

  return Status::OK();
}

template Status ReduceKernel<true>::ReduceKernelShared<double, double, CUDNN_REDUCE_TENSOR_NO_INDICES>(
    const double* X,
    const TensorShape& input_shape,
    double* Y,
    const TensorShape& output_shape,
    cudnnReduceTensorOp_t cudnn_reduce_op,
    cudnnHandle_t cudnn_handle,
    onnxruntime::Stream* stream,
    TensorShapeVector& output_dims) const;

template Status ReduceKernel<true>::ReduceKernelShared<float, float, CUDNN_REDUCE_TENSOR_NO_INDICES>(
    const float* X,
    const TensorShape& input_shape,
    float* Y,
    const TensorShape& output_shape,
    cudnnReduceTensorOp_t cudnn_reduce_op,
    cudnnHandle_t cudnn_handle,
    onnxruntime::Stream* stream,
    TensorShapeVector& output_dims) const;

template Status ReduceKernel<true>::ReduceKernelShared<MLFloat16, MLFloat16, CUDNN_REDUCE_TENSOR_NO_INDICES>(
    const MLFloat16* X,
    const TensorShape& input_shape,
    MLFloat16* Y,
    const TensorShape& output_shape,
    cudnnReduceTensorOp_t cudnn_reduce_op,
    cudnnHandle_t cudnn_handle,
    onnxruntime::Stream* stream,
    TensorShapeVector& output_dims) const;

// `input_shape_override` (if provided) is the input shape for compute purposes
Status PrepareForReduce(const Tensor* X,
                        bool keepdims,
                        gsl::span<const int64_t> axes,
                        PrepareReduceMetadata& prepare_reduce_metadata,
                        const TensorShape* input_shape_override) {
  ORT_ENFORCE(nullptr != X);

  const TensorShape& input_shape = input_shape_override ? *input_shape_override : X->Shape();
  const int64_t rank = gsl::narrow<int64_t>(input_shape.NumDimensions());
  prepare_reduce_metadata.input_count = input_shape.Size();

  if (rank > 8) {
    return ORT_MAKE_STATUS(ONNXRUNTIME, FAIL, "cuDNN only supports up to 8-D tensors in reduction");
  }

  const auto input_dims = input_shape.GetDims();
  std::vector<bool> reduced(rank, false);
  if (axes.size() > 0) {
    prepare_reduce_metadata.output_dims = input_shape.AsShapeVector();
    for (auto axis : axes) {
      axis = HandleNegativeAxis(axis, rank);
      ORT_ENFORCE(input_dims[axis] != 0,
                  "Can't reduce on dim with value of 0 if 'keepdims' is false. "
                  "Invalid output shape would be produced. input_shape:",
                  input_shape);
      prepare_reduce_metadata.output_dims[axis] = 1;
      reduced[axis] = true;
    }
  } else {
    // no axes provided (i.e.) default axes  => reduce on all dims
    prepare_reduce_metadata.output_dims.reserve(input_dims.size());
    for (auto dim : input_dims) {
      ORT_ENFORCE(keepdims || dim != 0,
                  "Can't reduce on dim with value of 0 if 'keepdims' is false. "
                  "Invalid output shape would be produced. input_shape:",
                  input_shape);
      prepare_reduce_metadata.output_dims.push_back(dim == 0 ? 0 : 1);
    }
  }

  if (keepdims) {
    prepare_reduce_metadata.squeezed_output_dims = prepare_reduce_metadata.output_dims;
  } else if (axes.size() > 0) {
    // we are not going to keep the reduced dims, hence compute the final output dim accordingly
    prepare_reduce_metadata.squeezed_output_dims.reserve(rank);  // even though we won't use the full capacity, it is better to reserve for peak possible usage
    for (auto i = 0; i < rank; ++i) {
      if (!reduced[i])
        prepare_reduce_metadata.squeezed_output_dims.push_back(input_dims[i]);
    }
  } else {
    // 'axes' is empty and keepdims is false => we reduce on all axes AND drop all dims,
    // so the result is just a scalar, we keep 'squeezed_output_dims' empty (i.e.) no-op
  }

  // CUDNN requires at least 3D input, so pad 1s if needed
  prepare_reduce_metadata.input_dims_cudnn = input_shape.AsShapeVector();
  prepare_reduce_metadata.output_dims_cudnn = prepare_reduce_metadata.output_dims;
  if (rank < 3) {
    TensorShapeVector pads(3 - rank, 1);
    prepare_reduce_metadata.input_dims_cudnn.insert(prepare_reduce_metadata.input_dims_cudnn.end(), pads.begin(), pads.end());
    prepare_reduce_metadata.output_dims_cudnn.insert(prepare_reduce_metadata.output_dims_cudnn.end(), pads.begin(), pads.end());
  }

  prepare_reduce_metadata.output_count = TensorShape(prepare_reduce_metadata.output_dims).Size();

  return Status::OK();
}

// `input_shape_override` is the input shape for compute purposes (if provided)
template <typename T, cudnnReduceTensorIndices_t ReduceTensorIndices>
Status ReduceComputeCore(const AllocatorPtr& gpu_allocator, const Tensor& input, PrepareReduceMetadata& prepare_reduce_metadata,
                         /*out*/ Tensor& output, cudnnReduceTensorOp_t cudnn_reduce_op,
                         gsl::span<const int64_t> axes,
                         bool calculate_log, bool calculate_sqt, bool log_sum_exp, bool fast_reduction,
                         Stream* ort_stream,
                         const TensorShape* input_shape_override) {
  typedef typename ToCudaType<T>::MappedType CudaT;
  const TensorShape& input_shape = input_shape_override ? *input_shape_override : input.Shape();
  cudaStream_t stream = ort_stream ? static_cast<cudaStream_t>(ort_stream->GetHandle()) : nullptr;

  int64_t input_count = prepare_reduce_metadata.input_count;
  int64_t output_count = prepare_reduce_metadata.output_count;
  auto& output_dims = prepare_reduce_metadata.output_dims;
  auto& input_dims_cudnn = prepare_reduce_metadata.input_dims_cudnn;
  auto& output_dims_cudnn = prepare_reduce_metadata.output_dims_cudnn;
  // special case when there is a dim value of 0 in the shape.
  if (input_count == 0) {
    assert(output.Shape().Size() == 0);
    return Status::OK();
  }

  // Block of fast matrix reduction.
  if (fast_reduction) {
    int m{}, n{};
    const auto applicable_matrix_reduction =
        get_applicable_matrix_reduction(cudnn_reduce_op, input_shape.GetDims(), axes, m, n);
    if (applicable_matrix_reduction != ApplicableMatrixReduction::None) {
      IAllocatorUniquePtr<T> input_data_buffer(nullptr, [](T*) {});
      const CudaT* input_data = reinterpret_cast<const CudaT*>(input.Data<T>());
      if (calculate_sqt) {
        input_data_buffer = IAllocator::MakeUniquePtr<T>(gpu_allocator, input_count, false, ort_stream, WaitCudaNotificationOnDevice);
        input_data = reinterpret_cast<CudaT*>(input_data_buffer.get());
        fast_divmod tmp_div;
        Impl_Mul<CudaT>(stream, static_cast<int32_t>(SimpleBroadcast::NoBroadcast), nullptr,
                        reinterpret_cast<const CudaT*>(input.Data<T>()), nullptr,
                        reinterpret_cast<const CudaT*>(input.Data<T>()), nullptr, tmp_div, tmp_div,
                        reinterpret_cast<CudaT*>(input_data_buffer.get()), input_count);
        input_data = reinterpret_cast<const CudaT*>(input_data_buffer.get());
      }

      switch (applicable_matrix_reduction) {
        case ApplicableMatrixReduction::Rows: {
          ORT_RETURN_IF_ERROR(reduce_matrix_rows(
              stream, input_data, reinterpret_cast<CudaT*>(output.MutableData<T>()), m, n));
        } break;
        case ApplicableMatrixReduction::Columns: {
          const auto buffer_size_bytes = compute_reduce_matrix_columns_buffer_size<CudaT>(m, n);
          auto buffer = buffer_size_bytes == 0 ? nullptr : IAllocator::MakeUniquePtr<void>(gpu_allocator, buffer_size_bytes, false, ort_stream, WaitCudaNotificationOnDevice);
          ORT_RETURN_IF_ERROR(reduce_matrix_columns(stream, input_data,
                                                    reinterpret_cast<CudaT*>(output.MutableData<T>()), m, n,
                                                    buffer.get(), buffer_size_bytes));
        } break;
        default: {
          ORT_ENFORCE(false, "Invild matrix reduction type.");
        }
      }

      if (calculate_log) {
        Impl_Log<CudaT>(stream, reinterpret_cast<const CudaT*>(output.Data<T>()),
                        reinterpret_cast<CudaT*>(output.MutableData<T>()), output_count);
      } else if (cudnn_reduce_op == CUDNN_REDUCE_TENSOR_AVG) {
        float denominator_float = applicable_matrix_reduction == ApplicableMatrixReduction::Rows
                                      ? static_cast<float>(m)
                                      : static_cast<float>(n);
        CudaT denominator = ToCudaType<T>::FromFloat(denominator_float);
        UnaryDiv(stream, reinterpret_cast<const CudaT*>(output.Data<T>()),
                 reinterpret_cast<CudaT*>(output.MutableData<T>()), denominator, output_count);
      }

      return Status::OK();
    }
  }

  // This reduction keep adding values to this buffer. If a non-zero value, say 1000, is here, the sum will start with 1000.
  // Therefore zeroing out the memory is required
  CUDA_RETURN_IF_ERROR(cudaMemsetAsync(output.MutableDataRaw(), 0, output.SizeInBytes(), stream));

  IAllocatorUniquePtr<float> temp_X;
  cudnnDataType_t cudnn_type_X = CUDNN_DATA_FLOAT;

  // Reducesum with BFP16 is not supported by cudnn, so convert input to fp32 then call cudnn
  if ((ReduceTensorIndices == CUDNN_REDUCE_TENSOR_FLATTENED_INDICES && std::is_same<T, MLFloat16>::value) ||
      (ReduceTensorIndices == CUDNN_REDUCE_TENSOR_NO_INDICES && std::is_same<T, BFloat16>::value)) {
    // ArgMax/ArgMin with FP16 are not supported by cudnn, so convert input to fp32 then call cudnn
    temp_X = IAllocator::MakeUniquePtr<float>(gpu_allocator, input_count, false, ort_stream, WaitCudaNotificationOnDevice);
    Impl_Cast<CudaT, float>(stream, reinterpret_cast<const CudaT*>(input.Data<T>()), temp_X.get(), input_shape.Size());
  } else {
    cudnn_type_X = CudnnTensor::GetDataType<CudaT>();
  }

  CudnnReduceDescriptor reduce_desc;
  if constexpr (std::is_same<T, MLFloat16>::value || std::is_same<T, BFloat16>::value) {
    ORT_RETURN_IF_ERROR(reduce_desc.Set(cudnn_reduce_op, CudnnTensor::GetDataType<float>(), ReduceTensorIndices));
  } else {
    ORT_RETURN_IF_ERROR(reduce_desc.Set(cudnn_reduce_op, cudnn_type_X, ReduceTensorIndices));
  }

  const auto one = Consts<CudaT>::One;
  const auto zero = Consts<CudaT>::Zero;
  CudnnTensor input_tensor;
  CudnnTensor output_tensor;
  ORT_RETURN_IF_ERROR(input_tensor.Set(input_dims_cudnn, cudnn_type_X));
  ORT_RETURN_IF_ERROR(output_tensor.Set(output_dims_cudnn, cudnn_type_X));
  size_t workspace_bytes = 0;
  CudaStream* cuda_stream = static_cast<CudaStream*>(ort_stream);
  CUDNN_RETURN_IF_ERROR(cudnnGetReductionWorkspaceSize(CudaKernel::GetCudnnHandle(cuda_stream), reduce_desc,
                                                       input_tensor, output_tensor, &workspace_bytes));
  auto workspace_cuda = workspace_bytes == 0 ? nullptr : IAllocator::MakeUniquePtr<CudaT>(gpu_allocator, workspace_bytes, false, ort_stream, WaitCudaNotificationOnDevice);

  size_t indices_bytes = 0;
  CUDNN_RETURN_IF_ERROR(cudnnGetReductionIndicesSize(CudaKernel::GetCudnnHandle(cuda_stream), reduce_desc,
                                                     input_tensor, output_tensor, &indices_bytes));
  auto indices_cuda = indices_bytes == 0 ? nullptr : IAllocator::MakeUniquePtr<uint32_t>(gpu_allocator, indices_bytes, false, ort_stream, WaitCudaNotificationOnDevice);

  if (ReduceTensorIndices == CUDNN_REDUCE_TENSOR_NO_INDICES) {
    IAllocatorUniquePtr<T> input_data_buffer(nullptr, [](T*) {});
    CudaT* input_data = nullptr;
    if (calculate_sqt) {
      input_data_buffer = IAllocator::MakeUniquePtr<T>(gpu_allocator, input_count, false, ort_stream, WaitCudaNotificationOnDevice);
      input_data = reinterpret_cast<CudaT*>(input_data_buffer.get());
      fast_divmod tmp_div;
      Impl_Mul<CudaT>(stream,
                      static_cast<int32_t>(SimpleBroadcast::NoBroadcast), nullptr,
                      reinterpret_cast<const CudaT*>(input.Data<T>()), nullptr,
                      reinterpret_cast<const CudaT*>(input.Data<T>()), nullptr,
                      tmp_div, tmp_div,
                      input_data, input_count);
    } else if (log_sum_exp) {
      // cudnnReduceTensor for ReduceSum has issue if input and output has same size, we just need to copy the data for this case
      // This happens when the input is Scalar
      if (input_count == output_count) {
        if (output.MutableData<T>() != input.Data<T>()) {
          CUDA_RETURN_IF_ERROR(cudaMemcpyAsync(output.MutableData<T>(), input.Data<T>(), input_count * sizeof(T), cudaMemcpyDeviceToDevice, stream));
        }
      } else {
        // Reduce max -- Max/Min will output indices data
        CudnnReduceDescriptor reduce_max_desc;
        cudnnDataType_t cudnn_reduce_max_type = cudnn_type_X;
        if ((std::is_same<T, MLFloat16>::value)) {
          cudnn_reduce_max_type = CUDNN_DATA_FLOAT;
        }
        ORT_RETURN_IF_ERROR(reduce_max_desc.Set(CUDNN_REDUCE_TENSOR_MAX, cudnn_reduce_max_type, CUDNN_REDUCE_TENSOR_NO_INDICES));
        size_t indices_bytes_max = 0;
        CUDNN_RETURN_IF_ERROR(cudnnGetReductionIndicesSize(CudaKernel::GetCudnnHandle(cuda_stream), reduce_max_desc,
                                                           input_tensor, output_tensor, &indices_bytes_max));
        auto indices_cuda_max = indices_bytes == 0 ? nullptr : IAllocator::MakeUniquePtr<uint32_t>(gpu_allocator, indices_bytes, false, ort_stream, WaitCudaNotificationOnDevice);
        auto* p_output = reinterpret_cast<CudaT*>(output.template MutableData<T>());
        CUDNN_RETURN_IF_ERROR(cudnnReduceTensor(
            CudaKernel::GetCudnnHandle(cuda_stream), reduce_max_desc, indices_cuda_max.get(), indices_bytes_max,
            workspace_cuda.get(), workspace_bytes,
            &one, input_tensor, reinterpret_cast<const CudaT*>(input.Data<T>()),
            &zero, output_tensor, p_output));
      }

      // Exp(X-ReduceMax)
      const TensorShape output_shape(output_dims);
      auto exp_result_buffer = IAllocator::MakeUniquePtr<T>(gpu_allocator, input_count, false, ort_stream, WaitCudaNotificationOnDevice);
      auto exp_result = exp_result_buffer.get();
      auto log_sum_result_buffer = output_count == 0 ? nullptr : IAllocator::MakeUniquePtr<T>(gpu_allocator, output_count, false, ort_stream, WaitCudaNotificationOnDevice);
      auto log_sum_result = log_sum_result_buffer.get();
      BinaryElementwisePreparation prepare;
      ORT_RETURN_IF_ERROR(prepare.BinaryElementwiseBroadcastPrepareHelper(input_shape, output_shape, input_shape));
      Impl_Sub<CudaT>(stream,
                      prepare.output_rank_or_simple_broadcast,
                      &prepare.lhs_padded_strides,
                      reinterpret_cast<const CudaT*>(input.Data<T>()),
                      &prepare.rhs_padded_strides,
                      reinterpret_cast<CudaT*>(output.MutableData<T>()),
                      &prepare.fdm_output_strides,
                      prepare.fdm_H, prepare.fdm_C,
                      reinterpret_cast<CudaT*>(exp_result), input_count);

      Impl_Exp<CudaT>(stream,
                      reinterpret_cast<CudaT*>(exp_result),
                      reinterpret_cast<CudaT*>(exp_result),
                      input_count);

      // cudnnReduceTensor for ReduceSum has issue if input and output has same size, we just need to copy the data for this case
      // This happens when the input is Scalar. We do not need to add anything in this case.
      if (input_count == output_count) {
        CUDA_RETURN_IF_ERROR(cudaMemcpyAsync(reinterpret_cast<CudaT*>(log_sum_result), exp_result, input_count * sizeof(T), cudaMemcpyDeviceToDevice, stream));
      } else {
        // ReduceSum
        CUDNN_RETURN_IF_ERROR(cudnnReduceTensor(
            CudaKernel::GetCudnnHandle(cuda_stream), reduce_desc, indices_cuda.get(), indices_bytes,
            workspace_cuda.get(), workspace_bytes,
            &one, input_tensor, exp_result,
            &zero, output_tensor, reinterpret_cast<CudaT*>(log_sum_result)));
      }

      // Log(Sum)
      Impl_Log<CudaT>(stream, reinterpret_cast<CudaT*>(log_sum_result),
                      reinterpret_cast<CudaT*>(log_sum_result),
                      output_count);

      // Log + ReduceMax
      fast_divmod tmp_div;
      Impl_Add<CudaT>(stream, static_cast<int32_t>(SimpleBroadcast::NoBroadcast), nullptr,
                      reinterpret_cast<CudaT*>(log_sum_result), nullptr,
                      reinterpret_cast<CudaT*>(output.MutableData<T>()), nullptr,
                      tmp_div, tmp_div,
                      reinterpret_cast<CudaT*>(output.MutableData<T>()), output_count);

      return Status::OK();
    }
    if (calculate_sqt) {
      // cudnnReduceTensor for ReduceSum has issue if input and output has same size, we just need to copy the data for this case
      // This happens when the input is Scalar. We do not need to add anything in this case.
      if (input_count == output_count) {
        CUDA_RETURN_IF_ERROR(cudaMemcpyAsync(reinterpret_cast<CudaT*>(output.MutableData<T>()), input_data, input_count * sizeof(T), cudaMemcpyDeviceToDevice, stream));
      } else {
        auto* p_output = reinterpret_cast<CudaT*>(output.template MutableData<T>());
        CUDNN_RETURN_IF_ERROR(cudnnReduceTensor(
            CudaKernel::GetCudnnHandle(cuda_stream), reduce_desc, indices_cuda.get(), indices_bytes,
            workspace_cuda.get(), workspace_bytes,
            &one, input_tensor, input_data,
            &zero, output_tensor, p_output));
      }
    } else {
      // cudnnReduceTensor for ReduceSum has issue if input and output has same size, we just need to copy the data for this case
      if (input_count == output_count) {
        if (output.MutableData<T>() != input.Data<T>()) {
          CUDA_RETURN_IF_ERROR(cudaMemcpyAsync(output.MutableData<T>(), input.Data<T>(), input_count * sizeof(T), cudaMemcpyDeviceToDevice, stream));
        }
      } else {
        if (temp_X) {
          auto temp_output = output_count == 0 ? nullptr : IAllocator::MakeUniquePtr<float>(gpu_allocator, output_count, false, ort_stream, WaitCudaNotificationOnDevice);
          CUDNN_RETURN_IF_ERROR(cudnnReduceTensor(
              CudaKernel::GetCudnnHandle(cuda_stream), reduce_desc, indices_cuda.get(), indices_bytes,
              workspace_cuda.get(), workspace_bytes,
              &one, input_tensor, temp_X.get(),
              &zero, output_tensor, temp_output.get()));

          Impl_Cast<float, CudaT>(stream, temp_output.get(), reinterpret_cast<CudaT*>(output.MutableData<T>()), output_count);
        } else {
          auto* p_output = reinterpret_cast<CudaT*>(output.template MutableData<T>());
          CUDNN_RETURN_IF_ERROR(cudnnReduceTensor(
              CudaKernel::GetCudnnHandle(cuda_stream), reduce_desc, indices_cuda.get(), indices_bytes,
              workspace_cuda.get(), workspace_bytes,
              &one, input_tensor, reinterpret_cast<const CudaT*>(input.Data<T>()),
              &zero, output_tensor, p_output));
        }
      }
    }
  } else {
    // For ArgMax & ArgMin ops, use the indicies as the output with int64 type
    // cudnnReduceTensor has issue if input and output has same size, which will happen if the axis to be reduced has dim value of 1.
    // the output is zeros of the output size
    if (input_count == output_count) {
      CUDA_RETURN_IF_ERROR(cudaMemsetAsync(output.MutableData<int64_t>(), static_cast<int64_t>(0), output_count * sizeof(int64_t), stream));
    } else {
      if (temp_X) {
        auto temp_output = output_count == 0 ? nullptr : IAllocator::MakeUniquePtr<float>(gpu_allocator, output_count, false, ort_stream, WaitCudaNotificationOnDevice);
        CUDNN_RETURN_IF_ERROR(cudnnReduceTensor(
            CudaKernel::GetCudnnHandle(cuda_stream), reduce_desc, indices_cuda.get(), indices_bytes,
            workspace_cuda.get(), workspace_bytes,
            &one, input_tensor, temp_X.get(),
            &zero, output_tensor, temp_output.get()));
      } else {
        auto temp_output = output_count == 0 ? nullptr : IAllocator::MakeUniquePtr<CudaT>(gpu_allocator, output_count, false, ort_stream, WaitCudaNotificationOnDevice);
        CUDNN_RETURN_IF_ERROR(cudnnReduceTensor(
            CudaKernel::GetCudnnHandle(cuda_stream), reduce_desc, indices_cuda.get(), indices_bytes,
            workspace_cuda.get(), workspace_bytes,
            &one, input_tensor, reinterpret_cast<const CudaT*>(input.Data<T>()),
            &zero, output_tensor, temp_output.get()));
      }

      // CUDA reduction index is uint32_t for now, cast it to int64_t according to ONNX spec
      Impl_Cast<uint32_t, int64_t>(stream, reinterpret_cast<uint32_t*>(indices_cuda.get()), output.MutableData<int64_t>(), output_count);
    }
  }

  if (calculate_log) {
    Impl_Log<CudaT>(stream,
                    reinterpret_cast<CudaT*>(output.MutableData<T>()),
                    reinterpret_cast<CudaT*>(output.MutableData<T>()),
=======
>>>>>>> 01912ceb
                    output_count);
  }

  return Status::OK();
}

<<<<<<< HEAD
=======
template Status ReduceKernel<true>::ReduceKernelShared<double, double, CUDNN_REDUCE_TENSOR_NO_INDICES>(
    const double* X,
    const TensorShape& input_shape,
    double* Y,
    const TensorShape& output_shape,
    cudnnReduceTensorOp_t cudnn_reduce_op,
    cudnnHandle_t cudnn_handle,
    onnxruntime::Stream* stream,
    TensorShapeVector& output_dims) const;

template Status ReduceKernel<true>::ReduceKernelShared<float, float, CUDNN_REDUCE_TENSOR_NO_INDICES>(
    const float* X,
    const TensorShape& input_shape,
    float* Y,
    const TensorShape& output_shape,
    cudnnReduceTensorOp_t cudnn_reduce_op,
    cudnnHandle_t cudnn_handle,
    onnxruntime::Stream* stream,
    TensorShapeVector& output_dims) const;

template Status ReduceKernel<true>::ReduceKernelShared<MLFloat16, MLFloat16, CUDNN_REDUCE_TENSOR_NO_INDICES>(
    const MLFloat16* X,
    const TensorShape& input_shape,
    MLFloat16* Y,
    const TensorShape& output_shape,
    cudnnReduceTensorOp_t cudnn_reduce_op,
    cudnnHandle_t cudnn_handle,
    onnxruntime::Stream* stream,
    TensorShapeVector& output_dims) const;

// `input_shape_override` (if provided) is the input shape for compute purposes
Status PrepareForReduce(const Tensor* X,
                        bool keepdims,
                        gsl::span<const int64_t> axes,
                        PrepareReduceMetadata& prepare_reduce_metadata,
                        const TensorShape* input_shape_override) {
  ORT_ENFORCE(nullptr != X);

  const TensorShape& input_shape = input_shape_override ? *input_shape_override : X->Shape();
  const int64_t rank = gsl::narrow<int64_t>(input_shape.NumDimensions());
  prepare_reduce_metadata.input_count = input_shape.Size();

  if (rank > 8) {
    return ORT_MAKE_STATUS(ONNXRUNTIME, FAIL, "cuDNN only supports up to 8-D tensors in reduction");
  }

  const auto input_dims = input_shape.GetDims();
  std::vector<bool> reduced(rank, false);
  if (axes.size() > 0) {
    prepare_reduce_metadata.output_dims = input_shape.AsShapeVector();
    for (auto axis : axes) {
      axis = HandleNegativeAxis(axis, rank);
      ORT_ENFORCE(input_dims[axis] != 0,
                  "Can't reduce on dim with value of 0 if 'keepdims' is false. "
                  "Invalid output shape would be produced. input_shape:",
                  input_shape);
      prepare_reduce_metadata.output_dims[axis] = 1;
      reduced[axis] = true;
    }
  } else {
    // no axes provided (i.e.) default axes  => reduce on all dims
    prepare_reduce_metadata.output_dims.reserve(input_dims.size());
    for (auto dim : input_dims) {
      ORT_ENFORCE(keepdims || dim != 0,
                  "Can't reduce on dim with value of 0 if 'keepdims' is false. "
                  "Invalid output shape would be produced. input_shape:",
                  input_shape);
      prepare_reduce_metadata.output_dims.push_back(dim == 0 ? 0 : 1);
    }
  }

  if (keepdims) {
    prepare_reduce_metadata.squeezed_output_dims = prepare_reduce_metadata.output_dims;
  } else if (axes.size() > 0) {
    // we are not going to keep the reduced dims, hence compute the final output dim accordingly
    prepare_reduce_metadata.squeezed_output_dims.reserve(rank);  // even though we won't use the full capacity, it is better to reserve for peak possible usage
    for (auto i = 0; i < rank; ++i) {
      if (!reduced[i])
        prepare_reduce_metadata.squeezed_output_dims.push_back(input_dims[i]);
    }
  } else {
    // 'axes' is empty and keepdims is false => we reduce on all axes AND drop all dims,
    // so the result is just a scalar, we keep 'squeezed_output_dims' empty (i.e.) no-op
  }

  // CUDNN requires at least 3D input, so pad 1s if needed
  prepare_reduce_metadata.input_dims_cudnn = input_shape.AsShapeVector();
  prepare_reduce_metadata.output_dims_cudnn = prepare_reduce_metadata.output_dims;
  if (rank < 3) {
    TensorShapeVector pads(3 - rank, 1);
    prepare_reduce_metadata.input_dims_cudnn.insert(prepare_reduce_metadata.input_dims_cudnn.end(), pads.begin(), pads.end());
    prepare_reduce_metadata.output_dims_cudnn.insert(prepare_reduce_metadata.output_dims_cudnn.end(), pads.begin(), pads.end());
  }

  prepare_reduce_metadata.output_count = TensorShape(prepare_reduce_metadata.output_dims).Size();

  return Status::OK();
}

// `input_shape_override` is the input shape for compute purposes (if provided)
template <typename T, cudnnReduceTensorIndices_t ReduceTensorIndices>
Status ReduceComputeCore(const AllocatorPtr& gpu_allocator, const Tensor& input, PrepareReduceMetadata& prepare_reduce_metadata,
                         /*out*/ Tensor& output, cudnnReduceTensorOp_t cudnn_reduce_op,
                         gsl::span<const int64_t> axes,
                         bool calculate_log, bool calculate_sqt, bool log_sum_exp, bool fast_reduction,
                         Stream* ort_stream,
                         const TensorShape* input_shape_override) {
  typedef typename ToCudaType<T>::MappedType CudaT;
  const TensorShape& input_shape = input_shape_override ? *input_shape_override : input.Shape();
  cudaStream_t stream = ort_stream ? static_cast<cudaStream_t>(ort_stream->GetHandle()) : nullptr;

  int64_t input_count = prepare_reduce_metadata.input_count;
  int64_t output_count = prepare_reduce_metadata.output_count;
  auto& output_dims = prepare_reduce_metadata.output_dims;
  auto& input_dims_cudnn = prepare_reduce_metadata.input_dims_cudnn;
  auto& output_dims_cudnn = prepare_reduce_metadata.output_dims_cudnn;
  // special case when there is a dim value of 0 in the shape.
  if (input_count == 0) {
    assert(output.Shape().Size() == 0);
    return Status::OK();
  }

  // Block of fast matrix reduction.
  if (fast_reduction) {
    int m{}, n{};
    const auto applicable_matrix_reduction =
        get_applicable_matrix_reduction(cudnn_reduce_op, input_shape.GetDims(), axes, m, n);
    if (applicable_matrix_reduction != ApplicableMatrixReduction::None) {
      IAllocatorUniquePtr<T> input_data_buffer(nullptr, [](T*) {});
      const CudaT* input_data = reinterpret_cast<const CudaT*>(input.Data<T>());
      if (calculate_sqt) {
        input_data_buffer = IAllocator::MakeUniquePtr<T>(gpu_allocator, input_count, false, ort_stream);
        input_data = reinterpret_cast<CudaT*>(input_data_buffer.get());
        fast_divmod tmp_div;
        Impl_Mul<CudaT>(stream, static_cast<int32_t>(SimpleBroadcast::NoBroadcast), nullptr,
                        reinterpret_cast<const CudaT*>(input.Data<T>()), nullptr,
                        reinterpret_cast<const CudaT*>(input.Data<T>()), nullptr, tmp_div, tmp_div,
                        reinterpret_cast<CudaT*>(input_data_buffer.get()), input_count);
        input_data = reinterpret_cast<const CudaT*>(input_data_buffer.get());
      }

      switch (applicable_matrix_reduction) {
        case ApplicableMatrixReduction::Rows: {
          ORT_RETURN_IF_ERROR(reduce_matrix_rows(
              stream, input_data, reinterpret_cast<CudaT*>(output.MutableData<T>()), m, n));
        } break;
        case ApplicableMatrixReduction::Columns: {
          const auto buffer_size_bytes = compute_reduce_matrix_columns_buffer_size<CudaT>(m, n);
          auto buffer = buffer_size_bytes == 0
                            ? nullptr
                            : IAllocator::MakeUniquePtr<void>(gpu_allocator, buffer_size_bytes, false, ort_stream);
          ORT_RETURN_IF_ERROR(reduce_matrix_columns(stream, input_data,
                                                    reinterpret_cast<CudaT*>(output.MutableData<T>()), m, n,
                                                    buffer.get(), buffer_size_bytes));
        } break;
        default: {
          ORT_ENFORCE(false, "Invild matrix reduction type.");
        }
      }

      if (calculate_log) {
        Impl_Log<CudaT>(stream, reinterpret_cast<const CudaT*>(output.Data<T>()),
                        reinterpret_cast<CudaT*>(output.MutableData<T>()), output_count);
      } else if (cudnn_reduce_op == CUDNN_REDUCE_TENSOR_AVG) {
        float denominator_float = applicable_matrix_reduction == ApplicableMatrixReduction::Rows
                                      ? static_cast<float>(m)
                                      : static_cast<float>(n);
        CudaT denominator = ToCudaType<T>::FromFloat(denominator_float);
        UnaryDiv(stream, reinterpret_cast<const CudaT*>(output.Data<T>()),
                 reinterpret_cast<CudaT*>(output.MutableData<T>()), denominator, output_count);
      }

      return Status::OK();
    }
  }

  // This reduction keep adding values to this buffer. If a non-zero value, say 1000, is here, the sum will start with 1000.
  // Therefore zeroing out the memory is required
  CUDA_RETURN_IF_ERROR(cudaMemsetAsync(output.MutableDataRaw(), 0, output.SizeInBytes(), stream));

  IAllocatorUniquePtr<float> temp_X;
  cudnnDataType_t cudnn_type_X = CUDNN_DATA_FLOAT;

  // Reducesum with BFP16 is not supported by cudnn, so convert input to fp32 then call cudnn
  if ((ReduceTensorIndices == CUDNN_REDUCE_TENSOR_FLATTENED_INDICES && std::is_same<T, MLFloat16>::value) ||
      (ReduceTensorIndices == CUDNN_REDUCE_TENSOR_NO_INDICES && std::is_same<T, BFloat16>::value)) {
    // ArgMax/ArgMin with FP16 are not supported by cudnn, so convert input to fp32 then call cudnn
    temp_X = IAllocator::MakeUniquePtr<float>(gpu_allocator, input_count, false, ort_stream);
    Impl_Cast<CudaT, float>(stream, reinterpret_cast<const CudaT*>(input.Data<T>()), temp_X.get(), input_shape.Size());
  } else {
    cudnn_type_X = CudnnTensor::GetDataType<CudaT>();
  }

  CudnnReduceDescriptor reduce_desc;
  if constexpr (std::is_same<T, MLFloat16>::value || std::is_same<T, BFloat16>::value) {
    ORT_RETURN_IF_ERROR(reduce_desc.Set(cudnn_reduce_op, CudnnTensor::GetDataType<float>(), ReduceTensorIndices));
  } else {
    ORT_RETURN_IF_ERROR(reduce_desc.Set(cudnn_reduce_op, cudnn_type_X, ReduceTensorIndices));
  }

  const auto one = Consts<CudaT>::One;
  const auto zero = Consts<CudaT>::Zero;
  CudnnTensor input_tensor;
  CudnnTensor output_tensor;
  ORT_RETURN_IF_ERROR(input_tensor.Set(input_dims_cudnn, cudnn_type_X));
  ORT_RETURN_IF_ERROR(output_tensor.Set(output_dims_cudnn, cudnn_type_X));
  size_t workspace_bytes = 0;
  CudaStream* cuda_stream = static_cast<CudaStream*>(ort_stream);
  CUDNN_RETURN_IF_ERROR(cudnnGetReductionWorkspaceSize(CudaKernel::GetCudnnHandle(cuda_stream), reduce_desc,
                                                       input_tensor, output_tensor, &workspace_bytes));
  auto workspace_cuda = workspace_bytes == 0
                            ? nullptr
                            : IAllocator::MakeUniquePtr<CudaT>(gpu_allocator, workspace_bytes, false, ort_stream);

  size_t indices_bytes = 0;
  CUDNN_RETURN_IF_ERROR(cudnnGetReductionIndicesSize(CudaKernel::GetCudnnHandle(cuda_stream), reduce_desc,
                                                     input_tensor, output_tensor, &indices_bytes));
  auto indices_cuda = indices_bytes == 0
                          ? nullptr
                          : IAllocator::MakeUniquePtr<uint32_t>(gpu_allocator, indices_bytes, false, ort_stream);

  if (ReduceTensorIndices == CUDNN_REDUCE_TENSOR_NO_INDICES) {
    IAllocatorUniquePtr<T> input_data_buffer(nullptr, [](T*) {});
    CudaT* input_data = nullptr;
    if (calculate_sqt) {
      input_data_buffer = IAllocator::MakeUniquePtr<T>(gpu_allocator, input_count, false, ort_stream);
      input_data = reinterpret_cast<CudaT*>(input_data_buffer.get());
      fast_divmod tmp_div;
      Impl_Mul<CudaT>(stream,
                      static_cast<int32_t>(SimpleBroadcast::NoBroadcast), nullptr,
                      reinterpret_cast<const CudaT*>(input.Data<T>()), nullptr,
                      reinterpret_cast<const CudaT*>(input.Data<T>()), nullptr,
                      tmp_div, tmp_div,
                      input_data, input_count);
    } else if (log_sum_exp) {
      // cudnnReduceTensor for ReduceSum has issue if input and output has same size, we just need to copy the data for this case
      // This happens when the input is Scalar
      if (input_count == output_count) {
        if (output.MutableData<T>() != input.Data<T>()) {
          CUDA_RETURN_IF_ERROR(cudaMemcpyAsync(output.MutableData<T>(), input.Data<T>(), input_count * sizeof(T), cudaMemcpyDeviceToDevice, stream));
        }
      } else {
        // Reduce max -- Max/Min will output indices data
        CudnnReduceDescriptor reduce_max_desc;
        cudnnDataType_t cudnn_reduce_max_type = cudnn_type_X;
        if ((std::is_same<T, MLFloat16>::value)) {
          cudnn_reduce_max_type = CUDNN_DATA_FLOAT;
        }
        ORT_RETURN_IF_ERROR(reduce_max_desc.Set(CUDNN_REDUCE_TENSOR_MAX, cudnn_reduce_max_type, CUDNN_REDUCE_TENSOR_NO_INDICES));
        size_t indices_bytes_max = 0;
        CUDNN_RETURN_IF_ERROR(cudnnGetReductionIndicesSize(CudaKernel::GetCudnnHandle(cuda_stream), reduce_max_desc,
                                                           input_tensor, output_tensor, &indices_bytes_max));
        auto indices_cuda_max = indices_bytes == 0
                                    ? nullptr
                                    : IAllocator::MakeUniquePtr<uint32_t>(gpu_allocator, indices_bytes, false, ort_stream);
        auto* p_output = reinterpret_cast<CudaT*>(output.template MutableData<T>());
        CUDNN_RETURN_IF_ERROR(cudnnReduceTensor(
            CudaKernel::GetCudnnHandle(cuda_stream), reduce_max_desc, indices_cuda_max.get(), indices_bytes_max,
            workspace_cuda.get(), workspace_bytes,
            &one, input_tensor, reinterpret_cast<const CudaT*>(input.Data<T>()),
            &zero, output_tensor, p_output));
      }

      // Exp(X-ReduceMax)
      const TensorShape output_shape(output_dims);
      auto exp_result_buffer = IAllocator::MakeUniquePtr<T>(gpu_allocator, input_count, false, ort_stream);
      auto exp_result = exp_result_buffer.get();
      auto log_sum_result_buffer = output_count == 0
                                       ? nullptr
                                       : IAllocator::MakeUniquePtr<T>(gpu_allocator, output_count, false, ort_stream);
      auto log_sum_result = log_sum_result_buffer.get();
      BinaryElementwisePreparation prepare;
      ORT_RETURN_IF_ERROR(prepare.BinaryElementwiseBroadcastPrepareHelper(input_shape, output_shape, input_shape));
      Impl_Sub<CudaT>(stream,
                      prepare.output_rank_or_simple_broadcast,
                      &prepare.lhs_padded_strides,
                      reinterpret_cast<const CudaT*>(input.Data<T>()),
                      &prepare.rhs_padded_strides,
                      reinterpret_cast<CudaT*>(output.MutableData<T>()),
                      &prepare.fdm_output_strides,
                      prepare.fdm_H, prepare.fdm_C,
                      reinterpret_cast<CudaT*>(exp_result), input_count);

      Impl_Exp<CudaT>(stream,
                      reinterpret_cast<CudaT*>(exp_result),
                      reinterpret_cast<CudaT*>(exp_result),
                      input_count);

      // cudnnReduceTensor for ReduceSum has issue if input and output has same size, we just need to copy the data for this case
      // This happens when the input is Scalar. We do not need to add anything in this case.
      if (input_count == output_count) {
        CUDA_RETURN_IF_ERROR(cudaMemcpyAsync(reinterpret_cast<CudaT*>(log_sum_result), exp_result, input_count * sizeof(T), cudaMemcpyDeviceToDevice, stream));
      } else {
        // ReduceSum
        CUDNN_RETURN_IF_ERROR(cudnnReduceTensor(
            CudaKernel::GetCudnnHandle(cuda_stream), reduce_desc, indices_cuda.get(), indices_bytes,
            workspace_cuda.get(), workspace_bytes,
            &one, input_tensor, exp_result,
            &zero, output_tensor, reinterpret_cast<CudaT*>(log_sum_result)));
      }

      // Log(Sum)
      Impl_Log<CudaT>(stream, reinterpret_cast<CudaT*>(log_sum_result),
                      reinterpret_cast<CudaT*>(log_sum_result),
                      output_count);

      // Log + ReduceMax
      fast_divmod tmp_div;
      Impl_Add<CudaT>(stream, static_cast<int32_t>(SimpleBroadcast::NoBroadcast), nullptr,
                      reinterpret_cast<CudaT*>(log_sum_result), nullptr,
                      reinterpret_cast<CudaT*>(output.MutableData<T>()), nullptr,
                      tmp_div, tmp_div,
                      reinterpret_cast<CudaT*>(output.MutableData<T>()), output_count);

      return Status::OK();
    }
    if (calculate_sqt) {
      // cudnnReduceTensor for ReduceSum has issue if input and output has same size, we just need to copy the data for this case
      // This happens when the input is Scalar. We do not need to add anything in this case.
      if (input_count == output_count) {
        CUDA_RETURN_IF_ERROR(cudaMemcpyAsync(reinterpret_cast<CudaT*>(output.MutableData<T>()), input_data, input_count * sizeof(T), cudaMemcpyDeviceToDevice, stream));
      } else {
        auto* p_output = reinterpret_cast<CudaT*>(output.template MutableData<T>());
        CUDNN_RETURN_IF_ERROR(cudnnReduceTensor(
            CudaKernel::GetCudnnHandle(cuda_stream), reduce_desc, indices_cuda.get(), indices_bytes,
            workspace_cuda.get(), workspace_bytes,
            &one, input_tensor, input_data,
            &zero, output_tensor, p_output));
      }
    } else {
      // cudnnReduceTensor for ReduceSum has issue if input and output has same size, we just need to copy the data for this case
      if (input_count == output_count) {
        if (output.MutableData<T>() != input.Data<T>()) {
          CUDA_RETURN_IF_ERROR(cudaMemcpyAsync(output.MutableData<T>(), input.Data<T>(), input_count * sizeof(T), cudaMemcpyDeviceToDevice, stream));
        }
      } else {
        if (temp_X) {
          auto temp_output = output_count == 0
                                 ? nullptr
                                 : IAllocator::MakeUniquePtr<float>(gpu_allocator, output_count, false, ort_stream);
          CUDNN_RETURN_IF_ERROR(cudnnReduceTensor(
              CudaKernel::GetCudnnHandle(cuda_stream), reduce_desc, indices_cuda.get(), indices_bytes,
              workspace_cuda.get(), workspace_bytes,
              &one, input_tensor, temp_X.get(),
              &zero, output_tensor, temp_output.get()));

          Impl_Cast<float, CudaT>(stream, temp_output.get(), reinterpret_cast<CudaT*>(output.MutableData<T>()), output_count);
        } else {
          auto* p_output = reinterpret_cast<CudaT*>(output.template MutableData<T>());
          CUDNN_RETURN_IF_ERROR(cudnnReduceTensor(
              CudaKernel::GetCudnnHandle(cuda_stream), reduce_desc, indices_cuda.get(), indices_bytes,
              workspace_cuda.get(), workspace_bytes,
              &one, input_tensor, reinterpret_cast<const CudaT*>(input.Data<T>()),
              &zero, output_tensor, p_output));
        }
      }
    }
  } else {
    // For ArgMax & ArgMin ops, use the indicies as the output with int64 type
    // cudnnReduceTensor has issue if input and output has same size, which will happen if the axis to be reduced has dim value of 1.
    // the output is zeros of the output size
    if (input_count == output_count) {
      CUDA_RETURN_IF_ERROR(cudaMemsetAsync(output.MutableData<int64_t>(), static_cast<int64_t>(0), output_count * sizeof(int64_t), stream));
    } else {
      if (temp_X) {
        auto temp_output = output_count == 0
                               ? nullptr
                               : IAllocator::MakeUniquePtr<float>(gpu_allocator, output_count, false, ort_stream);
        CUDNN_RETURN_IF_ERROR(cudnnReduceTensor(
            CudaKernel::GetCudnnHandle(cuda_stream), reduce_desc, indices_cuda.get(), indices_bytes,
            workspace_cuda.get(), workspace_bytes,
            &one, input_tensor, temp_X.get(),
            &zero, output_tensor, temp_output.get()));
      } else {
        auto temp_output = output_count == 0
                               ? nullptr
                               : IAllocator::MakeUniquePtr<CudaT>(gpu_allocator, output_count, false, ort_stream);
        CUDNN_RETURN_IF_ERROR(cudnnReduceTensor(
            CudaKernel::GetCudnnHandle(cuda_stream), reduce_desc, indices_cuda.get(), indices_bytes,
            workspace_cuda.get(), workspace_bytes,
            &one, input_tensor, reinterpret_cast<const CudaT*>(input.Data<T>()),
            &zero, output_tensor, temp_output.get()));
      }

      // CUDA reduction index is uint32_t for now, cast it to int64_t according to ONNX spec
      Impl_Cast<uint32_t, int64_t>(stream, reinterpret_cast<uint32_t*>(indices_cuda.get()),
                                   output.MutableData<int64_t>(), output_count);
    }
  }

  if (calculate_log) {
    Impl_Log<CudaT>(stream,
                    reinterpret_cast<CudaT*>(output.MutableData<T>()),
                    reinterpret_cast<CudaT*>(output.MutableData<T>()),
                    output_count);
  }

  return Status::OK();
}

>>>>>>> 01912ceb
template Status ReduceComputeCore<float, CUDNN_REDUCE_TENSOR_NO_INDICES>(
    const AllocatorPtr& gpu_allocator, const Tensor& input, PrepareReduceMetadata& prepare_reduce_metadata,
    /*out*/ Tensor& output, cudnnReduceTensorOp_t cudnn_reduce_op,
    gsl::span<const int64_t> axes,
    bool calculate_log, bool calculate_sqt, bool log_sum_exp, bool fast_reduction,
    Stream* ort_stream,
    const TensorShape* input_shape_override);

template Status ReduceComputeCore<double, CUDNN_REDUCE_TENSOR_NO_INDICES>(
    const AllocatorPtr& gpu_allocator, const Tensor& input, PrepareReduceMetadata& prepare_reduce_metadata,
    /*out*/ Tensor& output, cudnnReduceTensorOp_t cudnn_reduce_op,
    gsl::span<const int64_t> axes,
    bool calculate_log, bool calculate_sqt, bool log_sum_exp, bool fast_reduction,
    Stream* ort_stream,
    const TensorShape* input_shape_override);

template Status ReduceComputeCore<MLFloat16, CUDNN_REDUCE_TENSOR_NO_INDICES>(
    const AllocatorPtr& gpu_allocator, const Tensor& input, PrepareReduceMetadata& prepare_reduce_metadata,
    /*out*/ Tensor& output, cudnnReduceTensorOp_t cudnn_reduce_op,
    gsl::span<const int64_t> axes,
    bool calculate_log, bool calculate_sqt, bool log_sum_exp, bool fast_reduction,
    Stream* ort_stream,
    const TensorShape* input_shape_override);

template <bool allow_multi_axes>
template <typename T, cudnnReduceTensorIndices_t ReduceTensorIndices>
Status ReduceKernel<allow_multi_axes>::ComputeImpl(OpKernelContext* ctx, cudnnReduceTensorOp_t cudnn_reduce_op) const {
  const Tensor* X = ctx->Input<Tensor>(0);
  TensorShapeVector axes;

  size_t num_inputs = ctx->InputCount();
  const Tensor* axes_tensor = num_inputs == 2 ? ctx->Input<Tensor>(1) : nullptr;  // optional input. may be nullptr.
  if (axes_tensor != nullptr) {
    // override the attribute value with the input value for reduction_axes
    ORT_ENFORCE(axes_tensor->Shape().NumDimensions() == 1, "An axes tensor must be a vector tensor.");
    auto nDims = static_cast<size_t>(axes_tensor->Shape()[0]);
    const auto* data = axes_tensor->Data<int64_t>();
    axes.assign(data, data + nDims);
  } else {
    axes.assign(axes_.begin(), axes_.end());
  }

  // empty axes and no-op
  if (axes.empty() && noop_with_empty_axes_) {
    auto* Y = ctx->Output(0, X->Shape());
    CUDA_RETURN_IF_ERROR(cudaMemcpyAsync(Y->MutableData<T>(), X->Data<T>(), X->SizeInBytes(),
                                         cudaMemcpyDeviceToDevice, Stream(ctx)));
    return Status::OK();
  }

#ifdef ENABLE_TRAINING
  // Use ATen for ReduceSum if possible.
  const TensorShape& input_shape = X->Shape();
  if (contrib::IsATenOperatorExecutorInitialized() && cudnn_reduce_op == CUDNN_REDUCE_TENSOR_ADD && !calculate_log_ &&
      !calculate_sqt_ && !log_sum_exp_ && input_shape.Size() > 0) {
    if (axes.empty()) {
      axes.resize(input_shape.NumDimensions());
      std::iota(axes.begin(), axes.end(), 0);
    }
    ORT_RETURN_IF_ERROR(contrib::ExecuteReduceSumATen(ctx, axes, keepdims_));
    return Status::OK();
  }
#endif

  PrepareReduceMetadata prepare_reduce_metadata;
  ORT_RETURN_IF_ERROR(PrepareForReduce(X, keepdims_, axes, prepare_reduce_metadata));
  Tensor* Y = ctx->Output(0, prepare_reduce_metadata.squeezed_output_dims);
  const bool fast_reduction = fast_reduction_ && !ctx->GetUseDeterministicCompute();
  return ReduceComputeCore<T, ReduceTensorIndices>(Info().GetAllocator(OrtMemType::OrtMemTypeDefault), *X, prepare_reduce_metadata, *Y, cudnn_reduce_op, axes,
                                                   calculate_log_, calculate_sqt_, log_sum_exp_, fast_reduction, ctx->GetComputeStream());
}

#define SPECIALIZED_REDUCEKERNEL_COMPUTEIMPL(T)                                                                           \
  template <>                                                                                                             \
  template <>                                                                                                             \
  Status ReduceKernel<true>::ComputeImpl<T, CUDNN_REDUCE_TENSOR_NO_INDICES>(                                              \
      OpKernelContext * ctx, cudnnReduceTensorOp_t cudnn_reduce_op) const {                                               \
    typedef typename ToCudaType<T>::MappedType CudaT;                                                                     \
    const Tensor* X = ctx->Input<Tensor>(0);                                                                              \
    TensorShapeVector axes;                                                                                               \
    size_t num_inputs = ctx->InputCount();                                                                                \
    if (num_inputs == 2) {                                                                                                \
      const Tensor* axes_tensor = ctx->Input<Tensor>(1);                                                                  \
      ORT_ENFORCE(axes_tensor != nullptr, "Axes input is null");                                                          \
      ORT_ENFORCE(axes_tensor->Shape().NumDimensions() == 1, "An axes tensor must be a vector tensor.");                  \
      auto nDims = static_cast<size_t>(axes_tensor->Shape()[0]);                                                          \
      const auto* data = axes_tensor->Data<int64_t>();                                                                    \
      axes.assign(data, data + nDims);                                                                                    \
    } else {                                                                                                              \
      axes.assign(axes_.begin(), axes_.end());                                                                            \
    }                                                                                                                     \
                                                                                                                          \
    if (axes.empty() && noop_with_empty_axes_) {                                                                          \
      auto* Y = ctx->Output(0, X->Shape());                                                                               \
      CUDA_RETURN_IF_ERROR(cudaMemcpyAsync(Y->MutableData<T>(), X->Data<T>(), X->SizeInBytes(),                           \
                                           cudaMemcpyDeviceToDevice, Stream(ctx)));                                       \
      return Status::OK();                                                                                                \
    }                                                                                                                     \
                                                                                                                          \
    PrepareReduceMetadata prepare_reduce_metadata;                                                                        \
    ORT_RETURN_IF_ERROR(PrepareForReduce(X, keepdims_, axes, prepare_reduce_metadata));                                   \
                                                                                                                          \
    Tensor* Y = ctx->Output(0, prepare_reduce_metadata.squeezed_output_dims);                                             \
                                                                                                                          \
    int64_t input_count = prepare_reduce_metadata.input_count;                                                            \
    int64_t output_count = prepare_reduce_metadata.output_count;                                                          \
    auto& input_dims_cudnn = prepare_reduce_metadata.input_dims_cudnn;                                                    \
    auto& output_dims_cudnn = prepare_reduce_metadata.output_dims_cudnn;                                                  \
                                                                                                                          \
    if (input_count == 0) {                                                                                               \
      assert(Y->Shape().Size() == 0);                                                                                     \
      return Status::OK();                                                                                                \
    }                                                                                                                     \
                                                                                                                          \
    if (input_count == output_count) {                                                                                    \
      if (Y->MutableData<T>() != X->Data<T>()) {                                                                          \
        CUDA_RETURN_IF_ERROR(cudaMemcpyAsync(Y->MutableData<T>(), X->Data<T>(),                                           \
                                             input_count * sizeof(T), cudaMemcpyDeviceToDevice, Stream(ctx)));            \
      }                                                                                                                   \
      return Status::OK();                                                                                                \
    }                                                                                                                     \
                                                                                                                          \
    CUDA_RETURN_IF_ERROR(cudaMemsetAsync(Y->MutableDataRaw(), 0, Y->SizeInBytes(), Stream(ctx)));                         \
                                                                                                                          \
    size_t indices_bytes = 0;                                                                                             \
    size_t workspace_bytes = 0;                                                                                           \
    CudnnTensor input_tensor;                                                                                             \
    CudnnTensor output_tensor;                                                                                            \
    CudnnReduceDescriptor reduce_desc;                                                                                    \
                                                                                                                          \
    cudnnDataType_t cudnn_type_X = CUDNN_DATA_FLOAT;                                                                      \
    IAllocatorUniquePtr<float> temp_X = GetScratchBuffer<float>(input_count, ctx->GetComputeStream());                    \
    Impl_Cast<CudaT, float>(Stream(ctx), reinterpret_cast<const CudaT*>(X->Data<T>()), temp_X.get(), X->Shape().Size());  \
                                                                                                                          \
    ORT_RETURN_IF_ERROR(reduce_desc.Set(cudnn_reduce_op, cudnn_type_X, CUDNN_REDUCE_TENSOR_NO_INDICES));                  \
    ORT_RETURN_IF_ERROR(input_tensor.Set(input_dims_cudnn, cudnn_type_X));                                                \
    ORT_RETURN_IF_ERROR(output_tensor.Set(output_dims_cudnn, cudnn_type_X));                                              \
    CUDNN_RETURN_IF_ERROR(                                                                                                \
        cudnnGetReductionIndicesSize(GetCudnnHandle(ctx), reduce_desc, input_tensor, output_tensor, &indices_bytes));     \
    CUDNN_RETURN_IF_ERROR(                                                                                                \
        cudnnGetReductionWorkspaceSize(GetCudnnHandle(ctx), reduce_desc, input_tensor, output_tensor, &workspace_bytes)); \
    IAllocatorUniquePtr<uint32_t> indices_cuda = GetScratchBuffer<uint32_t>(indices_bytes, ctx->GetComputeStream());      \
    IAllocatorUniquePtr<CudaT> workspace_cuda = GetScratchBuffer<CudaT>(workspace_bytes, ctx->GetComputeStream());        \
                                                                                                                          \
    const auto one = Consts<float>::One;                                                                                  \
    const auto zero = Consts<float>::Zero;                                                                                \
    auto temp_Y = GetScratchBuffer<float>(output_count, ctx->GetComputeStream());                                         \
    CUDNN_RETURN_IF_ERROR(cudnnReduceTensor(GetCudnnHandle(ctx), reduce_desc, indices_cuda.get(), indices_bytes,          \
                                            workspace_cuda.get(), workspace_bytes, &one, input_tensor, temp_X.get(),      \
                                            &zero, output_tensor, temp_Y.get()));                                         \
    Impl_Cast<float, CudaT>(Stream(ctx), temp_Y.get(), reinterpret_cast<CudaT*>(Y->MutableData<T>()), output_count);      \
                                                                                                                          \
    return Status::OK();                                                                                                  \
  }

SPECIALIZED_REDUCEKERNEL_COMPUTEIMPL(int32_t)
SPECIALIZED_REDUCEKERNEL_COMPUTEIMPL(int64_t)
SPECIALIZED_REDUCEKERNEL_COMPUTEIMPL(int8_t)
SPECIALIZED_REDUCEKERNEL_COMPUTEIMPL(uint8_t)

namespace ReductionOps {

template <typename T, cudnnReduceTensorIndices_t ReduceTensorIndices>
std::unique_ptr<Tensor> ReduceCompute(const AllocatorPtr& gpu_allocator, cudnnReduceTensorOp_t cudnn_reduce_op, AllocatorPtr allocator,
                                      const Tensor& input, gsl::span<const int64_t> axes,
                                      bool keep_dims, bool calculate_log, bool calculate_sqt, bool log_sum_exp,
                                      bool fast_reduction, Stream* stream, const TensorShape* input_shape_override) {
  PrepareReduceMetadata prepare_reduce_metadata;
  auto status = PrepareForReduce(&input,
                                 keep_dims,
                                 axes,
                                 prepare_reduce_metadata,
                                 input_shape_override);

  if (!status.IsOK()) {
    ORT_THROW(ONNXRUNTIME, FAIL, "Failed to perform reduce op: ", status.ErrorMessage());
  }

  auto output = Tensor::Create(input.DataType(), prepare_reduce_metadata.squeezed_output_dims, allocator);

  status = ReduceComputeCore<T, ReduceTensorIndices>(gpu_allocator, input, prepare_reduce_metadata, *output, cudnn_reduce_op, axes,
                                                     calculate_log, calculate_sqt, log_sum_exp, fast_reduction, stream, input_shape_override);

  if (!status.IsOK()) {
    ORT_THROW(ONNXRUNTIME, FAIL, "Failed to perform reduce op: ", status.ErrorMessage());
  }

  return output;
}

// Explicit template instantiation (needed to be used in einsum_auxiliary_ops.cc)

template std::unique_ptr<Tensor> ReduceCompute<float, CUDNN_REDUCE_TENSOR_NO_INDICES>(
    const AllocatorPtr& gpu_allocator, cudnnReduceTensorOp_t cudnn_reduce_op,
    AllocatorPtr allocator,
    const Tensor& input, gsl::span<const int64_t> axes,
    bool keep_dims, bool calculate_log, bool calculate_sqt, bool log_sum_exp,
    bool fast_reduction, Stream* stream, const TensorShape* input_shape_override);

template std::unique_ptr<Tensor> ReduceCompute<double, CUDNN_REDUCE_TENSOR_NO_INDICES>(
    const AllocatorPtr& gpu_allocator, cudnnReduceTensorOp_t cudnn_reduce_op,
    AllocatorPtr allocator,
    const Tensor& input, gsl::span<const int64_t> axes,
    bool keep_dims, bool calculate_log, bool calculate_sqt, bool log_sum_exp,
    bool fast_reduction, Stream* stream, const TensorShape* input_shape_override);

template std::unique_ptr<Tensor> ReduceCompute<MLFloat16, CUDNN_REDUCE_TENSOR_NO_INDICES>(
    const AllocatorPtr& gpu_allocator, cudnnReduceTensorOp_t cudnn_reduce_op,
    AllocatorPtr allocator,
    const Tensor& input, gsl::span<const int64_t> axes,
    bool keep_dims, bool calculate_log, bool calculate_sqt, bool log_sum_exp,
    bool fast_reduction, Stream* stream, const TensorShape* input_shape_override);

}  // namespace ReductionOps

REGISTER_KERNEL_ARGMIN_OR_ARGMAX(ArgMax, MLFloat16)
REGISTER_KERNEL_ARGMIN_OR_ARGMAX(ArgMax, float)
REGISTER_KERNEL_ARGMIN_OR_ARGMAX(ArgMax, double)

REGISTER_KERNEL_ARGMIN_OR_ARGMAX(ArgMin, MLFloat16)
REGISTER_KERNEL_ARGMIN_OR_ARGMAX(ArgMin, float)
REGISTER_KERNEL_ARGMIN_OR_ARGMAX(ArgMin, double)

REGISTER_KERNEL_TYPED_AXES_INPUT_WITH_VERSIONED(ReduceMax, MLFloat16, 17, 18)
REGISTER_KERNEL_TYPED_AXES_INPUT_WITH_VERSIONED(ReduceMax, float, 17, 18)
REGISTER_KERNEL_TYPED_AXES_INPUT_WITH_VERSIONED(ReduceMax, double, 17, 18)
REGISTER_KERNEL_TYPED_AXES_INPUT_WITH_VERSIONED(ReduceMax, int32_t, 17, 18)
REGISTER_KERNEL_TYPED_AXES_INPUT_WITH_VERSIONED(ReduceMax, int64_t, 17, 18)
REGISTER_KERNEL_TYPED_AXES_INPUT_WITH_VERSIONED(ReduceMax, int8_t, 17, 18)
REGISTER_KERNEL_TYPED_AXES_INPUT_WITH_VERSIONED(ReduceMax, uint8_t, 17, 18)

REGISTER_KERNEL_TYPED_AXES_INPUT_WITH_VERSIONED(ReduceMean, MLFloat16, 17, 18)
REGISTER_KERNEL_TYPED_AXES_INPUT_WITH_VERSIONED(ReduceMean, float, 17, 18)
REGISTER_KERNEL_TYPED_AXES_INPUT_WITH_VERSIONED(ReduceMean, double, 17, 18)
REGISTER_KERNEL_TYPED_AXES_INPUT_WITH_VERSIONED(ReduceMean, BFloat16, 17, 18)
REGISTER_KERNEL_TYPED_AXES_INPUT_WITH_VERSIONED(ReduceMean, int32_t, 17, 18)

REGISTER_KERNEL_TYPED_AXES_INPUT_WITH_VERSIONED(ReduceMin, MLFloat16, 17, 18)
REGISTER_KERNEL_TYPED_AXES_INPUT_WITH_VERSIONED(ReduceMin, float, 17, 18)
REGISTER_KERNEL_TYPED_AXES_INPUT_WITH_VERSIONED(ReduceMin, double, 17, 18)
REGISTER_KERNEL_TYPED_AXES_INPUT_WITH_VERSIONED(ReduceMin, int32_t, 17, 18)
REGISTER_KERNEL_TYPED_AXES_INPUT_WITH_VERSIONED(ReduceMin, int64_t, 17, 18)
REGISTER_KERNEL_TYPED_AXES_INPUT_WITH_VERSIONED(ReduceMin, int8_t, 17, 18)
REGISTER_KERNEL_TYPED_AXES_INPUT_WITH_VERSIONED(ReduceMin, uint8_t, 17, 18)

REGISTER_KERNEL_TYPED_AXES_INPUT_WITH_VERSIONED(ReduceProd, MLFloat16, 17, 18)
REGISTER_KERNEL_TYPED_AXES_INPUT_WITH_VERSIONED(ReduceProd, float, 17, 18)
REGISTER_KERNEL_TYPED_AXES_INPUT_WITH_VERSIONED(ReduceProd, double, 17, 18)
REGISTER_KERNEL_TYPED_AXES_INPUT_WITH_VERSIONED(ReduceProd, BFloat16, 17, 18)
REGISTER_KERNEL_TYPED_AXES_INPUT_WITH_VERSIONED(ReduceProd, int32_t, 17, 18)

REGISTER_KERNEL_TYPED_AXES_INPUT_WITH_VERSIONED(ReduceSum, MLFloat16, 12, 13)
REGISTER_KERNEL_TYPED_AXES_INPUT_WITH_VERSIONED(ReduceSum, float, 12, 13)
REGISTER_KERNEL_TYPED_AXES_INPUT_WITH_VERSIONED(ReduceSum, double, 12, 13)
REGISTER_KERNEL_TYPED_AXES_INPUT_WITH_VERSIONED(ReduceSum, int32_t, 12, 13)
REGISTER_KERNEL_TYPED_AXES_INPUT_WITH_VERSIONED(ReduceSum, int64_t, 12, 13)
REGISTER_KERNEL_TYPED_AXES_INPUT_WITH_VERSIONED(ReduceSum, BFloat16, 12, 13)

REGISTER_KERNEL_TYPED_AXES_INPUT_WITH_VERSIONED(ReduceLogSum, MLFloat16, 17, 18)
REGISTER_KERNEL_TYPED_AXES_INPUT_WITH_VERSIONED(ReduceLogSum, float, 17, 18)
REGISTER_KERNEL_TYPED_AXES_INPUT_WITH_VERSIONED(ReduceLogSum, double, 17, 18)
REGISTER_KERNEL_TYPED_AXES_INPUT_WITH_VERSIONED(ReduceLogSum, BFloat16, 17, 18)

REGISTER_KERNEL_TYPED_AXES_INPUT_WITH_VERSIONED(ReduceSumSquare, MLFloat16, 17, 18)
REGISTER_KERNEL_TYPED_AXES_INPUT_WITH_VERSIONED(ReduceSumSquare, float, 17, 18)
REGISTER_KERNEL_TYPED_AXES_INPUT_WITH_VERSIONED(ReduceSumSquare, double, 17, 18)
REGISTER_KERNEL_TYPED_AXES_INPUT_WITH_VERSIONED(ReduceSumSquare, BFloat16, 17, 18)

REGISTER_KERNEL_TYPED_AXES_INPUT_WITH_VERSIONED(ReduceLogSumExp, MLFloat16, 17, 18)
REGISTER_KERNEL_TYPED_AXES_INPUT_WITH_VERSIONED(ReduceLogSumExp, float, 17, 18)
REGISTER_KERNEL_TYPED_AXES_INPUT_WITH_VERSIONED(ReduceLogSumExp, double, 17, 18)
REGISTER_KERNEL_TYPED_AXES_INPUT_WITH_VERSIONED(ReduceLogSumExp, BFloat16, 17, 18)

REGISTER_KERNEL_TYPED_AXES_INPUT_WITH_VERSIONED(ReduceL1, MLFloat16, 17, 18)
REGISTER_KERNEL_TYPED_AXES_INPUT_WITH_VERSIONED(ReduceL1, float, 17, 18)
REGISTER_KERNEL_TYPED_AXES_INPUT_WITH_VERSIONED(ReduceL1, double, 17, 18)
REGISTER_KERNEL_TYPED_AXES_INPUT_WITH_VERSIONED(ReduceL1, BFloat16, 17, 18)
REGISTER_KERNEL_TYPED_AXES_INPUT_WITH_VERSIONED(ReduceL1, int32_t, 17, 18)

REGISTER_KERNEL_TYPED_AXES_INPUT_WITH_VERSIONED(ReduceL2, MLFloat16, 17, 18)
REGISTER_KERNEL_TYPED_AXES_INPUT_WITH_VERSIONED(ReduceL2, float, 17, 18)
REGISTER_KERNEL_TYPED_AXES_INPUT_WITH_VERSIONED(ReduceL2, double, 17, 18)
REGISTER_KERNEL_TYPED_AXES_INPUT_WITH_VERSIONED(ReduceL2, BFloat16, 17, 18)
REGISTER_KERNEL_TYPED_AXES_INPUT_WITH_VERSIONED(ReduceL2, int32_t, 17, 18)

}  // namespace cuda
}  // namespace onnxruntime<|MERGE_RESOLUTION|>--- conflicted
+++ resolved
@@ -230,400 +230,12 @@
   if (calculate_log_) {
     Impl_Log<CudaT>(cuda_stream, reinterpret_cast<CudaT*>(Y),
                     reinterpret_cast<CudaT*>(Y),
-<<<<<<< HEAD
                     output_count);
   }
 
   return Status::OK();
 }
 
-template Status ReduceKernel<true>::ReduceKernelShared<double, double, CUDNN_REDUCE_TENSOR_NO_INDICES>(
-    const double* X,
-    const TensorShape& input_shape,
-    double* Y,
-    const TensorShape& output_shape,
-    cudnnReduceTensorOp_t cudnn_reduce_op,
-    cudnnHandle_t cudnn_handle,
-    onnxruntime::Stream* stream,
-    TensorShapeVector& output_dims) const;
-
-template Status ReduceKernel<true>::ReduceKernelShared<float, float, CUDNN_REDUCE_TENSOR_NO_INDICES>(
-    const float* X,
-    const TensorShape& input_shape,
-    float* Y,
-    const TensorShape& output_shape,
-    cudnnReduceTensorOp_t cudnn_reduce_op,
-    cudnnHandle_t cudnn_handle,
-    onnxruntime::Stream* stream,
-    TensorShapeVector& output_dims) const;
-
-template Status ReduceKernel<true>::ReduceKernelShared<MLFloat16, MLFloat16, CUDNN_REDUCE_TENSOR_NO_INDICES>(
-    const MLFloat16* X,
-    const TensorShape& input_shape,
-    MLFloat16* Y,
-    const TensorShape& output_shape,
-    cudnnReduceTensorOp_t cudnn_reduce_op,
-    cudnnHandle_t cudnn_handle,
-    onnxruntime::Stream* stream,
-    TensorShapeVector& output_dims) const;
-
-// `input_shape_override` (if provided) is the input shape for compute purposes
-Status PrepareForReduce(const Tensor* X,
-                        bool keepdims,
-                        gsl::span<const int64_t> axes,
-                        PrepareReduceMetadata& prepare_reduce_metadata,
-                        const TensorShape* input_shape_override) {
-  ORT_ENFORCE(nullptr != X);
-
-  const TensorShape& input_shape = input_shape_override ? *input_shape_override : X->Shape();
-  const int64_t rank = gsl::narrow<int64_t>(input_shape.NumDimensions());
-  prepare_reduce_metadata.input_count = input_shape.Size();
-
-  if (rank > 8) {
-    return ORT_MAKE_STATUS(ONNXRUNTIME, FAIL, "cuDNN only supports up to 8-D tensors in reduction");
-  }
-
-  const auto input_dims = input_shape.GetDims();
-  std::vector<bool> reduced(rank, false);
-  if (axes.size() > 0) {
-    prepare_reduce_metadata.output_dims = input_shape.AsShapeVector();
-    for (auto axis : axes) {
-      axis = HandleNegativeAxis(axis, rank);
-      ORT_ENFORCE(input_dims[axis] != 0,
-                  "Can't reduce on dim with value of 0 if 'keepdims' is false. "
-                  "Invalid output shape would be produced. input_shape:",
-                  input_shape);
-      prepare_reduce_metadata.output_dims[axis] = 1;
-      reduced[axis] = true;
-    }
-  } else {
-    // no axes provided (i.e.) default axes  => reduce on all dims
-    prepare_reduce_metadata.output_dims.reserve(input_dims.size());
-    for (auto dim : input_dims) {
-      ORT_ENFORCE(keepdims || dim != 0,
-                  "Can't reduce on dim with value of 0 if 'keepdims' is false. "
-                  "Invalid output shape would be produced. input_shape:",
-                  input_shape);
-      prepare_reduce_metadata.output_dims.push_back(dim == 0 ? 0 : 1);
-    }
-  }
-
-  if (keepdims) {
-    prepare_reduce_metadata.squeezed_output_dims = prepare_reduce_metadata.output_dims;
-  } else if (axes.size() > 0) {
-    // we are not going to keep the reduced dims, hence compute the final output dim accordingly
-    prepare_reduce_metadata.squeezed_output_dims.reserve(rank);  // even though we won't use the full capacity, it is better to reserve for peak possible usage
-    for (auto i = 0; i < rank; ++i) {
-      if (!reduced[i])
-        prepare_reduce_metadata.squeezed_output_dims.push_back(input_dims[i]);
-    }
-  } else {
-    // 'axes' is empty and keepdims is false => we reduce on all axes AND drop all dims,
-    // so the result is just a scalar, we keep 'squeezed_output_dims' empty (i.e.) no-op
-  }
-
-  // CUDNN requires at least 3D input, so pad 1s if needed
-  prepare_reduce_metadata.input_dims_cudnn = input_shape.AsShapeVector();
-  prepare_reduce_metadata.output_dims_cudnn = prepare_reduce_metadata.output_dims;
-  if (rank < 3) {
-    TensorShapeVector pads(3 - rank, 1);
-    prepare_reduce_metadata.input_dims_cudnn.insert(prepare_reduce_metadata.input_dims_cudnn.end(), pads.begin(), pads.end());
-    prepare_reduce_metadata.output_dims_cudnn.insert(prepare_reduce_metadata.output_dims_cudnn.end(), pads.begin(), pads.end());
-  }
-
-  prepare_reduce_metadata.output_count = TensorShape(prepare_reduce_metadata.output_dims).Size();
-
-  return Status::OK();
-}
-
-// `input_shape_override` is the input shape for compute purposes (if provided)
-template <typename T, cudnnReduceTensorIndices_t ReduceTensorIndices>
-Status ReduceComputeCore(const AllocatorPtr& gpu_allocator, const Tensor& input, PrepareReduceMetadata& prepare_reduce_metadata,
-                         /*out*/ Tensor& output, cudnnReduceTensorOp_t cudnn_reduce_op,
-                         gsl::span<const int64_t> axes,
-                         bool calculate_log, bool calculate_sqt, bool log_sum_exp, bool fast_reduction,
-                         Stream* ort_stream,
-                         const TensorShape* input_shape_override) {
-  typedef typename ToCudaType<T>::MappedType CudaT;
-  const TensorShape& input_shape = input_shape_override ? *input_shape_override : input.Shape();
-  cudaStream_t stream = ort_stream ? static_cast<cudaStream_t>(ort_stream->GetHandle()) : nullptr;
-
-  int64_t input_count = prepare_reduce_metadata.input_count;
-  int64_t output_count = prepare_reduce_metadata.output_count;
-  auto& output_dims = prepare_reduce_metadata.output_dims;
-  auto& input_dims_cudnn = prepare_reduce_metadata.input_dims_cudnn;
-  auto& output_dims_cudnn = prepare_reduce_metadata.output_dims_cudnn;
-  // special case when there is a dim value of 0 in the shape.
-  if (input_count == 0) {
-    assert(output.Shape().Size() == 0);
-    return Status::OK();
-  }
-
-  // Block of fast matrix reduction.
-  if (fast_reduction) {
-    int m{}, n{};
-    const auto applicable_matrix_reduction =
-        get_applicable_matrix_reduction(cudnn_reduce_op, input_shape.GetDims(), axes, m, n);
-    if (applicable_matrix_reduction != ApplicableMatrixReduction::None) {
-      IAllocatorUniquePtr<T> input_data_buffer(nullptr, [](T*) {});
-      const CudaT* input_data = reinterpret_cast<const CudaT*>(input.Data<T>());
-      if (calculate_sqt) {
-        input_data_buffer = IAllocator::MakeUniquePtr<T>(gpu_allocator, input_count, false, ort_stream, WaitCudaNotificationOnDevice);
-        input_data = reinterpret_cast<CudaT*>(input_data_buffer.get());
-        fast_divmod tmp_div;
-        Impl_Mul<CudaT>(stream, static_cast<int32_t>(SimpleBroadcast::NoBroadcast), nullptr,
-                        reinterpret_cast<const CudaT*>(input.Data<T>()), nullptr,
-                        reinterpret_cast<const CudaT*>(input.Data<T>()), nullptr, tmp_div, tmp_div,
-                        reinterpret_cast<CudaT*>(input_data_buffer.get()), input_count);
-        input_data = reinterpret_cast<const CudaT*>(input_data_buffer.get());
-      }
-
-      switch (applicable_matrix_reduction) {
-        case ApplicableMatrixReduction::Rows: {
-          ORT_RETURN_IF_ERROR(reduce_matrix_rows(
-              stream, input_data, reinterpret_cast<CudaT*>(output.MutableData<T>()), m, n));
-        } break;
-        case ApplicableMatrixReduction::Columns: {
-          const auto buffer_size_bytes = compute_reduce_matrix_columns_buffer_size<CudaT>(m, n);
-          auto buffer = buffer_size_bytes == 0 ? nullptr : IAllocator::MakeUniquePtr<void>(gpu_allocator, buffer_size_bytes, false, ort_stream, WaitCudaNotificationOnDevice);
-          ORT_RETURN_IF_ERROR(reduce_matrix_columns(stream, input_data,
-                                                    reinterpret_cast<CudaT*>(output.MutableData<T>()), m, n,
-                                                    buffer.get(), buffer_size_bytes));
-        } break;
-        default: {
-          ORT_ENFORCE(false, "Invild matrix reduction type.");
-        }
-      }
-
-      if (calculate_log) {
-        Impl_Log<CudaT>(stream, reinterpret_cast<const CudaT*>(output.Data<T>()),
-                        reinterpret_cast<CudaT*>(output.MutableData<T>()), output_count);
-      } else if (cudnn_reduce_op == CUDNN_REDUCE_TENSOR_AVG) {
-        float denominator_float = applicable_matrix_reduction == ApplicableMatrixReduction::Rows
-                                      ? static_cast<float>(m)
-                                      : static_cast<float>(n);
-        CudaT denominator = ToCudaType<T>::FromFloat(denominator_float);
-        UnaryDiv(stream, reinterpret_cast<const CudaT*>(output.Data<T>()),
-                 reinterpret_cast<CudaT*>(output.MutableData<T>()), denominator, output_count);
-      }
-
-      return Status::OK();
-    }
-  }
-
-  // This reduction keep adding values to this buffer. If a non-zero value, say 1000, is here, the sum will start with 1000.
-  // Therefore zeroing out the memory is required
-  CUDA_RETURN_IF_ERROR(cudaMemsetAsync(output.MutableDataRaw(), 0, output.SizeInBytes(), stream));
-
-  IAllocatorUniquePtr<float> temp_X;
-  cudnnDataType_t cudnn_type_X = CUDNN_DATA_FLOAT;
-
-  // Reducesum with BFP16 is not supported by cudnn, so convert input to fp32 then call cudnn
-  if ((ReduceTensorIndices == CUDNN_REDUCE_TENSOR_FLATTENED_INDICES && std::is_same<T, MLFloat16>::value) ||
-      (ReduceTensorIndices == CUDNN_REDUCE_TENSOR_NO_INDICES && std::is_same<T, BFloat16>::value)) {
-    // ArgMax/ArgMin with FP16 are not supported by cudnn, so convert input to fp32 then call cudnn
-    temp_X = IAllocator::MakeUniquePtr<float>(gpu_allocator, input_count, false, ort_stream, WaitCudaNotificationOnDevice);
-    Impl_Cast<CudaT, float>(stream, reinterpret_cast<const CudaT*>(input.Data<T>()), temp_X.get(), input_shape.Size());
-  } else {
-    cudnn_type_X = CudnnTensor::GetDataType<CudaT>();
-  }
-
-  CudnnReduceDescriptor reduce_desc;
-  if constexpr (std::is_same<T, MLFloat16>::value || std::is_same<T, BFloat16>::value) {
-    ORT_RETURN_IF_ERROR(reduce_desc.Set(cudnn_reduce_op, CudnnTensor::GetDataType<float>(), ReduceTensorIndices));
-  } else {
-    ORT_RETURN_IF_ERROR(reduce_desc.Set(cudnn_reduce_op, cudnn_type_X, ReduceTensorIndices));
-  }
-
-  const auto one = Consts<CudaT>::One;
-  const auto zero = Consts<CudaT>::Zero;
-  CudnnTensor input_tensor;
-  CudnnTensor output_tensor;
-  ORT_RETURN_IF_ERROR(input_tensor.Set(input_dims_cudnn, cudnn_type_X));
-  ORT_RETURN_IF_ERROR(output_tensor.Set(output_dims_cudnn, cudnn_type_X));
-  size_t workspace_bytes = 0;
-  CudaStream* cuda_stream = static_cast<CudaStream*>(ort_stream);
-  CUDNN_RETURN_IF_ERROR(cudnnGetReductionWorkspaceSize(CudaKernel::GetCudnnHandle(cuda_stream), reduce_desc,
-                                                       input_tensor, output_tensor, &workspace_bytes));
-  auto workspace_cuda = workspace_bytes == 0 ? nullptr : IAllocator::MakeUniquePtr<CudaT>(gpu_allocator, workspace_bytes, false, ort_stream, WaitCudaNotificationOnDevice);
-
-  size_t indices_bytes = 0;
-  CUDNN_RETURN_IF_ERROR(cudnnGetReductionIndicesSize(CudaKernel::GetCudnnHandle(cuda_stream), reduce_desc,
-                                                     input_tensor, output_tensor, &indices_bytes));
-  auto indices_cuda = indices_bytes == 0 ? nullptr : IAllocator::MakeUniquePtr<uint32_t>(gpu_allocator, indices_bytes, false, ort_stream, WaitCudaNotificationOnDevice);
-
-  if (ReduceTensorIndices == CUDNN_REDUCE_TENSOR_NO_INDICES) {
-    IAllocatorUniquePtr<T> input_data_buffer(nullptr, [](T*) {});
-    CudaT* input_data = nullptr;
-    if (calculate_sqt) {
-      input_data_buffer = IAllocator::MakeUniquePtr<T>(gpu_allocator, input_count, false, ort_stream, WaitCudaNotificationOnDevice);
-      input_data = reinterpret_cast<CudaT*>(input_data_buffer.get());
-      fast_divmod tmp_div;
-      Impl_Mul<CudaT>(stream,
-                      static_cast<int32_t>(SimpleBroadcast::NoBroadcast), nullptr,
-                      reinterpret_cast<const CudaT*>(input.Data<T>()), nullptr,
-                      reinterpret_cast<const CudaT*>(input.Data<T>()), nullptr,
-                      tmp_div, tmp_div,
-                      input_data, input_count);
-    } else if (log_sum_exp) {
-      // cudnnReduceTensor for ReduceSum has issue if input and output has same size, we just need to copy the data for this case
-      // This happens when the input is Scalar
-      if (input_count == output_count) {
-        if (output.MutableData<T>() != input.Data<T>()) {
-          CUDA_RETURN_IF_ERROR(cudaMemcpyAsync(output.MutableData<T>(), input.Data<T>(), input_count * sizeof(T), cudaMemcpyDeviceToDevice, stream));
-        }
-      } else {
-        // Reduce max -- Max/Min will output indices data
-        CudnnReduceDescriptor reduce_max_desc;
-        cudnnDataType_t cudnn_reduce_max_type = cudnn_type_X;
-        if ((std::is_same<T, MLFloat16>::value)) {
-          cudnn_reduce_max_type = CUDNN_DATA_FLOAT;
-        }
-        ORT_RETURN_IF_ERROR(reduce_max_desc.Set(CUDNN_REDUCE_TENSOR_MAX, cudnn_reduce_max_type, CUDNN_REDUCE_TENSOR_NO_INDICES));
-        size_t indices_bytes_max = 0;
-        CUDNN_RETURN_IF_ERROR(cudnnGetReductionIndicesSize(CudaKernel::GetCudnnHandle(cuda_stream), reduce_max_desc,
-                                                           input_tensor, output_tensor, &indices_bytes_max));
-        auto indices_cuda_max = indices_bytes == 0 ? nullptr : IAllocator::MakeUniquePtr<uint32_t>(gpu_allocator, indices_bytes, false, ort_stream, WaitCudaNotificationOnDevice);
-        auto* p_output = reinterpret_cast<CudaT*>(output.template MutableData<T>());
-        CUDNN_RETURN_IF_ERROR(cudnnReduceTensor(
-            CudaKernel::GetCudnnHandle(cuda_stream), reduce_max_desc, indices_cuda_max.get(), indices_bytes_max,
-            workspace_cuda.get(), workspace_bytes,
-            &one, input_tensor, reinterpret_cast<const CudaT*>(input.Data<T>()),
-            &zero, output_tensor, p_output));
-      }
-
-      // Exp(X-ReduceMax)
-      const TensorShape output_shape(output_dims);
-      auto exp_result_buffer = IAllocator::MakeUniquePtr<T>(gpu_allocator, input_count, false, ort_stream, WaitCudaNotificationOnDevice);
-      auto exp_result = exp_result_buffer.get();
-      auto log_sum_result_buffer = output_count == 0 ? nullptr : IAllocator::MakeUniquePtr<T>(gpu_allocator, output_count, false, ort_stream, WaitCudaNotificationOnDevice);
-      auto log_sum_result = log_sum_result_buffer.get();
-      BinaryElementwisePreparation prepare;
-      ORT_RETURN_IF_ERROR(prepare.BinaryElementwiseBroadcastPrepareHelper(input_shape, output_shape, input_shape));
-      Impl_Sub<CudaT>(stream,
-                      prepare.output_rank_or_simple_broadcast,
-                      &prepare.lhs_padded_strides,
-                      reinterpret_cast<const CudaT*>(input.Data<T>()),
-                      &prepare.rhs_padded_strides,
-                      reinterpret_cast<CudaT*>(output.MutableData<T>()),
-                      &prepare.fdm_output_strides,
-                      prepare.fdm_H, prepare.fdm_C,
-                      reinterpret_cast<CudaT*>(exp_result), input_count);
-
-      Impl_Exp<CudaT>(stream,
-                      reinterpret_cast<CudaT*>(exp_result),
-                      reinterpret_cast<CudaT*>(exp_result),
-                      input_count);
-
-      // cudnnReduceTensor for ReduceSum has issue if input and output has same size, we just need to copy the data for this case
-      // This happens when the input is Scalar. We do not need to add anything in this case.
-      if (input_count == output_count) {
-        CUDA_RETURN_IF_ERROR(cudaMemcpyAsync(reinterpret_cast<CudaT*>(log_sum_result), exp_result, input_count * sizeof(T), cudaMemcpyDeviceToDevice, stream));
-      } else {
-        // ReduceSum
-        CUDNN_RETURN_IF_ERROR(cudnnReduceTensor(
-            CudaKernel::GetCudnnHandle(cuda_stream), reduce_desc, indices_cuda.get(), indices_bytes,
-            workspace_cuda.get(), workspace_bytes,
-            &one, input_tensor, exp_result,
-            &zero, output_tensor, reinterpret_cast<CudaT*>(log_sum_result)));
-      }
-
-      // Log(Sum)
-      Impl_Log<CudaT>(stream, reinterpret_cast<CudaT*>(log_sum_result),
-                      reinterpret_cast<CudaT*>(log_sum_result),
-                      output_count);
-
-      // Log + ReduceMax
-      fast_divmod tmp_div;
-      Impl_Add<CudaT>(stream, static_cast<int32_t>(SimpleBroadcast::NoBroadcast), nullptr,
-                      reinterpret_cast<CudaT*>(log_sum_result), nullptr,
-                      reinterpret_cast<CudaT*>(output.MutableData<T>()), nullptr,
-                      tmp_div, tmp_div,
-                      reinterpret_cast<CudaT*>(output.MutableData<T>()), output_count);
-
-      return Status::OK();
-    }
-    if (calculate_sqt) {
-      // cudnnReduceTensor for ReduceSum has issue if input and output has same size, we just need to copy the data for this case
-      // This happens when the input is Scalar. We do not need to add anything in this case.
-      if (input_count == output_count) {
-        CUDA_RETURN_IF_ERROR(cudaMemcpyAsync(reinterpret_cast<CudaT*>(output.MutableData<T>()), input_data, input_count * sizeof(T), cudaMemcpyDeviceToDevice, stream));
-      } else {
-        auto* p_output = reinterpret_cast<CudaT*>(output.template MutableData<T>());
-        CUDNN_RETURN_IF_ERROR(cudnnReduceTensor(
-            CudaKernel::GetCudnnHandle(cuda_stream), reduce_desc, indices_cuda.get(), indices_bytes,
-            workspace_cuda.get(), workspace_bytes,
-            &one, input_tensor, input_data,
-            &zero, output_tensor, p_output));
-      }
-    } else {
-      // cudnnReduceTensor for ReduceSum has issue if input and output has same size, we just need to copy the data for this case
-      if (input_count == output_count) {
-        if (output.MutableData<T>() != input.Data<T>()) {
-          CUDA_RETURN_IF_ERROR(cudaMemcpyAsync(output.MutableData<T>(), input.Data<T>(), input_count * sizeof(T), cudaMemcpyDeviceToDevice, stream));
-        }
-      } else {
-        if (temp_X) {
-          auto temp_output = output_count == 0 ? nullptr : IAllocator::MakeUniquePtr<float>(gpu_allocator, output_count, false, ort_stream, WaitCudaNotificationOnDevice);
-          CUDNN_RETURN_IF_ERROR(cudnnReduceTensor(
-              CudaKernel::GetCudnnHandle(cuda_stream), reduce_desc, indices_cuda.get(), indices_bytes,
-              workspace_cuda.get(), workspace_bytes,
-              &one, input_tensor, temp_X.get(),
-              &zero, output_tensor, temp_output.get()));
-
-          Impl_Cast<float, CudaT>(stream, temp_output.get(), reinterpret_cast<CudaT*>(output.MutableData<T>()), output_count);
-        } else {
-          auto* p_output = reinterpret_cast<CudaT*>(output.template MutableData<T>());
-          CUDNN_RETURN_IF_ERROR(cudnnReduceTensor(
-              CudaKernel::GetCudnnHandle(cuda_stream), reduce_desc, indices_cuda.get(), indices_bytes,
-              workspace_cuda.get(), workspace_bytes,
-              &one, input_tensor, reinterpret_cast<const CudaT*>(input.Data<T>()),
-              &zero, output_tensor, p_output));
-        }
-      }
-    }
-  } else {
-    // For ArgMax & ArgMin ops, use the indicies as the output with int64 type
-    // cudnnReduceTensor has issue if input and output has same size, which will happen if the axis to be reduced has dim value of 1.
-    // the output is zeros of the output size
-    if (input_count == output_count) {
-      CUDA_RETURN_IF_ERROR(cudaMemsetAsync(output.MutableData<int64_t>(), static_cast<int64_t>(0), output_count * sizeof(int64_t), stream));
-    } else {
-      if (temp_X) {
-        auto temp_output = output_count == 0 ? nullptr : IAllocator::MakeUniquePtr<float>(gpu_allocator, output_count, false, ort_stream, WaitCudaNotificationOnDevice);
-        CUDNN_RETURN_IF_ERROR(cudnnReduceTensor(
-            CudaKernel::GetCudnnHandle(cuda_stream), reduce_desc, indices_cuda.get(), indices_bytes,
-            workspace_cuda.get(), workspace_bytes,
-            &one, input_tensor, temp_X.get(),
-            &zero, output_tensor, temp_output.get()));
-      } else {
-        auto temp_output = output_count == 0 ? nullptr : IAllocator::MakeUniquePtr<CudaT>(gpu_allocator, output_count, false, ort_stream, WaitCudaNotificationOnDevice);
-        CUDNN_RETURN_IF_ERROR(cudnnReduceTensor(
-            CudaKernel::GetCudnnHandle(cuda_stream), reduce_desc, indices_cuda.get(), indices_bytes,
-            workspace_cuda.get(), workspace_bytes,
-            &one, input_tensor, reinterpret_cast<const CudaT*>(input.Data<T>()),
-            &zero, output_tensor, temp_output.get()));
-      }
-
-      // CUDA reduction index is uint32_t for now, cast it to int64_t according to ONNX spec
-      Impl_Cast<uint32_t, int64_t>(stream, reinterpret_cast<uint32_t*>(indices_cuda.get()), output.MutableData<int64_t>(), output_count);
-    }
-  }
-
-  if (calculate_log) {
-    Impl_Log<CudaT>(stream,
-                    reinterpret_cast<CudaT*>(output.MutableData<T>()),
-                    reinterpret_cast<CudaT*>(output.MutableData<T>()),
-=======
->>>>>>> 01912ceb
-                    output_count);
-  }
-
-  return Status::OK();
-}
-
-<<<<<<< HEAD
-=======
 template Status ReduceKernel<true>::ReduceKernelShared<double, double, CUDNN_REDUCE_TENSOR_NO_INDICES>(
     const double* X,
     const TensorShape& input_shape,
@@ -1024,7 +636,6 @@
   return Status::OK();
 }
 
->>>>>>> 01912ceb
 template Status ReduceComputeCore<float, CUDNN_REDUCE_TENSOR_NO_INDICES>(
     const AllocatorPtr& gpu_allocator, const Tensor& input, PrepareReduceMetadata& prepare_reduce_metadata,
     /*out*/ Tensor& output, cudnnReduceTensorOp_t cudnn_reduce_op,
