// Copyright (c) Microsoft Corporation. All rights reserved.
// Licensed under the MIT License.

#pragma once

#include <atomic>
#include <mutex>
#include <vector>

#include "core/common/gpu_profiler_common.h"
#include "cupti_manager.h"

namespace onnxruntime {
namespace profiling {

// Do not move this check for CUDA_VERSION above #include "cupti_manager.h"
// the CUDA_VERSION macro is defined in cupti.h, which in turn is included
// by cupti_manager.h
#if defined(USE_CUDA) && defined(ENABLE_CUDA_PROFILING) && defined(CUDA_VERSION) && CUDA_VERSION >= 11000

class CudaProfiler final : public GPUProfilerBase<CUPTIManager> {
 public:
  CudaProfiler();
  ORT_DISALLOW_COPY_ASSIGNMENT_AND_MOVE(CudaProfiler);
  ~CudaProfiler();
<<<<<<< HEAD
  bool StartProfiling(TimePoint profiling_start_time) override;
  void EndProfiling(TimePoint start_time, Events& events) override;
  void Start(uint64_t) override;
  void Stop(uint64_t) override;

 private:
  static void CUPTIAPI BufferRequested(uint8_t**, size_t*, size_t*);
  static void CUPTIAPI BufferCompleted(CUcontext, uint32_t, uint8_t*, size_t, size_t);
  struct KernelStat {
    std::string name_ = {};
    uint32_t stream_ = 0;
    int32_t grid_x_ = 0;
    int32_t grid_y_ = 0;
    int32_t grid_z_ = 0;
    int32_t block_x_ = 0;
    int32_t block_y_ = 0;
    int32_t block_z_ = 0;
    int64_t start_ = 0;
    int64_t stop_ = 0;
    uint32_t correlation_id = 0;
  };
  static std::atomic_flag enabled;
  static std::vector<KernelStat> stats;
  static std::unordered_map<uint32_t, uint64_t> id_map;

  void DisableEvents();
  void Clear();
  bool initialized_ = false;
=======
>>>>>>> 8372c86e
};

#else /* #if defined(USE_CUDA) && defined(ENABLE_CUDA_PROFILING) && defined(CUDA_VERSION) && CUDA_VERSION >= 11000 */

class CudaProfiler final : public EpProfiler {
 public:
<<<<<<< HEAD
=======
  CudaProfiler() = default;
  ORT_DISALLOW_COPY_ASSIGNMENT_AND_MOVE(CudaProfiler);
  ~CudaProfiler() {}
>>>>>>> 8372c86e
  bool StartProfiling(TimePoint) override { return true; }
  void EndProfiling(TimePoint, Events&) override{};
  void Start(uint64_t) override{};
  void Stop(uint64_t) override{};
};

<<<<<<< HEAD
}  // namespace profiling
}  // namespace onnxruntime
=======
#endif
>>>>>>> 8372c86e

}  // namespace profiling
}  // namespace onnxruntime<|MERGE_RESOLUTION|>--- conflicted
+++ resolved
@@ -23,61 +23,22 @@
   CudaProfiler();
   ORT_DISALLOW_COPY_ASSIGNMENT_AND_MOVE(CudaProfiler);
   ~CudaProfiler();
-<<<<<<< HEAD
-  bool StartProfiling(TimePoint profiling_start_time) override;
-  void EndProfiling(TimePoint start_time, Events& events) override;
-  void Start(uint64_t) override;
-  void Stop(uint64_t) override;
-
- private:
-  static void CUPTIAPI BufferRequested(uint8_t**, size_t*, size_t*);
-  static void CUPTIAPI BufferCompleted(CUcontext, uint32_t, uint8_t*, size_t, size_t);
-  struct KernelStat {
-    std::string name_ = {};
-    uint32_t stream_ = 0;
-    int32_t grid_x_ = 0;
-    int32_t grid_y_ = 0;
-    int32_t grid_z_ = 0;
-    int32_t block_x_ = 0;
-    int32_t block_y_ = 0;
-    int32_t block_z_ = 0;
-    int64_t start_ = 0;
-    int64_t stop_ = 0;
-    uint32_t correlation_id = 0;
-  };
-  static std::atomic_flag enabled;
-  static std::vector<KernelStat> stats;
-  static std::unordered_map<uint32_t, uint64_t> id_map;
-
-  void DisableEvents();
-  void Clear();
-  bool initialized_ = false;
-=======
->>>>>>> 8372c86e
 };
 
 #else /* #if defined(USE_CUDA) && defined(ENABLE_CUDA_PROFILING) && defined(CUDA_VERSION) && CUDA_VERSION >= 11000 */
 
 class CudaProfiler final : public EpProfiler {
  public:
-<<<<<<< HEAD
-=======
   CudaProfiler() = default;
   ORT_DISALLOW_COPY_ASSIGNMENT_AND_MOVE(CudaProfiler);
   ~CudaProfiler() {}
->>>>>>> 8372c86e
   bool StartProfiling(TimePoint) override { return true; }
   void EndProfiling(TimePoint, Events&) override{};
   void Start(uint64_t) override{};
   void Stop(uint64_t) override{};
 };
 
-<<<<<<< HEAD
-}  // namespace profiling
-}  // namespace onnxruntime
-=======
 #endif
->>>>>>> 8372c86e
 
 }  // namespace profiling
 }  // namespace onnxruntime