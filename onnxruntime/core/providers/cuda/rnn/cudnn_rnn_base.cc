--- conflicted
+++ resolved
@@ -291,13 +291,8 @@
     if (zero_seq_count && num_directions_ > 1) {
       zero_seq_index_cache_size = zero_seq_count * num_directions_;
       zero_seq_index_cache.resize(zero_seq_index_cache_size);
-<<<<<<< HEAD
-      for (int i = 0; i < zero_seq_count; ++i) {
+      for (int64_t i = 0; i < zero_seq_count; ++i) {
         zero_seq_index_cache[static_cast<size_t>(zero_seq_count) + i] = static_cast<int32_t>(batch_size + zero_seq_index_cache[i]);
-=======
-      for (int64_t i = 0; i < zero_seq_count; ++i) {
-        zero_seq_index_cache[zero_seq_count + i] = static_cast<int32_t>(batch_size + zero_seq_index_cache[i]);
->>>>>>> ebff15d7
       }
     }
 
