--- conflicted
+++ resolved
@@ -46,13 +46,8 @@
 // First input (in this case X) is in case NHWC == true also in NHWC format, the other inputs in NCHW
 template <typename T, bool NHWC>
 Status ConvTranspose<T, NHWC>::PrePack(const Tensor& tensor, int input_idx, AllocatorPtr alloc, bool& is_packed,
-<<<<<<< HEAD
-                                       PrePackedWeights* prepacked_weights,
-                                       bool save_prepacked_initializers) {
-  ORT_UNUSED_PARAMETER(save_prepacked_initializers);
-=======
-                                       [[maybe_unused]] PrePackedWeights* prepacked_weights) {
->>>>>>> ebda23be
+                                       [[maybe_unused]] PrePackedWeights* prepacked_weights,
+                                       [[maybe_unused]] bool save_prepacked_initializers) {
   is_packed = false;
   // only layout of weight input is adjusted via PrePack
   if constexpr (NHWC) {
