--- conflicted
+++ resolved
@@ -757,11 +757,7 @@
 class ONNX_OPERATOR_TYPED_KERNEL_CLASS_NAME(kCudaExecutionProvider, kOnnxDomain, 12, int8_t, ReduceMin);
 class ONNX_OPERATOR_TYPED_KERNEL_CLASS_NAME(kCudaExecutionProvider, kOnnxDomain, 12, uint8_t, ReduceMin);
 
-<<<<<<< HEAD
-static void RegisterCudaKernels(KernelRegistry& kernel_registry) {
-=======
 static Status RegisterCudaKernels(KernelRegistry& kernel_registry) {
->>>>>>> 93b957a5
   static const BuildKernelCreateInfoFn function_table[] = {
       BuildKernelCreateInfo<ONNX_OPERATOR_KERNEL_CLASS_NAME(kCudaExecutionProvider, kOnnxDomain, 1, MemcpyFromHost)>,
       BuildKernelCreateInfo<ONNX_OPERATOR_KERNEL_CLASS_NAME(kCudaExecutionProvider, kOnnxDomain, 1, MemcpyToHost)>,
@@ -1423,11 +1419,7 @@
     for (auto registry : kernel_registries) {
       cuda_kernel_def = registry->TryFindKernel(node, Type());
 
-<<<<<<< HEAD
       // at least one registry has a CUDA kernel for this node
-=======
-      // atleast one registry has a CUDA kernel for this node
->>>>>>> 93b957a5
       if (cuda_kernel_def)
         break;
     }
