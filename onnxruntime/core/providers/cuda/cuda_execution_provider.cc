--- conflicted
+++ resolved
@@ -2662,10 +2662,7 @@
 std::vector<std::unique_ptr<ComputeCapability>>
 CUDAExecutionProvider::GetCapability(const onnxruntime::GraphViewer& graph,
                                      const IKernelLookup& kernel_lookup,
-<<<<<<< HEAD
-=======
                                      const GraphOptimizerRegistry& /* graph_optimizer_registry */,
->>>>>>> 39e585ff
                                      IResourceAccountant* resource_accountant) const {
   std::vector<std::unique_ptr<ComputeCapability>> result;
   const logging::Logger& logger = *GetLogger();
