// Copyright (c) Microsoft Corporation. All rights reserved.
// Copyright (c) 2023 NVIDIA Corporation.
// Licensed under the MIT License.

#pragma once

#include <set>
#include <vector>

#include "core/framework/arena_extend_strategy.h"
#include "core/framework/execution_provider.h"
#include <mutex>
#include "core/providers/cuda/cuda_execution_provider_info.h"
#include "core/providers/cuda/cuda_graph.h"
#include "core/providers/cuda/cuda_pch.h"
#include "core/providers/cuda/shared_inc/cuda_utils.h"
#include "core/providers/cuda/shared_inc/cuda_call.h"
#include "core/providers/cuda/tunable/cuda_tuning_context.h"

#ifndef DISABLE_CONTRIB_OPS
#include "contrib_ops/cuda/bert/attention_kernel_options.h"
#endif

namespace onnxruntime {

void RunOnUnload(std::function<void()> function);

// Logical device representation.
class CUDAExecutionProvider : public IExecutionProvider {
 public:
  explicit CUDAExecutionProvider(const CUDAExecutionProviderInfo& info);
  virtual ~CUDAExecutionProvider();

  Status Sync() const override;

  Status OnRunStart(const onnxruntime::RunOptions& run_options) override;

  Status OnRunEnd(bool sync_stream, const onnxruntime::RunOptions& run_options) override;

  DataLayout GetPreferredLayout() const override;

  const void* GetExecutionHandle() const noexcept override {
    // The CUDA interface does not return anything interesting.
    return nullptr;
  }

  cublasHandle_t PerThreadDefaultCublasHandle() {
    return GetPerThreadContext().CublasHandle();
  }

  cublasLtHandle_t PerThreadCublasLtHandle() {
    return GetPerThreadContext().CublasLtHandle();
  }

  cudnnHandle_t PerThreadDefaultCudnnHandle() {
    return GetPerThreadContext().CudnnHandle();
  }

  cudaStream_t ComputeStream() {
    // this will return the CUDA EP level stream which can differ from the actual compute tasks stream
    // the compute task stream is supplied within OpKernelContext during inference
    return stream_;
  }

  template <typename T>
  const T* GetConstOnes(size_t count, cudaStream_t stream) {
    return GetPerThreadContext().template GetConstOnes<T>(count, stream);
  }

  std::shared_ptr<KernelRegistry> GetKernelRegistry() const override;
  std::unique_ptr<onnxruntime::IDataTransfer> GetDataTransfer() const override;

  std::vector<std::unique_ptr<ComputeCapability>> GetCapability(
      const onnxruntime::GraphViewer& graph,
      const IKernelLookup& kernel_lookup,
<<<<<<< HEAD
=======
      const GraphOptimizerRegistry& /* graph_optimizer_registry */,
>>>>>>> 39e585ff
      IResourceAccountant* resource_accountant) const override;

  int GetDeviceId() const override { return info_.device_id; }
  const cudaDeviceProp& GetDeviceProp() const { return device_prop_; };
  int GetCudnnConvAlgo() const { return info_.cudnn_conv_algo_search; }
  bool DoCopyOnDefaultStream() const { return info_.do_copy_in_default_stream; }
  bool GetCudnnConvUseMaxWorkspace() const { return info_.cudnn_conv_use_max_workspace; }
  bool GetCudnnConv1dPadToNc1d() const { return info_.cudnn_conv1d_pad_to_nc1d; }
  bool IsSkipLayerNormInStrictMode() const { return info_.enable_skip_layer_norm_strict_mode; }
  bool IsNHWCPreferred() const { return info_.prefer_nhwc; }
  bool IsFuseConvBias() const { return info_.fuse_conv_bias; }
  bool UseTF32() const { return info_.use_tf32; }

#ifndef DISABLE_CONTRIB_OPS
  // Attention kernel options parsed from sdpa_kernel cuda provider option.
  const AttentionKernelOptions* GetAttentionKernelOptions() const {
    attention_kernel_options_.InitializeOnce(info_.sdpa_kernel, true, true);
    return &attention_kernel_options_;
  }
#endif

  ProviderOptions GetProviderOptions() const override {
    return CUDAExecutionProviderInfo::ToProviderOptions(info_);
  }

  static AllocatorPtr CreateCudaAllocator(OrtDevice::DeviceId device_id, size_t cuda_mem_limit, ArenaExtendStrategy arena_extend_strategy,
                                          CUDAExecutionProviderExternalAllocatorInfo external_alloc_info, const OrtArenaCfg* arena_cfg);

  ITuningContext* GetTuningContext() const override;

  std::unique_ptr<profiling::EpProfiler> GetProfiler() override;

  bool IsGraphCaptureEnabled() const override;
  bool IsGraphCaptured(CudaGraphAnnotation_t graph_annotation_id) const override;
  Status ReplayGraph(CudaGraphAnnotation_t graph_annotation_id) override;
  void RegisterStreamHandlers(IStreamCommandHandleRegistry& stream_handle_registry, AllocatorMap& allocators) const override;
  OrtDevice GetOrtDeviceByMemType(OrtMemType mem_type) const override;
  std::vector<AllocatorPtr> CreatePreferredAllocators() override;

 private:
  CUDAExecutionProviderInfo info_;
  cudaDeviceProp device_prop_;
  bool external_stream_ = false;
  // only used when set user external stream or cuda graph
  cudaStream_t stream_ = nullptr;

  bool use_ep_level_unified_stream_ = false;

  // the tuning context might be altered when calling into a TunableOp
  mutable cuda::tunable::CudaTuningContext tuning_context_;

#ifndef DISABLE_CONTRIB_OPS
  // Attention kernel options parsed from sdpa_kernel cuda provider option.
  mutable AttentionKernelOptions attention_kernel_options_;
#endif

  class PerThreadContext final {
   public:
    PerThreadContext(OrtDevice::DeviceId device_id, cudaStream_t stream, size_t cuda_mem_limit, ArenaExtendStrategy arena_extend_strategy,
                     CUDAExecutionProviderExternalAllocatorInfo external_alloc_info, OrtArenaCfg* arena_cfg);
    ~PerThreadContext();
    ORT_DISALLOW_COPY_ASSIGNMENT_AND_MOVE(PerThreadContext);

    cublasHandle_t CublasHandle() const {
      return cublas_handle_;
    }

    cudnnHandle_t CudnnHandle() const {
      return cudnn_handle_;
    }

    cublasLtHandle_t CublasLtHandle() const {
      return cublas_lt_handle_;
    }

    template <typename T>
    const T* GetConstOnes(size_t count, cudaStream_t stream) {
      if constexpr (std::is_same<T, float>::value) {
        if (!constant_ones_float_) {
          constant_ones_float_ = cuda::CreateConstantOnes<float>();
        }
        return reinterpret_cast<const T*>(constant_ones_float_->GetBuffer(stream, count));
      } else if constexpr (std::is_same<T, double>::value) {
        if (!constant_ones_double_) {
          constant_ones_double_ = cuda::CreateConstantOnes<double>();
        }
        return reinterpret_cast<const T*>(constant_ones_double_->GetBuffer(stream, count));
      } else if constexpr (std::is_same<T, half>::value) {
        if (!constant_ones_half_) {
          constant_ones_half_ = cuda::CreateConstantOnes<half>();
        }
        return reinterpret_cast<const T*>(constant_ones_half_->GetBuffer(stream, count));
      } else if constexpr (std::is_same<T, BFloat16>::value) {
        if (!constant_ones_bfloat16_) {
          constant_ones_bfloat16_ = cuda::CreateConstantOnes<BFloat16>();
        }
        return reinterpret_cast<const T*>(constant_ones_bfloat16_->GetBuffer(stream, count));
#if !defined(DISABLE_FLOAT8_TYPES)
      } else if constexpr (std::is_same<T, Float8E4M3FN>::value) {
        if (!constant_ones_float8e4m3fn_) {
          constant_ones_float8e4m3fn_ = cuda::CreateConstantOnes<Float8E4M3FN>();
        }
        return reinterpret_cast<const T*>(constant_ones_float8e4m3fn_->GetBuffer(stream, count));
      } else if constexpr (std::is_same<T, Float8E5M2>::value) {
        if (!constant_ones_float8e5m2_) {
          constant_ones_float8e5m2_ = cuda::CreateConstantOnes<Float8E5M2>();
        }
        return reinterpret_cast<const T*>(constant_ones_float8e5m2_->GetBuffer(stream, count));
#endif
      } else {
        return nullptr;
      }
    }

    bool IsGraphCaptureAllowed(CudaGraphAnnotation_t cuda_graph_annotation_id) const;
    bool IsGraphCaptureAllowedOnRun(CudaGraphAnnotation_t cuda_graph_annotation_id) const;
    void CaptureBegin(CudaGraphAnnotation_t cuda_graph_annotation_id);
    void CaptureEnd(CudaGraphAnnotation_t cuda_graph_annotation_id);
    bool IsGraphCaptured(CudaGraphAnnotation_t cuda_graph_annotation_id) const;
    CudaGraphAnnotation_t GetCudaGraphAnnotationId(const onnxruntime::RunOptions& run_options) const;
    Status ReplayGraph(CudaGraphAnnotation_t cuda_graph_annotation_id);
    void IncrementRegularRunCountBeforeGraphCapture(CudaGraphAnnotation_t cuda_graph_annotation_id);

   private:
    cublasHandle_t cublas_handle_ = nullptr;
    cudnnHandle_t cudnn_handle_ = nullptr;
    cublasLtHandle_t cublas_lt_handle_ = nullptr;

    std::unique_ptr<cuda::IConstantBuffer<float>> constant_ones_float_;
    std::unique_ptr<cuda::IConstantBuffer<double>> constant_ones_double_;
    std::unique_ptr<cuda::IConstantBuffer<half>> constant_ones_half_;
    std::unique_ptr<cuda::IConstantBuffer<BFloat16>> constant_ones_bfloat16_;
#if !defined(DISABLE_FLOAT8_TYPES)
    std::unique_ptr<cuda::IConstantBuffer<Float8E4M3FN>> constant_ones_float8e4m3fn_;
    std::unique_ptr<cuda::IConstantBuffer<Float8E5M2>> constant_ones_float8e5m2_;
#endif

    // Cuda graph with multi threads will be supported in the future, so cuda_graph_
    // is put under PerThreadContext.
    CUDAGraph cuda_graph_;
    // Map of graph id to regular_run_count_before_graph_capture
    std::unordered_map<CudaGraphAnnotation_t, int> graph_id_to_run_count_;

    // There is chance that the second regular run allocates GPU memory for causes like:
    // (1) memory pattern is enabled. (2) arena allocation for stream.
    // Since no GPU memory allocation is allowed during graph capturing, we need at least two regular runs
    // to allocate enough memory in Arena before graph capturing.
    const int min_num_runs_before_cuda_graph_capture_ = 2;  // required min regular runs before graph capture for the necessary memory allocations.
  };

  using PerThreadContextMap = std::unordered_map<const CUDAExecutionProvider*, std::weak_ptr<PerThreadContext>>;
  // thread local PerThreadContext cache

  struct ContextCacheHolder {
    ContextCacheHolder() {
      // Keep a weak pointer to the object, if the weak pointer can be locked, then the shared pointer is still around, so we can reset it
      RunOnUnload([&, weak_p_ = std::weak_ptr<PerThreadContextMap>(p)] {
        if (auto lock = weak_p_.lock())
          p.reset();
      });
    }
    std::shared_ptr<PerThreadContextMap> p = std::make_shared<PerThreadContextMap>();
  };

  static const std::shared_ptr<PerThreadContextMap>& PerThreadContextCache() {
    thread_local const ContextCacheHolder per_thread_context_cache;
    return per_thread_context_cache.p;
  }

  struct PerThreadContextState {
    // contexts that are currently active
    std::set<std::shared_ptr<PerThreadContext>, std::owner_less<std::shared_ptr<PerThreadContext>>> active_contexts;
    // contexts available for reuse
    std::vector<std::shared_ptr<PerThreadContext>> retired_context_pool;
    // weak references to thread local caches from which this CUDAExecutionProvider instance's entry should be removed
    // upon destruction
    std::set<std::weak_ptr<PerThreadContextMap>, std::owner_less<std::weak_ptr<PerThreadContextMap>>>
        caches_to_update_on_destruction;
    // synchronizes access to PerThreadContextState members
    std::mutex mutex;
  };

  // The execution provider maintains the PerThreadContexts in this structure.
  // Synchronization is required to update the contained structures.
  // On the other hand, access to an individual PerThreadContext is assumed to be from a single thread at a time,
  // so synchronization is not required for that.
  mutable PerThreadContextState context_state_;

  PerThreadContext& GetPerThreadContext() const;
  void ReleasePerThreadContext() const;
};

}  // namespace onnxruntime<|MERGE_RESOLUTION|>--- conflicted
+++ resolved
@@ -73,10 +73,7 @@
   std::vector<std::unique_ptr<ComputeCapability>> GetCapability(
       const onnxruntime::GraphViewer& graph,
       const IKernelLookup& kernel_lookup,
-<<<<<<< HEAD
-=======
       const GraphOptimizerRegistry& /* graph_optimizer_registry */,
->>>>>>> 39e585ff
       IResourceAccountant* resource_accountant) const override;
 
   int GetDeviceId() const override { return info_.device_id; }
