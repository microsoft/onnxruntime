// Copyright (c) Microsoft Corporation. All rights reserved.
// Licensed under the MIT License.

#pragma once

#include <set>
#include <vector>

#include "core/framework/allocatormgr.h"
#include "core/framework/arena_extend_strategy.h"
#include "core/framework/execution_provider.h"
#include "core/platform/ort_mutex.h"
#include "core/providers/cuda/cuda_execution_provider_info.h"
#include "core/providers/cuda/cuda_pch.h"
#include "core/providers/cuda/shared_inc/cuda_utils.h"
#include "core/providers/cuda/shared_inc/cuda_call.h"

namespace onnxruntime {

// Logical device representation.
class CUDAExecutionProvider : public IExecutionProvider {
 public:
  explicit CUDAExecutionProvider(const CUDAExecutionProviderInfo& info);
  virtual ~CUDAExecutionProvider();

  AllocatorPtr GetAllocator(int id, OrtMemType mem_type) const override;

  Status Sync() const override;

  Status OnRunStart() override;

  Status OnRunEnd() override;

  const void* GetExecutionHandle() const noexcept override {
    // The CUDA interface does not return anything interesting.
    return nullptr;
  }

  Status SetComputeStream(void* stream) override;

  void* GetComputeStream() const override { return static_cast<void*>(stream_); }

  cublasHandle_t PerThreadCublasHandle() {
    return GetPerThreadContext().CublasHandle();
  }

  cudnnHandle_t PerThreadCudnnHandle() {
    return GetPerThreadContext().CudnnHandle();
  }

  template <typename T>
  const T* GetConstOnes(size_t count) {
    return GetPerThreadContext().template GetConstOnes<T>(count);
  }

  void AddDeferredReleaseCPUPtr(void* p);

  template <typename T>
  IAllocatorUniquePtr<T> GetScratchBuffer(size_t count_or_bytes) const {
    if (count_or_bytes == 0)
      return nullptr;

    return IAllocator::MakeUniquePtr<T>(GetAllocator(info_.device_id, OrtMemTypeDefault), count_or_bytes);
  }

  std::shared_ptr<KernelRegistry> GetKernelRegistry() const override;
  std::unique_ptr<onnxruntime::IDataTransfer> GetDataTransfer() const override;

  std::vector<std::unique_ptr<ComputeCapability>> GetCapability(
      const onnxruntime::GraphViewer& graph,
      const std::vector<const KernelRegistry*>& kernel_registries) const override;

  int GetDeviceId() const override { return info_.device_id; }
  const cudaDeviceProp& GetDeviceProp() const { return device_prop_; };
  // TODO MIOpen integration
#ifndef USE_ROCM
  int GetCudnnConvAlgo() const { return info_.cudnn_conv_algo_search; }
<<<<<<< HEAD
#endif
=======
  bool DoCopyOnDefaultStream() const { return info_.do_copy_in_default_stream; }
>>>>>>> 73fe7bfa

  ProviderOptions GetProviderOptions() const override {
    return CUDAExecutionProviderInfo::ToProviderOptions(info_);
  }

  void RegisterAllocator(std::shared_ptr<AllocatorManager> allocator_manager) override;
  static AllocatorPtr CreateCudaAllocator(OrtDevice::DeviceId device_id, size_t cuda_mem_limit, ArenaExtendStrategy arena_extend_strategy,
                                          CUDAExecutionProviderExternalAllocatorInfo external_alloc_info, OrtArenaCfg* arena_cfg);

 private:
  CUDAExecutionProviderInfo info_;
  cudaDeviceProp device_prop_;
  bool external_stream_ = false;
  cudaStream_t stream_ = nullptr;

  struct DeferredReleaseCPUPtrs {
    bool recorded = false;
    std::vector<void*> cpu_ptrs;
  };

  std::unordered_map<cudaEvent_t, DeferredReleaseCPUPtrs> deferred_release_cpu_ptr_;
  OrtMutex deferred_release_cpu_ptr_mutex_;

  class PerThreadContext final {
   public:
    PerThreadContext(OrtDevice::DeviceId device_id, cudaStream_t stream, size_t cuda_mem_limit, ArenaExtendStrategy arena_extend_strategy,
                     CUDAExecutionProviderExternalAllocatorInfo external_alloc_info, OrtArenaCfg* arena_cfg);
    ~PerThreadContext();

    cublasHandle_t CublasHandle() const {
      return cublas_handle_;
    }

    cudnnHandle_t CudnnHandle() const {
      return cudnn_handle_;
    }

    cudaEvent_t& GetCurrentDeferredReleaseEvent() {
      return current_deferred_release_event_;
    }

    template <typename T>
    const T* GetConstOnes(size_t count) {
      if (std::is_same<T, float>::value) {
        if (!constant_ones_float_) {
          constant_ones_float_ = cuda::CreateConstantOnes<float>();
        }
        return reinterpret_cast<const T*>(constant_ones_float_->GetBuffer(stream_, count));
      } else if (std::is_same<T, double>::value) {
        if (!constant_ones_double_) {
          constant_ones_double_ = cuda::CreateConstantOnes<double>();
        }
        return reinterpret_cast<const T*>(constant_ones_double_->GetBuffer(stream_, count));
      } else if (std::is_same<T, half>::value) {
        if (!constant_ones_half_) {
          constant_ones_half_ = cuda::CreateConstantOnes<half>();
        }
        return reinterpret_cast<const T*>(constant_ones_half_->GetBuffer(stream_, count));
#if defined(CUDA_VERSION) && CUDA_VERSION >= 11000
      } else if (std::is_same<T, nv_bfloat16>::value) {
        if (!constant_ones_bfloat16_) {
          constant_ones_bfloat16_ = cuda::CreateConstantOnes<nv_bfloat16>();
        }
        return reinterpret_cast<const T*>(constant_ones_bfloat16_->GetBuffer(stream_, count));
#endif
      } else {
        return nullptr;
      }
    }

    AllocatorPtr GetAllocator() const {
      return allocator_;
    }

   private:
    cudaStream_t stream_ = nullptr;
    cublasHandle_t cublas_handle_ = nullptr;
    cudnnHandle_t cudnn_handle_ = nullptr;

    // deferred release for temporary CPU pinned memory used in cudaMemcpyAsync
    // note that cudaEvent will be assigned at OnRunEnd() when PerThreadContext destory
    // so the ownership is passed to deferred_release_cpu_ptr_
    cudaEvent_t current_deferred_release_event_ = nullptr;

    std::unique_ptr<cuda::IConstantBuffer<float>> constant_ones_float_;
    std::unique_ptr<cuda::IConstantBuffer<double>> constant_ones_double_;
    std::unique_ptr<cuda::IConstantBuffer<half>> constant_ones_half_;
#if defined(CUDA_VERSION) && CUDA_VERSION >= 11000
    std::unique_ptr<cuda::IConstantBuffer<nv_bfloat16>> constant_ones_bfloat16_;
#endif

    AllocatorPtr allocator_;
  };

  using PerThreadContextMap = std::unordered_map<const CUDAExecutionProvider*, std::weak_ptr<PerThreadContext>>;
  // thread local PerThreadContext cache

  struct ContextCacheHolder {
    ContextCacheHolder() {
      // Keep a weak pointer to the object, if the weak pointer can be locked, then the shared pointer is still around, so we can reset it
      RunOnUnload([&, weak_p_ = std::weak_ptr<PerThreadContextMap>(p)] {
        if (auto lock = weak_p_.lock())
          p.reset();
      });
    }
    std::shared_ptr<PerThreadContextMap> p = std::make_shared<PerThreadContextMap>();
  };

  static const std::shared_ptr<PerThreadContextMap>& PerThreadContextCache() {
    thread_local const ContextCacheHolder per_thread_context_cache;
    return per_thread_context_cache.p;
  }

  struct PerThreadContextState {
    // contexts that are currently active
    std::set<std::shared_ptr<PerThreadContext>, std::owner_less<std::shared_ptr<PerThreadContext>>> active_contexts;
    // contexts available for reuse
    std::vector<std::shared_ptr<PerThreadContext>> retired_context_pool;
    // weak references to thread local caches from which this CUDAExecutionProvider instance's entry should be removed
    // upon destruction
    std::set<std::weak_ptr<PerThreadContextMap>, std::owner_less<std::weak_ptr<PerThreadContextMap>>>
        caches_to_update_on_destruction;
    // synchronizes access to PerThreadContextState members
    OrtMutex mutex;
  };

  // The execution provider maintains the PerThreadContexts in this structure.
  // Synchronization is required to update the contained structures.
  // On the other hand, access to an individual PerThreadContext is assumed to be from a single thread at a time,
  // so synchronization is not required for that.
  mutable PerThreadContextState context_state_;

  PerThreadContext& GetPerThreadContext() const;
  void ReleasePerThreadContext() const;
};

}  // namespace onnxruntime<|MERGE_RESOLUTION|>--- conflicted
+++ resolved
@@ -75,11 +75,8 @@
   // TODO MIOpen integration
 #ifndef USE_ROCM
   int GetCudnnConvAlgo() const { return info_.cudnn_conv_algo_search; }
-<<<<<<< HEAD
 #endif
-=======
   bool DoCopyOnDefaultStream() const { return info_.do_copy_in_default_stream; }
->>>>>>> 73fe7bfa
 
   ProviderOptions GetProviderOptions() const override {
     return CUDAExecutionProviderInfo::ToProviderOptions(info_);
