// Copyright (c) Microsoft Corporation. All rights reserved.
// Licensed under the MIT License.

#pragma once

#include "core/providers/coreml/coreml_options.h"
#include "core/framework/execution_provider.h"
#include "core/framework/model_metadef_id_generator.h"

namespace onnxruntime {
namespace coreml {
class Model;
}

class CoreMLExecutionProvider : public IExecutionProvider {
 public:
  CoreMLExecutionProvider(const CoreMLOptions& options);
  virtual ~CoreMLExecutionProvider();

  std::vector<std::unique_ptr<ComputeCapability>>
  GetCapability(const onnxruntime::GraphViewer& graph_viewer,
                const IKernelLookup& /*kernel_lookup*/,
<<<<<<< HEAD
=======
                const GraphOptimizerRegistry& /* graph_optimizer_registry */,
>>>>>>> 39e585ff
                IResourceAccountant* resource_accountant) const override;

#if !defined(ORT_MINIMAL_BUILD) || defined(ORT_EXTENDED_MINIMAL_BUILD)
  common::Status Compile(const std::vector<FusedNodeAndGraph>& fused_nodes,
                         std::vector<NodeComputeInfo>& node_compute_funcs) override;
#endif

 private:
  // The bit flags which define bool options for COREML EP, bits are defined as
  // COREMLFlags in include/onnxruntime/core/providers/coreml/coreml_provider_factory.h
  CoreMLOptions coreml_options_;
  const int32_t coreml_version_;
  ModelMetadefIdGenerator metadef_id_generator_;

  // map of fused_node_name to compiled_coreml_model
  InlinedHashMap<std::string, std::unique_ptr<onnxruntime::coreml::Model>> coreml_models_;
};
}  // namespace onnxruntime<|MERGE_RESOLUTION|>--- conflicted
+++ resolved
@@ -20,10 +20,7 @@
   std::vector<std::unique_ptr<ComputeCapability>>
   GetCapability(const onnxruntime::GraphViewer& graph_viewer,
                 const IKernelLookup& /*kernel_lookup*/,
-<<<<<<< HEAD
-=======
                 const GraphOptimizerRegistry& /* graph_optimizer_registry */,
->>>>>>> 39e585ff
                 IResourceAccountant* resource_accountant) const override;
 
 #if !defined(ORT_MINIMAL_BUILD) || defined(ORT_EXTENDED_MINIMAL_BUILD)
