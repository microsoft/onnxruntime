// Copyright (c) Microsoft Corporation. All rights reserved.
// Licensed under the MIT License.

#include "core/providers/coreml/builders/impl/builder_utils.h"

#include "core/common/narrow.h"
#include "core/framework/tensorprotoutils.h"
#include "core/providers/coreml/builders/coreml_spec.h"
#include "core/providers/coreml/builders/helper.h"
#include "core/providers/coreml/builders/model_builder.h"
#include "core/providers/shared/utils/utils.h"
#include "core/optimizer/initializer.h"

using namespace COREML_SPEC;

namespace onnxruntime {
namespace coreml {

Status ComputeConvPads(const std::vector<int64_t> input_shape,
                       const int64_t weight_size_y,
                       const int64_t weight_size_x,
                       const std::vector<int64_t>& onnx_pads,
                       const std::vector<int64_t>& onnx_strides,
                       const std::vector<int64_t>& onnx_dilations,
                       AutoPadType auto_pad_type,
                       std::vector<int64_t>& pads_out) {
  const int64_t input_size_y = input_shape[2];
  const int64_t input_size_x = input_shape[3];
  const int64_t stride_y = onnx_strides[0];
  const int64_t stride_x = onnx_strides[1];
  const int64_t dilation_y = onnx_dilations[0];
  const int64_t dilation_x = onnx_dilations[1];

  int64_t padding_top = onnx_pads[0];
  int64_t padding_bottom = onnx_pads[2];
  int64_t padding_left = onnx_pads[1];
  int64_t padding_right = onnx_pads[3];

  ORT_RETURN_IF_ERROR(ComputePad(input_size_y,
                                 stride_y, weight_size_y, dilation_y,
                                 auto_pad_type,
                                 padding_top, padding_bottom));
  ORT_RETURN_IF_ERROR(ComputePad(input_size_x,
                                 stride_x, weight_size_x, dilation_x,
                                 auto_pad_type,
                                 padding_left, padding_right));

  pads_out = {padding_top, padding_left, padding_bottom, padding_right};

  return Status::OK();
}

Status HandleAutoPad(const std::vector<int64_t> input_shape,
                     const int64_t weight_size_y,
                     const int64_t weight_size_x,
                     const std::vector<int64_t>& onnx_pads,
                     const std::vector<int64_t>& onnx_strides,
                     const std::vector<int64_t>& onnx_dilations,
                     AutoPadType auto_pad_type,
                     AutoPadType& auto_pad_type_out) {
  auto_pad_type_out = auto_pad_type;
  if (auto_pad_type == AutoPadType::NOTSET && onnx_dilations == std::vector<int64_t>{1, 1} &&
      // ComputeConvPads() only handles known dimensions of input_shape[2] and input_shape[3]
      input_shape[2] != -1 && input_shape[3] != -1) {
    {
      std::vector<int64_t> same_upper_pads;
      ORT_RETURN_IF_ERROR(ComputeConvPads(input_shape, weight_size_y, weight_size_x,
                                          onnx_pads, onnx_strides, onnx_dilations,
                                          AutoPadType::SAME_UPPER, same_upper_pads));
      if (onnx_pads == same_upper_pads) {
        auto_pad_type_out = AutoPadType::SAME_UPPER;
        return Status::OK();
      }
    }

    {
      std::vector<int64_t> same_lower_pads;
      ORT_RETURN_IF_ERROR(ComputeConvPads(input_shape, weight_size_y, weight_size_x,
                                          onnx_pads, onnx_strides, onnx_dilations,
                                          AutoPadType::SAME_LOWER, same_lower_pads));
      if (onnx_pads == same_lower_pads) {
        auto_pad_type_out = AutoPadType::SAME_LOWER;
        return Status::OK();
      }
    }
  }

  return Status::OK();
}

Status CreateCoreMLWeight(CoreML::Specification::WeightParams& weight,
                          const ONNX_NAMESPACE::TensorProto& tensor) {
  const auto data_type = tensor.data_type();
  Initializer unpacked_tensor(tensor);
  switch (data_type) {
    case ONNX_NAMESPACE::TensorProto_DataType_FLOAT:
      CreateCoreMLWeight(weight, unpacked_tensor.DataAsSpan<float>());
      break;
    case ONNX_NAMESPACE::TensorProto_DataType_INT32:
      CreateCoreMLWeight(weight, unpacked_tensor.DataAsSpan<int32_t>());
      break;
    case ONNX_NAMESPACE::TensorProto_DataType_INT64:
      CreateCoreMLWeight(weight, unpacked_tensor.DataAsSpan<int64_t>());
      break;
    default:
      return ORT_MAKE_STATUS(ONNXRUNTIME, INVALID_ARGUMENT,
                             "The initializer of graph has unsupported type, name: ",
                             tensor.name(), " type: ", data_type);
  }
  return Status::OK();
}

void CreateCoreMLWeight(CoreML::Specification::WeightParams& weight, gsl::span<const float> data) {
  weight.mutable_floatvalue()->Assign(data.begin(), data.end());
}

namespace {
template <typename T>
void CreateCoreMLWeightConvertingDataToFloats(CoreML::Specification::WeightParams& weight, gsl::span<const T> data) {
  google::protobuf::RepeatedField<float> weight_floats{};
  weight_floats.Reserve(narrow<int>(data.size()));
  std::transform(data.begin(), data.end(), google::protobuf::RepeatedFieldBackInserter(&weight_floats),
                 [](T v) { return narrow<float>(v); });
  *weight.mutable_floatvalue() = std::move(weight_floats);
}
}  // namespace

void CreateCoreMLWeight(CoreML::Specification::WeightParams& weight, gsl::span<const int32_t> data) {
  CreateCoreMLWeightConvertingDataToFloats(weight, data);
}

void CreateCoreMLWeight(CoreML::Specification::WeightParams& weight, gsl::span<const int64_t> data) {
  CreateCoreMLWeightConvertingDataToFloats(weight, data);
}

#if defined(COREML_ENABLE_MLPROGRAM)
//
// ML Program Utils
//

namespace {
void SetTensorTypeInfo(MILSpec::TensorType& tensor_type, MILSpec::DataType data_type,
                       std::optional<gsl::span<const int64_t>> shape, bool convert_scalar = false) {
  tensor_type.set_datatype(data_type);
  if (shape) {
    auto rank = shape->size();
    if (convert_scalar && rank == 0) {
      // CoreML scalar has shape {1}
      tensor_type.set_rank(1);
      tensor_type.add_dimensions()->mutable_constant()->set_size(1);
    } else {
      tensor_type.set_rank(rank);
      for (const auto& dim : *shape) {
        if (dim >= 0) {
          tensor_type.add_dimensions()->mutable_constant()->set_size(narrow<int32_t>(dim));
        } else {
          tensor_type.add_dimensions()->mutable_unknown()->set_variadic(false);
        }
      }
    }
  }
}

void SetTensorTypeInfo(MILSpec::TensorType& tensor_type, MILSpec::DataType data_type,
                       const ONNX_NAMESPACE::TensorShapeProto* shape, bool convert_scalar = false) {
  tensor_type.set_datatype(data_type);

  if (shape) {
    auto rank = shape->dim_size();
    if (convert_scalar && rank == 0) {
      // CoreML scalar has shape {1}
      tensor_type.set_rank(1);
      tensor_type.add_dimensions()->mutable_constant()->set_size(1);
    } else {
      tensor_type.set_rank(rank);
      for (const auto& dim : shape->dim()) {
        if (dim.has_dim_value()) {
          tensor_type.add_dimensions()->mutable_constant()->set_size(narrow<int32_t>(dim.dim_value()));
        } else {
          tensor_type.add_dimensions()->mutable_unknown()->set_variadic(false);
        }
      }
    }
  }
}

template <typename T1, typename T2 = T1>
void CopyDataToTensorValue(MILSpec::TensorValue& tensor_value, gsl::span<const T1> data) {
  // need a 'false' that is dependent on the template types to make gcc happy and give a meaningful error message.
  static_assert(false_for_T<T1> && false_for_T<T2>, "Unsupported data type");  // add specializations below as needed
}

template <>
void CopyDataToTensorValue<float>(MILSpec::TensorValue& tensor_value, gsl::span<const float> data) {
  tensor_value.mutable_floats()->mutable_values()->Add(data.begin(), data.end());
}

template <>
void CopyDataToTensorValue<int32_t>(MILSpec::TensorValue& tensor_value, gsl::span<const int32_t> data) {
  tensor_value.mutable_ints()->mutable_values()->Add(data.begin(), data.end());
}

template <>
void CopyDataToTensorValue<std::string>(MILSpec::TensorValue& tensor_value, gsl::span<const std::string> data) {
  tensor_value.mutable_strings()->mutable_values()->Add(data.begin(), data.end());
}

// copy int64_t (used by ONNX for strides/indexes/etc.) to int32_t (used by CoreML)
template <>
void CopyDataToTensorValue<int64_t, int32_t>(MILSpec::TensorValue& tensor_value, gsl::span<const int64_t> data) {
  auto& int32_out = *tensor_value.mutable_ints()->mutable_values();
  int32_out.Reserve(narrow<int32_t>(data.size()));
  for (const int64_t v : data) {
    int32_out.AddAlreadyReserved(narrow<int32_t>(v));
  }
}

template <>
void CopyDataToTensorValue<bool>(MILSpec::TensorValue& tensor_value, gsl::span<const bool> data) {
  tensor_value.mutable_bools()->mutable_values()->Add(data.begin(), data.end());
}

}  // namespace

MILSpec::DataType OnnxDataTypeToMILSpec(int onnx_type) {
  switch (static_cast<ONNX_NAMESPACE::TensorProto_DataType>(onnx_type)) {
    case ONNX_NAMESPACE::TensorProto_DataType_FLOAT:
      return MILSpec::DataType::FLOAT32;
    case ONNX_NAMESPACE::TensorProto_DataType_DOUBLE:
      return MILSpec::DataType::FLOAT64;
    case ONNX_NAMESPACE::TensorProto_DataType_BFLOAT16:
      return MILSpec::DataType::BFLOAT16;
    case ONNX_NAMESPACE::TensorProto_DataType_FLOAT16:
      return MILSpec::DataType::FLOAT16;

    case ONNX_NAMESPACE::TensorProto_DataType_INT8:
      return MILSpec::DataType::INT8;
    case ONNX_NAMESPACE::TensorProto_DataType_INT16:
      return MILSpec::DataType::INT16;
    case ONNX_NAMESPACE::TensorProto_DataType_INT32:
      return MILSpec::DataType::INT32;
    case ONNX_NAMESPACE::TensorProto_DataType_INT64:
      return MILSpec::DataType::INT64;

    case ONNX_NAMESPACE::TensorProto_DataType_UINT8:
      return MILSpec::DataType::UINT8;
    case ONNX_NAMESPACE::TensorProto_DataType_UINT16:
      return MILSpec::DataType::UINT16;
    case ONNX_NAMESPACE::TensorProto_DataType_UINT32:
      return MILSpec::DataType::UINT32;
    case ONNX_NAMESPACE::TensorProto_DataType_UINT64:
      return MILSpec::DataType::UINT64;

    case ONNX_NAMESPACE::TensorProto_DataType_BOOL:
      return MILSpec::DataType::BOOL;
    case ONNX_NAMESPACE::TensorProto_DataType_STRING:
      return MILSpec::DataType::STRING;
    default:
      ORT_THROW("Unsupported data type: ", onnx_type);
  }
}

template <typename T1, typename T2>
MILSpec::Value CreateTensorValue(const gsl::span<const T1> data,
                                 std::optional<gsl::span<const int64_t>> shape) {
  MILSpec::Value value;
  MILSpec::TensorType& tensor_type = *value.mutable_type()->mutable_tensortype();

  if (shape) {
    SetTensorTypeInfo(tensor_type, DataTypeToMILSpec<T2>(), *shape);
  } else {
    // infer as 1D shape
    std::vector<int64_t> coreml_shape{narrow<int64_t>(data.size())};
    SetTensorTypeInfo(tensor_type, DataTypeToMILSpec<T2>(), coreml_shape);
  }

  MILSpec::TensorValue& tensor_value = *value.mutable_immediatevalue()->mutable_tensor();
  CopyDataToTensorValue<T1, T2>(tensor_value, data);

  return value;
}

template <typename T>
MILSpec::Value CreateScalarTensorValue(const T& data) {
  gsl::span<const T> data_span{&data, 1};
  std::vector<int64_t> shape = {};  // empty for scalar
  return CreateTensorValue<T>(data_span, shape);
}

// explicit specializations for types we handle so the implementation can be in the .cc file
template MILSpec::Value CreateTensorValue<int64_t, int32_t>(gsl::span<const int64_t> data,
                                                            std::optional<gsl::span<const int64_t>> shape);

template MILSpec::Value CreateScalarTensorValue(const float& data);
template MILSpec::Value CreateScalarTensorValue(const int32_t& data);
template MILSpec::Value CreateScalarTensorValue(const std::string& data);
template MILSpec::Value CreateScalarTensorValue(const bool& data);

COREML_SPEC::MILSpec::NamedValueType CreateNamedTensorValueType(const NodeArg& node_arg, bool convert_scalar) {
  MILSpec::NamedValueType nvt;
  nvt.set_name(node_arg.Name());
  MILSpec::TensorType& tensor_type = *nvt.mutable_type()->mutable_tensortype();

  SetTensorTypeInfo(tensor_type, OnnxDataTypeToMILSpec(node_arg.TypeAsProto()->tensor_type().elem_type()),
                    node_arg.Shape(), convert_scalar);

  return nvt;
}

void AddOperationInput(MILSpec::Operation& op, std::string_view input_name, std::string_view value_name) {
  MILSpec::Argument arg;
  arg.mutable_arguments()->Add()->set_name(std::string(value_name));

  (*op.mutable_inputs())[input_name] = std::move(arg);
}

<<<<<<< HEAD
void AddIntermediateOperationOutput(COREML_SPEC::MILSpec::Operation& op, const std::string& output_name,
                                    int32_t element_type, std::optional<gsl::span<const int64_t>> shape) {
  auto& outputs = *op.mutable_outputs();
  auto& output_arg = *outputs.Add();
  output_arg.set_name(output_name);

  MILSpec::ValueType& value = *output_arg.mutable_type();
  MILSpec::TensorType& tensor_type = *value.mutable_tensortype();

  SetTensorTypeInfo(tensor_type, OnnxDataTypeToMILSpec(element_type), shape, /*convert_scalar*/ true);
}

void AddOperationOutput(COREML_SPEC::MILSpec::Operation& op, const NodeArg& output) {
=======
void AddOperationOutput(COREML_SPEC::MILSpec::Operation& op, const NodeArg& output,
                        std::optional<int32_t> override_element_type) {
>>>>>>> 86cedc68
  auto& outputs = *op.mutable_outputs();
  auto& output_arg = *outputs.Add();
  output_arg.set_name(output.Name());

  MILSpec::ValueType& value = *output_arg.mutable_type();
  MILSpec::TensorType& tensor_type = *value.mutable_tensortype();

  auto elem_type = override_element_type ? *override_element_type
                                         : output.TypeAsProto()->tensor_type().elem_type();

  SetTensorTypeInfo(tensor_type, OnnxDataTypeToMILSpec(elem_type), output.Shape(), /*convert_scalar*/ true);
}

void AddPadTypeAndPads(COREML_SPEC::MILSpec::Operation& op, ModelBuilder& model_builder, std::string_view op_type,
                       const NodeAttrHelper& helper, int num_spatial_dims) {
  AutoPadType auto_pad_type = StringToAutoPadType(helper.Get("auto_pad", "NOTSET"));

  // pad type (string)
  //   valid - no pads  (ONNX auto_pad VALID)
  //   custom - pads input  (ONNX NOTSET)
  //   same - inferred to be `d_out[i] = ceil(d_in[i] / strides[i])`  (assuming == ONNX SAME_UPPER)
  //   same_lower - as per same but any extra rows/cols are added at top/left if padding is odd (ONNX SAME_LOWER)
  //
  // TODO: See if we want to update HandleAutoPad to support 1D (and 3D) so we can infer if an autopad value
  //       can be used. TBD if that provides any performance benefit with ML Program though as CoreML could
  //       potentially do that same optimization internally.
  switch (auto_pad_type) {
    case AutoPadType::NOTSET: {
      // use `pads` attribute.
      auto onnx_pads = helper.GetInt64s("pads");  // 'pads' are used if auto_pad is NOTSET
      if (onnx_pads) {
        AddOperationInput(op, "pad_type",
                          model_builder.AddScalarConstant(op_type, "pad_type", std::string("custom")));

        // need to re-order from x1_start, x2_start..., x1_end, x2_end... to
        // x1_start, x1_end, x2_start, x2_end,...
        size_t num_pads = onnx_pads->size();
        size_t num_dims = num_pads / 2;
        std::vector<int64_t> reordered_pads(num_pads, 0);
        for (size_t i = 0; i < num_pads; ++i) {
          auto cur_dim = i % num_dims;
          if (i < num_dims) {  // start values
            reordered_pads[cur_dim * 2] = (*onnx_pads)[i];
          } else {  // end values
            reordered_pads[cur_dim * 2 + 1] = (*onnx_pads)[i];
          }
        }

        AddOperationInput(op, "pad", model_builder.AddConstant(op_type, "pad", reordered_pads));

        break;
      }

      // fall through if explicit pads were not provided as the default value for `pads` is all zeros,
      // which is the same as 'valid' padding.
      [[fallthrough]];
    }
    case AutoPadType::VALID:
      AddOperationInput(op, "pad_type",
                        model_builder.AddScalarConstant(op_type, "pad_type", std::string("valid")));

      break;
    case AutoPadType::SAME_UPPER:
    case AutoPadType::SAME_LOWER: {
      const auto pad_type = (auto_pad_type == AutoPadType::SAME_UPPER ? "same" : "same_lower");
      AddOperationInput(op, "pad_type",
                        model_builder.AddScalarConstant(op_type, "pad_type", std::string(pad_type)));

      // despite what the spec says, a 'pad' input seems to be required.
      // https://github.com/apple/coremltools/issues/2127
      // Provide the default value as that's what coremltools does for conv/avg_pool/max_pool.
      std::vector<int64_t> ignored_pads(num_spatial_dims * 2, 0);
      AddOperationInput(op, "pad", model_builder.AddConstant(op_type, "pad", ignored_pads));

      break;
    }
  }
}
#endif  // defined(COREML_ENABLE_MLPROGRAM)
}  // namespace coreml
}  // namespace onnxruntime<|MERGE_RESOLUTION|>--- conflicted
+++ resolved
@@ -314,7 +314,6 @@
   (*op.mutable_inputs())[input_name] = std::move(arg);
 }
 
-<<<<<<< HEAD
 void AddIntermediateOperationOutput(COREML_SPEC::MILSpec::Operation& op, const std::string& output_name,
                                     int32_t element_type, std::optional<gsl::span<const int64_t>> shape) {
   auto& outputs = *op.mutable_outputs();
@@ -327,11 +326,8 @@
   SetTensorTypeInfo(tensor_type, OnnxDataTypeToMILSpec(element_type), shape, /*convert_scalar*/ true);
 }
 
-void AddOperationOutput(COREML_SPEC::MILSpec::Operation& op, const NodeArg& output) {
-=======
 void AddOperationOutput(COREML_SPEC::MILSpec::Operation& op, const NodeArg& output,
                         std::optional<int32_t> override_element_type) {
->>>>>>> 86cedc68
   auto& outputs = *op.mutable_outputs();
   auto& output_arg = *outputs.Add();
   output_arg.set_name(output.Name());
