--- conflicted
+++ resolved
@@ -208,21 +208,15 @@
   };
 };
 
-<<<<<<< HEAD
-#define CALCULATE_ELEMENTWISE_INDEX_OR_EXIT(id, N)     \
-  HIP_LONG id = blockDim.x * blockIdx.x + threadIdx.x; \
-  if (id >= N)                                         \
-=======
 // aligned vector generates vectorized load/store on CUDA
 template<typename T, int vec_size>
 struct alignas(sizeof(T) * vec_size) aligned_vector {
   T val[vec_size];
 };
 
-#define CALCULATE_ELEMENTWISE_INDEX_OR_EXIT(id, N)          \
-  HIP_LONG id = blockDim.x * blockIdx.x + threadIdx.x;     \
-  if (id >= N)                                              \
->>>>>>> 4f100248
+#define CALCULATE_ELEMENTWISE_INDEX_OR_EXIT(id, N)     \
+  HIP_LONG id = blockDim.x * blockIdx.x + threadIdx.x; \
+  if (id >= N)                                         \
     return;
 
 // HIP_KERNEL_ASSERT is a macro that wraps an assert() call inside rocm kernels.
