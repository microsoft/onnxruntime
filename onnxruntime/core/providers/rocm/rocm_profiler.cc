// Copyright (c) Microsoft Corporation. All rights reserved.
// Licensed under the MIT License.
#if defined(USE_ROCM) && defined(ENABLE_ROCM_PROFILING)

#include <chrono>
#include <time.h>

<<<<<<< HEAD
#include "core/common/profiler_common.h"
#include "core/providers/rocm/rocm_profiler.h"
#include "core/providers/rocm/roctracer_manager.h"
=======
#include "core/providers/rocm/rocm_profiler.h"
>>>>>>> 8372c86e

namespace onnxruntime {
namespace profiling {

RocmProfiler::RocmProfiler() {
  auto& manager = RoctracerManager::GetInstance();
  client_handle_ = manager.RegisterClient();
<<<<<<< HEAD
}

RocmProfiler::~RocmProfiler() {
  auto& manager = RoctracerManager::GetInstance();
  manager.DeregisterClient(client_handle_);
}

bool RocmProfiler::StartProfiling(TimePoint profiling_start_time) {
  auto& manager = RoctracerManager::GetInstance();
  manager.StartLogging();
  profiling_start_time_ = profiling_start_time;
  return true;
}

void RocmProfiler::EndProfiling(TimePoint start_time, Events& events) {
  auto& manager = RoctracerManager::GetInstance();
  std::map<uint64_t, Events> event_map;
  manager.Consume(client_handle_, start_time, event_map);

  Events merged_events;

  auto event_iter = std::make_move_iterator(events.begin());
  auto event_end = std::make_move_iterator(events.end());
  for (auto& map_iter : event_map) {
    auto ts = static_cast<long long>(map_iter.first);
    while (event_iter != event_end && event_iter->ts < ts) {
      merged_events.emplace_back(*event_iter);
      ++event_iter;
    }

    // find the last event with the same timestamp.
    while (event_iter != event_end && event_iter->ts == ts && (event_iter + 1)->ts == ts) {
      ++event_iter;
    }

    if (event_iter != event_end && event_iter->ts == ts) {
      uint64_t increment = 1;
      for (auto& evt : map_iter.second) {
        evt.args["op_name"] = event_iter->args["op_name"];

        // roctracer doesn't use Jan 1 1970 as an epoch for its timestamps.
        // So, we adjust the timestamp here to something sensible.
        evt.ts = event_iter->ts + increment;
        ++increment;
      }
      merged_events.emplace_back(*event_iter);
      ++event_iter;
    }

    merged_events.insert(merged_events.end(),
                         std::make_move_iterator(map_iter.second.begin()),
                         std::make_move_iterator(map_iter.second.end()));
  }

  // move any remaining events
  merged_events.insert(merged_events.end(), event_iter, event_end);
  std::swap(events, merged_events);
}

void RocmProfiler::Start(uint64_t id) {
  auto& manager = RoctracerManager::GetInstance();
  manager.PushCorrelation(client_handle_, id, profiling_start_time_);
}

void RocmProfiler::Stop(uint64_t id) {
  auto& manager = RoctracerManager::GetInstance();
  uint64_t unused;
  manager.PopCorrelation(unused);
=======
}

RocmProfiler::~RocmProfiler() {
  auto& manager = RoctracerManager::GetInstance();
  manager.DeregisterClient(client_handle_);
>>>>>>> 8372c86e
}

}  // namespace profiling
}  // namespace onnxruntime
#endif<|MERGE_RESOLUTION|>--- conflicted
+++ resolved
@@ -5,13 +5,7 @@
 #include <chrono>
 #include <time.h>
 
-<<<<<<< HEAD
-#include "core/common/profiler_common.h"
 #include "core/providers/rocm/rocm_profiler.h"
-#include "core/providers/rocm/roctracer_manager.h"
-=======
-#include "core/providers/rocm/rocm_profiler.h"
->>>>>>> 8372c86e
 
 namespace onnxruntime {
 namespace profiling {
@@ -19,7 +13,6 @@
 RocmProfiler::RocmProfiler() {
   auto& manager = RoctracerManager::GetInstance();
   client_handle_ = manager.RegisterClient();
-<<<<<<< HEAD
 }
 
 RocmProfiler::~RocmProfiler() {
@@ -27,76 +20,6 @@
   manager.DeregisterClient(client_handle_);
 }
 
-bool RocmProfiler::StartProfiling(TimePoint profiling_start_time) {
-  auto& manager = RoctracerManager::GetInstance();
-  manager.StartLogging();
-  profiling_start_time_ = profiling_start_time;
-  return true;
-}
-
-void RocmProfiler::EndProfiling(TimePoint start_time, Events& events) {
-  auto& manager = RoctracerManager::GetInstance();
-  std::map<uint64_t, Events> event_map;
-  manager.Consume(client_handle_, start_time, event_map);
-
-  Events merged_events;
-
-  auto event_iter = std::make_move_iterator(events.begin());
-  auto event_end = std::make_move_iterator(events.end());
-  for (auto& map_iter : event_map) {
-    auto ts = static_cast<long long>(map_iter.first);
-    while (event_iter != event_end && event_iter->ts < ts) {
-      merged_events.emplace_back(*event_iter);
-      ++event_iter;
-    }
-
-    // find the last event with the same timestamp.
-    while (event_iter != event_end && event_iter->ts == ts && (event_iter + 1)->ts == ts) {
-      ++event_iter;
-    }
-
-    if (event_iter != event_end && event_iter->ts == ts) {
-      uint64_t increment = 1;
-      for (auto& evt : map_iter.second) {
-        evt.args["op_name"] = event_iter->args["op_name"];
-
-        // roctracer doesn't use Jan 1 1970 as an epoch for its timestamps.
-        // So, we adjust the timestamp here to something sensible.
-        evt.ts = event_iter->ts + increment;
-        ++increment;
-      }
-      merged_events.emplace_back(*event_iter);
-      ++event_iter;
-    }
-
-    merged_events.insert(merged_events.end(),
-                         std::make_move_iterator(map_iter.second.begin()),
-                         std::make_move_iterator(map_iter.second.end()));
-  }
-
-  // move any remaining events
-  merged_events.insert(merged_events.end(), event_iter, event_end);
-  std::swap(events, merged_events);
-}
-
-void RocmProfiler::Start(uint64_t id) {
-  auto& manager = RoctracerManager::GetInstance();
-  manager.PushCorrelation(client_handle_, id, profiling_start_time_);
-}
-
-void RocmProfiler::Stop(uint64_t id) {
-  auto& manager = RoctracerManager::GetInstance();
-  uint64_t unused;
-  manager.PopCorrelation(unused);
-=======
-}
-
-RocmProfiler::~RocmProfiler() {
-  auto& manager = RoctracerManager::GetInstance();
-  manager.DeregisterClient(client_handle_);
->>>>>>> 8372c86e
-}
-
 }  // namespace profiling
 }  // namespace onnxruntime
 #endif