/**
* Copyright (c) 2016-present, Facebook, Inc.
*
* Licensed under the Apache License, Version 2.0 (the "License");
* you may not use this file except in compliance with the License.
* You may obtain a copy of the License at
*
*     http://www.apache.org/licenses/LICENSE-2.0
*
* Unless required by applicable law or agreed to in writing, software
* distributed under the License is distributed on an "AS IS" BASIS,
* WITHOUT WARRANTIES OR CONDITIONS OF ANY KIND, either express or implied.
* See the License for the specific language governing permissions and
* limitations under the License.
*/

/* Modifications Copyright (c) Microsoft. */

// The code below is mostly copied from Pytorch PersistentSoftmax.cuh
#include "hip/hip_runtime.h"

#include "core/providers/rocm/cu_inc/common.cuh"
#include "core/providers/rocm/math/softmax_warpwise_impl.cuh"
#include "core/providers/rocm/math/softmax_blockwise_impl.cuh"
#include "core/providers/rocm/math/softmax.h"

#include <limits>

namespace onnxruntime {
namespace rocm {

template <typename input_t, typename output_t, typename acc_t, bool is_log_softmax>
void dispatch_warpwise_softmax_forward(hipStream_t stream, output_t* dst, const input_t* src, int softmax_elements,
                                       int softmax_elements_stride, int batch_count) {
  if (softmax_elements == 0) {
    return;
  } else {
    int log2_elements = log2_ceil(softmax_elements);
    const int next_power_of_two = 1 << log2_elements;

    // This value must match the WARP_SIZE constexpr value computed inside softmax_warp_forward.
    int warp_size = (next_power_of_two < GPU_WARP_SIZE_HOST) ? next_power_of_two : GPU_WARP_SIZE_HOST;

    // This value must match the WARP_BATCH constexpr value computed inside softmax_warp_forward.
    int batches_per_warp = 1;
    // use 256 threads per block to maximimize gpu utilization
    constexpr int threads_per_block = 256;

    int warps_per_block = (threads_per_block / warp_size);
    int batches_per_block = warps_per_block * batches_per_warp;
    int blocks = (batch_count + batches_per_block - 1) / batches_per_block;
    dim3 threads(warp_size, warps_per_block, 1);
    // Launch code would be more elegant if C++ supported FOR CONSTEXPR
    switch (log2_elements) {
      case 0:  // 1
        hipLaunchKernelGGL(HIP_KERNEL_NAME(softmax_warp_forward<input_t, output_t, acc_t, 0, is_log_softmax>),
                           dim3(blocks), dim3(threads), 0, stream, dst, src, batch_count, softmax_elements_stride,
                           softmax_elements);
        break;
      case 1:  // 2
        hipLaunchKernelGGL(HIP_KERNEL_NAME(softmax_warp_forward<input_t, output_t, acc_t, 1, is_log_softmax>),
                           dim3(blocks), dim3(threads), 0, stream, dst, src, batch_count, softmax_elements_stride,
                           softmax_elements);
        break;
      case 2:  // 4
        hipLaunchKernelGGL(HIP_KERNEL_NAME(softmax_warp_forward<input_t, output_t, acc_t, 2, is_log_softmax>),
                           dim3(blocks), dim3(threads), 0, stream, dst, src, batch_count, softmax_elements_stride,
                           softmax_elements);
        break;
      case 3:  // 8
        hipLaunchKernelGGL(HIP_KERNEL_NAME(softmax_warp_forward<input_t, output_t, acc_t, 3, is_log_softmax>),
                           dim3(blocks), dim3(threads), 0, stream, dst, src, batch_count, softmax_elements_stride,
                           softmax_elements);
        break;
      case 4:  // 16
        hipLaunchKernelGGL(HIP_KERNEL_NAME(softmax_warp_forward<input_t, output_t, acc_t, 4, is_log_softmax>),
                           dim3(blocks), dim3(threads), 0, stream, dst, src, batch_count, softmax_elements_stride,
                           softmax_elements);
        break;
      case 5:  // 32
        hipLaunchKernelGGL(HIP_KERNEL_NAME(softmax_warp_forward<input_t, output_t, acc_t, 5, is_log_softmax>),
                           dim3(blocks), dim3(threads), 0, stream, dst, src, batch_count, softmax_elements_stride,
                           softmax_elements);
        break;
      case 6:  // 64
        hipLaunchKernelGGL(HIP_KERNEL_NAME(softmax_warp_forward<input_t, output_t, acc_t, 6, is_log_softmax>),
                           dim3(blocks), dim3(threads), 0, stream, dst, src, batch_count, softmax_elements_stride,
                           softmax_elements);
        break;
      case 7:  // 128
        hipLaunchKernelGGL(HIP_KERNEL_NAME(softmax_warp_forward<input_t, output_t, acc_t, 7, is_log_softmax>),
                           dim3(blocks), dim3(threads), 0, stream, dst, src, batch_count, softmax_elements_stride,
                           softmax_elements);
        break;
      case 8:  // 256
        hipLaunchKernelGGL(HIP_KERNEL_NAME(softmax_warp_forward<input_t, output_t, acc_t, 8, is_log_softmax>),
                           dim3(blocks), dim3(threads), 0, stream, dst, src, batch_count, softmax_elements_stride,
                           softmax_elements);
        break;
      case 9:  // 512
        hipLaunchKernelGGL(HIP_KERNEL_NAME(softmax_warp_forward<input_t, output_t, acc_t, 9, is_log_softmax>),
                           dim3(blocks), dim3(threads), 0, stream, dst, src, batch_count, softmax_elements_stride,
                           softmax_elements);
        break;
      case 10:  // 1024
        hipLaunchKernelGGL(HIP_KERNEL_NAME(softmax_warp_forward<input_t, output_t, acc_t, 10, is_log_softmax>),
                           dim3(blocks), dim3(threads), 0, stream, dst, src, batch_count, softmax_elements_stride,
                           softmax_elements);
        break;
      default:
        break;
    }
  }
}

#define SPECIALIZED_SOFTMAX_IMPL(input_t, output_t, acc_t)                                                      \
  template void dispatch_warpwise_softmax_forward<input_t, output_t, acc_t, false>(hipStream_t stream,          \
                                                                                   output_t * dst,              \
                                                                                   const input_t* src,          \
                                                                                   int softmax_elements,        \
                                                                                   int softmax_elements_stride, \
                                                                                   int batch_count);            \
  template void dispatch_warpwise_softmax_forward<input_t, output_t, acc_t, true>(hipStream_t stream,           \
                                                                                  output_t * dst,               \
                                                                                  const input_t* src,           \
                                                                                  int softmax_elements,         \
                                                                                  int softmax_elements_stride,  \
                                                                                  int batch_count);

SPECIALIZED_SOFTMAX_IMPL(float, float, float)
SPECIALIZED_SOFTMAX_IMPL(half, half, float)
SPECIALIZED_SOFTMAX_IMPL(half, float, float)
SPECIALIZED_SOFTMAX_IMPL(double, double, double)
SPECIALIZED_SOFTMAX_IMPL(BFloat16, BFloat16, float)

template <typename input_t, typename output_t, typename acc_t, bool is_log_softmax>
<<<<<<< HEAD
void dispatch_blockwise_softmax_forward(hipStream_t stream, output_t* output, const input_t* input,
                                        int softmax_elements, int softmax_elements_stride, int batch_count) {
=======
void dispatch_blockwise_softmax_forward(hipStream_t stream, output_t* output, const input_t* input, int softmax_elements,
                                        int input_stride, int output_stride, int batch_count) {
>>>>>>> 80a046b3
  dim3 grid(batch_count);
  constexpr int ILP = sizeof(float4) / sizeof(input_t);
  dim3 block = SoftMax_getBlockSize(ILP, softmax_elements);
  if (is_log_softmax) {
    softmax_block_forward<ILP, input_t, acc_t, output_t, LogSoftMaxForwardEpilogue>
    <<<grid, block, block.x * sizeof(acc_t), stream>>>(output, const_cast<input_t*>(input),
                                                       softmax_elements, input_stride, output_stride);
  } else {
    softmax_block_forward<ILP, input_t, acc_t, output_t, SoftMaxForwardEpilogue>
    <<<grid, block, block.x * sizeof(acc_t), stream>>>(output, const_cast<input_t*>(input),
                                                       softmax_elements, input_stride, output_stride);
  }
}

<<<<<<< HEAD
#define SPECIALIZED_BLOCKWISE_SOFTMAX_IMPL(input_t, output_t, acc_t)                                             \
  template void dispatch_blockwise_softmax_forward<input_t, output_t, acc_t, false>(hipStream_t stream,          \
                                                                                    output_t * output,           \
                                                                                    const input_t* src,          \
                                                                                    int softmax_elements,        \
                                                                                    int softmax_elements_stride, \
                                                                                    int batch_count);            \
  template void dispatch_blockwise_softmax_forward<input_t, output_t, acc_t, true>(hipStream_t stream,           \
                                                                                   output_t * output,            \
                                                                                   const input_t* src,           \
                                                                                   int softmax_elements,         \
                                                                                   int softmax_elements_stride,  \
                                                                                   int batch_count);
=======
#define SPECIALIZED_BLOCKWISE_SOFTMAX_IMPL(input_t, output_t, acc_t)                    \
  template void dispatch_blockwise_softmax_forward<input_t, output_t, acc_t, false>(    \
      hipStream_t stream, output_t * output, const input_t* src, int softmax_elements, \
      int input_stride, int output_stride, int batch_count);                            \
  template void dispatch_blockwise_softmax_forward<input_t, output_t, acc_t, true>(     \
      hipStream_t stream, output_t * output, const input_t* src, int softmax_elements, \
      int input_stride, int output_stride, int batch_count);
>>>>>>> 80a046b3

SPECIALIZED_BLOCKWISE_SOFTMAX_IMPL(float, float, float)
SPECIALIZED_BLOCKWISE_SOFTMAX_IMPL(half, half, float)
SPECIALIZED_BLOCKWISE_SOFTMAX_IMPL(half, float, float)
SPECIALIZED_BLOCKWISE_SOFTMAX_IMPL(double, double, double)
SPECIALIZED_BLOCKWISE_SOFTMAX_IMPL(BFloat16, BFloat16, float)
}
}<|MERGE_RESOLUTION|>--- conflicted
+++ resolved
@@ -134,55 +134,34 @@
 SPECIALIZED_SOFTMAX_IMPL(BFloat16, BFloat16, float)
 
 template <typename input_t, typename output_t, typename acc_t, bool is_log_softmax>
-<<<<<<< HEAD
-void dispatch_blockwise_softmax_forward(hipStream_t stream, output_t* output, const input_t* input,
-                                        int softmax_elements, int softmax_elements_stride, int batch_count) {
-=======
 void dispatch_blockwise_softmax_forward(hipStream_t stream, output_t* output, const input_t* input, int softmax_elements,
                                         int input_stride, int output_stride, int batch_count) {
->>>>>>> 80a046b3
   dim3 grid(batch_count);
   constexpr int ILP = sizeof(float4) / sizeof(input_t);
   dim3 block = SoftMax_getBlockSize(ILP, softmax_elements);
   if (is_log_softmax) {
     softmax_block_forward<ILP, input_t, acc_t, output_t, LogSoftMaxForwardEpilogue>
-    <<<grid, block, block.x * sizeof(acc_t), stream>>>(output, const_cast<input_t*>(input),
-                                                       softmax_elements, input_stride, output_stride);
+        <<<grid, block, block.x * sizeof(acc_t), stream>>>(output, const_cast<input_t*>(input),
+                                                           softmax_elements, input_stride, output_stride);
   } else {
     softmax_block_forward<ILP, input_t, acc_t, output_t, SoftMaxForwardEpilogue>
-    <<<grid, block, block.x * sizeof(acc_t), stream>>>(output, const_cast<input_t*>(input),
-                                                       softmax_elements, input_stride, output_stride);
+        <<<grid, block, block.x * sizeof(acc_t), stream>>>(output, const_cast<input_t*>(input),
+                                                           softmax_elements, input_stride, output_stride);
   }
 }
 
-<<<<<<< HEAD
-#define SPECIALIZED_BLOCKWISE_SOFTMAX_IMPL(input_t, output_t, acc_t)                                             \
-  template void dispatch_blockwise_softmax_forward<input_t, output_t, acc_t, false>(hipStream_t stream,          \
-                                                                                    output_t * output,           \
-                                                                                    const input_t* src,          \
-                                                                                    int softmax_elements,        \
-                                                                                    int softmax_elements_stride, \
-                                                                                    int batch_count);            \
-  template void dispatch_blockwise_softmax_forward<input_t, output_t, acc_t, true>(hipStream_t stream,           \
-                                                                                   output_t * output,            \
-                                                                                   const input_t* src,           \
-                                                                                   int softmax_elements,         \
-                                                                                   int softmax_elements_stride,  \
-                                                                                   int batch_count);
-=======
-#define SPECIALIZED_BLOCKWISE_SOFTMAX_IMPL(input_t, output_t, acc_t)                    \
-  template void dispatch_blockwise_softmax_forward<input_t, output_t, acc_t, false>(    \
+#define SPECIALIZED_BLOCKWISE_SOFTMAX_IMPL(input_t, output_t, acc_t)                   \
+  template void dispatch_blockwise_softmax_forward<input_t, output_t, acc_t, false>(   \
       hipStream_t stream, output_t * output, const input_t* src, int softmax_elements, \
-      int input_stride, int output_stride, int batch_count);                            \
-  template void dispatch_blockwise_softmax_forward<input_t, output_t, acc_t, true>(     \
+      int input_stride, int output_stride, int batch_count);                           \
+  template void dispatch_blockwise_softmax_forward<input_t, output_t, acc_t, true>(    \
       hipStream_t stream, output_t * output, const input_t* src, int softmax_elements, \
       int input_stride, int output_stride, int batch_count);
->>>>>>> 80a046b3
 
 SPECIALIZED_BLOCKWISE_SOFTMAX_IMPL(float, float, float)
 SPECIALIZED_BLOCKWISE_SOFTMAX_IMPL(half, half, float)
 SPECIALIZED_BLOCKWISE_SOFTMAX_IMPL(half, float, float)
 SPECIALIZED_BLOCKWISE_SOFTMAX_IMPL(double, double, double)
 SPECIALIZED_BLOCKWISE_SOFTMAX_IMPL(BFloat16, BFloat16, float)
-}
-}+}  // namespace rocm
+}  // namespace onnxruntime