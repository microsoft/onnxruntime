--- conflicted
+++ resolved
@@ -27,35 +27,20 @@
   auto X_data = reinterpret_cast<const HipT*>(X);
 
   if (D <= 1024 && D * sizeof(T) <= 4096) {
-<<<<<<< HEAD
-    dispatch_warpwise_softmax_forward<HipT, HipT, AccumulationType_t<HipT>, is_log_softmax>(
-        stream, Y_data, X_data, gsl::narrow_cast<int>(D), gsl::narrow_cast<int>(D), gsl::narrow_cast<int>(N));
-  } else {
-    dispatch_blockwise_softmax_forward<HipT, HipT, AccumulationType_t<HipT>, is_log_softmax>(
-        stream, Y_data, X_data, gsl::narrow_cast<int>(D), gsl::narrow_cast<int>(D), gsl::narrow_cast<int>(D),
-        gsl::narrow_cast<int>(N));
-=======
     return dispatch_warpwise_softmax_forward<HipT, HipT, AccumulationType_t<HipT>, IsLogSoftmax>(
         stream, Y_data, X_data, gsl::narrow_cast<int>(D),
         gsl::narrow_cast<int>(D), gsl::narrow_cast<int>(N), tuning_ctx);
->>>>>>> 8372c86e
   }
   return dispatch_blockwise_softmax_forward<HipT, HipT, AccumulationType_t<HipT>, IsLogSoftmax>(
       stream, Y_data, X_data, gsl::narrow_cast<int>(D), gsl::narrow_cast<int>(D),
       gsl::narrow_cast<int>(D), gsl::narrow_cast<int>(N), tuning_ctx);
 }
 
-<<<<<<< HEAD
-#define SPECIALIZED_SOFTMAX_HELPER_IMPL(T)                                                                                          \
-  template Status SoftMaxComputeHelper<T, false>(hipStream_t stream, const T* input, const TensorShape& shape, T* Y, int64_t axis); \
-  template Status SoftMaxComputeHelper<T, true>(hipStream_t stream, const T* input, const TensorShape& shape, T* Y, int64_t axis);
-=======
 #define SPECIALIZED_SOFTMAX_HELPER_IMPL(T)                                                                           \
   template Status SoftMaxComputeHelper<T, false>(hipStream_t stream, const T* input, const TensorShape& shape, T* Y, \
                                                  int64_t axis, RocmTuningContext* tuning_ctx);                       \
   template Status SoftMaxComputeHelper<T, true>(hipStream_t stream, const T* input, const TensorShape& shape, T* Y,  \
                                                 int64_t axis, RocmTuningContext* tuning_ctx);
->>>>>>> 8372c86e
 
 SPECIALIZED_SOFTMAX_HELPER_IMPL(float)
 // MIOpen double data type not supported
