// Copyright (c) Microsoft Corporation. All rights reserved.
// Copyright (c) Intel Corporation. All rights reserved.
// Licensed under the MIT License.

#include "webnn_execution_provider.h"

#include "core/framework/compute_capability.h"
#include "core/framework/data_transfer_manager.h"
#include "core/framework/memcpy.h"
#include "core/framework/kernel_registry.h"
#include "core/graph/graph_viewer.h"
#include "core/session/onnxruntime_cxx_api.h"
#include "core/providers/webnn/allocator.h"
#include "core/providers/webnn/data_transfer.h"
#include "core/providers/partitioning_utils.h"
#include "core/optimizer/qdq_transformer/selectors_actions/qdq_selectors.h"
#include "core/optimizer/qdq_transformer/selectors_actions/shared/utils.h"

#include "builders/model.h"
#include "builders/helper.h"
#include "builders/model_builder.h"

namespace onnxruntime {

constexpr const char* WEBNN = "WEBNN";

WebNNExecutionProvider::WebNNExecutionProvider(const std::string& webnn_device_flags)
    : IExecutionProvider{
          onnxruntime::kWebNNExecutionProvider,
          // If MLTensor is supported, we force all the tensors to be allocated as MLTensor.
          OrtDevice(
              webnn::IsMLTensorSupported() ? OrtDevice::GPU : OrtDevice::CPU,
              OrtDevice::MemType::DEFAULT,
              0)},
      wnn_device_type_(webnn::DeviceTypeFromString(webnn_device_flags)) {
  wnn_context_ = emscripten::val::module_property("currentContext");
  if (!wnn_context_.as<bool>()) {
    ORT_THROW("Failed to create WebNN context.");
  }

  // Retrieve the level of support for different WebNN operators.
  // This varies across implementations and is obtained via the WebNN's opSupportLimits() function.
  // https://www.w3.org/TR/webnn/#api-mlcontext-opsupportlimits
  wnn_limits_ = wnn_context_.call<emscripten::val>("opSupportLimits");

  if (wnn_limits_["preferredInputLayout"].as<std::string>().compare("nhwc") == 0) {
    preferred_layout_ = DataLayout::NHWC;
  } else {
    preferred_layout_ = DataLayout::NCHW;
  }
}

WebNNExecutionProvider::~WebNNExecutionProvider() {}

std::vector<std::unique_ptr<ComputeCapability>>
WebNNExecutionProvider::GetCapability(const onnxruntime::GraphViewer& graph_viewer,
                                      const IKernelLookup& /*kernel_registries*/,
<<<<<<< HEAD
=======
                                      const GraphOptimizerRegistry& /* graph_optimizer_registry */,
>>>>>>> 39e585ff
                                      IResourceAccountant* /* resource_accountant */) const {
  // For subgraph which is the attribute of the control flow nodes, part of its initializers are stored in its
  // ancestor graphs as common initializers shared for other subgraphs. We need to collect all of them used for
  // identifying the required initializer names and storing into 'meta_def->constant_initializers'.
  // Thus we are able to get the required initialized tensors for this subgraph via the GetInitializerTensors()
  // method defined in the model_builder.h file.
  InitializedTensorSet all_initializers;
  const bool is_subgraph = graph_viewer.IsSubgraph();
  if (is_subgraph) {
    all_initializers = webnn::CollectAllInitializedTensors(graph_viewer);
  }

  const auto& logger = *GetLogger();

  emscripten::val wnn_builder = emscripten::val::global("MLGraphBuilder").new_(wnn_context_);
  if (!wnn_builder.as<bool>()) {
    ORT_THROW("Failed to create WebNN builder.");
  }

  // Get all the NodeUnits in the graph_viewer
  std::vector<std::unique_ptr<NodeUnit>> node_unit_holder;
  std::unordered_map<const Node*, const NodeUnit*> node_unit_map;

  std::tie(node_unit_holder, node_unit_map) = QDQ::GetAllNodeUnits(graph_viewer, logger);

  const auto supported_nodes = webnn::GetSupportedNodes(graph_viewer, wnn_builder, wnn_device_type_, wnn_limits_, logger);

  const auto gen_metadef_name = [&]() {
    HashValue model_hash;
    int metadef_id = metadef_id_generator_.GenerateId(graph_viewer, model_hash);
    return MakeString(WEBNN, "_", model_hash, "_", metadef_id);
  };

  auto result = utils::CreateSupportedPartitions(graph_viewer, supported_nodes, {},
                                                 gen_metadef_name, WEBNN, kWebNNExecutionProvider,
                                                 &node_unit_map, /*drop_constant_initializers*/ true);

  // Release wnn_builder
  wnn_builder = emscripten::val::undefined();

  const auto& graph_output_list = graph_viewer.GetOutputs();
  InlinedHashSet<const NodeArg*> graph_outputs(graph_output_list.cbegin(), graph_output_list.cend());

  for (auto& capability : result) {
    auto& sub_graph = capability->sub_graph;
    if (sub_graph->nodes.empty())
      continue;

    std::vector<std::string> subgraph_initializers;
    for (const auto& index : sub_graph->nodes) {
      const auto* node = graph_viewer.GetNode(index);

      for (const auto* input : node->InputDefs()) {
        if (!input->Exists()) {
          // skip the placeholder inputs.
          continue;
        }
        // If it is a subgraph of a control flow node, collect the constant initializer.
        if (is_subgraph && Contains(all_initializers, input->Name())) {
          subgraph_initializers.push_back(input->Name());
        }
      }
    }

    // Assign inputs and outputs to subgraph's meta_def.
    uint64_t model_hash;
    int metadef_id = metadef_id_generator_.GenerateId(graph_viewer, model_hash);
    const auto meta_def_old = sub_graph->GetMetaDef();
    auto meta_def = std::make_unique<::onnxruntime::IndexedSubGraph::MetaDef>();
    meta_def->name = "WEBNN_" + std::to_string(model_hash) + "_" + std::to_string(metadef_id);
    meta_def->domain = kMSDomain;
    meta_def->since_version = 1;
    meta_def->status = ONNX_NAMESPACE::EXPERIMENTAL;

    if (is_subgraph) {
      for (const auto& initializer : subgraph_initializers) {
        meta_def->constant_initializers.push_back(initializer);
      }
    }

    for (const auto& input : meta_def_old->inputs) {
      meta_def->inputs.push_back(input);
    }

    for (const auto& output : meta_def_old->outputs) {
      meta_def->outputs.push_back(output);
    }

    sub_graph->SetMetaDef(std::move(meta_def));
  }

  const auto num_of_partitions = result.size();
  const auto num_of_supported_nodes = std::accumulate(
      result.begin(), result.end(), size_t{0},
      [](const auto& acc, const auto& partition) -> size_t {
        return acc + (partition && partition->sub_graph ? partition->sub_graph->nodes.size() : 0);
      });

  const auto summary_msg = MakeString(
      "WebNNExecutionProvider::GetCapability,",
      " number of partitions supported by WebNN: ", num_of_partitions,
      " number of nodes in the graph: ", graph_viewer.NumberOfNodes(),
      " number of nodes supported by WebNN: ", num_of_supported_nodes);

  // If the graph is partitioned in multiple subgraphs, and this may impact performance,
  // we want to give users a summary message at warning level.
  if (num_of_partitions > 1) {
    LOGS(logger, WARNING) << summary_msg;
  } else {
    LOGS(logger, INFO) << summary_msg;
  }

  return result;
}

common::Status WebNNExecutionProvider::Compile(const std::vector<FusedNodeAndGraph>& fused_nodes_and_graphs,
                                               std::vector<NodeComputeInfo>& node_compute_funcs) {
  for (const auto& fused_node_and_graph : fused_nodes_and_graphs) {
    Node& fused_node = fused_node_and_graph.fused_node;
    const onnxruntime::GraphViewer& graph_viewer(fused_node_and_graph.filtered_graph);

    webnn::ModelBuilder builder(graph_viewer, *GetLogger(), wnn_context_,
                                preferred_layout_, wnn_device_type_, wnn_limits_);
    std::unique_ptr<webnn::Model> model;
    ORT_RETURN_IF_ERROR(builder.Compile(model));

    // Build map from input name to its index in input definitions.
    {
      InlinedHashMap<std::string, size_t> input_map;
      const auto& input_defs = fused_node.InputDefs();
      input_map.reserve(input_defs.size());
      for (size_t i = 0, end = input_defs.size(); i < end; ++i) {
        input_map[input_defs[i]->Name()] = i;
      }
      model->SetInputMap(std::move(input_map));
    }
    // Build map from output name to its index in output definitions.
    {
      InlinedHashMap<std::string, size_t> output_map;
      const auto& output_defs = fused_node.OutputDefs();
      output_map.reserve(output_defs.size());
      for (size_t i = 0, end = output_defs.size(); i < end; ++i) {
        output_map[output_defs[i]->Name()] = i;
      }
      model->SetOutputMap(std::move(output_map));
    }
    models_.emplace(fused_node.Name(), std::move(model));

    NodeComputeInfo compute_info;
    compute_info.create_state_func = [&](ComputeContext* context, FunctionState* state) {
      *state = models_[context->node_name].get();
      return 0;
    };

    compute_info.release_state_func = [](FunctionState state) {
      // The `state` is a webnn::model managed by unique_ptr.
      ORT_UNUSED_PARAMETER(state);
    };

    compute_info.compute_func = [](FunctionState state, const OrtApi* api, OrtKernelContext* context) {
      Ort::KernelContext ctx(context);

      const size_t num_inputs = ctx.GetInputCount();
      const size_t num_outputs = ctx.GetOutputCount();

      webnn::Model* model = reinterpret_cast<webnn::Model*>(state);

      const auto& model_inputs = model->GetInputs();
      const auto& model_outputs = model->GetOutputs();

      ORT_RETURN_IF_NOT(model_inputs.size() <= num_inputs, "Inconsistent input sizes");
      ORT_RETURN_IF_NOT(model_outputs.size() == num_outputs, "Inconsistent output sizes");

      InlinedHashMap<std::string, webnn::OnnxTensorData> inputs;
      inputs.reserve(model_inputs.size());
      for (size_t i = 0; i < model_inputs.size(); i++) {
        const auto& input_name = model_inputs[i];
        auto input_idx = model->GetMappedInputIdx(input_name);
        auto input_tensor = ctx.GetInput(input_idx);
        auto tensor_info = input_tensor.GetTensorTypeAndShapeInfo();
        auto shape = tensor_info.GetShape();
        const void* inputBuffer = const_cast<void*>(input_tensor.GetTensorRawData());
        inputs.emplace(
            input_name,
            webnn::OnnxTensorData{
                webnn::OnnxTensorInfo{tensor_info.GetElementType(), shape},
                const_cast<void*>(inputBuffer),
            });
      }

      // From this point we will need to take the exclusive lock on the model until the Predict is
      // performed, to block other threads to perform Predict on the same model.
      // TODO, investigate concurrent runs for different executions from the same model.
      {
        std::unique_lock<std::mutex> lock(model->GetMutex());
        InlinedHashMap<std::string, webnn::OnnxTensorData> outputs;
        outputs.reserve(model_outputs.size());
        for (size_t i = 0; i < model_outputs.size(); i++) {
          const auto& output_name = model_outputs[i];
          const auto& output_info = model->GetInputOutputInfo(output_name);
          auto output_shape = output_info.shape;
          auto output_type = output_info.data_type;
          auto output_tensor =
              ctx.GetOutput(i, output_shape.data(), output_shape.size());
          void* output_buffer = output_tensor.GetTensorMutableRawData();
          outputs.emplace(output_name,
                          webnn::OnnxTensorData{
                              webnn::OnnxTensorInfo{output_type, output_shape},
                              output_buffer,
                          });
        }

        return model->Predict(inputs, outputs);
      }
    };

    node_compute_funcs.push_back(compute_info);
  }

  return Status::OK();
}

class WebNNMemcpy : public OpKernel {
 public:
  explicit WebNNMemcpy(const OpKernelInfo& info) : OpKernel(info) {}

  Status Compute(OpKernelContext* context) const override {
    auto webnnEnsureTensor = emscripten::val::module_property("webnnEnsureTensor");
    const auto* X = context->Input<Tensor>(0);
    ORT_ENFORCE(X != nullptr, "Memcpy: input tensor is null");
    auto* Y = context->Output(0, X->Shape());
    ORT_ENFORCE(X != nullptr, "Memcpy: output tensor is null");
    emscripten::val shape = emscripten::val::array();
    for (auto dim : X->Shape().GetDims()) {
      shape.call<void>("push", SafeInt<uint32_t>(dim).Ref());
    }

    webnnEnsureTensor(emscripten::val::undefined(),
                      reinterpret_cast<intptr_t>(Y->MutableDataRaw()),
                      Y->GetElementType(),
                      shape, false)
        .await();

    const auto* data_transfer = Info().GetDataTransferManager().GetDataTransfer(X->Location().device, Y->Location().device);

    return data_transfer->CopyTensor(*X, *Y);
  }
};

ONNX_OPERATOR_KERNEL_EX(
    MemcpyFromHost,
    kOnnxDomain,
    1,
    kWebNNExecutionProvider,
    KernelDefBuilder()
        .InputMemoryType(OrtMemTypeCPUInput, 0)
        .TypeConstraint("T", DataTypeImpl::AllFixedSizeTensorTypes()),
    WebNNMemcpy);

ONNX_OPERATOR_KERNEL_EX(
    MemcpyToHost,
    kOnnxDomain,
    1,
    kWebNNExecutionProvider,
    KernelDefBuilder()
        .OutputMemoryType(OrtMemTypeCPUOutput, 0)
        .TypeConstraint("T", DataTypeImpl::AllFixedSizeTensorTypes()),
    Memcpy);

class ONNX_OPERATOR_KERNEL_CLASS_NAME(
    kWebNNExecutionProvider, kOnnxDomain, 1, MemcpyFromHost);
class ONNX_OPERATOR_KERNEL_CLASS_NAME(
    kWebNNExecutionProvider, kOnnxDomain, 1, MemcpyToHost);

static void RegisterWebNNKernels(KernelRegistry& kernel_registry) {
  static const BuildKernelCreateInfoFn function_table[] = {
      BuildKernelCreateInfo<ONNX_OPERATOR_KERNEL_CLASS_NAME(kWebNNExecutionProvider, kOnnxDomain, 1, MemcpyFromHost)>,
      BuildKernelCreateInfo<ONNX_OPERATOR_KERNEL_CLASS_NAME(kWebNNExecutionProvider, kOnnxDomain, 1, MemcpyToHost)>,
  };

  for (auto& function_table_entry : function_table) {
    ORT_ENFORCE(kernel_registry.Register(function_table_entry()).IsOK());
  }
}

std::shared_ptr<KernelRegistry> GetWebNNKernelRegistry() {
  std::shared_ptr<KernelRegistry> kernel_registry =
      std::make_shared<KernelRegistry>();
  RegisterWebNNKernels(*kernel_registry);

  return kernel_registry;
}

std::shared_ptr<KernelRegistry>
WebNNExecutionProvider::GetKernelRegistry() const {
  static std::shared_ptr<KernelRegistry> kernel_registry =
      onnxruntime::GetWebNNKernelRegistry();
  return kernel_registry;
}

std::unique_ptr<onnxruntime::IDataTransfer> WebNNExecutionProvider::GetDataTransfer() const {
  if (!webnn::IsMLTensorSupported()) {
    return nullptr;
  }
  return std::make_unique<webnn::DataTransfer>();
}

std::vector<AllocatorPtr> WebNNExecutionProvider::CreatePreferredAllocators() {
  if (!webnn::IsMLTensorSupported()) {
    return {};
  }
  AllocatorCreationInfo customAllocatorCreationInfo([&](OrtDevice::DeviceId) {
    return std::make_unique<webnn::WebNNTensorAllocator>();
  },
                                                    0, false);
  return {CreateAllocator(customAllocatorCreationInfo)};
}

}  // namespace onnxruntime<|MERGE_RESOLUTION|>--- conflicted
+++ resolved
@@ -55,10 +55,7 @@
 std::vector<std::unique_ptr<ComputeCapability>>
 WebNNExecutionProvider::GetCapability(const onnxruntime::GraphViewer& graph_viewer,
                                       const IKernelLookup& /*kernel_registries*/,
-<<<<<<< HEAD
-=======
                                       const GraphOptimizerRegistry& /* graph_optimizer_registry */,
->>>>>>> 39e585ff
                                       IResourceAccountant* /* resource_accountant */) const {
   // For subgraph which is the attribute of the control flow nodes, part of its initializers are stored in its
   // ancestor graphs as common initializers shared for other subgraphs. We need to collect all of them used for
