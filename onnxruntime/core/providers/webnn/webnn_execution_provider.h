// Copyright (c) Microsoft Corporation. All rights reserved.
// Copyright (c) Intel Corporation. All rights reserved.
// Licensed under the MIT License.

#pragma once

#include "core/common/inlined_containers.h"
#include "core/framework/execution_provider.h"
#include "core/framework/model_metadef_id_generator.h"
#include "core/providers/webnn/builders/helper.h"

#include <emscripten.h>
#include <emscripten/val.h>

namespace onnxruntime {
namespace webnn {
class Model;
}

class WebNNExecutionProvider : public IExecutionProvider {
 public:
  explicit WebNNExecutionProvider(const std::string& webnn_device_flags);
  virtual ~WebNNExecutionProvider();

  std::vector<std::unique_ptr<ComputeCapability>>
  GetCapability(const onnxruntime::GraphViewer& graph_viewer,
                const IKernelLookup& /*kernel_registries*/,
<<<<<<< HEAD
=======
                const GraphOptimizerRegistry& /* graph_optimizer_registry */,
>>>>>>> 39e585ff
                IResourceAccountant* /* resource_accountant */) const override;

  DataLayout GetPreferredLayout() const override { return preferred_layout_; }

  // We implement the Compile that takes FusedNodeAndGraph instances.
  FusionStyle GetFusionStyle() const override { return FusionStyle::FilteredGraphViewer; }

  // WebNN does not support concurrent execution of a kernel.
  bool ConcurrentRunSupported() const override { return false; }

#if !defined(ORT_MINIMAL_BUILD) || defined(ORT_EXTENDED_MINIMAL_BUILD)
  common::Status Compile(const std::vector<FusedNodeAndGraph>& fused_nodes,
                         std::vector<NodeComputeInfo>& node_compute_funcs) override;
#endif

  std::shared_ptr<KernelRegistry> GetKernelRegistry() const override;
  std::unique_ptr<onnxruntime::IDataTransfer> GetDataTransfer() const override;
  std::vector<AllocatorPtr> CreatePreferredAllocators() override;

 private:
  emscripten::val wnn_context_ = emscripten::val::undefined();
  emscripten::val wnn_limits_ = emscripten::val::undefined();

  DataLayout preferred_layout_;
  webnn::WebnnDeviceType wnn_device_type_;
  InlinedHashMap<std::string, std::unique_ptr<onnxruntime::webnn::Model>> models_;
  ModelMetadefIdGenerator metadef_id_generator_;
};
}  // namespace onnxruntime<|MERGE_RESOLUTION|>--- conflicted
+++ resolved
@@ -25,10 +25,7 @@
   std::vector<std::unique_ptr<ComputeCapability>>
   GetCapability(const onnxruntime::GraphViewer& graph_viewer,
                 const IKernelLookup& /*kernel_registries*/,
-<<<<<<< HEAD
-=======
                 const GraphOptimizerRegistry& /* graph_optimizer_registry */,
->>>>>>> 39e585ff
                 IResourceAccountant* /* resource_accountant */) const override;
 
   DataLayout GetPreferredLayout() const override { return preferred_layout_; }
