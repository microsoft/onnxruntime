--- conflicted
+++ resolved
@@ -287,11 +287,7 @@
       desc.set("dataType", emscripten::val("int32"));
     }
     wnn_operands_.insert(std::make_pair(name, wnn_builder_.call<emscripten::val>("input", name, desc)));
-<<<<<<< HEAD
-    emscripten::val::module_property("jsepRegisterGraphInput")(name);
-=======
     emscripten::val::module_property("webnnRegisterGraphInput")(name);
->>>>>>> 39e585ff
     input_names_.push_back(name);
   } else {
     output_names_.push_back(name);
