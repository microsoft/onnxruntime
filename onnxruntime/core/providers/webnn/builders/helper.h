--- conflicted
+++ resolved
@@ -31,16 +31,8 @@
   NPU,
 };
 
-<<<<<<< HEAD
 WebnnDeviceType DeviceTypeFromString(const std::string& device_type);
 
-typedef struct {
-  std::string opName;
-  bool isCpuSupported;  // The WebNN CPU backend XNNPack supports it (not about the CPU EP).
-} WebnnOpInfo;
-
-=======
->>>>>>> d4d419f7
 // Collects all the initializer tensors in the subGraph and its ancestor graphs.
 InitializedTensorSet CollectAllInitializedTensors(const GraphViewer& graph_viewer);
 
