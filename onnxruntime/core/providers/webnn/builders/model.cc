// Copyright (c) Microsoft Corporation. All rights reserved.
// Copyright (c) Intel Corporation. All rights reserved.
// Licensed under the MIT License.

#include <cstdint>
#include <vector>

#include "core/common/common.h"
#include "core/common/inlined_containers.h"
#include "core/common/logging/logging.h"
#include "core/graph/onnx_protobuf.h"
#include "core/providers/common.h"
#include "model.h"

namespace onnxruntime {
namespace webnn {

Model::Model(const emscripten::val& context, const emscripten::val& graph, const logging::Logger& logger, bool use_dispatch)
    : wnn_context_(context),
      wnn_graph_(graph),
      logger_(logger),
      use_dispatch_(use_dispatch) {}

Model::~Model() {}

Status Model::Predict(const InlinedHashMap<std::string, OnnxTensorData>& inputs,
                      const InlinedHashMap<std::string, OnnxTensorData>& outputs) {
  if (use_dispatch_) {
    return Dispatch(inputs, outputs);
  } else {
    return Compute(inputs, outputs);
  }
}

onnxruntime::common::Status Model::Compute(const InlinedHashMap<std::string, OnnxTensorData>& inputs,
                                           const InlinedHashMap<std::string, OnnxTensorData>& outputs) {
  for (const auto& input : inputs) {
    const std::string& name = input.first;
    const struct OnnxTensorData tensor = input.second;
    auto num_elements = SafeInt<size_t>(Product(tensor.tensor_info.shape));
    emscripten::val view = emscripten::val::undefined();
    switch (tensor.tensor_info.data_type) {
      case ONNX_NAMESPACE::TensorProto_DataType_BOOL:
      case ONNX_NAMESPACE::TensorProto_DataType_INT4:
      case ONNX_NAMESPACE::TensorProto_DataType_UINT4:
      case ONNX_NAMESPACE::TensorProto_DataType_UINT8:
        view = emscripten::val{emscripten::typed_memory_view(num_elements,
                                                             static_cast<const uint8_t*>(tensor.buffer))};
        break;
      case ONNX_NAMESPACE::TensorProto_DataType_INT8:
        view = emscripten::val{emscripten::typed_memory_view(num_elements,
                                                             static_cast<const int8_t*>(tensor.buffer))};
        break;
      case ONNX_NAMESPACE::TensorProto_DataType_FLOAT16:
        view = emscripten::val{emscripten::typed_memory_view(num_elements,
                                                             static_cast<const uint16_t*>(tensor.buffer))};
        break;
      case ONNX_NAMESPACE::TensorProto_DataType_FLOAT:
        view = emscripten::val{emscripten::typed_memory_view(num_elements,
                                                             static_cast<const float*>(tensor.buffer))};
        break;
      case ONNX_NAMESPACE::TensorProto_DataType_INT32:
        view = emscripten::val{emscripten::typed_memory_view(num_elements,
                                                             static_cast<const int32_t*>(tensor.buffer))};
        break;
      case ONNX_NAMESPACE::TensorProto_DataType_INT64:
        view = emscripten::val{emscripten::typed_memory_view(num_elements,
                                                             static_cast<const int64_t*>(tensor.buffer))};
        break;
      case ONNX_NAMESPACE::TensorProto_DataType_UINT32:
        view = emscripten::val{emscripten::typed_memory_view(num_elements,
                                                             static_cast<const uint32_t*>(tensor.buffer))};
        break;
      case ONNX_NAMESPACE::TensorProto_DataType_UINT64:
        view = emscripten::val{emscripten::typed_memory_view(num_elements,
                                                             static_cast<const uint64_t*>(tensor.buffer))};
        break;
      default:
        return ORT_MAKE_STATUS(ONNXRUNTIME, INVALID_ARGUMENT,
                               "The input of graph has unsupported type, name: ",
                               name, " type: ", tensor.tensor_info.data_type);
    }
    // Copy the inputs from Wasm ArrayBuffer to the WebNN inputs ArrayBuffer.
    // As Wasm ArrayBuffer is not detachable.
    wnn_inputs_[name].call<void>("set", view);
  }

  InlinedHashMap<std::string, emscripten::val> output_views;

  for (const auto& output : outputs) {
    const std::string& name = output.first;
    const struct OnnxTensorData tensor = output.second;
    auto num_elements = SafeInt<size_t>(Product(tensor.tensor_info.shape));
    emscripten::val view = emscripten::val::undefined();
    switch (tensor.tensor_info.data_type) {
      case ONNX_NAMESPACE::TensorProto_DataType_BOOL:
      case ONNX_NAMESPACE::TensorProto_DataType_INT4:
      case ONNX_NAMESPACE::TensorProto_DataType_UINT4:
      case ONNX_NAMESPACE::TensorProto_DataType_UINT8:
        view = emscripten::val{emscripten::typed_memory_view(num_elements,
                                                             static_cast<const uint8_t*>(tensor.buffer))};
        break;
      case ONNX_NAMESPACE::TensorProto_DataType_INT8:
        view = emscripten::val{emscripten::typed_memory_view(num_elements,
                                                             static_cast<const int8_t*>(tensor.buffer))};
        break;
      case ONNX_NAMESPACE::TensorProto_DataType_FLOAT16:
        view = emscripten::val{emscripten::typed_memory_view(num_elements,
                                                             static_cast<const uint16_t*>(tensor.buffer))};
        break;
      case ONNX_NAMESPACE::TensorProto_DataType_FLOAT:
        view = emscripten::val{emscripten::typed_memory_view(num_elements,
                                                             static_cast<const float*>(tensor.buffer))};
        break;
      case ONNX_NAMESPACE::TensorProto_DataType_INT32:
        view = emscripten::val{emscripten::typed_memory_view(num_elements,
                                                             static_cast<const int32_t*>(tensor.buffer))};
        break;
      case ONNX_NAMESPACE::TensorProto_DataType_INT64:
        view = emscripten::val{emscripten::typed_memory_view(num_elements,
                                                             static_cast<const int64_t*>(tensor.buffer))};
        break;
      case ONNX_NAMESPACE::TensorProto_DataType_UINT32:
        view = emscripten::val{emscripten::typed_memory_view(num_elements,
                                                             static_cast<const uint32_t*>(tensor.buffer))};
        break;
      case ONNX_NAMESPACE::TensorProto_DataType_UINT64:
        view = emscripten::val{emscripten::typed_memory_view(num_elements,
                                                             static_cast<const uint64_t*>(tensor.buffer))};
        break;
      default:
        return ORT_MAKE_STATUS(ONNXRUNTIME, INVALID_ARGUMENT,
                               "The output of graph has unsupported type, name: ",
                               name, " type: ", tensor.tensor_info.data_type);
    }

    output_views.insert({name, view});
  }
  emscripten::val results = wnn_context_.call<emscripten::val>(
                                            "compute", wnn_graph_, wnn_inputs_, wnn_outputs_)
                                .await();

  // Copy the outputs from pre-allocated ArrayBuffers back to the Wasm ArrayBuffer.
  for (const auto& output : outputs) {
    const std::string& name = output.first;
    emscripten::val view = output_views.at(name);
    view.call<void>("set", results["outputs"][name]);
  }
  // WebNN compute() method would return the input and output buffers via the promise
  // resolution. Reuse the buffers to avoid additional allocation.
  wnn_inputs_ = results["inputs"];
  wnn_outputs_ = results["outputs"];

  return Status::OK();
}

onnxruntime::common::Status Model::Dispatch(const InlinedHashMap<std::string, OnnxTensorData>& inputs,
                                            const InlinedHashMap<std::string, OnnxTensorData>& outputs) {
  auto webnnEnsureTensor = emscripten::val::module_property("webnnEnsureTensor");
  auto promises = emscripten::val::array();
  for (const auto& [_, tensor] : inputs) {
    emscripten::val shape = emscripten::val::array();
    for (const auto& dim : tensor.tensor_info.shape) {
      uint32_t dim_val = SafeInt<uint32_t>(dim);
      shape.call<void>("push", dim_val);
    }
<<<<<<< HEAD
    auto ml_tensor = jsepEnsureTensor(emscripten::val::undefined(), reinterpret_cast<intptr_t>(tensor.buffer), tensor.tensor_info.data_type, shape, true);
=======
    auto ml_tensor = webnnEnsureTensor(emscripten::val::undefined(), reinterpret_cast<intptr_t>(tensor.buffer), tensor.tensor_info.data_type, shape, true);
>>>>>>> 39e585ff
    promises.call<void>("push", ml_tensor);
  }
  for (const auto& [_, tensor] : outputs) {
    emscripten::val shape = emscripten::val::array();
    for (const auto& dim : tensor.tensor_info.shape) {
      uint32_t dim_val = SafeInt<uint32_t>(dim);
      shape.call<void>("push", dim_val);
    }
<<<<<<< HEAD
    auto ml_tensor = jsepEnsureTensor(emscripten::val::undefined(), reinterpret_cast<intptr_t>(tensor.buffer), tensor.tensor_info.data_type, shape, false);
=======
    auto ml_tensor = webnnEnsureTensor(emscripten::val::undefined(), reinterpret_cast<intptr_t>(tensor.buffer), tensor.tensor_info.data_type, shape, false);
>>>>>>> 39e585ff
    promises.call<void>("push", ml_tensor);
  }
  auto ml_tensors = emscripten::val::global("Promise").call<emscripten::val>("all", promises).await();
  for (const auto& [name, _] : inputs) {
    wnn_inputs_.set(name, ml_tensors.call<emscripten::val>("shift"));
  }
  for (const auto& [name, _] : outputs) {
    wnn_outputs_.set(name, ml_tensors.call<emscripten::val>("shift"));
  }
  wnn_context_.call<void>("dispatch", wnn_graph_, wnn_inputs_, wnn_outputs_);

  return Status::OK();
}

const OnnxTensorInfo& Model::GetInputOutputInfo(const std::string& name) const {
  return input_output_info_.at(name);
}

void Model::SetInputMap(InlinedHashMap<std::string, size_t>&& input_map) {
  input_map_ = std::move(input_map);
}

void Model::SetOutputMap(InlinedHashMap<std::string, size_t>&& output_map) {
  output_map_ = std::move(output_map);
}

// Pre-allocate the input and output buffers for the WebNN graph.
void Model::AllocateInputOutputBuffers() {
  // We don't need to allocate JS ArrayBuffers if the WebNN API supports MLTensor.
  if (use_dispatch_) {
    return;
  }
  for (const auto& input : inputs_) {
    const auto& input_info = input_output_info_.at(input);
    const auto input_shape = input_info.shape;
    const int32_t num_elements = SafeInt<int32_t>(Product(input_shape));
    const auto data_type = input_info.data_type;
    switch (data_type) {
      case ONNX_NAMESPACE::TensorProto_DataType_BOOL:
      case ONNX_NAMESPACE::TensorProto_DataType_INT4:
      case ONNX_NAMESPACE::TensorProto_DataType_UINT4:
      case ONNX_NAMESPACE::TensorProto_DataType_UINT8:
        wnn_inputs_.set(input, emscripten::val::global("Uint8Array").new_(num_elements));
        break;
      case ONNX_NAMESPACE::TensorProto_DataType_INT8:
        wnn_inputs_.set(input, emscripten::val::global("Int8Array").new_(num_elements));
        break;
      case ONNX_NAMESPACE::TensorProto_DataType_FLOAT16:
        wnn_inputs_.set(input, emscripten::val::global("Uint16Array").new_(num_elements));
        break;
      case ONNX_NAMESPACE::TensorProto_DataType_FLOAT:
        wnn_inputs_.set(input, emscripten::val::global("Float32Array").new_(num_elements));
        break;
      case ONNX_NAMESPACE::TensorProto_DataType_INT32:
        wnn_inputs_.set(input, emscripten::val::global("Int32Array").new_(num_elements));
        break;
      case ONNX_NAMESPACE::TensorProto_DataType_INT64:
        wnn_inputs_.set(input, emscripten::val::global("BigInt64Array").new_(num_elements));
        break;
      case ONNX_NAMESPACE::TensorProto_DataType_UINT32:
        wnn_inputs_.set(input, emscripten::val::global("Uint32Array").new_(num_elements));
        break;
      case ONNX_NAMESPACE::TensorProto_DataType_UINT64:
        wnn_inputs_.set(input, emscripten::val::global("BigUint64Array").new_(num_elements));
        break;
      default:
        break;
    }
  }
  for (const auto& output : outputs_) {
    const auto& output_info = input_output_info_.at(output);
    const auto output_shape = output_info.shape;
    const int32_t num_elements = SafeInt<int32_t>(Product(output_shape));
    const auto data_type = output_info.data_type;
    switch (data_type) {
      case ONNX_NAMESPACE::TensorProto_DataType_BOOL:
      case ONNX_NAMESPACE::TensorProto_DataType_INT4:
      case ONNX_NAMESPACE::TensorProto_DataType_UINT4:
      case ONNX_NAMESPACE::TensorProto_DataType_UINT8:
        wnn_outputs_.set(output, emscripten::val::global("Uint8Array").new_(num_elements));
        break;
      case ONNX_NAMESPACE::TensorProto_DataType_INT8:
        wnn_outputs_.set(output, emscripten::val::global("Int8Array").new_(num_elements));
        break;
      case ONNX_NAMESPACE::TensorProto_DataType_FLOAT16:
        wnn_outputs_.set(output, emscripten::val::global("Uint16Array").new_(num_elements));
        break;
      case ONNX_NAMESPACE::TensorProto_DataType_FLOAT:
        wnn_outputs_.set(output, emscripten::val::global("Float32Array").new_(num_elements));
        break;
      case ONNX_NAMESPACE::TensorProto_DataType_INT32:
        wnn_outputs_.set(output, emscripten::val::global("Int32Array").new_(num_elements));
        break;
      case ONNX_NAMESPACE::TensorProto_DataType_INT64:
        wnn_outputs_.set(output, emscripten::val::global("BigInt64Array").new_(num_elements));
        break;
      case ONNX_NAMESPACE::TensorProto_DataType_UINT32:
        wnn_outputs_.set(output, emscripten::val::global("Uint32Array").new_(num_elements));
        break;
      case ONNX_NAMESPACE::TensorProto_DataType_UINT64:
        wnn_outputs_.set(output, emscripten::val::global("BigUint64Array").new_(num_elements));
        break;
      default:
        break;
    }
  }
}

size_t Model::GetMappedInputIdx(const std::string& name) const {
  return input_map_.at(name);
}

size_t Model::GetMappedOutputIdx(const std::string& name) const {
  return output_map_.at(name);
}

}  // namespace webnn
}  // namespace onnxruntime<|MERGE_RESOLUTION|>--- conflicted
+++ resolved
@@ -164,11 +164,7 @@
       uint32_t dim_val = SafeInt<uint32_t>(dim);
       shape.call<void>("push", dim_val);
     }
-<<<<<<< HEAD
-    auto ml_tensor = jsepEnsureTensor(emscripten::val::undefined(), reinterpret_cast<intptr_t>(tensor.buffer), tensor.tensor_info.data_type, shape, true);
-=======
     auto ml_tensor = webnnEnsureTensor(emscripten::val::undefined(), reinterpret_cast<intptr_t>(tensor.buffer), tensor.tensor_info.data_type, shape, true);
->>>>>>> 39e585ff
     promises.call<void>("push", ml_tensor);
   }
   for (const auto& [_, tensor] : outputs) {
@@ -177,11 +173,7 @@
       uint32_t dim_val = SafeInt<uint32_t>(dim);
       shape.call<void>("push", dim_val);
     }
-<<<<<<< HEAD
-    auto ml_tensor = jsepEnsureTensor(emscripten::val::undefined(), reinterpret_cast<intptr_t>(tensor.buffer), tensor.tensor_info.data_type, shape, false);
-=======
     auto ml_tensor = webnnEnsureTensor(emscripten::val::undefined(), reinterpret_cast<intptr_t>(tensor.buffer), tensor.tensor_info.data_type, shape, false);
->>>>>>> 39e585ff
     promises.call<void>("push", ml_tensor);
   }
   auto ml_tensors = emscripten::val::global("Promise").call<emscripten::val>("all", promises).await();
