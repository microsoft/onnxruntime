--- conflicted
+++ resolved
@@ -66,11 +66,7 @@
                                       const WebnnDeviceType device_type,
                                       const logging::Logger& logger) const {
   float min, max;
-<<<<<<< HEAD
-  return GetClipMinMax(initializers, node, min, max, logger);
-=======
   return GetClipMinMax(graph_viewer, node, min, max, logger);
->>>>>>> 39e585ff
 }
 
 void CreateClipOpBuilder(const std::string& op_type, OpBuilderRegistrations& op_registrations) {
