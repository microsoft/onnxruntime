--- conflicted
+++ resolved
@@ -20,11 +20,7 @@
                                const logging::Logger& logger) const override ORT_MUST_USE_RESULT;
 
   // Operator support related.
-<<<<<<< HEAD
-  bool HasSupportedInputsImpl(const InitializedTensorSet& /* initializers */, const Node& node,
-=======
   bool HasSupportedInputsImpl(const GraphViewer&, const Node& node,
->>>>>>> 39e585ff
                               const emscripten::val& wnn_limits, const logging::Logger& logger) const override;
 };
 
@@ -61,11 +57,7 @@
   return Status::OK();
 }
 
-<<<<<<< HEAD
-bool BinaryOpBuilder::HasSupportedInputsImpl(const InitializedTensorSet& /* initializers */, const Node& node,
-=======
 bool BinaryOpBuilder::HasSupportedInputsImpl(const GraphViewer&, const Node& node,
->>>>>>> 39e585ff
                                              const emscripten::val& wnn_limits, const logging::Logger& logger) const {
   const auto& input_defs = node.InputDefs();
   const std::string_view op_type = node.OpType();
