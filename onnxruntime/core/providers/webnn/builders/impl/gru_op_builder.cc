--- conflicted
+++ resolved
@@ -135,12 +135,8 @@
   int32_t steps = static_cast<int32_t>(input_shape[0]);
 
   if (TensorExists(input_defs, 4)) {
-<<<<<<< HEAD
-    if (!Contains(initializers, input_defs[4]->Name())) {
-=======
     const auto* seq_initializer = graph_viewer.GetConstantInitializer(input_defs[4]->Name());
     if (!seq_initializer) {
->>>>>>> 39e585ff
       LOGS(logger, ERROR) << "GRU: sequence_lens must be constant";
       return false;
     }
