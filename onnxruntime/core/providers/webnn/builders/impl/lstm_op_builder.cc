--- conflicted
+++ resolved
@@ -141,12 +141,8 @@
   int32_t steps = static_cast<int32_t>(input_shape[0]);
 
   if (TensorExists(input_defs, 4)) {
-<<<<<<< HEAD
-    if (!Contains(initializers, input_defs[4]->Name())) {
-=======
     const auto* sequence_lens_init = graph_viewer.GetConstantInitializer(input_defs[4]->Name());
     if (!sequence_lens_init) {
->>>>>>> 39e585ff
       LOGS(logger, ERROR) << "LSTM: sequence_lens must be constant";
       return false;
     }
