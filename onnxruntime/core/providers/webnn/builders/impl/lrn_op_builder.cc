// Copyright (c) Microsoft Corporation. All rights reserved.
// Copyright (c) Intel Corporation. All rights reserved.
// Licensed under the MIT License.

#include "core/providers/common.h"
#include "core/providers/shared/utils/utils.h"
#include "core/providers/webnn/builders/helper.h"
#include "core/providers/webnn/builders/model_builder.h"
#include "core/providers/webnn/builders/op_builder_factory.h"

#include "base_op_builder.h"

namespace onnxruntime {
namespace webnn {

class LRNOpBuilder : public BaseOpBuilder {
  // Add operator related.
 private:
  Status AddToModelBuilderImpl(ModelBuilder& model_builder, const Node& node,
                               const logging::Logger& logger) const override ORT_MUST_USE_RESULT;

  // Operator support related.
 private:
  bool IsOpSupportedImpl(const GraphViewer&, const Node& node,
                         const WebnnDeviceType /* device_type */, const logging::Logger& logger) const override;
<<<<<<< HEAD
  bool HasSupportedInputsImpl(const InitializedTensorSet& /* initializers */, const Node& node,
=======
  bool HasSupportedInputsImpl(const GraphViewer&, const Node& node,
>>>>>>> 39e585ff
                              const emscripten::val& wnn_limits, const logging::Logger& logger) const override;
  bool HasSupportedOutputsImpl(const Node& node, const emscripten::val& wnn_limits,
                               const logging::Logger& logger) const override;
};

Status LRNOpBuilder::AddToModelBuilderImpl(ModelBuilder& model_builder,
                                           const Node& node,
                                           const logging::Logger& logger) const {
  const auto& input_defs = node.InputDefs();
  int32_t input_data_type;
  ORT_RETURN_IF_NOT(GetType(*input_defs[0], input_data_type, logger), "Cannot get input type");
  emscripten::val input = model_builder.GetOperand(input_defs[0]->Name());
  const auto node_name = node.Name();
  emscripten::val wnn_builder = model_builder.GetBuilder();

  NodeAttrHelper helper(node);
  const float alpha = helper.Get("alpha", 0.0001f);
  const float beta = helper.Get("beta", 0.75f);
  const float bias = helper.Get("bias", 1.0f);
  const uint32_t size = helper.Get("size", 1);

  // Prepare WebNN constants for alpha, beta, bias attributes.
  // Assume T is float, because input_data_type has been limited to float32 and float16 in 'hasSupportedInitsImpl'.
  emscripten::val alpha_constant = model_builder.CreateOrGetConstant<float>(input_data_type, alpha);
  emscripten::val beta_constant = model_builder.CreateOrGetConstant<float>(input_data_type, beta);
  emscripten::val bias_constant = model_builder.CreateOrGetConstant<float>(input_data_type, bias);
  emscripten::val pow1_constant = model_builder.CreateOrGetConstant<float>(input_data_type, 2);

  /**
      WebNN doesn't support LRN. So decompose it into a series of ops:
      X --> Pow --> (Transpose)--> Pad --> AveragePool--> (Transpose) --> Mul --> Add --> Pow --> Div
             ^           ^                      ^               ^          ^       ^       ^       ^
             |           |                      |               |          |       |       |       |
            Y:2      (0,2,3,1)           Kernel:(1,size)     (0,3,1,2)   B:alpha  B:bias B:beta  A:input
      */
  //
  // pow(input, 2)
  emscripten::val label_options = emscripten::val::object();
  label_options.set("label", node_name + "_pow1");
  emscripten::val pow1_output = wnn_builder.call<emscripten::val>("pow", input, pow1_constant, label_options);

  // transpose(pow1_output, permutation=[0, 2, 3, 1])
  // LRN is one of NHWC layout sensitive ops. When preferred layout is NCHW, move dimension 1 to dimension 3 (rightmost).
  if (model_builder.GetPreferredLayout() == DataLayout::NCHW) {
    std::vector<uint32_t> perm{0, 2, 3, 1};
    emscripten::val transpose_options = emscripten::val::object();
    transpose_options.set("label", node_name + "_transpose_rightmost");
    transpose_options.set("permutation", emscripten::val::array(perm));
    pow1_output =
        wnn_builder.call<emscripten::val>("transpose", pow1_output, transpose_options);
  }

  // pad(pow1_output, beginning_padding = {0, 0, 0, leading_padding}, ending_padding = {0, 0, 0, trailing_padding})
  // Adding a Pad before averagePool2d and calling AveragePool with pads as 0's.
  const uint32_t leading_padding = floor((size - 1) / 2);
  const uint32_t trailing_padding = ceil((size - 1) / 2);
  std::vector<uint32_t> beginning_padding{0, 0, 0, leading_padding};
  std::vector<uint32_t> ending_padding{0, 0, 0, trailing_padding};
  emscripten::val pad_options = emscripten::val::object();
  pad_options.set("label", node_name + "_pad");
  emscripten::val pad_output =
      wnn_builder.call<emscripten::val>("pad", pow1_output, emscripten::val::array(beginning_padding),
                                        emscripten::val::array(ending_padding), pad_options);

  // averagePool2d(pad_output, pool_options)
  const std::vector<uint32_t> kernel_shape = {1, size};
  emscripten::val pool_options = emscripten::val::object();
  pool_options.set("label", node_name + "_averagePool2d");
  pool_options.set("windowDimensions", emscripten::val::array(kernel_shape));
  emscripten::val pool_output = wnn_builder.call<emscripten::val>("averagePool2d", pad_output, pool_options);

  // transpose(pool_output, permutation=[0, 3, 1, 2])
  // Move dimension 3 back to dimension 1.
  if (model_builder.GetPreferredLayout() == DataLayout::NCHW) {
    std::vector<uint32_t> perm{0, 3, 1, 2};
    emscripten::val transpose_options = emscripten::val::object();
    transpose_options.set("label", node_name + "_transpose_inverse");
    transpose_options.set("permutation", emscripten::val::array(perm));
    pool_output =
        wnn_builder.call<emscripten::val>("transpose", pool_output, transpose_options);
  }

  // mul(pool_output, alpha_constant)
  label_options.set("label", node_name + "_mul");
  emscripten::val mul_output =
      wnn_builder.call<emscripten::val>("mul", pool_output, alpha_constant, label_options);

  // add(mul_output, bias_constant)
  label_options.set("label", node_name + "_add");
  emscripten::val add_output = wnn_builder.call<emscripten::val>("add", mul_output, bias_constant, label_options);

  // pow(add_output, beta_constant)
  label_options.set("label", node_name + "_pow2");
  emscripten::val pow2_output = wnn_builder.call<emscripten::val>("pow", add_output, beta_constant, label_options);

  // div(input, pow2_output)
  label_options.set("label", node_name + "_div");
  emscripten::val div_output = wnn_builder.call<emscripten::val>("div", input, pow2_output, label_options);

  model_builder.AddOperand(node.OutputDefs()[0]->Name(), std::move(div_output));
  return Status::OK();
}

// Operator support related.
bool LRNOpBuilder::IsOpSupportedImpl(const GraphViewer&,
                                     const Node& node,
                                     const WebnnDeviceType /* device_type */,
                                     const logging::Logger& logger) const {
  const auto& input_defs = node.InputDefs();
  std::vector<int64_t> input_shape;
  if (!GetShape(*input_defs[0], input_shape, logger))
    return false;
  const auto input_size = input_shape.size();
  if (input_size != 4) {
    LOGS(logger, VERBOSE) << "LRN only supports 4D input shape, input is "
                          << input_size << "D shape";
    return false;
  }

  return true;
}

<<<<<<< HEAD
bool LRNOpBuilder::HasSupportedInputsImpl(const InitializedTensorSet& /* initializers */, const Node& node,
=======
bool LRNOpBuilder::HasSupportedInputsImpl(const GraphViewer&, const Node& node,
>>>>>>> 39e585ff
                                          const emscripten::val& wnn_limits, const logging::Logger& logger) const {
  const auto& input_defs = node.InputDefs();
  const std::string_view op_type = node.OpType();
  int32_t input_type = 0;
  if (!GetType(*input_defs[0], input_type, logger)) {
    return false;
  }

  // Check if the input data type is supported by each decomposed WebNN op.
  // Decomposed ops include: "add", "averagePool2d", "div", "mul", "pad", "pow" and "transpose".
  for (const std::string_view webnn_op_type : decomposed_op_map.at(op_type)) {
    const std::string_view webnn_input_name = GetWebNNOpFirstInputName(webnn_op_type);
    if (!IsDataTypeSupportedByWebNNOp(op_type, webnn_op_type, input_type, wnn_limits, webnn_input_name, "X", logger)) {
      return false;
    }
  }

  return true;
}

bool LRNOpBuilder::HasSupportedOutputsImpl(const Node& node,
                                           const emscripten::val& wnn_limits,
                                           const logging::Logger& logger) const {
  const auto& output_defs = node.OutputDefs();
  const std::string_view op_type = node.OpType();
  int32_t output_type = 0;
  if (!GetType(*output_defs[0], output_type, logger)) {
    return false;
  }

  // Check if the output data type is supported by every decomposed WebNN op.
  for (const std::string_view webnn_op_type : decomposed_op_map.at(op_type)) {
    if (!IsDataTypeSupportedByWebNNOp(op_type, webnn_op_type, output_type, wnn_limits, "output", "Y", logger)) {
      return false;
    }
  }

  return true;
}

void CreateLRNOpBuilder(const std::string& op_type, OpBuilderRegistrations& op_registrations) {
  op_registrations.builders.push_back(std::make_unique<LRNOpBuilder>());
  op_registrations.op_builder_map.emplace(op_type, op_registrations.builders.back().get());
}

}  // namespace webnn
}  // namespace onnxruntime<|MERGE_RESOLUTION|>--- conflicted
+++ resolved
@@ -23,11 +23,7 @@
  private:
   bool IsOpSupportedImpl(const GraphViewer&, const Node& node,
                          const WebnnDeviceType /* device_type */, const logging::Logger& logger) const override;
-<<<<<<< HEAD
-  bool HasSupportedInputsImpl(const InitializedTensorSet& /* initializers */, const Node& node,
-=======
   bool HasSupportedInputsImpl(const GraphViewer&, const Node& node,
->>>>>>> 39e585ff
                               const emscripten::val& wnn_limits, const logging::Logger& logger) const override;
   bool HasSupportedOutputsImpl(const Node& node, const emscripten::val& wnn_limits,
                                const logging::Logger& logger) const override;
@@ -150,11 +146,7 @@
   return true;
 }
 
-<<<<<<< HEAD
-bool LRNOpBuilder::HasSupportedInputsImpl(const InitializedTensorSet& /* initializers */, const Node& node,
-=======
 bool LRNOpBuilder::HasSupportedInputsImpl(const GraphViewer&, const Node& node,
->>>>>>> 39e585ff
                                           const emscripten::val& wnn_limits, const logging::Logger& logger) const {
   const auto& input_defs = node.InputDefs();
   const std::string_view op_type = node.OpType();
