// Copyright (c) 2023 Advanced Micro Devices, Inc. All rights reserved.
// Licensed under the MIT License.

#include "vaip/global_api.h"

#include <atomic>
#include <iostream>
#include <codecvt>
#include <fstream>
#ifdef _WIN32
#include <Windows.h>
#endif
#include "./vai_assert.h"

#include "core/common/exceptions.h"
#include "core/framework/error_code_helper.h"
#include "core/providers/shared/common.h"

#include "vaip/dll_safe.h"
#include "vaip/vaip_ort_api.h"
#include "vaip/graph.h"
#include "vaip/node.h"
#include "vaip/node_arg.h"

#include "./tensor_proto.h"
#include "./attr_proto.h"
#include "./register_xir_ops.h"

#include "onnxruntime_config.h"
#include "version_info.h"  // version_info.hpp.in

using namespace onnxruntime;
// The filename extension for a shared library is different per platform
#ifdef _WIN32
#define LIBRARY_PREFIX
#define LIBRARY_EXTENSION ORT_TSTR(".dll")
#elif defined(__APPLE__)
#define LIBRARY_PREFIX "lib"
#define LIBRARY_EXTENSION ".dylib"
#else
#define LIBRARY_PREFIX "lib"
#define LIBRARY_EXTENSION ".so"
#endif

vaip_core::OrtApiForVaip* create_org_api_hook();
struct OrtVitisAIEpAPI {
  void (*initialize_onnxruntime_vitisai_ep)(vaip_core::OrtApiForVaip* api, std::vector<OrtCustomOpDomain*>& ret_domain);
  std::vector<std::unique_ptr<vaip_core::ExecutionProvider>>* (*compile_onnx_model_with_options)(
      const std::string& model_path, const onnxruntime::Graph& graph, const onnxruntime::ProviderOptions& options);
  uint32_t (*vaip_get_version)();
  void (*create_ep_context_nodes)(
      const std::vector<std::unique_ptr<vaip_core::ExecutionProvider>>& eps,
      vaip_core::DllSafe<std::vector<Node*>>* ret_value) = nullptr;
  int (*vitisai_ep_on_run_start)(
      const std::vector<std::unique_ptr<vaip_core::ExecutionProvider>>& eps, const void* state,
      vaip_core::DllSafe<std::string> (*get_config_entry)(const void* state, const char* entry_name)) = nullptr;
  int (*vitisai_ep_set_ep_dynamic_options)(
      const std::vector<std::unique_ptr<vaip_core::ExecutionProvider>>& eps,
      const char* const* keys,
      const char* const* values, size_t kv_len) = nullptr;
  void Ensure() {
    if (handle_)
      return;
    auto& env = Provider_GetHost()->Env__Default();
#ifdef _WIN32
    // this dll is already linked to the executable, normally a test program
    handle_ = reinterpret_cast<void*>(GetModuleHandle(TEXT("onnxruntime_vitisai_ep.dll")));
    if (!handle_) {
      auto full_path = env.GetRuntimePath() + PathString(LIBRARY_PREFIX ORT_TSTR("onnxruntime_vitisai_ep") LIBRARY_EXTENSION);
      ORT_THROW_IF_ERROR(env.LoadDynamicLibrary(full_path, true, &handle_));
    }
#else
    auto full_path = env.GetRuntimePath() + PathString(LIBRARY_PREFIX ORT_TSTR("onnxruntime_vitisai_ep") LIBRARY_EXTENSION);
    ORT_THROW_IF_ERROR(env.LoadDynamicLibrary(full_path, true, &handle_));
#endif
    ORT_THROW_IF_ERROR(env.GetSymbolFromLibrary(handle_, "initialize_onnxruntime_vitisai_ep", (void**)&initialize_onnxruntime_vitisai_ep));
    auto status = env.GetSymbolFromLibrary(handle_, "compile_onnx_model_vitisai_ep_with_options", (void**)&compile_onnx_model_with_options);
    if (!status.IsOK()) {
      ::onnxruntime::LogRuntimeError(0, status, __FILE__, static_cast<const char*>(__FUNCTION__), __LINE__);
      ORT_THROW(status);
    }
    std::ignore = env.GetSymbolFromLibrary(handle_, "vaip_get_version",
                                           (void**)&vaip_get_version);
    ORT_THROW_IF_ERROR(env.GetSymbolFromLibrary(handle_, "create_ep_context_nodes", (void**)&create_ep_context_nodes));
    ORT_THROW_IF_ERROR(env.GetSymbolFromLibrary(handle_, "vitisai_ep_on_run_start", (void**)&vitisai_ep_on_run_start));
    ORT_THROW_IF_ERROR(env.GetSymbolFromLibrary(handle_, "vitisai_ep_set_ep_dynamic_options", (void**)&vitisai_ep_set_ep_dynamic_options));
  }

 private:
  void* handle_{};
};

static OrtVitisAIEpAPI s_library_vitisaiep;
static std::shared_ptr<KernelRegistry> s_kernel_registry_vitisaiep;
static std::vector<OrtCustomOpDomain*> s_domains_vitisaiep;
static vaip_core::OrtApiForVaip the_global_api;
std::shared_ptr<KernelRegistry> get_kernel_registry_vitisaiep() { return s_kernel_registry_vitisaiep; }
const std::vector<OrtCustomOpDomain*>& get_domains_vitisaiep() { return s_domains_vitisaiep; }

vaip_core::DllSafe<std::vector<std::unique_ptr<vaip_core::ExecutionProvider>>> compile_onnx_model(
    const onnxruntime::GraphViewer& graph_viewer, const logging::Logger& logger, const ProviderOptions& options) {
  auto model_path = graph_viewer.ModelPath().string();
  return vaip_core::DllSafe(s_library_vitisaiep.compile_onnx_model_with_options(model_path, graph_viewer.GetGraph(), options));
}

std::optional<std::vector<Node*>> create_ep_context_nodes(
    const std::vector<std::unique_ptr<vaip_core::ExecutionProvider>>& eps) {
  if (s_library_vitisaiep.create_ep_context_nodes) {
    vaip_core::DllSafe<std::vector<Node*>> nodes;
    s_library_vitisaiep.create_ep_context_nodes(eps, &nodes);
    if (nodes.get()) {
      auto ret = std::vector<Node*>(*nodes);
      return ret;
    }
  }
  return std::nullopt;
}

int vitisai_ep_on_run_start(
    const std::vector<std::unique_ptr<vaip_core::ExecutionProvider>>& eps, const void* state,
    vaip_core::DllSafe<std::string> (*get_config_entry)(const void* state, const char* entry_name)) {
  if (s_library_vitisaiep.vitisai_ep_on_run_start) {
    return s_library_vitisaiep.vitisai_ep_on_run_start(eps, state, get_config_entry);
  }
  return 100;
}

int vitisai_ep_set_ep_dynamic_options(
    const std::vector<std::unique_ptr<vaip_core::ExecutionProvider>>& eps, const char* const* keys,
    const char* const* values, size_t kv_len) {
  if (s_library_vitisaiep.vitisai_ep_set_ep_dynamic_options) {
    return s_library_vitisaiep.vitisai_ep_set_ep_dynamic_options(eps, keys, values, kv_len);
  }
  return 100;
}

struct MyCustomOpKernel : OpKernel {
  MyCustomOpKernel(const OpKernelInfo& info, const OrtCustomOp& op) : OpKernel(info), op_(op) {
    op_kernel_ =
        op_.CreateKernel(&op_, Ort::Global<void>::api_, reinterpret_cast<const OrtKernelInfo*>(&info));
  }

  ~MyCustomOpKernel() override { op_.KernelDestroy(op_kernel_); }

  Status Compute(OpKernelContext* ctx) const override {
    op_.KernelCompute(op_kernel_, reinterpret_cast<OrtKernelContext*>(ctx));
    return Status::OK();
  }

 private:
  ORT_DISALLOW_COPY_ASSIGNMENT_AND_MOVE(MyCustomOpKernel);

  const OrtCustomOp& op_;
  void* op_kernel_;
};

void create_kernel_registry(std::vector<OrtCustomOpDomain*> domains) {
  s_kernel_registry_vitisaiep = KernelRegistry::Create();
  for (const auto& domain : domains) {
    for (const auto* op : domain->custom_ops_) {
      const size_t input_count = op->GetInputTypeCount(op);
      const size_t output_count = op->GetOutputTypeCount(op);
      auto def_builder = KernelDefBuilder::Create();
      def_builder->SetName(op->GetName(op));
      def_builder->SetDomain(domain->domain_.c_str());
      def_builder->SinceVersion(op->GetStartVersion(op), op->GetEndVersion(op));
      if (op->version > 12) {
        for (auto i = 0u; i < input_count; i++) {
          def_builder->InputMemoryType(op->GetInputMemoryType(op, i), i);
        }
      }
      def_builder->Provider(op->GetExecutionProviderType(op));

      auto schema = Provider_GetHost()->GetSchema(op->GetName(op), op->GetStartVersion(op), domain->domain_);
      for (size_t i = 0; i < input_count; i++) {
        const auto input_type = op->GetInputType(op, i);
        auto input_name = schema->inputs__GetName(i);
        if (schema->typeConstraintMap().count(schema->inputs__GetTypeStr(i))) {
          input_name = schema->inputs__GetTypeStr(i);
        }
        if (input_type == ONNX_TENSOR_ELEMENT_DATA_TYPE_UNDEFINED) {
          def_builder->TypeConstraint(input_name.c_str(), DataTypeImpl::AllTensorTypes());
        } else {
          def_builder->TypeConstraint(input_name.c_str(), DataTypeImpl::GetTensorTypeFromOnnxType(input_type));
        }
      }
      for (size_t i = 0; i < output_count; i++) {
        const auto output_type = op->GetOutputType(op, i);
        auto output_name = schema->outputs__GetName(i);
        if (schema != nullptr) {
          if (schema->typeConstraintMap().count(schema->outputs__GetTypeStr(i))) {
            output_name = schema->outputs__GetTypeStr(i);
          }
        }
        if (output_type == ONNX_TENSOR_ELEMENT_DATA_TYPE_UNDEFINED) {
          def_builder->TypeConstraint(output_name.c_str(), DataTypeImpl::AllTensorTypes());
        } else {
          def_builder->TypeConstraint(output_name.c_str(), DataTypeImpl::GetTensorTypeFromOnnxType(output_type));
        }
      }
      KernelCreateFn kernel_create_fn =
          [op](FuncManager&, const OpKernelInfo& info, std::unique_ptr<OpKernel>& out) -> Status {
        out = std::make_unique<MyCustomOpKernel>(info, *op);
        return Status::OK();
      };
      std::ignore = s_kernel_registry_vitisaiep->Register(KernelCreateInfo(def_builder->Build(), kernel_create_fn));
    }
  }
}
void initialize_vitisai_ep() {
  s_library_vitisaiep.Ensure();
  s_domains_vitisaiep.reserve(100);
  s_library_vitisaiep.initialize_onnxruntime_vitisai_ep(create_org_api_hook(), s_domains_vitisaiep);
  vaip::register_xir_ops(s_domains_vitisaiep);
  create_kernel_registry(s_domains_vitisaiep);
}

static void set_version_info(vaip_core::OrtApiForVaip& api) {
  const char* magic = "VAIP";
  std::memcpy(reinterpret_cast<char*>(&api.magic), magic, sizeof(api.magic));
  api.major = VAIP_ORT_API_MAJOR;
  api.minor = VAIP_ORT_API_MINOR;
  api.patch = VAIP_ORT_API_PATCH;
}

vaip_core::OrtApiForVaip* create_org_api_hook() {
  InitProviderOrtApi();
  set_version_info(the_global_api);
  the_global_api.host_ = Provider_GetHost();
  assert(Ort::Global<void>::api_ != nullptr);
  the_global_api.ort_api_ = Ort::Global<void>::api_;
  the_global_api.model_load = [](const std::string& filename) -> Model* {
    auto model_proto = ONNX_NAMESPACE::ModelProto::Create();
    auto& logger = logging::LoggingManager::DefaultLogger();
    auto file_path = ToPathString(filename);
    auto status = Model::Load(file_path, *model_proto);
    vai_assert(status.IsOK(), "load model proto error");
    auto model = Model::Create(std::move(*model_proto), file_path, nullptr, logger);
    return model.release();
  };
  the_global_api.model_delete = [](Model* model) { delete model; };

  the_global_api.model_clone = vaip::model_clone;
  the_global_api.model_set_meta_data = [](Model& model, const std::string& key, const std::string& value) {
    const_cast<ModelMetaData&>(model.MetaData())[key] = value;
  };
  the_global_api.model_get_meta_data =
      [](const Model& model, const std::string& key) -> vaip_core::DllSafe<std::string> {
    if (model.MetaData().count(key)) {
      return vaip_core::DllSafe(model.MetaData().at(key));
    }
    return vaip_core::DllSafe(std::string());
  };
  the_global_api.model_has_meta_data = [](const Model& model, const std::string& key) -> int {
    return int(model.MetaData().count(key));
  };
  the_global_api.model_main_graph = [](Model& model) -> Graph& { return model.MainGraph(); };
  the_global_api.graph_get_model = [](const Graph& graph) -> const Model& { return graph.GetModel(); };
  the_global_api.graph_get_inputs_unsafe = [](const Graph& graph) -> auto {
    return vaip_core::DllSafe(graph.GetInputs());
  };
  the_global_api.graph_get_outputs_unsafe = [](const Graph& graph) -> auto {
    return vaip_core::DllSafe(graph.GetOutputs());
  };
  the_global_api.graph_set_outputs = [](Graph& graph, gsl::span<const NodeArg* const> outputs) {
    graph.SetOutputs(outputs);
  };
  the_global_api.graph_get_node_arg = [](const Graph& graph, const std::string& name) -> const NodeArg* {
    return graph.GetNodeArg(name);
  };
  the_global_api.graph_producer_node = [](const Graph& graph, const std::string& name) -> const Node* {
    return graph.GetProducerNode(name);
  };
  the_global_api.graph_get_node = [](const Graph& graph, size_t index) -> const Node* {
    return graph.GetNode(index);
  };
  the_global_api.graph_save = vaip::graph_save;
  the_global_api.graph_fuse = vaip::graph_fuse;
  the_global_api.graph_remove_node = vaip::graph_remove_node;
  the_global_api.graph_add_node = vaip::graph_add_node;
  the_global_api.graph_get_all_initialized_tensors = [](const Graph& graph) -> const InitializedTensorSet& {
    return graph.GetAllInitializedTensors();
  };
  the_global_api.graph_resolve = [](Graph& graph, bool force) {
    if (force) {
      graph.SetGraphResolveNeeded();
    }
    auto status = graph.Resolve();
    if (!status.IsOK()) {
      std::cerr << "graph resolve error:" << status.ErrorMessage() << std::endl;
    }
    return status.Code();
  };
  the_global_api.graph_get_consumer_nodes_unsafe = [](const Graph& graph, const std::string& node_arg_name) -> auto {
    return vaip_core::DllSafe(graph.GetConsumerNodes(node_arg_name));
  };
  the_global_api.graph_nodes_unsafe = [](const Graph& graph) -> auto { return vaip_core::DllSafe(graph.Nodes()); };
  the_global_api.graph_get_name = [](const Graph& graph) -> const std::string& { return graph.Name(); };
  the_global_api.graph_reverse_dfs_from = [](const Graph& graph, gsl::span<const Node* const> from,
                                             const auto& enter, const auto& leave, const auto& stop) {
    graph.ReverseDFSFrom(from, enter, leave, nullptr, stop);
  };
  // node
  the_global_api.node_get_inputs_unsafe = vaip::node_get_inputs;
  the_global_api.node_get_output_node_args_unsafe = vaip::node_get_output_node_args;
  the_global_api.node_op_type = [](const Node& node) -> const std::string& { return node.OpType(); };
  the_global_api.node_op_domain = [](const Node& node) -> const std::string& { return node.Domain(); };
  the_global_api.node_get_index = [](const Node& node) -> size_t { return node.Index(); };
  the_global_api.node_get_name = [](const Node& node) -> const std::string& { return node.Name(); };
  the_global_api.node_description = [](const Node& node) -> const std::string& { return node.Description(); };
  the_global_api.node_get_attributes = [](Node& node) -> NodeAttributes& {
    return const_cast<NodeAttributes&>(node.GetAttributes());
  };
  the_global_api.node_type_is_fused = [](const Node& node) { return node.NodeType() == Node::Type::Fused; };
  the_global_api.node_get_function_body = [](const Node& node) -> const auto& {
    assert(node.GetFunctionBody() != nullptr);
    return node.GetFunctionBody()->Body();
  };

  // node_arg
  the_global_api.node_arg_get_name_unsafe =
      [](const NodeArg& node_arg) -> const std::string& { return node_arg.Name(); };
  the_global_api.node_arg_clone = vaip::node_arg_clone;
  the_global_api.node_arg_new = vaip::node_arg_new;
  the_global_api.node_arg_is_exists = [](const NodeArg& node_arg) { return node_arg.Exists(); };
  the_global_api.node_arg_is_constant = vaip::node_arg_is_constant;
  the_global_api.node_arg_get_shape_i64_unsafe = vaip::node_arg_get_shape_i64;
  the_global_api.node_arg_set_shape_i64 = vaip::node_arg_set_shape_i64;
  the_global_api.node_arg_get_denotation_unsafe = vaip::node_arg_get_denotation;

  the_global_api.node_arg_set_denotation = vaip::node_arg_set_denotation;
  the_global_api.node_arg_get_const_data_as_tensor = vaip::node_arg_get_const_data_as_tensor;

  the_global_api.node_arg_get_element_type = vaip::node_arg_get_element_type;
  the_global_api.node_arg_set_element_type = vaip::node_arg_set_element_type;
  /// attr proto
  the_global_api.attr_proto_delete = [](ONNX_NAMESPACE::AttributeProto* v) { delete v; };
  the_global_api.attr_proto_clone = [](const ONNX_NAMESPACE::AttributeProto& v) -> ONNX_NAMESPACE::AttributeProto* {
    auto ret = ONNX_NAMESPACE::AttributeProto::Create();
    *ret = v;
    return ret.release();
  };
  the_global_api.attr_proto_get_name = [](const auto& attr_proto) -> const std::string& { return attr_proto.name(); };
  the_global_api.attr_proto_set_name = [](auto* attr_proto, const auto& name) { attr_proto->set_name(name); };
  the_global_api.attr_proto_new_int = vaip::attr_proto_new_int;
  the_global_api.attr_proto_new_float = vaip::attr_proto_new_float;
  the_global_api.attr_proto_new_string = vaip::attr_proto_new_string;
  the_global_api.attr_proto_new_tensor = vaip::attr_proto_new_tensor;
  the_global_api.attr_proto_new_ints = vaip::attr_proto_new_ints;
  the_global_api.attr_proto_new_floats = vaip::attr_proto_new_floats;
  the_global_api.attr_proto_new_strings = vaip::attr_proto_new_strings;
  the_global_api.attr_proto_get_int = vaip::attr_proto_get_int;
  the_global_api.attr_proto_get_float = vaip::attr_proto_get_float;
  the_global_api.attr_proto_get_string = vaip::attr_proto_get_string;
  the_global_api.attr_proto_get_tensor = vaip::attr_proto_get_tensor;
  the_global_api.attr_proto_get_ints = vaip::attr_proto_get_ints;
  the_global_api.attr_proto_get_floats = vaip::attr_proto_get_floats;
  the_global_api.attr_proto_get_strings = vaip::attr_proto_get_strings;
  the_global_api.attr_proto_get_type = [](const ONNX_NAMESPACE::AttributeProto& attr) -> int { return attr.type(); };

  /// node attributes
  the_global_api.node_attributes_new = []() { return NodeAttributes::Create().release(); };
  the_global_api.node_attributes_add = [](NodeAttributes& p, ONNX_NAMESPACE::AttributeProto&& attr) {
    p.insert_or_assign(attr.name(), std::move(attr));
  };

  the_global_api.node_attributes_delete = [](NodeAttributes* p) { delete p; };
  the_global_api.node_attributes_get =
      [](const NodeAttributes& attr, const std::string& name) -> const ONNX_NAMESPACE::AttributeProto* {
    if (attr.count(name)) {
      return &attr.at(name);
    }
    return nullptr;
  };
  the_global_api.node_attributes_get_keys = [](NodeAttributes& attr) -> vaip_core::DllSafe<std::vector<std::string>> {
    auto ret = std::vector<std::string>();
    ret.reserve(attr.size());
    for (auto& it : attr) {
      ret.push_back(it.first);
    }
    return vaip_core::DllSafe(std::move(ret));
  };
  /// tensor proto
  the_global_api.tensor_proto_get_shape_unsafe = vaip::tensor_proto_get_shape;
  the_global_api.tensor_proto_data_type = [](const ONNX_NAMESPACE::TensorProto& t) -> int { return t.data_type(); };
  the_global_api.tensor_proto_delete = [](ONNX_NAMESPACE::TensorProto* tp) { delete tp; };
  the_global_api.tensor_proto_new_i8 = vaip::tensor_proto_new_i8;
  the_global_api.tensor_proto_new_i16 = vaip::tensor_proto_new_i16;
  the_global_api.tensor_proto_new_i32 = vaip::tensor_proto_new_i32;
  the_global_api.tensor_proto_new_i64 = vaip::tensor_proto_new_i64;
  the_global_api.tensor_proto_new_u8 = vaip::tensor_proto_new_u8;
  the_global_api.tensor_proto_new_u16 = vaip::tensor_proto_new_u16;
  the_global_api.tensor_proto_new_u32 = vaip::tensor_proto_new_u32;
  the_global_api.tensor_proto_new_u64 = vaip::tensor_proto_new_u64;
  the_global_api.tensor_proto_new_floats = vaip::tensor_proto_new_floats;
  the_global_api.tensor_proto_new_doubles = vaip::tensor_proto_new_doubles;
  the_global_api.tensor_proto_new_bf16 = vaip::tensor_proto_new_bf16;
  the_global_api.tensor_proto_new_fp16 = vaip::tensor_proto_new_fp16;
  the_global_api.tensor_proto_raw_data_size = [](const auto& tensor) { return tensor.raw_data().size(); };
  the_global_api.tensor_proto_as_raw = vaip::tensor_proto_as_raw;
  the_global_api.tensor_proto_get_name = [](const auto& tensor) -> const std::string& { return tensor.name(); };

  the_global_api.get_lib_name = []() -> vaip_core::DllSafe<std::string> {
    return vaip_core::DllSafe(std::string("onnxruntime.") + std::string(ORT_VERSION));
  };

  the_global_api.get_lib_id = []() -> vaip_core::DllSafe<std::string> {
    return vaip_core::DllSafe(std::string(GIT_COMMIT_ID));
  };

  the_global_api.graph_add_initialized_tensor = [](Graph& graph, const ONNX_NAMESPACE::TensorProto& tensor) {
    graph.AddInitializedTensor(tensor);
  };

  the_global_api.get_model_path = [](const Graph& graph) -> const std::filesystem::path& {
    return graph.ModelPath();
  };

  the_global_api.create_empty_model = [](const std::filesystem::path& path, const std::vector<std::pair<std::string, int64_t>>& opset) -> Model* {
    auto model_proto = ONNX_NAMESPACE::ModelProto::Create();
    auto graph_proto = ONNX_NAMESPACE::GraphProto::Create();
    model_proto->set_ir_version(ONNX_NAMESPACE::Version::IR_VERSION);
    for (const auto& op : opset) {
      auto* opset_import = model_proto->add_opset_import();
      *(opset_import->mutable_domain()) = op.first;
      opset_import->set_version(op.second);
    }
    std::ignore = model_proto->mutable_graph();  // create a graph
    auto& logger = logging::LoggingManager::DefaultLogger();
    auto model = Model::Create(std::move(*model_proto), path, nullptr, logger);
    return model.release();
  };

  the_global_api.graph_set_inputs = [](Graph& graph, gsl::span<const NodeArg* const> inputs) {
    graph.SetInputs(inputs);
  };
  the_global_api.session_option_configuration = [](
                                                    void* mmap, void* session_options, void (*push)(void* mmap, const char* name, const char* value)) {
    auto options = reinterpret_cast<OrtSessionOptions*>(session_options);
    auto option_list = options->GetConfigOptions();
    // option_list.GetConfigEntry
    for (const auto& option : option_list) {
      push(mmap, option.first.c_str(), option.second.c_str());
    }
  };
  the_global_api.node_arg_external_location = vaip::node_arg_external_location;
<<<<<<< HEAD
  the_global_api.model_to_proto = [](onnxruntime::Model& model) { return model.ToProto().release(); };
  the_global_api.model_proto_serialize_as_string = [](ONNX_NAMESPACE::ModelProto& model_proto) {
    return vaip_core::DllSafe(model_proto.SerializeAsString());
  };
  the_global_api.model_proto_delete = [](ONNX_NAMESPACE::ModelProto* p) { delete p; };
=======
  the_global_api.attr_proto_release_string = [](ONNX_NAMESPACE::AttributeProto* attr) -> vaip_core::DllSafe<std::string> {
    auto pstr = vaip::attr_proto_release_string(attr);
    std::string local_str = std::move(*pstr);
    pstr = nullptr;
    return vaip_core::DllSafe<std::string>(std::move(local_str));
  }; 

>>>>>>> 16747857
  if (!s_library_vitisaiep.vaip_get_version) {
    return reinterpret_cast<vaip_core::OrtApiForVaip*>(&(the_global_api.host_));
  } else {
    return &the_global_api;
  }
}<|MERGE_RESOLUTION|>--- conflicted
+++ resolved
@@ -444,13 +444,11 @@
     }
   };
   the_global_api.node_arg_external_location = vaip::node_arg_external_location;
-<<<<<<< HEAD
   the_global_api.model_to_proto = [](onnxruntime::Model& model) { return model.ToProto().release(); };
   the_global_api.model_proto_serialize_as_string = [](ONNX_NAMESPACE::ModelProto& model_proto) {
     return vaip_core::DllSafe(model_proto.SerializeAsString());
   };
   the_global_api.model_proto_delete = [](ONNX_NAMESPACE::ModelProto* p) { delete p; };
-=======
   the_global_api.attr_proto_release_string = [](ONNX_NAMESPACE::AttributeProto* attr) -> vaip_core::DllSafe<std::string> {
     auto pstr = vaip::attr_proto_release_string(attr);
     std::string local_str = std::move(*pstr);
@@ -458,7 +456,6 @@
     return vaip_core::DllSafe<std::string>(std::move(local_str));
   }; 
 
->>>>>>> 16747857
   if (!s_library_vitisaiep.vaip_get_version) {
     return reinterpret_cast<vaip_core::OrtApiForVaip*>(&(the_global_api.host_));
   } else {
