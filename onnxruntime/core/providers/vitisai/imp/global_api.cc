// Copyright (c) 2023 Advanced Micro Devices, Inc. All rights reserved.
// Licensed under the MIT License.

#include "vaip/global_api.h"

#include <atomic>
#include <iostream>
#include <codecvt>
#include <fstream>
#ifdef _WIN32
#include <Windows.h>
#endif
#include "./vai_assert.h"

#include "core/common/exceptions.h"
#include "core/framework/error_code_helper.h"
#include "core/providers/shared/common.h"

#include "vaip/dll_safe.h"
#include "vaip/vaip_ort_api.h"
#include "vaip/graph.h"
#include "vaip/node.h"
#include "vaip/node_arg.h"

#include "./tensor_proto.h"
#include "./attr_proto.h"
#include "./register_xir_ops.h"

#include "onnxruntime_config.h"
#include "version_info.h"  // version_info.hpp.in

using namespace onnxruntime;
// The filename extension for a shared library is different per platform
#ifdef _WIN32
#define LIBRARY_PREFIX
#define LIBRARY_EXTENSION ORT_TSTR(".dll")
#elif defined(__APPLE__)
#define LIBRARY_PREFIX "lib"
#define LIBRARY_EXTENSION ".dylib"
#else
#define LIBRARY_PREFIX "lib"
#define LIBRARY_EXTENSION ".so"
#endif

vaip_core::OrtApiForVaip* create_org_api_hook();
struct OrtVitisAIEpAPI {
  void (*initialize_onnxruntime_vitisai_ep)(vaip_core::OrtApiForVaip* api, std::vector<OrtCustomOpDomain*>& ret_domain);
  std::vector<std::unique_ptr<vaip_core::ExecutionProvider>>* (*compile_onnx_model_with_options)(
      const std::string& model_path, const onnxruntime::Graph& graph, const onnxruntime::ProviderOptions& options);
  std::vector<std::unique_ptr<vaip_core::ExecutionProvider>>* (*compile_onnx_model_vitisai_ep_with_error_handling)(
      const std::string& model_path, const onnxruntime::Graph& graph, const onnxruntime::ProviderOptions& options, void* status, vaip_core::error_report_func func);
<<<<<<< HEAD
=======
  std::vector<std::unique_ptr<vaip_core::ExecutionProvider>>* (*compile_onnx_model_vitisai_ep_v3)(
      const std::filesystem::path& model_path, const onnxruntime::Graph& graph, const onnxruntime::ProviderOptions& options, void* status, vaip_core::error_report_func func);
>>>>>>> 39e585ff
  uint32_t (*vaip_get_version)();
  void (*create_ep_context_nodes)(
      const std::vector<std::unique_ptr<vaip_core::ExecutionProvider>>& eps,
      vaip_core::DllSafe<std::vector<Node*>>* ret_value) = nullptr;
  int (*vitisai_ep_on_run_start)(
      const std::vector<std::unique_ptr<vaip_core::ExecutionProvider>>& eps, const void* state,
      vaip_core::DllSafe<std::string> (*get_config_entry)(const void* state, const char* entry_name)) = nullptr;
  int (*vitisai_ep_set_ep_dynamic_options)(
      const std::vector<std::unique_ptr<vaip_core::ExecutionProvider>>& eps,
      const char* const* keys,
      const char* const* values, size_t kv_len) = nullptr;
  void (*profiler_collect)(
      std::vector<EventInfo>& api_events,
      std::vector<EventInfo>& kernel_events);
  void (*deinitialize_onnxruntime_vitisai_ep)();
  void Ensure() {
    if (handle_)
      return;
    auto& env = Provider_GetHost()->Env__Default();
#ifdef _WIN32
    // this dll is already linked to the executable, normally a test program
    handle_ = reinterpret_cast<void*>(GetModuleHandle(TEXT("onnxruntime_vitisai_ep.dll")));
    if (!handle_) {
      auto full_path = env.GetRuntimePath() + PathString(LIBRARY_PREFIX ORT_TSTR("onnxruntime_vitisai_ep") LIBRARY_EXTENSION);
      ORT_THROW_IF_ERROR(env.LoadDynamicLibrary(full_path, true, &handle_));
    }
#else
    auto full_path = env.GetRuntimePath() + PathString(LIBRARY_PREFIX ORT_TSTR("onnxruntime_vitisai_ep") LIBRARY_EXTENSION);
    ORT_THROW_IF_ERROR(env.LoadDynamicLibrary(full_path, true, &handle_));
#endif
    ORT_THROW_IF_ERROR(env.GetSymbolFromLibrary(handle_, "initialize_onnxruntime_vitisai_ep", (void**)&initialize_onnxruntime_vitisai_ep));
    auto status1 = env.GetSymbolFromLibrary(handle_, "compile_onnx_model_vitisai_ep_with_error_handling", (void**)&compile_onnx_model_vitisai_ep_with_error_handling);
    auto status2 = env.GetSymbolFromLibrary(handle_, "compile_onnx_model_vitisai_ep_with_options", (void**)&compile_onnx_model_with_options);
<<<<<<< HEAD
    if ((!status1.IsOK()) && (!status2.IsOK())) {
=======
    auto status3 = env.GetSymbolFromLibrary(handle_, "compile_onnx_model_vitisai_ep_v3", (void**)&compile_onnx_model_vitisai_ep_v3);
    if ((!status1.IsOK()) && (!status2.IsOK()) && (!status3.IsOK())) {
>>>>>>> 39e585ff
      ::onnxruntime::LogRuntimeError(0, status2, __FILE__, static_cast<const char*>(__FUNCTION__), __LINE__);
      ORT_THROW(status2);
    }
    std::ignore = env.GetSymbolFromLibrary(handle_, "vaip_get_version",
                                           (void**)&vaip_get_version);
    std::ignore = env.GetSymbolFromLibrary(handle_, "profiler_collect", (void**)&profiler_collect);
    ORT_THROW_IF_ERROR(env.GetSymbolFromLibrary(handle_, "create_ep_context_nodes", (void**)&create_ep_context_nodes));
    ORT_THROW_IF_ERROR(env.GetSymbolFromLibrary(handle_, "vitisai_ep_on_run_start", (void**)&vitisai_ep_on_run_start));
    ORT_THROW_IF_ERROR(env.GetSymbolFromLibrary(handle_, "vitisai_ep_set_ep_dynamic_options", (void**)&vitisai_ep_set_ep_dynamic_options));
    std::ignore = env.GetSymbolFromLibrary(handle_, "deinitialize_onnxruntime_vitisai_ep", (void**)&deinitialize_onnxruntime_vitisai_ep);
  }
  void Clear() {
    if (handle_) {
      auto& env = Provider_GetHost()->Env__Default();
      auto status = env.UnloadDynamicLibrary(handle_);
      vai_assert(status.IsOK(), status.ErrorMessage());
      handle_ = nullptr;
    }
  }

 private:
  void* handle_{};
};

static OrtVitisAIEpAPI s_library_vitisaiep;
static std::shared_ptr<KernelRegistry> s_kernel_registry_vitisaiep;
static std::vector<OrtCustomOpDomain*> s_domains_vitisaiep;
static vaip_core::OrtApiForVaip the_global_api;
std::shared_ptr<KernelRegistry> get_kernel_registry_vitisaiep() { return s_kernel_registry_vitisaiep; }
const std::vector<OrtCustomOpDomain*>& get_domains_vitisaiep() { return s_domains_vitisaiep; }

void profiler_collect(
    std::vector<EventInfo>& api_events,
    std::vector<EventInfo>& kernel_events) {
  if (s_library_vitisaiep.profiler_collect) {
    s_library_vitisaiep.profiler_collect(api_events, kernel_events);
  }
}

void change_status_with_error(void* status_ptr, int error_code, const char* error_msg) {
  auto status = reinterpret_cast<Status*>(status_ptr);
  *status = Status(onnxruntime::common::ONNXRUNTIME, error_code, error_msg);
}

vaip_core::DllSafe<std::vector<std::unique_ptr<vaip_core::ExecutionProvider>>> compile_onnx_model(
    const onnxruntime::GraphViewer& graph_viewer, const onnxruntime::logging::Logger& logger, const onnxruntime::ProviderOptions& options) {
<<<<<<< HEAD
  auto model_path = graph_viewer.ModelPath().string();
  if (s_library_vitisaiep.compile_onnx_model_vitisai_ep_with_error_handling) {
    Status status = Status::OK();
    auto status_ptr = reinterpret_cast<void*>(&status);
    auto ret = vaip_core::DllSafe(s_library_vitisaiep.compile_onnx_model_vitisai_ep_with_error_handling(model_path, graph_viewer.GetGraph(), options, status_ptr, change_status_with_error));
=======
  auto model_path = graph_viewer.ModelPath();
  if (s_library_vitisaiep.compile_onnx_model_vitisai_ep_v3) {
    Status status = Status::OK();
    auto status_ptr = reinterpret_cast<void*>(&status);
    auto ret = vaip_core::DllSafe(s_library_vitisaiep.compile_onnx_model_vitisai_ep_v3(model_path, graph_viewer.GetGraph(), options, status_ptr, change_status_with_error));
    if (!status.IsOK()) {
      ORT_THROW(status);
    }
    return ret;
  } else if (s_library_vitisaiep.compile_onnx_model_vitisai_ep_with_error_handling) {
    Status status = Status::OK();
    auto status_ptr = reinterpret_cast<void*>(&status);
    auto ret = vaip_core::DllSafe(s_library_vitisaiep.compile_onnx_model_vitisai_ep_with_error_handling(model_path.u8string(), graph_viewer.GetGraph(), options, status_ptr, change_status_with_error));
>>>>>>> 39e585ff
    if (!status.IsOK()) {
      ORT_THROW(status);
    }
    return ret;
  } else {
<<<<<<< HEAD
    return vaip_core::DllSafe(s_library_vitisaiep.compile_onnx_model_with_options(model_path, graph_viewer.GetGraph(), options));
=======
    return vaip_core::DllSafe(s_library_vitisaiep.compile_onnx_model_with_options(model_path.u8string(), graph_viewer.GetGraph(), options));
>>>>>>> 39e585ff
  }
}

std::optional<std::vector<Node*>> create_ep_context_nodes(
    const std::vector<std::unique_ptr<vaip_core::ExecutionProvider>>& eps) {
  if (s_library_vitisaiep.create_ep_context_nodes) {
    vaip_core::DllSafe<std::vector<Node*>> nodes;
    s_library_vitisaiep.create_ep_context_nodes(eps, &nodes);
    if (nodes.get()) {
      auto ret = std::vector<Node*>(*nodes);
      return ret;
    }
  }
  return std::nullopt;
}

int vitisai_ep_on_run_start(
    const std::vector<std::unique_ptr<vaip_core::ExecutionProvider>>& eps, const void* state,
    vaip_core::DllSafe<std::string> (*get_config_entry)(const void* state, const char* entry_name)) {
  if (s_library_vitisaiep.vitisai_ep_on_run_start) {
    return s_library_vitisaiep.vitisai_ep_on_run_start(eps, state, get_config_entry);
  }
  return 100;
}

int vitisai_ep_set_ep_dynamic_options(
    const std::vector<std::unique_ptr<vaip_core::ExecutionProvider>>& eps, const char* const* keys,
    const char* const* values, size_t kv_len) {
  if (s_library_vitisaiep.vitisai_ep_set_ep_dynamic_options) {
    return s_library_vitisaiep.vitisai_ep_set_ep_dynamic_options(eps, keys, values, kv_len);
  }
  return 100;
}

struct MyCustomOpKernel : OpKernel {
  MyCustomOpKernel(const OpKernelInfo& info, const OrtCustomOp& op) : OpKernel(info), op_(op) {
    op_kernel_ =
        op_.CreateKernel(&op_, Ort::Global<void>::api_, reinterpret_cast<const OrtKernelInfo*>(&info));
  }

  ~MyCustomOpKernel() override { op_.KernelDestroy(op_kernel_); }

  Status Compute(OpKernelContext* ctx) const override {
    op_.KernelCompute(op_kernel_, reinterpret_cast<OrtKernelContext*>(ctx));
    return Status::OK();
  }

 private:
  ORT_DISALLOW_COPY_ASSIGNMENT_AND_MOVE(MyCustomOpKernel);

  const OrtCustomOp& op_;
  void* op_kernel_;
};

void create_kernel_registry(const std::vector<OrtCustomOpDomain*>& domains) {
  s_kernel_registry_vitisaiep = KernelRegistry::Create();
  for (const auto& domain : domains) {
    for (const auto* op : domain->custom_ops_) {
      const size_t input_count = op->GetInputTypeCount(op);
      const size_t output_count = op->GetOutputTypeCount(op);
      auto def_builder = KernelDefBuilder::Create();
      def_builder->SetName(op->GetName(op));
      def_builder->SetDomain(domain->domain_.c_str());
      def_builder->SinceVersion(op->GetStartVersion(op), op->GetEndVersion(op));
      if (op->version > 12) {
        for (auto i = 0u; i < input_count; i++) {
          def_builder->InputMemoryType(op->GetInputMemoryType(op, i), i);
        }
      }
      def_builder->Provider(op->GetExecutionProviderType(op));

      auto schema = Provider_GetHost()->GetSchema(op->GetName(op), op->GetStartVersion(op), domain->domain_);
      for (size_t i = 0; i < input_count; i++) {
        const auto input_type = op->GetInputType(op, i);
        auto input_name = schema->inputs__GetName(i);
        if (schema->typeConstraintMap().count(schema->inputs__GetTypeStr(i))) {
          input_name = schema->inputs__GetTypeStr(i);
        }
        if (input_type == ONNX_TENSOR_ELEMENT_DATA_TYPE_UNDEFINED) {
          def_builder->TypeConstraint(input_name.c_str(), DataTypeImpl::AllTensorTypes());
        } else {
          def_builder->TypeConstraint(input_name.c_str(), DataTypeImpl::GetTensorTypeFromOnnxType(input_type));
        }
      }
      for (size_t i = 0; i < output_count; i++) {
        const auto output_type = op->GetOutputType(op, i);
        auto output_name = schema->outputs__GetName(i);
        if (schema != nullptr) {
          if (schema->typeConstraintMap().count(schema->outputs__GetTypeStr(i))) {
            output_name = schema->outputs__GetTypeStr(i);
          }
        }
        if (output_type == ONNX_TENSOR_ELEMENT_DATA_TYPE_UNDEFINED) {
          def_builder->TypeConstraint(output_name.c_str(), DataTypeImpl::AllTensorTypes());
        } else {
          def_builder->TypeConstraint(output_name.c_str(), DataTypeImpl::GetTensorTypeFromOnnxType(output_type));
        }
      }
      KernelCreateFn kernel_create_fn =
          [op](FuncManager&, const OpKernelInfo& info, std::unique_ptr<OpKernel>& out) -> Status {
        out = std::make_unique<MyCustomOpKernel>(info, *op);
        return Status::OK();
      };
      std::ignore = s_kernel_registry_vitisaiep->Register(KernelCreateInfo(def_builder->Build(), kernel_create_fn));
    }
  }
}

void initialize_vitisai_ep() {
  s_library_vitisaiep.Ensure();
  s_domains_vitisaiep.reserve(100);
  s_library_vitisaiep.initialize_onnxruntime_vitisai_ep(create_org_api_hook(), s_domains_vitisaiep);
  vaip::register_xir_ops(s_domains_vitisaiep);
  create_kernel_registry(s_domains_vitisaiep);
}

void deinitialize_vitisai_ep() {
  if (s_library_vitisaiep.deinitialize_onnxruntime_vitisai_ep) {
    s_library_vitisaiep.deinitialize_onnxruntime_vitisai_ep();
  }
  vaip::deregister_xir_ops(s_domains_vitisaiep);
  // kernel registry would be repopulated, no need to delete kernel registry
  s_domains_vitisaiep.clear();

  s_library_vitisaiep.Clear();
  s_kernel_registry_vitisaiep.reset();
}

static void set_version_info(vaip_core::OrtApiForVaip& api) {
  const char* magic = "VAIP";
  std::memcpy(reinterpret_cast<char*>(&api.magic), magic, sizeof(api.magic));
  api.major = VAIP_ORT_API_MAJOR;
  api.minor = VAIP_ORT_API_MINOR;
  api.patch = VAIP_ORT_API_PATCH;
}

vaip_core::OrtApiForVaip* create_org_api_hook() {
  InitProviderOrtApi();
  set_version_info(the_global_api);
  the_global_api.host_ = Provider_GetHost();
  assert(Ort::Global<void>::api_ != nullptr);
  the_global_api.ort_api_ = Ort::Global<void>::api_;
  the_global_api.model_load = [](const std::string& filename) -> Model* {
    auto model_proto = ONNX_NAMESPACE::ModelProto::Create();
    auto& logger = logging::LoggingManager::DefaultLogger();
    auto file_path = ToPathString(filename);
    auto status = Model::Load(file_path, *model_proto);
    vai_assert(status.IsOK(), "load model proto error");
    auto model = Model::Create(std::move(*model_proto), file_path, nullptr, logger);
    return model.release();
  };
  the_global_api.model_delete = [](Model* model) { delete model; };

  the_global_api.model_clone = vaip::model_clone;
  the_global_api.model_set_meta_data = [](Model& model, const std::string& key, const std::string& value) {
    const_cast<ModelMetaData&>(model.MetaData())[key] = value;
  };
  the_global_api.model_get_meta_data =
      [](const Model& model, const std::string& key) -> vaip_core::DllSafe<std::string> {
    if (model.MetaData().count(key)) {
      return vaip_core::DllSafe(model.MetaData().at(key));
    }
    return vaip_core::DllSafe(std::string());
  };
  the_global_api.model_has_meta_data = [](const Model& model, const std::string& key) -> int {
    return int(model.MetaData().count(key));
  };
  the_global_api.model_main_graph = [](Model& model) -> Graph& { return model.MainGraph(); };
  the_global_api.graph_get_model = [](const Graph& graph) -> const Model& { return graph.GetModel(); };
  the_global_api.graph_get_inputs_unsafe = [](const Graph& graph) -> auto {
    return vaip_core::DllSafe(graph.GetInputs());
  };
  the_global_api.graph_get_outputs_unsafe = [](const Graph& graph) -> auto {
    return vaip_core::DllSafe(graph.GetOutputs());
  };
  the_global_api.graph_set_outputs = [](Graph& graph, gsl::span<const NodeArg* const> outputs) {
    graph.SetOutputs(outputs);
  };
  the_global_api.graph_get_node_arg = [](const Graph& graph, const std::string& name) -> const NodeArg* {
    return graph.GetNodeArg(name);
  };
  the_global_api.graph_producer_node = [](const Graph& graph, const std::string& name) -> const Node* {
    return graph.GetProducerNode(name);
  };
  the_global_api.graph_get_node = [](const Graph& graph, size_t index) -> const Node* {
    return graph.GetNode(index);
  };
  the_global_api.graph_save = vaip::graph_save;
  the_global_api.graph_fuse = vaip::graph_fuse;
  the_global_api.graph_remove_node = vaip::graph_remove_node;
  the_global_api.graph_add_node = vaip::graph_add_node;
  the_global_api.graph_get_all_initialized_tensors = [](const Graph& graph) -> const InitializedTensorSet& {
    return graph.GetAllInitializedTensors();
  };
  the_global_api.graph_resolve = [](Graph& graph, bool force) {
    if (force) {
      graph.SetGraphResolveNeeded();
    }
    auto status = graph.Resolve();
    if (!status.IsOK()) {
      std::cerr << "graph resolve error:" << status.ErrorMessage() << std::endl;
    }
    return status.Code();
  };
  the_global_api.graph_get_consumer_nodes_unsafe = [](const Graph& graph, const std::string& node_arg_name) -> auto {
    return vaip_core::DllSafe(graph.GetConsumerNodes(node_arg_name));
  };
  the_global_api.graph_nodes_unsafe = [](const Graph& graph) -> auto { return vaip_core::DllSafe(graph.Nodes()); };
  the_global_api.graph_get_name = [](const Graph& graph) -> const std::string& { return graph.Name(); };
  the_global_api.graph_set_name = [](Graph& graph, const char* name) -> void { return graph.SetName(std::string(name)); };
  the_global_api.graph_reverse_dfs_from = [](const Graph& graph, gsl::span<const Node* const> from,
                                             const auto& enter, const auto& leave, const auto& stop) {
    graph.ReverseDFSFrom(from, enter, leave, nullptr, stop);
  };

  the_global_api.graph_infer_shapes_from_filepath = [](const std::string& m, const std::string& save_path) -> auto { return Provider_GetHost()->InferShapes(m, save_path); };
  the_global_api.graph_to_graph_proto = [](const Graph& graph) -> ONNX_NAMESPACE::GraphProto* {
    return graph.ToGraphProto().release();
  };
  the_global_api.graph_proto_delete = [](ONNX_NAMESPACE::GraphProto* p) { delete p; };
  the_global_api.graph_infer_shapes = [](ONNX_NAMESPACE::ModelProto& m) -> auto { return Provider_GetHost()->InferShapes(m); };

  // node
  the_global_api.node_get_inputs_unsafe = vaip::node_get_inputs;
  the_global_api.node_get_output_node_args_unsafe = vaip::node_get_output_node_args;
  the_global_api.node_op_type = [](const Node& node) -> const std::string& { return node.OpType(); };
  the_global_api.node_op_domain = [](const Node& node) -> const std::string& { return node.Domain(); };
  the_global_api.node_get_index = [](const Node& node) -> size_t { return node.Index(); };
  the_global_api.node_get_name = [](const Node& node) -> const std::string& { return node.Name(); };
  the_global_api.node_description = [](const Node& node) -> const std::string& { return node.Description(); };
  the_global_api.node_get_attributes = [](Node& node) -> NodeAttributes& {
    return const_cast<NodeAttributes&>(node.GetAttributes());
  };
  the_global_api.node_type_is_fused = [](const Node& node) { return node.NodeType() == Node::Type::Fused; };
  the_global_api.node_get_function_body = [](const Node& node) -> const auto& {
    assert(node.GetFunctionBody() != nullptr);
    return node.GetFunctionBody()->Body();
  };

  // node_arg
  the_global_api.node_arg_get_name_unsafe =
      [](const NodeArg& node_arg) -> const std::string& { return node_arg.Name(); };
  the_global_api.node_arg_clone = vaip::node_arg_clone;
  the_global_api.node_arg_new = vaip::node_arg_new;
  the_global_api.node_arg_is_exists = [](const NodeArg& node_arg) { return node_arg.Exists(); };
  the_global_api.node_arg_is_constant = vaip::node_arg_is_constant;
  the_global_api.node_arg_get_shape_i64_unsafe = vaip::node_arg_get_shape_i64;
  the_global_api.node_arg_set_shape_i64 = vaip::node_arg_set_shape_i64;
  the_global_api.node_arg_get_denotation_unsafe = vaip::node_arg_get_denotation;

  the_global_api.node_arg_set_denotation = vaip::node_arg_set_denotation;
  the_global_api.node_arg_get_const_data_as_tensor = vaip::node_arg_get_const_data_as_tensor;

  the_global_api.node_arg_get_element_type = vaip::node_arg_get_element_type;
  the_global_api.node_arg_set_element_type = vaip::node_arg_set_element_type;
  /// attr proto
  the_global_api.attr_proto_delete = [](ONNX_NAMESPACE::AttributeProto* v) { delete v; };
  the_global_api.attr_proto_clone = [](const ONNX_NAMESPACE::AttributeProto& v) -> ONNX_NAMESPACE::AttributeProto* {
    auto ret = ONNX_NAMESPACE::AttributeProto::Create();
    *ret = v;
    return ret.release();
  };
  the_global_api.attr_proto_get_name = [](const auto& attr_proto) -> const std::string& { return attr_proto.name(); };
  the_global_api.attr_proto_set_name = [](auto* attr_proto, const auto& name) { attr_proto->set_name(name); };
  the_global_api.attr_proto_new_int = vaip::attr_proto_new_int;
  the_global_api.attr_proto_new_float = vaip::attr_proto_new_float;
  the_global_api.attr_proto_new_string = vaip::attr_proto_new_string;
  the_global_api.attr_proto_new_tensor = vaip::attr_proto_new_tensor;
  the_global_api.attr_proto_new_ints = vaip::attr_proto_new_ints;
  the_global_api.attr_proto_new_floats = vaip::attr_proto_new_floats;
  the_global_api.attr_proto_new_strings = vaip::attr_proto_new_strings;
  the_global_api.attr_proto_get_int = vaip::attr_proto_get_int;
  the_global_api.attr_proto_get_float = vaip::attr_proto_get_float;
  the_global_api.attr_proto_get_string = vaip::attr_proto_get_string;
  the_global_api.attr_proto_get_tensor = vaip::attr_proto_get_tensor;
  the_global_api.attr_proto_get_ints = vaip::attr_proto_get_ints;
  the_global_api.attr_proto_get_floats = vaip::attr_proto_get_floats;
  the_global_api.attr_proto_get_strings = vaip::attr_proto_get_strings;
  the_global_api.attr_proto_get_type = [](const ONNX_NAMESPACE::AttributeProto& attr) -> int { return attr.type(); };

  /// node attributes
  the_global_api.node_attributes_new = []() { return NodeAttributes::Create().release(); };
  the_global_api.node_attributes_add = [](NodeAttributes& p, ONNX_NAMESPACE::AttributeProto&& attr) {
    p.insert_or_assign(attr.name(), std::move(attr));
  };

  the_global_api.node_attributes_delete = [](NodeAttributes* p) { delete p; };
  the_global_api.node_attributes_get =
      [](const NodeAttributes& attr, const std::string& name) -> const ONNX_NAMESPACE::AttributeProto* {
    if (attr.count(name)) {
      return &attr.at(name);
    }
    return nullptr;
  };
  the_global_api.node_attributes_get_keys = [](NodeAttributes& attr) -> vaip_core::DllSafe<std::vector<std::string>> {
    auto ret = std::vector<std::string>();
    ret.reserve(attr.size());
    for (auto& it : attr) {
      ret.push_back(it.first);
    }
    return vaip_core::DllSafe(std::move(ret));
  };
  /// tensor proto
  the_global_api.tensor_proto_get_shape_unsafe = vaip::tensor_proto_get_shape;
  the_global_api.tensor_proto_data_type = [](const ONNX_NAMESPACE::TensorProto& t) -> int { return t.data_type(); };
  the_global_api.tensor_proto_delete = [](ONNX_NAMESPACE::TensorProto* tp) { delete tp; };
  the_global_api.tensor_proto_new_i4 = vaip::tensor_proto_new_i4;
  the_global_api.tensor_proto_new_i8 = vaip::tensor_proto_new_i8;
  the_global_api.tensor_proto_new_i16 = vaip::tensor_proto_new_i16;
  the_global_api.tensor_proto_new_i32 = vaip::tensor_proto_new_i32;
  the_global_api.tensor_proto_new_i64 = vaip::tensor_proto_new_i64;
  the_global_api.tensor_proto_new_u4 = vaip::tensor_proto_new_u4;
  the_global_api.tensor_proto_new_u8 = vaip::tensor_proto_new_u8;
  the_global_api.tensor_proto_new_u16 = vaip::tensor_proto_new_u16;
  the_global_api.tensor_proto_new_u32 = vaip::tensor_proto_new_u32;
  the_global_api.tensor_proto_new_u64 = vaip::tensor_proto_new_u64;
  the_global_api.tensor_proto_new_floats = vaip::tensor_proto_new_floats;
  the_global_api.tensor_proto_new_doubles = vaip::tensor_proto_new_doubles;
  the_global_api.tensor_proto_new_bf16 = vaip::tensor_proto_new_bf16;
  the_global_api.tensor_proto_new_fp16 = vaip::tensor_proto_new_fp16;
  the_global_api.tensor_proto_raw_data_size = [](const auto& tensor) { return tensor.raw_data().size(); };
  the_global_api.tensor_proto_as_raw = vaip::tensor_proto_as_raw;
  the_global_api.tensor_proto_get_name = [](const auto& tensor) -> const std::string& { return tensor.name(); };

  the_global_api.get_lib_name = []() -> vaip_core::DllSafe<std::string> {
    return vaip_core::DllSafe(std::string("onnxruntime.") + std::string(ORT_VERSION));
  };

  the_global_api.get_lib_id = []() -> vaip_core::DllSafe<std::string> {
    return vaip_core::DllSafe(std::string(GIT_COMMIT_ID));
  };

  the_global_api.graph_add_initialized_tensor = [](Graph& graph, const ONNX_NAMESPACE::TensorProto& tensor) {
    graph.AddInitializedTensor(tensor);
  };

  the_global_api.get_model_path = [](const Graph& graph) -> const std::filesystem::path& {
    return graph.ModelPath();
  };

  the_global_api.create_empty_model = [](const std::filesystem::path& path, const std::vector<std::pair<std::string, int64_t>>& opset) -> Model* {
    auto model_proto = ONNX_NAMESPACE::ModelProto::Create();
    auto graph_proto = ONNX_NAMESPACE::GraphProto::Create();
    model_proto->set_ir_version(ONNX_NAMESPACE::Version::IR_VERSION);
    for (const auto& op : opset) {
      auto* opset_import = model_proto->add_opset_import();
      *(opset_import->mutable_domain()) = op.first;
      opset_import->set_version(op.second);
    }
    std::ignore = model_proto->mutable_graph();  // create a graph
    auto& logger = logging::LoggingManager::DefaultLogger();
    auto model = Model::Create(std::move(*model_proto), path, nullptr, logger);
    return model.release();
  };

  the_global_api.graph_set_inputs = [](Graph& graph, gsl::span<const NodeArg* const> inputs) {
    graph.SetInputs(inputs);
  };
  the_global_api.session_option_configuration = [](
                                                    void* mmap, void* session_options, void (*push)(void* mmap, const char* name, const char* value)) {
    auto options = reinterpret_cast<OrtSessionOptions*>(session_options);
    auto option_list = options->GetConfigOptions();
    // option_list.GetConfigEntry
    for (const auto& option : option_list) {
      push(mmap, option.first.c_str(), option.second.c_str());
    }
  };
  the_global_api.node_arg_external_location = vaip::node_arg_external_location;
  the_global_api.model_to_proto = [](onnxruntime::Model& model) { return model.ToProto().release(); };
  the_global_api.model_proto_serialize_as_string = [](ONNX_NAMESPACE::ModelProto& model_proto) {
    return vaip_core::DllSafe(model_proto.SerializeAsString());
  };
  the_global_api.model_proto_delete = [](ONNX_NAMESPACE::ModelProto* p) { delete p; };
  the_global_api.attr_proto_release_string = [](ONNX_NAMESPACE::AttributeProto* attr) -> vaip_core::DllSafe<std::string> {
    auto pstr = vaip::attr_proto_release_string(attr);
    std::string local_str = std::move(*pstr);
    pstr = nullptr;
    return vaip_core::DllSafe<std::string>(std::move(local_str));
  };

  the_global_api.is_profiling_enabled = [](void* session_options) {
    auto options = reinterpret_cast<OrtSessionOptions*>(session_options);
    return options->GetEnableProfiling();
  };
  the_global_api.graph_remove_initialized_tensor = [](Graph& graph, const std::string& tensor_name) {
    graph.RemoveInitializedTensor(tensor_name);
  };
  the_global_api.graph_reverse_dfs_from_preemp = vaip::graph_reverse_dfs_from;
  if (!s_library_vitisaiep.vaip_get_version) {
    return reinterpret_cast<vaip_core::OrtApiForVaip*>(&(the_global_api.host_));
  } else {
    return &the_global_api;
  }
}<|MERGE_RESOLUTION|>--- conflicted
+++ resolved
@@ -49,11 +49,8 @@
       const std::string& model_path, const onnxruntime::Graph& graph, const onnxruntime::ProviderOptions& options);
   std::vector<std::unique_ptr<vaip_core::ExecutionProvider>>* (*compile_onnx_model_vitisai_ep_with_error_handling)(
       const std::string& model_path, const onnxruntime::Graph& graph, const onnxruntime::ProviderOptions& options, void* status, vaip_core::error_report_func func);
-<<<<<<< HEAD
-=======
   std::vector<std::unique_ptr<vaip_core::ExecutionProvider>>* (*compile_onnx_model_vitisai_ep_v3)(
       const std::filesystem::path& model_path, const onnxruntime::Graph& graph, const onnxruntime::ProviderOptions& options, void* status, vaip_core::error_report_func func);
->>>>>>> 39e585ff
   uint32_t (*vaip_get_version)();
   void (*create_ep_context_nodes)(
       const std::vector<std::unique_ptr<vaip_core::ExecutionProvider>>& eps,
@@ -87,12 +84,8 @@
     ORT_THROW_IF_ERROR(env.GetSymbolFromLibrary(handle_, "initialize_onnxruntime_vitisai_ep", (void**)&initialize_onnxruntime_vitisai_ep));
     auto status1 = env.GetSymbolFromLibrary(handle_, "compile_onnx_model_vitisai_ep_with_error_handling", (void**)&compile_onnx_model_vitisai_ep_with_error_handling);
     auto status2 = env.GetSymbolFromLibrary(handle_, "compile_onnx_model_vitisai_ep_with_options", (void**)&compile_onnx_model_with_options);
-<<<<<<< HEAD
-    if ((!status1.IsOK()) && (!status2.IsOK())) {
-=======
     auto status3 = env.GetSymbolFromLibrary(handle_, "compile_onnx_model_vitisai_ep_v3", (void**)&compile_onnx_model_vitisai_ep_v3);
     if ((!status1.IsOK()) && (!status2.IsOK()) && (!status3.IsOK())) {
->>>>>>> 39e585ff
       ::onnxruntime::LogRuntimeError(0, status2, __FILE__, static_cast<const char*>(__FUNCTION__), __LINE__);
       ORT_THROW(status2);
     }
@@ -139,13 +132,6 @@
 
 vaip_core::DllSafe<std::vector<std::unique_ptr<vaip_core::ExecutionProvider>>> compile_onnx_model(
     const onnxruntime::GraphViewer& graph_viewer, const onnxruntime::logging::Logger& logger, const onnxruntime::ProviderOptions& options) {
-<<<<<<< HEAD
-  auto model_path = graph_viewer.ModelPath().string();
-  if (s_library_vitisaiep.compile_onnx_model_vitisai_ep_with_error_handling) {
-    Status status = Status::OK();
-    auto status_ptr = reinterpret_cast<void*>(&status);
-    auto ret = vaip_core::DllSafe(s_library_vitisaiep.compile_onnx_model_vitisai_ep_with_error_handling(model_path, graph_viewer.GetGraph(), options, status_ptr, change_status_with_error));
-=======
   auto model_path = graph_viewer.ModelPath();
   if (s_library_vitisaiep.compile_onnx_model_vitisai_ep_v3) {
     Status status = Status::OK();
@@ -159,17 +145,12 @@
     Status status = Status::OK();
     auto status_ptr = reinterpret_cast<void*>(&status);
     auto ret = vaip_core::DllSafe(s_library_vitisaiep.compile_onnx_model_vitisai_ep_with_error_handling(model_path.u8string(), graph_viewer.GetGraph(), options, status_ptr, change_status_with_error));
->>>>>>> 39e585ff
     if (!status.IsOK()) {
       ORT_THROW(status);
     }
     return ret;
   } else {
-<<<<<<< HEAD
-    return vaip_core::DllSafe(s_library_vitisaiep.compile_onnx_model_with_options(model_path, graph_viewer.GetGraph(), options));
-=======
     return vaip_core::DllSafe(s_library_vitisaiep.compile_onnx_model_with_options(model_path.u8string(), graph_viewer.GetGraph(), options));
->>>>>>> 39e585ff
   }
 }
 
