// Copyright (c) 2023 Advanced Micro Devices, Inc. All rights reserved.
// Licensed under the MIT License.
#pragma once
#include "./_sanity_check.h"
#include "./dll_safe.h"
#include "./my_ort.h"
#include "./vaip_gsl.h"
#include <cassert>
#include <functional>
#include <vector>
#include <filesystem>
struct OrtApi;

namespace vaip_core {

<<<<<<< HEAD
#define VAIP_ORT_API_MAJOR (14u)
=======
#define VAIP_ORT_API_MAJOR (16u)
>>>>>>> 39e585ff
#define VAIP_ORT_API_MINOR (0u)
#define VAIP_ORT_API_PATCH (0u)
struct OrtApiForVaip {
  uint32_t magic;  // 'VAIP' or something else to make sure the following field
                   // are not garbage.
  uint32_t major;  // bump this field changes that are not backward compatible or
                   // that represent a change in direction for the project
  uint32_t minor;  // bump this field for adding new features without breaking
                   // existing behavior
  uint32_t patch;  // bump this field for fixing some bugs but not introducing
                   // new functionality
  onnxruntime::ProviderHost* host_;
  const OrtApi* ort_api_;
  // model
  Model* (*model_load)(const std::string& file);                               // [0]
  void (*model_delete)(Model* model);                                          // [1]
  Model* (*model_clone)(const Model& model, int64_t external_data_threshold);  // [2]
  Graph& (*model_main_graph)(Model& model);                                    // [3]
  void (*model_set_meta_data)(Model& model, const std::string& key,
                              const std::string& value);  // [4]
  DllSafe<std::string> (*model_get_meta_data)(const Model& model,
                                              const std::string& key);  // [5]
  int (*model_has_meta_data)(const Model& model,
                             const std::string& key);  // [6]
  // graph
  const std::string& (*graph_get_name)(const Graph& graph);  // [7]
  const Model& (*graph_get_model)(const Graph& graph);       // [8]
  DllSafe<std::vector<const Node*>> (*graph_nodes_unsafe)(
      const Graph& graph);  // [9]
  DllSafe<std::vector<const NodeArg*>> (*graph_get_inputs_unsafe)(
      const Graph& graph);  // [10]
  DllSafe<std::vector<const NodeArg*>> (*graph_get_outputs_unsafe)(
      const Graph& graph);  // [11]
  void (*graph_set_outputs)(Graph& graph,
                            gsl::span<const NodeArg* const> outputs);  // [12]
  const Node* (*graph_get_node)(const Graph& graph, size_t index);     // [13]
  const Node* (*graph_producer_node)(const Graph& graph,
                                     const std::string& node_arg_name);  // [14]
  const NodeArg* (*graph_get_node_arg)(const Graph& graph,
                                       const std::string& name);  // [15]
  const InitializedTensorSet& (*graph_get_all_initialized_tensors)(
      const Graph& graph);                                               // [16]
  void (*graph_remove_node)(Graph& graph, const NodeInput& node_input);  // [17]
  Node& (*graph_add_node)(Graph& graph, const std::string& name,
                          const std::string& op_type,
                          const std::string& description,
                          const std::vector<const NodeArg*>& input_args,
                          const std::vector<const NodeArg*>& output_args,
                          const NodeAttributes& attributes,
                          const std::string& domain);  // [18]
  void (*graph_save)(const Graph& graph, const std::string& filename,
                     const std::string& dat_filename,
                     size_t external_data_threshold);  // [19]
  Node& (*graph_fuse)(
      Graph& graph, const std::string& name, const std::string& op_type,
      const std::vector<size_t>& nodes, const std::vector<std::string>& inputs,
      const std::vector<std::string>& outputs,
      const std::vector<std::string>& constant_initializers);  // [20]
  int (*graph_resolve)(Graph& graph, bool force);              // [21]
  DllSafe<std::vector<const Node*>> (*graph_get_consumer_nodes_unsafe)(
      const Graph& graph, const std::string& node_arg_name);  // [22]
  void (*graph_reverse_dfs_from)(
      const Graph& graph, gsl::span<const Node* const> from,
      const std::function<void(const Node*)>& enter,
      const std::function<void(const Node*)>& leave,
      const std::function<bool(const Node* from, const Node* to)>&
          stop);  // [23]

  /// node
  //
  const std::string& (*node_get_name)(const Node& node);     // [24]
  const std::string& (*node_description)(const Node& node);  // [25]
  size_t (*node_get_index)(const Node& node);                // [26]
  const std::string& (*node_op_type)(const Node& node);      // [27]
  const std::string& (*node_op_domain)(const Node& node);    // [28]
  DllSafe<std::vector<NodeInput>> (*node_get_inputs_unsafe)(
      const Node& node);  // [29]
  DllSafe<std::vector<const NodeArg*>> (*node_get_output_node_args_unsafe)(
      const Node& node);  // [30]

  NodeAttributes& (*node_get_attributes)(Node& node);  // [31]

  const Graph& (*node_get_function_body)(const Node& node);  // [32]
  bool (*node_type_is_fused)(const Node& node);              // [33]

  /// node args
  const std::string& (*node_arg_get_name_unsafe)(
      const NodeArg& node_arg);                         // [34]
  bool (*node_arg_is_exists)(const NodeArg& node_arg);  // [35]
  bool (*node_arg_is_constant)(const Graph& graph,
                               const NodeArg& node_arg);  // [36]

  NodeArg& (*node_arg_clone)(Graph& graph, const NodeArg& node_arg,
                             const std::string& name);  // [37]
  NodeArg& (*node_arg_new)(Graph& graph, const std::string& name,
                           const std::vector<int64_t>* shape,
                           int element_type);  // [38]
  DllSafe<std::vector<int64_t>> (*node_arg_get_shape_i64_unsafe)(
      const NodeArg& node_arg);  // [39]
  DllSafe<std::vector<std::string>> (*node_arg_get_denotation_unsafe)(
      const NodeArg& node_arg);  // [40]
  /// here, it is cheating so that even `node_arg` is a const reference,
  /// it still change the shape internally. But we cannot change the
  /// rank, i.e. the size of shape must be same.
  void (*node_arg_set_shape_i64)(const NodeArg& node_arg,
                                 const std::vector<int64_t>& shape);  // [41]
  void (*node_arg_set_denotation)(
      const NodeArg& node_arg,
      const std::vector<std::string>& denotation);            // [42]
  int (*node_arg_get_element_type)(const NodeArg& node_arg);  // [43]
  void (*node_arg_set_element_type)(
      NodeArg& node_arg, int /*TensorProto::DataType*/ data_type);  // [44]
  const TensorProto& (*node_arg_get_const_data_as_tensor)(
      const Graph& graph, const NodeArg& node_arg);                       // [45]
                                                                          /// node attributes.
  NodeAttributes* (*node_attributes_new)();                               // [46]
  void (*node_attributes_delete)(NodeAttributes* p);                      // [47]
  void (*node_attributes_add)(NodeAttributes& p, AttributeProto&& attr);  // [48]
  const AttributeProto* (*node_attributes_get)(const NodeAttributes& p,
                                               const std::string& name);  // [49]
  DllSafe<std::vector<std::string>> (*node_attributes_get_keys)(
      NodeAttributes& p);  // [50]
  /// attr proto
  void (*attr_proto_delete)(AttributeProto* attr);                        // [51]
  AttributeProto* (*attr_proto_clone)(const AttributeProto& attr);        // [52]
  const std::string& (*attr_proto_get_name)(const AttributeProto& attr);  // [53]
  int (*attr_proto_get_type)(const AttributeProto& attr);                 // [54]
  void (*attr_proto_set_name)(AttributeProto* attr,
                              const std::string& name);  // [55]
  AttributeProto* (*attr_proto_new_int)(const std::string& name,
                                        int64_t value);  // [56]
  AttributeProto* (*attr_proto_new_float)(const std::string& name,
                                          float value);  // [57]
  AttributeProto* (*attr_proto_new_string)(const std::string& name,
                                           const std::string& value);  // [58]
  AttributeProto* (*attr_proto_new_tensor)(const std::string& name,
                                           const TensorProto& value);  // [59]
  AttributeProto* (*attr_proto_new_ints)(
      const std::string& name,
      const std::vector<int64_t>& value);  // [60]
  AttributeProto* (*attr_proto_new_floats)(
      const std::string& name,
      const std::vector<float>& value);  // [61]
  AttributeProto* (*attr_proto_new_strings)(
      const std::string& name, const std::vector<std::string>& value);  // [62]
  int64_t (*attr_proto_get_int)(const AttributeProto& attr);            // [63]
  float (*attr_proto_get_float)(const AttributeProto& attr);            // [64]
  const std::string& (*attr_proto_get_string)(
      const AttributeProto& attr);  // [65]
  const TensorProto& (*attr_proto_get_tensor)(
      const AttributeProto& attr);  // [66]
  gsl::span<const int64_t> (*attr_proto_get_ints)(
      const AttributeProto& attr);  // [67]
  gsl::span<const float> (*attr_proto_get_floats)(
      const AttributeProto& attr);  // [68]
  std::vector<std::string> (*attr_proto_get_strings)(
      const AttributeProto& attr);  // [69]

  // tensor_proto
  void (*tensor_proto_delete)(TensorProto* tp);  // [70]
  DllSafe<std::vector<int64_t>> (*tensor_proto_get_shape_unsafe)(
      const TensorProto& tensor_proto);                            // [71]
  int (*tensor_proto_data_type)(const TensorProto& tensor_proto);  // [72]
  TensorProto* (*tensor_proto_new_floats)(
      const std::string& name, const std::vector<int64_t>& shape,
      const std::vector<float>& data);  // [73]
  TensorProto* (*tensor_proto_new_i64)(
      const std::string& name, const std::vector<int64_t>& shape,
      const std::vector<int64_t>& data);  // [74]
  TensorProto* (*tensor_proto_new_i32)(
      const std::string& name, const std::vector<int64_t>& shape,
      const std::vector<int32_t>& data);  // [75]
  TensorProto* (*tensor_proto_new_i8)(const std::string& name,
                                      const std::vector<int64_t>& shape,
                                      const std::vector<int8_t>& data);  // [76]
  const std::string& (*tensor_proto_get_name)(
      const TensorProto& tensor_proto);                             // [77]
  size_t (*tensor_proto_raw_data_size)(const TensorProto& tensor);  // [78]
  gsl::span<const char> (*tensor_proto_as_raw)(
      const Graph& graph,
      const TensorProto& tensor);  // [79]

  DllSafe<std::string> (*get_lib_id)();                                           // [80]
  DllSafe<std::string> (*get_lib_name)();                                         // [81]
                                                                                  /** new API after 2.0 */
  void (*graph_add_initialized_tensor)(Graph& graph, const TensorProto& tensor);  // [82]
                                                                                  /** new API after 3.0 */
  TensorProto* (*tensor_proto_new_doubles)(
      const std::string& name, const std::vector<int64_t>& shape,
      const std::vector<double>& data);  // [83]
  TensorProto* (*tensor_proto_new_i16)(
      const std::string& name, const std::vector<int64_t>& shape,
      const std::vector<int16_t>& data);  // [84
  TensorProto* (*tensor_proto_new_u16)(
      const std::string& name, const std::vector<int64_t>& shape,
      const std::vector<uint16_t>& data);  // [84]
  TensorProto* (*tensor_proto_new_u32)(
      const std::string& name, const std::vector<int64_t>& shape,
      const std::vector<uint32_t>& data);  // [85]
  TensorProto* (*tensor_proto_new_u8)(const std::string& name,
                                      const std::vector<int64_t>& shape,
                                      const std::vector<uint8_t>& data);  // [86]
  TensorProto* (*tensor_proto_new_u64)(
      const std::string& name, const std::vector<int64_t>& shape,
      const std::vector<uint64_t>& data);  // [87]
  TensorProto* (*tensor_proto_new_fp16)(
      const std::string& name, const std::vector<int64_t>& shape,
      const std::vector<int16_t>& data);  // [88]
  TensorProto* (*tensor_proto_new_bf16)(
      const std::string& name, const std::vector<int64_t>& shape,
      const std::vector<int16_t>& data);                                                                                       // [89]
  const std::filesystem::path& (*get_model_path)(const Graph& graph);                                                          // [90]
  Model* (*create_empty_model)(const std::filesystem::path& path, const std::vector<std::pair<std::string, int64_t>>& opset);  //[91]
  void (*graph_set_inputs)(Graph& graph,
                           gsl::span<const NodeArg* const> inputs);                                                                                   // [92]
  int (*node_arg_external_location)(const Graph& graph, const NodeArg& node_arg, std::string& file, size_t& offset, size_t& size, size_t& checksum);  // [93]
  void (*session_option_configuration)(void* mmap, void* session_option, void (*push)(void* mmap, const char* name, const char* value));              // [94]
  ModelProto* (*model_to_proto)(Model& model);                                                                                                        // [95]
  DllSafe<std::string> (*model_proto_serialize_as_string)(ModelProto& model_proto);                                                                   // [96]
  void (*model_proto_delete)(ModelProto* p);                                                                                                          // [97]
  DllSafe<std::string> (*attr_proto_release_string)(AttributeProto* attr);                                                                            // [98]
  bool (*is_profiling_enabled)(void* session_options);                                                                                                // [99]                                                                                        // [98]
  TensorProto* (*tensor_proto_new_i4)(const std::string& name,
                                      const std::vector<int64_t>& shape,
                                      const std::vector<int8_t>& data);  // [100]
  TensorProto* (*tensor_proto_new_u4)(const std::string& name,
                                      const std::vector<int64_t>& shape,
                                      const std::vector<uint8_t>& data);                  // [101]
  void (*graph_remove_initialized_tensor)(Graph& graph, const std::string& tensor_name);  // [102]
  void (*graph_reverse_dfs_from_preemp)(
      const Graph& graph, gsl::span<const Node* const> from,
      const std::function<bool(const Node*)>& enter,
      const std::function<bool(const Node*)>& leave,
      const std::function<bool(const Node*, const Node*)>& comp,
      const std::function<bool(const Node* from, const Node* to)>&
<<<<<<< HEAD
          stop);  // [103]
=======
          stop);                                           // [103]
  void (*graph_set_name)(Graph& graph, const char* name);  // [104]
  void (*graph_infer_shapes_from_filepath)(
      const std::string& m, const std::string& save_path);  // [105]
  GraphProto* (*graph_to_graph_proto)(const Graph& graph);  // [106]
  void (*graph_proto_delete)(GraphProto* p);                // [107]
  void (*graph_infer_shapes)(ModelProto& m);                // [108]
>>>>>>> 39e585ff
};

#ifndef USE_VITISAI
VAIP_DLL_SPEC const OrtApiForVaip* api();
// avoid macro redefinitions in vitisai ort ep.
#define VAIP_ORT_API(name)             \
  (::vaip_core::api()->name != nullptr \
       ? ::vaip_core::api()->name      \
       : (assert(false && #name " is not set"), nullptr))
#endif
}  // namespace vaip_core<|MERGE_RESOLUTION|>--- conflicted
+++ resolved
@@ -13,11 +13,7 @@
 
 namespace vaip_core {
 
-<<<<<<< HEAD
-#define VAIP_ORT_API_MAJOR (14u)
-=======
 #define VAIP_ORT_API_MAJOR (16u)
->>>>>>> 39e585ff
 #define VAIP_ORT_API_MINOR (0u)
 #define VAIP_ORT_API_PATCH (0u)
 struct OrtApiForVaip {
@@ -253,9 +249,6 @@
       const std::function<bool(const Node*)>& leave,
       const std::function<bool(const Node*, const Node*)>& comp,
       const std::function<bool(const Node* from, const Node* to)>&
-<<<<<<< HEAD
-          stop);  // [103]
-=======
           stop);                                           // [103]
   void (*graph_set_name)(Graph& graph, const char* name);  // [104]
   void (*graph_infer_shapes_from_filepath)(
@@ -263,7 +256,6 @@
   GraphProto* (*graph_to_graph_proto)(const Graph& graph);  // [106]
   void (*graph_proto_delete)(GraphProto* p);                // [107]
   void (*graph_infer_shapes)(ModelProto& m);                // [108]
->>>>>>> 39e585ff
 };
 
 #ifndef USE_VITISAI
