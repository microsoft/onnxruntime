--- conflicted
+++ resolved
@@ -228,11 +228,8 @@
   void (*graph_set_inputs)(Graph& graph,
                            gsl::span<const NodeArg* const> inputs);                                                                                   // [92]
   int (*node_arg_external_location)(const Graph& graph, const NodeArg& node_arg, std::string& file, size_t& offset, size_t& size, size_t& checksum);  // [93]
-<<<<<<< HEAD
-  DllSafe<std::string> (*attr_proto_release_string)(AttributeProto* attr);  // [94]
-=======
   void (*session_option_configuration)(void* mmap, void* session_option, void (*push)(void* mmap, const char* name, const char* value));              // [94]
->>>>>>> 2b8fc552
+  DllSafe<std::string> (*attr_proto_release_string)(AttributeProto* attr);  // [95]
 };
 
 
