--- conflicted
+++ resolved
@@ -95,13 +95,8 @@
   bool mkldnn_nodes_in_the_graph = false;
   int max_node_index = graph_viewer.MaxNodeIndex();
 
-<<<<<<< HEAD
-  for (auto index = 0; index < max_node_index; index++) {
-    auto node = graph_viewer.GetNode(index);
-=======
   for (auto node_index = 0; node_index < max_node_index; node_index++) {
     auto node = graph_viewer.GetNode(node_index);
->>>>>>> b829d553
     if (node == NULL)
       continue;
 
