// Copyright (c) Microsoft Corporation. All rights reserved.
// Licensed under the MIT License.

#ifdef _MSC_VER
#pragma warning(disable : 4996)
#endif

#include "core/providers/shared_library/provider_api.h"
#include <unordered_set>
#include "subgraph/dnnl_func_kernel.h"
#include "dnnl_execution_provider.h"
#include "dnnl_fwd.h"

namespace {

struct KernelRegistryAndStatus {
  std::shared_ptr<onnxruntime::Provider_KernelRegistry> kernel_registry{onnxruntime::Provider_KernelRegistry::Create()};

  Status st;
};

}  // namespace

namespace onnxruntime {

constexpr const char* DNNL = "Dnnl";
constexpr const char* DNNL_CPU = "DnnlCpu";

DNNLExecutionProvider::DNNLExecutionProvider(const DNNLExecutionProviderInfo& info)
<<<<<<< HEAD
    : IExecutionProvider{onnxruntime::kDnnlExecutionProvider} {
  DeviceAllocatorRegistrationInfo default_memory_info(
      {OrtMemTypeDefault,
       [](int) {
         return onnxruntime::make_unique<CPUAllocator>(OrtMemoryInfo(DNNL, OrtAllocatorType::OrtDeviceAllocator));
       },
       std::numeric_limits<size_t>::max()});

  DeviceAllocatorRegistrationInfo cpu_memory_info(
      {OrtMemTypeCPUOutput,
       [](int) {
         return onnxruntime::make_unique<CPUAllocator>(
             OrtMemoryInfo(DNNL_CPU, OrtAllocatorType::OrtDeviceAllocator, OrtDevice(), 0, OrtMemTypeCPUOutput));
       },
       std::numeric_limits<size_t>::max()});

  InsertAllocator(CreateAllocator(default_memory_info, 0, info.create_arena));
  InsertAllocator(CreateAllocator(cpu_memory_info, 0, info.create_arena));
=======
    : Provider_IExecutionProvider{onnxruntime::kDnnlExecutionProvider} {
  Provider_DeviceAllocatorRegistrationInfo default_memory_info({OrtMemTypeDefault,
                                                                [](int) { return onnxruntime::CreateCPUAllocator(onnxruntime::Provider_OrtMemoryInfo::Create(DNNL, OrtAllocatorType::OrtDeviceAllocator)); }, std::numeric_limits<size_t>::max()});

  Provider_DeviceAllocatorRegistrationInfo cpu_memory_info({OrtMemTypeCPUOutput,
                                                            [](int) { return onnxruntime::CreateCPUAllocator(onnxruntime::Provider_OrtMemoryInfo::Create(DNNL_CPU, OrtAllocatorType::OrtDeviceAllocator, nullptr, 0, OrtMemTypeCPUOutput)); }, std::numeric_limits<size_t>::max()});

  if (info.create_arena) {
    Provider_InsertAllocator(CreateAllocator(default_memory_info));

    Provider_InsertAllocator(CreateAllocator(cpu_memory_info));
  } else {
    Provider_InsertAllocator(onnxruntime::CreateDummyArenaAllocator(default_memory_info.factory(0)));

    Provider_InsertAllocator(onnxruntime::CreateDummyArenaAllocator(cpu_memory_info.factory(0)));
  }
>>>>>>> 5708c4fe
}  // namespace onnxruntime

DNNLExecutionProvider::~DNNLExecutionProvider() {
}

namespace ort_dnnl {
class ONNX_OPERATOR_KERNEL_CLASS_NAME(kDnnlExecutionProvider, kOnnxDomain, 7, Gemm);

Status RegisterDNNLKernels(Provider_KernelRegistry& kernel_registry) {
  static const Provider_BuildKernelCreateInfoFn function_table[] = {
      BuildKernelCreateInfo<ONNX_OPERATOR_KERNEL_CLASS_NAME(kDnnlExecutionProvider, kOnnxDomain, 7, Gemm)>,
  };

  for (auto& function_table_entry : function_table) {
    ORT_RETURN_IF_ERROR(kernel_registry.Register(function_table_entry()));
  }
  return Status::OK();
}

KernelRegistryAndStatus GetDnnlKernelRegistry() {
  KernelRegistryAndStatus ret;
  ret.st = RegisterDNNLKernels(*ret.kernel_registry);
  return ret;
}
}  // namespace ort_dnnl

std::shared_ptr<Provider_KernelRegistry> DNNLExecutionProvider::Provider_GetKernelRegistry() const {
  static KernelRegistryAndStatus k = onnxruntime::ort_dnnl::GetDnnlKernelRegistry();
  // throw if the registry failed to initialize
  ORT_THROW_IF_ERROR(k.st);
  return k.kernel_registry;
}

bool DNNLExecutionProvider::UseSubgraph(const onnxruntime::Provider_GraphViewer& graph_viewer) const {
  bool use_subgraph = true;

  bool FP16_graph = false;
  bool dnnl_nodes_in_the_graph = false;
  int max_node_index = graph_viewer.MaxNodeIndex();

  for (auto node_index = 0; node_index < max_node_index; node_index++) {
    auto node = graph_viewer.GetNode(node_index);
    if (node == NULL)
      continue;

    if (!node->InputDefs().empty() && node->InputDefs()[0]->Type() != nullptr) {
      FP16_graph = node->InputDefs()[0]->Type()->find("16") != std::string::npos;
      break;
    }
  }

  for (auto node_index = 0; node_index < max_node_index; node_index++) {
    auto node = graph_viewer.GetNode(node_index);
    if (node == nullptr) {
      continue;
    }

    auto op_it = dnnl_ops_.find(node->OpType());
    if (op_it != dnnl_ops_.end()) {
      dnnl_nodes_in_the_graph = true;
      break;
    }
  }

  if (FP16_graph || !dnnl_nodes_in_the_graph) {
    // FP16 not supported yet.
    use_subgraph = false;
  } else {
    const char* env = getenv("ORT_DNNL_SUBGRAPH");
    if (env != nullptr) {
      if (atoi(env) == 0) {
        use_subgraph = false;
      }
    }
  }
  return use_subgraph;
}

<<<<<<< HEAD
void DNNLExecutionProvider::CreateOrUpdateDnnlNode(const Node* node,
=======
void DNNLExecutionProvider::CreateOrUpdateDnnlNode(const Provider_Node* node,
>>>>>>> 5708c4fe
                                                   std::shared_ptr<ort_dnnl::Subgraph>& subgraph_ptr,
                                                   ort_dnnl::Subgraph::SubgraphVariables& sub_var,
                                                   bool fused,
                                                   std::map<std::string, size_t>& output_to_source_node_map,
<<<<<<< HEAD
                                                   NodeAttributes& subgraph_attributes) const {
=======
                                                   Provider_NodeAttributes& subgraph_attributes) const {
>>>>>>> 5708c4fe
  const auto& node_inputs = node->InputDefs();
  sub_var.outputs.push_back(node->OutputDefs()[0]->Name());

  if (!fused) {
    ort_dnnl::DnnlNode dnnl_node;
    dnnl_node.name = node->OpType();
    dnnl_node.num_inputs = static_cast<int>(node->InputDefs().size());
    dnnl_node.input_start_index = static_cast<int>(sub_var.inputs.size()) - 1;
    dnnl_node.node_index = static_cast<int>(subgraph_ptr->dnnl_nodes.size()) + 1;
    const auto& node_outputs = node->OutputDefs();
    dnnl_node.output_name = node_outputs[0]->Name();
    if (node->OpType() == "Conv") {
      dnnl_node.weight_name = node->InputDefs()[1]->Name();
    }
    for (size_t i = 0; i < node_inputs.size(); i++) {
      auto iter = output_to_source_node_map.find(node_inputs[i]->Name());
      if (iter != output_to_source_node_map.end())
        dnnl_node.parent_nodes.push_back(iter->second);
    }
    subgraph_ptr->dnnl_nodes.push_back(dnnl_node);
    output_to_source_node_map.insert(std::make_pair(node_outputs[0]->Name(), subgraph_ptr->dnnl_nodes.size() - 1));
  } else {
    subgraph_ptr->dnnl_nodes.back().num_inputs += static_cast<int>(node->InputDefs().size() - 1);
    const auto& node_outputs = node->OutputDefs();
    output_to_source_node_map.erase(subgraph_ptr->dnnl_nodes.back().output_name);
    subgraph_ptr->dnnl_nodes.back().output_name = node_outputs[0]->Name();
    output_to_source_node_map.insert(std::make_pair(node_outputs[0]->Name(), subgraph_ptr->dnnl_nodes.size() - 1));
  }

  // Add inputs which are not in the outputs vector.
  for (size_t i = 0; i < node_inputs.size(); i++) {
    auto itr = std::find(sub_var.outputs.begin(), sub_var.outputs.end(), node_inputs[i]->Name());
    if (itr == sub_var.outputs.end()) {
      sub_var.inputs.push_back(node_inputs[i]->Name());
    } else {
      // Vector of node outputs, which is input to other node
      // if node output is not input to any other node, then it's the end node
      // which we will find later
      sub_var.outputs_as_input_other_node.push_back(node_inputs[i]->Name());
    }
  }

  const Provider_NodeAttributes& attributes = node->GetAttributes();
  if (attributes.size() > 0) {
    size_t index = subgraph_ptr->dnnl_nodes.size();
    std::string op_name;
    if (fused) {
      for (auto iter = node->InputNodesBegin(); iter != node->InputNodesEnd(); ++iter) {
        op_name = (*iter).OpType();
      }
    } else {
      op_name = node->OpType();
    }

    for (auto att_it = attributes.begin(); att_it != attributes.end(); ++att_it) {
      std::string key = op_name + "-" + std::to_string(index) + "-" + att_it->first;
      subgraph_attributes[key] = att_it->second;
    }
  }
}

std::vector<std::unique_ptr<Provider_ComputeCapability>> DNNLExecutionProvider::Provider_GetCapability(
    const onnxruntime::Provider_GraphViewer& graph_viewer,
    const std::vector<const Provider_KernelRegistry*>& kernel_registries) const {
  ORT_UNUSED_PARAMETER(kernel_registries);

  if (UseSubgraph(graph_viewer) == false) {
    return Provider_IExecutionProvider::Provider_GetCapability(graph_viewer, kernel_registries);
  }

  LOGS_DEFAULT(INFO) << "Using DNNL Subgraph";
  // use sub-graph implementation
  std::vector<std::unique_ptr<Provider_ComputeCapability>> result;
  ort_dnnl::Subgraph::SubgraphVariables sub_var;
  std::shared_ptr<ort_dnnl::Subgraph> subgraph_ptr;

  // We need graph name make PrimitivePool keys unique.
  // There are several identical graphs in Model zoo and only differ in
  // few attribute values. GetGraphName return graph-name + first-node-output name
  std::string graph_name = GetGraphName(graph_viewer);
  subgraph_ptr = onnxruntime::make_unique<ort_dnnl::Subgraph>(
      ort_dnnl::Subgraph(graph_name));

  // output name to node index map. Using it to find sub-graph end nodes
  // if output of a node is not an input to any node in a sub-graph is end node
  std::map<std::string, size_t> output_to_source_node_map;
  Provider_NodeAttributes subgraph_attributes;
  int node_index = 0;

  while (node_index < graph_viewer.MaxNodeIndex()) {
    auto node = graph_viewer.GetNode(node_index);
    if (node == nullptr) {
      node_index++;
      continue;
    }

    if (IsDimensionSupported(node) == false) {
      node_index++;
      if (subgraph_ptr->dnnl_nodes.size() > 0) {
        CreateMetaDef(graph_viewer, subgraph_attributes, subgraph_ptr, sub_var, result);
        subgraph_ptr = std::make_shared<ort_dnnl::Subgraph>(ort_dnnl::Subgraph(graph_name));
        subgraph_attributes.clear();
        output_to_source_node_map.clear();
      }
      continue;
    }

    auto op_it = dnnl_ops_.find(node->OpType());
    if (op_it != dnnl_ops_.end()) {
      sub_var.subgraph_node_indexes.push_back(node->Index());

      // can we fuse (at Dnnl level) nodes?
      bool fused = false;
      if (sub_var.subgraph_node_indexes.size() > 1 && node->OpType() == "BatchNormalization") {
        if (subgraph_ptr->dnnl_nodes.back().name == "Conv") {
          subgraph_ptr->dnnl_nodes.back().name += "-BatchNormalization";
          fused = true;
        }
      }
      if (sub_var.subgraph_node_indexes.size() > 1 && node->OpType() == "Relu") {
        if (subgraph_ptr->dnnl_nodes.back().name == "Conv-BatchNormalization" || subgraph_ptr->dnnl_nodes.back().name == "BatchNormalization" || subgraph_ptr->dnnl_nodes.back().name == "Conv") {
          subgraph_ptr->dnnl_nodes.back().name += "-Relu";
          fused = true;
        }
      }

      // Create Dnnl node:
      //   Update inputs, outputs and parent nodes
      //   Collect attributes and modify the key to make it unique
      CreateOrUpdateDnnlNode(node, subgraph_ptr, sub_var, fused, output_to_source_node_map, subgraph_attributes);

      auto temp_index = node_index + 1;
      if (temp_index < graph_viewer.MaxNodeIndex()) {
        if (!sub_var.subgraph_node_indexes.empty()) {
          // if next node is Dnnl node and if it's input is not output of current node
          //   if next node input is output of any of the nodes in sub-graph continue
          // else
          //   break and create sub-graph
          auto next_node = graph_viewer.GetNode(temp_index);
          while (next_node == nullptr) {
            temp_index++;
            next_node = graph_viewer.GetNode(temp_index);
          }
          auto sub_it = dnnl_ops_.find(next_node->OpType());
          if (sub_it != dnnl_ops_.end()) {
            const auto& next_node_inputs = next_node->InputDefs();
            bool input_from_subgraph = true;
            size_t inputs_count = 1;
            if (next_node->OpType() == "Sum")
              inputs_count = next_node_inputs.size();
            for (size_t i = 0; i < inputs_count; i++) {
              auto in = next_node_inputs[i];
              auto itr = std::find(sub_var.outputs.begin(), sub_var.outputs.end(), in->Name());
              if (itr == sub_var.outputs.end()) {
                input_from_subgraph = false;
              }
            }
            if (input_from_subgraph == false) {
              CreateMetaDef(graph_viewer, subgraph_attributes, subgraph_ptr, sub_var, result);
              subgraph_attributes.clear();
              subgraph_ptr = std::make_shared<ort_dnnl::Subgraph>(ort_dnnl::Subgraph(graph_name));
              output_to_source_node_map.clear();
            }
          }
        }
        if (!sub_var.subgraph_node_indexes.empty()) {
          if (node->GetOutputEdgesCount() > 1) {
            // If current node has branches
            //    iterate and see if all nodes are Dnnl ops OR
            //      it ends in node with same number of input edges (Dnnl node or cpu node)
            //      create sub-graph
            bool create_subgraph = false;
            bool break_loop = false;
            while (!break_loop) {
              if (temp_index < graph_viewer.MaxNodeIndex()) {
                auto next_node = graph_viewer.GetNode(temp_index);
                while (next_node == nullptr) {
                  temp_index++;
                  next_node = graph_viewer.GetNode(temp_index);
                }
                if (next_node->GetInputEdgesCount() == node->GetOutputEdgesCount()) {
                  // if all nodes in the branch loop are Dnnl nodes
                  // then continue with adding nodes to sub-graph
                  break_loop = true;
                }
                // inner nodes. if inner nodes are not  Dnnl nodes
                // create subgraph (inception v2)
                auto sub_it = dnnl_ops_.find(next_node->OpType());
                if (sub_it == dnnl_ops_.end()) {
                  // break and create a sub-graph
                  break_loop = true;
                  create_subgraph = true;
                }
                temp_index++;
              } else {
                break_loop = true;
              }
            }
            if (create_subgraph) {
              CreateMetaDef(graph_viewer, subgraph_attributes, subgraph_ptr, sub_var, result);
              subgraph_ptr = std::make_shared<ort_dnnl::Subgraph>(ort_dnnl::Subgraph(graph_name));
              subgraph_attributes.clear();
              output_to_source_node_map.clear();
            }
          }
        }
      }
    } else {
      if (!sub_var.subgraph_node_indexes.empty()) {
        CreateMetaDef(graph_viewer, subgraph_attributes, subgraph_ptr, sub_var, result);
        subgraph_ptr = std::make_shared<ort_dnnl::Subgraph>(ort_dnnl::Subgraph(graph_name));
        subgraph_attributes.clear();
        output_to_source_node_map.clear();
      }
    }
    node_index++;
  }  // graph_viewer node iterator ends
  if (!sub_var.subgraph_node_indexes.empty()) {
    CreateMetaDef(graph_viewer, subgraph_attributes, subgraph_ptr, sub_var, result);
    subgraph_ptr = std::make_shared<ort_dnnl::Subgraph>(ort_dnnl::Subgraph(graph_name));
    subgraph_attributes.clear();
    output_to_source_node_map.clear();
  }
  return result;
}

<<<<<<< HEAD
void DNNLExecutionProvider::CreateMetaDef(const onnxruntime::GraphViewer& graph_viewer,
                                          const NodeAttributes& subgraph_attributes,
                                          std::shared_ptr<ort_dnnl::Subgraph>& subgraph_ptr,
                                          ort_dnnl::Subgraph::SubgraphVariables& sub_var,
                                          std::vector<std::unique_ptr<ComputeCapability>>& result) const {
=======
void DNNLExecutionProvider::CreateMetaDef(const onnxruntime::Provider_GraphViewer& graph_viewer,
                                          const Provider_NodeAttributes& subgraph_attributes,
                                          std::shared_ptr<ort_dnnl::Subgraph>& subgraph_ptr,
                                          ort_dnnl::Subgraph::SubgraphVariables& sub_var,
                                          std::vector<std::unique_ptr<Provider_ComputeCapability>>& result) const {
>>>>>>> 5708c4fe
  std::string graph_fused_nodes;
  std::string node_list;
  std::string subgraph_id = std::to_string(subgraph_index_);
  subgraph_index_++;

  // This is a list of initializers that subgraph considers as constants.
  // Example weights, reshape shape etc.
  std::unordered_set<std::string> input_initializers;

  // Create ng_required_initializers attribute of NGraphCustomOp
  auto initializers = ONNX_NAMESPACE::Provider_AttributeProto::Create();
  initializers->set_name("initializers");
  initializers->set_type(ONNX_NAMESPACE::AttributeProto_AttributeType::AttributeProto_AttributeType_TENSORS);

  for (const auto& init : sub_var.inputs) {
    if (graph_viewer.GetAllInitializedTensors().count(init)) {
      auto tensor = initializers->add_tensors();
      *tensor = *(graph_viewer.GetAllInitializedTensors().at(init));
    }
  }

  auto meta_def = onnxruntime::make_unique<::onnxruntime::Provider_IndexedSubGraph::MetaDef>();
  meta_def->attributes["initializers"] = std::move(initializers);
  meta_def->name = "DnnlCustomOp" + std::to_string(subgraph_index_);
  meta_def->domain = kMSDomain;
  meta_def->since_version = 1;
  meta_def->status = ONNX_NAMESPACE::EXPERIMENTAL;
  meta_def->inputs = sub_var.inputs;
  meta_def->attributes.insert(subgraph_attributes.begin(), subgraph_attributes.end());

  // Find the end nodes
  for (auto& mklnode : subgraph_ptr->dnnl_nodes) {
    auto itr = std::find(sub_var.outputs_as_input_other_node.begin(),
                         sub_var.outputs_as_input_other_node.end(), mklnode.output_name);
    if (itr == sub_var.outputs_as_input_other_node.end()) {
      meta_def->outputs.push_back(mklnode.output_name);
      mklnode.output_index = static_cast<int>(meta_def->outputs.size()) - 1;
    }
  }

  auto ap = ONNX_NAMESPACE::Provider_AttributeProto::Create();
  ap->set_s(subgraph_id);
  ap->set_type(ONNX_NAMESPACE::AttributeProto_AttributeType::AttributeProto_AttributeType_STRING);
  meta_def->attributes["subgraph_id"] = std::move(ap);
  auto sub_graph = onnxruntime::Provider_IndexedSubGraph::Create();
  sub_graph->Nodes() = sub_var.subgraph_node_indexes;
  sub_graph->SetMetaDef(meta_def);
  result.push_back(onnxruntime::make_unique<Provider_ComputeCapability>(std::move(sub_graph)));
  mkl_subgraphs_.insert(std::make_pair(subgraph_id, subgraph_ptr));

  // Reset subgraph and meta_Def
  sub_var.Reset();
}

<<<<<<< HEAD
Status DNNLExecutionProvider::Compile(const std::vector<onnxruntime::Node*>& fused_nodes,
                                      std::vector<NodeComputeInfo>& node_compute_funcs) {
=======
Status DNNLExecutionProvider::Provider_Compile(const std::vector<onnxruntime::Provider_Node*>& fused_nodes,
                                               std::vector<NodeComputeInfo>& node_compute_funcs) {
>>>>>>> 5708c4fe
  for (const auto* fused_node : fused_nodes) {
    auto attributes = fused_node->GetAttributes();
    NodeComputeInfo compute_info;

    compute_info.create_state_func = [=](ComputeContext* context, FunctionState* state) {
      auto* p = new onnxruntime::ort_dnnl::DnnlFuncKernel<float>(context, attributes, this);
      *state = p;
      return 0;
    };

    compute_info.release_state_func = [](FunctionState state) {
      if (state)
        delete static_cast<onnxruntime::ort_dnnl::DnnlFuncKernel<float>*>(state);
    };

    compute_info.compute_func = [](FunctionState state, const OrtCustomOpApi* api, OrtKernelContext* context) {
      onnxruntime::ort_dnnl::DnnlFuncKernel<float>* custom_op = reinterpret_cast<ort_dnnl::DnnlFuncKernel<float>*>(state);
      return custom_op->Compute(api, context);
    };

    node_compute_funcs.push_back(compute_info);
  }
  return Status::OK();
}

}  // namespace onnxruntime<|MERGE_RESOLUTION|>--- conflicted
+++ resolved
@@ -27,43 +27,24 @@
 constexpr const char* DNNL_CPU = "DnnlCpu";
 
 DNNLExecutionProvider::DNNLExecutionProvider(const DNNLExecutionProviderInfo& info)
-<<<<<<< HEAD
     : IExecutionProvider{onnxruntime::kDnnlExecutionProvider} {
-  DeviceAllocatorRegistrationInfo default_memory_info(
+  Provider_DeviceAllocatorRegistrationInfo default_memory_info(
       {OrtMemTypeDefault,
        [](int) {
-         return onnxruntime::make_unique<CPUAllocator>(OrtMemoryInfo(DNNL, OrtAllocatorType::OrtDeviceAllocator));
+         return onnxruntime::CreateCPUAllocator(onnxruntime::Provider_OrtMemoryInfo::Create(DNNL, OrtAllocatorType::OrtDeviceAllocator));
        },
        std::numeric_limits<size_t>::max()});
 
-  DeviceAllocatorRegistrationInfo cpu_memory_info(
+  Provider_DeviceAllocatorRegistrationInfo cpu_memory_info(
       {OrtMemTypeCPUOutput,
        [](int) {
-         return onnxruntime::make_unique<CPUAllocator>(
-             OrtMemoryInfo(DNNL_CPU, OrtAllocatorType::OrtDeviceAllocator, OrtDevice(), 0, OrtMemTypeCPUOutput));
+         return onnxruntime::CreateCPUAllocator(
+             onnxruntime::Provider_OrtMemoryInfo::Create(DNNL_CPU, OrtAllocatorType::OrtDeviceAllocator, nullptr, 0, OrtMemTypeCPUOutput));
        },
        std::numeric_limits<size_t>::max()});
 
-  InsertAllocator(CreateAllocator(default_memory_info, 0, info.create_arena));
-  InsertAllocator(CreateAllocator(cpu_memory_info, 0, info.create_arena));
-=======
-    : Provider_IExecutionProvider{onnxruntime::kDnnlExecutionProvider} {
-  Provider_DeviceAllocatorRegistrationInfo default_memory_info({OrtMemTypeDefault,
-                                                                [](int) { return onnxruntime::CreateCPUAllocator(onnxruntime::Provider_OrtMemoryInfo::Create(DNNL, OrtAllocatorType::OrtDeviceAllocator)); }, std::numeric_limits<size_t>::max()});
-
-  Provider_DeviceAllocatorRegistrationInfo cpu_memory_info({OrtMemTypeCPUOutput,
-                                                            [](int) { return onnxruntime::CreateCPUAllocator(onnxruntime::Provider_OrtMemoryInfo::Create(DNNL_CPU, OrtAllocatorType::OrtDeviceAllocator, nullptr, 0, OrtMemTypeCPUOutput)); }, std::numeric_limits<size_t>::max()});
-
-  if (info.create_arena) {
-    Provider_InsertAllocator(CreateAllocator(default_memory_info));
-
-    Provider_InsertAllocator(CreateAllocator(cpu_memory_info));
-  } else {
-    Provider_InsertAllocator(onnxruntime::CreateDummyArenaAllocator(default_memory_info.factory(0)));
-
-    Provider_InsertAllocator(onnxruntime::CreateDummyArenaAllocator(cpu_memory_info.factory(0)));
-  }
->>>>>>> 5708c4fe
+  Provider_InsertAllocator(CreateAllocator(default_memory_info, 0, info.create_arena));
+  Provider_InsertAllocator(CreateAllocator(cpu_memory_info, 0, info.create_arena));
 }  // namespace onnxruntime
 
 DNNLExecutionProvider::~DNNLExecutionProvider() {
@@ -142,20 +123,12 @@
   return use_subgraph;
 }
 
-<<<<<<< HEAD
-void DNNLExecutionProvider::CreateOrUpdateDnnlNode(const Node* node,
-=======
 void DNNLExecutionProvider::CreateOrUpdateDnnlNode(const Provider_Node* node,
->>>>>>> 5708c4fe
                                                    std::shared_ptr<ort_dnnl::Subgraph>& subgraph_ptr,
                                                    ort_dnnl::Subgraph::SubgraphVariables& sub_var,
                                                    bool fused,
                                                    std::map<std::string, size_t>& output_to_source_node_map,
-<<<<<<< HEAD
-                                                   NodeAttributes& subgraph_attributes) const {
-=======
                                                    Provider_NodeAttributes& subgraph_attributes) const {
->>>>>>> 5708c4fe
   const auto& node_inputs = node->InputDefs();
   sub_var.outputs.push_back(node->OutputDefs()[0]->Name());
 
@@ -382,19 +355,11 @@
   return result;
 }
 
-<<<<<<< HEAD
-void DNNLExecutionProvider::CreateMetaDef(const onnxruntime::GraphViewer& graph_viewer,
-                                          const NodeAttributes& subgraph_attributes,
-                                          std::shared_ptr<ort_dnnl::Subgraph>& subgraph_ptr,
-                                          ort_dnnl::Subgraph::SubgraphVariables& sub_var,
-                                          std::vector<std::unique_ptr<ComputeCapability>>& result) const {
-=======
 void DNNLExecutionProvider::CreateMetaDef(const onnxruntime::Provider_GraphViewer& graph_viewer,
                                           const Provider_NodeAttributes& subgraph_attributes,
                                           std::shared_ptr<ort_dnnl::Subgraph>& subgraph_ptr,
                                           ort_dnnl::Subgraph::SubgraphVariables& sub_var,
                                           std::vector<std::unique_ptr<Provider_ComputeCapability>>& result) const {
->>>>>>> 5708c4fe
   std::string graph_fused_nodes;
   std::string node_list;
   std::string subgraph_id = std::to_string(subgraph_index_);
@@ -449,13 +414,8 @@
   sub_var.Reset();
 }
 
-<<<<<<< HEAD
-Status DNNLExecutionProvider::Compile(const std::vector<onnxruntime::Node*>& fused_nodes,
-                                      std::vector<NodeComputeInfo>& node_compute_funcs) {
-=======
 Status DNNLExecutionProvider::Provider_Compile(const std::vector<onnxruntime::Provider_Node*>& fused_nodes,
                                                std::vector<NodeComputeInfo>& node_compute_funcs) {
->>>>>>> 5708c4fe
   for (const auto* fused_node : fused_nodes) {
     auto attributes = fused_node->GetAttributes();
     NodeComputeInfo compute_info;
