--- conflicted
+++ resolved
@@ -147,10 +147,7 @@
 std::vector<std::unique_ptr<ComputeCapability>> DnnlExecutionProvider::GetCapability(
     const GraphViewer& graph_viewer,
     const IKernelLookup& /*kernel_lookup*/,
-<<<<<<< HEAD
-=======
     const GraphOptimizerRegistry& /* graph_optimizer_registry */,
->>>>>>> 39e585ff
     IResourceAccountant* /* resource_accountant */) const {
   // follow from coreml ep's Getcapability
 
