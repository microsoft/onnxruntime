// Copyright(C) 2022 Intel Corporation
// Licensed under the MIT License

#pragma once

#include "dnnl.hpp"
#include <string>

namespace onnxruntime {
namespace ort_dnnl {
namespace dnnl_util {
bool IsGPURuntimeAvalible();
<<<<<<< HEAD
bool IsBF16Supported();
=======

bool IsBF16Supported();

>>>>>>> 8372c86e
dnnl::algorithm OrtOperatorToDnnlAlgorithm(std::string op);

}  // namespace dnnl_util
}  // namespace ort_dnnl
}  // namespace onnxruntime<|MERGE_RESOLUTION|>--- conflicted
+++ resolved
@@ -10,13 +10,9 @@
 namespace ort_dnnl {
 namespace dnnl_util {
 bool IsGPURuntimeAvalible();
-<<<<<<< HEAD
-bool IsBF16Supported();
-=======
 
 bool IsBF16Supported();
 
->>>>>>> 8372c86e
 dnnl::algorithm OrtOperatorToDnnlAlgorithm(std::string op);
 
 }  // namespace dnnl_util
