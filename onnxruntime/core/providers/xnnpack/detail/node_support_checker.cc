--- conflicted
+++ resolved
@@ -17,13 +17,10 @@
 // each operator provides a helper to check if supported
 #include "core/providers/xnnpack/nn/conv.h"
 #include "core/providers/xnnpack/nn/max_pool.h"
-<<<<<<< HEAD
 #include "core/providers/xnnpack/nn/gemm.h"
 #include "core/providers/xnnpack/nn/matmul.h"
-=======
 #include "core/providers/xnnpack/nn/average_pool.h"
 #include "core/providers/xnnpack/nn/softmax.h"
->>>>>>> bee49dd1
 
 namespace onnxruntime {
 namespace xnnpack {
@@ -92,18 +89,13 @@
 
 bool NodeSupportChecker::IsNodeSupported(const NodeUnit& nodeunit) {
   static std::unordered_map<std::string, CheckerFn> checkers{
-<<<<<<< HEAD
-      {"Conv", Conv::IsOnnxNodeSupported},
-      {"MaxPool", MaxPool::IsOnnxNodeSupported},
-      {"Gemm", Gemm::IsOnnxNodeSupported},
-      {"MatMul", MatMul::IsOnnxNodeSupported}
-=======
       {"Conv", Conv::IsConvOnnxNodeSupported},
       {"QLinearConv", Conv::IsConvOnnxNodeSupported},
       {"MaxPool", MaxPool::IsMaxPoolOnnxNodeSupported},
       {"AveragePool", AveragePool::IsAveragePoolOnnxNodeSupported},
       {"Softmax", Softmax::IsSoftmaxOnnxNodeSupported},
->>>>>>> bee49dd1
+      {"Gemm", Gemm::IsGemmOnnxNodeSupported},
+      {"MatMul", MatMul::IsMatMulOnnxNodeSupported},
   };
 
   bool supported = false;
