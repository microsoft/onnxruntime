// Copyright (c) Microsoft Corporation. All rights reserved.
// Licensed under the MIT License.

#include <string_view>
#include <unordered_map>
#include <unordered_set>
#include <utility>

#include "core/framework/compute_capability.h"
#include "core/framework/kernel_registry.h"
#include "core/framework/node_unit.h"
#include "core/graph/function_utils.h"
#include "core/session/onnxruntime_session_options_config_keys.h"
#include "core/optimizer/qdq_transformer/selectors_actions/qdq_selectors.h"
#include "core/optimizer/qdq_transformer/selectors_actions/shared/utils.h"
#include "core/providers/xnnpack/xnnpack_execution_provider.h"
#include "core/providers/xnnpack/detail/utils.h"
#include "core/providers/xnnpack/detail/node_support_checker.h"
#include "core/providers/xnnpack/xnnpack_init.h"

namespace onnxruntime {

namespace xnnpack {
template <>
KernelCreateInfo BuildKernelCreateInfo<void>() {
  KernelCreateInfo info;
  return info;
}

#define KERNEL_CREATE_INFO_VERSIONED(Start, End, Op, Domain) \
  BuildKernelCreateInfo<                                     \
      ONNX_OPERATOR_VERSIONED_KERNEL_CLASS_NAME(kXnnpackExecutionProvider, Domain, Start, End, Op)>

#define KERNEL_CREATE_INFO(Start, Op, Domain) \
  BuildKernelCreateInfo<                      \
      ONNX_OPERATOR_KERNEL_CLASS_NAME(kXnnpackExecutionProvider, Domain, Start, Op)>

#define KERNEL_CREATE_INFO_TYPED(Start, Type, Op, Domain) \
  BuildKernelCreateInfo<                                  \
      ONNX_OPERATOR_TYPED_KERNEL_CLASS_NAME(kXnnpackExecutionProvider, Domain, Start, Type, Op)>

// Layout sensitive operators in NHWC domain
class ONNX_OPERATOR_VERSIONED_KERNEL_CLASS_NAME(kXnnpackExecutionProvider, kMSInternalNHWCDomain, 7, 9, AveragePool);
class ONNX_OPERATOR_VERSIONED_KERNEL_CLASS_NAME(kXnnpackExecutionProvider, kMSInternalNHWCDomain, 10, 10, AveragePool);
class ONNX_OPERATOR_VERSIONED_KERNEL_CLASS_NAME(kXnnpackExecutionProvider, kMSInternalNHWCDomain, 11, 18, AveragePool);
class ONNX_OPERATOR_KERNEL_CLASS_NAME(kXnnpackExecutionProvider, kMSInternalNHWCDomain, 19, AveragePool);

class ONNX_OPERATOR_VERSIONED_KERNEL_CLASS_NAME(kXnnpackExecutionProvider, kMSInternalNHWCDomain, 1, 10, Conv);
class ONNX_OPERATOR_KERNEL_CLASS_NAME(kXnnpackExecutionProvider, kMSInternalNHWCDomain, 11, Conv);

class ONNX_OPERATOR_VERSIONED_KERNEL_CLASS_NAME(kXnnpackExecutionProvider, kMSInternalNHWCDomain, 1, 10, ConvTranspose);
class ONNX_OPERATOR_KERNEL_CLASS_NAME(kXnnpackExecutionProvider, kMSInternalNHWCDomain, 11, ConvTranspose);

class ONNX_OPERATOR_TYPED_KERNEL_CLASS_NAME(kXnnpackExecutionProvider, kMSInternalNHWCDomain, 10, uint8_t, QLinearConv);
class ONNX_OPERATOR_TYPED_KERNEL_CLASS_NAME(kXnnpackExecutionProvider, kMSInternalNHWCDomain, 10, int8_t, QLinearConv);

class ONNX_OPERATOR_KERNEL_CLASS_NAME(kXnnpackExecutionProvider, kMSInternalNHWCDomain, 1, QLinearConvTranspose);

class ONNX_OPERATOR_KERNEL_CLASS_NAME(kXnnpackExecutionProvider, kMSInternalNHWCDomain, 1, QLinearAveragePool);

class ONNX_OPERATOR_VERSIONED_KERNEL_CLASS_NAME(kXnnpackExecutionProvider, kMSInternalNHWCDomain, 10, 10, Resize);
class ONNX_OPERATOR_VERSIONED_KERNEL_CLASS_NAME(kXnnpackExecutionProvider, kMSInternalNHWCDomain, 11, 12, Resize);
class ONNX_OPERATOR_VERSIONED_KERNEL_CLASS_NAME(kXnnpackExecutionProvider, kMSInternalNHWCDomain, 13, 17, Resize);
class ONNX_OPERATOR_VERSIONED_KERNEL_CLASS_NAME(kXnnpackExecutionProvider, kMSInternalNHWCDomain, 18, 18, Resize);
class ONNX_OPERATOR_KERNEL_CLASS_NAME(kXnnpackExecutionProvider, kMSInternalNHWCDomain, 19, Resize);

class ONNX_OPERATOR_VERSIONED_KERNEL_CLASS_NAME(kXnnpackExecutionProvider, kMSInternalNHWCDomain, 8, 9, MaxPool);
class ONNX_OPERATOR_VERSIONED_KERNEL_CLASS_NAME(kXnnpackExecutionProvider, kMSInternalNHWCDomain, 10, 10, MaxPool);
class ONNX_OPERATOR_VERSIONED_KERNEL_CLASS_NAME(kXnnpackExecutionProvider, kMSInternalNHWCDomain, 11, 11, MaxPool);
class ONNX_OPERATOR_KERNEL_CLASS_NAME(kXnnpackExecutionProvider, kMSInternalNHWCDomain, 12, MaxPool);

// ONNX operators
class ONNX_OPERATOR_VERSIONED_KERNEL_CLASS_NAME(kXnnpackExecutionProvider, kOnnxDomain, 7, 8, Gemm);
class ONNX_OPERATOR_VERSIONED_KERNEL_CLASS_NAME(kXnnpackExecutionProvider, kOnnxDomain, 9, 10, Gemm);
class ONNX_OPERATOR_VERSIONED_KERNEL_CLASS_NAME(kXnnpackExecutionProvider, kOnnxDomain, 11, 12, Gemm);
class ONNX_OPERATOR_KERNEL_CLASS_NAME(kXnnpackExecutionProvider, kOnnxDomain, 13, Gemm);

class ONNX_OPERATOR_VERSIONED_KERNEL_CLASS_NAME(kXnnpackExecutionProvider, kOnnxDomain, 1, 8, MatMul);
class ONNX_OPERATOR_VERSIONED_KERNEL_CLASS_NAME(kXnnpackExecutionProvider, kOnnxDomain, 9, 12, MatMul);
class ONNX_OPERATOR_KERNEL_CLASS_NAME(kXnnpackExecutionProvider, kOnnxDomain, 13, MatMul);

class ONNX_OPERATOR_VERSIONED_KERNEL_CLASS_NAME(kXnnpackExecutionProvider, kOnnxDomain, 1, 10, Softmax);
class ONNX_OPERATOR_VERSIONED_KERNEL_CLASS_NAME(kXnnpackExecutionProvider, kOnnxDomain, 11, 12, Softmax);
class ONNX_OPERATOR_KERNEL_CLASS_NAME(kXnnpackExecutionProvider, kOnnxDomain, 13, Softmax);

// Internal domain
class ONNX_OPERATOR_KERNEL_CLASS_NAME(kXnnpackExecutionProvider, kDynamicDomainByCreate, 1, QLinearSoftmax);

std::unique_ptr<KernelRegistry> RegisterKernels() {
  auto kernel_registry = std::make_unique<onnxruntime::KernelRegistry>();

  static const BuildKernelCreateInfoFn function_table[] = {
      BuildKernelCreateInfo<void>,  // default entry to avoid the list becoming empty after ops-reducing

      // layout sensitive. nodes will be moved to kMSInternalNHWCDomain by layout transformation
      KERNEL_CREATE_INFO_VERSIONED(7, 9, AveragePool, kMSInternalNHWCDomain),
      KERNEL_CREATE_INFO_VERSIONED(10, 10, AveragePool, kMSInternalNHWCDomain),
      KERNEL_CREATE_INFO_VERSIONED(11, 18, AveragePool, kMSInternalNHWCDomain),
      KERNEL_CREATE_INFO(19, AveragePool, kMSInternalNHWCDomain),

      KERNEL_CREATE_INFO_VERSIONED(1, 10, Conv, kMSInternalNHWCDomain),
      KERNEL_CREATE_INFO(11, Conv, kMSInternalNHWCDomain),

      KERNEL_CREATE_INFO_VERSIONED(1, 10, ConvTranspose, kMSInternalNHWCDomain),
      KERNEL_CREATE_INFO(11, ConvTranspose, kMSInternalNHWCDomain),

      KERNEL_CREATE_INFO_VERSIONED(8, 9, MaxPool, kMSInternalNHWCDomain),
      KERNEL_CREATE_INFO_VERSIONED(10, 10, MaxPool, kMSInternalNHWCDomain),
      KERNEL_CREATE_INFO_VERSIONED(11, 11, MaxPool, kMSInternalNHWCDomain),
      KERNEL_CREATE_INFO(12, MaxPool, kMSInternalNHWCDomain),

      KERNEL_CREATE_INFO(1, QLinearConvTranspose, kMSInternalNHWCDomain),

      KERNEL_CREATE_INFO_VERSIONED(10, 10, Resize, kMSInternalNHWCDomain),
      KERNEL_CREATE_INFO_VERSIONED(11, 12, Resize, kMSInternalNHWCDomain),
      KERNEL_CREATE_INFO_VERSIONED(13, 17, Resize, kMSInternalNHWCDomain),
      KERNEL_CREATE_INFO_VERSIONED(18, 18, Resize, kMSInternalNHWCDomain),
      KERNEL_CREATE_INFO(19, Resize, kMSInternalNHWCDomain),

      // layout insensitive, use ONNX-domain directly
      KERNEL_CREATE_INFO_VERSIONED(1, 10, Softmax, kOnnxDomain),
      KERNEL_CREATE_INFO_VERSIONED(11, 12, Softmax, kOnnxDomain),
      KERNEL_CREATE_INFO(13, Softmax, kOnnxDomain),

      KERNEL_CREATE_INFO_VERSIONED(7, 8, Gemm, kOnnxDomain),
      KERNEL_CREATE_INFO_VERSIONED(9, 10, Gemm, kOnnxDomain),
      KERNEL_CREATE_INFO_VERSIONED(11, 12, Gemm, kOnnxDomain),
      KERNEL_CREATE_INFO(13, Gemm, kOnnxDomain),

      KERNEL_CREATE_INFO_VERSIONED(1, 8, MatMul, kOnnxDomain),
      KERNEL_CREATE_INFO_VERSIONED(9, 12, MatMul, kOnnxDomain),
      KERNEL_CREATE_INFO(13, MatMul, kOnnxDomain),

      //  quantization op
      KERNEL_CREATE_INFO(1, QLinearAveragePool, kMSInternalNHWCDomain),

      KERNEL_CREATE_INFO_TYPED(10, uint8_t, QLinearConv, kMSInternalNHWCDomain),
      KERNEL_CREATE_INFO_TYPED(10, int8_t, QLinearConv, kMSInternalNHWCDomain),

      KERNEL_CREATE_INFO(1, QLinearSoftmax, kDynamicDomainByCreate),
  };

  for (auto& function_table_entry : function_table) {
    KernelCreateInfo info = function_table_entry();
    if (info.kernel_def != nullptr) {  // filter disabled entries where type is void
      ORT_THROW_IF_ERROR(kernel_registry->Register(std::move(info)));
    }
  }

  return kernel_registry;
}

}  // namespace xnnpack

using namespace xnnpack;

XnnpackExecutionProvider::XnnpackExecutionProvider(const XnnpackExecutionProviderInfo& info)
    : IExecutionProvider{kXnnpackExecutionProvider} {
  int xnn_thread_pool_size = info.xnn_thread_pool_size;
  int ort_thread_pool_size = info.session_options ? info.session_options->intra_op_param.thread_pool_size : 1;
  bool allow_intra_op_spinning = (info.session_options == nullptr) ||
                                 (info.session_options &&
                                  info.session_options->config_options.GetConfigOrDefault(
                                      kOrtSessionOptionsConfigAllowIntraOpSpinning, "1") == "1");
  if (xnn_thread_pool_size > 1 && allow_intra_op_spinning && ort_thread_pool_size > 1) {
    LOGS_DEFAULT(WARNING)
        << "The XNNPACK EP utilizes an internal pthread-based thread pool for multi-threading."
           "If ORT's thread pool size is > 1 and spinning is enabled, "
           "there will be contention between the two thread pools, and performance will suffer."
           "Please set either intra_op_param.allow_spinning to 0 in the SessionOption config params,"
           "or the ORT intra-op threadpool size to 1.";
  }

  if (xnn_thread_pool_size == 0) {
    xnn_thread_pool_size = ort_thread_pool_size;
  }

  if (xnn_thread_pool_size > 1) {
    // pthreadpool is independent of ort-threadpoool, so we had better disable cpu spinning for ort-threadpool.
    xnnpack_thread_pool_ = pthreadpool_create(static_cast<size_t>(xnn_thread_pool_size));
  }
}

std::vector<AllocatorPtr> XnnpackExecutionProvider::CreatePreferredAllocators() {
  const auto& [stored_allocator, xnn_allocator] = GetStoredAllocator();
  if (!stored_allocator) {
    const AllocatorCreationInfo allocator_info(
        [](int) {
          // lazy create the allocator
          return std::make_unique<CPUAllocator>(OrtMemoryInfo(kXnnpackExecutionProvider,
                                                              OrtAllocatorType::OrtDeviceAllocator));
        });
    stored_allocator = CreateAllocator(allocator_info);
  }
  xnn_allocator->context = stored_allocator.get();
  const xnn_status st = xnn_initialize(xnn_allocator);
  if (st != xnn_status_success) {
    ORT_THROW("XNNPACK initialization failed with status ", st);
  }
  return std::vector<AllocatorPtr>{stored_allocator};
}

// For ops are not lay-out sensitive and does not defined in
// onnx-domain, it will be created dynamicly
static bool RequestDynamicSchema(const NodeUnit& node_unit) {
  static const InlinedHashSet<std::string_view> dynamic_schema_set = {"QLinearSoftmax"};
  std::string key = node_unit.UnitType() == NodeUnit::Type::QDQGroup
                        ? "QLinear" + node_unit.OpType()
                        : node_unit.OpType();
  return dynamic_schema_set.count(key) > 0;
}

// Add Compute Capability for the second call. All target nodes have the tag of "XnnpackExecutionProvider"
// after the first call. So we are going to do QDQ fusion in the second call
// All nodes was collected in one sub_graph
static void AddComputeCapabilityForNodeUnit(const NodeUnit& node_unit,
                                            const std::function<void(std::unique_ptr<IndexedSubGraph>)>& adder,
                                            std::unordered_map<const Node*, const NodeUnit*>& supported_map) {
  std::unique_ptr<IndexedSubGraph> sub_graph = std::make_unique<IndexedSubGraph>();
  auto process_node = [&sub_graph, &supported_map, &node_unit](const Node& node) {
    sub_graph->nodes.push_back(node.Index());
    supported_map.emplace(&node, &node_unit);
  };

  if (node_unit.UnitType() == NodeUnit::Type::QDQGroup) {
    for (const auto* node_i : node_unit.GetAllNodesInGroup()) {
      process_node(*node_i);
    }
    sub_graph->SetMetaDef(FuseQDQGroup(node_unit));
  } else {
    process_node(node_unit.GetNode());
  }

  sub_graph->schema_source = RequestDynamicSchema(node_unit)
                                 ? IndexedSubGraph::SourceOfSchema::REUSE_OR_CREATE
                                 : IndexedSubGraph::SourceOfSchema::EXISTING;
  adder(std::move(sub_graph));
}

// The first call to add compute capability in GetCapability, we just tell this all nodes in nodeunit
// are supported by Xnnpack EP as long as it's target node is supported.
// One node in one sub_graph separately
static void AddComputeCapabilityForEachNodeInNodeUnit(
    const NodeUnit& node_unit,
    std::function<void(std::unique_ptr<IndexedSubGraph>)> adder,
    std::unordered_map<const Node*, const NodeUnit*>& supported_map) {
  auto process_node = [&adder, &node_unit, &supported_map](const Node& node) {
    std::unique_ptr<IndexedSubGraph> sub_graph = std::make_unique<IndexedSubGraph>();
    sub_graph->nodes.push_back(node.Index());
    adder(std::move(sub_graph));
    supported_map.emplace(&node, &node_unit);
  };
  for (const auto* node_i : node_unit.GetAllNodesInGroup()) {
    process_node(*node_i);
  }
}

std::vector<std::unique_ptr<ComputeCapability>> XnnpackExecutionProvider::GetCapability(
    const onnxruntime::GraphViewer& graph,
    const IKernelLookup& /*kernel_lookup*/,
<<<<<<< HEAD
=======
    const GraphOptimizerRegistry& /* graph_optimizer_registry */,
>>>>>>> 39e585ff
    IResourceAccountant* /* resource_accountant */) const {
  const auto& logger = *GetLogger();
  std::vector<std::unique_ptr<ComputeCapability>> capabilities;

  std::shared_ptr<KernelRegistry> registry = GetKernelRegistry();
  std::unordered_map<const Node*, const NodeUnit*> supported_node_unit_map;
  NodeSupportChecker checker{graph, supported_node_unit_map};
  std::unordered_map<const NodeUnit*, ComputeCapability*> node_to_compute_capability;

  // Get all the NodeUnits in the GraphViewer so we can check if something is in a QDQ node group
  std::vector<std::unique_ptr<NodeUnit>> node_unit_holder;
  std::unordered_map<const Node*, const NodeUnit*> node_unit_map;
  std::tie(node_unit_holder, node_unit_map) = QDQ::GetAllNodeUnits(graph, logger);

  // This holds the result of whether a NodeUnit is supported or not,
  // to prevent nodes in a NodeUnit being checked for multiple times
  std::unordered_map<const NodeUnit*, bool> node_unit_supported_result;
  node_unit_supported_result.reserve(node_unit_holder.size());
  for (NodeIndex idx : graph.GetNodesInTopologicalOrder()) {
    const Node* n = graph.GetNode(idx);
    if (n == nullptr) {
      continue;
    }
    // if node is part of a QDQ group,
    // we will mark it compatible in the first call as long as we support the target node.
    const NodeUnit& node_unit = *node_unit_map[n];

    bool request_node = false;
    // any node in NodeUnit will trigger IsNodeSupported, so we just check once.
    if (node_unit_supported_result.count(&node_unit) > 0) {
      continue;
    } else if (node_unit.GetNode().GetExecutionProviderType() == "") {
      // unassigned node.
      // check if this is an ONNX operator that we have an NHWC xnnpack kernel for.
      if (checker.IsNodeSupported(node_unit)) {
        request_node = true;
      } else {
        // see if it's an activation we can fuse with a node we support. note that we can only do this after
        // the layout transform as we need to fuse with the NWHC op that we have the real kernel for.
        const NodeUnit* fuse_with = checker.IsNodeSupportedWithFusion(node_unit);
        if (fuse_with) {
          // add new MetaDef to existing ComputeCapability.
          // we know an entry must exist in node_to_compute_capability as we update supported_node_unit_map
          // when creating the ComputeCapability, and the logic in IsNodeSupportedWithFusion
          // checks the fuse_with node is in supported_node_unit_map.
          auto iter = node_to_compute_capability.find(fuse_with);
          ORT_ENFORCE(iter != node_to_compute_capability.cend(),
                      "node_to_compute_capability is not in sync with supported_node_unit_map.");

          // update the MetaDef to cover the nodes being fused.
          // the fused node will have OpType:'Conv' and Domain:kMSInternalNHWCDomain.
          // GraphPartitioner will match the statically registered xnnpack NHWC Conv kernel instead of
          // calling IExecutionProvider::Compile
          ComputeCapability& capability = *iter->second;
          capability.sub_graph->SetMetaDef(FuseActivation(*fuse_with, node_unit, graph));
          capability.sub_graph->nodes.push_back(node_unit.Index());
          capability.sub_graph->schema_source = IndexedSubGraph::SourceOfSchema::EXISTING;
        }
      }
    } else if (node_unit.GetNode().GetExecutionProviderType() == Type()) {
      // second call to GetCapability after layout changes.
      // as we requested the node in the first call, it should be supported in the second call.
      request_node = true;
    } else {
      // node belongs to another EP
      continue;
    }
    node_unit_supported_result[&node_unit] = request_node;
    if (request_node) {
      // Create ComputeCapability from IndexedSubGraph and add
      auto add_capability = [&](std::unique_ptr<IndexedSubGraph> sub_graph) {
        capabilities.push_back(std::make_unique<ComputeCapability>(std::move(sub_graph)));
        node_to_compute_capability.insert({&node_unit, capabilities.back().get()});
      };

      // first pass: add ComputeCapability for all individual nodes in NodeUnit
      if (node_unit.GetNode().GetExecutionProviderType().empty()) {
        AddComputeCapabilityForEachNodeInNodeUnit(node_unit, add_capability, supported_node_unit_map);
      } else {  // == Type()
        // second pass: add single ComputeCapability for all nodes in NodeUnit so any QDQ node groups get fused
        // Activation fusion happens later
        AddComputeCapabilityForNodeUnit(node_unit, add_capability, supported_node_unit_map);
      }
    }
  }

  // FUTURE: finding nodes to compile can be inserted here and added to the ComputeCapability instances returned.
  // GraphPartitioner can handle a mix of static and compiled kernels.

  return capabilities;
}

std::shared_ptr<KernelRegistry> XnnpackExecutionProvider::GetKernelRegistry() const {
  static std::shared_ptr<KernelRegistry> registry = xnnpack::RegisterKernels();
  return registry;
}

XnnpackExecutionProvider::~XnnpackExecutionProvider() {
  xnn_deinitialize();
  pthreadpool_destroy(xnnpack_thread_pool_);
}

}  // namespace onnxruntime<|MERGE_RESOLUTION|>--- conflicted
+++ resolved
@@ -258,10 +258,7 @@
 std::vector<std::unique_ptr<ComputeCapability>> XnnpackExecutionProvider::GetCapability(
     const onnxruntime::GraphViewer& graph,
     const IKernelLookup& /*kernel_lookup*/,
-<<<<<<< HEAD
-=======
     const GraphOptimizerRegistry& /* graph_optimizer_registry */,
->>>>>>> 39e585ff
     IResourceAccountant* /* resource_accountant */) const {
   const auto& logger = *GetLogger();
   std::vector<std::unique_ptr<ComputeCapability>> capabilities;
