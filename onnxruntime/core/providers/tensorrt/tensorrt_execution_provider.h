// Copyright (c) Microsoft Corporation. All rights reserved.
// Licensed under the MIT License.

#pragma once
#include <ctime>
#include "NvInfer.h"
#include "NvOnnxParser.h"
#include "core/platform/ort_mutex.h"

namespace onnxruntime {

namespace tensorrt_env_vars {
static const std::string kMaxPartitionIterations = "ORT_TENSORRT_MAX_PARTITION_ITERATIONS";
static const std::string kMinSubgraphSize = "ORT_TENSORRT_MIN_SUBGRAPH_SIZE";
static const std::string kMaxWorkspaceSize = "ORT_TENSORRT_MAX_WORKSPACE_SIZE";
static const std::string kFP16Enable = "ORT_TENSORRT_FP16_ENABLE";
static const std::string kINT8Enable = "ORT_TENSORRT_INT8_ENABLE";
static const std::string kINT8CalibrationFileName = "ORT_TENSORRT_INT8_CALIBRATION_FILE_NAME";
static const std::string kDumpSubgraphs = "ORT_TENSORRT_DUMP_SUBGRAPHS";
static const std::string kEngineCacheEnable = "ORT_TENSORRT_ENGINE_CACHE_ENABLE";
static const std::string kEngineCachePath = "ORT_TENSORRT_ENGINE_CACHE_PATH";
static const std::string kEngineCacheAlwaysLoad = "ORT_TENSORRT_ENGINE_CACHE_ALWAYS_LOAD_ENABLE";
static const std::string kDecryptionEnable = "ORT_TENSORRT_ENGINE_DECRYPTION_ENABLE";
static const std::string kDecryptionLibPath = "ORT_TENSORRT_ENGINE_DECRYPTION_LIB_PATH";
}  // namespace tensorrt_env_vars

class TensorrtLogger : public nvinfer1::ILogger {
  nvinfer1::ILogger::Severity verbosity_;

 public:
  TensorrtLogger(Severity verbosity = Severity::kWARNING)
      : verbosity_(verbosity) {}
  void log(Severity severity, const char* msg) override {
    if (severity <= verbosity_) {
      time_t rawtime = std::time(0);
      char buf[256];
      strftime(&buf[0], 256,
               "%Y-%m-%d %H:%M:%S",
               std::gmtime(&rawtime));
      const char* sevstr = (severity == Severity::kINTERNAL_ERROR ? "    BUG" : severity == Severity::kERROR ? "  ERROR"
                                                                            : severity == Severity::kWARNING ? "WARNING"
                                                                            : severity == Severity::kINFO    ? "   INFO"
                                                                                                             : "UNKNOWN");
      if (severity <= Severity::kERROR)
        LOGS_DEFAULT(ERROR) << "[" << buf << " " << sevstr << "] " << msg;
      else
        LOGS_DEFAULT(WARNING) << "[" << buf << " " << sevstr << "] " << msg;
    }
  }
};

namespace tensorrt_ptr {

struct TensorrtInferDeleter {
  template <typename T>
  void operator()(T* obj) const {
    if (obj) {
      obj->destroy();
    }
  }
};

template <typename T>
using unique_pointer = std::unique_ptr<T, TensorrtInferDeleter>;
};  // namespace tensorrt_ptr

// Information needed to construct trt execution providers.
struct TensorrtExecutionProviderInfo {
  int device_id{0};
};

// Information to construct kernel function state.
struct TensorrtFuncState {
  AllocateFunc test_allocate_func = nullptr;
  DestroyFunc test_release_func = nullptr;
  AllocatorHandle allocator = nullptr;
  tensorrt_ptr::unique_pointer<nvonnxparser::IParser>* parser = nullptr;
  tensorrt_ptr::unique_pointer<nvinfer1::ICudaEngine>* engine = nullptr;
  tensorrt_ptr::unique_pointer<nvinfer1::IExecutionContext>* context = nullptr;
  tensorrt_ptr::unique_pointer<nvinfer1::IBuilder>* builder = nullptr;
  tensorrt_ptr::unique_pointer<nvinfer1::INetworkDefinition>* network = nullptr;
  std::vector<std::unordered_map<std::string, int>> input_info;
  std::vector<std::unordered_map<std::string, int>> output_info;
  std::unordered_map<std::string, std::unordered_map<int, std::pair<int64_t, int64_t>>> input_shape_ranges;
  OrtMutex* tensorrt_mu_ptr = nullptr;
  bool* fp16_enable_ptr = nullptr;
  bool* int8_enable_ptr = nullptr;
  size_t* max_workspace_size_ptr = nullptr;
  //std::string trt_node_name_with_precision;
  std::string unique_prefix_hashed_filename;
  bool engine_cache_enable;
  std::string engine_cache_path;
  nvinfer1::IRuntime* runtime = nullptr;
<<<<<<< HEAD
  bool engine_cache_always_load_enable;
  bool engine_decryption_enable;
  std::string engine_decryption_lib_path;
  AllocatorPtr scratch_allocator;
  std::unordered_map<std::string, float> dynamic_range_map;
=======
  AllocatorPtr scratch_allocator;
>>>>>>> c0c9ab4d
};

// Logical device representation.
class TensorrtExecutionProvider : public Provider_IExecutionProvider {
 public:
  explicit TensorrtExecutionProvider(const TensorrtExecutionProviderInfo& info);
  virtual ~TensorrtExecutionProvider();

  virtual std::shared_ptr<Provider_KernelRegistry> Provider_GetKernelRegistry() const override;
  std::unique_ptr<Provider_IDataTransfer> Provider_GetDataTransfer() const override;

  std::vector<std::unique_ptr<Provider_ComputeCapability>>
  Provider_GetCapability(const Provider_GraphViewer& graph,
                         const std::vector<const Provider_KernelRegistry*>& /*kernel_registries*/) const override;

  int GetDeviceId() const { return device_id_; }

  common::Status Provider_Compile(const std::vector<Provider_Node*>& fused_nodes,
                                  std::vector<NodeComputeInfo>& node_compute_funcs) override;

  AllocatorPtr Provider_GetAllocator(int id, OrtMemType mem_type) const override;

 private:
  size_t max_workspace_size_ = 1 << 30;  // 1GB
  int max_partition_iterations_ = 1000;
  int min_subgraph_size_ = 1;
  bool fp16_enable_ = false;
  bool int8_enable_ = false;
  bool dump_subgraphs_ = false;
  bool engine_cache_enable_ = false;
  std::string engine_cache_path_;
  nvinfer1::IRuntime* runtime_ = nullptr;
  bool engine_cache_always_load_enable_ = false;
  bool engine_decryption_enable_ = false;
  std::string engine_decryption_lib_path_;
  std::string int8_calibration_file_name_ = "INT8_calibration_table";

  OrtMutex tensorrt_mu_;
  int device_id_;
  std::unordered_map<std::string, tensorrt_ptr::unique_pointer<nvonnxparser::IParser>> parsers_;
  std::unordered_map<std::string, tensorrt_ptr::unique_pointer<nvinfer1::ICudaEngine>> engines_;
  std::unordered_map<std::string, tensorrt_ptr::unique_pointer<nvinfer1::IExecutionContext>> contexts_;
  std::unordered_map<std::string, tensorrt_ptr::unique_pointer<nvinfer1::IBuilder>> builders_;
  std::unordered_map<std::string, tensorrt_ptr::unique_pointer<nvinfer1::INetworkDefinition>> networks_;
  std::unordered_map<std::string, std::vector<std::unordered_map<std::string, int>>> input_info_;
  std::unordered_map<std::string, std::vector<std::unordered_map<std::string, int>>> output_info_;
  std::unordered_map<std::string, std::unordered_map<std::string, std::unordered_map<int, std::pair<int64_t, int64_t>>>> input_shape_ranges_;
  std::map<std::string, std::string> metadata_map_;            // runtime-lib/meta -> version
  std::unordered_map<std::string, int> subgraph_node_num_map;  // subgraph -> number of nodes in subgraph

  /**Get IndexedSubGraph based on node list of the subgraph*/
  std::unique_ptr<Provider_IndexedSubGraph> GetSubGraph(SubGraph_t graph_nodes_index, int& kernels_index,
                                                        const onnxruntime::Provider_GraphViewer& graph) const;

  /**
  Get TensorRT supported node lists by calling Onnx-TensorRT parser recursively. Since each time the parser
  can only detect first unsupported node failure, it needs to wait for Onnxruntime to partition the graph
  and then detect next failure again. If there are too many iterations, which means many nodes in the graph
  are not supported by TensorRT, the process will be terminated and the whole graph is simply assigned to
  other execution provider.
  */
  SubGraphCollection_t GetSupportedList(SubGraphCollection_t supported_nodes_list, int iterations, const int max_iterations,
                                        const onnxruntime::Provider_GraphViewer& graph, bool* early_termination) const;

  void RemoveTensorRTGraphCycles(SubGraphCollection_t& supported_nodes_vector, const onnxruntime::Provider_GraphViewer& graph) const;

  void GetSubraphInfoAsMeta(std::unique_ptr<Provider_GraphViewer> graph, std::string subgraph_name);
  std::string GetUniquePathAndHash(const std::string& name) const;
  AllocatorPtr allocator_;
};

}  // namespace onnxruntime<|MERGE_RESOLUTION|>--- conflicted
+++ resolved
@@ -14,14 +14,9 @@
 static const std::string kMinSubgraphSize = "ORT_TENSORRT_MIN_SUBGRAPH_SIZE";
 static const std::string kMaxWorkspaceSize = "ORT_TENSORRT_MAX_WORKSPACE_SIZE";
 static const std::string kFP16Enable = "ORT_TENSORRT_FP16_ENABLE";
-static const std::string kINT8Enable = "ORT_TENSORRT_INT8_ENABLE";
-static const std::string kINT8CalibrationFileName = "ORT_TENSORRT_INT8_CALIBRATION_FILE_NAME";
 static const std::string kDumpSubgraphs = "ORT_TENSORRT_DUMP_SUBGRAPHS";
 static const std::string kEngineCacheEnable = "ORT_TENSORRT_ENGINE_CACHE_ENABLE";
 static const std::string kEngineCachePath = "ORT_TENSORRT_ENGINE_CACHE_PATH";
-static const std::string kEngineCacheAlwaysLoad = "ORT_TENSORRT_ENGINE_CACHE_ALWAYS_LOAD_ENABLE";
-static const std::string kDecryptionEnable = "ORT_TENSORRT_ENGINE_DECRYPTION_ENABLE";
-static const std::string kDecryptionLibPath = "ORT_TENSORRT_ENGINE_DECRYPTION_LIB_PATH";
 }  // namespace tensorrt_env_vars
 
 class TensorrtLogger : public nvinfer1::ILogger {
@@ -37,10 +32,7 @@
       strftime(&buf[0], 256,
                "%Y-%m-%d %H:%M:%S",
                std::gmtime(&rawtime));
-      const char* sevstr = (severity == Severity::kINTERNAL_ERROR ? "    BUG" : severity == Severity::kERROR ? "  ERROR"
-                                                                            : severity == Severity::kWARNING ? "WARNING"
-                                                                            : severity == Severity::kINFO    ? "   INFO"
-                                                                                                             : "UNKNOWN");
+      const char* sevstr = (severity == Severity::kINTERNAL_ERROR ? "    BUG" : severity == Severity::kERROR ? "  ERROR" : severity == Severity::kWARNING ? "WARNING" : severity == Severity::kINFO ? "   INFO" : "UNKNOWN");
       if (severity <= Severity::kERROR)
         LOGS_DEFAULT(ERROR) << "[" << buf << " " << sevstr << "] " << msg;
       else
@@ -84,22 +76,12 @@
   std::unordered_map<std::string, std::unordered_map<int, std::pair<int64_t, int64_t>>> input_shape_ranges;
   OrtMutex* tensorrt_mu_ptr = nullptr;
   bool* fp16_enable_ptr = nullptr;
-  bool* int8_enable_ptr = nullptr;
   size_t* max_workspace_size_ptr = nullptr;
-  //std::string trt_node_name_with_precision;
-  std::string unique_prefix_hashed_filename;
+  std::string trt_node_name_with_precision;
   bool engine_cache_enable;
   std::string engine_cache_path;
   nvinfer1::IRuntime* runtime = nullptr;
-<<<<<<< HEAD
-  bool engine_cache_always_load_enable;
-  bool engine_decryption_enable;
-  std::string engine_decryption_lib_path;
   AllocatorPtr scratch_allocator;
-  std::unordered_map<std::string, float> dynamic_range_map;
-=======
-  AllocatorPtr scratch_allocator;
->>>>>>> c0c9ab4d
 };
 
 // Logical device representation.
@@ -127,15 +109,10 @@
   int max_partition_iterations_ = 1000;
   int min_subgraph_size_ = 1;
   bool fp16_enable_ = false;
-  bool int8_enable_ = false;
   bool dump_subgraphs_ = false;
   bool engine_cache_enable_ = false;
   std::string engine_cache_path_;
   nvinfer1::IRuntime* runtime_ = nullptr;
-  bool engine_cache_always_load_enable_ = false;
-  bool engine_decryption_enable_ = false;
-  std::string engine_decryption_lib_path_;
-  std::string int8_calibration_file_name_ = "INT8_calibration_table";
 
   OrtMutex tensorrt_mu_;
   int device_id_;
@@ -147,8 +124,6 @@
   std::unordered_map<std::string, std::vector<std::unordered_map<std::string, int>>> input_info_;
   std::unordered_map<std::string, std::vector<std::unordered_map<std::string, int>>> output_info_;
   std::unordered_map<std::string, std::unordered_map<std::string, std::unordered_map<int, std::pair<int64_t, int64_t>>>> input_shape_ranges_;
-  std::map<std::string, std::string> metadata_map_;            // runtime-lib/meta -> version
-  std::unordered_map<std::string, int> subgraph_node_num_map;  // subgraph -> number of nodes in subgraph
 
   /**Get IndexedSubGraph based on node list of the subgraph*/
   std::unique_ptr<Provider_IndexedSubGraph> GetSubGraph(SubGraph_t graph_nodes_index, int& kernels_index,
