--- conflicted
+++ resolved
@@ -250,10 +250,7 @@
   std::vector<std::unique_ptr<ComputeCapability>>
   GetCapability(const GraphViewer& graph,
                 const IKernelLookup& /*kernel_lookup*/,
-<<<<<<< HEAD
-=======
                 const GraphOptimizerRegistry& graph_optimizer_registry,
->>>>>>> 39e585ff
                 IResourceAccountant* /* resource_accountant */) const override;
 
   int GetDeviceId() const { return device_id_; }
