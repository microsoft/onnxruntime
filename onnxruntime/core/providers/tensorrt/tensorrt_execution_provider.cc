--- conflicted
+++ resolved
@@ -1396,10 +1396,7 @@
     cuda_graph_enable_ = info.cuda_graph_enable;
     engine_hw_compatible_ = info.engine_hw_compatible;
     op_types_to_exclude_ = info.op_types_to_exclude;
-<<<<<<< HEAD
-=======
     preview_features_ = ParseTrtPreviewFeatures(info.preview_features);
->>>>>>> 39e585ff
   } else {
     try {
       const std::string max_partition_iterations_env = onnxruntime::GetEnvironmentVar(tensorrt_env_vars::kMaxPartitionIterations);
@@ -2480,10 +2477,7 @@
 std::vector<std::unique_ptr<ComputeCapability>>
 TensorrtExecutionProvider::GetCapability(const GraphViewer& graph,
                                          const IKernelLookup& /*kernel_lookup*/,
-<<<<<<< HEAD
-=======
                                          const GraphOptimizerRegistry& graph_optimizer_registry,
->>>>>>> 39e585ff
                                          IResourceAccountant* /* resource_accountant */) const {
   // Construct subgraph capability from node list
   std::vector<std::unique_ptr<ComputeCapability>> result;
@@ -3838,14 +3832,11 @@
         LOGS_DEFAULT(INFO) << "[TensorRT EP] Re-generate engine with hardware compatibility enabled.";
       }
 #endif
-<<<<<<< HEAD
-=======
 
       // Set preview feature flags
       for (auto feature : trt_state->preview_features) {
         trt_config->setPreviewFeature(feature, true);
       }
->>>>>>> 39e585ff
 
       // Build engine
       std::unique_ptr<nvinfer1::IHostMemory> serialized_engine;
