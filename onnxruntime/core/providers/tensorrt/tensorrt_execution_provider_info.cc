--- conflicted
+++ resolved
@@ -57,10 +57,7 @@
 constexpr const char* kONNXBytestream = "trt_onnx_bytestream";
 constexpr const char* kONNXBytestreamSize = "trt_onnx_bytestream_size";
 constexpr const char* kOpTypesToExclude = "trt_op_types_to_exclude";
-<<<<<<< HEAD
-=======
 constexpr const char* kPreviewFeatures = "trt_preview_features";
->>>>>>> 39e585ff
 
 }  // namespace provider_option_names
 }  // namespace tensorrt
@@ -140,10 +137,7 @@
               })
           .AddAssignmentToReference(tensorrt::provider_option_names::kONNXBytestreamSize, info.onnx_bytestream_size)
           .AddAssignmentToReference(tensorrt::provider_option_names::kOpTypesToExclude, info.op_types_to_exclude)
-<<<<<<< HEAD
-=======
           .AddAssignmentToReference(tensorrt::provider_option_names::kPreviewFeatures, info.preview_features)
->>>>>>> 39e585ff
           .Parse(options));  // add new provider option here.
 
   info.user_compute_stream = user_compute_stream;
@@ -199,10 +193,7 @@
       {tensorrt::provider_option_names::kONNXBytestream, MakeStringWithClassicLocale(info.onnx_bytestream)},
       {tensorrt::provider_option_names::kONNXBytestreamSize, MakeStringWithClassicLocale(info.onnx_bytestream_size)},
       {tensorrt::provider_option_names::kOpTypesToExclude, MakeStringWithClassicLocale(info.op_types_to_exclude)},
-<<<<<<< HEAD
-=======
       {tensorrt::provider_option_names::kPreviewFeatures, MakeStringWithClassicLocale(info.preview_features)},
->>>>>>> 39e585ff
   };
   return options;
 }
@@ -373,9 +364,6 @@
   trt_provider_options_v2.trt_onnx_bytestream = internal_options.onnx_bytestream;
   trt_provider_options_v2.trt_onnx_bytestream_size = internal_options.onnx_bytestream_size;
   trt_provider_options_v2.trt_op_types_to_exclude = copy_string_if_needed(internal_options.op_types_to_exclude);
-<<<<<<< HEAD
-=======
   trt_provider_options_v2.trt_preview_features = copy_string_if_needed(internal_options.preview_features);
->>>>>>> 39e585ff
 }
 }  // namespace onnxruntime