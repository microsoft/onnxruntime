--- conflicted
+++ resolved
@@ -27,10 +27,10 @@
 constexpr const char* kDecryptionEnable = "trt_engine_decryption_enable";
 constexpr const char* kDecryptionLibPath = "trt_engine_decryption_lib_path";
 constexpr const char* kForceSequentialEngineBuild = "trt_force_sequential_engine_build";
-constexpr const char* kTimingCacheEnable = "trt_timing_cache_enable";
 // add new provider option name here. 
 constexpr const char* kContextMemorySharingEnable = "trt_context_memory_sharing_enable";
 constexpr const char* kLayerNormFP32Fallback = "trt_layer_norm_fp32_fallback";
+constexpr const char* kTimingCacheEnable = "trt_timing_cache_enable";
 }  // namespace provider_option_names
 }  // namespace tensorrt 
 
@@ -65,14 +65,10 @@
           .AddAssignmentToReference(tensorrt::provider_option_names::kDecryptionEnable, info.engine_decryption_enable)
           .AddAssignmentToReference(tensorrt::provider_option_names::kDecryptionLibPath, info.engine_decryption_lib_path) 
           .AddAssignmentToReference(tensorrt::provider_option_names::kForceSequentialEngineBuild, info.force_sequential_engine_build)
-<<<<<<< HEAD
           .AddAssignmentToReference(tensorrt::provider_option_names::kContextMemorySharingEnable, info.context_memory_sharing_enable)
           .AddAssignmentToReference(tensorrt::provider_option_names::kLayerNormFP32Fallback, info.layer_norm_fp32_fallback)
+          .AddAssignmentToReference(tensorrt::provider_option_names::kTimingCacheEnable, info.timing_cache_enable)
           .Parse(options)); // add new provider option here.
-=======
-          .AddAssignmentToReference(tensorrt::provider_option_names::kTimingCacheEnable, info.timing_cache_enable)
-          .Parse(options)); //add new provider option here.
->>>>>>> 4a45c30d
 
   return info;
 }
@@ -96,10 +92,10 @@
       {tensorrt::provider_option_names::kDecryptionEnable, MakeStringWithClassicLocale(info.engine_decryption_enable)},
       {tensorrt::provider_option_names::kDecryptionLibPath, MakeStringWithClassicLocale(info.engine_decryption_lib_path)},
       {tensorrt::provider_option_names::kForceSequentialEngineBuild, MakeStringWithClassicLocale(info.force_sequential_engine_build)},
-      {tensorrt::provider_option_names::kTimingCacheEnable, MakeStringWithClassicLocale(info.timing_cache_enable)},
       // add new provider option here.
       {tensorrt::provider_option_names::kContextMemorySharingEnable, MakeStringWithClassicLocale(info.context_memory_sharing_enable)},
       {tensorrt::provider_option_names::kLayerNormFP32Fallback, MakeStringWithClassicLocale(info.layer_norm_fp32_fallback)},
+      {tensorrt::provider_option_names::kTimingCacheEnable, MakeStringWithClassicLocale(info.timing_cache_enable)},
   };
   return options;
 }
