--- conflicted
+++ resolved
@@ -72,7 +72,6 @@
   return false;
 }
 
-<<<<<<< HEAD
 inline bool IsNodeLayoutNHWC(const NodeUnit& node_unit) {
   return node_unit.Domain() == kMSInternalNHWCDomain;
 }
@@ -84,1886 +83,1884 @@
   // The shared OpSupportChecker is already in the OpSupportCheckerRegistrations
   if (op_registrations.op_support_checker_map.find(op_type) != op_registrations.op_support_checker_map.cend())
     return;
-=======
-static bool IsQuantizationScaleSupported(const InitializedTensorSet& initializers,
-                                         const NodeUnitIODef& io_def,
-                                         const OpSupportCheckParams& params,
-                                         const std::string& op_type,
-                                         bool is_quant_matmul,
-                                         bool is_conv_matmul_u8s8_weight) {
-  const auto scale_name = io_def.quant_param->scale.Name();
-  auto it = initializers.find(scale_name);
-  if (it == initializers.cend()) {
-    LOGS_DEFAULT(VERBOSE) << "The scale of " << op_type << " must be an initializer tensor";
-    return false;
-  }
-
-  const auto& scale_tensor = *it->second;
-  int64_t scales_dim = scale_tensor.dims().empty() ? 1 : scale_tensor.dims()[0];
-  if (!is_conv_matmul_u8s8_weight) {
-    if (scales_dim != 1) {
-      LOGS_DEFAULT(VERBOSE) << op_type << " does not support per-channel quantization, "
-                            << " for now, only u8s8 QlinearConv supports per-channel quantization on API 29+";
-      return false;
-    }
-  } else if (scales_dim != 1) {
-    // For u8s8 Qlinear[Conv/MatMul], we support
-    // 1. Per-tensor, the weight will be transformed to uint8 later
-    // 2. Per-channel, only from Android API level 29
-    if (is_quant_matmul) {
-      LOGS_DEFAULT(VERBOSE) << "QLinearMatMul does not support per-channel quantization";
-      return false;
-    }
->>>>>>> 6f3ade55
-
-    if (params.android_feature_level < ANEURALNETWORKS_FEATURE_LEVEL_3) {
-      LOGS_DEFAULT(VERBOSE) << op_type << " only supports per-channel quantization on Android API 29+, "
-                            << "system NNAPI feature level: " << params.android_feature_level;
-      return false;
-    }
-
-    Shape weight_shape;
-    if (!GetShape(io_def.node_arg, weight_shape))
-      return false;
-
-    if (weight_shape[0] != scales_dim) {
-      LOGS_DEFAULT(VERBOSE) << op_type << " mismatch int8 per-channel quantization weight,"
-                            << " weight dimension[0] " << weight_shape[0]
-                            << " scale dimension " << scales_dim;
-      return false;
-    }
-  }
-
-  return true;
-}
-
-static bool IsQuantizationZeroPointSupported(const InitializedTensorSet& initializers,
-                                             const NodeUnitIODef& io_def,
-                                             const std::string& op_type,
-                                             const Path& model_path,
-                                             bool is_quant_matmul,
-                                             bool is_conv_matmul_u8s8_weight) {
-  // zero point is optional here
-  if (!io_def.quant_param->zero_point)
-    return true;
-
-  const auto& zero_point_name = io_def.quant_param->zero_point->Name();
-  if (!Contains(initializers, zero_point_name)) {
-    LOGS_DEFAULT(VERBOSE) << "The zero point of " << op_type << " must be an initializer tensor";
-    return false;
-  }
-
-  const auto& zero_tensor = *initializers.at(zero_point_name);
-  int64_t zero_dim = zero_tensor.dims().empty() ? 1 : zero_tensor.dims()[0];
-
-  if (!is_conv_matmul_u8s8_weight) {
-    if (zero_dim != 1) {
-      LOGS_DEFAULT(VERBOSE) << op_type << " does not support per-channel quantization, "
-                            << " for now, only u8s8 QlinearConv supports per-channel quantization on API 29+";
-      return false;
-    }
-  } else {
-    // For u8s8 Qlinear[Conv/MatMul], we support
-    // 1. Per-tensor, the weight will be transformed to uint8 later
-    // 2. Per-channel, only from Android API level 29
-    if (zero_tensor.data_type() != ONNX_NAMESPACE::TensorProto_DataType_INT8) {
-      LOGS_DEFAULT(VERBOSE) << "u8s8 Qlinear[Conv/MatMul] only supports int8 zero point for weight, "
-                            << "actual zero point type: [" << zero_tensor.data_type() << "]";
-      return false;
-    }
-
-    if (zero_dim != 1) {
+  static bool IsQuantizationScaleSupported(const InitializedTensorSet& initializers,
+                                           const NodeUnitIODef& io_def,
+                                           const OpSupportCheckParams& params,
+                                           const std::string& op_type,
+                                           bool is_quant_matmul,
+                                           bool is_conv_matmul_u8s8_weight) {
+    const auto scale_name = io_def.quant_param->scale.Name();
+    auto it = initializers.find(scale_name);
+    if (it == initializers.cend()) {
+      LOGS_DEFAULT(VERBOSE) << "The scale of " << op_type << " must be an initializer tensor";
+      return false;
+    }
+
+    const auto& scale_tensor = *it->second;
+    int64_t scales_dim = scale_tensor.dims().empty() ? 1 : scale_tensor.dims()[0];
+    if (!is_conv_matmul_u8s8_weight) {
+      if (scales_dim != 1) {
+        LOGS_DEFAULT(VERBOSE) << op_type << " does not support per-channel quantization, "
+                              << " for now, only u8s8 QlinearConv supports per-channel quantization on API 29+";
+        return false;
+      }
+    } else if (scales_dim != 1) {
+      // For u8s8 Qlinear[Conv/MatMul], we support
+      // 1. Per-tensor, the weight will be transformed to uint8 later
+      // 2. Per-channel, only from Android API level 29
       if (is_quant_matmul) {
         LOGS_DEFAULT(VERBOSE) << "QLinearMatMul does not support per-channel quantization";
         return false;
       }
-    }
-
-    // For onnx, u8s8 QlinearConv, the weight zero point can be a scalar,
-    // or a tensor with same channel as weight, for NNAPI we only support it be
-    // 0 (scalar) or all 0 (tensor), NNAPI will assume the zero point for per-channel
-    // quantization is 0 there is no input for it
-    Shape weight_shape;
-    if (!GetShape(io_def.node_arg, weight_shape))
-      return false;
-
-    if (weight_shape[0] != zero_dim && zero_dim != 1) {
-      LOGS_DEFAULT(VERBOSE) << op_type << " mismatch int8 per-channel quantization weight,"
-                            << " weight dimension[0] " << weight_shape[0]
-                            << " zero point dimension " << zero_dim;
-      return false;
-    }
-
+
+      if (params.android_feature_level < ANEURALNETWORKS_FEATURE_LEVEL_3) {
+        LOGS_DEFAULT(VERBOSE) << op_type << " only supports per-channel quantization on Android API 29+, "
+                              << "system NNAPI feature level: " << params.android_feature_level;
+        return false;
+      }
+
+      Shape weight_shape;
+      if (!GetShape(io_def.node_arg, weight_shape))
+        return false;
+
+      if (weight_shape[0] != scales_dim) {
+        LOGS_DEFAULT(VERBOSE) << op_type << " mismatch int8 per-channel quantization weight,"
+                              << " weight dimension[0] " << weight_shape[0]
+                              << " scale dimension " << scales_dim;
+        return false;
+      }
+    }
+
+    return true;
+  }
+
+  static bool IsQuantizationZeroPointSupported(const InitializedTensorSet& initializers,
+                                               const NodeUnitIODef& io_def,
+                                               const std::string& op_type,
+                                               const Path& model_path,
+                                               bool is_quant_matmul,
+                                               bool is_conv_matmul_u8s8_weight) {
+    // zero point is optional here
+    if (!io_def.quant_param->zero_point)
+      return true;
+
+    const auto& zero_point_name = io_def.quant_param->zero_point->Name();
+    if (!Contains(initializers, zero_point_name)) {
+      LOGS_DEFAULT(VERBOSE) << "The zero point of " << op_type << " must be an initializer tensor";
+      return false;
+    }
+
+    const auto& zero_tensor = *initializers.at(zero_point_name);
+    int64_t zero_dim = zero_tensor.dims().empty() ? 1 : zero_tensor.dims()[0];
+
+    if (!is_conv_matmul_u8s8_weight) {
+      if (zero_dim != 1) {
+        LOGS_DEFAULT(VERBOSE) << op_type << " does not support per-channel quantization, "
+                              << " for now, only u8s8 QlinearConv supports per-channel quantization on API 29+";
+        return false;
+      }
+    } else {
+      // For u8s8 Qlinear[Conv/MatMul], we support
+      // 1. Per-tensor, the weight will be transformed to uint8 later
+      // 2. Per-channel, only from Android API level 29
+      if (zero_tensor.data_type() != ONNX_NAMESPACE::TensorProto_DataType_INT8) {
+        LOGS_DEFAULT(VERBOSE) << "u8s8 Qlinear[Conv/MatMul] only supports int8 zero point for weight, "
+                              << "actual zero point type: [" << zero_tensor.data_type() << "]";
+        return false;
+      }
+
+      if (zero_dim != 1) {
+        if (is_quant_matmul) {
+          LOGS_DEFAULT(VERBOSE) << "QLinearMatMul does not support per-channel quantization";
+          return false;
+        }
+      }
+
+      // For onnx, u8s8 QlinearConv, the weight zero point can be a scalar,
+      // or a tensor with same channel as weight, for NNAPI we only support it be
+      // 0 (scalar) or all 0 (tensor), NNAPI will assume the zero point for per-channel
+      // quantization is 0 there is no input for it
+      Shape weight_shape;
+      if (!GetShape(io_def.node_arg, weight_shape))
+        return false;
+
+      if (weight_shape[0] != zero_dim && zero_dim != 1) {
+        LOGS_DEFAULT(VERBOSE) << op_type << " mismatch int8 per-channel quantization weight,"
+                              << " weight dimension[0] " << weight_shape[0]
+                              << " zero point dimension " << zero_dim;
+        return false;
+      }
+
+      std::vector<uint8_t> unpacked_tensor;
+      auto status = onnxruntime::utils::UnpackInitializerData(zero_tensor, model_path, unpacked_tensor);
+      if (!status.IsOK()) {
+        LOGS_DEFAULT(ERROR) << "Qlinear[Conv/MatMul] error when unpack zero tensor: " << zero_point_name
+                            << ", error msg: " << status.ErrorMessage();
+        return false;
+      }
+
+      // Verify all onnx weight zero point(s) are 0(s)
+      const int8_t* zero_points = reinterpret_cast<const int8_t*>(unpacked_tensor.data());
+      for (size_t i = 0; i < unpacked_tensor.size(); i++) {
+        if (zero_points[i] != 0) {
+          LOGS_DEFAULT(VERBOSE) << "u8s8 Qlinear[Conv/MatMul]  only support 0 as zero point, "
+                                << "zero_points[" << i << "] has value: " << zero_points[i];
+          return false;
+        }
+      }
+    }
+
+    return true;
+  }
+
+  // Check if the given quantized input(s) or output(s) is supported
+  static bool IsQuantizedIOSupported(const InitializedTensorSet& initializers, const NodeUnit& node_unit,
+                                     const std::vector<size_t>& indices, const OpSupportCheckParams& params, IOKind io_kind) {
+    const auto& op_type = node_unit.OpType();
+    auto quant_op_type = GetQuantizedOpType(node_unit);
+
+    ORT_ENFORCE(quant_op_type != QuantizedOpType::Unknown, "[", op_type, "] is not a quantized op");
+
+    bool is_input = io_kind == IOKind::Input;
+    bool is_quant_conv = IsQuantizedConv(quant_op_type);
+    bool is_quant_matmul = (quant_op_type == QuantizedOpType::QLinearMatMul);
+    const auto& io_defs = is_input ? node_unit.Inputs() : node_unit.Outputs();
+
+    for (const auto idx : indices) {
+      if (idx >= io_defs.size()) {
+        LOGS_DEFAULT(VERBOSE) << (is_input ? "Input" : "Output") << " index,  " << idx
+                              << " >= size, " << io_defs.size()
+                              << " of NodeUnit: " << node_unit.Name();
+        return false;
+      }
+
+      const auto& io_def = io_defs[idx];
+      ORT_ENFORCE(io_def.quant_param.has_value(), "Input index,  ", idx, " has no quant_param");
+
+      // If this op is Qlinear[Conv/MatMul], we want to check u8s8 support for weight tensor (or B tensor for QlinearMatMul)
+      bool is_conv_matmul_weight = is_input && (is_quant_conv || is_quant_matmul) && idx == 1;
+      bool is_conv_matmul_u8s8_weight = false;
+
+      if (is_conv_matmul_weight) {
+        int32_t weight_type;
+        if (!GetType(io_def.node_arg, weight_type))
+          return false;
+        is_conv_matmul_u8s8_weight = weight_type == ONNX_NAMESPACE::TensorProto_DataType_INT8;
+      }
+
+      int32_t input_type;
+      if (!GetType(io_def.node_arg, input_type))
+        return false;
+
+      // We only support u8 for most of the inputs and all outputs, with the exception for Quantized MatMul and Conv,
+      // which allows s8 weight (u8s8)
+      // TODO, add support of s8s8
+      if (input_type != ONNX_NAMESPACE::TensorProto_DataType_UINT8 &&
+          !(input_type == ONNX_NAMESPACE::TensorProto_DataType_INT8 && is_conv_matmul_u8s8_weight)) {
+        LOGS_DEFAULT(VERBOSE) << op_type << "NodeUnit [" << node_unit.Name()
+                              << "], type [" << op_type << "]'s "
+                              << (is_input ? "Input" : "Output") << " index  [" << idx
+                              << "] has unsupported type [" << input_type << "]";
+        return false;
+      }
+
+      // Check scale and zero point
+      if (!IsQuantizationScaleSupported(initializers, io_def, params, op_type,
+                                        is_quant_matmul, is_conv_matmul_u8s8_weight)) {
+        return false;
+      }
+
+      if (!IsQuantizationZeroPointSupported(initializers, io_def, op_type, node_unit.ModelPath(),
+                                            is_quant_matmul, is_conv_matmul_u8s8_weight)) {
+        return false;
+      }
+    }
+
+    return true;
+  }
+
+#pragma endregion helpers
+
+#pragma region op_base
+
+  class BaseOpSupportChecker : public IOpSupportChecker {
+   public:
+    virtual ~BaseOpSupportChecker() = default;
+    bool IsOpSupported(const InitializedTensorSet& initializers, const NodeUnit& node_unit,
+                       const OpSupportCheckParams& params) const override;
+
+    // This is for ops which are by default supported and do not have their own impl of OpSupportChecker
+    // for those ops (Relu, Identity) we use BaseOpSupportChecker
+    static void CreateSharedOpSupportChecker(
+        const std::string& op_type, OpSupportCheckerRegistrations& op_registrations);
+
+   protected:
+    virtual bool IsOpSupportedImpl(const InitializedTensorSet& /* initializers */, const NodeUnit& /* node_unit */,
+                                   const OpSupportCheckParams& /* params */) const {
+      return true;
+    }
+
+    virtual int32_t GetMinSupportedNNAPIFeatureLevel(const NodeUnit& /* node_unit */,
+                                                     const OpSupportCheckParams& /* params */) const {
+      // ANEURALNETWORKS_FEATURE_LEVEL_1 is the baseline version of NNAPI,
+      // There is no NNAPI support for Android API level 26-
+      return ANEURALNETWORKS_FEATURE_LEVEL_1;
+    }
+
+    virtual bool HasSupportedInputOutputsImpl(
+        const InitializedTensorSet& initializers, const NodeUnit& node_unit,
+        const OpSupportCheckParams& params) const;
+
+    virtual int GetMinSupportedOpSet(const NodeUnit& /* node_unit */) const { return 1; }
+    virtual int GetMaxSupportedOpSet(const NodeUnit& /* node_unit */) const { return 15; }
+
+    // Check if this node_unit's type is supported
+    // SingleNode type NodeUnit is supported
+    // QDQGroup type NodeUnit is by default unsupported, and this can be individually overwritten by inherited classes
+    virtual bool IsNodeUnitTypeSupported(const NodeUnit& node_unit) const;
+
+   private:
+    bool HasSupportedOpSet(const NodeUnit& node_unit) const;
+    bool HasSupportedInputOutputs(const InitializedTensorSet& initializers, const NodeUnit& node_unit,
+                                  const OpSupportCheckParams& params) const;
+  };
+
+  /* static */ void BaseOpSupportChecker::CreateSharedOpSupportChecker(
+      const std::string& op_type, OpSupportCheckerRegistrations& op_registrations) {
+    CreateSharedOpSupportCheckerImpl<BaseOpSupportChecker>(
+        op_type, op_registrations,
+        {
+            "Relu",
+            "Identity",
+        });
+  }
+
+  bool BaseOpSupportChecker::IsOpSupported(const InitializedTensorSet& initializers, const NodeUnit& node_unit,
+                                           const OpSupportCheckParams& params) const {
+    int32_t required_feature_level = GetMinSupportedNNAPIFeatureLevel(node_unit, params);
+    if (required_feature_level > params.android_feature_level) {
+      LOGS_DEFAULT(VERBOSE) << "Current Android API level [" << params.android_feature_level
+                            << "], Operator [" << node_unit.OpType()
+                            << "] is only supported on API >" << required_feature_level;
+      return false;
+    }
+
+    if (!IsNodeUnitTypeSupported(node_unit))
+      return false;
+
+    if (!HasSupportedInputOutputs(initializers, node_unit, params))
+      return false;
+
+    // We do not support external initializers for now
+    if (HasExternalInitializer(initializers, node_unit))
+      return false;
+
+    if (!HasSupportedOpSet(node_unit))
+      return false;
+
+    return IsOpSupportedImpl(initializers, node_unit, params);
+  }
+
+  bool BaseOpSupportChecker::HasSupportedInputOutputs(const InitializedTensorSet& initializers, const NodeUnit& node_unit,
+                                                      const OpSupportCheckParams& params) const {
+    // We do not support unknown(null) input shape
+    auto has_supported_shape = [](const NodeArg& node_arg, const std::string& name, const std::string op_type) {
+      const auto* shape_proto = node_arg.Shape();
+      if (!shape_proto) {
+        LOGS_DEFAULT(VERBOSE) << "Node [" << name << "] type [" << op_type
+                              << "] Input [" << node_arg.Name() << "] has no shape";
+        return false;
+      }
+
+      // We do not support dynamic shape input for now
+      for (const auto& dim : shape_proto->dim()) {
+        if (!dim.has_dim_value()) {
+          LOGS_DEFAULT(VERBOSE) << "Dynamic shape is not supported for now, for input:" << node_arg.Name();
+          return false;
+        }
+      }
+      return true;
+    };
+
+    for (const auto& input : node_unit.Inputs()) {
+      if (!has_supported_shape(input.node_arg, node_unit.Name(), node_unit.OpType()))
+        return false;
+
+      if (input.quant_param.has_value()) {
+        if (!has_supported_shape(input.quant_param->scale, node_unit.Name(), node_unit.OpType()))
+          return false;
+
+        // zero point is optional
+        if (input.quant_param->zero_point &&
+            !has_supported_shape(*input.quant_param->zero_point, node_unit.Name(), node_unit.OpType()))
+          return false;
+      }
+    }
+    return HasSupportedInputOutputsImpl(initializers, node_unit, params);
+  }
+
+  bool BaseOpSupportChecker::HasSupportedInputOutputsImpl(
+      const InitializedTensorSet& /* initializers */, const NodeUnit& node_unit,
+      const OpSupportCheckParams& /* params */) const {
+    // We only check the type of input 0 by default
+    // specific op builder can override this
+    const auto& input = node_unit.Inputs()[0].node_arg;
+
+    int32_t input_type;
+    if (!GetType(input, input_type))
+      return false;
+
+    if (input_type != ONNX_NAMESPACE::TensorProto_DataType_FLOAT) {
+      LOGS_DEFAULT(VERBOSE) << "[" << node_unit.OpType()
+                            << "] Input type: [" << input_type
+                            << "] is not supported for now";
+      return false;
+    }
+
+    return true;
+  }
+
+  bool BaseOpSupportChecker::HasSupportedOpSet(const NodeUnit& node_unit) const {
+    auto since_version = node_unit.SinceVersion();
+    if (since_version < GetMinSupportedOpSet(node_unit) || since_version > GetMaxSupportedOpSet(node_unit)) {
+      LOGS_DEFAULT(VERBOSE) << node_unit.OpType() << " opset [" << since_version
+                            << "] is only supported for opset ["
+                            << GetMinSupportedOpSet(node_unit) << ", "
+                            << GetMaxSupportedOpSet(node_unit) << "]";
+      return false;
+    }
+
+    return true;
+  }
+
+  bool BaseOpSupportChecker::IsNodeUnitTypeSupported(const NodeUnit& node_unit) const {
+    if (node_unit.UnitType() == NodeUnit::Type::QDQGroup) {
+      LOGS_DEFAULT(VERBOSE) << "QDQ NodeUnit [" << node_unit.OpType()
+                            << "] is not supported for now";
+
+      return false;
+    }
+
+    return true;
+  }
+
+#pragma endregion op_base
+
+#pragma region op_binary
+
+  class BinaryOpSupportChecker : public BaseOpSupportChecker {
+   public:
+    static void CreateSharedOpSupportChecker(
+        const std::string& op_type, OpSupportCheckerRegistrations& op_registrations);
+
+   private:
+    int32_t GetMinSupportedNNAPIFeatureLevel(const NodeUnit& node_unit,
+                                             const OpSupportCheckParams& params) const override;
+    bool IsOpSupportedImpl(const InitializedTensorSet& initializers, const NodeUnit& node_unit,
+                           const OpSupportCheckParams& params) const override;
+    bool HasSupportedInputOutputsImpl(
+        const InitializedTensorSet& initializers, const NodeUnit& node_unit,
+        const OpSupportCheckParams& params) const override;
+    int GetMinSupportedOpSet(const NodeUnit& node_unit) const override;
+
+    bool IsNodeUnitTypeSupported(const NodeUnit& node_unit) const override;
+    static bool IsQuantizedOp(const NodeUnit& node_unit);
+  };
+
+  /* static */ void BinaryOpSupportChecker::CreateSharedOpSupportChecker(
+      const std::string& op_type, OpSupportCheckerRegistrations& op_registrations) {
+    CreateSharedOpSupportCheckerImpl<BinaryOpSupportChecker>(
+        op_type, op_registrations,
+        {
+            "Add",
+            "Sub",
+            "Mul",
+            "Div",
+            "QLinearAdd",
+            "QLinearMul",
+            "Pow",
+        });
+  }
+
+  bool BinaryOpSupportChecker::IsNodeUnitTypeSupported(const NodeUnit& node_unit) const {
+    if (node_unit.UnitType() == NodeUnit::Type::QDQGroup) {
+      const auto quant_type = GetQuantizedOpType(node_unit);
+      return quant_type == QuantizedOpType::QDQAdd ||
+             quant_type == QuantizedOpType::QDQMul;
+    }
+
+    return true;
+  }
+
+  /* static */ bool BinaryOpSupportChecker::IsQuantizedOp(const NodeUnit& node_unit) {
+    const auto quant_type = GetQuantizedOpType(node_unit);
+    return quant_type == QuantizedOpType::QLinearAdd ||
+           quant_type == QuantizedOpType::QLinearMul ||
+           quant_type == QuantizedOpType::QDQAdd ||
+           quant_type == QuantizedOpType::QDQMul;
+  }
+
+  int32_t BinaryOpSupportChecker::GetMinSupportedNNAPIFeatureLevel(
+      const NodeUnit& node_unit, const OpSupportCheckParams& /* params */) const {
+    const auto& op(node_unit.OpType());
+    if (op == "Sub" || op == "Div") {
+      return ANEURALNETWORKS_FEATURE_LEVEL_2;
+    }
+
+    if (op == "Pow") {
+      return ANEURALNETWORKS_FEATURE_LEVEL_3;
+    }
+
+    return ANEURALNETWORKS_FEATURE_LEVEL_1;
+  }
+
+  int BinaryOpSupportChecker::GetMinSupportedOpSet(const NodeUnit& node_unit) const {
+    const auto& op(node_unit.OpType());
+
+    // Add/Sub/Mul/Div/Pow opset 6- has broadcast attributes we do not support now
+    if (op != "QLinearAdd" && op != "QLinearMul")
+      return 7;
+
+    return 1;
+  }
+
+  bool BinaryOpSupportChecker::HasSupportedInputOutputsImpl(
+      const InitializedTensorSet& initializers, const NodeUnit& node_unit,
+      const OpSupportCheckParams& params) const {
+    bool is_quantized_op = IsQuantizedOp(node_unit);
+    bool is_pow = node_unit.OpType() == "Pow";
+    if (!is_quantized_op && !is_pow)
+      return BaseOpSupportChecker::HasSupportedInputOutputsImpl(initializers, node_unit, params);
+
+    if (is_quantized_op) {
+      // QLinearAdd/QDQAdd/QLinearMul/QDQMul
+      if (!HasValidBinaryOpQuantizedInputTypes(node_unit))
+        return false;
+
+      if (!IsQuantizedIOSupported(initializers, node_unit, {0, 1}, params, IOKind::Input))
+        return false;
+
+      if (!IsQuantizedIOSupported(initializers, node_unit, {0}, params, IOKind::Output))
+        return false;
+    }
+
+    // Pow we only support both input as fp32 now
+    if (is_pow) {
+      int32_t input_type_1;
+      if (!GetType(node_unit.Inputs()[0].node_arg, input_type_1))
+        return false;
+
+      int32_t input_type_2;
+      if (!GetType(node_unit.Inputs()[1].node_arg, input_type_2))
+        return false;
+
+      if (input_type_1 != ONNX_NAMESPACE::TensorProto_DataType_FLOAT || input_type_1 != input_type_2) {
+        LOGS_DEFAULT(VERBOSE) << "Pow only supports fp32 inputs, actual input type"
+                              << ", Input type 1: " << input_type_1
+                              << ", Input type 2: " << input_type_2;
+        return false;
+      }
+    }
+
+    return true;
+  }
+
+  bool BinaryOpSupportChecker::IsOpSupportedImpl(const InitializedTensorSet& /* initializers */, const NodeUnit& node_unit,
+                                                 const OpSupportCheckParams& /* params */) const {
+    const auto& op_type(node_unit.OpType());
+    const auto& inputs = node_unit.Inputs();
+    Shape input1_shape, input2_shape;
+    if (!GetShape(inputs[0].node_arg, input1_shape) ||
+        !GetShape(inputs[1].node_arg, input2_shape))
+      return false;
+
+    const auto input1_size = input1_shape.size();
+    const auto input2_size = input2_shape.size();
+    if (input1_size > 4 || input2_size > 4) {
+      LOGS_DEFAULT(VERBOSE) << op_type << " only support up to 4d shape, input1 is "
+                            << input1_size << "d shape, input 2 is "
+                            << input2_size << "d shape";
+      return false;
+    }
+
+    return true;
+  }
+
+#pragma endregion
+
+#pragma region op_transpose
+
+  class TransposeOpSupportChecker : public BaseOpSupportChecker {
+   private:
+    bool IsOpSupportedImpl(const InitializedTensorSet& initializers, const NodeUnit& node_unit,
+                           const OpSupportCheckParams& params) const override;
+
+    int32_t GetMinSupportedNNAPIFeatureLevel(const NodeUnit& /* node_unit */,
+                                             const OpSupportCheckParams& /* params */) const override {
+      return ANEURALNETWORKS_FEATURE_LEVEL_2;
+    }
+
+    bool HasSupportedInputOutputsImpl(
+        const InitializedTensorSet& initializers, const NodeUnit& node_unit,
+        const OpSupportCheckParams& params) const override;
+  };
+
+  bool TransposeOpSupportChecker::IsOpSupportedImpl(const InitializedTensorSet& /* initializers */, const NodeUnit& node_unit,
+                                                    const OpSupportCheckParams& /* params */) const {
+    Shape input_shape;
+    if (!GetShape(node_unit.Inputs()[0].node_arg, input_shape))
+      return false;
+
+    const auto input_size = input_shape.size();
+    if (input_size > 4 || input_size == 0) {
+      LOGS_DEFAULT(VERBOSE) << "Transpose only supports 1-4d shape, input is "
+                            << input_size << "d shape";
+      return false;
+    }
+
+    return true;
+  }
+
+  bool TransposeOpSupportChecker::HasSupportedInputOutputsImpl(
+      const InitializedTensorSet& /* initializers */, const NodeUnit& node_unit,
+      const OpSupportCheckParams& /* params */) const {
+    int32_t input_type;
+    if (!GetType(node_unit.Inputs()[0].node_arg, input_type))
+      return false;
+
+    if (input_type != ONNX_NAMESPACE::TensorProto_DataType_FLOAT &&
+        input_type != ONNX_NAMESPACE::TensorProto_DataType_UINT8) {
+      LOGS_DEFAULT(VERBOSE) << "[" << node_unit.OpType()
+                            << "] Input type: [" << input_type
+                            << "] is not supported for now";
+      return false;
+    }
+
+    return true;
+  }
+
+#pragma endregion
+
+#pragma region op_reshape
+
+  class ReshapeOpSupportChecker : public BaseOpSupportChecker {
+   private:
+    bool IsOpSupportedImpl(const InitializedTensorSet& initializers, const NodeUnit& node_unit,
+                           const OpSupportCheckParams& params) const override;
+
+    // Reshape opset 4- uses attributes for new shape which we do not support for now
+    int GetMinSupportedOpSet(const NodeUnit& /* node_unit */) const override { return 5; }
+  };
+
+  bool ReshapeOpSupportChecker::IsOpSupportedImpl(const InitializedTensorSet& initializers, const NodeUnit& node_unit,
+                                                  const OpSupportCheckParams& /* params */) const {
+    const auto& inputs = node_unit.Inputs();
+    const auto& perm_name = inputs[1].node_arg.Name();
+    if (!Contains(initializers, perm_name)) {
+      LOGS_DEFAULT(VERBOSE) << "New shape of reshape must be known";
+      return false;
+    }
+
+    Shape input_shape;
+    if (!GetShape(inputs[0].node_arg, input_shape))
+      return false;
+
+    if (input_shape.size() > 4 || input_shape.empty()) {
+      LOGS_DEFAULT(VERBOSE) << "Reshape only supports up to 1-4d shape, input is "
+                            << input_shape.size() << "d shape";
+      return false;
+    }
+
+    const auto& perm_tensor = *initializers.at(perm_name);
     std::vector<uint8_t> unpacked_tensor;
-    auto status = onnxruntime::utils::UnpackInitializerData(zero_tensor, model_path, unpacked_tensor);
+    auto status = onnxruntime::utils::UnpackInitializerData(perm_tensor, unpacked_tensor);
     if (!status.IsOK()) {
-      LOGS_DEFAULT(ERROR) << "Qlinear[Conv/MatMul] error when unpack zero tensor: " << zero_point_name
-                          << ", error msg: " << status.ErrorMessage();
-      return false;
-    }
-
-    // Verify all onnx weight zero point(s) are 0(s)
-    const int8_t* zero_points = reinterpret_cast<const int8_t*>(unpacked_tensor.data());
-    for (size_t i = 0; i < unpacked_tensor.size(); i++) {
-      if (zero_points[i] != 0) {
-        LOGS_DEFAULT(VERBOSE) << "u8s8 Qlinear[Conv/MatMul]  only support 0 as zero point, "
-                              << "zero_points[" << i << "] has value: " << zero_points[i];
-        return false;
-      }
-    }
-  }
-
-  return true;
-}
-
-// Check if the given quantized input(s) or output(s) is supported
-static bool IsQuantizedIOSupported(const InitializedTensorSet& initializers, const NodeUnit& node_unit,
-                                   const std::vector<size_t>& indices, const OpSupportCheckParams& params, IOKind io_kind) {
-  const auto& op_type = node_unit.OpType();
-  auto quant_op_type = GetQuantizedOpType(node_unit);
-
-  ORT_ENFORCE(quant_op_type != QuantizedOpType::Unknown, "[", op_type, "] is not a quantized op");
-
-  bool is_input = io_kind == IOKind::Input;
-  bool is_quant_conv = IsQuantizedConv(quant_op_type);
-  bool is_quant_matmul = (quant_op_type == QuantizedOpType::QLinearMatMul);
-  const auto& io_defs = is_input ? node_unit.Inputs() : node_unit.Outputs();
-
-  for (const auto idx : indices) {
-    if (idx >= io_defs.size()) {
-      LOGS_DEFAULT(VERBOSE) << (is_input ? "Input" : "Output") << " index,  " << idx
-                            << " >= size, " << io_defs.size()
-                            << " of NodeUnit: " << node_unit.Name();
-      return false;
-    }
-
-    const auto& io_def = io_defs[idx];
-    ORT_ENFORCE(io_def.quant_param.has_value(), "Input index,  ", idx, " has no quant_param");
-
-    // If this op is Qlinear[Conv/MatMul], we want to check u8s8 support for weight tensor (or B tensor for QlinearMatMul)
-    bool is_conv_matmul_weight = is_input && (is_quant_conv || is_quant_matmul) && idx == 1;
-    bool is_conv_matmul_u8s8_weight = false;
-
-    if (is_conv_matmul_weight) {
-      int32_t weight_type;
-      if (!GetType(io_def.node_arg, weight_type))
-        return false;
-      is_conv_matmul_u8s8_weight = weight_type == ONNX_NAMESPACE::TensorProto_DataType_INT8;
-    }
-
+      LOGS_DEFAULT(ERROR) << "Error while unpacking perm_tensor: " << status.ErrorMessage();
+      return false;
+    }
+    const int64_t* raw_perm = reinterpret_cast<const int64_t*>(unpacked_tensor.data());
+    const auto perm_size = SafeInt<uint32_t>(perm_tensor.dims()[0]);
+
+    NodeAttrHelper helper(node_unit);
+    const bool allow_zero = helper.Get("allowzero ", 0) == 1;
+    for (uint32_t i = 0; i < perm_size; i++) {
+      // NNAPI reshape does not support 0 as dimension
+      if (raw_perm[i] == 0) {
+        if (i < input_shape.size() && input_shape[i] == 0) {
+          LOGS_DEFAULT(VERBOSE) << "Reshape doesn't support 0 reshape dimension on a dynamic dimension";
+          return false;
+        }
+
+        if (allow_zero) {
+          LOGS_DEFAULT(VERBOSE) << "Reshape doesn't support 0 reshape dimension when allowzero is enabled";
+          return false;
+        }
+      }
+    }
+
+    return true;
+  }
+
+#pragma endregion
+
+#pragma region op_batchnormalization
+
+  class BatchNormalizationOpSupportChecker : public BaseOpSupportChecker {
+   private:
+    bool IsOpSupportedImpl(const InitializedTensorSet& initializers, const NodeUnit& node_unit,
+                           const OpSupportCheckParams& params) const override;
+
+    // BatchNormalization opset 6- has unsupported attributes
+    int GetMinSupportedOpSet(const NodeUnit& /* node_unit */) const override { return 7; }
+  };
+
+  bool BatchNormalizationOpSupportChecker::IsOpSupportedImpl(const InitializedTensorSet& initializers, const NodeUnit& node_unit,
+                                                             const OpSupportCheckParams& /* params */) const {
+    if (node_unit.Outputs().size() != 1) {
+      LOGS_DEFAULT(VERBOSE) << "Your onnx model may be in training mode, please export "
+                               "it in test mode.";
+      return false;
+    }
+
+    const auto& inputs = node_unit.Inputs();
+    Shape input_shape;
+    if (!GetShape(inputs[0].node_arg, input_shape))
+      return false;
+
+    const auto input_size = input_shape.size();
+    if (input_size > 4) {
+      LOGS_DEFAULT(VERBOSE) << "BN only support up to 4d shape, input is "
+                            << input_size << "d shape";
+      return false;
+    }
+
+    NodeAttrHelper helper(node_unit);
+    const auto spatial = helper.Get("spatial", 1);
+    if (spatial != 1) {
+      LOGS_DEFAULT(VERBOSE) << "Non-spatial BN is not supported";
+      return false;
+    }
+
+    const auto& scale_name = inputs[1].node_arg.Name();
+    const auto& b_name = inputs[2].node_arg.Name();
+    const auto& mean_name = inputs[3].node_arg.Name();
+    const auto& var_name = inputs[4].node_arg.Name();
+    if (!Contains(initializers, scale_name)) {
+      LOGS_DEFAULT(VERBOSE) << "Scale of BN must be known";
+      return false;
+    }
+    if (!Contains(initializers, b_name)) {
+      LOGS_DEFAULT(VERBOSE) << "B of BN must be known";
+      return false;
+    }
+    if (!Contains(initializers, mean_name)) {
+      LOGS_DEFAULT(VERBOSE) << "Mean of BN must be known";
+      return false;
+    }
+    if (!Contains(initializers, var_name)) {
+      LOGS_DEFAULT(VERBOSE) << "Var of BN must be known";
+      return false;
+    }
+
+    return true;
+  }
+
+#pragma endregion
+
+#pragma region op_pool
+
+  class PoolOpSupportChecker : public BaseOpSupportChecker {
+   public:
+    static void CreateSharedOpSupportChecker(
+        const std::string& op_type, OpSupportCheckerRegistrations& op_registrations);
+
+   private:
+    bool IsOpSupportedImpl(const InitializedTensorSet& initializers, const NodeUnit& node_unit,
+                           const OpSupportCheckParams& params) const override;
+
+    int32_t GetMinSupportedNNAPIFeatureLevel(const NodeUnit& /* node_unit */,
+                                             const OpSupportCheckParams& params) const override {
+      return params.use_nchw ? ANEURALNETWORKS_FEATURE_LEVEL_3 : ANEURALNETWORKS_FEATURE_LEVEL_2;
+    }
+
+    bool HasSupportedInputOutputsImpl(
+        const InitializedTensorSet& initializers, const NodeUnit& node_unit,
+        const OpSupportCheckParams& params) const override;
+    bool IsNodeUnitTypeSupported(const NodeUnit& /* node_unit */) const override;
+    static bool IsQuantizedOp(const NodeUnit& node_unit);
+  };
+
+  /* static */ void PoolOpSupportChecker::CreateSharedOpSupportChecker(
+      const std::string& op_type, OpSupportCheckerRegistrations& op_registrations) {
+    CreateSharedOpSupportCheckerImpl<PoolOpSupportChecker>(
+        op_type, op_registrations,
+        {
+            "GlobalAveragePool",
+            "GlobalMaxPool",
+            "AveragePool",
+            "MaxPool",
+            "QLinearAveragePool",
+        });
+  }
+
+  bool PoolOpSupportChecker::IsNodeUnitTypeSupported(const NodeUnit& node_unit) const {
+    if (node_unit.UnitType() == NodeUnit::Type::QDQGroup) {
+      const auto quant_type = GetQuantizedOpType(node_unit);
+      return quant_type == QuantizedOpType::QDQAveragePool;
+    }
+
+    return true;
+  }
+
+  /* static */ bool PoolOpSupportChecker::IsQuantizedOp(const NodeUnit& node_unit) {
+    return IsQuantizedPool(GetQuantizedOpType(node_unit));
+  }
+
+  bool PoolOpSupportChecker::IsOpSupportedImpl(const InitializedTensorSet& initializers, const NodeUnit& node_unit,
+                                               const OpSupportCheckParams& /* params */) const {
+    const auto& op_name = node_unit.Name();
+    const auto& op_type = node_unit.OpType();
+    const auto& inputs = node_unit.Inputs();
+    Shape input_shape;
+    if (!GetShape(inputs[0].node_arg, input_shape))
+      return false;
+
+    const auto input_size = input_shape.size();
+    if (input_size != 4) {
+      LOGS_DEFAULT(VERBOSE)
+          << op_type << " only supports rank-4 tensor, input ["
+          << inputs[0].node_arg.Name() << "] has actual dim count " << input_size;
+      return false;
+    }
+
+    bool is_quant_pool = IsQuantizedOp(node_unit);
+    bool is_average_pool = op_type == "AveragePool" || op_type == "QLinearAveragePool";
+    if (is_average_pool || op_type == "MaxPool") {
+      NodeAttrHelper helper(node_unit);
+
+      const auto count_include_pad = helper.Get("count_include_pad", 0);
+      if (count_include_pad == 1) {
+        LOGS_DEFAULT(VERBOSE) << "count_include_pad == 1 is not supported";
+        return false;
+      }
+
+      const auto storage_order = helper.Get("storage_order", 0);
+      if (storage_order == 1) {
+        LOGS_DEFAULT(VERBOSE) << "storage_order == 1 is not supported";
+        return false;
+      }
+
+      if (helper.Get("kernel_shape", std::vector<int32_t>{1, 1}).size() != 2) {
+        LOGS_DEFAULT(VERBOSE) << "Only pooling 2d is supported";
+        return false;
+      }
+
+      if (helper.Get("ceil_mode", 0) == 1) {
+        LOGS_DEFAULT(VERBOSE) << "ceil_mode == 1 is not supported for pooling";
+        return false;
+      }
+
+      if (helper.Get("dilations", std::vector<int32_t>{1, 1}) !=
+          std::vector<int32_t>{1, 1}) {
+        LOGS_DEFAULT(VERBOSE) << "Dilations of pooling is not supported";
+        return false;
+      }
+
+      if (node_unit.Outputs().size() != 1) {
+        LOGS_DEFAULT(VERBOSE) << "Argmax in maxpooling is not supported";
+        return false;
+      }
+    } else if (op_type != "GlobalAveragePool" && op_type != "GlobalMaxPool") {
+      LOGS_DEFAULT(VERBOSE) << "PoolOpBuilder, unknown op: " << op_type;
+      return false;
+    }
+
+    // We need to check if we have valid scales and zero points for QLinearAveragePool
+    if (is_average_pool && is_quant_pool) {
+      // NNAPI requires Quantized Average Pool has same scale and zero point for both input and output
+      float input_scale = 0.0f;
+      int32_t input_zp = 0;
+      auto status = GetQuantizationScaleAndZeroPoint(
+          initializers, node_unit.Inputs()[0], node_unit.ModelPath(), input_scale, input_zp);
+      if (!status.IsOK()) {
+        LOGS_DEFAULT(ERROR) << "Op [" << op_type << "] name [" << op_name
+                            << "] GetQuantizationScaleAndZeroPoint for input_scale/zp failed, message: "
+                            << status.ErrorMessage();
+        return false;
+      }
+
+      float output_scale = 0.0f;
+      int32_t output_zp = 0;
+      status = GetQuantizationScaleAndZeroPoint(
+          initializers, node_unit.Outputs()[0], node_unit.ModelPath(), output_scale, output_zp);
+      if (!status.IsOK()) {
+        LOGS_DEFAULT(ERROR) << "Op [" << op_type << "] name [" << op_name
+                            << "] GetQuantizationScaleAndZeroPoint for output_scale/zp failed, message: "
+                            << status.ErrorMessage();
+        return false;
+      }
+
+      if (input_scale != output_scale) {
+        LOGS_DEFAULT(VERBOSE) << "Op [" << op_type << "] name [" << op_name
+                              << "] has different input_scale: " << input_scale
+                              << " than the output_scale: " << output_scale;
+        return false;
+      }
+
+      if (input_zp != output_zp) {
+        LOGS_DEFAULT(VERBOSE) << "Op [" << op_type << "] name [" << op_name
+                              << "] has different input_zp: " << input_zp
+                              << " than the output_zp: " << output_zp;
+        return false;
+      }
+    }
+
+    return true;
+  }
+
+  bool PoolOpSupportChecker::HasSupportedInputOutputsImpl(
+      const InitializedTensorSet& initializers, const NodeUnit& node_unit,
+      const OpSupportCheckParams& params) const {
+    const auto& op_type = node_unit.OpType();
+    bool is_quant_pool = IsQuantizedOp(node_unit);
+    bool is_max_pool = op_type == "MaxPool";
+    bool is_average_pool = op_type == "AveragePool" || op_type == "QLinearAveragePool";
+    bool is_quant_average_pool = is_quant_pool && is_average_pool;
+    if (!is_max_pool && !is_quant_average_pool)
+      return BaseOpSupportChecker::HasSupportedInputOutputsImpl(initializers, node_unit, params);
+
+    if (is_quant_average_pool) {
+      if (!IsQuantizedIOSupported(initializers, node_unit, {0}, params, IOKind::Input))
+        return false;
+
+      if (!IsQuantizedIOSupported(initializers, node_unit, {0}, params, IOKind::Output))
+        return false;
+    }
+
+    // is_max_pool
+    // For max pool, we can support both float and uint8 input
     int32_t input_type;
-    if (!GetType(io_def.node_arg, input_type))
-      return false;
-
-    // We only support u8 for most of the inputs and all outputs, with the exception for Quantized MatMul and Conv,
-    // which allows s8 weight (u8s8)
-    // TODO, add support of s8s8
-    if (input_type != ONNX_NAMESPACE::TensorProto_DataType_UINT8 &&
-        !(input_type == ONNX_NAMESPACE::TensorProto_DataType_INT8 && is_conv_matmul_u8s8_weight)) {
-      LOGS_DEFAULT(VERBOSE) << op_type << "NodeUnit [" << node_unit.Name()
-                            << "], type [" << op_type << "]'s "
-                            << (is_input ? "Input" : "Output") << " index  [" << idx
-                            << "] has unsupported type [" << input_type << "]";
-      return false;
-    }
-
-    // Check scale and zero point
-    if (!IsQuantizationScaleSupported(initializers, io_def, params, op_type,
-                                      is_quant_matmul, is_conv_matmul_u8s8_weight)) {
-      return false;
-    }
-
-    if (!IsQuantizationZeroPointSupported(initializers, io_def, op_type, node_unit.ModelPath(),
-                                          is_quant_matmul, is_conv_matmul_u8s8_weight)) {
-      return false;
-    }
-  }
-
-  return true;
-}
-
-#pragma endregion helpers
-
-#pragma region op_base
-
-class BaseOpSupportChecker : public IOpSupportChecker {
- public:
-  virtual ~BaseOpSupportChecker() = default;
-  bool IsOpSupported(const InitializedTensorSet& initializers, const NodeUnit& node_unit,
-                     const OpSupportCheckParams& params) const override;
-
-  // This is for ops which are by default supported and do not have their own impl of OpSupportChecker
-  // for those ops (Relu, Identity) we use BaseOpSupportChecker
-  static void CreateSharedOpSupportChecker(
-      const std::string& op_type, OpSupportCheckerRegistrations& op_registrations);
-
- protected:
-  virtual bool IsOpSupportedImpl(const InitializedTensorSet& /* initializers */, const NodeUnit& /* node_unit */,
-                                 const OpSupportCheckParams& /* params */) const {
-    return true;
-  }
-
-  virtual int32_t GetMinSupportedNNAPIFeatureLevel(const NodeUnit& /* node_unit */,
-                                                   const OpSupportCheckParams& /* params */) const {
-    // ANEURALNETWORKS_FEATURE_LEVEL_1 is the baseline version of NNAPI,
-    // There is no NNAPI support for Android API level 26-
+    if (!GetType(node_unit.Inputs()[0].node_arg, input_type))
+      return false;
+
+    if (input_type != ONNX_NAMESPACE::TensorProto_DataType_FLOAT &&
+        input_type != ONNX_NAMESPACE::TensorProto_DataType_UINT8) {
+      LOGS_DEFAULT(VERBOSE) << "[" << node_unit.OpType()
+                            << "] Input type: [" << input_type
+                            << "] is not supported for now";
+      return false;
+    }
+
+    return true;
+  }
+
+#pragma endregion op_pool
+
+#pragma region op_conv
+
+  class ConvOpSupportChecker : public BaseOpSupportChecker {
+   public:
+    static void CreateSharedOpSupportChecker(
+        const std::string& op_type, OpSupportCheckerRegistrations& op_registrations);
+
+   private:
+    bool IsOpSupportedImpl(const InitializedTensorSet& initializers, const NodeUnit& node_unit,
+                           const OpSupportCheckParams& params) const override;
+
+    int32_t GetMinSupportedNNAPIFeatureLevel(const NodeUnit& /* node_unit */,
+                                             const OpSupportCheckParams& params) const override {
+      return params.use_nchw ? ANEURALNETWORKS_FEATURE_LEVEL_3 : ANEURALNETWORKS_FEATURE_LEVEL_2;
+    }
+
+    bool HasSupportedInputOutputsImpl(
+        const InitializedTensorSet& /* initializers */, const NodeUnit& node_unit,
+        const OpSupportCheckParams& /* params */) const override;
+    bool IsNodeUnitTypeSupported(const NodeUnit& /* node_unit */) const override { return true; }
+    static bool IsQuantizedOp(const NodeUnit& node_unit);
+  };
+
+  /* static */ void ConvOpSupportChecker::CreateSharedOpSupportChecker(
+      const std::string& op_type, OpSupportCheckerRegistrations& op_registrations) {
+    CreateSharedOpSupportCheckerImpl<ConvOpSupportChecker>(
+        op_type, op_registrations,
+        {
+            "Conv",
+            "QLinearConv",
+        });
+  }
+
+  /* static */ bool ConvOpSupportChecker::IsQuantizedOp(const NodeUnit& node_unit) {
+    return IsQuantizedConv(GetQuantizedOpType(node_unit));
+  }
+
+  bool ConvOpSupportChecker::HasSupportedInputOutputsImpl(
+      const InitializedTensorSet& initializers, const NodeUnit& node_unit,
+      const OpSupportCheckParams& params) const {
+    if (!IsQuantizedOp(node_unit))
+      return BaseOpSupportChecker::HasSupportedInputOutputsImpl(initializers, node_unit, params);
+
+    // QLinearConv only supports input of uint8 for now
+    if (!HasValidBinaryOpQuantizedInputTypes(node_unit))
+      return false;
+
+    if (!IsQuantizedIOSupported(initializers, node_unit, {0, 1}, params, IOKind::Input))
+      return false;
+
+    if (!IsQuantizedIOSupported(initializers, node_unit, {0}, params, IOKind::Output))
+      return false;
+
+    return true;
+  }
+
+  bool ConvOpSupportChecker::IsOpSupportedImpl(const InitializedTensorSet& initializers, const NodeUnit& node_unit,
+                                               const OpSupportCheckParams& params) const {
+    const auto& op_type = node_unit.OpType();
+    bool is_quant_conv = IsQuantizedOp(node_unit);
+
+    // We don't support nhwc com.microsoft.QLinearConv for now
+    if (is_quant_conv && node_unit.Domain() == kMSDomain) {
+      LOGS_DEFAULT(VERBOSE) << "com.microsoft.QLinearConv is not supported";
+      return false;
+    }
+
+    const auto& inputs = node_unit.Inputs();
+    NodeAttrHelper helper(node_unit);
+    const auto group = helper.Get("group", 1);
+    const auto weight_name = inputs[1].node_arg.Name();
+    if (Contains(initializers, weight_name)) {
+      const auto& tensor = *initializers.at(weight_name);
+      if (tensor.dims().size() != 4) {
+        LOGS_DEFAULT(VERBOSE) << "Only conv 2d is supported.";
+        return false;
+      }
+
+      const auto onnx_dilations = helper.Get("dilations", std::vector<int>{1, 1});
+      if (onnx_dilations != std::vector<int>{1, 1}) {
+        if (group != 1 && tensor.dims()[1] != 1) {
+          LOGS_DEFAULT(VERBOSE) << "dilation is not supported on grouped conv";
+          return false;
+        }
+
+        if (params.android_feature_level < ANEURALNETWORKS_FEATURE_LEVEL_3) {
+          LOGS_DEFAULT(VERBOSE) << op_type << " dilations is only supported on Android API level 29+, "
+                                << "actual API level: " << params.android_feature_level;
+          return false;
+        }
+      }
+    } else {
+      LOGS_DEFAULT(VERBOSE) << "The weight of convolution must be known";
+      return false;
+    }
+
+    if (is_quant_conv) {
+      if (inputs.size() > 2 && !Contains(initializers, inputs[2].node_arg.Name())) {
+        LOGS_DEFAULT(VERBOSE) << "Bias of QLinearConv must be known";
+        return false;
+      }
+    }
+
+    return true;
+  }
+
+#pragma endregion
+
+#pragma region op_cast
+
+  class CastOpSupportChecker : public BaseOpSupportChecker {
+   private:
+    bool IsOpSupportedImpl(const InitializedTensorSet& initializers, const NodeUnit& node_unit,
+                           const OpSupportCheckParams& params) const override;
+
+    int32_t GetMinSupportedNNAPIFeatureLevel(const NodeUnit& /* node_unit */,
+                                             const OpSupportCheckParams& /* params */) const override {
+      return ANEURALNETWORKS_FEATURE_LEVEL_3;
+    }
+
+    // Cast opset 5- uses string attribute for to type, is not supported for now
+    int GetMinSupportedOpSet(const NodeUnit& /* node_unit */) const override { return 6; }
+  };
+
+  bool CastOpSupportChecker::IsOpSupportedImpl(const InitializedTensorSet& /* initializers */, const NodeUnit& node_unit,
+                                               const OpSupportCheckParams& /* params */) const {
+    NodeAttrHelper helper(node_unit);
+    const auto to = helper.Get("to", 0);
+    if (to != ONNX_NAMESPACE::TensorProto::FLOAT &&
+        to != ONNX_NAMESPACE::TensorProto::INT32) {
+      LOGS_DEFAULT(VERBOSE) << "[Cast] Only support cast to int32 or float, actual to type, " << to;
+      return false;
+    }
+
+    return true;
+  }
+
+#pragma endregion
+
+#pragma region op_softmax
+
+  class SoftMaxOpSupportChecker : public BaseOpSupportChecker {
+   private:
+    bool IsOpSupportedImpl(const InitializedTensorSet& initializers, const NodeUnit& node_unit,
+                           const OpSupportCheckParams& params) const override;
+
+    int32_t GetMinSupportedNNAPIFeatureLevel(const NodeUnit& /* node_unit */,
+                                             const OpSupportCheckParams& /* params */) const override {
+      return ANEURALNETWORKS_FEATURE_LEVEL_2;
+    }
+  };
+
+  bool SoftMaxOpSupportChecker::IsOpSupportedImpl(const InitializedTensorSet& /* initializers */, const NodeUnit& node_unit,
+                                                  const OpSupportCheckParams& params) const {
+    Shape input_shape;
+    if (!GetShape(node_unit.Inputs()[0].node_arg, input_shape))
+      return false;
+
+    const auto input_size = input_shape.size();
+    if (input_size != 2 && input_size != 4) {
+      LOGS_DEFAULT(VERBOSE) << "SoftMax only support 2d/4d shape, input is "
+                            << input_size << "d shape";
+      return false;
+    }
+
+    if (params.android_feature_level < ANEURALNETWORKS_FEATURE_LEVEL_3) {
+      NodeAttrHelper helper(node_unit);
+      int32_t axis = helper.Get("axis", 1);
+      if (axis != 1) {
+        LOGS_DEFAULT(VERBOSE)
+            << "SoftMax only support axis 1 on Android API level: " << params.android_feature_level
+            << " input axis: " << axis;
+        return false;
+      }
+    }
+
+    return true;
+  }
+
+#pragma endregion
+
+#pragma region op_gemm
+
+  class GemmOpSupportChecker : public BaseOpSupportChecker {
+   public:
+    static void CreateSharedOpSupportChecker(
+        const std::string& op_type, OpSupportCheckerRegistrations& op_registrations);
+
+   private:
+    bool IsOpSupportedImpl(const InitializedTensorSet& initializers, const NodeUnit& node_unit,
+                           const OpSupportCheckParams& params) const override;
+    bool HasSupportedInputOutputsImpl(
+        const InitializedTensorSet& /* initializers */, const NodeUnit& node_unit,
+        const OpSupportCheckParams& /* params */) const override;
+    int GetMinSupportedOpSet(const NodeUnit& node_unit) const override;
+  };
+
+  bool GemmOpSupportChecker::HasSupportedInputOutputsImpl(
+      const InitializedTensorSet& initializers, const NodeUnit& node_unit,
+      const OpSupportCheckParams& params) const {
+    if (node_unit.OpType() != "QLinearMatMul")
+      return BaseOpSupportChecker::HasSupportedInputOutputsImpl(initializers, node_unit, params);
+
+    // QLinearMatMul
+    if (!HasValidBinaryOpQuantizedInputTypes(node_unit))
+      return false;
+
+    if (!IsQuantizedIOSupported(initializers, node_unit, {0, 1}, params, IOKind::Input))
+      return false;
+
+    if (!IsQuantizedIOSupported(initializers, node_unit, {0}, params, IOKind::Output))
+      return false;
+
+    return true;
+  }
+
+  /* static */ void GemmOpSupportChecker::CreateSharedOpSupportChecker(
+      const std::string& op_type, OpSupportCheckerRegistrations& op_registrations) {
+    CreateSharedOpSupportCheckerImpl<GemmOpSupportChecker>(
+        op_type, op_registrations,
+        {
+            "Gemm",
+            "MatMul",
+            "QLinearMatMul",
+        });
+  }
+
+  // Get the bias size (C) of Gemm op
+  // ANEURALNETWORKS_FULLY_CONNECTED only supports 1d bias
+  // Will test if C of Gemm can be squeezed and return the 1d vector size after squeeze
+  static bool GetBiasSize(const Shape& c_shape, int32_t android_feature_level, uint32_t& size) {
+    // TODO add support of scalar C for Gemm
+    size_t c_dim = c_shape.size();
+    if (c_dim == 0) {
+      LOGS_DEFAULT(VERBOSE) << "C of Gemm cannot be a scalar";
+      return false;
+    }
+
+    if (c_dim != 1 && android_feature_level < ANEURALNETWORKS_FEATURE_LEVEL_2) {
+      LOGS_DEFAULT(VERBOSE) << "C of Gemm can only be 1d tensor for API level " << android_feature_level
+                            << " shape of C, " << Shape2String(c_shape);
+      return false;
+    }
+
+    if (c_dim != 1) {
+      // If C is a (2+)d tensor, it must have the format {1, 1, ..., 1, n}
+      // where every except the last dimension should be 1
+      for (size_t i = 0; i < c_dim - 1; ++i) {
+        if (c_shape[i] != 1) {
+          LOGS_DEFAULT(VERBOSE) << "C of Gemm must be a vector or a tensor with only last dimension != 1"
+                                << " c_shape: " << Shape2String(c_shape);
+          return false;
+        }
+      }
+    }
+
+    size = c_shape[c_dim - 1];
+    return true;
+  }
+
+  int GemmOpSupportChecker::GetMinSupportedOpSet(const NodeUnit& node_unit) const {
+    const auto& op(node_unit.OpType());
+
+    // Gemm opset 6- has broadcast attributes we do not support now
+    if (op == "Gemm")
+      return 7;
+
+    return 1;
+  }
+
+  bool GemmOpSupportChecker::IsOpSupportedImpl(const InitializedTensorSet& initializers, const NodeUnit& node_unit,
+                                               const OpSupportCheckParams& params) const {
+    const auto& op_type = node_unit.OpType();
+    const auto& inputs = node_unit.Inputs();
+    bool is_qlinear_matmul = op_type == "QLinearMatMul";
+
+    Shape a_shape;
+    {
+      if (!GetShape(inputs[0].node_arg, a_shape))
+        return false;
+
+      if (a_shape.size() != 2) {
+        LOGS_DEFAULT(VERBOSE) << "A must be 2D";
+        return false;
+      }
+    }
+
+    Shape b_shape;
+    {
+      if (!GetShape(inputs[1].node_arg, b_shape))
+        return false;
+
+      if (b_shape.size() != 2) {
+        LOGS_DEFAULT(VERBOSE) << "B must be 2D";
+        return false;
+      }
+    }
+
+    if (op_type == "Gemm") {
+      // Only support
+      // 1. A*B'+C
+      // 2. A*B+C and B is an initializer
+      NodeAttrHelper helper(node_unit);
+      const auto transA = helper.Get("transA", 0);
+      const auto transB = helper.Get("transB", 0);
+      const auto alpha = helper.Get("alpha", 1.0f);
+      const auto beta = helper.Get("beta", 1.0f);
+
+      if (!(transA == 0 && alpha == 1.f && beta == 1.f)) {
+        LOGS_DEFAULT(VERBOSE) << "Only transA == 0, alpha == 1.0 "
+                              << "and beta == 1.0 is supported."
+                              << " transA " << transA
+                              << " transB " << transB
+                              << " alpha " << alpha
+                              << " beta " << beta;
+        return false;
+      }
+
+      if (transB == 0 && !Contains(initializers, inputs[1].node_arg.Name())) {
+        LOGS_DEFAULT(VERBOSE) << "B of Gemm must be known if transB != 1";
+        return false;
+      }
+
+      if (inputs.size() == 3) {
+        Shape c_shape;
+        if (!GetShape(inputs[2].node_arg, c_shape))
+          return false;
+
+        uint32_t c_size;
+        if (!GetBiasSize(c_shape, params.android_feature_level, c_size))
+          return false;
+
+        if (c_size != (transB == 0 ? b_shape[1] : b_shape[0])) {
+          LOGS_DEFAULT(VERBOSE) << "C of Gemm must be a vector of b_shape["
+                                << (transB == 0 ? "1" : "0") << "]"
+                                << " b_shape: " << Shape2String(b_shape)
+                                << " c_shape: " << Shape2String(c_shape);
+
+          return false;
+        }
+      }
+    } else if (op_type == "MatMul" || is_qlinear_matmul) {
+      // Only support A*B B is an initializer
+      if (!Contains(initializers, inputs[1].node_arg.Name())) {
+        LOGS_DEFAULT(VERBOSE) << "B of MatMul must be known";
+        return false;
+      }
+    } else {
+      LOGS_DEFAULT(VERBOSE) << "GemmOpSupportChecker, unknown op: " << op_type;
+    }
+
+    return true;
+  }
+
+#pragma endregion
+
+#pragma region op_unary
+
+  class UnaryOpSupportChecker : public BaseOpSupportChecker {
+   public:
+    static void CreateSharedOpSupportChecker(
+        const std::string& op_type, OpSupportCheckerRegistrations& op_registrations);
+
+   private:
+    bool IsOpSupportedImpl(const InitializedTensorSet& initializers, const NodeUnit& node_unit,
+                           const OpSupportCheckParams& params) const override;
+
+    int32_t GetMinSupportedNNAPIFeatureLevel(const NodeUnit& /* node_unit */,
+                                             const OpSupportCheckParams& params) const override;
+
+    bool HasSupportedInputOutputsImpl(
+        const InitializedTensorSet& /* initializers */, const NodeUnit& node_unit,
+        const OpSupportCheckParams& /* params */) const override;
+
+    int GetMinSupportedOpSet(const NodeUnit& node_unit) const override;
+
+    static bool IsQuantizedOpSupported(const InitializedTensorSet& initializers, const NodeUnit& node_unit,
+                                       const OpSupportCheckParams& params);
+  };
+
+  /* static */ void UnaryOpSupportChecker::CreateSharedOpSupportChecker(
+      const std::string& op_type, OpSupportCheckerRegistrations& op_registrations) {
+    CreateSharedOpSupportCheckerImpl<UnaryOpSupportChecker>(
+        op_type, op_registrations,
+        {
+            "Abs",
+            "Exp",
+            "Floor",
+            "Log",
+            "Sigmoid",
+            "Neg",
+            "Sin",
+            "Sqrt",
+            "Tanh",
+            "QLinearSigmoid",
+        });
+  }
+
+  bool UnaryOpSupportChecker::IsOpSupportedImpl(const InitializedTensorSet& initializers, const NodeUnit& node_unit,
+                                                const OpSupportCheckParams& params) const {
+    if (node_unit.OpType() == "QLinearSigmoid")
+      return IsQuantizedOpSupported(initializers, node_unit, params);
+    else  // Everything except "QLinearSigmoid" are by default supported
+      return true;
+  }
+
+  int32_t UnaryOpSupportChecker::GetMinSupportedNNAPIFeatureLevel(const NodeUnit& node_unit,
+                                                                  const OpSupportCheckParams& /* params */) const {
+    const auto& op(node_unit.OpType());
+    if (op == "Abs" ||
+        op == "Exp" ||
+        op == "Neg" ||
+        op == "Sin" ||
+        op == "Sqrt" ||
+        op == "Log") {
+      return ANEURALNETWORKS_FEATURE_LEVEL_3;
+    }
+
     return ANEURALNETWORKS_FEATURE_LEVEL_1;
   }
 
-  virtual bool HasSupportedInputOutputsImpl(
+  bool UnaryOpSupportChecker::HasSupportedInputOutputsImpl(
       const InitializedTensorSet& initializers, const NodeUnit& node_unit,
-      const OpSupportCheckParams& params) const;
-
-  virtual int GetMinSupportedOpSet(const NodeUnit& /* node_unit */) const { return 1; }
-  virtual int GetMaxSupportedOpSet(const NodeUnit& /* node_unit */) const { return 15; }
-
-  // Check if this node_unit's type is supported
-  // SingleNode type NodeUnit is supported
-  // QDQGroup type NodeUnit is by default unsupported, and this can be individually overwritten by inherited classes
-  virtual bool IsNodeUnitTypeSupported(const NodeUnit& node_unit) const;
-
- private:
-  bool HasSupportedOpSet(const NodeUnit& node_unit) const;
-  bool HasSupportedInputOutputs(const InitializedTensorSet& initializers, const NodeUnit& node_unit,
-                                const OpSupportCheckParams& params) const;
-};
-
-/* static */ void BaseOpSupportChecker::CreateSharedOpSupportChecker(
-    const std::string& op_type, OpSupportCheckerRegistrations& op_registrations) {
-  CreateSharedOpSupportCheckerImpl<BaseOpSupportChecker>(
-      op_type, op_registrations,
-      {
-          "Relu",
-          "Identity",
-      });
-}
-
-bool BaseOpSupportChecker::IsOpSupported(const InitializedTensorSet& initializers, const NodeUnit& node_unit,
-                                         const OpSupportCheckParams& params) const {
-  int32_t required_feature_level = GetMinSupportedNNAPIFeatureLevel(node_unit, params);
-  if (required_feature_level > params.android_feature_level) {
-    LOGS_DEFAULT(VERBOSE) << "Current Android API level [" << params.android_feature_level
-                          << "], Operator [" << node_unit.OpType()
-                          << "] is only supported on API >" << required_feature_level;
-    return false;
-  }
-
-  if (!IsNodeUnitTypeSupported(node_unit))
-    return false;
-
-  if (!HasSupportedInputOutputs(initializers, node_unit, params))
-    return false;
-
-  // We do not support external initializers for now
-  if (HasExternalInitializer(initializers, node_unit))
-    return false;
-
-  if (!HasSupportedOpSet(node_unit))
-    return false;
-
-  return IsOpSupportedImpl(initializers, node_unit, params);
-}
-
-bool BaseOpSupportChecker::HasSupportedInputOutputs(const InitializedTensorSet& initializers, const NodeUnit& node_unit,
-                                                    const OpSupportCheckParams& params) const {
-  // We do not support unknown(null) input shape
-  auto has_supported_shape = [](const NodeArg& node_arg, const std::string& name, const std::string op_type) {
-    const auto* shape_proto = node_arg.Shape();
-    if (!shape_proto) {
-      LOGS_DEFAULT(VERBOSE) << "Node [" << name << "] type [" << op_type
-                            << "] Input [" << node_arg.Name() << "] has no shape";
-      return false;
-    }
-
-    // We do not support dynamic shape input for now
-    for (const auto& dim : shape_proto->dim()) {
-      if (!dim.has_dim_value()) {
-        LOGS_DEFAULT(VERBOSE) << "Dynamic shape is not supported for now, for input:" << node_arg.Name();
-        return false;
-      }
-    }
-    return true;
-  };
-
-  for (const auto& input : node_unit.Inputs()) {
-    if (!has_supported_shape(input.node_arg, node_unit.Name(), node_unit.OpType()))
-      return false;
-
-    if (input.quant_param.has_value()) {
-      if (!has_supported_shape(input.quant_param->scale, node_unit.Name(), node_unit.OpType()))
-        return false;
-
-      // zero point is optional
-      if (input.quant_param->zero_point &&
-          !has_supported_shape(*input.quant_param->zero_point, node_unit.Name(), node_unit.OpType()))
-        return false;
-    }
-  }
-  return HasSupportedInputOutputsImpl(initializers, node_unit, params);
-}
-
-bool BaseOpSupportChecker::HasSupportedInputOutputsImpl(
-    const InitializedTensorSet& /* initializers */, const NodeUnit& node_unit,
-    const OpSupportCheckParams& /* params */) const {
-  // We only check the type of input 0 by default
-  // specific op builder can override this
-  const auto& input = node_unit.Inputs()[0].node_arg;
-
-  int32_t input_type;
-  if (!GetType(input, input_type))
-    return false;
-
-  if (input_type != ONNX_NAMESPACE::TensorProto_DataType_FLOAT) {
-    LOGS_DEFAULT(VERBOSE) << "[" << node_unit.OpType()
-                          << "] Input type: [" << input_type
-                          << "] is not supported for now";
-    return false;
-  }
-
-  return true;
-}
-
-bool BaseOpSupportChecker::HasSupportedOpSet(const NodeUnit& node_unit) const {
-  auto since_version = node_unit.SinceVersion();
-  if (since_version < GetMinSupportedOpSet(node_unit) || since_version > GetMaxSupportedOpSet(node_unit)) {
-    LOGS_DEFAULT(VERBOSE) << node_unit.OpType() << " opset [" << since_version
-                          << "] is only supported for opset ["
-                          << GetMinSupportedOpSet(node_unit) << ", "
-                          << GetMaxSupportedOpSet(node_unit) << "]";
-    return false;
-  }
-
-  return true;
-}
-
-bool BaseOpSupportChecker::IsNodeUnitTypeSupported(const NodeUnit& node_unit) const {
-  if (node_unit.UnitType() == NodeUnit::Type::QDQGroup) {
-    LOGS_DEFAULT(VERBOSE) << "QDQ NodeUnit [" << node_unit.OpType()
-                          << "] is not supported for now";
-
-    return false;
-  }
-
-  return true;
-}
-
-#pragma endregion op_base
-
-#pragma region op_binary
-
-class BinaryOpSupportChecker : public BaseOpSupportChecker {
- public:
-  static void CreateSharedOpSupportChecker(
-      const std::string& op_type, OpSupportCheckerRegistrations& op_registrations);
-
- private:
-  int32_t GetMinSupportedNNAPIFeatureLevel(const NodeUnit& node_unit,
-                                           const OpSupportCheckParams& params) const override;
-  bool IsOpSupportedImpl(const InitializedTensorSet& initializers, const NodeUnit& node_unit,
-                         const OpSupportCheckParams& params) const override;
-  bool HasSupportedInputOutputsImpl(
-      const InitializedTensorSet& initializers, const NodeUnit& node_unit,
-      const OpSupportCheckParams& params) const override;
-  int GetMinSupportedOpSet(const NodeUnit& node_unit) const override;
-
-  bool IsNodeUnitTypeSupported(const NodeUnit& node_unit) const override;
-  static bool IsQuantizedOp(const NodeUnit& node_unit);
-};
-
-/* static */ void BinaryOpSupportChecker::CreateSharedOpSupportChecker(
-    const std::string& op_type, OpSupportCheckerRegistrations& op_registrations) {
-  CreateSharedOpSupportCheckerImpl<BinaryOpSupportChecker>(
-      op_type, op_registrations,
-      {
-          "Add",
-          "Sub",
-          "Mul",
-          "Div",
-          "QLinearAdd",
-          "QLinearMul",
-          "Pow",
-      });
-}
-
-bool BinaryOpSupportChecker::IsNodeUnitTypeSupported(const NodeUnit& node_unit) const {
-  if (node_unit.UnitType() == NodeUnit::Type::QDQGroup) {
-    const auto quant_type = GetQuantizedOpType(node_unit);
-    return quant_type == QuantizedOpType::QDQAdd ||
-           quant_type == QuantizedOpType::QDQMul;
-  }
-
-  return true;
-}
-
-/* static */ bool BinaryOpSupportChecker::IsQuantizedOp(const NodeUnit& node_unit) {
-  const auto quant_type = GetQuantizedOpType(node_unit);
-  return quant_type == QuantizedOpType::QLinearAdd ||
-         quant_type == QuantizedOpType::QLinearMul ||
-         quant_type == QuantizedOpType::QDQAdd ||
-         quant_type == QuantizedOpType::QDQMul;
-}
-
-int32_t BinaryOpSupportChecker::GetMinSupportedNNAPIFeatureLevel(
-    const NodeUnit& node_unit, const OpSupportCheckParams& /* params */) const {
-  const auto& op(node_unit.OpType());
-  if (op == "Sub" || op == "Div") {
-    return ANEURALNETWORKS_FEATURE_LEVEL_2;
-  }
-
-  if (op == "Pow") {
-    return ANEURALNETWORKS_FEATURE_LEVEL_3;
-  }
-
-  return ANEURALNETWORKS_FEATURE_LEVEL_1;
-}
-
-int BinaryOpSupportChecker::GetMinSupportedOpSet(const NodeUnit& node_unit) const {
-  const auto& op(node_unit.OpType());
-
-  // Add/Sub/Mul/Div/Pow opset 6- has broadcast attributes we do not support now
-  if (op != "QLinearAdd" && op != "QLinearMul")
-    return 7;
-
-  return 1;
-}
-
-bool BinaryOpSupportChecker::HasSupportedInputOutputsImpl(
-    const InitializedTensorSet& initializers, const NodeUnit& node_unit,
-    const OpSupportCheckParams& params) const {
-  bool is_quantized_op = IsQuantizedOp(node_unit);
-  bool is_pow = node_unit.OpType() == "Pow";
-  if (!is_quantized_op && !is_pow)
-    return BaseOpSupportChecker::HasSupportedInputOutputsImpl(initializers, node_unit, params);
-
-  if (is_quantized_op) {
-    // QLinearAdd/QDQAdd/QLinearMul/QDQMul
-    if (!HasValidBinaryOpQuantizedInputTypes(node_unit))
-      return false;
-
-    if (!IsQuantizedIOSupported(initializers, node_unit, {0, 1}, params, IOKind::Input))
+      const OpSupportCheckParams& params) const {
+    // We only need to override input check for QLinearSigmoid
+    if (node_unit.OpType() != "QLinearSigmoid")
+      return BaseOpSupportChecker::HasSupportedInputOutputsImpl(initializers, node_unit, params);
+
+    if (!IsQuantizedIOSupported(initializers, node_unit, {0}, params, IOKind::Input))
       return false;
 
     if (!IsQuantizedIOSupported(initializers, node_unit, {0}, params, IOKind::Output))
       return false;
-  }
-
-  // Pow we only support both input as fp32 now
-  if (is_pow) {
-    int32_t input_type_1;
-    if (!GetType(node_unit.Inputs()[0].node_arg, input_type_1))
-      return false;
-
-    int32_t input_type_2;
-    if (!GetType(node_unit.Inputs()[1].node_arg, input_type_2))
-      return false;
-
-    if (input_type_1 != ONNX_NAMESPACE::TensorProto_DataType_FLOAT || input_type_1 != input_type_2) {
-      LOGS_DEFAULT(VERBOSE) << "Pow only supports fp32 inputs, actual input type"
-                            << ", Input type 1: " << input_type_1
-                            << ", Input type 2: " << input_type_2;
-      return false;
-    }
-  }
-
-  return true;
-}
-
-bool BinaryOpSupportChecker::IsOpSupportedImpl(const InitializedTensorSet& /* initializers */, const NodeUnit& node_unit,
-                                               const OpSupportCheckParams& /* params */) const {
-  const auto& op_type(node_unit.OpType());
-  const auto& inputs = node_unit.Inputs();
-  Shape input1_shape, input2_shape;
-  if (!GetShape(inputs[0].node_arg, input1_shape) ||
-      !GetShape(inputs[1].node_arg, input2_shape))
-    return false;
-
-  const auto input1_size = input1_shape.size();
-  const auto input2_size = input2_shape.size();
-  if (input1_size > 4 || input2_size > 4) {
-    LOGS_DEFAULT(VERBOSE) << op_type << " only support up to 4d shape, input1 is "
-                          << input1_size << "d shape, input 2 is "
-                          << input2_size << "d shape";
-    return false;
-  }
-
-  return true;
-}
-
-#pragma endregion
-
-#pragma region op_transpose
-
-class TransposeOpSupportChecker : public BaseOpSupportChecker {
- private:
-  bool IsOpSupportedImpl(const InitializedTensorSet& initializers, const NodeUnit& node_unit,
-                         const OpSupportCheckParams& params) const override;
-
-  int32_t GetMinSupportedNNAPIFeatureLevel(const NodeUnit& /* node_unit */,
-                                           const OpSupportCheckParams& /* params */) const override {
-    return ANEURALNETWORKS_FEATURE_LEVEL_2;
-  }
-
-  bool HasSupportedInputOutputsImpl(
-      const InitializedTensorSet& initializers, const NodeUnit& node_unit,
-      const OpSupportCheckParams& params) const override;
-};
-
-bool TransposeOpSupportChecker::IsOpSupportedImpl(const InitializedTensorSet& /* initializers */, const NodeUnit& node_unit,
-                                                  const OpSupportCheckParams& /* params */) const {
-  Shape input_shape;
-  if (!GetShape(node_unit.Inputs()[0].node_arg, input_shape))
-    return false;
-
-  const auto input_size = input_shape.size();
-  if (input_size > 4 || input_size == 0) {
-    LOGS_DEFAULT(VERBOSE) << "Transpose only supports 1-4d shape, input is "
-                          << input_size << "d shape";
-    return false;
-  }
-
-  return true;
-}
-
-bool TransposeOpSupportChecker::HasSupportedInputOutputsImpl(
-    const InitializedTensorSet& /* initializers */, const NodeUnit& node_unit,
-    const OpSupportCheckParams& /* params */) const {
-  int32_t input_type;
-  if (!GetType(node_unit.Inputs()[0].node_arg, input_type))
-    return false;
-
-  if (input_type != ONNX_NAMESPACE::TensorProto_DataType_FLOAT &&
-      input_type != ONNX_NAMESPACE::TensorProto_DataType_UINT8) {
-    LOGS_DEFAULT(VERBOSE) << "[" << node_unit.OpType()
-                          << "] Input type: [" << input_type
-                          << "] is not supported for now";
-    return false;
-  }
-
-  return true;
-}
-
-#pragma endregion
-
-#pragma region op_reshape
-
-class ReshapeOpSupportChecker : public BaseOpSupportChecker {
- private:
-  bool IsOpSupportedImpl(const InitializedTensorSet& initializers, const NodeUnit& node_unit,
-                         const OpSupportCheckParams& params) const override;
-
-  // Reshape opset 4- uses attributes for new shape which we do not support for now
-  int GetMinSupportedOpSet(const NodeUnit& /* node_unit */) const override { return 5; }
-};
-
-bool ReshapeOpSupportChecker::IsOpSupportedImpl(const InitializedTensorSet& initializers, const NodeUnit& node_unit,
-                                                const OpSupportCheckParams& /* params */) const {
-  const auto& inputs = node_unit.Inputs();
-  const auto& perm_name = inputs[1].node_arg.Name();
-  if (!Contains(initializers, perm_name)) {
-    LOGS_DEFAULT(VERBOSE) << "New shape of reshape must be known";
-    return false;
-  }
-
-  Shape input_shape;
-  if (!GetShape(inputs[0].node_arg, input_shape))
-    return false;
-
-  if (input_shape.size() > 4 || input_shape.empty()) {
-    LOGS_DEFAULT(VERBOSE) << "Reshape only supports up to 1-4d shape, input is "
-                          << input_shape.size() << "d shape";
-    return false;
-  }
-
-  const auto& perm_tensor = *initializers.at(perm_name);
-  std::vector<uint8_t> unpacked_tensor;
-  auto status = onnxruntime::utils::UnpackInitializerData(perm_tensor, unpacked_tensor);
-  if (!status.IsOK()) {
-    LOGS_DEFAULT(ERROR) << "Error while unpacking perm_tensor: " << status.ErrorMessage();
-    return false;
-  }
-  const int64_t* raw_perm = reinterpret_cast<const int64_t*>(unpacked_tensor.data());
-  const auto perm_size = SafeInt<uint32_t>(perm_tensor.dims()[0]);
-
-  NodeAttrHelper helper(node_unit);
-  const bool allow_zero = helper.Get("allowzero ", 0) == 1;
-  for (uint32_t i = 0; i < perm_size; i++) {
-    // NNAPI reshape does not support 0 as dimension
-    if (raw_perm[i] == 0) {
-      if (i < input_shape.size() && input_shape[i] == 0) {
-        LOGS_DEFAULT(VERBOSE) << "Reshape doesn't support 0 reshape dimension on a dynamic dimension";
-        return false;
-      }
-
-      if (allow_zero) {
-        LOGS_DEFAULT(VERBOSE) << "Reshape doesn't support 0 reshape dimension when allowzero is enabled";
-        return false;
-      }
-    }
-  }
-
-  return true;
-}
-
-#pragma endregion
-
-#pragma region op_batchnormalization
-
-class BatchNormalizationOpSupportChecker : public BaseOpSupportChecker {
- private:
-  bool IsOpSupportedImpl(const InitializedTensorSet& initializers, const NodeUnit& node_unit,
-                         const OpSupportCheckParams& params) const override;
-
-  // BatchNormalization opset 6- has unsupported attributes
-  int GetMinSupportedOpSet(const NodeUnit& /* node_unit */) const override { return 7; }
-};
-
-bool BatchNormalizationOpSupportChecker::IsOpSupportedImpl(const InitializedTensorSet& initializers, const NodeUnit& node_unit,
-                                                           const OpSupportCheckParams& /* params */) const {
-  if (node_unit.Outputs().size() != 1) {
-    LOGS_DEFAULT(VERBOSE) << "Your onnx model may be in training mode, please export "
-                             "it in test mode.";
-    return false;
-  }
-
-  const auto& inputs = node_unit.Inputs();
-  Shape input_shape;
-  if (!GetShape(inputs[0].node_arg, input_shape))
-    return false;
-
-  const auto input_size = input_shape.size();
-  if (input_size > 4) {
-    LOGS_DEFAULT(VERBOSE) << "BN only support up to 4d shape, input is "
-                          << input_size << "d shape";
-    return false;
-  }
-
-  NodeAttrHelper helper(node_unit);
-  const auto spatial = helper.Get("spatial", 1);
-  if (spatial != 1) {
-    LOGS_DEFAULT(VERBOSE) << "Non-spatial BN is not supported";
-    return false;
-  }
-
-  const auto& scale_name = inputs[1].node_arg.Name();
-  const auto& b_name = inputs[2].node_arg.Name();
-  const auto& mean_name = inputs[3].node_arg.Name();
-  const auto& var_name = inputs[4].node_arg.Name();
-  if (!Contains(initializers, scale_name)) {
-    LOGS_DEFAULT(VERBOSE) << "Scale of BN must be known";
-    return false;
-  }
-  if (!Contains(initializers, b_name)) {
-    LOGS_DEFAULT(VERBOSE) << "B of BN must be known";
-    return false;
-  }
-  if (!Contains(initializers, mean_name)) {
-    LOGS_DEFAULT(VERBOSE) << "Mean of BN must be known";
-    return false;
-  }
-  if (!Contains(initializers, var_name)) {
-    LOGS_DEFAULT(VERBOSE) << "Var of BN must be known";
-    return false;
-  }
-
-  return true;
-}
-
-#pragma endregion
-
-#pragma region op_pool
-
-class PoolOpSupportChecker : public BaseOpSupportChecker {
- public:
-  static void CreateSharedOpSupportChecker(
-      const std::string& op_type, OpSupportCheckerRegistrations& op_registrations);
-
- private:
-  bool IsOpSupportedImpl(const InitializedTensorSet& initializers, const NodeUnit& node_unit,
-                         const OpSupportCheckParams& params) const override;
-
-  int32_t GetMinSupportedNNAPIFeatureLevel(const NodeUnit& /* node_unit */,
-                                           const OpSupportCheckParams& params) const override {
-    return params.use_nchw ? ANEURALNETWORKS_FEATURE_LEVEL_3 : ANEURALNETWORKS_FEATURE_LEVEL_2;
-  }
-
-  bool HasSupportedInputOutputsImpl(
-      const InitializedTensorSet& initializers, const NodeUnit& node_unit,
-      const OpSupportCheckParams& params) const override;
-  bool IsNodeUnitTypeSupported(const NodeUnit& /* node_unit */) const override;
-  static bool IsQuantizedOp(const NodeUnit& node_unit);
-};
-
-/* static */ void PoolOpSupportChecker::CreateSharedOpSupportChecker(
-    const std::string& op_type, OpSupportCheckerRegistrations& op_registrations) {
-  CreateSharedOpSupportCheckerImpl<PoolOpSupportChecker>(
-      op_type, op_registrations,
-      {
-          "GlobalAveragePool",
-          "GlobalMaxPool",
-          "AveragePool",
-          "MaxPool",
-          "QLinearAveragePool",
-      });
-}
-
-bool PoolOpSupportChecker::IsNodeUnitTypeSupported(const NodeUnit& node_unit) const {
-  if (node_unit.UnitType() == NodeUnit::Type::QDQGroup) {
-    const auto quant_type = GetQuantizedOpType(node_unit);
-    return quant_type == QuantizedOpType::QDQAveragePool;
-  }
-
-  return true;
-}
-
-/* static */ bool PoolOpSupportChecker::IsQuantizedOp(const NodeUnit& node_unit) {
-  return IsQuantizedPool(GetQuantizedOpType(node_unit));
-}
-
-bool PoolOpSupportChecker::IsOpSupportedImpl(const InitializedTensorSet& initializers, const NodeUnit& node_unit,
-                                             const OpSupportCheckParams& /* params */) const {
-  const auto& op_name = node_unit.Name();
-  const auto& op_type = node_unit.OpType();
-  const auto& inputs = node_unit.Inputs();
-  Shape input_shape;
-  if (!GetShape(inputs[0].node_arg, input_shape))
-    return false;
-
-  const auto input_size = input_shape.size();
-  if (input_size != 4) {
-    LOGS_DEFAULT(VERBOSE)
-        << op_type << " only supports rank-4 tensor, input ["
-        << inputs[0].node_arg.Name() << "] has actual dim count " << input_size;
-    return false;
-  }
-
-  bool is_quant_pool = IsQuantizedOp(node_unit);
-  bool is_average_pool = op_type == "AveragePool" || op_type == "QLinearAveragePool";
-  if (is_average_pool || op_type == "MaxPool") {
-    NodeAttrHelper helper(node_unit);
-
-    const auto count_include_pad = helper.Get("count_include_pad", 0);
-    if (count_include_pad == 1) {
-      LOGS_DEFAULT(VERBOSE) << "count_include_pad == 1 is not supported";
-      return false;
-    }
-
-    const auto storage_order = helper.Get("storage_order", 0);
-    if (storage_order == 1) {
-      LOGS_DEFAULT(VERBOSE) << "storage_order == 1 is not supported";
-      return false;
-    }
-
-    if (helper.Get("kernel_shape", std::vector<int32_t>{1, 1}).size() != 2) {
-      LOGS_DEFAULT(VERBOSE) << "Only pooling 2d is supported";
-      return false;
-    }
-
-    if (helper.Get("ceil_mode", 0) == 1) {
-      LOGS_DEFAULT(VERBOSE) << "ceil_mode == 1 is not supported for pooling";
-      return false;
-    }
-
-    if (helper.Get("dilations", std::vector<int32_t>{1, 1}) !=
-        std::vector<int32_t>{1, 1}) {
-      LOGS_DEFAULT(VERBOSE) << "Dilations of pooling is not supported";
-      return false;
-    }
-
-    if (node_unit.Outputs().size() != 1) {
-      LOGS_DEFAULT(VERBOSE) << "Argmax in maxpooling is not supported";
-      return false;
-    }
-  } else if (op_type != "GlobalAveragePool" && op_type != "GlobalMaxPool") {
-    LOGS_DEFAULT(VERBOSE) << "PoolOpBuilder, unknown op: " << op_type;
-    return false;
-  }
-
-  // We need to check if we have valid scales and zero points for QLinearAveragePool
-  if (is_average_pool && is_quant_pool) {
-    // NNAPI requires Quantized Average Pool has same scale and zero point for both input and output
-    float input_scale = 0.0f;
-    int32_t input_zp = 0;
-    auto status = GetQuantizationScaleAndZeroPoint(
-        initializers, node_unit.Inputs()[0], node_unit.ModelPath(), input_scale, input_zp);
+
+    return true;
+  }
+
+  // All ops except "Sin" opset 5- uses consumed_inputs attribute which is not supported for now
+  // "Sin" op has support from opset 7, return 6 here for all ops
+  // "QLinearSigmoid" is a contrib op, OpSet will always be 1
+  int UnaryOpSupportChecker::GetMinSupportedOpSet(const NodeUnit& node_unit) const {
+    if (node_unit.OpType() == "QLinearSigmoid")
+      return 1;
+
+    return 6;
+  }
+
+  /* static */ bool UnaryOpSupportChecker::IsQuantizedOpSupported(
+      const InitializedTensorSet& initializers, const NodeUnit& node_unit, const OpSupportCheckParams& /* params */) {
+    const auto& op_type = node_unit.OpType();
+    ORT_ENFORCE(op_type == "QLinearSigmoid");
+    const auto& op_name = node_unit.Name();
+
+    // NNAPI requires the scale be 1.f/256 and zero point to be 0
+    // See https://android.googlesource.com/platform/frameworks/ml/+/refs/heads/android10-c2f2-release/nn/common/operations/Activation.cpp#180
+    float output_scale = 0.0f;
+    int32_t output_zp = 0;
+    auto status = GetQuantizationScaleAndZeroPoint(initializers, node_unit.Outputs()[0], node_unit.ModelPath(),
+                                                   output_scale, output_zp);
     if (!status.IsOK()) {
       LOGS_DEFAULT(ERROR) << "Op [" << op_type << "] name [" << op_name
-                          << "] GetQuantizationScaleAndZeroPoint for input_scale/zp failed, message: "
-                          << status.ErrorMessage();
-      return false;
-    }
-
-    float output_scale = 0.0f;
-    int32_t output_zp = 0;
-    status = GetQuantizationScaleAndZeroPoint(
-        initializers, node_unit.Outputs()[0], node_unit.ModelPath(), output_scale, output_zp);
-    if (!status.IsOK()) {
-      LOGS_DEFAULT(ERROR) << "Op [" << op_type << "] name [" << op_name
-                          << "] GetQuantizationScaleAndZeroPoint for output_scale/zp failed, message: "
-                          << status.ErrorMessage();
-      return false;
-    }
-
-    if (input_scale != output_scale) {
+                          << "] GetQuantizationScaleAndZeroPoint failed, message: " << status.ErrorMessage();
+      return false;
+    }
+
+    if (output_scale != 1.f / 256) {
       LOGS_DEFAULT(VERBOSE) << "Op [" << op_type << "] name [" << op_name
-                            << "] has different input_scale: " << input_scale
-                            << " than the output_scale: " << output_scale;
-      return false;
-    }
-
-    if (input_zp != output_zp) {
+                            << "] output scale can only be 1.f/256, actual scale: " << output_scale;
+      return false;
+    }
+
+    if (output_zp != 0) {
       LOGS_DEFAULT(VERBOSE) << "Op [" << op_type << "] name [" << op_name
-                            << "] has different input_zp: " << input_zp
-                            << " than the output_zp: " << output_zp;
-      return false;
-    }
-  }
-
-  return true;
-}
-
-bool PoolOpSupportChecker::HasSupportedInputOutputsImpl(
-    const InitializedTensorSet& initializers, const NodeUnit& node_unit,
-    const OpSupportCheckParams& params) const {
-  const auto& op_type = node_unit.OpType();
-  bool is_quant_pool = IsQuantizedOp(node_unit);
-  bool is_max_pool = op_type == "MaxPool";
-  bool is_average_pool = op_type == "AveragePool" || op_type == "QLinearAveragePool";
-  bool is_quant_average_pool = is_quant_pool && is_average_pool;
-  if (!is_max_pool && !is_quant_average_pool)
-    return BaseOpSupportChecker::HasSupportedInputOutputsImpl(initializers, node_unit, params);
-
-  if (is_quant_average_pool) {
-    if (!IsQuantizedIOSupported(initializers, node_unit, {0}, params, IOKind::Input))
-      return false;
-
-    if (!IsQuantizedIOSupported(initializers, node_unit, {0}, params, IOKind::Output))
-      return false;
-  }
-
-  // is_max_pool
-  // For max pool, we can support both float and uint8 input
-  int32_t input_type;
-  if (!GetType(node_unit.Inputs()[0].node_arg, input_type))
+                            << "] output zero point can only be 0, actual zero point: " << output_scale;
+      return false;
+    }
+
+    return true;
+  }
+
+#pragma endregion
+
+#pragma region op_concat
+
+  class ConcatOpSupportChecker : public BaseOpSupportChecker {
+   private:
+    bool IsOpSupportedImpl(const InitializedTensorSet& initializers, const NodeUnit& node_unit,
+                           const OpSupportCheckParams& params) const override;
+
+    bool HasSupportedInputOutputsImpl(
+        const InitializedTensorSet& /* initializers */, const NodeUnit& node_unit,
+        const OpSupportCheckParams& /* params */) const override;
+  };
+
+  bool ConcatOpSupportChecker::IsOpSupportedImpl(const InitializedTensorSet& /* initializers */, const NodeUnit& node_unit,
+                                                 const OpSupportCheckParams& /* params */) const {
+    Shape input_shape;
+    if (!GetShape(node_unit.Inputs()[0].node_arg, input_shape))
+      return false;
+
+    const auto input_size = input_shape.size();
+    if (input_size > 4 || input_size == 0) {
+      LOGS_DEFAULT(VERBOSE) << "Concat only supports up to 1-4d shape, input is "
+                            << input_size << "d shape";
+      return false;
+    }
+
+    return true;
+  }
+
+  bool ConcatOpSupportChecker::HasSupportedInputOutputsImpl(
+      const InitializedTensorSet& /* initializers */, const NodeUnit& node_unit,
+      const OpSupportCheckParams& /* params */) const {
+    int32_t input_type;
+    if (!GetType(node_unit.Inputs()[0].node_arg, input_type))
+      return false;
+
+    if (input_type != ONNX_NAMESPACE::TensorProto_DataType_FLOAT &&
+        input_type != ONNX_NAMESPACE::TensorProto_DataType_UINT8) {
+      LOGS_DEFAULT(VERBOSE) << "[" << node_unit.OpType()
+                            << "] Input type: [" << input_type
+                            << "] is not supported for now";
+      return false;
+    }
+
+    return true;
+  }
+
+#pragma endregion
+
+#pragma region op_squeeze
+
+  class SqueezeOpSupportChecker : public BaseOpSupportChecker {
+   private:
+    bool IsOpSupportedImpl(const InitializedTensorSet& initializers, const NodeUnit& node_unit,
+                           const OpSupportCheckParams& params) const override;
+
+    int32_t GetMinSupportedNNAPIFeatureLevel(const NodeUnit& /* node_unit */,
+                                             const OpSupportCheckParams& /* params */) const override {
+      return ANEURALNETWORKS_FEATURE_LEVEL_2;
+    }
+  };
+
+  bool SqueezeOpSupportChecker::IsOpSupportedImpl(const InitializedTensorSet& initializers, const NodeUnit& node_unit,
+                                                  const OpSupportCheckParams& /* params */) const {
+    const auto& inputs = node_unit.Inputs();
+    Shape input_shape;
+    if (!GetShape(inputs[0].node_arg, input_shape))
+      return false;
+
+    const auto input_rank = input_shape.size();
+    if (input_rank > 4 || input_rank == 0) {
+      LOGS_DEFAULT(VERBOSE) << "Squeeze only supports 1-4d shape, input is "
+                            << input_rank << "d shape";
+      return false;
+    }
+
+    // Squeeze opset 13 use input 1 as axes, if we have input 1 then it need to be an initializer
+    if (node_unit.SinceVersion() > 12 && inputs.size() > 1) {
+      const auto& axes_name = inputs[1].node_arg.Name();
+      if (!Contains(initializers, axes_name)) {
+        LOGS_DEFAULT(VERBOSE) << "Input axes of Squeeze must be known";
+        return false;
+      }
+    }
+
+    return true;
+  }
+
+#pragma endregion
+
+#pragma region op_quantizelinear
+
+  class QuantizeLinearOpSupportChecker : public BaseOpSupportChecker {
+   private:
+    int32_t GetMinSupportedNNAPIFeatureLevel(const NodeUnit& /* node_unit */,
+                                             const OpSupportCheckParams& /* params */) const override {
+      return ANEURALNETWORKS_FEATURE_LEVEL_3;
+    }
+
+    bool HasSupportedInputOutputsImpl(
+        const InitializedTensorSet& initializers, const NodeUnit& node_unit,
+        const OpSupportCheckParams& params) const override {
+      return IsQuantizedIOSupported(initializers, node_unit, {0}, params, IOKind::Output);
+    }
+  };
+
+#pragma endregion
+
+#pragma region op_dequantizelinear
+
+  class DequantizeLinearOpSupportChecker : public BaseOpSupportChecker {
+   private:
+    int32_t GetMinSupportedNNAPIFeatureLevel(const NodeUnit& /* node_unit */,
+                                             const OpSupportCheckParams& /* params */) const override {
+      return ANEURALNETWORKS_FEATURE_LEVEL_1;
+    }
+
+    bool HasSupportedInputOutputsImpl(
+        const InitializedTensorSet& initializers, const NodeUnit& node_unit,
+        const OpSupportCheckParams& params) const override {
+      return IsQuantizedIOSupported(initializers, node_unit, {0}, params, IOKind::Input);
+    }
+  };
+
+#pragma endregion
+
+#pragma region op_LRN
+
+  class LRNOpSupportChecker : public BaseOpSupportChecker {
+   private:
+    bool IsOpSupportedImpl(const InitializedTensorSet& initializers, const NodeUnit& node_unit,
+                           const OpSupportCheckParams& params) const override;
+
+    int32_t GetMinSupportedNNAPIFeatureLevel(const NodeUnit& /* node_unit */,
+                                             const OpSupportCheckParams& /* params */) const override {
+      return ANEURALNETWORKS_FEATURE_LEVEL_2;
+    }
+  };
+
+  bool LRNOpSupportChecker::IsOpSupportedImpl(const InitializedTensorSet& /* initializers */, const NodeUnit& node_unit,
+                                              const OpSupportCheckParams& /* params */) const {
+    Shape input_shape;
+    if (!GetShape(node_unit.Inputs()[0].node_arg, input_shape))
+      return false;
+
+    const auto input_size = input_shape.size();
+    if (input_size != 4) {
+      LOGS_DEFAULT(VERBOSE) << "LRN only support 4d shape, input is "
+                            << input_size << "d shape";
+      return false;
+    }
+
+    return true;
+  }
+
+#pragma endregion
+
+#pragma region op_clip
+
+  class ClipOpSupportChecker : public BaseOpSupportChecker {
+   private:
+    bool IsOpSupportedImpl(const InitializedTensorSet& initializers, const NodeUnit& node_unit,
+                           const OpSupportCheckParams& params) const override;
+  };
+
+  bool ClipOpSupportChecker::IsOpSupportedImpl(const InitializedTensorSet& initializers, const NodeUnit& node_unit,
+                                               const OpSupportCheckParams& /* params */) const {
+    float min, max;
+    if (!GetClipMinMax(initializers, node_unit.GetNode(), min, max, logging::LoggingManager::DefaultLogger()))
+      return false;
+
+    // We only supoort relu6 or relu1
+    // TODO, support clip between 2 arbitrary numbers
+    if ((min == 0.0f && max == 6.0f) || (min == -1.0f && max == 1.0f)) {
+      return true;
+    }
+
+    LOGS_DEFAULT(VERBOSE) << "Clip only supports [min, max] = [0, 6] or [-1, 1], the input is ["
+                          << min << ", " << max << "]";
     return false;
-
-  if (input_type != ONNX_NAMESPACE::TensorProto_DataType_FLOAT &&
-      input_type != ONNX_NAMESPACE::TensorProto_DataType_UINT8) {
-    LOGS_DEFAULT(VERBOSE) << "[" << node_unit.OpType()
-                          << "] Input type: [" << input_type
-                          << "] is not supported for now";
-    return false;
-  }
-
-  return true;
-}
-
-#pragma endregion op_pool
-
-#pragma region op_conv
-
-class ConvOpSupportChecker : public BaseOpSupportChecker {
- public:
-  static void CreateSharedOpSupportChecker(
-      const std::string& op_type, OpSupportCheckerRegistrations& op_registrations);
-
- private:
-  bool IsOpSupportedImpl(const InitializedTensorSet& initializers, const NodeUnit& node_unit,
-                         const OpSupportCheckParams& params) const override;
-
-  int32_t GetMinSupportedNNAPIFeatureLevel(const NodeUnit& /* node_unit */,
-                                           const OpSupportCheckParams& params) const override {
-    return params.use_nchw ? ANEURALNETWORKS_FEATURE_LEVEL_3 : ANEURALNETWORKS_FEATURE_LEVEL_2;
-  }
-
-  bool HasSupportedInputOutputsImpl(
-      const InitializedTensorSet& /* initializers */, const NodeUnit& node_unit,
-      const OpSupportCheckParams& /* params */) const override;
-  bool IsNodeUnitTypeSupported(const NodeUnit& /* node_unit */) const override { return true; }
-  static bool IsQuantizedOp(const NodeUnit& node_unit);
-};
-
-/* static */ void ConvOpSupportChecker::CreateSharedOpSupportChecker(
-    const std::string& op_type, OpSupportCheckerRegistrations& op_registrations) {
-  CreateSharedOpSupportCheckerImpl<ConvOpSupportChecker>(
-      op_type, op_registrations,
-      {
-          "Conv",
-          "QLinearConv",
-      });
-}
-
-/* static */ bool ConvOpSupportChecker::IsQuantizedOp(const NodeUnit& node_unit) {
-  return IsQuantizedConv(GetQuantizedOpType(node_unit));
-}
-
-bool ConvOpSupportChecker::HasSupportedInputOutputsImpl(
-    const InitializedTensorSet& initializers, const NodeUnit& node_unit,
-    const OpSupportCheckParams& params) const {
-  if (!IsQuantizedOp(node_unit))
-    return BaseOpSupportChecker::HasSupportedInputOutputsImpl(initializers, node_unit, params);
-
-  // QLinearConv only supports input of uint8 for now
-  if (!HasValidBinaryOpQuantizedInputTypes(node_unit))
-    return false;
-
-  if (!IsQuantizedIOSupported(initializers, node_unit, {0, 1}, params, IOKind::Input))
-    return false;
-
-  if (!IsQuantizedIOSupported(initializers, node_unit, {0}, params, IOKind::Output))
-    return false;
-
-  return true;
-}
-
-bool ConvOpSupportChecker::IsOpSupportedImpl(const InitializedTensorSet& initializers, const NodeUnit& node_unit,
-                                             const OpSupportCheckParams& params) const {
-  const auto& op_type = node_unit.OpType();
-  bool is_quant_conv = IsQuantizedOp(node_unit);
-
-  // We don't support nhwc com.microsoft.QLinearConv for now
-  if (is_quant_conv && node_unit.Domain() == kMSDomain) {
-    LOGS_DEFAULT(VERBOSE) << "com.microsoft.QLinearConv is not supported";
-    return false;
-  }
-
-  const auto& inputs = node_unit.Inputs();
-  NodeAttrHelper helper(node_unit);
-  const auto group = helper.Get("group", 1);
-  const auto weight_name = inputs[1].node_arg.Name();
-  if (Contains(initializers, weight_name)) {
-    const auto& tensor = *initializers.at(weight_name);
-    if (tensor.dims().size() != 4) {
-      LOGS_DEFAULT(VERBOSE) << "Only conv 2d is supported.";
-      return false;
-    }
-
-    const auto onnx_dilations = helper.Get("dilations", std::vector<int>{1, 1});
-    if (onnx_dilations != std::vector<int>{1, 1}) {
-      if (group != 1 && tensor.dims()[1] != 1) {
-        LOGS_DEFAULT(VERBOSE) << "dilation is not supported on grouped conv";
-        return false;
-      }
-
-      if (params.android_feature_level < ANEURALNETWORKS_FEATURE_LEVEL_3) {
-        LOGS_DEFAULT(VERBOSE) << op_type << " dilations is only supported on Android API level 29+, "
-                              << "actual API level: " << params.android_feature_level;
-        return false;
-      }
-    }
-  } else {
-    LOGS_DEFAULT(VERBOSE) << "The weight of convolution must be known";
-    return false;
-  }
-
-  if (is_quant_conv) {
-    if (inputs.size() > 2 && !Contains(initializers, inputs[2].node_arg.Name())) {
-      LOGS_DEFAULT(VERBOSE) << "Bias of QLinearConv must be known";
-      return false;
-    }
-  }
-
-  return true;
-}
+  }
 
 #pragma endregion
 
-#pragma region op_cast
-
-class CastOpSupportChecker : public BaseOpSupportChecker {
- private:
-  bool IsOpSupportedImpl(const InitializedTensorSet& initializers, const NodeUnit& node_unit,
-                         const OpSupportCheckParams& params) const override;
-
-  int32_t GetMinSupportedNNAPIFeatureLevel(const NodeUnit& /* node_unit */,
-                                           const OpSupportCheckParams& /* params */) const override {
-    return ANEURALNETWORKS_FEATURE_LEVEL_3;
-  }
-
-  // Cast opset 5- uses string attribute for to type, is not supported for now
-  int GetMinSupportedOpSet(const NodeUnit& /* node_unit */) const override { return 6; }
-};
-
-bool CastOpSupportChecker::IsOpSupportedImpl(const InitializedTensorSet& /* initializers */, const NodeUnit& node_unit,
-                                             const OpSupportCheckParams& /* params */) const {
-  NodeAttrHelper helper(node_unit);
-  const auto to = helper.Get("to", 0);
-  if (to != ONNX_NAMESPACE::TensorProto::FLOAT &&
-      to != ONNX_NAMESPACE::TensorProto::INT32) {
-    LOGS_DEFAULT(VERBOSE) << "[Cast] Only support cast to int32 or float, actual to type, " << to;
-    return false;
-  }
-
-  return true;
-}
+#pragma region op_Resize
+
+  class ResizeOpSupportChecker : public BaseOpSupportChecker {
+   private:
+    bool IsOpSupportedImpl(const InitializedTensorSet& initializers, const NodeUnit& node_unit,
+                           const OpSupportCheckParams& params) const override;
+
+    int32_t GetMinSupportedNNAPIFeatureLevel(const NodeUnit& /* node_unit */,
+                                             const OpSupportCheckParams& /* params */) const override;
+
+    // Resize opset 10- is very different than Resize opset 11+, with many key attributes missing
+    // We only support Resize opset 11+ here
+    int GetMinSupportedOpSet(const NodeUnit& /* node_unit */) const override { return 11; }
+
+    bool HasSupportedInputOutputsImpl(
+        const InitializedTensorSet& /* initializers */, const NodeUnit& node_unit,
+        const OpSupportCheckParams& /* params */) const override;
+    bool IsNodeUnitTypeSupported(const NodeUnit& /* node_unit */) const override { return true; }
+    static bool IsQuantizedOp(const NodeUnit& node_unit) ORT_MUST_USE_RESULT;  // TODO, see if we want to move this to BaseOpBuilder
+  };
+
+  /* static */ bool ResizeOpSupportChecker::IsQuantizedOp(const NodeUnit& node_unit) {
+    return GetQuantizedOpType(node_unit) == QuantizedOpType::QDQResize;
+  }
+
+  bool ResizeOpSupportChecker::IsOpSupportedImpl(const InitializedTensorSet& initializers, const NodeUnit& node_unit,
+                                                 const OpSupportCheckParams& params) const {
+    Shape input_shape;
+    if (!GetShape(node_unit.Inputs()[0].node_arg, input_shape))
+      return false;
+
+    const auto input_size = input_shape.size();
+    if (input_size != 4) {
+      LOGS_DEFAULT(VERBOSE) << "Resize only support 4d shape, input is "
+                            << input_size << "d shape";
+      return false;
+    }
+
+    {  // check attributes
+      NodeAttrHelper helper(node_unit);
+      const auto mode = helper.Get("mode", "nearest");
+      bool is_linear_resize = mode == "linear";
+      bool is_nearest_resize = mode == "nearest";
+      if (!is_linear_resize && !is_nearest_resize) {
+        LOGS_DEFAULT(VERBOSE) << "Resize unsupported input mode, " << mode;
+        return false;
+      }
+
+      const auto exclude_outside = helper.Get("exclude_outside", 0);
+      if (exclude_outside != 0) {
+        LOGS_DEFAULT(VERBOSE) << "Resize does not support exclude_outside for now";
+        return false;
+      }
+
+      const auto coord_trans_mode = helper.Get("coordinate_transformation_mode", "half_pixel");
+      bool using_half_pixel = coord_trans_mode == "half_pixel";
+      bool using_align_corners = coord_trans_mode == "align_corners";
+      bool using_asymmetric = coord_trans_mode == "asymmetric";
+      if (is_linear_resize) {
+        if (!using_half_pixel && !using_align_corners && !using_asymmetric) {
+          LOGS_DEFAULT(VERBOSE) << "Resize bilinear, unsupported coord_trans_mode, " << coord_trans_mode;
+          return false;
+        }
+
+        if (params.android_feature_level < 30 && (using_half_pixel || using_align_corners)) {
+          LOGS_DEFAULT(VERBOSE) << "Resize bilinear only support half_pixel/align_corners on API level 30+, current API level is "
+                                << params.android_feature_level;
+          return false;
+        }
+      } else {
+        // nearest neighbor resizing
+        // For resize using nearest neighbor, we only support coord_trans_mode == "asymmetric" && nearest_mode == "floor"
+        if (!using_asymmetric) {
+          LOGS_DEFAULT(VERBOSE) << "Resize nearest neighbor, unsupported coord_trans_mode, " << coord_trans_mode;
+          return false;
+        }
+
+        const auto nearest_mode = helper.Get("nearest_mode", "round_prefer_floor");
+        if (nearest_mode != "floor") {
+          LOGS_DEFAULT(VERBOSE) << "Resize nearest neighbor, unsupported nearest_mode, " << nearest_mode;
+          return false;
+        }
+      }
+    }
+
+    {  // scales and sizes (if present) must be initializers
+      const auto inputs = node_unit.Inputs();
+      if (inputs.size() < 3) {
+        LOGS_DEFAULT(VERBOSE) << "Input scales or sizes of Resize must be known";
+        return false;
+      }
+
+      // scales
+      if (inputs.size() == 3 && !Contains(initializers, inputs[2].node_arg.Name())) {
+        LOGS_DEFAULT(VERBOSE) << "Input scales of Resize must be known";
+        return false;
+      }
+
+      // sizes
+      if (inputs.size() > 3 && !Contains(initializers, inputs[3].node_arg.Name())) {
+        LOGS_DEFAULT(VERBOSE) << "Input sizes of Resize must be known";
+        return false;
+      }
+
+      // We want to check if the scales or sizes are not trying to resize on N/C channels here
+      if (inputs.size() == 3) {  // we are using scales
+        const auto& scales_tensor = *initializers.at(inputs[2].node_arg.Name());
+        std::vector<uint8_t> unpacked_tensor;
+        auto status = onnxruntime::utils::UnpackInitializerData(scales_tensor, unpacked_tensor);
+        if (!status.IsOK()) {
+          LOGS_DEFAULT(ERROR) << "Error while unpacking scales_tensor: " << status.ErrorMessage();
+          return false;
+        }
+        const float* scales_data = reinterpret_cast<const float*>(unpacked_tensor.data());
+        float scale_n = scales_data[0];
+        float scale_c = IsNodeLayoutNHWC(node_unit) ? scales_data[3] : scales_data[1];
+        if (scale_n != 1.0f || scale_c != 1.0f) {
+          LOGS_DEFAULT(VERBOSE) << "Scales of N/C channel should be 1"
+                                << "Resize of N/C channels are not supported"
+                                << ", scale_n, " << scale_n << ", scale_c, " << scale_c;
+          return false;
+        }
+      } else {
+        // we are using sizes
+        const auto& sizes_name = inputs[3].node_arg.Name();
+        const auto& sizes_tensor = *initializers.at(sizes_name);
+        std::vector<uint8_t> unpacked_tensor;
+        auto status = onnxruntime::utils::UnpackInitializerData(sizes_tensor, unpacked_tensor);
+        if (!status.IsOK()) {
+          LOGS_DEFAULT(ERROR) << "Error while unpacking sizes_tensor: " << status.ErrorMessage();
+          return false;
+        }
+
+        int channel_idx = IsNodeLayoutNHWC(node_unit) ? 3 : 1;
+        const int64_t* sizes_data = reinterpret_cast<const int64_t*>(unpacked_tensor.data());
+        uint32_t size_n = SafeInt<uint32_t>(sizes_data[0]);
+        uint32_t size_c = SafeInt<uint32_t>(sizes_data[channel_idx]);
+        if (size_n != input_shape[0] || size_c != input_shape[channel_idx]) {
+          LOGS_DEFAULT(VERBOSE) << "Output sizes of N/C channel should match the input sizes, "
+                                << "Resize of N/C channels are not supported"
+                                << ", input_size_n, " << input_shape[0] << ", output_size_n, " << size_n
+                                << ". input_size_c, " << input_shape[channel_idx] << ", output_size_c, " << size_c;
+          return false;
+        }
+      }
+    }
+
+    return true;
+  }
+
+  int32_t ResizeOpSupportChecker::GetMinSupportedNNAPIFeatureLevel(const NodeUnit& node_unit,
+                                                                   const OpSupportCheckParams& /* params */) const {
+    int32_t input_type;
+
+    // This should not happen, but if it happens make sure this will require an impossible version
+    if (!GetType(node_unit.Inputs()[0].node_arg, input_type))
+      return std::numeric_limits<int32_t>::max();
+
+    if (input_type != ONNX_NAMESPACE::TensorProto_DataType_UINT8)
+      return ANEURALNETWORKS_FEATURE_LEVEL_3;
+
+    return ANEURALNETWORKS_FEATURE_LEVEL_2;
+  }
+
+  bool ResizeOpSupportChecker::HasSupportedInputOutputsImpl(
+      const InitializedTensorSet& initializers, const NodeUnit& node_unit,
+      const OpSupportCheckParams& params) const {
+    int32_t input_type;
+    if (!GetType(node_unit.Inputs()[0].node_arg, input_type))
+      return false;
+
+    if (input_type != ONNX_NAMESPACE::TensorProto_DataType_FLOAT &&
+        input_type != ONNX_NAMESPACE::TensorProto_DataType_UINT8) {
+      LOGS_DEFAULT(VERBOSE) << "[" << node_unit.OpType()
+                            << "] Input type: [" << input_type
+                            << "] is not supported for now";
+      return false;
+    }
+
+    if (IsQuantizedOp(node_unit)) {
+      if (!IsQuantizedIOSupported(initializers, node_unit, {0}, params, IOKind::Input))
+        return false;
+
+      if (!IsQuantizedIOSupported(initializers, node_unit, {0}, params, IOKind::Output))
+        return false;
+    }
+
+    return true;
+  }
 
 #pragma endregion
 
-#pragma region op_softmax
-
-class SoftMaxOpSupportChecker : public BaseOpSupportChecker {
- private:
-  bool IsOpSupportedImpl(const InitializedTensorSet& initializers, const NodeUnit& node_unit,
-                         const OpSupportCheckParams& params) const override;
-
-  int32_t GetMinSupportedNNAPIFeatureLevel(const NodeUnit& /* node_unit */,
-                                           const OpSupportCheckParams& /* params */) const override {
-    return ANEURALNETWORKS_FEATURE_LEVEL_2;
-  }
-};
-
-bool SoftMaxOpSupportChecker::IsOpSupportedImpl(const InitializedTensorSet& /* initializers */, const NodeUnit& node_unit,
-                                                const OpSupportCheckParams& params) const {
-  Shape input_shape;
-  if (!GetShape(node_unit.Inputs()[0].node_arg, input_shape))
-    return false;
-
-  const auto input_size = input_shape.size();
-  if (input_size != 2 && input_size != 4) {
-    LOGS_DEFAULT(VERBOSE) << "SoftMax only support 2d/4d shape, input is "
-                          << input_size << "d shape";
-    return false;
-  }
-
-  if (params.android_feature_level < ANEURALNETWORKS_FEATURE_LEVEL_3) {
-    NodeAttrHelper helper(node_unit);
-    int32_t axis = helper.Get("axis", 1);
-    if (axis != 1) {
-      LOGS_DEFAULT(VERBOSE)
-          << "SoftMax only support axis 1 on Android API level: " << params.android_feature_level
-          << " input axis: " << axis;
-      return false;
-    }
-  }
-
-  return true;
-}
+#pragma region op_flatten
+
+  class FlattenOpSupportChecker : public BaseOpSupportChecker {
+   private:
+    bool IsOpSupportedImpl(const InitializedTensorSet& initializers, const NodeUnit& node_unit,
+                           const OpSupportCheckParams& params) const override;
+  };
+
+  bool FlattenOpSupportChecker::IsOpSupportedImpl(const InitializedTensorSet& /* initializers */, const NodeUnit& node_unit,
+                                                  const OpSupportCheckParams& /* params */) const {
+    Shape input_shape;
+    if (!GetShape(node_unit.Inputs()[0].node_arg, input_shape))
+      return false;
+
+    if (input_shape.size() > 4 || input_shape.empty()) {
+      LOGS_DEFAULT(VERBOSE) << "Flatten only supports up to 1-4d shape, input is "
+                            << input_shape.size() << "d shape";
+      return false;
+    }
+
+    int32_t dim_1 = 1;
+    int32_t dim_2 = 1;
+    GetFlattenOutputShape(node_unit, input_shape, dim_1, dim_2);
+
+    if (dim_1 == 0 && dim_2 == 0) {
+      LOGS_DEFAULT(VERBOSE) << "The dynamic input shape " << Shape2String(input_shape)
+                            << " is not supported";
+      return false;
+    }
+
+    return true;
+  }
 
 #pragma endregion
 
-#pragma region op_gemm
-
-class GemmOpSupportChecker : public BaseOpSupportChecker {
- public:
-  static void CreateSharedOpSupportChecker(
-      const std::string& op_type, OpSupportCheckerRegistrations& op_registrations);
-
- private:
-  bool IsOpSupportedImpl(const InitializedTensorSet& initializers, const NodeUnit& node_unit,
-                         const OpSupportCheckParams& params) const override;
-  bool HasSupportedInputOutputsImpl(
-      const InitializedTensorSet& /* initializers */, const NodeUnit& node_unit,
-      const OpSupportCheckParams& /* params */) const override;
-  int GetMinSupportedOpSet(const NodeUnit& node_unit) const override;
-};
-
-bool GemmOpSupportChecker::HasSupportedInputOutputsImpl(
-    const InitializedTensorSet& initializers, const NodeUnit& node_unit,
-    const OpSupportCheckParams& params) const {
-  if (node_unit.OpType() != "QLinearMatMul")
-    return BaseOpSupportChecker::HasSupportedInputOutputsImpl(initializers, node_unit, params);
-
-  // QLinearMatMul
-  if (!HasValidBinaryOpQuantizedInputTypes(node_unit))
-    return false;
-
-  if (!IsQuantizedIOSupported(initializers, node_unit, {0, 1}, params, IOKind::Input))
-    return false;
-
-  if (!IsQuantizedIOSupported(initializers, node_unit, {0}, params, IOKind::Output))
-    return false;
-
-  return true;
-}
-
-/* static */ void GemmOpSupportChecker::CreateSharedOpSupportChecker(
-    const std::string& op_type, OpSupportCheckerRegistrations& op_registrations) {
-  CreateSharedOpSupportCheckerImpl<GemmOpSupportChecker>(
-      op_type, op_registrations,
-      {
-          "Gemm",
-          "MatMul",
-          "QLinearMatMul",
-      });
-}
-
-// Get the bias size (C) of Gemm op
-// ANEURALNETWORKS_FULLY_CONNECTED only supports 1d bias
-// Will test if C of Gemm can be squeezed and return the 1d vector size after squeeze
-static bool GetBiasSize(const Shape& c_shape, int32_t android_feature_level, uint32_t& size) {
-  // TODO add support of scalar C for Gemm
-  size_t c_dim = c_shape.size();
-  if (c_dim == 0) {
-    LOGS_DEFAULT(VERBOSE) << "C of Gemm cannot be a scalar";
-    return false;
-  }
-
-  if (c_dim != 1 && android_feature_level < ANEURALNETWORKS_FEATURE_LEVEL_2) {
-    LOGS_DEFAULT(VERBOSE) << "C of Gemm can only be 1d tensor for API level " << android_feature_level
-                          << " shape of C, " << Shape2String(c_shape);
-    return false;
-  }
-
-  if (c_dim != 1) {
-    // If C is a (2+)d tensor, it must have the format {1, 1, ..., 1, n}
-    // where every except the last dimension should be 1
-    for (size_t i = 0; i < c_dim - 1; ++i) {
-      if (c_shape[i] != 1) {
-        LOGS_DEFAULT(VERBOSE) << "C of Gemm must be a vector or a tensor with only last dimension != 1"
-                              << " c_shape: " << Shape2String(c_shape);
-        return false;
-      }
-    }
-  }
-
-  size = c_shape[c_dim - 1];
-  return true;
-}
-
-int GemmOpSupportChecker::GetMinSupportedOpSet(const NodeUnit& node_unit) const {
-  const auto& op(node_unit.OpType());
-
-  // Gemm opset 6- has broadcast attributes we do not support now
-  if (op == "Gemm")
-    return 7;
-
-  return 1;
-}
-
-bool GemmOpSupportChecker::IsOpSupportedImpl(const InitializedTensorSet& initializers, const NodeUnit& node_unit,
-                                             const OpSupportCheckParams& params) const {
-  const auto& op_type = node_unit.OpType();
-  const auto& inputs = node_unit.Inputs();
-  bool is_qlinear_matmul = op_type == "QLinearMatMul";
-
-  Shape a_shape;
-  {
-    if (!GetShape(inputs[0].node_arg, a_shape))
-      return false;
-
-    if (a_shape.size() != 2) {
-      LOGS_DEFAULT(VERBOSE) << "A must be 2D";
-      return false;
-    }
-  }
-
-  Shape b_shape;
-  {
-    if (!GetShape(inputs[1].node_arg, b_shape))
-      return false;
-
-    if (b_shape.size() != 2) {
-      LOGS_DEFAULT(VERBOSE) << "B must be 2D";
-      return false;
-    }
-  }
-
-  if (op_type == "Gemm") {
-    // Only support
-    // 1. A*B'+C
-    // 2. A*B+C and B is an initializer
-    NodeAttrHelper helper(node_unit);
-    const auto transA = helper.Get("transA", 0);
-    const auto transB = helper.Get("transB", 0);
-    const auto alpha = helper.Get("alpha", 1.0f);
-    const auto beta = helper.Get("beta", 1.0f);
-
-    if (!(transA == 0 && alpha == 1.f && beta == 1.f)) {
-      LOGS_DEFAULT(VERBOSE) << "Only transA == 0, alpha == 1.0 "
-                            << "and beta == 1.0 is supported."
-                            << " transA " << transA
-                            << " transB " << transB
-                            << " alpha " << alpha
-                            << " beta " << beta;
-      return false;
-    }
-
-    if (transB == 0 && !Contains(initializers, inputs[1].node_arg.Name())) {
-      LOGS_DEFAULT(VERBOSE) << "B of Gemm must be known if transB != 1";
-      return false;
-    }
-
-    if (inputs.size() == 3) {
-      Shape c_shape;
-      if (!GetShape(inputs[2].node_arg, c_shape))
-        return false;
-
-      uint32_t c_size;
-      if (!GetBiasSize(c_shape, params.android_feature_level, c_size))
-        return false;
-
-      if (c_size != (transB == 0 ? b_shape[1] : b_shape[0])) {
-        LOGS_DEFAULT(VERBOSE) << "C of Gemm must be a vector of b_shape["
-                              << (transB == 0 ? "1" : "0") << "]"
-                              << " b_shape: " << Shape2String(b_shape)
-                              << " c_shape: " << Shape2String(c_shape);
-
-        return false;
-      }
-    }
-  } else if (op_type == "MatMul" || is_qlinear_matmul) {
-    // Only support A*B B is an initializer
-    if (!Contains(initializers, inputs[1].node_arg.Name())) {
-      LOGS_DEFAULT(VERBOSE) << "B of MatMul must be known";
-      return false;
-    }
-  } else {
-    LOGS_DEFAULT(VERBOSE) << "GemmOpSupportChecker, unknown op: " << op_type;
-  }
-
-  return true;
-}
+#pragma region op_minmax
+
+  class MinMaxOpSupportChecker : public BaseOpSupportChecker {
+   public:
+    static void CreateSharedOpSupportChecker(
+        const std::string& op_type, OpSupportCheckerRegistrations& op_registrations);
+
+   private:
+    int32_t GetMinSupportedNNAPIFeatureLevel(const NodeUnit& /* node_unit */,
+                                             const OpSupportCheckParams& /* params */) const override {
+      return ANEURALNETWORKS_FEATURE_LEVEL_3;
+    }
+
+    // Min/Max opset 5- uses consumed_inputs attribute which is not supported for now
+    int GetMinSupportedOpSet(const NodeUnit& /* node_unit */) const override { return 6; }
+
+    bool IsOpSupportedImpl(const InitializedTensorSet& initializers, const NodeUnit& node_unit,
+                           const OpSupportCheckParams& params) const override;
+  };
+
+  /* static */ void MinMaxOpSupportChecker::CreateSharedOpSupportChecker(
+      const std::string& op_type, OpSupportCheckerRegistrations& op_registrations) {
+    CreateSharedOpSupportCheckerImpl<MinMaxOpSupportChecker>(
+        op_type, op_registrations,
+        {
+            "Min",
+            "Max",
+        });
+  }
+
+  bool MinMaxOpSupportChecker::IsOpSupportedImpl(const InitializedTensorSet& /* initializers */, const NodeUnit& node_unit,
+                                                 const OpSupportCheckParams& /* params */) const {
+    // TODO support 2+ inputs for Min/Max op
+    if (node_unit.Inputs().size() != 2) {
+      LOGS_DEFAULT(VERBOSE) << "[" << node_unit.OpType() << "] only supports 2 inputs, "
+                            << "actual input number, " << node_unit.Inputs().size();
+      return false;
+    }
+
+    return true;
+  }
 
 #pragma endregion
 
-#pragma region op_unary
-
-class UnaryOpSupportChecker : public BaseOpSupportChecker {
- public:
-  static void CreateSharedOpSupportChecker(
-      const std::string& op_type, OpSupportCheckerRegistrations& op_registrations);
-
- private:
-  bool IsOpSupportedImpl(const InitializedTensorSet& initializers, const NodeUnit& node_unit,
-                         const OpSupportCheckParams& params) const override;
-
-  int32_t GetMinSupportedNNAPIFeatureLevel(const NodeUnit& /* node_unit */,
-                                           const OpSupportCheckParams& params) const override;
-
-  bool HasSupportedInputOutputsImpl(
-      const InitializedTensorSet& /* initializers */, const NodeUnit& node_unit,
-      const OpSupportCheckParams& /* params */) const override;
-
-  int GetMinSupportedOpSet(const NodeUnit& node_unit) const override;
-
-  static bool IsQuantizedOpSupported(const InitializedTensorSet& initializers, const NodeUnit& node_unit,
-                                     const OpSupportCheckParams& params);
-};
-
-/* static */ void UnaryOpSupportChecker::CreateSharedOpSupportChecker(
-    const std::string& op_type, OpSupportCheckerRegistrations& op_registrations) {
-  CreateSharedOpSupportCheckerImpl<UnaryOpSupportChecker>(
-      op_type, op_registrations,
-      {
-          "Abs",
-          "Exp",
-          "Floor",
-          "Log",
-          "Sigmoid",
-          "Neg",
-          "Sin",
-          "Sqrt",
-          "Tanh",
-          "QLinearSigmoid",
-      });
-}
-
-bool UnaryOpSupportChecker::IsOpSupportedImpl(const InitializedTensorSet& initializers, const NodeUnit& node_unit,
-                                              const OpSupportCheckParams& params) const {
-  if (node_unit.OpType() == "QLinearSigmoid")
-    return IsQuantizedOpSupported(initializers, node_unit, params);
-  else  // Everything except "QLinearSigmoid" are by default supported
-    return true;
-}
-
-int32_t UnaryOpSupportChecker::GetMinSupportedNNAPIFeatureLevel(const NodeUnit& node_unit,
-                                                                const OpSupportCheckParams& /* params */) const {
-  const auto& op(node_unit.OpType());
-  if (op == "Abs" ||
-      op == "Exp" ||
-      op == "Neg" ||
-      op == "Sin" ||
-      op == "Sqrt" ||
-      op == "Log") {
-    return ANEURALNETWORKS_FEATURE_LEVEL_3;
-  }
-
-  return ANEURALNETWORKS_FEATURE_LEVEL_1;
-}
-
-bool UnaryOpSupportChecker::HasSupportedInputOutputsImpl(
-    const InitializedTensorSet& initializers, const NodeUnit& node_unit,
-    const OpSupportCheckParams& params) const {
-  // We only need to override input check for QLinearSigmoid
-  if (node_unit.OpType() != "QLinearSigmoid")
-    return BaseOpSupportChecker::HasSupportedInputOutputsImpl(initializers, node_unit, params);
-
-  if (!IsQuantizedIOSupported(initializers, node_unit, {0}, params, IOKind::Input))
-    return false;
-
-  if (!IsQuantizedIOSupported(initializers, node_unit, {0}, params, IOKind::Output))
-    return false;
-
-  return true;
-}
-
-// All ops except "Sin" opset 5- uses consumed_inputs attribute which is not supported for now
-// "Sin" op has support from opset 7, return 6 here for all ops
-// "QLinearSigmoid" is a contrib op, OpSet will always be 1
-int UnaryOpSupportChecker::GetMinSupportedOpSet(const NodeUnit& node_unit) const {
-  if (node_unit.OpType() == "QLinearSigmoid")
-    return 1;
-
-  return 6;
-}
-
-/* static */ bool UnaryOpSupportChecker::IsQuantizedOpSupported(
-    const InitializedTensorSet& initializers, const NodeUnit& node_unit, const OpSupportCheckParams& /* params */) {
-  const auto& op_type = node_unit.OpType();
-  ORT_ENFORCE(op_type == "QLinearSigmoid");
-  const auto& op_name = node_unit.Name();
-
-  // NNAPI requires the scale be 1.f/256 and zero point to be 0
-  // See https://android.googlesource.com/platform/frameworks/ml/+/refs/heads/android10-c2f2-release/nn/common/operations/Activation.cpp#180
-  float output_scale = 0.0f;
-  int32_t output_zp = 0;
-  auto status = GetQuantizationScaleAndZeroPoint(initializers, node_unit.Outputs()[0], node_unit.ModelPath(),
-                                                 output_scale, output_zp);
-  if (!status.IsOK()) {
-    LOGS_DEFAULT(ERROR) << "Op [" << op_type << "] name [" << op_name
-                        << "] GetQuantizationScaleAndZeroPoint failed, message: " << status.ErrorMessage();
-    return false;
-  }
-
-  if (output_scale != 1.f / 256) {
-    LOGS_DEFAULT(VERBOSE) << "Op [" << op_type << "] name [" << op_name
-                          << "] output scale can only be 1.f/256, actual scale: " << output_scale;
-    return false;
-  }
-
-  if (output_zp != 0) {
-    LOGS_DEFAULT(VERBOSE) << "Op [" << op_type << "] name [" << op_name
-                          << "] output zero point can only be 0, actual zero point: " << output_scale;
-    return false;
-  }
-
-  return true;
-}
+#pragma region op_elu
+
+  class EluOpSupportChecker : public BaseOpSupportChecker {
+   private:
+    int32_t GetMinSupportedNNAPIFeatureLevel(const NodeUnit& /* node_unit */,
+                                             const OpSupportCheckParams& /* params */) const override {
+      return ANEURALNETWORKS_FEATURE_LEVEL_4;
+    }
+
+    // Elu opset 5- uses consumed_inputs attribute which is not supported for now
+    int GetMinSupportedOpSet(const NodeUnit& /* node_unit */) const override { return 6; }
+  };
 
 #pragma endregion
 
-#pragma region op_concat
-
-class ConcatOpSupportChecker : public BaseOpSupportChecker {
- private:
-  bool IsOpSupportedImpl(const InitializedTensorSet& initializers, const NodeUnit& node_unit,
-                         const OpSupportCheckParams& params) const override;
-
-  bool HasSupportedInputOutputsImpl(
-      const InitializedTensorSet& /* initializers */, const NodeUnit& node_unit,
-      const OpSupportCheckParams& /* params */) const override;
-};
-
-bool ConcatOpSupportChecker::IsOpSupportedImpl(const InitializedTensorSet& /* initializers */, const NodeUnit& node_unit,
-                                               const OpSupportCheckParams& /* params */) const {
-  Shape input_shape;
-  if (!GetShape(node_unit.Inputs()[0].node_arg, input_shape))
-    return false;
-
-  const auto input_size = input_shape.size();
-  if (input_size > 4 || input_size == 0) {
-    LOGS_DEFAULT(VERBOSE) << "Concat only supports up to 1-4d shape, input is "
-                          << input_size << "d shape";
-    return false;
-  }
-
-  return true;
-}
-
-bool ConcatOpSupportChecker::HasSupportedInputOutputsImpl(
-    const InitializedTensorSet& /* initializers */, const NodeUnit& node_unit,
-    const OpSupportCheckParams& /* params */) const {
-  int32_t input_type;
-  if (!GetType(node_unit.Inputs()[0].node_arg, input_type))
-    return false;
-
-  if (input_type != ONNX_NAMESPACE::TensorProto_DataType_FLOAT &&
-      input_type != ONNX_NAMESPACE::TensorProto_DataType_UINT8) {
-    LOGS_DEFAULT(VERBOSE) << "[" << node_unit.OpType()
-                          << "] Input type: [" << input_type
-                          << "] is not supported for now";
-    return false;
-  }
-
-  return true;
-}
-
-#pragma endregion
-
-#pragma region op_squeeze
-
-class SqueezeOpSupportChecker : public BaseOpSupportChecker {
- private:
-  bool IsOpSupportedImpl(const InitializedTensorSet& initializers, const NodeUnit& node_unit,
-                         const OpSupportCheckParams& params) const override;
-
-  int32_t GetMinSupportedNNAPIFeatureLevel(const NodeUnit& /* node_unit */,
-                                           const OpSupportCheckParams& /* params */) const override {
-    return ANEURALNETWORKS_FEATURE_LEVEL_2;
-  }
-};
-
-bool SqueezeOpSupportChecker::IsOpSupportedImpl(const InitializedTensorSet& initializers, const NodeUnit& node_unit,
+#pragma region op_slice
+
+  class SliceOpSupportChecker : public BaseOpSupportChecker {
+   private:
+    int32_t GetMinSupportedNNAPIFeatureLevel(const NodeUnit& /* node_unit */,
+                                             const OpSupportCheckParams& /* params */) const override {
+      return ANEURALNETWORKS_FEATURE_LEVEL_2;
+    }
+
+    // We only support slice from opset 10
+    int GetMinSupportedOpSet(const NodeUnit& /* node_unit */) const override { return 10; }
+
+    bool IsOpSupportedImpl(const InitializedTensorSet& initializers, const NodeUnit& node_unit,
+                           const OpSupportCheckParams& params) const override;
+  };
+
+  bool SliceOpSupportChecker::IsOpSupportedImpl(const InitializedTensorSet& initializers, const NodeUnit& node_unit,
                                                 const OpSupportCheckParams& /* params */) const {
-  const auto& inputs = node_unit.Inputs();
-  Shape input_shape;
-  if (!GetShape(inputs[0].node_arg, input_shape))
-    return false;
-
-  const auto input_rank = input_shape.size();
-  if (input_rank > 4 || input_rank == 0) {
-    LOGS_DEFAULT(VERBOSE) << "Squeeze only supports 1-4d shape, input is "
-                          << input_rank << "d shape";
-    return false;
-  }
-
-  // Squeeze opset 13 use input 1 as axes, if we have input 1 then it need to be an initializer
-  if (node_unit.SinceVersion() > 12 && inputs.size() > 1) {
-    const auto& axes_name = inputs[1].node_arg.Name();
-    if (!Contains(initializers, axes_name)) {
-      LOGS_DEFAULT(VERBOSE) << "Input axes of Squeeze must be known";
-      return false;
-    }
-  }
-
-  return true;
-}
-
-#pragma endregion
-
-#pragma region op_quantizelinear
-
-class QuantizeLinearOpSupportChecker : public BaseOpSupportChecker {
- private:
-  int32_t GetMinSupportedNNAPIFeatureLevel(const NodeUnit& /* node_unit */,
-                                           const OpSupportCheckParams& /* params */) const override {
-    return ANEURALNETWORKS_FEATURE_LEVEL_3;
-  }
-
-  bool HasSupportedInputOutputsImpl(
-      const InitializedTensorSet& initializers, const NodeUnit& node_unit,
-      const OpSupportCheckParams& params) const override {
-    return IsQuantizedIOSupported(initializers, node_unit, {0}, params, IOKind::Output);
-  }
-};
-
-#pragma endregion
-
-#pragma region op_dequantizelinear
-
-class DequantizeLinearOpSupportChecker : public BaseOpSupportChecker {
- private:
-  int32_t GetMinSupportedNNAPIFeatureLevel(const NodeUnit& /* node_unit */,
-                                           const OpSupportCheckParams& /* params */) const override {
-    return ANEURALNETWORKS_FEATURE_LEVEL_1;
-  }
-
-  bool HasSupportedInputOutputsImpl(
-      const InitializedTensorSet& initializers, const NodeUnit& node_unit,
-      const OpSupportCheckParams& params) const override {
-    return IsQuantizedIOSupported(initializers, node_unit, {0}, params, IOKind::Input);
-  }
-};
-
-#pragma endregion
-
-#pragma region op_LRN
-
-class LRNOpSupportChecker : public BaseOpSupportChecker {
- private:
-  bool IsOpSupportedImpl(const InitializedTensorSet& initializers, const NodeUnit& node_unit,
-                         const OpSupportCheckParams& params) const override;
-
-  int32_t GetMinSupportedNNAPIFeatureLevel(const NodeUnit& /* node_unit */,
-                                           const OpSupportCheckParams& /* params */) const override {
-    return ANEURALNETWORKS_FEATURE_LEVEL_2;
-  }
-};
-
-bool LRNOpSupportChecker::IsOpSupportedImpl(const InitializedTensorSet& /* initializers */, const NodeUnit& node_unit,
-                                            const OpSupportCheckParams& /* params */) const {
-  Shape input_shape;
-  if (!GetShape(node_unit.Inputs()[0].node_arg, input_shape))
-    return false;
-
-  const auto input_size = input_shape.size();
-  if (input_size != 4) {
-    LOGS_DEFAULT(VERBOSE) << "LRN only support 4d shape, input is "
-                          << input_size << "d shape";
-    return false;
-  }
-
-  return true;
-}
-
-#pragma endregion
-
-#pragma region op_clip
-
-class ClipOpSupportChecker : public BaseOpSupportChecker {
- private:
-  bool IsOpSupportedImpl(const InitializedTensorSet& initializers, const NodeUnit& node_unit,
-                         const OpSupportCheckParams& params) const override;
-};
-
-bool ClipOpSupportChecker::IsOpSupportedImpl(const InitializedTensorSet& initializers, const NodeUnit& node_unit,
-                                             const OpSupportCheckParams& /* params */) const {
-  float min, max;
-  if (!GetClipMinMax(initializers, node_unit.GetNode(), min, max, logging::LoggingManager::DefaultLogger()))
-    return false;
-
-  // We only supoort relu6 or relu1
-  // TODO, support clip between 2 arbitrary numbers
-  if ((min == 0.0f && max == 6.0f) || (min == -1.0f && max == 1.0f)) {
-    return true;
-  }
-
-  LOGS_DEFAULT(VERBOSE) << "Clip only supports [min, max] = [0, 6] or [-1, 1], the input is ["
-                        << min << ", " << max << "]";
-  return false;
-}
-
-#pragma endregion
-
-#pragma region op_Resize
-
-class ResizeOpSupportChecker : public BaseOpSupportChecker {
- private:
-  bool IsOpSupportedImpl(const InitializedTensorSet& initializers, const NodeUnit& node_unit,
-                         const OpSupportCheckParams& params) const override;
-
-  int32_t GetMinSupportedNNAPIFeatureLevel(const NodeUnit& /* node_unit */,
-                                           const OpSupportCheckParams& /* params */) const override;
-
-  // Resize opset 10- is very different than Resize opset 11+, with many key attributes missing
-  // We only support Resize opset 11+ here
-  int GetMinSupportedOpSet(const NodeUnit& /* node_unit */) const override { return 11; }
-
-  bool HasSupportedInputOutputsImpl(
-      const InitializedTensorSet& /* initializers */, const NodeUnit& node_unit,
-      const OpSupportCheckParams& /* params */) const override;
-  bool IsNodeUnitTypeSupported(const NodeUnit& /* node_unit */) const override { return true; }
-  static bool IsQuantizedOp(const NodeUnit& node_unit) ORT_MUST_USE_RESULT;  // TODO, see if we want to move this to BaseOpBuilder
-};
-
-/* static */ bool ResizeOpSupportChecker::IsQuantizedOp(const NodeUnit& node_unit) {
-  return GetQuantizedOpType(node_unit) == QuantizedOpType::QDQResize;
-}
-
-bool ResizeOpSupportChecker::IsOpSupportedImpl(const InitializedTensorSet& initializers, const NodeUnit& node_unit,
-                                               const OpSupportCheckParams& params) const {
-  Shape input_shape;
-  if (!GetShape(node_unit.Inputs()[0].node_arg, input_shape))
-    return false;
-
-  const auto input_size = input_shape.size();
-  if (input_size != 4) {
-    LOGS_DEFAULT(VERBOSE) << "Resize only support 4d shape, input is "
-                          << input_size << "d shape";
-    return false;
-  }
-
-  {  // check attributes
-    NodeAttrHelper helper(node_unit);
-    const auto mode = helper.Get("mode", "nearest");
-    bool is_linear_resize = mode == "linear";
-    bool is_nearest_resize = mode == "nearest";
-    if (!is_linear_resize && !is_nearest_resize) {
-      LOGS_DEFAULT(VERBOSE) << "Resize unsupported input mode, " << mode;
-      return false;
-    }
-
-    const auto exclude_outside = helper.Get("exclude_outside", 0);
-    if (exclude_outside != 0) {
-      LOGS_DEFAULT(VERBOSE) << "Resize does not support exclude_outside for now";
-      return false;
-    }
-
-    const auto coord_trans_mode = helper.Get("coordinate_transformation_mode", "half_pixel");
-    bool using_half_pixel = coord_trans_mode == "half_pixel";
-    bool using_align_corners = coord_trans_mode == "align_corners";
-    bool using_asymmetric = coord_trans_mode == "asymmetric";
-    if (is_linear_resize) {
-      if (!using_half_pixel && !using_align_corners && !using_asymmetric) {
-        LOGS_DEFAULT(VERBOSE) << "Resize bilinear, unsupported coord_trans_mode, " << coord_trans_mode;
-        return false;
-      }
-
-      if (params.android_feature_level < 30 && (using_half_pixel || using_align_corners)) {
-        LOGS_DEFAULT(VERBOSE) << "Resize bilinear only support half_pixel/align_corners on API level 30+, current API level is "
-                              << params.android_feature_level;
-        return false;
-      }
-    } else {
-      // nearest neighbor resizing
-      // For resize using nearest neighbor, we only support coord_trans_mode == "asymmetric" && nearest_mode == "floor"
-      if (!using_asymmetric) {
-        LOGS_DEFAULT(VERBOSE) << "Resize nearest neighbor, unsupported coord_trans_mode, " << coord_trans_mode;
-        return false;
-      }
-
-      const auto nearest_mode = helper.Get("nearest_mode", "round_prefer_floor");
-      if (nearest_mode != "floor") {
-        LOGS_DEFAULT(VERBOSE) << "Resize nearest neighbor, unsupported nearest_mode, " << nearest_mode;
-        return false;
-      }
-    }
-  }
-
-  {  // scales and sizes (if present) must be initializers
-    const auto inputs = node_unit.Inputs();
-    if (inputs.size() < 3) {
-      LOGS_DEFAULT(VERBOSE) << "Input scales or sizes of Resize must be known";
-      return false;
-    }
-
-    // scales
-    if (inputs.size() == 3 && !Contains(initializers, inputs[2].node_arg.Name())) {
-      LOGS_DEFAULT(VERBOSE) << "Input scales of Resize must be known";
-      return false;
-    }
-
-    // sizes
-    if (inputs.size() > 3 && !Contains(initializers, inputs[3].node_arg.Name())) {
-      LOGS_DEFAULT(VERBOSE) << "Input sizes of Resize must be known";
-      return false;
-    }
-
-    // We want to check if the scales or sizes are not trying to resize on N/C channels here
-    if (inputs.size() == 3) {  // we are using scales
-      const auto& scales_tensor = *initializers.at(inputs[2].node_arg.Name());
-      std::vector<uint8_t> unpacked_tensor;
-      auto status = onnxruntime::utils::UnpackInitializerData(scales_tensor, unpacked_tensor);
-      if (!status.IsOK()) {
-        LOGS_DEFAULT(ERROR) << "Error while unpacking scales_tensor: " << status.ErrorMessage();
-        return false;
-      }
-      const float* scales_data = reinterpret_cast<const float*>(unpacked_tensor.data());
-      float scale_n = scales_data[0];
-      float scale_c = IsNodeLayoutNHWC(node_unit) ? scales_data[3] : scales_data[1];
-      if (scale_n != 1.0f || scale_c != 1.0f) {
-        LOGS_DEFAULT(VERBOSE) << "Scales of N/C channel should be 1"
-                              << "Resize of N/C channels are not supported"
-                              << ", scale_n, " << scale_n << ", scale_c, " << scale_c;
-        return false;
-      }
-    } else {
-      // we are using sizes
-      const auto& sizes_name = inputs[3].node_arg.Name();
-      const auto& sizes_tensor = *initializers.at(sizes_name);
-      std::vector<uint8_t> unpacked_tensor;
-      auto status = onnxruntime::utils::UnpackInitializerData(sizes_tensor, unpacked_tensor);
-      if (!status.IsOK()) {
-        LOGS_DEFAULT(ERROR) << "Error while unpacking sizes_tensor: " << status.ErrorMessage();
-        return false;
-      }
-
-      int channel_idx = IsNodeLayoutNHWC(node_unit) ? 3 : 1;
-      const int64_t* sizes_data = reinterpret_cast<const int64_t*>(unpacked_tensor.data());
-      uint32_t size_n = SafeInt<uint32_t>(sizes_data[0]);
-      uint32_t size_c = SafeInt<uint32_t>(sizes_data[channel_idx]);
-      if (size_n != input_shape[0] || size_c != input_shape[channel_idx]) {
-        LOGS_DEFAULT(VERBOSE) << "Output sizes of N/C channel should match the input sizes, "
-                              << "Resize of N/C channels are not supported"
-                              << ", input_size_n, " << input_shape[0] << ", output_size_n, " << size_n
-                              << ". input_size_c, " << input_shape[channel_idx] << ", output_size_c, " << size_c;
-        return false;
-      }
-    }
-  }
-
-  return true;
-}
-
-int32_t ResizeOpSupportChecker::GetMinSupportedNNAPIFeatureLevel(const NodeUnit& node_unit,
-                                                                 const OpSupportCheckParams& /* params */) const {
-  int32_t input_type;
-
-  // This should not happen, but if it happens make sure this will require an impossible version
-  if (!GetType(node_unit.Inputs()[0].node_arg, input_type))
-    return std::numeric_limits<int32_t>::max();
-
-  if (input_type != ONNX_NAMESPACE::TensorProto_DataType_UINT8)
-    return ANEURALNETWORKS_FEATURE_LEVEL_3;
-
-  return ANEURALNETWORKS_FEATURE_LEVEL_2;
-}
-
-bool ResizeOpSupportChecker::HasSupportedInputOutputsImpl(
-    const InitializedTensorSet& initializers, const NodeUnit& node_unit,
-    const OpSupportCheckParams& params) const {
-  int32_t input_type;
-  if (!GetType(node_unit.Inputs()[0].node_arg, input_type))
-    return false;
-
-  if (input_type != ONNX_NAMESPACE::TensorProto_DataType_FLOAT &&
-      input_type != ONNX_NAMESPACE::TensorProto_DataType_UINT8) {
-    LOGS_DEFAULT(VERBOSE) << "[" << node_unit.OpType()
-                          << "] Input type: [" << input_type
-                          << "] is not supported for now";
-    return false;
-  }
-
-  if (IsQuantizedOp(node_unit)) {
-    if (!IsQuantizedIOSupported(initializers, node_unit, {0}, params, IOKind::Input))
-      return false;
-
-    if (!IsQuantizedIOSupported(initializers, node_unit, {0}, params, IOKind::Output))
-      return false;
-  }
-
-  return true;
-}
-
-#pragma endregion
-
-#pragma region op_flatten
-
-class FlattenOpSupportChecker : public BaseOpSupportChecker {
- private:
-  bool IsOpSupportedImpl(const InitializedTensorSet& initializers, const NodeUnit& node_unit,
-                         const OpSupportCheckParams& params) const override;
-};
-
-bool FlattenOpSupportChecker::IsOpSupportedImpl(const InitializedTensorSet& /* initializers */, const NodeUnit& node_unit,
-                                                const OpSupportCheckParams& /* params */) const {
-  Shape input_shape;
-  if (!GetShape(node_unit.Inputs()[0].node_arg, input_shape))
-    return false;
-
-  if (input_shape.size() > 4 || input_shape.empty()) {
-    LOGS_DEFAULT(VERBOSE) << "Flatten only supports up to 1-4d shape, input is "
-                          << input_shape.size() << "d shape";
-    return false;
-  }
-
-  int32_t dim_1 = 1;
-  int32_t dim_2 = 1;
-  GetFlattenOutputShape(node_unit, input_shape, dim_1, dim_2);
-
-  if (dim_1 == 0 && dim_2 == 0) {
-    LOGS_DEFAULT(VERBOSE) << "The dynamic input shape " << Shape2String(input_shape)
-                          << " is not supported";
-    return false;
-  }
-
-  return true;
-}
-
-#pragma endregion
-
-#pragma region op_minmax
-
-class MinMaxOpSupportChecker : public BaseOpSupportChecker {
- public:
-  static void CreateSharedOpSupportChecker(
-      const std::string& op_type, OpSupportCheckerRegistrations& op_registrations);
-
- private:
-  int32_t GetMinSupportedNNAPIFeatureLevel(const NodeUnit& /* node_unit */,
-                                           const OpSupportCheckParams& /* params */) const override {
-    return ANEURALNETWORKS_FEATURE_LEVEL_3;
-  }
-
-  // Min/Max opset 5- uses consumed_inputs attribute which is not supported for now
-  int GetMinSupportedOpSet(const NodeUnit& /* node_unit */) const override { return 6; }
-
-  bool IsOpSupportedImpl(const InitializedTensorSet& initializers, const NodeUnit& node_unit,
-                         const OpSupportCheckParams& params) const override;
-};
-
-/* static */ void MinMaxOpSupportChecker::CreateSharedOpSupportChecker(
-    const std::string& op_type, OpSupportCheckerRegistrations& op_registrations) {
-  CreateSharedOpSupportCheckerImpl<MinMaxOpSupportChecker>(
-      op_type, op_registrations,
-      {
-          "Min",
-          "Max",
-      });
-}
-
-bool MinMaxOpSupportChecker::IsOpSupportedImpl(const InitializedTensorSet& /* initializers */, const NodeUnit& node_unit,
-                                               const OpSupportCheckParams& /* params */) const {
-  // TODO support 2+ inputs for Min/Max op
-  if (node_unit.Inputs().size() != 2) {
-    LOGS_DEFAULT(VERBOSE) << "[" << node_unit.OpType() << "] only supports 2 inputs, "
-                          << "actual input number, " << node_unit.Inputs().size();
-    return false;
-  }
-
-  return true;
-}
-
-#pragma endregion
-
-#pragma region op_elu
-
-class EluOpSupportChecker : public BaseOpSupportChecker {
- private:
-  int32_t GetMinSupportedNNAPIFeatureLevel(const NodeUnit& /* node_unit */,
-                                           const OpSupportCheckParams& /* params */) const override {
-    return ANEURALNETWORKS_FEATURE_LEVEL_4;
-  }
-
-  // Elu opset 5- uses consumed_inputs attribute which is not supported for now
-  int GetMinSupportedOpSet(const NodeUnit& /* node_unit */) const override { return 6; }
-};
-
-#pragma endregion
-
-#pragma region op_slice
-
-class SliceOpSupportChecker : public BaseOpSupportChecker {
- private:
-  int32_t GetMinSupportedNNAPIFeatureLevel(const NodeUnit& /* node_unit */,
-                                           const OpSupportCheckParams& /* params */) const override {
-    return ANEURALNETWORKS_FEATURE_LEVEL_2;
-  }
-
-  // We only support slice from opset 10
-  int GetMinSupportedOpSet(const NodeUnit& /* node_unit */) const override { return 10; }
-
-  bool IsOpSupportedImpl(const InitializedTensorSet& initializers, const NodeUnit& node_unit,
-                         const OpSupportCheckParams& params) const override;
-};
-
-bool SliceOpSupportChecker::IsOpSupportedImpl(const InitializedTensorSet& initializers, const NodeUnit& node_unit,
-                                              const OpSupportCheckParams& /* params */) const {
-  Shape input_shape;
-  if (!GetShape(node_unit.Inputs()[0].node_arg, input_shape))
-    return false;
-
-  if (input_shape.size() > 4) {
-    LOGS_DEFAULT(VERBOSE) << "Slice only supports 1-4d shape, input is "
-                          << input_shape.size() << "d shape";
-    return false;
-  }
-
-  // TODO, replace with std::find when we switch to c++17
-  if (std::any_of(input_shape.cbegin(), input_shape.cend(), [](int32_t i) { return i == 0; })) {
-    LOGS_DEFAULT(VERBOSE) << "Slice doesn't support dynamic input shape";
-    return false;
-  }
-
-  if (!CheckIsInitializer(initializers, node_unit, node_unit.Inputs()[1].node_arg.Name(), "starts")) {
-    return false;
-  }
-  if (!CheckIsInitializer(initializers, node_unit, node_unit.Inputs()[2].node_arg.Name(), "ends")) {
-    return false;
-  }
-  const auto& inputs = node_unit.Inputs();
-  if (inputs.size() > 3) {
-    if (!CheckIsInitializer(initializers, node_unit, node_unit.Inputs()[3].node_arg.Name(), "axes")) {
-      return false;
-    }
-    if (inputs.size() > 4) {
-      if (!CheckIsInitializer(initializers, node_unit, node_unit.Inputs()[4].node_arg.Name(), "steps")) {
-        return false;
-      }
-    }
-  }
-
-  return true;
-}
+    Shape input_shape;
+    if (!GetShape(node_unit.Inputs()[0].node_arg, input_shape))
+      return false;
+
+    if (input_shape.size() > 4) {
+      LOGS_DEFAULT(VERBOSE) << "Slice only supports 1-4d shape, input is "
+                            << input_shape.size() << "d shape";
+      return false;
+    }
+
+    // TODO, replace with std::find when we switch to c++17
+    if (std::any_of(input_shape.cbegin(), input_shape.cend(), [](int32_t i) { return i == 0; })) {
+      LOGS_DEFAULT(VERBOSE) << "Slice doesn't support dynamic input shape";
+      return false;
+    }
+
+    if (!CheckIsInitializer(initializers, node_unit, node_unit.Inputs()[1].node_arg.Name(), "starts")) {
+      return false;
+    }
+    if (!CheckIsInitializer(initializers, node_unit, node_unit.Inputs()[2].node_arg.Name(), "ends")) {
+      return false;
+    }
+    const auto& inputs = node_unit.Inputs();
+    if (inputs.size() > 3) {
+      if (!CheckIsInitializer(initializers, node_unit, node_unit.Inputs()[3].node_arg.Name(), "axes")) {
+        return false;
+      }
+      if (inputs.size() > 4) {
+        if (!CheckIsInitializer(initializers, node_unit, node_unit.Inputs()[4].node_arg.Name(), "steps")) {
+          return false;
+        }
+      }
+    }
+
+    return true;
+  }
 
 #pragma endregion
 
@@ -1982,87 +1979,87 @@
     op_registrations.op_support_checker_map.emplace(OP_TYPE, op_registrations.support_checkers.back().get()); \
   }
 
-static OpSupportCheckerRegistrations CreateOpSupportCheckerRegistrations() {
-  OpSupportCheckerRegistrations op_registrations;
-
-  // Support checkers handle a single op
-  NNAPI_EP_ADD_SINGLE_OP_SUPPORT_CHECKER("BatchNormalization", BatchNormalizationOpSupportChecker);
-  NNAPI_EP_ADD_SINGLE_OP_SUPPORT_CHECKER("Cast", CastOpSupportChecker);
-  NNAPI_EP_ADD_SINGLE_OP_SUPPORT_CHECKER("Clip", ClipOpSupportChecker);
-  NNAPI_EP_ADD_SINGLE_OP_SUPPORT_CHECKER("Concat", ConcatOpSupportChecker);
-  NNAPI_EP_ADD_SINGLE_OP_SUPPORT_CHECKER("DequantizeLinear", DequantizeLinearOpSupportChecker);
-  NNAPI_EP_ADD_SINGLE_OP_SUPPORT_CHECKER("Elu", EluOpSupportChecker);
-  NNAPI_EP_ADD_SINGLE_OP_SUPPORT_CHECKER("Flatten", FlattenOpSupportChecker);
-  NNAPI_EP_ADD_SINGLE_OP_SUPPORT_CHECKER("LRN", LRNOpSupportChecker);
-  NNAPI_EP_ADD_SINGLE_OP_SUPPORT_CHECKER("QuantizeLinear", QuantizeLinearOpSupportChecker);
-  NNAPI_EP_ADD_SINGLE_OP_SUPPORT_CHECKER("Reshape", ReshapeOpSupportChecker);
-  NNAPI_EP_ADD_SINGLE_OP_SUPPORT_CHECKER("Resize", ResizeOpSupportChecker);
-  NNAPI_EP_ADD_SINGLE_OP_SUPPORT_CHECKER("Slice", SliceOpSupportChecker);
-  NNAPI_EP_ADD_SINGLE_OP_SUPPORT_CHECKER("Softmax", SoftMaxOpSupportChecker);
-  NNAPI_EP_ADD_SINGLE_OP_SUPPORT_CHECKER("Squeeze", SqueezeOpSupportChecker);
-  NNAPI_EP_ADD_SINGLE_OP_SUPPORT_CHECKER("Transpose", TransposeOpSupportChecker);
-
-  // Identity is always supported, we use BaseOpSupportChecker as default
-  NNAPI_EP_ADD_SHARED_OP_SUPPORT_CHECKER("Identity", BaseOpSupportChecker);
-
-  // Relu is always supported, we use BaseOpSupportChecker as default
-  NNAPI_EP_ADD_SHARED_OP_SUPPORT_CHECKER("Relu", BaseOpSupportChecker);
-
-  // Support Checkers shared among similar ops
-  {
-    NNAPI_EP_ADD_SHARED_OP_SUPPORT_CHECKER("Add", BinaryOpSupportChecker);
-    NNAPI_EP_ADD_SHARED_OP_SUPPORT_CHECKER("Div", BinaryOpSupportChecker);
-    NNAPI_EP_ADD_SHARED_OP_SUPPORT_CHECKER("Mul", BinaryOpSupportChecker);
-    NNAPI_EP_ADD_SHARED_OP_SUPPORT_CHECKER("Pow", BinaryOpSupportChecker);
-    NNAPI_EP_ADD_SHARED_OP_SUPPORT_CHECKER("QLinearAdd", BinaryOpSupportChecker);
-    NNAPI_EP_ADD_SHARED_OP_SUPPORT_CHECKER("QLinearMul", BinaryOpSupportChecker);
-    NNAPI_EP_ADD_SHARED_OP_SUPPORT_CHECKER("Sub", BinaryOpSupportChecker);
-  }
-
-  {
-    NNAPI_EP_ADD_SHARED_OP_SUPPORT_CHECKER("AveragePool", PoolOpSupportChecker);
-    NNAPI_EP_ADD_SHARED_OP_SUPPORT_CHECKER("GlobalAveragePool", PoolOpSupportChecker);
-    NNAPI_EP_ADD_SHARED_OP_SUPPORT_CHECKER("GlobalMaxPool", PoolOpSupportChecker);
-    NNAPI_EP_ADD_SHARED_OP_SUPPORT_CHECKER("MaxPool", PoolOpSupportChecker);
-    NNAPI_EP_ADD_SHARED_OP_SUPPORT_CHECKER("QLinearAveragePool", PoolOpSupportChecker);
-  }
-
-  {
-    NNAPI_EP_ADD_SHARED_OP_SUPPORT_CHECKER("Conv", ConvOpSupportChecker);
-    NNAPI_EP_ADD_SHARED_OP_SUPPORT_CHECKER("QLinearConv", ConvOpSupportChecker);
-  }
-
-  {
-    NNAPI_EP_ADD_SHARED_OP_SUPPORT_CHECKER("Gemm", GemmOpSupportChecker);
-    NNAPI_EP_ADD_SHARED_OP_SUPPORT_CHECKER("MatMul", GemmOpSupportChecker);
-    NNAPI_EP_ADD_SHARED_OP_SUPPORT_CHECKER("QLinearMatMul", GemmOpSupportChecker);
-  }
-
-  {
-    NNAPI_EP_ADD_SHARED_OP_SUPPORT_CHECKER("Abs", UnaryOpSupportChecker);
-    NNAPI_EP_ADD_SHARED_OP_SUPPORT_CHECKER("Exp", UnaryOpSupportChecker);
-    NNAPI_EP_ADD_SHARED_OP_SUPPORT_CHECKER("Floor", UnaryOpSupportChecker);
-    NNAPI_EP_ADD_SHARED_OP_SUPPORT_CHECKER("Log", UnaryOpSupportChecker);
-    NNAPI_EP_ADD_SHARED_OP_SUPPORT_CHECKER("Neg", UnaryOpSupportChecker);
-    NNAPI_EP_ADD_SHARED_OP_SUPPORT_CHECKER("QLinearSigmoid", UnaryOpSupportChecker);
-    NNAPI_EP_ADD_SHARED_OP_SUPPORT_CHECKER("Sigmoid", UnaryOpSupportChecker);
-    NNAPI_EP_ADD_SHARED_OP_SUPPORT_CHECKER("Sin", UnaryOpSupportChecker);
-    NNAPI_EP_ADD_SHARED_OP_SUPPORT_CHECKER("Sqrt", UnaryOpSupportChecker);
-    NNAPI_EP_ADD_SHARED_OP_SUPPORT_CHECKER("Tanh", UnaryOpSupportChecker);
-  }
-
-  {
-    NNAPI_EP_ADD_SHARED_OP_SUPPORT_CHECKER("Max", MinMaxOpSupportChecker);
-    NNAPI_EP_ADD_SHARED_OP_SUPPORT_CHECKER("Min", MinMaxOpSupportChecker);
-  }
-
-  return op_registrations;
-}
-
-const std::unordered_map<std::string, const IOpSupportChecker*>& GetOpSupportCheckers() {
-  static const OpSupportCheckerRegistrations op_registrations = CreateOpSupportCheckerRegistrations();
-  return op_registrations.op_support_checker_map;
-}
+  static OpSupportCheckerRegistrations CreateOpSupportCheckerRegistrations() {
+    OpSupportCheckerRegistrations op_registrations;
+
+    // Support checkers handle a single op
+    NNAPI_EP_ADD_SINGLE_OP_SUPPORT_CHECKER("BatchNormalization", BatchNormalizationOpSupportChecker);
+    NNAPI_EP_ADD_SINGLE_OP_SUPPORT_CHECKER("Cast", CastOpSupportChecker);
+    NNAPI_EP_ADD_SINGLE_OP_SUPPORT_CHECKER("Clip", ClipOpSupportChecker);
+    NNAPI_EP_ADD_SINGLE_OP_SUPPORT_CHECKER("Concat", ConcatOpSupportChecker);
+    NNAPI_EP_ADD_SINGLE_OP_SUPPORT_CHECKER("DequantizeLinear", DequantizeLinearOpSupportChecker);
+    NNAPI_EP_ADD_SINGLE_OP_SUPPORT_CHECKER("Elu", EluOpSupportChecker);
+    NNAPI_EP_ADD_SINGLE_OP_SUPPORT_CHECKER("Flatten", FlattenOpSupportChecker);
+    NNAPI_EP_ADD_SINGLE_OP_SUPPORT_CHECKER("LRN", LRNOpSupportChecker);
+    NNAPI_EP_ADD_SINGLE_OP_SUPPORT_CHECKER("QuantizeLinear", QuantizeLinearOpSupportChecker);
+    NNAPI_EP_ADD_SINGLE_OP_SUPPORT_CHECKER("Reshape", ReshapeOpSupportChecker);
+    NNAPI_EP_ADD_SINGLE_OP_SUPPORT_CHECKER("Resize", ResizeOpSupportChecker);
+    NNAPI_EP_ADD_SINGLE_OP_SUPPORT_CHECKER("Slice", SliceOpSupportChecker);
+    NNAPI_EP_ADD_SINGLE_OP_SUPPORT_CHECKER("Softmax", SoftMaxOpSupportChecker);
+    NNAPI_EP_ADD_SINGLE_OP_SUPPORT_CHECKER("Squeeze", SqueezeOpSupportChecker);
+    NNAPI_EP_ADD_SINGLE_OP_SUPPORT_CHECKER("Transpose", TransposeOpSupportChecker);
+
+    // Identity is always supported, we use BaseOpSupportChecker as default
+    NNAPI_EP_ADD_SHARED_OP_SUPPORT_CHECKER("Identity", BaseOpSupportChecker);
+
+    // Relu is always supported, we use BaseOpSupportChecker as default
+    NNAPI_EP_ADD_SHARED_OP_SUPPORT_CHECKER("Relu", BaseOpSupportChecker);
+
+    // Support Checkers shared among similar ops
+    {
+      NNAPI_EP_ADD_SHARED_OP_SUPPORT_CHECKER("Add", BinaryOpSupportChecker);
+      NNAPI_EP_ADD_SHARED_OP_SUPPORT_CHECKER("Div", BinaryOpSupportChecker);
+      NNAPI_EP_ADD_SHARED_OP_SUPPORT_CHECKER("Mul", BinaryOpSupportChecker);
+      NNAPI_EP_ADD_SHARED_OP_SUPPORT_CHECKER("Pow", BinaryOpSupportChecker);
+      NNAPI_EP_ADD_SHARED_OP_SUPPORT_CHECKER("QLinearAdd", BinaryOpSupportChecker);
+      NNAPI_EP_ADD_SHARED_OP_SUPPORT_CHECKER("QLinearMul", BinaryOpSupportChecker);
+      NNAPI_EP_ADD_SHARED_OP_SUPPORT_CHECKER("Sub", BinaryOpSupportChecker);
+    }
+
+    {
+      NNAPI_EP_ADD_SHARED_OP_SUPPORT_CHECKER("AveragePool", PoolOpSupportChecker);
+      NNAPI_EP_ADD_SHARED_OP_SUPPORT_CHECKER("GlobalAveragePool", PoolOpSupportChecker);
+      NNAPI_EP_ADD_SHARED_OP_SUPPORT_CHECKER("GlobalMaxPool", PoolOpSupportChecker);
+      NNAPI_EP_ADD_SHARED_OP_SUPPORT_CHECKER("MaxPool", PoolOpSupportChecker);
+      NNAPI_EP_ADD_SHARED_OP_SUPPORT_CHECKER("QLinearAveragePool", PoolOpSupportChecker);
+    }
+
+    {
+      NNAPI_EP_ADD_SHARED_OP_SUPPORT_CHECKER("Conv", ConvOpSupportChecker);
+      NNAPI_EP_ADD_SHARED_OP_SUPPORT_CHECKER("QLinearConv", ConvOpSupportChecker);
+    }
+
+    {
+      NNAPI_EP_ADD_SHARED_OP_SUPPORT_CHECKER("Gemm", GemmOpSupportChecker);
+      NNAPI_EP_ADD_SHARED_OP_SUPPORT_CHECKER("MatMul", GemmOpSupportChecker);
+      NNAPI_EP_ADD_SHARED_OP_SUPPORT_CHECKER("QLinearMatMul", GemmOpSupportChecker);
+    }
+
+    {
+      NNAPI_EP_ADD_SHARED_OP_SUPPORT_CHECKER("Abs", UnaryOpSupportChecker);
+      NNAPI_EP_ADD_SHARED_OP_SUPPORT_CHECKER("Exp", UnaryOpSupportChecker);
+      NNAPI_EP_ADD_SHARED_OP_SUPPORT_CHECKER("Floor", UnaryOpSupportChecker);
+      NNAPI_EP_ADD_SHARED_OP_SUPPORT_CHECKER("Log", UnaryOpSupportChecker);
+      NNAPI_EP_ADD_SHARED_OP_SUPPORT_CHECKER("Neg", UnaryOpSupportChecker);
+      NNAPI_EP_ADD_SHARED_OP_SUPPORT_CHECKER("QLinearSigmoid", UnaryOpSupportChecker);
+      NNAPI_EP_ADD_SHARED_OP_SUPPORT_CHECKER("Sigmoid", UnaryOpSupportChecker);
+      NNAPI_EP_ADD_SHARED_OP_SUPPORT_CHECKER("Sin", UnaryOpSupportChecker);
+      NNAPI_EP_ADD_SHARED_OP_SUPPORT_CHECKER("Sqrt", UnaryOpSupportChecker);
+      NNAPI_EP_ADD_SHARED_OP_SUPPORT_CHECKER("Tanh", UnaryOpSupportChecker);
+    }
+
+    {
+      NNAPI_EP_ADD_SHARED_OP_SUPPORT_CHECKER("Max", MinMaxOpSupportChecker);
+      NNAPI_EP_ADD_SHARED_OP_SUPPORT_CHECKER("Min", MinMaxOpSupportChecker);
+    }
+
+    return op_registrations;
+  }
+
+  const std::unordered_map<std::string, const IOpSupportChecker*>& GetOpSupportCheckers() {
+    static const OpSupportCheckerRegistrations op_registrations = CreateOpSupportCheckerRegistrations();
+    return op_registrations.op_support_checker_map;
+  }
 
 #pragma endregion
 
