--- conflicted
+++ resolved
@@ -2510,15 +2510,9 @@
   auto& shaper(model_builder.GetShaper());
   const auto& operand_indices(model_builder.GetOperandIndices());
   const auto& operand_types(model_builder.GetOperandTypes());
-<<<<<<< HEAD
-  const auto input_defs = node.InputDefs();
-  const auto& input_shape = shaper[input_defs[0]->Name()];
-  TensorShapeVector input_shape_64(input_shape.cbegin(), input_shape.cend());
-=======
   const auto& inputs = node_unit.Inputs();
   const auto& input_shape = shaper[inputs[0].node_arg.Name()];
-  std::vector<int64_t> input_shape_64(input_shape.cbegin(), input_shape.cend());
->>>>>>> c1c9fa18
+  TensorShapeVector input_shape_64(input_shape.cbegin(), input_shape.cend());
   SliceOp::PrepareForComputeMetadata compute_metadata(input_shape_64);
 
   {
@@ -2531,11 +2525,7 @@
     TensorShapeVector input_axes;
     TensorShapeVector input_steps;
 
-<<<<<<< HEAD
-    const auto CopyInputData = [&node, &model_builder](size_t input_idx, TensorShapeVector& data) {
-=======
-    const auto CopyInputData = [&inputs, &model_builder](size_t input_idx, std::vector<int64_t>& data) {
->>>>>>> c1c9fa18
+    const auto CopyInputData = [&inputs, &model_builder](size_t input_idx, TensorShapeVector& data) {
       data.clear();
 
       // This is an optional input, return empty vector
@@ -2600,13 +2590,8 @@
   Shape param_dimen = {static_cast<uint32_t>(input_shape.size())};
 
   // helper function to add begin/end/strides of ANEURALNETWORKS_STRIDED_SLICE
-<<<<<<< HEAD
-  const auto AddOperand = [&model_builder, &node, &input_indices, &operand_indices](
+  const auto AddOperand = [&model_builder, &node_unit, &input_indices, &operand_indices](
                               const char* name, const Shape& shape, const gsl::span<const int64_t>& param_raw_data) {
-=======
-  const auto AddOperand = [&model_builder, &node_unit, &input_indices, &operand_indices](
-                              const char* name, const Shape& shape, const std::vector<int64_t>& param_raw_data) {
->>>>>>> c1c9fa18
     std::vector<int32_t> param_data;
     param_data.reserve(param_raw_data.size());
     std::transform(param_raw_data.cbegin(), param_raw_data.cend(),
