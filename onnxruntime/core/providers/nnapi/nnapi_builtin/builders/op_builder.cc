--- conflicted
+++ resolved
@@ -39,19 +39,8 @@
 Status AddTransposeOperator(ModelBuilder& model_builder,
                             const std::string& input,
                             const std::string& perm_name,
-<<<<<<< HEAD
-                            vector<int32_t> perm,
-                            const std::string& output) ORT_MUST_USE_RESULT;
-Status AddTransposeOperator(ModelBuilder& model_builder,
-                            const std::string& input,
-                            const std::string& perm_name,
-                            vector<int32_t> perm,
+                            std::vector<int32_t> perm,
                             const std::string& output) {
-=======
-                            std::vector<int32_t> perm,
-                            const std::string& output,
-                            bool output_is_nhwc) {
->>>>>>> 2afce483
   auto& shaper(model_builder.GetShaper());
   const auto& operand_indices(model_builder.GetOperandIndices());
   const auto& operand_types(model_builder.GetOperandTypes());
@@ -72,103 +61,6 @@
                                     {output_operand_type});
 }
 
-<<<<<<< HEAD
-=======
-Status TransposeBetweenNCHWAndNHWC(ModelBuilder& model_builder,
-                                   const std::string& input,
-                                   const std::string& output,
-                                   bool nchw_to_nhwc) {
-  ORT_RETURN_IF_NOT(!model_builder.UseNCHW(), "model_builder.UseNCHW() is on");
-  const auto& shaper(model_builder.GetShaper());
-  ORT_RETURN_IF_NOT(4 == shaper[input].size(),
-                    "TransposeBetweenNCHWAndNHWC input has to be a 4d tensor, actual dimensions: ", shaper[input].size());
-
-  std::string perm_name;
-  std::vector<int32_t> perm;
-  if (nchw_to_nhwc) {
-    perm_name = model_builder.GetUniqueName(input + "nchw_to_nhwc_perm");
-    perm = {0, 2, 3, 1};
-  } else {  // nhwc_to_nchw
-    perm_name = model_builder.GetUniqueName(input + "nhwc_to_nchw_perm");
-    perm = {0, 3, 1, 2};
-  }
-
-  ORT_RETURN_IF_ERROR(AddTransposeOperator(model_builder, input, perm_name, perm, output, nchw_to_nhwc));
-
-  if (nchw_to_nhwc) {
-    ORT_RETURN_IF_ERROR(model_builder.SetNCHWToNHWCOperandMap(input, output));
-  } else {  // nhwc_to_nchw
-    ORT_RETURN_IF_ERROR(model_builder.SetNHWCToNCHWOperandMap(input, output));
-  }
-
-  LOGS_DEFAULT(VERBOSE) << "Operand [" << input << "] with shape "
-                        << Shape2String(shaper[input])
-                        << " is transposed "
-                        << (nchw_to_nhwc ? "nchw_to_nhwc" : "nhwc_to_nchw")
-                        << " to [" << output << "] with shape "
-                        << Shape2String(shaper[output]);
-
-  return Status::OK();
-}
-
-Status TransposeNHWCToNCHW(ModelBuilder& model_builder,
-                           const std::string& input,
-                           const std::string& output) {
-  return TransposeBetweenNCHWAndNHWC(model_builder, input, output, false /* nchw_to_nhwc */);
-}
-
-Status TransposeNCHWToNHWC(ModelBuilder& model_builder,
-                           const std::string& input,
-                           const std::string& output) {
-  return TransposeBetweenNCHWAndNHWC(model_builder, input, output, true /* nchw_to_nhwc */);
-}
-
-// Convert the input from nchw to nhwc
-// Caller should ensure input is currently in nchw format using ModelBuilder::IsOperandNHWC
-Status GetNHWCInput(ModelBuilder& model_builder, const NodeUnit& node_unit, size_t input_index, std::string& nhwc_input) {
-  const auto& nchw_input = node_unit.Inputs()[input_index].node_arg.Name();
-  if (!model_builder.GetNHWCOperand(nchw_input, nhwc_input)) {
-    nhwc_input = model_builder.GetUniqueName(nchw_input + "_nchw_to_nhwc");
-    ORT_RETURN_IF_ERROR(TransposeNCHWToNHWC(model_builder, nchw_input, nhwc_input));
-  }
-  return Status::OK();
-}
-
-// Convert the input from nhwc to nchw
-// Caller should ensure input is currently in nhwc format using ModelBuilder::IsOperandNHWC
-Status GetNCHWInput(ModelBuilder& model_builder, const NodeUnit& node_unit, size_t input_index, std::string& nchw_input) {
-  const auto& nhwc_input = node_unit.Inputs()[input_index].node_arg.Name();
-  if (!model_builder.GetNCHWOperand(nhwc_input, nchw_input)) {
-    nchw_input = model_builder.GetUniqueName(nhwc_input + "_nhwc_to_nchw");
-    ORT_RETURN_IF_ERROR(TransposeNHWCToNCHW(model_builder, nhwc_input, nchw_input));
-  }
-  return Status::OK();
-}
-
-// Transpose layouts if necessary for element wise operators with 2 inputs
-// and return the layout type of output tensor
-// If both inputs have same layout, the output will have the same layout
-// Otherwise we will need transpose the nhwc input back to nchw, and output will be nchw
-Status TransposeBinaryOpInputLayout(ModelBuilder& model_builder, const NodeUnit& node_unit,
-                                    std::string& input1, std::string& input2,
-                                    bool& output_is_nhwc) {
-  bool input1_is_nhwc = model_builder.IsOperandNHWC(input1);
-  bool input2_is_nhwc = model_builder.IsOperandNHWC(input2);
-  output_is_nhwc = false;
-
-  if (input1_is_nhwc == input2_is_nhwc) {
-    output_is_nhwc = input1_is_nhwc;
-  } else if (input1_is_nhwc) {
-    // need transpose input1 back to nchw
-    ORT_RETURN_IF_ERROR(GetNCHWInput(model_builder, node_unit, 0, input1));
-  } else {  // input2_is_nhwc
-    // need transpose input2 back to nchw
-    ORT_RETURN_IF_ERROR(GetNCHWInput(model_builder, node_unit, 1, input2));
-  }
-
-  return Status::OK();
-}
->>>>>>> 2afce483
 
 static Status AddBinaryOperator(int32_t op_type,
                                 ModelBuilder& model_builder,
@@ -178,20 +70,7 @@
                                 int32_t fuse_code,
                                 const std::string& output,
                                 float output_scale = 0.0f,
-<<<<<<< HEAD
-                                int32_t output_zero_point = 0) ORT_MUST_USE_RESULT;
-static Status AddBinaryOperator(int32_t op_type,
-                                ModelBuilder& model_builder,
-                                const std::string& input1,
-                                const std::string& input2,
-                                bool add_activation,
-                                int32_t fuse_code,
-                                const std::string& output,
-                                float output_scale,
-                                int32_t output_zero_point) {
-=======
                                 int32_t output_zero_point = 0) {
->>>>>>> 2afce483
   auto& shaper(model_builder.GetShaper());
   const auto& operand_indices(model_builder.GetOperandIndices());
   const auto& operand_types(model_builder.GetOperandTypes());
@@ -735,13 +614,6 @@
   std::string input2 = inputs[1].node_arg.Name();
   const auto& output = node_unit.Outputs()[0].node_arg.Name();
 
-<<<<<<< HEAD
-=======
-  bool output_is_nhwc = false;
-  ORT_RETURN_IF_ERROR(
-      TransposeBinaryOpInputLayout(model_builder, node_unit, input1, input2, output_is_nhwc));
-
->>>>>>> 2afce483
   float a_scale = 0.0f,
         b_scale = 0.0f,
         y_scale = 0.0f;
@@ -787,26 +659,15 @@
   const auto& operand_indices(model_builder.GetOperandIndices());
   const auto& operand_types(model_builder.GetOperandTypes());
 
-<<<<<<< HEAD
   const auto& input = node.InputDefs()[0]->Name();
   const auto& output = node.OutputDefs()[0]->Name();
-=======
-  const auto& input = node_unit.Inputs()[0].node_arg.Name();
-  const auto& output = node_unit.Outputs()[0].node_arg.Name();
-  bool output_is_nhwc = model_builder.IsOperandNHWC(input);
->>>>>>> 2afce483
   ORT_RETURN_IF_ERROR(shaper.Identity(input, output));
   const OperandType output_operand_type(operand_types.at(input).type, shaper[output]);
 
   // skip this relu if it is some op's fuse output
   if (Contains(model_builder.GetFusedActivations(), input)) {
-<<<<<<< HEAD
     LOGS_DEFAULT(VERBOSE) << "Relu Node [" << node.Name() << "] fused";
     model_builder.RegisterOperand(output, operand_indices.at(input), output_operand_type);
-=======
-    LOGS_DEFAULT(VERBOSE) << "Relu Node [" << node_unit.Name() << "] fused";
-    model_builder.RegisterOperand(output, operand_indices.at(input), output_operand_type, output_is_nhwc);
->>>>>>> 2afce483
   } else {
     std::vector<uint32_t> input_indices;
     input_indices.push_back(operand_indices.at(input));
@@ -841,20 +702,7 @@
     ORT_RETURN_IF_NOT(perm.size() == input_dims, "Perm and input should have same dimension");
   }
 
-<<<<<<< HEAD
-  std::string perm_name = model_builder.GetUniqueName(node.Name() + input + "perm");
-=======
-  if (model_builder.IsOperandNHWC(input)) {
-    ORT_RETURN_IF_NOT(input_dims == 4, "Only 4D shape can be nhwc");
-
-    // we are using nhwc here, but the axis is in nchw, need to transpose axis from nchw to nhwc
-    const int32_t axis_nchw_to_nhwc[4]{0, 3, 1, 2};
-    for (size_t i = 0; i < perm.size(); i++)
-      perm[i] = axis_nchw_to_nhwc[perm[i]];
-  }
-
   std::string perm_name = model_builder.GetUniqueName(node_unit.Name() + input + "perm");
->>>>>>> 2afce483
 
   ORT_RETURN_IF_ERROR(AddTransposeOperator(model_builder, input, perm_name, perm, output));
 
@@ -993,15 +841,7 @@
   auto& shaper(model_builder.GetShaper());
   const auto& initializers(model_builder.GetInitializerTensors());
 
-<<<<<<< HEAD
   auto input = node.InputDefs()[0]->Name();
-=======
-  auto input = node_unit.Inputs()[0].node_arg.Name();
-  if (model_builder.IsOperandNHWC(input)) {
-    // We want to transpose nhwc operand back to nchw before reshape
-    ORT_RETURN_IF_ERROR(GetNCHWInput(model_builder, node_unit, 0, input));
-  }
->>>>>>> 2afce483
 
   const auto& shape_tensor = *initializers.at(node_unit.Inputs()[1].node_arg.Name());
   std::vector<uint8_t> unpacked_tensor;
@@ -1179,22 +1019,9 @@
 
   auto input = node_unit.Inputs()[0].node_arg.Name();
   bool use_nchw = model_builder.UseNCHW();
-<<<<<<< HEAD
-  bool is_op_nhwc = node.Domain() == kMSNHWCDomain;
+  bool is_op_nhwc = node_unit.Domain() == kMSNHWCDomain;
   ORT_ENFORCE(use_nchw != is_op_nhwc, 
               "Expected layout and operator layout don't match.");
-=======
-  bool input_is_nhwc = model_builder.IsOperandNHWC(input);
-  bool output_is_nhwc = false;
-  if (use_nchw) {
-    ORT_RETURN_IF_NOT(!input_is_nhwc, "model_builder.UseNCHW() but input is NHWC");
-  } else {
-    output_is_nhwc = true;
-    if (!input_is_nhwc) {
-      ORT_RETURN_IF_ERROR(GetNHWCInput(model_builder, node_unit, 0, input));
-    }
-  }
->>>>>>> 2afce483
 
   const auto& output = node_unit.Outputs()[0].node_arg.Name();
   const auto& op_type = node_unit.OpType();
@@ -1357,22 +1184,9 @@
 
   auto input = inputs[0].node_arg.Name();
   bool use_nchw = model_builder.UseNCHW();
-<<<<<<< HEAD
-  bool is_op_nhwc = node.Domain() == kMSNHWCDomain;
+  bool is_op_nhwc = node_unit.Domain() == kMSNHWCDomain;
   ORT_ENFORCE(use_nchw != is_op_nhwc, 
               "Expected layout and operator layout dont match. This is a bug in layout optimizer.");
-=======
-  bool input_is_nhwc = model_builder.IsOperandNHWC(input);
-  bool output_is_nhwc = false;
-  if (use_nchw) {
-    ORT_RETURN_IF_NOT(!input_is_nhwc, "model_builder.UseNCHW() but input is NHWC");
-  } else {
-    output_is_nhwc = true;
-    if (!input_is_nhwc) {
-      ORT_RETURN_IF_ERROR(GetNHWCInput(model_builder, node_unit, 0, input));
-    }
-  }
->>>>>>> 2afce483
 
   const auto& weight = inputs[1].node_arg.Name();
   const auto& weight_tensor = *initializers.at(weight);
@@ -1579,14 +1393,8 @@
   const auto& operand_indices(model_builder.GetOperandIndices());
   NodeAttrHelper helper(node_unit);
 
-<<<<<<< HEAD
   const auto& input = node.InputDefs()[0]->Name();
   const auto& output = node.OutputDefs()[0]->Name();
-=======
-  const auto& input = node_unit.Inputs()[0].node_arg.Name();
-  const auto& output = node_unit.Outputs()[0].node_arg.Name();
-  bool output_is_nhwc = model_builder.IsOperandNHWC(input);
->>>>>>> 2afce483
 
   auto to = helper.Get("to", 0);
   Type type;
@@ -1626,24 +1434,12 @@
   const auto android_feature_level = model_builder.GetNNAPIFeatureLevel();
   NodeAttrHelper helper(node_unit);
 
-<<<<<<< HEAD
-  auto input = node.InputDefs()[0]->Name();
+  auto input = node_unit.Inputs()[0].node_arg.Name();
 
   // TODO: Needs fix.
   if (android_feature_level < ANEURALNETWORKS_FEATURE_LEVEL_3) {
     ORT_ENFORCE(model_builder.UseNCHW(), 
     "For Android API Level < 29 input for softmax needs to be NCHW.");
-=======
-  auto input = node_unit.Inputs()[0].node_arg.Name();
-  bool input_is_nhwc = model_builder.IsOperandNHWC(input);
-  bool output_is_nhwc = input_is_nhwc;
-  if (android_feature_level < ANEURALNETWORKS_FEATURE_LEVEL_3) {
-    if (model_builder.IsOperandNHWC(input)) {
-      output_is_nhwc = false;
-      // We want to transpose nhwc operand back to nchw before softmax
-      ORT_RETURN_IF_ERROR(GetNCHWInput(model_builder, node_unit, 0, input));
-    }
->>>>>>> 2afce483
   }
 
   int32_t axis = helper.Get("axis", 1);
@@ -1682,14 +1478,8 @@
   const auto& operand_indices(model_builder.GetOperandIndices());
   const auto& operand_types(model_builder.GetOperandTypes());
 
-<<<<<<< HEAD
-  const auto& input = node.InputDefs()[0]->Name();
-  const auto& output = node.OutputDefs()[0]->Name();
-=======
   const auto& input = node_unit.Inputs()[0].node_arg.Name();
   const auto& output = node_unit.Outputs()[0].node_arg.Name();
-  bool output_is_nhwc = model_builder.IsOperandNHWC(input);
->>>>>>> 2afce483
 
   std::vector<uint32_t> input_indices;
   input_indices.push_back(operand_indices.at(input));  // input
@@ -1911,15 +1701,9 @@
   const auto& operand_types(model_builder.GetOperandTypes());
   const auto& op_type(node_unit.OpType());
 
-<<<<<<< HEAD
-  const auto& input = node.InputDefs()[0]->Name();
-  const auto& output = node.OutputDefs()[0]->Name();
-=======
   const auto& input = node_unit.Inputs()[0].node_arg.Name();
   const auto& output = node_unit.Outputs()[0].node_arg.Name();
-  bool output_is_nhwc = model_builder.IsOperandNHWC(input);
->>>>>>> 2afce483
-
+  
   ORT_RETURN_IF_ERROR(shaper.Identity(input, output));
   bool is_qlinear_sigmoid = op_type == "QLinearSigmoid";
 
@@ -1988,15 +1772,8 @@
   const auto& inputs = node_unit.Inputs();
 
   std::vector<uint32_t> input_indices;
-<<<<<<< HEAD
-  const auto& input0 = node.InputDefs()[0]->Name();
-  const auto node_input_size = node.InputDefs().size();
-=======
   const auto& input0 = inputs[0].node_arg.Name();
-  bool all_input_have_same_layout = true;
-  bool output_is_nhwc = false;
   const auto node_input_size = inputs.size();
->>>>>>> 2afce483
 
   // First if the inputs are uint8, we need verify all the inputs have same scale and zero points
   if (operand_types.at(input0).type == android::nn::wrapper::Type::TENSOR_QUANT8_ASYMM) {
@@ -2016,45 +1793,12 @@
     }
   }
 
-<<<<<<< HEAD
-  std::vector<std::string> inputs;
-  inputs.reserve(node_input_size);
-  for (size_t i = 0; i < node_input_size; i++) {
-    auto input = node.InputDefs()[i]->Name();
-    input_indices.push_back(operand_indices.at(input));
-    inputs.push_back(input);
-=======
-  // First we want to see if all the input are same layout
-  for (size_t i = 0; i < node_input_size - 1; i++) {
-    all_input_have_same_layout =
-        all_input_have_same_layout &&
-        model_builder.IsOperandNHWC(inputs[i].node_arg.Name()) ==
-            model_builder.IsOperandNHWC(inputs[i + 1].node_arg.Name());
-  }
-
   std::vector<std::string> input_names;
   input_names.reserve(node_input_size);
-  if (all_input_have_same_layout) {
-    // if all the inputs are of same layout, output will be the same layout
-    output_is_nhwc = model_builder.IsOperandNHWC(input0);
-
-    for (size_t i = 0; i < node_input_size; i++) {
-      const auto& input = inputs[i].node_arg.Name();
-      input_indices.push_back(operand_indices.at(input));
-      input_names.push_back(input);
-    }
-  } else {
-    // if all the inputs are not same layout,
-    // will need transpos those nhwc tensors back to nchw
-    for (size_t i = 0; i < node_input_size; i++) {
-      auto input = inputs[i].node_arg.Name();
-      if (model_builder.IsOperandNHWC(input)) {
-        ORT_RETURN_IF_ERROR(GetNCHWInput(model_builder, node_unit, i, input));
-      }
-      input_indices.push_back(operand_indices.at(input));
-      input_names.push_back(input);
-    }
->>>>>>> 2afce483
+  for (size_t i = 0; i < node_input_size; i++) {
+    const auto& input = inputs[i].node_arg.Name();
+    input_indices.push_back(operand_indices.at(input));
+    input_names.push_back(input);
   }
 
   int rank = shaper[input0].size();
@@ -2116,17 +1860,8 @@
   return Status::OK();
 }
 
-<<<<<<< HEAD
-Status SqueezeOpBuilder::AddToModelBuilderImpl(ModelBuilder& model_builder, const Node& node) const {
-  auto input = node.InputDefs()[0]->Name();
-=======
 Status SqueezeOpBuilder::AddToModelBuilderImpl(ModelBuilder& model_builder, const NodeUnit& node_unit) const {
   auto input = node_unit.Inputs()[0].node_arg.Name();
-  if (model_builder.IsOperandNHWC(input)) {
-    // We want to transpose nhwc operand back to nchw before squeeze
-    ORT_RETURN_IF_ERROR(GetNCHWInput(model_builder, node_unit, 0, input));
-  }
->>>>>>> 2afce483
 
   std::vector<int32_t> axes;
   ORT_RETURN_IF_ERROR(GetAxes(model_builder, node_unit, axes));
@@ -2153,16 +1888,9 @@
   auto& shaper(model_builder.GetShaper());
   const auto& operand_indices(model_builder.GetOperandIndices());
 
-<<<<<<< HEAD
-  const auto& input = input_defs[0]->Name();
-  const auto& output = node.OutputDefs()[0]->Name();
-  
-=======
   const auto& input = node_unit.Inputs()[0].node_arg.Name();
   const auto& output = node_unit.Outputs()[0].node_arg.Name();
-  bool output_is_nhwc = model_builder.IsOperandNHWC(input);
-
->>>>>>> 2afce483
+
   float scale = 0.0f;
   int32_t zero_point = 0;
   ORT_RETURN_IF_ERROR(GetQuantizationScaleAndZeroPoint(
@@ -2199,14 +1927,8 @@
   const auto& operand_indices(model_builder.GetOperandIndices());
   const auto& inputs = node_unit.Inputs();
 
-<<<<<<< HEAD
-  const auto& input = input_defs[0]->Name();
-  const auto& output = node.OutputDefs()[0]->Name();
-=======
   const auto& input = inputs[0].node_arg.Name();
   const auto& output = node_unit.Outputs()[0].node_arg.Name();
-  bool output_is_nhwc = model_builder.IsOperandNHWC(input);
->>>>>>> 2afce483
 
   float scale = 0.0;
   int32_t zero_point = 0;
@@ -2241,9 +1963,8 @@
   NodeAttrHelper helper(node_unit);
   const auto android_feature_level = model_builder.GetNNAPIFeatureLevel();
 
-<<<<<<< HEAD
-  auto input = node.InputDefs()[0]->Name();
-  const auto& output = node.OutputDefs()[0]->Name();
+  auto input = node_unit.Inputs()[0].node_arg.Name();
+  const auto& output = node_unit.Outputs()[0].node_arg.Name();
   bool is_op_nhwc = node.Domain() == kMSNHWCDomain;
   bool use_nchw = model_builder.UseNCHW();
   ORT_ENFORCE(use_nchw != is_op_nhwc, 
@@ -2254,17 +1975,6 @@
     // it is very rare that users set nchw format when using nnapi. Therefore, instead of 
     // adding the ability to support conversion we fail and stop.
     ORT_ENFORCE(!use_nchw, "NCHW format is not supported on android api level 28");
-=======
-  auto input = node_unit.Inputs()[0].node_arg.Name();
-  const auto& output = node_unit.Outputs()[0].node_arg.Name();
-  bool output_is_nhwc = model_builder.IsOperandNHWC(input);
-  if (android_feature_level < ANEURALNETWORKS_FEATURE_LEVEL_3) {
-    // on android api level 28, we need to transpose the nchw input to nhwc
-    output_is_nhwc = true;
-    if (!model_builder.IsOperandNHWC(input)) {
-      ORT_RETURN_IF_ERROR(GetNHWCInput(model_builder, node_unit, 0, input));
-    }
->>>>>>> 2afce483
   }
 
   auto alpha = helper.Get("alpha", 0.0001f);
@@ -2324,26 +2034,15 @@
   const auto& operand_indices(model_builder.GetOperandIndices());
   const auto& operand_types(model_builder.GetOperandTypes());
 
-<<<<<<< HEAD
-  const auto& input = node.InputDefs()[0]->Name();
-  const auto& output = node.OutputDefs()[0]->Name();
-=======
   const auto& input = node_unit.Inputs()[0].node_arg.Name();
   const auto& output = node_unit.Outputs()[0].node_arg.Name();
-  bool output_is_nhwc = model_builder.IsOperandNHWC(input);
->>>>>>> 2afce483
 
   ORT_RETURN_IF_ERROR(shaper.Identity(input, output));
   const OperandType output_operand_type(operand_types.at(input).type, shaper[output]);
 
   if (Contains(model_builder.GetFusedActivations(), input)) {
-<<<<<<< HEAD
-    LOGS_DEFAULT(VERBOSE) << "Clip Node [" << node.Name() << "] fused";
+    LOGS_DEFAULT(VERBOSE) << "Clip Node [" << node_unit.Name() << "] fused";
     model_builder.RegisterOperand(output, operand_indices.at(input), output_operand_type);
-=======
-    LOGS_DEFAULT(VERBOSE) << "Clip Node [" << node_unit.Name() << "] fused";
-    model_builder.RegisterOperand(output, operand_indices.at(input), output_operand_type, output_is_nhwc);
->>>>>>> 2afce483
     return Status::OK();
   }
 
@@ -2404,22 +2103,10 @@
 
   auto input = inputs[0].node_arg.Name();
   bool use_nchw = model_builder.UseNCHW();
-<<<<<<< HEAD
   bool is_op_nhwc = node.Domain() == kMSNHWCDomain;
   if(is_op_nhwc && use_nchw) {
     ORT_ENFORCE(use_nchw != is_op_nhwc, 
               "The input and op both are not NHWC. This is a bug in layout optimizer. Op Doain is : ", node.Domain());
-=======
-  bool input_is_nhwc = model_builder.IsOperandNHWC(input);
-  bool output_is_nhwc = false;
-  if (use_nchw) {
-    ORT_RETURN_IF_NOT(!input_is_nhwc, "model_builder.UseNCHW() but input is NHWC");
-  } else {
-    output_is_nhwc = true;
-    if (!input_is_nhwc) {
-      ORT_RETURN_IF_ERROR(GetNHWCInput(model_builder, node_unit, 0, input));
-    }
->>>>>>> 2afce483
   }
 
   bool is_linear_resize = helper.Get("mode", "nearest") == "linear";
@@ -2431,18 +2118,13 @@
   bool using_half_pixel = coord_trans_mode == "half_pixel";
   bool using_align_corners = coord_trans_mode == "align_corners";
 
-<<<<<<< HEAD
   // if the node domain is NHWC it means all the node inputs are converter to NHWC format by the layout transformer. 
   // pick the index for height and width based on the format.
   int h_idx = is_op_nhwc ? 1 : 2;
   int w_idx = is_op_nhwc ? 2 : 3;
 
-  if (input_defs.size() == 3) {  // we are using scales
-    const auto& scales_name = input_defs[2]->Name();
-=======
   if (inputs.size() == 3) {  // we are using scales
-    const auto& scales_name = inputs[2].node_arg.Name();
->>>>>>> 2afce483
+    const auto& scales_name = inputs[2]->Name();
     const auto& scales_tensor = *initializers.at(scales_name);
     std::vector<uint8_t> unpacked_tensor;
     ORT_RETURN_IF_ERROR(onnxruntime::utils::UnpackInitializerData(scales_tensor, unpacked_tensor));
@@ -2500,17 +2182,8 @@
   Status AddToModelBuilderImpl(ModelBuilder& model_builder, const NodeUnit& node_unit) const override;
 };
 
-<<<<<<< HEAD
-Status FlattenOpBuilder::AddToModelBuilderImpl(ModelBuilder& model_builder, const Node& node) const {
-  auto input = node.InputDefs()[0]->Name();
-=======
 Status FlattenOpBuilder::AddToModelBuilderImpl(ModelBuilder& model_builder, const NodeUnit& node_unit) const {
   auto input = node_unit.Inputs()[0].node_arg.Name();
-  if (model_builder.IsOperandNHWC(input)) {
-    // We want to transpose nhwc operand back to nchw before reshape
-    ORT_RETURN_IF_ERROR(GetNCHWInput(model_builder, node_unit, 0, input));
-  }
->>>>>>> 2afce483
 
   // Flatten is basically a reshape to 2d tensor
   // Get the shape for Reshape here
@@ -2582,24 +2255,12 @@
   return Status::OK();
 }
 
-<<<<<<< HEAD
-Status MinMaxOpBuilder::AddToModelBuilderImpl(ModelBuilder& model_builder, const Node& node) const {
-  const auto input_defs(node.InputDefs());
-  std::string input1 = input_defs[0]->Name();
-  std::string input2 = input_defs[1]->Name();
-
-  return AddMinMaxOperator(model_builder, node, input1, input2, false);
-=======
 Status MinMaxOpBuilder::AddToModelBuilderImpl(ModelBuilder& model_builder, const NodeUnit& node_unit) const {
   const auto& inputs = node_unit.Inputs();
   std::string input1 = inputs[0].node_arg.Name();
   std::string input2 = inputs[1].node_arg.Name();
-  bool output_is_nhwc = false;
-  ORT_RETURN_IF_ERROR(TransposeBinaryOpInputLayout(model_builder, node_unit,
-                                                   input1, input2, output_is_nhwc));
 
   return AddMinMaxOperator(model_builder, node_unit, input1, input2, output_is_nhwc);
->>>>>>> 2afce483
 }
 
 #pragma endregion
@@ -2615,14 +2276,8 @@
   auto& shaper(model_builder.GetShaper());
   const auto& operand_indices(model_builder.GetOperandIndices());
   const auto& operand_types(model_builder.GetOperandTypes());
-<<<<<<< HEAD
-  const auto& input = node.InputDefs()[0]->Name();
-  const auto& output = node.OutputDefs()[0]->Name();
-=======
   const auto& input = node_unit.Inputs()[0].node_arg.Name();
   const auto& output = node_unit.Outputs()[0].node_arg.Name();
-  bool output_is_nhwc = model_builder.IsOperandNHWC(input);
->>>>>>> 2afce483
   ORT_RETURN_IF_ERROR(shaper.Identity(input, output));
   const OperandType output_operand_type(operand_types.at(input).type, shaper[output]);
   NodeAttrHelper helper(node_unit);
@@ -2727,14 +2382,8 @@
                  std::back_inserter(nnapi_output_shape),
                  [](int64_t i) { return SafeInt<uint32_t>(i); });
 
-<<<<<<< HEAD
-  const auto& input = node.InputDefs()[0]->Name();
-  const auto& output = node.OutputDefs()[0]->Name();
-=======
   const auto& input = inputs[0].node_arg.Name();
   const auto& output = node_unit.Outputs()[0].node_arg.Name();
-  bool output_is_nhwc = model_builder.IsOperandNHWC(input);
->>>>>>> 2afce483
 
   // No shape inference for Slice, everything is calculated here, we only need to add the output shape
   // to the shaper
