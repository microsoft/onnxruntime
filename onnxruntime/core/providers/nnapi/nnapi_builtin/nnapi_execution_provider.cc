// Copyright (c) Microsoft Corporation. All rights reserved.
// Licensed under the MIT License.

#include "core/providers/nnapi/nnapi_builtin/nnapi_execution_provider.h"

#include "core/common/common.h"
#include "core/common/logging/logging.h"
#include "core/common/string_utils.h"
#include "core/framework/compute_capability.h"
#include "core/framework/node_unit.h"
#include "core/graph/graph_viewer.h"
#include "core/optimizer/qdq_transformer/selectors_actions/qdq_selectors.h"
#include "core/optimizer/qdq_transformer/selectors_actions/shared/utils.h"
#include "core/platform/env.h"
#include "core/providers/common.h"
#include "core/providers/nnapi/nnapi_builtin/builders/helper.h"
#include "core/providers/nnapi/nnapi_builtin/builders/model_builder.h"
#include "core/providers/nnapi/nnapi_builtin/builders/op_builder.h"
#include "core/providers/nnapi/nnapi_builtin/model.h"
#include "core/providers/nnapi/nnapi_builtin/nnapi_api_helper.h"
#include "core/providers/nnapi/nnapi_builtin/nnapi_lib/nnapi_implementation.h"
#include "core/providers/partitioning_utils.h"
#include "core/session/onnxruntime_cxx_api.h"

namespace onnxruntime {

namespace {

constexpr const char* NNAPI = "Nnapi";

constexpr std::array kDefaultPartitioningStopOps{
    "NonMaxSuppression",
};

std::unordered_set<std::string> GetPartitioningStopOps(const optional<std::string>& partitioning_stop_ops_list) {
  if (!partitioning_stop_ops_list.has_value()) {
    LOGS_DEFAULT(VERBOSE) << "Using default partitioning stop ops list.";
    return std::unordered_set<std::string>(kDefaultPartitioningStopOps.begin(), kDefaultPartitioningStopOps.end());
  }

  LOGS_DEFAULT(INFO) << "Using partitioning stop ops list from configuration: \""
                     << partitioning_stop_ops_list.value() << "\".";
  const auto stop_ops = utils::SplitString(partitioning_stop_ops_list.value(), ",");
  std::unordered_set<std::string> stop_ops_set;
  stop_ops_set.reserve(stop_ops.size());
  std::transform(stop_ops.cbegin(), stop_ops.cend(), std::inserter(stop_ops_set, stop_ops_set.begin()),
                 [](const std::string_view& sv) -> std::string { return std::string(sv); });
  return stop_ops_set;
}

}  // namespace

NnapiExecutionProvider::NnapiExecutionProvider(uint32_t nnapi_flags,
                                               const optional<std::string>& partitioning_stop_ops_list)
    : IExecutionProvider{onnxruntime::kNnapiExecutionProvider},
      nnapi_flags_(nnapi_flags),
      partitioning_stop_ops_(GetPartitioningStopOps(partitioning_stop_ops_list)) {
  nnapi_handle_ = NnApiImplementation();
  ORT_ENFORCE(nnapi_handle_ != nullptr, "Failed to get NnApiImplementation");

  bool cpu_disabled = nnapi_flags_ & NNAPI_FLAG_CPU_DISABLED;
  bool cpu_only = nnapi_flags_ & NNAPI_FLAG_CPU_ONLY;

  ORT_ENFORCE((cpu_disabled && cpu_only) == false, "Both NNAPI_FLAG_CPU_DISABLED and NNAPI_FLAG_CPU_ONLY are set");

  target_device_option_ = nnapi::TargetDeviceOption::ALL_DEVICES;
  if (cpu_disabled) {
    target_device_option_ = (nnapi::TargetDeviceOption::CPU_DISABLED);
  } else if (cpu_only) {
    target_device_option_ = (nnapi::TargetDeviceOption::CPU_ONLY);
  }

  // May we could just mark this EP as unavailable instead of throwing an error
  ORT_THROW_IF_ERROR(GetTargetDevices(*nnapi_handle_, target_device_option_, nnapi_target_devices_));

  LOGS_DEFAULT(VERBOSE) << "Found devices [" << nnapi::GetDevicesDescription(nnapi_target_devices_) << "] in NNAPI";
}

NnapiExecutionProvider::~NnapiExecutionProvider() {}

std::vector<std::unique_ptr<ComputeCapability>>
NnapiExecutionProvider::GetCapability(const onnxruntime::GraphViewer& graph_viewer,
                                      const IKernelLookup& /*kernel_lookup*/,
<<<<<<< HEAD
=======
                                      const GraphOptimizerRegistry& /* graph_optimizer_registry */,
>>>>>>> 39e585ff
                                      IResourceAccountant* /* resource_accountant */) const {
  std::vector<std::unique_ptr<ComputeCapability>> result;
  const logging::Logger& logger = *GetLogger();

  // TODO: Task 812756: NNAPI EP, add support for subgraph (If and Loop operators)
  if (graph_viewer.IsSubgraph()) {
    return result;
  }

  // We need to get the Android system API level to ensure the GetCapability giving the correct result
  // based on the system.
  // If we are actually running on Android system, we can get the API level by querying the system
  // However, since we also allow the NNAPI EP run GetCapability for model conversion on a non-Android system,
  // since we cannot get the runtime system API level, we have to specify it using compile definition.
  const int32_t android_feature_level = [this]() {
#ifdef __ANDROID__
    return GetNNAPIEffectiveFeatureLevel(*nnapi_handle_, nnapi_target_devices_);
#else
    ORT_UNUSED_PARAMETER(nnapi_handle_);
    return ORT_NNAPI_MAX_SUPPORTED_API_LEVEL;
#endif
  }();
  LOGS(logger, VERBOSE) << "Effective NNAPI feature level: " << android_feature_level;

  const nnapi::OpSupportCheckParams params{
      android_feature_level,
      !!(nnapi_flags_ & NNAPI_FLAG_USE_NCHW),
  };

  if (params.android_feature_level < ORT_NNAPI_MIN_API_LEVEL) {
    LOGS(logger, WARNING) << "All ops will fallback to CPU EP, because system NNAPI feature level ["
                          << params.android_feature_level
                          << "] is lower than minimal supported NNAPI API feature level ["
                          << ORT_NNAPI_MIN_API_LEVEL
                          << "] of this build for NNAPI";
    return result;
  }

  // Get all the NodeUnits in the graph_viewer
  std::vector<std::unique_ptr<NodeUnit>> node_unit_holder;
  std::unordered_map<const Node*, const NodeUnit*> node_unit_map;

  std::tie(node_unit_holder, node_unit_map) = QDQ::GetAllNodeUnits(graph_viewer, logger);

  // This holds the result of whether a NodeUnit is supported or not,
  // to prevent nodes in a NodeUnit to be checked for multiple times
  std::unordered_map<const NodeUnit*, bool> node_unit_supported_result;
  node_unit_supported_result.reserve(node_unit_holder.size());

  const auto excluded_nodes = utils::CreateExcludedNodeSet(graph_viewer, partitioning_stop_ops_);
  const bool check_excluded_nodes = !excluded_nodes.empty();

  std::unordered_set<std::string> node_outputs_in_current_group{};

  const auto is_node_supported = [&](const Node& node) -> bool {
    const NodeUnit* node_unit = node_unit_map.at(&node);
    bool supported = false;

    // If we have visited one of the nodes in the node_unit, use the result directly
    const auto it = node_unit_supported_result.find(node_unit);
    if (it != node_unit_supported_result.cend()) {
      supported = it->second;
    } else {
      // We only check the target node of the node unit for exclusion
      const bool excluded = check_excluded_nodes && Contains(excluded_nodes, &node_unit->GetNode());
      supported = !excluded &&
                  nnapi::IsNodeSupportedInGroup(*node_unit, graph_viewer, params,
                                                node_outputs_in_current_group);
      node_unit_supported_result[node_unit] = supported;
    }

    LOGS(logger, VERBOSE) << "Node supported: [" << supported
                          << "] Operator type: [" << node.OpType()
                          << "] index: [" << node.Index()
                          << "] name: [" << node.Name()
                          << "] as part of the NodeUnit type: [" << node_unit->OpType()
                          << "] index: [" << node_unit->Index()
                          << "] name: [" << node_unit->Name()
                          << "]";

    if (supported) {
      // We want to save all the output names of nodes in the current group for easy query
      // See nnapi::IsNodeSupportedInGroup()
      for (const auto* output : node.OutputDefs()) {
        node_outputs_in_current_group.insert(output->Name());
      }
    }

    return supported;
  };

  const auto on_group_closed = [&](const std::vector<const Node*>& group) -> bool {
    // reset per-partition node group tracking
    node_outputs_in_current_group.clear();
    return nnapi::IsValidSupportedNodeGroup(group);
  };

  const auto gen_metadef_name = [&]() {
    HashValue model_hash;
    int metadef_id = metadef_id_generator_.GenerateId(graph_viewer, model_hash);
    return MakeString(NNAPI, "_", model_hash, "_", metadef_id);
  };

  result = utils::CreateSupportedPartitions(graph_viewer, is_node_supported, on_group_closed,
                                            gen_metadef_name, NNAPI, kNnapiExecutionProvider, &node_unit_map);

  // Generally, NNAPI supports sub-graphs with at least one non-constant initializer input and one output.
  // So far, we have a few cases that sub-graph has zero valid inputs, like `CastLike`
  // a) A sub-graph has only initializer as inputs
  // b) A sub-graph has zero inputs, like a `Constant` node
  // So we just remove these sub-graph which is captured by NNAPI.
  // A existing example is CastLike, as which can't be fold in constant folding pass.
  // CastLike Op will be inlined into Cast after constant folding optimizer.
  // Can we remove it if support CastLike in constant folding
  // or support doing constant folding optimizer after InlineNodes?
  std::for_each(result.begin(), result.end(), [&graph_viewer](auto& capability) {
    if (capability && capability->sub_graph && capability->sub_graph->GetMetaDef()) {
      const auto* meta_def = capability->sub_graph->GetMetaDef();
      bool has_any_non_constant_inputs = std::any_of(meta_def->inputs.begin(), meta_def->inputs.end(), [&graph_viewer](const auto& input) {
        return !graph_viewer.IsConstantInitializer(input, true);
      });

      // ALL inputs are constant
      if (!has_any_non_constant_inputs) {
        capability.reset();
      }
    }
  });

  const auto num_of_partitions = result.size();
  const auto num_of_supported_nodes = std::accumulate(
      result.begin(), result.end(), size_t{0},
      [](const auto& acc, const auto& partition) -> size_t {
        return acc + (partition && partition->sub_graph ? partition->sub_graph->nodes.size() : 0);
      });

  const auto summary_msg = MakeString(
      "NnapiExecutionProvider::GetCapability,",
      " number of partitions supported by NNAPI: ", num_of_partitions,
      " number of nodes in the graph: ", graph_viewer.NumberOfNodes(),
      " number of nodes supported by NNAPI: ", num_of_supported_nodes);

  // If the graph is partitioned in multiple subgraphs, and this may impact performance,
  // we want to give users a summary message at warning level.
  if (num_of_partitions > 1) {
    LOGS(logger, WARNING) << summary_msg;
  } else {
    LOGS(logger, INFO) << summary_msg;
  }

  return result;
}

DataLayout NnapiExecutionProvider::GetPreferredLayout() const {
  return nnapi_flags_ & NNAPI_FLAG_USE_NCHW ? DataLayout::NCHW : DataLayout::NHWC;
}

#ifdef __ANDROID__
static Status GetOutputBuffer(Ort::KernelContext& context,
                              const nnapi::Model& model,
                              const std::string& output_name,
                              const InlinedVector<uint32_t>& output_shape,
                              const android::nn::wrapper::Type output_type,
                              void** output_buffer) {
  using namespace android::nn::wrapper;
  std::vector<int64_t> int64_output_shape(output_shape.begin(),
                                          output_shape.end());
  auto output_idx = model.GetMappedOutputIdx(output_name);
  auto output_tensor = context.GetOutput(output_idx,
                                         int64_output_shape.data(),
                                         int64_output_shape.size());

  switch (output_type) {
    case Type::TENSOR_FLOAT32:
      *output_buffer = output_tensor.GetTensorMutableData<float>();
      break;
    case Type::TENSOR_INT32:
      *output_buffer = output_tensor.GetTensorMutableData<int32_t>();
      break;
    case Type::TENSOR_QUANT8_ASYMM:
      *output_buffer = output_tensor.GetTensorMutableData<uint8_t>();
      break;
    default:
      return ORT_MAKE_STATUS(ONNXRUNTIME, FAIL, "Unsupported output type: ", TypeToStr(output_type));
      break;
  }

  return Status::OK();
}
#endif  // __ANDROID__

common::Status NnapiExecutionProvider::Compile(const std::vector<FusedNodeAndGraph>& fused_nodes_and_graphs,
                                               std::vector<NodeComputeInfo>& node_compute_funcs) {
  using namespace android::nn::wrapper;
  const auto& logger = *GetLogger();

  for (const auto& fused_node_and_graph : fused_nodes_and_graphs) {
    Node& fused_node = fused_node_and_graph.fused_node;
    const onnxruntime::GraphViewer& graph_viewer(fused_node_and_graph.filtered_graph);

    nnapi::ModelBuilder builder(graph_viewer, *nnapi_handle_, nnapi_target_devices_, target_device_option_, logger);
    builder.SetUseNCHW(nnapi_flags_ & NNAPI_FLAG_USE_NCHW);
    builder.SetUseFp16(nnapi_flags_ & NNAPI_FLAG_USE_FP16);

    std::unique_ptr<nnapi::Model> nnapi_model;
    ORT_RETURN_IF_ERROR(builder.Compile(nnapi_model));

    // Build map from input name to its index in input definitions
    {
      std::unordered_map<std::string, size_t> input_map;
      const auto& input_defs = fused_node.InputDefs();
      input_map.reserve(input_defs.size());
      for (size_t i = 0, end = input_defs.size(); i < end; ++i) {
        input_map[input_defs[i]->Name()] = i;
      }
      nnapi_model->SetInputMap(std::move(input_map));
    }

    // Build map from output name to its index in output definitions
    {
      std::unordered_map<std::string, size_t> output_map;
      const auto& output_defs = fused_node.OutputDefs();
      output_map.reserve(output_defs.size());
      for (size_t i = 0, end = output_defs.size(); i < end; ++i) {
        output_map[output_defs[i]->Name()] = i;
      }
      nnapi_model->SetOutputMap(std::move(output_map));
    }

    nnapi_models_.emplace(fused_node.Name(), std::move(nnapi_model));

    NodeComputeInfo compute_info;
    compute_info.create_state_func = [&](ComputeContext* context, FunctionState* state) {
      *state = nnapi_models_[context->node_name].get();
      return 0;
    };

    compute_info.release_state_func = [](FunctionState state) {
      // the `state` is a nnapi::model managed by unique_ptr
      ORT_UNUSED_PARAMETER(state);
    };

    compute_info.compute_func = [](FunctionState state, const OrtApi* /* api */, OrtKernelContext* context) {
      Ort::KernelContext ctx(context);

      nnapi::Model* model = reinterpret_cast<nnapi::Model*>(state);
      const size_t num_inputs = ctx.GetInputCount();
      const size_t num_outputs = ctx.GetOutputCount();
      const auto& model_inputs = model->GetInputs();
      const auto& model_outputs = model->GetOutputs();

      ORT_RETURN_IF_NOT(model_inputs.size() <= num_inputs, "Inconsistent input sizes");
      ORT_RETURN_IF_NOT(model_outputs.size() == num_outputs, "Inconsistent output sizes");

      std::vector<nnapi::Execution::InputBuffer> inputs;
      inputs.reserve(model_inputs.size());
      for (size_t i = 0; i < model_inputs.size(); i++) {
        const auto& input_name = model_inputs[i];
        const auto& model_input_type = model->GetInputType(input_name);

        auto input_idx = model->GetMappedInputIdx(input_name);
        auto input_tensor = ctx.GetInput(input_idx);
        auto tensor_info = input_tensor.GetTensorTypeAndShapeInfo();
        InlinedVector<uint32_t> dimensions;
        for (const auto& dim : tensor_info.GetShape())
          dimensions.push_back(static_cast<uint32_t>(dim));

        // If we have an empty shape, this is a scalar input,
        // since NNAPI will treat empty shape input as dynamic ranking input, (onnx does not support dynamic ranking)
        // we will make the scalar input as a {1} tensor
        if (dimensions.empty()) {
          dimensions.push_back(1);
        }

        // it is possible that the input has the detailed size while
        // the model has an operand with unknown size, use the size
        // of the actual input
        OperandType input_type = model_input_type;
        input_type.SetDimensions(dimensions);

        // We have some op has input can have {0} shapes, such as Resize.scales/roi, these are valid input
        // We still want to log the shape info, in case we get an input shape with some zero dim and some non-zero dim
        if (input_type.GetOperandBlobByteSize() == 0) {
          LOGS_DEFAULT(INFO) << "The actual input [" << input_name << "] has "
                             << nnapi::Shape2String(dimensions) << " shape";
        }

        if (input_type.dimensions != model_input_type.dimensions && model_input_type.GetOperandBlobByteSize() != 0) {
          return ORT_MAKE_STATUS(ONNXRUNTIME, FAIL,
                                 "The actual input dimensions should match the model input "
                                 "dimensions, or model input dimension has 0 (dynamic)");
        }

        const void* inputBuffer = input_tensor.GetTensorRawData();
        inputs.push_back({input_name, inputBuffer, std::move(input_type)});
      }

#ifdef __ANDROID__
      // From this point we will need to take the exclusive lock on the model until the Predict is
      // performed, to block other threads to perform Predict on the same model
      // TODO, investigate concurrent runs for different executions from the same model
      {
        std::unique_ptr<nnapi::Execution> execution;
        std::unique_lock<std::mutex> lock(model->GetMutex());
        ORT_RETURN_IF_ERROR(model->PrepareForExecution(execution));

        ORT_RETURN_IF_ERROR(execution->SetInputBuffers(inputs));
        std::vector<nnapi::Execution::OutputBuffer> outputs;
        outputs.reserve(num_outputs);
        std::vector<int32_t> dynamic_shape_output_indices;
        std::vector<OperandType> dynamic_shape_output_types;
        std::vector<std::unique_ptr<uint8_t[]>> dynamic_shape_output_buffers;
        for (size_t i = 0; i < num_outputs; i++) {
          const auto& output_name = model_outputs[i];

          // Below 2 need to be copied since we will modify or take ownership
          const auto model_output_type = model->GetOutputType(output_name, *execution);
          auto output_shape = model_output_type.dimensions;

          bool is_dynamic_shape_output = false;
          if (model_output_type.GetOperandBlobByteSize() == 0) {
            if (!model->SupportsDynamicOutputShape()) {
              return ORT_MAKE_STATUS(ONNXRUNTIME, FAIL,
                                     "We do not support dynamic output shape or empty output for now");
            }

            is_dynamic_shape_output = true;
          }

          void* output_buffer = nullptr;
          size_t output_buffer_byte_size;
          if (!is_dynamic_shape_output) {
            // Since NNAPI use {1} tensor as scalar, if the model output should have empty shape
            // We are going to replace the {1} shape of the output back to {}
            if (model->IsScalarOutput(output_name))
              output_shape.clear();

            ORT_RETURN_IF_ERROR(GetOutputBuffer(ctx,
                                                *model,
                                                output_name, output_shape, model_output_type.type,
                                                &output_buffer));
            output_buffer_byte_size = model_output_type.GetOperandBlobByteSize();
          } else {
            // This output is dynamic (size unknown), will need allocate a buffer for the result
            // and copy the content to ORT output tensors after the execution (will know output shape after the execution)
            output_buffer_byte_size = model->GetDynamicOutputBufferSize() * model_output_type.GetElementByteSize();
            std::unique_ptr<uint8_t[]> buffer_holder(new uint8_t[output_buffer_byte_size]);
            output_buffer = buffer_holder.get();
            dynamic_shape_output_types.push_back(model_output_type);
            dynamic_shape_output_indices.push_back(static_cast<int32_t>(i));
            dynamic_shape_output_buffers.push_back(std::move(buffer_holder));
          }

          outputs.push_back({output_buffer, std::move(model_output_type), output_buffer_byte_size});
        }

        ORT_RETURN_IF_ERROR(execution->SetOutputBuffers(outputs));
        std::vector<InlinedVector<uint32_t>> dynamic_output_shapes;
        ORT_RETURN_IF_ERROR(
            execution->Predict(dynamic_shape_output_indices, dynamic_output_shapes));

        // We have dynamic output buffers, need to copy the content from temp buffers to ORT output tensors
        for (size_t i = 0; i < dynamic_shape_output_indices.size(); i++) {
          const int32_t model_output_idx = dynamic_shape_output_indices[i];
          const auto output_name = model_outputs[model_output_idx];

          const auto& output_shape = dynamic_output_shapes[i];
          auto model_output_type = dynamic_shape_output_types[i];
          model_output_type.SetDimensions(output_shape);
          ORT_RETURN_IF_NOT(model_output_type.GetOperandBlobByteSize() != 0, "We do not support 0 size output for now");

          void* model_output_buffer = dynamic_shape_output_buffers[i].get();
          void* onnx_output_buffer = nullptr;
          ORT_RETURN_IF_ERROR(GetOutputBuffer(ctx,
                                              *model,
                                              output_name, output_shape, model_output_type.type,
                                              &onnx_output_buffer));

          size_t output_buffer_byte_size = model_output_type.GetOperandBlobByteSize();
          memcpy(onnx_output_buffer, model_output_buffer, output_buffer_byte_size);
        }
      }

      return Status::OK();
#else
      // we have a stubbed out NNAPI implementation, so at this point there's nothing else we can do.
      return ORT_MAKE_STATUS(ONNXRUNTIME, NOT_IMPLEMENTED, "Model execution is not supported in this build.");
#endif
    };

    node_compute_funcs.push_back(compute_info);
  }
  return Status::OK();
}

}  // namespace onnxruntime<|MERGE_RESOLUTION|>--- conflicted
+++ resolved
@@ -81,10 +81,7 @@
 std::vector<std::unique_ptr<ComputeCapability>>
 NnapiExecutionProvider::GetCapability(const onnxruntime::GraphViewer& graph_viewer,
                                       const IKernelLookup& /*kernel_lookup*/,
-<<<<<<< HEAD
-=======
                                       const GraphOptimizerRegistry& /* graph_optimizer_registry */,
->>>>>>> 39e585ff
                                       IResourceAccountant* /* resource_accountant */) const {
   std::vector<std::unique_ptr<ComputeCapability>> result;
   const logging::Logger& logger = *GetLogger();
