// Copyright (c) Microsoft Corporation. All rights reserved.
// Licensed under the MIT License.

namespace onnxruntime {

namespace contrib {
class LongformerAttentionBase;
class AttentionBase;
namespace transformers {
class BeamSearch;
class GreedySearch;
class Sampling;
}  // namespace transformers
}  // namespace contrib

class GatherBase__Prepare;
class ConcatBase_InlinedTensorsVector;
class SliceOp__PrepareForComputeMetadata;  // Directly maps to SliceOp::PrepareForComputeMetadata
class UnsqueezeBase__Prepare;              // Directly maps to UnsqueezeBase::Prepare
class contrib__AdamWOptimizerBase__Prepare;
class contrib__SGDOptimizerV2Base__Prepare;

struct ProviderHostCPU {
  // From cpu/tensor/gatherbase.h
  virtual Status GatherBase__PrepareForCompute(const GatherBase* p, OpKernelContext* context, GatherBase__Prepare& prepare) = 0;
  // From cpu/tensor/unsqueeze.h
  virtual Status UnsqueezeBase__PrepareCompute(const UnsqueezeBase* p, OpKernelContext* ctx, UnsqueezeBase__Prepare& prepare) = 0;

  // NonMaxSuppresionBase
  virtual Status NonMaxSuppressionBase__PrepareCompute(OpKernelContext* ctx, PrepareContext& pc) = 0;
  virtual Status NonMaxSuppressionBase__GetThresholdsFromInputs(const PrepareContext& pc, int64_t& max_output_boxes_per_class, float& iou_threshold, float& score_threshold) = 0;

#if defined(USE_CUDA) || defined(USE_ROCM)

  // From cpu/tensor/size.h
  virtual Status Size__Compute(const Size* p, OpKernelContext* context) = 0;
  // From cpu/tensor/scatter_nd.h
  virtual Status ScatterNDBase__ValidateShapes(const TensorShape& input_shape,
                                               const TensorShape& indice_shape,
                                               const TensorShape& update_shape) = 0;
  // From cpu/tensor/padbase.h
  virtual Status PadBase__HandleDimValueZero(const Mode& mode, const TensorShape& input_shape, TensorShape& output_shape) = 0;
  // From cpu/tensor/split.h
  virtual Status SplitBase__PrepareForCompute(const SplitBase* p, const TensorShape& input_shape, int num_outputs, int64_t& axis, int& before_dims,
                                              int& after_dims_including_split_axis, int& after_dims_excluding_split,
                                              std::vector<int64_t>& split_sizes) = 0;
  // From cpu/tensor/concatbase.h
  virtual Status ConcatBase__PrepareForCompute(const ConcatBase* p, OpKernelContext* ctx, const ConcatBase_InlinedTensorsVector& input_tensors, Prepare& prepare) = 0;

  // GatherElements
  virtual Status GatherElements__ValidateInputShapes(const TensorShape& input_data_shape, const TensorShape& indices_shape, int64_t axis) = 0;
  // cumsum.cc
  virtual Status cumsum_op__GetAxis(const Tensor* axis_tensor, int64_t input_rank, int64_t& axis_out) = 0;

  // TileOp
  virtual bool TileOp__IsTileMemcpy(const TensorShape& input_shape, const int64_t* repeats, size_t rank, bool& is_batched_memcpy, size_t& num_of_elements_per_batch, size_t& num_of_copies_per_batch, size_t& num_of_batch_copies) = 0;

  // ROI
  virtual Status CheckROIAlignValidInput(const Tensor* X_ptr, const Tensor* rois_ptr, const Tensor* batch_indices_ptr) = 0;

  // From onehot.h
  virtual Status ValidateInputs(const Tensor* depth, const Tensor* values) = 0;
  virtual Status PrepareOutputShape(const Tensor* indices, const int64_t depth_val, const int64_t axis, int64_t& prefix_dim_size, int64_t& suffix_dim_size, TensorShapeVector& output_shape) = 0;

  // From cpu/tensor/slice.h
  virtual Status SliceBase__PrepareForCompute(gsl::span<const int64_t> raw_starts,
                                              gsl::span<const int64_t> raw_ends,
                                              gsl::span<const int64_t> raw_axes,
                                              SliceOp__PrepareForComputeMetadata& compute_metadata) = 0;

  virtual Status SliceBase__PrepareForCompute(gsl::span<const int64_t> raw_starts,
                                              gsl::span<const int64_t> raw_ends,
                                              gsl::span<const int64_t> raw_axes,
                                              gsl::span<const int64_t> raw_steps,
                                              SliceOp__PrepareForComputeMetadata& compute_metadata) = 0;
  virtual Status SliceBase__FillVectorsFromInput(const Tensor& start_tensor,
                                                 const Tensor& ends_tensor,
                                                 const Tensor* axes_tensor,
                                                 const Tensor* steps_tensor,
                                                 TensorShapeVector& input_starts,
                                                 TensorShapeVector& input_ends,
                                                 TensorShapeVector& input_axes,
                                                 TensorShapeVector& input_steps) = 0;

  virtual Status Einsum__Compute(const Einsum* p, OpKernelContext* context) = 0;

  // EinsumComputePreprocessor
  virtual void EinsumComputePreprocessor__operator_delete(EinsumComputePreprocessor* p) = 0;
  virtual std::unique_ptr<EinsumComputePreprocessor> EinsumComputePreprocessor__Create(EinsumEquationPreprocessor& equation_preprocessor,
                                                                                       const std::vector<const Tensor*>& inputs,
                                                                                       AllocatorPtr allocator,
                                                                                       void* einsum_cuda_assets) = 0;

  virtual Status EinsumComputePreprocessor__Run(EinsumComputePreprocessor* p) = 0;
  virtual void EinsumComputePreprocessor__SetDeviceHelpers(EinsumComputePreprocessor* p, const EinsumOp::DeviceHelpers::Diagonal& diagonal_func, const EinsumOp::DeviceHelpers::Transpose& transpose_func) = 0;

  // EinsumTypedComputeProcessor
  virtual void EinsumTypedComputeProcessor__operator_delete(EinsumTypedComputeProcessor<float>* p) = 0;
  virtual void EinsumTypedComputeProcessor__operator_delete(EinsumTypedComputeProcessor<double>* p) = 0;
  virtual void EinsumTypedComputeProcessor__operator_delete(EinsumTypedComputeProcessor<MLFloat16>* p) = 0;
  virtual std::unique_ptr<EinsumTypedComputeProcessor<float>> EinsumTypedComputeProcessor_float__Create(OpKernelContext* context, AllocatorPtr allocator, concurrency::ThreadPool* tp, EinsumComputePreprocessor& einsum_compute_preprocessor, void* einsum_cuda_assets) = 0;
  virtual std::unique_ptr<EinsumTypedComputeProcessor<double>> EinsumTypedComputeProcessor_double__Create(OpKernelContext* context, AllocatorPtr allocator, concurrency::ThreadPool* tp, EinsumComputePreprocessor& einsum_compute_preprocessor, void* einsum_cuda_assets) = 0;
  virtual std::unique_ptr<EinsumTypedComputeProcessor<MLFloat16>> EinsumTypedComputeProcessor_MLFloat16__Create(OpKernelContext* context, AllocatorPtr allocator, concurrency::ThreadPool* tp, EinsumComputePreprocessor& einsum_compute_preprocessor, void* einsum_cuda_assets) = 0;
  virtual void EinsumTypedComputeProcessor__SetDeviceHelpers(EinsumTypedComputeProcessor<float>* p, const EinsumOp::DeviceHelpers::Transpose& device_transpose_func, const EinsumOp::DeviceHelpers::MatMul<float>& device_matmul_func, const EinsumOp::DeviceHelpers::ReduceSum<float>& device_reduce_sum_func, const EinsumOp::DeviceHelpers::DataCopy& device_data_copy_func) = 0;
  virtual void EinsumTypedComputeProcessor__SetDeviceHelpers(EinsumTypedComputeProcessor<double>* p, const EinsumOp::DeviceHelpers::Transpose& device_transpose_func, const EinsumOp::DeviceHelpers::MatMul<double>& device_matmul_func, const EinsumOp::DeviceHelpers::ReduceSum<double>& device_reduce_sum_func, const EinsumOp::DeviceHelpers::DataCopy& device_data_copy_func) = 0;
  virtual void EinsumTypedComputeProcessor__SetDeviceHelpers(EinsumTypedComputeProcessor<MLFloat16>* p, const EinsumOp::DeviceHelpers::Transpose& device_transpose_func, const EinsumOp::DeviceHelpers::MatMul<MLFloat16>& device_matmul_func, const EinsumOp::DeviceHelpers::ReduceSum<MLFloat16>& device_reduce_sum_func, const EinsumOp::DeviceHelpers::DataCopy& device_data_copy_func) = 0;
  virtual Status EinsumTypedComputeProcessor__Run(EinsumTypedComputeProcessor<float>* p) = 0;
  virtual Status EinsumTypedComputeProcessor__Run(EinsumTypedComputeProcessor<double>* p) = 0;
  virtual Status EinsumTypedComputeProcessor__Run(EinsumTypedComputeProcessor<MLFloat16>* p) = 0;

  // If
  virtual void If__Init(If* p, const OpKernelInfo& info) = 0;
  virtual Status If__Compute(const If* p, OpKernelContext* ctx) = 0;
  virtual Status If__SetupSubgraphExecutionInfo(If* p, const SessionState& session_state, const std::string& attribute_name, const SessionState& subgraph_session_state) = 0;

  // Loop
  virtual void Loop__Init(Loop* p, const OpKernelInfo& info) = 0;
  virtual Status Loop__Compute(const Loop* p, OpKernelContext* ctx) = 0;
  virtual Status Loop__SetupSubgraphExecutionInfo(Loop* p, const SessionState& session_state, const std::string& attribute_name, const SessionState& subgraph_session_state) = 0;

  // Scan
  virtual void Scan__Init(Scan<8>* p, const OpKernelInfo& info) = 0;
  virtual void Scan__Init(Scan<9>* p, const OpKernelInfo& info) = 0;
  virtual Status Scan__Compute(const Scan<8>* p, OpKernelContext* ctx) = 0;
  virtual Status Scan__Compute(const Scan<9>* p, OpKernelContext* ctx) = 0;
  virtual Status Scan__SetupSubgraphExecutionInfo(Scan<8>* p, const SessionState& session_state, const std::string& attribute_name, const SessionState& subgraph_session_state) = 0;
  virtual Status Scan__SetupSubgraphExecutionInfo(Scan<9>* p, const SessionState& session_state, const std::string& attribute_name, const SessionState& subgraph_session_state) = 0;

#ifndef DISABLE_CONTRIB_OPS
  virtual Status embed_layer_norm__CheckInputs(const OpKernelContext* context, bool quantizedVersion) = 0;
  virtual Status bias_gelu_helper__CheckInputs(const OpKernelContext* context) = 0;

  virtual Status LongformerAttentionBase__CheckInputs(const contrib::LongformerAttentionBase* p,
<<<<<<< HEAD
  const TensorShape& input_shape,
  const TensorShape& weights_shape,
  const TensorShape& bias_shape,
  const TensorShape& mask_shape,
  const TensorShape& global_weights_shape,
  const TensorShape& global_bias_shape,
  const TensorShape& global_shape) = 0;

  virtual Status AttentionBase__CheckInputs(const contrib::AttentionBase* p,
                                            const TensorShape& input_shape,
                                            const TensorShape* weights_shape,
                                            const TensorShape& bias_shape,
                                            const Tensor*& mask_index,
                                            const Tensor* past,
                                            const Tensor* extra_add_qk,
                                            const Tensor* key,
                                            const Tensor* value,
                                            void* parameters,
                                            const int max_threads_per_block) = 0;
=======
                                                      const TensorShape& input_shape,
                                                      const TensorShape& weights_shape,
                                                      const TensorShape& bias_shape,
                                                      const TensorShape& mask_shape,
                                                      const TensorShape& global_weights_shape,
                                                      const TensorShape& global_bias_shape,
                                                      const TensorShape& global_shape) = 0;

  virtual Status AttentionBase__CheckInputs(const contrib::AttentionBase* p,
                                            const TensorShape& input_shape,
                                            const TensorShape& weights_shape,
                                            const TensorShape& bias_shape,
                                            const Tensor*& mask_index,
                                            const Tensor* past,
                                            const Tensor* relative_position_bias,
                                            void* parameters,
                                            const int max_threads_per_block,
                                            const Tensor* past_seq_len) = 0;
>>>>>>> 8372c86e

  virtual Tensor* AttentionBase__GetPresent(const contrib::AttentionBase* p,
                                            OpKernelContext* context,
                                            const Tensor* past,
                                            int batch_size,
                                            int head_size,
                                            int sequence_length,
                                            int& past_sequence_length) = 0;

  // BeamSearch
  virtual void BeamSearch__Init(contrib::transformers::BeamSearch* p, const OpKernelInfo& info) = 0;
  virtual Status BeamSearch__Compute(const contrib::transformers::BeamSearch* p, OpKernelContext* ctx) = 0;
  virtual Status BeamSearch__SetupSubgraphExecutionInfo(contrib::transformers::BeamSearch* p,
                                                        const SessionState& session_state,
                                                        const std::string& attribute_name,
                                                        const SessionState& subgraph_session_state) = 0;

  // GreedySearch
  virtual void GreedySearch__Init(contrib::transformers::GreedySearch* p, const OpKernelInfo& info) = 0;
  virtual Status GreedySearch__Compute(const contrib::transformers::GreedySearch* p, OpKernelContext* ctx) = 0;
  virtual Status GreedySearch__SetupSubgraphExecutionInfo(contrib::transformers::GreedySearch* p,
                                                          const SessionState& session_state,
                                                          const std::string& attribute_name,
                                                          const SessionState& subgraph_session_state) = 0;
<<<<<<< HEAD
=======

  virtual void Sampling__Init(contrib::transformers::Sampling* p, const OpKernelInfo& info) = 0;
  virtual Status Sampling__Compute(const contrib::transformers::Sampling* p, OpKernelContext* ctx) = 0;
  virtual Status Sampling__SetupSubgraphExecutionInfo(contrib::transformers::Sampling* p, const SessionState& session_state, const std::string& attribute_name, const SessionState& subgraph_session_state) = 0;
>>>>>>> 8372c86e

#ifdef ENABLE_ATEN
  virtual Status ATen__Compute(const contrib::ATen* p, OpKernelContext* p_ctx) = 0;
#endif
#endif

#ifdef ENABLE_TRAINING_OPS
  virtual Status contrib__Group__Compute(const contrib::Group* p, OpKernelContext* context) = 0;
  virtual Status contrib__PassThrough__Compute(const contrib::PassThrough* p, OpKernelContext* context) = 0;
  virtual void contrib__VerifyLogitWeightAndLabelShape(const TensorShape& logit_shape, const TensorShape& label_shape, const TensorShape* weight_shape) = 0;
  virtual void contrib__GetNDCFromLogitAndLabelShape(const TensorShape& logit_shape, const TensorShape& label_shape, int64_t& N_D, int64_t& C) = 0;
  virtual void contrib__GetPermutationAndShape(bool ncd_to_ndc, const TensorShape& tensor_shape, TensorShapeVector& new_shape, std::vector<size_t>& permutations) = 0;
  virtual Status contrib__PrepareForTrainingCompute(const TensorShape& input_shape, int num_outputs, int64_t& axis, int& before_dims, int& after_dims_including_split_axis, int& after_dims_excluding_split, std::vector<int64_t>& split_sizes) = 0;
  // From cpu/optimizer/adamwbase.h
  virtual Status contrib__AdamWOptimizerBase__PrepareForCompute(const contrib::AdamWOptimizerBase* p, OpKernelContext* ctx, contrib__AdamWOptimizerBase__Prepare& prepare) = 0;
  // From cpu/optimizer/sgdbase.h
  virtual Status contrib__SGDOptimizerV2Base__PrepareForCompute(const contrib::SGDOptimizerV2Base* p, OpKernelContext* ctx, contrib__SGDOptimizerV2Base__Prepare& prepare) = 0;
#endif

#ifdef ENABLE_TRAINING
  virtual void contrib__record_event_in_tensor(const Tensor& event_id_tensor) = 0;
  virtual void contrib__wait_event_in_tensor(const Tensor& event_id_tensor) = 0;
  virtual Status contrib__YieldOp__Compute(const contrib::YieldOp* p, OpKernelContext* context) = 0;

  // From aten_op.h
  virtual bool contrib__IsATenOperatorExecutorInitialized() = 0;
  virtual Status contrib__ExecuteReduceSumATen(OpKernelContext* p_ctx, const gsl::span<const int64_t>& axes, bool keepdims) = 0;
#endif
#endif
};

#ifdef SHARED_PROVIDER

extern ProviderHostCPU& g_host_cpu;

#if defined(USE_CUDA) || defined(USE_ROCM)
namespace GatherElements {
inline Status ValidateInputShapes(const TensorShape& input_data_shape,
                                  const TensorShape& indices_shape,
                                  int64_t axis) { return g_host_cpu.GatherElements__ValidateInputShapes(input_data_shape, indices_shape, axis); }
}  // namespace GatherElements

namespace cumsum_op {
inline Status GetAxis(const Tensor* axis_tensor, int64_t input_rank, int64_t& axis_out) { return g_host_cpu.cumsum_op__GetAxis(axis_tensor, input_rank, axis_out); }
}  // namespace cumsum_op

inline Status CheckROIAlignValidInput(const Tensor* X_ptr, const Tensor* rois_ptr, const Tensor* batch_indices_ptr) { return g_host_cpu.CheckROIAlignValidInput(X_ptr, rois_ptr, batch_indices_ptr); }

// From onehot.h
inline Status ValidateInputs(const Tensor* depth, const Tensor* values) { return g_host_cpu.ValidateInputs(depth, values); }
inline Status PrepareOutputShape(const Tensor* indices, const int64_t depth_val, const int64_t axis,
                                 int64_t& prefix_dim_size, int64_t& suffix_dim_size,
                                 TensorShapeVector& output_shape) { return g_host_cpu.PrepareOutputShape(indices, depth_val, axis, prefix_dim_size, suffix_dim_size, output_shape); }

struct EinsumComputePreprocessor {
  static void operator delete(void* p) { g_host_cpu.EinsumComputePreprocessor__operator_delete(reinterpret_cast<EinsumComputePreprocessor*>(p)); }
  static std::unique_ptr<EinsumComputePreprocessor> Create(EinsumEquationPreprocessor& equation_preprocessor,
                                                           const std::vector<const Tensor*>& inputs,
                                                           AllocatorPtr allocator,
                                                           void* einsum_cuda_assets) { return g_host_cpu.EinsumComputePreprocessor__Create(equation_preprocessor, inputs, allocator, einsum_cuda_assets); }

  Status Run() { return g_host_cpu.EinsumComputePreprocessor__Run(this); }

  void SetDeviceHelpers(const EinsumOp::DeviceHelpers::Diagonal& diagonal_func, const EinsumOp::DeviceHelpers::Transpose& transpose_func) { return g_host_cpu.EinsumComputePreprocessor__SetDeviceHelpers(this, diagonal_func, transpose_func); }
};

template <typename T>
struct EinsumTypedComputeProcessor {
  static void operator delete(void* p) { g_host_cpu.EinsumTypedComputeProcessor__operator_delete(reinterpret_cast<EinsumTypedComputeProcessor*>(p)); }
  static std::unique_ptr<EinsumTypedComputeProcessor> Create(OpKernelContext* context, AllocatorPtr allocator,
                                                             concurrency::ThreadPool* tp,
                                                             EinsumComputePreprocessor& einsum_compute_preprocessor,
                                                             void* einsum_cuda_assets);

  void SetDeviceHelpers(const EinsumOp::DeviceHelpers::Transpose& device_transpose_func,
                        const EinsumOp::DeviceHelpers::MatMul<T>& device_matmul_func,
                        const EinsumOp::DeviceHelpers::ReduceSum<T>& device_reduce_sum_func,
                        const EinsumOp::DeviceHelpers::DataCopy& device_data_copy_func) {
    g_host_cpu.EinsumTypedComputeProcessor__SetDeviceHelpers(this, device_transpose_func, device_matmul_func, device_reduce_sum_func, device_data_copy_func);
  }

  Status Run() { return g_host_cpu.EinsumTypedComputeProcessor__Run(this); }
};

#ifdef ENABLE_TRAINING_OPS
namespace contrib {
inline void VerifyLogitWeightAndLabelShape(const TensorShape& logit_shape, const TensorShape& label_shape, const TensorShape* weight_shape) { g_host_cpu.contrib__VerifyLogitWeightAndLabelShape(logit_shape, label_shape, weight_shape); }
inline void GetNDCFromLogitAndLabelShape(const TensorShape& logit_shape, const TensorShape& label_shape, int64_t& N_D, int64_t& C) { g_host_cpu.contrib__GetNDCFromLogitAndLabelShape(logit_shape, label_shape, N_D, C); }
inline void GetPermutationAndShape(bool ncd_to_ndc, const TensorShape& tensor_shape, TensorShapeVector& new_shape, std::vector<size_t>& permutations) { g_host_cpu.contrib__GetPermutationAndShape(ncd_to_ndc, tensor_shape, new_shape, permutations); }
inline Status PrepareForTrainingCompute(const TensorShape& input_shape, int num_outputs, int64_t& axis, int& before_dims, int& after_dims_including_split_axis, int& after_dims_excluding_split, std::vector<int64_t>& split_sizes) { return g_host_cpu.contrib__PrepareForTrainingCompute(input_shape, num_outputs, axis, before_dims, after_dims_including_split_axis, after_dims_excluding_split, split_sizes); }
}  // namespace contrib
#endif

#ifdef ENABLE_TRAINING
namespace contrib {
inline void record_event_in_tensor(const Tensor& event_id_tensor) { return g_host_cpu.contrib__record_event_in_tensor(event_id_tensor); }
inline void wait_event_in_tensor(const Tensor& event_id_tensor) { return g_host_cpu.contrib__wait_event_in_tensor(event_id_tensor); }

// From aten_op.h
inline bool IsATenOperatorExecutorInitialized() { return g_host_cpu.contrib__IsATenOperatorExecutorInitialized(); }
inline Status ExecuteReduceSumATen(OpKernelContext* p_ctx, const gsl::span<const int64_t>& axes, bool keepdims) { return g_host_cpu.contrib__ExecuteReduceSumATen(p_ctx, axes, keepdims); }
}  // namespace contrib
#endif  // ENABLE_TRAINING
#endif  // USE_CUDA || USE_ROCM
#endif

}  // namespace onnxruntime<|MERGE_RESOLUTION|>--- conflicted
+++ resolved
@@ -131,27 +131,6 @@
   virtual Status bias_gelu_helper__CheckInputs(const OpKernelContext* context) = 0;
 
   virtual Status LongformerAttentionBase__CheckInputs(const contrib::LongformerAttentionBase* p,
-<<<<<<< HEAD
-  const TensorShape& input_shape,
-  const TensorShape& weights_shape,
-  const TensorShape& bias_shape,
-  const TensorShape& mask_shape,
-  const TensorShape& global_weights_shape,
-  const TensorShape& global_bias_shape,
-  const TensorShape& global_shape) = 0;
-
-  virtual Status AttentionBase__CheckInputs(const contrib::AttentionBase* p,
-                                            const TensorShape& input_shape,
-                                            const TensorShape* weights_shape,
-                                            const TensorShape& bias_shape,
-                                            const Tensor*& mask_index,
-                                            const Tensor* past,
-                                            const Tensor* extra_add_qk,
-                                            const Tensor* key,
-                                            const Tensor* value,
-                                            void* parameters,
-                                            const int max_threads_per_block) = 0;
-=======
                                                       const TensorShape& input_shape,
                                                       const TensorShape& weights_shape,
                                                       const TensorShape& bias_shape,
@@ -170,7 +149,6 @@
                                             void* parameters,
                                             const int max_threads_per_block,
                                             const Tensor* past_seq_len) = 0;
->>>>>>> 8372c86e
 
   virtual Tensor* AttentionBase__GetPresent(const contrib::AttentionBase* p,
                                             OpKernelContext* context,
@@ -195,13 +173,10 @@
                                                           const SessionState& session_state,
                                                           const std::string& attribute_name,
                                                           const SessionState& subgraph_session_state) = 0;
-<<<<<<< HEAD
-=======
 
   virtual void Sampling__Init(contrib::transformers::Sampling* p, const OpKernelInfo& info) = 0;
   virtual Status Sampling__Compute(const contrib::transformers::Sampling* p, OpKernelContext* ctx) = 0;
   virtual Status Sampling__SetupSubgraphExecutionInfo(contrib::transformers::Sampling* p, const SessionState& session_state, const std::string& attribute_name, const SessionState& subgraph_session_state) = 0;
->>>>>>> 8372c86e
 
 #ifdef ENABLE_ATEN
   virtual Status ATen__Compute(const contrib::ATen* p, OpKernelContext* p_ctx) = 0;
