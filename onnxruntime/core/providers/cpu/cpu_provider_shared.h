--- conflicted
+++ resolved
@@ -10,7 +10,7 @@
 class BeamSearch;
 class GreedySearch;
 class Sampling;
-}
+}  // namespace transformers
 }  // namespace contrib
 
 class GatherBase__Prepare;
@@ -130,13 +130,13 @@
   virtual Status bias_gelu_helper__CheckInputs(const OpKernelContext* context) = 0;
 
   virtual Status LongformerAttentionBase__CheckInputs(const contrib::LongformerAttentionBase* p,
-  const TensorShape& input_shape,
-  const TensorShape& weights_shape,
-  const TensorShape& bias_shape,
-  const TensorShape& mask_shape,
-  const TensorShape& global_weights_shape,
-  const TensorShape& global_bias_shape,
-  const TensorShape& global_shape) = 0;
+                                                      const TensorShape& input_shape,
+                                                      const TensorShape& weights_shape,
+                                                      const TensorShape& bias_shape,
+                                                      const TensorShape& mask_shape,
+                                                      const TensorShape& global_weights_shape,
+                                                      const TensorShape& global_bias_shape,
+                                                      const TensorShape& global_shape) = 0;
 
   virtual Status AttentionBase__CheckInputs(const contrib::AttentionBase* p,
                                             const TensorShape& input_shape,
@@ -264,42 +264,17 @@
 
 #ifdef ENABLE_TRAINING_OPS
 namespace contrib {
-<<<<<<< HEAD
-inline void record_event_in_tensor(const Tensor& event_id_tensor) { return g_host_cpu.contrib__record_event_in_tensor(event_id_tensor); }
-inline void wait_event_in_tensor(const Tensor& event_id_tensor) { return g_host_cpu.contrib__wait_event_in_tensor(event_id_tensor); }
-
-inline void VerifyLogitWeightAndLabelShape(
-    const TensorShape& logit_shape, const TensorShape& label_shape, const TensorShape* weight_shape) {
-  g_host_cpu.contrib__VerifyLogitWeightAndLabelShape(logit_shape, label_shape, weight_shape);
-}
-inline void GetNDCFromLogitAndLabelShape(
-    const TensorShape& logit_shape, const TensorShape& label_shape, int64_t& N_D, int64_t& C) {
-  g_host_cpu.contrib__GetNDCFromLogitAndLabelShape(logit_shape, label_shape, N_D, C);
-}
-inline void GetPermutationAndShape(
-    bool ncd_to_ndc, const TensorShape& tensor_shape, TensorShapeVector& new_shape, std::vector<size_t>& permutations) {
-  g_host_cpu.contrib__GetPermutationAndShape(ncd_to_ndc, tensor_shape, new_shape, permutations);
-}
-inline Status PrepareForTrainingCompute(
-    const TensorShape& input_shape, int num_outputs, int64_t& axis, int& before_dims,
-    int& after_dims_including_split_axis, int& after_dims_excluding_split, std::vector<int64_t>& split_sizes) {
-  return g_host_cpu.contrib__PrepareForTrainingCompute(input_shape, num_outputs, axis, before_dims,
-                                                       after_dims_including_split_axis, after_dims_excluding_split,
-                                                       split_sizes);
-}
-=======
 inline void VerifyLogitWeightAndLabelShape(const TensorShape& logit_shape, const TensorShape& label_shape, const TensorShape* weight_shape) { g_host_cpu.contrib__VerifyLogitWeightAndLabelShape(logit_shape, label_shape, weight_shape); }
 inline void GetNDCFromLogitAndLabelShape(const TensorShape& logit_shape, const TensorShape& label_shape, int64_t& N_D, int64_t& C) { g_host_cpu.contrib__GetNDCFromLogitAndLabelShape(logit_shape, label_shape, N_D, C); }
 inline void GetPermutationAndShape(bool ncd_to_ndc, const TensorShape& tensor_shape, TensorShapeVector& new_shape, std::vector<size_t>& permutations) { g_host_cpu.contrib__GetPermutationAndShape(ncd_to_ndc, tensor_shape, new_shape, permutations); }
 inline Status PrepareForTrainingCompute(const TensorShape& input_shape, int num_outputs, int64_t& axis, int& before_dims, int& after_dims_including_split_axis, int& after_dims_excluding_split, std::vector<int64_t>& split_sizes) { return g_host_cpu.contrib__PrepareForTrainingCompute(input_shape, num_outputs, axis, before_dims, after_dims_including_split_axis, after_dims_excluding_split, split_sizes); }
-} // namespace contrib
+}  // namespace contrib
 #endif
 
 #ifdef ENABLE_TRAINING
 namespace contrib {
 inline void record_event_in_tensor(const Tensor& event_id_tensor) { return g_host_cpu.contrib__record_event_in_tensor(event_id_tensor); }
 inline void wait_event_in_tensor(const Tensor& event_id_tensor) { return g_host_cpu.contrib__wait_event_in_tensor(event_id_tensor); }
->>>>>>> 9f52a8bc
 
 // From aten_op.h
 inline bool IsATenOperatorExecutorInitialized() { return g_host_cpu.contrib__IsATenOperatorExecutorInitialized(); }
