--- conflicted
+++ resolved
@@ -31,11 +31,7 @@
 // we're using one set of types for all opsets of Cast
 ORT_SPECIFY_OP_KERNEL_ARG_DEFAULT_TYPE_LIST_ALL_OPSETS(
     kCpuExecutionProvider, kOnnxDomain, Cast, Input, 0,
-<<<<<<< HEAD
-    element_type_lists::AllIRv9);
-=======
     element_type_lists::AllIRv10);
->>>>>>> 01912ceb
 
 ORT_SPECIFY_OP_KERNEL_ARG_REQUIRED_TYPES_ALL_OPSETS(
     kCpuExecutionProvider, kOnnxDomain, Cast, Input, 0,
@@ -43,11 +39,7 @@
 
 ORT_SPECIFY_OP_KERNEL_ARG_DEFAULT_TYPE_LIST_ALL_OPSETS(
     kCpuExecutionProvider, kOnnxDomain, Cast, Output, 0,
-<<<<<<< HEAD
-    element_type_lists::AllIRv9);
-=======
     element_type_lists::AllIRv10);
->>>>>>> 01912ceb
 
 ORT_SPECIFY_OP_KERNEL_ARG_REQUIRED_TYPES_ALL_OPSETS(
     kCpuExecutionProvider, kOnnxDomain, Cast, Output, 0,
@@ -66,10 +58,6 @@
 #if !defined(DISABLE_FLOAT8_TYPES)
 template <typename T>
 using IsOrtFloat8Type = boost::mp11::mp_contains<element_type_lists::AllFloat8, T>;
-<<<<<<< HEAD
-#endif
-
-=======
 #else
 template <typename T>
 struct IsOrtFloat8Type : std::false_type {};
@@ -107,7 +95,6 @@
   static constexpr bool value = IsOrtInt4NumericConversionType<T>::value || std::is_same_v<std::string, T>;
 };
 
->>>>>>> 01912ceb
 // string cast helpers
 // Note: when C++17 is available, use <charconv> functions
 
@@ -163,15 +150,7 @@
 }
 
 template <typename SrcType>
-<<<<<<< HEAD
-#if !defined(DISABLE_FLOAT8_TYPES)
 typename std::enable_if<IsOrtFloat16Type<SrcType>::value || IsOrtFloat8Type<SrcType>::value, void>::type
-#else
-typename std::enable_if<IsOrtFloat16Type<SrcType>::value>::type
-#endif
-=======
-typename std::enable_if<IsOrtFloat16Type<SrcType>::value || IsOrtFloat8Type<SrcType>::value, void>::type
->>>>>>> 01912ceb
 CastToString(const SrcType& input, std::string& output) {
   CastToString(static_cast<float>(input), output);
 }
@@ -201,15 +180,7 @@
 }
 
 template <typename DstType>
-<<<<<<< HEAD
-#if !defined(DISABLE_FLOAT8_TYPES)
 typename std::enable_if<IsOrtFloat16Type<DstType>::value || IsOrtFloat8Type<DstType>::value, void>::type
-#else
-typename std::enable_if<IsOrtFloat16Type<DstType>::value, void>::type
-#endif
-=======
-typename std::enable_if<IsOrtFloat16Type<DstType>::value || IsOrtFloat8Type<DstType>::value, void>::type
->>>>>>> 01912ceb
 CastFromString(const std::string& input, DstType& output) {
   float intermediate;
   CastFromString(input, intermediate);
@@ -233,8 +204,6 @@
 struct EigenCastType<BFloat16> {
   using type = Eigen::bfloat16;
 };
-<<<<<<< HEAD
-=======
 
 // Helper for converting (U)Int4x2 values to any destination type.
 template <typename SrcType, typename DstType,
@@ -363,7 +332,6 @@
   }
 };
 
->>>>>>> 01912ceb
 // generic tensor X -> Y
 template <typename SrcType, typename DstType, typename Enable = void>
 struct TensorCaster {
@@ -380,16 +348,10 @@
   }
 };
 
-<<<<<<< HEAD
-// tensor X -> string
-template <typename SrcType>
-struct TensorCaster<SrcType, std::string> {
-=======
 // tensor X -> string, if X != (U)Int4x2
 template <typename SrcType>
 struct TensorCaster<SrcType, std::string,
                     std::enable_if_t<!IsOrtInt4Type<SrcType>::value>> {
->>>>>>> 01912ceb
   void Cast(const OpKernelContext&, const TensorShape& shape, const Tensor& in, Tensor& out) const {
     const std::ptrdiff_t shape_size = narrow<std::ptrdiff_t>(shape.Size());
     const auto* in_data = in.Data<SrcType>();
@@ -400,16 +362,10 @@
   }
 };
 
-<<<<<<< HEAD
-// tensor string -> X
-template <typename DstType>
-struct TensorCaster<std::string, DstType> {
-=======
 // tensor string -> X, if X != (U)Int4x2
 template <typename DstType>
 struct TensorCaster<std::string, DstType,
                     std::enable_if_t<!IsOrtInt4Type<DstType>::value>> {
->>>>>>> 01912ceb
   void Cast(const OpKernelContext&, const TensorShape& shape, const Tensor& in, Tensor& out) const {
     const std::ptrdiff_t shape_size = narrow<std::ptrdiff_t>(shape.Size());
     const auto* in_data = in.Data<std::string>();
@@ -419,39 +375,6 @@
     }
   }
 };
-
-<<<<<<< HEAD
-#if !defined(DISABLE_FLOAT8_TYPES)
-
-// tensor X -> float 8
-template <typename SrcType, typename DstType, typename Enable = void>
-struct TensorCasterNoSat {
-  void Cast(const OpKernelContext&, const TensorShape& shape, const Tensor& in, Tensor& out) const {
-    const std::ptrdiff_t shape_size = narrow<std::ptrdiff_t>(shape.Size());
-    const auto* in_data = in.Data<SrcType>();
-    auto* out_data = out.MutableData<DstType>();
-    for (std::ptrdiff_t i = 0; i < shape_size; ++i) {
-      out_data[i] = DstType(static_cast<float>(in_data[i]), false);
-    }
-  }
-};
-
-// tensor string -> float 8
-template <typename DstType>
-struct TensorCasterNoSat<std::string, DstType> {
-  void Cast(const OpKernelContext&, const TensorShape& shape, const Tensor& in, Tensor& out) const {
-    const std::ptrdiff_t shape_size = narrow<std::ptrdiff_t>(shape.Size());
-    const auto* in_data = in.Data<std::string>();
-    auto* out_data = out.MutableData<DstType>();
-    float float_value;
-    for (std::ptrdiff_t i = 0; i < shape_size; ++i) {
-      CastFromString(in_data[i], float_value);
-      out_data[i] = DstType(float_value, false);
-    }
-  }
-};
-
-#endif
 
 // tensor MLFloat16 -> float
 template <>
@@ -461,15 +384,6 @@
     auto in_data = in.Data<MLFloat16>();
     const size_t shape_size = narrow<size_t>(shape.Size());
     MlasConvertHalfToFloatBufferInParallel(in_data, out_data, shape_size, ctx.GetOperatorThreadPool());
-=======
-// tensor MLFloat16 -> float
-template <>
-struct TensorCaster<MLFloat16, float> {
-  void Cast(const OpKernelContext& ctx, const TensorShape& shape, const Tensor& in, Tensor& out) const {
-    auto out_data = out.MutableData<float>();
-    auto in_data = in.Data<MLFloat16>();
-    const size_t shape_size = narrow<size_t>(shape.Size());
-    MlasConvertHalfToFloatBufferInParallel(in_data, out_data, shape_size, ctx.GetOperatorThreadPool());
   }
 };
 
@@ -561,7 +475,6 @@
 
       out_data[i] = Int4x2(low_signed, high_signed);
     }
->>>>>>> 01912ceb
   }
 };
 
@@ -587,12 +500,8 @@
 
 // tensor MLFloat16 -> X
 template <typename DstType>
-<<<<<<< HEAD
-struct TensorCaster<MLFloat16, DstType> {
-=======
 struct TensorCaster<MLFloat16, DstType,
                     std::enable_if_t<!IsOrtInt4Type<DstType>::value>> {
->>>>>>> 01912ceb
   void Cast(const OpKernelContext& context, const TensorShape& shape, const Tensor& in, Tensor& out) const {
     CastMLFloat16ThroughFloatTensor<DstType>(context, shape, in, out);
   }
@@ -607,8 +516,6 @@
 };
 #endif
 
-<<<<<<< HEAD
-=======
 #if !defined(DISABLE_FLOAT8_TYPES)
 // TensorCasterNoSat is only called when all the below conditions are met (see Cast::Compute):
 // - defined(DISABLE_FLOAT8_TYPES) == false
@@ -657,7 +564,6 @@
 
 #endif
 
->>>>>>> 01912ceb
 class Cast final : public OpKernel {
  public:
   Cast(const OpKernelInfo& info) : OpKernel(info) {
