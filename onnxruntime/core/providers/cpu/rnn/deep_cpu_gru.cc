// Copyright (c) Microsoft Corporation. All rights reserved.
// Licensed under the MIT License.

// there's no way to use a raw pointer as the copy destination with std::copy_n
// (which gsl::copy uses with span::data() which returns a raw pointer) with the 14.11 toolset
// without generating a 4996 warning. going through an iterator is way too much overhead so turn off the warning.
#ifdef _MSC_VER
#pragma warning(push)
#pragma warning(disable : 4996)
#endif

#include "core/providers/cpu/rnn/deep_cpu_gru.h"

#include <algorithm>
#include <future>
#include <stdexcept>

#include "core/common/logging/logging.h"
#include "core/framework/allocator.h"
#include "core/framework/tensor.h"
#include "core/framework/op_kernel_context_internal.h"

#include "core/platform/ort_mutex.h"

#ifdef _MSC_VER
#pragma warning(pop)
#endif

/*
ONNX_OPERATOR_SCHEMA(GRU)
    .SetDoc(R"DOC(
Computes an one-layer GRU. This operator is usually supported via some custom
implementation such as CuDNN.

Notations:

`X` - input tensor
`z` - update gate
`r` - reset gate
`h` - hidden gate
`t` - time step (t-1 means previous time step)
`W[zrh]` - W parameter weight matrix for update, reset, and hidden gates
`R[zrh]` - R recurrence weight matrix for update, reset, and hidden gates
`Wb[zrh]` - W bias vectors for update, reset, and hidden gates
`Rb[zrh]` - R bias vectors for update, reset, and hidden gates
`WB[zrh]` - W parameter weight matrix for backward update, reset, and hidden gates
`RB[zrh]` - R recurrence weight matrix for backward update, reset, and hidden gates
`WBb[zrh]` - W bias vectors for backward update, reset, and hidden gates
`RBb[zrh]` - R bias vectors for backward update, reset, and hidden gates
`H` - Hidden state
`num_directions` - 2 if direction == bidirectional else 1

Activation functions:

  Relu(x)                - max(0, x)
  Tanh(x)                - (1 - e^{-2x})/(1 + e^{-2x})
  Sigmoid(x)             - 1/(1 + e^{-x})

  (NOTE: Below are optional)
  Affine(x)              - alpha*x + beta
  LeakyRelu(x)           - x if x >= 0 else alpha * x
  ThresholdedRelu(x)     - x if x >= alpha else 0
  ScaledTanh(x)          - alpha*Tanh(beta*x)
  HardSigmoid(x)         - min(max(alpha*x + beta, 0), 1)
  Elu(x)                 - x if x >= 0 else alpha*(e^x - 1)
  Softsign(x)            - x/(1 + |x|)
  Softplus(x)            - log(1 + e^x)

Equations (Default: f=Sigmoid, g=Tanh):
  - zt = f(Xt*(Wz^T) + Ht-1*Rz + Wbz + Rbz)
  - rt = f(Xt*(Wr^T) + Ht-1*Rr + Wbr + Rbr)
  - ht = g(Xt*(Wh^T) + (rt (.) Ht-1)*Rh + Rbh + Wbh) # default, when linear_before_reset = 0
  - ht = g(Xt*(Wh^T) + (rt (.) (Ht-1*Rh + Rbh) + Wbh) # when linear_before_reset != 0
  - Ht = (1 - zt) (.) ht + zt (.) Ht-1
)DOC")
    .SinceVersion(3)
    .Attr("direction", "Specify if the RNN is forward, reverse, or bidirectional. "
                "Must be one of forward (default), reverse, or bidirectional.",
                AttributeProto::STRING,
                std::string("forward"))
    .Attr("hidden_size", "Number of neurons in the hidden layer", AttributeProto::INT, OPTIONAL)
    .Attr("activations", "A list of 2 (or 4 if bidirectional) activation functions "
                "for update, reset, and hidden gates. The activation functions must be one "
                "of the activation functions specified above. Optional: See the equations "
                "for default if not specified.",
                AttributeProto::STRINGS,
                OPTIONAL)
    .Attr("activation_alpha",
                "Optional scaling values used by some activation functions. The values "
                "are consumed in the order of activation functions, for example (f, g, h) "
                "in LSTM.",
                AttributeProto::FLOATS,
                OPTIONAL)
    .Attr("activation_beta",
                "Optional scaling values used by some activation functions. The values "
                "are consumed in the order of activation functions, for example (f, g, h) "
                "in LSTM.",
                AttributeProto::FLOATS,
                OPTIONAL)
    .Attr("output_sequence",
                "The sequence output for the hidden is optional if 0. Default 0.",
                AttributeProto::INT,
                static_cast<int64_t>(0));
    .Attr("clip", "Cell clip threshold. Clipping bounds the elements of a tensor "
                "in the range of [-threshold, +threshold] and is applied to the input "
                "of activations. No clip if not specified.", AttributeProto::FLOAT, OPTIONAL)
    .Attr("linear_before_reset", "When computing the output of the hidden gate, "
                "apply the linear transformation before multiplying by the output of the "
                "reset gate.",
                AttributeProto::INT,
                static_cast<int64_t>(0))
    .Input(0, "X",
                "The input sequences packed (and potentially padded) into one 3-D "
                "tensor with the shape of `[seq_length, batch_size, input_size]`.", "T")
    .Input(1, "W",
                "The weight tensor for the gates. Concatenation of `W[zrh]` and `WB[zrh]` "
                "(if bidirectional) along dimension 0. This tensor has shape "
                "`[num_directions, 3*hidden_size, input_size]`.", "T")
    .Input(2, "R",
                "The recurrence weight tensor. Concatenation of `R[zrh]` and `RB[zrh]` "
                "(if bidirectional) along dimension 0. This tensor has shape "
                "`[num_directions, 3*hidden_size, hidden_size]`.", "T")
    .Input(3, "B",
                "The bias tensor for the gates. Concatenation of `[Wb[zrh], Rb[zrh]]` and "
                "`[WBb[zrh], RBb[zrh]]` (if bidirectional) along dimension 0. This tensor "
                "has shape `[num_directions, 6*hidden_size]`. Optional: If not specified "
                "- assumed to be 0", "T",
                OpSchema::Optional)
    .Input(4, "sequence_lens",
                "Optional tensor specifying lengths of the sequences in a batch. "
                "If not specified - assumed all sequences in the batch to have "
                "length `seq_length`. It has shape `[batch_size]`.", "T1",
                OpSchema::Optional)
    .Input(5, "initial_h",
                "Optional initial value of the hidden. If not specified - assumed "
                "to be 0. It has shape `[num_directions, batch_size, hidden_size]`.",
                "  T", OpSchema::Optional)
    .Output(0, "Y",
                "A tensor that concats all the intermediate output values of the hidden. "
                "It has shape `[seq_length, num_directions, batch_size, hidden_size]`. ",
                "T", OpSchema::Optional);
    .Output(1, "Y_h",
                "The last output value of the hidden. It has shape "
                "`[num_directions, batch_size, hidden_size]`.", "T", OpSchema::Optional);
    .TypeConstraint("T", { "tensor(float16)", "tensor(float)", "tensor(double)" },
                "Constrain input and output types to float tensors.")
    .TypeConstraint("T1", { "tensor(int32)" }, "Constrain seq_lens to integer tensor.");
*/

namespace onnxruntime {

ONNX_CPU_OPERATOR_KERNEL(
    GRU,
    7,
    KernelDefBuilder().TypeConstraint("T", {DataTypeImpl::GetTensorType<float>(),
                                            DataTypeImpl::GetTensorType<double>()})
        .TypeConstraint("T1", DataTypeImpl::GetTensorType<int32_t>()),
    DeepCpuGruOp);

using namespace rnn::detail;

// internal helper code
namespace detail {

template <typename T>
class UniDirectionalGru {
 public:
  UniDirectionalGru(AllocatorPtr allocator, int seq_length, int batch_size, int input_size, int hidden_size,
                    bool linear_before_reset, Direction direction, const gsl::span<const T>& bias,
                    const gsl::span<const T>& initial_hidden_state, const ActivationFuncs::Entry& activation_func_f,
                    const ActivationFuncs::Entry& activation_func_g, float clip);

  void Compute(const gsl::span<const T>& inputs, const gsl::span<const int>& sequence_lengths, int num_directions,
               const gsl::span<const T>& input_weights, const gsl::span<const T>& recurrent_weights,
<<<<<<< HEAD
               gsl::span<T>& outputs, gsl::span<T>& final_hidden_state, onnxruntime::concurrency::ThreadPool* ttp);
=======
               gsl::span<T>& outputs, gsl::span<T>& final_hidden_state, onnxruntime::concurrency::ThreadPool* tp);
>>>>>>> 15bcde50

  ~UniDirectionalGru() = default;

 private:
  AllocatorPtr allocator_;

  int seq_length_;
  int batch_size_;
  int input_size_;
  int hidden_size_;
  bool linear_before_reset_;

  const float clip_;

  Direction direction_;
  bool use_bias_;

  IAllocatorUniquePtr<T> outputZRH_ptr_;
  gsl::span<T> outputZRH_;

  IAllocatorUniquePtr<T> cur_h_ptr_;
  IAllocatorUniquePtr<T> batched_hidden0_ptr_;
  IAllocatorUniquePtr<int> sequence_lengths_ptr_;
  gsl::span<T> cur_h_;
  gsl::span<T> batched_hidden0_;
  gsl::span<int> sequence_lengths_;

  // Wb[zr] and Rb[zr] can always be added together upfront, and repeated to match the batch size for
  // faster GEMM calculations, so these two members are all the
  // Wb[z] + Rb[z] values added together, repeated batch_size_ times
  IAllocatorUniquePtr<T> batched_bias_WRz_ptr_, batched_bias_WRr_ptr_;
  gsl::span<T> batched_bias_WRz_, batched_bias_WRr_;

  // Wbh and Rbh can only be combined upfront if linear_before_reset_ is false
  IAllocatorUniquePtr<T> batched_bias_WRh_ptr_;
  gsl::span<T> batched_bias_WRh_;

  // if linear_before_reset_ is true, we need to setup Wbh and Rbh separately
  IAllocatorUniquePtr<T> batched_bias_Wh_ptr_, batched_bias_Rh_ptr_;
  gsl::span<T> batched_bias_Wh_, batched_bias_Rh_;

  IAllocatorUniquePtr<T> linear_output_ptr_;
  gsl::span<T> linear_output_;

  IAllocatorUniquePtr<T> inputs_reverse_ptr_;
  IAllocatorUniquePtr<T> outputs_reverse_ptr_;
  gsl::span<T> inputs_reverse_;
  gsl::span<T> outputs_reverse_;

  deepcpu::ClipWithBiasFuncPtr clip_with_bias_ptr_{};

  float zr_alpha_{};
  float zr_beta_{};
  float h_alpha_{};
  float h_beta_{};

  deepcpu::GruResetGateFuncPtr reset_gate_{};
  deepcpu::ActivationFuncPtr update_gate_{};
  deepcpu::GruOutputGateFuncPtr output_gate_{};

  void AllocateBuffers();
};
}  // namespace detail

// #define DUMP_MATRIXES to provide lots of diagnostic output
#if defined(DUMP_MATRIXES)
#define DumpMatrix(...) ::onnxruntime::rnn::detail::DumpMatrixImpl(__VA_ARGS__)
#else
#define DumpMatrix(...) ((void)0)
#endif

Status DeepCpuGruOp::Compute(OpKernelContext* context) const {
  const Tensor& X = *context->Input<Tensor>(0);  // inputs. [seq_length, batch_size, input_size]

  Status status;

  auto data_type = X.DataType();
  if (data_type == DataTypeImpl::GetType<float>())
    status = ComputeImpl<float>(*context);
  else if (data_type == DataTypeImpl::GetType<double>()) {
    /* Need to update all the helpers to support double...
    status = ComputeImpl<double>(*context); */
    ORT_NOT_IMPLEMENTED("GRU operator does not support double yet");
  } else
    ORT_THROW("Invalid data type for GRU operator of ", data_type);

  return status;
}

template <typename T>
Status DeepCpuGruOp::ComputeImpl(OpKernelContext& context) const {
  auto ctx_internal = static_cast<OpKernelContextInternal*>(&context);
  auto tp = ctx_internal->GetOperatorThreadPool();

  const Tensor& X = *context.Input<Tensor>(0);  // inputs. [seq_length, batch_size, input_size]
  const Tensor& W = *context.Input<Tensor>(1);  // weights. [num_directions, 3*hidden_size, input_size]
  const Tensor& R = *context.Input<Tensor>(2);  // recurrence weights. [num_directions, 3*hidden_size, hidden_size]

  // optional
  const auto* B = context.Input<Tensor>(3);              // bias. [num_directions, 6*hidden_size]
  const auto* sequence_lens = context.Input<Tensor>(4);  // [batch_size]
  const auto* initial_h = context.Input<Tensor>(5);      // initial hidden. [num_directions, batch_size, hidden_size]

  auto& X_shape = X.Shape();

  int seq_length = gsl::narrow<int>(X_shape[0]);
  int batch_size = gsl::narrow<int>(X_shape[1]);
  int input_size = gsl::narrow<int>(X_shape[2]);

  auto status = ValidateCommonRnnInputs(X, W, R, B, 3, sequence_lens, initial_h, num_directions_, hidden_size_);
  ORT_RETURN_IF_ERROR(status);

  // GRU outputs are optional but must be in the same order
  TensorShape Y_dims{seq_length, num_directions_, batch_size, hidden_size_};
  Tensor* Y = context.Output(/*index*/ 0, Y_dims);

  TensorShape Y_h_dims{num_directions_, batch_size, hidden_size_};
  Tensor* Y_h = context.Output(/*index*/ 1, Y_h_dims);

  // Reset output and return if max sequence length is 0
  if (sequence_lens != nullptr) {
    int32_t max_sequence_length = *std::max_element(sequence_lens->Data<int32_t>(), sequence_lens->Data<int32_t>() + sequence_lens->Shape().Size());
    if (max_sequence_length == 0) {
      if (Y != nullptr) std::fill_n(Y->MutableData<T>(), Y_dims.Size(), T{});
      if (Y_h != nullptr) std::fill_n(Y_h->MutableData<T>(), Y_h_dims.Size(), T{});
      return Status::OK();
    }
  }

  AllocatorPtr alloc;
  status = context.GetTempSpaceAllocator(&alloc);
  ORT_RETURN_IF_ERROR(status);
  gsl::span<const T> input_weights = W.DataAsSpan<T>();
  gsl::span<const T> recurrent_weights = R.DataAsSpan<T>();
  gsl::span<const T> bias = B != nullptr ? B->DataAsSpan<T>() : gsl::span<const T>();

  // spans for first direction
  const size_t input_weights_size_per_direction = 3 * hidden_size_ * input_size;
  const size_t recurrent_weights_size_per_direction = 3 * hidden_size_ * hidden_size_;
  const size_t bias_size_per_direction = 6 * hidden_size_;

  gsl::span<const T> input_weights_1 = input_weights.subspan(0, input_weights_size_per_direction);
  gsl::span<const T> recurrent_weights_1 = recurrent_weights.subspan(0, recurrent_weights_size_per_direction);
  gsl::span<const T> bias_1 = bias.empty() ? bias : bias.subspan(0, bias_size_per_direction);

  gsl::span<const T> input = X.DataAsSpan<T>();
  gsl::span<const int> sequence_lens_span = sequence_lens != nullptr ? sequence_lens->DataAsSpan<int>()
                                                                     : gsl::span<const int>();

  const size_t initial_hidden_size_per_direction = batch_size * hidden_size_;
  gsl::span<const T> initial_hidden = initial_h != nullptr ? initial_h->DataAsSpan<T>() : gsl::span<const T>();
  gsl::span<const T> initial_hidden_1 = initial_hidden.empty()
                                            ? initial_hidden
                                            : initial_hidden.subspan(0, initial_hidden_size_per_direction);

  // output shape is [seq_length, num_directions, batch_size, hidden_size]
  // so it's not a case of all the output for one direction being first.
  // due to that we can only easily check that the end of the output for each direction is valid.
  const size_t output_size = Y != nullptr ? Y->Shape().Size() : 0;
  const size_t per_direction_offset = batch_size * hidden_size_;
  gsl::span<T> output = Y != nullptr ? Y->MutableDataAsSpan<T>() : gsl::span<T>();
  gsl::span<T> output_1 = output.empty()
                              ? output
                              : output.subspan(0, output_size - (num_directions_ - 1) * per_direction_offset);

  // UniDirectionalGru needs somewhere to write output, so even if we aren't returning Y_h
  // we provide an appropriately sized buffer for that purpose.
  const size_t hidden_output_size_per_direction = batch_size * hidden_size_;
  IAllocatorUniquePtr<T> local_hidden_output;
  gsl::span<T> hidden_output =
      Y_h ? Y_h->MutableDataAsSpan<T>()
          : Allocate<T>(alloc, hidden_output_size_per_direction * num_directions_, local_hidden_output);

  gsl::span<T> hidden_output_1 = hidden_output.subspan(0, hidden_output_size_per_direction);

  auto ctx_internal = static_cast<OpKernelContextInternal*>(&context);
  auto thread_pool = const_cast<concurrency::ThreadPool*>(ctx_internal->GetOperatorThreadPool());

  if (direction_ == Direction::kBidirectional) {
    // spans for second direction
    gsl::span<const T> input_weights_2 = input_weights.subspan(input_weights_size_per_direction,
                                                               input_weights_size_per_direction);
    gsl::span<const T> recurrent_weights_2 = recurrent_weights.subspan(recurrent_weights_size_per_direction,
                                                                       recurrent_weights_size_per_direction);
    gsl::span<const T> bias_2 = bias.empty() ? bias : bias.subspan(bias_size_per_direction, bias_size_per_direction);

    gsl::span<const T> initial_hidden_2 = initial_hidden.empty()
                                              ? initial_hidden
                                              : initial_hidden.subspan(initial_hidden_size_per_direction,
                                                                       initial_hidden_size_per_direction);
    gsl::span<T> output_2 = output.empty()
                                ? output
                                : output.subspan(per_direction_offset, output_size - per_direction_offset);

    gsl::span<T> hidden_output_2 = hidden_output.subspan(hidden_output_size_per_direction,
                                                         hidden_output_size_per_direction);

    std::unique_ptr<detail::UniDirectionalGru<T>> fw = std::make_unique<detail::UniDirectionalGru<T>>(
        alloc,
        seq_length,
        batch_size,
        input_size,
        hidden_size_,
        linear_before_reset_,
        Direction::kForward,
        bias_1, initial_hidden_1,
        activation_funcs_.Entries()[0],
        activation_funcs_.Entries()[1],
        clip_);
<<<<<<< HEAD
    fw->Compute(input, sequence_lens_span, num_directions_, input_weights_1, recurrent_weights_1, output_1, hidden_output_1, thread_pool);
=======
    fw->Compute(input, sequence_lens_span, num_directions_, input_weights_1, recurrent_weights_1, output_1, hidden_output_1, tp);
>>>>>>> 15bcde50

    std::unique_ptr<detail::UniDirectionalGru<T>> bw = std::make_unique<detail::UniDirectionalGru<T>>(
        alloc,
        seq_length,
        batch_size,
        input_size,
        hidden_size_,
        linear_before_reset_,
        Direction::kReverse,
        bias_2, initial_hidden_2,
        activation_funcs_.Entries()[2],
        activation_funcs_.Entries()[3],
        clip_);
<<<<<<< HEAD
    bw->Compute(input, sequence_lens_span, num_directions_, input_weights_2, recurrent_weights_2, output_2, hidden_output_2, thread_pool);
=======
    bw->Compute(input, sequence_lens_span, num_directions_, input_weights_2, recurrent_weights_2, output_2, hidden_output_2, tp);
>>>>>>> 15bcde50
  } else {
    std::unique_ptr<detail::UniDirectionalGru<T>> gru_p = std::make_unique<detail::UniDirectionalGru<T>>(
        alloc,
        seq_length,
        batch_size,
        input_size,
        hidden_size_,
        linear_before_reset_,
        direction_,
        bias_1, initial_hidden_1,
        activation_funcs_.Entries()[0],
        activation_funcs_.Entries()[1],
        clip_);

<<<<<<< HEAD
    gru_p->Compute(input, sequence_lens_span, num_directions_, input_weights_1, recurrent_weights_1, output_1, hidden_output_1, thread_pool);
=======
    gru_p->Compute(input, sequence_lens_span, num_directions_, input_weights_1, recurrent_weights_1, output_1, hidden_output_1, tp);
>>>>>>> 15bcde50
  }

  if (!output.empty())
    DumpMatrix("Y", output.data(), seq_length * num_directions_ * batch_size, hidden_size_);

  DumpMatrix("Y_h", hidden_output.data(), num_directions_ * batch_size, hidden_size_);

  return Status::OK();
}

//
// Implementation of internal helper code
namespace detail {

template <typename T>
UniDirectionalGru<T>::UniDirectionalGru(AllocatorPtr allocator,
                                        const int seq_length,
                                        const int batch_size,
                                        const int input_size,
                                        const int hidden_size,
                                        const bool linear_before_reset,
                                        Direction direction,
                                        const gsl::span<const T>& bias,
                                        const gsl::span<const T>& initial_hidden_state,
                                        const ActivationFuncs::Entry& activation_func_f,
                                        const ActivationFuncs::Entry& activation_func_g,
                                        const float clip)
    : allocator_(allocator),
      seq_length_(seq_length),
      batch_size_(batch_size),
      input_size_(input_size),
      hidden_size_(hidden_size),
      linear_before_reset_(linear_before_reset),
      clip_(clip),
      direction_(direction),
      use_bias_(!bias.empty()) {
  clip_with_bias_ptr_ = use_bias_ ? deepcpu::clip_add_bias : deepcpu::clip_ignore_bias;

  // setup activation function pointers and alpha/beta values to use with them
  reset_gate_ = deepcpu::GruResetGateFuncByName(activation_func_f.name);
  update_gate_ = deepcpu::ActivationFuncByName(activation_func_f.name);
  output_gate_ = deepcpu::GruOutputGateFuncByName(activation_func_g.name);

  zr_alpha_ = activation_func_f.alpha;
  zr_beta_ = activation_func_f.beta;
  h_alpha_ = activation_func_g.alpha;
  h_beta_ = activation_func_g.beta;

  AllocateBuffers();

  if (use_bias_) {
    auto bias_Wz = bias.subspan(0 * hidden_size_, hidden_size_);
    auto bias_Wr = bias.subspan(1 * hidden_size_, hidden_size_);
    auto bias_Wo = bias.subspan(2 * hidden_size_, hidden_size_);
    auto bias_Rz = bias.subspan(3 * hidden_size_, hidden_size_);
    auto bias_Rr = bias.subspan(4 * hidden_size_, hidden_size_);
    auto bias_Ro = bias.subspan(5 * hidden_size_, hidden_size_);

    // add Wb[zr] and Rb[zr] and replicate so we have batch_size_ copies of the result
    auto combine_and_replicate = [&](gsl::span<const T>& bias_w,
                                     gsl::span<const T>& bias_r,
                                     gsl::span<T>& output) {
      // add once
      for (int i = 0; i < hidden_size_; ++i) {
        output[i] = bias_w[i] + bias_r[i];
      }

      // replicate what we just wrote to the start of the output span so we have batch_size_ copies
      auto values = output.cbegin();
      ORT_IGNORE_RETURN_VALUE(RepeatVectorToConstructArray(values, values + hidden_size_,
                                                           output.begin() + hidden_size_,  // skip the first batch
                                                           batch_size_ - 1));              // and replicate batch size - 1 times
    };

    // we can always combine the z and r weights
    combine_and_replicate(bias_Wz, bias_Rz, batched_bias_WRz_);
    combine_and_replicate(bias_Wr, bias_Rr, batched_bias_WRr_);

    // how we treat the h weight depends on whether linear_before_reset_ is set
    if (linear_before_reset_) {
      // need to replicate Wb[o] and Rb[o] separately
      ORT_IGNORE_RETURN_VALUE(RepeatVectorToConstructArray(bias_Wo.cbegin(), bias_Wo.cend(), batched_bias_Wh_.begin(), batch_size_));
      ORT_IGNORE_RETURN_VALUE(RepeatVectorToConstructArray(bias_Ro.cbegin(), bias_Ro.cend(), batched_bias_Rh_.begin(), batch_size_));
    } else {
      combine_and_replicate(bias_Wo, bias_Ro, batched_bias_WRh_);
    }
  }

  if (!initial_hidden_state.empty()) {
    gsl::copy(initial_hidden_state, batched_hidden0_);
  }
}

template <typename T>
void UniDirectionalGru<T>::Compute(const gsl::span<const T>& inputs_arg,
                                   const gsl::span<const int>& sequence_lengths_arg,
                                   const int num_directions,
                                   const gsl::span<const T>& input_weights,
                                   const gsl::span<const T>& recurrent_weights,
                                   gsl::span<T>& outputs,
                                   gsl::span<T>& final_hidden_state,
<<<<<<< HEAD
                                   onnxruntime::concurrency::ThreadPool* ttp) {
=======
                                   onnxruntime::concurrency::ThreadPool* tp) {
>>>>>>> 15bcde50
  using span_T_const_iter = typename gsl::span<T>::const_iterator;
  using span_T_iter = typename gsl::span<T>::iterator;

  // copy inputs_arg as we may change it to point to inputs_reverse_
  gsl::span<const T> inputs = inputs_arg;
  gsl::span<const int> sequence_lengths = sequence_lengths_arg;

  // if sequence lengths weren't provided, use internal array and init all to seq_length
  if (sequence_lengths.empty()) {
    sequence_lengths_ = Allocate(allocator_, batch_size_, sequence_lengths_ptr_, true, seq_length_);
    sequence_lengths = sequence_lengths_;
  }

  DumpMatrix("Inputs", inputs.data(), seq_length_ * batch_size_, input_size_);
  DumpMatrix("input_weights", input_weights.data(), 3 * hidden_size_, input_size_);
  DumpMatrix("recurrent_weights", recurrent_weights.data(), 3 * hidden_size_, hidden_size_);

  gsl::span<const T> recurrent_weightsZR = recurrent_weights.subspan(0, 2 * hidden_size_ * hidden_size_);
  gsl::span<const T> recurrent_weightsH = recurrent_weights.subspan(2 * hidden_size_ * hidden_size_, hidden_size_ * hidden_size_);

  gsl::span<T> original_outputs = outputs;
  const bool output_sequence = !outputs.empty();

  if (direction_ == kReverse) {
    ReverseSequence(inputs, inputs_reverse_, sequence_lengths, seq_length_, batch_size_, input_size_, 1, *ttp);
    // DumpMatrix("Reversed inputs", inputs_reverse_.data(), seq_length_ * batch_size_, input_size_);

    inputs = inputs_reverse_;

    if (output_sequence) {
      outputs = outputs_reverse_;
    }
  }

  // Calculate the max and min length
  int32_t max_sequence_length = *std::max_element(sequence_lengths.cbegin(), sequence_lengths.cend());
  int32_t min_sequence_length = std::min(seq_length_, *std::min_element(sequence_lengths.cbegin(),
                                                                        sequence_lengths.cend()));

  const int hidden_size_x2 = 2 * hidden_size_;
  const int hidden_size_x3 = 3 * hidden_size_;
  const int total_rows = max_sequence_length * batch_size_;

  float alpha = 1.0f;
  float beta = 0.0f;  // zero out outputZRH_ when calling ComputeGemm.

  // apply weights to all the inputs
  ComputeGemm(total_rows, hidden_size_x3, input_size_, alpha,
              inputs.cbegin(), inputs.cend(),
              input_size_,
              input_weights.cbegin(), input_weights.cend(),
              input_size_, beta,
              outputZRH_.begin(), outputZRH_.end(),
              hidden_size_x3, tp);

  DumpMatrix("inputs with weights applied", outputZRH_.data(), seq_length_ * batch_size_ * 3, hidden_size_);

  // set to 1 so the weighted inputs in outputZRH_ are added to the result in the next call to ComputeGemm
  beta = 1.0f;

  // output shape is [seq_length, num_directions, batch_size, hidden_size]
  // if we are doing 2 directions and this is the forward pass we're writing to the real output so
  // need to include num_directions in the step length.
  // we do not need to do that if there are two directions and we're doing the backwards pass as we
  // are writing to a temporary buffer (as outputs == outputs_reverse_) which is later copied
  // to the real output by ReverseSequence. this later copy includes num_directions in the step length.
  int output_step_length = batch_size_ * hidden_size_;
  if (direction_ == kForward && num_directions == 2)
    output_step_length = 2 * batch_size_ * hidden_size_;

  // convenience end iterators we use in the loops below to detect any bounds issues
  span_T_const_iter batched_bias_WRz_local_end = batched_bias_WRz_.cend();
  span_T_const_iter batched_bias_WRr_local_end = batched_bias_WRr_.cend();
  span_T_const_iter batched_bias_Wh_local_end = batched_bias_Wh_.cend();
  span_T_const_iter batched_bias_Rh_local_end = batched_bias_Rh_.cend();
  span_T_const_iter batched_bias_WRh_local_end = batched_bias_WRh_.cend();

  size_t out_added_offset;

  span_T_const_iter prev_Ht = batched_hidden0_.cbegin();  // Ht-1
  span_T_const_iter prev_Ht_end = batched_hidden0_.cend();
  span_T_iter cur_h_local = cur_h_.begin();
  span_T_iter cur_h_local_end = cur_h_.end();

  span_T_const_iter batched_bias_WRz_local;
  span_T_const_iter batched_bias_WRr_local;
  span_T_const_iter batched_bias_WRh_local;
  span_T_const_iter batched_bias_Wh_local;
  span_T_const_iter batched_bias_Rh_local;

  if (use_bias_) {
    batched_bias_WRz_local = batched_bias_WRz_.cbegin();
    batched_bias_WRr_local = batched_bias_WRr_.cbegin();

    if (linear_before_reset_) {
      batched_bias_Wh_local = batched_bias_Wh_.cbegin();
      batched_bias_Rh_local = batched_bias_Rh_.cbegin();
    } else {
      batched_bias_WRh_local = batched_bias_WRh_.cbegin();
    }
  }

  // for each item in sequence run all calculations
  for (int step = 0; step < max_sequence_length; step++) {
    const std::string seqno_str = " [seqno=" + std::to_string(step) + "]";

    DumpMatrix("Ht-1" + seqno_str, &*prev_Ht, batch_size_, hidden_size_);

    out_added_offset = (step * batch_size_) * hidden_size_x3;

    // calculate Ht-1*R[zr], and add to the weighted inputs that are in outputZRH_
    // Ht-1 * R[zr] + Xt*(W[zr]^T)
    ComputeGemm(batch_size_, hidden_size_x2, hidden_size_, alpha,
                prev_Ht, prev_Ht_end,
                hidden_size_,
                recurrent_weightsZR.cbegin(), recurrent_weightsZR.cend(),
                hidden_size_, beta,
                outputZRH_.begin() + out_added_offset, outputZRH_.end(),
                hidden_size_x3, tp);

    DumpMatrix("Ht-1 * R[zr] + Xt*(W[zr]^T)" + seqno_str,
               outputZRH_.data() + out_added_offset, batch_size_, hidden_size_x2, 0, hidden_size_x3);

    if (linear_before_reset_) {
      // copy Rbh to linear output
      gsl::copy(batched_bias_Rh_.subspan(batched_bias_Rh_local - batched_bias_Rh_.begin(), batched_bias_Rh_local_end - batched_bias_Rh_local), linear_output_);

      // compute Ht-1 * (Rh^T) + Rbh
      ComputeGemm(batch_size_, hidden_size_, hidden_size_, alpha,
                  prev_Ht, prev_Ht_end,  // Ht-1
                  hidden_size_,
                  recurrent_weightsH.cbegin(), recurrent_weightsH.cend(),  // Rh^T
                  hidden_size_, beta,
                  linear_output_.begin(), linear_output_.end(),  // pre: Rbh, post:output
                  hidden_size_, tp);

      DumpMatrix("Ht-1 * (Rh^T) + Rbh " + seqno_str, linear_output_.data(), batch_size_, hidden_size_);
    }

    // 1st Set Of Activations
    for (int r = 0; r < batch_size_; r++) {
      const T* p_bias_r = use_bias_ ? SafeRawConstPointer<T>(batched_bias_WRr_local + r * hidden_size_,
                                                             batched_bias_WRr_local_end, hidden_size_)
                                    : nullptr;

      // initialize p_rt with input to calculate rt. outputZRH_ has Xt*(Wr^T) + Ht-1*(Rr^T).
      T* p_rt = SafeRawPointer(outputZRH_, out_added_offset + r * hidden_size_x3 + hidden_size_, hidden_size_);

      // add the bias and clip. post: p_rt == Xt*(Wr^T) + Ht-1*(Rr^T) + Wbr + Rbr
      clip_with_bias_ptr_(clip_, p_bias_r, p_rt, hidden_size_);

      if (linear_before_reset_) {
        // p_linear_output = Ht-1 * (Rh^T) + Rbh
        T* p_linear_output = SafeRawPointer<T>(linear_output_, r * hidden_size_, hidden_size_);
        T* p_cur_h = SafeRawPointer<T>(cur_h_local + r * hidden_size_, cur_h_local_end, hidden_size_);

        // calculate rt in-place [p_rt = f(p_rt)]
        // calculate rt (.) (Ht-1 * (Rh^T) + Rbh) using p_linear_output. write to p_cur_h
        reset_gate_(p_linear_output, p_rt, p_cur_h, hidden_size_, zr_alpha_, zr_beta_);

      } else {
        const T* p_prev_Ht = SafeRawConstPointer<T>(prev_Ht + r * hidden_size_, prev_Ht_end, hidden_size_);
        T* p_cur_h = SafeRawPointer<T>(cur_h_local + r * hidden_size_, cur_h_local_end, hidden_size_);

        // calculate rt in-place [p_rt = f(p_rt)]
        // calculate rt (.) Ht-1 using p_prev_Ht, and write to p_cur_h
        reset_gate_(p_prev_Ht, p_rt, p_cur_h, hidden_size_, zr_alpha_, zr_beta_);
      }
    }

    std::string label = linear_before_reset_ ? "rt (.) (Ht-1 * (Rh^T) + Rbh)" : "rt (.) Ht-1";
    DumpMatrix(label + seqno_str, &*cur_h_local, batch_size_, hidden_size_);

    if (linear_before_reset_) {
      // input contains rt (.) (Ht-1*(Rh^T) + Rbh)
      auto input = cur_h_local;
      // out_H currently contains Xt*(W[zrh]^T).
      auto out_H = outputZRH_.begin() + out_added_offset;

      for (int r = 0; r < batch_size_; r++) {
        // skip over the inputs with Z and R weights
        out_H += hidden_size_x2;
        for (int h = 0; h < hidden_size_; ++h) {
          *out_H += *input;
          ++out_H;
          ++input;
        }
      }
    } else {
      label += " * Rh^T";

      // out_H currently contains Xt*(Wh^T).
      auto out_H = outputZRH_.begin() + out_added_offset + hidden_size_x2;

      // Calculate Xt*(Wh^T) + rt (.) Ht-1 * Rh
      ComputeGemm(batch_size_, hidden_size_, hidden_size_, alpha,
                  cur_h_local, cur_h_local_end,  // rt (.) Ht-1
                  hidden_size_,
                  recurrent_weightsH.cbegin(), recurrent_weightsH.cend(),  // Rh^T
                  hidden_size_, beta,
                  out_H, outputZRH_.end(),
                  hidden_size_x3, tp);
    }

    DumpMatrix("Xt*(Wh^T) + (" + label + ")" + seqno_str, outputZRH_.data() + out_added_offset,
               batch_size_, hidden_size_, hidden_size_x2, hidden_size_x3);

    //2nd Set of Activations
    span_T_iter output;
    span_T_iter output_end;
    if (output_sequence) {
      output = outputs.begin() + step * output_step_length;
      output_end = outputs.end();

    } else {
      output = final_hidden_state.begin();
      output_end = final_hidden_state.end();
    }

    for (int r = 0; r < batch_size_; r++) {
      if (step >= min_sequence_length && step >= sequence_lengths[r]) {
        if (output_sequence) {
          auto fill_output = output + r * hidden_size_;
          std::fill_n(fill_output, hidden_size_, T{});
        }

        continue;
      }

      const T* p_bias_z = use_bias_ ? SafeRawConstPointer<T>(batched_bias_WRz_local,
                                                             batched_bias_WRz_local_end, hidden_size_)
                                    : nullptr;

      // initialize p_zt with Xt*(Wz^T) + Ht-1*(Rz^T), which is most of the input to calculate zt:
      T* p_zt = SafeRawPointer<T>(outputZRH_, out_added_offset + r * hidden_size_x3, hidden_size_);

      // using p_zt, add bias and clip in-place
      clip_with_bias_ptr_(clip_, p_bias_z, p_zt, hidden_size_);

      // calculate zt in-place. p_zt = f(p_zt)
      update_gate_(p_zt, hidden_size_, zr_alpha_, zr_beta_);

      DumpMatrix("zt[" + std::to_string(r) + "]" + seqno_str, p_zt, 1, hidden_size_);

      const T* p_bias_h = nullptr;
      if (use_bias_) {
        if (linear_before_reset_) {
          // Wbh
          p_bias_h = SafeRawConstPointer<T>(batched_bias_Wh_local + r * hidden_size_,
                                            batched_bias_Wh_local_end, hidden_size_);

        } else {
          // Wbh + Wrh
          p_bias_h = SafeRawConstPointer<T>(batched_bias_WRh_local + r * hidden_size_,
                                            batched_bias_WRh_local_end, hidden_size_);
        }
      }

      // setup p_ht with input to calculate ht
      // p_ht = Xt*(Wh^T) + (rt (.) Ht-1 * Rh^T)          #  linear_before_reset_ == false
      //      = Xt*(Wh^T) + (rt (.) (Ht-1*(Rh^T) + Rbh))  #  linear_before_reset_ == true
      T* p_ht = SafeRawPointer<T>(outputZRH_, out_added_offset + r * hidden_size_x3 + hidden_size_x2, hidden_size_);

      // add Wbh [and Wrh] and clip
      clip_with_bias_ptr_(clip_, p_bias_h, p_ht, hidden_size_);  // post: p_ht == input to g() for calculating ht

      DumpMatrix("ht input [" + std::to_string(r) + "]" + seqno_str, p_ht, 1, hidden_size_);

      const T* p_prev_Ht = SafeRawConstPointer<T>(prev_Ht + r * hidden_size_, prev_Ht_end, hidden_size_);
      T* p_Ht = SafeRawPointer<T>(output + r * hidden_size_, output_end, hidden_size_);

      // calculate ht = g(p_ht) and write in-place to p_ht
      // calculate Ht = (1 - zt) (.) ht + zt (.) Ht-1 and write to p_Ht
      output_gate_(p_ht, p_zt, p_prev_Ht, p_Ht, hidden_size_, h_alpha_, h_beta_);  // calculate ht and Ht
    }

    DumpMatrix("output" + seqno_str, &*output, batch_size_, hidden_size_);

    prev_Ht = output;
    prev_Ht_end = output_end;
  }

  // copy last output to final_hidden_state
  for (int i = 0; i < batch_size_; i++) {
    const int seq_len = sequence_lengths[i];
    if (seq_len == 0) {
      auto final_hidden_state_dst = final_hidden_state.begin() + i * hidden_size_;
      std::fill_n(final_hidden_state_dst, hidden_size_, T{});
      continue;
    }
    if (output_sequence) {
      auto src = outputs.subspan((seq_len - 1) * output_step_length + i * hidden_size_, hidden_size_);
      auto dest = final_hidden_state.subspan(i * hidden_size_, hidden_size_);
      gsl::copy(src, dest);
    }
  }

  // zero any values beyond the evaluated steps
  if (output_sequence && max_sequence_length < seq_length_) {
    if (output_step_length == batch_size_ * hidden_size_) {  // contiguous
      const auto span_to_zero = outputs.subspan(
          max_sequence_length * output_step_length, (seq_length_ - max_sequence_length) * output_step_length);
      std::fill_n(span_to_zero.begin(), span_to_zero.size(), T{});
    } else {
      for (int i = max_sequence_length; i < seq_length_; ++i) {  // non-contiguous
        const auto span_to_zero = outputs.subspan(i * output_step_length, batch_size_ * hidden_size_);
        std::fill_n(span_to_zero.begin(), span_to_zero.size(), T{});
      }
    }
  }

  if (output_sequence && direction_ == kReverse) {
    ReverseSequence<T>(outputs, original_outputs,
                       sequence_lengths, seq_length_,
                       batch_size_, hidden_size_, num_directions, *ttp);
  }
}

template <typename T>
void UniDirectionalGru<T>::AllocateBuffers() {
  cur_h_ = Allocate(allocator_, hidden_size_ * batch_size_, cur_h_ptr_);
  batched_hidden0_ = Allocate(allocator_, batch_size_ * hidden_size_, batched_hidden0_ptr_, true);

  if (use_bias_) {
    batched_bias_WRz_ = Allocate(allocator_, batch_size_ * hidden_size_, batched_bias_WRz_ptr_);
    batched_bias_WRr_ = Allocate(allocator_, batch_size_ * hidden_size_, batched_bias_WRr_ptr_);

    if (linear_before_reset_) {
      batched_bias_Wh_ = Allocate(allocator_, batch_size_ * hidden_size_, batched_bias_Wh_ptr_);
      batched_bias_Rh_ = Allocate(allocator_, batch_size_ * hidden_size_, batched_bias_Rh_ptr_);
      linear_output_ = Allocate(allocator_, batch_size_ * hidden_size_, linear_output_ptr_);
    } else {
      batched_bias_WRh_ = Allocate(allocator_, batch_size_ * hidden_size_, batched_bias_WRh_ptr_);
    }
  }

  auto batch_times_seq_length = batch_size_ * seq_length_;

  outputZRH_ = Allocate(allocator_, hidden_size_ * 3 * batch_times_seq_length, outputZRH_ptr_, true);

  if (direction_ == kReverse) {
    inputs_reverse_ = Allocate(allocator_, batch_times_seq_length * input_size_, inputs_reverse_ptr_);
    outputs_reverse_ = Allocate(allocator_, batch_times_seq_length * hidden_size_, outputs_reverse_ptr_);
  }
}

}  // namespace detail
}  // namespace onnxruntime<|MERGE_RESOLUTION|>--- conflicted
+++ resolved
@@ -172,11 +172,7 @@
 
   void Compute(const gsl::span<const T>& inputs, const gsl::span<const int>& sequence_lengths, int num_directions,
                const gsl::span<const T>& input_weights, const gsl::span<const T>& recurrent_weights,
-<<<<<<< HEAD
-               gsl::span<T>& outputs, gsl::span<T>& final_hidden_state, onnxruntime::concurrency::ThreadPool* ttp);
-=======
                gsl::span<T>& outputs, gsl::span<T>& final_hidden_state, onnxruntime::concurrency::ThreadPool* tp);
->>>>>>> 15bcde50
 
   ~UniDirectionalGru() = default;
 
@@ -351,9 +347,6 @@
           : Allocate<T>(alloc, hidden_output_size_per_direction * num_directions_, local_hidden_output);
 
   gsl::span<T> hidden_output_1 = hidden_output.subspan(0, hidden_output_size_per_direction);
-
-  auto ctx_internal = static_cast<OpKernelContextInternal*>(&context);
-  auto thread_pool = const_cast<concurrency::ThreadPool*>(ctx_internal->GetOperatorThreadPool());
 
   if (direction_ == Direction::kBidirectional) {
     // spans for second direction
@@ -386,11 +379,8 @@
         activation_funcs_.Entries()[0],
         activation_funcs_.Entries()[1],
         clip_);
-<<<<<<< HEAD
-    fw->Compute(input, sequence_lens_span, num_directions_, input_weights_1, recurrent_weights_1, output_1, hidden_output_1, thread_pool);
-=======
+
     fw->Compute(input, sequence_lens_span, num_directions_, input_weights_1, recurrent_weights_1, output_1, hidden_output_1, tp);
->>>>>>> 15bcde50
 
     std::unique_ptr<detail::UniDirectionalGru<T>> bw = std::make_unique<detail::UniDirectionalGru<T>>(
         alloc,
@@ -404,11 +394,8 @@
         activation_funcs_.Entries()[2],
         activation_funcs_.Entries()[3],
         clip_);
-<<<<<<< HEAD
-    bw->Compute(input, sequence_lens_span, num_directions_, input_weights_2, recurrent_weights_2, output_2, hidden_output_2, thread_pool);
-=======
+
     bw->Compute(input, sequence_lens_span, num_directions_, input_weights_2, recurrent_weights_2, output_2, hidden_output_2, tp);
->>>>>>> 15bcde50
   } else {
     std::unique_ptr<detail::UniDirectionalGru<T>> gru_p = std::make_unique<detail::UniDirectionalGru<T>>(
         alloc,
@@ -423,11 +410,7 @@
         activation_funcs_.Entries()[1],
         clip_);
 
-<<<<<<< HEAD
-    gru_p->Compute(input, sequence_lens_span, num_directions_, input_weights_1, recurrent_weights_1, output_1, hidden_output_1, thread_pool);
-=======
     gru_p->Compute(input, sequence_lens_span, num_directions_, input_weights_1, recurrent_weights_1, output_1, hidden_output_1, tp);
->>>>>>> 15bcde50
   }
 
   if (!output.empty())
@@ -529,11 +512,7 @@
                                    const gsl::span<const T>& recurrent_weights,
                                    gsl::span<T>& outputs,
                                    gsl::span<T>& final_hidden_state,
-<<<<<<< HEAD
-                                   onnxruntime::concurrency::ThreadPool* ttp) {
-=======
                                    onnxruntime::concurrency::ThreadPool* tp) {
->>>>>>> 15bcde50
   using span_T_const_iter = typename gsl::span<T>::const_iterator;
   using span_T_iter = typename gsl::span<T>::iterator;
 
@@ -558,7 +537,7 @@
   const bool output_sequence = !outputs.empty();
 
   if (direction_ == kReverse) {
-    ReverseSequence(inputs, inputs_reverse_, sequence_lengths, seq_length_, batch_size_, input_size_, 1, *ttp);
+    ReverseSequence(inputs, inputs_reverse_, sequence_lengths, seq_length_, batch_size_, input_size_, 1, *tp);
     // DumpMatrix("Reversed inputs", inputs_reverse_.data(), seq_length_ * batch_size_, input_size_);
 
     inputs = inputs_reverse_;
@@ -848,7 +827,7 @@
   if (output_sequence && direction_ == kReverse) {
     ReverseSequence<T>(outputs, original_outputs,
                        sequence_lengths, seq_length_,
-                       batch_size_, hidden_size_, num_directions, *ttp);
+                       batch_size_, hidden_size_, num_directions, *tp);
   }
 }
 
