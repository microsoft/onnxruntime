// Copyright (c) Microsoft Corporation. All rights reserved.
// Licensed under the MIT License.

// there's no way to use a raw pointer as the copy destination with std::copy_n
// (which gsl::copy uses with span::data() which returns a raw pointer) with the 14.11 toolset
// without generating a 4996 warning. going through an iterator is way too much overhead so turn off the warning.
#ifdef _MSC_VER
#pragma warning(push)
#pragma warning(disable : 4996)
#endif

#include "core/providers/cpu/rnn/deep_cpu_gru.h"

#include <algorithm>
#include <future>
#include <stdexcept>

#include "core/common/logging/logging.h"
#include "core/framework/allocator.h"
#include "core/framework/tensor.h"

#include "core/platform/ort_mutex.h"

#ifdef _MSC_VER
#pragma warning(pop)
#endif

/*
ONNX_OPERATOR_SCHEMA(GRU)
    .SetDoc(R"DOC(
Computes an one-layer GRU. This operator is usually supported via some custom
implementation such as CuDNN.

Notations:

`X` - input tensor
`z` - update gate
`r` - reset gate
`h` - hidden gate
`t` - time step (t-1 means previous time step)
`W[zrh]` - W parameter weight matrix for update, reset, and hidden gates
`R[zrh]` - R recurrence weight matrix for update, reset, and hidden gates
`Wb[zrh]` - W bias vectors for update, reset, and hidden gates
`Rb[zrh]` - R bias vectors for update, reset, and hidden gates
`WB[zrh]` - W parameter weight matrix for backward update, reset, and hidden gates
`RB[zrh]` - R recurrence weight matrix for backward update, reset, and hidden gates
`WBb[zrh]` - W bias vectors for backward update, reset, and hidden gates
`RBb[zrh]` - R bias vectors for backward update, reset, and hidden gates
`H` - Hidden state
`num_directions` - 2 if direction == bidirectional else 1

Activation functions:

  Relu(x)                - max(0, x)
  Tanh(x)                - (1 - e^{-2x})/(1 + e^{-2x})
  Sigmoid(x)             - 1/(1 + e^{-x})

  (NOTE: Below are optional)
  Affine(x)              - alpha*x + beta
  LeakyRelu(x)           - x if x >= 0 else alpha * x
  ThresholdedRelu(x)     - x if x >= alpha else 0
  ScaledTanh(x)          - alpha*Tanh(beta*x)
  HardSigmoid(x)         - min(max(alpha*x + beta, 0), 1)
  Elu(x)                 - x if x >= 0 else alpha*(e^x - 1)
  Softsign(x)            - x/(1 + |x|)
  Softplus(x)            - log(1 + e^x)

Equations (Default: f=Sigmoid, g=Tanh):
  - zt = f(Xt*(Wz^T) + Ht-1*Rz + Wbz + Rbz)
  - rt = f(Xt*(Wr^T) + Ht-1*Rr + Wbr + Rbr)
  - ht = g(Xt*(Wh^T) + (rt (.) Ht-1)*Rh + Rbh + Wbh) # default, when linear_before_reset = 0
  - ht = g(Xt*(Wh^T) + (rt (.) (Ht-1*Rh + Rbh) + Wbh) # when linear_before_reset != 0
  - Ht = (1 - zt) (.) ht + zt (.) Ht-1
)DOC")
    .SinceVersion(3)
    .Attr("direction", "Specify if the RNN is forward, reverse, or bidirectional. "
                "Must be one of forward (default), reverse, or bidirectional.",
                AttributeProto::STRING,
                std::string("forward"))
    .Attr("hidden_size", "Number of neurons in the hidden layer", AttributeProto::INT, OPTIONAL)
    .Attr("activations", "A list of 2 (or 4 if bidirectional) activation functions "
                "for update, reset, and hidden gates. The activation functions must be one "
                "of the activation functions specified above. Optional: See the equations "
                "for default if not specified.",
                AttributeProto::STRINGS,
                OPTIONAL)
    .Attr("activation_alpha",
                "Optional scaling values used by some activation functions. The values "
                "are consumed in the order of activation functions, for example (f, g, h) "
                "in LSTM.",
                AttributeProto::FLOATS,
                OPTIONAL)
    .Attr("activation_beta",
                "Optional scaling values used by some activation functions. The values "
                "are consumed in the order of activation functions, for example (f, g, h) "
                "in LSTM.",
                AttributeProto::FLOATS,
                OPTIONAL)
    .Attr("output_sequence",
                "The sequence output for the hidden is optional if 0. Default 0.",
                AttributeProto::INT,
                static_cast<int64_t>(0));
    .Attr("clip", "Cell clip threshold. Clipping bounds the elements of a tensor "
                "in the range of [-threshold, +threshold] and is applied to the input "
                "of activations. No clip if not specified.", AttributeProto::FLOAT, OPTIONAL)
    .Attr("linear_before_reset", "When computing the output of the hidden gate, "
                "apply the linear transformation before multiplying by the output of the "
                "reset gate.",
                AttributeProto::INT,
                static_cast<int64_t>(0))
    .Input(0, "X",
                "The input sequences packed (and potentially padded) into one 3-D "
                "tensor with the shape of `[seq_length, batch_size, input_size]`.", "T")
    .Input(1, "W",
                "The weight tensor for the gates. Concatenation of `W[zrh]` and `WB[zrh]` "
                "(if bidirectional) along dimension 0. This tensor has shape "
                "`[num_directions, 3*hidden_size, input_size]`.", "T")
    .Input(2, "R",
                "The recurrence weight tensor. Concatenation of `R[zrh]` and `RB[zrh]` "
                "(if bidirectional) along dimension 0. This tensor has shape "
                "`[num_directions, 3*hidden_size, hidden_size]`.", "T")
    .Input(3, "B",
                "The bias tensor for the gates. Concatenation of `[Wb[zrh], Rb[zrh]]` and "
                "`[WBb[zrh], RBb[zrh]]` (if bidirectional) along dimension 0. This tensor "
                "has shape `[num_directions, 6*hidden_size]`. Optional: If not specified "
                "- assumed to be 0", "T",
                OpSchema::Optional)
    .Input(4, "sequence_lens",
                "Optional tensor specifying lengths of the sequences in a batch. "
                "If not specified - assumed all sequences in the batch to have "
                "length `seq_length`. It has shape `[batch_size]`.", "T1",
                OpSchema::Optional)
    .Input(5, "initial_h",
                "Optional initial value of the hidden. If not specified - assumed "
                "to be 0. It has shape `[num_directions, batch_size, hidden_size]`.",
                "  T", OpSchema::Optional)
    .Output(0, "Y",
                "A tensor that concats all the intermediate output values of the hidden. "
                "It has shape `[seq_length, num_directions, batch_size, hidden_size]`. ",
                "T", OpSchema::Optional);
    .Output(1, "Y_h",
                "The last output value of the hidden. It has shape "
                "`[num_directions, batch_size, hidden_size]`.", "T", OpSchema::Optional);
    .TypeConstraint("T", { "tensor(float16)", "tensor(float)", "tensor(double)" },
                "Constrain input and output types to float tensors.")
    .TypeConstraint("T1", { "tensor(int32)" }, "Constrain seq_lens to integer tensor.");
*/

namespace onnxruntime {

ONNX_CPU_OPERATOR_KERNEL(
    GRU,
    7,
    KernelDefBuilder().TypeConstraint("T", {DataTypeImpl::GetTensorType<float>(),
                                            DataTypeImpl::GetTensorType<double>()})
        .TypeConstraint("T1", DataTypeImpl::GetTensorType<int32_t>()),
    DeepCpuGruOp);

using namespace rnn::detail;

// internal helper code
namespace detail {

template <typename T>
class UniDirectionalGru {
 public:
  UniDirectionalGru(AllocatorPtr allocator,
                    const logging::Logger& logger,
                    const int seq_length,
                    const int batch_size,
                    const int input_size,
                    const int hidden_size,
                    const bool linear_before_reset,
                    Direction direction,
                    const gsl::span<const T>& bias,
                    const gsl::span<const T>& initial_hidden_state,
                    const ActivationFuncs::Entry& activation_func_f,
                    const ActivationFuncs::Entry& activation_func_g,
<<<<<<< HEAD
                    const float clip);
=======
                    const float clip,
                    onnxruntime::concurrency::ThreadPool& ttp_);
>>>>>>> 0bf12e9d

  void Compute(const gsl::span<const T>& inputs,
               const gsl::span<const int>& sequence_lengths,
               const int num_directions,
               const gsl::span<const T>& input_weights,
               const gsl::span<const T>& recurrent_weights,
               gsl::span<T>& outputs,
               gsl::span<T>& final_hidden_state);

  ~UniDirectionalGru() = default;

 private:
  AllocatorPtr allocator_;
  const logging::Logger& logger_;

<<<<<<< HEAD
=======
  onnxruntime::concurrency::ThreadPool& ttp_;

>>>>>>> 0bf12e9d
  int seq_length_;
  int batch_size_;
  int input_size_;
  int hidden_size_;
  bool linear_before_reset_;

  const float clip_;

  Direction direction_;
  bool use_bias_;

  IAllocatorUniquePtr<T> outputZRH_ptr_;
  gsl::span<T> outputZRH_;

  IAllocatorUniquePtr<T> cur_h_ptr_;
  IAllocatorUniquePtr<T> batched_hidden0_ptr_;
  IAllocatorUniquePtr<int> sequence_lengths_ptr_;
  gsl::span<T> cur_h_;
  gsl::span<T> batched_hidden0_;
  gsl::span<int> sequence_lengths_;

  // Wb[zr] and Rb[zr] can always be added together upfront, and repeated to match the batch size for
  // faster GEMM calculations, so these two members are all the
  // Wb[z] + Rb[z] values added together, repeated batch_size_ times
  IAllocatorUniquePtr<T> batched_bias_WRz_ptr_, batched_bias_WRr_ptr_;
  gsl::span<T> batched_bias_WRz_, batched_bias_WRr_;

  // Wbh and Rbh can only be combined upfront if linear_before_reset_ is false
  IAllocatorUniquePtr<T> batched_bias_WRh_ptr_;
  gsl::span<T> batched_bias_WRh_;

  // if linear_before_reset_ is true, we need to setup Wbh and Rbh separately
  IAllocatorUniquePtr<T> batched_bias_Wh_ptr_, batched_bias_Rh_ptr_;
  gsl::span<T> batched_bias_Wh_, batched_bias_Rh_;

  IAllocatorUniquePtr<T> linear_output_ptr_;
  gsl::span<T> linear_output_;

  IAllocatorUniquePtr<T> inputs_reverse_ptr_;
  IAllocatorUniquePtr<T> outputs_reverse_ptr_;
  gsl::span<T> inputs_reverse_;
  gsl::span<T> outputs_reverse_;

  deepcpu::ClipWithBiasFuncPtr clip_with_bias_ptr_{};

  float zr_alpha_{};
  float zr_beta_{};
  float h_alpha_{};
  float h_beta_{};

  deepcpu::GruResetGateFuncPtr reset_gate_{};
  deepcpu::ActivationFuncPtr update_gate_{};
  deepcpu::GruOutputGateFuncPtr output_gate_{};

  void AllocateBuffers();
};
}  // namespace detail

// #define DUMP_MATRIXES to provide lots of diagnostic output
#if defined(DUMP_MATRIXES)
#define DumpMatrix(...) ::onnxruntime::rnn::detail::DumpMatrixImpl(__VA_ARGS__)
#else
#define DumpMatrix(...) ((void)0)
#endif

Status DeepCpuGruOp::Compute(OpKernelContext* context) const {
  const Tensor& X = *context->Input<Tensor>(0);  // inputs. [seq_length, batch_size, input_size]

  Status status;

  auto data_type = X.DataType();
  if (data_type == DataTypeImpl::GetType<float>())
    status = ComputeImpl<float>(*context);
  else if (data_type == DataTypeImpl::GetType<double>()) {
    /* Need to update all the helpers to support double...
    status = ComputeImpl<double>(*context); */
    ORT_NOT_IMPLEMENTED("GRU operator does not support double yet");
  } else
    ORT_THROW("Invalid data type for GRU operator of ", data_type);

  return status;
}

template <typename T>
Status DeepCpuGruOp::ComputeImpl(OpKernelContext& context) const {
  auto& logger = context.Logger();

  const Tensor& X = *context.Input<Tensor>(0);  // inputs. [seq_length, batch_size, input_size]
  const Tensor& W = *context.Input<Tensor>(1);  // weights. [num_directions, 3*hidden_size, input_size]
  const Tensor& R = *context.Input<Tensor>(2);  // recurrence weights. [num_directions, 3*hidden_size, hidden_size]

  // optional
  const Tensor* B = context.Input<Tensor>(3);              // bias. [num_directions, 6*hidden_size]
  const Tensor* sequence_lens = context.Input<Tensor>(4);  // [batch_size]
  const Tensor* initial_h = context.Input<Tensor>(5);      // initial hidden. [num_directions, batch_size, hidden_size]

  auto& X_shape = X.Shape();

  int seq_length = gsl::narrow<int>(X_shape[0]);
  int batch_size = gsl::narrow<int>(X_shape[1]);
  int input_size = gsl::narrow<int>(X_shape[2]);

  auto status = ValidateCommonRnnInputs(X, W, R, B, 3, sequence_lens, initial_h, num_directions_, hidden_size_);
  ORT_RETURN_IF_ERROR(status);

  // GRU outputs are optional but must be in the same order
  TensorShape Y_dims{seq_length, num_directions_, batch_size, hidden_size_};
<<<<<<< HEAD
  Tensor* Y = context.Output(/*index*/ 0, Y_dims);  // TODO: Adjust for how optional outputs gets implemented
=======
  Tensor* Y = context.Output(/*index*/ 0, Y_dims);
>>>>>>> 0bf12e9d

  TensorShape Y_h_dims{num_directions_, batch_size, hidden_size_};
  Tensor* Y_h = context.Output(/*index*/ 1, Y_h_dims);

  // Reset output and return if max sequence length is 0
  if (sequence_lens != nullptr) {
    int32_t max_sequence_length = *std::max_element(sequence_lens->Data<int32_t>(), sequence_lens->Data<int32_t>() + sequence_lens->Shape().Size());
    if (max_sequence_length == 0) {
      if (Y != nullptr) std::fill_n(Y->MutableData<T>(), Y_dims.Size(), T{});
      if (Y_h != nullptr) std::fill_n(Y_h->MutableData<T>(), Y_h_dims.Size(), T{});
      return Status::OK();
    }
  }

  AllocatorPtr alloc;
  status = context.GetTempSpaceAllocator(&alloc);
  ORT_RETURN_IF_ERROR(status);
  gsl::span<const T> input_weights = W.DataAsSpan<T>();
  gsl::span<const T> recurrent_weights = R.DataAsSpan<T>();
  gsl::span<const T> bias = B != nullptr ? B->DataAsSpan<T>() : gsl::span<const T>();

  // spans for first direction
  const size_t input_weights_size_per_direction = 3 * hidden_size_ * input_size;
  const size_t recurrent_weights_size_per_direction = 3 * hidden_size_ * hidden_size_;
  const size_t bias_size_per_direction = 6 * hidden_size_;

  gsl::span<const T> input_weights_1 = input_weights.subspan(0, input_weights_size_per_direction);
  gsl::span<const T> recurrent_weights_1 = recurrent_weights.subspan(0, recurrent_weights_size_per_direction);
  gsl::span<const T> bias_1 = bias.empty() ? bias : bias.subspan(0, bias_size_per_direction);

  gsl::span<const T> input = X.DataAsSpan<T>();
  gsl::span<const int> sequence_lens_span = sequence_lens != nullptr ? sequence_lens->DataAsSpan<int>()
                                                                     : gsl::span<const int>();

  const size_t initial_hidden_size_per_direction = batch_size * hidden_size_;
  gsl::span<const T> initial_hidden = initial_h != nullptr ? initial_h->DataAsSpan<T>() : gsl::span<const T>();
  gsl::span<const T> initial_hidden_1 = initial_hidden.empty()
                                            ? initial_hidden
                                            : initial_hidden.subspan(0, initial_hidden_size_per_direction);

  // output shape is [seq_length, num_directions, batch_size, hidden_size]
  // so it's not a case of all the output for one direction being first.
  // due to that we can only easily check that the end of the output for each direction is valid.
  const size_t output_size = Y != nullptr ? Y->Shape().Size() : 0;
  const size_t per_direction_offset = batch_size * hidden_size_;
  gsl::span<T> output = Y != nullptr ? Y->MutableDataAsSpan<T>() : gsl::span<T>();
  gsl::span<T> output_1 = output.empty()
                              ? output
                              : output.subspan(0, output_size - (num_directions_ - 1) * per_direction_offset);

  // UniDirectionalGru needs somewhere to write output, so even if we aren't returning Y_h
  // we provide an appropriately sized buffer for that purpose.
  const size_t hidden_output_size_per_direction = batch_size * hidden_size_;
  IAllocatorUniquePtr<T> local_hidden_output;
  gsl::span<T> hidden_output =
      Y_h ? Y_h->MutableDataAsSpan<T>()
          : Allocate<T>(alloc, hidden_output_size_per_direction * num_directions_, local_hidden_output);

  gsl::span<T> hidden_output_1 = hidden_output.subspan(0, hidden_output_size_per_direction);

  if (direction_ == Direction::kBidirectional) {
    // spans for second direction
    gsl::span<const T> input_weights_2 = input_weights.subspan(input_weights_size_per_direction,
                                                               input_weights_size_per_direction);
    gsl::span<const T> recurrent_weights_2 = recurrent_weights.subspan(recurrent_weights_size_per_direction,
                                                                       recurrent_weights_size_per_direction);
    gsl::span<const T> bias_2 = bias.empty() ? bias : bias.subspan(bias_size_per_direction, bias_size_per_direction);

    gsl::span<const T> initial_hidden_2 = initial_hidden.empty()
                                              ? initial_hidden
                                              : initial_hidden.subspan(initial_hidden_size_per_direction,
                                                                       initial_hidden_size_per_direction);
    gsl::span<T> output_2 = output.empty()
                                ? output
                                : output.subspan(per_direction_offset, output_size - per_direction_offset);

    gsl::span<T> hidden_output_2 = hidden_output.subspan(hidden_output_size_per_direction,
                                                         hidden_output_size_per_direction);

    std::unique_ptr<detail::UniDirectionalGru<T>> fw = std::make_unique<detail::UniDirectionalGru<T>>(
        alloc, logger,
        seq_length, batch_size, input_size, hidden_size_, linear_before_reset_, Direction::kForward,
        bias_1, initial_hidden_1,
        activation_funcs_.Entries()[0],
        activation_funcs_.Entries()[1],
        clip_);
    fw->Compute(input, sequence_lens_span, num_directions_, input_weights_1, recurrent_weights_1, output_1, hidden_output_1);

    std::unique_ptr<detail::UniDirectionalGru<T>> bw = std::make_unique<detail::UniDirectionalGru<T>>(
        alloc, logger,
        seq_length, batch_size, input_size, hidden_size_, linear_before_reset_, Direction::kReverse,
        bias_2, initial_hidden_2,
        activation_funcs_.Entries()[2],
        activation_funcs_.Entries()[3],
        clip_);
    bw->Compute(input, sequence_lens_span, num_directions_, input_weights_2, recurrent_weights_2, output_2, hidden_output_2);
<<<<<<< HEAD

  }
  else {
=======
  } else {
>>>>>>> 0bf12e9d
    std::unique_ptr<detail::UniDirectionalGru<T>> gru_p = std::make_unique<detail::UniDirectionalGru<T>>(
        alloc, logger,
        seq_length, batch_size, input_size, hidden_size_, linear_before_reset_, direction_,
        bias_1, initial_hidden_1,
        activation_funcs_.Entries()[0],
        activation_funcs_.Entries()[1],
        clip_);

    gru_p->Compute(input, sequence_lens_span, num_directions_, input_weights_1, recurrent_weights_1, output_1, hidden_output_1);
  }

if (!output.empty())
  DumpMatrix("Y", output.data(), seq_length* num_directions_* batch_size, hidden_size_);

DumpMatrix("Y_h", hidden_output.data(), num_directions_* batch_size, hidden_size_);

return Status::OK();
}

//
// Implementation of internal helper code
namespace detail {

template <typename T>
UniDirectionalGru<T>::UniDirectionalGru(AllocatorPtr allocator,
                                        const logging::Logger& logger,
                                        const int seq_length,
                                        const int batch_size,
                                        const int input_size,
                                        const int hidden_size,
                                        const bool linear_before_reset,
                                        Direction direction,
                                        const gsl::span<const T>& bias,
                                        const gsl::span<const T>& initial_hidden_state,
                                        const ActivationFuncs::Entry& activation_func_f,
                                        const ActivationFuncs::Entry& activation_func_g,
<<<<<<< HEAD
                                        const float clip)
=======
                                        const float clip,
                                        onnxruntime::concurrency::ThreadPool& ttp)
>>>>>>> 0bf12e9d
    : allocator_(allocator),
      logger_(logger),
      seq_length_(seq_length),
      batch_size_(batch_size),
      input_size_(input_size),
      hidden_size_(hidden_size),
      linear_before_reset_(linear_before_reset),
      clip_(clip),
      direction_(direction),
      use_bias_(!bias.empty()) {
  clip_with_bias_ptr_ = use_bias_ ? deepcpu::clip_add_bias : deepcpu::clip_ignore_bias;

  // setup activation function pointers and alpha/beta values to use with them
  reset_gate_ = deepcpu::GruResetGateFuncByName(activation_func_f.name);
  update_gate_ = deepcpu::ActivationFuncByName(activation_func_f.name);
  output_gate_ = deepcpu::GruOutputGateFuncByName(activation_func_g.name);

  zr_alpha_ = activation_func_f.alpha;
  zr_beta_ = activation_func_f.beta;
  h_alpha_ = activation_func_g.alpha;
  h_beta_ = activation_func_g.beta;

  AllocateBuffers();

  if (use_bias_) {
    auto bias_Wz = bias.subspan(0 * hidden_size_, hidden_size_);
    auto bias_Wr = bias.subspan(1 * hidden_size_, hidden_size_);
    auto bias_Wo = bias.subspan(2 * hidden_size_, hidden_size_);
    auto bias_Rz = bias.subspan(3 * hidden_size_, hidden_size_);
    auto bias_Rr = bias.subspan(4 * hidden_size_, hidden_size_);
    auto bias_Ro = bias.subspan(5 * hidden_size_, hidden_size_);

    // add Wb[zr] and Rb[zr] and replicate so we have batch_size_ copies of the result
    auto combine_and_replicate = [&](gsl::span<const T>& bias_w,
                                     gsl::span<const T>& bias_r,
                                     gsl::span<T>& output) {
      // add once
      for (int i = 0; i < hidden_size_; ++i) {
        output[i] = bias_w[i] + bias_r[i];
      }

      // replicate what we just wrote to the start of the output span so we have batch_size_ copies
      auto values = output.cbegin();
      ORT_IGNORE_RETURN_VALUE(RepeatVectorToConstructArray(values, values + hidden_size_,
                                                           output.begin() + hidden_size_,  // skip the first batch
                                                           batch_size_ - 1));              // and replicate batch size - 1 times
    };

    // we can always combine the z and r weights
    combine_and_replicate(bias_Wz, bias_Rz, batched_bias_WRz_);
    combine_and_replicate(bias_Wr, bias_Rr, batched_bias_WRr_);

    // how we treat the h weight depends on whether linear_before_reset_ is set
    if (linear_before_reset_) {
      // need to replicate Wb[o] and Rb[o] separately
      ORT_IGNORE_RETURN_VALUE(RepeatVectorToConstructArray(bias_Wo.cbegin(), bias_Wo.cend(), batched_bias_Wh_.begin(), batch_size_));
      ORT_IGNORE_RETURN_VALUE(RepeatVectorToConstructArray(bias_Ro.cbegin(), bias_Ro.cend(), batched_bias_Rh_.begin(), batch_size_));
    } else {
      combine_and_replicate(bias_Wo, bias_Ro, batched_bias_WRh_);
    }
  }

  if (!initial_hidden_state.empty()) {
    gsl::copy(initial_hidden_state, batched_hidden0_);
  }
}

template <typename T>
void UniDirectionalGru<T>::Compute(const gsl::span<const T>& inputs_arg,
                                   const gsl::span<const int>& sequence_lengths_arg,
                                   const int num_directions,
                                   const gsl::span<const T>& input_weights,
                                   const gsl::span<const T>& recurrent_weights,
                                   gsl::span<T>& outputs,
                                   gsl::span<T>& final_hidden_state) {
  using span_T_const_iter = typename gsl::span<T>::const_iterator;
  using span_T_iter = typename gsl::span<T>::iterator;

  // copy inputs_arg as we may change it to point to inputs_reverse_
  gsl::span<const T> inputs = inputs_arg;
  gsl::span<const int> sequence_lengths = sequence_lengths_arg;

  // if sequence lengths weren't provided, use internal array and init all to seq_length
  if (sequence_lengths.empty()) {
    sequence_lengths_ = Allocate(allocator_, batch_size_, sequence_lengths_ptr_, true, seq_length_);
    sequence_lengths = sequence_lengths_;
  }

  DumpMatrix("Inputs", inputs.data(), seq_length_ * batch_size_, input_size_);
  DumpMatrix("input_weights", input_weights.data(), 3 * hidden_size_, input_size_);
  DumpMatrix("recurrent_weights", recurrent_weights.data(), 3 * hidden_size_, hidden_size_);

  gsl::span<const T> recurrent_weightsZR = recurrent_weights.subspan(0, 2 * hidden_size_ * hidden_size_);
  gsl::span<const T> recurrent_weightsH = recurrent_weights.subspan(2 * hidden_size_ * hidden_size_, hidden_size_ * hidden_size_);

  gsl::span<T> original_outputs = outputs;
  const bool output_sequence = !outputs.empty();

  if (direction_ == kReverse) {
    ReverseSequence(inputs, inputs_reverse_, sequence_lengths, seq_length_, batch_size_, input_size_, 1);
    // DumpMatrix("Reversed inputs", inputs_reverse_.data(), seq_length_ * batch_size_, input_size_);

    inputs = inputs_reverse_;

    if (output_sequence) {
      outputs = outputs_reverse_;
    }
  }

  // Calculate the max and min length
  int32_t max_sequence_length = *std::max_element(sequence_lengths.cbegin(), sequence_lengths.cend());
  int32_t min_sequence_length = std::min(seq_length_, *std::min_element(sequence_lengths.cbegin(),
                                                                        sequence_lengths.cend()));

  const int hidden_size_x2 = 2 * hidden_size_;
  const int hidden_size_x3 = 3 * hidden_size_;
  const int total_rows = max_sequence_length * batch_size_;

  float alpha = 1.0f;
  float beta = 0.0f;  // zero out outputZRH_ when calling ComputeGemm.

  // apply weights to all the inputs
  ComputeGemm(total_rows, hidden_size_x3, input_size_, alpha,
              inputs.cbegin(), inputs.cend(),
              input_size_,
              input_weights.cbegin(), input_weights.cend(),
              input_size_, beta,
              outputZRH_.begin(), outputZRH_.end(),
              hidden_size_x3);

  DumpMatrix("inputs with weights applied", outputZRH_.data(), seq_length_ * batch_size_ * 3, hidden_size_);

  // set to 1 so the weighted inputs in outputZRH_ are added to the result in the next call to ComputeGemm
  beta = 1.0f;

  // output shape is [seq_length, num_directions, batch_size, hidden_size]
  // if we are doing 2 directions and this is the forward pass we're writing to the real output so
  // need to include num_directions in the step length.
  // we do not need to do that if there are two directions and we're doing the backwards pass as we
  // are writing to a temporary buffer (as outputs == outputs_reverse_) which is later copied
  // to the real output by ReverseSequence. this later copy includes num_directions in the step length.
  int output_step_length = batch_size_ * hidden_size_;
  if (direction_ == kForward && num_directions == 2)
    output_step_length = 2 * batch_size_ * hidden_size_;

  // convenience end iterators we use in the loops below to detect any bounds issues
  span_T_const_iter batched_bias_WRz_local_end = batched_bias_WRz_.cend();
  span_T_const_iter batched_bias_WRr_local_end = batched_bias_WRr_.cend();
  span_T_const_iter batched_bias_Wh_local_end = batched_bias_Wh_.cend();
  span_T_const_iter batched_bias_Rh_local_end = batched_bias_Rh_.cend();
  span_T_const_iter batched_bias_WRh_local_end = batched_bias_WRh_.cend();

<<<<<<< HEAD
  size_t out_added_offset;
=======
  if (batch_parallel_) {
    int fused_hidden_rows = batch_size_ / hidden_num_threads_;
    if (batch_size_ % hidden_num_threads_ != 0)
      fused_hidden_rows++;

    // lambda executed by ThreadPool
    auto hidden_gemm_and_activations = [&](const int row) {
      //handling boundaries
      int local_fused_hidden_rows = fused_hidden_rows;
      if ((row + fused_hidden_rows) > batch_size_)
        local_fused_hidden_rows = batch_size_ - row;

      size_t out_added_offset;
      span_T_const_iter prev_Ht = batched_hidden0_.cbegin() + row * hidden_size_;  // Ht-1
      span_T_const_iter prev_Ht_end = batched_hidden0_.cend();
      span_T_iter cur_h_local = cur_h_.begin() + row * hidden_size_;
      span_T_iter cur_h_local_end = cur_h_.end();
      span_T_iter linear_output_local;
      span_T_iter linear_output_local_end;

      span_T_const_iter batched_bias_WRz_local;
      span_T_const_iter batched_bias_WRr_local;
      span_T_const_iter batched_bias_WRh_local;
      span_T_const_iter batched_bias_Wh_local;
      span_T_const_iter batched_bias_Rh_local;

      if (use_bias_) {
        batched_bias_WRz_local = batched_bias_WRz_.cbegin() + row * hidden_size_;
        batched_bias_WRr_local = batched_bias_WRr_.cbegin() + row * hidden_size_;

        if (linear_before_reset_) {
          batched_bias_Wh_local = batched_bias_Wh_.cbegin() + row * hidden_size_;
          batched_bias_Rh_local = batched_bias_Rh_.cbegin() + row * hidden_size_;
          linear_output_local = linear_output_.begin() + row * hidden_size_;
          linear_output_local_end = linear_output_.end();
        } else {
          batched_bias_WRh_local = batched_bias_WRh_.cbegin() + row * hidden_size_;
        }
      }

      for (int step = 0; step < max_sequence_length; step++) {
        const std::string row_str = " [row=" + std::to_string(row) + ",seqno=" + std::to_string(step) + "]";

        DumpMatrix("Ht-1" + row_str, &*prev_Ht, local_fused_hidden_rows, hidden_size_);

        out_added_offset = (step * batch_size_ + row) * hidden_size_x3;

        // calculate Ht-1*R[zr], and add to the weighted inputs that are in outputZRH_
        ComputeGemm(local_fused_hidden_rows, hidden_size_x2, hidden_size_, alpha,
                    prev_Ht, prev_Ht_end,
                    hidden_size_,
                    recurrent_weightsZR.cbegin(), recurrent_weightsZR.cend(),
                    hidden_size_, beta,
                    outputZRH_.begin() + out_added_offset, outputZRH_.end(),
                    hidden_size_x3);

        DumpMatrix("Xt*(W[zr]^T) + Ht-1 * R[zr]" + row_str,
                   outputZRH_.data() + out_added_offset, local_fused_hidden_rows, hidden_size_x2, 0, hidden_size_x3);

        if (linear_before_reset_) {
          // copy Rbh to linear output
          gsl::copy(batched_bias_Rh_.subspan(batched_bias_Rh_local - batched_bias_Rh_.begin(), local_fused_hidden_rows * hidden_size_),
                    linear_output_.subspan(linear_output_local - linear_output_.begin(), linear_output_local_end - linear_output_local));

          // compute Ht-1 * (Rh^T) + Rbh
          ComputeGemm(local_fused_hidden_rows, hidden_size_, hidden_size_, alpha,
                      prev_Ht, prev_Ht_end,  // Ht-1
                      hidden_size_,
                      recurrent_weightsH.cbegin(), recurrent_weightsH.cend(),  // Rh^T
                      hidden_size_, beta,
                      linear_output_local, linear_output_.end(),  // pre: Rbh, post:output
                      hidden_size_);

          DumpMatrix("Ht-1 * (Rh^T) + Rbh " + row_str, &*linear_output_local, batch_size_, hidden_size_);
        }

        // 1st Set Of Activations
        for (int r = 0; r < local_fused_hidden_rows; r++) {
          const T* p_bias_r = use_bias_ ? SafeRawConstPointer<T>(batched_bias_WRr_local + r * hidden_size_,
                                                                 batched_bias_WRr_local_end, hidden_size_)
                                        : nullptr;

          // initialize p_rt with input to calculate rt. outputZRH_ has Xt*(Wr^T) + Ht-1*(Rr^T).
          T* p_rt = SafeRawPointer(outputZRH_, out_added_offset + r * hidden_size_x3 + hidden_size_, hidden_size_);

          // add the bias and clip. post: p_rt == Xt*(Wr^T) + Ht-1*(Rr^T) + Wbr + Rbr
          clip_with_bias_ptr_(clip_, p_bias_r, p_rt, hidden_size_);

          if (linear_before_reset_) {
            // p_linear_output = Ht-1 * (Rh^T) + Rbh
            T* p_linear_output = SafeRawPointer<T>(linear_output_local + r * hidden_size_,
                                                   linear_output_local_end, hidden_size_);
            T* p_cur_h = SafeRawPointer<T>(cur_h_local + r * hidden_size_, cur_h_local_end, hidden_size_);
>>>>>>> 0bf12e9d

  span_T_const_iter prev_Ht = batched_hidden0_.cbegin();  // Ht-1
  span_T_const_iter prev_Ht_end = batched_hidden0_.cend();
  span_T_iter cur_h_local = cur_h_.begin();
  span_T_iter cur_h_local_end = cur_h_.end();

  span_T_const_iter batched_bias_WRz_local;
  span_T_const_iter batched_bias_WRr_local;
  span_T_const_iter batched_bias_WRh_local;
  span_T_const_iter batched_bias_Wh_local;
  span_T_const_iter batched_bias_Rh_local;

  if (use_bias_) {
    batched_bias_WRz_local = batched_bias_WRz_.cbegin();
    batched_bias_WRr_local = batched_bias_WRr_.cbegin();

    if (linear_before_reset_) {
      batched_bias_Wh_local = batched_bias_Wh_.cbegin();
      batched_bias_Rh_local = batched_bias_Rh_.cbegin();
    } else {
      batched_bias_WRh_local = batched_bias_WRh_.cbegin();
    }
  }

  // for each item in sequence run all calculations
  for (int step = 0; step < max_sequence_length; step++) {
    const std::string seqno_str = " [seqno=" + std::to_string(step) + "]";

    DumpMatrix("Ht-1" + seqno_str, &*prev_Ht, batch_size_, hidden_size_);

    out_added_offset = (step * batch_size_) * hidden_size_x3;

    // calculate Ht-1*R[zr], and add to the weighted inputs that are in outputZRH_
    // Ht-1 * R[zr] + Xt*(W[zr]^T)
    ComputeGemm(batch_size_, hidden_size_x2, hidden_size_, alpha,
                prev_Ht, prev_Ht_end,
                hidden_size_,
                recurrent_weightsZR.cbegin(), recurrent_weightsZR.cend(),
                hidden_size_, beta,
                outputZRH_.begin() + out_added_offset, outputZRH_.end(),
                hidden_size_x3);

    DumpMatrix("Ht-1 * R[zr] + Xt*(W[zr]^T)" + seqno_str,
               outputZRH_.data() + out_added_offset, batch_size_, hidden_size_x2, 0, hidden_size_x3);

    if (linear_before_reset_) {
      // copy Rbh to linear output
      gsl::copy(batched_bias_Rh_.subspan(batched_bias_Rh_local - batched_bias_Rh_.begin(), batched_bias_Rh_local_end - batched_bias_Rh_local), linear_output_);

      // compute Ht-1 * (Rh^T) + Rbh
      ComputeGemm(batch_size_, hidden_size_, hidden_size_, alpha,
                  prev_Ht, prev_Ht_end,  // Ht-1
                  hidden_size_,
                  recurrent_weightsH.cbegin(), recurrent_weightsH.cend(),  // Rh^T
                  hidden_size_, beta,
                  linear_output_.begin(), linear_output_.end(),  // pre: Rbh, post:output
                  hidden_size_);

      DumpMatrix("Ht-1 * (Rh^T) + Rbh " + seqno_str, linear_output_.data(), batch_size_, hidden_size_);
    }

    // 1st Set Of Activations
    for (int r = 0; r < batch_size_; r++) {
      const T* p_bias_r = use_bias_ ? SafeRawConstPointer<T>(batched_bias_WRr_local + r * hidden_size_,
                                                             batched_bias_WRr_local_end, hidden_size_)
                                    : nullptr;

      // initialize p_rt with input to calculate rt. outputZRH_ has Xt*(Wr^T) + Ht-1*(Rr^T).
      T* p_rt = SafeRawPointer(outputZRH_, out_added_offset + r * hidden_size_x3 + hidden_size_, hidden_size_);

      // add the bias and clip. post: p_rt == Xt*(Wr^T) + Ht-1*(Rr^T) + Wbr + Rbr
      clip_with_bias_ptr_(clip_, p_bias_r, p_rt, hidden_size_);

      if (linear_before_reset_) {
        // p_linear_output = Ht-1 * (Rh^T) + Rbh
        T* p_linear_output = SafeRawPointer<T>(linear_output_, r * hidden_size_, hidden_size_);
        T* p_cur_h = SafeRawPointer<T>(cur_h_local + r * hidden_size_, cur_h_local_end, hidden_size_);

        // calculate rt in-place [p_rt = f(p_rt)]
        // calculate rt (.) (Ht-1 * (Rh^T) + Rbh) using p_linear_output. write to p_cur_h
        reset_gate_(p_linear_output, p_rt, p_cur_h, hidden_size_, zr_alpha_, zr_beta_);

      } else {
        const T* p_prev_Ht = SafeRawConstPointer<T>(prev_Ht + r * hidden_size_, prev_Ht_end, hidden_size_);
        T* p_cur_h = SafeRawPointer<T>(cur_h_local + r * hidden_size_, cur_h_local_end, hidden_size_);

        // calculate rt in-place [p_rt = f(p_rt)]
        // calculate rt (.) Ht-1 using p_prev_Ht, and write to p_cur_h
        reset_gate_(p_prev_Ht, p_rt, p_cur_h, hidden_size_, zr_alpha_, zr_beta_);
      }
    }

    std::string label = linear_before_reset_ ? "rt (.) (Ht-1 * (Rh^T) + Rbh)" : "rt (.) Ht-1";
    DumpMatrix(label + seqno_str, &*cur_h_local, batch_size_, hidden_size_);

    if (linear_before_reset_) {
      // input contains rt (.) (Ht-1*(Rh^T) + Rbh)
      auto input = cur_h_local;
      // out_H currently contains Xt*(W[zrh]^T).
      auto out_H = outputZRH_.begin() + out_added_offset;

      for (int r = 0; r < batch_size_; r++) {
        // skip over the inputs with Z and R weights
        out_H += hidden_size_x2;
        for (int h = 0; h < hidden_size_; ++h) {
          *out_H += *input;
          ++out_H;
          ++input;
        }
      }
    } else {
      label += " * Rh^T";

      // out_H currently contains Xt*(Wh^T).
      auto out_H = outputZRH_.begin() + out_added_offset + hidden_size_x2;

      // Calculate Xt*(Wh^T) + rt (.) Ht-1 * Rh
      ComputeGemm(batch_size_, hidden_size_, hidden_size_, alpha,
                  cur_h_local, cur_h_local_end,  // rt (.) Ht-1
                  hidden_size_,
                  recurrent_weightsH.cbegin(), recurrent_weightsH.cend(),  // Rh^T
                  hidden_size_, beta,
                  out_H, outputZRH_.end(),
                  hidden_size_x3);
    }

    DumpMatrix("Xt*(Wh^T) + (" + label + ")" + seqno_str, outputZRH_.data() + out_added_offset,
               batch_size_, hidden_size_, hidden_size_x2, hidden_size_x3);

    //2nd Set of Activations
    span_T_iter output;
    span_T_iter output_end;
    if (output_sequence) {
      output = outputs.begin() + step * output_step_length;
      output_end = outputs.end();

    } else {
      output = final_hidden_state.begin();
      output_end = final_hidden_state.end();
    }

    for (int r = 0; r < batch_size_; r++) {
      if (step >= min_sequence_length && step >= sequence_lengths[r]) {
        if (output_sequence) {
          auto fill_output = output + r * hidden_size_;
          std::fill_n(fill_output, hidden_size_, T{});
        }

        continue;
      }

      const T* p_bias_z = use_bias_ ? SafeRawConstPointer<T>(batched_bias_WRz_local,
                                                             batched_bias_WRz_local_end, hidden_size_)
                                    : nullptr;

      // initialize p_zt with Xt*(Wz^T) + Ht-1*(Rz^T), which is most of the input to calculate zt:
      T* p_zt = SafeRawPointer<T>(outputZRH_, out_added_offset + r * hidden_size_x3, hidden_size_);

      // using p_zt, add bias and clip in-place
      clip_with_bias_ptr_(clip_, p_bias_z, p_zt, hidden_size_);

      // calculate zt in-place. p_zt = f(p_zt)
      update_gate_(p_zt, hidden_size_, zr_alpha_, zr_beta_);

      DumpMatrix("zt[" + std::to_string(r) + "]" + seqno_str, p_zt, 1, hidden_size_);

      const T* p_bias_h = nullptr;
      if (use_bias_) {
        if (linear_before_reset_) {
          // Wbh
          p_bias_h = SafeRawConstPointer<T>(batched_bias_Wh_local + r * hidden_size_,
                                            batched_bias_Wh_local_end, hidden_size_);

        } else {
          // Wbh + Wrh
          p_bias_h = SafeRawConstPointer<T>(batched_bias_WRh_local + r * hidden_size_,
                                            batched_bias_WRh_local_end, hidden_size_);
        }
      }

      // setup p_ht with input to calculate ht
      // p_ht = Xt*(Wh^T) + (rt (.) Ht-1 * Rh^T)          #  linear_before_reset_ == false
      //      = Xt*(Wh^T) + (rt (.) (Ht-1*(Rh^T) + Rbh))  #  linear_before_reset_ == true
      T* p_ht = SafeRawPointer<T>(outputZRH_, out_added_offset + r * hidden_size_x3 + hidden_size_x2, hidden_size_);

      // add Wbh [and Wrh] and clip
      clip_with_bias_ptr_(clip_, p_bias_h, p_ht, hidden_size_);  // post: p_ht == input to g() for calculating ht

      DumpMatrix("ht input [" + std::to_string(r) + "]" + seqno_str, p_ht, 1, hidden_size_);

      const T* p_prev_Ht = SafeRawConstPointer<T>(prev_Ht + r * hidden_size_, prev_Ht_end, hidden_size_);
      T* p_Ht = SafeRawPointer<T>(output + r * hidden_size_, output_end, hidden_size_);

      // calculate ht = g(p_ht) and write in-place to p_ht
      // calculate Ht = (1 - zt) (.) ht + zt (.) Ht-1 and write to p_Ht
      output_gate_(p_ht, p_zt, p_prev_Ht, p_Ht, hidden_size_, h_alpha_, h_beta_);  // calculate ht and Ht
    }

    DumpMatrix("output" + seqno_str, &*output, batch_size_, hidden_size_);

    prev_Ht = output;
    prev_Ht_end = output_end;
  }

  // copy last output to final_hidden_state
  for (int i = 0; i < batch_size_; i++) {
    const int seq_len = sequence_lengths[i];
    if (seq_len == 0) {
      auto final_hidden_state_dst = final_hidden_state.begin() + i * hidden_size_;
      std::fill_n(final_hidden_state_dst, hidden_size_, T{});
      continue;
    } else if (output_sequence) {
      auto src = outputs.subspan((seq_len - 1) * output_step_length + i * hidden_size_, hidden_size_);
      auto dest = final_hidden_state.subspan(i * hidden_size_, hidden_size_);
      gsl::copy(src, dest);
    }
  }

  if (output_sequence && direction_ == kReverse) {
    ReverseSequence<T>(outputs, original_outputs,
                       sequence_lengths, seq_length_,
                       batch_size_, hidden_size_, num_directions);
  }
}

template <typename T>
void UniDirectionalGru<T>::AllocateBuffers() {
  cur_h_ = Allocate(allocator_, hidden_size_ * batch_size_, cur_h_ptr_);
  batched_hidden0_ = Allocate(allocator_, batch_size_ * hidden_size_, batched_hidden0_ptr_, true);

  if (use_bias_) {
    batched_bias_WRz_ = Allocate(allocator_, batch_size_ * hidden_size_, batched_bias_WRz_ptr_);
    batched_bias_WRr_ = Allocate(allocator_, batch_size_ * hidden_size_, batched_bias_WRr_ptr_);

    if (linear_before_reset_) {
      batched_bias_Wh_ = Allocate(allocator_, batch_size_ * hidden_size_, batched_bias_Wh_ptr_);
      batched_bias_Rh_ = Allocate(allocator_, batch_size_ * hidden_size_, batched_bias_Rh_ptr_);
      linear_output_ = Allocate(allocator_, batch_size_ * hidden_size_, linear_output_ptr_);
    } else {
      batched_bias_WRh_ = Allocate(allocator_, batch_size_ * hidden_size_, batched_bias_WRh_ptr_);
    }
  }

  auto batch_times_seq_length = batch_size_ * seq_length_;

  outputZRH_ = Allocate(allocator_, hidden_size_ * 3 * batch_times_seq_length, outputZRH_ptr_, true);

  if (direction_ == kReverse) {
    inputs_reverse_ = Allocate(allocator_, batch_times_seq_length * input_size_, inputs_reverse_ptr_);
    outputs_reverse_ = Allocate(allocator_, batch_times_seq_length * hidden_size_, outputs_reverse_ptr_);
  }
}

}  // namespace detail
}  // namespace onnxruntime<|MERGE_RESOLUTION|>--- conflicted
+++ resolved
@@ -176,12 +176,7 @@
                     const gsl::span<const T>& initial_hidden_state,
                     const ActivationFuncs::Entry& activation_func_f,
                     const ActivationFuncs::Entry& activation_func_g,
-<<<<<<< HEAD
                     const float clip);
-=======
-                    const float clip,
-                    onnxruntime::concurrency::ThreadPool& ttp_);
->>>>>>> 0bf12e9d
 
   void Compute(const gsl::span<const T>& inputs,
                const gsl::span<const int>& sequence_lengths,
@@ -197,11 +192,6 @@
   AllocatorPtr allocator_;
   const logging::Logger& logger_;
 
-<<<<<<< HEAD
-=======
-  onnxruntime::concurrency::ThreadPool& ttp_;
-
->>>>>>> 0bf12e9d
   int seq_length_;
   int batch_size_;
   int input_size_;
@@ -309,11 +299,7 @@
 
   // GRU outputs are optional but must be in the same order
   TensorShape Y_dims{seq_length, num_directions_, batch_size, hidden_size_};
-<<<<<<< HEAD
-  Tensor* Y = context.Output(/*index*/ 0, Y_dims);  // TODO: Adjust for how optional outputs gets implemented
-=======
   Tensor* Y = context.Output(/*index*/ 0, Y_dims);
->>>>>>> 0bf12e9d
 
   TensorShape Y_h_dims{num_directions_, batch_size, hidden_size_};
   Tensor* Y_h = context.Output(/*index*/ 1, Y_h_dims);
@@ -410,13 +396,7 @@
         activation_funcs_.Entries()[3],
         clip_);
     bw->Compute(input, sequence_lens_span, num_directions_, input_weights_2, recurrent_weights_2, output_2, hidden_output_2);
-<<<<<<< HEAD
-
-  }
-  else {
-=======
   } else {
->>>>>>> 0bf12e9d
     std::unique_ptr<detail::UniDirectionalGru<T>> gru_p = std::make_unique<detail::UniDirectionalGru<T>>(
         alloc, logger,
         seq_length, batch_size, input_size, hidden_size_, linear_before_reset_, direction_,
@@ -453,12 +433,7 @@
                                         const gsl::span<const T>& initial_hidden_state,
                                         const ActivationFuncs::Entry& activation_func_f,
                                         const ActivationFuncs::Entry& activation_func_g,
-<<<<<<< HEAD
                                         const float clip)
-=======
-                                        const float clip,
-                                        onnxruntime::concurrency::ThreadPool& ttp)
->>>>>>> 0bf12e9d
     : allocator_(allocator),
       logger_(logger),
       seq_length_(seq_length),
@@ -611,103 +586,7 @@
   span_T_const_iter batched_bias_Rh_local_end = batched_bias_Rh_.cend();
   span_T_const_iter batched_bias_WRh_local_end = batched_bias_WRh_.cend();
 
-<<<<<<< HEAD
   size_t out_added_offset;
-=======
-  if (batch_parallel_) {
-    int fused_hidden_rows = batch_size_ / hidden_num_threads_;
-    if (batch_size_ % hidden_num_threads_ != 0)
-      fused_hidden_rows++;
-
-    // lambda executed by ThreadPool
-    auto hidden_gemm_and_activations = [&](const int row) {
-      //handling boundaries
-      int local_fused_hidden_rows = fused_hidden_rows;
-      if ((row + fused_hidden_rows) > batch_size_)
-        local_fused_hidden_rows = batch_size_ - row;
-
-      size_t out_added_offset;
-      span_T_const_iter prev_Ht = batched_hidden0_.cbegin() + row * hidden_size_;  // Ht-1
-      span_T_const_iter prev_Ht_end = batched_hidden0_.cend();
-      span_T_iter cur_h_local = cur_h_.begin() + row * hidden_size_;
-      span_T_iter cur_h_local_end = cur_h_.end();
-      span_T_iter linear_output_local;
-      span_T_iter linear_output_local_end;
-
-      span_T_const_iter batched_bias_WRz_local;
-      span_T_const_iter batched_bias_WRr_local;
-      span_T_const_iter batched_bias_WRh_local;
-      span_T_const_iter batched_bias_Wh_local;
-      span_T_const_iter batched_bias_Rh_local;
-
-      if (use_bias_) {
-        batched_bias_WRz_local = batched_bias_WRz_.cbegin() + row * hidden_size_;
-        batched_bias_WRr_local = batched_bias_WRr_.cbegin() + row * hidden_size_;
-
-        if (linear_before_reset_) {
-          batched_bias_Wh_local = batched_bias_Wh_.cbegin() + row * hidden_size_;
-          batched_bias_Rh_local = batched_bias_Rh_.cbegin() + row * hidden_size_;
-          linear_output_local = linear_output_.begin() + row * hidden_size_;
-          linear_output_local_end = linear_output_.end();
-        } else {
-          batched_bias_WRh_local = batched_bias_WRh_.cbegin() + row * hidden_size_;
-        }
-      }
-
-      for (int step = 0; step < max_sequence_length; step++) {
-        const std::string row_str = " [row=" + std::to_string(row) + ",seqno=" + std::to_string(step) + "]";
-
-        DumpMatrix("Ht-1" + row_str, &*prev_Ht, local_fused_hidden_rows, hidden_size_);
-
-        out_added_offset = (step * batch_size_ + row) * hidden_size_x3;
-
-        // calculate Ht-1*R[zr], and add to the weighted inputs that are in outputZRH_
-        ComputeGemm(local_fused_hidden_rows, hidden_size_x2, hidden_size_, alpha,
-                    prev_Ht, prev_Ht_end,
-                    hidden_size_,
-                    recurrent_weightsZR.cbegin(), recurrent_weightsZR.cend(),
-                    hidden_size_, beta,
-                    outputZRH_.begin() + out_added_offset, outputZRH_.end(),
-                    hidden_size_x3);
-
-        DumpMatrix("Xt*(W[zr]^T) + Ht-1 * R[zr]" + row_str,
-                   outputZRH_.data() + out_added_offset, local_fused_hidden_rows, hidden_size_x2, 0, hidden_size_x3);
-
-        if (linear_before_reset_) {
-          // copy Rbh to linear output
-          gsl::copy(batched_bias_Rh_.subspan(batched_bias_Rh_local - batched_bias_Rh_.begin(), local_fused_hidden_rows * hidden_size_),
-                    linear_output_.subspan(linear_output_local - linear_output_.begin(), linear_output_local_end - linear_output_local));
-
-          // compute Ht-1 * (Rh^T) + Rbh
-          ComputeGemm(local_fused_hidden_rows, hidden_size_, hidden_size_, alpha,
-                      prev_Ht, prev_Ht_end,  // Ht-1
-                      hidden_size_,
-                      recurrent_weightsH.cbegin(), recurrent_weightsH.cend(),  // Rh^T
-                      hidden_size_, beta,
-                      linear_output_local, linear_output_.end(),  // pre: Rbh, post:output
-                      hidden_size_);
-
-          DumpMatrix("Ht-1 * (Rh^T) + Rbh " + row_str, &*linear_output_local, batch_size_, hidden_size_);
-        }
-
-        // 1st Set Of Activations
-        for (int r = 0; r < local_fused_hidden_rows; r++) {
-          const T* p_bias_r = use_bias_ ? SafeRawConstPointer<T>(batched_bias_WRr_local + r * hidden_size_,
-                                                                 batched_bias_WRr_local_end, hidden_size_)
-                                        : nullptr;
-
-          // initialize p_rt with input to calculate rt. outputZRH_ has Xt*(Wr^T) + Ht-1*(Rr^T).
-          T* p_rt = SafeRawPointer(outputZRH_, out_added_offset + r * hidden_size_x3 + hidden_size_, hidden_size_);
-
-          // add the bias and clip. post: p_rt == Xt*(Wr^T) + Ht-1*(Rr^T) + Wbr + Rbr
-          clip_with_bias_ptr_(clip_, p_bias_r, p_rt, hidden_size_);
-
-          if (linear_before_reset_) {
-            // p_linear_output = Ht-1 * (Rh^T) + Rbh
-            T* p_linear_output = SafeRawPointer<T>(linear_output_local + r * hidden_size_,
-                                                   linear_output_local_end, hidden_size_);
-            T* p_cur_h = SafeRawPointer<T>(cur_h_local + r * hidden_size_, cur_h_local_end, hidden_size_);
->>>>>>> 0bf12e9d
 
   span_T_const_iter prev_Ht = batched_hidden0_.cbegin();  // Ht-1
   span_T_const_iter prev_Ht_end = batched_hidden0_.cend();
