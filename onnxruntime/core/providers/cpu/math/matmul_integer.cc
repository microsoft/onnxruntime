--- conflicted
+++ resolved
@@ -20,30 +20,7 @@
         .TypeConstraint("T3", DataTypeImpl::GetTensorType<int32_t>()),
     MatMulInteger);
 
-<<<<<<< HEAD
-Status GemmlowpMultiply(const uint8_t* lhs_data, const uint8_t* rhs_data,
-                        int32_t* result_data, const int lhs_offset, const int rhs_offset,
-                        int m, int n, int k) {
-  const std::tuple<> empty_pipeline = {};
-  // TODO exp ColMajor order for rhs and result. That may be faster
-  const auto matOrder = gemmlowp::MapOrder::RowMajor;
-  gemmlowp::MatrixMap<const std::uint8_t, matOrder> lhs(lhs_data, m, k);
-  gemmlowp::MatrixMap<const std::uint8_t, matOrder> rhs(rhs_data, k, n);
-  gemmlowp::MatrixMap<std::int32_t, matOrder> result(result_data, m, n);
-
-  gemmlowp::GemmContext gemm_context;
-  gemmlowp::GemmWithOutputPipeline<std::uint8_t, std::int32_t,
-                                   gemmlowp::DefaultL8R8BitDepthParams>(
-      &gemm_context, lhs, rhs, &result, -lhs_offset, -rhs_offset, empty_pipeline);
-
-  return Status::OK();
-}
-
 Status MatMulInteger::Compute(OpKernelContext* ctx) const {
-=======
-template <>
-Status MatMulInteger<uint8_t, uint8_t, int32_t>::Compute(OpKernelContext* ctx) const {
->>>>>>> b53f40a8
   auto a = ctx->Input<Tensor>(0);
   auto b = ctx->Input<Tensor>(1);
   ORT_ENFORCE(a != nullptr && b != nullptr);
@@ -52,7 +29,6 @@
   ORT_RETURN_IF_ERROR(helper.Compute(a->Shape(), b->Shape()));
   Tensor* y = ctx->Output(0, helper.OutputShape());
 
-<<<<<<< HEAD
   ORT_RETURN_IF_NOT(y->DataType() == DataTypeImpl::GetType<std::int32_t>());
 
   if (a->DataType() == DataTypeImpl::GetType<std::uint8_t>() &&
@@ -62,28 +38,26 @@
     int32_t b_offset = 0;
     if (has_a_zero_point_) {
       auto a_zero_point = ctx->Input<Tensor>(2);
-      ORT_ENFORCE(a_zero_point->Shape().NumDimensions() == 0 ||
-                      (a_zero_point->Shape().NumDimensions() == 1 && a_zero_point->Shape().GetDims().size() == 1),
-                  "Currently only scalar zero_point is supported. TODO: add per channel zero point support.");
+      ORT_ENFORCE(IsScalarOr1ElementVector(a_zero_point), 
+                  "MatmulInteger : input1 zero point must be a scalar or 1D tensor of size 1");
       a_offset = static_cast<int32_t>(*a_zero_point->template Data<uint8_t>());
     }
     if (has_b_zero_point_) {
       auto b_zero_point = ctx->Input<Tensor>(3);
-      ORT_ENFORCE(b_zero_point->Shape().NumDimensions() == 0 ||
-                      (b_zero_point->Shape().NumDimensions() == 1 && b_zero_point->Shape().GetDims().size() == 1),
-                  "Currently only scalar zero_point is supported. TODO: add per channel zero point support.");
+      ORT_ENFORCE(IsScalarOr1ElementVector(b_zero_point),
+                  "MatmulInteger : input2 zero point must be a scalar or 1D tensor of size 1");    
       b_offset = static_cast<int32_t>(*b_zero_point->template Data<uint8_t>());
     }
 
     for (size_t i = 0; i < helper.OutputOffsets().size(); i++) {
-      GemmlowpMultiply(a->template Data<uint8_t>() + helper.LeftOffsets()[i],
-                       b->template Data<uint8_t>() + helper.RightOffsets()[i],
-                       y->template MutableData<int32_t>() + helper.OutputOffsets()[i],
-                       a_offset,
-                       b_offset,
-                       static_cast<int>(helper.M()),
-                       static_cast<int>(helper.N()),
-                       static_cast<int>(helper.K()));
+      GemmlowpMultiplyu8u8_s32(a->template Data<uint8_t>() + helper.LeftOffsets()[i],
+                               b->template Data<uint8_t>() + helper.RightOffsets()[i],
+                               y->template MutableData<int32_t>() + helper.OutputOffsets()[i],
+                               a_offset,
+                               b_offset,
+                               static_cast<int>(helper.M()),
+                               static_cast<int>(helper.N()),
+                               static_cast<int>(helper.K()));
     }
   } else {
     if (has_a_zero_point_ || has_b_zero_point_) {
@@ -121,33 +95,6 @@
           static_cast<int>(helper.K()));                                        \
     }                                                                           \
     return Status::OK();                                                        \
-=======
-  // validate zero points
-  int32_t a_offset = 0;
-  int32_t b_offset = 0;
-  if (has_a_zero_point_) {
-    auto a_zero_point = ctx->Input<Tensor>(2);
-    ORT_ENFORCE(IsScalarOr1ElementVector(a_zero_point), 
-        "MatmulInteger : input1 zero point must be a scalar or 1D tensor of size 1");
-    a_offset = static_cast<int32_t>(*a_zero_point->template Data<uint8_t>());
-  }
-  if (has_b_zero_point_) {
-    auto b_zero_point = ctx->Input<Tensor>(3);
-    ORT_ENFORCE(IsScalarOr1ElementVector(b_zero_point),
-                "MatmulInteger : input2 zero point must be a scalar or 1D tensor of size 1");    
-    b_offset = static_cast<int32_t>(*b_zero_point->template Data<uint8_t>());
-  }
-
-  for (size_t i = 0; i < helper.OutputOffsets().size(); i++) {
-    GemmlowpMultiplyu8u8_s32(a->template Data<uint8_t>() + helper.LeftOffsets()[i],
-                             b->template Data<uint8_t>() + helper.RightOffsets()[i],
-                             y->template MutableData<int32_t>() + helper.OutputOffsets()[i],
-                             a_offset,
-                             b_offset,
-                             static_cast<int>(helper.M()),
-                             static_cast<int>(helper.N()),
-                             static_cast<int>(helper.K()));
->>>>>>> b53f40a8
   }
 
     HANDLE_TYPES_WITH_EIGEN(uint8_t, int8_t, int32_t);
