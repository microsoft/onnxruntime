// Copyright (c) Microsoft Corporation. All rights reserved.
// Licensed under the MIT License.

#include "core/providers/cpu/cpu_provider_factory.h"
#include <atomic>
#include "cpu_execution_provider.h"
#include "core/session/abi_session_options_impl.h"
#include "core/session/ort_apis.h"

namespace onnxruntime {

struct CpuProviderFactory : IExecutionProviderFactory {
  CpuProviderFactory(bool create_arena) : create_arena_(create_arena) {}
  ~CpuProviderFactory() override = default;
  std::unique_ptr<IExecutionProvider> CreateProvider() override;

 private:
  bool create_arena_;
};

std::unique_ptr<IExecutionProvider> CpuProviderFactory::CreateProvider() {
  CPUExecutionProviderInfo info;
  info.create_arena = create_arena_;
  return std::make_unique<CPUExecutionProvider>(info);
}

std::shared_ptr<IExecutionProviderFactory> CreateExecutionProviderFactory_CPU(int use_arena) {
  return std::make_shared<onnxruntime::CpuProviderFactory>(use_arena != 0);
}

}  // namespace onnxruntime

ORT_API_STATUS_IMPL(OrtSessionOptionsAppendExecutionProvider_CPU, _In_ OrtSessionOptions* options, int use_arena) {
  options->provider_factories.push_back(onnxruntime::CreateExecutionProviderFactory_CPU(use_arena));
  return nullptr;
}

<<<<<<< HEAD
ORT_API_STATUS_IMPL(OrtApis::CreateCpuAllocatorInfo, enum OrtAllocatorType type, enum OrtMemType mem_type, _Out_ OrtAllocatorInfo** out) {
  *out = new OrtAllocatorInfo(onnxruntime::CPU, type, OrtDevice(), 0, mem_type);
=======
ORT_API_STATUS_IMPL(OrtCreateCpuMemoryInfo, enum OrtAllocatorType type, enum OrtMemType mem_type, _Out_ OrtMemoryInfo** out) {
  *out = new OrtMemoryInfo(onnxruntime::CPU, type, OrtDevice(), 0, mem_type);
>>>>>>> a0ba25f9
  return nullptr;
}<|MERGE_RESOLUTION|>--- conflicted
+++ resolved
@@ -35,12 +35,7 @@
   return nullptr;
 }
 
-<<<<<<< HEAD
-ORT_API_STATUS_IMPL(OrtApis::CreateCpuAllocatorInfo, enum OrtAllocatorType type, enum OrtMemType mem_type, _Out_ OrtAllocatorInfo** out) {
-  *out = new OrtAllocatorInfo(onnxruntime::CPU, type, OrtDevice(), 0, mem_type);
-=======
-ORT_API_STATUS_IMPL(OrtCreateCpuMemoryInfo, enum OrtAllocatorType type, enum OrtMemType mem_type, _Out_ OrtMemoryInfo** out) {
+ORT_API_STATUS_IMPL(OrtApis::CreateCpuMemoryInfo, enum OrtAllocatorType type, enum OrtMemType mem_type, _Out_ OrtMemoryInfo** out) {
   *out = new OrtMemoryInfo(onnxruntime::CPU, type, OrtDevice(), 0, mem_type);
->>>>>>> a0ba25f9
   return nullptr;
 }