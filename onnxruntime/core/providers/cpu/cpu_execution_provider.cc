// Copyright (c) Microsoft Corporation. All rights reserved.
// Licensed under the MIT License.

#include "core/providers/cpu/cpu_execution_provider.h"
#include "core/framework/op_kernel.h"
#include "core/framework/kernel_registry.h"
#include "core/mlas/inc/mlas.h"

#ifndef DISABLE_CONTRIB_OPS
#include "contrib_ops/cpu/cpu_contrib_kernels.h"
#endif

#if defined(ENABLE_TRAINING_OPS)
#include "orttraining/training_ops/cpu/cpu_training_kernels.h"
#endif

#include "core/framework/compute_capability.h"

namespace {
struct KernelRegistryAndStatus {
  std::shared_ptr<onnxruntime::KernelRegistry> kernel_registry = std::make_shared<onnxruntime::KernelRegistry>();
  onnxruntime::Status st;
};
}  // namespace

namespace onnxruntime {
CPUExecutionProvider::CPUExecutionProvider(const CPUExecutionProviderInfo& info, bool delay_allocator_registration)
    : IExecutionProvider{onnxruntime::kCpuExecutionProvider}, info_{info} {
  if (!delay_allocator_registration) {
    AllocatorManager mgr;  // needed only to call RegisterAllocator
    RegisterAllocator(mgr);
  }
}

void CPUExecutionProvider::RegisterAllocator(AllocatorManager& allocator_manager) {
  OrtDevice cpu_device{OrtDevice::CPU, OrtDevice::MemType::DEFAULT, DEFAULT_CPU_ALLOCATOR_DEVICE_ID};
  // if EP is used in multiple inference sessions we may already have an allocator. if so use that.
  auto cpu_alloc = GetAllocator(cpu_device.Id(), OrtMemTypeDefault);
  if (!cpu_alloc) {
    // use shared allocator if available
    cpu_alloc = allocator_manager.GetAllocator(OrtMemTypeDefault, cpu_device);

    if (!cpu_alloc) {
      // create our allocator
      bool create_arena = info_.create_arena;
#if defined(USE_JEMALLOC) || defined(USE_MIMALLOC)
      // JEMalloc/mimalloc already have memory pool, so just use device allocator.
      create_arena = false;
#elif !(defined(__amd64__) || defined(_M_AMD64) || defined(__aarch64__) || defined(_M_ARM64))
      // Disable Arena allocator for x86_32 build because it may run into infinite loop when integer overflow happens
      create_arena = false;
#endif
      AllocatorCreationInfo device_info{[](int) { return std::make_unique<CPUAllocator>(); },
                                        DEFAULT_CPU_ALLOCATOR_DEVICE_ID, create_arena};

      cpu_alloc = CreateAllocator(device_info);
      // enable sharing of our allocator
      allocator_manager.InsertAllocator(cpu_alloc);
    }

    InsertAllocator(cpu_alloc);
  }
}

// Forward declarations of op kernels
class ONNX_OPERATOR_VERSIONED_KERNEL_CLASS_NAME(kCpuExecutionProvider, kOnnxDomain, 6, 10, Clip);
class ONNX_OPERATOR_KERNEL_CLASS_NAME(kCpuExecutionProvider, kOnnxDomain, 6, Elu);
class ONNX_OPERATOR_KERNEL_CLASS_NAME(kCpuExecutionProvider, kOnnxDomain, 6, HardSigmoid);
class ONNX_OPERATOR_VERSIONED_KERNEL_CLASS_NAME(kCpuExecutionProvider, kOnnxDomain, 6, 15, LeakyRelu);
class ONNX_OPERATOR_VERSIONED_TYPED_KERNEL_CLASS_NAME(kCpuExecutionProvider, kOnnxDomain, 6, 12, float, Relu);
class ONNX_OPERATOR_VERSIONED_TYPED_KERNEL_CLASS_NAME(kCpuExecutionProvider, kOnnxDomain, 6, 12, double, Relu);
class ONNX_OPERATOR_KERNEL_CLASS_NAME(kCpuExecutionProvider, kOnnxDomain, 6, Selu);
class ONNX_OPERATOR_VERSIONED_TYPED_KERNEL_CLASS_NAME(kCpuExecutionProvider, kOnnxDomain, 6, 12, float, Sigmoid);
class ONNX_OPERATOR_VERSIONED_TYPED_KERNEL_CLASS_NAME(kCpuExecutionProvider, kOnnxDomain, 6, 12, double, Sigmoid);
class ONNX_OPERATOR_KERNEL_CLASS_NAME(kCpuExecutionProvider, kOnnxDomain, 1, Softplus);
class ONNX_OPERATOR_KERNEL_CLASS_NAME(kCpuExecutionProvider, kOnnxDomain, 1, Softsign);
class ONNX_OPERATOR_VERSIONED_TYPED_KERNEL_CLASS_NAME(kCpuExecutionProvider, kOnnxDomain, 6, 12, float, Tanh);
class ONNX_OPERATOR_VERSIONED_TYPED_KERNEL_CLASS_NAME(kCpuExecutionProvider, kOnnxDomain, 6, 12, double, Tanh);
class ONNX_OPERATOR_VERSIONED_KERNEL_CLASS_NAME(kCpuExecutionProvider, kOnnxDomain, 7, 8, PRelu);
class ONNX_OPERATOR_KERNEL_CLASS_NAME(kCpuExecutionProvider, kOnnxDomain, 1, RandomNormal);
class ONNX_OPERATOR_KERNEL_CLASS_NAME(kCpuExecutionProvider, kOnnxDomain, 1, RandomUniform);
class ONNX_OPERATOR_KERNEL_CLASS_NAME(kCpuExecutionProvider, kOnnxDomain, 1, RandomNormalLike);
class ONNX_OPERATOR_KERNEL_CLASS_NAME(kCpuExecutionProvider, kOnnxDomain, 1, RandomUniformLike);
class ONNX_OPERATOR_KERNEL_CLASS_NAME(kCpuExecutionProvider, kOnnxDomain, 7, Multinomial);
class ONNX_OPERATOR_VERSIONED_TYPED_KERNEL_CLASS_NAME(kCpuExecutionProvider, kOnnxDomain, 6, 12, float, Abs);
class ONNX_OPERATOR_VERSIONED_TYPED_KERNEL_CLASS_NAME(kCpuExecutionProvider, kOnnxDomain, 6, 12, double, Abs);
class ONNX_OPERATOR_VERSIONED_TYPED_KERNEL_CLASS_NAME(kCpuExecutionProvider, kOnnxDomain, 6, 12, int8_t, Abs);
class ONNX_OPERATOR_VERSIONED_TYPED_KERNEL_CLASS_NAME(kCpuExecutionProvider, kOnnxDomain, 6, 12, int16_t, Abs);
class ONNX_OPERATOR_VERSIONED_TYPED_KERNEL_CLASS_NAME(kCpuExecutionProvider, kOnnxDomain, 6, 12, int32_t, Abs);
class ONNX_OPERATOR_VERSIONED_TYPED_KERNEL_CLASS_NAME(kCpuExecutionProvider, kOnnxDomain, 6, 12, int64_t, Abs);
class ONNX_OPERATOR_VERSIONED_TYPED_KERNEL_CLASS_NAME(kCpuExecutionProvider, kOnnxDomain, 6, 12, uint8_t, Abs);
class ONNX_OPERATOR_VERSIONED_TYPED_KERNEL_CLASS_NAME(kCpuExecutionProvider, kOnnxDomain, 6, 12, uint16_t, Abs);
class ONNX_OPERATOR_VERSIONED_TYPED_KERNEL_CLASS_NAME(kCpuExecutionProvider, kOnnxDomain, 6, 12, uint32_t, Abs);
class ONNX_OPERATOR_VERSIONED_TYPED_KERNEL_CLASS_NAME(kCpuExecutionProvider, kOnnxDomain, 6, 12, uint64_t, Abs);
class ONNX_OPERATOR_VERSIONED_TYPED_KERNEL_CLASS_NAME(kCpuExecutionProvider, kOnnxDomain, 6, 12, float, Floor);
class ONNX_OPERATOR_VERSIONED_TYPED_KERNEL_CLASS_NAME(kCpuExecutionProvider, kOnnxDomain, 6, 12, double, Floor);
class ONNX_OPERATOR_VERSIONED_TYPED_KERNEL_CLASS_NAME(kCpuExecutionProvider, kOnnxDomain, 6, 12, float, Ceil);
class ONNX_OPERATOR_VERSIONED_TYPED_KERNEL_CLASS_NAME(kCpuExecutionProvider, kOnnxDomain, 6, 12, double, Ceil);
class ONNX_OPERATOR_VERSIONED_TYPED_KERNEL_CLASS_NAME(kCpuExecutionProvider, kOnnxDomain, 6, 12, float, Reciprocal);
class ONNX_OPERATOR_VERSIONED_TYPED_KERNEL_CLASS_NAME(kCpuExecutionProvider, kOnnxDomain, 6, 12, double, Reciprocal);
class ONNX_OPERATOR_VERSIONED_TYPED_KERNEL_CLASS_NAME(kCpuExecutionProvider, kOnnxDomain, 6, 12, float, Sqrt);
class ONNX_OPERATOR_VERSIONED_TYPED_KERNEL_CLASS_NAME(kCpuExecutionProvider, kOnnxDomain, 6, 12, double, Sqrt);
class ONNX_OPERATOR_VERSIONED_TYPED_KERNEL_CLASS_NAME(kCpuExecutionProvider, kOnnxDomain, 7, 12, float, Add);
class ONNX_OPERATOR_VERSIONED_TYPED_KERNEL_CLASS_NAME(kCpuExecutionProvider, kOnnxDomain, 7, 12, double, Add);
class ONNX_OPERATOR_VERSIONED_TYPED_KERNEL_CLASS_NAME(kCpuExecutionProvider, kOnnxDomain, 7, 12, int32_t, Add);
class ONNX_OPERATOR_VERSIONED_TYPED_KERNEL_CLASS_NAME(kCpuExecutionProvider, kOnnxDomain, 7, 12, int64_t, Add);
class ONNX_OPERATOR_VERSIONED_TYPED_KERNEL_CLASS_NAME(kCpuExecutionProvider, kOnnxDomain, 7, 12, float, Sub);
class ONNX_OPERATOR_VERSIONED_TYPED_KERNEL_CLASS_NAME(kCpuExecutionProvider, kOnnxDomain, 7, 12, double, Sub);
class ONNX_OPERATOR_VERSIONED_TYPED_KERNEL_CLASS_NAME(kCpuExecutionProvider, kOnnxDomain, 7, 12, int32_t, Sub);
class ONNX_OPERATOR_VERSIONED_TYPED_KERNEL_CLASS_NAME(kCpuExecutionProvider, kOnnxDomain, 7, 12, int64_t, Sub);
class ONNX_OPERATOR_VERSIONED_TYPED_KERNEL_CLASS_NAME(kCpuExecutionProvider, kOnnxDomain, 7, 12, float, Mul);
class ONNX_OPERATOR_VERSIONED_TYPED_KERNEL_CLASS_NAME(kCpuExecutionProvider, kOnnxDomain, 7, 12, double, Mul);
class ONNX_OPERATOR_VERSIONED_TYPED_KERNEL_CLASS_NAME(kCpuExecutionProvider, kOnnxDomain, 7, 12, int32_t, Mul);
class ONNX_OPERATOR_VERSIONED_TYPED_KERNEL_CLASS_NAME(kCpuExecutionProvider, kOnnxDomain, 7, 12, int64_t, Mul);
class ONNX_OPERATOR_VERSIONED_TYPED_KERNEL_CLASS_NAME(kCpuExecutionProvider, kOnnxDomain, 7, 12, float, Div);
class ONNX_OPERATOR_VERSIONED_TYPED_KERNEL_CLASS_NAME(kCpuExecutionProvider, kOnnxDomain, 7, 12, double, Div);
class ONNX_OPERATOR_VERSIONED_TYPED_KERNEL_CLASS_NAME(kCpuExecutionProvider, kOnnxDomain, 7, 12, int32_t, Div);
class ONNX_OPERATOR_VERSIONED_TYPED_KERNEL_CLASS_NAME(kCpuExecutionProvider, kOnnxDomain, 7, 12, int64_t, Div);
class ONNX_OPERATOR_VERSIONED_TYPED_KERNEL_CLASS_NAME(kCpuExecutionProvider, kOnnxDomain, 6, 12, float, Neg);
class ONNX_OPERATOR_VERSIONED_TYPED_KERNEL_CLASS_NAME(kCpuExecutionProvider, kOnnxDomain, 6, 12, double, Neg);
class ONNX_OPERATOR_VERSIONED_TYPED_KERNEL_CLASS_NAME(kCpuExecutionProvider, kOnnxDomain, 6, 12, int8_t, Neg);
class ONNX_OPERATOR_VERSIONED_TYPED_KERNEL_CLASS_NAME(kCpuExecutionProvider, kOnnxDomain, 6, 12, int32_t, Neg);
class ONNX_OPERATOR_VERSIONED_TYPED_KERNEL_CLASS_NAME(kCpuExecutionProvider, kOnnxDomain, 6, 12, int64_t, Neg);
class ONNX_OPERATOR_VERSIONED_KERNEL_CLASS_NAME(kCpuExecutionProvider, kOnnxDomain, 7, 11, Pow);
class ONNX_OPERATOR_VERSIONED_TYPED_KERNEL_CLASS_NAME(kCpuExecutionProvider, kOnnxDomain, 6, 12, float, Exp);
class ONNX_OPERATOR_VERSIONED_TYPED_KERNEL_CLASS_NAME(kCpuExecutionProvider, kOnnxDomain, 6, 12, double, Exp);
class ONNX_OPERATOR_VERSIONED_TYPED_KERNEL_CLASS_NAME(kCpuExecutionProvider, kOnnxDomain, 6, 12, float, Log);
class ONNX_OPERATOR_VERSIONED_TYPED_KERNEL_CLASS_NAME(kCpuExecutionProvider, kOnnxDomain, 6, 12, double, Log);
class ONNX_OPERATOR_VERSIONED_TYPED_KERNEL_CLASS_NAME(kCpuExecutionProvider, kOnnxDomain, 6, 7, float, Sum);
class ONNX_OPERATOR_VERSIONED_TYPED_KERNEL_CLASS_NAME(kCpuExecutionProvider, kOnnxDomain, 6, 7, double, Sum);
class ONNX_OPERATOR_VERSIONED_TYPED_KERNEL_CLASS_NAME(kCpuExecutionProvider, kOnnxDomain, 8, 12, float, Sum);
class ONNX_OPERATOR_VERSIONED_TYPED_KERNEL_CLASS_NAME(kCpuExecutionProvider, kOnnxDomain, 8, 12, double, Sum);
class ONNX_OPERATOR_VERSIONED_TYPED_KERNEL_CLASS_NAME(kCpuExecutionProvider, kOnnxDomain, 6, 7, float, Min);
class ONNX_OPERATOR_VERSIONED_KERNEL_CLASS_NAME(kCpuExecutionProvider, kOnnxDomain, 8, 11, Min);
class ONNX_OPERATOR_VERSIONED_TYPED_KERNEL_CLASS_NAME(kCpuExecutionProvider, kOnnxDomain, 6, 7, float, Max);
class ONNX_OPERATOR_VERSIONED_KERNEL_CLASS_NAME(kCpuExecutionProvider, kOnnxDomain, 8, 11, Max);
class ONNX_OPERATOR_KERNEL_CLASS_NAME(kCpuExecutionProvider, kOnnxDomain, 1, Not);
class ONNX_OPERATOR_KERNEL_CLASS_NAME(kCpuExecutionProvider, kOnnxDomain, 7, And);
class ONNX_OPERATOR_KERNEL_CLASS_NAME(kCpuExecutionProvider, kOnnxDomain, 7, Or);
class ONNX_OPERATOR_KERNEL_CLASS_NAME(kCpuExecutionProvider, kOnnxDomain, 7, Xor);
class ONNX_OPERATOR_VERSIONED_TYPED_KERNEL_CLASS_NAME(kCpuExecutionProvider, kOnnxDomain, 7, 8, float, Less);
class ONNX_OPERATOR_VERSIONED_TYPED_KERNEL_CLASS_NAME(kCpuExecutionProvider, kOnnxDomain, 7, 8, double, Less);
class ONNX_OPERATOR_VERSIONED_TYPED_KERNEL_CLASS_NAME(kCpuExecutionProvider, kOnnxDomain, 7, 8, float, Greater);
class ONNX_OPERATOR_VERSIONED_TYPED_KERNEL_CLASS_NAME(kCpuExecutionProvider, kOnnxDomain, 7, 8, double, Greater);
class ONNX_OPERATOR_VERSIONED_TYPED_KERNEL_CLASS_NAME(kCpuExecutionProvider, kOnnxDomain, 7, 10, bool, Equal);
class ONNX_OPERATOR_VERSIONED_TYPED_KERNEL_CLASS_NAME(kCpuExecutionProvider, kOnnxDomain, 7, 10, int32_t, Equal);
class ONNX_OPERATOR_VERSIONED_TYPED_KERNEL_CLASS_NAME(kCpuExecutionProvider, kOnnxDomain, 7, 10, int64_t, Equal);
class ONNX_OPERATOR_VERSIONED_TYPED_KERNEL_CLASS_NAME(kCpuExecutionProvider, kOnnxDomain, 7, 10, float, Equal);
class ONNX_OPERATOR_VERSIONED_TYPED_KERNEL_CLASS_NAME(kCpuExecutionProvider, kOnnxDomain, 7, 10, double, Equal);
class ONNX_OPERATOR_VERSIONED_TYPED_KERNEL_CLASS_NAME(kCpuExecutionProvider, kOnnxDomain, 6, 7, float, Mean);
class ONNX_OPERATOR_VERSIONED_TYPED_KERNEL_CLASS_NAME(kCpuExecutionProvider, kOnnxDomain, 8, 12, float, Mean);
class ONNX_OPERATOR_TYPED_KERNEL_CLASS_NAME(kCpuExecutionProvider, kOnnxDomain, 7, float, Sin);
class ONNX_OPERATOR_TYPED_KERNEL_CLASS_NAME(kCpuExecutionProvider, kOnnxDomain, 7, double, Sin);
class ONNX_OPERATOR_KERNEL_CLASS_NAME(kCpuExecutionProvider, kOnnxDomain, 7, Cos);
class ONNX_OPERATOR_KERNEL_CLASS_NAME(kCpuExecutionProvider, kOnnxDomain, 7, Tan);
class ONNX_OPERATOR_KERNEL_CLASS_NAME(kCpuExecutionProvider, kOnnxDomain, 7, Asin);
class ONNX_OPERATOR_KERNEL_CLASS_NAME(kCpuExecutionProvider, kOnnxDomain, 7, Acos);
class ONNX_OPERATOR_KERNEL_CLASS_NAME(kCpuExecutionProvider, kOnnxDomain, 7, Atan);
class ONNX_OPERATOR_VERSIONED_TYPED_KERNEL_CLASS_NAME(kCpuExecutionProvider, kOnnxDomain, 7, 8, float, Gemm);
class ONNX_OPERATOR_VERSIONED_TYPED_KERNEL_CLASS_NAME(kCpuExecutionProvider, kOnnxDomain, 7, 8, double, Gemm);
class ONNX_OPERATOR_VERSIONED_KERNEL_CLASS_NAME(kCpuExecutionProvider, kOnnxDomain, 1, 10, Hardmax);
class ONNX_OPERATOR_VERSIONED_TYPED_KERNEL_CLASS_NAME(kCpuExecutionProvider, kOnnxDomain, 1, 10, float, LogSoftmax);
class ONNX_OPERATOR_VERSIONED_TYPED_KERNEL_CLASS_NAME(kCpuExecutionProvider, kOnnxDomain, 1, 10, double, LogSoftmax);
class ONNX_OPERATOR_VERSIONED_TYPED_KERNEL_CLASS_NAME(kCpuExecutionProvider, kOnnxDomain, 1, 8, float, MatMul);
class ONNX_OPERATOR_VERSIONED_TYPED_KERNEL_CLASS_NAME(kCpuExecutionProvider, kOnnxDomain, 1, 8, double, MatMul);
class ONNX_OPERATOR_VERSIONED_TYPED_KERNEL_CLASS_NAME(kCpuExecutionProvider, kOnnxDomain, 1, 10, float, Softmax);
class ONNX_OPERATOR_VERSIONED_TYPED_KERNEL_CLASS_NAME(kCpuExecutionProvider, kOnnxDomain, 1, 10, double, Softmax);
class ONNX_OPERATOR_VERSIONED_TYPED_KERNEL_CLASS_NAME(kCpuExecutionProvider, kOnnxDomain, 1, 9, float, TopK);
class ONNX_OPERATOR_VERSIONED_TYPED_KERNEL_CLASS_NAME(kCpuExecutionProvider, kOnnxDomain, 1, 9, double, TopK);
class ONNX_OPERATOR_VERSIONED_TYPED_KERNEL_CLASS_NAME(kCpuExecutionProvider, kOnnxDomain, 7, 8, float, BatchNormalization);
class ONNX_OPERATOR_VERSIONED_TYPED_KERNEL_CLASS_NAME(kCpuExecutionProvider, kOnnxDomain, 7, 8, double, BatchNormalization);
class ONNX_OPERATOR_VERSIONED_KERNEL_CLASS_NAME(kCpuExecutionProvider, kOnnxDomain, 1, 10, Conv);
class ONNX_OPERATOR_VERSIONED_KERNEL_CLASS_NAME(kCpuExecutionProvider, kOnnxDomain, 1, 10, ConvTranspose);
class ONNX_OPERATOR_VERSIONED_KERNEL_CLASS_NAME(kCpuExecutionProvider, kOnnxDomain, 1, 8, Flatten);
class ONNX_OPERATOR_KERNEL_CLASS_NAME(kCpuExecutionProvider, kOnnxDomain, 6, InstanceNormalization);
class ONNX_OPERATOR_TYPED_KERNEL_CLASS_NAME(kCpuExecutionProvider, kOnnxDomain, 1, float, LpNormalization);
class ONNX_OPERATOR_TYPED_KERNEL_CLASS_NAME(kCpuExecutionProvider, kOnnxDomain, 1, double, LpNormalization);
class ONNX_OPERATOR_VERSIONED_KERNEL_CLASS_NAME(kCpuExecutionProvider, kOnnxDomain, 1, 12, LRN);
class ONNX_OPERATOR_VERSIONED_KERNEL_CLASS_NAME(kCpuExecutionProvider, kOnnxDomain, 7, 9, AveragePool);
class ONNX_OPERATOR_VERSIONED_KERNEL_CLASS_NAME(kCpuExecutionProvider, kOnnxDomain, 1, 7, MaxPool);
class ONNX_OPERATOR_VERSIONED_KERNEL_CLASS_NAME(kCpuExecutionProvider, kOnnxDomain, 8, 11, MaxPool);
class ONNX_OPERATOR_VERSIONED_KERNEL_CLASS_NAME(kCpuExecutionProvider, kOnnxDomain, 2, 10, LpPool);
class ONNX_OPERATOR_KERNEL_CLASS_NAME(kCpuExecutionProvider, kOnnxDomain, 2, GlobalLpPool);
class ONNX_OPERATOR_KERNEL_CLASS_NAME(kCpuExecutionProvider, kOnnxDomain, 1, GlobalAveragePool);
class ONNX_OPERATOR_KERNEL_CLASS_NAME(kCpuExecutionProvider, kOnnxDomain, 1, GlobalMaxPool);
class ONNX_OPERATOR_KERNEL_CLASS_NAME(kCpuExecutionProvider, kOnnxDomain, 1, MaxRoiPool);
class ONNX_OPERATOR_VERSIONED_TYPED_KERNEL_CLASS_NAME(kCpuExecutionProvider, kOnnxDomain, 1, 10, float, ReduceL1);
class ONNX_OPERATOR_VERSIONED_TYPED_KERNEL_CLASS_NAME(kCpuExecutionProvider, kOnnxDomain, 1, 10, int32_t, ReduceL1);
class ONNX_OPERATOR_VERSIONED_TYPED_KERNEL_CLASS_NAME(kCpuExecutionProvider, kOnnxDomain, 1, 10, float, ReduceL2);
class ONNX_OPERATOR_VERSIONED_TYPED_KERNEL_CLASS_NAME(kCpuExecutionProvider, kOnnxDomain, 1, 10, int32_t, ReduceL2);
class ONNX_OPERATOR_VERSIONED_TYPED_KERNEL_CLASS_NAME(kCpuExecutionProvider, kOnnxDomain, 1, 10, float, ReduceLogSum);
class ONNX_OPERATOR_VERSIONED_TYPED_KERNEL_CLASS_NAME(kCpuExecutionProvider, kOnnxDomain, 1, 10, int32_t,
                                                      ReduceLogSum);
class ONNX_OPERATOR_VERSIONED_TYPED_KERNEL_CLASS_NAME(kCpuExecutionProvider, kOnnxDomain, 1, 10, float,
                                                      ReduceLogSumExp);
class ONNX_OPERATOR_VERSIONED_TYPED_KERNEL_CLASS_NAME(kCpuExecutionProvider, kOnnxDomain, 1, 10, double,
                                                      ReduceLogSumExp);
class ONNX_OPERATOR_VERSIONED_TYPED_KERNEL_CLASS_NAME(kCpuExecutionProvider, kOnnxDomain, 1, 10, int32_t,
                                                      ReduceLogSumExp);
class ONNX_OPERATOR_VERSIONED_TYPED_KERNEL_CLASS_NAME(kCpuExecutionProvider, kOnnxDomain, 1, 10, float, ReduceMax);
class ONNX_OPERATOR_VERSIONED_TYPED_KERNEL_CLASS_NAME(kCpuExecutionProvider, kOnnxDomain, 1, 10, double, ReduceMax);
class ONNX_OPERATOR_VERSIONED_TYPED_KERNEL_CLASS_NAME(kCpuExecutionProvider, kOnnxDomain, 1, 10, int32_t, ReduceMax);
class ONNX_OPERATOR_VERSIONED_TYPED_KERNEL_CLASS_NAME(kCpuExecutionProvider, kOnnxDomain, 1, 10, int64_t, ReduceMax);
class ONNX_OPERATOR_VERSIONED_TYPED_KERNEL_CLASS_NAME(kCpuExecutionProvider, kOnnxDomain, 1, 10, float, ReduceMean);
class ONNX_OPERATOR_VERSIONED_TYPED_KERNEL_CLASS_NAME(kCpuExecutionProvider, kOnnxDomain, 1, 10, double, ReduceMean);
class ONNX_OPERATOR_VERSIONED_TYPED_KERNEL_CLASS_NAME(kCpuExecutionProvider, kOnnxDomain, 1, 10, int32_t, ReduceMean);
class ONNX_OPERATOR_VERSIONED_TYPED_KERNEL_CLASS_NAME(kCpuExecutionProvider, kOnnxDomain, 1, 10, float, ReduceMin);
class ONNX_OPERATOR_VERSIONED_TYPED_KERNEL_CLASS_NAME(kCpuExecutionProvider, kOnnxDomain, 1, 10, double, ReduceMin);
class ONNX_OPERATOR_VERSIONED_TYPED_KERNEL_CLASS_NAME(kCpuExecutionProvider, kOnnxDomain, 1, 10, int32_t, ReduceMin);
class ONNX_OPERATOR_VERSIONED_TYPED_KERNEL_CLASS_NAME(kCpuExecutionProvider, kOnnxDomain, 1, 10, int64_t, ReduceMin);
class ONNX_OPERATOR_VERSIONED_TYPED_KERNEL_CLASS_NAME(kCpuExecutionProvider, kOnnxDomain, 1, 10, float, ReduceProd);
class ONNX_OPERATOR_VERSIONED_TYPED_KERNEL_CLASS_NAME(kCpuExecutionProvider, kOnnxDomain, 1, 10, int32_t, ReduceProd);
class ONNX_OPERATOR_VERSIONED_TYPED_KERNEL_CLASS_NAME(kCpuExecutionProvider, kOnnxDomain, 1, 10, int64_t, ReduceProd);
class ONNX_OPERATOR_VERSIONED_TYPED_KERNEL_CLASS_NAME(kCpuExecutionProvider, kOnnxDomain, 1, 10, float, ReduceSum);
class ONNX_OPERATOR_VERSIONED_TYPED_KERNEL_CLASS_NAME(kCpuExecutionProvider, kOnnxDomain, 1, 10, int32_t, ReduceSum);
class ONNX_OPERATOR_VERSIONED_TYPED_KERNEL_CLASS_NAME(kCpuExecutionProvider, kOnnxDomain, 1, 10, double, ReduceSum);
class ONNX_OPERATOR_VERSIONED_TYPED_KERNEL_CLASS_NAME(kCpuExecutionProvider, kOnnxDomain, 1, 10, int64_t, ReduceSum);
class ONNX_OPERATOR_VERSIONED_TYPED_KERNEL_CLASS_NAME(kCpuExecutionProvider, kOnnxDomain, 1, 10, float,
                                                      ReduceSumSquare);
class ONNX_OPERATOR_VERSIONED_TYPED_KERNEL_CLASS_NAME(kCpuExecutionProvider, kOnnxDomain, 1, 10, int32_t,
                                                      ReduceSumSquare);
class ONNX_OPERATOR_VERSIONED_TYPED_KERNEL_CLASS_NAME(kCpuExecutionProvider, kOnnxDomain, 1, 10, double,
                                                      ReduceSumSquare);
class ONNX_OPERATOR_VERSIONED_TYPED_KERNEL_CLASS_NAME(kCpuExecutionProvider, kOnnxDomain, 1, 10, float, ArgMax);
class ONNX_OPERATOR_VERSIONED_TYPED_KERNEL_CLASS_NAME(kCpuExecutionProvider, kOnnxDomain, 1, 10, int8_t, ArgMax);
class ONNX_OPERATOR_VERSIONED_TYPED_KERNEL_CLASS_NAME(kCpuExecutionProvider, kOnnxDomain, 1, 10, uint8_t, ArgMax);
class ONNX_OPERATOR_VERSIONED_TYPED_KERNEL_CLASS_NAME(kCpuExecutionProvider, kOnnxDomain, 1, 10, int32_t, ArgMax);
class ONNX_OPERATOR_VERSIONED_TYPED_KERNEL_CLASS_NAME(kCpuExecutionProvider, kOnnxDomain, 1, 10, float, ArgMin);
class ONNX_OPERATOR_VERSIONED_TYPED_KERNEL_CLASS_NAME(kCpuExecutionProvider, kOnnxDomain, 1, 10, int32_t, ArgMin);
class ONNX_OPERATOR_VERSIONED_KERNEL_CLASS_NAME(kCpuExecutionProvider, kOnnxDomain, 7, 13, GRU);
class ONNX_OPERATOR_VERSIONED_KERNEL_CLASS_NAME(kCpuExecutionProvider, kOnnxDomain, 7, 13, LSTM);
class ONNX_OPERATOR_VERSIONED_KERNEL_CLASS_NAME(kCpuExecutionProvider, kOnnxDomain, 7, 13, RNN);
class ONNX_OPERATOR_VERSIONED_KERNEL_CLASS_NAME(kCpuExecutionProvider, kOnnxDomain, 6, 12, Cast);
class ONNX_OPERATOR_VERSIONED_KERNEL_CLASS_NAME(kCpuExecutionProvider, kOnnxDomain, 4, 10, Concat);
class ONNX_OPERATOR_VERSIONED_KERNEL_CLASS_NAME(kCpuExecutionProvider, kOnnxDomain, 1, 10, Gather);
class ONNX_OPERATOR_VERSIONED_KERNEL_CLASS_NAME(kCpuExecutionProvider, kOnnxDomain, 7, 9, Dropout);
class ONNX_OPERATOR_VERSIONED_KERNEL_CLASS_NAME(kCpuExecutionProvider, kOnnxDomain, 1, 12, Identity);
class ONNX_OPERATOR_VERSIONED_KERNEL_CLASS_NAME(kCpuExecutionProvider, kOnnxDomain, 2, 10, Pad);
class ONNX_OPERATOR_VERSIONED_KERNEL_CLASS_NAME(kCpuExecutionProvider, kOnnxDomain, 1, 4, Reshape);
class ONNX_OPERATOR_VERSIONED_KERNEL_CLASS_NAME(kCpuExecutionProvider, kOnnxDomain, 5, 12, Reshape);
class ONNX_OPERATOR_VERSIONED_KERNEL_CLASS_NAME(kCpuExecutionProvider, kOnnxDomain, 1, 12, Shape);
class ONNX_OPERATOR_VERSIONED_KERNEL_CLASS_NAME(kCpuExecutionProvider, kOnnxDomain, 1, 12, Size);
class ONNX_OPERATOR_VERSIONED_KERNEL_CLASS_NAME(kCpuExecutionProvider, kOnnxDomain, 1, 9, Slice);
class ONNX_OPERATOR_VERSIONED_KERNEL_CLASS_NAME(kCpuExecutionProvider, kOnnxDomain, 1, 12, SpaceToDepth);
class ONNX_OPERATOR_VERSIONED_KERNEL_CLASS_NAME(kCpuExecutionProvider, kOnnxDomain, 1, 10, DepthToSpace);
class ONNX_OPERATOR_VERSIONED_KERNEL_CLASS_NAME(kCpuExecutionProvider, kOnnxDomain, 2, 10, Split);
class ONNX_OPERATOR_VERSIONED_KERNEL_CLASS_NAME(kCpuExecutionProvider, kOnnxDomain, 1, 10, Squeeze);
class ONNX_OPERATOR_VERSIONED_KERNEL_CLASS_NAME(kCpuExecutionProvider, kOnnxDomain, 6, 12, Tile);
class ONNX_OPERATOR_VERSIONED_KERNEL_CLASS_NAME(kCpuExecutionProvider, kOnnxDomain, 1, 12, Transpose);
class ONNX_OPERATOR_VERSIONED_KERNEL_CLASS_NAME(kCpuExecutionProvider, kOnnxDomain, 1, 10, Unsqueeze);
class ONNX_OPERATOR_VERSIONED_TYPED_KERNEL_CLASS_NAME(kCpuExecutionProvider, kOnnxDomain, 7, 8, float, Upsample);
class ONNX_OPERATOR_VERSIONED_TYPED_KERNEL_CLASS_NAME(kCpuExecutionProvider, kOnnxDomain, 7, 8, int32_t, Upsample);
class ONNX_OPERATOR_VERSIONED_TYPED_KERNEL_CLASS_NAME(kCpuExecutionProvider, kOnnxDomain, 7, 8, int8_t, Upsample);
class ONNX_OPERATOR_VERSIONED_TYPED_KERNEL_CLASS_NAME(kCpuExecutionProvider, kOnnxDomain, 7, 8, uint8_t, Upsample);
class ONNX_OPERATOR_VERSIONED_TYPED_KERNEL_CLASS_NAME(kCpuExecutionProvider, kOnnxDomain, 8, 12, float, Expand);
class ONNX_OPERATOR_VERSIONED_TYPED_KERNEL_CLASS_NAME(kCpuExecutionProvider, kOnnxDomain, 8, 12, double, Expand);
class ONNX_OPERATOR_VERSIONED_TYPED_KERNEL_CLASS_NAME(kCpuExecutionProvider, kOnnxDomain, 8, 12, int8_t, Expand);
class ONNX_OPERATOR_VERSIONED_TYPED_KERNEL_CLASS_NAME(kCpuExecutionProvider, kOnnxDomain, 8, 12, int16_t, Expand);
class ONNX_OPERATOR_VERSIONED_TYPED_KERNEL_CLASS_NAME(kCpuExecutionProvider, kOnnxDomain, 8, 12, int32_t, Expand);
class ONNX_OPERATOR_VERSIONED_TYPED_KERNEL_CLASS_NAME(kCpuExecutionProvider, kOnnxDomain, 8, 12, int64_t, Expand);
class ONNX_OPERATOR_VERSIONED_TYPED_KERNEL_CLASS_NAME(kCpuExecutionProvider, kOnnxDomain, 8, 12, uint8_t, Expand);
class ONNX_OPERATOR_VERSIONED_TYPED_KERNEL_CLASS_NAME(kCpuExecutionProvider, kOnnxDomain, 8, 12, uint16_t, Expand);
class ONNX_OPERATOR_VERSIONED_TYPED_KERNEL_CLASS_NAME(kCpuExecutionProvider, kOnnxDomain, 8, 12, uint32_t, Expand);
class ONNX_OPERATOR_VERSIONED_TYPED_KERNEL_CLASS_NAME(kCpuExecutionProvider, kOnnxDomain, 8, 12, uint64_t, Expand);
class ONNX_OPERATOR_VERSIONED_TYPED_KERNEL_CLASS_NAME(kCpuExecutionProvider, kOnnxDomain, 8, 12, bool, Expand);
class ONNX_OPERATOR_VERSIONED_TYPED_KERNEL_CLASS_NAME(kCpuExecutionProvider, kOnnxDomain, 8, 12, MLFloat16, Expand);
class ONNX_OPERATOR_VERSIONED_TYPED_KERNEL_CLASS_NAME(kCpuExecutionProvider, kOnnxDomain, 8, 12, string, Expand);
class ONNX_OPERATOR_VERSIONED_KERNEL_CLASS_NAME(kCpuExecutionProvider, kOnnxDomain, 8, 8, Scan);
class ONNX_OPERATOR_VERSIONED_KERNEL_CLASS_NAME(kCpuExecutionProvider, kOnnxDomain, 1, 10, If);
class ONNX_OPERATOR_VERSIONED_KERNEL_CLASS_NAME(kCpuExecutionProvider, kOnnxDomain, 1, 10, Loop);

// Opset 9
class ONNX_OPERATOR_VERSIONED_KERNEL_CLASS_NAME(kCpuExecutionProvider, kOnnxDomain, 9, 10, Compress);
class ONNX_OPERATOR_KERNEL_CLASS_NAME(kCpuExecutionProvider, kOnnxDomain, 9, ConstantOfShape);
class ONNX_OPERATOR_VERSIONED_KERNEL_CLASS_NAME(kCpuExecutionProvider, kOnnxDomain, 9, 12, MeanVarianceNormalization);
class ONNX_OPERATOR_VERSIONED_TYPED_KERNEL_CLASS_NAME(kCpuExecutionProvider, kOnnxDomain, 9, 12, float, Greater);
class ONNX_OPERATOR_VERSIONED_TYPED_KERNEL_CLASS_NAME(kCpuExecutionProvider, kOnnxDomain, 9, 12, double, Greater);
class ONNX_OPERATOR_VERSIONED_TYPED_KERNEL_CLASS_NAME(kCpuExecutionProvider, kOnnxDomain, 9, 12, int32_t, Greater);
class ONNX_OPERATOR_VERSIONED_TYPED_KERNEL_CLASS_NAME(kCpuExecutionProvider, kOnnxDomain, 9, 12, int64_t, Greater);
class ONNX_OPERATOR_VERSIONED_TYPED_KERNEL_CLASS_NAME(kCpuExecutionProvider, kOnnxDomain, 9, 12, float, Less);
class ONNX_OPERATOR_VERSIONED_TYPED_KERNEL_CLASS_NAME(kCpuExecutionProvider, kOnnxDomain, 9, 12, double, Less);
class ONNX_OPERATOR_VERSIONED_TYPED_KERNEL_CLASS_NAME(kCpuExecutionProvider, kOnnxDomain, 9, 12, int32_t, Less);
class ONNX_OPERATOR_VERSIONED_TYPED_KERNEL_CLASS_NAME(kCpuExecutionProvider, kOnnxDomain, 9, 12, int64_t, Less);
class ONNX_OPERATOR_KERNEL_CLASS_NAME(kCpuExecutionProvider, kOnnxDomain, 9, EyeLike);
class ONNX_OPERATOR_VERSIONED_TYPED_KERNEL_CLASS_NAME(kCpuExecutionProvider, kOnnxDomain, 9, 12, float, IsNaN);
class ONNX_OPERATOR_VERSIONED_TYPED_KERNEL_CLASS_NAME(kCpuExecutionProvider, kOnnxDomain, 9, 12, double, IsNaN);
class ONNX_OPERATOR_VERSIONED_TYPED_KERNEL_CLASS_NAME(kCpuExecutionProvider, kOnnxDomain, 9, 12, MLFloat16, IsNaN);
class ONNX_OPERATOR_VERSIONED_KERNEL_CLASS_NAME(kCpuExecutionProvider, kOnnxDomain, 9, 12, Sign);
class ONNX_OPERATOR_KERNEL_CLASS_NAME(kCpuExecutionProvider, kOnnxDomain, 9, Shrink);
class ONNX_OPERATOR_VERSIONED_TYPED_KERNEL_CLASS_NAME(kCpuExecutionProvider, kOnnxDomain, 9, 12, float, Erf);
class ONNX_OPERATOR_VERSIONED_TYPED_KERNEL_CLASS_NAME(kCpuExecutionProvider, kOnnxDomain, 9, 10, int64_t_int64_t_int64_t, OneHot);
class ONNX_OPERATOR_VERSIONED_TYPED_KERNEL_CLASS_NAME(kCpuExecutionProvider, kOnnxDomain, 9, 10, float_int64_t_int64_t, OneHot);
class ONNX_OPERATOR_VERSIONED_TYPED_KERNEL_CLASS_NAME(kCpuExecutionProvider, kOnnxDomain, 9, 10, int64_t_string_int64_t, OneHot);
class ONNX_OPERATOR_VERSIONED_TYPED_KERNEL_CLASS_NAME(kCpuExecutionProvider, kOnnxDomain, 9, 10, float_string_int64_t, OneHot);
class ONNX_OPERATOR_VERSIONED_TYPED_KERNEL_CLASS_NAME(kCpuExecutionProvider, kOnnxDomain, 9, 10, float_float_float, OneHot);
class ONNX_OPERATOR_VERSIONED_TYPED_KERNEL_CLASS_NAME(kCpuExecutionProvider, kOnnxDomain, 9, 10, int64_t_int32_t_float, OneHot);
class ONNX_OPERATOR_VERSIONED_TYPED_KERNEL_CLASS_NAME(kCpuExecutionProvider, kOnnxDomain, 9, 10, int64_t_float_int64_t, OneHot);
class ONNX_OPERATOR_VERSIONED_TYPED_KERNEL_CLASS_NAME(kCpuExecutionProvider, kOnnxDomain, 9, 10, int32_t_float_int32_t, OneHot);
class ONNX_OPERATOR_VERSIONED_TYPED_KERNEL_CLASS_NAME(kCpuExecutionProvider, kOnnxDomain, 9, 10, int32_t_float_float, OneHot);
class ONNX_OPERATOR_VERSIONED_TYPED_KERNEL_CLASS_NAME(kCpuExecutionProvider, kOnnxDomain, 9, 10, int64_t_float_float, OneHot);
class ONNX_OPERATOR_VERSIONED_TYPED_KERNEL_CLASS_NAME(kCpuExecutionProvider, kOnnxDomain, 9, 10, int64_t_float_int32_t, OneHot);
class ONNX_OPERATOR_VERSIONED_KERNEL_CLASS_NAME(kCpuExecutionProvider, kOnnxDomain, 9, 10, MaxUnpool);
class ONNX_OPERATOR_KERNEL_CLASS_NAME(kCpuExecutionProvider, kOnnxDomain, 9, Sinh);
class ONNX_OPERATOR_KERNEL_CLASS_NAME(kCpuExecutionProvider, kOnnxDomain, 9, Cosh);
class ONNX_OPERATOR_KERNEL_CLASS_NAME(kCpuExecutionProvider, kOnnxDomain, 9, Asinh);
class ONNX_OPERATOR_KERNEL_CLASS_NAME(kCpuExecutionProvider, kOnnxDomain, 9, Acosh);
class ONNX_OPERATOR_KERNEL_CLASS_NAME(kCpuExecutionProvider, kOnnxDomain, 9, Atanh);
class ONNX_OPERATOR_VERSIONED_KERNEL_CLASS_NAME(kCpuExecutionProvider, kOnnxDomain, 9, 10, Scan);
class ONNX_OPERATOR_VERSIONED_KERNEL_CLASS_NAME(kCpuExecutionProvider, kOnnxDomain, 9, 10, Scatter);
class ONNX_OPERATOR_KERNEL_CLASS_NAME(kCpuExecutionProvider, kOnnxDomain, 9, TfIdfVectorizer);
class ONNX_OPERATOR_VERSIONED_TYPED_KERNEL_CLASS_NAME(kCpuExecutionProvider, kOnnxDomain, 9, 12, bool, NonZero);
class ONNX_OPERATOR_VERSIONED_TYPED_KERNEL_CLASS_NAME(kCpuExecutionProvider, kOnnxDomain, 9, 12, float, NonZero);
class ONNX_OPERATOR_VERSIONED_TYPED_KERNEL_CLASS_NAME(kCpuExecutionProvider, kOnnxDomain, 9, 12, int32_t, NonZero);
class ONNX_OPERATOR_VERSIONED_TYPED_KERNEL_CLASS_NAME(kCpuExecutionProvider, kOnnxDomain, 9, 12, int64_t, NonZero);
class ONNX_OPERATOR_VERSIONED_TYPED_KERNEL_CLASS_NAME(kCpuExecutionProvider, kOnnxDomain, 9, 12, uint8_t, NonZero);
class ONNX_OPERATOR_VERSIONED_TYPED_KERNEL_CLASS_NAME(kCpuExecutionProvider, kOnnxDomain, 9, 15, string, Where);
class ONNX_OPERATOR_VERSIONED_TYPED_KERNEL_CLASS_NAME(kCpuExecutionProvider, kOnnxDomain, 9, 15, float, Where);
class ONNX_OPERATOR_VERSIONED_TYPED_KERNEL_CLASS_NAME(kCpuExecutionProvider, kOnnxDomain, 9, 15, double, Where);
class ONNX_OPERATOR_VERSIONED_TYPED_KERNEL_CLASS_NAME(kCpuExecutionProvider, kOnnxDomain, 9, 15, int32_t, Where);
class ONNX_OPERATOR_VERSIONED_TYPED_KERNEL_CLASS_NAME(kCpuExecutionProvider, kOnnxDomain, 9, 15, int64_t, Where);
class ONNX_OPERATOR_VERSIONED_TYPED_KERNEL_CLASS_NAME(kCpuExecutionProvider, kOnnxDomain, 9, 15, uint8_t, Where);
class ONNX_OPERATOR_VERSIONED_KERNEL_CLASS_NAME(kCpuExecutionProvider, kOnnxDomain, 9, 10, Flatten);
class ONNX_OPERATOR_VERSIONED_TYPED_KERNEL_CLASS_NAME(kCpuExecutionProvider, kOnnxDomain, 9, 10, float, Gemm);
class ONNX_OPERATOR_VERSIONED_TYPED_KERNEL_CLASS_NAME(kCpuExecutionProvider, kOnnxDomain, 9, 10, double, Gemm);
class ONNX_OPERATOR_VERSIONED_TYPED_KERNEL_CLASS_NAME(kCpuExecutionProvider, kOnnxDomain, 9, 12, float, MatMul);
class ONNX_OPERATOR_VERSIONED_TYPED_KERNEL_CLASS_NAME(kCpuExecutionProvider, kOnnxDomain, 9, 12, double, MatMul);
class ONNX_OPERATOR_VERSIONED_TYPED_KERNEL_CLASS_NAME(kCpuExecutionProvider, kOnnxDomain, 9, 12, int32_t, MatMul);
class ONNX_OPERATOR_VERSIONED_TYPED_KERNEL_CLASS_NAME(kCpuExecutionProvider, kOnnxDomain, 9, 12, int64_t, MatMul);
class ONNX_OPERATOR_VERSIONED_TYPED_KERNEL_CLASS_NAME(kCpuExecutionProvider, kOnnxDomain, 9, 13, float, BatchNormalization);
class ONNX_OPERATOR_VERSIONED_TYPED_KERNEL_CLASS_NAME(kCpuExecutionProvider, kOnnxDomain, 9, 13, double, BatchNormalization);
class ONNX_OPERATOR_VERSIONED_KERNEL_CLASS_NAME(kCpuExecutionProvider, kOnnxDomain, 9, 15, PRelu);
class ONNX_OPERATOR_VERSIONED_TYPED_KERNEL_CLASS_NAME(kCpuExecutionProvider, kOnnxDomain, 9, 9, float, Upsample);
class ONNX_OPERATOR_VERSIONED_TYPED_KERNEL_CLASS_NAME(kCpuExecutionProvider, kOnnxDomain, 9, 9, int32_t, Upsample);
class ONNX_OPERATOR_VERSIONED_TYPED_KERNEL_CLASS_NAME(kCpuExecutionProvider, kOnnxDomain, 9, 9, int8_t, Upsample);
class ONNX_OPERATOR_VERSIONED_TYPED_KERNEL_CLASS_NAME(kCpuExecutionProvider, kOnnxDomain, 9, 9, uint8_t, Upsample);

// Opset 10
class ONNX_OPERATOR_KERNEL_CLASS_NAME(kCpuExecutionProvider, kOnnxDomain, 10, StringNormalizer);
class ONNX_OPERATOR_VERSIONED_TYPED_KERNEL_CLASS_NAME(kCpuExecutionProvider, kOnnxDomain, 10, 10, float, TopK);
class ONNX_OPERATOR_VERSIONED_TYPED_KERNEL_CLASS_NAME(kCpuExecutionProvider, kOnnxDomain, 10, 10, double, TopK);
class ONNX_OPERATOR_VERSIONED_KERNEL_CLASS_NAME(kCpuExecutionProvider, kOnnxDomain, 10, 10, AveragePool);
class ONNX_OPERATOR_VERSIONED_KERNEL_CLASS_NAME(kCpuExecutionProvider, kOnnxDomain, 10, 12, Mod);
class ONNX_OPERATOR_VERSIONED_TYPED_KERNEL_CLASS_NAME(kCpuExecutionProvider, kOnnxDomain, 10, 10, float, Resize);
class ONNX_OPERATOR_VERSIONED_TYPED_KERNEL_CLASS_NAME(kCpuExecutionProvider, kOnnxDomain, 10, 10, int32_t, Resize);
class ONNX_OPERATOR_VERSIONED_TYPED_KERNEL_CLASS_NAME(kCpuExecutionProvider, kOnnxDomain, 10, 10, int8_t, Resize);
class ONNX_OPERATOR_VERSIONED_TYPED_KERNEL_CLASS_NAME(kCpuExecutionProvider, kOnnxDomain, 10, 10, uint8_t, Resize);
class ONNX_OPERATOR_KERNEL_CLASS_NAME(kCpuExecutionProvider, kOnnxDomain, 10, ThresholdedRelu);
class ONNX_OPERATOR_VERSIONED_TYPED_KERNEL_CLASS_NAME(kCpuExecutionProvider, kOnnxDomain, 10, 12, uint8_t, DequantizeLinear);
class ONNX_OPERATOR_VERSIONED_TYPED_KERNEL_CLASS_NAME(kCpuExecutionProvider, kOnnxDomain, 10, 12, int8_t, DequantizeLinear);
class ONNX_OPERATOR_VERSIONED_TYPED_KERNEL_CLASS_NAME(kCpuExecutionProvider, kOnnxDomain, 10, 12, int32_t, DequantizeLinear);
class ONNX_OPERATOR_VERSIONED_TYPED_KERNEL_CLASS_NAME(kCpuExecutionProvider, kOnnxDomain, 10, 12, uint8_t, QuantizeLinear);
class ONNX_OPERATOR_VERSIONED_TYPED_KERNEL_CLASS_NAME(kCpuExecutionProvider, kOnnxDomain, 10, 12, int8_t, QuantizeLinear);
class ONNX_OPERATOR_TYPED_KERNEL_CLASS_NAME(kCpuExecutionProvider, kOnnxDomain, 10, uint8_t, QLinearMatMul);
class ONNX_OPERATOR_TYPED_KERNEL_CLASS_NAME(kCpuExecutionProvider, kOnnxDomain, 10, int8_t, QLinearMatMul);
class ONNX_OPERATOR_TYPED_KERNEL_CLASS_NAME(kCpuExecutionProvider, kOnnxDomain, 10, uint8_t, MatMulInteger);
class ONNX_OPERATOR_TYPED_KERNEL_CLASS_NAME(kCpuExecutionProvider, kOnnxDomain, 10, int8_t, MatMulInteger);
class ONNX_OPERATOR_KERNEL_CLASS_NAME(kCpuExecutionProvider, kOnnxDomain, 10, ConvInteger);
class ONNX_OPERATOR_TYPED_KERNEL_CLASS_NAME(kCpuExecutionProvider, kOnnxDomain, 10, uint8_t, QLinearConv);
class ONNX_OPERATOR_TYPED_KERNEL_CLASS_NAME(kCpuExecutionProvider, kOnnxDomain, 10, int8_t, QLinearConv);
class ONNX_OPERATOR_VERSIONED_KERNEL_CLASS_NAME(kCpuExecutionProvider, kOnnxDomain, 10, 10, Slice);
class ONNX_OPERATOR_VERSIONED_KERNEL_CLASS_NAME(kCpuExecutionProvider, kOnnxDomain, 10, 11, Dropout);
class ONNX_OPERATOR_VERSIONED_KERNEL_CLASS_NAME(kCpuExecutionProvider, kOnnxDomain, 10, 10, NonMaxSuppression);
class ONNX_OPERATOR_KERNEL_CLASS_NAME(kCpuExecutionProvider, kOnnxDomain, 10, IsInf);
class ONNX_OPERATOR_VERSIONED_TYPED_KERNEL_CLASS_NAME(kCpuExecutionProvider, kOnnxDomain, 10, 15, float, RoiAlign);
class ONNX_OPERATOR_VERSIONED_TYPED_KERNEL_CLASS_NAME(kCpuExecutionProvider, kOnnxDomain, 10, 15, double, RoiAlign);
class ONNX_OPERATOR_KERNEL_CLASS_NAME(kCpuExecutionProvider, kOnnxDomain, 10, ReverseSequence);

// opset 11
class ONNX_OPERATOR_VERSIONED_KERNEL_CLASS_NAME(kCpuExecutionProvider, kOnnxDomain, 11, 11, Clip);
class ONNX_OPERATOR_VERSIONED_TYPED_KERNEL_CLASS_NAME(kCpuExecutionProvider, kOnnxDomain, 11, 13, float, CumSum);
class ONNX_OPERATOR_VERSIONED_TYPED_KERNEL_CLASS_NAME(kCpuExecutionProvider, kOnnxDomain, 11, 13, double, CumSum);
class ONNX_OPERATOR_VERSIONED_TYPED_KERNEL_CLASS_NAME(kCpuExecutionProvider, kOnnxDomain, 11, 13, int32_t, CumSum);
class ONNX_OPERATOR_VERSIONED_TYPED_KERNEL_CLASS_NAME(kCpuExecutionProvider, kOnnxDomain, 11, 13, int64_t, CumSum);
class ONNX_OPERATOR_VERSIONED_TYPED_KERNEL_CLASS_NAME(kCpuExecutionProvider, kOnnxDomain, 11, 12, bool, Equal);
class ONNX_OPERATOR_VERSIONED_TYPED_KERNEL_CLASS_NAME(kCpuExecutionProvider, kOnnxDomain, 11, 12, int32_t, Equal);
class ONNX_OPERATOR_VERSIONED_TYPED_KERNEL_CLASS_NAME(kCpuExecutionProvider, kOnnxDomain, 11, 12, int64_t, Equal);
class ONNX_OPERATOR_VERSIONED_TYPED_KERNEL_CLASS_NAME(kCpuExecutionProvider, kOnnxDomain, 11, 12, float, Equal);
class ONNX_OPERATOR_VERSIONED_TYPED_KERNEL_CLASS_NAME(kCpuExecutionProvider, kOnnxDomain, 11, 12, double, Equal);
class ONNX_OPERATOR_TYPED_KERNEL_CLASS_NAME(kCpuExecutionProvider, kOnnxDomain, 11, float, Round);
class ONNX_OPERATOR_TYPED_KERNEL_CLASS_NAME(kCpuExecutionProvider, kOnnxDomain, 11, double, Round);
class ONNX_OPERATOR_TYPED_KERNEL_CLASS_NAME(kCpuExecutionProvider, kOnnxDomain, 11, MLFloat16, Round);
class ONNX_OPERATOR_TYPED_KERNEL_CLASS_NAME(kCpuExecutionProvider, kOnnxDomain, 11, uint8_t, DynamicQuantizeLinear);
class ONNX_OPERATOR_VERSIONED_TYPED_KERNEL_CLASS_NAME(kCpuExecutionProvider, kOnnxDomain, 11, 12, float, ArgMax);
class ONNX_OPERATOR_VERSIONED_TYPED_KERNEL_CLASS_NAME(kCpuExecutionProvider, kOnnxDomain, 11, 12, double, ArgMax);
class ONNX_OPERATOR_VERSIONED_TYPED_KERNEL_CLASS_NAME(kCpuExecutionProvider, kOnnxDomain, 11, 12, int8_t, ArgMax);
class ONNX_OPERATOR_VERSIONED_TYPED_KERNEL_CLASS_NAME(kCpuExecutionProvider, kOnnxDomain, 11, 12, uint8_t, ArgMax);
class ONNX_OPERATOR_VERSIONED_TYPED_KERNEL_CLASS_NAME(kCpuExecutionProvider, kOnnxDomain, 11, 12, int32_t, ArgMax);
class ONNX_OPERATOR_VERSIONED_TYPED_KERNEL_CLASS_NAME(kCpuExecutionProvider, kOnnxDomain, 11, 12, float, ArgMin);
class ONNX_OPERATOR_VERSIONED_TYPED_KERNEL_CLASS_NAME(kCpuExecutionProvider, kOnnxDomain, 11, 12, double, ArgMin);
class ONNX_OPERATOR_VERSIONED_TYPED_KERNEL_CLASS_NAME(kCpuExecutionProvider, kOnnxDomain, 11, 12, int32_t, ArgMin);
class ONNX_OPERATOR_VERSIONED_TYPED_KERNEL_CLASS_NAME(kCpuExecutionProvider, kOnnxDomain, 11, 12, float, ReduceL1);
class ONNX_OPERATOR_VERSIONED_TYPED_KERNEL_CLASS_NAME(kCpuExecutionProvider, kOnnxDomain, 11, 12, int32_t, ReduceL1);
class ONNX_OPERATOR_VERSIONED_TYPED_KERNEL_CLASS_NAME(kCpuExecutionProvider, kOnnxDomain, 11, 12, float, ReduceL2);
class ONNX_OPERATOR_VERSIONED_TYPED_KERNEL_CLASS_NAME(kCpuExecutionProvider, kOnnxDomain, 11, 12, int32_t, ReduceL2);
class ONNX_OPERATOR_VERSIONED_TYPED_KERNEL_CLASS_NAME(kCpuExecutionProvider, kOnnxDomain, 11, 12, float, ReduceLogSum);
class ONNX_OPERATOR_VERSIONED_TYPED_KERNEL_CLASS_NAME(kCpuExecutionProvider, kOnnxDomain, 11, 12, int32_t, ReduceLogSum);
class ONNX_OPERATOR_VERSIONED_TYPED_KERNEL_CLASS_NAME(kCpuExecutionProvider, kOnnxDomain, 11, 12, float, ReduceLogSumExp);
class ONNX_OPERATOR_VERSIONED_TYPED_KERNEL_CLASS_NAME(kCpuExecutionProvider, kOnnxDomain, 11, 12, double, ReduceLogSumExp);
class ONNX_OPERATOR_VERSIONED_TYPED_KERNEL_CLASS_NAME(kCpuExecutionProvider, kOnnxDomain, 11, 12, int32_t, ReduceLogSumExp);
class ONNX_OPERATOR_VERSIONED_TYPED_KERNEL_CLASS_NAME(kCpuExecutionProvider, kOnnxDomain, 11, 11, float, ReduceMax);
class ONNX_OPERATOR_VERSIONED_TYPED_KERNEL_CLASS_NAME(kCpuExecutionProvider, kOnnxDomain, 11, 11, double, ReduceMax);
class ONNX_OPERATOR_VERSIONED_TYPED_KERNEL_CLASS_NAME(kCpuExecutionProvider, kOnnxDomain, 11, 11, int32_t, ReduceMax);
class ONNX_OPERATOR_VERSIONED_TYPED_KERNEL_CLASS_NAME(kCpuExecutionProvider, kOnnxDomain, 11, 11, int64_t, ReduceMax);
class ONNX_OPERATOR_VERSIONED_TYPED_KERNEL_CLASS_NAME(kCpuExecutionProvider, kOnnxDomain, 11, 12, float, ReduceMean);
class ONNX_OPERATOR_VERSIONED_TYPED_KERNEL_CLASS_NAME(kCpuExecutionProvider, kOnnxDomain, 11, 12, double, ReduceMean);
class ONNX_OPERATOR_VERSIONED_TYPED_KERNEL_CLASS_NAME(kCpuExecutionProvider, kOnnxDomain, 11, 12, int32_t, ReduceMean);
class ONNX_OPERATOR_VERSIONED_TYPED_KERNEL_CLASS_NAME(kCpuExecutionProvider, kOnnxDomain, 11, 11, float, ReduceMin);
class ONNX_OPERATOR_VERSIONED_TYPED_KERNEL_CLASS_NAME(kCpuExecutionProvider, kOnnxDomain, 11, 11, double, ReduceMin);
class ONNX_OPERATOR_VERSIONED_TYPED_KERNEL_CLASS_NAME(kCpuExecutionProvider, kOnnxDomain, 11, 11, int32_t, ReduceMin);
class ONNX_OPERATOR_VERSIONED_TYPED_KERNEL_CLASS_NAME(kCpuExecutionProvider, kOnnxDomain, 11, 11, int64_t, ReduceMin);
class ONNX_OPERATOR_VERSIONED_TYPED_KERNEL_CLASS_NAME(kCpuExecutionProvider, kOnnxDomain, 11, 12, float, ReduceProd);
class ONNX_OPERATOR_VERSIONED_TYPED_KERNEL_CLASS_NAME(kCpuExecutionProvider, kOnnxDomain, 11, 12, int32_t, ReduceProd);
class ONNX_OPERATOR_VERSIONED_TYPED_KERNEL_CLASS_NAME(kCpuExecutionProvider, kOnnxDomain, 11, 12, int64_t, ReduceProd);
class ONNX_OPERATOR_VERSIONED_TYPED_KERNEL_CLASS_NAME(kCpuExecutionProvider, kOnnxDomain, 11, 12, float, ReduceSum);
class ONNX_OPERATOR_VERSIONED_TYPED_KERNEL_CLASS_NAME(kCpuExecutionProvider, kOnnxDomain, 11, 12, double, ReduceSum);
class ONNX_OPERATOR_VERSIONED_TYPED_KERNEL_CLASS_NAME(kCpuExecutionProvider, kOnnxDomain, 11, 12, int32_t, ReduceSum);
class ONNX_OPERATOR_VERSIONED_TYPED_KERNEL_CLASS_NAME(kCpuExecutionProvider, kOnnxDomain, 11, 12, int64_t, ReduceSum);
class ONNX_OPERATOR_VERSIONED_TYPED_KERNEL_CLASS_NAME(kCpuExecutionProvider, kOnnxDomain, 11, 12, float, ReduceSumSquare);
class ONNX_OPERATOR_VERSIONED_TYPED_KERNEL_CLASS_NAME(kCpuExecutionProvider, kOnnxDomain, 11, 12, double, ReduceSumSquare);
class ONNX_OPERATOR_VERSIONED_TYPED_KERNEL_CLASS_NAME(kCpuExecutionProvider, kOnnxDomain, 11, 12, int32_t, ReduceSumSquare);
class ONNX_OPERATOR_VERSIONED_KERNEL_CLASS_NAME(kCpuExecutionProvider, kOnnxDomain, 11, 12, Hardmax);
class ONNX_OPERATOR_VERSIONED_TYPED_KERNEL_CLASS_NAME(kCpuExecutionProvider, kOnnxDomain, 11, 12, float, LogSoftmax);
class ONNX_OPERATOR_VERSIONED_TYPED_KERNEL_CLASS_NAME(kCpuExecutionProvider, kOnnxDomain, 11, 12, double, LogSoftmax);
class ONNX_OPERATOR_VERSIONED_TYPED_KERNEL_CLASS_NAME(kCpuExecutionProvider, kOnnxDomain, 11, 12, float, Softmax);
class ONNX_OPERATOR_VERSIONED_TYPED_KERNEL_CLASS_NAME(kCpuExecutionProvider, kOnnxDomain, 11, 12, double, Softmax);
class ONNX_OPERATOR_VERSIONED_KERNEL_CLASS_NAME(kCpuExecutionProvider, kOnnxDomain, 11, 12, Loop);
class ONNX_OPERATOR_VERSIONED_KERNEL_CLASS_NAME(kCpuExecutionProvider, kOnnxDomain, 11, 12, DepthToSpace);
class ONNX_OPERATOR_VERSIONED_KERNEL_CLASS_NAME(kCpuExecutionProvider, kOnnxDomain, 11, 15, Scan);
class ONNX_OPERATOR_VERSIONED_KERNEL_CLASS_NAME(kCpuExecutionProvider, kOnnxDomain, 11, 12, Flatten);
class ONNX_OPERATOR_KERNEL_CLASS_NAME(kCpuExecutionProvider, kOnnxDomain, 11, Compress);
class ONNX_OPERATOR_VERSIONED_KERNEL_CLASS_NAME(kCpuExecutionProvider, kOnnxDomain, 11, 12, Concat);
class ONNX_OPERATOR_VERSIONED_KERNEL_CLASS_NAME(kCpuExecutionProvider, kOnnxDomain, 11, 12, Gather);
class ONNX_OPERATOR_VERSIONED_KERNEL_CLASS_NAME(kCpuExecutionProvider, kOnnxDomain, 11, 12, Slice);
class ONNX_OPERATOR_VERSIONED_KERNEL_CLASS_NAME(kCpuExecutionProvider, kOnnxDomain, 11, 12, Split);
class ONNX_OPERATOR_VERSIONED_KERNEL_CLASS_NAME(kCpuExecutionProvider, kOnnxDomain, 11, 12, Squeeze);
class ONNX_OPERATOR_VERSIONED_KERNEL_CLASS_NAME(kCpuExecutionProvider, kOnnxDomain, 11, 12, Unsqueeze);
class ONNX_OPERATOR_KERNEL_CLASS_NAME(kCpuExecutionProvider, kOnnxDomain, 11, Det);
class ONNX_OPERATOR_VERSIONED_KERNEL_CLASS_NAME(kCpuExecutionProvider, kOnnxDomain, 11, 12, ScatterElements);
class ONNX_OPERATOR_KERNEL_CLASS_NAME(kCpuExecutionProvider, kOnnxDomain, 11, NonMaxSuppression);
class ONNX_OPERATOR_KERNEL_CLASS_NAME(kCpuExecutionProvider, kOnnxDomain, 11, AveragePool);
class ONNX_OPERATOR_KERNEL_CLASS_NAME(kCpuExecutionProvider, kOnnxDomain, 11, MaxUnpool);
class ONNX_OPERATOR_KERNEL_CLASS_NAME(kCpuExecutionProvider, kOnnxDomain, 11, LpPool);
class ONNX_OPERATOR_KERNEL_CLASS_NAME(kCpuExecutionProvider, kOnnxDomain, 11, Conv);
class ONNX_OPERATOR_KERNEL_CLASS_NAME(kCpuExecutionProvider, kOnnxDomain, 11, ConvTranspose);
class ONNX_OPERATOR_VERSIONED_KERNEL_CLASS_NAME(kCpuExecutionProvider, kOnnxDomain, 11, 12, If);
class ONNX_OPERATOR_KERNEL_CLASS_NAME(kCpuExecutionProvider, kOnnxDomain, 11, SequenceLength);
class ONNX_OPERATOR_KERNEL_CLASS_NAME(kCpuExecutionProvider, kOnnxDomain, 11, SequenceAt);
class ONNX_OPERATOR_KERNEL_CLASS_NAME(kCpuExecutionProvider, kOnnxDomain, 11, SequenceEmpty);
class ONNX_OPERATOR_KERNEL_CLASS_NAME(kCpuExecutionProvider, kOnnxDomain, 11, SequenceInsert);
class ONNX_OPERATOR_KERNEL_CLASS_NAME(kCpuExecutionProvider, kOnnxDomain, 11, SequenceErase);
class ONNX_OPERATOR_KERNEL_CLASS_NAME(kCpuExecutionProvider, kOnnxDomain, 11, SequenceConstruct);
class ONNX_OPERATOR_KERNEL_CLASS_NAME(kCpuExecutionProvider, kOnnxDomain, 11, ConcatFromSequence);
class ONNX_OPERATOR_KERNEL_CLASS_NAME(kCpuExecutionProvider, kOnnxDomain, 11, SplitToSequence);
class ONNX_OPERATOR_VERSIONED_KERNEL_CLASS_NAME(kCpuExecutionProvider, kOnnxDomain, 11, 12, ScatterND);
class ONNX_OPERATOR_VERSIONED_TYPED_KERNEL_CLASS_NAME(kCpuExecutionProvider, kOnnxDomain, 11, 12, float, Gemm);
class ONNX_OPERATOR_VERSIONED_TYPED_KERNEL_CLASS_NAME(kCpuExecutionProvider, kOnnxDomain, 11, 12, double, Gemm);
class ONNX_OPERATOR_VERSIONED_KERNEL_CLASS_NAME(kCpuExecutionProvider, kOnnxDomain, 11, 12, GatherElements);
class ONNX_OPERATOR_TYPED_KERNEL_CLASS_NAME(kCpuExecutionProvider, kOnnxDomain, 11, uint8_t, BitShift);
class ONNX_OPERATOR_TYPED_KERNEL_CLASS_NAME(kCpuExecutionProvider, kOnnxDomain, 11, uint32_t, BitShift);
class ONNX_OPERATOR_TYPED_KERNEL_CLASS_NAME(kCpuExecutionProvider, kOnnxDomain, 11, uint64_t, BitShift);
class ONNX_OPERATOR_VERSIONED_KERNEL_CLASS_NAME(kCpuExecutionProvider, kOnnxDomain, 11, 12, Pad);
class ONNX_OPERATOR_VERSIONED_KERNEL_CLASS_NAME(kCpuExecutionProvider, kOnnxDomain, 11, 11, GatherND);
class ONNX_OPERATOR_KERNEL_CLASS_NAME(kCpuExecutionProvider, kOnnxDomain, 11, Range);
class ONNX_OPERATOR_KERNEL_CLASS_NAME(kCpuExecutionProvider, kOnnxDomain, 11, Unique);
class ONNX_OPERATOR_TYPED_KERNEL_CLASS_NAME(kCpuExecutionProvider, kOnnxDomain, 11, float, TopK);
class ONNX_OPERATOR_TYPED_KERNEL_CLASS_NAME(kCpuExecutionProvider, kOnnxDomain, 11, double, TopK);
class ONNX_OPERATOR_TYPED_KERNEL_CLASS_NAME(kCpuExecutionProvider, kOnnxDomain, 11, int64_t, TopK);
class ONNX_OPERATOR_TYPED_KERNEL_CLASS_NAME(kCpuExecutionProvider, kOnnxDomain, 11, int32_t, TopK);
class ONNX_OPERATOR_TYPED_KERNEL_CLASS_NAME(kCpuExecutionProvider, kOnnxDomain, 11, int64_t_int64_t_int64_t, OneHot);
class ONNX_OPERATOR_TYPED_KERNEL_CLASS_NAME(kCpuExecutionProvider, kOnnxDomain, 11, float_int64_t_int64_t, OneHot);
class ONNX_OPERATOR_TYPED_KERNEL_CLASS_NAME(kCpuExecutionProvider, kOnnxDomain, 11, int64_t_string_int64_t, OneHot);
class ONNX_OPERATOR_TYPED_KERNEL_CLASS_NAME(kCpuExecutionProvider, kOnnxDomain, 11, float_string_int64_t, OneHot);
class ONNX_OPERATOR_TYPED_KERNEL_CLASS_NAME(kCpuExecutionProvider, kOnnxDomain, 11, float_float_float, OneHot);
class ONNX_OPERATOR_TYPED_KERNEL_CLASS_NAME(kCpuExecutionProvider, kOnnxDomain, 11, int64_t_int32_t_float, OneHot);
class ONNX_OPERATOR_TYPED_KERNEL_CLASS_NAME(kCpuExecutionProvider, kOnnxDomain, 11, int64_t_float_int64_t, OneHot);
class ONNX_OPERATOR_TYPED_KERNEL_CLASS_NAME(kCpuExecutionProvider, kOnnxDomain, 11, int32_t_float_int32_t, OneHot);
class ONNX_OPERATOR_TYPED_KERNEL_CLASS_NAME(kCpuExecutionProvider, kOnnxDomain, 11, int32_t_float_float, OneHot);
class ONNX_OPERATOR_TYPED_KERNEL_CLASS_NAME(kCpuExecutionProvider, kOnnxDomain, 11, int64_t_float_float, OneHot);
class ONNX_OPERATOR_TYPED_KERNEL_CLASS_NAME(kCpuExecutionProvider, kOnnxDomain, 11, int64_t_float_int32_t, OneHot);
class ONNX_OPERATOR_VERSIONED_TYPED_KERNEL_CLASS_NAME(kCpuExecutionProvider, kOnnxDomain, 11, 12, float, Resize);
class ONNX_OPERATOR_VERSIONED_TYPED_KERNEL_CLASS_NAME(kCpuExecutionProvider, kOnnxDomain, 11, 12, int32_t, Resize);
class ONNX_OPERATOR_VERSIONED_TYPED_KERNEL_CLASS_NAME(kCpuExecutionProvider, kOnnxDomain, 11, 12, int8_t, Resize);
class ONNX_OPERATOR_VERSIONED_TYPED_KERNEL_CLASS_NAME(kCpuExecutionProvider, kOnnxDomain, 11, 12, uint8_t, Resize);

// opset 12
class ONNX_OPERATOR_VERSIONED_KERNEL_CLASS_NAME(kCpuExecutionProvider, kOnnxDomain, 12, 12, Clip);

class ONNX_OPERATOR_VERSIONED_KERNEL_CLASS_NAME(kCpuExecutionProvider, kOnnxDomain, 12, 12, Min);
class ONNX_OPERATOR_VERSIONED_KERNEL_CLASS_NAME(kCpuExecutionProvider, kOnnxDomain, 12, 12, Max);
class ONNX_OPERATOR_KERNEL_CLASS_NAME(kCpuExecutionProvider, kOnnxDomain, 12, MaxPool);
class ONNX_OPERATOR_VERSIONED_KERNEL_CLASS_NAME(kCpuExecutionProvider, kOnnxDomain, 12, 12, Pow);
class ONNX_OPERATOR_VERSIONED_TYPED_KERNEL_CLASS_NAME(kCpuExecutionProvider, kOnnxDomain, 12, 12, float, ReduceMax);
class ONNX_OPERATOR_VERSIONED_TYPED_KERNEL_CLASS_NAME(kCpuExecutionProvider, kOnnxDomain, 12, 12, double, ReduceMax);
class ONNX_OPERATOR_VERSIONED_TYPED_KERNEL_CLASS_NAME(kCpuExecutionProvider, kOnnxDomain, 12, 12, int32_t, ReduceMax);
class ONNX_OPERATOR_VERSIONED_TYPED_KERNEL_CLASS_NAME(kCpuExecutionProvider, kOnnxDomain, 12, 12, int64_t, ReduceMax);
class ONNX_OPERATOR_VERSIONED_TYPED_KERNEL_CLASS_NAME(kCpuExecutionProvider, kOnnxDomain, 12, 12, int8_t, ReduceMax);
class ONNX_OPERATOR_VERSIONED_TYPED_KERNEL_CLASS_NAME(kCpuExecutionProvider, kOnnxDomain, 12, 12, uint8_t, ReduceMax);

class ONNX_OPERATOR_VERSIONED_TYPED_KERNEL_CLASS_NAME(kCpuExecutionProvider, kOnnxDomain, 12, 12, float, ReduceMin);
class ONNX_OPERATOR_VERSIONED_TYPED_KERNEL_CLASS_NAME(kCpuExecutionProvider, kOnnxDomain, 12, 12, double, ReduceMin);
class ONNX_OPERATOR_VERSIONED_TYPED_KERNEL_CLASS_NAME(kCpuExecutionProvider, kOnnxDomain, 12, 12, int32_t, ReduceMin);
class ONNX_OPERATOR_VERSIONED_TYPED_KERNEL_CLASS_NAME(kCpuExecutionProvider, kOnnxDomain, 12, 12, int64_t, ReduceMin);
class ONNX_OPERATOR_VERSIONED_TYPED_KERNEL_CLASS_NAME(kCpuExecutionProvider, kOnnxDomain, 12, 12, int8_t, ReduceMin);
class ONNX_OPERATOR_VERSIONED_TYPED_KERNEL_CLASS_NAME(kCpuExecutionProvider, kOnnxDomain, 12, 12, uint8_t, ReduceMin);
class ONNX_OPERATOR_VERSIONED_KERNEL_CLASS_NAME(kCpuExecutionProvider, kOnnxDomain, 12, 12, GatherND);
class ONNX_OPERATOR_KERNEL_CLASS_NAME(kCpuExecutionProvider, kOnnxDomain, 12, Einsum);

// REVIEW(codemzs): ConstEigenVectorArrayMap.cast<MLFLoat16) does not seem to be supported.
// However these types work on GPU implementation.
// class ONNX_OPERATOR_TYPED_KERNEL_CLASS_NAME(kCpuExecutionProvider, kOnnxDomain, 12, MLFloat16_MLFloat16, Dropout);
// class ONNX_OPERATOR_TYPED_KERNEL_CLASS_NAME(kCpuExecutionProvider, kOnnxDomain, 12, MLFloat16_float, Dropout);
// class ONNX_OPERATOR_TYPED_KERNEL_CLASS_NAME(kCpuExecutionProvider, kOnnxDomain, 12, MLFloat16_double, Dropout);
class ONNX_OPERATOR_VERSIONED_TYPED_KERNEL_CLASS_NAME(kCpuExecutionProvider, kOnnxDomain, 12, 12, float_float, Dropout);
class ONNX_OPERATOR_VERSIONED_TYPED_KERNEL_CLASS_NAME(kCpuExecutionProvider, kOnnxDomain, 12, 12, float_double, Dropout);
class ONNX_OPERATOR_VERSIONED_TYPED_KERNEL_CLASS_NAME(kCpuExecutionProvider, kOnnxDomain, 12, 12, double_float, Dropout);
class ONNX_OPERATOR_VERSIONED_TYPED_KERNEL_CLASS_NAME(kCpuExecutionProvider, kOnnxDomain, 12, 12, double_double, Dropout);
class ONNX_OPERATOR_KERNEL_CLASS_NAME(kCpuExecutionProvider, kOnnxDomain, 12, Celu);

class ONNX_OPERATOR_VERSIONED_TYPED_KERNEL_CLASS_NAME(kCpuExecutionProvider, kOnnxDomain, 12, 15, float, GreaterOrEqual);
class ONNX_OPERATOR_VERSIONED_TYPED_KERNEL_CLASS_NAME(kCpuExecutionProvider, kOnnxDomain, 12, 15, double, GreaterOrEqual);
class ONNX_OPERATOR_VERSIONED_TYPED_KERNEL_CLASS_NAME(kCpuExecutionProvider, kOnnxDomain, 12, 15, int32_t, GreaterOrEqual);
class ONNX_OPERATOR_VERSIONED_TYPED_KERNEL_CLASS_NAME(kCpuExecutionProvider, kOnnxDomain, 12, 15, int64_t, GreaterOrEqual);
class ONNX_OPERATOR_VERSIONED_TYPED_KERNEL_CLASS_NAME(kCpuExecutionProvider, kOnnxDomain, 12, 15, float, LessOrEqual);
class ONNX_OPERATOR_VERSIONED_TYPED_KERNEL_CLASS_NAME(kCpuExecutionProvider, kOnnxDomain, 12, 15, double, LessOrEqual);
class ONNX_OPERATOR_VERSIONED_TYPED_KERNEL_CLASS_NAME(kCpuExecutionProvider, kOnnxDomain, 12, 15, int32_t, LessOrEqual);
class ONNX_OPERATOR_VERSIONED_TYPED_KERNEL_CLASS_NAME(kCpuExecutionProvider, kOnnxDomain, 12, 15, int64_t, LessOrEqual);

// opset 13
class ONNX_OPERATOR_TYPED_KERNEL_CLASS_NAME(kCpuExecutionProvider, kOnnxDomain, 13, float, Erf);
class ONNX_OPERATOR_KERNEL_CLASS_NAME(kCpuExecutionProvider, kOnnxDomain, 13, Cast);
class ONNX_OPERATOR_KERNEL_CLASS_NAME(kCpuExecutionProvider, kOnnxDomain, 13, Clip);
class ONNX_OPERATOR_TYPED_KERNEL_CLASS_NAME(kCpuExecutionProvider, kOnnxDomain, 13, uint8_t, DequantizeLinear);
class ONNX_OPERATOR_TYPED_KERNEL_CLASS_NAME(kCpuExecutionProvider, kOnnxDomain, 13, int8_t, DequantizeLinear);
class ONNX_OPERATOR_TYPED_KERNEL_CLASS_NAME(kCpuExecutionProvider, kOnnxDomain, 13, int32_t, DequantizeLinear);
class ONNX_OPERATOR_TYPED_KERNEL_CLASS_NAME(kCpuExecutionProvider, kOnnxDomain, 13, float, Expand);
class ONNX_OPERATOR_TYPED_KERNEL_CLASS_NAME(kCpuExecutionProvider, kOnnxDomain, 13, double, Expand);
class ONNX_OPERATOR_TYPED_KERNEL_CLASS_NAME(kCpuExecutionProvider, kOnnxDomain, 13, int8_t, Expand);
class ONNX_OPERATOR_TYPED_KERNEL_CLASS_NAME(kCpuExecutionProvider, kOnnxDomain, 13, int16_t, Expand);
class ONNX_OPERATOR_TYPED_KERNEL_CLASS_NAME(kCpuExecutionProvider, kOnnxDomain, 13, int32_t, Expand);
class ONNX_OPERATOR_TYPED_KERNEL_CLASS_NAME(kCpuExecutionProvider, kOnnxDomain, 13, int64_t, Expand);
class ONNX_OPERATOR_TYPED_KERNEL_CLASS_NAME(kCpuExecutionProvider, kOnnxDomain, 13, uint8_t, Expand);
class ONNX_OPERATOR_TYPED_KERNEL_CLASS_NAME(kCpuExecutionProvider, kOnnxDomain, 13, uint16_t, Expand);
class ONNX_OPERATOR_TYPED_KERNEL_CLASS_NAME(kCpuExecutionProvider, kOnnxDomain, 13, uint32_t, Expand);
class ONNX_OPERATOR_TYPED_KERNEL_CLASS_NAME(kCpuExecutionProvider, kOnnxDomain, 13, uint64_t, Expand);
class ONNX_OPERATOR_TYPED_KERNEL_CLASS_NAME(kCpuExecutionProvider, kOnnxDomain, 13, bool, Expand);
class ONNX_OPERATOR_TYPED_KERNEL_CLASS_NAME(kCpuExecutionProvider, kOnnxDomain, 13, MLFloat16, Expand);
class ONNX_OPERATOR_TYPED_KERNEL_CLASS_NAME(kCpuExecutionProvider, kOnnxDomain, 13, string, Expand);
class ONNX_OPERATOR_TYPED_KERNEL_CLASS_NAME(kCpuExecutionProvider, kOnnxDomain, 13, float, Gemm);
class ONNX_OPERATOR_TYPED_KERNEL_CLASS_NAME(kCpuExecutionProvider, kOnnxDomain, 13, double, Gemm);
class ONNX_OPERATOR_TYPED_KERNEL_CLASS_NAME(kCpuExecutionProvider, kOnnxDomain, 13, float, MatMul);
class ONNX_OPERATOR_TYPED_KERNEL_CLASS_NAME(kCpuExecutionProvider, kOnnxDomain, 13, double, MatMul);
class ONNX_OPERATOR_TYPED_KERNEL_CLASS_NAME(kCpuExecutionProvider, kOnnxDomain, 13, int32_t, MatMul);
class ONNX_OPERATOR_TYPED_KERNEL_CLASS_NAME(kCpuExecutionProvider, kOnnxDomain, 13, int64_t, MatMul);
class ONNX_OPERATOR_KERNEL_CLASS_NAME(kCpuExecutionProvider, kOnnxDomain, 13, Min);
class ONNX_OPERATOR_KERNEL_CLASS_NAME(kCpuExecutionProvider, kOnnxDomain, 13, Max);
class ONNX_OPERATOR_TYPED_KERNEL_CLASS_NAME(kCpuExecutionProvider, kOnnxDomain, 13, float, Mean);
class ONNX_OPERATOR_TYPED_KERNEL_CLASS_NAME(kCpuExecutionProvider, kOnnxDomain, 13, uint8_t, QuantizeLinear);
class ONNX_OPERATOR_TYPED_KERNEL_CLASS_NAME(kCpuExecutionProvider, kOnnxDomain, 13, int8_t, QuantizeLinear);
class ONNX_OPERATOR_KERNEL_CLASS_NAME(kCpuExecutionProvider, kOnnxDomain, 13, Sigmoid);
class ONNX_OPERATOR_KERNEL_CLASS_NAME(kCpuExecutionProvider, kOnnxDomain, 13, Sign);
class ONNX_OPERATOR_KERNEL_CLASS_NAME(kCpuExecutionProvider, kOnnxDomain, 13, Size);
class ONNX_OPERATOR_TYPED_KERNEL_CLASS_NAME(kCpuExecutionProvider, kOnnxDomain, 13, float, Sum);
class ONNX_OPERATOR_TYPED_KERNEL_CLASS_NAME(kCpuExecutionProvider, kOnnxDomain, 13, double, Sum);
class ONNX_OPERATOR_KERNEL_CLASS_NAME(kCpuExecutionProvider, kOnnxDomain, 13, Flatten);
class ONNX_OPERATOR_KERNEL_CLASS_NAME(kCpuExecutionProvider, kOnnxDomain, 13, LRN);
class ONNX_OPERATOR_KERNEL_CLASS_NAME(kCpuExecutionProvider, kOnnxDomain, 13, MeanVarianceNormalization);
class ONNX_OPERATOR_TYPED_KERNEL_CLASS_NAME(kCpuExecutionProvider, kOnnxDomain, 13, float_float, Dropout);
class ONNX_OPERATOR_TYPED_KERNEL_CLASS_NAME(kCpuExecutionProvider, kOnnxDomain, 13, float_double, Dropout);
class ONNX_OPERATOR_TYPED_KERNEL_CLASS_NAME(kCpuExecutionProvider, kOnnxDomain, 13, double_float, Dropout);
class ONNX_OPERATOR_TYPED_KERNEL_CLASS_NAME(kCpuExecutionProvider, kOnnxDomain, 13, double_double, Dropout);
class ONNX_OPERATOR_TYPED_KERNEL_CLASS_NAME(kCpuExecutionProvider, kOnnxDomain, 13, float, ArgMax);
class ONNX_OPERATOR_TYPED_KERNEL_CLASS_NAME(kCpuExecutionProvider, kOnnxDomain, 13, double, ArgMax);
class ONNX_OPERATOR_TYPED_KERNEL_CLASS_NAME(kCpuExecutionProvider, kOnnxDomain, 13, int8_t, ArgMax);
class ONNX_OPERATOR_TYPED_KERNEL_CLASS_NAME(kCpuExecutionProvider, kOnnxDomain, 13, uint8_t, ArgMax);
class ONNX_OPERATOR_TYPED_KERNEL_CLASS_NAME(kCpuExecutionProvider, kOnnxDomain, 13, int32_t, ArgMax);
class ONNX_OPERATOR_TYPED_KERNEL_CLASS_NAME(kCpuExecutionProvider, kOnnxDomain, 13, float, ArgMin);
class ONNX_OPERATOR_TYPED_KERNEL_CLASS_NAME(kCpuExecutionProvider, kOnnxDomain, 13, double, ArgMin);
class ONNX_OPERATOR_TYPED_KERNEL_CLASS_NAME(kCpuExecutionProvider, kOnnxDomain, 13, int32_t, ArgMin);
class ONNX_OPERATOR_VERSIONED_KERNEL_CLASS_NAME(kCpuExecutionProvider, kOnnxDomain, 13, 13, Reshape);
class ONNX_OPERATOR_VERSIONED_KERNEL_CLASS_NAME(kCpuExecutionProvider, kOnnxDomain, 13, 14, Shape);
class ONNX_OPERATOR_KERNEL_CLASS_NAME(kCpuExecutionProvider, kOnnxDomain, 13, Concat);
class ONNX_OPERATOR_TYPED_KERNEL_CLASS_NAME(kCpuExecutionProvider, kOnnxDomain, 13, float, Less);
class ONNX_OPERATOR_TYPED_KERNEL_CLASS_NAME(kCpuExecutionProvider, kOnnxDomain, 13, double, Less);
class ONNX_OPERATOR_TYPED_KERNEL_CLASS_NAME(kCpuExecutionProvider, kOnnxDomain, 13, int32_t, Less);
class ONNX_OPERATOR_TYPED_KERNEL_CLASS_NAME(kCpuExecutionProvider, kOnnxDomain, 13, int64_t, Less);
class ONNX_OPERATOR_TYPED_KERNEL_CLASS_NAME(kCpuExecutionProvider, kOnnxDomain, 13, float, Greater);
class ONNX_OPERATOR_TYPED_KERNEL_CLASS_NAME(kCpuExecutionProvider, kOnnxDomain, 13, double, Greater);
class ONNX_OPERATOR_TYPED_KERNEL_CLASS_NAME(kCpuExecutionProvider, kOnnxDomain, 13, int32_t, Greater);
class ONNX_OPERATOR_TYPED_KERNEL_CLASS_NAME(kCpuExecutionProvider, kOnnxDomain, 13, int64_t, Greater);
class ONNX_OPERATOR_TYPED_KERNEL_CLASS_NAME(kCpuExecutionProvider, kOnnxDomain, 13, bool, Equal);
class ONNX_OPERATOR_TYPED_KERNEL_CLASS_NAME(kCpuExecutionProvider, kOnnxDomain, 13, int32_t, Equal);
class ONNX_OPERATOR_TYPED_KERNEL_CLASS_NAME(kCpuExecutionProvider, kOnnxDomain, 13, int64_t, Equal);
class ONNX_OPERATOR_TYPED_KERNEL_CLASS_NAME(kCpuExecutionProvider, kOnnxDomain, 13, float, Equal);
class ONNX_OPERATOR_TYPED_KERNEL_CLASS_NAME(kCpuExecutionProvider, kOnnxDomain, 13, double, Equal);
class ONNX_OPERATOR_VERSIONED_TYPED_KERNEL_CLASS_NAME(kCpuExecutionProvider, kOnnxDomain, 13, 13, float, Add);
class ONNX_OPERATOR_VERSIONED_TYPED_KERNEL_CLASS_NAME(kCpuExecutionProvider, kOnnxDomain, 13, 13, double, Add);
class ONNX_OPERATOR_VERSIONED_TYPED_KERNEL_CLASS_NAME(kCpuExecutionProvider, kOnnxDomain, 13, 13, int32_t, Add);
class ONNX_OPERATOR_VERSIONED_TYPED_KERNEL_CLASS_NAME(kCpuExecutionProvider, kOnnxDomain, 13, 13, int64_t, Add);
class ONNX_OPERATOR_VERSIONED_TYPED_KERNEL_CLASS_NAME(kCpuExecutionProvider, kOnnxDomain, 13, 13, float, Sub);
class ONNX_OPERATOR_VERSIONED_TYPED_KERNEL_CLASS_NAME(kCpuExecutionProvider, kOnnxDomain, 13, 13, double, Sub);
class ONNX_OPERATOR_VERSIONED_TYPED_KERNEL_CLASS_NAME(kCpuExecutionProvider, kOnnxDomain, 13, 13, int32_t, Sub);
class ONNX_OPERATOR_VERSIONED_TYPED_KERNEL_CLASS_NAME(kCpuExecutionProvider, kOnnxDomain, 13, 13, int64_t, Sub);
class ONNX_OPERATOR_VERSIONED_TYPED_KERNEL_CLASS_NAME(kCpuExecutionProvider, kOnnxDomain, 13, 13, float, Mul);
class ONNX_OPERATOR_VERSIONED_TYPED_KERNEL_CLASS_NAME(kCpuExecutionProvider, kOnnxDomain, 13, 13, double, Mul);
class ONNX_OPERATOR_VERSIONED_TYPED_KERNEL_CLASS_NAME(kCpuExecutionProvider, kOnnxDomain, 13, 13, int32_t, Mul);
class ONNX_OPERATOR_VERSIONED_TYPED_KERNEL_CLASS_NAME(kCpuExecutionProvider, kOnnxDomain, 13, 13, int64_t, Mul);
class ONNX_OPERATOR_VERSIONED_TYPED_KERNEL_CLASS_NAME(kCpuExecutionProvider, kOnnxDomain, 13, 13, float, Div);
class ONNX_OPERATOR_VERSIONED_TYPED_KERNEL_CLASS_NAME(kCpuExecutionProvider, kOnnxDomain, 13, 13, double, Div);
class ONNX_OPERATOR_VERSIONED_TYPED_KERNEL_CLASS_NAME(kCpuExecutionProvider, kOnnxDomain, 13, 13, int32_t, Div);
class ONNX_OPERATOR_VERSIONED_TYPED_KERNEL_CLASS_NAME(kCpuExecutionProvider, kOnnxDomain, 13, 13, int64_t, Div);
class ONNX_OPERATOR_TYPED_KERNEL_CLASS_NAME(kCpuExecutionProvider, kOnnxDomain, 13, float, Neg);
class ONNX_OPERATOR_TYPED_KERNEL_CLASS_NAME(kCpuExecutionProvider, kOnnxDomain, 13, double, Neg);
class ONNX_OPERATOR_TYPED_KERNEL_CLASS_NAME(kCpuExecutionProvider, kOnnxDomain, 13, int8_t, Neg);
class ONNX_OPERATOR_TYPED_KERNEL_CLASS_NAME(kCpuExecutionProvider, kOnnxDomain, 13, int32_t, Neg);
class ONNX_OPERATOR_TYPED_KERNEL_CLASS_NAME(kCpuExecutionProvider, kOnnxDomain, 13, int64_t, Neg);
class ONNX_OPERATOR_KERNEL_CLASS_NAME(kCpuExecutionProvider, kOnnxDomain, 13, Mod);
class ONNX_OPERATOR_TYPED_KERNEL_CLASS_NAME(kCpuExecutionProvider, kOnnxDomain, 13, float, Abs);
class ONNX_OPERATOR_TYPED_KERNEL_CLASS_NAME(kCpuExecutionProvider, kOnnxDomain, 13, double, Abs);
class ONNX_OPERATOR_TYPED_KERNEL_CLASS_NAME(kCpuExecutionProvider, kOnnxDomain, 13, int8_t, Abs);
class ONNX_OPERATOR_TYPED_KERNEL_CLASS_NAME(kCpuExecutionProvider, kOnnxDomain, 13, int16_t, Abs);
class ONNX_OPERATOR_TYPED_KERNEL_CLASS_NAME(kCpuExecutionProvider, kOnnxDomain, 13, int32_t, Abs);
class ONNX_OPERATOR_TYPED_KERNEL_CLASS_NAME(kCpuExecutionProvider, kOnnxDomain, 13, int64_t, Abs);
class ONNX_OPERATOR_TYPED_KERNEL_CLASS_NAME(kCpuExecutionProvider, kOnnxDomain, 13, uint8_t, Abs);
class ONNX_OPERATOR_TYPED_KERNEL_CLASS_NAME(kCpuExecutionProvider, kOnnxDomain, 13, uint16_t, Abs);
class ONNX_OPERATOR_TYPED_KERNEL_CLASS_NAME(kCpuExecutionProvider, kOnnxDomain, 13, uint32_t, Abs);
class ONNX_OPERATOR_TYPED_KERNEL_CLASS_NAME(kCpuExecutionProvider, kOnnxDomain, 13, uint64_t, Abs);
class ONNX_OPERATOR_TYPED_KERNEL_CLASS_NAME(kCpuExecutionProvider, kOnnxDomain, 13, float, Reciprocal);
class ONNX_OPERATOR_TYPED_KERNEL_CLASS_NAME(kCpuExecutionProvider, kOnnxDomain, 13, double, Reciprocal);
class ONNX_OPERATOR_TYPED_KERNEL_CLASS_NAME(kCpuExecutionProvider, kOnnxDomain, 13, float, Floor);
class ONNX_OPERATOR_TYPED_KERNEL_CLASS_NAME(kCpuExecutionProvider, kOnnxDomain, 13, double, Floor);
class ONNX_OPERATOR_TYPED_KERNEL_CLASS_NAME(kCpuExecutionProvider, kOnnxDomain, 13, float, Ceil);
class ONNX_OPERATOR_TYPED_KERNEL_CLASS_NAME(kCpuExecutionProvider, kOnnxDomain, 13, double, Ceil);
class ONNX_OPERATOR_TYPED_KERNEL_CLASS_NAME(kCpuExecutionProvider, kOnnxDomain, 13, float, Sqrt);
class ONNX_OPERATOR_TYPED_KERNEL_CLASS_NAME(kCpuExecutionProvider, kOnnxDomain, 13, double, Sqrt);
class ONNX_OPERATOR_VERSIONED_TYPED_KERNEL_CLASS_NAME(kCpuExecutionProvider, kOnnxDomain, 13, 13, float, Relu);
class ONNX_OPERATOR_VERSIONED_TYPED_KERNEL_CLASS_NAME(kCpuExecutionProvider, kOnnxDomain, 13, 13, double, Relu);
class ONNX_OPERATOR_TYPED_KERNEL_CLASS_NAME(kCpuExecutionProvider, kOnnxDomain, 13, float, Sigmoid);
class ONNX_OPERATOR_TYPED_KERNEL_CLASS_NAME(kCpuExecutionProvider, kOnnxDomain, 13, double, Sigmoid);
class ONNX_OPERATOR_TYPED_KERNEL_CLASS_NAME(kCpuExecutionProvider, kOnnxDomain, 13, float, Tanh);
class ONNX_OPERATOR_TYPED_KERNEL_CLASS_NAME(kCpuExecutionProvider, kOnnxDomain, 13, double, Tanh);
class ONNX_OPERATOR_TYPED_KERNEL_CLASS_NAME(kCpuExecutionProvider, kOnnxDomain, 13, float, Exp);
class ONNX_OPERATOR_TYPED_KERNEL_CLASS_NAME(kCpuExecutionProvider, kOnnxDomain, 13, double, Exp);
class ONNX_OPERATOR_TYPED_KERNEL_CLASS_NAME(kCpuExecutionProvider, kOnnxDomain, 13, float, Log);
class ONNX_OPERATOR_TYPED_KERNEL_CLASS_NAME(kCpuExecutionProvider, kOnnxDomain, 13, double, Log);
class ONNX_OPERATOR_VERSIONED_KERNEL_CLASS_NAME(kCpuExecutionProvider, kOnnxDomain, 13, 14, Pow);
class ONNX_OPERATOR_KERNEL_CLASS_NAME(kCpuExecutionProvider, kOnnxDomain, 13, DepthToSpace);
class ONNX_OPERATOR_KERNEL_CLASS_NAME(kCpuExecutionProvider, kOnnxDomain, 13, SpaceToDepth);
class ONNX_OPERATOR_KERNEL_CLASS_NAME(kCpuExecutionProvider, kOnnxDomain, 13, Slice);
class ONNX_OPERATOR_VERSIONED_KERNEL_CLASS_NAME(kCpuExecutionProvider, kOnnxDomain, 13, 17, Split);
class ONNX_OPERATOR_KERNEL_CLASS_NAME(kCpuExecutionProvider, kOnnxDomain, 13, Unsqueeze);
class ONNX_OPERATOR_KERNEL_CLASS_NAME(kCpuExecutionProvider, kOnnxDomain, 13, Squeeze);
class ONNX_OPERATOR_KERNEL_CLASS_NAME(kCpuExecutionProvider, kOnnxDomain, 13, Transpose);
class ONNX_OPERATOR_KERNEL_CLASS_NAME(kCpuExecutionProvider, kOnnxDomain, 13, Tile);
class ONNX_OPERATOR_KERNEL_CLASS_NAME(kCpuExecutionProvider, kOnnxDomain, 13, Gather);
class ONNX_OPERATOR_KERNEL_CLASS_NAME(kCpuExecutionProvider, kOnnxDomain, 13, GatherElements);
class ONNX_OPERATOR_VERSIONED_KERNEL_CLASS_NAME(kCpuExecutionProvider, kOnnxDomain, 13, 15, ScatterND);
class ONNX_OPERATOR_VERSIONED_KERNEL_CLASS_NAME(kCpuExecutionProvider, kOnnxDomain, 13, 15, ScatterElements);
class ONNX_OPERATOR_VERSIONED_KERNEL_CLASS_NAME(kCpuExecutionProvider, kOnnxDomain, 13, 13, Identity);
class ONNX_OPERATOR_TYPED_KERNEL_CLASS_NAME(kCpuExecutionProvider, kOnnxDomain, 13, float, IsNaN);
class ONNX_OPERATOR_TYPED_KERNEL_CLASS_NAME(kCpuExecutionProvider, kOnnxDomain, 13, double, IsNaN);
class ONNX_OPERATOR_TYPED_KERNEL_CLASS_NAME(kCpuExecutionProvider, kOnnxDomain, 13, MLFloat16, IsNaN);
class ONNX_OPERATOR_TYPED_KERNEL_CLASS_NAME(kCpuExecutionProvider, kOnnxDomain, 13, bool, NonZero);
class ONNX_OPERATOR_TYPED_KERNEL_CLASS_NAME(kCpuExecutionProvider, kOnnxDomain, 13, float, NonZero);
class ONNX_OPERATOR_TYPED_KERNEL_CLASS_NAME(kCpuExecutionProvider, kOnnxDomain, 13, int32_t, NonZero);
class ONNX_OPERATOR_TYPED_KERNEL_CLASS_NAME(kCpuExecutionProvider, kOnnxDomain, 13, int64_t, NonZero);
class ONNX_OPERATOR_TYPED_KERNEL_CLASS_NAME(kCpuExecutionProvider, kOnnxDomain, 13, uint8_t, NonZero);
class ONNX_OPERATOR_KERNEL_CLASS_NAME(kCpuExecutionProvider, kOnnxDomain, 13, GatherND);
class ONNX_OPERATOR_VERSIONED_KERNEL_CLASS_NAME(kCpuExecutionProvider, kOnnxDomain, 13, 17, Pad);
class ONNX_OPERATOR_VERSIONED_TYPED_KERNEL_CLASS_NAME(kCpuExecutionProvider, kOnnxDomain, 13, 17, float, ReduceL1);
class ONNX_OPERATOR_VERSIONED_TYPED_KERNEL_CLASS_NAME(kCpuExecutionProvider, kOnnxDomain, 13, 17, int32_t, ReduceL1);
class ONNX_OPERATOR_VERSIONED_TYPED_KERNEL_CLASS_NAME(kCpuExecutionProvider, kOnnxDomain, 13, 17, float, ReduceL2);
class ONNX_OPERATOR_VERSIONED_TYPED_KERNEL_CLASS_NAME(kCpuExecutionProvider, kOnnxDomain, 13, 17, int32_t, ReduceL2);
class ONNX_OPERATOR_VERSIONED_TYPED_KERNEL_CLASS_NAME(kCpuExecutionProvider, kOnnxDomain, 13, 17, float, ReduceLogSum);
class ONNX_OPERATOR_VERSIONED_TYPED_KERNEL_CLASS_NAME(kCpuExecutionProvider, kOnnxDomain, 13, 17, int32_t, ReduceLogSum);
class ONNX_OPERATOR_VERSIONED_TYPED_KERNEL_CLASS_NAME(kCpuExecutionProvider, kOnnxDomain, 13, 17, float, ReduceLogSumExp);
class ONNX_OPERATOR_VERSIONED_TYPED_KERNEL_CLASS_NAME(kCpuExecutionProvider, kOnnxDomain, 13, 17, double, ReduceLogSumExp);
class ONNX_OPERATOR_VERSIONED_TYPED_KERNEL_CLASS_NAME(kCpuExecutionProvider, kOnnxDomain, 13, 17, int32_t, ReduceLogSumExp);
class ONNX_OPERATOR_VERSIONED_TYPED_KERNEL_CLASS_NAME(kCpuExecutionProvider, kOnnxDomain, 13, 17, float, ReduceMax);
class ONNX_OPERATOR_VERSIONED_TYPED_KERNEL_CLASS_NAME(kCpuExecutionProvider, kOnnxDomain, 13, 17, double, ReduceMax);
class ONNX_OPERATOR_VERSIONED_TYPED_KERNEL_CLASS_NAME(kCpuExecutionProvider, kOnnxDomain, 13, 17, int32_t, ReduceMax);
class ONNX_OPERATOR_VERSIONED_TYPED_KERNEL_CLASS_NAME(kCpuExecutionProvider, kOnnxDomain, 13, 17, int64_t, ReduceMax);
class ONNX_OPERATOR_VERSIONED_TYPED_KERNEL_CLASS_NAME(kCpuExecutionProvider, kOnnxDomain, 13, 17, int8_t, ReduceMax);
class ONNX_OPERATOR_VERSIONED_TYPED_KERNEL_CLASS_NAME(kCpuExecutionProvider, kOnnxDomain, 13, 17, uint8_t, ReduceMax);
class ONNX_OPERATOR_VERSIONED_TYPED_KERNEL_CLASS_NAME(kCpuExecutionProvider, kOnnxDomain, 13, 17, float, ReduceMean);
class ONNX_OPERATOR_VERSIONED_TYPED_KERNEL_CLASS_NAME(kCpuExecutionProvider, kOnnxDomain, 13, 17, double, ReduceMean);
class ONNX_OPERATOR_VERSIONED_TYPED_KERNEL_CLASS_NAME(kCpuExecutionProvider, kOnnxDomain, 13, 17, int32_t, ReduceMean);
class ONNX_OPERATOR_VERSIONED_TYPED_KERNEL_CLASS_NAME(kCpuExecutionProvider, kOnnxDomain, 13, 17, float, ReduceMin);
class ONNX_OPERATOR_VERSIONED_TYPED_KERNEL_CLASS_NAME(kCpuExecutionProvider, kOnnxDomain, 13, 17, double, ReduceMin);
class ONNX_OPERATOR_VERSIONED_TYPED_KERNEL_CLASS_NAME(kCpuExecutionProvider, kOnnxDomain, 13, 17, int32_t, ReduceMin);
class ONNX_OPERATOR_VERSIONED_TYPED_KERNEL_CLASS_NAME(kCpuExecutionProvider, kOnnxDomain, 13, 17, int64_t, ReduceMin);
class ONNX_OPERATOR_VERSIONED_TYPED_KERNEL_CLASS_NAME(kCpuExecutionProvider, kOnnxDomain, 13, 17, int8_t, ReduceMin);
class ONNX_OPERATOR_VERSIONED_TYPED_KERNEL_CLASS_NAME(kCpuExecutionProvider, kOnnxDomain, 13, 17, uint8_t, ReduceMin);
class ONNX_OPERATOR_VERSIONED_TYPED_KERNEL_CLASS_NAME(kCpuExecutionProvider, kOnnxDomain, 13, 17, float, ReduceProd);
class ONNX_OPERATOR_VERSIONED_TYPED_KERNEL_CLASS_NAME(kCpuExecutionProvider, kOnnxDomain, 13, 17, int32_t, ReduceProd);
class ONNX_OPERATOR_VERSIONED_TYPED_KERNEL_CLASS_NAME(kCpuExecutionProvider, kOnnxDomain, 13, 17, int64_t, ReduceProd);
class ONNX_OPERATOR_VERSIONED_TYPED_KERNEL_CLASS_NAME(kCpuExecutionProvider, kOnnxDomain, 13, 17, float, ReduceSumSquare);
class ONNX_OPERATOR_VERSIONED_TYPED_KERNEL_CLASS_NAME(kCpuExecutionProvider, kOnnxDomain, 13, 17, double, ReduceSumSquare);
class ONNX_OPERATOR_VERSIONED_TYPED_KERNEL_CLASS_NAME(kCpuExecutionProvider, kOnnxDomain, 13, 17, int32_t, ReduceSumSquare);
class ONNX_OPERATOR_TYPED_KERNEL_CLASS_NAME(kCpuExecutionProvider, kOnnxDomain, 13, float, ReduceSum);
class ONNX_OPERATOR_TYPED_KERNEL_CLASS_NAME(kCpuExecutionProvider, kOnnxDomain, 13, double, ReduceSum);
class ONNX_OPERATOR_TYPED_KERNEL_CLASS_NAME(kCpuExecutionProvider, kOnnxDomain, 13, int32_t, ReduceSum);
class ONNX_OPERATOR_TYPED_KERNEL_CLASS_NAME(kCpuExecutionProvider, kOnnxDomain, 13, int64_t, ReduceSum);
class ONNX_OPERATOR_VERSIONED_TYPED_KERNEL_CLASS_NAME(kCpuExecutionProvider, kOnnxDomain, 13, 17, float, Resize);
class ONNX_OPERATOR_VERSIONED_TYPED_KERNEL_CLASS_NAME(kCpuExecutionProvider, kOnnxDomain, 13, 17, int32_t, Resize);
class ONNX_OPERATOR_VERSIONED_TYPED_KERNEL_CLASS_NAME(kCpuExecutionProvider, kOnnxDomain, 13, 17, int8_t, Resize);
class ONNX_OPERATOR_VERSIONED_TYPED_KERNEL_CLASS_NAME(kCpuExecutionProvider, kOnnxDomain, 13, 17, uint8_t, Resize);
class ONNX_OPERATOR_VERSIONED_KERNEL_CLASS_NAME(kCpuExecutionProvider, kOnnxDomain, 13, 15, Loop);
class ONNX_OPERATOR_VERSIONED_KERNEL_CLASS_NAME(kCpuExecutionProvider, kOnnxDomain, 13, 15, If);
class ONNX_OPERATOR_KERNEL_CLASS_NAME(kCpuExecutionProvider, kOnnxDomain, 13, Hardmax);
class ONNX_OPERATOR_TYPED_KERNEL_CLASS_NAME(kCpuExecutionProvider, kOnnxDomain, 13, float, LogSoftmax);
class ONNX_OPERATOR_TYPED_KERNEL_CLASS_NAME(kCpuExecutionProvider, kOnnxDomain, 13, double, LogSoftmax);
class ONNX_OPERATOR_TYPED_KERNEL_CLASS_NAME(kCpuExecutionProvider, kOnnxDomain, 13, float, Softmax);
class ONNX_OPERATOR_TYPED_KERNEL_CLASS_NAME(kCpuExecutionProvider, kOnnxDomain, 13, double, Softmax);

// Opset 14
class ONNX_OPERATOR_TYPED_KERNEL_CLASS_NAME(kCpuExecutionProvider, kOnnxDomain, 14, float, CumSum);
class ONNX_OPERATOR_TYPED_KERNEL_CLASS_NAME(kCpuExecutionProvider, kOnnxDomain, 14, double, CumSum);
class ONNX_OPERATOR_TYPED_KERNEL_CLASS_NAME(kCpuExecutionProvider, kOnnxDomain, 14, int32_t, CumSum);
class ONNX_OPERATOR_TYPED_KERNEL_CLASS_NAME(kCpuExecutionProvider, kOnnxDomain, 14, int64_t, CumSum);
class ONNX_OPERATOR_TYPED_KERNEL_CLASS_NAME(kCpuExecutionProvider, kOnnxDomain, 14, float, Relu);
class ONNX_OPERATOR_TYPED_KERNEL_CLASS_NAME(kCpuExecutionProvider, kOnnxDomain, 14, double, Relu);
class ONNX_OPERATOR_TYPED_KERNEL_CLASS_NAME(kCpuExecutionProvider, kOnnxDomain, 14, int8_t, Relu);
class ONNX_OPERATOR_TYPED_KERNEL_CLASS_NAME(kCpuExecutionProvider, kOnnxDomain, 14, int32_t, Relu);
class ONNX_OPERATOR_KERNEL_CLASS_NAME(kCpuExecutionProvider, kOnnxDomain, 14, Trilu);
class ONNX_OPERATOR_TYPED_KERNEL_CLASS_NAME(kCpuExecutionProvider, kOnnxDomain, 14, float, Add);
class ONNX_OPERATOR_TYPED_KERNEL_CLASS_NAME(kCpuExecutionProvider, kOnnxDomain, 14, double, Add);
class ONNX_OPERATOR_TYPED_KERNEL_CLASS_NAME(kCpuExecutionProvider, kOnnxDomain, 14, int32_t, Add);
class ONNX_OPERATOR_TYPED_KERNEL_CLASS_NAME(kCpuExecutionProvider, kOnnxDomain, 14, int64_t, Add);
class ONNX_OPERATOR_TYPED_KERNEL_CLASS_NAME(kCpuExecutionProvider, kOnnxDomain, 14, float, Sub);
class ONNX_OPERATOR_TYPED_KERNEL_CLASS_NAME(kCpuExecutionProvider, kOnnxDomain, 14, double, Sub);
class ONNX_OPERATOR_TYPED_KERNEL_CLASS_NAME(kCpuExecutionProvider, kOnnxDomain, 14, int32_t, Sub);
class ONNX_OPERATOR_TYPED_KERNEL_CLASS_NAME(kCpuExecutionProvider, kOnnxDomain, 14, int64_t, Sub);
class ONNX_OPERATOR_TYPED_KERNEL_CLASS_NAME(kCpuExecutionProvider, kOnnxDomain, 14, float, Mul);
class ONNX_OPERATOR_TYPED_KERNEL_CLASS_NAME(kCpuExecutionProvider, kOnnxDomain, 14, double, Mul);
class ONNX_OPERATOR_TYPED_KERNEL_CLASS_NAME(kCpuExecutionProvider, kOnnxDomain, 14, int32_t, Mul);
class ONNX_OPERATOR_TYPED_KERNEL_CLASS_NAME(kCpuExecutionProvider, kOnnxDomain, 14, int64_t, Mul);
class ONNX_OPERATOR_TYPED_KERNEL_CLASS_NAME(kCpuExecutionProvider, kOnnxDomain, 14, float, Div);
class ONNX_OPERATOR_TYPED_KERNEL_CLASS_NAME(kCpuExecutionProvider, kOnnxDomain, 14, double, Div);
class ONNX_OPERATOR_TYPED_KERNEL_CLASS_NAME(kCpuExecutionProvider, kOnnxDomain, 14, int32_t, Div);
class ONNX_OPERATOR_TYPED_KERNEL_CLASS_NAME(kCpuExecutionProvider, kOnnxDomain, 14, int64_t, Div);
class ONNX_OPERATOR_KERNEL_CLASS_NAME(kCpuExecutionProvider, kOnnxDomain, 14, Reshape);
class ONNX_OPERATOR_VERSIONED_KERNEL_CLASS_NAME(kCpuExecutionProvider, kOnnxDomain, 14, 15, Identity);
class ONNX_OPERATOR_VERSIONED_TYPED_KERNEL_CLASS_NAME(kCpuExecutionProvider, kOnnxDomain, 14, 14, float, BatchNormalization);
class ONNX_OPERATOR_VERSIONED_TYPED_KERNEL_CLASS_NAME(kCpuExecutionProvider, kOnnxDomain, 14, 14, double, BatchNormalization);
class ONNX_OPERATOR_KERNEL_CLASS_NAME(kCpuExecutionProvider, kOnnxDomain, 14, GRU);
class ONNX_OPERATOR_KERNEL_CLASS_NAME(kCpuExecutionProvider, kOnnxDomain, 14, LSTM);
class ONNX_OPERATOR_KERNEL_CLASS_NAME(kCpuExecutionProvider, kOnnxDomain, 14, RNN);

// Opset 15
class ONNX_OPERATOR_KERNEL_CLASS_NAME(kCpuExecutionProvider, kOnnxDomain, 15, Pow);
class ONNX_OPERATOR_TYPED_KERNEL_CLASS_NAME(kCpuExecutionProvider, kOnnxDomain, 15, float, BatchNormalization);
class ONNX_OPERATOR_TYPED_KERNEL_CLASS_NAME(kCpuExecutionProvider, kOnnxDomain, 15, double, BatchNormalization);
class ONNX_OPERATOR_KERNEL_CLASS_NAME(kCpuExecutionProvider, kOnnxDomain, 15, Shape);

#if !defined(DISABLE_OPTIONAL_TYPE)
class ONNX_OPERATOR_VERSIONED_KERNEL_CLASS_NAME(kCpuExecutionProvider, kOnnxDomain, 15, 17, OptionalHasElement);
class ONNX_OPERATOR_VERSIONED_KERNEL_CLASS_NAME(kCpuExecutionProvider, kOnnxDomain, 15, 17, OptionalGetElement);
class ONNX_OPERATOR_KERNEL_CLASS_NAME(kCpuExecutionProvider, kOnnxDomain, 15, Optional);
#endif

// Opset 16
class ONNX_OPERATOR_KERNEL_CLASS_NAME(kCpuExecutionProvider, kOnnxDomain, 16, Identity);
class ONNX_OPERATOR_KERNEL_CLASS_NAME(kCpuExecutionProvider, kOnnxDomain, 16, Loop);
class ONNX_OPERATOR_KERNEL_CLASS_NAME(kCpuExecutionProvider, kOnnxDomain, 16, If);
class ONNX_OPERATOR_TYPED_KERNEL_CLASS_NAME(kCpuExecutionProvider, kOnnxDomain, 16, float, RoiAlign);
class ONNX_OPERATOR_TYPED_KERNEL_CLASS_NAME(kCpuExecutionProvider, kOnnxDomain, 16, double, RoiAlign);
class ONNX_OPERATOR_TYPED_KERNEL_CLASS_NAME(kCpuExecutionProvider, kOnnxDomain, 16, float, GridSample);
class ONNX_OPERATOR_KERNEL_CLASS_NAME(kCpuExecutionProvider, kOnnxDomain, 16, ScatterElements);
class ONNX_OPERATOR_KERNEL_CLASS_NAME(kCpuExecutionProvider, kOnnxDomain, 16, ScatterND);
class ONNX_OPERATOR_TYPED_KERNEL_CLASS_NAME(kCpuExecutionProvider, kOnnxDomain, 16, string, Where);
class ONNX_OPERATOR_TYPED_KERNEL_CLASS_NAME(kCpuExecutionProvider, kOnnxDomain, 16, float, Where);
class ONNX_OPERATOR_TYPED_KERNEL_CLASS_NAME(kCpuExecutionProvider, kOnnxDomain, 16, double, Where);
class ONNX_OPERATOR_TYPED_KERNEL_CLASS_NAME(kCpuExecutionProvider, kOnnxDomain, 16, int32_t, Where);
class ONNX_OPERATOR_TYPED_KERNEL_CLASS_NAME(kCpuExecutionProvider, kOnnxDomain, 16, int64_t, Where);
class ONNX_OPERATOR_TYPED_KERNEL_CLASS_NAME(kCpuExecutionProvider, kOnnxDomain, 16, uint8_t, Where);
class ONNX_OPERATOR_KERNEL_CLASS_NAME(kCpuExecutionProvider, kOnnxDomain, 16, LeakyRelu);
class ONNX_OPERATOR_KERNEL_CLASS_NAME(kCpuExecutionProvider, kOnnxDomain, 16, PRelu);
class ONNX_OPERATOR_KERNEL_CLASS_NAME(kCpuExecutionProvider, kOnnxDomain, 16, Scan);
class ONNX_OPERATOR_TYPED_KERNEL_CLASS_NAME(kCpuExecutionProvider, kOnnxDomain, 16, float, GreaterOrEqual);
class ONNX_OPERATOR_TYPED_KERNEL_CLASS_NAME(kCpuExecutionProvider, kOnnxDomain, 16, double, GreaterOrEqual);
class ONNX_OPERATOR_TYPED_KERNEL_CLASS_NAME(kCpuExecutionProvider, kOnnxDomain, 16, int32_t, GreaterOrEqual);
class ONNX_OPERATOR_TYPED_KERNEL_CLASS_NAME(kCpuExecutionProvider, kOnnxDomain, 16, int64_t, GreaterOrEqual);
class ONNX_OPERATOR_TYPED_KERNEL_CLASS_NAME(kCpuExecutionProvider, kOnnxDomain, 16, float, LessOrEqual);
class ONNX_OPERATOR_TYPED_KERNEL_CLASS_NAME(kCpuExecutionProvider, kOnnxDomain, 16, double, LessOrEqual);
class ONNX_OPERATOR_TYPED_KERNEL_CLASS_NAME(kCpuExecutionProvider, kOnnxDomain, 16, int32_t, LessOrEqual);
class ONNX_OPERATOR_TYPED_KERNEL_CLASS_NAME(kCpuExecutionProvider, kOnnxDomain, 16, int64_t, LessOrEqual);

// Opset 17
class ONNX_OPERATOR_KERNEL_CLASS_NAME(kCpuExecutionProvider, kOnnxDomain, 17, DFT);
class ONNX_OPERATOR_KERNEL_CLASS_NAME(kCpuExecutionProvider, kOnnxDomain, 17, BlackmanWindow);
class ONNX_OPERATOR_KERNEL_CLASS_NAME(kCpuExecutionProvider, kOnnxDomain, 17, HammingWindow);
class ONNX_OPERATOR_KERNEL_CLASS_NAME(kCpuExecutionProvider, kOnnxDomain, 17, HannWindow);
class ONNX_OPERATOR_KERNEL_CLASS_NAME(kCpuExecutionProvider, kOnnxDomain, 17, MelWeightMatrix);
class ONNX_OPERATOR_KERNEL_CLASS_NAME(kCpuExecutionProvider, kOnnxDomain, 17, STFT);
class ONNX_OPERATOR_TYPED_KERNEL_CLASS_NAME(kCpuExecutionProvider, kOnnxDomain, 17, float, LayerNormalization);
class ONNX_OPERATOR_TYPED_KERNEL_CLASS_NAME(kCpuExecutionProvider, kOnnxDomain, 17, double, LayerNormalization);

// Opset 18
class ONNX_OPERATOR_TYPED_KERNEL_CLASS_NAME(kCpuExecutionProvider, kOnnxDomain, 18, float, Resize);
class ONNX_OPERATOR_TYPED_KERNEL_CLASS_NAME(kCpuExecutionProvider, kOnnxDomain, 18, int32_t, Resize);
class ONNX_OPERATOR_TYPED_KERNEL_CLASS_NAME(kCpuExecutionProvider, kOnnxDomain, 18, int8_t, Resize);
class ONNX_OPERATOR_TYPED_KERNEL_CLASS_NAME(kCpuExecutionProvider, kOnnxDomain, 18, uint8_t, Resize);
class ONNX_OPERATOR_TYPED_KERNEL_CLASS_NAME(kCpuExecutionProvider, kOnnxDomain, 18, float, ReduceL1);
class ONNX_OPERATOR_TYPED_KERNEL_CLASS_NAME(kCpuExecutionProvider, kOnnxDomain, 18, int32_t, ReduceL1);
class ONNX_OPERATOR_TYPED_KERNEL_CLASS_NAME(kCpuExecutionProvider, kOnnxDomain, 18, float, ReduceL2);
class ONNX_OPERATOR_TYPED_KERNEL_CLASS_NAME(kCpuExecutionProvider, kOnnxDomain, 18, int32_t, ReduceL2);
class ONNX_OPERATOR_TYPED_KERNEL_CLASS_NAME(kCpuExecutionProvider, kOnnxDomain, 18, float, ReduceLogSum);
class ONNX_OPERATOR_TYPED_KERNEL_CLASS_NAME(kCpuExecutionProvider, kOnnxDomain, 18, int32_t, ReduceLogSum);
class ONNX_OPERATOR_TYPED_KERNEL_CLASS_NAME(kCpuExecutionProvider, kOnnxDomain, 18, float, ReduceLogSumExp);
class ONNX_OPERATOR_TYPED_KERNEL_CLASS_NAME(kCpuExecutionProvider, kOnnxDomain, 18, double, ReduceLogSumExp);
class ONNX_OPERATOR_TYPED_KERNEL_CLASS_NAME(kCpuExecutionProvider, kOnnxDomain, 18, int32_t, ReduceLogSumExp);
class ONNX_OPERATOR_TYPED_KERNEL_CLASS_NAME(kCpuExecutionProvider, kOnnxDomain, 18, float, ReduceMax);
class ONNX_OPERATOR_TYPED_KERNEL_CLASS_NAME(kCpuExecutionProvider, kOnnxDomain, 18, double, ReduceMax);
class ONNX_OPERATOR_TYPED_KERNEL_CLASS_NAME(kCpuExecutionProvider, kOnnxDomain, 18, int32_t, ReduceMax);
class ONNX_OPERATOR_TYPED_KERNEL_CLASS_NAME(kCpuExecutionProvider, kOnnxDomain, 18, int64_t, ReduceMax);
class ONNX_OPERATOR_TYPED_KERNEL_CLASS_NAME(kCpuExecutionProvider, kOnnxDomain, 18, int8_t, ReduceMax);
class ONNX_OPERATOR_TYPED_KERNEL_CLASS_NAME(kCpuExecutionProvider, kOnnxDomain, 18, uint8_t, ReduceMax);
class ONNX_OPERATOR_TYPED_KERNEL_CLASS_NAME(kCpuExecutionProvider, kOnnxDomain, 18, float, ReduceMean);
class ONNX_OPERATOR_TYPED_KERNEL_CLASS_NAME(kCpuExecutionProvider, kOnnxDomain, 18, double, ReduceMean);
class ONNX_OPERATOR_TYPED_KERNEL_CLASS_NAME(kCpuExecutionProvider, kOnnxDomain, 18, int32_t, ReduceMean);
class ONNX_OPERATOR_TYPED_KERNEL_CLASS_NAME(kCpuExecutionProvider, kOnnxDomain, 18, float, ReduceMin);
class ONNX_OPERATOR_TYPED_KERNEL_CLASS_NAME(kCpuExecutionProvider, kOnnxDomain, 18, double, ReduceMin);
class ONNX_OPERATOR_TYPED_KERNEL_CLASS_NAME(kCpuExecutionProvider, kOnnxDomain, 18, int32_t, ReduceMin);
class ONNX_OPERATOR_TYPED_KERNEL_CLASS_NAME(kCpuExecutionProvider, kOnnxDomain, 18, int64_t, ReduceMin);
class ONNX_OPERATOR_TYPED_KERNEL_CLASS_NAME(kCpuExecutionProvider, kOnnxDomain, 18, int8_t, ReduceMin);
class ONNX_OPERATOR_TYPED_KERNEL_CLASS_NAME(kCpuExecutionProvider, kOnnxDomain, 18, uint8_t, ReduceMin);
class ONNX_OPERATOR_TYPED_KERNEL_CLASS_NAME(kCpuExecutionProvider, kOnnxDomain, 18, float, ReduceProd);
class ONNX_OPERATOR_TYPED_KERNEL_CLASS_NAME(kCpuExecutionProvider, kOnnxDomain, 18, int32_t, ReduceProd);
class ONNX_OPERATOR_TYPED_KERNEL_CLASS_NAME(kCpuExecutionProvider, kOnnxDomain, 18, int64_t, ReduceProd);
class ONNX_OPERATOR_TYPED_KERNEL_CLASS_NAME(kCpuExecutionProvider, kOnnxDomain, 18, float, ReduceSumSquare);
class ONNX_OPERATOR_TYPED_KERNEL_CLASS_NAME(kCpuExecutionProvider, kOnnxDomain, 18, double, ReduceSumSquare);
class ONNX_OPERATOR_TYPED_KERNEL_CLASS_NAME(kCpuExecutionProvider, kOnnxDomain, 18, int32_t, ReduceSumSquare);
<<<<<<< HEAD
class ONNX_OPERATOR_KERNEL_CLASS_NAME(kCpuExecutionProvider, kOnnxDomain, 18, Pad);
// Opset 18
=======
class ONNX_OPERATOR_KERNEL_CLASS_NAME(kCpuExecutionProvider, kOnnxDomain, 18, Split);
>>>>>>> 909d7f4b
#if !defined(DISABLE_OPTIONAL_TYPE)
class ONNX_OPERATOR_KERNEL_CLASS_NAME(kCpuExecutionProvider, kOnnxDomain, 18, OptionalHasElement);
class ONNX_OPERATOR_KERNEL_CLASS_NAME(kCpuExecutionProvider, kOnnxDomain, 18, OptionalGetElement);
#endif

// !!PLEASE READ BELOW!! Following that, add new entries above this comment

/*  *** IMPORTANT! ***
 NEVER update a versioned entry to change the start or end version. These MUST be treated as immutable.
   i.e. if the macro has 'VERSIONED' in it, do not modify that entry

 When updating a declaration to add a new version of an operator there are 2 simple steps:

   1. There should be a non-versioned entry for that latest version. Update this to be versioned.
      Note that the end version is inclusive, so the end value will be one less than the operator's new opset version.
   2. Add a new non-versioned entry for the new opset.

 e.g. Say opset 13 is being added, and we need to update Add. The most recent change to Add was in opset 7 so it
      should have an un-versioned registration in the opset 7 section like this:

     class ONNX_OPERATOR_TYPED_KERNEL_CLASS_NAME(kCpuExecutionProvider, kOnnxDomain, 7, float, Add);

   Step 1 is to change that to add 'VERSIONED_' to the macro and add an end version of 12 as the new opset is 13:
     class ONNX_OPERATOR_VERSIONED_TYPED_KERNEL_CLASS_NAME(kCpuExecutionProvider, kOnnxDomain, 7, 12, float, Add);

   Step 2 is to create a new un-versioned entry in the opset 13 sections:
     class ONNX_OPERATOR_TYPED_KERNEL_CLASS_NAME(kCpuExecutionProvider, kOnnxDomain, 13, float, Add);

 The process is the same for TYPED and untyped kernels - just repeat for each type when updating the typed entries.

 The changes below in the registrations using BuildKernelCreateInfo are essentially the same. Update existing
 registration to use the VERSIONED_ macro, add end version, add new un-versioned entry in the section for the new
 opset.

 To double-check what versions an operator should have registrations for see
 https://github.com/onnx/onnx/blob/main/docs/Operators.md
*****/

template <>
KernelCreateInfo BuildKernelCreateInfo<void>() {
  KernelCreateInfo info;
  return info;
}

Status RegisterOnnxOperatorKernels(KernelRegistry& kernel_registry) {
  static const BuildKernelCreateInfoFn function_table[] = {
    BuildKernelCreateInfo<void>,  // default entry to avoid the list become empty after ops-reducing
    BuildKernelCreateInfo<ONNX_OPERATOR_VERSIONED_KERNEL_CLASS_NAME(kCpuExecutionProvider, kOnnxDomain, 6, 10,
                                                                    Clip)>,
    BuildKernelCreateInfo<ONNX_OPERATOR_KERNEL_CLASS_NAME(kCpuExecutionProvider, kOnnxDomain, 6, Elu)>,
    BuildKernelCreateInfo<ONNX_OPERATOR_KERNEL_CLASS_NAME(kCpuExecutionProvider, kOnnxDomain, 6, HardSigmoid)>,
    BuildKernelCreateInfo<ONNX_OPERATOR_VERSIONED_KERNEL_CLASS_NAME(kCpuExecutionProvider, kOnnxDomain, 6, 15, LeakyRelu)>,
    BuildKernelCreateInfo<ONNX_OPERATOR_VERSIONED_TYPED_KERNEL_CLASS_NAME(kCpuExecutionProvider, kOnnxDomain, 6, 12, float, Relu)>,
    BuildKernelCreateInfo<ONNX_OPERATOR_VERSIONED_TYPED_KERNEL_CLASS_NAME(kCpuExecutionProvider, kOnnxDomain, 6, 12, double, Relu)>,
    BuildKernelCreateInfo<ONNX_OPERATOR_KERNEL_CLASS_NAME(kCpuExecutionProvider, kOnnxDomain, 6, Selu)>,
    BuildKernelCreateInfo<ONNX_OPERATOR_VERSIONED_TYPED_KERNEL_CLASS_NAME(kCpuExecutionProvider, kOnnxDomain, 6, 12, float, Sigmoid)>,
    BuildKernelCreateInfo<ONNX_OPERATOR_VERSIONED_TYPED_KERNEL_CLASS_NAME(kCpuExecutionProvider, kOnnxDomain, 6, 12, double, Sigmoid)>,
    BuildKernelCreateInfo<ONNX_OPERATOR_KERNEL_CLASS_NAME(kCpuExecutionProvider, kOnnxDomain, 1, Softplus)>,
    BuildKernelCreateInfo<ONNX_OPERATOR_KERNEL_CLASS_NAME(kCpuExecutionProvider, kOnnxDomain, 1, Softsign)>,
    BuildKernelCreateInfo<ONNX_OPERATOR_VERSIONED_TYPED_KERNEL_CLASS_NAME(kCpuExecutionProvider, kOnnxDomain, 6, 12, float, Tanh)>,
    BuildKernelCreateInfo<ONNX_OPERATOR_VERSIONED_TYPED_KERNEL_CLASS_NAME(kCpuExecutionProvider, kOnnxDomain, 6, 12, double, Tanh)>,
    BuildKernelCreateInfo<ONNX_OPERATOR_VERSIONED_KERNEL_CLASS_NAME(kCpuExecutionProvider, kOnnxDomain, 7, 8,
                                                                    PRelu)>,
    BuildKernelCreateInfo<ONNX_OPERATOR_KERNEL_CLASS_NAME(kCpuExecutionProvider, kOnnxDomain, 1, RandomNormal)>,
    BuildKernelCreateInfo<ONNX_OPERATOR_KERNEL_CLASS_NAME(kCpuExecutionProvider, kOnnxDomain, 1, RandomUniform)>,
    BuildKernelCreateInfo<ONNX_OPERATOR_KERNEL_CLASS_NAME(kCpuExecutionProvider, kOnnxDomain, 1, RandomNormalLike)>,
    BuildKernelCreateInfo<ONNX_OPERATOR_KERNEL_CLASS_NAME(kCpuExecutionProvider, kOnnxDomain, 1, RandomUniformLike)>,
    BuildKernelCreateInfo<ONNX_OPERATOR_KERNEL_CLASS_NAME(kCpuExecutionProvider, kOnnxDomain, 7, Multinomial)>,
    BuildKernelCreateInfo<ONNX_OPERATOR_VERSIONED_TYPED_KERNEL_CLASS_NAME(kCpuExecutionProvider, kOnnxDomain, 7, 12, float, Add)>,
    BuildKernelCreateInfo<ONNX_OPERATOR_VERSIONED_TYPED_KERNEL_CLASS_NAME(kCpuExecutionProvider, kOnnxDomain, 7, 12, double, Add)>,
    BuildKernelCreateInfo<ONNX_OPERATOR_VERSIONED_TYPED_KERNEL_CLASS_NAME(kCpuExecutionProvider, kOnnxDomain, 7, 12, int32_t,
                                                                          Add)>,
    BuildKernelCreateInfo<ONNX_OPERATOR_VERSIONED_TYPED_KERNEL_CLASS_NAME(kCpuExecutionProvider, kOnnxDomain, 7, 12, int64_t,
                                                                          Add)>,
    BuildKernelCreateInfo<ONNX_OPERATOR_VERSIONED_TYPED_KERNEL_CLASS_NAME(kCpuExecutionProvider, kOnnxDomain, 7, 12, float, Sub)>,
    BuildKernelCreateInfo<ONNX_OPERATOR_VERSIONED_TYPED_KERNEL_CLASS_NAME(kCpuExecutionProvider, kOnnxDomain, 7, 12, double, Sub)>,
    BuildKernelCreateInfo<ONNX_OPERATOR_VERSIONED_TYPED_KERNEL_CLASS_NAME(kCpuExecutionProvider, kOnnxDomain, 7, 12, int32_t,
                                                                          Sub)>,
    BuildKernelCreateInfo<ONNX_OPERATOR_VERSIONED_TYPED_KERNEL_CLASS_NAME(kCpuExecutionProvider, kOnnxDomain, 7, 12, int64_t,
                                                                          Sub)>,
    BuildKernelCreateInfo<ONNX_OPERATOR_VERSIONED_TYPED_KERNEL_CLASS_NAME(kCpuExecutionProvider, kOnnxDomain, 7, 12, float, Mul)>,
    BuildKernelCreateInfo<ONNX_OPERATOR_VERSIONED_TYPED_KERNEL_CLASS_NAME(kCpuExecutionProvider, kOnnxDomain, 7, 12, double, Mul)>,
    BuildKernelCreateInfo<ONNX_OPERATOR_VERSIONED_TYPED_KERNEL_CLASS_NAME(kCpuExecutionProvider, kOnnxDomain, 7, 12, int32_t,
                                                                          Mul)>,
    BuildKernelCreateInfo<ONNX_OPERATOR_VERSIONED_TYPED_KERNEL_CLASS_NAME(kCpuExecutionProvider, kOnnxDomain, 7, 12, int64_t,
                                                                          Mul)>,
    BuildKernelCreateInfo<ONNX_OPERATOR_VERSIONED_TYPED_KERNEL_CLASS_NAME(kCpuExecutionProvider, kOnnxDomain, 7, 12, float, Div)>,
    BuildKernelCreateInfo<ONNX_OPERATOR_VERSIONED_TYPED_KERNEL_CLASS_NAME(kCpuExecutionProvider, kOnnxDomain, 7, 12, double, Div)>,
    BuildKernelCreateInfo<ONNX_OPERATOR_VERSIONED_TYPED_KERNEL_CLASS_NAME(kCpuExecutionProvider, kOnnxDomain, 7, 12, int32_t,
                                                                          Div)>,
    BuildKernelCreateInfo<ONNX_OPERATOR_VERSIONED_TYPED_KERNEL_CLASS_NAME(kCpuExecutionProvider, kOnnxDomain, 7, 12, int64_t,
                                                                          Div)>,
    BuildKernelCreateInfo<ONNX_OPERATOR_VERSIONED_TYPED_KERNEL_CLASS_NAME(kCpuExecutionProvider, kOnnxDomain, 6, 12, float, Abs)>,
    BuildKernelCreateInfo<ONNX_OPERATOR_VERSIONED_TYPED_KERNEL_CLASS_NAME(kCpuExecutionProvider, kOnnxDomain, 6, 12, double, Abs)>,
    BuildKernelCreateInfo<ONNX_OPERATOR_VERSIONED_TYPED_KERNEL_CLASS_NAME(kCpuExecutionProvider, kOnnxDomain, 6, 12, int8_t, Abs)>,
    BuildKernelCreateInfo<ONNX_OPERATOR_VERSIONED_TYPED_KERNEL_CLASS_NAME(kCpuExecutionProvider, kOnnxDomain, 6, 12, int16_t,
                                                                          Abs)>,
    BuildKernelCreateInfo<ONNX_OPERATOR_VERSIONED_TYPED_KERNEL_CLASS_NAME(kCpuExecutionProvider, kOnnxDomain, 6, 12, int32_t,
                                                                          Abs)>,
    BuildKernelCreateInfo<ONNX_OPERATOR_VERSIONED_TYPED_KERNEL_CLASS_NAME(kCpuExecutionProvider, kOnnxDomain, 6, 12, int64_t,
                                                                          Abs)>,
    BuildKernelCreateInfo<ONNX_OPERATOR_VERSIONED_TYPED_KERNEL_CLASS_NAME(kCpuExecutionProvider, kOnnxDomain, 6, 12, uint8_t,
                                                                          Abs)>,
    BuildKernelCreateInfo<ONNX_OPERATOR_VERSIONED_TYPED_KERNEL_CLASS_NAME(kCpuExecutionProvider, kOnnxDomain, 6, 12, uint16_t,
                                                                          Abs)>,
    BuildKernelCreateInfo<ONNX_OPERATOR_VERSIONED_TYPED_KERNEL_CLASS_NAME(kCpuExecutionProvider, kOnnxDomain, 6, 12, uint32_t,
                                                                          Abs)>,
    BuildKernelCreateInfo<ONNX_OPERATOR_VERSIONED_TYPED_KERNEL_CLASS_NAME(kCpuExecutionProvider, kOnnxDomain, 6, 12, uint64_t,
                                                                          Abs)>,
    BuildKernelCreateInfo<ONNX_OPERATOR_VERSIONED_TYPED_KERNEL_CLASS_NAME(kCpuExecutionProvider, kOnnxDomain, 6, 12, float, Floor)>,
    BuildKernelCreateInfo<ONNX_OPERATOR_VERSIONED_TYPED_KERNEL_CLASS_NAME(kCpuExecutionProvider, kOnnxDomain, 6, 12, double, Floor)>,
    BuildKernelCreateInfo<ONNX_OPERATOR_VERSIONED_TYPED_KERNEL_CLASS_NAME(kCpuExecutionProvider, kOnnxDomain, 6, 12, float, Ceil)>,
    BuildKernelCreateInfo<ONNX_OPERATOR_VERSIONED_TYPED_KERNEL_CLASS_NAME(kCpuExecutionProvider, kOnnxDomain, 6, 12, double, Ceil)>,
    BuildKernelCreateInfo<ONNX_OPERATOR_VERSIONED_TYPED_KERNEL_CLASS_NAME(kCpuExecutionProvider, kOnnxDomain, 6, 12, float,
                                                                          Reciprocal)>,
    BuildKernelCreateInfo<ONNX_OPERATOR_VERSIONED_TYPED_KERNEL_CLASS_NAME(kCpuExecutionProvider, kOnnxDomain, 6, 12, double,
                                                                          Reciprocal)>,
    BuildKernelCreateInfo<ONNX_OPERATOR_VERSIONED_TYPED_KERNEL_CLASS_NAME(kCpuExecutionProvider, kOnnxDomain, 6, 12, float, Sqrt)>,
    BuildKernelCreateInfo<ONNX_OPERATOR_VERSIONED_TYPED_KERNEL_CLASS_NAME(kCpuExecutionProvider, kOnnxDomain, 6, 12, double, Sqrt)>,
    BuildKernelCreateInfo<ONNX_OPERATOR_VERSIONED_TYPED_KERNEL_CLASS_NAME(kCpuExecutionProvider, kOnnxDomain, 6, 12, float, Neg)>,
    BuildKernelCreateInfo<ONNX_OPERATOR_VERSIONED_TYPED_KERNEL_CLASS_NAME(kCpuExecutionProvider, kOnnxDomain, 6, 12, double, Neg)>,
    BuildKernelCreateInfo<ONNX_OPERATOR_VERSIONED_TYPED_KERNEL_CLASS_NAME(kCpuExecutionProvider, kOnnxDomain, 6, 12, int8_t, Neg)>,
    BuildKernelCreateInfo<ONNX_OPERATOR_VERSIONED_TYPED_KERNEL_CLASS_NAME(kCpuExecutionProvider, kOnnxDomain, 6, 12, int32_t,
                                                                          Neg)>,
    BuildKernelCreateInfo<ONNX_OPERATOR_VERSIONED_TYPED_KERNEL_CLASS_NAME(kCpuExecutionProvider, kOnnxDomain, 6, 12, int64_t,
                                                                          Neg)>,
    BuildKernelCreateInfo<ONNX_OPERATOR_VERSIONED_KERNEL_CLASS_NAME(kCpuExecutionProvider, kOnnxDomain, 7, 11, Pow)>,
    BuildKernelCreateInfo<ONNX_OPERATOR_VERSIONED_TYPED_KERNEL_CLASS_NAME(kCpuExecutionProvider, kOnnxDomain, 6, 12, float, Exp)>,
    BuildKernelCreateInfo<ONNX_OPERATOR_VERSIONED_TYPED_KERNEL_CLASS_NAME(kCpuExecutionProvider, kOnnxDomain, 6, 12, double, Exp)>,
    BuildKernelCreateInfo<ONNX_OPERATOR_VERSIONED_TYPED_KERNEL_CLASS_NAME(kCpuExecutionProvider, kOnnxDomain, 6, 12, float, Log)>,
    BuildKernelCreateInfo<ONNX_OPERATOR_VERSIONED_TYPED_KERNEL_CLASS_NAME(kCpuExecutionProvider, kOnnxDomain, 6, 12, double, Log)>,
    BuildKernelCreateInfo<ONNX_OPERATOR_VERSIONED_TYPED_KERNEL_CLASS_NAME(kCpuExecutionProvider, kOnnxDomain, 6, 7,
                                                                          float, Sum)>,
    BuildKernelCreateInfo<ONNX_OPERATOR_VERSIONED_TYPED_KERNEL_CLASS_NAME(kCpuExecutionProvider, kOnnxDomain, 6, 7,
                                                                          double, Sum)>,
    BuildKernelCreateInfo<ONNX_OPERATOR_VERSIONED_TYPED_KERNEL_CLASS_NAME(kCpuExecutionProvider, kOnnxDomain, 8, 12, float, Sum)>,
    BuildKernelCreateInfo<ONNX_OPERATOR_VERSIONED_TYPED_KERNEL_CLASS_NAME(kCpuExecutionProvider, kOnnxDomain, 8, 12, double, Sum)>,
    BuildKernelCreateInfo<ONNX_OPERATOR_VERSIONED_TYPED_KERNEL_CLASS_NAME(kCpuExecutionProvider, kOnnxDomain, 6, 7,
                                                                          float, Min)>,
    BuildKernelCreateInfo<ONNX_OPERATOR_VERSIONED_KERNEL_CLASS_NAME(kCpuExecutionProvider, kOnnxDomain, 8, 11, Min)>,
    BuildKernelCreateInfo<ONNX_OPERATOR_VERSIONED_TYPED_KERNEL_CLASS_NAME(kCpuExecutionProvider, kOnnxDomain, 6, 7,
                                                                          float, Max)>,
    BuildKernelCreateInfo<ONNX_OPERATOR_VERSIONED_KERNEL_CLASS_NAME(kCpuExecutionProvider, kOnnxDomain, 8, 11, Max)>,
    BuildKernelCreateInfo<ONNX_OPERATOR_KERNEL_CLASS_NAME(kCpuExecutionProvider, kOnnxDomain, 1, Not)>,
    BuildKernelCreateInfo<ONNX_OPERATOR_KERNEL_CLASS_NAME(kCpuExecutionProvider, kOnnxDomain, 7, And)>,
    BuildKernelCreateInfo<ONNX_OPERATOR_KERNEL_CLASS_NAME(kCpuExecutionProvider, kOnnxDomain, 7, Or)>,
    BuildKernelCreateInfo<ONNX_OPERATOR_KERNEL_CLASS_NAME(kCpuExecutionProvider, kOnnxDomain, 7, Xor)>,
    BuildKernelCreateInfo<ONNX_OPERATOR_VERSIONED_TYPED_KERNEL_CLASS_NAME(kCpuExecutionProvider, kOnnxDomain, 7, 8,
                                                                          float, Less)>,
    BuildKernelCreateInfo<ONNX_OPERATOR_VERSIONED_TYPED_KERNEL_CLASS_NAME(kCpuExecutionProvider, kOnnxDomain, 7, 8,
                                                                          double, Less)>,
    BuildKernelCreateInfo<ONNX_OPERATOR_VERSIONED_TYPED_KERNEL_CLASS_NAME(kCpuExecutionProvider, kOnnxDomain, 7, 8,
                                                                          float, Greater)>,
    BuildKernelCreateInfo<ONNX_OPERATOR_VERSIONED_TYPED_KERNEL_CLASS_NAME(kCpuExecutionProvider, kOnnxDomain, 7, 8,
                                                                          double, Greater)>,
    BuildKernelCreateInfo<ONNX_OPERATOR_VERSIONED_TYPED_KERNEL_CLASS_NAME(kCpuExecutionProvider, kOnnxDomain, 7, 10,
                                                                          bool, Equal)>,
    BuildKernelCreateInfo<ONNX_OPERATOR_VERSIONED_TYPED_KERNEL_CLASS_NAME(kCpuExecutionProvider, kOnnxDomain, 7, 10,
                                                                          int32_t, Equal)>,
    BuildKernelCreateInfo<ONNX_OPERATOR_VERSIONED_TYPED_KERNEL_CLASS_NAME(kCpuExecutionProvider, kOnnxDomain, 7, 10,
                                                                          int64_t, Equal)>,
    BuildKernelCreateInfo<ONNX_OPERATOR_VERSIONED_TYPED_KERNEL_CLASS_NAME(kCpuExecutionProvider, kOnnxDomain, 7, 10,
                                                                          float, Equal)>,
    BuildKernelCreateInfo<ONNX_OPERATOR_VERSIONED_TYPED_KERNEL_CLASS_NAME(kCpuExecutionProvider, kOnnxDomain, 7, 10,
                                                                          double, Equal)>,
    BuildKernelCreateInfo<ONNX_OPERATOR_VERSIONED_TYPED_KERNEL_CLASS_NAME(kCpuExecutionProvider, kOnnxDomain, 6, 7,
                                                                          float, Mean)>,
    BuildKernelCreateInfo<ONNX_OPERATOR_VERSIONED_TYPED_KERNEL_CLASS_NAME(kCpuExecutionProvider, kOnnxDomain, 8, 12, float, Mean)>,
    BuildKernelCreateInfo<ONNX_OPERATOR_TYPED_KERNEL_CLASS_NAME(kCpuExecutionProvider, kOnnxDomain, 7, float, Sin)>,
    BuildKernelCreateInfo<ONNX_OPERATOR_TYPED_KERNEL_CLASS_NAME(kCpuExecutionProvider, kOnnxDomain, 7, double, Sin)>,
    BuildKernelCreateInfo<ONNX_OPERATOR_KERNEL_CLASS_NAME(kCpuExecutionProvider, kOnnxDomain, 7, Cos)>,
    BuildKernelCreateInfo<ONNX_OPERATOR_KERNEL_CLASS_NAME(kCpuExecutionProvider, kOnnxDomain, 7, Tan)>,
    BuildKernelCreateInfo<ONNX_OPERATOR_KERNEL_CLASS_NAME(kCpuExecutionProvider, kOnnxDomain, 7, Asin)>,
    BuildKernelCreateInfo<ONNX_OPERATOR_KERNEL_CLASS_NAME(kCpuExecutionProvider, kOnnxDomain, 7, Acos)>,
    BuildKernelCreateInfo<ONNX_OPERATOR_KERNEL_CLASS_NAME(kCpuExecutionProvider, kOnnxDomain, 7, Atan)>,
    BuildKernelCreateInfo<ONNX_OPERATOR_VERSIONED_TYPED_KERNEL_CLASS_NAME(kCpuExecutionProvider, kOnnxDomain, 7, 8, float, Gemm)>,
    BuildKernelCreateInfo<ONNX_OPERATOR_VERSIONED_TYPED_KERNEL_CLASS_NAME(kCpuExecutionProvider, kOnnxDomain, 7, 8, double, Gemm)>,
    BuildKernelCreateInfo<ONNX_OPERATOR_VERSIONED_KERNEL_CLASS_NAME(kCpuExecutionProvider, kOnnxDomain, 1, 10,
                                                                    Hardmax)>,
    BuildKernelCreateInfo<ONNX_OPERATOR_VERSIONED_TYPED_KERNEL_CLASS_NAME(kCpuExecutionProvider, kOnnxDomain, 1, 10,
                                                                          float, LogSoftmax)>,
    BuildKernelCreateInfo<ONNX_OPERATOR_VERSIONED_TYPED_KERNEL_CLASS_NAME(kCpuExecutionProvider, kOnnxDomain, 1, 10,
                                                                          double, LogSoftmax)>,
    BuildKernelCreateInfo<ONNX_OPERATOR_VERSIONED_TYPED_KERNEL_CLASS_NAME(kCpuExecutionProvider, kOnnxDomain, 1, 8,
                                                                          float, MatMul)>,
    BuildKernelCreateInfo<ONNX_OPERATOR_VERSIONED_TYPED_KERNEL_CLASS_NAME(kCpuExecutionProvider, kOnnxDomain, 1, 8,
                                                                          double, MatMul)>,
    BuildKernelCreateInfo<ONNX_OPERATOR_VERSIONED_TYPED_KERNEL_CLASS_NAME(kCpuExecutionProvider, kOnnxDomain, 1, 10,
                                                                          float, Softmax)>,
    BuildKernelCreateInfo<ONNX_OPERATOR_VERSIONED_TYPED_KERNEL_CLASS_NAME(kCpuExecutionProvider, kOnnxDomain, 1, 10,
                                                                          double, Softmax)>,
    BuildKernelCreateInfo<ONNX_OPERATOR_VERSIONED_TYPED_KERNEL_CLASS_NAME(kCpuExecutionProvider, kOnnxDomain, 1, 9,
                                                                          float, TopK)>,
    BuildKernelCreateInfo<ONNX_OPERATOR_VERSIONED_TYPED_KERNEL_CLASS_NAME(kCpuExecutionProvider, kOnnxDomain, 1, 9,
                                                                          double, TopK)>,
    BuildKernelCreateInfo<ONNX_OPERATOR_VERSIONED_TYPED_KERNEL_CLASS_NAME(kCpuExecutionProvider, kOnnxDomain, 7, 8,
                                                                          float, BatchNormalization)>,
    BuildKernelCreateInfo<ONNX_OPERATOR_VERSIONED_TYPED_KERNEL_CLASS_NAME(kCpuExecutionProvider, kOnnxDomain, 7, 8,
                                                                          double, BatchNormalization)>,
    BuildKernelCreateInfo<ONNX_OPERATOR_VERSIONED_KERNEL_CLASS_NAME(kCpuExecutionProvider, kOnnxDomain, 1, 10,
                                                                    Conv)>,
    BuildKernelCreateInfo<ONNX_OPERATOR_VERSIONED_KERNEL_CLASS_NAME(kCpuExecutionProvider, kOnnxDomain, 1, 10,
                                                                    ConvTranspose)>,
    BuildKernelCreateInfo<ONNX_OPERATOR_VERSIONED_KERNEL_CLASS_NAME(kCpuExecutionProvider, kOnnxDomain, 1, 8,
                                                                    Flatten)>,
    BuildKernelCreateInfo<ONNX_OPERATOR_KERNEL_CLASS_NAME(kCpuExecutionProvider, kOnnxDomain, 6,
                                                          InstanceNormalization)>,
    BuildKernelCreateInfo<ONNX_OPERATOR_TYPED_KERNEL_CLASS_NAME(kCpuExecutionProvider, kOnnxDomain, 1,
                                                                float, LpNormalization)>,
    BuildKernelCreateInfo<ONNX_OPERATOR_TYPED_KERNEL_CLASS_NAME(kCpuExecutionProvider, kOnnxDomain, 1,
                                                                double, LpNormalization)>,
    BuildKernelCreateInfo<ONNX_OPERATOR_VERSIONED_KERNEL_CLASS_NAME(kCpuExecutionProvider, kOnnxDomain, 1, 12, LRN)>,
    BuildKernelCreateInfo<ONNX_OPERATOR_VERSIONED_KERNEL_CLASS_NAME(kCpuExecutionProvider, kOnnxDomain, 7, 9,
                                                                    AveragePool)>,
    BuildKernelCreateInfo<ONNX_OPERATOR_VERSIONED_KERNEL_CLASS_NAME(kCpuExecutionProvider, kOnnxDomain, 1, 7,
                                                                    MaxPool)>,
    BuildKernelCreateInfo<ONNX_OPERATOR_VERSIONED_KERNEL_CLASS_NAME(kCpuExecutionProvider, kOnnxDomain, 8, 11,
                                                                    MaxPool)>,
    BuildKernelCreateInfo<ONNX_OPERATOR_VERSIONED_KERNEL_CLASS_NAME(kCpuExecutionProvider, kOnnxDomain, 2, 10,
                                                                    LpPool)>,
    BuildKernelCreateInfo<ONNX_OPERATOR_KERNEL_CLASS_NAME(kCpuExecutionProvider, kOnnxDomain, 2, GlobalLpPool)>,
    BuildKernelCreateInfo<ONNX_OPERATOR_KERNEL_CLASS_NAME(kCpuExecutionProvider, kOnnxDomain, 1, GlobalAveragePool)>,
    BuildKernelCreateInfo<ONNX_OPERATOR_KERNEL_CLASS_NAME(kCpuExecutionProvider, kOnnxDomain, 1, GlobalMaxPool)>,
    BuildKernelCreateInfo<ONNX_OPERATOR_KERNEL_CLASS_NAME(kCpuExecutionProvider, kOnnxDomain, 1, MaxRoiPool)>,
    BuildKernelCreateInfo<ONNX_OPERATOR_VERSIONED_TYPED_KERNEL_CLASS_NAME(kCpuExecutionProvider, kOnnxDomain, 1, 10,
                                                                          float, ReduceL1)>,
    BuildKernelCreateInfo<ONNX_OPERATOR_VERSIONED_TYPED_KERNEL_CLASS_NAME(kCpuExecutionProvider, kOnnxDomain, 1, 10,
                                                                          int32_t, ReduceL1)>,
    BuildKernelCreateInfo<ONNX_OPERATOR_VERSIONED_TYPED_KERNEL_CLASS_NAME(kCpuExecutionProvider, kOnnxDomain, 1, 10,
                                                                          float, ReduceL2)>,
    BuildKernelCreateInfo<ONNX_OPERATOR_VERSIONED_TYPED_KERNEL_CLASS_NAME(kCpuExecutionProvider, kOnnxDomain, 1, 10,
                                                                          int32_t, ReduceL2)>,
    BuildKernelCreateInfo<ONNX_OPERATOR_VERSIONED_TYPED_KERNEL_CLASS_NAME(kCpuExecutionProvider, kOnnxDomain, 1, 10,
                                                                          float, ReduceLogSum)>,
    BuildKernelCreateInfo<ONNX_OPERATOR_VERSIONED_TYPED_KERNEL_CLASS_NAME(kCpuExecutionProvider, kOnnxDomain, 1, 10,
                                                                          int32_t, ReduceLogSum)>,
    BuildKernelCreateInfo<ONNX_OPERATOR_VERSIONED_TYPED_KERNEL_CLASS_NAME(kCpuExecutionProvider, kOnnxDomain, 1, 10,
                                                                          float, ReduceLogSumExp)>,
    BuildKernelCreateInfo<ONNX_OPERATOR_VERSIONED_TYPED_KERNEL_CLASS_NAME(kCpuExecutionProvider, kOnnxDomain, 1, 10,
                                                                          double, ReduceLogSumExp)>,
    BuildKernelCreateInfo<ONNX_OPERATOR_VERSIONED_TYPED_KERNEL_CLASS_NAME(kCpuExecutionProvider, kOnnxDomain, 1, 10,
                                                                          int32_t, ReduceLogSumExp)>,
    BuildKernelCreateInfo<ONNX_OPERATOR_VERSIONED_TYPED_KERNEL_CLASS_NAME(kCpuExecutionProvider, kOnnxDomain, 1, 10,
                                                                          float, ReduceMax)>,
    BuildKernelCreateInfo<ONNX_OPERATOR_VERSIONED_TYPED_KERNEL_CLASS_NAME(kCpuExecutionProvider, kOnnxDomain, 1, 10,
                                                                          double, ReduceMax)>,
    BuildKernelCreateInfo<ONNX_OPERATOR_VERSIONED_TYPED_KERNEL_CLASS_NAME(kCpuExecutionProvider, kOnnxDomain, 1, 10,
                                                                          int32_t, ReduceMax)>,
    BuildKernelCreateInfo<ONNX_OPERATOR_VERSIONED_TYPED_KERNEL_CLASS_NAME(kCpuExecutionProvider, kOnnxDomain, 1, 10,
                                                                          int64_t, ReduceMax)>,
    BuildKernelCreateInfo<ONNX_OPERATOR_VERSIONED_TYPED_KERNEL_CLASS_NAME(kCpuExecutionProvider, kOnnxDomain, 1, 10,
                                                                          float, ReduceMean)>,
    BuildKernelCreateInfo<ONNX_OPERATOR_VERSIONED_TYPED_KERNEL_CLASS_NAME(kCpuExecutionProvider, kOnnxDomain, 1, 10,
                                                                          double, ReduceMean)>,
    BuildKernelCreateInfo<ONNX_OPERATOR_VERSIONED_TYPED_KERNEL_CLASS_NAME(kCpuExecutionProvider, kOnnxDomain, 1, 10,
                                                                          int32_t, ReduceMean)>,
    BuildKernelCreateInfo<ONNX_OPERATOR_VERSIONED_TYPED_KERNEL_CLASS_NAME(kCpuExecutionProvider, kOnnxDomain, 1, 10,
                                                                          float, ReduceMin)>,
    BuildKernelCreateInfo<ONNX_OPERATOR_VERSIONED_TYPED_KERNEL_CLASS_NAME(kCpuExecutionProvider, kOnnxDomain, 1, 10,
                                                                          double, ReduceMin)>,
    BuildKernelCreateInfo<ONNX_OPERATOR_VERSIONED_TYPED_KERNEL_CLASS_NAME(kCpuExecutionProvider, kOnnxDomain, 1, 10,
                                                                          int32_t, ReduceMin)>,
    BuildKernelCreateInfo<ONNX_OPERATOR_VERSIONED_TYPED_KERNEL_CLASS_NAME(kCpuExecutionProvider, kOnnxDomain, 1, 10,
                                                                          int64_t, ReduceMin)>,
    BuildKernelCreateInfo<ONNX_OPERATOR_VERSIONED_TYPED_KERNEL_CLASS_NAME(kCpuExecutionProvider, kOnnxDomain, 1, 10,
                                                                          float, ReduceProd)>,
    BuildKernelCreateInfo<ONNX_OPERATOR_VERSIONED_TYPED_KERNEL_CLASS_NAME(kCpuExecutionProvider, kOnnxDomain, 1, 10,
                                                                          int32_t, ReduceProd)>,
    BuildKernelCreateInfo<ONNX_OPERATOR_VERSIONED_TYPED_KERNEL_CLASS_NAME(kCpuExecutionProvider, kOnnxDomain, 1, 10,
                                                                          int64_t, ReduceProd)>,
    BuildKernelCreateInfo<ONNX_OPERATOR_VERSIONED_TYPED_KERNEL_CLASS_NAME(kCpuExecutionProvider, kOnnxDomain, 1, 10,
                                                                          float, ReduceSum)>,
    BuildKernelCreateInfo<ONNX_OPERATOR_VERSIONED_TYPED_KERNEL_CLASS_NAME(kCpuExecutionProvider, kOnnxDomain, 1, 10,
                                                                          int32_t, ReduceSum)>,
    BuildKernelCreateInfo<ONNX_OPERATOR_VERSIONED_TYPED_KERNEL_CLASS_NAME(kCpuExecutionProvider, kOnnxDomain, 1, 10,
                                                                          double, ReduceSum)>,
    BuildKernelCreateInfo<ONNX_OPERATOR_VERSIONED_TYPED_KERNEL_CLASS_NAME(kCpuExecutionProvider, kOnnxDomain, 1, 10,
                                                                          int64_t, ReduceSum)>,
    BuildKernelCreateInfo<ONNX_OPERATOR_VERSIONED_TYPED_KERNEL_CLASS_NAME(kCpuExecutionProvider, kOnnxDomain, 1, 10,
                                                                          float, ReduceSumSquare)>,
    BuildKernelCreateInfo<ONNX_OPERATOR_VERSIONED_TYPED_KERNEL_CLASS_NAME(kCpuExecutionProvider, kOnnxDomain, 1, 10,
                                                                          int32_t, ReduceSumSquare)>,
    BuildKernelCreateInfo<ONNX_OPERATOR_VERSIONED_TYPED_KERNEL_CLASS_NAME(kCpuExecutionProvider, kOnnxDomain, 1, 10,
                                                                          double, ReduceSumSquare)>,
    BuildKernelCreateInfo<ONNX_OPERATOR_VERSIONED_TYPED_KERNEL_CLASS_NAME(kCpuExecutionProvider, kOnnxDomain, 1, 10,
                                                                          float, ArgMax)>,
    BuildKernelCreateInfo<ONNX_OPERATOR_VERSIONED_TYPED_KERNEL_CLASS_NAME(kCpuExecutionProvider, kOnnxDomain, 1, 10,
                                                                          int8_t, ArgMax)>,
    BuildKernelCreateInfo<ONNX_OPERATOR_VERSIONED_TYPED_KERNEL_CLASS_NAME(kCpuExecutionProvider, kOnnxDomain, 1, 10,
                                                                          uint8_t, ArgMax)>,
    BuildKernelCreateInfo<ONNX_OPERATOR_VERSIONED_TYPED_KERNEL_CLASS_NAME(kCpuExecutionProvider, kOnnxDomain, 1, 10,
                                                                          int32_t, ArgMax)>,
    BuildKernelCreateInfo<ONNX_OPERATOR_VERSIONED_TYPED_KERNEL_CLASS_NAME(kCpuExecutionProvider, kOnnxDomain, 1, 10,
                                                                          float, ArgMin)>,
    BuildKernelCreateInfo<ONNX_OPERATOR_VERSIONED_TYPED_KERNEL_CLASS_NAME(kCpuExecutionProvider, kOnnxDomain, 1, 10,
                                                                          int32_t, ArgMin)>,
    BuildKernelCreateInfo<ONNX_OPERATOR_VERSIONED_KERNEL_CLASS_NAME(kCpuExecutionProvider, kOnnxDomain, 7, 13, GRU)>,
    BuildKernelCreateInfo<ONNX_OPERATOR_VERSIONED_KERNEL_CLASS_NAME(kCpuExecutionProvider, kOnnxDomain, 7, 13, LSTM)>,
    BuildKernelCreateInfo<ONNX_OPERATOR_VERSIONED_KERNEL_CLASS_NAME(kCpuExecutionProvider, kOnnxDomain, 7, 13, RNN)>,
    BuildKernelCreateInfo<ONNX_OPERATOR_VERSIONED_KERNEL_CLASS_NAME(kCpuExecutionProvider, kOnnxDomain, 6, 12, Cast)>,
    BuildKernelCreateInfo<ONNX_OPERATOR_VERSIONED_KERNEL_CLASS_NAME(kCpuExecutionProvider, kOnnxDomain, 4, 10,
                                                                    Concat)>,
    BuildKernelCreateInfo<ONNX_OPERATOR_VERSIONED_KERNEL_CLASS_NAME(kCpuExecutionProvider, kOnnxDomain, 1, 10,
                                                                    Gather)>,
    BuildKernelCreateInfo<ONNX_OPERATOR_VERSIONED_KERNEL_CLASS_NAME(kCpuExecutionProvider, kOnnxDomain, 7, 9,
                                                                    Dropout)>,
    BuildKernelCreateInfo<ONNX_OPERATOR_VERSIONED_KERNEL_CLASS_NAME(kCpuExecutionProvider, kOnnxDomain, 1, 12,
                                                                    Identity)>,
    BuildKernelCreateInfo<ONNX_OPERATOR_VERSIONED_KERNEL_CLASS_NAME(kCpuExecutionProvider, kOnnxDomain, 2, 10, Pad)>,
    BuildKernelCreateInfo<ONNX_OPERATOR_VERSIONED_KERNEL_CLASS_NAME(kCpuExecutionProvider, kOnnxDomain, 1, 4,
                                                                    Reshape)>,
    BuildKernelCreateInfo<ONNX_OPERATOR_VERSIONED_KERNEL_CLASS_NAME(kCpuExecutionProvider, kOnnxDomain, 5, 12, Reshape)>,
    BuildKernelCreateInfo<ONNX_OPERATOR_VERSIONED_KERNEL_CLASS_NAME(kCpuExecutionProvider, kOnnxDomain, 1, 12, Shape)>,
    BuildKernelCreateInfo<ONNX_OPERATOR_VERSIONED_KERNEL_CLASS_NAME(kCpuExecutionProvider, kOnnxDomain, 1, 12, Size)>,
    BuildKernelCreateInfo<ONNX_OPERATOR_VERSIONED_KERNEL_CLASS_NAME(kCpuExecutionProvider, kOnnxDomain, 1, 9,
                                                                    Slice)>,
    BuildKernelCreateInfo<ONNX_OPERATOR_VERSIONED_KERNEL_CLASS_NAME(kCpuExecutionProvider, kOnnxDomain, 1, 12, SpaceToDepth)>,
    BuildKernelCreateInfo<ONNX_OPERATOR_VERSIONED_KERNEL_CLASS_NAME(kCpuExecutionProvider, kOnnxDomain, 1, 10,
                                                                    DepthToSpace)>,
    BuildKernelCreateInfo<ONNX_OPERATOR_VERSIONED_KERNEL_CLASS_NAME(kCpuExecutionProvider, kOnnxDomain, 2, 10,
                                                                    Split)>,
    BuildKernelCreateInfo<ONNX_OPERATOR_VERSIONED_KERNEL_CLASS_NAME(kCpuExecutionProvider, kOnnxDomain, 1, 10,
                                                                    Squeeze)>,
    BuildKernelCreateInfo<ONNX_OPERATOR_VERSIONED_KERNEL_CLASS_NAME(kCpuExecutionProvider, kOnnxDomain, 6, 12, Tile)>,
    BuildKernelCreateInfo<ONNX_OPERATOR_VERSIONED_KERNEL_CLASS_NAME(kCpuExecutionProvider, kOnnxDomain, 1, 12, Transpose)>,
    BuildKernelCreateInfo<ONNX_OPERATOR_VERSIONED_KERNEL_CLASS_NAME(kCpuExecutionProvider, kOnnxDomain, 1, 10,
                                                                    Unsqueeze)>,
    BuildKernelCreateInfo<ONNX_OPERATOR_VERSIONED_TYPED_KERNEL_CLASS_NAME(kCpuExecutionProvider, kOnnxDomain, 7, 8,
                                                                          float, Upsample)>,
    BuildKernelCreateInfo<ONNX_OPERATOR_VERSIONED_TYPED_KERNEL_CLASS_NAME(kCpuExecutionProvider, kOnnxDomain, 7, 8,
                                                                          int32_t, Upsample)>,
    BuildKernelCreateInfo<ONNX_OPERATOR_VERSIONED_TYPED_KERNEL_CLASS_NAME(kCpuExecutionProvider, kOnnxDomain, 7, 8,
                                                                          int8_t, Upsample)>,
    BuildKernelCreateInfo<ONNX_OPERATOR_VERSIONED_TYPED_KERNEL_CLASS_NAME(kCpuExecutionProvider, kOnnxDomain, 7, 8,
                                                                          uint8_t, Upsample)>,
    BuildKernelCreateInfo<ONNX_OPERATOR_VERSIONED_TYPED_KERNEL_CLASS_NAME(kCpuExecutionProvider, kOnnxDomain, 8, 12, float,
                                                                          Expand)>,
    BuildKernelCreateInfo<ONNX_OPERATOR_VERSIONED_TYPED_KERNEL_CLASS_NAME(kCpuExecutionProvider, kOnnxDomain, 8, 12, double,
                                                                          Expand)>,
    BuildKernelCreateInfo<ONNX_OPERATOR_VERSIONED_TYPED_KERNEL_CLASS_NAME(kCpuExecutionProvider, kOnnxDomain, 8, 12, int8_t,
                                                                          Expand)>,
    BuildKernelCreateInfo<ONNX_OPERATOR_VERSIONED_TYPED_KERNEL_CLASS_NAME(kCpuExecutionProvider, kOnnxDomain, 8, 12, int16_t,
                                                                          Expand)>,
    BuildKernelCreateInfo<ONNX_OPERATOR_VERSIONED_TYPED_KERNEL_CLASS_NAME(kCpuExecutionProvider, kOnnxDomain, 8, 12, int32_t,
                                                                          Expand)>,
    BuildKernelCreateInfo<ONNX_OPERATOR_VERSIONED_TYPED_KERNEL_CLASS_NAME(kCpuExecutionProvider, kOnnxDomain, 8, 12, int64_t,
                                                                          Expand)>,
    BuildKernelCreateInfo<ONNX_OPERATOR_VERSIONED_TYPED_KERNEL_CLASS_NAME(kCpuExecutionProvider, kOnnxDomain, 8, 12, uint8_t,
                                                                          Expand)>,
    BuildKernelCreateInfo<ONNX_OPERATOR_VERSIONED_TYPED_KERNEL_CLASS_NAME(kCpuExecutionProvider, kOnnxDomain, 8, 12, uint16_t,
                                                                          Expand)>,
    BuildKernelCreateInfo<ONNX_OPERATOR_VERSIONED_TYPED_KERNEL_CLASS_NAME(kCpuExecutionProvider, kOnnxDomain, 8, 12, uint32_t,
                                                                          Expand)>,
    BuildKernelCreateInfo<ONNX_OPERATOR_VERSIONED_TYPED_KERNEL_CLASS_NAME(kCpuExecutionProvider, kOnnxDomain, 8, 12, uint64_t,
                                                                          Expand)>,
    BuildKernelCreateInfo<ONNX_OPERATOR_VERSIONED_TYPED_KERNEL_CLASS_NAME(kCpuExecutionProvider, kOnnxDomain, 8, 12, bool,
                                                                          Expand)>,
    BuildKernelCreateInfo<ONNX_OPERATOR_VERSIONED_TYPED_KERNEL_CLASS_NAME(kCpuExecutionProvider, kOnnxDomain, 8, 12, MLFloat16,
                                                                          Expand)>,
    BuildKernelCreateInfo<ONNX_OPERATOR_VERSIONED_TYPED_KERNEL_CLASS_NAME(kCpuExecutionProvider, kOnnxDomain, 8, 12, string,
                                                                          Expand)>,
    BuildKernelCreateInfo<ONNX_OPERATOR_VERSIONED_KERNEL_CLASS_NAME(kCpuExecutionProvider, kOnnxDomain, 8, 8, Scan)>,
    BuildKernelCreateInfo<ONNX_OPERATOR_VERSIONED_KERNEL_CLASS_NAME(kCpuExecutionProvider, kOnnxDomain, 1, 10, If)>,
    BuildKernelCreateInfo<ONNX_OPERATOR_VERSIONED_KERNEL_CLASS_NAME(kCpuExecutionProvider, kOnnxDomain, 1, 10,
                                                                    Loop)>,

    // Opset 9
    BuildKernelCreateInfo<ONNX_OPERATOR_VERSIONED_KERNEL_CLASS_NAME(kCpuExecutionProvider, kOnnxDomain, 9, 10,
                                                                    Compress)>,
    BuildKernelCreateInfo<ONNX_OPERATOR_KERNEL_CLASS_NAME(kCpuExecutionProvider, kOnnxDomain, 9, ConstantOfShape)>,
    BuildKernelCreateInfo<ONNX_OPERATOR_VERSIONED_KERNEL_CLASS_NAME(kCpuExecutionProvider, kOnnxDomain, 9, 12,
                                                                    MeanVarianceNormalization)>,
    BuildKernelCreateInfo<ONNX_OPERATOR_VERSIONED_TYPED_KERNEL_CLASS_NAME(kCpuExecutionProvider, kOnnxDomain, 9, 12, float,
                                                                          Greater)>,
    BuildKernelCreateInfo<ONNX_OPERATOR_VERSIONED_TYPED_KERNEL_CLASS_NAME(kCpuExecutionProvider, kOnnxDomain, 9, 12, double,
                                                                          Greater)>,
    BuildKernelCreateInfo<ONNX_OPERATOR_VERSIONED_TYPED_KERNEL_CLASS_NAME(kCpuExecutionProvider, kOnnxDomain, 9, 12, int32_t,
                                                                          Greater)>,
    BuildKernelCreateInfo<ONNX_OPERATOR_VERSIONED_TYPED_KERNEL_CLASS_NAME(kCpuExecutionProvider, kOnnxDomain, 9, 12, int64_t,
                                                                          Greater)>,
    BuildKernelCreateInfo<ONNX_OPERATOR_VERSIONED_TYPED_KERNEL_CLASS_NAME(kCpuExecutionProvider, kOnnxDomain, 9, 12, float,
                                                                          Less)>,
    BuildKernelCreateInfo<ONNX_OPERATOR_VERSIONED_TYPED_KERNEL_CLASS_NAME(kCpuExecutionProvider, kOnnxDomain, 9, 12, double,
                                                                          Less)>,
    BuildKernelCreateInfo<ONNX_OPERATOR_VERSIONED_TYPED_KERNEL_CLASS_NAME(kCpuExecutionProvider, kOnnxDomain, 9, 12, int32_t,
                                                                          Less)>,
    BuildKernelCreateInfo<ONNX_OPERATOR_VERSIONED_TYPED_KERNEL_CLASS_NAME(kCpuExecutionProvider, kOnnxDomain, 9, 12, int64_t,
                                                                          Less)>,
    BuildKernelCreateInfo<ONNX_OPERATOR_KERNEL_CLASS_NAME(kCpuExecutionProvider, kOnnxDomain, 9, EyeLike)>,
    BuildKernelCreateInfo<ONNX_OPERATOR_VERSIONED_TYPED_KERNEL_CLASS_NAME(kCpuExecutionProvider, kOnnxDomain, 9, 12,
                                                                          float, IsNaN)>,
    BuildKernelCreateInfo<ONNX_OPERATOR_VERSIONED_TYPED_KERNEL_CLASS_NAME(kCpuExecutionProvider, kOnnxDomain, 9, 12,
                                                                          double, IsNaN)>,
    BuildKernelCreateInfo<ONNX_OPERATOR_VERSIONED_TYPED_KERNEL_CLASS_NAME(kCpuExecutionProvider, kOnnxDomain, 9, 12,
                                                                          MLFloat16, IsNaN)>,
    BuildKernelCreateInfo<ONNX_OPERATOR_VERSIONED_KERNEL_CLASS_NAME(kCpuExecutionProvider, kOnnxDomain, 9, 12,
                                                                    Sign)>,
    BuildKernelCreateInfo<ONNX_OPERATOR_KERNEL_CLASS_NAME(kCpuExecutionProvider, kOnnxDomain, 9, Shrink)>,
    BuildKernelCreateInfo<ONNX_OPERATOR_VERSIONED_TYPED_KERNEL_CLASS_NAME(kCpuExecutionProvider, kOnnxDomain, 9, 12, float, Erf)>,
    BuildKernelCreateInfo<ONNX_OPERATOR_VERSIONED_TYPED_KERNEL_CLASS_NAME(kCpuExecutionProvider, kOnnxDomain, 9, 10,
                                                                          int64_t_int64_t_int64_t, OneHot)>,
    BuildKernelCreateInfo<ONNX_OPERATOR_VERSIONED_TYPED_KERNEL_CLASS_NAME(kCpuExecutionProvider, kOnnxDomain, 9, 10,
                                                                          float_int64_t_int64_t, OneHot)>,
    BuildKernelCreateInfo<ONNX_OPERATOR_VERSIONED_TYPED_KERNEL_CLASS_NAME(kCpuExecutionProvider, kOnnxDomain, 9, 10,
                                                                          int64_t_string_int64_t, OneHot)>,
    BuildKernelCreateInfo<ONNX_OPERATOR_VERSIONED_TYPED_KERNEL_CLASS_NAME(kCpuExecutionProvider, kOnnxDomain, 9, 10,
                                                                          float_string_int64_t, OneHot)>,
    BuildKernelCreateInfo<ONNX_OPERATOR_VERSIONED_TYPED_KERNEL_CLASS_NAME(kCpuExecutionProvider, kOnnxDomain, 9, 10,
                                                                          float_float_float, OneHot)>,
    BuildKernelCreateInfo<ONNX_OPERATOR_VERSIONED_TYPED_KERNEL_CLASS_NAME(kCpuExecutionProvider, kOnnxDomain, 9, 10,
                                                                          int64_t_int32_t_float, OneHot)>,
    BuildKernelCreateInfo<ONNX_OPERATOR_VERSIONED_TYPED_KERNEL_CLASS_NAME(kCpuExecutionProvider, kOnnxDomain, 9, 10,
                                                                          int64_t_float_int64_t, OneHot)>,
    BuildKernelCreateInfo<ONNX_OPERATOR_VERSIONED_TYPED_KERNEL_CLASS_NAME(kCpuExecutionProvider, kOnnxDomain, 9, 10,
                                                                          int32_t_float_int32_t, OneHot)>,
    BuildKernelCreateInfo<ONNX_OPERATOR_VERSIONED_TYPED_KERNEL_CLASS_NAME(kCpuExecutionProvider, kOnnxDomain, 9, 10,
                                                                          int32_t_float_float, OneHot)>,
    BuildKernelCreateInfo<ONNX_OPERATOR_VERSIONED_TYPED_KERNEL_CLASS_NAME(kCpuExecutionProvider, kOnnxDomain, 9, 10,
                                                                          int64_t_float_float, OneHot)>,
    BuildKernelCreateInfo<ONNX_OPERATOR_VERSIONED_TYPED_KERNEL_CLASS_NAME(kCpuExecutionProvider, kOnnxDomain, 9, 10,
                                                                          int64_t_float_int32_t, OneHot)>,
    BuildKernelCreateInfo<ONNX_OPERATOR_VERSIONED_KERNEL_CLASS_NAME(kCpuExecutionProvider, kOnnxDomain, 9, 10,
                                                                    MaxUnpool)>,
    BuildKernelCreateInfo<ONNX_OPERATOR_KERNEL_CLASS_NAME(kCpuExecutionProvider, kOnnxDomain, 9, Sinh)>,
    BuildKernelCreateInfo<ONNX_OPERATOR_KERNEL_CLASS_NAME(kCpuExecutionProvider, kOnnxDomain, 9, Cosh)>,
    BuildKernelCreateInfo<ONNX_OPERATOR_KERNEL_CLASS_NAME(kCpuExecutionProvider, kOnnxDomain, 9, Asinh)>,
    BuildKernelCreateInfo<ONNX_OPERATOR_KERNEL_CLASS_NAME(kCpuExecutionProvider, kOnnxDomain, 9, Acosh)>,
    BuildKernelCreateInfo<ONNX_OPERATOR_KERNEL_CLASS_NAME(kCpuExecutionProvider, kOnnxDomain, 9, Atanh)>,
    BuildKernelCreateInfo<ONNX_OPERATOR_VERSIONED_KERNEL_CLASS_NAME(kCpuExecutionProvider, kOnnxDomain, 9, 10,
                                                                    Scan)>,
    BuildKernelCreateInfo<ONNX_OPERATOR_VERSIONED_KERNEL_CLASS_NAME(kCpuExecutionProvider, kOnnxDomain, 9, 10,
                                                                    Scatter)>,
    BuildKernelCreateInfo<ONNX_OPERATOR_KERNEL_CLASS_NAME(kCpuExecutionProvider, kOnnxDomain, 9, TfIdfVectorizer)>,
    BuildKernelCreateInfo<ONNX_OPERATOR_VERSIONED_TYPED_KERNEL_CLASS_NAME(kCpuExecutionProvider, kOnnxDomain, 9, 12,
                                                                          bool, NonZero)>,
    BuildKernelCreateInfo<ONNX_OPERATOR_VERSIONED_TYPED_KERNEL_CLASS_NAME(kCpuExecutionProvider, kOnnxDomain, 9, 12,
                                                                          float, NonZero)>,
    BuildKernelCreateInfo<ONNX_OPERATOR_VERSIONED_TYPED_KERNEL_CLASS_NAME(kCpuExecutionProvider, kOnnxDomain, 9, 12,
                                                                          int32_t, NonZero)>,
    BuildKernelCreateInfo<ONNX_OPERATOR_VERSIONED_TYPED_KERNEL_CLASS_NAME(kCpuExecutionProvider, kOnnxDomain, 9, 12,
                                                                          int64_t, NonZero)>,
    BuildKernelCreateInfo<ONNX_OPERATOR_VERSIONED_TYPED_KERNEL_CLASS_NAME(kCpuExecutionProvider, kOnnxDomain, 9, 12,
                                                                          uint8_t, NonZero)>,
    BuildKernelCreateInfo<ONNX_OPERATOR_VERSIONED_TYPED_KERNEL_CLASS_NAME(kCpuExecutionProvider, kOnnxDomain, 9, 15, string,
                                                                          Where)>,
    BuildKernelCreateInfo<ONNX_OPERATOR_VERSIONED_TYPED_KERNEL_CLASS_NAME(kCpuExecutionProvider, kOnnxDomain, 9, 15, float,
                                                                          Where)>,
    BuildKernelCreateInfo<ONNX_OPERATOR_VERSIONED_TYPED_KERNEL_CLASS_NAME(kCpuExecutionProvider, kOnnxDomain, 9, 15, double,
                                                                          Where)>,
    BuildKernelCreateInfo<ONNX_OPERATOR_VERSIONED_TYPED_KERNEL_CLASS_NAME(kCpuExecutionProvider, kOnnxDomain, 9, 15, int32_t,
                                                                          Where)>,
    BuildKernelCreateInfo<ONNX_OPERATOR_VERSIONED_TYPED_KERNEL_CLASS_NAME(kCpuExecutionProvider, kOnnxDomain, 9, 15, int64_t,
                                                                          Where)>,
    BuildKernelCreateInfo<ONNX_OPERATOR_VERSIONED_TYPED_KERNEL_CLASS_NAME(kCpuExecutionProvider, kOnnxDomain, 9, 15, uint8_t,
                                                                          Where)>,
    BuildKernelCreateInfo<ONNX_OPERATOR_VERSIONED_KERNEL_CLASS_NAME(kCpuExecutionProvider, kOnnxDomain, 9, 10,
                                                                    Flatten)>,
    BuildKernelCreateInfo<ONNX_OPERATOR_VERSIONED_TYPED_KERNEL_CLASS_NAME(kCpuExecutionProvider, kOnnxDomain, 9, 10,
                                                                          float, Gemm)>,
    BuildKernelCreateInfo<ONNX_OPERATOR_VERSIONED_TYPED_KERNEL_CLASS_NAME(kCpuExecutionProvider, kOnnxDomain, 9, 10,
                                                                          double, Gemm)>,
    BuildKernelCreateInfo<ONNX_OPERATOR_VERSIONED_TYPED_KERNEL_CLASS_NAME(kCpuExecutionProvider, kOnnxDomain, 9, 12, float,
                                                                          MatMul)>,
    BuildKernelCreateInfo<ONNX_OPERATOR_VERSIONED_TYPED_KERNEL_CLASS_NAME(kCpuExecutionProvider, kOnnxDomain, 9, 12, double,
                                                                          MatMul)>,
    BuildKernelCreateInfo<ONNX_OPERATOR_VERSIONED_TYPED_KERNEL_CLASS_NAME(kCpuExecutionProvider, kOnnxDomain, 9, 12, int32_t,
                                                                          MatMul)>,
    BuildKernelCreateInfo<ONNX_OPERATOR_VERSIONED_TYPED_KERNEL_CLASS_NAME(kCpuExecutionProvider, kOnnxDomain, 9, 12, int64_t,
                                                                          MatMul)>,
    BuildKernelCreateInfo<ONNX_OPERATOR_VERSIONED_TYPED_KERNEL_CLASS_NAME(kCpuExecutionProvider, kOnnxDomain, 9, 13, float,
                                                                          BatchNormalization)>,
    BuildKernelCreateInfo<ONNX_OPERATOR_VERSIONED_TYPED_KERNEL_CLASS_NAME(kCpuExecutionProvider, kOnnxDomain, 9, 13, double,
                                                                          BatchNormalization)>,
    BuildKernelCreateInfo<ONNX_OPERATOR_VERSIONED_KERNEL_CLASS_NAME(kCpuExecutionProvider, kOnnxDomain, 9, 15, PRelu)>,
    BuildKernelCreateInfo<ONNX_OPERATOR_VERSIONED_TYPED_KERNEL_CLASS_NAME(kCpuExecutionProvider, kOnnxDomain, 9, 9,
                                                                          float, Upsample)>,
    BuildKernelCreateInfo<ONNX_OPERATOR_VERSIONED_TYPED_KERNEL_CLASS_NAME(kCpuExecutionProvider, kOnnxDomain, 9, 9,
                                                                          int32_t, Upsample)>,
    BuildKernelCreateInfo<ONNX_OPERATOR_VERSIONED_TYPED_KERNEL_CLASS_NAME(kCpuExecutionProvider, kOnnxDomain, 9, 9,
                                                                          int8_t, Upsample)>,
    BuildKernelCreateInfo<ONNX_OPERATOR_VERSIONED_TYPED_KERNEL_CLASS_NAME(kCpuExecutionProvider, kOnnxDomain, 9, 9,
                                                                          uint8_t, Upsample)>,

    // Opset 10
    BuildKernelCreateInfo<ONNX_OPERATOR_KERNEL_CLASS_NAME(kCpuExecutionProvider, kOnnxDomain, 10, StringNormalizer)>,
    BuildKernelCreateInfo<ONNX_OPERATOR_VERSIONED_TYPED_KERNEL_CLASS_NAME(kCpuExecutionProvider, kOnnxDomain, 10, 10,
                                                                          float, TopK)>,
    BuildKernelCreateInfo<ONNX_OPERATOR_VERSIONED_TYPED_KERNEL_CLASS_NAME(kCpuExecutionProvider, kOnnxDomain, 10, 10,
                                                                          double, TopK)>,
    BuildKernelCreateInfo<ONNX_OPERATOR_VERSIONED_KERNEL_CLASS_NAME(kCpuExecutionProvider, kOnnxDomain, 10, 10,
                                                                    AveragePool)>,
    BuildKernelCreateInfo<ONNX_OPERATOR_VERSIONED_KERNEL_CLASS_NAME(kCpuExecutionProvider, kOnnxDomain, 10, 12, Mod)>,
    BuildKernelCreateInfo<ONNX_OPERATOR_VERSIONED_TYPED_KERNEL_CLASS_NAME(kCpuExecutionProvider, kOnnxDomain, 10, 10,
                                                                          float, Resize)>,
    BuildKernelCreateInfo<ONNX_OPERATOR_VERSIONED_TYPED_KERNEL_CLASS_NAME(kCpuExecutionProvider, kOnnxDomain, 10, 10,
                                                                          int32_t, Resize)>,
    BuildKernelCreateInfo<ONNX_OPERATOR_VERSIONED_TYPED_KERNEL_CLASS_NAME(kCpuExecutionProvider, kOnnxDomain, 10, 10,
                                                                          int8_t, Resize)>,
    BuildKernelCreateInfo<ONNX_OPERATOR_VERSIONED_TYPED_KERNEL_CLASS_NAME(kCpuExecutionProvider, kOnnxDomain, 10, 10,
                                                                          uint8_t, Resize)>,
    BuildKernelCreateInfo<ONNX_OPERATOR_KERNEL_CLASS_NAME(kCpuExecutionProvider, kOnnxDomain, 10, ThresholdedRelu)>,
    BuildKernelCreateInfo<ONNX_OPERATOR_VERSIONED_TYPED_KERNEL_CLASS_NAME(kCpuExecutionProvider, kOnnxDomain, 10, 12, uint8_t,
                                                                          DequantizeLinear)>,
    BuildKernelCreateInfo<ONNX_OPERATOR_VERSIONED_TYPED_KERNEL_CLASS_NAME(kCpuExecutionProvider, kOnnxDomain, 10, 12, int8_t,
                                                                          DequantizeLinear)>,
    BuildKernelCreateInfo<ONNX_OPERATOR_VERSIONED_TYPED_KERNEL_CLASS_NAME(kCpuExecutionProvider, kOnnxDomain, 10, 12, int32_t,
                                                                          DequantizeLinear)>,
    BuildKernelCreateInfo<ONNX_OPERATOR_VERSIONED_TYPED_KERNEL_CLASS_NAME(kCpuExecutionProvider, kOnnxDomain, 10, 12, uint8_t,
                                                                          QuantizeLinear)>,
    BuildKernelCreateInfo<ONNX_OPERATOR_VERSIONED_TYPED_KERNEL_CLASS_NAME(kCpuExecutionProvider, kOnnxDomain, 10, 12, int8_t,
                                                                          QuantizeLinear)>,
    BuildKernelCreateInfo<ONNX_OPERATOR_TYPED_KERNEL_CLASS_NAME(kCpuExecutionProvider, kOnnxDomain, 10, uint8_t, QLinearMatMul)>,
    BuildKernelCreateInfo<ONNX_OPERATOR_TYPED_KERNEL_CLASS_NAME(kCpuExecutionProvider, kOnnxDomain, 10, int8_t, QLinearMatMul)>,
    BuildKernelCreateInfo<ONNX_OPERATOR_TYPED_KERNEL_CLASS_NAME(kCpuExecutionProvider, kOnnxDomain, 10, uint8_t,
                                                                MatMulInteger)>,
    BuildKernelCreateInfo<ONNX_OPERATOR_TYPED_KERNEL_CLASS_NAME(kCpuExecutionProvider, kOnnxDomain, 10, int8_t,
                                                                MatMulInteger)>,
    BuildKernelCreateInfo<ONNX_OPERATOR_KERNEL_CLASS_NAME(kCpuExecutionProvider, kOnnxDomain, 10, ConvInteger)>,
    BuildKernelCreateInfo<ONNX_OPERATOR_TYPED_KERNEL_CLASS_NAME(kCpuExecutionProvider, kOnnxDomain, 10, uint8_t, QLinearConv)>,
    BuildKernelCreateInfo<ONNX_OPERATOR_TYPED_KERNEL_CLASS_NAME(kCpuExecutionProvider, kOnnxDomain, 10, int8_t, QLinearConv)>,
    BuildKernelCreateInfo<ONNX_OPERATOR_VERSIONED_KERNEL_CLASS_NAME(kCpuExecutionProvider, kOnnxDomain, 10, 10,
                                                                    Slice)>,
    BuildKernelCreateInfo<ONNX_OPERATOR_VERSIONED_KERNEL_CLASS_NAME(kCpuExecutionProvider, kOnnxDomain, 10, 11,
                                                                    Dropout)>,
    BuildKernelCreateInfo<ONNX_OPERATOR_VERSIONED_KERNEL_CLASS_NAME(kCpuExecutionProvider, kOnnxDomain, 10, 10,
                                                                    NonMaxSuppression)>,
    BuildKernelCreateInfo<ONNX_OPERATOR_KERNEL_CLASS_NAME(kCpuExecutionProvider, kOnnxDomain, 10, IsInf)>,
    BuildKernelCreateInfo<ONNX_OPERATOR_VERSIONED_TYPED_KERNEL_CLASS_NAME(kCpuExecutionProvider, kOnnxDomain, 10, 15, float,
                                                                          RoiAlign)>,
    BuildKernelCreateInfo<ONNX_OPERATOR_VERSIONED_TYPED_KERNEL_CLASS_NAME(kCpuExecutionProvider, kOnnxDomain, 10, 15, double,
                                                                          RoiAlign)>,
    BuildKernelCreateInfo<ONNX_OPERATOR_KERNEL_CLASS_NAME(kCpuExecutionProvider, kOnnxDomain, 10, ReverseSequence)>,
    // opset 11
    BuildKernelCreateInfo<ONNX_OPERATOR_VERSIONED_KERNEL_CLASS_NAME(kCpuExecutionProvider, kOnnxDomain, 11, 11,
                                                                    Clip)>,

    BuildKernelCreateInfo<ONNX_OPERATOR_VERSIONED_TYPED_KERNEL_CLASS_NAME(kCpuExecutionProvider, kOnnxDomain, 11, 13,
                                                                          float, CumSum)>,
    BuildKernelCreateInfo<ONNX_OPERATOR_VERSIONED_TYPED_KERNEL_CLASS_NAME(kCpuExecutionProvider, kOnnxDomain, 11, 13,
                                                                          double, CumSum)>,
    BuildKernelCreateInfo<ONNX_OPERATOR_VERSIONED_TYPED_KERNEL_CLASS_NAME(kCpuExecutionProvider, kOnnxDomain, 11, 13,
                                                                          int32_t, CumSum)>,
    BuildKernelCreateInfo<ONNX_OPERATOR_VERSIONED_TYPED_KERNEL_CLASS_NAME(kCpuExecutionProvider, kOnnxDomain, 11, 13,
                                                                          int64_t, CumSum)>,
    BuildKernelCreateInfo<ONNX_OPERATOR_VERSIONED_TYPED_KERNEL_CLASS_NAME(kCpuExecutionProvider, kOnnxDomain, 11, 12,
                                                                          bool, Equal)>,
    BuildKernelCreateInfo<ONNX_OPERATOR_VERSIONED_TYPED_KERNEL_CLASS_NAME(kCpuExecutionProvider, kOnnxDomain, 11, 12,
                                                                          int32_t, Equal)>,
    BuildKernelCreateInfo<ONNX_OPERATOR_VERSIONED_TYPED_KERNEL_CLASS_NAME(kCpuExecutionProvider, kOnnxDomain, 11, 12,
                                                                          int64_t, Equal)>,
    BuildKernelCreateInfo<ONNX_OPERATOR_VERSIONED_TYPED_KERNEL_CLASS_NAME(kCpuExecutionProvider, kOnnxDomain, 11, 12,
                                                                          float, Equal)>,
    BuildKernelCreateInfo<ONNX_OPERATOR_VERSIONED_TYPED_KERNEL_CLASS_NAME(kCpuExecutionProvider, kOnnxDomain, 11, 12,
                                                                          double, Equal)>,
    BuildKernelCreateInfo<ONNX_OPERATOR_TYPED_KERNEL_CLASS_NAME(kCpuExecutionProvider, kOnnxDomain, 11, float,
                                                                Round)>,
    BuildKernelCreateInfo<ONNX_OPERATOR_TYPED_KERNEL_CLASS_NAME(kCpuExecutionProvider, kOnnxDomain, 11, double,
                                                                Round)>,
    BuildKernelCreateInfo<ONNX_OPERATOR_TYPED_KERNEL_CLASS_NAME(kCpuExecutionProvider, kOnnxDomain, 11, MLFloat16,
                                                                Round)>,
    BuildKernelCreateInfo<ONNX_OPERATOR_TYPED_KERNEL_CLASS_NAME(kCpuExecutionProvider, kOnnxDomain, 11, uint8_t,
                                                                DynamicQuantizeLinear)>,
    BuildKernelCreateInfo<ONNX_OPERATOR_VERSIONED_TYPED_KERNEL_CLASS_NAME(kCpuExecutionProvider, kOnnxDomain, 11, 12,
                                                                          float, ArgMax)>,
    BuildKernelCreateInfo<ONNX_OPERATOR_VERSIONED_TYPED_KERNEL_CLASS_NAME(kCpuExecutionProvider, kOnnxDomain, 11, 12,
                                                                          double, ArgMax)>,
    BuildKernelCreateInfo<ONNX_OPERATOR_VERSIONED_TYPED_KERNEL_CLASS_NAME(kCpuExecutionProvider, kOnnxDomain, 11, 12,
                                                                          int8_t, ArgMax)>,
    BuildKernelCreateInfo<ONNX_OPERATOR_VERSIONED_TYPED_KERNEL_CLASS_NAME(kCpuExecutionProvider, kOnnxDomain, 11, 12,
                                                                          uint8_t, ArgMax)>,
    BuildKernelCreateInfo<ONNX_OPERATOR_VERSIONED_TYPED_KERNEL_CLASS_NAME(kCpuExecutionProvider, kOnnxDomain, 11, 12,
                                                                          int32_t, ArgMax)>,
    BuildKernelCreateInfo<ONNX_OPERATOR_VERSIONED_TYPED_KERNEL_CLASS_NAME(kCpuExecutionProvider, kOnnxDomain, 11, 12,
                                                                          float, ArgMin)>,
    BuildKernelCreateInfo<ONNX_OPERATOR_VERSIONED_TYPED_KERNEL_CLASS_NAME(kCpuExecutionProvider, kOnnxDomain, 11, 12,
                                                                          double, ArgMin)>,
    BuildKernelCreateInfo<ONNX_OPERATOR_VERSIONED_TYPED_KERNEL_CLASS_NAME(kCpuExecutionProvider, kOnnxDomain, 11, 12,
                                                                          int32_t, ArgMin)>,
    BuildKernelCreateInfo<ONNX_OPERATOR_VERSIONED_KERNEL_CLASS_NAME(kCpuExecutionProvider, kOnnxDomain, 11, 12, Loop)>,
    BuildKernelCreateInfo<ONNX_OPERATOR_VERSIONED_KERNEL_CLASS_NAME(kCpuExecutionProvider, kOnnxDomain, 11, 12, Hardmax)>,
    BuildKernelCreateInfo<ONNX_OPERATOR_VERSIONED_TYPED_KERNEL_CLASS_NAME(kCpuExecutionProvider, kOnnxDomain, 11, 12, float,
                                                                          LogSoftmax)>,
    BuildKernelCreateInfo<ONNX_OPERATOR_VERSIONED_TYPED_KERNEL_CLASS_NAME(kCpuExecutionProvider, kOnnxDomain, 11, 12, double,
                                                                          LogSoftmax)>,
    BuildKernelCreateInfo<ONNX_OPERATOR_VERSIONED_TYPED_KERNEL_CLASS_NAME(kCpuExecutionProvider, kOnnxDomain, 11, 12, double,
                                                                          Softmax)>,
    BuildKernelCreateInfo<ONNX_OPERATOR_VERSIONED_TYPED_KERNEL_CLASS_NAME(kCpuExecutionProvider, kOnnxDomain, 11, 12, float,
                                                                          Softmax)>,
    BuildKernelCreateInfo<ONNX_OPERATOR_VERSIONED_KERNEL_CLASS_NAME(kCpuExecutionProvider, kOnnxDomain, 11, 12, DepthToSpace)>,
    BuildKernelCreateInfo<ONNX_OPERATOR_VERSIONED_KERNEL_CLASS_NAME(kCpuExecutionProvider, kOnnxDomain, 11, 15, Scan)>,
    BuildKernelCreateInfo<ONNX_OPERATOR_VERSIONED_KERNEL_CLASS_NAME(kCpuExecutionProvider, kOnnxDomain, 11, 12, Flatten)>,
    BuildKernelCreateInfo<ONNX_OPERATOR_KERNEL_CLASS_NAME(kCpuExecutionProvider, kOnnxDomain, 11, Compress)>,
    BuildKernelCreateInfo<ONNX_OPERATOR_VERSIONED_KERNEL_CLASS_NAME(kCpuExecutionProvider, kOnnxDomain, 11, 12, Concat)>,
    BuildKernelCreateInfo<ONNX_OPERATOR_VERSIONED_KERNEL_CLASS_NAME(kCpuExecutionProvider, kOnnxDomain, 11, 12, Gather)>,
    BuildKernelCreateInfo<ONNX_OPERATOR_VERSIONED_KERNEL_CLASS_NAME(kCpuExecutionProvider, kOnnxDomain, 11, 12, Slice)>,
    BuildKernelCreateInfo<ONNX_OPERATOR_VERSIONED_KERNEL_CLASS_NAME(kCpuExecutionProvider, kOnnxDomain, 11, 12, Split)>,
    BuildKernelCreateInfo<ONNX_OPERATOR_VERSIONED_KERNEL_CLASS_NAME(kCpuExecutionProvider, kOnnxDomain, 11, 12, Squeeze)>,
    BuildKernelCreateInfo<ONNX_OPERATOR_VERSIONED_KERNEL_CLASS_NAME(kCpuExecutionProvider, kOnnxDomain, 11, 12, Unsqueeze)>,
    BuildKernelCreateInfo<ONNX_OPERATOR_KERNEL_CLASS_NAME(kCpuExecutionProvider, kOnnxDomain, 11, Det)>,
    BuildKernelCreateInfo<ONNX_OPERATOR_VERSIONED_KERNEL_CLASS_NAME(kCpuExecutionProvider, kOnnxDomain, 11, 12, ScatterElements)>,
    BuildKernelCreateInfo<ONNX_OPERATOR_KERNEL_CLASS_NAME(kCpuExecutionProvider, kOnnxDomain, 11,
                                                          NonMaxSuppression)>,
    BuildKernelCreateInfo<ONNX_OPERATOR_KERNEL_CLASS_NAME(kCpuExecutionProvider, kOnnxDomain, 11, AveragePool)>,
    BuildKernelCreateInfo<ONNX_OPERATOR_KERNEL_CLASS_NAME(kCpuExecutionProvider, kOnnxDomain, 11, MaxUnpool)>,
    BuildKernelCreateInfo<ONNX_OPERATOR_KERNEL_CLASS_NAME(kCpuExecutionProvider, kOnnxDomain, 11, LpPool)>,
    BuildKernelCreateInfo<ONNX_OPERATOR_KERNEL_CLASS_NAME(kCpuExecutionProvider, kOnnxDomain, 11, Conv)>,
    BuildKernelCreateInfo<ONNX_OPERATOR_KERNEL_CLASS_NAME(kCpuExecutionProvider, kOnnxDomain, 11, ConvTranspose)>,
    BuildKernelCreateInfo<ONNX_OPERATOR_VERSIONED_KERNEL_CLASS_NAME(kCpuExecutionProvider, kOnnxDomain, 11, 12, If)>,
    BuildKernelCreateInfo<ONNX_OPERATOR_KERNEL_CLASS_NAME(kCpuExecutionProvider, kOnnxDomain, 11, SequenceLength)>,
    BuildKernelCreateInfo<ONNX_OPERATOR_KERNEL_CLASS_NAME(kCpuExecutionProvider, kOnnxDomain, 11, SequenceAt)>,
    BuildKernelCreateInfo<ONNX_OPERATOR_KERNEL_CLASS_NAME(kCpuExecutionProvider, kOnnxDomain, 11, SequenceEmpty)>,
    BuildKernelCreateInfo<ONNX_OPERATOR_KERNEL_CLASS_NAME(kCpuExecutionProvider, kOnnxDomain, 11, SequenceInsert)>,
    BuildKernelCreateInfo<ONNX_OPERATOR_KERNEL_CLASS_NAME(kCpuExecutionProvider, kOnnxDomain, 11, SequenceErase)>,
    BuildKernelCreateInfo<ONNX_OPERATOR_KERNEL_CLASS_NAME(kCpuExecutionProvider, kOnnxDomain, 11,
                                                          SequenceConstruct)>,
    BuildKernelCreateInfo<ONNX_OPERATOR_KERNEL_CLASS_NAME(kCpuExecutionProvider, kOnnxDomain, 11,
                                                          ConcatFromSequence)>,
    BuildKernelCreateInfo<ONNX_OPERATOR_KERNEL_CLASS_NAME(kCpuExecutionProvider, kOnnxDomain, 11, SplitToSequence)>,
    BuildKernelCreateInfo<ONNX_OPERATOR_VERSIONED_KERNEL_CLASS_NAME(kCpuExecutionProvider, kOnnxDomain, 11, 12, ScatterND)>,
    BuildKernelCreateInfo<ONNX_OPERATOR_VERSIONED_TYPED_KERNEL_CLASS_NAME(kCpuExecutionProvider, kOnnxDomain, 11, 12, float, Gemm)>,
    BuildKernelCreateInfo<ONNX_OPERATOR_VERSIONED_TYPED_KERNEL_CLASS_NAME(kCpuExecutionProvider, kOnnxDomain, 11, 12, double, Gemm)>,
    BuildKernelCreateInfo<ONNX_OPERATOR_VERSIONED_KERNEL_CLASS_NAME(kCpuExecutionProvider, kOnnxDomain, 11, 12, GatherElements)>,
    BuildKernelCreateInfo<ONNX_OPERATOR_TYPED_KERNEL_CLASS_NAME(kCpuExecutionProvider, kOnnxDomain, 11, uint8_t,
                                                                BitShift)>,
    BuildKernelCreateInfo<ONNX_OPERATOR_TYPED_KERNEL_CLASS_NAME(kCpuExecutionProvider, kOnnxDomain, 11, uint32_t,
                                                                BitShift)>,
    BuildKernelCreateInfo<ONNX_OPERATOR_TYPED_KERNEL_CLASS_NAME(kCpuExecutionProvider, kOnnxDomain, 11, uint64_t,
                                                                BitShift)>,
    BuildKernelCreateInfo<ONNX_OPERATOR_VERSIONED_KERNEL_CLASS_NAME(kCpuExecutionProvider, kOnnxDomain, 11, 12, Pad)>,
    BuildKernelCreateInfo<ONNX_OPERATOR_VERSIONED_KERNEL_CLASS_NAME(kCpuExecutionProvider, kOnnxDomain, 11, 11,
                                                                    GatherND)>,
    BuildKernelCreateInfo<ONNX_OPERATOR_KERNEL_CLASS_NAME(kCpuExecutionProvider, kOnnxDomain, 11, Range)>,
    BuildKernelCreateInfo<ONNX_OPERATOR_KERNEL_CLASS_NAME(kCpuExecutionProvider, kOnnxDomain, 11, Unique)>,
    BuildKernelCreateInfo<ONNX_OPERATOR_TYPED_KERNEL_CLASS_NAME(kCpuExecutionProvider, kOnnxDomain, 11, float,
                                                                TopK)>,
    BuildKernelCreateInfo<ONNX_OPERATOR_TYPED_KERNEL_CLASS_NAME(kCpuExecutionProvider, kOnnxDomain, 11, double,
                                                                TopK)>,
    BuildKernelCreateInfo<ONNX_OPERATOR_TYPED_KERNEL_CLASS_NAME(kCpuExecutionProvider, kOnnxDomain, 11, int64_t,
                                                                TopK)>,
    BuildKernelCreateInfo<ONNX_OPERATOR_TYPED_KERNEL_CLASS_NAME(kCpuExecutionProvider, kOnnxDomain, 11, int32_t,
                                                                TopK)>,
    BuildKernelCreateInfo<ONNX_OPERATOR_TYPED_KERNEL_CLASS_NAME(kCpuExecutionProvider, kOnnxDomain, 11,
                                                                int64_t_int64_t_int64_t, OneHot)>,
    BuildKernelCreateInfo<ONNX_OPERATOR_TYPED_KERNEL_CLASS_NAME(kCpuExecutionProvider, kOnnxDomain, 11,
                                                                float_int64_t_int64_t, OneHot)>,
    BuildKernelCreateInfo<ONNX_OPERATOR_TYPED_KERNEL_CLASS_NAME(kCpuExecutionProvider, kOnnxDomain, 11,
                                                                int64_t_string_int64_t, OneHot)>,
    BuildKernelCreateInfo<ONNX_OPERATOR_TYPED_KERNEL_CLASS_NAME(kCpuExecutionProvider, kOnnxDomain, 11,
                                                                float_string_int64_t, OneHot)>,
    BuildKernelCreateInfo<ONNX_OPERATOR_TYPED_KERNEL_CLASS_NAME(kCpuExecutionProvider, kOnnxDomain, 11,
                                                                float_float_float, OneHot)>,
    BuildKernelCreateInfo<ONNX_OPERATOR_TYPED_KERNEL_CLASS_NAME(kCpuExecutionProvider, kOnnxDomain, 11,
                                                                int64_t_int32_t_float, OneHot)>,
    BuildKernelCreateInfo<ONNX_OPERATOR_TYPED_KERNEL_CLASS_NAME(kCpuExecutionProvider, kOnnxDomain, 11,
                                                                int64_t_float_int64_t, OneHot)>,
    BuildKernelCreateInfo<ONNX_OPERATOR_TYPED_KERNEL_CLASS_NAME(kCpuExecutionProvider, kOnnxDomain, 11,
                                                                int32_t_float_int32_t, OneHot)>,
    BuildKernelCreateInfo<ONNX_OPERATOR_TYPED_KERNEL_CLASS_NAME(kCpuExecutionProvider, kOnnxDomain, 11,
                                                                int32_t_float_float, OneHot)>,
    BuildKernelCreateInfo<ONNX_OPERATOR_TYPED_KERNEL_CLASS_NAME(kCpuExecutionProvider, kOnnxDomain, 11,
                                                                int64_t_float_float, OneHot)>,
    BuildKernelCreateInfo<ONNX_OPERATOR_TYPED_KERNEL_CLASS_NAME(kCpuExecutionProvider, kOnnxDomain, 11,
                                                                int64_t_float_int32_t, OneHot)>,
    BuildKernelCreateInfo<ONNX_OPERATOR_VERSIONED_TYPED_KERNEL_CLASS_NAME(kCpuExecutionProvider, kOnnxDomain, 11, 12,
                                                                          float, Resize)>,
    BuildKernelCreateInfo<ONNX_OPERATOR_VERSIONED_TYPED_KERNEL_CLASS_NAME(kCpuExecutionProvider, kOnnxDomain, 11, 12,
                                                                          int32_t, Resize)>,
    BuildKernelCreateInfo<ONNX_OPERATOR_VERSIONED_TYPED_KERNEL_CLASS_NAME(kCpuExecutionProvider, kOnnxDomain, 11, 12,
                                                                          int8_t, Resize)>,
    BuildKernelCreateInfo<ONNX_OPERATOR_VERSIONED_TYPED_KERNEL_CLASS_NAME(kCpuExecutionProvider, kOnnxDomain, 11, 12,
                                                                          uint8_t, Resize)>,
    BuildKernelCreateInfo<ONNX_OPERATOR_VERSIONED_TYPED_KERNEL_CLASS_NAME(kCpuExecutionProvider, kOnnxDomain, 11, 11,
                                                                          float, ReduceMin)>,
    BuildKernelCreateInfo<ONNX_OPERATOR_VERSIONED_TYPED_KERNEL_CLASS_NAME(kCpuExecutionProvider, kOnnxDomain, 11, 11,
                                                                          double, ReduceMin)>,
    BuildKernelCreateInfo<ONNX_OPERATOR_VERSIONED_TYPED_KERNEL_CLASS_NAME(kCpuExecutionProvider, kOnnxDomain, 11, 11,
                                                                          int32_t, ReduceMin)>,
    BuildKernelCreateInfo<ONNX_OPERATOR_VERSIONED_TYPED_KERNEL_CLASS_NAME(kCpuExecutionProvider, kOnnxDomain, 11, 11,
                                                                          int64_t, ReduceMin)>,
    BuildKernelCreateInfo<ONNX_OPERATOR_VERSIONED_TYPED_KERNEL_CLASS_NAME(kCpuExecutionProvider, kOnnxDomain, 11, 11,
                                                                          float, ReduceMax)>,
    BuildKernelCreateInfo<ONNX_OPERATOR_VERSIONED_TYPED_KERNEL_CLASS_NAME(kCpuExecutionProvider, kOnnxDomain, 11, 11,
                                                                          double, ReduceMax)>,
    BuildKernelCreateInfo<ONNX_OPERATOR_VERSIONED_TYPED_KERNEL_CLASS_NAME(kCpuExecutionProvider, kOnnxDomain, 11, 11,
                                                                          int32_t, ReduceMax)>,
    BuildKernelCreateInfo<ONNX_OPERATOR_VERSIONED_TYPED_KERNEL_CLASS_NAME(kCpuExecutionProvider, kOnnxDomain, 11, 11,
                                                                          int64_t, ReduceMax)>,
    BuildKernelCreateInfo<ONNX_OPERATOR_VERSIONED_TYPED_KERNEL_CLASS_NAME(kCpuExecutionProvider, kOnnxDomain, 11, 12,
                                                                          float, ReduceL1)>,
    BuildKernelCreateInfo<ONNX_OPERATOR_VERSIONED_TYPED_KERNEL_CLASS_NAME(kCpuExecutionProvider, kOnnxDomain, 11, 12,
                                                                          int32_t, ReduceL1)>,
    BuildKernelCreateInfo<ONNX_OPERATOR_VERSIONED_TYPED_KERNEL_CLASS_NAME(kCpuExecutionProvider, kOnnxDomain, 11, 12,
                                                                          float, ReduceL2)>,
    BuildKernelCreateInfo<ONNX_OPERATOR_VERSIONED_TYPED_KERNEL_CLASS_NAME(kCpuExecutionProvider, kOnnxDomain, 11, 12,
                                                                          int32_t, ReduceL2)>,
    BuildKernelCreateInfo<ONNX_OPERATOR_VERSIONED_TYPED_KERNEL_CLASS_NAME(kCpuExecutionProvider, kOnnxDomain, 11, 12,
                                                                          float, ReduceLogSum)>,
    BuildKernelCreateInfo<ONNX_OPERATOR_VERSIONED_TYPED_KERNEL_CLASS_NAME(kCpuExecutionProvider, kOnnxDomain, 11, 12,
                                                                          int32_t, ReduceLogSum)>,
    BuildKernelCreateInfo<ONNX_OPERATOR_VERSIONED_TYPED_KERNEL_CLASS_NAME(kCpuExecutionProvider, kOnnxDomain, 11, 12,
                                                                          float, ReduceLogSumExp)>,
    BuildKernelCreateInfo<ONNX_OPERATOR_VERSIONED_TYPED_KERNEL_CLASS_NAME(kCpuExecutionProvider, kOnnxDomain, 11, 12,
                                                                          double, ReduceLogSumExp)>,
    BuildKernelCreateInfo<ONNX_OPERATOR_VERSIONED_TYPED_KERNEL_CLASS_NAME(kCpuExecutionProvider, kOnnxDomain, 11, 12,
                                                                          int32_t, ReduceLogSumExp)>,
    BuildKernelCreateInfo<ONNX_OPERATOR_VERSIONED_TYPED_KERNEL_CLASS_NAME(kCpuExecutionProvider, kOnnxDomain, 11, 12,
                                                                          float, ReduceMean)>,
    BuildKernelCreateInfo<ONNX_OPERATOR_VERSIONED_TYPED_KERNEL_CLASS_NAME(kCpuExecutionProvider, kOnnxDomain, 11, 12,
                                                                          double, ReduceMean)>,
    BuildKernelCreateInfo<ONNX_OPERATOR_VERSIONED_TYPED_KERNEL_CLASS_NAME(kCpuExecutionProvider, kOnnxDomain, 11, 12,
                                                                          int32_t, ReduceMean)>,
    BuildKernelCreateInfo<ONNX_OPERATOR_VERSIONED_TYPED_KERNEL_CLASS_NAME(kCpuExecutionProvider, kOnnxDomain, 11, 12,
                                                                          float, ReduceProd)>,
    BuildKernelCreateInfo<ONNX_OPERATOR_VERSIONED_TYPED_KERNEL_CLASS_NAME(kCpuExecutionProvider, kOnnxDomain, 11, 12,
                                                                          int32_t, ReduceProd)>,
    BuildKernelCreateInfo<ONNX_OPERATOR_VERSIONED_TYPED_KERNEL_CLASS_NAME(kCpuExecutionProvider, kOnnxDomain, 11, 12,
                                                                          int64_t, ReduceProd)>,
    BuildKernelCreateInfo<ONNX_OPERATOR_VERSIONED_TYPED_KERNEL_CLASS_NAME(kCpuExecutionProvider, kOnnxDomain, 11, 12,
                                                                          float, ReduceSum)>,
    BuildKernelCreateInfo<ONNX_OPERATOR_VERSIONED_TYPED_KERNEL_CLASS_NAME(kCpuExecutionProvider, kOnnxDomain, 11, 12,
                                                                          int32_t, ReduceSum)>,
    BuildKernelCreateInfo<ONNX_OPERATOR_VERSIONED_TYPED_KERNEL_CLASS_NAME(kCpuExecutionProvider, kOnnxDomain, 11, 12,
                                                                          double, ReduceSum)>,
    BuildKernelCreateInfo<ONNX_OPERATOR_VERSIONED_TYPED_KERNEL_CLASS_NAME(kCpuExecutionProvider, kOnnxDomain, 11, 12,
                                                                          int64_t, ReduceSum)>,
    BuildKernelCreateInfo<ONNX_OPERATOR_VERSIONED_TYPED_KERNEL_CLASS_NAME(kCpuExecutionProvider, kOnnxDomain, 11, 12,
                                                                          float, ReduceSumSquare)>,
    BuildKernelCreateInfo<ONNX_OPERATOR_VERSIONED_TYPED_KERNEL_CLASS_NAME(kCpuExecutionProvider, kOnnxDomain, 11, 12,
                                                                          int32_t, ReduceSumSquare)>,
    BuildKernelCreateInfo<ONNX_OPERATOR_VERSIONED_TYPED_KERNEL_CLASS_NAME(kCpuExecutionProvider, kOnnxDomain, 11, 12,
                                                                          double, ReduceSumSquare)>,

    // OpSet 12
    BuildKernelCreateInfo<ONNX_OPERATOR_VERSIONED_KERNEL_CLASS_NAME(kCpuExecutionProvider, kOnnxDomain, 12, 12, Clip)>,

    BuildKernelCreateInfo<ONNX_OPERATOR_VERSIONED_KERNEL_CLASS_NAME(kCpuExecutionProvider, kOnnxDomain, 12, 12, Min)>,

    BuildKernelCreateInfo<ONNX_OPERATOR_VERSIONED_KERNEL_CLASS_NAME(kCpuExecutionProvider, kOnnxDomain, 12, 12, Max)>,

    BuildKernelCreateInfo<ONNX_OPERATOR_VERSIONED_KERNEL_CLASS_NAME(kCpuExecutionProvider, kOnnxDomain, 12, 12, Pow)>,

    BuildKernelCreateInfo<ONNX_OPERATOR_KERNEL_CLASS_NAME(kCpuExecutionProvider, kOnnxDomain, 12, MaxPool)>,

    BuildKernelCreateInfo<ONNX_OPERATOR_VERSIONED_TYPED_KERNEL_CLASS_NAME(kCpuExecutionProvider, kOnnxDomain, 12, 12,
                                                                          float, ReduceMax)>,
    BuildKernelCreateInfo<ONNX_OPERATOR_VERSIONED_TYPED_KERNEL_CLASS_NAME(kCpuExecutionProvider, kOnnxDomain, 12, 12,
                                                                          double, ReduceMax)>,
    BuildKernelCreateInfo<ONNX_OPERATOR_VERSIONED_TYPED_KERNEL_CLASS_NAME(kCpuExecutionProvider, kOnnxDomain, 12, 12,
                                                                          int32_t, ReduceMax)>,
    BuildKernelCreateInfo<ONNX_OPERATOR_VERSIONED_TYPED_KERNEL_CLASS_NAME(kCpuExecutionProvider, kOnnxDomain, 12, 12,
                                                                          int64_t, ReduceMax)>,
    BuildKernelCreateInfo<ONNX_OPERATOR_VERSIONED_TYPED_KERNEL_CLASS_NAME(kCpuExecutionProvider, kOnnxDomain, 12, 12,
                                                                          int8_t, ReduceMax)>,
    BuildKernelCreateInfo<ONNX_OPERATOR_VERSIONED_TYPED_KERNEL_CLASS_NAME(kCpuExecutionProvider, kOnnxDomain, 12, 12,
                                                                          uint8_t, ReduceMax)>,

    BuildKernelCreateInfo<ONNX_OPERATOR_VERSIONED_TYPED_KERNEL_CLASS_NAME(kCpuExecutionProvider, kOnnxDomain, 12, 12,
                                                                          float, ReduceMin)>,
    BuildKernelCreateInfo<ONNX_OPERATOR_VERSIONED_TYPED_KERNEL_CLASS_NAME(kCpuExecutionProvider, kOnnxDomain, 12, 12,
                                                                          double, ReduceMin)>,
    BuildKernelCreateInfo<ONNX_OPERATOR_VERSIONED_TYPED_KERNEL_CLASS_NAME(kCpuExecutionProvider, kOnnxDomain, 12, 12,
                                                                          int32_t, ReduceMin)>,
    BuildKernelCreateInfo<ONNX_OPERATOR_VERSIONED_TYPED_KERNEL_CLASS_NAME(kCpuExecutionProvider, kOnnxDomain, 12, 12,
                                                                          int64_t, ReduceMin)>,
    BuildKernelCreateInfo<ONNX_OPERATOR_VERSIONED_TYPED_KERNEL_CLASS_NAME(kCpuExecutionProvider, kOnnxDomain, 12, 12,
                                                                          int8_t, ReduceMin)>,
    BuildKernelCreateInfo<ONNX_OPERATOR_VERSIONED_TYPED_KERNEL_CLASS_NAME(kCpuExecutionProvider, kOnnxDomain, 12, 12,
                                                                          uint8_t, ReduceMin)>,
    BuildKernelCreateInfo<ONNX_OPERATOR_VERSIONED_KERNEL_CLASS_NAME(kCpuExecutionProvider, kOnnxDomain, 12, 12,
                                                                    GatherND)>,
    BuildKernelCreateInfo<ONNX_OPERATOR_KERNEL_CLASS_NAME(kCpuExecutionProvider, kOnnxDomain, 12, Einsum)>,

    BuildKernelCreateInfo<ONNX_OPERATOR_TYPED_KERNEL_CLASS_NAME(kCpuExecutionProvider, kOnnxDomain, 13, float,
                                                                Expand)>,
    BuildKernelCreateInfo<ONNX_OPERATOR_TYPED_KERNEL_CLASS_NAME(kCpuExecutionProvider, kOnnxDomain, 13, double,
                                                                Expand)>,
    BuildKernelCreateInfo<ONNX_OPERATOR_TYPED_KERNEL_CLASS_NAME(kCpuExecutionProvider, kOnnxDomain, 13, int8_t,
                                                                Expand)>,
    BuildKernelCreateInfo<ONNX_OPERATOR_TYPED_KERNEL_CLASS_NAME(kCpuExecutionProvider, kOnnxDomain, 13, int16_t,
                                                                Expand)>,
    BuildKernelCreateInfo<ONNX_OPERATOR_TYPED_KERNEL_CLASS_NAME(kCpuExecutionProvider, kOnnxDomain, 13, int32_t,
                                                                Expand)>,
    BuildKernelCreateInfo<ONNX_OPERATOR_TYPED_KERNEL_CLASS_NAME(kCpuExecutionProvider, kOnnxDomain, 13, int64_t,
                                                                Expand)>,
    BuildKernelCreateInfo<ONNX_OPERATOR_TYPED_KERNEL_CLASS_NAME(kCpuExecutionProvider, kOnnxDomain, 13, uint8_t,
                                                                Expand)>,
    BuildKernelCreateInfo<ONNX_OPERATOR_TYPED_KERNEL_CLASS_NAME(kCpuExecutionProvider, kOnnxDomain, 13, uint16_t,
                                                                Expand)>,
    BuildKernelCreateInfo<ONNX_OPERATOR_TYPED_KERNEL_CLASS_NAME(kCpuExecutionProvider, kOnnxDomain, 13, uint32_t,
                                                                Expand)>,
    BuildKernelCreateInfo<ONNX_OPERATOR_TYPED_KERNEL_CLASS_NAME(kCpuExecutionProvider, kOnnxDomain, 13, uint64_t,
                                                                Expand)>,
    BuildKernelCreateInfo<ONNX_OPERATOR_TYPED_KERNEL_CLASS_NAME(kCpuExecutionProvider, kOnnxDomain, 13, bool,
                                                                Expand)>,
    BuildKernelCreateInfo<ONNX_OPERATOR_TYPED_KERNEL_CLASS_NAME(kCpuExecutionProvider, kOnnxDomain, 13, MLFloat16,
                                                                Expand)>,
    BuildKernelCreateInfo<ONNX_OPERATOR_TYPED_KERNEL_CLASS_NAME(kCpuExecutionProvider, kOnnxDomain, 13, string,
                                                                Expand)>,
    BuildKernelCreateInfo<ONNX_OPERATOR_TYPED_KERNEL_CLASS_NAME(kCpuExecutionProvider, kOnnxDomain, 13, float, Erf)>,
    // REVIEW(codemzs): ConstEigenVectorArrayMap.cast<MLFLoat16) does not seem to be supported.
    // However these types work on GPU implementation.
    // BuildKernelCreateInfo<ONNX_OPERATOR_TYPED_KERNEL_CLASS_NAME(kCpuExecutionProvider, kOnnxDomain, 12, MLFloat16_MLFloat16, Dropout)>,
    // BuildKernelCreateInfo<ONNX_OPERATOR_TYPED_KERNEL_CLASS_NAME(kCpuExecutionProvider, kOnnxDomain, 12, MLFloat16_float, Dropout)>,
    // BuildKernelCreateInfo<ONNX_OPERATOR_TYPED_KERNEL_CLASS_NAME(kCpuExecutionProvider, kOnnxDomain, 12, MLFloat16_double, Dropout)>,
    BuildKernelCreateInfo<ONNX_OPERATOR_VERSIONED_TYPED_KERNEL_CLASS_NAME(kCpuExecutionProvider, kOnnxDomain, 12, 12, float_float, Dropout)>,
    BuildKernelCreateInfo<ONNX_OPERATOR_VERSIONED_TYPED_KERNEL_CLASS_NAME(kCpuExecutionProvider, kOnnxDomain, 12, 12, float_double, Dropout)>,
    BuildKernelCreateInfo<ONNX_OPERATOR_VERSIONED_TYPED_KERNEL_CLASS_NAME(kCpuExecutionProvider, kOnnxDomain, 12, 12, double_float, Dropout)>,
    BuildKernelCreateInfo<ONNX_OPERATOR_VERSIONED_TYPED_KERNEL_CLASS_NAME(kCpuExecutionProvider, kOnnxDomain, 12, 12, double_double, Dropout)>,
    BuildKernelCreateInfo<ONNX_OPERATOR_KERNEL_CLASS_NAME(kCpuExecutionProvider, kOnnxDomain, 12, Celu)>,
    BuildKernelCreateInfo<ONNX_OPERATOR_VERSIONED_TYPED_KERNEL_CLASS_NAME(kCpuExecutionProvider, kOnnxDomain, 12, 15, float,
                                                                          GreaterOrEqual)>,
    BuildKernelCreateInfo<ONNX_OPERATOR_VERSIONED_TYPED_KERNEL_CLASS_NAME(kCpuExecutionProvider, kOnnxDomain, 12, 15, double,
                                                                          GreaterOrEqual)>,
    BuildKernelCreateInfo<ONNX_OPERATOR_VERSIONED_TYPED_KERNEL_CLASS_NAME(kCpuExecutionProvider, kOnnxDomain, 12, 15, int32_t,
                                                                          GreaterOrEqual)>,
    BuildKernelCreateInfo<ONNX_OPERATOR_VERSIONED_TYPED_KERNEL_CLASS_NAME(kCpuExecutionProvider, kOnnxDomain, 12, 15, int64_t,
                                                                          GreaterOrEqual)>,
    BuildKernelCreateInfo<ONNX_OPERATOR_VERSIONED_TYPED_KERNEL_CLASS_NAME(kCpuExecutionProvider, kOnnxDomain, 12, 15, float,
                                                                          LessOrEqual)>,
    BuildKernelCreateInfo<ONNX_OPERATOR_VERSIONED_TYPED_KERNEL_CLASS_NAME(kCpuExecutionProvider, kOnnxDomain, 12, 15, double,
                                                                          LessOrEqual)>,
    BuildKernelCreateInfo<ONNX_OPERATOR_VERSIONED_TYPED_KERNEL_CLASS_NAME(kCpuExecutionProvider, kOnnxDomain, 12, 15, int32_t,
                                                                          LessOrEqual)>,
    BuildKernelCreateInfo<ONNX_OPERATOR_VERSIONED_TYPED_KERNEL_CLASS_NAME(kCpuExecutionProvider, kOnnxDomain, 12, 15, int64_t,
                                                                          LessOrEqual)>,

    // opset 13
    BuildKernelCreateInfo<ONNX_OPERATOR_KERNEL_CLASS_NAME(kCpuExecutionProvider, kOnnxDomain, 13, Cast)>,
    BuildKernelCreateInfo<ONNX_OPERATOR_KERNEL_CLASS_NAME(kCpuExecutionProvider, kOnnxDomain, 13, Clip)>,
    BuildKernelCreateInfo<ONNX_OPERATOR_TYPED_KERNEL_CLASS_NAME(kCpuExecutionProvider, kOnnxDomain, 13, float,
                                                                MatMul)>,
    BuildKernelCreateInfo<ONNX_OPERATOR_TYPED_KERNEL_CLASS_NAME(kCpuExecutionProvider, kOnnxDomain, 13, double,
                                                                MatMul)>,
    BuildKernelCreateInfo<ONNX_OPERATOR_TYPED_KERNEL_CLASS_NAME(kCpuExecutionProvider, kOnnxDomain, 13, int32_t,
                                                                MatMul)>,
    BuildKernelCreateInfo<ONNX_OPERATOR_TYPED_KERNEL_CLASS_NAME(kCpuExecutionProvider, kOnnxDomain, 13, int64_t,
                                                                MatMul)>,
    BuildKernelCreateInfo<ONNX_OPERATOR_KERNEL_CLASS_NAME(kCpuExecutionProvider, kOnnxDomain, 13, Min)>,
    BuildKernelCreateInfo<ONNX_OPERATOR_KERNEL_CLASS_NAME(kCpuExecutionProvider, kOnnxDomain, 13, Max)>,
    BuildKernelCreateInfo<ONNX_OPERATOR_TYPED_KERNEL_CLASS_NAME(kCpuExecutionProvider, kOnnxDomain, 13, float, Mean)>,
    BuildKernelCreateInfo<ONNX_OPERATOR_TYPED_KERNEL_CLASS_NAME(kCpuExecutionProvider, kOnnxDomain, 13, float, Gemm)>,
    BuildKernelCreateInfo<ONNX_OPERATOR_TYPED_KERNEL_CLASS_NAME(kCpuExecutionProvider, kOnnxDomain, 13, double, Gemm)>,
    BuildKernelCreateInfo<ONNX_OPERATOR_KERNEL_CLASS_NAME(kCpuExecutionProvider, kOnnxDomain, 13, Sign)>,
    BuildKernelCreateInfo<ONNX_OPERATOR_KERNEL_CLASS_NAME(kCpuExecutionProvider, kOnnxDomain, 13, Size)>,
    BuildKernelCreateInfo<ONNX_OPERATOR_TYPED_KERNEL_CLASS_NAME(kCpuExecutionProvider, kOnnxDomain, 13, float, Sum)>,
    BuildKernelCreateInfo<ONNX_OPERATOR_TYPED_KERNEL_CLASS_NAME(kCpuExecutionProvider, kOnnxDomain, 13, double, Sum)>,
    BuildKernelCreateInfo<ONNX_OPERATOR_TYPED_KERNEL_CLASS_NAME(kCpuExecutionProvider, kOnnxDomain, 13, float, Sigmoid)>,
    BuildKernelCreateInfo<ONNX_OPERATOR_TYPED_KERNEL_CLASS_NAME(kCpuExecutionProvider, kOnnxDomain, 13, double, Sigmoid)>,
    BuildKernelCreateInfo<ONNX_OPERATOR_TYPED_KERNEL_CLASS_NAME(kCpuExecutionProvider, kOnnxDomain, 13, uint8_t,
                                                                DequantizeLinear)>,
    BuildKernelCreateInfo<ONNX_OPERATOR_TYPED_KERNEL_CLASS_NAME(kCpuExecutionProvider, kOnnxDomain, 13, int8_t,
                                                                DequantizeLinear)>,
    BuildKernelCreateInfo<ONNX_OPERATOR_TYPED_KERNEL_CLASS_NAME(kCpuExecutionProvider, kOnnxDomain, 13, int32_t,
                                                                DequantizeLinear)>,
    BuildKernelCreateInfo<ONNX_OPERATOR_TYPED_KERNEL_CLASS_NAME(kCpuExecutionProvider, kOnnxDomain, 13, uint8_t,
                                                                QuantizeLinear)>,
    BuildKernelCreateInfo<ONNX_OPERATOR_TYPED_KERNEL_CLASS_NAME(kCpuExecutionProvider, kOnnxDomain, 13, int8_t,
                                                                QuantizeLinear)>,
    BuildKernelCreateInfo<ONNX_OPERATOR_KERNEL_CLASS_NAME(kCpuExecutionProvider, kOnnxDomain, 13, Flatten)>,
    BuildKernelCreateInfo<ONNX_OPERATOR_KERNEL_CLASS_NAME(kCpuExecutionProvider, kOnnxDomain, 13, LRN)>,
    BuildKernelCreateInfo<ONNX_OPERATOR_KERNEL_CLASS_NAME(kCpuExecutionProvider, kOnnxDomain, 13,
                                                          MeanVarianceNormalization)>,
    BuildKernelCreateInfo<ONNX_OPERATOR_TYPED_KERNEL_CLASS_NAME(kCpuExecutionProvider, kOnnxDomain, 13, float_float, Dropout)>,
    BuildKernelCreateInfo<ONNX_OPERATOR_TYPED_KERNEL_CLASS_NAME(kCpuExecutionProvider, kOnnxDomain, 13, float_double, Dropout)>,
    BuildKernelCreateInfo<ONNX_OPERATOR_TYPED_KERNEL_CLASS_NAME(kCpuExecutionProvider, kOnnxDomain, 13, double_float, Dropout)>,
    BuildKernelCreateInfo<ONNX_OPERATOR_TYPED_KERNEL_CLASS_NAME(kCpuExecutionProvider, kOnnxDomain, 13, double_double, Dropout)>,
    BuildKernelCreateInfo<ONNX_OPERATOR_TYPED_KERNEL_CLASS_NAME(kCpuExecutionProvider, kOnnxDomain, 13,
                                                                float, ArgMax)>,
    BuildKernelCreateInfo<ONNX_OPERATOR_TYPED_KERNEL_CLASS_NAME(kCpuExecutionProvider, kOnnxDomain, 13,
                                                                double, ArgMax)>,
    BuildKernelCreateInfo<ONNX_OPERATOR_TYPED_KERNEL_CLASS_NAME(kCpuExecutionProvider, kOnnxDomain, 13,
                                                                int8_t, ArgMax)>,
    BuildKernelCreateInfo<ONNX_OPERATOR_TYPED_KERNEL_CLASS_NAME(kCpuExecutionProvider, kOnnxDomain, 13,
                                                                uint8_t, ArgMax)>,
    BuildKernelCreateInfo<ONNX_OPERATOR_TYPED_KERNEL_CLASS_NAME(kCpuExecutionProvider, kOnnxDomain, 13,
                                                                int32_t, ArgMax)>,
    BuildKernelCreateInfo<ONNX_OPERATOR_TYPED_KERNEL_CLASS_NAME(kCpuExecutionProvider, kOnnxDomain, 13,
                                                                float, ArgMin)>,
    BuildKernelCreateInfo<ONNX_OPERATOR_TYPED_KERNEL_CLASS_NAME(kCpuExecutionProvider, kOnnxDomain, 13,
                                                                double, ArgMin)>,
    BuildKernelCreateInfo<ONNX_OPERATOR_TYPED_KERNEL_CLASS_NAME(kCpuExecutionProvider, kOnnxDomain, 13,
                                                                int32_t, ArgMin)>,
    BuildKernelCreateInfo<ONNX_OPERATOR_VERSIONED_KERNEL_CLASS_NAME(kCpuExecutionProvider, kOnnxDomain, 13, 13,
                                                                    Reshape)>,
    BuildKernelCreateInfo<ONNX_OPERATOR_VERSIONED_KERNEL_CLASS_NAME(kCpuExecutionProvider, kOnnxDomain, 13, 14, Shape)>,
    BuildKernelCreateInfo<ONNX_OPERATOR_KERNEL_CLASS_NAME(kCpuExecutionProvider, kOnnxDomain, 13, Concat)>,
    BuildKernelCreateInfo<ONNX_OPERATOR_TYPED_KERNEL_CLASS_NAME(kCpuExecutionProvider, kOnnxDomain, 13, bool,
                                                                Equal)>,
    BuildKernelCreateInfo<ONNX_OPERATOR_TYPED_KERNEL_CLASS_NAME(kCpuExecutionProvider, kOnnxDomain, 13, int32_t,
                                                                Equal)>,
    BuildKernelCreateInfo<ONNX_OPERATOR_TYPED_KERNEL_CLASS_NAME(kCpuExecutionProvider, kOnnxDomain, 13, int64_t,
                                                                Equal)>,
    BuildKernelCreateInfo<ONNX_OPERATOR_TYPED_KERNEL_CLASS_NAME(kCpuExecutionProvider, kOnnxDomain, 13, float,
                                                                Equal)>,
    BuildKernelCreateInfo<ONNX_OPERATOR_TYPED_KERNEL_CLASS_NAME(kCpuExecutionProvider, kOnnxDomain, 13, double,
                                                                Equal)>,
    BuildKernelCreateInfo<ONNX_OPERATOR_TYPED_KERNEL_CLASS_NAME(kCpuExecutionProvider, kOnnxDomain, 13, float,
                                                                Greater)>,
    BuildKernelCreateInfo<ONNX_OPERATOR_TYPED_KERNEL_CLASS_NAME(kCpuExecutionProvider, kOnnxDomain, 13, double,
                                                                Greater)>,
    BuildKernelCreateInfo<ONNX_OPERATOR_TYPED_KERNEL_CLASS_NAME(kCpuExecutionProvider, kOnnxDomain, 13, int32_t,
                                                                Greater)>,
    BuildKernelCreateInfo<ONNX_OPERATOR_TYPED_KERNEL_CLASS_NAME(kCpuExecutionProvider, kOnnxDomain, 13, int64_t,
                                                                Greater)>,
    BuildKernelCreateInfo<ONNX_OPERATOR_TYPED_KERNEL_CLASS_NAME(kCpuExecutionProvider, kOnnxDomain, 13, float,
                                                                Less)>,
    BuildKernelCreateInfo<ONNX_OPERATOR_TYPED_KERNEL_CLASS_NAME(kCpuExecutionProvider, kOnnxDomain, 13, double,
                                                                Less)>,
    BuildKernelCreateInfo<ONNX_OPERATOR_TYPED_KERNEL_CLASS_NAME(kCpuExecutionProvider, kOnnxDomain, 13, int32_t,
                                                                Less)>,
    BuildKernelCreateInfo<ONNX_OPERATOR_TYPED_KERNEL_CLASS_NAME(kCpuExecutionProvider, kOnnxDomain, 13, int64_t,
                                                                Less)>,
    BuildKernelCreateInfo<ONNX_OPERATOR_VERSIONED_TYPED_KERNEL_CLASS_NAME(kCpuExecutionProvider, kOnnxDomain, 13, 13, float, Add)>,
    BuildKernelCreateInfo<ONNX_OPERATOR_VERSIONED_TYPED_KERNEL_CLASS_NAME(kCpuExecutionProvider, kOnnxDomain, 13, 13, double, Add)>,
    BuildKernelCreateInfo<ONNX_OPERATOR_VERSIONED_TYPED_KERNEL_CLASS_NAME(kCpuExecutionProvider, kOnnxDomain, 13, 13,
                                                                          int32_t, Add)>,
    BuildKernelCreateInfo<ONNX_OPERATOR_VERSIONED_TYPED_KERNEL_CLASS_NAME(kCpuExecutionProvider, kOnnxDomain, 13, 13,
                                                                          int64_t, Add)>,
    BuildKernelCreateInfo<ONNX_OPERATOR_VERSIONED_TYPED_KERNEL_CLASS_NAME(kCpuExecutionProvider, kOnnxDomain, 13, 13,
                                                                          float, Sub)>,
    BuildKernelCreateInfo<ONNX_OPERATOR_VERSIONED_TYPED_KERNEL_CLASS_NAME(kCpuExecutionProvider, kOnnxDomain, 13, 13,
                                                                          double, Sub)>,
    BuildKernelCreateInfo<ONNX_OPERATOR_VERSIONED_TYPED_KERNEL_CLASS_NAME(kCpuExecutionProvider, kOnnxDomain, 13, 13,
                                                                          int32_t, Sub)>,
    BuildKernelCreateInfo<ONNX_OPERATOR_VERSIONED_TYPED_KERNEL_CLASS_NAME(kCpuExecutionProvider, kOnnxDomain, 13, 13,
                                                                          int64_t, Sub)>,
    BuildKernelCreateInfo<ONNX_OPERATOR_VERSIONED_TYPED_KERNEL_CLASS_NAME(kCpuExecutionProvider, kOnnxDomain, 13, 13,
                                                                          float, Mul)>,
    BuildKernelCreateInfo<ONNX_OPERATOR_VERSIONED_TYPED_KERNEL_CLASS_NAME(kCpuExecutionProvider, kOnnxDomain, 13, 13,
                                                                          double, Mul)>,
    BuildKernelCreateInfo<ONNX_OPERATOR_VERSIONED_TYPED_KERNEL_CLASS_NAME(kCpuExecutionProvider, kOnnxDomain, 13, 13,
                                                                          int32_t, Mul)>,
    BuildKernelCreateInfo<ONNX_OPERATOR_VERSIONED_TYPED_KERNEL_CLASS_NAME(kCpuExecutionProvider, kOnnxDomain, 13, 13,
                                                                          int64_t, Mul)>,
    BuildKernelCreateInfo<ONNX_OPERATOR_VERSIONED_TYPED_KERNEL_CLASS_NAME(kCpuExecutionProvider, kOnnxDomain, 13, 13,
                                                                          float, Div)>,
    BuildKernelCreateInfo<ONNX_OPERATOR_VERSIONED_TYPED_KERNEL_CLASS_NAME(kCpuExecutionProvider, kOnnxDomain, 13, 13,
                                                                          double, Div)>,
    BuildKernelCreateInfo<ONNX_OPERATOR_VERSIONED_TYPED_KERNEL_CLASS_NAME(kCpuExecutionProvider, kOnnxDomain, 13, 13,
                                                                          int32_t, Div)>,
    BuildKernelCreateInfo<ONNX_OPERATOR_VERSIONED_TYPED_KERNEL_CLASS_NAME(kCpuExecutionProvider, kOnnxDomain, 13, 13,
                                                                          int64_t, Div)>,
    BuildKernelCreateInfo<ONNX_OPERATOR_TYPED_KERNEL_CLASS_NAME(kCpuExecutionProvider, kOnnxDomain, 13, float, Neg)>,
    BuildKernelCreateInfo<ONNX_OPERATOR_TYPED_KERNEL_CLASS_NAME(kCpuExecutionProvider, kOnnxDomain, 13, double, Neg)>,
    BuildKernelCreateInfo<ONNX_OPERATOR_TYPED_KERNEL_CLASS_NAME(kCpuExecutionProvider, kOnnxDomain, 13, int8_t, Neg)>,
    BuildKernelCreateInfo<ONNX_OPERATOR_TYPED_KERNEL_CLASS_NAME(kCpuExecutionProvider, kOnnxDomain, 13, int32_t,
                                                                Neg)>,
    BuildKernelCreateInfo<ONNX_OPERATOR_TYPED_KERNEL_CLASS_NAME(kCpuExecutionProvider, kOnnxDomain, 13, int64_t,
                                                                Neg)>,
    BuildKernelCreateInfo<ONNX_OPERATOR_KERNEL_CLASS_NAME(kCpuExecutionProvider, kOnnxDomain, 13, Mod)>,
    BuildKernelCreateInfo<ONNX_OPERATOR_TYPED_KERNEL_CLASS_NAME(kCpuExecutionProvider, kOnnxDomain, 13, float, Abs)>,
    BuildKernelCreateInfo<ONNX_OPERATOR_TYPED_KERNEL_CLASS_NAME(kCpuExecutionProvider, kOnnxDomain, 13, double, Abs)>,
    BuildKernelCreateInfo<ONNX_OPERATOR_TYPED_KERNEL_CLASS_NAME(kCpuExecutionProvider, kOnnxDomain, 13, int8_t, Abs)>,
    BuildKernelCreateInfo<ONNX_OPERATOR_TYPED_KERNEL_CLASS_NAME(kCpuExecutionProvider, kOnnxDomain, 13, int16_t,
                                                                Abs)>,
    BuildKernelCreateInfo<ONNX_OPERATOR_TYPED_KERNEL_CLASS_NAME(kCpuExecutionProvider, kOnnxDomain, 13, int32_t,
                                                                Abs)>,
    BuildKernelCreateInfo<ONNX_OPERATOR_TYPED_KERNEL_CLASS_NAME(kCpuExecutionProvider, kOnnxDomain, 13, int64_t,
                                                                Abs)>,
    BuildKernelCreateInfo<ONNX_OPERATOR_TYPED_KERNEL_CLASS_NAME(kCpuExecutionProvider, kOnnxDomain, 13, uint8_t,
                                                                Abs)>,
    BuildKernelCreateInfo<ONNX_OPERATOR_TYPED_KERNEL_CLASS_NAME(kCpuExecutionProvider, kOnnxDomain, 13, uint16_t,
                                                                Abs)>,
    BuildKernelCreateInfo<ONNX_OPERATOR_TYPED_KERNEL_CLASS_NAME(kCpuExecutionProvider, kOnnxDomain, 13, uint32_t,
                                                                Abs)>,
    BuildKernelCreateInfo<ONNX_OPERATOR_TYPED_KERNEL_CLASS_NAME(kCpuExecutionProvider, kOnnxDomain, 13, uint64_t,
                                                                Abs)>,
    BuildKernelCreateInfo<ONNX_OPERATOR_TYPED_KERNEL_CLASS_NAME(kCpuExecutionProvider, kOnnxDomain, 13, float,
                                                                Reciprocal)>,
    BuildKernelCreateInfo<ONNX_OPERATOR_TYPED_KERNEL_CLASS_NAME(kCpuExecutionProvider, kOnnxDomain, 13, double,
                                                                Reciprocal)>,
    BuildKernelCreateInfo<ONNX_OPERATOR_TYPED_KERNEL_CLASS_NAME(kCpuExecutionProvider, kOnnxDomain, 13, float,
                                                                Floor)>,
    BuildKernelCreateInfo<ONNX_OPERATOR_TYPED_KERNEL_CLASS_NAME(kCpuExecutionProvider, kOnnxDomain, 13, double,
                                                                Floor)>,
    BuildKernelCreateInfo<ONNX_OPERATOR_TYPED_KERNEL_CLASS_NAME(kCpuExecutionProvider, kOnnxDomain, 13, float,
                                                                Ceil)>,
    BuildKernelCreateInfo<ONNX_OPERATOR_TYPED_KERNEL_CLASS_NAME(kCpuExecutionProvider, kOnnxDomain, 13, double,
                                                                Ceil)>,
    BuildKernelCreateInfo<ONNX_OPERATOR_TYPED_KERNEL_CLASS_NAME(kCpuExecutionProvider, kOnnxDomain, 13, float, Sqrt)>,
    BuildKernelCreateInfo<ONNX_OPERATOR_TYPED_KERNEL_CLASS_NAME(kCpuExecutionProvider, kOnnxDomain, 13, double, Sqrt)>,
    BuildKernelCreateInfo<ONNX_OPERATOR_VERSIONED_TYPED_KERNEL_CLASS_NAME(kCpuExecutionProvider, kOnnxDomain, 13, 13,
                                                                          float, Relu)>,
    BuildKernelCreateInfo<ONNX_OPERATOR_VERSIONED_TYPED_KERNEL_CLASS_NAME(kCpuExecutionProvider, kOnnxDomain, 13, 13,
                                                                          double, Relu)>,
    BuildKernelCreateInfo<ONNX_OPERATOR_TYPED_KERNEL_CLASS_NAME(kCpuExecutionProvider, kOnnxDomain, 13, float, Tanh)>,
    BuildKernelCreateInfo<ONNX_OPERATOR_TYPED_KERNEL_CLASS_NAME(kCpuExecutionProvider, kOnnxDomain, 13, double, Tanh)>,
    BuildKernelCreateInfo<ONNX_OPERATOR_TYPED_KERNEL_CLASS_NAME(kCpuExecutionProvider, kOnnxDomain, 13, float, Exp)>,
    BuildKernelCreateInfo<ONNX_OPERATOR_TYPED_KERNEL_CLASS_NAME(kCpuExecutionProvider, kOnnxDomain, 13, double, Exp)>,
    BuildKernelCreateInfo<ONNX_OPERATOR_TYPED_KERNEL_CLASS_NAME(kCpuExecutionProvider, kOnnxDomain, 13, float, Log)>,
    BuildKernelCreateInfo<ONNX_OPERATOR_TYPED_KERNEL_CLASS_NAME(kCpuExecutionProvider, kOnnxDomain, 13, double, Log)>,
    BuildKernelCreateInfo<ONNX_OPERATOR_VERSIONED_KERNEL_CLASS_NAME(kCpuExecutionProvider, kOnnxDomain, 13, 14, Pow)>,
    BuildKernelCreateInfo<ONNX_OPERATOR_KERNEL_CLASS_NAME(kCpuExecutionProvider, kOnnxDomain, 13, Slice)>,
    BuildKernelCreateInfo<ONNX_OPERATOR_VERSIONED_KERNEL_CLASS_NAME(kCpuExecutionProvider, kOnnxDomain, 13, 17, Split)>,
    BuildKernelCreateInfo<ONNX_OPERATOR_KERNEL_CLASS_NAME(kCpuExecutionProvider, kOnnxDomain, 13, Unsqueeze)>,
    BuildKernelCreateInfo<ONNX_OPERATOR_KERNEL_CLASS_NAME(kCpuExecutionProvider, kOnnxDomain, 13, Squeeze)>,
    BuildKernelCreateInfo<ONNX_OPERATOR_KERNEL_CLASS_NAME(kCpuExecutionProvider, kOnnxDomain, 13, Transpose)>,
    BuildKernelCreateInfo<ONNX_OPERATOR_KERNEL_CLASS_NAME(kCpuExecutionProvider, kOnnxDomain, 13, Tile)>,
    BuildKernelCreateInfo<ONNX_OPERATOR_KERNEL_CLASS_NAME(kCpuExecutionProvider, kOnnxDomain, 13, Gather)>,
    BuildKernelCreateInfo<ONNX_OPERATOR_KERNEL_CLASS_NAME(kCpuExecutionProvider, kOnnxDomain, 13, GatherElements)>,
    BuildKernelCreateInfo<ONNX_OPERATOR_KERNEL_CLASS_NAME(kCpuExecutionProvider, kOnnxDomain, 13, DepthToSpace)>,
    BuildKernelCreateInfo<ONNX_OPERATOR_KERNEL_CLASS_NAME(kCpuExecutionProvider, kOnnxDomain, 13, SpaceToDepth)>,
    BuildKernelCreateInfo<ONNX_OPERATOR_VERSIONED_KERNEL_CLASS_NAME(kCpuExecutionProvider, kOnnxDomain, 13, 15, ScatterElements)>,
    BuildKernelCreateInfo<ONNX_OPERATOR_VERSIONED_KERNEL_CLASS_NAME(kCpuExecutionProvider, kOnnxDomain, 13, 15, ScatterND)>,
    BuildKernelCreateInfo<ONNX_OPERATOR_VERSIONED_KERNEL_CLASS_NAME(kCpuExecutionProvider, kOnnxDomain, 13, 13, Identity)>,
    BuildKernelCreateInfo<ONNX_OPERATOR_TYPED_KERNEL_CLASS_NAME(kCpuExecutionProvider, kOnnxDomain, 13, float,
                                                                IsNaN)>,
    BuildKernelCreateInfo<ONNX_OPERATOR_TYPED_KERNEL_CLASS_NAME(kCpuExecutionProvider, kOnnxDomain, 13, double,
                                                                IsNaN)>,
    BuildKernelCreateInfo<ONNX_OPERATOR_TYPED_KERNEL_CLASS_NAME(kCpuExecutionProvider, kOnnxDomain, 13, MLFloat16,
                                                                IsNaN)>,
    BuildKernelCreateInfo<ONNX_OPERATOR_TYPED_KERNEL_CLASS_NAME(kCpuExecutionProvider, kOnnxDomain, 13, bool,
                                                                NonZero)>,
    BuildKernelCreateInfo<ONNX_OPERATOR_TYPED_KERNEL_CLASS_NAME(kCpuExecutionProvider, kOnnxDomain, 13, float,
                                                                NonZero)>,
    BuildKernelCreateInfo<ONNX_OPERATOR_TYPED_KERNEL_CLASS_NAME(kCpuExecutionProvider, kOnnxDomain, 13, int32_t,
                                                                NonZero)>,
    BuildKernelCreateInfo<ONNX_OPERATOR_TYPED_KERNEL_CLASS_NAME(kCpuExecutionProvider, kOnnxDomain, 13, int64_t,
                                                                NonZero)>,
    BuildKernelCreateInfo<ONNX_OPERATOR_TYPED_KERNEL_CLASS_NAME(kCpuExecutionProvider, kOnnxDomain, 13, uint8_t,
                                                                NonZero)>,
    BuildKernelCreateInfo<ONNX_OPERATOR_KERNEL_CLASS_NAME(kCpuExecutionProvider, kOnnxDomain, 13, GatherND)>,
    BuildKernelCreateInfo<ONNX_OPERATOR_VERSIONED_KERNEL_CLASS_NAME(kCpuExecutionProvider, kOnnxDomain, 13, 17, Pad)>,
    BuildKernelCreateInfo<ONNX_OPERATOR_VERSIONED_TYPED_KERNEL_CLASS_NAME(kCpuExecutionProvider, kOnnxDomain, 13, 17, float,
                                                                ReduceL1)>,
    BuildKernelCreateInfo<ONNX_OPERATOR_VERSIONED_TYPED_KERNEL_CLASS_NAME(kCpuExecutionProvider, kOnnxDomain, 13, 17, int32_t,
                                                                ReduceL1)>,
    BuildKernelCreateInfo<ONNX_OPERATOR_VERSIONED_TYPED_KERNEL_CLASS_NAME(kCpuExecutionProvider, kOnnxDomain, 13, 17, float,
                                                                ReduceL2)>,
    BuildKernelCreateInfo<ONNX_OPERATOR_VERSIONED_TYPED_KERNEL_CLASS_NAME(kCpuExecutionProvider, kOnnxDomain, 13, 17, int32_t,
                                                                ReduceL2)>,
    BuildKernelCreateInfo<ONNX_OPERATOR_VERSIONED_TYPED_KERNEL_CLASS_NAME(kCpuExecutionProvider, kOnnxDomain, 13, 17, float,
                                                                ReduceLogSum)>,
    BuildKernelCreateInfo<ONNX_OPERATOR_VERSIONED_TYPED_KERNEL_CLASS_NAME(kCpuExecutionProvider, kOnnxDomain, 13, 17, int32_t,
                                                                ReduceLogSum)>,
    BuildKernelCreateInfo<ONNX_OPERATOR_VERSIONED_TYPED_KERNEL_CLASS_NAME(kCpuExecutionProvider, kOnnxDomain, 13, 17, float,
                                                                ReduceLogSumExp)>,
    BuildKernelCreateInfo<ONNX_OPERATOR_VERSIONED_TYPED_KERNEL_CLASS_NAME(kCpuExecutionProvider, kOnnxDomain, 13, 17, double,
                                                                ReduceLogSumExp)>,
    BuildKernelCreateInfo<ONNX_OPERATOR_VERSIONED_TYPED_KERNEL_CLASS_NAME(kCpuExecutionProvider, kOnnxDomain, 13, 17, int32_t,
                                                                ReduceLogSumExp)>,
    BuildKernelCreateInfo<ONNX_OPERATOR_VERSIONED_TYPED_KERNEL_CLASS_NAME(kCpuExecutionProvider, kOnnxDomain, 13, 17, float,
                                                                ReduceMax)>,
    BuildKernelCreateInfo<ONNX_OPERATOR_VERSIONED_TYPED_KERNEL_CLASS_NAME(kCpuExecutionProvider, kOnnxDomain, 13, 17, double,
                                                                ReduceMax)>,
    BuildKernelCreateInfo<ONNX_OPERATOR_VERSIONED_TYPED_KERNEL_CLASS_NAME(kCpuExecutionProvider, kOnnxDomain, 13, 17, int32_t,
                                                                ReduceMax)>,
    BuildKernelCreateInfo<ONNX_OPERATOR_VERSIONED_TYPED_KERNEL_CLASS_NAME(kCpuExecutionProvider, kOnnxDomain, 13, 17, int64_t,
                                                                ReduceMax)>,
    BuildKernelCreateInfo<ONNX_OPERATOR_VERSIONED_TYPED_KERNEL_CLASS_NAME(kCpuExecutionProvider, kOnnxDomain, 13, 17, int8_t,
                                                                ReduceMax)>,
    BuildKernelCreateInfo<ONNX_OPERATOR_VERSIONED_TYPED_KERNEL_CLASS_NAME(kCpuExecutionProvider, kOnnxDomain, 13, 17, uint8_t,
                                                                ReduceMax)>,
    BuildKernelCreateInfo<ONNX_OPERATOR_VERSIONED_TYPED_KERNEL_CLASS_NAME(kCpuExecutionProvider, kOnnxDomain, 13, 17, float,
                                                                ReduceMean)>,
    BuildKernelCreateInfo<ONNX_OPERATOR_VERSIONED_TYPED_KERNEL_CLASS_NAME(kCpuExecutionProvider, kOnnxDomain, 13, 17, double,
                                                                ReduceMean)>,
    BuildKernelCreateInfo<ONNX_OPERATOR_VERSIONED_TYPED_KERNEL_CLASS_NAME(kCpuExecutionProvider, kOnnxDomain, 13, 17, int32_t,
                                                                ReduceMean)>,
    BuildKernelCreateInfo<ONNX_OPERATOR_VERSIONED_TYPED_KERNEL_CLASS_NAME(kCpuExecutionProvider, kOnnxDomain, 13, 17, float,
                                                                ReduceMin)>,
    BuildKernelCreateInfo<ONNX_OPERATOR_VERSIONED_TYPED_KERNEL_CLASS_NAME(kCpuExecutionProvider, kOnnxDomain, 13, 17, double,
                                                                ReduceMin)>,
    BuildKernelCreateInfo<ONNX_OPERATOR_VERSIONED_TYPED_KERNEL_CLASS_NAME(kCpuExecutionProvider, kOnnxDomain, 13, 17, int32_t,
                                                                ReduceMin)>,
    BuildKernelCreateInfo<ONNX_OPERATOR_VERSIONED_TYPED_KERNEL_CLASS_NAME(kCpuExecutionProvider, kOnnxDomain, 13, 17, int64_t,
                                                                ReduceMin)>,
    BuildKernelCreateInfo<ONNX_OPERATOR_VERSIONED_TYPED_KERNEL_CLASS_NAME(kCpuExecutionProvider, kOnnxDomain, 13, 17, int8_t,
                                                                ReduceMin)>,
    BuildKernelCreateInfo<ONNX_OPERATOR_VERSIONED_TYPED_KERNEL_CLASS_NAME(kCpuExecutionProvider, kOnnxDomain, 13, 17, uint8_t,
                                                                ReduceMin)>,
    BuildKernelCreateInfo<ONNX_OPERATOR_VERSIONED_TYPED_KERNEL_CLASS_NAME(kCpuExecutionProvider, kOnnxDomain, 13, 17, float,
                                                                ReduceProd)>,
    BuildKernelCreateInfo<ONNX_OPERATOR_VERSIONED_TYPED_KERNEL_CLASS_NAME(kCpuExecutionProvider, kOnnxDomain, 13, 17, int32_t,
                                                                ReduceProd)>,
    BuildKernelCreateInfo<ONNX_OPERATOR_VERSIONED_TYPED_KERNEL_CLASS_NAME(kCpuExecutionProvider, kOnnxDomain, 13, 17, int64_t,
                                                                ReduceProd)>,
    BuildKernelCreateInfo<ONNX_OPERATOR_VERSIONED_TYPED_KERNEL_CLASS_NAME(kCpuExecutionProvider, kOnnxDomain, 13, 17, float,
                                                                ReduceSumSquare)>,
    BuildKernelCreateInfo<ONNX_OPERATOR_VERSIONED_TYPED_KERNEL_CLASS_NAME(kCpuExecutionProvider, kOnnxDomain, 13, 17, int32_t,
                                                                ReduceSumSquare)>,
    BuildKernelCreateInfo<ONNX_OPERATOR_VERSIONED_TYPED_KERNEL_CLASS_NAME(kCpuExecutionProvider, kOnnxDomain, 13, 17, double,
                                                                ReduceSumSquare)>,
    BuildKernelCreateInfo<ONNX_OPERATOR_TYPED_KERNEL_CLASS_NAME(kCpuExecutionProvider, kOnnxDomain, 13, float,
                                                                ReduceSum)>,
    BuildKernelCreateInfo<ONNX_OPERATOR_TYPED_KERNEL_CLASS_NAME(kCpuExecutionProvider, kOnnxDomain, 13, int32_t,
                                                                ReduceSum)>,
    BuildKernelCreateInfo<ONNX_OPERATOR_TYPED_KERNEL_CLASS_NAME(kCpuExecutionProvider, kOnnxDomain, 13, double,
                                                                ReduceSum)>,
    BuildKernelCreateInfo<ONNX_OPERATOR_TYPED_KERNEL_CLASS_NAME(kCpuExecutionProvider, kOnnxDomain, 13, int64_t,
                                                                ReduceSum)>,
    BuildKernelCreateInfo<ONNX_OPERATOR_VERSIONED_TYPED_KERNEL_CLASS_NAME(kCpuExecutionProvider, kOnnxDomain, 13, 17,
                                                                float, Resize)>,
    BuildKernelCreateInfo<ONNX_OPERATOR_VERSIONED_TYPED_KERNEL_CLASS_NAME(kCpuExecutionProvider, kOnnxDomain, 13, 17,
                                                                int32_t, Resize)>,
    BuildKernelCreateInfo<ONNX_OPERATOR_VERSIONED_TYPED_KERNEL_CLASS_NAME(kCpuExecutionProvider, kOnnxDomain, 13, 17,
                                                                int8_t, Resize)>,
    BuildKernelCreateInfo<ONNX_OPERATOR_VERSIONED_TYPED_KERNEL_CLASS_NAME(kCpuExecutionProvider, kOnnxDomain, 13, 17,
                                                                uint8_t, Resize)>,
    BuildKernelCreateInfo<ONNX_OPERATOR_VERSIONED_KERNEL_CLASS_NAME(kCpuExecutionProvider, kOnnxDomain, 13, 15, Loop)>,
    BuildKernelCreateInfo<ONNX_OPERATOR_VERSIONED_KERNEL_CLASS_NAME(kCpuExecutionProvider, kOnnxDomain, 13, 15, If)>,
    BuildKernelCreateInfo<ONNX_OPERATOR_KERNEL_CLASS_NAME(kCpuExecutionProvider, kOnnxDomain, 13, Hardmax)>,
    BuildKernelCreateInfo<ONNX_OPERATOR_TYPED_KERNEL_CLASS_NAME(kCpuExecutionProvider, kOnnxDomain, 13, float,
                                                                LogSoftmax)>,
    BuildKernelCreateInfo<ONNX_OPERATOR_TYPED_KERNEL_CLASS_NAME(kCpuExecutionProvider, kOnnxDomain, 13, double,
                                                                LogSoftmax)>,
    BuildKernelCreateInfo<ONNX_OPERATOR_TYPED_KERNEL_CLASS_NAME(kCpuExecutionProvider, kOnnxDomain, 13, double,
                                                                Softmax)>,
    BuildKernelCreateInfo<ONNX_OPERATOR_TYPED_KERNEL_CLASS_NAME(kCpuExecutionProvider, kOnnxDomain, 13, float,
                                                                Softmax)>,

    // OpSet 14
    BuildKernelCreateInfo<ONNX_OPERATOR_TYPED_KERNEL_CLASS_NAME(kCpuExecutionProvider, kOnnxDomain, 14, float,
                                                                CumSum)>,
    BuildKernelCreateInfo<ONNX_OPERATOR_TYPED_KERNEL_CLASS_NAME(kCpuExecutionProvider, kOnnxDomain, 14, double,
                                                                CumSum)>,
    BuildKernelCreateInfo<ONNX_OPERATOR_TYPED_KERNEL_CLASS_NAME(kCpuExecutionProvider, kOnnxDomain, 14, int32_t,
                                                                CumSum)>,
    BuildKernelCreateInfo<ONNX_OPERATOR_TYPED_KERNEL_CLASS_NAME(kCpuExecutionProvider, kOnnxDomain, 14, int64_t,
                                                                CumSum)>,
    BuildKernelCreateInfo<ONNX_OPERATOR_TYPED_KERNEL_CLASS_NAME(kCpuExecutionProvider, kOnnxDomain, 14, float,
                                                                Relu)>,
    BuildKernelCreateInfo<ONNX_OPERATOR_TYPED_KERNEL_CLASS_NAME(kCpuExecutionProvider, kOnnxDomain, 14, double,
                                                                Relu)>,
    BuildKernelCreateInfo<ONNX_OPERATOR_TYPED_KERNEL_CLASS_NAME(kCpuExecutionProvider, kOnnxDomain, 14, int8_t,
                                                                Relu)>,
    BuildKernelCreateInfo<ONNX_OPERATOR_TYPED_KERNEL_CLASS_NAME(kCpuExecutionProvider, kOnnxDomain, 14, int32_t,
                                                                Relu)>,
    BuildKernelCreateInfo<ONNX_OPERATOR_KERNEL_CLASS_NAME(kCpuExecutionProvider, kOnnxDomain, 14, Trilu)>,
    BuildKernelCreateInfo<ONNX_OPERATOR_TYPED_KERNEL_CLASS_NAME(kCpuExecutionProvider, kOnnxDomain, 14, float, Add)>,
    BuildKernelCreateInfo<ONNX_OPERATOR_TYPED_KERNEL_CLASS_NAME(kCpuExecutionProvider, kOnnxDomain, 14, double, Add)>,
    BuildKernelCreateInfo<ONNX_OPERATOR_TYPED_KERNEL_CLASS_NAME(kCpuExecutionProvider, kOnnxDomain, 14, int32_t,
                                                                Add)>,
    BuildKernelCreateInfo<ONNX_OPERATOR_TYPED_KERNEL_CLASS_NAME(kCpuExecutionProvider, kOnnxDomain, 14, int64_t,
                                                                Add)>,
    BuildKernelCreateInfo<ONNX_OPERATOR_TYPED_KERNEL_CLASS_NAME(kCpuExecutionProvider, kOnnxDomain, 14, float, Sub)>,
    BuildKernelCreateInfo<ONNX_OPERATOR_TYPED_KERNEL_CLASS_NAME(kCpuExecutionProvider, kOnnxDomain, 14, double, Sub)>,
    BuildKernelCreateInfo<ONNX_OPERATOR_TYPED_KERNEL_CLASS_NAME(kCpuExecutionProvider, kOnnxDomain, 14, int32_t,
                                                                Sub)>,
    BuildKernelCreateInfo<ONNX_OPERATOR_TYPED_KERNEL_CLASS_NAME(kCpuExecutionProvider, kOnnxDomain, 14, int64_t,
                                                                Sub)>,
    BuildKernelCreateInfo<ONNX_OPERATOR_TYPED_KERNEL_CLASS_NAME(kCpuExecutionProvider, kOnnxDomain, 14, float, Mul)>,
    BuildKernelCreateInfo<ONNX_OPERATOR_TYPED_KERNEL_CLASS_NAME(kCpuExecutionProvider, kOnnxDomain, 14, double, Mul)>,
    BuildKernelCreateInfo<ONNX_OPERATOR_TYPED_KERNEL_CLASS_NAME(kCpuExecutionProvider, kOnnxDomain, 14, int32_t,
                                                                Mul)>,
    BuildKernelCreateInfo<ONNX_OPERATOR_TYPED_KERNEL_CLASS_NAME(kCpuExecutionProvider, kOnnxDomain, 14, int64_t,
                                                                Mul)>,
    BuildKernelCreateInfo<ONNX_OPERATOR_TYPED_KERNEL_CLASS_NAME(kCpuExecutionProvider, kOnnxDomain, 14, float, Div)>,
    BuildKernelCreateInfo<ONNX_OPERATOR_TYPED_KERNEL_CLASS_NAME(kCpuExecutionProvider, kOnnxDomain, 14, double, Div)>,
    BuildKernelCreateInfo<ONNX_OPERATOR_TYPED_KERNEL_CLASS_NAME(kCpuExecutionProvider, kOnnxDomain, 14, int32_t,
                                                                Div)>,
    BuildKernelCreateInfo<ONNX_OPERATOR_TYPED_KERNEL_CLASS_NAME(kCpuExecutionProvider, kOnnxDomain, 14, int64_t,
                                                                Div)>,
    BuildKernelCreateInfo<ONNX_OPERATOR_KERNEL_CLASS_NAME(kCpuExecutionProvider, kOnnxDomain, 14, Reshape)>,
    BuildKernelCreateInfo<ONNX_OPERATOR_VERSIONED_KERNEL_CLASS_NAME(kCpuExecutionProvider, kOnnxDomain, 14, 15, Identity)>,
    BuildKernelCreateInfo<ONNX_OPERATOR_VERSIONED_TYPED_KERNEL_CLASS_NAME(kCpuExecutionProvider, kOnnxDomain, 14, 14, float,
                                                                          BatchNormalization)>,
    BuildKernelCreateInfo<ONNX_OPERATOR_VERSIONED_TYPED_KERNEL_CLASS_NAME(kCpuExecutionProvider, kOnnxDomain, 14, 14, double,
                                                                          BatchNormalization)>,
    BuildKernelCreateInfo<ONNX_OPERATOR_KERNEL_CLASS_NAME(kCpuExecutionProvider, kOnnxDomain, 14, GRU)>,
    BuildKernelCreateInfo<ONNX_OPERATOR_KERNEL_CLASS_NAME(kCpuExecutionProvider, kOnnxDomain, 14, LSTM)>,
    BuildKernelCreateInfo<ONNX_OPERATOR_KERNEL_CLASS_NAME(kCpuExecutionProvider, kOnnxDomain, 14, RNN)>,

    // Opset 15
    BuildKernelCreateInfo<ONNX_OPERATOR_KERNEL_CLASS_NAME(kCpuExecutionProvider, kOnnxDomain, 15, Pow)>,
    BuildKernelCreateInfo<ONNX_OPERATOR_TYPED_KERNEL_CLASS_NAME(kCpuExecutionProvider, kOnnxDomain, 15, float,
                                                                BatchNormalization)>,
    BuildKernelCreateInfo<ONNX_OPERATOR_TYPED_KERNEL_CLASS_NAME(kCpuExecutionProvider, kOnnxDomain, 15, double,
                                                                BatchNormalization)>,
    BuildKernelCreateInfo<ONNX_OPERATOR_KERNEL_CLASS_NAME(kCpuExecutionProvider, kOnnxDomain, 15, Shape)>,

#if !defined(DISABLE_OPTIONAL_TYPE)
    BuildKernelCreateInfo<ONNX_OPERATOR_VERSIONED_KERNEL_CLASS_NAME(kCpuExecutionProvider, kOnnxDomain, 15, 17, OptionalHasElement)>,
    BuildKernelCreateInfo<ONNX_OPERATOR_VERSIONED_KERNEL_CLASS_NAME(kCpuExecutionProvider, kOnnxDomain, 15, 17, OptionalGetElement)>,
    BuildKernelCreateInfo<ONNX_OPERATOR_KERNEL_CLASS_NAME(kCpuExecutionProvider, kOnnxDomain, 15, Optional)>,
#endif

    // Opset 16
    BuildKernelCreateInfo<ONNX_OPERATOR_KERNEL_CLASS_NAME(kCpuExecutionProvider, kOnnxDomain, 16, Identity)>,
    BuildKernelCreateInfo<ONNX_OPERATOR_KERNEL_CLASS_NAME(kCpuExecutionProvider, kOnnxDomain, 16, If)>,
    BuildKernelCreateInfo<ONNX_OPERATOR_KERNEL_CLASS_NAME(kCpuExecutionProvider, kOnnxDomain, 16, Loop)>,
    BuildKernelCreateInfo<ONNX_OPERATOR_TYPED_KERNEL_CLASS_NAME(kCpuExecutionProvider, kOnnxDomain, 16, float,
                                                                RoiAlign)>,
    BuildKernelCreateInfo<ONNX_OPERATOR_TYPED_KERNEL_CLASS_NAME(kCpuExecutionProvider, kOnnxDomain, 16, double,
                                                                RoiAlign)>,
    BuildKernelCreateInfo<ONNX_OPERATOR_TYPED_KERNEL_CLASS_NAME(kCpuExecutionProvider, kOnnxDomain, 16, float,
                                                                GridSample)>,
    BuildKernelCreateInfo<ONNX_OPERATOR_KERNEL_CLASS_NAME(kCpuExecutionProvider, kOnnxDomain, 16, ScatterElements)>,
    BuildKernelCreateInfo<ONNX_OPERATOR_KERNEL_CLASS_NAME(kCpuExecutionProvider, kOnnxDomain, 16, ScatterND)>,
    BuildKernelCreateInfo<ONNX_OPERATOR_TYPED_KERNEL_CLASS_NAME(kCpuExecutionProvider, kOnnxDomain, 16, string, Where)>,
    BuildKernelCreateInfo<ONNX_OPERATOR_TYPED_KERNEL_CLASS_NAME(kCpuExecutionProvider, kOnnxDomain, 16, float, Where)>,
    BuildKernelCreateInfo<ONNX_OPERATOR_TYPED_KERNEL_CLASS_NAME(kCpuExecutionProvider, kOnnxDomain, 16, double, Where)>,
    BuildKernelCreateInfo<ONNX_OPERATOR_TYPED_KERNEL_CLASS_NAME(kCpuExecutionProvider, kOnnxDomain, 16, int32_t, Where)>,
    BuildKernelCreateInfo<ONNX_OPERATOR_TYPED_KERNEL_CLASS_NAME(kCpuExecutionProvider, kOnnxDomain, 16, int64_t, Where)>,
    BuildKernelCreateInfo<ONNX_OPERATOR_TYPED_KERNEL_CLASS_NAME(kCpuExecutionProvider, kOnnxDomain, 16, uint8_t, Where)>,
    BuildKernelCreateInfo<ONNX_OPERATOR_KERNEL_CLASS_NAME(kCpuExecutionProvider, kOnnxDomain, 16, LeakyRelu)>,
    BuildKernelCreateInfo<ONNX_OPERATOR_KERNEL_CLASS_NAME(kCpuExecutionProvider, kOnnxDomain, 16, PRelu)>,
    BuildKernelCreateInfo<ONNX_OPERATOR_KERNEL_CLASS_NAME(kCpuExecutionProvider, kOnnxDomain, 16, Scan)>,
    BuildKernelCreateInfo<ONNX_OPERATOR_TYPED_KERNEL_CLASS_NAME(kCpuExecutionProvider, kOnnxDomain, 16, float,
                                                                GreaterOrEqual)>,
    BuildKernelCreateInfo<ONNX_OPERATOR_TYPED_KERNEL_CLASS_NAME(kCpuExecutionProvider, kOnnxDomain, 16, double,
                                                                GreaterOrEqual)>,
    BuildKernelCreateInfo<ONNX_OPERATOR_TYPED_KERNEL_CLASS_NAME(kCpuExecutionProvider, kOnnxDomain, 16, int32_t,
                                                                GreaterOrEqual)>,
    BuildKernelCreateInfo<ONNX_OPERATOR_TYPED_KERNEL_CLASS_NAME(kCpuExecutionProvider, kOnnxDomain, 16, int64_t,
                                                                GreaterOrEqual)>,
    BuildKernelCreateInfo<ONNX_OPERATOR_TYPED_KERNEL_CLASS_NAME(kCpuExecutionProvider, kOnnxDomain, 16, float,
                                                                LessOrEqual)>,
    BuildKernelCreateInfo<ONNX_OPERATOR_TYPED_KERNEL_CLASS_NAME(kCpuExecutionProvider, kOnnxDomain, 16, double,
                                                                LessOrEqual)>,
    BuildKernelCreateInfo<ONNX_OPERATOR_TYPED_KERNEL_CLASS_NAME(kCpuExecutionProvider, kOnnxDomain, 16, int32_t,
                                                                LessOrEqual)>,
    BuildKernelCreateInfo<ONNX_OPERATOR_TYPED_KERNEL_CLASS_NAME(kCpuExecutionProvider, kOnnxDomain, 16, int64_t,
                                                                LessOrEqual)>,

    // Opset 17
    BuildKernelCreateInfo<ONNX_OPERATOR_KERNEL_CLASS_NAME(kCpuExecutionProvider, kOnnxDomain, 17, BlackmanWindow)>,
    BuildKernelCreateInfo<ONNX_OPERATOR_KERNEL_CLASS_NAME(kCpuExecutionProvider, kOnnxDomain, 17, DFT)>,
    BuildKernelCreateInfo<ONNX_OPERATOR_KERNEL_CLASS_NAME(kCpuExecutionProvider, kOnnxDomain, 17, HammingWindow)>,
    BuildKernelCreateInfo<ONNX_OPERATOR_KERNEL_CLASS_NAME(kCpuExecutionProvider, kOnnxDomain, 17, HannWindow)>,
    BuildKernelCreateInfo<ONNX_OPERATOR_KERNEL_CLASS_NAME(kCpuExecutionProvider, kOnnxDomain, 17, MelWeightMatrix)>,
    BuildKernelCreateInfo<ONNX_OPERATOR_KERNEL_CLASS_NAME(kCpuExecutionProvider, kOnnxDomain, 17, STFT)>,
    BuildKernelCreateInfo<ONNX_OPERATOR_TYPED_KERNEL_CLASS_NAME(kCpuExecutionProvider, kOnnxDomain, 17, float,
                                                                LayerNormalization)>,
    BuildKernelCreateInfo<ONNX_OPERATOR_TYPED_KERNEL_CLASS_NAME(kCpuExecutionProvider, kOnnxDomain, 17, double,
                                                                LayerNormalization)>,

    // Opset 18
    BuildKernelCreateInfo<ONNX_OPERATOR_TYPED_KERNEL_CLASS_NAME(kCpuExecutionProvider, kOnnxDomain, 18,
                                                                float, Resize)>,
    BuildKernelCreateInfo<ONNX_OPERATOR_TYPED_KERNEL_CLASS_NAME(kCpuExecutionProvider, kOnnxDomain, 18,
                                                                int32_t, Resize)>,
    BuildKernelCreateInfo<ONNX_OPERATOR_TYPED_KERNEL_CLASS_NAME(kCpuExecutionProvider, kOnnxDomain, 18,
                                                                int8_t, Resize)>,
    BuildKernelCreateInfo<ONNX_OPERATOR_TYPED_KERNEL_CLASS_NAME(kCpuExecutionProvider, kOnnxDomain, 18,
                                                                uint8_t, Resize)>,

    BuildKernelCreateInfo<ONNX_OPERATOR_TYPED_KERNEL_CLASS_NAME(kCpuExecutionProvider, kOnnxDomain, 18, float,
                                                                ReduceL1)>,
    BuildKernelCreateInfo<ONNX_OPERATOR_TYPED_KERNEL_CLASS_NAME(kCpuExecutionProvider, kOnnxDomain, 18, int32_t,
                                                                ReduceL1)>,
    BuildKernelCreateInfo<ONNX_OPERATOR_TYPED_KERNEL_CLASS_NAME(kCpuExecutionProvider, kOnnxDomain, 18, float,
                                                                ReduceL2)>,
    BuildKernelCreateInfo<ONNX_OPERATOR_TYPED_KERNEL_CLASS_NAME(kCpuExecutionProvider, kOnnxDomain, 18, int32_t,
                                                                ReduceL2)>,
    BuildKernelCreateInfo<ONNX_OPERATOR_TYPED_KERNEL_CLASS_NAME(kCpuExecutionProvider, kOnnxDomain, 18, float,
                                                                ReduceLogSum)>,
    BuildKernelCreateInfo<ONNX_OPERATOR_TYPED_KERNEL_CLASS_NAME(kCpuExecutionProvider, kOnnxDomain, 18, int32_t,
                                                                ReduceLogSum)>,
    BuildKernelCreateInfo<ONNX_OPERATOR_TYPED_KERNEL_CLASS_NAME(kCpuExecutionProvider, kOnnxDomain, 18, float,
                                                                ReduceLogSumExp)>,
    BuildKernelCreateInfo<ONNX_OPERATOR_TYPED_KERNEL_CLASS_NAME(kCpuExecutionProvider, kOnnxDomain, 18, double,
                                                                ReduceLogSumExp)>,
    BuildKernelCreateInfo<ONNX_OPERATOR_TYPED_KERNEL_CLASS_NAME(kCpuExecutionProvider, kOnnxDomain, 18, int32_t,
                                                                ReduceLogSumExp)>,
    BuildKernelCreateInfo<ONNX_OPERATOR_TYPED_KERNEL_CLASS_NAME(kCpuExecutionProvider, kOnnxDomain, 18, float,
                                                                ReduceMax)>,
    BuildKernelCreateInfo<ONNX_OPERATOR_TYPED_KERNEL_CLASS_NAME(kCpuExecutionProvider, kOnnxDomain, 18, double,
                                                                ReduceMax)>,
    BuildKernelCreateInfo<ONNX_OPERATOR_TYPED_KERNEL_CLASS_NAME(kCpuExecutionProvider, kOnnxDomain, 18, int32_t,
                                                                ReduceMax)>,
    BuildKernelCreateInfo<ONNX_OPERATOR_TYPED_KERNEL_CLASS_NAME(kCpuExecutionProvider, kOnnxDomain, 18, int64_t,
                                                                ReduceMax)>,
    BuildKernelCreateInfo<ONNX_OPERATOR_TYPED_KERNEL_CLASS_NAME(kCpuExecutionProvider, kOnnxDomain, 18, int8_t,
                                                                ReduceMax)>,
    BuildKernelCreateInfo<ONNX_OPERATOR_TYPED_KERNEL_CLASS_NAME(kCpuExecutionProvider, kOnnxDomain, 18, uint8_t,
                                                                ReduceMax)>,
    BuildKernelCreateInfo<ONNX_OPERATOR_TYPED_KERNEL_CLASS_NAME(kCpuExecutionProvider, kOnnxDomain, 18, float,
                                                                ReduceMean)>,
    BuildKernelCreateInfo<ONNX_OPERATOR_TYPED_KERNEL_CLASS_NAME(kCpuExecutionProvider, kOnnxDomain, 18, double,
                                                                ReduceMean)>,
    BuildKernelCreateInfo<ONNX_OPERATOR_TYPED_KERNEL_CLASS_NAME(kCpuExecutionProvider, kOnnxDomain, 18, int32_t,
                                                                ReduceMean)>,
    BuildKernelCreateInfo<ONNX_OPERATOR_TYPED_KERNEL_CLASS_NAME(kCpuExecutionProvider, kOnnxDomain, 18, float,
                                                                ReduceMin)>,
    BuildKernelCreateInfo<ONNX_OPERATOR_TYPED_KERNEL_CLASS_NAME(kCpuExecutionProvider, kOnnxDomain, 18, double,
                                                                ReduceMin)>,
    BuildKernelCreateInfo<ONNX_OPERATOR_TYPED_KERNEL_CLASS_NAME(kCpuExecutionProvider, kOnnxDomain, 18, int32_t,
                                                                ReduceMin)>,
    BuildKernelCreateInfo<ONNX_OPERATOR_TYPED_KERNEL_CLASS_NAME(kCpuExecutionProvider, kOnnxDomain, 18, int64_t,
                                                                ReduceMin)>,
    BuildKernelCreateInfo<ONNX_OPERATOR_TYPED_KERNEL_CLASS_NAME(kCpuExecutionProvider, kOnnxDomain, 18, int8_t,
                                                                ReduceMin)>,
    BuildKernelCreateInfo<ONNX_OPERATOR_TYPED_KERNEL_CLASS_NAME(kCpuExecutionProvider, kOnnxDomain, 18, uint8_t,
                                                                ReduceMin)>,
    BuildKernelCreateInfo<ONNX_OPERATOR_TYPED_KERNEL_CLASS_NAME(kCpuExecutionProvider, kOnnxDomain, 18, float,
                                                                ReduceProd)>,
    BuildKernelCreateInfo<ONNX_OPERATOR_TYPED_KERNEL_CLASS_NAME(kCpuExecutionProvider, kOnnxDomain, 18, int32_t,
                                                                ReduceProd)>,
    BuildKernelCreateInfo<ONNX_OPERATOR_TYPED_KERNEL_CLASS_NAME(kCpuExecutionProvider, kOnnxDomain, 18, int64_t,
                                                                ReduceProd)>,
    BuildKernelCreateInfo<ONNX_OPERATOR_TYPED_KERNEL_CLASS_NAME(kCpuExecutionProvider, kOnnxDomain, 18, float,
                                                                ReduceSumSquare)>,
    BuildKernelCreateInfo<ONNX_OPERATOR_TYPED_KERNEL_CLASS_NAME(kCpuExecutionProvider, kOnnxDomain, 18, int32_t,
                                                                ReduceSumSquare)>,
    BuildKernelCreateInfo<ONNX_OPERATOR_TYPED_KERNEL_CLASS_NAME(kCpuExecutionProvider, kOnnxDomain, 18, double,
                                                                ReduceSumSquare)>,
<<<<<<< HEAD
    BuildKernelCreateInfo<ONNX_OPERATOR_KERNEL_CLASS_NAME(kCpuExecutionProvider, kOnnxDomain, 18, Pad)>,
=======
    BuildKernelCreateInfo<ONNX_OPERATOR_KERNEL_CLASS_NAME(kCpuExecutionProvider, kOnnxDomain, 18, Split)>,                                                                
>>>>>>> 909d7f4b
#if !defined(DISABLE_OPTIONAL_TYPE)
    BuildKernelCreateInfo<ONNX_OPERATOR_KERNEL_CLASS_NAME(kCpuExecutionProvider, kOnnxDomain, 18, OptionalHasElement)>,
    BuildKernelCreateInfo<ONNX_OPERATOR_KERNEL_CLASS_NAME(kCpuExecutionProvider, kOnnxDomain, 18, OptionalGetElement)>,
#endif 
};

  for (auto& function_table_entry : function_table) {
    KernelCreateInfo info = function_table_entry();
    if (info.kernel_def != nullptr) {  // filter disabled entries where type is void
      ORT_RETURN_IF_ERROR(kernel_registry.Register(std::move(info)));
    }
  }

  return Status::OK();
}

// Forward declarations of ml op kernels
#ifndef DISABLE_ML_OPS
namespace ml {
class ONNX_OPERATOR_TYPED_KERNEL_CLASS_NAME(kCpuExecutionProvider, kMLDomain, 1, float, ArrayFeatureExtractor);
class ONNX_OPERATOR_TYPED_KERNEL_CLASS_NAME(kCpuExecutionProvider, kMLDomain, 1, double, ArrayFeatureExtractor);
class ONNX_OPERATOR_TYPED_KERNEL_CLASS_NAME(kCpuExecutionProvider, kMLDomain, 1, int32_t, ArrayFeatureExtractor);
class ONNX_OPERATOR_TYPED_KERNEL_CLASS_NAME(kCpuExecutionProvider, kMLDomain, 1, int64_t, ArrayFeatureExtractor);
class ONNX_OPERATOR_TYPED_KERNEL_CLASS_NAME(kCpuExecutionProvider, kMLDomain, 1, string, ArrayFeatureExtractor);
class ONNX_OPERATOR_KERNEL_CLASS_NAME(kCpuExecutionProvider, kMLDomain, 1, Binarizer);
class ONNX_OPERATOR_KERNEL_CLASS_NAME(kCpuExecutionProvider, kMLDomain, 1, CastMap);
class ONNX_OPERATOR_KERNEL_CLASS_NAME(kCpuExecutionProvider, kMLDomain, 1, CategoryMapper);
class ONNX_OPERATOR_TYPED_KERNEL_CLASS_NAME(kCpuExecutionProvider, kMLDomain, 1, string_int64_t, DictVectorizer);
class ONNX_OPERATOR_TYPED_KERNEL_CLASS_NAME(kCpuExecutionProvider, kMLDomain, 1, string_float, DictVectorizer);
class ONNX_OPERATOR_TYPED_KERNEL_CLASS_NAME(kCpuExecutionProvider, kMLDomain, 1, string_double, DictVectorizer);
class ONNX_OPERATOR_TYPED_KERNEL_CLASS_NAME(kCpuExecutionProvider, kMLDomain, 1, int64_t_string, DictVectorizer);
class ONNX_OPERATOR_TYPED_KERNEL_CLASS_NAME(kCpuExecutionProvider, kMLDomain, 1, int64_t_float, DictVectorizer);
class ONNX_OPERATOR_TYPED_KERNEL_CLASS_NAME(kCpuExecutionProvider, kMLDomain, 1, int64_t_double, DictVectorizer);
class ONNX_OPERATOR_KERNEL_CLASS_NAME(kCpuExecutionProvider, kMLDomain, 1, FeatureVectorizer);
class ONNX_OPERATOR_KERNEL_CLASS_NAME(kCpuExecutionProvider, kMLDomain, 1, Imputer);

class ONNX_OPERATOR_VERSIONED_KERNEL_CLASS_NAME(kCpuExecutionProvider, kMLDomain, 1, 1, LabelEncoder);
class ONNX_OPERATOR_KERNEL_CLASS_NAME(kCpuExecutionProvider, kMLDomain, 1, LinearClassifier);
class ONNX_OPERATOR_KERNEL_CLASS_NAME(kCpuExecutionProvider, kMLDomain, 1, LinearRegressor);
class ONNX_OPERATOR_KERNEL_CLASS_NAME(kCpuExecutionProvider, kMLDomain, 1, Normalizer);
class ONNX_OPERATOR_TYPED_KERNEL_CLASS_NAME(kCpuExecutionProvider, kMLDomain, 1, int64_t, OneHotEncoder);
class ONNX_OPERATOR_TYPED_KERNEL_CLASS_NAME(kCpuExecutionProvider, kMLDomain, 1, float, OneHotEncoder);
class ONNX_OPERATOR_TYPED_KERNEL_CLASS_NAME(kCpuExecutionProvider, kMLDomain, 1, double, OneHotEncoder);
class ONNX_OPERATOR_TYPED_KERNEL_CLASS_NAME(kCpuExecutionProvider, kMLDomain, 1, string, OneHotEncoder);
class ONNX_OPERATOR_TYPED_KERNEL_CLASS_NAME(kCpuExecutionProvider, kMLDomain, 1, float, Scaler);
class ONNX_OPERATOR_TYPED_KERNEL_CLASS_NAME(kCpuExecutionProvider, kMLDomain, 1, double, Scaler);
class ONNX_OPERATOR_TYPED_KERNEL_CLASS_NAME(kCpuExecutionProvider, kMLDomain, 1, int64_t, Scaler);
class ONNX_OPERATOR_TYPED_KERNEL_CLASS_NAME(kCpuExecutionProvider, kMLDomain, 1, int32_t, Scaler);
class ONNX_OPERATOR_KERNEL_CLASS_NAME(kCpuExecutionProvider, kMLDomain, 1, SVMClassifier);
class ONNX_OPERATOR_KERNEL_CLASS_NAME(kCpuExecutionProvider, kMLDomain, 1, SVMRegressor);
class ONNX_OPERATOR_VERSIONED_TYPED_KERNEL_CLASS_NAME(kCpuExecutionProvider, kMLDomain, 1, 2, float, TreeEnsembleClassifier);
class ONNX_OPERATOR_VERSIONED_TYPED_KERNEL_CLASS_NAME(kCpuExecutionProvider, kMLDomain, 1, 2, double, TreeEnsembleClassifier);
class ONNX_OPERATOR_VERSIONED_TYPED_KERNEL_CLASS_NAME(kCpuExecutionProvider, kMLDomain, 1, 2, int64_t, TreeEnsembleClassifier);
class ONNX_OPERATOR_VERSIONED_TYPED_KERNEL_CLASS_NAME(kCpuExecutionProvider, kMLDomain, 1, 2, int32_t, TreeEnsembleClassifier);
class ONNX_OPERATOR_VERSIONED_TYPED_KERNEL_CLASS_NAME(kCpuExecutionProvider, kMLDomain, 1, 2, float, TreeEnsembleRegressor);
class ONNX_OPERATOR_VERSIONED_TYPED_KERNEL_CLASS_NAME(kCpuExecutionProvider, kMLDomain, 1, 2, double, TreeEnsembleRegressor);
class ONNX_OPERATOR_KERNEL_CLASS_NAME(kCpuExecutionProvider, kMLDomain, 1, ZipMap);

class ONNX_OPERATOR_TYPED_KERNEL_CLASS_NAME(kCpuExecutionProvider, kMLDomain, 2, float_string, LabelEncoder);
class ONNX_OPERATOR_TYPED_KERNEL_CLASS_NAME(kCpuExecutionProvider, kMLDomain, 2, string_float, LabelEncoder);
class ONNX_OPERATOR_TYPED_KERNEL_CLASS_NAME(kCpuExecutionProvider, kMLDomain, 2, int64_float, LabelEncoder);
class ONNX_OPERATOR_TYPED_KERNEL_CLASS_NAME(kCpuExecutionProvider, kMLDomain, 2, float_int64, LabelEncoder);
class ONNX_OPERATOR_TYPED_KERNEL_CLASS_NAME(kCpuExecutionProvider, kMLDomain, 2, int64_string, LabelEncoder);
class ONNX_OPERATOR_TYPED_KERNEL_CLASS_NAME(kCpuExecutionProvider, kMLDomain, 2, string_int64, LabelEncoder);
class ONNX_OPERATOR_TYPED_KERNEL_CLASS_NAME(kCpuExecutionProvider, kMLDomain, 2, int64_int64, LabelEncoder);

class ONNX_OPERATOR_TYPED_KERNEL_CLASS_NAME(kCpuExecutionProvider, kMLDomain, 3, float, TreeEnsembleClassifier);
class ONNX_OPERATOR_TYPED_KERNEL_CLASS_NAME(kCpuExecutionProvider, kMLDomain, 3, double, TreeEnsembleClassifier);
class ONNX_OPERATOR_TYPED_KERNEL_CLASS_NAME(kCpuExecutionProvider, kMLDomain, 3, int64_t, TreeEnsembleClassifier);
class ONNX_OPERATOR_TYPED_KERNEL_CLASS_NAME(kCpuExecutionProvider, kMLDomain, 3, int32_t, TreeEnsembleClassifier);
class ONNX_OPERATOR_TYPED_KERNEL_CLASS_NAME(kCpuExecutionProvider, kMLDomain, 3, float, TreeEnsembleRegressor);
class ONNX_OPERATOR_TYPED_KERNEL_CLASS_NAME(kCpuExecutionProvider, kMLDomain, 3, double, TreeEnsembleRegressor);

template <>
KernelCreateInfo BuildKernelCreateInfo<void>() {
  KernelCreateInfo info;
  return info;
}

Status RegisterOnnxMLOperatorKernels(KernelRegistry& kernel_registry) {
  static const BuildKernelCreateInfoFn function_table[] = {
      BuildKernelCreateInfo<void>,  // default entry to avoid the list become empty after ops-reducing
      BuildKernelCreateInfo<ONNX_OPERATOR_TYPED_KERNEL_CLASS_NAME(kCpuExecutionProvider, kMLDomain, 1, float,
                                                                  ArrayFeatureExtractor)>,
      BuildKernelCreateInfo<ONNX_OPERATOR_TYPED_KERNEL_CLASS_NAME(kCpuExecutionProvider, kMLDomain, 1, double,
                                                                  ArrayFeatureExtractor)>,
      BuildKernelCreateInfo<ONNX_OPERATOR_TYPED_KERNEL_CLASS_NAME(kCpuExecutionProvider, kMLDomain, 1, int32_t,
                                                                  ArrayFeatureExtractor)>,
      BuildKernelCreateInfo<ONNX_OPERATOR_TYPED_KERNEL_CLASS_NAME(kCpuExecutionProvider, kMLDomain, 1, int64_t,
                                                                  ArrayFeatureExtractor)>,
      BuildKernelCreateInfo<ONNX_OPERATOR_TYPED_KERNEL_CLASS_NAME(kCpuExecutionProvider, kMLDomain, 1, string,
                                                                  ArrayFeatureExtractor)>,
      BuildKernelCreateInfo<ONNX_OPERATOR_KERNEL_CLASS_NAME(kCpuExecutionProvider, kMLDomain, 1, Binarizer)>,
      BuildKernelCreateInfo<ONNX_OPERATOR_KERNEL_CLASS_NAME(kCpuExecutionProvider, kMLDomain, 1, CastMap)>,
      BuildKernelCreateInfo<ONNX_OPERATOR_KERNEL_CLASS_NAME(kCpuExecutionProvider, kMLDomain, 1, CategoryMapper)>,
      BuildKernelCreateInfo<ONNX_OPERATOR_TYPED_KERNEL_CLASS_NAME(kCpuExecutionProvider, kMLDomain, 1, string_int64_t,
                                                                  DictVectorizer)>,
      BuildKernelCreateInfo<ONNX_OPERATOR_TYPED_KERNEL_CLASS_NAME(kCpuExecutionProvider, kMLDomain, 1, string_float,
                                                                  DictVectorizer)>,
      BuildKernelCreateInfo<ONNX_OPERATOR_TYPED_KERNEL_CLASS_NAME(kCpuExecutionProvider, kMLDomain, 1, string_double,
                                                                  DictVectorizer)>,
      BuildKernelCreateInfo<ONNX_OPERATOR_TYPED_KERNEL_CLASS_NAME(kCpuExecutionProvider, kMLDomain, 1, int64_t_string,
                                                                  DictVectorizer)>,
      BuildKernelCreateInfo<ONNX_OPERATOR_TYPED_KERNEL_CLASS_NAME(kCpuExecutionProvider, kMLDomain, 1, int64_t_float,
                                                                  DictVectorizer)>,
      BuildKernelCreateInfo<ONNX_OPERATOR_TYPED_KERNEL_CLASS_NAME(kCpuExecutionProvider, kMLDomain, 1, int64_t_double,
                                                                  DictVectorizer)>,
      BuildKernelCreateInfo<ONNX_OPERATOR_KERNEL_CLASS_NAME(kCpuExecutionProvider, kMLDomain, 1, FeatureVectorizer)>,
      BuildKernelCreateInfo<ONNX_OPERATOR_KERNEL_CLASS_NAME(kCpuExecutionProvider, kMLDomain, 1, Imputer)>,
      BuildKernelCreateInfo<ONNX_OPERATOR_VERSIONED_KERNEL_CLASS_NAME(kCpuExecutionProvider, kMLDomain, 1, 1,
                                                                      LabelEncoder)>,
      BuildKernelCreateInfo<ONNX_OPERATOR_KERNEL_CLASS_NAME(kCpuExecutionProvider, kMLDomain, 1, LinearClassifier)>,
      BuildKernelCreateInfo<ONNX_OPERATOR_KERNEL_CLASS_NAME(kCpuExecutionProvider, kMLDomain, 1, LinearRegressor)>,
      BuildKernelCreateInfo<ONNX_OPERATOR_KERNEL_CLASS_NAME(kCpuExecutionProvider, kMLDomain, 1, Normalizer)>,
      BuildKernelCreateInfo<ONNX_OPERATOR_TYPED_KERNEL_CLASS_NAME(kCpuExecutionProvider, kMLDomain, 1, int64_t,
                                                                  OneHotEncoder)>,
      BuildKernelCreateInfo<ONNX_OPERATOR_TYPED_KERNEL_CLASS_NAME(kCpuExecutionProvider, kMLDomain, 1, float,
                                                                  OneHotEncoder)>,
      BuildKernelCreateInfo<ONNX_OPERATOR_TYPED_KERNEL_CLASS_NAME(kCpuExecutionProvider, kMLDomain, 1, double,
                                                                  OneHotEncoder)>,
      BuildKernelCreateInfo<ONNX_OPERATOR_TYPED_KERNEL_CLASS_NAME(kCpuExecutionProvider, kMLDomain, 1, string,
                                                                  OneHotEncoder)>,
      BuildKernelCreateInfo<ONNX_OPERATOR_TYPED_KERNEL_CLASS_NAME(kCpuExecutionProvider, kMLDomain, 1, float, Scaler)>,
      BuildKernelCreateInfo<ONNX_OPERATOR_TYPED_KERNEL_CLASS_NAME(kCpuExecutionProvider, kMLDomain, 1, double,
                                                                  Scaler)>,
      BuildKernelCreateInfo<ONNX_OPERATOR_TYPED_KERNEL_CLASS_NAME(kCpuExecutionProvider, kMLDomain, 1, int64_t,
                                                                  Scaler)>,
      BuildKernelCreateInfo<ONNX_OPERATOR_TYPED_KERNEL_CLASS_NAME(kCpuExecutionProvider, kMLDomain, 1, int32_t,
                                                                  Scaler)>,
      BuildKernelCreateInfo<ONNX_OPERATOR_KERNEL_CLASS_NAME(kCpuExecutionProvider, kMLDomain, 1, SVMClassifier)>,
      BuildKernelCreateInfo<ONNX_OPERATOR_KERNEL_CLASS_NAME(kCpuExecutionProvider, kMLDomain, 1, SVMRegressor)>,
      BuildKernelCreateInfo<ONNX_OPERATOR_VERSIONED_TYPED_KERNEL_CLASS_NAME(kCpuExecutionProvider, kMLDomain, 1, 2, float,
                                                                            TreeEnsembleClassifier)>,
      BuildKernelCreateInfo<ONNX_OPERATOR_VERSIONED_TYPED_KERNEL_CLASS_NAME(kCpuExecutionProvider, kMLDomain, 1, 2, double,
                                                                            TreeEnsembleClassifier)>,
      BuildKernelCreateInfo<ONNX_OPERATOR_VERSIONED_TYPED_KERNEL_CLASS_NAME(kCpuExecutionProvider, kMLDomain, 1, 2, int64_t,
                                                                            TreeEnsembleClassifier)>,
      BuildKernelCreateInfo<ONNX_OPERATOR_VERSIONED_TYPED_KERNEL_CLASS_NAME(kCpuExecutionProvider, kMLDomain, 1, 2, int32_t,
                                                                            TreeEnsembleClassifier)>,
      BuildKernelCreateInfo<ONNX_OPERATOR_VERSIONED_TYPED_KERNEL_CLASS_NAME(kCpuExecutionProvider, kMLDomain, 1, 2, float,
                                                                            TreeEnsembleRegressor)>,
      BuildKernelCreateInfo<ONNX_OPERATOR_VERSIONED_TYPED_KERNEL_CLASS_NAME(kCpuExecutionProvider, kMLDomain, 1, 2, double,
                                                                            TreeEnsembleRegressor)>,
      BuildKernelCreateInfo<ONNX_OPERATOR_KERNEL_CLASS_NAME(kCpuExecutionProvider, kMLDomain, 1, ZipMap)>,

      BuildKernelCreateInfo<ONNX_OPERATOR_TYPED_KERNEL_CLASS_NAME(kCpuExecutionProvider, kMLDomain, 2, float_string,
                                                                  LabelEncoder)>,
      BuildKernelCreateInfo<ONNX_OPERATOR_TYPED_KERNEL_CLASS_NAME(kCpuExecutionProvider, kMLDomain, 2, string_float,
                                                                  LabelEncoder)>,
      BuildKernelCreateInfo<ONNX_OPERATOR_TYPED_KERNEL_CLASS_NAME(kCpuExecutionProvider, kMLDomain, 2, int64_float,
                                                                  LabelEncoder)>,
      BuildKernelCreateInfo<ONNX_OPERATOR_TYPED_KERNEL_CLASS_NAME(kCpuExecutionProvider, kMLDomain, 2, float_int64,
                                                                  LabelEncoder)>,
      BuildKernelCreateInfo<ONNX_OPERATOR_TYPED_KERNEL_CLASS_NAME(kCpuExecutionProvider, kMLDomain, 2, int64_string,
                                                                  LabelEncoder)>,
      BuildKernelCreateInfo<ONNX_OPERATOR_TYPED_KERNEL_CLASS_NAME(kCpuExecutionProvider, kMLDomain, 2, string_int64,
                                                                  LabelEncoder)>,
      BuildKernelCreateInfo<ONNX_OPERATOR_TYPED_KERNEL_CLASS_NAME(kCpuExecutionProvider, kMLDomain, 2, int64_int64,
                                                                  LabelEncoder)>,
      BuildKernelCreateInfo<ONNX_OPERATOR_TYPED_KERNEL_CLASS_NAME(kCpuExecutionProvider, kMLDomain, 3, float,
                                                                  TreeEnsembleClassifier)>,
      BuildKernelCreateInfo<ONNX_OPERATOR_TYPED_KERNEL_CLASS_NAME(kCpuExecutionProvider, kMLDomain, 3, double,
                                                                  TreeEnsembleClassifier)>,
      BuildKernelCreateInfo<ONNX_OPERATOR_TYPED_KERNEL_CLASS_NAME(kCpuExecutionProvider, kMLDomain, 3, int64_t,
                                                                  TreeEnsembleClassifier)>,
      BuildKernelCreateInfo<ONNX_OPERATOR_TYPED_KERNEL_CLASS_NAME(kCpuExecutionProvider, kMLDomain, 3, int32_t,
                                                                  TreeEnsembleClassifier)>,
      BuildKernelCreateInfo<ONNX_OPERATOR_TYPED_KERNEL_CLASS_NAME(kCpuExecutionProvider, kMLDomain, 3, float,
                                                                  TreeEnsembleRegressor)>,
      BuildKernelCreateInfo<ONNX_OPERATOR_TYPED_KERNEL_CLASS_NAME(kCpuExecutionProvider, kMLDomain, 3, double,
                                                                  TreeEnsembleRegressor)>,
  };

  for (auto& function_table_entry : function_table) {
    KernelCreateInfo info = function_table_entry();
    if (info.kernel_def != nullptr) {  // filter disabled entries where type is void
      ORT_RETURN_IF_ERROR(kernel_registry.Register(std::move(info)));
    }
  }

  return Status::OK();
}
}  // namespace ml
#endif

Status RegisterCPUKernels(KernelRegistry& kernel_registry) {
  ORT_RETURN_IF_ERROR(RegisterOnnxOperatorKernels(kernel_registry));
#ifndef DISABLE_ML_OPS
  ORT_RETURN_IF_ERROR(::onnxruntime::ml::RegisterOnnxMLOperatorKernels(kernel_registry));
#endif
#ifndef DISABLE_CONTRIB_OPS
  ORT_RETURN_IF_ERROR(::onnxruntime::contrib::RegisterCpuContribKernels(kernel_registry));
#endif
#if defined(ENABLE_TRAINING_OPS)
  ORT_RETURN_IF_ERROR(::onnxruntime::contrib::RegisterCpuTrainingKernels(kernel_registry));
#endif
  return Status::OK();
}

KernelRegistryAndStatus GetCpuKernelRegistry() {
  KernelRegistryAndStatus ret;
  ret.st = RegisterCPUKernels(*ret.kernel_registry);
  return ret;
}

std::shared_ptr<KernelRegistry> CPUExecutionProvider::GetKernelRegistry() const {
  static KernelRegistryAndStatus k = GetCpuKernelRegistry();
  // throw if the registry failed to initialize
  ORT_THROW_IF_ERROR(k.st);
  return k.kernel_registry;
}

std::unique_ptr<IDataTransfer> CPUExecutionProvider::GetDataTransfer() const {
  return std::make_unique<CPUDataTransfer>();
}

}  // namespace onnxruntime<|MERGE_RESOLUTION|>--- conflicted
+++ resolved
@@ -830,12 +830,8 @@
 class ONNX_OPERATOR_TYPED_KERNEL_CLASS_NAME(kCpuExecutionProvider, kOnnxDomain, 18, float, ReduceSumSquare);
 class ONNX_OPERATOR_TYPED_KERNEL_CLASS_NAME(kCpuExecutionProvider, kOnnxDomain, 18, double, ReduceSumSquare);
 class ONNX_OPERATOR_TYPED_KERNEL_CLASS_NAME(kCpuExecutionProvider, kOnnxDomain, 18, int32_t, ReduceSumSquare);
-<<<<<<< HEAD
 class ONNX_OPERATOR_KERNEL_CLASS_NAME(kCpuExecutionProvider, kOnnxDomain, 18, Pad);
-// Opset 18
-=======
 class ONNX_OPERATOR_KERNEL_CLASS_NAME(kCpuExecutionProvider, kOnnxDomain, 18, Split);
->>>>>>> 909d7f4b
 #if !defined(DISABLE_OPTIONAL_TYPE)
 class ONNX_OPERATOR_KERNEL_CLASS_NAME(kCpuExecutionProvider, kOnnxDomain, 18, OptionalHasElement);
 class ONNX_OPERATOR_KERNEL_CLASS_NAME(kCpuExecutionProvider, kOnnxDomain, 18, OptionalGetElement);
@@ -2133,15 +2129,12 @@
                                                                 ReduceSumSquare)>,
     BuildKernelCreateInfo<ONNX_OPERATOR_TYPED_KERNEL_CLASS_NAME(kCpuExecutionProvider, kOnnxDomain, 18, double,
                                                                 ReduceSumSquare)>,
-<<<<<<< HEAD
     BuildKernelCreateInfo<ONNX_OPERATOR_KERNEL_CLASS_NAME(kCpuExecutionProvider, kOnnxDomain, 18, Pad)>,
-=======
-    BuildKernelCreateInfo<ONNX_OPERATOR_KERNEL_CLASS_NAME(kCpuExecutionProvider, kOnnxDomain, 18, Split)>,                                                                
->>>>>>> 909d7f4b
+    BuildKernelCreateInfo<ONNX_OPERATOR_KERNEL_CLASS_NAME(kCpuExecutionProvider, kOnnxDomain, 18, Split)>,
 #if !defined(DISABLE_OPTIONAL_TYPE)
     BuildKernelCreateInfo<ONNX_OPERATOR_KERNEL_CLASS_NAME(kCpuExecutionProvider, kOnnxDomain, 18, OptionalHasElement)>,
     BuildKernelCreateInfo<ONNX_OPERATOR_KERNEL_CLASS_NAME(kCpuExecutionProvider, kOnnxDomain, 18, OptionalGetElement)>,
-#endif 
+#endif
 };
 
   for (auto& function_table_entry : function_table) {
