// Copyright (c) Microsoft Corporation. All rights reserved.
// Licensed under the MIT License.

#include "core/providers/cpu/cpu_execution_provider.h"

#include "core/framework/allocator_utils.h"
#include "core/framework/op_kernel.h"
#include "core/framework/kernel_registry.h"
#include "core/framework/int4.h"
#include "core/mlas/inc/mlas.h"

#ifndef DISABLE_CONTRIB_OPS
#include "contrib_ops/cpu/cpu_contrib_kernels.h"
#endif

#if defined(ENABLE_TRAINING_OPS)
#include "orttraining/training_ops/cpu/cpu_training_kernels.h"
#endif

#include "core/framework/compute_capability.h"

namespace {
struct KernelRegistryAndStatus {
  std::shared_ptr<onnxruntime::KernelRegistry> kernel_registry = std::make_shared<onnxruntime::KernelRegistry>();
  onnxruntime::Status st;
};
}  // namespace

namespace onnxruntime {
CPUExecutionProvider::CPUExecutionProvider(const CPUExecutionProviderInfo& info)
    : IExecutionProvider{onnxruntime::kCpuExecutionProvider}, info_{info} {}

std::vector<AllocatorPtr> CPUExecutionProvider::CreatePreferredAllocators() {
  const bool create_arena = DoesCpuAllocatorSupportArenaUsage() ? info_.create_arena : false;
  AllocatorCreationInfo device_info{[](int) { return std::make_unique<CPUAllocator>(); },
                                    DEFAULT_CPU_ALLOCATOR_DEVICE_ID, create_arena};

  return std::vector<AllocatorPtr>{CreateAllocator(device_info)};
}

// Forward declarations of op kernels
class ONNX_OPERATOR_VERSIONED_KERNEL_CLASS_NAME(kCpuExecutionProvider, kOnnxDomain, 6, 10, Clip);
class ONNX_OPERATOR_VERSIONED_KERNEL_CLASS_NAME(kCpuExecutionProvider, kOnnxDomain, 6, 21, Elu);
class ONNX_OPERATOR_VERSIONED_KERNEL_CLASS_NAME(kCpuExecutionProvider, kOnnxDomain, 6, 21, HardSigmoid);
class ONNX_OPERATOR_VERSIONED_KERNEL_CLASS_NAME(kCpuExecutionProvider, kOnnxDomain, 6, 15, LeakyRelu);
class ONNX_OPERATOR_VERSIONED_TYPED_KERNEL_CLASS_NAME(kCpuExecutionProvider, kOnnxDomain, 6, 12, float, Relu);
class ONNX_OPERATOR_VERSIONED_TYPED_KERNEL_CLASS_NAME(kCpuExecutionProvider, kOnnxDomain, 6, 12, double, Relu);
#ifdef MLAS_F16VEC_INTRINSICS_SUPPORTED
class ONNX_OPERATOR_VERSIONED_TYPED_KERNEL_CLASS_NAME(kCpuExecutionProvider, kOnnxDomain, 6, 12, MLFloat16, Relu);
class ONNX_OPERATOR_VERSIONED_TYPED_KERNEL_CLASS_NAME(kCpuExecutionProvider, kOnnxDomain, 6, 15, MLFloat16, LeakyRelu);
#endif
class ONNX_OPERATOR_VERSIONED_KERNEL_CLASS_NAME(kCpuExecutionProvider, kOnnxDomain, 6, 21, Selu);
class ONNX_OPERATOR_VERSIONED_TYPED_KERNEL_CLASS_NAME(kCpuExecutionProvider, kOnnxDomain, 6, 12, float, Sigmoid);
class ONNX_OPERATOR_VERSIONED_TYPED_KERNEL_CLASS_NAME(kCpuExecutionProvider, kOnnxDomain, 6, 12, double, Sigmoid);
class ONNX_OPERATOR_VERSIONED_KERNEL_CLASS_NAME(kCpuExecutionProvider, kOnnxDomain, 1, 21, Softplus);
class ONNX_OPERATOR_VERSIONED_KERNEL_CLASS_NAME(kCpuExecutionProvider, kOnnxDomain, 1, 21, Softsign);
class ONNX_OPERATOR_VERSIONED_TYPED_KERNEL_CLASS_NAME(kCpuExecutionProvider, kOnnxDomain, 6, 12, float, Tanh);
class ONNX_OPERATOR_VERSIONED_TYPED_KERNEL_CLASS_NAME(kCpuExecutionProvider, kOnnxDomain, 6, 12, double, Tanh);
class ONNX_OPERATOR_VERSIONED_KERNEL_CLASS_NAME(kCpuExecutionProvider, kOnnxDomain, 7, 8, PRelu);
class ONNX_OPERATOR_KERNEL_CLASS_NAME(kCpuExecutionProvider, kOnnxDomain, 1, RandomNormal);
class ONNX_OPERATOR_KERNEL_CLASS_NAME(kCpuExecutionProvider, kOnnxDomain, 1, RandomUniform);
class ONNX_OPERATOR_KERNEL_CLASS_NAME(kCpuExecutionProvider, kOnnxDomain, 1, RandomNormalLike);
class ONNX_OPERATOR_KERNEL_CLASS_NAME(kCpuExecutionProvider, kOnnxDomain, 1, RandomUniformLike);
class ONNX_OPERATOR_KERNEL_CLASS_NAME(kCpuExecutionProvider, kOnnxDomain, 7, Multinomial);
class ONNX_OPERATOR_VERSIONED_TYPED_KERNEL_CLASS_NAME(kCpuExecutionProvider, kOnnxDomain, 6, 12, float, Abs);
class ONNX_OPERATOR_VERSIONED_TYPED_KERNEL_CLASS_NAME(kCpuExecutionProvider, kOnnxDomain, 6, 12, double, Abs);
class ONNX_OPERATOR_VERSIONED_TYPED_KERNEL_CLASS_NAME(kCpuExecutionProvider, kOnnxDomain, 6, 12, int8_t, Abs);
class ONNX_OPERATOR_VERSIONED_TYPED_KERNEL_CLASS_NAME(kCpuExecutionProvider, kOnnxDomain, 6, 12, int16_t, Abs);
class ONNX_OPERATOR_VERSIONED_TYPED_KERNEL_CLASS_NAME(kCpuExecutionProvider, kOnnxDomain, 6, 12, int32_t, Abs);
class ONNX_OPERATOR_VERSIONED_TYPED_KERNEL_CLASS_NAME(kCpuExecutionProvider, kOnnxDomain, 6, 12, int64_t, Abs);
class ONNX_OPERATOR_VERSIONED_TYPED_KERNEL_CLASS_NAME(kCpuExecutionProvider, kOnnxDomain, 6, 12, uint8_t, Abs);
class ONNX_OPERATOR_VERSIONED_TYPED_KERNEL_CLASS_NAME(kCpuExecutionProvider, kOnnxDomain, 6, 12, uint16_t, Abs);
class ONNX_OPERATOR_VERSIONED_TYPED_KERNEL_CLASS_NAME(kCpuExecutionProvider, kOnnxDomain, 6, 12, uint32_t, Abs);
class ONNX_OPERATOR_VERSIONED_TYPED_KERNEL_CLASS_NAME(kCpuExecutionProvider, kOnnxDomain, 6, 12, uint64_t, Abs);
class ONNX_OPERATOR_VERSIONED_TYPED_KERNEL_CLASS_NAME(kCpuExecutionProvider, kOnnxDomain, 6, 12, float, Floor);
class ONNX_OPERATOR_VERSIONED_TYPED_KERNEL_CLASS_NAME(kCpuExecutionProvider, kOnnxDomain, 6, 12, double, Floor);
class ONNX_OPERATOR_VERSIONED_TYPED_KERNEL_CLASS_NAME(kCpuExecutionProvider, kOnnxDomain, 6, 12, float, Ceil);
class ONNX_OPERATOR_VERSIONED_TYPED_KERNEL_CLASS_NAME(kCpuExecutionProvider, kOnnxDomain, 6, 12, double, Ceil);
class ONNX_OPERATOR_VERSIONED_TYPED_KERNEL_CLASS_NAME(kCpuExecutionProvider, kOnnxDomain, 6, 12, float, Reciprocal);
class ONNX_OPERATOR_VERSIONED_TYPED_KERNEL_CLASS_NAME(kCpuExecutionProvider, kOnnxDomain, 6, 12, double, Reciprocal);
class ONNX_OPERATOR_VERSIONED_TYPED_KERNEL_CLASS_NAME(kCpuExecutionProvider, kOnnxDomain, 6, 12, float, Sqrt);
class ONNX_OPERATOR_VERSIONED_TYPED_KERNEL_CLASS_NAME(kCpuExecutionProvider, kOnnxDomain, 6, 12, double, Sqrt);
class ONNX_OPERATOR_VERSIONED_TYPED_KERNEL_CLASS_NAME(kCpuExecutionProvider, kOnnxDomain, 7, 12, float, Add);
class ONNX_OPERATOR_VERSIONED_TYPED_KERNEL_CLASS_NAME(kCpuExecutionProvider, kOnnxDomain, 7, 12, double, Add);
class ONNX_OPERATOR_VERSIONED_TYPED_KERNEL_CLASS_NAME(kCpuExecutionProvider, kOnnxDomain, 7, 12, int32_t, Add);
class ONNX_OPERATOR_VERSIONED_TYPED_KERNEL_CLASS_NAME(kCpuExecutionProvider, kOnnxDomain, 7, 12, int64_t, Add);
class ONNX_OPERATOR_VERSIONED_TYPED_KERNEL_CLASS_NAME(kCpuExecutionProvider, kOnnxDomain, 7, 12, uint32_t, Add);
class ONNX_OPERATOR_VERSIONED_TYPED_KERNEL_CLASS_NAME(kCpuExecutionProvider, kOnnxDomain, 7, 12, uint64_t, Add);
class ONNX_OPERATOR_VERSIONED_TYPED_KERNEL_CLASS_NAME(kCpuExecutionProvider, kOnnxDomain, 7, 12, float, Sub);
class ONNX_OPERATOR_VERSIONED_TYPED_KERNEL_CLASS_NAME(kCpuExecutionProvider, kOnnxDomain, 7, 12, double, Sub);
class ONNX_OPERATOR_VERSIONED_TYPED_KERNEL_CLASS_NAME(kCpuExecutionProvider, kOnnxDomain, 7, 12, int32_t, Sub);
class ONNX_OPERATOR_VERSIONED_TYPED_KERNEL_CLASS_NAME(kCpuExecutionProvider, kOnnxDomain, 7, 12, int64_t, Sub);
class ONNX_OPERATOR_VERSIONED_TYPED_KERNEL_CLASS_NAME(kCpuExecutionProvider, kOnnxDomain, 7, 12, uint32_t, Sub);
class ONNX_OPERATOR_VERSIONED_TYPED_KERNEL_CLASS_NAME(kCpuExecutionProvider, kOnnxDomain, 7, 12, uint64_t, Sub);
class ONNX_OPERATOR_VERSIONED_TYPED_KERNEL_CLASS_NAME(kCpuExecutionProvider, kOnnxDomain, 7, 12, float, Mul);
class ONNX_OPERATOR_VERSIONED_TYPED_KERNEL_CLASS_NAME(kCpuExecutionProvider, kOnnxDomain, 7, 12, double, Mul);
class ONNX_OPERATOR_VERSIONED_TYPED_KERNEL_CLASS_NAME(kCpuExecutionProvider, kOnnxDomain, 7, 12, int32_t, Mul);
class ONNX_OPERATOR_VERSIONED_TYPED_KERNEL_CLASS_NAME(kCpuExecutionProvider, kOnnxDomain, 7, 12, int64_t, Mul);
class ONNX_OPERATOR_VERSIONED_TYPED_KERNEL_CLASS_NAME(kCpuExecutionProvider, kOnnxDomain, 7, 12, uint32_t, Mul);
class ONNX_OPERATOR_VERSIONED_TYPED_KERNEL_CLASS_NAME(kCpuExecutionProvider, kOnnxDomain, 7, 12, uint64_t, Mul);
class ONNX_OPERATOR_VERSIONED_TYPED_KERNEL_CLASS_NAME(kCpuExecutionProvider, kOnnxDomain, 7, 12, float, Div);
class ONNX_OPERATOR_VERSIONED_TYPED_KERNEL_CLASS_NAME(kCpuExecutionProvider, kOnnxDomain, 7, 12, double, Div);
class ONNX_OPERATOR_VERSIONED_TYPED_KERNEL_CLASS_NAME(kCpuExecutionProvider, kOnnxDomain, 7, 12, int32_t, Div);
class ONNX_OPERATOR_VERSIONED_TYPED_KERNEL_CLASS_NAME(kCpuExecutionProvider, kOnnxDomain, 7, 12, int64_t, Div);
class ONNX_OPERATOR_VERSIONED_TYPED_KERNEL_CLASS_NAME(kCpuExecutionProvider, kOnnxDomain, 7, 12, uint32_t, Div);
class ONNX_OPERATOR_VERSIONED_TYPED_KERNEL_CLASS_NAME(kCpuExecutionProvider, kOnnxDomain, 7, 12, uint64_t, Div);
class ONNX_OPERATOR_VERSIONED_TYPED_KERNEL_CLASS_NAME(kCpuExecutionProvider, kOnnxDomain, 6, 12, float, Neg);
class ONNX_OPERATOR_VERSIONED_TYPED_KERNEL_CLASS_NAME(kCpuExecutionProvider, kOnnxDomain, 6, 12, double, Neg);
class ONNX_OPERATOR_VERSIONED_TYPED_KERNEL_CLASS_NAME(kCpuExecutionProvider, kOnnxDomain, 6, 12, int8_t, Neg);
class ONNX_OPERATOR_VERSIONED_TYPED_KERNEL_CLASS_NAME(kCpuExecutionProvider, kOnnxDomain, 6, 12, int16_t, Neg);
class ONNX_OPERATOR_VERSIONED_TYPED_KERNEL_CLASS_NAME(kCpuExecutionProvider, kOnnxDomain, 6, 12, int32_t, Neg);
class ONNX_OPERATOR_VERSIONED_TYPED_KERNEL_CLASS_NAME(kCpuExecutionProvider, kOnnxDomain, 6, 12, int64_t, Neg);
class ONNX_OPERATOR_VERSIONED_KERNEL_CLASS_NAME(kCpuExecutionProvider, kOnnxDomain, 7, 11, Pow);
class ONNX_OPERATOR_VERSIONED_TYPED_KERNEL_CLASS_NAME(kCpuExecutionProvider, kOnnxDomain, 6, 12, float, Exp);
class ONNX_OPERATOR_VERSIONED_TYPED_KERNEL_CLASS_NAME(kCpuExecutionProvider, kOnnxDomain, 6, 12, double, Exp);
class ONNX_OPERATOR_VERSIONED_TYPED_KERNEL_CLASS_NAME(kCpuExecutionProvider, kOnnxDomain, 6, 12, float, Log);
class ONNX_OPERATOR_VERSIONED_TYPED_KERNEL_CLASS_NAME(kCpuExecutionProvider, kOnnxDomain, 6, 12, double, Log);
class ONNX_OPERATOR_VERSIONED_TYPED_KERNEL_CLASS_NAME(kCpuExecutionProvider, kOnnxDomain, 6, 7, float, Sum);
class ONNX_OPERATOR_VERSIONED_TYPED_KERNEL_CLASS_NAME(kCpuExecutionProvider, kOnnxDomain, 6, 7, double, Sum);
class ONNX_OPERATOR_VERSIONED_TYPED_KERNEL_CLASS_NAME(kCpuExecutionProvider, kOnnxDomain, 8, 12, float, Sum);
class ONNX_OPERATOR_VERSIONED_TYPED_KERNEL_CLASS_NAME(kCpuExecutionProvider, kOnnxDomain, 8, 12, double, Sum);
class ONNX_OPERATOR_VERSIONED_TYPED_KERNEL_CLASS_NAME(kCpuExecutionProvider, kOnnxDomain, 6, 7, float, Min);
class ONNX_OPERATOR_VERSIONED_KERNEL_CLASS_NAME(kCpuExecutionProvider, kOnnxDomain, 8, 11, Min);
class ONNX_OPERATOR_VERSIONED_TYPED_KERNEL_CLASS_NAME(kCpuExecutionProvider, kOnnxDomain, 6, 7, float, Max);
class ONNX_OPERATOR_VERSIONED_KERNEL_CLASS_NAME(kCpuExecutionProvider, kOnnxDomain, 8, 11, Max);
class ONNX_OPERATOR_KERNEL_CLASS_NAME(kCpuExecutionProvider, kOnnxDomain, 1, Not);
class ONNX_OPERATOR_KERNEL_CLASS_NAME(kCpuExecutionProvider, kOnnxDomain, 7, And);
class ONNX_OPERATOR_KERNEL_CLASS_NAME(kCpuExecutionProvider, kOnnxDomain, 7, Or);
class ONNX_OPERATOR_KERNEL_CLASS_NAME(kCpuExecutionProvider, kOnnxDomain, 7, Xor);
class ONNX_OPERATOR_VERSIONED_TYPED_KERNEL_CLASS_NAME(kCpuExecutionProvider, kOnnxDomain, 7, 8, float, Less);
class ONNX_OPERATOR_VERSIONED_TYPED_KERNEL_CLASS_NAME(kCpuExecutionProvider, kOnnxDomain, 7, 8, double, Less);
class ONNX_OPERATOR_VERSIONED_TYPED_KERNEL_CLASS_NAME(kCpuExecutionProvider, kOnnxDomain, 7, 8, float, Greater);
class ONNX_OPERATOR_VERSIONED_TYPED_KERNEL_CLASS_NAME(kCpuExecutionProvider, kOnnxDomain, 7, 8, double, Greater);
class ONNX_OPERATOR_VERSIONED_TYPED_KERNEL_CLASS_NAME(kCpuExecutionProvider, kOnnxDomain, 7, 10, bool, Equal);
class ONNX_OPERATOR_VERSIONED_TYPED_KERNEL_CLASS_NAME(kCpuExecutionProvider, kOnnxDomain, 7, 10, int32_t, Equal);
class ONNX_OPERATOR_VERSIONED_TYPED_KERNEL_CLASS_NAME(kCpuExecutionProvider, kOnnxDomain, 7, 10, int64_t, Equal);
class ONNX_OPERATOR_VERSIONED_TYPED_KERNEL_CLASS_NAME(kCpuExecutionProvider, kOnnxDomain, 7, 10, float, Equal);
class ONNX_OPERATOR_VERSIONED_TYPED_KERNEL_CLASS_NAME(kCpuExecutionProvider, kOnnxDomain, 7, 10, double, Equal);
class ONNX_OPERATOR_VERSIONED_TYPED_KERNEL_CLASS_NAME(kCpuExecutionProvider, kOnnxDomain, 6, 7, float, Mean);
class ONNX_OPERATOR_VERSIONED_TYPED_KERNEL_CLASS_NAME(kCpuExecutionProvider, kOnnxDomain, 8, 12, float, Mean);
class ONNX_OPERATOR_VERSIONED_TYPED_KERNEL_CLASS_NAME(kCpuExecutionProvider, kOnnxDomain, 7, 21, float, Sin);
class ONNX_OPERATOR_VERSIONED_TYPED_KERNEL_CLASS_NAME(kCpuExecutionProvider, kOnnxDomain, 7, 21, double, Sin);
class ONNX_OPERATOR_VERSIONED_KERNEL_CLASS_NAME(kCpuExecutionProvider, kOnnxDomain, 7, 21, Cos);
class ONNX_OPERATOR_VERSIONED_KERNEL_CLASS_NAME(kCpuExecutionProvider, kOnnxDomain, 7, 21, Tan);
class ONNX_OPERATOR_VERSIONED_KERNEL_CLASS_NAME(kCpuExecutionProvider, kOnnxDomain, 7, 21, Asin);
class ONNX_OPERATOR_VERSIONED_KERNEL_CLASS_NAME(kCpuExecutionProvider, kOnnxDomain, 7, 21, Acos);
class ONNX_OPERATOR_VERSIONED_KERNEL_CLASS_NAME(kCpuExecutionProvider, kOnnxDomain, 7, 21, Atan);
class ONNX_OPERATOR_VERSIONED_TYPED_KERNEL_CLASS_NAME(kCpuExecutionProvider, kOnnxDomain, 7, 8, float, Gemm);
class ONNX_OPERATOR_VERSIONED_TYPED_KERNEL_CLASS_NAME(kCpuExecutionProvider, kOnnxDomain, 7, 8, double, Gemm);
class ONNX_OPERATOR_VERSIONED_KERNEL_CLASS_NAME(kCpuExecutionProvider, kOnnxDomain, 1, 10, Hardmax);
class ONNX_OPERATOR_VERSIONED_TYPED_KERNEL_CLASS_NAME(kCpuExecutionProvider, kOnnxDomain, 1, 10, float, LogSoftmax);
class ONNX_OPERATOR_VERSIONED_TYPED_KERNEL_CLASS_NAME(kCpuExecutionProvider, kOnnxDomain, 1, 10, double, LogSoftmax);
class ONNX_OPERATOR_VERSIONED_TYPED_KERNEL_CLASS_NAME(kCpuExecutionProvider, kOnnxDomain, 1, 8, float, MatMul);
class ONNX_OPERATOR_VERSIONED_TYPED_KERNEL_CLASS_NAME(kCpuExecutionProvider, kOnnxDomain, 1, 8, double, MatMul);
class ONNX_OPERATOR_VERSIONED_TYPED_KERNEL_CLASS_NAME(kCpuExecutionProvider, kOnnxDomain, 1, 10, float, Softmax);
class ONNX_OPERATOR_VERSIONED_TYPED_KERNEL_CLASS_NAME(kCpuExecutionProvider, kOnnxDomain, 1, 10, double, Softmax);
class ONNX_OPERATOR_VERSIONED_TYPED_KERNEL_CLASS_NAME(kCpuExecutionProvider, kOnnxDomain, 1, 9, float, TopK);
class ONNX_OPERATOR_VERSIONED_TYPED_KERNEL_CLASS_NAME(kCpuExecutionProvider, kOnnxDomain, 1, 9, double, TopK);
class ONNX_OPERATOR_VERSIONED_TYPED_KERNEL_CLASS_NAME(kCpuExecutionProvider, kOnnxDomain, 7, 8, float,
                                                      BatchNormalization);
class ONNX_OPERATOR_VERSIONED_TYPED_KERNEL_CLASS_NAME(kCpuExecutionProvider, kOnnxDomain, 7, 8, double,
                                                      BatchNormalization);
class ONNX_OPERATOR_VERSIONED_KERNEL_CLASS_NAME(kCpuExecutionProvider, kOnnxDomain, 1, 10, Conv);
class ONNX_OPERATOR_VERSIONED_KERNEL_CLASS_NAME(kCpuExecutionProvider, kOnnxDomain, 1, 10, ConvTranspose);
class ONNX_OPERATOR_VERSIONED_KERNEL_CLASS_NAME(kCpuExecutionProvider, kOnnxDomain, 1, 8, Flatten);
class ONNX_OPERATOR_VERSIONED_KERNEL_CLASS_NAME(kCpuExecutionProvider, kOnnxDomain, 6, 21, InstanceNormalization);
class ONNX_OPERATOR_TYPED_KERNEL_CLASS_NAME(kCpuExecutionProvider, kOnnxDomain, 1, float, LpNormalization);
class ONNX_OPERATOR_TYPED_KERNEL_CLASS_NAME(kCpuExecutionProvider, kOnnxDomain, 1, double, LpNormalization);
class ONNX_OPERATOR_VERSIONED_KERNEL_CLASS_NAME(kCpuExecutionProvider, kOnnxDomain, 1, 12, LRN);
class ONNX_OPERATOR_VERSIONED_KERNEL_CLASS_NAME(kCpuExecutionProvider, kOnnxDomain, 7, 9, AveragePool);
class ONNX_OPERATOR_VERSIONED_KERNEL_CLASS_NAME(kCpuExecutionProvider, kOnnxDomain, 1, 7, MaxPool);
class ONNX_OPERATOR_VERSIONED_KERNEL_CLASS_NAME(kCpuExecutionProvider, kOnnxDomain, 8, 11, MaxPool);
#ifdef MLAS_F16VEC_INTRINSICS_SUPPORTED
class ONNX_OPERATOR_VERSIONED_TYPED_KERNEL_CLASS_NAME(kCpuExecutionProvider, kOnnxDomain, 8, 11, MLFloat16, MaxPool);
#endif
class ONNX_OPERATOR_VERSIONED_KERNEL_CLASS_NAME(kCpuExecutionProvider, kOnnxDomain, 2, 10, LpPool);
class ONNX_OPERATOR_KERNEL_CLASS_NAME(kCpuExecutionProvider, kOnnxDomain, 2, GlobalLpPool);
class ONNX_OPERATOR_VERSIONED_KERNEL_CLASS_NAME(kCpuExecutionProvider, kOnnxDomain, 1, 21, GlobalAveragePool);
#ifdef MLAS_F16VEC_INTRINSICS_SUPPORTED
class ONNX_OPERATOR_VERSIONED_TYPED_KERNEL_CLASS_NAME(kCpuExecutionProvider, kOnnxDomain, 1, 21, MLFloat16, GlobalAveragePool);
#endif
class ONNX_OPERATOR_VERSIONED_KERNEL_CLASS_NAME(kCpuExecutionProvider, kOnnxDomain, 1, 21, GlobalMaxPool);
class ONNX_OPERATOR_KERNEL_CLASS_NAME(kCpuExecutionProvider, kOnnxDomain, 1, MaxRoiPool);
class ONNX_OPERATOR_VERSIONED_TYPED_KERNEL_CLASS_NAME(kCpuExecutionProvider, kOnnxDomain, 1, 10, float, ReduceL1);
class ONNX_OPERATOR_VERSIONED_TYPED_KERNEL_CLASS_NAME(kCpuExecutionProvider, kOnnxDomain, 1, 10, double, ReduceL1);
class ONNX_OPERATOR_VERSIONED_TYPED_KERNEL_CLASS_NAME(kCpuExecutionProvider, kOnnxDomain, 1, 10, int32_t, ReduceL1);
class ONNX_OPERATOR_VERSIONED_TYPED_KERNEL_CLASS_NAME(kCpuExecutionProvider, kOnnxDomain, 1, 10, int64_t, ReduceL1);
class ONNX_OPERATOR_VERSIONED_TYPED_KERNEL_CLASS_NAME(kCpuExecutionProvider, kOnnxDomain, 1, 10, float, ReduceL2);
class ONNX_OPERATOR_VERSIONED_TYPED_KERNEL_CLASS_NAME(kCpuExecutionProvider, kOnnxDomain, 1, 10, double, ReduceL2);
class ONNX_OPERATOR_VERSIONED_TYPED_KERNEL_CLASS_NAME(kCpuExecutionProvider, kOnnxDomain, 1, 10, int32_t, ReduceL2);
class ONNX_OPERATOR_VERSIONED_TYPED_KERNEL_CLASS_NAME(kCpuExecutionProvider, kOnnxDomain, 1, 10, int64_t, ReduceL2);
class ONNX_OPERATOR_VERSIONED_TYPED_KERNEL_CLASS_NAME(kCpuExecutionProvider, kOnnxDomain, 1, 10, float, ReduceLogSum);
class ONNX_OPERATOR_VERSIONED_TYPED_KERNEL_CLASS_NAME(kCpuExecutionProvider, kOnnxDomain, 1, 10, double, ReduceLogSum);
class ONNX_OPERATOR_VERSIONED_TYPED_KERNEL_CLASS_NAME(kCpuExecutionProvider, kOnnxDomain, 1, 10, int32_t, ReduceLogSum);
class ONNX_OPERATOR_VERSIONED_TYPED_KERNEL_CLASS_NAME(kCpuExecutionProvider, kOnnxDomain, 1, 10, int64_t, ReduceLogSum);
class ONNX_OPERATOR_VERSIONED_TYPED_KERNEL_CLASS_NAME(kCpuExecutionProvider, kOnnxDomain, 1, 10, float,
                                                      ReduceLogSumExp);
class ONNX_OPERATOR_VERSIONED_TYPED_KERNEL_CLASS_NAME(kCpuExecutionProvider, kOnnxDomain, 1, 10, double,
                                                      ReduceLogSumExp);
class ONNX_OPERATOR_VERSIONED_TYPED_KERNEL_CLASS_NAME(kCpuExecutionProvider, kOnnxDomain, 1, 10, int32_t,
                                                      ReduceLogSumExp);
class ONNX_OPERATOR_VERSIONED_TYPED_KERNEL_CLASS_NAME(kCpuExecutionProvider, kOnnxDomain, 1, 10, int64_t,
                                                      ReduceLogSumExp);
class ONNX_OPERATOR_VERSIONED_TYPED_KERNEL_CLASS_NAME(kCpuExecutionProvider, kOnnxDomain, 1, 10, float, ReduceMax);
class ONNX_OPERATOR_VERSIONED_TYPED_KERNEL_CLASS_NAME(kCpuExecutionProvider, kOnnxDomain, 1, 10, double, ReduceMax);
class ONNX_OPERATOR_VERSIONED_TYPED_KERNEL_CLASS_NAME(kCpuExecutionProvider, kOnnxDomain, 1, 10, int32_t, ReduceMax);
class ONNX_OPERATOR_VERSIONED_TYPED_KERNEL_CLASS_NAME(kCpuExecutionProvider, kOnnxDomain, 1, 10, int64_t, ReduceMax);
class ONNX_OPERATOR_VERSIONED_TYPED_KERNEL_CLASS_NAME(kCpuExecutionProvider, kOnnxDomain, 1, 10, float, ReduceMean);
class ONNX_OPERATOR_VERSIONED_TYPED_KERNEL_CLASS_NAME(kCpuExecutionProvider, kOnnxDomain, 1, 10, double, ReduceMean);
class ONNX_OPERATOR_VERSIONED_TYPED_KERNEL_CLASS_NAME(kCpuExecutionProvider, kOnnxDomain, 1, 10, int32_t, ReduceMean);
class ONNX_OPERATOR_VERSIONED_TYPED_KERNEL_CLASS_NAME(kCpuExecutionProvider, kOnnxDomain, 1, 10, int64_t, ReduceMean);
class ONNX_OPERATOR_VERSIONED_TYPED_KERNEL_CLASS_NAME(kCpuExecutionProvider, kOnnxDomain, 1, 10, float, ReduceMin);
class ONNX_OPERATOR_VERSIONED_TYPED_KERNEL_CLASS_NAME(kCpuExecutionProvider, kOnnxDomain, 1, 10, double, ReduceMin);
class ONNX_OPERATOR_VERSIONED_TYPED_KERNEL_CLASS_NAME(kCpuExecutionProvider, kOnnxDomain, 1, 10, int32_t, ReduceMin);
class ONNX_OPERATOR_VERSIONED_TYPED_KERNEL_CLASS_NAME(kCpuExecutionProvider, kOnnxDomain, 1, 10, int64_t, ReduceMin);
class ONNX_OPERATOR_VERSIONED_TYPED_KERNEL_CLASS_NAME(kCpuExecutionProvider, kOnnxDomain, 1, 10, float, ReduceProd);
class ONNX_OPERATOR_VERSIONED_TYPED_KERNEL_CLASS_NAME(kCpuExecutionProvider, kOnnxDomain, 1, 10, double, ReduceProd);
class ONNX_OPERATOR_VERSIONED_TYPED_KERNEL_CLASS_NAME(kCpuExecutionProvider, kOnnxDomain, 1, 10, int32_t, ReduceProd);
class ONNX_OPERATOR_VERSIONED_TYPED_KERNEL_CLASS_NAME(kCpuExecutionProvider, kOnnxDomain, 1, 10, int64_t, ReduceProd);
class ONNX_OPERATOR_VERSIONED_TYPED_KERNEL_CLASS_NAME(kCpuExecutionProvider, kOnnxDomain, 1, 10, float, ReduceSum);
class ONNX_OPERATOR_VERSIONED_TYPED_KERNEL_CLASS_NAME(kCpuExecutionProvider, kOnnxDomain, 1, 10, int32_t, ReduceSum);
class ONNX_OPERATOR_VERSIONED_TYPED_KERNEL_CLASS_NAME(kCpuExecutionProvider, kOnnxDomain, 1, 10, double, ReduceSum);
class ONNX_OPERATOR_VERSIONED_TYPED_KERNEL_CLASS_NAME(kCpuExecutionProvider, kOnnxDomain, 1, 10, int64_t, ReduceSum);
class ONNX_OPERATOR_VERSIONED_TYPED_KERNEL_CLASS_NAME(kCpuExecutionProvider, kOnnxDomain, 1, 10, float,
                                                      ReduceSumSquare);
class ONNX_OPERATOR_VERSIONED_TYPED_KERNEL_CLASS_NAME(kCpuExecutionProvider, kOnnxDomain, 1, 10, int32_t,
                                                      ReduceSumSquare);
class ONNX_OPERATOR_VERSIONED_TYPED_KERNEL_CLASS_NAME(kCpuExecutionProvider, kOnnxDomain, 1, 10, double,
                                                      ReduceSumSquare);
class ONNX_OPERATOR_VERSIONED_TYPED_KERNEL_CLASS_NAME(kCpuExecutionProvider, kOnnxDomain, 1, 10, int64_t,
                                                      ReduceSumSquare);
class ONNX_OPERATOR_VERSIONED_TYPED_KERNEL_CLASS_NAME(kCpuExecutionProvider, kOnnxDomain, 1, 10, float, ArgMax);
class ONNX_OPERATOR_VERSIONED_TYPED_KERNEL_CLASS_NAME(kCpuExecutionProvider, kOnnxDomain, 1, 10, double, ArgMax);
class ONNX_OPERATOR_VERSIONED_TYPED_KERNEL_CLASS_NAME(kCpuExecutionProvider, kOnnxDomain, 1, 10, int8_t, ArgMax);
class ONNX_OPERATOR_VERSIONED_TYPED_KERNEL_CLASS_NAME(kCpuExecutionProvider, kOnnxDomain, 1, 10, uint8_t, ArgMax);
class ONNX_OPERATOR_VERSIONED_TYPED_KERNEL_CLASS_NAME(kCpuExecutionProvider, kOnnxDomain, 1, 10, int32_t, ArgMax);
class ONNX_OPERATOR_VERSIONED_TYPED_KERNEL_CLASS_NAME(kCpuExecutionProvider, kOnnxDomain, 1, 10, int64_t, ArgMax);
class ONNX_OPERATOR_VERSIONED_TYPED_KERNEL_CLASS_NAME(kCpuExecutionProvider, kOnnxDomain, 1, 10, float, ArgMin);
class ONNX_OPERATOR_VERSIONED_TYPED_KERNEL_CLASS_NAME(kCpuExecutionProvider, kOnnxDomain, 1, 10, double, ArgMin);
class ONNX_OPERATOR_VERSIONED_TYPED_KERNEL_CLASS_NAME(kCpuExecutionProvider, kOnnxDomain, 1, 10, int8_t, ArgMin);
class ONNX_OPERATOR_VERSIONED_TYPED_KERNEL_CLASS_NAME(kCpuExecutionProvider, kOnnxDomain, 1, 10, uint8_t, ArgMin);
class ONNX_OPERATOR_VERSIONED_TYPED_KERNEL_CLASS_NAME(kCpuExecutionProvider, kOnnxDomain, 1, 10, int64_t, ArgMin);
class ONNX_OPERATOR_VERSIONED_TYPED_KERNEL_CLASS_NAME(kCpuExecutionProvider, kOnnxDomain, 1, 10, int32_t, ArgMin);
class ONNX_OPERATOR_VERSIONED_KERNEL_CLASS_NAME(kCpuExecutionProvider, kOnnxDomain, 7, 13, GRU);
class ONNX_OPERATOR_VERSIONED_KERNEL_CLASS_NAME(kCpuExecutionProvider, kOnnxDomain, 7, 13, LSTM);
class ONNX_OPERATOR_VERSIONED_KERNEL_CLASS_NAME(kCpuExecutionProvider, kOnnxDomain, 7, 13, RNN);
class ONNX_OPERATOR_VERSIONED_KERNEL_CLASS_NAME(kCpuExecutionProvider, kOnnxDomain, 6, 12, Cast);
class ONNX_OPERATOR_VERSIONED_KERNEL_CLASS_NAME(kCpuExecutionProvider, kOnnxDomain, 4, 10, Concat);
class ONNX_OPERATOR_VERSIONED_KERNEL_CLASS_NAME(kCpuExecutionProvider, kOnnxDomain, 1, 10, Gather);
class ONNX_OPERATOR_VERSIONED_KERNEL_CLASS_NAME(kCpuExecutionProvider, kOnnxDomain, 7, 9, Dropout);
class ONNX_OPERATOR_VERSIONED_KERNEL_CLASS_NAME(kCpuExecutionProvider, kOnnxDomain, 1, 12, Identity);
class ONNX_OPERATOR_VERSIONED_KERNEL_CLASS_NAME(kCpuExecutionProvider, kOnnxDomain, 2, 10, Pad);
class ONNX_OPERATOR_VERSIONED_KERNEL_CLASS_NAME(kCpuExecutionProvider, kOnnxDomain, 1, 4, Reshape);
class ONNX_OPERATOR_VERSIONED_KERNEL_CLASS_NAME(kCpuExecutionProvider, kOnnxDomain, 5, 12, Reshape);
class ONNX_OPERATOR_VERSIONED_KERNEL_CLASS_NAME(kCpuExecutionProvider, kOnnxDomain, 1, 12, Shape);
class ONNX_OPERATOR_VERSIONED_KERNEL_CLASS_NAME(kCpuExecutionProvider, kOnnxDomain, 1, 12, Size);
class ONNX_OPERATOR_VERSIONED_KERNEL_CLASS_NAME(kCpuExecutionProvider, kOnnxDomain, 1, 9, Slice);
class ONNX_OPERATOR_VERSIONED_KERNEL_CLASS_NAME(kCpuExecutionProvider, kOnnxDomain, 1, 12, SpaceToDepth);
class ONNX_OPERATOR_VERSIONED_KERNEL_CLASS_NAME(kCpuExecutionProvider, kOnnxDomain, 1, 10, DepthToSpace);
class ONNX_OPERATOR_VERSIONED_KERNEL_CLASS_NAME(kCpuExecutionProvider, kOnnxDomain, 2, 10, Split);
class ONNX_OPERATOR_VERSIONED_KERNEL_CLASS_NAME(kCpuExecutionProvider, kOnnxDomain, 1, 10, Squeeze);
class ONNX_OPERATOR_VERSIONED_KERNEL_CLASS_NAME(kCpuExecutionProvider, kOnnxDomain, 6, 12, Tile);
class ONNX_OPERATOR_VERSIONED_KERNEL_CLASS_NAME(kCpuExecutionProvider, kOnnxDomain, 1, 12, Transpose);
class ONNX_OPERATOR_VERSIONED_KERNEL_CLASS_NAME(kCpuExecutionProvider, kOnnxDomain, 1, 10, Unsqueeze);
class ONNX_OPERATOR_VERSIONED_TYPED_KERNEL_CLASS_NAME(kCpuExecutionProvider, kOnnxDomain, 7, 8, float, Upsample);
class ONNX_OPERATOR_VERSIONED_TYPED_KERNEL_CLASS_NAME(kCpuExecutionProvider, kOnnxDomain, 7, 8, int32_t, Upsample);
class ONNX_OPERATOR_VERSIONED_TYPED_KERNEL_CLASS_NAME(kCpuExecutionProvider, kOnnxDomain, 7, 8, int8_t, Upsample);
class ONNX_OPERATOR_VERSIONED_TYPED_KERNEL_CLASS_NAME(kCpuExecutionProvider, kOnnxDomain, 7, 8, uint8_t, Upsample);
class ONNX_OPERATOR_VERSIONED_TYPED_KERNEL_CLASS_NAME(kCpuExecutionProvider, kOnnxDomain, 8, 12, float, Expand);
class ONNX_OPERATOR_VERSIONED_TYPED_KERNEL_CLASS_NAME(kCpuExecutionProvider, kOnnxDomain, 8, 12, double, Expand);
class ONNX_OPERATOR_VERSIONED_TYPED_KERNEL_CLASS_NAME(kCpuExecutionProvider, kOnnxDomain, 8, 12, int8_t, Expand);
class ONNX_OPERATOR_VERSIONED_TYPED_KERNEL_CLASS_NAME(kCpuExecutionProvider, kOnnxDomain, 8, 12, int16_t, Expand);
class ONNX_OPERATOR_VERSIONED_TYPED_KERNEL_CLASS_NAME(kCpuExecutionProvider, kOnnxDomain, 8, 12, int32_t, Expand);
class ONNX_OPERATOR_VERSIONED_TYPED_KERNEL_CLASS_NAME(kCpuExecutionProvider, kOnnxDomain, 8, 12, int64_t, Expand);
class ONNX_OPERATOR_VERSIONED_TYPED_KERNEL_CLASS_NAME(kCpuExecutionProvider, kOnnxDomain, 8, 12, uint8_t, Expand);
class ONNX_OPERATOR_VERSIONED_TYPED_KERNEL_CLASS_NAME(kCpuExecutionProvider, kOnnxDomain, 8, 12, uint16_t, Expand);
class ONNX_OPERATOR_VERSIONED_TYPED_KERNEL_CLASS_NAME(kCpuExecutionProvider, kOnnxDomain, 8, 12, uint32_t, Expand);
class ONNX_OPERATOR_VERSIONED_TYPED_KERNEL_CLASS_NAME(kCpuExecutionProvider, kOnnxDomain, 8, 12, uint64_t, Expand);
class ONNX_OPERATOR_VERSIONED_TYPED_KERNEL_CLASS_NAME(kCpuExecutionProvider, kOnnxDomain, 8, 12, bool, Expand);
class ONNX_OPERATOR_VERSIONED_TYPED_KERNEL_CLASS_NAME(kCpuExecutionProvider, kOnnxDomain, 8, 12, MLFloat16, Expand);
class ONNX_OPERATOR_VERSIONED_TYPED_KERNEL_CLASS_NAME(kCpuExecutionProvider, kOnnxDomain, 8, 12, string, Expand);
class ONNX_OPERATOR_VERSIONED_KERNEL_CLASS_NAME(kCpuExecutionProvider, kOnnxDomain, 8, 8, Scan);
class ONNX_OPERATOR_VERSIONED_KERNEL_CLASS_NAME(kCpuExecutionProvider, kOnnxDomain, 1, 10, If);
class ONNX_OPERATOR_VERSIONED_KERNEL_CLASS_NAME(kCpuExecutionProvider, kOnnxDomain, 1, 10, Loop);

// Opset 9
class ONNX_OPERATOR_VERSIONED_KERNEL_CLASS_NAME(kCpuExecutionProvider, kOnnxDomain, 9, 10, Compress);
class ONNX_OPERATOR_VERSIONED_KERNEL_CLASS_NAME(kCpuExecutionProvider, kOnnxDomain, 9, 19, ConstantOfShape);
class ONNX_OPERATOR_VERSIONED_KERNEL_CLASS_NAME(kCpuExecutionProvider, kOnnxDomain, 9, 12, MeanVarianceNormalization);
class ONNX_OPERATOR_VERSIONED_TYPED_KERNEL_CLASS_NAME(kCpuExecutionProvider, kOnnxDomain, 9, 12, float, Greater);
class ONNX_OPERATOR_VERSIONED_TYPED_KERNEL_CLASS_NAME(kCpuExecutionProvider, kOnnxDomain, 9, 12, double, Greater);
class ONNX_OPERATOR_VERSIONED_TYPED_KERNEL_CLASS_NAME(kCpuExecutionProvider, kOnnxDomain, 9, 12, int8_t, Greater);
class ONNX_OPERATOR_VERSIONED_TYPED_KERNEL_CLASS_NAME(kCpuExecutionProvider, kOnnxDomain, 9, 12, int16_t, Greater);
class ONNX_OPERATOR_VERSIONED_TYPED_KERNEL_CLASS_NAME(kCpuExecutionProvider, kOnnxDomain, 9, 12, int32_t, Greater);
class ONNX_OPERATOR_VERSIONED_TYPED_KERNEL_CLASS_NAME(kCpuExecutionProvider, kOnnxDomain, 9, 12, int64_t, Greater);
class ONNX_OPERATOR_VERSIONED_TYPED_KERNEL_CLASS_NAME(kCpuExecutionProvider, kOnnxDomain, 9, 12, uint8_t, Greater);
class ONNX_OPERATOR_VERSIONED_TYPED_KERNEL_CLASS_NAME(kCpuExecutionProvider, kOnnxDomain, 9, 12, uint16_t, Greater);
class ONNX_OPERATOR_VERSIONED_TYPED_KERNEL_CLASS_NAME(kCpuExecutionProvider, kOnnxDomain, 9, 12, uint32_t, Greater);
class ONNX_OPERATOR_VERSIONED_TYPED_KERNEL_CLASS_NAME(kCpuExecutionProvider, kOnnxDomain, 9, 12, uint64_t, Greater);
class ONNX_OPERATOR_VERSIONED_TYPED_KERNEL_CLASS_NAME(kCpuExecutionProvider, kOnnxDomain, 9, 12, float, Less);
class ONNX_OPERATOR_VERSIONED_TYPED_KERNEL_CLASS_NAME(kCpuExecutionProvider, kOnnxDomain, 9, 12, double, Less);
class ONNX_OPERATOR_VERSIONED_TYPED_KERNEL_CLASS_NAME(kCpuExecutionProvider, kOnnxDomain, 9, 12, int8_t, Less);
class ONNX_OPERATOR_VERSIONED_TYPED_KERNEL_CLASS_NAME(kCpuExecutionProvider, kOnnxDomain, 9, 12, int16_t, Less);
class ONNX_OPERATOR_VERSIONED_TYPED_KERNEL_CLASS_NAME(kCpuExecutionProvider, kOnnxDomain, 9, 12, int32_t, Less);
class ONNX_OPERATOR_VERSIONED_TYPED_KERNEL_CLASS_NAME(kCpuExecutionProvider, kOnnxDomain, 9, 12, int64_t, Less);
<<<<<<< HEAD
class ONNX_OPERATOR_VERSIONED_TYPED_KERNEL_CLASS_NAME(kCpuExecutionProvider, kOnnxDomain, 9, 12, uint8_t, Less);
class ONNX_OPERATOR_VERSIONED_TYPED_KERNEL_CLASS_NAME(kCpuExecutionProvider, kOnnxDomain, 9, 12, uint16_t, Less);
class ONNX_OPERATOR_VERSIONED_TYPED_KERNEL_CLASS_NAME(kCpuExecutionProvider, kOnnxDomain, 9, 12, uint32_t, Less);
class ONNX_OPERATOR_VERSIONED_TYPED_KERNEL_CLASS_NAME(kCpuExecutionProvider, kOnnxDomain, 9, 12, uint64_t, Less);
class ONNX_OPERATOR_KERNEL_CLASS_NAME(kCpuExecutionProvider, kOnnxDomain, 9, EyeLike);
=======
class ONNX_OPERATOR_VERSIONED_KERNEL_CLASS_NAME(kCpuExecutionProvider, kOnnxDomain, 9, 21, EyeLike);
>>>>>>> 65008cbb
class ONNX_OPERATOR_VERSIONED_TYPED_KERNEL_CLASS_NAME(kCpuExecutionProvider, kOnnxDomain, 9, 12, float, IsNaN);
class ONNX_OPERATOR_VERSIONED_TYPED_KERNEL_CLASS_NAME(kCpuExecutionProvider, kOnnxDomain, 9, 12, double, IsNaN);
class ONNX_OPERATOR_VERSIONED_TYPED_KERNEL_CLASS_NAME(kCpuExecutionProvider, kOnnxDomain, 9, 12, MLFloat16, IsNaN);
class ONNX_OPERATOR_VERSIONED_KERNEL_CLASS_NAME(kCpuExecutionProvider, kOnnxDomain, 9, 12, Sign);
class ONNX_OPERATOR_KERNEL_CLASS_NAME(kCpuExecutionProvider, kOnnxDomain, 9, Shrink);
class ONNX_OPERATOR_VERSIONED_TYPED_KERNEL_CLASS_NAME(kCpuExecutionProvider, kOnnxDomain, 9, 12, float, Erf);
class ONNX_OPERATOR_VERSIONED_TYPED_KERNEL_CLASS_NAME(kCpuExecutionProvider, kOnnxDomain, 9, 10,
                                                      int64_t_int64_t_int64_t, OneHot);
class ONNX_OPERATOR_VERSIONED_TYPED_KERNEL_CLASS_NAME(kCpuExecutionProvider, kOnnxDomain, 9, 10, float_int64_t_int64_t,
                                                      OneHot);
class ONNX_OPERATOR_VERSIONED_TYPED_KERNEL_CLASS_NAME(kCpuExecutionProvider, kOnnxDomain, 9, 10, int64_t_string_int64_t,
                                                      OneHot);
class ONNX_OPERATOR_VERSIONED_TYPED_KERNEL_CLASS_NAME(kCpuExecutionProvider, kOnnxDomain, 9, 10, float_string_int64_t,
                                                      OneHot);
class ONNX_OPERATOR_VERSIONED_TYPED_KERNEL_CLASS_NAME(kCpuExecutionProvider, kOnnxDomain, 9, 10, float_float_float,
                                                      OneHot);
class ONNX_OPERATOR_VERSIONED_TYPED_KERNEL_CLASS_NAME(kCpuExecutionProvider, kOnnxDomain, 9, 10, int64_t_int32_t_float,
                                                      OneHot);
class ONNX_OPERATOR_VERSIONED_TYPED_KERNEL_CLASS_NAME(kCpuExecutionProvider, kOnnxDomain, 9, 10, int64_t_float_int64_t,
                                                      OneHot);
class ONNX_OPERATOR_VERSIONED_TYPED_KERNEL_CLASS_NAME(kCpuExecutionProvider, kOnnxDomain, 9, 10, int32_t_float_int32_t,
                                                      OneHot);
class ONNX_OPERATOR_VERSIONED_TYPED_KERNEL_CLASS_NAME(kCpuExecutionProvider, kOnnxDomain, 9, 10, int32_t_float_float,
                                                      OneHot);
class ONNX_OPERATOR_VERSIONED_TYPED_KERNEL_CLASS_NAME(kCpuExecutionProvider, kOnnxDomain, 9, 10, int64_t_float_float,
                                                      OneHot);
class ONNX_OPERATOR_VERSIONED_TYPED_KERNEL_CLASS_NAME(kCpuExecutionProvider, kOnnxDomain, 9, 10, int64_t_float_int32_t,
                                                      OneHot);
class ONNX_OPERATOR_VERSIONED_KERNEL_CLASS_NAME(kCpuExecutionProvider, kOnnxDomain, 9, 10, MaxUnpool);
class ONNX_OPERATOR_VERSIONED_KERNEL_CLASS_NAME(kCpuExecutionProvider, kOnnxDomain, 9, 21, Sinh);
class ONNX_OPERATOR_VERSIONED_KERNEL_CLASS_NAME(kCpuExecutionProvider, kOnnxDomain, 9, 21, Cosh);
class ONNX_OPERATOR_VERSIONED_KERNEL_CLASS_NAME(kCpuExecutionProvider, kOnnxDomain, 9, 21, Asinh);
class ONNX_OPERATOR_VERSIONED_KERNEL_CLASS_NAME(kCpuExecutionProvider, kOnnxDomain, 9, 21, Acosh);
class ONNX_OPERATOR_VERSIONED_KERNEL_CLASS_NAME(kCpuExecutionProvider, kOnnxDomain, 9, 21, Atanh);
class ONNX_OPERATOR_VERSIONED_KERNEL_CLASS_NAME(kCpuExecutionProvider, kOnnxDomain, 9, 10, Scan);
class ONNX_OPERATOR_VERSIONED_KERNEL_CLASS_NAME(kCpuExecutionProvider, kOnnxDomain, 9, 10, Scatter);
class ONNX_OPERATOR_KERNEL_CLASS_NAME(kCpuExecutionProvider, kOnnxDomain, 9, TfIdfVectorizer);
class ONNX_OPERATOR_VERSIONED_TYPED_KERNEL_CLASS_NAME(kCpuExecutionProvider, kOnnxDomain, 9, 12, bool, NonZero);
class ONNX_OPERATOR_VERSIONED_TYPED_KERNEL_CLASS_NAME(kCpuExecutionProvider, kOnnxDomain, 9, 12, float, NonZero);
class ONNX_OPERATOR_VERSIONED_TYPED_KERNEL_CLASS_NAME(kCpuExecutionProvider, kOnnxDomain, 9, 12, int32_t, NonZero);
class ONNX_OPERATOR_VERSIONED_TYPED_KERNEL_CLASS_NAME(kCpuExecutionProvider, kOnnxDomain, 9, 12, int64_t, NonZero);
class ONNX_OPERATOR_VERSIONED_TYPED_KERNEL_CLASS_NAME(kCpuExecutionProvider, kOnnxDomain, 9, 12, uint8_t, NonZero);
class ONNX_OPERATOR_VERSIONED_TYPED_KERNEL_CLASS_NAME(kCpuExecutionProvider, kOnnxDomain, 9, 15, string, Where);
class ONNX_OPERATOR_VERSIONED_TYPED_KERNEL_CLASS_NAME(kCpuExecutionProvider, kOnnxDomain, 9, 15, float, Where);
class ONNX_OPERATOR_VERSIONED_TYPED_KERNEL_CLASS_NAME(kCpuExecutionProvider, kOnnxDomain, 9, 15, double, Where);
class ONNX_OPERATOR_VERSIONED_TYPED_KERNEL_CLASS_NAME(kCpuExecutionProvider, kOnnxDomain, 9, 15, int32_t, Where);
class ONNX_OPERATOR_VERSIONED_TYPED_KERNEL_CLASS_NAME(kCpuExecutionProvider, kOnnxDomain, 9, 15, int64_t, Where);
class ONNX_OPERATOR_VERSIONED_TYPED_KERNEL_CLASS_NAME(kCpuExecutionProvider, kOnnxDomain, 9, 15, uint8_t, Where);
class ONNX_OPERATOR_VERSIONED_KERNEL_CLASS_NAME(kCpuExecutionProvider, kOnnxDomain, 9, 10, Flatten);
class ONNX_OPERATOR_VERSIONED_TYPED_KERNEL_CLASS_NAME(kCpuExecutionProvider, kOnnxDomain, 9, 10, float, Gemm);
class ONNX_OPERATOR_VERSIONED_TYPED_KERNEL_CLASS_NAME(kCpuExecutionProvider, kOnnxDomain, 9, 10, double, Gemm);
class ONNX_OPERATOR_VERSIONED_TYPED_KERNEL_CLASS_NAME(kCpuExecutionProvider, kOnnxDomain, 9, 12, float, MatMul);
class ONNX_OPERATOR_VERSIONED_TYPED_KERNEL_CLASS_NAME(kCpuExecutionProvider, kOnnxDomain, 9, 12, double, MatMul);
class ONNX_OPERATOR_VERSIONED_TYPED_KERNEL_CLASS_NAME(kCpuExecutionProvider, kOnnxDomain, 9, 12, int32_t, MatMul);
class ONNX_OPERATOR_VERSIONED_TYPED_KERNEL_CLASS_NAME(kCpuExecutionProvider, kOnnxDomain, 9, 12, int64_t, MatMul);
class ONNX_OPERATOR_VERSIONED_TYPED_KERNEL_CLASS_NAME(kCpuExecutionProvider, kOnnxDomain, 9, 13, float,
                                                      BatchNormalization);
class ONNX_OPERATOR_VERSIONED_TYPED_KERNEL_CLASS_NAME(kCpuExecutionProvider, kOnnxDomain, 9, 13, double,
                                                      BatchNormalization);
class ONNX_OPERATOR_VERSIONED_KERNEL_CLASS_NAME(kCpuExecutionProvider, kOnnxDomain, 9, 15, PRelu);
class ONNX_OPERATOR_VERSIONED_TYPED_KERNEL_CLASS_NAME(kCpuExecutionProvider, kOnnxDomain, 9, 9, float, Upsample);
class ONNX_OPERATOR_VERSIONED_TYPED_KERNEL_CLASS_NAME(kCpuExecutionProvider, kOnnxDomain, 9, 9, int32_t, Upsample);
class ONNX_OPERATOR_VERSIONED_TYPED_KERNEL_CLASS_NAME(kCpuExecutionProvider, kOnnxDomain, 9, 9, int8_t, Upsample);
class ONNX_OPERATOR_VERSIONED_TYPED_KERNEL_CLASS_NAME(kCpuExecutionProvider, kOnnxDomain, 9, 9, uint8_t, Upsample);

// Opset 10
class ONNX_OPERATOR_KERNEL_CLASS_NAME(kCpuExecutionProvider, kOnnxDomain, 10, StringNormalizer);
class ONNX_OPERATOR_VERSIONED_TYPED_KERNEL_CLASS_NAME(kCpuExecutionProvider, kOnnxDomain, 10, 10, float, TopK);
class ONNX_OPERATOR_VERSIONED_TYPED_KERNEL_CLASS_NAME(kCpuExecutionProvider, kOnnxDomain, 10, 10, double, TopK);
class ONNX_OPERATOR_VERSIONED_KERNEL_CLASS_NAME(kCpuExecutionProvider, kOnnxDomain, 10, 10, AveragePool);
class ONNX_OPERATOR_VERSIONED_KERNEL_CLASS_NAME(kCpuExecutionProvider, kOnnxDomain, 10, 12, Mod);
class ONNX_OPERATOR_VERSIONED_TYPED_KERNEL_CLASS_NAME(kCpuExecutionProvider, kOnnxDomain, 10, 10, float, Resize);
class ONNX_OPERATOR_VERSIONED_TYPED_KERNEL_CLASS_NAME(kCpuExecutionProvider, kOnnxDomain, 10, 10, int32_t, Resize);
class ONNX_OPERATOR_VERSIONED_TYPED_KERNEL_CLASS_NAME(kCpuExecutionProvider, kOnnxDomain, 10, 10, int8_t, Resize);
class ONNX_OPERATOR_VERSIONED_TYPED_KERNEL_CLASS_NAME(kCpuExecutionProvider, kOnnxDomain, 10, 10, uint8_t, Resize);
class ONNX_OPERATOR_VERSIONED_KERNEL_CLASS_NAME(kCpuExecutionProvider, kOnnxDomain, 10, 21, ThresholdedRelu);
class ONNX_OPERATOR_VERSIONED_TYPED_KERNEL_CLASS_NAME(kCpuExecutionProvider, kOnnxDomain, 10, 12, uint8_t,
                                                      DequantizeLinear);
class ONNX_OPERATOR_VERSIONED_TYPED_KERNEL_CLASS_NAME(kCpuExecutionProvider, kOnnxDomain, 10, 12, int8_t,
                                                      DequantizeLinear);
class ONNX_OPERATOR_VERSIONED_TYPED_KERNEL_CLASS_NAME(kCpuExecutionProvider, kOnnxDomain, 10, 12, int32_t,
                                                      DequantizeLinear);
class ONNX_OPERATOR_VERSIONED_TYPED_KERNEL_CLASS_NAME(kCpuExecutionProvider, kOnnxDomain, 10, 12, uint8_t,
                                                      QuantizeLinear);
class ONNX_OPERATOR_VERSIONED_TYPED_KERNEL_CLASS_NAME(kCpuExecutionProvider, kOnnxDomain, 10, 12, int8_t,
                                                      QuantizeLinear);
class ONNX_OPERATOR_VERSIONED_TYPED_KERNEL_CLASS_NAME(kCpuExecutionProvider, kOnnxDomain, 10, 20, uint8_t,
                                                      QLinearMatMul);
class ONNX_OPERATOR_VERSIONED_TYPED_KERNEL_CLASS_NAME(kCpuExecutionProvider, kOnnxDomain, 10, 20, int8_t,
                                                      QLinearMatMul);
class ONNX_OPERATOR_TYPED_KERNEL_CLASS_NAME(kCpuExecutionProvider, kOnnxDomain, 10, uint8_t, MatMulInteger);
class ONNX_OPERATOR_TYPED_KERNEL_CLASS_NAME(kCpuExecutionProvider, kOnnxDomain, 10, int8_t, MatMulInteger);
class ONNX_OPERATOR_KERNEL_CLASS_NAME(kCpuExecutionProvider, kOnnxDomain, 10, ConvInteger);
class ONNX_OPERATOR_TYPED_KERNEL_CLASS_NAME(kCpuExecutionProvider, kOnnxDomain, 10, uint8_t, QLinearConv);
class ONNX_OPERATOR_TYPED_KERNEL_CLASS_NAME(kCpuExecutionProvider, kOnnxDomain, 10, int8_t, QLinearConv);
class ONNX_OPERATOR_VERSIONED_KERNEL_CLASS_NAME(kCpuExecutionProvider, kOnnxDomain, 10, 10, Slice);
class ONNX_OPERATOR_VERSIONED_KERNEL_CLASS_NAME(kCpuExecutionProvider, kOnnxDomain, 10, 11, Dropout);
class ONNX_OPERATOR_VERSIONED_KERNEL_CLASS_NAME(kCpuExecutionProvider, kOnnxDomain, 10, 10, NonMaxSuppression);
class ONNX_OPERATOR_VERSIONED_KERNEL_CLASS_NAME(kCpuExecutionProvider, kOnnxDomain, 10, 19, IsInf);
class ONNX_OPERATOR_VERSIONED_TYPED_KERNEL_CLASS_NAME(kCpuExecutionProvider, kOnnxDomain, 10, 15, float, RoiAlign);
class ONNX_OPERATOR_VERSIONED_TYPED_KERNEL_CLASS_NAME(kCpuExecutionProvider, kOnnxDomain, 10, 15, double, RoiAlign);
class ONNX_OPERATOR_KERNEL_CLASS_NAME(kCpuExecutionProvider, kOnnxDomain, 10, ReverseSequence);

// opset 11
class ONNX_OPERATOR_VERSIONED_KERNEL_CLASS_NAME(kCpuExecutionProvider, kOnnxDomain, 11, 11, Clip);
class ONNX_OPERATOR_VERSIONED_TYPED_KERNEL_CLASS_NAME(kCpuExecutionProvider, kOnnxDomain, 11, 13, float, CumSum);
class ONNX_OPERATOR_VERSIONED_TYPED_KERNEL_CLASS_NAME(kCpuExecutionProvider, kOnnxDomain, 11, 13, double, CumSum);
class ONNX_OPERATOR_VERSIONED_TYPED_KERNEL_CLASS_NAME(kCpuExecutionProvider, kOnnxDomain, 11, 13, int32_t, CumSum);
class ONNX_OPERATOR_VERSIONED_TYPED_KERNEL_CLASS_NAME(kCpuExecutionProvider, kOnnxDomain, 11, 13, int64_t, CumSum);
class ONNX_OPERATOR_VERSIONED_TYPED_KERNEL_CLASS_NAME(kCpuExecutionProvider, kOnnxDomain, 11, 12, bool, Equal);
class ONNX_OPERATOR_VERSIONED_TYPED_KERNEL_CLASS_NAME(kCpuExecutionProvider, kOnnxDomain, 11, 12, int8_t, Equal);
class ONNX_OPERATOR_VERSIONED_TYPED_KERNEL_CLASS_NAME(kCpuExecutionProvider, kOnnxDomain, 11, 12, int16_t, Equal);
class ONNX_OPERATOR_VERSIONED_TYPED_KERNEL_CLASS_NAME(kCpuExecutionProvider, kOnnxDomain, 11, 12, int32_t, Equal);
class ONNX_OPERATOR_VERSIONED_TYPED_KERNEL_CLASS_NAME(kCpuExecutionProvider, kOnnxDomain, 11, 12, int64_t, Equal);
class ONNX_OPERATOR_VERSIONED_TYPED_KERNEL_CLASS_NAME(kCpuExecutionProvider, kOnnxDomain, 11, 12, uint8_t, Equal);
class ONNX_OPERATOR_VERSIONED_TYPED_KERNEL_CLASS_NAME(kCpuExecutionProvider, kOnnxDomain, 11, 12, uint16_t, Equal);
class ONNX_OPERATOR_VERSIONED_TYPED_KERNEL_CLASS_NAME(kCpuExecutionProvider, kOnnxDomain, 11, 12, uint32_t, Equal);
class ONNX_OPERATOR_VERSIONED_TYPED_KERNEL_CLASS_NAME(kCpuExecutionProvider, kOnnxDomain, 11, 12, uint64_t, Equal);
class ONNX_OPERATOR_VERSIONED_TYPED_KERNEL_CLASS_NAME(kCpuExecutionProvider, kOnnxDomain, 11, 12, float, Equal);
class ONNX_OPERATOR_VERSIONED_TYPED_KERNEL_CLASS_NAME(kCpuExecutionProvider, kOnnxDomain, 11, 12, double, Equal);
class ONNX_OPERATOR_VERSIONED_TYPED_KERNEL_CLASS_NAME(kCpuExecutionProvider, kOnnxDomain, 11, 21, float, Round);
class ONNX_OPERATOR_VERSIONED_TYPED_KERNEL_CLASS_NAME(kCpuExecutionProvider, kOnnxDomain, 11, 21, double, Round);
class ONNX_OPERATOR_VERSIONED_TYPED_KERNEL_CLASS_NAME(kCpuExecutionProvider, kOnnxDomain, 11, 21, MLFloat16, Round);
class ONNX_OPERATOR_TYPED_KERNEL_CLASS_NAME(kCpuExecutionProvider, kOnnxDomain, 11, uint8_t, DynamicQuantizeLinear);
class ONNX_OPERATOR_VERSIONED_TYPED_KERNEL_CLASS_NAME(kCpuExecutionProvider, kOnnxDomain, 11, 12, float, ArgMax);
class ONNX_OPERATOR_VERSIONED_TYPED_KERNEL_CLASS_NAME(kCpuExecutionProvider, kOnnxDomain, 11, 12, double, ArgMax);
class ONNX_OPERATOR_VERSIONED_TYPED_KERNEL_CLASS_NAME(kCpuExecutionProvider, kOnnxDomain, 11, 12, int8_t, ArgMax);
class ONNX_OPERATOR_VERSIONED_TYPED_KERNEL_CLASS_NAME(kCpuExecutionProvider, kOnnxDomain, 11, 12, uint8_t, ArgMax);
class ONNX_OPERATOR_VERSIONED_TYPED_KERNEL_CLASS_NAME(kCpuExecutionProvider, kOnnxDomain, 11, 12, int32_t, ArgMax);
class ONNX_OPERATOR_VERSIONED_TYPED_KERNEL_CLASS_NAME(kCpuExecutionProvider, kOnnxDomain, 11, 12, int64_t, ArgMax);
class ONNX_OPERATOR_VERSIONED_TYPED_KERNEL_CLASS_NAME(kCpuExecutionProvider, kOnnxDomain, 11, 12, float, ArgMin);
class ONNX_OPERATOR_VERSIONED_TYPED_KERNEL_CLASS_NAME(kCpuExecutionProvider, kOnnxDomain, 11, 12, double, ArgMin);
class ONNX_OPERATOR_VERSIONED_TYPED_KERNEL_CLASS_NAME(kCpuExecutionProvider, kOnnxDomain, 11, 12, int8_t, ArgMin);
class ONNX_OPERATOR_VERSIONED_TYPED_KERNEL_CLASS_NAME(kCpuExecutionProvider, kOnnxDomain, 11, 12, uint8_t, ArgMin);
class ONNX_OPERATOR_VERSIONED_TYPED_KERNEL_CLASS_NAME(kCpuExecutionProvider, kOnnxDomain, 11, 12, int32_t, ArgMin);
class ONNX_OPERATOR_VERSIONED_TYPED_KERNEL_CLASS_NAME(kCpuExecutionProvider, kOnnxDomain, 11, 12, int64_t, ArgMin);
class ONNX_OPERATOR_VERSIONED_TYPED_KERNEL_CLASS_NAME(kCpuExecutionProvider, kOnnxDomain, 11, 12, float, ReduceL1);
class ONNX_OPERATOR_VERSIONED_TYPED_KERNEL_CLASS_NAME(kCpuExecutionProvider, kOnnxDomain, 11, 12, double, ReduceL1);
class ONNX_OPERATOR_VERSIONED_TYPED_KERNEL_CLASS_NAME(kCpuExecutionProvider, kOnnxDomain, 11, 12, int32_t, ReduceL1);
class ONNX_OPERATOR_VERSIONED_TYPED_KERNEL_CLASS_NAME(kCpuExecutionProvider, kOnnxDomain, 11, 12, int64_t, ReduceL1);
class ONNX_OPERATOR_VERSIONED_TYPED_KERNEL_CLASS_NAME(kCpuExecutionProvider, kOnnxDomain, 11, 12, float, ReduceL2);
class ONNX_OPERATOR_VERSIONED_TYPED_KERNEL_CLASS_NAME(kCpuExecutionProvider, kOnnxDomain, 11, 12, double, ReduceL2);
class ONNX_OPERATOR_VERSIONED_TYPED_KERNEL_CLASS_NAME(kCpuExecutionProvider, kOnnxDomain, 11, 12, int32_t, ReduceL2);
class ONNX_OPERATOR_VERSIONED_TYPED_KERNEL_CLASS_NAME(kCpuExecutionProvider, kOnnxDomain, 11, 12, int64_t, ReduceL2);
class ONNX_OPERATOR_VERSIONED_TYPED_KERNEL_CLASS_NAME(kCpuExecutionProvider, kOnnxDomain, 11, 12, float, ReduceLogSum);
class ONNX_OPERATOR_VERSIONED_TYPED_KERNEL_CLASS_NAME(kCpuExecutionProvider, kOnnxDomain, 11, 12, double, ReduceLogSum);
class ONNX_OPERATOR_VERSIONED_TYPED_KERNEL_CLASS_NAME(kCpuExecutionProvider, kOnnxDomain, 11, 12, int32_t,
                                                      ReduceLogSum);
class ONNX_OPERATOR_VERSIONED_TYPED_KERNEL_CLASS_NAME(kCpuExecutionProvider, kOnnxDomain, 11, 12, int64_t,
                                                      ReduceLogSum);
class ONNX_OPERATOR_VERSIONED_TYPED_KERNEL_CLASS_NAME(kCpuExecutionProvider, kOnnxDomain, 11, 12, float,
                                                      ReduceLogSumExp);
class ONNX_OPERATOR_VERSIONED_TYPED_KERNEL_CLASS_NAME(kCpuExecutionProvider, kOnnxDomain, 11, 12, double,
                                                      ReduceLogSumExp);
class ONNX_OPERATOR_VERSIONED_TYPED_KERNEL_CLASS_NAME(kCpuExecutionProvider, kOnnxDomain, 11, 12, int32_t,
                                                      ReduceLogSumExp);
class ONNX_OPERATOR_VERSIONED_TYPED_KERNEL_CLASS_NAME(kCpuExecutionProvider, kOnnxDomain, 11, 12, int64_t,
                                                      ReduceLogSumExp);
class ONNX_OPERATOR_VERSIONED_TYPED_KERNEL_CLASS_NAME(kCpuExecutionProvider, kOnnxDomain, 11, 11, float, ReduceMax);
class ONNX_OPERATOR_VERSIONED_TYPED_KERNEL_CLASS_NAME(kCpuExecutionProvider, kOnnxDomain, 11, 11, double, ReduceMax);
class ONNX_OPERATOR_VERSIONED_TYPED_KERNEL_CLASS_NAME(kCpuExecutionProvider, kOnnxDomain, 11, 11, int32_t, ReduceMax);
class ONNX_OPERATOR_VERSIONED_TYPED_KERNEL_CLASS_NAME(kCpuExecutionProvider, kOnnxDomain, 11, 11, int64_t, ReduceMax);
class ONNX_OPERATOR_VERSIONED_TYPED_KERNEL_CLASS_NAME(kCpuExecutionProvider, kOnnxDomain, 11, 12, float, ReduceMean);
class ONNX_OPERATOR_VERSIONED_TYPED_KERNEL_CLASS_NAME(kCpuExecutionProvider, kOnnxDomain, 11, 12, double, ReduceMean);
class ONNX_OPERATOR_VERSIONED_TYPED_KERNEL_CLASS_NAME(kCpuExecutionProvider, kOnnxDomain, 11, 12, int32_t, ReduceMean);
class ONNX_OPERATOR_VERSIONED_TYPED_KERNEL_CLASS_NAME(kCpuExecutionProvider, kOnnxDomain, 11, 12, int64_t, ReduceMean);
class ONNX_OPERATOR_VERSIONED_TYPED_KERNEL_CLASS_NAME(kCpuExecutionProvider, kOnnxDomain, 11, 11, float, ReduceMin);
class ONNX_OPERATOR_VERSIONED_TYPED_KERNEL_CLASS_NAME(kCpuExecutionProvider, kOnnxDomain, 11, 11, double, ReduceMin);
class ONNX_OPERATOR_VERSIONED_TYPED_KERNEL_CLASS_NAME(kCpuExecutionProvider, kOnnxDomain, 11, 11, int32_t, ReduceMin);
class ONNX_OPERATOR_VERSIONED_TYPED_KERNEL_CLASS_NAME(kCpuExecutionProvider, kOnnxDomain, 11, 11, int64_t, ReduceMin);
class ONNX_OPERATOR_VERSIONED_TYPED_KERNEL_CLASS_NAME(kCpuExecutionProvider, kOnnxDomain, 11, 12, float, ReduceProd);
class ONNX_OPERATOR_VERSIONED_TYPED_KERNEL_CLASS_NAME(kCpuExecutionProvider, kOnnxDomain, 11, 12, double, ReduceProd);
class ONNX_OPERATOR_VERSIONED_TYPED_KERNEL_CLASS_NAME(kCpuExecutionProvider, kOnnxDomain, 11, 12, int32_t, ReduceProd);
class ONNX_OPERATOR_VERSIONED_TYPED_KERNEL_CLASS_NAME(kCpuExecutionProvider, kOnnxDomain, 11, 12, int64_t, ReduceProd);
class ONNX_OPERATOR_VERSIONED_TYPED_KERNEL_CLASS_NAME(kCpuExecutionProvider, kOnnxDomain, 11, 12, float, ReduceSum);
class ONNX_OPERATOR_VERSIONED_TYPED_KERNEL_CLASS_NAME(kCpuExecutionProvider, kOnnxDomain, 11, 12, double, ReduceSum);
class ONNX_OPERATOR_VERSIONED_TYPED_KERNEL_CLASS_NAME(kCpuExecutionProvider, kOnnxDomain, 11, 12, int32_t, ReduceSum);
class ONNX_OPERATOR_VERSIONED_TYPED_KERNEL_CLASS_NAME(kCpuExecutionProvider, kOnnxDomain, 11, 12, int64_t, ReduceSum);
class ONNX_OPERATOR_VERSIONED_TYPED_KERNEL_CLASS_NAME(kCpuExecutionProvider, kOnnxDomain, 11, 12, float,
                                                      ReduceSumSquare);
class ONNX_OPERATOR_VERSIONED_TYPED_KERNEL_CLASS_NAME(kCpuExecutionProvider, kOnnxDomain, 11, 12, double,
                                                      ReduceSumSquare);
class ONNX_OPERATOR_VERSIONED_TYPED_KERNEL_CLASS_NAME(kCpuExecutionProvider, kOnnxDomain, 11, 12, int32_t,
                                                      ReduceSumSquare);
class ONNX_OPERATOR_VERSIONED_TYPED_KERNEL_CLASS_NAME(kCpuExecutionProvider, kOnnxDomain, 11, 12, int64_t,
                                                      ReduceSumSquare);
class ONNX_OPERATOR_VERSIONED_KERNEL_CLASS_NAME(kCpuExecutionProvider, kOnnxDomain, 11, 12, Hardmax);
class ONNX_OPERATOR_VERSIONED_TYPED_KERNEL_CLASS_NAME(kCpuExecutionProvider, kOnnxDomain, 11, 12, float, LogSoftmax);
class ONNX_OPERATOR_VERSIONED_TYPED_KERNEL_CLASS_NAME(kCpuExecutionProvider, kOnnxDomain, 11, 12, double, LogSoftmax);
class ONNX_OPERATOR_VERSIONED_TYPED_KERNEL_CLASS_NAME(kCpuExecutionProvider, kOnnxDomain, 11, 12, float, Softmax);
class ONNX_OPERATOR_VERSIONED_TYPED_KERNEL_CLASS_NAME(kCpuExecutionProvider, kOnnxDomain, 11, 12, double, Softmax);
class ONNX_OPERATOR_VERSIONED_KERNEL_CLASS_NAME(kCpuExecutionProvider, kOnnxDomain, 11, 12, Loop);
class ONNX_OPERATOR_VERSIONED_KERNEL_CLASS_NAME(kCpuExecutionProvider, kOnnxDomain, 11, 12, DepthToSpace);
class ONNX_OPERATOR_VERSIONED_KERNEL_CLASS_NAME(kCpuExecutionProvider, kOnnxDomain, 11, 15, Scan);
class ONNX_OPERATOR_VERSIONED_KERNEL_CLASS_NAME(kCpuExecutionProvider, kOnnxDomain, 11, 12, Flatten);
class ONNX_OPERATOR_KERNEL_CLASS_NAME(kCpuExecutionProvider, kOnnxDomain, 11, Compress);
class ONNX_OPERATOR_VERSIONED_KERNEL_CLASS_NAME(kCpuExecutionProvider, kOnnxDomain, 11, 12, Concat);
class ONNX_OPERATOR_VERSIONED_KERNEL_CLASS_NAME(kCpuExecutionProvider, kOnnxDomain, 11, 12, Gather);
class ONNX_OPERATOR_VERSIONED_KERNEL_CLASS_NAME(kCpuExecutionProvider, kOnnxDomain, 11, 12, Slice);
class ONNX_OPERATOR_VERSIONED_KERNEL_CLASS_NAME(kCpuExecutionProvider, kOnnxDomain, 11, 12, Split);
class ONNX_OPERATOR_VERSIONED_KERNEL_CLASS_NAME(kCpuExecutionProvider, kOnnxDomain, 11, 12, Squeeze);
class ONNX_OPERATOR_VERSIONED_KERNEL_CLASS_NAME(kCpuExecutionProvider, kOnnxDomain, 11, 12, Unsqueeze);
class ONNX_OPERATOR_VERSIONED_KERNEL_CLASS_NAME(kCpuExecutionProvider, kOnnxDomain, 11, 21, Det);
class ONNX_OPERATOR_VERSIONED_KERNEL_CLASS_NAME(kCpuExecutionProvider, kOnnxDomain, 11, 12, ScatterElements);
class ONNX_OPERATOR_KERNEL_CLASS_NAME(kCpuExecutionProvider, kOnnxDomain, 11, NonMaxSuppression);
class ONNX_OPERATOR_VERSIONED_KERNEL_CLASS_NAME(kCpuExecutionProvider, kOnnxDomain, 11, 18, AveragePool);
class ONNX_OPERATOR_VERSIONED_KERNEL_CLASS_NAME(kCpuExecutionProvider, kOnnxDomain, 11, 21, MaxUnpool);
class ONNX_OPERATOR_VERSIONED_KERNEL_CLASS_NAME(kCpuExecutionProvider, kOnnxDomain, 11, 17, LpPool);
class ONNX_OPERATOR_VERSIONED_KERNEL_CLASS_NAME(kCpuExecutionProvider, kOnnxDomain, 11, 21, Conv);
#ifdef MLAS_F16VEC_INTRINSICS_SUPPORTED
class ONNX_OPERATOR_VERSIONED_TYPED_KERNEL_CLASS_NAME(kCpuExecutionProvider, kOnnxDomain, 11, 21, MLFloat16, Conv);
class ONNX_OPERATOR_VERSIONED_TYPED_KERNEL_CLASS_NAME(kCpuExecutionProvider, kOnnxDomain, 11, 18, MLFloat16,
                                                      AveragePool);
#endif
class ONNX_OPERATOR_VERSIONED_KERNEL_CLASS_NAME(kCpuExecutionProvider, kOnnxDomain, 11, 21, ConvTranspose);
class ONNX_OPERATOR_VERSIONED_KERNEL_CLASS_NAME(kCpuExecutionProvider, kOnnxDomain, 11, 12, If);
class ONNX_OPERATOR_KERNEL_CLASS_NAME(kCpuExecutionProvider, kOnnxDomain, 11, SequenceLength);
class ONNX_OPERATOR_KERNEL_CLASS_NAME(kCpuExecutionProvider, kOnnxDomain, 11, SequenceAt);
class ONNX_OPERATOR_KERNEL_CLASS_NAME(kCpuExecutionProvider, kOnnxDomain, 11, SequenceEmpty);
class ONNX_OPERATOR_KERNEL_CLASS_NAME(kCpuExecutionProvider, kOnnxDomain, 11, SequenceInsert);
class ONNX_OPERATOR_KERNEL_CLASS_NAME(kCpuExecutionProvider, kOnnxDomain, 11, SequenceErase);
class ONNX_OPERATOR_KERNEL_CLASS_NAME(kCpuExecutionProvider, kOnnxDomain, 11, SequenceConstruct);
class ONNX_OPERATOR_KERNEL_CLASS_NAME(kCpuExecutionProvider, kOnnxDomain, 11, ConcatFromSequence);
class ONNX_OPERATOR_KERNEL_CLASS_NAME(kCpuExecutionProvider, kOnnxDomain, 11, SplitToSequence);
class ONNX_OPERATOR_VERSIONED_KERNEL_CLASS_NAME(kCpuExecutionProvider, kOnnxDomain, 11, 12, ScatterND);
class ONNX_OPERATOR_VERSIONED_TYPED_KERNEL_CLASS_NAME(kCpuExecutionProvider, kOnnxDomain, 11, 12, float, Gemm);
class ONNX_OPERATOR_VERSIONED_TYPED_KERNEL_CLASS_NAME(kCpuExecutionProvider, kOnnxDomain, 11, 12, double, Gemm);
class ONNX_OPERATOR_VERSIONED_KERNEL_CLASS_NAME(kCpuExecutionProvider, kOnnxDomain, 11, 12, GatherElements);
class ONNX_OPERATOR_TYPED_KERNEL_CLASS_NAME(kCpuExecutionProvider, kOnnxDomain, 11, uint8_t, BitShift);
class ONNX_OPERATOR_TYPED_KERNEL_CLASS_NAME(kCpuExecutionProvider, kOnnxDomain, 11, uint32_t, BitShift);
class ONNX_OPERATOR_TYPED_KERNEL_CLASS_NAME(kCpuExecutionProvider, kOnnxDomain, 11, uint64_t, BitShift);
class ONNX_OPERATOR_VERSIONED_KERNEL_CLASS_NAME(kCpuExecutionProvider, kOnnxDomain, 11, 12, Pad);
class ONNX_OPERATOR_VERSIONED_KERNEL_CLASS_NAME(kCpuExecutionProvider, kOnnxDomain, 11, 11, GatherND);
class ONNX_OPERATOR_KERNEL_CLASS_NAME(kCpuExecutionProvider, kOnnxDomain, 11, Range);
class ONNX_OPERATOR_KERNEL_CLASS_NAME(kCpuExecutionProvider, kOnnxDomain, 11, Unique);
class ONNX_OPERATOR_TYPED_KERNEL_CLASS_NAME(kCpuExecutionProvider, kOnnxDomain, 11, float, TopK);
class ONNX_OPERATOR_TYPED_KERNEL_CLASS_NAME(kCpuExecutionProvider, kOnnxDomain, 11, double, TopK);
class ONNX_OPERATOR_TYPED_KERNEL_CLASS_NAME(kCpuExecutionProvider, kOnnxDomain, 11, int64_t, TopK);
class ONNX_OPERATOR_TYPED_KERNEL_CLASS_NAME(kCpuExecutionProvider, kOnnxDomain, 11, int32_t, TopK);
class ONNX_OPERATOR_TYPED_KERNEL_CLASS_NAME(kCpuExecutionProvider, kOnnxDomain, 11, int64_t_int64_t_int64_t, OneHot);
class ONNX_OPERATOR_TYPED_KERNEL_CLASS_NAME(kCpuExecutionProvider, kOnnxDomain, 11, float_int64_t_int64_t, OneHot);
class ONNX_OPERATOR_TYPED_KERNEL_CLASS_NAME(kCpuExecutionProvider, kOnnxDomain, 11, int64_t_string_int64_t, OneHot);
class ONNX_OPERATOR_TYPED_KERNEL_CLASS_NAME(kCpuExecutionProvider, kOnnxDomain, 11, float_string_int64_t, OneHot);
class ONNX_OPERATOR_TYPED_KERNEL_CLASS_NAME(kCpuExecutionProvider, kOnnxDomain, 11, float_float_float, OneHot);
class ONNX_OPERATOR_TYPED_KERNEL_CLASS_NAME(kCpuExecutionProvider, kOnnxDomain, 11, int64_t_int32_t_float, OneHot);
class ONNX_OPERATOR_TYPED_KERNEL_CLASS_NAME(kCpuExecutionProvider, kOnnxDomain, 11, int64_t_float_int64_t, OneHot);
class ONNX_OPERATOR_TYPED_KERNEL_CLASS_NAME(kCpuExecutionProvider, kOnnxDomain, 11, int32_t_float_int32_t, OneHot);
class ONNX_OPERATOR_TYPED_KERNEL_CLASS_NAME(kCpuExecutionProvider, kOnnxDomain, 11, int32_t_float_float, OneHot);
class ONNX_OPERATOR_TYPED_KERNEL_CLASS_NAME(kCpuExecutionProvider, kOnnxDomain, 11, int64_t_float_float, OneHot);
class ONNX_OPERATOR_TYPED_KERNEL_CLASS_NAME(kCpuExecutionProvider, kOnnxDomain, 11, int64_t_float_int32_t, OneHot);
class ONNX_OPERATOR_VERSIONED_TYPED_KERNEL_CLASS_NAME(kCpuExecutionProvider, kOnnxDomain, 11, 12, float, Resize);
class ONNX_OPERATOR_VERSIONED_TYPED_KERNEL_CLASS_NAME(kCpuExecutionProvider, kOnnxDomain, 11, 12, int32_t, Resize);
class ONNX_OPERATOR_VERSIONED_TYPED_KERNEL_CLASS_NAME(kCpuExecutionProvider, kOnnxDomain, 11, 12, int8_t, Resize);
class ONNX_OPERATOR_VERSIONED_TYPED_KERNEL_CLASS_NAME(kCpuExecutionProvider, kOnnxDomain, 11, 12, uint8_t, Resize);

// opset 12
class ONNX_OPERATOR_VERSIONED_KERNEL_CLASS_NAME(kCpuExecutionProvider, kOnnxDomain, 12, 12, Clip);

class ONNX_OPERATOR_VERSIONED_KERNEL_CLASS_NAME(kCpuExecutionProvider, kOnnxDomain, 12, 12, Min);
class ONNX_OPERATOR_VERSIONED_KERNEL_CLASS_NAME(kCpuExecutionProvider, kOnnxDomain, 12, 12, Max);
class ONNX_OPERATOR_VERSIONED_KERNEL_CLASS_NAME(kCpuExecutionProvider, kOnnxDomain, 12, 21, MaxPool);
#ifdef MLAS_F16VEC_INTRINSICS_SUPPORTED
class ONNX_OPERATOR_VERSIONED_TYPED_KERNEL_CLASS_NAME(kCpuExecutionProvider, kOnnxDomain, 12, 21, MLFloat16, MaxPool);
#endif
class ONNX_OPERATOR_VERSIONED_KERNEL_CLASS_NAME(kCpuExecutionProvider, kOnnxDomain, 12, 12, Pow);
class ONNX_OPERATOR_VERSIONED_TYPED_KERNEL_CLASS_NAME(kCpuExecutionProvider, kOnnxDomain, 12, 12, float, ReduceMax);
class ONNX_OPERATOR_VERSIONED_TYPED_KERNEL_CLASS_NAME(kCpuExecutionProvider, kOnnxDomain, 12, 12, double, ReduceMax);
class ONNX_OPERATOR_VERSIONED_TYPED_KERNEL_CLASS_NAME(kCpuExecutionProvider, kOnnxDomain, 12, 12, int32_t, ReduceMax);
class ONNX_OPERATOR_VERSIONED_TYPED_KERNEL_CLASS_NAME(kCpuExecutionProvider, kOnnxDomain, 12, 12, int64_t, ReduceMax);
class ONNX_OPERATOR_VERSIONED_TYPED_KERNEL_CLASS_NAME(kCpuExecutionProvider, kOnnxDomain, 12, 12, int8_t, ReduceMax);
class ONNX_OPERATOR_VERSIONED_TYPED_KERNEL_CLASS_NAME(kCpuExecutionProvider, kOnnxDomain, 12, 12, uint8_t, ReduceMax);

class ONNX_OPERATOR_VERSIONED_TYPED_KERNEL_CLASS_NAME(kCpuExecutionProvider, kOnnxDomain, 12, 12, float, ReduceMin);
class ONNX_OPERATOR_VERSIONED_TYPED_KERNEL_CLASS_NAME(kCpuExecutionProvider, kOnnxDomain, 12, 12, double, ReduceMin);
class ONNX_OPERATOR_VERSIONED_TYPED_KERNEL_CLASS_NAME(kCpuExecutionProvider, kOnnxDomain, 12, 12, int32_t, ReduceMin);
class ONNX_OPERATOR_VERSIONED_TYPED_KERNEL_CLASS_NAME(kCpuExecutionProvider, kOnnxDomain, 12, 12, int64_t, ReduceMin);
class ONNX_OPERATOR_VERSIONED_TYPED_KERNEL_CLASS_NAME(kCpuExecutionProvider, kOnnxDomain, 12, 12, int8_t, ReduceMin);
class ONNX_OPERATOR_VERSIONED_TYPED_KERNEL_CLASS_NAME(kCpuExecutionProvider, kOnnxDomain, 12, 12, uint8_t, ReduceMin);
class ONNX_OPERATOR_VERSIONED_KERNEL_CLASS_NAME(kCpuExecutionProvider, kOnnxDomain, 12, 12, GatherND);
class ONNX_OPERATOR_KERNEL_CLASS_NAME(kCpuExecutionProvider, kOnnxDomain, 12, Einsum);

// REVIEW(codemzs): ConstEigenVectorArrayMap.cast<MLFLoat16) does not seem to be supported.
// However these types work on GPU implementation.
// class ONNX_OPERATOR_TYPED_KERNEL_CLASS_NAME(kCpuExecutionProvider, kOnnxDomain, 12, MLFloat16_MLFloat16, Dropout);
// class ONNX_OPERATOR_TYPED_KERNEL_CLASS_NAME(kCpuExecutionProvider, kOnnxDomain, 12, MLFloat16_float, Dropout);
// class ONNX_OPERATOR_TYPED_KERNEL_CLASS_NAME(kCpuExecutionProvider, kOnnxDomain, 12, MLFloat16_double, Dropout);
class ONNX_OPERATOR_VERSIONED_TYPED_KERNEL_CLASS_NAME(kCpuExecutionProvider, kOnnxDomain, 12, 12, float_float, Dropout);
class ONNX_OPERATOR_VERSIONED_TYPED_KERNEL_CLASS_NAME(kCpuExecutionProvider, kOnnxDomain, 12, 12, float_double,
                                                      Dropout);
class ONNX_OPERATOR_VERSIONED_TYPED_KERNEL_CLASS_NAME(kCpuExecutionProvider, kOnnxDomain, 12, 12, double_float,
                                                      Dropout);
class ONNX_OPERATOR_VERSIONED_TYPED_KERNEL_CLASS_NAME(kCpuExecutionProvider, kOnnxDomain, 12, 12, double_double,
                                                      Dropout);
class ONNX_OPERATOR_KERNEL_CLASS_NAME(kCpuExecutionProvider, kOnnxDomain, 12, Celu);

class ONNX_OPERATOR_VERSIONED_TYPED_KERNEL_CLASS_NAME(kCpuExecutionProvider, kOnnxDomain, 12, 15, float,
                                                      GreaterOrEqual);
class ONNX_OPERATOR_VERSIONED_TYPED_KERNEL_CLASS_NAME(kCpuExecutionProvider, kOnnxDomain, 12, 15, double,
                                                      GreaterOrEqual);
class ONNX_OPERATOR_VERSIONED_TYPED_KERNEL_CLASS_NAME(kCpuExecutionProvider, kOnnxDomain, 12, 15, int8_t,
                                                      GreaterOrEqual);
class ONNX_OPERATOR_VERSIONED_TYPED_KERNEL_CLASS_NAME(kCpuExecutionProvider, kOnnxDomain, 12, 15, int16_t,
                                                      GreaterOrEqual);
class ONNX_OPERATOR_VERSIONED_TYPED_KERNEL_CLASS_NAME(kCpuExecutionProvider, kOnnxDomain, 12, 15, int32_t,
                                                      GreaterOrEqual);
class ONNX_OPERATOR_VERSIONED_TYPED_KERNEL_CLASS_NAME(kCpuExecutionProvider, kOnnxDomain, 12, 15, int64_t,
                                                      GreaterOrEqual);
class ONNX_OPERATOR_VERSIONED_TYPED_KERNEL_CLASS_NAME(kCpuExecutionProvider, kOnnxDomain, 12, 15, uint8_t,
                                                      GreaterOrEqual);
class ONNX_OPERATOR_VERSIONED_TYPED_KERNEL_CLASS_NAME(kCpuExecutionProvider, kOnnxDomain, 12, 15, uint16_t,
                                                      GreaterOrEqual);
class ONNX_OPERATOR_VERSIONED_TYPED_KERNEL_CLASS_NAME(kCpuExecutionProvider, kOnnxDomain, 12, 15, uint32_t,
                                                      GreaterOrEqual);
class ONNX_OPERATOR_VERSIONED_TYPED_KERNEL_CLASS_NAME(kCpuExecutionProvider, kOnnxDomain, 12, 15, uint64_t,
                                                      GreaterOrEqual);
class ONNX_OPERATOR_VERSIONED_TYPED_KERNEL_CLASS_NAME(kCpuExecutionProvider, kOnnxDomain, 12, 15, float, LessOrEqual);
class ONNX_OPERATOR_VERSIONED_TYPED_KERNEL_CLASS_NAME(kCpuExecutionProvider, kOnnxDomain, 12, 15, double, LessOrEqual);
class ONNX_OPERATOR_VERSIONED_TYPED_KERNEL_CLASS_NAME(kCpuExecutionProvider, kOnnxDomain, 12, 15, int8_t, LessOrEqual);
class ONNX_OPERATOR_VERSIONED_TYPED_KERNEL_CLASS_NAME(kCpuExecutionProvider, kOnnxDomain, 12, 15, int16_t, LessOrEqual);
class ONNX_OPERATOR_VERSIONED_TYPED_KERNEL_CLASS_NAME(kCpuExecutionProvider, kOnnxDomain, 12, 15, int32_t, LessOrEqual);
class ONNX_OPERATOR_VERSIONED_TYPED_KERNEL_CLASS_NAME(kCpuExecutionProvider, kOnnxDomain, 12, 15, int64_t, LessOrEqual);
class ONNX_OPERATOR_VERSIONED_TYPED_KERNEL_CLASS_NAME(kCpuExecutionProvider, kOnnxDomain, 12, 15, uint8_t, LessOrEqual);
class ONNX_OPERATOR_VERSIONED_TYPED_KERNEL_CLASS_NAME(kCpuExecutionProvider, kOnnxDomain, 12, 15, uint16_t, LessOrEqual);
class ONNX_OPERATOR_VERSIONED_TYPED_KERNEL_CLASS_NAME(kCpuExecutionProvider, kOnnxDomain, 12, 15, uint32_t, LessOrEqual);
class ONNX_OPERATOR_VERSIONED_TYPED_KERNEL_CLASS_NAME(kCpuExecutionProvider, kOnnxDomain, 12, 15, uint64_t, LessOrEqual);

// opset 13
class ONNX_OPERATOR_TYPED_KERNEL_CLASS_NAME(kCpuExecutionProvider, kOnnxDomain, 13, float, Erf);
class ONNX_OPERATOR_VERSIONED_KERNEL_CLASS_NAME(kCpuExecutionProvider, kOnnxDomain, 13, 18, Cast);
class ONNX_OPERATOR_KERNEL_CLASS_NAME(kCpuExecutionProvider, kOnnxDomain, 13, Clip);
class ONNX_OPERATOR_VERSIONED_TYPED_KERNEL_CLASS_NAME(kCpuExecutionProvider, kOnnxDomain, 13, 18, uint8_t,
                                                      DequantizeLinear);
class ONNX_OPERATOR_VERSIONED_TYPED_KERNEL_CLASS_NAME(kCpuExecutionProvider, kOnnxDomain, 13, 18, int8_t,
                                                      DequantizeLinear);
class ONNX_OPERATOR_VERSIONED_TYPED_KERNEL_CLASS_NAME(kCpuExecutionProvider, kOnnxDomain, 13, 18, int32_t,
                                                      DequantizeLinear);
class ONNX_OPERATOR_TYPED_KERNEL_CLASS_NAME(kCpuExecutionProvider, kOnnxDomain, 13, float, Expand);
class ONNX_OPERATOR_TYPED_KERNEL_CLASS_NAME(kCpuExecutionProvider, kOnnxDomain, 13, double, Expand);
class ONNX_OPERATOR_TYPED_KERNEL_CLASS_NAME(kCpuExecutionProvider, kOnnxDomain, 13, int8_t, Expand);
class ONNX_OPERATOR_TYPED_KERNEL_CLASS_NAME(kCpuExecutionProvider, kOnnxDomain, 13, int16_t, Expand);
class ONNX_OPERATOR_TYPED_KERNEL_CLASS_NAME(kCpuExecutionProvider, kOnnxDomain, 13, int32_t, Expand);
class ONNX_OPERATOR_TYPED_KERNEL_CLASS_NAME(kCpuExecutionProvider, kOnnxDomain, 13, int64_t, Expand);
class ONNX_OPERATOR_TYPED_KERNEL_CLASS_NAME(kCpuExecutionProvider, kOnnxDomain, 13, uint8_t, Expand);
class ONNX_OPERATOR_TYPED_KERNEL_CLASS_NAME(kCpuExecutionProvider, kOnnxDomain, 13, uint16_t, Expand);
class ONNX_OPERATOR_TYPED_KERNEL_CLASS_NAME(kCpuExecutionProvider, kOnnxDomain, 13, uint32_t, Expand);
class ONNX_OPERATOR_TYPED_KERNEL_CLASS_NAME(kCpuExecutionProvider, kOnnxDomain, 13, uint64_t, Expand);
class ONNX_OPERATOR_TYPED_KERNEL_CLASS_NAME(kCpuExecutionProvider, kOnnxDomain, 13, bool, Expand);
class ONNX_OPERATOR_TYPED_KERNEL_CLASS_NAME(kCpuExecutionProvider, kOnnxDomain, 13, MLFloat16, Expand);
class ONNX_OPERATOR_TYPED_KERNEL_CLASS_NAME(kCpuExecutionProvider, kOnnxDomain, 13, string, Expand);
class ONNX_OPERATOR_TYPED_KERNEL_CLASS_NAME(kCpuExecutionProvider, kOnnxDomain, 13, float, Gemm);
class ONNX_OPERATOR_TYPED_KERNEL_CLASS_NAME(kCpuExecutionProvider, kOnnxDomain, 13, double, Gemm);
class ONNX_OPERATOR_TYPED_KERNEL_CLASS_NAME(kCpuExecutionProvider, kOnnxDomain, 13, float, MatMul);
class ONNX_OPERATOR_TYPED_KERNEL_CLASS_NAME(kCpuExecutionProvider, kOnnxDomain, 13, double, MatMul);
class ONNX_OPERATOR_TYPED_KERNEL_CLASS_NAME(kCpuExecutionProvider, kOnnxDomain, 13, int32_t, MatMul);
class ONNX_OPERATOR_TYPED_KERNEL_CLASS_NAME(kCpuExecutionProvider, kOnnxDomain, 13, int64_t, MatMul);
class ONNX_OPERATOR_KERNEL_CLASS_NAME(kCpuExecutionProvider, kOnnxDomain, 13, Min);
class ONNX_OPERATOR_KERNEL_CLASS_NAME(kCpuExecutionProvider, kOnnxDomain, 13, Max);
class ONNX_OPERATOR_TYPED_KERNEL_CLASS_NAME(kCpuExecutionProvider, kOnnxDomain, 13, float, Mean);
class ONNX_OPERATOR_VERSIONED_TYPED_KERNEL_CLASS_NAME(kCpuExecutionProvider, kOnnxDomain, 13, 18, uint8_t,
                                                      QuantizeLinear);
class ONNX_OPERATOR_VERSIONED_TYPED_KERNEL_CLASS_NAME(kCpuExecutionProvider, kOnnxDomain, 13, 18, int8_t,
                                                      QuantizeLinear);
class ONNX_OPERATOR_KERNEL_CLASS_NAME(kCpuExecutionProvider, kOnnxDomain, 13, Sigmoid);
class ONNX_OPERATOR_KERNEL_CLASS_NAME(kCpuExecutionProvider, kOnnxDomain, 13, Sign);
class ONNX_OPERATOR_VERSIONED_KERNEL_CLASS_NAME(kCpuExecutionProvider, kOnnxDomain, 13, 18, Size);
class ONNX_OPERATOR_TYPED_KERNEL_CLASS_NAME(kCpuExecutionProvider, kOnnxDomain, 13, float, Sum);
class ONNX_OPERATOR_TYPED_KERNEL_CLASS_NAME(kCpuExecutionProvider, kOnnxDomain, 13, double, Sum);
class ONNX_OPERATOR_VERSIONED_KERNEL_CLASS_NAME(kCpuExecutionProvider, kOnnxDomain, 13, 20, Flatten);
class ONNX_OPERATOR_KERNEL_CLASS_NAME(kCpuExecutionProvider, kOnnxDomain, 13, LRN);
class ONNX_OPERATOR_KERNEL_CLASS_NAME(kCpuExecutionProvider, kOnnxDomain, 13, MeanVarianceNormalization);
class ONNX_OPERATOR_VERSIONED_TYPED_KERNEL_CLASS_NAME(kCpuExecutionProvider, kOnnxDomain, 13, 21, float_float, Dropout);
class ONNX_OPERATOR_VERSIONED_TYPED_KERNEL_CLASS_NAME(kCpuExecutionProvider, kOnnxDomain, 13, 21, float_double, Dropout);
class ONNX_OPERATOR_VERSIONED_TYPED_KERNEL_CLASS_NAME(kCpuExecutionProvider, kOnnxDomain, 13, 21, double_float, Dropout);
class ONNX_OPERATOR_VERSIONED_TYPED_KERNEL_CLASS_NAME(kCpuExecutionProvider, kOnnxDomain, 13, 21, double_double, Dropout);
class ONNX_OPERATOR_TYPED_KERNEL_CLASS_NAME(kCpuExecutionProvider, kOnnxDomain, 13, float, ArgMax);
class ONNX_OPERATOR_TYPED_KERNEL_CLASS_NAME(kCpuExecutionProvider, kOnnxDomain, 13, double, ArgMax);
class ONNX_OPERATOR_TYPED_KERNEL_CLASS_NAME(kCpuExecutionProvider, kOnnxDomain, 13, int8_t, ArgMax);
class ONNX_OPERATOR_TYPED_KERNEL_CLASS_NAME(kCpuExecutionProvider, kOnnxDomain, 13, uint8_t, ArgMax);
class ONNX_OPERATOR_TYPED_KERNEL_CLASS_NAME(kCpuExecutionProvider, kOnnxDomain, 13, int32_t, ArgMax);
class ONNX_OPERATOR_TYPED_KERNEL_CLASS_NAME(kCpuExecutionProvider, kOnnxDomain, 13, int64_t, ArgMax);
class ONNX_OPERATOR_TYPED_KERNEL_CLASS_NAME(kCpuExecutionProvider, kOnnxDomain, 13, float, ArgMin);
class ONNX_OPERATOR_TYPED_KERNEL_CLASS_NAME(kCpuExecutionProvider, kOnnxDomain, 13, double, ArgMin);
class ONNX_OPERATOR_TYPED_KERNEL_CLASS_NAME(kCpuExecutionProvider, kOnnxDomain, 13, int8_t, ArgMin);
class ONNX_OPERATOR_TYPED_KERNEL_CLASS_NAME(kCpuExecutionProvider, kOnnxDomain, 13, uint8_t, ArgMin);
class ONNX_OPERATOR_TYPED_KERNEL_CLASS_NAME(kCpuExecutionProvider, kOnnxDomain, 13, int32_t, ArgMin);
class ONNX_OPERATOR_TYPED_KERNEL_CLASS_NAME(kCpuExecutionProvider, kOnnxDomain, 13, int64_t, ArgMin);
class ONNX_OPERATOR_VERSIONED_KERNEL_CLASS_NAME(kCpuExecutionProvider, kOnnxDomain, 13, 13, Reshape);
class ONNX_OPERATOR_VERSIONED_KERNEL_CLASS_NAME(kCpuExecutionProvider, kOnnxDomain, 13, 14, Shape);
class ONNX_OPERATOR_KERNEL_CLASS_NAME(kCpuExecutionProvider, kOnnxDomain, 13, Concat);
class ONNX_OPERATOR_TYPED_KERNEL_CLASS_NAME(kCpuExecutionProvider, kOnnxDomain, 13, float, Less);
class ONNX_OPERATOR_TYPED_KERNEL_CLASS_NAME(kCpuExecutionProvider, kOnnxDomain, 13, double, Less);
class ONNX_OPERATOR_TYPED_KERNEL_CLASS_NAME(kCpuExecutionProvider, kOnnxDomain, 13, int8_t, Less);
class ONNX_OPERATOR_TYPED_KERNEL_CLASS_NAME(kCpuExecutionProvider, kOnnxDomain, 13, int16_t, Less);
class ONNX_OPERATOR_TYPED_KERNEL_CLASS_NAME(kCpuExecutionProvider, kOnnxDomain, 13, int32_t, Less);
class ONNX_OPERATOR_TYPED_KERNEL_CLASS_NAME(kCpuExecutionProvider, kOnnxDomain, 13, int64_t, Less);
class ONNX_OPERATOR_TYPED_KERNEL_CLASS_NAME(kCpuExecutionProvider, kOnnxDomain, 13, uint8_t, Less);
class ONNX_OPERATOR_TYPED_KERNEL_CLASS_NAME(kCpuExecutionProvider, kOnnxDomain, 13, uint16_t, Less);
class ONNX_OPERATOR_TYPED_KERNEL_CLASS_NAME(kCpuExecutionProvider, kOnnxDomain, 13, uint32_t, Less);
class ONNX_OPERATOR_TYPED_KERNEL_CLASS_NAME(kCpuExecutionProvider, kOnnxDomain, 13, uint64_t, Less);
class ONNX_OPERATOR_TYPED_KERNEL_CLASS_NAME(kCpuExecutionProvider, kOnnxDomain, 13, float, Greater);
class ONNX_OPERATOR_TYPED_KERNEL_CLASS_NAME(kCpuExecutionProvider, kOnnxDomain, 13, double, Greater);
class ONNX_OPERATOR_TYPED_KERNEL_CLASS_NAME(kCpuExecutionProvider, kOnnxDomain, 13, int8_t, Greater);
class ONNX_OPERATOR_TYPED_KERNEL_CLASS_NAME(kCpuExecutionProvider, kOnnxDomain, 13, int16_t, Greater);
class ONNX_OPERATOR_TYPED_KERNEL_CLASS_NAME(kCpuExecutionProvider, kOnnxDomain, 13, int32_t, Greater);
class ONNX_OPERATOR_TYPED_KERNEL_CLASS_NAME(kCpuExecutionProvider, kOnnxDomain, 13, int64_t, Greater);
class ONNX_OPERATOR_TYPED_KERNEL_CLASS_NAME(kCpuExecutionProvider, kOnnxDomain, 13, uint8_t, Greater);
class ONNX_OPERATOR_TYPED_KERNEL_CLASS_NAME(kCpuExecutionProvider, kOnnxDomain, 13, uint16_t, Greater);
class ONNX_OPERATOR_TYPED_KERNEL_CLASS_NAME(kCpuExecutionProvider, kOnnxDomain, 13, uint32_t, Greater);
class ONNX_OPERATOR_TYPED_KERNEL_CLASS_NAME(kCpuExecutionProvider, kOnnxDomain, 13, uint64_t, Greater);
class ONNX_OPERATOR_VERSIONED_TYPED_KERNEL_CLASS_NAME(kCpuExecutionProvider, kOnnxDomain, 13, 18, bool, Equal);
class ONNX_OPERATOR_VERSIONED_TYPED_KERNEL_CLASS_NAME(kCpuExecutionProvider, kOnnxDomain, 13, 18, int8_t, Equal);
class ONNX_OPERATOR_VERSIONED_TYPED_KERNEL_CLASS_NAME(kCpuExecutionProvider, kOnnxDomain, 13, 18, int16_t, Equal);
class ONNX_OPERATOR_VERSIONED_TYPED_KERNEL_CLASS_NAME(kCpuExecutionProvider, kOnnxDomain, 13, 18, int32_t, Equal);
class ONNX_OPERATOR_VERSIONED_TYPED_KERNEL_CLASS_NAME(kCpuExecutionProvider, kOnnxDomain, 13, 18, int64_t, Equal);
class ONNX_OPERATOR_VERSIONED_TYPED_KERNEL_CLASS_NAME(kCpuExecutionProvider, kOnnxDomain, 13, 18, uint8_t, Equal);
class ONNX_OPERATOR_VERSIONED_TYPED_KERNEL_CLASS_NAME(kCpuExecutionProvider, kOnnxDomain, 13, 18, uint16_t, Equal);
class ONNX_OPERATOR_VERSIONED_TYPED_KERNEL_CLASS_NAME(kCpuExecutionProvider, kOnnxDomain, 13, 18, uint32_t, Equal);
class ONNX_OPERATOR_VERSIONED_TYPED_KERNEL_CLASS_NAME(kCpuExecutionProvider, kOnnxDomain, 13, 18, uint64_t, Equal);
class ONNX_OPERATOR_VERSIONED_TYPED_KERNEL_CLASS_NAME(kCpuExecutionProvider, kOnnxDomain, 13, 18, float, Equal);
class ONNX_OPERATOR_VERSIONED_TYPED_KERNEL_CLASS_NAME(kCpuExecutionProvider, kOnnxDomain, 13, 18, double, Equal);
class ONNX_OPERATOR_VERSIONED_TYPED_KERNEL_CLASS_NAME(kCpuExecutionProvider, kOnnxDomain, 13, 13, float, Add);
class ONNX_OPERATOR_VERSIONED_TYPED_KERNEL_CLASS_NAME(kCpuExecutionProvider, kOnnxDomain, 13, 13, double, Add);
class ONNX_OPERATOR_VERSIONED_TYPED_KERNEL_CLASS_NAME(kCpuExecutionProvider, kOnnxDomain, 13, 13, int32_t, Add);
class ONNX_OPERATOR_VERSIONED_TYPED_KERNEL_CLASS_NAME(kCpuExecutionProvider, kOnnxDomain, 13, 13, int64_t, Add);
class ONNX_OPERATOR_VERSIONED_TYPED_KERNEL_CLASS_NAME(kCpuExecutionProvider, kOnnxDomain, 13, 13, uint32_t, Add);
class ONNX_OPERATOR_VERSIONED_TYPED_KERNEL_CLASS_NAME(kCpuExecutionProvider, kOnnxDomain, 13, 13, uint64_t, Add);
class ONNX_OPERATOR_VERSIONED_TYPED_KERNEL_CLASS_NAME(kCpuExecutionProvider, kOnnxDomain, 13, 13, float, Sub);
class ONNX_OPERATOR_VERSIONED_TYPED_KERNEL_CLASS_NAME(kCpuExecutionProvider, kOnnxDomain, 13, 13, double, Sub);
class ONNX_OPERATOR_VERSIONED_TYPED_KERNEL_CLASS_NAME(kCpuExecutionProvider, kOnnxDomain, 13, 13, int32_t, Sub);
class ONNX_OPERATOR_VERSIONED_TYPED_KERNEL_CLASS_NAME(kCpuExecutionProvider, kOnnxDomain, 13, 13, int64_t, Sub);
class ONNX_OPERATOR_VERSIONED_TYPED_KERNEL_CLASS_NAME(kCpuExecutionProvider, kOnnxDomain, 13, 13, uint32_t, Sub);
class ONNX_OPERATOR_VERSIONED_TYPED_KERNEL_CLASS_NAME(kCpuExecutionProvider, kOnnxDomain, 13, 13, uint64_t, Sub);
class ONNX_OPERATOR_VERSIONED_TYPED_KERNEL_CLASS_NAME(kCpuExecutionProvider, kOnnxDomain, 13, 13, float, Mul);
class ONNX_OPERATOR_VERSIONED_TYPED_KERNEL_CLASS_NAME(kCpuExecutionProvider, kOnnxDomain, 13, 13, double, Mul);
class ONNX_OPERATOR_VERSIONED_TYPED_KERNEL_CLASS_NAME(kCpuExecutionProvider, kOnnxDomain, 13, 13, int32_t, Mul);
class ONNX_OPERATOR_VERSIONED_TYPED_KERNEL_CLASS_NAME(kCpuExecutionProvider, kOnnxDomain, 13, 13, int64_t, Mul);
class ONNX_OPERATOR_VERSIONED_TYPED_KERNEL_CLASS_NAME(kCpuExecutionProvider, kOnnxDomain, 13, 13, uint32_t, Mul);
class ONNX_OPERATOR_VERSIONED_TYPED_KERNEL_CLASS_NAME(kCpuExecutionProvider, kOnnxDomain, 13, 13, uint64_t, Mul);
class ONNX_OPERATOR_VERSIONED_TYPED_KERNEL_CLASS_NAME(kCpuExecutionProvider, kOnnxDomain, 13, 13, float, Div);
class ONNX_OPERATOR_VERSIONED_TYPED_KERNEL_CLASS_NAME(kCpuExecutionProvider, kOnnxDomain, 13, 13, double, Div);
class ONNX_OPERATOR_VERSIONED_TYPED_KERNEL_CLASS_NAME(kCpuExecutionProvider, kOnnxDomain, 13, 13, int32_t, Div);
class ONNX_OPERATOR_VERSIONED_TYPED_KERNEL_CLASS_NAME(kCpuExecutionProvider, kOnnxDomain, 13, 13, int64_t, Div);
class ONNX_OPERATOR_VERSIONED_TYPED_KERNEL_CLASS_NAME(kCpuExecutionProvider, kOnnxDomain, 13, 13, uint32_t, Div);
class ONNX_OPERATOR_VERSIONED_TYPED_KERNEL_CLASS_NAME(kCpuExecutionProvider, kOnnxDomain, 13, 13, uint64_t, Div);
class ONNX_OPERATOR_TYPED_KERNEL_CLASS_NAME(kCpuExecutionProvider, kOnnxDomain, 13, float, Neg);
class ONNX_OPERATOR_TYPED_KERNEL_CLASS_NAME(kCpuExecutionProvider, kOnnxDomain, 13, double, Neg);
class ONNX_OPERATOR_TYPED_KERNEL_CLASS_NAME(kCpuExecutionProvider, kOnnxDomain, 13, int8_t, Neg);
class ONNX_OPERATOR_TYPED_KERNEL_CLASS_NAME(kCpuExecutionProvider, kOnnxDomain, 13, int16_t, Neg);
class ONNX_OPERATOR_TYPED_KERNEL_CLASS_NAME(kCpuExecutionProvider, kOnnxDomain, 13, int32_t, Neg);
class ONNX_OPERATOR_TYPED_KERNEL_CLASS_NAME(kCpuExecutionProvider, kOnnxDomain, 13, int64_t, Neg);
class ONNX_OPERATOR_KERNEL_CLASS_NAME(kCpuExecutionProvider, kOnnxDomain, 13, Mod);
class ONNX_OPERATOR_TYPED_KERNEL_CLASS_NAME(kCpuExecutionProvider, kOnnxDomain, 13, float, Abs);
class ONNX_OPERATOR_TYPED_KERNEL_CLASS_NAME(kCpuExecutionProvider, kOnnxDomain, 13, double, Abs);
class ONNX_OPERATOR_TYPED_KERNEL_CLASS_NAME(kCpuExecutionProvider, kOnnxDomain, 13, int8_t, Abs);
class ONNX_OPERATOR_TYPED_KERNEL_CLASS_NAME(kCpuExecutionProvider, kOnnxDomain, 13, int16_t, Abs);
class ONNX_OPERATOR_TYPED_KERNEL_CLASS_NAME(kCpuExecutionProvider, kOnnxDomain, 13, int32_t, Abs);
class ONNX_OPERATOR_TYPED_KERNEL_CLASS_NAME(kCpuExecutionProvider, kOnnxDomain, 13, int64_t, Abs);
class ONNX_OPERATOR_TYPED_KERNEL_CLASS_NAME(kCpuExecutionProvider, kOnnxDomain, 13, uint8_t, Abs);
class ONNX_OPERATOR_TYPED_KERNEL_CLASS_NAME(kCpuExecutionProvider, kOnnxDomain, 13, uint16_t, Abs);
class ONNX_OPERATOR_TYPED_KERNEL_CLASS_NAME(kCpuExecutionProvider, kOnnxDomain, 13, uint32_t, Abs);
class ONNX_OPERATOR_TYPED_KERNEL_CLASS_NAME(kCpuExecutionProvider, kOnnxDomain, 13, uint64_t, Abs);
class ONNX_OPERATOR_TYPED_KERNEL_CLASS_NAME(kCpuExecutionProvider, kOnnxDomain, 13, float, Reciprocal);
class ONNX_OPERATOR_TYPED_KERNEL_CLASS_NAME(kCpuExecutionProvider, kOnnxDomain, 13, double, Reciprocal);
class ONNX_OPERATOR_TYPED_KERNEL_CLASS_NAME(kCpuExecutionProvider, kOnnxDomain, 13, float, Floor);
class ONNX_OPERATOR_TYPED_KERNEL_CLASS_NAME(kCpuExecutionProvider, kOnnxDomain, 13, double, Floor);
class ONNX_OPERATOR_TYPED_KERNEL_CLASS_NAME(kCpuExecutionProvider, kOnnxDomain, 13, float, Ceil);
class ONNX_OPERATOR_TYPED_KERNEL_CLASS_NAME(kCpuExecutionProvider, kOnnxDomain, 13, double, Ceil);
class ONNX_OPERATOR_TYPED_KERNEL_CLASS_NAME(kCpuExecutionProvider, kOnnxDomain, 13, float, Sqrt);
class ONNX_OPERATOR_TYPED_KERNEL_CLASS_NAME(kCpuExecutionProvider, kOnnxDomain, 13, double, Sqrt);
class ONNX_OPERATOR_VERSIONED_TYPED_KERNEL_CLASS_NAME(kCpuExecutionProvider, kOnnxDomain, 13, 13, float, Relu);
class ONNX_OPERATOR_VERSIONED_TYPED_KERNEL_CLASS_NAME(kCpuExecutionProvider, kOnnxDomain, 13, 13, double, Relu);
#ifdef MLAS_F16VEC_INTRINSICS_SUPPORTED
class ONNX_OPERATOR_VERSIONED_TYPED_KERNEL_CLASS_NAME(kCpuExecutionProvider, kOnnxDomain, 13, 13, MLFloat16, Relu);
#endif
class ONNX_OPERATOR_TYPED_KERNEL_CLASS_NAME(kCpuExecutionProvider, kOnnxDomain, 13, float, Sigmoid);
class ONNX_OPERATOR_TYPED_KERNEL_CLASS_NAME(kCpuExecutionProvider, kOnnxDomain, 13, double, Sigmoid);
class ONNX_OPERATOR_TYPED_KERNEL_CLASS_NAME(kCpuExecutionProvider, kOnnxDomain, 13, float, Tanh);
class ONNX_OPERATOR_TYPED_KERNEL_CLASS_NAME(kCpuExecutionProvider, kOnnxDomain, 13, double, Tanh);
class ONNX_OPERATOR_TYPED_KERNEL_CLASS_NAME(kCpuExecutionProvider, kOnnxDomain, 13, float, Exp);
class ONNX_OPERATOR_TYPED_KERNEL_CLASS_NAME(kCpuExecutionProvider, kOnnxDomain, 13, double, Exp);
class ONNX_OPERATOR_TYPED_KERNEL_CLASS_NAME(kCpuExecutionProvider, kOnnxDomain, 13, float, Log);
class ONNX_OPERATOR_TYPED_KERNEL_CLASS_NAME(kCpuExecutionProvider, kOnnxDomain, 13, double, Log);
class ONNX_OPERATOR_VERSIONED_KERNEL_CLASS_NAME(kCpuExecutionProvider, kOnnxDomain, 13, 14, Pow);
class ONNX_OPERATOR_KERNEL_CLASS_NAME(kCpuExecutionProvider, kOnnxDomain, 13, DepthToSpace);
class ONNX_OPERATOR_KERNEL_CLASS_NAME(kCpuExecutionProvider, kOnnxDomain, 13, SpaceToDepth);
class ONNX_OPERATOR_KERNEL_CLASS_NAME(kCpuExecutionProvider, kOnnxDomain, 13, Slice);
class ONNX_OPERATOR_VERSIONED_KERNEL_CLASS_NAME(kCpuExecutionProvider, kOnnxDomain, 13, 17, Split);
class ONNX_OPERATOR_VERSIONED_KERNEL_CLASS_NAME(kCpuExecutionProvider, kOnnxDomain, 13, 20, Unsqueeze);
class ONNX_OPERATOR_VERSIONED_KERNEL_CLASS_NAME(kCpuExecutionProvider, kOnnxDomain, 13, 20, Squeeze);
class ONNX_OPERATOR_VERSIONED_KERNEL_CLASS_NAME(kCpuExecutionProvider, kOnnxDomain, 13, 20, Transpose);
class ONNX_OPERATOR_KERNEL_CLASS_NAME(kCpuExecutionProvider, kOnnxDomain, 13, Tile);
class ONNX_OPERATOR_KERNEL_CLASS_NAME(kCpuExecutionProvider, kOnnxDomain, 13, Gather);
class ONNX_OPERATOR_KERNEL_CLASS_NAME(kCpuExecutionProvider, kOnnxDomain, 13, GatherElements);
class ONNX_OPERATOR_VERSIONED_KERNEL_CLASS_NAME(kCpuExecutionProvider, kOnnxDomain, 13, 15, ScatterND);
class ONNX_OPERATOR_VERSIONED_KERNEL_CLASS_NAME(kCpuExecutionProvider, kOnnxDomain, 13, 15, ScatterElements);
class ONNX_OPERATOR_VERSIONED_KERNEL_CLASS_NAME(kCpuExecutionProvider, kOnnxDomain, 13, 13, Identity);
class ONNX_OPERATOR_VERSIONED_TYPED_KERNEL_CLASS_NAME(kCpuExecutionProvider, kOnnxDomain, 13, 19, float, IsNaN);
class ONNX_OPERATOR_VERSIONED_TYPED_KERNEL_CLASS_NAME(kCpuExecutionProvider, kOnnxDomain, 13, 19, double, IsNaN);
class ONNX_OPERATOR_VERSIONED_TYPED_KERNEL_CLASS_NAME(kCpuExecutionProvider, kOnnxDomain, 13, 19, MLFloat16, IsNaN);
class ONNX_OPERATOR_VERSIONED_TYPED_KERNEL_CLASS_NAME(kCpuExecutionProvider, kOnnxDomain, 13, 19, BFloat16, IsNaN);
class ONNX_OPERATOR_TYPED_KERNEL_CLASS_NAME(kCpuExecutionProvider, kOnnxDomain, 13, bool, NonZero);
class ONNX_OPERATOR_TYPED_KERNEL_CLASS_NAME(kCpuExecutionProvider, kOnnxDomain, 13, float, NonZero);
class ONNX_OPERATOR_TYPED_KERNEL_CLASS_NAME(kCpuExecutionProvider, kOnnxDomain, 13, int32_t, NonZero);
class ONNX_OPERATOR_TYPED_KERNEL_CLASS_NAME(kCpuExecutionProvider, kOnnxDomain, 13, int64_t, NonZero);
class ONNX_OPERATOR_TYPED_KERNEL_CLASS_NAME(kCpuExecutionProvider, kOnnxDomain, 13, uint8_t, NonZero);
class ONNX_OPERATOR_KERNEL_CLASS_NAME(kCpuExecutionProvider, kOnnxDomain, 13, GatherND);
class ONNX_OPERATOR_VERSIONED_KERNEL_CLASS_NAME(kCpuExecutionProvider, kOnnxDomain, 13, 17, Pad);
class ONNX_OPERATOR_VERSIONED_TYPED_KERNEL_CLASS_NAME(kCpuExecutionProvider, kOnnxDomain, 13, 17, float, ReduceL1);
class ONNX_OPERATOR_VERSIONED_TYPED_KERNEL_CLASS_NAME(kCpuExecutionProvider, kOnnxDomain, 13, 17, double, ReduceL1);
class ONNX_OPERATOR_VERSIONED_TYPED_KERNEL_CLASS_NAME(kCpuExecutionProvider, kOnnxDomain, 13, 17, int32_t, ReduceL1);
class ONNX_OPERATOR_VERSIONED_TYPED_KERNEL_CLASS_NAME(kCpuExecutionProvider, kOnnxDomain, 13, 17, int64_t, ReduceL1);
class ONNX_OPERATOR_VERSIONED_TYPED_KERNEL_CLASS_NAME(kCpuExecutionProvider, kOnnxDomain, 13, 17, float, ReduceL2);
class ONNX_OPERATOR_VERSIONED_TYPED_KERNEL_CLASS_NAME(kCpuExecutionProvider, kOnnxDomain, 13, 17, double, ReduceL2);
class ONNX_OPERATOR_VERSIONED_TYPED_KERNEL_CLASS_NAME(kCpuExecutionProvider, kOnnxDomain, 13, 17, int32_t, ReduceL2);
class ONNX_OPERATOR_VERSIONED_TYPED_KERNEL_CLASS_NAME(kCpuExecutionProvider, kOnnxDomain, 13, 17, int64_t, ReduceL2);
class ONNX_OPERATOR_VERSIONED_TYPED_KERNEL_CLASS_NAME(kCpuExecutionProvider, kOnnxDomain, 13, 17, float, ReduceLogSum);
class ONNX_OPERATOR_VERSIONED_TYPED_KERNEL_CLASS_NAME(kCpuExecutionProvider, kOnnxDomain, 13, 17, double, ReduceLogSum);
class ONNX_OPERATOR_VERSIONED_TYPED_KERNEL_CLASS_NAME(kCpuExecutionProvider, kOnnxDomain, 13, 17, int32_t,
                                                      ReduceLogSum);
class ONNX_OPERATOR_VERSIONED_TYPED_KERNEL_CLASS_NAME(kCpuExecutionProvider, kOnnxDomain, 13, 17, int64_t,
                                                      ReduceLogSum);
class ONNX_OPERATOR_VERSIONED_TYPED_KERNEL_CLASS_NAME(kCpuExecutionProvider, kOnnxDomain, 13, 17, float,
                                                      ReduceLogSumExp);
class ONNX_OPERATOR_VERSIONED_TYPED_KERNEL_CLASS_NAME(kCpuExecutionProvider, kOnnxDomain, 13, 17, double,
                                                      ReduceLogSumExp);
class ONNX_OPERATOR_VERSIONED_TYPED_KERNEL_CLASS_NAME(kCpuExecutionProvider, kOnnxDomain, 13, 17, int32_t,
                                                      ReduceLogSumExp);
class ONNX_OPERATOR_VERSIONED_TYPED_KERNEL_CLASS_NAME(kCpuExecutionProvider, kOnnxDomain, 13, 17, int64_t,
                                                      ReduceLogSumExp);
class ONNX_OPERATOR_VERSIONED_TYPED_KERNEL_CLASS_NAME(kCpuExecutionProvider, kOnnxDomain, 13, 17, float, ReduceMax);
class ONNX_OPERATOR_VERSIONED_TYPED_KERNEL_CLASS_NAME(kCpuExecutionProvider, kOnnxDomain, 13, 17, double, ReduceMax);
class ONNX_OPERATOR_VERSIONED_TYPED_KERNEL_CLASS_NAME(kCpuExecutionProvider, kOnnxDomain, 13, 17, int32_t, ReduceMax);
class ONNX_OPERATOR_VERSIONED_TYPED_KERNEL_CLASS_NAME(kCpuExecutionProvider, kOnnxDomain, 13, 17, int64_t, ReduceMax);
class ONNX_OPERATOR_VERSIONED_TYPED_KERNEL_CLASS_NAME(kCpuExecutionProvider, kOnnxDomain, 13, 17, int8_t, ReduceMax);
class ONNX_OPERATOR_VERSIONED_TYPED_KERNEL_CLASS_NAME(kCpuExecutionProvider, kOnnxDomain, 13, 17, uint8_t, ReduceMax);
class ONNX_OPERATOR_VERSIONED_TYPED_KERNEL_CLASS_NAME(kCpuExecutionProvider, kOnnxDomain, 13, 17, float, ReduceMean);
class ONNX_OPERATOR_VERSIONED_TYPED_KERNEL_CLASS_NAME(kCpuExecutionProvider, kOnnxDomain, 13, 17, double, ReduceMean);
class ONNX_OPERATOR_VERSIONED_TYPED_KERNEL_CLASS_NAME(kCpuExecutionProvider, kOnnxDomain, 13, 17, int32_t, ReduceMean);
class ONNX_OPERATOR_VERSIONED_TYPED_KERNEL_CLASS_NAME(kCpuExecutionProvider, kOnnxDomain, 13, 17, int64_t, ReduceMean);
class ONNX_OPERATOR_VERSIONED_TYPED_KERNEL_CLASS_NAME(kCpuExecutionProvider, kOnnxDomain, 13, 17, float, ReduceMin);
class ONNX_OPERATOR_VERSIONED_TYPED_KERNEL_CLASS_NAME(kCpuExecutionProvider, kOnnxDomain, 13, 17, double, ReduceMin);
class ONNX_OPERATOR_VERSIONED_TYPED_KERNEL_CLASS_NAME(kCpuExecutionProvider, kOnnxDomain, 13, 17, int32_t, ReduceMin);
class ONNX_OPERATOR_VERSIONED_TYPED_KERNEL_CLASS_NAME(kCpuExecutionProvider, kOnnxDomain, 13, 17, int64_t, ReduceMin);
class ONNX_OPERATOR_VERSIONED_TYPED_KERNEL_CLASS_NAME(kCpuExecutionProvider, kOnnxDomain, 13, 17, int8_t, ReduceMin);
class ONNX_OPERATOR_VERSIONED_TYPED_KERNEL_CLASS_NAME(kCpuExecutionProvider, kOnnxDomain, 13, 17, uint8_t, ReduceMin);
class ONNX_OPERATOR_VERSIONED_TYPED_KERNEL_CLASS_NAME(kCpuExecutionProvider, kOnnxDomain, 13, 17, float, ReduceProd);
class ONNX_OPERATOR_VERSIONED_TYPED_KERNEL_CLASS_NAME(kCpuExecutionProvider, kOnnxDomain, 13, 17, double, ReduceProd);
class ONNX_OPERATOR_VERSIONED_TYPED_KERNEL_CLASS_NAME(kCpuExecutionProvider, kOnnxDomain, 13, 17, int32_t, ReduceProd);
class ONNX_OPERATOR_VERSIONED_TYPED_KERNEL_CLASS_NAME(kCpuExecutionProvider, kOnnxDomain, 13, 17, int64_t, ReduceProd);
class ONNX_OPERATOR_VERSIONED_TYPED_KERNEL_CLASS_NAME(kCpuExecutionProvider, kOnnxDomain, 13, 17, float,
                                                      ReduceSumSquare);
class ONNX_OPERATOR_VERSIONED_TYPED_KERNEL_CLASS_NAME(kCpuExecutionProvider, kOnnxDomain, 13, 17, double,
                                                      ReduceSumSquare);
class ONNX_OPERATOR_VERSIONED_TYPED_KERNEL_CLASS_NAME(kCpuExecutionProvider, kOnnxDomain, 13, 17, int32_t,
                                                      ReduceSumSquare);
class ONNX_OPERATOR_VERSIONED_TYPED_KERNEL_CLASS_NAME(kCpuExecutionProvider, kOnnxDomain, 13, 17, int64_t,
                                                      ReduceSumSquare);
class ONNX_OPERATOR_TYPED_KERNEL_CLASS_NAME(kCpuExecutionProvider, kOnnxDomain, 13, float, ReduceSum);
class ONNX_OPERATOR_TYPED_KERNEL_CLASS_NAME(kCpuExecutionProvider, kOnnxDomain, 13, double, ReduceSum);
class ONNX_OPERATOR_TYPED_KERNEL_CLASS_NAME(kCpuExecutionProvider, kOnnxDomain, 13, int32_t, ReduceSum);
class ONNX_OPERATOR_TYPED_KERNEL_CLASS_NAME(kCpuExecutionProvider, kOnnxDomain, 13, int64_t, ReduceSum);
class ONNX_OPERATOR_VERSIONED_TYPED_KERNEL_CLASS_NAME(kCpuExecutionProvider, kOnnxDomain, 13, 17, float, Resize);
class ONNX_OPERATOR_VERSIONED_TYPED_KERNEL_CLASS_NAME(kCpuExecutionProvider, kOnnxDomain, 13, 17, int32_t, Resize);
class ONNX_OPERATOR_VERSIONED_TYPED_KERNEL_CLASS_NAME(kCpuExecutionProvider, kOnnxDomain, 13, 17, int8_t, Resize);
class ONNX_OPERATOR_VERSIONED_TYPED_KERNEL_CLASS_NAME(kCpuExecutionProvider, kOnnxDomain, 13, 17, uint8_t, Resize);
class ONNX_OPERATOR_VERSIONED_KERNEL_CLASS_NAME(kCpuExecutionProvider, kOnnxDomain, 13, 15, Loop);
class ONNX_OPERATOR_VERSIONED_KERNEL_CLASS_NAME(kCpuExecutionProvider, kOnnxDomain, 13, 15, If);
class ONNX_OPERATOR_KERNEL_CLASS_NAME(kCpuExecutionProvider, kOnnxDomain, 13, Hardmax);
class ONNX_OPERATOR_TYPED_KERNEL_CLASS_NAME(kCpuExecutionProvider, kOnnxDomain, 13, float, LogSoftmax);
class ONNX_OPERATOR_TYPED_KERNEL_CLASS_NAME(kCpuExecutionProvider, kOnnxDomain, 13, double, LogSoftmax);
class ONNX_OPERATOR_TYPED_KERNEL_CLASS_NAME(kCpuExecutionProvider, kOnnxDomain, 13, float, Softmax);
class ONNX_OPERATOR_TYPED_KERNEL_CLASS_NAME(kCpuExecutionProvider, kOnnxDomain, 13, double, Softmax);

// Opset 14
class ONNX_OPERATOR_TYPED_KERNEL_CLASS_NAME(kCpuExecutionProvider, kOnnxDomain, 14, float, CumSum);
class ONNX_OPERATOR_TYPED_KERNEL_CLASS_NAME(kCpuExecutionProvider, kOnnxDomain, 14, double, CumSum);
class ONNX_OPERATOR_TYPED_KERNEL_CLASS_NAME(kCpuExecutionProvider, kOnnxDomain, 14, int32_t, CumSum);
class ONNX_OPERATOR_TYPED_KERNEL_CLASS_NAME(kCpuExecutionProvider, kOnnxDomain, 14, int64_t, CumSum);
class ONNX_OPERATOR_TYPED_KERNEL_CLASS_NAME(kCpuExecutionProvider, kOnnxDomain, 14, float, Relu);
class ONNX_OPERATOR_TYPED_KERNEL_CLASS_NAME(kCpuExecutionProvider, kOnnxDomain, 14, double, Relu);
class ONNX_OPERATOR_TYPED_KERNEL_CLASS_NAME(kCpuExecutionProvider, kOnnxDomain, 14, int8_t, Relu);
class ONNX_OPERATOR_TYPED_KERNEL_CLASS_NAME(kCpuExecutionProvider, kOnnxDomain, 14, int32_t, Relu);
#ifdef MLAS_F16VEC_INTRINSICS_SUPPORTED
class ONNX_OPERATOR_TYPED_KERNEL_CLASS_NAME(kCpuExecutionProvider, kOnnxDomain, 14, MLFloat16, Relu);
#endif
class ONNX_OPERATOR_KERNEL_CLASS_NAME(kCpuExecutionProvider, kOnnxDomain, 14, Trilu);
class ONNX_OPERATOR_TYPED_KERNEL_CLASS_NAME(kCpuExecutionProvider, kOnnxDomain, 14, float, Add);
class ONNX_OPERATOR_TYPED_KERNEL_CLASS_NAME(kCpuExecutionProvider, kOnnxDomain, 14, double, Add);
class ONNX_OPERATOR_TYPED_KERNEL_CLASS_NAME(kCpuExecutionProvider, kOnnxDomain, 14, int8_t, Add);
class ONNX_OPERATOR_TYPED_KERNEL_CLASS_NAME(kCpuExecutionProvider, kOnnxDomain, 14, int16_t, Add);
class ONNX_OPERATOR_TYPED_KERNEL_CLASS_NAME(kCpuExecutionProvider, kOnnxDomain, 14, int32_t, Add);
class ONNX_OPERATOR_TYPED_KERNEL_CLASS_NAME(kCpuExecutionProvider, kOnnxDomain, 14, int64_t, Add);
class ONNX_OPERATOR_TYPED_KERNEL_CLASS_NAME(kCpuExecutionProvider, kOnnxDomain, 14, uint8_t, Add);
class ONNX_OPERATOR_TYPED_KERNEL_CLASS_NAME(kCpuExecutionProvider, kOnnxDomain, 14, uint16_t, Add);
class ONNX_OPERATOR_TYPED_KERNEL_CLASS_NAME(kCpuExecutionProvider, kOnnxDomain, 14, uint32_t, Add);
class ONNX_OPERATOR_TYPED_KERNEL_CLASS_NAME(kCpuExecutionProvider, kOnnxDomain, 14, uint64_t, Add);
class ONNX_OPERATOR_TYPED_KERNEL_CLASS_NAME(kCpuExecutionProvider, kOnnxDomain, 14, float, Sub);
class ONNX_OPERATOR_TYPED_KERNEL_CLASS_NAME(kCpuExecutionProvider, kOnnxDomain, 14, double, Sub);
class ONNX_OPERATOR_TYPED_KERNEL_CLASS_NAME(kCpuExecutionProvider, kOnnxDomain, 14, int8_t, Sub);
class ONNX_OPERATOR_TYPED_KERNEL_CLASS_NAME(kCpuExecutionProvider, kOnnxDomain, 14, int16_t, Sub);
class ONNX_OPERATOR_TYPED_KERNEL_CLASS_NAME(kCpuExecutionProvider, kOnnxDomain, 14, int32_t, Sub);
class ONNX_OPERATOR_TYPED_KERNEL_CLASS_NAME(kCpuExecutionProvider, kOnnxDomain, 14, int64_t, Sub);
class ONNX_OPERATOR_TYPED_KERNEL_CLASS_NAME(kCpuExecutionProvider, kOnnxDomain, 14, uint8_t, Sub);
class ONNX_OPERATOR_TYPED_KERNEL_CLASS_NAME(kCpuExecutionProvider, kOnnxDomain, 14, uint16_t, Sub);
class ONNX_OPERATOR_TYPED_KERNEL_CLASS_NAME(kCpuExecutionProvider, kOnnxDomain, 14, uint32_t, Sub);
class ONNX_OPERATOR_TYPED_KERNEL_CLASS_NAME(kCpuExecutionProvider, kOnnxDomain, 14, uint64_t, Sub);
class ONNX_OPERATOR_TYPED_KERNEL_CLASS_NAME(kCpuExecutionProvider, kOnnxDomain, 14, float, Mul);
class ONNX_OPERATOR_TYPED_KERNEL_CLASS_NAME(kCpuExecutionProvider, kOnnxDomain, 14, double, Mul);
class ONNX_OPERATOR_TYPED_KERNEL_CLASS_NAME(kCpuExecutionProvider, kOnnxDomain, 14, int8_t, Mul);
class ONNX_OPERATOR_TYPED_KERNEL_CLASS_NAME(kCpuExecutionProvider, kOnnxDomain, 14, int16_t, Mul);
class ONNX_OPERATOR_TYPED_KERNEL_CLASS_NAME(kCpuExecutionProvider, kOnnxDomain, 14, int32_t, Mul);
class ONNX_OPERATOR_TYPED_KERNEL_CLASS_NAME(kCpuExecutionProvider, kOnnxDomain, 14, int64_t, Mul);
class ONNX_OPERATOR_TYPED_KERNEL_CLASS_NAME(kCpuExecutionProvider, kOnnxDomain, 14, uint8_t, Mul);
class ONNX_OPERATOR_TYPED_KERNEL_CLASS_NAME(kCpuExecutionProvider, kOnnxDomain, 14, uint16_t, Mul);
class ONNX_OPERATOR_TYPED_KERNEL_CLASS_NAME(kCpuExecutionProvider, kOnnxDomain, 14, uint32_t, Mul);
class ONNX_OPERATOR_TYPED_KERNEL_CLASS_NAME(kCpuExecutionProvider, kOnnxDomain, 14, uint64_t, Mul);
class ONNX_OPERATOR_TYPED_KERNEL_CLASS_NAME(kCpuExecutionProvider, kOnnxDomain, 14, float, Div);
class ONNX_OPERATOR_TYPED_KERNEL_CLASS_NAME(kCpuExecutionProvider, kOnnxDomain, 14, double, Div);
class ONNX_OPERATOR_TYPED_KERNEL_CLASS_NAME(kCpuExecutionProvider, kOnnxDomain, 14, int8_t, Div);
class ONNX_OPERATOR_TYPED_KERNEL_CLASS_NAME(kCpuExecutionProvider, kOnnxDomain, 14, int16_t, Div);
class ONNX_OPERATOR_TYPED_KERNEL_CLASS_NAME(kCpuExecutionProvider, kOnnxDomain, 14, int32_t, Div);
class ONNX_OPERATOR_TYPED_KERNEL_CLASS_NAME(kCpuExecutionProvider, kOnnxDomain, 14, int64_t, Div);
class ONNX_OPERATOR_TYPED_KERNEL_CLASS_NAME(kCpuExecutionProvider, kOnnxDomain, 14, uint8_t, Div);
class ONNX_OPERATOR_TYPED_KERNEL_CLASS_NAME(kCpuExecutionProvider, kOnnxDomain, 14, uint16_t, Div);
class ONNX_OPERATOR_TYPED_KERNEL_CLASS_NAME(kCpuExecutionProvider, kOnnxDomain, 14, uint32_t, Div);
class ONNX_OPERATOR_TYPED_KERNEL_CLASS_NAME(kCpuExecutionProvider, kOnnxDomain, 14, uint64_t, Div);
class ONNX_OPERATOR_VERSIONED_KERNEL_CLASS_NAME(kCpuExecutionProvider, kOnnxDomain, 14, 18, Reshape);
class ONNX_OPERATOR_VERSIONED_KERNEL_CLASS_NAME(kCpuExecutionProvider, kOnnxDomain, 14, 15, Identity);
class ONNX_OPERATOR_VERSIONED_TYPED_KERNEL_CLASS_NAME(kCpuExecutionProvider, kOnnxDomain, 14, 14, float,
                                                      BatchNormalization);
class ONNX_OPERATOR_VERSIONED_TYPED_KERNEL_CLASS_NAME(kCpuExecutionProvider, kOnnxDomain, 14, 14, double,
                                                      BatchNormalization);
class ONNX_OPERATOR_VERSIONED_KERNEL_CLASS_NAME(kCpuExecutionProvider, kOnnxDomain, 14, 21, GRU);
class ONNX_OPERATOR_VERSIONED_KERNEL_CLASS_NAME(kCpuExecutionProvider, kOnnxDomain, 14, 21, LSTM);
class ONNX_OPERATOR_VERSIONED_KERNEL_CLASS_NAME(kCpuExecutionProvider, kOnnxDomain, 14, 21, RNN);

// Opset 15
class ONNX_OPERATOR_KERNEL_CLASS_NAME(kCpuExecutionProvider, kOnnxDomain, 15, Pow);
class ONNX_OPERATOR_TYPED_KERNEL_CLASS_NAME(kCpuExecutionProvider, kOnnxDomain, 15, float, BatchNormalization);
class ONNX_OPERATOR_TYPED_KERNEL_CLASS_NAME(kCpuExecutionProvider, kOnnxDomain, 15, double, BatchNormalization);
class ONNX_OPERATOR_VERSIONED_KERNEL_CLASS_NAME(kCpuExecutionProvider, kOnnxDomain, 15, 18, Shape);

#if !defined(DISABLE_OPTIONAL_TYPE)
class ONNX_OPERATOR_VERSIONED_KERNEL_CLASS_NAME(kCpuExecutionProvider, kOnnxDomain, 15, 17, OptionalHasElement);
class ONNX_OPERATOR_VERSIONED_KERNEL_CLASS_NAME(kCpuExecutionProvider, kOnnxDomain, 15, 17, OptionalGetElement);
class ONNX_OPERATOR_KERNEL_CLASS_NAME(kCpuExecutionProvider, kOnnxDomain, 15, Optional);
#endif

// Opset 16
class ONNX_OPERATOR_VERSIONED_KERNEL_CLASS_NAME(kCpuExecutionProvider, kOnnxDomain, 16, 18, Identity);
class ONNX_OPERATOR_VERSIONED_KERNEL_CLASS_NAME(kCpuExecutionProvider, kOnnxDomain, 16, 18, Loop);
class ONNX_OPERATOR_VERSIONED_KERNEL_CLASS_NAME(kCpuExecutionProvider, kOnnxDomain, 16, 18, If);
class ONNX_OPERATOR_TYPED_KERNEL_CLASS_NAME(kCpuExecutionProvider, kOnnxDomain, 16, float, RoiAlign);
class ONNX_OPERATOR_TYPED_KERNEL_CLASS_NAME(kCpuExecutionProvider, kOnnxDomain, 16, double, RoiAlign);
class ONNX_OPERATOR_VERSIONED_TYPED_KERNEL_CLASS_NAME(kCpuExecutionProvider, kOnnxDomain, 16, 19, float, GridSample);
class ONNX_OPERATOR_VERSIONED_KERNEL_CLASS_NAME(kCpuExecutionProvider, kOnnxDomain, 16, 17, ScatterElements);
class ONNX_OPERATOR_VERSIONED_KERNEL_CLASS_NAME(kCpuExecutionProvider, kOnnxDomain, 16, 17, ScatterND);
class ONNX_OPERATOR_TYPED_KERNEL_CLASS_NAME(kCpuExecutionProvider, kOnnxDomain, 16, string, Where);
class ONNX_OPERATOR_TYPED_KERNEL_CLASS_NAME(kCpuExecutionProvider, kOnnxDomain, 16, float, Where);
class ONNX_OPERATOR_TYPED_KERNEL_CLASS_NAME(kCpuExecutionProvider, kOnnxDomain, 16, double, Where);
class ONNX_OPERATOR_TYPED_KERNEL_CLASS_NAME(kCpuExecutionProvider, kOnnxDomain, 16, int32_t, Where);
class ONNX_OPERATOR_TYPED_KERNEL_CLASS_NAME(kCpuExecutionProvider, kOnnxDomain, 16, int64_t, Where);
class ONNX_OPERATOR_TYPED_KERNEL_CLASS_NAME(kCpuExecutionProvider, kOnnxDomain, 16, uint8_t, Where);
class ONNX_OPERATOR_KERNEL_CLASS_NAME(kCpuExecutionProvider, kOnnxDomain, 16, LeakyRelu);
#ifdef MLAS_F16VEC_INTRINSICS_SUPPORTED
class ONNX_OPERATOR_TYPED_KERNEL_CLASS_NAME(kCpuExecutionProvider, kOnnxDomain, 16, MLFloat16, LeakyRelu);
#endif
class ONNX_OPERATOR_KERNEL_CLASS_NAME(kCpuExecutionProvider, kOnnxDomain, 16, PRelu);
class ONNX_OPERATOR_VERSIONED_KERNEL_CLASS_NAME(kCpuExecutionProvider, kOnnxDomain, 16, 18, Scan);
class ONNX_OPERATOR_TYPED_KERNEL_CLASS_NAME(kCpuExecutionProvider, kOnnxDomain, 16, float, GreaterOrEqual);
class ONNX_OPERATOR_TYPED_KERNEL_CLASS_NAME(kCpuExecutionProvider, kOnnxDomain, 16, double, GreaterOrEqual);
class ONNX_OPERATOR_TYPED_KERNEL_CLASS_NAME(kCpuExecutionProvider, kOnnxDomain, 16, int8_t, GreaterOrEqual);
class ONNX_OPERATOR_TYPED_KERNEL_CLASS_NAME(kCpuExecutionProvider, kOnnxDomain, 16, int16_t, GreaterOrEqual);
class ONNX_OPERATOR_TYPED_KERNEL_CLASS_NAME(kCpuExecutionProvider, kOnnxDomain, 16, int32_t, GreaterOrEqual);
class ONNX_OPERATOR_TYPED_KERNEL_CLASS_NAME(kCpuExecutionProvider, kOnnxDomain, 16, int64_t, GreaterOrEqual);
class ONNX_OPERATOR_TYPED_KERNEL_CLASS_NAME(kCpuExecutionProvider, kOnnxDomain, 16, uint8_t, GreaterOrEqual);
class ONNX_OPERATOR_TYPED_KERNEL_CLASS_NAME(kCpuExecutionProvider, kOnnxDomain, 16, uint16_t, GreaterOrEqual);
class ONNX_OPERATOR_TYPED_KERNEL_CLASS_NAME(kCpuExecutionProvider, kOnnxDomain, 16, uint32_t, GreaterOrEqual);
class ONNX_OPERATOR_TYPED_KERNEL_CLASS_NAME(kCpuExecutionProvider, kOnnxDomain, 16, uint64_t, GreaterOrEqual);
class ONNX_OPERATOR_TYPED_KERNEL_CLASS_NAME(kCpuExecutionProvider, kOnnxDomain, 16, float, LessOrEqual);
class ONNX_OPERATOR_TYPED_KERNEL_CLASS_NAME(kCpuExecutionProvider, kOnnxDomain, 16, double, LessOrEqual);
class ONNX_OPERATOR_TYPED_KERNEL_CLASS_NAME(kCpuExecutionProvider, kOnnxDomain, 16, int8_t, LessOrEqual);
class ONNX_OPERATOR_TYPED_KERNEL_CLASS_NAME(kCpuExecutionProvider, kOnnxDomain, 16, int16_t, LessOrEqual);
class ONNX_OPERATOR_TYPED_KERNEL_CLASS_NAME(kCpuExecutionProvider, kOnnxDomain, 16, int32_t, LessOrEqual);
class ONNX_OPERATOR_TYPED_KERNEL_CLASS_NAME(kCpuExecutionProvider, kOnnxDomain, 16, int64_t, LessOrEqual);
class ONNX_OPERATOR_TYPED_KERNEL_CLASS_NAME(kCpuExecutionProvider, kOnnxDomain, 16, uint8_t, LessOrEqual);
class ONNX_OPERATOR_TYPED_KERNEL_CLASS_NAME(kCpuExecutionProvider, kOnnxDomain, 16, uint16_t, LessOrEqual);
class ONNX_OPERATOR_TYPED_KERNEL_CLASS_NAME(kCpuExecutionProvider, kOnnxDomain, 16, uint32_t, LessOrEqual);
class ONNX_OPERATOR_TYPED_KERNEL_CLASS_NAME(kCpuExecutionProvider, kOnnxDomain, 16, uint64_t, LessOrEqual);

// Opset 17
class ONNX_OPERATOR_VERSIONED_KERNEL_CLASS_NAME(kCpuExecutionProvider, kOnnxDomain, 17, 19, DFT);
class ONNX_OPERATOR_KERNEL_CLASS_NAME(kCpuExecutionProvider, kOnnxDomain, 17, BlackmanWindow);
class ONNX_OPERATOR_KERNEL_CLASS_NAME(kCpuExecutionProvider, kOnnxDomain, 17, HammingWindow);
class ONNX_OPERATOR_KERNEL_CLASS_NAME(kCpuExecutionProvider, kOnnxDomain, 17, HannWindow);
class ONNX_OPERATOR_KERNEL_CLASS_NAME(kCpuExecutionProvider, kOnnxDomain, 17, MelWeightMatrix);
class ONNX_OPERATOR_KERNEL_CLASS_NAME(kCpuExecutionProvider, kOnnxDomain, 17, STFT);
class ONNX_OPERATOR_TYPED_KERNEL_CLASS_NAME(kCpuExecutionProvider, kOnnxDomain, 17, float, LayerNormalization);
class ONNX_OPERATOR_TYPED_KERNEL_CLASS_NAME(kCpuExecutionProvider, kOnnxDomain, 17, double, LayerNormalization);
class ONNX_OPERATOR_TYPED_KERNEL_CLASS_NAME(kCpuExecutionProvider, kOnnxDomain, 17, MLFloat16, LayerNormalization);

// Opset 18
class ONNX_OPERATOR_VERSIONED_TYPED_KERNEL_CLASS_NAME(kCpuExecutionProvider, kOnnxDomain, 18, 18, float, Resize);
class ONNX_OPERATOR_VERSIONED_TYPED_KERNEL_CLASS_NAME(kCpuExecutionProvider, kOnnxDomain, 18, 18, int32_t, Resize);
class ONNX_OPERATOR_VERSIONED_TYPED_KERNEL_CLASS_NAME(kCpuExecutionProvider, kOnnxDomain, 18, 18, int8_t, Resize);
class ONNX_OPERATOR_VERSIONED_TYPED_KERNEL_CLASS_NAME(kCpuExecutionProvider, kOnnxDomain, 18, 18, uint8_t, Resize);
class ONNX_OPERATOR_TYPED_KERNEL_CLASS_NAME(kCpuExecutionProvider, kOnnxDomain, 18, float, ReduceL1);
class ONNX_OPERATOR_TYPED_KERNEL_CLASS_NAME(kCpuExecutionProvider, kOnnxDomain, 18, double, ReduceL1);
class ONNX_OPERATOR_TYPED_KERNEL_CLASS_NAME(kCpuExecutionProvider, kOnnxDomain, 18, int32_t, ReduceL1);
class ONNX_OPERATOR_TYPED_KERNEL_CLASS_NAME(kCpuExecutionProvider, kOnnxDomain, 18, int64_t, ReduceL1);
class ONNX_OPERATOR_TYPED_KERNEL_CLASS_NAME(kCpuExecutionProvider, kOnnxDomain, 18, float, ReduceL2);
class ONNX_OPERATOR_TYPED_KERNEL_CLASS_NAME(kCpuExecutionProvider, kOnnxDomain, 18, double, ReduceL2);
class ONNX_OPERATOR_TYPED_KERNEL_CLASS_NAME(kCpuExecutionProvider, kOnnxDomain, 18, int32_t, ReduceL2);
class ONNX_OPERATOR_TYPED_KERNEL_CLASS_NAME(kCpuExecutionProvider, kOnnxDomain, 18, int64_t, ReduceL2);
class ONNX_OPERATOR_TYPED_KERNEL_CLASS_NAME(kCpuExecutionProvider, kOnnxDomain, 18, float, ReduceLogSum);
class ONNX_OPERATOR_TYPED_KERNEL_CLASS_NAME(kCpuExecutionProvider, kOnnxDomain, 18, double, ReduceLogSum);
class ONNX_OPERATOR_TYPED_KERNEL_CLASS_NAME(kCpuExecutionProvider, kOnnxDomain, 18, int32_t, ReduceLogSum);
class ONNX_OPERATOR_TYPED_KERNEL_CLASS_NAME(kCpuExecutionProvider, kOnnxDomain, 18, int64_t, ReduceLogSum);
class ONNX_OPERATOR_TYPED_KERNEL_CLASS_NAME(kCpuExecutionProvider, kOnnxDomain, 18, float, ReduceLogSumExp);
class ONNX_OPERATOR_TYPED_KERNEL_CLASS_NAME(kCpuExecutionProvider, kOnnxDomain, 18, double, ReduceLogSumExp);
class ONNX_OPERATOR_TYPED_KERNEL_CLASS_NAME(kCpuExecutionProvider, kOnnxDomain, 18, int32_t, ReduceLogSumExp);
class ONNX_OPERATOR_TYPED_KERNEL_CLASS_NAME(kCpuExecutionProvider, kOnnxDomain, 18, int64_t, ReduceLogSumExp);
class ONNX_OPERATOR_VERSIONED_TYPED_KERNEL_CLASS_NAME(kCpuExecutionProvider, kOnnxDomain, 18, 19, float, ReduceMax);
class ONNX_OPERATOR_VERSIONED_TYPED_KERNEL_CLASS_NAME(kCpuExecutionProvider, kOnnxDomain, 18, 19, double, ReduceMax);
class ONNX_OPERATOR_VERSIONED_TYPED_KERNEL_CLASS_NAME(kCpuExecutionProvider, kOnnxDomain, 18, 19, int32_t, ReduceMax);
class ONNX_OPERATOR_VERSIONED_TYPED_KERNEL_CLASS_NAME(kCpuExecutionProvider, kOnnxDomain, 18, 19, int64_t, ReduceMax);
class ONNX_OPERATOR_VERSIONED_TYPED_KERNEL_CLASS_NAME(kCpuExecutionProvider, kOnnxDomain, 18, 19, int8_t, ReduceMax);
class ONNX_OPERATOR_VERSIONED_TYPED_KERNEL_CLASS_NAME(kCpuExecutionProvider, kOnnxDomain, 18, 19, uint8_t, ReduceMax);
class ONNX_OPERATOR_TYPED_KERNEL_CLASS_NAME(kCpuExecutionProvider, kOnnxDomain, 18, float, ReduceMean);
class ONNX_OPERATOR_TYPED_KERNEL_CLASS_NAME(kCpuExecutionProvider, kOnnxDomain, 18, double, ReduceMean);
class ONNX_OPERATOR_TYPED_KERNEL_CLASS_NAME(kCpuExecutionProvider, kOnnxDomain, 18, int32_t, ReduceMean);
class ONNX_OPERATOR_TYPED_KERNEL_CLASS_NAME(kCpuExecutionProvider, kOnnxDomain, 18, int64_t, ReduceMean);
class ONNX_OPERATOR_VERSIONED_TYPED_KERNEL_CLASS_NAME(kCpuExecutionProvider, kOnnxDomain, 18, 19, float, ReduceMin);
class ONNX_OPERATOR_VERSIONED_TYPED_KERNEL_CLASS_NAME(kCpuExecutionProvider, kOnnxDomain, 18, 19, double, ReduceMin);
class ONNX_OPERATOR_VERSIONED_TYPED_KERNEL_CLASS_NAME(kCpuExecutionProvider, kOnnxDomain, 18, 19, int32_t, ReduceMin);
class ONNX_OPERATOR_VERSIONED_TYPED_KERNEL_CLASS_NAME(kCpuExecutionProvider, kOnnxDomain, 18, 19, int64_t, ReduceMin);
class ONNX_OPERATOR_VERSIONED_TYPED_KERNEL_CLASS_NAME(kCpuExecutionProvider, kOnnxDomain, 18, 19, int8_t, ReduceMin);
class ONNX_OPERATOR_VERSIONED_TYPED_KERNEL_CLASS_NAME(kCpuExecutionProvider, kOnnxDomain, 18, 19, uint8_t, ReduceMin);
class ONNX_OPERATOR_TYPED_KERNEL_CLASS_NAME(kCpuExecutionProvider, kOnnxDomain, 18, float, ReduceProd);
class ONNX_OPERATOR_TYPED_KERNEL_CLASS_NAME(kCpuExecutionProvider, kOnnxDomain, 18, double, ReduceProd);
class ONNX_OPERATOR_TYPED_KERNEL_CLASS_NAME(kCpuExecutionProvider, kOnnxDomain, 18, int32_t, ReduceProd);
class ONNX_OPERATOR_TYPED_KERNEL_CLASS_NAME(kCpuExecutionProvider, kOnnxDomain, 18, int64_t, ReduceProd);
class ONNX_OPERATOR_TYPED_KERNEL_CLASS_NAME(kCpuExecutionProvider, kOnnxDomain, 18, float, ReduceSumSquare);
class ONNX_OPERATOR_TYPED_KERNEL_CLASS_NAME(kCpuExecutionProvider, kOnnxDomain, 18, double, ReduceSumSquare);
class ONNX_OPERATOR_TYPED_KERNEL_CLASS_NAME(kCpuExecutionProvider, kOnnxDomain, 18, int32_t, ReduceSumSquare);
class ONNX_OPERATOR_TYPED_KERNEL_CLASS_NAME(kCpuExecutionProvider, kOnnxDomain, 18, int64_t, ReduceSumSquare);
class ONNX_OPERATOR_VERSIONED_KERNEL_CLASS_NAME(kCpuExecutionProvider, kOnnxDomain, 18, 21, LpPool);
class ONNX_OPERATOR_KERNEL_CLASS_NAME(kCpuExecutionProvider, kOnnxDomain, 18, Col2Im);
class ONNX_OPERATOR_TYPED_KERNEL_CLASS_NAME(kCpuExecutionProvider, kOnnxDomain, 18, int8_t, BitwiseAnd);
class ONNX_OPERATOR_TYPED_KERNEL_CLASS_NAME(kCpuExecutionProvider, kOnnxDomain, 18, int16_t, BitwiseAnd);
class ONNX_OPERATOR_TYPED_KERNEL_CLASS_NAME(kCpuExecutionProvider, kOnnxDomain, 18, int32_t, BitwiseAnd);
class ONNX_OPERATOR_TYPED_KERNEL_CLASS_NAME(kCpuExecutionProvider, kOnnxDomain, 18, int64_t, BitwiseAnd);
class ONNX_OPERATOR_TYPED_KERNEL_CLASS_NAME(kCpuExecutionProvider, kOnnxDomain, 18, uint8_t, BitwiseAnd);
class ONNX_OPERATOR_TYPED_KERNEL_CLASS_NAME(kCpuExecutionProvider, kOnnxDomain, 18, uint16_t, BitwiseAnd);
class ONNX_OPERATOR_TYPED_KERNEL_CLASS_NAME(kCpuExecutionProvider, kOnnxDomain, 18, uint32_t, BitwiseAnd);
class ONNX_OPERATOR_TYPED_KERNEL_CLASS_NAME(kCpuExecutionProvider, kOnnxDomain, 18, uint64_t, BitwiseAnd);
class ONNX_OPERATOR_TYPED_KERNEL_CLASS_NAME(kCpuExecutionProvider, kOnnxDomain, 18, int8_t, BitwiseNot);
class ONNX_OPERATOR_TYPED_KERNEL_CLASS_NAME(kCpuExecutionProvider, kOnnxDomain, 18, int16_t, BitwiseNot);
class ONNX_OPERATOR_TYPED_KERNEL_CLASS_NAME(kCpuExecutionProvider, kOnnxDomain, 18, int32_t, BitwiseNot);
class ONNX_OPERATOR_TYPED_KERNEL_CLASS_NAME(kCpuExecutionProvider, kOnnxDomain, 18, int64_t, BitwiseNot);
class ONNX_OPERATOR_TYPED_KERNEL_CLASS_NAME(kCpuExecutionProvider, kOnnxDomain, 18, uint8_t, BitwiseNot);
class ONNX_OPERATOR_TYPED_KERNEL_CLASS_NAME(kCpuExecutionProvider, kOnnxDomain, 18, uint16_t, BitwiseNot);
class ONNX_OPERATOR_TYPED_KERNEL_CLASS_NAME(kCpuExecutionProvider, kOnnxDomain, 18, uint32_t, BitwiseNot);
class ONNX_OPERATOR_TYPED_KERNEL_CLASS_NAME(kCpuExecutionProvider, kOnnxDomain, 18, uint64_t, BitwiseNot);
class ONNX_OPERATOR_TYPED_KERNEL_CLASS_NAME(kCpuExecutionProvider, kOnnxDomain, 18, int8_t, BitwiseOr);
class ONNX_OPERATOR_TYPED_KERNEL_CLASS_NAME(kCpuExecutionProvider, kOnnxDomain, 18, int16_t, BitwiseOr);
class ONNX_OPERATOR_TYPED_KERNEL_CLASS_NAME(kCpuExecutionProvider, kOnnxDomain, 18, int32_t, BitwiseOr);
class ONNX_OPERATOR_TYPED_KERNEL_CLASS_NAME(kCpuExecutionProvider, kOnnxDomain, 18, int64_t, BitwiseOr);
class ONNX_OPERATOR_TYPED_KERNEL_CLASS_NAME(kCpuExecutionProvider, kOnnxDomain, 18, uint8_t, BitwiseOr);
class ONNX_OPERATOR_TYPED_KERNEL_CLASS_NAME(kCpuExecutionProvider, kOnnxDomain, 18, uint16_t, BitwiseOr);
class ONNX_OPERATOR_TYPED_KERNEL_CLASS_NAME(kCpuExecutionProvider, kOnnxDomain, 18, uint32_t, BitwiseOr);
class ONNX_OPERATOR_TYPED_KERNEL_CLASS_NAME(kCpuExecutionProvider, kOnnxDomain, 18, uint64_t, BitwiseOr);
class ONNX_OPERATOR_TYPED_KERNEL_CLASS_NAME(kCpuExecutionProvider, kOnnxDomain, 18, int8_t, BitwiseXor);
class ONNX_OPERATOR_TYPED_KERNEL_CLASS_NAME(kCpuExecutionProvider, kOnnxDomain, 18, int16_t, BitwiseXor);
class ONNX_OPERATOR_TYPED_KERNEL_CLASS_NAME(kCpuExecutionProvider, kOnnxDomain, 18, int32_t, BitwiseXor);
class ONNX_OPERATOR_TYPED_KERNEL_CLASS_NAME(kCpuExecutionProvider, kOnnxDomain, 18, int64_t, BitwiseXor);
class ONNX_OPERATOR_TYPED_KERNEL_CLASS_NAME(kCpuExecutionProvider, kOnnxDomain, 18, uint8_t, BitwiseXor);
class ONNX_OPERATOR_TYPED_KERNEL_CLASS_NAME(kCpuExecutionProvider, kOnnxDomain, 18, uint16_t, BitwiseXor);
class ONNX_OPERATOR_TYPED_KERNEL_CLASS_NAME(kCpuExecutionProvider, kOnnxDomain, 18, uint32_t, BitwiseXor);
class ONNX_OPERATOR_TYPED_KERNEL_CLASS_NAME(kCpuExecutionProvider, kOnnxDomain, 18, uint64_t, BitwiseXor);
class ONNX_OPERATOR_VERSIONED_KERNEL_CLASS_NAME(kCpuExecutionProvider, kOnnxDomain, 18, 18, Pad);
class ONNX_OPERATOR_KERNEL_CLASS_NAME(kCpuExecutionProvider, kOnnxDomain, 18, ScatterND);
class ONNX_OPERATOR_KERNEL_CLASS_NAME(kCpuExecutionProvider, kOnnxDomain, 18, ScatterElements);
class ONNX_OPERATOR_KERNEL_CLASS_NAME(kCpuExecutionProvider, kOnnxDomain, 18, Split);
#if !defined(DISABLE_OPTIONAL_TYPE)
class ONNX_OPERATOR_KERNEL_CLASS_NAME(kCpuExecutionProvider, kOnnxDomain, 18, OptionalHasElement);
class ONNX_OPERATOR_KERNEL_CLASS_NAME(kCpuExecutionProvider, kOnnxDomain, 18, OptionalGetElement);

#endif

// Opset 19
class ONNX_OPERATOR_VERSIONED_KERNEL_CLASS_NAME(kCpuExecutionProvider, kOnnxDomain, 19, 20, Size);
class ONNX_OPERATOR_VERSIONED_KERNEL_CLASS_NAME(kCpuExecutionProvider, kOnnxDomain, 19, 21, AveragePool);
#ifdef MLAS_F16VEC_INTRINSICS_SUPPORTED
class ONNX_OPERATOR_VERSIONED_TYPED_KERNEL_CLASS_NAME(kCpuExecutionProvider, kOnnxDomain, 19, 21, MLFloat16, AveragePool);
#endif
class ONNX_OPERATOR_VERSIONED_KERNEL_CLASS_NAME(kCpuExecutionProvider, kOnnxDomain, 19, 20, Cast);
class ONNX_OPERATOR_VERSIONED_TYPED_KERNEL_CLASS_NAME(kCpuExecutionProvider, kOnnxDomain, 19, 20, int32_t,
                                                      DequantizeLinear);
class ONNX_OPERATOR_VERSIONED_TYPED_KERNEL_CLASS_NAME(kCpuExecutionProvider, kOnnxDomain, 19, 20, uint8_t,
                                                      DequantizeLinear);
class ONNX_OPERATOR_VERSIONED_TYPED_KERNEL_CLASS_NAME(kCpuExecutionProvider, kOnnxDomain, 19, 20, int8_t,
                                                      DequantizeLinear);
#if !defined(DISABLE_FLOAT8_TYPES)
class ONNX_OPERATOR_VERSIONED_TYPED_KERNEL_CLASS_NAME(kCpuExecutionProvider, kOnnxDomain, 19, 20, Float8E4M3FN,
                                                      DequantizeLinear);
class ONNX_OPERATOR_VERSIONED_TYPED_KERNEL_CLASS_NAME(kCpuExecutionProvider, kOnnxDomain, 19, 20, Float8E4M3FNUZ,
                                                      DequantizeLinear);
class ONNX_OPERATOR_VERSIONED_TYPED_KERNEL_CLASS_NAME(kCpuExecutionProvider, kOnnxDomain, 19, 20, Float8E5M2,
                                                      DequantizeLinear);
class ONNX_OPERATOR_VERSIONED_TYPED_KERNEL_CLASS_NAME(kCpuExecutionProvider, kOnnxDomain, 19, 20, Float8E5M2FNUZ,
                                                      DequantizeLinear);
#endif
class ONNX_OPERATOR_TYPED_KERNEL_CLASS_NAME(kCpuExecutionProvider, kOnnxDomain, 19, bool, Equal);
class ONNX_OPERATOR_TYPED_KERNEL_CLASS_NAME(kCpuExecutionProvider, kOnnxDomain, 19, int8_t, Equal);
class ONNX_OPERATOR_TYPED_KERNEL_CLASS_NAME(kCpuExecutionProvider, kOnnxDomain, 19, int16_t, Equal);
class ONNX_OPERATOR_TYPED_KERNEL_CLASS_NAME(kCpuExecutionProvider, kOnnxDomain, 19, int32_t, Equal);
class ONNX_OPERATOR_TYPED_KERNEL_CLASS_NAME(kCpuExecutionProvider, kOnnxDomain, 19, int64_t, Equal);
class ONNX_OPERATOR_TYPED_KERNEL_CLASS_NAME(kCpuExecutionProvider, kOnnxDomain, 19, uint8_t, Equal);
class ONNX_OPERATOR_TYPED_KERNEL_CLASS_NAME(kCpuExecutionProvider, kOnnxDomain, 19, uint16_t, Equal);
class ONNX_OPERATOR_TYPED_KERNEL_CLASS_NAME(kCpuExecutionProvider, kOnnxDomain, 19, uint32_t, Equal);
class ONNX_OPERATOR_TYPED_KERNEL_CLASS_NAME(kCpuExecutionProvider, kOnnxDomain, 19, uint64_t, Equal);
class ONNX_OPERATOR_TYPED_KERNEL_CLASS_NAME(kCpuExecutionProvider, kOnnxDomain, 19, float, Equal);
class ONNX_OPERATOR_TYPED_KERNEL_CLASS_NAME(kCpuExecutionProvider, kOnnxDomain, 19, double, Equal);
class ONNX_OPERATOR_TYPED_KERNEL_CLASS_NAME(kCpuExecutionProvider, kOnnxDomain, 19, string, Equal);
class ONNX_OPERATOR_VERSIONED_KERNEL_CLASS_NAME(kCpuExecutionProvider, kOnnxDomain, 19, 20, Identity);
class ONNX_OPERATOR_VERSIONED_KERNEL_CLASS_NAME(kCpuExecutionProvider, kOnnxDomain, 19, 20, If);
class ONNX_OPERATOR_VERSIONED_KERNEL_CLASS_NAME(kCpuExecutionProvider, kOnnxDomain, 19, 20, Loop);
class ONNX_OPERATOR_VERSIONED_KERNEL_CLASS_NAME(kCpuExecutionProvider, kOnnxDomain, 19, 20, Pad);
class ONNX_OPERATOR_VERSIONED_TYPED_KERNEL_CLASS_NAME(kCpuExecutionProvider, kOnnxDomain, 19, 20, uint8_t,
                                                      QuantizeLinear);
class ONNX_OPERATOR_VERSIONED_TYPED_KERNEL_CLASS_NAME(kCpuExecutionProvider, kOnnxDomain, 19, 20, int8_t,
                                                      QuantizeLinear);
#if !defined(DISABLE_FLOAT8_TYPES)
class ONNX_OPERATOR_VERSIONED_TYPED_KERNEL_CLASS_NAME(kCpuExecutionProvider, kOnnxDomain, 19, 20, Float8E4M3FN,
                                                      QuantizeLinear);
class ONNX_OPERATOR_VERSIONED_TYPED_KERNEL_CLASS_NAME(kCpuExecutionProvider, kOnnxDomain, 19, 20, Float8E4M3FNUZ,
                                                      QuantizeLinear);
class ONNX_OPERATOR_VERSIONED_TYPED_KERNEL_CLASS_NAME(kCpuExecutionProvider, kOnnxDomain, 19, 20, Float8E5M2,
                                                      QuantizeLinear);
class ONNX_OPERATOR_VERSIONED_TYPED_KERNEL_CLASS_NAME(kCpuExecutionProvider, kOnnxDomain, 19, 20, Float8E5M2FNUZ,
                                                      QuantizeLinear);
#endif
class ONNX_OPERATOR_VERSIONED_KERNEL_CLASS_NAME(kCpuExecutionProvider, kOnnxDomain, 19, 20, Reshape);
class ONNX_OPERATOR_TYPED_KERNEL_CLASS_NAME(kCpuExecutionProvider, kOnnxDomain, 19, float, Resize);
class ONNX_OPERATOR_TYPED_KERNEL_CLASS_NAME(kCpuExecutionProvider, kOnnxDomain, 19, int32_t, Resize);
class ONNX_OPERATOR_TYPED_KERNEL_CLASS_NAME(kCpuExecutionProvider, kOnnxDomain, 19, int8_t, Resize);
class ONNX_OPERATOR_TYPED_KERNEL_CLASS_NAME(kCpuExecutionProvider, kOnnxDomain, 19, uint8_t, Resize);
class ONNX_OPERATOR_VERSIONED_KERNEL_CLASS_NAME(kCpuExecutionProvider, kOnnxDomain, 19, 20, Scan);
class ONNX_OPERATOR_VERSIONED_KERNEL_CLASS_NAME(kCpuExecutionProvider, kOnnxDomain, 19, 20, Shape);

// Opset 20
class ONNX_OPERATOR_VERSIONED_KERNEL_CLASS_NAME(kCpuExecutionProvider, kOnnxDomain, 20, 20, ConstantOfShape);
class ONNX_OPERATOR_TYPED_KERNEL_CLASS_NAME(kCpuExecutionProvider, kOnnxDomain, 20, bool, ReduceMax);
class ONNX_OPERATOR_TYPED_KERNEL_CLASS_NAME(kCpuExecutionProvider, kOnnxDomain, 20, float, ReduceMax);
class ONNX_OPERATOR_TYPED_KERNEL_CLASS_NAME(kCpuExecutionProvider, kOnnxDomain, 20, double, ReduceMax);
class ONNX_OPERATOR_TYPED_KERNEL_CLASS_NAME(kCpuExecutionProvider, kOnnxDomain, 20, int32_t, ReduceMax);
class ONNX_OPERATOR_TYPED_KERNEL_CLASS_NAME(kCpuExecutionProvider, kOnnxDomain, 20, int64_t, ReduceMax);
class ONNX_OPERATOR_TYPED_KERNEL_CLASS_NAME(kCpuExecutionProvider, kOnnxDomain, 20, int8_t, ReduceMax);
class ONNX_OPERATOR_TYPED_KERNEL_CLASS_NAME(kCpuExecutionProvider, kOnnxDomain, 20, uint8_t, ReduceMax);
class ONNX_OPERATOR_TYPED_KERNEL_CLASS_NAME(kCpuExecutionProvider, kOnnxDomain, 20, bool, ReduceMin);
class ONNX_OPERATOR_TYPED_KERNEL_CLASS_NAME(kCpuExecutionProvider, kOnnxDomain, 20, float, ReduceMin);
class ONNX_OPERATOR_TYPED_KERNEL_CLASS_NAME(kCpuExecutionProvider, kOnnxDomain, 20, double, ReduceMin);
class ONNX_OPERATOR_TYPED_KERNEL_CLASS_NAME(kCpuExecutionProvider, kOnnxDomain, 20, int32_t, ReduceMin);
class ONNX_OPERATOR_TYPED_KERNEL_CLASS_NAME(kCpuExecutionProvider, kOnnxDomain, 20, int64_t, ReduceMin);
class ONNX_OPERATOR_TYPED_KERNEL_CLASS_NAME(kCpuExecutionProvider, kOnnxDomain, 20, int8_t, ReduceMin);
class ONNX_OPERATOR_TYPED_KERNEL_CLASS_NAME(kCpuExecutionProvider, kOnnxDomain, 20, uint8_t, ReduceMin);
class ONNX_OPERATOR_KERNEL_CLASS_NAME(kCpuExecutionProvider, kOnnxDomain, 20, DFT);
class ONNX_OPERATOR_VERSIONED_TYPED_KERNEL_CLASS_NAME(kCpuExecutionProvider, kOnnxDomain, 20, 21, float, GridSample);
class ONNX_OPERATOR_VERSIONED_TYPED_KERNEL_CLASS_NAME(kCpuExecutionProvider, kOnnxDomain, 20, 21, double, GridSample);
class ONNX_OPERATOR_TYPED_KERNEL_CLASS_NAME(kCpuExecutionProvider, kOnnxDomain, 20, float, AffineGrid);
class ONNX_OPERATOR_TYPED_KERNEL_CLASS_NAME(kCpuExecutionProvider, kOnnxDomain, 20, double, AffineGrid);
class ONNX_OPERATOR_TYPED_KERNEL_CLASS_NAME(kCpuExecutionProvider, kOnnxDomain, 20, float, IsNaN);
class ONNX_OPERATOR_TYPED_KERNEL_CLASS_NAME(kCpuExecutionProvider, kOnnxDomain, 20, double, IsNaN);
class ONNX_OPERATOR_TYPED_KERNEL_CLASS_NAME(kCpuExecutionProvider, kOnnxDomain, 20, MLFloat16, IsNaN);
class ONNX_OPERATOR_TYPED_KERNEL_CLASS_NAME(kCpuExecutionProvider, kOnnxDomain, 20, BFloat16, IsNaN);
class ONNX_OPERATOR_KERNEL_CLASS_NAME(kCpuExecutionProvider, kOnnxDomain, 20, Gelu);
#if !defined(DISABLE_FLOAT8_TYPES)
class ONNX_OPERATOR_TYPED_KERNEL_CLASS_NAME(kCpuExecutionProvider, kOnnxDomain, 20, Float8E4M3FN, IsNaN);
class ONNX_OPERATOR_TYPED_KERNEL_CLASS_NAME(kCpuExecutionProvider, kOnnxDomain, 20, Float8E4M3FNUZ, IsNaN);
class ONNX_OPERATOR_TYPED_KERNEL_CLASS_NAME(kCpuExecutionProvider, kOnnxDomain, 20, Float8E5M2, IsNaN);
class ONNX_OPERATOR_TYPED_KERNEL_CLASS_NAME(kCpuExecutionProvider, kOnnxDomain, 20, Float8E5M2FNUZ, IsNaN);
#endif
class ONNX_OPERATOR_KERNEL_CLASS_NAME(kCpuExecutionProvider, kOnnxDomain, 20, IsInf);
class ONNX_OPERATOR_KERNEL_CLASS_NAME(kCpuExecutionProvider, kOnnxDomain, 20, StringConcat);
class ONNX_OPERATOR_KERNEL_CLASS_NAME(kCpuExecutionProvider, kOnnxDomain, 20, RegexFullMatch);
class ONNX_OPERATOR_KERNEL_CLASS_NAME(kCpuExecutionProvider, kOnnxDomain, 20, StringSplit);

// Opset 21
class ONNX_OPERATOR_KERNEL_CLASS_NAME(kCpuExecutionProvider, kOnnxDomain, 21, Cast);
class ONNX_OPERATOR_KERNEL_CLASS_NAME(kCpuExecutionProvider, kOnnxDomain, 21, ConstantOfShape);
class ONNX_OPERATOR_KERNEL_CLASS_NAME(kCpuExecutionProvider, kOnnxDomain, 21, Identity);
class ONNX_OPERATOR_KERNEL_CLASS_NAME(kCpuExecutionProvider, kOnnxDomain, 21, Reshape);
class ONNX_OPERATOR_KERNEL_CLASS_NAME(kCpuExecutionProvider, kOnnxDomain, 21, Scan);
class ONNX_OPERATOR_KERNEL_CLASS_NAME(kCpuExecutionProvider, kOnnxDomain, 21, Shape);
class ONNX_OPERATOR_KERNEL_CLASS_NAME(kCpuExecutionProvider, kOnnxDomain, 21, Size);
class ONNX_OPERATOR_KERNEL_CLASS_NAME(kCpuExecutionProvider, kOnnxDomain, 21, Squeeze);
class ONNX_OPERATOR_KERNEL_CLASS_NAME(kCpuExecutionProvider, kOnnxDomain, 21, Transpose);
class ONNX_OPERATOR_KERNEL_CLASS_NAME(kCpuExecutionProvider, kOnnxDomain, 21, Unsqueeze);
class ONNX_OPERATOR_KERNEL_CLASS_NAME(kCpuExecutionProvider, kOnnxDomain, 21, If);
class ONNX_OPERATOR_KERNEL_CLASS_NAME(kCpuExecutionProvider, kOnnxDomain, 21, Loop);
class ONNX_OPERATOR_KERNEL_CLASS_NAME(kCpuExecutionProvider, kOnnxDomain, 21, Flatten);
class ONNX_OPERATOR_KERNEL_CLASS_NAME(kCpuExecutionProvider, kOnnxDomain, 21, Pad);
class ONNX_OPERATOR_TYPED_KERNEL_CLASS_NAME(kCpuExecutionProvider, kOnnxDomain, 21, int32_t, DequantizeLinear);
class ONNX_OPERATOR_TYPED_KERNEL_CLASS_NAME(kCpuExecutionProvider, kOnnxDomain, 21, uint8_t, DequantizeLinear);
class ONNX_OPERATOR_TYPED_KERNEL_CLASS_NAME(kCpuExecutionProvider, kOnnxDomain, 21, int8_t, DequantizeLinear);
class ONNX_OPERATOR_TYPED_KERNEL_CLASS_NAME(kCpuExecutionProvider, kOnnxDomain, 21, uint16_t, DequantizeLinear);
class ONNX_OPERATOR_TYPED_KERNEL_CLASS_NAME(kCpuExecutionProvider, kOnnxDomain, 21, int16_t, DequantizeLinear);
class ONNX_OPERATOR_TYPED_KERNEL_CLASS_NAME(kCpuExecutionProvider, kOnnxDomain, 21, Int4x2, DequantizeLinear);
class ONNX_OPERATOR_TYPED_KERNEL_CLASS_NAME(kCpuExecutionProvider, kOnnxDomain, 21, UInt4x2, DequantizeLinear);
class ONNX_OPERATOR_TYPED_KERNEL_CLASS_NAME(kCpuExecutionProvider, kOnnxDomain, 21, uint8_t, QLinearMatMul);
class ONNX_OPERATOR_TYPED_KERNEL_CLASS_NAME(kCpuExecutionProvider, kOnnxDomain, 21, int8_t, QLinearMatMul);
#if !defined(DISABLE_FLOAT8_TYPES)
class ONNX_OPERATOR_TYPED_KERNEL_CLASS_NAME(kCpuExecutionProvider, kOnnxDomain, 21, Float8E4M3FN, DequantizeLinear);
class ONNX_OPERATOR_TYPED_KERNEL_CLASS_NAME(kCpuExecutionProvider, kOnnxDomain, 21, Float8E4M3FNUZ, DequantizeLinear);
class ONNX_OPERATOR_TYPED_KERNEL_CLASS_NAME(kCpuExecutionProvider, kOnnxDomain, 21, Float8E5M2, DequantizeLinear);
class ONNX_OPERATOR_TYPED_KERNEL_CLASS_NAME(kCpuExecutionProvider, kOnnxDomain, 21, Float8E5M2FNUZ, DequantizeLinear);
#endif
class ONNX_OPERATOR_TYPED_KERNEL_CLASS_NAME(kCpuExecutionProvider, kOnnxDomain, 21, uint8_t, QuantizeLinear);
class ONNX_OPERATOR_TYPED_KERNEL_CLASS_NAME(kCpuExecutionProvider, kOnnxDomain, 21, int8_t, QuantizeLinear);
class ONNX_OPERATOR_TYPED_KERNEL_CLASS_NAME(kCpuExecutionProvider, kOnnxDomain, 21, uint16_t, QuantizeLinear);
class ONNX_OPERATOR_TYPED_KERNEL_CLASS_NAME(kCpuExecutionProvider, kOnnxDomain, 21, int16_t, QuantizeLinear);
class ONNX_OPERATOR_TYPED_KERNEL_CLASS_NAME(kCpuExecutionProvider, kOnnxDomain, 21, Int4x2, QuantizeLinear);
class ONNX_OPERATOR_TYPED_KERNEL_CLASS_NAME(kCpuExecutionProvider, kOnnxDomain, 21, UInt4x2, QuantizeLinear);
#if !defined(DISABLE_FLOAT8_TYPES)
class ONNX_OPERATOR_TYPED_KERNEL_CLASS_NAME(kCpuExecutionProvider, kOnnxDomain, 21, Float8E4M3FN, QuantizeLinear);
class ONNX_OPERATOR_TYPED_KERNEL_CLASS_NAME(kCpuExecutionProvider, kOnnxDomain, 21, Float8E4M3FNUZ, QuantizeLinear);
class ONNX_OPERATOR_TYPED_KERNEL_CLASS_NAME(kCpuExecutionProvider, kOnnxDomain, 21, Float8E5M2, QuantizeLinear);
class ONNX_OPERATOR_TYPED_KERNEL_CLASS_NAME(kCpuExecutionProvider, kOnnxDomain, 21, Float8E5M2FNUZ, QuantizeLinear);
#endif

// Opset 22
class ONNX_OPERATOR_KERNEL_CLASS_NAME(kCpuExecutionProvider, kOnnxDomain, 22, Acos);
class ONNX_OPERATOR_KERNEL_CLASS_NAME(kCpuExecutionProvider, kOnnxDomain, 22, Cos);
class ONNX_OPERATOR_KERNEL_CLASS_NAME(kCpuExecutionProvider, kOnnxDomain, 22, Tan);
class ONNX_OPERATOR_KERNEL_CLASS_NAME(kCpuExecutionProvider, kOnnxDomain, 22, Asin);
class ONNX_OPERATOR_KERNEL_CLASS_NAME(kCpuExecutionProvider, kOnnxDomain, 22, Atan);
class ONNX_OPERATOR_KERNEL_CLASS_NAME(kCpuExecutionProvider, kOnnxDomain, 22, Sinh);
class ONNX_OPERATOR_KERNEL_CLASS_NAME(kCpuExecutionProvider, kOnnxDomain, 22, Cosh);
class ONNX_OPERATOR_KERNEL_CLASS_NAME(kCpuExecutionProvider, kOnnxDomain, 22, Asinh);
class ONNX_OPERATOR_KERNEL_CLASS_NAME(kCpuExecutionProvider, kOnnxDomain, 22, Acosh);
class ONNX_OPERATOR_KERNEL_CLASS_NAME(kCpuExecutionProvider, kOnnxDomain, 22, Atanh);
class ONNX_OPERATOR_KERNEL_CLASS_NAME(kCpuExecutionProvider, kOnnxDomain, 22, Conv);
class ONNX_OPERATOR_KERNEL_CLASS_NAME(kCpuExecutionProvider, kOnnxDomain, 22, ConvTranspose);
class ONNX_OPERATOR_KERNEL_CLASS_NAME(kCpuExecutionProvider, kOnnxDomain, 22, Det);
class ONNX_OPERATOR_TYPED_KERNEL_CLASS_NAME(kCpuExecutionProvider, kOnnxDomain, 22, float_float, Dropout);
class ONNX_OPERATOR_TYPED_KERNEL_CLASS_NAME(kCpuExecutionProvider, kOnnxDomain, 22, float_double, Dropout);
class ONNX_OPERATOR_TYPED_KERNEL_CLASS_NAME(kCpuExecutionProvider, kOnnxDomain, 22, double_float, Dropout);
class ONNX_OPERATOR_TYPED_KERNEL_CLASS_NAME(kCpuExecutionProvider, kOnnxDomain, 22, double_double, Dropout);
class ONNX_OPERATOR_TYPED_KERNEL_CLASS_NAME(kCpuExecutionProvider, kOnnxDomain, 22, float, GridSample);
class ONNX_OPERATOR_TYPED_KERNEL_CLASS_NAME(kCpuExecutionProvider, kOnnxDomain, 22, double, GridSample);
class ONNX_OPERATOR_KERNEL_CLASS_NAME(kCpuExecutionProvider, kOnnxDomain, 22, Elu);
class ONNX_OPERATOR_KERNEL_CLASS_NAME(kCpuExecutionProvider, kOnnxDomain, 22, EyeLike);
class ONNX_OPERATOR_KERNEL_CLASS_NAME(kCpuExecutionProvider, kOnnxDomain, 22, GlobalAveragePool);
class ONNX_OPERATOR_KERNEL_CLASS_NAME(kCpuExecutionProvider, kOnnxDomain, 22, GlobalMaxPool);
class ONNX_OPERATOR_KERNEL_CLASS_NAME(kCpuExecutionProvider, kOnnxDomain, 22, GRU);
class ONNX_OPERATOR_KERNEL_CLASS_NAME(kCpuExecutionProvider, kOnnxDomain, 22, LSTM);
class ONNX_OPERATOR_KERNEL_CLASS_NAME(kCpuExecutionProvider, kOnnxDomain, 22, RNN);
class ONNX_OPERATOR_KERNEL_CLASS_NAME(kCpuExecutionProvider, kOnnxDomain, 22, HardSigmoid);
class ONNX_OPERATOR_KERNEL_CLASS_NAME(kCpuExecutionProvider, kOnnxDomain, 22, InstanceNormalization);
class ONNX_OPERATOR_KERNEL_CLASS_NAME(kCpuExecutionProvider, kOnnxDomain, 22, LpPool);
class ONNX_OPERATOR_KERNEL_CLASS_NAME(kCpuExecutionProvider, kOnnxDomain, 22, MaxPool);
class ONNX_OPERATOR_KERNEL_CLASS_NAME(kCpuExecutionProvider, kOnnxDomain, 22, MaxUnpool);
class ONNX_OPERATOR_KERNEL_CLASS_NAME(kCpuExecutionProvider, kOnnxDomain, 22, Softplus);
class ONNX_OPERATOR_TYPED_KERNEL_CLASS_NAME(kCpuExecutionProvider, kOnnxDomain, 22, float, Round);
class ONNX_OPERATOR_TYPED_KERNEL_CLASS_NAME(kCpuExecutionProvider, kOnnxDomain, 22, double, Round);
class ONNX_OPERATOR_TYPED_KERNEL_CLASS_NAME(kCpuExecutionProvider, kOnnxDomain, 22, MLFloat16, Round);
class ONNX_OPERATOR_KERNEL_CLASS_NAME(kCpuExecutionProvider, kOnnxDomain, 22, Selu);
class ONNX_OPERATOR_TYPED_KERNEL_CLASS_NAME(kCpuExecutionProvider, kOnnxDomain, 22, float, Sin);
class ONNX_OPERATOR_TYPED_KERNEL_CLASS_NAME(kCpuExecutionProvider, kOnnxDomain, 22, double, Sin);
class ONNX_OPERATOR_KERNEL_CLASS_NAME(kCpuExecutionProvider, kOnnxDomain, 22, Softsign);
class ONNX_OPERATOR_KERNEL_CLASS_NAME(kCpuExecutionProvider, kOnnxDomain, 22, ThresholdedRelu);
class ONNX_OPERATOR_KERNEL_CLASS_NAME(kCpuExecutionProvider, kOnnxDomain, 22, AveragePool);

#ifdef MLAS_F16VEC_INTRINSICS_SUPPORTED
class ONNX_OPERATOR_TYPED_KERNEL_CLASS_NAME(kCpuExecutionProvider, kOnnxDomain, 22, MLFloat16, Conv);
class ONNX_OPERATOR_TYPED_KERNEL_CLASS_NAME(kCpuExecutionProvider, kOnnxDomain, 22, MLFloat16, GlobalAveragePool);
class ONNX_OPERATOR_TYPED_KERNEL_CLASS_NAME(kCpuExecutionProvider, kOnnxDomain, 22, MLFloat16, MaxPool);
class ONNX_OPERATOR_TYPED_KERNEL_CLASS_NAME(kCpuExecutionProvider, kOnnxDomain, 22, MLFloat16, AveragePool);
#endif

// !!PLEASE READ BELOW!! Following that, add new entries above this comment

/*  *** IMPORTANT! ***
 NEVER update a versioned entry to change the start or end version. These MUST be treated as immutable.
   i.e. if the macro has 'VERSIONED' in it, do not modify that entry

 When updating a declaration to add a new version of an operator there are 2 simple steps:

   1. There should be a non-versioned entry for that latest version. Update this to be versioned.
      Note that the end version is inclusive, so the end value will be one less than the operator's new opset version.
   2. Add a new non-versioned entry for the new opset.

 e.g. Say opset 13 is being added, and we need to update Add. The most recent change to Add was in opset 7 so it
      should have an un-versioned registration in the opset 7 section like this:

     class ONNX_OPERATOR_TYPED_KERNEL_CLASS_NAME(kCpuExecutionProvider, kOnnxDomain, 7, float, Add);

   Step 1 is to change that to add 'VERSIONED_' to the macro and add an end version of 12 as the new opset is 13:
     class ONNX_OPERATOR_VERSIONED_TYPED_KERNEL_CLASS_NAME(kCpuExecutionProvider, kOnnxDomain, 7, 12, float, Add);

   Step 2 is to create a new un-versioned entry in the opset 13 sections:
     class ONNX_OPERATOR_TYPED_KERNEL_CLASS_NAME(kCpuExecutionProvider, kOnnxDomain, 13, float, Add);

 The process is the same for TYPED and untyped kernels - just repeat for each type when updating the typed entries.

 The changes below in the registrations using BuildKernelCreateInfo are essentially the same. Update existing
 registration to use the VERSIONED_ macro, add end version, add new un-versioned entry in the section for the new
 opset.

 To double-check what versions an operator should have registrations for see
 https://github.com/onnx/onnx/blob/main/docs/Operators.md
*****/

template <>
KernelCreateInfo BuildKernelCreateInfo<void>() {
  KernelCreateInfo info;
  return info;
}

Status RegisterOnnxOperatorKernels(KernelRegistry& kernel_registry) {
  static const BuildKernelCreateInfoFn function_table[] = {
      BuildKernelCreateInfo<void>,  // default entry to avoid the list become empty after ops-reducing
      BuildKernelCreateInfo<ONNX_OPERATOR_VERSIONED_KERNEL_CLASS_NAME(kCpuExecutionProvider, kOnnxDomain, 6, 10, Clip)>,
      BuildKernelCreateInfo<ONNX_OPERATOR_VERSIONED_KERNEL_CLASS_NAME(kCpuExecutionProvider, kOnnxDomain, 6, 21, Elu)>,
      BuildKernelCreateInfo<ONNX_OPERATOR_VERSIONED_KERNEL_CLASS_NAME(kCpuExecutionProvider, kOnnxDomain, 6, 21, HardSigmoid)>,
      BuildKernelCreateInfo<ONNX_OPERATOR_VERSIONED_KERNEL_CLASS_NAME(kCpuExecutionProvider, kOnnxDomain, 6, 15,
                                                                      LeakyRelu)>,
      BuildKernelCreateInfo<ONNX_OPERATOR_VERSIONED_TYPED_KERNEL_CLASS_NAME(kCpuExecutionProvider, kOnnxDomain, 6, 12,
                                                                            float, Relu)>,
      BuildKernelCreateInfo<ONNX_OPERATOR_VERSIONED_TYPED_KERNEL_CLASS_NAME(kCpuExecutionProvider, kOnnxDomain, 6, 12,
                                                                            double, Relu)>,
      BuildKernelCreateInfo<ONNX_OPERATOR_VERSIONED_KERNEL_CLASS_NAME(kCpuExecutionProvider, kOnnxDomain, 6, 21, Selu)>,
      BuildKernelCreateInfo<ONNX_OPERATOR_VERSIONED_TYPED_KERNEL_CLASS_NAME(kCpuExecutionProvider, kOnnxDomain, 6, 12,
                                                                            float, Sigmoid)>,
      BuildKernelCreateInfo<ONNX_OPERATOR_VERSIONED_TYPED_KERNEL_CLASS_NAME(kCpuExecutionProvider, kOnnxDomain, 6, 12,
                                                                            double, Sigmoid)>,
      BuildKernelCreateInfo<ONNX_OPERATOR_VERSIONED_KERNEL_CLASS_NAME(kCpuExecutionProvider, kOnnxDomain, 1, 21, Softplus)>,
      BuildKernelCreateInfo<ONNX_OPERATOR_VERSIONED_KERNEL_CLASS_NAME(kCpuExecutionProvider, kOnnxDomain, 1, 21, Softsign)>,
      BuildKernelCreateInfo<ONNX_OPERATOR_VERSIONED_TYPED_KERNEL_CLASS_NAME(kCpuExecutionProvider, kOnnxDomain, 6, 12,
                                                                            float, Tanh)>,
      BuildKernelCreateInfo<ONNX_OPERATOR_VERSIONED_TYPED_KERNEL_CLASS_NAME(kCpuExecutionProvider, kOnnxDomain, 6, 12,
                                                                            double, Tanh)>,
      BuildKernelCreateInfo<ONNX_OPERATOR_VERSIONED_KERNEL_CLASS_NAME(kCpuExecutionProvider, kOnnxDomain, 7, 8, PRelu)>,
      BuildKernelCreateInfo<ONNX_OPERATOR_KERNEL_CLASS_NAME(kCpuExecutionProvider, kOnnxDomain, 1, RandomNormal)>,
      BuildKernelCreateInfo<ONNX_OPERATOR_KERNEL_CLASS_NAME(kCpuExecutionProvider, kOnnxDomain, 1, RandomUniform)>,
      BuildKernelCreateInfo<ONNX_OPERATOR_KERNEL_CLASS_NAME(kCpuExecutionProvider, kOnnxDomain, 1, RandomNormalLike)>,
      BuildKernelCreateInfo<ONNX_OPERATOR_KERNEL_CLASS_NAME(kCpuExecutionProvider, kOnnxDomain, 1, RandomUniformLike)>,
      BuildKernelCreateInfo<ONNX_OPERATOR_KERNEL_CLASS_NAME(kCpuExecutionProvider, kOnnxDomain, 7, Multinomial)>,
      BuildKernelCreateInfo<ONNX_OPERATOR_VERSIONED_TYPED_KERNEL_CLASS_NAME(kCpuExecutionProvider, kOnnxDomain, 7, 12,
                                                                            float, Add)>,
      BuildKernelCreateInfo<ONNX_OPERATOR_VERSIONED_TYPED_KERNEL_CLASS_NAME(kCpuExecutionProvider, kOnnxDomain, 7, 12,
                                                                            double, Add)>,
      BuildKernelCreateInfo<ONNX_OPERATOR_VERSIONED_TYPED_KERNEL_CLASS_NAME(kCpuExecutionProvider, kOnnxDomain, 7, 12,
                                                                            int32_t, Add)>,
      BuildKernelCreateInfo<ONNX_OPERATOR_VERSIONED_TYPED_KERNEL_CLASS_NAME(kCpuExecutionProvider, kOnnxDomain, 7, 12,
                                                                            int64_t, Add)>,
      BuildKernelCreateInfo<ONNX_OPERATOR_VERSIONED_TYPED_KERNEL_CLASS_NAME(kCpuExecutionProvider, kOnnxDomain, 7, 12,
                                                                            uint32_t, Add)>,
      BuildKernelCreateInfo<ONNX_OPERATOR_VERSIONED_TYPED_KERNEL_CLASS_NAME(kCpuExecutionProvider, kOnnxDomain, 7, 12,
                                                                            uint64_t, Add)>,
      BuildKernelCreateInfo<ONNX_OPERATOR_VERSIONED_TYPED_KERNEL_CLASS_NAME(kCpuExecutionProvider, kOnnxDomain, 7, 12,
                                                                            float, Sub)>,
      BuildKernelCreateInfo<ONNX_OPERATOR_VERSIONED_TYPED_KERNEL_CLASS_NAME(kCpuExecutionProvider, kOnnxDomain, 7, 12,
                                                                            double, Sub)>,
      BuildKernelCreateInfo<ONNX_OPERATOR_VERSIONED_TYPED_KERNEL_CLASS_NAME(kCpuExecutionProvider, kOnnxDomain, 7, 12,
                                                                            int32_t, Sub)>,
      BuildKernelCreateInfo<ONNX_OPERATOR_VERSIONED_TYPED_KERNEL_CLASS_NAME(kCpuExecutionProvider, kOnnxDomain, 7, 12,
                                                                            int64_t, Sub)>,
      BuildKernelCreateInfo<ONNX_OPERATOR_VERSIONED_TYPED_KERNEL_CLASS_NAME(kCpuExecutionProvider, kOnnxDomain, 7, 12,
                                                                            uint32_t, Sub)>,
      BuildKernelCreateInfo<ONNX_OPERATOR_VERSIONED_TYPED_KERNEL_CLASS_NAME(kCpuExecutionProvider, kOnnxDomain, 7, 12,
                                                                            uint64_t, Sub)>,
      BuildKernelCreateInfo<ONNX_OPERATOR_VERSIONED_TYPED_KERNEL_CLASS_NAME(kCpuExecutionProvider, kOnnxDomain, 7, 12,
                                                                            float, Mul)>,
      BuildKernelCreateInfo<ONNX_OPERATOR_VERSIONED_TYPED_KERNEL_CLASS_NAME(kCpuExecutionProvider, kOnnxDomain, 7, 12,
                                                                            double, Mul)>,
      BuildKernelCreateInfo<ONNX_OPERATOR_VERSIONED_TYPED_KERNEL_CLASS_NAME(kCpuExecutionProvider, kOnnxDomain, 7, 12,
                                                                            int32_t, Mul)>,
      BuildKernelCreateInfo<ONNX_OPERATOR_VERSIONED_TYPED_KERNEL_CLASS_NAME(kCpuExecutionProvider, kOnnxDomain, 7, 12,
                                                                            int64_t, Mul)>,
      BuildKernelCreateInfo<ONNX_OPERATOR_VERSIONED_TYPED_KERNEL_CLASS_NAME(kCpuExecutionProvider, kOnnxDomain, 7, 12,
                                                                            uint32_t, Mul)>,
      BuildKernelCreateInfo<ONNX_OPERATOR_VERSIONED_TYPED_KERNEL_CLASS_NAME(kCpuExecutionProvider, kOnnxDomain, 7, 12,
                                                                            uint64_t, Mul)>,
      BuildKernelCreateInfo<ONNX_OPERATOR_VERSIONED_TYPED_KERNEL_CLASS_NAME(kCpuExecutionProvider, kOnnxDomain, 7, 12,
                                                                            float, Div)>,
      BuildKernelCreateInfo<ONNX_OPERATOR_VERSIONED_TYPED_KERNEL_CLASS_NAME(kCpuExecutionProvider, kOnnxDomain, 7, 12,
                                                                            double, Div)>,
      BuildKernelCreateInfo<ONNX_OPERATOR_VERSIONED_TYPED_KERNEL_CLASS_NAME(kCpuExecutionProvider, kOnnxDomain, 7, 12,
                                                                            int32_t, Div)>,
      BuildKernelCreateInfo<ONNX_OPERATOR_VERSIONED_TYPED_KERNEL_CLASS_NAME(kCpuExecutionProvider, kOnnxDomain, 7, 12,
                                                                            int64_t, Div)>,
      BuildKernelCreateInfo<ONNX_OPERATOR_VERSIONED_TYPED_KERNEL_CLASS_NAME(kCpuExecutionProvider, kOnnxDomain, 7, 12,
                                                                            uint32_t, Div)>,
      BuildKernelCreateInfo<ONNX_OPERATOR_VERSIONED_TYPED_KERNEL_CLASS_NAME(kCpuExecutionProvider, kOnnxDomain, 7, 12,
                                                                            uint64_t, Div)>,
      BuildKernelCreateInfo<ONNX_OPERATOR_VERSIONED_TYPED_KERNEL_CLASS_NAME(kCpuExecutionProvider, kOnnxDomain, 6, 12,
                                                                            float, Abs)>,
      BuildKernelCreateInfo<ONNX_OPERATOR_VERSIONED_TYPED_KERNEL_CLASS_NAME(kCpuExecutionProvider, kOnnxDomain, 6, 12,
                                                                            double, Abs)>,
      BuildKernelCreateInfo<ONNX_OPERATOR_VERSIONED_TYPED_KERNEL_CLASS_NAME(kCpuExecutionProvider, kOnnxDomain, 6, 12,
                                                                            int8_t, Abs)>,
      BuildKernelCreateInfo<ONNX_OPERATOR_VERSIONED_TYPED_KERNEL_CLASS_NAME(kCpuExecutionProvider, kOnnxDomain, 6, 12,
                                                                            int16_t, Abs)>,
      BuildKernelCreateInfo<ONNX_OPERATOR_VERSIONED_TYPED_KERNEL_CLASS_NAME(kCpuExecutionProvider, kOnnxDomain, 6, 12,
                                                                            int32_t, Abs)>,
      BuildKernelCreateInfo<ONNX_OPERATOR_VERSIONED_TYPED_KERNEL_CLASS_NAME(kCpuExecutionProvider, kOnnxDomain, 6, 12,
                                                                            int64_t, Abs)>,
      BuildKernelCreateInfo<ONNX_OPERATOR_VERSIONED_TYPED_KERNEL_CLASS_NAME(kCpuExecutionProvider, kOnnxDomain, 6, 12,
                                                                            uint8_t, Abs)>,
      BuildKernelCreateInfo<ONNX_OPERATOR_VERSIONED_TYPED_KERNEL_CLASS_NAME(kCpuExecutionProvider, kOnnxDomain, 6, 12,
                                                                            uint16_t, Abs)>,
      BuildKernelCreateInfo<ONNX_OPERATOR_VERSIONED_TYPED_KERNEL_CLASS_NAME(kCpuExecutionProvider, kOnnxDomain, 6, 12,
                                                                            uint32_t, Abs)>,
      BuildKernelCreateInfo<ONNX_OPERATOR_VERSIONED_TYPED_KERNEL_CLASS_NAME(kCpuExecutionProvider, kOnnxDomain, 6, 12,
                                                                            uint64_t, Abs)>,
      BuildKernelCreateInfo<ONNX_OPERATOR_VERSIONED_TYPED_KERNEL_CLASS_NAME(kCpuExecutionProvider, kOnnxDomain, 6, 12,
                                                                            float, Floor)>,
      BuildKernelCreateInfo<ONNX_OPERATOR_VERSIONED_TYPED_KERNEL_CLASS_NAME(kCpuExecutionProvider, kOnnxDomain, 6, 12,
                                                                            double, Floor)>,
      BuildKernelCreateInfo<ONNX_OPERATOR_VERSIONED_TYPED_KERNEL_CLASS_NAME(kCpuExecutionProvider, kOnnxDomain, 6, 12,
                                                                            float, Ceil)>,
      BuildKernelCreateInfo<ONNX_OPERATOR_VERSIONED_TYPED_KERNEL_CLASS_NAME(kCpuExecutionProvider, kOnnxDomain, 6, 12,
                                                                            double, Ceil)>,
      BuildKernelCreateInfo<ONNX_OPERATOR_VERSIONED_TYPED_KERNEL_CLASS_NAME(kCpuExecutionProvider, kOnnxDomain, 6, 12,
                                                                            float, Reciprocal)>,
      BuildKernelCreateInfo<ONNX_OPERATOR_VERSIONED_TYPED_KERNEL_CLASS_NAME(kCpuExecutionProvider, kOnnxDomain, 6, 12,
                                                                            double, Reciprocal)>,
      BuildKernelCreateInfo<ONNX_OPERATOR_VERSIONED_TYPED_KERNEL_CLASS_NAME(kCpuExecutionProvider, kOnnxDomain, 6, 12,
                                                                            float, Sqrt)>,
      BuildKernelCreateInfo<ONNX_OPERATOR_VERSIONED_TYPED_KERNEL_CLASS_NAME(kCpuExecutionProvider, kOnnxDomain, 6, 12,
                                                                            double, Sqrt)>,
      BuildKernelCreateInfo<ONNX_OPERATOR_VERSIONED_TYPED_KERNEL_CLASS_NAME(kCpuExecutionProvider, kOnnxDomain, 6, 12,
                                                                            float, Neg)>,
      BuildKernelCreateInfo<ONNX_OPERATOR_VERSIONED_TYPED_KERNEL_CLASS_NAME(kCpuExecutionProvider, kOnnxDomain, 6, 12,
                                                                            double, Neg)>,
      BuildKernelCreateInfo<ONNX_OPERATOR_VERSIONED_TYPED_KERNEL_CLASS_NAME(kCpuExecutionProvider, kOnnxDomain, 6, 12,
                                                                            int8_t, Neg)>,
      BuildKernelCreateInfo<ONNX_OPERATOR_VERSIONED_TYPED_KERNEL_CLASS_NAME(kCpuExecutionProvider, kOnnxDomain, 6, 12,
                                                                            int16_t, Neg)>,
      BuildKernelCreateInfo<ONNX_OPERATOR_VERSIONED_TYPED_KERNEL_CLASS_NAME(kCpuExecutionProvider, kOnnxDomain, 6, 12,
                                                                            int32_t, Neg)>,
      BuildKernelCreateInfo<ONNX_OPERATOR_VERSIONED_TYPED_KERNEL_CLASS_NAME(kCpuExecutionProvider, kOnnxDomain, 6, 12,
                                                                            int64_t, Neg)>,
      BuildKernelCreateInfo<ONNX_OPERATOR_VERSIONED_KERNEL_CLASS_NAME(kCpuExecutionProvider, kOnnxDomain, 7, 11, Pow)>,
      BuildKernelCreateInfo<ONNX_OPERATOR_VERSIONED_TYPED_KERNEL_CLASS_NAME(kCpuExecutionProvider, kOnnxDomain, 6, 12,
                                                                            float, Exp)>,
      BuildKernelCreateInfo<ONNX_OPERATOR_VERSIONED_TYPED_KERNEL_CLASS_NAME(kCpuExecutionProvider, kOnnxDomain, 6, 12,
                                                                            double, Exp)>,
      BuildKernelCreateInfo<ONNX_OPERATOR_VERSIONED_TYPED_KERNEL_CLASS_NAME(kCpuExecutionProvider, kOnnxDomain, 6, 12,
                                                                            float, Log)>,
      BuildKernelCreateInfo<ONNX_OPERATOR_VERSIONED_TYPED_KERNEL_CLASS_NAME(kCpuExecutionProvider, kOnnxDomain, 6, 12,
                                                                            double, Log)>,
      BuildKernelCreateInfo<ONNX_OPERATOR_VERSIONED_TYPED_KERNEL_CLASS_NAME(kCpuExecutionProvider, kOnnxDomain, 6, 7,
                                                                            float, Sum)>,
      BuildKernelCreateInfo<ONNX_OPERATOR_VERSIONED_TYPED_KERNEL_CLASS_NAME(kCpuExecutionProvider, kOnnxDomain, 6, 7,
                                                                            double, Sum)>,
      BuildKernelCreateInfo<ONNX_OPERATOR_VERSIONED_TYPED_KERNEL_CLASS_NAME(kCpuExecutionProvider, kOnnxDomain, 8, 12,
                                                                            float, Sum)>,
      BuildKernelCreateInfo<ONNX_OPERATOR_VERSIONED_TYPED_KERNEL_CLASS_NAME(kCpuExecutionProvider, kOnnxDomain, 8, 12,
                                                                            double, Sum)>,
      BuildKernelCreateInfo<ONNX_OPERATOR_VERSIONED_TYPED_KERNEL_CLASS_NAME(kCpuExecutionProvider, kOnnxDomain, 6, 7,
                                                                            float, Min)>,
      BuildKernelCreateInfo<ONNX_OPERATOR_VERSIONED_KERNEL_CLASS_NAME(kCpuExecutionProvider, kOnnxDomain, 8, 11, Min)>,
      BuildKernelCreateInfo<ONNX_OPERATOR_VERSIONED_TYPED_KERNEL_CLASS_NAME(kCpuExecutionProvider, kOnnxDomain, 6, 7,
                                                                            float, Max)>,
      BuildKernelCreateInfo<ONNX_OPERATOR_VERSIONED_KERNEL_CLASS_NAME(kCpuExecutionProvider, kOnnxDomain, 8, 11, Max)>,
      BuildKernelCreateInfo<ONNX_OPERATOR_KERNEL_CLASS_NAME(kCpuExecutionProvider, kOnnxDomain, 1, Not)>,
      BuildKernelCreateInfo<ONNX_OPERATOR_KERNEL_CLASS_NAME(kCpuExecutionProvider, kOnnxDomain, 7, And)>,
      BuildKernelCreateInfo<ONNX_OPERATOR_KERNEL_CLASS_NAME(kCpuExecutionProvider, kOnnxDomain, 7, Or)>,
      BuildKernelCreateInfo<ONNX_OPERATOR_KERNEL_CLASS_NAME(kCpuExecutionProvider, kOnnxDomain, 7, Xor)>,
      BuildKernelCreateInfo<ONNX_OPERATOR_VERSIONED_TYPED_KERNEL_CLASS_NAME(kCpuExecutionProvider, kOnnxDomain, 7, 8,
                                                                            float, Less)>,
      BuildKernelCreateInfo<ONNX_OPERATOR_VERSIONED_TYPED_KERNEL_CLASS_NAME(kCpuExecutionProvider, kOnnxDomain, 7, 8,
                                                                            double, Less)>,
      BuildKernelCreateInfo<ONNX_OPERATOR_VERSIONED_TYPED_KERNEL_CLASS_NAME(kCpuExecutionProvider, kOnnxDomain, 7, 8,
                                                                            float, Greater)>,
      BuildKernelCreateInfo<ONNX_OPERATOR_VERSIONED_TYPED_KERNEL_CLASS_NAME(kCpuExecutionProvider, kOnnxDomain, 7, 8,
                                                                            double, Greater)>,
      BuildKernelCreateInfo<ONNX_OPERATOR_VERSIONED_TYPED_KERNEL_CLASS_NAME(kCpuExecutionProvider, kOnnxDomain, 7, 10,
                                                                            bool, Equal)>,
      BuildKernelCreateInfo<ONNX_OPERATOR_VERSIONED_TYPED_KERNEL_CLASS_NAME(kCpuExecutionProvider, kOnnxDomain, 7, 10,
                                                                            int32_t, Equal)>,
      BuildKernelCreateInfo<ONNX_OPERATOR_VERSIONED_TYPED_KERNEL_CLASS_NAME(kCpuExecutionProvider, kOnnxDomain, 7, 10,
                                                                            int64_t, Equal)>,
      BuildKernelCreateInfo<ONNX_OPERATOR_VERSIONED_TYPED_KERNEL_CLASS_NAME(kCpuExecutionProvider, kOnnxDomain, 7, 10,
                                                                            float, Equal)>,
      BuildKernelCreateInfo<ONNX_OPERATOR_VERSIONED_TYPED_KERNEL_CLASS_NAME(kCpuExecutionProvider, kOnnxDomain, 7, 10,
                                                                            double, Equal)>,
      BuildKernelCreateInfo<ONNX_OPERATOR_VERSIONED_TYPED_KERNEL_CLASS_NAME(kCpuExecutionProvider, kOnnxDomain, 6, 7,
                                                                            float, Mean)>,
      BuildKernelCreateInfo<ONNX_OPERATOR_VERSIONED_TYPED_KERNEL_CLASS_NAME(kCpuExecutionProvider, kOnnxDomain, 8, 12,
                                                                            float, Mean)>,
      BuildKernelCreateInfo<ONNX_OPERATOR_VERSIONED_TYPED_KERNEL_CLASS_NAME(kCpuExecutionProvider, kOnnxDomain, 7, 21, float, Sin)>,
      BuildKernelCreateInfo<ONNX_OPERATOR_VERSIONED_TYPED_KERNEL_CLASS_NAME(kCpuExecutionProvider, kOnnxDomain, 7, 21, double, Sin)>,
      BuildKernelCreateInfo<ONNX_OPERATOR_VERSIONED_KERNEL_CLASS_NAME(kCpuExecutionProvider, kOnnxDomain, 7, 21, Cos)>,
      BuildKernelCreateInfo<ONNX_OPERATOR_VERSIONED_KERNEL_CLASS_NAME(kCpuExecutionProvider, kOnnxDomain, 7, 21, Tan)>,
      BuildKernelCreateInfo<ONNX_OPERATOR_VERSIONED_KERNEL_CLASS_NAME(kCpuExecutionProvider, kOnnxDomain, 7, 21, Asin)>,
      BuildKernelCreateInfo<ONNX_OPERATOR_VERSIONED_KERNEL_CLASS_NAME(kCpuExecutionProvider, kOnnxDomain, 7, 21, Acos)>,
      BuildKernelCreateInfo<ONNX_OPERATOR_VERSIONED_KERNEL_CLASS_NAME(kCpuExecutionProvider, kOnnxDomain, 7, 21, Atan)>,
      BuildKernelCreateInfo<ONNX_OPERATOR_VERSIONED_TYPED_KERNEL_CLASS_NAME(kCpuExecutionProvider, kOnnxDomain, 7, 8,
                                                                            float, Gemm)>,
      BuildKernelCreateInfo<ONNX_OPERATOR_VERSIONED_TYPED_KERNEL_CLASS_NAME(kCpuExecutionProvider, kOnnxDomain, 7, 8,
                                                                            double, Gemm)>,
      BuildKernelCreateInfo<ONNX_OPERATOR_VERSIONED_KERNEL_CLASS_NAME(kCpuExecutionProvider, kOnnxDomain, 1, 10,
                                                                      Hardmax)>,
      BuildKernelCreateInfo<ONNX_OPERATOR_VERSIONED_TYPED_KERNEL_CLASS_NAME(kCpuExecutionProvider, kOnnxDomain, 1, 10,
                                                                            float, LogSoftmax)>,
      BuildKernelCreateInfo<ONNX_OPERATOR_VERSIONED_TYPED_KERNEL_CLASS_NAME(kCpuExecutionProvider, kOnnxDomain, 1, 10,
                                                                            double, LogSoftmax)>,
      BuildKernelCreateInfo<ONNX_OPERATOR_VERSIONED_TYPED_KERNEL_CLASS_NAME(kCpuExecutionProvider, kOnnxDomain, 1, 8,
                                                                            float, MatMul)>,
      BuildKernelCreateInfo<ONNX_OPERATOR_VERSIONED_TYPED_KERNEL_CLASS_NAME(kCpuExecutionProvider, kOnnxDomain, 1, 8,
                                                                            double, MatMul)>,
      BuildKernelCreateInfo<ONNX_OPERATOR_VERSIONED_TYPED_KERNEL_CLASS_NAME(kCpuExecutionProvider, kOnnxDomain, 1, 10,
                                                                            float, Softmax)>,
      BuildKernelCreateInfo<ONNX_OPERATOR_VERSIONED_TYPED_KERNEL_CLASS_NAME(kCpuExecutionProvider, kOnnxDomain, 1, 10,
                                                                            double, Softmax)>,
      BuildKernelCreateInfo<ONNX_OPERATOR_VERSIONED_TYPED_KERNEL_CLASS_NAME(kCpuExecutionProvider, kOnnxDomain, 1, 9,
                                                                            float, TopK)>,
      BuildKernelCreateInfo<ONNX_OPERATOR_VERSIONED_TYPED_KERNEL_CLASS_NAME(kCpuExecutionProvider, kOnnxDomain, 1, 9,
                                                                            double, TopK)>,
      BuildKernelCreateInfo<ONNX_OPERATOR_VERSIONED_TYPED_KERNEL_CLASS_NAME(kCpuExecutionProvider, kOnnxDomain, 7, 8,
                                                                            float, BatchNormalization)>,
      BuildKernelCreateInfo<ONNX_OPERATOR_VERSIONED_TYPED_KERNEL_CLASS_NAME(kCpuExecutionProvider, kOnnxDomain, 7, 8,
                                                                            double, BatchNormalization)>,
      BuildKernelCreateInfo<ONNX_OPERATOR_VERSIONED_KERNEL_CLASS_NAME(kCpuExecutionProvider, kOnnxDomain, 1, 10, Conv)>,
      BuildKernelCreateInfo<ONNX_OPERATOR_VERSIONED_KERNEL_CLASS_NAME(kCpuExecutionProvider, kOnnxDomain, 1, 10,
                                                                      ConvTranspose)>,
      BuildKernelCreateInfo<ONNX_OPERATOR_VERSIONED_KERNEL_CLASS_NAME(kCpuExecutionProvider, kOnnxDomain, 1, 8, Flatten)>,
      BuildKernelCreateInfo<ONNX_OPERATOR_VERSIONED_KERNEL_CLASS_NAME(kCpuExecutionProvider, kOnnxDomain, 6, 21,
                                                                      InstanceNormalization)>,
      BuildKernelCreateInfo<ONNX_OPERATOR_TYPED_KERNEL_CLASS_NAME(kCpuExecutionProvider, kOnnxDomain, 1, float,
                                                                  LpNormalization)>,
      BuildKernelCreateInfo<ONNX_OPERATOR_TYPED_KERNEL_CLASS_NAME(kCpuExecutionProvider, kOnnxDomain, 1, double,
                                                                  LpNormalization)>,
      BuildKernelCreateInfo<ONNX_OPERATOR_VERSIONED_KERNEL_CLASS_NAME(kCpuExecutionProvider, kOnnxDomain, 1, 12, LRN)>,
      BuildKernelCreateInfo<ONNX_OPERATOR_VERSIONED_KERNEL_CLASS_NAME(kCpuExecutionProvider, kOnnxDomain, 7, 9,
                                                                      AveragePool)>,
      BuildKernelCreateInfo<ONNX_OPERATOR_VERSIONED_KERNEL_CLASS_NAME(kCpuExecutionProvider, kOnnxDomain, 1, 7, MaxPool)>,
      BuildKernelCreateInfo<ONNX_OPERATOR_VERSIONED_KERNEL_CLASS_NAME(kCpuExecutionProvider, kOnnxDomain, 8, 11,
                                                                      MaxPool)>,
      BuildKernelCreateInfo<ONNX_OPERATOR_VERSIONED_KERNEL_CLASS_NAME(kCpuExecutionProvider, kOnnxDomain, 2, 10, LpPool)>,
      BuildKernelCreateInfo<ONNX_OPERATOR_KERNEL_CLASS_NAME(kCpuExecutionProvider, kOnnxDomain, 2, GlobalLpPool)>,
      BuildKernelCreateInfo<ONNX_OPERATOR_VERSIONED_KERNEL_CLASS_NAME(kCpuExecutionProvider, kOnnxDomain, 1, 21, GlobalAveragePool)>,
      BuildKernelCreateInfo<ONNX_OPERATOR_VERSIONED_KERNEL_CLASS_NAME(kCpuExecutionProvider, kOnnxDomain, 1, 21, GlobalMaxPool)>,
      BuildKernelCreateInfo<ONNX_OPERATOR_KERNEL_CLASS_NAME(kCpuExecutionProvider, kOnnxDomain, 1, MaxRoiPool)>,
      BuildKernelCreateInfo<ONNX_OPERATOR_VERSIONED_TYPED_KERNEL_CLASS_NAME(kCpuExecutionProvider, kOnnxDomain, 1, 10,
                                                                            float, ReduceL1)>,
      BuildKernelCreateInfo<ONNX_OPERATOR_VERSIONED_TYPED_KERNEL_CLASS_NAME(kCpuExecutionProvider, kOnnxDomain, 1, 10,
                                                                            double, ReduceL1)>,
      BuildKernelCreateInfo<ONNX_OPERATOR_VERSIONED_TYPED_KERNEL_CLASS_NAME(kCpuExecutionProvider, kOnnxDomain, 1, 10,
                                                                            int32_t, ReduceL1)>,
      BuildKernelCreateInfo<ONNX_OPERATOR_VERSIONED_TYPED_KERNEL_CLASS_NAME(kCpuExecutionProvider, kOnnxDomain, 1, 10,
                                                                            int64_t, ReduceL1)>,
      BuildKernelCreateInfo<ONNX_OPERATOR_VERSIONED_TYPED_KERNEL_CLASS_NAME(kCpuExecutionProvider, kOnnxDomain, 1, 10,
                                                                            float, ReduceL2)>,
      BuildKernelCreateInfo<ONNX_OPERATOR_VERSIONED_TYPED_KERNEL_CLASS_NAME(kCpuExecutionProvider, kOnnxDomain, 1, 10,
                                                                            double, ReduceL2)>,
      BuildKernelCreateInfo<ONNX_OPERATOR_VERSIONED_TYPED_KERNEL_CLASS_NAME(kCpuExecutionProvider, kOnnxDomain, 1, 10,
                                                                            int32_t, ReduceL2)>,
      BuildKernelCreateInfo<ONNX_OPERATOR_VERSIONED_TYPED_KERNEL_CLASS_NAME(kCpuExecutionProvider, kOnnxDomain, 1, 10,
                                                                            int64_t, ReduceL2)>,
      BuildKernelCreateInfo<ONNX_OPERATOR_VERSIONED_TYPED_KERNEL_CLASS_NAME(kCpuExecutionProvider, kOnnxDomain, 1, 10,
                                                                            float, ReduceLogSum)>,
      BuildKernelCreateInfo<ONNX_OPERATOR_VERSIONED_TYPED_KERNEL_CLASS_NAME(kCpuExecutionProvider, kOnnxDomain, 1, 10,
                                                                            double, ReduceLogSum)>,
      BuildKernelCreateInfo<ONNX_OPERATOR_VERSIONED_TYPED_KERNEL_CLASS_NAME(kCpuExecutionProvider, kOnnxDomain, 1, 10,
                                                                            int32_t, ReduceLogSum)>,
      BuildKernelCreateInfo<ONNX_OPERATOR_VERSIONED_TYPED_KERNEL_CLASS_NAME(kCpuExecutionProvider, kOnnxDomain, 1, 10,
                                                                            int64_t, ReduceLogSum)>,
      BuildKernelCreateInfo<ONNX_OPERATOR_VERSIONED_TYPED_KERNEL_CLASS_NAME(kCpuExecutionProvider, kOnnxDomain, 1, 10,
                                                                            float, ReduceLogSumExp)>,
      BuildKernelCreateInfo<ONNX_OPERATOR_VERSIONED_TYPED_KERNEL_CLASS_NAME(kCpuExecutionProvider, kOnnxDomain, 1, 10,
                                                                            double, ReduceLogSumExp)>,
      BuildKernelCreateInfo<ONNX_OPERATOR_VERSIONED_TYPED_KERNEL_CLASS_NAME(kCpuExecutionProvider, kOnnxDomain, 1, 10,
                                                                            int32_t, ReduceLogSumExp)>,
      BuildKernelCreateInfo<ONNX_OPERATOR_VERSIONED_TYPED_KERNEL_CLASS_NAME(kCpuExecutionProvider, kOnnxDomain, 1, 10,
                                                                            int64_t, ReduceLogSumExp)>,
      BuildKernelCreateInfo<ONNX_OPERATOR_VERSIONED_TYPED_KERNEL_CLASS_NAME(kCpuExecutionProvider, kOnnxDomain, 1, 10,
                                                                            float, ReduceMax)>,
      BuildKernelCreateInfo<ONNX_OPERATOR_VERSIONED_TYPED_KERNEL_CLASS_NAME(kCpuExecutionProvider, kOnnxDomain, 1, 10,
                                                                            double, ReduceMax)>,
      BuildKernelCreateInfo<ONNX_OPERATOR_VERSIONED_TYPED_KERNEL_CLASS_NAME(kCpuExecutionProvider, kOnnxDomain, 1, 10,
                                                                            int32_t, ReduceMax)>,
      BuildKernelCreateInfo<ONNX_OPERATOR_VERSIONED_TYPED_KERNEL_CLASS_NAME(kCpuExecutionProvider, kOnnxDomain, 1, 10,
                                                                            int64_t, ReduceMax)>,
      BuildKernelCreateInfo<ONNX_OPERATOR_VERSIONED_TYPED_KERNEL_CLASS_NAME(kCpuExecutionProvider, kOnnxDomain, 1, 10,
                                                                            float, ReduceMean)>,
      BuildKernelCreateInfo<ONNX_OPERATOR_VERSIONED_TYPED_KERNEL_CLASS_NAME(kCpuExecutionProvider, kOnnxDomain, 1, 10,
                                                                            double, ReduceMean)>,
      BuildKernelCreateInfo<ONNX_OPERATOR_VERSIONED_TYPED_KERNEL_CLASS_NAME(kCpuExecutionProvider, kOnnxDomain, 1, 10,
                                                                            int32_t, ReduceMean)>,
      BuildKernelCreateInfo<ONNX_OPERATOR_VERSIONED_TYPED_KERNEL_CLASS_NAME(kCpuExecutionProvider, kOnnxDomain, 1, 10,
                                                                            int64_t, ReduceMean)>,
      BuildKernelCreateInfo<ONNX_OPERATOR_VERSIONED_TYPED_KERNEL_CLASS_NAME(kCpuExecutionProvider, kOnnxDomain, 1, 10,
                                                                            float, ReduceMin)>,
      BuildKernelCreateInfo<ONNX_OPERATOR_VERSIONED_TYPED_KERNEL_CLASS_NAME(kCpuExecutionProvider, kOnnxDomain, 1, 10,
                                                                            double, ReduceMin)>,
      BuildKernelCreateInfo<ONNX_OPERATOR_VERSIONED_TYPED_KERNEL_CLASS_NAME(kCpuExecutionProvider, kOnnxDomain, 1, 10,
                                                                            int32_t, ReduceMin)>,
      BuildKernelCreateInfo<ONNX_OPERATOR_VERSIONED_TYPED_KERNEL_CLASS_NAME(kCpuExecutionProvider, kOnnxDomain, 1, 10,
                                                                            int64_t, ReduceMin)>,
      BuildKernelCreateInfo<ONNX_OPERATOR_VERSIONED_TYPED_KERNEL_CLASS_NAME(kCpuExecutionProvider, kOnnxDomain, 1, 10,
                                                                            float, ReduceProd)>,
      BuildKernelCreateInfo<ONNX_OPERATOR_VERSIONED_TYPED_KERNEL_CLASS_NAME(kCpuExecutionProvider, kOnnxDomain, 1, 10,
                                                                            double, ReduceProd)>,
      BuildKernelCreateInfo<ONNX_OPERATOR_VERSIONED_TYPED_KERNEL_CLASS_NAME(kCpuExecutionProvider, kOnnxDomain, 1, 10,
                                                                            int32_t, ReduceProd)>,
      BuildKernelCreateInfo<ONNX_OPERATOR_VERSIONED_TYPED_KERNEL_CLASS_NAME(kCpuExecutionProvider, kOnnxDomain, 1, 10,
                                                                            int64_t, ReduceProd)>,
      BuildKernelCreateInfo<ONNX_OPERATOR_VERSIONED_TYPED_KERNEL_CLASS_NAME(kCpuExecutionProvider, kOnnxDomain, 1, 10,
                                                                            float, ReduceSum)>,
      BuildKernelCreateInfo<ONNX_OPERATOR_VERSIONED_TYPED_KERNEL_CLASS_NAME(kCpuExecutionProvider, kOnnxDomain, 1, 10,
                                                                            int32_t, ReduceSum)>,
      BuildKernelCreateInfo<ONNX_OPERATOR_VERSIONED_TYPED_KERNEL_CLASS_NAME(kCpuExecutionProvider, kOnnxDomain, 1, 10,
                                                                            double, ReduceSum)>,
      BuildKernelCreateInfo<ONNX_OPERATOR_VERSIONED_TYPED_KERNEL_CLASS_NAME(kCpuExecutionProvider, kOnnxDomain, 1, 10,
                                                                            int64_t, ReduceSum)>,
      BuildKernelCreateInfo<ONNX_OPERATOR_VERSIONED_TYPED_KERNEL_CLASS_NAME(kCpuExecutionProvider, kOnnxDomain, 1, 10,
                                                                            float, ReduceSumSquare)>,
      BuildKernelCreateInfo<ONNX_OPERATOR_VERSIONED_TYPED_KERNEL_CLASS_NAME(kCpuExecutionProvider, kOnnxDomain, 1, 10,
                                                                            int32_t, ReduceSumSquare)>,
      BuildKernelCreateInfo<ONNX_OPERATOR_VERSIONED_TYPED_KERNEL_CLASS_NAME(kCpuExecutionProvider, kOnnxDomain, 1, 10,
                                                                            double, ReduceSumSquare)>,
      BuildKernelCreateInfo<ONNX_OPERATOR_VERSIONED_TYPED_KERNEL_CLASS_NAME(kCpuExecutionProvider, kOnnxDomain, 1, 10,
                                                                            int64_t, ReduceSumSquare)>,
      BuildKernelCreateInfo<ONNX_OPERATOR_VERSIONED_TYPED_KERNEL_CLASS_NAME(kCpuExecutionProvider, kOnnxDomain, 1, 10,
                                                                            float, ArgMax)>,
      BuildKernelCreateInfo<ONNX_OPERATOR_VERSIONED_TYPED_KERNEL_CLASS_NAME(kCpuExecutionProvider, kOnnxDomain, 1, 10,
                                                                            double, ArgMax)>,
      BuildKernelCreateInfo<ONNX_OPERATOR_VERSIONED_TYPED_KERNEL_CLASS_NAME(kCpuExecutionProvider, kOnnxDomain, 1, 10,
                                                                            int8_t, ArgMax)>,
      BuildKernelCreateInfo<ONNX_OPERATOR_VERSIONED_TYPED_KERNEL_CLASS_NAME(kCpuExecutionProvider, kOnnxDomain, 1, 10,
                                                                            uint8_t, ArgMax)>,
      BuildKernelCreateInfo<ONNX_OPERATOR_VERSIONED_TYPED_KERNEL_CLASS_NAME(kCpuExecutionProvider, kOnnxDomain, 1, 10,
                                                                            int32_t, ArgMax)>,
      BuildKernelCreateInfo<ONNX_OPERATOR_VERSIONED_TYPED_KERNEL_CLASS_NAME(kCpuExecutionProvider, kOnnxDomain, 1, 10,
                                                                            int64_t, ArgMax)>,
      BuildKernelCreateInfo<ONNX_OPERATOR_VERSIONED_TYPED_KERNEL_CLASS_NAME(kCpuExecutionProvider, kOnnxDomain, 1, 10,
                                                                            float, ArgMin)>,
      BuildKernelCreateInfo<ONNX_OPERATOR_VERSIONED_TYPED_KERNEL_CLASS_NAME(kCpuExecutionProvider, kOnnxDomain, 1, 10,
                                                                            double, ArgMin)>,
      BuildKernelCreateInfo<ONNX_OPERATOR_VERSIONED_TYPED_KERNEL_CLASS_NAME(kCpuExecutionProvider, kOnnxDomain, 1, 10,
                                                                            int8_t, ArgMin)>,
      BuildKernelCreateInfo<ONNX_OPERATOR_VERSIONED_TYPED_KERNEL_CLASS_NAME(kCpuExecutionProvider, kOnnxDomain, 1, 10,
                                                                            uint8_t, ArgMin)>,
      BuildKernelCreateInfo<ONNX_OPERATOR_VERSIONED_TYPED_KERNEL_CLASS_NAME(kCpuExecutionProvider, kOnnxDomain, 1, 10,
                                                                            int32_t, ArgMin)>,
      BuildKernelCreateInfo<ONNX_OPERATOR_VERSIONED_TYPED_KERNEL_CLASS_NAME(kCpuExecutionProvider, kOnnxDomain, 1, 10,
                                                                            int64_t, ArgMin)>,
      BuildKernelCreateInfo<ONNX_OPERATOR_VERSIONED_KERNEL_CLASS_NAME(kCpuExecutionProvider, kOnnxDomain, 7, 13, GRU)>,
      BuildKernelCreateInfo<ONNX_OPERATOR_VERSIONED_KERNEL_CLASS_NAME(kCpuExecutionProvider, kOnnxDomain, 7, 13, LSTM)>,
      BuildKernelCreateInfo<ONNX_OPERATOR_VERSIONED_KERNEL_CLASS_NAME(kCpuExecutionProvider, kOnnxDomain, 7, 13, RNN)>,
      BuildKernelCreateInfo<ONNX_OPERATOR_VERSIONED_KERNEL_CLASS_NAME(kCpuExecutionProvider, kOnnxDomain, 6, 12, Cast)>,
      BuildKernelCreateInfo<ONNX_OPERATOR_VERSIONED_KERNEL_CLASS_NAME(kCpuExecutionProvider, kOnnxDomain, 4, 10, Concat)>,
      BuildKernelCreateInfo<ONNX_OPERATOR_VERSIONED_KERNEL_CLASS_NAME(kCpuExecutionProvider, kOnnxDomain, 1, 10, Gather)>,
      BuildKernelCreateInfo<ONNX_OPERATOR_VERSIONED_KERNEL_CLASS_NAME(kCpuExecutionProvider, kOnnxDomain, 7, 9, Dropout)>,
      BuildKernelCreateInfo<ONNX_OPERATOR_VERSIONED_KERNEL_CLASS_NAME(kCpuExecutionProvider, kOnnxDomain, 1, 12,
                                                                      Identity)>,
      BuildKernelCreateInfo<ONNX_OPERATOR_VERSIONED_KERNEL_CLASS_NAME(kCpuExecutionProvider, kOnnxDomain, 2, 10, Pad)>,
      BuildKernelCreateInfo<ONNX_OPERATOR_VERSIONED_KERNEL_CLASS_NAME(kCpuExecutionProvider, kOnnxDomain, 1, 4, Reshape)>,
      BuildKernelCreateInfo<ONNX_OPERATOR_VERSIONED_KERNEL_CLASS_NAME(kCpuExecutionProvider, kOnnxDomain, 5, 12,
                                                                      Reshape)>,
      BuildKernelCreateInfo<ONNX_OPERATOR_VERSIONED_KERNEL_CLASS_NAME(kCpuExecutionProvider, kOnnxDomain, 1, 12, Shape)>,
      BuildKernelCreateInfo<ONNX_OPERATOR_VERSIONED_KERNEL_CLASS_NAME(kCpuExecutionProvider, kOnnxDomain, 1, 12, Size)>,
      BuildKernelCreateInfo<ONNX_OPERATOR_VERSIONED_KERNEL_CLASS_NAME(kCpuExecutionProvider, kOnnxDomain, 1, 9, Slice)>,
      BuildKernelCreateInfo<ONNX_OPERATOR_VERSIONED_KERNEL_CLASS_NAME(kCpuExecutionProvider, kOnnxDomain, 1, 12,
                                                                      SpaceToDepth)>,
      BuildKernelCreateInfo<ONNX_OPERATOR_VERSIONED_KERNEL_CLASS_NAME(kCpuExecutionProvider, kOnnxDomain, 1, 10,
                                                                      DepthToSpace)>,
      BuildKernelCreateInfo<ONNX_OPERATOR_VERSIONED_KERNEL_CLASS_NAME(kCpuExecutionProvider, kOnnxDomain, 2, 10, Split)>,
      BuildKernelCreateInfo<ONNX_OPERATOR_VERSIONED_KERNEL_CLASS_NAME(kCpuExecutionProvider, kOnnxDomain, 1, 10,
                                                                      Squeeze)>,
      BuildKernelCreateInfo<ONNX_OPERATOR_VERSIONED_KERNEL_CLASS_NAME(kCpuExecutionProvider, kOnnxDomain, 6, 12, Tile)>,
      BuildKernelCreateInfo<ONNX_OPERATOR_VERSIONED_KERNEL_CLASS_NAME(kCpuExecutionProvider, kOnnxDomain, 1, 12,
                                                                      Transpose)>,
      BuildKernelCreateInfo<ONNX_OPERATOR_VERSIONED_KERNEL_CLASS_NAME(kCpuExecutionProvider, kOnnxDomain, 1, 10,
                                                                      Unsqueeze)>,
      BuildKernelCreateInfo<ONNX_OPERATOR_VERSIONED_TYPED_KERNEL_CLASS_NAME(kCpuExecutionProvider, kOnnxDomain, 7, 8,
                                                                            float, Upsample)>,
      BuildKernelCreateInfo<ONNX_OPERATOR_VERSIONED_TYPED_KERNEL_CLASS_NAME(kCpuExecutionProvider, kOnnxDomain, 7, 8,
                                                                            int32_t, Upsample)>,
      BuildKernelCreateInfo<ONNX_OPERATOR_VERSIONED_TYPED_KERNEL_CLASS_NAME(kCpuExecutionProvider, kOnnxDomain, 7, 8,
                                                                            int8_t, Upsample)>,
      BuildKernelCreateInfo<ONNX_OPERATOR_VERSIONED_TYPED_KERNEL_CLASS_NAME(kCpuExecutionProvider, kOnnxDomain, 7, 8,
                                                                            uint8_t, Upsample)>,
      BuildKernelCreateInfo<ONNX_OPERATOR_VERSIONED_TYPED_KERNEL_CLASS_NAME(kCpuExecutionProvider, kOnnxDomain, 8, 12,
                                                                            float, Expand)>,
      BuildKernelCreateInfo<ONNX_OPERATOR_VERSIONED_TYPED_KERNEL_CLASS_NAME(kCpuExecutionProvider, kOnnxDomain, 8, 12,
                                                                            double, Expand)>,
      BuildKernelCreateInfo<ONNX_OPERATOR_VERSIONED_TYPED_KERNEL_CLASS_NAME(kCpuExecutionProvider, kOnnxDomain, 8, 12,
                                                                            int8_t, Expand)>,
      BuildKernelCreateInfo<ONNX_OPERATOR_VERSIONED_TYPED_KERNEL_CLASS_NAME(kCpuExecutionProvider, kOnnxDomain, 8, 12,
                                                                            int16_t, Expand)>,
      BuildKernelCreateInfo<ONNX_OPERATOR_VERSIONED_TYPED_KERNEL_CLASS_NAME(kCpuExecutionProvider, kOnnxDomain, 8, 12,
                                                                            int32_t, Expand)>,
      BuildKernelCreateInfo<ONNX_OPERATOR_VERSIONED_TYPED_KERNEL_CLASS_NAME(kCpuExecutionProvider, kOnnxDomain, 8, 12,
                                                                            int64_t, Expand)>,
      BuildKernelCreateInfo<ONNX_OPERATOR_VERSIONED_TYPED_KERNEL_CLASS_NAME(kCpuExecutionProvider, kOnnxDomain, 8, 12,
                                                                            uint8_t, Expand)>,
      BuildKernelCreateInfo<ONNX_OPERATOR_VERSIONED_TYPED_KERNEL_CLASS_NAME(kCpuExecutionProvider, kOnnxDomain, 8, 12,
                                                                            uint16_t, Expand)>,
      BuildKernelCreateInfo<ONNX_OPERATOR_VERSIONED_TYPED_KERNEL_CLASS_NAME(kCpuExecutionProvider, kOnnxDomain, 8, 12,
                                                                            uint32_t, Expand)>,
      BuildKernelCreateInfo<ONNX_OPERATOR_VERSIONED_TYPED_KERNEL_CLASS_NAME(kCpuExecutionProvider, kOnnxDomain, 8, 12,
                                                                            uint64_t, Expand)>,
      BuildKernelCreateInfo<ONNX_OPERATOR_VERSIONED_TYPED_KERNEL_CLASS_NAME(kCpuExecutionProvider, kOnnxDomain, 8, 12,
                                                                            bool, Expand)>,
      BuildKernelCreateInfo<ONNX_OPERATOR_VERSIONED_TYPED_KERNEL_CLASS_NAME(kCpuExecutionProvider, kOnnxDomain, 8, 12,
                                                                            MLFloat16, Expand)>,
      BuildKernelCreateInfo<ONNX_OPERATOR_VERSIONED_TYPED_KERNEL_CLASS_NAME(kCpuExecutionProvider, kOnnxDomain, 8, 12,
                                                                            string, Expand)>,
      BuildKernelCreateInfo<ONNX_OPERATOR_VERSIONED_KERNEL_CLASS_NAME(kCpuExecutionProvider, kOnnxDomain, 8, 8, Scan)>,
      BuildKernelCreateInfo<ONNX_OPERATOR_VERSIONED_KERNEL_CLASS_NAME(kCpuExecutionProvider, kOnnxDomain, 1, 10, If)>,
      BuildKernelCreateInfo<ONNX_OPERATOR_VERSIONED_KERNEL_CLASS_NAME(kCpuExecutionProvider, kOnnxDomain, 1, 10, Loop)>,

      // Opset 9
      BuildKernelCreateInfo<ONNX_OPERATOR_VERSIONED_KERNEL_CLASS_NAME(kCpuExecutionProvider, kOnnxDomain, 9, 10,
                                                                      Compress)>,
      BuildKernelCreateInfo<ONNX_OPERATOR_VERSIONED_KERNEL_CLASS_NAME(kCpuExecutionProvider, kOnnxDomain, 9, 19,
                                                                      ConstantOfShape)>,
      BuildKernelCreateInfo<ONNX_OPERATOR_VERSIONED_KERNEL_CLASS_NAME(kCpuExecutionProvider, kOnnxDomain, 9, 12,
                                                                      MeanVarianceNormalization)>,
      BuildKernelCreateInfo<ONNX_OPERATOR_VERSIONED_TYPED_KERNEL_CLASS_NAME(kCpuExecutionProvider, kOnnxDomain, 9, 12,
                                                                            float, Greater)>,
      BuildKernelCreateInfo<ONNX_OPERATOR_VERSIONED_TYPED_KERNEL_CLASS_NAME(kCpuExecutionProvider, kOnnxDomain, 9, 12,
                                                                            double, Greater)>,
      BuildKernelCreateInfo<ONNX_OPERATOR_VERSIONED_TYPED_KERNEL_CLASS_NAME(kCpuExecutionProvider, kOnnxDomain, 9, 12,
                                                                            int8_t, Greater)>,
      BuildKernelCreateInfo<ONNX_OPERATOR_VERSIONED_TYPED_KERNEL_CLASS_NAME(kCpuExecutionProvider, kOnnxDomain, 9, 12,
                                                                            int16_t, Greater)>,
      BuildKernelCreateInfo<ONNX_OPERATOR_VERSIONED_TYPED_KERNEL_CLASS_NAME(kCpuExecutionProvider, kOnnxDomain, 9, 12,
                                                                            int32_t, Greater)>,
      BuildKernelCreateInfo<ONNX_OPERATOR_VERSIONED_TYPED_KERNEL_CLASS_NAME(kCpuExecutionProvider, kOnnxDomain, 9, 12,
                                                                            int64_t, Greater)>,
      BuildKernelCreateInfo<ONNX_OPERATOR_VERSIONED_TYPED_KERNEL_CLASS_NAME(kCpuExecutionProvider, kOnnxDomain, 9, 12,
                                                                            uint8_t, Greater)>,
      BuildKernelCreateInfo<ONNX_OPERATOR_VERSIONED_TYPED_KERNEL_CLASS_NAME(kCpuExecutionProvider, kOnnxDomain, 9, 12,
                                                                            uint16_t, Greater)>,
      BuildKernelCreateInfo<ONNX_OPERATOR_VERSIONED_TYPED_KERNEL_CLASS_NAME(kCpuExecutionProvider, kOnnxDomain, 9, 12,
                                                                            uint32_t, Greater)>,
      BuildKernelCreateInfo<ONNX_OPERATOR_VERSIONED_TYPED_KERNEL_CLASS_NAME(kCpuExecutionProvider, kOnnxDomain, 9, 12,
                                                                            uint64_t, Greater)>,
      BuildKernelCreateInfo<ONNX_OPERATOR_VERSIONED_TYPED_KERNEL_CLASS_NAME(kCpuExecutionProvider, kOnnxDomain, 9, 12,
                                                                            float, Less)>,
      BuildKernelCreateInfo<ONNX_OPERATOR_VERSIONED_TYPED_KERNEL_CLASS_NAME(kCpuExecutionProvider, kOnnxDomain, 9, 12,
                                                                            double, Less)>,
      BuildKernelCreateInfo<ONNX_OPERATOR_VERSIONED_TYPED_KERNEL_CLASS_NAME(kCpuExecutionProvider, kOnnxDomain, 9, 12,
                                                                            int8_t, Less)>,
      BuildKernelCreateInfo<ONNX_OPERATOR_VERSIONED_TYPED_KERNEL_CLASS_NAME(kCpuExecutionProvider, kOnnxDomain, 9, 12,
                                                                            int16_t, Less)>,
      BuildKernelCreateInfo<ONNX_OPERATOR_VERSIONED_TYPED_KERNEL_CLASS_NAME(kCpuExecutionProvider, kOnnxDomain, 9, 12,
                                                                            int32_t, Less)>,
      BuildKernelCreateInfo<ONNX_OPERATOR_VERSIONED_TYPED_KERNEL_CLASS_NAME(kCpuExecutionProvider, kOnnxDomain, 9, 12,
                                                                            int64_t, Less)>,
<<<<<<< HEAD
      BuildKernelCreateInfo<ONNX_OPERATOR_VERSIONED_TYPED_KERNEL_CLASS_NAME(kCpuExecutionProvider, kOnnxDomain, 9, 12,
                                                                            uint8_t, Less)>,
      BuildKernelCreateInfo<ONNX_OPERATOR_VERSIONED_TYPED_KERNEL_CLASS_NAME(kCpuExecutionProvider, kOnnxDomain, 9, 12,
                                                                            uint16_t, Less)>,
      BuildKernelCreateInfo<ONNX_OPERATOR_VERSIONED_TYPED_KERNEL_CLASS_NAME(kCpuExecutionProvider, kOnnxDomain, 9, 12,
                                                                            uint32_t, Less)>,
      BuildKernelCreateInfo<ONNX_OPERATOR_VERSIONED_TYPED_KERNEL_CLASS_NAME(kCpuExecutionProvider, kOnnxDomain, 9, 12,
                                                                            uint64_t, Less)>,
      BuildKernelCreateInfo<ONNX_OPERATOR_KERNEL_CLASS_NAME(kCpuExecutionProvider, kOnnxDomain, 9, EyeLike)>,
=======
      BuildKernelCreateInfo<ONNX_OPERATOR_VERSIONED_KERNEL_CLASS_NAME(kCpuExecutionProvider, kOnnxDomain, 9, 21, EyeLike)>,
>>>>>>> 65008cbb
      BuildKernelCreateInfo<ONNX_OPERATOR_VERSIONED_TYPED_KERNEL_CLASS_NAME(kCpuExecutionProvider, kOnnxDomain, 9, 12,
                                                                            float, IsNaN)>,
      BuildKernelCreateInfo<ONNX_OPERATOR_VERSIONED_TYPED_KERNEL_CLASS_NAME(kCpuExecutionProvider, kOnnxDomain, 9, 12,
                                                                            double, IsNaN)>,
      BuildKernelCreateInfo<ONNX_OPERATOR_VERSIONED_TYPED_KERNEL_CLASS_NAME(kCpuExecutionProvider, kOnnxDomain, 9, 12,
                                                                            MLFloat16, IsNaN)>,
      BuildKernelCreateInfo<ONNX_OPERATOR_VERSIONED_KERNEL_CLASS_NAME(kCpuExecutionProvider, kOnnxDomain, 9, 12, Sign)>,
      BuildKernelCreateInfo<ONNX_OPERATOR_KERNEL_CLASS_NAME(kCpuExecutionProvider, kOnnxDomain, 9, Shrink)>,
      BuildKernelCreateInfo<ONNX_OPERATOR_VERSIONED_TYPED_KERNEL_CLASS_NAME(kCpuExecutionProvider, kOnnxDomain, 9, 12,
                                                                            float, Erf)>,
      BuildKernelCreateInfo<ONNX_OPERATOR_VERSIONED_TYPED_KERNEL_CLASS_NAME(kCpuExecutionProvider, kOnnxDomain, 9, 10,
                                                                            int64_t_int64_t_int64_t, OneHot)>,
      BuildKernelCreateInfo<ONNX_OPERATOR_VERSIONED_TYPED_KERNEL_CLASS_NAME(kCpuExecutionProvider, kOnnxDomain, 9, 10,
                                                                            float_int64_t_int64_t, OneHot)>,
      BuildKernelCreateInfo<ONNX_OPERATOR_VERSIONED_TYPED_KERNEL_CLASS_NAME(kCpuExecutionProvider, kOnnxDomain, 9, 10,
                                                                            int64_t_string_int64_t, OneHot)>,
      BuildKernelCreateInfo<ONNX_OPERATOR_VERSIONED_TYPED_KERNEL_CLASS_NAME(kCpuExecutionProvider, kOnnxDomain, 9, 10,
                                                                            float_string_int64_t, OneHot)>,
      BuildKernelCreateInfo<ONNX_OPERATOR_VERSIONED_TYPED_KERNEL_CLASS_NAME(kCpuExecutionProvider, kOnnxDomain, 9, 10,
                                                                            float_float_float, OneHot)>,
      BuildKernelCreateInfo<ONNX_OPERATOR_VERSIONED_TYPED_KERNEL_CLASS_NAME(kCpuExecutionProvider, kOnnxDomain, 9, 10,
                                                                            int64_t_int32_t_float, OneHot)>,
      BuildKernelCreateInfo<ONNX_OPERATOR_VERSIONED_TYPED_KERNEL_CLASS_NAME(kCpuExecutionProvider, kOnnxDomain, 9, 10,
                                                                            int64_t_float_int64_t, OneHot)>,
      BuildKernelCreateInfo<ONNX_OPERATOR_VERSIONED_TYPED_KERNEL_CLASS_NAME(kCpuExecutionProvider, kOnnxDomain, 9, 10,
                                                                            int32_t_float_int32_t, OneHot)>,
      BuildKernelCreateInfo<ONNX_OPERATOR_VERSIONED_TYPED_KERNEL_CLASS_NAME(kCpuExecutionProvider, kOnnxDomain, 9, 10,
                                                                            int32_t_float_float, OneHot)>,
      BuildKernelCreateInfo<ONNX_OPERATOR_VERSIONED_TYPED_KERNEL_CLASS_NAME(kCpuExecutionProvider, kOnnxDomain, 9, 10,
                                                                            int64_t_float_float, OneHot)>,
      BuildKernelCreateInfo<ONNX_OPERATOR_VERSIONED_TYPED_KERNEL_CLASS_NAME(kCpuExecutionProvider, kOnnxDomain, 9, 10,
                                                                            int64_t_float_int32_t, OneHot)>,
      BuildKernelCreateInfo<ONNX_OPERATOR_VERSIONED_KERNEL_CLASS_NAME(kCpuExecutionProvider, kOnnxDomain, 9, 10,
                                                                      MaxUnpool)>,
      BuildKernelCreateInfo<ONNX_OPERATOR_VERSIONED_KERNEL_CLASS_NAME(kCpuExecutionProvider, kOnnxDomain, 9, 21, Sinh)>,
      BuildKernelCreateInfo<ONNX_OPERATOR_VERSIONED_KERNEL_CLASS_NAME(kCpuExecutionProvider, kOnnxDomain, 9, 21, Cosh)>,
      BuildKernelCreateInfo<ONNX_OPERATOR_VERSIONED_KERNEL_CLASS_NAME(kCpuExecutionProvider, kOnnxDomain, 9, 21, Asinh)>,
      BuildKernelCreateInfo<ONNX_OPERATOR_VERSIONED_KERNEL_CLASS_NAME(kCpuExecutionProvider, kOnnxDomain, 9, 21, Acosh)>,
      BuildKernelCreateInfo<ONNX_OPERATOR_VERSIONED_KERNEL_CLASS_NAME(kCpuExecutionProvider, kOnnxDomain, 9, 21, Atanh)>,
      BuildKernelCreateInfo<ONNX_OPERATOR_VERSIONED_KERNEL_CLASS_NAME(kCpuExecutionProvider, kOnnxDomain, 9, 10, Scan)>,
      BuildKernelCreateInfo<ONNX_OPERATOR_VERSIONED_KERNEL_CLASS_NAME(kCpuExecutionProvider, kOnnxDomain, 9, 10,
                                                                      Scatter)>,
      BuildKernelCreateInfo<ONNX_OPERATOR_KERNEL_CLASS_NAME(kCpuExecutionProvider, kOnnxDomain, 9, TfIdfVectorizer)>,
      BuildKernelCreateInfo<ONNX_OPERATOR_VERSIONED_TYPED_KERNEL_CLASS_NAME(kCpuExecutionProvider, kOnnxDomain, 9, 12,
                                                                            bool, NonZero)>,
      BuildKernelCreateInfo<ONNX_OPERATOR_VERSIONED_TYPED_KERNEL_CLASS_NAME(kCpuExecutionProvider, kOnnxDomain, 9, 12,
                                                                            float, NonZero)>,
      BuildKernelCreateInfo<ONNX_OPERATOR_VERSIONED_TYPED_KERNEL_CLASS_NAME(kCpuExecutionProvider, kOnnxDomain, 9, 12,
                                                                            int32_t, NonZero)>,
      BuildKernelCreateInfo<ONNX_OPERATOR_VERSIONED_TYPED_KERNEL_CLASS_NAME(kCpuExecutionProvider, kOnnxDomain, 9, 12,
                                                                            int64_t, NonZero)>,
      BuildKernelCreateInfo<ONNX_OPERATOR_VERSIONED_TYPED_KERNEL_CLASS_NAME(kCpuExecutionProvider, kOnnxDomain, 9, 12,
                                                                            uint8_t, NonZero)>,
      BuildKernelCreateInfo<ONNX_OPERATOR_VERSIONED_TYPED_KERNEL_CLASS_NAME(kCpuExecutionProvider, kOnnxDomain, 9, 15,
                                                                            string, Where)>,
      BuildKernelCreateInfo<ONNX_OPERATOR_VERSIONED_TYPED_KERNEL_CLASS_NAME(kCpuExecutionProvider, kOnnxDomain, 9, 15,
                                                                            float, Where)>,
      BuildKernelCreateInfo<ONNX_OPERATOR_VERSIONED_TYPED_KERNEL_CLASS_NAME(kCpuExecutionProvider, kOnnxDomain, 9, 15,
                                                                            double, Where)>,
      BuildKernelCreateInfo<ONNX_OPERATOR_VERSIONED_TYPED_KERNEL_CLASS_NAME(kCpuExecutionProvider, kOnnxDomain, 9, 15,
                                                                            int32_t, Where)>,
      BuildKernelCreateInfo<ONNX_OPERATOR_VERSIONED_TYPED_KERNEL_CLASS_NAME(kCpuExecutionProvider, kOnnxDomain, 9, 15,
                                                                            int64_t, Where)>,
      BuildKernelCreateInfo<ONNX_OPERATOR_VERSIONED_TYPED_KERNEL_CLASS_NAME(kCpuExecutionProvider, kOnnxDomain, 9, 15,
                                                                            uint8_t, Where)>,
      BuildKernelCreateInfo<ONNX_OPERATOR_VERSIONED_KERNEL_CLASS_NAME(kCpuExecutionProvider, kOnnxDomain, 9, 10,
                                                                      Flatten)>,
      BuildKernelCreateInfo<ONNX_OPERATOR_VERSIONED_TYPED_KERNEL_CLASS_NAME(kCpuExecutionProvider, kOnnxDomain, 9, 10,
                                                                            float, Gemm)>,
      BuildKernelCreateInfo<ONNX_OPERATOR_VERSIONED_TYPED_KERNEL_CLASS_NAME(kCpuExecutionProvider, kOnnxDomain, 9, 10,
                                                                            double, Gemm)>,
      BuildKernelCreateInfo<ONNX_OPERATOR_VERSIONED_TYPED_KERNEL_CLASS_NAME(kCpuExecutionProvider, kOnnxDomain, 9, 12,
                                                                            float, MatMul)>,
      BuildKernelCreateInfo<ONNX_OPERATOR_VERSIONED_TYPED_KERNEL_CLASS_NAME(kCpuExecutionProvider, kOnnxDomain, 9, 12,
                                                                            double, MatMul)>,
      BuildKernelCreateInfo<ONNX_OPERATOR_VERSIONED_TYPED_KERNEL_CLASS_NAME(kCpuExecutionProvider, kOnnxDomain, 9, 12,
                                                                            int32_t, MatMul)>,
      BuildKernelCreateInfo<ONNX_OPERATOR_VERSIONED_TYPED_KERNEL_CLASS_NAME(kCpuExecutionProvider, kOnnxDomain, 9, 12,
                                                                            int64_t, MatMul)>,
      BuildKernelCreateInfo<ONNX_OPERATOR_VERSIONED_TYPED_KERNEL_CLASS_NAME(kCpuExecutionProvider, kOnnxDomain, 9, 13,
                                                                            float, BatchNormalization)>,
      BuildKernelCreateInfo<ONNX_OPERATOR_VERSIONED_TYPED_KERNEL_CLASS_NAME(kCpuExecutionProvider, kOnnxDomain, 9, 13,
                                                                            double, BatchNormalization)>,
      BuildKernelCreateInfo<ONNX_OPERATOR_VERSIONED_KERNEL_CLASS_NAME(kCpuExecutionProvider, kOnnxDomain, 9, 15, PRelu)>,
      BuildKernelCreateInfo<ONNX_OPERATOR_VERSIONED_TYPED_KERNEL_CLASS_NAME(kCpuExecutionProvider, kOnnxDomain, 9, 9,
                                                                            float, Upsample)>,
      BuildKernelCreateInfo<ONNX_OPERATOR_VERSIONED_TYPED_KERNEL_CLASS_NAME(kCpuExecutionProvider, kOnnxDomain, 9, 9,
                                                                            int32_t, Upsample)>,
      BuildKernelCreateInfo<ONNX_OPERATOR_VERSIONED_TYPED_KERNEL_CLASS_NAME(kCpuExecutionProvider, kOnnxDomain, 9, 9,
                                                                            int8_t, Upsample)>,
      BuildKernelCreateInfo<ONNX_OPERATOR_VERSIONED_TYPED_KERNEL_CLASS_NAME(kCpuExecutionProvider, kOnnxDomain, 9, 9,
                                                                            uint8_t, Upsample)>,

      // Opset 10
      BuildKernelCreateInfo<ONNX_OPERATOR_KERNEL_CLASS_NAME(kCpuExecutionProvider, kOnnxDomain, 10, StringNormalizer)>,
      BuildKernelCreateInfo<ONNX_OPERATOR_VERSIONED_TYPED_KERNEL_CLASS_NAME(kCpuExecutionProvider, kOnnxDomain, 10, 10,
                                                                            float, TopK)>,
      BuildKernelCreateInfo<ONNX_OPERATOR_VERSIONED_TYPED_KERNEL_CLASS_NAME(kCpuExecutionProvider, kOnnxDomain, 10, 10,
                                                                            double, TopK)>,
      BuildKernelCreateInfo<ONNX_OPERATOR_VERSIONED_KERNEL_CLASS_NAME(kCpuExecutionProvider, kOnnxDomain, 10, 10,
                                                                      AveragePool)>,
      BuildKernelCreateInfo<ONNX_OPERATOR_VERSIONED_KERNEL_CLASS_NAME(kCpuExecutionProvider, kOnnxDomain, 10, 12, Mod)>,
      BuildKernelCreateInfo<ONNX_OPERATOR_VERSIONED_TYPED_KERNEL_CLASS_NAME(kCpuExecutionProvider, kOnnxDomain, 10, 10,
                                                                            float, Resize)>,
      BuildKernelCreateInfo<ONNX_OPERATOR_VERSIONED_TYPED_KERNEL_CLASS_NAME(kCpuExecutionProvider, kOnnxDomain, 10, 10,
                                                                            int32_t, Resize)>,
      BuildKernelCreateInfo<ONNX_OPERATOR_VERSIONED_TYPED_KERNEL_CLASS_NAME(kCpuExecutionProvider, kOnnxDomain, 10, 10,
                                                                            int8_t, Resize)>,
      BuildKernelCreateInfo<ONNX_OPERATOR_VERSIONED_TYPED_KERNEL_CLASS_NAME(kCpuExecutionProvider, kOnnxDomain, 10, 10,
                                                                            uint8_t, Resize)>,
      BuildKernelCreateInfo<ONNX_OPERATOR_VERSIONED_KERNEL_CLASS_NAME(kCpuExecutionProvider, kOnnxDomain, 10, 21, ThresholdedRelu)>,
      BuildKernelCreateInfo<ONNX_OPERATOR_VERSIONED_TYPED_KERNEL_CLASS_NAME(kCpuExecutionProvider, kOnnxDomain, 10, 12,
                                                                            uint8_t, DequantizeLinear)>,
      BuildKernelCreateInfo<ONNX_OPERATOR_VERSIONED_TYPED_KERNEL_CLASS_NAME(kCpuExecutionProvider, kOnnxDomain, 10, 12,
                                                                            int8_t, DequantizeLinear)>,
      BuildKernelCreateInfo<ONNX_OPERATOR_VERSIONED_TYPED_KERNEL_CLASS_NAME(kCpuExecutionProvider, kOnnxDomain, 10, 12,
                                                                            int32_t, DequantizeLinear)>,
      BuildKernelCreateInfo<ONNX_OPERATOR_VERSIONED_TYPED_KERNEL_CLASS_NAME(kCpuExecutionProvider, kOnnxDomain, 10, 12,
                                                                            uint8_t, QuantizeLinear)>,
      BuildKernelCreateInfo<ONNX_OPERATOR_VERSIONED_TYPED_KERNEL_CLASS_NAME(kCpuExecutionProvider, kOnnxDomain, 10, 12,
                                                                            int8_t, QuantizeLinear)>,
      BuildKernelCreateInfo<ONNX_OPERATOR_VERSIONED_TYPED_KERNEL_CLASS_NAME(kCpuExecutionProvider, kOnnxDomain, 10, 20,
                                                                            uint8_t, QLinearMatMul)>,
      BuildKernelCreateInfo<ONNX_OPERATOR_VERSIONED_TYPED_KERNEL_CLASS_NAME(kCpuExecutionProvider, kOnnxDomain, 10, 20,
                                                                            int8_t, QLinearMatMul)>,
      BuildKernelCreateInfo<ONNX_OPERATOR_TYPED_KERNEL_CLASS_NAME(kCpuExecutionProvider, kOnnxDomain, 10, uint8_t,
                                                                  MatMulInteger)>,
      BuildKernelCreateInfo<ONNX_OPERATOR_TYPED_KERNEL_CLASS_NAME(kCpuExecutionProvider, kOnnxDomain, 10, int8_t,
                                                                  MatMulInteger)>,
      BuildKernelCreateInfo<ONNX_OPERATOR_KERNEL_CLASS_NAME(kCpuExecutionProvider, kOnnxDomain, 10, ConvInteger)>,
      BuildKernelCreateInfo<ONNX_OPERATOR_TYPED_KERNEL_CLASS_NAME(kCpuExecutionProvider, kOnnxDomain, 10, uint8_t,
                                                                  QLinearConv)>,
      BuildKernelCreateInfo<ONNX_OPERATOR_TYPED_KERNEL_CLASS_NAME(kCpuExecutionProvider, kOnnxDomain, 10, int8_t,
                                                                  QLinearConv)>,
      BuildKernelCreateInfo<ONNX_OPERATOR_VERSIONED_KERNEL_CLASS_NAME(kCpuExecutionProvider, kOnnxDomain, 10, 10, Slice)>,
      BuildKernelCreateInfo<ONNX_OPERATOR_VERSIONED_KERNEL_CLASS_NAME(kCpuExecutionProvider, kOnnxDomain, 10, 11,
                                                                      Dropout)>,
      BuildKernelCreateInfo<ONNX_OPERATOR_VERSIONED_KERNEL_CLASS_NAME(kCpuExecutionProvider, kOnnxDomain, 10, 10,
                                                                      NonMaxSuppression)>,
      BuildKernelCreateInfo<ONNX_OPERATOR_VERSIONED_KERNEL_CLASS_NAME(kCpuExecutionProvider, kOnnxDomain, 10, 19, IsInf)>,
      BuildKernelCreateInfo<ONNX_OPERATOR_VERSIONED_TYPED_KERNEL_CLASS_NAME(kCpuExecutionProvider, kOnnxDomain, 10, 15,
                                                                            float, RoiAlign)>,
      BuildKernelCreateInfo<ONNX_OPERATOR_VERSIONED_TYPED_KERNEL_CLASS_NAME(kCpuExecutionProvider, kOnnxDomain, 10, 15,
                                                                            double, RoiAlign)>,
      BuildKernelCreateInfo<ONNX_OPERATOR_KERNEL_CLASS_NAME(kCpuExecutionProvider, kOnnxDomain, 10, ReverseSequence)>,
      // opset 11
      BuildKernelCreateInfo<ONNX_OPERATOR_VERSIONED_KERNEL_CLASS_NAME(kCpuExecutionProvider, kOnnxDomain, 11, 11, Clip)>,

      BuildKernelCreateInfo<ONNX_OPERATOR_VERSIONED_TYPED_KERNEL_CLASS_NAME(kCpuExecutionProvider, kOnnxDomain, 11, 13,
                                                                            float, CumSum)>,
      BuildKernelCreateInfo<ONNX_OPERATOR_VERSIONED_TYPED_KERNEL_CLASS_NAME(kCpuExecutionProvider, kOnnxDomain, 11, 13,
                                                                            double, CumSum)>,
      BuildKernelCreateInfo<ONNX_OPERATOR_VERSIONED_TYPED_KERNEL_CLASS_NAME(kCpuExecutionProvider, kOnnxDomain, 11, 13,
                                                                            int32_t, CumSum)>,
      BuildKernelCreateInfo<ONNX_OPERATOR_VERSIONED_TYPED_KERNEL_CLASS_NAME(kCpuExecutionProvider, kOnnxDomain, 11, 13,
                                                                            int64_t, CumSum)>,
      BuildKernelCreateInfo<ONNX_OPERATOR_VERSIONED_TYPED_KERNEL_CLASS_NAME(kCpuExecutionProvider, kOnnxDomain, 11, 12,
                                                                            bool, Equal)>,
      BuildKernelCreateInfo<ONNX_OPERATOR_VERSIONED_TYPED_KERNEL_CLASS_NAME(kCpuExecutionProvider, kOnnxDomain, 11, 12,
                                                                            int8_t, Equal)>,
      BuildKernelCreateInfo<ONNX_OPERATOR_VERSIONED_TYPED_KERNEL_CLASS_NAME(kCpuExecutionProvider, kOnnxDomain, 11, 12,
                                                                            int16_t, Equal)>,
      BuildKernelCreateInfo<ONNX_OPERATOR_VERSIONED_TYPED_KERNEL_CLASS_NAME(kCpuExecutionProvider, kOnnxDomain, 11, 12,
                                                                            int32_t, Equal)>,
      BuildKernelCreateInfo<ONNX_OPERATOR_VERSIONED_TYPED_KERNEL_CLASS_NAME(kCpuExecutionProvider, kOnnxDomain, 11, 12,
                                                                            int64_t, Equal)>,
      BuildKernelCreateInfo<ONNX_OPERATOR_VERSIONED_TYPED_KERNEL_CLASS_NAME(kCpuExecutionProvider, kOnnxDomain, 11, 12,
                                                                            uint8_t, Equal)>,
      BuildKernelCreateInfo<ONNX_OPERATOR_VERSIONED_TYPED_KERNEL_CLASS_NAME(kCpuExecutionProvider, kOnnxDomain, 11, 12,
                                                                            uint16_t, Equal)>,
      BuildKernelCreateInfo<ONNX_OPERATOR_VERSIONED_TYPED_KERNEL_CLASS_NAME(kCpuExecutionProvider, kOnnxDomain, 11, 12,
                                                                            uint32_t, Equal)>,
      BuildKernelCreateInfo<ONNX_OPERATOR_VERSIONED_TYPED_KERNEL_CLASS_NAME(kCpuExecutionProvider, kOnnxDomain, 11, 12,
                                                                            uint64_t, Equal)>,
      BuildKernelCreateInfo<ONNX_OPERATOR_VERSIONED_TYPED_KERNEL_CLASS_NAME(kCpuExecutionProvider, kOnnxDomain, 11, 12,
                                                                            float, Equal)>,
      BuildKernelCreateInfo<ONNX_OPERATOR_VERSIONED_TYPED_KERNEL_CLASS_NAME(kCpuExecutionProvider, kOnnxDomain, 11, 12,
                                                                            double, Equal)>,
      BuildKernelCreateInfo<ONNX_OPERATOR_VERSIONED_TYPED_KERNEL_CLASS_NAME(kCpuExecutionProvider, kOnnxDomain, 11, 21, float, Round)>,
      BuildKernelCreateInfo<ONNX_OPERATOR_VERSIONED_TYPED_KERNEL_CLASS_NAME(kCpuExecutionProvider, kOnnxDomain, 11, 21, double, Round)>,
      BuildKernelCreateInfo<ONNX_OPERATOR_VERSIONED_TYPED_KERNEL_CLASS_NAME(kCpuExecutionProvider, kOnnxDomain, 11, 21, MLFloat16,
                                                                            Round)>,
      BuildKernelCreateInfo<ONNX_OPERATOR_TYPED_KERNEL_CLASS_NAME(kCpuExecutionProvider, kOnnxDomain, 11, uint8_t,
                                                                  DynamicQuantizeLinear)>,
      BuildKernelCreateInfo<ONNX_OPERATOR_VERSIONED_TYPED_KERNEL_CLASS_NAME(kCpuExecutionProvider, kOnnxDomain, 11, 12,
                                                                            float, ArgMax)>,
      BuildKernelCreateInfo<ONNX_OPERATOR_VERSIONED_TYPED_KERNEL_CLASS_NAME(kCpuExecutionProvider, kOnnxDomain, 11, 12,
                                                                            double, ArgMax)>,
      BuildKernelCreateInfo<ONNX_OPERATOR_VERSIONED_TYPED_KERNEL_CLASS_NAME(kCpuExecutionProvider, kOnnxDomain, 11, 12,
                                                                            int8_t, ArgMax)>,
      BuildKernelCreateInfo<ONNX_OPERATOR_VERSIONED_TYPED_KERNEL_CLASS_NAME(kCpuExecutionProvider, kOnnxDomain, 11, 12,
                                                                            uint8_t, ArgMax)>,
      BuildKernelCreateInfo<ONNX_OPERATOR_VERSIONED_TYPED_KERNEL_CLASS_NAME(kCpuExecutionProvider, kOnnxDomain, 11, 12,
                                                                            int32_t, ArgMax)>,
      BuildKernelCreateInfo<ONNX_OPERATOR_VERSIONED_TYPED_KERNEL_CLASS_NAME(kCpuExecutionProvider, kOnnxDomain, 11, 12,
                                                                            int64_t, ArgMax)>,
      BuildKernelCreateInfo<ONNX_OPERATOR_VERSIONED_TYPED_KERNEL_CLASS_NAME(kCpuExecutionProvider, kOnnxDomain, 11, 12,
                                                                            float, ArgMin)>,
      BuildKernelCreateInfo<ONNX_OPERATOR_VERSIONED_TYPED_KERNEL_CLASS_NAME(kCpuExecutionProvider, kOnnxDomain, 11, 12,
                                                                            double, ArgMin)>,
      BuildKernelCreateInfo<ONNX_OPERATOR_VERSIONED_TYPED_KERNEL_CLASS_NAME(kCpuExecutionProvider, kOnnxDomain, 11, 12,
                                                                            int8_t, ArgMin)>,
      BuildKernelCreateInfo<ONNX_OPERATOR_VERSIONED_TYPED_KERNEL_CLASS_NAME(kCpuExecutionProvider, kOnnxDomain, 11, 12,
                                                                            uint8_t, ArgMin)>,
      BuildKernelCreateInfo<ONNX_OPERATOR_VERSIONED_TYPED_KERNEL_CLASS_NAME(kCpuExecutionProvider, kOnnxDomain, 11, 12,
                                                                            int32_t, ArgMin)>,
      BuildKernelCreateInfo<ONNX_OPERATOR_VERSIONED_TYPED_KERNEL_CLASS_NAME(kCpuExecutionProvider, kOnnxDomain, 11, 12,
                                                                            int64_t, ArgMin)>,
      BuildKernelCreateInfo<ONNX_OPERATOR_VERSIONED_KERNEL_CLASS_NAME(kCpuExecutionProvider, kOnnxDomain, 11, 12, Loop)>,
      BuildKernelCreateInfo<ONNX_OPERATOR_VERSIONED_KERNEL_CLASS_NAME(kCpuExecutionProvider, kOnnxDomain, 11, 12,
                                                                      Hardmax)>,
      BuildKernelCreateInfo<ONNX_OPERATOR_VERSIONED_TYPED_KERNEL_CLASS_NAME(kCpuExecutionProvider, kOnnxDomain, 11, 12,
                                                                            float, LogSoftmax)>,
      BuildKernelCreateInfo<ONNX_OPERATOR_VERSIONED_TYPED_KERNEL_CLASS_NAME(kCpuExecutionProvider, kOnnxDomain, 11, 12,
                                                                            double, LogSoftmax)>,
      BuildKernelCreateInfo<ONNX_OPERATOR_VERSIONED_TYPED_KERNEL_CLASS_NAME(kCpuExecutionProvider, kOnnxDomain, 11, 12,
                                                                            double, Softmax)>,
      BuildKernelCreateInfo<ONNX_OPERATOR_VERSIONED_TYPED_KERNEL_CLASS_NAME(kCpuExecutionProvider, kOnnxDomain, 11, 12,
                                                                            float, Softmax)>,
      BuildKernelCreateInfo<ONNX_OPERATOR_VERSIONED_KERNEL_CLASS_NAME(kCpuExecutionProvider, kOnnxDomain, 11, 12,
                                                                      DepthToSpace)>,
      BuildKernelCreateInfo<ONNX_OPERATOR_VERSIONED_KERNEL_CLASS_NAME(kCpuExecutionProvider, kOnnxDomain, 11, 15, Scan)>,
      BuildKernelCreateInfo<ONNX_OPERATOR_VERSIONED_KERNEL_CLASS_NAME(kCpuExecutionProvider, kOnnxDomain, 11, 12,
                                                                      Flatten)>,
      BuildKernelCreateInfo<ONNX_OPERATOR_KERNEL_CLASS_NAME(kCpuExecutionProvider, kOnnxDomain, 11, Compress)>,
      BuildKernelCreateInfo<ONNX_OPERATOR_VERSIONED_KERNEL_CLASS_NAME(kCpuExecutionProvider, kOnnxDomain, 11, 12,
                                                                      Concat)>,
      BuildKernelCreateInfo<ONNX_OPERATOR_VERSIONED_KERNEL_CLASS_NAME(kCpuExecutionProvider, kOnnxDomain, 11, 12,
                                                                      Gather)>,
      BuildKernelCreateInfo<ONNX_OPERATOR_VERSIONED_KERNEL_CLASS_NAME(kCpuExecutionProvider, kOnnxDomain, 11, 12, Slice)>,
      BuildKernelCreateInfo<ONNX_OPERATOR_VERSIONED_KERNEL_CLASS_NAME(kCpuExecutionProvider, kOnnxDomain, 11, 12, Split)>,
      BuildKernelCreateInfo<ONNX_OPERATOR_VERSIONED_KERNEL_CLASS_NAME(kCpuExecutionProvider, kOnnxDomain, 11, 12,
                                                                      Squeeze)>,
      BuildKernelCreateInfo<ONNX_OPERATOR_VERSIONED_KERNEL_CLASS_NAME(kCpuExecutionProvider, kOnnxDomain, 11, 12,
                                                                      Unsqueeze)>,
      BuildKernelCreateInfo<ONNX_OPERATOR_VERSIONED_KERNEL_CLASS_NAME(kCpuExecutionProvider, kOnnxDomain, 11, 21, Det)>,
      BuildKernelCreateInfo<ONNX_OPERATOR_VERSIONED_KERNEL_CLASS_NAME(kCpuExecutionProvider, kOnnxDomain, 11, 12,
                                                                      ScatterElements)>,
      BuildKernelCreateInfo<ONNX_OPERATOR_KERNEL_CLASS_NAME(kCpuExecutionProvider, kOnnxDomain, 11, NonMaxSuppression)>,
      BuildKernelCreateInfo<ONNX_OPERATOR_VERSIONED_KERNEL_CLASS_NAME(kCpuExecutionProvider, kOnnxDomain, 11, 18,
                                                                      AveragePool)>,
      BuildKernelCreateInfo<ONNX_OPERATOR_VERSIONED_KERNEL_CLASS_NAME(kCpuExecutionProvider, kOnnxDomain, 11, 21, MaxUnpool)>,
      BuildKernelCreateInfo<ONNX_OPERATOR_VERSIONED_KERNEL_CLASS_NAME(kCpuExecutionProvider, kOnnxDomain, 11, 17,
                                                                      LpPool)>,
      BuildKernelCreateInfo<ONNX_OPERATOR_VERSIONED_KERNEL_CLASS_NAME(kCpuExecutionProvider, kOnnxDomain, 11, 21, Conv)>,
      BuildKernelCreateInfo<ONNX_OPERATOR_VERSIONED_KERNEL_CLASS_NAME(kCpuExecutionProvider, kOnnxDomain, 11, 21, ConvTranspose)>,
      BuildKernelCreateInfo<ONNX_OPERATOR_VERSIONED_KERNEL_CLASS_NAME(kCpuExecutionProvider, kOnnxDomain, 11, 12, If)>,
      BuildKernelCreateInfo<ONNX_OPERATOR_KERNEL_CLASS_NAME(kCpuExecutionProvider, kOnnxDomain, 11, SequenceLength)>,
      BuildKernelCreateInfo<ONNX_OPERATOR_KERNEL_CLASS_NAME(kCpuExecutionProvider, kOnnxDomain, 11, SequenceAt)>,
      BuildKernelCreateInfo<ONNX_OPERATOR_KERNEL_CLASS_NAME(kCpuExecutionProvider, kOnnxDomain, 11, SequenceEmpty)>,
      BuildKernelCreateInfo<ONNX_OPERATOR_KERNEL_CLASS_NAME(kCpuExecutionProvider, kOnnxDomain, 11, SequenceInsert)>,
      BuildKernelCreateInfo<ONNX_OPERATOR_KERNEL_CLASS_NAME(kCpuExecutionProvider, kOnnxDomain, 11, SequenceErase)>,
      BuildKernelCreateInfo<ONNX_OPERATOR_KERNEL_CLASS_NAME(kCpuExecutionProvider, kOnnxDomain, 11, SequenceConstruct)>,
      BuildKernelCreateInfo<ONNX_OPERATOR_KERNEL_CLASS_NAME(kCpuExecutionProvider, kOnnxDomain, 11, ConcatFromSequence)>,
      BuildKernelCreateInfo<ONNX_OPERATOR_KERNEL_CLASS_NAME(kCpuExecutionProvider, kOnnxDomain, 11, SplitToSequence)>,
      BuildKernelCreateInfo<ONNX_OPERATOR_VERSIONED_KERNEL_CLASS_NAME(kCpuExecutionProvider, kOnnxDomain, 11, 12,
                                                                      ScatterND)>,
      BuildKernelCreateInfo<ONNX_OPERATOR_VERSIONED_TYPED_KERNEL_CLASS_NAME(kCpuExecutionProvider, kOnnxDomain, 11, 12,
                                                                            float, Gemm)>,
      BuildKernelCreateInfo<ONNX_OPERATOR_VERSIONED_TYPED_KERNEL_CLASS_NAME(kCpuExecutionProvider, kOnnxDomain, 11, 12,
                                                                            double, Gemm)>,
      BuildKernelCreateInfo<ONNX_OPERATOR_VERSIONED_KERNEL_CLASS_NAME(kCpuExecutionProvider, kOnnxDomain, 11, 12,
                                                                      GatherElements)>,
      BuildKernelCreateInfo<ONNX_OPERATOR_TYPED_KERNEL_CLASS_NAME(kCpuExecutionProvider, kOnnxDomain, 11, uint8_t,
                                                                  BitShift)>,
      BuildKernelCreateInfo<ONNX_OPERATOR_TYPED_KERNEL_CLASS_NAME(kCpuExecutionProvider, kOnnxDomain, 11, uint32_t,
                                                                  BitShift)>,
      BuildKernelCreateInfo<ONNX_OPERATOR_TYPED_KERNEL_CLASS_NAME(kCpuExecutionProvider, kOnnxDomain, 11, uint64_t,
                                                                  BitShift)>,
      BuildKernelCreateInfo<ONNX_OPERATOR_VERSIONED_KERNEL_CLASS_NAME(kCpuExecutionProvider, kOnnxDomain, 11, 12, Pad)>,
      BuildKernelCreateInfo<ONNX_OPERATOR_VERSIONED_KERNEL_CLASS_NAME(kCpuExecutionProvider, kOnnxDomain, 11, 11,
                                                                      GatherND)>,
      BuildKernelCreateInfo<ONNX_OPERATOR_KERNEL_CLASS_NAME(kCpuExecutionProvider, kOnnxDomain, 11, Range)>,
      BuildKernelCreateInfo<ONNX_OPERATOR_KERNEL_CLASS_NAME(kCpuExecutionProvider, kOnnxDomain, 11, Unique)>,
      BuildKernelCreateInfo<ONNX_OPERATOR_TYPED_KERNEL_CLASS_NAME(kCpuExecutionProvider, kOnnxDomain, 11, float, TopK)>,
      BuildKernelCreateInfo<ONNX_OPERATOR_TYPED_KERNEL_CLASS_NAME(kCpuExecutionProvider, kOnnxDomain, 11, double, TopK)>,
      BuildKernelCreateInfo<ONNX_OPERATOR_TYPED_KERNEL_CLASS_NAME(kCpuExecutionProvider, kOnnxDomain, 11, int64_t, TopK)>,
      BuildKernelCreateInfo<ONNX_OPERATOR_TYPED_KERNEL_CLASS_NAME(kCpuExecutionProvider, kOnnxDomain, 11, int32_t, TopK)>,
      BuildKernelCreateInfo<ONNX_OPERATOR_TYPED_KERNEL_CLASS_NAME(kCpuExecutionProvider, kOnnxDomain, 11,
                                                                  int64_t_int64_t_int64_t, OneHot)>,
      BuildKernelCreateInfo<ONNX_OPERATOR_TYPED_KERNEL_CLASS_NAME(kCpuExecutionProvider, kOnnxDomain, 11,
                                                                  float_int64_t_int64_t, OneHot)>,
      BuildKernelCreateInfo<ONNX_OPERATOR_TYPED_KERNEL_CLASS_NAME(kCpuExecutionProvider, kOnnxDomain, 11,
                                                                  int64_t_string_int64_t, OneHot)>,
      BuildKernelCreateInfo<ONNX_OPERATOR_TYPED_KERNEL_CLASS_NAME(kCpuExecutionProvider, kOnnxDomain, 11,
                                                                  float_string_int64_t, OneHot)>,
      BuildKernelCreateInfo<ONNX_OPERATOR_TYPED_KERNEL_CLASS_NAME(kCpuExecutionProvider, kOnnxDomain, 11,
                                                                  float_float_float, OneHot)>,
      BuildKernelCreateInfo<ONNX_OPERATOR_TYPED_KERNEL_CLASS_NAME(kCpuExecutionProvider, kOnnxDomain, 11,
                                                                  int64_t_int32_t_float, OneHot)>,
      BuildKernelCreateInfo<ONNX_OPERATOR_TYPED_KERNEL_CLASS_NAME(kCpuExecutionProvider, kOnnxDomain, 11,
                                                                  int64_t_float_int64_t, OneHot)>,
      BuildKernelCreateInfo<ONNX_OPERATOR_TYPED_KERNEL_CLASS_NAME(kCpuExecutionProvider, kOnnxDomain, 11,
                                                                  int32_t_float_int32_t, OneHot)>,
      BuildKernelCreateInfo<ONNX_OPERATOR_TYPED_KERNEL_CLASS_NAME(kCpuExecutionProvider, kOnnxDomain, 11,
                                                                  int32_t_float_float, OneHot)>,
      BuildKernelCreateInfo<ONNX_OPERATOR_TYPED_KERNEL_CLASS_NAME(kCpuExecutionProvider, kOnnxDomain, 11,
                                                                  int64_t_float_float, OneHot)>,
      BuildKernelCreateInfo<ONNX_OPERATOR_TYPED_KERNEL_CLASS_NAME(kCpuExecutionProvider, kOnnxDomain, 11,
                                                                  int64_t_float_int32_t, OneHot)>,
      BuildKernelCreateInfo<ONNX_OPERATOR_VERSIONED_TYPED_KERNEL_CLASS_NAME(kCpuExecutionProvider, kOnnxDomain, 11, 12,
                                                                            float, Resize)>,
      BuildKernelCreateInfo<ONNX_OPERATOR_VERSIONED_TYPED_KERNEL_CLASS_NAME(kCpuExecutionProvider, kOnnxDomain, 11, 12,
                                                                            int32_t, Resize)>,
      BuildKernelCreateInfo<ONNX_OPERATOR_VERSIONED_TYPED_KERNEL_CLASS_NAME(kCpuExecutionProvider, kOnnxDomain, 11, 12,
                                                                            int8_t, Resize)>,
      BuildKernelCreateInfo<ONNX_OPERATOR_VERSIONED_TYPED_KERNEL_CLASS_NAME(kCpuExecutionProvider, kOnnxDomain, 11, 12,
                                                                            uint8_t, Resize)>,
      BuildKernelCreateInfo<ONNX_OPERATOR_VERSIONED_TYPED_KERNEL_CLASS_NAME(kCpuExecutionProvider, kOnnxDomain, 11, 11,
                                                                            float, ReduceMin)>,
      BuildKernelCreateInfo<ONNX_OPERATOR_VERSIONED_TYPED_KERNEL_CLASS_NAME(kCpuExecutionProvider, kOnnxDomain, 11, 11,
                                                                            double, ReduceMin)>,
      BuildKernelCreateInfo<ONNX_OPERATOR_VERSIONED_TYPED_KERNEL_CLASS_NAME(kCpuExecutionProvider, kOnnxDomain, 11, 11,
                                                                            int32_t, ReduceMin)>,
      BuildKernelCreateInfo<ONNX_OPERATOR_VERSIONED_TYPED_KERNEL_CLASS_NAME(kCpuExecutionProvider, kOnnxDomain, 11, 11,
                                                                            int64_t, ReduceMin)>,
      BuildKernelCreateInfo<ONNX_OPERATOR_VERSIONED_TYPED_KERNEL_CLASS_NAME(kCpuExecutionProvider, kOnnxDomain, 11, 11,
                                                                            float, ReduceMax)>,
      BuildKernelCreateInfo<ONNX_OPERATOR_VERSIONED_TYPED_KERNEL_CLASS_NAME(kCpuExecutionProvider, kOnnxDomain, 11, 11,
                                                                            double, ReduceMax)>,
      BuildKernelCreateInfo<ONNX_OPERATOR_VERSIONED_TYPED_KERNEL_CLASS_NAME(kCpuExecutionProvider, kOnnxDomain, 11, 11,
                                                                            int32_t, ReduceMax)>,
      BuildKernelCreateInfo<ONNX_OPERATOR_VERSIONED_TYPED_KERNEL_CLASS_NAME(kCpuExecutionProvider, kOnnxDomain, 11, 11,
                                                                            int64_t, ReduceMax)>,
      BuildKernelCreateInfo<ONNX_OPERATOR_VERSIONED_TYPED_KERNEL_CLASS_NAME(kCpuExecutionProvider, kOnnxDomain, 11, 12,
                                                                            float, ReduceL1)>,
      BuildKernelCreateInfo<ONNX_OPERATOR_VERSIONED_TYPED_KERNEL_CLASS_NAME(kCpuExecutionProvider, kOnnxDomain, 11, 12,
                                                                            double, ReduceL1)>,
      BuildKernelCreateInfo<ONNX_OPERATOR_VERSIONED_TYPED_KERNEL_CLASS_NAME(kCpuExecutionProvider, kOnnxDomain, 11, 12,
                                                                            int32_t, ReduceL1)>,
      BuildKernelCreateInfo<ONNX_OPERATOR_VERSIONED_TYPED_KERNEL_CLASS_NAME(kCpuExecutionProvider, kOnnxDomain, 11, 12,
                                                                            int64_t, ReduceL1)>,
      BuildKernelCreateInfo<ONNX_OPERATOR_VERSIONED_TYPED_KERNEL_CLASS_NAME(kCpuExecutionProvider, kOnnxDomain, 11, 12,
                                                                            float, ReduceL2)>,
      BuildKernelCreateInfo<ONNX_OPERATOR_VERSIONED_TYPED_KERNEL_CLASS_NAME(kCpuExecutionProvider, kOnnxDomain, 11, 12,
                                                                            double, ReduceL2)>,
      BuildKernelCreateInfo<ONNX_OPERATOR_VERSIONED_TYPED_KERNEL_CLASS_NAME(kCpuExecutionProvider, kOnnxDomain, 11, 12,
                                                                            int32_t, ReduceL2)>,
      BuildKernelCreateInfo<ONNX_OPERATOR_VERSIONED_TYPED_KERNEL_CLASS_NAME(kCpuExecutionProvider, kOnnxDomain, 11, 12,
                                                                            int64_t, ReduceL2)>,
      BuildKernelCreateInfo<ONNX_OPERATOR_VERSIONED_TYPED_KERNEL_CLASS_NAME(kCpuExecutionProvider, kOnnxDomain, 11, 12,
                                                                            float, ReduceLogSum)>,
      BuildKernelCreateInfo<ONNX_OPERATOR_VERSIONED_TYPED_KERNEL_CLASS_NAME(kCpuExecutionProvider, kOnnxDomain, 11, 12,
                                                                            double, ReduceLogSum)>,
      BuildKernelCreateInfo<ONNX_OPERATOR_VERSIONED_TYPED_KERNEL_CLASS_NAME(kCpuExecutionProvider, kOnnxDomain, 11, 12,
                                                                            int32_t, ReduceLogSum)>,
      BuildKernelCreateInfo<ONNX_OPERATOR_VERSIONED_TYPED_KERNEL_CLASS_NAME(kCpuExecutionProvider, kOnnxDomain, 11, 12,
                                                                            int64_t, ReduceLogSum)>,
      BuildKernelCreateInfo<ONNX_OPERATOR_VERSIONED_TYPED_KERNEL_CLASS_NAME(kCpuExecutionProvider, kOnnxDomain, 11, 12,
                                                                            float, ReduceLogSumExp)>,
      BuildKernelCreateInfo<ONNX_OPERATOR_VERSIONED_TYPED_KERNEL_CLASS_NAME(kCpuExecutionProvider, kOnnxDomain, 11, 12,
                                                                            double, ReduceLogSumExp)>,
      BuildKernelCreateInfo<ONNX_OPERATOR_VERSIONED_TYPED_KERNEL_CLASS_NAME(kCpuExecutionProvider, kOnnxDomain, 11, 12,
                                                                            int32_t, ReduceLogSumExp)>,
      BuildKernelCreateInfo<ONNX_OPERATOR_VERSIONED_TYPED_KERNEL_CLASS_NAME(kCpuExecutionProvider, kOnnxDomain, 11, 12,
                                                                            int64_t, ReduceLogSumExp)>,
      BuildKernelCreateInfo<ONNX_OPERATOR_VERSIONED_TYPED_KERNEL_CLASS_NAME(kCpuExecutionProvider, kOnnxDomain, 11, 12,
                                                                            float, ReduceMean)>,
      BuildKernelCreateInfo<ONNX_OPERATOR_VERSIONED_TYPED_KERNEL_CLASS_NAME(kCpuExecutionProvider, kOnnxDomain, 11, 12,
                                                                            double, ReduceMean)>,
      BuildKernelCreateInfo<ONNX_OPERATOR_VERSIONED_TYPED_KERNEL_CLASS_NAME(kCpuExecutionProvider, kOnnxDomain, 11, 12,
                                                                            int32_t, ReduceMean)>,
      BuildKernelCreateInfo<ONNX_OPERATOR_VERSIONED_TYPED_KERNEL_CLASS_NAME(kCpuExecutionProvider, kOnnxDomain, 11, 12,
                                                                            int64_t, ReduceMean)>,
      BuildKernelCreateInfo<ONNX_OPERATOR_VERSIONED_TYPED_KERNEL_CLASS_NAME(kCpuExecutionProvider, kOnnxDomain, 11, 12,
                                                                            float, ReduceProd)>,
      BuildKernelCreateInfo<ONNX_OPERATOR_VERSIONED_TYPED_KERNEL_CLASS_NAME(kCpuExecutionProvider, kOnnxDomain, 11, 12,
                                                                            double, ReduceProd)>,
      BuildKernelCreateInfo<ONNX_OPERATOR_VERSIONED_TYPED_KERNEL_CLASS_NAME(kCpuExecutionProvider, kOnnxDomain, 11, 12,
                                                                            int32_t, ReduceProd)>,
      BuildKernelCreateInfo<ONNX_OPERATOR_VERSIONED_TYPED_KERNEL_CLASS_NAME(kCpuExecutionProvider, kOnnxDomain, 11, 12,
                                                                            int64_t, ReduceProd)>,
      BuildKernelCreateInfo<ONNX_OPERATOR_VERSIONED_TYPED_KERNEL_CLASS_NAME(kCpuExecutionProvider, kOnnxDomain, 11, 12,
                                                                            float, ReduceSum)>,
      BuildKernelCreateInfo<ONNX_OPERATOR_VERSIONED_TYPED_KERNEL_CLASS_NAME(kCpuExecutionProvider, kOnnxDomain, 11, 12,
                                                                            int32_t, ReduceSum)>,
      BuildKernelCreateInfo<ONNX_OPERATOR_VERSIONED_TYPED_KERNEL_CLASS_NAME(kCpuExecutionProvider, kOnnxDomain, 11, 12,
                                                                            double, ReduceSum)>,
      BuildKernelCreateInfo<ONNX_OPERATOR_VERSIONED_TYPED_KERNEL_CLASS_NAME(kCpuExecutionProvider, kOnnxDomain, 11, 12,
                                                                            int64_t, ReduceSum)>,
      BuildKernelCreateInfo<ONNX_OPERATOR_VERSIONED_TYPED_KERNEL_CLASS_NAME(kCpuExecutionProvider, kOnnxDomain, 11, 12,
                                                                            float, ReduceSumSquare)>,
      BuildKernelCreateInfo<ONNX_OPERATOR_VERSIONED_TYPED_KERNEL_CLASS_NAME(kCpuExecutionProvider, kOnnxDomain, 11, 12,
                                                                            double, ReduceSumSquare)>,
      BuildKernelCreateInfo<ONNX_OPERATOR_VERSIONED_TYPED_KERNEL_CLASS_NAME(kCpuExecutionProvider, kOnnxDomain, 11, 12,
                                                                            int32_t, ReduceSumSquare)>,
      BuildKernelCreateInfo<ONNX_OPERATOR_VERSIONED_TYPED_KERNEL_CLASS_NAME(kCpuExecutionProvider, kOnnxDomain, 11, 12,
                                                                            int64_t, ReduceSumSquare)>,

      // OpSet 12
      BuildKernelCreateInfo<ONNX_OPERATOR_VERSIONED_KERNEL_CLASS_NAME(kCpuExecutionProvider, kOnnxDomain, 12, 12, Clip)>,

      BuildKernelCreateInfo<ONNX_OPERATOR_VERSIONED_KERNEL_CLASS_NAME(kCpuExecutionProvider, kOnnxDomain, 12, 12, Min)>,

      BuildKernelCreateInfo<ONNX_OPERATOR_VERSIONED_KERNEL_CLASS_NAME(kCpuExecutionProvider, kOnnxDomain, 12, 12, Max)>,

      BuildKernelCreateInfo<ONNX_OPERATOR_VERSIONED_KERNEL_CLASS_NAME(kCpuExecutionProvider, kOnnxDomain, 12, 12, Pow)>,

      BuildKernelCreateInfo<ONNX_OPERATOR_VERSIONED_KERNEL_CLASS_NAME(kCpuExecutionProvider, kOnnxDomain, 12, 21, MaxPool)>,

      BuildKernelCreateInfo<ONNX_OPERATOR_VERSIONED_TYPED_KERNEL_CLASS_NAME(kCpuExecutionProvider, kOnnxDomain, 12, 12,
                                                                            float, ReduceMax)>,
      BuildKernelCreateInfo<ONNX_OPERATOR_VERSIONED_TYPED_KERNEL_CLASS_NAME(kCpuExecutionProvider, kOnnxDomain, 12, 12,
                                                                            double, ReduceMax)>,
      BuildKernelCreateInfo<ONNX_OPERATOR_VERSIONED_TYPED_KERNEL_CLASS_NAME(kCpuExecutionProvider, kOnnxDomain, 12, 12,
                                                                            int32_t, ReduceMax)>,
      BuildKernelCreateInfo<ONNX_OPERATOR_VERSIONED_TYPED_KERNEL_CLASS_NAME(kCpuExecutionProvider, kOnnxDomain, 12, 12,
                                                                            int64_t, ReduceMax)>,
      BuildKernelCreateInfo<ONNX_OPERATOR_VERSIONED_TYPED_KERNEL_CLASS_NAME(kCpuExecutionProvider, kOnnxDomain, 12, 12,
                                                                            int8_t, ReduceMax)>,
      BuildKernelCreateInfo<ONNX_OPERATOR_VERSIONED_TYPED_KERNEL_CLASS_NAME(kCpuExecutionProvider, kOnnxDomain, 12, 12,
                                                                            uint8_t, ReduceMax)>,

      BuildKernelCreateInfo<ONNX_OPERATOR_VERSIONED_TYPED_KERNEL_CLASS_NAME(kCpuExecutionProvider, kOnnxDomain, 12, 12,
                                                                            float, ReduceMin)>,
      BuildKernelCreateInfo<ONNX_OPERATOR_VERSIONED_TYPED_KERNEL_CLASS_NAME(kCpuExecutionProvider, kOnnxDomain, 12, 12,
                                                                            double, ReduceMin)>,
      BuildKernelCreateInfo<ONNX_OPERATOR_VERSIONED_TYPED_KERNEL_CLASS_NAME(kCpuExecutionProvider, kOnnxDomain, 12, 12,
                                                                            int32_t, ReduceMin)>,
      BuildKernelCreateInfo<ONNX_OPERATOR_VERSIONED_TYPED_KERNEL_CLASS_NAME(kCpuExecutionProvider, kOnnxDomain, 12, 12,
                                                                            int64_t, ReduceMin)>,
      BuildKernelCreateInfo<ONNX_OPERATOR_VERSIONED_TYPED_KERNEL_CLASS_NAME(kCpuExecutionProvider, kOnnxDomain, 12, 12,
                                                                            int8_t, ReduceMin)>,
      BuildKernelCreateInfo<ONNX_OPERATOR_VERSIONED_TYPED_KERNEL_CLASS_NAME(kCpuExecutionProvider, kOnnxDomain, 12, 12,
                                                                            uint8_t, ReduceMin)>,
      BuildKernelCreateInfo<ONNX_OPERATOR_VERSIONED_KERNEL_CLASS_NAME(kCpuExecutionProvider, kOnnxDomain, 12, 12,
                                                                      GatherND)>,
      BuildKernelCreateInfo<ONNX_OPERATOR_KERNEL_CLASS_NAME(kCpuExecutionProvider, kOnnxDomain, 12, Einsum)>,

      BuildKernelCreateInfo<ONNX_OPERATOR_TYPED_KERNEL_CLASS_NAME(kCpuExecutionProvider, kOnnxDomain, 13, float, Expand)>,
      BuildKernelCreateInfo<ONNX_OPERATOR_TYPED_KERNEL_CLASS_NAME(kCpuExecutionProvider, kOnnxDomain, 13, double,
                                                                  Expand)>,
      BuildKernelCreateInfo<ONNX_OPERATOR_TYPED_KERNEL_CLASS_NAME(kCpuExecutionProvider, kOnnxDomain, 13, int8_t,
                                                                  Expand)>,
      BuildKernelCreateInfo<ONNX_OPERATOR_TYPED_KERNEL_CLASS_NAME(kCpuExecutionProvider, kOnnxDomain, 13, int16_t,
                                                                  Expand)>,
      BuildKernelCreateInfo<ONNX_OPERATOR_TYPED_KERNEL_CLASS_NAME(kCpuExecutionProvider, kOnnxDomain, 13, int32_t,
                                                                  Expand)>,
      BuildKernelCreateInfo<ONNX_OPERATOR_TYPED_KERNEL_CLASS_NAME(kCpuExecutionProvider, kOnnxDomain, 13, int64_t,
                                                                  Expand)>,
      BuildKernelCreateInfo<ONNX_OPERATOR_TYPED_KERNEL_CLASS_NAME(kCpuExecutionProvider, kOnnxDomain, 13, uint8_t,
                                                                  Expand)>,
      BuildKernelCreateInfo<ONNX_OPERATOR_TYPED_KERNEL_CLASS_NAME(kCpuExecutionProvider, kOnnxDomain, 13, uint16_t,
                                                                  Expand)>,
      BuildKernelCreateInfo<ONNX_OPERATOR_TYPED_KERNEL_CLASS_NAME(kCpuExecutionProvider, kOnnxDomain, 13, uint32_t,
                                                                  Expand)>,
      BuildKernelCreateInfo<ONNX_OPERATOR_TYPED_KERNEL_CLASS_NAME(kCpuExecutionProvider, kOnnxDomain, 13, uint64_t,
                                                                  Expand)>,
      BuildKernelCreateInfo<ONNX_OPERATOR_TYPED_KERNEL_CLASS_NAME(kCpuExecutionProvider, kOnnxDomain, 13, bool, Expand)>,
      BuildKernelCreateInfo<ONNX_OPERATOR_TYPED_KERNEL_CLASS_NAME(kCpuExecutionProvider, kOnnxDomain, 13, MLFloat16,
                                                                  Expand)>,
      BuildKernelCreateInfo<ONNX_OPERATOR_TYPED_KERNEL_CLASS_NAME(kCpuExecutionProvider, kOnnxDomain, 13, string,
                                                                  Expand)>,
      BuildKernelCreateInfo<ONNX_OPERATOR_TYPED_KERNEL_CLASS_NAME(kCpuExecutionProvider, kOnnxDomain, 13, float, Erf)>,
      // REVIEW(codemzs): ConstEigenVectorArrayMap.cast<MLFLoat16) does not seem to be supported.
      // However these types work on GPU implementation.
      // BuildKernelCreateInfo<ONNX_OPERATOR_TYPED_KERNEL_CLASS_NAME(kCpuExecutionProvider, kOnnxDomain, 12,
      // MLFloat16_MLFloat16, Dropout)>,
      // BuildKernelCreateInfo<ONNX_OPERATOR_TYPED_KERNEL_CLASS_NAME(kCpuExecutionProvider, kOnnxDomain, 12,
      // MLFloat16_float, Dropout)>, BuildKernelCreateInfo<ONNX_OPERATOR_TYPED_KERNEL_CLASS_NAME(kCpuExecutionProvider,
      // kOnnxDomain, 12, MLFloat16_double, Dropout)>,
      BuildKernelCreateInfo<ONNX_OPERATOR_VERSIONED_TYPED_KERNEL_CLASS_NAME(kCpuExecutionProvider, kOnnxDomain, 12, 12,
                                                                            float_float, Dropout)>,
      BuildKernelCreateInfo<ONNX_OPERATOR_VERSIONED_TYPED_KERNEL_CLASS_NAME(kCpuExecutionProvider, kOnnxDomain, 12, 12,
                                                                            float_double, Dropout)>,
      BuildKernelCreateInfo<ONNX_OPERATOR_VERSIONED_TYPED_KERNEL_CLASS_NAME(kCpuExecutionProvider, kOnnxDomain, 12, 12,
                                                                            double_float, Dropout)>,
      BuildKernelCreateInfo<ONNX_OPERATOR_VERSIONED_TYPED_KERNEL_CLASS_NAME(kCpuExecutionProvider, kOnnxDomain, 12, 12,
                                                                            double_double, Dropout)>,
      BuildKernelCreateInfo<ONNX_OPERATOR_KERNEL_CLASS_NAME(kCpuExecutionProvider, kOnnxDomain, 12, Celu)>,
      BuildKernelCreateInfo<ONNX_OPERATOR_VERSIONED_TYPED_KERNEL_CLASS_NAME(kCpuExecutionProvider, kOnnxDomain, 12, 15,
                                                                            float, GreaterOrEqual)>,
      BuildKernelCreateInfo<ONNX_OPERATOR_VERSIONED_TYPED_KERNEL_CLASS_NAME(kCpuExecutionProvider, kOnnxDomain, 12, 15,
                                                                            double, GreaterOrEqual)>,
      BuildKernelCreateInfo<ONNX_OPERATOR_VERSIONED_TYPED_KERNEL_CLASS_NAME(kCpuExecutionProvider, kOnnxDomain, 12, 15,
                                                                            int8_t, GreaterOrEqual)>,
      BuildKernelCreateInfo<ONNX_OPERATOR_VERSIONED_TYPED_KERNEL_CLASS_NAME(kCpuExecutionProvider, kOnnxDomain, 12, 15,
                                                                            int16_t, GreaterOrEqual)>,
      BuildKernelCreateInfo<ONNX_OPERATOR_VERSIONED_TYPED_KERNEL_CLASS_NAME(kCpuExecutionProvider, kOnnxDomain, 12, 15,
                                                                            int32_t, GreaterOrEqual)>,
      BuildKernelCreateInfo<ONNX_OPERATOR_VERSIONED_TYPED_KERNEL_CLASS_NAME(kCpuExecutionProvider, kOnnxDomain, 12, 15,
                                                                            int64_t, GreaterOrEqual)>,
      BuildKernelCreateInfo<ONNX_OPERATOR_VERSIONED_TYPED_KERNEL_CLASS_NAME(kCpuExecutionProvider, kOnnxDomain, 12, 15,
                                                                            uint8_t, GreaterOrEqual)>,
      BuildKernelCreateInfo<ONNX_OPERATOR_VERSIONED_TYPED_KERNEL_CLASS_NAME(kCpuExecutionProvider, kOnnxDomain, 12, 15,
                                                                            uint16_t, GreaterOrEqual)>,
      BuildKernelCreateInfo<ONNX_OPERATOR_VERSIONED_TYPED_KERNEL_CLASS_NAME(kCpuExecutionProvider, kOnnxDomain, 12, 15,
                                                                            uint32_t, GreaterOrEqual)>,
      BuildKernelCreateInfo<ONNX_OPERATOR_VERSIONED_TYPED_KERNEL_CLASS_NAME(kCpuExecutionProvider, kOnnxDomain, 12, 15,
                                                                            uint64_t, GreaterOrEqual)>,
      BuildKernelCreateInfo<ONNX_OPERATOR_VERSIONED_TYPED_KERNEL_CLASS_NAME(kCpuExecutionProvider, kOnnxDomain, 12, 15,
                                                                            float, LessOrEqual)>,
      BuildKernelCreateInfo<ONNX_OPERATOR_VERSIONED_TYPED_KERNEL_CLASS_NAME(kCpuExecutionProvider, kOnnxDomain, 12, 15,
                                                                            double, LessOrEqual)>,
      BuildKernelCreateInfo<ONNX_OPERATOR_VERSIONED_TYPED_KERNEL_CLASS_NAME(kCpuExecutionProvider, kOnnxDomain, 12, 15,
                                                                            int8_t, LessOrEqual)>,
      BuildKernelCreateInfo<ONNX_OPERATOR_VERSIONED_TYPED_KERNEL_CLASS_NAME(kCpuExecutionProvider, kOnnxDomain, 12, 15,
                                                                            int16_t, LessOrEqual)>,
      BuildKernelCreateInfo<ONNX_OPERATOR_VERSIONED_TYPED_KERNEL_CLASS_NAME(kCpuExecutionProvider, kOnnxDomain, 12, 15,
                                                                            int32_t, LessOrEqual)>,
      BuildKernelCreateInfo<ONNX_OPERATOR_VERSIONED_TYPED_KERNEL_CLASS_NAME(kCpuExecutionProvider, kOnnxDomain, 12, 15,
                                                                            int64_t, LessOrEqual)>,
      BuildKernelCreateInfo<ONNX_OPERATOR_VERSIONED_TYPED_KERNEL_CLASS_NAME(kCpuExecutionProvider, kOnnxDomain, 12, 15,
                                                                            uint8_t, LessOrEqual)>,
      BuildKernelCreateInfo<ONNX_OPERATOR_VERSIONED_TYPED_KERNEL_CLASS_NAME(kCpuExecutionProvider, kOnnxDomain, 12, 15,
                                                                            uint16_t, LessOrEqual)>,
      BuildKernelCreateInfo<ONNX_OPERATOR_VERSIONED_TYPED_KERNEL_CLASS_NAME(kCpuExecutionProvider, kOnnxDomain, 12, 15,
                                                                            uint32_t, LessOrEqual)>,
      BuildKernelCreateInfo<ONNX_OPERATOR_VERSIONED_TYPED_KERNEL_CLASS_NAME(kCpuExecutionProvider, kOnnxDomain, 12, 15,
                                                                            uint64_t, LessOrEqual)>,

      // opset 13
      BuildKernelCreateInfo<ONNX_OPERATOR_VERSIONED_KERNEL_CLASS_NAME(kCpuExecutionProvider, kOnnxDomain, 13, 18, Cast)>,
      BuildKernelCreateInfo<ONNX_OPERATOR_KERNEL_CLASS_NAME(kCpuExecutionProvider, kOnnxDomain, 13, Clip)>,
      BuildKernelCreateInfo<ONNX_OPERATOR_TYPED_KERNEL_CLASS_NAME(kCpuExecutionProvider, kOnnxDomain, 13, float, MatMul)>,
      BuildKernelCreateInfo<ONNX_OPERATOR_TYPED_KERNEL_CLASS_NAME(kCpuExecutionProvider, kOnnxDomain, 13, double,
                                                                  MatMul)>,
      BuildKernelCreateInfo<ONNX_OPERATOR_TYPED_KERNEL_CLASS_NAME(kCpuExecutionProvider, kOnnxDomain, 13, int32_t,
                                                                  MatMul)>,
      BuildKernelCreateInfo<ONNX_OPERATOR_TYPED_KERNEL_CLASS_NAME(kCpuExecutionProvider, kOnnxDomain, 13, int64_t,
                                                                  MatMul)>,
      BuildKernelCreateInfo<ONNX_OPERATOR_KERNEL_CLASS_NAME(kCpuExecutionProvider, kOnnxDomain, 13, Min)>,
      BuildKernelCreateInfo<ONNX_OPERATOR_KERNEL_CLASS_NAME(kCpuExecutionProvider, kOnnxDomain, 13, Max)>,
      BuildKernelCreateInfo<ONNX_OPERATOR_TYPED_KERNEL_CLASS_NAME(kCpuExecutionProvider, kOnnxDomain, 13, float, Mean)>,
      BuildKernelCreateInfo<ONNX_OPERATOR_TYPED_KERNEL_CLASS_NAME(kCpuExecutionProvider, kOnnxDomain, 13, float, Gemm)>,
      BuildKernelCreateInfo<ONNX_OPERATOR_TYPED_KERNEL_CLASS_NAME(kCpuExecutionProvider, kOnnxDomain, 13, double, Gemm)>,
      BuildKernelCreateInfo<ONNX_OPERATOR_KERNEL_CLASS_NAME(kCpuExecutionProvider, kOnnxDomain, 13, Sign)>,
      BuildKernelCreateInfo<ONNX_OPERATOR_VERSIONED_KERNEL_CLASS_NAME(kCpuExecutionProvider, kOnnxDomain, 13, 18, Size)>,
      BuildKernelCreateInfo<ONNX_OPERATOR_TYPED_KERNEL_CLASS_NAME(kCpuExecutionProvider, kOnnxDomain, 13, float, Sum)>,
      BuildKernelCreateInfo<ONNX_OPERATOR_TYPED_KERNEL_CLASS_NAME(kCpuExecutionProvider, kOnnxDomain, 13, double, Sum)>,
      BuildKernelCreateInfo<ONNX_OPERATOR_TYPED_KERNEL_CLASS_NAME(kCpuExecutionProvider, kOnnxDomain, 13, float,
                                                                  Sigmoid)>,
      BuildKernelCreateInfo<ONNX_OPERATOR_TYPED_KERNEL_CLASS_NAME(kCpuExecutionProvider, kOnnxDomain, 13, double,
                                                                  Sigmoid)>,
      BuildKernelCreateInfo<ONNX_OPERATOR_VERSIONED_TYPED_KERNEL_CLASS_NAME(kCpuExecutionProvider, kOnnxDomain, 13, 18,
                                                                            uint8_t, DequantizeLinear)>,
      BuildKernelCreateInfo<ONNX_OPERATOR_VERSIONED_TYPED_KERNEL_CLASS_NAME(kCpuExecutionProvider, kOnnxDomain, 13, 18,
                                                                            int8_t, DequantizeLinear)>,
      BuildKernelCreateInfo<ONNX_OPERATOR_VERSIONED_TYPED_KERNEL_CLASS_NAME(kCpuExecutionProvider, kOnnxDomain, 13, 18,
                                                                            int32_t, DequantizeLinear)>,
      BuildKernelCreateInfo<ONNX_OPERATOR_VERSIONED_TYPED_KERNEL_CLASS_NAME(kCpuExecutionProvider, kOnnxDomain, 13, 18,
                                                                            uint8_t, QuantizeLinear)>,
      BuildKernelCreateInfo<ONNX_OPERATOR_VERSIONED_TYPED_KERNEL_CLASS_NAME(kCpuExecutionProvider, kOnnxDomain, 13, 18,
                                                                            int8_t, QuantizeLinear)>,
      BuildKernelCreateInfo<ONNX_OPERATOR_VERSIONED_KERNEL_CLASS_NAME(kCpuExecutionProvider, kOnnxDomain, 13, 20,
                                                                      Flatten)>,
      BuildKernelCreateInfo<ONNX_OPERATOR_KERNEL_CLASS_NAME(kCpuExecutionProvider, kOnnxDomain, 13, LRN)>,
      BuildKernelCreateInfo<ONNX_OPERATOR_KERNEL_CLASS_NAME(kCpuExecutionProvider, kOnnxDomain, 13,
                                                            MeanVarianceNormalization)>,
      BuildKernelCreateInfo<ONNX_OPERATOR_VERSIONED_TYPED_KERNEL_CLASS_NAME(kCpuExecutionProvider, kOnnxDomain, 13, 21, float_float,
                                                                            Dropout)>,
      BuildKernelCreateInfo<ONNX_OPERATOR_VERSIONED_TYPED_KERNEL_CLASS_NAME(kCpuExecutionProvider, kOnnxDomain, 13, 21, float_double,
                                                                            Dropout)>,
      BuildKernelCreateInfo<ONNX_OPERATOR_VERSIONED_TYPED_KERNEL_CLASS_NAME(kCpuExecutionProvider, kOnnxDomain, 13, 21, double_float,
                                                                            Dropout)>,
      BuildKernelCreateInfo<ONNX_OPERATOR_VERSIONED_TYPED_KERNEL_CLASS_NAME(kCpuExecutionProvider, kOnnxDomain, 13, 21, double_double,
                                                                            Dropout)>,
      BuildKernelCreateInfo<ONNX_OPERATOR_TYPED_KERNEL_CLASS_NAME(kCpuExecutionProvider, kOnnxDomain, 13, float, ArgMax)>,
      BuildKernelCreateInfo<ONNX_OPERATOR_TYPED_KERNEL_CLASS_NAME(kCpuExecutionProvider, kOnnxDomain, 13, double,
                                                                  ArgMax)>,
      BuildKernelCreateInfo<ONNX_OPERATOR_TYPED_KERNEL_CLASS_NAME(kCpuExecutionProvider, kOnnxDomain, 13, int8_t,
                                                                  ArgMax)>,
      BuildKernelCreateInfo<ONNX_OPERATOR_TYPED_KERNEL_CLASS_NAME(kCpuExecutionProvider, kOnnxDomain, 13, uint8_t,
                                                                  ArgMax)>,
      BuildKernelCreateInfo<ONNX_OPERATOR_TYPED_KERNEL_CLASS_NAME(kCpuExecutionProvider, kOnnxDomain, 13, int32_t,
                                                                  ArgMax)>,
      BuildKernelCreateInfo<ONNX_OPERATOR_TYPED_KERNEL_CLASS_NAME(kCpuExecutionProvider, kOnnxDomain, 13, int64_t,
                                                                  ArgMax)>,
      BuildKernelCreateInfo<ONNX_OPERATOR_TYPED_KERNEL_CLASS_NAME(kCpuExecutionProvider, kOnnxDomain, 13, float, ArgMin)>,
      BuildKernelCreateInfo<ONNX_OPERATOR_TYPED_KERNEL_CLASS_NAME(kCpuExecutionProvider, kOnnxDomain, 13, double,
                                                                  ArgMin)>,
      BuildKernelCreateInfo<ONNX_OPERATOR_TYPED_KERNEL_CLASS_NAME(kCpuExecutionProvider, kOnnxDomain, 13, int32_t,
                                                                  ArgMin)>,
      BuildKernelCreateInfo<ONNX_OPERATOR_TYPED_KERNEL_CLASS_NAME(kCpuExecutionProvider, kOnnxDomain, 13, int64_t,
                                                                  ArgMin)>,
      BuildKernelCreateInfo<ONNX_OPERATOR_TYPED_KERNEL_CLASS_NAME(kCpuExecutionProvider, kOnnxDomain, 13, int8_t,
                                                                  ArgMin)>,
      BuildKernelCreateInfo<ONNX_OPERATOR_TYPED_KERNEL_CLASS_NAME(kCpuExecutionProvider, kOnnxDomain, 13, uint8_t,
                                                                  ArgMin)>,
      BuildKernelCreateInfo<ONNX_OPERATOR_VERSIONED_KERNEL_CLASS_NAME(kCpuExecutionProvider, kOnnxDomain, 13, 13,
                                                                      Reshape)>,
      BuildKernelCreateInfo<ONNX_OPERATOR_VERSIONED_KERNEL_CLASS_NAME(kCpuExecutionProvider, kOnnxDomain, 13, 14, Shape)>,
      BuildKernelCreateInfo<ONNX_OPERATOR_KERNEL_CLASS_NAME(kCpuExecutionProvider, kOnnxDomain, 13, Concat)>,
      BuildKernelCreateInfo<ONNX_OPERATOR_VERSIONED_TYPED_KERNEL_CLASS_NAME(kCpuExecutionProvider, kOnnxDomain, 13, 18,
                                                                            bool, Equal)>,
      BuildKernelCreateInfo<ONNX_OPERATOR_VERSIONED_TYPED_KERNEL_CLASS_NAME(kCpuExecutionProvider, kOnnxDomain, 13, 18,
                                                                            int8_t, Equal)>,
      BuildKernelCreateInfo<ONNX_OPERATOR_VERSIONED_TYPED_KERNEL_CLASS_NAME(kCpuExecutionProvider, kOnnxDomain, 13, 18,
                                                                            int16_t, Equal)>,
      BuildKernelCreateInfo<ONNX_OPERATOR_VERSIONED_TYPED_KERNEL_CLASS_NAME(kCpuExecutionProvider, kOnnxDomain, 13, 18,
                                                                            int32_t, Equal)>,
      BuildKernelCreateInfo<ONNX_OPERATOR_VERSIONED_TYPED_KERNEL_CLASS_NAME(kCpuExecutionProvider, kOnnxDomain, 13, 18,
                                                                            int64_t, Equal)>,
      BuildKernelCreateInfo<ONNX_OPERATOR_VERSIONED_TYPED_KERNEL_CLASS_NAME(kCpuExecutionProvider, kOnnxDomain, 13, 18,
                                                                            uint8_t, Equal)>,
      BuildKernelCreateInfo<ONNX_OPERATOR_VERSIONED_TYPED_KERNEL_CLASS_NAME(kCpuExecutionProvider, kOnnxDomain, 13, 18,
                                                                            uint16_t, Equal)>,
      BuildKernelCreateInfo<ONNX_OPERATOR_VERSIONED_TYPED_KERNEL_CLASS_NAME(kCpuExecutionProvider, kOnnxDomain, 13, 18,
                                                                            uint32_t, Equal)>,
      BuildKernelCreateInfo<ONNX_OPERATOR_VERSIONED_TYPED_KERNEL_CLASS_NAME(kCpuExecutionProvider, kOnnxDomain, 13, 18,
                                                                            uint64_t, Equal)>,
      BuildKernelCreateInfo<ONNX_OPERATOR_VERSIONED_TYPED_KERNEL_CLASS_NAME(kCpuExecutionProvider, kOnnxDomain, 13, 18,
                                                                            float, Equal)>,
      BuildKernelCreateInfo<ONNX_OPERATOR_VERSIONED_TYPED_KERNEL_CLASS_NAME(kCpuExecutionProvider, kOnnxDomain, 13, 18,
                                                                            double, Equal)>,
      BuildKernelCreateInfo<ONNX_OPERATOR_TYPED_KERNEL_CLASS_NAME(kCpuExecutionProvider, kOnnxDomain, 13, float,
                                                                  Greater)>,
      BuildKernelCreateInfo<ONNX_OPERATOR_TYPED_KERNEL_CLASS_NAME(kCpuExecutionProvider, kOnnxDomain, 13, double,
                                                                  Greater)>,
      BuildKernelCreateInfo<ONNX_OPERATOR_TYPED_KERNEL_CLASS_NAME(kCpuExecutionProvider, kOnnxDomain, 13, int8_t,
                                                                  Greater)>,
      BuildKernelCreateInfo<ONNX_OPERATOR_TYPED_KERNEL_CLASS_NAME(kCpuExecutionProvider, kOnnxDomain, 13, int16_t,
                                                                  Greater)>,
      BuildKernelCreateInfo<ONNX_OPERATOR_TYPED_KERNEL_CLASS_NAME(kCpuExecutionProvider, kOnnxDomain, 13, int32_t,
                                                                  Greater)>,
      BuildKernelCreateInfo<ONNX_OPERATOR_TYPED_KERNEL_CLASS_NAME(kCpuExecutionProvider, kOnnxDomain, 13, int64_t,
                                                                  Greater)>,
      BuildKernelCreateInfo<ONNX_OPERATOR_TYPED_KERNEL_CLASS_NAME(kCpuExecutionProvider, kOnnxDomain, 13, uint8_t,
                                                                  Greater)>,
      BuildKernelCreateInfo<ONNX_OPERATOR_TYPED_KERNEL_CLASS_NAME(kCpuExecutionProvider, kOnnxDomain, 13, uint16_t,
                                                                  Greater)>,
      BuildKernelCreateInfo<ONNX_OPERATOR_TYPED_KERNEL_CLASS_NAME(kCpuExecutionProvider, kOnnxDomain, 13, uint32_t,
                                                                  Greater)>,
      BuildKernelCreateInfo<ONNX_OPERATOR_TYPED_KERNEL_CLASS_NAME(kCpuExecutionProvider, kOnnxDomain, 13, uint64_t,
                                                                  Greater)>,
      BuildKernelCreateInfo<ONNX_OPERATOR_TYPED_KERNEL_CLASS_NAME(kCpuExecutionProvider, kOnnxDomain, 13, float, Less)>,
      BuildKernelCreateInfo<ONNX_OPERATOR_TYPED_KERNEL_CLASS_NAME(kCpuExecutionProvider, kOnnxDomain, 13, double, Less)>,
      BuildKernelCreateInfo<ONNX_OPERATOR_TYPED_KERNEL_CLASS_NAME(kCpuExecutionProvider, kOnnxDomain, 13,
                                                                  int8_t, Less)>,
      BuildKernelCreateInfo<ONNX_OPERATOR_TYPED_KERNEL_CLASS_NAME(kCpuExecutionProvider, kOnnxDomain, 13,
                                                                  int16_t, Less)>,
      BuildKernelCreateInfo<ONNX_OPERATOR_TYPED_KERNEL_CLASS_NAME(kCpuExecutionProvider, kOnnxDomain, 13,
                                                                  int32_t, Less)>,
      BuildKernelCreateInfo<ONNX_OPERATOR_TYPED_KERNEL_CLASS_NAME(kCpuExecutionProvider, kOnnxDomain, 13,
                                                                  int64_t, Less)>,
      BuildKernelCreateInfo<ONNX_OPERATOR_TYPED_KERNEL_CLASS_NAME(kCpuExecutionProvider, kOnnxDomain, 13,
                                                                  uint8_t, Less)>,
      BuildKernelCreateInfo<ONNX_OPERATOR_TYPED_KERNEL_CLASS_NAME(kCpuExecutionProvider, kOnnxDomain, 13,
                                                                  uint16_t, Less)>,
      BuildKernelCreateInfo<ONNX_OPERATOR_TYPED_KERNEL_CLASS_NAME(kCpuExecutionProvider, kOnnxDomain, 13,
                                                                  uint32_t, Less)>,
      BuildKernelCreateInfo<ONNX_OPERATOR_TYPED_KERNEL_CLASS_NAME(kCpuExecutionProvider, kOnnxDomain, 13,
                                                                  uint64_t, Less)>,
      BuildKernelCreateInfo<ONNX_OPERATOR_VERSIONED_TYPED_KERNEL_CLASS_NAME(kCpuExecutionProvider, kOnnxDomain, 13, 13,
                                                                            float, Add)>,
      BuildKernelCreateInfo<ONNX_OPERATOR_VERSIONED_TYPED_KERNEL_CLASS_NAME(kCpuExecutionProvider, kOnnxDomain, 13, 13,
                                                                            double, Add)>,
      BuildKernelCreateInfo<ONNX_OPERATOR_VERSIONED_TYPED_KERNEL_CLASS_NAME(kCpuExecutionProvider, kOnnxDomain, 13, 13,
                                                                            int32_t, Add)>,
      BuildKernelCreateInfo<ONNX_OPERATOR_VERSIONED_TYPED_KERNEL_CLASS_NAME(kCpuExecutionProvider, kOnnxDomain, 13, 13,
                                                                            int64_t, Add)>,
      BuildKernelCreateInfo<ONNX_OPERATOR_VERSIONED_TYPED_KERNEL_CLASS_NAME(kCpuExecutionProvider, kOnnxDomain, 13, 13,
                                                                            uint32_t, Add)>,
      BuildKernelCreateInfo<ONNX_OPERATOR_VERSIONED_TYPED_KERNEL_CLASS_NAME(kCpuExecutionProvider, kOnnxDomain, 13, 13,
                                                                            uint64_t, Add)>,
      BuildKernelCreateInfo<ONNX_OPERATOR_VERSIONED_TYPED_KERNEL_CLASS_NAME(kCpuExecutionProvider, kOnnxDomain, 13, 13,
                                                                            float, Sub)>,
      BuildKernelCreateInfo<ONNX_OPERATOR_VERSIONED_TYPED_KERNEL_CLASS_NAME(kCpuExecutionProvider, kOnnxDomain, 13, 13,
                                                                            double, Sub)>,
      BuildKernelCreateInfo<ONNX_OPERATOR_VERSIONED_TYPED_KERNEL_CLASS_NAME(kCpuExecutionProvider, kOnnxDomain, 13, 13,
                                                                            int32_t, Sub)>,
      BuildKernelCreateInfo<ONNX_OPERATOR_VERSIONED_TYPED_KERNEL_CLASS_NAME(kCpuExecutionProvider, kOnnxDomain, 13, 13,
                                                                            int64_t, Sub)>,
      BuildKernelCreateInfo<ONNX_OPERATOR_VERSIONED_TYPED_KERNEL_CLASS_NAME(kCpuExecutionProvider, kOnnxDomain, 13, 13,
                                                                            uint32_t, Sub)>,
      BuildKernelCreateInfo<ONNX_OPERATOR_VERSIONED_TYPED_KERNEL_CLASS_NAME(kCpuExecutionProvider, kOnnxDomain, 13, 13,
                                                                            uint64_t, Sub)>,
      BuildKernelCreateInfo<ONNX_OPERATOR_VERSIONED_TYPED_KERNEL_CLASS_NAME(kCpuExecutionProvider, kOnnxDomain, 13, 13,
                                                                            float, Mul)>,
      BuildKernelCreateInfo<ONNX_OPERATOR_VERSIONED_TYPED_KERNEL_CLASS_NAME(kCpuExecutionProvider, kOnnxDomain, 13, 13,
                                                                            double, Mul)>,
      BuildKernelCreateInfo<ONNX_OPERATOR_VERSIONED_TYPED_KERNEL_CLASS_NAME(kCpuExecutionProvider, kOnnxDomain, 13, 13,
                                                                            int32_t, Mul)>,
      BuildKernelCreateInfo<ONNX_OPERATOR_VERSIONED_TYPED_KERNEL_CLASS_NAME(kCpuExecutionProvider, kOnnxDomain, 13, 13,
                                                                            int64_t, Mul)>,
      BuildKernelCreateInfo<ONNX_OPERATOR_VERSIONED_TYPED_KERNEL_CLASS_NAME(kCpuExecutionProvider, kOnnxDomain, 13, 13,
                                                                            uint32_t, Mul)>,
      BuildKernelCreateInfo<ONNX_OPERATOR_VERSIONED_TYPED_KERNEL_CLASS_NAME(kCpuExecutionProvider, kOnnxDomain, 13, 13,
                                                                            uint64_t, Mul)>,
      BuildKernelCreateInfo<ONNX_OPERATOR_VERSIONED_TYPED_KERNEL_CLASS_NAME(kCpuExecutionProvider, kOnnxDomain, 13, 13,
                                                                            float, Div)>,
      BuildKernelCreateInfo<ONNX_OPERATOR_VERSIONED_TYPED_KERNEL_CLASS_NAME(kCpuExecutionProvider, kOnnxDomain, 13, 13,
                                                                            double, Div)>,
      BuildKernelCreateInfo<ONNX_OPERATOR_VERSIONED_TYPED_KERNEL_CLASS_NAME(kCpuExecutionProvider, kOnnxDomain, 13, 13,
                                                                            int32_t, Div)>,
      BuildKernelCreateInfo<ONNX_OPERATOR_VERSIONED_TYPED_KERNEL_CLASS_NAME(kCpuExecutionProvider, kOnnxDomain, 13, 13,
                                                                            int64_t, Div)>,
      BuildKernelCreateInfo<ONNX_OPERATOR_VERSIONED_TYPED_KERNEL_CLASS_NAME(kCpuExecutionProvider, kOnnxDomain, 13, 13,
                                                                            uint32_t, Div)>,
      BuildKernelCreateInfo<ONNX_OPERATOR_VERSIONED_TYPED_KERNEL_CLASS_NAME(kCpuExecutionProvider, kOnnxDomain, 13, 13,
                                                                            uint64_t, Div)>,
      BuildKernelCreateInfo<ONNX_OPERATOR_TYPED_KERNEL_CLASS_NAME(kCpuExecutionProvider, kOnnxDomain, 13, float, Neg)>,
      BuildKernelCreateInfo<ONNX_OPERATOR_TYPED_KERNEL_CLASS_NAME(kCpuExecutionProvider, kOnnxDomain, 13, double, Neg)>,
      BuildKernelCreateInfo<ONNX_OPERATOR_TYPED_KERNEL_CLASS_NAME(kCpuExecutionProvider, kOnnxDomain, 13, int8_t, Neg)>,
      BuildKernelCreateInfo<ONNX_OPERATOR_TYPED_KERNEL_CLASS_NAME(kCpuExecutionProvider, kOnnxDomain, 13, int16_t, Neg)>,
      BuildKernelCreateInfo<ONNX_OPERATOR_TYPED_KERNEL_CLASS_NAME(kCpuExecutionProvider, kOnnxDomain, 13, int32_t, Neg)>,
      BuildKernelCreateInfo<ONNX_OPERATOR_TYPED_KERNEL_CLASS_NAME(kCpuExecutionProvider, kOnnxDomain, 13, int64_t, Neg)>,
      BuildKernelCreateInfo<ONNX_OPERATOR_KERNEL_CLASS_NAME(kCpuExecutionProvider, kOnnxDomain, 13, Mod)>,
      BuildKernelCreateInfo<ONNX_OPERATOR_TYPED_KERNEL_CLASS_NAME(kCpuExecutionProvider, kOnnxDomain, 13, float, Abs)>,
      BuildKernelCreateInfo<ONNX_OPERATOR_TYPED_KERNEL_CLASS_NAME(kCpuExecutionProvider, kOnnxDomain, 13, double, Abs)>,
      BuildKernelCreateInfo<ONNX_OPERATOR_TYPED_KERNEL_CLASS_NAME(kCpuExecutionProvider, kOnnxDomain, 13, int8_t, Abs)>,
      BuildKernelCreateInfo<ONNX_OPERATOR_TYPED_KERNEL_CLASS_NAME(kCpuExecutionProvider, kOnnxDomain, 13, int16_t, Abs)>,
      BuildKernelCreateInfo<ONNX_OPERATOR_TYPED_KERNEL_CLASS_NAME(kCpuExecutionProvider, kOnnxDomain, 13, int32_t, Abs)>,
      BuildKernelCreateInfo<ONNX_OPERATOR_TYPED_KERNEL_CLASS_NAME(kCpuExecutionProvider, kOnnxDomain, 13, int64_t, Abs)>,
      BuildKernelCreateInfo<ONNX_OPERATOR_TYPED_KERNEL_CLASS_NAME(kCpuExecutionProvider, kOnnxDomain, 13, uint8_t, Abs)>,
      BuildKernelCreateInfo<ONNX_OPERATOR_TYPED_KERNEL_CLASS_NAME(kCpuExecutionProvider, kOnnxDomain, 13, uint16_t, Abs)>,
      BuildKernelCreateInfo<ONNX_OPERATOR_TYPED_KERNEL_CLASS_NAME(kCpuExecutionProvider, kOnnxDomain, 13, uint32_t, Abs)>,
      BuildKernelCreateInfo<ONNX_OPERATOR_TYPED_KERNEL_CLASS_NAME(kCpuExecutionProvider, kOnnxDomain, 13, uint64_t, Abs)>,
      BuildKernelCreateInfo<ONNX_OPERATOR_TYPED_KERNEL_CLASS_NAME(kCpuExecutionProvider, kOnnxDomain, 13, float,
                                                                  Reciprocal)>,
      BuildKernelCreateInfo<ONNX_OPERATOR_TYPED_KERNEL_CLASS_NAME(kCpuExecutionProvider, kOnnxDomain, 13, double,
                                                                  Reciprocal)>,
      BuildKernelCreateInfo<ONNX_OPERATOR_TYPED_KERNEL_CLASS_NAME(kCpuExecutionProvider, kOnnxDomain, 13, float, Floor)>,
      BuildKernelCreateInfo<ONNX_OPERATOR_TYPED_KERNEL_CLASS_NAME(kCpuExecutionProvider, kOnnxDomain, 13, double, Floor)>,
      BuildKernelCreateInfo<ONNX_OPERATOR_TYPED_KERNEL_CLASS_NAME(kCpuExecutionProvider, kOnnxDomain, 13, float, Ceil)>,
      BuildKernelCreateInfo<ONNX_OPERATOR_TYPED_KERNEL_CLASS_NAME(kCpuExecutionProvider, kOnnxDomain, 13, double, Ceil)>,
      BuildKernelCreateInfo<ONNX_OPERATOR_TYPED_KERNEL_CLASS_NAME(kCpuExecutionProvider, kOnnxDomain, 13, float, Sqrt)>,
      BuildKernelCreateInfo<ONNX_OPERATOR_TYPED_KERNEL_CLASS_NAME(kCpuExecutionProvider, kOnnxDomain, 13, double, Sqrt)>,
      BuildKernelCreateInfo<ONNX_OPERATOR_VERSIONED_TYPED_KERNEL_CLASS_NAME(kCpuExecutionProvider, kOnnxDomain, 13, 13,
                                                                            float, Relu)>,
      BuildKernelCreateInfo<ONNX_OPERATOR_VERSIONED_TYPED_KERNEL_CLASS_NAME(kCpuExecutionProvider, kOnnxDomain, 13, 13,
                                                                            double, Relu)>,
      BuildKernelCreateInfo<ONNX_OPERATOR_TYPED_KERNEL_CLASS_NAME(kCpuExecutionProvider, kOnnxDomain, 13, float, Tanh)>,
      BuildKernelCreateInfo<ONNX_OPERATOR_TYPED_KERNEL_CLASS_NAME(kCpuExecutionProvider, kOnnxDomain, 13, double, Tanh)>,
      BuildKernelCreateInfo<ONNX_OPERATOR_TYPED_KERNEL_CLASS_NAME(kCpuExecutionProvider, kOnnxDomain, 13, float, Exp)>,
      BuildKernelCreateInfo<ONNX_OPERATOR_TYPED_KERNEL_CLASS_NAME(kCpuExecutionProvider, kOnnxDomain, 13, double, Exp)>,
      BuildKernelCreateInfo<ONNX_OPERATOR_TYPED_KERNEL_CLASS_NAME(kCpuExecutionProvider, kOnnxDomain, 13, float, Log)>,
      BuildKernelCreateInfo<ONNX_OPERATOR_TYPED_KERNEL_CLASS_NAME(kCpuExecutionProvider, kOnnxDomain, 13, double, Log)>,
      BuildKernelCreateInfo<ONNX_OPERATOR_VERSIONED_KERNEL_CLASS_NAME(kCpuExecutionProvider, kOnnxDomain, 13, 14, Pow)>,
      BuildKernelCreateInfo<ONNX_OPERATOR_KERNEL_CLASS_NAME(kCpuExecutionProvider, kOnnxDomain, 13, Slice)>,
      BuildKernelCreateInfo<ONNX_OPERATOR_VERSIONED_KERNEL_CLASS_NAME(kCpuExecutionProvider, kOnnxDomain, 13, 17, Split)>,
      BuildKernelCreateInfo<ONNX_OPERATOR_VERSIONED_KERNEL_CLASS_NAME(kCpuExecutionProvider, kOnnxDomain, 13, 20,
                                                                      Unsqueeze)>,
      BuildKernelCreateInfo<ONNX_OPERATOR_VERSIONED_KERNEL_CLASS_NAME(kCpuExecutionProvider, kOnnxDomain, 13, 20,
                                                                      Squeeze)>,
      BuildKernelCreateInfo<ONNX_OPERATOR_VERSIONED_KERNEL_CLASS_NAME(kCpuExecutionProvider, kOnnxDomain, 13, 20,
                                                                      Transpose)>,
      BuildKernelCreateInfo<ONNX_OPERATOR_KERNEL_CLASS_NAME(kCpuExecutionProvider, kOnnxDomain, 13, Tile)>,
      BuildKernelCreateInfo<ONNX_OPERATOR_KERNEL_CLASS_NAME(kCpuExecutionProvider, kOnnxDomain, 13, Gather)>,
      BuildKernelCreateInfo<ONNX_OPERATOR_KERNEL_CLASS_NAME(kCpuExecutionProvider, kOnnxDomain, 13, GatherElements)>,
      BuildKernelCreateInfo<ONNX_OPERATOR_KERNEL_CLASS_NAME(kCpuExecutionProvider, kOnnxDomain, 13, DepthToSpace)>,
      BuildKernelCreateInfo<ONNX_OPERATOR_KERNEL_CLASS_NAME(kCpuExecutionProvider, kOnnxDomain, 13, SpaceToDepth)>,
      BuildKernelCreateInfo<ONNX_OPERATOR_VERSIONED_KERNEL_CLASS_NAME(kCpuExecutionProvider, kOnnxDomain, 13, 15,
                                                                      ScatterElements)>,
      BuildKernelCreateInfo<ONNX_OPERATOR_VERSIONED_KERNEL_CLASS_NAME(kCpuExecutionProvider, kOnnxDomain, 13, 15,
                                                                      ScatterND)>,
      BuildKernelCreateInfo<ONNX_OPERATOR_VERSIONED_KERNEL_CLASS_NAME(kCpuExecutionProvider, kOnnxDomain, 13, 13,
                                                                      Identity)>,
      BuildKernelCreateInfo<ONNX_OPERATOR_VERSIONED_TYPED_KERNEL_CLASS_NAME(kCpuExecutionProvider, kOnnxDomain, 13, 19,
                                                                            float, IsNaN)>,
      BuildKernelCreateInfo<ONNX_OPERATOR_VERSIONED_TYPED_KERNEL_CLASS_NAME(kCpuExecutionProvider, kOnnxDomain, 13, 19,
                                                                            double, IsNaN)>,
      BuildKernelCreateInfo<ONNX_OPERATOR_VERSIONED_TYPED_KERNEL_CLASS_NAME(kCpuExecutionProvider, kOnnxDomain, 13, 19,
                                                                            MLFloat16, IsNaN)>,
      BuildKernelCreateInfo<ONNX_OPERATOR_TYPED_KERNEL_CLASS_NAME(kCpuExecutionProvider, kOnnxDomain, 13, bool, NonZero)>,
      BuildKernelCreateInfo<ONNX_OPERATOR_TYPED_KERNEL_CLASS_NAME(kCpuExecutionProvider, kOnnxDomain, 13, float,
                                                                  NonZero)>,
      BuildKernelCreateInfo<ONNX_OPERATOR_TYPED_KERNEL_CLASS_NAME(kCpuExecutionProvider, kOnnxDomain, 13, int32_t,
                                                                  NonZero)>,
      BuildKernelCreateInfo<ONNX_OPERATOR_TYPED_KERNEL_CLASS_NAME(kCpuExecutionProvider, kOnnxDomain, 13, int64_t,
                                                                  NonZero)>,
      BuildKernelCreateInfo<ONNX_OPERATOR_TYPED_KERNEL_CLASS_NAME(kCpuExecutionProvider, kOnnxDomain, 13, uint8_t,
                                                                  NonZero)>,
      BuildKernelCreateInfo<ONNX_OPERATOR_KERNEL_CLASS_NAME(kCpuExecutionProvider, kOnnxDomain, 13, GatherND)>,
      BuildKernelCreateInfo<ONNX_OPERATOR_VERSIONED_KERNEL_CLASS_NAME(kCpuExecutionProvider, kOnnxDomain, 13, 17, Pad)>,
      BuildKernelCreateInfo<ONNX_OPERATOR_VERSIONED_TYPED_KERNEL_CLASS_NAME(kCpuExecutionProvider, kOnnxDomain, 13, 17,
                                                                            float, ReduceL1)>,
      BuildKernelCreateInfo<ONNX_OPERATOR_VERSIONED_TYPED_KERNEL_CLASS_NAME(kCpuExecutionProvider, kOnnxDomain, 13, 17,
                                                                            double, ReduceL1)>,
      BuildKernelCreateInfo<ONNX_OPERATOR_VERSIONED_TYPED_KERNEL_CLASS_NAME(kCpuExecutionProvider, kOnnxDomain, 13, 17,
                                                                            int32_t, ReduceL1)>,
      BuildKernelCreateInfo<ONNX_OPERATOR_VERSIONED_TYPED_KERNEL_CLASS_NAME(kCpuExecutionProvider, kOnnxDomain, 13, 17,
                                                                            int64_t, ReduceL1)>,
      BuildKernelCreateInfo<ONNX_OPERATOR_VERSIONED_TYPED_KERNEL_CLASS_NAME(kCpuExecutionProvider, kOnnxDomain, 13, 17,
                                                                            float, ReduceL2)>,
      BuildKernelCreateInfo<ONNX_OPERATOR_VERSIONED_TYPED_KERNEL_CLASS_NAME(kCpuExecutionProvider, kOnnxDomain, 13, 17,
                                                                            double, ReduceL2)>,
      BuildKernelCreateInfo<ONNX_OPERATOR_VERSIONED_TYPED_KERNEL_CLASS_NAME(kCpuExecutionProvider, kOnnxDomain, 13, 17,
                                                                            int32_t, ReduceL2)>,
      BuildKernelCreateInfo<ONNX_OPERATOR_VERSIONED_TYPED_KERNEL_CLASS_NAME(kCpuExecutionProvider, kOnnxDomain, 13, 17,
                                                                            int64_t, ReduceL2)>,
      BuildKernelCreateInfo<ONNX_OPERATOR_VERSIONED_TYPED_KERNEL_CLASS_NAME(kCpuExecutionProvider, kOnnxDomain, 13, 17,
                                                                            float, ReduceLogSum)>,
      BuildKernelCreateInfo<ONNX_OPERATOR_VERSIONED_TYPED_KERNEL_CLASS_NAME(kCpuExecutionProvider, kOnnxDomain, 13, 17,
                                                                            double, ReduceLogSum)>,
      BuildKernelCreateInfo<ONNX_OPERATOR_VERSIONED_TYPED_KERNEL_CLASS_NAME(kCpuExecutionProvider, kOnnxDomain, 13, 17,
                                                                            int32_t, ReduceLogSum)>,
      BuildKernelCreateInfo<ONNX_OPERATOR_VERSIONED_TYPED_KERNEL_CLASS_NAME(kCpuExecutionProvider, kOnnxDomain, 13, 17,
                                                                            int64_t, ReduceLogSum)>,
      BuildKernelCreateInfo<ONNX_OPERATOR_VERSIONED_TYPED_KERNEL_CLASS_NAME(kCpuExecutionProvider, kOnnxDomain, 13, 17,
                                                                            float, ReduceLogSumExp)>,
      BuildKernelCreateInfo<ONNX_OPERATOR_VERSIONED_TYPED_KERNEL_CLASS_NAME(kCpuExecutionProvider, kOnnxDomain, 13, 17,
                                                                            double, ReduceLogSumExp)>,
      BuildKernelCreateInfo<ONNX_OPERATOR_VERSIONED_TYPED_KERNEL_CLASS_NAME(kCpuExecutionProvider, kOnnxDomain, 13, 17,
                                                                            int32_t, ReduceLogSumExp)>,
      BuildKernelCreateInfo<ONNX_OPERATOR_VERSIONED_TYPED_KERNEL_CLASS_NAME(kCpuExecutionProvider, kOnnxDomain, 13, 17,
                                                                            int64_t, ReduceLogSumExp)>,
      BuildKernelCreateInfo<ONNX_OPERATOR_VERSIONED_TYPED_KERNEL_CLASS_NAME(kCpuExecutionProvider, kOnnxDomain, 13, 17,
                                                                            float, ReduceMax)>,
      BuildKernelCreateInfo<ONNX_OPERATOR_VERSIONED_TYPED_KERNEL_CLASS_NAME(kCpuExecutionProvider, kOnnxDomain, 13, 17,
                                                                            double, ReduceMax)>,
      BuildKernelCreateInfo<ONNX_OPERATOR_VERSIONED_TYPED_KERNEL_CLASS_NAME(kCpuExecutionProvider, kOnnxDomain, 13, 17,
                                                                            int32_t, ReduceMax)>,
      BuildKernelCreateInfo<ONNX_OPERATOR_VERSIONED_TYPED_KERNEL_CLASS_NAME(kCpuExecutionProvider, kOnnxDomain, 13, 17,
                                                                            int64_t, ReduceMax)>,
      BuildKernelCreateInfo<ONNX_OPERATOR_VERSIONED_TYPED_KERNEL_CLASS_NAME(kCpuExecutionProvider, kOnnxDomain, 13, 17,
                                                                            int8_t, ReduceMax)>,
      BuildKernelCreateInfo<ONNX_OPERATOR_VERSIONED_TYPED_KERNEL_CLASS_NAME(kCpuExecutionProvider, kOnnxDomain, 13, 17,
                                                                            uint8_t, ReduceMax)>,
      BuildKernelCreateInfo<ONNX_OPERATOR_VERSIONED_TYPED_KERNEL_CLASS_NAME(kCpuExecutionProvider, kOnnxDomain, 13, 17,
                                                                            float, ReduceMean)>,
      BuildKernelCreateInfo<ONNX_OPERATOR_VERSIONED_TYPED_KERNEL_CLASS_NAME(kCpuExecutionProvider, kOnnxDomain, 13, 17,
                                                                            double, ReduceMean)>,
      BuildKernelCreateInfo<ONNX_OPERATOR_VERSIONED_TYPED_KERNEL_CLASS_NAME(kCpuExecutionProvider, kOnnxDomain, 13, 17,
                                                                            int32_t, ReduceMean)>,
      BuildKernelCreateInfo<ONNX_OPERATOR_VERSIONED_TYPED_KERNEL_CLASS_NAME(kCpuExecutionProvider, kOnnxDomain, 13, 17,
                                                                            int64_t, ReduceMean)>,
      BuildKernelCreateInfo<ONNX_OPERATOR_VERSIONED_TYPED_KERNEL_CLASS_NAME(kCpuExecutionProvider, kOnnxDomain, 13, 17,
                                                                            float, ReduceMin)>,
      BuildKernelCreateInfo<ONNX_OPERATOR_VERSIONED_TYPED_KERNEL_CLASS_NAME(kCpuExecutionProvider, kOnnxDomain, 13, 17,
                                                                            double, ReduceMin)>,
      BuildKernelCreateInfo<ONNX_OPERATOR_VERSIONED_TYPED_KERNEL_CLASS_NAME(kCpuExecutionProvider, kOnnxDomain, 13, 17,
                                                                            int32_t, ReduceMin)>,
      BuildKernelCreateInfo<ONNX_OPERATOR_VERSIONED_TYPED_KERNEL_CLASS_NAME(kCpuExecutionProvider, kOnnxDomain, 13, 17,
                                                                            int64_t, ReduceMin)>,
      BuildKernelCreateInfo<ONNX_OPERATOR_VERSIONED_TYPED_KERNEL_CLASS_NAME(kCpuExecutionProvider, kOnnxDomain, 13, 17,
                                                                            int8_t, ReduceMin)>,
      BuildKernelCreateInfo<ONNX_OPERATOR_VERSIONED_TYPED_KERNEL_CLASS_NAME(kCpuExecutionProvider, kOnnxDomain, 13, 17,
                                                                            uint8_t, ReduceMin)>,
      BuildKernelCreateInfo<ONNX_OPERATOR_VERSIONED_TYPED_KERNEL_CLASS_NAME(kCpuExecutionProvider, kOnnxDomain, 13, 17,
                                                                            float, ReduceProd)>,
      BuildKernelCreateInfo<ONNX_OPERATOR_VERSIONED_TYPED_KERNEL_CLASS_NAME(kCpuExecutionProvider, kOnnxDomain, 13, 17,
                                                                            double, ReduceProd)>,
      BuildKernelCreateInfo<ONNX_OPERATOR_VERSIONED_TYPED_KERNEL_CLASS_NAME(kCpuExecutionProvider, kOnnxDomain, 13, 17,
                                                                            int32_t, ReduceProd)>,
      BuildKernelCreateInfo<ONNX_OPERATOR_VERSIONED_TYPED_KERNEL_CLASS_NAME(kCpuExecutionProvider, kOnnxDomain, 13, 17,
                                                                            int64_t, ReduceProd)>,
      BuildKernelCreateInfo<ONNX_OPERATOR_VERSIONED_TYPED_KERNEL_CLASS_NAME(kCpuExecutionProvider, kOnnxDomain, 13, 17,
                                                                            float, ReduceSumSquare)>,
      BuildKernelCreateInfo<ONNX_OPERATOR_VERSIONED_TYPED_KERNEL_CLASS_NAME(kCpuExecutionProvider, kOnnxDomain, 13, 17,
                                                                            int32_t, ReduceSumSquare)>,
      BuildKernelCreateInfo<ONNX_OPERATOR_VERSIONED_TYPED_KERNEL_CLASS_NAME(kCpuExecutionProvider, kOnnxDomain, 13, 17,
                                                                            double, ReduceSumSquare)>,
      BuildKernelCreateInfo<ONNX_OPERATOR_VERSIONED_TYPED_KERNEL_CLASS_NAME(kCpuExecutionProvider, kOnnxDomain, 13, 17,
                                                                            int64_t, ReduceSumSquare)>,
      BuildKernelCreateInfo<ONNX_OPERATOR_TYPED_KERNEL_CLASS_NAME(kCpuExecutionProvider, kOnnxDomain, 13, float,
                                                                  ReduceSum)>,
      BuildKernelCreateInfo<ONNX_OPERATOR_TYPED_KERNEL_CLASS_NAME(kCpuExecutionProvider, kOnnxDomain, 13, int32_t,
                                                                  ReduceSum)>,
      BuildKernelCreateInfo<ONNX_OPERATOR_TYPED_KERNEL_CLASS_NAME(kCpuExecutionProvider, kOnnxDomain, 13, double,
                                                                  ReduceSum)>,
      BuildKernelCreateInfo<ONNX_OPERATOR_TYPED_KERNEL_CLASS_NAME(kCpuExecutionProvider, kOnnxDomain, 13, int64_t,
                                                                  ReduceSum)>,
      BuildKernelCreateInfo<ONNX_OPERATOR_VERSIONED_TYPED_KERNEL_CLASS_NAME(kCpuExecutionProvider, kOnnxDomain, 13, 17,
                                                                            float, Resize)>,
      BuildKernelCreateInfo<ONNX_OPERATOR_VERSIONED_TYPED_KERNEL_CLASS_NAME(kCpuExecutionProvider, kOnnxDomain, 13, 17,
                                                                            int32_t, Resize)>,
      BuildKernelCreateInfo<ONNX_OPERATOR_VERSIONED_TYPED_KERNEL_CLASS_NAME(kCpuExecutionProvider, kOnnxDomain, 13, 17,
                                                                            int8_t, Resize)>,
      BuildKernelCreateInfo<ONNX_OPERATOR_VERSIONED_TYPED_KERNEL_CLASS_NAME(kCpuExecutionProvider, kOnnxDomain, 13, 17,
                                                                            uint8_t, Resize)>,
      BuildKernelCreateInfo<ONNX_OPERATOR_VERSIONED_KERNEL_CLASS_NAME(kCpuExecutionProvider, kOnnxDomain, 13, 15, Loop)>,
      BuildKernelCreateInfo<ONNX_OPERATOR_VERSIONED_KERNEL_CLASS_NAME(kCpuExecutionProvider, kOnnxDomain, 13, 15, If)>,
      BuildKernelCreateInfo<ONNX_OPERATOR_KERNEL_CLASS_NAME(kCpuExecutionProvider, kOnnxDomain, 13, Hardmax)>,
      BuildKernelCreateInfo<ONNX_OPERATOR_TYPED_KERNEL_CLASS_NAME(kCpuExecutionProvider, kOnnxDomain, 13, float,
                                                                  LogSoftmax)>,
      BuildKernelCreateInfo<ONNX_OPERATOR_TYPED_KERNEL_CLASS_NAME(kCpuExecutionProvider, kOnnxDomain, 13, double,
                                                                  LogSoftmax)>,
      BuildKernelCreateInfo<ONNX_OPERATOR_TYPED_KERNEL_CLASS_NAME(kCpuExecutionProvider, kOnnxDomain, 13, double,
                                                                  Softmax)>,
      BuildKernelCreateInfo<ONNX_OPERATOR_TYPED_KERNEL_CLASS_NAME(kCpuExecutionProvider, kOnnxDomain, 13, float,
                                                                  Softmax)>,

      // OpSet 14
      BuildKernelCreateInfo<ONNX_OPERATOR_TYPED_KERNEL_CLASS_NAME(kCpuExecutionProvider, kOnnxDomain, 14, float, CumSum)>,
      BuildKernelCreateInfo<ONNX_OPERATOR_TYPED_KERNEL_CLASS_NAME(kCpuExecutionProvider, kOnnxDomain, 14, double,
                                                                  CumSum)>,
      BuildKernelCreateInfo<ONNX_OPERATOR_TYPED_KERNEL_CLASS_NAME(kCpuExecutionProvider, kOnnxDomain, 14, int32_t,
                                                                  CumSum)>,
      BuildKernelCreateInfo<ONNX_OPERATOR_TYPED_KERNEL_CLASS_NAME(kCpuExecutionProvider, kOnnxDomain, 14, int64_t,
                                                                  CumSum)>,
      BuildKernelCreateInfo<ONNX_OPERATOR_TYPED_KERNEL_CLASS_NAME(kCpuExecutionProvider, kOnnxDomain, 14, float, Relu)>,
      BuildKernelCreateInfo<ONNX_OPERATOR_TYPED_KERNEL_CLASS_NAME(kCpuExecutionProvider, kOnnxDomain, 14, double, Relu)>,
      BuildKernelCreateInfo<ONNX_OPERATOR_TYPED_KERNEL_CLASS_NAME(kCpuExecutionProvider, kOnnxDomain, 14, int8_t, Relu)>,
      BuildKernelCreateInfo<ONNX_OPERATOR_TYPED_KERNEL_CLASS_NAME(kCpuExecutionProvider, kOnnxDomain, 14, int32_t, Relu)>,
      BuildKernelCreateInfo<ONNX_OPERATOR_KERNEL_CLASS_NAME(kCpuExecutionProvider, kOnnxDomain, 14, Trilu)>,
      BuildKernelCreateInfo<ONNX_OPERATOR_TYPED_KERNEL_CLASS_NAME(kCpuExecutionProvider, kOnnxDomain, 14, float, Add)>,
      BuildKernelCreateInfo<ONNX_OPERATOR_TYPED_KERNEL_CLASS_NAME(kCpuExecutionProvider, kOnnxDomain, 14, double, Add)>,
      BuildKernelCreateInfo<ONNX_OPERATOR_TYPED_KERNEL_CLASS_NAME(kCpuExecutionProvider, kOnnxDomain, 14, int8_t, Add)>,
      BuildKernelCreateInfo<ONNX_OPERATOR_TYPED_KERNEL_CLASS_NAME(kCpuExecutionProvider, kOnnxDomain, 14, int16_t, Add)>,
      BuildKernelCreateInfo<ONNX_OPERATOR_TYPED_KERNEL_CLASS_NAME(kCpuExecutionProvider, kOnnxDomain, 14, int32_t, Add)>,
      BuildKernelCreateInfo<ONNX_OPERATOR_TYPED_KERNEL_CLASS_NAME(kCpuExecutionProvider, kOnnxDomain, 14, int64_t, Add)>,
      BuildKernelCreateInfo<ONNX_OPERATOR_TYPED_KERNEL_CLASS_NAME(kCpuExecutionProvider, kOnnxDomain, 14, uint8_t, Add)>,
      BuildKernelCreateInfo<ONNX_OPERATOR_TYPED_KERNEL_CLASS_NAME(kCpuExecutionProvider, kOnnxDomain, 14, uint16_t, Add)>,
      BuildKernelCreateInfo<ONNX_OPERATOR_TYPED_KERNEL_CLASS_NAME(kCpuExecutionProvider, kOnnxDomain, 14, uint32_t, Add)>,
      BuildKernelCreateInfo<ONNX_OPERATOR_TYPED_KERNEL_CLASS_NAME(kCpuExecutionProvider, kOnnxDomain, 14, uint64_t, Add)>,
      BuildKernelCreateInfo<ONNX_OPERATOR_TYPED_KERNEL_CLASS_NAME(kCpuExecutionProvider, kOnnxDomain, 14, float, Sub)>,
      BuildKernelCreateInfo<ONNX_OPERATOR_TYPED_KERNEL_CLASS_NAME(kCpuExecutionProvider, kOnnxDomain, 14, double, Sub)>,
      BuildKernelCreateInfo<ONNX_OPERATOR_TYPED_KERNEL_CLASS_NAME(kCpuExecutionProvider, kOnnxDomain, 14, int8_t, Sub)>,
      BuildKernelCreateInfo<ONNX_OPERATOR_TYPED_KERNEL_CLASS_NAME(kCpuExecutionProvider, kOnnxDomain, 14, int16_t, Sub)>,
      BuildKernelCreateInfo<ONNX_OPERATOR_TYPED_KERNEL_CLASS_NAME(kCpuExecutionProvider, kOnnxDomain, 14, int32_t, Sub)>,
      BuildKernelCreateInfo<ONNX_OPERATOR_TYPED_KERNEL_CLASS_NAME(kCpuExecutionProvider, kOnnxDomain, 14, int64_t, Sub)>,
      BuildKernelCreateInfo<ONNX_OPERATOR_TYPED_KERNEL_CLASS_NAME(kCpuExecutionProvider, kOnnxDomain, 14, uint8_t, Sub)>,
      BuildKernelCreateInfo<ONNX_OPERATOR_TYPED_KERNEL_CLASS_NAME(kCpuExecutionProvider, kOnnxDomain, 14, uint16_t, Sub)>,
      BuildKernelCreateInfo<ONNX_OPERATOR_TYPED_KERNEL_CLASS_NAME(kCpuExecutionProvider, kOnnxDomain, 14, uint32_t, Sub)>,
      BuildKernelCreateInfo<ONNX_OPERATOR_TYPED_KERNEL_CLASS_NAME(kCpuExecutionProvider, kOnnxDomain, 14, uint64_t, Sub)>,
      BuildKernelCreateInfo<ONNX_OPERATOR_TYPED_KERNEL_CLASS_NAME(kCpuExecutionProvider, kOnnxDomain, 14, float, Mul)>,
      BuildKernelCreateInfo<ONNX_OPERATOR_TYPED_KERNEL_CLASS_NAME(kCpuExecutionProvider, kOnnxDomain, 14, double, Mul)>,
      BuildKernelCreateInfo<ONNX_OPERATOR_TYPED_KERNEL_CLASS_NAME(kCpuExecutionProvider, kOnnxDomain, 14, int8_t, Mul)>,
      BuildKernelCreateInfo<ONNX_OPERATOR_TYPED_KERNEL_CLASS_NAME(kCpuExecutionProvider, kOnnxDomain, 14, int16_t, Mul)>,
      BuildKernelCreateInfo<ONNX_OPERATOR_TYPED_KERNEL_CLASS_NAME(kCpuExecutionProvider, kOnnxDomain, 14, int32_t, Mul)>,
      BuildKernelCreateInfo<ONNX_OPERATOR_TYPED_KERNEL_CLASS_NAME(kCpuExecutionProvider, kOnnxDomain, 14, int64_t, Mul)>,
      BuildKernelCreateInfo<ONNX_OPERATOR_TYPED_KERNEL_CLASS_NAME(kCpuExecutionProvider, kOnnxDomain, 14, uint8_t, Mul)>,
      BuildKernelCreateInfo<ONNX_OPERATOR_TYPED_KERNEL_CLASS_NAME(kCpuExecutionProvider, kOnnxDomain, 14, uint16_t, Mul)>,
      BuildKernelCreateInfo<ONNX_OPERATOR_TYPED_KERNEL_CLASS_NAME(kCpuExecutionProvider, kOnnxDomain, 14, uint32_t, Mul)>,
      BuildKernelCreateInfo<ONNX_OPERATOR_TYPED_KERNEL_CLASS_NAME(kCpuExecutionProvider, kOnnxDomain, 14, uint64_t, Mul)>,
      BuildKernelCreateInfo<ONNX_OPERATOR_TYPED_KERNEL_CLASS_NAME(kCpuExecutionProvider, kOnnxDomain, 14, float, Div)>,
      BuildKernelCreateInfo<ONNX_OPERATOR_TYPED_KERNEL_CLASS_NAME(kCpuExecutionProvider, kOnnxDomain, 14, double, Div)>,
      BuildKernelCreateInfo<ONNX_OPERATOR_TYPED_KERNEL_CLASS_NAME(kCpuExecutionProvider, kOnnxDomain, 14, int8_t, Div)>,
      BuildKernelCreateInfo<ONNX_OPERATOR_TYPED_KERNEL_CLASS_NAME(kCpuExecutionProvider, kOnnxDomain, 14, int16_t, Div)>,
      BuildKernelCreateInfo<ONNX_OPERATOR_TYPED_KERNEL_CLASS_NAME(kCpuExecutionProvider, kOnnxDomain, 14, int32_t, Div)>,
      BuildKernelCreateInfo<ONNX_OPERATOR_TYPED_KERNEL_CLASS_NAME(kCpuExecutionProvider, kOnnxDomain, 14, int64_t, Div)>,
      BuildKernelCreateInfo<ONNX_OPERATOR_TYPED_KERNEL_CLASS_NAME(kCpuExecutionProvider, kOnnxDomain, 14, uint8_t, Div)>,
      BuildKernelCreateInfo<ONNX_OPERATOR_TYPED_KERNEL_CLASS_NAME(kCpuExecutionProvider, kOnnxDomain, 14, uint16_t, Div)>,
      BuildKernelCreateInfo<ONNX_OPERATOR_TYPED_KERNEL_CLASS_NAME(kCpuExecutionProvider, kOnnxDomain, 14, uint32_t, Div)>,
      BuildKernelCreateInfo<ONNX_OPERATOR_TYPED_KERNEL_CLASS_NAME(kCpuExecutionProvider, kOnnxDomain, 14, uint64_t, Div)>,
      BuildKernelCreateInfo<ONNX_OPERATOR_VERSIONED_KERNEL_CLASS_NAME(kCpuExecutionProvider, kOnnxDomain, 14, 18,
                                                                      Reshape)>,
      BuildKernelCreateInfo<ONNX_OPERATOR_VERSIONED_KERNEL_CLASS_NAME(kCpuExecutionProvider, kOnnxDomain, 14, 15,
                                                                      Identity)>,
      BuildKernelCreateInfo<ONNX_OPERATOR_VERSIONED_TYPED_KERNEL_CLASS_NAME(kCpuExecutionProvider, kOnnxDomain, 14, 14,
                                                                            float, BatchNormalization)>,
      BuildKernelCreateInfo<ONNX_OPERATOR_VERSIONED_TYPED_KERNEL_CLASS_NAME(kCpuExecutionProvider, kOnnxDomain, 14, 14,
                                                                            double, BatchNormalization)>,
      BuildKernelCreateInfo<ONNX_OPERATOR_VERSIONED_KERNEL_CLASS_NAME(kCpuExecutionProvider, kOnnxDomain, 14, 21, GRU)>,
      BuildKernelCreateInfo<ONNX_OPERATOR_VERSIONED_KERNEL_CLASS_NAME(kCpuExecutionProvider, kOnnxDomain, 14, 21, LSTM)>,
      BuildKernelCreateInfo<ONNX_OPERATOR_VERSIONED_KERNEL_CLASS_NAME(kCpuExecutionProvider, kOnnxDomain, 14, 21, RNN)>,

      // Opset 15
      BuildKernelCreateInfo<ONNX_OPERATOR_KERNEL_CLASS_NAME(kCpuExecutionProvider, kOnnxDomain, 15, Pow)>,
      BuildKernelCreateInfo<ONNX_OPERATOR_TYPED_KERNEL_CLASS_NAME(kCpuExecutionProvider, kOnnxDomain, 15, float,
                                                                  BatchNormalization)>,
      BuildKernelCreateInfo<ONNX_OPERATOR_TYPED_KERNEL_CLASS_NAME(kCpuExecutionProvider, kOnnxDomain, 15, double,
                                                                  BatchNormalization)>,
      BuildKernelCreateInfo<ONNX_OPERATOR_VERSIONED_KERNEL_CLASS_NAME(kCpuExecutionProvider, kOnnxDomain, 15, 18, Shape)>,

#if !defined(DISABLE_OPTIONAL_TYPE)
      BuildKernelCreateInfo<ONNX_OPERATOR_VERSIONED_KERNEL_CLASS_NAME(kCpuExecutionProvider, kOnnxDomain, 15, 17,
                                                                      OptionalHasElement)>,
      BuildKernelCreateInfo<ONNX_OPERATOR_VERSIONED_KERNEL_CLASS_NAME(kCpuExecutionProvider, kOnnxDomain, 15, 17,
                                                                      OptionalGetElement)>,
      BuildKernelCreateInfo<ONNX_OPERATOR_KERNEL_CLASS_NAME(kCpuExecutionProvider, kOnnxDomain, 15, Optional)>,
#endif

      // Opset 16
      BuildKernelCreateInfo<ONNX_OPERATOR_VERSIONED_KERNEL_CLASS_NAME(kCpuExecutionProvider, kOnnxDomain, 16, 18,
                                                                      Identity)>,
      BuildKernelCreateInfo<ONNX_OPERATOR_VERSIONED_KERNEL_CLASS_NAME(kCpuExecutionProvider, kOnnxDomain, 16, 18, If)>,
      BuildKernelCreateInfo<ONNX_OPERATOR_VERSIONED_KERNEL_CLASS_NAME(kCpuExecutionProvider, kOnnxDomain, 16, 18, Loop)>,
      BuildKernelCreateInfo<ONNX_OPERATOR_TYPED_KERNEL_CLASS_NAME(kCpuExecutionProvider, kOnnxDomain, 16, float,
                                                                  RoiAlign)>,
      BuildKernelCreateInfo<ONNX_OPERATOR_TYPED_KERNEL_CLASS_NAME(kCpuExecutionProvider, kOnnxDomain, 16, double,
                                                                  RoiAlign)>,
      BuildKernelCreateInfo<ONNX_OPERATOR_VERSIONED_TYPED_KERNEL_CLASS_NAME(kCpuExecutionProvider, kOnnxDomain, 16, 19,
                                                                            float, GridSample)>,
      BuildKernelCreateInfo<ONNX_OPERATOR_VERSIONED_KERNEL_CLASS_NAME(kCpuExecutionProvider, kOnnxDomain, 16, 17,
                                                                      ScatterElements)>,
      BuildKernelCreateInfo<ONNX_OPERATOR_VERSIONED_KERNEL_CLASS_NAME(kCpuExecutionProvider, kOnnxDomain, 16, 17,
                                                                      ScatterND)>,
      BuildKernelCreateInfo<ONNX_OPERATOR_TYPED_KERNEL_CLASS_NAME(kCpuExecutionProvider, kOnnxDomain, 16, string, Where)>,
      BuildKernelCreateInfo<ONNX_OPERATOR_TYPED_KERNEL_CLASS_NAME(kCpuExecutionProvider, kOnnxDomain, 16, float, Where)>,
      BuildKernelCreateInfo<ONNX_OPERATOR_TYPED_KERNEL_CLASS_NAME(kCpuExecutionProvider, kOnnxDomain, 16, double, Where)>,
      BuildKernelCreateInfo<ONNX_OPERATOR_TYPED_KERNEL_CLASS_NAME(kCpuExecutionProvider, kOnnxDomain, 16, int32_t,
                                                                  Where)>,
      BuildKernelCreateInfo<ONNX_OPERATOR_TYPED_KERNEL_CLASS_NAME(kCpuExecutionProvider, kOnnxDomain, 16, int64_t,
                                                                  Where)>,
      BuildKernelCreateInfo<ONNX_OPERATOR_TYPED_KERNEL_CLASS_NAME(kCpuExecutionProvider, kOnnxDomain, 16, uint8_t,
                                                                  Where)>,
      BuildKernelCreateInfo<ONNX_OPERATOR_KERNEL_CLASS_NAME(kCpuExecutionProvider, kOnnxDomain, 16, LeakyRelu)>,
      BuildKernelCreateInfo<ONNX_OPERATOR_KERNEL_CLASS_NAME(kCpuExecutionProvider, kOnnxDomain, 16, PRelu)>,
      BuildKernelCreateInfo<ONNX_OPERATOR_VERSIONED_KERNEL_CLASS_NAME(kCpuExecutionProvider, kOnnxDomain, 16, 18, Scan)>,
      BuildKernelCreateInfo<ONNX_OPERATOR_TYPED_KERNEL_CLASS_NAME(kCpuExecutionProvider, kOnnxDomain, 16, float,
                                                                  GreaterOrEqual)>,
      BuildKernelCreateInfo<ONNX_OPERATOR_TYPED_KERNEL_CLASS_NAME(kCpuExecutionProvider, kOnnxDomain, 16, double,
                                                                  GreaterOrEqual)>,
      BuildKernelCreateInfo<ONNX_OPERATOR_TYPED_KERNEL_CLASS_NAME(kCpuExecutionProvider, kOnnxDomain, 16, int8_t,
                                                                  GreaterOrEqual)>,
      BuildKernelCreateInfo<ONNX_OPERATOR_TYPED_KERNEL_CLASS_NAME(kCpuExecutionProvider, kOnnxDomain, 16, int16_t,
                                                                  GreaterOrEqual)>,
      BuildKernelCreateInfo<ONNX_OPERATOR_TYPED_KERNEL_CLASS_NAME(kCpuExecutionProvider, kOnnxDomain, 16, int32_t,
                                                                  GreaterOrEqual)>,
      BuildKernelCreateInfo<ONNX_OPERATOR_TYPED_KERNEL_CLASS_NAME(kCpuExecutionProvider, kOnnxDomain, 16, int64_t,
                                                                  GreaterOrEqual)>,
      BuildKernelCreateInfo<ONNX_OPERATOR_TYPED_KERNEL_CLASS_NAME(kCpuExecutionProvider, kOnnxDomain, 16, uint8_t,
                                                                  GreaterOrEqual)>,
      BuildKernelCreateInfo<ONNX_OPERATOR_TYPED_KERNEL_CLASS_NAME(kCpuExecutionProvider, kOnnxDomain, 16, uint16_t,
                                                                  GreaterOrEqual)>,
      BuildKernelCreateInfo<ONNX_OPERATOR_TYPED_KERNEL_CLASS_NAME(kCpuExecutionProvider, kOnnxDomain, 16, uint32_t,
                                                                  GreaterOrEqual)>,
      BuildKernelCreateInfo<ONNX_OPERATOR_TYPED_KERNEL_CLASS_NAME(kCpuExecutionProvider, kOnnxDomain, 16, uint64_t,
                                                                  GreaterOrEqual)>,
      BuildKernelCreateInfo<ONNX_OPERATOR_TYPED_KERNEL_CLASS_NAME(kCpuExecutionProvider, kOnnxDomain, 16, float,
                                                                  LessOrEqual)>,
      BuildKernelCreateInfo<ONNX_OPERATOR_TYPED_KERNEL_CLASS_NAME(kCpuExecutionProvider, kOnnxDomain, 16, double,
                                                                  LessOrEqual)>,
      BuildKernelCreateInfo<ONNX_OPERATOR_TYPED_KERNEL_CLASS_NAME(kCpuExecutionProvider, kOnnxDomain, 16, int8_t,
                                                                  LessOrEqual)>,
      BuildKernelCreateInfo<ONNX_OPERATOR_TYPED_KERNEL_CLASS_NAME(kCpuExecutionProvider, kOnnxDomain, 16, int16_t,
                                                                  LessOrEqual)>,
      BuildKernelCreateInfo<ONNX_OPERATOR_TYPED_KERNEL_CLASS_NAME(kCpuExecutionProvider, kOnnxDomain, 16, int32_t,
                                                                  LessOrEqual)>,
      BuildKernelCreateInfo<ONNX_OPERATOR_TYPED_KERNEL_CLASS_NAME(kCpuExecutionProvider, kOnnxDomain, 16, int64_t,
                                                                  LessOrEqual)>,
      BuildKernelCreateInfo<ONNX_OPERATOR_TYPED_KERNEL_CLASS_NAME(kCpuExecutionProvider, kOnnxDomain, 16, uint8_t,
                                                                  LessOrEqual)>,
      BuildKernelCreateInfo<ONNX_OPERATOR_TYPED_KERNEL_CLASS_NAME(kCpuExecutionProvider, kOnnxDomain, 16, uint16_t,
                                                                  LessOrEqual)>,
      BuildKernelCreateInfo<ONNX_OPERATOR_TYPED_KERNEL_CLASS_NAME(kCpuExecutionProvider, kOnnxDomain, 16, uint32_t,
                                                                  LessOrEqual)>,
      BuildKernelCreateInfo<ONNX_OPERATOR_TYPED_KERNEL_CLASS_NAME(kCpuExecutionProvider, kOnnxDomain, 16, uint64_t,
                                                                  LessOrEqual)>,

      // Opset 17
      BuildKernelCreateInfo<ONNX_OPERATOR_KERNEL_CLASS_NAME(kCpuExecutionProvider, kOnnxDomain, 17, BlackmanWindow)>,
      BuildKernelCreateInfo<ONNX_OPERATOR_VERSIONED_KERNEL_CLASS_NAME(kCpuExecutionProvider, kOnnxDomain, 17, 19, DFT)>,
      BuildKernelCreateInfo<ONNX_OPERATOR_KERNEL_CLASS_NAME(kCpuExecutionProvider, kOnnxDomain, 17, HammingWindow)>,
      BuildKernelCreateInfo<ONNX_OPERATOR_KERNEL_CLASS_NAME(kCpuExecutionProvider, kOnnxDomain, 17, HannWindow)>,
      BuildKernelCreateInfo<ONNX_OPERATOR_KERNEL_CLASS_NAME(kCpuExecutionProvider, kOnnxDomain, 17, MelWeightMatrix)>,
      BuildKernelCreateInfo<ONNX_OPERATOR_KERNEL_CLASS_NAME(kCpuExecutionProvider, kOnnxDomain, 17, STFT)>,
      BuildKernelCreateInfo<ONNX_OPERATOR_TYPED_KERNEL_CLASS_NAME(kCpuExecutionProvider, kOnnxDomain, 17, float,
                                                                  LayerNormalization)>,
      BuildKernelCreateInfo<ONNX_OPERATOR_TYPED_KERNEL_CLASS_NAME(kCpuExecutionProvider, kOnnxDomain, 17, double,
                                                                  LayerNormalization)>,
      BuildKernelCreateInfo<ONNX_OPERATOR_TYPED_KERNEL_CLASS_NAME(kCpuExecutionProvider, kOnnxDomain, 17, MLFloat16,
                                                                  LayerNormalization)>,

      // Opset 18
      BuildKernelCreateInfo<ONNX_OPERATOR_VERSIONED_TYPED_KERNEL_CLASS_NAME(kCpuExecutionProvider, kOnnxDomain, 18, 18,
                                                                            float, Resize)>,
      BuildKernelCreateInfo<ONNX_OPERATOR_VERSIONED_TYPED_KERNEL_CLASS_NAME(kCpuExecutionProvider, kOnnxDomain, 18, 18,
                                                                            int32_t, Resize)>,
      BuildKernelCreateInfo<ONNX_OPERATOR_VERSIONED_TYPED_KERNEL_CLASS_NAME(kCpuExecutionProvider, kOnnxDomain, 18, 18,
                                                                            int8_t, Resize)>,
      BuildKernelCreateInfo<ONNX_OPERATOR_VERSIONED_TYPED_KERNEL_CLASS_NAME(kCpuExecutionProvider, kOnnxDomain, 18, 18,
                                                                            uint8_t, Resize)>,
      BuildKernelCreateInfo<ONNX_OPERATOR_TYPED_KERNEL_CLASS_NAME(kCpuExecutionProvider, kOnnxDomain, 18, float,
                                                                  ReduceL1)>,
      BuildKernelCreateInfo<ONNX_OPERATOR_TYPED_KERNEL_CLASS_NAME(kCpuExecutionProvider, kOnnxDomain, 18, double,
                                                                  ReduceL1)>,
      BuildKernelCreateInfo<ONNX_OPERATOR_TYPED_KERNEL_CLASS_NAME(kCpuExecutionProvider, kOnnxDomain, 18, int32_t,
                                                                  ReduceL1)>,
      BuildKernelCreateInfo<ONNX_OPERATOR_TYPED_KERNEL_CLASS_NAME(kCpuExecutionProvider, kOnnxDomain, 18, int64_t,
                                                                  ReduceL1)>,
      BuildKernelCreateInfo<ONNX_OPERATOR_TYPED_KERNEL_CLASS_NAME(kCpuExecutionProvider, kOnnxDomain, 18, float,
                                                                  ReduceL2)>,
      BuildKernelCreateInfo<ONNX_OPERATOR_TYPED_KERNEL_CLASS_NAME(kCpuExecutionProvider, kOnnxDomain, 18, double,
                                                                  ReduceL2)>,
      BuildKernelCreateInfo<ONNX_OPERATOR_TYPED_KERNEL_CLASS_NAME(kCpuExecutionProvider, kOnnxDomain, 18, int32_t,
                                                                  ReduceL2)>,
      BuildKernelCreateInfo<ONNX_OPERATOR_TYPED_KERNEL_CLASS_NAME(kCpuExecutionProvider, kOnnxDomain, 18, int64_t,
                                                                  ReduceL2)>,
      BuildKernelCreateInfo<ONNX_OPERATOR_TYPED_KERNEL_CLASS_NAME(kCpuExecutionProvider, kOnnxDomain, 18, float,
                                                                  ReduceLogSum)>,
      BuildKernelCreateInfo<ONNX_OPERATOR_TYPED_KERNEL_CLASS_NAME(kCpuExecutionProvider, kOnnxDomain, 18, double,
                                                                  ReduceLogSum)>,
      BuildKernelCreateInfo<ONNX_OPERATOR_TYPED_KERNEL_CLASS_NAME(kCpuExecutionProvider, kOnnxDomain, 18, int32_t,
                                                                  ReduceLogSum)>,
      BuildKernelCreateInfo<ONNX_OPERATOR_TYPED_KERNEL_CLASS_NAME(kCpuExecutionProvider, kOnnxDomain, 18, int64_t,
                                                                  ReduceLogSum)>,
      BuildKernelCreateInfo<ONNX_OPERATOR_TYPED_KERNEL_CLASS_NAME(kCpuExecutionProvider, kOnnxDomain, 18, float,
                                                                  ReduceLogSumExp)>,
      BuildKernelCreateInfo<ONNX_OPERATOR_TYPED_KERNEL_CLASS_NAME(kCpuExecutionProvider, kOnnxDomain, 18, double,
                                                                  ReduceLogSumExp)>,
      BuildKernelCreateInfo<ONNX_OPERATOR_TYPED_KERNEL_CLASS_NAME(kCpuExecutionProvider, kOnnxDomain, 18, int32_t,
                                                                  ReduceLogSumExp)>,
      BuildKernelCreateInfo<ONNX_OPERATOR_TYPED_KERNEL_CLASS_NAME(kCpuExecutionProvider, kOnnxDomain, 18, int64_t,
                                                                  ReduceLogSumExp)>,
      BuildKernelCreateInfo<ONNX_OPERATOR_VERSIONED_TYPED_KERNEL_CLASS_NAME(kCpuExecutionProvider, kOnnxDomain, 18, 19, float,
                                                                            ReduceMax)>,
      BuildKernelCreateInfo<ONNX_OPERATOR_VERSIONED_TYPED_KERNEL_CLASS_NAME(kCpuExecutionProvider, kOnnxDomain, 18, 19, double,
                                                                            ReduceMax)>,
      BuildKernelCreateInfo<ONNX_OPERATOR_VERSIONED_TYPED_KERNEL_CLASS_NAME(kCpuExecutionProvider, kOnnxDomain, 18, 19, int32_t,
                                                                            ReduceMax)>,
      BuildKernelCreateInfo<ONNX_OPERATOR_VERSIONED_TYPED_KERNEL_CLASS_NAME(kCpuExecutionProvider, kOnnxDomain, 18, 19, int64_t,
                                                                            ReduceMax)>,
      BuildKernelCreateInfo<ONNX_OPERATOR_VERSIONED_TYPED_KERNEL_CLASS_NAME(kCpuExecutionProvider, kOnnxDomain, 18, 19, int8_t,
                                                                            ReduceMax)>,
      BuildKernelCreateInfo<ONNX_OPERATOR_VERSIONED_TYPED_KERNEL_CLASS_NAME(kCpuExecutionProvider, kOnnxDomain, 18, 19, uint8_t,
                                                                            ReduceMax)>,
      BuildKernelCreateInfo<ONNX_OPERATOR_TYPED_KERNEL_CLASS_NAME(kCpuExecutionProvider, kOnnxDomain, 18, float,
                                                                  ReduceMean)>,
      BuildKernelCreateInfo<ONNX_OPERATOR_TYPED_KERNEL_CLASS_NAME(kCpuExecutionProvider, kOnnxDomain, 18, double,
                                                                  ReduceMean)>,
      BuildKernelCreateInfo<ONNX_OPERATOR_TYPED_KERNEL_CLASS_NAME(kCpuExecutionProvider, kOnnxDomain, 18, int32_t,
                                                                  ReduceMean)>,
      BuildKernelCreateInfo<ONNX_OPERATOR_TYPED_KERNEL_CLASS_NAME(kCpuExecutionProvider, kOnnxDomain, 18, int64_t,
                                                                  ReduceMean)>,
      BuildKernelCreateInfo<ONNX_OPERATOR_VERSIONED_TYPED_KERNEL_CLASS_NAME(kCpuExecutionProvider, kOnnxDomain, 18, 19, float,
                                                                            ReduceMin)>,
      BuildKernelCreateInfo<ONNX_OPERATOR_VERSIONED_TYPED_KERNEL_CLASS_NAME(kCpuExecutionProvider, kOnnxDomain, 18, 19, double,
                                                                            ReduceMin)>,
      BuildKernelCreateInfo<ONNX_OPERATOR_VERSIONED_TYPED_KERNEL_CLASS_NAME(kCpuExecutionProvider, kOnnxDomain, 18, 19, int32_t,
                                                                            ReduceMin)>,
      BuildKernelCreateInfo<ONNX_OPERATOR_VERSIONED_TYPED_KERNEL_CLASS_NAME(kCpuExecutionProvider, kOnnxDomain, 18, 19, int64_t,
                                                                            ReduceMin)>,
      BuildKernelCreateInfo<ONNX_OPERATOR_VERSIONED_TYPED_KERNEL_CLASS_NAME(kCpuExecutionProvider, kOnnxDomain, 18, 19, int8_t,
                                                                            ReduceMin)>,
      BuildKernelCreateInfo<ONNX_OPERATOR_VERSIONED_TYPED_KERNEL_CLASS_NAME(kCpuExecutionProvider, kOnnxDomain, 18, 19, uint8_t,
                                                                            ReduceMin)>,
      BuildKernelCreateInfo<ONNX_OPERATOR_TYPED_KERNEL_CLASS_NAME(kCpuExecutionProvider, kOnnxDomain, 18, float,
                                                                  ReduceProd)>,
      BuildKernelCreateInfo<ONNX_OPERATOR_TYPED_KERNEL_CLASS_NAME(kCpuExecutionProvider, kOnnxDomain, 18, double,
                                                                  ReduceProd)>,
      BuildKernelCreateInfo<ONNX_OPERATOR_TYPED_KERNEL_CLASS_NAME(kCpuExecutionProvider, kOnnxDomain, 18, int32_t,
                                                                  ReduceProd)>,
      BuildKernelCreateInfo<ONNX_OPERATOR_TYPED_KERNEL_CLASS_NAME(kCpuExecutionProvider, kOnnxDomain, 18, int64_t,
                                                                  ReduceProd)>,
      BuildKernelCreateInfo<ONNX_OPERATOR_TYPED_KERNEL_CLASS_NAME(kCpuExecutionProvider, kOnnxDomain, 18, float,
                                                                  ReduceSumSquare)>,
      BuildKernelCreateInfo<ONNX_OPERATOR_TYPED_KERNEL_CLASS_NAME(kCpuExecutionProvider, kOnnxDomain, 18, int32_t,
                                                                  ReduceSumSquare)>,
      BuildKernelCreateInfo<ONNX_OPERATOR_TYPED_KERNEL_CLASS_NAME(kCpuExecutionProvider, kOnnxDomain, 18, double,
                                                                  ReduceSumSquare)>,
      BuildKernelCreateInfo<ONNX_OPERATOR_TYPED_KERNEL_CLASS_NAME(kCpuExecutionProvider, kOnnxDomain, 18, int64_t,
                                                                  ReduceSumSquare)>,
      BuildKernelCreateInfo<ONNX_OPERATOR_VERSIONED_KERNEL_CLASS_NAME(kCpuExecutionProvider, kOnnxDomain, 18, 21, LpPool)>,
      BuildKernelCreateInfo<ONNX_OPERATOR_KERNEL_CLASS_NAME(kCpuExecutionProvider, kOnnxDomain, 18, Col2Im)>,
      BuildKernelCreateInfo<ONNX_OPERATOR_TYPED_KERNEL_CLASS_NAME(kCpuExecutionProvider, kOnnxDomain, 18, int8_t,
                                                                  BitwiseAnd)>,
      BuildKernelCreateInfo<ONNX_OPERATOR_TYPED_KERNEL_CLASS_NAME(kCpuExecutionProvider, kOnnxDomain, 18, int16_t,
                                                                  BitwiseAnd)>,
      BuildKernelCreateInfo<ONNX_OPERATOR_TYPED_KERNEL_CLASS_NAME(kCpuExecutionProvider, kOnnxDomain, 18, int32_t,
                                                                  BitwiseAnd)>,
      BuildKernelCreateInfo<ONNX_OPERATOR_TYPED_KERNEL_CLASS_NAME(kCpuExecutionProvider, kOnnxDomain, 18, int64_t,
                                                                  BitwiseAnd)>,
      BuildKernelCreateInfo<ONNX_OPERATOR_TYPED_KERNEL_CLASS_NAME(kCpuExecutionProvider, kOnnxDomain, 18, uint8_t,
                                                                  BitwiseAnd)>,
      BuildKernelCreateInfo<ONNX_OPERATOR_TYPED_KERNEL_CLASS_NAME(kCpuExecutionProvider, kOnnxDomain, 18, uint16_t,
                                                                  BitwiseAnd)>,
      BuildKernelCreateInfo<ONNX_OPERATOR_TYPED_KERNEL_CLASS_NAME(kCpuExecutionProvider, kOnnxDomain, 18, uint32_t,
                                                                  BitwiseAnd)>,
      BuildKernelCreateInfo<ONNX_OPERATOR_TYPED_KERNEL_CLASS_NAME(kCpuExecutionProvider, kOnnxDomain, 18, uint64_t,
                                                                  BitwiseAnd)>,
      BuildKernelCreateInfo<ONNX_OPERATOR_TYPED_KERNEL_CLASS_NAME(kCpuExecutionProvider, kOnnxDomain, 18, int8_t,
                                                                  BitwiseNot)>,
      BuildKernelCreateInfo<ONNX_OPERATOR_TYPED_KERNEL_CLASS_NAME(kCpuExecutionProvider, kOnnxDomain, 18, int16_t,
                                                                  BitwiseNot)>,
      BuildKernelCreateInfo<ONNX_OPERATOR_TYPED_KERNEL_CLASS_NAME(kCpuExecutionProvider, kOnnxDomain, 18, int32_t,
                                                                  BitwiseNot)>,
      BuildKernelCreateInfo<ONNX_OPERATOR_TYPED_KERNEL_CLASS_NAME(kCpuExecutionProvider, kOnnxDomain, 18, int64_t,
                                                                  BitwiseNot)>,
      BuildKernelCreateInfo<ONNX_OPERATOR_TYPED_KERNEL_CLASS_NAME(kCpuExecutionProvider, kOnnxDomain, 18, uint8_t,
                                                                  BitwiseNot)>,
      BuildKernelCreateInfo<ONNX_OPERATOR_TYPED_KERNEL_CLASS_NAME(kCpuExecutionProvider, kOnnxDomain, 18, uint16_t,
                                                                  BitwiseNot)>,
      BuildKernelCreateInfo<ONNX_OPERATOR_TYPED_KERNEL_CLASS_NAME(kCpuExecutionProvider, kOnnxDomain, 18, uint32_t,
                                                                  BitwiseNot)>,
      BuildKernelCreateInfo<ONNX_OPERATOR_TYPED_KERNEL_CLASS_NAME(kCpuExecutionProvider, kOnnxDomain, 18, uint64_t,
                                                                  BitwiseNot)>,
      BuildKernelCreateInfo<ONNX_OPERATOR_TYPED_KERNEL_CLASS_NAME(kCpuExecutionProvider, kOnnxDomain, 18, int8_t,
                                                                  BitwiseOr)>,
      BuildKernelCreateInfo<ONNX_OPERATOR_TYPED_KERNEL_CLASS_NAME(kCpuExecutionProvider, kOnnxDomain, 18, int16_t,
                                                                  BitwiseOr)>,
      BuildKernelCreateInfo<ONNX_OPERATOR_TYPED_KERNEL_CLASS_NAME(kCpuExecutionProvider, kOnnxDomain, 18, int32_t,
                                                                  BitwiseOr)>,
      BuildKernelCreateInfo<ONNX_OPERATOR_TYPED_KERNEL_CLASS_NAME(kCpuExecutionProvider, kOnnxDomain, 18, int64_t,
                                                                  BitwiseOr)>,
      BuildKernelCreateInfo<ONNX_OPERATOR_TYPED_KERNEL_CLASS_NAME(kCpuExecutionProvider, kOnnxDomain, 18, uint8_t,
                                                                  BitwiseOr)>,
      BuildKernelCreateInfo<ONNX_OPERATOR_TYPED_KERNEL_CLASS_NAME(kCpuExecutionProvider, kOnnxDomain, 18, uint16_t,
                                                                  BitwiseOr)>,
      BuildKernelCreateInfo<ONNX_OPERATOR_TYPED_KERNEL_CLASS_NAME(kCpuExecutionProvider, kOnnxDomain, 18, uint32_t,
                                                                  BitwiseOr)>,
      BuildKernelCreateInfo<ONNX_OPERATOR_TYPED_KERNEL_CLASS_NAME(kCpuExecutionProvider, kOnnxDomain, 18, uint64_t,
                                                                  BitwiseOr)>,
      BuildKernelCreateInfo<ONNX_OPERATOR_TYPED_KERNEL_CLASS_NAME(kCpuExecutionProvider, kOnnxDomain, 18, int8_t,
                                                                  BitwiseXor)>,
      BuildKernelCreateInfo<ONNX_OPERATOR_TYPED_KERNEL_CLASS_NAME(kCpuExecutionProvider, kOnnxDomain, 18, int16_t,
                                                                  BitwiseXor)>,
      BuildKernelCreateInfo<ONNX_OPERATOR_TYPED_KERNEL_CLASS_NAME(kCpuExecutionProvider, kOnnxDomain, 18, int32_t,
                                                                  BitwiseXor)>,
      BuildKernelCreateInfo<ONNX_OPERATOR_TYPED_KERNEL_CLASS_NAME(kCpuExecutionProvider, kOnnxDomain, 18, int64_t,
                                                                  BitwiseXor)>,
      BuildKernelCreateInfo<ONNX_OPERATOR_TYPED_KERNEL_CLASS_NAME(kCpuExecutionProvider, kOnnxDomain, 18, uint8_t,
                                                                  BitwiseXor)>,
      BuildKernelCreateInfo<ONNX_OPERATOR_TYPED_KERNEL_CLASS_NAME(kCpuExecutionProvider, kOnnxDomain, 18, uint16_t,
                                                                  BitwiseXor)>,
      BuildKernelCreateInfo<ONNX_OPERATOR_TYPED_KERNEL_CLASS_NAME(kCpuExecutionProvider, kOnnxDomain, 18, uint32_t,
                                                                  BitwiseXor)>,
      BuildKernelCreateInfo<ONNX_OPERATOR_TYPED_KERNEL_CLASS_NAME(kCpuExecutionProvider, kOnnxDomain, 18, uint64_t,
                                                                  BitwiseXor)>,
      BuildKernelCreateInfo<ONNX_OPERATOR_VERSIONED_KERNEL_CLASS_NAME(kCpuExecutionProvider, kOnnxDomain, 18, 18, Pad)>,
      BuildKernelCreateInfo<ONNX_OPERATOR_KERNEL_CLASS_NAME(kCpuExecutionProvider, kOnnxDomain, 18, ScatterND)>,
      BuildKernelCreateInfo<ONNX_OPERATOR_KERNEL_CLASS_NAME(kCpuExecutionProvider, kOnnxDomain, 18, ScatterElements)>,
      BuildKernelCreateInfo<ONNX_OPERATOR_KERNEL_CLASS_NAME(kCpuExecutionProvider, kOnnxDomain, 18, Split)>,
#if !defined(DISABLE_OPTIONAL_TYPE)
      BuildKernelCreateInfo<ONNX_OPERATOR_KERNEL_CLASS_NAME(kCpuExecutionProvider, kOnnxDomain, 18, OptionalHasElement)>,
      BuildKernelCreateInfo<ONNX_OPERATOR_KERNEL_CLASS_NAME(kCpuExecutionProvider, kOnnxDomain, 18, OptionalGetElement)>,
#endif

      // Opset 19
      BuildKernelCreateInfo<ONNX_OPERATOR_VERSIONED_KERNEL_CLASS_NAME(kCpuExecutionProvider, kOnnxDomain, 19, 20, Size)>,
      BuildKernelCreateInfo<ONNX_OPERATOR_VERSIONED_KERNEL_CLASS_NAME(kCpuExecutionProvider, kOnnxDomain, 19, 21, AveragePool)>,
      BuildKernelCreateInfo<ONNX_OPERATOR_VERSIONED_KERNEL_CLASS_NAME(kCpuExecutionProvider, kOnnxDomain, 19, 20, Cast)>,
      BuildKernelCreateInfo<ONNX_OPERATOR_VERSIONED_TYPED_KERNEL_CLASS_NAME(kCpuExecutionProvider, kOnnxDomain, 19, 20,
                                                                            uint8_t, DequantizeLinear)>,
      BuildKernelCreateInfo<ONNX_OPERATOR_VERSIONED_TYPED_KERNEL_CLASS_NAME(kCpuExecutionProvider, kOnnxDomain, 19, 20,
                                                                            int8_t, DequantizeLinear)>,
      BuildKernelCreateInfo<ONNX_OPERATOR_VERSIONED_TYPED_KERNEL_CLASS_NAME(kCpuExecutionProvider, kOnnxDomain, 19, 20,
                                                                            int32_t, DequantizeLinear)>,
#if !defined(DISABLE_FLOAT8_TYPES)
      BuildKernelCreateInfo<ONNX_OPERATOR_VERSIONED_TYPED_KERNEL_CLASS_NAME(kCpuExecutionProvider, kOnnxDomain, 19, 20,
                                                                            Float8E4M3FN, DequantizeLinear)>,
      BuildKernelCreateInfo<ONNX_OPERATOR_VERSIONED_TYPED_KERNEL_CLASS_NAME(kCpuExecutionProvider, kOnnxDomain, 19, 20,
                                                                            Float8E4M3FNUZ, DequantizeLinear)>,
      BuildKernelCreateInfo<ONNX_OPERATOR_VERSIONED_TYPED_KERNEL_CLASS_NAME(kCpuExecutionProvider, kOnnxDomain, 19, 20,
                                                                            Float8E5M2, DequantizeLinear)>,
      BuildKernelCreateInfo<ONNX_OPERATOR_VERSIONED_TYPED_KERNEL_CLASS_NAME(kCpuExecutionProvider, kOnnxDomain, 19, 20,
                                                                            Float8E5M2FNUZ, DequantizeLinear)>,
#endif
      BuildKernelCreateInfo<ONNX_OPERATOR_TYPED_KERNEL_CLASS_NAME(kCpuExecutionProvider, kOnnxDomain, 19, bool, Equal)>,
      BuildKernelCreateInfo<ONNX_OPERATOR_TYPED_KERNEL_CLASS_NAME(kCpuExecutionProvider, kOnnxDomain, 19, int8_t,
                                                                  Equal)>,
      BuildKernelCreateInfo<ONNX_OPERATOR_TYPED_KERNEL_CLASS_NAME(kCpuExecutionProvider, kOnnxDomain, 19, int16_t,
                                                                  Equal)>,
      BuildKernelCreateInfo<ONNX_OPERATOR_TYPED_KERNEL_CLASS_NAME(kCpuExecutionProvider, kOnnxDomain, 19, int32_t,
                                                                  Equal)>,
      BuildKernelCreateInfo<ONNX_OPERATOR_TYPED_KERNEL_CLASS_NAME(kCpuExecutionProvider, kOnnxDomain, 19, int64_t,
                                                                  Equal)>,
      BuildKernelCreateInfo<ONNX_OPERATOR_TYPED_KERNEL_CLASS_NAME(kCpuExecutionProvider, kOnnxDomain, 19, uint8_t,
                                                                  Equal)>,
      BuildKernelCreateInfo<ONNX_OPERATOR_TYPED_KERNEL_CLASS_NAME(kCpuExecutionProvider, kOnnxDomain, 19, uint16_t,
                                                                  Equal)>,
      BuildKernelCreateInfo<ONNX_OPERATOR_TYPED_KERNEL_CLASS_NAME(kCpuExecutionProvider, kOnnxDomain, 19, uint32_t,
                                                                  Equal)>,
      BuildKernelCreateInfo<ONNX_OPERATOR_TYPED_KERNEL_CLASS_NAME(kCpuExecutionProvider, kOnnxDomain, 19, uint64_t,
                                                                  Equal)>,
      BuildKernelCreateInfo<ONNX_OPERATOR_TYPED_KERNEL_CLASS_NAME(kCpuExecutionProvider, kOnnxDomain, 19, float, Equal)>,
      BuildKernelCreateInfo<ONNX_OPERATOR_TYPED_KERNEL_CLASS_NAME(kCpuExecutionProvider, kOnnxDomain, 19, double, Equal)>,
      BuildKernelCreateInfo<ONNX_OPERATOR_TYPED_KERNEL_CLASS_NAME(kCpuExecutionProvider, kOnnxDomain, 19, string, Equal)>,
      BuildKernelCreateInfo<ONNX_OPERATOR_VERSIONED_KERNEL_CLASS_NAME(kCpuExecutionProvider, kOnnxDomain, 19, 20,
                                                                      Identity)>,
      BuildKernelCreateInfo<ONNX_OPERATOR_VERSIONED_KERNEL_CLASS_NAME(kCpuExecutionProvider, kOnnxDomain, 19, 20, If)>,
      BuildKernelCreateInfo<ONNX_OPERATOR_VERSIONED_KERNEL_CLASS_NAME(kCpuExecutionProvider, kOnnxDomain, 19, 20, Loop)>,
      BuildKernelCreateInfo<ONNX_OPERATOR_VERSIONED_KERNEL_CLASS_NAME(kCpuExecutionProvider, kOnnxDomain, 19, 20, Pad)>,
      BuildKernelCreateInfo<ONNX_OPERATOR_VERSIONED_TYPED_KERNEL_CLASS_NAME(kCpuExecutionProvider, kOnnxDomain, 19, 20,
                                                                            uint8_t, QuantizeLinear)>,
      BuildKernelCreateInfo<ONNX_OPERATOR_VERSIONED_TYPED_KERNEL_CLASS_NAME(kCpuExecutionProvider, kOnnxDomain, 19, 20,
                                                                            int8_t, QuantizeLinear)>,
#if !defined(DISABLE_FLOAT8_TYPES)
      BuildKernelCreateInfo<ONNX_OPERATOR_VERSIONED_TYPED_KERNEL_CLASS_NAME(kCpuExecutionProvider, kOnnxDomain, 19, 20,
                                                                            Float8E4M3FN, QuantizeLinear)>,
      BuildKernelCreateInfo<ONNX_OPERATOR_VERSIONED_TYPED_KERNEL_CLASS_NAME(kCpuExecutionProvider, kOnnxDomain, 19, 20,
                                                                            Float8E4M3FNUZ, QuantizeLinear)>,
      BuildKernelCreateInfo<ONNX_OPERATOR_VERSIONED_TYPED_KERNEL_CLASS_NAME(kCpuExecutionProvider, kOnnxDomain, 19, 20,
                                                                            Float8E5M2, QuantizeLinear)>,
      BuildKernelCreateInfo<ONNX_OPERATOR_VERSIONED_TYPED_KERNEL_CLASS_NAME(kCpuExecutionProvider, kOnnxDomain, 19, 20,
                                                                            Float8E5M2FNUZ, QuantizeLinear)>,
#endif
      BuildKernelCreateInfo<ONNX_OPERATOR_VERSIONED_KERNEL_CLASS_NAME(kCpuExecutionProvider, kOnnxDomain, 19, 20,
                                                                      Reshape)>,
      BuildKernelCreateInfo<ONNX_OPERATOR_TYPED_KERNEL_CLASS_NAME(kCpuExecutionProvider, kOnnxDomain, 19, float, Resize)>,
      BuildKernelCreateInfo<ONNX_OPERATOR_TYPED_KERNEL_CLASS_NAME(kCpuExecutionProvider, kOnnxDomain, 19, int32_t,
                                                                  Resize)>,
      BuildKernelCreateInfo<ONNX_OPERATOR_TYPED_KERNEL_CLASS_NAME(kCpuExecutionProvider, kOnnxDomain, 19, int8_t,
                                                                  Resize)>,
      BuildKernelCreateInfo<ONNX_OPERATOR_TYPED_KERNEL_CLASS_NAME(kCpuExecutionProvider, kOnnxDomain, 19, uint8_t,
                                                                  Resize)>,
      BuildKernelCreateInfo<ONNX_OPERATOR_VERSIONED_KERNEL_CLASS_NAME(kCpuExecutionProvider, kOnnxDomain, 19, 20, Scan)>,
      BuildKernelCreateInfo<ONNX_OPERATOR_VERSIONED_KERNEL_CLASS_NAME(kCpuExecutionProvider, kOnnxDomain, 19, 20, Shape)>,

      // Opset 20
      BuildKernelCreateInfo<ONNX_OPERATOR_VERSIONED_KERNEL_CLASS_NAME(kCpuExecutionProvider, kOnnxDomain, 20, 20,
                                                                      ConstantOfShape)>,
      BuildKernelCreateInfo<ONNX_OPERATOR_TYPED_KERNEL_CLASS_NAME(kCpuExecutionProvider, kOnnxDomain, 20, bool, ReduceMax)>,
      BuildKernelCreateInfo<ONNX_OPERATOR_TYPED_KERNEL_CLASS_NAME(kCpuExecutionProvider, kOnnxDomain, 20, float, ReduceMax)>,
      BuildKernelCreateInfo<ONNX_OPERATOR_TYPED_KERNEL_CLASS_NAME(kCpuExecutionProvider, kOnnxDomain, 20, double, ReduceMax)>,
      BuildKernelCreateInfo<ONNX_OPERATOR_TYPED_KERNEL_CLASS_NAME(kCpuExecutionProvider, kOnnxDomain, 20, int32_t, ReduceMax)>,
      BuildKernelCreateInfo<ONNX_OPERATOR_TYPED_KERNEL_CLASS_NAME(kCpuExecutionProvider, kOnnxDomain, 20, int64_t, ReduceMax)>,
      BuildKernelCreateInfo<ONNX_OPERATOR_TYPED_KERNEL_CLASS_NAME(kCpuExecutionProvider, kOnnxDomain, 20, int8_t, ReduceMax)>,
      BuildKernelCreateInfo<ONNX_OPERATOR_TYPED_KERNEL_CLASS_NAME(kCpuExecutionProvider, kOnnxDomain, 20, uint8_t, ReduceMax)>,
      BuildKernelCreateInfo<ONNX_OPERATOR_TYPED_KERNEL_CLASS_NAME(kCpuExecutionProvider, kOnnxDomain, 20, bool, ReduceMin)>,
      BuildKernelCreateInfo<ONNX_OPERATOR_TYPED_KERNEL_CLASS_NAME(kCpuExecutionProvider, kOnnxDomain, 20, float, ReduceMin)>,
      BuildKernelCreateInfo<ONNX_OPERATOR_TYPED_KERNEL_CLASS_NAME(kCpuExecutionProvider, kOnnxDomain, 20, double, ReduceMin)>,
      BuildKernelCreateInfo<ONNX_OPERATOR_TYPED_KERNEL_CLASS_NAME(kCpuExecutionProvider, kOnnxDomain, 20, int32_t, ReduceMin)>,
      BuildKernelCreateInfo<ONNX_OPERATOR_TYPED_KERNEL_CLASS_NAME(kCpuExecutionProvider, kOnnxDomain, 20, int64_t, ReduceMin)>,
      BuildKernelCreateInfo<ONNX_OPERATOR_TYPED_KERNEL_CLASS_NAME(kCpuExecutionProvider, kOnnxDomain, 20, int8_t, ReduceMin)>,
      BuildKernelCreateInfo<ONNX_OPERATOR_TYPED_KERNEL_CLASS_NAME(kCpuExecutionProvider, kOnnxDomain, 20, uint8_t, ReduceMin)>,
      BuildKernelCreateInfo<ONNX_OPERATOR_KERNEL_CLASS_NAME(kCpuExecutionProvider, kOnnxDomain, 20, DFT)>,
      BuildKernelCreateInfo<ONNX_OPERATOR_VERSIONED_TYPED_KERNEL_CLASS_NAME(kCpuExecutionProvider, kOnnxDomain, 20, 21, float,
                                                                            GridSample)>,
      BuildKernelCreateInfo<ONNX_OPERATOR_VERSIONED_TYPED_KERNEL_CLASS_NAME(kCpuExecutionProvider, kOnnxDomain, 20, 21, double,
                                                                            GridSample)>,
      BuildKernelCreateInfo<ONNX_OPERATOR_TYPED_KERNEL_CLASS_NAME(kCpuExecutionProvider, kOnnxDomain, 20, float,
                                                                  AffineGrid)>,
      BuildKernelCreateInfo<ONNX_OPERATOR_TYPED_KERNEL_CLASS_NAME(kCpuExecutionProvider, kOnnxDomain, 20, double,
                                                                  AffineGrid)>,
      BuildKernelCreateInfo<ONNX_OPERATOR_TYPED_KERNEL_CLASS_NAME(kCpuExecutionProvider, kOnnxDomain, 20, float, IsNaN)>,
      BuildKernelCreateInfo<ONNX_OPERATOR_TYPED_KERNEL_CLASS_NAME(kCpuExecutionProvider, kOnnxDomain, 20, double, IsNaN)>,
      BuildKernelCreateInfo<ONNX_OPERATOR_TYPED_KERNEL_CLASS_NAME(kCpuExecutionProvider, kOnnxDomain, 20, MLFloat16,
                                                                  IsNaN)>,
      BuildKernelCreateInfo<ONNX_OPERATOR_TYPED_KERNEL_CLASS_NAME(kCpuExecutionProvider, kOnnxDomain, 20, BFloat16,
                                                                  IsNaN)>,
      BuildKernelCreateInfo<ONNX_OPERATOR_KERNEL_CLASS_NAME(kCpuExecutionProvider, kOnnxDomain, 20, Gelu)>,
#if !defined(DISABLE_FLOAT8_TYPES)
      BuildKernelCreateInfo<ONNX_OPERATOR_TYPED_KERNEL_CLASS_NAME(kCpuExecutionProvider, kOnnxDomain, 20, Float8E4M3FN,
                                                                  IsNaN)>,
      BuildKernelCreateInfo<ONNX_OPERATOR_TYPED_KERNEL_CLASS_NAME(kCpuExecutionProvider, kOnnxDomain, 20, Float8E4M3FNUZ,
                                                                  IsNaN)>,
      BuildKernelCreateInfo<ONNX_OPERATOR_TYPED_KERNEL_CLASS_NAME(kCpuExecutionProvider, kOnnxDomain, 20, Float8E5M2,
                                                                  IsNaN)>,
      BuildKernelCreateInfo<ONNX_OPERATOR_TYPED_KERNEL_CLASS_NAME(kCpuExecutionProvider, kOnnxDomain, 20, Float8E5M2FNUZ,
                                                                  IsNaN)>,
#endif
      BuildKernelCreateInfo<ONNX_OPERATOR_KERNEL_CLASS_NAME(kCpuExecutionProvider, kOnnxDomain, 20, IsInf)>,
      BuildKernelCreateInfo<ONNX_OPERATOR_KERNEL_CLASS_NAME(kCpuExecutionProvider, kOnnxDomain, 20, StringConcat)>,
      BuildKernelCreateInfo<ONNX_OPERATOR_KERNEL_CLASS_NAME(kCpuExecutionProvider, kOnnxDomain, 20, RegexFullMatch)>,
      BuildKernelCreateInfo<ONNX_OPERATOR_KERNEL_CLASS_NAME(kCpuExecutionProvider, kOnnxDomain, 20, StringSplit)>,

      // Opset 21
      BuildKernelCreateInfo<ONNX_OPERATOR_KERNEL_CLASS_NAME(kCpuExecutionProvider, kOnnxDomain, 21, Cast)>,
      BuildKernelCreateInfo<ONNX_OPERATOR_KERNEL_CLASS_NAME(kCpuExecutionProvider, kOnnxDomain, 21, ConstantOfShape)>,
      BuildKernelCreateInfo<ONNX_OPERATOR_KERNEL_CLASS_NAME(kCpuExecutionProvider, kOnnxDomain, 21, Identity)>,
      BuildKernelCreateInfo<ONNX_OPERATOR_KERNEL_CLASS_NAME(kCpuExecutionProvider, kOnnxDomain, 21, Reshape)>,
      BuildKernelCreateInfo<ONNX_OPERATOR_KERNEL_CLASS_NAME(kCpuExecutionProvider, kOnnxDomain, 21, Scan)>,
      BuildKernelCreateInfo<ONNX_OPERATOR_KERNEL_CLASS_NAME(kCpuExecutionProvider, kOnnxDomain, 21, Shape)>,
      BuildKernelCreateInfo<ONNX_OPERATOR_KERNEL_CLASS_NAME(kCpuExecutionProvider, kOnnxDomain, 21, Size)>,
      BuildKernelCreateInfo<ONNX_OPERATOR_KERNEL_CLASS_NAME(kCpuExecutionProvider, kOnnxDomain, 21, Flatten)>,
      BuildKernelCreateInfo<ONNX_OPERATOR_KERNEL_CLASS_NAME(kCpuExecutionProvider, kOnnxDomain, 21, Squeeze)>,
      BuildKernelCreateInfo<ONNX_OPERATOR_KERNEL_CLASS_NAME(kCpuExecutionProvider, kOnnxDomain, 21, Transpose)>,
      BuildKernelCreateInfo<ONNX_OPERATOR_KERNEL_CLASS_NAME(kCpuExecutionProvider, kOnnxDomain, 21, Unsqueeze)>,
      BuildKernelCreateInfo<ONNX_OPERATOR_KERNEL_CLASS_NAME(kCpuExecutionProvider, kOnnxDomain, 21, If)>,
      BuildKernelCreateInfo<ONNX_OPERATOR_KERNEL_CLASS_NAME(kCpuExecutionProvider, kOnnxDomain, 21, Loop)>,
      BuildKernelCreateInfo<ONNX_OPERATOR_KERNEL_CLASS_NAME(kCpuExecutionProvider, kOnnxDomain, 21, Pad)>,
      BuildKernelCreateInfo<ONNX_OPERATOR_TYPED_KERNEL_CLASS_NAME(kCpuExecutionProvider, kOnnxDomain, 21, uint8_t,
                                                                  DequantizeLinear)>,
      BuildKernelCreateInfo<ONNX_OPERATOR_TYPED_KERNEL_CLASS_NAME(kCpuExecutionProvider, kOnnxDomain, 21, int8_t,
                                                                  DequantizeLinear)>,
      BuildKernelCreateInfo<ONNX_OPERATOR_TYPED_KERNEL_CLASS_NAME(kCpuExecutionProvider, kOnnxDomain, 21, uint16_t,
                                                                  DequantizeLinear)>,
      BuildKernelCreateInfo<ONNX_OPERATOR_TYPED_KERNEL_CLASS_NAME(kCpuExecutionProvider, kOnnxDomain, 21, int16_t,
                                                                  DequantizeLinear)>,
      BuildKernelCreateInfo<ONNX_OPERATOR_TYPED_KERNEL_CLASS_NAME(kCpuExecutionProvider, kOnnxDomain, 21, int32_t,
                                                                  DequantizeLinear)>,
      BuildKernelCreateInfo<ONNX_OPERATOR_TYPED_KERNEL_CLASS_NAME(kCpuExecutionProvider, kOnnxDomain, 21, Int4x2,
                                                                  DequantizeLinear)>,
      BuildKernelCreateInfo<ONNX_OPERATOR_TYPED_KERNEL_CLASS_NAME(kCpuExecutionProvider, kOnnxDomain, 21, UInt4x2,
                                                                  DequantizeLinear)>,
      BuildKernelCreateInfo<ONNX_OPERATOR_TYPED_KERNEL_CLASS_NAME(kCpuExecutionProvider, kOnnxDomain, 21, uint8_t,
                                                                  QLinearMatMul)>,
      BuildKernelCreateInfo<ONNX_OPERATOR_TYPED_KERNEL_CLASS_NAME(kCpuExecutionProvider, kOnnxDomain, 21, int8_t,
                                                                  QLinearMatMul)>,
#if !defined(DISABLE_FLOAT8_TYPES)
      BuildKernelCreateInfo<ONNX_OPERATOR_TYPED_KERNEL_CLASS_NAME(kCpuExecutionProvider, kOnnxDomain, 21, Float8E4M3FN,
                                                                  DequantizeLinear)>,
      BuildKernelCreateInfo<ONNX_OPERATOR_TYPED_KERNEL_CLASS_NAME(kCpuExecutionProvider, kOnnxDomain, 21, Float8E4M3FNUZ,
                                                                  DequantizeLinear)>,
      BuildKernelCreateInfo<ONNX_OPERATOR_TYPED_KERNEL_CLASS_NAME(kCpuExecutionProvider, kOnnxDomain, 21, Float8E5M2,
                                                                  DequantizeLinear)>,
      BuildKernelCreateInfo<ONNX_OPERATOR_TYPED_KERNEL_CLASS_NAME(kCpuExecutionProvider, kOnnxDomain, 21, Float8E5M2FNUZ,
                                                                  DequantizeLinear)>,
#endif
      BuildKernelCreateInfo<ONNX_OPERATOR_TYPED_KERNEL_CLASS_NAME(kCpuExecutionProvider, kOnnxDomain, 21, uint8_t,
                                                                  QuantizeLinear)>,
      BuildKernelCreateInfo<ONNX_OPERATOR_TYPED_KERNEL_CLASS_NAME(kCpuExecutionProvider, kOnnxDomain, 21, int8_t,
                                                                  QuantizeLinear)>,
      BuildKernelCreateInfo<ONNX_OPERATOR_TYPED_KERNEL_CLASS_NAME(kCpuExecutionProvider, kOnnxDomain, 21, uint16_t,
                                                                  QuantizeLinear)>,
      BuildKernelCreateInfo<ONNX_OPERATOR_TYPED_KERNEL_CLASS_NAME(kCpuExecutionProvider, kOnnxDomain, 21, int16_t,
                                                                  QuantizeLinear)>,
      BuildKernelCreateInfo<ONNX_OPERATOR_TYPED_KERNEL_CLASS_NAME(kCpuExecutionProvider, kOnnxDomain, 21, Int4x2,
                                                                  QuantizeLinear)>,
      BuildKernelCreateInfo<ONNX_OPERATOR_TYPED_KERNEL_CLASS_NAME(kCpuExecutionProvider, kOnnxDomain, 21, UInt4x2,
                                                                  QuantizeLinear)>,
#if !defined(DISABLE_FLOAT8_TYPES)
      BuildKernelCreateInfo<ONNX_OPERATOR_TYPED_KERNEL_CLASS_NAME(kCpuExecutionProvider, kOnnxDomain, 21, Float8E4M3FN,
                                                                  QuantizeLinear)>,
      BuildKernelCreateInfo<ONNX_OPERATOR_TYPED_KERNEL_CLASS_NAME(kCpuExecutionProvider, kOnnxDomain, 21, Float8E4M3FNUZ,
                                                                  QuantizeLinear)>,
      BuildKernelCreateInfo<ONNX_OPERATOR_TYPED_KERNEL_CLASS_NAME(kCpuExecutionProvider, kOnnxDomain, 21, Float8E5M2,
                                                                  QuantizeLinear)>,
      BuildKernelCreateInfo<ONNX_OPERATOR_TYPED_KERNEL_CLASS_NAME(kCpuExecutionProvider, kOnnxDomain, 21, Float8E5M2FNUZ,
                                                                  QuantizeLinear)>,
#endif

      // Opset 22
      BuildKernelCreateInfo<ONNX_OPERATOR_KERNEL_CLASS_NAME(kCpuExecutionProvider, kOnnxDomain, 22, Cos)>,
      BuildKernelCreateInfo<ONNX_OPERATOR_KERNEL_CLASS_NAME(kCpuExecutionProvider, kOnnxDomain, 22, Tan)>,
      BuildKernelCreateInfo<ONNX_OPERATOR_KERNEL_CLASS_NAME(kCpuExecutionProvider, kOnnxDomain, 22, Asin)>,
      BuildKernelCreateInfo<ONNX_OPERATOR_KERNEL_CLASS_NAME(kCpuExecutionProvider, kOnnxDomain, 22, Acos)>,
      BuildKernelCreateInfo<ONNX_OPERATOR_KERNEL_CLASS_NAME(kCpuExecutionProvider, kOnnxDomain, 22, Atan)>,
      BuildKernelCreateInfo<ONNX_OPERATOR_KERNEL_CLASS_NAME(kCpuExecutionProvider, kOnnxDomain, 22, Sinh)>,
      BuildKernelCreateInfo<ONNX_OPERATOR_KERNEL_CLASS_NAME(kCpuExecutionProvider, kOnnxDomain, 22, Cosh)>,
      BuildKernelCreateInfo<ONNX_OPERATOR_KERNEL_CLASS_NAME(kCpuExecutionProvider, kOnnxDomain, 22, Asinh)>,
      BuildKernelCreateInfo<ONNX_OPERATOR_KERNEL_CLASS_NAME(kCpuExecutionProvider, kOnnxDomain, 22, Acosh)>,
      BuildKernelCreateInfo<ONNX_OPERATOR_KERNEL_CLASS_NAME(kCpuExecutionProvider, kOnnxDomain, 22, Atanh)>,
      BuildKernelCreateInfo<ONNX_OPERATOR_KERNEL_CLASS_NAME(kCpuExecutionProvider, kOnnxDomain, 22, Conv)>,
      BuildKernelCreateInfo<ONNX_OPERATOR_KERNEL_CLASS_NAME(kCpuExecutionProvider, kOnnxDomain, 22, ConvTranspose)>,
      BuildKernelCreateInfo<ONNX_OPERATOR_KERNEL_CLASS_NAME(kCpuExecutionProvider, kOnnxDomain, 22, Det)>,
      BuildKernelCreateInfo<ONNX_OPERATOR_KERNEL_CLASS_NAME(kCpuExecutionProvider, kOnnxDomain, 22, EyeLike)>,
      BuildKernelCreateInfo<ONNX_OPERATOR_KERNEL_CLASS_NAME(kCpuExecutionProvider, kOnnxDomain, 22, GlobalAveragePool)>,
      BuildKernelCreateInfo<ONNX_OPERATOR_KERNEL_CLASS_NAME(kCpuExecutionProvider, kOnnxDomain, 22, GlobalMaxPool)>,
      BuildKernelCreateInfo<ONNX_OPERATOR_TYPED_KERNEL_CLASS_NAME(kCpuExecutionProvider, kOnnxDomain, 22, float_float,
                                                                  Dropout)>,
      BuildKernelCreateInfo<ONNX_OPERATOR_TYPED_KERNEL_CLASS_NAME(kCpuExecutionProvider, kOnnxDomain, 22, float_double,
                                                                  Dropout)>,
      BuildKernelCreateInfo<ONNX_OPERATOR_TYPED_KERNEL_CLASS_NAME(kCpuExecutionProvider, kOnnxDomain, 22, double_float,
                                                                  Dropout)>,
      BuildKernelCreateInfo<ONNX_OPERATOR_TYPED_KERNEL_CLASS_NAME(kCpuExecutionProvider, kOnnxDomain, 22, double_double,
                                                                  Dropout)>,
      BuildKernelCreateInfo<ONNX_OPERATOR_TYPED_KERNEL_CLASS_NAME(kCpuExecutionProvider, kOnnxDomain, 22, float, GridSample)>,
      BuildKernelCreateInfo<ONNX_OPERATOR_TYPED_KERNEL_CLASS_NAME(kCpuExecutionProvider, kOnnxDomain, 22, double, GridSample)>,
      BuildKernelCreateInfo<ONNX_OPERATOR_KERNEL_CLASS_NAME(kCpuExecutionProvider, kOnnxDomain, 22, GRU)>,
      BuildKernelCreateInfo<ONNX_OPERATOR_KERNEL_CLASS_NAME(kCpuExecutionProvider, kOnnxDomain, 22, LSTM)>,
      BuildKernelCreateInfo<ONNX_OPERATOR_KERNEL_CLASS_NAME(kCpuExecutionProvider, kOnnxDomain, 22, RNN)>,
      BuildKernelCreateInfo<ONNX_OPERATOR_KERNEL_CLASS_NAME(kCpuExecutionProvider, kOnnxDomain, 22, Elu)>,
      BuildKernelCreateInfo<ONNX_OPERATOR_KERNEL_CLASS_NAME(kCpuExecutionProvider, kOnnxDomain, 22, HardSigmoid)>,
      BuildKernelCreateInfo<ONNX_OPERATOR_KERNEL_CLASS_NAME(kCpuExecutionProvider, kOnnxDomain, 22, InstanceNormalization)>,
      BuildKernelCreateInfo<ONNX_OPERATOR_KERNEL_CLASS_NAME(kCpuExecutionProvider, kOnnxDomain, 22, LpPool)>,
      BuildKernelCreateInfo<ONNX_OPERATOR_KERNEL_CLASS_NAME(kCpuExecutionProvider, kOnnxDomain, 22, MaxPool)>,
      BuildKernelCreateInfo<ONNX_OPERATOR_KERNEL_CLASS_NAME(kCpuExecutionProvider, kOnnxDomain, 22, MaxUnpool)>,
      BuildKernelCreateInfo<ONNX_OPERATOR_KERNEL_CLASS_NAME(kCpuExecutionProvider, kOnnxDomain, 22, Softplus)>,
      BuildKernelCreateInfo<ONNX_OPERATOR_TYPED_KERNEL_CLASS_NAME(kCpuExecutionProvider, kOnnxDomain, 22, float, Round)>,
      BuildKernelCreateInfo<ONNX_OPERATOR_TYPED_KERNEL_CLASS_NAME(kCpuExecutionProvider, kOnnxDomain, 22, double, Round)>,
      BuildKernelCreateInfo<ONNX_OPERATOR_TYPED_KERNEL_CLASS_NAME(kCpuExecutionProvider, kOnnxDomain, 22, MLFloat16,
                                                                  Round)>,
      BuildKernelCreateInfo<ONNX_OPERATOR_KERNEL_CLASS_NAME(kCpuExecutionProvider, kOnnxDomain, 22, Selu)>,
      BuildKernelCreateInfo<ONNX_OPERATOR_TYPED_KERNEL_CLASS_NAME(kCpuExecutionProvider, kOnnxDomain, 22, float, Sin)>,
      BuildKernelCreateInfo<ONNX_OPERATOR_TYPED_KERNEL_CLASS_NAME(kCpuExecutionProvider, kOnnxDomain, 22, double, Sin)>,
      BuildKernelCreateInfo<ONNX_OPERATOR_KERNEL_CLASS_NAME(kCpuExecutionProvider, kOnnxDomain, 22, Softsign)>,
      BuildKernelCreateInfo<ONNX_OPERATOR_KERNEL_CLASS_NAME(kCpuExecutionProvider, kOnnxDomain, 22, ThresholdedRelu)>,
      BuildKernelCreateInfo<ONNX_OPERATOR_KERNEL_CLASS_NAME(kCpuExecutionProvider, kOnnxDomain, 22, AveragePool)>,
  };

  for (auto& function_table_entry : function_table) {
    KernelCreateInfo info = function_table_entry();
    if (info.kernel_def != nullptr) {  // filter disabled entries where type is void
      ORT_RETURN_IF_ERROR(kernel_registry.Register(std::move(info)));
    }
  }

  return Status::OK();
}

#ifdef MLAS_F16VEC_INTRINSICS_SUPPORTED
Status RegisterFp16Kernels(KernelRegistry& kernel_registry) {
  static const BuildKernelCreateInfoFn function_table[] = {
      BuildKernelCreateInfo<void>,  // default entry to avoid the list become empty after ops-reducing
      BuildKernelCreateInfo<ONNX_OPERATOR_VERSIONED_TYPED_KERNEL_CLASS_NAME(kCpuExecutionProvider, kOnnxDomain, 1, 21, MLFloat16,
                                                                            GlobalAveragePool)>,
      BuildKernelCreateInfo<ONNX_OPERATOR_TYPED_KERNEL_CLASS_NAME(kCpuExecutionProvider, kOnnxDomain, 22, MLFloat16,
                                                                  GlobalAveragePool)>,
      BuildKernelCreateInfo<ONNX_OPERATOR_VERSIONED_TYPED_KERNEL_CLASS_NAME(kCpuExecutionProvider, kOnnxDomain, 11, 21, MLFloat16,
                                                                            Conv)>,
      BuildKernelCreateInfo<ONNX_OPERATOR_TYPED_KERNEL_CLASS_NAME(kCpuExecutionProvider, kOnnxDomain, 22, MLFloat16,
                                                                  Conv)>,
      BuildKernelCreateInfo<ONNX_OPERATOR_VERSIONED_TYPED_KERNEL_CLASS_NAME(kCpuExecutionProvider, kOnnxDomain, 11, 18,
                                                                            MLFloat16, AveragePool)>,
      BuildKernelCreateInfo<ONNX_OPERATOR_VERSIONED_TYPED_KERNEL_CLASS_NAME(kCpuExecutionProvider, kOnnxDomain, 19, 21, MLFloat16,
                                                                            AveragePool)>,
      BuildKernelCreateInfo<ONNX_OPERATOR_TYPED_KERNEL_CLASS_NAME(kCpuExecutionProvider, kOnnxDomain, 22, MLFloat16,
                                                                  AveragePool)>,
      BuildKernelCreateInfo<ONNX_OPERATOR_VERSIONED_TYPED_KERNEL_CLASS_NAME(kCpuExecutionProvider, kOnnxDomain, 8, 11,
                                                                            MLFloat16, MaxPool)>,
      BuildKernelCreateInfo<ONNX_OPERATOR_VERSIONED_TYPED_KERNEL_CLASS_NAME(kCpuExecutionProvider, kOnnxDomain, 12, 21, MLFloat16,
                                                                            MaxPool)>,
      BuildKernelCreateInfo<ONNX_OPERATOR_TYPED_KERNEL_CLASS_NAME(kCpuExecutionProvider, kOnnxDomain, 22,
                                                                  MLFloat16, MaxPool)>,
      BuildKernelCreateInfo<ONNX_OPERATOR_VERSIONED_TYPED_KERNEL_CLASS_NAME(kCpuExecutionProvider, kOnnxDomain, 6, 12,
                                                                            MLFloat16, Relu)>,
      BuildKernelCreateInfo<ONNX_OPERATOR_VERSIONED_TYPED_KERNEL_CLASS_NAME(kCpuExecutionProvider, kOnnxDomain, 13, 13,
                                                                            MLFloat16, Relu)>,
      BuildKernelCreateInfo<ONNX_OPERATOR_TYPED_KERNEL_CLASS_NAME(kCpuExecutionProvider, kOnnxDomain, 14, MLFloat16,
                                                                  Relu)>,
      BuildKernelCreateInfo<ONNX_OPERATOR_VERSIONED_TYPED_KERNEL_CLASS_NAME(kCpuExecutionProvider, kOnnxDomain, 6, 15,
                                                                            MLFloat16, LeakyRelu)>,
      BuildKernelCreateInfo<ONNX_OPERATOR_TYPED_KERNEL_CLASS_NAME(kCpuExecutionProvider, kOnnxDomain, 16, MLFloat16,
                                                                  LeakyRelu)>,
  };

  for (auto& function_table_entry : function_table) {
    KernelCreateInfo info = function_table_entry();
    if (info.kernel_def != nullptr) {  // filter disabled entries where type is void
      ORT_RETURN_IF_ERROR(kernel_registry.Register(std::move(info)));
    }
  }

  return Status::OK();
}
#endif

// Forward declarations of ml op kernels
#ifndef DISABLE_ML_OPS
namespace ml {
class ONNX_OPERATOR_TYPED_KERNEL_CLASS_NAME(kCpuExecutionProvider, kMLDomain, 1, float, ArrayFeatureExtractor);
class ONNX_OPERATOR_TYPED_KERNEL_CLASS_NAME(kCpuExecutionProvider, kMLDomain, 1, double, ArrayFeatureExtractor);
class ONNX_OPERATOR_TYPED_KERNEL_CLASS_NAME(kCpuExecutionProvider, kMLDomain, 1, int32_t, ArrayFeatureExtractor);
class ONNX_OPERATOR_TYPED_KERNEL_CLASS_NAME(kCpuExecutionProvider, kMLDomain, 1, int64_t, ArrayFeatureExtractor);
class ONNX_OPERATOR_TYPED_KERNEL_CLASS_NAME(kCpuExecutionProvider, kMLDomain, 1, string, ArrayFeatureExtractor);
class ONNX_OPERATOR_KERNEL_CLASS_NAME(kCpuExecutionProvider, kMLDomain, 1, Binarizer);
class ONNX_OPERATOR_KERNEL_CLASS_NAME(kCpuExecutionProvider, kMLDomain, 1, CastMap);
class ONNX_OPERATOR_KERNEL_CLASS_NAME(kCpuExecutionProvider, kMLDomain, 1, CategoryMapper);
class ONNX_OPERATOR_TYPED_KERNEL_CLASS_NAME(kCpuExecutionProvider, kMLDomain, 1, string_int64_t, DictVectorizer);
class ONNX_OPERATOR_TYPED_KERNEL_CLASS_NAME(kCpuExecutionProvider, kMLDomain, 1, string_float, DictVectorizer);
class ONNX_OPERATOR_TYPED_KERNEL_CLASS_NAME(kCpuExecutionProvider, kMLDomain, 1, string_double, DictVectorizer);
class ONNX_OPERATOR_TYPED_KERNEL_CLASS_NAME(kCpuExecutionProvider, kMLDomain, 1, int64_t_string, DictVectorizer);
class ONNX_OPERATOR_TYPED_KERNEL_CLASS_NAME(kCpuExecutionProvider, kMLDomain, 1, int64_t_float, DictVectorizer);
class ONNX_OPERATOR_TYPED_KERNEL_CLASS_NAME(kCpuExecutionProvider, kMLDomain, 1, int64_t_double, DictVectorizer);
class ONNX_OPERATOR_KERNEL_CLASS_NAME(kCpuExecutionProvider, kMLDomain, 1, FeatureVectorizer);
class ONNX_OPERATOR_KERNEL_CLASS_NAME(kCpuExecutionProvider, kMLDomain, 1, Imputer);

class ONNX_OPERATOR_VERSIONED_KERNEL_CLASS_NAME(kCpuExecutionProvider, kMLDomain, 1, 1, LabelEncoder);
class ONNX_OPERATOR_KERNEL_CLASS_NAME(kCpuExecutionProvider, kMLDomain, 1, LinearClassifier);
class ONNX_OPERATOR_KERNEL_CLASS_NAME(kCpuExecutionProvider, kMLDomain, 1, LinearRegressor);
class ONNX_OPERATOR_KERNEL_CLASS_NAME(kCpuExecutionProvider, kMLDomain, 1, Normalizer);
class ONNX_OPERATOR_TYPED_KERNEL_CLASS_NAME(kCpuExecutionProvider, kMLDomain, 1, int64_t, OneHotEncoder);
class ONNX_OPERATOR_TYPED_KERNEL_CLASS_NAME(kCpuExecutionProvider, kMLDomain, 1, float, OneHotEncoder);
class ONNX_OPERATOR_TYPED_KERNEL_CLASS_NAME(kCpuExecutionProvider, kMLDomain, 1, double, OneHotEncoder);
class ONNX_OPERATOR_TYPED_KERNEL_CLASS_NAME(kCpuExecutionProvider, kMLDomain, 1, string, OneHotEncoder);
class ONNX_OPERATOR_TYPED_KERNEL_CLASS_NAME(kCpuExecutionProvider, kMLDomain, 1, float, Scaler);
class ONNX_OPERATOR_TYPED_KERNEL_CLASS_NAME(kCpuExecutionProvider, kMLDomain, 1, double, Scaler);
class ONNX_OPERATOR_TYPED_KERNEL_CLASS_NAME(kCpuExecutionProvider, kMLDomain, 1, int64_t, Scaler);
class ONNX_OPERATOR_TYPED_KERNEL_CLASS_NAME(kCpuExecutionProvider, kMLDomain, 1, int32_t, Scaler);
class ONNX_OPERATOR_KERNEL_CLASS_NAME(kCpuExecutionProvider, kMLDomain, 1, SVMClassifier);
class ONNX_OPERATOR_KERNEL_CLASS_NAME(kCpuExecutionProvider, kMLDomain, 1, SVMRegressor);
class ONNX_OPERATOR_VERSIONED_TYPED_KERNEL_CLASS_NAME(kCpuExecutionProvider, kMLDomain, 1, 2, float,
                                                      TreeEnsembleClassifier);
class ONNX_OPERATOR_VERSIONED_TYPED_KERNEL_CLASS_NAME(kCpuExecutionProvider, kMLDomain, 1, 2, double,
                                                      TreeEnsembleClassifier);
class ONNX_OPERATOR_VERSIONED_TYPED_KERNEL_CLASS_NAME(kCpuExecutionProvider, kMLDomain, 1, 2, int64_t,
                                                      TreeEnsembleClassifier);
class ONNX_OPERATOR_VERSIONED_TYPED_KERNEL_CLASS_NAME(kCpuExecutionProvider, kMLDomain, 1, 2, int32_t,
                                                      TreeEnsembleClassifier);
class ONNX_OPERATOR_VERSIONED_TYPED_KERNEL_CLASS_NAME(kCpuExecutionProvider, kMLDomain, 1, 2, float,
                                                      TreeEnsembleRegressor);
class ONNX_OPERATOR_VERSIONED_TYPED_KERNEL_CLASS_NAME(kCpuExecutionProvider, kMLDomain, 1, 2, double,
                                                      TreeEnsembleRegressor);
class ONNX_OPERATOR_KERNEL_CLASS_NAME(kCpuExecutionProvider, kMLDomain, 1, ZipMap);
class ONNX_OPERATOR_VERSIONED_TYPED_KERNEL_CLASS_NAME(kCpuExecutionProvider, kMLDomain, 2, 3, float_string,
                                                      LabelEncoder);
class ONNX_OPERATOR_VERSIONED_TYPED_KERNEL_CLASS_NAME(kCpuExecutionProvider, kMLDomain, 2, 3, string_float,
                                                      LabelEncoder);
class ONNX_OPERATOR_VERSIONED_TYPED_KERNEL_CLASS_NAME(kCpuExecutionProvider, kMLDomain, 2, 3, int64_float,
                                                      LabelEncoder);
class ONNX_OPERATOR_VERSIONED_TYPED_KERNEL_CLASS_NAME(kCpuExecutionProvider, kMLDomain, 2, 3, float_int64,
                                                      LabelEncoder);
class ONNX_OPERATOR_VERSIONED_TYPED_KERNEL_CLASS_NAME(kCpuExecutionProvider, kMLDomain, 2, 3, int64_string,
                                                      LabelEncoder);
class ONNX_OPERATOR_VERSIONED_TYPED_KERNEL_CLASS_NAME(kCpuExecutionProvider, kMLDomain, 2, 3, string_int64,
                                                      LabelEncoder);
class ONNX_OPERATOR_VERSIONED_TYPED_KERNEL_CLASS_NAME(kCpuExecutionProvider, kMLDomain, 2, 3, int64_int64,
                                                      LabelEncoder);
class ONNX_OPERATOR_VERSIONED_TYPED_KERNEL_CLASS_NAME(kCpuExecutionProvider, kMLDomain, 2, 3, string_string,
                                                      LabelEncoder);
class ONNX_OPERATOR_VERSIONED_TYPED_KERNEL_CLASS_NAME(kCpuExecutionProvider, kMLDomain, 2, 3, float_float,
                                                      LabelEncoder);
class ONNX_OPERATOR_TYPED_KERNEL_CLASS_NAME(kCpuExecutionProvider, kMLDomain, 3, float, TreeEnsembleClassifier);
class ONNX_OPERATOR_TYPED_KERNEL_CLASS_NAME(kCpuExecutionProvider, kMLDomain, 3, double, TreeEnsembleClassifier);
class ONNX_OPERATOR_TYPED_KERNEL_CLASS_NAME(kCpuExecutionProvider, kMLDomain, 3, int64_t, TreeEnsembleClassifier);
class ONNX_OPERATOR_TYPED_KERNEL_CLASS_NAME(kCpuExecutionProvider, kMLDomain, 3, int32_t, TreeEnsembleClassifier);
class ONNX_OPERATOR_TYPED_KERNEL_CLASS_NAME(kCpuExecutionProvider, kMLDomain, 3, float, TreeEnsembleRegressor);
class ONNX_OPERATOR_TYPED_KERNEL_CLASS_NAME(kCpuExecutionProvider, kMLDomain, 3, double, TreeEnsembleRegressor);
class ONNX_OPERATOR_TYPED_KERNEL_CLASS_NAME(kCpuExecutionProvider, kMLDomain, 5, float, TreeEnsemble);
class ONNX_OPERATOR_TYPED_KERNEL_CLASS_NAME(kCpuExecutionProvider, kMLDomain, 5, double, TreeEnsemble);

class ONNX_OPERATOR_TYPED_KERNEL_CLASS_NAME(kCpuExecutionProvider, kMLDomain, 4, float_string, LabelEncoder);
class ONNX_OPERATOR_TYPED_KERNEL_CLASS_NAME(kCpuExecutionProvider, kMLDomain, 4, string_float, LabelEncoder);
class ONNX_OPERATOR_TYPED_KERNEL_CLASS_NAME(kCpuExecutionProvider, kMLDomain, 4, int64_float, LabelEncoder);
class ONNX_OPERATOR_TYPED_KERNEL_CLASS_NAME(kCpuExecutionProvider, kMLDomain, 4, float_int64, LabelEncoder);
class ONNX_OPERATOR_TYPED_KERNEL_CLASS_NAME(kCpuExecutionProvider, kMLDomain, 4, int64_string, LabelEncoder);
class ONNX_OPERATOR_TYPED_KERNEL_CLASS_NAME(kCpuExecutionProvider, kMLDomain, 4, string_int64, LabelEncoder);
class ONNX_OPERATOR_TYPED_KERNEL_CLASS_NAME(kCpuExecutionProvider, kMLDomain, 4, int64_int64, LabelEncoder);
class ONNX_OPERATOR_TYPED_KERNEL_CLASS_NAME(kCpuExecutionProvider, kMLDomain, 4, string_string, LabelEncoder);
class ONNX_OPERATOR_TYPED_KERNEL_CLASS_NAME(kCpuExecutionProvider, kMLDomain, 4, float_float, LabelEncoder);
class ONNX_OPERATOR_TYPED_KERNEL_CLASS_NAME(kCpuExecutionProvider, kMLDomain, 4, string_int16, LabelEncoder);
class ONNX_OPERATOR_TYPED_KERNEL_CLASS_NAME(kCpuExecutionProvider, kMLDomain, 4, double_string, LabelEncoder);
class ONNX_OPERATOR_TYPED_KERNEL_CLASS_NAME(kCpuExecutionProvider, kMLDomain, 4, string_double, LabelEncoder);
class ONNX_OPERATOR_TYPED_KERNEL_CLASS_NAME(kCpuExecutionProvider, kMLDomain, 4, int64_double, LabelEncoder);
class ONNX_OPERATOR_TYPED_KERNEL_CLASS_NAME(kCpuExecutionProvider, kMLDomain, 4, double_int64, LabelEncoder);
class ONNX_OPERATOR_TYPED_KERNEL_CLASS_NAME(kCpuExecutionProvider, kMLDomain, 4, double_double, LabelEncoder);

template <>
KernelCreateInfo BuildKernelCreateInfo<void>() {
  KernelCreateInfo info;
  return info;
}

Status RegisterOnnxMLOperatorKernels(KernelRegistry& kernel_registry) {
  static const BuildKernelCreateInfoFn function_table[] = {
      BuildKernelCreateInfo<void>,  // default entry to avoid the list become empty after ops-reducing
      BuildKernelCreateInfo<ONNX_OPERATOR_TYPED_KERNEL_CLASS_NAME(kCpuExecutionProvider, kMLDomain, 1, float,
                                                                  ArrayFeatureExtractor)>,
      BuildKernelCreateInfo<ONNX_OPERATOR_TYPED_KERNEL_CLASS_NAME(kCpuExecutionProvider, kMLDomain, 1, double,
                                                                  ArrayFeatureExtractor)>,
      BuildKernelCreateInfo<ONNX_OPERATOR_TYPED_KERNEL_CLASS_NAME(kCpuExecutionProvider, kMLDomain, 1, int32_t,
                                                                  ArrayFeatureExtractor)>,
      BuildKernelCreateInfo<ONNX_OPERATOR_TYPED_KERNEL_CLASS_NAME(kCpuExecutionProvider, kMLDomain, 1, int64_t,
                                                                  ArrayFeatureExtractor)>,
      BuildKernelCreateInfo<ONNX_OPERATOR_TYPED_KERNEL_CLASS_NAME(kCpuExecutionProvider, kMLDomain, 1, string,
                                                                  ArrayFeatureExtractor)>,
      BuildKernelCreateInfo<ONNX_OPERATOR_KERNEL_CLASS_NAME(kCpuExecutionProvider, kMLDomain, 1, Binarizer)>,
      BuildKernelCreateInfo<ONNX_OPERATOR_KERNEL_CLASS_NAME(kCpuExecutionProvider, kMLDomain, 1, CastMap)>,
      BuildKernelCreateInfo<ONNX_OPERATOR_KERNEL_CLASS_NAME(kCpuExecutionProvider, kMLDomain, 1, CategoryMapper)>,
      BuildKernelCreateInfo<ONNX_OPERATOR_TYPED_KERNEL_CLASS_NAME(kCpuExecutionProvider, kMLDomain, 1, string_int64_t,
                                                                  DictVectorizer)>,
      BuildKernelCreateInfo<ONNX_OPERATOR_TYPED_KERNEL_CLASS_NAME(kCpuExecutionProvider, kMLDomain, 1, string_float,
                                                                  DictVectorizer)>,
      BuildKernelCreateInfo<ONNX_OPERATOR_TYPED_KERNEL_CLASS_NAME(kCpuExecutionProvider, kMLDomain, 1, string_double,
                                                                  DictVectorizer)>,
      BuildKernelCreateInfo<ONNX_OPERATOR_TYPED_KERNEL_CLASS_NAME(kCpuExecutionProvider, kMLDomain, 1, int64_t_string,
                                                                  DictVectorizer)>,
      BuildKernelCreateInfo<ONNX_OPERATOR_TYPED_KERNEL_CLASS_NAME(kCpuExecutionProvider, kMLDomain, 1, int64_t_float,
                                                                  DictVectorizer)>,
      BuildKernelCreateInfo<ONNX_OPERATOR_TYPED_KERNEL_CLASS_NAME(kCpuExecutionProvider, kMLDomain, 1, int64_t_double,
                                                                  DictVectorizer)>,
      BuildKernelCreateInfo<ONNX_OPERATOR_KERNEL_CLASS_NAME(kCpuExecutionProvider, kMLDomain, 1, FeatureVectorizer)>,
      BuildKernelCreateInfo<ONNX_OPERATOR_KERNEL_CLASS_NAME(kCpuExecutionProvider, kMLDomain, 1, Imputer)>,
      BuildKernelCreateInfo<ONNX_OPERATOR_VERSIONED_KERNEL_CLASS_NAME(kCpuExecutionProvider, kMLDomain, 1, 1,
                                                                      LabelEncoder)>,
      BuildKernelCreateInfo<ONNX_OPERATOR_KERNEL_CLASS_NAME(kCpuExecutionProvider, kMLDomain, 1, LinearClassifier)>,
      BuildKernelCreateInfo<ONNX_OPERATOR_KERNEL_CLASS_NAME(kCpuExecutionProvider, kMLDomain, 1, LinearRegressor)>,
      BuildKernelCreateInfo<ONNX_OPERATOR_KERNEL_CLASS_NAME(kCpuExecutionProvider, kMLDomain, 1, Normalizer)>,
      BuildKernelCreateInfo<ONNX_OPERATOR_TYPED_KERNEL_CLASS_NAME(kCpuExecutionProvider, kMLDomain, 1, int64_t,
                                                                  OneHotEncoder)>,
      BuildKernelCreateInfo<ONNX_OPERATOR_TYPED_KERNEL_CLASS_NAME(kCpuExecutionProvider, kMLDomain, 1, float,
                                                                  OneHotEncoder)>,
      BuildKernelCreateInfo<ONNX_OPERATOR_TYPED_KERNEL_CLASS_NAME(kCpuExecutionProvider, kMLDomain, 1, double,
                                                                  OneHotEncoder)>,
      BuildKernelCreateInfo<ONNX_OPERATOR_TYPED_KERNEL_CLASS_NAME(kCpuExecutionProvider, kMLDomain, 1, string,
                                                                  OneHotEncoder)>,
      BuildKernelCreateInfo<ONNX_OPERATOR_TYPED_KERNEL_CLASS_NAME(kCpuExecutionProvider, kMLDomain, 1, float, Scaler)>,
      BuildKernelCreateInfo<ONNX_OPERATOR_TYPED_KERNEL_CLASS_NAME(kCpuExecutionProvider, kMLDomain, 1, double, Scaler)>,
      BuildKernelCreateInfo<ONNX_OPERATOR_TYPED_KERNEL_CLASS_NAME(kCpuExecutionProvider, kMLDomain, 1, int64_t,
                                                                  Scaler)>,
      BuildKernelCreateInfo<ONNX_OPERATOR_TYPED_KERNEL_CLASS_NAME(kCpuExecutionProvider, kMLDomain, 1, int32_t,
                                                                  Scaler)>,
      BuildKernelCreateInfo<ONNX_OPERATOR_KERNEL_CLASS_NAME(kCpuExecutionProvider, kMLDomain, 1, SVMClassifier)>,
      BuildKernelCreateInfo<ONNX_OPERATOR_KERNEL_CLASS_NAME(kCpuExecutionProvider, kMLDomain, 1, SVMRegressor)>,
      BuildKernelCreateInfo<ONNX_OPERATOR_VERSIONED_TYPED_KERNEL_CLASS_NAME(kCpuExecutionProvider, kMLDomain, 1, 2,
                                                                            float, TreeEnsembleClassifier)>,
      BuildKernelCreateInfo<ONNX_OPERATOR_VERSIONED_TYPED_KERNEL_CLASS_NAME(kCpuExecutionProvider, kMLDomain, 1, 2,
                                                                            double, TreeEnsembleClassifier)>,
      BuildKernelCreateInfo<ONNX_OPERATOR_VERSIONED_TYPED_KERNEL_CLASS_NAME(kCpuExecutionProvider, kMLDomain, 1, 2,
                                                                            int64_t, TreeEnsembleClassifier)>,
      BuildKernelCreateInfo<ONNX_OPERATOR_VERSIONED_TYPED_KERNEL_CLASS_NAME(kCpuExecutionProvider, kMLDomain, 1, 2,
                                                                            int32_t, TreeEnsembleClassifier)>,
      BuildKernelCreateInfo<ONNX_OPERATOR_VERSIONED_TYPED_KERNEL_CLASS_NAME(kCpuExecutionProvider, kMLDomain, 1, 2,
                                                                            float, TreeEnsembleRegressor)>,
      BuildKernelCreateInfo<ONNX_OPERATOR_VERSIONED_TYPED_KERNEL_CLASS_NAME(kCpuExecutionProvider, kMLDomain, 1, 2,
                                                                            double, TreeEnsembleRegressor)>,
      BuildKernelCreateInfo<ONNX_OPERATOR_KERNEL_CLASS_NAME(kCpuExecutionProvider, kMLDomain, 1, ZipMap)>,

      BuildKernelCreateInfo<ONNX_OPERATOR_VERSIONED_TYPED_KERNEL_CLASS_NAME(kCpuExecutionProvider, kMLDomain, 2, 3,
                                                                            float_string, LabelEncoder)>,
      BuildKernelCreateInfo<ONNX_OPERATOR_VERSIONED_TYPED_KERNEL_CLASS_NAME(kCpuExecutionProvider, kMLDomain, 2, 3,
                                                                            string_float, LabelEncoder)>,
      BuildKernelCreateInfo<ONNX_OPERATOR_VERSIONED_TYPED_KERNEL_CLASS_NAME(kCpuExecutionProvider, kMLDomain, 2, 3,
                                                                            int64_float, LabelEncoder)>,
      BuildKernelCreateInfo<ONNX_OPERATOR_VERSIONED_TYPED_KERNEL_CLASS_NAME(kCpuExecutionProvider, kMLDomain, 2, 3,
                                                                            float_int64, LabelEncoder)>,
      BuildKernelCreateInfo<ONNX_OPERATOR_VERSIONED_TYPED_KERNEL_CLASS_NAME(kCpuExecutionProvider, kMLDomain, 2, 3,
                                                                            int64_string, LabelEncoder)>,
      BuildKernelCreateInfo<ONNX_OPERATOR_VERSIONED_TYPED_KERNEL_CLASS_NAME(kCpuExecutionProvider, kMLDomain, 2, 3,
                                                                            string_int64, LabelEncoder)>,
      BuildKernelCreateInfo<ONNX_OPERATOR_VERSIONED_TYPED_KERNEL_CLASS_NAME(kCpuExecutionProvider, kMLDomain, 2, 3,
                                                                            int64_int64, LabelEncoder)>,
      BuildKernelCreateInfo<ONNX_OPERATOR_VERSIONED_TYPED_KERNEL_CLASS_NAME(kCpuExecutionProvider, kMLDomain, 2, 3,
                                                                            string_string, LabelEncoder)>,
      BuildKernelCreateInfo<ONNX_OPERATOR_VERSIONED_TYPED_KERNEL_CLASS_NAME(kCpuExecutionProvider, kMLDomain, 2, 3,
                                                                            float_float, LabelEncoder)>,
      BuildKernelCreateInfo<ONNX_OPERATOR_TYPED_KERNEL_CLASS_NAME(kCpuExecutionProvider, kMLDomain, 3, float,
                                                                  TreeEnsembleClassifier)>,
      BuildKernelCreateInfo<ONNX_OPERATOR_TYPED_KERNEL_CLASS_NAME(kCpuExecutionProvider, kMLDomain, 3, double,
                                                                  TreeEnsembleClassifier)>,
      BuildKernelCreateInfo<ONNX_OPERATOR_TYPED_KERNEL_CLASS_NAME(kCpuExecutionProvider, kMLDomain, 3, int64_t,
                                                                  TreeEnsembleClassifier)>,
      BuildKernelCreateInfo<ONNX_OPERATOR_TYPED_KERNEL_CLASS_NAME(kCpuExecutionProvider, kMLDomain, 3, int32_t,
                                                                  TreeEnsembleClassifier)>,
      BuildKernelCreateInfo<ONNX_OPERATOR_TYPED_KERNEL_CLASS_NAME(kCpuExecutionProvider, kMLDomain, 3, float,
                                                                  TreeEnsembleRegressor)>,
      BuildKernelCreateInfo<ONNX_OPERATOR_TYPED_KERNEL_CLASS_NAME(kCpuExecutionProvider, kMLDomain, 3, double,
                                                                  TreeEnsembleRegressor)>,
      BuildKernelCreateInfo<ONNX_OPERATOR_TYPED_KERNEL_CLASS_NAME(kCpuExecutionProvider, kMLDomain, 5, float,
                                                                  TreeEnsemble)>,
      BuildKernelCreateInfo<ONNX_OPERATOR_TYPED_KERNEL_CLASS_NAME(kCpuExecutionProvider, kMLDomain, 5, double,
                                                                  TreeEnsemble)>,

      BuildKernelCreateInfo<ONNX_OPERATOR_TYPED_KERNEL_CLASS_NAME(kCpuExecutionProvider, kMLDomain, 4, float_string,
                                                                  LabelEncoder)>,
      BuildKernelCreateInfo<ONNX_OPERATOR_TYPED_KERNEL_CLASS_NAME(kCpuExecutionProvider, kMLDomain, 4, string_float,
                                                                  LabelEncoder)>,
      BuildKernelCreateInfo<ONNX_OPERATOR_TYPED_KERNEL_CLASS_NAME(kCpuExecutionProvider, kMLDomain, 4, int64_float,
                                                                  LabelEncoder)>,
      BuildKernelCreateInfo<ONNX_OPERATOR_TYPED_KERNEL_CLASS_NAME(kCpuExecutionProvider, kMLDomain, 4, float_int64,
                                                                  LabelEncoder)>,
      BuildKernelCreateInfo<ONNX_OPERATOR_TYPED_KERNEL_CLASS_NAME(kCpuExecutionProvider, kMLDomain, 4, int64_string,
                                                                  LabelEncoder)>,
      BuildKernelCreateInfo<ONNX_OPERATOR_TYPED_KERNEL_CLASS_NAME(kCpuExecutionProvider, kMLDomain, 4, string_int64,
                                                                  LabelEncoder)>,
      BuildKernelCreateInfo<ONNX_OPERATOR_TYPED_KERNEL_CLASS_NAME(kCpuExecutionProvider, kMLDomain, 4, int64_int64,
                                                                  LabelEncoder)>,
      BuildKernelCreateInfo<ONNX_OPERATOR_TYPED_KERNEL_CLASS_NAME(kCpuExecutionProvider, kMLDomain, 4, string_string,
                                                                  LabelEncoder)>,
      BuildKernelCreateInfo<ONNX_OPERATOR_TYPED_KERNEL_CLASS_NAME(kCpuExecutionProvider, kMLDomain, 4, float_float,
                                                                  LabelEncoder)>,
      BuildKernelCreateInfo<ONNX_OPERATOR_TYPED_KERNEL_CLASS_NAME(kCpuExecutionProvider, kMLDomain, 4, string_int16,
                                                                  LabelEncoder)>,
      BuildKernelCreateInfo<ONNX_OPERATOR_TYPED_KERNEL_CLASS_NAME(kCpuExecutionProvider, kMLDomain, 4, double_string,
                                                                  LabelEncoder)>,
      BuildKernelCreateInfo<ONNX_OPERATOR_TYPED_KERNEL_CLASS_NAME(kCpuExecutionProvider, kMLDomain, 4, string_double,
                                                                  LabelEncoder)>,
      BuildKernelCreateInfo<ONNX_OPERATOR_TYPED_KERNEL_CLASS_NAME(kCpuExecutionProvider, kMLDomain, 4, int64_double,
                                                                  LabelEncoder)>,
      BuildKernelCreateInfo<ONNX_OPERATOR_TYPED_KERNEL_CLASS_NAME(kCpuExecutionProvider, kMLDomain, 4, double_int64,
                                                                  LabelEncoder)>,
      BuildKernelCreateInfo<ONNX_OPERATOR_TYPED_KERNEL_CLASS_NAME(kCpuExecutionProvider, kMLDomain, 4, double_double,
                                                                  LabelEncoder)>,
  };

  for (auto& function_table_entry : function_table) {
    KernelCreateInfo info = function_table_entry();
    if (info.kernel_def != nullptr) {  // filter disabled entries where type is void
      ORT_RETURN_IF_ERROR(kernel_registry.Register(std::move(info)));
    }
  }

  return Status::OK();
}
}  // namespace ml
#endif

Status RegisterCPUKernels(KernelRegistry& kernel_registry) {
  ORT_RETURN_IF_ERROR(RegisterOnnxOperatorKernels(kernel_registry));
#ifdef MLAS_F16VEC_INTRINSICS_SUPPORTED
  if (MlasFp16AccelerationSupported()) {
    ORT_RETURN_IF_ERROR(RegisterFp16Kernels(kernel_registry));
  }
#endif
#ifndef DISABLE_ML_OPS
  ORT_RETURN_IF_ERROR(::onnxruntime::ml::RegisterOnnxMLOperatorKernels(kernel_registry));
#endif
#ifndef DISABLE_CONTRIB_OPS
  ORT_RETURN_IF_ERROR(::onnxruntime::contrib::RegisterCpuContribKernels(kernel_registry));
#endif
#if defined(ENABLE_TRAINING_OPS)
  ORT_RETURN_IF_ERROR(::onnxruntime::contrib::RegisterCpuTrainingKernels(kernel_registry));
#endif
  return Status::OK();
}

KernelRegistryAndStatus GetCpuKernelRegistry() {
  KernelRegistryAndStatus ret;
  ret.st = RegisterCPUKernels(*ret.kernel_registry);
  return ret;
}

std::shared_ptr<KernelRegistry> CPUExecutionProvider::GetKernelRegistry() const {
  static KernelRegistryAndStatus k = GetCpuKernelRegistry();
  // throw if the registry failed to initialize
  ORT_THROW_IF_ERROR(k.st);
  return k.kernel_registry;
}

std::unique_ptr<IDataTransfer> CPUExecutionProvider::GetDataTransfer() const {
  return std::make_unique<CPUDataTransfer>();
}

}  // namespace onnxruntime<|MERGE_RESOLUTION|>--- conflicted
+++ resolved
@@ -303,15 +303,11 @@
 class ONNX_OPERATOR_VERSIONED_TYPED_KERNEL_CLASS_NAME(kCpuExecutionProvider, kOnnxDomain, 9, 12, int16_t, Less);
 class ONNX_OPERATOR_VERSIONED_TYPED_KERNEL_CLASS_NAME(kCpuExecutionProvider, kOnnxDomain, 9, 12, int32_t, Less);
 class ONNX_OPERATOR_VERSIONED_TYPED_KERNEL_CLASS_NAME(kCpuExecutionProvider, kOnnxDomain, 9, 12, int64_t, Less);
-<<<<<<< HEAD
 class ONNX_OPERATOR_VERSIONED_TYPED_KERNEL_CLASS_NAME(kCpuExecutionProvider, kOnnxDomain, 9, 12, uint8_t, Less);
 class ONNX_OPERATOR_VERSIONED_TYPED_KERNEL_CLASS_NAME(kCpuExecutionProvider, kOnnxDomain, 9, 12, uint16_t, Less);
 class ONNX_OPERATOR_VERSIONED_TYPED_KERNEL_CLASS_NAME(kCpuExecutionProvider, kOnnxDomain, 9, 12, uint32_t, Less);
 class ONNX_OPERATOR_VERSIONED_TYPED_KERNEL_CLASS_NAME(kCpuExecutionProvider, kOnnxDomain, 9, 12, uint64_t, Less);
-class ONNX_OPERATOR_KERNEL_CLASS_NAME(kCpuExecutionProvider, kOnnxDomain, 9, EyeLike);
-=======
 class ONNX_OPERATOR_VERSIONED_KERNEL_CLASS_NAME(kCpuExecutionProvider, kOnnxDomain, 9, 21, EyeLike);
->>>>>>> 65008cbb
 class ONNX_OPERATOR_VERSIONED_TYPED_KERNEL_CLASS_NAME(kCpuExecutionProvider, kOnnxDomain, 9, 12, float, IsNaN);
 class ONNX_OPERATOR_VERSIONED_TYPED_KERNEL_CLASS_NAME(kCpuExecutionProvider, kOnnxDomain, 9, 12, double, IsNaN);
 class ONNX_OPERATOR_VERSIONED_TYPED_KERNEL_CLASS_NAME(kCpuExecutionProvider, kOnnxDomain, 9, 12, MLFloat16, IsNaN);
@@ -1769,7 +1765,6 @@
                                                                             int32_t, Less)>,
       BuildKernelCreateInfo<ONNX_OPERATOR_VERSIONED_TYPED_KERNEL_CLASS_NAME(kCpuExecutionProvider, kOnnxDomain, 9, 12,
                                                                             int64_t, Less)>,
-<<<<<<< HEAD
       BuildKernelCreateInfo<ONNX_OPERATOR_VERSIONED_TYPED_KERNEL_CLASS_NAME(kCpuExecutionProvider, kOnnxDomain, 9, 12,
                                                                             uint8_t, Less)>,
       BuildKernelCreateInfo<ONNX_OPERATOR_VERSIONED_TYPED_KERNEL_CLASS_NAME(kCpuExecutionProvider, kOnnxDomain, 9, 12,
@@ -1778,10 +1773,7 @@
                                                                             uint32_t, Less)>,
       BuildKernelCreateInfo<ONNX_OPERATOR_VERSIONED_TYPED_KERNEL_CLASS_NAME(kCpuExecutionProvider, kOnnxDomain, 9, 12,
                                                                             uint64_t, Less)>,
-      BuildKernelCreateInfo<ONNX_OPERATOR_KERNEL_CLASS_NAME(kCpuExecutionProvider, kOnnxDomain, 9, EyeLike)>,
-=======
       BuildKernelCreateInfo<ONNX_OPERATOR_VERSIONED_KERNEL_CLASS_NAME(kCpuExecutionProvider, kOnnxDomain, 9, 21, EyeLike)>,
->>>>>>> 65008cbb
       BuildKernelCreateInfo<ONNX_OPERATOR_VERSIONED_TYPED_KERNEL_CLASS_NAME(kCpuExecutionProvider, kOnnxDomain, 9, 12,
                                                                             float, IsNaN)>,
       BuildKernelCreateInfo<ONNX_OPERATOR_VERSIONED_TYPED_KERNEL_CLASS_NAME(kCpuExecutionProvider, kOnnxDomain, 9, 12,
