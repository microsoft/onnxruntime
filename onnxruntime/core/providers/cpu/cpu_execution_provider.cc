// Copyright (c) Microsoft Corporation. All rights reserved.
// Licensed under the MIT License.

#include "core/providers/cpu/cpu_execution_provider.h"
#include "core/framework/op_kernel.h"
#include "core/framework/kernel_registry.h"

#ifndef DISABLE_CONTRIB_OPS
#include "contrib_ops/cpu/cpu_contrib_kernels.h"
#endif

#ifdef ML_FEATURIZERS
#include "featurizers_ops/cpu/cpu_featurizers_kernels.h"
#endif

#ifdef ENABLE_TRAINING
#include "orttraining/training_ops/cpu/cpu_training_kernels.h"
#endif

#include "core/framework/compute_capability.h"

namespace {
struct KernelRegistryAndStatus {
  std::shared_ptr<onnxruntime::KernelRegistry> kernel_registry = std::make_shared<onnxruntime::KernelRegistry>();
  Status st;
};
}  // namespace

namespace onnxruntime {

// Forward declarations of op kernels
class ONNX_OPERATOR_VERSIONED_KERNEL_CLASS_NAME(kCpuExecutionProvider, kOnnxDomain, 6, 10, Clip);
class ONNX_OPERATOR_KERNEL_CLASS_NAME(kCpuExecutionProvider, kOnnxDomain, 6, Elu);
class ONNX_OPERATOR_KERNEL_CLASS_NAME(kCpuExecutionProvider, kOnnxDomain, 6, HardSigmoid);
class ONNX_OPERATOR_KERNEL_CLASS_NAME(kCpuExecutionProvider, kOnnxDomain, 6, LeakyRelu);
class ONNX_OPERATOR_KERNEL_CLASS_NAME(kCpuExecutionProvider, kOnnxDomain, 6, Relu);
class ONNX_OPERATOR_KERNEL_CLASS_NAME(kCpuExecutionProvider, kOnnxDomain, 6, Selu);
class ONNX_OPERATOR_KERNEL_CLASS_NAME(kCpuExecutionProvider, kOnnxDomain, 6, Sigmoid);
class ONNX_OPERATOR_KERNEL_CLASS_NAME(kCpuExecutionProvider, kOnnxDomain, 1, Softplus);
class ONNX_OPERATOR_KERNEL_CLASS_NAME(kCpuExecutionProvider, kOnnxDomain, 1, Softsign);
class ONNX_OPERATOR_KERNEL_CLASS_NAME(kCpuExecutionProvider, kOnnxDomain, 6, Tanh);
class ONNX_OPERATOR_VERSIONED_KERNEL_CLASS_NAME(kCpuExecutionProvider, kOnnxDomain, 7, 9, PRelu);
class ONNX_OPERATOR_KERNEL_CLASS_NAME(kCpuExecutionProvider, kOnnxDomain, 1, RandomNormal);
class ONNX_OPERATOR_KERNEL_CLASS_NAME(kCpuExecutionProvider, kOnnxDomain, 1, RandomUniform);
class ONNX_OPERATOR_KERNEL_CLASS_NAME(kCpuExecutionProvider, kOnnxDomain, 1, RandomNormalLike);
class ONNX_OPERATOR_KERNEL_CLASS_NAME(kCpuExecutionProvider, kOnnxDomain, 1, RandomUniformLike);
class ONNX_OPERATOR_KERNEL_CLASS_NAME(kCpuExecutionProvider, kOnnxDomain, 7, Multinomial);
class ONNX_OPERATOR_TYPED_KERNEL_CLASS_NAME(kCpuExecutionProvider, kOnnxDomain, 7, float, Add);
class ONNX_OPERATOR_TYPED_KERNEL_CLASS_NAME(kCpuExecutionProvider, kOnnxDomain, 7, double, Add);
class ONNX_OPERATOR_TYPED_KERNEL_CLASS_NAME(kCpuExecutionProvider, kOnnxDomain, 7, int32_t, Add);
class ONNX_OPERATOR_TYPED_KERNEL_CLASS_NAME(kCpuExecutionProvider, kOnnxDomain, 7, int64_t, Add);
class ONNX_OPERATOR_TYPED_KERNEL_CLASS_NAME(kCpuExecutionProvider, kOnnxDomain, 7, float, Sub);
class ONNX_OPERATOR_TYPED_KERNEL_CLASS_NAME(kCpuExecutionProvider, kOnnxDomain, 7, double, Sub);
class ONNX_OPERATOR_TYPED_KERNEL_CLASS_NAME(kCpuExecutionProvider, kOnnxDomain, 7, int32_t, Sub);
class ONNX_OPERATOR_TYPED_KERNEL_CLASS_NAME(kCpuExecutionProvider, kOnnxDomain, 7, int64_t, Sub);
class ONNX_OPERATOR_TYPED_KERNEL_CLASS_NAME(kCpuExecutionProvider, kOnnxDomain, 7, float, Mul);
class ONNX_OPERATOR_TYPED_KERNEL_CLASS_NAME(kCpuExecutionProvider, kOnnxDomain, 7, double, Mul);
class ONNX_OPERATOR_TYPED_KERNEL_CLASS_NAME(kCpuExecutionProvider, kOnnxDomain, 7, int32_t, Mul);
class ONNX_OPERATOR_TYPED_KERNEL_CLASS_NAME(kCpuExecutionProvider, kOnnxDomain, 7, int64_t, Mul);
class ONNX_OPERATOR_TYPED_KERNEL_CLASS_NAME(kCpuExecutionProvider, kOnnxDomain, 7, float, Div);
class ONNX_OPERATOR_TYPED_KERNEL_CLASS_NAME(kCpuExecutionProvider, kOnnxDomain, 7, double, Div);
class ONNX_OPERATOR_TYPED_KERNEL_CLASS_NAME(kCpuExecutionProvider, kOnnxDomain, 7, int32_t, Div);
class ONNX_OPERATOR_TYPED_KERNEL_CLASS_NAME(kCpuExecutionProvider, kOnnxDomain, 7, int64_t, Div);
class ONNX_OPERATOR_TYPED_KERNEL_CLASS_NAME(kCpuExecutionProvider, kOnnxDomain, 6, float, Abs);
class ONNX_OPERATOR_TYPED_KERNEL_CLASS_NAME(kCpuExecutionProvider, kOnnxDomain, 6, double, Abs);
class ONNX_OPERATOR_TYPED_KERNEL_CLASS_NAME(kCpuExecutionProvider, kOnnxDomain, 6, int8_t, Abs);
class ONNX_OPERATOR_TYPED_KERNEL_CLASS_NAME(kCpuExecutionProvider, kOnnxDomain, 6, int16_t, Abs);
class ONNX_OPERATOR_TYPED_KERNEL_CLASS_NAME(kCpuExecutionProvider, kOnnxDomain, 6, int32_t, Abs);
class ONNX_OPERATOR_TYPED_KERNEL_CLASS_NAME(kCpuExecutionProvider, kOnnxDomain, 6, int64_t, Abs);
class ONNX_OPERATOR_TYPED_KERNEL_CLASS_NAME(kCpuExecutionProvider, kOnnxDomain, 6, uint8_t, Abs);
class ONNX_OPERATOR_TYPED_KERNEL_CLASS_NAME(kCpuExecutionProvider, kOnnxDomain, 6, uint16_t, Abs);
class ONNX_OPERATOR_TYPED_KERNEL_CLASS_NAME(kCpuExecutionProvider, kOnnxDomain, 6, uint32_t, Abs);
class ONNX_OPERATOR_TYPED_KERNEL_CLASS_NAME(kCpuExecutionProvider, kOnnxDomain, 6, uint64_t, Abs);
class ONNX_OPERATOR_TYPED_KERNEL_CLASS_NAME(kCpuExecutionProvider, kOnnxDomain, 6, float, Neg);
class ONNX_OPERATOR_TYPED_KERNEL_CLASS_NAME(kCpuExecutionProvider, kOnnxDomain, 6, double, Neg);
class ONNX_OPERATOR_TYPED_KERNEL_CLASS_NAME(kCpuExecutionProvider, kOnnxDomain, 6, int8_t, Neg);
class ONNX_OPERATOR_TYPED_KERNEL_CLASS_NAME(kCpuExecutionProvider, kOnnxDomain, 6, int32_t, Neg);
class ONNX_OPERATOR_TYPED_KERNEL_CLASS_NAME(kCpuExecutionProvider, kOnnxDomain, 6, int64_t, Neg);
class ONNX_OPERATOR_TYPED_KERNEL_CLASS_NAME(kCpuExecutionProvider, kOnnxDomain, 6, float, Floor);
class ONNX_OPERATOR_TYPED_KERNEL_CLASS_NAME(kCpuExecutionProvider, kOnnxDomain, 6, float, Ceil);
class ONNX_OPERATOR_TYPED_KERNEL_CLASS_NAME(kCpuExecutionProvider, kOnnxDomain, 6, float, Reciprocal);
class ONNX_OPERATOR_TYPED_KERNEL_CLASS_NAME(kCpuExecutionProvider, kOnnxDomain, 6, float, Sqrt);
class ONNX_OPERATOR_TYPED_KERNEL_CLASS_NAME(kCpuExecutionProvider, kOnnxDomain, 6, double, Sqrt);
class ONNX_OPERATOR_VERSIONED_KERNEL_CLASS_NAME(kCpuExecutionProvider, kOnnxDomain, 7, 11, Pow);
class ONNX_OPERATOR_TYPED_KERNEL_CLASS_NAME(kCpuExecutionProvider, kOnnxDomain, 6, float, Exp);
class ONNX_OPERATOR_TYPED_KERNEL_CLASS_NAME(kCpuExecutionProvider, kOnnxDomain, 6, double, Exp);
class ONNX_OPERATOR_TYPED_KERNEL_CLASS_NAME(kCpuExecutionProvider, kOnnxDomain, 6, float, Log);
class ONNX_OPERATOR_VERSIONED_TYPED_KERNEL_CLASS_NAME(kCpuExecutionProvider, kOnnxDomain, 6, 7, float, Sum);
class ONNX_OPERATOR_TYPED_KERNEL_CLASS_NAME(kCpuExecutionProvider, kOnnxDomain, 8, float, Sum);
class ONNX_OPERATOR_VERSIONED_TYPED_KERNEL_CLASS_NAME(kCpuExecutionProvider, kOnnxDomain, 6, 7, float, Min);
class ONNX_OPERATOR_VERSIONED_KERNEL_CLASS_NAME(kCpuExecutionProvider, kOnnxDomain, 8, 11, Min);
class ONNX_OPERATOR_VERSIONED_TYPED_KERNEL_CLASS_NAME(kCpuExecutionProvider, kOnnxDomain, 6, 7, float, Max);
class ONNX_OPERATOR_VERSIONED_KERNEL_CLASS_NAME(kCpuExecutionProvider, kOnnxDomain, 8, 11, Max);
class ONNX_OPERATOR_KERNEL_CLASS_NAME(kCpuExecutionProvider, kOnnxDomain, 1, Not);
class ONNX_OPERATOR_KERNEL_CLASS_NAME(kCpuExecutionProvider, kOnnxDomain, 7, And);
class ONNX_OPERATOR_KERNEL_CLASS_NAME(kCpuExecutionProvider, kOnnxDomain, 7, Or);
class ONNX_OPERATOR_KERNEL_CLASS_NAME(kCpuExecutionProvider, kOnnxDomain, 7, Xor);
class ONNX_OPERATOR_VERSIONED_TYPED_KERNEL_CLASS_NAME(kCpuExecutionProvider, kOnnxDomain, 7, 9, float, Less);
class ONNX_OPERATOR_VERSIONED_TYPED_KERNEL_CLASS_NAME(kCpuExecutionProvider, kOnnxDomain, 7, 9, double, Less);
class ONNX_OPERATOR_VERSIONED_TYPED_KERNEL_CLASS_NAME(kCpuExecutionProvider, kOnnxDomain, 7, 9, float, Greater);
class ONNX_OPERATOR_VERSIONED_TYPED_KERNEL_CLASS_NAME(kCpuExecutionProvider, kOnnxDomain, 7, 9, double, Greater);
class ONNX_OPERATOR_VERSIONED_TYPED_KERNEL_CLASS_NAME(kCpuExecutionProvider, kOnnxDomain, 7, 10, bool, Equal);
class ONNX_OPERATOR_VERSIONED_TYPED_KERNEL_CLASS_NAME(kCpuExecutionProvider, kOnnxDomain, 7, 10, int32_t, Equal);
class ONNX_OPERATOR_VERSIONED_TYPED_KERNEL_CLASS_NAME(kCpuExecutionProvider, kOnnxDomain, 7, 10, int64_t, Equal);
class ONNX_OPERATOR_VERSIONED_TYPED_KERNEL_CLASS_NAME(kCpuExecutionProvider, kOnnxDomain, 7, 10, float, Equal);
class ONNX_OPERATOR_VERSIONED_TYPED_KERNEL_CLASS_NAME(kCpuExecutionProvider, kOnnxDomain, 7, 10, double, Equal);
class ONNX_OPERATOR_TYPED_KERNEL_CLASS_NAME(kCpuExecutionProvider, kOnnxDomain, 11, bool, Equal);
class ONNX_OPERATOR_TYPED_KERNEL_CLASS_NAME(kCpuExecutionProvider, kOnnxDomain, 11, int32_t, Equal);
class ONNX_OPERATOR_TYPED_KERNEL_CLASS_NAME(kCpuExecutionProvider, kOnnxDomain, 11, int64_t, Equal);
class ONNX_OPERATOR_TYPED_KERNEL_CLASS_NAME(kCpuExecutionProvider, kOnnxDomain, 11, float, Equal);
class ONNX_OPERATOR_TYPED_KERNEL_CLASS_NAME(kCpuExecutionProvider, kOnnxDomain, 11, double, Equal);
class ONNX_OPERATOR_VERSIONED_TYPED_KERNEL_CLASS_NAME(kCpuExecutionProvider, kOnnxDomain, 6, 7, float, Mean);
class ONNX_OPERATOR_TYPED_KERNEL_CLASS_NAME(kCpuExecutionProvider, kOnnxDomain, 8, float, Mean);
class ONNX_OPERATOR_TYPED_KERNEL_CLASS_NAME(kCpuExecutionProvider, kOnnxDomain, 7, float, Sin);
class ONNX_OPERATOR_TYPED_KERNEL_CLASS_NAME(kCpuExecutionProvider, kOnnxDomain, 7, double, Sin);
class ONNX_OPERATOR_KERNEL_CLASS_NAME(kCpuExecutionProvider, kOnnxDomain, 7, Cos);
class ONNX_OPERATOR_KERNEL_CLASS_NAME(kCpuExecutionProvider, kOnnxDomain, 7, Tan);
class ONNX_OPERATOR_KERNEL_CLASS_NAME(kCpuExecutionProvider, kOnnxDomain, 7, Asin);
class ONNX_OPERATOR_KERNEL_CLASS_NAME(kCpuExecutionProvider, kOnnxDomain, 7, Acos);
class ONNX_OPERATOR_KERNEL_CLASS_NAME(kCpuExecutionProvider, kOnnxDomain, 7, Atan);
class ONNX_OPERATOR_VERSIONED_KERNEL_CLASS_NAME(kCpuExecutionProvider, kOnnxDomain, 7, 8, Gemm);
class ONNX_OPERATOR_VERSIONED_KERNEL_CLASS_NAME(kCpuExecutionProvider, kOnnxDomain, 1, 10, Hardmax);
class ONNX_OPERATOR_VERSIONED_TYPED_KERNEL_CLASS_NAME(kCpuExecutionProvider, kOnnxDomain, 1, 10, float, LogSoftmax);
class ONNX_OPERATOR_VERSIONED_TYPED_KERNEL_CLASS_NAME(kCpuExecutionProvider, kOnnxDomain, 1, 10, double, LogSoftmax);
class ONNX_OPERATOR_VERSIONED_TYPED_KERNEL_CLASS_NAME(kCpuExecutionProvider, kOnnxDomain, 1, 8, float, MatMul);
class ONNX_OPERATOR_VERSIONED_TYPED_KERNEL_CLASS_NAME(kCpuExecutionProvider, kOnnxDomain, 1, 8, double, MatMul);
class ONNX_OPERATOR_VERSIONED_TYPED_KERNEL_CLASS_NAME(kCpuExecutionProvider, kOnnxDomain, 1, 10, float, Softmax);
class ONNX_OPERATOR_VERSIONED_TYPED_KERNEL_CLASS_NAME(kCpuExecutionProvider, kOnnxDomain, 1, 10, double, Softmax);
class ONNX_OPERATOR_VERSIONED_KERNEL_CLASS_NAME(kCpuExecutionProvider, kOnnxDomain, 1, 9, TopK);
class ONNX_OPERATOR_VERSIONED_TYPED_KERNEL_CLASS_NAME(kCpuExecutionProvider, kOnnxDomain, 7, 9, float, BatchNormalization);
class ONNX_OPERATOR_VERSIONED_TYPED_KERNEL_CLASS_NAME(kCpuExecutionProvider, kOnnxDomain, 7, 9, double, BatchNormalization);
class ONNX_OPERATOR_VERSIONED_KERNEL_CLASS_NAME(kCpuExecutionProvider, kOnnxDomain, 1, 10, Conv);
class ONNX_OPERATOR_VERSIONED_KERNEL_CLASS_NAME(kCpuExecutionProvider, kOnnxDomain, 1, 10, ConvTranspose);
class ONNX_OPERATOR_VERSIONED_KERNEL_CLASS_NAME(kCpuExecutionProvider, kOnnxDomain, 1, 8, Flatten);
class ONNX_OPERATOR_KERNEL_CLASS_NAME(kCpuExecutionProvider, kOnnxDomain, 6, InstanceNormalization);
class ONNX_OPERATOR_KERNEL_CLASS_NAME(kCpuExecutionProvider, kOnnxDomain, 1, LpNormalization);
class ONNX_OPERATOR_KERNEL_CLASS_NAME(kCpuExecutionProvider, kOnnxDomain, 1, LRN);
class ONNX_OPERATOR_VERSIONED_KERNEL_CLASS_NAME(kCpuExecutionProvider, kOnnxDomain, 7, 9, AveragePool);
class ONNX_OPERATOR_VERSIONED_KERNEL_CLASS_NAME(kCpuExecutionProvider, kOnnxDomain, 1, 7, MaxPool);
class ONNX_OPERATOR_VERSIONED_KERNEL_CLASS_NAME(kCpuExecutionProvider, kOnnxDomain, 8, 11, MaxPool);
class ONNX_OPERATOR_KERNEL_CLASS_NAME(kCpuExecutionProvider, kOnnxDomain, 12, MaxPool);
class ONNX_OPERATOR_VERSIONED_KERNEL_CLASS_NAME(kCpuExecutionProvider, kOnnxDomain, 2, 10, LpPool);
class ONNX_OPERATOR_KERNEL_CLASS_NAME(kCpuExecutionProvider, kOnnxDomain, 2, GlobalLpPool);
class ONNX_OPERATOR_KERNEL_CLASS_NAME(kCpuExecutionProvider, kOnnxDomain, 1, GlobalAveragePool);
class ONNX_OPERATOR_KERNEL_CLASS_NAME(kCpuExecutionProvider, kOnnxDomain, 1, GlobalMaxPool);
class ONNX_OPERATOR_KERNEL_CLASS_NAME(kCpuExecutionProvider, kOnnxDomain, 1, MaxRoiPool);
class ONNX_OPERATOR_VERSIONED_TYPED_KERNEL_CLASS_NAME(kCpuExecutionProvider, kOnnxDomain, 1, 10, float, ReduceL1);
class ONNX_OPERATOR_VERSIONED_TYPED_KERNEL_CLASS_NAME(kCpuExecutionProvider, kOnnxDomain, 1, 10, int32_t, ReduceL1);
class ONNX_OPERATOR_VERSIONED_TYPED_KERNEL_CLASS_NAME(kCpuExecutionProvider, kOnnxDomain, 1, 10, float, ReduceL2);
class ONNX_OPERATOR_VERSIONED_TYPED_KERNEL_CLASS_NAME(kCpuExecutionProvider, kOnnxDomain, 1, 10, int32_t, ReduceL2);
class ONNX_OPERATOR_VERSIONED_TYPED_KERNEL_CLASS_NAME(kCpuExecutionProvider, kOnnxDomain, 1, 10, float, ReduceLogSum);
class ONNX_OPERATOR_VERSIONED_TYPED_KERNEL_CLASS_NAME(kCpuExecutionProvider, kOnnxDomain, 1, 10, int32_t,
                                                      ReduceLogSum);
class ONNX_OPERATOR_VERSIONED_TYPED_KERNEL_CLASS_NAME(kCpuExecutionProvider, kOnnxDomain, 1, 10, float,
                                                      ReduceLogSumExp);
class ONNX_OPERATOR_VERSIONED_TYPED_KERNEL_CLASS_NAME(kCpuExecutionProvider, kOnnxDomain, 1, 10, int32_t,
                                                      ReduceLogSumExp);
class ONNX_OPERATOR_VERSIONED_TYPED_KERNEL_CLASS_NAME(kCpuExecutionProvider, kOnnxDomain, 1, 10, float, ReduceMax);
class ONNX_OPERATOR_VERSIONED_TYPED_KERNEL_CLASS_NAME(kCpuExecutionProvider, kOnnxDomain, 1, 10, int32_t, ReduceMax);
class ONNX_OPERATOR_VERSIONED_TYPED_KERNEL_CLASS_NAME(kCpuExecutionProvider, kOnnxDomain, 1, 10, int64_t, ReduceMax);
class ONNX_OPERATOR_VERSIONED_TYPED_KERNEL_CLASS_NAME(kCpuExecutionProvider, kOnnxDomain, 1, 10, float, ReduceMean);
class ONNX_OPERATOR_VERSIONED_TYPED_KERNEL_CLASS_NAME(kCpuExecutionProvider, kOnnxDomain, 1, 10, int32_t, ReduceMean);
class ONNX_OPERATOR_VERSIONED_TYPED_KERNEL_CLASS_NAME(kCpuExecutionProvider, kOnnxDomain, 1, 10, float, ReduceMin);
class ONNX_OPERATOR_VERSIONED_TYPED_KERNEL_CLASS_NAME(kCpuExecutionProvider, kOnnxDomain, 1, 10, int32_t, ReduceMin);
class ONNX_OPERATOR_VERSIONED_TYPED_KERNEL_CLASS_NAME(kCpuExecutionProvider, kOnnxDomain, 1, 10, int64_t, ReduceMin);
class ONNX_OPERATOR_VERSIONED_TYPED_KERNEL_CLASS_NAME(kCpuExecutionProvider, kOnnxDomain, 1, 10, float, ReduceProd);
class ONNX_OPERATOR_VERSIONED_TYPED_KERNEL_CLASS_NAME(kCpuExecutionProvider, kOnnxDomain, 1, 10, int32_t, ReduceProd);
class ONNX_OPERATOR_VERSIONED_TYPED_KERNEL_CLASS_NAME(kCpuExecutionProvider, kOnnxDomain, 1, 10, int64_t, ReduceProd);
class ONNX_OPERATOR_VERSIONED_TYPED_KERNEL_CLASS_NAME(kCpuExecutionProvider, kOnnxDomain, 1, 10, float, ReduceSum);
class ONNX_OPERATOR_VERSIONED_TYPED_KERNEL_CLASS_NAME(kCpuExecutionProvider, kOnnxDomain, 1, 10, int32_t, ReduceSum);
class ONNX_OPERATOR_VERSIONED_TYPED_KERNEL_CLASS_NAME(kCpuExecutionProvider, kOnnxDomain, 1, 10, double, ReduceSum);
class ONNX_OPERATOR_VERSIONED_TYPED_KERNEL_CLASS_NAME(kCpuExecutionProvider, kOnnxDomain, 1, 10, int64_t, ReduceSum);
class ONNX_OPERATOR_VERSIONED_TYPED_KERNEL_CLASS_NAME(kCpuExecutionProvider, kOnnxDomain, 1, 10, float,
                                                      ReduceSumSquare);
class ONNX_OPERATOR_VERSIONED_TYPED_KERNEL_CLASS_NAME(kCpuExecutionProvider, kOnnxDomain, 1, 10, int32_t,
                                                      ReduceSumSquare);
class ONNX_OPERATOR_VERSIONED_TYPED_KERNEL_CLASS_NAME(kCpuExecutionProvider, kOnnxDomain, 1, 10, double,
                                                      ReduceSumSquare);
class ONNX_OPERATOR_VERSIONED_TYPED_KERNEL_CLASS_NAME(kCpuExecutionProvider, kOnnxDomain, 1, 10, float, ArgMax);
class ONNX_OPERATOR_VERSIONED_TYPED_KERNEL_CLASS_NAME(kCpuExecutionProvider, kOnnxDomain, 1, 10, int32_t, ArgMax);
class ONNX_OPERATOR_VERSIONED_TYPED_KERNEL_CLASS_NAME(kCpuExecutionProvider, kOnnxDomain, 1, 10, float, ArgMin);
class ONNX_OPERATOR_VERSIONED_TYPED_KERNEL_CLASS_NAME(kCpuExecutionProvider, kOnnxDomain, 1, 10, int32_t, ArgMin);
class ONNX_OPERATOR_KERNEL_CLASS_NAME(kCpuExecutionProvider, kOnnxDomain, 7, GRU);
class ONNX_OPERATOR_KERNEL_CLASS_NAME(kCpuExecutionProvider, kOnnxDomain, 7, LSTM);
class ONNX_OPERATOR_KERNEL_CLASS_NAME(kCpuExecutionProvider, kOnnxDomain, 7, RNN);
<<<<<<< HEAD
class ONNX_OPERATOR_VERSIONED_TYPED_KERNEL_CLASS_NAME(kCpuExecutionProvider, kOnnxDomain, 6, 12, uint8_t, Cast);
class ONNX_OPERATOR_TYPED_KERNEL_CLASS_NAME(kCpuExecutionProvider, kOnnxDomain, 13, uint8_t, Cast);
class ONNX_OPERATOR_VERSIONED_TYPED_KERNEL_CLASS_NAME(kCpuExecutionProvider, kOnnxDomain, 6, 12, uint16_t, Cast);
class ONNX_OPERATOR_TYPED_KERNEL_CLASS_NAME(kCpuExecutionProvider, kOnnxDomain, 13, uint16_t, Cast);
class ONNX_OPERATOR_VERSIONED_TYPED_KERNEL_CLASS_NAME(kCpuExecutionProvider, kOnnxDomain, 6, 12, uint32_t, Cast);
class ONNX_OPERATOR_TYPED_KERNEL_CLASS_NAME(kCpuExecutionProvider, kOnnxDomain, 13, uint32_t, Cast);
class ONNX_OPERATOR_VERSIONED_TYPED_KERNEL_CLASS_NAME(kCpuExecutionProvider, kOnnxDomain, 6, 12, uint64_t, Cast);
class ONNX_OPERATOR_TYPED_KERNEL_CLASS_NAME(kCpuExecutionProvider, kOnnxDomain, 13, uint64_t, Cast);
class ONNX_OPERATOR_VERSIONED_TYPED_KERNEL_CLASS_NAME(kCpuExecutionProvider, kOnnxDomain, 6, 12, int8_t, Cast);
class ONNX_OPERATOR_TYPED_KERNEL_CLASS_NAME(kCpuExecutionProvider, kOnnxDomain, 13, int8_t, Cast);
class ONNX_OPERATOR_VERSIONED_TYPED_KERNEL_CLASS_NAME(kCpuExecutionProvider, kOnnxDomain, 6, 12, int16_t, Cast);
class ONNX_OPERATOR_TYPED_KERNEL_CLASS_NAME(kCpuExecutionProvider, kOnnxDomain, 13, int16_t, Cast);
class ONNX_OPERATOR_VERSIONED_TYPED_KERNEL_CLASS_NAME(kCpuExecutionProvider, kOnnxDomain, 6, 12, int32_t, Cast);
class ONNX_OPERATOR_TYPED_KERNEL_CLASS_NAME(kCpuExecutionProvider, kOnnxDomain, 13, int32_t, Cast);
class ONNX_OPERATOR_VERSIONED_TYPED_KERNEL_CLASS_NAME(kCpuExecutionProvider, kOnnxDomain, 6, 12, int64_t, Cast);
class ONNX_OPERATOR_TYPED_KERNEL_CLASS_NAME(kCpuExecutionProvider, kOnnxDomain, 13, int64_t, Cast);
class ONNX_OPERATOR_VERSIONED_TYPED_KERNEL_CLASS_NAME(kCpuExecutionProvider, kOnnxDomain, 6, 12, bool, Cast);
class ONNX_OPERATOR_TYPED_KERNEL_CLASS_NAME(kCpuExecutionProvider, kOnnxDomain, 13, bool, Cast);
class ONNX_OPERATOR_VERSIONED_TYPED_KERNEL_CLASS_NAME(kCpuExecutionProvider, kOnnxDomain, 6, 12, float, Cast);
class ONNX_OPERATOR_TYPED_KERNEL_CLASS_NAME(kCpuExecutionProvider, kOnnxDomain, 13, float, Cast);
class ONNX_OPERATOR_VERSIONED_TYPED_KERNEL_CLASS_NAME(kCpuExecutionProvider, kOnnxDomain, 6, 12, double, Cast);
class ONNX_OPERATOR_TYPED_KERNEL_CLASS_NAME(kCpuExecutionProvider, kOnnxDomain, 13, double, Cast);
class ONNX_OPERATOR_VERSIONED_TYPED_KERNEL_CLASS_NAME(kCpuExecutionProvider, kOnnxDomain, 6, 12, MLFloat16, Cast);
class ONNX_OPERATOR_TYPED_KERNEL_CLASS_NAME(kCpuExecutionProvider, kOnnxDomain, 13, MLFloat16, Cast);
class ONNX_OPERATOR_TYPED_KERNEL_CLASS_NAME(kCpuExecutionProvider, kOnnxDomain, 13, BFloat16, Cast);
=======
class ONNX_OPERATOR_VERSIONED_KERNEL_CLASS_NAME(kCpuExecutionProvider, kOnnxDomain, 6, 8, Cast);
>>>>>>> 74b3b844
class ONNX_OPERATOR_VERSIONED_KERNEL_CLASS_NAME(kCpuExecutionProvider, kOnnxDomain, 4, 10, Concat);
class ONNX_OPERATOR_VERSIONED_KERNEL_CLASS_NAME(kCpuExecutionProvider, kOnnxDomain, 1, 10, Gather);
class ONNX_OPERATOR_VERSIONED_KERNEL_CLASS_NAME(kCpuExecutionProvider, kOnnxDomain, 7, 9, Dropout);
class ONNX_OPERATOR_KERNEL_CLASS_NAME(kCpuExecutionProvider, kOnnxDomain, 1, Identity);
class ONNX_OPERATOR_VERSIONED_KERNEL_CLASS_NAME(kCpuExecutionProvider, kOnnxDomain, 2, 10, Pad);
class ONNX_OPERATOR_VERSIONED_KERNEL_CLASS_NAME(kCpuExecutionProvider, kOnnxDomain, 1, 4, Reshape_1);
class ONNX_OPERATOR_KERNEL_CLASS_NAME(kCpuExecutionProvider, kOnnxDomain, 5, Reshape);
class ONNX_OPERATOR_KERNEL_CLASS_NAME(kCpuExecutionProvider, kOnnxDomain, 1, Shape);
class ONNX_OPERATOR_KERNEL_CLASS_NAME(kCpuExecutionProvider, kOnnxDomain, 1, Size);
class ONNX_OPERATOR_VERSIONED_KERNEL_CLASS_NAME(kCpuExecutionProvider, kOnnxDomain, 1, 9, Slice);
class ONNX_OPERATOR_KERNEL_CLASS_NAME(kCpuExecutionProvider, kOnnxDomain, 1, SpaceToDepth);
class ONNX_OPERATOR_VERSIONED_KERNEL_CLASS_NAME(kCpuExecutionProvider, kOnnxDomain, 1, 10, DepthToSpace);
class ONNX_OPERATOR_VERSIONED_KERNEL_CLASS_NAME(kCpuExecutionProvider, kOnnxDomain, 2, 10, Split);
class ONNX_OPERATOR_VERSIONED_KERNEL_CLASS_NAME(kCpuExecutionProvider, kOnnxDomain, 1, 10, Squeeze);
class ONNX_OPERATOR_KERNEL_CLASS_NAME(kCpuExecutionProvider, kOnnxDomain, 6, Tile);
class ONNX_OPERATOR_KERNEL_CLASS_NAME(kCpuExecutionProvider, kOnnxDomain, 1, Transpose);
class ONNX_OPERATOR_VERSIONED_KERNEL_CLASS_NAME(kCpuExecutionProvider, kOnnxDomain, 1, 10, Unsqueeze);
class ONNX_OPERATOR_VERSIONED_TYPED_KERNEL_CLASS_NAME(kCpuExecutionProvider, kOnnxDomain, 7, 9, float, Upsample);
class ONNX_OPERATOR_VERSIONED_TYPED_KERNEL_CLASS_NAME(kCpuExecutionProvider, kOnnxDomain, 7, 9, int32_t, Upsample);
class ONNX_OPERATOR_VERSIONED_TYPED_KERNEL_CLASS_NAME(kCpuExecutionProvider, kOnnxDomain, 7, 9, uint8_t, Upsample);
class ONNX_OPERATOR_TYPED_KERNEL_CLASS_NAME(kCpuExecutionProvider, kOnnxDomain, 8, float, Expand);
class ONNX_OPERATOR_TYPED_KERNEL_CLASS_NAME(kCpuExecutionProvider, kOnnxDomain, 8, double, Expand);
class ONNX_OPERATOR_TYPED_KERNEL_CLASS_NAME(kCpuExecutionProvider, kOnnxDomain, 8, int8_t, Expand);
class ONNX_OPERATOR_TYPED_KERNEL_CLASS_NAME(kCpuExecutionProvider, kOnnxDomain, 8, int16_t, Expand);
class ONNX_OPERATOR_TYPED_KERNEL_CLASS_NAME(kCpuExecutionProvider, kOnnxDomain, 8, int32_t, Expand);
class ONNX_OPERATOR_TYPED_KERNEL_CLASS_NAME(kCpuExecutionProvider, kOnnxDomain, 8, int64_t, Expand);
class ONNX_OPERATOR_TYPED_KERNEL_CLASS_NAME(kCpuExecutionProvider, kOnnxDomain, 8, uint8_t, Expand);
class ONNX_OPERATOR_TYPED_KERNEL_CLASS_NAME(kCpuExecutionProvider, kOnnxDomain, 8, uint16_t, Expand);
class ONNX_OPERATOR_TYPED_KERNEL_CLASS_NAME(kCpuExecutionProvider, kOnnxDomain, 8, uint32_t, Expand);
class ONNX_OPERATOR_TYPED_KERNEL_CLASS_NAME(kCpuExecutionProvider, kOnnxDomain, 8, uint64_t, Expand);
class ONNX_OPERATOR_TYPED_KERNEL_CLASS_NAME(kCpuExecutionProvider, kOnnxDomain, 8, bool, Expand);
class ONNX_OPERATOR_TYPED_KERNEL_CLASS_NAME(kCpuExecutionProvider, kOnnxDomain, 8, MLFloat16, Expand);
class ONNX_OPERATOR_VERSIONED_KERNEL_CLASS_NAME(kCpuExecutionProvider, kOnnxDomain, 8, 8, Scan);
class ONNX_OPERATOR_VERSIONED_KERNEL_CLASS_NAME(kCpuExecutionProvider, kOnnxDomain, 1, 10, If);
class ONNX_OPERATOR_VERSIONED_KERNEL_CLASS_NAME(kCpuExecutionProvider, kOnnxDomain, 1, 10, Loop);

// Opset 9
class ONNX_OPERATOR_VERSIONED_KERNEL_CLASS_NAME(kCpuExecutionProvider, kOnnxDomain, 9, 10, Compress);
class ONNX_OPERATOR_KERNEL_CLASS_NAME(kCpuExecutionProvider, kOnnxDomain, 9, ConstantOfShape);
class ONNX_OPERATOR_KERNEL_CLASS_NAME(kCpuExecutionProvider, kOnnxDomain, 9, MeanVarianceNormalization);
class ONNX_OPERATOR_TYPED_KERNEL_CLASS_NAME(kCpuExecutionProvider, kOnnxDomain, 9, int32_t, Greater);
class ONNX_OPERATOR_TYPED_KERNEL_CLASS_NAME(kCpuExecutionProvider, kOnnxDomain, 9, int64_t, Greater);
class ONNX_OPERATOR_TYPED_KERNEL_CLASS_NAME(kCpuExecutionProvider, kOnnxDomain, 9, int32_t, Less);
class ONNX_OPERATOR_TYPED_KERNEL_CLASS_NAME(kCpuExecutionProvider, kOnnxDomain, 9, int64_t, Less);
class ONNX_OPERATOR_KERNEL_CLASS_NAME(kCpuExecutionProvider, kOnnxDomain, 9, Cast);
class ONNX_OPERATOR_KERNEL_CLASS_NAME(kCpuExecutionProvider, kOnnxDomain, 9, EyeLike);
class ONNX_OPERATOR_TYPED_KERNEL_CLASS_NAME(kCpuExecutionProvider, kOnnxDomain, 9, float, IsNaN);
class ONNX_OPERATOR_TYPED_KERNEL_CLASS_NAME(kCpuExecutionProvider, kOnnxDomain, 9, MLFloat16, IsNaN);
class ONNX_OPERATOR_KERNEL_CLASS_NAME(kCpuExecutionProvider, kOnnxDomain, 9, Sign);
class ONNX_OPERATOR_KERNEL_CLASS_NAME(kCpuExecutionProvider, kOnnxDomain, 9, Shrink);
class ONNX_OPERATOR_TYPED_KERNEL_CLASS_NAME(kCpuExecutionProvider, kOnnxDomain, 9, float, Erf);
class ONNX_OPERATOR_VERSIONED_TYPED_KERNEL_CLASS_NAME(kCpuExecutionProvider, kOnnxDomain, 9, 10, int64_t_int64_t_int64_t, OneHot);
class ONNX_OPERATOR_VERSIONED_TYPED_KERNEL_CLASS_NAME(kCpuExecutionProvider, kOnnxDomain, 9, 10, float_int64_t_int64_t, OneHot);
class ONNX_OPERATOR_VERSIONED_TYPED_KERNEL_CLASS_NAME(kCpuExecutionProvider, kOnnxDomain, 9, 10, int64_t_string_int64_t, OneHot);
class ONNX_OPERATOR_VERSIONED_TYPED_KERNEL_CLASS_NAME(kCpuExecutionProvider, kOnnxDomain, 9, 10, float_string_int64_t, OneHot);
class ONNX_OPERATOR_VERSIONED_TYPED_KERNEL_CLASS_NAME(kCpuExecutionProvider, kOnnxDomain, 9, 10, float_float_float, OneHot);
class ONNX_OPERATOR_VERSIONED_TYPED_KERNEL_CLASS_NAME(kCpuExecutionProvider, kOnnxDomain, 9, 10, int64_t_int32_t_float, OneHot);
class ONNX_OPERATOR_VERSIONED_TYPED_KERNEL_CLASS_NAME(kCpuExecutionProvider, kOnnxDomain, 9, 10, int64_t_float_int64_t, OneHot);
class ONNX_OPERATOR_VERSIONED_TYPED_KERNEL_CLASS_NAME(kCpuExecutionProvider, kOnnxDomain, 9, 10, int32_t_float_int32_t, OneHot);
class ONNX_OPERATOR_VERSIONED_TYPED_KERNEL_CLASS_NAME(kCpuExecutionProvider, kOnnxDomain, 9, 10, int32_t_float_float, OneHot);
class ONNX_OPERATOR_VERSIONED_TYPED_KERNEL_CLASS_NAME(kCpuExecutionProvider, kOnnxDomain, 9, 10, int64_t_float_float, OneHot);
class ONNX_OPERATOR_VERSIONED_TYPED_KERNEL_CLASS_NAME(kCpuExecutionProvider, kOnnxDomain, 9, 10, int64_t_float_int32_t, OneHot);
class ONNX_OPERATOR_VERSIONED_KERNEL_CLASS_NAME(kCpuExecutionProvider, kOnnxDomain, 9, 10, MaxUnpool);
class ONNX_OPERATOR_KERNEL_CLASS_NAME(kCpuExecutionProvider, kOnnxDomain, 9, Sinh);
class ONNX_OPERATOR_KERNEL_CLASS_NAME(kCpuExecutionProvider, kOnnxDomain, 9, Cosh);
class ONNX_OPERATOR_KERNEL_CLASS_NAME(kCpuExecutionProvider, kOnnxDomain, 9, Asinh);
class ONNX_OPERATOR_KERNEL_CLASS_NAME(kCpuExecutionProvider, kOnnxDomain, 9, Acosh);
class ONNX_OPERATOR_KERNEL_CLASS_NAME(kCpuExecutionProvider, kOnnxDomain, 9, Atanh);
class ONNX_OPERATOR_VERSIONED_KERNEL_CLASS_NAME(kCpuExecutionProvider, kOnnxDomain, 9, 10, Scan);
class ONNX_OPERATOR_VERSIONED_KERNEL_CLASS_NAME(kCpuExecutionProvider, kOnnxDomain, 9, 10, Scatter);
class ONNX_OPERATOR_KERNEL_CLASS_NAME(kCpuExecutionProvider, kOnnxDomain, 9, TfIdfVectorizer);
class ONNX_OPERATOR_TYPED_KERNEL_CLASS_NAME(kCpuExecutionProvider, kOnnxDomain, 9, bool, NonZero);
class ONNX_OPERATOR_TYPED_KERNEL_CLASS_NAME(kCpuExecutionProvider, kOnnxDomain, 9, float, NonZero);
class ONNX_OPERATOR_TYPED_KERNEL_CLASS_NAME(kCpuExecutionProvider, kOnnxDomain, 9, int32_t, NonZero);
class ONNX_OPERATOR_TYPED_KERNEL_CLASS_NAME(kCpuExecutionProvider, kOnnxDomain, 9, int64_t, NonZero);
class ONNX_OPERATOR_TYPED_KERNEL_CLASS_NAME(kCpuExecutionProvider, kOnnxDomain, 9, uint8_t, NonZero);
class ONNX_OPERATOR_TYPED_KERNEL_CLASS_NAME(kCpuExecutionProvider, kOnnxDomain, 9, string, Where);
class ONNX_OPERATOR_TYPED_KERNEL_CLASS_NAME(kCpuExecutionProvider, kOnnxDomain, 9, float, Where);
class ONNX_OPERATOR_TYPED_KERNEL_CLASS_NAME(kCpuExecutionProvider, kOnnxDomain, 9, int32_t, Where);
class ONNX_OPERATOR_TYPED_KERNEL_CLASS_NAME(kCpuExecutionProvider, kOnnxDomain, 9, int64_t, Where);
class ONNX_OPERATOR_TYPED_KERNEL_CLASS_NAME(kCpuExecutionProvider, kOnnxDomain, 9, uint8_t, Where);
class ONNX_OPERATOR_VERSIONED_KERNEL_CLASS_NAME(kCpuExecutionProvider, kOnnxDomain, 9, 10, Flatten);
class ONNX_OPERATOR_VERSIONED_KERNEL_CLASS_NAME(kCpuExecutionProvider, kOnnxDomain, 9, 10, Gemm);
class ONNX_OPERATOR_TYPED_KERNEL_CLASS_NAME(kCpuExecutionProvider, kOnnxDomain, 9, float, MatMul);
class ONNX_OPERATOR_TYPED_KERNEL_CLASS_NAME(kCpuExecutionProvider, kOnnxDomain, 9, double, MatMul);
class ONNX_OPERATOR_TYPED_KERNEL_CLASS_NAME(kCpuExecutionProvider, kOnnxDomain, 9, int32_t, MatMul);
class ONNX_OPERATOR_TYPED_KERNEL_CLASS_NAME(kCpuExecutionProvider, kOnnxDomain, 9, int64_t, MatMul);

// Opset 10
class ONNX_OPERATOR_KERNEL_CLASS_NAME(kCpuExecutionProvider, kOnnxDomain, 10, StringNormalizer);
class ONNX_OPERATOR_VERSIONED_KERNEL_CLASS_NAME(kCpuExecutionProvider, kOnnxDomain, 10, 10, TopK);
class ONNX_OPERATOR_VERSIONED_KERNEL_CLASS_NAME(kCpuExecutionProvider, kOnnxDomain, 10, 10, AveragePool);
class ONNX_OPERATOR_KERNEL_CLASS_NAME(kCpuExecutionProvider, kOnnxDomain, 10, Mod);
class ONNX_OPERATOR_VERSIONED_TYPED_KERNEL_CLASS_NAME(kCpuExecutionProvider, kOnnxDomain, 10, 10, float, Resize);
class ONNX_OPERATOR_VERSIONED_TYPED_KERNEL_CLASS_NAME(kCpuExecutionProvider, kOnnxDomain, 10, 10, int32_t, Resize);
class ONNX_OPERATOR_VERSIONED_TYPED_KERNEL_CLASS_NAME(kCpuExecutionProvider, kOnnxDomain, 10, 10, uint8_t, Resize);
class ONNX_OPERATOR_KERNEL_CLASS_NAME(kCpuExecutionProvider, kOnnxDomain, 10, ThresholdedRelu);
class ONNX_OPERATOR_TYPED_KERNEL_CLASS_NAME(kCpuExecutionProvider, kOnnxDomain, 10, uint8_t, DequantizeLinear);
class ONNX_OPERATOR_TYPED_KERNEL_CLASS_NAME(kCpuExecutionProvider, kOnnxDomain, 10, int8_t, DequantizeLinear);
class ONNX_OPERATOR_TYPED_KERNEL_CLASS_NAME(kCpuExecutionProvider, kOnnxDomain, 10, uint8_t, QuantizeLinear);
class ONNX_OPERATOR_TYPED_KERNEL_CLASS_NAME(kCpuExecutionProvider, kOnnxDomain, 10, int8_t, QuantizeLinear);
class ONNX_OPERATOR_KERNEL_CLASS_NAME(kCpuExecutionProvider, kOnnxDomain, 10, QLinearMatMul);
class ONNX_OPERATOR_TYPED_KERNEL_CLASS_NAME(kCpuExecutionProvider, kOnnxDomain, 10, uint8_t, MatMulInteger);
class ONNX_OPERATOR_KERNEL_CLASS_NAME(kCpuExecutionProvider, kOnnxDomain, 10, ConvInteger);
class ONNX_OPERATOR_KERNEL_CLASS_NAME(kCpuExecutionProvider, kOnnxDomain, 10, QLinearConv);
class ONNX_OPERATOR_VERSIONED_KERNEL_CLASS_NAME(kCpuExecutionProvider, kOnnxDomain, 10, 10, Slice);
class ONNX_OPERATOR_KERNEL_CLASS_NAME(kCpuExecutionProvider, kOnnxDomain, 10, Dropout);
class ONNX_OPERATOR_VERSIONED_KERNEL_CLASS_NAME(kCpuExecutionProvider, kOnnxDomain, 10, 10, NonMaxSuppression);
class ONNX_OPERATOR_KERNEL_CLASS_NAME(kCpuExecutionProvider, kOnnxDomain, 10, IsInf);
class ONNX_OPERATOR_TYPED_KERNEL_CLASS_NAME(kCpuExecutionProvider, kOnnxDomain, 10, float, RoiAlign);
class ONNX_OPERATOR_TYPED_KERNEL_CLASS_NAME(kCpuExecutionProvider, kOnnxDomain, 10, double, RoiAlign);
class ONNX_OPERATOR_KERNEL_CLASS_NAME(kCpuExecutionProvider, kOnnxDomain, 10, ReverseSequence);

// opset 11
class ONNX_OPERATOR_VERSIONED_KERNEL_CLASS_NAME(kCpuExecutionProvider, kOnnxDomain, 11, 11, Clip);
class ONNX_OPERATOR_TYPED_KERNEL_CLASS_NAME(kCpuExecutionProvider, kOnnxDomain, 11, float, CumSum);
class ONNX_OPERATOR_TYPED_KERNEL_CLASS_NAME(kCpuExecutionProvider, kOnnxDomain, 11, double, CumSum);
class ONNX_OPERATOR_TYPED_KERNEL_CLASS_NAME(kCpuExecutionProvider, kOnnxDomain, 11, int32_t, CumSum);
class ONNX_OPERATOR_TYPED_KERNEL_CLASS_NAME(kCpuExecutionProvider, kOnnxDomain, 11, int64_t, CumSum);
class ONNX_OPERATOR_TYPED_KERNEL_CLASS_NAME(kCpuExecutionProvider, kOnnxDomain, 11, float, Round);
class ONNX_OPERATOR_TYPED_KERNEL_CLASS_NAME(kCpuExecutionProvider, kOnnxDomain, 11, double, Round);
class ONNX_OPERATOR_TYPED_KERNEL_CLASS_NAME(kCpuExecutionProvider, kOnnxDomain, 11, MLFloat16, Round);
class ONNX_OPERATOR_TYPED_KERNEL_CLASS_NAME(kCpuExecutionProvider, kOnnxDomain, 11, uint8_t, DynamicQuantizeLinear);
class ONNX_OPERATOR_VERSIONED_TYPED_KERNEL_CLASS_NAME(kCpuExecutionProvider, kOnnxDomain, 11, 11, float, ArgMax);
class ONNX_OPERATOR_VERSIONED_TYPED_KERNEL_CLASS_NAME(kCpuExecutionProvider, kOnnxDomain, 11, 11, int32_t, ArgMax);
class ONNX_OPERATOR_VERSIONED_TYPED_KERNEL_CLASS_NAME(kCpuExecutionProvider, kOnnxDomain, 11, 11, float, ArgMin);
class ONNX_OPERATOR_VERSIONED_TYPED_KERNEL_CLASS_NAME(kCpuExecutionProvider, kOnnxDomain, 11, 11, int32_t, ArgMin);
class ONNX_OPERATOR_TYPED_KERNEL_CLASS_NAME(kCpuExecutionProvider, kOnnxDomain, 11, float, ReduceL1);
class ONNX_OPERATOR_TYPED_KERNEL_CLASS_NAME(kCpuExecutionProvider, kOnnxDomain, 11, int32_t, ReduceL1);
class ONNX_OPERATOR_TYPED_KERNEL_CLASS_NAME(kCpuExecutionProvider, kOnnxDomain, 11, float, ReduceL2);
class ONNX_OPERATOR_TYPED_KERNEL_CLASS_NAME(kCpuExecutionProvider, kOnnxDomain, 11, int32_t, ReduceL2);
class ONNX_OPERATOR_TYPED_KERNEL_CLASS_NAME(kCpuExecutionProvider, kOnnxDomain, 11, float, ReduceLogSum);
class ONNX_OPERATOR_TYPED_KERNEL_CLASS_NAME(kCpuExecutionProvider, kOnnxDomain, 11, int32_t, ReduceLogSum);
class ONNX_OPERATOR_TYPED_KERNEL_CLASS_NAME(kCpuExecutionProvider, kOnnxDomain, 11, float, ReduceLogSumExp);
class ONNX_OPERATOR_TYPED_KERNEL_CLASS_NAME(kCpuExecutionProvider, kOnnxDomain, 11, int32_t, ReduceLogSumExp);
class ONNX_OPERATOR_TYPED_KERNEL_CLASS_NAME(kCpuExecutionProvider, kOnnxDomain, 11, float, ReduceMax);
class ONNX_OPERATOR_TYPED_KERNEL_CLASS_NAME(kCpuExecutionProvider, kOnnxDomain, 11, int32_t, ReduceMax);
class ONNX_OPERATOR_TYPED_KERNEL_CLASS_NAME(kCpuExecutionProvider, kOnnxDomain, 11, int64_t, ReduceMax);
class ONNX_OPERATOR_TYPED_KERNEL_CLASS_NAME(kCpuExecutionProvider, kOnnxDomain, 11, float, ReduceMean);
class ONNX_OPERATOR_TYPED_KERNEL_CLASS_NAME(kCpuExecutionProvider, kOnnxDomain, 11, int32_t, ReduceMean);
class ONNX_OPERATOR_TYPED_KERNEL_CLASS_NAME(kCpuExecutionProvider, kOnnxDomain, 11, float, ReduceMin);
class ONNX_OPERATOR_TYPED_KERNEL_CLASS_NAME(kCpuExecutionProvider, kOnnxDomain, 11, int32_t, ReduceMin);
class ONNX_OPERATOR_TYPED_KERNEL_CLASS_NAME(kCpuExecutionProvider, kOnnxDomain, 11, int64_t, ReduceMin);
class ONNX_OPERATOR_TYPED_KERNEL_CLASS_NAME(kCpuExecutionProvider, kOnnxDomain, 11, float, ReduceProd);
class ONNX_OPERATOR_TYPED_KERNEL_CLASS_NAME(kCpuExecutionProvider, kOnnxDomain, 11, int32_t, ReduceProd);
class ONNX_OPERATOR_TYPED_KERNEL_CLASS_NAME(kCpuExecutionProvider, kOnnxDomain, 11, int64_t, ReduceProd);
class ONNX_OPERATOR_TYPED_KERNEL_CLASS_NAME(kCpuExecutionProvider, kOnnxDomain, 11, float, ReduceSum);
class ONNX_OPERATOR_TYPED_KERNEL_CLASS_NAME(kCpuExecutionProvider, kOnnxDomain, 11, double, ReduceSum);
class ONNX_OPERATOR_TYPED_KERNEL_CLASS_NAME(kCpuExecutionProvider, kOnnxDomain, 11, int32_t, ReduceSum);
class ONNX_OPERATOR_TYPED_KERNEL_CLASS_NAME(kCpuExecutionProvider, kOnnxDomain, 11, int64_t, ReduceSum);
class ONNX_OPERATOR_TYPED_KERNEL_CLASS_NAME(kCpuExecutionProvider, kOnnxDomain, 11, float, ReduceSumSquare);
class ONNX_OPERATOR_TYPED_KERNEL_CLASS_NAME(kCpuExecutionProvider, kOnnxDomain, 11, double, ReduceSumSquare);
class ONNX_OPERATOR_TYPED_KERNEL_CLASS_NAME(kCpuExecutionProvider, kOnnxDomain, 11, int32_t, ReduceSumSquare);
class ONNX_OPERATOR_KERNEL_CLASS_NAME(kCpuExecutionProvider, kOnnxDomain, 11, Hardmax);
class ONNX_OPERATOR_TYPED_KERNEL_CLASS_NAME(kCpuExecutionProvider, kOnnxDomain, 11, float, LogSoftmax);
class ONNX_OPERATOR_TYPED_KERNEL_CLASS_NAME(kCpuExecutionProvider, kOnnxDomain, 11, double, LogSoftmax);
class ONNX_OPERATOR_TYPED_KERNEL_CLASS_NAME(kCpuExecutionProvider, kOnnxDomain, 11, float, Softmax);
class ONNX_OPERATOR_TYPED_KERNEL_CLASS_NAME(kCpuExecutionProvider, kOnnxDomain, 11, double, Softmax);
class ONNX_OPERATOR_KERNEL_CLASS_NAME(kCpuExecutionProvider, kOnnxDomain, 11, Loop);
class ONNX_OPERATOR_KERNEL_CLASS_NAME(kCpuExecutionProvider, kOnnxDomain, 11, DepthToSpace);
class ONNX_OPERATOR_KERNEL_CLASS_NAME(kCpuExecutionProvider, kOnnxDomain, 11, Scan);
class ONNX_OPERATOR_KERNEL_CLASS_NAME(kCpuExecutionProvider, kOnnxDomain, 11, Flatten);
class ONNX_OPERATOR_KERNEL_CLASS_NAME(kCpuExecutionProvider, kOnnxDomain, 11, Compress);
class ONNX_OPERATOR_KERNEL_CLASS_NAME(kCpuExecutionProvider, kOnnxDomain, 11, Concat);
class ONNX_OPERATOR_KERNEL_CLASS_NAME(kCpuExecutionProvider, kOnnxDomain, 11, Gather);
class ONNX_OPERATOR_KERNEL_CLASS_NAME(kCpuExecutionProvider, kOnnxDomain, 11, Slice);
class ONNX_OPERATOR_KERNEL_CLASS_NAME(kCpuExecutionProvider, kOnnxDomain, 11, Split);
class ONNX_OPERATOR_KERNEL_CLASS_NAME(kCpuExecutionProvider, kOnnxDomain, 11, Squeeze);
class ONNX_OPERATOR_KERNEL_CLASS_NAME(kCpuExecutionProvider, kOnnxDomain, 11, Unsqueeze);
class ONNX_OPERATOR_KERNEL_CLASS_NAME(kCpuExecutionProvider, kOnnxDomain, 11, Det);
class ONNX_OPERATOR_KERNEL_CLASS_NAME(kCpuExecutionProvider, kOnnxDomain, 11, ScatterElements);
class ONNX_OPERATOR_KERNEL_CLASS_NAME(kCpuExecutionProvider, kOnnxDomain, 11, NonMaxSuppression);
class ONNX_OPERATOR_KERNEL_CLASS_NAME(kCpuExecutionProvider, kOnnxDomain, 11, AveragePool);
class ONNX_OPERATOR_KERNEL_CLASS_NAME(kCpuExecutionProvider, kOnnxDomain, 11, MaxUnpool);
class ONNX_OPERATOR_KERNEL_CLASS_NAME(kCpuExecutionProvider, kOnnxDomain, 11, LpPool);
class ONNX_OPERATOR_KERNEL_CLASS_NAME(kCpuExecutionProvider, kOnnxDomain, 11, Conv);
class ONNX_OPERATOR_KERNEL_CLASS_NAME(kCpuExecutionProvider, kOnnxDomain, 11, ConvTranspose);
class ONNX_OPERATOR_KERNEL_CLASS_NAME(kCpuExecutionProvider, kOnnxDomain, 11, If);
class ONNX_OPERATOR_KERNEL_CLASS_NAME(kCpuExecutionProvider, kOnnxDomain, 11, SequenceLength);
class ONNX_OPERATOR_KERNEL_CLASS_NAME(kCpuExecutionProvider, kOnnxDomain, 11, SequenceAt);
class ONNX_OPERATOR_KERNEL_CLASS_NAME(kCpuExecutionProvider, kOnnxDomain, 11, SequenceEmpty);
class ONNX_OPERATOR_KERNEL_CLASS_NAME(kCpuExecutionProvider, kOnnxDomain, 11, SequenceInsert);
class ONNX_OPERATOR_KERNEL_CLASS_NAME(kCpuExecutionProvider, kOnnxDomain, 11, SequenceErase);
class ONNX_OPERATOR_KERNEL_CLASS_NAME(kCpuExecutionProvider, kOnnxDomain, 11, SequenceConstruct);
class ONNX_OPERATOR_KERNEL_CLASS_NAME(kCpuExecutionProvider, kOnnxDomain, 11, ConcatFromSequence);
class ONNX_OPERATOR_KERNEL_CLASS_NAME(kCpuExecutionProvider, kOnnxDomain, 11, SplitToSequence);
class ONNX_OPERATOR_KERNEL_CLASS_NAME(kCpuExecutionProvider, kOnnxDomain, 11, ScatterND);
class ONNX_OPERATOR_KERNEL_CLASS_NAME(kCpuExecutionProvider, kOnnxDomain, 11, Gemm);
class ONNX_OPERATOR_KERNEL_CLASS_NAME(kCpuExecutionProvider, kOnnxDomain, 11, GatherElements);
class ONNX_OPERATOR_TYPED_KERNEL_CLASS_NAME(kCpuExecutionProvider, kOnnxDomain, 11, uint8_t, BitShift);
class ONNX_OPERATOR_TYPED_KERNEL_CLASS_NAME(kCpuExecutionProvider, kOnnxDomain, 11, uint32_t, BitShift);
class ONNX_OPERATOR_TYPED_KERNEL_CLASS_NAME(kCpuExecutionProvider, kOnnxDomain, 11, uint64_t, BitShift);
class ONNX_OPERATOR_KERNEL_CLASS_NAME(kCpuExecutionProvider, kOnnxDomain, 11, Pad);
class ONNX_OPERATOR_KERNEL_CLASS_NAME(kCpuExecutionProvider, kOnnxDomain, 11, GatherND);
class ONNX_OPERATOR_KERNEL_CLASS_NAME(kCpuExecutionProvider, kOnnxDomain, 11, Range);
class ONNX_OPERATOR_KERNEL_CLASS_NAME(kCpuExecutionProvider, kOnnxDomain, 11, Unique);
class ONNX_OPERATOR_TYPED_KERNEL_CLASS_NAME(kCpuExecutionProvider, kOnnxDomain, 11, float, TopK);
class ONNX_OPERATOR_TYPED_KERNEL_CLASS_NAME(kCpuExecutionProvider, kOnnxDomain, 11, int64_t, TopK);
class ONNX_OPERATOR_TYPED_KERNEL_CLASS_NAME(kCpuExecutionProvider, kOnnxDomain, 11, int64_t_int64_t_int64_t, OneHot);
class ONNX_OPERATOR_TYPED_KERNEL_CLASS_NAME(kCpuExecutionProvider, kOnnxDomain, 11, float_int64_t_int64_t, OneHot);
class ONNX_OPERATOR_TYPED_KERNEL_CLASS_NAME(kCpuExecutionProvider, kOnnxDomain, 11, int64_t_string_int64_t, OneHot);
class ONNX_OPERATOR_TYPED_KERNEL_CLASS_NAME(kCpuExecutionProvider, kOnnxDomain, 11, float_string_int64_t, OneHot);
class ONNX_OPERATOR_TYPED_KERNEL_CLASS_NAME(kCpuExecutionProvider, kOnnxDomain, 11, float_float_float, OneHot);
class ONNX_OPERATOR_TYPED_KERNEL_CLASS_NAME(kCpuExecutionProvider, kOnnxDomain, 11, int64_t_int32_t_float, OneHot);
class ONNX_OPERATOR_TYPED_KERNEL_CLASS_NAME(kCpuExecutionProvider, kOnnxDomain, 11, int64_t_float_int64_t, OneHot);
class ONNX_OPERATOR_TYPED_KERNEL_CLASS_NAME(kCpuExecutionProvider, kOnnxDomain, 11, int32_t_float_int32_t, OneHot);
class ONNX_OPERATOR_TYPED_KERNEL_CLASS_NAME(kCpuExecutionProvider, kOnnxDomain, 11, int32_t_float_float, OneHot);
class ONNX_OPERATOR_TYPED_KERNEL_CLASS_NAME(kCpuExecutionProvider, kOnnxDomain, 11, int64_t_float_float, OneHot);
class ONNX_OPERATOR_TYPED_KERNEL_CLASS_NAME(kCpuExecutionProvider, kOnnxDomain, 11, int64_t_float_int32_t, OneHot);
class ONNX_OPERATOR_TYPED_KERNEL_CLASS_NAME(kCpuExecutionProvider, kOnnxDomain, 11, float, Resize);
class ONNX_OPERATOR_TYPED_KERNEL_CLASS_NAME(kCpuExecutionProvider, kOnnxDomain, 11, int32_t, Resize);
class ONNX_OPERATOR_TYPED_KERNEL_CLASS_NAME(kCpuExecutionProvider, kOnnxDomain, 11, uint8_t, Resize);

// opset 12
class ONNX_OPERATOR_TYPED_KERNEL_CLASS_NAME(kCpuExecutionProvider, kOnnxDomain, 12, float, ArgMax);
class ONNX_OPERATOR_TYPED_KERNEL_CLASS_NAME(kCpuExecutionProvider, kOnnxDomain, 12, int32_t, ArgMax);
class ONNX_OPERATOR_TYPED_KERNEL_CLASS_NAME(kCpuExecutionProvider, kOnnxDomain, 12, float, ArgMin);
class ONNX_OPERATOR_TYPED_KERNEL_CLASS_NAME(kCpuExecutionProvider, kOnnxDomain, 12, int32_t, ArgMin);

class ONNX_OPERATOR_KERNEL_CLASS_NAME(kCpuExecutionProvider, kOnnxDomain, 12, Clip);

class ONNX_OPERATOR_KERNEL_CLASS_NAME(kCpuExecutionProvider, kOnnxDomain, 12, Min);
class ONNX_OPERATOR_KERNEL_CLASS_NAME(kCpuExecutionProvider, kOnnxDomain, 12, Max);
class ONNX_OPERATOR_KERNEL_CLASS_NAME(kCpuExecutionProvider, kOnnxDomain, 12, MaxPool);

class ONNX_OPERATOR_KERNEL_CLASS_NAME(kCpuExecutionProvider, kOnnxDomain, 12, Pow);

class ONNX_OPERATOR_TYPED_KERNEL_CLASS_NAME(kCpuExecutionProvider, kOnnxDomain, 12, float, ReduceMax);
class ONNX_OPERATOR_TYPED_KERNEL_CLASS_NAME(kCpuExecutionProvider, kOnnxDomain, 12, int32_t, ReduceMax);
class ONNX_OPERATOR_TYPED_KERNEL_CLASS_NAME(kCpuExecutionProvider, kOnnxDomain, 12, int64_t, ReduceMax);
class ONNX_OPERATOR_TYPED_KERNEL_CLASS_NAME(kCpuExecutionProvider, kOnnxDomain, 12, int8_t, ReduceMax);
class ONNX_OPERATOR_TYPED_KERNEL_CLASS_NAME(kCpuExecutionProvider, kOnnxDomain, 12, uint8_t, ReduceMax);

class ONNX_OPERATOR_TYPED_KERNEL_CLASS_NAME(kCpuExecutionProvider, kOnnxDomain, 12, float, ReduceMin);
class ONNX_OPERATOR_TYPED_KERNEL_CLASS_NAME(kCpuExecutionProvider, kOnnxDomain, 12, int32_t, ReduceMin);
class ONNX_OPERATOR_TYPED_KERNEL_CLASS_NAME(kCpuExecutionProvider, kOnnxDomain, 12, int64_t, ReduceMin);
class ONNX_OPERATOR_TYPED_KERNEL_CLASS_NAME(kCpuExecutionProvider, kOnnxDomain, 12, int8_t, ReduceMin);
class ONNX_OPERATOR_TYPED_KERNEL_CLASS_NAME(kCpuExecutionProvider, kOnnxDomain, 12, uint8_t, ReduceMin);
class ONNX_OPERATOR_KERNEL_CLASS_NAME(kCpuExecutionProvider, kOnnxDomain, 12, GatherND);
class ONNX_OPERATOR_KERNEL_CLASS_NAME(kCpuExecutionProvider, kOnnxDomain, 12, Einsum);

class ONNX_OPERATOR_KERNEL_CLASS_NAME(kCpuExecutionProvider, kOnnxDomain, 13, Sign);
// REVIEW(codemzs): ConstEigenVectorArrayMap.cast<MLFLoat16) does not seem to be supported.
// However these types work on GPU implementation.
//class ONNX_OPERATOR_TYPED_KERNEL_CLASS_NAME(kCpuExecutionProvider, kOnnxDomain, 12, MLFloat16_MLFloat16, Dropout);
//class ONNX_OPERATOR_TYPED_KERNEL_CLASS_NAME(kCpuExecutionProvider, kOnnxDomain, 12, MLFloat16_float, Dropout);
//class ONNX_OPERATOR_TYPED_KERNEL_CLASS_NAME(kCpuExecutionProvider, kOnnxDomain, 12, MLFloat16_double, Dropout);
class ONNX_OPERATOR_TYPED_KERNEL_CLASS_NAME(kCpuExecutionProvider, kOnnxDomain, 12, float_float, Dropout);
class ONNX_OPERATOR_TYPED_KERNEL_CLASS_NAME(kCpuExecutionProvider, kOnnxDomain, 12, float_double, Dropout);
class ONNX_OPERATOR_TYPED_KERNEL_CLASS_NAME(kCpuExecutionProvider, kOnnxDomain, 12, double_float, Dropout);
class ONNX_OPERATOR_TYPED_KERNEL_CLASS_NAME(kCpuExecutionProvider, kOnnxDomain, 12, double_double, Dropout);

Status RegisterOnnxOperatorKernels(KernelRegistry& kernel_registry) {
  static const BuildKernelCreateInfoFn function_table[] = {
      BuildKernelCreateInfo<ONNX_OPERATOR_VERSIONED_KERNEL_CLASS_NAME(kCpuExecutionProvider, kOnnxDomain, 6, 10,
                                                                      Clip)>,
      BuildKernelCreateInfo<ONNX_OPERATOR_KERNEL_CLASS_NAME(kCpuExecutionProvider, kOnnxDomain, 6, Elu)>,
      BuildKernelCreateInfo<ONNX_OPERATOR_KERNEL_CLASS_NAME(kCpuExecutionProvider, kOnnxDomain, 6, HardSigmoid)>,
      BuildKernelCreateInfo<ONNX_OPERATOR_KERNEL_CLASS_NAME(kCpuExecutionProvider, kOnnxDomain, 6, LeakyRelu)>,
      BuildKernelCreateInfo<ONNX_OPERATOR_KERNEL_CLASS_NAME(kCpuExecutionProvider, kOnnxDomain, 6, Relu)>,
      BuildKernelCreateInfo<ONNX_OPERATOR_KERNEL_CLASS_NAME(kCpuExecutionProvider, kOnnxDomain, 6, Selu)>,
      BuildKernelCreateInfo<ONNX_OPERATOR_KERNEL_CLASS_NAME(kCpuExecutionProvider, kOnnxDomain, 6, Sigmoid)>,
      BuildKernelCreateInfo<ONNX_OPERATOR_KERNEL_CLASS_NAME(kCpuExecutionProvider, kOnnxDomain, 1, Softplus)>,
      BuildKernelCreateInfo<ONNX_OPERATOR_KERNEL_CLASS_NAME(kCpuExecutionProvider, kOnnxDomain, 1, Softsign)>,
      BuildKernelCreateInfo<ONNX_OPERATOR_KERNEL_CLASS_NAME(kCpuExecutionProvider, kOnnxDomain, 6, Tanh)>,
      BuildKernelCreateInfo<ONNX_OPERATOR_VERSIONED_KERNEL_CLASS_NAME(kCpuExecutionProvider, kOnnxDomain, 7, 9,
                                                                      PRelu)>,
      BuildKernelCreateInfo<ONNX_OPERATOR_KERNEL_CLASS_NAME(kCpuExecutionProvider, kOnnxDomain, 1, RandomNormal)>,
      BuildKernelCreateInfo<ONNX_OPERATOR_KERNEL_CLASS_NAME(kCpuExecutionProvider, kOnnxDomain, 1, RandomUniform)>,
      BuildKernelCreateInfo<ONNX_OPERATOR_KERNEL_CLASS_NAME(kCpuExecutionProvider, kOnnxDomain, 1, RandomNormalLike)>,
      BuildKernelCreateInfo<ONNX_OPERATOR_KERNEL_CLASS_NAME(kCpuExecutionProvider, kOnnxDomain, 1, RandomUniformLike)>,
      BuildKernelCreateInfo<ONNX_OPERATOR_KERNEL_CLASS_NAME(kCpuExecutionProvider, kOnnxDomain, 7, Multinomial)>,
      BuildKernelCreateInfo<ONNX_OPERATOR_TYPED_KERNEL_CLASS_NAME(kCpuExecutionProvider, kOnnxDomain, 7, float, Add)>,
      BuildKernelCreateInfo<ONNX_OPERATOR_TYPED_KERNEL_CLASS_NAME(kCpuExecutionProvider, kOnnxDomain, 7, double, Add)>,
      BuildKernelCreateInfo<ONNX_OPERATOR_TYPED_KERNEL_CLASS_NAME(kCpuExecutionProvider, kOnnxDomain, 7, int32_t,
                                                                  Add)>,
      BuildKernelCreateInfo<ONNX_OPERATOR_TYPED_KERNEL_CLASS_NAME(kCpuExecutionProvider, kOnnxDomain, 7, int64_t,
                                                                  Add)>,
      BuildKernelCreateInfo<ONNX_OPERATOR_TYPED_KERNEL_CLASS_NAME(kCpuExecutionProvider, kOnnxDomain, 7, float, Sub)>,
      BuildKernelCreateInfo<ONNX_OPERATOR_TYPED_KERNEL_CLASS_NAME(kCpuExecutionProvider, kOnnxDomain, 7, double, Sub)>,
      BuildKernelCreateInfo<ONNX_OPERATOR_TYPED_KERNEL_CLASS_NAME(kCpuExecutionProvider, kOnnxDomain, 7, int32_t,
                                                                  Sub)>,
      BuildKernelCreateInfo<ONNX_OPERATOR_TYPED_KERNEL_CLASS_NAME(kCpuExecutionProvider, kOnnxDomain, 7, int64_t,
                                                                  Sub)>,
      BuildKernelCreateInfo<ONNX_OPERATOR_TYPED_KERNEL_CLASS_NAME(kCpuExecutionProvider, kOnnxDomain, 7, float, Mul)>,
      BuildKernelCreateInfo<ONNX_OPERATOR_TYPED_KERNEL_CLASS_NAME(kCpuExecutionProvider, kOnnxDomain, 7, double, Mul)>,
      BuildKernelCreateInfo<ONNX_OPERATOR_TYPED_KERNEL_CLASS_NAME(kCpuExecutionProvider, kOnnxDomain, 7, int32_t,
                                                                  Mul)>,
      BuildKernelCreateInfo<ONNX_OPERATOR_TYPED_KERNEL_CLASS_NAME(kCpuExecutionProvider, kOnnxDomain, 7, int64_t,
                                                                  Mul)>,
      BuildKernelCreateInfo<ONNX_OPERATOR_TYPED_KERNEL_CLASS_NAME(kCpuExecutionProvider, kOnnxDomain, 7, float, Div)>,
      BuildKernelCreateInfo<ONNX_OPERATOR_TYPED_KERNEL_CLASS_NAME(kCpuExecutionProvider, kOnnxDomain, 7, double, Div)>,
      BuildKernelCreateInfo<ONNX_OPERATOR_TYPED_KERNEL_CLASS_NAME(kCpuExecutionProvider, kOnnxDomain, 7, int32_t,
                                                                  Div)>,
      BuildKernelCreateInfo<ONNX_OPERATOR_TYPED_KERNEL_CLASS_NAME(kCpuExecutionProvider, kOnnxDomain, 7, int64_t,
                                                                  Div)>,
      BuildKernelCreateInfo<ONNX_OPERATOR_TYPED_KERNEL_CLASS_NAME(kCpuExecutionProvider, kOnnxDomain, 6, float, Abs)>,
      BuildKernelCreateInfo<ONNX_OPERATOR_TYPED_KERNEL_CLASS_NAME(kCpuExecutionProvider, kOnnxDomain, 6, double, Abs)>,
      BuildKernelCreateInfo<ONNX_OPERATOR_TYPED_KERNEL_CLASS_NAME(kCpuExecutionProvider, kOnnxDomain, 6, int8_t, Abs)>,
      BuildKernelCreateInfo<ONNX_OPERATOR_TYPED_KERNEL_CLASS_NAME(kCpuExecutionProvider, kOnnxDomain, 6, int16_t,
                                                                  Abs)>,
      BuildKernelCreateInfo<ONNX_OPERATOR_TYPED_KERNEL_CLASS_NAME(kCpuExecutionProvider, kOnnxDomain, 6, int32_t,
                                                                  Abs)>,
      BuildKernelCreateInfo<ONNX_OPERATOR_TYPED_KERNEL_CLASS_NAME(kCpuExecutionProvider, kOnnxDomain, 6, int64_t,
                                                                  Abs)>,
      BuildKernelCreateInfo<ONNX_OPERATOR_TYPED_KERNEL_CLASS_NAME(kCpuExecutionProvider, kOnnxDomain, 6, uint8_t,
                                                                  Abs)>,
      BuildKernelCreateInfo<ONNX_OPERATOR_TYPED_KERNEL_CLASS_NAME(kCpuExecutionProvider, kOnnxDomain, 6, uint16_t,
                                                                  Abs)>,
      BuildKernelCreateInfo<ONNX_OPERATOR_TYPED_KERNEL_CLASS_NAME(kCpuExecutionProvider, kOnnxDomain, 6, uint32_t,
                                                                  Abs)>,
      BuildKernelCreateInfo<ONNX_OPERATOR_TYPED_KERNEL_CLASS_NAME(kCpuExecutionProvider, kOnnxDomain, 6, uint64_t,
                                                                  Abs)>,
      BuildKernelCreateInfo<ONNX_OPERATOR_TYPED_KERNEL_CLASS_NAME(kCpuExecutionProvider, kOnnxDomain, 6, float, Neg)>,
      BuildKernelCreateInfo<ONNX_OPERATOR_TYPED_KERNEL_CLASS_NAME(kCpuExecutionProvider, kOnnxDomain, 6, double, Neg)>,
      BuildKernelCreateInfo<ONNX_OPERATOR_TYPED_KERNEL_CLASS_NAME(kCpuExecutionProvider, kOnnxDomain, 6, int8_t, Neg)>,
      BuildKernelCreateInfo<ONNX_OPERATOR_TYPED_KERNEL_CLASS_NAME(kCpuExecutionProvider, kOnnxDomain, 6, int32_t,
                                                                  Neg)>,
      BuildKernelCreateInfo<ONNX_OPERATOR_TYPED_KERNEL_CLASS_NAME(kCpuExecutionProvider, kOnnxDomain, 6, int64_t,
                                                                  Neg)>,
      BuildKernelCreateInfo<ONNX_OPERATOR_TYPED_KERNEL_CLASS_NAME(kCpuExecutionProvider, kOnnxDomain, 6, float,
                                                                  Floor)>,
      BuildKernelCreateInfo<ONNX_OPERATOR_TYPED_KERNEL_CLASS_NAME(kCpuExecutionProvider, kOnnxDomain, 6, float, Ceil)>,
      BuildKernelCreateInfo<ONNX_OPERATOR_TYPED_KERNEL_CLASS_NAME(kCpuExecutionProvider, kOnnxDomain, 6, float,
                                                                  Reciprocal)>,
      BuildKernelCreateInfo<ONNX_OPERATOR_TYPED_KERNEL_CLASS_NAME(kCpuExecutionProvider, kOnnxDomain, 6, float, Sqrt)>,
      BuildKernelCreateInfo<ONNX_OPERATOR_TYPED_KERNEL_CLASS_NAME(kCpuExecutionProvider, kOnnxDomain, 6, double,
                                                                  Sqrt)>,
      BuildKernelCreateInfo<ONNX_OPERATOR_VERSIONED_KERNEL_CLASS_NAME(kCpuExecutionProvider, kOnnxDomain, 7, 11, Pow)>,
      BuildKernelCreateInfo<ONNX_OPERATOR_TYPED_KERNEL_CLASS_NAME(kCpuExecutionProvider, kOnnxDomain, 6, float, Exp)>,
      BuildKernelCreateInfo<ONNX_OPERATOR_TYPED_KERNEL_CLASS_NAME(kCpuExecutionProvider, kOnnxDomain, 6, double, Exp)>,
      BuildKernelCreateInfo<ONNX_OPERATOR_TYPED_KERNEL_CLASS_NAME(kCpuExecutionProvider, kOnnxDomain, 6, float, Log)>,
      BuildKernelCreateInfo<ONNX_OPERATOR_VERSIONED_TYPED_KERNEL_CLASS_NAME(kCpuExecutionProvider, kOnnxDomain, 6, 7,
                                                                            float, Sum)>,
      BuildKernelCreateInfo<ONNX_OPERATOR_TYPED_KERNEL_CLASS_NAME(kCpuExecutionProvider, kOnnxDomain, 8, float, Sum)>,
      BuildKernelCreateInfo<ONNX_OPERATOR_VERSIONED_TYPED_KERNEL_CLASS_NAME(kCpuExecutionProvider, kOnnxDomain, 6, 7,
                                                                            float, Min)>,
      BuildKernelCreateInfo<ONNX_OPERATOR_VERSIONED_KERNEL_CLASS_NAME(kCpuExecutionProvider, kOnnxDomain, 8, 11, Min)>,
      BuildKernelCreateInfo<ONNX_OPERATOR_VERSIONED_TYPED_KERNEL_CLASS_NAME(kCpuExecutionProvider, kOnnxDomain, 6, 7,
                                                                            float, Max)>,
      BuildKernelCreateInfo<ONNX_OPERATOR_VERSIONED_KERNEL_CLASS_NAME(kCpuExecutionProvider, kOnnxDomain, 8, 11, Max)>,
      BuildKernelCreateInfo<ONNX_OPERATOR_KERNEL_CLASS_NAME(kCpuExecutionProvider, kOnnxDomain, 1, Not)>,
      BuildKernelCreateInfo<ONNX_OPERATOR_KERNEL_CLASS_NAME(kCpuExecutionProvider, kOnnxDomain, 7, And)>,
      BuildKernelCreateInfo<ONNX_OPERATOR_KERNEL_CLASS_NAME(kCpuExecutionProvider, kOnnxDomain, 7, Or)>,
      BuildKernelCreateInfo<ONNX_OPERATOR_KERNEL_CLASS_NAME(kCpuExecutionProvider, kOnnxDomain, 7, Xor)>,
      BuildKernelCreateInfo<ONNX_OPERATOR_VERSIONED_TYPED_KERNEL_CLASS_NAME(kCpuExecutionProvider, kOnnxDomain, 7, 9,
                                                                            float, Less)>,
      BuildKernelCreateInfo<ONNX_OPERATOR_VERSIONED_TYPED_KERNEL_CLASS_NAME(kCpuExecutionProvider, kOnnxDomain, 7, 9,
                                                                            double, Less)>,
      BuildKernelCreateInfo<ONNX_OPERATOR_VERSIONED_TYPED_KERNEL_CLASS_NAME(kCpuExecutionProvider, kOnnxDomain, 7, 9,
                                                                            float, Greater)>,
      BuildKernelCreateInfo<ONNX_OPERATOR_VERSIONED_TYPED_KERNEL_CLASS_NAME(kCpuExecutionProvider, kOnnxDomain, 7, 9,
                                                                            double, Greater)>,
      BuildKernelCreateInfo<ONNX_OPERATOR_VERSIONED_TYPED_KERNEL_CLASS_NAME(kCpuExecutionProvider, kOnnxDomain, 7, 10, bool, Equal)>,
      BuildKernelCreateInfo<ONNX_OPERATOR_VERSIONED_TYPED_KERNEL_CLASS_NAME(kCpuExecutionProvider, kOnnxDomain, 7, 10, int32_t,
                                                                            Equal)>,
      BuildKernelCreateInfo<ONNX_OPERATOR_VERSIONED_TYPED_KERNEL_CLASS_NAME(kCpuExecutionProvider, kOnnxDomain, 7, 10, int64_t,
                                                                            Equal)>,
      BuildKernelCreateInfo<ONNX_OPERATOR_VERSIONED_TYPED_KERNEL_CLASS_NAME(kCpuExecutionProvider, kOnnxDomain, 7, 10, float,
                                                                            Equal)>,
      BuildKernelCreateInfo<ONNX_OPERATOR_VERSIONED_TYPED_KERNEL_CLASS_NAME(kCpuExecutionProvider, kOnnxDomain, 7, 10, double,
                                                                            Equal)>,
      BuildKernelCreateInfo<ONNX_OPERATOR_TYPED_KERNEL_CLASS_NAME(kCpuExecutionProvider, kOnnxDomain, 11, bool,
                                                                  Equal)>,
      BuildKernelCreateInfo<ONNX_OPERATOR_TYPED_KERNEL_CLASS_NAME(kCpuExecutionProvider, kOnnxDomain, 11, int32_t,
                                                                  Equal)>,
      BuildKernelCreateInfo<ONNX_OPERATOR_TYPED_KERNEL_CLASS_NAME(kCpuExecutionProvider, kOnnxDomain, 11, int64_t,
                                                                  Equal)>,
      BuildKernelCreateInfo<ONNX_OPERATOR_TYPED_KERNEL_CLASS_NAME(kCpuExecutionProvider, kOnnxDomain, 11, float,
                                                                  Equal)>,
      BuildKernelCreateInfo<ONNX_OPERATOR_TYPED_KERNEL_CLASS_NAME(kCpuExecutionProvider, kOnnxDomain, 11, double,
                                                                  Equal)>,
      BuildKernelCreateInfo<ONNX_OPERATOR_VERSIONED_TYPED_KERNEL_CLASS_NAME(kCpuExecutionProvider, kOnnxDomain, 6, 7,
                                                                            float, Mean)>,
      BuildKernelCreateInfo<ONNX_OPERATOR_TYPED_KERNEL_CLASS_NAME(kCpuExecutionProvider, kOnnxDomain, 8, float, Mean)>,
      BuildKernelCreateInfo<ONNX_OPERATOR_TYPED_KERNEL_CLASS_NAME(kCpuExecutionProvider, kOnnxDomain, 7, float, Sin)>,
      BuildKernelCreateInfo<ONNX_OPERATOR_TYPED_KERNEL_CLASS_NAME(kCpuExecutionProvider, kOnnxDomain, 7, double, Sin)>,
      BuildKernelCreateInfo<ONNX_OPERATOR_KERNEL_CLASS_NAME(kCpuExecutionProvider, kOnnxDomain, 7, Cos)>,
      BuildKernelCreateInfo<ONNX_OPERATOR_KERNEL_CLASS_NAME(kCpuExecutionProvider, kOnnxDomain, 7, Tan)>,
      BuildKernelCreateInfo<ONNX_OPERATOR_KERNEL_CLASS_NAME(kCpuExecutionProvider, kOnnxDomain, 7, Asin)>,
      BuildKernelCreateInfo<ONNX_OPERATOR_KERNEL_CLASS_NAME(kCpuExecutionProvider, kOnnxDomain, 7, Acos)>,
      BuildKernelCreateInfo<ONNX_OPERATOR_KERNEL_CLASS_NAME(kCpuExecutionProvider, kOnnxDomain, 7, Atan)>,
      BuildKernelCreateInfo<ONNX_OPERATOR_VERSIONED_KERNEL_CLASS_NAME(kCpuExecutionProvider, kOnnxDomain, 7, 8, Gemm)>,
      BuildKernelCreateInfo<ONNX_OPERATOR_VERSIONED_KERNEL_CLASS_NAME(kCpuExecutionProvider, kOnnxDomain, 1, 10,
                                                                      Hardmax)>,
      BuildKernelCreateInfo<ONNX_OPERATOR_VERSIONED_TYPED_KERNEL_CLASS_NAME(kCpuExecutionProvider, kOnnxDomain, 1, 10,
                                                                            float, LogSoftmax)>,
      BuildKernelCreateInfo<ONNX_OPERATOR_VERSIONED_TYPED_KERNEL_CLASS_NAME(kCpuExecutionProvider, kOnnxDomain, 1, 10,
                                                                            double, LogSoftmax)>,
      BuildKernelCreateInfo<ONNX_OPERATOR_VERSIONED_TYPED_KERNEL_CLASS_NAME(kCpuExecutionProvider, kOnnxDomain, 1, 8,
                                                                            float, MatMul)>,
      BuildKernelCreateInfo<ONNX_OPERATOR_VERSIONED_TYPED_KERNEL_CLASS_NAME(kCpuExecutionProvider, kOnnxDomain, 1, 8,
                                                                            double, MatMul)>,
      BuildKernelCreateInfo<ONNX_OPERATOR_VERSIONED_TYPED_KERNEL_CLASS_NAME(kCpuExecutionProvider, kOnnxDomain, 1, 10,
                                                                            float, Softmax)>,
      BuildKernelCreateInfo<ONNX_OPERATOR_VERSIONED_TYPED_KERNEL_CLASS_NAME(kCpuExecutionProvider, kOnnxDomain, 1, 10,
                                                                            double, Softmax)>,
      BuildKernelCreateInfo<ONNX_OPERATOR_VERSIONED_KERNEL_CLASS_NAME(kCpuExecutionProvider, kOnnxDomain, 1, 9, TopK)>,
      BuildKernelCreateInfo<ONNX_OPERATOR_VERSIONED_TYPED_KERNEL_CLASS_NAME(kCpuExecutionProvider, kOnnxDomain, 7, 9,
                                                                            float, BatchNormalization)>,
      BuildKernelCreateInfo<ONNX_OPERATOR_VERSIONED_TYPED_KERNEL_CLASS_NAME(kCpuExecutionProvider, kOnnxDomain, 7, 9,
                                                                            double, BatchNormalization)>,
      BuildKernelCreateInfo<ONNX_OPERATOR_VERSIONED_KERNEL_CLASS_NAME(kCpuExecutionProvider, kOnnxDomain, 1, 10,
                                                                      Conv)>,
      BuildKernelCreateInfo<ONNX_OPERATOR_VERSIONED_KERNEL_CLASS_NAME(kCpuExecutionProvider, kOnnxDomain, 1, 10,
                                                                      ConvTranspose)>,
      BuildKernelCreateInfo<ONNX_OPERATOR_VERSIONED_KERNEL_CLASS_NAME(kCpuExecutionProvider, kOnnxDomain, 1, 8,
                                                                      Flatten)>,
      BuildKernelCreateInfo<ONNX_OPERATOR_KERNEL_CLASS_NAME(kCpuExecutionProvider, kOnnxDomain, 6,
                                                            InstanceNormalization)>,
      BuildKernelCreateInfo<ONNX_OPERATOR_KERNEL_CLASS_NAME(kCpuExecutionProvider, kOnnxDomain, 1, LpNormalization)>,
      BuildKernelCreateInfo<ONNX_OPERATOR_KERNEL_CLASS_NAME(kCpuExecutionProvider, kOnnxDomain, 1, LRN)>,
      BuildKernelCreateInfo<ONNX_OPERATOR_VERSIONED_KERNEL_CLASS_NAME(kCpuExecutionProvider, kOnnxDomain, 7, 9,
                                                                      AveragePool)>,
      BuildKernelCreateInfo<ONNX_OPERATOR_VERSIONED_KERNEL_CLASS_NAME(kCpuExecutionProvider, kOnnxDomain, 1, 7,
                                                                      MaxPool)>,
      BuildKernelCreateInfo<ONNX_OPERATOR_VERSIONED_KERNEL_CLASS_NAME(kCpuExecutionProvider, kOnnxDomain, 8, 11,
                                                                      MaxPool)>,
      BuildKernelCreateInfo<ONNX_OPERATOR_VERSIONED_KERNEL_CLASS_NAME(kCpuExecutionProvider, kOnnxDomain, 2, 10,
                                                                      LpPool)>,
      BuildKernelCreateInfo<ONNX_OPERATOR_KERNEL_CLASS_NAME(kCpuExecutionProvider, kOnnxDomain, 2, GlobalLpPool)>,
      BuildKernelCreateInfo<ONNX_OPERATOR_KERNEL_CLASS_NAME(kCpuExecutionProvider, kOnnxDomain, 1, GlobalAveragePool)>,
      BuildKernelCreateInfo<ONNX_OPERATOR_KERNEL_CLASS_NAME(kCpuExecutionProvider, kOnnxDomain, 1, GlobalMaxPool)>,
      BuildKernelCreateInfo<ONNX_OPERATOR_KERNEL_CLASS_NAME(kCpuExecutionProvider, kOnnxDomain, 1, MaxRoiPool)>,
      BuildKernelCreateInfo<ONNX_OPERATOR_TYPED_KERNEL_CLASS_NAME(kCpuExecutionProvider, kOnnxDomain, 11, float,
                                                                  ReduceL1)>,
      BuildKernelCreateInfo<ONNX_OPERATOR_TYPED_KERNEL_CLASS_NAME(kCpuExecutionProvider, kOnnxDomain, 11, int32_t,
                                                                  ReduceL1)>,
      BuildKernelCreateInfo<ONNX_OPERATOR_VERSIONED_TYPED_KERNEL_CLASS_NAME(kCpuExecutionProvider, kOnnxDomain, 1, 10,
                                                                            float, ReduceL1)>,
      BuildKernelCreateInfo<ONNX_OPERATOR_VERSIONED_TYPED_KERNEL_CLASS_NAME(kCpuExecutionProvider, kOnnxDomain, 1, 10,
                                                                            int32_t, ReduceL1)>,
      BuildKernelCreateInfo<ONNX_OPERATOR_TYPED_KERNEL_CLASS_NAME(kCpuExecutionProvider, kOnnxDomain, 11, float,
                                                                  ReduceL2)>,
      BuildKernelCreateInfo<ONNX_OPERATOR_TYPED_KERNEL_CLASS_NAME(kCpuExecutionProvider, kOnnxDomain, 11, int32_t,
                                                                  ReduceL2)>,
      BuildKernelCreateInfo<ONNX_OPERATOR_VERSIONED_TYPED_KERNEL_CLASS_NAME(kCpuExecutionProvider, kOnnxDomain, 1, 10,
                                                                            float, ReduceL2)>,
      BuildKernelCreateInfo<ONNX_OPERATOR_VERSIONED_TYPED_KERNEL_CLASS_NAME(kCpuExecutionProvider, kOnnxDomain, 1, 10,
                                                                            int32_t, ReduceL2)>,
      BuildKernelCreateInfo<ONNX_OPERATOR_TYPED_KERNEL_CLASS_NAME(kCpuExecutionProvider, kOnnxDomain, 11, float,
                                                                  ReduceLogSum)>,
      BuildKernelCreateInfo<ONNX_OPERATOR_TYPED_KERNEL_CLASS_NAME(kCpuExecutionProvider, kOnnxDomain, 11, int32_t,
                                                                  ReduceLogSum)>,
      BuildKernelCreateInfo<ONNX_OPERATOR_VERSIONED_TYPED_KERNEL_CLASS_NAME(kCpuExecutionProvider, kOnnxDomain, 1, 10,
                                                                            float, ReduceLogSum)>,
      BuildKernelCreateInfo<ONNX_OPERATOR_VERSIONED_TYPED_KERNEL_CLASS_NAME(kCpuExecutionProvider, kOnnxDomain, 1, 10,
                                                                            int32_t, ReduceLogSum)>,
      BuildKernelCreateInfo<ONNX_OPERATOR_TYPED_KERNEL_CLASS_NAME(kCpuExecutionProvider, kOnnxDomain, 11, float,
                                                                  ReduceLogSumExp)>,
      BuildKernelCreateInfo<ONNX_OPERATOR_TYPED_KERNEL_CLASS_NAME(kCpuExecutionProvider, kOnnxDomain, 11, int32_t,
                                                                  ReduceLogSumExp)>,
      BuildKernelCreateInfo<ONNX_OPERATOR_VERSIONED_TYPED_KERNEL_CLASS_NAME(kCpuExecutionProvider, kOnnxDomain, 1, 10,
                                                                            float, ReduceLogSumExp)>,
      BuildKernelCreateInfo<ONNX_OPERATOR_VERSIONED_TYPED_KERNEL_CLASS_NAME(kCpuExecutionProvider, kOnnxDomain, 1, 10,
                                                                            int32_t, ReduceLogSumExp)>,
      BuildKernelCreateInfo<ONNX_OPERATOR_TYPED_KERNEL_CLASS_NAME(kCpuExecutionProvider, kOnnxDomain, 11, float,
                                                                  ReduceMax)>,
      BuildKernelCreateInfo<ONNX_OPERATOR_TYPED_KERNEL_CLASS_NAME(kCpuExecutionProvider, kOnnxDomain, 11, int32_t,
                                                                  ReduceMax)>,
      BuildKernelCreateInfo<ONNX_OPERATOR_TYPED_KERNEL_CLASS_NAME(kCpuExecutionProvider, kOnnxDomain, 11, int64_t,
                                                                  ReduceMax)>,
      BuildKernelCreateInfo<ONNX_OPERATOR_VERSIONED_TYPED_KERNEL_CLASS_NAME(kCpuExecutionProvider, kOnnxDomain, 1, 10,
                                                                            float, ReduceMax)>,
      BuildKernelCreateInfo<ONNX_OPERATOR_VERSIONED_TYPED_KERNEL_CLASS_NAME(kCpuExecutionProvider, kOnnxDomain, 1, 10,
                                                                            int32_t, ReduceMax)>,
      BuildKernelCreateInfo<ONNX_OPERATOR_VERSIONED_TYPED_KERNEL_CLASS_NAME(kCpuExecutionProvider, kOnnxDomain, 1, 10,
                                                                            int64_t, ReduceMax)>,
      BuildKernelCreateInfo<ONNX_OPERATOR_TYPED_KERNEL_CLASS_NAME(kCpuExecutionProvider, kOnnxDomain, 11, float,
                                                                  ReduceMean)>,
      BuildKernelCreateInfo<ONNX_OPERATOR_TYPED_KERNEL_CLASS_NAME(kCpuExecutionProvider, kOnnxDomain, 11, int32_t,
                                                                  ReduceMean)>,
      BuildKernelCreateInfo<ONNX_OPERATOR_VERSIONED_TYPED_KERNEL_CLASS_NAME(kCpuExecutionProvider, kOnnxDomain, 1, 10,
                                                                            float, ReduceMean)>,
      BuildKernelCreateInfo<ONNX_OPERATOR_VERSIONED_TYPED_KERNEL_CLASS_NAME(kCpuExecutionProvider, kOnnxDomain, 1, 10,
                                                                            int32_t, ReduceMean)>,
      BuildKernelCreateInfo<ONNX_OPERATOR_TYPED_KERNEL_CLASS_NAME(kCpuExecutionProvider, kOnnxDomain, 11, float,
                                                                  ReduceMin)>,
      BuildKernelCreateInfo<ONNX_OPERATOR_TYPED_KERNEL_CLASS_NAME(kCpuExecutionProvider, kOnnxDomain, 11, int32_t,
                                                                  ReduceMin)>,
      BuildKernelCreateInfo<ONNX_OPERATOR_TYPED_KERNEL_CLASS_NAME(kCpuExecutionProvider, kOnnxDomain, 11, int64_t,
                                                                  ReduceMin)>,
      BuildKernelCreateInfo<ONNX_OPERATOR_VERSIONED_TYPED_KERNEL_CLASS_NAME(kCpuExecutionProvider, kOnnxDomain, 1, 10,
                                                                            float, ReduceMin)>,
      BuildKernelCreateInfo<ONNX_OPERATOR_VERSIONED_TYPED_KERNEL_CLASS_NAME(kCpuExecutionProvider, kOnnxDomain, 1, 10,
                                                                            int32_t, ReduceMin)>,
      BuildKernelCreateInfo<ONNX_OPERATOR_VERSIONED_TYPED_KERNEL_CLASS_NAME(kCpuExecutionProvider, kOnnxDomain, 1, 10,
                                                                            int64_t, ReduceMin)>,
      BuildKernelCreateInfo<ONNX_OPERATOR_TYPED_KERNEL_CLASS_NAME(kCpuExecutionProvider, kOnnxDomain, 11, float,
                                                                  ReduceProd)>,
      BuildKernelCreateInfo<ONNX_OPERATOR_TYPED_KERNEL_CLASS_NAME(kCpuExecutionProvider, kOnnxDomain, 11, int32_t,
                                                                  ReduceProd)>,
      BuildKernelCreateInfo<ONNX_OPERATOR_TYPED_KERNEL_CLASS_NAME(kCpuExecutionProvider, kOnnxDomain, 11, int64_t,
                                                                  ReduceProd)>,
      BuildKernelCreateInfo<ONNX_OPERATOR_VERSIONED_TYPED_KERNEL_CLASS_NAME(kCpuExecutionProvider, kOnnxDomain, 1, 10,
                                                                            float, ReduceProd)>,
      BuildKernelCreateInfo<ONNX_OPERATOR_VERSIONED_TYPED_KERNEL_CLASS_NAME(kCpuExecutionProvider, kOnnxDomain, 1, 10,
                                                                            int32_t, ReduceProd)>,
      BuildKernelCreateInfo<ONNX_OPERATOR_VERSIONED_TYPED_KERNEL_CLASS_NAME(kCpuExecutionProvider, kOnnxDomain, 1, 10,
                                                                            int64_t, ReduceProd)>,
      BuildKernelCreateInfo<ONNX_OPERATOR_TYPED_KERNEL_CLASS_NAME(kCpuExecutionProvider, kOnnxDomain, 11, float,
                                                                  ReduceSum)>,
      BuildKernelCreateInfo<ONNX_OPERATOR_TYPED_KERNEL_CLASS_NAME(kCpuExecutionProvider, kOnnxDomain, 11, int32_t,
                                                                  ReduceSum)>,
      BuildKernelCreateInfo<ONNX_OPERATOR_TYPED_KERNEL_CLASS_NAME(kCpuExecutionProvider, kOnnxDomain, 11, double,
                                                                  ReduceSum)>,
      BuildKernelCreateInfo<ONNX_OPERATOR_TYPED_KERNEL_CLASS_NAME(kCpuExecutionProvider, kOnnxDomain, 11, int64_t,
                                                                  ReduceSum)>,
      BuildKernelCreateInfo<ONNX_OPERATOR_VERSIONED_TYPED_KERNEL_CLASS_NAME(kCpuExecutionProvider, kOnnxDomain, 1, 10,
                                                                            float, ReduceSum)>,
      BuildKernelCreateInfo<ONNX_OPERATOR_VERSIONED_TYPED_KERNEL_CLASS_NAME(kCpuExecutionProvider, kOnnxDomain, 1, 10,
                                                                            int32_t, ReduceSum)>,
      BuildKernelCreateInfo<ONNX_OPERATOR_VERSIONED_TYPED_KERNEL_CLASS_NAME(kCpuExecutionProvider, kOnnxDomain, 1, 10,
                                                                            double, ReduceSum)>,
      BuildKernelCreateInfo<ONNX_OPERATOR_VERSIONED_TYPED_KERNEL_CLASS_NAME(kCpuExecutionProvider, kOnnxDomain, 1, 10,
                                                                            int64_t, ReduceSum)>,
      BuildKernelCreateInfo<ONNX_OPERATOR_TYPED_KERNEL_CLASS_NAME(kCpuExecutionProvider, kOnnxDomain, 11, float,
                                                                  ReduceSumSquare)>,
      BuildKernelCreateInfo<ONNX_OPERATOR_TYPED_KERNEL_CLASS_NAME(kCpuExecutionProvider, kOnnxDomain, 11, int32_t,
                                                                  ReduceSumSquare)>,
      BuildKernelCreateInfo<ONNX_OPERATOR_TYPED_KERNEL_CLASS_NAME(kCpuExecutionProvider, kOnnxDomain, 11, double,
                                                                  ReduceSumSquare)>,
      BuildKernelCreateInfo<ONNX_OPERATOR_VERSIONED_TYPED_KERNEL_CLASS_NAME(kCpuExecutionProvider, kOnnxDomain, 1, 10,
                                                                            float, ReduceSumSquare)>,
      BuildKernelCreateInfo<ONNX_OPERATOR_VERSIONED_TYPED_KERNEL_CLASS_NAME(kCpuExecutionProvider, kOnnxDomain, 1, 10,
                                                                            int32_t, ReduceSumSquare)>,
      BuildKernelCreateInfo<ONNX_OPERATOR_VERSIONED_TYPED_KERNEL_CLASS_NAME(kCpuExecutionProvider, kOnnxDomain, 1, 10,
                                                                            double, ReduceSumSquare)>,
      BuildKernelCreateInfo<ONNX_OPERATOR_VERSIONED_TYPED_KERNEL_CLASS_NAME(kCpuExecutionProvider, kOnnxDomain, 1, 10,
                                                                            float, ArgMax)>,
      BuildKernelCreateInfo<ONNX_OPERATOR_VERSIONED_TYPED_KERNEL_CLASS_NAME(kCpuExecutionProvider, kOnnxDomain, 1, 10,
                                                                            int32_t, ArgMax)>,
      BuildKernelCreateInfo<ONNX_OPERATOR_VERSIONED_TYPED_KERNEL_CLASS_NAME(kCpuExecutionProvider, kOnnxDomain, 1, 10,
                                                                            float, ArgMin)>,
      BuildKernelCreateInfo<ONNX_OPERATOR_VERSIONED_TYPED_KERNEL_CLASS_NAME(kCpuExecutionProvider, kOnnxDomain, 1, 10,
                                                                            int32_t, ArgMin)>,
      BuildKernelCreateInfo<ONNX_OPERATOR_KERNEL_CLASS_NAME(kCpuExecutionProvider, kOnnxDomain, 7, GRU)>,
      BuildKernelCreateInfo<ONNX_OPERATOR_KERNEL_CLASS_NAME(kCpuExecutionProvider, kOnnxDomain, 7, LSTM)>,
      BuildKernelCreateInfo<ONNX_OPERATOR_KERNEL_CLASS_NAME(kCpuExecutionProvider, kOnnxDomain, 7, RNN)>,
<<<<<<< HEAD
      BuildKernelCreateInfo<ONNX_OPERATOR_VERSIONED_TYPED_KERNEL_CLASS_NAME(kCpuExecutionProvider, kOnnxDomain, 6, 12,
                                                                            uint8_t, Cast)>,
      BuildKernelCreateInfo<ONNX_OPERATOR_TYPED_KERNEL_CLASS_NAME(kCpuExecutionProvider, kOnnxDomain, 13, uint8_t,
                                                                  Cast)>,
      BuildKernelCreateInfo<ONNX_OPERATOR_VERSIONED_TYPED_KERNEL_CLASS_NAME(kCpuExecutionProvider, kOnnxDomain, 6, 12,
                                                                            uint16_t, Cast)>,
      BuildKernelCreateInfo<ONNX_OPERATOR_TYPED_KERNEL_CLASS_NAME(kCpuExecutionProvider, kOnnxDomain, 13, uint16_t,
                                                                  Cast)>,
      BuildKernelCreateInfo<ONNX_OPERATOR_VERSIONED_TYPED_KERNEL_CLASS_NAME(kCpuExecutionProvider, kOnnxDomain, 6, 12,
                                                                            uint32_t, Cast)>,
      BuildKernelCreateInfo<ONNX_OPERATOR_TYPED_KERNEL_CLASS_NAME(kCpuExecutionProvider, kOnnxDomain, 13, uint32_t,
                                                                  Cast)>,
      BuildKernelCreateInfo<ONNX_OPERATOR_VERSIONED_TYPED_KERNEL_CLASS_NAME(kCpuExecutionProvider, kOnnxDomain, 6, 12,
                                                                            uint64_t, Cast)>,
      BuildKernelCreateInfo<ONNX_OPERATOR_TYPED_KERNEL_CLASS_NAME(kCpuExecutionProvider, kOnnxDomain, 13, uint64_t,
                                                                  Cast)>,
      BuildKernelCreateInfo<ONNX_OPERATOR_VERSIONED_TYPED_KERNEL_CLASS_NAME(kCpuExecutionProvider, kOnnxDomain, 6, 12,
                                                                            int8_t, Cast)>,
      BuildKernelCreateInfo<ONNX_OPERATOR_TYPED_KERNEL_CLASS_NAME(kCpuExecutionProvider, kOnnxDomain, 13, int8_t,
                                                                  Cast)>,
      BuildKernelCreateInfo<ONNX_OPERATOR_VERSIONED_TYPED_KERNEL_CLASS_NAME(kCpuExecutionProvider, kOnnxDomain, 6, 12,
                                                                            int16_t, Cast)>,
      BuildKernelCreateInfo<ONNX_OPERATOR_TYPED_KERNEL_CLASS_NAME(kCpuExecutionProvider, kOnnxDomain, 13, int16_t,
                                                                  Cast)>,
      BuildKernelCreateInfo<ONNX_OPERATOR_VERSIONED_TYPED_KERNEL_CLASS_NAME(kCpuExecutionProvider, kOnnxDomain, 6, 12,
                                                                            int32_t, Cast)>,
      BuildKernelCreateInfo<ONNX_OPERATOR_TYPED_KERNEL_CLASS_NAME(kCpuExecutionProvider, kOnnxDomain, 13, int32_t,
                                                                  Cast)>,
      BuildKernelCreateInfo<ONNX_OPERATOR_VERSIONED_TYPED_KERNEL_CLASS_NAME(kCpuExecutionProvider, kOnnxDomain, 6, 12,
                                                                            int64_t, Cast)>,
      BuildKernelCreateInfo<ONNX_OPERATOR_TYPED_KERNEL_CLASS_NAME(kCpuExecutionProvider, kOnnxDomain, 13, int64_t,
                                                                  Cast)>,
      BuildKernelCreateInfo<ONNX_OPERATOR_VERSIONED_TYPED_KERNEL_CLASS_NAME(kCpuExecutionProvider, kOnnxDomain, 6, 12,
                                                                            bool, Cast)>,
      BuildKernelCreateInfo<ONNX_OPERATOR_TYPED_KERNEL_CLASS_NAME(kCpuExecutionProvider, kOnnxDomain, 13, bool,
                                                                  Cast)>,
      BuildKernelCreateInfo<ONNX_OPERATOR_VERSIONED_TYPED_KERNEL_CLASS_NAME(kCpuExecutionProvider, kOnnxDomain, 6, 12,
                                                                            float, Cast)>,
      BuildKernelCreateInfo<ONNX_OPERATOR_TYPED_KERNEL_CLASS_NAME(kCpuExecutionProvider, kOnnxDomain, 13, float,
                                                                  Cast)>,
      BuildKernelCreateInfo<ONNX_OPERATOR_VERSIONED_TYPED_KERNEL_CLASS_NAME(kCpuExecutionProvider, kOnnxDomain, 6, 12,
                                                                            double, Cast)>,
      BuildKernelCreateInfo<ONNX_OPERATOR_TYPED_KERNEL_CLASS_NAME(kCpuExecutionProvider, kOnnxDomain, 13, double,
                                                                  Cast)>,
      BuildKernelCreateInfo<ONNX_OPERATOR_VERSIONED_TYPED_KERNEL_CLASS_NAME(kCpuExecutionProvider, kOnnxDomain, 6, 12,
                                                                            MLFloat16, Cast)>,
      BuildKernelCreateInfo<ONNX_OPERATOR_TYPED_KERNEL_CLASS_NAME(kCpuExecutionProvider, kOnnxDomain, 13, MLFloat16,
                                                                  Cast)>,
      BuildKernelCreateInfo<ONNX_OPERATOR_TYPED_KERNEL_CLASS_NAME(kCpuExecutionProvider, kOnnxDomain, 13, BFloat16,
                                                                  Cast)>,
=======
      BuildKernelCreateInfo<ONNX_OPERATOR_VERSIONED_KERNEL_CLASS_NAME(kCpuExecutionProvider, kOnnxDomain, 6, 8, Cast)>,
>>>>>>> 74b3b844
      BuildKernelCreateInfo<ONNX_OPERATOR_VERSIONED_KERNEL_CLASS_NAME(kCpuExecutionProvider, kOnnxDomain, 4, 10,
                                                                      Concat)>,
      BuildKernelCreateInfo<ONNX_OPERATOR_VERSIONED_KERNEL_CLASS_NAME(kCpuExecutionProvider, kOnnxDomain, 1, 10,
                                                                      Gather)>,
      BuildKernelCreateInfo<ONNX_OPERATOR_VERSIONED_KERNEL_CLASS_NAME(kCpuExecutionProvider, kOnnxDomain, 7, 9,
                                                                      Dropout)>,
      BuildKernelCreateInfo<ONNX_OPERATOR_KERNEL_CLASS_NAME(kCpuExecutionProvider, kOnnxDomain, 1, Identity)>,
      BuildKernelCreateInfo<ONNX_OPERATOR_VERSIONED_KERNEL_CLASS_NAME(kCpuExecutionProvider, kOnnxDomain, 2, 10, Pad)>,
      BuildKernelCreateInfo<ONNX_OPERATOR_VERSIONED_KERNEL_CLASS_NAME(kCpuExecutionProvider, kOnnxDomain, 1, 4,
                                                                      Reshape_1)>,
      BuildKernelCreateInfo<ONNX_OPERATOR_KERNEL_CLASS_NAME(kCpuExecutionProvider, kOnnxDomain, 5, Reshape)>,
      BuildKernelCreateInfo<ONNX_OPERATOR_KERNEL_CLASS_NAME(kCpuExecutionProvider, kOnnxDomain, 1, Shape)>,
      BuildKernelCreateInfo<ONNX_OPERATOR_KERNEL_CLASS_NAME(kCpuExecutionProvider, kOnnxDomain, 1, Size)>,
      BuildKernelCreateInfo<ONNX_OPERATOR_VERSIONED_KERNEL_CLASS_NAME(kCpuExecutionProvider, kOnnxDomain, 1, 9,
                                                                      Slice)>,
      BuildKernelCreateInfo<ONNX_OPERATOR_KERNEL_CLASS_NAME(kCpuExecutionProvider, kOnnxDomain, 1, SpaceToDepth)>,
      BuildKernelCreateInfo<ONNX_OPERATOR_VERSIONED_KERNEL_CLASS_NAME(kCpuExecutionProvider, kOnnxDomain, 1, 10,
                                                                      DepthToSpace)>,
      BuildKernelCreateInfo<ONNX_OPERATOR_VERSIONED_KERNEL_CLASS_NAME(kCpuExecutionProvider, kOnnxDomain, 2, 10,
                                                                      Split)>,
      BuildKernelCreateInfo<ONNX_OPERATOR_VERSIONED_KERNEL_CLASS_NAME(kCpuExecutionProvider, kOnnxDomain, 1, 10,
                                                                      Squeeze)>,
      BuildKernelCreateInfo<ONNX_OPERATOR_KERNEL_CLASS_NAME(kCpuExecutionProvider, kOnnxDomain, 6, Tile)>,
      BuildKernelCreateInfo<ONNX_OPERATOR_KERNEL_CLASS_NAME(kCpuExecutionProvider, kOnnxDomain, 1, Transpose)>,
      BuildKernelCreateInfo<ONNX_OPERATOR_VERSIONED_KERNEL_CLASS_NAME(kCpuExecutionProvider, kOnnxDomain, 1, 10,
                                                                      Unsqueeze)>,
      BuildKernelCreateInfo<ONNX_OPERATOR_VERSIONED_TYPED_KERNEL_CLASS_NAME(kCpuExecutionProvider, kOnnxDomain, 7, 9,
                                                                            float, Upsample)>,
      BuildKernelCreateInfo<ONNX_OPERATOR_VERSIONED_TYPED_KERNEL_CLASS_NAME(kCpuExecutionProvider, kOnnxDomain, 7, 9,
                                                                            int32_t, Upsample)>,
      BuildKernelCreateInfo<ONNX_OPERATOR_VERSIONED_TYPED_KERNEL_CLASS_NAME(kCpuExecutionProvider, kOnnxDomain, 7, 9,
                                                                            uint8_t, Upsample)>,
      BuildKernelCreateInfo<ONNX_OPERATOR_TYPED_KERNEL_CLASS_NAME(kCpuExecutionProvider, kOnnxDomain, 8, float,
                                                                  Expand)>,
      BuildKernelCreateInfo<ONNX_OPERATOR_TYPED_KERNEL_CLASS_NAME(kCpuExecutionProvider, kOnnxDomain, 8, double,
                                                                  Expand)>,
      BuildKernelCreateInfo<ONNX_OPERATOR_TYPED_KERNEL_CLASS_NAME(kCpuExecutionProvider, kOnnxDomain, 8, int8_t,
                                                                  Expand)>,
      BuildKernelCreateInfo<ONNX_OPERATOR_TYPED_KERNEL_CLASS_NAME(kCpuExecutionProvider, kOnnxDomain, 8, int16_t,
                                                                  Expand)>,
      BuildKernelCreateInfo<ONNX_OPERATOR_TYPED_KERNEL_CLASS_NAME(kCpuExecutionProvider, kOnnxDomain, 8, int32_t,
                                                                  Expand)>,
      BuildKernelCreateInfo<ONNX_OPERATOR_TYPED_KERNEL_CLASS_NAME(kCpuExecutionProvider, kOnnxDomain, 8, int64_t,
                                                                  Expand)>,
      BuildKernelCreateInfo<ONNX_OPERATOR_TYPED_KERNEL_CLASS_NAME(kCpuExecutionProvider, kOnnxDomain, 8, uint8_t,
                                                                  Expand)>,
      BuildKernelCreateInfo<ONNX_OPERATOR_TYPED_KERNEL_CLASS_NAME(kCpuExecutionProvider, kOnnxDomain, 8, uint16_t,
                                                                  Expand)>,
      BuildKernelCreateInfo<ONNX_OPERATOR_TYPED_KERNEL_CLASS_NAME(kCpuExecutionProvider, kOnnxDomain, 8, uint32_t,
                                                                  Expand)>,
      BuildKernelCreateInfo<ONNX_OPERATOR_TYPED_KERNEL_CLASS_NAME(kCpuExecutionProvider, kOnnxDomain, 8, uint64_t,
                                                                  Expand)>,
      BuildKernelCreateInfo<ONNX_OPERATOR_TYPED_KERNEL_CLASS_NAME(kCpuExecutionProvider, kOnnxDomain, 8, bool,
                                                                  Expand)>,
      BuildKernelCreateInfo<ONNX_OPERATOR_TYPED_KERNEL_CLASS_NAME(kCpuExecutionProvider, kOnnxDomain, 8, MLFloat16,
                                                                  Expand)>,
      BuildKernelCreateInfo<ONNX_OPERATOR_VERSIONED_KERNEL_CLASS_NAME(kCpuExecutionProvider, kOnnxDomain, 8, 8, Scan)>,
      BuildKernelCreateInfo<ONNX_OPERATOR_VERSIONED_KERNEL_CLASS_NAME(kCpuExecutionProvider, kOnnxDomain, 1, 10, If)>,
      BuildKernelCreateInfo<ONNX_OPERATOR_VERSIONED_KERNEL_CLASS_NAME(kCpuExecutionProvider, kOnnxDomain, 1, 10,
                                                                      Loop)>,

      // Opset 9
      BuildKernelCreateInfo<ONNX_OPERATOR_VERSIONED_KERNEL_CLASS_NAME(kCpuExecutionProvider, kOnnxDomain, 9, 10,
                                                                      Compress)>,
      BuildKernelCreateInfo<ONNX_OPERATOR_KERNEL_CLASS_NAME(kCpuExecutionProvider, kOnnxDomain, 9, ConstantOfShape)>,
      BuildKernelCreateInfo<ONNX_OPERATOR_KERNEL_CLASS_NAME(kCpuExecutionProvider, kOnnxDomain, 9,
                                                            MeanVarianceNormalization)>,
      BuildKernelCreateInfo<ONNX_OPERATOR_TYPED_KERNEL_CLASS_NAME(kCpuExecutionProvider, kOnnxDomain, 9, int32_t,
                                                                  Greater)>,
      BuildKernelCreateInfo<ONNX_OPERATOR_TYPED_KERNEL_CLASS_NAME(kCpuExecutionProvider, kOnnxDomain, 9, int64_t,
                                                                  Greater)>,
      BuildKernelCreateInfo<ONNX_OPERATOR_TYPED_KERNEL_CLASS_NAME(kCpuExecutionProvider, kOnnxDomain, 9, int32_t,
                                                                  Less)>,
      BuildKernelCreateInfo<ONNX_OPERATOR_TYPED_KERNEL_CLASS_NAME(kCpuExecutionProvider, kOnnxDomain, 9, int64_t,
                                                                  Less)>,
      BuildKernelCreateInfo<ONNX_OPERATOR_KERNEL_CLASS_NAME(kCpuExecutionProvider, kOnnxDomain, 9, EyeLike)>,
      BuildKernelCreateInfo<ONNX_OPERATOR_KERNEL_CLASS_NAME(kCpuExecutionProvider, kOnnxDomain, 9, Cast)>,
      BuildKernelCreateInfo<ONNX_OPERATOR_TYPED_KERNEL_CLASS_NAME(kCpuExecutionProvider, kOnnxDomain, 9, float,
                                                                  IsNaN)>,
      BuildKernelCreateInfo<ONNX_OPERATOR_TYPED_KERNEL_CLASS_NAME(kCpuExecutionProvider, kOnnxDomain, 9, MLFloat16,
                                                                  IsNaN)>,
      BuildKernelCreateInfo<ONNX_OPERATOR_KERNEL_CLASS_NAME(kCpuExecutionProvider, kOnnxDomain, 9, Sign)>,
      BuildKernelCreateInfo<ONNX_OPERATOR_KERNEL_CLASS_NAME(kCpuExecutionProvider, kOnnxDomain, 13, Sign)>,
      BuildKernelCreateInfo<ONNX_OPERATOR_KERNEL_CLASS_NAME(kCpuExecutionProvider, kOnnxDomain, 9, Shrink)>,
      BuildKernelCreateInfo<ONNX_OPERATOR_TYPED_KERNEL_CLASS_NAME(kCpuExecutionProvider, kOnnxDomain, 9, float, Erf)>,
      BuildKernelCreateInfo<ONNX_OPERATOR_VERSIONED_TYPED_KERNEL_CLASS_NAME(kCpuExecutionProvider, kOnnxDomain, 9, 10,
                                                                            int64_t_int64_t_int64_t, OneHot)>,
      BuildKernelCreateInfo<ONNX_OPERATOR_VERSIONED_TYPED_KERNEL_CLASS_NAME(kCpuExecutionProvider, kOnnxDomain, 9, 10,
                                                                            float_int64_t_int64_t, OneHot)>,
      BuildKernelCreateInfo<ONNX_OPERATOR_VERSIONED_TYPED_KERNEL_CLASS_NAME(kCpuExecutionProvider, kOnnxDomain, 9, 10,
                                                                            int64_t_string_int64_t, OneHot)>,
      BuildKernelCreateInfo<ONNX_OPERATOR_VERSIONED_TYPED_KERNEL_CLASS_NAME(kCpuExecutionProvider, kOnnxDomain, 9, 10,
                                                                            float_string_int64_t, OneHot)>,
      BuildKernelCreateInfo<ONNX_OPERATOR_VERSIONED_TYPED_KERNEL_CLASS_NAME(kCpuExecutionProvider, kOnnxDomain, 9, 10,
                                                                            float_float_float, OneHot)>,
      BuildKernelCreateInfo<ONNX_OPERATOR_VERSIONED_TYPED_KERNEL_CLASS_NAME(kCpuExecutionProvider, kOnnxDomain, 9, 10,
                                                                            int64_t_int32_t_float, OneHot)>,
      BuildKernelCreateInfo<ONNX_OPERATOR_VERSIONED_TYPED_KERNEL_CLASS_NAME(kCpuExecutionProvider, kOnnxDomain, 9, 10,
                                                                            int64_t_float_int64_t, OneHot)>,
      BuildKernelCreateInfo<ONNX_OPERATOR_VERSIONED_TYPED_KERNEL_CLASS_NAME(kCpuExecutionProvider, kOnnxDomain, 9, 10,
                                                                            int32_t_float_int32_t, OneHot)>,
      BuildKernelCreateInfo<ONNX_OPERATOR_VERSIONED_TYPED_KERNEL_CLASS_NAME(kCpuExecutionProvider, kOnnxDomain, 9, 10,
                                                                            int32_t_float_float, OneHot)>,
      BuildKernelCreateInfo<ONNX_OPERATOR_VERSIONED_TYPED_KERNEL_CLASS_NAME(kCpuExecutionProvider, kOnnxDomain, 9, 10,
                                                                            int64_t_float_float, OneHot)>,
      BuildKernelCreateInfo<ONNX_OPERATOR_VERSIONED_TYPED_KERNEL_CLASS_NAME(kCpuExecutionProvider, kOnnxDomain, 9, 10,
                                                                            int64_t_float_int32_t, OneHot)>,
      BuildKernelCreateInfo<ONNX_OPERATOR_VERSIONED_KERNEL_CLASS_NAME(kCpuExecutionProvider, kOnnxDomain, 9, 10,
                                                                      MaxUnpool)>,
      BuildKernelCreateInfo<ONNX_OPERATOR_KERNEL_CLASS_NAME(kCpuExecutionProvider, kOnnxDomain, 9, Sinh)>,
      BuildKernelCreateInfo<ONNX_OPERATOR_KERNEL_CLASS_NAME(kCpuExecutionProvider, kOnnxDomain, 9, Cosh)>,
      BuildKernelCreateInfo<ONNX_OPERATOR_KERNEL_CLASS_NAME(kCpuExecutionProvider, kOnnxDomain, 9, Asinh)>,
      BuildKernelCreateInfo<ONNX_OPERATOR_KERNEL_CLASS_NAME(kCpuExecutionProvider, kOnnxDomain, 9, Acosh)>,
      BuildKernelCreateInfo<ONNX_OPERATOR_KERNEL_CLASS_NAME(kCpuExecutionProvider, kOnnxDomain, 9, Atanh)>,
      BuildKernelCreateInfo<ONNX_OPERATOR_VERSIONED_KERNEL_CLASS_NAME(kCpuExecutionProvider, kOnnxDomain, 9, 10,
                                                                      Scan)>,
      BuildKernelCreateInfo<ONNX_OPERATOR_VERSIONED_KERNEL_CLASS_NAME(kCpuExecutionProvider, kOnnxDomain, 9, 10,
                                                                      Scatter)>,
      BuildKernelCreateInfo<ONNX_OPERATOR_KERNEL_CLASS_NAME(kCpuExecutionProvider, kOnnxDomain, 9, TfIdfVectorizer)>,
      BuildKernelCreateInfo<ONNX_OPERATOR_TYPED_KERNEL_CLASS_NAME(kCpuExecutionProvider, kOnnxDomain, 9, bool,
                                                                  NonZero)>,
      BuildKernelCreateInfo<ONNX_OPERATOR_TYPED_KERNEL_CLASS_NAME(kCpuExecutionProvider, kOnnxDomain, 9, float,
                                                                  NonZero)>,
      BuildKernelCreateInfo<ONNX_OPERATOR_TYPED_KERNEL_CLASS_NAME(kCpuExecutionProvider, kOnnxDomain, 9, int32_t,
                                                                  NonZero)>,
      BuildKernelCreateInfo<ONNX_OPERATOR_TYPED_KERNEL_CLASS_NAME(kCpuExecutionProvider, kOnnxDomain, 9, int64_t,
                                                                  NonZero)>,
      BuildKernelCreateInfo<ONNX_OPERATOR_TYPED_KERNEL_CLASS_NAME(kCpuExecutionProvider, kOnnxDomain, 9, uint8_t,
                                                                  NonZero)>,
      BuildKernelCreateInfo<ONNX_OPERATOR_TYPED_KERNEL_CLASS_NAME(kCpuExecutionProvider, kOnnxDomain, 9, string,
                                                                  Where)>,
      BuildKernelCreateInfo<ONNX_OPERATOR_TYPED_KERNEL_CLASS_NAME(kCpuExecutionProvider, kOnnxDomain, 9, float,
                                                                  Where)>,
      BuildKernelCreateInfo<ONNX_OPERATOR_TYPED_KERNEL_CLASS_NAME(kCpuExecutionProvider, kOnnxDomain, 9, int32_t,
                                                                  Where)>,
      BuildKernelCreateInfo<ONNX_OPERATOR_TYPED_KERNEL_CLASS_NAME(kCpuExecutionProvider, kOnnxDomain, 9, int64_t,
                                                                  Where)>,
      BuildKernelCreateInfo<ONNX_OPERATOR_TYPED_KERNEL_CLASS_NAME(kCpuExecutionProvider, kOnnxDomain, 9, uint8_t,
                                                                  Where)>,
      BuildKernelCreateInfo<ONNX_OPERATOR_VERSIONED_KERNEL_CLASS_NAME(kCpuExecutionProvider, kOnnxDomain, 9, 10,
                                                                      Flatten)>,
      BuildKernelCreateInfo<ONNX_OPERATOR_VERSIONED_KERNEL_CLASS_NAME(kCpuExecutionProvider, kOnnxDomain, 9, 10,
                                                                      Gemm)>,
      BuildKernelCreateInfo<ONNX_OPERATOR_TYPED_KERNEL_CLASS_NAME(kCpuExecutionProvider, kOnnxDomain, 9, float,
                                                                  MatMul)>,
      BuildKernelCreateInfo<ONNX_OPERATOR_TYPED_KERNEL_CLASS_NAME(kCpuExecutionProvider, kOnnxDomain, 9, double,
                                                                  MatMul)>,
      BuildKernelCreateInfo<ONNX_OPERATOR_TYPED_KERNEL_CLASS_NAME(kCpuExecutionProvider, kOnnxDomain, 9, int32_t,
                                                                  MatMul)>,
      BuildKernelCreateInfo<ONNX_OPERATOR_TYPED_KERNEL_CLASS_NAME(kCpuExecutionProvider, kOnnxDomain, 9, int64_t,
                                                                  MatMul)>,

      // Opset 10
      BuildKernelCreateInfo<ONNX_OPERATOR_KERNEL_CLASS_NAME(kCpuExecutionProvider, kOnnxDomain, 10, StringNormalizer)>,
      BuildKernelCreateInfo<ONNX_OPERATOR_VERSIONED_KERNEL_CLASS_NAME(kCpuExecutionProvider, kOnnxDomain, 10, 10,
                                                                      TopK)>,
      BuildKernelCreateInfo<ONNX_OPERATOR_VERSIONED_KERNEL_CLASS_NAME(kCpuExecutionProvider, kOnnxDomain, 10, 10,
                                                                      AveragePool)>,
      BuildKernelCreateInfo<ONNX_OPERATOR_KERNEL_CLASS_NAME(kCpuExecutionProvider, kOnnxDomain, 10, Mod)>,
      BuildKernelCreateInfo<ONNX_OPERATOR_VERSIONED_TYPED_KERNEL_CLASS_NAME(kCpuExecutionProvider, kOnnxDomain, 10, 10, float,
                                                                            Resize)>,
      BuildKernelCreateInfo<ONNX_OPERATOR_VERSIONED_TYPED_KERNEL_CLASS_NAME(kCpuExecutionProvider, kOnnxDomain, 10, 10, int32_t,
                                                                            Resize)>,
      BuildKernelCreateInfo<ONNX_OPERATOR_VERSIONED_TYPED_KERNEL_CLASS_NAME(kCpuExecutionProvider, kOnnxDomain, 10, 10, uint8_t,
                                                                            Resize)>,
      BuildKernelCreateInfo<ONNX_OPERATOR_KERNEL_CLASS_NAME(kCpuExecutionProvider, kOnnxDomain, 10, ThresholdedRelu)>,
      BuildKernelCreateInfo<ONNX_OPERATOR_TYPED_KERNEL_CLASS_NAME(kCpuExecutionProvider, kOnnxDomain, 10, uint8_t,
                                                                  DequantizeLinear)>,
      BuildKernelCreateInfo<ONNX_OPERATOR_TYPED_KERNEL_CLASS_NAME(kCpuExecutionProvider, kOnnxDomain, 10, int8_t,
                                                                  DequantizeLinear)>,
      BuildKernelCreateInfo<ONNX_OPERATOR_TYPED_KERNEL_CLASS_NAME(kCpuExecutionProvider, kOnnxDomain, 10, uint8_t,
                                                                  QuantizeLinear)>,
      BuildKernelCreateInfo<ONNX_OPERATOR_TYPED_KERNEL_CLASS_NAME(kCpuExecutionProvider, kOnnxDomain, 10, int8_t,
                                                                  QuantizeLinear)>,
      BuildKernelCreateInfo<ONNX_OPERATOR_KERNEL_CLASS_NAME(kCpuExecutionProvider, kOnnxDomain, 10, QLinearMatMul)>,
      BuildKernelCreateInfo<ONNX_OPERATOR_TYPED_KERNEL_CLASS_NAME(kCpuExecutionProvider, kOnnxDomain, 10, uint8_t,
                                                                  MatMulInteger)>,
      BuildKernelCreateInfo<ONNX_OPERATOR_KERNEL_CLASS_NAME(kCpuExecutionProvider, kOnnxDomain, 10, ConvInteger)>,
      BuildKernelCreateInfo<ONNX_OPERATOR_KERNEL_CLASS_NAME(kCpuExecutionProvider, kOnnxDomain, 10, QLinearConv)>,
      BuildKernelCreateInfo<ONNX_OPERATOR_VERSIONED_KERNEL_CLASS_NAME(kCpuExecutionProvider, kOnnxDomain, 10, 10,
                                                                      Slice)>,
      BuildKernelCreateInfo<ONNX_OPERATOR_KERNEL_CLASS_NAME(kCpuExecutionProvider, kOnnxDomain, 10, Dropout)>,
      BuildKernelCreateInfo<ONNX_OPERATOR_VERSIONED_KERNEL_CLASS_NAME(kCpuExecutionProvider, kOnnxDomain, 10, 10,
                                                                      NonMaxSuppression)>,
      BuildKernelCreateInfo<ONNX_OPERATOR_KERNEL_CLASS_NAME(kCpuExecutionProvider, kOnnxDomain, 10, IsInf)>,
      BuildKernelCreateInfo<ONNX_OPERATOR_TYPED_KERNEL_CLASS_NAME(kCpuExecutionProvider, kOnnxDomain, 10, float,
                                                                  RoiAlign)>,
      BuildKernelCreateInfo<ONNX_OPERATOR_TYPED_KERNEL_CLASS_NAME(kCpuExecutionProvider, kOnnxDomain, 10, double,
                                                                  RoiAlign)>,
      BuildKernelCreateInfo<ONNX_OPERATOR_KERNEL_CLASS_NAME(kCpuExecutionProvider, kOnnxDomain, 10, ReverseSequence)>,

      //opset 11
      BuildKernelCreateInfo<ONNX_OPERATOR_VERSIONED_KERNEL_CLASS_NAME(kCpuExecutionProvider, kOnnxDomain, 11, 11, Clip)>,

      BuildKernelCreateInfo<ONNX_OPERATOR_TYPED_KERNEL_CLASS_NAME(kCpuExecutionProvider, kOnnxDomain, 11, float,
                                                                  CumSum)>,
      BuildKernelCreateInfo<ONNX_OPERATOR_TYPED_KERNEL_CLASS_NAME(kCpuExecutionProvider, kOnnxDomain, 11, double,
                                                                  CumSum)>,
      BuildKernelCreateInfo<ONNX_OPERATOR_TYPED_KERNEL_CLASS_NAME(kCpuExecutionProvider, kOnnxDomain, 11, int32_t,
                                                                  CumSum)>,
      BuildKernelCreateInfo<ONNX_OPERATOR_TYPED_KERNEL_CLASS_NAME(kCpuExecutionProvider, kOnnxDomain, 11, int64_t,
                                                                  CumSum)>,
      BuildKernelCreateInfo<ONNX_OPERATOR_TYPED_KERNEL_CLASS_NAME(kCpuExecutionProvider, kOnnxDomain, 11, float,
                                                                  Round)>,
      BuildKernelCreateInfo<ONNX_OPERATOR_TYPED_KERNEL_CLASS_NAME(kCpuExecutionProvider, kOnnxDomain, 11, double,
                                                                  Round)>,
      BuildKernelCreateInfo<ONNX_OPERATOR_TYPED_KERNEL_CLASS_NAME(kCpuExecutionProvider, kOnnxDomain, 11, MLFloat16,
                                                                  Round)>,
      BuildKernelCreateInfo<ONNX_OPERATOR_TYPED_KERNEL_CLASS_NAME(kCpuExecutionProvider, kOnnxDomain, 11, uint8_t,
                                                                  DynamicQuantizeLinear)>,
      BuildKernelCreateInfo<ONNX_OPERATOR_VERSIONED_TYPED_KERNEL_CLASS_NAME(kCpuExecutionProvider, kOnnxDomain, 11, 11, float,
                                                                            ArgMax)>,
      BuildKernelCreateInfo<ONNX_OPERATOR_VERSIONED_TYPED_KERNEL_CLASS_NAME(kCpuExecutionProvider, kOnnxDomain, 11, 11, int32_t,
                                                                            ArgMax)>,
      BuildKernelCreateInfo<ONNX_OPERATOR_VERSIONED_TYPED_KERNEL_CLASS_NAME(kCpuExecutionProvider, kOnnxDomain, 11, 11,
                                                                            float, ArgMin)>,
      BuildKernelCreateInfo<ONNX_OPERATOR_VERSIONED_TYPED_KERNEL_CLASS_NAME(kCpuExecutionProvider, kOnnxDomain, 11, 11,
                                                                            int32_t, ArgMin)>,
      BuildKernelCreateInfo<ONNX_OPERATOR_KERNEL_CLASS_NAME(kCpuExecutionProvider, kOnnxDomain, 11, Hardmax)>,
      BuildKernelCreateInfo<ONNX_OPERATOR_TYPED_KERNEL_CLASS_NAME(kCpuExecutionProvider, kOnnxDomain, 11, float, LogSoftmax)>,
      BuildKernelCreateInfo<ONNX_OPERATOR_TYPED_KERNEL_CLASS_NAME(kCpuExecutionProvider, kOnnxDomain, 11, double, LogSoftmax)>,
      BuildKernelCreateInfo<ONNX_OPERATOR_TYPED_KERNEL_CLASS_NAME(kCpuExecutionProvider, kOnnxDomain, 11, double, Softmax)>,
      BuildKernelCreateInfo<ONNX_OPERATOR_TYPED_KERNEL_CLASS_NAME(kCpuExecutionProvider, kOnnxDomain, 11, float, Softmax)>,
      BuildKernelCreateInfo<ONNX_OPERATOR_KERNEL_CLASS_NAME(kCpuExecutionProvider, kOnnxDomain, 11, Loop)>,
      BuildKernelCreateInfo<ONNX_OPERATOR_KERNEL_CLASS_NAME(kCpuExecutionProvider, kOnnxDomain, 11, DepthToSpace)>,
      BuildKernelCreateInfo<ONNX_OPERATOR_KERNEL_CLASS_NAME(kCpuExecutionProvider, kOnnxDomain, 11, Scan)>,
      BuildKernelCreateInfo<ONNX_OPERATOR_KERNEL_CLASS_NAME(kCpuExecutionProvider, kOnnxDomain, 11, Flatten)>,
      BuildKernelCreateInfo<ONNX_OPERATOR_KERNEL_CLASS_NAME(kCpuExecutionProvider, kOnnxDomain, 11, Compress)>,
      BuildKernelCreateInfo<ONNX_OPERATOR_KERNEL_CLASS_NAME(kCpuExecutionProvider, kOnnxDomain, 11, Concat)>,
      BuildKernelCreateInfo<ONNX_OPERATOR_KERNEL_CLASS_NAME(kCpuExecutionProvider, kOnnxDomain, 11, Gather)>,
      BuildKernelCreateInfo<ONNX_OPERATOR_KERNEL_CLASS_NAME(kCpuExecutionProvider, kOnnxDomain, 11, Slice)>,
      BuildKernelCreateInfo<ONNX_OPERATOR_KERNEL_CLASS_NAME(kCpuExecutionProvider, kOnnxDomain, 11, Split)>,
      BuildKernelCreateInfo<ONNX_OPERATOR_KERNEL_CLASS_NAME(kCpuExecutionProvider, kOnnxDomain, 11, Squeeze)>,
      BuildKernelCreateInfo<ONNX_OPERATOR_KERNEL_CLASS_NAME(kCpuExecutionProvider, kOnnxDomain, 11, Unsqueeze)>,
      BuildKernelCreateInfo<ONNX_OPERATOR_KERNEL_CLASS_NAME(kCpuExecutionProvider, kOnnxDomain, 11, Det)>,
      BuildKernelCreateInfo<ONNX_OPERATOR_KERNEL_CLASS_NAME(kCpuExecutionProvider, kOnnxDomain, 11, ScatterElements)>,
      BuildKernelCreateInfo<ONNX_OPERATOR_KERNEL_CLASS_NAME(kCpuExecutionProvider, kOnnxDomain, 11,
                                                            NonMaxSuppression)>,
      BuildKernelCreateInfo<ONNX_OPERATOR_KERNEL_CLASS_NAME(kCpuExecutionProvider, kOnnxDomain, 11, AveragePool)>,
      BuildKernelCreateInfo<ONNX_OPERATOR_KERNEL_CLASS_NAME(kCpuExecutionProvider, kOnnxDomain, 11, MaxUnpool)>,
      BuildKernelCreateInfo<ONNX_OPERATOR_KERNEL_CLASS_NAME(kCpuExecutionProvider, kOnnxDomain, 11, LpPool)>,
      BuildKernelCreateInfo<ONNX_OPERATOR_KERNEL_CLASS_NAME(kCpuExecutionProvider, kOnnxDomain, 11, Conv)>,
      BuildKernelCreateInfo<ONNX_OPERATOR_KERNEL_CLASS_NAME(kCpuExecutionProvider, kOnnxDomain, 11, ConvTranspose)>,
      BuildKernelCreateInfo<ONNX_OPERATOR_KERNEL_CLASS_NAME(kCpuExecutionProvider, kOnnxDomain, 11, If)>,
      BuildKernelCreateInfo<ONNX_OPERATOR_KERNEL_CLASS_NAME(kCpuExecutionProvider, kOnnxDomain, 11, SequenceLength)>,
      BuildKernelCreateInfo<ONNX_OPERATOR_KERNEL_CLASS_NAME(kCpuExecutionProvider, kOnnxDomain, 11, SequenceAt)>,
      BuildKernelCreateInfo<ONNX_OPERATOR_KERNEL_CLASS_NAME(kCpuExecutionProvider, kOnnxDomain, 11, SequenceEmpty)>,
      BuildKernelCreateInfo<ONNX_OPERATOR_KERNEL_CLASS_NAME(kCpuExecutionProvider, kOnnxDomain, 11, SequenceInsert)>,
      BuildKernelCreateInfo<ONNX_OPERATOR_KERNEL_CLASS_NAME(kCpuExecutionProvider, kOnnxDomain, 11, SequenceErase)>,
      BuildKernelCreateInfo<ONNX_OPERATOR_KERNEL_CLASS_NAME(kCpuExecutionProvider, kOnnxDomain, 11, SequenceConstruct)>,
      BuildKernelCreateInfo<ONNX_OPERATOR_KERNEL_CLASS_NAME(kCpuExecutionProvider, kOnnxDomain, 11, ConcatFromSequence)>,
      BuildKernelCreateInfo<ONNX_OPERATOR_KERNEL_CLASS_NAME(kCpuExecutionProvider, kOnnxDomain, 11, SplitToSequence)>,
      BuildKernelCreateInfo<ONNX_OPERATOR_KERNEL_CLASS_NAME(kCpuExecutionProvider, kOnnxDomain, 11, ScatterND)>,
      BuildKernelCreateInfo<ONNX_OPERATOR_KERNEL_CLASS_NAME(kCpuExecutionProvider, kOnnxDomain, 11, Gemm)>,
      BuildKernelCreateInfo<ONNX_OPERATOR_KERNEL_CLASS_NAME(kCpuExecutionProvider, kOnnxDomain, 11, GatherElements)>,
      BuildKernelCreateInfo<ONNX_OPERATOR_TYPED_KERNEL_CLASS_NAME(kCpuExecutionProvider, kOnnxDomain, 11, uint8_t, BitShift)>,
      BuildKernelCreateInfo<ONNX_OPERATOR_TYPED_KERNEL_CLASS_NAME(kCpuExecutionProvider, kOnnxDomain, 11, uint32_t, BitShift)>,
      BuildKernelCreateInfo<ONNX_OPERATOR_TYPED_KERNEL_CLASS_NAME(kCpuExecutionProvider, kOnnxDomain, 11, uint64_t, BitShift)>,
      BuildKernelCreateInfo<ONNX_OPERATOR_KERNEL_CLASS_NAME(kCpuExecutionProvider, kOnnxDomain, 11, Pad)>,
      BuildKernelCreateInfo<ONNX_OPERATOR_KERNEL_CLASS_NAME(kCpuExecutionProvider, kOnnxDomain, 11, GatherND)>,
      BuildKernelCreateInfo<ONNX_OPERATOR_KERNEL_CLASS_NAME(kCpuExecutionProvider, kOnnxDomain, 11, Range)>,
      BuildKernelCreateInfo<ONNX_OPERATOR_KERNEL_CLASS_NAME(kCpuExecutionProvider, kOnnxDomain, 11, Unique)>,
      BuildKernelCreateInfo<ONNX_OPERATOR_TYPED_KERNEL_CLASS_NAME(kCpuExecutionProvider, kOnnxDomain, 11, float, TopK)>,
      BuildKernelCreateInfo<ONNX_OPERATOR_TYPED_KERNEL_CLASS_NAME(kCpuExecutionProvider, kOnnxDomain, 11, int64_t, TopK)>,
      BuildKernelCreateInfo<ONNX_OPERATOR_TYPED_KERNEL_CLASS_NAME(kCpuExecutionProvider, kOnnxDomain, 11,
                                                                  int64_t_int64_t_int64_t, OneHot)>,
      BuildKernelCreateInfo<ONNX_OPERATOR_TYPED_KERNEL_CLASS_NAME(kCpuExecutionProvider, kOnnxDomain, 11,
                                                                  float_int64_t_int64_t, OneHot)>,
      BuildKernelCreateInfo<ONNX_OPERATOR_TYPED_KERNEL_CLASS_NAME(kCpuExecutionProvider, kOnnxDomain, 11,
                                                                  int64_t_string_int64_t, OneHot)>,
      BuildKernelCreateInfo<ONNX_OPERATOR_TYPED_KERNEL_CLASS_NAME(kCpuExecutionProvider, kOnnxDomain, 11,
                                                                  float_string_int64_t, OneHot)>,
      BuildKernelCreateInfo<ONNX_OPERATOR_TYPED_KERNEL_CLASS_NAME(kCpuExecutionProvider, kOnnxDomain, 11,
                                                                  float_float_float, OneHot)>,
      BuildKernelCreateInfo<ONNX_OPERATOR_TYPED_KERNEL_CLASS_NAME(kCpuExecutionProvider, kOnnxDomain, 11,
                                                                  int64_t_int32_t_float, OneHot)>,
      BuildKernelCreateInfo<ONNX_OPERATOR_TYPED_KERNEL_CLASS_NAME(kCpuExecutionProvider, kOnnxDomain, 11,
                                                                  int64_t_float_int64_t, OneHot)>,
      BuildKernelCreateInfo<ONNX_OPERATOR_TYPED_KERNEL_CLASS_NAME(kCpuExecutionProvider, kOnnxDomain, 11,
                                                                  int32_t_float_int32_t, OneHot)>,
      BuildKernelCreateInfo<ONNX_OPERATOR_TYPED_KERNEL_CLASS_NAME(kCpuExecutionProvider, kOnnxDomain, 11,
                                                                  int32_t_float_float, OneHot)>,
      BuildKernelCreateInfo<ONNX_OPERATOR_TYPED_KERNEL_CLASS_NAME(kCpuExecutionProvider, kOnnxDomain, 11,
                                                                  int64_t_float_float, OneHot)>,
      BuildKernelCreateInfo<ONNX_OPERATOR_TYPED_KERNEL_CLASS_NAME(kCpuExecutionProvider, kOnnxDomain, 11,
                                                                  int64_t_float_int32_t, OneHot)>,
      BuildKernelCreateInfo<ONNX_OPERATOR_TYPED_KERNEL_CLASS_NAME(kCpuExecutionProvider, kOnnxDomain, 11,
                                                                  float, Resize)>,
      BuildKernelCreateInfo<ONNX_OPERATOR_TYPED_KERNEL_CLASS_NAME(kCpuExecutionProvider, kOnnxDomain, 11,
                                                                  int32_t, Resize)>,
      BuildKernelCreateInfo<ONNX_OPERATOR_TYPED_KERNEL_CLASS_NAME(kCpuExecutionProvider, kOnnxDomain, 11,
                                                                  uint8_t, Resize)>,
      // OpSet 12
      BuildKernelCreateInfo<ONNX_OPERATOR_TYPED_KERNEL_CLASS_NAME(kCpuExecutionProvider, kOnnxDomain, 12, float,
                                                                  ArgMax)>,
      BuildKernelCreateInfo<ONNX_OPERATOR_TYPED_KERNEL_CLASS_NAME(kCpuExecutionProvider, kOnnxDomain, 12, int32_t,
                                                                  ArgMax)>,
      BuildKernelCreateInfo<ONNX_OPERATOR_TYPED_KERNEL_CLASS_NAME(kCpuExecutionProvider, kOnnxDomain, 12, float,
                                                                  ArgMin)>,
      BuildKernelCreateInfo<ONNX_OPERATOR_TYPED_KERNEL_CLASS_NAME(kCpuExecutionProvider, kOnnxDomain, 12, int32_t,
                                                                  ArgMin)>,

      BuildKernelCreateInfo<ONNX_OPERATOR_KERNEL_CLASS_NAME(kCpuExecutionProvider, kOnnxDomain, 12, Clip)>,

      BuildKernelCreateInfo<ONNX_OPERATOR_KERNEL_CLASS_NAME(kCpuExecutionProvider, kOnnxDomain, 12, Min)>,

      BuildKernelCreateInfo<ONNX_OPERATOR_KERNEL_CLASS_NAME(kCpuExecutionProvider, kOnnxDomain, 12, Max)>,

      BuildKernelCreateInfo<ONNX_OPERATOR_KERNEL_CLASS_NAME(kCpuExecutionProvider, kOnnxDomain, 12, Pow)>,

      BuildKernelCreateInfo<ONNX_OPERATOR_KERNEL_CLASS_NAME(kCpuExecutionProvider, kOnnxDomain, 12, MaxPool)>,

      BuildKernelCreateInfo<ONNX_OPERATOR_TYPED_KERNEL_CLASS_NAME(kCpuExecutionProvider, kOnnxDomain, 12, float,
                                                                  ReduceMax)>,
      BuildKernelCreateInfo<ONNX_OPERATOR_TYPED_KERNEL_CLASS_NAME(kCpuExecutionProvider, kOnnxDomain, 12, int32_t,
                                                                  ReduceMax)>,
      BuildKernelCreateInfo<ONNX_OPERATOR_TYPED_KERNEL_CLASS_NAME(kCpuExecutionProvider, kOnnxDomain, 12, int64_t,
                                                                  ReduceMax)>,
      BuildKernelCreateInfo<ONNX_OPERATOR_TYPED_KERNEL_CLASS_NAME(kCpuExecutionProvider, kOnnxDomain, 12, int8_t,
                                                                  ReduceMax)>,
      BuildKernelCreateInfo<ONNX_OPERATOR_TYPED_KERNEL_CLASS_NAME(kCpuExecutionProvider, kOnnxDomain, 12, uint8_t,
                                                                  ReduceMax)>,

      BuildKernelCreateInfo<ONNX_OPERATOR_TYPED_KERNEL_CLASS_NAME(kCpuExecutionProvider, kOnnxDomain, 12, float,
                                                                  ReduceMin)>,
      BuildKernelCreateInfo<ONNX_OPERATOR_TYPED_KERNEL_CLASS_NAME(kCpuExecutionProvider, kOnnxDomain, 12, int32_t,
                                                                  ReduceMin)>,
      BuildKernelCreateInfo<ONNX_OPERATOR_TYPED_KERNEL_CLASS_NAME(kCpuExecutionProvider, kOnnxDomain, 12, int64_t,
                                                                  ReduceMin)>,
      BuildKernelCreateInfo<ONNX_OPERATOR_TYPED_KERNEL_CLASS_NAME(kCpuExecutionProvider, kOnnxDomain, 12, int8_t,
                                                                  ReduceMin)>,
      BuildKernelCreateInfo<ONNX_OPERATOR_TYPED_KERNEL_CLASS_NAME(kCpuExecutionProvider, kOnnxDomain, 12, uint8_t,
                                                                  ReduceMin)>,
      BuildKernelCreateInfo<ONNX_OPERATOR_KERNEL_CLASS_NAME(kCpuExecutionProvider, kOnnxDomain, 12, GatherND)>,
      BuildKernelCreateInfo<ONNX_OPERATOR_KERNEL_CLASS_NAME(kCpuExecutionProvider, kOnnxDomain, 12, Einsum)>,
      // REVIEW(codemzs): ConstEigenVectorArrayMap.cast<MLFLoat16) does not seem to be supported.
      // However these types work on GPU implementation.
      //BuildKernelCreateInfo<ONNX_OPERATOR_TYPED_KERNEL_CLASS_NAME(kCpuExecutionProvider, kOnnxDomain, 12, MLFloat16_MLFloat16, Dropout)>,
      //BuildKernelCreateInfo<ONNX_OPERATOR_TYPED_KERNEL_CLASS_NAME(kCpuExecutionProvider, kOnnxDomain, 12, MLFloat16_float, Dropout)>,
      //BuildKernelCreateInfo<ONNX_OPERATOR_TYPED_KERNEL_CLASS_NAME(kCpuExecutionProvider, kOnnxDomain, 12, MLFloat16_double, Dropout)>,
      BuildKernelCreateInfo<ONNX_OPERATOR_TYPED_KERNEL_CLASS_NAME(kCpuExecutionProvider, kOnnxDomain, 12, float_float, Dropout)>,
      BuildKernelCreateInfo<ONNX_OPERATOR_TYPED_KERNEL_CLASS_NAME(kCpuExecutionProvider, kOnnxDomain, 12, float_double, Dropout)>,
      BuildKernelCreateInfo<ONNX_OPERATOR_TYPED_KERNEL_CLASS_NAME(kCpuExecutionProvider, kOnnxDomain, 12, double_float, Dropout)>,
      BuildKernelCreateInfo<ONNX_OPERATOR_TYPED_KERNEL_CLASS_NAME(kCpuExecutionProvider, kOnnxDomain, 12, double_double, Dropout)>,
  };

  for (auto& function_table_entry : function_table) {
    ORT_RETURN_IF_ERROR(kernel_registry.Register(function_table_entry()));
  }
  return Status::OK();
}

// Forward declarations of ml op kernels
#ifndef DISABLE_ML_OPS
namespace ml {
class ONNX_OPERATOR_TYPED_KERNEL_CLASS_NAME(kCpuExecutionProvider, kMLDomain, 1, float, ArrayFeatureExtractor);
class ONNX_OPERATOR_TYPED_KERNEL_CLASS_NAME(kCpuExecutionProvider, kMLDomain, 1, double, ArrayFeatureExtractor);
class ONNX_OPERATOR_TYPED_KERNEL_CLASS_NAME(kCpuExecutionProvider, kMLDomain, 1, int32_t, ArrayFeatureExtractor);
class ONNX_OPERATOR_TYPED_KERNEL_CLASS_NAME(kCpuExecutionProvider, kMLDomain, 1, int64_t, ArrayFeatureExtractor);
class ONNX_OPERATOR_TYPED_KERNEL_CLASS_NAME(kCpuExecutionProvider, kMLDomain, 1, string, ArrayFeatureExtractor);
class ONNX_OPERATOR_KERNEL_CLASS_NAME(kCpuExecutionProvider, kMLDomain, 1, Binarizer);
class ONNX_OPERATOR_KERNEL_CLASS_NAME(kCpuExecutionProvider, kMLDomain, 1, CastMap);
class ONNX_OPERATOR_KERNEL_CLASS_NAME(kCpuExecutionProvider, kMLDomain, 1, CategoryMapper);
class ONNX_OPERATOR_TYPED_KERNEL_CLASS_NAME(kCpuExecutionProvider, kMLDomain, 1, string_int64_t, DictVectorizer);
class ONNX_OPERATOR_TYPED_KERNEL_CLASS_NAME(kCpuExecutionProvider, kMLDomain, 1, string_float, DictVectorizer);
class ONNX_OPERATOR_TYPED_KERNEL_CLASS_NAME(kCpuExecutionProvider, kMLDomain, 1, string_double, DictVectorizer);
class ONNX_OPERATOR_TYPED_KERNEL_CLASS_NAME(kCpuExecutionProvider, kMLDomain, 1, int64_t_string, DictVectorizer);
class ONNX_OPERATOR_TYPED_KERNEL_CLASS_NAME(kCpuExecutionProvider, kMLDomain, 1, int64_t_float, DictVectorizer);
class ONNX_OPERATOR_TYPED_KERNEL_CLASS_NAME(kCpuExecutionProvider, kMLDomain, 1, int64_t_double, DictVectorizer);
class ONNX_OPERATOR_KERNEL_CLASS_NAME(kCpuExecutionProvider, kMLDomain, 1, FeatureVectorizer);
class ONNX_OPERATOR_KERNEL_CLASS_NAME(kCpuExecutionProvider, kMLDomain, 1, Imputer);

class ONNX_OPERATOR_VERSIONED_KERNEL_CLASS_NAME(kCpuExecutionProvider, kMLDomain, 1, 1, LabelEncoder);
class ONNX_OPERATOR_KERNEL_CLASS_NAME(kCpuExecutionProvider, kMLDomain, 1, LinearClassifier);
class ONNX_OPERATOR_KERNEL_CLASS_NAME(kCpuExecutionProvider, kMLDomain, 1, LinearRegressor);
class ONNX_OPERATOR_KERNEL_CLASS_NAME(kCpuExecutionProvider, kMLDomain, 1, Normalizer);
class ONNX_OPERATOR_TYPED_KERNEL_CLASS_NAME(kCpuExecutionProvider, kMLDomain, 1, int64_t, OneHotEncoder);
class ONNX_OPERATOR_TYPED_KERNEL_CLASS_NAME(kCpuExecutionProvider, kMLDomain, 1, float, OneHotEncoder);
class ONNX_OPERATOR_TYPED_KERNEL_CLASS_NAME(kCpuExecutionProvider, kMLDomain, 1, double, OneHotEncoder);
class ONNX_OPERATOR_TYPED_KERNEL_CLASS_NAME(kCpuExecutionProvider, kMLDomain, 1, string, OneHotEncoder);
class ONNX_OPERATOR_TYPED_KERNEL_CLASS_NAME(kCpuExecutionProvider, kMLDomain, 1, float, Scaler);
class ONNX_OPERATOR_TYPED_KERNEL_CLASS_NAME(kCpuExecutionProvider, kMLDomain, 1, double, Scaler);
class ONNX_OPERATOR_TYPED_KERNEL_CLASS_NAME(kCpuExecutionProvider, kMLDomain, 1, int64_t, Scaler);
class ONNX_OPERATOR_TYPED_KERNEL_CLASS_NAME(kCpuExecutionProvider, kMLDomain, 1, int32_t, Scaler);
class ONNX_OPERATOR_KERNEL_CLASS_NAME(kCpuExecutionProvider, kMLDomain, 1, SVMClassifier);
class ONNX_OPERATOR_KERNEL_CLASS_NAME(kCpuExecutionProvider, kMLDomain, 1, SVMRegressor);
class ONNX_OPERATOR_TYPED_KERNEL_CLASS_NAME(kCpuExecutionProvider, kMLDomain, 1, float, TreeEnsembleClassifier);
class ONNX_OPERATOR_TYPED_KERNEL_CLASS_NAME(kCpuExecutionProvider, kMLDomain, 1, double, TreeEnsembleClassifier);
class ONNX_OPERATOR_TYPED_KERNEL_CLASS_NAME(kCpuExecutionProvider, kMLDomain, 1, int64_t, TreeEnsembleClassifier);
class ONNX_OPERATOR_TYPED_KERNEL_CLASS_NAME(kCpuExecutionProvider, kMLDomain, 1, int32_t, TreeEnsembleClassifier);
class ONNX_OPERATOR_TYPED_KERNEL_CLASS_NAME(kCpuExecutionProvider, kMLDomain, 1, float, TreeEnsembleRegressor);
class ONNX_OPERATOR_TYPED_KERNEL_CLASS_NAME(kCpuExecutionProvider, kMLDomain, 1, double, TreeEnsembleRegressor);
class ONNX_OPERATOR_KERNEL_CLASS_NAME(kCpuExecutionProvider, kMLDomain, 1, ZipMap);

class ONNX_OPERATOR_TYPED_KERNEL_CLASS_NAME(kCpuExecutionProvider, kMLDomain, 2, float_string, LabelEncoder);
class ONNX_OPERATOR_TYPED_KERNEL_CLASS_NAME(kCpuExecutionProvider, kMLDomain, 2, string_float, LabelEncoder);
class ONNX_OPERATOR_TYPED_KERNEL_CLASS_NAME(kCpuExecutionProvider, kMLDomain, 2, int64_float, LabelEncoder);
class ONNX_OPERATOR_TYPED_KERNEL_CLASS_NAME(kCpuExecutionProvider, kMLDomain, 2, float_int64, LabelEncoder);
class ONNX_OPERATOR_TYPED_KERNEL_CLASS_NAME(kCpuExecutionProvider, kMLDomain, 2, int64_string, LabelEncoder);
class ONNX_OPERATOR_TYPED_KERNEL_CLASS_NAME(kCpuExecutionProvider, kMLDomain, 2, string_int64, LabelEncoder);
class ONNX_OPERATOR_TYPED_KERNEL_CLASS_NAME(kCpuExecutionProvider, kMLDomain, 2, int64_int64, LabelEncoder);

Status RegisterOnnxMLOperatorKernels(KernelRegistry& kernel_registry) {
  static const BuildKernelCreateInfoFn function_table[] = {
      BuildKernelCreateInfo<ONNX_OPERATOR_TYPED_KERNEL_CLASS_NAME(kCpuExecutionProvider, kMLDomain, 1, float,
                                                                  ArrayFeatureExtractor)>,
      BuildKernelCreateInfo<ONNX_OPERATOR_TYPED_KERNEL_CLASS_NAME(kCpuExecutionProvider, kMLDomain, 1, double,
                                                                  ArrayFeatureExtractor)>,
      BuildKernelCreateInfo<ONNX_OPERATOR_TYPED_KERNEL_CLASS_NAME(kCpuExecutionProvider, kMLDomain, 1, int32_t,
                                                                  ArrayFeatureExtractor)>,
      BuildKernelCreateInfo<ONNX_OPERATOR_TYPED_KERNEL_CLASS_NAME(kCpuExecutionProvider, kMLDomain, 1, int64_t,
                                                                  ArrayFeatureExtractor)>,
      BuildKernelCreateInfo<ONNX_OPERATOR_TYPED_KERNEL_CLASS_NAME(kCpuExecutionProvider, kMLDomain, 1, string,
                                                                  ArrayFeatureExtractor)>,
      BuildKernelCreateInfo<ONNX_OPERATOR_KERNEL_CLASS_NAME(kCpuExecutionProvider, kMLDomain, 1, Binarizer)>,
      BuildKernelCreateInfo<ONNX_OPERATOR_KERNEL_CLASS_NAME(kCpuExecutionProvider, kMLDomain, 1, CastMap)>,
      BuildKernelCreateInfo<ONNX_OPERATOR_KERNEL_CLASS_NAME(kCpuExecutionProvider, kMLDomain, 1, CategoryMapper)>,
      BuildKernelCreateInfo<ONNX_OPERATOR_TYPED_KERNEL_CLASS_NAME(kCpuExecutionProvider, kMLDomain, 1, string_int64_t,
                                                                  DictVectorizer)>,
      BuildKernelCreateInfo<ONNX_OPERATOR_TYPED_KERNEL_CLASS_NAME(kCpuExecutionProvider, kMLDomain, 1, string_float,
                                                                  DictVectorizer)>,
      BuildKernelCreateInfo<ONNX_OPERATOR_TYPED_KERNEL_CLASS_NAME(kCpuExecutionProvider, kMLDomain, 1, string_double,
                                                                  DictVectorizer)>,
      BuildKernelCreateInfo<ONNX_OPERATOR_TYPED_KERNEL_CLASS_NAME(kCpuExecutionProvider, kMLDomain, 1, int64_t_string,
                                                                  DictVectorizer)>,
      BuildKernelCreateInfo<ONNX_OPERATOR_TYPED_KERNEL_CLASS_NAME(kCpuExecutionProvider, kMLDomain, 1, int64_t_float,
                                                                  DictVectorizer)>,
      BuildKernelCreateInfo<ONNX_OPERATOR_TYPED_KERNEL_CLASS_NAME(kCpuExecutionProvider, kMLDomain, 1, int64_t_double,
                                                                  DictVectorizer)>,
      BuildKernelCreateInfo<ONNX_OPERATOR_KERNEL_CLASS_NAME(kCpuExecutionProvider, kMLDomain, 1, FeatureVectorizer)>,
      BuildKernelCreateInfo<ONNX_OPERATOR_KERNEL_CLASS_NAME(kCpuExecutionProvider, kMLDomain, 1, Imputer)>,
      BuildKernelCreateInfo<ONNX_OPERATOR_VERSIONED_KERNEL_CLASS_NAME(kCpuExecutionProvider, kMLDomain, 1, 1,
                                                                      LabelEncoder)>,
      BuildKernelCreateInfo<ONNX_OPERATOR_KERNEL_CLASS_NAME(kCpuExecutionProvider, kMLDomain, 1, LinearClassifier)>,
      BuildKernelCreateInfo<ONNX_OPERATOR_KERNEL_CLASS_NAME(kCpuExecutionProvider, kMLDomain, 1, LinearRegressor)>,
      BuildKernelCreateInfo<ONNX_OPERATOR_KERNEL_CLASS_NAME(kCpuExecutionProvider, kMLDomain, 1, Normalizer)>,
      BuildKernelCreateInfo<ONNX_OPERATOR_TYPED_KERNEL_CLASS_NAME(kCpuExecutionProvider, kMLDomain, 1, int64_t,
                                                                  OneHotEncoder)>,
      BuildKernelCreateInfo<ONNX_OPERATOR_TYPED_KERNEL_CLASS_NAME(kCpuExecutionProvider, kMLDomain, 1, float,
                                                                  OneHotEncoder)>,
      BuildKernelCreateInfo<ONNX_OPERATOR_TYPED_KERNEL_CLASS_NAME(kCpuExecutionProvider, kMLDomain, 1, double,
                                                                  OneHotEncoder)>,
      BuildKernelCreateInfo<ONNX_OPERATOR_TYPED_KERNEL_CLASS_NAME(kCpuExecutionProvider, kMLDomain, 1, string,
                                                                  OneHotEncoder)>,
      BuildKernelCreateInfo<ONNX_OPERATOR_TYPED_KERNEL_CLASS_NAME(kCpuExecutionProvider, kMLDomain, 1, float, Scaler)>,
      BuildKernelCreateInfo<ONNX_OPERATOR_TYPED_KERNEL_CLASS_NAME(kCpuExecutionProvider, kMLDomain, 1, double,
                                                                  Scaler)>,
      BuildKernelCreateInfo<ONNX_OPERATOR_TYPED_KERNEL_CLASS_NAME(kCpuExecutionProvider, kMLDomain, 1, int64_t,
                                                                  Scaler)>,
      BuildKernelCreateInfo<ONNX_OPERATOR_TYPED_KERNEL_CLASS_NAME(kCpuExecutionProvider, kMLDomain, 1, int32_t,
                                                                  Scaler)>,
      BuildKernelCreateInfo<ONNX_OPERATOR_KERNEL_CLASS_NAME(kCpuExecutionProvider, kMLDomain, 1, SVMClassifier)>,
      BuildKernelCreateInfo<ONNX_OPERATOR_KERNEL_CLASS_NAME(kCpuExecutionProvider, kMLDomain, 1, SVMRegressor)>,
      BuildKernelCreateInfo<ONNX_OPERATOR_TYPED_KERNEL_CLASS_NAME(kCpuExecutionProvider, kMLDomain, 1, float,
                                                                  TreeEnsembleClassifier)>,
      BuildKernelCreateInfo<ONNX_OPERATOR_TYPED_KERNEL_CLASS_NAME(kCpuExecutionProvider, kMLDomain, 1, double,
                                                                  TreeEnsembleClassifier)>,
      BuildKernelCreateInfo<ONNX_OPERATOR_TYPED_KERNEL_CLASS_NAME(kCpuExecutionProvider, kMLDomain, 1, int64_t,
                                                                  TreeEnsembleClassifier)>,
      BuildKernelCreateInfo<ONNX_OPERATOR_TYPED_KERNEL_CLASS_NAME(kCpuExecutionProvider, kMLDomain, 1, int32_t,
                                                                  TreeEnsembleClassifier)>,
      BuildKernelCreateInfo<ONNX_OPERATOR_TYPED_KERNEL_CLASS_NAME(kCpuExecutionProvider, kMLDomain, 1, float,
                                                                  TreeEnsembleRegressor)>,
      BuildKernelCreateInfo<ONNX_OPERATOR_TYPED_KERNEL_CLASS_NAME(kCpuExecutionProvider, kMLDomain, 1, double,
                                                                  TreeEnsembleRegressor)>,
      BuildKernelCreateInfo<ONNX_OPERATOR_KERNEL_CLASS_NAME(kCpuExecutionProvider, kMLDomain, 1, ZipMap)>,

      BuildKernelCreateInfo<ONNX_OPERATOR_TYPED_KERNEL_CLASS_NAME(kCpuExecutionProvider, kMLDomain, 2, float_string,
                                                                  LabelEncoder)>,
      BuildKernelCreateInfo<ONNX_OPERATOR_TYPED_KERNEL_CLASS_NAME(kCpuExecutionProvider, kMLDomain, 2, string_float,
                                                                  LabelEncoder)>,
      BuildKernelCreateInfo<ONNX_OPERATOR_TYPED_KERNEL_CLASS_NAME(kCpuExecutionProvider, kMLDomain, 2, int64_float,
                                                                  LabelEncoder)>,
      BuildKernelCreateInfo<ONNX_OPERATOR_TYPED_KERNEL_CLASS_NAME(kCpuExecutionProvider, kMLDomain, 2, float_int64,
                                                                  LabelEncoder)>,
      BuildKernelCreateInfo<ONNX_OPERATOR_TYPED_KERNEL_CLASS_NAME(kCpuExecutionProvider, kMLDomain, 2, int64_string,
                                                                  LabelEncoder)>,
      BuildKernelCreateInfo<ONNX_OPERATOR_TYPED_KERNEL_CLASS_NAME(kCpuExecutionProvider, kMLDomain, 2, string_int64,
                                                                  LabelEncoder)>,
      BuildKernelCreateInfo<ONNX_OPERATOR_TYPED_KERNEL_CLASS_NAME(kCpuExecutionProvider, kMLDomain, 2, int64_int64,
                                                                  LabelEncoder)>,
  };

  for (auto& function_table_entry : function_table) {
    ORT_RETURN_IF_ERROR(kernel_registry.Register(function_table_entry()));
  }
  return Status::OK();
}
}  // namespace ml
#endif

static Status RegisterCPUKernels(KernelRegistry& kernel_registry) {
  ORT_RETURN_IF_ERROR(RegisterOnnxOperatorKernels(kernel_registry));
#ifndef DISABLE_ML_OPS
  ORT_RETURN_IF_ERROR(::onnxruntime::ml::RegisterOnnxMLOperatorKernels(kernel_registry));
#endif
#ifndef DISABLE_CONTRIB_OPS
  ORT_RETURN_IF_ERROR(::onnxruntime::contrib::RegisterCpuContribKernels(kernel_registry));
#endif
#ifdef ML_FEATURIZERS
  ORT_RETURN_IF_ERROR(::onnxruntime::featurizers::RegisterCpuMSFeaturizersKernels(kernel_registry));
#endif
#ifdef ENABLE_TRAINING
  ORT_RETURN_IF_ERROR(::onnxruntime::contrib::RegisterCpuTrainingKernels(kernel_registry));
#endif
  return Status::OK();
}

KernelRegistryAndStatus GetCpuKernelRegistry() {
  KernelRegistryAndStatus ret;
  ret.st = RegisterCPUKernels(*ret.kernel_registry);
  return ret;
}

std::shared_ptr<KernelRegistry> CPUExecutionProvider::GetKernelRegistry() const {
  static KernelRegistryAndStatus k = GetCpuKernelRegistry();
  //throw if the registry failed to initialize
  ORT_THROW_IF_ERROR(k.st);
  return k.kernel_registry;
}

std::unique_ptr<IDataTransfer> CPUExecutionProvider::GetDataTransfer() const {
  return onnxruntime::make_unique<CPUDataTransfer>();
}
}  // namespace onnxruntime<|MERGE_RESOLUTION|>--- conflicted
+++ resolved
@@ -183,7 +183,6 @@
 class ONNX_OPERATOR_KERNEL_CLASS_NAME(kCpuExecutionProvider, kOnnxDomain, 7, GRU);
 class ONNX_OPERATOR_KERNEL_CLASS_NAME(kCpuExecutionProvider, kOnnxDomain, 7, LSTM);
 class ONNX_OPERATOR_KERNEL_CLASS_NAME(kCpuExecutionProvider, kOnnxDomain, 7, RNN);
-<<<<<<< HEAD
 class ONNX_OPERATOR_VERSIONED_TYPED_KERNEL_CLASS_NAME(kCpuExecutionProvider, kOnnxDomain, 6, 12, uint8_t, Cast);
 class ONNX_OPERATOR_TYPED_KERNEL_CLASS_NAME(kCpuExecutionProvider, kOnnxDomain, 13, uint8_t, Cast);
 class ONNX_OPERATOR_VERSIONED_TYPED_KERNEL_CLASS_NAME(kCpuExecutionProvider, kOnnxDomain, 6, 12, uint16_t, Cast);
@@ -209,9 +208,6 @@
 class ONNX_OPERATOR_VERSIONED_TYPED_KERNEL_CLASS_NAME(kCpuExecutionProvider, kOnnxDomain, 6, 12, MLFloat16, Cast);
 class ONNX_OPERATOR_TYPED_KERNEL_CLASS_NAME(kCpuExecutionProvider, kOnnxDomain, 13, MLFloat16, Cast);
 class ONNX_OPERATOR_TYPED_KERNEL_CLASS_NAME(kCpuExecutionProvider, kOnnxDomain, 13, BFloat16, Cast);
-=======
-class ONNX_OPERATOR_VERSIONED_KERNEL_CLASS_NAME(kCpuExecutionProvider, kOnnxDomain, 6, 8, Cast);
->>>>>>> 74b3b844
 class ONNX_OPERATOR_VERSIONED_KERNEL_CLASS_NAME(kCpuExecutionProvider, kOnnxDomain, 4, 10, Concat);
 class ONNX_OPERATOR_VERSIONED_KERNEL_CLASS_NAME(kCpuExecutionProvider, kOnnxDomain, 1, 10, Gather);
 class ONNX_OPERATOR_VERSIONED_KERNEL_CLASS_NAME(kCpuExecutionProvider, kOnnxDomain, 7, 9, Dropout);
@@ -751,7 +747,6 @@
       BuildKernelCreateInfo<ONNX_OPERATOR_KERNEL_CLASS_NAME(kCpuExecutionProvider, kOnnxDomain, 7, GRU)>,
       BuildKernelCreateInfo<ONNX_OPERATOR_KERNEL_CLASS_NAME(kCpuExecutionProvider, kOnnxDomain, 7, LSTM)>,
       BuildKernelCreateInfo<ONNX_OPERATOR_KERNEL_CLASS_NAME(kCpuExecutionProvider, kOnnxDomain, 7, RNN)>,
-<<<<<<< HEAD
       BuildKernelCreateInfo<ONNX_OPERATOR_VERSIONED_TYPED_KERNEL_CLASS_NAME(kCpuExecutionProvider, kOnnxDomain, 6, 12,
                                                                             uint8_t, Cast)>,
       BuildKernelCreateInfo<ONNX_OPERATOR_TYPED_KERNEL_CLASS_NAME(kCpuExecutionProvider, kOnnxDomain, 13, uint8_t,
@@ -802,9 +797,6 @@
                                                                   Cast)>,
       BuildKernelCreateInfo<ONNX_OPERATOR_TYPED_KERNEL_CLASS_NAME(kCpuExecutionProvider, kOnnxDomain, 13, BFloat16,
                                                                   Cast)>,
-=======
-      BuildKernelCreateInfo<ONNX_OPERATOR_VERSIONED_KERNEL_CLASS_NAME(kCpuExecutionProvider, kOnnxDomain, 6, 8, Cast)>,
->>>>>>> 74b3b844
       BuildKernelCreateInfo<ONNX_OPERATOR_VERSIONED_KERNEL_CLASS_NAME(kCpuExecutionProvider, kOnnxDomain, 4, 10,
                                                                       Concat)>,
       BuildKernelCreateInfo<ONNX_OPERATOR_VERSIONED_KERNEL_CLASS_NAME(kCpuExecutionProvider, kOnnxDomain, 1, 10,
