// Copyright (c) Microsoft Corporation. All rights reserved.
// Licensed under the MIT License.

#include "core/providers/cpu/nn/pool.h"
<<<<<<< HEAD
#include "core/framework/data_types_internal.h"
=======
#include "core/platform/threadpool.h"
#include "core/util/eigen_common_wrapper.h"
#include "pool_functors.h"
>>>>>>> 06fc9506

using namespace ::onnxruntime::common;

namespace onnxruntime {

template <typename T>
static void RunLoop(concurrency::ThreadPool* tp, Eigen::Index total_channels, T&& task) {
  concurrency::ThreadPool::TryParallelFor(tp, total_channels, task.Cost(), task);
}

template <typename T, typename PoolType>
Status Pool<T, PoolType>::Compute(OpKernelContext* context) const {
  concurrency::ThreadPool* tp = context->GetOperatorThreadPool();
  const auto* X = context->Input<Tensor>(0);
  const TensorShape& x_shape = X->Shape();

  ORT_RETURN_IF_NOT(x_shape.NumDimensions() >= 3, "Input dimension cannot be less than 3.");

  std::vector<int64_t> pads = pool_attrs_.pads;
  std::vector<int64_t> kernel_shape = pool_attrs_.kernel_shape;

  if (pool_attrs_.global_pooling) {
    const auto& input_dims = x_shape.GetDims();
    kernel_shape.assign(input_dims.begin() + 2, input_dims.end());
    pads.assign(kernel_shape.size(), 0);
  }

  std::vector<int64_t> output_dims = pool_attrs_.SetOutputSize(x_shape, x_shape[1], &pads);
  Tensor* Y = context->Output(0, output_dims);

  const auto* X_data = X->template Data<T>();
  auto* Y_data = Y->template MutableData<T>();

  // The main loop
  const int64_t channels = x_shape[1];
  const int64_t height = x_shape[2];
  const int64_t width = kernel_shape.size() > 1 ? x_shape[3] : 1;
  const int64_t depth = kernel_shape.size() > 2 ? x_shape[4] : 1;
  const int64_t pooled_height = output_dims[2];
  const int64_t pooled_width = kernel_shape.size() > 1 ? output_dims[3] : 1;
  const int64_t pooled_depth = kernel_shape.size() > 2 ? output_dims[4] : 1;
  const int64_t total_channels = x_shape[0] * channels;
  const int64_t x_step = height * width * depth;
  const int64_t y_step = pooled_height * pooled_width * pooled_depth;

  switch (kernel_shape.size()) {
    case 1: {
      RunLoop<Pool1DTask<T, PoolType>>(tp, total_channels,
                                       {X_data, Y_data, x_step, y_step, pooled_height, stride_h(), height, kernel_shape,
                                        pads, pool_context_, pool_attrs_});

      break;
    }

    case 2: {
      RunLoop<Pool2DTask<T, PoolType>>(tp, total_channels,
                                       {X_data, Y_data, x_step, y_step, pooled_height, pooled_width, stride_h(),
                                        stride_w(), height, width, kernel_shape, pads, pool_context_, pool_attrs_});

      break;
    }
    case 3: {
      RunLoop<Pool3DTask<T, PoolType>>(
          tp, total_channels,
          {X_data, Y_data, x_step, y_step, pooled_height, pooled_width, pooled_depth, stride_h(), stride_w(),
           stride_d(), height, width, depth, kernel_shape, pads, pool_context_, pool_attrs_});

      break;
    }
    default:
      return Status(ONNXRUNTIME, INVALID_ARGUMENT, "Unsupported pooling size : ");
  }

  return Status::OK();
}

Status PoolBase::Compute(OpKernelContext* context, MLAS_POOLING_KIND kind) const {
  const auto* X = context->Input<Tensor>(0);
  const TensorShape& x_shape = X->Shape();

  size_t input_dims = x_shape.NumDimensions();
  ORT_RETURN_IF_NOT(input_dims >= 3, "Input dimension cannot be less than 3.");

  size_t pooling_dims = input_dims - 2;
  if (pooling_dims > 3) {
    return Status(ONNXRUNTIME, INVALID_ARGUMENT, "Unsupported pooling size.");
  }
  if (!pool_attrs_.global_pooling) {
    ORT_RETURN_IF_NOT(pooling_dims == pool_attrs_.kernel_shape.size(),
                      "kernel_shape num_dims is not compatible with X num_dims.");
  }

  std::vector<int64_t> pads = pool_attrs_.pads;
  std::vector<int64_t> output_dims = pool_attrs_.SetOutputSize(x_shape, x_shape[1], &pads);
  TensorShape output_shape(output_dims);
  Tensor* Y = context->Output(0, output_shape);

  // edge case: one or more dims with value of 0
  if (output_shape.Size() == 0)
    return Status::OK();

  // Get access to the internal threadpool
  // Temporarily derive concurrency parameters without access to session state
  concurrency::ThreadPool* thread_pool = context->GetOperatorThreadPool();

  MlasPool(kind, pooling_dims, X->Shape().GetDims().data(),
           pool_attrs_.global_pooling ? nullptr : pool_attrs_.kernel_shape.data(),
           pool_attrs_.global_pooling ? nullptr : pads.data(),
           pool_attrs_.global_pooling ? nullptr : pool_attrs_.strides.data(), output_dims.data(),
           X->template Data<float>(), Y->template MutableData<float>(), thread_pool);

  return Status::OK();
}

template <>
Status Pool<float, MaxPool<1 /*VERSION*/>>::Compute(OpKernelContext* context) const {
  return PoolBase::Compute(context, MlasMaximumPooling);
}

template <>
Status Pool<float, AveragePool>::Compute(OpKernelContext* context) const {
  return PoolBase::Compute(context,
                           pool_attrs_.count_include_pad ? MlasAveragePoolingIncludePad : MlasAveragePoolingExcludePad);
}

<<<<<<< HEAD
template <typename T>
Status PoolVersion12::ComputeImpl(OpKernelContext* context) const {
  // Use MLAS pooling if the index output tensor is not used
  // and also if dilation is not required

  bool need_dilation = false;
  for (auto n : pool_attrs_.dilations) {
    need_dilation |= n > 1;
  }

  // constexpr
  if (std::is_same<T, float>::value) {
    if (OpKernel::Node().OutputDefs().size() == 1 && !need_dilation) {
      return PoolBase::Compute(context, MlasMaximumPooling);
    }
=======
// For maxpool v8 and beyond
// version 8: Added storage_order And Indices
// version 10: Added ceil_mode
// version 11: Added dilations
template <typename T>
class MaxPoolV8 : public OpKernel, public PoolBase {
 public:
  MaxPoolV8(const OpKernelInfo& info) : OpKernel(info), PoolBase(info) {
  }

  Status Compute(OpKernelContext* context) const override {
    concurrency::ThreadPool* tp = context->GetOperatorThreadPool();
    // Use MLAS pooling if the index output tensor is not used
    // and also if dilation is not required

    bool need_dilation = false;
    for (auto n : pool_attrs_.dilations) {
      need_dilation |= n > 1;
    }

    if (OpKernel::Node().OutputDefs().size() == 1 && pool_attrs_.storage_order == 0 && !need_dilation) {
      return PoolBase::Compute(context, MlasMaximumPooling);
    }

    const auto* X = context->Input<Tensor>(0);
    const TensorShape& x_shape = X->Shape();

    ORT_RETURN_IF_NOT(x_shape.NumDimensions() >= 3, "Input dimension cannot be less than 3.");

    std::vector<int64_t> pads = pool_attrs_.pads;
    std::vector<int64_t> kernel_shape = pool_attrs_.kernel_shape;

    std::vector<int64_t> output_dims = pool_attrs_.SetOutputSize(x_shape, x_shape[1], &pads);
    Tensor* Y = context->Output(0, output_dims);
    Tensor* I = context->Output(1, output_dims);

    const auto* X_data = X->template Data<T>();
    auto* Y_data = Y->template MutableData<T>();
    int64_t* I_data = I != nullptr ? I->template MutableData<int64_t>() : nullptr;

    // The main loop
    int64_t channels = x_shape[1];
    int64_t height = x_shape[2];
    int64_t width = kernel_shape.size() > 1 ? x_shape[3] : 1;
    int64_t depth = kernel_shape.size() > 2 ? x_shape[4] : 1;
    int64_t pooled_height = output_dims[2];
    int64_t pooled_width = kernel_shape.size() > 1 ? output_dims[3] : 1;
    int64_t pooled_depth = kernel_shape.size() > 2 ? output_dims[4] : 1;
    const int64_t total_channels = x_shape[0] * channels;

    switch (kernel_shape.size()) {
      case 1: {
        int64_t x_step = height;
        int64_t y_step = pooled_height;
        const int64_t dilation_h = pool_attrs_.dilations[0];

        RunLoop<MaxPool1DTask<T>>(tp, total_channels,
                                  {X_data, Y_data, I_data, x_step, y_step, dilation_h, pooled_height, stride_h(),
                                   height, kernel_shape, pads});
        break;
      }

      case 2: {
        int64_t x_step = height * width;
        int64_t y_step = pooled_height * pooled_width;
        const int64_t dilation_h = pool_attrs_.dilations[0];
        const int64_t dilation_w = pool_attrs_.dilations[1];
        RunLoop<MaxPool2DTask<T>>(
            tp, total_channels,
            {X_data, Y_data, I_data, x_step, y_step, dilation_h, dilation_w, pooled_height, pooled_width, stride_h(),
             stride_w(), height, width, kernel_shape, pads, pool_attrs_.storage_order});
        break;
      }
      case 3: {
        int64_t x_step = height * width * depth;
        int64_t y_step = pooled_height * pooled_width * pooled_depth;
        const int64_t dilation_h = pool_attrs_.dilations[0];
        const int64_t dilation_w = pool_attrs_.dilations[1];
        const int64_t dilation_d = pool_attrs_.dilations[2];
        RunLoop<MaxPool3DTask<T>>(tp, total_channels,
                                  {X_data,       Y_data,     I_data,       x_step,        y_step,
                                   dilation_h,   dilation_w, dilation_d,   pooled_height, pooled_width,
                                   pooled_depth, stride_h(), stride_w(),   stride_d(),    height,
                                   width,        depth,      kernel_shape, pads,          pool_attrs_.storage_order});
        break;
      }
      default:
        return Status(ONNXRUNTIME, INVALID_ARGUMENT, "Unsupported pooling size : ");
    }

    return Status::OK();
>>>>>>> 06fc9506
  }

 private:
  PoolProcessContext pool_context_;
};

ONNX_CPU_OPERATOR_VERSIONED_KERNEL(AveragePool, 7, 9,
                                   KernelDefBuilder().TypeConstraint("T", DataTypeImpl::GetTensorType<float>()),
                                   Pool<float, AveragePool>);

ONNX_CPU_OPERATOR_VERSIONED_KERNEL(AveragePool, 10, 10,
                                   KernelDefBuilder().TypeConstraint("T", DataTypeImpl::GetTensorType<float>()),
                                   Pool<float, AveragePool>);

ONNX_CPU_OPERATOR_KERNEL(AveragePool, 11, KernelDefBuilder().TypeConstraint("T", DataTypeImpl::GetTensorType<float>()),
                         Pool<float, AveragePool>);

<<<<<<< HEAD
  const auto* X_data = X->template Data<T>();
  auto* Y_data = Y->template MutableData<T>();
  int64_t* I_data = I != nullptr ? I->template MutableData<int64_t>() : nullptr;
=======
ONNX_CPU_OPERATOR_VERSIONED_KERNEL(MaxPool, 1, 7,
                                   KernelDefBuilder().TypeConstraint("T", DataTypeImpl::GetTensorType<float>()),
                                   Pool<float, MaxPool<1 /*VERSION*/>>);
>>>>>>> 06fc9506

ONNX_CPU_OPERATOR_VERSIONED_TYPED_KERNEL(MaxPool, 8, 11, float,
                                         KernelDefBuilder()
                                             .TypeConstraint("T", DataTypeImpl::GetTensorType<float>())
                                             .TypeConstraint("I", DataTypeImpl::GetTensorType<int64_t>()),
                                         MaxPoolV8<float>);

<<<<<<< HEAD
  switch (kernel_shape.size()) {
    case 1: {
      int64_t x_step = height;
      int64_t y_step = pooled_height;
      const int64_t total_channels = x_shape[0] * channels;
      const int64_t dilation_h = pool_attrs_.dilations[0];

#ifdef USE_OPENMP
#pragma omp parallel for
#endif
      for (int64_t c = 0; c < total_channels; ++c) {
        const T* x_d = X_data + c * x_step;
        T* y_d = Y_data + c * y_step;
        int64_t* i_d = I_data ? I_data + c * y_step : nullptr;
        for (int64_t ph = 0; ph < pooled_height; ++ph) {
          int64_t hstart = ph * stride_h() - pads[0];
          int64_t hend = hstart + kernel_shape[0] * dilation_h;
          T Yh = std::numeric_limits<T>::lowest();
          int64_t h_index = -1;
          for (int64_t h = hstart; h < hend; h += dilation_h) {
            if (math::is_a_ge_zero_and_a_lt_b(h, height)) {
              if (x_d[h] > Yh) {
                Yh = x_d[h];
                h_index = h;
              }
            }
          }
          y_d[ph] = Yh;
          if (i_d != nullptr) i_d[ph] = c * x_step + h_index;
        }
      }
=======
ONNX_CPU_OPERATOR_VERSIONED_TYPED_KERNEL(MaxPool, 8, 11, double,
                                         KernelDefBuilder()
                                             .TypeConstraint("T", DataTypeImpl::GetTensorType<double>())
                                             .TypeConstraint("I", DataTypeImpl::GetTensorType<int64_t>()),
                                         MaxPoolV8<double>);
>>>>>>> 06fc9506

ONNX_CPU_OPERATOR_VERSIONED_KERNEL(LpPool, 2, 10,
                                   KernelDefBuilder().TypeConstraint("T", DataTypeImpl::GetTensorType<float>()),
                                   Pool<float, LpPool>);

<<<<<<< HEAD
    case 2: {
      int64_t x_step = height * width;
      int64_t y_step = pooled_height * pooled_width;
      const int64_t total_channels = x_shape[0] * channels;
      const int64_t dilation_h = pool_attrs_.dilations[0];
      const int64_t dilation_w = pool_attrs_.dilations[1];

#ifdef USE_OPENMP
#pragma omp parallel for
#endif
      for (int64_t c = 0; c < total_channels; ++c) {
        const T* x_d = X_data + c * x_step;
        T* y_d = Y_data + c * y_step;
        int64_t* i_d = I_data ? I_data + c * y_step : nullptr;

        for (int64_t ph = 0; ph < pooled_height; ++ph) {
          int64_t hstart = ph * stride_h() - pads[0];
          int64_t hend = hstart + kernel_shape[0] * dilation_h;
          for (int64_t pw = 0; pw < pooled_width; ++pw) {
            int64_t wstart = pw * stride_w() - pads[1];
            int64_t wend = wstart + kernel_shape[1] * dilation_w;
            const int64_t pool_index = ph * pooled_width + pw;
            T Yh = std::numeric_limits<T>::lowest();
            int64_t h_index = -1;
            int64_t w_index = -1;
            for (int64_t h = hstart; h < hend; h += dilation_h) {
              if (math::is_a_ge_zero_and_a_lt_b(h, height)) {
                for (int64_t w = wstart; w < wend; w += dilation_w) {
                  if (math::is_a_ge_zero_and_a_lt_b(w, width)) {
                    const int64_t input_index = h * width + w;
                    if (x_d[input_index] > Yh) {
                      Yh = x_d[input_index];
                      h_index = h;
                      w_index = w;
                    }
                  }
                }
              }
            }
            y_d[pool_index] = Yh;
            if (i_d != nullptr)
              i_d[pool_index] = pool_attrs_.storage_order == 0 ? c * x_step + h_index * width + w_index
                                                               : c * x_step + h_index + w_index * height;
          }
        }
      }

      break;
    }
    case 3: {
      int64_t x_step = height * width * depth;
      int64_t y_step = pooled_height * pooled_width * pooled_depth;
      const int64_t total_channels = x_shape[0] * channels;
      const int64_t dilation_h = pool_attrs_.dilations[0];
      const int64_t dilation_w = pool_attrs_.dilations[1];
      const int64_t dilation_d = pool_attrs_.dilations[2];

#ifdef USE_OPENMP
#pragma omp parallel for
#endif
      for (int64_t c = 0; c < total_channels; ++c) {
        const T* x_d = X_data + c * x_step;
        T* y_d = Y_data + c * y_step;
        int64_t* i_d = I_data ? I_data + c * y_step : nullptr;

        for (int64_t ph = 0; ph < pooled_height; ++ph) {
          int64_t hstart = ph * stride_h() - pads[0];
          int64_t hend = hstart + kernel_shape[0] * dilation_h;
          for (int64_t pw = 0; pw < pooled_width; ++pw) {
            int64_t wstart = pw * stride_w() - pads[1];
            int64_t wend = wstart + kernel_shape[1] * dilation_w;
            for (int64_t pd = 0; pd < pooled_depth; ++pd) {
              int64_t dstart = pd * stride_d() - pads[2];
              int64_t dend = dstart + kernel_shape[2] * dilation_d;
              const int64_t pool_index =
                  ph * pooled_width * pooled_depth + pw * pooled_depth + pd;
              T Yh = std::numeric_limits<T>::lowest();
              int64_t h_index = -1;
              int64_t w_index = -1;
              int64_t d_index = -1;
              for (int64_t h = hstart; h < hend; h += dilation_h) {
                if (math::is_a_ge_zero_and_a_lt_b(h, height)) {
                  for (int64_t w = wstart; w < wend; w += dilation_w) {
                    if (math::is_a_ge_zero_and_a_lt_b(w, width)) {
                      for (int64_t d = dstart; d < dend; d += dilation_d) {
                        if (math::is_a_ge_zero_and_a_lt_b(d, depth)) {
                          const int64_t input_index = h * width * depth + w * depth + d;
                          if (x_d[input_index] > Yh) {
                            Yh = x_d[input_index];
                            h_index = h;
                            w_index = w;
                            d_index = d;
                          }
                        }
                      }
                    }
                  }
                }
              }
              y_d[pool_index] = Yh;
              if (i_d != nullptr)
                i_d[pool_index] = pool_attrs_.storage_order == 0 ? c * x_step + h_index * width * depth + w_index * depth + d_index
                                                                 : c * x_step + h_index + w_index * height + d_index * height * width;
            }
          }
        }
      }
=======
ONNX_CPU_OPERATOR_KERNEL(LpPool, 11, KernelDefBuilder().TypeConstraint("T", DataTypeImpl::GetTensorType<float>()),
                         Pool<float, LpPool>);

ONNX_CPU_OPERATOR_KERNEL(GlobalLpPool, 2, KernelDefBuilder().TypeConstraint("T", DataTypeImpl::GetTensorType<float>()),
                         Pool<float, LpPool>);
>>>>>>> 06fc9506

ONNX_CPU_OPERATOR_KERNEL(GlobalAveragePool, 1,
                         KernelDefBuilder().TypeConstraint("T", DataTypeImpl::GetTensorType<float>()),
                         Pool<float, AveragePool>);

<<<<<<< HEAD
  return Status::OK();
}

Status PoolVersion12::Compute(OpKernelContext* context) const {
  utils::MLTypeCallDispatcherRet<Status, PoolVersion12::ComputeHelper, float, int8_t, uint8_t> 
    disp(context->Input<Tensor>(0)->GetElementType());
  return disp.Invoke(this, context);
}

ONNX_CPU_OPERATOR_VERSIONED_KERNEL(
    AveragePool,
    7, 9,
    KernelDefBuilder().TypeConstraint("T", DataTypeImpl::GetTensorType<float>()),
    Pool<float, AveragePool>);

ONNX_CPU_OPERATOR_VERSIONED_KERNEL(
    AveragePool,
    10, 10,
    KernelDefBuilder().TypeConstraint("T", DataTypeImpl::GetTensorType<float>()),
    Pool<float, AveragePool>);

ONNX_CPU_OPERATOR_KERNEL(
    AveragePool,
    11,
    KernelDefBuilder().TypeConstraint("T", DataTypeImpl::GetTensorType<float>()),
    Pool<float, AveragePool>);

ONNX_CPU_OPERATOR_VERSIONED_KERNEL(
    MaxPool,
    1, 7,
    KernelDefBuilder().TypeConstraint("T", DataTypeImpl::GetTensorType<float>()),
    Pool<float, MaxPool<1 /*VERSION*/>>);

ONNX_CPU_OPERATOR_VERSIONED_KERNEL(
    MaxPool,
    8, 9,
    KernelDefBuilder().TypeConstraint("T", DataTypeImpl::GetTensorType<float>()).TypeConstraint("I", DataTypeImpl::GetTensorType<int64_t>()),
    PoolVersion12);

ONNX_CPU_OPERATOR_VERSIONED_KERNEL(
    MaxPool,
    10, 10,
    KernelDefBuilder().TypeConstraint("T", DataTypeImpl::GetTensorType<float>()).TypeConstraint("I", DataTypeImpl::GetTensorType<int64_t>()),
    PoolVersion12);

ONNX_CPU_OPERATOR_VERSIONED_KERNEL(
    MaxPool,
    11, 11,
    KernelDefBuilder().TypeConstraint("T", DataTypeImpl::GetTensorType<float>()).TypeConstraint("I", DataTypeImpl::GetTensorType<int64_t>()),
    PoolVersion12);

ONNX_CPU_OPERATOR_KERNEL(
    MaxPool,
    12,
    KernelDefBuilder().TypeConstraint("T", {DataTypeImpl::GetTensorType<float>(),
                                            DataTypeImpl::GetTensorType<int8_t>(),
                                            DataTypeImpl::GetTensorType<uint8_t>()})
        .TypeConstraint("I", DataTypeImpl::GetTensorType<int64_t>()),
    PoolVersion12);

ONNX_CPU_OPERATOR_VERSIONED_KERNEL(
    LpPool,
    2, 10,
    KernelDefBuilder().TypeConstraint("T", DataTypeImpl::GetTensorType<float>()),
    Pool<float, LpPool>);

ONNX_CPU_OPERATOR_KERNEL(
    LpPool,
    11,
    KernelDefBuilder().TypeConstraint("T", DataTypeImpl::GetTensorType<float>()),
    Pool<float, LpPool>);

ONNX_CPU_OPERATOR_KERNEL(
    GlobalLpPool,
    2,
    KernelDefBuilder().TypeConstraint("T", DataTypeImpl::GetTensorType<float>()),
    Pool<float, LpPool>);

ONNX_CPU_OPERATOR_KERNEL(
    GlobalAveragePool,
    1,
    KernelDefBuilder().TypeConstraint("T", DataTypeImpl::GetTensorType<float>()),
    Pool<float, AveragePool>);

ONNX_CPU_OPERATOR_KERNEL(
    GlobalMaxPool,
    1,
    KernelDefBuilder().TypeConstraint("T", DataTypeImpl::GetTensorType<float>()),
    Pool<float, MaxPool<1 /*VERSION*/>>);
=======
ONNX_CPU_OPERATOR_KERNEL(GlobalMaxPool, 1, KernelDefBuilder().TypeConstraint("T", DataTypeImpl::GetTensorType<float>()),
                         Pool<float, MaxPool<1 /*VERSION*/>>);
>>>>>>> 06fc9506

}  // namespace onnxruntime<|MERGE_RESOLUTION|>--- conflicted
+++ resolved
@@ -2,13 +2,9 @@
 // Licensed under the MIT License.
 
 #include "core/providers/cpu/nn/pool.h"
-<<<<<<< HEAD
-#include "core/framework/data_types_internal.h"
-=======
 #include "core/platform/threadpool.h"
 #include "core/util/eigen_common_wrapper.h"
 #include "pool_functors.h"
->>>>>>> 06fc9506
 
 using namespace ::onnxruntime::common;
 
@@ -134,23 +130,6 @@
                            pool_attrs_.count_include_pad ? MlasAveragePoolingIncludePad : MlasAveragePoolingExcludePad);
 }
 
-<<<<<<< HEAD
-template <typename T>
-Status PoolVersion12::ComputeImpl(OpKernelContext* context) const {
-  // Use MLAS pooling if the index output tensor is not used
-  // and also if dilation is not required
-
-  bool need_dilation = false;
-  for (auto n : pool_attrs_.dilations) {
-    need_dilation |= n > 1;
-  }
-
-  // constexpr
-  if (std::is_same<T, float>::value) {
-    if (OpKernel::Node().OutputDefs().size() == 1 && !need_dilation) {
-      return PoolBase::Compute(context, MlasMaximumPooling);
-    }
-=======
 // For maxpool v8 and beyond
 // version 8: Added storage_order And Indices
 // version 10: Added ceil_mode
@@ -242,7 +221,6 @@
     }
 
     return Status::OK();
->>>>>>> 06fc9506
   }
 
  private:
@@ -260,15 +238,9 @@
 ONNX_CPU_OPERATOR_KERNEL(AveragePool, 11, KernelDefBuilder().TypeConstraint("T", DataTypeImpl::GetTensorType<float>()),
                          Pool<float, AveragePool>);
 
-<<<<<<< HEAD
-  const auto* X_data = X->template Data<T>();
-  auto* Y_data = Y->template MutableData<T>();
-  int64_t* I_data = I != nullptr ? I->template MutableData<int64_t>() : nullptr;
-=======
 ONNX_CPU_OPERATOR_VERSIONED_KERNEL(MaxPool, 1, 7,
                                    KernelDefBuilder().TypeConstraint("T", DataTypeImpl::GetTensorType<float>()),
                                    Pool<float, MaxPool<1 /*VERSION*/>>);
->>>>>>> 06fc9506
 
 ONNX_CPU_OPERATOR_VERSIONED_TYPED_KERNEL(MaxPool, 8, 11, float,
                                          KernelDefBuilder()
@@ -276,263 +248,27 @@
                                              .TypeConstraint("I", DataTypeImpl::GetTensorType<int64_t>()),
                                          MaxPoolV8<float>);
 
-<<<<<<< HEAD
-  switch (kernel_shape.size()) {
-    case 1: {
-      int64_t x_step = height;
-      int64_t y_step = pooled_height;
-      const int64_t total_channels = x_shape[0] * channels;
-      const int64_t dilation_h = pool_attrs_.dilations[0];
-
-#ifdef USE_OPENMP
-#pragma omp parallel for
-#endif
-      for (int64_t c = 0; c < total_channels; ++c) {
-        const T* x_d = X_data + c * x_step;
-        T* y_d = Y_data + c * y_step;
-        int64_t* i_d = I_data ? I_data + c * y_step : nullptr;
-        for (int64_t ph = 0; ph < pooled_height; ++ph) {
-          int64_t hstart = ph * stride_h() - pads[0];
-          int64_t hend = hstart + kernel_shape[0] * dilation_h;
-          T Yh = std::numeric_limits<T>::lowest();
-          int64_t h_index = -1;
-          for (int64_t h = hstart; h < hend; h += dilation_h) {
-            if (math::is_a_ge_zero_and_a_lt_b(h, height)) {
-              if (x_d[h] > Yh) {
-                Yh = x_d[h];
-                h_index = h;
-              }
-            }
-          }
-          y_d[ph] = Yh;
-          if (i_d != nullptr) i_d[ph] = c * x_step + h_index;
-        }
-      }
-=======
 ONNX_CPU_OPERATOR_VERSIONED_TYPED_KERNEL(MaxPool, 8, 11, double,
                                          KernelDefBuilder()
                                              .TypeConstraint("T", DataTypeImpl::GetTensorType<double>())
                                              .TypeConstraint("I", DataTypeImpl::GetTensorType<int64_t>()),
                                          MaxPoolV8<double>);
->>>>>>> 06fc9506
 
 ONNX_CPU_OPERATOR_VERSIONED_KERNEL(LpPool, 2, 10,
                                    KernelDefBuilder().TypeConstraint("T", DataTypeImpl::GetTensorType<float>()),
                                    Pool<float, LpPool>);
 
-<<<<<<< HEAD
-    case 2: {
-      int64_t x_step = height * width;
-      int64_t y_step = pooled_height * pooled_width;
-      const int64_t total_channels = x_shape[0] * channels;
-      const int64_t dilation_h = pool_attrs_.dilations[0];
-      const int64_t dilation_w = pool_attrs_.dilations[1];
-
-#ifdef USE_OPENMP
-#pragma omp parallel for
-#endif
-      for (int64_t c = 0; c < total_channels; ++c) {
-        const T* x_d = X_data + c * x_step;
-        T* y_d = Y_data + c * y_step;
-        int64_t* i_d = I_data ? I_data + c * y_step : nullptr;
-
-        for (int64_t ph = 0; ph < pooled_height; ++ph) {
-          int64_t hstart = ph * stride_h() - pads[0];
-          int64_t hend = hstart + kernel_shape[0] * dilation_h;
-          for (int64_t pw = 0; pw < pooled_width; ++pw) {
-            int64_t wstart = pw * stride_w() - pads[1];
-            int64_t wend = wstart + kernel_shape[1] * dilation_w;
-            const int64_t pool_index = ph * pooled_width + pw;
-            T Yh = std::numeric_limits<T>::lowest();
-            int64_t h_index = -1;
-            int64_t w_index = -1;
-            for (int64_t h = hstart; h < hend; h += dilation_h) {
-              if (math::is_a_ge_zero_and_a_lt_b(h, height)) {
-                for (int64_t w = wstart; w < wend; w += dilation_w) {
-                  if (math::is_a_ge_zero_and_a_lt_b(w, width)) {
-                    const int64_t input_index = h * width + w;
-                    if (x_d[input_index] > Yh) {
-                      Yh = x_d[input_index];
-                      h_index = h;
-                      w_index = w;
-                    }
-                  }
-                }
-              }
-            }
-            y_d[pool_index] = Yh;
-            if (i_d != nullptr)
-              i_d[pool_index] = pool_attrs_.storage_order == 0 ? c * x_step + h_index * width + w_index
-                                                               : c * x_step + h_index + w_index * height;
-          }
-        }
-      }
-
-      break;
-    }
-    case 3: {
-      int64_t x_step = height * width * depth;
-      int64_t y_step = pooled_height * pooled_width * pooled_depth;
-      const int64_t total_channels = x_shape[0] * channels;
-      const int64_t dilation_h = pool_attrs_.dilations[0];
-      const int64_t dilation_w = pool_attrs_.dilations[1];
-      const int64_t dilation_d = pool_attrs_.dilations[2];
-
-#ifdef USE_OPENMP
-#pragma omp parallel for
-#endif
-      for (int64_t c = 0; c < total_channels; ++c) {
-        const T* x_d = X_data + c * x_step;
-        T* y_d = Y_data + c * y_step;
-        int64_t* i_d = I_data ? I_data + c * y_step : nullptr;
-
-        for (int64_t ph = 0; ph < pooled_height; ++ph) {
-          int64_t hstart = ph * stride_h() - pads[0];
-          int64_t hend = hstart + kernel_shape[0] * dilation_h;
-          for (int64_t pw = 0; pw < pooled_width; ++pw) {
-            int64_t wstart = pw * stride_w() - pads[1];
-            int64_t wend = wstart + kernel_shape[1] * dilation_w;
-            for (int64_t pd = 0; pd < pooled_depth; ++pd) {
-              int64_t dstart = pd * stride_d() - pads[2];
-              int64_t dend = dstart + kernel_shape[2] * dilation_d;
-              const int64_t pool_index =
-                  ph * pooled_width * pooled_depth + pw * pooled_depth + pd;
-              T Yh = std::numeric_limits<T>::lowest();
-              int64_t h_index = -1;
-              int64_t w_index = -1;
-              int64_t d_index = -1;
-              for (int64_t h = hstart; h < hend; h += dilation_h) {
-                if (math::is_a_ge_zero_and_a_lt_b(h, height)) {
-                  for (int64_t w = wstart; w < wend; w += dilation_w) {
-                    if (math::is_a_ge_zero_and_a_lt_b(w, width)) {
-                      for (int64_t d = dstart; d < dend; d += dilation_d) {
-                        if (math::is_a_ge_zero_and_a_lt_b(d, depth)) {
-                          const int64_t input_index = h * width * depth + w * depth + d;
-                          if (x_d[input_index] > Yh) {
-                            Yh = x_d[input_index];
-                            h_index = h;
-                            w_index = w;
-                            d_index = d;
-                          }
-                        }
-                      }
-                    }
-                  }
-                }
-              }
-              y_d[pool_index] = Yh;
-              if (i_d != nullptr)
-                i_d[pool_index] = pool_attrs_.storage_order == 0 ? c * x_step + h_index * width * depth + w_index * depth + d_index
-                                                                 : c * x_step + h_index + w_index * height + d_index * height * width;
-            }
-          }
-        }
-      }
-=======
 ONNX_CPU_OPERATOR_KERNEL(LpPool, 11, KernelDefBuilder().TypeConstraint("T", DataTypeImpl::GetTensorType<float>()),
                          Pool<float, LpPool>);
 
 ONNX_CPU_OPERATOR_KERNEL(GlobalLpPool, 2, KernelDefBuilder().TypeConstraint("T", DataTypeImpl::GetTensorType<float>()),
                          Pool<float, LpPool>);
->>>>>>> 06fc9506
 
 ONNX_CPU_OPERATOR_KERNEL(GlobalAveragePool, 1,
                          KernelDefBuilder().TypeConstraint("T", DataTypeImpl::GetTensorType<float>()),
                          Pool<float, AveragePool>);
 
-<<<<<<< HEAD
-  return Status::OK();
-}
-
-Status PoolVersion12::Compute(OpKernelContext* context) const {
-  utils::MLTypeCallDispatcherRet<Status, PoolVersion12::ComputeHelper, float, int8_t, uint8_t> 
-    disp(context->Input<Tensor>(0)->GetElementType());
-  return disp.Invoke(this, context);
-}
-
-ONNX_CPU_OPERATOR_VERSIONED_KERNEL(
-    AveragePool,
-    7, 9,
-    KernelDefBuilder().TypeConstraint("T", DataTypeImpl::GetTensorType<float>()),
-    Pool<float, AveragePool>);
-
-ONNX_CPU_OPERATOR_VERSIONED_KERNEL(
-    AveragePool,
-    10, 10,
-    KernelDefBuilder().TypeConstraint("T", DataTypeImpl::GetTensorType<float>()),
-    Pool<float, AveragePool>);
-
-ONNX_CPU_OPERATOR_KERNEL(
-    AveragePool,
-    11,
-    KernelDefBuilder().TypeConstraint("T", DataTypeImpl::GetTensorType<float>()),
-    Pool<float, AveragePool>);
-
-ONNX_CPU_OPERATOR_VERSIONED_KERNEL(
-    MaxPool,
-    1, 7,
-    KernelDefBuilder().TypeConstraint("T", DataTypeImpl::GetTensorType<float>()),
-    Pool<float, MaxPool<1 /*VERSION*/>>);
-
-ONNX_CPU_OPERATOR_VERSIONED_KERNEL(
-    MaxPool,
-    8, 9,
-    KernelDefBuilder().TypeConstraint("T", DataTypeImpl::GetTensorType<float>()).TypeConstraint("I", DataTypeImpl::GetTensorType<int64_t>()),
-    PoolVersion12);
-
-ONNX_CPU_OPERATOR_VERSIONED_KERNEL(
-    MaxPool,
-    10, 10,
-    KernelDefBuilder().TypeConstraint("T", DataTypeImpl::GetTensorType<float>()).TypeConstraint("I", DataTypeImpl::GetTensorType<int64_t>()),
-    PoolVersion12);
-
-ONNX_CPU_OPERATOR_VERSIONED_KERNEL(
-    MaxPool,
-    11, 11,
-    KernelDefBuilder().TypeConstraint("T", DataTypeImpl::GetTensorType<float>()).TypeConstraint("I", DataTypeImpl::GetTensorType<int64_t>()),
-    PoolVersion12);
-
-ONNX_CPU_OPERATOR_KERNEL(
-    MaxPool,
-    12,
-    KernelDefBuilder().TypeConstraint("T", {DataTypeImpl::GetTensorType<float>(),
-                                            DataTypeImpl::GetTensorType<int8_t>(),
-                                            DataTypeImpl::GetTensorType<uint8_t>()})
-        .TypeConstraint("I", DataTypeImpl::GetTensorType<int64_t>()),
-    PoolVersion12);
-
-ONNX_CPU_OPERATOR_VERSIONED_KERNEL(
-    LpPool,
-    2, 10,
-    KernelDefBuilder().TypeConstraint("T", DataTypeImpl::GetTensorType<float>()),
-    Pool<float, LpPool>);
-
-ONNX_CPU_OPERATOR_KERNEL(
-    LpPool,
-    11,
-    KernelDefBuilder().TypeConstraint("T", DataTypeImpl::GetTensorType<float>()),
-    Pool<float, LpPool>);
-
-ONNX_CPU_OPERATOR_KERNEL(
-    GlobalLpPool,
-    2,
-    KernelDefBuilder().TypeConstraint("T", DataTypeImpl::GetTensorType<float>()),
-    Pool<float, LpPool>);
-
-ONNX_CPU_OPERATOR_KERNEL(
-    GlobalAveragePool,
-    1,
-    KernelDefBuilder().TypeConstraint("T", DataTypeImpl::GetTensorType<float>()),
-    Pool<float, AveragePool>);
-
-ONNX_CPU_OPERATOR_KERNEL(
-    GlobalMaxPool,
-    1,
-    KernelDefBuilder().TypeConstraint("T", DataTypeImpl::GetTensorType<float>()),
-    Pool<float, MaxPool<1 /*VERSION*/>>);
-=======
 ONNX_CPU_OPERATOR_KERNEL(GlobalMaxPool, 1, KernelDefBuilder().TypeConstraint("T", DataTypeImpl::GetTensorType<float>()),
                          Pool<float, MaxPool<1 /*VERSION*/>>);
->>>>>>> 06fc9506
 
 }  // namespace onnxruntime