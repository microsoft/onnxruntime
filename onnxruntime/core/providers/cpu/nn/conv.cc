/**
* Copyright (c) 2016-present, Facebook, Inc.
*
* Licensed under the Apache License, Version 2.0 (the "License");
* you may not use this file except in compliance with the License.
* You may obtain a copy of the License at
*
*     http://www.apache.org/licenses/LICENSE-2.0
*
* Unless required by applicable law or agreed to in writing, software
* distributed under the License is distributed on an "AS IS" BASIS,
* WITHOUT WARRANTIES OR CONDITIONS OF ANY KIND, either express or implied.
* See the License for the specific language governing permissions and
* limitations under the License.
*/
/* Modifications Copyright (c) Microsoft. */

#include "core/providers/cpu/nn/conv.h"

#include "core/common/safeint.h"
#include "core/util/math_cpuonly.h"

namespace onnxruntime {

template <typename T>
Status Conv<T>::Compute(OpKernelContext* context) const {
  const auto* X = context->Input<Tensor>(0);
  const auto* W = context->Input<Tensor>(1);
  const Tensor* B = context->Input<Tensor>(2);  // optional. nullptr if not provided
  const int64_t N = X->Shape()[0];
  const int64_t C = X->Shape()[1];
  const int64_t M = W->Shape()[0];
  ORT_RETURN_IF_ERROR(conv_attrs_.ValidateInputShape(X, W));

  std::vector<int64_t> kernel_shape;
  ORT_RETURN_IF_ERROR(conv_attrs_.ComputeKernelShape(W->Shape(), kernel_shape));

  std::vector<int64_t> pads(conv_attrs_.pads);
  if (pads.empty()) {
    pads.resize(kernel_shape.size() * 2, 0);
  }
  std::vector<int64_t> dilations(conv_attrs_.dilations);
  if (dilations.empty()) {
    dilations.resize(kernel_shape.size(), 1);
  }
  std::vector<int64_t> strides(conv_attrs_.strides);
  if (strides.empty()) {
    strides.resize(kernel_shape.size(), 1);
  }

  std::vector<int64_t> Y_dims({N, M});
  TensorShape input_shape = X->Shape().Slice(2);
  ORT_RETURN_IF_ERROR(conv_attrs_.InferOutputShape(input_shape, kernel_shape, strides, dilations, &pads, &Y_dims));
  Tensor* Y = context->Output(0, Y_dims);
  TensorShape output_shape = Y->Shape().Slice(2);

  // Bail out early if one of the dimensions is zero.
  if (Y->Shape().Size() == 0) {
    return Status::OK();
  }

  const int64_t input_image_size = input_shape.Size();
  const int64_t output_image_size = output_shape.Size();
  const int64_t kernel_size = TensorShape(kernel_shape).Size();
  const int64_t X_offset = C / conv_attrs_.group * input_image_size;
  const int64_t Y_offset = Y->Shape().Size() / Y->Shape()[0] / conv_attrs_.group;
  const int64_t W_offset = W->Shape().Size() / conv_attrs_.group;
  const int64_t kernel_dim = C / conv_attrs_.group * kernel_size;
  const int64_t col_buffer_size = kernel_dim * output_image_size;

  const size_t kernel_rank = kernel_shape.size();

<<<<<<< HEAD
  auto col_data = alloc->Alloc(SafeInt<size_t>(sizeof(T)) * col_buffer_size);
  BufferUniquePtr col_buffer(col_data, BufferDeleter(alloc));
  T* col_buffer_data = static_cast<T*>(col_buffer.get());
=======
  BufferUniquePtr col_buffer;
  std::vector<int64_t> col_buffer_shape;
>>>>>>> aea76b07

  // Pointwise convolutions can use the original input tensor in place,
  // otherwise a temporary buffer is required for the im2col transform.
  if (kernel_size != 1 || !conv_attrs_.HasStridesOneAndNoPadding()) {
    AllocatorPtr alloc;
    ORT_RETURN_IF_ERROR(context->GetTempSpaceAllocator(&alloc));

    auto* col_data = alloc->Alloc(sizeof(T) * col_buffer_size);
    col_buffer = BufferUniquePtr(col_data, BufferDeleter(alloc));

    if (kernel_rank != 2) {
      const auto& output_dims = output_shape.GetDims();
      col_buffer_shape.reserve(1 + output_dims.size());
      col_buffer_shape.push_back(kernel_dim);
      col_buffer_shape.insert(col_buffer_shape.end(), output_dims.begin(), output_dims.end());
    }
  }

  T* col_buffer_data = static_cast<T*>(col_buffer.get());

  concurrency::ThreadPool* thread_pool = context->GetOperatorThreadPool();

  const T* Xdata = X->template Data<T>();
  T* Ydata = Y->template MutableData<T>();

  for (int image_id = 0; image_id < N; ++image_id) {
    for (int group_id = 0; group_id < conv_attrs_.group; ++group_id) {
      if (col_buffer_data != nullptr) {
        if (kernel_rank == 2) {
          math::Im2col<T, StorageOrder::NCHW>()(
              Xdata + group_id * X_offset,
              C / conv_attrs_.group,
              input_shape[0],
              input_shape[1],
              kernel_shape[0],
              kernel_shape[1],
              dilations[0],
              dilations[1],
              pads[0],
              pads[1],
              pads[2],
              pads[3],
              strides[0],
              strides[1],
              col_buffer_data);
        } else {
          math::Im2colNd<T, StorageOrder::NCHW>()(
              Xdata + group_id * X_offset,
              X->Shape().GetDims().data() + 1,
              col_buffer_shape.data(),
              C * input_image_size,
              col_buffer_size,
              kernel_shape.data(),
              strides.data(),
              dilations.data(),
              pads.data(),
              static_cast<int>(kernel_shape.size()),
              col_buffer_data);
        }
      }

      math::Gemm<T>(
          CblasNoTrans,
          CblasNoTrans,
          M / conv_attrs_.group,
          output_image_size,
          kernel_dim,
          1,
          W->template Data<T>() + group_id * W_offset,
          col_buffer_data == nullptr ? Xdata + group_id * X_offset : col_buffer_data,
          0,
          Ydata + group_id * Y_offset,
          thread_pool);
    }

    if (B != nullptr) {
      auto Ymatrix = EigenMatrixMap<T>(Ydata, output_image_size, M);
      auto Bvec = ConstEigenVectorMap<T>(B->template Data<T>(), M);
      Ymatrix.rowwise() += Bvec.transpose();
    }

    Xdata += X_offset * conv_attrs_.group;
    Ydata += Y_offset * conv_attrs_.group;
  }

  return Status::OK();
}

Status Conv<float>::Compute(OpKernelContext* context) const {
  size_t num_inputs = OpKernel::Node().InputDefs().size();
  const auto* X = context->Input<Tensor>(0);
  const auto* W = context->Input<Tensor>(1);
  const Tensor* B = num_inputs == 3 ? context->Input<Tensor>(2) : nullptr;
  const int64_t N = X->Shape()[0];
  const int64_t C = X->Shape()[1];
  const int64_t M = W->Shape()[0];
  ORT_RETURN_IF_ERROR(conv_attrs_.ValidateInputShape(X, W));

  std::vector<int64_t> kernel_shape;
  ORT_RETURN_IF_ERROR(conv_attrs_.ComputeKernelShape(W->Shape(), kernel_shape));

  std::vector<int64_t> pads(conv_attrs_.pads);
  if (pads.empty()) {
    pads.resize(kernel_shape.size() * 2, 0);
  }
  std::vector<int64_t> dilations(conv_attrs_.dilations);
  if (dilations.empty()) {
    dilations.resize(kernel_shape.size(), 1);
  }
  std::vector<int64_t> strides(conv_attrs_.strides);
  if (strides.empty()) {
    strides.resize(kernel_shape.size(), 1);
  }

  std::vector<int64_t> Y_dims({N, M});
  TensorShape input_shape = X->Shape().Slice(2);
  ORT_RETURN_IF_ERROR(conv_attrs_.InferOutputShape(input_shape, kernel_shape, strides, dilations, &pads, &Y_dims));
  Tensor* Y = context->Output(0, TensorShape(Y_dims));
  TensorShape output_shape = Y->Shape().Slice(2);

  // Bail out early if one of the dimensions is zero.
  if (Y->Shape().Size() == 0) {
    return Status::OK();
  }

  AllocatorPtr alloc;
  ORT_RETURN_IF_ERROR(context->GetTempSpaceAllocator(&alloc));

  const auto* Xdata = X->template Data<float>();
  const auto* Bdata = B != nullptr ? B->template Data<float>() : nullptr;
  auto* Ydata = Y->template MutableData<float>();

  const size_t kernel_rank = kernel_shape.size();
  concurrency::ThreadPool* thread_pool = context->GetOperatorThreadPool();

  if (kernel_rank == 2 || kernel_rank == 3) {
    MLAS_CONV_PARAMETERS Parameters;
    size_t WorkingBufferSize;
    MlasConvPrepare(&Parameters,
                    kernel_rank,
                    static_cast<size_t>(N),
                    static_cast<size_t>(conv_attrs_.group),
                    static_cast<size_t>(C / conv_attrs_.group),
                    input_shape.GetDims().data(),
                    kernel_shape.data(),
                    dilations.data(),
                    pads.data(),
                    strides.data(),
                    output_shape.GetDims().data(),
                    static_cast<size_t>(M / conv_attrs_.group),
                    &activation_,
                    &WorkingBufferSize,
                    thread_pool);

    auto working_data = WorkingBufferSize > 0 ? alloc->Alloc(SafeInt<size_t>(sizeof(float)) * WorkingBufferSize)
                                              : nullptr;
    BufferUniquePtr working_buffer(working_data, BufferDeleter(alloc));

    MlasConv(&Parameters,
             Xdata,
             W->template Data<float>(),
             Bdata,
             static_cast<float*>(working_buffer.get()),
             Ydata,
             thread_pool);
  } else {
    const int64_t input_image_size = input_shape.Size();
    const int64_t output_image_size = output_shape.Size();
    const int64_t kernel_size = TensorShape(kernel_shape).Size();
    const int64_t X_offset = C / conv_attrs_.group * input_image_size;
    const int64_t Y_offset = Y->Shape().Size() / Y->Shape()[0] / conv_attrs_.group;
    const int64_t W_offset = W->Shape().Size() / conv_attrs_.group;
    const int64_t kernel_dim = C / conv_attrs_.group * kernel_size;
    const int64_t col_buffer_size = kernel_dim * output_image_size;

    auto col_data = alloc->Alloc(SafeInt<size_t>(sizeof(float)) * col_buffer_size);
    BufferUniquePtr col_buffer(col_data, BufferDeleter(alloc));
    auto* col_buffer_data = static_cast<float*>(col_buffer.get());

    TensorShape image_shape = X->Shape().Slice(1);
    std::vector<int64_t> col_buffer_shape{kernel_dim};
    col_buffer_shape.insert(col_buffer_shape.end(), output_shape.GetDims().begin(),
                            output_shape.GetDims().end());

    for (int image_id = 0; image_id < N; ++image_id) {
      for (int group_id = 0; group_id < conv_attrs_.group; ++group_id) {
        math::Im2colNd<float, StorageOrder::NCHW>()(
            Xdata + group_id * X_offset,
            image_shape.GetDims().data(),
            col_buffer_shape.data(),
            C * input_image_size,
            col_buffer_size,
            kernel_shape.data(),
            strides.data(),
            dilations.data(),
            pads.data(),
            static_cast<int>(kernel_shape.size()),
            col_buffer_data);

        math::Gemm<float>(
            CblasNoTrans,
            CblasNoTrans,
            M / conv_attrs_.group,
            output_image_size,
            kernel_dim,
            1,
            W->template Data<float>() + group_id * W_offset,
            col_buffer_data,
            0,
            Ydata + group_id * Y_offset,
            thread_pool);
      }

      MlasActivation(&activation_, Ydata, Bdata, M, output_image_size, output_image_size);

      Xdata += X_offset * conv_attrs_.group;
      Ydata += Y_offset * conv_attrs_.group;
    }
  }

  return Status::OK();
}

ONNX_CPU_OPERATOR_VERSIONED_KERNEL(
    Conv,
    1, 10,
    KernelDefBuilder().TypeConstraint("T", DataTypeImpl::GetTensorType<float>()),
    Conv<float>);

ONNX_CPU_OPERATOR_KERNEL(
    Conv,
    11,
    KernelDefBuilder().TypeConstraint("T", DataTypeImpl::GetTensorType<float>()),
    Conv<float>);

}  // namespace onnxruntime<|MERGE_RESOLUTION|>--- conflicted
+++ resolved
@@ -70,14 +70,8 @@
 
   const size_t kernel_rank = kernel_shape.size();
 
-<<<<<<< HEAD
-  auto col_data = alloc->Alloc(SafeInt<size_t>(sizeof(T)) * col_buffer_size);
-  BufferUniquePtr col_buffer(col_data, BufferDeleter(alloc));
-  T* col_buffer_data = static_cast<T*>(col_buffer.get());
-=======
   BufferUniquePtr col_buffer;
   std::vector<int64_t> col_buffer_shape;
->>>>>>> aea76b07
 
   // Pointwise convolutions can use the original input tensor in place,
   // otherwise a temporary buffer is required for the im2col transform.
@@ -85,7 +79,7 @@
     AllocatorPtr alloc;
     ORT_RETURN_IF_ERROR(context->GetTempSpaceAllocator(&alloc));
 
-    auto* col_data = alloc->Alloc(sizeof(T) * col_buffer_size);
+    auto* col_data = alloc->Alloc(SafeInt<size_t>(sizeof(T)) * col_buffer_size);
     col_buffer = BufferUniquePtr(col_data, BufferDeleter(alloc));
 
     if (kernel_rank != 2) {
@@ -232,8 +226,8 @@
                     &WorkingBufferSize,
                     thread_pool);
 
-    auto working_data = WorkingBufferSize > 0 ? alloc->Alloc(SafeInt<size_t>(sizeof(float)) * WorkingBufferSize)
-                                              : nullptr;
+    auto* working_data = WorkingBufferSize > 0 ? alloc->Alloc(SafeInt<size_t>(sizeof(float)) * WorkingBufferSize)
+                                               : nullptr;
     BufferUniquePtr working_buffer(working_data, BufferDeleter(alloc));
 
     MlasConv(&Parameters,
@@ -253,7 +247,7 @@
     const int64_t kernel_dim = C / conv_attrs_.group * kernel_size;
     const int64_t col_buffer_size = kernel_dim * output_image_size;
 
-    auto col_data = alloc->Alloc(SafeInt<size_t>(sizeof(float)) * col_buffer_size);
+    auto* col_data = alloc->Alloc(SafeInt<size_t>(sizeof(float)) * col_buffer_size);
     BufferUniquePtr col_buffer(col_data, BufferDeleter(alloc));
     auto* col_buffer_data = static_cast<float*>(col_buffer.get());
 
