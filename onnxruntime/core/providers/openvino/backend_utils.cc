--- conflicted
+++ resolved
@@ -44,14 +44,11 @@
 std::shared_ptr<InferenceEngine::CNNNetwork>
 CreateCNNNetwork(const ONNX_NAMESPACE::ModelProto& model_proto, const SubGraphContext& subgraph_context, std::map<std::string, std::shared_ptr<ngraph::Node>>& const_outputs_map) {
 
-<<<<<<< HEAD
-=======
 
 #if (defined OPENVINO_2020_2) || (defined OPENVINO_2020_3)
   ORT_UNUSED_PARAMETER(const_outputs_map);
 #endif
 
->>>>>>> 92fe84ae
   InferenceEngine::Precision precision = subgraph_context.precision;
   std::string device_id = subgraph_context.device_id;
 
@@ -61,10 +58,6 @@
 #ifndef NDEBUG
   if(IsDebugEnabled()){
     DumpOnnxModelProto(model_proto, subgraph_context.subgraph_name + "_static.onnx");
-<<<<<<< HEAD
-    std::cout << "Const OutputMaps size " << const_outputs_map.size() << std::endl;
-=======
->>>>>>> 92fe84ae
   }
 #endif
 
@@ -143,15 +136,8 @@
   // Configure input & output
   // Prepare input blobs
 
-<<<<<<< HEAD
-#ifndef NDEBUG
-  if(IsDebugEnabled()){
-    std::cout << "Const OutputMaps size " << const_outputs_map.size() << std::endl;
-  }
-=======
 #if (defined OPENVINO_2020_2) || (defined OPENVINO_2020_3)
   ORT_UNUSED_PARAMETER(const_outputs_map);
->>>>>>> 92fe84ae
 #endif
   auto inputInfo = network->getInputsInfo();
   int input_idx = 0;
