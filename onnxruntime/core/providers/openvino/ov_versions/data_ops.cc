// Copyright(C) 2019 Intel Corporation
// Licensed under the MIT License

#include <unordered_set>
#include "core/providers/shared_library/provider_api.h"
#include "../backend_utils.h"
#include "../backend_manager.h"
#include<string>
#include<vector>
#include "data_ops.h"
#include "capabilities.h"
#include "utils.h"

#if defined(_MSC_VER)
#pragma warning(disable : 4244 4245 5208)
#elif __GNUC__
#pragma GCC diagnostic push
#pragma GCC diagnostic ignored "-Wunused-parameter"
#endif
#include <ngraph/ngraph.hpp>
#include <ngraph/frontend/onnx_import/onnx.hpp>
#if defined(_MSC_VER)
#pragma warning(default : 4244 4245)
#elif __GNUC__
#pragma GCC diagnostic pop
#endif

namespace onnxruntime {
namespace openvino_ep {

std::set<std::string> ops_supported_only_in_model = {
      "Cast",
      "Concat",
      "ConstantOfShape",
      "Dropout",
      "Expand",
      "EyeLike",
      "Exp",
      "GatherND",
      "Identity",
      "Loop",
      "NonMaxSuppression",
      "NonZero",
      "Not",
      "OneHot",
      "Pad",
      "Range",
      "ReduceMin",
      "Resize",
      "Round",
      "Shape",
      "Split",
      "Tile",
      "TopK"
}; 

std::vector<SupportedOp> supported_op_mode = {
    {"Abs", V_2020_4,{"CPU", "GPU"}},
    {"Acos", V_2020_4,{"CPU"}},
    {"Acosh", V_2020_4,{"CPU"}},
    {"Add", V_2020_4,{"All"}},
    {"And", V_2020_4,{"All"}},
    {"ArgMax", V_2020_4,{"CPU"}},
    {"ArgMax", V_2021_1,{"All"}},
    {"ArgMin", V_2020_4,{"CPU"}},
    {"ArgMin", V_2021_2,{"CPU","MYRIAD"}},
    {"Asin", V_2020_4,{"CPU", "GPU"}},
    {"Asinh", V_2020_4,{"CPU", "GPU"}},
    {"Atan", V_2020_4,{"CPU", "GPU"}},
    {"Atanh", V_2020_4,{"CPU"}},
    {"AveragePool", V_2020_4,{"All"}},
    {"BatchNormalization", V_2020_4,{"All"}},
    {"Cast", V_2020_4,{"All"}},
    {"Ceil", V_2020_4,{"GPU"}},
    {"Ceil", V_2021_3,{"MYRIAD"}},
    {"Ceil", V_2021_2,{"GPU","MYRIAD"}},
    {"Clip", V_2020_4,{"All"}},
    {"Concat", V_2020_4,{"All"}},
    {"Constant", V_2020_4,{"All"}},
    {"ConstantOfShape", V_2020_4,{"All"}},
    {"Conv", V_2020_4,{"All"}},
    {"ConvTranspose", V_2020_4,{"All"}},
    {"Cos", V_2020_4,{"CPU"}},
    {"Cosh", V_2020_4,{"CPU"}},
    {"DepthToSpace", V_2020_4,{"All"}},
    {"Div", V_2020_4,{"All"}},
    {"Dropout", V_2020_4,{"All"}},
    {"Elu", V_2020_4,{"All"}},
    {"Equal", V_2020_4,{"All"}},
    {"Erf", V_2020_4,{"All"}},
    {"Exp", V_2020_4,{"All"}},
    {"Expand", V_2021_1,{"MYRIAD"}},
    {"Flatten", V_2020_4,{"All"}},
    {"Floor", V_2020_4,{"All"}},
    {"Gather", V_2020_4,{"All"}},
    {"GatherElements", V_2021_3,{"MYRIAD"}},
    {"GatherND", V_2021_2,{"MYRIAD"}},
    {"Gemm", V_2020_4,{"All"}},
    {"GlobalAveragePool", V_2020_4,{"All"}},
    {"GlobalLpPool", V_2020_4,{"CPU", "GPU"}},
    {"Greater", V_2020_4,{"All"}},
    {"Identity", V_2020_4,{"All"}},
    {"InstanceNormalization", V_2020_4,{"All"}},
    {"HardSigmoid", V_2020_4,{"CPU", "GPU"}},
    {"LeakyRelu", V_2020_4,{"All"}},
    {"Less", V_2020_4,{"All"}},
    {"Log", V_2020_4,{"All"}},
    {"Loop", V_2021_3,{"MYRIAD"}},
    {"LRN", V_2020_4,{"All"}},
    {"LSTM", V_2020_4,{"All"}},
    {"MatMul", V_2020_4,{"All"}},
    {"Max", V_2020_4,{"All"}},
    {"MaxPool", V_2020_4,{"All"}},
    {"Mean", V_2020_4,{"All"}},
    {"Min", V_2020_4,{"All"}},
    {"Mul", V_2020_4,{"All"}},
    {"Neg", V_2020_4,{"All"}},
    {"NonMaxSuppression", V_2021_1,{"All"}},
    {"NonZero", V_2021_1,{"CPU", "MYRIAD"}},
    {"Not", V_2021_1,{"All"}},
    {"Not", V_2020_4,{"CPU", "GPU"}},
    {"OneHot", V_2020_4,{"All"}},
    {"Pad", V_2020_4,{"All"}},
    {"Pow", V_2020_4,{"All"}},
    {"PRelu", V_2020_4,{"All"}},
    {"Range", V_2021_2,{"MYRIAD"}},
    {"Reciprocal", V_2020_4,{"All"}},
    {"ReduceLogSum", V_2020_4,{"CPU", "MYRIAD"}},
    {"ReduceMax", V_2020_4 ,{"All"}},
    {"ReduceMean", V_2020_4,{"All"}},
    {"ReduceMin", V_2020_4,{"All"}},
    {"ReduceProd", V_2020_4,{"CPU"}},
    {"ReduceSum", V_2020_4,{"All"}},
    {"ReduceSumSquare", V_2020_4,{"CPU", "MYRIAD"}},
    {"Relu", V_2020_4,{"All"}},
    {"Resize", V_2020_4,{"CPU"}},
    {"Resize", V_2021_3,{"MYRIAD"}},
    {"Reshape", V_2020_4,{"All"}},
    {"RoiAlign", V_2021_1,{"All"}},
    {"Round", V_2021_2,{"MYRIAD"}},
    {"Scatter", V_2021_1,{"MYRIAD"}},
    {"ScatterElements", V_2021_2,{"MYRIAD"}},
    {"Selu", V_2020_4,{"CPU", "GPU"}},
    {"Shape", V_2020_4,{"All"}},
    {"Sigmoid", V_2020_4,{"All"}},
    {"Sign", V_2020_4,{"CPU"}},
    {"Sign", V_2020_4,{"CPU"}},
    {"Sinh", V_2020_4,{"CPU"}},
    {"SinFloat", V_2020_4,{"MYRIAD"}},
    {"Slice", V_2020_4,{"All"}},
    {"Softmax", V_2020_4,{"All"}},
    {"SpaceToDepth", V_2020_4,{"All"}},
    {"Split", V_2020_4,{"All"}},
    {"Sqrt", V_2020_4,{"All"}},
    {"Squeeze", V_2020_4,{"All"}},
    {"Softsign", V_2020_4,{"CPU"}},
    {"Sub", V_2020_4,{"All"}},
    {"Sum", V_2020_4,{"All"}},
    {"Tan", V_2020_4,{"CPU", "GPU"}},
    {"Tanh", V_2020_4,{"All"}},
<<<<<<< HEAD
    {"Tile", V_2021_3,{"All"}},
=======
    {"Tile", V_2021_3,{"MYRIAD"}},
>>>>>>> 225aa8ee
    {"Transpose", V_2020_4,{"All"}},
    {"TopK", V_2020_4,{"All"}},
    {"Unsqueeze", V_2020_4,{"All"}},
    {"Upsample", V_2021_1,{"CPU"}},
    {"Where", V_2021_2,{"MYRIAD"}},
};

void DataOps::populate_types_supported() {

    supported_types_initializer_.insert(std::make_pair(V_2020_4, ONNX_NAMESPACE::TensorProto_DataType::TensorProto_DataType_BOOL));
    supported_types_initializer_.insert(std::make_pair(V_2020_4, ONNX_NAMESPACE::TensorProto_DataType::TensorProto_DataType_FLOAT));
    supported_types_initializer_.insert(std::make_pair(V_2020_4, ONNX_NAMESPACE::TensorProto_DataType::TensorProto_DataType_INT32));
    supported_types_initializer_.insert(std::make_pair(V_2020_4, ONNX_NAMESPACE::TensorProto_DataType::TensorProto_DataType_INT64));
    supported_types_initializer_.insert(std::make_pair(V_2021_1, ONNX_NAMESPACE::TensorProto_DataType::TensorProto_DataType_FLOAT16));

    supported_types_vpu_.insert(std::make_pair(V_2020_4, ONNX_NAMESPACE::TensorProto_DataType::TensorProto_DataType_BOOL));
    supported_types_vpu_.insert(std::make_pair(V_2020_4, ONNX_NAMESPACE::TensorProto_DataType::TensorProto_DataType_FLOAT));
    supported_types_vpu_.insert(std::make_pair(V_2020_4, ONNX_NAMESPACE::TensorProto_DataType::TensorProto_DataType_UINT8));
    supported_types_vpu_.insert(std::make_pair(V_2020_4, ONNX_NAMESPACE::TensorProto_DataType::TensorProto_DataType_INT8));
    supported_types_vpu_.insert(std::make_pair(V_2020_4, ONNX_NAMESPACE::TensorProto_DataType::TensorProto_DataType_INT16));
    supported_types_vpu_.insert(std::make_pair(V_2020_4, ONNX_NAMESPACE::TensorProto_DataType::TensorProto_DataType_INT32));
    supported_types_vpu_.insert(std::make_pair(V_2020_4, ONNX_NAMESPACE::TensorProto_DataType::TensorProto_DataType_INT64));
    supported_types_vpu_.insert(std::make_pair(V_2021_1, ONNX_NAMESPACE::TensorProto_DataType::TensorProto_DataType_FLOAT16));

    supported_types_cpu_.insert(std::make_pair(V_2020_4, ONNX_NAMESPACE::TensorProto_DataType::TensorProto_DataType_BOOL));
    supported_types_cpu_.insert(std::make_pair(V_2020_4, ONNX_NAMESPACE::TensorProto_DataType::TensorProto_DataType_FLOAT));
    supported_types_cpu_.insert(std::make_pair(V_2020_4, ONNX_NAMESPACE::TensorProto_DataType::TensorProto_DataType_INT32));
    supported_types_cpu_.insert(std::make_pair(V_2020_4, ONNX_NAMESPACE::TensorProto_DataType::TensorProto_DataType_INT16));
    supported_types_cpu_.insert(std::make_pair(V_2020_4, ONNX_NAMESPACE::TensorProto_DataType::TensorProto_DataType_INT8));
    supported_types_cpu_.insert(std::make_pair(V_2020_4, ONNX_NAMESPACE::TensorProto_DataType::TensorProto_DataType_UINT8));
    supported_types_cpu_.insert(std::make_pair(V_2020_4, ONNX_NAMESPACE::TensorProto_DataType::TensorProto_DataType_INT64));
    supported_types_cpu_.insert(std::make_pair(V_2020_4, ONNX_NAMESPACE::TensorProto_DataType::TensorProto_DataType_UINT8));
    supported_types_cpu_.insert(std::make_pair(V_2020_4, ONNX_NAMESPACE::TensorProto_DataType::TensorProto_DataType_INT64));

    supported_types_gpu_.insert(std::make_pair(V_2020_4, ONNX_NAMESPACE::TensorProto_DataType::TensorProto_DataType_FLOAT));
    supported_types_gpu_.insert(std::make_pair(V_2020_4, ONNX_NAMESPACE::TensorProto_DataType::TensorProto_DataType_INT32));
    supported_types_gpu_.insert(std::make_pair(V_2020_4, ONNX_NAMESPACE::TensorProto_DataType::TensorProto_DataType_INT64));
    supported_types_gpu_.insert(std::make_pair(V_2021_1, ONNX_NAMESPACE::TensorProto_DataType::TensorProto_DataType_FLOAT16));
}

void DataOps::populate_op_mode_supported() {

  no_dimension_supported_.push_back({"Unsqueeze", V_2020_4,{"All"}});
  no_dimension_supported_.push_back({"Squeeze", V_2020_4,{"All"}});
  no_dimension_supported_.push_back({"Cast", V_2020_4,{"All"}});
  no_dimension_supported_.push_back({"Gather", V_2020_4,{"All"}});
  no_dimension_supported_.push_back({"Mul", V_2020_4,{"All"}});
  no_dimension_supported_.push_back({"Sub", V_2020_4,{"All"}});
  no_dimension_supported_.push_back({"Min", V_2020_4,{"All"}});
  no_dimension_supported_.push_back({"Div", V_2020_4,{"All"}});
  no_dimension_supported_.push_back({"Floor", V_2020_4,{"All"}});
  no_dimension_supported_.push_back({"Where", V_2021_2,{"All"}});
  no_dimension_supported_.push_back({"Range", V_2021_2,{"All"}});
  no_dimension_supported_.push_back({"ArgMin", V_2021_2,{"MYRIAD"}});
  no_dimension_supported_.push_back({"Max", V_2021_2,{"MYRIAD"}});
  no_dimension_supported_.push_back({"Add", V_2021_2,{"MYRIAD"}});
  no_dimension_supported_.push_back({"Less", V_2021_2,{"MYRIAD"}});
  no_dimension_supported_.push_back({"Greater", V_2021_2,{"MYRIAD"}});
  no_dimension_supported_.push_back({"Clip", V_2021_2,{"MYRIAD"}});
  no_dimension_supported_.push_back({"Resize", V_2021_2,{"MYRIAD"}});
  no_dimension_supported_.push_back({"Equal", V_2021_2,{"MYRIAD"}});
  no_dimension_supported_.push_back({"Reshape", V_2021_3,{"MYRIAD"}});
  no_dimension_supported_.push_back({"Ceil", V_2021_3,{"MYRIAD"}});
  no_dimension_supported_.push_back({"Loop", V_2021_3,{"MYRIAD"}});
  no_dimension_supported_.push_back({"ReduceMin", V_2021_3,{"MYRIAD"}});



  subgraph_supported_.push_back({"Mul", V_2020_4,{"All"}});
  subgraph_supported_.push_back({"Transpose", V_2020_4,{"All"}});
  subgraph_supported_.push_back({"Unsqueeze", V_2020_4,{"All"}});
  subgraph_supported_.push_back({"Cast", V_2020_4,{"All"}});
  subgraph_supported_.push_back({"Concat", V_2020_4,{"All"}});
  subgraph_supported_.push_back({"Gather", V_2020_4,{"All"}});
  subgraph_supported_.push_back({"Div", V_2020_4,{"MYRIAD"}});
  subgraph_supported_.push_back({"Sub", V_2020_4,{"MYRIAD"}});
  subgraph_supported_.push_back({"Identity", V_2021_1,{"CPU"}});
  subgraph_supported_.push_back({"Div", V_2021_1,{"CPU"}});
  subgraph_supported_.push_back({"Sub", V_2021_1,{"CPU"}});
    
  
  //populate unsupportedmode_t
  {
    UnsupportedOpMode obj = {{V_2020_4,V_2021_1,V_2021_2, V_2021_3},  
     [this](const Node* node, const Provider_InitializedTensorSet&) {
      for (size_t i = 0; i < node->InputDefs().size(); i++) {
        if (node->InputDefs()[i]->TypeAsProto()->tensor_type().elem_type() != ONNX_NAMESPACE::TensorProto_DataType::TensorProto_DataType_FLOAT)
          return true;
      }
      return false;
    }
    };
    op_list_.insert({"Abs", obj});
  }
  {
     UnsupportedOpMode obj = {{V_2020_4,V_2021_1,V_2021_2, V_2021_3},
      [this](const Node* node, const Provider_InitializedTensorSet&) {
        //tensor type does not support select last index
        auto& attributes = node->GetAttributes();
        auto last_index_arg = attributes.count("select_last_index") > 0 ? attributes.at("select_last_index").i() : 0;
        if (last_index_arg != 0)
          return true;
        // tensor type supports float as input for argmax and argmin  
        if (node->InputDefs()[0]->TypeAsProto()->tensor_type().elem_type() != ONNX_NAMESPACE::TensorProto_DataType::TensorProto_DataType_FLOAT)
          return true;
        return false;  
      }
    };
    op_list_.insert({"ArgMax", obj});
    op_list_.insert({"ArgMin", obj});
  }
  {
    UnsupportedOpMode obj = {{V_2020_4},
      [this](const Node* node, const Provider_InitializedTensorSet&) {
         // ceil_mode attribute is not supported in nGraph
        const auto& attributes = node->GetAttributes();
        auto ceil_attr = attributes.find("ceil_mode");
        // default value of ceil_mode (0) is supported.
        if (ceil_attr != attributes.end() && ceil_attr->second().i() != 0) return true;
        return (!dimension_unsupported(node));
      }
    };
    op_list_.insert({"AveragePool", obj});
  }
  {
    UnsupportedOpMode obj = {{V_2021_1,V_2021_2,V_2021_3},
      [this](const Node* node, const Provider_InitializedTensorSet&) {
        //auto pad null value is not supported
        const auto& attributes = node->GetAttributes();
        auto auto_attr = attributes.find("auto_pad");
        if (auto_attr->second().s() == "") {
          return true;
        }
        // default value of ceil_mode (0) is supported.
        auto ceil_attr = attributes.find("ceil_mode");
        if (ceil_attr != attributes.end() && ceil_attr->second().i() != 0) return true;
        return (!dimension_unsupported(node));
      }
    };
    op_list_.insert({"AveragePool", obj});
  }   
  {
    UnsupportedOpMode obj = {{V_2020_4,V_2021_1,V_2021_2, V_2021_3}, 
     [this](const Node* node, const Provider_InitializedTensorSet&) {
      //Only float 16, float and double data types are supported 
      const bool data_is_float = node->InputDefs()[0]->Type()->find("float") != std::string::npos;
      const bool data_is_float16 = node->InputDefs()[0]->Type()->find("float16") != std::string::npos;
      const bool data_is_double = node->InputDefs()[0]->Type()->find("double") != std::string::npos;
      return !(data_is_float || data_is_float16 || data_is_double);
     }
    };
    op_list_.insert({"Clip", obj});
  }
  {  
    UnsupportedOpMode obj = {{V_2020_4,V_2021_1,V_2021_2, V_2021_3},
     [this](const Node* node, const Provider_InitializedTensorSet& initializers) {
      if (GetInputCount(node, initializers) > 1)
        return true;
      return false;
     } };
    op_list_.insert({"Conv", obj});
  }
  {  
    UnsupportedOpMode obj = {{V_2020_4,V_2021_1,V_2021_2, V_2021_3},
     [this](const Node* node, const Provider_InitializedTensorSet& initializers) {
      if (GetInputCount(node, initializers) > 1)
        return true;
      return false;
     } };
    op_list_.insert({"ConvTranspose", obj});
  }
  {  
    UnsupportedOpMode obj = {{V_2021_1,V_2021_2, V_2021_3},
     [this](const Node* node, const Provider_InitializedTensorSet& ) {
       auto& attributes = node->GetAttributes();
      if (attributes.count("auto_pad") == 0 || attributes.at("auto_pad").s() == "") {
        return true;
      }  
      return false;
     } };
    op_list_.insert({"Conv", obj});
  }
  {  
    UnsupportedOpMode obj = {{V_2021_1,V_2021_2, V_2021_3},
     [this](const Node* node, const Provider_InitializedTensorSet& ) {
       auto& attributes = node->GetAttributes();
      if (attributes.count("auto_pad") == 0 || attributes.at("auto_pad").s() == "") {
        return true;
      }  
      return false;
     } };
    op_list_.insert({"ConvTranspose", obj});
  }
  {  
    UnsupportedOpMode obj = {{V_2021_2}, 
     [this](const Node* node, const Provider_InitializedTensorSet& ) {
      if (device_id_.find("MYRIAD") != std::string::npos) { 
        const auto& input_arg = node->InputDefs()[0];
        auto shape = input_arg->Shape();
        if ((shape != nullptr) && (shape->dim(0).value_case() != shape->dim(0).kDimValue)) {
          return true;
        }
      }
      return false;
     } };
    op_list_.insert({"ConvTranspose", obj});
  }
  {
     UnsupportedOpMode obj = {{V_2020_4,V_2021_1,V_2021_2,V_2021_3},
      [this](const Node* node, const Provider_InitializedTensorSet& initializers) {
        // all ConvInteger zero points need to be constants
        if (node->InputDefs().size() == 3) {
          return (initializers.find(node->InputDefs()[2]->Name()) == initializers.end());
        } else if (node->InputDefs().size() == 4) {
          return initializers.find(node->InputDefs()[2]->Name()) == initializers.end() ||
             initializers.find(node->InputDefs()[3]->Name()) == initializers.end();
        } 
        return false;
      }
    };
  op_list_.insert({"ConvInteger", obj});
  }
  {
      UnsupportedOpMode obj = {{V_2020_4,V_2021_1}, 
      [this](const Node* node, const Provider_InitializedTensorSet&) {
        using onnx_dtype = ONNX_NAMESPACE::TensorProto_DataType;
      auto supportedOps = std::set<std::vector<onnx_dtype>>{
        {onnx_dtype::TensorProto_DataType_FLOAT, onnx_dtype::TensorProto_DataType_FLOAT, onnx_dtype::TensorProto_DataType_FLOAT},
        {onnx_dtype::TensorProto_DataType_FLOAT, onnx_dtype::TensorProto_DataType_INT8, onnx_dtype::TensorProto_DataType_FLOAT},
        {onnx_dtype::TensorProto_DataType_FLOAT, onnx_dtype::TensorProto_DataType_FLOAT, onnx_dtype::TensorProto_DataType_INT8},
        {onnx_dtype::TensorProto_DataType_FLOAT, onnx_dtype::TensorProto_DataType_UINT8, onnx_dtype::TensorProto_DataType_FLOAT},
        {onnx_dtype::TensorProto_DataType_FLOAT, onnx_dtype::TensorProto_DataType_FLOAT, onnx_dtype::TensorProto_DataType_UINT8},
        {onnx_dtype::TensorProto_DataType_INT8, onnx_dtype::TensorProto_DataType_INT8, onnx_dtype::TensorProto_DataType_INT8},
        {onnx_dtype::TensorProto_DataType_INT8, onnx_dtype::TensorProto_DataType_INT8, onnx_dtype::TensorProto_DataType_UINT8},
        {onnx_dtype::TensorProto_DataType_INT8, onnx_dtype::TensorProto_DataType_UINT8, onnx_dtype::TensorProto_DataType_INT8},
        {onnx_dtype::TensorProto_DataType_INT32, onnx_dtype::TensorProto_DataType_INT32, onnx_dtype::TensorProto_DataType_INT32},
        {onnx_dtype::TensorProto_DataType_FLOAT, onnx_dtype::TensorProto_DataType_UINT8, onnx_dtype::TensorProto_DataType_FLOAT},
        {onnx_dtype::TensorProto_DataType_FLOAT, onnx_dtype::TensorProto_DataType_FLOAT, onnx_dtype::TensorProto_DataType_UINT8}};

        if (node->OpType() == "Equal") {
          supportedOps.insert(std::vector<onnx_dtype>{onnx_dtype::TensorProto_DataType_UINT8, onnx_dtype::TensorProto_DataType_INT32, onnx_dtype::TensorProto_DataType_INT32}),
          supportedOps.insert(std::vector<onnx_dtype>{onnx_dtype::TensorProto_DataType_UINT8, onnx_dtype::TensorProto_DataType_FLOAT, onnx_dtype::TensorProto_DataType_FLOAT});
        }

        onnx_dtype input_0_data_type = (ONNX_NAMESPACE::TensorProto_DataType)node->InputDefs()[0]->TypeAsProto()->tensor_type().elem_type();
        onnx_dtype input_1_data_type = (ONNX_NAMESPACE::TensorProto_DataType)node->InputDefs()[1]->TypeAsProto()->tensor_type().elem_type();
        onnx_dtype output_data_type = (ONNX_NAMESPACE::TensorProto_DataType)node->OutputDefs()[0]->TypeAsProto()->tensor_type().elem_type();
        const std::vector<onnx_dtype> typePair{output_data_type, input_0_data_type, input_1_data_type};
        const auto match = supportedOps.find(typePair); 
        if (match == supportedOps.end()) 
          return true;
        else
        return false;
      }
    };
  op_list_.insert({"Equal", obj});
  op_list_.insert({"And", obj});
  }
  {
    UnsupportedOpMode obj = {{V_2021_1,V_2021_2, V_2021_3},
      [this](const Node* node, const Provider_InitializedTensorSet& ) {
        if (device_id_.find("GPU") != std::string::npos) {
        const auto& input = node->InputDefs()[0];
        auto graph_inputs = graph_viewer_.GetInputs();
        auto it = find(graph_inputs.begin(), graph_inputs.end(), input);
        if (it != graph_inputs.end()) {
          const auto& indices_arg = node->InputDefs()[1];
          if (indices_arg->TypeAsProto()->tensor_type().elem_type() == ONNX_NAMESPACE::TensorProto_DataType::TensorProto_DataType_INT64)
            return true;
        }
        }
        return false;
      }
    };
    op_list_.insert({"Gather", obj});
  }
  {
<<<<<<< HEAD
=======
    UnsupportedOpMode obj = {{V_2021_3},
      [this](const Node* node, const Provider_InitializedTensorSet& ) {
        const auto& indices_arg = node->InputDefs()[0];
        const auto& output_arg = node->OutputDefs()[0];
        if (indices_arg->TypeAsProto()->tensor_type().elem_type() != output_arg->TypeAsProto()->tensor_type().elem_type())
          return true;
        if ((indices_arg->TypeAsProto()->tensor_type().elem_type() == ONNX_NAMESPACE::TensorProto_DataType::TensorProto_DataType_FLOAT16) ||
            (indices_arg->TypeAsProto()->tensor_type().elem_type() == ONNX_NAMESPACE::TensorProto_DataType::TensorProto_DataType_UINT8) ||
            (indices_arg->TypeAsProto()->tensor_type().elem_type() == ONNX_NAMESPACE::TensorProto_DataType::TensorProto_DataType_FLOAT)) {
          return false;
        } 
        return true;
    }};
    op_list_.insert({"GatherElements", obj});
  }
  {
>>>>>>> 225aa8ee
    UnsupportedOpMode obj = {{V_2020_4,V_2021_1,V_2021_2, V_2021_3},
      [this](const Node* node, const Provider_InitializedTensorSet&) {
        const auto& input = node->InputDefs()[0];
        const auto& output = node->OutputDefs()[0];
        auto graph_inputs = this->graph_viewer_.GetInputs();
        auto graph_outputs = this->graph_viewer_.GetOutputs();
        auto input_it = find(graph_inputs.begin(), graph_inputs.end(), input);
        auto output_it = find(graph_outputs.begin(), graph_outputs.end(), output);
        if (input_it != graph_inputs.end() && output_it != graph_outputs.end())
          return true;
        return false;  
      }
    };
    op_list_.insert({"Identity", obj});
  }
   {
    UnsupportedOpMode obj = {{V_2021_3},
      [this](const Node* node, const Provider_InitializedTensorSet& initializers) {
        //Loop has to be initializer
        const auto& cond = node->InputDefs()[1];
        return (initializers.find(cond->Name()) == initializers.end());
      }
    };
    op_list_.insert({"Loop", obj});
  }
  {
    UnsupportedOpMode obj = {{V_2021_3}, 
     [this](const Node* node, const Provider_InitializedTensorSet&) {
      //MaxPool "indices" output is not currently supported.  
      //if (node->OutputDefs().size() > 1)
      //  return true;
      const auto& attributes = node->GetAttributes();
      /* default value of ceil_mode (0) is supported.
      auto ceil_attr = attributes.find("ceil_mode");
      if (ceil_attr != attributes.end() && ceil_attr->second().i() != 0)
        return true;*/
      auto auto_attr = attributes.find("auto_pad");
      //auto pad null value is not supported
      if (auto_attr->second().s() == "") 
        return true;
      // dilations attrs are not supported in nGraph  
      if (attributes.find("dilations") != attributes.end()) 
        return true;
      return(!this->dimension_unsupported(node));
    }
  };
    op_list_.insert({"MaxPool", obj});
  }
  {
    UnsupportedOpMode obj = {{V_2020_4,V_2021_1,V_2021_2}, 
     [this](const Node* node, const Provider_InitializedTensorSet&) {
      //MaxPool "indices" output is not currently supported.  
      if (node->OutputDefs().size() > 1)
        return true;
      const auto& attributes = node->GetAttributes();
      // default value of ceil_mode (0) is supported.
      auto ceil_attr = attributes.find("ceil_mode");
      if (ceil_attr != attributes.end() && ceil_attr->second().i() != 0)
        return true;
      auto auto_attr = attributes.find("auto_pad");
      //auto pad null value is not supported
      if (auto_attr->second().s() == "") 
        return true;
      // dilations attrs are not supported in nGraph  
      if (attributes.find("dilations") != attributes.end()) 
        return true;
      return(!this->dimension_unsupported(node));
    }
  };
    op_list_.insert({"MaxPool", obj});
  }
  {
    UnsupportedOpMode obj = {{V_2021_2, V_2021_3}, 
     [this](const Node* node, const Provider_InitializedTensorSet& initializers) {
        if (device_id_.find("MYRIAD") == std::string::npos) {
          if (GetInputCount(node, initializers) == 1)
            return true;
        }    
        return false;
      }
    };
    op_list_.insert({"Max", obj});
    op_list_.insert({"Min", obj});
    op_list_.insert({"Mean", obj});
    op_list_.insert({"Sum", obj});
  }
  {
    UnsupportedOpMode obj = {{V_2020_4,V_2021_1}, 
     [this](const Node* node, const Provider_InitializedTensorSet& initializers) {
        if (GetInputCount(node, initializers) == 1)
          return true;
        return false;  
     }
    };
    op_list_.insert({"Mean", obj});
    op_list_.insert({"Sum", obj});
  }
  {
    UnsupportedOpMode obj = {{V_2020_4,V_2021_1}, 
     [this](const Node* node, const Provider_InitializedTensorSet& initializers) {
        if (GetInputCount(node, initializers) == 1)
          return true;
        for (size_t i = 0; i < node->InputDefs().size(); i++) {
        auto dtype = node->InputDefs()[i]->TypeAsProto()->tensor_type().elem_type();
        if (dtype == ONNX_NAMESPACE::TensorProto_DataType::TensorProto_DataType_UINT8 ||
            dtype == ONNX_NAMESPACE::TensorProto_DataType::TensorProto_DataType_INT16)
          return true;
      }
      return false;
     }
    };
    op_list_.insert({"Max", obj});
    op_list_.insert({"Min", obj});
  } 
  {
      UnsupportedOpMode obj = {{V_2020_4,V_2021_1,V_2021_2, V_2021_3},
      [this](const Node* node, const Provider_InitializedTensorSet&) {
        //All matmuls except float have computation missmatch
        const bool A_is_float = node->InputDefs()[0]->Type()->find("float") != std::string::npos;
        const bool B_is_float = node->InputDefs()[1]->Type()->find("float") != std::string::npos;
        return (A_is_float && B_is_float) ? false : true;
      }
      };
      op_list_.insert({"MatMul", obj});
  }
   {
    UnsupportedOpMode obj = {{V_2020_4,V_2021_1,V_2021_2, V_2021_3},
      [this](const Node* node, const Provider_InitializedTensorSet& initializers) {
        // all MatMulInteger zero points need to be constants
        if (node->InputDefs().size() == 3) {
          // not found in initializers -> not const
          return initializers.find(node->InputDefs()[2]->Name()) == initializers.end();
        } else if (node->InputDefs().size() == 4) {
          // not found in initializers -> not const
          return ((initializers.find(node->InputDefs()[2]->Name()) == initializers.end()) ||
                  (initializers.find(node->InputDefs()[2]->Name()) == initializers.end())) ;
        }
        return false;
      }
    };
    op_list_.insert({"MatMulInteger", obj});
  }
   {
    UnsupportedOpMode obj = {{V_2020_4,V_2021_2},
      [this](const Node* node, const Provider_InitializedTensorSet&) {
         //Only FP32 data type is allowed
        auto& attributes = node->GetAttributes();
        auto fmod = attributes.count("fmod") > 0 ? attributes.at("fmod").i() : 0;
        if (fmod != 1) return true;
        //Only FP32 data type is allowed
        for (const auto& input : node->InputDefs()) {
          if (input->Type()->find("float") == std::string::npos)
            return true;
        }
        return false;
      }
    };
    op_list_.insert({"Mod", obj});
  }
  {
    UnsupportedOpMode obj = {{V_2021_2, V_2021_3},
      [this](const Node* node, const Provider_InitializedTensorSet&) {
        auto graph_outputs = graph_viewer_.GetOutputs();
        const auto& output = node->OutputDefs()[0];
        auto output_it = find(graph_outputs.begin(), graph_outputs.end(), output);
        if (output_it != graph_outputs.end())
          return true;
        return false;
      }
    };
    op_list_.insert({"NonMaxSuppression", obj});
  }
  {
    UnsupportedOpMode obj = {{V_2020_4,V_2021_1},
      [this](const Node* node, const Provider_InitializedTensorSet&) {
        //Only supported if the data type of both inputs is same
        auto x_data_type = node->InputDefs()[0]->TypeAsProto()->tensor_type().elem_type();
        auto y_data_type = node->InputDefs()[1]->TypeAsProto()->tensor_type().elem_type();
        return x_data_type != y_data_type;
      }
      };
    op_list_.insert({"Pow", obj});
  }
  {
    UnsupportedOpMode obj = {{V_2021_2, V_2021_3},
      [this](const Node* node, const Provider_InitializedTensorSet&) {
        if (device_id_.find("GPU") != std::string::npos) {
          auto x_data_type = node->InputDefs()[0]->TypeAsProto()->tensor_type().elem_type();
          auto y_data_type = node->InputDefs()[1]->TypeAsProto()->tensor_type().elem_type();
          return x_data_type != y_data_type;
        }
        //currently both inputs with int32 or int64 datatype are not supported
        const bool A_is_int32 = node->InputDefs()[0]->Type()->find("int32") != std::string::npos;
        const bool B_is_int32 = node->InputDefs()[1]->Type()->find("int32") != std::string::npos;
        const bool A_is_int64 = node->InputDefs()[0]->Type()->find("int64") != std::string::npos;
        const bool B_is_int64 = node->InputDefs()[1]->Type()->find("int64") != std::string::npos;
        if((A_is_int32 && B_is_int32) || (A_is_int64 && B_is_int64))
          return true;
        return false;  
      }
    };
    op_list_.insert({"Pow", obj});
  }
  {
    UnsupportedOpMode obj = {{V_2020_4,V_2021_1,V_2021_2, V_2021_3}, 
      [this](const Node* node, const Provider_InitializedTensorSet& initializers) {
        auto slope = node->InputDefs()[1];
        //PRelu slope has to be an initializer or needs to come from a constant node
        if (initializers.count(slope->Name()))
          return false;
        else {
          for (auto input_node = node->InputNodesBegin(); input_node != node->InputNodesEnd(); ++input_node) {
            if (GetInputCount(this->graph_viewer_.GetNode((*input_node).Index()), initializers) == 0) 
             return false;
          } }
        return true;
      }
    };
    op_list_.insert({"PRelu", obj});
  }
  {
     UnsupportedOpMode obj = {{V_2020_4,V_2021_1,V_2021_2, V_2021_3},
      [this](const Node* node, const Provider_InitializedTensorSet& initializers) {
        bool non_const_zero_point = false;
        // check if any of the zero points is NOT in the initializers list
        non_const_zero_point |= initializers.find(node->InputDefs()[2]->Name()) == initializers.end();
        non_const_zero_point |= initializers.find(node->InputDefs()[5]->Name()) == initializers.end();
        non_const_zero_point |= initializers.find(node->InputDefs()[7]->Name()) == initializers.end();
        // QLinearMatMul is not supported if any of the zero points is a dynamic input
        return non_const_zero_point;
      }
    };
    op_list_.insert({"QLinearMatMul", obj});
  }
  {
      UnsupportedOpMode obj = {{V_2020_4,V_2021_1}, 
      [this](const Node* node, const Provider_InitializedTensorSet&) {
        //Only FP32, INT32 and U8 data types are supported
        const bool data_is_float = node->InputDefs()[0]->Type()->find("float") != std::string::npos;
        const bool data_is_int32 = node->InputDefs()[0]->Type()->find("int32") != std::string::npos;
        const bool data_is_u8 = node->InputDefs()[0]->Type()->find("uint8") != std::string::npos;
        return !(data_is_float || data_is_int32 || data_is_u8);
      }
      };
      op_list_.insert({"ReduceMin", obj});
  }
  {
    UnsupportedOpMode obj = {{V_2020_4,V_2021_1}, 
      [this](const Node* node, const Provider_InitializedTensorSet&) {
        //Resize opset 11 is not supported
        if (node->InputDefs().size() > 2)
          return true;
        return false;
      }  
    };
    op_list_.insert({"Resize", obj});
  }
  {
     UnsupportedOpMode obj = {{V_2021_2, V_2021_3}, 
      [this](const Node* node, const Provider_InitializedTensorSet&) {
        const auto& attributes = node->GetAttributes();
        auto axis_attr = attributes.find("axis");
        //Negative axis is not supported
        if (axis_attr->second().i() < 0)
          return true;
        return false; 
      } 
    };
    op_list_.insert({"Scatter", obj});
    op_list_.insert({"ScatterElements", obj}); 
  }
  {
    UnsupportedOpMode obj = {{V_2020_4,V_2021_1, V_2021_2, V_2021_3},
      [this](const Node* node, const Provider_InitializedTensorSet& initializers) {
        //start, end, axes need to be a initializer
        bool cond_for_slice = false;
        const auto& data_arg = node->InputDefs()[0];
        auto graph_inputs = graph_viewer_.GetInputs();

        auto it = find(graph_inputs.begin(), graph_inputs.end(), data_arg);
        if (it != graph_inputs.end()) {
          if (node->InputDefs().size() > 1) {
            const auto& start_arg = node->InputDefs()[1];
            const auto& end_arg = node->InputDefs()[2];
            cond_for_slice |= initializers.find(start_arg->Name()) == initializers.end();
            cond_for_slice |= initializers.find(end_arg->Name()) == initializers.end();
          }
          if (node->InputDefs().size() > 3) {
            const auto& axes_arg = node->InputDefs()[3];
            cond_for_slice |= initializers.find(axes_arg->Name()) == initializers.end();
          }
        }

        return cond_for_slice;
      }
    };
    op_list_.insert({"Slice", obj});
  }
  {
    UnsupportedOpMode obj = {{V_2020_4,V_2021_1,V_2021_2, V_2021_3},
      [this](const Node* node, const Provider_InitializedTensorSet&) {
        //Shape can't have empty axes attribute
        const auto& attributes = node->GetAttributes();
        if (attributes.count("axes") == 0)
          return true;
        return false;
      }
    };
    op_list_.insert({"Squeeze", obj});
  }
  {
     UnsupportedOpMode obj = {{V_2020_4},
     [this](const Node* node, const Provider_InitializedTensorSet&) {
        return node->InputDefs().size() > 1;
     }
    };
    op_list_.insert({"TopK", obj});
  }
  {
    UnsupportedOpMode obj = {{V_2020_4,V_2021_2, V_2021_3}, 
      [this](const Node* node, const Provider_InitializedTensorSet&) {
        return (!this->dimension_unsupported(node));
      }
    };
    op_list_.insert({"Unsqueeze", obj});
  }
  {
    UnsupportedOpMode obj = {{V_2021_1,V_2021_2, V_2021_3},
      [this](const Node* node, const Provider_InitializedTensorSet& ) {
      //check for attributes
      auto& upsample_attr = node->GetAttributes();
      if (upsample_attr.count("scales") > 0) {
        auto& upsample_arg = upsample_attr.at("scales");
        auto float_size = upsample_arg.floats_size();
        if (float_size > 2 && (upsample_arg.floats(0) != 1.f || upsample_arg.floats(1) != 1.f)) {
          return true;
        }
      }

      //check for input dimensions
      const auto& x_arg = node->InputDefs()[0];
      auto shape = x_arg->Shape();
      if (shape != nullptr) {
        //input tensor rank cannot be of one dimension
        if (shape->dim_size() == 1) {
          return true;
        }
      }
      // x_arg supports only float, int8 and float16 type
      if ((x_arg->TypeAsProto()->tensor_type().elem_type() == ONNX_NAMESPACE::TensorProto_DataType::TensorProto_DataType_FLOAT) ||
          (x_arg->TypeAsProto()->tensor_type().elem_type() == ONNX_NAMESPACE::TensorProto_DataType::TensorProto_DataType_INT8) ||
          (x_arg->TypeAsProto()->tensor_type().elem_type() == ONNX_NAMESPACE::TensorProto_DataType::TensorProto_DataType_FLOAT16)) {
          return false;
      } else {
        return true;
      }
      }    
    };
    op_list_.insert({"Upsample", obj});
  }
  {
    UnsupportedOpMode obj = {{V_2021_2},
      [this](const Node* node, const Provider_InitializedTensorSet& ) {
        //float data type is not supported
        const bool data_is_float = node->InputDefs()[1]->Type()->find("float") != std::string::npos;
          return data_is_float;
    } };
    op_list_.insert({"Where", obj});
  }
  {
    UnsupportedOpMode obj = {{V_2021_3},
      [this](const Node* node, const Provider_InitializedTensorSet&) {
        return (!this->dimension_unsupported(node));
      }
    };
    op_list_.insert({"ReduceSum", obj});
  }
}  

bool DataOps::op_is_supported(std::string name, std::vector<SupportedOp>& op_list) {
  for (size_t i=0; i < op_list.size(); i++) {
    if (op_list[i].optype == name) {
      if (op_list[i].version <= version_id_) {
        auto it = op_list[i].device_type.begin();
        while (it != op_list[i].device_type.end()) {
          
          //if device supported is all then we support it 
          if(*it == "All") {
            return true;
          } 
          
          //check for device supported
          if (device_id_.find(*it) != std::string::npos) {
            return true;
          }
          
          it++;
        } 
      }
    }
  }
  
  return false;
}

bool DataOps::type_is_supported(const NodeArg* node_arg, bool is_initializer) {
  
  const auto* type_proto = node_arg->TypeAsProto();
  if (!type_proto) {
    return false;
  }

  if (is_initializer) {
    auto dtype = type_proto->tensor_type().elem_type();
    for (auto const &var : supported_types_initializer_) {
      if ((var.first <= version_id_) && 
          (var.second == dtype)) {
        return true;
      }
    }
        
#ifndef NDEBUG
    if (openvino_ep::backend_utils::IsDebugEnabled()) {
      std::cout << "Initializer Data Type is not supported" << std::endl;
    }
#endif
    return false;
  } else {
    
    auto dtype = type_proto->tensor_type().elem_type();

    if (device_id_ == "MYRIAD" || device_id_ == "HDDL" || device_id_.find("HETERO") != std::string::npos || device_id_.find("MULTI") != std::string::npos) {
      for (auto const &var : supported_types_vpu_) {
        if ((var.first <= version_id_) && 
            (var.second == dtype)) {
          return true;
        }
      }
      
#ifndef NDEBUG
    if (openvino_ep::backend_utils::IsDebugEnabled()) {
      std::cout << "I/O data type is not supported" << std::endl;
    }
#endif
    return false;
      
    } else if (device_id_ == "CPU") {
      for (auto const &var : supported_types_cpu_) {
        if ((var.first <= version_id_) && 
            (var.second == dtype)) {
          return true;
        }
      }
      #ifndef NDEBUG
        if (openvino_ep::backend_utils::IsDebugEnabled()) {
          std::cout << "I/O data type is not supported" << std::endl;
        }
      #endif
        return false;
      
    } else if (device_id_ == "GPU") {
      auto prec_str = openvino_ep::BackendManager::GetGlobalContext().precision_str;
      if (prec_str == "FP32" && dtype == ONNX_NAMESPACE::TensorProto_DataType::TensorProto_DataType_FLOAT16)
        return false;
      for (auto const &var : supported_types_gpu_) {
        if ((var.first <= version_id_) && 
            (var.second == dtype)) {
          return true;
        }
      }
      #ifndef NDEBUG
        if (openvino_ep::backend_utils::IsDebugEnabled()) {
          std::cout << "I/O data type is not supported" << std::endl;
        }
      #endif
        return false;
      
    }
    return true;
  }
}

bool DataOps::unsupported_op_mode(const Node* node) {
  bool result = false;
  const auto& optype = node->OpType();
  const auto& initializers = graph_viewer_.GetAllInitializedTensors();

  auto iter = op_list_.equal_range(optype);
  for (auto it=iter.first; it!=iter.second; ++it) {
    auto ob = it->second;
    if (std::find(ob.ver.begin(), ob.ver.end(), version_id_) != ob.ver.end()) {
      return ob.func(node, initializers);
    }
  }
  return result;
}

bool DataOps::dimension_unsupported(const Node* node) {
  auto node_inputs = node->InputDefs();
  size_t input_dims = 0;
  if (node_inputs[0]->Shape() == nullptr) {
    return true;
  } else {
    input_dims = node_inputs[0]->Shape()->dim_size();
    if (node->OpType().find("Pool") != std::string::npos) {
      if (input_dims != 4 && input_dims != 5)
        return false;
    }

    if (node->OpType() == "Unsqueeze") {
      auto& attributes = node->GetAttributes();
      int64_t axes_size = attributes.count("axes") > 0 ? attributes.at("axes").ints().size() : 0;
      if (input_dims + axes_size > 5 || axes_size == 0)
        return false;
    }

    if (node->OpType() == "ReduceSum") {
      auto& attributes = node->GetAttributes();
      int64_t axes_size = attributes.count("axes") > 0 ? attributes.at("axes").ints().size() : 0;
      if (axes_size == 0)
        return false;
    }
  }
  return true;
}

bool DataOps::node_is_supported(const std::map<std::string, std::set<std::string>>& op_map,
                                const NodeIndex node_idx) {
  
  const auto& node = graph_viewer_.GetNode(node_idx);
  const auto& optype = node->OpType();

#ifndef NDEBUG
  if (openvino_ep::backend_utils::IsDebugEnabled()) {
    std::cout << "Node " << optype << std::endl;
  }
#endif

  const auto& domain = node->Domain();

  /*
  0. Check if node is in the unsupported list
  1. Check input and output data types are supported.
  2. Check if there is unsupported dimension in input and output shapes
  3. Check Op is supported
   3a. Check if Op is of known unsupported modes (edge cases). If yes return false right away.
   3b. If above is not true, check if the op is available in nGraph.
  */

  //Check 0
  if (!op_is_supported(optype, supported_op_mode)) {
#ifndef NDEBUG
    if (openvino_ep::backend_utils::IsDebugEnabled()) {
      std::cout << "Node is not in the supported ops list" << std::endl;
    }
#endif
    return false;
  }

  //Check 1
  bool are_types_supported = true;

  node->ForEachDef([this, &are_types_supported](const NodeArg& node_arg, bool is_input) {
    bool is_initializer = false;
    if (is_input) {
      if (this->graph_viewer_.IsConstantInitializer(node_arg.Name(), true))
        is_initializer = true;
    }
    bool is_supported = type_is_supported(&node_arg, is_initializer);
    are_types_supported &= is_supported;
  });

  if (!are_types_supported) {
    return false;
  }

  //Check 2

  bool has_unsupported_dimension = false;
  node->ForEachDef([&has_unsupported_dimension, this, &optype](const NodeArg& node_arg, bool is_input) {
    if (is_input) {
      if (this->graph_viewer_.IsConstantInitializer(node_arg.Name(), true))
        return;
    }
    auto shape = node_arg.Shape();
    if (shape != nullptr) {
      //Can't have no dimensions
      if (shape->dim_size() == 0) {
        if (op_is_supported(optype, no_dimension_supported_)) {
          return;
        }
        has_unsupported_dimension = true;
        return;
      } else {
        //Zero dimension check
        for (const auto& dim : shape->dim()) {
          if (utils::HasDimValue(dim) && dim.dim_value() == 0) {
            if ((device_id_.find("MYRIAD") != std::string::npos) && (optype == "Resize"))
              return;
            has_unsupported_dimension = true;
            return;
          }
        }
      }
    }
  });
  if (has_unsupported_dimension) {
#ifndef NDEBUG
    if (openvino_ep::backend_utils::IsDebugEnabled()) {
      std::cout << "Dimension check failed" << std::endl;
    }
#endif

    return false;
  }

  //Check 3a
  if (domain == kOnnxDomain && unsupported_op_mode(node)) {
#ifndef NDEBUG
    if (openvino_ep::backend_utils::IsDebugEnabled()) {
      std::cout << "Failed in unsupported op mode" << std::endl;
    }
#endif
    return false;
  }

  //Check 3b
  const auto opset = op_map.find(domain);
  if (opset == op_map.end() || opset->second.find(optype) == opset->second.end()) {
    return false;
  } else {
    return true;
  }

}

std::vector<NodeIndex> DataOps::GetUnsupportedNodeIndices(std::unordered_set<std::string>& ng_required_initializers) {  

    const auto ng_supported_ops = GetNgSupportedOps(GetOnnxOpSet(graph_viewer_));

    std::vector<NodeIndex> unsupported_nodes_idx;

    for (const auto& node_idx : graph_viewer_.GetNodesInTopologicalOrder()) {
      if (node_is_supported(ng_supported_ops, node_idx)) {
        // Collect inputs that are initializers
        graph_viewer_.GetNode(node_idx)->ForEachDef([&ng_required_initializers, this](const NodeArg& node_arg, bool is_input) {
            if(is_input && this->graph_viewer_.GetAllInitializedTensors().count(node_arg.Name())) {
                ng_required_initializers.insert(node_arg.Name());
              } }, true);
      } else {
        unsupported_nodes_idx.push_back(node_idx);
      }
    }
    return unsupported_nodes_idx;        
}

bool DataOps::IsOpSupportedOnlyInModel(std::string name) {
  return ops_supported_only_in_model.find(name) != ops_supported_only_in_model.end();
}

<<<<<<< HEAD
bool DataOps::SpecialConditionForClusterSizeOne(const Node* node) {
    /*if (node->OpType() == "Reshape") {
      const auto& shape_arg = node->InputDefs()[1];
      if (ng_required_initializers.find(shape_arg->Name()) == ng_required_initializers.end()) {
        return true;
      }
    } else */if (node->OpType() == "Expand") {
=======
bool DataOps::SpecialConditionForClusterSizeOne(std::unordered_set<std::string>& ng_required_initializers, const Node* node) {
    if (node->OpType() == "Where") {
      if (device_id_.find("MYRIAD") != std::string::npos) {
        if (node->InputDefs()[1]->TypeAsProto()->tensor_type().elem_type() == ONNX_NAMESPACE::TensorProto_DataType::TensorProto_DataType_FLOAT)
          return true;
      }
    } else if (node->OpType() == "Reshape") {
        const auto& shape_arg = node->InputDefs()[1];
        if (ng_required_initializers.find(shape_arg->Name()) == ng_required_initializers.end()) {
          return true;
        }
    } else if (node->OpType() == "Expand") {
>>>>>>> 225aa8ee
        // nGraph only supports constant shape input values
        const auto& output = node->OutputDefs()[0];
        if (output->TypeAsProto()->tensor_type().elem_type() != ONNX_NAMESPACE::TensorProto_DataType::TensorProto_DataType_FLOAT16)
          return true;
    } else if (node->OpType() == "RoiAlign") {
        using onnx_dtype = ONNX_NAMESPACE::TensorProto_DataType;

        onnx_dtype input_0_data_type = (ONNX_NAMESPACE::TensorProto_DataType)node->InputDefs()[0]->TypeAsProto()->tensor_type().elem_type();
        onnx_dtype input_1_data_type = (ONNX_NAMESPACE::TensorProto_DataType)node->InputDefs()[1]->TypeAsProto()->tensor_type().elem_type();
        onnx_dtype input_2_data_type = (ONNX_NAMESPACE::TensorProto_DataType)node->InputDefs()[2]->TypeAsProto()->tensor_type().elem_type();
        onnx_dtype output_data_type = (ONNX_NAMESPACE::TensorProto_DataType)node->OutputDefs()[0]->TypeAsProto()->tensor_type().elem_type();

        if ((input_0_data_type != onnx_dtype::TensorProto_DataType_FLOAT16) ||
            (input_1_data_type != onnx_dtype::TensorProto_DataType_FLOAT16) ||
            (input_2_data_type != onnx_dtype::TensorProto_DataType_FLOAT) ||
            (output_data_type != onnx_dtype::TensorProto_DataType_FLOAT16))
          return true;
    } else if ((node->OpType() == "Greater") || (node->OpType() == "Less")) {
        if (device_id_.find("MYRIAD") != std::string::npos) {
          auto input_0_data_type = (ONNX_NAMESPACE::TensorProto_DataType)node->InputDefs()[0]->TypeAsProto()->tensor_type().elem_type();
          auto input_1_data_type = (ONNX_NAMESPACE::TensorProto_DataType)node->InputDefs()[1]->TypeAsProto()->tensor_type().elem_type();
          auto output_data_type = (ONNX_NAMESPACE::TensorProto_DataType)node->OutputDefs()[0]->TypeAsProto()->tensor_type().elem_type();

          if (!((output_data_type == ONNX_NAMESPACE::TensorProto_DataType::TensorProto_DataType_FLOAT) ||
                (output_data_type == ONNX_NAMESPACE::TensorProto_DataType::TensorProto_DataType_FLOAT16))) {
            return true;
          }

          if ((input_0_data_type != ONNX_NAMESPACE::TensorProto_DataType::TensorProto_DataType_FLOAT16) ||
              (input_1_data_type != ONNX_NAMESPACE::TensorProto_DataType::TensorProto_DataType_FLOAT16)) {
            return true;
          }
        }
    } else if (node->OpType() == "MaxPool" && device_id_.find("MYRIAD") != std::string::npos) {
      auto output_data_type = node->OutputDefs()[0]->TypeAsProto()->tensor_type().elem_type();
      if (output_data_type != ONNX_NAMESPACE::TensorProto_DataType::TensorProto_DataType_FLOAT ||
          output_data_type != ONNX_NAMESPACE::TensorProto_DataType::TensorProto_DataType_FLOAT16) {
        return true;
      }
    }
    return false;
}

bool DataOps::DoNotOmitSubGraph(const std::string& name) {
  return op_is_supported(name, subgraph_supported_);
}

bool DataOps::InsertNode(const Node *node, const std::string& optype) {
  if (optype == "TopK" || optype == "NonZero") {
    return true;
  }
  if (optype == "Gather") {
    if (device_id_.find("MYRIAD") != std::string::npos) {
      auto input_data_type = node->InputDefs()[0]->TypeAsProto()->tensor_type().elem_type();
      if (input_data_type == ONNX_NAMESPACE::TensorProto_DataType::TensorProto_DataType_UINT8) {
        return true;
      }
    }
  }
  return false;
}

}  // namespace openvino_ep
}  // namespace onnxruntime<|MERGE_RESOLUTION|>--- conflicted
+++ resolved
@@ -158,11 +158,7 @@
     {"Sum", V_2020_4,{"All"}},
     {"Tan", V_2020_4,{"CPU", "GPU"}},
     {"Tanh", V_2020_4,{"All"}},
-<<<<<<< HEAD
-    {"Tile", V_2021_3,{"All"}},
-=======
     {"Tile", V_2021_3,{"MYRIAD"}},
->>>>>>> 225aa8ee
     {"Transpose", V_2020_4,{"All"}},
     {"TopK", V_2020_4,{"All"}},
     {"Unsqueeze", V_2020_4,{"All"}},
@@ -440,8 +436,6 @@
     op_list_.insert({"Gather", obj});
   }
   {
-<<<<<<< HEAD
-=======
     UnsupportedOpMode obj = {{V_2021_3},
       [this](const Node* node, const Provider_InitializedTensorSet& ) {
         const auto& indices_arg = node->InputDefs()[0];
@@ -458,7 +452,6 @@
     op_list_.insert({"GatherElements", obj});
   }
   {
->>>>>>> 225aa8ee
     UnsupportedOpMode obj = {{V_2020_4,V_2021_1,V_2021_2, V_2021_3},
       [this](const Node* node, const Provider_InitializedTensorSet&) {
         const auto& input = node->InputDefs()[0];
@@ -1119,15 +1112,6 @@
   return ops_supported_only_in_model.find(name) != ops_supported_only_in_model.end();
 }
 
-<<<<<<< HEAD
-bool DataOps::SpecialConditionForClusterSizeOne(const Node* node) {
-    /*if (node->OpType() == "Reshape") {
-      const auto& shape_arg = node->InputDefs()[1];
-      if (ng_required_initializers.find(shape_arg->Name()) == ng_required_initializers.end()) {
-        return true;
-      }
-    } else */if (node->OpType() == "Expand") {
-=======
 bool DataOps::SpecialConditionForClusterSizeOne(std::unordered_set<std::string>& ng_required_initializers, const Node* node) {
     if (node->OpType() == "Where") {
       if (device_id_.find("MYRIAD") != std::string::npos) {
@@ -1140,7 +1124,6 @@
           return true;
         }
     } else if (node->OpType() == "Expand") {
->>>>>>> 225aa8ee
         // nGraph only supports constant shape input values
         const auto& output = node->OutputDefs()[0];
         if (output->TypeAsProto()->tensor_type().elem_type() != ONNX_NAMESPACE::TensorProto_DataType::TensorProto_DataType_FLOAT16)
