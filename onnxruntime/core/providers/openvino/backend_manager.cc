// Copyright(C) 2020 Intel Corporation
// Licensed under the MIT License

#include <inference_engine.hpp>
// IE defines a macro 'OPTIONAL' that conflicts the remaining headers using MSVC
#if defined(_MSC_VER)
#undef OPTIONAL
#endif

#include <google/protobuf/io/zero_copy_stream_impl.h>

#include "core/graph/graph.h"
#include "core/graph/model.h"
#include "core/platform/env.h"
#include "contexts.h"
#include "backend_manager.h"
#include "ibackend.h"
#include "backend_utils.h"

namespace onnxruntime {
namespace openvino_ep {

GlobalContext& BackendManager::GetGlobalContext() {
  static GlobalContext global_context;
  return global_context;
}

BackendManager::BackendManager(const onnxruntime::Node* fused_node, const logging::Logger& logger,
                               std::string dev_id, std::string prec_str) {
  subgraph_context_.device_id = dev_id;
  subgraph_context_.precision_str = prec_str;
  if(prec_str == "FP32") {
    subgraph_context_.precision = InferenceEngine::Precision::FP32;
  } else if (prec_str == "FP16") {
    subgraph_context_.precision = InferenceEngine::Precision::FP16;
  } else {
    ORT_THROW("Invalid OpenVINO Precision type: " + prec_str);
  }

  // Save the indexes of graph inputs among fused_node's inputDefs
  // (which also contains initializers).
  std::map<std::string, int> inputdef_index_map;
  auto node_input_defs = fused_node->InputDefs();
  int i = 0;
  for (auto idef : node_input_defs) {
    inputdef_index_map.insert({idef->Name(), i});
    i++;
  }

  auto graph_inputs = fused_node->GetFunctionBody()->Body().GetInputs();
  set_vpu_config_ = false;
  for (auto input : graph_inputs) {
    if(device_id_ == "MYRIAD"){
      auto shape = input->Shape();
      if(shape != nullptr){
        if(shape->dim_size() != 4){
          set_vpu_config_ = true;
        }
      }
    }
    auto it = inputdef_index_map.find(input->Name());
    if (it == inputdef_index_map.end()) {
      ORT_THROW("Input not found in the input defs list");
    }

    int index = it->second;
    subgraph_context_.input_indexes.push_back(index);
  }

  auto graph_outputs_defs = fused_node->OutputDefs();
  i = 0;
  for (auto output_def : graph_outputs_defs){
    subgraph_context_.output_names.insert({output_def->Name(), i});
    i++;
  }
  subgraph_context_.subgraph_name = fused_node->Name();
  model_proto_ = GetModelProtoFromFusedNode(fused_node, logger);

  if(ModelHasBatchedInputs(model_proto_) &&
    GetGlobalContext().is_wholly_supported_graph &&
    subgraph_context_.device_id == "HDDL") {

    subgraph_context_.enable_batching = true;
    LOGS_DEFAULT(INFO) <<
      "[OpenVINO-EP] Model can be Batch inferenced \n";
    auto model_copy = ReWriteBatchDimWithOne(model_proto_);
    concrete_backend_ = BackendFactory::MakeBackend(*model_copy, GetGlobalContext(), subgraph_context_);
    subgraph_context_.has_dynamic_input_shape = false;

  } else if (ModelHasSymbolicInputDims(fused_node)) {
    LOGS_DEFAULT(INFO) <<
      "[OpenVINO-EP] Model has symbolic input dims. Defering backend initialization";
    subgraph_context_.has_dynamic_input_shape = true;
  } else {
    LOGS_DEFAULT(INFO) <<
<<<<<<< HEAD
      "[OpenVINO-EP] Model has concreate input dims. Initializing backend for graph " << subgraph_name_;
    has_dynamic_input_shape_ = false;
    concrete_backend_ = BackendFactory::MakeBackend(model_proto_, input_indexes_,
                                                    output_names_, device_id_,
                                                    precision_, ie_core_, subgraph_name_, set_vpu_config_);
=======
      "[OpenVINO-EP] Model has concreate input dims. Initializing backend for graph " <<
      subgraph_context_.subgraph_name;

    subgraph_context_.has_dynamic_input_shape = false;
    concrete_backend_ = BackendFactory::MakeBackend(model_proto_, GetGlobalContext(), subgraph_context_);
>>>>>>> fdee3647
  }
}

bool BackendManager::ModelHasBatchedInputs(const ONNX_NAMESPACE::ModelProto& model_proto) const {
  bool has_batched_inputs = true;
  for (int i=0; i < (int)subgraph_context_.input_indexes.size(); i++) {
    auto input = model_proto.graph().input(subgraph_context_.input_indexes[i]);
    // Batch-process only raw image inputs (NCHW or NHWC layouts)
    auto shape = input.type().tensor_type().shape();
    if (shape.dim_size() != 4) {
      has_batched_inputs = false;
      break;
    }

    if(shape.dim(0).value_case() == shape.dim(0).kDimValue) {
      has_batched_inputs = false;
      break;
    }

    for(int index = 1; index < 4; index++) {
      if(shape.dim(index).value_case() != shape.dim(0).kDimValue) {
        has_batched_inputs = false;
        break;
      }
    }
    if(!has_batched_inputs) {
      break;
    }
  }
  return has_batched_inputs;
}

//Save ONNX Model
static common::Status SaveModel(ONNX_NAMESPACE::ModelProto& model_proto,
                                const std::string& file_path) {
  int fd;
  Status status = Env::Default().FileOpenWr(file_path, fd);
  google::protobuf::io::FileOutputStream output(fd);
  const bool result = model_proto.SerializeToZeroCopyStream(&output) && output.Flush();
  if (result)
    return Status::OK();
  else
    return Status::OK();
}

bool BackendManager::ModelHasSymbolicInputDims(const onnxruntime::Node* fused_node) const {
  bool has_sym_dims = false;
  auto graph_inputs = fused_node->GetFunctionBody()->Body().GetInputs();
  for (auto input : graph_inputs){
    if(input->Shape() == nullptr){
      has_sym_dims = true;
      break;
    }
    for (auto dim : input->Shape()->dim()) {
      if (dim.value_case() != dim.kDimValue) {
        has_sym_dims = true;
        break;
      }
    }
    if (has_sym_dims) {
      break;
    }
  }
  return has_sym_dims;
}

ONNX_NAMESPACE::ModelProto
BackendManager::GetModelProtoFromFusedNode(const onnxruntime::Node* fused_node,
                                           const logging::Logger& logger) const {
  const auto* node_function = fused_node->GetFunctionBody();
  const std::string& name = fused_node->Name();
  ORT_ENFORCE(node_function != nullptr, "Could not extract function body for node: ", name);

  const onnxruntime::Graph& node_subgraph = node_function->Body();
  onnxruntime::Model model(node_subgraph.Name(), true, ModelMetaData{}, onnxruntime::ToPathString(""),
                           IOnnxRuntimeOpSchemaRegistryList{}, node_subgraph.DomainToVersionMap(),
                           std::vector<ONNX_NAMESPACE::FunctionProto>(), logger);

  ONNX_NAMESPACE::ModelProto model_proto = model.ToProto();
  model_proto.set_ir_version(ONNX_NAMESPACE::Version::IR_VERSION);

  *(model_proto.mutable_graph()) = node_subgraph.ToGraphProto();

  if (openvino_ep::backend_utils::IsDebugEnabled()) {
    SaveModel(model_proto, name + ".onnx");
  }

  return model_proto;
}

std::vector<std::vector<int64_t>> GetInputTensorShapes(Ort::CustomOpApi& api,
                                                       OrtKernelContext* context) {
  std::vector<std::vector<int64_t>> input_shapes;
  for (size_t i = 0; i < api.KernelContext_GetInputCount(context); i++) {
    auto input_tensor = api.KernelContext_GetInput(context, i);
    auto tensor_info = api.GetTensorTypeAndShape(input_tensor);
    auto tensor_shape = api.GetTensorShape(tensor_info);
    input_shapes.push_back(tensor_shape);
    api.ReleaseTensorTypeAndShapeInfo(tensor_info);
  }
  return input_shapes;
}

std::string MakeMapKeyString(std::vector<std::vector<int64_t>>& shapes,
                             std::string& device_id) {
  std::string key;
  key += device_id;
  key += "|";  //separator
  for (auto shape : shapes) {
    for (auto dim : shape) {
      std::ostringstream o;
      o << dim;
      key += o.str();
      key += ",";
    }
    key += "|";
  }
  return key;
}

std::shared_ptr<ONNX_NAMESPACE::ModelProto>
BackendManager::ReWriteInputShapeInfo(const ONNX_NAMESPACE::ModelProto& model_proto,
                      std::vector<std::vector<int64_t>> input_shapes) {
  auto model_copy = std::make_shared<ONNX_NAMESPACE::ModelProto>();
  std::string proto_str;
  model_proto.SerializeToString(&proto_str);
  model_copy->ParseFromString(proto_str);
  auto graph_proto = model_copy->mutable_graph();

  for (size_t i = 0; i < input_shapes.size(); i++) {
    auto g_in_shape = graph_proto->mutable_input((int)i)->
                        mutable_type()->mutable_tensor_type()->mutable_shape();
    g_in_shape->clear_dim();
    auto shape = input_shapes[i];
    for (size_t dim = 0; dim < shape.size(); dim++) {
      g_in_shape->add_dim()->set_dim_value(shape[dim]);
    }
  }
  return model_copy;
}

std::shared_ptr<ONNX_NAMESPACE::ModelProto>
BackendManager::ReWriteBatchDimWithOne(const ONNX_NAMESPACE::ModelProto& model_proto) {
  auto model_copy = std::make_shared<ONNX_NAMESPACE::ModelProto>();
  std::string proto_str;
  model_proto.SerializeToString(&proto_str);
  model_copy->ParseFromString(proto_str);
  auto graph_proto = model_copy->mutable_graph();

  for (int i = 0; i < graph_proto->input_size(); i++) {
    ONNX_NAMESPACE::TensorShapeProto* g_in_shape = graph_proto->mutable_input((int)i)->
                        mutable_type()->mutable_tensor_type()->mutable_shape();
    g_in_shape->mutable_dim(0)->clear_dim_value();
    g_in_shape->mutable_dim(0)->set_dim_value(1);
  }
  return model_copy;
}

void BackendManager::Compute(Ort::CustomOpApi api, OrtKernelContext* context) {
  if (subgraph_context_.has_dynamic_input_shape) {
    std::vector<std::vector<int64_t>> tensor_shapes = GetInputTensorShapes(api, context);
    auto key = MakeMapKeyString(tensor_shapes, subgraph_context_.device_id);

    std::shared_ptr<IBackend> dynamic_backend;
    auto search = backend_map_.find(key);
    if (search == backend_map_.end()) {
      LOGS_DEFAULT(INFO) << "[OpenVINO-EP] "
                         << "Creating concrete backend for key: " << key;
      LOGS_DEFAULT(INFO) << "[OpenVINO-EP] "
                         << "Backend created for graph " << subgraph_context_.subgraph_name;
      auto modelproto_with_concrete_shapes = ReWriteInputShapeInfo(model_proto_, tensor_shapes);
      dynamic_backend = BackendFactory::MakeBackend(*modelproto_with_concrete_shapes,
<<<<<<< HEAD
                                                    input_indexes_,output_names_,
                                                    device_id_, precision_, ie_core_,subgraph_name_, set_vpu_config_);
=======
                                                    GetGlobalContext(), subgraph_context_);
>>>>>>> fdee3647
      backend_map_.insert({key, dynamic_backend});
    } else {
      dynamic_backend = search->second;
    }

    dynamic_backend->Infer(api, context);
  } else {
    concrete_backend_->Infer(api, context);
  }
}

void BackendManager::ShutdownBackendManager() {
}

}  // namespace openvino_ep
}  // namespace onnxruntime<|MERGE_RESOLUTION|>--- conflicted
+++ resolved
@@ -48,13 +48,12 @@
   }
 
   auto graph_inputs = fused_node->GetFunctionBody()->Body().GetInputs();
-  set_vpu_config_ = false;
   for (auto input : graph_inputs) {
-    if(device_id_ == "MYRIAD"){
+    if(subgraph_context_.device_id == "MYRIAD"){
       auto shape = input->Shape();
       if(shape != nullptr){
         if(shape->dim_size() != 4){
-          set_vpu_config_ = true;
+          subgraph_context_.set_vpu_config = true;
         }
       }
     }
@@ -93,19 +92,11 @@
     subgraph_context_.has_dynamic_input_shape = true;
   } else {
     LOGS_DEFAULT(INFO) <<
-<<<<<<< HEAD
-      "[OpenVINO-EP] Model has concreate input dims. Initializing backend for graph " << subgraph_name_;
-    has_dynamic_input_shape_ = false;
-    concrete_backend_ = BackendFactory::MakeBackend(model_proto_, input_indexes_,
-                                                    output_names_, device_id_,
-                                                    precision_, ie_core_, subgraph_name_, set_vpu_config_);
-=======
       "[OpenVINO-EP] Model has concreate input dims. Initializing backend for graph " <<
       subgraph_context_.subgraph_name;
 
     subgraph_context_.has_dynamic_input_shape = false;
     concrete_backend_ = BackendFactory::MakeBackend(model_proto_, GetGlobalContext(), subgraph_context_);
->>>>>>> fdee3647
   }
 }
 
@@ -278,12 +269,7 @@
                          << "Backend created for graph " << subgraph_context_.subgraph_name;
       auto modelproto_with_concrete_shapes = ReWriteInputShapeInfo(model_proto_, tensor_shapes);
       dynamic_backend = BackendFactory::MakeBackend(*modelproto_with_concrete_shapes,
-<<<<<<< HEAD
-                                                    input_indexes_,output_names_,
-                                                    device_id_, precision_, ie_core_,subgraph_name_, set_vpu_config_);
-=======
                                                     GetGlobalContext(), subgraph_context_);
->>>>>>> fdee3647
       backend_map_.insert({key, dynamic_backend});
     } else {
       dynamic_backend = search->second;
