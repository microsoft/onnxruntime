// Copyright (C) Intel Corporation
// Licensed under the MIT License

#pragma once

#define ORT_API_MANUAL_INIT
#include <iomanip>
#include <unordered_map>
#include <map>
#include <memory>
#include <vector>
#include <string>
#include <string_view>

#include "core/session/onnxruntime_cxx_api.h"
#include "core/providers/openvino/contexts.h"
#include "core/providers/openvino/ov_interface.h"
#ifdef _WIN32
#include <direct.h>
#define GetCurrentDir _getcwd
#else
#include <unistd.h>
#define GetCurrentDir getcwd
#endif

#include <sys/stat.h>

namespace onnxruntime {
namespace openvino_ep {
<<<<<<< HEAD
constexpr std::string log_tag = "[OpenVINO-EP] ";
=======
inline const std::string log_tag = "[OpenVINO-EP] ";
>>>>>>> 4b18210e

struct ParameterShape {
  using ort_shape_t = std::vector<int64_t>;

  static ov::PartialShape ToOvPartialShape(const ort_shape_t& ort_shape) {
    std::vector<ov::Dimension> ov_shape(ort_shape.size());
    std::transform(ort_shape.begin(), ort_shape.end(), ov_shape.begin(), [](int64_t dim) {
      return dim == -1 ? ov::Dimension::dynamic() : ov::Dimension(dim);
    });
    return ov::PartialShape(ov_shape);
  }

  static ort_shape_t ToOrtShape(const ov::PartialShape& ov_shape) {
    ort_shape_t ort_shape(ov_shape.size());
    std::transform(ov_shape.begin(), ov_shape.end(), ort_shape.begin(), [](const auto& dim) {
      return dim.is_dynamic() ? -1 : dim.get_length();
    });
    return ort_shape;
  }

  static ort_shape_t ToOrtShape(const ov::Shape& ov_shape) {
    ort_shape_t ort_shape(ov_shape.size());
    std::transform(ov_shape.begin(), ov_shape.end(), ort_shape.begin(), [](const auto& dim) {
      return narrow<int64_t>(dim);
    });
    return ort_shape;
  }

  operator ov::Shape() const { return ov_.get_shape(); }
  operator const ov::PartialShape&() const { return ov_; }
  operator const ort_shape_t&() const { return ort_; }

  explicit ParameterShape(const ort_shape_t& ort_shape) : ort_(ort_shape), ov_(ToOvPartialShape(ort_shape)) {}
  explicit ParameterShape(const ov::PartialShape& ov_partial_shape) : ov_(ov_partial_shape), ort_(ToOrtShape(ov_partial_shape)) {}

 private:
  ort_shape_t ort_;
  ov::PartialShape ov_;
};

namespace backend_utils {

bool IsDebugEnabled();

// Internal diagnostic function.
bool IsCILogEnabled();

int GetFirstAvailableDevice(SessionContext& session_context);

void FillOutputsWithConstantData(std::shared_ptr<ov::Node> node, Ort::UnownedValue& out_tensor);

template <typename T>
void FillOutputHelper(Ort::UnownedValue& out_tensor, std::shared_ptr<ov::Node> node);

Ort::UnownedValue
GetOutputTensor(Ort::KernelContext& context,
                std::string output_name,
                const SubGraphContext::string_index_map_t& output_names,
                std::shared_ptr<ov::Node> node);

void FillInputBlob(OVTensorPtr inputBlob, size_t batch_slice_idx,
                   std::string input_name, Ort::KernelContext& context,
                   const SubGraphContext& subgraph_context);

std::shared_ptr<const OVNetwork>
CreateOVModel(std::string&& model,
              const SessionContext& session_context,
              std::map<std::string, std::shared_ptr<ov::Node>>& const_outputs_map);

void CreateOVTensors(const std::string& device_name,
                     SharedContext::SharedWeights::Metadata::Map& metadata_map,
                     SharedContext::SharedWeights::WeightsFile& weights);
void DestroyOVTensors(SharedContext::SharedWeights::Metadata::Map& metadata_map);

void printPerformanceCounts(const std::vector<OVProfilingInfo>& performanceMap,
                            std::ostream& stream, std::string deviceName);

void printPerformanceCounts(OVInferRequestPtr request, std::ostream& stream, std::string deviceName);

bool IsModelStreamXML(std::istream& model_stream);

}  // namespace backend_utils
}  // namespace openvino_ep
}  // namespace onnxruntime<|MERGE_RESOLUTION|>--- conflicted
+++ resolved
@@ -27,11 +27,7 @@
 
 namespace onnxruntime {
 namespace openvino_ep {
-<<<<<<< HEAD
-constexpr std::string log_tag = "[OpenVINO-EP] ";
-=======
 inline const std::string log_tag = "[OpenVINO-EP] ";
->>>>>>> 4b18210e
 
 struct ParameterShape {
   using ort_shape_t = std::vector<int64_t>;
