--- conflicted
+++ resolved
@@ -19,13 +19,9 @@
 bool IsDebugEnabled();
 #endif
 
-<<<<<<< HEAD
 bool UseCompiledNetwork();
 
-void SetIODefs(const ONNX_NAMESPACE::Provider_ModelProto& model_proto,
-=======
 void SetIODefs(const ONNX_NAMESPACE::ModelProto& model_proto,
->>>>>>> 7c7d6deb
                std::shared_ptr<InferenceEngine::CNNNetwork> network,
                std::unordered_map<std::string, int> output_names,
                std::map<std::string, std::shared_ptr<ngraph::Node>>& const_outputs_map,
