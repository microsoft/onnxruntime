// Copyright (C) Intel Corporation
// Licensed under the MIT License

#include <algorithm>
#include <cctype>
#include <map>
#include <set>

#include <utility>
#include "core/providers/shared_library/provider_api.h"
#include "core/providers/openvino/openvino_provider_factory.h"
#include "core/providers/openvino/openvino_execution_provider.h"
#include "core/providers/openvino/openvino_provider_factory_creator.h"
#include "core/providers/openvino/contexts.h"
#include "core/providers/openvino/backend_utils.h"
#include "core/session/onnxruntime_session_options_config_keys.h"
#include "nlohmann/json.hpp"
#include "core/providers/openvino/openvino_parser_utils.h"

namespace onnxruntime {
namespace openvino_ep {
void ParseConfigOptions(ProviderInfo& pi) {
  if (pi.config_options == nullptr)
    return;

  pi.so_disable_cpu_ep_fallback = pi.config_options->GetConfigOrDefault(kOrtSessionOptionsDisableCPUEPFallback, "0") == "1";
  pi.so_context_enable = pi.config_options->GetConfigOrDefault(kOrtSessionOptionEpContextEnable, "0") == "1";
  pi.so_context_embed_mode = pi.config_options->GetConfigOrDefault(kOrtSessionOptionEpContextEmbedMode, "0") == "1";
  pi.so_share_ep_contexts = pi.config_options->GetConfigOrDefault(kOrtSessionOptionShareEpContexts, "0") == "1";
  pi.so_context_file_path = pi.config_options->GetConfigOrDefault(kOrtSessionOptionEpContextFilePath, "");

  if (pi.so_share_ep_contexts) {
    ov::AnyMap map;
    map["NPU_COMPILATION_MODE_PARAMS"] = "enable-wd-blockarg-input=true compute-layers-with-higher-precision=Sqrt,Power,ReduceSum";
    pi.load_config["NPU"] = std::move(map);
  }
}

void* ParseUint64(const ProviderOptions& provider_options, std::string option_name) {
  if (provider_options.contains(option_name)) {
    uint64_t number = std::strtoull(provider_options.at(option_name).data(), nullptr, 16);
    return reinterpret_cast<void*>(number);
  } else {
    return nullptr;
  }
}

bool ParseBooleanOption(const ProviderOptions& provider_options, std::string option_name) {
  if (provider_options.contains(option_name)) {
    const auto& value = provider_options.at(option_name);
    if (value == "true" || value == "True") {
      return true;
    } else if (value == "false" || value == "False") {
      return false;
    } else {
      ORT_THROW("[ERROR] [OpenVINO-EP] ", option_name, " should be a boolean.\n");
    }
  }
  return false;
}

std::string ParseDeviceType(std::shared_ptr<OVCore> ov_core, const ProviderOptions& provider_options) {
  std::set<std::string> supported_device_types = {"CPU", "GPU", "NPU"};
  std::set<std::string> supported_device_modes = {"AUTO", "HETERO", "MULTI"};
  std::vector<std::string> devices_to_check;
  std::string selected_device;
  std::vector<std::string> luid_list;
  std::string device_mode = "";
  std::map<std::string, std::string> ov_luid_map;

  if (provider_options.contains("device_type")) {
    selected_device = provider_options.at("device_type");
    std::erase(selected_device, ' ');
    if (selected_device == "AUTO") return selected_device;

    if (auto delimit = selected_device.find(":"); delimit != std::string::npos) {
      device_mode = selected_device.substr(0, delimit);
      if (supported_device_modes.contains(device_mode)) {
        const auto& devices = selected_device.substr(delimit + 1);
        devices_to_check = split(devices, ',');
        ORT_ENFORCE(devices_to_check.size() > 0, "Mode AUTO/HETERO/MULTI should have devices listed based on priority");
      } else {
        ORT_THROW("[ERROR] [OpenVINO] Invalid device_type is selected. Supported modes are AUTO/HETERO/MULTI");
      }
    } else {
      devices_to_check.push_back(selected_device);
    }
  } else {
    // Take default behavior from project configuration
#if defined OPENVINO_CONFIG_CPU
    selected_device = "CPU";
    LOGS_DEFAULT(INFO) << "[OpenVINO-EP] Choosing Device: " << selected_device;
    return selected_device;
#elif defined OPENVINO_CONFIG_GPU
    selected_device = "GPU";
    LOGS_DEFAULT(INFO) << "[OpenVINO-EP] Choosing Device: " << selected_device;
    return selected_device;
#elif defined OPENVINO_CONFIG_NPU
    selected_device = "NPU";
    LOGS_DEFAULT(INFO) << "[OpenVINO-EP] Choosing Device: " << selected_device;
    return selected_device;
#elif defined OPENVINO_CONFIG_HETERO || defined OPENVINO_CONFIG_MULTI || defined OPENVINO_CONFIG_AUTO
    selected_device = DEVICE_NAME;

    // Add sub-devices to check-list
    int delimit = selected_device.find(":");
    const auto& devices = selected_device.substr(delimit + 1);
    devices_to_check = split(devices, ',');
#endif
  }

  // Get the LUID passed from the provider option in a comma separated string list
  // Compare each of the LUID's against the LUID obtained using ov property and map with the right device
  if (provider_options.contains("device_luid")) {
    std::string luid_str = provider_options.at("device_luid");
    std::erase(luid_str, ' ');
    luid_list = split(luid_str, ',');
  }

  bool all_devices_found = true;

  for (auto device : devices_to_check) {
    bool device_found = false;
    // Check deprecated device format (CPU_FP32, GPU.0_FP16, etc.) and remove the suffix in place
    // Suffix will be parsed in ParsePrecision
    if (auto delimit = device.find("_"); delimit != std::string::npos) {
      device = device.substr(0, delimit);
    }
    // Just the device name without .0, .1, etc. suffix
    auto device_prefix = device;
    // Check if device index is appended (.0, .1, etc.), if so, remove it
    if (auto delimit = device_prefix.find("."); delimit != std::string::npos)
      device_prefix = device_prefix.substr(0, delimit);
    if (supported_device_types.contains(device_prefix)) {
      try {
        std::vector<std::string> available_devices = ov_core->GetAvailableDevices(device_prefix);
        // Here we need to find the full device name (with .idx, but without _precision)
        if (std::find(std::begin(available_devices), std::end(available_devices), device) != std::end(available_devices))
          device_found = true;
        if (device_prefix != "CPU" && luid_list.size() > 0) {
          for (auto dev : available_devices) {
            ov::device::LUID ov_luid = OVCore::Get()->core.get_property(dev, ov::device::luid);
            std::stringstream ov_luid_str;
            ov_luid_str << ov_luid;
            ov_luid_map.emplace(ov_luid_str.str(), dev);
          }
        }
      } catch (const char* msg) {
        ORT_THROW(msg);
      }
    }
    all_devices_found = all_devices_found && device_found;
  }
  if (luid_list.size() > 0) {
    std::string ov_luid_devices;
    for (auto luid_str : luid_list) {
      if (ov_luid_map.contains(luid_str)) {
        std::string ov_dev = ov_luid_map.at(luid_str);
        std::string ov_dev_strip = split(ov_dev, '.')[0];
        if (std::find(std::begin(devices_to_check), std::end(devices_to_check), ov_dev) != std::end(devices_to_check) ||
            std::find(std::begin(devices_to_check), std::end(devices_to_check), ov_dev_strip) != std::end(devices_to_check)) {
          if (!ov_luid_devices.empty()) ov_luid_devices = ov_luid_devices + ",";
          ov_luid_devices = ov_luid_devices + ov_dev;
        } else {
          ORT_THROW(" LUID : ", ov_dev, " does not match with device_type : ", selected_device);
        }
      } else {
        ORT_THROW(provider_options.at("device_luid"), " does not exist for the selected device_type : ", selected_device);
      }
    }
    if (!device_mode.empty()) {
      selected_device = device_mode + ":" + ov_luid_devices;
      for (auto dev_str : devices_to_check) {
        auto default_dev = split(dev_str, '.')[0];

        if (ov_luid_devices.find(default_dev) == std::string::npos)
          selected_device = selected_device + "," + dev_str;
      }
    } else {
      selected_device = ov_luid_devices;
    }
  }
  // If invalid device is chosen error is thrown
  if (!all_devices_found) {
    ORT_THROW(
        "[ERROR] [OpenVINO] You have selected wrong configuration value for the key 'device_type'. "
        "Select from 'CPU', 'GPU', 'NPU', 'GPU.x' where x = 0,1,2 and so on or from"
        " HETERO/MULTI/AUTO/BATCH options available. \n");
  } else {
    LOGS_DEFAULT(INFO) << "[OpenVINO-EP] Choosing Device: " << selected_device;
    return selected_device;
  }
}

void ParseProviderOptions([[maybe_unused]] ProviderInfo& result, [[maybe_unused]] const ProviderOptions& config_options) {}

// Initializes a ProviderInfo struct from a ProviderOptions map and a ConfigOptions map.
static void ParseProviderInfo(const ProviderOptions& provider_options,
                              const ConfigOptions* config_options,
                              /*output*/ ProviderInfo& provider_info) {
  provider_info.config_options = config_options;

  // Minor optimization: we'll hold an OVCore reference to ensure we don't create a new core between ParseDeviceType and
  // (potential) SharedContext creation.
  auto ov_core = OVCore::Get();
  provider_info.device_type = ParseDeviceType(ov_core, provider_options, "device_type");

  if (provider_options.contains("device_id")) {
    std::string dev_id = provider_options.at("device_id").data();
    LOGS_DEFAULT(WARNING) << "[OpenVINO] The options 'device_id' is deprecated. "
                          << "Upgrade to set deice_type and precision session options.\n";
    if (dev_id == "CPU" || dev_id == "GPU" || dev_id == "NPU") {
      provider_info.device_type = std::move(dev_id);
    } else {
      ORT_THROW("[ERROR] [OpenVINO] Unsupported device_id is selected. Select from available options.");
    }
  }
  if (provider_options.contains("cache_dir")) {
    provider_info.cache_dir = provider_options.at("cache_dir");
  }

  provider_info.precision = ParsePrecision(provider_options, provider_info.device_type, "precision");

  if (provider_options.contains("load_config")) {
    auto parse_config = [&](const std::string& config_str) -> std::map<std::string, ov::AnyMap> {
      // If the config string is empty, return an empty map and skip processing
      if (config_str.empty()) {
        LOGS_DEFAULT(WARNING) << "Empty OV Config Map passed. Skipping load_config option parsing.\n";
        return {};
      }

      std::stringstream input_str_stream(config_str);
      std::map<std::string, ov::AnyMap> target_map;

      try {
        nlohmann::json json_config = nlohmann::json::parse(input_str_stream);

        if (!json_config.is_object()) {
          ORT_THROW("Invalid JSON structure: Expected an object at the root.");
        }

        for (auto& [key, value] : json_config.items()) {
          ov::AnyMap inner_map;

          // Ensure the key is one of "CPU", "GPU", or "NPU"
          if (key != "CPU" && key != "GPU" && key != "NPU") {
            LOGS_DEFAULT(WARNING) << "Unsupported device key: " << key << ". Skipping entry.\n";
            continue;
          }

          // Ensure that the value for each device is an object (PROPERTY -> VALUE)
          if (!value.is_object()) {
            ORT_THROW("Invalid JSON structure: Expected an object for device properties.");
          }

          for (auto& [inner_key, inner_value] : value.items()) {
            if (inner_value.is_string()) {
              inner_map[inner_key] = inner_value.get<std::string>();
            } else if (inner_value.is_number_integer()) {
              inner_map[inner_key] = inner_value.get<int64_t>();
            } else if (inner_value.is_number_float()) {
              inner_map[inner_key] = inner_value.get<double>();
            } else if (inner_value.is_boolean()) {
              inner_map[inner_key] = inner_value.get<bool>();
            } else {
              LOGS_DEFAULT(WARNING) << "Unsupported JSON value type for key: " << inner_key << ". Skipping key.";
            }
          }
          target_map[key] = std::move(inner_map);
        }
      } catch (const nlohmann::json::parse_error& e) {
        // Handle syntax errors in JSON
        ORT_THROW("JSON parsing error: " + std::string(e.what()));
      } catch (const nlohmann::json::type_error& e) {
        // Handle invalid type accesses
        ORT_THROW("JSON type error: " + std::string(e.what()));
      } catch (const std::exception& e) {
        ORT_THROW("Error parsing load_config Map: " + std::string(e.what()));
      }
      return target_map;
    };

    provider_info.load_config = parse_config(provider_options.at("load_config"));
  }

  provider_info.context = ParseUint64(provider_options, "context");
#if defined(IO_BUFFER_ENABLED)
  // a valid context must be provided to enable IO Buffer optimizations
  if (provider_info.context == nullptr) {
#undef IO_BUFFER_ENABLED
#define IO_BUFFER_ENABLED = 0
    LOGS_DEFAULT(WARNING) << "Context is not set. Disabling IO Buffer optimization";
  }
#endif

  if (provider_options.contains("num_of_threads")) {
    if (!std::all_of(provider_options.at("num_of_threads").begin(),
                     provider_options.at("num_of_threads").end(), ::isdigit)) {
      ORT_THROW("[ERROR] [OpenVINO-EP] Number of threads should be a number. \n");
    }
    provider_info.num_of_threads = std::stoi(provider_options.at("num_of_threads"));
    if (provider_info.num_of_threads <= 0) {
      provider_info.num_of_threads = 1;
      LOGS_DEFAULT(WARNING) << "[OpenVINO-EP] The value for the key 'num_threads' should be in the positive range.\n "
                            << "Executing with num_threads=1";
    }
  }

  if (provider_options.contains("model_priority")) {
    provider_info.model_priority = provider_options.at("model_priority").data();
    std::vector<std::string> supported_priorities({"LOW", "MEDIUM", "HIGH", "DEFAULT"});
    if (std::find(supported_priorities.begin(), supported_priorities.end(),
                  provider_info.model_priority) == supported_priorities.end()) {
      provider_info.model_priority = "DEFAULT";
      LOGS_DEFAULT(WARNING) << "[OpenVINO-EP] The value for the key 'model_priority' "
                            << "is not one of LOW, MEDIUM, HIGH, DEFAULT. "
                            << "Executing with model_priorty=DEFAULT";
    }
  }

  if (provider_options.contains("num_streams")) {
    provider_info.num_streams = std::stoi(provider_options.at("num_streams"));
    if (provider_info.num_streams <= 0) {
      provider_info.num_streams = 1;
      LOGS_DEFAULT(WARNING) << "[OpenVINO-EP] The value for the key 'num_streams' should be in the range of 1-8.\n "
                            << "Executing with num_streams=1";
    }
  }
  provider_info.enable_opencl_throttling = ParseBooleanOption(provider_options, "enable_opencl_throttling");

  provider_info.enable_qdq_optimizer = ParseBooleanOption(provider_options, "enable_qdq_optimizer");

  provider_info.disable_dynamic_shapes = ParseBooleanOption(provider_options, "disable_dynamic_shapes");

  // Always true for NPU plugin or when passed .
  if (provider_info.device_type.find("NPU") != std::string::npos) {
    provider_info.disable_dynamic_shapes = true;
  }
}

struct OpenVINOProviderFactory : IExecutionProviderFactory {
  OpenVINOProviderFactory(ProviderInfo provider_info, std::shared_ptr<SharedContext> shared_context)
      : provider_info_(std::move(provider_info)), shared_context_(shared_context) {}

  ~OpenVINOProviderFactory() override {}

  std::unique_ptr<IExecutionProvider> CreateProvider() override {
    ParseConfigOptions(provider_info_);
    return std::make_unique<OpenVINOExecutionProvider>(provider_info_, shared_context_);
  }
  std::unique_ptr<IExecutionProvider> CreateProvider(const OrtSessionOptions& session_options,
                                                     const OrtLogger& session_logger) override {
    const ConfigOptions& config_options = session_options.GetConfigOptions();
    const std::unordered_map<std::string, std::string>& config_options_map = config_options.GetConfigOptionsMap();

    // The implementation of the SessionOptionsAppendExecutionProvider C API function automatically adds EP options to
    // the session option configurations with the key prefix "ep.<lowercase_ep_name>.".
    // Extract those EP options into a new "provider_options" map.
    std::string lowercase_ep_name = kOpenVINOExecutionProvider;
    std::transform(lowercase_ep_name.begin(), lowercase_ep_name.end(), lowercase_ep_name.begin(), [](unsigned char c) {
      return static_cast<char>(std::tolower(c));
    });

    std::string key_prefix = "ep.";
    key_prefix += lowercase_ep_name;
    key_prefix += ".";

    std::unordered_map<std::string, std::string> provider_options;
    for (const auto& [key, value] : config_options_map) {
      if (key.rfind(key_prefix, 0) == 0) {
        provider_options[key.substr(key_prefix.size())] = value;
      }
    }

    ProviderInfo provider_info;
    ParseProviderInfo(provider_options, &config_options, provider_info);

    auto ov_ep = std::make_unique<OpenVINOExecutionProvider>(provider_info, shared_context_);
    ov_ep->SetLogger(reinterpret_cast<const logging::Logger*>(&session_logger));
    return ov_ep;
  }

 private:
  ProviderInfo provider_info_;
  std::shared_ptr<SharedContext> shared_context_;
};

struct ProviderInfo_OpenVINO_Impl : ProviderInfo_OpenVINO {
  std::vector<std::string> GetAvailableDevices() const override {
    return OVCore::Get()->GetAvailableDevices();
  }
};

struct OpenVINO_Provider : Provider {
  void* GetInfo() override { return &info_; }

  std::shared_ptr<IExecutionProviderFactory> CreateExecutionProviderFactory(const void* void_params) override {
    if (void_params == nullptr) {
      LOGS_DEFAULT(ERROR) << "[OpenVINO EP] Passed NULL options to CreateExecutionProviderFactory()";
      return nullptr;
    }

    std::array<void*, 2> pointers_array = *reinterpret_cast<const std::array<void*, 2>*>(void_params);
    const ProviderOptions provider_options = *reinterpret_cast<ProviderOptions*>(pointers_array[0]);
    const ConfigOptions* config_options = reinterpret_cast<ConfigOptions*>(pointers_array[1]);

    ProviderInfo pi;
<<<<<<< HEAD
    ParseProviderInfo(provider_options, config_options, pi);
=======
    pi.config_options = config_options;

    // Lambda function to check for invalid keys and throw an error
    auto validateKeys = [&]() {
      for (const auto& pair : provider_options) {
        if (pi.valid_provider_keys.find(pair.first) == pi.valid_provider_keys.end()) {
          ORT_THROW("Invalid provider_option key: " + pair.first);
        }
      }
    };
    validateKeys();

    std::string bool_flag = "";

    // Minor optimization: we'll hold an OVCore reference to ensure we don't create a new core between ParseDeviceType and
    // (potential) SharedContext creation.
    auto ov_core = OVCore::Get();
    pi.device_type = ParseDeviceType(ov_core, provider_options);

    if (provider_options.contains("device_id")) {
      std::string dev_id = provider_options.at("device_id").data();
      LOGS_DEFAULT(WARNING) << "[OpenVINO] The options 'device_id' is deprecated. "
                            << "Upgrade to set deice_type and precision session options.\n";
      if (dev_id == "CPU" || dev_id == "GPU" || dev_id == "NPU") {
        pi.device_type = std::move(dev_id);
      } else {
        ORT_THROW("[ERROR] [OpenVINO] Unsupported device_id is selected. Select from available options.");
      }
    }
    if (provider_options.contains("cache_dir")) {
      pi.cache_dir = provider_options.at("cache_dir");
    }

    pi.precision = OpenVINOParserUtils::ParsePrecision(provider_options, pi.device_type, "precision");

    if (provider_options.contains("load_config")) {
      auto parse_config = [&](const std::string& config_str) -> std::map<std::string, ov::AnyMap> {
        // If the config string is empty, return an empty map and skip processing
        if (config_str.empty()) {
          LOGS_DEFAULT(WARNING) << "Empty OV Config Map passed. Skipping load_config option parsing.\n";
          return {};
        }

        std::stringstream input_str_stream(config_str);
        std::map<std::string, ov::AnyMap> target_map;

        try {
          nlohmann::json json_config = nlohmann::json::parse(input_str_stream);

          if (!json_config.is_object()) {
            ORT_THROW("Invalid JSON structure: Expected an object at the root.");
          }

          for (auto& [key, value] : json_config.items()) {
            ov::AnyMap inner_map;
            std::set<std::string> valid_ov_devices = {"CPU", "GPU", "NPU", "AUTO", "HETERO", "MULTI"};
            // Ensure the key is one of "CPU", "GPU", or "NPU"
            if (valid_ov_devices.find(key) == valid_ov_devices.end()) {
              LOGS_DEFAULT(WARNING) << "Unsupported device key: " << key << ". Skipping entry.\n";
              continue;
            }

            // Ensure that the value for each device is an object (PROPERTY -> VALUE)
            if (!value.is_object()) {
              ORT_THROW("Invalid JSON structure: Expected an object for device properties.");
            }

            for (auto& [inner_key, inner_value] : value.items()) {
              if (inner_value.is_string()) {
                inner_map[inner_key] = inner_value.get<std::string>();
              } else if (inner_value.is_number_integer()) {
                inner_map[inner_key] = inner_value.get<int64_t>();
              } else if (inner_value.is_number_float()) {
                inner_map[inner_key] = inner_value.get<double>();
              } else if (inner_value.is_boolean()) {
                inner_map[inner_key] = inner_value.get<bool>();
              } else {
                LOGS_DEFAULT(WARNING) << "Unsupported JSON value type for key: " << inner_key << ". Skipping key.";
              }
            }
            target_map[key] = std::move(inner_map);
          }
        } catch (const nlohmann::json::parse_error& e) {
          // Handle syntax errors in JSON
          ORT_THROW("JSON parsing error: " + std::string(e.what()));
        } catch (const nlohmann::json::type_error& e) {
          // Handle invalid type accesses
          ORT_THROW("JSON type error: " + std::string(e.what()));
        } catch (const std::exception& e) {
          ORT_THROW("Error parsing load_config Map: " + std::string(e.what()));
        }
        return target_map;
      };

      pi.load_config = parse_config(provider_options.at("load_config"));
    }

    pi.context = ParseUint64(provider_options, "context");
#if defined(IO_BUFFER_ENABLED)
    // a valid context must be provided to enable IO Buffer optimizations
    if (pi.context == nullptr) {
#undef IO_BUFFER_ENABLED
#define IO_BUFFER_ENABLED = 0
      LOGS_DEFAULT(WARNING) << "Context is not set. Disabling IO Buffer optimization";
    }
#endif

    if (provider_options.contains("num_of_threads")) {
      if (!std::all_of(provider_options.at("num_of_threads").begin(),
                       provider_options.at("num_of_threads").end(), ::isdigit)) {
        ORT_THROW("[ERROR] [OpenVINO-EP] Number of threads should be a number. \n");
      }
      pi.num_of_threads = std::stoi(provider_options.at("num_of_threads"));
      if (pi.num_of_threads <= 0) {
        pi.num_of_threads = 1;
        LOGS_DEFAULT(WARNING) << "[OpenVINO-EP] The value for the key 'num_threads' should be in the positive range.\n "
                              << "Executing with num_threads=1";
      }
    }

    if (provider_options.contains("model_priority")) {
      pi.model_priority = provider_options.at("model_priority").data();
      std::vector<std::string> supported_priorities({"LOW", "MEDIUM", "HIGH", "DEFAULT"});
      if (std::find(supported_priorities.begin(), supported_priorities.end(),
                    pi.model_priority) == supported_priorities.end()) {
        pi.model_priority = "DEFAULT";
        LOGS_DEFAULT(WARNING) << "[OpenVINO-EP] The value for the key 'model_priority' "
                              << "is not one of LOW, MEDIUM, HIGH, DEFAULT. "
                              << "Executing with model_priorty=DEFAULT";
      }
    }

    if (provider_options.contains("num_streams")) {
      pi.num_streams = std::stoi(provider_options.at("num_streams"));
      if (pi.num_streams <= 0) {
        pi.num_streams = 1;
        LOGS_DEFAULT(WARNING) << "[OpenVINO-EP] The value for the key 'num_streams' should be in the range of 1-8.\n "
                              << "Executing with num_streams=1";
      }
    }
    try {
      pi.enable_opencl_throttling = ParseBooleanOption(provider_options, "enable_opencl_throttling");

      pi.enable_qdq_optimizer = ParseBooleanOption(provider_options, "enable_qdq_optimizer");

      pi.disable_dynamic_shapes = ParseBooleanOption(provider_options, "disable_dynamic_shapes");
    } catch (std::string msg) {
      ORT_THROW(msg);
    }
    // Always true for NPU plugin or when passed .
    if (pi.device_type.find("NPU") != std::string::npos) {
      pi.disable_dynamic_shapes = true;
    }
>>>>>>> 171e297f

    return std::make_shared<OpenVINOProviderFactory>(pi, SharedContext::Get());
  }

  void Initialize() override {
  }

  void Shutdown() override {
  }

 private:
  ProviderInfo_OpenVINO_Impl info_;
};  // OpenVINO_Provider

}  // namespace openvino_ep
}  // namespace onnxruntime

extern "C" {

ORT_API(onnxruntime::Provider*, GetProvider) {
  static onnxruntime::openvino_ep::OpenVINO_Provider g_provider;
  return &g_provider;
}
}<|MERGE_RESOLUTION|>--- conflicted
+++ resolved
@@ -197,29 +197,41 @@
 // Initializes a ProviderInfo struct from a ProviderOptions map and a ConfigOptions map.
 static void ParseProviderInfo(const ProviderOptions& provider_options,
                               const ConfigOptions* config_options,
-                              /*output*/ ProviderInfo& provider_info) {
-  provider_info.config_options = config_options;
+                              /*output*/ ProviderInfo& pi) {
+  pi.config_options = config_options;
+
+  // Lambda function to check for invalid keys and throw an error
+  auto validateKeys = [&]() {
+    for (const auto& pair : provider_options) {
+      if (pi.valid_provider_keys.find(pair.first) == pi.valid_provider_keys.end()) {
+        ORT_THROW("Invalid provider_option key: " + pair.first);
+      }
+    }
+  };
+  validateKeys();
+
+  std::string bool_flag = "";
 
   // Minor optimization: we'll hold an OVCore reference to ensure we don't create a new core between ParseDeviceType and
   // (potential) SharedContext creation.
   auto ov_core = OVCore::Get();
-  provider_info.device_type = ParseDeviceType(ov_core, provider_options, "device_type");
+  pi.device_type = ParseDeviceType(ov_core, provider_options);
 
   if (provider_options.contains("device_id")) {
     std::string dev_id = provider_options.at("device_id").data();
     LOGS_DEFAULT(WARNING) << "[OpenVINO] The options 'device_id' is deprecated. "
                           << "Upgrade to set deice_type and precision session options.\n";
     if (dev_id == "CPU" || dev_id == "GPU" || dev_id == "NPU") {
-      provider_info.device_type = std::move(dev_id);
+      pi.device_type = std::move(dev_id);
     } else {
       ORT_THROW("[ERROR] [OpenVINO] Unsupported device_id is selected. Select from available options.");
     }
   }
   if (provider_options.contains("cache_dir")) {
-    provider_info.cache_dir = provider_options.at("cache_dir");
-  }
-
-  provider_info.precision = ParsePrecision(provider_options, provider_info.device_type, "precision");
+    pi.cache_dir = provider_options.at("cache_dir");
+  }
+
+  pi.precision = OpenVINOParserUtils::ParsePrecision(provider_options, pi.device_type, "precision");
 
   if (provider_options.contains("load_config")) {
     auto parse_config = [&](const std::string& config_str) -> std::map<std::string, ov::AnyMap> {
@@ -241,9 +253,9 @@
 
         for (auto& [key, value] : json_config.items()) {
           ov::AnyMap inner_map;
-
+          std::set<std::string> valid_ov_devices = {"CPU", "GPU", "NPU", "AUTO", "HETERO", "MULTI"};
           // Ensure the key is one of "CPU", "GPU", or "NPU"
-          if (key != "CPU" && key != "GPU" && key != "NPU") {
+          if (valid_ov_devices.find(key) == valid_ov_devices.end()) {
             LOGS_DEFAULT(WARNING) << "Unsupported device key: " << key << ". Skipping entry.\n";
             continue;
           }
@@ -280,13 +292,13 @@
       return target_map;
     };
 
-    provider_info.load_config = parse_config(provider_options.at("load_config"));
-  }
-
-  provider_info.context = ParseUint64(provider_options, "context");
+    pi.load_config = parse_config(provider_options.at("load_config"));
+  }
+
+  pi.context = ParseUint64(provider_options, "context");
 #if defined(IO_BUFFER_ENABLED)
   // a valid context must be provided to enable IO Buffer optimizations
-  if (provider_info.context == nullptr) {
+  if (pi.context == nullptr) {
 #undef IO_BUFFER_ENABLED
 #define IO_BUFFER_ENABLED = 0
     LOGS_DEFAULT(WARNING) << "Context is not set. Disabling IO Buffer optimization";
@@ -298,20 +310,20 @@
                      provider_options.at("num_of_threads").end(), ::isdigit)) {
       ORT_THROW("[ERROR] [OpenVINO-EP] Number of threads should be a number. \n");
     }
-    provider_info.num_of_threads = std::stoi(provider_options.at("num_of_threads"));
-    if (provider_info.num_of_threads <= 0) {
-      provider_info.num_of_threads = 1;
+    pi.num_of_threads = std::stoi(provider_options.at("num_of_threads"));
+    if (pi.num_of_threads <= 0) {
+      pi.num_of_threads = 1;
       LOGS_DEFAULT(WARNING) << "[OpenVINO-EP] The value for the key 'num_threads' should be in the positive range.\n "
                             << "Executing with num_threads=1";
     }
   }
 
   if (provider_options.contains("model_priority")) {
-    provider_info.model_priority = provider_options.at("model_priority").data();
+    pi.model_priority = provider_options.at("model_priority").data();
     std::vector<std::string> supported_priorities({"LOW", "MEDIUM", "HIGH", "DEFAULT"});
     if (std::find(supported_priorities.begin(), supported_priorities.end(),
-                  provider_info.model_priority) == supported_priorities.end()) {
-      provider_info.model_priority = "DEFAULT";
+                  pi.model_priority) == supported_priorities.end()) {
+      pi.model_priority = "DEFAULT";
       LOGS_DEFAULT(WARNING) << "[OpenVINO-EP] The value for the key 'model_priority' "
                             << "is not one of LOW, MEDIUM, HIGH, DEFAULT. "
                             << "Executing with model_priorty=DEFAULT";
@@ -319,22 +331,25 @@
   }
 
   if (provider_options.contains("num_streams")) {
-    provider_info.num_streams = std::stoi(provider_options.at("num_streams"));
-    if (provider_info.num_streams <= 0) {
-      provider_info.num_streams = 1;
+    pi.num_streams = std::stoi(provider_options.at("num_streams"));
+    if (pi.num_streams <= 0) {
+      pi.num_streams = 1;
       LOGS_DEFAULT(WARNING) << "[OpenVINO-EP] The value for the key 'num_streams' should be in the range of 1-8.\n "
                             << "Executing with num_streams=1";
     }
   }
-  provider_info.enable_opencl_throttling = ParseBooleanOption(provider_options, "enable_opencl_throttling");
-
-  provider_info.enable_qdq_optimizer = ParseBooleanOption(provider_options, "enable_qdq_optimizer");
-
-  provider_info.disable_dynamic_shapes = ParseBooleanOption(provider_options, "disable_dynamic_shapes");
-
+  try {
+    pi.enable_opencl_throttling = ParseBooleanOption(provider_options, "enable_opencl_throttling");
+
+    pi.enable_qdq_optimizer = ParseBooleanOption(provider_options, "enable_qdq_optimizer");
+
+    pi.disable_dynamic_shapes = ParseBooleanOption(provider_options, "disable_dynamic_shapes");
+  } catch (std::string msg) {
+    ORT_THROW(msg);
+  }
   // Always true for NPU plugin or when passed .
-  if (provider_info.device_type.find("NPU") != std::string::npos) {
-    provider_info.disable_dynamic_shapes = true;
+  if (pi.device_type.find("NPU") != std::string::npos) {
+    pi.disable_dynamic_shapes = true;
   }
 }
 
@@ -348,6 +363,9 @@
     ParseConfigOptions(provider_info_);
     return std::make_unique<OpenVINOExecutionProvider>(provider_info_, shared_context_);
   }
+
+  // Called by InferenceSession when registering EPs. Allows creation of an EP instance that is initialized with
+  // session-level configurations.
   std::unique_ptr<IExecutionProvider> CreateProvider(const OrtSessionOptions& session_options,
                                                      const OrtLogger& session_logger) override {
     const ConfigOptions& config_options = session_options.GetConfigOptions();
@@ -372,8 +390,9 @@
       }
     }
 
-    ProviderInfo provider_info;
+    ProviderInfo provider_info = provider_info_;
     ParseProviderInfo(provider_options, &config_options, provider_info);
+    ParseConfigOptions(provider_info);
 
     auto ov_ep = std::make_unique<OpenVINOExecutionProvider>(provider_info, shared_context_);
     ov_ep->SetLogger(reinterpret_cast<const logging::Logger*>(&session_logger));
@@ -405,163 +424,7 @@
     const ConfigOptions* config_options = reinterpret_cast<ConfigOptions*>(pointers_array[1]);
 
     ProviderInfo pi;
-<<<<<<< HEAD
     ParseProviderInfo(provider_options, config_options, pi);
-=======
-    pi.config_options = config_options;
-
-    // Lambda function to check for invalid keys and throw an error
-    auto validateKeys = [&]() {
-      for (const auto& pair : provider_options) {
-        if (pi.valid_provider_keys.find(pair.first) == pi.valid_provider_keys.end()) {
-          ORT_THROW("Invalid provider_option key: " + pair.first);
-        }
-      }
-    };
-    validateKeys();
-
-    std::string bool_flag = "";
-
-    // Minor optimization: we'll hold an OVCore reference to ensure we don't create a new core between ParseDeviceType and
-    // (potential) SharedContext creation.
-    auto ov_core = OVCore::Get();
-    pi.device_type = ParseDeviceType(ov_core, provider_options);
-
-    if (provider_options.contains("device_id")) {
-      std::string dev_id = provider_options.at("device_id").data();
-      LOGS_DEFAULT(WARNING) << "[OpenVINO] The options 'device_id' is deprecated. "
-                            << "Upgrade to set deice_type and precision session options.\n";
-      if (dev_id == "CPU" || dev_id == "GPU" || dev_id == "NPU") {
-        pi.device_type = std::move(dev_id);
-      } else {
-        ORT_THROW("[ERROR] [OpenVINO] Unsupported device_id is selected. Select from available options.");
-      }
-    }
-    if (provider_options.contains("cache_dir")) {
-      pi.cache_dir = provider_options.at("cache_dir");
-    }
-
-    pi.precision = OpenVINOParserUtils::ParsePrecision(provider_options, pi.device_type, "precision");
-
-    if (provider_options.contains("load_config")) {
-      auto parse_config = [&](const std::string& config_str) -> std::map<std::string, ov::AnyMap> {
-        // If the config string is empty, return an empty map and skip processing
-        if (config_str.empty()) {
-          LOGS_DEFAULT(WARNING) << "Empty OV Config Map passed. Skipping load_config option parsing.\n";
-          return {};
-        }
-
-        std::stringstream input_str_stream(config_str);
-        std::map<std::string, ov::AnyMap> target_map;
-
-        try {
-          nlohmann::json json_config = nlohmann::json::parse(input_str_stream);
-
-          if (!json_config.is_object()) {
-            ORT_THROW("Invalid JSON structure: Expected an object at the root.");
-          }
-
-          for (auto& [key, value] : json_config.items()) {
-            ov::AnyMap inner_map;
-            std::set<std::string> valid_ov_devices = {"CPU", "GPU", "NPU", "AUTO", "HETERO", "MULTI"};
-            // Ensure the key is one of "CPU", "GPU", or "NPU"
-            if (valid_ov_devices.find(key) == valid_ov_devices.end()) {
-              LOGS_DEFAULT(WARNING) << "Unsupported device key: " << key << ". Skipping entry.\n";
-              continue;
-            }
-
-            // Ensure that the value for each device is an object (PROPERTY -> VALUE)
-            if (!value.is_object()) {
-              ORT_THROW("Invalid JSON structure: Expected an object for device properties.");
-            }
-
-            for (auto& [inner_key, inner_value] : value.items()) {
-              if (inner_value.is_string()) {
-                inner_map[inner_key] = inner_value.get<std::string>();
-              } else if (inner_value.is_number_integer()) {
-                inner_map[inner_key] = inner_value.get<int64_t>();
-              } else if (inner_value.is_number_float()) {
-                inner_map[inner_key] = inner_value.get<double>();
-              } else if (inner_value.is_boolean()) {
-                inner_map[inner_key] = inner_value.get<bool>();
-              } else {
-                LOGS_DEFAULT(WARNING) << "Unsupported JSON value type for key: " << inner_key << ". Skipping key.";
-              }
-            }
-            target_map[key] = std::move(inner_map);
-          }
-        } catch (const nlohmann::json::parse_error& e) {
-          // Handle syntax errors in JSON
-          ORT_THROW("JSON parsing error: " + std::string(e.what()));
-        } catch (const nlohmann::json::type_error& e) {
-          // Handle invalid type accesses
-          ORT_THROW("JSON type error: " + std::string(e.what()));
-        } catch (const std::exception& e) {
-          ORT_THROW("Error parsing load_config Map: " + std::string(e.what()));
-        }
-        return target_map;
-      };
-
-      pi.load_config = parse_config(provider_options.at("load_config"));
-    }
-
-    pi.context = ParseUint64(provider_options, "context");
-#if defined(IO_BUFFER_ENABLED)
-    // a valid context must be provided to enable IO Buffer optimizations
-    if (pi.context == nullptr) {
-#undef IO_BUFFER_ENABLED
-#define IO_BUFFER_ENABLED = 0
-      LOGS_DEFAULT(WARNING) << "Context is not set. Disabling IO Buffer optimization";
-    }
-#endif
-
-    if (provider_options.contains("num_of_threads")) {
-      if (!std::all_of(provider_options.at("num_of_threads").begin(),
-                       provider_options.at("num_of_threads").end(), ::isdigit)) {
-        ORT_THROW("[ERROR] [OpenVINO-EP] Number of threads should be a number. \n");
-      }
-      pi.num_of_threads = std::stoi(provider_options.at("num_of_threads"));
-      if (pi.num_of_threads <= 0) {
-        pi.num_of_threads = 1;
-        LOGS_DEFAULT(WARNING) << "[OpenVINO-EP] The value for the key 'num_threads' should be in the positive range.\n "
-                              << "Executing with num_threads=1";
-      }
-    }
-
-    if (provider_options.contains("model_priority")) {
-      pi.model_priority = provider_options.at("model_priority").data();
-      std::vector<std::string> supported_priorities({"LOW", "MEDIUM", "HIGH", "DEFAULT"});
-      if (std::find(supported_priorities.begin(), supported_priorities.end(),
-                    pi.model_priority) == supported_priorities.end()) {
-        pi.model_priority = "DEFAULT";
-        LOGS_DEFAULT(WARNING) << "[OpenVINO-EP] The value for the key 'model_priority' "
-                              << "is not one of LOW, MEDIUM, HIGH, DEFAULT. "
-                              << "Executing with model_priorty=DEFAULT";
-      }
-    }
-
-    if (provider_options.contains("num_streams")) {
-      pi.num_streams = std::stoi(provider_options.at("num_streams"));
-      if (pi.num_streams <= 0) {
-        pi.num_streams = 1;
-        LOGS_DEFAULT(WARNING) << "[OpenVINO-EP] The value for the key 'num_streams' should be in the range of 1-8.\n "
-                              << "Executing with num_streams=1";
-      }
-    }
-    try {
-      pi.enable_opencl_throttling = ParseBooleanOption(provider_options, "enable_opencl_throttling");
-
-      pi.enable_qdq_optimizer = ParseBooleanOption(provider_options, "enable_qdq_optimizer");
-
-      pi.disable_dynamic_shapes = ParseBooleanOption(provider_options, "disable_dynamic_shapes");
-    } catch (std::string msg) {
-      ORT_THROW(msg);
-    }
-    // Always true for NPU plugin or when passed .
-    if (pi.device_type.find("NPU") != std::string::npos) {
-      pi.disable_dynamic_shapes = true;
-    }
->>>>>>> 171e297f
 
     return std::make_shared<OpenVINOProviderFactory>(pi, SharedContext::Get());
   }
