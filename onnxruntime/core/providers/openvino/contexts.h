--- conflicted
+++ resolved
@@ -101,10 +101,7 @@
   bool so_context_embed_mode{false};       // ORT session option
   bool so_share_ep_contexts{false};        // ORT session option
   fs::path so_context_file_path{};         // ORT session option
-<<<<<<< HEAD
-=======
   const ConfigOptions* config_options{NULL};
->>>>>>> 39e585ff
 };
 
 // Holds context applicable to the entire EP instance.
