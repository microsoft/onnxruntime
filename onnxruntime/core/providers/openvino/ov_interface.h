--- conflicted
+++ resolved
@@ -133,11 +133,7 @@
       auto tensor_ptr = std::make_shared<ov::Tensor>(type, shape, const_cast<void*>(ort_ptr));
       SetTensor(name, tensor_ptr);
       cached_binding = {tensor_ptr, ort_ptr};
-<<<<<<< HEAD
-    } else if (ort_ptr==nullptr) {
-=======
     } else if (ort_ptr == nullptr) {
->>>>>>> 16701a22
       // a null ort_ptr is expected for a tensor that has 0 elements.
       // for example, a tensor of shape=[1, 8, 0, 64], which is valid.
       // So, we check to see if at least one shape entry is 0.
