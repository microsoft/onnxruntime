// Copyright (C) Intel Corporation
// Licensed under the MIT License

#include "core/providers/openvino/ov_interface.h"

#define ORT_API_MANUAL_INIT
#include "core/session/onnxruntime_cxx_api.h"
#include "core/providers/shared_library/provider_api.h"
#include "core/providers/openvino/backend_utils.h"

using Exception = ov::Exception;

namespace onnxruntime {
namespace openvino_ep {

static const std::string log_tag = "[OpenVINO-EP] ";

#ifndef NDEBUG
void printDebugInfo(const ov::CompiledModel& obj) {
  if (onnxruntime::openvino_ep::backend_utils::IsDebugEnabled()) {
    // output of the actual settings that the device selected
    auto supported_properties = obj.get_property(ov::supported_properties);
    std::cout << "Model:" << std::endl;
    for (const auto& cfg : supported_properties) {
      if (cfg == ov::supported_properties)
        continue;
      auto prop = obj.get_property(cfg);
      if (cfg == ov::device::properties) {
        auto devices_properties = prop.as<ov::AnyMap>();
        for (auto& item : devices_properties) {
          std::cout << "  " << item.first << ": " << std::endl;
          for (auto& item2 : item.second.as<ov::AnyMap>()) {
            OPENVINO_SUPPRESS_DEPRECATED_START
            if (item2.first == ov::supported_properties || item2.first == "SUPPORTED_CONFIG_KEYS)" ||
                item2.first == "SUPPORTED_METRICS")
              continue;
            OPENVINO_SUPPRESS_DEPRECATED_END
            std::cout << "    " << item2.first << ": " << item2.second.as<std::string>() << std::endl;
          }
        }
      } else {
        std::cout << "  " << cfg << ": " << prop.as<std::string>() << std::endl;
      }
    }
  }
}
#endif

// Function to check if a given OV property is enabled
std::optional<bool> queryOVProperty(const std::string& property, const std::string& device_type) {
  try {
<<<<<<< HEAD
      // Get the property value
      auto supported_properties = OVCore::Get()->core.get_property(device_type, ov::supported_properties);
      return std::find(supported_properties.begin(), supported_properties.end(), property) != supported_properties.end();
  } catch (const std::exception&) {
      return std::nullopt; // Property not found or invalid
=======
    // Get the property value
    auto supported_properties = OVCore::Get()->core.get_property(device_type, ov::supported_properties);
    return std::find(supported_properties.begin(), supported_properties.end(), property) != supported_properties.end();
  } catch (const std::exception&) {
    return std::nullopt;  // Property not found or invalid
>>>>>>> 3252320f
  }
}

std::shared_ptr<OVNetwork> OVCore::ReadModel(std::string&& model, const std::string& model_path) {
  try {
    std::istringstream modelStringStream(std::move(model));
    std::istream& modelStream = modelStringStream;
    // Try to load with FrontEndManager
    ov::frontend::FrontEndManager manager;
    ov::frontend::FrontEnd::Ptr FE;
    ov::frontend::InputModel::Ptr inputModel;

    ov::AnyVector params{&modelStream, model_path};

    FE = manager.load_by_model(params);
    if (FE) {
      inputModel = FE->load(params);
      return FE->convert(inputModel);
    } else {
      ORT_THROW(log_tag + "[OpenVINO-EP] Unknown exception while Reading network");
    }
  } catch (const Exception& e) {
    ORT_THROW(log_tag + "[OpenVINO-EP] Exception while Reading network: " + std::string(e.what()));
  } catch (...) {
    ORT_THROW(log_tag + "[OpenVINO-EP] Unknown exception while Reading network");
  }
}

OVExeNetwork OVCore::CompileModel(std::shared_ptr<const OVNetwork>& ie_cnn_network,
                                  std::string& hw_target,
                                  ov::AnyMap& device_config,
                                  const std::string& name) {
  ov::CompiledModel obj;
  try {
    obj = core.compile_model(ie_cnn_network, hw_target, device_config);
#ifndef NDEBUG
    printDebugInfo(obj);
#endif
    OVExeNetwork exe(obj);
    return exe;
  } catch (const Exception& e) {
    ORT_THROW(log_tag + " Exception while Loading Network for graph: " + name + e.what());
  } catch (...) {
    ORT_THROW(log_tag + " Exception while Loading Network for graph " + name);
  }
}

OVExeNetwork OVCore::CompileModel(const std::string& onnx_model,
                                  std::string& hw_target,
                                  ov::AnyMap& device_config,
                                  const std::string& name) {
  ov::CompiledModel obj;
  try {
    obj = core.compile_model(onnx_model, ov::Tensor(), hw_target, device_config);
#ifndef NDEBUG
    printDebugInfo(obj);
#endif
    OVExeNetwork exe(obj);
    return exe;
  } catch (const Exception& e) {
    ORT_THROW(log_tag + " Exception while Loading Network for graph: " + name + e.what());
  } catch (...) {
    ORT_THROW(log_tag + " Exception while Loading Network for graph " + name);
  }
}

OVExeNetwork OVCore::ImportModel(std::istream& model_stream,
                                 std::string hw_target,
                                 const ov::AnyMap& device_config,
                                 std::string name) {
  try {
    ov::CompiledModel obj;
    obj = core.import_model(model_stream, hw_target, device_config);
#ifndef NDEBUG
    printDebugInfo(obj);
#endif
    OVExeNetwork exe(obj);
    return exe;
  } catch (const Exception& e) {
    ORT_THROW(log_tag + " Exception while Loading Network for graph: " + name + e.what());
  } catch (...) {
    ORT_THROW(log_tag + " Exception while Loading Network for graph " + name);
  }
}

void OVCore::SetCache(const std::string& cache_dir_path) {
  core.set_property(ov::cache_dir(cache_dir_path));
}

#ifdef IO_BUFFER_ENABLED
OVExeNetwork OVCore::CompileModel(std::shared_ptr<const OVNetwork>& model,
                                  OVRemoteContextPtr context, std::string name) {
  try {
    auto obj = core.compile_model(model, *context);
#ifndef NDEBUG
    printDebugInfo(obj);
#endif
    return OVExeNetwork(obj);
  } catch (const Exception& e) {
    ORT_THROW(log_tag + " Exception while Loading Network for graph: " + name + e.what());
  } catch (...) {
    ORT_THROW(log_tag + " Exception while Loading Network for graph " + name);
  }
}
OVExeNetwork OVCore::ImportModel(std::shared_ptr<std::istringstream> model_stream,
                                 OVRemoteContextPtr context, std::string name) {
  try {
    auto obj = core.import_model(*model_stream, *context);
#ifndef NDEBUG
    printDebugInfo(obj);
#endif
    OVExeNetwork exe(obj);
    return exe;
  } catch (const Exception& e) {
    ORT_THROW(log_tag + " Exception while Loading Network for graph: " + name + e.what());
  } catch (...) {
    ORT_THROW(log_tag + " Exception while Loading Network for graph " + name);
  }
}
#endif

std::vector<std::string> OVCore::GetAvailableDevices() const {
  std::vector<std::string> available_devices = core.get_available_devices();
  return available_devices;
}

std::vector<std::string> OVCore::GetAvailableDevices(const std::string& device_type) const {
  std::vector<std::string> available_devices;
  std::vector<std::string> devicesIDs;
  // Uses logic from OpenVINO to only return available devices of the specified type (e.g. CPU, NPU or GPU)
  try {
    devicesIDs = core.get_property(device_type, ov::available_devices);
  } catch (const ov::Exception&) {
    // plugin is not created by e.g. invalid env
    // Empty device list will be returned
  } catch (const std::runtime_error& ex) {
    // plugin is not created by e.g. invalid env
    // Empty device list will be returned
    ORT_THROW("[ERROR] [OpenVINO] An exception occurred while trying to create the ",
              device_type,
              " device: ",
              ex.what());
  } catch (const std::exception& ex) {
    ORT_THROW("[ERROR] [OpenVINO] An exception occurred while trying to create the ",
              device_type,
              " device: ",
              ex.what());
  } catch (...) {
    ORT_THROW("[ERROR] [OpenVINO] Unknown exception occurred while trying to create the ",
              device_type,
              " device");
  }

  if (devicesIDs.size() > 1 ||
      (devicesIDs.size() == 1 && devicesIDs[0] == "0")) {
    for (const auto& deviceID : devicesIDs) {
      available_devices.push_back(device_type + '.' + deviceID);
    }
  }
  if (!devicesIDs.empty()) {
    available_devices.push_back(device_type);
  }

  return available_devices;
}

void OVCore::SetStreams(const std::string& device_type, int num_streams) {
  core.set_property(device_type, {ov::num_streams(num_streams)});
}

OVInferRequest OVExeNetwork::CreateInferRequest() {
  try {
    auto infReq = obj.create_infer_request();
    OVInferRequest inf_obj(std::move(infReq));
    return inf_obj;
  } catch (const Exception& e) {
    ORT_THROW(log_tag + "Exception while creating InferRequest object: " + e.what());
  } catch (...) {
    ORT_THROW(log_tag + "Exception while creating InferRequest object.");
  }
}

OVTensorPtr OVInferRequest::GetTensor(const std::string& input_name) {
  try {
    auto tobj = ovInfReq.get_tensor(input_name);
    OVTensorPtr blob = std::make_shared<OVTensor>(tobj);
    return blob;
  } catch (const Exception& e) {
    ORT_THROW(log_tag + " Cannot access IE Blob for input: " + input_name + e.what());
  } catch (...) {
    ORT_THROW(log_tag + " Cannot access IE Blob for input: " + input_name);
  }
}

std::string OVInferRequest::GetInputTensorName(uint32_t index) {
  try {
    const auto& model = ovInfReq.get_compiled_model();
    return *model.input(index).get_names().begin();
  } catch (const Exception& e) {
    ORT_THROW(log_tag + " Cannot access IE Blob for input number: ", index, e.what());
  } catch (...) {
    ORT_THROW(log_tag + " Cannot access IE Blob for input number: ", index);
  }
}

void OVInferRequest::SetTensor(const std::string& name, OVTensorPtr& blob) {
  try {
    ovInfReq.set_tensor(name, *(blob.get()));
  } catch (const Exception& e) {
    ORT_THROW(log_tag + " Cannot set Remote Blob for output: " + name + e.what());
  } catch (...) {
    ORT_THROW(log_tag + " Cannot set Remote Blob for output: " + name);
  }
}

uint32_t OVInferRequest::GetNumInputs() {
  return static_cast<uint32_t>(ovInfReq.get_compiled_model().inputs().size());
}

void OVInferRequest::StartAsync() {
  try {
    ovInfReq.start_async();
  } catch (const Exception& e) {
    ORT_THROW(log_tag + " Couldn't start Inference: " + e.what());
  } catch (...) {
    ORT_THROW(log_tag + " In Error Couldn't start Inference");
  }
}

void OVInferRequest::Infer() {
  try {
    ovInfReq.infer();
  } catch (const Exception& e) {
    ORT_THROW(log_tag + " Couldn't start Inference: " + e.what());
  } catch (...) {
    ORT_THROW(log_tag + " In Error Couldn't start Inference");
  }
}

void OVInferRequest::WaitRequest() {
  try {
    ovInfReq.wait();
  } catch (const Exception& e) {
    ORT_THROW(log_tag + " Wait Model Failed: " + e.what());
  } catch (...) {
    ORT_THROW(log_tag + " Wait Mode Failed");
  }
}

void OVInferRequest::QueryStatus() {
  std::cout << "ovInfReq.query_state()"
            << " ";
}
}  // namespace openvino_ep
}  // namespace onnxruntime<|MERGE_RESOLUTION|>--- conflicted
+++ resolved
@@ -49,19 +49,11 @@
 // Function to check if a given OV property is enabled
 std::optional<bool> queryOVProperty(const std::string& property, const std::string& device_type) {
   try {
-<<<<<<< HEAD
-      // Get the property value
-      auto supported_properties = OVCore::Get()->core.get_property(device_type, ov::supported_properties);
-      return std::find(supported_properties.begin(), supported_properties.end(), property) != supported_properties.end();
-  } catch (const std::exception&) {
-      return std::nullopt; // Property not found or invalid
-=======
     // Get the property value
     auto supported_properties = OVCore::Get()->core.get_property(device_type, ov::supported_properties);
     return std::find(supported_properties.begin(), supported_properties.end(), property) != supported_properties.end();
   } catch (const std::exception&) {
     return std::nullopt;  // Property not found or invalid
->>>>>>> 3252320f
   }
 }
 
