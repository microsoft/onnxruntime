// Copyright (c) Microsoft Corporation. All rights reserved.
// Licensed under the MIT License.

namespace onnxruntime {

extern ProviderHost* g_host;
using ProviderType = const std::string&;

struct CPUIDInfo final {
  static const CPUIDInfo& GetCPUIDInfo() { return g_host->CPUIDInfo__GetCPUIDInfo(); }

  bool HasAVX2() const { return g_host->CPUIDInfo__HasAVX2(this); }
  bool HasAVX512f() const { return g_host->CPUIDInfo__HasAVX512f(this); }
  bool HasAVX512_BF16() const { return g_host->CPUIDInfo__HasAVX512_BF16(this); }
  bool HasAMX_BF16() const { return g_host->CPUIDInfo__HasAMX_BF16(this); }
  bool HasAVX512Skylake() const { return g_host->CPUIDInfo__HasAVX512Skylake(this); }

  PROVIDER_DISALLOW_ALL(CPUIDInfo)
};

namespace logging {

struct Logger final {
  bool OutputIsEnabled(Severity severity, DataType data_type) const noexcept { return g_host->logging__Logger__OutputIsEnabled(this, severity, data_type); }

  PROVIDER_DISALLOW_ALL(Logger)
};

struct LoggingManager final {
  static const Logger& DefaultLogger() { return g_host->logging__LoggingManager__DefaultLogger(); }

  PROVIDER_DISALLOW_ALL(LoggingManager)
};

struct Capture final {
  static std::unique_ptr<Capture> Create(const Logger& logger, logging::Severity severity, const char* category,
                                         logging::DataType dataType, const CodeLocation& location) { return g_host->logging__Capture__construct(logger, severity, category, dataType, location); }
  static void operator delete(void* p) { g_host->logging__Capture__operator_delete(reinterpret_cast<Capture*>(p)); }

  std::ostream& Stream() noexcept { return g_host->logging__Capture__Stream(this); }

  Capture() = delete;
  Capture(const Capture&) = delete;
  void operator=(const Capture&) = delete;
};
}  // namespace logging
}  // namespace onnxruntime

namespace ONNX_NAMESPACE {

struct int64s final {
  int size() const { return g_host->int64s__size(this); }
  const int64_t& Get(int index) const { return g_host->int64s__Get(this, index); }
  const int64_t& operator[](int index) const { return Get(index); }

  PROVIDER_DISALLOW_ALL(int64s)
};

struct AttributeProto final {
  static std::unique_ptr<AttributeProto> Create() { return g_host->AttributeProto__construct(); }
  void operator=(const AttributeProto& v) { g_host->AttributeProto__operator_assign(this, v); }
  static void operator delete(void* p) { g_host->AttributeProto__operator_delete(reinterpret_cast<AttributeProto*>(p)); }

  const std::string& name() const { return g_host->AttributeProto__name(this); }
  AttributeProto_AttributeType type() const { return g_host->AttributeProto__type(this); }
  int ints_size() const { return g_host->AttributeProto__ints_size(this); }
  int floats_size() const { return g_host->AttributeProto__floats_size(this); }
  int strings_size() const { return g_host->AttributeProto__strings_size(this); }
  int64_t ints(int i) const { return g_host->AttributeProto__ints(this, i); }
  float floats(int i) const { return g_host->AttributeProto__floats(this, i); }
  const std::string& strings(int i) const { return g_host->AttributeProto__strings(this, i); }
  const int64s& ints() const { return g_host->AttributeProto__ints(this); }
  int64_t i() const { return g_host->AttributeProto__i(this); }
  float f() const { return g_host->AttributeProto__f(this); }
  void set_s(const ::std::string& value) { return g_host->AttributeProto__set_s(this, value); }
  const ::std::string& s() const { return g_host->AttributeProto__s(this); }
  void set_name(const ::std::string& value) { return g_host->AttributeProto__set_name(this, value); }
  void set_type(AttributeProto_AttributeType value) { return g_host->AttributeProto__set_type(this, value); }
  TensorProto* add_tensors() { return g_host->AttributeProto__add_tensors(this); }

  typedef AttributeProto_AttributeType AttributeType;
  static constexpr AttributeType UNDEFINED = AttributeProto_AttributeType_UNDEFINED;
  static constexpr AttributeType FLOAT = AttributeProto_AttributeType_FLOAT;
  static constexpr AttributeType INT = AttributeProto_AttributeType_INT;
  static constexpr AttributeType STRING = AttributeProto_AttributeType_STRING;
  static constexpr AttributeType TENSOR = AttributeProto_AttributeType_TENSOR;
  static constexpr AttributeType GRAPH = AttributeProto_AttributeType_GRAPH;
#if !defined(DISABLE_SPARSE_TENSORS)
  static constexpr AttributeType SPARSE_TENSOR = AttributeProto_AttributeType_SPARSE_TENSOR;
#endif
  static constexpr AttributeType FLOATS = AttributeProto_AttributeType_FLOATS;
  static constexpr AttributeType INTS = AttributeProto_AttributeType_INTS;
  static constexpr AttributeType STRINGS = AttributeProto_AttributeType_STRINGS;
  static constexpr AttributeType TENSORS = AttributeProto_AttributeType_TENSORS;
  static constexpr AttributeType GRAPHS = AttributeProto_AttributeType_GRAPHS;
#if !defined(DISABLE_SPARSE_TENSORS)
  static constexpr AttributeType SPARSE_TENSORS = AttributeProto_AttributeType_SPARSE_TENSORS;
#endif

  AttributeProto() = delete;
  AttributeProto(const AttributeProto&) = delete;
};

struct GraphProto final {
  static void operator delete(void* p) { g_host->GraphProto__operator_delete(reinterpret_cast<GraphProto*>(p)); }
  void operator=(const GraphProto& v) { return g_host->GraphProto__operator_assign(this, v); }

  const ValueInfoProto& input(int index) const { return g_host->GraphProto__input(this, index); }
  ValueInfoProtos* mutable_input() { return g_host->GraphProto__mutable_input(this); }
  ValueInfoProto* mutable_input(int index) { return g_host->GraphProto__mutable_input(this, index); }
  int input_size() const { return g_host->GraphProto__input_size(this); }

  const ValueInfoProtos& output() const { return g_host->GraphProto__output(this); }
  const ValueInfoProto& output(int index) const { return g_host->GraphProto__output(this, index); }
  ValueInfoProtos* mutable_output() { return g_host->GraphProto__mutable_output(this); }

  ValueInfoProtos* mutable_value_info() { return g_host->GraphProto__mutable_value_info(this); }
  TensorProtos* mutable_initializer() { return g_host->GraphProto__mutable_initializer(this); }
  NodeProto* add_node() { return g_host->GraphProto__add_node(this); }

  GraphProto() = delete;
  GraphProto(const GraphProto&) = delete;
};

struct ModelProto final {
  static std::unique_ptr<ModelProto> Create() { return g_host->ModelProto__construct(); }
  static void operator delete(void* p) { g_host->ModelProto__operator_delete(reinterpret_cast<ModelProto*>(p)); }

  bool SerializeToString(std::string& string) const { return g_host->ModelProto__SerializeToString(this, string); }
  bool SerializeToOstream(std::ostream& output) const { return g_host->ModelProto__SerializeToOstream(this, output); }
  bool ParseFromString(const std::string& data) { return g_host->ModelProto__ParseFromString(this, data); }
  std::string SerializeAsString() const { return g_host->ModelProto__SerializeAsString(this); }

  const GraphProto& graph() const { return g_host->ModelProto__graph(this); }
  GraphProto* mutable_graph() { return g_host->ModelProto__mutable_graph(this); }

  void set_ir_version(int64_t value) { return g_host->ModelProto__set_ir_version(this, value); }

  ModelProto() = delete;
  ModelProto(const ModelProto&) = delete;
  void operator=(const ModelProto&) = delete;
};

struct NodeProto final {
  static std::unique_ptr<NodeProto> Create() { return g_host->NodeProto__construct(); }
  static void operator delete(void* p) { g_host->NodeProto__operator_delete(reinterpret_cast<NodeProto*>(p)); }
  void operator=(const NodeProto& v) { g_host->NodeProto__operator_assign(this, v); }
  int attribute_size() { return g_host->NodeProto__attribute_size(this); }
  const AttributeProto& attribute(int index) const { return g_host->NodeProto__attribute(this, index); }

  NodeProto() = delete;
  NodeProto(const NodeProto&) = delete;
};

struct TensorProto final {
  static std::unique_ptr<TensorProto> Create() { return g_host->TensorProto__construct(); }
  static void operator delete(void* p) { g_host->TensorProto__operator_delete(reinterpret_cast<TensorProto*>(p)); }
  void operator=(const TensorProto& v) { g_host->TensorProto__operator_assign(this, v); }

  bool has_name() const { return g_host->TensorProto__has_name(this); }

  int dims_size() const { return g_host->TensorProto__dims_size(this); }
  const int64s& dims() const { return g_host->TensorProto__dims(this); }

  bool has_data_location() const { return g_host->TensorProto__has_data_location(this); }
  TensorProto_DataLocation data_location() const { return TensorProto_DataLocation(g_host->TensorProto__data_location(this)); }

  bool has_raw_data() const { return g_host->TensorProto__has_raw_data(this); }
  const std::string& raw_data() const { return g_host->TensorProto__raw_data(this); }

  int32_t data_type() const { return g_host->TensorProto__data_type(this); }

  typedef TensorProto_DataType DataType;
  static constexpr DataType UNDEFINED = TensorProto_DataType_UNDEFINED;

  static bool DataType_IsValid(int value) { return g_host->TensorProto_DataType_IsValid(value); }

  void copy_from(const TensorProto* other) { return g_host->TensorProto__CopyFrom(this, other); }

  TensorProto() = delete;
  TensorProto(const TensorProto&) = delete;
};

struct TensorProtos final {
  TensorProto* Add() { return g_host->TensorProtos__Add(this); }

  PROVIDER_DISALLOW_ALL(TensorProtos)
};

struct TensorShapeProto_Dimension final {
  enum ValueCase {
    kDimValue = 1,
    kDimParam = 2,
    VALUE_NOT_SET = 0,
  };

  ValueCase value_case() const { return ValueCase(g_host->TensorShapeProto_Dimension__value_case(this)); }
  const std::string& dim_param() const { return g_host->TensorShapeProto_Dimension__dim_param(this); }
  int64_t dim_value() const { return g_host->TensorShapeProto_Dimension__dim_value(this); }
  void set_dim_value(int64_t value) { return g_host->TensorShapeProto_Dimension__set_dim_value(this, value); }
  bool has_dim_value() const { return g_host->TensorShapeProto_Dimension__has_dim_value(this); }
  bool has_dim_param() const { return g_host->TensorShapeProto_Dimension__has_dim_param(this); }
  void clear_dim_value() { return g_host->TensorShapeProto_Dimension__clear_dim_value(this); }

  PROVIDER_DISALLOW_ALL(TensorShapeProto_Dimension)
};

struct TensorShapeProto_Dimensions final {
  IteratorHolder<TensorShapeProto_Dimension_Iterator, const TensorShapeProto_Dimension> begin() const { return g_host->TensorShapeProto_Dimensions__begin(this); }
  IteratorHolder<TensorShapeProto_Dimension_Iterator, const TensorShapeProto_Dimension> end() const { return g_host->TensorShapeProto_Dimensions__end(this); }

  PROVIDER_DISALLOW_ALL(TensorShapeProto_Dimensions)
};

struct TensorShapeProto final {
  int dim_size() const { return g_host->TensorShapeProto__dim_size(this); }
  const TensorShapeProto_Dimensions& dim() const { return g_host->TensorShapeProto__dim(this); }
  const TensorShapeProto_Dimension& dim(int index) const { return g_host->TensorShapeProto__dim(this, index); }
  TensorShapeProto_Dimension* mutable_dim(int index) { return g_host->TensorShapeProto__mutable_dim(this, index); }
  void clear_dim() { return g_host->TensorShapeProto__clear_dim(this); }
  TensorShapeProto_Dimension* add_dim() { return g_host->TensorShapeProto__add_dim(this); }

  PROVIDER_DISALLOW_ALL(TensorShapeProto)
};

struct TypeProto_Tensor final {
  bool has_shape() const { return g_host->TypeProto_Tensor__has_shape(this); }
  const TensorShapeProto& shape() const { return g_host->TypeProto_Tensor__shape(this); }
  TensorShapeProto* mutable_shape() { return g_host->TypeProto_Tensor__mutable_shape(this); }
  int32_t elem_type() const { return g_host->TypeProto_Tensor__elem_type(this); }

  PROVIDER_DISALLOW_ALL(TypeProto_Tensor)
};

#if !defined(DISABLE_SPARSE_TENSORS)
struct TypeProto_SparseTensor final {
  bool has_shape() const { return g_host->TypeProto_SparseTensor__has_shape(this); }
  const TensorShapeProto& shape() const { return g_host->TypeProto_SparseTensor__shape(this); }
  TensorShapeProto* mutable_shape() { return g_host->TypeProto_SparseTensor__mutable_shape(this); }
  int32_t elem_type() const { return g_host->TypeProto_SparseTensor__elem_type(this); }

  PROVIDER_DISALLOW_ALL(TypeProto_SparseTensor)
};
#endif

#if !defined(DISABLE_OPTIONAL_TYPE)
struct TypeProto_Optional final {
  const TypeProto& elem_type() const { return g_host->TypeProto_Optional__elem_type(this); }
  TypeProto* mutable_elem_type() { return g_host->TypeProto_Optional__mutable_elem_type(this); }
  PROVIDER_DISALLOW_ALL(TypeProto_Optional)
};
#endif

struct TypeProto_Sequence final {
  const TypeProto& elem_type() const { return g_host->TypeProto_Sequence__elem_type(this); }
  TypeProto* mutable_elem_type() { return g_host->TypeProto_Sequence__mutable_elem_type(this); }
  PROVIDER_DISALLOW_ALL(TypeProto_Sequence)
};

struct TypeProto final {
  static std::unique_ptr<TypeProto> Create() { return g_host->TypeProto__construct(); }

  const TypeProto_Tensor& tensor_type() const { return g_host->TypeProto__tensor_type(this); }
  TypeProto_Tensor* mutable_tensor_type() { return g_host->TypeProto__mutable_tensor_type(this); }

#if !defined(DISABLE_SPARSE_TENSORS)
  const TypeProto_SparseTensor& sparse_tensor_type() const { return g_host->TypeProto__sparse_tensor_type(this); }
  TypeProto_SparseTensor* mutable_sparse_tensor_type() { return g_host->TypeProto__mutable_sparse_tensor_type(this); }
#endif

#if !defined(DISABLE_OPTIONAL_TYPE)
  const TypeProto_Optional& optional_type() const { return g_host->TypeProto__optional_type(this); }
  TypeProto_Optional* mutable_optional_type() { return g_host->TypeProto__mutable_optional_type(this); }
#endif

  const TypeProto_Sequence& sequence_type() const { return g_host->TypeProto__sequence_type(this); }
  TypeProto_Sequence* mutable_sequence_type() { return g_host->TypeProto__mutable_sequence_type(this); }

  enum ValueCase {
    kTensorType = 1,
    kSequenceType = 4,
    kMapType = 5,
    kOptionalType = 9,
    kSparseTensorType = 8,
    kOpaqueType = 7,
    VALUE_NOT_SET = 0,
  };

  ValueCase value_case() const { return ValueCase(g_host->TypeProto__value_case(this)); }

  void copy_from(const TypeProto* other) { return g_host->TypeProto__CopyFrom(this, other); }

  TypeProto() = delete;
  TypeProto(const TypeProto&) = delete;
};

struct ValueInfoProto final {
  const TypeProto& type() const { return g_host->ValueInfoProto__type(this); }
  TypeProto* mutable_type() { return g_host->ValueInfoProto__mutable_type(this); }

  void operator=(const ValueInfoProto& v) { g_host->ValueInfoProto__operator_assign(this, v); }

  ValueInfoProto() = delete;
  ValueInfoProto(const ValueInfoProto&) = delete;
  static void operator delete(void*) = delete;
};

struct ValueInfoProtos final {
  ValueInfoProto* Add() { return g_host->ValueInfoProtos__Add(this); }
  const ValueInfoProto& operator[](int index) const { return g_host->ValueInfoProtos__operator_array(this, index); }

  PROVIDER_DISALLOW_ALL(ValueInfoProtos)
};

}  // namespace ONNX_NAMESPACE

namespace onnxruntime {

namespace utils {
bool IsDataTypeString(MLDataType dt_type);

}  // namespace utils

namespace Utils {

struct DataTypeUtils final {
  static const std::string* ToType(const ONNX_NAMESPACE::TypeProto& type_proto) { return g_host->Utils__DataTypeUtils__ToType(type_proto); }

  PROVIDER_DISALLOW_ALL(DataTypeUtils)
};

}  // namespace Utils

struct ComputeCapability final {
  static std::unique_ptr<ComputeCapability> Create(std::unique_ptr<IndexedSubGraph> t_sub_graph) { return g_host->ComputeCapability__construct(std::move(t_sub_graph)); }
  static void operator delete(void* p) { g_host->ComputeCapability__operator_delete(reinterpret_cast<ComputeCapability*>(p)); }

  std::unique_ptr<IndexedSubGraph>& SubGraph() { return g_host->ComputeCapability__SubGraph(this); }

  ComputeCapability() = delete;
  ComputeCapability(const ComputeCapability&) = delete;
  void operator=(const ComputeCapability&) = delete;
};

struct DataTransferManager final {
  Status CopyTensor(const Tensor& src, Tensor& dst) const { return g_host->DataTransferManager__CopyTensor(this, src, dst); }
#if !defined(DISABLE_SPARSE_TENSORS)
  Status CopySparseTensor(const SparseTensor& src, SparseTensor& dst) const { return g_host->DataTransferManager__CopySparseTensor(this, src, dst); }
  Status CopySparseTensors(const std::vector<IDataTransfer::SparseSrcDstPair>& src_dst_pairs) const { return g_host->DataTransferManager__CopySparseTensors(this, src_dst_pairs); }
#endif
  const IDataTransfer* GetDataTransfer(const OrtDevice& src_device, const OrtDevice& dst_device) const { return g_host->DataTransferManager__GetDataTransfer(this, src_device, dst_device); }

  PROVIDER_DISALLOW_ALL(DataTransferManager)
};

struct IndexedSubGraph_MetaDef final {
  static std::unique_ptr<IndexedSubGraph_MetaDef> Create() { return g_host->IndexedSubGraph_MetaDef__construct(); }
  static void operator delete(void* p) { g_host->IndexedSubGraph_MetaDef__operator_delete(reinterpret_cast<IndexedSubGraph_MetaDef*>(p)); }

  const std::string& name() const { return g_host->IndexedSubGraph_MetaDef__name(const_cast<IndexedSubGraph_MetaDef*>(this)); }
  std::string& name() { return g_host->IndexedSubGraph_MetaDef__name(this); }
  const std::string& domain() const { return g_host->IndexedSubGraph_MetaDef__domain(const_cast<IndexedSubGraph_MetaDef*>(this)); }
  std::string& domain() { return g_host->IndexedSubGraph_MetaDef__domain(this); }
  int since_version() const { return g_host->IndexedSubGraph_MetaDef__since_version(const_cast<IndexedSubGraph_MetaDef*>(this)); }
  int& since_version() { return g_host->IndexedSubGraph_MetaDef__since_version(this); }

  ONNX_NAMESPACE::OperatorStatus& status() { return g_host->IndexedSubGraph_MetaDef__status(this); }

  const std::vector<std::string>& inputs() const { return g_host->IndexedSubGraph_MetaDef__inputs(const_cast<IndexedSubGraph_MetaDef*>(this)); }
  std::vector<std::string>& inputs() { return g_host->IndexedSubGraph_MetaDef__inputs(this); }
  const std::vector<std::string>& outputs() const { return g_host->IndexedSubGraph_MetaDef__outputs(const_cast<IndexedSubGraph_MetaDef*>(this)); }
  const std::vector<std::string>& constant_initializers() const { return g_host->IndexedSubGraph_MetaDef__constant_initializers(const_cast<IndexedSubGraph_MetaDef*>(this)); }
  std::vector<std::string>& constant_initializers() { return g_host->IndexedSubGraph_MetaDef__constant_initializers(this); }
  std::vector<std::string>& outputs() { return g_host->IndexedSubGraph_MetaDef__outputs(this); }
  NodeAttributes& attributes() { return g_host->IndexedSubGraph_MetaDef__attributes(this); }

  std::string& doc_string() { return g_host->IndexedSubGraph_MetaDef__doc_string(this); }

  IndexedSubGraph_MetaDef() = delete;
  IndexedSubGraph_MetaDef(const IndexedSubGraph_MetaDef&) = delete;
  void operator=(const IndexedSubGraph_MetaDef&) = delete;
};

struct IndexedSubGraph final {
  static std::unique_ptr<IndexedSubGraph> Create() { return g_host->IndexedSubGraph__construct(); }
  static void operator delete(void* p) { g_host->IndexedSubGraph__operator_delete(reinterpret_cast<IndexedSubGraph*>(p)); }

  std::vector<onnxruntime::NodeIndex>& Nodes() { return g_host->IndexedSubGraph__Nodes(this); }

  void SetMetaDef(std::unique_ptr<IndexedSubGraph_MetaDef>&& meta_def_) { return g_host->IndexedSubGraph__SetMetaDef(this, std::move(*reinterpret_cast<std::unique_ptr<IndexedSubGraph_MetaDef>*>(&meta_def_))); }
  const IndexedSubGraph_MetaDef* GetMetaDef() const { return reinterpret_cast<const IndexedSubGraph_MetaDef*>(g_host->IndexedSubGraph__GetMetaDef(this)); }

  IndexedSubGraph() = delete;
  IndexedSubGraph(const IndexedSubGraph&) = delete;
  void operator=(const IndexedSubGraph&) = delete;
};

struct KernelDef final {
  static void operator delete(void* p) { g_host->KernelDef__operator_delete(reinterpret_cast<KernelDef*>(p)); }

  int ExecQueueId() const { return g_host->KernelDef__ExecQueueId(this); }

  void SinceVersion(/*out*/ int* start, /*out*/ int* end) const { g_host->KernelDef__SinceVersion(this, start, end); }
  const std::string& Domain() const { return g_host->KernelDef__Domain(this); }
  const std::string& OpName() const { return g_host->KernelDef__OpName(this); }

  KernelDef() = delete;
  KernelDef(const KernelDef*) = delete;
  void operator=(const KernelDef&) = delete;
};

using BuildKernelCreateInfoFn = KernelCreateInfo (*)();

struct KernelDefBuilder final {
  static std::unique_ptr<KernelDefBuilder> Create() { return g_host->KernelDefBuilder__construct(); }
  static void operator delete(void* p) { g_host->KernelDefBuilder__operator_delete(reinterpret_cast<KernelDefBuilder*>(p)); }

  KernelDefBuilder& SetName(const char* op_name) {
    g_host->KernelDefBuilder__SetName(this, op_name);
    return *this;
  }
  KernelDefBuilder& SetDomain(const char* domain) {
    g_host->KernelDefBuilder__SetDomain(this, domain);
    return *this;
  }
  KernelDefBuilder& SinceVersion(int since_version) {
    g_host->KernelDefBuilder__SinceVersion(this, since_version);
    return *this;
  }
  KernelDefBuilder& SinceVersion(int since_version_start, int since_version_end) {
    g_host->KernelDefBuilder__SinceVersion(this, since_version_start, since_version_end);
    return *this;
  }
  KernelDefBuilder& Provider(const char* provider_type) {
    g_host->KernelDefBuilder__Provider(this, provider_type);
    return *this;
  }
  KernelDefBuilder& TypeConstraint(const char* arg_name, MLDataType supported_type) {
    g_host->KernelDefBuilder__TypeConstraint(this, arg_name, supported_type);
    return *this;
  }
  KernelDefBuilder& TypeConstraint(const char* arg_name, const std::vector<MLDataType>& supported_types) {
    g_host->KernelDefBuilder__TypeConstraint(this, arg_name, supported_types);
    return *this;
  }
  KernelDefBuilder& InputMemoryType(OrtMemType type, int input_index) {
    g_host->KernelDefBuilder__InputMemoryType(this, type, input_index);
    return *this;
  }
  KernelDefBuilder& InputMemoryType(OrtMemType type, const std::vector<int>& input_indexes) {
    g_host->KernelDefBuilder__InputMemoryType(this, type, input_indexes);
    return *this;
  }
  KernelDefBuilder& OutputMemoryType(OrtMemType type, int input_index) {
    g_host->KernelDefBuilder__OutputMemoryType(this, type, input_index);
    return *this;
  }
  KernelDefBuilder& ExecQueueId(int queue_id) {
    g_host->KernelDefBuilder__ExecQueueId(this, queue_id);
    return *this;
  }
  KernelDefBuilder& MayInplace(int input_index, int output_index) {
    g_host->KernelDefBuilder__MayInplace(this, input_index, output_index);
    return *this;
  }
  KernelDefBuilder& Alias(const std::vector<std::pair<int, int>>& aliases) {
    g_host->KernelDefBuilder__Alias(this, aliases);
    return *this;
  }
  KernelDefBuilder& Alias(int input_index, int output_index) {
    g_host->KernelDefBuilder__Alias(this, input_index, output_index);
    return *this;
  }
  KernelDefBuilder& VariadicAlias(int input_offset, int output_offset) {
    g_host->KernelDefBuilder__VariadicAlias(this, input_offset, output_offset);
    return *this;
  }

  KernelDefBuilder& ExternalOutputs() {
    g_host->KernelDefBuilder__ExternalOutputs(this);
    return *this;
  }

  KernelDefBuilder& AllocateInputsContiguously() {
    g_host->KernelDefBuilder__AllocateInputsContiguously(this);
    return *this;
  }

#ifdef ENABLE_STRIDED_TENSORS
  KernelDefBuilder& MayStridedInput(int input_index) {
    g_host->KernelDefBuilder__MayStridedInput(this, input_index);
    return *this;
  }

  KernelDefBuilder& MayStridedOutput(int input_index, int output_index) {
    g_host->KernelDefBuilder__MayStridedOutput(this, input_index, output_index);
    return *this;
  }
#endif

  std::unique_ptr<KernelDef> Build() {
    return g_host->KernelDefBuilder__Build(this);
  }

  KernelDefBuilder() = delete;
  KernelDefBuilder(const KernelDefBuilder&) = delete;
  void operator=(const KernelDefBuilder&) = delete;
};

struct KernelRegistry final {
  static std::shared_ptr<KernelRegistry> Create() { return g_host->KernelRegistry__construct(); }
  static void operator delete(void* p) { g_host->KernelRegistry__operator_delete(reinterpret_cast<KernelRegistry*>(p)); }

  Status Register(KernelCreateInfo&& create_info) { return g_host->KernelRegistry__Register(this, std::move(create_info)); }

  KernelRegistry() = delete;
  KernelRegistry(const KernelRegistry&) = delete;
  void operator=(const KernelRegistry&) = delete;
};

struct PrimitiveDataTypeBase final {
  int32_t GetDataType() const { return g_host->PrimitiveDataTypeBase__GetDataType(this); }

  PROVIDER_DISALLOW_ALL(PrimitiveDataTypeBase)
};

class DataTypeImpl final {
 public:
  size_t Size() const { return g_host->DataTypeImpl__Size(this); }

  template <typename T>
  static MLDataType GetType();
  template <typename elemT>
  static MLDataType GetTensorType();
#if !defined(DISABLE_SPARSE_TENSORS)
  template <typename elemT>
  static MLDataType GetSparseTensorType();
#endif

  static MLDataType GetTypeFromOnnxType(int);

  bool IsTensorType() const { return g_host->DataTypeImpl__IsTensorType(this); }
  bool IsTensorSequenceType() const { return g_host->DataTypeImpl__IsTensorSequenceType(this); }
#if !defined(DISABLE_SPARSE_TENSORS)
  bool IsSparseTensorType() const { return g_host->DataTypeImpl__IsSparseTensorType(this); }
#endif
  DeleteFunc GetDeleteFunc() const { return g_host->DataTypeImpl__GetDeleteFunc(this); }

  static const std::vector<MLDataType>& AllFixedSizeTensorTypes() { return g_host->DataTypeImpl__AllFixedSizeTensorTypes(); }
  static const std::vector<MLDataType>& AllTensorTypes() { return g_host->DataTypeImpl__AllTensorTypes(); }
  static const std::vector<MLDataType>& AllIEEEFloatTensorTypes() { return g_host->DataTypeImpl__AllIEEEFloatTensorTypes(); }
  static const std::vector<MLDataType>& AllTensorAndSequenceTensorTypes() { return g_host->DataTypeImpl__AllTensorAndSequenceTensorTypes(); }
  static const std::vector<MLDataType>& AllFixedSizeTensorAndSequenceTensorTypes() { return g_host->DataTypeImpl__AllFixedSizeTensorAndSequenceTensorTypes(); }
  static const std::vector<MLDataType>& AllSequenceTensorTypes() { return g_host->DataTypeImpl__AllSequenceTensorTypes(); }
  static const std::vector<MLDataType>& AllFixedSizeSequenceTensorTypes() { return g_host->DataTypeImpl__AllFixedSizeSequenceTensorTypes(); }

  const PrimitiveDataTypeBase* AsPrimitiveDataType() const { return g_host->DataTypeImpl__AsPrimitiveDataType(this); }

  static const char* ToString(MLDataType type) { return g_host->DataTypeImpl__ToString(type); }

  PROVIDER_DISALLOW_ALL(DataTypeImpl)
};

struct Function final {
  const Graph& Body() const { return g_host->Function__Body(this); }

  PROVIDER_DISALLOW_ALL(Function)
};

struct Node final {
  const std::string& Name() const noexcept { return g_host->Node__Name(this); }
  const std::string& Description() const noexcept { return g_host->Node__Description(this); }
  const std::string& Domain() const noexcept { return g_host->Node__Domain(this); }
  const std::string& OpType() const noexcept { return g_host->Node__OpType(this); }

  int SinceVersion() const noexcept { return g_host->Node__SinceVersion(this); }

  const Function* GetFunctionBody() const noexcept { return g_host->Node__GetFunctionBody(this); }
  ProviderType GetExecutionProviderType() const noexcept { return g_host->Node__GetExecutionProviderType(this); }

  ConstPointerContainer<std::vector<NodeArg*>> ImplicitInputDefs() const noexcept { return g_host->Node__ImplicitInputDefs(this); }

  const std::vector<int>& InputArgCount() const noexcept { return g_host->Node__InputArgCount(this); }

  ConstPointerContainer<std::vector<NodeArg*>> InputDefs() const noexcept { return g_host->Node__InputDefs(this); }
  ConstPointerContainer<std::vector<NodeArg*>> OutputDefs() const noexcept { return g_host->Node__OutputDefs(this); }
  NodeIndex Index() const noexcept { return g_host->Node__Index(this); }

  std::vector<gsl::not_null<const Graph*>> GetSubgraphs() const noexcept { return g_host->Node__GetSubgraphs(this); }

  void ToProto(ONNX_NAMESPACE::NodeProto& proto, bool update_subgraphs = false) const { return g_host->Node__ToProto(this, proto, update_subgraphs); }

  const NodeAttributes& GetAttributes() const noexcept { return g_host->Node__GetAttributes(this); }
  size_t GetInputEdgesCount() const noexcept { return g_host->Node__GetInputEdgesCount(this); }
  size_t GetOutputEdgesCount() const noexcept { return g_host->Node__GetOutputEdgesCount(this); }

  struct NodeConstIterator {
    NodeConstIterator(std::unique_ptr<Node__NodeIterator> p) : impl_{std::move(p)} {}

    bool operator!=(const NodeConstIterator& p_other) const { return *impl_ != *p_other.impl_; }

    void operator++() { impl_->operator++(); }

    const Node& operator*() const { return impl_->operator*(); }
    const Node* operator->() const { return &impl_->operator*(); }

    std::unique_ptr<Node__NodeIterator> impl_;
  };

  NodeConstIterator InputNodesBegin() const noexcept { return g_host->Node__InputNodesBegin(this); }
  NodeConstIterator InputNodesEnd() const noexcept { return g_host->Node__InputNodesEnd(this); }

  NodeConstIterator OutputNodesBegin() const noexcept { return g_host->Node__OutputNodesBegin(this); }
  NodeConstIterator OutputNodesEnd() const noexcept { return g_host->Node__OutputNodesEnd(this); }

  struct EdgeConstIterator {
    EdgeConstIterator(std::unique_ptr<Node__EdgeIterator> p) : impl_{std::move(p)} {}

    bool operator!=(const EdgeConstIterator& p_other) const {
      return *impl_ != *p_other.impl_;
    }

    void operator++() { impl_->operator++(); }
    const Node__EdgeIterator* operator->() const { return impl_.get(); }

    std::unique_ptr<Node__EdgeIterator> impl_;
  };

  EdgeConstIterator OutputEdgesBegin() const noexcept { return g_host->Node__OutputEdgesBegin(this); }
  EdgeConstIterator OutputEdgesEnd() const noexcept { return g_host->Node__OutputEdgesEnd(this); }

  void ForEachDef(std::function<void(const NodeArg&, bool is_input)> func, bool include_missing_optional_defs = false) const { g_host->Node__ForEachDef(this, func, std::move(include_missing_optional_defs)); }

  PROVIDER_DISALLOW_ALL(Node)
};

struct NodeArg final {
  const std::string& Name() const noexcept { return g_host->NodeArg__Name(this); }
  const ONNX_NAMESPACE::TensorShapeProto* Shape() const { return g_host->NodeArg__Shape(this); }
  ONNX_NAMESPACE::DataType Type() const noexcept { return g_host->NodeArg__Type(this); }
  const NodeArgInfo& ToProto() const noexcept { return g_host->NodeArg__ToProto(this); }
  bool Exists() const noexcept { return g_host->NodeArg__Exists(this); }
  const ONNX_NAMESPACE::TypeProto* TypeAsProto() const noexcept { return g_host->NodeArg__TypeAsProto(this); }

  PROVIDER_DISALLOW_ALL(NodeArg)
};

struct NodeAttributes final {
  static std::unique_ptr<NodeAttributes> Create() { return g_host->NodeAttributes__construct(); }
  void operator=(const NodeAttributes& v) { return g_host->NodeAttributes__operator_assign(this, v); }
  static void operator delete(void* p) { g_host->NodeAttributes__operator_delete(reinterpret_cast<NodeAttributes*>(p)); }

  size_t size() const { return g_host->NodeAttributes__size(this); }
  void clear() noexcept { g_host->NodeAttributes__clear(this); }
  size_t count(const std::string& keyval) const { return g_host->NodeAttributes__count(this, keyval); }
  ONNX_NAMESPACE::AttributeProto& operator[](const std::string& string) { return g_host->NodeAttributes__operator_array(this, string); }
  const ONNX_NAMESPACE::AttributeProto& at(const std::string& string) const { return g_host->NodeAttributes__at(this, string); }

  IteratorHolder<NodeAttributes_Iterator, std::pair<const std::string, ONNX_NAMESPACE::AttributeProto>> begin() const { return g_host->NodeAttributes__begin(this); }
  IteratorHolder<NodeAttributes_Iterator, std::pair<const std::string, ONNX_NAMESPACE::AttributeProto>> end() const { return g_host->NodeAttributes__end(this); }
  IteratorHolder<NodeAttributes_Iterator, std::pair<const std::string, ONNX_NAMESPACE::AttributeProto>> find(const std::string& key) const { return g_host->NodeAttributes__find(this, key); }
  void insert(const NodeAttributes& v) { return g_host->NodeAttributes__insert(this, v); }
  void emplace(const std::string& k, const ONNX_NAMESPACE::AttributeProto& v) { g_host->NodeAttributes__emplace(this, k, v); }
  void reserve(size_t size) { g_host->NodeAttributes__reserve(this, size); }

  NodeAttributes() = delete;
  NodeAttributes(const NodeAttributes&) = delete;
};

struct Model final {
  static void operator delete(void* p) { g_host->Model__operator_delete(reinterpret_cast<Model*>(p)); }

  Graph& MainGraph() { return g_host->Model__MainGraph(this); }

  std::unique_ptr<ONNX_NAMESPACE::ModelProto> ToProto() { return g_host->Model__ToProto(this); }

  Model() = delete;
  Model(const Model&) = delete;
  void operator=(const Model&) = delete;
};

struct Graph final {
  std::unique_ptr<GraphViewer> CreateGraphViewer() const { return g_host->Graph__CreateGraphViewer(this); }
  std::unique_ptr<ONNX_NAMESPACE::GraphProto> ToGraphProto() const { return g_host->Graph__ToGraphProto(this); }

  NodeArg& GetOrCreateNodeArg(const std::string& name, const ONNX_NAMESPACE::TypeProto* p_arg_type) { return g_host->Graph__GetOrCreateNodeArg(this, name, p_arg_type); }

  Status Resolve() { return g_host->Graph__Resolve(this); }
  void AddInitializedTensor(const ONNX_NAMESPACE::TensorProto& tensor) { return g_host->Graph__AddInitializedTensor(this, tensor); }
  Node& AddNode(const std::string& name, const std::string& op_type, const std::string& description, gsl::span<NodeArg* const> input_args, gsl::span<NodeArg* const> output_args, const NodeAttributes* attributes, const std::string& domain) { return g_host->Graph__AddNode(this, name, op_type, description, input_args, output_args, attributes, domain); }

  const std::vector<const NodeArg*>& GetOutputs() const noexcept { return g_host->Graph__GetOutputs(this); }
  void SetOutputs(gsl::span<const NodeArg* const> outputs) { return g_host->Graph__SetOutputs(this, outputs); }

  const std::vector<const NodeArg*>& GetInputs() const noexcept { return g_host->Graph__GetInputs(this); }

  bool GetInitializedTensor(const std::string& tensor_name, const ONNX_NAMESPACE::TensorProto*& value) const { return g_host->Graph__GetInitializedTensor(this, tensor_name, value); }

  const Node* ParentNode() const { return g_host->Graph__ParentNode(this); }
  const Graph* ParentGraph() const { return g_host->Graph__ParentGraph(this); }
  const std::string& Name() const noexcept { return g_host->Graph__Name(this); }
<<<<<<< HEAD
=======
  const Path& ModelPath() const { return g_host->Graph__ModelPath(this); }
>>>>>>> 8372c86e
  const std::vector<const NodeArg*>& GetInputsIncludingInitializers() const noexcept { return g_host->Graph__GetInputsIncludingInitializers(this); }
  bool IsSubgraph() const { return g_host->Graph__IsSubgraph(this); }

  PROVIDER_DISALLOW_ALL(Graph)
};

struct GraphViewer final {
  static void operator delete(void* p) { g_host->GraphViewer__operator_delete(reinterpret_cast<GraphViewer*>(p)); }

  std::unique_ptr<Model> CreateModel(const logging::Logger& logger) const { return g_host->GraphViewer__CreateModel(this, logger); }

  const std::string& Name() const noexcept { return g_host->GraphViewer__Name(this); }
  const Path& ModelPath() const noexcept { return g_host->GraphViewer__ModelPath(this); }

  const Node* GetNode(NodeIndex node_index) const { return g_host->GraphViewer__GetNode(this, node_index); }
  const NodeArg* GetNodeArg(const std::string& name) const { return g_host->GraphViewer__GetNodeArg(this, name); }

  bool IsSubgraph() const { return g_host->GraphViewer__IsSubgraph(this); }
  const Graph& GetGraph() const { return g_host->GraphViewer__GetGraph(this); }
  bool IsConstantInitializer(const std::string& name, bool check_outer_scope) const { return g_host->GraphViewer__IsConstantInitializer(this, name, check_outer_scope); }
  const Node* ParentNode() const { return g_host->GraphViewer__ParentNode(this); }

  int NumberOfNodes() const noexcept { return g_host->GraphViewer__NumberOfNodes(this); }
  int MaxNodeIndex() const noexcept { return g_host->GraphViewer__MaxNodeIndex(this); }

  const std::vector<const NodeArg*>& GetInputs() const noexcept { return g_host->GraphViewer__GetInputs(this); }
  const std::vector<const NodeArg*>& GetOutputs() const noexcept { return g_host->GraphViewer__GetOutputs(this); }
  const std::unordered_set<const NodeArg*>& GetValueInfo() const noexcept { return g_host->GraphViewer__GetValueInfo(this); }

  const InitializedTensorSet& GetAllInitializedTensors() const noexcept { return g_host->GraphViewer__GetAllInitializedTensors(this); }
  bool GetInitializedTensor(const std::string& tensor_name, const ONNX_NAMESPACE::TensorProto*& value) const { return g_host->GraphViewer__GetInitializedTensor(this, tensor_name, value); }

  const std::unordered_map<std::string, int>& DomainToVersionMap() const noexcept { return g_host->GraphViewer__DomainToVersionMap(this); }

  const std::vector<NodeIndex>& GetNodesInTopologicalOrder() const { return g_host->GraphViewer__GetNodesInTopologicalOrder(this); }
  const std::vector<const NodeArg*>& GetInputsIncludingInitializers() const noexcept { return g_host->GraphViewer__GetInputsIncludingInitializers(this); }

  void ToProto(ONNX_NAMESPACE::GraphProto& graph_proto, bool include_initializers, bool include_outer_scope_args) const { g_host->GraphViewer__ToProto(this, graph_proto, include_initializers, include_outer_scope_args); }

  GraphViewer() = delete;
  GraphViewer(const GraphViewer&) = delete;
  void operator=(const GraphViewer&) = delete;
};

struct Path final {
  PathString ToPathString() const noexcept { return g_host->Path__ToPathString(this); }
  const std::vector<PathString>& GetComponents() const noexcept { return g_host->Path__GetComponents(this); }
  bool IsEmpty() const noexcept { return g_host->Path__IsEmpty(this); }

  PROVIDER_DISALLOW_ALL(Path)
};

struct OpKernelContext final {
  template <typename T>
  const T& RequiredInput(int index) const;
  Tensor& RequiredOutput(int index, const TensorShape& shape) { return g_host->OpKernelContext__RequiredOutput(this, index, shape); }

  template <typename T>
  const T* Input(int index) const;
  int InputCount() const { return g_host->OpKernelContext__InputCount(this); }

  MLDataType InputType(int index) const { return g_host->OpKernelContext__InputType(this, index); }

  template <typename T>
  T* Output(int index);

  Tensor* Output(int index, const TensorShape& shape) { return g_host->OpKernelContext__Output(this, index, shape); }
#if !defined(DISABLE_SPARSE_TENSORS)
  SparseTensor* OutputSparse(int index, const TensorShape& shape) { return g_host->OpKernelContext__OutputSparse(this, index, shape); }
#endif
  int OutputCount() const { return g_host->OpKernelContext__OutputCount(this); }

  Status GetTempSpaceAllocator(AllocatorPtr* output) const { return g_host->OpKernelContext__GetTempSpaceAllocator(this, output); }

  Status GetTempSpaceCPUAllocator(AllocatorPtr* output) const { return g_host->OpKernelContext__GetTempSpaceCPUAllocator(this, output); }

  bool GetUseDeterministicCompute() const { return g_host->OpKernelContext__GetUseDeterministicCompute(this); }

  bool TryGetInferredOutputShape(int index, TensorShape& shape) const { return g_host->OpKernelContext__TryGetInferredOutputShape(this, index, shape); }
  bool TryGetInferredInputShape(int index, TensorShape& shape) const { return g_host->OpKernelContext__TryGetInferredInputShape(this, index, shape); }
  Stream* GetComputeStream() const { return g_host->OpKernelContext__GetComputeStream(this); }

  PROVIDER_DISALLOW_ALL(OpKernelContext)
};

template <>
inline const Tensor* OpKernelContext::Input<Tensor>(int index) const {
  return g_host->OpKernelContext__Input_Tensor(this, index);
}

#if !defined(DISABLE_SPARSE_TENSORS)
template <>
inline const SparseTensor* OpKernelContext::Input<SparseTensor>(int index) const {
  return g_host->OpKernelContext__Input_SparseTensor(this, index);
}
#endif

template <>
inline const TensorSeq* OpKernelContext::Input<TensorSeq>(int index) const {
  return g_host->OpKernelContext__Input_TensorSeq(this, index);
}

template <>
inline Tensor* OpKernelContext::Output<Tensor>(int index) {
  return g_host->OpKernelContext__Output_Tensor(this, index);
}

template <>
inline TensorSeq* OpKernelContext::Output<TensorSeq>(int index) {
  return g_host->OpKernelContext__Output_TensorSeq(this, index);
}

template <>
inline const Tensor& OpKernelContext::RequiredInput(int index) const {
  return g_host->OpKernelContext__RequiredInput_Tensor(this, index);
}

struct OpKernelInfo final {
  static void operator delete(void* p) { g_host->OpKernelInfo__operator_delete(reinterpret_cast<OpKernelInfo*>(p)); }

  AllocatorPtr GetAllocator(OrtMemType mem_type) const { return g_host->OpKernelInfo__GetAllocator(this, mem_type); }

  const IExecutionProvider* GetExecutionProvider() const noexcept { return g_host->OpKernelInfo__GetExecutionProvider(this); }

  template <typename T>
  Status GetAttr(const std::string& name, T* value) const;

  template <typename T>
  Status GetAttrs(const std::string& name, std::vector<T>& values) const;

  template <typename T>
  T GetAttrOrDefault(const std::string& name, const T& default_value) const {
    T tmp;
    return GetAttr<T>(name, &tmp).IsOK() ? tmp : default_value;
  }

  template <typename T>
  void GetAttrOrDefault(const std::string& name, T* value, const T& default_value) const {
    if (!GetAttr<T>(name, value).IsOK())
      *value = default_value;
  }

  template <typename T>
  std::vector<T> GetAttrsOrDefault(const std::string& name, const std::vector<T>& default_value = std::vector<T>{}) const {
    std::vector<T> tmp;
    return GetAttrs<T>(name, tmp).IsOK() ? tmp : default_value;
  }

  template <typename T>
  Status GetAttrsAsSpan(const std::string& name, gsl::span<const T>& out) const;

  Status GetAttrs(const std::string& name, TensorShapeVector& out) const;

  TensorShapeVector GetAttrsOrDefault(const std::string& name, const TensorShapeVector& default_value = TensorShapeVector{}) const;

  bool TryGetConstantInput(int input_index, const Tensor** constant_input_value) const { return g_host->OpKernelInfo__TryGetConstantInput(this, input_index, constant_input_value); }

  const DataTransferManager& GetDataTransferManager() const noexcept { return g_host->OpKernelInfo__GetDataTransferManager(this); }
  const KernelDef& GetKernelDef() const { return g_host->OpKernelInfo__GetKernelDef(this); }

  uint32_t GetInputCount() const { return g_host->OpKernelInfo__GetInputCount(this); }
  uint32_t GetOutputCount() const { return g_host->OpKernelInfo__GetOutputCount(this); }

  const Node& node() const noexcept { return g_host->OpKernelInfo__node(this); }

  OpKernelInfo() = delete;
  OpKernelInfo(const OpKernelInfo&) = delete;
  void operator=(const OpKernelInfo&) = delete;
};

template <>
inline Status OpKernelInfo::GetAttr<int64_t>(const std::string& name, int64_t* value) const { return g_host->OpKernelInfo__GetAttr_int64(this, name, value); }
template <>
inline Status OpKernelInfo::GetAttr<float>(const std::string& name, float* value) const { return g_host->OpKernelInfo__GetAttr_float(this, name, value); }
template <>
inline Status OpKernelInfo::GetAttr<std::string>(const std::string& name, std::string* value) const { return g_host->OpKernelInfo__GetAttr_string(this, name, value); }
template <>
inline Status OpKernelInfo::GetAttr<ONNX_NAMESPACE::TensorProto>(const std::string& name, ONNX_NAMESPACE::TensorProto* value) const { return g_host->OpKernelInfo__GetAttr_TensorProto(this, name, value); }
template <>
inline Status OpKernelInfo::GetAttrs<int64_t>(const std::string& name, std::vector<int64_t>& values) const { return g_host->OpKernelInfo__GetAttrs(this, name, values); }
template <>
inline Status OpKernelInfo::GetAttrs<float>(const std::string& name, std::vector<float>& values) const { return g_host->OpKernelInfo__GetAttrs(this, name, values); }
template <>
inline Status OpKernelInfo::GetAttrs<std::string>(const std::string& name, std::vector<std::string>& values) const { return g_host->OpKernelInfo__GetAttrs(this, name, values); }
template <>
inline Status OpKernelInfo::GetAttrsAsSpan<int64_t>(const std::string& name, gsl::span<const int64_t>& values) const { return g_host->OpKernelInfo__GetAttrsAsSpan(this, name, values); }

inline Status OpKernelInfo::GetAttrs(const std::string& name, TensorShapeVector& out) const {
  gsl::span<const int64_t> span;
  Status status = this->GetAttrsAsSpan<int64_t>(name, span);
  if (status.IsOK()) {
    out.reserve(span.size());
    out.assign(span.begin(), span.end());
  }
  return status;
}

inline TensorShapeVector OpKernelInfo::GetAttrsOrDefault(const std::string& name, const TensorShapeVector& default_value) const {
  TensorShapeVector tmp;
  return GetAttrs(name, tmp).IsOK() ? tmp : default_value;
}

class SessionState {
 public:
  const DataTransferManager& GetDataTransferMgr() const noexcept { return g_host->SessionState__GetDataTransferMgr(this); }

  PROVIDER_DISALLOW_ALL(SessionState)
};

struct Tensor final {
  static std::unique_ptr<Tensor> CreateDefault() { return g_host->Tensor__construct_default(); }
  static std::unique_ptr<Tensor> Create(MLDataType p_type, const TensorShape& shape, std::shared_ptr<IAllocator> allocator) { return g_host->Tensor__construct(p_type, shape, std::move(allocator)); }
  static std::unique_ptr<Tensor> Create(MLDataType p_type, const TensorShape& shape, void* p_data, const OrtMemoryInfo& alloc, ptrdiff_t offset = 0) { return g_host->Tensor__construct(p_type, shape, p_data, alloc, offset); }

  static void operator delete(void* p) noexcept { g_host->Tensor__operator_delete(reinterpret_cast<Tensor*>(p)); }

  static void InitOrtValue(MLDataType elt_type, const TensorShape& shape, std::shared_ptr<IAllocator> allocator, OrtValue& ort_value) {
    g_host->Tensor__InitOrtValue(elt_type, shape, std::move(allocator), ort_value);
  }

  static void InitOrtValue(MLDataType p_type, const TensorShape& shape, void* p_data, const OrtMemoryInfo& location, OrtValue& ort_value) {
    g_host->Tensor__InitOrtValue(p_type, shape, p_data, location, ort_value);
  }

  template <typename T>
  T* MutableData();

  template <typename T>
  const T* Data() const;

  template <typename T>
  gsl::span<const T> DataAsSpan() const;

  void* MutableDataRaw(MLDataType type) { return g_host->Tensor__MutableDataRaw(this, type); }
  const void* DataRaw(MLDataType type) const { return g_host->Tensor__DataRaw(this, type); }

  void* MutableDataRaw() noexcept { return g_host->Tensor__MutableDataRaw(this); }
  const void* DataRaw() const noexcept { return g_host->Tensor__DataRaw(this); }

  const TensorShape& Shape() const { return g_host->Tensor__Shape(this); }
  void Reshape(const TensorShape& new_shape) { g_host->Tensor__Reshape(this, new_shape); }
  void SetByteOffset(ptrdiff_t byte_offset) { return g_host->Tensor__SetByteOffset(this, byte_offset); }
  ptrdiff_t ByteOffset() const { return g_host->Tensor__ByteOffset(this); }
  size_t SizeInBytes() const { return g_host->Tensor__SizeInBytes(this); }
  const OrtMemoryInfo& Location() const { return g_host->Tensor__Location(this); }

  int32_t GetElementType() const { return g_host->Tensor__GetElementType(this); }
  MLDataType DataType() const { return g_host->Tensor__DataType(this); }
  bool IsDataTypeString() const { return g_host->Tensor__IsDataTypeString(this); }

#ifdef ENABLE_STRIDED_TENSORS
  gsl::span<const int64_t> Strides() const noexcept { return g_host->Tensor__Strides(this); }
  bool IsContiguous() const { return g_host->Tensor__IsContiguous(this); }
  void SetShapeAndStrides(const TensorShape& new_shape, gsl::span<const int64_t> new_strides) {
    return g_host->Tensor__SetShapeAndStrides(this, new_shape, new_strides);
  }
#endif

  template <class T>
  bool IsDataType() const;

  Tensor() = delete;
  Tensor(const Tensor&) = delete;
  void operator=(const Tensor&) = delete;
  Tensor& operator=(Tensor&& o) noexcept {
    g_host->Tensor__move_assign(*this, std::move(o));
    return *this;
  }
};

template <>
inline bool Tensor::IsDataType<bool>() const { return g_host->Tensor__IsDataType_bool(this); }
template <>
inline bool Tensor::IsDataType<int8_t>() const { return g_host->Tensor__IsDataType_int8(this); }
template <>
inline bool Tensor::IsDataType<uint8_t>() const { return g_host->Tensor__IsDataType_uint8(this); }
template <>
inline bool Tensor::IsDataType<int16_t>() const { return g_host->Tensor__IsDataType_int16(this); }
template <>
inline bool Tensor::IsDataType<uint16_t>() const { return g_host->Tensor__IsDataType_uint16(this); }
template <>
inline bool Tensor::IsDataType<int32_t>() const { return g_host->Tensor__IsDataType_int32(this); }
template <>
inline bool Tensor::IsDataType<uint32_t>() const { return g_host->Tensor__IsDataType_uint32(this); }
template <>
inline bool Tensor::IsDataType<int64_t>() const { return g_host->Tensor__IsDataType_int64(this); }
template <>
inline bool Tensor::IsDataType<uint64_t>() const { return g_host->Tensor__IsDataType_uint64(this); }
template <>
inline bool Tensor::IsDataType<float>() const { return g_host->Tensor__IsDataType_float(this); }
template <>
inline bool Tensor::IsDataType<double>() const { return g_host->Tensor__IsDataType_double(this); }
template <>
inline bool Tensor::IsDataType<MLFloat16>() const { return g_host->Tensor__IsDataType_MLFloat16(this); }
template <>
inline bool Tensor::IsDataType<BFloat16>() const { return g_host->Tensor__IsDataType_BFloat16(this); }

template <>
inline bool* Tensor::MutableData<bool>() { return g_host->Tensor__MutableData_bool(this); }
template <>
inline int8_t* Tensor::MutableData<int8_t>() { return g_host->Tensor__MutableData_int8(this); }
template <>
inline uint8_t* Tensor::MutableData<uint8_t>() { return g_host->Tensor__MutableData_uint8(this); }
template <>
inline int16_t* Tensor::MutableData<int16_t>() { return g_host->Tensor__MutableData_int16(this); }
template <>
inline uint16_t* Tensor::MutableData<uint16_t>() { return g_host->Tensor__MutableData_uint16(this); }
template <>
inline int32_t* Tensor::MutableData<int32_t>() { return g_host->Tensor__MutableData_int32(this); }
template <>
inline uint32_t* Tensor::MutableData<uint32_t>() { return g_host->Tensor__MutableData_uint32(this); }
template <>
inline int64_t* Tensor::MutableData<int64_t>() { return g_host->Tensor__MutableData_int64(this); }
template <>
inline uint64_t* Tensor::MutableData<uint64_t>() { return g_host->Tensor__MutableData_uint64(this); }
template <>
inline float* Tensor::MutableData<float>() { return g_host->Tensor__MutableData_float(this); }
template <>
inline double* Tensor::MutableData<double>() { return g_host->Tensor__MutableData_double(this); }
template <>
inline BFloat16* Tensor::MutableData<BFloat16>() { return g_host->Tensor__MutableData_BFloat16(this); }
template <>
inline MLFloat16* Tensor::MutableData<MLFloat16>() { return g_host->Tensor__MutableData_MLFloat16(this); }

template <>
inline const bool* Tensor::Data<bool>() const { return g_host->Tensor__Data_bool(this); }
template <>
inline const int8_t* Tensor::Data<int8_t>() const { return g_host->Tensor__Data_int8(this); }
template <>
inline const uint8_t* Tensor::Data<uint8_t>() const { return g_host->Tensor__Data_uint8(this); }
template <>
inline const int16_t* Tensor::Data<int16_t>() const { return g_host->Tensor__Data_int16(this); }
template <>
inline const uint16_t* Tensor::Data<uint16_t>() const { return g_host->Tensor__Data_uint16(this); }
template <>
inline const int32_t* Tensor::Data<int32_t>() const { return g_host->Tensor__Data_int32(this); }
template <>
inline const uint32_t* Tensor::Data<uint32_t>() const { return g_host->Tensor__Data_uint32(this); }
template <>
inline const int64_t* Tensor::Data<int64_t>() const { return g_host->Tensor__Data_int64(this); }
template <>
inline const uint64_t* Tensor::Data<uint64_t>() const { return g_host->Tensor__Data_uint64(this); }
template <>
inline const float* Tensor::Data<float>() const { return g_host->Tensor__Data_float(this); }
template <>
inline const double* Tensor::Data<double>() const { return g_host->Tensor__Data_double(this); }
template <>
inline const BFloat16* Tensor::Data<BFloat16>() const { return g_host->Tensor__Data_BFloat16(this); }
template <>
inline const MLFloat16* Tensor::Data<MLFloat16>() const { return g_host->Tensor__Data_MLFloat16(this); }

// SparseTensor
#if !defined(DISABLE_SPARSE_TENSORS)
struct SparseTensor final {
  const TensorShape& DenseShape() const noexcept { return g_host->SparseTensor__DenseShape(this); }
  Status Copy(const DataTransferManager& dtm, SparseTensor& dst) const { return g_host->SparseTensor__Copy(this, dtm, dst); }
};
#endif

// TensorSeq
struct TensorSeq final {
  MLDataType DataType() const noexcept { return g_host->TensorSeq__DataType(this); }
  void SetType(MLDataType elem_type) { g_host->TensorSeq__SetType(this, elem_type); }
  size_t Size() const noexcept { return g_host->TensorSeq__Size(this); }
  const Tensor& Get(size_t i) const { return g_host->TensorSeq__Get(this, i); }
  void Add(Tensor&& tensor) { g_host->TensorSeq__Add(this, std::move(tensor)); }
  void Reserve(size_t capacity) { g_host->TensorSeq__Reserve(this, capacity); }
};

template <>
inline gsl::span<const int64_t> Tensor::DataAsSpan() const { return g_host->Tensor__DataAsSpan_int64(this); }

}  // namespace onnxruntime<|MERGE_RESOLUTION|>--- conflicted
+++ resolved
@@ -699,10 +699,7 @@
   const Node* ParentNode() const { return g_host->Graph__ParentNode(this); }
   const Graph* ParentGraph() const { return g_host->Graph__ParentGraph(this); }
   const std::string& Name() const noexcept { return g_host->Graph__Name(this); }
-<<<<<<< HEAD
-=======
   const Path& ModelPath() const { return g_host->Graph__ModelPath(this); }
->>>>>>> 8372c86e
   const std::vector<const NodeArg*>& GetInputsIncludingInitializers() const noexcept { return g_host->Graph__GetInputsIncludingInitializers(this); }
   bool IsSubgraph() const { return g_host->Graph__IsSubgraph(this); }
 
