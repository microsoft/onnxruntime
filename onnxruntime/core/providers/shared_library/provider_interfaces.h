--- conflicted
+++ resolved
@@ -259,10 +259,7 @@
   // IExecutionProvider
   virtual std::vector<std::unique_ptr<ComputeCapability>> IExecutionProvider__GetCapability(const IExecutionProvider* p, const onnxruntime::GraphViewer& graph_viewer,
                                                                                             const IExecutionProvider::IKernelLookup& kernel_lookup,
-<<<<<<< HEAD
-=======
                                                                                             const GraphOptimizerRegistry& graph_optimizer_registry,
->>>>>>> 39e585ff
                                                                                             IResourceAccountant* resource_accountant) = 0;
 
   virtual common::Status IExecutionProvider__Compile(IExecutionProvider* p, const std::vector<IExecutionProvider::FusedNodeAndGraph>& fused_nodes_and_graphs, std::vector<NodeComputeInfo>& node_compute_funcs) = 0;
