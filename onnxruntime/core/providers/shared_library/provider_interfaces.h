// Copyright (c) Microsoft Corporation. All rights reserved.
// Licensed under the MIT License.

// Public wrappers around internal ort interfaces (currently)
// In the future the internal implementations could derive from these to remove the need for the wrapper implementations

<<<<<<< HEAD
=======
#ifdef USE_TENSORRT
#include <cuda_runtime.h>
#endif

>>>>>>> f649f917
#define PROVIDER_DISALLOW_ALL(TypeName)     \
  TypeName() = delete;                      \
  TypeName(const TypeName&) = delete;       \
  void operator=(const TypeName&) = delete; \
  static void operator delete(void*) = delete;

namespace ONNX_NAMESPACE {
using namespace onnxruntime;

enum AttributeProto_AttributeType : int;
enum OperatorStatus : int;

// String pointer as unique TypeProto identifier.
using DataType = const std::string*;

}  // namespace ONNX_NAMESPACE

namespace onnxruntime {
// These types don't directly map to internal types
struct Provider_KernelCreateInfo;
struct Provider_OpKernel_Base;
struct ProviderHost;

class TensorShape;

template <typename T, typename TResult>
struct IteratorHolder {
  IteratorHolder(std::unique_ptr<T>&& p) : p_{std::move(p)} {}

  bool operator!=(const IteratorHolder& p) const { return p_->operator!=(*p.p_); }

  void operator++() { p_->operator++(); }
  TResult& operator*() { return p_->operator*(); }
  T* operator->() { return p_.get(); }

 private:
  std::unique_ptr<T> p_;
};

struct NodeAttributes_Iterator {
  virtual ~NodeAttributes_Iterator() {}

  virtual bool operator!=(const NodeAttributes_Iterator& p) const = 0;

  virtual void operator++() = 0;
  virtual const std::string& first() const = 0;
  virtual const Provider_AttributeProto& second() = 0;
};

struct Provider_TensorShapeProto_Dimension_Iterator {
  virtual ~Provider_TensorShapeProto_Dimension_Iterator() {}

  virtual bool operator!=(const Provider_TensorShapeProto_Dimension_Iterator& p) const = 0;

  virtual void operator++() = 0;
  virtual const Provider_TensorShapeProto_Dimension& operator*() = 0;
};

class DataTypeImpl;
using MLDataType = const DataTypeImpl*;

struct Provider_OpKernel {
  Provider_OpKernel() {}
  virtual ~Provider_OpKernel() = default;

  virtual Status Compute(OpKernelContext* context, const Provider_OpKernel_Base& base) const = 0;

  Provider_OpKernel(const Provider_OpKernel&) = delete;
  void operator=(const Provider_OpKernel&) = delete;
};

using NodeIndex = size_t;
using Provider_NodeArgInfo = Provider_ValueInfoProto;
// We can't just reinterpret_cast this one, since it's an unordered_map of object BY VALUE (can't do anything by value on the real types)
// using NodeAttributes = std::unordered_map<std::string, ONNX_NAMESPACE::Provider_AttributeProto_Copyable>;

using Provider_InitializedTensorSet = std::unordered_map<std::string, const Provider_TensorProto*>;

struct Node__NodeIterator {
  virtual ~Node__NodeIterator() {}

  virtual bool operator!=(const Node__NodeIterator& p) const = 0;

  virtual void operator++() = 0;
  virtual const Node& operator*() = 0;
};

struct Node__EdgeIterator {
  virtual ~Node__EdgeIterator() {}
  virtual bool operator!=(const Node__EdgeIterator& p) const = 0;

  virtual void operator++() = 0;
  virtual const Node& GetNode() const = 0;
  virtual int GetSrcArgIndex() const = 0;
  virtual int GetDstArgIndex() const = 0;
};

struct Provider {
  // Takes a pointer to a provider specific structure to create the factory. For example, with OpenVINO it is a pointer to an OrtOpenVINOProviderOptions structure
  virtual std::shared_ptr<IExecutionProviderFactory> CreateExecutionProviderFactory(const void* /*provider_options*/) { return nullptr; }

  // Old simple device_id API to create provider factories, currently used by DNNL And TensorRT
  virtual std::shared_ptr<IExecutionProviderFactory> CreateExecutionProviderFactory(int /*device_id*/) { return nullptr; }

  virtual const void* GetInfo() { return nullptr; }  // Returns a provider specific information interface if it exists
  virtual void Shutdown() = 0;
};

// There are two ways to route a function, one is a virtual method and the other is a function pointer (or pointer to member function)
// The function pointers are nicer in that they directly call the target function, but they cannot be used in cases where we're calling
// a specific implementation of a virtual class member. Trying to get a pointer to member of a virtual function will return a thunk that
// calls the virtual function (which will lead to infinite recursion in the bridge). There is no known way to get the non virtual member
// function pointer implementation in this case.
struct ProviderHost {
  virtual AllocatorPtr CreateAllocator(const AllocatorCreationInfo& info) = 0;

  virtual logging::Logger* LoggingManager_GetDefaultLogger() = 0;

  virtual std::unique_ptr<IAllocator> CreateCPUAllocator(const OrtMemoryInfo& memory_info) = 0;

#ifdef USE_TENSORRT
  virtual std::unique_ptr<IAllocator> CreateCUDAAllocator(int16_t device_id, const char* name) = 0;
  virtual std::unique_ptr<IAllocator> CreateCUDAPinnedAllocator(int16_t device_id, const char* name) = 0;
<<<<<<< HEAD
  virtual std::unique_ptr<IDataTransfer> CreateGPUDataTransfer() = 0;
=======
  virtual std::unique_ptr<IDataTransfer> CreateGPUDataTransfer(void* stream) = 0;
>>>>>>> f649f917

  virtual void cuda__Impl_Cast(void* stream, const int64_t* input_data, int32_t* output_data, size_t count) = 0;
  virtual void cuda__Impl_Cast(void* stream, const int32_t* input_data, int64_t* output_data, size_t count) = 0;

  virtual bool CudaCall_false(int retCode, const char* exprString, const char* libName, int successCode, const char* msg) = 0;
  virtual bool CudaCall_true(int retCode, const char* exprString, const char* libName, int successCode, const char* msg) = 0;
#endif

  virtual std::string GetEnvironmentVar(const std::string& var_name) = 0;

  MLDataType (*DataTypeImpl_GetType_Tensor)();
  MLDataType (*DataTypeImpl_GetType_float)();
  MLDataType (*DataTypeImpl_GetTensorType_float)();
  virtual const std::vector<MLDataType>& DataTypeImpl_AllFixedSizeTensorTypes() = 0;

  virtual void* HeapAllocate(size_t size) = 0;
  virtual void HeapFree(void*) = 0;

  virtual AutoPadType StringToAutoPadType(const std::string& str) = 0;

  virtual void LogRuntimeError(uint32_t session_id, const common::Status& status,
                               const char* file, const char* function, uint32_t line) = 0;

  virtual std::vector<std::string> GetStackTrace() = 0;

  // IAllocator
  virtual bool IAllocator__CalcMemSizeForArrayWithAlignment(size_t nmemb, size_t size, size_t alignment, size_t* out) = 0;

  // IExecutionProvider
  virtual AllocatorPtr IExecutionProvider__GetAllocator(const IExecutionProvider* p, int id, OrtMemType mem_type) = 0;
  virtual void IExecutionProvider__InsertAllocator(IExecutionProvider* p, AllocatorPtr allocator) = 0;
  virtual void IExecutionProvider__TryInsertAllocator(IExecutionProvider* p, AllocatorPtr allocator) = 0;
  virtual std::vector<std::unique_ptr<ComputeCapability>> IExecutionProvider__GetCapability(const IExecutionProvider* p, const onnxruntime::GraphViewer& graph_viewer,
                                                                                            const std::vector<const KernelRegistry*>& kernel_registries) = 0;
  virtual common::Status IExecutionProvider__Compile(IExecutionProvider* p, const std::vector<onnxruntime::Node*>& fused_nodes, std::vector<NodeComputeInfo>& node_compute_funcs) = 0;
  virtual common::Status IExecutionProvider__Compile(IExecutionProvider* p, const std::vector<onnxruntime::Node*>& fused_nodes, std::string& dll_path) = 0;
  virtual common::Status IExecutionProvider__Compile(IExecutionProvider* p, const std::vector<IExecutionProvider::FusedNodeAndGraph>& fused_nodes_and_graphs, std::vector<NodeComputeInfo>& node_compute_funcs) = 0;

  virtual int IExecutionProvider__GenerateMetaDefId(const IExecutionProvider* p, const onnxruntime::GraphViewer& graph_viewer, uint64_t& model_hash) = 0;

  virtual void IExecutionProvider__RegisterAllocator(IExecutionProvider* p, std::shared_ptr<AllocatorManager> allocator_manager) = 0;
  // Status
  virtual std::string Status__ToString(const Status* p) = 0;

  // TensorShape
  virtual int64_t TensorShape__SizeHelper(const TensorShape* p, size_t start, size_t end) = 0;
  virtual std::string TensorShape__ToString(const TensorShape* p) = 0;

  // CPUIDInfo
  virtual const CPUIDInfo& CPUIDInfo__GetCPUIDInfo() = 0;
  virtual bool CPUIDInfo__HasAVX2(const CPUIDInfo* p) = 0;
  virtual bool CPUIDInfo__HasAVX512f(const CPUIDInfo* p) = 0;

  // logging::Logger
  virtual bool logging__Logger__OutputIsEnabled(const logging::Logger* p, logging::Severity severity, logging::DataType data_type) = 0;

  // logging::LoggingManager
  virtual const logging::Logger& logging__LoggingManager__DefaultLogger() = 0;

  // logging::Capture
  virtual std::unique_ptr<logging::Capture> logging__Capture__construct(const logging::Logger& logger, logging::Severity severity, const char* category, logging::DataType dataType, const CodeLocation& location) = 0;
  virtual void logging__Capture__operator_delete(logging::Capture* p) noexcept = 0;
  virtual std::ostream& logging__Capture__Stream(logging::Capture* p) noexcept = 0;

  // Utils::DataTypeUtils
  virtual const std::string* Utils__DataTypeUtils__ToType(const Provider_TypeProto& type_proto) = 0;

  // Provider_int64s
  virtual int Provider_int64s__size(const Provider_int64s* p) = 0;
  virtual const int64_t& Provider_int64s__Get(const Provider_int64s* p, int index) = 0;

  // Provider_TypeProto_Tensor
  virtual const Provider_TensorShapeProto& Provider_TypeProto_Tensor__shape(const Provider_TypeProto_Tensor* p) = 0;
  virtual Provider_TensorShapeProto* Provider_TypeProto_Tensor__mutable_shape(Provider_TypeProto_Tensor* p) = 0;
  virtual int32_t Provider_TypeProto_Tensor__elem_type(const Provider_TypeProto_Tensor* p) = 0;

  // Provider_TypeProto
  virtual const Provider_TypeProto_Tensor& Provider_TypeProto__tensor_type(const Provider_TypeProto* p) = 0;
  virtual Provider_TypeProto_Tensor* Provider_TypeProto__mutable_tensor_type(Provider_TypeProto* p) = 0;

  // Provider_AttributeProto
  virtual std::unique_ptr<Provider_AttributeProto> Provider_AttributeProto__construct() = 0;
  virtual void Provider_AttributeProto__operator_delete(Provider_AttributeProto* p) = 0;
  virtual void Provider_AttributeProto__operator_assign(Provider_AttributeProto* p, const Provider_AttributeProto& v) = 0;

  virtual ONNX_NAMESPACE::AttributeProto_AttributeType Provider_AttributeProto__type(const Provider_AttributeProto* p) = 0;
  virtual int Provider_AttributeProto__ints_size(const Provider_AttributeProto* p) = 0;
  virtual int Provider_AttributeProto__floats_size(const Provider_AttributeProto* p) = 0;
  virtual int64_t Provider_AttributeProto__ints(const Provider_AttributeProto* p, int i) = 0;
  virtual float Provider_AttributeProto__floats(const Provider_AttributeProto* p, int i) = 0;
  virtual const Provider_int64s& Provider_AttributeProto__ints(const Provider_AttributeProto* p) = 0;
  virtual int64_t Provider_AttributeProto__i(const Provider_AttributeProto* p) = 0;
  virtual float Provider_AttributeProto__f(const Provider_AttributeProto* p) = 0;
  virtual void Provider_AttributeProto__set_s(Provider_AttributeProto* p, const ::std::string& value) = 0;
  virtual const ::std::string& Provider_AttributeProto__s(const Provider_AttributeProto* p) = 0;
  virtual void Provider_AttributeProto__set_name(Provider_AttributeProto* p, const ::std::string& value) = 0;
  virtual void Provider_AttributeProto__set_type(Provider_AttributeProto* p, ONNX_NAMESPACE::AttributeProto_AttributeType value) = 0;
  virtual Provider_TensorProto* Provider_AttributeProto__add_tensors(Provider_AttributeProto* p) = 0;

  // Provider_GraphProto
  virtual void Provider_GraphProto__operator_delete(Provider_GraphProto* p) = 0;
  virtual void Provider_GraphProto__operator_assign(Provider_GraphProto* p, const Provider_GraphProto& v) = 0;

  virtual const Provider_ValueInfoProto& Provider_GraphProto__input(const Provider_GraphProto* p, int index) = 0;
  virtual Provider_ValueInfoProtos* Provider_GraphProto__mutable_input(Provider_GraphProto* p) = 0;
  virtual Provider_ValueInfoProto* Provider_GraphProto__mutable_input(Provider_GraphProto* p, int index) = 0;
  virtual int Provider_GraphProto__input_size(const Provider_GraphProto* p) = 0;

  virtual const Provider_ValueInfoProtos& Provider_GraphProto__output(const Provider_GraphProto* p) = 0;
  virtual const Provider_ValueInfoProto& Provider_GraphProto__output(const Provider_GraphProto* p, int index) = 0;
  virtual Provider_ValueInfoProtos* Provider_GraphProto__mutable_output(Provider_GraphProto* p) = 0;

  virtual Provider_ValueInfoProtos* Provider_GraphProto__mutable_value_info(Provider_GraphProto* p) = 0;
  virtual Provider_TensorProtos* Provider_GraphProto__mutable_initializer(Provider_GraphProto* p) = 0;
  virtual Provider_NodeProto* Provider_GraphProto__add_node(Provider_GraphProto* p) = 0;

  // Provider_ModelProto
  virtual std::unique_ptr<Provider_ModelProto> Provider_ModelProto__construct() = 0;
  virtual void Provider_ModelProto__operator_delete(Provider_ModelProto* p) = 0;

  virtual bool Provider_ModelProto__SerializeToString(const Provider_ModelProto* p, std::string& string) = 0;
  virtual bool Provider_ModelProto__SerializeToOstream(const Provider_ModelProto* p, std::ostream& output) = 0;
  virtual bool Provider_ModelProto__ParseFromString(Provider_ModelProto* p, const std::string& data) = 0;
  virtual std::string Provider_ModelProto__SerializeAsString(const Provider_ModelProto* p) = 0;

  virtual const Provider_GraphProto& Provider_ModelProto__graph(const Provider_ModelProto* p) = 0;
  virtual Provider_GraphProto* Provider_ModelProto__mutable_graph(Provider_ModelProto* p) = 0;

  virtual void Provider_ModelProto__set_ir_version(Provider_ModelProto* p, int64_t value) = 0;

  // Provider_TensorProto
  virtual void Provider_TensorProto__operator_delete(Provider_TensorProto* p) = 0;
  virtual void Provider_TensorProto__operator_assign(Provider_TensorProto* p, const Provider_TensorProto& v) = 0;
  virtual bool Provider_TensorProto__has_data_location(const Provider_TensorProto* p) = 0;
  virtual int Provider_TensorProto__data_location(const Provider_TensorProto* p) = 0;

  // Provider_TensorProtos
  virtual Provider_TensorProto* Provider_TensorProtos__Add(Provider_TensorProtos* p) = 0;

  // Provider_TensorShapeProto_Dimension
  virtual int Provider_TensorShapeProto_Dimension__value_case(const Provider_TensorShapeProto_Dimension* p) = 0;
  virtual const std::string& Provider_TensorShapeProto_Dimension__dim_param(const Provider_TensorShapeProto_Dimension* p) = 0;
  virtual int64_t Provider_TensorShapeProto_Dimension__dim_value(const Provider_TensorShapeProto_Dimension* p) = 0;
  virtual void Provider_TensorShapeProto_Dimension__set_dim_value(Provider_TensorShapeProto_Dimension* p, int64_t value) = 0;
  virtual void Provider_TensorShapeProto_Dimension__clear_dim_value(Provider_TensorShapeProto_Dimension* p) = 0;

  // Provider_TensorShapeProto_Dimensions
  virtual std::unique_ptr<Provider_TensorShapeProto_Dimension_Iterator> Provider_TensorShapeProto_Dimensions__begin(const Provider_TensorShapeProto_Dimensions* p) = 0;
  virtual std::unique_ptr<Provider_TensorShapeProto_Dimension_Iterator> Provider_TensorShapeProto_Dimensions__end(const Provider_TensorShapeProto_Dimensions* p) = 0;

  // Provider_TensorShapeProto
  virtual int Provider_TensorShapeProto__dim_size(const Provider_TensorShapeProto* p) = 0;
  virtual const Provider_TensorShapeProto_Dimensions& Provider_TensorShapeProto__dim(const Provider_TensorShapeProto* p) = 0;
  virtual const Provider_TensorShapeProto_Dimension& Provider_TensorShapeProto__dim(const Provider_TensorShapeProto* p, int index) = 0;
  virtual Provider_TensorShapeProto_Dimension* Provider_TensorShapeProto__mutable_dim(Provider_TensorShapeProto* p, int index) = 0;
  virtual void Provider_TensorShapeProto__clear_dim(Provider_TensorShapeProto* p) = 0;
  virtual Provider_TensorShapeProto_Dimension* Provider_TensorShapeProto__add_dim(Provider_TensorShapeProto* p) = 0;

  // Provider_ValueInfoProto
  virtual void Provider_ValueInfoProto__operator_assign(Provider_ValueInfoProto* p, const Provider_ValueInfoProto& v) = 0;
  virtual const Provider_TypeProto& Provider_ValueInfoProto__type(const Provider_ValueInfoProto* p) = 0;
  virtual Provider_TypeProto* Provider_ValueInfoProto__mutable_type(Provider_ValueInfoProto* p) = 0;

  // Provider_ValueInfoProtos
  virtual Provider_ValueInfoProto* Provider_ValueInfoProtos__Add(Provider_ValueInfoProtos* p) = 0;

  virtual const Provider_ValueInfoProto& Provider_ValueInfoProtos__operator_array(const Provider_ValueInfoProtos* p, int index) = 0;

  // ComputeCapability
  virtual std::unique_ptr<ComputeCapability> ComputeCapability__construct(std::unique_ptr<IndexedSubGraph> t_sub_graph) = 0;
  virtual void ComputeCapability__operator_delete(ComputeCapability* p) = 0;
  virtual std::unique_ptr<IndexedSubGraph>& ComputeCapability__SubGraph(ComputeCapability* p) = 0;

  // DataTransferManager
  virtual Status DataTransferManager__CopyTensor(const DataTransferManager* p, const Tensor& src, Tensor& dst, int exec_queue_id) = 0;

  // IDataTransfer
  virtual void IDataTransfer__operator_delete(IDataTransfer* p) = 0;

  // IndexedSubGraph_MetaDef
  virtual std::unique_ptr<IndexedSubGraph_MetaDef> IndexedSubGraph_MetaDef__construct() = 0;
  virtual void IndexedSubGraph_MetaDef__operator_delete(IndexedSubGraph_MetaDef* p) = 0;

  virtual std::string& IndexedSubGraph_MetaDef__name(IndexedSubGraph_MetaDef* p) = 0;
  virtual std::string& IndexedSubGraph_MetaDef__domain(IndexedSubGraph_MetaDef* p) = 0;
  virtual int& IndexedSubGraph_MetaDef__since_version(IndexedSubGraph_MetaDef* p) = 0;
  virtual ONNX_NAMESPACE::OperatorStatus& IndexedSubGraph_MetaDef__status(IndexedSubGraph_MetaDef* p) = 0;
  virtual std::vector<std::string>& IndexedSubGraph_MetaDef__inputs(IndexedSubGraph_MetaDef* p) = 0;
  virtual std::vector<std::string>& IndexedSubGraph_MetaDef__outputs(IndexedSubGraph_MetaDef* p) = 0;
  virtual NodeAttributes& IndexedSubGraph_MetaDef__attributes(IndexedSubGraph_MetaDef* p) = 0;
  virtual std::string& IndexedSubGraph_MetaDef__doc_string(IndexedSubGraph_MetaDef* p) = 0;

  // IndexedSubGraph
  virtual std::unique_ptr<IndexedSubGraph> IndexedSubGraph__construct() = 0;
  virtual void IndexedSubGraph__operator_delete(IndexedSubGraph* p) = 0;

  virtual std::vector<onnxruntime::NodeIndex>& IndexedSubGraph__Nodes(IndexedSubGraph* p) = 0;

  virtual void IndexedSubGraph__SetMetaDef(IndexedSubGraph* p, std::unique_ptr<IndexedSubGraph_MetaDef>&& meta_def_) = 0;
  virtual const IndexedSubGraph_MetaDef* IndexedSubGraph__GetMetaDef(const IndexedSubGraph* p) = 0;

  // KernelDef
  virtual void KernelDef__operator_delete(KernelDef* p) = 0;

  // KernelDefBuilder
  virtual std::unique_ptr<KernelDefBuilder> KernelDefBuilder__construct() = 0;
  virtual void KernelDefBuilder__operator_delete(KernelDefBuilder* p) = 0;

  virtual void KernelDefBuilder__SetName(KernelDefBuilder* p, const char* op_name) = 0;
  virtual void KernelDefBuilder__SetDomain(KernelDefBuilder* p, const char* domain) = 0;
  virtual void KernelDefBuilder__SinceVersion(KernelDefBuilder* p, int since_version) = 0;
  virtual void KernelDefBuilder__Provider(KernelDefBuilder* p, const char* provider_type) = 0;
  virtual void KernelDefBuilder__TypeConstraint(KernelDefBuilder* p, const char* arg_name, MLDataType supported_type) = 0;
  virtual void KernelDefBuilder__TypeConstraint(KernelDefBuilder* p, const char* arg_name, const std::vector<MLDataType>& supported_types) = 0;
  virtual void KernelDefBuilder__InputMemoryType(KernelDefBuilder* p, OrtMemType type, int input_index) = 0;
  virtual void KernelDefBuilder__OutputMemoryType(KernelDefBuilder* p, OrtMemType type, int input_index) = 0;
  virtual void KernelDefBuilder__ExecQueueId(KernelDefBuilder* p, int queue_id) = 0;

  virtual std::unique_ptr<KernelDef> KernelDefBuilder__Build(KernelDefBuilder* p) = 0;

  // KernelRegistry
  virtual std::shared_ptr<KernelRegistry> KernelRegistry__construct() = 0;
  virtual void KernelRegistry__operator_delete(KernelRegistry* p) = 0;
  virtual Status KernelRegistry__Register(KernelRegistry* p, Provider_KernelCreateInfo&& create_info) = 0;

  // Function
  virtual const Graph& Function__Body(const Function* p) = 0;

  // Node
  virtual const std::string& Node__Name(const Node* p) noexcept = 0;
  virtual const std::string& Node__Description(const Node* p) noexcept = 0;
  virtual const std::string& Node__Domain(const Node* p) noexcept = 0;
  virtual const std::string& Node__OpType(const Node* p) noexcept = 0;

  virtual const Function* Node__GetFunctionBody(const Node* p) noexcept = 0;

  virtual ConstPointerContainer<std::vector<NodeArg*>> Node__ImplicitInputDefs(const Node* p) noexcept = 0;

  virtual ConstPointerContainer<std::vector<NodeArg*>> Node__InputDefs(const Node* p) noexcept = 0;
  virtual ConstPointerContainer<std::vector<NodeArg*>> Node__OutputDefs(const Node* p) noexcept = 0;
  virtual NodeIndex Node__Index(const Node* p) noexcept = 0;

  virtual void Node__ToProto(const Node* p, Provider_NodeProto& proto, bool update_subgraphs = false) = 0;

  virtual const NodeAttributes& Node__GetAttributes(const Node* p) noexcept = 0;
  virtual size_t Node__GetInputEdgesCount(const Node* p) noexcept = 0;
  virtual size_t Node__GetOutputEdgesCount(const Node* p) noexcept = 0;

  virtual std::unique_ptr<Node__NodeIterator> Node__InputNodesBegin(const Node* p) noexcept = 0;
  virtual std::unique_ptr<Node__NodeIterator> Node__InputNodesEnd(const Node* p) noexcept = 0;

  virtual std::unique_ptr<Node__NodeIterator> Node__OutputNodesBegin(const Node* p) noexcept = 0;
  virtual std::unique_ptr<Node__NodeIterator> Node__OutputNodesEnd(const Node* p) noexcept = 0;

  virtual std::unique_ptr<Node__EdgeIterator> Node__OutputEdgesBegin(const Node* p) noexcept = 0;
  virtual std::unique_ptr<Node__EdgeIterator> Node__OutputEdgesEnd(const Node* p) noexcept = 0;

  virtual void Node__ForEachDef(const Node* p, std::function<void(const NodeArg&, bool is_input)> func, bool include_missing_optional_defs) = 0;

  // NodeArg
  virtual const std::string& NodeArg__Name(const NodeArg* p) noexcept = 0;
  virtual const Provider_TensorShapeProto* NodeArg__Shape(const NodeArg* p) = 0;
  virtual ONNX_NAMESPACE::DataType NodeArg__Type(const NodeArg* p) noexcept = 0;
  virtual const Provider_NodeArgInfo& NodeArg__ToProto(const NodeArg* p) noexcept = 0;
  virtual bool NodeArg__Exists(const NodeArg* p) const noexcept = 0;
  virtual const Provider_TypeProto* NodeArg__TypeAsProto(const NodeArg* p) noexcept = 0;

  // NodeAttributes
  virtual std::unique_ptr<NodeAttributes> NodeAttributes__construct() = 0;
  virtual void NodeAttributes__operator_delete(NodeAttributes* p) noexcept = 0;
  virtual void NodeAttributes__operator_assign(NodeAttributes* p, const NodeAttributes& v) = 0;

  virtual size_t NodeAttributes__size(const NodeAttributes* p) = 0;
  virtual void NodeAttributes__clear(NodeAttributes* p) noexcept = 0;
  virtual size_t NodeAttributes__count(const NodeAttributes* p, const std::string& keyval) = 0;
  virtual Provider_AttributeProto& NodeAttributes__operator_array(NodeAttributes* p, const std::string& string) = 0;
  virtual const Provider_AttributeProto& NodeAttributes__at(const NodeAttributes* p, const std::string& string) = 0;

  virtual std::unique_ptr<NodeAttributes_Iterator> NodeAttributes__begin(const NodeAttributes* p) = 0;
  virtual std::unique_ptr<NodeAttributes_Iterator> NodeAttributes__end(const NodeAttributes* p) = 0;
  virtual std::unique_ptr<NodeAttributes_Iterator> NodeAttributes__find(const NodeAttributes* p, const std::string& key) = 0;
  virtual void NodeAttributes__insert(NodeAttributes* p, const NodeAttributes& v) = 0;

  // Model
  virtual void Model__operator_delete(Model* p) = 0;
  virtual Graph& Model__MainGraph(Model* p) = 0;
  virtual std::unique_ptr<Provider_ModelProto> Model__ToProto(Model* p) = 0;

  // Graph
  virtual std::unique_ptr<GraphViewer> Graph__CreateGraphViewer(const Graph* p) = 0;
  virtual std::unique_ptr<Provider_GraphProto> Graph__ToGraphProto(const Graph* p) = 0;

  virtual NodeArg& Graph__GetOrCreateNodeArg(Graph* p, const std::string& name, const Provider_TypeProto* p_arg_type) = 0;

  virtual Status Graph__Resolve(Graph* p) = 0;
  virtual void Graph__AddInitializedTensor(Graph* p, const Provider_TensorProto& tensor) = 0;
  virtual Node& Graph__AddNode(Graph* p, const std::string& name, const std::string& op_type, const std::string& description, const std::vector<NodeArg*>& input_args, const std::vector<NodeArg*>& output_args, const NodeAttributes* attributes, const std::string& domain) = 0;

  virtual const std::vector<const NodeArg*>& Graph__GetOutputs(const Graph* p) noexcept = 0;
  virtual void Graph__SetOutputs(Graph* p, const std::vector<const NodeArg*>& outputs) = 0;

  virtual const std::vector<const NodeArg*>& Graph__GetInputs(const Graph* p) noexcept = 0;
  virtual bool Graph__GetInitializedTensor(const Graph* p, const std::string& tensor_name, const Provider_TensorProto*& value) = 0;

  // GraphViewer
  virtual void GraphViewer__operator_delete(GraphViewer* p) = 0;
  virtual std::unique_ptr<Model> GraphViewer__CreateModel(const GraphViewer* p, const logging::Logger& logger) = 0;

  virtual const std::string& GraphViewer__Name(const GraphViewer* p) noexcept = 0;
  virtual const Path& GraphViewer__ModelPath(const GraphViewer* p) noexcept = 0;

  virtual const Node* GraphViewer__GetNode(const GraphViewer* p, NodeIndex node_index) = 0;
  virtual const NodeArg* GraphViewer__GetNodeArg(const GraphViewer* p, const std::string& name) = 0;

  virtual bool GraphViewer__IsSubgraph(const GraphViewer* p) = 0;
  virtual bool GraphViewer__IsConstantInitializer(const GraphViewer* p, const std::string& name, bool check_outer_scope) = 0;
  virtual int GraphViewer__NumberOfNodes(const GraphViewer* p) noexcept = 0;
  virtual int GraphViewer__MaxNodeIndex(const GraphViewer* p) noexcept = 0;

  virtual const std::vector<const NodeArg*>& GraphViewer__GetInputs(const GraphViewer* p) noexcept = 0;
  virtual const std::vector<const NodeArg*>& GraphViewer__GetOutputs(const GraphViewer* p) noexcept = 0;
  virtual const std::vector<const NodeArg*>& GraphViewer__GetValueInfo(const GraphViewer* p) noexcept = 0;

  virtual const Provider_InitializedTensorSet& GraphViewer__GetAllInitializedTensors(const GraphViewer* p) = 0;
  virtual bool GraphViewer__GetInitializedTensor(const GraphViewer* p, const std::string& tensor_name, const Provider_TensorProto*& value) = 0;
  virtual const std::unordered_map<std::string, int>& GraphViewer__DomainToVersionMap(const GraphViewer* p) = 0;

  virtual const std::vector<NodeIndex>& GraphViewer__GetNodesInTopologicalOrder(const GraphViewer* p) = 0;
  virtual const std::vector<const NodeArg*>& GraphViewer__GetInputsIncludingInitializers(const GraphViewer* p) noexcept = 0;

  // Path
  virtual PathString Path__ToPathString(const Path* p) noexcept = 0;

  // Provider_OpKernel_Base
  virtual const OpKernelInfo& Provider_OpKernel_Base__GetInfo(const Provider_OpKernel_Base* p) = 0;

  // OpKernelContext
  virtual const Tensor* OpKernelContext__Input_Tensor(const OpKernelContext* p, int index) = 0;
  virtual Tensor* OpKernelContext__Output(OpKernelContext* p, int index, const TensorShape& shape) = 0;

  // OpKernelInfo
  virtual Status OpKernelInfo__GetAttr_int64(const OpKernelInfo* p, const std::string& name, int64_t* value) = 0;
  virtual Status OpKernelInfo__GetAttr_float(const OpKernelInfo* p, const std::string& name, float* value) = 0;

  virtual const DataTransferManager& OpKernelInfo__GetDataTransferManager(const OpKernelInfo* p) noexcept = 0;
  virtual int OpKernelInfo__GetKernelDef_ExecQueueId(const OpKernelInfo* p) noexcept = 0;

  // Tensor
  virtual float* Tensor__MutableData_float(Tensor* p) = 0;
  virtual const float* Tensor__Data_float(const Tensor* p) = 0;

  virtual void* Tensor__MutableDataRaw(Tensor* p) noexcept = 0;
  virtual const void* Tensor__DataRaw(const Tensor* p) const noexcept = 0;

  virtual const TensorShape& Tensor__Shape(const Tensor* p) = 0;
  virtual size_t Tensor__SizeInBytes(const Tensor* p) = 0;
  virtual const OrtMemoryInfo& Tensor__Location(const Tensor* p) = 0;

  // AllocatorManager
  virtual void AllocatorManager__InsertAllocator(AllocatorManager* p, AllocatorPtr allocator) = 0;
  virtual AllocatorPtr AllocatorManager__GetAllocator(AllocatorManager* p, int id, OrtMemType mem_type) = 0;
};

extern ProviderHost* g_host;

#ifndef PROVIDER_BRIDGE_ORT

struct CPUIDInfo {
  static const CPUIDInfo& GetCPUIDInfo() { return g_host->CPUIDInfo__GetCPUIDInfo(); }

  bool HasAVX2() const { return g_host->CPUIDInfo__HasAVX2(this); }
  bool HasAVX512f() const { return g_host->CPUIDInfo__HasAVX512f(this); }

  PROVIDER_DISALLOW_ALL(CPUIDInfo)
};

namespace logging {

struct Logger {
  bool OutputIsEnabled(Severity severity, DataType data_type) const noexcept { return g_host->logging__Logger__OutputIsEnabled(this, severity, data_type); }

  PROVIDER_DISALLOW_ALL(Logger)
};

struct LoggingManager {
  static const Logger& DefaultLogger() { return g_host->logging__LoggingManager__DefaultLogger(); }

  PROVIDER_DISALLOW_ALL(LoggingManager)
};

struct Capture {
  static std::unique_ptr<Capture> Create(const Logger& logger, logging::Severity severity, const char* category,
                                         logging::DataType dataType, const CodeLocation& location) { return g_host->logging__Capture__construct(logger, severity, category, dataType, location); }
  static void operator delete(void* p) { g_host->logging__Capture__operator_delete(reinterpret_cast<Capture*>(p)); }

  std::ostream& Stream() noexcept { return g_host->logging__Capture__Stream(this); }

  Capture() = delete;
  Capture(const Capture&) = delete;
  void operator=(const Capture&) = delete;
};
}  // namespace logging

namespace Utils {

struct DataTypeUtils {
  static const std::string* ToType(const Provider_TypeProto& type_proto) { return g_host->Utils__DataTypeUtils__ToType(type_proto); }

  PROVIDER_DISALLOW_ALL(DataTypeUtils)
};

}  // namespace Utils

struct Provider_int64s {
  int size() const { return g_host->Provider_int64s__size(this); }
  const int64_t& Get(int index) const { return g_host->Provider_int64s__Get(this, index); }

  PROVIDER_DISALLOW_ALL(Provider_int64s)
};

struct Provider_TypeProto_Tensor {
  const Provider_TensorShapeProto& shape() const { return g_host->Provider_TypeProto_Tensor__shape(this); }
  Provider_TensorShapeProto* mutable_shape() { return g_host->Provider_TypeProto_Tensor__mutable_shape(this); }
  int32_t elem_type() const { return g_host->Provider_TypeProto_Tensor__elem_type(this); }

  PROVIDER_DISALLOW_ALL(Provider_TypeProto_Tensor)
};

struct Provider_TypeProto {
  const Provider_TypeProto_Tensor& tensor_type() const { return g_host->Provider_TypeProto__tensor_type(this); }
  Provider_TypeProto_Tensor* mutable_tensor_type() { return g_host->Provider_TypeProto__mutable_tensor_type(this); }

  PROVIDER_DISALLOW_ALL(Provider_TypeProto)
};

struct Provider_AttributeProto {
  static std::unique_ptr<Provider_AttributeProto> Create() { return g_host->Provider_AttributeProto__construct(); }
  void operator=(const Provider_AttributeProto& v) { g_host->Provider_AttributeProto__operator_assign(this, v); }
  static void operator delete(void* p) { g_host->Provider_AttributeProto__operator_delete(reinterpret_cast<Provider_AttributeProto*>(p)); }

  ONNX_NAMESPACE::AttributeProto_AttributeType type() const { return g_host->Provider_AttributeProto__type(this); }
  int ints_size() const { return g_host->Provider_AttributeProto__ints_size(this); }
  int floats_size() const { return g_host->Provider_AttributeProto__floats_size(this); }
  int64_t ints(int i) const { return g_host->Provider_AttributeProto__ints(this, i); }
  float floats(int i) const { return g_host->Provider_AttributeProto__floats(this, i); }
  const Provider_int64s& ints() const { return g_host->Provider_AttributeProto__ints(this); }
  int64_t i() const { return g_host->Provider_AttributeProto__i(this); }
  float f() const { return g_host->Provider_AttributeProto__f(this); }
  void set_s(const ::std::string& value) { return g_host->Provider_AttributeProto__set_s(this, value); }
  const ::std::string& s() const { return g_host->Provider_AttributeProto__s(this); }
  void set_name(const ::std::string& value) { return g_host->Provider_AttributeProto__set_name(this, value); }
  void set_type(ONNX_NAMESPACE::AttributeProto_AttributeType value) { return g_host->Provider_AttributeProto__set_type(this, value); }
  Provider_TensorProto* add_tensors() { return g_host->Provider_AttributeProto__add_tensors(this); }

  Provider_AttributeProto() = delete;
  Provider_AttributeProto(const Provider_AttributeProto&) = delete;
};

struct Provider_GraphProto {
  static void operator delete(void* p) { g_host->Provider_GraphProto__operator_delete(reinterpret_cast<Provider_GraphProto*>(p)); }
  void operator=(const Provider_GraphProto& v) { return g_host->Provider_GraphProto__operator_assign(this, v); }

  const Provider_ValueInfoProto& input(int index) const { return g_host->Provider_GraphProto__input(this, index); }
  Provider_ValueInfoProtos* mutable_input() { return g_host->Provider_GraphProto__mutable_input(this); }
  Provider_ValueInfoProto* mutable_input(int index) { return g_host->Provider_GraphProto__mutable_input(this, index); }
  int input_size() const { return g_host->Provider_GraphProto__input_size(this); }

  const Provider_ValueInfoProtos& output() const { return g_host->Provider_GraphProto__output(this); }
  const Provider_ValueInfoProto& output(int index) const { return g_host->Provider_GraphProto__output(this, index); }
  Provider_ValueInfoProtos* mutable_output() { return g_host->Provider_GraphProto__mutable_output(this); }

  Provider_ValueInfoProtos* mutable_value_info() { return g_host->Provider_GraphProto__mutable_value_info(this); }
  Provider_TensorProtos* mutable_initializer() { return g_host->Provider_GraphProto__mutable_initializer(this); }
  Provider_NodeProto* add_node() { return g_host->Provider_GraphProto__add_node(this); }

  Provider_GraphProto() = delete;
  Provider_GraphProto(const Provider_GraphProto&) = delete;
};

struct Provider_ModelProto {
  static std::unique_ptr<Provider_ModelProto> Create() { return g_host->Provider_ModelProto__construct(); }
  static void operator delete(void* p) { g_host->Provider_ModelProto__operator_delete(reinterpret_cast<Provider_ModelProto*>(p)); }

  bool SerializeToString(std::string& string) const { return g_host->Provider_ModelProto__SerializeToString(this, string); }
  bool SerializeToOstream(std::ostream& output) const { return g_host->Provider_ModelProto__SerializeToOstream(this, output); }
  bool ParseFromString(const std::string& data) { return g_host->Provider_ModelProto__ParseFromString(this, data); }
  std::string SerializeAsString() const { return g_host->Provider_ModelProto__SerializeAsString(this); }

  const Provider_GraphProto& graph() const { return g_host->Provider_ModelProto__graph(this); }
  Provider_GraphProto* mutable_graph() { return g_host->Provider_ModelProto__mutable_graph(this); }

  void set_ir_version(int64_t value) { return g_host->Provider_ModelProto__set_ir_version(this, value); }

  Provider_ModelProto() = delete;
  Provider_ModelProto(const Provider_ModelProto&) = delete;
  void operator=(const Provider_ModelProto&) = delete;
};

struct Provider_TensorProto {
  static void operator delete(void* p) { g_host->Provider_TensorProto__operator_delete(reinterpret_cast<Provider_TensorProto*>(p)); }
  void operator=(const Provider_TensorProto& v) { g_host->Provider_TensorProto__operator_assign(this, v); }

  bool has_data_location() const { return g_host->Provider_TensorProto__has_data_location(this); }
  ONNX_NAMESPACE::TensorProto_DataLocation data_location() const { return ONNX_NAMESPACE::TensorProto_DataLocation(g_host->Provider_TensorProto__data_location(this)); }

  Provider_TensorProto() = delete;
  Provider_TensorProto(const Provider_TensorProto&) = delete;
};

struct Provider_TensorProtos {
  Provider_TensorProto* Add() { return g_host->Provider_TensorProtos__Add(this); }

  PROVIDER_DISALLOW_ALL(Provider_TensorProtos)
};

struct Provider_TensorShapeProto_Dimension {
  enum ValueCase {
    kDimValue = 1,
    kDimParam = 2,
    VALUE_NOT_SET = 0,
  };

  ValueCase value_case() const { return ValueCase(g_host->Provider_TensorShapeProto_Dimension__value_case(this)); }
  const std::string& dim_param() const { return g_host->Provider_TensorShapeProto_Dimension__dim_param(this); }
  int64_t dim_value() const { return g_host->Provider_TensorShapeProto_Dimension__dim_value(this); }
  void set_dim_value(int64_t value) { return g_host->Provider_TensorShapeProto_Dimension__set_dim_value(this, value); }
  void clear_dim_value() { return g_host->Provider_TensorShapeProto_Dimension__clear_dim_value(this); }

  PROVIDER_DISALLOW_ALL(Provider_TensorShapeProto_Dimension)
};

struct Provider_TensorShapeProto_Dimensions {
  IteratorHolder<Provider_TensorShapeProto_Dimension_Iterator, const Provider_TensorShapeProto_Dimension> begin() const { return g_host->Provider_TensorShapeProto_Dimensions__begin(this); }
  IteratorHolder<Provider_TensorShapeProto_Dimension_Iterator, const Provider_TensorShapeProto_Dimension> end() const { return g_host->Provider_TensorShapeProto_Dimensions__end(this); }

  PROVIDER_DISALLOW_ALL(Provider_TensorShapeProto_Dimensions)
};

struct Provider_TensorShapeProto {
  int dim_size() const { return g_host->Provider_TensorShapeProto__dim_size(this); }
  const Provider_TensorShapeProto_Dimensions& dim() const { return g_host->Provider_TensorShapeProto__dim(this); }
  const Provider_TensorShapeProto_Dimension& dim(int index) const { return g_host->Provider_TensorShapeProto__dim(this, index); }
  Provider_TensorShapeProto_Dimension* mutable_dim(int index) { return g_host->Provider_TensorShapeProto__mutable_dim(this, index); }
  void clear_dim() { return g_host->Provider_TensorShapeProto__clear_dim(this); }
  Provider_TensorShapeProto_Dimension* add_dim() { return g_host->Provider_TensorShapeProto__add_dim(this); }

  PROVIDER_DISALLOW_ALL(Provider_TensorShapeProto)
};

struct Provider_ValueInfoProto {
  const Provider_TypeProto& type() const { return g_host->Provider_ValueInfoProto__type(this); }
  Provider_TypeProto* mutable_type() { return g_host->Provider_ValueInfoProto__mutable_type(this); }

  void operator=(const Provider_ValueInfoProto& v) { g_host->Provider_ValueInfoProto__operator_assign(this, v); }

  Provider_ValueInfoProto() = delete;
  Provider_ValueInfoProto(const Provider_ValueInfoProto&) = delete;
  static void operator delete(void*) = delete;
};

struct Provider_ValueInfoProtos {
  Provider_ValueInfoProto* Add() { return g_host->Provider_ValueInfoProtos__Add(this); }
  const Provider_ValueInfoProto& operator[](int index) const { return g_host->Provider_ValueInfoProtos__operator_array(this, index); }

  PROVIDER_DISALLOW_ALL(Provider_ValueInfoProtos)
};

struct ComputeCapability {
  static std::unique_ptr<ComputeCapability> Create(std::unique_ptr<IndexedSubGraph> t_sub_graph) { return g_host->ComputeCapability__construct(std::move(t_sub_graph)); }
  static void operator delete(void* p) { g_host->ComputeCapability__operator_delete(reinterpret_cast<ComputeCapability*>(p)); }

  std::unique_ptr<IndexedSubGraph>& SubGraph() { return g_host->ComputeCapability__SubGraph(this); }

  ComputeCapability() = delete;
  ComputeCapability(const ComputeCapability&) = delete;
  void operator=(const ComputeCapability&) = delete;
};

struct DataTransferManager {
  Status CopyTensor(const Tensor& src, Tensor& dst, int exec_queue_id) const { return g_host->DataTransferManager__CopyTensor(this, src, dst, exec_queue_id); }

  PROVIDER_DISALLOW_ALL(DataTransferManager)
};

struct IDataTransfer {
  static void operator delete(void* p) { g_host->IDataTransfer__operator_delete(reinterpret_cast<IDataTransfer*>(p)); }

  IDataTransfer() = delete;
  IDataTransfer(const IDataTransfer&) = delete;
  void operator=(const IDataTransfer&) = delete;
};

struct IndexedSubGraph_MetaDef {
  static std::unique_ptr<IndexedSubGraph_MetaDef> Create() { return g_host->IndexedSubGraph_MetaDef__construct(); }
  static void operator delete(void* p) { g_host->IndexedSubGraph_MetaDef__operator_delete(reinterpret_cast<IndexedSubGraph_MetaDef*>(p)); }

  const std::string& name() const { return g_host->IndexedSubGraph_MetaDef__name(const_cast<IndexedSubGraph_MetaDef*>(this)); }
  std::string& name() { return g_host->IndexedSubGraph_MetaDef__name(this); }
  const std::string& domain() const { return g_host->IndexedSubGraph_MetaDef__domain(const_cast<IndexedSubGraph_MetaDef*>(this)); }
  std::string& domain() { return g_host->IndexedSubGraph_MetaDef__domain(this); }
  int since_version() const { return g_host->IndexedSubGraph_MetaDef__since_version(const_cast<IndexedSubGraph_MetaDef*>(this)); }
  int& since_version() { return g_host->IndexedSubGraph_MetaDef__since_version(this); }

  ONNX_NAMESPACE::OperatorStatus& status() { return g_host->IndexedSubGraph_MetaDef__status(this); }

  const std::vector<std::string>& inputs() const { return g_host->IndexedSubGraph_MetaDef__inputs(const_cast<IndexedSubGraph_MetaDef*>(this)); }
  std::vector<std::string>& inputs() { return g_host->IndexedSubGraph_MetaDef__inputs(this); }
  const std::vector<std::string>& outputs() const { return g_host->IndexedSubGraph_MetaDef__outputs(const_cast<IndexedSubGraph_MetaDef*>(this)); }
  std::vector<std::string>& outputs() { return g_host->IndexedSubGraph_MetaDef__outputs(this); }
  NodeAttributes& attributes() { return g_host->IndexedSubGraph_MetaDef__attributes(this); }

  std::string& doc_string() { return g_host->IndexedSubGraph_MetaDef__doc_string(this); }

  IndexedSubGraph_MetaDef() = delete;
  IndexedSubGraph_MetaDef(const IndexedSubGraph_MetaDef&) = delete;
  void operator=(const IndexedSubGraph_MetaDef&) = delete;
};

struct IndexedSubGraph {
  static std::unique_ptr<IndexedSubGraph> Create() { return g_host->IndexedSubGraph__construct(); }
  static void operator delete(void* p) { g_host->IndexedSubGraph__operator_delete(reinterpret_cast<IndexedSubGraph*>(p)); }

  std::vector<onnxruntime::NodeIndex>& Nodes() { return g_host->IndexedSubGraph__Nodes(this); }

  void SetMetaDef(std::unique_ptr<IndexedSubGraph_MetaDef>&& meta_def_) { return g_host->IndexedSubGraph__SetMetaDef(this, std::move(*reinterpret_cast<std::unique_ptr<IndexedSubGraph_MetaDef>*>(&meta_def_))); }
  const IndexedSubGraph_MetaDef* GetMetaDef() const { return reinterpret_cast<const IndexedSubGraph_MetaDef*>(g_host->IndexedSubGraph__GetMetaDef(this)); }

  IndexedSubGraph() = delete;
  IndexedSubGraph(const IndexedSubGraph&) = delete;
  void operator=(const IndexedSubGraph&) = delete;
};

struct KernelDef {
  static void operator delete(void* p) { g_host->KernelDef__operator_delete(reinterpret_cast<KernelDef*>(p)); }

  KernelDef() = delete;
  KernelDef(const KernelDef*) = delete;
  void operator=(const KernelDef&) = delete;
};
#endif

using Provider_KernelCreateFn = std::function<Provider_OpKernel*(const OpKernelInfo& info)>;
using Provider_KernelCreatePtrFn = std::add_pointer<Provider_OpKernel*(const OpKernelInfo& info)>::type;

struct Provider_KernelCreateInfo {
  std::unique_ptr<KernelDef> kernel_def;  // Owned and stored in the global kernel registry.
  Provider_KernelCreateFn kernel_create_func;

  Provider_KernelCreateInfo(std::unique_ptr<KernelDef> definition,
                            Provider_KernelCreateFn create_func)
      : kernel_def(std::move(definition)),
        kernel_create_func(create_func) {}

  Provider_KernelCreateInfo(Provider_KernelCreateInfo&& other) noexcept
      : kernel_def(std::move(other.kernel_def)),
        kernel_create_func(std::move(other.kernel_create_func)) {}
};

using Provider_BuildKernelCreateInfoFn = Provider_KernelCreateInfo (*)();

#ifndef PROVIDER_BRIDGE_ORT
struct KernelDefBuilder {
  static std::unique_ptr<KernelDefBuilder> Create() { return g_host->KernelDefBuilder__construct(); }
  static void operator delete(void* p) { g_host->KernelDefBuilder__operator_delete(reinterpret_cast<KernelDefBuilder*>(p)); }

  KernelDefBuilder& SetName(const char* op_name) {
    g_host->KernelDefBuilder__SetName(this, op_name);
    return *this;
  }
  KernelDefBuilder& SetDomain(const char* domain) {
    g_host->KernelDefBuilder__SetDomain(this, domain);
    return *this;
  }
  KernelDefBuilder& SinceVersion(int since_version) {
    g_host->KernelDefBuilder__SinceVersion(this, since_version);
    return *this;
  }
  KernelDefBuilder& Provider(const char* provider_type) {
    g_host->KernelDefBuilder__Provider(this, provider_type);
    return *this;
  }
  KernelDefBuilder& TypeConstraint(const char* arg_name, MLDataType supported_type) {
    g_host->KernelDefBuilder__TypeConstraint(this, arg_name, supported_type);
    return *this;
  }
  KernelDefBuilder& TypeConstraint(const char* arg_name, const std::vector<MLDataType>& supported_types) {
    g_host->KernelDefBuilder__TypeConstraint(this, arg_name, supported_types);
    return *this;
  }
  KernelDefBuilder& InputMemoryType(OrtMemType type, int input_index) {
    g_host->KernelDefBuilder__InputMemoryType(this, type, input_index);
    return *this;
  }
  KernelDefBuilder& OutputMemoryType(OrtMemType type, int input_index) {
    g_host->KernelDefBuilder__OutputMemoryType(this, type, input_index);
    return *this;
  }
  KernelDefBuilder& ExecQueueId(int queue_id) {
    g_host->KernelDefBuilder__ExecQueueId(this, queue_id);
    return *this;
  }

  std::unique_ptr<KernelDef> Build() { return g_host->KernelDefBuilder__Build(this); }

  KernelDefBuilder() = delete;
  KernelDefBuilder(const KernelDefBuilder&) = delete;
  void operator=(const KernelDefBuilder&) = delete;
};

struct KernelRegistry {
  static std::shared_ptr<KernelRegistry> Create() { return g_host->KernelRegistry__construct(); }
  static void operator delete(void* p) { g_host->KernelRegistry__operator_delete(reinterpret_cast<KernelRegistry*>(p)); }

  Status Register(Provider_KernelCreateInfo&& create_info) { return g_host->KernelRegistry__Register(this, std::move(create_info)); }

  KernelRegistry() = delete;
  KernelRegistry(const KernelRegistry&) = delete;
  void operator=(const KernelRegistry&) = delete;
};

struct Function {
  const Graph& Body() const { return g_host->Function__Body(this); }

  PROVIDER_DISALLOW_ALL(Function)
};

struct Node {
  const std::string& Name() const noexcept { return g_host->Node__Name(this); }
  const std::string& Description() const noexcept { return g_host->Node__Description(this); }
  const std::string& Domain() const noexcept { return g_host->Node__Domain(this); }
  const std::string& OpType() const noexcept { return g_host->Node__OpType(this); }

  const Function* GetFunctionBody() const noexcept { return g_host->Node__GetFunctionBody(this); }

  ConstPointerContainer<std::vector<NodeArg*>> ImplicitInputDefs() const noexcept { return g_host->Node__ImplicitInputDefs(this); }

  ConstPointerContainer<std::vector<NodeArg*>> InputDefs() const noexcept { return g_host->Node__InputDefs(this); }
  ConstPointerContainer<std::vector<NodeArg*>> OutputDefs() const noexcept { return g_host->Node__OutputDefs(this); }
  NodeIndex Index() const noexcept { return g_host->Node__Index(this); }

  void ToProto(Provider_NodeProto& proto, bool update_subgraphs = false) const { return g_host->Node__ToProto(this, proto, update_subgraphs); }

  const NodeAttributes& GetAttributes() const noexcept { return g_host->Node__GetAttributes(this); }
  size_t GetInputEdgesCount() const noexcept { return g_host->Node__GetInputEdgesCount(this); }
  size_t GetOutputEdgesCount() const noexcept { return g_host->Node__GetOutputEdgesCount(this); }

  struct NodeConstIterator {
    NodeConstIterator(std::unique_ptr<Node__NodeIterator> p) : impl_{std::move(p)} {}

    bool operator!=(const NodeConstIterator& p_other) const { return *impl_ != *p_other.impl_; }

    void operator++() { impl_->operator++(); }

    const Node& operator*() const { return impl_->operator*(); }
    const Node* operator->() const { return &impl_->operator*(); }

    std::unique_ptr<Node__NodeIterator> impl_;
  };

  NodeConstIterator InputNodesBegin() const noexcept { return g_host->Node__InputNodesBegin(this); }
  NodeConstIterator InputNodesEnd() const noexcept { return g_host->Node__InputNodesEnd(this); }

  NodeConstIterator OutputNodesBegin() const noexcept { return g_host->Node__OutputNodesBegin(this); }
  NodeConstIterator OutputNodesEnd() const noexcept { return g_host->Node__OutputNodesEnd(this); }

  struct EdgeConstIterator {
    EdgeConstIterator(std::unique_ptr<Node__EdgeIterator> p) : impl_{std::move(p)} {}

    bool operator!=(const EdgeConstIterator& p_other) const {
      return *impl_ != *p_other.impl_;
    }

    void operator++() { impl_->operator++(); }
    const Node__EdgeIterator* operator->() const { return impl_.get(); }

    std::unique_ptr<Node__EdgeIterator> impl_;
  };

  EdgeConstIterator OutputEdgesBegin() const noexcept { return g_host->Node__OutputEdgesBegin(this); }
  EdgeConstIterator OutputEdgesEnd() const noexcept { return g_host->Node__OutputEdgesEnd(this); }

  void ForEachDef(std::function<void(const NodeArg&, bool is_input)> func, bool include_missing_optional_defs = false) const { g_host->Node__ForEachDef(this, func, std::move(include_missing_optional_defs)); }

  PROVIDER_DISALLOW_ALL(Node)
};

struct NodeArg {
  const std::string& Name() const noexcept { return g_host->NodeArg__Name(this); }
  const Provider_TensorShapeProto* Shape() const { return g_host->NodeArg__Shape(this); }
  ONNX_NAMESPACE::DataType Type() const noexcept { return g_host->NodeArg__Type(this); }
  const Provider_NodeArgInfo& ToProto() const noexcept { return g_host->NodeArg__ToProto(this); }
  bool Exists() const noexcept { return g_host->NodeArg__Exists(this); }
  const Provider_TypeProto* TypeAsProto() const noexcept { return g_host->NodeArg__TypeAsProto(this); }

  PROVIDER_DISALLOW_ALL(NodeArg)
};

struct NodeAttributes {
  static std::unique_ptr<NodeAttributes> Create() { return g_host->NodeAttributes__construct(); }
  void operator=(const NodeAttributes& v) { return g_host->NodeAttributes__operator_assign(this, v); }
  static void operator delete(void* p) { g_host->NodeAttributes__operator_delete(reinterpret_cast<NodeAttributes*>(p)); }

  size_t size() const { return g_host->NodeAttributes__size(this); }
  void clear() noexcept { g_host->NodeAttributes__clear(this); }
  size_t count(const std::string& keyval) const { return g_host->NodeAttributes__count(this, keyval); }
  Provider_AttributeProto& operator[](const std::string& string) { return g_host->NodeAttributes__operator_array(this, string); }
  const Provider_AttributeProto& at(const std::string& string) const { return g_host->NodeAttributes__at(this, string); }

  IteratorHolder<NodeAttributes_Iterator, std::pair<std::string&, Provider_AttributeProto&>> begin() const { return g_host->NodeAttributes__begin(this); }
  IteratorHolder<NodeAttributes_Iterator, std::pair<std::string&, Provider_AttributeProto&>> end() const { return g_host->NodeAttributes__end(this); }
  IteratorHolder<NodeAttributes_Iterator, std::pair<std::string&, Provider_AttributeProto&>> find(const std::string& key) const { return g_host->NodeAttributes__find(this, key); }
  void insert(const NodeAttributes& v) { return g_host->NodeAttributes__insert(this, v); }

  NodeAttributes() = delete;
  NodeAttributes(const NodeAttributes&) = delete;
};

struct Model {
  static void operator delete(void* p) { g_host->Model__operator_delete(reinterpret_cast<Model*>(p)); }

  Graph& MainGraph() { return g_host->Model__MainGraph(this); }

  std::unique_ptr<Provider_ModelProto> ToProto() { return g_host->Model__ToProto(this); }

  Model() = delete;
  Model(const Model&) = delete;
  void operator=(const Model&) = delete;
};

struct Graph {
  std::unique_ptr<GraphViewer> CreateGraphViewer() const { return g_host->Graph__CreateGraphViewer(this); }
  std::unique_ptr<Provider_GraphProto> ToGraphProto() const { return g_host->Graph__ToGraphProto(this); }

  NodeArg& GetOrCreateNodeArg(const std::string& name, const ONNX_NAMESPACE::Provider_TypeProto* p_arg_type) { return g_host->Graph__GetOrCreateNodeArg(this, name, p_arg_type); }

  Status Resolve() { return g_host->Graph__Resolve(this); }
  void AddInitializedTensor(const ONNX_NAMESPACE::Provider_TensorProto& tensor) { return g_host->Graph__AddInitializedTensor(this, tensor); }
  Node& AddNode(const std::string& name, const std::string& op_type, const std::string& description, const std::vector<NodeArg*>& input_args, const std::vector<NodeArg*>& output_args, const NodeAttributes* attributes, const std::string& domain) { return g_host->Graph__AddNode(this, name, op_type, description, input_args, output_args, attributes, domain); }

  const std::vector<const NodeArg*>& GetOutputs() const noexcept { return g_host->Graph__GetOutputs(this); }
  void SetOutputs(const std::vector<const NodeArg*>& outputs) { return g_host->Graph__SetOutputs(this, outputs); }

  const std::vector<const NodeArg*>& GetInputs() const noexcept { return g_host->Graph__GetInputs(this); }

  bool GetInitializedTensor(const std::string& tensor_name, const Provider_TensorProto*& value) const { return g_host->Graph__GetInitializedTensor(this, tensor_name, value); }

  PROVIDER_DISALLOW_ALL(Graph)
};

struct GraphViewer {
  static void operator delete(void* p) { g_host->GraphViewer__operator_delete(reinterpret_cast<GraphViewer*>(p)); }

  std::unique_ptr<Model> CreateModel(const logging::Logger& logger) const { return g_host->GraphViewer__CreateModel(this, logger); }

  const std::string& Name() const noexcept { return g_host->GraphViewer__Name(this); }
  const Path& ModelPath() const noexcept { return g_host->GraphViewer__ModelPath(this); }

  const Node* GetNode(NodeIndex node_index) const { return g_host->GraphViewer__GetNode(this, node_index); }
  const NodeArg* GetNodeArg(const std::string& name) const { return g_host->GraphViewer__GetNodeArg(this, name); }

  bool IsSubgraph() const { return g_host->GraphViewer__IsSubgraph(this); }
  bool IsConstantInitializer(const std::string& name, bool check_outer_scope) const { return g_host->GraphViewer__IsConstantInitializer(this, name, check_outer_scope); }

  int NumberOfNodes() const noexcept { return g_host->GraphViewer__NumberOfNodes(this); }
  int MaxNodeIndex() const noexcept { return g_host->GraphViewer__MaxNodeIndex(this); }

  const std::vector<const NodeArg*>& GetInputs() const noexcept { return g_host->GraphViewer__GetInputs(this); }
  const std::vector<const NodeArg*>& GetOutputs() const noexcept { return g_host->GraphViewer__GetOutputs(this); }
  const std::vector<const NodeArg*>& GetValueInfo() const noexcept { return g_host->GraphViewer__GetValueInfo(this); }

  const Provider_InitializedTensorSet& GetAllInitializedTensors() const noexcept { return g_host->GraphViewer__GetAllInitializedTensors(this); }
  bool GetInitializedTensor(const std::string& tensor_name, const Provider_TensorProto*& value) const { return g_host->GraphViewer__GetInitializedTensor(this, tensor_name, value); }

  const std::unordered_map<std::string, int>& DomainToVersionMap() const noexcept { return g_host->GraphViewer__DomainToVersionMap(this); }

  const std::vector<NodeIndex>& GetNodesInTopologicalOrder() const { return g_host->GraphViewer__GetNodesInTopologicalOrder(this); }
  const std::vector<const NodeArg*>& GetInputsIncludingInitializers() const noexcept { return g_host->GraphViewer__GetInputsIncludingInitializers(this); }

  GraphViewer() = delete;
  GraphViewer(const GraphViewer&) = delete;
  void operator=(const GraphViewer&) = delete;
};

struct Path {
  PathString ToPathString() const noexcept { return g_host->Path__ToPathString(this); }

  PROVIDER_DISALLOW_ALL(Path)
};

#endif

struct Provider_OpKernel_Base {
  const OpKernelInfo& GetInfo() const { return g_host->Provider_OpKernel_Base__GetInfo(this); }

  PROVIDER_DISALLOW_ALL(Provider_OpKernel_Base)
};

#ifndef PROVIDER_BRIDGE_ORT
struct OpKernelContext {
  const Tensor* Input_Tensor(int index) const { return g_host->OpKernelContext__Input_Tensor(this, index); }

  template <typename T>
  const T* Input(int index) const;

  Tensor* Output(int index, const TensorShape& shape) { return g_host->OpKernelContext__Output(this, index, shape); }

  PROVIDER_DISALLOW_ALL(OpKernelContext)
};

template <>
inline const Tensor* OpKernelContext::Input<Tensor>(int index) const {
  return Input_Tensor(index);
}

struct OpKernelInfo {
  template <typename T>
  Status GetAttr(const std::string& name, T* value) const;

  Status GetAttr(const std::string& name, int64_t* value) const { return g_host->OpKernelInfo__GetAttr_int64(this, name, value); }
  Status GetAttr(const std::string& name, float* value) const { return g_host->OpKernelInfo__GetAttr_float(this, name, value); }

  const DataTransferManager& GetDataTransferManager() const noexcept { return g_host->OpKernelInfo__GetDataTransferManager(this); }
  int GetKernelDef_ExecQueueId() const noexcept { return g_host->OpKernelInfo__GetKernelDef_ExecQueueId(this); }

  PROVIDER_DISALLOW_ALL(OpKernelInfo)
};

template <>
inline Status OpKernelInfo::GetAttr<int64_t>(const std::string& name, int64_t* value) const {
  return GetAttr(name, value);
}

template <>
inline Status OpKernelInfo::GetAttr<float>(const std::string& name, float* value) const {
  return GetAttr(name, value);
}

struct Tensor {
  float* MutableData_float() { return g_host->Tensor__MutableData_float(this); }
  const float* Data_float() const { return g_host->Tensor__Data_float(this); }

  template <typename T>
  T* MutableData();

  template <typename T>
  const T* Data() const;

  void* MutableDataRaw() noexcept { return g_host->Tensor__MutableDataRaw(this); }
  const void* DataRaw() const noexcept { return g_host->Tensor__DataRaw(this); }

  const TensorShape& Shape() const { return g_host->Tensor__Shape(this); }
  size_t SizeInBytes() const { return g_host->Tensor__SizeInBytes(this); }
  const OrtMemoryInfo& Location() const { return g_host->Tensor__Location(this); }

  PROVIDER_DISALLOW_ALL(Tensor)
};

template <>
inline float* Tensor::MutableData<float>() { return MutableData_float(); }

template <>
inline const float* Tensor::Data<float>() const { return Data_float(); }

namespace utils {

inline bool HasDimValue(const Provider_TensorShapeProto_Dimension& dim) {
  return dim.value_case() == Provider_TensorShapeProto_Dimension::kDimValue;
}

}  // namespace utils

#endif

}  // namespace onnxruntime<|MERGE_RESOLUTION|>--- conflicted
+++ resolved
@@ -4,13 +4,10 @@
 // Public wrappers around internal ort interfaces (currently)
 // In the future the internal implementations could derive from these to remove the need for the wrapper implementations
 
-<<<<<<< HEAD
-=======
 #ifdef USE_TENSORRT
 #include <cuda_runtime.h>
 #endif
 
->>>>>>> f649f917
 #define PROVIDER_DISALLOW_ALL(TypeName)     \
   TypeName() = delete;                      \
   TypeName(const TypeName&) = delete;       \
@@ -134,11 +131,7 @@
 #ifdef USE_TENSORRT
   virtual std::unique_ptr<IAllocator> CreateCUDAAllocator(int16_t device_id, const char* name) = 0;
   virtual std::unique_ptr<IAllocator> CreateCUDAPinnedAllocator(int16_t device_id, const char* name) = 0;
-<<<<<<< HEAD
-  virtual std::unique_ptr<IDataTransfer> CreateGPUDataTransfer() = 0;
-=======
   virtual std::unique_ptr<IDataTransfer> CreateGPUDataTransfer(void* stream) = 0;
->>>>>>> f649f917
 
   virtual void cuda__Impl_Cast(void* stream, const int64_t* input_data, int32_t* output_data, size_t count) = 0;
   virtual void cuda__Impl_Cast(void* stream, const int32_t* input_data, int64_t* output_data, size_t count) = 0;
