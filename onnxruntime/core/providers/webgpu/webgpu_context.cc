--- conflicted
+++ resolved
@@ -255,10 +255,6 @@
   uint32_t x = program.DispatchGroupSizeX();
   uint32_t y = program.DispatchGroupSizeY();
   uint32_t z = program.DispatchGroupSizeZ();
-<<<<<<< HEAD
-  ORT_RETURN_IF_ERROR(program_mgr_->NormalizeDispatchGroupSize(x, y, z));
-  ORT_RETURN_IF_ERROR(program_mgr_->CalculateSegmentsForInputsAndOutputs(program));
-=======
 
   // Skip normalization for indirect dispatch since dimensions are determined by the indirect buffer
   if (program.IndirectDispatchTensor() == nullptr) {
@@ -267,7 +263,7 @@
     ORT_ENFORCE(x == 0 && y == 0 && z == 0,
                 "Only one of SetIndirectDispatchTensor and SetDispatchGroupSize should be called for program", program.Name());
   }
->>>>>>> f6b405c9
+  ORT_RETURN_IF_ERROR(program_mgr_->CalculateSegmentsForInputsAndOutputs(program));
 
   bool is_1d_dispatch = (y == 1 && z == 1);
 
@@ -461,11 +457,7 @@
     bind_buffers_segments.push_back(1);  // uniform buffer defaults to 1 segment
   }
 
-<<<<<<< HEAD
-  LaunchComputePipeline(compute_pass_encoder, bind_buffers, bind_buffers_segments, *program_artifact, x, y, z);
-=======
-  LaunchComputePipeline(compute_pass_encoder, bind_buffers, *program_artifact, x, y, z, program.IndirectDispatchTensor());
->>>>>>> f6b405c9
+  LaunchComputePipeline(compute_pass_encoder, bind_buffers, bind_buffers_segments, *program_artifact, x, y, z, program.IndirectDispatchTensor());
   if (uniform_buffer) {
     buffer_mgr.Release(uniform_buffer);
   }
