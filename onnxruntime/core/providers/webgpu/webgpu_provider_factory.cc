--- conflicted
+++ resolved
@@ -34,27 +34,10 @@
   WebGpuExecutionProviderConfig config_;
 };
 
-<<<<<<< HEAD
-std::shared_ptr<IExecutionProviderFactory> WebGpuProviderFactoryCreator::Create(const ConfigOptions& config_options) {
-  //
-  // STEP.1 - prepare WebGpuExecutionProviderConfig
-  //
-  WebGpuExecutionProviderConfig webgpu_ep_config{
-      // preferred layout is NHWC by default
-      DataLayout::NHWC,
-      // graph capture feature is disabled by default
-      false,
-      // enable pix capture feature is diabled by default
-      false,
-      // register int64 ops feature is disabled by default
-      false,
-  };
-=======
 namespace {
 
 WebGpuExecutionProviderConfig ParseEpConfig(const ConfigOptions& config_options) {
   WebGpuExecutionProviderConfig webgpu_ep_config{};
->>>>>>> 8158d4ed
 
   if (std::string preferred_layout_str;
       config_options.TryGetConfigEntry(kPreferredLayout, preferred_layout_str)) {
@@ -88,7 +71,6 @@
       ORT_THROW("Invalid register int64 ops: ", register_int64_ops_str);
     }
   }
-  LOGS_DEFAULT(VERBOSE) << "WebGPU EP register int64 ops: " << webgpu_ep_config.register_int64_ops;
 
   // parse force CPU node names
   // The force CPU node names are separated by EOL (\n or \r\n) in the config entry.
@@ -125,6 +107,7 @@
   LOGS_DEFAULT(VERBOSE) << "WebGPU EP graph capture enable: " << webgpu_ep_config.enable_graph_capture;
   LOGS_DEFAULT(VERBOSE) << "WebGPU EP force CPU node count: " << webgpu_ep_config.force_cpu_node_names.size();
   LOGS_DEFAULT(VERBOSE) << "WebGPU EP pix capture enable: " << webgpu_ep_config.enable_pix_capture;
+  LOGS_DEFAULT(VERBOSE) << "WebGPU EP register int64 ops: " << webgpu_ep_config.register_int64_ops;
 
   return webgpu_ep_config;
 }
