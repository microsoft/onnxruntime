--- conflicted
+++ resolved
@@ -112,15 +112,9 @@
   LayerNormProgram program{bias != nullptr, is_fp16, simplified, mean != nullptr, inv_std_dev != nullptr};
 
   program.CacheHint(components, simplified)
-<<<<<<< HEAD
-      .AddInput(x, ProgramTensorMetadataDependency::Type, components, ProgramInput::Flatten)
-      .AddInput(scale, ProgramTensorMetadataDependency::Type, components, ProgramInput::Flatten)
-      .AddOutput(y, ProgramTensorMetadataDependency::None, components, ProgramOutput::Flatten)
-=======
       .AddInput(x, ProgramTensorMetadataDependency::Type, components, ProgramInput::FlattenAndReduce)
       .AddInput(scale, ProgramTensorMetadataDependency::Type, components, ProgramInput::FlattenAndReduce)
       .AddOutput(y, ProgramTensorMetadataDependency::None, components, ProgramOutput::FlattenAndReduce)
->>>>>>> 7eb5e649
       .SetDispatchGroupSize((norm_count + WORKGROUP_SIZE - 1) / WORKGROUP_SIZE)
       .AddUniformVariables({
           {static_cast<uint32_t>(norm_count)},
@@ -137,11 +131,7 @@
 
   if (bias != nullptr) {
     program.AddInput(
-<<<<<<< HEAD
-        bias, ProgramTensorMetadataDependency::Type, components, ProgramInput::Flatten);
-=======
         bias, ProgramTensorMetadataDependency::Type, components, ProgramInput::FlattenAndReduce);
->>>>>>> 7eb5e649
   }
 
   if (mean != nullptr) {
