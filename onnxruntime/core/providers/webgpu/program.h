// Copyright (c) Microsoft Corporation. All rights reserved.
// Licensed under the MIT License.

#pragma once

#include <string>
#include <vector>
#include <iosfwd>

#include <absl/strings/str_join.h>

#include "core/common/common.h"
#include "core/common/safeint.h"
#include "core/framework/tensor.h"

namespace onnxruntime {
namespace webgpu {
class ShaderHelper;
class ComputeContext;
class WebGpuContext;

// data type of uniform variable
enum class ProgramUniformVariableDataType {
  Float32,
  Float16,
  Uint32,
  Int32,
};
std::ostream& operator<<(std::ostream& os, ProgramUniformVariableDataType);

constexpr size_t ProgramUniformVariableDataTypeSize[] = {sizeof(float), sizeof(uint16_t), sizeof(uint32_t), sizeof(int32_t)};

constexpr std::string_view ProgramUniformVariableDataTypeName[] = {"f32", "f16", "u32", "i32"};

// represents a runtime value of a uniform variable
struct ProgramUniformVariableValue {
  ProgramUniformVariableValue();  // representing an empty uniform variable
  ProgramUniformVariableValue(float value);
  ProgramUniformVariableValue(uint32_t value);
  ProgramUniformVariableValue(int32_t value);
  ProgramUniformVariableValue(MLFloat16 value);
  ProgramUniformVariableValue(gsl::span<const float> values);
  ProgramUniformVariableValue(gsl::span<const uint32_t> values);
  ProgramUniformVariableValue(gsl::span<const int32_t> values);
  ProgramUniformVariableValue(gsl::span<const MLFloat16> values);

  size_t length;
  ProgramUniformVariableDataType data_type;
  std::vector<uint8_t> data;

 private:
  ProgramUniformVariableValue(ProgramUniformVariableDataType data_type, const void* ptr, size_t element_byte_size, size_t length = 1);
};

// represents a uniform variable definition
struct ProgramUniformVariableDefinition {
  constexpr ProgramUniformVariableDefinition(std::string_view name, ProgramUniformVariableDataType data_type)
      : name{name}, data_type{data_type} {}

  std::string_view name;
  ProgramUniformVariableDataType data_type;
};

// data type of constant
enum class ProgramConstantDataType {
  Float32,
  Float16,
  Uint32,
  Int32,
  Bool
};
std::ostream& operator<<(std::ostream& os, ProgramConstantDataType);

constexpr std::string_view ProgramConstantDataTypeName[] = {"f32", "f16", "u32", "i32", "bool"};

// represents a constant in a program
struct ProgramConstant {
  constexpr ProgramConstant(std::string_view name, float value) : name{name}, type{ProgramConstantDataType::Float32}, f32{value} {}
  constexpr ProgramConstant(std::string_view name, uint32_t value) : name{name}, type{ProgramConstantDataType::Uint32}, u32{value} {}
  constexpr ProgramConstant(std::string_view name, int32_t value) : name{name}, type{ProgramConstantDataType::Int32}, i32{value} {}
  constexpr ProgramConstant(std::string_view name, MLFloat16 value) : name{name}, type{ProgramConstantDataType::Float16}, f16{value} {}
  constexpr ProgramConstant(std::string_view name, bool value) : name{name}, type{ProgramConstantDataType::Bool}, boolean{value} {}

  std::string_view name;
  ProgramConstantDataType type;
  union {
    float f32;
    uint32_t u32;
    int32_t i32;
    MLFloat16 f16;
    bool boolean;
  };
};

// represents a runtime value of an overridable constant
struct ProgramOverridableConstantValue {
  constexpr ProgramOverridableConstantValue() : type{}, u32{}, has_value{false} {}  // representing not overriding
  constexpr ProgramOverridableConstantValue(float value) : type{ProgramConstantDataType::Float32}, f32{value}, has_value{true} {}
  constexpr ProgramOverridableConstantValue(uint32_t value) : type{ProgramConstantDataType::Uint32}, u32{value}, has_value{true} {}
  constexpr ProgramOverridableConstantValue(int32_t value) : type{ProgramConstantDataType::Int32}, i32{value}, has_value{true} {}
  constexpr ProgramOverridableConstantValue(MLFloat16 value) : type{ProgramConstantDataType::Float16}, f16{value}, has_value{true} {}
  constexpr ProgramOverridableConstantValue(bool value) : type{ProgramConstantDataType::Bool}, boolean{value}, has_value{true} {}

  ProgramConstantDataType type;
  union {
    float f32;
    uint32_t u32;
    int32_t i32;
    MLFloat16 f16;
    bool boolean;
  };
  bool has_value;
};

// represents an overridable constant definition. may or may not have a default value.
struct ProgramOverridableConstantDefinition {
  constexpr ProgramOverridableConstantDefinition(std::string_view name, ProgramConstantDataType type)
      : name{name}, type{type}, u32{}, has_default_value{false} {}
  constexpr ProgramOverridableConstantDefinition(std::string_view name, float value)
      : name{name}, type{ProgramConstantDataType::Float32}, f32{value}, has_default_value{true} {}
  constexpr ProgramOverridableConstantDefinition(std::string_view name, uint32_t value)
      : name{name}, type{ProgramConstantDataType::Uint32}, u32{value}, has_default_value{true} {}
  constexpr ProgramOverridableConstantDefinition(std::string_view name, int32_t value)
      : name{name}, type{ProgramConstantDataType::Int32}, i32{value}, has_default_value{true} {}
  constexpr ProgramOverridableConstantDefinition(std::string_view name, MLFloat16 value)
      : name{name}, type{ProgramConstantDataType::Float16}, f16{value}, has_default_value{true} {}
  constexpr ProgramOverridableConstantDefinition(std::string_view name, bool value)
      : name{name}, type{ProgramConstantDataType::Bool}, boolean{value}, has_default_value{true} {}

  std::string_view name;
  ProgramConstantDataType type;
  union {
    float f32;
    uint32_t u32;
    int32_t i32;
    MLFloat16 f16;
    bool boolean;
  };
  bool has_default_value;
};

// represents whether the program shader depends on the type, rank, or shape of an input/output tensor
enum class ProgramTensorMetadataDependency : int {
  None = 0,
  Type = 1,
  Rank = 2,
  Shape = 4,
  TypeAndRank = Type | Rank,
  TypeAndShape = Type | Shape,
};
std::ostream& operator<<(std::ostream& os, ProgramTensorMetadataDependency);

#if defined(__GNUC__)
#pragma GCC diagnostic push
#pragma GCC diagnostic ignored "-Wstrict-aliasing"
#endif

inline ProgramTensorMetadataDependency operator|(ProgramTensorMetadataDependency a, ProgramTensorMetadataDependency b) {
  return (ProgramTensorMetadataDependency)((int&)a | (int&)b);
}
inline ProgramTensorMetadataDependency operator&(ProgramTensorMetadataDependency a, ProgramTensorMetadataDependency b) {
  return (ProgramTensorMetadataDependency)((int&)a & (int&)b);
}
inline ProgramTensorMetadataDependency& operator|=(ProgramTensorMetadataDependency& a, ProgramTensorMetadataDependency b) {
  return (ProgramTensorMetadataDependency&)((int&)a |= (int&)b);
}
inline ProgramTensorMetadataDependency& operator&=(ProgramTensorMetadataDependency& a, ProgramTensorMetadataDependency b) {
  return (ProgramTensorMetadataDependency&)((int&)a &= (int&)b);
}

#if defined(__GNUC__)
#pragma GCC diagnostic pop
#endif

constexpr SafeInt<uint32_t> WORKGROUP_SIZE = 64;

// data type of variable
//
// this is not a full list of all possible data types in shader programs.
// it only includes what are used in WebGPU EP.
enum class ProgramVariableDataType {
  InvalidType = -1,
  Float32,
  Float32x2,
  Float32x4,
  Float16,
  Float16x2,
  Float16x4,
  Int32,
  Int32x2,
  Int32x4,
  Uint32,
  Uint32x2,
  Uint32x4,
  Int64,
  Uint64,
  Boolx4,
  Uint8x4,
  Uint8x8,
  Uint8x16,
  Int8x4,
  Int8x8,
  Int8x16,
  Uint4x8,
  Int4x8,
  // if you add a new type here, you also need to update ProgramVariableDataTypeName
};
#ifndef NDEBUG
std::ostream& operator<<(std::ostream& os, ProgramVariableDataType);
#endif

int NumberOfComponents(ProgramVariableDataType type);

ProgramVariableDataType ToProgramVariableDataType(int32_t element_type, int component = 1);

struct ProgramInput {
 private:
  struct FlattenTag {};

 public:
  constexpr static const FlattenTag Flatten{};

  ProgramInput(const Tensor* tensor);
  ProgramInput(const Tensor* tensor, ProgramTensorMetadataDependency dependency, int component = 1);
  ProgramInput(const Tensor* tensor, ProgramTensorMetadataDependency dependency, FlattenTag, int component = 1);
  ProgramInput(const Tensor* tensor, ProgramTensorMetadataDependency dependency, const TensorShape& override_shape, int component);

  const Tensor* tensor;
  ProgramTensorMetadataDependency dependency;
  ProgramVariableDataType var_type;
  bool use_override_shape;
  TensorShape override_shape;
};

struct ProgramOutput {
 private:
  struct AtomicTag {};

 public:
  constexpr static const AtomicTag Atomic{};

  ProgramOutput(Tensor* tensor);
  ProgramOutput(Tensor* tensor, ProgramTensorMetadataDependency dependency, int component = 1);
  ProgramOutput(Tensor* tensor, ProgramTensorMetadataDependency dependency, AtomicTag);
  ProgramOutput(Tensor* tensor, ProgramTensorMetadataDependency dependency, const TensorShape& override_shape, int component);

  Tensor* tensor;
  ProgramTensorMetadataDependency dependency;
  ProgramVariableDataType var_type;
  bool is_atomic;
  bool use_override_shape;
  TensorShape override_shape;
};

enum class ValidationMode {
  Disabled = 0,
  WGPUOnly,
  Basic,
  Full
};
std::ostream& operator<<(std::ostream& os, ValidationMode mode);

namespace details {
class ProgramWrapper;
}

struct ProgramMetadata {
  gsl::span<const ProgramConstant> constants;
  gsl::span<const ProgramOverridableConstantDefinition> overridable_constants;
  gsl::span<const ProgramUniformVariableDefinition> uniform_variables;
};

class ProgramBase {
 public:
  //
  // chain-style methods for setting properties
  //

  // set the cache hint for the program
  template <typename... T>
  ProgramBase& CacheHint(T&&... hints) {
    cache_hint_ = absl::StrJoin(std::forward_as_tuple(std::forward<T>(hints)...), "|");
    return *this;
  }

  // add a program input
  ProgramBase& AddInput(ProgramInput&& input);
  // add multiple program inputs
  ProgramBase& AddInputs(std::initializer_list<ProgramInput> inputs);
  // add a program output
  ProgramBase& AddOutput(ProgramOutput&& output);
  // add multiple program outputs
  ProgramBase& AddOutputs(std::initializer_list<ProgramOutput> outputs);
  // add a program variable for indices
  template <typename... Args>
  ProgramBase& AddIndices(Args&&... args) {
    indices_.emplace_back(std::forward<Args>(args)...);
    return *this;
  }

  // set the size of dispatch groups. Y and Z are 1 if not specified.
  ProgramBase& SetDispatchGroupSize(uint32_t x);
  // set the size of dispatch groups. Z is 1 if not specified.
  ProgramBase& SetDispatchGroupSize(uint32_t x, uint32_t y);
  // set the size of dispatch groups.
  ProgramBase& SetDispatchGroupSize(uint32_t x, uint32_t y, uint32_t z);

  // set indirect dispatch tensor for indirect dispatch
  ProgramBase& SetIndirectDispatchTensor(const Tensor* indirect_dispatch_tensor);

  // set the size of a workgroup grid. Y and Z are 1 if not specified.
  ProgramBase& SetWorkgroupSize(uint32_t x);
  // set the size of a workgroup grid. Z is 1 if not specified.
  ProgramBase& SetWorkgroupSize(uint32_t x, uint32_t y);
  // set the size of a workgroup grid.
  ProgramBase& SetWorkgroupSize(uint32_t x, uint32_t y, uint32_t z);

  // add a uniform variable.
  //
  // the specified uniform variable should match the uniform definition in the class,
  // specified by macro WEBGPU_PROGRAM_DEFINE_UNIFORM_VARIABLES.
  ProgramBase& AddUniformVariable(ProgramUniformVariableValue&& variable);
  // add multiple uniform variables.
  //
  // the specified uniform variables should match the uniform definition in the class,
  // specified by macro WEBGPU_PROGRAM_DEFINE_UNIFORM_VARIABLES.
  ProgramBase& AddUniformVariables(std::initializer_list<ProgramUniformVariableValue> variables);

  // set the overridable constants
  //
  // the specified overridable constants should match the overridable constant definition in the class,
  // specified by macro WEBGPU_PROGRAM_DEFINE_OVERRIDABLE_CONSTANTS.
  ProgramBase& SetOverridableConstants(std::initializer_list<ProgramOverridableConstantValue> overridable_constants);

  //
  // shader code generation
  //

  virtual Status GenerateShaderCode(ShaderHelper& shader) const = 0;

  //
  // Properties Getters
  //

  inline const std::string& Name() const { return name_; }
  inline const ProgramMetadata& Metadata() const { return metadata_; }
  inline const std::string& CacheHint() const { return cache_hint_; }
  inline const std::vector<ProgramInput>& Inputs() const { return inputs_; }
  inline const std::vector<ProgramOutput>& Outputs() const { return outputs_; }
  inline const std::vector<TensorShape>& Indices() const { return indices_; }
  inline uint32_t DispatchGroupSizeX() const { return dispatch_group_size_x_; }
  inline uint32_t DispatchGroupSizeY() const { return dispatch_group_size_y_; }
  inline uint32_t DispatchGroupSizeZ() const { return dispatch_group_size_z_; }
  inline const Tensor* IndirectDispatchTensor() const { return indirect_dispatch_tensor_; }
<<<<<<< HEAD
  inline bool UseIndirectDispatch() const { return indirect_dispatch_tensor_ != nullptr; }
=======
>>>>>>> 2cc77384
  inline uint32_t WorkgroupSizeX() const { return workgroup_size_x_; }
  inline uint32_t WorkgroupSizeY() const { return workgroup_size_y_; }
  inline uint32_t WorkgroupSizeZ() const { return workgroup_size_z_; }
  inline const std::vector<ProgramUniformVariableValue>& UniformVariables() const { return variables_; }
  inline const std::vector<ProgramOverridableConstantValue>& OverridableConstants() const { return overridable_constants_; }

 protected:
  virtual ~ProgramBase() = default;

 private:
  // Make the constructor private to prevent direct instantiation or inheritance from this class
  // Use the Program template class as base class to create a new program class
  explicit ProgramBase(std::string_view name, ProgramMetadata&& metadata);

  std::string name_;
  ProgramMetadata metadata_;

  std::string cache_hint_;
  std::vector<ProgramInput> inputs_;
  std::vector<ProgramOutput> outputs_;
  std::vector<TensorShape> indices_;

  uint32_t dispatch_group_size_x_;
  uint32_t dispatch_group_size_y_;
  uint32_t dispatch_group_size_z_;

  const Tensor* indirect_dispatch_tensor_;

  uint32_t workgroup_size_x_;
  uint32_t workgroup_size_y_;
  uint32_t workgroup_size_z_;

  std::vector<ProgramUniformVariableValue> variables_;
  std::vector<ProgramOverridableConstantValue> overridable_constants_;

  friend class details::ProgramWrapper;
};

namespace details {
// class ProgramWrapper is for accessing private constructor of ProgramBase.
// only ProgramWrapper can access the constructor of ProgramBase because ProgramWrapper is the only friend class of
// ProgramBase. This design is used to prevent direct instantiation or inheritance from ProgramBase.
class ProgramWrapper : public ProgramBase {
 protected:
  template <typename... Args>
  ProgramWrapper(Args&&... args) : ProgramBase{std::forward<Args>(args)...} {}
};

#if defined(ORT_WEBGPU_REGISTER_DERIVED_PROGRAM_CLASS_TYPE_CHECK)
#error "macro ORT_WEBGPU_REGISTER_DERIVED_PROGRAM_CLASS_TYPE_CHECK is already defined"
#endif

#define ORT_WEBGPU_REGISTER_DERIVED_PROGRAM_CLASS_TYPE_CHECK(identifier, element_type)                                                   \
 private:                                                                                                                                \
  template <typename U>                                                                                                                  \
  static auto test_has_##identifier(int) -> decltype(U::identifier, std::true_type{}); /* checks if member exists */                     \
  template <typename...>                                                                                                                 \
  static auto test_has_##identifier(...) -> std::false_type;                                                                             \
                                                                                                                                         \
  template <typename U,                                                                       /* The following type check uses SFINAE */ \
            typename = std::enable_if_t<                                                      /* to ensure the specific member:       */ \
                                        is_const_std_array<decltype(U::identifier)>::value && /*  - is a const std::array             */ \
                                        std::is_const_v<decltype(U::identifier)> &&           /*  - has "const" modifier              */ \
                                        !std::is_member_pointer_v<decltype(&U::identifier)>>> /*  - is static                         */ \
  static auto test_has_##identifier##_with_correct_type(int) -> std::true_type;                                                          \
  template <typename...>                                                                                                                 \
  static auto test_has_##identifier##_with_correct_type(...) -> std::false_type;                                                         \
                                                                                                                                         \
 public:                                                                                                                                 \
  static constexpr bool has_##identifier = decltype(test_has_##identifier<T>(0))::value;                                                 \
  static constexpr bool has_##identifier##_with_correct_type = decltype(test_has_##identifier##_with_correct_type<T>(0))::value

// the following template class checks whether the type is a const std::array
template <typename T>
struct is_const_std_array : std::false_type {};
template <typename T, size_t N>
struct is_const_std_array<const std::array<T, N>> : std::true_type {};

// the following template class checks whether certain static members exist in the derived class (SFINAE)
template <typename T>
class DerivedProgramClassTypeCheck {
  ORT_WEBGPU_REGISTER_DERIVED_PROGRAM_CLASS_TYPE_CHECK(constants, ProgramConstant);
  ORT_WEBGPU_REGISTER_DERIVED_PROGRAM_CLASS_TYPE_CHECK(overridable_constants, ProgramOverridableConstantDefinition);
  ORT_WEBGPU_REGISTER_DERIVED_PROGRAM_CLASS_TYPE_CHECK(uniform_variables, ProgramUniformVariableDefinition);
};

// compile-time tests for the type check
//
// TODO: move this to test folder
namespace test {

template <typename T>
class TestTypeCheck {
  ORT_WEBGPU_REGISTER_DERIVED_PROGRAM_CLASS_TYPE_CHECK(a, int);
};

struct TestClass_Empty {};
static_assert(!TestTypeCheck<TestClass_Empty>::has_a);
static_assert(!TestTypeCheck<TestClass_Empty>::has_a_with_correct_type);

struct TestClass_NotArray_0 {
  int b;
};
static_assert(!TestTypeCheck<TestClass_NotArray_0>::has_a);
static_assert(!TestTypeCheck<TestClass_NotArray_0>::has_a_with_correct_type);

struct TestClass_NotArray_1 {
  int a;
};
static_assert(TestTypeCheck<TestClass_NotArray_1>::has_a);
static_assert(!TestTypeCheck<TestClass_NotArray_1>::has_a_with_correct_type);

struct TestClass_NotArray_2 {
  const int a;
};
static_assert(TestTypeCheck<TestClass_NotArray_2>::has_a);
static_assert(!TestTypeCheck<TestClass_NotArray_2>::has_a_with_correct_type);

struct TestClass_NotStdArray_0 {
  const int a[2];
};
static_assert(TestTypeCheck<TestClass_NotStdArray_0>::has_a);
static_assert(!TestTypeCheck<TestClass_NotStdArray_0>::has_a_with_correct_type);

struct TestClass_NotStdArray_1 {
  static constexpr int a[] = {0};
};
static_assert(TestTypeCheck<TestClass_NotStdArray_1>::has_a);
static_assert(!TestTypeCheck<TestClass_NotStdArray_1>::has_a_with_correct_type);

struct TestClass_NotStdArray_2 {
  static int a[];
};
static_assert(TestTypeCheck<TestClass_NotStdArray_2>::has_a);
static_assert(!TestTypeCheck<TestClass_NotStdArray_2>::has_a_with_correct_type);

struct TestClass_NotStdArray_3 {
  static const int a[];
};
static_assert(TestTypeCheck<TestClass_NotStdArray_3>::has_a);
static_assert(!TestTypeCheck<TestClass_NotStdArray_3>::has_a_with_correct_type);

struct TestClass_StdArray_0 {
  std::array<int, 1> a = {1};
};
static_assert(TestTypeCheck<TestClass_StdArray_0>::has_a);
static_assert(!TestTypeCheck<TestClass_StdArray_0>::has_a_with_correct_type);

struct TestClass_StdArray_1 {
  static constexpr std::array<int, 2> a = {1, 2};
};
static_assert(TestTypeCheck<TestClass_StdArray_1>::has_a);
static_assert(TestTypeCheck<TestClass_StdArray_1>::has_a_with_correct_type);

struct TestClass_StdArray_2 {
  static const std::array<int, 3> a;
};
static_assert(TestTypeCheck<TestClass_StdArray_2>::has_a);
static_assert(TestTypeCheck<TestClass_StdArray_2>::has_a_with_correct_type);

struct TestClass_StdArray_3 {
  static constexpr const std::array<int, 4> a = {1, 2, 3, 4};
};
static_assert(TestTypeCheck<TestClass_StdArray_3>::has_a);
static_assert(TestTypeCheck<TestClass_StdArray_3>::has_a_with_correct_type);

struct TestClass_StdArray_4 {
  static std::array<int, 5> a;
};
static_assert(TestTypeCheck<TestClass_StdArray_4>::has_a);
static_assert(!TestTypeCheck<TestClass_StdArray_4>::has_a_with_correct_type);

}  // namespace test

#undef ORT_WEBGPU_REGISTER_DERIVED_PROGRAM_CLASS_TYPE_CHECK

}  // namespace details

template <typename T>
class Program : public details::ProgramWrapper {
 public:
  template <typename... Args>
  Program(Args&&... args) : details::ProgramWrapper{std::forward<Args>(args)..., GetMetadata()} {}

  static ProgramMetadata GetMetadata() {
    ProgramMetadata metadata;
    if constexpr (details::DerivedProgramClassTypeCheck<T>::has_constants) {
      constexpr const ProgramConstant* ptr = T::constants.data();
      constexpr size_t len = T::constants.size();

      static_assert(details::DerivedProgramClassTypeCheck<T>::has_constants_with_correct_type,
                    "Derived class of \"Program\" has member \"constants\" but its type is incorrect. "
                    "Please use macro WEBGPU_PROGRAM_DEFINE_CONSTANTS() or WEBGPU_PROGRAM_EXTEND_CONSTANTS() to declare constants.");

      metadata.constants = {ptr, len};
    } else {
      metadata.constants = {};
    }

    if constexpr (details::DerivedProgramClassTypeCheck<T>::has_overridable_constants) {
      constexpr const ProgramOverridableConstantDefinition* ptr = T::overridable_constants.data();
      constexpr size_t len = T::overridable_constants.size();

      static_assert(details::DerivedProgramClassTypeCheck<T>::has_overridable_constants_with_correct_type,
                    "Derived class of \"Program\" has member \"overridable_constants\" but its type is incorrect. "
                    "Please use macro WEBGPU_PROGRAM_DEFINE_OVERRIDABLE_CONSTANTS() or WEBGPU_PROGRAM_EXTEND_OVERRIDABLE_CONSTANTS() to declare overridable constants.");

      metadata.overridable_constants = {ptr, len};
    } else {
      metadata.overridable_constants = {};
    }

    if constexpr (details::DerivedProgramClassTypeCheck<T>::has_uniform_variables) {
      constexpr const ProgramUniformVariableDefinition* ptr = T::uniform_variables.data();
      constexpr size_t len = T::uniform_variables.size();

      static_assert(details::DerivedProgramClassTypeCheck<T>::has_uniform_variables_with_correct_type,
                    "Derived class of \"Program\" has member \"uniform_variables\" but its type is incorrect. "
                    "Please use macro WEBGPU_PROGRAM_DEFINE_UNIFORM_VARIABLES() or WEBGPU_PROGRAM_EXTEND_UNIFORM_VARIABLES() to declare uniform variables.");

      metadata.uniform_variables = {ptr, len};
    } else {
      metadata.uniform_variables = {};
    }

    return metadata;
  }
};

namespace details {
// helper function to convert a C-style array to std::array
//
// This is basically the same as std::to_array in C++20.
//
template <typename T, size_t N, size_t... Idx>
constexpr auto _to_std_array_impl(T (&arr)[N], std::index_sequence<Idx...>) -> std::array<std::remove_cv_t<T>, N> {
  return {{arr[Idx]...}};
}

template <typename T, size_t N>
constexpr auto _to_std_array(T (&arr)[N]) -> std::array<std::remove_cv_t<T>, N> {
  return _to_std_array_impl(arr, std::make_index_sequence<N>{});
}

// helper function to concatenate a std::array and a C-style array to a std::array
//
template <typename T, size_t L, size_t... IdxL, size_t R, size_t... IdxR>
constexpr std::array<std::remove_cv_t<T>, L + R> _concat2_impl(const std::array<T, L>& lhs,
                                                               T (&rhs)[R],
                                                               std::index_sequence<IdxL...>,
                                                               std::index_sequence<IdxR...>) {
  return {{lhs[IdxL]..., rhs[IdxR]...}};
}

template <typename T, size_t L, size_t R>
constexpr std::array<std::remove_cv_t<T>, L + R> _concat2(const std::array<T, L>& lhs, T (&rhs)[R]) {
  return _concat2_impl(lhs, rhs, std::make_index_sequence<L>{}, std::make_index_sequence<R>{});
}

}  // namespace details
#define WEBGPU_PROGRAM_DEFINE_(identifier, T, ...)             \
  static constexpr const T identifier##_own[] = {__VA_ARGS__}; \
  static constexpr const auto identifier =                     \
      onnxruntime::webgpu::details::_to_std_array(identifier##_own)

#define WEBGPU_PROGRAM_EXTEND_(identifier, T, BASE, ...)       \
  static constexpr const T identifier##_own[] = {__VA_ARGS__}; \
  static constexpr const auto identifier =                     \
      onnxruntime::webgpu::details::_concat2(BASE::identifier, identifier##_own)

#define WEBGPU_PROGRAM_DEFINE_CONSTANTS(...) \
  WEBGPU_PROGRAM_DEFINE_(constants, onnxruntime::webgpu::ProgramConstant, __VA_ARGS__)

#define WEBGPU_PROGRAM_EXTEND_CONSTANTS(BASE, ...) \
  WEBGPU_PROGRAM_EXTEND_(constants, onnxruntime::webgpu::ProgramConstant, BASE, __VA_ARGS__)

#define WEBGPU_PROGRAM_DEFINE_OVERRIDABLE_CONSTANTS(...) \
  WEBGPU_PROGRAM_DEFINE_(overridable_constants, onnxruntime::webgpu::ProgramOverridableConstantDefinition, __VA_ARGS__)

#define WEBGPU_PROGRAM_EXTEND_OVERRIDABLE_CONSTANTS(BASE, ...) \
  WEBGPU_PROGRAM_EXTEND_(overridable_constants, onnxruntime::webgpu::ProgramOverridableConstantDefinition, BASE, __VA_ARGS__)

#define WEBGPU_PROGRAM_DEFINE_UNIFORM_VARIABLES(...) \
  WEBGPU_PROGRAM_DEFINE_(uniform_variables, onnxruntime::webgpu::ProgramUniformVariableDefinition, __VA_ARGS__)

#define WEBGPU_PROGRAM_EXTEND_UNIFORM_VARIABLES(BASE, ...) \
  WEBGPU_PROGRAM_EXTEND_(uniform_variables, onnxruntime::webgpu::ProgramUniformVariableDefinition, BASE, __VA_ARGS__)

}  // namespace webgpu
}  // namespace onnxruntime<|MERGE_RESOLUTION|>--- conflicted
+++ resolved
@@ -352,10 +352,6 @@
   inline uint32_t DispatchGroupSizeY() const { return dispatch_group_size_y_; }
   inline uint32_t DispatchGroupSizeZ() const { return dispatch_group_size_z_; }
   inline const Tensor* IndirectDispatchTensor() const { return indirect_dispatch_tensor_; }
-<<<<<<< HEAD
-  inline bool UseIndirectDispatch() const { return indirect_dispatch_tensor_ != nullptr; }
-=======
->>>>>>> 2cc77384
   inline uint32_t WorkgroupSizeX() const { return workgroup_size_x_; }
   inline uint32_t WorkgroupSizeY() const { return workgroup_size_y_; }
   inline uint32_t WorkgroupSizeZ() const { return workgroup_size_z_; }
