// Copyright (c) Microsoft Corporation. All rights reserved.
// Licensed under the MIT License.

#pragma once

#include <string>
#include <vector>
#include <iosfwd>

#include <absl/strings/str_join.h>

#include "core/common/common.h"
#include "core/common/safeint.h"
#include "core/framework/tensor.h"

namespace onnxruntime {
namespace webgpu {
class ShaderHelper;
class ComputeContext;
class WebGpuContext;

// data type of uniform variable
enum class ProgramUniformVariableDataType {
  Float32,
  Float16,
  Uint32,
  Int32,
};
std::ostream& operator<<(std::ostream& os, ProgramUniformVariableDataType);

constexpr size_t ProgramUniformVariableDataTypeSize[] = {sizeof(float), sizeof(uint16_t), sizeof(uint32_t), sizeof(int32_t)};

constexpr std::string_view ProgramUniformVariableDataTypeName[] = {"f32", "f16", "u32", "i32"};

// represents a runtime value of a uniform variable
struct ProgramUniformVariableValue {
  ProgramUniformVariableValue();  // representing an empty uniform variable
  ProgramUniformVariableValue(float value);
  ProgramUniformVariableValue(uint32_t value);
  ProgramUniformVariableValue(int32_t value);
  ProgramUniformVariableValue(MLFloat16 value);
  ProgramUniformVariableValue(gsl::span<const float> values);
  ProgramUniformVariableValue(gsl::span<const uint32_t> values);
  ProgramUniformVariableValue(gsl::span<const int32_t> values);
  ProgramUniformVariableValue(gsl::span<const MLFloat16> values);

  size_t length;
  ProgramUniformVariableDataType data_type;
  std::vector<uint8_t> data;

 private:
  ProgramUniformVariableValue(ProgramUniformVariableDataType data_type, const void* ptr, size_t element_byte_size, size_t length = 1);
};

// represents a uniform variable definition
struct ProgramUniformVariableDefinition {
  constexpr ProgramUniformVariableDefinition(std::string_view name, ProgramUniformVariableDataType data_type)
      : name{name}, data_type{data_type} {}

  std::string_view name;
  ProgramUniformVariableDataType data_type;
};

// data type of constant
enum class ProgramConstantDataType {
  Float32,
  Float16,
  Uint32,
  Int32,
  Bool
};
std::ostream& operator<<(std::ostream& os, ProgramConstantDataType);

constexpr std::string_view ProgramConstantDataTypeName[] = {"f32", "f16", "u32", "i32", "bool"};

// represents a constant in a program
struct ProgramConstant {
  constexpr ProgramConstant(std::string_view name, float value) : name{name}, type{ProgramConstantDataType::Float32}, f32{value} {}
  constexpr ProgramConstant(std::string_view name, uint32_t value) : name{name}, type{ProgramConstantDataType::Uint32}, u32{value} {}
  constexpr ProgramConstant(std::string_view name, int32_t value) : name{name}, type{ProgramConstantDataType::Int32}, i32{value} {}
  constexpr ProgramConstant(std::string_view name, MLFloat16 value) : name{name}, type{ProgramConstantDataType::Float16}, f16{value} {}
  constexpr ProgramConstant(std::string_view name, bool value) : name{name}, type{ProgramConstantDataType::Bool}, boolean{value} {}

  std::string_view name;
  ProgramConstantDataType type;
  union {
    float f32;
    uint32_t u32;
    int32_t i32;
    MLFloat16 f16;
    bool boolean;
  };
};

// represents a runtime value of an overridable constant
struct ProgramOverridableConstantValue {
  constexpr ProgramOverridableConstantValue() : type{}, u32{}, has_value{false} {}  // representing not overriding
  constexpr ProgramOverridableConstantValue(float value) : type{ProgramConstantDataType::Float32}, f32{value}, has_value{true} {}
  constexpr ProgramOverridableConstantValue(uint32_t value) : type{ProgramConstantDataType::Uint32}, u32{value}, has_value{true} {}
  constexpr ProgramOverridableConstantValue(int32_t value) : type{ProgramConstantDataType::Int32}, i32{value}, has_value{true} {}
  constexpr ProgramOverridableConstantValue(MLFloat16 value) : type{ProgramConstantDataType::Float16}, f16{value}, has_value{true} {}
  constexpr ProgramOverridableConstantValue(bool value) : type{ProgramConstantDataType::Bool}, boolean{value}, has_value{true} {}

  ProgramConstantDataType type;
  union {
    float f32;
    uint32_t u32;
    int32_t i32;
    MLFloat16 f16;
    bool boolean;
  };
  bool has_value;
};

// represents an overridable constant definition. may or may not have a default value.
struct ProgramOverridableConstantDefinition {
  constexpr ProgramOverridableConstantDefinition(std::string_view name, ProgramConstantDataType type)
      : name{name}, type{type}, u32{}, has_default_value{false} {}
  constexpr ProgramOverridableConstantDefinition(std::string_view name, float value)
      : name{name}, type{ProgramConstantDataType::Float32}, f32{value}, has_default_value{true} {}
  constexpr ProgramOverridableConstantDefinition(std::string_view name, uint32_t value)
      : name{name}, type{ProgramConstantDataType::Uint32}, u32{value}, has_default_value{true} {}
  constexpr ProgramOverridableConstantDefinition(std::string_view name, int32_t value)
      : name{name}, type{ProgramConstantDataType::Int32}, i32{value}, has_default_value{true} {}
  constexpr ProgramOverridableConstantDefinition(std::string_view name, MLFloat16 value)
      : name{name}, type{ProgramConstantDataType::Float16}, f16{value}, has_default_value{true} {}
  constexpr ProgramOverridableConstantDefinition(std::string_view name, bool value)
      : name{name}, type{ProgramConstantDataType::Bool}, boolean{value}, has_default_value{true} {}

  std::string_view name;
  ProgramConstantDataType type;
  union {
    float f32;
    uint32_t u32;
    int32_t i32;
    MLFloat16 f16;
    bool boolean;
  };
  bool has_default_value;
};

// represents whether the program shader depends on the type, rank, or shape of an input/output tensor
enum class ProgramTensorMetadataDependency : int {
  None = 0,
  Type = 1,
  Rank = 2,
  Shape = 4,
  TypeAndRank = Type | Rank,
  TypeAndShape = Type | Shape,
};
std::ostream& operator<<(std::ostream& os, ProgramTensorMetadataDependency);

#if defined(__GNUC__)
#pragma GCC diagnostic push
#pragma GCC diagnostic ignored "-Wstrict-aliasing"
#endif

inline ProgramTensorMetadataDependency operator|(ProgramTensorMetadataDependency a, ProgramTensorMetadataDependency b) {
  return (ProgramTensorMetadataDependency)((int&)a | (int&)b);
}
inline ProgramTensorMetadataDependency operator&(ProgramTensorMetadataDependency a, ProgramTensorMetadataDependency b) {
  return (ProgramTensorMetadataDependency)((int&)a & (int&)b);
}
inline ProgramTensorMetadataDependency& operator|=(ProgramTensorMetadataDependency& a, ProgramTensorMetadataDependency b) {
  return (ProgramTensorMetadataDependency&)((int&)a |= (int&)b);
}
inline ProgramTensorMetadataDependency& operator&=(ProgramTensorMetadataDependency& a, ProgramTensorMetadataDependency b) {
  return (ProgramTensorMetadataDependency&)((int&)a &= (int&)b);
}

#if defined(__GNUC__)
#pragma GCC diagnostic pop
#endif

constexpr SafeInt<uint32_t> WORKGROUP_SIZE = 64;

// data type of variable
//
// this is not a full list of all possible data types in shader programs.
// it only includes what are used in WebGPU EP.
enum class ProgramVariableDataType {
  InvalidType = -1,
  Float32,
  Float32x2,
  Float32x4,
  Float16,
  Float16x2,
  Float16x4,
  Int32,
  Int32x2,
  Int32x4,
  Uint32,
  Uint32x2,
  Uint32x4,
  Int64,
  Uint64,
  Boolx4,
  Uint8x4,
  Uint8x8,
  Uint8x16,
  Int8x4,
  Int8x8,
  Int8x16,
  Uint4x8,
  Int4x8,
  // if you add a new type here, you also need to update ProgramVariableDataTypeName
};
#ifndef NDEBUG
std::ostream& operator<<(std::ostream& os, ProgramVariableDataType);
#endif

int NumberOfComponents(ProgramVariableDataType type);

ProgramVariableDataType ToProgramVariableDataType(int32_t element_type, int component = 1);

struct ProgramInput {
 private:
  struct FlattenTag {};
  struct ReduceLastDimensionTag {};

 public:
  constexpr static const FlattenTag Flatten{};
  constexpr static const ReduceLastDimensionTag ReduceLastDimension{};

  ProgramInput(const Tensor* tensor, ProgramTensorMetadataDependency dependency, int component, const TensorShape* override_shape);

  const Tensor* tensor;
  ProgramTensorMetadataDependency dependency;
  ProgramVariableDataType var_type;
  bool use_override_shape;
  TensorShape override_shape;
};

struct ProgramOutput {
 private:
<<<<<<< HEAD
  struct FlattenTag {};
  struct ReduceLastDimensionTag {};

 public:
  constexpr static const FlattenTag Flatten{};
  constexpr static const ReduceLastDimensionTag ReduceLastDimension{};

  ProgramOutput(Tensor* tensor, ProgramTensorMetadataDependency dependency, int component, const TensorShape* override_shape);
=======
  struct AtomicTag {};

 public:
  constexpr static const AtomicTag Atomic{};

  ProgramOutput(Tensor* tensor);
  ProgramOutput(Tensor* tensor, ProgramTensorMetadataDependency dependency, int component = 1);
  ProgramOutput(Tensor* tensor, ProgramTensorMetadataDependency dependency, AtomicTag);
  ProgramOutput(Tensor* tensor, ProgramTensorMetadataDependency dependency, const TensorShape& override_shape, int component);
>>>>>>> f0d3c33d

  Tensor* tensor;
  ProgramTensorMetadataDependency dependency;
  ProgramVariableDataType var_type;
  bool is_atomic;
  bool use_override_shape;
  TensorShape override_shape;
};

enum class ValidationMode {
  Disabled = 0,
  WGPUOnly,
  Basic,
  Full
};
std::ostream& operator<<(std::ostream& os, ValidationMode mode);

namespace details {
class ProgramWrapper;
}

struct ProgramMetadata {
  gsl::span<const ProgramConstant> constants;
  gsl::span<const ProgramOverridableConstantDefinition> overridable_constants;
  gsl::span<const ProgramUniformVariableDefinition> uniform_variables;
};

class ProgramBase {
 public:
  //
  // chain-style methods for setting properties
  //

  // set the cache hint for the program
  template <typename... T>
  ProgramBase& CacheHint(T&&... hints) {
    cache_hint_ = absl::StrJoin(std::forward_as_tuple(std::forward<T>(hints)...), "|");
    return *this;
  }

  // add a program input with the specified dependency
  ProgramBase& AddInput(const Tensor* tensor, ProgramTensorMetadataDependency dependency = ProgramTensorMetadataDependency::TypeAndRank);

  // add a program input with the specified dependency and number of component. The last dimension of the input tensor will be reduced by the number of component.
  // deprecated: use overload with ReduceLastDimension instead.
  ProgramBase& AddInput(const Tensor* tensor, ProgramTensorMetadataDependency dependency, int component /* , decltype(ProgramInput::ReduceLastDimension) */);

  // add a program input with the specified dependency and number of component. The override shape will be used as the shape of the input.
  // deprecated: use overload with ReduceLastDimension instead.
  ProgramBase& AddInput(const Tensor* tensor, ProgramTensorMetadataDependency dependency, int component, const TensorShape& override_shape);

  // add a program input with the specified dependency and number of component. The input tensor will be treated as a 1D tensor.
  ProgramBase& AddInput(const Tensor* tensor, ProgramTensorMetadataDependency dependency, int component, decltype(ProgramInput::Flatten));

  // add a program input with the specified dependency and number of component. The last dimension of the input tensor will be reduced by the number of component.
  ProgramBase& AddInput(const Tensor* tensor, ProgramTensorMetadataDependency dependency, int component, decltype(ProgramInput::ReduceLastDimension));

  // add a program input with the specified dependency and number of component. The last dimension of the override shape will be reduced by the number of component.
  ProgramBase& AddInput(const Tensor* tensor, ProgramTensorMetadataDependency dependency, int component, decltype(ProgramInput::ReduceLastDimension), const TensorShape& override_shape);

  // add a program output with the specified dependency
  ProgramBase& AddOutput(Tensor* tensor, ProgramTensorMetadataDependency dependency = ProgramTensorMetadataDependency::None);

  // add a program output with the specified dependency and number of component. The last dimension of the output tensor will be reduced by the number of component.
  // deprecated: use overload with ReduceLastDimension instead.
  ProgramBase& AddOutput(Tensor* tensor, ProgramTensorMetadataDependency dependency, int component /* , decltype(ProgramOutput::ReduceLastDimension) */);

  // add a program output with the specified dependency and number of component. The override shape will be used as the shape of the output.
  // deprecated: use overload with ReduceLastDimension instead.
  ProgramBase& AddOutput(Tensor* tensor, ProgramTensorMetadataDependency dependency, int component, const TensorShape& override_shape);

  // add a program output with the specified dependency and number of component. The output tensor will be treated as a 1D tensor.
  ProgramBase& AddOutput(Tensor* tensor, ProgramTensorMetadataDependency dependency, int component, decltype(ProgramOutput::Flatten));

  // add a program output with the specified dependency and number of component. The last dimension of the output tensor will be reduced by the number of component.
  ProgramBase& AddOutput(Tensor* tensor, ProgramTensorMetadataDependency dependency, int component, decltype(ProgramOutput::ReduceLastDimension));

  // add a program output with the specified dependency and number of component. The last dimension of the override shape will be reduced by the number of component.
  ProgramBase& AddOutput(Tensor* tensor, ProgramTensorMetadataDependency dependency, int component, decltype(ProgramOutput::ReduceLastDimension), const TensorShape& override_shape);

  // add a program variable for indices
  template <typename... Args>
  ProgramBase& AddIndices(Args&&... args) {
    indices_.emplace_back(std::forward<Args>(args)...);
    return *this;
  }

  // set the size of dispatch groups. Y and Z are 1 if not specified.
  ProgramBase& SetDispatchGroupSize(uint32_t x);
  // set the size of dispatch groups. Z is 1 if not specified.
  ProgramBase& SetDispatchGroupSize(uint32_t x, uint32_t y);
  // set the size of dispatch groups.
  ProgramBase& SetDispatchGroupSize(uint32_t x, uint32_t y, uint32_t z);

  // set the size of a workgroup grid. Y and Z are 1 if not specified.
  ProgramBase& SetWorkgroupSize(uint32_t x);
  // set the size of a workgroup grid. Z is 1 if not specified.
  ProgramBase& SetWorkgroupSize(uint32_t x, uint32_t y);
  // set the size of a workgroup grid.
  ProgramBase& SetWorkgroupSize(uint32_t x, uint32_t y, uint32_t z);

  // add a uniform variable.
  //
  // the specified uniform variable should match the uniform definition in the class,
  // specified by macro WEBGPU_PROGRAM_DEFINE_UNIFORM_VARIABLES.
  ProgramBase& AddUniformVariable(ProgramUniformVariableValue&& variable);
  // add multiple uniform variables.
  //
  // the specified uniform variables should match the uniform definition in the class,
  // specified by macro WEBGPU_PROGRAM_DEFINE_UNIFORM_VARIABLES.
  ProgramBase& AddUniformVariables(std::initializer_list<ProgramUniformVariableValue> variables);

  // set the overridable constants
  //
  // the specified overridable constants should match the overridable constant definition in the class,
  // specified by macro WEBGPU_PROGRAM_DEFINE_OVERRIDABLE_CONSTANTS.
  ProgramBase& SetOverridableConstants(std::initializer_list<ProgramOverridableConstantValue> overridable_constants);

  //
  // shader code generation
  //

  virtual Status GenerateShaderCode(ShaderHelper& shader) const = 0;

  //
  // Properties Getters
  //

  inline const std::string& Name() const { return name_; }
  inline const ProgramMetadata& Metadata() const { return metadata_; }
  inline const std::string& CacheHint() const { return cache_hint_; }
  inline const std::vector<ProgramInput>& Inputs() const { return inputs_; }
  inline const std::vector<ProgramOutput>& Outputs() const { return outputs_; }
  inline const std::vector<TensorShape>& Indices() const { return indices_; }
  inline uint32_t DispatchGroupSizeX() const { return dispatch_group_size_x_; }
  inline uint32_t DispatchGroupSizeY() const { return dispatch_group_size_y_; }
  inline uint32_t DispatchGroupSizeZ() const { return dispatch_group_size_z_; }
  inline uint32_t WorkgroupSizeX() const { return workgroup_size_x_; }
  inline uint32_t WorkgroupSizeY() const { return workgroup_size_y_; }
  inline uint32_t WorkgroupSizeZ() const { return workgroup_size_z_; }
  inline const std::vector<ProgramUniformVariableValue>& UniformVariables() const { return variables_; }
  inline const std::vector<ProgramOverridableConstantValue>& OverridableConstants() const { return overridable_constants_; }

 protected:
  virtual ~ProgramBase() = default;

 private:
  // Make the constructor private to prevent direct instantiation or inheritance from this class
  // Use the Program template class as base class to create a new program class
  explicit ProgramBase(std::string_view name, ProgramMetadata&& metadata);

  std::string name_;
  ProgramMetadata metadata_;

  std::string cache_hint_;
  std::vector<ProgramInput> inputs_;
  std::vector<ProgramOutput> outputs_;
  std::vector<TensorShape> indices_;

  uint32_t dispatch_group_size_x_;
  uint32_t dispatch_group_size_y_;
  uint32_t dispatch_group_size_z_;

  uint32_t workgroup_size_x_;
  uint32_t workgroup_size_y_;
  uint32_t workgroup_size_z_;

  std::vector<ProgramUniformVariableValue> variables_;
  std::vector<ProgramOverridableConstantValue> overridable_constants_;

  friend class details::ProgramWrapper;
};

namespace details {
// class ProgramWrapper is for accessing private constructor of ProgramBase.
// only ProgramWrapper can access the constructor of ProgramBase because ProgramWrapper is the only friend class of
// ProgramBase. This design is used to prevent direct instantiation or inheritance from ProgramBase.
class ProgramWrapper : public ProgramBase {
 protected:
  template <typename... Args>
  ProgramWrapper(Args&&... args) : ProgramBase{std::forward<Args>(args)...} {}
};

#if defined(ORT_WEBGPU_REGISTER_DERIVED_PROGRAM_CLASS_TYPE_CHECK)
#error "macro ORT_WEBGPU_REGISTER_DERIVED_PROGRAM_CLASS_TYPE_CHECK is already defined"
#endif

#define ORT_WEBGPU_REGISTER_DERIVED_PROGRAM_CLASS_TYPE_CHECK(identifier, element_type)                                                   \
 private:                                                                                                                                \
  template <typename U>                                                                                                                  \
  static auto test_has_##identifier(int)->decltype(U::identifier, std::true_type{}); /* checks if member exists */                       \
  template <typename...>                                                                                                                 \
  static auto test_has_##identifier(...)->std::false_type;                                                                               \
                                                                                                                                         \
  template <typename U,                                                                       /* The following type check uses SFINAE */ \
            typename = std::enable_if_t<                                                      /* to ensure the specific member:       */ \
                                        is_const_std_array<decltype(U::identifier)>::value && /*  - is a const std::array             */ \
                                        std::is_const_v<decltype(U::identifier)> &&           /*  - has "const" modifier              */ \
                                        !std::is_member_pointer_v<decltype(&U::identifier)>>> /*  - is static                         */ \
  static auto test_has_##identifier##_with_correct_type(int)->std::true_type;                                                            \
  template <typename...>                                                                                                                 \
  static auto test_has_##identifier##_with_correct_type(...)->std::false_type;                                                           \
                                                                                                                                         \
 public:                                                                                                                                 \
  static constexpr bool has_##identifier = decltype(test_has_##identifier<T>(0))::value;                                                 \
  static constexpr bool has_##identifier##_with_correct_type = decltype(test_has_##identifier##_with_correct_type<T>(0))::value

// the following template class checks whether the type is a const std::array
template <typename T>
struct is_const_std_array : std::false_type {};
template <typename T, size_t N>
struct is_const_std_array<const std::array<T, N>> : std::true_type {};

// the following template class checks whether certain static members exist in the derived class (SFINAE)
template <typename T>
class DerivedProgramClassTypeCheck {
  ORT_WEBGPU_REGISTER_DERIVED_PROGRAM_CLASS_TYPE_CHECK(constants, ProgramConstant);
  ORT_WEBGPU_REGISTER_DERIVED_PROGRAM_CLASS_TYPE_CHECK(overridable_constants, ProgramOverridableConstantDefinition);
  ORT_WEBGPU_REGISTER_DERIVED_PROGRAM_CLASS_TYPE_CHECK(uniform_variables, ProgramUniformVariableDefinition);
};

// compile-time tests for the type check
//
// TODO: move this to test folder
namespace test {

template <typename T>
class TestTypeCheck {
  ORT_WEBGPU_REGISTER_DERIVED_PROGRAM_CLASS_TYPE_CHECK(a, int);
};

struct TestClass_Empty {};
static_assert(!TestTypeCheck<TestClass_Empty>::has_a);
static_assert(!TestTypeCheck<TestClass_Empty>::has_a_with_correct_type);

struct TestClass_NotArray_0 {
  int b;
};
static_assert(!TestTypeCheck<TestClass_NotArray_0>::has_a);
static_assert(!TestTypeCheck<TestClass_NotArray_0>::has_a_with_correct_type);

struct TestClass_NotArray_1 {
  int a;
};
static_assert(TestTypeCheck<TestClass_NotArray_1>::has_a);
static_assert(!TestTypeCheck<TestClass_NotArray_1>::has_a_with_correct_type);

struct TestClass_NotArray_2 {
  const int a;
};
static_assert(TestTypeCheck<TestClass_NotArray_2>::has_a);
static_assert(!TestTypeCheck<TestClass_NotArray_2>::has_a_with_correct_type);

struct TestClass_NotStdArray_0 {
  const int a[2];
};
static_assert(TestTypeCheck<TestClass_NotStdArray_0>::has_a);
static_assert(!TestTypeCheck<TestClass_NotStdArray_0>::has_a_with_correct_type);

struct TestClass_NotStdArray_1 {
  static constexpr int a[] = {0};
};
static_assert(TestTypeCheck<TestClass_NotStdArray_1>::has_a);
static_assert(!TestTypeCheck<TestClass_NotStdArray_1>::has_a_with_correct_type);

struct TestClass_NotStdArray_2 {
  static int a[];
};
static_assert(TestTypeCheck<TestClass_NotStdArray_2>::has_a);
static_assert(!TestTypeCheck<TestClass_NotStdArray_2>::has_a_with_correct_type);

struct TestClass_NotStdArray_3 {
  static const int a[];
};
static_assert(TestTypeCheck<TestClass_NotStdArray_3>::has_a);
static_assert(!TestTypeCheck<TestClass_NotStdArray_3>::has_a_with_correct_type);

struct TestClass_StdArray_0 {
  std::array<int, 1> a = {1};
};
static_assert(TestTypeCheck<TestClass_StdArray_0>::has_a);
static_assert(!TestTypeCheck<TestClass_StdArray_0>::has_a_with_correct_type);

struct TestClass_StdArray_1 {
  static constexpr std::array<int, 2> a = {1, 2};
};
static_assert(TestTypeCheck<TestClass_StdArray_1>::has_a);
static_assert(TestTypeCheck<TestClass_StdArray_1>::has_a_with_correct_type);

struct TestClass_StdArray_2 {
  static const std::array<int, 3> a;
};
static_assert(TestTypeCheck<TestClass_StdArray_2>::has_a);
static_assert(TestTypeCheck<TestClass_StdArray_2>::has_a_with_correct_type);

struct TestClass_StdArray_3 {
  static constexpr const std::array<int, 4> a = {1, 2, 3, 4};
};
static_assert(TestTypeCheck<TestClass_StdArray_3>::has_a);
static_assert(TestTypeCheck<TestClass_StdArray_3>::has_a_with_correct_type);

struct TestClass_StdArray_4 {
  static std::array<int, 5> a;
};
static_assert(TestTypeCheck<TestClass_StdArray_4>::has_a);
static_assert(!TestTypeCheck<TestClass_StdArray_4>::has_a_with_correct_type);

}  // namespace test

#undef ORT_WEBGPU_REGISTER_DERIVED_PROGRAM_CLASS_TYPE_CHECK

}  // namespace details

template <typename T>
class Program : public details::ProgramWrapper {
 public:
  template <typename... Args>
  Program(Args&&... args) : details::ProgramWrapper{std::forward<Args>(args)..., GetMetadata()} {}

  static ProgramMetadata GetMetadata() {
    ProgramMetadata metadata;
    if constexpr (details::DerivedProgramClassTypeCheck<T>::has_constants) {
      constexpr const ProgramConstant* ptr = T::constants.data();
      constexpr size_t len = T::constants.size();

      static_assert(details::DerivedProgramClassTypeCheck<T>::has_constants_with_correct_type,
                    "Derived class of \"Program\" has member \"constants\" but its type is incorrect. "
                    "Please use macro WEBGPU_PROGRAM_DEFINE_CONSTANTS() or WEBGPU_PROGRAM_EXTEND_CONSTANTS() to declare constants.");

      metadata.constants = {ptr, len};
    } else {
      metadata.constants = {};
    }

    if constexpr (details::DerivedProgramClassTypeCheck<T>::has_overridable_constants) {
      constexpr const ProgramOverridableConstantDefinition* ptr = T::overridable_constants.data();
      constexpr size_t len = T::overridable_constants.size();

      static_assert(details::DerivedProgramClassTypeCheck<T>::has_overridable_constants_with_correct_type,
                    "Derived class of \"Program\" has member \"overridable_constants\" but its type is incorrect. "
                    "Please use macro WEBGPU_PROGRAM_DEFINE_OVERRIDABLE_CONSTANTS() or WEBGPU_PROGRAM_EXTEND_OVERRIDABLE_CONSTANTS() to declare overridable constants.");

      metadata.overridable_constants = {ptr, len};
    } else {
      metadata.overridable_constants = {};
    }

    if constexpr (details::DerivedProgramClassTypeCheck<T>::has_uniform_variables) {
      constexpr const ProgramUniformVariableDefinition* ptr = T::uniform_variables.data();
      constexpr size_t len = T::uniform_variables.size();

      static_assert(details::DerivedProgramClassTypeCheck<T>::has_uniform_variables_with_correct_type,
                    "Derived class of \"Program\" has member \"uniform_variables\" but its type is incorrect. "
                    "Please use macro WEBGPU_PROGRAM_DEFINE_UNIFORM_VARIABLES() or WEBGPU_PROGRAM_EXTEND_UNIFORM_VARIABLES() to declare uniform variables.");

      metadata.uniform_variables = {ptr, len};
    } else {
      metadata.uniform_variables = {};
    }

    return metadata;
  }
};

namespace details {
// helper function to convert a C-style array to std::array
//
// This is basically the same as std::to_array in C++20.
//
template <typename T, size_t N, size_t... Idx>
constexpr auto _to_std_array_impl(T (&arr)[N], std::index_sequence<Idx...>) -> std::array<std::remove_cv_t<T>, N> {
  return {{arr[Idx]...}};
}

template <typename T, size_t N>
constexpr auto _to_std_array(T (&arr)[N]) -> std::array<std::remove_cv_t<T>, N> {
  return _to_std_array_impl(arr, std::make_index_sequence<N>{});
}

// helper function to concatenate a std::array and a C-style array to a std::array
//
template <typename T, size_t L, size_t... IdxL, size_t R, size_t... IdxR>
constexpr std::array<std::remove_cv_t<T>, L + R> _concat2_impl(const std::array<T, L>& lhs,
                                                               T (&rhs)[R],
                                                               std::index_sequence<IdxL...>,
                                                               std::index_sequence<IdxR...>) {
  return {{lhs[IdxL]..., rhs[IdxR]...}};
}

template <typename T, size_t L, size_t R>
constexpr std::array<std::remove_cv_t<T>, L + R> _concat2(const std::array<T, L>& lhs, T (&rhs)[R]) {
  return _concat2_impl(lhs, rhs, std::make_index_sequence<L>{}, std::make_index_sequence<R>{});
}

}  // namespace details
#define WEBGPU_PROGRAM_DEFINE_(identifier, T, ...)             \
  static constexpr const T identifier##_own[] = {__VA_ARGS__}; \
  static constexpr const auto identifier =                     \
      onnxruntime::webgpu::details::_to_std_array(identifier##_own)

#define WEBGPU_PROGRAM_EXTEND_(identifier, T, BASE, ...)       \
  static constexpr const T identifier##_own[] = {__VA_ARGS__}; \
  static constexpr const auto identifier =                     \
      onnxruntime::webgpu::details::_concat2(BASE::identifier, identifier##_own)

#define WEBGPU_PROGRAM_DEFINE_CONSTANTS(...) \
  WEBGPU_PROGRAM_DEFINE_(constants, onnxruntime::webgpu::ProgramConstant, __VA_ARGS__)

#define WEBGPU_PROGRAM_EXTEND_CONSTANTS(BASE, ...) \
  WEBGPU_PROGRAM_EXTEND_(constants, onnxruntime::webgpu::ProgramConstant, BASE, __VA_ARGS__)

#define WEBGPU_PROGRAM_DEFINE_OVERRIDABLE_CONSTANTS(...) \
  WEBGPU_PROGRAM_DEFINE_(overridable_constants, onnxruntime::webgpu::ProgramOverridableConstantDefinition, __VA_ARGS__)

#define WEBGPU_PROGRAM_EXTEND_OVERRIDABLE_CONSTANTS(BASE, ...) \
  WEBGPU_PROGRAM_EXTEND_(overridable_constants, onnxruntime::webgpu::ProgramOverridableConstantDefinition, BASE, __VA_ARGS__)

#define WEBGPU_PROGRAM_DEFINE_UNIFORM_VARIABLES(...) \
  WEBGPU_PROGRAM_DEFINE_(uniform_variables, onnxruntime::webgpu::ProgramUniformVariableDefinition, __VA_ARGS__)

#define WEBGPU_PROGRAM_EXTEND_UNIFORM_VARIABLES(BASE, ...) \
  WEBGPU_PROGRAM_EXTEND_(uniform_variables, onnxruntime::webgpu::ProgramUniformVariableDefinition, BASE, __VA_ARGS__)

}  // namespace webgpu
}  // namespace onnxruntime<|MERGE_RESOLUTION|>--- conflicted
+++ resolved
@@ -233,26 +233,16 @@
 
 struct ProgramOutput {
  private:
-<<<<<<< HEAD
   struct FlattenTag {};
   struct ReduceLastDimensionTag {};
+  struct AtomicTag {};
 
  public:
   constexpr static const FlattenTag Flatten{};
   constexpr static const ReduceLastDimensionTag ReduceLastDimension{};
-
-  ProgramOutput(Tensor* tensor, ProgramTensorMetadataDependency dependency, int component, const TensorShape* override_shape);
-=======
-  struct AtomicTag {};
-
- public:
   constexpr static const AtomicTag Atomic{};
 
-  ProgramOutput(Tensor* tensor);
-  ProgramOutput(Tensor* tensor, ProgramTensorMetadataDependency dependency, int component = 1);
-  ProgramOutput(Tensor* tensor, ProgramTensorMetadataDependency dependency, AtomicTag);
-  ProgramOutput(Tensor* tensor, ProgramTensorMetadataDependency dependency, const TensorShape& override_shape, int component);
->>>>>>> f0d3c33d
+  ProgramOutput(Tensor* tensor, ProgramTensorMetadataDependency dependency, int component, const TensorShape* override_shape, bool is_atomic = false);
 
   Tensor* tensor;
   ProgramTensorMetadataDependency dependency;
