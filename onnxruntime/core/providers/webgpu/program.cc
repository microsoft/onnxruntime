--- conflicted
+++ resolved
@@ -105,13 +105,8 @@
     "i8x4",    // Int8x4
     "i8x8",    // Int8x8
     "i8x16",   // Int8x16
-<<<<<<< HEAD
-    "u8x8",    // Uint4x8
-    "i8x8",    // Int4x8
-=======
     "u4x8",    // Uint4x8
     "i4x8",    // Int4x8
->>>>>>> 9194cadb
 };
 
 std::ostream& operator<<(std::ostream& os, ProgramVariableDataType type) {
@@ -146,8 +141,6 @@
     case ProgramVariableDataType::Int4x8:
     case ProgramVariableDataType::Uint8x8:
     case ProgramVariableDataType::Int8x8:
-    case ProgramVariableDataType::Uint4x8:
-    case ProgramVariableDataType::Int4x8:
       return 8;
     case ProgramVariableDataType::Uint8x16:
     case ProgramVariableDataType::Int8x16:
