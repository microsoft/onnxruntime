// Copyright (c) Microsoft Corporation. All rights reserved.
// Licensed under the MIT License.

#include <memory>
#include <string>
#include <sstream>
#include <variant>

#include "core/session/onnxruntime_c_api.h"

#include "core/providers/webgpu/shader_helper.h"
#include "core/providers/webgpu/program.h"
#include "core/providers/webgpu/string_utils.h"
#include "core/providers/webgpu/string_macros.h"

namespace onnxruntime {
namespace webgpu {

ShaderHelper::ShaderHelper(const ProgramBase& program,
                           const ProgramMetadata& program_metadata,
                           const wgpu::Device& device,
                           const wgpu::Limits& limits,
                           uint32_t dispatch_group_size_x,
                           uint32_t dispatch_group_size_y,
                           uint32_t dispatch_group_size_z)
    : device_{device},
      limits_{limits},
      dispatch_group_size_x_{dispatch_group_size_x},
      dispatch_group_size_y_{dispatch_group_size_y},
      dispatch_group_size_z_{dispatch_group_size_z},
      program_{program},
      program_metadata_{program_metadata},
      additional_implementation_ss_{&additional_implementation_},
      body_ss_{&body_} {}

Status ShaderHelper::Init() {
  // dispatch group size is normalized so no need to validate it here

  // validate workgroup size
  auto workgroup_size_x = program_.WorkgroupSizeX();
  auto workgroup_size_y = program_.WorkgroupSizeY();
  auto workgroup_size_z = program_.WorkgroupSizeZ();

  ORT_RETURN_IF_NOT(workgroup_size_x <= limits_.maxComputeWorkgroupSizeX &&
                        workgroup_size_y <= limits_.maxComputeWorkgroupSizeY &&
                        workgroup_size_z <= limits_.maxComputeWorkgroupSizeZ,
                    "Workgroup size exceeds the maximum allowed size [",
                    limits_.maxComputeWorkgroupSizeX, ", ",
                    limits_.maxComputeWorkgroupSizeY, ", ",
                    limits_.maxComputeWorkgroupSizeZ, "]");

  ORT_RETURN_IF_NOT(workgroup_size_x * workgroup_size_y * workgroup_size_z <= limits_.maxComputeInvocationsPerWorkgroup,
                    "Workgroup size exceeds the maximum allowed invocations ", limits_.maxComputeInvocationsPerWorkgroup);

  // init body string stream
  bool is_1d_dispatch = dispatch_group_size_y_ == 1 && dispatch_group_size_z_ == 1;
  body_.reserve(4096);
  additional_implementation_.reserve(1024);

  // append header for main function so it is ready for user to append main function body
  body_ss_ << "@compute @workgroup_size(workgroup_size_x, workgroup_size_y, workgroup_size_z)\n"
              "fn main(@builtin(global_invocation_id) global_id : vec3<u32>,\n"
              "        @builtin(workgroup_id) workgroup_id : vec3<u32>,\n"
              "        @builtin(local_invocation_index) local_idx : u32,\n"
              "        @builtin(local_invocation_id) local_id : vec3<u32>";
  if (device_.HasFeature(wgpu::FeatureName::Subgroups)) {
    body_ss_ << ",\n"
<<<<<<< HEAD
                " @builtin(subgroup_invocation_id) sg_id : u32,\n"
                " @builtin(subgroup_size) sg_size : u32";
=======
                "        @builtin(subgroup_invocation_id) sg_id : u32,\n"
                "        @builtin(subgroup_size) sg_size : u32";
>>>>>>> 39e585ff
  }
  if (!is_1d_dispatch) {
    body_ss_ << ",\n"
                "        @builtin(num_workgroups) num_workgroups : vec3<u32>";
  }
  body_ss_ << ") {\n";
  if (is_1d_dispatch) {
    body_ss_ << "  let global_idx = global_id.x;\n"
                "  let workgroup_idx = workgroup_id.x;\n";
  } else {
    body_ss_ << "  let workgroup_idx = workgroup_id.z * num_workgroups[0] * num_workgroups[1] + workgroup_id.y * num_workgroups[0] + workgroup_id.x;\n"
                "  let global_idx = workgroup_idx * (workgroup_size_x * workgroup_size_y * workgroup_size_z) + local_idx;\n";
  }

  return Status::OK();
}

const ShaderVariableHelper& ShaderHelper::AddInput(const std::string& name, ShaderUsage usage) {
  const size_t input_index = input_vars_.size();
  ORT_ENFORCE(input_index < program_.Inputs().size(),
              "Too many inputs in the program (", program_.Inputs().size(), ")");

  const auto& dims = program_.Inputs()[input_index].use_override_shape ? program_.Inputs()[input_index].override_shape
                                                                       : program_.Inputs()[input_index].tensor->Shape();
  return AddVariableImpl(true, name, usage, dims);
}

const ShaderVariableHelper& ShaderHelper::AddOutput(const std::string& name, ShaderUsage usage) {
  const size_t output_index = output_vars_.size();
  ORT_ENFORCE(output_index < program_.Outputs().size(),
              "Too many outputs in the program (", program_.Outputs().size(), ")");

  const auto& dims = program_.Outputs()[output_index].use_override_shape ? program_.Outputs()[output_index].override_shape
                                                                         : program_.Outputs()[output_index].tensor->Shape();
  return AddVariableImpl(false, name, usage, dims);
}

const ShaderIndicesHelper& ShaderHelper::AddIndices(const std::string& name, ShaderUsage usage) {
  const size_t indices_index = indices_vars_.size();
  ORT_ENFORCE(indices_index < program_.Indices().size(),
              "Too many indices in the program (", program_.Indices().size(), ")");

  // usage of indices should not use flag other than UseUniform and UseIndicesTypeAlias
  ORT_ENFORCE(!(usage & ~(ShaderUsage::UseUniform | ShaderUsage::UseIndicesTypeAlias)),
              "Invalid usage for indices variable ", name);

  return *indices_vars_.emplace_back(
      std::make_unique<ShaderIndicesHelper>(name,
                                            ProgramVariableDataType::InvalidType,
                                            usage,
                                            program_.Indices()[indices_index]));
}

#ifndef NDEBUG  // if debug build
namespace {
// Validate if the tensor element type matches the program variable data type
Status ValidateVariableDataType(int32_t element_type, ProgramVariableDataType var_type) {
  switch (element_type) {
    case ONNX_TENSOR_ELEMENT_DATA_TYPE_FLOAT:
      ORT_RETURN_IF_NOT(var_type == ProgramVariableDataType::Float32 ||
                            var_type == ProgramVariableDataType::Float32x2 ||
                            var_type == ProgramVariableDataType::Float32x4,
                        "Unexpected program variable type ", int(var_type), " for float32 tensor");
      break;
    case ONNX_TENSOR_ELEMENT_DATA_TYPE_FLOAT16:
      ORT_RETURN_IF_NOT(var_type == ProgramVariableDataType::Float16 ||
                            var_type == ProgramVariableDataType::Float16x2 ||
                            var_type == ProgramVariableDataType::Float16x4,
                        "Unexpected program variable type ", int(var_type), " for float16 tensor");

      break;
    case ONNX_TENSOR_ELEMENT_DATA_TYPE_INT32:
      ORT_RETURN_IF_NOT(var_type == ProgramVariableDataType::Int32 ||
                            var_type == ProgramVariableDataType::Int32x2 ||
                            var_type == ProgramVariableDataType::Int32x4,
                        "Unexpected program variable type ", int(var_type), " for int32 tensor");
      break;
    case ONNX_TENSOR_ELEMENT_DATA_TYPE_UINT32:
      ORT_RETURN_IF_NOT(var_type == ProgramVariableDataType::Uint32 ||
                            var_type == ProgramVariableDataType::Uint32x2 ||
                            var_type == ProgramVariableDataType::Uint32x4,
                        "Unexpected program variable type ", int(var_type), " for uint32 tensor");
      break;
    case ONNX_TENSOR_ELEMENT_DATA_TYPE_INT64:
      ORT_RETURN_IF_NOT(var_type == ProgramVariableDataType::Int64,
                        "Unexpected program variable type ", int(var_type), " for int64 tensor");
      break;
    case ONNX_TENSOR_ELEMENT_DATA_TYPE_UINT64:
      ORT_RETURN_IF_NOT(var_type == ProgramVariableDataType::Uint64,
                        "Unexpected program variable type ", int(var_type), " for uint64 tensor");
      break;
    case ONNX_TENSOR_ELEMENT_DATA_TYPE_BOOL:
      ORT_RETURN_IF_NOT(var_type == ProgramVariableDataType::Boolx4,
                        "Unexpected program variable type ", int(var_type), " for bool tensor");
      break;
    case ONNX_TENSOR_ELEMENT_DATA_TYPE_UINT8:
      ORT_RETURN_IF_NOT(var_type == ProgramVariableDataType::Uint8x4 ||
                            var_type == ProgramVariableDataType::Uint8x8 ||
                            var_type == ProgramVariableDataType::Uint8x16,
                        "Unexpected program variable type ", int(var_type), " for uint8 tensor");
      break;
    case ONNX_TENSOR_ELEMENT_DATA_TYPE_INT8:
      ORT_RETURN_IF_NOT(var_type == ProgramVariableDataType::Int8x4 ||
                            var_type == ProgramVariableDataType::Int8x8 ||
                            var_type == ProgramVariableDataType::Int8x16,
                        "Unexpected program variable type ", int(var_type), " for int8 tensor");
      break;
    default:
      ORT_RETURN_IF(true, "Unsupported data type: ", element_type);
      // todo: add int4/uint4
  }
  return Status::OK();
}

// Validate if the number of components and override shape match the original shape
Status ValidateVariableShape(const TensorShape& origin_shape,
                             bool use_override_shape,
                             const TensorShape& override_shape,
                             int num_components) {
  if (use_override_shape) {
    // if override shape specified, assert override_size == ceil( origin_size / 4 )
    ORT_RETURN_IF_NOT((origin_shape.Size() + num_components - 1) / num_components == override_shape.Size(),
                      "Tensor original shape ", origin_shape, " cannot reshape to ", override_shape, " with component number ", num_components);
  }

  return Status::OK();
}

// Validate if the dependency and variable usage match
Status ValidateVariableDependency(ProgramTensorMetadataDependency dependency, ShaderUsage usage, bool is_input) {
  bool dependency_rank = (dependency & ProgramTensorMetadataDependency::Rank) == ProgramTensorMetadataDependency::Rank;
  bool dependency_shape = (dependency & ProgramTensorMetadataDependency::Shape) == ProgramTensorMetadataDependency::Shape;
  bool dependency_type = (dependency & ProgramTensorMetadataDependency::Type) == ProgramTensorMetadataDependency::Type;

  // if dependency is already set for shape, it is no need to set for rank.
  ORT_RETURN_IF(dependency_rank && dependency_shape,
                "Dependency cannot set for both \"Rank\" and \"Shape\".");

  // if dependency is set for shape, it's already part of the shader cache. no need to use uniform.
  ORT_RETURN_IF(dependency_shape && (usage & ShaderUsage::UseUniform),
                "Dependency is set for \"Shape\", using uniform for shape is not allowed.");

  // for input variable, check is more strict.
  // this is because usually output shape is determined by the existing information, which is already part of the shader cache.
  if (is_input) {
    // if dependency is not set for type, should not use type alias for element and value.
    // storage type is always used. so setting not depending on type is at user's own risk.
    ORT_RETURN_IF(!dependency_type && (usage & (ShaderUsage::UseElementTypeAlias | ShaderUsage::UseValueTypeAlias)),
                  "Input dependency is not set for \"Type\", but type alias for element type or value type is used.");

    // if dependency is not set for rank and shape, the shader should not use shape and stride.
    ORT_RETURN_IF(!dependency_rank && !dependency_shape && (usage & ShaderUsage::UseShapeAndStride),
                  "Input dependency is set for neither \"Rank\" nor \"Shape\", but variable shape and stride is used.");
  }

  return Status::OK();
}
}  // namespace

Status ShaderHelper::ValidateVariable(const ProgramInput& input, const ShaderVariableHelper& var) const {
  ORT_RETURN_IF_ERROR(ValidateVariableDataType(input.tensor->GetElementType(), var.type_));
  ORT_RETURN_IF_ERROR(ValidateVariableShape(input.tensor->Shape(),
                                            input.use_override_shape,
                                            input.use_override_shape ? input.override_shape : input.tensor->Shape(),
                                            var.num_components_));
  ORT_RETURN_IF_ERROR(ValidateVariableDependency(input.dependency, var.usage_, true));

  return Status::OK();
}
Status ShaderHelper::ValidateVariable(const ProgramOutput& output, const ShaderVariableHelper& var) const {
  ORT_RETURN_IF_ERROR(ValidateVariableDataType(output.tensor->GetElementType(), var.type_));
  ORT_RETURN_IF_ERROR(ValidateVariableShape(output.tensor->Shape(),
                                            output.use_override_shape,
                                            output.use_override_shape ? output.override_shape : output.tensor->Shape(),
                                            var.num_components_));
  ORT_RETURN_IF_ERROR(ValidateVariableDependency(output.dependency, var.usage_, false));

  return Status::OK();
}

#endif  // NDEBUG

const ShaderVariableHelper& ShaderHelper::AddVariableImpl(bool is_input,
                                                          const std::string& name,
                                                          ShaderUsage usage,
                                                          const TensorShape& dims) {
  ORT_ENFORCE(input_vars_.size() + output_vars_.size() < limits_.maxStorageBuffersPerShaderStage,
              "Too many storage buffers in shader. Max is ", limits_.maxStorageBuffersPerShaderStage);

  ProgramVariableDataType type = ProgramVariableDataType::InvalidType;
  auto& vars = is_input ? input_vars_ : output_vars_;

  if (is_input) {
    const auto& input = program_.Inputs()[vars.size()];
    type = input.var_type;
  } else {
    const auto& output = program_.Outputs()[vars.size()];
    type = output.var_type;
  }

  const auto& var = vars.emplace_back(std::make_unique<ShaderVariableHelper>(name, type, usage, dims));
  return *var;
}

Status ShaderHelper::ValidateShapeForInputs() const {
  // Validate input as dependencies of shape_uniforms
  ORT_RETURN_IF_NOT(input_vars_.size() == program_.Inputs().size(),
                    "Mismatched input variable count. Shader: ", input_vars_.size(), ", Program: ", program_.Inputs().size());
  for (size_t i = 0; i < input_vars_.size(); i++) {
#ifndef NDEBUG  // if debug build
    // Validate input shape
    ORT_RETURN_IF_ERROR(ValidateVariable(program_.Inputs()[i], *input_vars_[i]));
#endif

    // check input dependencies with actual usages.
    auto usage = input_vars_[i]->usage_;
    auto dependency = program_.Inputs()[i].dependency;
    bool use_rank = (dependency & ProgramTensorMetadataDependency::Rank) == ProgramTensorMetadataDependency::Rank;
    bool use_shape = (dependency & ProgramTensorMetadataDependency::Shape) == ProgramTensorMetadataDependency::Shape;

    if (usage & ShaderUsage::UseShapeAndStride) {
      if (usage & ShaderUsage::UseUniform) {
        ORT_RETURN_IF_NOT((use_rank || input_vars_[i]->rank_ < 2) && !use_shape,
                          "When UseUniform is set in variable usage, the corresponding program input should depend on rank but not shape.");
      } else {
        ORT_RETURN_IF_NOT(use_shape,
                          "When UseUniform is not set in variable usage, the corresponding program input should depend on shape.");
        // If you want neither hard-coded shape nor shape uniform, use a flattened shape (rank=1).
        // This will not generate any shape variables in the shader, can you can only use offset to set/get values.
      }
    }
  }
  return Status::OK();
}

Status ShaderHelper::ValidateShapeForOutputs() const {
  // Validate output as dependencies of shape_uniforms
  ORT_RETURN_IF_NOT(output_vars_.size() == program_.Outputs().size(),
                    "Mismatched output variable count. Shader: ", output_vars_.size(), ", Program: ", program_.Outputs().size());

  for (size_t i = 0; i < output_vars_.size(); i++) {
#ifndef NDEBUG  // if debug build
    // Validate output shape
    ORT_RETURN_IF_ERROR(ValidateVariable(program_.Outputs()[i], *output_vars_[i]));
#endif

    // check output dependencies with actual usages.
    auto usage = output_vars_[i]->usage_;
    auto dependency = program_.Outputs()[i].dependency;
    bool use_shape = (dependency & ProgramTensorMetadataDependency::Shape) == ProgramTensorMetadataDependency::Shape;

    if (usage & ShaderUsage::UseShapeAndStride) {
      if (usage & ShaderUsage::UseUniform) {
        // output tensor shape check is looser than input tensor shape check, because output shape is always calculated so it is not
        // necessarily a part of the cache key.
        ORT_RETURN_IF_NOT(!use_shape,
                          "When UseUniform is set in variable usage, the corresponding program output should not depend on shape.");
      } else {
        ORT_RETURN_IF_NOT(use_shape,
                          "When UseUniform is not set in variable usage, the corresponding program output should depend on shape.");
      }
    }
  }
  return Status::OK();
}

Status ShaderHelper::ValidateIndices() const {
  ORT_RETURN_IF_NOT(indices_vars_.size() == program_.Indices().size(),
                    "Mismatched indices variable count. Shader: ", indices_vars_.size(), ", Program: ", program_.Indices().size());

  return Status::OK();
}

Status ShaderHelper::GenerateSourceCode(std::string& code, std::vector<int>& shape_uniform_ranks) const {
  SS(ss, kStringInitialSizeShaderSourceCode);

  //
  // Section feature enabling
  //
  if (std::any_of(program_.Inputs().begin(),
                  program_.Inputs().end(),
                  [](const ProgramInput& input) {
                    return input.tensor->GetElementType() == ONNX_TENSOR_ELEMENT_DATA_TYPE_FLOAT16;
                  }) ||
      std::any_of(program_.Outputs().begin(),
                  program_.Outputs().end(),
                  [](const ProgramOutput& output) {
                    return output.tensor->GetElementType() == ONNX_TENSOR_ELEMENT_DATA_TYPE_FLOAT16;
                  })) {
    ORT_RETURN_IF_NOT(device_.HasFeature(wgpu::FeatureName::ShaderF16), "Program ", program_.Name(), " requires f16 but the device does not support it.");
    ss << "enable f16;\n";
  }
  if (device_.HasFeature(wgpu::FeatureName::Subgroups)) {
    ss << "enable subgroups;\n";
  }
#if !defined(__wasm__)
  if (device_.HasFeature(wgpu::FeatureName::ChromiumExperimentalSubgroupMatrix)) {
    ss << "enable chromium_experimental_subgroup_matrix;\n";
  }
#endif

  //
  // Section constants
  //
  ss << "const workgroup_size_x: u32 = " << (program_.WorkgroupSizeX() == 0 ? uint32_t(WORKGROUP_SIZE) : program_.WorkgroupSizeX())
     << ";\nconst workgroup_size_y: u32 = " << (program_.WorkgroupSizeY() == 0 ? uint32_t(1) : program_.WorkgroupSizeY())
     << ";\nconst workgroup_size_z: u32 = " << (program_.WorkgroupSizeZ() == 0 ? uint32_t(1) : program_.WorkgroupSizeZ())
     << ";\n";

  for (const auto& constant : program_metadata_.constants) {
    ss << "const " << constant.name << ": " << constant.type << " = ";
    WriteConstantValue(ss, constant);
    ss << ";\n";
  }

  size_t override_constant_count = program_metadata_.overridable_constants.size();
  for (size_t i = 0; i < override_constant_count; ++i) {
    // size and type are previously checked to match
    const auto& constant_def = program_metadata_.overridable_constants[i];
    const auto& constant_override = program_.OverridableConstants()[i];

    ss << "override " << constant_def.name << ": " << constant_def.type << " = ";
    if (constant_override.has_value) {
      WriteConstantValue(ss, constant_override);
    } else {
      WriteConstantValue(ss, constant_def);
    }
    ss << ";\n";
  }

  //
  // Input/output variables
  //
  size_t variable_count = 0;
  for (const auto& input : input_vars_) {
    ss << "@group(0) @binding(" << variable_count++ << ") var<storage, read> " << input->name_ << ": array<" << input->StorageType() << ">;\n";
  }
  for (const auto& output : output_vars_) {
    ss << "@group(0) @binding(" << variable_count++ << ") var<storage, read_write> " << output->name_ << ": array<" << output->StorageType() << ">;\n";
  }

  //
  // uniform variables
  //

  // store shape uniform ranks in shape_uniform_ranks
  bool use_any_shape_uniform = false;
  ORT_ENFORCE(shape_uniform_ranks.size() == 0);
  shape_uniform_ranks.reserve(input_vars_.size() + output_vars_.size() + indices_vars_.size());

  for (const auto& input : input_vars_) {
    bool use_uniform = (input->usage_ & ShaderUsage::UseUniform) &&
                       (input->usage_ & ShaderUsage::UseShapeAndStride) &&
                       input->rank_ > 0;
    use_any_shape_uniform |= use_uniform;
    shape_uniform_ranks.push_back(use_uniform ? input->rank_ : 0);
  }
  for (const auto& output : output_vars_) {
    bool use_uniform = (output->usage_ & ShaderUsage::UseUniform) &&
                       (output->usage_ & ShaderUsage::UseShapeAndStride) &&
                       output->rank_ > 0;
    use_any_shape_uniform |= use_uniform;
    shape_uniform_ranks.push_back(use_uniform ? output->rank_ : 0);
  }
  for (const auto& indices : indices_vars_) {
    bool use_uniform = (indices->usage_ & ShaderUsage::UseUniform) &&
                       (indices->usage_ & ShaderUsage::UseShapeAndStride) &&
                       indices->rank_ > 0;
    use_any_shape_uniform |= use_uniform;
    shape_uniform_ranks.push_back(use_uniform ? indices->rank_ : 0);
  }

  if (use_any_shape_uniform || std::any_of(program_.UniformVariables().cbegin(),
                                           program_.UniformVariables().cend(),
                                           [](const ProgramUniformVariableValue& x) { return x.length > 0; })) {
    bool first = true;
    ss << "struct Uniforms {";

    // lambda append_uniform is used to append one uniform variable to the uniform struct
    auto append_uniform = [&ss, &first](std::string_view name, ProgramUniformVariableDataType data_type, size_t length) {
      if (length == 0) {
        return;
      }

      if (first) {
        first = false;
      } else {
        ss << ",";
      }

      auto alignment = (data_type == ProgramUniformVariableDataType::Float16 && length > 4) ? "@align(16) " : "";
      ss << "\n  " << alignment << name << ": ";
      if (length > 4) {
        if (data_type == ProgramUniformVariableDataType::Float16) {
          size_t array_size = (length + 7) / 8;
          ss << "array<mat2x4<" << data_type << ">, " << array_size << ">";
        } else {
          size_t array_size = (length + 3) / 4;
          ss << "array<vec4<" << data_type << ">, " << array_size << ">";
        }
      } else if (length > 1) {
        ss << "vec" << length << "<" << data_type << ">";
      } else {
        ss << data_type;
      }
    };

    for (const auto& input : input_vars_) {
      const size_t rank = input->rank_;
      if (rank > 0 && (input->usage_ & ShaderUsage::UseUniform) && (input->usage_ & ShaderUsage::UseShapeAndStride)) {
        std::string shape = input->name_ + "_shape";
        std::string stride = input->name_ + "_stride";
        append_uniform(shape, ProgramUniformVariableDataType::Uint32, rank);
        append_uniform(stride, ProgramUniformVariableDataType::Uint32, rank - 1);
      }
    }

    for (const auto& output : output_vars_) {
      const size_t rank = output->rank_;
      if (rank > 0 && (output->usage_ & ShaderUsage::UseUniform) && (output->usage_ & ShaderUsage::UseShapeAndStride)) {
        std::string shape = output->name_ + "_shape";
        std::string stride = output->name_ + "_stride";
        append_uniform(shape, ProgramUniformVariableDataType::Uint32, rank);
        append_uniform(stride, ProgramUniformVariableDataType::Uint32, rank - 1);
      }
    }

    for (const auto& indices : indices_vars_) {
      const size_t rank = indices->rank_;
      if (rank > 0 && (indices->usage_ & ShaderUsage::UseUniform) && (indices->usage_ & ShaderUsage::UseShapeAndStride)) {
        std::string shape = indices->name_ + "_shape";
        std::string stride = indices->name_ + "_stride";
        append_uniform(shape, ProgramUniformVariableDataType::Uint32, rank);
        append_uniform(stride, ProgramUniformVariableDataType::Uint32, rank - 1);
      }
    }

    for (size_t i = 0; i < program_.UniformVariables().size(); i++) {
      const auto& uniform_def = program_metadata_.uniform_variables[i];
      const auto& uniform_value = program_.UniformVariables()[i];
      append_uniform(uniform_def.name, uniform_def.data_type, uniform_value.length);
    }

    ss << "\n};\n"
          "@group(0) @binding("
       << variable_count << ") var<uniform> uniforms: Uniforms;\n";
  }

  //
  // Indices helper
  //
  ss << "\n";
  for (const auto& var : input_vars_) {
    var->Impl(ss);
  }
  for (const auto& var : output_vars_) {
    var->Impl(ss);
  }
  for (const auto& var : indices_vars_) {
    var->Impl(ss);
  }
  ss << "\n";

  //
  // Additional Implementation
  //
  ss << additional_implementation_;

  //
  // Main Function Body
  //
  ss << body_;
  ss << "\n"
        "}\n";

  code = SS_GET(ss);
  return Status::OK();
}

}  // namespace webgpu
}  // namespace onnxruntime<|MERGE_RESOLUTION|>--- conflicted
+++ resolved
@@ -65,13 +65,8 @@
               "        @builtin(local_invocation_id) local_id : vec3<u32>";
   if (device_.HasFeature(wgpu::FeatureName::Subgroups)) {
     body_ss_ << ",\n"
-<<<<<<< HEAD
-                " @builtin(subgroup_invocation_id) sg_id : u32,\n"
-                " @builtin(subgroup_size) sg_size : u32";
-=======
                 "        @builtin(subgroup_invocation_id) sg_id : u32,\n"
                 "        @builtin(subgroup_size) sg_size : u32";
->>>>>>> 39e585ff
   }
   if (!is_1d_dispatch) {
     body_ss_ << ",\n"
