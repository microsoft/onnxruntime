// Copyright (c) Microsoft Corporation. All rights reserved.
// Licensed under the MIT License.

#include "core/providers/webgpu/webgpu_execution_provider.h"

#include <string_view>
#include <unordered_map>
#include <unordered_set>
#include <utility>
#include <vector>

#ifndef DISABLE_CONTRIB_OPS
#include "contrib_ops/webgpu/webgpu_contrib_kernels.h"
#endif

#include "allocator.h"
#include "core/framework/compute_capability.h"
#include "core/framework/data_transfer_manager.h"
#include "core/framework/fallback_cpu_capability.h"
#include "core/framework/kernel_registry.h"
#include "core/framework/run_options.h"
#include "core/graph/function_utils.h"
#include "core/graph/indexed_sub_graph.h"
#include "core/session/onnxruntime_run_options_config_keys.h"
#include "core/common/parse_string.h"

#include "core/providers/webgpu/webgpu_context.h"
#include "core/providers/webgpu/data_transfer.h"
#include "core/providers/webgpu/external_data_loader.h"
#include "core/providers/webgpu/webgpu_profiler.h"
#include "core/providers/webgpu/tensor/cast.h"

namespace onnxruntime {

namespace webgpu {
template <>
KernelCreateInfo BuildKernelCreateInfo<void>() {
  KernelCreateInfo info;
  return info;
}

class Memcpy final : public OpKernel {
 public:
  Memcpy(const OpKernelInfo& info) : OpKernel(info) {}

  Status Compute(OpKernelContext* ctx) const override {
    const auto* X = ctx->Input<Tensor>(0);
    Tensor* Y = ctx->Output(0, X->Shape());
    return Info().GetDataTransferManager().CopyTensor(*X, *Y);
  }
};

class ONNX_OPERATOR_KERNEL_CLASS_NAME(kWebGpuExecutionProvider, kOnnxDomain, 1, MemcpyFromHost);
class ONNX_OPERATOR_KERNEL_CLASS_NAME(kWebGpuExecutionProvider, kOnnxDomain, 1, MemcpyToHost);

ONNX_OPERATOR_KERNEL_EX(
    MemcpyFromHost,
    kOnnxDomain,
    1,
    kWebGpuExecutionProvider,
    (*KernelDefBuilder::Create())
        .InputMemoryType(OrtMemTypeCPU, 0)
        .ExecQueueId(0)
        .TypeConstraint("T", DataTypeImpl::AllFixedSizeTensorTypes()),
    Memcpy);

ONNX_OPERATOR_KERNEL_EX(
    MemcpyToHost,
    kOnnxDomain,
    1,
    kWebGpuExecutionProvider,
    (*KernelDefBuilder::Create())
        .OutputMemoryType(OrtMemTypeCPU, 0)
        .ExecQueueId(1)
        .TypeConstraint("T", DataTypeImpl::AllFixedSizeTensorTypes()),
    Memcpy);

#define KERNEL_CREATE_INFO_VERSIONED(Start, End, Op) \
  BuildKernelCreateInfo<                             \
      ONNX_OPERATOR_VERSIONED_KERNEL_CLASS_NAME(kWebGpuExecutionProvider, kOnnxDomain, Start, End, Op)>

#define KERNEL_CREATE_INFO(Start, Op) \
  BuildKernelCreateInfo<              \
      ONNX_OPERATOR_KERNEL_CLASS_NAME(kWebGpuExecutionProvider, kOnnxDomain, Start, Op)>

#define KERNEL_CREATE_INFO_TYPED(Start, type, Op) \
  BuildKernelCreateInfo<                          \
      ONNX_OPERATOR_TYPED_KERNEL_CLASS_NAME(kWebGpuExecutionProvider, kOnnxDomain, Start, type, Op)>

class ONNX_OPERATOR_VERSIONED_KERNEL_CLASS_NAME(kWebGpuExecutionProvider, kOnnxDomain, 6, 12, Abs);
class ONNX_OPERATOR_KERNEL_CLASS_NAME(kWebGpuExecutionProvider, kOnnxDomain, 13, Abs);
class ONNX_OPERATOR_VERSIONED_KERNEL_CLASS_NAME(kWebGpuExecutionProvider, kOnnxDomain, 6, 12, Neg);
class ONNX_OPERATOR_KERNEL_CLASS_NAME(kWebGpuExecutionProvider, kOnnxDomain, 13, Neg);
class ONNX_OPERATOR_VERSIONED_KERNEL_CLASS_NAME(kWebGpuExecutionProvider, kOnnxDomain, 6, 12, Floor);
class ONNX_OPERATOR_KERNEL_CLASS_NAME(kWebGpuExecutionProvider, kOnnxDomain, 13, Floor);
class ONNX_OPERATOR_VERSIONED_KERNEL_CLASS_NAME(kWebGpuExecutionProvider, kOnnxDomain, 6, 12, Ceil);
class ONNX_OPERATOR_KERNEL_CLASS_NAME(kWebGpuExecutionProvider, kOnnxDomain, 13, Ceil);
class ONNX_OPERATOR_VERSIONED_KERNEL_CLASS_NAME(kWebGpuExecutionProvider, kOnnxDomain, 6, 12, Reciprocal);
class ONNX_OPERATOR_KERNEL_CLASS_NAME(kWebGpuExecutionProvider, kOnnxDomain, 13, Reciprocal);
class ONNX_OPERATOR_VERSIONED_KERNEL_CLASS_NAME(kWebGpuExecutionProvider, kOnnxDomain, 6, 12, Sqrt);
class ONNX_OPERATOR_KERNEL_CLASS_NAME(kWebGpuExecutionProvider, kOnnxDomain, 13, Sqrt);
class ONNX_OPERATOR_VERSIONED_KERNEL_CLASS_NAME(kWebGpuExecutionProvider, kOnnxDomain, 6, 12, Exp);
class ONNX_OPERATOR_KERNEL_CLASS_NAME(kWebGpuExecutionProvider, kOnnxDomain, 13, Exp);
class ONNX_OPERATOR_VERSIONED_KERNEL_CLASS_NAME(kWebGpuExecutionProvider, kOnnxDomain, 9, 12, Erf);
class ONNX_OPERATOR_KERNEL_CLASS_NAME(kWebGpuExecutionProvider, kOnnxDomain, 13, Erf);
class ONNX_OPERATOR_VERSIONED_KERNEL_CLASS_NAME(kWebGpuExecutionProvider, kOnnxDomain, 6, 12, Sigmoid);
class ONNX_OPERATOR_KERNEL_CLASS_NAME(kWebGpuExecutionProvider, kOnnxDomain, 13, Sigmoid);
class ONNX_OPERATOR_KERNEL_CLASS_NAME(kWebGpuExecutionProvider, kOnnxDomain, 6, HardSigmoid);
class ONNX_OPERATOR_VERSIONED_KERNEL_CLASS_NAME(kWebGpuExecutionProvider, kOnnxDomain, 6, 12, Log);
class ONNX_OPERATOR_KERNEL_CLASS_NAME(kWebGpuExecutionProvider, kOnnxDomain, 13, Log);

class ONNX_OPERATOR_KERNEL_CLASS_NAME(kWebGpuExecutionProvider, kOnnxDomain, 7, Sin);
class ONNX_OPERATOR_KERNEL_CLASS_NAME(kWebGpuExecutionProvider, kOnnxDomain, 7, Cos);
class ONNX_OPERATOR_KERNEL_CLASS_NAME(kWebGpuExecutionProvider, kOnnxDomain, 7, Tan);
class ONNX_OPERATOR_KERNEL_CLASS_NAME(kWebGpuExecutionProvider, kOnnxDomain, 7, Asin);
class ONNX_OPERATOR_KERNEL_CLASS_NAME(kWebGpuExecutionProvider, kOnnxDomain, 7, Acos);
class ONNX_OPERATOR_KERNEL_CLASS_NAME(kWebGpuExecutionProvider, kOnnxDomain, 7, Atan);
class ONNX_OPERATOR_KERNEL_CLASS_NAME(kWebGpuExecutionProvider, kOnnxDomain, 9, Sinh);
class ONNX_OPERATOR_KERNEL_CLASS_NAME(kWebGpuExecutionProvider, kOnnxDomain, 9, Cosh);
class ONNX_OPERATOR_KERNEL_CLASS_NAME(kWebGpuExecutionProvider, kOnnxDomain, 9, Asinh);
class ONNX_OPERATOR_KERNEL_CLASS_NAME(kWebGpuExecutionProvider, kOnnxDomain, 9, Acosh);
class ONNX_OPERATOR_KERNEL_CLASS_NAME(kWebGpuExecutionProvider, kOnnxDomain, 9, Atanh);
class ONNX_OPERATOR_VERSIONED_KERNEL_CLASS_NAME(kWebGpuExecutionProvider, kOnnxDomain, 6, 12, Tanh);
class ONNX_OPERATOR_KERNEL_CLASS_NAME(kWebGpuExecutionProvider, kOnnxDomain, 13, Tanh);
class ONNX_OPERATOR_KERNEL_CLASS_NAME(kWebGpuExecutionProvider, kOnnxDomain, 1, Not);

class ONNX_OPERATOR_VERSIONED_KERNEL_CLASS_NAME(kWebGpuExecutionProvider, kOnnxDomain, 6, 8, Cast);
class ONNX_OPERATOR_VERSIONED_KERNEL_CLASS_NAME(kWebGpuExecutionProvider, kOnnxDomain, 9, 12, Cast);
class ONNX_OPERATOR_VERSIONED_KERNEL_CLASS_NAME(kWebGpuExecutionProvider, kOnnxDomain, 13, 18, Cast);
class ONNX_OPERATOR_VERSIONED_KERNEL_CLASS_NAME(kWebGpuExecutionProvider, kOnnxDomain, 19, 20, Cast);
class ONNX_OPERATOR_VERSIONED_KERNEL_CLASS_NAME(kWebGpuExecutionProvider, kOnnxDomain, 21, 22, Cast);
class ONNX_OPERATOR_KERNEL_CLASS_NAME(kWebGpuExecutionProvider, kOnnxDomain, 23, Cast);

class ONNX_OPERATOR_VERSIONED_TYPED_KERNEL_CLASS_NAME(kWebGpuExecutionProvider, kOnnxDomain, 11, 11, float, Clip);
class ONNX_OPERATOR_VERSIONED_TYPED_KERNEL_CLASS_NAME(kWebGpuExecutionProvider, kOnnxDomain, 12, 12, float, Clip);
class ONNX_OPERATOR_TYPED_KERNEL_CLASS_NAME(kWebGpuExecutionProvider, kOnnxDomain, 13, float, Clip);
class ONNX_OPERATOR_VERSIONED_TYPED_KERNEL_CLASS_NAME(kWebGpuExecutionProvider, kOnnxDomain, 11, 11, MLFloat16, Clip);
class ONNX_OPERATOR_VERSIONED_TYPED_KERNEL_CLASS_NAME(kWebGpuExecutionProvider, kOnnxDomain, 12, 12, MLFloat16, Clip);
class ONNX_OPERATOR_TYPED_KERNEL_CLASS_NAME(kWebGpuExecutionProvider, kOnnxDomain, 13, MLFloat16, Clip);
class ONNX_OPERATOR_KERNEL_CLASS_NAME(kWebGpuExecutionProvider, kOnnxDomain, 6, Elu);
class ONNX_OPERATOR_VERSIONED_KERNEL_CLASS_NAME(kWebGpuExecutionProvider, kOnnxDomain, 6, 12, Relu);
class ONNX_OPERATOR_VERSIONED_KERNEL_CLASS_NAME(kWebGpuExecutionProvider, kOnnxDomain, 13, 13, Relu);
class ONNX_OPERATOR_KERNEL_CLASS_NAME(kWebGpuExecutionProvider, kOnnxDomain, 14, Relu);
class ONNX_OPERATOR_VERSIONED_KERNEL_CLASS_NAME(kWebGpuExecutionProvider, kOnnxDomain, 6, 15, LeakyRelu);
class ONNX_OPERATOR_KERNEL_CLASS_NAME(kWebGpuExecutionProvider, kOnnxDomain, 16, LeakyRelu);
class ONNX_OPERATOR_KERNEL_CLASS_NAME(kWebGpuExecutionProvider, kOnnxDomain, 10, ThresholdedRelu);
class ONNX_OPERATOR_KERNEL_CLASS_NAME(kWebGpuExecutionProvider, kOnnxDomain, 20, Gelu);

class ONNX_OPERATOR_VERSIONED_KERNEL_CLASS_NAME(kWebGpuExecutionProvider, kOnnxDomain, 1, 10, ReduceMax);
class ONNX_OPERATOR_VERSIONED_KERNEL_CLASS_NAME(kWebGpuExecutionProvider, kOnnxDomain, 11, 11, ReduceMax);
class ONNX_OPERATOR_VERSIONED_KERNEL_CLASS_NAME(kWebGpuExecutionProvider, kOnnxDomain, 12, 12, ReduceMax);
class ONNX_OPERATOR_VERSIONED_KERNEL_CLASS_NAME(kWebGpuExecutionProvider, kOnnxDomain, 13, 17, ReduceMax);
class ONNX_OPERATOR_VERSIONED_KERNEL_CLASS_NAME(kWebGpuExecutionProvider, kOnnxDomain, 18, 19, ReduceMax);
class ONNX_OPERATOR_KERNEL_CLASS_NAME(kWebGpuExecutionProvider, kOnnxDomain, 20, ReduceMax);

class ONNX_OPERATOR_VERSIONED_KERNEL_CLASS_NAME(kWebGpuExecutionProvider, kOnnxDomain, 1, 10, ReduceMean);
class ONNX_OPERATOR_VERSIONED_KERNEL_CLASS_NAME(kWebGpuExecutionProvider, kOnnxDomain, 11, 12, ReduceMean);
class ONNX_OPERATOR_VERSIONED_KERNEL_CLASS_NAME(kWebGpuExecutionProvider, kOnnxDomain, 13, 17, ReduceMean);
class ONNX_OPERATOR_KERNEL_CLASS_NAME(kWebGpuExecutionProvider, kOnnxDomain, 18, ReduceMean);

class ONNX_OPERATOR_VERSIONED_KERNEL_CLASS_NAME(kWebGpuExecutionProvider, kOnnxDomain, 1, 10, ReduceMin);
class ONNX_OPERATOR_VERSIONED_KERNEL_CLASS_NAME(kWebGpuExecutionProvider, kOnnxDomain, 11, 11, ReduceMin);
class ONNX_OPERATOR_VERSIONED_KERNEL_CLASS_NAME(kWebGpuExecutionProvider, kOnnxDomain, 12, 12, ReduceMin);
class ONNX_OPERATOR_VERSIONED_KERNEL_CLASS_NAME(kWebGpuExecutionProvider, kOnnxDomain, 13, 17, ReduceMin);
class ONNX_OPERATOR_VERSIONED_KERNEL_CLASS_NAME(kWebGpuExecutionProvider, kOnnxDomain, 18, 19, ReduceMin);
class ONNX_OPERATOR_KERNEL_CLASS_NAME(kWebGpuExecutionProvider, kOnnxDomain, 20, ReduceMin);

class ONNX_OPERATOR_VERSIONED_KERNEL_CLASS_NAME(kWebGpuExecutionProvider, kOnnxDomain, 1, 10, ReduceProd);
class ONNX_OPERATOR_VERSIONED_KERNEL_CLASS_NAME(kWebGpuExecutionProvider, kOnnxDomain, 11, 12, ReduceProd);
class ONNX_OPERATOR_VERSIONED_KERNEL_CLASS_NAME(kWebGpuExecutionProvider, kOnnxDomain, 13, 17, ReduceProd);
class ONNX_OPERATOR_KERNEL_CLASS_NAME(kWebGpuExecutionProvider, kOnnxDomain, 18, ReduceProd);

class ONNX_OPERATOR_VERSIONED_KERNEL_CLASS_NAME(kWebGpuExecutionProvider, kOnnxDomain, 1, 10, ReduceSum);
class ONNX_OPERATOR_VERSIONED_KERNEL_CLASS_NAME(kWebGpuExecutionProvider, kOnnxDomain, 11, 12, ReduceSum);
class ONNX_OPERATOR_KERNEL_CLASS_NAME(kWebGpuExecutionProvider, kOnnxDomain, 13, ReduceSum);

class ONNX_OPERATOR_VERSIONED_KERNEL_CLASS_NAME(kWebGpuExecutionProvider, kOnnxDomain, 1, 10, ReduceL1);
class ONNX_OPERATOR_VERSIONED_KERNEL_CLASS_NAME(kWebGpuExecutionProvider, kOnnxDomain, 11, 12, ReduceL1);
class ONNX_OPERATOR_VERSIONED_KERNEL_CLASS_NAME(kWebGpuExecutionProvider, kOnnxDomain, 13, 17, ReduceL1);
class ONNX_OPERATOR_KERNEL_CLASS_NAME(kWebGpuExecutionProvider, kOnnxDomain, 18, ReduceL1);

class ONNX_OPERATOR_VERSIONED_KERNEL_CLASS_NAME(kWebGpuExecutionProvider, kOnnxDomain, 1, 10, ReduceL2);
class ONNX_OPERATOR_VERSIONED_KERNEL_CLASS_NAME(kWebGpuExecutionProvider, kOnnxDomain, 11, 12, ReduceL2);
class ONNX_OPERATOR_VERSIONED_KERNEL_CLASS_NAME(kWebGpuExecutionProvider, kOnnxDomain, 13, 17, ReduceL2);
class ONNX_OPERATOR_KERNEL_CLASS_NAME(kWebGpuExecutionProvider, kOnnxDomain, 18, ReduceL2);

class ONNX_OPERATOR_VERSIONED_KERNEL_CLASS_NAME(kWebGpuExecutionProvider, kOnnxDomain, 1, 10, ReduceLogSum);
class ONNX_OPERATOR_VERSIONED_KERNEL_CLASS_NAME(kWebGpuExecutionProvider, kOnnxDomain, 11, 12, ReduceLogSum);
class ONNX_OPERATOR_VERSIONED_KERNEL_CLASS_NAME(kWebGpuExecutionProvider, kOnnxDomain, 13, 17, ReduceLogSum);
class ONNX_OPERATOR_KERNEL_CLASS_NAME(kWebGpuExecutionProvider, kOnnxDomain, 18, ReduceLogSum);

class ONNX_OPERATOR_VERSIONED_KERNEL_CLASS_NAME(kWebGpuExecutionProvider, kOnnxDomain, 1, 10, ReduceSumSquare);
class ONNX_OPERATOR_VERSIONED_KERNEL_CLASS_NAME(kWebGpuExecutionProvider, kOnnxDomain, 11, 12, ReduceSumSquare);
class ONNX_OPERATOR_VERSIONED_KERNEL_CLASS_NAME(kWebGpuExecutionProvider, kOnnxDomain, 13, 17, ReduceSumSquare);
class ONNX_OPERATOR_KERNEL_CLASS_NAME(kWebGpuExecutionProvider, kOnnxDomain, 18, ReduceSumSquare);

class ONNX_OPERATOR_VERSIONED_KERNEL_CLASS_NAME(kWebGpuExecutionProvider, kOnnxDomain, 1, 10, ReduceLogSumExp);
class ONNX_OPERATOR_VERSIONED_KERNEL_CLASS_NAME(kWebGpuExecutionProvider, kOnnxDomain, 11, 12, ReduceLogSumExp);
class ONNX_OPERATOR_VERSIONED_KERNEL_CLASS_NAME(kWebGpuExecutionProvider, kOnnxDomain, 13, 17, ReduceLogSumExp);
class ONNX_OPERATOR_KERNEL_CLASS_NAME(kWebGpuExecutionProvider, kOnnxDomain, 18, ReduceLogSumExp);

class ONNX_OPERATOR_VERSIONED_KERNEL_CLASS_NAME(kWebGpuExecutionProvider, kOnnxDomain, 7, 12, Add);
class ONNX_OPERATOR_VERSIONED_KERNEL_CLASS_NAME(kWebGpuExecutionProvider, kOnnxDomain, 13, 13, Add);
class ONNX_OPERATOR_KERNEL_CLASS_NAME(kWebGpuExecutionProvider, kOnnxDomain, 14, Add);
class ONNX_OPERATOR_VERSIONED_KERNEL_CLASS_NAME(kWebGpuExecutionProvider, kOnnxDomain, 7, 12, Sub);
class ONNX_OPERATOR_VERSIONED_KERNEL_CLASS_NAME(kWebGpuExecutionProvider, kOnnxDomain, 13, 13, Sub);
class ONNX_OPERATOR_KERNEL_CLASS_NAME(kWebGpuExecutionProvider, kOnnxDomain, 14, Sub);
class ONNX_OPERATOR_VERSIONED_KERNEL_CLASS_NAME(kWebGpuExecutionProvider, kOnnxDomain, 7, 12, Mul);
class ONNX_OPERATOR_VERSIONED_KERNEL_CLASS_NAME(kWebGpuExecutionProvider, kOnnxDomain, 13, 13, Mul);
class ONNX_OPERATOR_KERNEL_CLASS_NAME(kWebGpuExecutionProvider, kOnnxDomain, 14, Mul);
class ONNX_OPERATOR_VERSIONED_KERNEL_CLASS_NAME(kWebGpuExecutionProvider, kOnnxDomain, 7, 12, Div);
class ONNX_OPERATOR_VERSIONED_KERNEL_CLASS_NAME(kWebGpuExecutionProvider, kOnnxDomain, 13, 13, Div);
class ONNX_OPERATOR_KERNEL_CLASS_NAME(kWebGpuExecutionProvider, kOnnxDomain, 14, Div);
class ONNX_OPERATOR_VERSIONED_KERNEL_CLASS_NAME(kWebGpuExecutionProvider, kOnnxDomain, 7, 11, Pow);
class ONNX_OPERATOR_VERSIONED_KERNEL_CLASS_NAME(kWebGpuExecutionProvider, kOnnxDomain, 12, 12, Pow);
class ONNX_OPERATOR_VERSIONED_KERNEL_CLASS_NAME(kWebGpuExecutionProvider, kOnnxDomain, 13, 14, Pow);
class ONNX_OPERATOR_KERNEL_CLASS_NAME(kWebGpuExecutionProvider, kOnnxDomain, 15, Pow);
class ONNX_OPERATOR_VERSIONED_KERNEL_CLASS_NAME(kWebGpuExecutionProvider, kOnnxDomain, 7, 10, Equal);
class ONNX_OPERATOR_VERSIONED_KERNEL_CLASS_NAME(kWebGpuExecutionProvider, kOnnxDomain, 11, 12, Equal);
class ONNX_OPERATOR_VERSIONED_KERNEL_CLASS_NAME(kWebGpuExecutionProvider, kOnnxDomain, 13, 18, Equal);
class ONNX_OPERATOR_KERNEL_CLASS_NAME(kWebGpuExecutionProvider, kOnnxDomain, 19, Equal);
class ONNX_OPERATOR_VERSIONED_KERNEL_CLASS_NAME(kWebGpuExecutionProvider, kOnnxDomain, 7, 8, Greater);
class ONNX_OPERATOR_VERSIONED_KERNEL_CLASS_NAME(kWebGpuExecutionProvider, kOnnxDomain, 9, 12, Greater);
class ONNX_OPERATOR_KERNEL_CLASS_NAME(kWebGpuExecutionProvider, kOnnxDomain, 13, Greater);
class ONNX_OPERATOR_VERSIONED_KERNEL_CLASS_NAME(kWebGpuExecutionProvider, kOnnxDomain, 12, 15, GreaterOrEqual);
class ONNX_OPERATOR_KERNEL_CLASS_NAME(kWebGpuExecutionProvider, kOnnxDomain, 16, GreaterOrEqual);
class ONNX_OPERATOR_VERSIONED_KERNEL_CLASS_NAME(kWebGpuExecutionProvider, kOnnxDomain, 7, 8, Less);
class ONNX_OPERATOR_VERSIONED_KERNEL_CLASS_NAME(kWebGpuExecutionProvider, kOnnxDomain, 9, 12, Less);
class ONNX_OPERATOR_KERNEL_CLASS_NAME(kWebGpuExecutionProvider, kOnnxDomain, 13, Less);
class ONNX_OPERATOR_VERSIONED_KERNEL_CLASS_NAME(kWebGpuExecutionProvider, kOnnxDomain, 12, 15, LessOrEqual);
class ONNX_OPERATOR_KERNEL_CLASS_NAME(kWebGpuExecutionProvider, kOnnxDomain, 16, LessOrEqual);
class ONNX_OPERATOR_KERNEL_CLASS_NAME(kWebGpuExecutionProvider, kOnnxDomain, 7, And);

class ONNX_OPERATOR_VERSIONED_KERNEL_CLASS_NAME(kWebGpuExecutionProvider, kOnnxDomain, 1, 12, Shape);
class ONNX_OPERATOR_VERSIONED_KERNEL_CLASS_NAME(kWebGpuExecutionProvider, kOnnxDomain, 13, 14, Shape);
class ONNX_OPERATOR_VERSIONED_KERNEL_CLASS_NAME(kWebGpuExecutionProvider, kOnnxDomain, 15, 18, Shape);
class ONNX_OPERATOR_VERSIONED_KERNEL_CLASS_NAME(kWebGpuExecutionProvider, kOnnxDomain, 19, 20, Shape);
class ONNX_OPERATOR_VERSIONED_KERNEL_CLASS_NAME(kWebGpuExecutionProvider, kOnnxDomain, 21, 22, Shape);
class ONNX_OPERATOR_KERNEL_CLASS_NAME(kWebGpuExecutionProvider, kOnnxDomain, 23, Shape);

class ONNX_OPERATOR_VERSIONED_KERNEL_CLASS_NAME(kWebGpuExecutionProvider, kOnnxDomain, 5, 12, Reshape);
class ONNX_OPERATOR_VERSIONED_KERNEL_CLASS_NAME(kWebGpuExecutionProvider, kOnnxDomain, 13, 13, Reshape);
class ONNX_OPERATOR_VERSIONED_KERNEL_CLASS_NAME(kWebGpuExecutionProvider, kOnnxDomain, 14, 18, Reshape);
class ONNX_OPERATOR_VERSIONED_KERNEL_CLASS_NAME(kWebGpuExecutionProvider, kOnnxDomain, 19, 20, Reshape);
class ONNX_OPERATOR_KERNEL_CLASS_NAME(kWebGpuExecutionProvider, kOnnxDomain, 21, Reshape);

class ONNX_OPERATOR_VERSIONED_KERNEL_CLASS_NAME(kWebGpuExecutionProvider, kOnnxDomain, 1, 10, Squeeze);
class ONNX_OPERATOR_VERSIONED_KERNEL_CLASS_NAME(kWebGpuExecutionProvider, kOnnxDomain, 11, 12, Squeeze);
class ONNX_OPERATOR_KERNEL_CLASS_NAME(kWebGpuExecutionProvider, kOnnxDomain, 13, Squeeze);

class ONNX_OPERATOR_VERSIONED_KERNEL_CLASS_NAME(kWebGpuExecutionProvider, kOnnxDomain, 1, 10, Unsqueeze);
class ONNX_OPERATOR_VERSIONED_KERNEL_CLASS_NAME(kWebGpuExecutionProvider, kOnnxDomain, 11, 12, Unsqueeze);
class ONNX_OPERATOR_VERSIONED_KERNEL_CLASS_NAME(kWebGpuExecutionProvider, kOnnxDomain, 13, 20, Unsqueeze);
class ONNX_OPERATOR_VERSIONED_KERNEL_CLASS_NAME(kWebGpuExecutionProvider, kOnnxDomain, 21, 22, Unsqueeze);
class ONNX_OPERATOR_KERNEL_CLASS_NAME(kWebGpuExecutionProvider, kOnnxDomain, 23, Unsqueeze);

class ONNX_OPERATOR_VERSIONED_KERNEL_CLASS_NAME(kWebGpuExecutionProvider, kOnnxDomain, 9, 15, Where);
class ONNX_OPERATOR_KERNEL_CLASS_NAME(kWebGpuExecutionProvider, kOnnxDomain, 16, Where);

class ONNX_OPERATOR_VERSIONED_KERNEL_CLASS_NAME(kWebGpuExecutionProvider, kOnnxDomain, 1, 12, Transpose);
class ONNX_OPERATOR_VERSIONED_KERNEL_CLASS_NAME(kWebGpuExecutionProvider, kOnnxDomain, 13, 20, Transpose);
class ONNX_OPERATOR_VERSIONED_KERNEL_CLASS_NAME(kWebGpuExecutionProvider, kOnnxDomain, 21, 22, Transpose);
class ONNX_OPERATOR_KERNEL_CLASS_NAME(kWebGpuExecutionProvider, kOnnxDomain, 23, Transpose);

class ONNX_OPERATOR_VERSIONED_KERNEL_CLASS_NAME(kWebGpuExecutionProvider, kOnnxDomain, 11, 12, DepthToSpace);
class ONNX_OPERATOR_KERNEL_CLASS_NAME(kWebGpuExecutionProvider, kOnnxDomain, 13, DepthToSpace);
class ONNX_OPERATOR_VERSIONED_KERNEL_CLASS_NAME(kWebGpuExecutionProvider, kMSInternalNHWCDomain, 11, 12, DepthToSpace);
class ONNX_OPERATOR_KERNEL_CLASS_NAME(kWebGpuExecutionProvider, kMSInternalNHWCDomain, 13, DepthToSpace);

class ONNX_OPERATOR_VERSIONED_KERNEL_CLASS_NAME(kWebGpuExecutionProvider, kOnnxDomain, 1, 10, Conv);
class ONNX_OPERATOR_VERSIONED_KERNEL_CLASS_NAME(kWebGpuExecutionProvider, kOnnxDomain, 11, 21, Conv);
class ONNX_OPERATOR_KERNEL_CLASS_NAME(kWebGpuExecutionProvider, kOnnxDomain, 22, Conv);
class ONNX_OPERATOR_VERSIONED_KERNEL_CLASS_NAME(kWebGpuExecutionProvider, kMSInternalNHWCDomain, 1, 10, Conv);
class ONNX_OPERATOR_VERSIONED_KERNEL_CLASS_NAME(kWebGpuExecutionProvider, kMSInternalNHWCDomain, 11, 21, Conv);
class ONNX_OPERATOR_KERNEL_CLASS_NAME(kWebGpuExecutionProvider, kMSInternalNHWCDomain, 22, Conv);

class ONNX_OPERATOR_VERSIONED_KERNEL_CLASS_NAME(kWebGpuExecutionProvider, kOnnxDomain, 1, 10, ConvTranspose);
class ONNX_OPERATOR_KERNEL_CLASS_NAME(kWebGpuExecutionProvider, kOnnxDomain, 11, ConvTranspose);
class ONNX_OPERATOR_VERSIONED_KERNEL_CLASS_NAME(kWebGpuExecutionProvider, kMSInternalNHWCDomain, 1, 10, ConvTranspose);
class ONNX_OPERATOR_KERNEL_CLASS_NAME(kWebGpuExecutionProvider, kMSInternalNHWCDomain, 11, ConvTranspose);

class ONNX_OPERATOR_VERSIONED_KERNEL_CLASS_NAME(kWebGpuExecutionProvider, kOnnxDomain, 1, 7, MaxPool);
class ONNX_OPERATOR_VERSIONED_KERNEL_CLASS_NAME(kWebGpuExecutionProvider, kOnnxDomain, 8, 9, MaxPool);
class ONNX_OPERATOR_VERSIONED_KERNEL_CLASS_NAME(kWebGpuExecutionProvider, kOnnxDomain, 10, 10, MaxPool);
class ONNX_OPERATOR_VERSIONED_KERNEL_CLASS_NAME(kWebGpuExecutionProvider, kOnnxDomain, 11, 11, MaxPool);
class ONNX_OPERATOR_KERNEL_CLASS_NAME(kWebGpuExecutionProvider, kOnnxDomain, 12, MaxPool);
class ONNX_OPERATOR_VERSIONED_KERNEL_CLASS_NAME(kWebGpuExecutionProvider, kMSInternalNHWCDomain, 1, 7, MaxPool);
class ONNX_OPERATOR_VERSIONED_KERNEL_CLASS_NAME(kWebGpuExecutionProvider, kMSInternalNHWCDomain, 8, 9, MaxPool);
class ONNX_OPERATOR_VERSIONED_KERNEL_CLASS_NAME(kWebGpuExecutionProvider, kMSInternalNHWCDomain, 10, 10, MaxPool);
class ONNX_OPERATOR_VERSIONED_KERNEL_CLASS_NAME(kWebGpuExecutionProvider, kMSInternalNHWCDomain, 11, 11, MaxPool);
class ONNX_OPERATOR_KERNEL_CLASS_NAME(kWebGpuExecutionProvider, kMSInternalNHWCDomain, 12, MaxPool);

class ONNX_OPERATOR_VERSIONED_KERNEL_CLASS_NAME(kWebGpuExecutionProvider, kOnnxDomain, 7, 9, AveragePool);
class ONNX_OPERATOR_VERSIONED_KERNEL_CLASS_NAME(kWebGpuExecutionProvider, kOnnxDomain, 10, 10, AveragePool);
class ONNX_OPERATOR_KERNEL_CLASS_NAME(kWebGpuExecutionProvider, kOnnxDomain, 11, AveragePool);
class ONNX_OPERATOR_VERSIONED_KERNEL_CLASS_NAME(kWebGpuExecutionProvider, kMSInternalNHWCDomain, 7, 9, AveragePool);
class ONNX_OPERATOR_VERSIONED_KERNEL_CLASS_NAME(kWebGpuExecutionProvider, kMSInternalNHWCDomain, 10, 10, AveragePool);
class ONNX_OPERATOR_KERNEL_CLASS_NAME(kWebGpuExecutionProvider, kMSInternalNHWCDomain, 11, AveragePool);

class ONNX_OPERATOR_KERNEL_CLASS_NAME(kWebGpuExecutionProvider, kOnnxDomain, 1, GlobalAveragePool);
class ONNX_OPERATOR_KERNEL_CLASS_NAME(kWebGpuExecutionProvider, kMSInternalNHWCDomain, 1, GlobalAveragePool);

class ONNX_OPERATOR_KERNEL_CLASS_NAME(kWebGpuExecutionProvider, kOnnxDomain, 1, GlobalMaxPool);
class ONNX_OPERATOR_KERNEL_CLASS_NAME(kWebGpuExecutionProvider, kMSInternalNHWCDomain, 1, GlobalMaxPool);

class ONNX_OPERATOR_VERSIONED_KERNEL_CLASS_NAME(kWebGpuExecutionProvider, kOnnxDomain, 7, 8, Gemm);
class ONNX_OPERATOR_VERSIONED_KERNEL_CLASS_NAME(kWebGpuExecutionProvider, kOnnxDomain, 9, 10, Gemm);
class ONNX_OPERATOR_VERSIONED_KERNEL_CLASS_NAME(kWebGpuExecutionProvider, kOnnxDomain, 11, 12, Gemm);
class ONNX_OPERATOR_KERNEL_CLASS_NAME(kWebGpuExecutionProvider, kOnnxDomain, 13, Gemm);
class ONNX_OPERATOR_VERSIONED_KERNEL_CLASS_NAME(kWebGpuExecutionProvider, kOnnxDomain, 1, 12, MatMul);
class ONNX_OPERATOR_KERNEL_CLASS_NAME(kWebGpuExecutionProvider, kOnnxDomain, 13, MatMul);

class ONNX_OPERATOR_VERSIONED_KERNEL_CLASS_NAME(kWebGpuExecutionProvider, kOnnxDomain, 1, 10, ArgMax);
class ONNX_OPERATOR_VERSIONED_KERNEL_CLASS_NAME(kWebGpuExecutionProvider, kOnnxDomain, 11, 12, ArgMax);
class ONNX_OPERATOR_KERNEL_CLASS_NAME(kWebGpuExecutionProvider, kOnnxDomain, 13, ArgMax);
class ONNX_OPERATOR_VERSIONED_KERNEL_CLASS_NAME(kWebGpuExecutionProvider, kOnnxDomain, 1, 10, ArgMin);
class ONNX_OPERATOR_VERSIONED_KERNEL_CLASS_NAME(kWebGpuExecutionProvider, kOnnxDomain, 11, 12, ArgMin);
class ONNX_OPERATOR_KERNEL_CLASS_NAME(kWebGpuExecutionProvider, kOnnxDomain, 13, ArgMin);

class ONNX_OPERATOR_VERSIONED_KERNEL_CLASS_NAME(kWebGpuExecutionProvider, kOnnxDomain, 1, 10, Softmax);
class ONNX_OPERATOR_VERSIONED_KERNEL_CLASS_NAME(kWebGpuExecutionProvider, kOnnxDomain, 11, 12, Softmax);
class ONNX_OPERATOR_KERNEL_CLASS_NAME(kWebGpuExecutionProvider, kOnnxDomain, 13, Softmax);

class ONNX_OPERATOR_VERSIONED_KERNEL_CLASS_NAME(kWebGpuExecutionProvider, kOnnxDomain, 1, 3, Concat);
class ONNX_OPERATOR_VERSIONED_KERNEL_CLASS_NAME(kWebGpuExecutionProvider, kOnnxDomain, 4, 10, Concat);
class ONNX_OPERATOR_VERSIONED_KERNEL_CLASS_NAME(kWebGpuExecutionProvider, kOnnxDomain, 11, 12, Concat);
class ONNX_OPERATOR_KERNEL_CLASS_NAME(kWebGpuExecutionProvider, kOnnxDomain, 13, Concat);

class ONNX_OPERATOR_VERSIONED_KERNEL_CLASS_NAME(kWebGpuExecutionProvider, kOnnxDomain, 1, 1, Split);
class ONNX_OPERATOR_VERSIONED_KERNEL_CLASS_NAME(kWebGpuExecutionProvider, kOnnxDomain, 2, 10, Split);
class ONNX_OPERATOR_VERSIONED_KERNEL_CLASS_NAME(kWebGpuExecutionProvider, kOnnxDomain, 11, 12, Split);
class ONNX_OPERATOR_VERSIONED_KERNEL_CLASS_NAME(kWebGpuExecutionProvider, kOnnxDomain, 13, 17, Split);
class ONNX_OPERATOR_KERNEL_CLASS_NAME(kWebGpuExecutionProvider, kOnnxDomain, 18, Split);
class ONNX_OPERATOR_VERSIONED_KERNEL_CLASS_NAME(kWebGpuExecutionProvider, kOnnxDomain, 8, 12, Expand);
class ONNX_OPERATOR_KERNEL_CLASS_NAME(kWebGpuExecutionProvider, kOnnxDomain, 13, Expand);

class ONNX_OPERATOR_VERSIONED_KERNEL_CLASS_NAME(kWebGpuExecutionProvider, kOnnxDomain, 10, 10, Resize);
class ONNX_OPERATOR_VERSIONED_KERNEL_CLASS_NAME(kWebGpuExecutionProvider, kOnnxDomain, 11, 12, Resize);
class ONNX_OPERATOR_VERSIONED_KERNEL_CLASS_NAME(kWebGpuExecutionProvider, kOnnxDomain, 13, 17, Resize);
class ONNX_OPERATOR_VERSIONED_KERNEL_CLASS_NAME(kWebGpuExecutionProvider, kOnnxDomain, 18, 18, Resize);
class ONNX_OPERATOR_KERNEL_CLASS_NAME(kWebGpuExecutionProvider, kOnnxDomain, 19, Resize);
class ONNX_OPERATOR_VERSIONED_KERNEL_CLASS_NAME(kWebGpuExecutionProvider, kMSInternalNHWCDomain, 10, 10, Resize);
class ONNX_OPERATOR_VERSIONED_KERNEL_CLASS_NAME(kWebGpuExecutionProvider, kMSInternalNHWCDomain, 11, 12, Resize);
class ONNX_OPERATOR_VERSIONED_KERNEL_CLASS_NAME(kWebGpuExecutionProvider, kMSInternalNHWCDomain, 13, 17, Resize);
class ONNX_OPERATOR_VERSIONED_KERNEL_CLASS_NAME(kWebGpuExecutionProvider, kMSInternalNHWCDomain, 18, 18, Resize);
class ONNX_OPERATOR_KERNEL_CLASS_NAME(kWebGpuExecutionProvider, kMSInternalNHWCDomain, 19, Resize);

class ONNX_OPERATOR_VERSIONED_KERNEL_CLASS_NAME(kWebGpuExecutionProvider, kOnnxDomain, 1, 10, Gather);
class ONNX_OPERATOR_VERSIONED_KERNEL_CLASS_NAME(kWebGpuExecutionProvider, kOnnxDomain, 11, 12, Gather);
class ONNX_OPERATOR_KERNEL_CLASS_NAME(kWebGpuExecutionProvider, kOnnxDomain, 13, Gather);

class ONNX_OPERATOR_VERSIONED_KERNEL_CLASS_NAME(kWebGpuExecutionProvider, kOnnxDomain, 11, 12, GatherElements);
class ONNX_OPERATOR_KERNEL_CLASS_NAME(kWebGpuExecutionProvider, kOnnxDomain, 13, GatherElements);

class ONNX_OPERATOR_VERSIONED_KERNEL_CLASS_NAME(kWebGpuExecutionProvider, kOnnxDomain, 11, 11, GatherND);
class ONNX_OPERATOR_VERSIONED_KERNEL_CLASS_NAME(kWebGpuExecutionProvider, kOnnxDomain, 12, 12, GatherND);
class ONNX_OPERATOR_KERNEL_CLASS_NAME(kWebGpuExecutionProvider, kOnnxDomain, 13, GatherND);

class ONNX_OPERATOR_VERSIONED_KERNEL_CLASS_NAME(kWebGpuExecutionProvider, kOnnxDomain, 1, 9, Slice);
class ONNX_OPERATOR_VERSIONED_KERNEL_CLASS_NAME(kWebGpuExecutionProvider, kOnnxDomain, 10, 10, Slice);
class ONNX_OPERATOR_VERSIONED_KERNEL_CLASS_NAME(kWebGpuExecutionProvider, kOnnxDomain, 11, 12, Slice);
class ONNX_OPERATOR_KERNEL_CLASS_NAME(kWebGpuExecutionProvider, kOnnxDomain, 13, Slice);

class ONNX_OPERATOR_VERSIONED_KERNEL_CLASS_NAME(kWebGpuExecutionProvider, kOnnxDomain, 1, 8, Flatten);
class ONNX_OPERATOR_VERSIONED_KERNEL_CLASS_NAME(kWebGpuExecutionProvider, kOnnxDomain, 9, 10, Flatten);
class ONNX_OPERATOR_VERSIONED_KERNEL_CLASS_NAME(kWebGpuExecutionProvider, kOnnxDomain, 11, 12, Flatten);
class ONNX_OPERATOR_VERSIONED_KERNEL_CLASS_NAME(kWebGpuExecutionProvider, kOnnxDomain, 13, 20, Flatten);
class ONNX_OPERATOR_KERNEL_CLASS_NAME(kWebGpuExecutionProvider, kOnnxDomain, 21, Flatten);
class ONNX_OPERATOR_VERSIONED_KERNEL_CLASS_NAME(kWebGpuExecutionProvider, kOnnxDomain, 6, 12, Tile);
class ONNX_OPERATOR_KERNEL_CLASS_NAME(kWebGpuExecutionProvider, kOnnxDomain, 13, Tile);

class ONNX_OPERATOR_KERNEL_CLASS_NAME(kWebGpuExecutionProvider, kOnnxDomain, 17, LayerNormalization);
class ONNX_OPERATOR_VERSIONED_KERNEL_CLASS_NAME(kWebGpuExecutionProvider, kOnnxDomain, 1, 5, InstanceNormalization);
class ONNX_OPERATOR_VERSIONED_KERNEL_CLASS_NAME(kWebGpuExecutionProvider, kMSInternalNHWCDomain, 1, 5, InstanceNormalization);
class ONNX_OPERATOR_VERSIONED_KERNEL_CLASS_NAME(kWebGpuExecutionProvider, kOnnxDomain, 6, 21, InstanceNormalization);
class ONNX_OPERATOR_VERSIONED_KERNEL_CLASS_NAME(kWebGpuExecutionProvider, kMSInternalNHWCDomain, 6, 21, InstanceNormalization);
class ONNX_OPERATOR_KERNEL_CLASS_NAME(kWebGpuExecutionProvider, kOnnxDomain, 22, InstanceNormalization);
class ONNX_OPERATOR_KERNEL_CLASS_NAME(kWebGpuExecutionProvider, kMSInternalNHWCDomain, 22, InstanceNormalization);

class ONNX_OPERATOR_TYPED_KERNEL_CLASS_NAME(kWebGpuExecutionProvider, kOnnxDomain, 11, float, Range);
class ONNX_OPERATOR_TYPED_KERNEL_CLASS_NAME(kWebGpuExecutionProvider, kOnnxDomain, 11, int32_t, Range);

class ONNX_OPERATOR_KERNEL_CLASS_NAME(kWebGpuExecutionProvider, kOnnxDomain, 12, Einsum);

class ONNX_OPERATOR_VERSIONED_KERNEL_CLASS_NAME(kWebGpuExecutionProvider, kOnnxDomain, 2, 10, Pad);
class ONNX_OPERATOR_VERSIONED_KERNEL_CLASS_NAME(kWebGpuExecutionProvider, kOnnxDomain, 11, 12, Pad);
class ONNX_OPERATOR_VERSIONED_KERNEL_CLASS_NAME(kWebGpuExecutionProvider, kOnnxDomain, 13, 17, Pad);
class ONNX_OPERATOR_VERSIONED_KERNEL_CLASS_NAME(kWebGpuExecutionProvider, kOnnxDomain, 18, 18, Pad);
class ONNX_OPERATOR_VERSIONED_KERNEL_CLASS_NAME(kWebGpuExecutionProvider, kOnnxDomain, 19, 20, Pad);
class ONNX_OPERATOR_VERSIONED_KERNEL_CLASS_NAME(kWebGpuExecutionProvider, kOnnxDomain, 21, 22, Pad);
class ONNX_OPERATOR_KERNEL_CLASS_NAME(kWebGpuExecutionProvider, kOnnxDomain, 23, Pad);

class ONNX_OPERATOR_VERSIONED_KERNEL_CLASS_NAME(kWebGpuExecutionProvider, kOnnxDomain, 1, 10, If);
class ONNX_OPERATOR_VERSIONED_KERNEL_CLASS_NAME(kWebGpuExecutionProvider, kOnnxDomain, 11, 12, If);
class ONNX_OPERATOR_VERSIONED_KERNEL_CLASS_NAME(kWebGpuExecutionProvider, kOnnxDomain, 13, 18, If);
class ONNX_OPERATOR_VERSIONED_KERNEL_CLASS_NAME(kWebGpuExecutionProvider, kOnnxDomain, 19, 20, If);
class ONNX_OPERATOR_KERNEL_CLASS_NAME(kWebGpuExecutionProvider, kOnnxDomain, 21, If);

class ONNX_OPERATOR_VERSIONED_KERNEL_CLASS_NAME(kWebGpuExecutionProvider, kOnnxDomain, 7, 8, BatchNormalization);
class ONNX_OPERATOR_VERSIONED_KERNEL_CLASS_NAME(kWebGpuExecutionProvider, kOnnxDomain, 9, 13, BatchNormalization);
class ONNX_OPERATOR_VERSIONED_KERNEL_CLASS_NAME(kWebGpuExecutionProvider, kOnnxDomain, 14, 14, BatchNormalization);
class ONNX_OPERATOR_KERNEL_CLASS_NAME(kWebGpuExecutionProvider, kOnnxDomain, 15, BatchNormalization);
class ONNX_OPERATOR_VERSIONED_KERNEL_CLASS_NAME(kWebGpuExecutionProvider, kMSInternalNHWCDomain, 7, 8, BatchNormalization);
class ONNX_OPERATOR_VERSIONED_KERNEL_CLASS_NAME(kWebGpuExecutionProvider, kMSInternalNHWCDomain, 9, 13, BatchNormalization);
class ONNX_OPERATOR_VERSIONED_KERNEL_CLASS_NAME(kWebGpuExecutionProvider, kMSInternalNHWCDomain, 14, 14, BatchNormalization);
class ONNX_OPERATOR_KERNEL_CLASS_NAME(kWebGpuExecutionProvider, kMSInternalNHWCDomain, 15, BatchNormalization);
class ONNX_OPERATOR_VERSIONED_KERNEL_CLASS_NAME(kWebGpuExecutionProvider, kOnnxDomain, 11, 13, CumSum);
class ONNX_OPERATOR_KERNEL_CLASS_NAME(kWebGpuExecutionProvider, kOnnxDomain, 14, CumSum);

class ONNX_OPERATOR_VERSIONED_KERNEL_CLASS_NAME(kWebGpuExecutionProvider, kOnnxDomain, 10, 12, DequantizeLinear);
class ONNX_OPERATOR_VERSIONED_KERNEL_CLASS_NAME(kWebGpuExecutionProvider, kOnnxDomain, 13, 18, DequantizeLinear);
class ONNX_OPERATOR_VERSIONED_KERNEL_CLASS_NAME(kWebGpuExecutionProvider, kOnnxDomain, 19, 20, DequantizeLinear);
class ONNX_OPERATOR_VERSIONED_KERNEL_CLASS_NAME(kWebGpuExecutionProvider, kOnnxDomain, 21, 22, DequantizeLinear);
class ONNX_OPERATOR_KERNEL_CLASS_NAME(kWebGpuExecutionProvider, kOnnxDomain, 23, DequantizeLinear);

class ONNX_OPERATOR_VERSIONED_KERNEL_CLASS_NAME(kWebGpuExecutionProvider, kOnnxDomain, 11, 12, ScatterND);
class ONNX_OPERATOR_VERSIONED_KERNEL_CLASS_NAME(kWebGpuExecutionProvider, kOnnxDomain, 13, 15, ScatterND);
class ONNX_OPERATOR_VERSIONED_KERNEL_CLASS_NAME(kWebGpuExecutionProvider, kOnnxDomain, 16, 17, ScatterND);
class ONNX_OPERATOR_KERNEL_CLASS_NAME(kWebGpuExecutionProvider, kOnnxDomain, 18, ScatterND);

std::unique_ptr<KernelRegistry> RegisterKernels(bool enable_graph_capture = false) {
  auto kernel_registry = std::make_unique<onnxruntime::KernelRegistry>();

  static const BuildKernelCreateInfoFn function_table[] = {
      BuildKernelCreateInfo<void>,  // default entry to avoid the list becoming empty after ops-reducing
      BuildKernelCreateInfo<ONNX_OPERATOR_KERNEL_CLASS_NAME(kWebGpuExecutionProvider, kOnnxDomain, 1, MemcpyFromHost)>,
      BuildKernelCreateInfo<ONNX_OPERATOR_KERNEL_CLASS_NAME(kWebGpuExecutionProvider, kOnnxDomain, 1, MemcpyToHost)>,

      // element-wise operators
      // unary - math
      KERNEL_CREATE_INFO_VERSIONED(6, 12, Abs),
      KERNEL_CREATE_INFO(13, Abs),
      KERNEL_CREATE_INFO_VERSIONED(6, 12, Neg),
      KERNEL_CREATE_INFO(13, Neg),
      KERNEL_CREATE_INFO_VERSIONED(6, 12, Floor),
      KERNEL_CREATE_INFO(13, Floor),
      KERNEL_CREATE_INFO_VERSIONED(6, 12, Ceil),
      KERNEL_CREATE_INFO(13, Ceil),
      KERNEL_CREATE_INFO_VERSIONED(6, 12, Reciprocal),
      KERNEL_CREATE_INFO(13, Reciprocal),
      KERNEL_CREATE_INFO_VERSIONED(6, 12, Sqrt),
      KERNEL_CREATE_INFO(13, Sqrt),
      KERNEL_CREATE_INFO_VERSIONED(6, 12, Exp),
      KERNEL_CREATE_INFO(13, Exp),
      KERNEL_CREATE_INFO_VERSIONED(9, 12, Erf),
      KERNEL_CREATE_INFO(13, Erf),
      KERNEL_CREATE_INFO_VERSIONED(6, 12, Sigmoid),
      KERNEL_CREATE_INFO(13, Sigmoid),
      KERNEL_CREATE_INFO(6, HardSigmoid),
      KERNEL_CREATE_INFO_VERSIONED(6, 12, Log),
      KERNEL_CREATE_INFO(13, Log),

      KERNEL_CREATE_INFO(7, Sin),
      KERNEL_CREATE_INFO(7, Cos),
      KERNEL_CREATE_INFO(7, Tan),
      KERNEL_CREATE_INFO(7, Asin),
      KERNEL_CREATE_INFO(7, Acos),
      KERNEL_CREATE_INFO(7, Atan),
      KERNEL_CREATE_INFO(9, Sinh),
      KERNEL_CREATE_INFO(9, Cosh),
      KERNEL_CREATE_INFO(9, Asinh),
      KERNEL_CREATE_INFO(9, Acosh),
      KERNEL_CREATE_INFO(9, Atanh),
      KERNEL_CREATE_INFO_VERSIONED(6, 12, Tanh),
      KERNEL_CREATE_INFO(13, Tanh),
      KERNEL_CREATE_INFO(1, Not),

      // // activations
      BuildKernelCreateInfo<ONNX_OPERATOR_VERSIONED_TYPED_KERNEL_CLASS_NAME(kWebGpuExecutionProvider, kOnnxDomain, 11, 11, float, Clip)>,
      BuildKernelCreateInfo<ONNX_OPERATOR_VERSIONED_TYPED_KERNEL_CLASS_NAME(kWebGpuExecutionProvider, kOnnxDomain, 12, 12, float, Clip)>,
      BuildKernelCreateInfo<ONNX_OPERATOR_TYPED_KERNEL_CLASS_NAME(kWebGpuExecutionProvider, kOnnxDomain, 13, float, Clip)>,
      BuildKernelCreateInfo<ONNX_OPERATOR_VERSIONED_TYPED_KERNEL_CLASS_NAME(kWebGpuExecutionProvider, kOnnxDomain, 11, 11, MLFloat16, Clip)>,
      BuildKernelCreateInfo<ONNX_OPERATOR_VERSIONED_TYPED_KERNEL_CLASS_NAME(kWebGpuExecutionProvider, kOnnxDomain, 12, 12, MLFloat16, Clip)>,
      BuildKernelCreateInfo<ONNX_OPERATOR_TYPED_KERNEL_CLASS_NAME(kWebGpuExecutionProvider, kOnnxDomain, 13, MLFloat16, Clip)>,
      KERNEL_CREATE_INFO(6, Elu),
      KERNEL_CREATE_INFO_VERSIONED(6, 12, Relu),
      KERNEL_CREATE_INFO_VERSIONED(13, 13, Relu),
      KERNEL_CREATE_INFO(14, Relu),
      KERNEL_CREATE_INFO_VERSIONED(6, 15, LeakyRelu),
      KERNEL_CREATE_INFO(16, LeakyRelu),
      KERNEL_CREATE_INFO(10, ThresholdedRelu),
      KERNEL_CREATE_INFO(20, Gelu),

      // // binary - math
      KERNEL_CREATE_INFO_VERSIONED(7, 12, Add),
      KERNEL_CREATE_INFO_VERSIONED(13, 13, Add),
      KERNEL_CREATE_INFO(14, Add),
      KERNEL_CREATE_INFO_VERSIONED(7, 12, Sub),
      KERNEL_CREATE_INFO_VERSIONED(13, 13, Sub),
      KERNEL_CREATE_INFO(14, Sub),
      KERNEL_CREATE_INFO_VERSIONED(7, 12, Mul),
      KERNEL_CREATE_INFO_VERSIONED(13, 13, Mul),
      KERNEL_CREATE_INFO(14, Mul),
      KERNEL_CREATE_INFO_VERSIONED(7, 12, Div),
      KERNEL_CREATE_INFO_VERSIONED(13, 13, Div),
      KERNEL_CREATE_INFO(14, Div),
      KERNEL_CREATE_INFO_VERSIONED(7, 11, Pow),
      KERNEL_CREATE_INFO_VERSIONED(12, 12, Pow),
      KERNEL_CREATE_INFO_VERSIONED(13, 14, Pow),
      KERNEL_CREATE_INFO(15, Pow),
      KERNEL_CREATE_INFO_VERSIONED(7, 10, Equal),
      KERNEL_CREATE_INFO_VERSIONED(11, 12, Equal),
      KERNEL_CREATE_INFO_VERSIONED(13, 18, Equal),
      KERNEL_CREATE_INFO(19, Equal),
      KERNEL_CREATE_INFO_VERSIONED(7, 8, Greater),
      KERNEL_CREATE_INFO_VERSIONED(9, 12, Greater),
      KERNEL_CREATE_INFO(13, Greater),
      KERNEL_CREATE_INFO_VERSIONED(12, 15, GreaterOrEqual),
      KERNEL_CREATE_INFO(16, GreaterOrEqual),
      KERNEL_CREATE_INFO_VERSIONED(7, 8, Less),
      KERNEL_CREATE_INFO_VERSIONED(9, 12, Less),
      KERNEL_CREATE_INFO(13, Less),
      KERNEL_CREATE_INFO_VERSIONED(12, 15, LessOrEqual),
      KERNEL_CREATE_INFO(16, LessOrEqual),
      KERNEL_CREATE_INFO(7, And),

      BuildKernelCreateInfo<ONNX_OPERATOR_VERSIONED_KERNEL_CLASS_NAME(kWebGpuExecutionProvider, kOnnxDomain, 1, 12, Shape)>,
      BuildKernelCreateInfo<ONNX_OPERATOR_VERSIONED_KERNEL_CLASS_NAME(kWebGpuExecutionProvider, kOnnxDomain, 13, 14, Shape)>,
      BuildKernelCreateInfo<ONNX_OPERATOR_VERSIONED_KERNEL_CLASS_NAME(kWebGpuExecutionProvider, kOnnxDomain, 15, 18, Shape)>,
      BuildKernelCreateInfo<ONNX_OPERATOR_VERSIONED_KERNEL_CLASS_NAME(kWebGpuExecutionProvider, kOnnxDomain, 19, 20, Shape)>,
      BuildKernelCreateInfo<ONNX_OPERATOR_VERSIONED_KERNEL_CLASS_NAME(kWebGpuExecutionProvider, kOnnxDomain, 21, 22, Shape)>,
      BuildKernelCreateInfo<ONNX_OPERATOR_KERNEL_CLASS_NAME(kWebGpuExecutionProvider, kOnnxDomain, 23, Shape)>,

      BuildKernelCreateInfo<ONNX_OPERATOR_VERSIONED_KERNEL_CLASS_NAME(kWebGpuExecutionProvider, kOnnxDomain, 5, 12, Reshape)>,
      BuildKernelCreateInfo<ONNX_OPERATOR_VERSIONED_KERNEL_CLASS_NAME(kWebGpuExecutionProvider, kOnnxDomain, 13, 13, Reshape)>,
      BuildKernelCreateInfo<ONNX_OPERATOR_VERSIONED_KERNEL_CLASS_NAME(kWebGpuExecutionProvider, kOnnxDomain, 14, 18, Reshape)>,
      BuildKernelCreateInfo<ONNX_OPERATOR_VERSIONED_KERNEL_CLASS_NAME(kWebGpuExecutionProvider, kOnnxDomain, 19, 20, Reshape)>,
      BuildKernelCreateInfo<ONNX_OPERATOR_KERNEL_CLASS_NAME(kWebGpuExecutionProvider, kOnnxDomain, 21, Reshape)>,

      BuildKernelCreateInfo<ONNX_OPERATOR_VERSIONED_KERNEL_CLASS_NAME(kWebGpuExecutionProvider, kOnnxDomain, 1, 10, Squeeze)>,
      BuildKernelCreateInfo<ONNX_OPERATOR_VERSIONED_KERNEL_CLASS_NAME(kWebGpuExecutionProvider, kOnnxDomain, 11, 12, Squeeze)>,
      BuildKernelCreateInfo<ONNX_OPERATOR_KERNEL_CLASS_NAME(kWebGpuExecutionProvider, kOnnxDomain, 13, Squeeze)>,
      BuildKernelCreateInfo<ONNX_OPERATOR_VERSIONED_KERNEL_CLASS_NAME(kWebGpuExecutionProvider, kOnnxDomain, 1, 10, ReduceMax)>,
      BuildKernelCreateInfo<ONNX_OPERATOR_VERSIONED_KERNEL_CLASS_NAME(kWebGpuExecutionProvider, kOnnxDomain, 11, 11, ReduceMax)>,
      BuildKernelCreateInfo<ONNX_OPERATOR_VERSIONED_KERNEL_CLASS_NAME(kWebGpuExecutionProvider, kOnnxDomain, 12, 12, ReduceMax)>,
      BuildKernelCreateInfo<ONNX_OPERATOR_VERSIONED_KERNEL_CLASS_NAME(kWebGpuExecutionProvider, kOnnxDomain, 13, 17, ReduceMax)>,
      BuildKernelCreateInfo<ONNX_OPERATOR_VERSIONED_KERNEL_CLASS_NAME(kWebGpuExecutionProvider, kOnnxDomain, 18, 19, ReduceMax)>,
      BuildKernelCreateInfo<ONNX_OPERATOR_KERNEL_CLASS_NAME(kWebGpuExecutionProvider, kOnnxDomain, 20, ReduceMax)>,

      BuildKernelCreateInfo<ONNX_OPERATOR_VERSIONED_KERNEL_CLASS_NAME(kWebGpuExecutionProvider, kOnnxDomain, 1, 10, ReduceMean)>,
      BuildKernelCreateInfo<ONNX_OPERATOR_VERSIONED_KERNEL_CLASS_NAME(kWebGpuExecutionProvider, kOnnxDomain, 11, 12, ReduceMean)>,
      BuildKernelCreateInfo<ONNX_OPERATOR_VERSIONED_KERNEL_CLASS_NAME(kWebGpuExecutionProvider, kOnnxDomain, 13, 17, ReduceMean)>,
      BuildKernelCreateInfo<ONNX_OPERATOR_KERNEL_CLASS_NAME(kWebGpuExecutionProvider, kOnnxDomain, 18, ReduceMean)>,

      BuildKernelCreateInfo<ONNX_OPERATOR_VERSIONED_KERNEL_CLASS_NAME(kWebGpuExecutionProvider, kOnnxDomain, 1, 10, Unsqueeze)>,
      BuildKernelCreateInfo<ONNX_OPERATOR_VERSIONED_KERNEL_CLASS_NAME(kWebGpuExecutionProvider, kOnnxDomain, 11, 12, Unsqueeze)>,
      BuildKernelCreateInfo<ONNX_OPERATOR_VERSIONED_KERNEL_CLASS_NAME(kWebGpuExecutionProvider, kOnnxDomain, 13, 20, Unsqueeze)>,
      BuildKernelCreateInfo<ONNX_OPERATOR_VERSIONED_KERNEL_CLASS_NAME(kWebGpuExecutionProvider, kOnnxDomain, 21, 22, Unsqueeze)>,
      BuildKernelCreateInfo<ONNX_OPERATOR_KERNEL_CLASS_NAME(kWebGpuExecutionProvider, kOnnxDomain, 23, Unsqueeze)>,

      BuildKernelCreateInfo<ONNX_OPERATOR_VERSIONED_KERNEL_CLASS_NAME(kWebGpuExecutionProvider, kOnnxDomain, 1, 10, ReduceMin)>,
      BuildKernelCreateInfo<ONNX_OPERATOR_VERSIONED_KERNEL_CLASS_NAME(kWebGpuExecutionProvider, kOnnxDomain, 11, 11, ReduceMin)>,
      BuildKernelCreateInfo<ONNX_OPERATOR_VERSIONED_KERNEL_CLASS_NAME(kWebGpuExecutionProvider, kOnnxDomain, 12, 12, ReduceMin)>,
      BuildKernelCreateInfo<ONNX_OPERATOR_VERSIONED_KERNEL_CLASS_NAME(kWebGpuExecutionProvider, kOnnxDomain, 13, 17, ReduceMin)>,
      BuildKernelCreateInfo<ONNX_OPERATOR_VERSIONED_KERNEL_CLASS_NAME(kWebGpuExecutionProvider, kOnnxDomain, 18, 19, ReduceMin)>,
      BuildKernelCreateInfo<ONNX_OPERATOR_KERNEL_CLASS_NAME(kWebGpuExecutionProvider, kOnnxDomain, 20, ReduceMin)>,

      BuildKernelCreateInfo<ONNX_OPERATOR_VERSIONED_KERNEL_CLASS_NAME(kWebGpuExecutionProvider, kOnnxDomain, 1, 10, ReduceProd)>,
      BuildKernelCreateInfo<ONNX_OPERATOR_VERSIONED_KERNEL_CLASS_NAME(kWebGpuExecutionProvider, kOnnxDomain, 11, 12, ReduceProd)>,
      BuildKernelCreateInfo<ONNX_OPERATOR_VERSIONED_KERNEL_CLASS_NAME(kWebGpuExecutionProvider, kOnnxDomain, 13, 17, ReduceProd)>,
      BuildKernelCreateInfo<ONNX_OPERATOR_KERNEL_CLASS_NAME(kWebGpuExecutionProvider, kOnnxDomain, 18, ReduceProd)>,

      BuildKernelCreateInfo<ONNX_OPERATOR_VERSIONED_KERNEL_CLASS_NAME(kWebGpuExecutionProvider, kOnnxDomain, 1, 10, ReduceSum)>,
      BuildKernelCreateInfo<ONNX_OPERATOR_VERSIONED_KERNEL_CLASS_NAME(kWebGpuExecutionProvider, kOnnxDomain, 11, 12, ReduceSum)>,
      BuildKernelCreateInfo<ONNX_OPERATOR_KERNEL_CLASS_NAME(kWebGpuExecutionProvider, kOnnxDomain, 13, ReduceSum)>,

      BuildKernelCreateInfo<ONNX_OPERATOR_VERSIONED_KERNEL_CLASS_NAME(kWebGpuExecutionProvider, kOnnxDomain, 1, 10, ReduceL1)>,
      BuildKernelCreateInfo<ONNX_OPERATOR_VERSIONED_KERNEL_CLASS_NAME(kWebGpuExecutionProvider, kOnnxDomain, 11, 12, ReduceL1)>,
      BuildKernelCreateInfo<ONNX_OPERATOR_VERSIONED_KERNEL_CLASS_NAME(kWebGpuExecutionProvider, kOnnxDomain, 13, 17, ReduceL1)>,
      BuildKernelCreateInfo<ONNX_OPERATOR_KERNEL_CLASS_NAME(kWebGpuExecutionProvider, kOnnxDomain, 18, ReduceL1)>,

      BuildKernelCreateInfo<ONNX_OPERATOR_VERSIONED_KERNEL_CLASS_NAME(kWebGpuExecutionProvider, kOnnxDomain, 1, 10, ReduceL2)>,
      BuildKernelCreateInfo<ONNX_OPERATOR_VERSIONED_KERNEL_CLASS_NAME(kWebGpuExecutionProvider, kOnnxDomain, 11, 12, ReduceL2)>,
      BuildKernelCreateInfo<ONNX_OPERATOR_VERSIONED_KERNEL_CLASS_NAME(kWebGpuExecutionProvider, kOnnxDomain, 13, 17, ReduceL2)>,
      BuildKernelCreateInfo<ONNX_OPERATOR_KERNEL_CLASS_NAME(kWebGpuExecutionProvider, kOnnxDomain, 18, ReduceL2)>,

      BuildKernelCreateInfo<ONNX_OPERATOR_VERSIONED_KERNEL_CLASS_NAME(kWebGpuExecutionProvider, kOnnxDomain, 1, 10, ReduceLogSum)>,
      BuildKernelCreateInfo<ONNX_OPERATOR_VERSIONED_KERNEL_CLASS_NAME(kWebGpuExecutionProvider, kOnnxDomain, 11, 12, ReduceLogSum)>,
      BuildKernelCreateInfo<ONNX_OPERATOR_VERSIONED_KERNEL_CLASS_NAME(kWebGpuExecutionProvider, kOnnxDomain, 13, 17, ReduceLogSum)>,
      BuildKernelCreateInfo<ONNX_OPERATOR_KERNEL_CLASS_NAME(kWebGpuExecutionProvider, kOnnxDomain, 18, ReduceLogSum)>,

      BuildKernelCreateInfo<ONNX_OPERATOR_VERSIONED_KERNEL_CLASS_NAME(kWebGpuExecutionProvider, kOnnxDomain, 1, 10, ReduceSumSquare)>,
      BuildKernelCreateInfo<ONNX_OPERATOR_VERSIONED_KERNEL_CLASS_NAME(kWebGpuExecutionProvider, kOnnxDomain, 11, 12, ReduceSumSquare)>,
      BuildKernelCreateInfo<ONNX_OPERATOR_VERSIONED_KERNEL_CLASS_NAME(kWebGpuExecutionProvider, kOnnxDomain, 13, 17, ReduceSumSquare)>,
      BuildKernelCreateInfo<ONNX_OPERATOR_KERNEL_CLASS_NAME(kWebGpuExecutionProvider, kOnnxDomain, 18, ReduceSumSquare)>,

      BuildKernelCreateInfo<ONNX_OPERATOR_VERSIONED_KERNEL_CLASS_NAME(kWebGpuExecutionProvider, kOnnxDomain, 1, 10, ReduceLogSumExp)>,
      BuildKernelCreateInfo<ONNX_OPERATOR_VERSIONED_KERNEL_CLASS_NAME(kWebGpuExecutionProvider, kOnnxDomain, 11, 12, ReduceLogSumExp)>,
      BuildKernelCreateInfo<ONNX_OPERATOR_VERSIONED_KERNEL_CLASS_NAME(kWebGpuExecutionProvider, kOnnxDomain, 13, 17, ReduceLogSumExp)>,
      BuildKernelCreateInfo<ONNX_OPERATOR_KERNEL_CLASS_NAME(kWebGpuExecutionProvider, kOnnxDomain, 18, ReduceLogSumExp)>,

      KERNEL_CREATE_INFO_VERSIONED(9, 15, Where),
      KERNEL_CREATE_INFO(16, Where),

      BuildKernelCreateInfo<ONNX_OPERATOR_VERSIONED_KERNEL_CLASS_NAME(kWebGpuExecutionProvider, kOnnxDomain, 1, 12, Transpose)>,
      BuildKernelCreateInfo<ONNX_OPERATOR_VERSIONED_KERNEL_CLASS_NAME(kWebGpuExecutionProvider, kOnnxDomain, 13, 20, Transpose)>,
      BuildKernelCreateInfo<ONNX_OPERATOR_VERSIONED_KERNEL_CLASS_NAME(kWebGpuExecutionProvider, kOnnxDomain, 21, 22, Transpose)>,
      BuildKernelCreateInfo<ONNX_OPERATOR_KERNEL_CLASS_NAME(kWebGpuExecutionProvider, kOnnxDomain, 23, Transpose)>,

      BuildKernelCreateInfo<ONNX_OPERATOR_VERSIONED_KERNEL_CLASS_NAME(kWebGpuExecutionProvider, kOnnxDomain, 11, 12, DepthToSpace)>,
      BuildKernelCreateInfo<ONNX_OPERATOR_KERNEL_CLASS_NAME(kWebGpuExecutionProvider, kOnnxDomain, 13, DepthToSpace)>,
      BuildKernelCreateInfo<ONNX_OPERATOR_VERSIONED_KERNEL_CLASS_NAME(kWebGpuExecutionProvider, kMSInternalNHWCDomain, 11, 12, DepthToSpace)>,
      BuildKernelCreateInfo<ONNX_OPERATOR_KERNEL_CLASS_NAME(kWebGpuExecutionProvider, kMSInternalNHWCDomain, 13, DepthToSpace)>,

      BuildKernelCreateInfo<ONNX_OPERATOR_VERSIONED_KERNEL_CLASS_NAME(kWebGpuExecutionProvider, kOnnxDomain, 1, 10, Conv)>,
      BuildKernelCreateInfo<ONNX_OPERATOR_VERSIONED_KERNEL_CLASS_NAME(kWebGpuExecutionProvider, kOnnxDomain, 11, 21, Conv)>,
      BuildKernelCreateInfo<ONNX_OPERATOR_KERNEL_CLASS_NAME(kWebGpuExecutionProvider, kOnnxDomain, 22, Conv)>,
      BuildKernelCreateInfo<ONNX_OPERATOR_VERSIONED_KERNEL_CLASS_NAME(kWebGpuExecutionProvider, kMSInternalNHWCDomain, 1, 10, Conv)>,
      BuildKernelCreateInfo<ONNX_OPERATOR_VERSIONED_KERNEL_CLASS_NAME(kWebGpuExecutionProvider, kMSInternalNHWCDomain, 11, 21, Conv)>,
      BuildKernelCreateInfo<ONNX_OPERATOR_KERNEL_CLASS_NAME(kWebGpuExecutionProvider, kMSInternalNHWCDomain, 22, Conv)>,

      BuildKernelCreateInfo<ONNX_OPERATOR_VERSIONED_KERNEL_CLASS_NAME(kWebGpuExecutionProvider, kOnnxDomain, 1, 10, ConvTranspose)>,
      BuildKernelCreateInfo<ONNX_OPERATOR_KERNEL_CLASS_NAME(kWebGpuExecutionProvider, kOnnxDomain, 11, ConvTranspose)>,
      BuildKernelCreateInfo<ONNX_OPERATOR_VERSIONED_KERNEL_CLASS_NAME(kWebGpuExecutionProvider, kMSInternalNHWCDomain, 1, 10, ConvTranspose)>,
      BuildKernelCreateInfo<ONNX_OPERATOR_KERNEL_CLASS_NAME(kWebGpuExecutionProvider, kMSInternalNHWCDomain, 11, ConvTranspose)>,

      BuildKernelCreateInfo<ONNX_OPERATOR_VERSIONED_KERNEL_CLASS_NAME(kWebGpuExecutionProvider, kOnnxDomain, 1, 7, MaxPool)>,
      BuildKernelCreateInfo<ONNX_OPERATOR_VERSIONED_KERNEL_CLASS_NAME(kWebGpuExecutionProvider, kOnnxDomain, 8, 9, MaxPool)>,
      BuildKernelCreateInfo<ONNX_OPERATOR_VERSIONED_KERNEL_CLASS_NAME(kWebGpuExecutionProvider, kOnnxDomain, 10, 10, MaxPool)>,
      BuildKernelCreateInfo<ONNX_OPERATOR_VERSIONED_KERNEL_CLASS_NAME(kWebGpuExecutionProvider, kOnnxDomain, 11, 11, MaxPool)>,
      BuildKernelCreateInfo<ONNX_OPERATOR_KERNEL_CLASS_NAME(kWebGpuExecutionProvider, kOnnxDomain, 12, MaxPool)>,
      BuildKernelCreateInfo<ONNX_OPERATOR_VERSIONED_KERNEL_CLASS_NAME(kWebGpuExecutionProvider, kMSInternalNHWCDomain, 1, 7, MaxPool)>,
      BuildKernelCreateInfo<ONNX_OPERATOR_VERSIONED_KERNEL_CLASS_NAME(kWebGpuExecutionProvider, kMSInternalNHWCDomain, 8, 9, MaxPool)>,
      BuildKernelCreateInfo<ONNX_OPERATOR_VERSIONED_KERNEL_CLASS_NAME(kWebGpuExecutionProvider, kMSInternalNHWCDomain, 10, 10, MaxPool)>,
      BuildKernelCreateInfo<ONNX_OPERATOR_VERSIONED_KERNEL_CLASS_NAME(kWebGpuExecutionProvider, kMSInternalNHWCDomain, 11, 11, MaxPool)>,
      BuildKernelCreateInfo<ONNX_OPERATOR_KERNEL_CLASS_NAME(kWebGpuExecutionProvider, kMSInternalNHWCDomain, 12, MaxPool)>,

      BuildKernelCreateInfo<ONNX_OPERATOR_VERSIONED_KERNEL_CLASS_NAME(kWebGpuExecutionProvider, kOnnxDomain, 7, 9, AveragePool)>,
      BuildKernelCreateInfo<ONNX_OPERATOR_VERSIONED_KERNEL_CLASS_NAME(kWebGpuExecutionProvider, kOnnxDomain, 10, 10, AveragePool)>,
      BuildKernelCreateInfo<ONNX_OPERATOR_KERNEL_CLASS_NAME(kWebGpuExecutionProvider, kOnnxDomain, 11, AveragePool)>,
      BuildKernelCreateInfo<ONNX_OPERATOR_VERSIONED_KERNEL_CLASS_NAME(kWebGpuExecutionProvider, kMSInternalNHWCDomain, 7, 9, AveragePool)>,
      BuildKernelCreateInfo<ONNX_OPERATOR_VERSIONED_KERNEL_CLASS_NAME(kWebGpuExecutionProvider, kMSInternalNHWCDomain, 10, 10, AveragePool)>,
      BuildKernelCreateInfo<ONNX_OPERATOR_KERNEL_CLASS_NAME(kWebGpuExecutionProvider, kMSInternalNHWCDomain, 11, AveragePool)>,

      BuildKernelCreateInfo<ONNX_OPERATOR_KERNEL_CLASS_NAME(kWebGpuExecutionProvider, kOnnxDomain, 1, GlobalAveragePool)>,
      BuildKernelCreateInfo<ONNX_OPERATOR_KERNEL_CLASS_NAME(kWebGpuExecutionProvider, kMSInternalNHWCDomain, 1, GlobalAveragePool)>,

      BuildKernelCreateInfo<ONNX_OPERATOR_KERNEL_CLASS_NAME(kWebGpuExecutionProvider, kOnnxDomain, 1, GlobalMaxPool)>,
      BuildKernelCreateInfo<ONNX_OPERATOR_KERNEL_CLASS_NAME(kWebGpuExecutionProvider, kMSInternalNHWCDomain, 1, GlobalMaxPool)>,

      BuildKernelCreateInfo<ONNX_OPERATOR_VERSIONED_KERNEL_CLASS_NAME(kWebGpuExecutionProvider, kOnnxDomain, 7, 8, Gemm)>,
      BuildKernelCreateInfo<ONNX_OPERATOR_VERSIONED_KERNEL_CLASS_NAME(kWebGpuExecutionProvider, kOnnxDomain, 9, 10, Gemm)>,
      BuildKernelCreateInfo<ONNX_OPERATOR_VERSIONED_KERNEL_CLASS_NAME(kWebGpuExecutionProvider, kOnnxDomain, 11, 12, Gemm)>,
      BuildKernelCreateInfo<ONNX_OPERATOR_KERNEL_CLASS_NAME(kWebGpuExecutionProvider, kOnnxDomain, 13, Gemm)>,
      BuildKernelCreateInfo<ONNX_OPERATOR_VERSIONED_KERNEL_CLASS_NAME(kWebGpuExecutionProvider, kOnnxDomain, 1, 12, MatMul)>,
      BuildKernelCreateInfo<ONNX_OPERATOR_KERNEL_CLASS_NAME(kWebGpuExecutionProvider, kOnnxDomain, 13, MatMul)>,

      BuildKernelCreateInfo<ONNX_OPERATOR_VERSIONED_KERNEL_CLASS_NAME(kWebGpuExecutionProvider, kOnnxDomain, 1, 10, ArgMax)>,
      BuildKernelCreateInfo<ONNX_OPERATOR_VERSIONED_KERNEL_CLASS_NAME(kWebGpuExecutionProvider, kOnnxDomain, 11, 12, ArgMax)>,
      BuildKernelCreateInfo<ONNX_OPERATOR_KERNEL_CLASS_NAME(kWebGpuExecutionProvider, kOnnxDomain, 13, ArgMax)>,

      BuildKernelCreateInfo<ONNX_OPERATOR_VERSIONED_KERNEL_CLASS_NAME(kWebGpuExecutionProvider, kOnnxDomain, 1, 10, ArgMin)>,
      BuildKernelCreateInfo<ONNX_OPERATOR_VERSIONED_KERNEL_CLASS_NAME(kWebGpuExecutionProvider, kOnnxDomain, 11, 12, ArgMin)>,
      BuildKernelCreateInfo<ONNX_OPERATOR_KERNEL_CLASS_NAME(kWebGpuExecutionProvider, kOnnxDomain, 13, ArgMin)>,

      BuildKernelCreateInfo<ONNX_OPERATOR_VERSIONED_KERNEL_CLASS_NAME(kWebGpuExecutionProvider, kOnnxDomain, 1, 10, Softmax)>,
      BuildKernelCreateInfo<ONNX_OPERATOR_VERSIONED_KERNEL_CLASS_NAME(kWebGpuExecutionProvider, kOnnxDomain, 11, 12, Softmax)>,
      BuildKernelCreateInfo<ONNX_OPERATOR_KERNEL_CLASS_NAME(kWebGpuExecutionProvider, kOnnxDomain, 13, Softmax)>,

      BuildKernelCreateInfo<ONNX_OPERATOR_VERSIONED_KERNEL_CLASS_NAME(kWebGpuExecutionProvider, kOnnxDomain, 1, 3, Concat)>,
      BuildKernelCreateInfo<ONNX_OPERATOR_VERSIONED_KERNEL_CLASS_NAME(kWebGpuExecutionProvider, kOnnxDomain, 4, 10, Concat)>,
      BuildKernelCreateInfo<ONNX_OPERATOR_VERSIONED_KERNEL_CLASS_NAME(kWebGpuExecutionProvider, kOnnxDomain, 11, 12, Concat)>,
      BuildKernelCreateInfo<ONNX_OPERATOR_KERNEL_CLASS_NAME(kWebGpuExecutionProvider, kOnnxDomain, 13, Concat)>,

      BuildKernelCreateInfo<ONNX_OPERATOR_VERSIONED_KERNEL_CLASS_NAME(kWebGpuExecutionProvider, kOnnxDomain, 1, 1, Split)>,
      BuildKernelCreateInfo<ONNX_OPERATOR_VERSIONED_KERNEL_CLASS_NAME(kWebGpuExecutionProvider, kOnnxDomain, 2, 10, Split)>,
      BuildKernelCreateInfo<ONNX_OPERATOR_VERSIONED_KERNEL_CLASS_NAME(kWebGpuExecutionProvider, kOnnxDomain, 11, 12, Split)>,
      BuildKernelCreateInfo<ONNX_OPERATOR_VERSIONED_KERNEL_CLASS_NAME(kWebGpuExecutionProvider, kOnnxDomain, 13, 17, Split)>,
      BuildKernelCreateInfo<ONNX_OPERATOR_KERNEL_CLASS_NAME(kWebGpuExecutionProvider, kOnnxDomain, 18, Split)>,

      BuildKernelCreateInfo<ONNX_OPERATOR_VERSIONED_KERNEL_CLASS_NAME(kWebGpuExecutionProvider, kOnnxDomain, 8, 12, Expand)>,
      BuildKernelCreateInfo<ONNX_OPERATOR_KERNEL_CLASS_NAME(kWebGpuExecutionProvider, kOnnxDomain, 13, Expand)>,

      BuildKernelCreateInfo<ONNX_OPERATOR_VERSIONED_KERNEL_CLASS_NAME(kWebGpuExecutionProvider, kOnnxDomain, 1, 10, Gather)>,
      BuildKernelCreateInfo<ONNX_OPERATOR_VERSIONED_KERNEL_CLASS_NAME(kWebGpuExecutionProvider, kOnnxDomain, 11, 12, Gather)>,
      BuildKernelCreateInfo<ONNX_OPERATOR_KERNEL_CLASS_NAME(kWebGpuExecutionProvider, kOnnxDomain, 13, Gather)>,

      BuildKernelCreateInfo<ONNX_OPERATOR_VERSIONED_KERNEL_CLASS_NAME(kWebGpuExecutionProvider, kOnnxDomain, 11, 12, GatherElements)>,
      BuildKernelCreateInfo<ONNX_OPERATOR_KERNEL_CLASS_NAME(kWebGpuExecutionProvider, kOnnxDomain, 13, GatherElements)>,

      BuildKernelCreateInfo<ONNX_OPERATOR_VERSIONED_KERNEL_CLASS_NAME(kWebGpuExecutionProvider, kOnnxDomain, 11, 11, GatherND)>,
      BuildKernelCreateInfo<ONNX_OPERATOR_VERSIONED_KERNEL_CLASS_NAME(kWebGpuExecutionProvider, kOnnxDomain, 12, 12, GatherND)>,
      BuildKernelCreateInfo<ONNX_OPERATOR_KERNEL_CLASS_NAME(kWebGpuExecutionProvider, kOnnxDomain, 13, GatherND)>,

      BuildKernelCreateInfo<ONNX_OPERATOR_VERSIONED_KERNEL_CLASS_NAME(kWebGpuExecutionProvider, kOnnxDomain, 10, 10, Resize)>,
      BuildKernelCreateInfo<ONNX_OPERATOR_VERSIONED_KERNEL_CLASS_NAME(kWebGpuExecutionProvider, kOnnxDomain, 11, 12, Resize)>,
      BuildKernelCreateInfo<ONNX_OPERATOR_VERSIONED_KERNEL_CLASS_NAME(kWebGpuExecutionProvider, kOnnxDomain, 13, 17, Resize)>,
      BuildKernelCreateInfo<ONNX_OPERATOR_VERSIONED_KERNEL_CLASS_NAME(kWebGpuExecutionProvider, kOnnxDomain, 18, 18, Resize)>,
      BuildKernelCreateInfo<ONNX_OPERATOR_KERNEL_CLASS_NAME(kWebGpuExecutionProvider, kOnnxDomain, 19, Resize)>,
      // BuildKernelCreateInfo<ONNX_OPERATOR_VERSIONED_KERNEL_CLASS_NAME(kWebGpuExecutionProvider, kMSInternalNHWCDomain, 10, 10, Resize)>,
      // BuildKernelCreateInfo<ONNX_OPERATOR_VERSIONED_KERNEL_CLASS_NAME(kWebGpuExecutionProvider, kMSInternalNHWCDomain, 11, 12, Resize)>,
      // BuildKernelCreateInfo<ONNX_OPERATOR_VERSIONED_KERNEL_CLASS_NAME(kWebGpuExecutionProvider, kMSInternalNHWCDomain, 13, 17, Resize)>,
      // BuildKernelCreateInfo<ONNX_OPERATOR_VERSIONED_KERNEL_CLASS_NAME(kWebGpuExecutionProvider, kMSInternalNHWCDomain, 18, 18, Resize)>,
      // BuildKernelCreateInfo<ONNX_OPERATOR_KERNEL_CLASS_NAME(kWebGpuExecutionProvider, kMSInternalNHWCDomain, 19, Resize)>,

      BuildKernelCreateInfo<ONNX_OPERATOR_VERSIONED_KERNEL_CLASS_NAME(kWebGpuExecutionProvider, kOnnxDomain, 1, 9, Slice)>,
      BuildKernelCreateInfo<ONNX_OPERATOR_VERSIONED_KERNEL_CLASS_NAME(kWebGpuExecutionProvider, kOnnxDomain, 10, 10, Slice)>,
      BuildKernelCreateInfo<ONNX_OPERATOR_VERSIONED_KERNEL_CLASS_NAME(kWebGpuExecutionProvider, kOnnxDomain, 11, 12, Slice)>,
      BuildKernelCreateInfo<ONNX_OPERATOR_KERNEL_CLASS_NAME(kWebGpuExecutionProvider, kOnnxDomain, 13, Slice)>,

      BuildKernelCreateInfo<ONNX_OPERATOR_VERSIONED_KERNEL_CLASS_NAME(kWebGpuExecutionProvider, kOnnxDomain, 1, 8, Flatten)>,
      BuildKernelCreateInfo<ONNX_OPERATOR_VERSIONED_KERNEL_CLASS_NAME(kWebGpuExecutionProvider, kOnnxDomain, 9, 10, Flatten)>,
      BuildKernelCreateInfo<ONNX_OPERATOR_VERSIONED_KERNEL_CLASS_NAME(kWebGpuExecutionProvider, kOnnxDomain, 11, 12, Flatten)>,
      BuildKernelCreateInfo<ONNX_OPERATOR_VERSIONED_KERNEL_CLASS_NAME(kWebGpuExecutionProvider, kOnnxDomain, 13, 20, Flatten)>,
      BuildKernelCreateInfo<ONNX_OPERATOR_KERNEL_CLASS_NAME(kWebGpuExecutionProvider, kOnnxDomain, 21, Flatten)>,
      BuildKernelCreateInfo<ONNX_OPERATOR_VERSIONED_KERNEL_CLASS_NAME(kWebGpuExecutionProvider, kOnnxDomain, 6, 12, Tile)>,
      BuildKernelCreateInfo<ONNX_OPERATOR_KERNEL_CLASS_NAME(kWebGpuExecutionProvider, kOnnxDomain, 13, Tile)>,

      BuildKernelCreateInfo<ONNX_OPERATOR_KERNEL_CLASS_NAME(kWebGpuExecutionProvider, kOnnxDomain, 17, LayerNormalization)>,

      BuildKernelCreateInfo<ONNX_OPERATOR_VERSIONED_KERNEL_CLASS_NAME(kWebGpuExecutionProvider, kOnnxDomain, 1, 5, InstanceNormalization)>,
      BuildKernelCreateInfo<ONNX_OPERATOR_VERSIONED_KERNEL_CLASS_NAME(kWebGpuExecutionProvider, kMSInternalNHWCDomain, 1, 5, InstanceNormalization)>,
      BuildKernelCreateInfo<ONNX_OPERATOR_VERSIONED_KERNEL_CLASS_NAME(kWebGpuExecutionProvider, kOnnxDomain, 6, 21, InstanceNormalization)>,
      BuildKernelCreateInfo<ONNX_OPERATOR_VERSIONED_KERNEL_CLASS_NAME(kWebGpuExecutionProvider, kMSInternalNHWCDomain, 6, 21, InstanceNormalization)>,
      BuildKernelCreateInfo<ONNX_OPERATOR_KERNEL_CLASS_NAME(kWebGpuExecutionProvider, kOnnxDomain, 22, InstanceNormalization)>,
      BuildKernelCreateInfo<ONNX_OPERATOR_KERNEL_CLASS_NAME(kWebGpuExecutionProvider, kMSInternalNHWCDomain, 22, InstanceNormalization)>,

      BuildKernelCreateInfo<ONNX_OPERATOR_TYPED_KERNEL_CLASS_NAME(kWebGpuExecutionProvider, kOnnxDomain, 11, float, Range)>,
      BuildKernelCreateInfo<ONNX_OPERATOR_TYPED_KERNEL_CLASS_NAME(kWebGpuExecutionProvider, kOnnxDomain, 11, int32_t, Range)>,

      BuildKernelCreateInfo<ONNX_OPERATOR_KERNEL_CLASS_NAME(kWebGpuExecutionProvider, kOnnxDomain, 12, Einsum)>,

      BuildKernelCreateInfo<ONNX_OPERATOR_VERSIONED_KERNEL_CLASS_NAME(kWebGpuExecutionProvider, kOnnxDomain, 2, 10, Pad)>,
      BuildKernelCreateInfo<ONNX_OPERATOR_VERSIONED_KERNEL_CLASS_NAME(kWebGpuExecutionProvider, kOnnxDomain, 11, 12, Pad)>,
      BuildKernelCreateInfo<ONNX_OPERATOR_VERSIONED_KERNEL_CLASS_NAME(kWebGpuExecutionProvider, kOnnxDomain, 13, 17, Pad)>,
      BuildKernelCreateInfo<ONNX_OPERATOR_VERSIONED_KERNEL_CLASS_NAME(kWebGpuExecutionProvider, kOnnxDomain, 18, 18, Pad)>,
      BuildKernelCreateInfo<ONNX_OPERATOR_VERSIONED_KERNEL_CLASS_NAME(kWebGpuExecutionProvider, kOnnxDomain, 19, 20, Pad)>,
      BuildKernelCreateInfo<ONNX_OPERATOR_VERSIONED_KERNEL_CLASS_NAME(kWebGpuExecutionProvider, kOnnxDomain, 21, 22, Pad)>,
      BuildKernelCreateInfo<ONNX_OPERATOR_KERNEL_CLASS_NAME(kWebGpuExecutionProvider, kOnnxDomain, 23, Pad)>,

      BuildKernelCreateInfo<ONNX_OPERATOR_VERSIONED_KERNEL_CLASS_NAME(kWebGpuExecutionProvider, kOnnxDomain, 1, 10, If)>,
      BuildKernelCreateInfo<ONNX_OPERATOR_VERSIONED_KERNEL_CLASS_NAME(kWebGpuExecutionProvider, kOnnxDomain, 11, 12, If)>,
      BuildKernelCreateInfo<ONNX_OPERATOR_VERSIONED_KERNEL_CLASS_NAME(kWebGpuExecutionProvider, kOnnxDomain, 13, 18, If)>,
      BuildKernelCreateInfo<ONNX_OPERATOR_VERSIONED_KERNEL_CLASS_NAME(kWebGpuExecutionProvider, kOnnxDomain, 19, 20, If)>,
      BuildKernelCreateInfo<ONNX_OPERATOR_KERNEL_CLASS_NAME(kWebGpuExecutionProvider, kOnnxDomain, 21, If)>,

      BuildKernelCreateInfo<ONNX_OPERATOR_VERSIONED_KERNEL_CLASS_NAME(kWebGpuExecutionProvider, kOnnxDomain, 7, 8, BatchNormalization)>,
      BuildKernelCreateInfo<ONNX_OPERATOR_VERSIONED_KERNEL_CLASS_NAME(kWebGpuExecutionProvider, kOnnxDomain, 9, 13, BatchNormalization)>,
      BuildKernelCreateInfo<ONNX_OPERATOR_VERSIONED_KERNEL_CLASS_NAME(kWebGpuExecutionProvider, kOnnxDomain, 14, 14, BatchNormalization)>,
      BuildKernelCreateInfo<ONNX_OPERATOR_KERNEL_CLASS_NAME(kWebGpuExecutionProvider, kOnnxDomain, 15, BatchNormalization)>,
      BuildKernelCreateInfo<ONNX_OPERATOR_VERSIONED_KERNEL_CLASS_NAME(kWebGpuExecutionProvider, kMSInternalNHWCDomain, 7, 8, BatchNormalization)>,
      BuildKernelCreateInfo<ONNX_OPERATOR_VERSIONED_KERNEL_CLASS_NAME(kWebGpuExecutionProvider, kMSInternalNHWCDomain, 9, 13, BatchNormalization)>,
      BuildKernelCreateInfo<ONNX_OPERATOR_VERSIONED_KERNEL_CLASS_NAME(kWebGpuExecutionProvider, kMSInternalNHWCDomain, 14, 14, BatchNormalization)>,
      BuildKernelCreateInfo<ONNX_OPERATOR_KERNEL_CLASS_NAME(kWebGpuExecutionProvider, kMSInternalNHWCDomain, 15, BatchNormalization)>,

      KERNEL_CREATE_INFO_VERSIONED(10, 12, DequantizeLinear),
      KERNEL_CREATE_INFO_VERSIONED(13, 18, DequantizeLinear),
      KERNEL_CREATE_INFO_VERSIONED(19, 20, DequantizeLinear),
      KERNEL_CREATE_INFO_VERSIONED(21, 22, DequantizeLinear),
      KERNEL_CREATE_INFO(23, DequantizeLinear),

      BuildKernelCreateInfo<ONNX_OPERATOR_VERSIONED_KERNEL_CLASS_NAME(kWebGpuExecutionProvider, kOnnxDomain, 11, 13, CumSum)>,
      BuildKernelCreateInfo<ONNX_OPERATOR_KERNEL_CLASS_NAME(kWebGpuExecutionProvider, kOnnxDomain, 14, CumSum)>,

      BuildKernelCreateInfo<ONNX_OPERATOR_VERSIONED_KERNEL_CLASS_NAME(kWebGpuExecutionProvider, kOnnxDomain, 11, 12, ScatterND)>,
      BuildKernelCreateInfo<ONNX_OPERATOR_VERSIONED_KERNEL_CLASS_NAME(kWebGpuExecutionProvider, kOnnxDomain, 13, 15, ScatterND)>,
      BuildKernelCreateInfo<ONNX_OPERATOR_VERSIONED_KERNEL_CLASS_NAME(kWebGpuExecutionProvider, kOnnxDomain, 16, 17, ScatterND)>,
      BuildKernelCreateInfo<ONNX_OPERATOR_KERNEL_CLASS_NAME(kWebGpuExecutionProvider, kOnnxDomain, 18, ScatterND)>,
  };

  for (auto& function_table_entry : function_table) {
    KernelCreateInfo info = function_table_entry();
    if (info.kernel_def != nullptr) {  // filter disabled entries where type is void
      ORT_THROW_IF_ERROR(kernel_registry->Register(std::move(info)));
    }
  }

  // Register Cast kernels with conditional int64 support based on graph capture
  ORT_THROW_IF_ERROR(kernel_registry->Register(CreateCastKernelInfo<6, 8>(enable_graph_capture)));
  ORT_THROW_IF_ERROR(kernel_registry->Register(CreateCastKernelInfo<9, 12>(enable_graph_capture)));
  ORT_THROW_IF_ERROR(kernel_registry->Register(CreateCastKernelInfo<13, 18>(enable_graph_capture)));
  ORT_THROW_IF_ERROR(kernel_registry->Register(CreateCastKernelInfo<19, 20>(enable_graph_capture)));
  ORT_THROW_IF_ERROR(kernel_registry->Register(CreateCastKernelInfo<21, 22>(enable_graph_capture)));
  ORT_THROW_IF_ERROR(kernel_registry->Register(CreateCastKernelInfo<23>(enable_graph_capture)));

#ifndef DISABLE_CONTRIB_OPS
  Status status = ::onnxruntime::contrib::webgpu::RegisterWebGpuContribKernels(*kernel_registry);
  ORT_ENFORCE(status.IsOK(), "Failed to register WebGPU contrib kernels: " + status.ErrorMessage());
#endif

  return kernel_registry;
}

}  // namespace webgpu

using namespace webgpu;

WebGpuExecutionProvider::WebGpuExecutionProvider(int context_id,
                                                 WebGpuContext& context,
                                                 WebGpuExecutionProviderConfig&& config)
    : IExecutionProvider{kWebGpuExecutionProvider,
                         OrtDevice(OrtDevice::GPU, OrtDevice::MemType::DEFAULT, OrtDevice::VendorIds::NONE, 0)},
      context_id_{context_id},
      context_{context},
      preferred_data_layout_{config.data_layout},
      force_cpu_node_names_{std::move(config.force_cpu_node_names)},
      enable_graph_capture_{config.enable_graph_capture} {
  // If graph capture is enabled, create a dedicated buffer manager for graph mode
  if (enable_graph_capture_) {
    // Create buffer manager for graph capture mode with appropriate cache modes
    graph_buffer_mgr_ = webgpu::BufferManagerFactory::Create(
        context_,
        webgpu::BufferCacheMode::Graph,
        webgpu::BufferCacheMode::GraphSimple,
        webgpu::BufferCacheMode::Disabled);
  }
}

std::vector<AllocatorPtr> WebGpuExecutionProvider::CreatePreferredAllocators() {
  return {
      // allocator for initializers
      std::make_unique<webgpu::GpuBufferAllocator>(context_.InitializerBufferManager(), true),
      // default allocator
      std::make_unique<webgpu::GpuBufferAllocator>(BufferManager(), false),
  };
}

std::vector<std::unique_ptr<ComputeCapability>> WebGpuExecutionProvider::GetCapability(
    const onnxruntime::GraphViewer& graph,
    const IKernelLookup& kernel_lookup,
    const GraphOptimizerRegistry& /* graph_optimizer_registry */,
    IResourceAccountant* /* resource_accountant */) const {
  InlinedVector<NodeIndex> candidates;
  // `tenative_candidates` is a subset of `candidates`.
  InlinedVector<NodeIndex> tenative_candidates;
  for (auto& node_index : graph.GetNodesInTopologicalOrder()) {
    const auto* p_node = graph.GetNode(node_index);
    if (p_node == nullptr)
      continue;

    const auto& node = *p_node;
    if (!node.GetExecutionProviderType().empty()) {
      // If the node was added by layout transformer, do not move it to CPU
      if (node.GetExecutionProviderType() == kWebGpuExecutionProvider) {
        candidates.push_back(node.Index());
      }
      continue;
    }

    const KernelCreateInfo* webgpu_kernel_def = kernel_lookup.LookUpKernel(node);
    // none of the provided registries has a webgpu kernel for this node
    if (webgpu_kernel_def == nullptr) {
      LOGS(*GetLogger(), INFO) << "webgpu kernel not found in registries for Op type: "
                               << node.OpType() << " node name: " << node.Name();
      continue;
    }

    // TODO: currently this lookup is O(N). If the list becomes large we should optimize this.
    if (std::find(force_cpu_node_names_.cbegin(),
                  force_cpu_node_names_.cend(),
                  node.Name()) != force_cpu_node_names_.cend()) {
      LOGS(*GetLogger(), INFO) << "Force CPU execution for node: " << node.Name();
      continue;
    }
    candidates.push_back(node.Index());
    tenative_candidates.push_back(node.Index());
  }

  auto cpu_nodes = GetCpuPreferredNodes(graph, kernel_lookup, tenative_candidates, *GetLogger());
  std::vector<std::unique_ptr<ComputeCapability>> result;
  for (auto& node_index : candidates) {
    if (cpu_nodes.count(node_index) > 0) {
      continue;
    }

    auto sub_graph = std::make_unique<IndexedSubGraph>();
    sub_graph->nodes.push_back(node_index);
    result.emplace_back(std::make_unique<ComputeCapability>(std::move(sub_graph)));
  }
  return result;
}

std::shared_ptr<KernelRegistry> WebGpuExecutionProvider::GetKernelRegistry() const {
<<<<<<< HEAD
  // Use different registries based on graph capture configuration
  static std::shared_ptr<KernelRegistry> registry_with_graph_capture;
  static std::shared_ptr<KernelRegistry> registry_without_graph_capture;
  static std::once_flag init_flag_with_graph_capture;
  static std::once_flag init_flag_without_graph_capture;

  if (enable_graph_capture_) {
    std::call_once(init_flag_with_graph_capture, []() {
      registry_with_graph_capture = webgpu::RegisterKernels(true);
    });
    return registry_with_graph_capture;
  } else {
    std::call_once(init_flag_without_graph_capture, []() {
      registry_without_graph_capture = webgpu::RegisterKernels(false);
    });
    return registry_without_graph_capture;
=======
  if (enable_graph_capture_) {
    static std::shared_ptr<KernelRegistry> registry = webgpu::RegisterKernels(true);
    return registry;
  } else {
    static std::shared_ptr<KernelRegistry> registry = webgpu::RegisterKernels(false);
    return registry;
>>>>>>> 036fde03
  }
}

std::unique_ptr<onnxruntime::IDataTransfer> WebGpuExecutionProvider::GetDataTransfer() const {
  return std::make_unique<webgpu::DataTransfer>(BufferManager());
}

#if defined(__wasm__)
std::unique_ptr<onnxruntime::IExternalDataLoader> WebGpuExecutionProvider::GetExternalDataLoader() const {
  return std::make_unique<webgpu::ExternalDataLoader>();
}
#endif

std::optional<bool> WebGpuExecutionProvider::ShouldConvertDataLayoutForOp(std::string_view node_domain,
                                                                          std::string_view node_op_type,
                                                                          DataLayout target_data_layout) const {
  if (target_data_layout != DataLayout::NHWC) {
    return std::nullopt;
  }

  // NHWC for Resize operator is not implemented on kWebGpuExecutionProvider
  if (node_domain == kOnnxDomain && node_op_type == "Resize") {
    return false;
  }

  return std::nullopt;
}

WebGpuExecutionProvider::~WebGpuExecutionProvider() {
  // Release all resources associated with the captured graph
  if (!captured_commands_.empty()) {
    context_.ReleaseGraphResources(captured_commands_);
  }
  // The graph_buffer_mgr_ will be automatically cleaned up by unique_ptr

  WebGpuContextFactory::ReleaseContext(context_id_);
}

std::unique_ptr<profiling::EpProfiler> WebGpuExecutionProvider::GetProfiler() {
  auto profiler = std::make_unique<WebGpuProfiler>(context_);
  profiler_ = profiler.get();
  return profiler;
}

Status WebGpuExecutionProvider::OnRunStart(const onnxruntime::RunOptions& run_options) {
  if (context_.ValidationMode() >= ValidationMode::Basic) {
    context_.PushErrorScope();
  }

  if (profiler_->Enabled()) {
    context_.StartProfiling();
  }

  if (IsGraphCaptureEnabled()) {
    auto graph_annotation_str = run_options.config_options.GetConfigEntry(kOrtRunOptionsConfigCudaGraphAnnotation);
    int graph_annotation_id = 0;
    if (graph_annotation_str.has_value()) {
      ORT_ENFORCE(onnxruntime::TryParseStringWithClassicLocale<int>(*graph_annotation_str, graph_annotation_id),
                  "Failed to parse the graph annotation id: ",
                  *graph_annotation_str);
    }

    if (graph_annotation_id != -1 && IsGraphCaptureAllowed() && !IsGraphCaptured(graph_annotation_id)) {
      context_.CaptureBegin(&captured_commands_, *graph_buffer_mgr_);
    }
    m_current_graph_annotation_id = graph_annotation_id;
  }

  return Status::OK();
}

Status WebGpuExecutionProvider::OnRunEnd(bool /* sync_stream */, const onnxruntime::RunOptions& /* run_options */) {
  context_.Flush(BufferManager());

  if (IsGraphCaptureEnabled() && !IsGraphCaptured(m_current_graph_annotation_id)) {
    if (m_current_graph_annotation_id != -1 && IsGraphCaptureAllowed()) {
      context_.CaptureEnd();
      is_graph_captured_ = true;
      ORT_RETURN_IF_ERROR(ReplayGraph(m_current_graph_annotation_id));
    } else {
      IncrementRegularRunCountBeforeGraphCapture();
    }
  }

  if (profiler_->Enabled()) {
    context_.CollectProfilingData(profiler_->Events());
  }

  context_.OnRunEnd();

  if (context_.ValidationMode() >= ValidationMode::Basic) {
    return context_.PopErrorScope();
  } else {
    return Status::OK();
  }
}

bool WebGpuExecutionProvider::IsGraphCaptureEnabled() const {
  return enable_graph_capture_;
}

bool WebGpuExecutionProvider::IsGraphCaptured(int graph_annotation_id) const {
  return is_graph_captured_ && graph_annotation_id != -1;
}

Status WebGpuExecutionProvider::ReplayGraph(int graph_annotation_id) {
  ORT_ENFORCE(IsGraphCaptured(graph_annotation_id));
  context_.Replay(captured_commands_, *graph_buffer_mgr_);
  return Status::OK();
}

webgpu::BufferManager& WebGpuExecutionProvider::BufferManager() const {
  if (graph_buffer_mgr_) {
    return *graph_buffer_mgr_;
  } else {
    return context_.BufferManager();
  }
}

bool WebGpuExecutionProvider::IsGraphCaptureAllowed() const {
  return regular_run_count_before_graph_capture_ >= min_num_runs_before_cuda_graph_capture_;
}

void WebGpuExecutionProvider::IncrementRegularRunCountBeforeGraphCapture() {
  ++regular_run_count_before_graph_capture_;
}
}  // namespace onnxruntime<|MERGE_RESOLUTION|>--- conflicted
+++ resolved
@@ -871,31 +871,12 @@
 }
 
 std::shared_ptr<KernelRegistry> WebGpuExecutionProvider::GetKernelRegistry() const {
-<<<<<<< HEAD
-  // Use different registries based on graph capture configuration
-  static std::shared_ptr<KernelRegistry> registry_with_graph_capture;
-  static std::shared_ptr<KernelRegistry> registry_without_graph_capture;
-  static std::once_flag init_flag_with_graph_capture;
-  static std::once_flag init_flag_without_graph_capture;
-
-  if (enable_graph_capture_) {
-    std::call_once(init_flag_with_graph_capture, []() {
-      registry_with_graph_capture = webgpu::RegisterKernels(true);
-    });
-    return registry_with_graph_capture;
-  } else {
-    std::call_once(init_flag_without_graph_capture, []() {
-      registry_without_graph_capture = webgpu::RegisterKernels(false);
-    });
-    return registry_without_graph_capture;
-=======
   if (enable_graph_capture_) {
     static std::shared_ptr<KernelRegistry> registry = webgpu::RegisterKernels(true);
     return registry;
   } else {
     static std::shared_ptr<KernelRegistry> registry = webgpu::RegisterKernels(false);
     return registry;
->>>>>>> 036fde03
   }
 }
 
