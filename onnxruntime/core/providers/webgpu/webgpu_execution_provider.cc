--- conflicted
+++ resolved
@@ -799,11 +799,8 @@
       preferred_data_layout_{config.data_layout},
       force_cpu_node_names_{std::move(config.force_cpu_node_names)},
       enable_graph_capture_{config.enable_graph_capture},
-<<<<<<< HEAD
-      register_int64_ops_{config.register_int64_ops} {
-=======
+      register_int64_ops_{config.register_int64_ops},
       prepack_allocator_{std::make_shared<webgpu::GpuBufferAllocator>(context_.InitializerBufferManager(), false)} {
->>>>>>> 8158d4ed
   // If graph capture is enabled, create a dedicated buffer manager for graph mode
   if (enable_graph_capture_) {
     // Create buffer manager for graph capture mode with appropriate cache modes
