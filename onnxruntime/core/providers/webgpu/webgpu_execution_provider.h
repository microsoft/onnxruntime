--- conflicted
+++ resolved
@@ -31,27 +31,11 @@
 }  // namespace webgpu
 
 struct WebGpuExecutionProviderConfig {
-<<<<<<< HEAD
-  WebGpuExecutionProviderConfig(DataLayout data_layout, bool enable_graph_capture, bool enable_pix_capture, bool register_int64_ops = false)
-      : data_layout{data_layout},
-        enable_graph_capture{enable_graph_capture},
-        enable_pix_capture{enable_pix_capture},
-        register_int64_ops{register_int64_ops} {}
-  WebGpuExecutionProviderConfig(WebGpuExecutionProviderConfig&&) = default;
-  WebGpuExecutionProviderConfig& operator=(WebGpuExecutionProviderConfig&&) = default;
-  ORT_DISALLOW_COPY_AND_ASSIGNMENT(WebGpuExecutionProviderConfig);
-
-  DataLayout data_layout;
-  bool enable_graph_capture;
-  bool enable_pix_capture;
-  bool register_int64_ops;
-  std::vector<std::string> force_cpu_node_names;
-=======
   DataLayout data_layout{DataLayout::NHWC};  // preferred layout is NHWC by default
   bool enable_graph_capture{false};          // graph capture feature is disabled by default
   bool enable_pix_capture{false};            // PIX capture is disabled by default
+  bool register_int64_ops{false};            // int64 ops are not registered by default
   std::vector<std::string> force_cpu_node_names{};
->>>>>>> 8158d4ed
 };
 
 class WebGpuExecutionProvider : public IExecutionProvider {
