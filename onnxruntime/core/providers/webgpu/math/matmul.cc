// Copyright (c) Microsoft Corporation. All rights reserved.
// Licensed under the MIT License.

#include "core/providers/webgpu/math/matmul.h"
#include "core/common/inlined_containers.h"
#include "core/providers/cpu/tensor/utils.h"
#include "core/providers/webgpu/shader_helper.h"
#include "core/providers/webgpu/webgpu_supported_types.h"
#include "core/providers/webgpu/nn/fuse_utils.h"
#include "core/providers/webgpu/data_transfer.h"

namespace onnxruntime {
namespace webgpu {

ONNX_OPERATOR_VERSIONED_KERNEL_EX(
    MatMul,
    kOnnxDomain,
    1, 12,
    kWebGpuExecutionProvider,
    (*KernelDefBuilder::Create())
        .TypeConstraint("T", WebGpuSupportedFloatTypes()),
    MatMul);

ONNX_OPERATOR_KERNEL_EX(
    MatMul,
    kOnnxDomain,
    13,
    kWebGpuExecutionProvider,
    (*KernelDefBuilder::Create())
        .TypeConstraint("T", WebGpuSupportedFloatTypes()),
    MatMul);

static std::string CalcResult(int64_t components, int64_t a_components, int64_t output_number) {
  std::ostringstream oss;
  oss << "var a_data: a_value_t;\n";
  for (int i = 0; i < a_components; ++i) {
    oss << "let b_data" << i << " = b[(b_offset + (k + " << i << ") * uniforms.N + col) / " << components << "];\n";
  }
  for (int i = 0; i < output_number; ++i) {
    oss << "a_data = a[(a_offset + (row + " << i << ") * uniforms.K + k) / " << a_components << "];\n";

    for (int j = 0; j < a_components; j++) {
      oss << "values[" << i << "] = fma(b_value_t(a_data" << (a_components == 1 ? "" : "[" + std::to_string(j) + "]") << "), b_data" << j << ", values[" << i << "]);\n";
    }
  }
  return oss.str();
}

Status MatMulNaiveProgram::GenerateShaderCode(ShaderHelper& shader) const {
  const auto& a = shader.AddInput("a", ShaderUsage::UseUniform | ShaderUsage::UseIndicesTypeAlias |
                                           ShaderUsage::UseValueTypeAlias | ShaderUsage::UseElementTypeAlias);
  const auto& b = shader.AddInput("b", ShaderUsage::UseUniform | ShaderUsage::UseIndicesTypeAlias |
                                           ShaderUsage::UseValueTypeAlias | ShaderUsage::UseElementTypeAlias);

  std::string process_bias;
  if (has_bias_) {
    shader.AddInput("bias", ShaderUsage::UseUniform);
    process_bias = is_channels_last_ ? "value += output_value_t(bias[col])" : "value += output_value_t(bias[row + i]);";
  }

  std::string apply_activation = GetActivationSnippet(activation_, "output_value_t", "output_element_t");
  const auto& output = shader.AddOutput("output", ShaderUsage::UseUniform |
                                                      ShaderUsage::UseIndicesTypeAlias | ShaderUsage::UseValueTypeAlias | ShaderUsage::UseElementTypeAlias);
  const auto& batch_dims = shader.AddIndices("batch_dims");

  int a_components = a.NumComponents();
  int components = b.NumComponents();  // components of N

  shader.MainFunctionBody() << shader.GuardAgainstOutOfBoundsWorkgroupSizes("uniforms.output_size")
                            << "let col = (global_idx % (uniforms.N / " << components << ")) * " << components << ";\n"
                            << "var index1 = global_idx / (uniforms.N / " << components << ");\n"
                            << "let stride1 = uniforms.M / " << output_number_ << ";\n"
                            << "let row = (index1 % stride1) * " << output_number_ << ";\n"
                            << "let batch = index1 / stride1;\n";
  if (output_rank_ != 2) {
    shader.MainFunctionBody() << "let batch_indices = " << batch_dims.OffsetToIndices("batch") << ";\n";
  }
  shader.MainFunctionBody() << "var a_indices: a_indices_t;\n"
                            << ConvertOutputBatchIndicesToInputBatchIndices("a", a, a.Rank() - 2, batch_dims.Rank(), "batch_indices")
                            << a.IndicesSet("a_indices", a.Rank() - 2, 0) << "\n"
                            << a.IndicesSet("a_indices", a.Rank() - 1, 0) << "\n"
                            << "let a_offset = " << a.IndicesToOffset("a_indices") << "*" << a_components << ";\n"
                            << "var b_indices: b_indices_t;\n"
                            << ConvertOutputBatchIndicesToInputBatchIndices("b", b, b.Rank() - 2, batch_dims.Rank(), "batch_indices")
                            << b.IndicesSet("b_indices", b.Rank() - 2, 0) << "\n"
                            << b.IndicesSet("b_indices", b.Rank() - 1, 0) << "\n"
                            << "let b_offset = " << b.IndicesToOffset("b_indices") << " * " << components << ";\n"
                            << "var values: array<output_value_t, " << output_number_ << ">;\n"
                            << "for (var k: u32 = 0u; k < uniforms.K; k = k + " << a_components << ") {\n"
                            << CalcResult(components, a_components, output_number_) << "\n"
                            << "}\n"
                            << "for (var i = 0u; i < " << output_number_ << "u; i++) {\n"
                            << "  var value = values[i];\n"
                            << process_bias << "\n"
                            << apply_activation << "\n"
                            << "  let cur_indices = output_indices_t(batch, row + i, col/ " << components << ");\n"
                            << "  let offset = " << output.IndicesToOffset("cur_indices") << ";\n"
                            << output.SetByOffset("offset", "value")
                            << "}\n";

  return Status::OK();
}

Status MatMul::ComputeInternal(ComputeContext& context) const {
  // calculate output shape
  MatMulComputeHelper helper;
  const auto* a = context.Input(0);
  const auto* b = context.Input(1);

  ORT_RETURN_IF_ERROR(helper.Compute(a->Shape(), b->Shape()));
  auto* output_tensor = context.Output(0, helper.OutputShape());
  bool has_bias = context.InputCount() > 2;

  if (helper.N() < 8 && helper.K() < 8) {  // call MatMulNaiveProgram

    const uint32_t m = narrow<uint32_t>(helper.M());  // left matrix first dimension
    const uint32_t n = narrow<uint32_t>(helper.N());  // right matrix second dimension
    const uint32_t k = narrow<uint32_t>(helper.K());  // right matrix first dimension

    const auto components = GetMaxComponents(n);
    const auto a_components = GetMaxComponents(k);

    const auto output_number = GetMaxComponents(m);
    uint32_t output_size = narrow<uint32_t>(helper.OutputShape().Size() / components / output_number);

    const size_t output_rank = helper.OutputShape().NumDimensions();
    TensorShape outer_dims = output_rank > 2 ? helper.OutputShape().Slice(0, output_rank - 2) : TensorShape({});
    const int64_t batch_size = outer_dims.Size();

    const int64_t a_rows = a->Shape().NumDimensions() > 1 ? a->Shape()[a->Shape().NumDimensions() - 2] : 1;
    TensorShape output_shape_shader({batch_size, a_rows, helper.N() / components});

    MatMulNaiveProgram program{Activation(), output_rank, output_number, has_bias};

    program
        .CacheHint(std::to_string(components), std::to_string(a_components), std::to_string(output_number))
        .AddInput(a, ProgramTensorMetadataDependency::TypeAndRank, a_components)
        .AddInput(b, ProgramTensorMetadataDependency::TypeAndRank, components);

    if (has_bias) {
      const auto* bias = context.Input(2);
      program.AddInput(bias, ProgramTensorMetadataDependency::Rank, 1);
    }
    program
        .AddOutput(output_tensor, ProgramTensorMetadataDependency::None, components, output_shape_shader)
        .SetDispatchGroupSize((output_size + 63) / 64)  // Integer ceiling division
        .AddIndices(outer_dims)
        .AddUniformVariables({{output_size}, {m}, {n}, {k}});

    return context.RunProgram(program);
  }

  std::vector<const Tensor*> inputs(has_bias ? 3 : 2);
  inputs[0] = a;
  inputs[1] = b;
  if (has_bias) {
    const auto* bias = context.Input(2);
    inputs.push_back(bias);
  }
  auto program = CreateMatMulProgram(Activation(), inputs, output_tensor, false);

  return context.RunProgram(program);
}

MatMulProgram CreateMatMulProgram(const Activation& activation, std::vector<const Tensor*>& inputs, Tensor* output_tensor, bool is_channels_last,
                                  const TensorShape& input_a_reshape,
                                  const TensorShape& input_b_reshape) {
  const auto* a = inputs[0];
  const auto* b = inputs[1];
  bool has_bias = inputs.size() > 2;
  TensorShape a_shape = input_a_reshape.NumDimensions() > 0 ? input_a_reshape : a->Shape();
  TensorShape b_shape = input_b_reshape.NumDimensions() > 0 ? input_b_reshape : b->Shape();

  MatMulComputeHelper helper;
  ORT_THROW_IF_ERROR(helper.Compute(a_shape, b_shape));
  int64_t batchA = a_shape.SizeToDimension(a_shape.NumDimensions() - 2);
  int64_t batchB = b_shape.SizeToDimension(b_shape.NumDimensions() - 2);

  TensorShape output_shape = helper.OutputShape();

  const int64_t dim_output_outer = output_shape[output_shape.NumDimensions() - 2];
  // check if A is  batch of vector (bach is not 1, M is 1) and B is a matrix (batch is 1)
  if (batchA != 1 && dim_output_outer == 1 && batchB == 1) {
    // optimization for batched vector matrix multiplication
    // dimensions of A: [1,`batchA`,K]
    TensorShapeVector dims_a = {1, batchA, helper.K()};
    // dimensions of B: [1,K,N]
    TensorShapeVector dims_b = {1, helper.K(), helper.N()};

    a_shape = TensorShape(dims_a);
    b_shape = TensorShape(dims_b);
    output_shape = {1, batchA, helper.N()};
  }

  // helpful dimension variables
  TensorShape outer_dims_a = a_shape.NumDimensions() > 2
                                 ? a_shape.Slice(0, a_shape.NumDimensions() - 2)
                                 : TensorShape({});

  TensorShape outer_dims_b = b_shape.NumDimensions() > 2
                                 ? b_shape.Slice(0, b_shape.NumDimensions() - 2)
                                 : TensorShape({});

  TensorShape outer_dims = output_shape.NumDimensions() > 2
                               ? output_shape.Slice(0, output_shape.NumDimensions() - 2)
                               : TensorShape({});

  const int64_t batch_size = outer_dims.Size();

  // Get dimensions for matrix multiplication from TensorShape
  const uint32_t dim_a_outer = narrow<uint32_t>(a_shape[a_shape.NumDimensions() - 2]);  // left matrix second dimension
  const uint32_t dim_inner = narrow<uint32_t>(a_shape[a_shape.NumDimensions() - 1]);    // left matrix first dimension
  const uint32_t dim_b_outer = narrow<uint32_t>(b_shape[b_shape.NumDimensions() - 1]);  // right matrix first dimension

  const bool is_vec4 = dim_inner % 4 == 0 && dim_b_outer % 4 == 0;

  InlinedVector<int64_t> elements_per_thread = dim_a_outer <= 8
                                                   ? InlinedVector<int64_t>({4, 1, 1})
                                                   : InlinedVector<int64_t>({4, 4, 1});

  const uint32_t dispatch_x = narrow<uint32_t>((dim_b_outer + MatMul::MATMUL_PACKED_WORKGROUP_SIZE_X * elements_per_thread[0] - 1) /
                                               (MatMul::MATMUL_PACKED_WORKGROUP_SIZE_X * elements_per_thread[0]));
  const uint32_t dispatch_y = narrow<uint32_t>((dim_a_outer + MatMul::MATMUL_PACKED_WORKGROUP_SIZE_Y * elements_per_thread[1] - 1) /
                                               (MatMul::MATMUL_PACKED_WORKGROUP_SIZE_Y * elements_per_thread[1]));
  const uint32_t dispatch_z = narrow<uint32_t>((static_cast<uint32_t>(batch_size) + MatMul::MATMUL_PACKED_WORKGROUP_SIZE_Z * elements_per_thread[2] - 1) /
                                               (MatMul::MATMUL_PACKED_WORKGROUP_SIZE_Z * elements_per_thread[2]));

  const int components = is_vec4 ? 4 : 1;
  const TensorShape a_shape_temp = CreateMatMulIntermediateShape(outer_dims_a, dim_a_outer, dim_inner, components);
  const TensorShape b_shape_temp = CreateMatMulIntermediateShape(outer_dims_b, dim_inner, dim_b_outer, components);
  const TensorShape output_shape_temp = TensorShape({batch_size, dim_a_outer, dim_b_outer / components});

  MatMulProgram program{activation, has_bias, is_vec4, elements_per_thread, is_channels_last};
  program
      .CacheHint(activation.ToString(), absl::StrJoin(elements_per_thread, "-"), std::to_string(is_vec4), components, is_channels_last)
      .AddInput(a, ProgramTensorMetadataDependency::TypeAndRank, components, a_shape_temp)
      .AddInput(b, ProgramTensorMetadataDependency::TypeAndRank, components, b_shape_temp)
      .AddOutput(output_tensor, ProgramTensorMetadataDependency::Rank, components, output_shape_temp)
      .AddUniformVariables({{dim_a_outer}, {dim_b_outer}, {dim_inner}})
      .AddIndices(outer_dims)
      .SetDispatchGroupSize(dispatch_x, dispatch_y, dispatch_z)
      .SetWorkgroupSize(MatMul::MATMUL_PACKED_WORKGROUP_SIZE_X, MatMul::MATMUL_PACKED_WORKGROUP_SIZE_Y, MatMul::MATMUL_PACKED_WORKGROUP_SIZE_Z);

  if (has_bias) {
    auto bias_components = is_channels_last ? components : 1;
    const auto* bias = inputs[2];
<<<<<<< HEAD
    program.AddInput(bias, ProgramTensorMetadataDependency::Rank, bias_components, ProgramInput::Flatten);
=======
    program.AddInput(bias, ProgramTensorMetadataDependency::Rank, bias_components, ProgramInput::FlattenAndReduce);
>>>>>>> 7eb5e649
  }
  return program;
}

}  // namespace webgpu
}  // namespace onnxruntime<|MERGE_RESOLUTION|>--- conflicted
+++ resolved
@@ -244,11 +244,7 @@
   if (has_bias) {
     auto bias_components = is_channels_last ? components : 1;
     const auto* bias = inputs[2];
-<<<<<<< HEAD
-    program.AddInput(bias, ProgramTensorMetadataDependency::Rank, bias_components, ProgramInput::Flatten);
-=======
     program.AddInput(bias, ProgramTensorMetadataDependency::Rank, bias_components, ProgramInput::FlattenAndReduce);
->>>>>>> 7eb5e649
   }
   return program;
 }
