--- conflicted
+++ resolved
@@ -200,15 +200,9 @@
     // Mode Vectorize broadcast
     // cache hint: "V{a_rank};{b_rank};{output_rank}"
     program
-<<<<<<< HEAD
-        .AddIndices(reshaped_output_shape)
-        .AddIndices(reshaped_lhs_shape)
-        .AddIndices(reshaped_rhs_shape)
-=======
         .AddIndices(std::move(reshaped_output_shape))
         .AddIndices(std::move(reshaped_lhs_shape))
         .AddIndices(std::move(reshaped_rhs_shape))
->>>>>>> 39e585ff
         .CacheHint("V");
   } else {
     // Mode Broadcast
