--- conflicted
+++ resolved
@@ -134,17 +134,10 @@
   program
       .CacheHint(is_broadcast)
       .SetDispatchGroupSize((vec_size + WORKGROUP_SIZE - 1) / WORKGROUP_SIZE)
-<<<<<<< HEAD
-      .AddInput(cond_tensor, ProgramTensorMetadataDependency::Type, 4, ProgramInput::Flatten)
-      .AddInput(x_tensor, ProgramTensorMetadataDependency::Type, 4, ProgramInput::Flatten)
-      .AddInput(y_tensor, ProgramTensorMetadataDependency::Type, 4, ProgramInput::Flatten)
-      .AddOutput(output_tensor, ProgramTensorMetadataDependency::Type, 4, ProgramOutput::Flatten)
-=======
       .AddInput(cond_tensor, ProgramTensorMetadataDependency::Type, 4, ProgramInput::FlattenAndReduce)
       .AddInput(x_tensor, ProgramTensorMetadataDependency::Type, 4, ProgramInput::FlattenAndReduce)
       .AddInput(y_tensor, ProgramTensorMetadataDependency::Type, 4, ProgramInput::FlattenAndReduce)
       .AddOutput(output_tensor, ProgramTensorMetadataDependency::Type, 4, ProgramOutput::FlattenAndReduce)
->>>>>>> 7eb5e649
       .AddUniformVariables({
           {static_cast<uint32_t>(vec_size)},
       });
