// Copyright (c) Microsoft Corporation. All rights reserved.
// Licensed under the MIT License.

#include "core/common/inlined_containers.h"
#include "core/providers/webgpu/tensor/transpose.h"
#include "core/providers/cpu/tensor/utils.h"
#include "core/providers/webgpu/shader_variable.h"
#include "core/providers/webgpu/shader_helper.h"
#include "core/providers/webgpu/webgpu_supported_types.h"

namespace onnxruntime {
namespace webgpu {

ONNX_OPERATOR_VERSIONED_KERNEL_EX(
    Transpose,
    kOnnxDomain,
    1, 12,
    kWebGpuExecutionProvider,
    (*KernelDefBuilder::Create())
        .TypeConstraint("T", WebGpuSupportedNumberTypes()),
    Transpose);

ONNX_OPERATOR_VERSIONED_KERNEL_EX(
    Transpose,
    kOnnxDomain,
    13, 20,
    kWebGpuExecutionProvider,
    (*KernelDefBuilder::Create())
        .TypeConstraint("T", WebGpuSupportedNumberTypes()),
    Transpose);

ONNX_OPERATOR_VERSIONED_KERNEL_EX(
    Transpose,
    kOnnxDomain,
    21, 22,
    kWebGpuExecutionProvider,
    (*KernelDefBuilder::Create())
        .TypeConstraint("T", WebGpuSupportedNumberTypes()),
    Transpose);

ONNX_OPERATOR_KERNEL_EX(
    Transpose,
    kOnnxDomain,
    23,
    kWebGpuExecutionProvider,
    (*KernelDefBuilder::Create())
        .TypeConstraint("T", WebGpuSupportedNumberTypes()),
    Transpose);

const std::string AppendPermFunction(gsl::span<const int64_t> perm) {
  std::ostringstream ss;
  ss.imbue(std::locale::classic());
  ss << "fn perm(i: output_indices_t)->a_indices_t {\n"
        "  var a: a_indices_t;\n";
  for (size_t i = 0; i < perm.size(); ++i) {
    ss << "  a[" << perm[i] << "] = i[" << i << "];\n";
  }
  ss << "  return a;\n"
        "}\n";
  return ss.str();
}

auto SqueezeShape(const gsl::span<const int64_t>& shape, const gsl::span<const size_t>& adjusted_perm, InlinedVector<int64_t>& new_shape, InlinedVector<int64_t>& new_perm) {
  for (auto i = 0; i < shape.size(); ++i) {
    if (shape[i] != 1) {
      new_shape.push_back(shape[i]);
    }
    if (shape[adjusted_perm[i]] != 1) {
      new_perm.push_back(adjusted_perm[i]);
    }
  }
};

Status TransposeProgram::GenerateShaderCode(ShaderHelper& shader) const {
<<<<<<< HEAD
  const auto& input = shader.AddInput("x", ShaderUsage::UseUniform | ShaderUsage::UseIndicesTypeAlias);
  const auto& output = shader.AddOutput("y", ShaderUsage::UseUniform | ShaderUsage::UseIndicesTypeAlias);
  shader.AdditionalImplementation() << AppendPermFunction(this->perm_);
  shader.MainFunctionBody() << shader.GuardAgainstOutOfBoundsWorkgroupSizes("uniforms.output_size")
                            << "  let indices = " << output.OffsetToIndices("global_idx")
                            << ";\n"
                               "  let x_indices = perm(indices); \n"
                               "  "
                            << output.SetByOffset("global_idx", input.GetByIndices("x_indices"));
=======
  const auto& input = shader.AddInput("a", ShaderUsage::UseUniform | ShaderUsage::UseIndicesTypeAlias);
  const auto& output = shader.AddOutput("output", ShaderUsage::UseUniform | ShaderUsage::UseIndicesTypeAlias | ShaderUsage::UseValueTypeAlias);

  if (use_shared_) {
    shader.AppendImplementation("var<workgroup> tile : array<array<output_value_t, tile_size + 1>, tile_size>;\n");
    shader.SetMainFunctionBody(
        "  let stride = (uniforms.output_shape[1] - 1) / tile_size + 1;\n"
        "  let workgroup_id_x = workgroup_idx % stride;\n"
        "  let workgroup_id_y = workgroup_idx / stride;\n"
        "  let input_col = workgroup_id_y * tile_size + local_id.x;\n"
        "  let input_row = workgroup_id_x * tile_size + local_id.y;\n"
        "  if (input_row < uniforms.a_shape[0] && input_col < uniforms.a_shape[1]) {\n"
        "    tile[local_id.y][local_id.x] = " +
        input.GetByIndices("a_indices_t(input_row, input_col)") +
        ";\n"
        "  }\n"
        "  workgroupBarrier();\n"
        "  let output_col = workgroup_id_x * tile_size + local_id.x;\n"
        "  let output_row = workgroup_id_y * tile_size + local_id.y;\n"
        "  if (output_row < uniforms.output_shape[0] && output_col < uniforms.output_shape[1]) {\n    " +
        output.SetByIndices("output_indices_t(output_row, output_col)", "tile[local_id.x][local_id.y]") + "\n  }");
  } else {
    shader.AppendImplementation(AppendPermFunction(this->perm_));
    shader.SetMainFunctionBody(shader.GuardAgainstOutOfBoundsWorkgroupSizes("uniforms.output_size"),
                               "  let indices = ", output.OffsetToIndices("global_idx"),
                               ";\n"
                               "  let x_indices = perm(indices);\n",
                               "  ",
                               output.SetByOffset("global_idx", input.GetByIndices("x_indices")));
  }
>>>>>>> 41f6ff37
  return Status::OK();
}

Status Transpose::ComputeInternal(ComputeContext& context) const {
  const auto* input_tensor = context.Input(0);
  const TensorShape& input_shape = input_tensor->Shape();
  int32_t rank = gsl::narrow_cast<int32_t>(input_shape.NumDimensions());

  TensorShapeVector output_dims(rank);
  InlinedVector<size_t> default_perm(rank);
  const InlinedVector<size_t>* p_perm = nullptr;
  ORT_RETURN_IF_ERROR(ComputeOutputShape(*input_tensor, output_dims, default_perm, p_perm));
  TensorShape output_shape(output_dims);
  auto* output_tensor = context.Output(0, output_shape);

  InlinedVector<int64_t> new_shape{};
  InlinedVector<int64_t> new_perm{};
  SqueezeShape(input_shape.GetDims(), *p_perm, new_shape, new_perm);
  const bool channels_last = new_perm == InlinedVector<int64_t>({2, 3, 1});
  const bool channels_first = new_perm == InlinedVector<int64_t>({3, 1, 2});
  const bool use_shared = (new_shape.size() == 2 && new_perm[0] > new_perm[1]) || channels_last || channels_first;
  auto new_input_shape = input_shape;
  TensorShape new_output_shape(output_dims);
  if (use_shared) {
    new_input_shape = channels_last
                          ? TensorShape({new_shape[0], new_shape[1] * new_shape[2]})
                      : channels_first
                          ? TensorShape({new_shape[0] * new_shape[1], new_shape[2]})
                          : new_shape;
    new_output_shape = TensorShape({new_input_shape[1], new_input_shape[0]});
  }

  uint32_t output_size = gsl::narrow_cast<int32_t>(input_tensor->Shape().Size());
  TransposeProgram program{*p_perm, use_shared};
  if (use_shared) {
    program.SetWorkgroupSize(TILE_SIZE, TILE_SIZE, 1);
  }

  program
      .CacheHint(absl::StrJoin(*p_perm, "-"))
      .AddInputs({{input_tensor, ProgramTensorMetadataDependency::TypeAndRank, new_input_shape, 1}})
      .AddOutputs({{output_tensor, ProgramTensorMetadataDependency::None, new_output_shape, 1}})
      .SetDispatchGroupSize(static_cast<uint32_t>((new_output_shape[1] + TILE_SIZE - 1) / TILE_SIZE),
                            static_cast<uint32_t>(((new_output_shape[0] + TILE_SIZE - 1) / TILE_SIZE)))
      .AddUniformVariables({
          {static_cast<uint32_t>(output_size)},
      });

  use_shared ? program.SetDispatchGroupSize(static_cast<uint32_t>((new_output_shape[1] + TILE_SIZE - 1) / TILE_SIZE),
                                            static_cast<uint32_t>(((new_output_shape[0] + TILE_SIZE - 1) / TILE_SIZE)))
             : program.SetDispatchGroupSize((output_size + WORKGROUP_SIZE - 1) / WORKGROUP_SIZE);
  return context.RunProgram(program);
}

}  // namespace webgpu
}  // namespace onnxruntime<|MERGE_RESOLUTION|>--- conflicted
+++ resolved
@@ -72,17 +72,6 @@
 };
 
 Status TransposeProgram::GenerateShaderCode(ShaderHelper& shader) const {
-<<<<<<< HEAD
-  const auto& input = shader.AddInput("x", ShaderUsage::UseUniform | ShaderUsage::UseIndicesTypeAlias);
-  const auto& output = shader.AddOutput("y", ShaderUsage::UseUniform | ShaderUsage::UseIndicesTypeAlias);
-  shader.AdditionalImplementation() << AppendPermFunction(this->perm_);
-  shader.MainFunctionBody() << shader.GuardAgainstOutOfBoundsWorkgroupSizes("uniforms.output_size")
-                            << "  let indices = " << output.OffsetToIndices("global_idx")
-                            << ";\n"
-                               "  let x_indices = perm(indices); \n"
-                               "  "
-                            << output.SetByOffset("global_idx", input.GetByIndices("x_indices"));
-=======
   const auto& input = shader.AddInput("a", ShaderUsage::UseUniform | ShaderUsage::UseIndicesTypeAlias);
   const auto& output = shader.AddOutput("output", ShaderUsage::UseUniform | ShaderUsage::UseIndicesTypeAlias | ShaderUsage::UseValueTypeAlias);
 
@@ -113,7 +102,6 @@
                                "  ",
                                output.SetByOffset("global_idx", input.GetByIndices("x_indices")));
   }
->>>>>>> 41f6ff37
   return Status::OK();
 }
 
