// Copyright (c) Microsoft Corporation. All rights reserved.
// Licensed under the MIT License.

#pragma once

namespace onnxruntime {
namespace webgpu {
namespace options {

// The following are the options that can be set in the WebGPU provider options.

constexpr const char* kPreferredLayout = "WebGPU:preferredLayout";
constexpr const char* kEnableGraphCapture = "WebGPU:enableGraphCapture";

constexpr const char* kDawnProcTable = "WebGPU:dawnProcTable";

constexpr const char* kDawnBackendType = "WebGPU:dawnBackendType";

constexpr const char* kDeviceId = "WebGPU:deviceId";
constexpr const char* kWebGpuInstance = "WebGPU:webgpuInstance";
constexpr const char* kWebGpuDevice = "WebGPU:webgpuDevice";

constexpr const char* kStorageBufferCacheMode = "WebGPU:storageBufferCacheMode";
constexpr const char* kUniformBufferCacheMode = "WebGPU:uniformBufferCacheMode";
constexpr const char* kQueryResolveBufferCacheMode = "WebGPU:queryResolveBufferCacheMode";
constexpr const char* kDefaultBufferCacheMode = "WebGPU:defaultBufferCacheMode";

constexpr const char* kValidationMode = "WebGPU:validationMode";

constexpr const char* kForceCpuNodeNames = "WebGPU:forceCpuNodeNames";
constexpr const char* kEnablePIXCapture = "WebGPU:enablePIXCapture";
<<<<<<< HEAD
=======

constexpr const char* kPreserveDevice = "WebGPU:preserveDevice";
>>>>>>> 39e585ff

// The following are the possible values for the provider options.

constexpr const char* kDawnBackendType_D3D12 = "D3D12";
constexpr const char* kDawnBackendType_Vulkan = "Vulkan";

constexpr const char* kPreferredLayout_NCHW = "NCHW";
constexpr const char* kPreferredLayout_NHWC = "NHWC";

constexpr const char* kEnableGraphCapture_ON = "1";
constexpr const char* kEnableGraphCapture_OFF = "0";

constexpr const char* kEnablePIXCapture_ON = "1";
constexpr const char* kEnablePIXCapture_OFF = "0";

<<<<<<< HEAD
=======
constexpr const char* kPreserveDevice_ON = "1";
constexpr const char* kPreserveDevice_OFF = "0";

>>>>>>> 39e585ff
constexpr const char* kBufferCacheMode_Disabled = "disabled";
constexpr const char* kBufferCacheMode_LazyRelease = "lazyRelease";
constexpr const char* kBufferCacheMode_Simple = "simple";
constexpr const char* kBufferCacheMode_Bucket = "bucket";

constexpr const char* kValidationMode_Disabled = "disabled";
constexpr const char* kValidationMode_wgpuOnly = "wgpuOnly";
constexpr const char* kValidationMode_basic = "basic";
constexpr const char* kValidationMode_full = "full";

}  // namespace options
}  // namespace webgpu
}  // namespace onnxruntime<|MERGE_RESOLUTION|>--- conflicted
+++ resolved
@@ -29,11 +29,8 @@
 
 constexpr const char* kForceCpuNodeNames = "WebGPU:forceCpuNodeNames";
 constexpr const char* kEnablePIXCapture = "WebGPU:enablePIXCapture";
-<<<<<<< HEAD
-=======
 
 constexpr const char* kPreserveDevice = "WebGPU:preserveDevice";
->>>>>>> 39e585ff
 
 // The following are the possible values for the provider options.
 
@@ -49,12 +46,9 @@
 constexpr const char* kEnablePIXCapture_ON = "1";
 constexpr const char* kEnablePIXCapture_OFF = "0";
 
-<<<<<<< HEAD
-=======
 constexpr const char* kPreserveDevice_ON = "1";
 constexpr const char* kPreserveDevice_OFF = "0";
 
->>>>>>> 39e585ff
 constexpr const char* kBufferCacheMode_Disabled = "disabled";
 constexpr const char* kBufferCacheMode_LazyRelease = "lazyRelease";
 constexpr const char* kBufferCacheMode_Simple = "simple";
