// Copyright (c) Microsoft Corporation. All rights reserved.
// Licensed under the MIT License.

#include <vector>

#include "core/util/math.h"
#include "core/providers/webgpu/quantization/quantize_linear.h"
#include "core/providers/webgpu/shader_helper.h"
#include "core/providers/webgpu/webgpu_supported_types.h"
#include "core/providers/webgpu/webgpu_utils.h"

namespace onnxruntime {
namespace webgpu {

Status DequantizeLinearProgram::GenerateShaderCode(ShaderHelper& shader) const {
  const auto& x = shader.AddInput("input", ShaderUsage::UseUniform | ShaderUsage::UseIndicesTypeAlias | ShaderUsage::UseElementTypeAlias);
  const auto& scale = shader.AddInput("scale", ShaderUsage::UseUniform | ShaderUsage::UseIndicesTypeAlias | ShaderUsage::UseValueTypeAlias);
  const auto& output = shader.AddOutput("output", ShaderUsage::UseUniform | ShaderUsage::UseShapeAndStride | ShaderUsage::UseValueTypeAlias);

  shader.MainFunctionBody()
      << shader.GuardAgainstOutOfBoundsWorkgroupSizes("uniforms.output_size")
      << "let output_indices = " << output.OffsetToIndices("global_idx") << ";\n";

  // Get x input
  if (packed_) {
    std::string unpack = (signed_) ? "unpack4xI8(x)" : "unpack4xU8(x)";
    if (output.NumComponents() == 1) {
      shader.MainFunctionBody()
          << "let x = " << x.GetByOffset("global_idx / 4") << ";\n"
          << "let x_vec = " << unpack << ";\n"
          << "let x_value = x_vec[global_idx % 4];\n";
    } else {
      shader.MainFunctionBody()
          << "let x = " << x.GetByOffset("global_idx") << ";\n"
          << "let x_vec = " << unpack << ";\n"
          << "let x_value = x_vec;\n";
    }
  } else {
    shader.MainFunctionBody()
        << "let x_value = " << x.GetByOffset("global_idx") << ";\n";
  }

  // Get scaler
  if (per_layer_) {
    // scale input is a scalar ()
    shader.MainFunctionBody()
        << "let scale_value = " << scale.GetByOffset("0") << ";\n";
  } else if (per_axis_) {
    shader.MainFunctionBody()
        << "let scale_index = " << output.IndicesGet("output_indices", "uniforms.axis") << ";\n"
        << "let scale_value = " << scale.GetByOffset("scale_index") << ";\n";
  } else {
    // Block quantization. Scale input rank is same as input/output rank.
    shader.MainFunctionBody()
        << "var scale_indices: scale_indices_t = output_indices;\n"
        << "let index = " << scale.IndicesGet("scale_indices", "uniforms.axis") << "/ uniforms.block_size;\n"
        << scale.IndicesSet("scale_indices", "uniforms.axis", "index") << ";\n"
        << "let scale_value = " << scale.GetByIndices("scale_indices") << ";\n";
  }

  // Get zero-point
  if (has_zeropoint_) {
    const auto& zero_point = shader.AddInput("zero_point", ShaderUsage::UseUniform | ShaderUsage::UseIndicesTypeAlias);

    std::string unpack = (signed_) ? "unpack4xI8(zero_point_input)" : "unpack4xU8(zero_point_input)";
    if (per_layer_) {
      // zero-point input is a scalar
      if (packed_) {
        shader.MainFunctionBody()
            << "let zero_point_input = " << zero_point.GetByOffset("0") << ";\n"
            << "let zero_point_vec = " << unpack << ";\n"
            << "let zero_point_value = zero_point_vec[0];\n";
      } else {
        shader.MainFunctionBody()
            << "let zero_point_value = " << zero_point.GetByOffset("0") << ";\n";
      }
    } else if (per_axis_) {
      // zero-point input is a 1D tensor
      if (packed_) {
        shader.MainFunctionBody()
            << "let zero_point_index = " << output.IndicesGet("output_indices", "uniforms.axis") << ";\n"
            << "let zero_point_input = " << zero_point.GetByOffset("zero_point_index / 4") << ";\n"
            << "let zero_point_vec = " << unpack << ";\n"
            << "let zero_point_value = zero_point_vec[zero_point_index % 4];\n";
      } else {
        shader.MainFunctionBody()
            << "let zero_point_index = " << output.IndicesGet("output_indices", "uniforms.axis") << ";\n"
            << "let zero_point_value = " << zero_point.GetByOffset("zero_point_index") << ";\n";
      }
    } else {
      // BlockedQuantization. The zero-point input shape is same as the input shape except along axis.
      if (packed_) {
        shader.MainFunctionBody()
            << "let zero_point_offset = " << scale.GetByIndices("scale_indices") << ";\n"
            << "let zero_point_input = " << zero_point.GetByOffset("zero_point_offset / 4") << ";\n"
            << "let zero_point_vec = " << unpack << ";\n"
            << "let zero_point_value = zero_point_vec[zero_point_offset % 4];\n";
      } else {
        shader.MainFunctionBody()
            << "let zero_point_value = " << zero_point.GetByIndices("scale_indices") << ";\n";
      }
    }
  } else {
    shader.MainFunctionBody()
        << "let zero_point_value = input_element_t(0);\n";
  }

  // compute and write output
  shader.MainFunctionBody()
      << output.SetByOffset("global_idx", "(output_value_t(x_value) - scale_value_t(zero_point_value)) * scale_value");

  return Status::OK();
}

Status DequantizeLinear::ComputeInternal(ComputeContext& context) const {
  const auto* x = context.Input(0);
  const auto* x_scale = context.Input(1);
  const auto* x_zeropoint = context.Input(2);
  const auto x_shape = x->Shape();
  int64_t x_size = x_shape.Size();
  auto* output_tensor = context.Output(0, x_shape);
  int64_t x_scale_rank = x_scale->Shape().NumDimensions();

  // Currently only INT8, UINT8, and INT32 are registered.
  auto x_type = x->GetElementType();

  bool packed = x_type == ONNX_TENSOR_ELEMENT_DATA_TYPE_INT8 || x_type == ONNX_TENSOR_ELEMENT_DATA_TYPE_UINT8;
  bool is_signed = x_type == ONNX_TENSOR_ELEMENT_DATA_TYPE_INT8;
  int64_t axis = (axis_ >= 0) ? axis_ : axis_ + x_shape.NumDimensions();

  int max_components = GetMaxComponents(x_size);
  if (max_components != 4) {
    return ORT_MAKE_STATUS(ONNXRUNTIME, INVALID_ARGUMENT, "DequantizeLinear: components must be 4, but got ", max_components);
  }

  // scaler - single scaler for all elements
  bool per_layer = x_scale_rank == 0 || (x_scale_rank == 1 && x_scale->Shape()[0] == 1);

  // 1D tensor - 1 scaler for per axis
  bool per_axis = per_layer == false && x_scale_rank == 1;

  bool use_components = per_layer && (!packed || max_components == 4);
  int components = use_components ? max_components : 1;
  int input_component = use_components ? max_components : 1;

  DequantizeLinearProgram program{packed, is_signed, per_layer, per_axis, x_zeropoint != nullptr};

  program
<<<<<<< HEAD
      .AddInput(x, ProgramTensorMetadataDependency::TypeAndRank, packed ? 4 : input_component, ProgramInput::Flatten)
=======
      .AddInput(x, ProgramTensorMetadataDependency::TypeAndRank, packed ? 4 : input_component, ProgramInput::FlattenAndReduce)
>>>>>>> 7eb5e649
      .AddInput(x_scale, ProgramTensorMetadataDependency::TypeAndRank)
      .AddOutput(output_tensor, ProgramTensorMetadataDependency::Rank, components)
      .SetDispatchGroupSize((x_size / components + WORKGROUP_SIZE - 1) / WORKGROUP_SIZE)
      .AddUniformVariables({{static_cast<uint32_t>(axis)}})
      .AddUniformVariables({{static_cast<uint32_t>(block_size_)}})
      .AddUniformVariables({{static_cast<uint32_t>(x_size / components)}})
      .CacheHint(std::to_string(axis), std::to_string(is_signed), std::to_string(per_layer), std::to_string(per_axis), std::to_string(block_size_));

  if (x_zeropoint != nullptr) {
<<<<<<< HEAD
    program.AddInput(x_zeropoint, ProgramTensorMetadataDependency::None, packed ? 4 : 1, ProgramInput::Flatten);
=======
    program.AddInput(x_zeropoint, ProgramTensorMetadataDependency::None, packed ? 4 : 1, ProgramInput::FlattenAndReduce);
>>>>>>> 7eb5e649
  }

  return context.RunProgram(program);
}

namespace {
const std::vector<MLDataType>& DequantizeLinearConstraints() {
  static std::vector<MLDataType> types{
      DataTypeImpl::GetTensorType<int8_t>(),
      DataTypeImpl::GetTensorType<uint8_t>(),
      DataTypeImpl::GetTensorType<int32_t>()};
  return types;
}
}  // namespace

ONNX_OPERATOR_VERSIONED_KERNEL_EX(
    DequantizeLinear,
    kOnnxDomain,
    10, 12,
    kWebGpuExecutionProvider,
    (*KernelDefBuilder::Create())
        .TypeConstraint("T", DequantizeLinearConstraints()),
    DequantizeLinear);

ONNX_OPERATOR_VERSIONED_KERNEL_EX(
    DequantizeLinear,
    kOnnxDomain,
    13, 18,
    kWebGpuExecutionProvider,
    (*KernelDefBuilder::Create())
        .TypeConstraint("T", DequantizeLinearConstraints()),
    DequantizeLinear);

ONNX_OPERATOR_VERSIONED_KERNEL_EX(
    DequantizeLinear,
    kOnnxDomain,
    19, 20,
    kWebGpuExecutionProvider,
    (*KernelDefBuilder::Create())
        .TypeConstraint("T1", DequantizeLinearConstraints())
        .TypeConstraint("T2", WebGpuSupportedFloatTypes()),
    DequantizeLinear);

ONNX_OPERATOR_VERSIONED_KERNEL_EX(
    DequantizeLinear,
    kOnnxDomain,
    21, 22,
    kWebGpuExecutionProvider,
    (*KernelDefBuilder::Create())
        .TypeConstraint("T1", DequantizeLinearConstraints())
        .TypeConstraint("T2", WebGpuSupportedFloatTypes()),
    DequantizeLinear);

ONNX_OPERATOR_KERNEL_EX(
    DequantizeLinear,
    kOnnxDomain,
    23,
    kWebGpuExecutionProvider,
    (*KernelDefBuilder::Create())
        .TypeConstraint("T1", DequantizeLinearConstraints())
        .TypeConstraint("T2", WebGpuSupportedFloatTypes()),
    DequantizeLinear);

}  // namespace webgpu
}  // namespace onnxruntime<|MERGE_RESOLUTION|>--- conflicted
+++ resolved
@@ -146,11 +146,7 @@
   DequantizeLinearProgram program{packed, is_signed, per_layer, per_axis, x_zeropoint != nullptr};
 
   program
-<<<<<<< HEAD
-      .AddInput(x, ProgramTensorMetadataDependency::TypeAndRank, packed ? 4 : input_component, ProgramInput::Flatten)
-=======
       .AddInput(x, ProgramTensorMetadataDependency::TypeAndRank, packed ? 4 : input_component, ProgramInput::FlattenAndReduce)
->>>>>>> 7eb5e649
       .AddInput(x_scale, ProgramTensorMetadataDependency::TypeAndRank)
       .AddOutput(output_tensor, ProgramTensorMetadataDependency::Rank, components)
       .SetDispatchGroupSize((x_size / components + WORKGROUP_SIZE - 1) / WORKGROUP_SIZE)
@@ -160,11 +156,7 @@
       .CacheHint(std::to_string(axis), std::to_string(is_signed), std::to_string(per_layer), std::to_string(per_axis), std::to_string(block_size_));
 
   if (x_zeropoint != nullptr) {
-<<<<<<< HEAD
-    program.AddInput(x_zeropoint, ProgramTensorMetadataDependency::None, packed ? 4 : 1, ProgramInput::Flatten);
-=======
     program.AddInput(x_zeropoint, ProgramTensorMetadataDependency::None, packed ? 4 : 1, ProgramInput::FlattenAndReduce);
->>>>>>> 7eb5e649
   }
 
   return context.RunProgram(program);
