// Copyright (c) Microsoft Corporation. All rights reserved.
// Licensed under the MIT License.

#include <algorithm>

#include "core/common/common.h"

#include "core/common/common.h"
#include "core/common/logging/logging.h"

#include "core/providers/webgpu/program_manager.h"
#include "core/providers/webgpu/shader_helper.h"
#include "core/providers/webgpu/webgpu_context.h"

namespace onnxruntime {
namespace webgpu {

ProgramArtifact::ProgramArtifact(const ProgramBase& program, wgpu::ComputePipeline&& compute_pipeline, std::vector<int>&& shape_uniform_ranks)
    : name{program.Name()},
      compute_pipeline{compute_pipeline},
      shape_uniform_ranks{shape_uniform_ranks} {}

Status ProgramManager::NormalizeDispatchGroupSize(uint32_t& x, uint32_t& y, uint32_t& z) const {
  ORT_RETURN_IF(x == 0 || y == 0 || z == 0, "Invalid dispatch group size (", x, ", ", y, ", ", z, ")");

  auto limit_per_dimension = webgpu_context_.DeviceLimits().maxComputeWorkgroupsPerDimension;
  if (x > limit_per_dimension || y > limit_per_dimension || z > limit_per_dimension) {
    double size = static_cast<double>(x) * static_cast<double>(y) * static_cast<double>(z);
    double dispatch_avg = std::ceil(std::sqrt(size));
    if (dispatch_avg > limit_per_dimension) {
      dispatch_avg = std::ceil(std::cbrt(size));
      ORT_RETURN_IF(dispatch_avg > limit_per_dimension, "The dispatch group size exceeds WebGPU maximum.");
      x = y = z = static_cast<uint32_t>(dispatch_avg);
    } else {
      x = y = static_cast<uint32_t>(dispatch_avg);
      z = 1;
    }
  }
  return Status::OK();
}

Status ProgramManager::CalculateSegmentsForInputsAndOutputs(const ProgramBase& program, std::vector<uint32_t>& inputs_segments, std::vector<uint32_t>& outputs_segments) const {
  inputs_segments.resize(program.Inputs().size(), 1);
  outputs_segments.resize(program.Outputs().size(), 1);

  const uint64_t maxStorageBufferBindingSize = webgpu_context_.DeviceLimits().maxStorageBufferBindingSize;

  // Inputs
  for (size_t i = 0; i < program.Inputs().size(); ++i) {
    const auto& input = program.Inputs()[i];
    if (input.tensor && input.tensor->SizeInBytes() > maxStorageBufferBindingSize) {
      uint32_t segments = static_cast<uint32_t>((input.tensor->SizeInBytes() + maxStorageBufferBindingSize - 1) / maxStorageBufferBindingSize);
      inputs_segments[i] = segments;
    }
  }
  // Outputs
  for (size_t i = 0; i < program.Outputs().size(); ++i) {
    const auto& output = program.Outputs()[i];
    if (output.tensor && output.tensor->SizeInBytes() > maxStorageBufferBindingSize) {
      uint32_t segments = static_cast<uint32_t>((output.tensor->SizeInBytes() + maxStorageBufferBindingSize - 1) / maxStorageBufferBindingSize);
      outputs_segments[i] = segments;
    }
  }
  return Status::OK();
}

Status ProgramManager::Build(const ProgramBase& program,
                             const ProgramMetadata& program_metadata,
                             const std::span<uint32_t> inputs_segments,
                             const std::span<uint32_t> outputs_segments,
#ifndef NDEBUG  // if debug build
                             const std::string& program_key,
#endif
                             uint32_t normalized_dispatch_x,
                             uint32_t normalized_dispatch_y,
                             uint32_t normalized_dispatch_z,
                             wgpu::ComputePipeline& compute_pipeline,
                             std::vector<int>& shape_uniform_ranks) const {
  auto& device = webgpu_context_.Device();
  ShaderHelper shader_helper{program,
                             program_metadata,
<<<<<<< HEAD
                             webgpu_context_,
=======
                             inputs_segments,
                             outputs_segments,
                             device,
                             webgpu_context_.DeviceLimits(),
>>>>>>> b6122c62
                             normalized_dispatch_x,
                             normalized_dispatch_y,
                             normalized_dispatch_z};
  ORT_RETURN_IF_ERROR(shader_helper.Init());

  ORT_RETURN_IF_ERROR(program.GenerateShaderCode(shader_helper));

  // Add indirect buffer as the last shader input when using indirect dispatch.
  if (program.IndirectDispatchTensor() != nullptr) {
    shader_helper.AddInput("indirect_buffer", ShaderUsage::None);
  }

  ORT_RETURN_IF_ERROR(shader_helper.ValidateShapeForInputs());
  ORT_RETURN_IF_ERROR(shader_helper.ValidateShapeForOutputs());
  ORT_RETURN_IF_ERROR(shader_helper.ValidateIndices());

  // code is a large std::string that contains the final shader code
  std::string code;
  ORT_RETURN_IF_ERROR(shader_helper.GenerateSourceCode(code, shape_uniform_ranks));

  LOGS_DEFAULT(VERBOSE) << "\n=== WebGPU Shader code [" << program.Name()
#ifndef NDEBUG  // if debug build
                        << ", Key=\"" << program_key << "\""
#endif
                        << "] Start ===\n\n"
                        << code
                        << "\n=== WebGPU Shader code [" << program.Name()
#ifndef NDEBUG  // if debug build
                        << ", Key=\"" << program_key << "\""
#endif
                        << "] End ===\n";

  wgpu::ShaderSourceWGSL wgsl_source{};
  wgsl_source.code = code.c_str();

  wgpu::ShaderModuleDescriptor descriptor{};
  descriptor.nextInChain = &wgsl_source;

  auto shader_module = device.CreateShaderModule(&descriptor);

  // TODO: a new cache hierarchy for constants.
  //
  // Explaination:
  // Currently, we use Uniforms for dynamic data. This helps to reduce the number of program artifacts.
  //
  // "dynamic data" here means the data the determined at runtime, such as the shape of the input tensor.
  //
  // However, some programs may not necessarily depend on dynamic data. For example, "Clip" may depend on the value of "min" and "max".
  // We are using uniforms for the value of "min" and "max" in the current implementation, but usually "min" and "max" are determined
  // earlier because they are either from Attributes or from the initializers of the model.
  //
  // Questions:
  // - can we use one instance of ShaderModule to create multiple ComputePipeline?
  // - is there any benefit to do so compared to the current implementation?
  //

  // process overridable constants if available
  size_t constant_count = program.OverridableConstants().size();

  // making a copy of the constant names is required because they are stored as std::string_view in the program
  // metadata. A value of std::string_view is not guaranteed to be a C-stlye string (null-terminated) and hence
  // cannot be used directly in the WebGPU API (which expects a const char*).
  std::vector<std::string> constant_names;
  constant_names.reserve(constant_count);
  std::vector<wgpu::ConstantEntry> constant_entries;
  constant_entries.reserve(constant_count);
  for (size_t i = 0; i < constant_count; ++i) {
    const auto& constant_override = program.OverridableConstants()[i];
    const auto& constant_def = program_metadata.overridable_constants[i];

    if (constant_override.has_value) {
      double value = 0;
      switch (constant_override.type) {
        case ProgramConstantDataType::Bool:
          value = constant_override.boolean ? 1 : 0;
          break;
        case ProgramConstantDataType::Float16:
          // convert f16(MLFloat16) -> f32(float) -> f64(double)
          // because the value of a constant must be a double in WebGPU API, it is expensive to use f16 overridable constants.
          value = constant_override.f16.ToFloat();
          break;
        case ProgramConstantDataType::Float32:
          value = constant_override.f32;
          break;
        case ProgramConstantDataType::Int32:
          value = constant_override.i32;
          break;
        case ProgramConstantDataType::Uint32:
          value = constant_override.u32;
          break;
      }

      const auto& name_string = constant_names.emplace_back(constant_def.name);
      wgpu::ConstantEntry entry{};
      entry.key = name_string.c_str();
      entry.value = value;
      constant_entries.push_back(std::move(entry));
    }
  }

  wgpu::ComputeState compute_state{};
  compute_state.module = shader_module;
  compute_state.entryPoint = "main";
  if (!constant_entries.empty()) {
    compute_state.constants = constant_entries.data();
    compute_state.constantCount = constant_entries.size();
  }

  wgpu::ComputePipelineDescriptor pipeline_descriptor{};
  pipeline_descriptor.compute = compute_state;
#ifndef NDEBUG  // if debug build
  pipeline_descriptor.label = program.Name().c_str();
#endif

  struct CreateComputePipelineContext {
    wgpu::ComputePipeline& pipeline;
    Status status;
  } create_pipeline_context{compute_pipeline, {}};

  ORT_RETURN_IF_ERROR(
      webgpu_context_.Wait(
          device.CreateComputePipelineAsync(
              &pipeline_descriptor,
              wgpu::CallbackMode::WaitAnyOnly,
              [](wgpu::CreatePipelineAsyncStatus status, wgpu::ComputePipeline pipeline, wgpu::StringView message, CreateComputePipelineContext* context) {
                if (status == wgpu::CreatePipelineAsyncStatus::Success) {
                  context->pipeline = std::move(pipeline);
                } else {
                  context->status = ORT_MAKE_STATUS(ONNXRUNTIME, FAIL, "Failed to create a WebGPU compute pipeline: ", std::string_view{message});
                }
              },
              &create_pipeline_context)));

  return create_pipeline_context.status;
}

const ProgramArtifact* ProgramManager::Get(const std::string& key) const {
  auto result = programs_.find(key);
  if (result != programs_.end()) {
    return &result->second;
  }

  return nullptr;
}

const ProgramArtifact* ProgramManager::Set(const std::string& key, ProgramArtifact&& program) {
  return &(programs_.emplace(key, std::move(program)).first->second);
}

}  // namespace webgpu
}  // namespace onnxruntime<|MERGE_RESOLUTION|>--- conflicted
+++ resolved
@@ -79,14 +79,9 @@
   auto& device = webgpu_context_.Device();
   ShaderHelper shader_helper{program,
                              program_metadata,
-<<<<<<< HEAD
                              webgpu_context_,
-=======
                              inputs_segments,
                              outputs_segments,
-                             device,
-                             webgpu_context_.DeviceLimits(),
->>>>>>> b6122c62
                              normalized_dispatch_x,
                              normalized_dispatch_y,
                              normalized_dispatch_z};
