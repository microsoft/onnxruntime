--- conflicted
+++ resolved
@@ -3,11 +3,7 @@
 
 #pragma once
 
-<<<<<<< HEAD
-#include <webgpu/webgpu_cpp.h>
-=======
 #include "core/providers/webgpu/webgpu_external_header.h"
->>>>>>> 39e585ff
 
 #include <utility>
 
@@ -41,13 +37,8 @@
   inline const wgpu::Limits& DeviceLimits() const {
     return webgpu_context_.DeviceLimits();
   }
-<<<<<<< HEAD
-  inline const wgpu::Device& Device() const {
-    return webgpu_context_.Device();
-=======
   inline bool HasFeature(wgpu::FeatureName feature) const {
     return webgpu_context_.DeviceHasFeature(feature);
->>>>>>> 39e585ff
   }
 
   //
