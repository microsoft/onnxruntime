--- conflicted
+++ resolved
@@ -152,13 +152,8 @@
     AtPasses
   };
 
-<<<<<<< HEAD
-  WebGpuContext(WGPUInstance instance, WGPUDevice device, webgpu::ValidationMode validation_mode)
-      : instance_{instance}, device_{device}, validation_mode_{validation_mode}, query_type_{TimestampQueryType::None} {}
-=======
   WebGpuContext(WGPUInstance instance, WGPUDevice device, webgpu::ValidationMode validation_mode, bool preserve_device)
       : instance_{instance}, device_{device}, validation_mode_{validation_mode}, query_type_{TimestampQueryType::None}, preserve_device_{preserve_device} {}
->>>>>>> 39e585ff
   ORT_DISALLOW_COPY_ASSIGNMENT_AND_MOVE(WebGpuContext);
 
   std::vector<const char*> GetEnabledAdapterToggles() const;
@@ -236,10 +231,7 @@
 
   uint64_t gpu_timestamp_offset_ = 0;
   bool is_profiling_ = false;
-<<<<<<< HEAD
-=======
   bool preserve_device_;
->>>>>>> 39e585ff
 
 #if defined(ENABLE_PIX_FOR_WEBGPU_EP)
   std::unique_ptr<WebGpuPIXFrameGenerator> pix_frame_generator_ = nullptr;
