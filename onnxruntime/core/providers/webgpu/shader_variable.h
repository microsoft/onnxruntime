--- conflicted
+++ resolved
@@ -70,12 +70,8 @@
   // get the number of components of the variable.
   inline int NumComponents() const { return num_components_; }
 
-<<<<<<< HEAD
-  inline int Rank() const { return rank_; }
-=======
   // get the rank of the indices.
   inline int Rank();
->>>>>>> 82cd59e9
 
   // create a WGSL expression ({varname}_indices_t) for getting indices from offset.
   // \param offset: a WGSL expression (u32) representing the offset.
