// Copyright (c) Microsoft Corporation. All rights reserved.
// Licensed under the MIT License.

#include "core/providers/qnn/builder/qnn_def.h"
#include "core/providers/qnn/builder/qnn_utils.h"
#include <memory>
#include <ostream>
#include <cstring>

namespace onnxruntime {
namespace qnn {

size_t memscpy(void* dst, size_t dst_size, const void* src, size_t copy_size) {
  if (!dst || !src || !dst_size || !copy_size) return 0;

  size_t min_size = dst_size < copy_size ? dst_size : copy_size;

  memcpy(dst, src, min_size);

  return min_size;
}

void SetQnnTensorV2(Qnn_Tensor_t& qnn_tensor) {
  qnn_tensor.version = QNN_TENSOR_VERSION_2;
  qnn_tensor.v2 = QNN_TENSOR_V2_INIT;
}

void SetQnnTensorType(Qnn_Tensor_t& qnn_tensor, Qnn_TensorType_t tensor_type) {
  if (qnn_tensor.version == QNN_TENSOR_VERSION_1) {
    qnn_tensor.v1.type = tensor_type;
  } else if (qnn_tensor.version == QNN_TENSOR_VERSION_2) {
    qnn_tensor.v2.type = tensor_type;
  } else {
    ORT_THROW("QNN tensor version not supported, QNN tensor version: ", qnn_tensor.version);
  }
}

void SetQnnTensorName(Qnn_Tensor_t& qnn_tensor, const char* name) {
  if (qnn_tensor.version == QNN_TENSOR_VERSION_1) {
    qnn_tensor.v1.name = name;
  } else if (qnn_tensor.version == QNN_TENSOR_VERSION_2) {
    qnn_tensor.v2.name = name;
  } else {
    ORT_THROW("QNN tensor version not supported, QNN tensor version: ", qnn_tensor.version);
  }
}

void SetQnnTensorDataFormat(Qnn_Tensor_t& qnn_tensor, Qnn_TensorDataFormat_t data_format) {
  if (qnn_tensor.version == QNN_TENSOR_VERSION_1) {
    qnn_tensor.v1.dataFormat = data_format;
  } else if (qnn_tensor.version == QNN_TENSOR_VERSION_2) {
    qnn_tensor.v2.dataFormat = data_format;
  } else {
    ORT_THROW("QNN tensor version not supported, QNN tensor version: ", qnn_tensor.version);
  }
}

void SetQnnTensorDataType(Qnn_Tensor_t& qnn_tensor, Qnn_DataType_t data_type) {
  if (qnn_tensor.version == QNN_TENSOR_VERSION_1) {
    qnn_tensor.v1.dataType = data_type;
  } else if (qnn_tensor.version == QNN_TENSOR_VERSION_2) {
    qnn_tensor.v2.dataType = data_type;
  } else {
    ORT_THROW("QNN tensor version not supported, QNN tensor version: ", qnn_tensor.version);
  }
}

void SetQnnTensorDim(Qnn_Tensor_t& qnn_tensor, const std::vector<uint32_t>& dimensions) {
  if (qnn_tensor.version == QNN_TENSOR_VERSION_1) {
    qnn_tensor.v1.rank = static_cast<uint32_t>(dimensions.size());
    qnn_tensor.v1.dimensions = const_cast<uint32_t*>(dimensions.data());
  } else if (qnn_tensor.version == QNN_TENSOR_VERSION_2) {
    qnn_tensor.v2.rank = static_cast<uint32_t>(dimensions.size());
    qnn_tensor.v2.dimensions = const_cast<uint32_t*>(dimensions.data());
    if (qnn_tensor.v2.rank > 0) {
      uint8_t* dynamic_dims = new uint8_t[qnn_tensor.v2.rank];
      for (size_t i = 0; i < qnn_tensor.v2.rank; i++) {
        dynamic_dims[i] = dimensions[i] == 0 ? 1 : 0;
      }
      qnn_tensor.v2.isDynamicDimensions = dynamic_dims;
    }
  } else {
    ORT_THROW("QNN tensor version not supported, QNN tensor version: ", qnn_tensor.version);
  }
}

void SetQnnTensorMemType(Qnn_Tensor_t& qnn_tensor, Qnn_TensorMemType_t mem_type) {
  if (qnn_tensor.version == QNN_TENSOR_VERSION_1) {
    qnn_tensor.v1.memType = mem_type;
  } else if (qnn_tensor.version == QNN_TENSOR_VERSION_2) {
    qnn_tensor.v2.memType = mem_type;
  } else {
    ORT_THROW("QNN tensor version not supported, QNN tensor version: ", qnn_tensor.version);
  }
}

void SetQnnTensorClientBuf(Qnn_Tensor_t& qnn_tensor, const std::vector<uint8_t>& client_buf) {
  if (qnn_tensor.version == QNN_TENSOR_VERSION_1) {
    qnn_tensor.v1.clientBuf.data = const_cast<uint8_t*>(client_buf.data());
    qnn_tensor.v1.clientBuf.dataSize = static_cast<uint32_t>(client_buf.size());
  } else if (qnn_tensor.version == QNN_TENSOR_VERSION_2) {
    qnn_tensor.v2.clientBuf.data = const_cast<uint8_t*>(client_buf.data());
    qnn_tensor.v2.clientBuf.dataSize = static_cast<uint32_t>(client_buf.size());
  } else {
    ORT_THROW("QNN tensor version not supported, QNN tensor version: ", qnn_tensor.version);
  }
}

void SetQnnTensorClientBuf(Qnn_Tensor_t& qnn_tensor, const std::vector<uint32_t>& client_buf) {
  if (qnn_tensor.version == QNN_TENSOR_VERSION_1) {
    qnn_tensor.v1.clientBuf.data = const_cast<uint32_t*>(client_buf.data());
    qnn_tensor.v1.clientBuf.dataSize = static_cast<uint32_t>(client_buf.size() * sizeof(uint32_t));
  } else if (qnn_tensor.version == QNN_TENSOR_VERSION_2) {
    qnn_tensor.v2.clientBuf.data = const_cast<uint32_t*>(client_buf.data());
    qnn_tensor.v2.clientBuf.dataSize = static_cast<uint32_t>(client_buf.size() * sizeof(uint32_t));
  } else {
    ORT_THROW("QNN tensor version not supported, QNN tensor version: ", qnn_tensor.version);
  }
}

void SetQnnTensorClientBuf(Qnn_Tensor_t& qnn_tensor, void* buf_data, uint32_t buf_size) {
  if (qnn_tensor.version == QNN_TENSOR_VERSION_1) {
    qnn_tensor.v1.clientBuf.data = buf_data;
    qnn_tensor.v1.clientBuf.dataSize = buf_size;
  } else if (qnn_tensor.version == QNN_TENSOR_VERSION_2) {
    qnn_tensor.v2.clientBuf.data = buf_data;
    qnn_tensor.v2.clientBuf.dataSize = buf_size;
  } else {
    ORT_THROW("QNN tensor version not supported, QNN tensor version: ", qnn_tensor.version);
  }
}

void SetQnnTensorClientBufSize(Qnn_Tensor_t& qnn_tensor, uint32_t client_buf_size) {
  if (qnn_tensor.version == QNN_TENSOR_VERSION_1) {
    qnn_tensor.v1.clientBuf.dataSize = client_buf_size;
  } else if (qnn_tensor.version == QNN_TENSOR_VERSION_2) {
    qnn_tensor.v2.clientBuf.dataSize = client_buf_size;
  } else {
    ORT_THROW("QNN tensor version not supported, QNN tensor version: ", qnn_tensor.version);
  }
}

void SetQnnTensorClientBufData(Qnn_Tensor_t& qnn_tensor, void* client_buf_data) {
  if (qnn_tensor.version == QNN_TENSOR_VERSION_1) {
    qnn_tensor.v1.clientBuf.data = client_buf_data;
  } else if (qnn_tensor.version == QNN_TENSOR_VERSION_2) {
    qnn_tensor.v2.clientBuf.data = client_buf_data;
  } else {
    ORT_THROW("QNN tensor version not supported, QNN tensor version: ", qnn_tensor.version);
  }
}

void SetQnnTensorQParams(Qnn_Tensor_t& qnn_tensor, const Qnn_QuantizeParams_t& quantize_params) {
<<<<<<< HEAD
  Qnn_QuantizationEncoding_t encoding = quantize_params.quantizationEncoding;
  if (encoding == QNN_QUANTIZATION_ENCODING_SCALE_OFFSET ||
      encoding == QNN_QUANTIZATION_ENCODING_UNDEFINED) {
    if (qnn_tensor.version == QNN_TENSOR_VERSION_1) {
      qnn_tensor.v1.quantizeParams = quantize_params;
    } else if (qnn_tensor.version == QNN_TENSOR_VERSION_2) {
      qnn_tensor.v2.quantizeParams = quantize_params;
    } else {
      ORT_THROW("QNN tensor version not supported, QNN tensor version: ", qnn_tensor.version);
    }
  } else if (encoding == QNN_QUANTIZATION_ENCODING_AXIS_SCALE_OFFSET) {
    ORT_THROW("Axis scale offset quantization parameter is not supported.");
=======
  if (QNN_TENSOR_VERSION_1 == qnn_tensor.version) {
    qnn_tensor.v1.quantizeParams = quantize_params;
>>>>>>> da86f6f4
  } else {
    ORT_THROW("QNN tensor version not supported, QNN tensor version: ", qnn_tensor.version);
  }
}

uint32_t GetQnnTensorID(const Qnn_Tensor_t& qnn_tensor) {
  if (qnn_tensor.version == QNN_TENSOR_VERSION_1) {
    return qnn_tensor.v1.id;
  } else if (qnn_tensor.version == QNN_TENSOR_VERSION_2) {
    return qnn_tensor.v2.id;
  } else {
    ORT_THROW("QNN tensor version not supported, QNN tensor version: ", qnn_tensor.version);
  }
}

Qnn_TensorType_t GetQnnTensorType(const Qnn_Tensor_t& qnn_tensor) {
  if (qnn_tensor.version == QNN_TENSOR_VERSION_1) {
    return qnn_tensor.v1.type;
  } else if (qnn_tensor.version == QNN_TENSOR_VERSION_2) {
    return qnn_tensor.v2.type;
  } else {
    ORT_THROW("QNN tensor version not supported, QNN tensor version: ", qnn_tensor.version);
  }
}

const char* GetQnnTensorName(const Qnn_Tensor_t& qnn_tensor) {
  if (qnn_tensor.version == QNN_TENSOR_VERSION_1) {
    return qnn_tensor.v1.name;
  } else if (qnn_tensor.version == QNN_TENSOR_VERSION_2) {
    return qnn_tensor.v2.name;
  } else {
    ORT_THROW("QNN tensor version not supported, QNN tensor version: ", qnn_tensor.version);
  }
}

Qnn_TensorDataFormat_t GetQnnTensorDataFormat(const Qnn_Tensor_t& qnn_tensor) {
  if (qnn_tensor.version == QNN_TENSOR_VERSION_1) {
    return qnn_tensor.v1.dataFormat;
  } else if (qnn_tensor.version == QNN_TENSOR_VERSION_2) {
    return qnn_tensor.v2.dataFormat;
  } else {
    ORT_THROW("QNN tensor version not supported, QNN tensor version: ", qnn_tensor.version);
  }
}

Qnn_DataType_t GetQnnTensorDataType(const Qnn_Tensor_t& qnn_tensor) {
  if (qnn_tensor.version == QNN_TENSOR_VERSION_1) {
    return qnn_tensor.v1.dataType;
  } else if (qnn_tensor.version == QNN_TENSOR_VERSION_2) {
    return qnn_tensor.v2.dataType;
  } else {
    ORT_THROW("QNN tensor version not supported, QNN tensor version: ", qnn_tensor.version);
  }
}

Qnn_TensorMemType_t GetQnnTensorMemType(const Qnn_Tensor_t& qnn_tensor) {
  if (qnn_tensor.version == QNN_TENSOR_VERSION_1) {
    return qnn_tensor.v1.memType;
  } else if (qnn_tensor.version == QNN_TENSOR_VERSION_2) {
    return qnn_tensor.v2.memType;
  } else {
    ORT_THROW("QNN tensor version not supported, QNN tensor version: ", qnn_tensor.version);
  }
}

uint32_t GetQnnTensorRank(const Qnn_Tensor_t& qnn_tensor) {
  if (qnn_tensor.version == QNN_TENSOR_VERSION_1) {
    return qnn_tensor.v1.rank;
  } else if (qnn_tensor.version == QNN_TENSOR_VERSION_2) {
    return qnn_tensor.v2.rank;
  } else {
    ORT_THROW("QNN tensor version not supported, QNN tensor version: ", qnn_tensor.version);
  }
}

uint32_t* GetQnnTensorDims(const Qnn_Tensor_t& qnn_tensor) {
  if (qnn_tensor.version == QNN_TENSOR_VERSION_1) {
    return qnn_tensor.v1.dimensions;
  } else if (qnn_tensor.version == QNN_TENSOR_VERSION_2) {
    return qnn_tensor.v2.dimensions;
  } else {
    ORT_THROW("QNN tensor version not supported, QNN tensor version: ", qnn_tensor.version);
  }
}

const Qnn_ClientBuffer_t& GetQnnTensorClientBuf(const Qnn_Tensor_t& qnn_tensor) {
  if (qnn_tensor.version == QNN_TENSOR_VERSION_1) {
    return qnn_tensor.v1.clientBuf;
  } else if (qnn_tensor.version == QNN_TENSOR_VERSION_2) {
    return qnn_tensor.v2.clientBuf;
  } else {
    ORT_THROW("QNN tensor version not supported, QNN tensor version: ", qnn_tensor.version);
  }
}

const Qnn_QuantizeParams_t& GetQnnTensorQParams(const Qnn_Tensor_t& qnn_tensor) {
  if (qnn_tensor.version == QNN_TENSOR_VERSION_1) {
    return qnn_tensor.v1.quantizeParams;
  } else if (qnn_tensor.version == QNN_TENSOR_VERSION_2) {
    return qnn_tensor.v2.quantizeParams;
  } else {
    ORT_THROW("QNN tensor version not supported, QNN tensor version: ", qnn_tensor.version);
  }
}

Status CompareQnnQuantParams(const Qnn_QuantizeParams_t& qparam0, const Qnn_QuantizeParams_t& qparam1,
                             float& scale_diff, int32_t& offset_diff) {
  scale_diff = 0.0f;
  offset_diff = 0;

  ORT_RETURN_IF_NOT((qparam0.encodingDefinition == qparam1.encodingDefinition &&
                     qparam0.quantizationEncoding == qparam1.quantizationEncoding),
                    "Expected quantization parameters to be the same type.");

  if (qparam0.encodingDefinition == QNN_DEFINITION_DEFINED) {
    switch (qparam0.quantizationEncoding) {
      case QNN_QUANTIZATION_ENCODING_SCALE_OFFSET: {
        scale_diff = std::abs(qparam0.scaleOffsetEncoding.scale - qparam1.scaleOffsetEncoding.scale);
        offset_diff = std::abs(qparam0.scaleOffsetEncoding.offset - qparam1.scaleOffsetEncoding.offset);
        break;
      }
      default:
        return ORT_MAKE_STATUS(ONNXRUNTIME, FAIL, "Unsupported quantization encoding: ", qparam0.quantizationEncoding);
    }
  }

  return Status::OK();
}

bool CreateTensorInQnnGraph(const QNN_INTERFACE_VER_TYPE& qnn_interface,
                            const Qnn_GraphHandle_t& graph,
                            const std::string& node_name,
                            const std::string& tensor_name,
                            Qnn_Tensor_t& qnn_tensor,
                            std::unordered_map<std::string, bool>& tensors_created_table,
                            std::string& error_msg) {
  if (tensors_created_table.find(tensor_name) != tensors_created_table.end()) {
    error_msg = "Tensor created already: " + tensor_name;
    return true;
  }

  auto qnn_data_type = GetQnnTensorDataType(qnn_tensor);
  size_t data_size = utils::GetElementSizeByType(qnn_data_type);

  std::stringstream ss;
  if (0 == data_size) {
    ss << "Invalid QNN data type provided, "
       << qnn_data_type << ", for tensor " << tensor_name
       << " on node " << node_name;
    error_msg = ss.str();
    return false;
  }

  // sanity check tensor data if AddTensor used for static tensor
  auto qnn_tensor_type = GetQnnTensorType(qnn_tensor);
  if (qnn_tensor_type == QNN_TENSOR_TYPE_STATIC) {
    if (GetQnnTensorMemType(qnn_tensor) != QNN_TENSORMEMTYPE_RAW) {
      ss << "Expected raw memType in provided static tensor "
         << tensor_name << "for node " << node_name;
      error_msg = ss.str();
      return false;
    }
    // verify size expressed by the dims matches the raw tensor size
    auto qnn_tensor_dims = GetQnnTensorDims(qnn_tensor);
    auto qnn_tensor_rank = GetQnnTensorRank(qnn_tensor);
    uint32_t qnn_tensor_size = std::accumulate(qnn_tensor_dims,
                                               qnn_tensor_dims + qnn_tensor_rank,
                                               static_cast<uint32_t>(data_size),
                                               std::multiplies<uint32_t>());
    auto qnn_tensor_buf_size = GetQnnTensorClientBuf(qnn_tensor).dataSize;
    if (qnn_tensor_size != qnn_tensor_buf_size) {
      ss << "Data length mismatch for static tensor. node_name: " << node_name
         << " tensor_name: " << tensor_name
         << ". size calculated from shape: " << qnn_tensor_size
         << ", tensor.clientBuf.dataSize: " << qnn_tensor_buf_size;
      error_msg = ss.str();
      return false;
    }
  }

  auto tensor_create_result = qnn_interface.tensorCreateGraphTensor(graph, &qnn_tensor);
  if (tensor_create_result != QNN_TENSOR_NO_ERROR) {
    ss << "Failed to create tensor for node: " << node_name
       << " tensor_name: " << tensor_name
       << " error code: " << tensor_create_result;
    error_msg = ss.str();
    return false;
  }

  tensors_created_table.emplace(tensor_name, true);
  return true;
}

bool QnnParamWrapper::CreateQnnGraphParam(const QNN_INTERFACE_VER_TYPE& qnn_interface,
                                          const Qnn_GraphHandle_t& graph,
                                          const std::string& node_name,
                                          std::unordered_map<std::string, bool>& tensors_created_table,
                                          std::string& error_msg) {
  std::stringstream ss;
  switch (qnn_param_.paramType) {
    case QNN_PARAMTYPE_TENSOR: {
      return CreateTensorInQnnGraph(qnn_interface, graph, node_name, tensor_name_,
                                    qnn_param_.tensorParam, tensors_created_table, error_msg);
    }
    case QNN_PARAMTYPE_SCALAR: {
      ss << "Add scalar parameter: " << name_;
      error_msg = ss.str();
      return true;
    }
    default: {
      ss << "Unknown param type passed for param: "
         << name_ << " on node: " << node_name;
      error_msg = ss.str();
      return true;
    }
  }

  return true;
}

void QnnOpConfigWrapper::SetNames(const char* op_name,
                                  const char* package_name,
                                  const char* type_name) {
  if (QNN_OPCONFIG_VERSION_1 == op_config_.version) {
    op_config_.v1.name = op_name;
    op_config_.v1.packageName = package_name;
    op_config_.v1.typeName = type_name;
  } else {
    ORT_THROW("QNN OpConfig version not supported, QNN OpConfig version: ", op_config_.version);
  }
}

void QnnOpConfigWrapper::SetNums(uint32_t num_inputs,
                                 uint32_t num_outputs,
                                 uint32_t num_params) {
  if (QNN_OPCONFIG_VERSION_1 == op_config_.version) {
    op_config_.v1.numOfInputs = num_inputs;
    op_config_.v1.numOfOutputs = num_outputs;
    op_config_.v1.numOfParams = num_params;
  } else {
    ORT_THROW("QNN OpConfig version not supported, QNN OpConfig version: ", op_config_.version);
  }
}

void QnnOpConfigWrapper::SetData(Qnn_Tensor_t* input_tensors,
                                 Qnn_Tensor_t* output_tensors,
                                 Qnn_Param_t* params) {
  if (QNN_OPCONFIG_VERSION_1 == op_config_.version) {
    op_config_.v1.inputTensors = input_tensors;
    op_config_.v1.outputTensors = output_tensors;
    op_config_.v1.params = params;
  } else {
    ORT_THROW("QNN OpConfig version not supported, QNN OpConfig version: ", op_config_.version);
  }
}

bool QnnOpConfigWrapper::QnnGraphOpValidation(const QNN_INTERFACE_VER_TYPE& qnn_interface,
                                              const Qnn_BackendHandle_t& backend_handle,
                                              std::string& error_msg) {
  auto validation_status = qnn_interface.backendValidateOpConfig(backend_handle, op_config_);
  if (QNN_SUCCESS != validation_status) {
    std::ostringstream oss;
    oss << "QNN.backendValidateOpConfig() failed for node `" << name_ << "` of type `"
        << type_name_ << "` with error code " << validation_status << std::endl;
    error_msg = oss.str();
    return false;
  }

  return true;
}

bool QnnOpConfigWrapper::CreateQnnGraphOp(const QNN_INTERFACE_VER_TYPE& qnn_interface,
                                          const Qnn_GraphHandle_t& graph,
                                          std::string& error_msg) {
  auto status = qnn_interface.graphAddNode(graph, op_config_);
  if (QNN_GRAPH_NO_ERROR != status) {
    std::ostringstream oss;
    oss << "QNN.graphAddNode() failed for node `" << name_ << "` of type `" << type_name_
        << "` with error code " << status << std::endl;
    error_msg = oss.str();
    return false;
  }

  return true;
}

bool IsNpuBackend(QnnBackendType backend_type) {
  return backend_type == QnnBackendType::HTP || backend_type == QnnBackendType::DSP;
}

}  // namespace qnn
}  // namespace onnxruntime<|MERGE_RESOLUTION|>--- conflicted
+++ resolved
@@ -151,23 +151,10 @@
 }
 
 void SetQnnTensorQParams(Qnn_Tensor_t& qnn_tensor, const Qnn_QuantizeParams_t& quantize_params) {
-<<<<<<< HEAD
-  Qnn_QuantizationEncoding_t encoding = quantize_params.quantizationEncoding;
-  if (encoding == QNN_QUANTIZATION_ENCODING_SCALE_OFFSET ||
-      encoding == QNN_QUANTIZATION_ENCODING_UNDEFINED) {
-    if (qnn_tensor.version == QNN_TENSOR_VERSION_1) {
-      qnn_tensor.v1.quantizeParams = quantize_params;
-    } else if (qnn_tensor.version == QNN_TENSOR_VERSION_2) {
-      qnn_tensor.v2.quantizeParams = quantize_params;
-    } else {
-      ORT_THROW("QNN tensor version not supported, QNN tensor version: ", qnn_tensor.version);
-    }
-  } else if (encoding == QNN_QUANTIZATION_ENCODING_AXIS_SCALE_OFFSET) {
-    ORT_THROW("Axis scale offset quantization parameter is not supported.");
-=======
   if (QNN_TENSOR_VERSION_1 == qnn_tensor.version) {
     qnn_tensor.v1.quantizeParams = quantize_params;
->>>>>>> da86f6f4
+  } else if (qnn_tensor.version == QNN_TENSOR_VERSION_2) {
+    qnn_tensor.v2.quantizeParams = quantize_params;
   } else {
     ORT_THROW("QNN tensor version not supported, QNN tensor version: ", qnn_tensor.version);
   }
