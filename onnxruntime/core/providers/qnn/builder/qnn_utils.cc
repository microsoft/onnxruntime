--- conflicted
+++ resolved
@@ -3,10 +3,7 @@
 
 #include "core/providers/qnn/builder/qnn_utils.h"
 
-<<<<<<< HEAD
-=======
 #include <algorithm>
->>>>>>> b67983c5
 #include <functional>
 #include <map>
 #include <numeric>
@@ -16,11 +13,8 @@
 #include "core/common/common.h"
 #include "core/common/safeint.h"
 #include "core/framework/data_types.h"
-<<<<<<< HEAD
 #include "core/framework/tensorprotoutils.h"
 #include "core/providers/cpu/tensor/transpose.h"
-=======
->>>>>>> b67983c5
 #include "core/providers/qnn/builder/qnn_def.h"
 
 namespace onnxruntime {
@@ -598,7 +592,6 @@
   return Status::OK();
 }
 
-<<<<<<< HEAD
 // NCHW shape to channel last
 Status NchwShapeToNhwc(const std::vector<uint32_t>& nchw_shape, std::vector<uint32_t>& nhwc_shape) {
   ORT_RETURN_IF_NOT(nchw_shape.size() == 4, "shape should have 4 dimension NCHW.");
@@ -700,7 +693,8 @@
   data_shape[1] = tmp;
   std::vector<size_t> two_dim_trans_perm{1, 0};
   return TransposeInitializer(qnn_model_wrapper, initializer, two_dim_trans_perm, transposed_data);
-=======
+}
+
 std::string_view GetQnnErrorMessage(const QNN_INTERFACE_VER_TYPE& qnn_interface, Qnn_ErrorHandle_t qnn_error_handle) {
   // From QNN SDK: The memory is statically owned and should not be freed by the caller.
   const char* error_msg = nullptr;
@@ -720,7 +714,6 @@
     return error_msg;
   }
   return "Unknown error.";
->>>>>>> b67983c5
 }
 
 }  // namespace utils
