// Copyright (c) Microsoft Corporation. All rights reserved.
// Licensed under the MIT License.

#include "core/providers/qnn/builder/qnn_utils.h"

#include <algorithm>
#include <functional>
<<<<<<< HEAD
#include <limits>
=======
>>>>>>> 1d97d6ef
#include <map>
#include <numeric>
#include <string>
#include <vector>

<<<<<<< HEAD
#include "core/providers/qnn/ort_api.h"
=======
#include "core/common/common.h"
#include "core/common/safeint.h"
#include "core/framework/data_types.h"
>>>>>>> 1d97d6ef
#include "core/providers/qnn/builder/qnn_def.h"

namespace onnxruntime {
namespace qnn {
namespace utils {

size_t GetElementSizeByType(const Qnn_DataType_t& data_type) {
  const static std::unordered_map<Qnn_DataType_t, size_t> data_type_to_size = {
      {QNN_DATATYPE_INT_8, 1},
      {QNN_DATATYPE_INT_16, 2},
      {QNN_DATATYPE_INT_32, 4},
      {QNN_DATATYPE_INT_64, 8},
      {QNN_DATATYPE_UINT_8, 1},
      {QNN_DATATYPE_UINT_16, 2},
      {QNN_DATATYPE_UINT_32, 4},
      {QNN_DATATYPE_UINT_64, 8},
      {QNN_DATATYPE_FLOAT_16, 2},
      {QNN_DATATYPE_FLOAT_32, 4},
      {QNN_DATATYPE_BOOL_8, 1},
      {QNN_DATATYPE_SFIXED_POINT_8, 1},
      {QNN_DATATYPE_SFIXED_POINT_16, 2},
      {QNN_DATATYPE_SFIXED_POINT_32, 4},
      {QNN_DATATYPE_UFIXED_POINT_8, 1},
      {QNN_DATATYPE_UFIXED_POINT_16, 2},
      {QNN_DATATYPE_UFIXED_POINT_32, 4},
  };

  auto pos = data_type_to_size.find(data_type);
  ORT_ENFORCE(pos != data_type_to_size.end(), "Unknown QNN data type", data_type);
  return pos->second;
}
size_t GetElementSizeByType(ONNXTensorElementDataType elem_type) {
  const static std::unordered_map<ONNXTensorElementDataType, size_t> elem_type_to_size = {
      {ONNX_TENSOR_ELEMENT_DATA_TYPE_INT4, sizeof(Int4x2)},
      {ONNX_TENSOR_ELEMENT_DATA_TYPE_UINT4, sizeof(UInt4x2)},
      {ONNX_TENSOR_ELEMENT_DATA_TYPE_INT8, sizeof(int8_t)},
      {ONNX_TENSOR_ELEMENT_DATA_TYPE_INT16, sizeof(int16_t)},
      {ONNX_TENSOR_ELEMENT_DATA_TYPE_INT32, sizeof(int32_t)},
      {ONNX_TENSOR_ELEMENT_DATA_TYPE_INT64, sizeof(int64_t)},
      {ONNX_TENSOR_ELEMENT_DATA_TYPE_UINT8, sizeof(uint8_t)},
      {ONNX_TENSOR_ELEMENT_DATA_TYPE_UINT16, sizeof(uint16_t)},
      {ONNX_TENSOR_ELEMENT_DATA_TYPE_UINT32, sizeof(uint32_t)},
      {ONNX_TENSOR_ELEMENT_DATA_TYPE_UINT64, sizeof(uint64_t)},
      {ONNX_TENSOR_ELEMENT_DATA_TYPE_FLOAT16, 2},
      {ONNX_TENSOR_ELEMENT_DATA_TYPE_FLOAT, sizeof(float)},
      {ONNX_TENSOR_ELEMENT_DATA_TYPE_DOUBLE, sizeof(double)},
      {ONNX_TENSOR_ELEMENT_DATA_TYPE_BOOL, sizeof(bool)}};

  auto pos = elem_type_to_size.find(elem_type);
  ORT_ENFORCE(pos != elem_type_to_size.end(), "Unknown element type", elem_type);
  return pos->second;
}

<<<<<<< HEAD
size_t GetElementSizeByType(ONNX_NAMESPACE::TensorProto_DataType onnx_type) {
  switch (onnx_type) {
    case ONNX_NAMESPACE::TensorProto_DataType_INT4:
      return sizeof(Int4x2);
    case ONNX_NAMESPACE::TensorProto_DataType_UINT4:
      return sizeof(UInt4x2);
    case ONNX_NAMESPACE::TensorProto_DataType_INT8:
      return sizeof(int8_t);
    case ONNX_NAMESPACE::TensorProto_DataType_UINT8:
      return sizeof(uint8_t);
    case ONNX_NAMESPACE::TensorProto_DataType_INT16:
      return sizeof(int16_t);
    case ONNX_NAMESPACE::TensorProto_DataType_UINT16:
      return sizeof(uint16_t);
    case ONNX_NAMESPACE::TensorProto_DataType_INT32:
      return sizeof(int32_t);
    case ONNX_NAMESPACE::TensorProto_DataType_UINT32:
      return sizeof(uint32_t);
    case ONNX_NAMESPACE::TensorProto_DataType_INT64:
      return sizeof(int64_t);
    case ONNX_NAMESPACE::TensorProto_DataType_UINT64:
      return sizeof(uint64_t);
    case ONNX_NAMESPACE::TensorProto_DataType_FLOAT16:
      return 2;
    case ONNX_NAMESPACE::TensorProto_DataType_FLOAT:
      return sizeof(float);
    case ONNX_NAMESPACE::TensorProto_DataType_DOUBLE:
      return sizeof(double);
    case ONNX_NAMESPACE::TensorProto_DataType_BOOL:
      return sizeof(bool);
    default:
      return 0;
  }
  // Unreachable
=======
size_t GetQnnTensorDataSizeInBytes(gsl::span<const uint32_t> shape, Qnn_DataType_t element_type) {
  ORT_ENFORCE(!shape.empty(), "Empty shape not allowed.");  // TODO can we just treat empty shape as a scalar?
  SafeInt<size_t> data_length = GetElementSizeByType(element_type);
  return std::accumulate(shape.begin(), shape.end(), data_length, std::multiplies<>{});
}

bool QnnTensorHasDynamicShape(const Qnn_Tensor_t& tensor) {
  const uint8_t* is_dynamic_dimensions = GetQnnTensorIsDynamicDimensions(tensor);
  if (is_dynamic_dimensions == nullptr) {
    return false;
  }

  const auto rank = GetQnnTensorRank(tensor);
  return std::any_of(is_dynamic_dimensions, is_dynamic_dimensions + rank,
                     [](uint8_t is_dynamic_dimension) { return is_dynamic_dimension != 0; });
>>>>>>> 1d97d6ef
}

std::ostream& operator<<(std::ostream& out, const Qnn_Scalar_t& scalar) {
  switch (scalar.dataType) {
    case QNN_DATATYPE_INT_8:
      out << static_cast<int32_t>(scalar.int8Value);
      break;
    case QNN_DATATYPE_INT_16:
      out << scalar.int16Value;
      break;
    case QNN_DATATYPE_INT_32:
      out << scalar.int32Value;
      break;
    case QNN_DATATYPE_INT_64:
      out << "int64_t is not supported";
      break;
    case QNN_DATATYPE_UINT_8:
      out << static_cast<int32_t>(scalar.uint8Value);
      break;
    case QNN_DATATYPE_UINT_16:
      out << scalar.uint16Value;
      break;
    case QNN_DATATYPE_UINT_32:
      out << scalar.uint32Value;
      break;
    case QNN_DATATYPE_UINT_64:
      out << "uint64_t is not supported";
      break;
    case QNN_DATATYPE_FLOAT_16:
      break;
    case QNN_DATATYPE_FLOAT_32:
      out << scalar.floatValue;
      break;
    case QNN_DATATYPE_SFIXED_POINT_8:
    case QNN_DATATYPE_SFIXED_POINT_16:
    case QNN_DATATYPE_SFIXED_POINT_32:
    case QNN_DATATYPE_UFIXED_POINT_8:
    case QNN_DATATYPE_UFIXED_POINT_16:
    case QNN_DATATYPE_UFIXED_POINT_32:
      out << "usigned fixedpoint data is not supported";
      break;
    case QNN_DATATYPE_BOOL_8:
      out << static_cast<int32_t>(scalar.bool8Value);
      break;
    default:
      ORT_THROW("Unknown Qnn Data type");
  }
  return out;
}

std::ostream& operator<<(std::ostream& out, const Qnn_DataType_t& data_type) {
  switch (data_type) {
    case QNN_DATATYPE_INT_8:
      out << "QNN_DATATYPE_INT_8";
      break;
    case QNN_DATATYPE_INT_16:
      out << "QNN_DATATYPE_INT_16";
      break;
    case QNN_DATATYPE_INT_32:
      out << "QNN_DATATYPE_INT_32";
      break;
    case QNN_DATATYPE_INT_64:
      out << "QNN_DATATYPE_INT_64";
      break;
    case QNN_DATATYPE_UINT_8:
      out << "QNN_DATATYPE_UINT_8";
      break;
    case QNN_DATATYPE_UINT_16:
      out << "QNN_DATATYPE_UINT_16";
      break;
    case QNN_DATATYPE_UINT_32:
      out << "QNN_DATATYPE_UINT_32";
      break;
    case QNN_DATATYPE_UINT_64:
      out << "QNN_DATATYPE_UINT_64";
      break;
    case QNN_DATATYPE_FLOAT_16:
      out << "QNN_DATATYPE_FLOAT_16";
      break;
    case QNN_DATATYPE_FLOAT_32:
      out << "QNN_DATATYPE_FLOAT_32";
      break;
    case QNN_DATATYPE_SFIXED_POINT_8:
      out << "QNN_DATATYPE_SFIXED_POINT_8";
      break;
    case QNN_DATATYPE_SFIXED_POINT_16:
      out << "QNN_DATATYPE_SFIXED_POINT_16";
      break;
    case QNN_DATATYPE_SFIXED_POINT_32:
      out << "QNN_DATATYPE_SFIXED_POINT_32";
      break;
    case QNN_DATATYPE_UFIXED_POINT_8:
      out << "QNN_DATATYPE_UFIXED_POINT_8";
      break;
    case QNN_DATATYPE_UFIXED_POINT_16:
      out << "QNN_DATATYPE_UFIXED_POINT_16";
      break;
    case QNN_DATATYPE_UFIXED_POINT_32:
      out << "QNN_DATATYPE_UFIXED_POINT_32";
      break;
    case QNN_DATATYPE_BOOL_8:
      out << "QNN_DATATYPE_BOOL_8";
      break;
    case QNN_DATATYPE_SFIXED_POINT_4:
      out << "QNN_DATATYPE_SFIXED_POINT_4";
      break;
    case QNN_DATATYPE_UFIXED_POINT_4:
      out << "QNN_DATATYPE_UFIXED_POINT_4";
      break;
    default:
      ORT_THROW("Unknown Qnn Data type");
  }
  return out;
}

std::ostream& operator<<(std::ostream& out, const Qnn_Definition_t& definition) {
  switch (definition) {
    case QNN_DEFINITION_IMPL_GENERATED:
      out << "QNN_DEFINITION_IMPL_GENERATED";
      break;
    case QNN_DEFINITION_DEFINED:
      out << "QNN_DEFINITION_DEFINED";
      break;
    case QNN_DEFINITION_UNDEFINED:
      out << "QNN_DEFINITION_UNDEFINED";
      break;
    default:
      out << "Undefined";
  }
  return out;
}

std::ostream& operator<<(std::ostream& out, const Qnn_QuantizationEncoding_t& encoding) {
  switch (encoding) {
    case QNN_QUANTIZATION_ENCODING_SCALE_OFFSET:
      out << "QNN_QUANTIZATION_ENCODING_SCALE_OFFSET";
      break;
    case QNN_QUANTIZATION_ENCODING_AXIS_SCALE_OFFSET:
      out << "QNN_QUANTIZATION_ENCODING_AXIS_SCALE_OFFSET";
      break;
    case QNN_QUANTIZATION_ENCODING_BW_SCALE_OFFSET:
      out << "QNN_QUANTIZATION_ENCODING_BW_SCALE_OFFSET";
      break;
    case QNN_QUANTIZATION_ENCODING_BW_AXIS_SCALE_OFFSET:
      out << "QNN_QUANTIZATION_ENCODING_BW_AXIS_SCALE_OFFSET";
      break;
    case QNN_QUANTIZATION_ENCODING_UNDEFINED:
      out << "QNN_QUANTIZATION_ENCODING_UNDEFINED";
      break;
    default:
      out << "Uknown quantization encoding";
  }
  return out;
}

std::ostream& operator<<(std::ostream& out, const Qnn_QuantizeParams_t& quantize_params) {
  out << " encodingDefinition=" << quantize_params.encodingDefinition;
  out << " quantizationEncoding=" << quantize_params.quantizationEncoding;
  if (quantize_params.encodingDefinition == QNN_DEFINITION_IMPL_GENERATED ||
      quantize_params.encodingDefinition == QNN_DEFINITION_DEFINED) {
    if (quantize_params.quantizationEncoding == QNN_QUANTIZATION_ENCODING_SCALE_OFFSET) {
      out << " scale=" << quantize_params.scaleOffsetEncoding.scale;
      out << " offset=" << quantize_params.scaleOffsetEncoding.offset;
    } else if (quantize_params.quantizationEncoding == QNN_QUANTIZATION_ENCODING_BW_SCALE_OFFSET) {
      out << " bitwidth=" << quantize_params.bwScaleOffsetEncoding.bitwidth;
      out << " scale=" << quantize_params.bwScaleOffsetEncoding.scale;
      out << " offset=" << quantize_params.bwScaleOffsetEncoding.offset;
    } else if (quantize_params.quantizationEncoding == QNN_QUANTIZATION_ENCODING_AXIS_SCALE_OFFSET) {
      out << " axis=" << quantize_params.axisScaleOffsetEncoding.axis;
      size_t num_elems = quantize_params.axisScaleOffsetEncoding.numScaleOffsets;
      bool truncate = num_elems > 20;
      num_elems = truncate ? 20 : num_elems;
      out << " scales=(";
      for (size_t i = 0; i < num_elems; i++) {
        out << quantize_params.axisScaleOffsetEncoding.scaleOffset[i].scale << (i == num_elems - 1 ? "" : " ");
      }
      out << ") offsets=(";
      for (size_t i = 0; i < num_elems; i++) {
        out << quantize_params.axisScaleOffsetEncoding.scaleOffset[i].offset << (i == num_elems - 1 ? "" : " ");
      }
      out << (truncate ? "...)" : ")");
    } else if (quantize_params.quantizationEncoding == QNN_QUANTIZATION_ENCODING_BW_AXIS_SCALE_OFFSET) {
      out << " axis=" << quantize_params.bwAxisScaleOffsetEncoding.axis;
      out << " bw=" << quantize_params.bwAxisScaleOffsetEncoding.bitwidth;
      size_t num_elems = quantize_params.bwAxisScaleOffsetEncoding.numElements;
      bool truncate = num_elems > 20;
      num_elems = truncate ? 20 : num_elems;
      out << " scales=(";
      for (size_t i = 0; i < num_elems; i++) {
        out << quantize_params.bwAxisScaleOffsetEncoding.scales[i] << (i == num_elems - 1 ? "" : " ");
      }
      out << ") offsets=(";
      for (size_t i = 0; i < num_elems; i++) {
        out << quantize_params.bwAxisScaleOffsetEncoding.offsets[i] << (i == num_elems - 1 ? "" : " ");
      }
      out << (truncate ? "...)" : ")");
    } else {
      out << " encoding not supported.";
    }
  }
  return out;
}

std::ostream& operator<<(std::ostream& out, const Qnn_TensorType_t& tensor_type) {
  switch (tensor_type) {
    case QNN_TENSOR_TYPE_APP_WRITE:
      out << "QNN_TENSOR_TYPE_APP_WRITE";
      break;
    case QNN_TENSOR_TYPE_APP_READ:
      out << "QNN_TENSOR_TYPE_APP_READ";
      break;
    case QNN_TENSOR_TYPE_APP_READWRITE:
      out << "QNN_TENSOR_TYPE_APP_READWRITE";
      break;
    case QNN_TENSOR_TYPE_NATIVE:
      out << "QNN_TENSOR_TYPE_NATIVE";
      break;
    case QNN_TENSOR_TYPE_STATIC:
      out << "QNN_TENSOR_TYPE_STATIC";
      break;
    case QNN_TENSOR_TYPE_NULL:
      out << "QNN_TENSOR_TYPE_NULL";
      break;
    default:
      out << "Unsupported type";
  }
  return out;
}

std::ostream& operator<<(std::ostream& out, const Qnn_TensorMemType_t& mem_type) {
  switch (mem_type) {
    case QNN_TENSORMEMTYPE_RAW:
      out << "QNN_TENSORMEMTYPE_RAW";
      break;
    case QNN_TENSORMEMTYPE_MEMHANDLE:
      out << "QNN_TENSORMEMTYPE_MEMHANDLE";
      break;
    default:
      out << "Unsupported mem type";
  }
  return out;
}
template <typename T>
std::ostream& operator<<(std::ostream& out, const Qnn_ClientBuffer_t& client_bufer) {
  T* data = reinterpret_cast<T*>(client_bufer.data);
  out << " dataSize=" << client_bufer.dataSize;
  uint32_t count = client_bufer.dataSize / sizeof(T);
  const bool truncate = count > 100;

  count = truncate ? 100 : count;  // limit to 100 data
  out << " clientBuf=(";
  for (uint32_t i = 0; i < count; i++) {
    if constexpr (sizeof(T) == 1) {
      out << static_cast<int32_t>(data[i]) << " ";
    } else {
      out << data[i] << " ";
    }
  }
  out << (truncate ? "..." : "") << ")";
  return out;
}

std::ostream& operator<<(std::ostream& out, const Qnn_Tensor_t& tensor) {
  out << " name=" << GetQnnTensorName(tensor);
  out << " id=" << GetQnnTensorID(tensor);
  out << " version=" << tensor.version;
  out << " type=" << GetQnnTensorType(tensor);
  out << " dataFormat=" << GetQnnTensorDataFormat(tensor);
  out << " dataType=" << GetQnnTensorDataType(tensor);
  out << " rank=" << GetQnnTensorRank(tensor);
  out << " dimensions=(";
  for (uint32_t i = 0; i < GetQnnTensorRank(tensor); i++) {
    out << GetQnnTensorDims(tensor)[i] << " ";
  }
  out << ")";
  out << " memType=" << GetQnnTensorMemType(tensor);
// TODO: the code below has compilation errors with the latest ABSL
#if 0
  if (GetQnnTensorMemType(tensor) == QNN_TENSORMEMTYPE_RAW) {
    if (GetQnnTensorDataType(tensor) == QNN_DATATYPE_FLOAT_32) {
      operator<< <float>(out, GetQnnTensorClientBuf(tensor));
    } else if (GetQnnTensorDataType(tensor) == QNN_DATATYPE_UINT_32 ||
               GetQnnTensorDataType(tensor) == QNN_DATATYPE_UFIXED_POINT_32) {
      operator<< <uint32_t>(out, GetQnnTensorClientBuf(tensor));
    } else if (GetQnnTensorDataType(tensor) == QNN_DATATYPE_INT_32 ||
               GetQnnTensorDataType(tensor) == QNN_DATATYPE_SFIXED_POINT_32) {
      operator<< <int32_t>(out, GetQnnTensorClientBuf(tensor));
    } else if (GetQnnTensorDataType(tensor) == QNN_DATATYPE_UINT_16 ||
               GetQnnTensorDataType(tensor) == QNN_DATATYPE_UFIXED_POINT_16) {
      operator<< <uint16_t>(out, GetQnnTensorClientBuf(tensor));
    } else if (GetQnnTensorDataType(tensor) == QNN_DATATYPE_INT_16 ||
               GetQnnTensorDataType(tensor) == QNN_DATATYPE_SFIXED_POINT_16) {
      operator<< <int16_t>(out, GetQnnTensorClientBuf(tensor));
    } else if (GetQnnTensorDataType(tensor) == QNN_DATATYPE_UINT_8 ||
               GetQnnTensorDataType(tensor) == QNN_DATATYPE_UFIXED_POINT_8) {
      operator<< <uint8_t>(out, GetQnnTensorClientBuf(tensor));
    } else {
      operator<< <int8_t>(out, GetQnnTensorClientBuf(tensor));
    }
  }
#endif
  out << " quantizeParams:" << GetQnnTensorQParams(tensor);
  return out;
}

std::ostream& operator<<(std::ostream& out, const Qnn_ParamType_t& param_type) {
  switch (param_type) {
    case QNN_PARAMTYPE_SCALAR:
      out << "QNN_PARAMTYPE_SCALAR";
      break;
    case QNN_PARAMTYPE_TENSOR:
      out << "QNN_PARAMTYPE_TENSOR";
      break;
    default:
      out << "Unknown type";
  }
  return out;
}

std::ostream& operator<<(std::ostream& out, const Qnn_Param_t& qnn_param) {
  out << " type=" << qnn_param.paramType;
  out << " name=" << qnn_param.name;
  if (qnn_param.paramType == QNN_PARAMTYPE_TENSOR) {
    out << qnn_param.tensorParam;
  } else {
    out << " value=" << qnn_param.scalarParam;
  }
  return out;
}

std::ostream& operator<<(std::ostream& out, const QnnOpConfigWrapper& op_conf_wrapper) {
  out << "Qnn_OpConfig node name: " << op_conf_wrapper.GetOpName()
      << " package_name: " << op_conf_wrapper.GetPackageName()
      << " QNN_op_type: " << op_conf_wrapper.GetTypeName()
      << " num_of_inputs: " << op_conf_wrapper.GetInputsNum()
      << " num_of_outputs: " << op_conf_wrapper.GetOutputsNum()
      << " num_of_params: " << op_conf_wrapper.GetParamsNum();

  out << std::endl
      << " node_inputs:" << std::endl;
  for (uint32_t i = 0; i < op_conf_wrapper.GetInputsNum(); i++) {
    out << op_conf_wrapper.GetInputTensors()[i] << std::endl;
  }
  out << " node_outputs:" << std::endl;
  for (uint32_t i = 0; i < op_conf_wrapper.GetOutputsNum(); i++) {
    out << op_conf_wrapper.GetOutputTensors()[i] << std::endl;
  }
  out << " node_params:" << std::endl;
  for (uint32_t i = 0; i < op_conf_wrapper.GetParamsNum(); i++) {
    out << op_conf_wrapper.GetParams()[i] << std::endl;
  }
  return out;
}

Status GetQnnDataType(const bool is_quantized_tensor, const ONNX_NAMESPACE::TypeProto* type_proto,
                      Qnn_DataType_t& tensor_data_type) {
  if (!type_proto || !type_proto->tensor_type().has_elem_type()) {
    return ORT_MAKE_STATUS(ONNXRUNTIME, INVALID_ARGUMENT, "The tensor doesn't have elem_type.");
  }

  int32_t onnx_data_type = type_proto->tensor_type().elem_type();
  ORT_RETURN_IF_NOT(OnnxDataTypeToQnnDataType(onnx_data_type, tensor_data_type, is_quantized_tensor),
                    "Failed to map Onnx data type to Qnn data type!");

  return Status::OK();
}

const std::string& GetNodeName(const NodeUnit& node_unit) {
  const std::string& node_name = node_unit.Name();
  if (node_name.empty()) {
    return node_unit.Outputs()[0].node_arg.Name();
  }

  return node_name;
}

bool OnnxDataTypeToQnnDataType(const int32_t onnx_data_type, Qnn_DataType_t& qnn_data_type, bool is_quantized) {
  const std::unordered_map<int32_t, Qnn_DataType_t> onnx_to_qnn_data_type = {
      {ONNX_NAMESPACE::TensorProto_DataType_INT8, QNN_DATATYPE_INT_8},
      {ONNX_NAMESPACE::TensorProto_DataType_INT16, QNN_DATATYPE_INT_16},
      {ONNX_NAMESPACE::TensorProto_DataType_INT32, QNN_DATATYPE_INT_32},
      {ONNX_NAMESPACE::TensorProto_DataType_INT64, QNN_DATATYPE_INT_64},
      {ONNX_NAMESPACE::TensorProto_DataType_UINT8, QNN_DATATYPE_UINT_8},
      {ONNX_NAMESPACE::TensorProto_DataType_UINT16, QNN_DATATYPE_UINT_16},
      {ONNX_NAMESPACE::TensorProto_DataType_UINT32, QNN_DATATYPE_UINT_32},
      {ONNX_NAMESPACE::TensorProto_DataType_UINT64, QNN_DATATYPE_UINT_64},
      {ONNX_NAMESPACE::TensorProto_DataType_FLOAT16, QNN_DATATYPE_FLOAT_16},
      {ONNX_NAMESPACE::TensorProto_DataType_FLOAT, QNN_DATATYPE_FLOAT_32},
      {ONNX_NAMESPACE::TensorProto_DataType_BOOL, QNN_DATATYPE_BOOL_8},
  };

  const std::unordered_map<int32_t, Qnn_DataType_t> onnx_to_qnn_data_type_quantized = {
      {ONNX_NAMESPACE::TensorProto_DataType_INT4, QNN_DATATYPE_SFIXED_POINT_8},
      {ONNX_NAMESPACE::TensorProto_DataType_INT8, QNN_DATATYPE_SFIXED_POINT_8},
      {ONNX_NAMESPACE::TensorProto_DataType_INT16, QNN_DATATYPE_SFIXED_POINT_16},
      {ONNX_NAMESPACE::TensorProto_DataType_INT32, QNN_DATATYPE_SFIXED_POINT_32},
      {ONNX_NAMESPACE::TensorProto_DataType_INT64, QNN_DATATYPE_INT_64},
      {ONNX_NAMESPACE::TensorProto_DataType_UINT4, QNN_DATATYPE_UFIXED_POINT_8},
      {ONNX_NAMESPACE::TensorProto_DataType_UINT8, QNN_DATATYPE_UFIXED_POINT_8},
      {ONNX_NAMESPACE::TensorProto_DataType_UINT16, QNN_DATATYPE_UFIXED_POINT_16},
      {ONNX_NAMESPACE::TensorProto_DataType_UINT32, QNN_DATATYPE_UFIXED_POINT_32},
      {ONNX_NAMESPACE::TensorProto_DataType_UINT64, QNN_DATATYPE_UINT_64},
      {ONNX_NAMESPACE::TensorProto_DataType_FLOAT16, QNN_DATATYPE_FLOAT_16},
      {ONNX_NAMESPACE::TensorProto_DataType_FLOAT, QNN_DATATYPE_FLOAT_32},
      {ONNX_NAMESPACE::TensorProto_DataType_BOOL, QNN_DATATYPE_BOOL_8},
  };

  const auto do_type_mapping = [](const std::unordered_map<int32_t, Qnn_DataType_t>& mapping_table,
                                  const int32_t onnx_data_type,
                                  Qnn_DataType_t& qnn_data_type) -> bool {
    auto pos = mapping_table.find(onnx_data_type);
    if (pos == mapping_table.end()) {
      return false;
    }
    qnn_data_type = pos->second;
    return true;
  };

  if (is_quantized) {
    return do_type_mapping(onnx_to_qnn_data_type_quantized, onnx_data_type, qnn_data_type);
  } else {
    return do_type_mapping(onnx_to_qnn_data_type, onnx_data_type, qnn_data_type);
  }
}

std::pair<float, float> CheckMinMax(float rmin, float rmax) {
  // Both QNN and ORT require the range to include 0.0f
  rmin = std::min(rmin, 0.0f);
  rmax = std::max(rmax, 0.0f);

  // Ensure a minimum range of 0.0001 (required by QNN)
  rmax = std::max(rmax, rmin + 0.0001f);

  return std::make_pair(rmin, rmax);
}

inline float RoundHalfToEven(float input) {
  if (!std::isfinite(input)) {
    return input;
  }
  // std::remainder returns x - n, where n is the integral value nearest to x. When |x - n| = 0.5, n is chosen to be even
  return input - std::remainderf(input, 1.f);
}

Status GetQuantParams(float rmin,
                      float rmax,
                      const Qnn_DataType_t qnn_data_type,
                      float& scale,
                      int32_t& zero_point,
                      bool symmetric) {
  std::tie(rmin, rmax) = CheckMinMax(rmin, rmax);
  if (symmetric) {
    float abs_max = std::max(abs(rmax), abs(rmin));
    rmax = abs_max;
    rmin = -abs_max;
  }

  double rmin_dbl = static_cast<double>(rmin);
  double rmax_dbl = static_cast<double>(rmax);
  double qmin = 0.0;
  double qmax = 0.0;
  ORT_RETURN_IF_ERROR(GetQminQmax(qnn_data_type, qmin, qmax, symmetric));

  double scale_dbl = (rmax_dbl - rmin_dbl) / (qmax - qmin);
  double initial_zero_point = 0.0;
  if (symmetric) {
    initial_zero_point = std::round(rmin_dbl + rmax_dbl) / 2;
  } else {
    initial_zero_point = qmin - (rmin_dbl / scale_dbl);
  }
  zero_point = static_cast<int32_t>(RoundHalfToEven(static_cast<float>(Saturate(qmax, qmin, initial_zero_point))));
  zero_point = -zero_point;  // Negate to match QNN quantization definition.
  scale = static_cast<float>(scale_dbl);
  return Status::OK();
}

double Dequantize(int32_t offset, float scale, const double quant_value) {
  double offset_d = static_cast<double>(offset);
  double scale_d = static_cast<double>(scale);
  return (quant_value + offset_d) * scale_d;
}

Status Quantize(const double double_value,
                const float scale,
                const int32_t zero_point,
                const Qnn_DataType_t qnn_data_type,
                int& quant_value) {
  int qmin = 0;
  int qmax = 255;
  ORT_RETURN_IF_ERROR(GetQminQmax(qnn_data_type, qmin, qmax));
  quant_value = Saturate(qmax, qmin, static_cast<int>(std::round((double_value / scale) - zero_point)));
  return Status::OK();
}

<<<<<<< HEAD
size_t ShapeSizeCalc(gsl::span<const uint32_t> shape, size_t start, size_t end) {
  size_t size = 1;
  for (size_t i = start; i < end; i++) {
    size *= shape[i];
  }
  return size;
}

Status GetDataQuantParams(gsl::span<const float> data, gsl::span<const uint32_t> shape,
                          /*out*/ gsl::span<float> scales, /*out*/ gsl::span<int32_t> offsets,
                          Qnn_DataType_t data_type, bool symmetric, std::optional<int64_t> axis) {
  const size_t num_dims = shape.size();
  const size_t num_elems = ShapeSizeCalc(shape, 0, num_dims);
  ORT_RETURN_IF_NOT(num_elems == data.size(), "Shape mismatch with data to quantize");

  size_t block_count = 1;
  size_t broadcast_dim = 1;
  size_t block_size = num_elems;

  if (axis.has_value()) {
    size_t axis_no_neg = *axis < 0 ? static_cast<size_t>(*axis) + num_dims : static_cast<size_t>(*axis);
    block_count = ShapeSizeCalc(shape, 0, axis_no_neg);
    broadcast_dim = shape[axis_no_neg];
    block_size = ShapeSizeCalc(shape, axis_no_neg + 1, num_dims);
  }

  ORT_RETURN_IF_NOT(scales.size() == broadcast_dim, "Unexpected size of scales output buffer");
  ORT_RETURN_IF_NOT(offsets.size() == broadcast_dim, "Unexpected size of offsets output buffer");

  size_t i = 0;
  for (size_t n = 0; n < block_count; n++) {
    for (size_t bd = 0; bd < broadcast_dim; bd++) {
      float rmin = std::numeric_limits<float>::max();
      float rmax = std::numeric_limits<float>::lowest();
      for (size_t j = 0; j < block_size; j++) {
        rmin = std::min(rmin, data[i]);
        rmax = std::max(rmax, data[i]);
        i++;
      }

      scales[bd] = 1.0f;
      offsets[bd] = 0;
      ORT_RETURN_IF_ERROR(GetQuantParams(rmin, rmax, data_type, scales[bd], offsets[bd], symmetric));
    }
  }

  assert(i == data.size());
  return Status::OK();
}

Status QuantizeData(gsl::span<const float> data, gsl::span<const uint32_t> shape,
                    gsl::span<const float> scales, gsl::span<const int32_t> offsets,
                    /*out*/ gsl::span<uint8_t> quant_bytes, Qnn_DataType_t data_type,
                    std::optional<int64_t> axis) {
  const size_t num_dims = shape.size();
  const size_t num_elems = ShapeSizeCalc(shape, 0, num_dims);
  ORT_RETURN_IF_NOT(num_elems == data.size(), "Shape mismatch with data to quantize");
  size_t expected_num_quant_bytes = GetElementSizeByType(data_type) * data.size();
  ORT_RETURN_IF_NOT(quant_bytes.size() == expected_num_quant_bytes,
                    "Cannot quantize data because output buffer is not the correct size");

  size_t block_count = 1;
  size_t broadcast_dim = 1;
  size_t block_size = num_elems;

  if (axis.has_value()) {
    size_t axis_no_neg = *axis < 0 ? static_cast<size_t>(*axis) + num_dims : static_cast<size_t>(*axis);
    block_count = ShapeSizeCalc(shape, 0, axis_no_neg);
    broadcast_dim = shape[axis_no_neg];
    block_size = ShapeSizeCalc(shape, axis_no_neg + 1, num_dims);
  }

  ORT_RETURN_IF_NOT(scales.size() == broadcast_dim, "Unexpected size of scales output buffer");
  ORT_RETURN_IF_NOT(offsets.size() == broadcast_dim, "Unexpected size of offsets output buffer");

  size_t i = 0;
  for (size_t n = 0; n < block_count; n++) {
    for (size_t bd = 0; bd < broadcast_dim; bd++) {
      switch (data_type) {
        case QNN_DATATYPE_SFIXED_POINT_8: {
          auto input_span = gsl::make_span<const float>(&data[i], block_size);
          auto output_span = gsl::make_span<uint8_t>(&quant_bytes[i * sizeof(int8_t)], sizeof(int8_t) * block_size);
          ORT_RETURN_IF_ERROR(QuantizeData<int8_t>(input_span, scales[bd], offsets[bd], output_span));
          break;
        }
        case QNN_DATATYPE_UFIXED_POINT_8: {
          auto input_span = gsl::make_span<const float>(&data[i], block_size);
          auto output_span = gsl::make_span<uint8_t>(&quant_bytes[i * sizeof(uint8_t)], sizeof(uint8_t) * block_size);
          ORT_RETURN_IF_ERROR(QuantizeData<uint8_t>(input_span, scales[bd], offsets[bd], output_span));
          break;
        }
        case QNN_DATATYPE_SFIXED_POINT_16: {
          auto input_span = gsl::make_span<const float>(&data[i], block_size);
          auto output_span = gsl::make_span<uint8_t>(&quant_bytes[i * sizeof(int16_t)], sizeof(int16_t) * block_size);
          ORT_RETURN_IF_ERROR(QuantizeData<int16_t>(input_span, scales[bd], offsets[bd], output_span));
          break;
        }
        case QNN_DATATYPE_UFIXED_POINT_16: {
          auto input_span = gsl::make_span<const float>(&data[i], block_size);
          auto output_span = gsl::make_span<uint8_t>(&quant_bytes[i * sizeof(uint16_t)], sizeof(uint16_t) * block_size);
          ORT_RETURN_IF_ERROR(QuantizeData<uint16_t>(input_span, scales[bd], offsets[bd], output_span));
          break;
        }
        case QNN_DATATYPE_SFIXED_POINT_32: {
          auto input_span = gsl::make_span<const float>(&data[i], block_size);
          auto output_span = gsl::make_span<uint8_t>(&quant_bytes[i * sizeof(int32_t)], sizeof(int32_t) * block_size);
          ORT_RETURN_IF_ERROR(QuantizeData<int32_t>(input_span, scales[bd], offsets[bd], output_span));
          break;
        }
        default:
          return ORT_MAKE_STATUS(ONNXRUNTIME, INVALID_ARGUMENT, "Unsupported quantization data type for QuantizeData");
      }
      i += block_size;
    }
  }
  assert(i == data.size());

  return Status::OK();
}
=======
std::string_view GetQnnErrorMessage(const QNN_INTERFACE_VER_TYPE& qnn_interface, Qnn_ErrorHandle_t qnn_error_handle) {
  // From QNN SDK: The memory is statically owned and should not be freed by the caller.
  const char* error_msg = nullptr;
  if (qnn_interface.errorGetMessage(qnn_error_handle, &error_msg) == QNN_SUCCESS) {
    return error_msg;
  }
  return "Unknown error.";
}

std::string GetVerboseQnnErrorMessage(const QNN_INTERFACE_VER_TYPE& qnn_interface,
                                      Qnn_ErrorHandle_t qnn_error_handle) {
  const char* error_msg = nullptr;
  if (qnn_interface.errorGetVerboseMessage(qnn_error_handle, &error_msg) == QNN_SUCCESS) {
    auto free_error_msg = gsl::finally([&qnn_interface, error_msg] {
      qnn_interface.errorFreeVerboseMessage(error_msg);
    });
    return error_msg;
  }
  return "Unknown error.";
}

>>>>>>> 1d97d6ef
}  // namespace utils
}  // namespace qnn
}  // namespace onnxruntime<|MERGE_RESOLUTION|>--- conflicted
+++ resolved
@@ -5,22 +5,13 @@
 
 #include <algorithm>
 #include <functional>
-<<<<<<< HEAD
 #include <limits>
-=======
->>>>>>> 1d97d6ef
 #include <map>
 #include <numeric>
 #include <string>
 #include <vector>
 
-<<<<<<< HEAD
 #include "core/providers/qnn/ort_api.h"
-=======
-#include "core/common/common.h"
-#include "core/common/safeint.h"
-#include "core/framework/data_types.h"
->>>>>>> 1d97d6ef
 #include "core/providers/qnn/builder/qnn_def.h"
 
 namespace onnxruntime {
@@ -74,7 +65,6 @@
   return pos->second;
 }
 
-<<<<<<< HEAD
 size_t GetElementSizeByType(ONNX_NAMESPACE::TensorProto_DataType onnx_type) {
   switch (onnx_type) {
     case ONNX_NAMESPACE::TensorProto_DataType_INT4:
@@ -109,7 +99,8 @@
       return 0;
   }
   // Unreachable
-=======
+}
+
 size_t GetQnnTensorDataSizeInBytes(gsl::span<const uint32_t> shape, Qnn_DataType_t element_type) {
   ORT_ENFORCE(!shape.empty(), "Empty shape not allowed.");  // TODO can we just treat empty shape as a scalar?
   SafeInt<size_t> data_length = GetElementSizeByType(element_type);
@@ -125,7 +116,6 @@
   const auto rank = GetQnnTensorRank(tensor);
   return std::any_of(is_dynamic_dimensions, is_dynamic_dimensions + rank,
                      [](uint8_t is_dynamic_dimension) { return is_dynamic_dimension != 0; });
->>>>>>> 1d97d6ef
 }
 
 std::ostream& operator<<(std::ostream& out, const Qnn_Scalar_t& scalar) {
@@ -620,7 +610,6 @@
   return Status::OK();
 }
 
-<<<<<<< HEAD
 size_t ShapeSizeCalc(gsl::span<const uint32_t> shape, size_t start, size_t end) {
   size_t size = 1;
   for (size_t i = start; i < end; i++) {
@@ -740,7 +729,7 @@
 
   return Status::OK();
 }
-=======
+
 std::string_view GetQnnErrorMessage(const QNN_INTERFACE_VER_TYPE& qnn_interface, Qnn_ErrorHandle_t qnn_error_handle) {
   // From QNN SDK: The memory is statically owned and should not be freed by the caller.
   const char* error_msg = nullptr;
@@ -762,7 +751,6 @@
   return "Unknown error.";
 }
 
->>>>>>> 1d97d6ef
 }  // namespace utils
 }  // namespace qnn
 }  // namespace onnxruntime