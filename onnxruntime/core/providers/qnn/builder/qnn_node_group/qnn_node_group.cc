// Copyright (c) Microsoft Corporation. All rights reserved.
// Licensed under the MIT License.

#include <gsl/gsl>
#include <limits>
#include <memory>
#include <string>
#include <unordered_map>
#include <utility>
#include <vector>

#include "core/providers/qnn/builder/op_builder_factory.h"
#include "core/providers/qnn/builder/qnn_model_wrapper.h"
#include "core/providers/qnn/builder/qnn_node_group/dq_q_fusion.h"
#include "core/providers/qnn/builder/qnn_node_group/hardsigmoid_mul_fusion.h"
#include "core/providers/qnn/builder/qnn_node_group/qnn_node_group.h"
#include "core/providers/qnn/builder/qnn_node_group/reshape_gemm_fusion.h"
#include "core/providers/qnn/builder/qnn_node_group/scale_softmax_fusion.h"
#include "core/providers/qnn/builder/qnn_node_group/cast_lone_q_fusion.h"
#include "core/providers/qnn/builder/qnn_node_group/channel_shuffle_fusion.h"
#include "core/providers/qnn/builder/qnn_node_group/udo_fusion.h"
#include "core/providers/qnn/builder/qnn_node_group/lpbqgemm_fusion.h"
#include "core/providers/qnn/builder/qnn_node_group/lpbqmatmul_fusion.h"
<<<<<<< HEAD
#include "core/providers/qnn/builder/qnn_node_group/gelu_fusion.h"
=======
#include "core/providers/qnn/builder/qnn_node_group/reshape_transpose_rank5.h"
>>>>>>> 7804b5c1

#include "core/providers/qnn/builder/qnn_utils.h"
#include "core/providers/qnn/ort_api.h"

namespace onnxruntime {
namespace qnn {

/// <summary>
/// A IQnnNodeGroup class that wraps a single NodeUnit. Most NodeUnits in the ONNX graph will
/// be wrapped by this class.
/// </summary>
class QnnNodeUnitWrapper : public IQnnNodeGroup {
 public:
  explicit QnnNodeUnitWrapper(const NodeUnit& node_unit) : node_unit_(&node_unit) {}
  ORT_DISALLOW_COPY_AND_ASSIGNMENT(QnnNodeUnitWrapper);

  Status IsSupported(QnnModelWrapper& qmw, const logging::Logger& logger) const override {
    const std::string& op_type = node_unit_->OpType();
    const auto* op_builder = qnn::GetOpBuilder(op_type);
    ORT_RETURN_IF_NOT(op_builder != nullptr, "Operators of type `", op_type,
                      "` are not supported by QNN EP.", op_type, " node `",
                      node_unit_->Name(), "` will not be assigned to QNN EP.");

    return op_builder->IsOpSupported(qmw, *node_unit_, logger);
  }

  Status AddToModelBuilder(QnnModelWrapper& qmw, const logging::Logger& logger) const override {
    const std::string& op_type = node_unit_->OpType();
    const auto* op_builder = qnn::GetOpBuilder(op_type);
    ORT_RETURN_IF_NOT(op_builder != nullptr, "[QNN EP]: Missing OpBuilder for OpType ", op_type);
    return op_builder->AddToModelBuilder(qmw, *node_unit_, logger, /*do_op_validation*/ false);
  }

  gsl::span<const NodeUnit* const> GetNodeUnits() const override {
    return gsl::span<const NodeUnit* const>{&node_unit_, 1ULL};
  }

  const NodeUnit* GetTargetNodeUnit() const override { return node_unit_; }
  std::string_view Type() const override { return "NodeUnit"; }

 private:
  const NodeUnit* node_unit_;
};

/// <summary>
/// The type of a function that tries to fuse NodeUnits into a IQnnNodeGroup.
/// </summary>
using FusionFunc = std::function<std::unique_ptr<IQnnNodeGroup>(QnnModelWrapper& qnn_model_wrapper,
                                                                const NodeUnit& udo_node_unit,
                                                                const std::unordered_map<const Node*, const NodeUnit*>& node_to_node_unit,
                                                                const std::unordered_map<const NodeUnit*, const IQnnNodeGroup*>& node_unit_to_qnn_node_group,
                                                                const logging::Logger& logger)>;

// Maps a starting operator type to the fusion function.
static std::unordered_map<std::string, std::vector<FusionFunc>> fusions = {
    {"DequantizeLinear", {DQQFusion::TryFusion}},
    {"HardSigmoid", {HardSigmoidMulFusion::TryFusion}},
    {"MatMul", {LowPowerBlockQuantizedMatMulFusion::TryFusion}},
    {"Gemm", {LowPowerBlockQuantizedGemmFusion::TryFusion, ReshapeGemmFusion::TryFusion}},
    {"Mul", {ScaleSoftmaxFusion::TryFusion}},
    {"Cast", {CastLoneQFusion::TryFusion}},
<<<<<<< HEAD
    {"Transpose", {ChannelShuffleFusion::TryFusion}},
    {"Erf", {GeluFusion::TryFusion}}};
=======
    {"Reshape", {Rank6ToRank5Fusion::TryFusion}},
    {"Transpose", {ChannelShuffleFusion::TryFusion}}};
>>>>>>> 7804b5c1

void registerUDO(const std::string& node_type, const std::string& op_package) {
  std::function<std::unique_ptr<IQnnNodeGroup>(QnnModelWrapper & qnn_model_wrapper,
                                               const NodeUnit& udo_node_unit,
                                               const std::unordered_map<const Node*, const NodeUnit*>& node_to_node_unit,
                                               const std::unordered_map<const NodeUnit*, const IQnnNodeGroup*>& node_unit_to_qnn_node_group,
                                               const logging::Logger& logger)>
      boundFunction = std::bind(&UDOQDQFusion::TryFusion,
                                node_type,
                                op_package,
                                /*qnn_model_wrapper=*/std::placeholders::_1,
                                /*udo_node_unit=*/std::placeholders::_2,
                                /*node_to_node_unit=*/std::placeholders::_3,
                                /*node_unit_to_qnn_node_group=*/std::placeholders::_4,
                                /*logger=*/std::placeholders::_5);
  fusions[node_type] = {boundFunction};
}
/// <summary>
/// Given a starting NodeUnit, this function tries all possible fusions that start with that NodeUnit.
/// If successful, returns a IQnnNodeGroup object that represents the fusion of various NodeUnits.
/// Currently only handles standalone NodeUnits that are not in a QDQ unit but that can change in the future.
/// </summary>
/// <param name="qnn_model_wrapper">QnnModelWrapper that contains the ONNX GraphViewer. Used for validation.</param>
/// <param name="starting_node_unit">NodeUnit that potentially starts a fusion.</param>
/// <param name="node_to_node_unit">Maps a Node* to a NodeUnit*</param>
/// <param name="node_unit_to_qnn_node_group">Maps a NodeUnit* to a IQnnNodeGroup*</param>
/// <param name="logger"></param>
/// <returns>IQnnNodeGroup representing the fusion or an empty std::unique_ptr</returns>
static std::unique_ptr<IQnnNodeGroup> TryQnnFusions(
    QnnModelWrapper& qnn_model_wrapper,
    const NodeUnit& starting_node_unit,
    const std::unordered_map<const Node*, const NodeUnit*>& node_to_node_unit,
    const std::unordered_map<const NodeUnit*, const IQnnNodeGroup*>& node_unit_to_qnn_node_group,
    const logging::Logger& logger) {
<<<<<<< HEAD
  // For now, all fusions involve standalone node units (i.e., no wrapping DQ/Q nodes) except MatMul w/ LPBQ encodings
  // and Erf
  if (starting_node_unit.UnitType() != NodeUnit::Type::SingleNode &&
      starting_node_unit.OpType() != "MatMul" &&
      starting_node_unit.OpType() != "Erf") {
=======
  // For now, all fusions involve standalone node units (i.e., no wrapping DQ/Q nodes) except MatMul w/ LPBQ encodings and Reshape
  if (starting_node_unit.UnitType() != NodeUnit::Type::SingleNode &&
      starting_node_unit.OpType() != "MatMul" &&
      starting_node_unit.OpType() != "Reshape") {
>>>>>>> 7804b5c1
    return nullptr;
  }

  auto iter = fusions.find(starting_node_unit.OpType());
  if (iter != fusions.end()) {
    for (auto& fusion_func : iter->second) {
      std::unique_ptr<IQnnNodeGroup> fused_node_group = fusion_func(qnn_model_wrapper, starting_node_unit, node_to_node_unit,
                                                                    node_unit_to_qnn_node_group, logger);
      if (fused_node_group) {
        return fused_node_group;
      }
    }
  }
  return nullptr;
}

// Traverses the ONNX Graph and groups NodeUnits into IQnnNodeGroup objects. Some IQnnNodeGroup objects
// represent a fusion of various NodeUnits. This function generates a vector of indices that
// represent the topological order of the qnn_node_groups.
static Status GetQnnNodeGroupsImpl(/*out*/ std::vector<std::unique_ptr<IQnnNodeGroup>>& qnn_node_groups,
                                   /*out*/ std::vector<size_t>& sorted_qnn_node_group_indices,
                                   QnnModelWrapper& qnn_model_wrapper,
                                   const std::unordered_map<const Node*, const NodeUnit*>& node_to_node_unit,
                                   const size_t num_node_units,
                                   const logging::Logger& logger) {
  const GraphViewer& graph_viewer = qnn_model_wrapper.GetGraphViewer();
  const std::vector<NodeIndex>& sorted_node_indices = graph_viewer.GetNodesInTopologicalOrder();

  sorted_qnn_node_group_indices.reserve(num_node_units);
  qnn_node_groups.reserve(num_node_units);

  std::unordered_map<const NodeUnit*, const IQnnNodeGroup*> node_unit_to_qnn_node_group;
  std::unordered_map<const IQnnNodeGroup*, size_t> fused_qnn_node_group_indices;
  std::vector<gsl::not_null<const NodeUnit*>> sorted_node_units;
  sorted_node_units.reserve(num_node_units);

  // Process just the fusions of NodeUnits first to ensure a correct topological order of all IQnnNodeGroups.
  // This is the same approach taken by ORT utilities for grouping Nodes into NodeUnits.
  for (NodeIndex node_index : sorted_node_indices) {
    gsl::not_null<const Node*> node = graph_viewer.GetNode(node_index);

    // Get the NodeUnit associated with the node.
    const auto node_unit_it = node_to_node_unit.find(node);
    ORT_RETURN_IF_NOT(node_unit_it != node_to_node_unit.end(), "Could not find NodeUnit for Node ", node->Name());
    gsl::not_null<const NodeUnit*> node_unit = node_unit_it->second;

    // Skip this node if it is not the NodeUnit's target node to ensure NodeUnits are visited in topological order.
    if (node != &node_unit->GetNode()) {
      continue;
    }

    sorted_node_units.push_back(node_unit);

    if (node_unit_to_qnn_node_group.count(node_unit) != 0) {
      continue;  // Already handled this node unit
    }

    std::unique_ptr<IQnnNodeGroup> fused_node_group = TryQnnFusions(qnn_model_wrapper, *node_unit,
                                                                    node_to_node_unit, node_unit_to_qnn_node_group,
                                                                    logger);

    if (fused_node_group) {
      const size_t index = qnn_node_groups.size();
      fused_qnn_node_group_indices[fused_node_group.get()] = index;

      for (const NodeUnit* fused_node_unit : fused_node_group->GetNodeUnits()) {
        assert(fused_node_unit != nullptr);
        node_unit_to_qnn_node_group.insert({fused_node_unit, fused_node_group.get()});
      }

      qnn_node_groups.push_back(std::move(fused_node_group));
    }
  }

  // Create IQnnNodeGroups for the leftover NodeUnits that were not fused.
  for (gsl::not_null<const NodeUnit*> node_unit : sorted_node_units) {
    const auto it = node_unit_to_qnn_node_group.find(node_unit);

    if (it != node_unit_to_qnn_node_group.end()) {
      // Already added this NodeUnit to a IQnnNodeGroup, so we'll skip it.
      // However, if this NodeUnit is the "target" for the IQnnNodeGroup, then add its index to
      // the sorted list of indices.
      gsl::not_null<const IQnnNodeGroup*> fused_qnn_node_group = it->second;
      if (node_unit == fused_qnn_node_group->GetTargetNodeUnit()) {
        sorted_qnn_node_group_indices.push_back(fused_qnn_node_group_indices[fused_qnn_node_group]);
      }
      continue;
    }

    const size_t index = qnn_node_groups.size();
    auto qnn_node_group = std::make_unique<QnnNodeUnitWrapper>(*node_unit);

    node_unit_to_qnn_node_group.insert({node_unit, qnn_node_group.get()});
    qnn_node_groups.push_back(std::move(qnn_node_group));
    sorted_qnn_node_group_indices.push_back(index);
  }

  assert(qnn_node_groups.size() == sorted_qnn_node_group_indices.size());

  return Status::OK();
}

Status GetQnnNodeGroups(/*out*/ std::vector<std::unique_ptr<IQnnNodeGroup>>& qnn_node_groups,
                        QnnModelWrapper& qnn_model_wrapper,
                        const std::unordered_map<const Node*, const NodeUnit*>& node_to_node_unit,
                        const size_t num_node_units,
                        const logging::Logger& logger) {
  std::vector<size_t> sorted_qnn_node_group_indices;
  std::vector<std::unique_ptr<IQnnNodeGroup>> qnn_node_groups_holder;
  ORT_RETURN_IF_ERROR(GetQnnNodeGroupsImpl(qnn_node_groups_holder, sorted_qnn_node_group_indices, qnn_model_wrapper,
                                           node_to_node_unit, num_node_units, logger));

  // Move IQnnNodeGroups to the output std::vector in sorted (topological) order.
  qnn_node_groups.resize(0);
  qnn_node_groups.reserve(qnn_node_groups_holder.size());
  for (auto index : sorted_qnn_node_group_indices) {
    assert(index < qnn_node_groups_holder.size());
    std::unique_ptr<IQnnNodeGroup> qnn_node_group = std::move(qnn_node_groups_holder[index]);
    qnn_node_groups.push_back(std::move(qnn_node_group));
  }

  assert(qnn_node_groups.size() == sorted_qnn_node_group_indices.size());

  return Status::OK();
}
}  // namespace qnn
}  // namespace onnxruntime<|MERGE_RESOLUTION|>--- conflicted
+++ resolved
@@ -21,11 +21,8 @@
 #include "core/providers/qnn/builder/qnn_node_group/udo_fusion.h"
 #include "core/providers/qnn/builder/qnn_node_group/lpbqgemm_fusion.h"
 #include "core/providers/qnn/builder/qnn_node_group/lpbqmatmul_fusion.h"
-<<<<<<< HEAD
 #include "core/providers/qnn/builder/qnn_node_group/gelu_fusion.h"
-=======
 #include "core/providers/qnn/builder/qnn_node_group/reshape_transpose_rank5.h"
->>>>>>> 7804b5c1
 
 #include "core/providers/qnn/builder/qnn_utils.h"
 #include "core/providers/qnn/ort_api.h"
@@ -87,13 +84,9 @@
     {"Gemm", {LowPowerBlockQuantizedGemmFusion::TryFusion, ReshapeGemmFusion::TryFusion}},
     {"Mul", {ScaleSoftmaxFusion::TryFusion}},
     {"Cast", {CastLoneQFusion::TryFusion}},
-<<<<<<< HEAD
-    {"Transpose", {ChannelShuffleFusion::TryFusion}},
-    {"Erf", {GeluFusion::TryFusion}}};
-=======
+    {"Erf", {GeluFusion::TryFusion}},
     {"Reshape", {Rank6ToRank5Fusion::TryFusion}},
     {"Transpose", {ChannelShuffleFusion::TryFusion}}};
->>>>>>> 7804b5c1
 
 void registerUDO(const std::string& node_type, const std::string& op_package) {
   std::function<std::unique_ptr<IQnnNodeGroup>(QnnModelWrapper & qnn_model_wrapper,
@@ -128,18 +121,12 @@
     const std::unordered_map<const Node*, const NodeUnit*>& node_to_node_unit,
     const std::unordered_map<const NodeUnit*, const IQnnNodeGroup*>& node_unit_to_qnn_node_group,
     const logging::Logger& logger) {
-<<<<<<< HEAD
-  // For now, all fusions involve standalone node units (i.e., no wrapping DQ/Q nodes) except MatMul w/ LPBQ encodings
-  // and Erf
+  // For now, all fusions involve standalone node units (i.e., no wrapping DQ/Q nodes) except MatMul w/ LPBQ encodings,
+  // Erf and Reshape
   if (starting_node_unit.UnitType() != NodeUnit::Type::SingleNode &&
       starting_node_unit.OpType() != "MatMul" &&
-      starting_node_unit.OpType() != "Erf") {
-=======
-  // For now, all fusions involve standalone node units (i.e., no wrapping DQ/Q nodes) except MatMul w/ LPBQ encodings and Reshape
-  if (starting_node_unit.UnitType() != NodeUnit::Type::SingleNode &&
-      starting_node_unit.OpType() != "MatMul" &&
+      starting_node_unit.OpType() != "Erf" &&
       starting_node_unit.OpType() != "Reshape") {
->>>>>>> 7804b5c1
     return nullptr;
   }
 
