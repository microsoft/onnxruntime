// Copyright (c) Microsoft Corporation. All rights reserved.
// Licensed under the MIT License.

#include "qnn_backend_manager.h"
#include "qnn_model.h"
#include <filesystem>
#include <fstream>
#include <string>
#include "QnnOpDef.h"
#include "CPU/QnnCpuCommon.h"
// TODO: not exist for Windows yet
// #include "GPU/QnnGpuCommon.h"
#include "DSP/QnnDspCommon.h"
#include "HTP/QnnHtpCommon.h"
#include "HTP/QnnHtpContext.h"
#include "HTP/QnnHtpPerfInfrastructure.h"
#include "HTP/QnnHtpSystemContext.h"
#include "Saver/QnnSaver.h"
#include <gsl/gsl>
#include "core/framework/endian_utils.h"
#include "core/common/logging/capture.h"
#include "core/providers/qnn/qnn_allocator.h"
#include "core/providers/qnn/builder/onnx_ctx_model_helper.h"
#include "core/providers/qnn/builder/qnn_configs_helper.h"
#include "core/providers/qnn/builder/qnn_utils.h"

#ifdef _WIN32
#include <winmeta.h>
#include "core/platform/tracing.h"
#endif

// Flag to determine if Backend should do node validation for each opNode added
#define DO_GRAPH_NODE_VALIDATIONS 1

namespace onnxruntime {
namespace qnn {

typedef Qnn_ErrorHandle_t (*QnnInterfaceGetProvidersFn_t)(const QnnInterface_t*** providerList,
                                                          uint32_t* numProviders);
typedef Qnn_ErrorHandle_t (*QnnSystemInterfaceGetProvidersFn_t)(const QnnSystemInterface_t*** providerList,
                                                                uint32_t* numProviders);

static Qnn_Version_t GetQnnInterfaceApiVersion(const QnnInterface_t* qnn_interface) {
  return qnn_interface->apiVersion.coreApiVersion;
}

static Qnn_Version_t GetQnnInterfaceApiVersion(const QnnSystemInterface_t* qnn_interface) {
  return qnn_interface->systemApiVersion;
}

static const char* DlError() {
#ifdef _WIN32
  return "";
#else
  return ::dlerror();
#endif
}

template <typename F, class T>
Status QnnBackendManager::GetQnnInterfaceProvider(const char* lib_path,
                                                  const char* interface_provider_name,
                                                  UniqueLibraryHandle& backend_lib_handle_result,
                                                  Qnn_Version_t req_version,
                                                  T** interface_provider) {
  std::string error_msg;
  void* raw_backend_lib_handle = LoadLib(lib_path,
                                         static_cast<int>(DlOpenFlag::DL_NOW) | static_cast<int>(DlOpenFlag::DL_LOCAL),
                                         error_msg);
  ORT_RETURN_IF(raw_backend_lib_handle == nullptr, "Unable to load backend, error: ", error_msg, " ", DlError());

  auto unload_library = [this](void* raw_library_handle) {
    const auto result = UnloadLib(raw_library_handle);
    if (!result.IsOK()) {
      // use default logger because logger_ might already be destroyed
      LOGS_DEFAULT(ERROR) << "Failed to unload library: " << result.ErrorMessage();
    }
  };

  UniqueLibraryHandle backend_lib_handle{raw_backend_lib_handle, unload_library};

  // Get QNN Interface providers
  F GetInterfaceProviders{nullptr};
  GetInterfaceProviders = ResolveSymbol<F>(backend_lib_handle.get(), interface_provider_name, *logger_);
  ORT_RETURN_IF(nullptr == GetInterfaceProviders, "Failed to get QNN providers!");

  T** interface_providers{nullptr};
  uint32_t num_providers{0};

  auto result = GetInterfaceProviders((const T***)&interface_providers, &num_providers);
  ORT_RETURN_IF((QNN_SUCCESS != result || nullptr == *interface_providers || 0 == num_providers),
                "Failed to get QNN providers.");

  bool found_valid_interface{false};
  for (size_t pIdx = 0; pIdx < num_providers; pIdx++) {
    Qnn_Version_t interface_version = GetQnnInterfaceApiVersion(interface_providers[pIdx]);

    LOGS_DEFAULT(VERBOSE) << lib_path << " interface version: " << interface_version.major << "."
                          << interface_version.minor << "." << interface_version.patch;

    // Check the interface's API version against the required version.
    // Major versions must match. The interface's minor version must be greater OR equal with a suitable patch version.
    if (interface_version.major == req_version.major) {
      bool minor_and_patch_version_ok = (interface_version.minor > req_version.minor) ||
                                        (interface_version.minor == req_version.minor &&
                                         interface_version.patch >= req_version.patch);
      if (minor_and_patch_version_ok) {
        found_valid_interface = true;
        *interface_provider = interface_providers[pIdx];
        break;
      }
    }
  }

  ORT_RETURN_IF_NOT(found_valid_interface, "Unable to find a valid interface for ", lib_path);

  backend_lib_handle_result = std::move(backend_lib_handle);
  return Status::OK();
}

void QnnBackendManager::SetQnnBackendType(uint32_t backend_id) {
  switch (backend_id) {
    case QNN_BACKEND_ID_CPU:
      qnn_backend_type_ = QnnBackendType::CPU;
      break;
      // TODO: update once it's ready for Widows
      // case QNN_BACKEND_ID_GPU:
      //  qnn_backend_type_ = QnnBackendType::GPU;
      //  break;
    case QNN_BACKEND_ID_DSP:
      qnn_backend_type_ = QnnBackendType::DSP;
      break;
    case QNN_BACKEND_ID_HTP:
      qnn_backend_type_ = QnnBackendType::HTP;
      break;
    default:
      qnn_backend_type_ = QnnBackendType::CPU;
      break;
  }
}

Status QnnBackendManager::LoadBackend() {
  QnnInterface_t* backend_interface_provider{nullptr};
  auto rt = GetQnnInterfaceProvider<QnnInterfaceGetProvidersFn_t,
                                    QnnInterface_t>(backend_path_.c_str(),
                                                    "QnnInterface_getProviders",
                                                    backend_lib_handle_,
                                                    {QNN_API_VERSION_MAJOR,
                                                     QNN_API_VERSION_MINOR,
                                                     QNN_API_VERSION_PATCH},
                                                    &backend_interface_provider);
  ORT_RETURN_IF_ERROR(rt);
  qnn_interface_ = backend_interface_provider->QNN_INTERFACE_VER_NAME;
  auto backend_id = backend_interface_provider->backendId;
  SetQnnBackendType(backend_id);

  Qnn_Version_t backend_interface_version = GetQnnInterfaceApiVersion(backend_interface_provider);
  LOGS_DEFAULT(INFO) << "Found valid interface, version: " << backend_interface_version.major
                     << "." << backend_interface_version.minor << "." << backend_interface_version.patch
                     << " backend provider name: " << backend_interface_provider->providerName
                     << " backend id: " << backend_id;

  return Status::OK();
}

// Loads the intended backend (e.g., HTP, CPU, etc) to get its type, and then
// sets QNN Saver as the active backend. QNN op builders will still see the intended backend (e.g., HTP)
// as the backend type to ensure they emit the expected QNN API calls.
//
// QNN Saver is a "debugging" backend that serializes all QNN API calls (and weights) into local files.
// This information can be used to debug issues by replaying QNN API calls with another backend.
Status QnnBackendManager::LoadQnnSaverBackend() {
  // Load the intended backend (e.g., HTP, CPU) to ensure it is valid and to get its type.
  UniqueLibraryHandle intended_backend_lib_handle{};
  QnnInterface_t* backend_interface_provider{nullptr};
  auto rt = GetQnnInterfaceProvider<QnnInterfaceGetProvidersFn_t,
                                    QnnInterface_t>(backend_path_.c_str(),
                                                    "QnnInterface_getProviders",
                                                    intended_backend_lib_handle,
                                                    {QNN_API_VERSION_MAJOR,
                                                     QNN_API_VERSION_MINOR,
                                                     QNN_API_VERSION_PATCH},
                                                    &backend_interface_provider);
  ORT_RETURN_IF_ERROR(rt);

  // Set the "intended" backend type so that QNN builders still make the expected QNN API calls.
  auto backend_id = backend_interface_provider->backendId;
  SetQnnBackendType(backend_id);

  // Load the QNN Saver backend and set it as the activate backend.
  QnnInterface_t* saver_interface_provider{nullptr};
  auto saver_rt = GetQnnInterfaceProvider<QnnInterfaceGetProvidersFn_t,
                                          QnnInterface_t>(qnn_saver_path_.c_str(),
                                                          "QnnInterface_getProviders",
                                                          backend_lib_handle_,  // NOTE: QNN Saver library handle is set
                                                          {QNN_API_VERSION_MAJOR,
                                                           QNN_API_VERSION_MINOR,
                                                           QNN_API_VERSION_PATCH},
                                                          &saver_interface_provider);
  ORT_RETURN_IF_ERROR(saver_rt);
  qnn_interface_ = saver_interface_provider->QNN_INTERFACE_VER_NAME;  // NOTE: QNN Saver will provide the interfaces

  Qnn_Version_t backend_interface_version = GetQnnInterfaceApiVersion(backend_interface_provider);
  Qnn_Version_t saver_interface_version = GetQnnInterfaceApiVersion(saver_interface_provider);

  LOGS_DEFAULT(INFO) << "Using QNN Saver version: " << saver_interface_version.major << "."
                     << saver_interface_version.minor << "." << saver_interface_version.patch
                     << " provider name : " << saver_interface_provider->providerName;

  LOGS_DEFAULT(INFO) << "Intended backend provider name: " << backend_interface_provider->providerName
                     << " backend id: " << backend_id
                     << " interface version: " << backend_interface_version.major
                     << "." << backend_interface_version.minor << "." << backend_interface_version.patch;

  return Status::OK();
}

Status QnnBackendManager::LoadQnnSystemLib() {
#ifdef _WIN32
  std::string system_lib_file = "QnnSystem.dll";
#else
  std::string system_lib_file = "libQnnSystem.so";
#endif  // #ifdef _WIN32
  LOGS_DEFAULT(INFO) << "Loading QnnSystem lib";
  std::filesystem::path lib_file_path(backend_path_.c_str());
  std::string sys_file_path(lib_file_path.remove_filename().string() + system_lib_file);
  QnnSystemInterface_t* system_interface_provider{nullptr};
  auto rt = GetQnnInterfaceProvider<QnnSystemInterfaceGetProvidersFn_t,
                                    QnnSystemInterface_t>(sys_file_path.c_str(),
                                                          "QnnSystemInterface_getProviders",
                                                          system_lib_handle_,
                                                          {QNN_SYSTEM_API_VERSION_MAJOR,
                                                           QNN_SYSTEM_API_VERSION_MINOR,
                                                           QNN_SYSTEM_API_VERSION_PATCH},
                                                          &system_interface_provider);
  ORT_RETURN_IF_ERROR(rt);
  Qnn_Version_t system_interface_version = GetQnnInterfaceApiVersion(system_interface_provider);
  qnn_sys_interface_ = system_interface_provider->QNN_SYSTEM_INTERFACE_VER_NAME;

  LOGS_DEFAULT(INFO) << "Found valid system interface, version: " << system_interface_version.major
                     << "." << system_interface_version.minor
                     << " backend provider name: " << system_interface_provider->providerName;

  return Status::OK();
}

void QnnLogging(const char* format,
                QnnLog_Level_t level,
                uint64_t timestamp,
                va_list argument_parameter) {
  ORT_UNUSED_PARAMETER(level);
  ORT_UNUSED_PARAMETER(timestamp);

  if (!::onnxruntime::logging::LoggingManager::HasDefaultLogger()) {
    // QNN may call this logging callback at any point, which means that we need to explicitly check
    // that the default logger has been initialized before trying to use it (otherwise get segfault).
    return;
  }

  const auto& logger = ::onnxruntime::logging::LoggingManager::DefaultLogger();
  const auto severity = ::onnxruntime::logging::Severity::kVERBOSE;
  const auto data_type = ::onnxruntime::logging::DataType::SYSTEM;

  if (logger.OutputIsEnabled(severity, data_type)) {
    ::onnxruntime::logging::Capture(logger,
                                    severity,
                                    ::onnxruntime::logging::Category::onnxruntime,
                                    data_type,
                                    ORT_WHERE)
        .ProcessPrintf(format, argument_parameter);
  }
}

Status QnnBackendManager::InitializeQnnLog(const logging::Logger& logger) {
  logger_ = &logger;

  // Set Qnn log level align with Ort log level
  auto ort_log_level = logger_->GetSeverity();
  QnnLog_Level_t qnn_log_level = MapOrtSeverityToQNNLogLevel(ort_log_level);
  LOGS(*logger_, VERBOSE) << "Set Qnn log level: " << qnn_log_level;

<<<<<<< HEAD
  Qnn_LogHandle_t raw_log_handle{};
  Qnn_ErrorHandle_t result = qnn_interface_.logCreate(QnnLogging, qnn_log_level, &raw_log_handle);
  ORT_RETURN_IF(result != QNN_SUCCESS,
                "Failed to initialize logging in the QNN backend. Error: ", QnnErrorHandleToString(result));

  auto free_log_handle = [this](Qnn_LogHandle_t raw_log_handle) {
    if (qnn_interface_.logFree != nullptr) {
      const auto free_result = qnn_interface_.logFree(raw_log_handle);
      if (free_result != QNN_SUCCESS) {
        // use default logger because logger_ might already be destroyed
        LOGS_DEFAULT(ERROR) << "Failed to free QNN log handle: " << QnnErrorHandleToString(free_result);
      }
=======
  // NOTE: Even if logCreate() fails and QNN does not return a valid log_handle_, QNN may still
  // call the QnnLogging() callback. So, we have to make sure that QnnLogging() can handle calls
  // in which ORT logging is not available.
  Qnn_ErrorHandle_t result = qnn_interface_.logCreate(QnnLogging, qnn_log_level, &log_handle_);

  if (result != QNN_SUCCESS) {
    switch (result) {
      case QNN_COMMON_ERROR_NOT_SUPPORTED:
        LOGS(*logger_, ERROR) << "Logging not supported in the QNN backend.";
        break;
      case QNN_LOG_ERROR_INVALID_ARGUMENT:
        LOGS(*logger_, ERROR) << "Invalid argument provided to QnnLog_create.";
        break;
      case QNN_LOG_ERROR_MEM_ALLOC:
        LOGS(*logger_, ERROR) << "Memory allocation error during QNN logging initialization.";
        break;
      case QNN_LOG_ERROR_INITIALIZATION:
        LOGS(*logger_, ERROR) << "Initialization of logging failed in the QNN backend.";
        break;
      default:
        LOGS(*logger_, WARNING) << "Unknown error occurred while initializing logging in the QNN backend.";
        break;
>>>>>>> c7f764c9
    }
  };

  log_handle_ = UniqueQnnHandle<Qnn_LogHandle_t>{raw_log_handle, free_log_handle};
  return Status::OK();
}

QnnLog_Level_t QnnBackendManager::MapOrtSeverityToQNNLogLevel(logging::Severity ort_log_level) {
  // Map ORT log severity to Qnn log level
  switch (ort_log_level) {
    case logging::Severity::kVERBOSE:
      return QNN_LOG_LEVEL_DEBUG;
    case logging::Severity::kINFO:
      return QNN_LOG_LEVEL_INFO;
    case logging::Severity::kWARNING:
      return QNN_LOG_LEVEL_WARN;
    case logging::Severity::kERROR:
    case logging::Severity::kFATAL:
    default:
      return QNN_LOG_LEVEL_ERROR;
  }
}

Status QnnBackendManager::ResetQnnLogLevel(std::optional<logging::Severity> ort_log_level) {
  if (!backend_setup_completed_.load()) {
    return Status::OK();
  }

  ORT_RETURN_IF(!log_handle_, "Unable to update QNN Log Level. Invalid QNN log handle.");

  logging::Severity actual_log_level = ort_log_level.has_value() ? *ort_log_level : logger_->GetSeverity();
  QnnLog_Level_t qnn_log_level = MapOrtSeverityToQNNLogLevel(actual_log_level);

  LOGS(*logger_, INFO) << "Updating Qnn log level to: " << qnn_log_level;

  // Use the QnnLog_setLogLevel API to set the new log level
  Qnn_ErrorHandle_t result = qnn_interface_.logSetLogLevel(log_handle_.get(), qnn_log_level);
  if (QNN_SUCCESS != result) {
    if (result == QNN_LOG_ERROR_INVALID_ARGUMENT) {
      LOGS(*logger_, ERROR) << "Invalid log level argument provided to QnnLog_setLogLevel.";
    } else if (result == QNN_LOG_ERROR_INVALID_HANDLE) {
      LOGS(*logger_, ERROR) << "Invalid log handle provided to QnnLog_setLogLevel.";
    }
  }
  ORT_RETURN_IF(QNN_BACKEND_NO_ERROR != result,
                "Failed to set log level in Qnn backend. Error: ", QnnErrorHandleToString(result));
  return Status::OK();
}

Status QnnBackendManager::InitializeBackend() {
  if (backend_handle_ != nullptr) {
    LOGS_DEFAULT(INFO) << "Backend initialized already.";
    return Status::OK();
  }

  const QnnBackend_Config_t** backend_config = nullptr;
  Qnn_BackendHandle_t raw_backend_handle{};
  Qnn_ErrorHandle_t result = qnn_interface_.backendCreate(log_handle_.get(), backend_config, &raw_backend_handle);
  ORT_RETURN_IF(result != QNN_SUCCESS, "Failed to initialize backend. Error: ", QnnErrorHandleToString(result));

  auto free_backend_handle = [this](Qnn_BackendHandle_t raw_backend_handle) {
    if (qnn_interface_.backendFree != nullptr) {
      const auto free_result = qnn_interface_.backendFree(raw_backend_handle);
      if (free_result != QNN_SUCCESS) {
        // use default logger because logger_ might already be destroyed
        LOGS_DEFAULT(ERROR) << "Failed to shutdown backend. Error: ", QnnErrorHandleToString(free_result);
      }
    }
  };

  backend_handle_ = UniqueQnnHandle<Qnn_BackendHandle_t>{raw_backend_handle, free_backend_handle};
  return Status::OK();
}

bool QnnBackendManager::IsDevicePropertySupported() {
  if (nullptr != qnn_interface_.propertyHasCapability) {
    auto rt = qnn_interface_.propertyHasCapability(QNN_PROPERTY_GROUP_DEVICE);
    if (QNN_PROPERTY_NOT_SUPPORTED == rt || QNN_PROPERTY_ERROR_UNKNOWN_KEY == rt) {
      LOGS_DEFAULT(INFO) << "Device property not supported or unknown to backend.";
      return false;
    }
  }

  return true;
}

Status QnnBackendManager::CreateDevice() {
  if (device_handle_ != nullptr) {
    LOGS_DEFAULT(INFO) << "Device initialized already.";
    return Status::OK();
  }

  // Create device if its property supported
  if (!IsDevicePropertySupported()) {
    LOGS_DEFAULT(INFO) << "Skip to create device.";
    return Status::OK();
  }

  qnn::QnnConfigsBuilder<QnnDevice_Config_t, QnnHtpDevice_CustomConfig_t> device_configs_builder(QNN_DEVICE_CONFIG_INIT,
                                                                                                 {});
  if (qnn_backend_type_ == QnnBackendType::HTP) {
    // Set SoC Model. The *enum* Qnn_SocModel_t is deprecated and will not be updated in the future. Therefore,
    // must use the latest SDK documentation to get the SoC model of the latest HW.
    if (soc_model_ != QNN_SOC_MODEL_UNKNOWN) {
      QnnHtpDevice_CustomConfig_t& custom_config = device_configs_builder.PushCustomConfig();
      custom_config.option = QNN_HTP_DEVICE_CONFIG_OPTION_SOC;
      custom_config.socModel = soc_model_;

      QnnDevice_Config_t& device_config = device_configs_builder.PushConfig();
      device_config.option = QNN_DEVICE_CONFIG_OPTION_CUSTOM;
      device_config.customConfig = &custom_config;
    }

    // Set the minimum HTP architecture. The driver will use ops that are compatible with this minimum architecture.
    if (htp_arch_ != QNN_HTP_DEVICE_ARCH_NONE) {
      QnnHtpDevice_CustomConfig_t& custom_config = device_configs_builder.PushCustomConfig();
      custom_config.option = QNN_HTP_DEVICE_CONFIG_OPTION_ARCH;
      custom_config.arch.arch = htp_arch_;
      custom_config.arch.deviceId = device_id_;

      QnnDevice_Config_t& device_config = device_configs_builder.PushConfig();
      device_config.option = QNN_DEVICE_CONFIG_OPTION_CUSTOM;
      device_config.customConfig = &custom_config;
    }
  }

  LOGS_DEFAULT(INFO) << "Create device.";
  if (qnn_interface_.deviceCreate != nullptr) {
    Qnn_DeviceHandle_t raw_device_handle{};
    Qnn_ErrorHandle_t result = qnn_interface_.deviceCreate(log_handle_.get(), device_configs_builder.GetQnnConfigs(),
                                                           &raw_device_handle);
    ORT_RETURN_IF(result != QNN_SUCCESS, "Failed to create device. Error: ", QnnErrorHandleToString(result));

    auto free_device_handle = [this](Qnn_DeviceHandle_t raw_device_handle) {
      if (qnn_interface_.deviceFree != nullptr) {
        Qnn_ErrorHandle_t free_result = qnn_interface_.deviceFree(raw_device_handle);
        if (free_result != QNN_SUCCESS) {
          // use default logger because logger_ might already be destroyed
          LOGS_DEFAULT(ERROR) << "Failed to release device. Error: ", QnnErrorHandleToString(free_result);
        }
      }
    };

    device_handle_ = UniqueQnnHandle<Qnn_DeviceHandle_t>{raw_device_handle, free_device_handle};
  }

  return Status::OK();
}

Status QnnBackendManager::InitializeProfiling() {
  profiling_level_merge_ = profiling_level_;
  // use profiling level from ETW if ETW is enabled
  if (profiling_level_etw_ != ProfilingLevel::INVALID) {
    profiling_level_merge_ = profiling_level_etw_;
  }

  if (ProfilingLevel::OFF == profiling_level_merge_ || ProfilingLevel::INVALID == profiling_level_merge_) {
    LOGS_DEFAULT(INFO) << "Profiling turned off.";
    return Status::OK();
  }

  QnnProfile_Level_t qnn_profile_level = QNN_PROFILE_LEVEL_BASIC;
  if (ProfilingLevel::BASIC == profiling_level_merge_) {
    qnn_profile_level = QNN_PROFILE_LEVEL_BASIC;
  } else if (ProfilingLevel::DETAILED == profiling_level_merge_) {
    qnn_profile_level = QNN_PROFILE_LEVEL_DETAILED;
  }

  Qnn_ProfileHandle_t raw_profile_handle{};
  Qnn_ErrorHandle_t result = qnn_interface_.profileCreate(backend_handle_.get(), qnn_profile_level, &raw_profile_handle);
  ORT_RETURN_IF(result != QNN_SUCCESS, "Failed to create profile. Error: ", QnnErrorHandleToString(result));

  auto free_profile = [this](Qnn_ProfileHandle_t raw_profile_handle) {
    const auto free_result = qnn_interface_.profileFree(raw_profile_handle);
    if (free_result != QNN_SUCCESS) {
      // use default logger because logger_ might already be destroyed
      LOGS_DEFAULT(ERROR) << "Failed to free profile. Error: " << QnnErrorHandleToString(free_result);
    }
  };

  profile_backend_handle_ = UniqueQnnHandle<Qnn_ProfileHandle_t>{raw_profile_handle, free_profile};

  return Status::OK();
}

Status QnnBackendManager::SetProfilingLevelETW(ProfilingLevel profiling_level_etw_param) {
  if (profiling_level_etw_ != profiling_level_etw_param) {
    profiling_level_etw_ = profiling_level_etw_param;

    profile_backend_handle_.reset();

    ORT_RETURN_IF_ERROR(InitializeProfiling());
  }
  return Status::OK();
}

Status SetQnnContextConfig(ContextPriority context_priority, QnnContext_Config_t& qnn_context_config) {
  qnn_context_config.option = QNN_CONTEXT_CONFIG_OPTION_PRIORITY;
  switch (context_priority) {
    case ContextPriority::LOW: {
      qnn_context_config.priority = QNN_PRIORITY_LOW;
      break;
    }
    case ContextPriority::NORMAL: {
      qnn_context_config.priority = QNN_PRIORITY_NORMAL;
      break;
    }
    case ContextPriority::NORMAL_HIGH: {
      qnn_context_config.priority = QNN_PRIORITY_NORMAL_HIGH;
      break;
    }
    case ContextPriority::HIGH: {
      qnn_context_config.priority = QNN_PRIORITY_HIGH;
      break;
    }
    case ContextPriority::UNDEFINED: {
      return ORT_MAKE_STATUS(ONNXRUNTIME, INVALID_ARGUMENT, "Invalid Qnn context priority.");
    }
    default:
      qnn_context_config.priority = QNN_PRIORITY_NORMAL;
  }  // switch

  return Status::OK();
}

Status QnnBackendManager::CreateContext() {
  if (!context_map_.empty()) {
    LOGS_DEFAULT(INFO) << "Context created already.";
    return Status::OK();
  }

  QnnContext_Config_t context_config_weight_sharing = QNN_CONTEXT_CONFIG_INIT;
  QnnHtpContext_CustomConfig_t custom_config;
  custom_config.option = QNN_HTP_CONTEXT_CONFIG_OPTION_WEIGHT_SHARING_ENABLED;
  custom_config.weightSharingEnabled = enable_htp_weight_sharing_;
  context_config_weight_sharing.option = QNN_CONTEXT_CONFIG_OPTION_CUSTOM;
  context_config_weight_sharing.customConfig = &custom_config;

  QnnContext_Config_t context_priority_config = QNN_CONTEXT_CONFIG_INIT;
  ORT_RETURN_IF_ERROR(SetQnnContextConfig(context_priority_, context_priority_config));
  const QnnContext_Config_t* npu_context_configs[] = {&context_priority_config,
                                                      &context_config_weight_sharing,
                                                      nullptr};
  const QnnContext_Config_t* empty_context_configs[] = {nullptr};
  bool is_npu_backend = IsNpuBackend(GetQnnBackendType());

  Qnn_ContextHandle_t context = nullptr;
<<<<<<< HEAD
  Qnn_ErrorHandle_t result = qnn_interface_.contextCreate(backend_handle_.get(),
                                                          device_handle_.get(),
                                                          context_configs,
=======
  Qnn_ErrorHandle_t result = qnn_interface_.contextCreate(backend_handle_,
                                                          device_handle_,
                                                          is_npu_backend ? npu_context_configs : empty_context_configs,
>>>>>>> c7f764c9
                                                          &context);

  ORT_RETURN_IF(QNN_CONTEXT_NO_ERROR != result, "Failed to create context. Error: ", QnnErrorHandleToString(result));

  ORT_RETURN_IF_ERROR(AddQnnContextHandle(context));

  return Status::OK();
}

std::unique_ptr<unsigned char[]> QnnBackendManager::GetContextBinaryBuffer(uint64_t& written_buffer_size) {
  if (nullptr == qnn_interface_.contextGetBinarySize ||
      nullptr == qnn_interface_.contextGetBinary) {
    LOGS(*logger_, ERROR) << "Failed to get valid function pointer.";
    return nullptr;
  }
  ORT_ENFORCE(contexts_.size() > 0, "No valid QNN context!");
  uint64_t required_buffer_size(0);
  // Generate all graphs in one single context
  Qnn_ErrorHandle_t rt = qnn_interface_.contextGetBinarySize(contexts_[0], &required_buffer_size);
  if (QNN_CONTEXT_NO_ERROR != rt) {
    LOGS(*logger_, ERROR) << "Failed to get QNN context binary size. Error: " << QnnErrorHandleToString(rt);
    return nullptr;
  }

  std::unique_ptr<unsigned char[]> context_buffer = std::make_unique<unsigned char[]>(required_buffer_size);
  if (nullptr == context_buffer) {
    LOGS(*logger_, ERROR) << "Failed to allocate buffer for context cache.";
    return nullptr;
  }

  rt = qnn_interface_.contextGetBinary(contexts_[0],
                                       reinterpret_cast<void*>(context_buffer.get()),
                                       required_buffer_size,
                                       &written_buffer_size);
  if (QNN_CONTEXT_NO_ERROR != rt) {
    LOGS(*logger_, ERROR) << "Failed to get context binary. Error: " << QnnErrorHandleToString(rt);
    return nullptr;
  }

  if (required_buffer_size < written_buffer_size) {
    LOGS(*logger_, ERROR) << "Context written buffer size: " << written_buffer_size
                          << " exceeds allocated buffer size: " << required_buffer_size;
    return nullptr;
  }

  LOGS(*logger_, VERBOSE) << "Get context binary buffer succeed.";
  return context_buffer;
}

Status QnnBackendManager::GetMaxSpillFillBufferSize(unsigned char* buffer,
                                                    uint64_t buffer_length,
                                                    uint64_t& max_spill_fill_buffer_size) {
  max_spill_fill_buffer_size = 0;
  // spill fill starts from 2.28
#if QNN_API_VERSION_MAJOR == 2 && (QNN_API_VERSION_MINOR >= 21)
  bool result = nullptr == qnn_sys_interface_.systemContextCreate ||
                nullptr == qnn_sys_interface_.systemContextGetBinaryInfo ||
                nullptr == qnn_sys_interface_.systemContextFree;
  ORT_RETURN_IF(result, "Failed to get valid function pointer.");

  QnnSystemContext_Handle_t sys_ctx_handle = nullptr;
  auto rt = qnn_sys_interface_.systemContextCreate(&sys_ctx_handle);
  ORT_RETURN_IF(QNN_SUCCESS != rt, "Failed to create system handle.");

  const QnnSystemContext_BinaryInfo_t* binary_info = nullptr;
  Qnn_ContextBinarySize_t binary_info_size{0};
  rt = qnn_sys_interface_.systemContextGetBinaryInfo(sys_ctx_handle,
                                                     static_cast<void*>(buffer),
                                                     buffer_length,
                                                     &binary_info,
                                                     &binary_info_size);
  ORT_RETURN_IF(QNN_SUCCESS != rt, "Failed to get context binary info.");

  // binary_info life cycle is here
  // Binary info to graph info
  // retrieve Qnn graph info from binary info
  ORT_RETURN_IF(nullptr == binary_info, "Qnn cached binary info is nullptr.");
  uint32_t graph_count = 0;
  QnnSystemContext_GraphInfo_t* graphs_info = nullptr;
  if (binary_info->version == QNN_SYSTEM_CONTEXT_BINARY_INFO_VERSION_3) {
    graph_count = binary_info->contextBinaryInfoV3.numGraphs;
    graphs_info = binary_info->contextBinaryInfoV3.graphs;
  } else if (binary_info->version == QNN_SYSTEM_CONTEXT_BINARY_INFO_VERSION_2) {
    graph_count = binary_info->contextBinaryInfoV2.numGraphs;
    graphs_info = binary_info->contextBinaryInfoV2.graphs;
  } else if (binary_info->version == QNN_SYSTEM_CONTEXT_BINARY_INFO_VERSION_1) {
    graph_count = binary_info->contextBinaryInfoV1.numGraphs;
    graphs_info = binary_info->contextBinaryInfoV1.graphs;
  } else {
    return ORT_MAKE_STATUS(ONNXRUNTIME, FAIL, "Unsupported context binary info version.");
  }

  for (uint32_t i = 0; i < graph_count; ++i) {
    if (graphs_info[i].version == QNN_SYSTEM_CONTEXT_GRAPH_INFO_VERSION_3) {
      auto htp_graph_info = reinterpret_cast<QnnHtpSystemContext_GraphBlobInfo_t*>(graphs_info[i].graphInfoV3.graphBlobInfo);
      if (htp_graph_info->version == QNN_SYSTEM_CONTEXT_HTP_GRAPH_INFO_BLOB_VERSION_V1) {
        auto spill_fill_buffer_size = htp_graph_info->contextBinaryGraphBlobInfoV1.spillFillBufferSize;
        max_spill_fill_buffer_size = spill_fill_buffer_size > max_spill_fill_buffer_size ? spill_fill_buffer_size : max_spill_fill_buffer_size;
      } else {
        LOGS(*logger_, VERBOSE) << "Unknown context binary graph info blob version.";
      }
    } else if (graphs_info[i].version == QNN_SYSTEM_CONTEXT_GRAPH_INFO_VERSION_2 ||
               graphs_info[i].version == QNN_SYSTEM_CONTEXT_GRAPH_INFO_VERSION_1) {
      LOGS(*logger_, VERBOSE) << "Skip retrieve spill file buffer size, it is not supported with graph info v1 & v2.";
    } else {
      LOGS(*logger_, VERBOSE) << "Unknown context binary graph info version.";
    }
  }
#else
  ORT_UNUSED_PARAMETER(buffer);
  ORT_UNUSED_PARAMETER(buffer_length);
#endif

  LOGS(*logger_, VERBOSE) << "Get max spill fill buffer size completed.";
  return Status::OK();
}

Status QnnBackendManager::LoadCachedQnnContextFromBuffer(char* buffer, uint64_t buffer_length,
                                                         std::string node_name,
                                                         QnnModelLookupTable& qnn_models,
                                                         int64_t max_spill_fill_size) {
  bool result = nullptr == qnn_sys_interface_.systemContextCreate ||
                nullptr == qnn_sys_interface_.systemContextGetBinaryInfo ||
                nullptr == qnn_sys_interface_.systemContextFree;
  ORT_RETURN_IF(result, "Failed to get valid function pointer.");

  QnnSystemContext_Handle_t sys_ctx_handle = nullptr;
  auto rt = qnn_sys_interface_.systemContextCreate(&sys_ctx_handle);
  ORT_RETURN_IF(QNN_SUCCESS != rt, "Failed to create system handle.");

  const QnnSystemContext_BinaryInfo_t* binary_info = nullptr;
  Qnn_ContextBinarySize_t binary_info_size{0};
  rt = qnn_sys_interface_.systemContextGetBinaryInfo(sys_ctx_handle,
                                                     static_cast<void*>(buffer),
                                                     buffer_length,
                                                     &binary_info,
                                                     &binary_info_size);
  ORT_RETURN_IF(QNN_SUCCESS != rt, "Failed to get context binary info.");

  // binary_info life cycle is here
  // Binary info to graph info
  // retrieve Qnn graph info from binary info
  ORT_RETURN_IF(nullptr == binary_info, "Qnn cached binary info is nullptr.");
  uint32_t graph_count = 0;
  QnnSystemContext_GraphInfo_t* graphs_info = nullptr;
  if (binary_info->version == QNN_SYSTEM_CONTEXT_BINARY_INFO_VERSION_1) {
    graph_count = binary_info->contextBinaryInfoV1.numGraphs;
    graphs_info = binary_info->contextBinaryInfoV1.graphs;
  }
#if QNN_API_VERSION_MAJOR == 2 && (QNN_API_VERSION_MINOR >= 15)  // starts from 2.22
  else if (binary_info->version == QNN_SYSTEM_CONTEXT_BINARY_INFO_VERSION_2) {
    graph_count = binary_info->contextBinaryInfoV2.numGraphs;
    graphs_info = binary_info->contextBinaryInfoV2.graphs;
  }
#endif
#if QNN_API_VERSION_MAJOR == 2 && (QNN_API_VERSION_MINOR >= 21)  // starts from 2.28
  else if (binary_info->version == QNN_SYSTEM_CONTEXT_BINARY_INFO_VERSION_3) {
    graph_count = binary_info->contextBinaryInfoV3.numGraphs;
    graphs_info = binary_info->contextBinaryInfoV3.graphs;
  }
#endif
  else {
    return ORT_MAKE_STATUS(ONNXRUNTIME, FAIL, "Unsupported context binary info version.");
  }

  ORT_RETURN_IF(graph_count < 1 || graphs_info == nullptr, "Failed to get graph info from Qnn cached context.");
  LOGS(*logger_, VERBOSE) << "Graph count from QNN context: " << graph_count;

  QnnContext_Config_t qnn_context_config = QNN_CONTEXT_CONFIG_INIT;
  ORT_RETURN_IF_ERROR(SetQnnContextConfig(context_priority_, qnn_context_config));

  // Register spill fill buffer for multi context
  QnnContext_Config_t spill_fill_config = QNN_CONTEXT_CONFIG_INIT;

  // The spill fill buffer is available since 2.28, API version starts from 2.21
#if QNN_API_VERSION_MAJOR == 2 && (QNN_API_VERSION_MINOR >= 21)
  QnnHtpContext_CustomConfig_t custom_config;
  custom_config.option = QNN_HTP_CONTEXT_CONFIG_OPTION_REGISTER_MULTI_CONTEXTS;
  QnnHtpContext_GroupRegistration_t group_info;
  size_t current_contexts_size = GetQnnContextSize();
  // set to 0x0 (new group) if this is the first context, otherwise point to the first context handle
  // note that we already move the context with max spill fill size to the beginning of the list
  group_info.firstGroupHandle = (max_spill_fill_size > 0 && current_contexts_size > 0) ? GetQnnContext(0) : 0x0;
  group_info.maxSpillFillBuffer = max_spill_fill_size;  // Max spill-fill buffer across contexts. Must be >0
  custom_config.groupRegistration = group_info;
  spill_fill_config.option = QNN_CONTEXT_CONFIG_OPTION_CUSTOM;
  spill_fill_config.customConfig = &custom_config;
#endif
  QnnContext_Config_t* spill_fill_config_pointer = max_spill_fill_size > 0 ? &spill_fill_config : nullptr;
  LOGS(*logger_, VERBOSE) << "Max spill fill buffer size:" << max_spill_fill_size;

  const QnnContext_Config_t* context_configs[] = {&qnn_context_config, spill_fill_config_pointer, nullptr};

  ORT_RETURN_IF(nullptr == qnn_interface_.contextCreateFromBinary,
                "Invalid function pointer for contextCreateFromBinary.");
  Qnn_ContextHandle_t context = nullptr;
  rt = qnn_interface_.contextCreateFromBinary(backend_handle_.get(),
                                              device_handle_.get(),
                                              context_configs,
                                              buffer,
                                              buffer_length,
                                              &context,
                                              profile_backend_handle_.get());
  ORT_RETURN_IF(QNN_SUCCESS != rt, "Failed to create context from binary. Error code: ", rt);
  ORT_RETURN_IF_ERROR(AddQnnContextHandle(context));
  if (1 == graph_count) {
    // in case the EPContext node is generated from script
    // the graph name from the context binary may not match the EPContext node name
    auto qnn_model = std::make_unique<qnn::QnnModel>(this);
    ORT_RETURN_IF_ERROR(qnn_model->DeserializeGraphInfoFromBinaryInfo(graphs_info[0], context));
    qnn_models.emplace(node_name, std::move(qnn_model));
  } else {
    for (uint32_t i = 0; i < graph_count; ++i) {
      auto qnn_model = std::make_unique<qnn::QnnModel>(this);
      ORT_RETURN_IF_ERROR(qnn_model->DeserializeGraphInfoFromBinaryInfo(graphs_info[i], context));
      qnn_models.emplace(graphs_info[i].graphInfoV1.graphName, std::move(qnn_model));
    }
  }

  qnn_sys_interface_.systemContextFree(sys_ctx_handle);
  sys_ctx_handle = nullptr;

  ORT_RETURN_IF_ERROR(ExtractBackendProfilingInfo());
  context_created_ = true;

  LOGS(*logger_, VERBOSE) << "Load from cached QNN Context completed.";
  return Status::OK();
}

// need to load system lib if load from Qnn context binary
// or generate Qnn context binary is enabled -- to get the max spill fill buffer size
Status QnnBackendManager::SetupBackend(const logging::Logger& logger,
                                       bool load_from_cached_context,
                                       bool need_load_system_lib) {
  if (backend_setup_completed_.load()) {
    LOGS(logger, VERBOSE) << "Backend setup already!";
    return Status::OK();
  }

  Status status = Status::OK();
  if (qnn_saver_path_.empty()) {
    status = LoadBackend();
  } else {
    status = LoadQnnSaverBackend();
  }
  if (status.IsOK()) {
    LOGS(logger, VERBOSE) << "LoadBackend succeed.";
  }

  if (status.IsOK() && (load_from_cached_context || need_load_system_lib)) {
    status = LoadQnnSystemLib();
  }

  if (status.IsOK()) {
    sdk_build_version_ = GetBackendBuildId();
    LOGS(logger, VERBOSE) << "Backend build version: "
                          << sdk_build_version_;
  }

  if (status.IsOK()) {
    status = InitializeQnnLog(logger);
  }
  if (status.IsOK()) {
    LOGS(logger, VERBOSE) << "SetLogger succeed.";
  }

  if (status.IsOK()) {
    status = InitializeBackend();
  }
  if (status.IsOK()) {
    LOGS(logger, VERBOSE) << "InitializeBackend succeed.";
  }

  if (status.IsOK()) {
    status = CreateDevice();
  }
  if (status.IsOK()) {
    LOGS(logger, VERBOSE) << "CreateDevice succeed.";
  }

  if (status.IsOK()) {
    status = InitializeProfiling();
  }
  if (status.IsOK()) {
    LOGS(logger, VERBOSE) << "InitializeProfiling succeed.";
  }

  if (!load_from_cached_context) {
    if (status.IsOK()) {
      status = CreateContext();
    }
    if (status.IsOK()) {
      LOGS(logger, VERBOSE) << "CreateContext succeed.";
    }
  }

  if (status.IsOK()) {
    LOGS(logger, VERBOSE) << "QNN SetupBackend succeed";
    backend_setup_completed_.store(true);
  }

  return status;
}

Status QnnBackendManager::CreateHtpPowerCfgId(uint32_t device_id, uint32_t core_id, uint32_t& htp_power_config_id) {
  // This function is called in QNN EP's OnRunStart() even if QNN backend setup failed and the model is assigned
  // to a different EP. Therefore, we have to check that backend setup actually completed before trying to
  // create an HTP power config ID. Otherwise, this causes a segfault because the QNN backend lib is unloaded.
  ORT_RETURN_IF_NOT(backend_setup_completed_, "Cannot create HTP power config ID if backend setup is not complete.");
  QnnDevice_Infrastructure_t qnn_device_infra = nullptr;
  auto status = qnn_interface_.deviceGetInfrastructure(&qnn_device_infra);
  ORT_RETURN_IF(QNN_SUCCESS != status, "backendGetPerfInfrastructure failed.");

  auto* htp_infra = static_cast<QnnHtpDevice_Infrastructure_t*>(qnn_device_infra);
  ORT_RETURN_IF(QNN_HTP_DEVICE_INFRASTRUCTURE_TYPE_PERF != htp_infra->infraType,
                "HTP infra type = ", htp_infra->infraType, ", which is not perf infra type.");
  QnnHtpDevice_PerfInfrastructure_t& htp_perf_infra = htp_infra->perfInfra;
  // Get power client id
  status = htp_perf_infra.createPowerConfigId(device_id, core_id, &htp_power_config_id);
  ORT_RETURN_IF(QNN_SUCCESS != status, "createPowerConfigId failed.");

  return Status::OK();
}

Status QnnBackendManager::SetHtpPowerConfig(uint32_t htp_power_config_client_id,
                                            HtpPerformanceMode htp_performance_mode) {
  // This function is called in QNN EP's OnRunStart() even if QNN backend setup failed and the model is assigned
  // to a different EP. Therefore, we have to check that backend setup actually completed before trying to
  // set an HTP power config ID. Otherwise, this causes a segfault because the QNN backend lib is unloaded.
  ORT_RETURN_IF_NOT(backend_setup_completed_, "Cannot set HTP power config ID if backend setup is not complete.");
  QnnDevice_Infrastructure_t qnn_device_infra = nullptr;
  auto status = qnn_interface_.deviceGetInfrastructure(&qnn_device_infra);
  ORT_RETURN_IF(QNN_SUCCESS != status, "backendGetPerfInfrastructure failed.");

  auto* htp_infra = static_cast<QnnHtpDevice_Infrastructure_t*>(qnn_device_infra);
  ORT_RETURN_IF(QNN_HTP_DEVICE_INFRASTRUCTURE_TYPE_PERF != htp_infra->infraType,
                "HTP infra type = ", htp_infra->infraType, ", which is not perf infra type.");
  QnnHtpDevice_PerfInfrastructure_t& htp_perf_infra = htp_infra->perfInfra;

  constexpr const int kNumConfigs = 1;
  std::vector<QnnHtpPerfInfrastructure_PowerConfig_t> power_configs(
      kNumConfigs);
  QnnHtpPerfInfrastructure_PowerConfig_t& dcvs_config = power_configs[0];
  dcvs_config.option = QNN_HTP_PERF_INFRASTRUCTURE_POWER_CONFIGOPTION_DCVS_V3;
  QnnHtpPerfInfrastructure_DcvsV3_t& dcvs_v3 = dcvs_config.dcvsV3Config;
  dcvs_v3.contextId = htp_power_config_client_id;
  dcvs_v3.setSleepDisable = 0;
  dcvs_v3.sleepDisable = 0;
  dcvs_v3.setDcvsEnable = 1;
  dcvs_v3.powerMode = QNN_HTP_PERF_INFRASTRUCTURE_POWERMODE_PERFORMANCE_MODE;
  // choose performance mode
  switch (htp_performance_mode) {
    case HtpPerformanceMode::kHtpBurst:
      dcvs_v3.setSleepLatency = 1;  // true
      dcvs_v3.sleepLatency = kSleepMinLatency;
      dcvs_v3.dcvsEnable = kDcvsDisable;
      dcvs_v3.setBusParams = 1;
      dcvs_v3.busVoltageCornerMin = DCVS_VOLTAGE_VCORNER_MAX_VOLTAGE_CORNER;
      dcvs_v3.busVoltageCornerTarget = DCVS_VOLTAGE_VCORNER_MAX_VOLTAGE_CORNER;
      dcvs_v3.busVoltageCornerMax = DCVS_VOLTAGE_VCORNER_MAX_VOLTAGE_CORNER;
      dcvs_v3.setCoreParams = 1;
      dcvs_v3.coreVoltageCornerMin = DCVS_VOLTAGE_VCORNER_MAX_VOLTAGE_CORNER;
      dcvs_v3.coreVoltageCornerTarget = DCVS_VOLTAGE_VCORNER_MAX_VOLTAGE_CORNER;
      dcvs_v3.coreVoltageCornerMax = DCVS_VOLTAGE_VCORNER_MAX_VOLTAGE_CORNER;
      break;
    case HtpPerformanceMode::kHtpSustainedHighPerformance:
    case HtpPerformanceMode::kHtpHighPerformance:
      dcvs_v3.setSleepLatency = 1;  // true
      dcvs_v3.sleepLatency = kSleepLowLatency;
      dcvs_v3.dcvsEnable = kDcvsDisable;
      dcvs_v3.setBusParams = 1;
      dcvs_v3.busVoltageCornerMin = DCVS_VOLTAGE_VCORNER_TURBO;
      dcvs_v3.busVoltageCornerTarget = DCVS_VOLTAGE_VCORNER_TURBO;
      dcvs_v3.busVoltageCornerMax = DCVS_VOLTAGE_VCORNER_TURBO;
      dcvs_v3.setCoreParams = 1;
      dcvs_v3.coreVoltageCornerMin = DCVS_VOLTAGE_VCORNER_TURBO;
      dcvs_v3.coreVoltageCornerTarget = DCVS_VOLTAGE_VCORNER_TURBO;
      dcvs_v3.coreVoltageCornerMax = DCVS_VOLTAGE_VCORNER_TURBO;
      break;
    case HtpPerformanceMode::kHtpBalanced:
      dcvs_v3.setSleepLatency = 1;  // true
      dcvs_v3.sleepLatency = kSleepMediumLatency;
      dcvs_v3.dcvsEnable = kDcvsEnable;
      dcvs_v3.setBusParams = 1;
      dcvs_v3.busVoltageCornerMin = DCVS_VOLTAGE_VCORNER_NOM_PLUS;
      dcvs_v3.busVoltageCornerTarget = DCVS_VOLTAGE_VCORNER_NOM_PLUS;
      dcvs_v3.busVoltageCornerMax = DCVS_VOLTAGE_VCORNER_NOM_PLUS;
      dcvs_v3.setCoreParams = 1;
      dcvs_v3.coreVoltageCornerMin = DCVS_VOLTAGE_VCORNER_NOM_PLUS;
      dcvs_v3.coreVoltageCornerTarget = DCVS_VOLTAGE_VCORNER_NOM_PLUS;
      dcvs_v3.coreVoltageCornerMax = DCVS_VOLTAGE_VCORNER_NOM_PLUS;
      break;
    case HtpPerformanceMode::kHtpLowBalanced:
      dcvs_v3.setSleepLatency = 1;  // true
      dcvs_v3.sleepLatency = kSleepMediumLatency;
      dcvs_v3.dcvsEnable = kDcvsEnable;
      dcvs_v3.setBusParams = 1;
      dcvs_v3.busVoltageCornerMin = DCVS_VOLTAGE_VCORNER_NOM;
      dcvs_v3.busVoltageCornerTarget = DCVS_VOLTAGE_VCORNER_NOM;
      dcvs_v3.busVoltageCornerMax = DCVS_VOLTAGE_VCORNER_NOM;
      dcvs_v3.setCoreParams = 1;
      dcvs_v3.coreVoltageCornerMin = DCVS_VOLTAGE_VCORNER_NOM;
      dcvs_v3.coreVoltageCornerTarget = DCVS_VOLTAGE_VCORNER_NOM;
      dcvs_v3.coreVoltageCornerMax = DCVS_VOLTAGE_VCORNER_NOM;
      break;
    case HtpPerformanceMode::kHtpHighPowerSaver:
      dcvs_v3.setSleepLatency = 1;  // true
      dcvs_v3.sleepLatency = kSleepMediumLatency;
      dcvs_v3.dcvsEnable = kDcvsEnable;
      dcvs_v3.setBusParams = 1;
      dcvs_v3.busVoltageCornerMin = DCVS_VOLTAGE_VCORNER_SVS_PLUS;
      dcvs_v3.busVoltageCornerTarget = DCVS_VOLTAGE_VCORNER_SVS_PLUS;
      dcvs_v3.busVoltageCornerMax = DCVS_VOLTAGE_VCORNER_SVS_PLUS;
      dcvs_v3.setCoreParams = 1;
      dcvs_v3.coreVoltageCornerMin = DCVS_VOLTAGE_VCORNER_SVS_PLUS;
      dcvs_v3.coreVoltageCornerTarget = DCVS_VOLTAGE_VCORNER_SVS_PLUS;
      dcvs_v3.coreVoltageCornerMax = DCVS_VOLTAGE_VCORNER_SVS_PLUS;
      break;
    case HtpPerformanceMode::kHtpPowerSaver:
      dcvs_v3.setSleepLatency = 1;  // true
      dcvs_v3.sleepLatency = kSleepMediumLatency;
      dcvs_v3.dcvsEnable = kDcvsEnable;
      dcvs_v3.setBusParams = 1;
      dcvs_v3.busVoltageCornerMin = DCVS_VOLTAGE_VCORNER_SVS;
      dcvs_v3.busVoltageCornerTarget = DCVS_VOLTAGE_VCORNER_SVS;
      dcvs_v3.busVoltageCornerMax = DCVS_VOLTAGE_VCORNER_SVS;
      dcvs_v3.setCoreParams = 1;
      dcvs_v3.coreVoltageCornerMin = DCVS_VOLTAGE_VCORNER_SVS;
      dcvs_v3.coreVoltageCornerTarget = DCVS_VOLTAGE_VCORNER_SVS;
      dcvs_v3.coreVoltageCornerMax = DCVS_VOLTAGE_VCORNER_SVS;
      break;
    case HtpPerformanceMode::kHtpLowPowerSaver:
      dcvs_v3.setSleepLatency = 1;  // true
      dcvs_v3.sleepLatency = kSleepMediumLatency;
      dcvs_v3.dcvsEnable = kDcvsEnable;
      dcvs_v3.setBusParams = 1;
      dcvs_v3.busVoltageCornerMin = DCVS_VOLTAGE_VCORNER_SVS2;
      dcvs_v3.busVoltageCornerTarget = DCVS_VOLTAGE_VCORNER_SVS2;
      dcvs_v3.busVoltageCornerMax = DCVS_VOLTAGE_VCORNER_SVS2;
      dcvs_v3.setCoreParams = 1;
      dcvs_v3.coreVoltageCornerMin = DCVS_VOLTAGE_VCORNER_SVS2;
      dcvs_v3.coreVoltageCornerTarget = DCVS_VOLTAGE_VCORNER_SVS2;
      dcvs_v3.coreVoltageCornerMax = DCVS_VOLTAGE_VCORNER_SVS2;
      break;
    case HtpPerformanceMode::kHtpExtremePowerSaver:
      dcvs_v3.powerMode = QNN_HTP_PERF_INFRASTRUCTURE_POWERMODE_POWER_SAVER_MODE;
      dcvs_v3.setSleepLatency = 1;  // true
      dcvs_v3.sleepLatency = kSleepMediumLatency;
      dcvs_v3.dcvsEnable = kDcvsEnable;
      dcvs_v3.setBusParams = 1;
      dcvs_v3.busVoltageCornerMin = DCVS_VOLTAGE_CORNER_DISABLE;
      dcvs_v3.busVoltageCornerTarget = DCVS_VOLTAGE_CORNER_DISABLE;
      dcvs_v3.busVoltageCornerMax = DCVS_VOLTAGE_CORNER_DISABLE;
      dcvs_v3.setCoreParams = 1;
      dcvs_v3.coreVoltageCornerMin = DCVS_VOLTAGE_CORNER_DISABLE;
      dcvs_v3.coreVoltageCornerTarget = DCVS_VOLTAGE_CORNER_DISABLE;
      dcvs_v3.coreVoltageCornerMax = DCVS_VOLTAGE_CORNER_DISABLE;
      break;
    default:
      ORT_THROW("Invalid performance profile %d", static_cast<int>(htp_performance_mode));
      break;
  }
  std::vector<const QnnHtpPerfInfrastructure_PowerConfig_t*> perf_power_configs_ptr = ObtainNullTermPtrVector(power_configs);
  status = htp_perf_infra.setPowerConfig(htp_power_config_client_id, perf_power_configs_ptr.data());
  ORT_RETURN_IF(QNN_SUCCESS != status, "setPowerConfig failed for HTP performance mode.");

  return Status::OK();
}

Status QnnBackendManager::SetRpcControlLatency(uint32_t htp_power_config_client_id,
                                               uint32_t rpc_control_latency) {
  // This function is called in QNN EP's OnRunStart() even if QNN backend setup failed and the model is assigned
  // to a different EP. Therefore, we have to check that backend setup actually completed before trying to
  // set RPC control latency. Otherwise, this causes a segfault because the QNN backend library is unloaded.
  ORT_RETURN_IF_NOT(backend_setup_completed_, "Cannot set HTP RPC control latency if backend setup is not complete.");
  if (rpc_control_latency != 0) {
    QnnDevice_Infrastructure_t qnn_device_infra = nullptr;
    auto status = qnn_interface_.deviceGetInfrastructure(&qnn_device_infra);
    ORT_RETURN_IF(QNN_SUCCESS != status, "backendGetPerfInfrastructure failed.");

    auto* htp_infra = static_cast<QnnHtpDevice_Infrastructure_t*>(qnn_device_infra);
    ORT_RETURN_IF(QNN_HTP_DEVICE_INFRASTRUCTURE_TYPE_PERF != htp_infra->infraType,
                  "HTP infra type = ", htp_infra->infraType, ", which is not perf infra type.");
    QnnHtpDevice_PerfInfrastructure_t& htp_perf_infra = htp_infra->perfInfra;

    // Set rpc control latency here, but note that v68 doesn't support rpc polling mode.
    constexpr int kNumRpcPollingPowerConfigs = 2;
    std::vector<QnnHtpPerfInfrastructure_PowerConfig_t> rpc_power_configs(kNumRpcPollingPowerConfigs);
    QnnHtpPerfInfrastructure_PowerConfig_t& rpc_control_latency_cfg = rpc_power_configs[0];
    // v68 doesn't support this.
    QnnHtpPerfInfrastructure_PowerConfig_t& rpc_polling_time = rpc_power_configs[1];
    rpc_control_latency_cfg.option = QNN_HTP_PERF_INFRASTRUCTURE_POWER_CONFIGOPTION_RPC_CONTROL_LATENCY;
    rpc_polling_time.option = QNN_HTP_PERF_INFRASTRUCTURE_POWER_CONFIGOPTION_RPC_POLLING_TIME;
    rpc_control_latency_cfg.rpcControlLatencyConfig = rpc_control_latency;
    std::vector<const QnnHtpPerfInfrastructure_PowerConfig_t*> perf_power_configs_ptr =
        ObtainNullTermPtrVector(rpc_power_configs);
    status = htp_perf_infra.setPowerConfig(htp_power_config_client_id, perf_power_configs_ptr.data());
    ORT_RETURN_IF(QNN_SUCCESS != status, "setPowerConfig failed for RPC control latency.");
  }

  return Status::OK();
}

Status QnnBackendManager::DestroyHTPPowerConfigID(uint32_t htp_power_config_id) {
  QnnDevice_Infrastructure_t qnn_device_infra = nullptr;
  auto status = qnn_interface_.deviceGetInfrastructure(&qnn_device_infra);
  ORT_RETURN_IF(QNN_SUCCESS != status, "backendGetPerfInfrastructure failed.");

  auto* htp_infra = static_cast<QnnHtpDevice_Infrastructure_t*>(qnn_device_infra);
  ORT_RETURN_IF(QNN_HTP_DEVICE_INFRASTRUCTURE_TYPE_PERF != htp_infra->infraType,
                "HTP infra type = ", htp_infra->infraType, ", which is not perf infra type.");
  QnnHtpDevice_PerfInfrastructure_t& htp_perf_infra = htp_infra->perfInfra;

  Qnn_ErrorHandle_t destroy_ret = htp_perf_infra.destroyPowerConfigId(htp_power_config_id);
  ORT_RETURN_IF(QNN_SUCCESS != destroy_ret, "destroyPowerConfigId failed.");
  return Status::OK();
}

<<<<<<< HEAD
=======
Status QnnBackendManager::TerminateQnnLog() {
  std::lock_guard<std::recursive_mutex> lock(logger_recursive_mutex_);
  if (logger_ == nullptr) {
    return Status::OK();
  }

  if (nullptr != qnn_interface_.logFree && nullptr != log_handle_) {
    auto ret_val = qnn_interface_.logFree(log_handle_);

    // Reset QNN log handle to nullptr so other threads that are waiting on logger_recursive_mutex_ know it was freed.
    log_handle_ = nullptr;
    ORT_RETURN_IF(QNN_SUCCESS != ret_val,
                  "Unable to terminate logging in the backend.");
  }

  return Status::OK();
}

void QnnBackendManager::ReleaseResources() {
  auto result = ReleaseContext();
  if (Status::OK() != result) {
    LOGS_DEFAULT(ERROR) << "Failed to ReleaseContext: " << result.ErrorMessage();
  }

  result = ReleaseProfilehandle();
  if (Status::OK() != result) {
    LOGS_DEFAULT(ERROR) << "Failed to ReleaseProfilehandle: " << result.ErrorMessage();
  }

  result = ReleaseDevice();
  if (Status::OK() != result) {
    LOGS_DEFAULT(ERROR) << "Failed to ReleaseDevice: " << result.ErrorMessage();
  }

  result = ShutdownBackend();
  if (Status::OK() != result) {
    LOGS_DEFAULT(ERROR) << "Failed to ShutdownBackend: " << result.ErrorMessage();
  }

  result = TerminateQnnLog();
  if (Status::OK() != result) {
    LOGS_DEFAULT(ERROR) << "Failed to TerminateQnnLog: " << result.ErrorMessage();
  }

  if (backend_lib_handle_) {
    result = UnloadLib(backend_lib_handle_);
    if (Status::OK() != result) {
      LOGS_DEFAULT(ERROR) << "Failed to unload backend library: " << result.ErrorMessage();
    }
  }

  backend_setup_completed_ = false;

  return;
}

>>>>>>> c7f764c9
Status QnnBackendManager::ExtractBackendProfilingInfo() {
  if (ProfilingLevel::OFF == profiling_level_merge_ || ProfilingLevel::INVALID == profiling_level_merge_) {
    return Status::OK();
  }

  bool tracelogging_provider_ep_enabled = false;
  const Env& env = Env::Default();
  auto& provider = env.GetTelemetryProvider();
  auto level = provider.Level();
  if (provider.IsEnabled()) {
    auto keyword = provider.Keyword();
    if ((keyword & static_cast<uint64_t>(onnxruntime::logging::ORTTraceLoggingKeyword::Profiling)) != 0 && level >= 5) {
      tracelogging_provider_ep_enabled = true;
    }
  }

  // ETW disabled previously, but enabled now
  if (ProfilingLevel::INVALID == profiling_level_etw_ && tracelogging_provider_ep_enabled) {
    LOGS(*logger_, ERROR) << "ETW disabled previously, but enabled now. Can't do the switch! Won't output any profiling.";
    return Status::OK();
  }

  // ETW enabled previously, but disabled now
  if (ProfilingLevel::INVALID != profiling_level_etw_ && !tracelogging_provider_ep_enabled) {
    LOGS(*logger_, ERROR) << "ETW enabled previously, but disabled now. Can't do the switch! Won't output any profiling.";
    return Status::OK();
  }

  ORT_RETURN_IF(!tracelogging_provider_ep_enabled && profiling_file_path_.empty(),
                "Need to specify a cvs file via provider option profiling_file_path if ETW not enabled.");

  ORT_RETURN_IF(nullptr == profile_backend_handle_, "Backend profile handle not valid.");

  const QnnProfile_EventId_t* profile_events{nullptr};
  uint32_t num_events{0};
  Qnn_ErrorHandle_t result = qnn_interface_.profileGetEvents(profile_backend_handle_.get(), &profile_events, &num_events);
  if (!qnn_saver_path_.empty()) {  // Using QNN Saver backend
    // QNN SDK 2.28.2 returns QNN_SAVER_ERROR_DUMMY_RETVALUE, but previous QNN versions return QNN_PROFILE_NO_ERROR.
    // We accept both values.
    ORT_RETURN_IF(QNN_PROFILE_NO_ERROR != result && QNN_SAVER_ERROR_DUMMY_RETVALUE != result,
                  "Failed to get profile events. Error: ", QnnErrorHandleToString(result));
  } else {
    ORT_RETURN_IF(QNN_PROFILE_NO_ERROR != result, "Failed to get profile events. Error: ", QnnErrorHandleToString(result));
  }

  if (num_events > 0) {
    LOGS(*logger_, VERBOSE) << "profile_events: " << profile_events << " num_events: " << num_events;

    bool backendSupportsExtendedEventData = false;
    Qnn_ErrorHandle_t resultPropertyHasCapability =
        qnn_interface_.propertyHasCapability(QNN_PROPERTY_PROFILE_SUPPORTS_EXTENDED_EVENT);
    uint16_t errorCodePropertyHasCapability = static_cast<uint16_t>(resultPropertyHasCapability & 0xFFFF);
    if (errorCodePropertyHasCapability == QNN_PROPERTY_SUPPORTED) {
      LOGS(*logger_, VERBOSE) << "The QNN backend supports extended event data.";
      backendSupportsExtendedEventData = true;
    } else {
      LOGS(*logger_, VERBOSE) << "The QNN backend does not support extended event data.";
    }

    std::ofstream outfile;
    if (!tracelogging_provider_ep_enabled) {
      // Write to CSV in append mode
      std::ifstream infile(profiling_file_path_.c_str());
      bool exists = infile.good();
      infile.close();

      outfile.open(profiling_file_path_, std::ios_base::app);
      ORT_RETURN_IF(!outfile.is_open(), "Failed to open profiling file: ", profiling_file_path_);
      // If file didn't exist before, write the header
      if (!exists) {
        outfile << "Msg Timestamp,Message,Time,Unit of Measurement,Timing Source,Event Level,Event Identifier\n";
      }
    }

    for (size_t event_idx = 0; event_idx < num_events; event_idx++) {
      ORT_RETURN_IF_ERROR(
          ExtractProfilingEvent(*(profile_events + event_idx), "ROOT", outfile, backendSupportsExtendedEventData,
                                tracelogging_provider_ep_enabled));
      ORT_RETURN_IF_ERROR(
          ExtractProfilingSubEvents(*(profile_events + event_idx), outfile, backendSupportsExtendedEventData,
                                    tracelogging_provider_ep_enabled));
    }

    if (!tracelogging_provider_ep_enabled) {
      outfile.close();
      LOGS(*logger_, VERBOSE) << "Wrote QNN profiling events (" << num_events << ") to qnn-profiling-data.csv";
    } else {
      LOGS(*logger_, VERBOSE) << "Wrote QNN profiling events (" << num_events << ") to ETW";
    }
  }

  return Status::OK();
}

Status QnnBackendManager::ExtractProfilingSubEvents(
    QnnProfile_EventId_t profile_event_id,
    std::ofstream& outfile,
    bool useExtendedEventData,
    bool tracelogging_provider_ep_enabled) {
  const QnnProfile_EventId_t* profile_sub_events{nullptr};
  uint32_t num_sub_events{0};
  Qnn_ErrorHandle_t result = qnn_interface_.profileGetSubEvents(profile_event_id, &profile_sub_events, &num_sub_events);
  ORT_RETURN_IF(QNN_PROFILE_NO_ERROR != result, "Failed to get profile sub events. Error: ", QnnErrorHandleToString(result));

  if (num_sub_events > 0) {
    LOGS(*logger_, VERBOSE) << "profile_sub_events: " << profile_sub_events << " num_sub_events: " << num_sub_events;

    for (size_t sub_event_idx = 0; sub_event_idx < num_sub_events; sub_event_idx++) {
      ORT_RETURN_IF_ERROR(
          ExtractProfilingEvent(*(profile_sub_events + sub_event_idx), "SUB-EVENT", outfile, useExtendedEventData,
                                tracelogging_provider_ep_enabled));
      ORT_RETURN_IF_ERROR(
          ExtractProfilingSubEvents(*(profile_sub_events + sub_event_idx), outfile, useExtendedEventData,
                                    tracelogging_provider_ep_enabled));
    }

    LOGS(*logger_, VERBOSE) << "Wrote QNN profiling sub events (" << num_sub_events << ")";
  }

  return Status::OK();
}

Status QnnBackendManager::ExtractProfilingEvent(
    QnnProfile_EventId_t profile_event_id,
    const std::string& eventLevel,
    std::ofstream& outfile,
    bool useExtendedEventData,
    bool tracelogging_provider_ep_enabled) {
  if (useExtendedEventData) {
    return ExtractProfilingEventExtended(profile_event_id, eventLevel, outfile, tracelogging_provider_ep_enabled);
  } else {
    return ExtractProfilingEventBasic(profile_event_id, eventLevel, outfile, tracelogging_provider_ep_enabled);
  }
}

Status QnnBackendManager::ExtractProfilingEventBasic(
    QnnProfile_EventId_t profile_event_id,
    const std::string& eventLevel,
    std::ofstream& outfile,
    bool tracelogging_provider_ep_enabled) {
  QnnProfile_EventData_t event_data;
  Qnn_ErrorHandle_t result = qnn_interface_.profileGetEventData(profile_event_id, &event_data);
  QnnProfile_Error_t errorCode = static_cast<QnnProfile_Error_t>(result & 0xFFFF);
  ORT_RETURN_IF(QNN_PROFILE_NO_ERROR != result, "Failed to get profile event data: " + std::string(QnnProfileErrorToString(errorCode)));

  std::string message = GetEventTypeString(event_data.type);
  std::string unit = GetUnitString(event_data.unit);

#ifndef _WIN32
  tracelogging_provider_ep_enabled = false;
#endif

  if (!tracelogging_provider_ep_enabled) {
    outfile << "UNKNOWN"
            << ","
            << message << ","
            << event_data.value << ","
            << unit << ","
            << "BACKEND"
            << ","
            << eventLevel << ","
            << (event_data.identifier ? event_data.identifier : "NULL") << "\n";
  } else {
#ifdef _WIN32
    LogQnnProfileEventAsTraceLogging(
        (uint64_t)0,
        message,
        std::to_string(event_data.value),
        unit,
        "BACKEND",
        eventLevel,
        (event_data.identifier ? event_data.identifier : "NULL"));
#endif
  }

  return Status::OK();
}

Status QnnBackendManager::ExtractProfilingEventExtended(
    QnnProfile_EventId_t profile_event_id,
    const std::string& eventLevel,
    std::ofstream& outfile,
    bool tracelogging_provider_ep_enabled) {
  QnnProfile_ExtendedEventData_t event_data_extended;
  auto resultGetExtendedEventData = qnn_interface_.profileGetExtendedEventData(profile_event_id, &event_data_extended);
  QnnProfile_Error_t errorCode = static_cast<QnnProfile_Error_t>(resultGetExtendedEventData & 0xFFFF);
  ORT_RETURN_IF(QNN_PROFILE_NO_ERROR != errorCode, "Failed to get profile event data: " + std::string(QnnProfileErrorToString(errorCode)));

  // need to check the version first
  std::string message = GetEventTypeString(event_data_extended.v1.type);
  std::string unit = GetUnitString(event_data_extended.v1.unit);

#ifndef _WIN32
  tracelogging_provider_ep_enabled = false;
#endif

  if (!tracelogging_provider_ep_enabled) {
    if (event_data_extended.version == QNN_PROFILE_DATA_VERSION_1) {
      outfile << event_data_extended.v1.timestamp << ","
              << message << ","
              << ExtractQnnScalarValue(event_data_extended.v1.value) << ","
              << unit << ","
              << "BACKEND"
              << ","
              << eventLevel << ","
              << (event_data_extended.v1.identifier ? event_data_extended.v1.identifier : "NULL") << "\n";
    }
  } else {
#ifdef _WIN32
    LogQnnProfileEventAsTraceLogging(
        event_data_extended.v1.timestamp,
        message,
        ExtractQnnScalarValue(event_data_extended.v1.value),
        unit,
        "BACKEND",
        eventLevel,
        (event_data_extended.v1.identifier ? event_data_extended.v1.identifier : "NULL"));
#endif
  }

  return Status::OK();
}

#ifdef _WIN32
void QnnBackendManager::LogQnnProfileEventAsTraceLogging(
    uint64_t timestamp,
    const std::string& message,
    const std::string& qnnScalarValue,
    const std::string& unit,
    const std::string& timingSource,
    const std::string& eventLevel,
    const char* eventIdentifier) {
  TraceLoggingWrite(
      telemetry_provider_handle,
      "QNNProfilingEvent",
      TraceLoggingKeyword(static_cast<uint64_t>(onnxruntime::logging::ORTTraceLoggingKeyword::Profiling)),
      TraceLoggingLevel(WINEVENT_LEVEL_VERBOSE),
      TraceLoggingValue(timestamp, "Timestamp"),
      TraceLoggingString(message.c_str(), "Message"),
      TraceLoggingString(qnnScalarValue.c_str(), "Value"),
      TraceLoggingString(unit.c_str(), "Unit of Measurement"),
      TraceLoggingString(timingSource.c_str(), "Timing Source"),
      TraceLoggingString(eventLevel.c_str(), "Event Level"),
      TraceLoggingString(eventIdentifier, "Event Identifier"));
}
#endif

const std::string& QnnBackendManager::GetUnitString(QnnProfile_EventUnit_t unitType) {
  const auto& unitStringMap = GetUnitStringMap();
  auto it = unitStringMap.find(unitType);
  if (it != unitStringMap.end()) {
    return it->second;
  }
  static const std::string unknown = "UNKNOWN";
  return unknown;
}

const std::unordered_map<QnnProfile_EventUnit_t, std::string>& QnnBackendManager::GetUnitStringMap() {
  static const std::unordered_map<QnnProfile_EventUnit_t, std::string> unitStringMap = {
      {QNN_PROFILE_EVENTUNIT_MICROSEC, "US"},
      {QNN_PROFILE_EVENTUNIT_BYTES, "BYTES"},
      {QNN_PROFILE_EVENTUNIT_CYCLES, "CYCLES"},
      {QNN_PROFILE_EVENTUNIT_COUNT, "COUNT"},
      {QNN_PROFILE_EVENTUNIT_OBJECT, "OBJECT"},
      {QNN_PROFILE_EVENTUNIT_BACKEND, "BACKEND"}};
  return unitStringMap;
}

const std::string QnnBackendManager::GetEventTypeString(QnnProfile_EventType_t eventType) {
  // Interpret the event type
  switch (eventType) {
    case QNN_PROFILE_EVENTTYPE_INIT:
      return "INIT";
    case QNN_PROFILE_EVENTTYPE_FINALIZE:
      return "FINALIZE";
    case QNN_PROFILE_EVENTTYPE_EXECUTE:
      return "EXECUTE";
    case QNN_PROFILE_EVENTTYPE_NODE:
      return "NODE";
    case QNN_PROFILE_EVENTTYPE_EXECUTE_QUEUE_WAIT:
      return "EXECUTE QUEUE WAIT";
    case QNN_PROFILE_EVENTTYPE_EXECUTE_PREPROCESS:
      return "EXECUTE PREPROCESS";
    case QNN_PROFILE_EVENTTYPE_EXECUTE_DEVICE:
      return "EXECUTE DEVICE";
    case QNN_PROFILE_EVENTTYPE_EXECUTE_POSTPROCESS:
      return "EXECUTE POSTPROCESS";
    case QNN_PROFILE_EVENTTYPE_DEINIT:
      return "DE-INIT";
    case QNN_PROFILE_EVENTTYPE_BACKEND:
      return "BACKEND";
    default:
      if (eventType > QNN_PROFILE_EVENTTYPE_BACKEND) {
        return "BACKEND";
      }
      return "UNKNOWN";
  }
}

const char* QnnBackendManager::QnnProfileErrorToString(QnnProfile_Error_t error) {
  switch (error) {
    case QNN_PROFILE_NO_ERROR:
      return "QNN_PROFILE_NO_ERROR";
    case QNN_PROFILE_ERROR_UNSUPPORTED:
      return "QNN_PROFILE_ERROR_UNSUPPORTED";
    case QNN_PROFILE_ERROR_INVALID_ARGUMENT:
      return "QNN_PROFILE_ERROR_INVALID_ARGUMENT";
    case QNN_PROFILE_ERROR_MEM_ALLOC:
      return "QNN_PROFILE_ERROR_MEM_ALLOC";
    case QNN_PROFILE_ERROR_INVALID_HANDLE:
      return "QNN_PROFILE_ERROR_INVALID_HANDLE";
    case QNN_PROFILE_ERROR_HANDLE_IN_USE:
      return "QNN_PROFILE_ERROR_HANDLE_IN_USE";
    case QNN_PROFILE_ERROR_INCOMPATIBLE_EVENT:
      return "QNN_PROFILE_ERROR_INCOMPATIBLE_EVENT";
    default:
      return "UNKNOWN_ERROR";
  }
}

std::string_view QnnBackendManager::QnnErrorHandleToString(Qnn_ErrorHandle_t error) {
  return utils::GetQnnErrorMessage(qnn_interface_, error);
}

const std::string QnnBackendManager::ExtractQnnScalarValue(const Qnn_Scalar_t& scalar) {
  switch (scalar.dataType) {
    case QNN_DATATYPE_INT_8:
      return std::to_string(static_cast<int>(scalar.int8Value));
    case QNN_DATATYPE_INT_16:
      return std::to_string(scalar.int16Value);
    case QNN_DATATYPE_INT_32:
      return std::to_string(scalar.int32Value);
    case QNN_DATATYPE_INT_64:
      return std::to_string(scalar.int64Value);
    case QNN_DATATYPE_UINT_8:
      return std::to_string(static_cast<unsigned int>(scalar.uint8Value));
    case QNN_DATATYPE_UINT_16:
      return std::to_string(scalar.uint16Value);
    case QNN_DATATYPE_UINT_32:
      return std::to_string(scalar.uint32Value);
    case QNN_DATATYPE_UINT_64:
      return std::to_string(scalar.uint64Value);
    case QNN_DATATYPE_FLOAT_16:
      return std::to_string(scalar.floatValue);
    case QNN_DATATYPE_FLOAT_32:
      return std::to_string(scalar.floatValue);
    case QNN_DATATYPE_SFIXED_POINT_8:
    case QNN_DATATYPE_SFIXED_POINT_16:
    case QNN_DATATYPE_SFIXED_POINT_32:
      return std::to_string(scalar.int32Value);  // Assume using int types for signed fixed points.
    case QNN_DATATYPE_UFIXED_POINT_8:
    case QNN_DATATYPE_UFIXED_POINT_16:
    case QNN_DATATYPE_UFIXED_POINT_32:
      return std::to_string(scalar.uint32Value);  // Assume using unsigned int types for unsigned fixed points.
    case QNN_DATATYPE_BOOL_8:
      return scalar.bool8Value ? "true" : "false";
    case QNN_DATATYPE_STRING:
      return scalar.stringValue ? scalar.stringValue : "NULL";
    default:
      return "UNKNOWN";
  }
}

QnnBackendManager::~QnnBackendManager() {
}

void* QnnBackendManager::LoadLib(const char* file_name, int flags, std::string& error_msg) {
#ifdef _WIN32
  DWORD as_is, to_be;
  bool loaded_before = false;

  if (!file_name || ::strlen(file_name) == 0) {
    error_msg = "filename is null or empty";
    return nullptr;
  }

  // POSIX asks one of symbol resolving approaches:
  // NOW or LAZY must be specified
  if (!(flags & static_cast<int>(DlOpenFlag::DL_NOW))) {
    error_msg = "flags must include DL_NOW";
    return nullptr;
  }

  HANDLE cur_proc = GetCurrentProcess();

  if (EnumProcessModules(cur_proc, nullptr, 0, &as_is) == 0) {
    error_msg = "enumerate modules failed before loading module";
    return nullptr;
  }

  HMODULE mod;
  auto file_path = std::filesystem::path(file_name);
  if (!file_path.is_absolute()) {
    // construct an absolute path from ORT runtime path + file_name and check whether it exists.
    auto pathstring = Env::Default().GetRuntimePath() + ToPathString(file_name);
    auto absolute_path = pathstring.c_str();
    if (std::filesystem::exists(std::filesystem::path(absolute_path))) {
      // load library from absolute path and search for dependencies there.
      mod = LoadLibraryExW(absolute_path, nullptr, LOAD_WITH_ALTERED_SEARCH_PATH);
    } else {
      // use default dll search order for file_name.
      mod = LoadLibraryExA(file_name, nullptr, 0);
    }
  } else {
    // file_name represents an absolute path.
    // load library from absolute path and search for dependencies there.
    mod = LoadLibraryExA(file_name, nullptr, LOAD_WITH_ALTERED_SEARCH_PATH);
  }
  if (!mod) {
    error_msg = "load library failed";
    return nullptr;
  }

  if (EnumProcessModules(cur_proc, nullptr, 0, &to_be) == 0) {
    error_msg = "enumerate modules failed after loading module";
    FreeLibrary(mod);
    return nullptr;
  }

  if (as_is == to_be) {
    loaded_before = true;
  }

  // (not loaded_before) and DL_LOCAL means this lib was not loaded yet
  // add it into the local set
  //
  // If loaded_before and DL_LOCAL, means this lib was already loaded
  // 2 cases here for how it was loaded before:
  // a. with DL_LOCAL, just ignore since it was already in local set
  // b. with DL_GLOBAL, POSIX asks it in global, ignore it, too
  if ((!loaded_before) && (flags & static_cast<int>(DlOpenFlag::DL_LOCAL))) {
    mod_handles_.insert(mod);
  }

  // once callers ask for global, needs to be in global thereafter
  // so the lib should be removed from local set
  if (flags & static_cast<int>(DlOpenFlag::DL_GLOBAL)) {
    mod_handles_.erase(mod);
  }

  return static_cast<void*>(mod);
#else
  ORT_UNUSED_PARAMETER(error_msg);
  int real_flags = 0;

  if (flags & static_cast<int>(DlOpenFlag::DL_NOW)) {
    real_flags |= RTLD_NOW;
  }

  if (flags & static_cast<int>(DlOpenFlag::DL_LOCAL)) {
    real_flags |= RTLD_LOCAL;
  }

  if (flags & static_cast<int>(DlOpenFlag::DL_GLOBAL)) {
    real_flags |= RTLD_GLOBAL;
  }

  return ::dlopen(file_name, real_flags);
#endif
}

Status QnnBackendManager::UnloadLib(void* handle) {
  if (!handle) {
    return Status::OK();
  }

#ifdef _WIN32
  HMODULE mod = static_cast<HMODULE>(handle);

// TODO: QNN SDK 2.17 crashes for some models/tests on Windows x64 when unloading library.
// Example: ReductionOpTest.ArgMax
#if !defined(_M_AMD64)
  if (FreeLibrary(mod) == 0) {
    return ORT_MAKE_STATUS(ONNXRUNTIME, FAIL, "Failed to free library.");
  }
#endif  // !defined(_M_AMD64)
  mod_handles_.erase(mod);
#else
  auto rt = ::dlclose(handle);
  if (rt != 0) {
    return ORT_MAKE_STATUS(ONNXRUNTIME, FAIL, "Failed to free library.");
  }
#endif  // defined(_WIN32)

  return Status::OK();
}

void* QnnBackendManager::LibFunction(void* handle, const char* symbol, std::string& error_msg) {
#ifdef _WIN32
  FARPROC sym_addr = nullptr;
  DWORD size, size_needed;
  HMODULE mod = 0;

  if ((!handle) || (!symbol)) {
    return nullptr;
  }

  HANDLE cur_proc = GetCurrentProcess();

  if (EnumProcessModules(cur_proc, nullptr, 0, &size) == 0) {
    error_msg = "enumerate modules failed before memory allocation";
    return nullptr;
  }

  HMODULE* mod_list = static_cast<HMODULE*>(malloc(size));
  if (!mod_list) {
    error_msg = "malloc failed";
    return nullptr;
  }

  if (EnumProcessModules(cur_proc, mod_list, size, &size_needed) == 0) {
    error_msg = "enumerate modules failed after memory allocation";
    free(mod_list);
    return nullptr;
  }

  // DL_DEFAULT needs to bypass those modules with DL_LOCAL flag
  if (handle == DL_DEFAULT) {
    for (size_t i = 0; i < (size / sizeof(HMODULE)); i++) {
      auto iter = mod_handles_.find(mod_list[i]);
      if (iter != mod_handles_.end()) {
        continue;
      }
      // once find the first non-local module with symbol
      // return its address here to avoid unnecessary looping
      sym_addr = GetProcAddress(mod_list[i], symbol);
      if (sym_addr) {
        free(mod_list);
        return *(void**)(&sym_addr);
      }
    }
  } else {
    mod = static_cast<HMODULE>(handle);
  }

  free(mod_list);
  sym_addr = GetProcAddress(mod, symbol);
  if (!sym_addr) {
    error_msg = "can't resolve symbol";
    return NULL;
  }

  return *(void**)(&sym_addr);
#else
  ORT_UNUSED_PARAMETER(error_msg);
  if (handle == DL_DEFAULT) {
    return ::dlsym(RTLD_DEFAULT, symbol);
  }

  return ::dlsym(handle, symbol);
#endif
}

Status QnnBackendManager::AddQnnContextHandle(Qnn_ContextHandle_t raw_context_handle) {
  ORT_RETURN_IF(logger_ == nullptr, "logger_ should be set.");

  auto free_context_handle = [this](Qnn_ContextHandle_t raw_context_handle) {
    const auto free_result = qnn_interface_.contextFree(raw_context_handle, nullptr);
    if (free_result != QNN_CONTEXT_NO_ERROR) {
      // use default logger because logger_ might already be destroyed
      LOGS_DEFAULT(ERROR) << "qnn_interface.contextFree() failed: "
                          << utils::GetVerboseQnnErrorMessage(qnn_interface_, free_result);
    }
  };

  // take ownership of `raw_context_handle`
  auto context_handle = UniqueQnnHandle<Qnn_ContextHandle_t>(raw_context_handle, free_context_handle);
  auto mem_handle_manager = std::make_unique<QnnContextMemHandleManager>(GetQnnInterface(), raw_context_handle,
                                                                         *logger_);

  auto context_handle_record = std::make_shared<QnnContextHandleRecord>();
  context_handle_record->context_handle = std::move(context_handle);
  context_handle_record->mem_handles = std::move(mem_handle_manager);

  const bool inserted = context_map_.try_emplace(raw_context_handle, std::move(context_handle_record)).second;
  ORT_RETURN_IF_NOT(inserted, "QNN context was already added: ", raw_context_handle);

  contexts_.push_back(raw_context_handle);

  return Status::OK();
}

Status QnnBackendManager::GetOrRegisterContextMemHandle(Qnn_ContextHandle_t context_handle,
                                                        void* shared_memory_address,
                                                        const Qnn_Tensor_t& qnn_tensor,
                                                        Qnn_MemHandle_t& mem_handle) {
  // Multi-threading situations to consider:
  // 1) Shared memory allocation is being freed in another thread while we are processing `shared_memory_address`.
  //    This implies incorrect usage as the memory is being freed while it is still in use. Let's assume this won't
  //    happen.
  // 2) The shared memory allocation clean up function is being run from another thread while the
  //    QnnContextHandleRecord or QnnBackendManager objects are being destroyed.
  //    Usage of weak_ptrs from the clean up function should ensure that those objects are only accessed while they are
  //    in scope.

  const auto context_handle_record_it = context_map_.find(context_handle);
  ORT_RETURN_IF_NOT(context_handle_record_it != context_map_.end(), "QNN context not found: ", context_handle);

  auto& context_handle_record = context_handle_record_it->second;
  auto& context_mem_handle_manager = context_handle_record->mem_handles;

  bool did_register{};
  ORT_RETURN_IF_ERROR(context_mem_handle_manager->GetOrRegister(shared_memory_address, qnn_tensor,
                                                                mem_handle, did_register));

  if (did_register) {
    HtpSharedMemoryAllocator::AllocationCleanUpFn unregister_mem_handle =
        [&logger = *logger_,
         weak_backend_manager = weak_from_this(),
         weak_context_handle_record = std::weak_ptr{context_handle_record}](
            void* shared_memory_address) {
          // Lock QnnBackendManager shared_ptr to ensure that QNN interface is still valid.
          auto backend_manager = weak_backend_manager.lock();
          if (!backend_manager) {
            return;
          }

          // Lock QnnContextHandleRecord shared_ptr to ensure that QNN context handle is still valid.
          auto context_handle_record = weak_context_handle_record.lock();
          if (!context_handle_record) {
            return;
          }

          auto& context_mem_handle_manager = context_handle_record->mem_handles;

          auto unregister_status = context_mem_handle_manager->Unregister(shared_memory_address);
          if (!unregister_status.IsOK()) {
            LOGS(logger, ERROR) << "Failed to unregister shared memory mem handle for address: "
                                << shared_memory_address << ", error: " << unregister_status.ErrorMessage();
          }
        };

    ORT_RETURN_IF_ERROR(HtpSharedMemoryAllocator::AddAllocationCleanUp(shared_memory_address,
                                                                       std::move(unregister_mem_handle)));
  }

  return Status::OK();
}

}  // namespace qnn
}  // namespace onnxruntime<|MERGE_RESOLUTION|>--- conflicted
+++ resolved
@@ -278,7 +278,9 @@
   QnnLog_Level_t qnn_log_level = MapOrtSeverityToQNNLogLevel(ort_log_level);
   LOGS(*logger_, VERBOSE) << "Set Qnn log level: " << qnn_log_level;
 
-<<<<<<< HEAD
+  // NOTE: Even if logCreate() fails and QNN does not return a valid log_handle_, QNN may still
+  // call the QnnLogging() callback. So, we have to make sure that QnnLogging() can handle calls
+  // in which ORT logging is not available.
   Qnn_LogHandle_t raw_log_handle{};
   Qnn_ErrorHandle_t result = qnn_interface_.logCreate(QnnLogging, qnn_log_level, &raw_log_handle);
   ORT_RETURN_IF(result != QNN_SUCCESS,
@@ -291,30 +293,6 @@
         // use default logger because logger_ might already be destroyed
         LOGS_DEFAULT(ERROR) << "Failed to free QNN log handle: " << QnnErrorHandleToString(free_result);
       }
-=======
-  // NOTE: Even if logCreate() fails and QNN does not return a valid log_handle_, QNN may still
-  // call the QnnLogging() callback. So, we have to make sure that QnnLogging() can handle calls
-  // in which ORT logging is not available.
-  Qnn_ErrorHandle_t result = qnn_interface_.logCreate(QnnLogging, qnn_log_level, &log_handle_);
-
-  if (result != QNN_SUCCESS) {
-    switch (result) {
-      case QNN_COMMON_ERROR_NOT_SUPPORTED:
-        LOGS(*logger_, ERROR) << "Logging not supported in the QNN backend.";
-        break;
-      case QNN_LOG_ERROR_INVALID_ARGUMENT:
-        LOGS(*logger_, ERROR) << "Invalid argument provided to QnnLog_create.";
-        break;
-      case QNN_LOG_ERROR_MEM_ALLOC:
-        LOGS(*logger_, ERROR) << "Memory allocation error during QNN logging initialization.";
-        break;
-      case QNN_LOG_ERROR_INITIALIZATION:
-        LOGS(*logger_, ERROR) << "Initialization of logging failed in the QNN backend.";
-        break;
-      default:
-        LOGS(*logger_, WARNING) << "Unknown error occurred while initializing logging in the QNN backend.";
-        break;
->>>>>>> c7f764c9
     }
   };
 
@@ -562,15 +540,9 @@
   bool is_npu_backend = IsNpuBackend(GetQnnBackendType());
 
   Qnn_ContextHandle_t context = nullptr;
-<<<<<<< HEAD
   Qnn_ErrorHandle_t result = qnn_interface_.contextCreate(backend_handle_.get(),
                                                           device_handle_.get(),
-                                                          context_configs,
-=======
-  Qnn_ErrorHandle_t result = qnn_interface_.contextCreate(backend_handle_,
-                                                          device_handle_,
                                                           is_npu_backend ? npu_context_configs : empty_context_configs,
->>>>>>> c7f764c9
                                                           &context);
 
   ORT_RETURN_IF(QNN_CONTEXT_NO_ERROR != result, "Failed to create context. Error: ", QnnErrorHandleToString(result));
@@ -1089,65 +1061,6 @@
   return Status::OK();
 }
 
-<<<<<<< HEAD
-=======
-Status QnnBackendManager::TerminateQnnLog() {
-  std::lock_guard<std::recursive_mutex> lock(logger_recursive_mutex_);
-  if (logger_ == nullptr) {
-    return Status::OK();
-  }
-
-  if (nullptr != qnn_interface_.logFree && nullptr != log_handle_) {
-    auto ret_val = qnn_interface_.logFree(log_handle_);
-
-    // Reset QNN log handle to nullptr so other threads that are waiting on logger_recursive_mutex_ know it was freed.
-    log_handle_ = nullptr;
-    ORT_RETURN_IF(QNN_SUCCESS != ret_val,
-                  "Unable to terminate logging in the backend.");
-  }
-
-  return Status::OK();
-}
-
-void QnnBackendManager::ReleaseResources() {
-  auto result = ReleaseContext();
-  if (Status::OK() != result) {
-    LOGS_DEFAULT(ERROR) << "Failed to ReleaseContext: " << result.ErrorMessage();
-  }
-
-  result = ReleaseProfilehandle();
-  if (Status::OK() != result) {
-    LOGS_DEFAULT(ERROR) << "Failed to ReleaseProfilehandle: " << result.ErrorMessage();
-  }
-
-  result = ReleaseDevice();
-  if (Status::OK() != result) {
-    LOGS_DEFAULT(ERROR) << "Failed to ReleaseDevice: " << result.ErrorMessage();
-  }
-
-  result = ShutdownBackend();
-  if (Status::OK() != result) {
-    LOGS_DEFAULT(ERROR) << "Failed to ShutdownBackend: " << result.ErrorMessage();
-  }
-
-  result = TerminateQnnLog();
-  if (Status::OK() != result) {
-    LOGS_DEFAULT(ERROR) << "Failed to TerminateQnnLog: " << result.ErrorMessage();
-  }
-
-  if (backend_lib_handle_) {
-    result = UnloadLib(backend_lib_handle_);
-    if (Status::OK() != result) {
-      LOGS_DEFAULT(ERROR) << "Failed to unload backend library: " << result.ErrorMessage();
-    }
-  }
-
-  backend_setup_completed_ = false;
-
-  return;
-}
-
->>>>>>> c7f764c9
 Status QnnBackendManager::ExtractBackendProfilingInfo() {
   if (ProfilingLevel::OFF == profiling_level_merge_ || ProfilingLevel::INVALID == profiling_level_merge_) {
     return Status::OK();
