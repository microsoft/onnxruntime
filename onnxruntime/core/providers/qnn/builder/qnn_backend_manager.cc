--- conflicted
+++ resolved
@@ -52,8 +52,6 @@
 #endif
 }
 
-<<<<<<< HEAD
-=======
 Status ReadBinaryFromFile(const std::string& file_path, uint8_t* buffer, size_t buffer_size) {
   ORT_RETURN_IF(nullptr == buffer, "Binary buffer is nullptr");
   std::ifstream in(file_path, std::ifstream::binary);
@@ -118,7 +116,6 @@
   return Status::OK();
 }
 
->>>>>>> 39e585ff
 template <typename F, class T>
 Status QnnBackendManager::GetQnnInterfaceProvider(const char* lib_path,
                                                   const char* interface_provider_name,
@@ -877,12 +874,8 @@
 // or generate Qnn context binary is enabled -- to get the max spill fill buffer size
 Status QnnBackendManager::SetupBackend(const logging::Logger& logger,
                                        bool load_from_cached_context,
-<<<<<<< HEAD
-                                       bool need_load_system_lib) {
-=======
                                        bool need_load_system_lib,
                                        bool share_ep_contexts) {
->>>>>>> 39e585ff
   std::lock_guard<std::recursive_mutex> lock(logger_recursive_mutex_);
   if (backend_setup_completed_) {
     LOGS(logger, VERBOSE) << "Backend setup already!";
@@ -901,42 +894,6 @@
 
   if (status.IsOK() && (load_from_cached_context || need_load_system_lib)) {
     status = LoadQnnSystemLib();
-<<<<<<< HEAD
-  }
-
-  if (status.IsOK()) {
-    sdk_build_version_ = GetBackendBuildId();
-    LOGS(logger, VERBOSE) << "Backend build version: "
-                          << sdk_build_version_;
-  }
-
-  if (status.IsOK()) {
-    status = InitializeQnnLog(logger);
-  }
-  if (status.IsOK()) {
-    LOGS(logger, VERBOSE) << "SetLogger succeed.";
-  }
-
-  if (status.IsOK()) {
-    status = InitializeBackend();
-  }
-  if (status.IsOK()) {
-    LOGS(logger, VERBOSE) << "InitializeBackend succeed.";
-  }
-
-  if (status.IsOK()) {
-    status = CreateDevice();
-  }
-  if (status.IsOK()) {
-    LOGS(logger, VERBOSE) << "CreateDevice succeed.";
-  }
-
-  if (status.IsOK()) {
-    status = InitializeProfiling();
-  }
-  if (status.IsOK()) {
-    LOGS(logger, VERBOSE) << "InitializeProfiling succeed.";
-=======
   }
 
   if (status.IsOK()) {
@@ -980,16 +937,11 @@
 #else
     enable_htp_weight_sharing = true;
 #endif
->>>>>>> 39e585ff
   }
 
   if (!load_from_cached_context) {
     if (status.IsOK()) {
-<<<<<<< HEAD
-      status = CreateContext();
-=======
       status = CreateContext(enable_htp_weight_sharing);
->>>>>>> 39e585ff
     }
     if (status.IsOK()) {
       LOGS(logger, VERBOSE) << "CreateContext succeed.";
