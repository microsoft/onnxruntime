// Copyright (c) Microsoft Corporation. All rights reserved.
// Licensed under the MIT License.

#include "core/providers/qnn/builder/opbuilder/base_op_builder.h"
#include <utility>
#include "core/providers/qnn/builder/qnn_utils.h"

<<<<<<< HEAD
#include <core/providers/common.h>

#include "core/providers/shared/utils/utils.h"
#include "core/common/safeint.h"

=======
>>>>>>> 82840f63
namespace onnxruntime {
namespace qnn {

std::string BaseOpBuilder::GetOpBuilderType() const {
  return op_builder_type_;
}

// Add operator related
Status BaseOpBuilder::IsOpSupported(QnnModelWrapper& qnn_model_wrapper,
                                    const NodeUnit& node_unit,
                                    const logging::Logger& logger) const {
  return AddToModelBuilder(qnn_model_wrapper, node_unit, logger, true);
}

// Add operator related
Status BaseOpBuilder::AddToModelBuilder(QnnModelWrapper& qnn_model_wrapper,
                                        const NodeUnit& node_unit,
                                        const logging::Logger& logger,
                                        bool do_op_validation) const {
  LOGS(logger, VERBOSE) << "QNN node builder is trying to add node. Onnx node name: [" << node_unit.Name()
                        << "] onnx node type: [" << node_unit.OpType() << "].";

  std::vector<std::string> input_names;
  // Inputs & output handling mostly same for most of the Ops, just node attributes are different
  ORT_RETURN_IF_ERROR(ProcessInputs(qnn_model_wrapper, node_unit, logger,
                                    input_names, do_op_validation));

  ORT_RETURN_IF_ERROR(ProcessAttributesAndOutputs(qnn_model_wrapper, node_unit, std::move(input_names),
                                                  logger, do_op_validation));

  return Status::OK();
}

Status BaseOpBuilder::ProcessInput(QnnModelWrapper& qnn_model_wrapper,
                                   const NodeUnitIODef& input,
                                   const logging::Logger& logger,
                                   std::vector<std::string>& input_names) const {
  const auto& input_name = input.node_arg.Name();

  if (qnn_model_wrapper.IsQnnTensorWrapperExist(input_name)) {
    LOGS(logger, VERBOSE) << "Tensor already added, skip it: " << input_name;
    input_names.push_back(input_name);
    return Status::OK();
  }

  QnnTensorWrapper input_tensorwrapper;
  ORT_RETURN_IF_ERROR(qnn_model_wrapper.MakeTensorWrapper(input, input_tensorwrapper));
  ORT_RETURN_IF_NOT(qnn_model_wrapper.AddTensorWrapper(std::move(input_tensorwrapper)), "Failed to add tensor.");
  input_names.push_back(input_name);

  return Status::OK();
}

Status BaseOpBuilder::ProcessInputs(QnnModelWrapper& qnn_model_wrapper,
                                    const NodeUnit& node_unit,
                                    const logging::Logger& logger,
                                    std::vector<std::string>& input_names,
                                    bool do_op_validation) const {
  ORT_UNUSED_PARAMETER(do_op_validation);

  const auto& inputs = node_unit.Inputs();
  const auto input_count = GetInputCountQnnRequired(node_unit);
  for (size_t input_i = 0; input_i < input_count; ++input_i) {
    ORT_RETURN_IF_ERROR(ProcessInput(qnn_model_wrapper, inputs[input_i], logger, input_names));
  }

  return Status::OK();
}

Status BaseOpBuilder::AddZeroBiasInput(QnnModelWrapper& qnn_model_wrapper,
                                       const QnnQuantParamsWrapper& input0_qparams,
                                       const QnnQuantParamsWrapper& input1_qparams,
                                       std::vector<uint32_t>&& bias_shape,
                                       const std::string& bias_name,
                                       const logging::Logger& logger,
                                       std::vector<std::string>& input_names) const {
  ORT_UNUSED_PARAMETER(logger);
  // For now, only handle case where input0 is per-tensor quantized and input1 is either per-tensor
  // or per-channel quantized.
  ORT_RETURN_IF_NOT(input0_qparams.IsPerTensor(/*include_bw*/ true) && input1_qparams.IsQuantized(),
                    "QNN EP currently only supports adding a dummy zero bias input for per-tensor ",
                    "input[0] and per-tensor/per-channel input[1]");

  size_t num_bias_elems = 1;
  for (size_t i = 0; i < bias_shape.size(); i++) {
    num_bias_elems *= static_cast<size_t>(bias_shape[i]);
  }

  // Bias static input should be all zeros.
  std::vector<uint8_t> bias_bytes(num_bias_elems * sizeof(int32_t), 0);

  // Bias's quantization scale(s) should be the product of the other inputs' quantization scales.
  // Input[0] is expected to have one scale (per-tensor).
  // If input[1] is per-channel (many scales), then the dummy bias also needs to be per-channel.
  std::vector<float> input0_quant_scales;
  std::vector<float> input1_quant_scales;
  ORT_RETURN_IF_ERROR(input0_qparams.GetScales(input0_quant_scales));
  ORT_RETURN_IF_ERROR(input1_qparams.GetScales(input1_quant_scales));

  const size_t num_bias_scales_offsets = input1_quant_scales.size();
  assert(input0_quant_scales.size() == 1);  // Expected for per-tensor.
  ORT_RETURN_IF_NOT(num_bias_scales_offsets >= input0_quant_scales.size(),
                    "Input[1] should have >= 1 quantization scale values");

  std::vector<float> bias_scales(num_bias_scales_offsets);
  for (size_t i = 0; i < num_bias_scales_offsets; i++) {
    bias_scales[i] = input0_quant_scales[0] * input1_quant_scales[i];
  }

  std::vector<int32_t> bias_offsets(num_bias_scales_offsets, 0);  // Bias's zero-points should be all zeros.
  QnnQuantParamsWrapper bias_qparams;

  if (input1_qparams.IsPerChannel()) {
    bias_qparams = QnnQuantParamsWrapper(bias_scales, bias_offsets, /*axis*/ 0, /*is_int4*/ false);
  } else {
    bias_qparams = QnnQuantParamsWrapper(bias_scales[0], bias_offsets[0]);
  }

  auto tensor_wrapper = QnnTensorWrapper(bias_name, QNN_TENSOR_TYPE_STATIC, QNN_DATATYPE_SFIXED_POINT_32,
                                         std::move(bias_qparams), std::move(bias_shape), std::move(bias_bytes));

  qnn_model_wrapper.AddTensorWrapper(std::move(tensor_wrapper));
  input_names.push_back(bias_name);

  return Status::OK();
}

Status BaseOpBuilder::ProcessAttributesAndOutputs(QnnModelWrapper& qnn_model_wrapper,
                                                  const NodeUnit& node_unit,
                                                  std::vector<std::string>&& input_names,
                                                  const logging::Logger& logger,
                                                  bool do_op_validation) const {
  if (input_names.size() < 1) {
    return Status::OK();
  }

  ORT_RETURN_IF_ERROR(ProcessOutputs(qnn_model_wrapper, node_unit, std::move(input_names), {},
                                     logger, do_op_validation, GetQnnOpType(node_unit.OpType())));
  return Status::OK();
}

Status BaseOpBuilder::ProcessOutputs(QnnModelWrapper& qnn_model_wrapper,
                                     const NodeUnit& node_unit,
                                     std::vector<std::string>&& input_names,
                                     std::vector<std::string>&& param_tensor_names,
                                     const logging::Logger& logger,
                                     bool do_op_validation,
                                     const std::string& qnn_op_type) const {
  ORT_UNUSED_PARAMETER(logger);
  // Add output
  // Output part is common for all Ops, only difference is the Op attribute
  const auto& outputs = node_unit.Outputs();
  std::vector<std::string> output_names;
  struct CastNodeInfo {
    std::string node_name;
    std::string input_name;
    std::string output_name;
  };
  std::vector<CastNodeInfo> cast_node_info_vec;

  const auto output_count = GetOutputCountQnnRequired(node_unit);
  for (size_t output_i = 0; output_i < output_count; ++output_i) {
    const auto& output_name = outputs[output_i].node_arg.Name();

    TensorInfo output_info = {};
    ORT_RETURN_IF_ERROR(qnn_model_wrapper.GetTensorInfo(outputs[output_i], output_info));

    if (output_info.quant_param.IsQuantized()) {
      ORT_RETURN_IF_ERROR(OverrideOutputQuantParam(qnn_model_wrapper, node_unit, logger, input_names,
                                                   output_i, output_info.qnn_data_type, output_info.quant_param));
    }

    Qnn_DataType_t supported_qnn_data_type = GetSupportedOutputDataType(output_i, output_info.qnn_data_type);
    bool is_graph_output = qnn_model_wrapper.IsGraphOutput(output_name);
    if (supported_qnn_data_type != output_info.qnn_data_type && is_graph_output && !do_op_validation) {
      std::string cast_node_name = output_name + "_ort_qnn_ep_cast";
      std::string cast_input_name = output_name + "_ort_qnn_ep_aux";
      std::vector<uint32_t> cast_output_shape = output_info.shape;
      QnnTensorWrapper cast_input_tensorwrapper(cast_input_name,
                                                QNN_TENSOR_TYPE_NATIVE,
                                                supported_qnn_data_type,
                                                output_info.quant_param.Copy(),
                                                std::move(cast_output_shape));
      ORT_RETURN_IF_NOT(qnn_model_wrapper.AddTensorWrapper(std::move(cast_input_tensorwrapper)), "Failed to add tensor.");
      output_names.push_back(cast_input_name);
      cast_node_info_vec.push_back({cast_node_name, cast_input_name, output_name});
    } else {
      output_info.qnn_data_type = supported_qnn_data_type;
      output_names.push_back(output_name);
    }
    Qnn_TensorType_t tensor_type = is_graph_output ? QNN_TENSOR_TYPE_APP_READ : QNN_TENSOR_TYPE_NATIVE;
    QnnTensorWrapper output_tensorwrapper(output_name,
                                          tensor_type,
                                          output_info.qnn_data_type,
                                          std::move(output_info.quant_param),
                                          std::move(output_info.shape));
    ORT_RETURN_IF_NOT(qnn_model_wrapper.AddTensorWrapper(std::move(output_tensorwrapper)), "Failed to add tensor.");
  }

  ORT_RETURN_IF_NOT(qnn_model_wrapper.CreateQnnNode(utils::GetNodeName(node_unit),
                                                    QNN_OP_PACKAGE_NAME_QTI_AISW,
                                                    qnn_op_type,  // Typically GetQnnOpType(), but can be overridden.
                                                    std::move(input_names),
                                                    std::move(output_names),
                                                    std::move(param_tensor_names),
                                                    do_op_validation),
                    "Failed to add node.");
  for (const auto& cast_node_info : cast_node_info_vec) {
    // Insert cast node.
    ORT_RETURN_IF_NOT(qnn_model_wrapper.CreateQnnNode(cast_node_info.node_name,
                                                      QNN_OP_PACKAGE_NAME_QTI_AISW,
                                                      "Cast",
                                                      {cast_node_info.input_name},
                                                      {cast_node_info.output_name},
                                                      {}),
                      " Failed to add Cast node");
  }
  return Status::OK();
}

Status BaseOpBuilder::SetOutputQParamEqualToInputIfNearlyEqual(QnnModelWrapper& qnn_model_wrapper,
                                                               const NodeUnit& node_unit,
                                                               const logging::Logger& logger,
                                                               const std::vector<std::string>& input_names,
                                                               size_t input_index,
                                                               size_t output_index,
                                                               Qnn_DataType_t qnn_data_type,
                                                               QnnQuantParamsWrapper& quant_param) const {
  const QnnTensorWrapper& input_tensor_wrapper = qnn_model_wrapper.GetQnnTensorWrapper(input_names[input_index]);
  ORT_RETURN_IF_NOT(input_tensor_wrapper.GetTensorDataType() == qnn_data_type,
                    "Input and output data types do not match");
  const QnnQuantParamsWrapper& input_quant_param = input_tensor_wrapper.GetQnnQuantParams();

  float scale_diff = 0.0f;
  int32_t offset_diff = 0;
  ORT_RETURN_IF_ERROR(CompareQnnQuantParams(quant_param.Get(), input_quant_param.Get(), scale_diff, offset_diff));
  constexpr float NEARLY_EQUAL_THRESHOLD = 1e-9f;
  constexpr float WARN_THRESHOLD = 1e-6f;

  if (scale_diff != 0.0f && offset_diff == 0) {
    if (scale_diff <= NEARLY_EQUAL_THRESHOLD) {
      // Quantization params are nearly equal, so make them equal. This may allow QNN backends to employ certain graph
      // optimizations that improve inference latency.
      LOGS(logger, WARNING) << "QNN EP will override the output quantization parameters for " << node_unit.OpType()
                            << " operators to be equal to the input quantization parameters. Operator name: "
                            << node_unit.Name() << ", input_index: " << input_index << ", output index: "
                            << output_index << ".";
      quant_param = input_quant_param;  // Copy input quantization params to the output.
    } else if (scale_diff <= WARN_THRESHOLD) {
      // Quantization params are just outside of the "nearly equal" threshold, so warn user of potential latency
      // degradation.
      LOGS(logger, WARNING) << "The quantization parameters for the " << node_unit.OpType() << " operator '"
                            << node_unit.Name() << "' are not equal, which may result in latency degradation. "
                            << "input_index: " << input_index << ", output index: " << output_index << ".";
    }
  }

  return Status::OK();
}

<<<<<<< HEAD
=======
static Status GetTransposeStrides(const TensorShape& input_shape,
                                  gsl::span<const size_t> perm,
                                  gsl::span<size_t> input_strides,
                                  gsl::span<size_t> output_strides) {
  const size_t rank = input_shape.NumDimensions();
  ORT_RETURN_IF_NOT(perm.size() == rank, "Expected perm size of ", rank);
  ORT_RETURN_IF_NOT(input_strides.size() == rank, "Expected input_strides size of ", rank);
  ORT_RETURN_IF_NOT(output_strides.size() == rank, "Expected output_strides size of ", rank);
  std::vector<int64_t> output_shape_dims(rank);
  ORT_RETURN_IF_ERROR((qnn::utils::PermuteShape<int64_t, size_t>(input_shape.GetDims(), perm, output_shape_dims)));
  const TensorShape output_shape = TensorShape::FromExistingBuffer(output_shape_dims);

  for (size_t i = 0; i < rank; ++i) {
    int64_t stride = (i < rank - 1) ? input_shape.SizeFromDimension(i + 1) : 1;
    ORT_RETURN_IF_NOT(stride > 0, "Expected positive shape dims when computing strides.");
    input_strides[i] = static_cast<size_t>(stride);
  }

  for (size_t i = 0; i < rank; ++i) {
    int64_t stride = (i < rank - 1) ? output_shape.SizeFromDimension(i + 1) : 1;
    ORT_RETURN_IF_NOT(stride > 0, "Expected positive shape dims when computing strides.");
    output_strides[i] = static_cast<size_t>(stride);
  }

  return Status::OK();
}

// Internal function to transpose data of rank 5 with the given permutation.
// Example: transpose input from either (N,C,H,W,D) or (C,N,H,W,D) to (H,W,D,C,N).
static Status TransposeDataRank5(const TensorShape& input_shape,
                                 gsl::span<const size_t> perm,
                                 size_t elem_byte_size,
                                 gsl::span<const uint8_t> input_buffer,
                                 gsl::span<uint8_t> output_buffer) {
  std::array<size_t, 5> input_strides = {};
  std::array<size_t, 5> output_strides = {};
  ORT_RETURN_IF_ERROR(GetTransposeStrides(input_shape, perm, input_strides, output_strides));

  std::vector<size_t> perm_inverse(perm.size());
  ORT_RETURN_IF_ERROR(qnn::utils::InvertPerm<size_t>(perm, perm_inverse));

  for (int64_t d0 = 0; d0 < input_shape[0]; ++d0) {
    for (int64_t d1 = 0; d1 < input_shape[1]; ++d1) {
      for (int64_t d2 = 0; d2 < input_shape[2]; ++d2) {
        for (int64_t d3 = 0; d3 < input_shape[3]; ++d3) {
          for (int64_t d4 = 0; d4 < input_shape[4]; ++d4) {
            const size_t src_elem_index = ((d0 * input_strides[0]) +
                                           (d1 * input_strides[1]) +
                                           (d2 * input_strides[2]) +
                                           (d3 * input_strides[3]) +
                                           (d4 * input_strides[4]));
            const size_t dst_elem_index = ((d0 * output_strides[perm_inverse[0]]) +
                                           (d1 * output_strides[perm_inverse[1]]) +
                                           (d2 * output_strides[perm_inverse[2]]) +
                                           (d3 * output_strides[perm_inverse[3]]) +
                                           (d4 * output_strides[perm_inverse[4]]));

            const size_t src_byte_index = src_elem_index * elem_byte_size;
            const size_t dst_byte_index = dst_elem_index * elem_byte_size;
            assert(src_byte_index < input_buffer.size());
            assert(dst_byte_index < output_buffer.size());

            std::memcpy(&output_buffer[dst_byte_index], &input_buffer[src_byte_index], elem_byte_size);
          }
        }
      }
    }
  }

  return Status::OK();
}

Status BaseOpBuilder::TwoDimensionTranspose(const QnnModelWrapper& qnn_model_wrapper,
                                            std::vector<uint32_t>& data_shape,
                                            const onnx::TensorProto& initializer,
                                            std::vector<uint8_t>& transposed_data) const {
  ORT_RETURN_IF_NOT(data_shape.size() == 2, "Expected shape of rank 2");

  std::array<size_t, 2> perm = {1, 0};
  std::vector<uint32_t> output_shape(data_shape.size());
  ORT_RETURN_IF_ERROR((qnn::utils::PermuteShape<uint32_t, size_t>(data_shape, perm, output_shape)));

  auto onnx_type = static_cast<ONNX_NAMESPACE::TensorProto_DataType>(initializer.data_type());
  const size_t elem_byte_size = qnn::utils::GetElementSizeByType(onnx_type);
  ORT_RETURN_IF_NOT(elem_byte_size != 0, "Can't get element byte size from given ONNX type");

  std::vector<uint8_t> input_buffer;
  ORT_RETURN_IF_ERROR(qnn_model_wrapper.UnpackInitializerData(initializer, input_buffer));
  transposed_data.resize(input_buffer.size());

  for (size_t row = 0; row < data_shape[0]; row++) {
    for (size_t col = 0; col < data_shape[1]; col++) {
      const size_t src_elem_index = (row * data_shape[1] + col);
      const size_t dst_elem_index = (col * output_shape[1] + row);
      const size_t src_byte_index = src_elem_index * elem_byte_size;
      const size_t dst_byte_index = dst_elem_index * elem_byte_size;
      assert(src_byte_index < input_buffer.size());
      assert(dst_byte_index < transposed_data.size());

      std::memcpy(&transposed_data[dst_byte_index], &input_buffer[src_byte_index], elem_byte_size);
    }
  }

  data_shape = std::move(output_shape);  // Update parameter with final transposed shape
  return Status::OK();
}

Status BaseOpBuilder::TransposeFromNchwToHwcn(const QnnModelWrapper& qnn_model_wrapper,
                                              const onnx::TensorProto& initializer,
                                              std::vector<uint8_t>& transposed_data,
                                              bool is_3d) const {
  auto onnx_type = static_cast<ONNX_NAMESPACE::TensorProto_DataType>(initializer.data_type());
  const size_t elem_byte_size = qnn::utils::GetElementSizeByType(onnx_type);
  std::vector<int64_t> input_shape = qnn::utils::GetInitializerShape<int64_t>(initializer);
  std::vector<uint8_t> input_buffer;
  ORT_RETURN_IF_ERROR(qnn_model_wrapper.UnpackInitializerData(initializer, input_buffer));
  transposed_data.resize(input_buffer.size());
  return TransposeFromNchwToHwcn(std::move(input_shape), elem_byte_size, input_buffer, transposed_data, is_3d);
}

Status BaseOpBuilder::TransposeFromNchwToHwcn(std::vector<int64_t>&& original_input_shape_dims,
                                              size_t elem_byte_size,
                                              gsl::span<const uint8_t> input_buffer,
                                              gsl::span<uint8_t> output_buffer,
                                              bool is_3d) const {
  std::vector<int64_t> input_shape_dims = std::move(original_input_shape_dims);
  const size_t rank = input_shape_dims.size();
  ORT_RETURN_IF_NOT((is_3d && rank == 5) || (!is_3d && rank == 4), "Only support input of rank 4 or 5 but got rank ",
                    rank);
  ORT_RETURN_IF_NOT(output_buffer.size() == input_buffer.size(),
                    "Expected output buffer's size to equal the input buffer's size: ",
                    output_buffer.size(), " != ", input_buffer.size());
  ORT_RETURN_IF_NOT(elem_byte_size != 0, "Invalid element byte size due to potentially unsupported type");

  if (!is_3d) {
    input_shape_dims.push_back(1);  // Make it 3D by making shape (N,C,H,W,1)
  }

  return TransposeDataRank5(TensorShape::FromExistingBuffer(input_shape_dims),
                            nchw2hwcn_perm_3d,
                            elem_byte_size,
                            input_buffer,
                            output_buffer);
}

Status BaseOpBuilder::TransposeFromCnhwToHwcn(const QnnModelWrapper& qnn_model_wrapper,
                                              const onnx::TensorProto& initializer,
                                              std::vector<uint8_t>& transposed_data,
                                              bool is_3d) const {
  auto onnx_type = static_cast<ONNX_NAMESPACE::TensorProto_DataType>(initializer.data_type());
  const size_t elem_byte_size = qnn::utils::GetElementSizeByType(onnx_type);
  std::vector<int64_t> input_shape = qnn::utils::GetInitializerShape<int64_t>(initializer);
  std::vector<uint8_t> input_buffer;
  ORT_RETURN_IF_ERROR(qnn_model_wrapper.UnpackInitializerData(initializer, input_buffer));
  transposed_data.resize(input_buffer.size());
  return TransposeFromCnhwToHwcn(std::move(input_shape), elem_byte_size, input_buffer, transposed_data, is_3d);
}

Status BaseOpBuilder::TransposeFromCnhwToHwcn(std::vector<int64_t>&& original_input_shape_dims,
                                              size_t elem_byte_size,
                                              gsl::span<const uint8_t> input_buffer,
                                              gsl::span<uint8_t> output_buffer,
                                              bool is_3d) const {
  std::vector<int64_t> input_shape_dims = std::move(original_input_shape_dims);
  const size_t rank = input_shape_dims.size();
  ORT_RETURN_IF_NOT((is_3d && rank == 5) || (!is_3d && rank == 4), "Only support input of rank 4 or 5 but got rank ",
                    rank);
  ORT_RETURN_IF_NOT(output_buffer.size() == input_buffer.size(),
                    "Expected output buffer's size to equal the input buffer's size: ",
                    output_buffer.size(), " != ", input_buffer.size());
  ORT_RETURN_IF_NOT(elem_byte_size != 0, "Invalid element byte size due to potentially unsupported type");

  if (!is_3d) {
    input_shape_dims.push_back(1);  // Make it 3D by making shape (C,N,H,W,1)
  }

  return TransposeDataRank5(TensorShape::FromExistingBuffer(input_shape_dims),
                            cnhw2hwcn_perm_3d,
                            elem_byte_size,
                            input_buffer,
                            output_buffer);
}

>>>>>>> 82840f63
Status BaseOpBuilder::ProcessAxisAttribute(const QnnModelWrapper& qnn_model_wrapper,
                                           const NodeUnit& node_unit,
                                           Qnn_Scalar_t& axis_qnn_scalar,
                                           int32_t& default_axis_value) const {
  const auto& inputs = node_unit.Inputs();
  std::vector<uint32_t> input_shape;
  ORT_RETURN_IF_NOT(qnn_model_wrapper.GetOnnxShape(inputs[0].node_arg, input_shape), "Cannot get shape");

  auto rank = static_cast<int32_t>(input_shape.size());
  NodeAttrHelper node_helper(node_unit);
  int32_t onnx_axis = node_helper.Get("axis", default_axis_value);
  if (onnx_axis < 0) {
    onnx_axis += rank;
  }
  ORT_RETURN_IF_NOT((onnx_axis >= 0 && onnx_axis < static_cast<int32_t>(input_shape.size())), "QNN requires axis range [0, rank-1].");
  default_axis_value = onnx_axis;

  bool is_gather_op = (node_unit.OpType() == "Gather");
  if (is_gather_op) {
    axis_qnn_scalar.dataType = QNN_DATATYPE_INT_32;
    axis_qnn_scalar.int32Value = onnx_axis;
  } else {
    axis_qnn_scalar.dataType = QNN_DATATYPE_UINT_32;
    axis_qnn_scalar.uint32Value = static_cast<uint32_t>(onnx_axis);
  }

  return Status::OK();
}

Status DataTypeCheckForCpuBackend(QnnModelWrapper& qnn_model_wrapper, ONNX_NAMESPACE::DataType onnx_tensor_data_type) {
  const auto float_elem_type = ONNX_NAMESPACE::Utils::DataTypeUtils::ToType("float");
  bool is_cpu_backend = (qnn_model_wrapper.GetQnnBackendType() == QnnBackendType::CPU);
  ORT_RETURN_IF(is_cpu_backend && onnx_tensor_data_type != float_elem_type, "QNN CPU backend only support float data type.");

  return Status::OK();
}

}  // namespace qnn
}  // namespace onnxruntime<|MERGE_RESOLUTION|>--- conflicted
+++ resolved
@@ -5,14 +5,6 @@
 #include <utility>
 #include "core/providers/qnn/builder/qnn_utils.h"
 
-<<<<<<< HEAD
-#include <core/providers/common.h>
-
-#include "core/providers/shared/utils/utils.h"
-#include "core/common/safeint.h"
-
-=======
->>>>>>> 82840f63
 namespace onnxruntime {
 namespace qnn {
 
@@ -273,192 +265,6 @@
   return Status::OK();
 }
 
-<<<<<<< HEAD
-=======
-static Status GetTransposeStrides(const TensorShape& input_shape,
-                                  gsl::span<const size_t> perm,
-                                  gsl::span<size_t> input_strides,
-                                  gsl::span<size_t> output_strides) {
-  const size_t rank = input_shape.NumDimensions();
-  ORT_RETURN_IF_NOT(perm.size() == rank, "Expected perm size of ", rank);
-  ORT_RETURN_IF_NOT(input_strides.size() == rank, "Expected input_strides size of ", rank);
-  ORT_RETURN_IF_NOT(output_strides.size() == rank, "Expected output_strides size of ", rank);
-  std::vector<int64_t> output_shape_dims(rank);
-  ORT_RETURN_IF_ERROR((qnn::utils::PermuteShape<int64_t, size_t>(input_shape.GetDims(), perm, output_shape_dims)));
-  const TensorShape output_shape = TensorShape::FromExistingBuffer(output_shape_dims);
-
-  for (size_t i = 0; i < rank; ++i) {
-    int64_t stride = (i < rank - 1) ? input_shape.SizeFromDimension(i + 1) : 1;
-    ORT_RETURN_IF_NOT(stride > 0, "Expected positive shape dims when computing strides.");
-    input_strides[i] = static_cast<size_t>(stride);
-  }
-
-  for (size_t i = 0; i < rank; ++i) {
-    int64_t stride = (i < rank - 1) ? output_shape.SizeFromDimension(i + 1) : 1;
-    ORT_RETURN_IF_NOT(stride > 0, "Expected positive shape dims when computing strides.");
-    output_strides[i] = static_cast<size_t>(stride);
-  }
-
-  return Status::OK();
-}
-
-// Internal function to transpose data of rank 5 with the given permutation.
-// Example: transpose input from either (N,C,H,W,D) or (C,N,H,W,D) to (H,W,D,C,N).
-static Status TransposeDataRank5(const TensorShape& input_shape,
-                                 gsl::span<const size_t> perm,
-                                 size_t elem_byte_size,
-                                 gsl::span<const uint8_t> input_buffer,
-                                 gsl::span<uint8_t> output_buffer) {
-  std::array<size_t, 5> input_strides = {};
-  std::array<size_t, 5> output_strides = {};
-  ORT_RETURN_IF_ERROR(GetTransposeStrides(input_shape, perm, input_strides, output_strides));
-
-  std::vector<size_t> perm_inverse(perm.size());
-  ORT_RETURN_IF_ERROR(qnn::utils::InvertPerm<size_t>(perm, perm_inverse));
-
-  for (int64_t d0 = 0; d0 < input_shape[0]; ++d0) {
-    for (int64_t d1 = 0; d1 < input_shape[1]; ++d1) {
-      for (int64_t d2 = 0; d2 < input_shape[2]; ++d2) {
-        for (int64_t d3 = 0; d3 < input_shape[3]; ++d3) {
-          for (int64_t d4 = 0; d4 < input_shape[4]; ++d4) {
-            const size_t src_elem_index = ((d0 * input_strides[0]) +
-                                           (d1 * input_strides[1]) +
-                                           (d2 * input_strides[2]) +
-                                           (d3 * input_strides[3]) +
-                                           (d4 * input_strides[4]));
-            const size_t dst_elem_index = ((d0 * output_strides[perm_inverse[0]]) +
-                                           (d1 * output_strides[perm_inverse[1]]) +
-                                           (d2 * output_strides[perm_inverse[2]]) +
-                                           (d3 * output_strides[perm_inverse[3]]) +
-                                           (d4 * output_strides[perm_inverse[4]]));
-
-            const size_t src_byte_index = src_elem_index * elem_byte_size;
-            const size_t dst_byte_index = dst_elem_index * elem_byte_size;
-            assert(src_byte_index < input_buffer.size());
-            assert(dst_byte_index < output_buffer.size());
-
-            std::memcpy(&output_buffer[dst_byte_index], &input_buffer[src_byte_index], elem_byte_size);
-          }
-        }
-      }
-    }
-  }
-
-  return Status::OK();
-}
-
-Status BaseOpBuilder::TwoDimensionTranspose(const QnnModelWrapper& qnn_model_wrapper,
-                                            std::vector<uint32_t>& data_shape,
-                                            const onnx::TensorProto& initializer,
-                                            std::vector<uint8_t>& transposed_data) const {
-  ORT_RETURN_IF_NOT(data_shape.size() == 2, "Expected shape of rank 2");
-
-  std::array<size_t, 2> perm = {1, 0};
-  std::vector<uint32_t> output_shape(data_shape.size());
-  ORT_RETURN_IF_ERROR((qnn::utils::PermuteShape<uint32_t, size_t>(data_shape, perm, output_shape)));
-
-  auto onnx_type = static_cast<ONNX_NAMESPACE::TensorProto_DataType>(initializer.data_type());
-  const size_t elem_byte_size = qnn::utils::GetElementSizeByType(onnx_type);
-  ORT_RETURN_IF_NOT(elem_byte_size != 0, "Can't get element byte size from given ONNX type");
-
-  std::vector<uint8_t> input_buffer;
-  ORT_RETURN_IF_ERROR(qnn_model_wrapper.UnpackInitializerData(initializer, input_buffer));
-  transposed_data.resize(input_buffer.size());
-
-  for (size_t row = 0; row < data_shape[0]; row++) {
-    for (size_t col = 0; col < data_shape[1]; col++) {
-      const size_t src_elem_index = (row * data_shape[1] + col);
-      const size_t dst_elem_index = (col * output_shape[1] + row);
-      const size_t src_byte_index = src_elem_index * elem_byte_size;
-      const size_t dst_byte_index = dst_elem_index * elem_byte_size;
-      assert(src_byte_index < input_buffer.size());
-      assert(dst_byte_index < transposed_data.size());
-
-      std::memcpy(&transposed_data[dst_byte_index], &input_buffer[src_byte_index], elem_byte_size);
-    }
-  }
-
-  data_shape = std::move(output_shape);  // Update parameter with final transposed shape
-  return Status::OK();
-}
-
-Status BaseOpBuilder::TransposeFromNchwToHwcn(const QnnModelWrapper& qnn_model_wrapper,
-                                              const onnx::TensorProto& initializer,
-                                              std::vector<uint8_t>& transposed_data,
-                                              bool is_3d) const {
-  auto onnx_type = static_cast<ONNX_NAMESPACE::TensorProto_DataType>(initializer.data_type());
-  const size_t elem_byte_size = qnn::utils::GetElementSizeByType(onnx_type);
-  std::vector<int64_t> input_shape = qnn::utils::GetInitializerShape<int64_t>(initializer);
-  std::vector<uint8_t> input_buffer;
-  ORT_RETURN_IF_ERROR(qnn_model_wrapper.UnpackInitializerData(initializer, input_buffer));
-  transposed_data.resize(input_buffer.size());
-  return TransposeFromNchwToHwcn(std::move(input_shape), elem_byte_size, input_buffer, transposed_data, is_3d);
-}
-
-Status BaseOpBuilder::TransposeFromNchwToHwcn(std::vector<int64_t>&& original_input_shape_dims,
-                                              size_t elem_byte_size,
-                                              gsl::span<const uint8_t> input_buffer,
-                                              gsl::span<uint8_t> output_buffer,
-                                              bool is_3d) const {
-  std::vector<int64_t> input_shape_dims = std::move(original_input_shape_dims);
-  const size_t rank = input_shape_dims.size();
-  ORT_RETURN_IF_NOT((is_3d && rank == 5) || (!is_3d && rank == 4), "Only support input of rank 4 or 5 but got rank ",
-                    rank);
-  ORT_RETURN_IF_NOT(output_buffer.size() == input_buffer.size(),
-                    "Expected output buffer's size to equal the input buffer's size: ",
-                    output_buffer.size(), " != ", input_buffer.size());
-  ORT_RETURN_IF_NOT(elem_byte_size != 0, "Invalid element byte size due to potentially unsupported type");
-
-  if (!is_3d) {
-    input_shape_dims.push_back(1);  // Make it 3D by making shape (N,C,H,W,1)
-  }
-
-  return TransposeDataRank5(TensorShape::FromExistingBuffer(input_shape_dims),
-                            nchw2hwcn_perm_3d,
-                            elem_byte_size,
-                            input_buffer,
-                            output_buffer);
-}
-
-Status BaseOpBuilder::TransposeFromCnhwToHwcn(const QnnModelWrapper& qnn_model_wrapper,
-                                              const onnx::TensorProto& initializer,
-                                              std::vector<uint8_t>& transposed_data,
-                                              bool is_3d) const {
-  auto onnx_type = static_cast<ONNX_NAMESPACE::TensorProto_DataType>(initializer.data_type());
-  const size_t elem_byte_size = qnn::utils::GetElementSizeByType(onnx_type);
-  std::vector<int64_t> input_shape = qnn::utils::GetInitializerShape<int64_t>(initializer);
-  std::vector<uint8_t> input_buffer;
-  ORT_RETURN_IF_ERROR(qnn_model_wrapper.UnpackInitializerData(initializer, input_buffer));
-  transposed_data.resize(input_buffer.size());
-  return TransposeFromCnhwToHwcn(std::move(input_shape), elem_byte_size, input_buffer, transposed_data, is_3d);
-}
-
-Status BaseOpBuilder::TransposeFromCnhwToHwcn(std::vector<int64_t>&& original_input_shape_dims,
-                                              size_t elem_byte_size,
-                                              gsl::span<const uint8_t> input_buffer,
-                                              gsl::span<uint8_t> output_buffer,
-                                              bool is_3d) const {
-  std::vector<int64_t> input_shape_dims = std::move(original_input_shape_dims);
-  const size_t rank = input_shape_dims.size();
-  ORT_RETURN_IF_NOT((is_3d && rank == 5) || (!is_3d && rank == 4), "Only support input of rank 4 or 5 but got rank ",
-                    rank);
-  ORT_RETURN_IF_NOT(output_buffer.size() == input_buffer.size(),
-                    "Expected output buffer's size to equal the input buffer's size: ",
-                    output_buffer.size(), " != ", input_buffer.size());
-  ORT_RETURN_IF_NOT(elem_byte_size != 0, "Invalid element byte size due to potentially unsupported type");
-
-  if (!is_3d) {
-    input_shape_dims.push_back(1);  // Make it 3D by making shape (C,N,H,W,1)
-  }
-
-  return TransposeDataRank5(TensorShape::FromExistingBuffer(input_shape_dims),
-                            cnhw2hwcn_perm_3d,
-                            elem_byte_size,
-                            input_buffer,
-                            output_buffer);
-}
-
->>>>>>> 82840f63
 Status BaseOpBuilder::ProcessAxisAttribute(const QnnModelWrapper& qnn_model_wrapper,
                                            const NodeUnit& node_unit,
                                            Qnn_Scalar_t& axis_qnn_scalar,
