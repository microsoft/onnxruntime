// Copyright (c) Microsoft Corporation. All rights reserved.
// Licensed under the MIT License.

#pragma once
#ifdef _WIN32
#include <windows.h>
#include <psapi.h>
#include <libloaderapi.h>
#include <set>
#else
#include <dlfcn.h>
#endif

#include <memory>
#include <mutex>
#include <string>
#include <string_view>
#include <unordered_map>
#include <vector>

#include "HTP/QnnHtpDevice.h"
#include "QnnLog.h"
#include "QnnTypes.h"
#include "System/QnnSystemInterface.h"

#include "core/providers/qnn/ort_api.h"
#include "core/providers/qnn/builder/op_builder_factory.h"
#include "core/providers/qnn/builder/qnn_context_mem_handle_manager.h"
#include "core/providers/qnn/builder/qnn_def.h"
#include "core/providers/qnn/builder/qnn_profile_serializer.h"
#include "core/providers/qnn/builder/qnn_node_group/qnn_node_group.h"
#include "core/providers/qnn/builder/timer.h"

namespace onnxruntime {
namespace qnn {

class QnnModel;

class QnnSerializerConfig {
 public:
  virtual ~QnnSerializerConfig();

  /**
   * Create a config to write a DLC file for each graph using the Ir backend.
   */
  static std::unique_ptr<QnnSerializerConfig> CreateIr(std::string backend_path, std::string dlc_dir);

  /**
   * Create a config to write C++ source files using the Saver backend.
   */
  static std::unique_ptr<QnnSerializerConfig> CreateSaver(std::string backend_path);

  /**
   * Get the path to the serializer backend.
   */
  const std::string& GetBackendPath() const;

  /**
   * Set the name of the graph being serialized. This value may be used to determine the name
   * of the output files.
   *
   * \param graph_name The name of the graph being serialized.
   */
  void SetGraphName(std::string graph_name);

  /**
   * Gets the name of the graph being serialized.
   *
   * \return graph_name The name of the graph being serialized.
   */
  const std::string& GetGraphName() const;

  /**
   * Get any QNN Graph configs required to configure this serializer and perform any
   * preparation, such as creating output directories.
   *
   * \return nullptr or a null-terminated list of QnnGraph_Config_t*.
   */
  virtual const QnnGraph_Config_t** Configure() = 0;

  /**
   * Some serializers allow for GraphConfigs that are unrelated to serialization to be
   * specified at context creation time, while others raise an error. If true, this
   * serializer should be configured with graph configs for any applicable real (e.g., HTP)
   * backend.
   *
   * \return true if the backend can be configured with non-serialization graph configs.
   */
  virtual bool SupportsArbitraryGraphConfigs() const = 0;

  ORT_DISALLOW_COPY_ASSIGNMENT_AND_MOVE(QnnSerializerConfig);

 protected:
  QnnSerializerConfig(std::string backend_path);

 private:
  std::string backend_path_;
  std::string graph_name_{"graph"};
};

struct OpPackage {
  std::string op_type;
  std::string path;
  std::string interface;
  std::string target;
};

// configuration values for QnnBackendManager creation
struct QnnBackendManagerConfig {
  std::string backend_path;
  ProfilingLevel profiling_level_etw;
  ProfilingLevel profiling_level;
  std::string profiling_file_path;
  ContextPriority context_priority;
  std::shared_ptr<QnnSerializerConfig> qnn_serializer_config;
  uint32_t device_id;
  QnnHtpDevice_Arch_t htp_arch;
  uint32_t soc_model;
  std::vector<OpPackage> op_packages;
  bool skip_qnn_version_check;
};

enum class DcvsState_t {
  DCVS_DEFAULT = 0,
  DCVS_DISABLE = 1,
  DCVS_ENABLE = 2,
  DCVS_NUM_STATES
};

enum class GraphState {
  INIT_START,
  INIT_DONE,
  RUN_START,
  RUN_DONE,
  TIMEOUT,
  NONE
};

class QnnBackendManager : public std::enable_shared_from_this<QnnBackendManager> {
 private:
  // private tag to pass to constructor to ensure that constructor cannot be directly called externally
  struct PrivateConstructorTag {};

 public:
  static std::shared_ptr<QnnBackendManager> Create(const QnnBackendManagerConfig& config) {
    return std::make_shared<QnnBackendManager>(config, PrivateConstructorTag{});
  }

  // Note: Creation should be done via Create(). This constructor is public so that it can be called from
  // std::make_shared().
  QnnBackendManager(const QnnBackendManagerConfig& config, PrivateConstructorTag)
      : backend_path_(config.backend_path),
        profiling_level_etw_(config.profiling_level_etw),
        profiling_level_(config.profiling_level),
        profiling_file_path_(config.profiling_file_path),
        context_priority_(config.context_priority),
        qnn_serializer_config_(config.qnn_serializer_config),
        device_id_(config.device_id),
        htp_arch_(config.htp_arch),
        soc_model_(config.soc_model),
        op_packages_(config.op_packages),
        skip_qnn_version_check_(config.skip_qnn_version_check) {
  }

  ORT_DISALLOW_COPY_ASSIGNMENT_AND_MOVE(QnnBackendManager);

  ~QnnBackendManager();

  std::unique_ptr<unsigned char[]> GetContextBinaryBuffer(uint64_t& written_buffer_size);

  Status LoadCachedQnnContextFromBuffer(char* buffer, uint64_t buffer_length,
                                        std::string node_name,
                                        std::unordered_map<std::string, std::unique_ptr<qnn::QnnModel>>& qnn_models,
                                        int64_t max_spill_fill_size);

  // Initializes handles to QNN resources (device, logger, etc.).
  // NOTE: This function locks the internal `logger_recursive_mutex_`.
  Status SetupBackend(const logging::Logger& logger, bool load_from_cached_context,
                      bool need_load_system_lib, bool share_ep_contexts,
                      bool enable_vtcm_backup_buffer_sharing,
                      std::unordered_map<std::string, std::unique_ptr<std::vector<std::string>>>& context_bin_map);

  Status InitializePowerCfgId(uint32_t deviceId, uint32_t coreId, uint32_t& htp_power_config_id);

  Status DeInitializePowerCfgId(uint32_t htp_power_config_id);

  Status SetHtpPowerConfig(uint32_t htp_power_config_client_id,
                           HtpPerformanceMode htp_performance_mode);

  Status SetRpcPowerConfigs(uint32_t htp_power_config_client_id,
                            uint32_t rpc_control_latency,
                            uint32_t rpc_polling_time);

  const QNN_INTERFACE_VER_TYPE& GetQnnInterface() { return qnn_interface_; }

  const Qnn_ContextHandle_t& GetQnnContext(int index = 0) {
    ORT_ENFORCE((contexts_.size() > 0) && (static_cast<size_t>(index) < contexts_.size()), "No valid QNN context!");
    return contexts_[index];
  }

  size_t GetQnnContextSize() {
    return contexts_.size();
  }

  const Qnn_BackendHandle_t& GetQnnBackendHandle() { return backend_handle_; }

  const Qnn_ProfileHandle_t& GetQnnProfileHandle() { return profile_backend_handle_; }

  // Resets the QNN log level to the given ORT log level or to the default log level if the argument is
  // std::nullopt.
  // NOTE: This function locks the internal `logger_recursive_mutex_`.
  Status ResetQnnLogLevel(std::optional<logging::Severity> ort_log_level = std::nullopt);

  Status ExtractBackendProfilingInfo(qnn::profile::ProfilingInfo& profiling_info);

  Status ExtractProfilingSubEvents(QnnProfile_EventId_t profile_event_id, profile::Serializer& profile_writer,
                                   bool backendSupportsExtendedEventData);

  Status ExtractProfilingEvent(QnnProfile_EventId_t profile_event_id, const std::string& eventLevel,
                               profile::Serializer& profile_writer, bool backendSupportsExtendedEventData);

  Status SetProfilingLevelETW(ProfilingLevel profiling_level_etw_param);

  void SetQnnBackendType(uint32_t backend_id);
  QnnBackendType GetQnnBackendType() { return qnn_backend_type_; }

  const std::string& GetSdkVersion() { return sdk_build_version_; }

  Status GetMaxSpillFillBufferSize(unsigned char* buffer,
                                   uint64_t buffer_length,
                                   uint64_t& max_spill_fill_buffer_size);

  // Gets an existing QNN mem handle or registers a new one.
  // `mem_handle` is set to the QNN mem handle.
  Status GetOrRegisterContextMemHandle(Qnn_ContextHandle_t context, void* shared_memory_address,
                                       const Qnn_Tensor_t& qnn_tensor,
                                       Qnn_MemHandle_t& mem_handle);

  Status ParseLoraConfig(std::string lora_config);

  QnnSerializerConfig* GetQnnSerializerConfig();

  // Handler to be called upon successful context creation via contextCreateFromBinaryListAsync()
  // This handler is expected to be called in the callback ContextCreateAsyncCallback() in the .cc file
  // Takes in the context and the notifyParam objects received by the callback function
  // notifyParam is expected to be a pointer to a vector of node names associated with that context handle
  // For each node name, a mapping to the context handle will be created
  void ProcessContextFromBinListAsync(Qnn_ContextHandle_t handle, void* notifyParam);

  // Sets the context priority to the given value, if valid
  Status SetContextPriority(ContextPriority context_priority);
  // Resets the context priority to the session default as defined by context_priority_
  Status ResetContextPriority();

#ifdef QNN_SYSTEM_PROFILE_API_ENABLED
  bool ProfilingEnabled() { return profiling_enabled_; }
#endif

  Status SetState(GraphState state, uint32_t htp_power_config_client_id, qnn::HtpPerformanceMode perfMode);

 private:
  Status LoadBackend();

  Status InitializeBackend();

  Status CreateDevice();

  Status ReleaseDevice();

  Status ShutdownBackend();

  Status InitializeProfiling();

  Status ReleaseProfilehandle();

  Status CreateContext(bool enable_htp_weight_sharing);

  Status CreateContextVtcmBackupBufferSharingEnabled(std::unordered_map<std::string,
                                                                        std::unique_ptr<std::vector<std::string>>>& context_bin_map);

  Status ReleaseContext();

  // Sets the ORT logger and creates a corresponding QNN logger with the same log level.
  // NOTE: caller must lock the `logger_recursive_mutex_` before calling this function.
  Status InitializeQnnLog(const logging::Logger& logger);

  // Terminate logging in the backend
  // NOTE: This function locks the internal `logger_recursive_mutex_`.
  Status TerminateQnnLog();

  // Releases all QNN resources. Called in the destructor.
  // NOTE: This function indirectly locks the internal `logger_recursive_mutex_` via nested function calls.
  void ReleaseResources();

  void* LoadLib(const char* file_name, int flags, std::string& error_msg);

  Status LoadQnnSystemLib();

  Status LoadQnnSerializerBackend();

  Status UnloadLib(void* handle);

  void* LibFunction(void* handle, const char* symbol, std::string& error_msg);

  bool IsTimerThreadRunning();

  Status SetRelaxedPerfPowerConfig(uint32_t htp_power_config_client_id, DcvsState_t dcvsState);

  Status SetReleasedPerfPowerConfig(uint32_t htp_power_config_client_id, DcvsState_t dcvsState);

  Status SetExtremeLowPerfPowerConfig(uint32_t htp_power_config_client_id);

  Status SetSustainedHighPerformance(uint32_t htp_power_config_client_id, qnn::HtpPerformanceMode performance_mode);

  Status SetPerformance(uint32_t htp_power_config_client_id, qnn::HtpPerformanceMode performance_mode);

  static void TimerCallback(void* user_data);

  Status CreateHtpPowerCfgId(uint32_t deviceId, uint32_t coreId, uint32_t& htp_power_config_id);

  Status DestroyHTPPowerConfigID(uint32_t htp_power_config_id);

  void CreateTimerThread(uint32_t htp_power_config_client_id);

  void ReleaseTimerThread(uint32_t htp_power_config_client_id);

  template <class T>
  inline T ResolveSymbol(void* lib_handle, const char* sym, const logging::Logger& logger) {
    std::string error_msg = "";
    T ptr = (T)LibFunction(lib_handle, sym, error_msg);
    if (ptr == nullptr) {
      LOGS(logger, ERROR) << "Unable to access symbol: " << sym << ". error: " << error_msg;
    }
    return ptr;
  }

  template <typename F, class T>
  Status GetQnnInterfaceProvider(const char* lib_path,
                                 const char* interface_provider_name,
                                 void** backend_lib_handle,
                                 Qnn_Version_t req_version,
                                 T** interface_provider);

  bool IsDevicePropertySupported();

  template <typename T>
  std::vector<std::add_pointer_t<std::add_const_t<T>>> ObtainNullTermPtrVector(const std::vector<T>& vec) {
    std::vector<std::add_pointer_t<std::add_const_t<T>>> ret;
    for (auto& elem : vec) {
      ret.push_back(&elem);
    }
    ret.push_back(nullptr);
    return ret;
  }

  std::string GetBackendBuildId() {
    char* backend_build_id{nullptr};
    if (QNN_SUCCESS != qnn_interface_.backendGetBuildId((const char**)&backend_build_id)) {
      LOGS(*logger_, ERROR) << "Unable to get build Id from the backend.";
    }
    return (backend_build_id == nullptr ? std::string("") : std::string(backend_build_id));
  }

  Status ExtractProfilingEventBasic(QnnProfile_EventId_t profile_event_id, const std::string& eventLevel,
                                    profile::Serializer& profile_writer);

  Status ExtractProfilingEventExtended(QnnProfile_EventId_t profile_event_id, const std::string& eventLevel,
                                       profile::Serializer& profile_writer);

  const char* QnnProfileErrorToString(QnnProfile_Error_t error);
  std::string QnnErrorHandleToString(Qnn_ErrorHandle_t error);
  QnnLog_Level_t MapOrtSeverityToQNNLogLevel(logging::Severity ort_log_level);

  // Adds a new QNN context.
  // Transfers ownership of `context_handle` (i.e., responsibility of freeing it) to this instance
  Status AddQnnContextHandle(Qnn_ContextHandle_t context_handle);

 private:
  // assume Qnn_ContextHandle_t is a pointer and able to be wrapped with std::unique_ptr
  static_assert(std::is_pointer_v<Qnn_ContextHandle_t>);
  using UniqueQnnContextHandle =
      std::unique_ptr<std::remove_pointer_t<Qnn_ContextHandle_t>, std::function<void(Qnn_ContextHandle_t)>>;

  struct QnnContextHandleRecord {
    UniqueQnnContextHandle context_handle;
    std::unique_ptr<QnnContextMemHandleManager> mem_handles;
  };

  Status LoadOpPackage() {
    // assume op_packages passed in represented in
    // op_packages|<OpTpye>:<PackagePath>:<InterfaceSymbolName>:<OptionalTarget>,<OpTpye2>:<PackagePath2>:<InterfaceSymbolName2>:<OptionalTarget2>
    for (const auto& op_package : op_packages_) {
      ORT_RETURN_IF(nullptr == qnn_interface_.backendRegisterOpPackage, "backendRegisterOpPackageFnHandle is nullptr.");

      Qnn_ErrorHandle_t result = qnn_interface_.backendRegisterOpPackage(
          backend_handle_,
          op_package.path.c_str(),
          op_package.interface.c_str(),
          op_package.target.c_str());

      if (result != QNN_SUCCESS) {
        switch (result) {
          case QNN_BACKEND_ERROR_INVALID_ARGUMENT:
            LOGS(*logger_, ERROR) << "Invalid argument, please check if op package path or interface provider is NULL.";
            break;
          case QNN_BACKEND_ERROR_OP_PACKAGE_NOT_FOUND:
            LOGS(*logger_, ERROR) << "Could not open op package path. op_pack_path: " << op_package.path;
            break;
          case QNN_BACKEND_ERROR_OP_PACKAGE_IF_PROVIDER_NOT_FOUND:
            LOGS(*logger_, ERROR) << "Could not find interfaceProvider symbol in op package library.";
            break;
          case QNN_BACKEND_ERROR_OP_PACKAGE_REGISTRATION_FAILED:
            LOGS(*logger_, ERROR) << "Op package registration failed.";
            break;
          case QNN_BACKEND_ERROR_OP_PACKAGE_UNSUPPORTED_VERSION:
            LOGS(*logger_, ERROR) << "Op package has interface version not supported by this backend.";
            break;
          case QNN_BACKEND_ERROR_NOT_SUPPORTED:
            LOGS(*logger_, ERROR) << "Op package registration is not supported.";
            break;
          case QNN_BACKEND_ERROR_INVALID_HANDLE:
            LOGS(*logger_, ERROR) << "backend is not a valid handle.";
            break;
          case QNN_BACKEND_ERROR_OP_PACKAGE_DUPLICATE:
            LOGS(*logger_, ERROR) << "OpPackageName+OpName must be unique. Op package content information can be be obtained with \
  QnnOpPackage interface. Indicates that an Op with the same package name and op name was already registered.";
            break;
          case QNN_COMMON_ERROR_SYSTEM_COMMUNICATION:
            LOGS(*logger_, ERROR) << "SSR occurrence (successful recovery).";
            break;
          case QNN_COMMON_ERROR_SYSTEM_COMMUNICATION_FATAL:
            LOGS(*logger_, ERROR) << "SSR occurrence (unsuccessful recovery).";
            break;
          default:
            LOGS(*logger_, ERROR) << "Unknown error occurred while initializing logging in the QNN backend.";
            break;
        }
      }
      ORT_RETURN_IF(QNN_SUCCESS != result, "Failed to register op package to backend. Error: ", QnnErrorHandleToString(result));
      LOGS(*logger_, VERBOSE) << "Successfully register the op package.";
      std::string op_package_for_registration = op_package.interface;
      std::string suffix = "InterfaceProvider";
      if (op_package_for_registration.size() >= suffix.size() &&
          op_package_for_registration.compare(op_package_for_registration.size() - suffix.size(), suffix.size(), suffix) == 0) {
        op_package_for_registration.erase(op_package_for_registration.size() - suffix.size());
      }
      registerUDO(op_package.op_type, op_package_for_registration);
    }

    return Status::OK();
  }

 private:
  const std::string backend_path_;
  std::recursive_mutex logger_recursive_mutex_;
  const logging::Logger* logger_ = nullptr;
  QNN_INTERFACE_VER_TYPE qnn_interface_ = QNN_INTERFACE_VER_TYPE_INIT;
  QNN_SYSTEM_INTERFACE_VER_TYPE qnn_sys_interface_ = QNN_SYSTEM_INTERFACE_VER_TYPE_INIT;
  void* backend_lib_handle_ = nullptr;
  void* system_lib_handle_ = nullptr;
  Qnn_BackendHandle_t backend_handle_ = nullptr;
  QnnBackend_Config_t** backend_config_ = nullptr;
  Qnn_LogHandle_t log_handle_ = nullptr;
  Qnn_DeviceHandle_t device_handle_ = nullptr;

  // Map of Qnn_ContextHandle_t to QnnContextHandleRecord.
  // The QnnContextHandleRecord has ownership of the Qnn_ContextHandle_t.
  // Note: Using shared_ptr<QnnContextHandleRecord> so that we can refer to it with a weak_ptr from a
  // HtpSharedMemoryAllocator allocation cleanup callback.
  std::unordered_map<Qnn_ContextHandle_t, std::shared_ptr<QnnContextHandleRecord>> context_map_;

  // Map of EP Main Context Node names to Qnn_ContextHandle_t
  std::mutex ep_context_handle_map_mutex_;
  std::unordered_map<std::string, Qnn_ContextHandle_t> ep_context_handle_map_;

  // Vector of Qnn_ContextHandle_t. The context handles are owned by context_map_.
  std::vector<Qnn_ContextHandle_t> contexts_;

  ProfilingLevel profiling_level_etw_;
  ProfilingLevel profiling_level_;
  ProfilingLevel profiling_level_merge_;
  const std::string profiling_file_path_;
  bool system_lib_loaded_ = false;

#ifdef QNN_SYSTEM_PROFILE_API_ENABLED
  bool profiling_enabled_ = false;
#endif

  bool backend_initialized_ = false;
  bool device_created_ = false;
  bool context_created_ = false;
  bool backend_setup_completed_ = false;
  bool vtcm_backup_buffer_sharing_enabled_ = false;
  // NPU backend requires quantized model
  QnnBackendType qnn_backend_type_ = QnnBackendType::CPU;
  Qnn_ProfileHandle_t profile_backend_handle_ = nullptr;
  ContextPriority context_priority_;
  std::string sdk_build_version_ = "";
#ifdef _WIN32
  std::set<HMODULE> mod_handles_;
#endif
  const std::shared_ptr<QnnSerializerConfig> qnn_serializer_config_;
  uint32_t device_id_ = 0;
  QnnHtpDevice_Arch_t htp_arch_ = QNN_HTP_DEVICE_ARCH_NONE;
  uint32_t soc_model_ = QNN_SOC_MODEL_UNKNOWN;
  const std::vector<OpPackage> op_packages_;
<<<<<<< HEAD
  std::mutex perf_mutex_;
  std::mutex state_mutex_;
  std::unique_ptr<Timer> timer_;
  struct TimerResource {
    static const unsigned long sustained_timer_duration_ = 300000;
    std::atomic<bool> caller_busy_ = false;
  };
  TimerResource timer_resource_;
  std::atomic<GraphState> graph_state_ = GraphState::NONE;
  struct TimerCallbackArg {
    uint32_t power_config_id_;
    QnnBackendManager* instance_;

    TimerCallbackArg(uint32_t id, QnnBackendManager* manager)
        : power_config_id_(id), instance_(manager) {}
  };
  std::unique_ptr<TimerCallbackArg> timer_callback_arg_;
=======
  bool skip_qnn_version_check_ = false;
>>>>>>> d6219b6b
};

}  // namespace qnn
}  // namespace onnxruntime<|MERGE_RESOLUTION|>--- conflicted
+++ resolved
@@ -504,7 +504,6 @@
   QnnHtpDevice_Arch_t htp_arch_ = QNN_HTP_DEVICE_ARCH_NONE;
   uint32_t soc_model_ = QNN_SOC_MODEL_UNKNOWN;
   const std::vector<OpPackage> op_packages_;
-<<<<<<< HEAD
   std::mutex perf_mutex_;
   std::mutex state_mutex_;
   std::unique_ptr<Timer> timer_;
@@ -522,9 +521,7 @@
         : power_config_id_(id), instance_(manager) {}
   };
   std::unique_ptr<TimerCallbackArg> timer_callback_arg_;
-=======
   bool skip_qnn_version_check_ = false;
->>>>>>> d6219b6b
 };
 
 }  // namespace qnn
