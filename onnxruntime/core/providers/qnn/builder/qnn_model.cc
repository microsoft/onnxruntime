// Copyright (c) Microsoft Corporation. All rights reserved.
// Licensed under the MIT License.

#include "qnn_model.h"

#include <iostream>
#include "QnnOpDef.h"

#include "core/providers/qnn/builder/op_builder_factory.h"
#include "core/providers/qnn/builder/qnn_node_group.h"
#include "core/providers/shared/utils/utils.h"
#include "core/framework/utils.h"
#include "core/optimizer/qdq_transformer/selectors_actions/qdq_selectors.h"
#include "core/optimizer/qdq_transformer/selectors_actions/shared/utils.h"
#include "core/providers/qnn/builder/qnn_utils.h"

namespace onnxruntime {
namespace qnn {

bool QnnModel::GetGraphInfoFromModel(QnnModelWrapper& model_wrapper, const logging::Logger& logger) {
  bool rt = true;

  graph_info_ = std::make_unique<GraphInfo>(model_wrapper.GetQnnGraph(),
                                            model_wrapper.GetQnnGraphName(),
                                            std::move(model_wrapper.GetGraphInputTensorWrappers()),
                                            std::move(model_wrapper.GetGraphOutputTensorWrappers()));
  if (graph_info_ == nullptr) {
    LOGS(logger, ERROR) << "GetGraphInfoFromModel() failed to allocate GraphInfo.";
    return false;
  }

  return rt;
}

Status QnnModel::SetGraphInputOutputInfo(const GraphViewer& graph_viewer,
                                         const onnxruntime::Node& fused_node,
                                         const logging::Logger& logger) {
  auto graph_initializers = graph_viewer.GetAllInitializedTensors();
  for (auto graph_ini : graph_initializers) {
    initializer_inputs_.emplace(graph_ini.first);
  }
  auto input_defs = fused_node.InputDefs();
  ORT_RETURN_IF_ERROR(ParseGraphInputOrOutput(input_defs, input_names_, inputs_info_,
                                              model_input_index_map_, logger, true));

  auto output_defs = fused_node.OutputDefs();
  ORT_RETURN_IF_ERROR(ParseGraphInputOrOutput(output_defs, output_names_, outputs_info_,
                                              model_output_index_map_, logger));

  return Status::OK();
}

Status QnnModel::ParseGraphInputOrOutput(ConstPointerContainer<std::vector<NodeArg*>>& input_output_defs,
                                         std::vector<std::string>& input_output_names,
                                         std::unordered_map<std::string, OnnxTensorInfo>& input_output_info_table,
                                         std::unordered_map<std::string, size_t>& input_output_index_map,
                                         const logging::Logger& logger,
                                         bool is_input) {
  for (size_t i = 0, end = input_output_defs.size(), index = 0; i < end; ++i) {
    const auto& name = input_output_defs[i]->Name();
    if (is_input) {
      if (IsGraphInitializerInput(name)) {
        continue;  // exclude initializer inputs
      }
    }
    // Validate input/output shape
    LOGS(logger, VERBOSE) << (is_input ? "input " : "output ") << i << " " << name;
    input_output_index_map.emplace(name, index++);
    const auto* shape_proto = input_output_defs[i]->Shape();  // consider use qnn_model_wrapper.GetOnnxShape
    ORT_RETURN_IF(shape_proto == nullptr, "shape_proto cannot be null for output: ", name);

    const auto& dims = shape_proto->dim();
    std::vector<int64_t> shape;
    shape.reserve(dims.size());
    for (const auto& dim : dims) {
      ORT_RETURN_IF_NOT(dim.has_dim_value(), "Dynamic shape is not supported yet, for output: ", name);
      shape.push_back(dim.dim_value());
    }
    const auto* type_proto = input_output_defs[i]->TypeAsProto();
    int32_t data_type = type_proto->tensor_type().elem_type();
    // use index i so that for graph input, it has initializers included
    input_output_info_table.emplace(std::piecewise_construct, std::forward_as_tuple(name), std::forward_as_tuple(i, data_type, std::move(shape)));
    input_output_names.push_back(name);
  }

  return Status::OK();
}

const NodeUnit& QnnModel::GetNodeUnit(const Node* node,
                                      const std::unordered_map<const Node*, const NodeUnit*>& node_unit_map) const {
  const auto node_unit_it = node_unit_map.find(node);
  ORT_ENFORCE(node_unit_it != node_unit_map.end(), "Node does not have corresponding NodeUnit.");
  return *node_unit_it->second;
}

Status QnnModel::ComposeGraph(const GraphViewer& graph_viewer,
                              const onnxruntime::Node& fused_node,
<<<<<<< HEAD
                              const QnnGraph_Config_t** graph_configs,
                              const std::string& debug_json_graph_path) {
  LOGS(logger_, VERBOSE) << "ComposeGraph Graph name: " << graph_viewer.Name();
=======
                              const qnn::ModelSettings& model_settings,
                              const logging::Logger& logger,
                              const QnnGraph_Config_t** graph_configs) {
  LOGS(logger, VERBOSE) << "ComposeGraph Graph name: " << graph_viewer.Name();
>>>>>>> 562ddce2

  // Holder for the NodeUnits in the graph, this will guarantee the NodeUnits is
  // valid throughout the lifetime of the ModelBuilder
  std::vector<std::unique_ptr<NodeUnit>> node_unit_holder;
  std::unordered_map<const Node*, const NodeUnit*> node_unit_map;
  std::tie(node_unit_holder, node_unit_map) = QDQ::GetAllNodeUnits(graph_viewer);

  // This name must be same with the EPContext node name
  const auto& graph_name = fused_node.Name();
  ORT_RETURN_IF_ERROR(SetGraphInputOutputInfo(graph_viewer, fused_node, logger));

  QnnModelWrapper qnn_model_wrapper = QnnModelWrapper(graph_viewer, logger,
                                                      qnn_backend_manager_->GetQnnInterface(),
                                                      qnn_backend_manager_->GetQnnBackendHandle(),
                                                      model_input_index_map_,
                                                      model_output_index_map_,
                                                      initializer_inputs_,
                                                      qnn_backend_manager_->GetQnnBackendType(),
                                                      model_settings);
  bool rt = true;
  rt = qnn_model_wrapper.CreateQnnGraph(qnn_backend_manager_->GetQnnContext(), graph_name, graph_configs);
  if (!rt) {
    return ORT_MAKE_STATUS(ONNXRUNTIME, FAIL, "Failed to initialize qnn_model_wrapper.");
  }

  std::vector<std::unique_ptr<qnn::IQnnNodeGroup>> qnn_node_groups;
  qnn_node_groups.reserve(node_unit_holder.size());

  ORT_RETURN_IF_ERROR(qnn::GetQnnNodeGroups(qnn_node_groups, qnn_model_wrapper, node_unit_map,
                                            node_unit_holder.size(), logger));

  for (const std::unique_ptr<qnn::IQnnNodeGroup>& qnn_node_group : qnn_node_groups) {
    Status status = qnn_node_group->AddToModelBuilder(qnn_model_wrapper, logger);

    if (!status.IsOK()) {
      LOGS(logger, ERROR) << "[QNN EP] Failed to add supported node to QNN graph during EP's compile call: "
                          << status.ErrorMessage() << std::endl;
      return status;
    }
  }

  const bool build_debug_json_graph = !debug_json_graph_path.empty();
  ORT_RETURN_IF_NOT(qnn_model_wrapper.ComposeQnnGraph(build_debug_json_graph), "Failed to compose Qnn graph.");

  if (build_debug_json_graph) {
    const nlohmann::json& json_graph = qnn_model_wrapper.GetQnnJSONGraph();
    std::ofstream ofs(debug_json_graph_path);

    if (ofs.is_open()) {
      ofs << json_graph.dump();
      ofs.close();
    } else {
      LOGS(logger_, WARNING) << "Could not open JSON graph file: " << debug_json_graph_path;
    }
  }

  rt = GetGraphInfoFromModel(qnn_model_wrapper, logger);
  if (!rt) {
    return ORT_MAKE_STATUS(ONNXRUNTIME, FAIL, "GetGraphInfoFromModel failed.");
  }
  LOGS(logger, VERBOSE) << "GetGraphInfoFromModel completed.";
  return Status::OK();
}

Status QnnModel::FinalizeGraphs(const logging::Logger& logger) {
  LOGS(logger, VERBOSE) << "FinalizeGraphs started.";
  Qnn_ErrorHandle_t status = qnn_backend_manager_->GetQnnInterface().graphFinalize(graph_info_->Graph(),
                                                                                   qnn_backend_manager_->GetQnnProfileHandle(),
                                                                                   nullptr);
  if (QNN_GRAPH_NO_ERROR != status) {
    LOGS(logger, ERROR) << "Failed to finalize QNN graph. Error code: " << status;
    return ORT_MAKE_STATUS(ONNXRUNTIME, FAIL, "Failed to finalize QNN graph.");
  }

  ORT_RETURN_IF_ERROR(qnn_backend_manager_->ExtractBackendProfilingInfo());

  LOGS(logger, VERBOSE) << "FinalizeGraphs completed.";
  return Status::OK();
}

Status QnnModel::SetupQnnInputOutput(const logging::Logger& logger) {
  LOGS(logger, VERBOSE) << "Setting up QNN input/output for graph: " << graph_info_->Name();

  auto result = SetupTensors(qnn_input_infos_, graph_info_->InputTensors());

  if (Status::OK() != result) {
    LOGS(logger, ERROR) << "Failed to setup QNN input output tensors for graph: " << graph_info_->Name();
    return ORT_MAKE_STATUS(ONNXRUNTIME, FAIL, "Failed to setup QNN input tensors!");
  }

  result = SetupTensors(qnn_output_infos_, graph_info_->OutputTensors(), false);
  if (Status::OK() != result) {
    LOGS(logger, ERROR) << "Failed to setup QNN input output tensors for graph: " << graph_info_->Name();
    return ORT_MAKE_STATUS(ONNXRUNTIME, FAIL, "Failed to setup QNN output tensors!");
  }

  return Status::OK();
}

Status QnnModel::ExecuteGraph(const Ort::KernelContext& context, const logging::Logger& logger) {
  LOGS(logger, VERBOSE) << "QnnModel::ExecuteGraphs";
  const size_t num_inputs = context.GetInputCount();
  const size_t num_outputs = context.GetOutputCount();
  ORT_RETURN_IF_NOT(qnn_input_infos_.size() <= num_inputs, "Inconsistent input sizes");
  ORT_RETURN_IF_NOT(qnn_output_infos_.size() == num_outputs, "Inconsistent output sizes");

  using namespace qnn::utils;
  auto TensorDataSize = [&](auto ort_tensor) -> size_t {
    auto tensor_type_and_shape = ort_tensor.GetTensorTypeAndShapeInfo();
    size_t length = tensor_type_and_shape.GetElementCount();
    ONNXTensorElementDataType element_type = tensor_type_and_shape.GetElementType();
    size_t element_size = GetElementSizeByType(element_type);
    return element_size * length;
  };

  std::vector<Qnn_Tensor_t> qnn_inputs;
  qnn_inputs.reserve(qnn_input_infos_.size());

  for (const auto& qnn_input_info : qnn_input_infos_) {
    LOGS(logger, VERBOSE) << "model_input = " << qnn_input_info.tensor_wrapper->GetName()
                          << " index = " << qnn_input_info.ort_index;
    auto ort_input_tensor = context.GetInput(qnn_input_info.ort_index);
    auto ort_tensor_size = TensorDataSize(ort_input_tensor);
    LOGS(logger, VERBOSE) << "Qnn tensor size: " << qnn_input_info.tensor_byte_size
                          << "Ort tensor size: " << ort_tensor_size;
    ORT_RETURN_IF_NOT(qnn_input_info.tensor_byte_size == ort_tensor_size,
                      "ORT Tensor data size does not match QNN tensor data size.");

    qnn_inputs.push_back(qnn_input_info.tensor_wrapper->GetQnnTensor());
    SetQnnTensorClientBuf(qnn_inputs.back(),
                          const_cast<void*>(ort_input_tensor.GetTensorData<void>()), qnn_input_info.tensor_byte_size);
  }

  std::vector<Qnn_Tensor_t> qnn_outputs;
  qnn_outputs.reserve(qnn_output_infos_.size());

  for (auto& qnn_output_info : qnn_output_infos_) {
    const std::string& model_output_name = qnn_output_info.tensor_wrapper->GetName();
    LOGS(logger, VERBOSE) << "model_output = " << model_output_name << " index = " << qnn_output_info.ort_index;
    const auto& ort_output_info = GetOutputInfo(model_output_name);
    const std::vector<int64_t>& output_shape = ort_output_info->shape_;
    auto ort_output_tensor = context.GetOutput(qnn_output_info.ort_index, output_shape.data(), output_shape.size());
    auto ort_tensor_size = TensorDataSize(ort_output_tensor);
    LOGS(logger, VERBOSE) << "Qnn tensor size: " << qnn_output_info.tensor_byte_size
                          << "Ort tensor size: " << ort_tensor_size;
    ORT_RETURN_IF_NOT(qnn_output_info.tensor_byte_size == ort_tensor_size,
                      "ORT Tensor data size does not match QNN tensor data size");

    qnn_outputs.push_back(qnn_output_info.tensor_wrapper->GetQnnTensor());
    SetQnnTensorClientBuf(qnn_outputs.back(),
                          const_cast<void*>(ort_output_tensor.GetTensorData<void>()), qnn_output_info.tensor_byte_size);
  }

  LOGS(logger, VERBOSE) << "Start execute QNN graph:" << graph_info_->Name();
  auto qnn_interface = qnn_backend_manager_->GetQnnInterface();
  auto profile_backend_handle = qnn_backend_manager_->GetQnnProfileHandle();
  Qnn_ErrorHandle_t execute_status = QNN_GRAPH_NO_ERROR;

  {
    // Acquire mutex before calling graphExecute and profiling APIs to support calling session.Run()
    // from multiple threads.
    std::lock_guard<std::mutex> lock(graph_exec_mutex_);
    execute_status = qnn_interface.graphExecute(graph_info_->Graph(),
                                                qnn_inputs.data(),
                                                static_cast<uint32_t>(qnn_inputs.size()),
                                                qnn_outputs.data(),
                                                static_cast<uint32_t>(qnn_outputs.size()),
                                                profile_backend_handle,
                                                nullptr);

    // NOTE: This function returns immediately when profiling is disabled.
    // Extracting profiling data can be expensive, but it is typically only enabled for debugging purposes
    // and not in production. We can improve synchronization for event profiling if it becomes an issue.
    ORT_RETURN_IF_ERROR(qnn_backend_manager_->ExtractBackendProfilingInfo());
  }

  if (QNN_COMMON_ERROR_SYSTEM_COMMUNICATION == execute_status) {
    auto error_message = "NPU crashed. SSR detected. Caused QNN graph execute error. Error code: ";
    LOGS(logger, ERROR) << error_message << execute_status;
    return ORT_MAKE_STATUS(ONNXRUNTIME, ENGINE_ERROR, error_message, execute_status);
  }

  if (QNN_GRAPH_NO_ERROR != execute_status) {
    return ORT_MAKE_STATUS(ONNXRUNTIME, FAIL, "QNN graph execute error. Error code: ", execute_status);
  }

  return Status::OK();
}

Status QnnModel::GetQnnTensorDataLength(const std::vector<uint32_t>& dims,
                                        Qnn_DataType_t data_type,
                                        size_t& data_length) const {
  ORT_RETURN_IF(dims.empty(), "Tensor dimensions is nullptr");

  data_length = utils::GetElementSizeByType(data_type);

  for (size_t r = 0; r < dims.size(); r++) {
    data_length *= dims[r];
  }

  return Status::OK();
}

// Setup information for Qnn inputs/outputs used during execution.
Status QnnModel::SetupTensors(std::vector<QnnTensorInfo>& qnn_tensor_infos,
                              const std::vector<QnnTensorWrapper>& tensor_wrappers,
                              bool is_input) {
  size_t tensor_count = tensor_wrappers.size();
  ORT_RETURN_IF(0 == tensor_count, "Zero tensor size!");
  qnn_tensor_infos.resize(tensor_count);

  for (auto& tensor_wrapper : tensor_wrappers) {
    size_t length = 0;
    using namespace qnn::utils;
    ORT_RETURN_IF_ERROR(GetQnnTensorDataLength(tensor_wrapper.GetTensorDims(),
                                               tensor_wrapper.GetTensorDataType(),
                                               length));
    const auto& tensor_name = tensor_wrapper.GetName();
    auto qnn_index = is_input ? GetGraphInputIndex(tensor_name) : GetOutputIndex(tensor_name);
    auto ort_index = is_input ? GetOrtInputIndex(tensor_name) : qnn_index;

    QnnTensorInfo& qnn_tensor_info = qnn_tensor_infos[qnn_index];
    qnn_tensor_info.tensor_wrapper = &tensor_wrapper;
    qnn_tensor_info.tensor_byte_size = static_cast<uint32_t>(length);
    qnn_tensor_info.ort_index = ort_index;
  }
  return Status::OK();
}

Status QnnModel::DeserializeGraphInfoFromBinaryInfo(const QnnSystemContext_GraphInfo_t& qnn_sys_ctx_graph_info,
                                                    const Qnn_ContextHandle_t& context) {
  std::vector<QnnTensorWrapper> input_tensor_wrappers;
  std::vector<QnnTensorWrapper> output_tensor_wrappers;

  std::string graph_name;
  Qnn_Tensor_t* input_tensors = nullptr;
  Qnn_Tensor_t* output_tensors = nullptr;
  uint32_t graph_input_num = 0;
  uint32_t graph_output_num = 0;
  if (qnn_sys_ctx_graph_info.version == QNN_SYSTEM_CONTEXT_GRAPH_INFO_VERSION_3) {
    graph_name.assign(qnn_sys_ctx_graph_info.graphInfoV3.graphName);
    graph_input_num = qnn_sys_ctx_graph_info.graphInfoV3.numGraphInputs;
    graph_output_num = qnn_sys_ctx_graph_info.graphInfoV3.numGraphOutputs;

    input_tensors = qnn_sys_ctx_graph_info.graphInfoV3.graphInputs;
    output_tensors = qnn_sys_ctx_graph_info.graphInfoV3.graphOutputs;
  } else if (qnn_sys_ctx_graph_info.version == QNN_SYSTEM_CONTEXT_GRAPH_INFO_VERSION_2) {
    graph_name.assign(qnn_sys_ctx_graph_info.graphInfoV2.graphName);
    graph_input_num = qnn_sys_ctx_graph_info.graphInfoV2.numGraphInputs;
    graph_output_num = qnn_sys_ctx_graph_info.graphInfoV2.numGraphOutputs;

    input_tensors = qnn_sys_ctx_graph_info.graphInfoV2.graphInputs;
    output_tensors = qnn_sys_ctx_graph_info.graphInfoV2.graphOutputs;
  } else if (qnn_sys_ctx_graph_info.version == QNN_SYSTEM_CONTEXT_GRAPH_INFO_VERSION_1) {
    graph_name.assign(qnn_sys_ctx_graph_info.graphInfoV1.graphName);
    graph_input_num = qnn_sys_ctx_graph_info.graphInfoV1.numGraphInputs;
    graph_output_num = qnn_sys_ctx_graph_info.graphInfoV1.numGraphOutputs;

    input_tensors = qnn_sys_ctx_graph_info.graphInfoV1.graphInputs;
    output_tensors = qnn_sys_ctx_graph_info.graphInfoV1.graphOutputs;
  } else {
    return ORT_MAKE_STATUS(ONNXRUNTIME, FAIL, "Unsupported context graph info version.");
  }
  ORT_RETURN_IF(nullptr == input_tensors, "Graph from cached context doesn't have any inputs.");
  ORT_RETURN_IF(nullptr == output_tensors, "Graph from cached context doesn't have any outputs.");

  // Copy graph input
  for (size_t i = 0; i < graph_input_num; ++i) {
    QnnTensorWrapper tensorwrapper;
    ORT_RETURN_IF_ERROR(tensorwrapper.Init(input_tensors[i]));
    input_tensor_wrappers.push_back(std::move(tensorwrapper));
  }
  // Copy graph output
  for (size_t i = 0; i < graph_output_num; ++i) {
    QnnTensorWrapper tensorwrapper;
    ORT_RETURN_IF_ERROR(tensorwrapper.Init(output_tensors[i]));
    output_tensor_wrappers.push_back(std::move(tensorwrapper));
  }

  Qnn_GraphHandle_t graph;
  auto qnn_interface = qnn_backend_manager_->GetQnnInterface();
  auto rt = qnn_interface.graphRetrieve(context, graph_name.c_str(), &graph);
  ORT_RETURN_IF(QNN_SUCCESS != rt, "Failed to retrieve QNN graph.");

  graph_info_ = std::make_unique<GraphInfo>(graph,
                                            graph_name,
                                            std::move(input_tensor_wrappers),
                                            std::move(output_tensor_wrappers));
  ORT_RETURN_IF(graph_info_ == nullptr, "Failed to allocate GraphInfo");

  return Status::OK();
}

}  // namespace qnn
}  // namespace onnxruntime<|MERGE_RESOLUTION|>--- conflicted
+++ resolved
@@ -95,16 +95,11 @@
 
 Status QnnModel::ComposeGraph(const GraphViewer& graph_viewer,
                               const onnxruntime::Node& fused_node,
-<<<<<<< HEAD
+                              const qnn::ModelSettings& model_settings,
+                              const logging::Logger& logger,
                               const QnnGraph_Config_t** graph_configs,
                               const std::string& debug_json_graph_path) {
-  LOGS(logger_, VERBOSE) << "ComposeGraph Graph name: " << graph_viewer.Name();
-=======
-                              const qnn::ModelSettings& model_settings,
-                              const logging::Logger& logger,
-                              const QnnGraph_Config_t** graph_configs) {
   LOGS(logger, VERBOSE) << "ComposeGraph Graph name: " << graph_viewer.Name();
->>>>>>> 562ddce2
 
   // Holder for the NodeUnits in the graph, this will guarantee the NodeUnits is
   // valid throughout the lifetime of the ModelBuilder
