// Copyright (c) Microsoft Corporation. All rights reserved.
// Licensed under the MIT License.
#pragma once

#include <algorithm>
#include <functional>
#include <numeric>
#include <string>
#include <string_view>
#include <type_traits>
#include <utility>
#include <vector>

#include <gsl/gsl>

#include "QnnInterface.h"
#include "QnnTypes.h"
<<<<<<< HEAD
#include "core/providers/qnn/ort_api.h"
=======

#include "core/session/onnxruntime_cxx_api.h"
#include "core/framework/node_unit.h"
#include "core/util/qmath.h"
>>>>>>> 1d97d6ef

namespace onnxruntime {
namespace qnn {
class QnnOpConfigWrapper;

namespace utils {
size_t GetElementSizeByType(const Qnn_DataType_t& data_type);

size_t GetElementSizeByType(ONNXTensorElementDataType elem_type);

<<<<<<< HEAD
size_t GetElementSizeByType(ONNX_NAMESPACE::TensorProto_DataType onnx_type);
=======
size_t GetQnnTensorDataSizeInBytes(gsl::span<const uint32_t> shape, Qnn_DataType_t element_data_type);

bool QnnTensorHasDynamicShape(const Qnn_Tensor_t& tensor);
>>>>>>> 1d97d6ef

// TODO: make these work with Wrappers?
std::ostream& operator<<(std::ostream& out, const Qnn_Param_t& qnn_param);
std::ostream& operator<<(std::ostream& out, const Qnn_Tensor_t& tensor);
std::ostream& operator<<(std::ostream& out, const QnnOpConfigWrapper& op_conf_wrapper);

Status GetQnnDataType(const bool is_quantized_tensor, const ONNX_NAMESPACE::TypeProto* type_proto,
                      Qnn_DataType_t& tensor_data_type);

const std::string& GetNodeName(const NodeUnit& node_unit);

bool OnnxDataTypeToQnnDataType(const int32_t data_type, Qnn_DataType_t& qnn_data_type, bool is_quantized = false);

inline Status GetOnnxTensorElemDataType(const NodeArg& node_arg, /*out*/ int32_t& onnx_data_type) {
  auto type_proto = node_arg.TypeAsProto();
  ORT_RETURN_IF_NOT(type_proto != nullptr && type_proto->has_tensor_type() && type_proto->tensor_type().has_elem_type(),
                    "NodeArg must have a tensor TypeProto");
  onnx_data_type = type_proto->tensor_type().elem_type();
  return Status::OK();
}

template <typename IntType>
static Status InvertPerm(gsl::span<const IntType> perm, /*out*/ gsl::span<IntType> perm_inv) {
  static_assert(std::is_integral<IntType>::value, "permutation arrays must contain integer elements");

  size_t rank = perm.size();
  ORT_RETURN_IF_NOT(perm_inv.size() == rank, "perm.size() != perm_inv.size()");

  for (size_t i = 0; i < rank; ++i) {
    size_t j = static_cast<size_t>(perm[i]);
    ORT_RETURN_IF_NOT(j < rank, "perm element out of range [0, rank - 1]");
    perm_inv[j] = static_cast<IntType>(i);
  }

  return Status::OK();
}

// Utility function that checks if an array of strings contains a specific string.
// Used to validate ONNX operator attributes.
template <size_t N>
static bool ArrayHasString(const std::array<std::string_view, N>& strings, std::string_view str) {
  for (auto s : strings) {
    if (s == str) {
      return true;
    }
  }

  return false;
}

std::pair<float, float> CheckMinMax(float rmin, float rmax);

template <typename T>
Status GetQminQmax(const Qnn_DataType_t qnn_data_type,
                   T& qmin,
                   T& qmax,
                   bool symmetric = false) {
  if (qnn_data_type == QNN_DATATYPE_SFIXED_POINT_8) {
    qmin = static_cast<T>(std::numeric_limits<int8_t>::min() + static_cast<int8_t>(symmetric));
    qmax = static_cast<T>(std::numeric_limits<int8_t>::max());
  } else if (qnn_data_type == QNN_DATATYPE_UFIXED_POINT_8) {
    qmin = static_cast<T>(std::numeric_limits<uint8_t>::min());
    qmax = static_cast<T>(std::numeric_limits<uint8_t>::max());
  } else if (qnn_data_type == QNN_DATATYPE_SFIXED_POINT_16) {
    qmin = static_cast<T>(std::numeric_limits<int16_t>::min() + static_cast<int16_t>(symmetric));
    qmax = static_cast<T>(std::numeric_limits<int16_t>::max());
  } else if (qnn_data_type == QNN_DATATYPE_UFIXED_POINT_16) {
    qmin = static_cast<T>(std::numeric_limits<uint16_t>::min());
    qmax = static_cast<T>(std::numeric_limits<uint16_t>::max());
  } else if (qnn_data_type == QNN_DATATYPE_SFIXED_POINT_32) {
    qmin = static_cast<T>(std::numeric_limits<int32_t>::min() + static_cast<int32_t>(symmetric));
    qmax = static_cast<T>(std::numeric_limits<int32_t>::max());
  } else {
    ORT_RETURN_IF(true, "Qnn Data Type: %d not supported yet.", qnn_data_type);
  }
  return Status::OK();
}

template <typename T>
inline T Saturate(const T qmax,
                  const T qmin,
                  const T quant_value) {
  if (quant_value > qmax) {
    return qmax;
  } else if (quant_value < qmin) {
    return qmin;
  } else {
    return quant_value;
  }
}

Status GetQuantParams(float rmin,
                      float rmax,
                      const Qnn_DataType_t qnn_data_type,
                      float& scale,
                      int32_t& zero_point,
                      bool symmetric = false);

double Dequantize(int32_t offset, float scale, const double quant_value);

Status Quantize(const double double_value,
                const float scale,
                const int32_t zero_point,
                const Qnn_DataType_t qnn_data_type,
                int& quant_value);

<<<<<<< HEAD
size_t ShapeSizeCalc(gsl::span<const uint32_t> shape, size_t start, size_t end);

// Computes the quantization parameters (scales and offsets) for the given data.
// Supports both per-tensor and per-channel quantization. Must provide an axis argument
// for per-channel quantization.
// The offsets use the QNN convention where offset = -zero_point.
Status GetDataQuantParams(gsl::span<const float> data, gsl::span<const uint32_t> shape,
                          /*out*/ gsl::span<float> scales, /*out*/ gsl::span<int32_t> offsets,
                          Qnn_DataType_t data_type, bool symmetric = false,
                          std::optional<int64_t> axis = std::nullopt);

// Quantizes the given float data using the provided quantization parameters (scales and offsets).
// Supports both per-tensor and per-channel quantization. Must provide an axis argument
// for per-channel quantization.
// The provided offsets must use the QNN convention where offset = -zero_point.
Status QuantizeData(gsl::span<const float> data, gsl::span<const uint32_t> shape,
                    gsl::span<const float> scales, gsl::span<const int32_t> offsets,
                    /*out*/ gsl::span<uint8_t> quant_bytes, Qnn_DataType_t data_type,
                    std::optional<int64_t> axis = std::nullopt);

// Quantizes (per-tensor) the given float data using the provided scale and offset.
// The provided offset must use the QNN convention where offset = -zero_point.
template <typename QuantType>
inline Status QuantizeData(gsl::span<const float> data, float scale, int32_t offset,
                           /*out*/ gsl::span<uint8_t> quant_bytes) {
  const size_t num_elems = data.size();
  const size_t expected_output_bytes = sizeof(QuantType) * num_elems;
  ORT_RETURN_IF_NOT(expected_output_bytes == quant_bytes.size(),
                    "Output buffer is not large enough to hold quantized bytes.");
  const double clip_min = static_cast<double>(std::numeric_limits<QuantType>::lowest());
  const double clip_max = static_cast<double>(std::numeric_limits<QuantType>::max());

  QuantType* output = reinterpret_cast<QuantType*>(quant_bytes.data());
  for (size_t i = 0; i < num_elems; ++i) {
    const double scale_dbl = static_cast<double>(scale);
    const double offset_dbl = static_cast<double>(offset);
    double float_val = std::nearbyint(static_cast<double>(data[i]) / scale_dbl) - offset_dbl;
    float_val = std::max(float_val, clip_min);
    float_val = std::min(float_val, clip_max);
    output[i] = static_cast<QuantType>(float_val);
  }
  return Status::OK();
}

// Re-writes a buffer of packed 4-bit elements to a buffer of unpacked 8-bit elements.
// QNN requires that 4-bit weights are unpacked to 8-bit.
template <bool Signed>
Status UnpackInt4ToInt8(size_t num_int4_elems, std::vector<uint8_t>& data_bytes) {
  if constexpr (Signed) {  // INT4
    std::vector<uint8_t> packed_int4_bytes = std::move(data_bytes);
    data_bytes = std::vector<uint8_t>(num_int4_elems);

    auto dst = gsl::make_span(reinterpret_cast<int8_t*>(data_bytes.data()), data_bytes.size());
    auto src = gsl::make_span(reinterpret_cast<const Int4x2*>(packed_int4_bytes.data()), packed_int4_bytes.size());
    ORT_RETURN_IF_NOT(Int4x2::Unpack(dst, src), "Failed to unpack Tensor<Int4x2> for QNN");

    // NOTE: Masking off top 4 bits to workaround a QNN INT4 accuracy bug.
    // Docs explicitly state that masking off top 4 bits should not be required, but we have to do it.
    for (size_t i = 0; i < dst.size(); i++) {
      dst[i] &= 0x0F;  // -3 (0b1111_1101) becomes 13 (0b0000_1101)
    }
  } else {  // UINT4
    std::vector<uint8_t> packed_uint4_bytes = std::move(data_bytes);
    data_bytes = std::vector<uint8_t>(num_int4_elems);

    auto dst = gsl::make_span(reinterpret_cast<uint8_t*>(data_bytes.data()), data_bytes.size());
    auto src = gsl::make_span(reinterpret_cast<const UInt4x2*>(packed_uint4_bytes.data()), packed_uint4_bytes.size());
    ORT_RETURN_IF_NOT(UInt4x2::Unpack(dst, src), "Failed to unpack Tensor<UInt4x2> for QNN");
  }

  return Status::OK();
}

template <typename T>
std::vector<T> GetInitializerShape(const ONNX_NAMESPACE::TensorProto& tensor_proto) {
  const auto& dims = tensor_proto.dims();
  std::vector<T> tensor_shape_vec(static_cast<size_t>(dims.size()));
  for (int i = 0; i < dims.size(); ++i) {
    tensor_shape_vec[i] = static_cast<T>(dims[i]);
  }

  return tensor_shape_vec;
}

template <typename T, typename P>
Status PermuteShape(gsl::span<const T> input_shape, gsl::span<const P> perm, gsl::span<T> output_shape) {
  const size_t rank = input_shape.size();
  ORT_RETURN_IF_NOT(rank == perm.size() && rank == output_shape.size(),
                    "PermuteShape(): expect all arguments to have the same rank.");

  for (size_t i = 0; i < rank; ++i) {
    size_t p = static_cast<size_t>(perm[i]);
    output_shape[i] = input_shape[p];
  }

  return Status::OK();
}
=======
// Gets error message associated with QNN error handle value.
std::string_view GetQnnErrorMessage(const QNN_INTERFACE_VER_TYPE& qnn_interface,
                                    Qnn_ErrorHandle_t qnn_error_handle);

// Gets verbose error message associated with QNN error handle value.
std::string GetVerboseQnnErrorMessage(const QNN_INTERFACE_VER_TYPE& qnn_interface,
                                      Qnn_ErrorHandle_t qnn_error_handle);

>>>>>>> 1d97d6ef
}  // namespace utils
}  // namespace qnn
}  // namespace onnxruntime<|MERGE_RESOLUTION|>--- conflicted
+++ resolved
@@ -15,14 +15,8 @@
 
 #include "QnnInterface.h"
 #include "QnnTypes.h"
-<<<<<<< HEAD
+
 #include "core/providers/qnn/ort_api.h"
-=======
-
-#include "core/session/onnxruntime_cxx_api.h"
-#include "core/framework/node_unit.h"
-#include "core/util/qmath.h"
->>>>>>> 1d97d6ef
 
 namespace onnxruntime {
 namespace qnn {
@@ -33,13 +27,11 @@
 
 size_t GetElementSizeByType(ONNXTensorElementDataType elem_type);
 
-<<<<<<< HEAD
 size_t GetElementSizeByType(ONNX_NAMESPACE::TensorProto_DataType onnx_type);
-=======
+
 size_t GetQnnTensorDataSizeInBytes(gsl::span<const uint32_t> shape, Qnn_DataType_t element_data_type);
 
 bool QnnTensorHasDynamicShape(const Qnn_Tensor_t& tensor);
->>>>>>> 1d97d6ef
 
 // TODO: make these work with Wrappers?
 std::ostream& operator<<(std::ostream& out, const Qnn_Param_t& qnn_param);
@@ -146,7 +138,6 @@
                 const Qnn_DataType_t qnn_data_type,
                 int& quant_value);
 
-<<<<<<< HEAD
 size_t ShapeSizeCalc(gsl::span<const uint32_t> shape, size_t start, size_t end);
 
 // Computes the quantization parameters (scales and offsets) for the given data.
@@ -244,7 +235,7 @@
 
   return Status::OK();
 }
-=======
+
 // Gets error message associated with QNN error handle value.
 std::string_view GetQnnErrorMessage(const QNN_INTERFACE_VER_TYPE& qnn_interface,
                                     Qnn_ErrorHandle_t qnn_error_handle);
@@ -253,7 +244,6 @@
 std::string GetVerboseQnnErrorMessage(const QNN_INTERFACE_VER_TYPE& qnn_interface,
                                       Qnn_ErrorHandle_t qnn_error_handle);
 
->>>>>>> 1d97d6ef
 }  // namespace utils
 }  // namespace qnn
 }  // namespace onnxruntime