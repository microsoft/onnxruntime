// Copyright (c) Microsoft Corporation. All rights reserved.
// Licensed under the MIT License.
#pragma once

#include <functional>
#include <numeric>
#include <string>
#include <string_view>
#include <type_traits>
#include <vector>

#include <gsl/gsl>

#include "QnnInterface.h"
#include "QnnTypes.h"

#include "core/session/onnxruntime_cxx_api.h"
#include "core/framework/node_unit.h"
#include "core/util/qmath.h"
#include "core/providers/qnn/builder/qnn_model_wrapper.h"

namespace onnxruntime {
namespace qnn {
class QnnOpConfigWrapper;

namespace utils {
size_t GetElementSizeByType(const Qnn_DataType_t& data_type);

size_t GetElementSizeByType(ONNXTensorElementDataType elem_type);

size_t GetQnnTensorDataSizeInBytes(gsl::span<const uint32_t> shape, Qnn_DataType_t element_data_type);

bool QnnTensorHasDynamicShape(const Qnn_Tensor_t& tensor);

// TODO: make these work with Wrappers?
std::ostream& operator<<(std::ostream& out, const Qnn_Param_t& qnn_param);
std::ostream& operator<<(std::ostream& out, const Qnn_Tensor_t& tensor);
std::ostream& operator<<(std::ostream& out, const QnnOpConfigWrapper& op_conf_wrapper);

Status GetQnnDataType(const bool is_quantized_tensor, const ONNX_NAMESPACE::TypeProto* type_proto,
                      Qnn_DataType_t& tensor_data_type);

const std::string& GetNodeName(const NodeUnit& node_unit);

bool OnnxDataTypeToQnnDataType(const int32_t data_type, Qnn_DataType_t& qnn_data_type, bool is_quantized = false);

inline Status GetOnnxTensorElemDataType(const NodeArg& node_arg, /*out*/ int32_t& onnx_data_type) {
  auto type_proto = node_arg.TypeAsProto();
  ORT_RETURN_IF_NOT(type_proto != nullptr && type_proto->has_tensor_type() && type_proto->tensor_type().has_elem_type(),
                    "NodeArg must have a tensor TypeProto");
  onnx_data_type = type_proto->tensor_type().elem_type();
  return Status::OK();
}

template <typename IntType>
static Status InvertPerm(gsl::span<const IntType> perm, /*out*/ gsl::span<IntType> perm_inv) {
  static_assert(std::is_integral<IntType>::value, "permutation arrays must contain integer elements");

  size_t rank = perm.size();
  ORT_RETURN_IF_NOT(perm_inv.size() == rank, "perm.size() != perm_inv.size()");

  for (size_t i = 0; i < rank; ++i) {
    size_t j = static_cast<size_t>(perm[i]);
    ORT_RETURN_IF_NOT(j < rank, "perm element out of range [0, rank - 1]");
    perm_inv[j] = static_cast<IntType>(i);
  }

  return Status::OK();
}

// Utility function that checks if an array of strings contains a specific string.
// Used to validate ONNX operator attributes.
template <size_t N>
static bool ArrayHasString(const std::array<std::string_view, N>& strings, std::string_view str) {
  for (auto s : strings) {
    if (s == str) {
      return true;
    }
  }

  return false;
}

std::pair<float, float> CheckMinMax(float rmin, float rmax);

template <typename T>
Status GetQminQmax(const Qnn_DataType_t qnn_data_type, T& qmin, T& qmax);

template <typename T>
inline T Saturate(const T qmax,
                  const T qmin,
                  const T quant_value) {
  if (quant_value > qmax) {
    return qmax;
  } else if (quant_value < qmin) {
    return qmin;
  } else {
    return quant_value;
  }
}

Status GetQuantParams(float rmin,
                      float rmax,
                      const Qnn_DataType_t qnn_data_type,
                      float& scale,
                      int32_t& zero_point,
                      bool symmetric = false);

double Dequantize(int32_t offset, float scale, const double quant_value);

Status Quantize(const double double_value,
                const float scale,
                const int32_t zero_point,
                const Qnn_DataType_t qnn_data_type,
                int& quant_value);

<<<<<<< HEAD
// NCHW shape to channel last
Status NchwShapeToNhwc(const std::vector<uint32_t>& nchw_shape, std::vector<uint32_t>& nhwc_shape);

// NCHW shape to HWCN shape, required for Conv weight
Status NchwShapeToHwcn(const std::vector<uint32_t>& nchw_shape, std::vector<uint32_t>& hwcn_shape);

// CNHW shape to HWCN shape, required for Conv weight
Status CnhwShapeToHwcn(const std::vector<uint32_t>& cnhw_shape, std::vector<uint32_t>& hwcn_shape);

Status TransposeFromNchwToHwcn(const QnnModelWrapper& qnn_model_wrapper, const onnx::TensorProto& initializer,
                               std::vector<uint8_t>& transposed_data, bool is_3d = false);

Status TransposeFromCnhwToHwcn(const QnnModelWrapper& qnn_model_wrapper, const onnx::TensorProto& initializer,
                               std::vector<uint8_t>& transposed_data, bool is_3d = false);

Status TwoDimensionTranspose(const QnnModelWrapper& qnn_model_wrapper, std::vector<uint32_t>& data_shape,
                             const onnx::TensorProto& initializer, std::vector<uint8_t>& transposed_data);
=======
// Gets error message associated with QNN error handle value.
std::string_view GetQnnErrorMessage(const QNN_INTERFACE_VER_TYPE& qnn_interface,
                                    Qnn_ErrorHandle_t qnn_error_handle);

// Gets verbose error message associated with QNN error handle value.
std::string GetVerboseQnnErrorMessage(const QNN_INTERFACE_VER_TYPE& qnn_interface,
                                      Qnn_ErrorHandle_t qnn_error_handle);
>>>>>>> b67983c5

}  // namespace utils
}  // namespace qnn
}  // namespace onnxruntime<|MERGE_RESOLUTION|>--- conflicted
+++ resolved
@@ -114,7 +114,6 @@
                 const Qnn_DataType_t qnn_data_type,
                 int& quant_value);
 
-<<<<<<< HEAD
 // NCHW shape to channel last
 Status NchwShapeToNhwc(const std::vector<uint32_t>& nchw_shape, std::vector<uint32_t>& nhwc_shape);
 
@@ -132,7 +131,7 @@
 
 Status TwoDimensionTranspose(const QnnModelWrapper& qnn_model_wrapper, std::vector<uint32_t>& data_shape,
                              const onnx::TensorProto& initializer, std::vector<uint8_t>& transposed_data);
-=======
+
 // Gets error message associated with QNN error handle value.
 std::string_view GetQnnErrorMessage(const QNN_INTERFACE_VER_TYPE& qnn_interface,
                                     Qnn_ErrorHandle_t qnn_error_handle);
@@ -140,7 +139,6 @@
 // Gets verbose error message associated with QNN error handle value.
 std::string GetVerboseQnnErrorMessage(const QNN_INTERFACE_VER_TYPE& qnn_interface,
                                       Qnn_ErrorHandle_t qnn_error_handle);
->>>>>>> b67983c5
 
 }  // namespace utils
 }  // namespace qnn
