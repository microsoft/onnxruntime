--- conflicted
+++ resolved
@@ -218,19 +218,11 @@
           factory->ort_api.HardwareDevice_VendorId(&device) == factory->vendor_id) {
         OrtKeyValuePairs* ep_options = nullptr;
         factory->ort_api.CreateKeyValuePairs(&ep_options);
-<<<<<<< HEAD
-        factory->ort_api.AddKeyValuePair(ep_options, "backend_type", factory->qnn_backend_type.c_str());
-
+        factory->ort_api.AddKeyValuePair(ep_options, "backend_path", factory->qnn_backend_path.c_str());
         OrtStatus* status = factory->ort_api.GetEpApi()->CreateEpDevice(factory, &device, nullptr, ep_options,
                                                                         &ep_devices[num_ep_devices++]);
         factory->ort_api.ReleaseKeyValuePairs(ep_options);
         ORT_API_RETURN_IF_ERROR(status);
-=======
-        factory->ort_api.AddKeyValuePair(ep_options, "backend_path", factory->qnn_backend_path.c_str());
-        ORT_API_RETURN_IF_ERROR(
-            factory->ort_api.GetEpApi()->CreateEpDevice(factory, &device, nullptr, ep_options,
-                                                        &ep_devices[num_ep_devices++]));
->>>>>>> abe485ee
       }
     }
 
