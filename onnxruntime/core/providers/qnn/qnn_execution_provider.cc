// Copyright (c) Microsoft Corporation. All rights reserved.
// Licensed under the MIT License

#include "qnn_execution_provider.h"

#include <filesystem>
#include <unordered_set>

#include "core/providers/qnn/ort_api.h"
#include "core/providers/qnn/builder/onnx_ctx_model_helper.h"
#include "core/providers/qnn/builder/op_builder_factory.h"
#include "core/providers/qnn/builder/qnn_def.h"
#include "core/providers/qnn/builder/qnn_model_wrapper.h"
#include "core/providers/qnn/builder/qnn_node_group.h"
#include "core/providers/qnn/builder/qnn_utils.h"
#include "core/providers/qnn/qnn_allocator.h"
#include "core/providers/qnn/qnn_telemetry.h"
#include "core/providers/qnn/rpcmem_library.h"
#include "core/providers/qnn/shared_context.h"

namespace onnxruntime {

constexpr const char* QNN = "QNN";

static void ParseProfilingLevel(std::string profiling_level_string,
                                qnn::ProfilingLevel& profiling_level) {
  std::transform(profiling_level_string.begin(),
                 profiling_level_string.end(),
                 profiling_level_string.begin(),
                 [](unsigned char c) { return static_cast<unsigned char>(std::tolower(c)); });
  LOGS_DEFAULT(INFO) << "profiling_level: " << profiling_level_string;
  if (profiling_level_string == "off") {
    profiling_level = qnn::ProfilingLevel::OFF;
  } else if (profiling_level_string == "basic") {
    profiling_level = qnn::ProfilingLevel::BASIC;
  } else if (profiling_level_string == "detailed") {
    profiling_level = qnn::ProfilingLevel::DETAILED;
  } else {
    LOGS_DEFAULT(WARNING) << "Profiling level not valid.";
  }
}

static void ParseHtpPerformanceMode(std::string htp_performance_mode_string,
                                    qnn::HtpPerformanceMode& htp_performance_mode) {
  std::transform(htp_performance_mode_string.begin(),
                 htp_performance_mode_string.end(),
                 htp_performance_mode_string.begin(),
                 [](unsigned char c) { return static_cast<unsigned char>(std::tolower(c)); });
  LOGS_DEFAULT(VERBOSE) << "Htp performance mode: " << htp_performance_mode_string;
  if (htp_performance_mode_string == "burst") {
    htp_performance_mode = qnn::HtpPerformanceMode::kHtpBurst;
  } else if (htp_performance_mode_string == "balanced") {
    htp_performance_mode = qnn::HtpPerformanceMode::kHtpBalanced;
  } else if (htp_performance_mode_string == "default") {
    htp_performance_mode = qnn::HtpPerformanceMode::kHtpDefault;
  } else if (htp_performance_mode_string == "high_performance") {
    htp_performance_mode = qnn::HtpPerformanceMode::kHtpHighPerformance;
  } else if (htp_performance_mode_string == "high_power_saver") {
    htp_performance_mode = qnn::HtpPerformanceMode::kHtpHighPowerSaver;
  } else if (htp_performance_mode_string == "low_balanced") {
    htp_performance_mode = qnn::HtpPerformanceMode::kHtpLowBalanced;
  } else if (htp_performance_mode_string == "low_power_saver") {
    htp_performance_mode = qnn::HtpPerformanceMode::kHtpLowPowerSaver;
  } else if (htp_performance_mode_string == "power_saver") {
    htp_performance_mode = qnn::HtpPerformanceMode::kHtpPowerSaver;
  } else if (htp_performance_mode_string == "extreme_power_saver") {
    htp_performance_mode = qnn::HtpPerformanceMode::kHtpExtremePowerSaver;
  } else if (htp_performance_mode_string == "sustained_high_performance") {
    htp_performance_mode = qnn::HtpPerformanceMode::kHtpSustainedHighPerformance;
  } else {
    LOGS_DEFAULT(WARNING) << "Htp performance mode not valid.";
  }
}

static void ParseQnnContextPriority(std::string context_priority_string, qnn::ContextPriority& context_priority) {
  std::transform(context_priority_string.begin(),
                 context_priority_string.end(),
                 context_priority_string.begin(),
                 [](unsigned char c) { return static_cast<unsigned char>(std::tolower(c)); });
  LOGS_DEFAULT(VERBOSE) << "QNN context priority: " << context_priority_string;
  if (context_priority_string == "low") {
    context_priority = qnn::ContextPriority::LOW;
  } else if (context_priority_string == "normal") {
    context_priority = qnn::ContextPriority::NORMAL;
  } else if (context_priority_string == "normal_high") {
    context_priority = qnn::ContextPriority::NORMAL_HIGH;
  } else if (context_priority_string == "high") {
    context_priority = qnn::ContextPriority::HIGH;
  } else {
    context_priority = qnn::ContextPriority::UNDEFINED;
    LOGS_DEFAULT(WARNING) << "QNN context priority: " << context_priority_string << " not valid, set to undefined.";
  }
}

void QNNExecutionProvider::ParseHtpGraphFinalizationOptimizationMode(const std::string& htp_graph_finalization_opt_mode_string) {
  LOGS_DEFAULT(VERBOSE) << "HTP graph finalization optimization mode: "
                        << htp_graph_finalization_opt_mode_string;

  if (htp_graph_finalization_opt_mode_string.empty() || htp_graph_finalization_opt_mode_string == "0") {
    htp_graph_finalization_opt_mode_ = qnn::HtpGraphFinalizationOptimizationMode::kDefault;
  } else if (htp_graph_finalization_opt_mode_string == "1") {
    htp_graph_finalization_opt_mode_ = qnn::HtpGraphFinalizationOptimizationMode::kMode1;
  } else if (htp_graph_finalization_opt_mode_string == "2") {
    htp_graph_finalization_opt_mode_ = qnn::HtpGraphFinalizationOptimizationMode::kMode2;
  } else if (htp_graph_finalization_opt_mode_string == "3") {
    htp_graph_finalization_opt_mode_ = qnn::HtpGraphFinalizationOptimizationMode::kMode3;
  } else {
    LOGS_DEFAULT(WARNING) << "Invalid HTP graph finalization optimization mode: "
                          << htp_graph_finalization_opt_mode_string;
  }
}

static void ParseHtpArchitecture(const std::string& htp_arch_string, QnnHtpDevice_Arch_t& qnn_htp_arch) {
  if (htp_arch_string.empty() || htp_arch_string == "0") {
    qnn_htp_arch = QNN_HTP_DEVICE_ARCH_NONE;
  } else if (htp_arch_string == "68") {
    qnn_htp_arch = QNN_HTP_DEVICE_ARCH_V68;
  } else if (htp_arch_string == "69") {
    qnn_htp_arch = QNN_HTP_DEVICE_ARCH_V69;
  } else if (htp_arch_string == "73") {
    qnn_htp_arch = QNN_HTP_DEVICE_ARCH_V73;
  } else if (htp_arch_string == "75") {
    qnn_htp_arch = QNN_HTP_DEVICE_ARCH_V75;
  } else {
    LOGS_DEFAULT(WARNING) << "Invalid HTP architecture: " << htp_arch_string;
  }
}

static bool ParseBoolOption(const std::string& key, bool default_value,
                            const std::unordered_map<std::string, std::string>& options) {
  bool result = default_value;
  auto it = options.find(key);
  if (it != options.end()) {
    if ("1" == it->second) {
      result = true;
    } else if ("0" == it->second) {
      result = false;
    } else {
      LOGS_DEFAULT(VERBOSE) << "Invalid value for " << key << " (" << it->second << "). Only 0 or 1 allowed.";
    }
    LOGS_DEFAULT(VERBOSE) << "Using " << key << ": " << result;
  }
  return result;
}

qnn::ProfilingLevel QNNExecutionProvider::GetProfilingLevelFromETWLevel(unsigned char level) {
  if (level == 5) {
    LOGS_DEFAULT(INFO) << "Overriding profiling to basic based on ETW level: " << static_cast<int>(level);
    return qnn::ProfilingLevel::BASIC;
  } else if (level < 5) {
    LOGS_DEFAULT(INFO) << "QNN Profiler ETW level not supported below level 5. Level: "
                       << static_cast<int>(level);
    return qnn::ProfilingLevel::OFF;
  } else {
    LOGS_DEFAULT(INFO) << "Overriding profiling to detailed based on ETW level: " << static_cast<int>(level);
    return qnn::ProfilingLevel::DETAILED;
  }
}

QNNExecutionProvider::QNNExecutionProvider(const ProviderOptions& provider_options_map,
                                           const ConfigOptions* config_options)
    : IExecutionProvider{onnxruntime::kQnnExecutionProvider} {
  InitOrtCppApi();
  metadef_id_generator_ = Factory<ModelMetadefIdGenerator>::Create();

  if (config_options) {
    disable_cpu_ep_fallback_ = config_options->GetConfigOrDefault(
                                   kOrtSessionOptionsDisableCPUEPFallback, "0") == "1";

    context_cache_enabled_ = config_options->GetConfigOrDefault(
                                 kOrtSessionOptionEpContextEnable, "0") == "1";
    LOGS_DEFAULT(VERBOSE) << "Context cache enable: " << context_cache_enabled_;

    std::string embed_mode = config_options->GetConfigOrDefault(
        kOrtSessionOptionEpContextEmbedMode, "0");
    if ("1" == embed_mode) {
      qnn_context_embed_mode_ = true;
    } else if ("0" == embed_mode) {
      qnn_context_embed_mode_ = false;
    } else {
      LOGS_DEFAULT(VERBOSE) << "Invalid ep.context_embed_mode: " << embed_mode << " only 0 or 1 allowed. Set to 1.";
    }
    LOGS_DEFAULT(VERBOSE) << "User specified context cache embed mode: " << qnn_context_embed_mode_;

    context_cache_path_cfg_ = config_options->GetConfigOrDefault(kOrtSessionOptionEpContextFilePath, "");
    LOGS_DEFAULT(VERBOSE) << "User specified context cache path: " << context_cache_path_cfg_;

    // For the case that workaround QNN context PD memory limit, user need split the model into pieces and
    // generate the QNN context model separately.
    // It could happen that the generated EPContext node in separate graph has same node name.
    // User can set this context_node_name_prefix for each split pieces to avoid that happens.
    context_node_name_prefix_ = config_options->GetConfigOrDefault(kOrtSessionOptionEpContextNodeNamePrefix, "");
    LOGS_DEFAULT(VERBOSE) << "User specified QNN context node name prefix: " << context_node_name_prefix_;

    share_ep_contexts_ =
        config_options->GetConfigOrDefault(kOrtSessionOptionShareEpContexts, "0") == "1";
    LOGS_DEFAULT(VERBOSE) << "User specified option - share EP contexts across sessions: " << share_ep_contexts_;
  }

  static const std::string BACKEND_PATH = "backend_path";
  auto backend_path_pos = provider_options_map.find(BACKEND_PATH);

  std::string backend_path;
  if (backend_path_pos != provider_options_map.end()) {
    backend_path = backend_path_pos->second;
    LOGS_DEFAULT(VERBOSE) << "Backend path: " << backend_path;
  } else {
    LOGS_DEFAULT(ERROR) << "No backend path provided.";
  }

  std::string profiling_file_path;
  static const std::string PROFILING_LEVEL = "profiling_level";
  qnn::ProfilingLevel profiling_level = qnn::ProfilingLevel::OFF;
  // separate out the profiling level for ETW in case it gets disabled later when we extract the events
  // set to invalid to indicate that ETW is no enabled when we setup QNN
  qnn::ProfilingLevel profiling_level_etw = qnn::ProfilingLevel::INVALID;

#ifdef _WIN32
  auto& provider = qnn::QnnTelemetry::Instance();
  if (provider.IsEnabled()) {
    auto level = provider.Level();
    auto keyword = provider.Keyword();
    if ((keyword & static_cast<uint64_t>(onnxruntime::logging::ORTTraceLoggingKeyword::Profiling)) != 0) {
      if (level != 0) {
        profiling_level_etw = GetProfilingLevelFromETWLevel(level);
      }
    }
  }
#endif  // defined(_WIN32)

  // In case ETW gets disabled later
  auto profiling_level_pos = provider_options_map.find(PROFILING_LEVEL);
  if (profiling_level_pos != provider_options_map.end()) {
    ParseProfilingLevel(profiling_level_pos->second, profiling_level);
  }
  static const std::string PROFILING_FILE = "profiling_file_path";
  auto profiling_file_pos = provider_options_map.find(PROFILING_FILE);
  if (profiling_file_pos != provider_options_map.end()) {
    profiling_file_path = profiling_file_pos->second;
  }
  LOGS_DEFAULT(VERBOSE) << "Profiling file path: " << profiling_file_path;

  static const std::string RPC_CONTROL_LANTENCY = "rpc_control_latency";
  auto latency_pos = provider_options_map.find(RPC_CONTROL_LANTENCY);
  if (latency_pos != provider_options_map.end()) {
    default_rpc_control_latency_ = static_cast<uint32_t>(std::stoul(latency_pos->second));
    LOGS_DEFAULT(VERBOSE) << "rpc_control_latency: " << default_rpc_control_latency_;
  }

  // default_htp_performance_mode from QNN EP option.
  // set it once only for each thread as default so user don't need to set it for every session run
  static const std::string HTP_PERFORMANCE_MODE = "htp_performance_mode";
  auto htp_performance_mode_pos = provider_options_map.find(HTP_PERFORMANCE_MODE);
  if (htp_performance_mode_pos != provider_options_map.end()) {
    ParseHtpPerformanceMode(htp_performance_mode_pos->second, default_htp_performance_mode_);
  }

  htp_graph_finalization_opt_mode_ = qnn::HtpGraphFinalizationOptimizationMode::kDefault;
  static const std::string HTP_GRAPH_FINALIZATION_OPT_MODE = "htp_graph_finalization_optimization_mode";
  auto htp_graph_finalization_opt_mode_pos = provider_options_map.find(HTP_GRAPH_FINALIZATION_OPT_MODE);
  if (htp_graph_finalization_opt_mode_pos != provider_options_map.end()) {
    ParseHtpGraphFinalizationOptimizationMode(htp_graph_finalization_opt_mode_pos->second);
  }

  // Enable use of QNN Saver if the user provides a path the QNN Saver backend library.
  static const std::string QNN_SAVER_PATH_KEY = "qnn_saver_path";
  std::string qnn_saver_path;
  auto qnn_saver_path_pos = provider_options_map.find(QNN_SAVER_PATH_KEY);
  if (qnn_saver_path_pos != provider_options_map.end()) {
    qnn_saver_path = qnn_saver_path_pos->second;
    LOGS_DEFAULT(VERBOSE) << "User specified QNN Saver path: " << qnn_saver_path;
  }

  static const std::string QNN_CONTEXT_PRIORITY = "qnn_context_priority";
  qnn::ContextPriority context_priority = qnn::ContextPriority::NORMAL;
  auto qnn_context_priority_pos = provider_options_map.find(QNN_CONTEXT_PRIORITY);
  if (qnn_context_priority_pos != provider_options_map.end()) {
    ParseQnnContextPriority(qnn_context_priority_pos->second, context_priority);
  }

  static const std::string QNN_VTCM_MB = "vtcm_mb";
  auto qnn_vtcm_mb_pos = provider_options_map.find(QNN_VTCM_MB);
  if (qnn_vtcm_mb_pos != provider_options_map.end()) {
    vtcm_size_in_mb_ = std::stoi(qnn_vtcm_mb_pos->second);
    LOGS_DEFAULT(VERBOSE) << "vtcm_mb: " << vtcm_size_in_mb_;
    if (vtcm_size_in_mb_ <= 0) {
      LOGS_DEFAULT(WARNING) << "Skip invalid vtcm_mb: " << vtcm_size_in_mb_;
    }
  }

  static const std::string QNN_DEVICE_ID = "device_id";
  auto dev_id_pos = provider_options_map.find(QNN_DEVICE_ID);
  if (dev_id_pos != provider_options_map.end()) {
    int value = std::stoi(dev_id_pos->second);
    if (value < 0) {
      LOGS_DEFAULT(WARNING) << "Invalid device ID '" << value
                            << "', only >= 0 allowed. Set to " << device_id_ << ".";
    } else {
      device_id_ = static_cast<uint32_t>(value);
    }
  }

  static const std::string QNN_HTP_ARCH = "htp_arch";
  QnnHtpDevice_Arch_t htp_arch = QNN_HTP_DEVICE_ARCH_NONE;
  auto htp_arch_pos = provider_options_map.find(QNN_HTP_ARCH);
  if (htp_arch_pos != provider_options_map.end()) {
    ParseHtpArchitecture(htp_arch_pos->second, htp_arch);
  }

  static const std::string QNN_SOC_MODEL = "soc_model";
  uint32_t soc_model = QNN_SOC_MODEL_UNKNOWN;
  auto soc_model_pos = provider_options_map.find(QNN_SOC_MODEL);
  if (soc_model_pos != provider_options_map.end()) {
    int value = std::stoi(soc_model_pos->second);
    if (value < 0) {
      LOGS_DEFAULT(WARNING) << "Invalid SoC Model '" << value
                            << "', only >= 0 allowed. Set to " << soc_model << ".";
    } else {
      soc_model = static_cast<uint32_t>(value);
    }
  }

  static const std::string QNN_HTP_FP16_MODE = "enable_htp_fp16_precision";
  auto htp_fp16_mode_pos = provider_options_map.find(QNN_HTP_FP16_MODE);
  if (htp_fp16_mode_pos != provider_options_map.end()) {
    if ("1" == htp_fp16_mode_pos->second) {
      enable_HTP_FP16_precision_ = true;
    } else if ("0" == htp_fp16_mode_pos->second) {
      enable_HTP_FP16_precision_ = false;
    } else {
      LOGS_DEFAULT(VERBOSE) << "Invalid enable_htp_fp16_precision: " << enable_HTP_FP16_precision_ << " only 0 or 1 allowed. Set to 0.";
    }
    LOGS_DEFAULT(VERBOSE) << "User specified enable_htp_fp16_precision: " << enable_HTP_FP16_precision_;
  }

  bool enable_htp_weight_sharing = false;
  static const std::string QNN_HTP_WEIGHT_SHARING_ENABLED = "enable_htp_weight_sharing";
  auto htp_weight_sharing_enabled_pos = provider_options_map.find(QNN_HTP_WEIGHT_SHARING_ENABLED);
  if (htp_weight_sharing_enabled_pos != provider_options_map.end()) {
    if ("1" == htp_weight_sharing_enabled_pos->second) {
      enable_htp_weight_sharing = true;
    } else if ("0" == htp_weight_sharing_enabled_pos->second) {
      enable_htp_weight_sharing = false;
    } else {
      LOGS_DEFAULT(VERBOSE) << "Invalid enable_htp_weight_sharing: " << enable_htp_weight_sharing
                            << " only 0 or 1 allowed. Set to 0.";
    }
    LOGS_DEFAULT(VERBOSE) << "User specified enable_htp_weight_sharing: " << enable_htp_weight_sharing;
  }

  // Add this option because this feature requires QnnSystem lib and it's no supported for Windows x86_64 platform
  enable_spill_fill_buffer_ = ParseBoolOption("enable_htp_spill_fill_buffer", false, provider_options_map);

  model_settings_.offload_graph_io_quantization = ParseBoolOption("offload_graph_io_quantization", true,
                                                                  provider_options_map);

  if (disable_cpu_ep_fallback_ && model_settings_.offload_graph_io_quantization) {
    LOGS_DEFAULT(INFO) << "Fallback to CPU EP is disabled, but user tried to configure QNN EP to offload graph I/O "
                       << "quantization/dequantization to another EP. These are conflicting options. Fallback to CPU "
                       << "EP will remain disabled and graph I/O quantization/dequantization will not be offloaded "
                       << "to another EP.";
    model_settings_.offload_graph_io_quantization = false;
  }

  static const std::string QNN_HTP_SHARED_MEMORY_ALLOCATOR_ENABLED = "enable_htp_shared_memory_allocator";
  if (ParseBoolOption(QNN_HTP_SHARED_MEMORY_ALLOCATOR_ENABLED, false, provider_options_map)) {
    // Initialize rpcmem_library_.
    // This is necessary for HtpSharedMemoryAllocator to function and also indicates that the allocator is available.
    rpcmem_library_ = std::make_shared<qnn::RpcMemLibrary>();
  }

<<<<<<< HEAD
  // For context binary generation with weight sharing enabled, use the QnnBackendManager from the shared context if it exits
  // So that all graphs from later sessions will be compiled into the same QNN context
  if (context_cache_enabled_ && share_ep_contexts_ && SharedContext::GetInstance().GetSharedQnnBackendManager()) {
    qnn_backend_manager_ = SharedContext::GetInstance().GetSharedQnnBackendManager();
  } else {
    qnn_backend_manager_ = qnn::QnnBackendManager::Create(
        qnn::QnnBackendManagerConfig{backend_path,
                                     profiling_level_etw,
                                     profiling_level,
                                     profiling_file_path,
                                     context_priority,
                                     qnn_saver_path,
                                     device_id_,
                                     htp_arch,
                                     soc_model,
                                     enable_htp_weight_sharing});
  }
=======
  dump_json_qnn_graph_ = ParseBoolOption("dump_json_qnn_graph", false, provider_options_map);

  static const std::string QNN_GRAPH_DUMP_DIR = "json_qnn_graph_dir";
  auto json_graphs_dir_pos = provider_options_map.find(QNN_GRAPH_DUMP_DIR);

  if (json_graphs_dir_pos != provider_options_map.end()) {
    json_qnn_graph_dir_ = json_graphs_dir_pos->second;
    if (dump_json_qnn_graph_) {
      LOGS_DEFAULT(INFO) << "JSON graphs directory: " << json_qnn_graph_dir_;
    } else {
      LOGS_DEFAULT(WARNING) << "Provided a directory for dumping QNN JSON graphs, "
                            << "but did not enable dumping of QNN JSON graphs.";
    }
  }

  qnn_backend_manager_ = qnn::QnnBackendManager::Create(
      qnn::QnnBackendManagerConfig{backend_path,
                                   profiling_level_etw,
                                   profiling_level,
                                   profiling_file_path,
                                   context_priority,
                                   qnn_saver_path,
                                   device_id_,
                                   htp_arch,
                                   soc_model,
                                   enable_htp_weight_sharing});
>>>>>>> 9d95e81d

#if defined(_WIN32)
  if (onnxruntime::logging::EtwRegistrationManager::SupportsETW()) {
    auto& etwRegistrationManager = logging::EtwRegistrationManager::Instance();
    // Register callback for ETW capture state (rundown)
    callback_ETWSink_provider_ = onnxruntime::logging::EtwRegistrationManager::EtwInternalCallback(
        [&etwRegistrationManager, this](
            LPCGUID SourceId,
            ULONG IsEnabled,
            UCHAR Level,
            ULONGLONG MatchAnyKeyword,
            ULONGLONG MatchAllKeyword,
            PEVENT_FILTER_DESCRIPTOR FilterData,
            PVOID CallbackContext) {
          ORT_UNUSED_PARAMETER(SourceId);
          ORT_UNUSED_PARAMETER(MatchAnyKeyword);
          ORT_UNUSED_PARAMETER(MatchAllKeyword);
          ORT_UNUSED_PARAMETER(FilterData);
          ORT_UNUSED_PARAMETER(CallbackContext);

          if (IsEnabled == EVENT_CONTROL_CODE_ENABLE_PROVIDER) {
            if ((MatchAnyKeyword & static_cast<ULONGLONG>(onnxruntime::logging::ORTTraceLoggingKeyword::Logs)) != 0) {
              auto ortETWSeverity = etwRegistrationManager.MapLevelToSeverity();
              (void)qnn_backend_manager_->ResetQnnLogLevel(ortETWSeverity);
            }
            if ((MatchAnyKeyword & static_cast<ULONGLONG>(onnxruntime::logging::ORTTraceLoggingKeyword::Profiling)) != 0) {
              if (Level != 0) {
                // Commenting out Dynamic QNN Profiling for now
                // There seems to be a crash in 3rd party QC QnnHtp.dll with this.
                // Repro Scenario - start ETW tracing prior to session creation.
                //    Then disable/enable ETW Tracing with the code below uncommented a few times
                // auto profiling_level_etw = GetProfilingLevelFromETWLevel(Level);
                // (void)qnn_backend_manager_->SetProfilingLevelETW(profiling_level_etw);
                //
                // NOTE(1/2/2025): It is possible that the above was not working in part because it is using the
                // *logging ETW* subsystem to modify profiling, which should use an entirely different
                // ETW provider (see QnnTelemetry). Should add callbacks for profiling to the QnnTelemetry ETW provider.
              }
            }
          }

          if (IsEnabled == EVENT_CONTROL_CODE_DISABLE_PROVIDER) {
            // (void)qnn_backend_manager_->SetProfilingLevelETW(qnn::ProfilingLevel::INVALID);
            (void)qnn_backend_manager_->ResetQnnLogLevel(std::nullopt);
          }
        });
    etwRegistrationManager.RegisterInternalCallback(callback_ETWSink_provider_);
  }
#endif
}

QNNExecutionProvider::~QNNExecutionProvider() {
  // clean up thread local context caches
  std::lock_guard<std::mutex> lock(context_state_.mutex);
  for (const auto& cache_weak : context_state_.caches_to_update_on_destruction) {
    const auto cache = cache_weak.lock();
    if (!cache) continue;
    ORT_IGNORE_RETURN_VALUE(cache->erase(this));
  }

  // Unregister the ETW callback
#if defined(_WIN32)
  if (callback_ETWSink_provider_ != nullptr) {
    logging::EtwRegistrationManager::Instance().UnregisterInternalCallback(callback_ETWSink_provider_);
  }
#endif
}

// Logs information about the supported/unsupported nodes.
static void LogNodeSupport(const logging::Logger& logger,
                           logging::Severity log_severity,
                           logging::DataType log_data_type,
                           const onnxruntime::CodeLocation& call_site,
                           const qnn::IQnnNodeGroup& qnn_node_group,
                           Status support_status) {
  if (!logger.OutputIsEnabled(log_severity, log_data_type)) {
    return;
  }

  size_t num_nodes = 0;
  std::ostringstream oss;
  for (const NodeUnit* node_unit : qnn_node_group.GetNodeUnits()) {
    for (const Node* node : node_unit->GetAllNodesInGroup()) {
      oss << "\tOperator type: " << node->OpType()
          << " Node name: " << node->Name()
          << " Node index: " << node->Index() << std::endl;
      num_nodes += 1;
    }
  }
  if (!support_status.IsOK()) {
    oss << "\tREASON : " << support_status.ErrorMessage() << std::endl;
  }

  auto log_capture = Factory<logging::Capture>::Create(logger, log_severity,
                                                       logging::Category::onnxruntime,
                                                       log_data_type, call_site);
  log_capture->Stream()
      << (support_status.IsOK() ? "Validation PASSED " : "Validation FAILED ") << "for " << num_nodes
      << " nodes in " << qnn_node_group.Type() << " (" << qnn_node_group.GetTargetNodeUnit()->OpType() << ") :"
      << std::endl
      << oss.str();
}

std::unordered_set<const Node*>
QNNExecutionProvider::GetSupportedNodes(const GraphViewer& graph_viewer,
                                        const std::unordered_map<const Node*, const NodeUnit*>& node_unit_map,
                                        const size_t node_unit_size,
                                        const logging::Logger& logger) const {
  std::unordered_set<const Node*> supported_nodes{};

  std::unordered_set<std::string> initializer_input_lookup;
  auto graph_initializers = graph_viewer.GetAllInitializedTensors();
  for (auto graph_ini : graph_initializers) {
    initializer_input_lookup.emplace(graph_ini.first);
  }

  // Util function that initializes a table that maps a graph input or output name to its index.
  auto init_input_output_index_map = [](std::unordered_map<std::string, size_t>& index_map,
                                        const std::vector<const NodeArg*>& node_args) {
    const size_t num_args = node_args.size();
    for (size_t i = 0; i < num_args; i++) {
      index_map.emplace(node_args[i]->Name(), i);
    }
  };

  std::unordered_map<std::string, size_t> model_input_index_map;
  init_input_output_index_map(model_input_index_map, graph_viewer.GetInputs());  // GetInputs excludes initializers.

  std::unordered_map<std::string, size_t> model_output_index_map;
  init_input_output_index_map(model_output_index_map, graph_viewer.GetOutputs());

  auto qnn_model_wrapper = qnn::QnnModelWrapper(graph_viewer, logger,
                                                qnn_backend_manager_->GetQnnInterface(),
                                                qnn_backend_manager_->GetQnnBackendHandle(),
                                                model_input_index_map,
                                                model_output_index_map,
                                                initializer_input_lookup,
                                                qnn_backend_manager_->GetQnnBackendType(),
                                                model_settings_);

  std::vector<std::unique_ptr<qnn::IQnnNodeGroup>> qnn_node_groups;
  qnn_node_groups.reserve(node_unit_size);

  if (Status status = qnn::GetQnnNodeGroups(qnn_node_groups, qnn_model_wrapper,
                                            node_unit_map, node_unit_size, logger);
      !status.IsOK()) {
    LOGS(logger, ERROR) << status.ErrorMessage();
    return {};
  }

  for (const std::unique_ptr<qnn::IQnnNodeGroup>& qnn_node_group : qnn_node_groups) {
    Status status = qnn_node_group->IsSupported(qnn_model_wrapper, logger);
    const bool supported = status.IsOK();

    constexpr auto log_severity = logging::Severity::kINFO;
    constexpr auto log_data_type = logging::DataType::SYSTEM;
    if (logger.OutputIsEnabled(log_severity, log_data_type)) {
      LogNodeSupport(logger, log_severity, log_data_type, ORT_WHERE, *qnn_node_group, status);
    }

    if (supported) {
      for (const NodeUnit* node_unit : qnn_node_group->GetNodeUnits()) {
        for (const Node* node : node_unit->GetAllNodesInGroup()) {
          supported_nodes.insert(node);
        }
      }
    }
  }

  return supported_nodes;
}

static bool EpSharedContextsHasAllGraphs(const onnxruntime::GraphViewer& graph_viewer,
                                         const logging::Logger& logger) {
  for (const auto& node : graph_viewer.Nodes()) {
    NodeAttrHelper node_helper(node);
    std::string cache_source = node_helper.Get(qnn::SOURCE, "");

    std::transform(cache_source.begin(),
                   cache_source.end(),
                   cache_source.begin(),
                   [](unsigned char c) { return static_cast<unsigned char>(std::tolower(c)); });

    if (qnn::EPCONTEXT_OP == node.OpType() && (cache_source == "qnnexecutionprovider" || cache_source == "qnn")) {
      const std::string& graph_name = node.Name();
      bool has_shared_qnn_model = SharedContext::GetInstance().HasQnnModel(graph_name);
      if (!has_shared_qnn_model) {
        LOGS(logger, VERBOSE) << "Graph: " << graph_name << " from EpContext node not found from shared EP contexts.";
        return false;
      }
    }
  }

  return true;
}

static bool EpSharedContextsHasAllGraphs(const std::vector<IExecutionProvider::FusedNodeAndGraph>& fused_nodes_and_graphs,
                                         const logging::Logger& logger) {
  for (auto fused_node_and_graph : fused_nodes_and_graphs) {
    const onnxruntime::GraphViewer& graph_viewer(fused_node_and_graph.filtered_graph);
    const Node& ep_context_node = *graph_viewer.Nodes().begin();
    NodeAttrHelper node_helper(ep_context_node);
    std::string cache_source = node_helper.Get(qnn::SOURCE, "");

    const std::string& graph_name = ep_context_node.Name();
    bool has_shared_qnn_model = SharedContext::GetInstance().HasQnnModel(graph_name);
    if (!has_shared_qnn_model) {
      LOGS(logger, VERBOSE) << "Graph: " << graph_name << " from EpContext node not found from shared EP contexts.";
      return false;
    }
  }

  return true;
}

// For model with EPContext, filter in EPContext nodes only, and make sure each partition only has one single EPContext node
static void PartitionCtxModel(const onnxruntime::GraphViewer& graph_viewer,
                              const size_t num_nodes_in_graph,
                              std::vector<std::unique_ptr<ComputeCapability>>& result,
                              const std::function<std::string()>& gen_metadef_name,
                              const logging::Logger& logger) {
  std::unordered_set<const Node*> supported_nodes{};
  std::vector<std::vector<const Node*>> supported_groups{};

  for (const auto& node : graph_viewer.Nodes()) {
    NodeAttrHelper node_helper(node);
    std::string cache_source = node_helper.Get(qnn::SOURCE, "");

    std::transform(cache_source.begin(),
                   cache_source.end(),
                   cache_source.begin(),
                   [](unsigned char c) { return static_cast<unsigned char>(std::tolower(c)); });

    if (qnn::EPCONTEXT_OP == node.OpType() && (cache_source == "qnnexecutionprovider" || cache_source == "qnn")) {
      LOGS(logger, VERBOSE) << "Node supported: [1] index: [" << node.Index()
                            << "] name: [" << node.Name()
                            << "] Operator type: [EPContext"
                            << "] index: [" << node.Index() << "]";
      supported_nodes.insert(&node);

      std::vector<const Node*> supported_group{&node};
      supported_groups.emplace_back(std::move(supported_group));
    }
  }

  result.reserve(supported_groups.size());

  std::transform(
      supported_groups.begin(), supported_groups.end(),
      std::back_inserter(result),
      [&](const auto& supported_partition) {
        return utils::MakeComputeCapability(graph_viewer, supported_partition, gen_metadef_name, QNN,
                                            /*drop_constant_initializers*/ false);  // TODO: could this be set to true?
      });

  const size_t num_of_partitions = result.size();
  const auto summary_msg = MakeString("Number of partitions supported by QNN EP: ", num_of_partitions,
                                      ", number of nodes in the graph: ", num_nodes_in_graph,
                                      ", number of nodes supported by QNN: ", num_of_partitions);
  LOGS(logger, INFO) << summary_msg;

  return;
}

std::vector<std::unique_ptr<ComputeCapability>>
QNNExecutionProvider::GetCapability(const onnxruntime::GraphViewer& graph_viewer,
                                    const IKernelLookup& /*kernel_lookup*/) const {
  std::vector<std::unique_ptr<ComputeCapability>> result;

  if (graph_viewer.IsSubgraph()) {
    return result;
  }
  const size_t num_nodes_in_graph = static_cast<size_t>(graph_viewer.NumberOfNodes());

  const auto& logger = *GetLogger();
  bool is_qnn_ctx_model = qnn::GraphHasEpContextNode(graph_viewer);

  const auto gen_metadef_name = [&]() {
    uint64_t model_hash;
    int metadef_id = metadef_id_generator_->GenerateId(graph_viewer, model_hash);
    return MakeString(QNN, context_node_name_prefix_, "_", model_hash, "_", metadef_id);
  };

  // share ep contexts is enabled
  // check the ep_shared_contexts to see if it contains all the graphs in the context model
  // directly use the resource from ep_shared_contexts if it has all the graphs needed by the current session
  // no need to setup QNN backend
  if (is_qnn_ctx_model && share_ep_contexts_ && SharedContext::GetInstance().HasSharedQnnModels()) {
    if (EpSharedContextsHasAllGraphs(graph_viewer, logger)) {
      PartitionCtxModel(graph_viewer, num_nodes_in_graph, result, gen_metadef_name, logger);
      return result;
    }
  }

  // It will load the QnnSystem lib if is_qnn_ctx_model=true, and
  // delay the Qnn context creation to Compile() using the cached context binary
  // or generate context cache enable, need to use use QnnSystem lib to parse the binary to get the max spill fill buffer size
  auto rt = qnn_backend_manager_->SetupBackend(logger, is_qnn_ctx_model, context_cache_enabled_ && enable_spill_fill_buffer_);
  if (Status::OK() != rt) {
    LOGS(logger, ERROR) << "QNN SetupBackend failed " << rt.ErrorMessage();
    return result;
  }

  if (IsNpuBackend(qnn_backend_manager_->GetQnnBackendType())) {
    // Set the power config id and the default power mode from provider option for main thread,
    // otherwise it will mess up the power mode if user just create session without run it.
    GetPerThreadContext();
  }

  // Report error if QNN CPU backend is loaded while CPU fallback is disabled
  if (disable_cpu_ep_fallback_ && qnn_backend_manager_->GetQnnBackendType() == qnn::QnnBackendType::CPU) {
    LOGS(logger, ERROR) << "Qnn CPU backend is loaded while CPU fallback is disabled.";
    return result;
  }

  if ((context_cache_enabled_ || is_qnn_ctx_model) && !IsNpuBackend(qnn_backend_manager_->GetQnnBackendType())) {
    LOGS(logger, ERROR) << "Qnn context cache only works for HTP or DSP backend.";
    return result;
  }

  // For model with EPContext, make sure each partition only has one single EPContext node
  if (is_qnn_ctx_model) {
    PartitionCtxModel(graph_viewer, num_nodes_in_graph, result, gen_metadef_name, logger);
    return result;
  }

  // Get all the NodeUnits in the graph_viewer
  std::vector<std::unique_ptr<NodeUnit>> node_unit_holder;
  std::unordered_map<const Node*, const NodeUnit*> node_unit_map;

  std::tie(node_unit_holder, node_unit_map) = GetQDQNodeUnits(graph_viewer, logger);

  // remove is_qnn_ctx_model related code
  const auto supported_nodes = GetSupportedNodes(graph_viewer, node_unit_map,
                                                 node_unit_holder.size(), logger);

  // Helper function that returns a string that lists all unsupported nodes.
  // Ex: { name: mul_123, type: Mul }, {}, ...
  auto get_unsupported_node_names = [&node_unit_holder, &supported_nodes]() -> std::string {
    std::stringstream ss;
    const size_t num_node_units = node_unit_holder.size();

    for (size_t i = 0; i < num_node_units; ++i) {
      const auto& node_unit = node_unit_holder[i];

      if (supported_nodes.find(&node_unit->GetNode()) == supported_nodes.end()) {
        ss << "{ name: " << node_unit->Name() << ", type: " << node_unit->OpType() << " }";
        if (i == num_node_units - 1) {
          ss << ", ";
        }
      }
    }

    return ss.str();
  };

  if (supported_nodes.empty()) {
    LOGS(logger, INFO) << "Number of partitions supported by QNN EP: 0";
    return result;
  }

  size_t num_of_supported_nodes = 0;

  // Create partitions from supported nodes.
  std::vector<std::unique_ptr<ComputeCapability>> partitions = utils::CreateSupportedPartitions(
      graph_viewer, supported_nodes, {}, gen_metadef_name, QNN, kQnnExecutionProvider, &node_unit_map);

  // Filter out partitions that consist of a single QuantizeLinear or DequantizeLinear node.
  // We also count the number of supported nodes in all valid partitions.
  for (auto& partition : partitions) {
    bool is_valid_partition = true;
    size_t nodes_in_partition = 0;

    if (partition && ComputeCapability__SubGraph(*partition)) {
      const auto& subgraph = ComputeCapability__SubGraph(*partition);
      const auto& subgraph_nodes = IndexedSubGraph__Nodes(*subgraph);

      nodes_in_partition = subgraph_nodes.size();

      if (nodes_in_partition == 1 && !is_qnn_ctx_model) {
        const Node* node = graph_viewer.GetNode(subgraph_nodes[0]);

        if (!node) {
          LOGS(logger, ERROR) << "QNN EP: Invalid node in partition of one node.";
          is_valid_partition = false;
        } else if (node->OpType() == "QuantizeLinear" || node->OpType() == "DequantizeLinear") {
          LOGS(logger, WARNING) << "QNN EP does not support a single Quantize/Dequantize node in a partition.";
          is_valid_partition = false;
        }
      }
    } else {
      LOGS(logger, ERROR) << "QNN EP: Invalid partition.";
      is_valid_partition = false;
    }

    if (is_valid_partition) {
      result.push_back(std::move(partition));
      num_of_supported_nodes += nodes_in_partition;
    }
  }  // for

  const size_t num_of_partitions = result.size();
  const auto summary_msg = MakeString("Number of partitions supported by QNN EP: ", num_of_partitions,
                                      ", number of nodes in the graph: ", num_nodes_in_graph,
                                      ", number of nodes supported by QNN: ", num_of_supported_nodes);
  LOGS(logger, INFO) << summary_msg;

  // Print list of unsupported nodes to the ERROR logger if the CPU EP
  // has been disabled for this inference session.
  if (!is_qnn_ctx_model && disable_cpu_ep_fallback_ && num_nodes_in_graph != num_of_supported_nodes) {
    LOGS(logger, ERROR) << "Unsupported nodes in QNN EP: " << get_unsupported_node_names();
  }

  return result;
}

DataLayout QNNExecutionProvider::GetPreferredLayout() const {
  return DataLayout::NHWC;
}

Status QNNExecutionProvider::CreateComputeFunc(std::vector<NodeComputeInfo>& node_compute_funcs,
                                               const logging::Logger& logger) {
  NodeComputeInfo compute_info;
  compute_info.create_state_func = [&](ComputeContext* context, FunctionState* state) {
    LOGS(logger, VERBOSE) << "compute_info.create_state_func context->node_name: " << context->node_name;
    *state = qnn_models_[context->node_name].get();
    return 0;
  };

  compute_info.release_state_func = [](FunctionState state) {
    // the 'state' is a qnn::QnnModel managed by unique_ptr
    ORT_UNUSED_PARAMETER(state);
  };

  compute_info.compute_func = [&logger](FunctionState state, const OrtApi*, OrtKernelContext* context) {
    Ort::KernelContext ctx(context);
    qnn::QnnModel* model = reinterpret_cast<qnn::QnnModel*>(state);
    Status result = model->ExecuteGraph(ctx, logger);
    return result;
  };

  node_compute_funcs.push_back(compute_info);

  return Status::OK();
}

void QNNExecutionProvider::InitQnnGraphConfigs(qnn::QnnConfigsBuilder<QnnGraph_Config_t, QnnHtpGraph_CustomConfig_t>& configs_builder) const {
  if (qnn_backend_manager_->GetQnnBackendType() == qnn::QnnBackendType::HTP) {
    if (htp_graph_finalization_opt_mode_ != qnn::HtpGraphFinalizationOptimizationMode::kDefault) {
      gsl::not_null<QnnHtpGraph_CustomConfig_t*> htp_graph_opt_config = configs_builder.PushCustomConfig();
      htp_graph_opt_config->option = QNN_HTP_GRAPH_CONFIG_OPTION_OPTIMIZATION;
      htp_graph_opt_config->optimizationOption.type = QNN_HTP_GRAPH_OPTIMIZATION_TYPE_FINALIZE_OPTIMIZATION_FLAG;
      htp_graph_opt_config->optimizationOption.floatValue = static_cast<float>(htp_graph_finalization_opt_mode_);

      gsl::not_null<QnnGraph_Config_t*> graph_opt_config = configs_builder.PushConfig();
      graph_opt_config->option = QNN_GRAPH_CONFIG_OPTION_CUSTOM;
      graph_opt_config->customConfig = htp_graph_opt_config;
    }

    if (vtcm_size_in_mb_ > 0) {
      gsl::not_null<QnnHtpGraph_CustomConfig_t*> htp_graph_opt_config_vtcm = configs_builder.PushCustomConfig();
      htp_graph_opt_config_vtcm->option = QNN_HTP_GRAPH_CONFIG_OPTION_VTCM_SIZE;
      htp_graph_opt_config_vtcm->vtcmSizeInMB = static_cast<uint32_t>(vtcm_size_in_mb_);

      gsl::not_null<QnnGraph_Config_t*> graph_opt_config_vtcm = configs_builder.PushConfig();
      graph_opt_config_vtcm->option = QNN_GRAPH_CONFIG_OPTION_CUSTOM;
      graph_opt_config_vtcm->customConfig = htp_graph_opt_config_vtcm;
    }

    if (enable_HTP_FP16_precision_) {
      gsl::not_null<QnnHtpGraph_CustomConfig_t*> htp_graph_precision_config = configs_builder.PushCustomConfig();
      htp_graph_precision_config->option = QNN_HTP_GRAPH_CONFIG_OPTION_PRECISION;
      htp_graph_precision_config->precision = QNN_PRECISION_FLOAT16;

      gsl::not_null<QnnGraph_Config_t*> graph_precision_config = configs_builder.PushConfig();
      graph_precision_config->option = QNN_GRAPH_CONFIG_OPTION_CUSTOM;
      graph_precision_config->customConfig = htp_graph_precision_config;
    }
  }
}

Status QNNExecutionProvider::CompileFromOrtGraph(const std::vector<FusedNodeAndGraph>& fused_nodes_and_graphs,
                                                 std::vector<NodeComputeInfo>& node_compute_funcs,
                                                 const logging::Logger& logger) {
  for (const auto& fused_node_and_graph : fused_nodes_and_graphs) {
    Node& fused_node = fused_node_and_graph.fused_node;
    const onnxruntime::GraphViewer& graph_viewer(fused_node_and_graph.filtered_graph);

    std::unique_ptr<qnn::QnnModel> qnn_model = std::make_unique<qnn::QnnModel>(qnn_backend_manager_.get());

    qnn::QnnConfigsBuilder<QnnGraph_Config_t, QnnHtpGraph_CustomConfig_t> graph_configs_builder(QNN_GRAPH_CONFIG_INIT,
                                                                                                QNN_HTP_GRAPH_CUSTOM_CONFIG_INIT);
    InitQnnGraphConfigs(graph_configs_builder);

    std::string json_graph_filepath;

    if (dump_json_qnn_graph_) {
      namespace fs = std::filesystem;
      fs::path path = fs::path(json_qnn_graph_dir_) / fs::path(fused_node.Name() + ".json");
      json_graph_filepath = path.string();
    }

    ORT_RETURN_IF_ERROR(qnn_model->ComposeGraph(graph_viewer, fused_node, model_settings_, logger,
                                                graph_configs_builder.GetQnnConfigs(), json_graph_filepath));
    ORT_RETURN_IF_ERROR(qnn_model->FinalizeGraphs(logger));
    ORT_RETURN_IF_ERROR(qnn_model->SetupQnnInputOutput(logger));

    LOGS(logger, VERBOSE) << "fused node name: " << fused_node.Name();
    qnn_models_.emplace(fused_node.Name(), std::move(qnn_model));

    ORT_RETURN_IF_ERROR(CreateComputeFunc(node_compute_funcs, logger));
  }
  return Status::OK();
}

Status QNNExecutionProvider::Compile(const std::vector<FusedNodeAndGraph>& fused_nodes_and_graphs,
                                     std::vector<NodeComputeInfo>& node_compute_funcs) {
  const auto& logger = *GetLogger();
  bool is_qnn_ctx_model = qnn::IsFusedGraphHasCtxNode(fused_nodes_and_graphs);

  onnxruntime::PathString context_cache_path;
  bool is_ctx_file_exist = false;
  if (is_qnn_ctx_model || context_cache_enabled_) {
    const onnxruntime::GraphViewer& graph_viewer_0(fused_nodes_and_graphs[0].filtered_graph);
    is_ctx_file_exist = qnn::ValidateContextCacheFilePath(is_qnn_ctx_model,
                                                          context_cache_path_cfg_,
                                                          graph_viewer_0.ModelPath().native(),
                                                          context_cache_path);
  }

  ORT_RETURN_IF(is_ctx_file_exist && !is_qnn_ctx_model && context_cache_enabled_,
                "The inference session is created from normal ONNX model. And an EP context model file is provided and existed. ",
                "Please remove the EP context model manually if you want to re-generate it.");

  if (is_qnn_ctx_model) {
    // Get QnnModel from EP shared contexts
    if (share_ep_contexts_ && SharedContext::GetInstance().HasSharedQnnModels()) {
      if (EpSharedContextsHasAllGraphs(fused_nodes_and_graphs, logger)) {
        for (auto fused_node_and_graph : fused_nodes_and_graphs) {
          const onnxruntime::GraphViewer& graph_viewer(fused_node_and_graph.filtered_graph);
          const Node& ep_context_node = *graph_viewer.Nodes().begin();
          const Node& fused_node = fused_node_and_graph.fused_node;
          const std::string& graph_meta_id = fused_node.Name();
          std::string key = ep_context_node.Name();
          auto qnn_model_shared = SharedContext::GetInstance().GetSharedQnnModel(key);
          ORT_RETURN_IF(nullptr == qnn_model_shared, "Graph: " + key + " not found from shared EP contexts.");
          ORT_RETURN_IF_ERROR(qnn_model_shared->SetGraphInputOutputInfo(graph_viewer, fused_node, logger));
          ORT_RETURN_IF_ERROR(qnn_model_shared->SetupQnnInputOutput(logger));
          qnn_models_.emplace(graph_meta_id, std::move(qnn_model_shared));
          ORT_RETURN_IF_ERROR(CreateComputeFunc(node_compute_funcs, logger));
        }
        return Status::OK();
      }
    }

    // Table<EPContext node name, QnnModel>, the node name is the graph_meta_id (old) created from user model which used to generate the EP context model
    // for this session (created from an EP context model), the graph_meta_id is new
    qnn::QnnModelLookupTable qnn_models;

    std::vector<int> main_context_pos_list;
    ORT_RETURN_IF_ERROR(qnn::GetMainContextNode(fused_nodes_and_graphs, main_context_pos_list));
    uint32_t total_context_size = SafeInt<uint32_t>(main_context_pos_list.size());

    int64_t max_spill_fill_size = 0;

    // Adjust the main_context_pos_list, move the one with max spill fill buffer to the beginning
    // HTP spill fill buffer only works for multiple QNN contexts generated after QNN v2.28
    if (total_context_size > 1) {
      ORT_RETURN_IF_ERROR(qnn::TryGetMaxSpillFillSize(fused_nodes_and_graphs, total_context_size,
                                                      max_spill_fill_size, main_context_pos_list));
    }

    for (auto main_context_pos : main_context_pos_list) {
      const onnxruntime::GraphViewer& main_ctx_graph_viewer(fused_nodes_and_graphs[main_context_pos].filtered_graph);
      // Create QNN context from the cached binary, deserialize the QNN graph from the binary
      ORT_RETURN_IF_ERROR(qnn::LoadQnnCtxFromOnnxGraph(main_ctx_graph_viewer,
                                                       context_cache_path,
                                                       qnn_backend_manager_.get(),
                                                       qnn_models,
                                                       logger,
                                                       max_spill_fill_size));
    }

    for (auto fused_node_and_graph : fused_nodes_and_graphs) {
      const onnxruntime::GraphViewer& graph_viewer(fused_node_and_graph.filtered_graph);
      const Node& ep_context_node = *graph_viewer.Nodes().begin();
      const Node& fused_node = fused_node_and_graph.fused_node;
      const std::string& graph_meta_id = fused_node.Name();
      std::string key = ep_context_node.Name();
      ORT_RETURN_IF(qnn_models.find(key) == qnn_models.end(), key + " key name not exist in table qnn_models.");
      auto qnn_model = std::move(qnn_models[key]);
      ORT_RETURN_IF_ERROR(qnn_model->SetGraphInputOutputInfo(graph_viewer, fused_node, logger));
      ORT_RETURN_IF_ERROR(qnn_model->SetupQnnInputOutput(logger));

      // fused node name is QNNExecutionProvider_QNN_[hash_id]_[id]
      // the name here must be same with context->node_name in compute_info
      qnn_models_.emplace(graph_meta_id, std::move(qnn_model));
      qnn_models.erase(key);

      ORT_RETURN_IF_ERROR(CreateComputeFunc(node_compute_funcs, logger));
    }

    if (share_ep_contexts_ && qnn_models.size() > 0) {
      std::vector<std::unique_ptr<qnn::QnnModel>> shared_qnn_models;
      for (auto& [key, value] : qnn_models) {
        shared_qnn_models.push_back(std::move(qnn_models[key]));
      }
      std::string duplicate_graph_names;
      bool has_duplicate_graph = SharedContext::GetInstance().SetSharedQnnModel(std::move(shared_qnn_models),
                                                                                duplicate_graph_names);
      ORT_RETURN_IF(has_duplicate_graph, "Duplicate graph names detect across sessions: " + duplicate_graph_names);
    }

    return Status::OK();
  }

  ORT_RETURN_IF_ERROR(CompileFromOrtGraph(fused_nodes_and_graphs, node_compute_funcs, logger));
  // Generate QNN context model if it's QDQ model + context_cache_enabled=true + not exist already
  if (!is_qnn_ctx_model && context_cache_enabled_ && !is_ctx_file_exist) {
    // All partitioned graph share single QNN context, included in the same context binary
    uint64_t buffer_size(0);
    auto context_buffer = qnn_backend_manager_->GetContextBinaryBuffer(buffer_size);
    // Get max spill fill buffer size
    uint64_t max_spill_fill_buffer_size = 0;
    if (enable_spill_fill_buffer_) {
      ORT_RETURN_IF_ERROR(qnn_backend_manager_->GetMaxSpillFillBufferSize(context_buffer.get(),
                                                                          buffer_size,
                                                                          max_spill_fill_buffer_size));
    }
    qnn_ep_context_model_ = Factory<Model>::Create(std::string{"qnn_ep_context_model"}, false, logger);
    ORT_RETURN_IF_ERROR(qnn::CreateEPContextNodes(qnn_ep_context_model_.get(),
                                                  context_buffer.get(),
                                                  buffer_size,
                                                  qnn_backend_manager_->GetSdkVersion(),
                                                  fused_nodes_and_graphs,
                                                  qnn_models_,
                                                  context_cache_path,
                                                  qnn_context_embed_mode_,
                                                  max_spill_fill_buffer_size,
                                                  logger));

    if (share_ep_contexts_ && nullptr == SharedContext::GetInstance().GetSharedQnnBackendManager()) {
      ORT_RETURN_IF_NOT(SharedContext::GetInstance().SetSharedQnnBackendManager(qnn_backend_manager_), "Failed to set QnnBackendManager.");
    }
  }
  return Status::OK();
}

const InlinedVector<const Node*> QNNExecutionProvider::GetEpContextNodes() const {
  InlinedVector<const Node*> ep_context_nodes;
  if (qnn_ep_context_model_) {
    const auto& graph = qnn_ep_context_model_->MainGraph();
    for (gsl::not_null<const Node*> node : Graph__Nodes(graph)) {
      ep_context_nodes.push_back(graph.GetNode(node->Index()));
    }
  }

  return ep_context_nodes;
}

QNNExecutionProvider::PerThreadContext::PerThreadContext(qnn::QnnBackendManager* qnn_backend_manager,
                                                         uint32_t device_id,
                                                         uint32_t core_id,
                                                         qnn::HtpPerformanceMode default_htp_performance_mode,
                                                         uint32_t default_rpc_control_latency)
    : qnn_backend_manager_(qnn_backend_manager) {
  Status rt = qnn_backend_manager_->CreateHtpPowerCfgId(device_id, core_id, htp_power_config_id_);
  is_htp_power_config_id_valid_ = rt.IsOK();
  // default_htp_performance_mode and default_rpc_control_latency are from QNN EP option.
  // set it once only for each thread as default so user don't need to set it for every session run
  if (is_htp_power_config_id_valid_) {
    if (qnn::HtpPerformanceMode::kHtpDefault != default_htp_performance_mode) {
      ORT_IGNORE_RETURN_VALUE(qnn_backend_manager_->SetHtpPowerConfig(htp_power_config_id_,
                                                                      default_htp_performance_mode));
    }
    if (default_rpc_control_latency > 0) {
      ORT_IGNORE_RETURN_VALUE(qnn_backend_manager_->SetRpcControlLatency(htp_power_config_id_,
                                                                         default_rpc_control_latency));
    }
  }
}

QNNExecutionProvider::PerThreadContext::~PerThreadContext() {
  if (is_htp_power_config_id_valid_) {
    ORT_IGNORE_RETURN_VALUE(qnn_backend_manager_->DestroyHTPPowerConfigID(htp_power_config_id_));
  }
}

QNNExecutionProvider::PerThreadContext& QNNExecutionProvider::GetPerThreadContext() const {
  const auto& per_thread_context_cache = PerThreadContextCache();

  // try to use cached context
  auto cached_context_it = per_thread_context_cache->find(this);
  if (cached_context_it != per_thread_context_cache->end()) {
    auto cached_context = cached_context_it->second.lock();
    ORT_ENFORCE(cached_context);
    return *cached_context;
  }

  // get context and update cache
  std::shared_ptr<PerThreadContext> context;
  {
    std::lock_guard<std::mutex> lock(context_state_.mutex);

    // get or create a context
    if (context_state_.retired_context_pool.empty()) {
      uint32_t core_id = 0;
      context = std::make_shared<PerThreadContext>(qnn_backend_manager_.get(), device_id_, core_id,
                                                   default_htp_performance_mode_, default_rpc_control_latency_);
    } else {
      context = context_state_.retired_context_pool.back();
      context_state_.retired_context_pool.pop_back();
    }

    // insert into active_contexts, should not already be present
    const auto active_contexts_insert_result = context_state_.active_contexts.insert(context);
    ORT_ENFORCE(active_contexts_insert_result.second);

    // insert into caches_to_update_on_destruction, may already be present
    ORT_IGNORE_RETURN_VALUE(context_state_.caches_to_update_on_destruction.insert(per_thread_context_cache));
  }

  per_thread_context_cache->insert(std::make_pair(this, context));

  return *context;
}

void QNNExecutionProvider::ReleasePerThreadContext() const {
  const auto& per_thread_context_cache = PerThreadContextCache();

  auto cached_context_it = per_thread_context_cache->find(this);
  ORT_ENFORCE(cached_context_it != per_thread_context_cache->end());
  auto cached_context = cached_context_it->second.lock();
  ORT_ENFORCE(cached_context);

  {
    std::lock_guard<std::mutex> lock(context_state_.mutex);
    context_state_.active_contexts.erase(cached_context);
    context_state_.retired_context_pool.push_back(cached_context);
  }

  per_thread_context_cache->erase(cached_context_it);
}

static bool TryGetConfigEntry(const ConfigOptions& config_options, const std::string& key, std::string& value) {
  std::optional<std::string> new_value = config_options.GetConfigEntry(key);
  if (!new_value.has_value()) {
    return false;
  }

  value = *new_value;
  return true;
}

Status QNNExecutionProvider::OnRunStart(const onnxruntime::RunOptions& run_options) {
  auto backend_type = qnn_backend_manager_->GetQnnBackendType();
  if (qnn::QnnBackendType::HTP != backend_type && qnn::QnnBackendType::DSP != backend_type) {
    return Status::OK();
  }

  const ConfigOptions& config_options = RunOptions__GetConfigOptions(run_options);

  std::string htp_perf_mode = "";
  qnn::HtpPerformanceMode htp_performance_mode = qnn::HtpPerformanceMode::kHtpDefault;
  if (TryGetConfigEntry(config_options, kOrtRunOptionsConfigQnnPerfMode, htp_perf_mode)) {
    // set power mode
    ParseHtpPerformanceMode(htp_perf_mode, htp_performance_mode);
  }

  std::string rpc_latency = "";
  uint32_t rpc_control_latency = 0;
  if (TryGetConfigEntry(config_options, kOrtRunOptionsConfigQnnRpcControlLatency, rpc_latency)) {
    rpc_control_latency = static_cast<uint32_t>(std::stoul(rpc_latency));
    LOGS_DEFAULT(VERBOSE) << "rpc_control_latency: " << rpc_control_latency;
  }

  if (GetPerThreadContext().IsHtpPowerConfigIdValid()) {
    if (qnn::HtpPerformanceMode::kHtpDefault != htp_performance_mode) {
      ORT_RETURN_IF_ERROR(qnn_backend_manager_->SetHtpPowerConfig(GetPerThreadContext().GetHtpPowerConfigId(),
                                                                  htp_performance_mode));
    }

    if (rpc_control_latency > 0) {
      ORT_RETURN_IF_ERROR(qnn_backend_manager_->SetRpcControlLatency(GetPerThreadContext().GetHtpPowerConfigId(),
                                                                     rpc_control_latency));
    }
  }

  return Status::OK();
}

Status QNNExecutionProvider::OnRunEnd(bool /*sync_stream*/, const onnxruntime::RunOptions& run_options) {
  auto backend_type = qnn_backend_manager_->GetQnnBackendType();
  if (qnn::QnnBackendType::HTP != backend_type && qnn::QnnBackendType::DSP != backend_type) {
    return Status::OK();
  }

  const ConfigOptions& config_options = RunOptions__GetConfigOptions(run_options);

  std::string htp_perf_mode = "";
  qnn::HtpPerformanceMode htp_performance_mode = qnn::HtpPerformanceMode::kHtpDefault;
  if (TryGetConfigEntry(config_options, kOrtRunOptionsConfigQnnPerfModePostRun, htp_perf_mode)) {
    // set power mode
    ParseHtpPerformanceMode(htp_perf_mode, htp_performance_mode);
  }

  if (qnn::HtpPerformanceMode::kHtpDefault != htp_performance_mode) {
    if (!GetPerThreadContext().IsHtpPowerConfigIdValid()) {
      return Status::OK();
    }
    ORT_RETURN_IF_ERROR(qnn_backend_manager_->SetHtpPowerConfig(GetPerThreadContext().GetHtpPowerConfigId(),
                                                                htp_performance_mode));
  }

  return Status::OK();
}

std::vector<AllocatorPtr> QNNExecutionProvider::CreatePreferredAllocators() {
  std::vector<AllocatorPtr> allocators{};

  if (IsHtpSharedMemoryAllocatorAvailable()) {
    LOGS_DEFAULT(INFO) << "Creating HtpSharedMemoryAllocator.";

    AllocatorFactory rpcmem_allocator_factory = [this](OrtDevice::DeviceId) {
      return std::make_unique<qnn::HtpSharedMemoryAllocator>(rpcmem_library_);
    };

    AllocatorCreationInfo rpcmem_allocator_creation_info{rpcmem_allocator_factory,
                                                         /* device_id */ 0,
                                                         /* use_arena */ false};

    allocators.emplace_back(CreateAllocator(rpcmem_allocator_creation_info));
  }

  return allocators;
}

}  // namespace onnxruntime<|MERGE_RESOLUTION|>--- conflicted
+++ resolved
@@ -369,7 +369,21 @@
     rpcmem_library_ = std::make_shared<qnn::RpcMemLibrary>();
   }
 
-<<<<<<< HEAD
+  dump_json_qnn_graph_ = ParseBoolOption("dump_json_qnn_graph", false, provider_options_map);
+
+  static const std::string QNN_GRAPH_DUMP_DIR = "json_qnn_graph_dir";
+  auto json_graphs_dir_pos = provider_options_map.find(QNN_GRAPH_DUMP_DIR);
+
+  if (json_graphs_dir_pos != provider_options_map.end()) {
+    json_qnn_graph_dir_ = json_graphs_dir_pos->second;
+    if (dump_json_qnn_graph_) {
+      LOGS_DEFAULT(INFO) << "JSON graphs directory: " << json_qnn_graph_dir_;
+    } else {
+      LOGS_DEFAULT(WARNING) << "Provided a directory for dumping QNN JSON graphs, "
+                            << "but did not enable dumping of QNN JSON graphs.";
+    }
+  }
+
   // For context binary generation with weight sharing enabled, use the QnnBackendManager from the shared context if it exits
   // So that all graphs from later sessions will be compiled into the same QNN context
   if (context_cache_enabled_ && share_ep_contexts_ && SharedContext::GetInstance().GetSharedQnnBackendManager()) {
@@ -387,34 +401,6 @@
                                      soc_model,
                                      enable_htp_weight_sharing});
   }
-=======
-  dump_json_qnn_graph_ = ParseBoolOption("dump_json_qnn_graph", false, provider_options_map);
-
-  static const std::string QNN_GRAPH_DUMP_DIR = "json_qnn_graph_dir";
-  auto json_graphs_dir_pos = provider_options_map.find(QNN_GRAPH_DUMP_DIR);
-
-  if (json_graphs_dir_pos != provider_options_map.end()) {
-    json_qnn_graph_dir_ = json_graphs_dir_pos->second;
-    if (dump_json_qnn_graph_) {
-      LOGS_DEFAULT(INFO) << "JSON graphs directory: " << json_qnn_graph_dir_;
-    } else {
-      LOGS_DEFAULT(WARNING) << "Provided a directory for dumping QNN JSON graphs, "
-                            << "but did not enable dumping of QNN JSON graphs.";
-    }
-  }
-
-  qnn_backend_manager_ = qnn::QnnBackendManager::Create(
-      qnn::QnnBackendManagerConfig{backend_path,
-                                   profiling_level_etw,
-                                   profiling_level,
-                                   profiling_file_path,
-                                   context_priority,
-                                   qnn_saver_path,
-                                   device_id_,
-                                   htp_arch,
-                                   soc_model,
-                                   enable_htp_weight_sharing});
->>>>>>> 9d95e81d
 
 #if defined(_WIN32)
   if (onnxruntime::logging::EtwRegistrationManager::SupportsETW()) {
