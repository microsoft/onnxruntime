// Copyright (c) Microsoft Corporation. All rights reserved.
// Licensed under the MIT License

#include "qnn_execution_provider.h"

#include <filesystem>
#include <unordered_set>

#include "core/providers/qnn/ort_api.h"
#include "core/providers/qnn/builder/onnx_ctx_model_helper.h"
#include "core/providers/qnn/builder/op_builder_factory.h"
#include "core/providers/qnn/builder/qnn_def.h"
#include "core/providers/qnn/builder/qnn_model_wrapper.h"
#include "core/providers/qnn/builder/qnn_node_group.h"
#include "core/providers/qnn/builder/qnn_utils.h"
#include "core/providers/qnn/qnn_allocator.h"
#include "core/providers/qnn/qnn_telemetry.h"
#include "core/providers/qnn/rpcmem_library.h"
#include "core/providers/qnn/shared_context.h"

namespace onnxruntime {

constexpr const char* QNN = "QNN";

static void ParseProfilingLevel(std::string profiling_level_string,
                                qnn::ProfilingLevel& profiling_level) {
  std::transform(profiling_level_string.begin(),
                 profiling_level_string.end(),
                 profiling_level_string.begin(),
                 [](unsigned char c) { return static_cast<unsigned char>(std::tolower(c)); });
  LOGS_DEFAULT(INFO) << "profiling_level: " << profiling_level_string;
  if (profiling_level_string == "off") {
    profiling_level = qnn::ProfilingLevel::OFF;
  } else if (profiling_level_string == "basic") {
    profiling_level = qnn::ProfilingLevel::BASIC;
  } else if (profiling_level_string == "detailed") {
    profiling_level = qnn::ProfilingLevel::DETAILED;
  } else {
    LOGS_DEFAULT(WARNING) << "Profiling level not valid.";
  }
}

static void ParseHtpPerformanceMode(std::string htp_performance_mode_string,
                                    qnn::HtpPerformanceMode& htp_performance_mode) {
  std::transform(htp_performance_mode_string.begin(),
                 htp_performance_mode_string.end(),
                 htp_performance_mode_string.begin(),
                 [](unsigned char c) { return static_cast<unsigned char>(std::tolower(c)); });
  LOGS_DEFAULT(VERBOSE) << "Htp performance mode: " << htp_performance_mode_string;
  if (htp_performance_mode_string == "burst") {
    htp_performance_mode = qnn::HtpPerformanceMode::kHtpBurst;
  } else if (htp_performance_mode_string == "balanced") {
    htp_performance_mode = qnn::HtpPerformanceMode::kHtpBalanced;
  } else if (htp_performance_mode_string == "default") {
    htp_performance_mode = qnn::HtpPerformanceMode::kHtpDefault;
  } else if (htp_performance_mode_string == "high_performance") {
    htp_performance_mode = qnn::HtpPerformanceMode::kHtpHighPerformance;
  } else if (htp_performance_mode_string == "high_power_saver") {
    htp_performance_mode = qnn::HtpPerformanceMode::kHtpHighPowerSaver;
  } else if (htp_performance_mode_string == "low_balanced") {
    htp_performance_mode = qnn::HtpPerformanceMode::kHtpLowBalanced;
  } else if (htp_performance_mode_string == "low_power_saver") {
    htp_performance_mode = qnn::HtpPerformanceMode::kHtpLowPowerSaver;
  } else if (htp_performance_mode_string == "power_saver") {
    htp_performance_mode = qnn::HtpPerformanceMode::kHtpPowerSaver;
  } else if (htp_performance_mode_string == "extreme_power_saver") {
    htp_performance_mode = qnn::HtpPerformanceMode::kHtpExtremePowerSaver;
  } else if (htp_performance_mode_string == "sustained_high_performance") {
    htp_performance_mode = qnn::HtpPerformanceMode::kHtpSustainedHighPerformance;
  } else {
    LOGS_DEFAULT(WARNING) << "Htp performance mode not valid.";
  }
}

static void ParseQnnContextPriority(std::string context_priority_string, qnn::ContextPriority& context_priority) {
  std::transform(context_priority_string.begin(),
                 context_priority_string.end(),
                 context_priority_string.begin(),
                 [](unsigned char c) { return static_cast<unsigned char>(std::tolower(c)); });
  LOGS_DEFAULT(VERBOSE) << "QNN context priority: " << context_priority_string;
  if (context_priority_string == "low") {
    context_priority = qnn::ContextPriority::LOW;
  } else if (context_priority_string == "normal") {
    context_priority = qnn::ContextPriority::NORMAL;
  } else if (context_priority_string == "normal_high") {
    context_priority = qnn::ContextPriority::NORMAL_HIGH;
  } else if (context_priority_string == "high") {
    context_priority = qnn::ContextPriority::HIGH;
  } else {
    context_priority = qnn::ContextPriority::UNDEFINED;
    LOGS_DEFAULT(WARNING) << "QNN context priority: " << context_priority_string << " not valid, set to undefined.";
  }
}

void QNNExecutionProvider::ParseHtpGraphFinalizationOptimizationMode(const std::string& htp_graph_finalization_opt_mode_string) {
  LOGS_DEFAULT(VERBOSE) << "HTP graph finalization optimization mode: "
                        << htp_graph_finalization_opt_mode_string;

  if (htp_graph_finalization_opt_mode_string.empty() || htp_graph_finalization_opt_mode_string == "0") {
    htp_graph_finalization_opt_mode_ = qnn::HtpGraphFinalizationOptimizationMode::kDefault;
  } else if (htp_graph_finalization_opt_mode_string == "1") {
    htp_graph_finalization_opt_mode_ = qnn::HtpGraphFinalizationOptimizationMode::kMode1;
  } else if (htp_graph_finalization_opt_mode_string == "2") {
    htp_graph_finalization_opt_mode_ = qnn::HtpGraphFinalizationOptimizationMode::kMode2;
  } else if (htp_graph_finalization_opt_mode_string == "3") {
    htp_graph_finalization_opt_mode_ = qnn::HtpGraphFinalizationOptimizationMode::kMode3;
  } else {
    LOGS_DEFAULT(WARNING) << "Invalid HTP graph finalization optimization mode: "
                          << htp_graph_finalization_opt_mode_string;
  }
}

static void ParseHtpArchitecture(const std::string& htp_arch_string, QnnHtpDevice_Arch_t& qnn_htp_arch) {
  if (htp_arch_string.empty() || htp_arch_string == "0") {
    qnn_htp_arch = QNN_HTP_DEVICE_ARCH_NONE;
  } else if (htp_arch_string == "68") {
    qnn_htp_arch = QNN_HTP_DEVICE_ARCH_V68;
  } else if (htp_arch_string == "69") {
    qnn_htp_arch = QNN_HTP_DEVICE_ARCH_V69;
  } else if (htp_arch_string == "73") {
    qnn_htp_arch = QNN_HTP_DEVICE_ARCH_V73;
  } else if (htp_arch_string == "75") {
    qnn_htp_arch = QNN_HTP_DEVICE_ARCH_V75;
  } else {
    LOGS_DEFAULT(WARNING) << "Invalid HTP architecture: " << htp_arch_string;
  }
}

static bool ParseBoolOption(const std::string& key, bool default_value,
                            const std::unordered_map<std::string, std::string>& options) {
  bool result = default_value;
  auto it = options.find(key);
  if (it != options.end()) {
    if ("1" == it->second) {
      result = true;
    } else if ("0" == it->second) {
      result = false;
    } else {
      LOGS_DEFAULT(VERBOSE) << "Invalid value for " << key << " (" << it->second << "). Only 0 or 1 allowed.";
    }
    LOGS_DEFAULT(VERBOSE) << "Using " << key << ": " << result;
  }
  return result;
}

qnn::ProfilingLevel QNNExecutionProvider::GetProfilingLevelFromETWLevel(unsigned char level) {
  if (level == 5) {
    LOGS_DEFAULT(INFO) << "Overriding profiling to basic based on ETW level: " << static_cast<int>(level);
    return qnn::ProfilingLevel::BASIC;
  } else if (level < 5) {
    LOGS_DEFAULT(INFO) << "QNN Profiler ETW level not supported below level 5. Level: "
                       << static_cast<int>(level);
    return qnn::ProfilingLevel::OFF;
  } else {
    LOGS_DEFAULT(INFO) << "Overriding profiling to detailed based on ETW level: " << static_cast<int>(level);
    return qnn::ProfilingLevel::DETAILED;
  }
}

QNNExecutionProvider::QNNExecutionProvider(const ProviderOptions& provider_options_map,
                                           const ConfigOptions* config_options)
    : IExecutionProvider{onnxruntime::kQnnExecutionProvider} {
  InitOrtCppApi();
  metadef_id_generator_ = Factory<ModelMetadefIdGenerator>::Create();

  if (config_options) {
    disable_cpu_ep_fallback_ = config_options->GetConfigOrDefault(
                                   kOrtSessionOptionsDisableCPUEPFallback, "0") == "1";

    context_cache_enabled_ = config_options->GetConfigOrDefault(
                                 kOrtSessionOptionEpContextEnable, "0") == "1";
    LOGS_DEFAULT(VERBOSE) << "Context cache enable: " << context_cache_enabled_;

    std::string embed_mode = config_options->GetConfigOrDefault(
        kOrtSessionOptionEpContextEmbedMode, "0");
    if ("1" == embed_mode) {
      qnn_context_embed_mode_ = true;
    } else if ("0" == embed_mode) {
      qnn_context_embed_mode_ = false;
    } else {
      LOGS_DEFAULT(VERBOSE) << "Invalid ep.context_embed_mode: " << embed_mode << " only 0 or 1 allowed. Set to 1.";
    }
    LOGS_DEFAULT(VERBOSE) << "User specified context cache embed mode: " << qnn_context_embed_mode_;

    context_cache_path_cfg_ = config_options->GetConfigOrDefault(kOrtSessionOptionEpContextFilePath, "");
    LOGS_DEFAULT(VERBOSE) << "User specified context cache path: " << context_cache_path_cfg_;

    // For the case that workaround QNN context PD memory limit, user need split the model into pieces and
    // generate the QNN context model separately.
    // It could happen that the generated EPContext node in separate graph has same node name.
    // User can set this context_node_name_prefix for each split pieces to avoid that happens.
    context_node_name_prefix_ = config_options->GetConfigOrDefault(kOrtSessionOptionEpContextNodeNamePrefix, "");
    LOGS_DEFAULT(VERBOSE) << "User specified QNN context node name prefix: " << context_node_name_prefix_;

    share_ep_contexts_ =
        config_options->GetConfigOrDefault(kOrtSessionOptionShareEpContexts, "0") == "1";
    LOGS_DEFAULT(VERBOSE) << "User specified option - share EP contexts across sessions: " << share_ep_contexts_;
  }

  static const std::string BACKEND_PATH = "backend_path";
  auto backend_path_pos = provider_options_map.find(BACKEND_PATH);

  std::string backend_path;
  if (backend_path_pos != provider_options_map.end()) {
    backend_path = backend_path_pos->second;
    LOGS_DEFAULT(VERBOSE) << "Backend path: " << backend_path;
  } else {
    LOGS_DEFAULT(ERROR) << "No backend path provided.";
  }

  std::string profiling_file_path;
  static const std::string PROFILING_LEVEL = "profiling_level";
  qnn::ProfilingLevel profiling_level = qnn::ProfilingLevel::OFF;
  // separate out the profiling level for ETW in case it gets disabled later when we extract the events
  // set to invalid to indicate that ETW is no enabled when we setup QNN
  qnn::ProfilingLevel profiling_level_etw = qnn::ProfilingLevel::INVALID;

#ifdef _WIN32
  auto& provider = qnn::QnnTelemetry::Instance();
  if (provider.IsEnabled()) {
    auto level = provider.Level();
    auto keyword = provider.Keyword();
    if ((keyword & static_cast<uint64_t>(onnxruntime::logging::ORTTraceLoggingKeyword::Profiling)) != 0) {
      if (level != 0) {
        profiling_level_etw = GetProfilingLevelFromETWLevel(level);
      }
    }
  }
#endif  // defined(_WIN32)

  // In case ETW gets disabled later
  auto profiling_level_pos = provider_options_map.find(PROFILING_LEVEL);
  if (profiling_level_pos != provider_options_map.end()) {
    ParseProfilingLevel(profiling_level_pos->second, profiling_level);
  }
  static const std::string PROFILING_FILE = "profiling_file_path";
  auto profiling_file_pos = provider_options_map.find(PROFILING_FILE);
  if (profiling_file_pos != provider_options_map.end()) {
    profiling_file_path = profiling_file_pos->second;
  }
  LOGS_DEFAULT(VERBOSE) << "Profiling file path: " << profiling_file_path;

  static const std::string RPC_CONTROL_LANTENCY = "rpc_control_latency";
  auto latency_pos = provider_options_map.find(RPC_CONTROL_LANTENCY);
  if (latency_pos != provider_options_map.end()) {
    default_rpc_control_latency_ = static_cast<uint32_t>(std::stoul(latency_pos->second));
    LOGS_DEFAULT(VERBOSE) << "rpc_control_latency: " << default_rpc_control_latency_;
  }

  // default_htp_performance_mode from QNN EP option.
  // set it once only for each thread as default so user don't need to set it for every session run
  static const std::string HTP_PERFORMANCE_MODE = "htp_performance_mode";
  auto htp_performance_mode_pos = provider_options_map.find(HTP_PERFORMANCE_MODE);
  if (htp_performance_mode_pos != provider_options_map.end()) {
    ParseHtpPerformanceMode(htp_performance_mode_pos->second, default_htp_performance_mode_);
  }

  htp_graph_finalization_opt_mode_ = qnn::HtpGraphFinalizationOptimizationMode::kDefault;
  static const std::string HTP_GRAPH_FINALIZATION_OPT_MODE = "htp_graph_finalization_optimization_mode";
  auto htp_graph_finalization_opt_mode_pos = provider_options_map.find(HTP_GRAPH_FINALIZATION_OPT_MODE);
  if (htp_graph_finalization_opt_mode_pos != provider_options_map.end()) {
    ParseHtpGraphFinalizationOptimizationMode(htp_graph_finalization_opt_mode_pos->second);
  }

  // Enable use of QNN Saver if the user provides a path the QNN Saver backend library.
  static const std::string QNN_SAVER_PATH_KEY = "qnn_saver_path";
  std::string qnn_saver_path;
  auto qnn_saver_path_pos = provider_options_map.find(QNN_SAVER_PATH_KEY);
  if (qnn_saver_path_pos != provider_options_map.end()) {
    qnn_saver_path = qnn_saver_path_pos->second;
    LOGS_DEFAULT(VERBOSE) << "User specified QNN Saver path: " << qnn_saver_path;
  }

  static const std::string QNN_CONTEXT_PRIORITY = "qnn_context_priority";
  qnn::ContextPriority context_priority = qnn::ContextPriority::NORMAL;
  auto qnn_context_priority_pos = provider_options_map.find(QNN_CONTEXT_PRIORITY);
  if (qnn_context_priority_pos != provider_options_map.end()) {
    ParseQnnContextPriority(qnn_context_priority_pos->second, context_priority);
  }

  static const std::string QNN_VTCM_MB = "vtcm_mb";
  auto qnn_vtcm_mb_pos = provider_options_map.find(QNN_VTCM_MB);
  if (qnn_vtcm_mb_pos != provider_options_map.end()) {
    vtcm_size_in_mb_ = std::stoi(qnn_vtcm_mb_pos->second);
    LOGS_DEFAULT(VERBOSE) << "vtcm_mb: " << vtcm_size_in_mb_;
    if (vtcm_size_in_mb_ <= 0) {
      LOGS_DEFAULT(WARNING) << "Skip invalid vtcm_mb: " << vtcm_size_in_mb_;
    }
  }

  static const std::string QNN_DEVICE_ID = "device_id";
  auto dev_id_pos = provider_options_map.find(QNN_DEVICE_ID);
  if (dev_id_pos != provider_options_map.end()) {
    int value = std::stoi(dev_id_pos->second);
    if (value < 0) {
      LOGS_DEFAULT(WARNING) << "Invalid device ID '" << value
                            << "', only >= 0 allowed. Set to " << device_id_ << ".";
    } else {
      device_id_ = static_cast<uint32_t>(value);
    }
  }

  static const std::string QNN_HTP_ARCH = "htp_arch";
  QnnHtpDevice_Arch_t htp_arch = QNN_HTP_DEVICE_ARCH_NONE;
  auto htp_arch_pos = provider_options_map.find(QNN_HTP_ARCH);
  if (htp_arch_pos != provider_options_map.end()) {
    ParseHtpArchitecture(htp_arch_pos->second, htp_arch);
  }

  static const std::string QNN_SOC_MODEL = "soc_model";
  uint32_t soc_model = QNN_SOC_MODEL_UNKNOWN;
  auto soc_model_pos = provider_options_map.find(QNN_SOC_MODEL);
  if (soc_model_pos != provider_options_map.end()) {
    int value = std::stoi(soc_model_pos->second);
    if (value < 0) {
      LOGS_DEFAULT(WARNING) << "Invalid SoC Model '" << value
                            << "', only >= 0 allowed. Set to " << soc_model << ".";
    } else {
      soc_model = static_cast<uint32_t>(value);
    }
  }

  static const std::string QNN_HTP_FP16_MODE = "enable_htp_fp16_precision";
  auto htp_fp16_mode_pos = provider_options_map.find(QNN_HTP_FP16_MODE);
  if (htp_fp16_mode_pos != provider_options_map.end()) {
    if ("1" == htp_fp16_mode_pos->second) {
      enable_HTP_FP16_precision_ = true;
    } else if ("0" == htp_fp16_mode_pos->second) {
      enable_HTP_FP16_precision_ = false;
    } else {
      LOGS_DEFAULT(VERBOSE) << "Invalid enable_htp_fp16_precision: " << enable_HTP_FP16_precision_ << " only 0 or 1 allowed. Set to 0.";
    }
    LOGS_DEFAULT(VERBOSE) << "User specified enable_htp_fp16_precision: " << enable_HTP_FP16_precision_;
  }

  bool enable_htp_weight_sharing = false;
  static const std::string QNN_HTP_WEIGHT_SHARING_ENABLED = "enable_htp_weight_sharing";
  auto htp_weight_sharing_enabled_pos = provider_options_map.find(QNN_HTP_WEIGHT_SHARING_ENABLED);
  if (htp_weight_sharing_enabled_pos != provider_options_map.end()) {
    if ("1" == htp_weight_sharing_enabled_pos->second) {
      enable_htp_weight_sharing = true;
    } else if ("0" == htp_weight_sharing_enabled_pos->second) {
      enable_htp_weight_sharing = false;
    } else {
      LOGS_DEFAULT(VERBOSE) << "Invalid enable_htp_weight_sharing: " << enable_htp_weight_sharing
                            << " only 0 or 1 allowed. Set to 0.";
    }
    LOGS_DEFAULT(VERBOSE) << "User specified enable_htp_weight_sharing: " << enable_htp_weight_sharing;
  }

<<<<<<< HEAD
  static const std::string ENABLE_QNN_GRAPH_DUMP = "enable_qnn_graph_dump";
  auto enable_json_graphs_dump_pos = provider_options_map.find(ENABLE_QNN_GRAPH_DUMP);

  if (enable_json_graphs_dump_pos != provider_options_map.end()) {
    enable_qnn_graph_dump_ = enable_json_graphs_dump_pos->second == "1";
    if (enable_qnn_graph_dump_) {
      LOGS_DEFAULT(INFO) << "Enabled QNN JSON graph dump.";
    }
  }

  static const std::string QNN_GRAPH_DUMP_DIR = "qnn_graph_dump_dir";
  auto json_graphs_dir_pos = provider_options_map.find(QNN_GRAPH_DUMP_DIR);

  if (json_graphs_dir_pos != provider_options_map.end()) {
    qnn_graph_dump_dir_ = json_graphs_dir_pos->second;
    if (enable_qnn_graph_dump_) {
      LOGS_DEFAULT(INFO) << "JSON graphs directory: " << qnn_graph_dump_dir_;
    } else {
      LOGS_DEFAULT(WARNING) << "Provided a directory for dumping QNN JSON graphs, "
                            << "but did not enable dumping of QNN JSON graphs.";
    }
  }
=======
  // Add this option because this feature requires QnnSystem lib and it's no supported for Windows x86_64 platform
  enable_spill_fill_buffer_ = ParseBoolOption("enable_htp_spill_fill_buffer", false, provider_options_map);
>>>>>>> d00ae325

  model_settings_.offload_graph_io_quantization = ParseBoolOption("offload_graph_io_quantization", false,
                                                                  provider_options_map);

  if (disable_cpu_ep_fallback_ && model_settings_.offload_graph_io_quantization) {
    LOGS_DEFAULT(WARNING) << "Fallback to CPU EP is disabled, but user configured QNN EP to offload graph I/O "
                          << "quantization/dequantization to another EP. Session creation will fail if the CPU EP "
                          << "handles the graph I/O quantization/dequantization.";
  }

  static const std::string QNN_HTP_SHARED_MEMORY_ALLOCATOR_ENABLED = "enable_htp_shared_memory_allocator";
  if (ParseBoolOption(QNN_HTP_SHARED_MEMORY_ALLOCATOR_ENABLED, false, provider_options_map)) {
    // Initialize rpcmem_library_.
    // This is necessary for HtpSharedMemoryAllocator to function and also indicates that the allocator is available.
    rpcmem_library_ = std::make_shared<qnn::RpcMemLibrary>();
  }

  qnn_backend_manager_ = qnn::QnnBackendManager::Create(
      qnn::QnnBackendManagerConfig{backend_path,
                                   profiling_level_etw,
                                   profiling_level,
                                   profiling_file_path,
                                   context_priority,
                                   qnn_saver_path,
                                   device_id_,
                                   htp_arch,
                                   soc_model,
                                   enable_htp_weight_sharing});

#if defined(_WIN32)
  if (onnxruntime::logging::EtwRegistrationManager::SupportsETW()) {
    auto& etwRegistrationManager = logging::EtwRegistrationManager::Instance();
    // Register callback for ETW capture state (rundown)
    callback_ETWSink_provider_ = onnxruntime::logging::EtwRegistrationManager::EtwInternalCallback(
        [&etwRegistrationManager, this](
            LPCGUID SourceId,
            ULONG IsEnabled,
            UCHAR Level,
            ULONGLONG MatchAnyKeyword,
            ULONGLONG MatchAllKeyword,
            PEVENT_FILTER_DESCRIPTOR FilterData,
            PVOID CallbackContext) {
          ORT_UNUSED_PARAMETER(SourceId);
          ORT_UNUSED_PARAMETER(MatchAnyKeyword);
          ORT_UNUSED_PARAMETER(MatchAllKeyword);
          ORT_UNUSED_PARAMETER(FilterData);
          ORT_UNUSED_PARAMETER(CallbackContext);

          if (IsEnabled == EVENT_CONTROL_CODE_ENABLE_PROVIDER) {
            if ((MatchAnyKeyword & static_cast<ULONGLONG>(onnxruntime::logging::ORTTraceLoggingKeyword::Logs)) != 0) {
              auto ortETWSeverity = etwRegistrationManager.MapLevelToSeverity();
              (void)qnn_backend_manager_->ResetQnnLogLevel(ortETWSeverity);
            }
            if ((MatchAnyKeyword & static_cast<ULONGLONG>(onnxruntime::logging::ORTTraceLoggingKeyword::Profiling)) != 0) {
              if (Level != 0) {
                // Commenting out Dynamic QNN Profiling for now
                // There seems to be a crash in 3rd party QC QnnHtp.dll with this.
                // Repro Scenario - start ETW tracing prior to session creation.
                //    Then disable/enable ETW Tracing with the code below uncommented a few times
                // auto profiling_level_etw = GetProfilingLevelFromETWLevel(Level);
                // (void)qnn_backend_manager_->SetProfilingLevelETW(profiling_level_etw);
                //
                // NOTE(1/2/2025): It is possible that the above was not working in part because it is using the
                // *logging ETW* subsystem to modify profiling, which should use an entirely different
                // ETW provider (see QnnTelemetry). Should add callbacks for profiling to the QnnTelemetry ETW provider.
              }
            }
          }

          if (IsEnabled == EVENT_CONTROL_CODE_DISABLE_PROVIDER) {
            // (void)qnn_backend_manager_->SetProfilingLevelETW(qnn::ProfilingLevel::INVALID);
            (void)qnn_backend_manager_->ResetQnnLogLevel(std::nullopt);
          }
        });
    etwRegistrationManager.RegisterInternalCallback(callback_ETWSink_provider_);
  }
#endif
}

QNNExecutionProvider::~QNNExecutionProvider() {
  // clean up thread local context caches
  std::lock_guard<std::mutex> lock(context_state_.mutex);
  for (const auto& cache_weak : context_state_.caches_to_update_on_destruction) {
    const auto cache = cache_weak.lock();
    if (!cache) continue;
    ORT_IGNORE_RETURN_VALUE(cache->erase(this));
  }

  // Unregister the ETW callback
#if defined(_WIN32)
  if (callback_ETWSink_provider_ != nullptr) {
    logging::EtwRegistrationManager::Instance().UnregisterInternalCallback(callback_ETWSink_provider_);
  }
#endif
}

// Logs information about the supported/unsupported nodes.
static void LogNodeSupport(const logging::Logger& logger,
                           logging::Severity log_severity,
                           logging::DataType log_data_type,
                           const onnxruntime::CodeLocation& call_site,
                           const qnn::IQnnNodeGroup& qnn_node_group,
                           Status support_status) {
  if (!logger.OutputIsEnabled(log_severity, log_data_type)) {
    return;
  }

  size_t num_nodes = 0;
  std::ostringstream oss;
  for (const NodeUnit* node_unit : qnn_node_group.GetNodeUnits()) {
    for (const Node* node : node_unit->GetAllNodesInGroup()) {
      oss << "\tOperator type: " << node->OpType()
          << " Node name: " << node->Name()
          << " Node index: " << node->Index() << std::endl;
      num_nodes += 1;
    }
  }
  if (!support_status.IsOK()) {
    oss << "\tREASON : " << support_status.ErrorMessage() << std::endl;
  }

  auto log_capture = Factory<logging::Capture>::Create(logger, log_severity,
                                                       logging::Category::onnxruntime,
                                                       log_data_type, call_site);
  log_capture->Stream()
      << (support_status.IsOK() ? "Validation PASSED " : "Validation FAILED ") << "for " << num_nodes
      << " nodes in " << qnn_node_group.Type() << " (" << qnn_node_group.GetTargetNodeUnit()->OpType() << ") :"
      << std::endl
      << oss.str();
}

std::unordered_set<const Node*>
QNNExecutionProvider::GetSupportedNodes(const GraphViewer& graph_viewer,
                                        const std::unordered_map<const Node*, const NodeUnit*>& node_unit_map,
                                        const size_t node_unit_size,
                                        const logging::Logger& logger) const {
  std::unordered_set<const Node*> supported_nodes{};

  std::unordered_set<std::string> initializer_input_lookup;
  auto graph_initializers = graph_viewer.GetAllInitializedTensors();
  for (auto graph_ini : graph_initializers) {
    initializer_input_lookup.emplace(graph_ini.first);
  }

  // Util function that initializes a table that maps a graph input or output name to its index.
  auto init_input_output_index_map = [](std::unordered_map<std::string, size_t>& index_map,
                                        const std::vector<const NodeArg*>& node_args) {
    const size_t num_args = node_args.size();
    for (size_t i = 0; i < num_args; i++) {
      index_map.emplace(node_args[i]->Name(), i);
    }
  };

  std::unordered_map<std::string, size_t> model_input_index_map;
  init_input_output_index_map(model_input_index_map, graph_viewer.GetInputs());  // GetInputs excludes initializers.

  std::unordered_map<std::string, size_t> model_output_index_map;
  init_input_output_index_map(model_output_index_map, graph_viewer.GetOutputs());

  auto qnn_model_wrapper = qnn::QnnModelWrapper(graph_viewer, logger,
                                                qnn_backend_manager_->GetQnnInterface(),
                                                qnn_backend_manager_->GetQnnBackendHandle(),
                                                model_input_index_map,
                                                model_output_index_map,
                                                initializer_input_lookup,
                                                qnn_backend_manager_->GetQnnBackendType(),
                                                model_settings_);

  std::vector<std::unique_ptr<qnn::IQnnNodeGroup>> qnn_node_groups;
  qnn_node_groups.reserve(node_unit_size);

  if (Status status = qnn::GetQnnNodeGroups(qnn_node_groups, qnn_model_wrapper,
                                            node_unit_map, node_unit_size, logger);
      !status.IsOK()) {
    LOGS(logger, ERROR) << status.ErrorMessage();
    return {};
  }

  for (const std::unique_ptr<qnn::IQnnNodeGroup>& qnn_node_group : qnn_node_groups) {
    Status status = qnn_node_group->IsSupported(qnn_model_wrapper, logger);
    const bool supported = status.IsOK();

    constexpr auto log_severity = logging::Severity::kINFO;
    constexpr auto log_data_type = logging::DataType::SYSTEM;
    if (logger.OutputIsEnabled(log_severity, log_data_type)) {
      LogNodeSupport(logger, log_severity, log_data_type, ORT_WHERE, *qnn_node_group, status);
    }

    if (supported) {
      for (const NodeUnit* node_unit : qnn_node_group->GetNodeUnits()) {
        for (const Node* node : node_unit->GetAllNodesInGroup()) {
          supported_nodes.insert(node);
        }
      }
    }
  }

  return supported_nodes;
}

static bool EpSharedContextsHasAllGraphs(const onnxruntime::GraphViewer& graph_viewer,
                                         const logging::Logger& logger) {
  for (const auto& node : graph_viewer.Nodes()) {
    NodeAttrHelper node_helper(node);
    std::string cache_source = node_helper.Get(qnn::SOURCE, "");

    std::transform(cache_source.begin(),
                   cache_source.end(),
                   cache_source.begin(),
                   [](unsigned char c) { return static_cast<unsigned char>(std::tolower(c)); });

    if (qnn::EPCONTEXT_OP == node.OpType() && (cache_source == "qnnexecutionprovider" || cache_source == "qnn")) {
      const std::string& graph_name = node.Name();
      bool has_shared_qnn_model = SharedContext::GetInstance().HasQnnModel(graph_name);
      if (!has_shared_qnn_model) {
        LOGS(logger, VERBOSE) << "Graph: " << graph_name << " from EpContext node not found from shared EP contexts.";
        return false;
      }
    }
  }

  return true;
}

static bool EpSharedContextsHasAllGraphs(const std::vector<IExecutionProvider::FusedNodeAndGraph>& fused_nodes_and_graphs,
                                         const logging::Logger& logger) {
  for (auto fused_node_and_graph : fused_nodes_and_graphs) {
    const onnxruntime::GraphViewer& graph_viewer(fused_node_and_graph.filtered_graph);
    const Node& ep_context_node = *graph_viewer.Nodes().begin();
    NodeAttrHelper node_helper(ep_context_node);
    std::string cache_source = node_helper.Get(qnn::SOURCE, "");

    const std::string& graph_name = ep_context_node.Name();
    bool has_shared_qnn_model = SharedContext::GetInstance().HasQnnModel(graph_name);
    if (!has_shared_qnn_model) {
      LOGS(logger, VERBOSE) << "Graph: " << graph_name << " from EpContext node not found from shared EP contexts.";
      return false;
    }
  }

  return true;
}

// For model with EPContext, filter in EPContext nodes only, and make sure each partition only has one single EPContext node
static void PartitionCtxModel(const onnxruntime::GraphViewer& graph_viewer,
                              const size_t num_nodes_in_graph,
                              std::vector<std::unique_ptr<ComputeCapability>>& result,
                              const std::function<std::string()>& gen_metadef_name,
                              const logging::Logger& logger) {
  std::unordered_set<const Node*> supported_nodes{};
  std::vector<std::vector<const Node*>> supported_groups{};

  for (const auto& node : graph_viewer.Nodes()) {
    NodeAttrHelper node_helper(node);
    std::string cache_source = node_helper.Get(qnn::SOURCE, "");

    std::transform(cache_source.begin(),
                   cache_source.end(),
                   cache_source.begin(),
                   [](unsigned char c) { return static_cast<unsigned char>(std::tolower(c)); });

    if (qnn::EPCONTEXT_OP == node.OpType() && (cache_source == "qnnexecutionprovider" || cache_source == "qnn")) {
      LOGS(logger, VERBOSE) << "Node supported: [1] index: [" << node.Index()
                            << "] name: [" << node.Name()
                            << "] Operator type: [EPContext"
                            << "] index: [" << node.Index() << "]";
      supported_nodes.insert(&node);

      std::vector<const Node*> supported_group{&node};
      supported_groups.emplace_back(std::move(supported_group));
    }
  }

  result.reserve(supported_groups.size());

  std::transform(
      supported_groups.begin(), supported_groups.end(),
      std::back_inserter(result),
      [&](const auto& supported_partition) {
        return utils::MakeComputeCapability(graph_viewer, supported_partition, gen_metadef_name, QNN,
                                            /*drop_constant_initializers*/ false);  // TODO: could this be set to true?
      });

  const size_t num_of_partitions = result.size();
  const auto summary_msg = MakeString("Number of partitions supported by QNN EP: ", num_of_partitions,
                                      ", number of nodes in the graph: ", num_nodes_in_graph,
                                      ", number of nodes supported by QNN: ", num_of_partitions);
  LOGS(logger, INFO) << summary_msg;

  return;
}

std::vector<std::unique_ptr<ComputeCapability>>
QNNExecutionProvider::GetCapability(const onnxruntime::GraphViewer& graph_viewer,
                                    const IKernelLookup& /*kernel_lookup*/) const {
  std::vector<std::unique_ptr<ComputeCapability>> result;

  if (graph_viewer.IsSubgraph()) {
    return result;
  }
  const size_t num_nodes_in_graph = static_cast<size_t>(graph_viewer.NumberOfNodes());

  const auto& logger = *GetLogger();
  bool is_qnn_ctx_model = qnn::GraphHasEpContextNode(graph_viewer);

  const auto gen_metadef_name = [&]() {
    uint64_t model_hash;
    int metadef_id = metadef_id_generator_->GenerateId(graph_viewer, model_hash);
    return MakeString(QNN, context_node_name_prefix_, "_", model_hash, "_", metadef_id);
  };

  // share ep contexts is enabled
  // check the ep_shared_contexts to see if it contains all the graphs in the context model
  // directly use the resource from ep_shared_contexts if it has all the graphs needed by the current session
  // no need to setup QNN backend
  if (is_qnn_ctx_model && share_ep_contexts_ && SharedContext::GetInstance().HasSharedQnnModels()) {
    if (EpSharedContextsHasAllGraphs(graph_viewer, logger)) {
      PartitionCtxModel(graph_viewer, num_nodes_in_graph, result, gen_metadef_name, logger);
      return result;
    }
  }

  // It will load the QnnSystem lib if is_qnn_ctx_model=true, and
  // delay the Qnn context creation to Compile() using the cached context binary
  // or generate context cache enable, need to use use QnnSystem lib to parse the binary to get the max spill fill buffer size
  auto rt = qnn_backend_manager_->SetupBackend(logger, is_qnn_ctx_model, context_cache_enabled_ && enable_spill_fill_buffer_);
  if (Status::OK() != rt) {
    LOGS(logger, ERROR) << "QNN SetupBackend failed " << rt.ErrorMessage();
    return result;
  }

  if (IsNpuBackend(qnn_backend_manager_->GetQnnBackendType())) {
    // Set the power config id and the default power mode from provider option for main thread,
    // otherwise it will mess up the power mode if user just create session without run it.
    GetPerThreadContext();
  }

  // Report error if QNN CPU backend is loaded while CPU fallback is disabled
  if (disable_cpu_ep_fallback_ && qnn_backend_manager_->GetQnnBackendType() == qnn::QnnBackendType::CPU) {
    LOGS(logger, ERROR) << "Qnn CPU backend is loaded while CPU fallback is disabled.";
    return result;
  }

  if ((context_cache_enabled_ || is_qnn_ctx_model) && !IsNpuBackend(qnn_backend_manager_->GetQnnBackendType())) {
    LOGS(logger, ERROR) << "Qnn context cache only works for HTP or DSP backend.";
    return result;
  }

  // For model with EPContext, make sure each partition only has one single EPContext node
  if (is_qnn_ctx_model) {
    PartitionCtxModel(graph_viewer, num_nodes_in_graph, result, gen_metadef_name, logger);
    return result;
  }

  // Get all the NodeUnits in the graph_viewer
  std::vector<std::unique_ptr<NodeUnit>> node_unit_holder;
  std::unordered_map<const Node*, const NodeUnit*> node_unit_map;

  std::tie(node_unit_holder, node_unit_map) = GetQDQNodeUnits(graph_viewer, logger);

  // remove is_qnn_ctx_model related code
  const auto supported_nodes = GetSupportedNodes(graph_viewer, node_unit_map,
                                                 node_unit_holder.size(), logger);

  // Helper function that returns a string that lists all unsupported nodes.
  // Ex: { name: mul_123, type: Mul }, {}, ...
  auto get_unsupported_node_names = [&node_unit_holder, &supported_nodes]() -> std::string {
    std::stringstream ss;
    const size_t num_node_units = node_unit_holder.size();

    for (size_t i = 0; i < num_node_units; ++i) {
      const auto& node_unit = node_unit_holder[i];

      if (supported_nodes.find(&node_unit->GetNode()) == supported_nodes.end()) {
        ss << "{ name: " << node_unit->Name() << ", type: " << node_unit->OpType() << " }";
        if (i == num_node_units - 1) {
          ss << ", ";
        }
      }
    }

    return ss.str();
  };

  if (supported_nodes.empty()) {
    LOGS(logger, INFO) << "Number of partitions supported by QNN EP: 0";
    return result;
  }

  size_t num_of_supported_nodes = 0;

  // Create partitions from supported nodes.
  std::vector<std::unique_ptr<ComputeCapability>> partitions = utils::CreateSupportedPartitions(
      graph_viewer, supported_nodes, {}, gen_metadef_name, QNN, kQnnExecutionProvider, &node_unit_map);

  // Filter out partitions that consist of a single QuantizeLinear or DequantizeLinear node.
  // We also count the number of supported nodes in all valid partitions.
  for (auto& partition : partitions) {
    bool is_valid_partition = true;
    size_t nodes_in_partition = 0;

    if (partition && ComputeCapability__SubGraph(*partition)) {
      const auto& subgraph = ComputeCapability__SubGraph(*partition);
      const auto& subgraph_nodes = IndexedSubGraph__Nodes(*subgraph);

      nodes_in_partition = subgraph_nodes.size();

      if (nodes_in_partition == 1 && !is_qnn_ctx_model) {
        const Node* node = graph_viewer.GetNode(subgraph_nodes[0]);

        if (!node) {
          LOGS(logger, ERROR) << "QNN EP: Invalid node in partition of one node.";
          is_valid_partition = false;
        } else if (node->OpType() == "QuantizeLinear" || node->OpType() == "DequantizeLinear") {
          LOGS(logger, WARNING) << "QNN EP does not support a single Quantize/Dequantize node in a partition.";
          is_valid_partition = false;
        }
      }
    } else {
      LOGS(logger, ERROR) << "QNN EP: Invalid partition.";
      is_valid_partition = false;
    }

    if (is_valid_partition) {
      result.push_back(std::move(partition));
      num_of_supported_nodes += nodes_in_partition;
    }
  }  // for

  const size_t num_of_partitions = result.size();
  const auto summary_msg = MakeString("Number of partitions supported by QNN EP: ", num_of_partitions,
                                      ", number of nodes in the graph: ", num_nodes_in_graph,
                                      ", number of nodes supported by QNN: ", num_of_supported_nodes);
  LOGS(logger, INFO) << summary_msg;

  // Print list of unsupported nodes to the ERROR logger if the CPU EP
  // has been disabled for this inference session.
  if (!is_qnn_ctx_model && disable_cpu_ep_fallback_ && num_nodes_in_graph != num_of_supported_nodes) {
    LOGS(logger, ERROR) << "Unsupported nodes in QNN EP: " << get_unsupported_node_names();
  }

  return result;
}

DataLayout QNNExecutionProvider::GetPreferredLayout() const {
  return DataLayout::NHWC;
}

Status QNNExecutionProvider::CreateComputeFunc(std::vector<NodeComputeInfo>& node_compute_funcs,
                                               const logging::Logger& logger) {
  NodeComputeInfo compute_info;
  compute_info.create_state_func = [&](ComputeContext* context, FunctionState* state) {
    LOGS(logger, VERBOSE) << "compute_info.create_state_func context->node_name: " << context->node_name;
    *state = qnn_models_[context->node_name].get();
    return 0;
  };

  compute_info.release_state_func = [](FunctionState state) {
    // the 'state' is a qnn::QnnModel managed by unique_ptr
    ORT_UNUSED_PARAMETER(state);
  };

  compute_info.compute_func = [&logger](FunctionState state, const OrtApi*, OrtKernelContext* context) {
    Ort::KernelContext ctx(context);
    qnn::QnnModel* model = reinterpret_cast<qnn::QnnModel*>(state);
    Status result = model->ExecuteGraph(ctx, logger);
    return result;
  };

  node_compute_funcs.push_back(compute_info);

  return Status::OK();
}

void QNNExecutionProvider::InitQnnGraphConfigs(qnn::QnnConfigsBuilder<QnnGraph_Config_t, QnnHtpGraph_CustomConfig_t>& configs_builder) const {
  if (qnn_backend_manager_->GetQnnBackendType() == qnn::QnnBackendType::HTP) {
    if (htp_graph_finalization_opt_mode_ != qnn::HtpGraphFinalizationOptimizationMode::kDefault) {
      gsl::not_null<QnnHtpGraph_CustomConfig_t*> htp_graph_opt_config = configs_builder.PushCustomConfig();
      htp_graph_opt_config->option = QNN_HTP_GRAPH_CONFIG_OPTION_OPTIMIZATION;
      htp_graph_opt_config->optimizationOption.type = QNN_HTP_GRAPH_OPTIMIZATION_TYPE_FINALIZE_OPTIMIZATION_FLAG;
      htp_graph_opt_config->optimizationOption.floatValue = static_cast<float>(htp_graph_finalization_opt_mode_);

      gsl::not_null<QnnGraph_Config_t*> graph_opt_config = configs_builder.PushConfig();
      graph_opt_config->option = QNN_GRAPH_CONFIG_OPTION_CUSTOM;
      graph_opt_config->customConfig = htp_graph_opt_config;
    }

    if (vtcm_size_in_mb_ > 0) {
      gsl::not_null<QnnHtpGraph_CustomConfig_t*> htp_graph_opt_config_vtcm = configs_builder.PushCustomConfig();
      htp_graph_opt_config_vtcm->option = QNN_HTP_GRAPH_CONFIG_OPTION_VTCM_SIZE;
      htp_graph_opt_config_vtcm->vtcmSizeInMB = static_cast<uint32_t>(vtcm_size_in_mb_);

      gsl::not_null<QnnGraph_Config_t*> graph_opt_config_vtcm = configs_builder.PushConfig();
      graph_opt_config_vtcm->option = QNN_GRAPH_CONFIG_OPTION_CUSTOM;
      graph_opt_config_vtcm->customConfig = htp_graph_opt_config_vtcm;
    }

    if (enable_HTP_FP16_precision_) {
      gsl::not_null<QnnHtpGraph_CustomConfig_t*> htp_graph_precision_config = configs_builder.PushCustomConfig();
      htp_graph_precision_config->option = QNN_HTP_GRAPH_CONFIG_OPTION_PRECISION;
      htp_graph_precision_config->precision = QNN_PRECISION_FLOAT16;

      gsl::not_null<QnnGraph_Config_t*> graph_precision_config = configs_builder.PushConfig();
      graph_precision_config->option = QNN_GRAPH_CONFIG_OPTION_CUSTOM;
      graph_precision_config->customConfig = htp_graph_precision_config;
    }
  }
}

Status QNNExecutionProvider::CompileFromOrtGraph(const std::vector<FusedNodeAndGraph>& fused_nodes_and_graphs,
                                                 std::vector<NodeComputeInfo>& node_compute_funcs,
                                                 const logging::Logger& logger) {
  for (const auto& fused_node_and_graph : fused_nodes_and_graphs) {
    Node& fused_node = fused_node_and_graph.fused_node;
    const onnxruntime::GraphViewer& graph_viewer(fused_node_and_graph.filtered_graph);

    std::unique_ptr<qnn::QnnModel> qnn_model = std::make_unique<qnn::QnnModel>(qnn_backend_manager_.get());

    qnn::QnnConfigsBuilder<QnnGraph_Config_t, QnnHtpGraph_CustomConfig_t> graph_configs_builder(QNN_GRAPH_CONFIG_INIT,
                                                                                                QNN_HTP_GRAPH_CUSTOM_CONFIG_INIT);
    InitQnnGraphConfigs(graph_configs_builder);

    std::string json_graph_filepath;

    if (enable_qnn_graph_dump_) {
      namespace fs = std::filesystem;
      fs::path path = fs::path(qnn_graph_dump_dir_) / fs::path(fused_node.Name() + ".json");
      json_graph_filepath = path.string();
    }

    ORT_RETURN_IF_ERROR(qnn_model->ComposeGraph(graph_viewer, fused_node, model_settings_, logger,
                                                graph_configs_builder.GetQnnConfigs(), json_graph_filepath));
    ORT_RETURN_IF_ERROR(qnn_model->FinalizeGraphs(logger));
    ORT_RETURN_IF_ERROR(qnn_model->SetupQnnInputOutput(logger));

    LOGS(logger, VERBOSE) << "fused node name: " << fused_node.Name();
    qnn_models_.emplace(fused_node.Name(), std::move(qnn_model));

    ORT_RETURN_IF_ERROR(CreateComputeFunc(node_compute_funcs, logger));
  }
  return Status::OK();
}

Status QNNExecutionProvider::Compile(const std::vector<FusedNodeAndGraph>& fused_nodes_and_graphs,
                                     std::vector<NodeComputeInfo>& node_compute_funcs) {
  const auto& logger = *GetLogger();
  bool is_qnn_ctx_model = qnn::IsFusedGraphHasCtxNode(fused_nodes_and_graphs);

  onnxruntime::PathString context_cache_path;
  bool is_ctx_file_exist = false;
  if (is_qnn_ctx_model || context_cache_enabled_) {
    const onnxruntime::GraphViewer& graph_viewer_0(fused_nodes_and_graphs[0].filtered_graph);
    is_ctx_file_exist = qnn::ValidateContextCacheFilePath(is_qnn_ctx_model,
                                                          context_cache_path_cfg_,
                                                          graph_viewer_0.ModelPath().native(),
                                                          context_cache_path);
  }

  ORT_RETURN_IF(is_ctx_file_exist && !is_qnn_ctx_model && context_cache_enabled_,
                "The inference session is created from normal ONNX model. And an EP context model file is provided and existed. ",
                "Please remove the EP context model manually if you want to re-generate it.");

  if (is_qnn_ctx_model) {
    // Get QnnModel from EP shared contexts
    if (share_ep_contexts_ && SharedContext::GetInstance().HasSharedQnnModels()) {
      if (EpSharedContextsHasAllGraphs(fused_nodes_and_graphs, logger)) {
        for (auto fused_node_and_graph : fused_nodes_and_graphs) {
          const onnxruntime::GraphViewer& graph_viewer(fused_node_and_graph.filtered_graph);
          const Node& ep_context_node = *graph_viewer.Nodes().begin();
          const Node& fused_node = fused_node_and_graph.fused_node;
          const std::string& graph_meta_id = fused_node.Name();
          std::string key = ep_context_node.Name();
          auto qnn_model_shared = SharedContext::GetInstance().GetSharedQnnModel(key);
          ORT_RETURN_IF(nullptr == qnn_model_shared, "Graph: " + key + " not found from shared EP contexts.");
          ORT_RETURN_IF_ERROR(qnn_model_shared->SetGraphInputOutputInfo(graph_viewer, fused_node, logger));
          ORT_RETURN_IF_ERROR(qnn_model_shared->SetupQnnInputOutput(logger));
          qnn_models_.emplace(graph_meta_id, std::move(qnn_model_shared));
          ORT_RETURN_IF_ERROR(CreateComputeFunc(node_compute_funcs, logger));
        }
        return Status::OK();
      }
    }

    // Table<EPContext node name, QnnModel>, the node name is the graph_meta_id (old) created from user model which used to generate the EP context model
    // for this session (created from an EP context model), the graph_meta_id is new
    qnn::QnnModelLookupTable qnn_models;

    std::vector<int> main_context_pos_list;
    ORT_RETURN_IF_ERROR(qnn::GetMainContextNode(fused_nodes_and_graphs, main_context_pos_list));
    uint32_t total_context_size = SafeInt<uint32_t>(main_context_pos_list.size());

    int64_t max_spill_fill_size = 0;

    // Adjust the main_context_pos_list, move the one with max spill fill buffer to the beginning
    // HTP spill fill buffer only works for multiple QNN contexts generated after QNN v2.28
    if (total_context_size > 1) {
      ORT_RETURN_IF_ERROR(qnn::TryGetMaxSpillFillSize(fused_nodes_and_graphs, total_context_size,
                                                      max_spill_fill_size, main_context_pos_list));
    }

    for (auto main_context_pos : main_context_pos_list) {
      const onnxruntime::GraphViewer& main_ctx_graph_viewer(fused_nodes_and_graphs[main_context_pos].filtered_graph);
      // Create QNN context from the cached binary, deserialize the QNN graph from the binary
      ORT_RETURN_IF_ERROR(qnn::LoadQnnCtxFromOnnxGraph(main_ctx_graph_viewer,
                                                       context_cache_path,
                                                       qnn_backend_manager_.get(),
                                                       qnn_models,
                                                       logger,
                                                       max_spill_fill_size));
    }

    for (auto fused_node_and_graph : fused_nodes_and_graphs) {
      const onnxruntime::GraphViewer& graph_viewer(fused_node_and_graph.filtered_graph);
      const Node& ep_context_node = *graph_viewer.Nodes().begin();
      const Node& fused_node = fused_node_and_graph.fused_node;
      const std::string& graph_meta_id = fused_node.Name();
      std::string key = ep_context_node.Name();
      ORT_RETURN_IF(qnn_models.find(key) == qnn_models.end(), key + " key name not exist in table qnn_models.");
      auto qnn_model = std::move(qnn_models[key]);
      ORT_RETURN_IF_ERROR(qnn_model->SetGraphInputOutputInfo(graph_viewer, fused_node, logger));
      ORT_RETURN_IF_ERROR(qnn_model->SetupQnnInputOutput(logger));

      // fused node name is QNNExecutionProvider_QNN_[hash_id]_[id]
      // the name here must be same with context->node_name in compute_info
      qnn_models_.emplace(graph_meta_id, std::move(qnn_model));
      qnn_models.erase(key);

      ORT_RETURN_IF_ERROR(CreateComputeFunc(node_compute_funcs, logger));
    }

    if (share_ep_contexts_ && qnn_models.size() > 0) {
      std::vector<std::unique_ptr<qnn::QnnModel>> shared_qnn_models;
      for (auto& [key, value] : qnn_models) {
        shared_qnn_models.push_back(std::move(qnn_models[key]));
      }
      std::string duplicate_graph_names;
      bool has_duplicate_graph = SharedContext::GetInstance().SetSharedQnnModel(std::move(shared_qnn_models),
                                                                                duplicate_graph_names);
      ORT_RETURN_IF(has_duplicate_graph, "Duplicate graph names detect across sessions: " + duplicate_graph_names);
    }

    return Status::OK();
  }

  ORT_RETURN_IF_ERROR(CompileFromOrtGraph(fused_nodes_and_graphs, node_compute_funcs, logger));
  // Generate QNN context model if it's QDQ model + context_cache_enabled=true + not exist already
  if (!is_qnn_ctx_model && context_cache_enabled_ && !is_ctx_file_exist) {
    // All partitioned graph share single QNN context, included in the same context binary
    uint64_t buffer_size(0);
    auto context_buffer = qnn_backend_manager_->GetContextBinaryBuffer(buffer_size);
    // Get max spill fill buffer size
    uint64_t max_spill_fill_buffer_size = 0;
    if (enable_spill_fill_buffer_) {
      ORT_RETURN_IF_ERROR(qnn_backend_manager_->GetMaxSpillFillBufferSize(context_buffer.get(),
                                                                          buffer_size,
                                                                          max_spill_fill_buffer_size));
    }
    qnn_ep_context_model_ = Factory<Model>::Create(std::string{"qnn_ep_context_model"}, false, logger);
    ORT_RETURN_IF_ERROR(qnn::CreateEPContextNodes(qnn_ep_context_model_.get(),
                                                  context_buffer.get(),
                                                  buffer_size,
                                                  qnn_backend_manager_->GetSdkVersion(),
                                                  fused_nodes_and_graphs,
                                                  qnn_models_,
                                                  context_cache_path,
                                                  qnn_context_embed_mode_,
                                                  max_spill_fill_buffer_size,
                                                  logger));
  }
  return Status::OK();
}

const InlinedVector<const Node*> QNNExecutionProvider::GetEpContextNodes() const {
  InlinedVector<const Node*> ep_context_nodes;
  if (qnn_ep_context_model_) {
    const auto& graph = qnn_ep_context_model_->MainGraph();
    for (gsl::not_null<const Node*> node : Graph__Nodes(graph)) {
      ep_context_nodes.push_back(graph.GetNode(node->Index()));
    }
  }

  return ep_context_nodes;
}

QNNExecutionProvider::PerThreadContext::PerThreadContext(qnn::QnnBackendManager* qnn_backend_manager,
                                                         uint32_t device_id,
                                                         uint32_t core_id,
                                                         qnn::HtpPerformanceMode default_htp_performance_mode,
                                                         uint32_t default_rpc_control_latency)
    : qnn_backend_manager_(qnn_backend_manager) {
  Status rt = qnn_backend_manager_->CreateHtpPowerCfgId(device_id, core_id, htp_power_config_id_);
  is_htp_power_config_id_valid_ = rt.IsOK();
  // default_htp_performance_mode and default_rpc_control_latency are from QNN EP option.
  // set it once only for each thread as default so user don't need to set it for every session run
  if (is_htp_power_config_id_valid_) {
    if (qnn::HtpPerformanceMode::kHtpDefault != default_htp_performance_mode) {
      ORT_IGNORE_RETURN_VALUE(qnn_backend_manager_->SetHtpPowerConfig(htp_power_config_id_,
                                                                      default_htp_performance_mode));
    }
    if (default_rpc_control_latency > 0) {
      ORT_IGNORE_RETURN_VALUE(qnn_backend_manager_->SetRpcControlLatency(htp_power_config_id_,
                                                                         default_rpc_control_latency));
    }
  }
}

QNNExecutionProvider::PerThreadContext::~PerThreadContext() {
  if (is_htp_power_config_id_valid_) {
    ORT_IGNORE_RETURN_VALUE(qnn_backend_manager_->DestroyHTPPowerConfigID(htp_power_config_id_));
  }
}

QNNExecutionProvider::PerThreadContext& QNNExecutionProvider::GetPerThreadContext() const {
  const auto& per_thread_context_cache = PerThreadContextCache();

  // try to use cached context
  auto cached_context_it = per_thread_context_cache->find(this);
  if (cached_context_it != per_thread_context_cache->end()) {
    auto cached_context = cached_context_it->second.lock();
    ORT_ENFORCE(cached_context);
    return *cached_context;
  }

  // get context and update cache
  std::shared_ptr<PerThreadContext> context;
  {
    std::lock_guard<std::mutex> lock(context_state_.mutex);

    // get or create a context
    if (context_state_.retired_context_pool.empty()) {
      uint32_t core_id = 0;
      context = std::make_shared<PerThreadContext>(qnn_backend_manager_.get(), device_id_, core_id,
                                                   default_htp_performance_mode_, default_rpc_control_latency_);
    } else {
      context = context_state_.retired_context_pool.back();
      context_state_.retired_context_pool.pop_back();
    }

    // insert into active_contexts, should not already be present
    const auto active_contexts_insert_result = context_state_.active_contexts.insert(context);
    ORT_ENFORCE(active_contexts_insert_result.second);

    // insert into caches_to_update_on_destruction, may already be present
    ORT_IGNORE_RETURN_VALUE(context_state_.caches_to_update_on_destruction.insert(per_thread_context_cache));
  }

  per_thread_context_cache->insert(std::make_pair(this, context));

  return *context;
}

void QNNExecutionProvider::ReleasePerThreadContext() const {
  const auto& per_thread_context_cache = PerThreadContextCache();

  auto cached_context_it = per_thread_context_cache->find(this);
  ORT_ENFORCE(cached_context_it != per_thread_context_cache->end());
  auto cached_context = cached_context_it->second.lock();
  ORT_ENFORCE(cached_context);

  {
    std::lock_guard<std::mutex> lock(context_state_.mutex);
    context_state_.active_contexts.erase(cached_context);
    context_state_.retired_context_pool.push_back(cached_context);
  }

  per_thread_context_cache->erase(cached_context_it);
}

static bool TryGetConfigEntry(const ConfigOptions& config_options, const std::string& key, std::string& value) {
  std::optional<std::string> new_value = config_options.GetConfigEntry(key);
  if (!new_value.has_value()) {
    return false;
  }

  value = *new_value;
  return true;
}

Status QNNExecutionProvider::OnRunStart(const onnxruntime::RunOptions& run_options) {
  auto backend_type = qnn_backend_manager_->GetQnnBackendType();
  if (qnn::QnnBackendType::HTP != backend_type && qnn::QnnBackendType::DSP != backend_type) {
    return Status::OK();
  }

  const ConfigOptions& config_options = RunOptions__GetConfigOptions(run_options);

  std::string htp_perf_mode = "";
  qnn::HtpPerformanceMode htp_performance_mode = qnn::HtpPerformanceMode::kHtpDefault;
  if (TryGetConfigEntry(config_options, kOrtRunOptionsConfigQnnPerfMode, htp_perf_mode)) {
    // set power mode
    ParseHtpPerformanceMode(htp_perf_mode, htp_performance_mode);
  }

  std::string rpc_latency = "";
  uint32_t rpc_control_latency = 0;
  if (TryGetConfigEntry(config_options, kOrtRunOptionsConfigQnnRpcControlLatency, rpc_latency)) {
    rpc_control_latency = static_cast<uint32_t>(std::stoul(rpc_latency));
    LOGS_DEFAULT(VERBOSE) << "rpc_control_latency: " << rpc_control_latency;
  }

  if (GetPerThreadContext().IsHtpPowerConfigIdValid()) {
    if (qnn::HtpPerformanceMode::kHtpDefault != htp_performance_mode) {
      ORT_RETURN_IF_ERROR(qnn_backend_manager_->SetHtpPowerConfig(GetPerThreadContext().GetHtpPowerConfigId(),
                                                                  htp_performance_mode));
    }

    if (rpc_control_latency > 0) {
      ORT_RETURN_IF_ERROR(qnn_backend_manager_->SetRpcControlLatency(GetPerThreadContext().GetHtpPowerConfigId(),
                                                                     rpc_control_latency));
    }
  }

  return Status::OK();
}

Status QNNExecutionProvider::OnRunEnd(bool /*sync_stream*/, const onnxruntime::RunOptions& run_options) {
  auto backend_type = qnn_backend_manager_->GetQnnBackendType();
  if (qnn::QnnBackendType::HTP != backend_type && qnn::QnnBackendType::DSP != backend_type) {
    return Status::OK();
  }

  const ConfigOptions& config_options = RunOptions__GetConfigOptions(run_options);

  std::string htp_perf_mode = "";
  qnn::HtpPerformanceMode htp_performance_mode = qnn::HtpPerformanceMode::kHtpDefault;
  if (TryGetConfigEntry(config_options, kOrtRunOptionsConfigQnnPerfModePostRun, htp_perf_mode)) {
    // set power mode
    ParseHtpPerformanceMode(htp_perf_mode, htp_performance_mode);
  }

  if (qnn::HtpPerformanceMode::kHtpDefault != htp_performance_mode) {
    if (!GetPerThreadContext().IsHtpPowerConfigIdValid()) {
      return Status::OK();
    }
    ORT_RETURN_IF_ERROR(qnn_backend_manager_->SetHtpPowerConfig(GetPerThreadContext().GetHtpPowerConfigId(),
                                                                htp_performance_mode));
  }

  return Status::OK();
}

std::vector<AllocatorPtr> QNNExecutionProvider::CreatePreferredAllocators() {
  std::vector<AllocatorPtr> allocators{};

  if (IsHtpSharedMemoryAllocatorAvailable()) {
    LOGS_DEFAULT(INFO) << "Creating HtpSharedMemoryAllocator.";

    AllocatorFactory rpcmem_allocator_factory = [this](OrtDevice::DeviceId) {
      return std::make_unique<qnn::HtpSharedMemoryAllocator>(rpcmem_library_);
    };

    AllocatorCreationInfo rpcmem_allocator_creation_info{rpcmem_allocator_factory,
                                                         /* device_id */ 0,
                                                         /* use_arena */ false};

    allocators.emplace_back(CreateAllocator(rpcmem_allocator_creation_info));
  }

  return allocators;
}

}  // namespace onnxruntime<|MERGE_RESOLUTION|>--- conflicted
+++ resolved
@@ -348,18 +348,28 @@
     LOGS_DEFAULT(VERBOSE) << "User specified enable_htp_weight_sharing: " << enable_htp_weight_sharing;
   }
 
-<<<<<<< HEAD
-  static const std::string ENABLE_QNN_GRAPH_DUMP = "enable_qnn_graph_dump";
-  auto enable_json_graphs_dump_pos = provider_options_map.find(ENABLE_QNN_GRAPH_DUMP);
-
-  if (enable_json_graphs_dump_pos != provider_options_map.end()) {
-    enable_qnn_graph_dump_ = enable_json_graphs_dump_pos->second == "1";
-    if (enable_qnn_graph_dump_) {
-      LOGS_DEFAULT(INFO) << "Enabled QNN JSON graph dump.";
-    }
-  }
-
-  static const std::string QNN_GRAPH_DUMP_DIR = "qnn_graph_dump_dir";
+  // Add this option because this feature requires QnnSystem lib and it's no supported for Windows x86_64 platform
+  enable_spill_fill_buffer_ = ParseBoolOption("enable_htp_spill_fill_buffer", false, provider_options_map);
+
+  model_settings_.offload_graph_io_quantization = ParseBoolOption("offload_graph_io_quantization", false,
+                                                                  provider_options_map);
+
+  if (disable_cpu_ep_fallback_ && model_settings_.offload_graph_io_quantization) {
+    LOGS_DEFAULT(WARNING) << "Fallback to CPU EP is disabled, but user configured QNN EP to offload graph I/O "
+                          << "quantization/dequantization to another EP. Session creation will fail if the CPU EP "
+                          << "handles the graph I/O quantization/dequantization.";
+  }
+
+  static const std::string QNN_HTP_SHARED_MEMORY_ALLOCATOR_ENABLED = "enable_htp_shared_memory_allocator";
+  if (ParseBoolOption(QNN_HTP_SHARED_MEMORY_ALLOCATOR_ENABLED, false, provider_options_map)) {
+    // Initialize rpcmem_library_.
+    // This is necessary for HtpSharedMemoryAllocator to function and also indicates that the allocator is available.
+    rpcmem_library_ = std::make_shared<qnn::RpcMemLibrary>();
+  }
+
+  enable_qnn_graph_dump_ = ParseBoolOption("dump_json_qnn_graph", false, provider_options_map);
+
+  static const std::string QNN_GRAPH_DUMP_DIR = "json_qnn_graph_dir";
   auto json_graphs_dir_pos = provider_options_map.find(QNN_GRAPH_DUMP_DIR);
 
   if (json_graphs_dir_pos != provider_options_map.end()) {
@@ -370,26 +380,6 @@
       LOGS_DEFAULT(WARNING) << "Provided a directory for dumping QNN JSON graphs, "
                             << "but did not enable dumping of QNN JSON graphs.";
     }
-  }
-=======
-  // Add this option because this feature requires QnnSystem lib and it's no supported for Windows x86_64 platform
-  enable_spill_fill_buffer_ = ParseBoolOption("enable_htp_spill_fill_buffer", false, provider_options_map);
->>>>>>> d00ae325
-
-  model_settings_.offload_graph_io_quantization = ParseBoolOption("offload_graph_io_quantization", false,
-                                                                  provider_options_map);
-
-  if (disable_cpu_ep_fallback_ && model_settings_.offload_graph_io_quantization) {
-    LOGS_DEFAULT(WARNING) << "Fallback to CPU EP is disabled, but user configured QNN EP to offload graph I/O "
-                          << "quantization/dequantization to another EP. Session creation will fail if the CPU EP "
-                          << "handles the graph I/O quantization/dequantization.";
-  }
-
-  static const std::string QNN_HTP_SHARED_MEMORY_ALLOCATOR_ENABLED = "enable_htp_shared_memory_allocator";
-  if (ParseBoolOption(QNN_HTP_SHARED_MEMORY_ALLOCATOR_ENABLED, false, provider_options_map)) {
-    // Initialize rpcmem_library_.
-    // This is necessary for HtpSharedMemoryAllocator to function and also indicates that the allocator is available.
-    rpcmem_library_ = std::make_shared<qnn::RpcMemLibrary>();
   }
 
   qnn_backend_manager_ = qnn::QnnBackendManager::Create(
