// Copyright (c) Microsoft Corporation. All rights reserved.
// Copyright (c) 2019-2020, NXP Semiconductor, Inc. All rights reserved.
// SPDX-FileCopyrightText: Copyright 2024 Arm Limited and/or its affiliates <open-source-office@arm.com>
// Licensed under the MIT License.

#include "acl_execution_provider.h"
#include "core/framework/allocator.h"
#include "core/framework/op_kernel.h"
#include "core/framework/kernel_registry.h"
#include "core/framework/compute_capability.h"
#include "core/providers/acl/math/matmul.h"
#include "core/providers/acl/nn/conv.h"
#include "core/session/inference_session.h"
#include "contrib_ops/cpu/cpu_contrib_kernels.h"
#include "acl_fwd.h"
#include "scheduler.h"

#include "arm_compute/runtime/Scheduler.h"
#include "arm_compute/runtime/PoolManager.h"
#include "arm_compute/runtime/BlobLifetimeManager.h"
#include "arm_compute/runtime/Allocator.h"

namespace onnxruntime {

namespace acl {

// Forward declarations of op kernels
class ONNX_OPERATOR_KERNEL_CLASS_NAME(kAclExecutionProvider, kOnnxDomain, 6, Relu);
class ONNX_OPERATOR_VERSIONED_KERNEL_CLASS_NAME(kAclExecutionProvider, kOnnxDomain, 7, 8, Gemm);
class ONNX_OPERATOR_VERSIONED_KERNEL_CLASS_NAME(kAclExecutionProvider, kOnnxDomain, 9, 10, Gemm);
class ONNX_OPERATOR_KERNEL_CLASS_NAME(kAclExecutionProvider, kOnnxDomain, 11, Gemm);
class ONNX_OPERATOR_KERNEL_CLASS_NAME(kAclExecutionProvider, kOnnxDomain, 11, Conv);
class ONNX_OPERATOR_TYPED_KERNEL_CLASS_NAME(kAclExecutionProvider, kOnnxDomain, 11, MLFloat16, Conv);
class ONNX_OPERATOR_VERSIONED_TYPED_KERNEL_CLASS_NAME(kAclExecutionProvider, kOnnxDomain, 7, 9, float, AveragePool);
class ONNX_OPERATOR_VERSIONED_TYPED_KERNEL_CLASS_NAME(kAclExecutionProvider, kOnnxDomain, 1, 7, float, MaxPool);
class ONNX_OPERATOR_VERSIONED_TYPED_KERNEL_CLASS_NAME(kAclExecutionProvider, kOnnxDomain, 8, 11, float, MaxPool);
class ONNX_OPERATOR_KERNEL_CLASS_NAME(kAclExecutionProvider, kOnnxDomain, 12, MaxPool);

class ONNX_OPERATOR_VERSIONED_TYPED_KERNEL_CLASS_NAME(kAclExecutionProvider, kOnnxDomain, 1, 8, float, GlobalAveragePool);
class ONNX_OPERATOR_VERSIONED_TYPED_KERNEL_CLASS_NAME(kAclExecutionProvider, kOnnxDomain, 1, 8, float, GlobalMaxPool);

class ONNX_OPERATOR_VERSIONED_TYPED_KERNEL_CLASS_NAME(kAclExecutionProvider, kOnnxDomain, 10, 10, float, AveragePool);
class ONNX_OPERATOR_KERNEL_CLASS_NAME(kAclExecutionProvider, kOnnxDomain, 11, AveragePool);

class ONNX_OPERATOR_VERSIONED_KERNEL_CLASS_NAME(kAclExecutionProvider, kOnnxDomain, 7, 9, BatchNormalization);
class ONNX_OPERATOR_VERSIONED_KERNEL_CLASS_NAME(kAclExecutionProvider, kOnnxDomain, 4, 10, Concat);
class ONNX_OPERATOR_KERNEL_CLASS_NAME(kAclExecutionProvider, kOnnxDomain, 11, Concat);

class ONNX_OPERATOR_TYPED_KERNEL_CLASS_NAME(kAclExecutionProvider, kMSDomain, 1, float, FusedConv);
class ONNX_OPERATOR_KERNEL_CLASS_NAME(kAclExecutionProvider, kMSDomain, 1, NhwcConv);

class ONNX_OPERATOR_KERNEL_CLASS_NAME(kAclExecutionProvider, kOnnxDomain, 13, MatMul);
class ONNX_OPERATOR_TYPED_KERNEL_CLASS_NAME(kAclExecutionProvider, kOnnxDomain, 13, MLFloat16, MatMul);

class ONNX_OPERATOR_KERNEL_CLASS_NAME(kAclExecutionProvider, kMSDomain, 1, FusedMatMul);
class ONNX_OPERATOR_TYPED_KERNEL_CLASS_NAME(kAclExecutionProvider, kMSDomain, 1, MLFloat16, FusedMatMul);

class ONNX_OPERATOR_TYPED_KERNEL_CLASS_NAME(kAclExecutionProvider, kMSDomain, 1, uint8_t, MatMulIntegerToFloat);
class ONNX_OPERATOR_TYPED_KERNEL_CLASS_NAME(kAclExecutionProvider, kMSDomain, 1, int8_t, MatMulIntegerToFloat);

class ONNX_OPERATOR_TYPED_KERNEL_CLASS_NAME(kAclExecutionProvider, kOnnxDomain, 10, uint8_t, QLinearConv);
class ONNX_OPERATOR_TYPED_KERNEL_CLASS_NAME(kAclExecutionProvider, kOnnxDomain, 10, int8_t, QLinearConv);

class ONNX_OPERATOR_TYPED_KERNEL_CLASS_NAME(kAclExecutionProvider, kMSDomain, 1, uint8_t, QLinearConv);
class ONNX_OPERATOR_TYPED_KERNEL_CLASS_NAME(kAclExecutionProvider, kMSDomain, 1, int8_t, QLinearConv);

Status RegisterACLKernels(KernelRegistry& kernel_registry) {
  static const BuildKernelCreateInfoFn function_table[] = {
      // BuildKernelCreateInfo<void>,  //default entry to avoid the list become empty after ops-reducing
      BuildKernelCreateInfo<ONNX_OPERATOR_KERNEL_CLASS_NAME(kAclExecutionProvider, kOnnxDomain, 6, Relu)>,
      BuildKernelCreateInfo<ONNX_OPERATOR_VERSIONED_KERNEL_CLASS_NAME(kAclExecutionProvider, kOnnxDomain, 7, 8, Gemm)>,
      BuildKernelCreateInfo<ONNX_OPERATOR_VERSIONED_KERNEL_CLASS_NAME(kAclExecutionProvider, kOnnxDomain, 9, 10, Gemm)>,
      BuildKernelCreateInfo<ONNX_OPERATOR_KERNEL_CLASS_NAME(kAclExecutionProvider, kOnnxDomain, 11, Gemm)>,

      BuildKernelCreateInfo<ONNX_OPERATOR_KERNEL_CLASS_NAME(kAclExecutionProvider, kOnnxDomain, 11, Conv)>,
      BuildKernelCreateInfo<ONNX_OPERATOR_TYPED_KERNEL_CLASS_NAME(kAclExecutionProvider, kOnnxDomain, 11, MLFloat16, Conv)>,

      BuildKernelCreateInfo<ONNX_OPERATOR_VERSIONED_TYPED_KERNEL_CLASS_NAME(kAclExecutionProvider, kOnnxDomain, 7, 9, float, AveragePool)>,
      BuildKernelCreateInfo<ONNX_OPERATOR_VERSIONED_TYPED_KERNEL_CLASS_NAME(kAclExecutionProvider, kOnnxDomain, 1, 7, float, MaxPool)>,
      BuildKernelCreateInfo<ONNX_OPERATOR_VERSIONED_TYPED_KERNEL_CLASS_NAME(kAclExecutionProvider, kOnnxDomain, 8, 11, float, MaxPool)>,
      BuildKernelCreateInfo<ONNX_OPERATOR_KERNEL_CLASS_NAME(kAclExecutionProvider, kOnnxDomain, 12, MaxPool)>,

      BuildKernelCreateInfo<ONNX_OPERATOR_VERSIONED_TYPED_KERNEL_CLASS_NAME(kAclExecutionProvider, kOnnxDomain, 1, 8, float, GlobalAveragePool)>,
      BuildKernelCreateInfo<ONNX_OPERATOR_VERSIONED_TYPED_KERNEL_CLASS_NAME(kAclExecutionProvider, kOnnxDomain, 1, 8, float, GlobalMaxPool)>,

      // Opset 10
      BuildKernelCreateInfo<ONNX_OPERATOR_VERSIONED_TYPED_KERNEL_CLASS_NAME(kAclExecutionProvider, kOnnxDomain, 10, 10, float, AveragePool)>,
      BuildKernelCreateInfo<ONNX_OPERATOR_KERNEL_CLASS_NAME(kAclExecutionProvider, kOnnxDomain, 11, AveragePool)>,

      BuildKernelCreateInfo<ONNX_OPERATOR_VERSIONED_KERNEL_CLASS_NAME(kAclExecutionProvider, kOnnxDomain, 7, 9, BatchNormalization)>,
      BuildKernelCreateInfo<ONNX_OPERATOR_VERSIONED_KERNEL_CLASS_NAME(kAclExecutionProvider, kOnnxDomain, 4, 10, Concat)>,
      BuildKernelCreateInfo<ONNX_OPERATOR_KERNEL_CLASS_NAME(kAclExecutionProvider, kOnnxDomain, 11, Concat)>,

      BuildKernelCreateInfo<ONNX_OPERATOR_TYPED_KERNEL_CLASS_NAME(kAclExecutionProvider, kMSDomain, 1, float, FusedConv)>,
      BuildKernelCreateInfo<ONNX_OPERATOR_KERNEL_CLASS_NAME(kAclExecutionProvider, kMSDomain, 1, NhwcConv)>,

      BuildKernelCreateInfo<ONNX_OPERATOR_KERNEL_CLASS_NAME(kAclExecutionProvider, kOnnxDomain, 13, MatMul)>,
      BuildKernelCreateInfo<ONNX_OPERATOR_TYPED_KERNEL_CLASS_NAME(kAclExecutionProvider, kOnnxDomain, 13, MLFloat16, MatMul)>,

      BuildKernelCreateInfo<ONNX_OPERATOR_KERNEL_CLASS_NAME(kAclExecutionProvider, kMSDomain, 1, FusedMatMul)>,
      BuildKernelCreateInfo<ONNX_OPERATOR_TYPED_KERNEL_CLASS_NAME(kAclExecutionProvider, kMSDomain, 1, MLFloat16, FusedMatMul)>,

      BuildKernelCreateInfo<ONNX_OPERATOR_TYPED_KERNEL_CLASS_NAME(kAclExecutionProvider, kMSDomain, 1, uint8_t, MatMulIntegerToFloat)>,
      BuildKernelCreateInfo<ONNX_OPERATOR_TYPED_KERNEL_CLASS_NAME(kAclExecutionProvider, kMSDomain, 1, int8_t, MatMulIntegerToFloat)>,

      BuildKernelCreateInfo<ONNX_OPERATOR_TYPED_KERNEL_CLASS_NAME(kAclExecutionProvider, kOnnxDomain, 10, uint8_t, QLinearConv)>,
      BuildKernelCreateInfo<ONNX_OPERATOR_TYPED_KERNEL_CLASS_NAME(kAclExecutionProvider, kOnnxDomain, 10, int8_t, QLinearConv)>,

      BuildKernelCreateInfo<ONNX_OPERATOR_TYPED_KERNEL_CLASS_NAME(kAclExecutionProvider, kMSDomain, 1, uint8_t, QLinearConv)>,
      BuildKernelCreateInfo<ONNX_OPERATOR_TYPED_KERNEL_CLASS_NAME(kAclExecutionProvider, kMSDomain, 1, int8_t, QLinearConv)>,
  };

  for (auto& function_table_entry : function_table) {
    KernelCreateInfo info = function_table_entry();
    if (info.kernel_def != nullptr) {  // filter disabled entries where type is void
      ORT_RETURN_IF_ERROR(kernel_registry.Register(std::move(info)));
    }
  }

  return Status::OK();
}

std::shared_ptr<KernelRegistry> GetAclKernelRegistry() {
  std::shared_ptr<KernelRegistry> kernel_registry = std::make_shared<KernelRegistry>();
  ORT_THROW_IF_ERROR(RegisterACLKernels(*kernel_registry));
  return kernel_registry;
}

std::shared_ptr<arm_compute::MemoryManagerOnDemand> ACLCreateMemoryManager() {
  auto lifetime_mgr = std::make_shared<arm_compute::BlobLifetimeManager>();
  auto pool_mgr = std::make_shared<arm_compute::PoolManager>();
  auto mm = std::make_shared<arm_compute::MemoryManagerOnDemand>(lifetime_mgr, pool_mgr);

  return mm;
}

}  // namespace acl

ACLExecutionProvider::ACLExecutionProvider(const ACLExecutionProviderInfo& info)
    : IExecutionProvider{onnxruntime::kAclExecutionProvider},
      info(info),
      memory_manager(onnxruntime::acl::ACLCreateMemoryManager()) {
  arm_compute::Scheduler::set(std::make_shared<acl::ORTScheduler>(this));
}

ACLExecutionProvider::~ACLExecutionProvider() {}

std::shared_ptr<KernelRegistry> ACLExecutionProvider::GetKernelRegistry() const {
  static std::shared_ptr<KernelRegistry> kernel_registry = onnxruntime::acl::GetAclKernelRegistry();
  return kernel_registry;
}

std::vector<std::unique_ptr<ComputeCapability>>
ACLExecutionProvider::GetCapability(const onnxruntime::GraphViewer& graph,
                                    const IKernelLookup& kernel_lookup,
<<<<<<< HEAD
=======
                                    const GraphOptimizerRegistry& /* graph_optimizer_registry */,
>>>>>>> 39e585ff
                                    IResourceAccountant*) const {
  std::vector<std::unique_ptr<ComputeCapability>> result;
  for (const auto& node : graph.Nodes()) {
    if (const KernelCreateInfo* kernel_create_info = kernel_lookup.LookUpKernel(node);
        kernel_create_info != nullptr) {
      Status support_status = Status::OK();
      const std::string op_name = kernel_create_info->kernel_def->OpName();

      if (op_name == "Conv" || op_name == "NhwcConv" || op_name == "QLinearConv") {
        support_status = onnxruntime::acl::ValidateConv(node);
      }
      if (op_name == "MatMul" || op_name == "FusedMatMul" || op_name == "MatMulIntegerToFloat") {
        support_status = onnxruntime::acl::ValidateMatMul(node);
      }

      if (support_status.IsOK()) {
        std::unique_ptr<IndexedSubGraph> sub_graph = std::make_unique<IndexedSubGraph>();
        sub_graph->nodes.push_back(node.Index());
        result.push_back(std::make_unique<ComputeCapability>(std::move(sub_graph)));
      } else {
        LOGS_DEFAULT(WARNING) << "ACL supports operator " << op_name
                              << ", but not with these parameters. Using fallback for node: " << node.Name()
                              << " Reason: " << support_status.ErrorMessage();
      }
    }
  }

  return result;
}

Status ACLExecutionProvider::OnRunStart(const onnxruntime::RunOptions&) {
  arm_compute::Allocator alloc{};
  memory_manager->populate(alloc, 1);
  return Status::OK();
};

Status ACLExecutionProvider::OnRunEnd(bool, const onnxruntime::RunOptions&) {
  memory_manager->clear();
  return Status::OK();
};

}  // namespace onnxruntime<|MERGE_RESOLUTION|>--- conflicted
+++ resolved
@@ -153,10 +153,7 @@
 std::vector<std::unique_ptr<ComputeCapability>>
 ACLExecutionProvider::GetCapability(const onnxruntime::GraphViewer& graph,
                                     const IKernelLookup& kernel_lookup,
-<<<<<<< HEAD
-=======
                                     const GraphOptimizerRegistry& /* graph_optimizer_registry */,
->>>>>>> 39e585ff
                                     IResourceAccountant*) const {
   std::vector<std::unique_ptr<ComputeCapability>> result;
   for (const auto& node : graph.Nodes()) {
