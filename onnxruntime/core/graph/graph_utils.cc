// Copyright (c) Microsoft Corporation. All rights reserved.
// Licensed under the MIT License.

#include "core/graph/graph_utils.h"
#include "core/graph/graph.h"
#include "core/framework/tensorprotoutils.h"
#include "core/common/logging/logging.h"

namespace onnxruntime {

namespace graph_utils {

struct GraphEdge {
  NodeIndex src_node;
  NodeIndex dst_node;
  int src_arg_index;
  int dst_arg_index;
  std::string arg_name;

  GraphEdge(NodeIndex src_node, NodeIndex dst_node,
            int src_arg_index, int dst_arg_index, const std::string& arg_name) : src_node(src_node),
                                                                                 dst_node(dst_node),
                                                                                 src_arg_index(src_arg_index),
                                                                                 dst_arg_index(dst_arg_index),
                                                                                 arg_name(arg_name) {}

  // Constructs a GraphEdge given a node, an edge_end, and a boolean for the edge direction.
  static GraphEdge CreateGraphEdge(const Node& node, const Node::EdgeEnd& edge_end, bool is_input_edge) {
    return is_input_edge
               ? GraphEdge(edge_end.GetNode().Index(),
                           node.Index(),
                           edge_end.GetSrcArgIndex(),
                           edge_end.GetDstArgIndex(),
                           GetNodeInputName(node, edge_end.GetDstArgIndex()))
               : GraphEdge(node.Index(),
                           edge_end.GetNode().Index(),
                           edge_end.GetSrcArgIndex(),
                           edge_end.GetDstArgIndex(),
                           GetNodeOutputName(node, edge_end.GetSrcArgIndex()));
  }
};

//---------------------
//--- local helpers ---
//---------------------

// check if an output edge provides an implicit input to the destination node
static bool OutputEdgeProvidesImplicitInput(const Graph& graph, const GraphEdge& output_edge) {
  // we treat the explicit and implicit inputs as sequential, so if the destination arg index of an output edge
  // is past the valid range for the node's explicit inputs, it is for an implicit input
  const size_t num_explicit_inputs = (*graph.GetNode(output_edge.dst_node)).InputDefs().size();
  return static_cast<size_t>(output_edge.dst_arg_index) >= num_explicit_inputs;
}

/** Checks if new_output_name can be used to replace removed_output_name in the subgraph input.
    If there is an existing NodeArg in a subgraph that implicitly consumes removed_output_name, it is not safe. */
static bool CanUpdateImplicitInputNameInSubgraph(const Node& node,
                                                 const std::string& removed_output_name,
                                                 const std::string& new_output_name) {
  if (!node.ContainsSubgraph())
    return true;

<<<<<<< HEAD
  for (auto& subgraph : node.GetSubgraphs()) {
=======
  for (const gsl::not_null<const Graph*>& subgraph : node.GetSubgraphs()) {
>>>>>>> 61b733ce
    // if we have an existing NodeArg in the subgraph with the new_output_name that would override an implicit input
    // with the same name
    if (subgraph->GetNodeArg(new_output_name) != nullptr) {
      return false;
    }

    for (auto& subgraph_node : subgraph->Nodes()) {
      // recurse if this node also consumes removed_output_name as an implicit input (i.e. there are multiple levels of nested
      // subgraphs, and at least one level lower uses removed_output_name as an implicit input
      const auto subgraph_node_implicit_inputs = subgraph_node.ImplicitInputDefs();
      if (!subgraph_node_implicit_inputs.empty()) {
        auto subgraph_node_also_consumes_nodearg_as_implicit_input =
            std::find_if(subgraph_node_implicit_inputs.cbegin(), subgraph_node_implicit_inputs.cend(),
                         [&removed_output_name](const NodeArg* input) {
                           return input != nullptr && input->Name() == removed_output_name;
                         });

        if (subgraph_node_also_consumes_nodearg_as_implicit_input != subgraph_node_implicit_inputs.cend()) {
          if (!CanUpdateImplicitInputNameInSubgraph(subgraph_node, removed_output_name, new_output_name))
            return false;
        }
      }
    }
  }

  return true;
}

/** Updates removed_output_name with new_output_name in the subgraph input. */
static void UpdateImplicitInputNameInSubgraph(Node& node,
                                              const std::string& removed_output_name,
                                              const std::string& new_output_name) {
  for (auto& attr_subgraph_pair : node.GetAttributeNameToMutableSubgraphMap()) {
    Graph& subgraph = *attr_subgraph_pair.second;

    for (auto& subgraph_node : subgraph.Nodes()) {
      // recurse if this node also consumes removed_output_name as an implicit input
      // (i.e. there are multiple levels of nested subgraphs, and at least one level lower uses
      // removed_output_name as an implicit input
      const auto subgraph_node_implicit_inputs = subgraph_node.ImplicitInputDefs();
      if (!subgraph_node_implicit_inputs.empty()) {
        auto subgraph_node_also_consumes_nodearg_as_implicit_input =
            std::find_if(subgraph_node_implicit_inputs.cbegin(), subgraph_node_implicit_inputs.cend(),
                         [&removed_output_name](const NodeArg* input) {
                           return input->Name() == removed_output_name;
                         });

        if (subgraph_node_also_consumes_nodearg_as_implicit_input != subgraph_node_implicit_inputs.cend()) {
          UpdateImplicitInputNameInSubgraph(subgraph_node, removed_output_name, new_output_name);
        }
      }

      // Need mutable input defs to be able to update the implicit input names
      auto& input_args = subgraph_node.MutableInputDefs();

      if (!input_args.empty()) {
        int input_slot_index = -1;
        for (const auto* input_arg : input_args) {
          ++input_slot_index;
          // if the input matches, replace the NodeArg with one using the new name
          if (input_arg->Exists() && input_arg->Name() == removed_output_name) {
            // sanity check there was no edge for this input. implicit inputs from outer scope do not have edges
            ORT_ENFORCE(std::count_if(subgraph_node.InputEdgesBegin(), subgraph_node.InputEdgesEnd(),
                                      [input_slot_index](const Node::EdgeEnd& entry) {
                                        return entry.GetDstArgIndex() == input_slot_index;
                                      }) == 0);

            // Create a new NodeArg with the new name
            input_args[input_slot_index] = &attr_subgraph_pair.second->GetOrCreateNodeArg(new_output_name,
                                                                                          input_arg->TypeAsProto());
          }
        }
      }
    }
  }
}

/** Returns a vector of the output GraphEdges of a node. */
static std::vector<GraphEdge> GetNodeOutputEdges(const Node& node) {
  std::vector<GraphEdge> output_edges;
  for (auto it = node.OutputEdgesBegin(), end = node.OutputEdgesEnd(); it != end; ++it) {
    output_edges.push_back(GraphEdge::CreateGraphEdge(node, *it, false));
  }

  return output_edges;
}

/** Removes a set of GraphEdges from the graph. */
static void RemoveGraphEdges(Graph& graph, const std::vector<GraphEdge>& edges) {
  for (const auto& edge_to_remove : edges) {
    graph.RemoveEdge(edge_to_remove.src_node,
                     edge_to_remove.dst_node,
                     edge_to_remove.src_arg_index,
                     edge_to_remove.dst_arg_index);
  }
}

/** Given a graph, a list of edges, and a NodeArg name, checks if each of the edges provides an implicit input
    to a subgraph. If so, it checks if there is no clash of the given NodeArg name in each of the subgraphs. 
    This is important when removing a node with this NodeArg as input. */
bool CanUpdateImplicitInputNameInSubgraphs(const Graph& graph,
                                           const std::vector<GraphEdge>& output_edges,
                                           const std::string& new_arg_name) {
  for (const auto& output_edge : output_edges) {
    if (OutputEdgeProvidesImplicitInput(graph, output_edge)) {
      const Node& output_edge_node = *graph.GetNode(output_edge.dst_node);
      if (!CanUpdateImplicitInputNameInSubgraph(output_edge_node, output_edge.arg_name, new_arg_name)) {
        LOGS_DEFAULT(WARNING) << " Implicit input name " << output_edge.arg_name
                              << " cannot be safely updated to " << new_arg_name << " in one of the subgraphs.";
        return false;
      }
    }
  }

  return true;
}

/** Removes a node with a single incoming node and replace its output with the incoming node's output. */
static bool RemoveNodeWithSingleNodeIn(Graph& graph, Node& node) {
  // Store info for input and output edges.
  std::vector<GraphEdge> output_edges = GetNodeOutputEdges(node);
  const Node::EdgeEnd& input_edge_end = *node.InputEdgesBegin();
  const GraphEdge input_edge = GraphEdge::CreateGraphEdge(node, input_edge_end, true);

  // Remove the output edges of the node and then the node itself (this will remove its input edge too).
  RemoveGraphEdges(graph, output_edges);
  graph.RemoveNode(node.Index());

  // Create connections between the incoming node and the outgoing nodes of the node that we removed.
  for (const auto& output_edge : output_edges) {
    // Take care of subgraph inputs.
    if (OutputEdgeProvidesImplicitInput(graph, output_edge)) {
      Node& mutable_output_edge_node = *graph.GetNode(output_edge.dst_node);
      UpdateImplicitInputNameInSubgraph(mutable_output_edge_node, output_edge.arg_name, input_edge.arg_name);
    }

    // Add new edge connecting the input with the output nodes directly.
    graph.AddEdge(input_edge.src_node, output_edge.dst_node, input_edge.src_arg_index, output_edge.dst_arg_index);
  }

  return true;
}

/** Remove a node with a single output, and replace its output with the provided NodeArg.
@param replacement_output The NodeArg for the value replacing the output from 'node' so that 'node' can be removed.
*/
static bool ReplaceNodeWithNodeArg(Graph& graph, Node& node, NodeArg& replacement) {
  // Store info for input initializer and output edges.
  std::vector<GraphEdge> output_edges = GetNodeOutputEdges(node);

  // Remove the output edges of the node and then the node itself (this will remove its input edge too).
  RemoveNodeOutputEdges(graph, node);
  graph.RemoveNode(node.Index());

  // Add the replacement value as input to the outgoing nodes of the node that we removed.
  for (auto& output_edge : output_edges) {
    // Take care of subgraph inputs.
    if (OutputEdgeProvidesImplicitInput(graph, output_edge)) {
      Node& mutable_output_edge_node = *graph.GetNode(output_edge.dst_node);
      UpdateImplicitInputNameInSubgraph(mutable_output_edge_node, output_edge.arg_name,
                                        replacement.Name());
    }

    // Replace outgoing node's input.
    auto output_node = graph.GetNode(output_edge.dst_node);
    ORT_ENFORCE(output_node, "Outgoing node could not be found.");

    size_t dst_arg_idx = static_cast<size_t>(output_edge.dst_arg_index);
    if (dst_arg_idx < output_node->InputDefs().size()) {
      output_node->MutableInputDefs()[output_edge.dst_arg_index] = &replacement;
    } else if (dst_arg_idx < output_node->InputDefs().size() + output_node->ImplicitInputDefs().size()) {
      // If we need to update an implicit input.
      output_node->MutableImplicitInputDefs()[dst_arg_idx - output_node->InputDefs().size()] = &replacement;
    } else {
      // should be impossible and we've made changes already so throw instead of returning false.
      ORT_THROW("Invalid input index for node ", output_node->Name(), ". Index:", dst_arg_idx,
                " ExplicitInputs:", output_node->InputDefs().size(),
                " ImplicitInputs:", output_node->ImplicitInputDefs().size());
    }
  }

  return true;
}

<<<<<<< HEAD
static void MoveOutput(Graph& graph, Node& src_node, Node& target_node) {
  // copy the NodeArg*'s for all output defs.
  target_node.MutableOutputDefs() = src_node.MutableOutputDefs();

  auto src_idx = src_node.Index();
  auto target_idx = target_node.Index();
  auto output_edges = GetNodeOutputEdges(src_node);

  for (auto cur = output_edges.cbegin(), end = output_edges.cend(); cur != end; ++cur) {
    graph.AddEdge(target_idx, cur->dst_node, 0, cur->dst_arg_index);
    graph.RemoveEdge(src_idx, cur->dst_node, 0, cur->dst_arg_index);
  }
=======
static bool ReplaceInitializerImpl(Graph& graph, const std::string& original_name,
                                   const ONNX_NAMESPACE::TensorProto& initializer, bool check_outer_scope) {
  bool replaced = false;
  const ONNX_NAMESPACE::TensorProto* old_initializer = nullptr;
  if (graph.GetInitializedTensor(original_name, old_initializer)) {
    // Be conservative and only remove if the name matches. Graph::CleanupUnusedInitializers can take care
    // of removing anything unused after optimization
    if (original_name == initializer.name()) {
      graph.RemoveInitializedTensor(original_name);
    }
    graph.AddInitializedTensor(initializer);
    replaced = true;

  } else if (check_outer_scope && graph.IsSubgraph()) {
    replaced = ReplaceInitializerImpl(*graph.MutableParentGraph(), original_name, initializer, check_outer_scope);
  }

  return replaced;
>>>>>>> 61b733ce
}

//----------------------------
//--- end of local helpers ---
//----------------------------

const std::string& GetNodeInputName(const Node& node, int index) {
  const auto& inputs = node.InputDefs();
  ORT_ENFORCE(index >= 0 && static_cast<size_t>(index) < inputs.size(),
              "Attempting to get an input that does not exist.");
  return inputs[index]->Name();
}

const std::string& GetNodeOutputName(const Node& node, int index) {
  const auto& outputs = node.OutputDefs();
  ORT_ENFORCE(index >= 0 && static_cast<size_t>(index) < outputs.size(),
              "Attempting to get an output that does not exist.");
  return outputs[index]->Name();
}

bool IsSupportedOptypeVersionAndDomain(const Node& node,
                                       const std::string& op_type,
                                       const std::initializer_list<ONNX_NAMESPACE::OperatorSetVersion>& versions,
                                       const std::string& domain) {
  return (node.OpType() == op_type && !node.Op()->Deprecated() &&
          MatchesOpSinceVersion(node, versions) && MatchesOpSetDomain(node, domain));
}

bool MatchesOpSinceVersion(const Node& node, const std::initializer_list<ONNX_NAMESPACE::OperatorSetVersion>& versions) {
  return std::find(versions.begin(), versions.end(), node.Op()->SinceVersion()) != versions.end();
}

bool MatchesOpSetDomain(const Node& node, const std::string& domain) {
  const auto& node_domain = node.Domain();
  // We do a special check for the ONNX domain, as it has two aliases.
  return node_domain == domain ||
         ((node_domain == kOnnxDomain || node_domain == kOnnxDomainAlias) &&
          (domain == kOnnxDomain || domain == kOnnxDomainAlias));
}

bool IsSupportedProvider(const Node& node,
                         const std::unordered_set<std::string>& compatible_providers) {
  return !(!compatible_providers.empty() &&
           compatible_providers.find(node.GetExecutionProviderType()) == compatible_providers.end());
}

bool IsSingleInSingleOutNode(const Node& node) {
  return node.InputDefs().size() == 1 && node.ImplicitInputDefs().empty() && node.OutputDefs().size() == 1;
}

const ONNX_NAMESPACE::AttributeProto* GetNodeAttribute(const Node& node, const std::string& attr_name) {
  const auto& attrs = node.GetAttributes();
  const auto iter = attrs.find(attr_name);
  return iter == attrs.end() ? nullptr : &iter->second;
}

/** Checks for nodes with >= 1 outputs, if only one of the outputs is input to downstream Operators. */
static bool IsOnlyOneOutputUsed(const Node& node) {
  if (node.GetOutputEdgesCount() > 1) {
    const int unassigned = -1;
    int first_output = unassigned;
    for (auto it = node.OutputEdgesBegin(), end = node.OutputEdgesEnd(); it != end; ++it) {
      if (first_output == unassigned) {
        first_output = it->GetSrcArgIndex();
      } else if (first_output != it->GetSrcArgIndex()) {
        return false;
      }
    }
  }
  return true;
}

bool IsOutputUsed(const Node& node, int index) {
  for (auto it = node.OutputEdgesBegin(), end = node.OutputEdgesEnd(); it != end; ++it) {
    if (it->GetSrcArgIndex() == index) {
      return true;
    }
  }
  return false;
}

bool CanRemoveNode(const Graph& graph, const Node& node, const std::string* replacement_for_node_output) {
  // we have no way to handle replacing multiple outputs
  if (!IsOnlyOneOutputUsed(node)) {
    return false;
  }

  // Cannot remove a node whose output is a graph output,
  // unless something else is creating an output with the same name
  if (graph.IsNodeOutputsInGraphOutputs(node)) {
    if (!replacement_for_node_output)
      return false;

    auto used_output_index = node.OutputEdgesBegin()->GetSrcArgIndex();
    if (node.OutputDefs()[used_output_index]->Name() != *replacement_for_node_output)
      return false;
  }

  bool can_remove = false;
  const std::string* new_name = nullptr;

  // if replacement_for_node_output is provided, it will replace all the work the node does
  if (replacement_for_node_output) {
    new_name = replacement_for_node_output;
  } else if (node.GetInputEdgesCount() == 1) {
    // we will wire the incoming node to the outgoing node when we remove this node
    // so only one input is allowed.
    new_name = &GetNodeInputName(node, node.InputEdgesBegin()->GetDstArgIndex());
  } else if (node.InputDefs().size() == 1) {
    // we will replace the node with the node's input
    new_name = &node.InputDefs()[0]->Name();
  } else {
    // No other node removal is supported
  }

  if (new_name) {
    // Check that the new NodeArg can be safely used in the presence of subgraphs.
    std::vector<GraphEdge> output_edges = GetNodeOutputEdges(node);
    can_remove = CanUpdateImplicitInputNameInSubgraphs(graph, output_edges, *new_name);
  }

  return can_remove;
}

bool RemoveNodeAndUpdateEdges(Graph& graph, Node& node, NodeArg* replacement_output) {
  if (!CanRemoveNode(graph, node, replacement_output ? &replacement_output->Name() : nullptr)) {
    return false;
  }

  // replace node with explicit value
  if (replacement_output) {
    return ReplaceNodeWithNodeArg(graph, node, *replacement_output);
  }

  // If there is a single input edge from another node (initializers are not connected with edges to nodes).
  if (node.GetInputEdgesCount() == 1) {
    // remove the node and wire its incoming node to its outgoing node/s
    return RemoveNodeWithSingleNodeIn(graph, node);
  }

  // single input def so replace node with that
  if (node.InputDefs().size() == 1) {
    return ReplaceNodeWithNodeArg(graph, node, *node.MutableInputDefs()[0]);
  }

  ORT_THROW("Should be unreachable if CanRemoveNode is in sync with the logic here.");
}

bool IsGraphInput(const Graph& graph, const NodeArg* input) {
  const std::vector<const NodeArg*>& graph_inputs = graph.GetInputsIncludingInitializers();
  return std::find(graph_inputs.begin(), graph_inputs.end(), input) != graph_inputs.end();
}

const ONNX_NAMESPACE::TensorProto* GetConstantInitializer(const Graph& graph, const std::string& initializer_name,
                                                          bool check_outer_scope) {
  const ONNX_NAMESPACE::TensorProto* initializer = nullptr;
  if (graph.GetInitializedTensor(initializer_name, initializer)) {
    if (graph.CanOverrideInitializer()) {
      const auto& graph_inputs = graph.GetInputsIncludingInitializers();
      bool is_constant = std::none_of(graph_inputs.cbegin(), graph_inputs.cend(),
                                      [&initializer_name](const NodeArg* input) {
                                        return input->Name() == initializer_name;
                                      });

      if (!is_constant) {
        initializer = nullptr;
      }
    }
  } else if (check_outer_scope && graph.IsSubgraph()) {
    initializer = GetConstantInitializer(*graph.ParentGraph(), initializer_name);
  }

  return initializer;
}

bool IsConstantInitializer(const Graph& graph, const std::string& initializer_name, bool check_outer_scope) {
  const onnx::TensorProto* initializer = GetConstantInitializer(graph, initializer_name, check_outer_scope);
  return initializer != nullptr;
}

bool NodeArgIsConstant(const Graph& graph, const NodeArg& node_arg) {
  return IsConstantInitializer(graph, node_arg.Name(), true);
}

bool AllNodeInputsAreConstant(const Graph& graph, const Node& node, InitializedTensorSet& constant_inputs) {
<<<<<<< HEAD
  // only initializers can be constant. There's no edge from a node to an initializer
  // so the input edges count will be 0 if all the inputs are initializers.
=======
  // clear so we have a known state. if we fail part way through we go back to this state.
  constant_inputs.clear();

  // only initializers can be constant, and there's no edge from a node to an initializer
  // so the input edges count must be 0
>>>>>>> 61b733ce
  if (node.GetInputEdgesCount() > 0) {
    return false;
  }

  for (const auto* input_def : node.InputDefs()) {
    // Important note: when an initializer appears in the graph's input, this input will not be considered constant,
    // because it can be overridden by the user at runtime. For constant folding to be applied, the initializer should
    // not appear in the graph's inputs (that is the only way to guarantee it will always be constant).
    const ONNX_NAMESPACE::TensorProto* initializer = GetConstantInitializer(graph, input_def->Name(), true);
    if (initializer) {
      constant_inputs.insert({input_def->Name(), initializer});
    } else {
      constant_inputs.clear();
      return false;
    }
  }

  return true;
}

<<<<<<< HEAD
NodeArg& AddConstantInitializer(Graph& graph, const ONNX_NAMESPACE::TensorProto& new_initializer) {
  // sanity check as AddInitializedTensor silently ignores attempts to add a duplicate initializer
  const ONNX_NAMESPACE::TensorProto* existing = nullptr;
  ORT_ENFORCE(!graph.GetInitializedTensor(new_initializer.name(), existing),
              "Initializer with same name exists. Name:", new_initializer.name());

  graph.AddInitializedTensor(new_initializer);

  ONNX_NAMESPACE::TypeProto new_type;
  auto* typeproto_tensor = new_type.mutable_tensor_type();
  typeproto_tensor->set_elem_type(new_initializer.data_type());

  auto* shape = typeproto_tensor->mutable_shape();
  for (auto dim : new_initializer.dims()) {
    shape->add_dim()->set_dim_value(dim);
  }

  return graph.GetOrCreateNodeArg(new_initializer.name(), &new_type);
=======
void ReplaceInitializer(Graph& graph, const std::string& original_name, const ONNX_NAMESPACE::TensorProto& initializer,
                        bool check_outer_scope) {
  ORT_ENFORCE(ReplaceInitializerImpl(graph, original_name, initializer, check_outer_scope),
              "Failed to replace initializer. Original initializer was not found.  Name:", original_name);
>>>>>>> 61b733ce
}

size_t RemoveNodeOutputEdges(Graph& graph, Node& node) {
  std::vector<GraphEdge> output_edges = GetNodeOutputEdges(node);
  RemoveGraphEdges(graph, output_edges);

  return output_edges.size();
}

void FinalizeNodeFusion(Graph& graph, Node& first_node, Node& second_node, Node* replacement_node) {
  graph_utils::RemoveNodeOutputEdges(graph, first_node);
  graph_utils::MoveOutput(graph, second_node, replacement_node ? *replacement_node : first_node);

  // second node now has no output edges and can be removed
  graph.RemoveNode(second_node.Index());

  if (replacement_node) {
    // first_node has no output edges and can be removed
    graph.RemoveNode(first_node.Index());
  }
}

}  // namespace graph_utils
}  // namespace onnxruntime<|MERGE_RESOLUTION|>--- conflicted
+++ resolved
@@ -60,11 +60,7 @@
   if (!node.ContainsSubgraph())
     return true;
 
-<<<<<<< HEAD
-  for (auto& subgraph : node.GetSubgraphs()) {
-=======
   for (const gsl::not_null<const Graph*>& subgraph : node.GetSubgraphs()) {
->>>>>>> 61b733ce
     // if we have an existing NodeArg in the subgraph with the new_output_name that would override an implicit input
     // with the same name
     if (subgraph->GetNodeArg(new_output_name) != nullptr) {
@@ -249,7 +245,6 @@
   return true;
 }
 
-<<<<<<< HEAD
 static void MoveOutput(Graph& graph, Node& src_node, Node& target_node) {
   // copy the NodeArg*'s for all output defs.
   target_node.MutableOutputDefs() = src_node.MutableOutputDefs();
@@ -262,26 +257,6 @@
     graph.AddEdge(target_idx, cur->dst_node, 0, cur->dst_arg_index);
     graph.RemoveEdge(src_idx, cur->dst_node, 0, cur->dst_arg_index);
   }
-=======
-static bool ReplaceInitializerImpl(Graph& graph, const std::string& original_name,
-                                   const ONNX_NAMESPACE::TensorProto& initializer, bool check_outer_scope) {
-  bool replaced = false;
-  const ONNX_NAMESPACE::TensorProto* old_initializer = nullptr;
-  if (graph.GetInitializedTensor(original_name, old_initializer)) {
-    // Be conservative and only remove if the name matches. Graph::CleanupUnusedInitializers can take care
-    // of removing anything unused after optimization
-    if (original_name == initializer.name()) {
-      graph.RemoveInitializedTensor(original_name);
-    }
-    graph.AddInitializedTensor(initializer);
-    replaced = true;
-
-  } else if (check_outer_scope && graph.IsSubgraph()) {
-    replaced = ReplaceInitializerImpl(*graph.MutableParentGraph(), original_name, initializer, check_outer_scope);
-  }
-
-  return replaced;
->>>>>>> 61b733ce
 }
 
 //----------------------------
@@ -467,16 +442,11 @@
 }
 
 bool AllNodeInputsAreConstant(const Graph& graph, const Node& node, InitializedTensorSet& constant_inputs) {
-<<<<<<< HEAD
+  // clear so we have a known state. if we fail part way through we go back to this state.
+  constant_inputs.clear();
+
   // only initializers can be constant. There's no edge from a node to an initializer
   // so the input edges count will be 0 if all the inputs are initializers.
-=======
-  // clear so we have a known state. if we fail part way through we go back to this state.
-  constant_inputs.clear();
-
-  // only initializers can be constant, and there's no edge from a node to an initializer
-  // so the input edges count must be 0
->>>>>>> 61b733ce
   if (node.GetInputEdgesCount() > 0) {
     return false;
   }
@@ -497,7 +467,6 @@
   return true;
 }
 
-<<<<<<< HEAD
 NodeArg& AddConstantInitializer(Graph& graph, const ONNX_NAMESPACE::TensorProto& new_initializer) {
   // sanity check as AddInitializedTensor silently ignores attempts to add a duplicate initializer
   const ONNX_NAMESPACE::TensorProto* existing = nullptr;
@@ -516,12 +485,6 @@
   }
 
   return graph.GetOrCreateNodeArg(new_initializer.name(), &new_type);
-=======
-void ReplaceInitializer(Graph& graph, const std::string& original_name, const ONNX_NAMESPACE::TensorProto& initializer,
-                        bool check_outer_scope) {
-  ORT_ENFORCE(ReplaceInitializerImpl(graph, original_name, initializer, check_outer_scope),
-              "Failed to replace initializer. Original initializer was not found.  Name:", original_name);
->>>>>>> 61b733ce
 }
 
 size_t RemoveNodeOutputEdges(Graph& graph, Node& node) {
