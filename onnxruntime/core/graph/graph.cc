--- conflicted
+++ resolved
@@ -413,26 +413,13 @@
   proto.clear_attribute();
   for (const auto& attribute : attributes_) {
     const gsl::not_null<AttributeProto*> attr{proto.add_attribute()};
-<<<<<<< HEAD
-    *attr = attribute.second;
-=======
     *attr = attribute.second;  // copy
     if (update_subgraphs && attr->has_g()) {
       attr->clear_g();
       *attr->mutable_g() = attr_to_subgraph_map_.find(attribute.first)->second->ToGraphProto();
     }
   }
->>>>>>> cabad3b6
-
-    if (update_subgraphs && attribute.second.has_g()) {
-      // partitioning or optimization may have changed the subgraph, so the original GraphProto may not be valid.
-      // call ToGraphProto to get the current info and use this for the attribute
-      const auto& latest = attr_to_subgraph_map_.find(attribute.first)->second->ToGraphProto();
-      attr->clear_g();
-      *attr->mutable_g() = latest;
-    }
-  }
-  
+
   // Set inputs' definitions.
   proto.clear_input();
   for (auto& input_def : definitions_.input_defs) {
@@ -2344,13 +2331,9 @@
   for (auto& node_idx : graph_viewer.GetNodesInTopologicalOrder()) {
     const gsl::not_null<NodeProto*> node_proto{graph_proto.add_node()};
     const gsl::not_null<const Node*> p_node{GetNode(node_idx)};
-<<<<<<< HEAD
-    p_node->ToProto(*node_proto, true);
-=======
     // we need to update any GraphProto attributes for subgraphs so that any changes made by things
     // such as the optimizers are captured. otherwise we can end up saving an invalid graph.
     p_node->ToProto(*node_proto, /* update_subgraphs */ true);
->>>>>>> cabad3b6
   }
 }
 
