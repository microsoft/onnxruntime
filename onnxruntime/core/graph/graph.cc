--- conflicted
+++ resolved
@@ -998,20 +998,7 @@
           continue;
         }
 
-<<<<<<< HEAD
         node_arg_to_consumer_nodes_[input_arg->Name()].insert(node.Index());
-
-        auto output_arg_iter = resolve_context_.output_args.find(input_arg->Name());
-        if (resolve_context_.output_args.end() == output_arg_iter) {
-          // No such output_arg matching this input_arg.
-          // This input arg should be fed when running evaluation.
-          // See if it's present in the outer scope. If so it will be 'fed' by the execution frame
-          // providing access to the OrtValue from the outer scope. Pass the name back up so nodes can
-          // be linked correctly at that level.
-          if (outer_scope_node_args.find(input_arg->Name()) != outer_scope_node_args.cend()) {
-            outer_scope_node_args_consumed.push_back(input_arg->Name());
-          }
-=======
         const auto& input_arg_name = input_arg->Name();
         auto output_arg_iter = resolve_context_.output_args.find(input_arg_name);
         if (resolve_context_.output_args.end() != output_arg_iter) {
@@ -1019,7 +1006,6 @@
           // Create relationship between this node (node), and the node providing the output (output_node).
           Node& output_node = *output_arg_iter->second.first;
           AddEdge(output_node.Index(), node.Index(), output_arg_iter->second.second, input_slot_index);
->>>>>>> d9cdf4b4
 
           inner_nodes.insert(&output_node);
         } else {
