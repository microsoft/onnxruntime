--- conflicted
+++ resolved
@@ -2679,47 +2679,6 @@
     // Returns if it's a constant initializer.
     // Checks for outer scope initializers if this is a subgraph and the name isn't found locally.
     const TensorProto* initializer = graph_.GetConstantInitializer(def->Name(), true);
-<<<<<<< HEAD
-    if (initializer) {
-      return initializer;
-    }
-
-    // The following code handles cases where a node stores the previously inferred output shape values in its NodeArg.
-    //
-    // For example, the Reshape operator, its shape input may come from a producer node such as a Shape operator,
-    // and the inferred output shape value is already stored as a TensorShapeProto in corresponding NodeArg.
-    //
-    // In such cases, the Reshape operator should convert this TensorShapeProto into a TensorProto.
-    // The resulting TensorProto will then be treated as an initializer during ONNX shape inference,
-    // allowing the real dimension values to be correctly used.
-    // See https://github.com/onnx/onnx/blob/main/onnx/defs/shape_inference.cc#L467 for details.
-
-    const auto& tensor_shape_proto = def->GetValuesAfterDataPropagation();
-
-    // Make sure the returning shape tensor as a TensorProto has rank > 0 and all the dimensions
-    // have values (not symbolic)
-    if (tensor_shape_proto.dim_size() > 0) {
-      TensorProto tensor_proto;
-      tensor_proto.set_data_type(TensorProto_DataType_INT64);
-      tensor_proto.add_dims(tensor_shape_proto.dim_size());
-      bool all_values = true;
-      for (const auto& dim : tensor_shape_proto.dim()) {
-        if (dim.has_dim_value()) {
-          tensor_proto.add_int64_data(dim.dim_value());
-        } else {
-          all_values = false;
-          break;
-        }
-      }
-
-      if (all_values) {
-        tensor_proto_for_shape_.push_back(std::make_unique<TensorProto>(std::move(tensor_proto)));
-        return tensor_proto_for_shape_.back().get();
-      }
-    }
-
-    return nullptr;
-=======
     if (initializer != nullptr) {
       // Check if this is in-memory external data (data stored in OrtValue)
       // ONNX shape inference cannot handle external data, so we need to materialize it
@@ -2740,9 +2699,45 @@
                     " has in-memory external data but cannot get OrtValue during shape inference");
         }
       }
-    }
-    return initializer;
->>>>>>> aafdb3a5
+      
+      return initializer;
+    }
+
+    // The following code handles cases where a node stores the previously inferred output shape values in its NodeArg.
+    //
+    // For example, the Reshape operator, its shape input may come from a producer node such as a Shape operator,
+    // and the inferred output shape value is already stored as a TensorShapeProto in corresponding NodeArg.
+    //
+    // In such cases, the Reshape operator should convert this TensorShapeProto into a TensorProto.
+    // The resulting TensorProto will then be treated as an initializer during ONNX shape inference,
+    // allowing the real dimension values to be correctly used.
+    // See https://github.com/onnx/onnx/blob/main/onnx/defs/shape_inference.cc#L467 for details.
+
+    const auto& tensor_shape_proto = def->GetValuesAfterDataPropagation();
+
+    // Make sure the returning shape tensor as a TensorProto has rank > 0 and all the dimensions
+    // have values (not symbolic)
+    if (tensor_shape_proto.dim_size() > 0) {
+      TensorProto tensor_proto;
+      tensor_proto.set_data_type(TensorProto_DataType_INT64);
+      tensor_proto.add_dims(tensor_shape_proto.dim_size());
+      bool all_values = true;
+      for (const auto& dim : tensor_shape_proto.dim()) {
+        if (dim.has_dim_value()) {
+          tensor_proto.add_int64_data(dim.dim_value());
+        } else {
+          all_values = false;
+          break;
+        }
+      }
+
+      if (all_values) {
+        tensor_proto_for_shape_.push_back(std::make_unique<TensorProto>(std::move(tensor_proto)));
+        return tensor_proto_for_shape_.back().get();
+      }
+    }
+
+    return nullptr;
   }
 
   // ORT does not implement partial data propagation yet so just return nullptr.
