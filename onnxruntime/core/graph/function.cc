--- conflicted
+++ resolved
@@ -220,11 +220,8 @@
 static std::unordered_map<std::string, int> GetFunctionOpsetImports(const ONNX_NAMESPACE::FunctionProto& func_proto, const std::unordered_map<std::string, int>& graph_imports) {
   std::unordered_map<std::string, int> function_opset_imports{graph_imports};
   for (const auto& opset_import : func_proto.opset_import()) {
-<<<<<<< HEAD
-=======
     // If graph imports does not contain opset_import then insert it otherwise the one in graph imports overrides.
     // If the opset imports are not compatible then this will be caught during function body inline.
->>>>>>> 333ef3c0
     function_opset_imports.insert({opset_import.domain(), static_cast<int>(opset_import.version())});
   }
   return function_opset_imports;
