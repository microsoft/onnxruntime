--- conflicted
+++ resolved
@@ -382,11 +382,8 @@
 static std::unordered_map<std::string, int> GetFunctionOpsetImports(const ONNX_NAMESPACE::FunctionProto& func_proto, const std::unordered_map<std::string, int>& graph_imports) {
   std::unordered_map<std::string, int> function_opset_imports{graph_imports};
   for (const auto& opset_import : func_proto.opset_import()) {
-<<<<<<< HEAD
-=======
     // If graph imports does not contain opset_import then insert it otherwise the one in graph imports overrides.
     // If the opset imports are not compatible then this will be caught during function body inline.
->>>>>>> 267fb898
     function_opset_imports.insert({opset_import.domain(), static_cast<int>(opset_import.version())});
   }
   return function_opset_imports;
@@ -481,14 +478,6 @@
   // as we might make some modifications to the FunctionProto along the way
 
   const auto* node_in_parent_graph = parent_graph_->GetNode(node_index);
-<<<<<<< HEAD
-  // For schema defined functions get the version from the node in parent graph.
-  // For the functions which do not have schema defined (model local functions) 
-  // get the since version from the version in opset imports using the domain.
-  auto since_version = node_in_parent_graph->SinceVersion() == -1 
-      ? GetVersionForDomain(node_in_parent_graph->Domain(), body_.MainGraph().DomainToVersionMap()) 
-      : node_in_parent_graph->SinceVersion();
-=======
 
   // For schema defined functions get the version from the node in parent graph.
   // For the functions which do not have schema defined (model local functions)
@@ -496,7 +485,6 @@
   auto since_version = node_in_parent_graph->SinceVersion() == -1
                            ? GetVersionForDomain(node_in_parent_graph->Domain(), body_.MainGraph().DomainToVersionMap())
                            : node_in_parent_graph->SinceVersion();
->>>>>>> 267fb898
   op_schema_ = std::make_unique<ONNX_NAMESPACE::OpSchema>();
   op_schema_->SetName(onnx_func_proto_.name());
   op_schema_->SetDomain(node_in_parent_graph->Domain());
@@ -548,11 +536,7 @@
         [this, &model_local_functions](ONNX_NAMESPACE::InferenceContext& ctx) {
           auto schema_registry = ONNX_NAMESPACE::OpSchemaRegistry::Instance();
           ONNX_NAMESPACE::ShapeInferenceOptions options {true, 1, false};
-<<<<<<< HEAD
-          ONNX_NAMESPACE::shape_inference::InferShapeForFunctionNode(&onnx_func_proto_, body_.MainGraph().DomainToVersionMap(), schema_registry, ctx, options);
-=======
           InferShapeForFunctionNode(ctx, onnx_func_proto_, body_.MainGraph().DomainToVersionMap(), options, schema_registry, model_local_functions, function_utils::GetFunctionIdentifier);
->>>>>>> 267fb898
         });
   } else {
     op_schema_->TypeAndShapeInferenceFunction(cached_op_schema->GetTypeAndShapeInferenceFunction());
