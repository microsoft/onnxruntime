--- conflicted
+++ resolved
@@ -33,17 +33,10 @@
              const IOnnxRuntimeOpSchemaRegistryList& local_registries,
              const std::unordered_map<std::string, int>& domain_to_version,
              const std::vector<ONNX_NAMESPACE::FunctionProto>& model_functions,
-<<<<<<< HEAD
-             const logging::Logger& logger) {
+             const logging::Logger& logger)
+    : model_path_(Path::Parse(model_path)) {
   model_proto_.set_ir_version(ONNX_NAMESPACE::Version::IR_VERSION);
   model_proto_.mutable_graph()->set_name(graph_name);
-=======
-             const logging::Logger& logger)
-    : model_path_(Path::Parse(model_path)) {
-  model_proto_ = onnxruntime::make_unique<ModelProto>();
-  model_proto_->set_ir_version(ONNX_NAMESPACE::Version::IR_VERSION);
-  model_proto_->mutable_graph()->set_name(graph_name);
->>>>>>> 37f5fd8f
   model_metadata_ = model_metadata;
   for (auto& metadata : model_metadata_) {
     const gsl::not_null<StringStringEntryProto*> prop{model_proto_.add_metadata_props()};
@@ -78,38 +71,19 @@
 
   // need to call private ctor so can't use make_shared
   GSL_SUPPRESS(r .11)
-<<<<<<< HEAD
-  graph_.reset(new Graph(model_proto_.mutable_graph(), *p_domain_to_version, IrVersion(), schema_registry,
-                         logger, model_functions_map));
-}
-
-Model::Model(const ModelProto& model_proto, const IOnnxRuntimeOpSchemaRegistryList* local_registries,
-             const logging::Logger& logger)
-    : Model(ModelProto(model_proto), local_registries, logger) {
-}
-
-Model::Model(ModelProto&& model_proto, const IOnnxRuntimeOpSchemaRegistryList* local_registries,
-             const logging::Logger& logger) {
-  if (!utils::HasGraph(model_proto)) {
-=======
-  graph_.reset(new Graph(*this, model_proto_->mutable_graph(), *p_domain_to_version, IrVersion(), schema_registry,
+  graph_.reset(new Graph(*this, model_proto_.mutable_graph(), *p_domain_to_version, IrVersion(), schema_registry,
                          logger, model_functions_map));
 }
 
 Model::Model(const ModelProto& model_proto, const PathString& model_path,
              const IOnnxRuntimeOpSchemaRegistryList* local_registries, const logging::Logger& logger)
-    : Model(onnxruntime::make_unique<ModelProto>(model_proto), model_path, local_registries, logger) {
-}
-
-Model::Model(std::unique_ptr<ModelProto> model_proto, const PathString& model_path, const IOnnxRuntimeOpSchemaRegistryList* local_registries,
+    : Model(ModelProto(model_proto), model_path, local_registries, logger) {
+}
+
+Model::Model(ModelProto&& model_proto, const PathString& model_path, const IOnnxRuntimeOpSchemaRegistryList* local_registries,
              const logging::Logger& logger)
     : model_path_(Path::Parse(model_path)) {
-  if (!model_proto) {
-    throw std::invalid_argument("ModelProto was null.");
-  }
-
-  if (!utils::HasGraph(*model_proto)) {
->>>>>>> 37f5fd8f
+  if (!utils::HasGraph(model_proto)) {
     throw std::invalid_argument("ModelProto does not have a graph.");
   }
 
@@ -178,11 +152,7 @@
 
   // create instance. need to call private ctor so can't use make_unique
   GSL_SUPPRESS(r .11)
-<<<<<<< HEAD
-  graph_.reset(new Graph(model_proto_.mutable_graph(), domain_to_version, IrVersion(), schema_registry, logger,
-=======
-  graph_.reset(new Graph(*this, model_proto_->mutable_graph(), domain_to_version, IrVersion(), schema_registry, logger,
->>>>>>> 37f5fd8f
+  graph_.reset(new Graph(*this, model_proto_.mutable_graph(), domain_to_version, IrVersion(), schema_registry, logger,
                          model_functions_map));
 }
 
@@ -304,20 +274,16 @@
   return Status::OK();
 }
 
-<<<<<<< HEAD
-Status Model::Load(ModelProto&& model_proto, std::shared_ptr<Model>& model,
-=======
-Status Model::Load(std::unique_ptr<ModelProto> p_model_proto,
+Status Model::Load(ModelProto&& model_proto,
                    std::shared_ptr<Model>& model,
                    const IOnnxRuntimeOpSchemaRegistryList* local_registries,
                    const logging::Logger& logger) {
-  return Model::Load(std::move(p_model_proto), PathString{}, model, local_registries, logger);
-}
-
-Status Model::Load(std::unique_ptr<ModelProto> p_model_proto,
+  return Model::Load(std::move(model_proto), PathString{}, model, local_registries, logger);
+}
+
+Status Model::Load(ModelProto&& model_proto,
                    const PathString& model_path,
                    std::shared_ptr<Model>& model,
->>>>>>> 37f5fd8f
                    const IOnnxRuntimeOpSchemaRegistryList* local_registries,
                    const logging::Logger& logger) {
   // we expect a graph to be present
@@ -328,11 +294,7 @@
   // need to call private ctor so can't use make_shared
   GSL_SUPPRESS(r .11)
   try {
-<<<<<<< HEAD
-    model.reset(new Model(std::move(model_proto), local_registries, logger));
-=======
-    model.reset(new Model(std::move(p_model_proto), model_path, local_registries, logger));
->>>>>>> 37f5fd8f
+    model.reset(new Model(std::move(model_proto), model_path, local_registries, logger));
   } catch (const std::exception& ex) {
     return Status(ONNXRUNTIME, INVALID_ARGUMENT, "Failed to load model with error: " + std::string(ex.what()));
   }
@@ -448,17 +410,13 @@
 
 Status Model::LoadFromBytes(int count, void* p_bytes, /*out*/ std::shared_ptr<Model>& p_model,
                             const IOnnxRuntimeOpSchemaRegistryList* local_registries, const logging::Logger& logger) {
-<<<<<<< HEAD
-  ModelProto model_proto;
-=======
   return LoadFromBytes(count, p_bytes, PathString{}, p_model, local_registries, logger);
 }
 
 Status Model::LoadFromBytes(int count, void* p_bytes, const PathString& model_path,
                             std::shared_ptr<Model>& p_model, const IOnnxRuntimeOpSchemaRegistryList* local_registries,
                             const logging::Logger& logger) {
-  auto model_proto = onnxruntime::make_unique<ModelProto>();
->>>>>>> 37f5fd8f
+  ModelProto model_proto;
 
   auto status = LoadFromBytes(count, p_bytes, model_proto);
   if (!status.IsOK()) {
@@ -505,16 +463,12 @@
 
 Status Model::Load(int fd, std::shared_ptr<Model>& p_model, const IOnnxRuntimeOpSchemaRegistryList* local_registries,
                    const logging::Logger& logger) {
-<<<<<<< HEAD
-  ModelProto model_proto;
-=======
   return Load(fd, PathString{}, p_model, local_registries, logger);
 }
 
 Status Model::Load(int fd, const PathString& model_path, std::shared_ptr<Model>& p_model,
                    const IOnnxRuntimeOpSchemaRegistryList* local_registries, const logging::Logger& logger) {
-  auto model_proto = onnxruntime::make_unique<ModelProto>();
->>>>>>> 37f5fd8f
+  ModelProto model_proto;
 
   ORT_RETURN_IF_ERROR(Load(fd, model_proto));
 
