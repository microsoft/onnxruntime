--- conflicted
+++ resolved
@@ -2573,7 +2573,6 @@
         a fixed size = [crop_height, crop_width]. The result is a 4-D tensor [num_boxes, crop_height, crop_width, depth].
         The resizing is corner aligned.)DOC"));
 
-<<<<<<< HEAD
 #if !defined(DISABLE_FLOAT8_TYPES)
 #define GEMM_FLOAT8_TYPES \
   { "tensor(float8e4m3fn)", "tensor(float8e5m2)", "tensor(float16)", "tensor(bfloat16)", "tensor(float)" }
@@ -2719,7 +2718,7 @@
                                   }
                                   updateOutputShape(ctx, 0, {first_input_shape.dim(transA ? 1 : 0), second_input_shape.dim(transB ? 0 : 1)});
                                 }));
-=======
+
 static void MatmulWithQuantWeightShapeInference(ONNX_NAMESPACE::InferenceContext& ctx,
                                                 int64_t K,
                                                 int64_t N) {
@@ -2748,7 +2747,6 @@
 
   *ctx.getOutputType(0)->mutable_tensor_type()->mutable_shape() = resultShape;
 }
->>>>>>> f7341e81
 
 void RegisterContribSchemas() {
   ONNX_CONTRIB_OPERATOR_SCHEMA_ELSEWHERE(AttnLSTM, RegisterAttnLSTMContribOpSchema);
