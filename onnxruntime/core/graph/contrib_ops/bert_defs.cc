// Copyright (c) Microsoft Corporation. All rights reserved.
// Licensed under the MIT License.

#include "core/graph/constants.h"
#include "core/graph/contrib_ops/contrib_defs.h"
#include "core/graph/contrib_ops/quantization_defs.h"
#include "core/graph/contrib_ops/onnx_function_util.h"
#include "core/graph/contrib_ops/shape_inference_functions.h"
// Suppress a warning: global initializer calls a non-constexpr function 'symbol' which is from
// ONNX_OPERATOR_SET_SCHEMA_EX macro and only happens in debug build
#if defined(_WIN32) && !defined(NDEBUG)
#pragma warning(disable : 26426)
#endif
using namespace ::ONNX_NAMESPACE;

namespace ONNX_NAMESPACE {
void matmulShapeInference(
    ONNX_NAMESPACE::InferenceContext& ctx,
    int input1Idx,
    int input2Idx);

}  // namespace ONNX_NAMESPACE

namespace onnxruntime {
namespace contrib {

void DecoderAttentionTypeAndShapeInference(ONNX_NAMESPACE::InferenceContext& ctx) {
  // Type inference
  ONNX_NAMESPACE::propagateElemTypeFromInputToOutput(ctx, 0, 0);
  if (ctx.getNumOutputs() > 1) {
    ONNX_NAMESPACE::propagateElemTypeFromInputToOutput(ctx, 0, 1);
    ONNX_NAMESPACE::propagateElemTypeFromInputToOutput(ctx, 0, 2);
  }
  // Shape inference
  if (hasInputShape(ctx, 0)) {
    auto& query_shape = getInputShape(ctx, 0);
    updateOutputShape(ctx, 0, query_shape);
  }
  if (ctx.getNumOutputs() > 1) {
    if (hasInputShape(ctx, 6) && hasInputShape(ctx, 7)) {
      auto& cache_shape = getInputShape(ctx, 6);
      auto& cache_dims = cache_shape.dim();
      if (cache_dims.size() != 4) {
        fail_shape_inference("key and value cache shall be 4 dimensions");
      }
      // has_dim_value() will return false if value is dynamic
      if (cache_dims[0].has_dim_value() &&
          cache_dims[1].has_dim_value() &&
          cache_dims[2].has_dim_value() &&
          cache_dims[3].has_dim_value()) {
        ONNX_NAMESPACE::TensorShapeProto new_cache_shape;
        *new_cache_shape.add_dim() = cache_shape.dim(0);
        *new_cache_shape.add_dim() = cache_shape.dim(1);
        new_cache_shape.add_dim();
        *new_cache_shape.add_dim() = cache_shape.dim(3);

        updateOutputShape(ctx, 1, new_cache_shape);
        updateOutputShape(ctx, 2, new_cache_shape);
      }
    }
  }
}

void RemovePaddingTypeAndShapeInference(ONNX_NAMESPACE::InferenceContext& ctx) {
  // Input 0: (batch_size, sequence_length, hidden_size)
  // Output 0: (total_tokens, hidden_size)
  // Output 1: (batch_size, sequence_length)
  // Output 2: (batch_size + 1)
  // Output 3: (1)
  ONNX_NAMESPACE::propagateElemTypeFromInputToOutput(ctx, 0, 0);
  ONNX_NAMESPACE::propagateElemTypeFromInputToOutput(ctx, 1, 1);

  if (hasInputShape(ctx, 0)) {
    auto& input_shape = getInputShape(ctx, 0);
    if (input_shape.dim().size() != 3) {
      fail_shape_inference("input shall be 3 dimensions");
    }

    ONNX_NAMESPACE::TensorShapeProto output_shape;
    output_shape.add_dim();
    *output_shape.add_dim() = input_shape.dim(2);
    updateOutputShape(ctx, 0, output_shape);

    ONNX_NAMESPACE::TensorShapeProto token_offset_shape;
    *token_offset_shape.add_dim() = input_shape.dim(0);
    *token_offset_shape.add_dim() = input_shape.dim(1);
    updateOutputShape(ctx, 1, token_offset_shape);

    ONNX_NAMESPACE::TensorShapeProto cumulated_seq_len_shape;
    auto dim = cumulated_seq_len_shape.add_dim();
    if (input_shape.dim(0).has_dim_value()) {
      dim->set_dim_value(1 + input_shape.dim(0).dim_value());
    }
    updateOutputShape(ctx, 2, cumulated_seq_len_shape);

    ONNX_NAMESPACE::TensorShapeProto max_seq_len_shape;
    max_seq_len_shape.add_dim()->set_dim_value(1);
    updateOutputShape(ctx, 3, max_seq_len_shape);
  }
}

void RestorePaddingTypeAndShapeInference(ONNX_NAMESPACE::InferenceContext& ctx) {
  // Input 0:  (total_tokens, hidden_size)
  // Input 1:  (batch_size, sequence_length)
  // Output 0: (batch_size, sequence_length, hidden_size)
  ONNX_NAMESPACE::propagateElemTypeFromInputToOutput(ctx, 0, 0);

  if (hasInputShape(ctx, 0) && hasInputShape(ctx, 1)) {
    auto& input_shape = getInputShape(ctx, 0);
    auto& token_offset_shape = getInputShape(ctx, 1);

    if (input_shape.dim().size() != 2) {
      fail_shape_inference("input shall be 2 dimensions");
    }

    if (token_offset_shape.dim().size() != 2) {
      fail_shape_inference("token_offset shall be 2 dimensions");
    }

    ONNX_NAMESPACE::TensorShapeProto output_shape;
    *output_shape.add_dim() = token_offset_shape.dim(0);
    *output_shape.add_dim() = token_offset_shape.dim(1);
    *output_shape.add_dim() = input_shape.dim(1);
    updateOutputShape(ctx, 0, output_shape);
  }
}

void MultiHeadAttentionTypeAndShapeInference(ONNX_NAMESPACE::InferenceContext& ctx) {
  // Output 0 has shape (batch_size, sequence_length, v_hidden_size)

  // Q, K and V without packing:
  //   Input 0 (query) has shape (batch_size, sequence_length, hidden_size)
  //   Input 1 (key) has shape (batch_size, kv_sequence_length, hidden_size)
  //   Input 2 (value) has shape (batch_size, kv_sequence_length, v_hidden_size)

  // Packed KV:
  //   Input 0 (query) has shape (batch_size, sequence_length, hidden_size)
  //   Input 1 (batch_size, kv_sequence_length, num_heads, 2, head_size)
  //   Input 2  nullptr

  // Packed QKV:
  //   Input 0 (batch_size, sequence_length, num_heads, 3, head_size)
  //   Input 1  nullptr
  //   Input 2  nullptr

  // Type inference
  ONNX_NAMESPACE::propagateElemTypeFromInputToOutput(ctx, 0, 0);

  // Shape inference
  if (hasInputShape(ctx, 0)) {
    auto& query_shape = getInputShape(ctx, 0);
    auto& query_dims = query_shape.dim();

    if (query_dims.size() != 3 && query_dims.size() != 5) {
      fail_shape_inference("Inputs 0 (query) shall be 3 or 5 dimensions");
    }

    if (query_dims.size() == 5) {  // packed QKV
      ONNX_NAMESPACE::TensorShapeProto output_shape;
      *output_shape.add_dim() = query_dims[0];
      *output_shape.add_dim() = query_dims[1];
      *output_shape.add_dim() = query_dims[2] * query_dims[4];
      updateOutputShape(ctx, 0, output_shape);
      return;
    }

    if (hasInputShape(ctx, 2)) {
      auto& value_shape = getInputShape(ctx, 2);
      auto& value_dims = value_shape.dim();
      if (value_dims.size() != 3) {
        fail_shape_inference("Inputs 2 (value) shall be 3 dimensions");
      }

      ONNX_NAMESPACE::TensorShapeProto output_shape;
      *output_shape.add_dim() = query_dims[0];
      *output_shape.add_dim() = query_dims[1];
      *output_shape.add_dim() = value_dims[2];
      updateOutputShape(ctx, 0, output_shape);
      return;
    }

    if (hasInputShape(ctx, 1)) {
      auto& key_shape = getInputShape(ctx, 1);
      if (key_shape.dim().size() == 5) {  // packed KV
        ONNX_NAMESPACE::propagateShapeAndTypeFromFirstInput(ctx);
      }
    }
  }
}

constexpr const char* Attention_ver1_doc = R"DOC(
Multi-Head Attention that can be either unidirectional (like GPT-2) or bidirectional (like BERT).

The weights for input projection of Q, K and V are merged. The data is stacked on the second dimension. Its shape
is (input_hidden_size, hidden_size + hidden_size + v_hidden_size). Here hidden_size is the hidden dimension of Q and K,
and v_hidden_size is that of V.

The mask_index is optional. Besides raw attention mask with shape (batch_size, total_sequence_length)
or (batch_size, sequence_length, total_sequence_length) with value 0 for masked and 1 otherwise,
we support other two formats: When input has right-side padding, mask_index is one dimension with shape (batch_size),
where value is actual sequence length excluding padding. When input has left-side padding, mask_index has
shape (2 * batch_size), where the values are the exclusive end positions followed by the inclusive start positions.

When unidirectional is 1, each token only attends to previous tokens.

Both past and present state are optional. They shall be used together, and not allowed to use only one of them.
The qkv_hidden_sizes is required only when K and V have different hidden sizes.

When there is past state, hidden dimension for Q, K and V shall be the same.

The total_sequence_length is past_sequence_length + kv_sequence_length. Here kv_sequence_length is the length of K or V.
For self attention, kv_sequence_length equals to sequence_length (sequence length of Q).
For cross attention, query and key might have different lengths.
)DOC";

// Currently, the `convert_generation.py` script renames the `Attention` nodes to `DecoderMaskedMultiheadAttention`
// if the user requests it. Hence, the schemas of `DecoderMaskedMultiheadAttention` and `Attention` schemas
// are tightly coupled. A change in Attention also needs corresponding schema updates in `DecoderMaskedMultiheadAttention`
// and its kernel.
// TODO(hasesh): Decouple the schema of `DecoderMaskedMultiheadAttention` from the schema of the `Attention` operator
// by making appropriate tool changes.

ONNX_MS_OPERATOR_SET_SCHEMA(
    Attention, 1,
    OpSchema()
        .SetDoc(Attention_ver1_doc)
        .Attr("num_heads", "Number of attention heads", AttributeProto::INT)
        .Attr("unidirectional",
              "Whether every token can only attend to previous tokens. Default value is 0.",
              AttributeProto::INT,
              static_cast<int64_t>(0))
        .Attr("qkv_hidden_sizes",
              "Hidden dimension of Q, K, V: hidden_size, hidden_size and v_hidden_size",
              AttributeProto::INTS,
              OPTIONAL_VALUE)
        .Attr("past_present_share_buffer",
              "Corresponding past and present are same tensor, its size is "
              "(2, batch_size, num_heads, max_sequence_length, head_size)",
              AttributeProto::INT,
              OPTIONAL_VALUE)
        .Attr("do_rotary",
              "Whether to use rotary position embedding. Default value is 0.",
              AttributeProto::INT,
              OPTIONAL_VALUE)
        .Attr("mask_filter_value",
              "The value to be filled in the attention mask. Default value is -10000.0f",
              AttributeProto::FLOAT,
              OPTIONAL_VALUE)
        .Attr("scale",
              "Custom scale will be used if specified. Default value is 1/sqrt(head_size)",
              AttributeProto::FLOAT,
              OPTIONAL_VALUE)
        .Input(0,
               "input",
               "Input tensor with shape (batch_size, sequence_length, input_hidden_size)",
               "T")
        .Input(1,
               "weights",
               "Merged Q/K/V weights with shape (input_hidden_size, hidden_size + hidden_size + v_hidden_size)",
               "T")
        .Input(2,
               "bias",
               "Bias tensor with shape (hidden_size + hidden_size + v_hidden_size) for input projection",
               "T")
        .Input(3,
               "mask_index",
               "Attention mask with shape (batch_size, 1, max_sequence_length, max_sequence_length), "
               "(batch_size, total_sequence_length) or (batch_size, sequence_length, total_sequence_length), "
               "or index with shape (batch_size) or (2 * batch_size)",
               "M",
               OpSchema::Optional)
        .Input(4,
               "past",
               "past state for key and value with shape (2, batch_size, num_heads, past_sequence_length, head_size)"
               "When past_present_share_buffer is set, "
               "its shape is (2, batch_size, num_heads, max_sequence_length, head_size)",
               "T",
               OpSchema::Optional)
        .Input(5,
               "relative_position_bias",
               "additional add to QxK' with shape (batch_size, num_heads, sequence_length, total_sequence_length)",
               "T",
               OpSchema::Optional)
        .Input(6,
               "past_sequence_length",
               "When past_present_share_buffer is used, it is required to specify past_sequence_length (could be 0).",
               "M",
               OpSchema::Optional)
        .Output(0,
                "output",
                "3D output tensor with shape (batch_size, sequence_length, v_hidden_size)",
                "T")
        .Output(1,
                "present",
                "past state for key and value with shape (2, batch_size, num_heads, total_sequence_length, head_size). "
                "If past_present_share_buffer is set, "
                "its shape is (2, batch_size, num_heads, max_sequence_length, head_size), "
                "while effective_seq_length = (past_sequence_length + kv_sequence_length).",
                "T",
                OpSchema::Optional)
        .TypeConstraint("T",
                        {"tensor(float)", "tensor(float16)"},
                        "Constrain input and output types to float tensors.")
        .TypeConstraint("M",
                        {"tensor(int32)"},
                        "Constrain mask index to integer types")
        .TypeAndShapeInferenceFunction([](ONNX_NAMESPACE::InferenceContext& ctx) {
          constexpr int past_input_index = 4;
          AttentionTypeAndShapeInference(ctx, past_input_index);
        }));

<<<<<<< HEAD
ONNX_MS_OPERATOR_SET_SCHEMA(
    DecoderMaskedMultiheadAttention, 1,
    OpSchema()
        .SetDoc(Attention_ver1_doc)
        .Attr("num_heads", "Number of attention heads", AttributeProto::INT)
        .Attr("qkv_hidden_sizes",
              "Hidden dimension of Q, K, V: hidden_size, hidden_size and v_hidden_size",
              AttributeProto::INTS,
              OPTIONAL_VALUE)
=======
constexpr const char* DecoderMaskedMultiheadAttention_ver1_doc = R"DOC(
Uni-directional attention that supports input sequence length of 1.

The weights for input projection of Q, K and V are merged. The data is stacked on the second dimension. Its shape
is (input_hidden_size, hidden_size + hidden_size + v_hidden_size). Here hidden_size is the hidden dimension of Q and K,
and v_hidden_size is that of V.

The mask_index is optional. If it is provided, only raw attention mask with shape (batch_size, total_sequence_length) is supported currently.

Both past and present state need to be provided.

The qkv_hidden_sizes is required only when K and V have different hidden sizes.

The total_sequence_length is past_sequence_length + kv_sequence_length. Here kv_sequence_length is the length of K or V.
Currently, only self attention is supported which means that kv_sequence_length equals to sequence_length (sequence length of Q).
)DOC";

ONNX_MS_OPERATOR_SET_SCHEMA(
    DecoderMaskedMultiheadAttention, 1,
    OpSchema()
        .SetDoc(DecoderMaskedMultiheadAttention_ver1_doc)
        .Attr("num_heads", "Number of attention heads", AttributeProto::INT)
>>>>>>> d8d96f07
        .Attr("past_present_share_buffer",
              "Corresponding past and present are same tensor, its size is "
              "(2, batch_size, num_heads, max_sequence_length, head_size)",
              AttributeProto::INT,
              OPTIONAL_VALUE)
        .Attr("scale",
              "Custom scale will be used if specified. Default value is 1/sqrt(head_size)",
              AttributeProto::FLOAT,
              OPTIONAL_VALUE)
        .Input(0,
               "input",
               "Input tensor with shape (batch_size, 1, input_hidden_size)",
               "T")
        .Input(1,
               "weights",
               "Merged Q/K/V weights with shape (input_hidden_size, hidden_size + hidden_size + v_hidden_size)",
               "T")
        .Input(2,
               "bias",
               "Bias tensor with shape (hidden_size + hidden_size + v_hidden_size) for input projection",
               "T")
        .Input(3,
               "mask_index",
               "Mask values of shape (batch_size, total_sequence_length)",
               "M",
               OpSchema::Optional)
        .Input(4,
               "past",
               "past state for key and value with shape (2, batch_size, num_heads, past_sequence_length, head_size)"
               "When past_present_share_buffer is set, "
               "its shape is (2, batch_size, num_heads, max_sequence_length, head_size)",
<<<<<<< HEAD
               "T")
=======
               "T",
               OpSchema::Optional)
>>>>>>> d8d96f07
        .Input(5,
               "relative_position_bias",
               "additional add to QxK' with shape (batch_size, num_heads, sequence_length, total_sequence_length)",
               "T",
               OpSchema::Optional)
        .Input(6,
               "past_sequence_length",
               "When past_present_share_buffer is used, it is required to specify past_sequence_length (could be 0).",
<<<<<<< HEAD
               "M")
        .Input(7,
               "beam_width",
               "The beam width that is being used while decoding."
               "If not provided, the beam width will be assumed to be 1.",
               "M",
               OpSchema::Optional)
        .Input(8,
               "cache_indirection",
               "TODO",
=======
>>>>>>> d8d96f07
               "M",
               OpSchema::Optional)
        .Output(0,
                "output",
                "3D output tensor with shape (batch_size, sequence_length, v_hidden_size)",
                "T")
        .Output(1,
                "present",
                "past state for key and value with shape (2, batch_size, num_heads, total_sequence_length, head_size). "
                "If past_present_share_buffer is set, "
                "its shape is (2, batch_size, num_heads, max_sequence_length, head_size), "
                "while effective_seq_length = (past_sequence_length + kv_sequence_length).",
<<<<<<< HEAD
                "T")
=======
                "T",
                OpSchema::Optional)
>>>>>>> d8d96f07
        .TypeConstraint("T",
                        {"tensor(float)", "tensor(float16)"},
                        "Constrain input and output types to float tensors.")
        .TypeConstraint("M",
                        {"tensor(int32)"},
                        "Constrain mask index to integer types")
        .TypeAndShapeInferenceFunction([](ONNX_NAMESPACE::InferenceContext& ctx) {
          constexpr int past_input_index = 4;
          AttentionTypeAndShapeInference(ctx, past_input_index);
        }));

constexpr const char* MultiHeadAttention_ver1_doc = R"DOC(
Multi-Head Self/Cross Attention. Bias from input projection is included.

The key padding mask is optional. When its shape is (batch_size, kv_sequence_length), value 0
means padding or 1 otherwise. When key has right-side padding, its shape could be (batch_size): it is actual length of
each key sequence excluding paddings.
)DOC";

ONNX_MS_OPERATOR_SET_SCHEMA(
    MultiHeadAttention, 1,
    OpSchema()
        .SetDoc(MultiHeadAttention_ver1_doc)
        .Attr("num_heads", "Number of attention heads", AttributeProto::INT)
        .Attr("mask_filter_value", "The value to be filled in the attention mask. Default value is -10000.0f",
              AttributeProto::FLOAT, OPTIONAL_VALUE)
        .Input(0,
               "query",
               "Query with shape (batch_size, sequence_length, hidden_size), or packed QKV with shape (batch_size, kv_sequence_length, num_heads, 3, head_size)",
               "T")
        .Input(1,
               "key",
               "Key with shape (batch_size, kv_sequence_length, hidden_size), or packed KV with shape (batch_size, kv_sequence_length, num_heads, 2, head_size)",
               "T",
               OpSchema::Optional)
        .Input(2,
               "value",
               "Value with shape (batch_size, kv_sequence_length, v_hidden_size)",
               "T",
               OpSchema::Optional)
        .Input(3,
               "bias",
               "Bias tensor with shape (hidden_size + hidden_size + v_hidden_size) from input projection",
               "T",
               OpSchema::Optional)
        .Input(4,
               "key_padding_mask",
               "Key padding mask with shape (batch_size) or (batch_size, kv_sequence_length)",
               "M",
               OpSchema::Optional)
        .Input(5,
               "relative_position_bias",
               "relative position bias: addition to QxK' with shape (batch_size, num_heads, sequence_length, total_sequence_length)"
               " or (1, num_heads, sequence_length, total_sequence_length)",
               "T",
               OpSchema::Optional)
        .Output(0,
                "output",
                "3D output tensor with shape (batch_size, sequence_length, v_hidden_size)",
                "T")
        .TypeConstraint("T", {"tensor(float)", "tensor(float16)"}, "Constrain input and output to float tensors.")
        .TypeConstraint("M", {"tensor(int32)"}, "Constrain mask to integer types")
        .TypeAndShapeInferenceFunction([](ONNX_NAMESPACE::InferenceContext& ctx) {
          MultiHeadAttentionTypeAndShapeInference(ctx);
        }));

constexpr const char* Longformer_Attention_doc = R"DOC(
Longformer Self Attention with a local context and a global context. Tokens attend locally: Each token
attends to its W previous tokens and W succeeding tokens with W being the window length. A selected few tokens
attend globally to all other tokens.

The attention mask is of shape (batch_size, sequence_length), where sequence_length is a multiple of 2W after padding.
Mask value < 0 (like -10000.0) means the token is masked, 0 otherwise.

Global attention flags have value 1 for the tokens attend globally and 0 otherwise.
)DOC";

ONNX_MS_OPERATOR_SET_SCHEMA(
    LongformerAttention, 1,
    OpSchema()
        .SetDomain(kMSDomain)
        .SinceVersion(1)
        .SetDoc(Longformer_Attention_doc)
        .Attr("num_heads", "Number of attention heads", AttributeProto::INT)
        .Attr("window", "One sided attention windows length W, or half of total window length", AttributeProto::INT)
        .Input(0, "input", "3D input tensor with shape (batch_size, sequence_length, hidden_size), hidden_size = num_heads * head_size", "T")
        .Input(1, "weight", "2D input tensor with shape (hidden_size, 3 * hidden_size)", "T")
        .Input(2, "bias", "1D input tensor with shape (3 * hidden_size)", "T")
        .Input(3, "mask", "Attention mask with shape (batch_size, sequence_length)", "T")
        .Input(4, "global_weight", "2D input tensor with shape (hidden_size, 3 * hidden_size)", "T")
        .Input(5, "global_bias", "1D input tensor with shape (3 * hidden_size)", "T")
        .Input(6, "global", "Global attention flags with shape (batch_size, sequence_length)", "G")
        .Output(0, "output", "3D output tensor with shape (batch_size, sequence_length, hidden_size)", "T")
        .TypeConstraint("T", {"tensor(float)", "tensor(float16)"}, "Constrain input and output types to float tensors.")
        .TypeConstraint("G", {"tensor(int32)"}, "Constrain to integer types")
        .TypeAndShapeInferenceFunction(ONNX_NAMESPACE::propagateShapeAndTypeFromFirstInput));

constexpr const char* Decoder_Attention_doc = R"DOC(
This DecoderAttention supports self attention and cross attention, key and value cache, and key_padding_mask. The attention mask is not support at the moment.
Some boolean parameters are passed by runtime input for generic purpose
)DOC";

ONNX_MS_OPERATOR_SET_SCHEMA(
    DecoderAttention, 1,
    OpSchema()
        .SetDoc(Decoder_Attention_doc)
        .Attr("num_heads", "Number of attention heads", AttributeProto::INT)
        .Attr("mask_filter_value", "The value to be filled in the attention mask. Default value is -10000.0f",
              AttributeProto::FLOAT, OPTIONAL_VALUE)
        .Input(0, "query", "3D input tensor with shape (sequence_length, batch_size, hidden_size), hidden_size = num_heads * head_size", "T")
        .Input(1, "key", "3D input tensor with shape (total_sequence_length, batch_size, hidden_size)", "T")
        .Input(2, "q_weight", "2D input tensor with shape (hidden_size, hidden_size)", "T")
        .Input(3, "kv_weight", "2D input tensor with shape (hidden_size, 2 * hidden_size)", "T")
        .Input(4, "bias", "1D input tensor with shape (3 * hidden_size)", "T")
        .Input(5, "key_padding_mask", "2D input tensor with shape (batch_size, total_sequence_length)", "B", OpSchema::Optional)
        .Input(6, "key_cache", "input tensor with shape (batch_size, num_heads, sequence_length or total_sequence_length, head_size)", "T", OpSchema::Optional)    // self & cross
        .Input(7, "value_cache", "input tensor with shape (batch_size, num_heads, sequence_length or total_sequence_length, head_size)", "T", OpSchema::Optional)  // self & cross
        .Input(8, "static_kv", "If static_kv = true, cross-attention; else self-attention", "B")
        .Input(9, "use_past", "If use_past = true, use cache; else no cache", "B")
        .Input(10, "has_layer_state", "If has_layer_state = true, layer_state = {} or [a,b]; else layer_state = None", "B")
        .Input(11, "has_key_padding_mask", "has_key_padding_mask or not", "B")
        .Output(0, "output", "3D output tensor with shape (sequence_length, batch_size, hidden_size)", "T")
        .Output(1, "new_key_cache", "output tensor with shape (batch_size, num_heads, new sequence_length, head_size)", "T", OpSchema::Optional)    // self & cross
        .Output(2, "new_value_cache", "output tensor with shape (batch_size, num_heads, new sequence_length, head_size)", "T", OpSchema::Optional)  // self & cross
        .TypeConstraint("T", {"tensor(float)", "tensor(float16)"}, "Constrain input and output types to float and float16 tensors.")
        .TypeConstraint("B", {"tensor(bool)"}, "Constrain key_padding_mask to bool tensors.")
        .TypeAndShapeInferenceFunction([](ONNX_NAMESPACE::InferenceContext& ctx) {
          DecoderAttentionTypeAndShapeInference(ctx);
        }));

constexpr const char* EmbedLayerNormalization_ver1_doc = R"DOC(
EmbedLayerNormalization is the fusion of embedding layer in BERT model, with optional mask processing.
The embedding layer takes input_ids (word IDs) and segment_ids (sentence IDs) to look up word_embedding, position_embedding,
and segment_emedding; the embeddings are added then applied layer normalization using gamma and beta tensors.
The last input mask is optional. If mask is provided, mask index (that is position of first 0 in mask, or number of words)
will be calculated.)DOC";

ONNX_MS_OPERATOR_SET_SCHEMA(
    EmbedLayerNormalization, 1,
    OpSchema()
        .SetDoc(EmbedLayerNormalization_ver1_doc)
        .Attr("epsilon", "The epsilon value to use to avoid division by zero.", AttributeProto::FLOAT, kDefaultEmbedLayerNormEpsilon)
        .Input(0, "input_ids", "2D words IDs with shape (batch_size, sequence_length)", "T1")
        .Input(1, "segment_ids", "2D segment IDs with shape (batch_size, sequence_length)", "T1", OpSchema::Optional)
        .Input(2, "word_embedding", "2D with shape (,hidden_size)", "T")
        .Input(3, "position_embedding", "2D with shape (, hidden_size)", "T")
        .Input(4, "segment_embedding", "2D with shape (, hidden_size)", "T", OpSchema::Optional)
        .Input(5, "gamma", "1D gamma tensor for layer normalization with shape (hidden_size)", "T")
        .Input(6, "beta", "1D beta tensor for layer normalization  with shape (hidden_size)", "T")
        .Input(7, "mask", "2D attention mask with shape (batch_size, sequence_length)", "T1", OpSchema::Optional)
        .Input(8, "position_ids", "2D position ids with shape (batch_size, sequence_length) or (1, sequence_length)", "T1", OpSchema::Optional)
        .Output(0, "output", "3D output tensor with shape (batch_size, sequence_length, hidden_size)", "T")
        .Output(1, "mask_index", "1D mask_index tensor with shape (batch_size)", "T1")
        .Output(2, "embedding_sum", "sum of word_embedding and position_embedding without layer normalization", "T", OpSchema::Optional)
        .TypeConstraint("T1", {"tensor(int32)"}, "Constrain input and output integer tensors types")
        .TypeConstraint("T", {"tensor(float)", "tensor(float16)"}, "Constrain input and output float tensors types.")
        .TypeAndShapeInferenceFunction(EmbedLayerNormalizationShapeInference));

constexpr const char* FastGelu_ver1_doc = R"DOC(
GELU (Gaussian Error Linear Unit) approximation: Y=0.5*X*(1+tanh(0.797885*X+0.035677*X*X*X)) with an optional input of bias that will be added to X before GELU.)DOC";

ONNX_MS_OPERATOR_SET_SCHEMA(
    FastGelu, 1,
    OpSchema()
        .SetDoc(FastGelu_ver1_doc)
        .Input(0, "X", "input tensor", "T")
        .Input(1, "bias", "bias tensor", "T", OpSchema::Optional)
        .Output(0, "Y", "output tensor", "T")
        .TypeConstraint("T", {"tensor(float)", "tensor(float16)", "tensor(bfloat16)"}, "Constrain input and output types to float or half tensors.")
        .TypeAndShapeInferenceFunction(ONNX_NAMESPACE::propagateShapeAndTypeFromFirstInput)
        .SetContextDependentFunctionBodyBuilder([](const FunctionBodyBuildContext& ctx, const OpSchema& schema, FunctionProto& functionProto) {
          // fastgelu(x) =
          auto* tp = ctx.getInputType(0);
          if ((tp == nullptr) || (!tp->has_tensor_type()))
            return false;
          auto elem_type = (TensorProto_DataType)(tp->tensor_type().elem_type());

          // Optional input 1 indicates a bias to be added to input 0.
          auto hasBias = ctx.hasInput(1);

          FunctionBuilder builder(functionProto);
          builder
              .AddOpset("", 13)
              .Const("a", ToTensor(0.5, elem_type))
              .Const("b", ToTensor(0.797885, elem_type))
              .Const("c", ToTensor(0.035677, elem_type))
              .Const("one", ToTensor(1.0, elem_type))
              .Add(hasBias ? "X_bias = Add (X, bias)" : "X_bias = Identity (X)")
              .Add(R"(
                T1 = Mul (X_bias, X_bias)
                T2 = Mul (c, T1)
                T3 = Add (b, T2)
                T4 = Mul (X_bias, T3)
                T5 = Tanh (T4)
                T6 = Add (one, T5)
                T7 = Mul (X_bias, T6)
                Y = Mul (a, T7)
            )");

          schema.BuildFunction(functionProto);
          return true;
        }));

ONNX_MS_OPERATOR_SET_SCHEMA(
    RelativePositionBias, 1,
    OpSchema()
        .SetDoc("Compute binned relative position bias for T5 model. ref: https://arxiv.org/abs/1803.02155v2")
        .Attr("max_distance", "Max distance", AttributeProto::INT)
        .Attr("is_bidirectional", "Default value is 0.", AttributeProto::INT, static_cast<int64_t>(0))
        .Input(0, "bias_table", "2D input tensor with shape (num_buckets, num_heads), COL-major(See UT for example)", "T")
        .Input(1, "query_length", "The length of query. Self Attention requires query_length = key_length", "U")
        .Input(2, "key_length", "The length of key.", "U")
        .Output(0, "output", "4D output tensor with shape (1, num_heads, sequence_length, sequence_length)", "T")
        .TypeConstraint("T", {"tensor(float)", "tensor(float16)"}, "Constrain input and output types to float or half tensors.")
        .TypeConstraint("U", {"tensor(int64)"}, "Constrain sequence_length to int tensors.")
        .TypeAndShapeInferenceFunction([](ONNX_NAMESPACE::InferenceContext& ctx) {
          propagateElemTypeFromInputToOutput(ctx, 0, 0);
          auto& bias_table_shape = getInputShape(ctx, 0);
          TensorShapeProto output_shape;
          output_shape.add_dim()->set_dim_value(1);
          *output_shape.add_dim() = bias_table_shape.dim(1);
          output_shape.add_dim();
          output_shape.add_dim();
          updateOutputShape(ctx, 0, output_shape);
        }));

ONNX_MS_OPERATOR_SET_SCHEMA(
    SkipLayerNormalization, 1,
    OpSchema()
        .SetDoc("Skip and Layer Normalization Fusion")
        .Attr("epsilon", "The epsilon value to use to avoid division by zero.", AttributeProto::FLOAT, kDefaultSkipLayerNormEpsilon)
        .Input(0, "input", "3D input tensor with shape (batch_size, sequence_length, hidden_size)", "T")
        .Input(1, "skip", "3D skip tensor with shape (batch_size, sequence_length, hidden_size)", "T")
        .Input(2, "gamma", "1D input tensor with shape (hidden_size)", "T")
        .Input(3, "beta", "1D skip tensor with shape (hidden_size", "T", OpSchema::Optional)
        .Input(4, "bias", "1D bias tensor with shape (hidden_size", "T", OpSchema::Optional)
        .Output(0, "output", "3D output tensor with shape (batch_size, sequence_length, hidden_size)", "T")
        .Output(1, "mean", "Saved mean used during training to speed up gradient computation", "U", OpSchema::Optional)
        .Output(2, "inv_std_var", "Saved inverse standard variance used during training to speed up gradient computation.", "U", OpSchema::Optional)
        .Output(3, "input_skip_bias_sum", "Sum of the input and skip inputs (and bias if it exists) with shape (batch_size, sequence_length, hidden_size).", "T", OpSchema::Optional)
        .TypeConstraint("T", {"tensor(float)", "tensor(float16)"}, "Constrain input and output types to float or half tensors.")
        .TypeConstraint("U", {"tensor(float)"}, "Constrain mean and inv_std_var to float tensors.")
        .TypeAndShapeInferenceFunction(ONNX_NAMESPACE::propagateShapeAndTypeFromFirstInput));

ONNX_MS_OPERATOR_SET_SCHEMA(
    SkipSimplifiedLayerNormalization, 1,
    OpSchema()
        .SetDoc("Skip and Root Mean Square Layer Normalization")
        .Attr("epsilon", "The epsilon value to use to avoid division by zero.", AttributeProto::FLOAT, kDefaultSkipLayerNormEpsilon)
        .Input(0, "input", "3D input tensor with shape (batch_size, sequence_length, hidden_size)", "T")
        .Input(1, "skip", "3D skip tensor with shape (batch_size, sequence_length, hidden_size)", "T")
        .Input(2, "gamma", "1D input tensor with shape (hidden_size)", "T")
        .Input(3, "bias", "1D bias tensor with shape (hidden_size", "T", OpSchema::Optional)
        .Output(0, "output", "3D output tensor with shape (batch_size, sequence_length, hidden_size)", "T")
        .Output(1, "mean", "Saved mean used during training to speed up gradient computation", "U", OpSchema::Optional)
        .Output(2, "inv_std_var", "Saved inverse standard variance used during training to speed up gradient computation.", "U", OpSchema::Optional)
        .Output(3, "input_skip_bias_sum", "Sum of the input and skip inputs (and bias if it exists) with shape (batch_size, sequence_length, hidden_size).", "T", OpSchema::Optional)
        .TypeConstraint("T", {"tensor(float)", "tensor(float16)"}, "Constrain input and output types to float or half tensors.")
        .TypeConstraint("U", {"tensor(float)"}, "Constrain mean and inv_std_var to float tensors.")
        .TypeAndShapeInferenceFunction(ONNX_NAMESPACE::propagateShapeAndTypeFromFirstInput));

constexpr const char* NGramRepeatBlock_ver1_doc = R"DOC(
Enforce no repetition of n-grams. Scores are set to `-inf` for tokens that form a repeated n-gram if added to the back of the input_ids.
)DOC";

ONNX_MS_OPERATOR_SET_SCHEMA(
    NGramRepeatBlock, 1,
    OpSchema().SetDoc(NGramRepeatBlock_ver1_doc).Attr("ngram_size", "The NGram size.", AttributeProto::INT).Input(0, "input_ids", "2D input tensor with shape (batch_size, sequence_length)", "Tid").Input(1, "scores", "2D input tensor with shape (batch_size, vocab_size)", "T").Output(0, "scores_out", "2D output tensor with shape (batch_size, vocab_size)", "T").TypeConstraint("Tid", {"tensor(int64)"}, "Constrain indices to integer types").TypeConstraint("T", {"tensor(float)"}, "Constrain scores input and output types to float tensors.").TypeAndShapeInferenceFunction([](ONNX_NAMESPACE::InferenceContext& ctx) {
      propagateElemTypeFromInputToOutput(ctx, 1, 0);
      if (!hasInputShape(ctx, 1)) {
        return;
      }
      propagateShapeFromInputToOutput(ctx, 1, 0);
    }));

constexpr const char* BifurcationDetector_ver1_doc = R"DOC(
Component for aggressive decoding. Find the bifurcation index of predicted tokens, between source tokens,
starting from previous suffix match index, and predicted tokens.
Concat predicted tokens, starting from bifurcation index, to the back
of current tokens. This forms the output tokens.
Detect suffix match index in source tokens, between source tokens and output tokens.
Detection is based on finding the appearances of last n-gram in output tokens
in source tokens.
A match is considered found if source tokens contain a single matching n-gram.
Return the index of the start of the n-gram in source tokens.
No matching if found if src tokens contain multiple or zero matching n-grams. Return -1.
)DOC";

ONNX_MS_OPERATOR_SET_SCHEMA(
    BifurcationDetector, 1,
    OpSchema()
        .SetDoc(BifurcationDetector_ver1_doc)
        .Attr("min_ngram_size", "The minimum NGram size for suffix matching.", AttributeProto::INT, static_cast<int64_t>(1))
        .Attr("max_ngram_size", "The maximum NGram size for suffix matching.", AttributeProto::INT, static_cast<int64_t>(3))
        .Input(0, "src_tokens", "Encoder input ids.", "T")
        .Input(1, "cur_tokens", "Decoder input ids.", "T")
        .Input(2, "prev_suffix_match_idx", "Previous suffix match index", "T")
        .Input(3, "pred_tokens", "Predicted token ids from aggressive decoding", "T", OpSchema::Optional)
        .Output(0, "tokens", "Decoder input ids after merging predicted tokens", "T")
        .Output(1, "suffix_match_idx", "new suffix match index", "T")
        .TypeConstraint("T", {"tensor(int64)"}, "Constrain to integer types.")
        .TypeAndShapeInferenceFunction([](ONNX_NAMESPACE::InferenceContext& ctx) {
          propagateElemTypeFromInputToOutput(ctx, 1, 0);
          propagateElemTypeFromInputToOutput(ctx, 2, 1);
          if (hasInputShape(ctx, 2)) {
            propagateShapeFromInputToOutput(ctx, 2, 1);
          }
          // output tokens lengths is dynamic as it depends on the bifurcation index of predicted tokens and source tokens,
          // and current tokens length.
          // tokens_length = cur_tokens_length + bifurcation_index + 1.
        }));

constexpr const char* GemmFastGelu_ver1_doc = R"DOC(
It's a fusion of MatMul and FastGelu.)DOC";

ONNX_MS_OPERATOR_SET_SCHEMA(
    GemmFastGelu, 1,
    OpSchema()
        .SetDoc(GemmFastGelu_ver1_doc)
        .Input(0, "X", "input tensor", "T")
        .Input(1, "W", "input tensor", "T")
        .Input(2, "bias", "bias tensor", "T", OpSchema::Optional)
        .Output(0, "Y", "output tensor", "T")
        .TypeConstraint("T", {"tensor(float)", "tensor(float16)", "tensor(bfloat16)"},
                        "Constrain input and output types to float or half tensors.")
        .TypeAndShapeInferenceFunction([](ONNX_NAMESPACE::InferenceContext& ctx) {
          ONNX_NAMESPACE::propagateElemTypeFromInputToOutput(ctx, 0, 0);
          ONNX_NAMESPACE::matmulShapeInference(ctx, 0, 1);
        }));

constexpr const char* RemovePadding_ver1_doc = R"DOC(
Compress transformer input by removing paddings. It assumes padding is on the right side of sequence.

The input has padding with shape (batch_size, sequence_length, hidden_size). This will generate two outputs:
output has shape (total_tokens, hidden_size); token_offset with shape (batch_size, sequence_length).

token_offset has offsets of all non-padding tokens first, then offset of all padding tokens. It is
a list of batch_size * sequence_length elements, which is reshaped to 2D for convenience of shape inference.
)DOC";

ONNX_MS_OPERATOR_SET_SCHEMA(
    RemovePadding, 1,
    OpSchema()
        .SetDoc(RemovePadding_ver1_doc)
        .Input(0,
               "input",
               "Input tensor with shape (batch_size, sequence_length, hidden_size)",
               "T")
        .Input(1,
               "sequence_token_count",
               "Number of non-padding tokens in each sequence with shape (batch_size).",
               "M")
        .Output(0,
                "output",
                "output tensor with shape (total_tokens, hidden_size)",
                "T")
        .Output(1,
                "token_offset",
                "Offset of non-padding tokens, and those of padding tokens. Its shape is (batch_size, sequence_length)",
                "M")
        .Output(2,
                "cumulated_seq_len",
                "Cumulated sequence lengths. Its shape is (batch_size + 1)",
                "M")
        .Output(3,
                "max_seq_len",
                "Max sequence length without padding. Its shape is (1)",
                "M")
        .TypeConstraint("T",
                        {"tensor(float)", "tensor(float16)"},
                        "Constrain input and output types to float tensors.")
        .TypeConstraint("M",
                        {"tensor(int32)"},
                        "Constrain sequence_token_count and token_offset to integer types")
        .TypeAndShapeInferenceFunction([](ONNX_NAMESPACE::InferenceContext& ctx) {
          RemovePaddingTypeAndShapeInference(ctx);
        }));

constexpr const char* RestorePadding_ver1_doc = R"DOC(
Restore paddings and fill padding with zeros.

The input has padding with shape (total_tokens, hidden_size) and token_offset with shape (batch_size, sequence_length).
The output has shape (batch_size, sequence_length, hidden_size).
)DOC";

ONNX_MS_OPERATOR_SET_SCHEMA(
    RestorePadding, 1,
    OpSchema()
        .SetDoc(RestorePadding_ver1_doc)
        .Input(0,
               "input",
               "Input tensor with shape (total_tokens, hidden_size)",
               "T")
        .Input(1,
               "token_offset",
               "Offset of non-padding tokens and paddings. Its shape is (batch_size, sequence_length)",
               "M")
        .Output(0,
                "output",
                "output tensor with shape (batch_size, sequence_length, hidden_size)",
                "T")
        .TypeConstraint("T",
                        {"tensor(float)", "tensor(float16)"},
                        "Constrain input and output types to float tensors.")
        .TypeConstraint("M",
                        {"tensor(int32)"},
                        "Constrain token_offset to integer types")
        .TypeAndShapeInferenceFunction([](ONNX_NAMESPACE::InferenceContext& ctx) {
          RestorePaddingTypeAndShapeInference(ctx);
        }));

constexpr const char* GatedRelativePositionBias_ver1_doc = R"DOC(
  query_layer = (query_layer + query_bias).reshape(batch_size, seq_len, num_heads, head_size).transpose(1, 2)
  gate_u, gate_r = torch.sigmoid(
      self.gate_ur_linear(query_layer).view(batch_size, num_head, seq_len, 2, D/2).sum(-1, keepdim=False)
  ).chunk(2, dim=-1)
  gate_u_1 = gate_u * (gate_r * self.eco_a - 1.0) + 2.0
  rel_pos_bias = gate_u_1 * rel_pos
)DOC";

ONNX_MS_OPERATOR_SET_SCHEMA(
    GatedRelativePositionBias, 1,
    OpSchema()
        .SetDoc(GatedRelativePositionBias_ver1_doc)
        .Attr("num_heads", "Number of attention heads", AttributeProto::INT)
        .Input(0, "query_layer", "tensor with shape (batch_size, seq_len, num_heads x head_size)", "T")
        .Input(1, "query_bias", "1-d tensor with shape (num_heads x head_size)", "T")
        .Input(2, "rel_pos", "tensor with shape (1, num_head, seq_len, seq_len)", "T")
        .Input(3, "weight", "gemm weight for the gated_ur_linear, shape (head_size, D), D is divisible by 2", "T")
        .Input(4, "bias", "bias for the gated_ur_linear, shape (D)", "T")
        .Input(5, "eco_a", "tensor of shape (1, num_heads, 1, 1)", "T")
        .Output(0, "output", "output tensor with shape (batch_size, num_heads, seq_len, seq_len)", "T")
        .TypeConstraint("T", {"tensor(float)", "tensor(float16)"}, "Constrain input and output types to float tensors.")
        .TypeAndShapeInferenceFunction([](ONNX_NAMESPACE::InferenceContext& ctx) {
          propagateElemTypeFromInputToOutput(ctx, 0, 0);
          int64_t num_heads = getAttribute(ctx, "num_heads", -1L);
          if (hasInputShape(ctx, 0)) {
            auto& query_layer_shape = getInputShape(ctx, 0);
            TensorShapeProto output_shape;
            *output_shape.add_dim() = query_layer_shape.dim(0);
            output_shape.add_dim()->set_dim_value(num_heads);
            *output_shape.add_dim() = query_layer_shape.dim(1);
            *output_shape.add_dim() = query_layer_shape.dim(1);
            updateOutputShape(ctx, 0, output_shape);
          }
        }));

}  // namespace contrib
}  // namespace onnxruntime<|MERGE_RESOLUTION|>--- conflicted
+++ resolved
@@ -309,17 +309,6 @@
           AttentionTypeAndShapeInference(ctx, past_input_index);
         }));
 
-<<<<<<< HEAD
-ONNX_MS_OPERATOR_SET_SCHEMA(
-    DecoderMaskedMultiheadAttention, 1,
-    OpSchema()
-        .SetDoc(Attention_ver1_doc)
-        .Attr("num_heads", "Number of attention heads", AttributeProto::INT)
-        .Attr("qkv_hidden_sizes",
-              "Hidden dimension of Q, K, V: hidden_size, hidden_size and v_hidden_size",
-              AttributeProto::INTS,
-              OPTIONAL_VALUE)
-=======
 constexpr const char* DecoderMaskedMultiheadAttention_ver1_doc = R"DOC(
 Uni-directional attention that supports input sequence length of 1.
 
@@ -342,7 +331,6 @@
     OpSchema()
         .SetDoc(DecoderMaskedMultiheadAttention_ver1_doc)
         .Attr("num_heads", "Number of attention heads", AttributeProto::INT)
->>>>>>> d8d96f07
         .Attr("past_present_share_buffer",
               "Corresponding past and present are same tensor, its size is "
               "(2, batch_size, num_heads, max_sequence_length, head_size)",
@@ -374,12 +362,7 @@
                "past state for key and value with shape (2, batch_size, num_heads, past_sequence_length, head_size)"
                "When past_present_share_buffer is set, "
                "its shape is (2, batch_size, num_heads, max_sequence_length, head_size)",
-<<<<<<< HEAD
-               "T")
-=======
-               "T",
-               OpSchema::Optional)
->>>>>>> d8d96f07
+               "T")
         .Input(5,
                "relative_position_bias",
                "additional add to QxK' with shape (batch_size, num_heads, sequence_length, total_sequence_length)",
@@ -388,7 +371,6 @@
         .Input(6,
                "past_sequence_length",
                "When past_present_share_buffer is used, it is required to specify past_sequence_length (could be 0).",
-<<<<<<< HEAD
                "M")
         .Input(7,
                "beam_width",
@@ -399,8 +381,6 @@
         .Input(8,
                "cache_indirection",
                "TODO",
-=======
->>>>>>> d8d96f07
                "M",
                OpSchema::Optional)
         .Output(0,
@@ -413,12 +393,7 @@
                 "If past_present_share_buffer is set, "
                 "its shape is (2, batch_size, num_heads, max_sequence_length, head_size), "
                 "while effective_seq_length = (past_sequence_length + kv_sequence_length).",
-<<<<<<< HEAD
                 "T")
-=======
-                "T",
-                OpSchema::Optional)
->>>>>>> d8d96f07
         .TypeConstraint("T",
                         {"tensor(float)", "tensor(float16)"},
                         "Constrain input and output types to float tensors.")
