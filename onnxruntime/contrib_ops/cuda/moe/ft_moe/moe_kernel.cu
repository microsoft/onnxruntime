/*
 * Copyright (c) 2020-2023, NVIDIA CORPORATION.  All rights reserved.
 *
 * Licensed under the Apache License, Version 2.0 (the "License");
 * you may not use this file except in compliance with the License.
 * You may obtain a copy of the License at
 *
 *     http://www.apache.org/licenses/LICENSE-2.0
 *
 * Unless required by applicable law or agreed to in writing, software
 * distributed under the License is distributed on an "AS IS" BASIS,
 * WITHOUT WARRANTIES OR CONDITIONS OF ANY KIND, either express or implied.
 * See the License for the specific language governing permissions and
 * limitations under the License.
 */
// Copyright (c) Microsoft Corporation. All rights reserved.
// Licensed under the MIT License.

#include <algorithm>
#include <cfloat>
#include <cuda.h>  // for CUDA_VERSION
#include <cuda_fp16.h>
#include <math.h>
#include <sstream>

// Ignore CUTLASS warnings about type punning
#ifdef __GNUC__
#pragma GCC diagnostic push
#pragma GCC diagnostic ignored "-Wstrict-aliasing"
#endif

#include "cutlass/array.h"
#include "cutlass/numeric_conversion.h"

#ifdef __GNUC__
#pragma GCC diagnostic pop
#endif

#include "moe_kernel.h"

#include <cub/cub.cuh>
#include <cub/device/device_radix_sort.cuh>
#include <cub/util_type.cuh>

namespace ort_fastertransformer {
static constexpr int WARP_SIZE = 32;
// ====================== Softmax things ===============================
// We have our own implementation of softmax here so we can support transposing the output
// in the softmax kernel when we extend this module to support expert-choice routing.
template <typename T, int TPB>
__launch_bounds__(TPB) __global__
    void moe_softmax(const T* input, const bool* finished, T* output, const int num_cols) {
  using BlockReduce = cub::BlockReduce<float, TPB>;
  __shared__ typename BlockReduce::TempStorage tmpStorage;

  __shared__ float normalizing_factor;
  __shared__ float float_max;

  const int thread_row_offset = blockIdx.x * num_cols;

  float threadData(-FLT_MAX);

  // Don't touch finished rows.
  if ((finished != nullptr) && finished[blockIdx.x]) {
    return;
  }

  for (int ii = threadIdx.x; ii < num_cols; ii += TPB) {
    const int idx = thread_row_offset + ii;
    threadData = max(static_cast<float>(input[idx]), threadData);
  }

<<<<<<< HEAD
#if CUDA_VERSION >= 12090
=======
#if defined(CUDA_VERSION) && CUDA_VERSION >= 12090
>>>>>>> 7c18d896
  const float maxElem = BlockReduce(tmpStorage).Reduce(threadData, ::cuda::maximum());
#else
  const float maxElem = BlockReduce(tmpStorage).Reduce(threadData, cub::Max());
#endif

  if (threadIdx.x == 0) {
    float_max = maxElem;
  }
  __syncthreads();

  threadData = 0;

  for (int ii = threadIdx.x; ii < num_cols; ii += TPB) {
    const int idx = thread_row_offset + ii;
    threadData += exp((static_cast<float>(input[idx]) - float_max));
  }

#if defined(CUDA_VERSION) && CUDA_VERSION >= 12090
  const auto Z = BlockReduce(tmpStorage).Reduce(threadData, ::cuda::std::plus());
#else
  // Deprecated on CUDA 12.9
  const auto Z = BlockReduce(tmpStorage).Reduce(threadData, cub::Sum());
#endif

  if (threadIdx.x == 0) {
    normalizing_factor = 1.f / Z;
  }
  __syncthreads();

  for (int ii = threadIdx.x; ii < num_cols; ii += TPB) {
    const int idx = thread_row_offset + ii;
    const float val = exp((static_cast<float>(input[idx]) - float_max)) * normalizing_factor;
    output[idx] = T(val);
  }
}

#if defined(__CUDA_ARCH__) && __CUDA_ARCH__ < 530
template <typename T, int TPB>
__launch_bounds__(TPB) __global__ void moe_top_k(const T*, const bool*, T*, int*, int*, int, int, bool) {
  // Does not support pre-Kepler architectures
  ;
}
#else
template <typename T, int TPB>
__launch_bounds__(TPB) __global__
    void moe_top_k(const T* inputs_after_softmax, const bool* finished, T* output, int* indices, int* source_rows,
                   int num_experts, int k, bool normalize_routing_weights) {
  using cub_kvp = cub::KeyValuePair<int, T>;
  using BlockReduce = cub::BlockReduce<cub_kvp, TPB>;
  __shared__ typename BlockReduce::TempStorage tmpStorage;

  cub_kvp thread_kvp;
  cub::ArgMax arg_max;

  int num_rows = gridDim.x;
  const int block_row = blockIdx.x;

  const bool should_process_row = finished ? !finished[block_row] : true;
  const int thread_row_offset = blockIdx.x * num_experts;
  float output_row_sum = 0.f;
  for (int k_idx = 0; k_idx < k; ++k_idx) {
    thread_kvp.key = 0;
    thread_kvp.value = T(-1.f);

    cub_kvp inp_kvp;
    for (int expert = threadIdx.x; expert < num_experts; expert += TPB) {
      const int idx = thread_row_offset + expert;
      inp_kvp.key = expert;
      inp_kvp.value = inputs_after_softmax[idx];

      for (int prior_k = 0; prior_k < k_idx; ++prior_k) {
        const int prior_winning_expert = indices[k * block_row + prior_k];

        if (prior_winning_expert == expert) {
          inp_kvp = thread_kvp;
        }
      }

      thread_kvp = arg_max(inp_kvp, thread_kvp);
    }

    const cub_kvp result_kvp = BlockReduce(tmpStorage).Reduce(thread_kvp, arg_max);
    if (threadIdx.x == 0) {
      const int idx = k * block_row + k_idx;
      output[idx] = result_kvp.value;
      indices[idx] = should_process_row ? result_kvp.key : num_experts;
      source_rows[idx] = k_idx * num_rows + block_row;

      if (normalize_routing_weights && k_idx == k - 1) {
#pragma unroll
        for (int ki = 0; ki < k; ++ki) {
          output[idx - ki] = T(static_cast<float>(output[idx - ki]) / output_row_sum);
        }
      }
    }
    __syncthreads();
  }
}
#endif

#if defined(__CUDA_ARCH__) && __CUDA_ARCH__ < 530
template <typename T, int TPB, int NUM_EXPERTS>
__launch_bounds__(TPB) __global__ void sparse_mixer_top2(const T*, T*, int*, int*, const float) {
  // Does not support pre-Kepler architectures
  ;
}
#else

template <typename T, int TPB, int NUM_EXPERTS>
__launch_bounds__(TPB) __global__
    void sparse_mixer_top2(const T* inputs, T* output, int* indices, int* source_rows, const float jitter_eps) {
  static constexpr int K = 2;

  using cub_kvp = cub::KeyValuePair<int, T>;
  using KVBlockReduce = cub::BlockReduce<cub_kvp, TPB>;

  __shared__ float result_kvp_value[K];
  __shared__ typename KVBlockReduce::TempStorage kvTmpStorage;

  cub_kvp thread_kvp;
  cub::ArgMax arg_max;

  int num_rows = gridDim.x;
  const int block_row = blockIdx.x;

  const int thread_row_offset = blockIdx.x * NUM_EXPERTS;

  float factor[K];
  bool logits_mask[K];

#pragma unroll
  for (int k_idx = 0; k_idx < K; ++k_idx) {
    thread_kvp.key = 0;
    thread_kvp.value = T(-1.f);

    cub_kvp inp_kvp;
#pragma unroll
    for (int expert = threadIdx.x; expert < NUM_EXPERTS; expert += TPB) {
      const int idx = thread_row_offset + expert;
      inp_kvp.key = expert;
      inp_kvp.value = inputs[idx];

      for (int prior_k = 0; prior_k < k_idx; ++prior_k) {
        const int prior_winning_expert = indices[K * block_row + prior_k];

        if (prior_winning_expert == expert) {
          inp_kvp = thread_kvp;
        }
      }

      thread_kvp = arg_max(inp_kvp, thread_kvp);
    }

    const cub_kvp result_kvp = KVBlockReduce(kvTmpStorage).Reduce(thread_kvp, arg_max);
    if (threadIdx.x == 0) {
      const int idx = K * block_row + k_idx;
      result_kvp_value[k_idx] = (float)result_kvp.value;
      indices[idx] = result_kvp.key;
      source_rows[idx] = k_idx * num_rows + block_row;
    }
    __syncthreads();

#pragma unroll
    for (int expert = threadIdx.x; expert < NUM_EXPERTS; expert += TPB) {
      const int idx = thread_row_offset + expert;
      factor[k_idx] = max(abs((float)inputs[idx]), result_kvp_value[k_idx]);
      logits_mask[k_idx] = (result_kvp_value[k_idx] - (float)inputs[idx]) > (2 * jitter_eps * factor[k_idx]);
      if (k_idx == 1 && expert == indices[K * block_row]) {
        logits_mask[1] = true;
      }
    }
  }

#pragma unroll
  for (int k_idx = 0; k_idx < K; ++k_idx) {
    float row_sum(0);

#pragma unroll
    for (int ii = threadIdx.x; ii < NUM_EXPERTS; ii += TPB) {
      const int idx = thread_row_offset + ii;
      row_sum += logits_mask[k_idx] ? 0 : exp((static_cast<float>(inputs[idx]) - result_kvp_value[k_idx]));
    }

#pragma unroll
    for (int mask = NUM_EXPERTS / 2; mask > 0; mask /= 2) {
      row_sum += __shfl_xor_sync(0xFFFFFFFF, row_sum, mask, NUM_EXPERTS);
    }

    const float normalizing_factor = 1.f / row_sum;

    const int idx = K * block_row + k_idx;
    if (threadIdx.x == indices[idx]) {
      const int input_idx = thread_row_offset + threadIdx.x;
      output[idx] = logits_mask[k_idx] ? 0
                                       : exp((static_cast<float>(inputs[input_idx]) - result_kvp_value[k_idx])) *
                                             normalizing_factor;
    }
  }
}
#endif

// ====================== TopK softmax things ===============================

/*
  A Top-K gating softmax written to exploit when the number of experts in the MoE layers
  are a small power of 2. This allows us to cleanly share the rows among the threads in
  a single warp and eliminate communication between warps (so no need to use shared mem).

  It fuses the softmax, max and argmax into a single kernel.

  Limitations:
  1) This implementation is intended for when the number of experts is a small power of 2.
  2) This implementation assumes k is small, but will work for any k.
*/

template <typename T, int VPT, int NUM_EXPERTS, int WARPS_PER_CTA, int BYTES_PER_LDG>
__launch_bounds__(WARPS_PER_CTA* WARP_SIZE) __global__
    void topk_gating_softmax(const T* input, const bool* finished, T* output, int num_rows, int* indices,
                             int* source_rows, int k, bool normalize_routing_weights) {
  // We begin by enforcing compile time assertions and setting up compile time constants.
  static_assert(VPT == (VPT & -VPT), "VPT must be power of 2");
  static_assert(NUM_EXPERTS == (NUM_EXPERTS & -NUM_EXPERTS), "NUM_EXPERTS must be power of 2");
  static_assert(BYTES_PER_LDG == (BYTES_PER_LDG & -BYTES_PER_LDG), "BYTES_PER_LDG must be power of 2");
  static_assert(BYTES_PER_LDG <= 16, "BYTES_PER_LDG must be leq 16");

  // Number of bytes each thread pulls in per load
  static constexpr int ELTS_PER_LDG = BYTES_PER_LDG / sizeof(T);
  static constexpr int ELTS_PER_ROW = NUM_EXPERTS;
  static constexpr int THREADS_PER_ROW = ELTS_PER_ROW / VPT;
  static constexpr int LDG_PER_THREAD = VPT / ELTS_PER_LDG;

  // Restrictions based on previous section.
  static_assert(VPT % ELTS_PER_LDG == 0, "The elements per thread must be a multiple of the elements per ldg");
  static_assert(WARP_SIZE % THREADS_PER_ROW == 0, "The threads per row must cleanly divide the threads per warp");
  static_assert(THREADS_PER_ROW == (THREADS_PER_ROW & -THREADS_PER_ROW), "THREADS_PER_ROW must be power of 2");
  static_assert(THREADS_PER_ROW <= WARP_SIZE, "THREADS_PER_ROW can be at most warp size");

  // We have NUM_EXPERTS elements per row. We specialize for small #experts
  static constexpr int ELTS_PER_WARP = WARP_SIZE * VPT;
  static constexpr int ROWS_PER_WARP = ELTS_PER_WARP / ELTS_PER_ROW;
  static constexpr int ROWS_PER_CTA = WARPS_PER_CTA * ROWS_PER_WARP;

  // Restrictions for previous section.
  static_assert(ELTS_PER_WARP % ELTS_PER_ROW == 0, "The elts per row must cleanly divide the total elt per warp");

  // ===================== From this point, we finally start computing run-time variables. ========================

  // Compute CTA and warp rows. We pack multiple rows into a single warp, and a block contains WARPS_PER_CTA warps.
  // This, each block processes a chunk of rows. We start by computing the start row for each block.
  const int cta_base_row = blockIdx.x * ROWS_PER_CTA;

  // Now, using the base row per thread block, we compute the base row per warp.
  const int warp_base_row = cta_base_row + threadIdx.y * ROWS_PER_WARP;

  // The threads in a warp are split into sub-groups that will work on a row.
  // We compute row offset for each thread sub-group
  const int thread_row_in_warp = threadIdx.x / THREADS_PER_ROW;
  const int thread_row = warp_base_row + thread_row_in_warp;

  // Threads with indices out of bounds should early exit here.
  if (thread_row >= num_rows)
    return;
  const bool should_process_row = finished ? !finished[thread_row] : true;

  // We finally start setting up the read pointers for each thread. First, each thread jumps to the start of the
  // row it will read.
  const T* thread_row_ptr = input + thread_row * ELTS_PER_ROW;

  // Now, we compute the group each thread belong to in order to determine the first column to start loads.
  const int thread_group_idx = threadIdx.x % THREADS_PER_ROW;
  const int first_elt_read_by_thread = thread_group_idx * ELTS_PER_LDG;
  const T* thread_read_ptr = thread_row_ptr + first_elt_read_by_thread;

  // Determine the pointer type to use to read in the data depending on the BYTES_PER_LDG template param. In theory,
  // this can support all powers of 2 up to 16.
  using AccessType = cutlass::AlignedArray<T, ELTS_PER_LDG>;

  // Finally, we pull in the data from global mem
  cutlass::Array<T, VPT> row_chunk_input;
  AccessType* row_chunk_vec_ptr = reinterpret_cast<AccessType*>(&row_chunk_input);
  const AccessType* vec_thread_read_ptr = reinterpret_cast<const AccessType*>(thread_read_ptr);
#pragma unroll
  for (int ii = 0; ii < LDG_PER_THREAD; ++ii) {
    row_chunk_vec_ptr[ii] = vec_thread_read_ptr[ii * THREADS_PER_ROW];
  }

  using ComputeType = float;
  using Converter = cutlass::NumericArrayConverter<ComputeType, T, VPT>;
  Converter compute_type_converter;
  cutlass::Array<ComputeType, VPT> row_chunk = compute_type_converter(row_chunk_input);

  // First, we perform a max reduce within the thread. We can do the max in fp16 safely (I think) and just
  // convert to float afterwards for the exp + sum reduction.
  ComputeType thread_max = row_chunk[0];
#pragma unroll
  for (int ii = 1; ii < VPT; ++ii) {
    thread_max = max(thread_max, row_chunk[ii]);
  }

// Now, we find the max within the thread group and distribute among the threads. We use a butterfly reduce.
#pragma unroll
  for (int mask = THREADS_PER_ROW / 2; mask > 0; mask /= 2) {
    thread_max = max(thread_max, __shfl_xor_sync(0xFFFFFFFF, thread_max, mask, THREADS_PER_ROW));
  }

  // From this point, thread max in all the threads have the max within the row.
  // Now, we subtract the max from each element in the thread and take the exp. We also compute the thread local sum.
  float row_sum = 0;
#pragma unroll
  for (int ii = 0; ii < VPT; ++ii) {
    row_chunk[ii] = expf(row_chunk[ii] - thread_max);
    row_sum += row_chunk[ii];
  }

// Now, we perform the sum reduce within each thread group. Similar to the max reduce, we use a bufferfly pattern.
#pragma unroll
  for (int mask = THREADS_PER_ROW / 2; mask > 0; mask /= 2) {
    row_sum += __shfl_xor_sync(0xFFFFFFFF, row_sum, mask, THREADS_PER_ROW);
  }

  // From this point, all threads have the max and the sum for their rows in the thread_max and thread_sum variables
  // respectively. Finally, we can scale the rows for the softmax. Technically, for top-k gating we don't need to
  // compute the entire softmax row. We can likely look at the maxes and only compute for the top-k values in the row.
  // However, this kernel will likely not be a bottle neck and it seems better to closer match torch and find the
  // argmax after computing the softmax.
  const float reciprocal_row_sum = 1.f / row_sum;

#pragma unroll
  for (int ii = 0; ii < VPT; ++ii) {
    row_chunk[ii] = row_chunk[ii] * reciprocal_row_sum;
  }

  // Now, softmax_res contains the softmax of the row chunk. Now, I want to find the topk elements in each row, along
  // with the max index.​
  int start_col = first_elt_read_by_thread;
  static constexpr int COLS_PER_GROUP_LDG = ELTS_PER_LDG * THREADS_PER_ROW;

  float output_row_sum = 0.f;
  for (int k_idx = 0; k_idx < k; ++k_idx) {
    // First, each thread does the local argmax
    float max_val = row_chunk[0];
    int expert = start_col;
#pragma unroll
    for (int ldg = 0, col = start_col; ldg < LDG_PER_THREAD; ++ldg, col += COLS_PER_GROUP_LDG) {
#pragma unroll
      for (int ii = 0; ii < ELTS_PER_LDG; ++ii) {
        float val = row_chunk[ldg * ELTS_PER_LDG + ii];

        // No check on the experts here since columns with the smallest index are processed first and only
        // updated if > (not >=)
        if (val > max_val) {
          max_val = val;
          expert = col + ii;
        }
      }
    }

// Now, we perform the argmax reduce. We use the butterfly pattern so threads reach consensus about the max.
// This will be useful for K > 1 so that the threads can agree on "who" had the max value. That thread can
// then blank out their max with -inf and the warp can run more iterations...
#pragma unroll
    for (int mask = THREADS_PER_ROW / 2; mask > 0; mask /= 2) {
      float other_max = __shfl_xor_sync(0xFFFFFFFF, max_val, mask, THREADS_PER_ROW);
      int other_expert = __shfl_xor_sync(0xFFFFFFFF, expert, mask, THREADS_PER_ROW);

      // We want lower indices to "win" in every thread so we break ties this way
      if (other_max > max_val || (other_max == max_val && other_expert < expert)) {
        max_val = other_max;
        expert = other_expert;
      }
    }

    // Write the max for this k iteration to global memory.
    if (thread_group_idx == 0) {
      // The lead thread from each sub-group will write out the final results to global memory. (This will be a
      // single) thread per row of the input/output matrices.
      const int idx = k * thread_row + k_idx;
      output[idx] = T(max_val);
      output_row_sum = output_row_sum + static_cast<float>(max_val);
      indices[idx] = should_process_row ? expert : NUM_EXPERTS;
      source_rows[idx] = k_idx * num_rows + thread_row;

      if (normalize_routing_weights && k_idx == k - 1) {
#pragma unroll
        for (int ki = 0; ki < k; ++ki) {
          output[idx - ki] = T(static_cast<float>(output[idx - ki]) / output_row_sum);
        }
      }
    }

    // Finally, we clear the value in the thread with the current max if there is another iteration to run.
    if (k_idx + 1 < k) {
      const int ldg_group_for_expert = expert / COLS_PER_GROUP_LDG;
      const int thread_to_clear_in_group = (expert / ELTS_PER_LDG) % THREADS_PER_ROW;

      // Only the thread in the group which produced the max will reset the "winning" value to -inf.
      if (thread_group_idx == thread_to_clear_in_group) {
        const int offset_for_expert = expert % ELTS_PER_LDG;
        // Safe to set to any negative value since row_chunk values must be between 0 and 1.
        row_chunk[ldg_group_for_expert * ELTS_PER_LDG + offset_for_expert] = ComputeType(-10000.f);
      }
    }
  }
}

namespace detail {
// Constructs some constants needed to partition the work across threads at compile time.
template <typename T, int EXPERTS, int BYTES_PER_LDG>
struct TopkConstants {
  static constexpr int ELTS_PER_LDG = BYTES_PER_LDG / sizeof(T);
  static_assert(EXPERTS / (ELTS_PER_LDG * WARP_SIZE) == 0 || EXPERTS % (ELTS_PER_LDG * WARP_SIZE) == 0, "");
  static constexpr int VECs_PER_THREAD = std::max(1, (int)EXPERTS / (ELTS_PER_LDG * WARP_SIZE));
  static constexpr int VPT = VECs_PER_THREAD * ELTS_PER_LDG;
  static constexpr int THREADS_PER_ROW = EXPERTS / VPT;
  static constexpr int ROWS_PER_WARP = WARP_SIZE / THREADS_PER_ROW;
};
}  // namespace detail

template <typename T, int EXPERTS, int WARPS_PER_TB>
void topk_gating_softmax_launcher_helper(const T* input, const bool* finished, T* output, int* indices, int* source_row,
                                         int num_rows, int /*num_experts*/, int k, bool normalize_routing_weights,
                                         cudaStream_t stream) {
  static constexpr unsigned long MAX_BYTES_PER_LDG = 16;

  static constexpr int BYTES_PER_LDG = std::min((int)MAX_BYTES_PER_LDG, (int)sizeof(T) * EXPERTS);
  using Constants = detail::TopkConstants<T, EXPERTS, BYTES_PER_LDG>;
  static constexpr int VPT = Constants::VPT;
  static constexpr int ROWS_PER_WARP = Constants::ROWS_PER_WARP;
  const int num_warps = (num_rows + ROWS_PER_WARP - 1) / ROWS_PER_WARP;
  const int num_blocks = (num_warps + WARPS_PER_TB - 1) / WARPS_PER_TB;

  dim3 block_dim(WARP_SIZE, WARPS_PER_TB);
  topk_gating_softmax<T, VPT, EXPERTS, WARPS_PER_TB, BYTES_PER_LDG><<<num_blocks, block_dim, 0, stream>>>(
      input, finished, output, num_rows, indices, source_row, k, normalize_routing_weights);
}

template <typename T>
void topk_gating_softmax_kernelLauncher(const T* input, const bool* finished, T* output, T* softmax_temp_output,
                                        int* indices, int* source_row, int num_rows, int num_experts, int k,
                                        bool normalize_routing_weights, bool use_sparse_mixer, cudaStream_t stream) {
  static constexpr int WARPS_PER_TB = 4;

  if (use_sparse_mixer) {
    static constexpr int TPB = WARP_SIZE * WARPS_PER_TB;
    static constexpr float jitter_eps = 0.01f;

    switch (num_experts) {
      case 8: {
        sparse_mixer_top2<T, TPB, 8><<<num_rows, TPB, 0, stream>>>(input, output, indices, source_row, jitter_eps);
        break;
      }
      case 16: {
        sparse_mixer_top2<T, TPB, 16><<<num_rows, TPB, 0, stream>>>(input, output, indices, source_row, jitter_eps);
        break;
      }

      default: {
        ORT_THROW("Sparse mixer only supports 8 and 16 experts");
      }
    }
    return;
  }

  switch (num_experts) {
    case 2: {
      topk_gating_softmax_launcher_helper<T, 2, WARPS_PER_TB>(input, finished, output, indices, source_row, num_rows,
                                                              num_experts, k, normalize_routing_weights, stream);
      break;
    }
    case 4: {
      topk_gating_softmax_launcher_helper<T, 4, WARPS_PER_TB>(input, finished, output, indices, source_row, num_rows,
                                                              num_experts, k, normalize_routing_weights, stream);
      break;
    }
    case 8: {
      topk_gating_softmax_launcher_helper<T, 8, WARPS_PER_TB>(input, finished, output, indices, source_row, num_rows,
                                                              num_experts, k, normalize_routing_weights, stream);
      break;
    }
    case 16: {
      topk_gating_softmax_launcher_helper<T, 16, WARPS_PER_TB>(input, finished, output, indices, source_row, num_rows,
                                                               num_experts, k, normalize_routing_weights, stream);
      break;
    }
    case 32: {
      topk_gating_softmax_launcher_helper<T, 32, WARPS_PER_TB>(input, finished, output, indices, source_row, num_rows,
                                                               num_experts, k, normalize_routing_weights, stream);
      break;
    }
    case 64: {
      topk_gating_softmax_launcher_helper<T, 64, WARPS_PER_TB>(input, finished, output, indices, source_row, num_rows,
                                                               num_experts, k, normalize_routing_weights, stream);
      break;
    }
    case 128: {
      topk_gating_softmax_launcher_helper<T, 128, WARPS_PER_TB>(
          input, finished, output, indices, source_row, num_rows, num_experts, k, normalize_routing_weights, stream);
      break;
    }
    case 256: {
      topk_gating_softmax_launcher_helper<T, 256, WARPS_PER_TB>(
          input, finished, output, indices, source_row, num_rows, num_experts, k, normalize_routing_weights, stream);
      break;
    }
    default: {
      static constexpr int TPB = 256;
      moe_softmax<T, TPB><<<num_rows, TPB, 0, stream>>>(input, finished, softmax_temp_output, num_experts);
      moe_top_k<T, TPB><<<num_rows, TPB, 0, stream>>>(softmax_temp_output, finished, output, indices, source_row,
                                                      num_experts, k, normalize_routing_weights);
    }
  }
}

// ========================== CUB Sorting things ====================================
CubKeyValueSorter::CubKeyValueSorter() : num_experts_(0), num_bits_(sizeof(int) * 8) {}

CubKeyValueSorter::CubKeyValueSorter(int num_experts)
    : num_experts_(num_experts), num_bits_((int)log2(num_experts) + 1) {}

void CubKeyValueSorter::update_num_experts(int num_experts) {
  num_experts_ = num_experts;
  num_bits_ = (int)log2(num_experts) + 1;
}

size_t CubKeyValueSorter::getWorkspaceSize(const size_t num_key_value_pairs) {
  num_key_value_pairs_ = num_key_value_pairs;
  size_t required_storage = 0;
  int* null_int = nullptr;
  cub::DeviceRadixSort::SortPairs(NULL, required_storage, null_int, null_int, null_int, null_int,
                                  (int)num_key_value_pairs, 0, num_bits_);
  return required_storage;
}

void CubKeyValueSorter::run(void* workspace, const size_t workspace_size, const int* keys_in, int* keys_out,
                            const int* values_in, int* values_out, const size_t num_key_value_pairs,
                            cudaStream_t stream) {
  size_t expected_ws_size = getWorkspaceSize(num_key_value_pairs);
  size_t actual_ws_size = workspace_size;

  if (expected_ws_size > workspace_size) {
    ORT_THROW(
        "Error. The allocated workspace is too small to run this problem. Expected workspace size of at least ",
        expected_ws_size, " but got problem size ", workspace_size, "\n");
  }
  cub::DeviceRadixSort::SortPairs(workspace, actual_ws_size, keys_in, keys_out, values_in, values_out,
                                  (int)num_key_value_pairs, 0, num_bits_, stream);
}

// ============================== Infer GEMM sizes =================================
__device__ inline int find_total_elts_leq_target(const int* sorted_indices, const int arr_length, const int target) {
  int64_t low = 0, high = arr_length - 1, target_location = -1;
  while (low <= high) {
    int64_t mid = (low + high) / 2;

    if (sorted_indices[mid] > target) {
      high = mid - 1;
    } else {
      low = mid + 1;
      target_location = mid;
    }
  }
  return target_location + 1;
}

// Sets up the gemm assuming the inputs, experts and outputs are stored in row major order.
// Assumes we want to perform output = matmul(inputs, experts) + bias
__global__ void compute_total_rows_before_expert_kernel(const int* sorted_experts, const int sorted_experts_len,
                                                        const int64_t num_experts, int64_t* total_rows_before_expert) {
  // First, compute the global tid. We only need 1 thread per expert.
  const int expert = blockIdx.x * blockDim.x + threadIdx.x;
  if (expert >= num_experts)
    return;

  // This should construct the last index where each expert occurs.
  total_rows_before_expert[expert] = find_total_elts_leq_target(sorted_experts, sorted_experts_len, expert);
}

__global__ void dispatch_activations_kernel(int64_t* total_rows_before_expert, int num_experts, int local_num_experts,
                                            int local_experts_start_index) {
  const int expert = blockIdx.x * blockDim.x + threadIdx.x;
  const int local_experts_end_index = local_experts_start_index + local_num_experts - 1;

  int total_past_rows = 0;
  if (local_experts_start_index > 0) {
    total_past_rows = total_rows_before_expert[local_experts_start_index - 1];
  }

  if (expert < local_experts_start_index || expert > local_experts_end_index) {
    return;
  }

  total_rows_before_expert[expert] -= total_past_rows;
}

template <typename T, typename WeightType, typename Enable>
CutlassMoeFCRunner<T, WeightType, Enable>::CutlassMoeFCRunner(int sm_version, bool has_fc3,
                                                              bool normalize_routing_weights, bool use_sparse_mixer)
    : has_fc3_(has_fc3), total_past_rows_(0), total_covered_rows_(0), normalize_routing_weights_(normalize_routing_weights), use_sparse_mixer_(use_sparse_mixer) {
  moe_gemm_runner_.initialize(sm_version);
}

template <typename T, typename WeightType, typename Enable>
size_t CutlassMoeFCRunner<T, WeightType, Enable>::getWorkspaceSize(size_t num_rows, const size_t hidden_size,
                                                                   const size_t inter_size, size_t num_experts,
                                                                   size_t k) {
  total_covered_rows_ = k * num_rows;

  const size_t buf_size = pad_to_multiple_of_16(k * num_rows * hidden_size);
  const size_t interbuf_size = pad_to_multiple_of_16(k * num_rows * inter_size);
  const size_t padded_experts = pad_to_multiple_of_16(num_experts);
  const size_t num_moe_inputs = pad_to_multiple_of_16(k * num_rows);
  size_t num_softmax_outs = 0;

  const bool is_pow_2 = (num_experts != 0) && ((num_experts & (num_experts - 1)) == 0);
  if (!is_pow_2 || num_experts > 256) {
    num_softmax_outs = pad_to_multiple_of_16(num_rows * num_experts);
  }

  // softmax output, permuted_rows and permuted_experts have moved to outside of moe kernel, allocate them
  // in Encoder or Decoder before invoking FfnLayer forward.
  size_t total_ws_bytes = 3 * num_moe_inputs * sizeof(int);  // source_rows_, permuted_rows_, permuted_experts_
  total_ws_bytes += buf_size * sizeof(T);                    // permuted_data
  total_ws_bytes += padded_experts * sizeof(int64_t);        // Hold total_rows_before_expert_
  total_ws_bytes += num_softmax_outs * sizeof(T);
  const size_t bytes_for_fc1_result = has_fc3_ ? 2 * interbuf_size * sizeof(T) : interbuf_size * sizeof(T);
  const size_t sorter_ws_size_bytes = pad_to_multiple_of_16(sorter_.getWorkspaceSize(num_rows));
  sorter_.update_num_experts(static_cast<int>(num_experts));

  size_t bytes_for_intermediate_and_sorting = bytes_for_fc1_result;
  if (sorter_ws_size_bytes > bytes_for_fc1_result) {
    size_t remaining_bytes = pad_to_multiple_of_16(sorter_ws_size_bytes - bytes_for_fc1_result);
    bytes_for_intermediate_and_sorting += remaining_bytes;
  }

  total_ws_bytes += bytes_for_intermediate_and_sorting;  // intermediate (fc1) output + cub sorting workspace
  return total_ws_bytes;
}

template <typename T, typename WeightType, typename Enable>
void CutlassMoeFCRunner<T, WeightType, Enable>::configure_ws_ptrs(char* ws_ptr, size_t num_rows,
                                                                  const size_t hidden_size, const size_t inter_size,
                                                                  size_t num_experts, size_t k) {
  const size_t buf_size = pad_to_multiple_of_16(k * num_rows * hidden_size);
  const size_t interbuf_size = pad_to_multiple_of_16(k * num_rows * inter_size);
  const size_t padded_experts = pad_to_multiple_of_16(num_experts);
  const size_t num_moe_inputs = pad_to_multiple_of_16(k * num_rows);

  source_rows_ = reinterpret_cast<int*>(ws_ptr);
  permuted_rows_ = source_rows_ + num_moe_inputs;
  permuted_experts_ = permuted_rows_ + num_moe_inputs;
  permuted_data_ = reinterpret_cast<T*>(permuted_experts_ + num_moe_inputs);

  total_rows_before_expert_ = reinterpret_cast<int64_t*>(permuted_data_ + buf_size);

  if (has_fc3_) {
    fc3_result_ = reinterpret_cast<T*>(total_rows_before_expert_ + padded_experts);
    fc1_result_ = reinterpret_cast<T*>(fc3_result_ + interbuf_size);
  } else {
    fc1_result_ = reinterpret_cast<T*>(total_rows_before_expert_ + padded_experts);
  }

  const bool is_pow_2 = (num_experts != 0) && ((num_experts & (num_experts - 1)) == 0);
  if (!is_pow_2 || num_experts > 256) {
    softmax_out_ = reinterpret_cast<T*>(fc1_result_ + interbuf_size);
  } else {
    softmax_out_ = nullptr;
  }
}

namespace {

struct __align__(8) Half4 {
  half2 x;
  half2 y;
};

// TODO(wy): move to common header
template <typename T>
struct T4;
template <>
struct T4<float> {
  using Type = float4;
};
template <>
struct T4<half> {
  using Type = Half4;
};

template <typename T>
struct T2;
template <>
struct T2<float> {
  using Type = float2;
};
template <>
struct T2<half> {
  using Type = half2;
};

inline __device__ float2 operator*(const float2 a, const float2 b) { return make_float2(a.x * b.x, a.y * b.y); }

inline __device__ float4 operator*(const float4 a, const float4 b) {
  return make_float4(a.x * b.x, a.y * b.y, a.z * b.z, a.w * b.w);
}

// TODO(wy): use cuda common header and investigate pipeline build issue.
#if defined(__CUDA_ARCH__) && __CUDA_ARCH__ < 530 && \
    ((__CUDACC_VER_MAJOR__ < 12) || ((__CUDACC_VER_MAJOR__ == 12) && (__CUDACC_VER_MINOR__ < 2)))
inline __device__ half operator*(const half a, const half b) { return __float2half(__half2float(a) * __half2float(b)); }

inline __device__ half2 operator*(const half2 a, const half2 b) { return make_half2(a.x * b.x, a.y * b.y); }
#endif

// TODO(wy): use cuda common header and investigate pipeline build issue.
inline __device__ Half4 operator*(const Half4 a, const Half4 b) {
#if defined(__CUDA_ARCH__) && __CUDA_ARCH__ < 530 && \
    ((__CUDACC_VER_MAJOR__ < 12) || ((__CUDACC_VER_MAJOR__ == 12) && (__CUDACC_VER_MINOR__ < 2)))
  Half4 result;
  result.x = a.x * b.x;
  result.y = a.y * b.y;
  return result;
#else
  return Half4{__hmul2(a.x, b.x), __hmul2(a.y, b.y)};
#endif
}

}  // anonymous namespace

template <typename T>
__global__ void elementWiseMulKernel(T* output, T const* input, size_t inter_size) {
  int const tid = threadIdx.x;
  int const token = blockIdx.x;

  output = output + token * inter_size;
  input = input + token * inter_size;
  for (int i = tid; i < inter_size; i += blockDim.x) {
    T fc1_value = input[i];
    output[i] = fc1_value * output[i];
  }
}

template <typename T>
void elementWiseMul(T* output, T const* input, int inter_size, int num_tokens, cudaStream_t stream) {
  int const blocks = num_tokens;

  if (inter_size & 3 == 0) {
    using vec_type = typename T4<T>::Type;
    int const threads = std::min(inter_size / 4, 1024);
    elementWiseMulKernel<vec_type><<<blocks, threads, 0, stream>>>(
        reinterpret_cast<vec_type*>(output), reinterpret_cast<vec_type const*>(input), inter_size / 4);
  } else if (inter_size & 1 == 0) {
    using vec_type = typename T2<T>::Type;
    int const threads = std::min(inter_size / 2, 1024);
    elementWiseMulKernel<vec_type><<<blocks, threads, 0, stream>>>(
        reinterpret_cast<vec_type*>(output), reinterpret_cast<vec_type const*>(input), inter_size / 2);
  } else {
    int const threads = std::min(inter_size, 1024);
    elementWiseMulKernel<T><<<blocks, threads, 0, stream>>>(output, input, inter_size);
  }
}

template <typename T, typename WeightType, typename Enable>
void CutlassMoeFCRunner<T, WeightType, Enable>::run_moe_fc(
    const T* input_activations, const T* gating_output, const WeightType* fc1_expert_weights, const T* fc1_scales,
    const T* fc1_expert_biases, ActivationType fc1_activation_type, const WeightType* fc3_expert_weights,
    const T* fc3_scales, const T* fc3_expert_biases, const WeightType* fc2_expert_weights, const T* fc2_scales,
    int num_rows, const int hidden_size, const int inter_size, int num_experts, int local_num_experts,
    int local_experts_start_index, int k, char* workspace_ptr, T* fc2_result, const bool* finished, int active_rows,
    T* expert_scales, int* expanded_source_row_to_expanded_dest_row, int* expert_for_source_row, cudaStream_t stream) {
  static constexpr bool scales_required =
      std::is_same<WeightType, uint8_t>::value || std::is_same<WeightType, cutlass::uint4b_t>::value;

  if (scales_required) {
    if (fc1_scales == nullptr) {
      ORT_THROW("[Run MoE FC] Scales expected but scale for first matmul is a null pointer");
    } else if (fc2_scales == nullptr) {
      ORT_THROW("[Run MoE FC] Scales expected but scale for second matmul is a null pointer");
    }
  } else {
    if (fc1_scales != nullptr) {
      ORT_THROW("[Run MoE FC] Scales are ignored for fp32/fp16/bf16 but received scale for FC1");
    } else if (fc2_scales != nullptr) {
      ORT_THROW("[Run MoE FC] Scales are ignored for fp32/fp16/bf16 but received scale for FC2");
    }
  }

  configure_ws_ptrs(workspace_ptr, static_cast<size_t>(num_rows), static_cast<size_t>(hidden_size),
                    static_cast<size_t>(inter_size), static_cast<size_t>(num_experts), static_cast<size_t>(k));
  topk_gating_softmax_kernelLauncher<T>(gating_output, finished, expert_scales, softmax_out_, expert_for_source_row,
                                        source_rows_, num_rows, num_experts, k, normalize_routing_weights_,
                                        use_sparse_mixer_, stream);

  const int sorter_ws_size_bytes = static_cast<int>(pad_to_multiple_of_16(sorter_.getWorkspaceSize(k * num_rows)));
  sorter_.run(reinterpret_cast<void*>(fc1_result_), sorter_ws_size_bytes, expert_for_source_row, permuted_experts_,
              source_rows_, permuted_rows_, k * num_rows, stream);

  initialize_moe_routing_kernelLauncher(input_activations, permuted_data_, permuted_rows_,
                                        expanded_source_row_to_expanded_dest_row, num_rows, active_rows, hidden_size,
                                        k, stream);

  const int expanded_active_expert_rows = k * active_rows;
  compute_total_rows_before_expert(permuted_experts_, expanded_active_expert_rows, num_experts,
                                   total_rows_before_expert_, stream);

  if (local_num_experts < num_experts) {
    dispatch_activations(total_rows_before_expert_, num_experts, local_num_experts, local_experts_start_index,
                         stream);
  }

  // moe_gemm_runner_.try_find_best_config(local_num_experts, hidden_size, inter_size,
  // expanded_active_expert_rows);
  moe_gemm_runner_.moe_gemm_bias_act(
      permuted_data_ + total_past_rows_ * hidden_size, fc1_expert_weights, fc1_scales, fc1_expert_biases,
      fc1_result_ + total_past_rows_ * inter_size, total_rows_before_expert_ + local_experts_start_index,
      expanded_active_expert_rows, inter_size, hidden_size, local_num_experts, fc1_activation_type, stream);

  if (has_fc3_) {
    if (scales_required) {
      if (fc3_scales == nullptr) {
        ORT_THROW("[Run MoE FC] Scales expected but scale for third matmul is a null pointer");
      }
    } else {
      if (fc3_scales != nullptr) {
        ORT_THROW("[Run MoE FC] Scales are ignored for fp32/fp16/bf16 but received scale for FC3");
      }
    }
    if (fc3_expert_weights == nullptr) {
      ORT_THROW("[Run MoE FC] FC3 weights are null");
    }
    moe_gemm_runner_.moe_gemm(permuted_data_ + total_past_rows_ * hidden_size, fc3_expert_weights, fc3_scales,
                              fc3_expert_biases, fc3_result_ + total_past_rows_ * inter_size,
                              total_rows_before_expert_ + local_experts_start_index, expanded_active_expert_rows,
                              inter_size, hidden_size, local_num_experts, stream);

    elementWiseMul(fc1_result_ + total_past_rows_ * inter_size, fc3_result_ + total_past_rows_ * inter_size,
                   static_cast<int>(inter_size), static_cast<int>(total_covered_rows_), stream);
  }

  moe_gemm_runner_.moe_gemm(fc1_result_ + total_past_rows_ * inter_size, fc2_expert_weights, fc2_scales, nullptr,
                            fc2_result + total_past_rows_ * hidden_size,
                            total_rows_before_expert_ + local_experts_start_index, expanded_active_expert_rows,
                            hidden_size, inter_size, local_num_experts, stream);
}

#if defined(__CUDA_ARCH__) && __CUDA_ARCH__ < 700
template <typename T, typename WeightType, typename Enable>
void CutlassMoeFCRunner<T, WeightType, Enable>::run_moe_fc(const T*, const T*, const WeightType*, const T*,
                                                           const T*, ActivationType, const WeightType*, const T*,
                                                           const T*, const WeightType*, const T*, int, const int,
                                                           const int, int, int, int, int k, char*, T*, T*, int*,
                                                           int*, cudaStream_t) {
  // MoE gemm only supports Volta+ architectures
  ORT_THROW("[Run MoE FC] MoE gemm only supports Volta+ architectures");
}
#else
template <typename T, typename WeightType, typename Enable>
void CutlassMoeFCRunner<T, WeightType, Enable>::run_moe_fc(
    const T* input_activations, const T* gating_output, const WeightType* fc1_expert_weights, const T* fc1_scales,
    const T* fc1_expert_biases, ActivationType fc1_activation_type, const WeightType* fc3_expert_weights,
    const T* fc3_scales, const T* fc3_expert_biases, const WeightType* fc2_expert_weights, const T* fc2_scales,
    int num_rows, const int hidden_size, const int inter_size, int num_experts, int local_num_experts,
    int local_experts_start_index, int k, char* workspace_ptr, T* fc2_result, T* expert_scales,
    int* expanded_source_row_to_expanded_dest_row, int* expert_for_source_row, cudaStream_t stream) {
  run_moe_fc(input_activations, gating_output, fc1_expert_weights, fc1_scales, fc1_expert_biases, fc1_activation_type,
             fc3_expert_weights, fc3_scales, fc3_expert_biases, fc2_expert_weights, fc2_scales, num_rows, hidden_size,
             inter_size, num_experts, local_num_experts, local_experts_start_index, k, workspace_ptr, fc2_result,
             nullptr, num_rows, expert_scales, expanded_source_row_to_expanded_dest_row, expert_for_source_row,
             stream);
}
#endif

template <typename T, typename WeightType, typename Enable>
void CutlassMoeFCRunner<T, WeightType, Enable>::compute_total_rows_before_expert(const int* sorted_indices,
                                                                                 const int total_indices,
                                                                                 int num_experts,
                                                                                 int64_t* total_rows_before_expert,
                                                                                 cudaStream_t stream) {
  const int threads = std::min(1024, num_experts);
  const int blocks = (num_experts + threads - 1) / threads;

  compute_total_rows_before_expert_kernel<<<blocks, threads, 0, stream>>>(sorted_indices, total_indices, num_experts,
                                                                          total_rows_before_expert);
}

template <typename T, typename WeightType, typename Enable>
void CutlassMoeFCRunner<T, WeightType, Enable>::dispatch_activations(int64_t* total_rows_before_expert, int num_experts,
                                                                     int local_num_experts,
                                                                     int local_experts_start_index,
                                                                     cudaStream_t stream) {
  total_rows_before_expert_host_.resize(num_experts);
  cudaMemcpyAsync(total_rows_before_expert_host_.data(), total_rows_before_expert, num_experts * sizeof(int64_t),
                  cudaMemcpyDeviceToHost, stream);

  const int threads = std::min(1024, num_experts);
  const int blocks = (num_experts + threads - 1) / threads;

  cudaEvent_t& copy_event = cuda_event_.Get();
  cudaEventCreateWithFlags(&copy_event, cudaEventDisableTiming);
  cudaEventRecord(copy_event, stream);

  dispatch_activations_kernel<<<blocks, threads, 0, stream>>>(total_rows_before_expert, num_experts,
                                                              local_num_experts, local_experts_start_index);

  get_total_rows_info(local_experts_start_index, local_num_experts, total_past_rows_, total_covered_rows_);
}

template <typename T, typename WeightType, typename Enable>
void CutlassMoeFCRunner<T, WeightType, Enable>::get_total_rows_info(int64_t experts_start_index,
                                                                    int64_t local_num_experts, int64_t& total_past_rows,
                                                                    int64_t& total_covered_rows) {
  int64_t experts_end_index = experts_start_index + local_num_experts - 1;
  total_past_rows = 0;

  cudaEventSynchronize(cuda_event_.Get());

  if (experts_start_index > 0) {
    total_past_rows = total_rows_before_expert_host_[experts_start_index - 1];
  }

  total_covered_rows = total_rows_before_expert_host_[experts_end_index] - total_past_rows;
}

// ========================== Permutation things =======================================

// Duplicated and permutes rows for MoE. In addition, reverse the permutation map to help with finalizing routing.

// "expanded_x_row" simply means that the number of values is num_rows x k. It is "expanded" since we will have to
// duplicate some rows in the input matrix to match the dimensions. Duplicates will always get routed to separate
// experts in the end.

// Note that the expanded_dest_row_to_expanded_source_row map referred to here has indices in the range (0,
// k*rows_in_input - 1). However, it is set up so that index 0, rows_in_input, 2*rows_in_input ...
// (k-1)*rows_in_input all map to row 0 in the original matrix. Thus, to know where to read in the source matrix, we
// simply take the modulus of the expanded index.

template <typename T>
__global__ void initialize_moe_routing_kernel(const T* unpermuted_input, T* permuted_output,
                                              const int* expanded_dest_row_to_expanded_source_row,
                                              int* expanded_source_row_to_expanded_dest_row, int num_rows,
                                              int active_rows, int cols) {
  // Reverse permutation map.
  // I do this so that later, we can use the source -> dest map to do the k-way reduction and unpermuting. I need
  // the reverse map for that reduction to allow each threadblock to do 1 k-way reduce without atomics later in
  // MoE. 1 thread block will be responsible for all k summations.
  const int expanded_dest_row = blockIdx.x;
  const int expanded_source_row = expanded_dest_row_to_expanded_source_row[expanded_dest_row];
  if (threadIdx.x == 0) {
    expanded_source_row_to_expanded_dest_row[expanded_source_row] = expanded_dest_row;
  }

  if (blockIdx.x < active_rows) {
    // Duplicate and permute rows
    const int source_row = expanded_source_row % num_rows;

    const T* source_row_ptr = unpermuted_input + source_row * cols;
    T* dest_row_ptr = permuted_output + expanded_dest_row * cols;

    for (int tid = threadIdx.x; tid < cols; tid += blockDim.x) {
      dest_row_ptr[tid] = source_row_ptr[tid];
    }
  }
}

template <typename T>
void initialize_moe_routing_kernelLauncher(const T* unpermuted_input, T* permuted_output,
                                           const int* expanded_dest_row_to_expanded_source_row,
                                           int* expanded_source_row_to_expanded_dest_row, int num_rows, int active_rows,
                                           int cols, int k, cudaStream_t stream) {
  const int blocks = num_rows * k;
  const int threads = std::min(cols, 1024);
  initialize_moe_routing_kernel<T>
      <<<blocks, threads, 0, stream>>>(unpermuted_input, permuted_output, expanded_dest_row_to_expanded_source_row,
                                       expanded_source_row_to_expanded_dest_row, num_rows, k * active_rows, cols);
}

// Final kernel to unpermute and scale
// This kernel unpermutes the original data, does the k-way reduction and performs the final skip connection.
#if defined(__CUDA_ARCH__) && __CUDA_ARCH__ < 530
template <typename T, int RESIDUAL_NUM>
__global__ void finalize_moe_routing_kernel(const T*, T*, const T*, const T*, const T*, const T*, const int*,
                                            const int*, int, int) {
  // Does not support pre-Kepler architectures
  ;
}
#else
template <typename T, int RESIDUAL_NUM>
__global__ void finalize_moe_routing_kernel(const T* expanded_permuted_rows, T* reduced_unpermuted_output,
                                            const T* skip_1, const T* skip_2, const T* bias, const T* scales,
                                            const int* expanded_source_row_to_expanded_dest_row,
                                            const int* expert_for_source_row, int cols, int k) {
  const int original_row = blockIdx.x;
  int num_rows = gridDim.x;
  T* reduced_row_ptr = reduced_unpermuted_output + original_row * cols;

  const T* skip_1_row_ptr = nullptr;
  if (RESIDUAL_NUM == 1) {
    skip_1_row_ptr = skip_1 + original_row * cols;
  }
  const T* skip_2_row_ptr = nullptr;
  if (RESIDUAL_NUM == 2) {
    skip_2_row_ptr = skip_2 + original_row * cols;
  }

  for (int tid = threadIdx.x; tid < cols; tid += blockDim.x) {
    T thread_output;
    if (RESIDUAL_NUM == 0) {
      thread_output = T(0);
    } else if (RESIDUAL_NUM == 1) {
      thread_output = skip_1_row_ptr[tid];
    } else if (RESIDUAL_NUM == 2) {
      thread_output = skip_1_row_ptr[tid] + skip_2_row_ptr[tid];
    }
    for (int k_idx = 0; k_idx < k; ++k_idx) {
      const int expanded_original_row = original_row + k_idx * num_rows;
      const int expanded_permuted_row = expanded_source_row_to_expanded_dest_row[expanded_original_row];

      const int64_t k_offset = original_row * k + k_idx;
      const T row_scale = scales[k_offset];
      const T* expanded_permuted_rows_row_ptr = expanded_permuted_rows + expanded_permuted_row * cols;

      const int expert_idx = expert_for_source_row[k_offset];
      const T* bias_ptr = bias ? bias + expert_idx * cols : nullptr;

      thread_output =
          thread_output + row_scale * (expanded_permuted_rows_row_ptr[tid] + (bias_ptr ? bias_ptr[tid] : T(0)));
    }
    reduced_row_ptr[tid] = thread_output;
  }
}
#endif

template <typename T>
void finalize_moe_routing_kernelLauncher(const T* expanded_permuted_rows, T* reduced_unpermuted_output, const T* bias,
                                         const T* scales, const int* expanded_source_row_to_expanded_dest_row,
                                         const int* expert_for_source_row, int num_rows, int cols, int k,
                                         cudaStream_t stream) {
  const int blocks = num_rows;
  const int threads = std::min(cols, 1024);
  finalize_moe_routing_kernel<T, 0><<<blocks, threads, 0, stream>>>(
      expanded_permuted_rows, reduced_unpermuted_output, nullptr, nullptr, bias, scales,
      expanded_source_row_to_expanded_dest_row, expert_for_source_row, cols, k);
}

template <typename T>
void finalize_moe_routing_kernelLauncher(const T* expanded_permuted_rows, T* reduced_unpermuted_output, const T* skip,
                                         const T* bias, const T* scales,
                                         const int* expanded_source_row_to_expanded_dest_row,
                                         const int* expert_for_source_row, int num_rows, int cols, int k,
                                         cudaStream_t stream) {
  const int blocks = num_rows;
  const int threads = std::min(cols, 1024);
  finalize_moe_routing_kernel<T, 1>
      <<<blocks, threads, 0, stream>>>(expanded_permuted_rows, reduced_unpermuted_output, skip, nullptr, bias, scales,
                                       expanded_source_row_to_expanded_dest_row, expert_for_source_row, cols, k);
}

template <typename T>
void finalize_moe_routing_kernelLauncher(const T* expanded_permuted_rows, T* reduced_unpermuted_output, const T* skip_1,
                                         const T* skip_2, const T* bias, const T* scales,
                                         const int* expanded_source_row_to_expanded_dest_row,
                                         const int* expert_for_source_row, int num_rows, int cols, int k,
                                         cudaStream_t stream) {
  const int blocks = num_rows;
  const int threads = std::min(cols, 1024);
  if (skip_2 == nullptr) {
    finalize_moe_routing_kernel<T, 1><<<blocks, threads, 0, stream>>>(
        expanded_permuted_rows, reduced_unpermuted_output, skip_1, skip_2, bias, scales,
        expanded_source_row_to_expanded_dest_row, expert_for_source_row, cols, k);
  } else {
    finalize_moe_routing_kernel<T, 2><<<blocks, threads, 0, stream>>>(
        expanded_permuted_rows, reduced_unpermuted_output, skip_1, skip_2, bias, scales,
        expanded_source_row_to_expanded_dest_row, expert_for_source_row, cols, k);
  }
}

// ========================= TopK Softmax specializations ===========================
template void topk_gating_softmax_kernelLauncher(const float*, const bool*, float*, float*, int*, int*, int, int,
                                                 int, bool, bool, cudaStream_t);
template void topk_gating_softmax_kernelLauncher(const half*, const bool*, half*, half*, int*, int*, int, int,
                                                 int, bool, bool, cudaStream_t);

// ==================== Variable batched GEMM specializations ==================================
template class CutlassMoeFCRunner<float, float>;
template class CutlassMoeFCRunner<half, half>;
template class CutlassMoeFCRunner<half, cutlass::uint4b_t>;
template class CutlassMoeFCRunner<half, uint8_t>;

// ===================== Specializations for init routing =========================
template void initialize_moe_routing_kernelLauncher(const float*, float*, const int*, int*, int, int, int, int,
                                                    cudaStream_t);
template void initialize_moe_routing_kernelLauncher(const half*, half*, const int*, int*, int, int, int, int,
                                                    cudaStream_t);

// ==================== Specializations for final routing ===================================
template void finalize_moe_routing_kernelLauncher(const float*, float*, const float*, const float*, const int*,
                                                  const int*, int, int, int, cudaStream_t);
template void finalize_moe_routing_kernelLauncher(const half*, half*, const half*, const half*, const int*,
                                                  const int*, int, int, int, cudaStream_t);
template void finalize_moe_routing_kernelLauncher(const float*, float*, const float*, const float*, const float*,
                                                  const int*, const int*, int, int, int, cudaStream_t);
template void finalize_moe_routing_kernelLauncher(const half*, half*, const half*, const half*, const half*,
                                                  const int*, const int*, int, int, int, cudaStream_t);
template void finalize_moe_routing_kernelLauncher(const float*, float*, const float*, const float*, const float*,
                                                  const float*, const int*, const int*, int, int, int, cudaStream_t);
template void finalize_moe_routing_kernelLauncher(const half*, half*, const half*, const half*, const half*,
                                                  const half*, const int*, const int*, int, int, int, cudaStream_t);

}  // namespace ort_fastertransformer<|MERGE_RESOLUTION|>--- conflicted
+++ resolved
@@ -70,11 +70,7 @@
     threadData = max(static_cast<float>(input[idx]), threadData);
   }
 
-<<<<<<< HEAD
-#if CUDA_VERSION >= 12090
-=======
 #if defined(CUDA_VERSION) && CUDA_VERSION >= 12090
->>>>>>> 7c18d896
   const float maxElem = BlockReduce(tmpStorage).Reduce(threadData, ::cuda::maximum());
 #else
   const float maxElem = BlockReduce(tmpStorage).Reduce(threadData, cub::Max());
