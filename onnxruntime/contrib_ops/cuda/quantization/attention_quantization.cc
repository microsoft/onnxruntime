// Copyright (c) Microsoft Corporation. All rights reserved.
// Licensed under the MIT License.

#include "attention_quantization.h"
#include "attention_quantization_impl.cuh"
#include "contrib_ops/cuda/bert/attention_impl.h"
#include "core/providers/cuda/cuda_common.h"
#include "core/providers/cuda/shared_inc/fpgeneric.h"
#include "core/providers/cuda/shared_inc/integer_gemm.h"
#include "core/providers/cuda/tensor/quantize_linear.h"

using namespace onnxruntime::cuda;
using namespace onnxruntime::common;

namespace onnxruntime {
namespace contrib {
namespace cuda {

#define REGISTER_KERNEL_TYPED(T, TQuant)                                 \
  ONNX_OPERATOR_TYPED_KERNEL_EX(                                         \
      QAttention,                                                        \
      kMSDomain,                                                         \
      1,                                                                 \
      T##_##TQuant,                                                      \
      kCudaExecutionProvider,                                            \
      (*KernelDefBuilder::Create())                                      \
          .InputMemoryType(OrtMemTypeCPUInput, 3)                        \
          .InputMemoryType(OrtMemTypeCPUInput, 4)                        \
          .InputMemoryType(OrtMemTypeCPUInput, 6)                        \
          .InputMemoryType(OrtMemTypeCPUInput, 7)                        \
          .TypeConstraint("T1", DataTypeImpl::GetTensorType<TQuant>())   \
          .TypeConstraint("T2", DataTypeImpl::GetTensorType<TQuant>())   \
          .TypeConstraint("T3", DataTypeImpl::GetTensorType<T>())        \
          .TypeConstraint("T4", DataTypeImpl::GetTensorType<int32_t>()), \
      QAttention<T, TQuant>);

REGISTER_KERNEL_TYPED(float, int8_t)
REGISTER_KERNEL_TYPED(MLFloat16, int8_t)

template <typename T>
Status QAttention<T, int8_t>::CheckInputs(const Tensor* input,
                                          const Tensor* weights,
                                          const Tensor* bias,
                                          const Tensor* input_scale_tensor,
                                          const Tensor* weight_scale_tensor,
                                          const Tensor*& mask_index,
                                          const Tensor* i_zp_tensor,
                                          const Tensor* w_zp_tensor,
                                          const Tensor* past_tensor) const {
  auto& device_prop = GetDeviceProp();
  ORT_RETURN_IF_ERROR(AttentionBase::CheckInputs(input->Shape(), weights->Shape(), bias->Shape(), mask_index, past_tensor, nullptr, device_prop.maxThreadsPerBlock));

  ORT_RETURN_IF_NOT(IsScalarOr1ElementVector(input_scale_tensor),
                    "input scale must be a scalar or 1D tensor of size 1");

  ORT_RETURN_IF_NOT(IsScalarOr1ElementVector(weight_scale_tensor),
                    "weight must be a scalar or 1D tensor of size 1");

  if (i_zp_tensor != nullptr) {
    ORT_RETURN_IF_NOT(IsScalarOr1ElementVector(i_zp_tensor),
                      "input zero point must be a scalar or 1D tensor of size 1.");
    if (0 != *(i_zp_tensor->Data<int8_t>()))
      return ORT_MAKE_STATUS(ONNXRUNTIME, FAIL, "CUDA only support symmetric quantization for Attention");
  }

  if (w_zp_tensor != nullptr) {
    // CUDA only support symmetric quantization for Attention
    ORT_RETURN_IF_NOT(IsScalarOr1ElementVector(w_zp_tensor),
                      "weight zero point must be a scalar or 1D tensor of size 1.");
    if (0 != *(w_zp_tensor->Data<int8_t>()))
      return ORT_MAKE_STATUS(ONNXRUNTIME, FAIL, "CUDA only support symmetric quantization for Attention");
  }

  return Status::OK();
}

template <typename T>
Status QAttention<T, int8_t>::ComputeInternal(OpKernelContext* context) const {
  // Input and output shapes:
  //   Input 0  - input             : (batch_size, sequence_length, input_hidden_size)
  //   Input 1  - weights           : (input_hidden_size, 3 * hidden_size)
  //   Input 2  - bias              : (3 * hidden_size)
  //   Input 3  - input_scale       : scalar
  //   Input 4  - weight_scale      : scalar
  //   Input 5  - mask_index        : nullptr, (batch_size), (2 * batch_size), (batch_size, 1), (1, 1) or (batch_size, past_sequence_length + sequence_length)
  //   Input 6  - input_zero_point  : scalar
  //   Input 7  - weight_zero_point : scalar
  //   Input 8  - past              : (2, batch_size, num_heads, past_sequence_length, head_size)
  //   Output 0 - output            : (batch_size, sequence_length, hidden_size)
  //   Output 1 - present           : (2, batch_size, num_heads, past_sequence_length + sequence_length, head_size)
  //   ORT_RETURN_IF_ERROR(CheckInputs(context));
  const Tensor* input = context->Input<Tensor>(0);
  const Tensor* weights = context->Input<Tensor>(1);
  const Tensor* bias = context->Input<Tensor>(2);
  const Tensor* input_scale_tensor = context->Input<Tensor>(3);
  const Tensor* weight_scale_tensor = context->Input<Tensor>(4);
  const Tensor* mask_index = context->Input<Tensor>(5);
  const Tensor* i_zp_tensor = context->Input<Tensor>(6);
  const Tensor* w_zp_tensor = context->Input<Tensor>(7);
  const Tensor* past_tensor = context->Input<Tensor>(8);

  ORT_RETURN_IF_ERROR(CheckInputs(input,
                                  weights,
                                  bias,
                                  input_scale_tensor,
                                  weight_scale_tensor,
                                  mask_index,
                                  i_zp_tensor,
                                  w_zp_tensor,
                                  past_tensor));

  const auto& shape = input->Shape();
  int batch_size = static_cast<int>(shape[0]);
  int sequence_length = static_cast<int>(shape[1]);
  int input_hidden_size = static_cast<int>(shape[2]);

  const auto& bias_shape = bias->Shape();
  const int hidden_size = static_cast<int>(bias_shape.GetDims()[0]) / 3;
  const int head_size = hidden_size / num_heads_;

  TensorShapeVector output_shape(3);
  output_shape[0] = shape[0];
  output_shape[1] = shape[1];
  output_shape[2] = static_cast<int64_t>(hidden_size);
  Tensor* output = context->Output(0, output_shape);

  cublasHandle_t cublas = GetCublasHandle(context);
  const size_t element_size = sizeof(T);

  // Use GEMM for fully connection.
  int m = batch_size * sequence_length;
  int n = 3 * hidden_size;
  int k = input_hidden_size;
  auto gemm_buffer = GetScratchBuffer<T>(batch_size * sequence_length * 3 * hidden_size * element_size, OrtStream(context));
  auto gemm_buffer_quantized = GetScratchBuffer<int32_t>(batch_size * sequence_length * 3 * hidden_size, OrtStream(context));

  typedef typename ToCudaType<T>::MappedType CudaT;

  ORT_RETURN_IF_ERROR(GemmInt8(m, n, k,
                               1 /*alpha_matmul*/, 0 /* beta_matmul*/,
                               input->Data<int8_t>(), k,
                               weights->Data<int8_t>(), n,
                               gemm_buffer_quantized.get(), n,
                               this,
                               context->GetComputeStream()));

  CudaT dequant_scale;
  CudaT input_scale = *(reinterpret_cast<const CudaT*>(input_scale_tensor->Data<T>()));
  CudaT weight_scale = *(reinterpret_cast<const CudaT*>(weight_scale_tensor->Data<T>()));
  if (sizeof(T) == 2) {
    dequant_scale = __float2half(__half2float(input_scale) * __half2float(weight_scale));
  } else {
    dequant_scale = input_scale * weight_scale;
  }

  // scale back and bias
<<<<<<< HEAD
  ORT_RETURN_IF_ERROR(CudaDequantizeWithBias(Stream(context),
=======
  // TODO(tianleiwu): fuse Dequantize with Add bias and Transpose.
  ORT_RETURN_IF_ERROR(CudaDequantizeWithBias(Stream(),
>>>>>>> 8d657de4
                                             gemm_buffer_quantized.get(),
                                             reinterpret_cast<const CudaT*>(bias->Data<T>()),
                                             reinterpret_cast<CudaT*>(gemm_buffer.get()),
                                             dequant_scale,
                                             m,
                                             n));

  int past_sequence_length = 0;
  Tensor* present_tensor = GetPresent(context, past_tensor, batch_size, head_size, sequence_length, past_sequence_length);

  size_t workSpaceSize = GetAttentionWorkspaceSize(element_size, batch_size, num_heads_, head_size, sequence_length, past_sequence_length);
<<<<<<< HEAD
  auto temp_buffer = GetScratchBuffer<void>(workSpaceSize, OrtStream(context));
  if (!LaunchAttentionKernel(
          GetDeviceProp(),
          Stream(context),
          reinterpret_cast<const CudaT*>(gemm_buffer.get()),
          nullptr == mask_index ? nullptr : mask_index->Data<int>(),
          nullptr == mask_index ? gsl::span<const int64_t>() : mask_index->Shape().GetDims(),
          output->MutableData<T>(),
=======

  auto work_space = GetScratchBuffer<void>(workSpaceSize);
  if (!LaunchAttentionKernel(
          GetDeviceProp(),
          Stream(),
          cublas,
          element_size,
>>>>>>> 8d657de4
          batch_size,
          sequence_length,
          num_heads_,
          head_size,
          past_sequence_length,
          is_unidirectional_,
          reinterpret_cast<const void*>(gemm_buffer.get()),
          nullptr,  // bias has been added
          nullptr == mask_index ? nullptr : mask_index->Data<int>(),
          nullptr == mask_index ? gsl::span<const int64_t>() : mask_index->Shape().GetDims(),
          nullptr == past_tensor ? nullptr : past_tensor->Data<T>(),
          nullptr,  // TODO: support add_qk in quantized attention
          work_space.get(),
          output->MutableData<T>(),
          nullptr == present_tensor ? nullptr : present_tensor->MutableData<T>())) {
    // Get last error to reset it to cudaSuccess.
    CUDA_CALL(cudaGetLastError());
    return Status(common::ONNXRUNTIME, common::FAIL);
  }

  return Status::OK();
}

}  // namespace cuda
}  // namespace contrib
}  // namespace onnxruntime<|MERGE_RESOLUTION|>--- conflicted
+++ resolved
@@ -154,12 +154,8 @@
   }
 
   // scale back and bias
-<<<<<<< HEAD
+  // TODO(tianleiwu): fuse Dequantize with Add bias and Transpose.
   ORT_RETURN_IF_ERROR(CudaDequantizeWithBias(Stream(context),
-=======
-  // TODO(tianleiwu): fuse Dequantize with Add bias and Transpose.
-  ORT_RETURN_IF_ERROR(CudaDequantizeWithBias(Stream(),
->>>>>>> 8d657de4
                                              gemm_buffer_quantized.get(),
                                              reinterpret_cast<const CudaT*>(bias->Data<T>()),
                                              reinterpret_cast<CudaT*>(gemm_buffer.get()),
@@ -171,24 +167,13 @@
   Tensor* present_tensor = GetPresent(context, past_tensor, batch_size, head_size, sequence_length, past_sequence_length);
 
   size_t workSpaceSize = GetAttentionWorkspaceSize(element_size, batch_size, num_heads_, head_size, sequence_length, past_sequence_length);
-<<<<<<< HEAD
-  auto temp_buffer = GetScratchBuffer<void>(workSpaceSize, OrtStream(context));
+
+  auto work_space = GetScratchBuffer<void>(workSpaceSize, OrtStream(context));
   if (!LaunchAttentionKernel(
           GetDeviceProp(),
           Stream(context),
-          reinterpret_cast<const CudaT*>(gemm_buffer.get()),
-          nullptr == mask_index ? nullptr : mask_index->Data<int>(),
-          nullptr == mask_index ? gsl::span<const int64_t>() : mask_index->Shape().GetDims(),
-          output->MutableData<T>(),
-=======
-
-  auto work_space = GetScratchBuffer<void>(workSpaceSize);
-  if (!LaunchAttentionKernel(
-          GetDeviceProp(),
-          Stream(),
           cublas,
           element_size,
->>>>>>> 8d657de4
           batch_size,
           sequence_length,
           num_heads_,
