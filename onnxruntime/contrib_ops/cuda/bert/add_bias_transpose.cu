--- conflicted
+++ resolved
@@ -148,17 +148,11 @@
 }
 
 template <typename T>
-<<<<<<< HEAD
-__global__ void AddBiasTransposeQKV(const T* input, const T* biases, T* output, T* qkv_add_bias) {
+__global__ void AddBiasTransposeQKV(int M, const T* input, const T* biases, T* output, T* qkv_add_bias) {
   // Format 1 for unfused attention, or fused causal attention
   //     Input:  BxSxMxNxH
   //     Output: MxBxNxSxH
   //     qkv_add_bias: BxSxMxNxH
-=======
-__global__ void AddBiasTransposeQKV(int M, const T* input, const T* biases, T* output) {
-  // Input:  BxSxMxNxH  (Format 1)
-  // Output: MxBxNxSxH
->>>>>>> cd305a90
   // B is batch_size, S is sequence_length, M is number of matrices, N is num_heads, H is head_size
   int n = threadIdx.y;
   int s = blockIdx.x;
@@ -189,17 +183,10 @@
 // this suppose 3 matrix in total
 template <typename T>
 __global__ void AddBiasTransposeQKV(const T* input, const T* biases, T* output, int v_head_size) {
-<<<<<<< HEAD
   // Format 1 for unfused attention
   //     Input:  BxSx(NxH + NxH + NxH_v)  (Packed QKV where K and V has different hidden sizes)
   //     Output: BxNxSxH + BxNxSxH + BxNxSxH_v
   // B is batch_size, S is sequence_length, N is num_heads, H is qk_head_size, H_v is v_head_size
-
-=======
-  // Input:  BxSxMxNxH  (Format 1)
-  // Output: MxBxNxSxH
-  // B is batch_size, S is sequence_length, M is number of matrices, N is num_heads, H is head_size
->>>>>>> cd305a90
   int n = threadIdx.y;        // head_num_id
   int s = blockIdx.x;         // sequence_id
   int b = blockIdx.y;         // batch_id
@@ -241,16 +228,12 @@
 }
 
 template <typename T>
-<<<<<<< HEAD
-__global__ void AddBiasTransposeQKVLarge(const int head_size, const T* input, const T* biases, T* output, T* qkv_add_bias) {
+__global__ void AddBiasTransposeQKVLarge(const int head_size, const T* input, const T* biases, T* output,
+                                         T* qkv_add_bias, const int M) {
   // Format 1 for unfused attention (H > 1024), or fused causal attention
   //     Input:  BxSxMxNxH (Packed QKV)
   //     Output: MxBxNxSxH
   //     qkv_add_bias: BxSxMxNxH
-
-=======
-__global__ void AddBiasTransposeQKVLarge(const int head_size, const T* input, const T* biases, T* output, const int M) {
->>>>>>> cd305a90
   int n = threadIdx.y;
   int s = blockIdx.x;
   int b = blockIdx.y;
@@ -338,11 +321,7 @@
 void InvokeAddBiasTranspose(
     cudaStream_t stream, const int num_matrices, const int format, const int max_threads_per_block,
     const int batch_size, const int sequence_length, const int num_heads, const int qk_head_size,
-<<<<<<< HEAD
-    const T* input, const T* biases, T* output, T* qkv_add_bias, const int v_head_size) {
-=======
-    const T* input, const T* biases, T* output, const int v_head_size, int total_matrix_count) {
->>>>>>> cd305a90
+    const T* input, const T* biases, T* output, T* qkv_add_bias, const int v_head_size, int total_matrix_count) {
   const dim3 grid(sequence_length, batch_size, num_matrices);
   if (qk_head_size * num_heads <= max_threads_per_block) {
     const dim3 block(qk_head_size, num_heads, 1);
@@ -350,11 +329,7 @@
       AddBiasTransposeTrt<T><<<grid, block, 0, stream>>>(input, biases, output);
     } else if (format == 1) {
       if (v_head_size == -1 || qk_head_size == v_head_size) {
-<<<<<<< HEAD
-        AddBiasTransposeQKV<T><<<grid, block, 0, stream>>>(input, biases, output, qkv_add_bias);
-=======
-        AddBiasTransposeQKV<T><<<grid, block, 0, stream>>>(total_matrix_count, input, biases, output);
->>>>>>> cd305a90
+        AddBiasTransposeQKV<T><<<grid, block, 0, stream>>>(total_matrix_count, input, biases, output, qkv_add_bias);
       } else {
         ORT_ENFORCE(total_matrix_count == 3);
         AddBiasTransposeQKV<T><<<grid, block, 0, stream>>>(input, biases, output, v_head_size);
@@ -368,11 +343,8 @@
       AddBiasTransposeTrtLarge<T><<<grid, block, 0, stream>>>(qk_head_size, input, biases, output);
     } else if (format == 1) {
       if (v_head_size == -1 || qk_head_size == v_head_size) {
-<<<<<<< HEAD
-        AddBiasTransposeQKVLarge<T><<<grid, block, 0, stream>>>(qk_head_size, input, biases, output, qkv_add_bias);
-=======
-        AddBiasTransposeQKVLarge<T><<<grid, block, 0, stream>>>(qk_head_size, input, biases, output, total_matrix_count);
->>>>>>> cd305a90
+        AddBiasTransposeQKVLarge<T><<<grid, block, 0, stream>>>(qk_head_size, input, biases, output,
+                                                                qkv_add_bias, total_matrix_count);
       } else {
         ORT_THROW("AddBiasTranspose (format 1) not implemented for hidden_size > max_threads_per_block");
       }
@@ -387,12 +359,8 @@
     cudaStream_t stream, const int num_matrices, const int format, const int max_threads_per_block,
     const int batch_size, const int sequence_length, const int num_heads, const int qk_head_size,
     const half* input, const half* biases, half* output,
-<<<<<<< HEAD
-    bool enable_half4, const int v_head_size, half* qkv_add_bias) {
-=======
-    bool enable_half4, const int v_head_size, int total_matrix_count) {
+    bool enable_half4, const int v_head_size, half* qkv_add_bias, int total_matrix_count) {
   total_matrix_count = std::max(num_matrices, total_matrix_count);
->>>>>>> cd305a90
   if (enable_half4 && 0 == (qk_head_size % 4) && 0 == (v_head_size % 4)) {
     const int H = qk_head_size / 4;
     const int H_v = v_head_size / 4;
@@ -401,11 +369,8 @@
     Half4* output2 = reinterpret_cast<Half4*>(output);
     Half4* qkv_add_bias2 = reinterpret_cast<Half4*>(qkv_add_bias);
     InvokeAddBiasTranspose<Half4>(stream, num_matrices, format, max_threads_per_block,
-<<<<<<< HEAD
-                                  batch_size, sequence_length, num_heads, H, input2, biases2, output2, qkv_add_bias2, H_v);
-=======
-                                  batch_size, sequence_length, num_heads, H, input2, biases2, output2, H_v, total_matrix_count);
->>>>>>> cd305a90
+                                  batch_size, sequence_length, num_heads, H, input2, biases2, output2,
+                                  qkv_add_bias2, H_v, total_matrix_count);
   } else if (0 == (qk_head_size & 1) && 0 == (v_head_size % 1)) {
     const int H = qk_head_size / 2;
     const int H_v = v_head_size / 2;
@@ -414,19 +379,13 @@
     half2* output2 = reinterpret_cast<half2*>(output);
     half2* qkv_add_bias2 = reinterpret_cast<half2*>(qkv_add_bias);
     InvokeAddBiasTranspose<half2>(stream, num_matrices, format, max_threads_per_block,
-<<<<<<< HEAD
-                                  batch_size, sequence_length, num_heads, H, input2, biases2, output2, qkv_add_bias2, H_v);
+                                  batch_size, sequence_length, num_heads, H, input2, biases2, output2,
+                                  qkv_add_bias2, H_v, total_matrix_count);
   } else {
     InvokeAddBiasTranspose<half>(
         stream, num_matrices, format, max_threads_per_block,
-        batch_size, sequence_length, num_heads, qk_head_size, input, biases, output, qkv_add_bias, v_head_size);
-=======
-                                  batch_size, sequence_length, num_heads, H, input2, biases2, output2, H_v, total_matrix_count);
-  } else {
-    InvokeAddBiasTranspose<half>(
-        stream, num_matrices, format, max_threads_per_block,
-        batch_size, sequence_length, num_heads, qk_head_size, input, biases, output, v_head_size, total_matrix_count);
->>>>>>> cd305a90
+        batch_size, sequence_length, num_heads, qk_head_size, input, biases, output,
+        qkv_add_bias, v_head_size, total_matrix_count);
   }
 }
 
@@ -435,12 +394,8 @@
     cudaStream_t stream, const int num_matrices, const int format, const int max_threads_per_block,
     const int batch_size, const int sequence_length, const int num_heads, const int qk_head_size,
     const float* input, const float* biases, float* output,
-<<<<<<< HEAD
-    bool /*enable_half4*/, const int v_head_size, float* qkv_add_bias) {
-=======
-    bool /*enable_half4*/, const int v_head_size, int total_matrix_count) {
+    bool /*enable_half4*/, const int v_head_size, float* qkv_add_bias, int total_matrix_count) {
   total_matrix_count = std::max(num_matrices, total_matrix_count);
->>>>>>> cd305a90
   if (0 == (qk_head_size % 4)) {
     const int H = qk_head_size / 4;
     const float4* input2 = reinterpret_cast<const float4*>(input);
@@ -449,11 +404,8 @@
     float4* qkv_add_bias2 = reinterpret_cast<float4*>(qkv_add_bias);
     InvokeAddBiasTranspose<float4>(
         stream, num_matrices, format, max_threads_per_block,
-<<<<<<< HEAD
-        batch_size, sequence_length, num_heads, H, input2, biases2, output2, qkv_add_bias2, v_head_size / 4);
-=======
-        batch_size, sequence_length, num_heads, H, input2, biases2, output2, v_head_size / 4, total_matrix_count);
->>>>>>> cd305a90
+        batch_size, sequence_length, num_heads, H, input2, biases2, output2,
+        qkv_add_bias2, v_head_size / 4, total_matrix_count);
   } else if (0 == (qk_head_size & 1)) {
     const int H = qk_head_size / 2;
     const float2* input2 = reinterpret_cast<const float2*>(input);
@@ -462,19 +414,13 @@
     float2* qkv_add_bias2 = reinterpret_cast<float2*>(qkv_add_bias);
     InvokeAddBiasTranspose<float2>(
         stream, num_matrices, format, max_threads_per_block,
-<<<<<<< HEAD
-        batch_size, sequence_length, num_heads, H, input2, biases2, output2, qkv_add_bias2, v_head_size / 2);
+        batch_size, sequence_length, num_heads, H, input2, biases2, output2,
+        qkv_add_bias2, v_head_size / 2, total_matrix_count);
   } else {
     InvokeAddBiasTranspose<float>(
         stream, num_matrices, format, max_threads_per_block,
-        batch_size, sequence_length, num_heads, qk_head_size, input, biases, output, qkv_add_bias, v_head_size);
-=======
-        batch_size, sequence_length, num_heads, H, input2, biases2, output2, v_head_size / 2, total_matrix_count);
-  } else {
-    InvokeAddBiasTranspose<float>(
-        stream, num_matrices, format, max_threads_per_block,
-        batch_size, sequence_length, num_heads, qk_head_size, input, biases, output, v_head_size, total_matrix_count);
->>>>>>> cd305a90
+        batch_size, sequence_length, num_heads, qk_head_size, input, biases, output,
+        qkv_add_bias, v_head_size, total_matrix_count);
   }
 }
 
