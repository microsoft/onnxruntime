// Copyright (c) Microsoft Corporation. All rights reserved.
// Licensed under the MIT License.

#include "core/providers/cuda/cuda_common.h"
#include "core/providers/cuda/shared_inc/fpgeneric.h"
#include "core/platform/env_var_utils.h"
#include "contrib_ops/cuda/bert/attention_impl.h"
#include "contrib_ops/cuda/bert/attention.h"
#include "contrib_ops/cuda/bert/bert_padding.h"
#include "contrib_ops/cuda/bert/cutlass_fmha/memory_efficient_attention.h"

using namespace onnxruntime::cuda;
using namespace ::onnxruntime::common;
using namespace ONNX_NAMESPACE;

namespace onnxruntime {
namespace contrib {
namespace cuda {

constexpr int kPastSequenceLengthInputIndex = 6;
constexpr int kPastInputIndex = 4;
constexpr int kPresentOutputIndex = 1;

#define REGISTER_KERNEL_TYPED(T)                                               \
  ONNX_OPERATOR_TYPED_KERNEL_EX(                                               \
      Attention,                                                               \
      kMSDomain,                                                               \
      1,                                                                       \
      T,                                                                       \
      kCudaExecutionProvider,                                                  \
      (*KernelDefBuilder::Create())                                            \
          .MayInplace(kPastInputIndex, kPresentOutputIndex)                    \
          .TypeConstraint("T", DataTypeImpl::GetTensorType<T>())               \
          .InputMemoryType(OrtMemTypeCPUInput, kPastSequenceLengthInputIndex), \
      Attention<T>);

REGISTER_KERNEL_TYPED(float)
REGISTER_KERNEL_TYPED(MLFloat16)

<<<<<<< HEAD
// Environment variable to disable fused attention kernel. Default is false.
constexpr const char* kDisableFusedAttention = "ORT_DISABLE_FUSED_ATTENTION";

static inline bool HasFusedFp16Kernel(int sm, int head_size, int sequence_length) {
  if (!(sm == kSM_70 || sm == kSM_75 || sm == kSM_80 || sm == kSM_86)) {
    return false;
  }

  if (head_size != 64) {
    return false;
  }

  // For sequence length 512, SM86 could fall back to SM80.
  // In our test, T4 GPU has no enough shared memory to load fmha_v2_fp16_512_64_sm75_kernel so we removed it.
  const int max_sequence_length = (sm >= kSM_80 ? 512 : 384);
  if (sequence_length > max_sequence_length) {
    return false;
  }

  return true;
}

template <typename T>
Attention<T>::Attention(const OpKernelInfo& info) : CudaKernel(info), AttentionBase(info, false, false) {
  disable_fused_runner_ = sizeof(T) != 2 || ParseEnvironmentVariableWithDefault<bool>(kDisableFusedAttention, false);
=======
template <typename T>
Attention<T>::Attention(const OpKernelInfo& info) : CudaKernel(info), AttentionBase(info, false) {
  disable_fused_runner_ = sizeof(T) != 2 ||
                          ParseEnvironmentVariableWithDefault<bool>(attention::kDisableFusedAttention, false);

  enable_trt_flash_attention_ = sizeof(T) == 2 &&
                                !ParseEnvironmentVariableWithDefault<bool>(attention::kDisableTrtFlashAttention, false);

#if USE_FLASH_ATTENTION
  disable_memory_efficient_attention_ = ParseEnvironmentVariableWithDefault<bool>(attention::kDisableMemoryEfficientAttention, false);
#else
  disable_memory_efficient_attention_ = true;
#endif
>>>>>>> 8372c86e
}

template <typename T>
Status Attention<T>::ComputeInternal(OpKernelContext* context) const {
  const Tensor* input = context->Input<Tensor>(0);
  const Tensor* weights = context->Input<Tensor>(1);
  const Tensor* bias = context->Input<Tensor>(2);
  const Tensor* mask_index = context->Input<Tensor>(3);
<<<<<<< HEAD
  const Tensor* past = context->Input<Tensor>(4);
  const Tensor* extra_add_qk = context->Input<Tensor>(5);
  const Tensor* key = context->Input<Tensor>(6);
  const Tensor* value = context->Input<Tensor>(7);
=======
  const Tensor* past = context->Input<Tensor>(kPastInputIndex);
  const Tensor* relative_position_bias = context->Input<Tensor>(5);
  const Tensor* past_seq_len = context->Input<Tensor>(kPastSequenceLengthInputIndex);
>>>>>>> 8372c86e

  auto& device_prop = GetDeviceProp();
  AttentionParameters parameters;
  ORT_RETURN_IF_ERROR(CheckInputs(input->Shape(),
                                  nullptr == weights ? nullptr : &(weights->Shape()),
                                  bias->Shape(),
                                  mask_index,
                                  past,
<<<<<<< HEAD
                                  extra_add_qk,
                                  key,
                                  value,
                                  &parameters,
                                  device_prop.maxThreadsPerBlock));
=======
                                  relative_position_bias,
                                  &parameters,
                                  device_prop.maxThreadsPerBlock,
                                  past_seq_len));
  assert(parameters.sequence_length == parameters.kv_sequence_length);  // self attention
>>>>>>> 8372c86e

  int batch_size = parameters.batch_size;
  int sequence_length = parameters.sequence_length;

  TensorShapeVector output_shape(3);
  output_shape[0] = static_cast<int64_t>(batch_size);
  output_shape[1] = static_cast<int64_t>(sequence_length);
  output_shape[2] = static_cast<int64_t>(parameters.v_hidden_size);
  Tensor* output = context->Output(0, output_shape);

<<<<<<< HEAD
  std::vector<int64_t> present_dims{2, parameters.batch_size, parameters.num_heads,
                                    parameters.total_sequence_length, parameters.head_size};
  TensorShape present_shape(present_dims);
  Tensor* present = context->Output(1, present_shape);

  // Check whether we can use fused kernel
  int sm = device_prop.major * 10 + device_prop.minor;
  bool use_fused_runner = (!disable_fused_runner_ &&
                           nullptr != mask_index && mask_index->Shape().NumDimensions() == 1 &&
                           nullptr == past &&
                           nullptr == present &&
                           nullptr == extra_add_qk &&
                           !is_unidirectional_ &&
                           parameters.hidden_size == parameters.v_hidden_size &&
                           parameters.sequence_length == parameters.kv_sequence_length &&
                           HasFusedFp16Kernel(sm, parameters.head_size, sequence_length));

  MHARunner* fused_runner = nullptr;
  if (use_fused_runner) {
    if (nullptr == fused_fp16_runner_.get()) {
      fused_fp16_runner_.reset(new FusedMHARunnerFP16v2(num_heads_, parameters.head_size, sm));
    }

    // In case some kernel not loaded due to shared memory limit, we need to double check here.
    const int S = fused_fp16_runner_->getSFromMaxSeqLen(sequence_length);
    if (fused_fp16_runner_->isValid(S)) {
=======
  std::vector<int64_t> present_dims{
      2, parameters.batch_size, parameters.num_heads,
      past_present_share_buffer_ ? parameters.max_sequence_length : parameters.total_sequence_length,
      parameters.head_size};
  TensorShape present_shape(present_dims);
  Tensor* present = context->Output(kPresentOutputIndex, present_shape);

  MHARunner* fused_runner = nullptr;

  // Check whether we can use fused kernel
  int sm = device_prop.major * 10 + device_prop.minor;
  bool is_mask_1d_seq_len = parameters.mask_type == AttentionMaskType::MASK_1D_KEY_SEQ_LEN;

  if (is_unidirectional_) {  // GPT
    // GPT fused kernels requires left side padding. mask can be:
    //     none (no padding), 1D sequence lengths or 2d mask.
    // Fused kernels don't support different sequence lengths of q and kv, so only apply to the first token
    // where past state is empty.
    bool is_mask_2d_key_padding = parameters.mask_type == AttentionMaskType::MASK_2D_KEY_PADDING;
    bool use_causal_fused_runner = !disable_fused_runner_ &&
                                   (nullptr == mask_index || is_mask_1d_seq_len || is_mask_2d_key_padding) &&
                                   nullptr == relative_position_bias &&
                                   parameters.past_sequence_length == 0 &&
                                   parameters.hidden_size == parameters.v_hidden_size &&
                                   FusedMHARunnerFP16v2::is_supported(sm, parameters.head_size, sequence_length,
                                                                      enable_trt_flash_attention_, true);
    if (use_causal_fused_runner) {
      // Here we assume that num_heads, head_size and is_unidirectional does not change for an Attention node.
      if (nullptr == fused_fp16_runner_.get()) {
        fused_fp16_runner_.reset(new FusedMHARunnerFP16v2(num_heads_, parameters.head_size, sm, is_unidirectional_,
                                                          enable_trt_flash_attention_, parameters.scale));
      }

      // Here we assume all causal kernels can be loaded into shared memory. TODO: add a function to check.
>>>>>>> 8372c86e
      fused_runner = fused_fp16_runner_.get();
    }
  } else {  // BERT
    bool use_fused_runner = !disable_fused_runner_ &&
                            (nullptr == mask_index || is_mask_1d_seq_len) &&
                            nullptr == past &&
                            nullptr == present &&
                            nullptr == relative_position_bias &&
                            parameters.hidden_size == parameters.v_hidden_size &&
                            FusedMHARunnerFP16v2::is_supported(sm, parameters.head_size, sequence_length,
                                                               enable_trt_flash_attention_, false);

    if (use_fused_runner) {
      // Here we assume that num_heads, head_size and is_unidirectional does not change for an Attention node.
      if (nullptr == fused_fp16_runner_.get()) {
        fused_fp16_runner_.reset(new FusedMHARunnerFP16v2(num_heads_, parameters.head_size, sm, is_unidirectional_,
                                                          enable_trt_flash_attention_, parameters.scale));
      }

      // In case some kernel not loaded due to shared memory limit, we need to double check here.
      const int S = fused_fp16_runner_->getSFromMaxSeqLen(sequence_length);
      if (fused_fp16_runner_->isValid(S)) {
        fused_runner = fused_fp16_runner_.get();
      }
    }
  }

#if USE_FLASH_ATTENTION
  bool use_memory_efficient_attention = fused_runner == nullptr &&
                                        !disable_memory_efficient_attention_ &&
                                        nullptr == mask_index &&  // TODO: support 1D mask
                                        nullptr == past &&
                                        nullptr == present &&
                                        nullptr == relative_position_bias &&
                                        (sizeof(T) == 2 ||  // sequence length threshold is 0 in FP16
                                         parameters.sequence_length >= attention::kMinSequenceLengthForMemoryEfficientAttentionFp32) &&
                                        has_memory_efficient_attention(sm, sizeof(T) == 2);
#else
  constexpr bool use_memory_efficient_attention = false;
#endif

  cublasHandle_t cublas = GetCublasHandle(context);

<<<<<<< HEAD
  IAllocatorUniquePtr<void> gemm_buffer;
  if (weights != nullptr) {
    // Use GEMM for fully connection.
    int m = batch_size * sequence_length;
    int n = (parameters.hidden_size + parameters.hidden_size + parameters.v_hidden_size);
    int k = parameters.input_hidden_size;
    size_t gemm_buffer_size = static_cast<size_t>(batch_size) * sequence_length * n * element_size;
    gemm_buffer = GetScratchBuffer<void>(gemm_buffer_size);

    typedef typename ToCudaType<T>::MappedType CudaT;
    CudaT one = ToCudaType<T>::FromFloat(1.0f);
    CudaT zero = ToCudaType<T>::FromFloat(0.0f);

    // Gemm, note that CUDA assumes col-major, so result(N, M) = 1 * weights x input + 1 x B.
    CUBLAS_RETURN_IF_ERROR(cublasGemmHelper(
        cublas, CUBLAS_OP_N, CUBLAS_OP_N, n, m, k, &one,
        reinterpret_cast<const CudaT*>(weights->Data<T>()), n,
        reinterpret_cast<const CudaT*>(input->Data<T>()), k,
        &zero, reinterpret_cast<CudaT*>(gemm_buffer.get()), n, device_prop));
  }
=======
  typedef typename ToCudaType<T>::MappedType CudaT;

  IAllocatorUniquePtr<T> gemm_buffer;
  int m = batch_size * sequence_length;
  int n = (parameters.hidden_size + parameters.hidden_size + parameters.v_hidden_size);
  int k = parameters.input_hidden_size;
  gemm_buffer = GetScratchBuffer<T>(static_cast<size_t>(m) * n, context->GetComputeStream());

  CudaT one = ToCudaType<T>::FromFloat(1.0f);
  CudaT zero = ToCudaType<T>::FromFloat(0.0f);

  // Gemm, note that CUDA assumes col-major, so result(N, M) = 1 * weights x input + 1 x bias
  // The bias part is not included here since we fuse bias, transpose and output 3 matrice into one cuda kernel.
  CUBLAS_RETURN_IF_ERROR(cublasGemmHelper(
      cublas, CUBLAS_OP_N, CUBLAS_OP_N, n, m, k, &one,
      reinterpret_cast<const CudaT*>(weights->Data<T>()), n,
      reinterpret_cast<const CudaT*>(input->Data<T>()), k,
      &zero, reinterpret_cast<CudaT*>(gemm_buffer.get()), n, device_prop));
>>>>>>> 8372c86e

  constexpr size_t element_size = sizeof(T);
  constexpr bool use_fused_cross_attention = false;
  size_t workSpaceSize = GetAttentionWorkspaceSize(element_size,
                                                   parameters.batch_size,
                                                   parameters.num_heads,
                                                   parameters.head_size,
                                                   parameters.v_head_size,
                                                   parameters.sequence_length,
                                                   parameters.kv_sequence_length,
                                                   parameters.total_sequence_length,
<<<<<<< HEAD
                                                   fused_runner);

  auto work_space = GetScratchBuffer<void>(workSpaceSize);

  typedef typename ToCudaType<T>::MappedType CudaT;
  AttentionData<CudaT> data;
  data.gemm_buffer = (nullptr == weights) ? nullptr : reinterpret_cast<const CudaT*>(gemm_buffer.get());
  data.bias = reinterpret_cast<const CudaT*>(bias->Data<T>());
  data.query = (nullptr != weights) ? nullptr : reinterpret_cast<const CudaT*>(input->Data<T>());
  data.key = (nullptr == key) ? nullptr : reinterpret_cast<const CudaT*>(key->Data<T>());
  data.value = (nullptr == value) ? nullptr : reinterpret_cast<const CudaT*>(value->Data<T>());
  data.mask_index = (nullptr == mask_index) ? nullptr : mask_index->Data<int>();
  data.mask_index_dims = (nullptr == mask_index) ? gsl::span<const int64_t>() : mask_index->Shape().GetDims();
  data.past = (nullptr == past) ? nullptr : reinterpret_cast<const CudaT*>(past->Data<T>());
  data.extra_add_qk = (nullptr == extra_add_qk) ? nullptr : reinterpret_cast<const CudaT*>(extra_add_qk->Data<T>());
  data.workspace = reinterpret_cast<CudaT*>(work_space.get());
  data.output = reinterpret_cast<CudaT*>(output->MutableData<T>());
  data.present = (nullptr == present) ? nullptr : reinterpret_cast<CudaT*>(present->MutableData<T>());

  return QkvToContext<CudaT>(device_prop, cublas, Stream(), parameters, data, reinterpret_cast<void*>(fused_runner));
=======
                                                   fused_runner,
                                                   use_fused_cross_attention,
                                                   use_memory_efficient_attention);
  auto work_space = GetScratchBuffer<void>(workSpaceSize, context->GetComputeStream());

  typedef typename ToCudaType<T>::MappedType CudaT;
  AttentionData<CudaT> data;
  data.gemm_buffer = reinterpret_cast<CudaT*>(gemm_buffer.get());
  data.bias = reinterpret_cast<const CudaT*>(bias->Data<T>());
  data.query = nullptr;
  data.key = nullptr;
  data.value = nullptr;
  data.mask_index = (nullptr == mask_index) ? nullptr : mask_index->Data<int>();
  data.mask_index_dims = (nullptr == mask_index) ? gsl::span<const int64_t>() : mask_index->Shape().GetDims();
  data.past = (nullptr == past) ? nullptr : reinterpret_cast<const CudaT*>(past->Data<T>());
  data.relative_position_bias = (nullptr == relative_position_bias) ? nullptr : reinterpret_cast<const CudaT*>(relative_position_bias->Data<T>());
  data.has_qkv_workspace = true;
  data.workspace = reinterpret_cast<CudaT*>(work_space.get());
  data.output = reinterpret_cast<CudaT*>(output->MutableData<T>());
  data.present = (nullptr == present) ? nullptr : reinterpret_cast<CudaT*>(present->MutableData<T>());
  data.fused_runner = reinterpret_cast<void*>(fused_runner);
  data.fused_cross_attention_kernel = nullptr;
  data.use_memory_efficient_attention = use_memory_efficient_attention;
  data.cumulated_sequence_length_q_cache = nullptr;
  data.cumulated_sequence_length_kv_cache = nullptr;

  return QkvToContext<CudaT>(device_prop, cublas, Stream(context), parameters, data);
>>>>>>> 8372c86e
}

}  // namespace cuda
}  // namespace contrib
}  // namespace onnxruntime<|MERGE_RESOLUTION|>--- conflicted
+++ resolved
@@ -37,33 +37,6 @@
 REGISTER_KERNEL_TYPED(float)
 REGISTER_KERNEL_TYPED(MLFloat16)
 
-<<<<<<< HEAD
-// Environment variable to disable fused attention kernel. Default is false.
-constexpr const char* kDisableFusedAttention = "ORT_DISABLE_FUSED_ATTENTION";
-
-static inline bool HasFusedFp16Kernel(int sm, int head_size, int sequence_length) {
-  if (!(sm == kSM_70 || sm == kSM_75 || sm == kSM_80 || sm == kSM_86)) {
-    return false;
-  }
-
-  if (head_size != 64) {
-    return false;
-  }
-
-  // For sequence length 512, SM86 could fall back to SM80.
-  // In our test, T4 GPU has no enough shared memory to load fmha_v2_fp16_512_64_sm75_kernel so we removed it.
-  const int max_sequence_length = (sm >= kSM_80 ? 512 : 384);
-  if (sequence_length > max_sequence_length) {
-    return false;
-  }
-
-  return true;
-}
-
-template <typename T>
-Attention<T>::Attention(const OpKernelInfo& info) : CudaKernel(info), AttentionBase(info, false, false) {
-  disable_fused_runner_ = sizeof(T) != 2 || ParseEnvironmentVariableWithDefault<bool>(kDisableFusedAttention, false);
-=======
 template <typename T>
 Attention<T>::Attention(const OpKernelInfo& info) : CudaKernel(info), AttentionBase(info, false) {
   disable_fused_runner_ = sizeof(T) != 2 ||
@@ -77,7 +50,6 @@
 #else
   disable_memory_efficient_attention_ = true;
 #endif
->>>>>>> 8372c86e
 }
 
 template <typename T>
@@ -86,37 +58,22 @@
   const Tensor* weights = context->Input<Tensor>(1);
   const Tensor* bias = context->Input<Tensor>(2);
   const Tensor* mask_index = context->Input<Tensor>(3);
-<<<<<<< HEAD
-  const Tensor* past = context->Input<Tensor>(4);
-  const Tensor* extra_add_qk = context->Input<Tensor>(5);
-  const Tensor* key = context->Input<Tensor>(6);
-  const Tensor* value = context->Input<Tensor>(7);
-=======
   const Tensor* past = context->Input<Tensor>(kPastInputIndex);
   const Tensor* relative_position_bias = context->Input<Tensor>(5);
   const Tensor* past_seq_len = context->Input<Tensor>(kPastSequenceLengthInputIndex);
->>>>>>> 8372c86e
 
   auto& device_prop = GetDeviceProp();
   AttentionParameters parameters;
   ORT_RETURN_IF_ERROR(CheckInputs(input->Shape(),
-                                  nullptr == weights ? nullptr : &(weights->Shape()),
+                                  weights->Shape(),
                                   bias->Shape(),
                                   mask_index,
                                   past,
-<<<<<<< HEAD
-                                  extra_add_qk,
-                                  key,
-                                  value,
-                                  &parameters,
-                                  device_prop.maxThreadsPerBlock));
-=======
                                   relative_position_bias,
                                   &parameters,
                                   device_prop.maxThreadsPerBlock,
                                   past_seq_len));
   assert(parameters.sequence_length == parameters.kv_sequence_length);  // self attention
->>>>>>> 8372c86e
 
   int batch_size = parameters.batch_size;
   int sequence_length = parameters.sequence_length;
@@ -127,34 +84,6 @@
   output_shape[2] = static_cast<int64_t>(parameters.v_hidden_size);
   Tensor* output = context->Output(0, output_shape);
 
-<<<<<<< HEAD
-  std::vector<int64_t> present_dims{2, parameters.batch_size, parameters.num_heads,
-                                    parameters.total_sequence_length, parameters.head_size};
-  TensorShape present_shape(present_dims);
-  Tensor* present = context->Output(1, present_shape);
-
-  // Check whether we can use fused kernel
-  int sm = device_prop.major * 10 + device_prop.minor;
-  bool use_fused_runner = (!disable_fused_runner_ &&
-                           nullptr != mask_index && mask_index->Shape().NumDimensions() == 1 &&
-                           nullptr == past &&
-                           nullptr == present &&
-                           nullptr == extra_add_qk &&
-                           !is_unidirectional_ &&
-                           parameters.hidden_size == parameters.v_hidden_size &&
-                           parameters.sequence_length == parameters.kv_sequence_length &&
-                           HasFusedFp16Kernel(sm, parameters.head_size, sequence_length));
-
-  MHARunner* fused_runner = nullptr;
-  if (use_fused_runner) {
-    if (nullptr == fused_fp16_runner_.get()) {
-      fused_fp16_runner_.reset(new FusedMHARunnerFP16v2(num_heads_, parameters.head_size, sm));
-    }
-
-    // In case some kernel not loaded due to shared memory limit, we need to double check here.
-    const int S = fused_fp16_runner_->getSFromMaxSeqLen(sequence_length);
-    if (fused_fp16_runner_->isValid(S)) {
-=======
   std::vector<int64_t> present_dims{
       2, parameters.batch_size, parameters.num_heads,
       past_present_share_buffer_ ? parameters.max_sequence_length : parameters.total_sequence_length,
@@ -189,7 +118,6 @@
       }
 
       // Here we assume all causal kernels can be loaded into shared memory. TODO: add a function to check.
->>>>>>> 8372c86e
       fused_runner = fused_fp16_runner_.get();
     }
   } else {  // BERT
@@ -233,28 +161,6 @@
 
   cublasHandle_t cublas = GetCublasHandle(context);
 
-<<<<<<< HEAD
-  IAllocatorUniquePtr<void> gemm_buffer;
-  if (weights != nullptr) {
-    // Use GEMM for fully connection.
-    int m = batch_size * sequence_length;
-    int n = (parameters.hidden_size + parameters.hidden_size + parameters.v_hidden_size);
-    int k = parameters.input_hidden_size;
-    size_t gemm_buffer_size = static_cast<size_t>(batch_size) * sequence_length * n * element_size;
-    gemm_buffer = GetScratchBuffer<void>(gemm_buffer_size);
-
-    typedef typename ToCudaType<T>::MappedType CudaT;
-    CudaT one = ToCudaType<T>::FromFloat(1.0f);
-    CudaT zero = ToCudaType<T>::FromFloat(0.0f);
-
-    // Gemm, note that CUDA assumes col-major, so result(N, M) = 1 * weights x input + 1 x B.
-    CUBLAS_RETURN_IF_ERROR(cublasGemmHelper(
-        cublas, CUBLAS_OP_N, CUBLAS_OP_N, n, m, k, &one,
-        reinterpret_cast<const CudaT*>(weights->Data<T>()), n,
-        reinterpret_cast<const CudaT*>(input->Data<T>()), k,
-        &zero, reinterpret_cast<CudaT*>(gemm_buffer.get()), n, device_prop));
-  }
-=======
   typedef typename ToCudaType<T>::MappedType CudaT;
 
   IAllocatorUniquePtr<T> gemm_buffer;
@@ -273,7 +179,6 @@
       reinterpret_cast<const CudaT*>(weights->Data<T>()), n,
       reinterpret_cast<const CudaT*>(input->Data<T>()), k,
       &zero, reinterpret_cast<CudaT*>(gemm_buffer.get()), n, device_prop));
->>>>>>> 8372c86e
 
   constexpr size_t element_size = sizeof(T);
   constexpr bool use_fused_cross_attention = false;
@@ -285,28 +190,6 @@
                                                    parameters.sequence_length,
                                                    parameters.kv_sequence_length,
                                                    parameters.total_sequence_length,
-<<<<<<< HEAD
-                                                   fused_runner);
-
-  auto work_space = GetScratchBuffer<void>(workSpaceSize);
-
-  typedef typename ToCudaType<T>::MappedType CudaT;
-  AttentionData<CudaT> data;
-  data.gemm_buffer = (nullptr == weights) ? nullptr : reinterpret_cast<const CudaT*>(gemm_buffer.get());
-  data.bias = reinterpret_cast<const CudaT*>(bias->Data<T>());
-  data.query = (nullptr != weights) ? nullptr : reinterpret_cast<const CudaT*>(input->Data<T>());
-  data.key = (nullptr == key) ? nullptr : reinterpret_cast<const CudaT*>(key->Data<T>());
-  data.value = (nullptr == value) ? nullptr : reinterpret_cast<const CudaT*>(value->Data<T>());
-  data.mask_index = (nullptr == mask_index) ? nullptr : mask_index->Data<int>();
-  data.mask_index_dims = (nullptr == mask_index) ? gsl::span<const int64_t>() : mask_index->Shape().GetDims();
-  data.past = (nullptr == past) ? nullptr : reinterpret_cast<const CudaT*>(past->Data<T>());
-  data.extra_add_qk = (nullptr == extra_add_qk) ? nullptr : reinterpret_cast<const CudaT*>(extra_add_qk->Data<T>());
-  data.workspace = reinterpret_cast<CudaT*>(work_space.get());
-  data.output = reinterpret_cast<CudaT*>(output->MutableData<T>());
-  data.present = (nullptr == present) ? nullptr : reinterpret_cast<CudaT*>(present->MutableData<T>());
-
-  return QkvToContext<CudaT>(device_prop, cublas, Stream(), parameters, data, reinterpret_cast<void*>(fused_runner));
-=======
                                                    fused_runner,
                                                    use_fused_cross_attention,
                                                    use_memory_efficient_attention);
@@ -334,7 +217,6 @@
   data.cumulated_sequence_length_kv_cache = nullptr;
 
   return QkvToContext<CudaT>(device_prop, cublas, Stream(context), parameters, data);
->>>>>>> 8372c86e
 }
 
 }  // namespace cuda
