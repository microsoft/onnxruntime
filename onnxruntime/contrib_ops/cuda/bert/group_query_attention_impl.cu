--- conflicted
+++ resolved
@@ -871,13 +871,9 @@
   p.v_head_size = head_size;
   p.causal = true;
   p.scale = scale;
-<<<<<<< HEAD
+  p.softcap = parameters.softcap;
   p.seqlen_k_ptr = seqlens_k;  // Note: seqlens_k is total sequence length for efficient
-=======
-  p.softcap = parameters.softcap;
-  p.seqlen_k_ptr = data.seqlens_k_total;  // Note: seqlens_k is total sequence length for efficient
   p.seqstart_q_ptr = nullptr;
->>>>>>> a80bfed5
   p.seqstart_k_ptr = nullptr;
   p.query = query;
   p.key = key;
