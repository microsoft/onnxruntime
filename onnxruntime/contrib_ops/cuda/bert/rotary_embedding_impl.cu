--- conflicted
+++ resolved
@@ -18,27 +18,21 @@
 namespace cuda {
 
 template <typename T>
-<<<<<<< HEAD
 __global__ void RotaryEmbeddingBSNH(T* output,                    // BxSxNxH
                                     const T* input,               // BxSxNxH
                                     const T* cos_cache,           // Mx(H/2)
                                     const T* sin_cache,           // Mx(H/2)
                                     const int64_t* position_ids,  // (1) or BxS
-                                    const int sequence_length,
-                                    const int num_heads,
-                                    const int head_size,
-                                    const int rotary_embedding_dim,
-                                    const int position_ids_format,
-                                    const bool interleaved,
-                                    const int batch_stride,
-                                    const int seq_stride,
+                                    const int sequence_length, const int num_heads, const int head_size,
+                                    const int rotary_embedding_dim, const int position_ids_format,
+                                    const bool interleaved, const int batch_stride, const int seq_stride,
                                     const int head_stride) {
   // B = batch size, S = sequence length, N = num heads, H = head size, M = max sequence length
   // Use .x in innermost loop to access global memory efficiently
 
-  const int b = blockIdx.z;
-  const int s = blockIdx.y;
-  const int n = blockIdx.x;
+  const int b = blockIdx.y;
+  const int s = blockIdx.x;
+  const int n = blockIdx.z;
 
   const int i = threadIdx.x;
 
@@ -80,227 +74,63 @@
 }
 
 template <typename T>
-Status LaunchRotaryEmbeddingKernel(
-    cudaStream_t stream,
-    T* output,
-    const T* input,
-    const int64_t* position_ids,
-    const T* cos_cache,
-    const T* sin_cache,
-    const int batch_size,
-    const int sequence_length,
-    const int num_heads,
-    const int head_size,
-    const int rotary_embedding_dim,
-    const int /*max_sequence_length*/,
-    const int position_ids_format,
-    const bool interleaved,
-    const int max_threads_per_block,
-    const bool is_input_bnsh_format) {
+Status LaunchRotaryEmbeddingKernel(cudaStream_t stream, T* output, const T* input, const int64_t* position_ids,
+                                   const T* cos_cache, const T* sin_cache, const int batch_size,
+                                   const int sequence_length, const int num_heads, const int head_size,
+                                   const int rotary_embedding_dim, const int /*max_sequence_length*/,
+                                   const int position_ids_format, const bool interleaved,
+                                   const int max_threads_per_block, const bool is_input_bnsh_format) {
   // Note: Current implementation assumes head_size <= max_threads_per_block
   // because head_size is currently large for LLaMA-2. For smaller head_size
   // and num_heads values, we can create a block as `block(num_heads, head_size, 1)`
   // instead. This will require kernel changes to support.
-  ORT_ENFORCE(head_size <= max_threads_per_block,
-              "Rotary embedding dim must be <= max_threads_per_block");
+  ORT_ENFORCE(head_size <= max_threads_per_block, "Rotary embedding dim must be <= max_threads_per_block");
 
   int tpb = (head_size + 31) / 32 * 32;
 
   const dim3 block(tpb);
-  const dim3 grid(num_heads, sequence_length, batch_size);
+  const dim3 grid(sequence_length, batch_size, num_heads);
 
   // Default input tensor shape is [batch, seq, hidden_size]
   int head_stride = head_size;
   int seq_stride = num_heads * head_stride;
   int batch_stride = sequence_length * seq_stride;
   if (is_input_bnsh_format) {
-    // When input tensor shape is [batch, num_heads, seq, head_size]
     seq_stride = head_size;
     head_stride = sequence_length * seq_stride;
     batch_stride = num_heads * head_stride;
   }
 
   assert(head_size <= max_threads_per_block);
-  RotaryEmbeddingBSNH<<<grid, block, 0, stream>>>(
-      output, input, cos_cache, sin_cache, position_ids, sequence_length, num_heads, head_size,
-      rotary_embedding_dim, position_ids_format, interleaved, batch_stride, seq_stride, head_stride);
+  RotaryEmbeddingBSNH<<<grid, block, 0, stream>>>(output, input, cos_cache, sin_cache, position_ids, sequence_length,
+                                                  num_heads, head_size, rotary_embedding_dim, position_ids_format,
+                                                  interleaved, batch_stride, seq_stride, head_stride);
 
   return CUDA_CALL(cudaGetLastError());
 }
 
-template Status LaunchRotaryEmbeddingKernel<float>(
-    cudaStream_t stream,
-    float* output,
-    const float* input,
-    const int64_t* position_ids,
-    const float* cos_cache,
-    const float* sin_cache,
-    const int batch_size,
-    const int sequence_length,
-    const int num_heads,
-    const int head_size,
-    const int rotary_embedding_dim,
-    const int max_sequence_length,
-    const int position_ids_format,
-    const bool interleaved,
-    const int max_threads_per_block,
-    const bool is_input_bnsh_format);
+template Status LaunchRotaryEmbeddingKernel<float>(cudaStream_t stream, float* output, const float* input,
+                                                   const int64_t* position_ids, const float* cos_cache,
+                                                   const float* sin_cache, const int batch_size,
+                                                   const int sequence_length, const int num_heads, const int head_size,
+                                                   const int rotary_embedding_dim, const int max_sequence_length,
+                                                   const int position_ids_format, const bool interleaved,
+                                                   const int max_threads_per_block, const bool is_input_bnsh_format);
 
-template Status LaunchRotaryEmbeddingKernel<half>(
-    cudaStream_t stream,
-    half* output,
-    const half* input,
-    const int64_t* position_ids,
-    const half* cos_cache,
-    const half* sin_cache,
-    const int batch_size,
-    const int sequence_length,
-    const int num_heads,
-    const int head_size,
-    const int rotary_embedding_dim,
-    const int max_sequence_length,
-    const int position_ids_format,
-    const bool interleaved,
-    const int max_threads_per_block,
-    const bool is_input_bnsh_format);
+template Status LaunchRotaryEmbeddingKernel<half>(cudaStream_t stream, half* output, const half* input,
+                                                  const int64_t* position_ids, const half* cos_cache,
+                                                  const half* sin_cache, const int batch_size,
+                                                  const int sequence_length, const int num_heads, const int head_size,
+                                                  const int rotary_embedding_dim, const int max_sequence_length,
+                                                  const int position_ids_format, const bool interleaved,
+                                                  const int max_threads_per_block, const bool is_input_bnsh_format);
 
 template Status LaunchRotaryEmbeddingKernel<BFloat16>(
-    cudaStream_t stream,
-    BFloat16* output,
-    const BFloat16* input,
-    const int64_t* position_ids,
-    const BFloat16* cos_cache,
-    const BFloat16* sin_cache,
-    const int batch_size,
-    const int sequence_length,
-    const int num_heads,
-    const int head_size,
-    const int rotary_embedding_dim,
-    const int max_sequence_length,
-    const int position_ids_format,
-    const bool interleaved,
-    const int max_threads_per_block,
-    const bool is_input_bnsh_format);
+    cudaStream_t stream, BFloat16* output, const BFloat16* input, const int64_t* position_ids,
+    const BFloat16* cos_cache, const BFloat16* sin_cache, const int batch_size, const int sequence_length,
+    const int num_heads, const int head_size, const int rotary_embedding_dim, const int max_sequence_length,
+    const int position_ids_format, const bool interleaved, const int max_threads_per_block, const bool is_input_bnsh_format);
 
 }  // namespace cuda
 }  // namespace contrib
-}  // namespace onnxruntime
-=======
-__global__ void RotaryEmbeddingBSNH(T *output,                   // BxSxNxH
-                                    const T *input,              // BxSxNxH
-                                    const T *cos_cache,          // Mx(H/2)
-                                    const T *sin_cache,          // Mx(H/2)
-                                    const int64_t *position_ids, // (1) or BxS
-                                    const int sequence_length, const int num_heads, const int head_size,
-                                    const int rotary_embedding_dim, const int position_ids_format,
-                                    const bool interleaved, const int batch_stride, const int seq_stride,
-                                    const int head_stride) {
-    // B = batch size, S = sequence length, N = num heads, H = head size, M = max sequence length
-    // Use .x in innermost loop to access global memory efficiently
-
-    const int b = blockIdx.y;
-    const int s = blockIdx.x;
-    const int n = blockIdx.z;
-
-    const int i = threadIdx.x;
-
-    if (i >= head_size) {
-        return;
-    }
-
-    const int block_offset = b * batch_stride + s * seq_stride + n * head_stride;
-
-    const T *input_data = input + block_offset;
-    T *output_data = output + block_offset;
-
-    if (i >= rotary_embedding_dim) {
-        output_data[i] = input_data[i];
-        return;
-    }
-
-    // Cache is (M, H/2)
-    const int half_rotary_embedding_dim = rotary_embedding_dim / 2;
-    const int position_id = (position_ids_format == 0) ? static_cast<int>(position_ids[0]) + s
-                                                       : static_cast<int>(position_ids[b * sequence_length + s]);
-    const int cache_offset = position_id * half_rotary_embedding_dim;
-    const T *cos_data = cos_cache + cache_offset;
-    const T *sin_data = sin_cache + cache_offset;
-
-    int cache_idx = 0;
-    T sign = 0;
-    int j = 0;
-    if (interleaved) {
-        cache_idx = (i / 2) % half_rotary_embedding_dim;
-        sign = (i % 2 == 0) ? -1 : 1;
-        j = (i % 2 == 0) ? i + 1 : i - 1; // i - sign
-    } else {
-        cache_idx = i % half_rotary_embedding_dim;
-        sign = (i < half_rotary_embedding_dim) ? -1 : 1;
-        j = (i + half_rotary_embedding_dim) % rotary_embedding_dim;
-    }
-    output_data[i] = input_data[i] * cos_data[cache_idx] + sign * input_data[j] * sin_data[cache_idx];
-}
-
-template <typename T>
-Status LaunchRotaryEmbeddingKernel(cudaStream_t stream, T *output, const T *input, const int64_t *position_ids,
-                                   const T *cos_cache, const T *sin_cache, const int batch_size,
-                                   const int sequence_length, const int num_heads, const int head_size,
-                                   const int rotary_embedding_dim, const int /*max_sequence_length*/,
-                                   const int position_ids_format, const bool interleaved,
-                                   const int max_threads_per_block, const bool transposed) {
-    // Note: Current implementation assumes head_size <= max_threads_per_block
-    // because head_size is currently large for LLaMA-2. For smaller head_size
-    // and num_heads values, we can create a block as `block(num_heads, head_size, 1)`
-    // instead. This will require kernel changes to support.
-    ORT_ENFORCE(head_size <= max_threads_per_block, "Rotary embedding dim must be <= max_threads_per_block");
-
-    int tpb = (head_size + 31) / 32 * 32;
-
-    const dim3 block(tpb);
-    const dim3 grid(sequence_length, batch_size, num_heads);
-
-    // Default input tensor shape is [batch, seq, hidden_size]
-    int head_stride = head_size;
-    int seq_stride = num_heads * head_stride;
-    int batch_stride = sequence_length * seq_stride;
-    if (transposed) {
-        // When transposed, input tensor shape is [batch, num_heads, seq, head_size]
-        seq_stride = head_size;
-        head_stride = sequence_length * seq_stride;
-        batch_stride = num_heads * head_stride;
-    }
-
-    assert(head_size <= max_threads_per_block);
-    RotaryEmbeddingBSNH<<<grid, block, 0, stream>>>(output, input, cos_cache, sin_cache, position_ids, sequence_length,
-                                                    num_heads, head_size, rotary_embedding_dim, position_ids_format,
-                                                    interleaved, batch_stride, seq_stride, head_stride);
-
-    return CUDA_CALL(cudaGetLastError());
-}
-
-template Status LaunchRotaryEmbeddingKernel<float>(cudaStream_t stream, float *output, const float *input,
-                                                   const int64_t *position_ids, const float *cos_cache,
-                                                   const float *sin_cache, const int batch_size,
-                                                   const int sequence_length, const int num_heads, const int head_size,
-                                                   const int rotary_embedding_dim, const int max_sequence_length,
-                                                   const int position_ids_format, const bool interleaved,
-                                                   const int max_threads_per_block, const bool transposed);
-
-template Status LaunchRotaryEmbeddingKernel<half>(cudaStream_t stream, half *output, const half *input,
-                                                  const int64_t *position_ids, const half *cos_cache,
-                                                  const half *sin_cache, const int batch_size,
-                                                  const int sequence_length, const int num_heads, const int head_size,
-                                                  const int rotary_embedding_dim, const int max_sequence_length,
-                                                  const int position_ids_format, const bool interleaved,
-                                                  const int max_threads_per_block, const bool transposed);
-
-template Status LaunchRotaryEmbeddingKernel<BFloat16>(
-    cudaStream_t stream, BFloat16 *output, const BFloat16 *input, const int64_t *position_ids,
-    const BFloat16 *cos_cache, const BFloat16 *sin_cache, const int batch_size, const int sequence_length,
-    const int num_heads, const int head_size, const int rotary_embedding_dim, const int max_sequence_length,
-    const int position_ids_format, const bool interleaved, const int max_threads_per_block, const bool transposed);
-
-} // namespace cuda
-} // namespace contrib
-} // namespace onnxruntime
->>>>>>> 14fcf0a5
+}  // namespace onnxruntime