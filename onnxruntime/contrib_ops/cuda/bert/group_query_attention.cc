--- conflicted
+++ resolved
@@ -51,11 +51,8 @@
   do_rotary_ = info.GetAttrOrDefault<int64_t>("do_rotary", 0) == 1;
   rotary_interleaved_ = info.GetAttrOrDefault<int64_t>("rotary_interleaved", 0) == 1;
   scale_ = info.GetAttrOrDefault<float>("scale", 0.0f);
-<<<<<<< HEAD
   softcap_ = info.GetAttrOrDefault<float>("softcap", 0.0f);
-=======
   use_smooth_softmax_ = info.GetAttrOrDefault<int64_t>("smooth_softmax", 0) == 1;
->>>>>>> bfa4da4f
 
   kernel_options_ = this->GetAttentionKernelOptions();
 
