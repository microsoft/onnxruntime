--- conflicted
+++ resolved
@@ -257,12 +257,8 @@
   const int num_heads = parameters.num_heads;
   const int qk_head_size = parameters.head_size;
   const int v_head_size = parameters.v_head_size;
-<<<<<<< HEAD
   const bool past_present_share_buffer = parameters.past_present_share_buffer;
   void* fused_runner = data.fused_runner;
-=======
-  const float mask_filter_value = parameters.mask_filter_value;
->>>>>>> 2db57a53
 
   T* qkv = data.workspace;
 
@@ -384,6 +380,7 @@
   const int qk_head_size = parameters.head_size;
   const int v_head_size = parameters.v_head_size;
   const bool past_present_share_buffer = parameters.past_present_share_buffer;
+  const float mask_filter_value = parameters.mask_filter_value;
   void* fused_runner = data.fused_runner;
 
   // At most one fused kernel is enabled.
