/*
 The implementation of this file is based on qkvToContext plugin in TensorRT demo:
 https://github.com/NVIDIA/TensorRT/tree/release/5.1/demo/BERT/

Copyright 2019 NVIDIA Corporation

Licensed under the Apache License, Version 2.0 (the "License");
you may not use this file except in compliance with the License.
You may obtain a copy of the License at

    http://www.apache.org/licenses/LICENSE-2.0

Unless required by applicable law or agreed to in writing, software
distributed under the License is distributed on an "AS IS" BASIS,
WITHOUT WARRANTIES OR CONDITIONS OF ANY KIND, either express or implied.
See the License for the specific language governing permissions and
limitations under the License.
*/

// Modifications:
// (1) support GPT-2 past state, unidirectional mask and 4D attention mask from Megatron
// (2) support 2D attention mask
// (3) allow persistent softmax from PyTorch for debugging purpose.
// (4) support different input hidden size and model hidden size for pruned model
// (5) support different hidden sizes of Q/K and V
// Copyright (c) Microsoft Corporation. All rights reserved.
// Licensed under the MIT License.

#include "core/providers/cuda/cu_inc/common.cuh"
#include "core/providers/cuda/cuda_common.h"
#include "core/providers/cuda/shared_inc/fpgeneric.h"
#include "contrib_ops/cuda/bert/attention_softmax.h"
#include "contrib_ops/cuda/bert/transformer_common.h"
#include "contrib_ops/cuda/bert/tensorrt_fused_multihead_attention/mha_runner.h"
#include "contrib_ops/cuda/bert/tensorrt_fused_multihead_attention/cross_attention/fmha_cross_attention.h"
#include "contrib_ops/cpu/bert/attention_base.h"
#include "contrib_ops/cuda/bert/bert_padding.h"
#include "contrib_ops/cuda/utils/dump_cuda_tensor.h"
#include "contrib_ops/cuda/bert/cutlass_fmha/memory_efficient_attention.h"
#include "contrib_ops/cuda/bert/cudnn_fmha/cudnn_flash_attention.h"
#include "contrib_ops/cuda/bert/flash_attention/flash_api.h"
#include "contrib_ops/cuda/bert/attention_impl.h"

using namespace onnxruntime::cuda;
using namespace onnxruntime::contrib::attention_softmax_cuda;

namespace onnxruntime {
namespace contrib {
namespace cuda {

constexpr size_t kMemoryAlignment = 256;

static size_t AlignTo(size_t a, size_t b) {
  return CeilDiv(a, b) * b;
}

size_t AlignSize(size_t bytes) {
  const size_t bytesAligned = AlignTo(bytes, kMemoryAlignment);
  return bytesAligned;
}

const int32_t* CumulatedSequenceLengthCache::TryGet(int batch_size, int32_t seq_len, cudaStream_t stream) {
  if (this->sequence_length == 0 && seq_len > 0) {
    // Initialize only once with sequence length in the first request.
    std::call_once(init_once_flag_, [&]() {
      ORT_ENFORCE(buffer.get() != nullptr && this->max_batch_size > 0);
      LaunchTrtSequenceOffset(reinterpret_cast<int32_t*>(buffer.get()), nullptr,
                              this->max_batch_size, seq_len, stream);
      // Syncronize to ensure thread-safe since other thread will not wait for the above kernel finish.
      // Otherwise, the data might be consumed by other threads before it is ready and causes data race issue.
      cudaStreamSynchronize(stream);
      this->sequence_length = seq_len;
    });
  }

  if (this->sequence_length == seq_len && batch_size <= this->max_batch_size) {
    return reinterpret_cast<const int32_t*>(buffer.get());
  }

  return nullptr;
}

size_t GetAttentionScratchSize(
    size_t element_size,
    size_t batch_size,
    size_t num_heads,
    size_t sequence_length,
    size_t total_sequence_length) {
  const size_t bytes = element_size * batch_size * num_heads * sequence_length * total_sequence_length;
  return AlignSize(bytes);
}

size_t GetSequenceOffsetSize(int batch_size, bool has_padding) {
  // There are batch_size + 1 offsets Without padding (or padding removed), and 2 * batch_size + 1 with padding.
  size_t bytes = sizeof(int) * ((has_padding ? 2 * batch_size : batch_size) + 1);
  return AlignSize(bytes);
  ;
}

size_t GetAttentionWorkspaceSize(
    size_t element_size,
    size_t batch_size,
    size_t num_heads,
    size_t qk_head_size,
    size_t v_head_size,
    size_t sequence_length,
    size_t kv_sequence_length,
    size_t total_sequence_length,
    void* fused_runner,
    bool use_flash_attention,
    bool use_fused_cross_attention,
    bool use_memory_efficient_attention,
    bool use_cudnn_flash_attention,
    bool no_qkv_workspace) {
  // Note that q, k and v might need alignment for fused attention kernels.
  const size_t qkv_size = element_size * batch_size * num_heads *
                          ((sequence_length + kv_sequence_length) * qk_head_size + kv_sequence_length * v_head_size);
  const size_t qkv_bytes = no_qkv_workspace ? 0 : qkv_size;

#if USE_FLASH_ATTENTION
  if (use_flash_attention) {
    return qkv_bytes + onnxruntime::flash::get_softmax_lse_size(sequence_length, batch_size, num_heads);
  }
#else
  ORT_UNUSED_PARAMETER(use_flash_attention);
#endif

#if USE_MEMORY_EFFICIENT_ATTENTION
  if (use_memory_efficient_attention) {
    size_t fmha_buffer_bytes = 0;
    if (MemoryEfficientAttentionParams::need_workspace(v_head_size, element_size == sizeof(float))) {
      fmha_buffer_bytes = batch_size * sequence_length * num_heads * v_head_size * sizeof(float);
    }

    return qkv_bytes + fmha_buffer_bytes;
  }
#else
  ORT_UNUSED_PARAMETER(use_memory_efficient_attention);
#endif

  if (fused_runner != nullptr) {
    return qkv_bytes + GetSequenceOffsetSize(static_cast<int>(batch_size), true);
  }

  if (use_fused_cross_attention) {
    return qkv_bytes + 2 * GetSequenceOffsetSize(static_cast<int>(batch_size), true);
  }

  if (use_cudnn_flash_attention) {
    return qkv_bytes;
  }

  return qkv_bytes + 2 * GetAttentionScratchSize(element_size, batch_size, num_heads, sequence_length,
                                                 total_sequence_length);
}

template <typename T>
Status FusedTrtCrossAttention(
    cudaStream_t stream,
    contrib::AttentionParameters& parameters,
    AttentionData<T>& data) {
  assert(data.qkv_format == AttentionQkvFormat::Q_KV_BSNH_BSN2H);

  // We only enable fused cross attention when there is no key padding mask.
  // Otherwise, key have effective batch size 2 * batch_size, which is different from batch_size of query.
  assert(data.mask_index == nullptr);
  assert(data.scratch != nullptr);
  assert(data.q != nullptr);
  assert(data.k != nullptr);

#ifndef NDEBUG
  char* scratch_end = reinterpret_cast<char*>(data.scratch) + 2 * GetSequenceOffsetSize(parameters.batch_size, false);
  char* buffer_end = reinterpret_cast<char*>(data.workspace) + data.workspace_bytes;
  assert(scratch_end <= buffer_end);
#endif
  const int batch_size = parameters.batch_size;
  const int sequence_length = parameters.sequence_length;

  int32_t* q_sequence_offset = const_cast<int32_t*>(data.cumulated_sequence_length_q_cache);
  if (q_sequence_offset == nullptr) {
    q_sequence_offset = reinterpret_cast<int*>(data.scratch);
    LaunchTrtSequenceOffset(q_sequence_offset, data.mask_index, batch_size, sequence_length, stream);
  }

  CUDA_RETURN_IF_ERROR(cudaGetLastError());
  DUMP_TENSOR_INIT();
  DUMP_TENSOR_D("q_sequence_offset", q_sequence_offset, 1, batch_size + 1);

  int32_t* kv_sequence_offset = const_cast<int32_t*>(data.cumulated_sequence_length_kv_cache);
  if (kv_sequence_offset == nullptr) {
    int* scratch = reinterpret_cast<int*>(data.scratch) + (GetSequenceOffsetSize(batch_size, false) / sizeof(int));
    kv_sequence_offset = reinterpret_cast<int*>(scratch);
    LaunchTrtSequenceOffset(kv_sequence_offset, data.mask_index, batch_size, parameters.kv_sequence_length, stream);
  }

  CUDA_RETURN_IF_ERROR(cudaGetLastError());
  DUMP_TENSOR_D("kv_sequence_offset", kv_sequence_offset, 1, batch_size + 1);

  FusedMultiHeadCrossAttentionKernel const* cross_attention_kernel =
      reinterpret_cast<FusedMultiHeadCrossAttentionKernel const*>(data.fused_cross_attention_kernel);

  run_fused_cross_attention(
      data.q,                         // Q
      data.k,                         // packed KV
      q_sequence_offset,              // cumulated sequence length of Q
      kv_sequence_offset,             // cumulated sequence length of KV
      data.output,                    // output
      cross_attention_kernel,         // kernels
      batch_size,                     // batch size
      parameters.num_heads,           // number of heads
      parameters.head_size,           // head size of Q/K/V
      sequence_length,                // sequence length of Q
      parameters.kv_sequence_length,  // sequence length of KV
      stream);

  return Status::OK();
}

template <>
Status FusedTrtCrossAttention<float>(
    cudaStream_t /*stream*/,
    contrib::AttentionParameters& /*parameters*/,
    AttentionData<float>& /*data*/) {
  return ORT_MAKE_STATUS(ONNXRUNTIME, StatusCode::NOT_IMPLEMENTED,
                         "Trt fused cross attention does not support float tensor");
}

template <typename T>
Status FusedTrtSelfAttention(
    cudaStream_t stream,
    contrib::AttentionParameters& parameters,
    AttentionData<T>& data) {
  assert(data.scratch != nullptr);
#ifndef NDEBUG
  char* scratch_end = reinterpret_cast<char*>(data.scratch) + GetSequenceOffsetSize(parameters.batch_size, false);
  char* buffer_end = reinterpret_cast<char*>(data.workspace) + data.workspace_bytes;
  assert(scratch_end <= buffer_end);
#endif

  const int batch_size = parameters.batch_size;
  const int sequence_length = parameters.sequence_length;
  const bool causal = parameters.is_unidirectional;

  const int32_t* sequence_offset = data.cumulated_sequence_length_q_cache;
  if (parameters.mask_type == AttentionMaskType::MASK_2D_KEY_PADDING) {
    LaunchTrtSequenceOffset2d(reinterpret_cast<int*>(data.scratch), data.mask_index, batch_size, sequence_length, stream);
    sequence_offset = reinterpret_cast<const int*>(data.scratch);
  } else {
    if (sequence_offset == nullptr) {
      LaunchTrtSequenceOffset(reinterpret_cast<int*>(data.scratch), data.mask_index, batch_size, sequence_length, stream);
      sequence_offset = reinterpret_cast<const int*>(data.scratch);
    }
  }

  CUDA_RETURN_IF_ERROR(cudaGetLastError());

  DUMP_TENSOR_INIT();
  DUMP_TENSOR_D("sequence_offset", sequence_offset, 1, (data.mask_index != nullptr ? 2 : 1) * batch_size + 1);

  FusedMHARunnerFP16v2* fused_fp16_runner = reinterpret_cast<FusedMHARunnerFP16v2*>(data.fused_runner);

  const int s = causal ? sequence_length : fused_fp16_runner->NormalizeSequenceLength(sequence_length);

  // B = 2 * batch_size when there is padding in input, and B = batch_size when padding is removed.
  const int b = (nullptr == data.mask_index ? batch_size : 2 * batch_size);

  if (!causal) {
    assert(data.qkv_format == AttentionQkvFormat::QKV_BSN3H);
    fused_fp16_runner->Run(b, s, data.q, sequence_offset, data.output, stream);
  } else {
    assert(data.qkv_format == AttentionQkvFormat::Q_K_V_BNSH_QKV_BS3NH);
    fused_fp16_runner->Run(b, s, data.gemm_buffer, sequence_offset, data.output, stream);
  }

  return Status::OK();
}

// Template Specialization for float type
template <>
Status FusedTrtSelfAttention<float>(
    cudaStream_t /*stream*/,
    contrib::AttentionParameters& /*parameters*/,
    AttentionData<float>& /*data*/) {
  return ORT_MAKE_STATUS(ONNXRUNTIME, StatusCode::NOT_IMPLEMENTED,
                         "Trt fused attention does not support float tensor");
}

#if USE_FLASH_ATTENTION
template <typename T>
Status FlashAttention(
    const cudaDeviceProp& device_prop,
    cudaStream_t stream,
    contrib::AttentionParameters& parameters,
    AttentionData<T>& data,
    float scale) {
  assert(data.qkv_format == AttentionQkvFormat::Q_K_V_BSNH ||
         data.qkv_format == AttentionQkvFormat::Q_K_V_BSNH_BNSH_BNSH);
  assert(nullptr == data.mask_index);
  assert(nullptr == data.attention_bias);
  assert(parameters.head_size == parameters.v_head_size);

  constexpr bool is_bf16 = false;
  ORT_RETURN_IF_ERROR(onnxruntime::flash::mha_fwd(
      device_prop, stream, data.q, data.k, data.v, data.output, reinterpret_cast<void*>(data.scratch),
      parameters.batch_size, parameters.num_heads, parameters.num_heads, parameters.head_size,
<<<<<<< HEAD
      parameters.sequence_length, parameters.total_sequence_length, scale, 0.0, parameters.is_unidirectional, is_bf16,
=======
      parameters.sequence_length, parameters.total_sequence_length, scale, parameters.is_unidirectional, is_bf16, false,
>>>>>>> bfa4da4f
      parameters.num_splits, reinterpret_cast<void*>(data.softmax_lse_accum), reinterpret_cast<void*>(data.out_accum),
      data.qkv_format == AttentionQkvFormat::Q_K_V_BSNH));

  return Status::OK();
}

template <>
Status FlashAttention(
    const cudaDeviceProp& device_prop,
    cudaStream_t stream,
    contrib::AttentionParameters& parameters,
    AttentionData<float>& data,
    float scale) {
  ORT_UNUSED_PARAMETER(device_prop);
  ORT_UNUSED_PARAMETER(stream);
  ORT_UNUSED_PARAMETER(parameters);
  ORT_UNUSED_PARAMETER(data);
  ORT_UNUSED_PARAMETER(scale);
  return ORT_MAKE_STATUS(ONNXRUNTIME, StatusCode::NOT_IMPLEMENTED, "flash attention does not support float tensor");
}
#endif

template <typename T>
Status CudnnFlashAttention(
    cudnnHandle_t cudnn_handle,
    Stream* ort_stream,
    contrib::AttentionParameters& parameters,
    AttentionData<T>& data,
    float scale) {
  assert(data.qkv_format == AttentionQkvFormat::Q_K_V_BSNH ||
         data.qkv_format == AttentionQkvFormat::Q_K_V_BSNH_BNSH_BNSH ||
         data.qkv_format == AttentionQkvFormat::Q_K_V_BNSH);
  assert(parameters.mask_type == AttentionMaskType::MASK_NONE ||
         parameters.mask_type == AttentionMaskType::MASK_1D_KEY_SEQ_LEN);
  constexpr bool is_bf16 = false;

  T* attention_bias = const_cast<T*>(data.attention_bias);
  int* mask_sequence_lengths_kv = const_cast<int*>(data.mask_index);

  cudnn_sdpa::run(
      data.output,
      data.q,
      data.k,
      data.v,
      attention_bias,
      nullptr,                                 // (optional) mask_sequence_lengths_q
      mask_sequence_lengths_kv,                // (optional) mask_sequence_lengths_kv
      parameters.batch_size,
      parameters.num_heads,                    // num_heads_q,
      parameters.num_heads,                    // num_heads_kv,
      parameters.head_size,                    // head_size_qk
      parameters.v_head_size,                  // head_size_v
      parameters.sequence_length,              // sequence_length_q
      parameters.total_sequence_length,        // sequence_length_kv
      scale,                                   // scaling factor applied prior softmax
      parameters.is_unidirectional,            // causal
      is_bf16,                                 // True if bfloat16, otherwise float16
      parameters.broadcast_attn_bias_dim_0,    // broadcast attention bias dimension 0 or not
      parameters.broadcast_attn_bias_dim_1,    // broadcast attention bias dimension 1 or not
      0,                                       // sliding window length. 0 means no sliding window.
      data.qkv_format,
      cudnn_handle,
      ort_stream,
      data.allocator);

  return Status::OK();
}

template <>
Status CudnnFlashAttention(
    cudnnHandle_t cudnn_handle,
    Stream* ort_stream,
    contrib::AttentionParameters& parameters,
    AttentionData<float>& data,
    float scale) {
  ORT_UNUSED_PARAMETER(cudnn_handle);
  ORT_UNUSED_PARAMETER(ort_stream);
  ORT_UNUSED_PARAMETER(parameters);
  ORT_UNUSED_PARAMETER(data);
  ORT_UNUSED_PARAMETER(scale);
  return ORT_MAKE_STATUS(ONNXRUNTIME, StatusCode::NOT_IMPLEMENTED,
                         "cudnn flash attention does not support float tensor");
}

#if USE_MEMORY_EFFICIENT_ATTENTION
template <typename T>
Status EfficientAttention(
    const cudaDeviceProp& device_prop,
    cudaStream_t stream,
    contrib::AttentionParameters& parameters,
    AttentionData<T>& data,
    float scale) {
  // We only enable fused cross attention when there is no key padding mask.
  // Otherwise, key have effective batch size 2 * batch_size, which is different from batch_size of query.
  assert(data.qkv_format == AttentionQkvFormat::Q_K_V_BSNH ||
         data.qkv_format == AttentionQkvFormat::Q_K_V_BSNH_BNSH_BNSH);
  assert(parameters.mask_type == AttentionMaskType::MASK_NONE ||
         parameters.mask_type == AttentionMaskType::MASK_1D_KEY_SEQ_LEN_START);

  MemoryEfficientAttentionParams p;
  p.sm = device_prop.major * 10 + device_prop.minor;
  p.is_half = sizeof(T) == 2;
  p.batch_size = parameters.batch_size;
  p.num_heads = parameters.num_heads;
  p.sequence_length = parameters.sequence_length;
  p.kv_sequence_length = parameters.total_sequence_length;
  p.max_sequence_length = parameters.total_sequence_length;
  p.qk_head_size = parameters.head_size;
  p.v_head_size = parameters.v_head_size;
  p.causal = parameters.is_unidirectional;
  p.scale = scale;
  p.use_smooth_softmax = false;

  if (nullptr == data.mask_index) {
    p.seqlen_k_ptr = nullptr;
    p.seqstart_q_ptr = nullptr;
    p.seqstart_k_ptr = nullptr;
  } else {
    p.seqlen_k_ptr = const_cast<int32_t*>(reinterpret_cast<const int32_t*>(data.mask_index));
    p.seqstart_q_ptr = p.seqlen_k_ptr + parameters.batch_size;
    p.seqstart_k_ptr = p.seqlen_k_ptr + 2 * parameters.batch_size + 1;
  }

  p.query = data.q;
  p.key = data.k;
  p.value = data.v;

  p.attn_bias = (nullptr == data.attention_bias) ? nullptr : data.attention_bias;
  p.broadcast_attn_bias_dim_0 = parameters.broadcast_attn_bias_dim_0;
  p.broadcast_attn_bias_dim_1 = parameters.broadcast_attn_bias_dim_1;

  p.output = data.output;
  p.is_kv_bsnh = data.qkv_format == AttentionQkvFormat::Q_K_V_BSNH;
  p.workspace = MemoryEfficientAttentionParams::need_workspace(parameters.v_head_size, sizeof(T) == sizeof(float))
                    ? data.scratch
                    : nullptr;
  p.stream = stream;
  p.has_custom_right_padding = false;
  run_memory_efficient_attention(p);

  return Status::OK();
}
#endif

template <typename T>
Status UnfusedAttention(
    const cudaDeviceProp& device_prop,
    cublasHandle_t& cublas,
    Stream* ort_stream,
    contrib::AttentionParameters& parameters,
    AttentionData<T>& data,
    float scale) {
  assert(data.qkv_format == AttentionQkvFormat::Q_K_V_BNSH);

  auto stream = static_cast<cudaStream_t>(ort_stream->GetHandle());

  const int batch_size = parameters.batch_size;
  const int sequence_length = parameters.sequence_length;
  const int total_sequence_length = parameters.total_sequence_length;
  const int num_heads = parameters.num_heads;
  const int qk_head_size = parameters.head_size;
  const int v_head_size = parameters.v_head_size;
  const int batches = batch_size * num_heads;

  const int* mask_index = data.mask_index;
  gsl::span<const int64_t>& mask_index_dims = data.mask_index_dims;

  // Raw attention mask could be 2D (BxT) or 3D (BxSxT) or 4D(Bx1xMxM), where M is the max sequence length.
  bool use_raw_attention_mask = (nullptr != mask_index && mask_index_dims.size() >= 2);

  // Compute Q*K' (as K'*Q), scaled by 1/sqrt(H) and store in scratch: BxNxSxT
  // Q: BxNxSxH, K (present_k): BxNxTxH, Q*K': BxNxSxT
  float one = 1.0f;
  float zero = 0.f;

  float alpha = use_raw_attention_mask ? one : scale;

  cublasSetStream(cublas, stream);

  const int present_sequence_length = parameters.past_present_share_buffer
                                          ? parameters.max_sequence_length
                                          : total_sequence_length;
  const int present_size_per_batch_k = present_sequence_length * qk_head_size;
  const int present_size_per_batch_v = present_sequence_length * v_head_size;

  DUMP_TENSOR_INIT();
  DUMP_TENSOR_D("q", data.q, batch_size, num_heads, sequence_length, qk_head_size);
  DUMP_TENSOR_D("k", data.k, batch_size, num_heads, total_sequence_length, qk_head_size);
  DUMP_TENSOR_D("v", data.v, batch_size, num_heads, total_sequence_length, v_head_size);
  DUMP_TENSOR_D("mask_index", mask_index, mask_index_dims);

  CUBLAS_RETURN_IF_ERROR(cublasGemmStridedBatchedHelper(
      cublas, CUBLAS_OP_T, CUBLAS_OP_N,
      total_sequence_length, sequence_length, qk_head_size,
      &alpha, data.k, qk_head_size, present_size_per_batch_k,
      data.q, qk_head_size, sequence_length * qk_head_size,
      &zero, data.scratch, total_sequence_length, sequence_length * total_sequence_length, batches,
      device_prop, parameters.use_tf32));

  DUMP_TENSOR_D("QK", data.scratch, batch_size, num_heads, sequence_length, total_sequence_length);

  constexpr size_t element_size = sizeof(T);
  const size_t bytes = GetAttentionScratchSize(element_size, batch_size, num_heads,
                                               sequence_length, total_sequence_length);
  T* scratch2 = data.scratch + (bytes / element_size);

  const bool broadcast_attn_bias_dim_0 = parameters.broadcast_attn_bias_dim_0;
  const bool broadcast_attn_bias_dim_1 = parameters.broadcast_attn_bias_dim_1;

  // Apply softmax and store result R to scratch2: BxNxSxT
  if (use_raw_attention_mask) {  // 2d, 3d or 4d attention mask
    const int mask_dimension = static_cast<int>(mask_index_dims.size());

    // For testing, environment variable ORT_TRANSFORMER_OPTIONS=1 could enable persistent softmax used in Torch.
    const TransformerOptions* options = TransformerOptions::GetInstance();
    bool use_persistent_softmax = options->IsPrecisionMode() && !options->DisablePersistentSoftmax();

    // replace Q*K' in place with masked score for persistent softmax.
    T* persistent_softmax_workspace = data.scratch;
    ORT_RETURN_IF_ERROR(
        ComputeSoftmaxWithRawMask<T>(
            ort_stream, total_sequence_length, sequence_length, batch_size, num_heads,
            mask_index, nullptr, data.attention_bias, broadcast_attn_bias_dim_0, broadcast_attn_bias_dim_1,
            data.scratch, scratch2, parameters.is_unidirectional, scale, mask_dimension,
            parameters.max_sequence_length, use_persistent_softmax, persistent_softmax_workspace,
            parameters.mask_filter_value));
  } else if (nullptr != mask_index) {  // 1d mask index
    assert(mask_index_dims.size() == 1);
    // mask_index has 1D shape: either (batch_size) or (2*batch_size). Only the later one has start postions.
    const int* mask_start = (mask_index_dims[0] > batch_size) ? mask_index + batch_size : nullptr;
    ORT_RETURN_IF_ERROR(ComputeSoftmaxWithMask1D<T>(
        stream, total_sequence_length, sequence_length, batch_size, num_heads,
        mask_index, mask_start, data.attention_bias, broadcast_attn_bias_dim_0, broadcast_attn_bias_dim_1,
        data.scratch, scratch2, parameters.is_unidirectional));
  } else {  // no mask
    ORT_RETURN_IF_ERROR(
        ComputeSoftmax<T>(
            stream, total_sequence_length, sequence_length, batch_size, num_heads,
            data.attention_bias, broadcast_attn_bias_dim_0, broadcast_attn_bias_dim_1,
            data.scratch, scratch2, parameters.is_unidirectional));
  }

  DUMP_TENSOR_D("Softmax", scratch2, batch_size, num_heads, sequence_length, total_sequence_length);

  // compute R*V (as V*R), and store in temp_output (space used by Q): BxNxSxH_v
  T* temp_output = data.q;
  CUBLAS_RETURN_IF_ERROR(cublasGemmStridedBatchedHelper(
      cublas, CUBLAS_OP_N, CUBLAS_OP_N,
      v_head_size, sequence_length, total_sequence_length,
      &one, data.v, v_head_size, present_size_per_batch_v,
      scratch2, total_sequence_length, sequence_length * total_sequence_length,
      &zero, temp_output, v_head_size, sequence_length * v_head_size, batches, device_prop, parameters.use_tf32));

  // Temp_output is BxNxSxH_v, transpose to output BxSxNxH_v
  Status result = LaunchTransCtx(stream, sequence_length, batch_size, v_head_size, num_heads,
                                 device_prop.maxThreadsPerBlock, false, temp_output, data.output);
  return result;
}

template <typename T>
Status QkvToContext(
    const cudaDeviceProp& device_prop,
    cublasHandle_t& cublas,
    cudnnHandle_t& cudnn,
    Stream* ort_stream,
    contrib::AttentionParameters& parameters,
    AttentionData<T>& data) {
  auto stream = static_cast<cudaStream_t>(ort_stream->GetHandle());
  const int max_threads_per_block = device_prop.maxThreadsPerBlock;
  const int batch_size = parameters.batch_size;
  const int sequence_length = parameters.sequence_length;
  const int total_sequence_length = parameters.total_sequence_length;
  const int num_heads = parameters.num_heads;
  const int qk_head_size = parameters.head_size;
  const int v_head_size = parameters.v_head_size;
  void* fused_runner = data.fused_runner;

  // At most one fused kernel is enabled.
  assert((static_cast<int>(data.use_flash_attention) +
          static_cast<int>(data.use_memory_efficient_attention) +
          static_cast<int>(fused_runner != nullptr) +
          static_cast<int>(data.fused_cross_attention_kernel != nullptr) +
          static_cast<int>(data.kernel_type == AttentionKernelType::AttentionKernel_CudnnFlashAttention)) <= 1);

  ORT_RETURN_IF_ERROR(PrepareQkv<T>(parameters, data, stream, max_threads_per_block));

  if (!parameters.past_present_share_buffer) {
    ORT_RETURN_IF_ERROR(ConcatPastToPresent(batch_size, num_heads, qk_head_size, v_head_size,
                                            sequence_length, total_sequence_length,
                                            stream, max_threads_per_block, data));

  } else {  // past_present_share_buffer
    assert(qk_head_size == v_head_size);
    assert(data.fused_cross_attention_kernel == nullptr);
    assert(nullptr == fused_runner || parameters.is_unidirectional);
    assert(data.gemm_buffer != nullptr);
    assert(!data.use_memory_efficient_attention);
    assert(!data.use_flash_attention);
    assert(data.has_qkv_workspace);

    if (nullptr != data.past_key || nullptr != data.present_key) {
      // TODO: support this case.
      ORT_THROW("buffer sharing for no bias case between past and present is not supported yet.");
    }

    if (data.present != data.past) {
      // For easy testing. Production should better avoid this path.
      int64_t kv_size = 2LL * (int64_t)batch_size * num_heads * parameters.max_sequence_length * qk_head_size;
      cudaMemcpyAsync(data.present, data.past, kv_size * sizeof(T), cudaMemcpyDeviceToDevice, stream);
    }

    // For fused causal, bias has been added to gemm_buffer.
    const T* bias = (nullptr != fused_runner && parameters.is_unidirectional) ? nullptr : data.bias;

    // append last k v to present
    ORT_RETURN_IF_ERROR(LaunchAddBiasTransAppendKvToPresent(
        stream, parameters.max_sequence_length, parameters.past_sequence_length, sequence_length,
        batch_size, qk_head_size, num_heads, max_threads_per_block,
        bias, data.gemm_buffer, data.present));

    data.k = data.present;
    data.v = data.present + batch_size * num_heads * parameters.max_sequence_length * qk_head_size;
  }

  // Q, K and V are ready now
  if (data.fused_cross_attention_kernel != nullptr) {
    return FusedTrtCrossAttention(stream, parameters, data);
  }

  // Run TRT fused attention.
  if (nullptr != fused_runner) {
    return FusedTrtSelfAttention(stream, parameters, data);
  }

  // For raw attention mask, the scalar 1/sqrt(H) is moved to combine with softmax computation.
  const float scale = parameters.scale == 0.0f ? 1.f / sqrt(static_cast<float>(qk_head_size))
                                               : parameters.scale;

#if USE_FLASH_ATTENTION
  if (data.use_flash_attention) {
    return FlashAttention(device_prop, stream, parameters, data, scale);
  }
#endif

  if (data.kernel_type == AttentionKernelType::AttentionKernel_CudnnFlashAttention) {
    return CudnnFlashAttention(cudnn, ort_stream, parameters, data, scale);
  }

#if USE_MEMORY_EFFICIENT_ATTENTION
  if (data.use_memory_efficient_attention) {
    return EfficientAttention(device_prop, stream, parameters, data, scale);
  }
#endif

  return UnfusedAttention(device_prop, cublas, ort_stream, parameters, data, scale);
}

// Template Instantiation
template struct AttentionData<float>;

template struct AttentionData<half>;

template Status QkvToContext<float>(
    const cudaDeviceProp& device_prop,
    cublasHandle_t& cublas,
    cudnnHandle_t& cudnn,
    Stream* ort_stream,
    contrib::AttentionParameters& parameters,
    AttentionData<float>& data);

template Status QkvToContext<half>(
    const cudaDeviceProp& device_prop,
    cublasHandle_t& cublas,
    cudnnHandle_t& cudnn,
    Stream* ort_stream,
    contrib::AttentionParameters& parameters,
    AttentionData<half>& data);

}  // namespace cuda
}  // namespace contrib
}  // namespace onnxruntime<|MERGE_RESOLUTION|>--- conflicted
+++ resolved
@@ -303,13 +303,9 @@
   ORT_RETURN_IF_ERROR(onnxruntime::flash::mha_fwd(
       device_prop, stream, data.q, data.k, data.v, data.output, reinterpret_cast<void*>(data.scratch),
       parameters.batch_size, parameters.num_heads, parameters.num_heads, parameters.head_size,
-<<<<<<< HEAD
       parameters.sequence_length, parameters.total_sequence_length, scale, 0.0, parameters.is_unidirectional, is_bf16,
-=======
-      parameters.sequence_length, parameters.total_sequence_length, scale, parameters.is_unidirectional, is_bf16, false,
->>>>>>> bfa4da4f
-      parameters.num_splits, reinterpret_cast<void*>(data.softmax_lse_accum), reinterpret_cast<void*>(data.out_accum),
-      data.qkv_format == AttentionQkvFormat::Q_K_V_BSNH));
+      false, parameters.num_splits, reinterpret_cast<void*>(data.softmax_lse_accum),
+      reinterpret_cast<void*>(data.out_accum), data.qkv_format == AttentionQkvFormat::Q_K_V_BSNH));
 
   return Status::OK();
 }
