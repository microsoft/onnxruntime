/*
 The implementation of this file is based on qkvToContext plugin in TensorRT demo:
 https://github.com/NVIDIA/TensorRT/tree/release/5.1/demo/BERT/

Copyright 2019 NVIDIA Corporation

Licensed under the Apache License, Version 2.0 (the "License");
you may not use this file except in compliance with the License.
You may obtain a copy of the License at

    http://www.apache.org/licenses/LICENSE-2.0

Unless required by applicable law or agreed to in writing, software
distributed under the License is distributed on an "AS IS" BASIS,
WITHOUT WARRANTIES OR CONDITIONS OF ANY KIND, either express or implied.
See the License for the specific language governing permissions and
limitations under the License.
*/

// Modifications:
// (1) support GPT-2 past state, unidirectional mask and 4D attention mask from Megatron
// (2) support 2D attention mask
// (3) allow persistent softmax from PyTorch for debugging purpose.
// (4) support different input hidden size and model hidden size for pruned model
// (5) support different hidden sizes of Q/K and V
// Copyright (c) Microsoft Corporation. All rights reserved.
// Licensed under the MIT License.

#include "core/providers/cuda/cu_inc/common.cuh"
#include "core/providers/cuda/cuda_common.h"
#include "core/providers/cuda/shared_inc/fpgeneric.h"
#include "core/platform/env_var_utils.h"
#include "contrib_ops/cpu/bert/attention_base.h"
#include "contrib_ops/cpu/bert/attention_common.h"
#include "contrib_ops/cpu/bert/attention_parameters.h"
#include "contrib_ops/cuda/bert/attention_impl.h"
#include "contrib_ops/cuda/bert/attention_kv_cache.h"
#include "contrib_ops/cuda/bert/attention_qk.h"
#include "contrib_ops/cuda/bert/attention_softmax.h"
#include "contrib_ops/cuda/bert/bert_padding.h"
#include "contrib_ops/cuda/bert/cutlass_fmha/memory_efficient_attention.h"
#include "contrib_ops/cuda/bert/cudnn_fmha/cudnn_flash_attention.h"
#include "contrib_ops/cuda/bert/flash_attention/flash_api.h"
<<<<<<< HEAD
#include "contrib_ops/cuda/bert/tensorrt_fused_multihead_attention/mha_runner.h"
#include "contrib_ops/cuda/bert/tensorrt_fused_multihead_attention/cross_attention/fmha_cross_attention.h"
#include "contrib_ops/cuda/bert/transformer_common.h"
#include "contrib_ops/cuda/utils/dump_cuda_tensor.h"
=======
#include "contrib_ops/cuda/bert/lean_attention/lean_api.h"
#include "contrib_ops/cuda/bert/attention_impl.h"
>>>>>>> ebdbbb75

using namespace onnxruntime::cuda;
using namespace onnxruntime::contrib::attention_softmax_cuda;

namespace onnxruntime {
namespace contrib {
namespace cuda {

constexpr size_t kMemoryAlignment = 256;

static size_t AlignTo(size_t a, size_t b) {
  return CeilDiv(a, b) * b;
}

size_t AlignSize(size_t bytes) {
  const size_t bytesAligned = AlignTo(bytes, kMemoryAlignment);
  return bytesAligned;
}

const int32_t* CumulatedSequenceLengthCache::TryGet(int batch_size, int32_t seq_len, cudaStream_t stream) {
  if (this->sequence_length == 0 && seq_len > 0) {
    // Initialize only once with sequence length in the first request.
    std::call_once(init_once_flag_, [&]() {
      ORT_ENFORCE(buffer.get() != nullptr && this->max_batch_size > 0);
      LaunchTrtSequenceOffset(reinterpret_cast<int32_t*>(buffer.get()), nullptr,
                              this->max_batch_size, seq_len, stream);
      // Syncronize to ensure thread-safe since other thread will not wait for the above kernel finish.
      // Otherwise, the data might be consumed by other threads before it is ready and causes data race issue.
      cudaStreamSynchronize(stream);
      this->sequence_length = seq_len;
    });
  }

  if (this->sequence_length == seq_len && batch_size <= this->max_batch_size) {
    return reinterpret_cast<const int32_t*>(buffer.get());
  }

  return nullptr;
}

size_t GetAttentionScratchSize(
    size_t element_size,
    size_t batch_size,
    size_t num_heads,
    size_t sequence_length,
    size_t total_sequence_length) {
  const size_t bytes = element_size * batch_size * num_heads * sequence_length * total_sequence_length;
  return AlignSize(bytes);
}

size_t GetSequenceOffsetSize(int batch_size, bool has_padding) {
  // There are batch_size + 1 offsets Without padding (or padding removed), and 2 * batch_size + 1 with padding.
  size_t bytes = sizeof(int) * ((has_padding ? 2 * batch_size : batch_size) + 1);
  return AlignSize(bytes);
  ;
}

size_t GetAttentionWorkspaceSize(
    size_t element_size,
    size_t batch_size,
    size_t num_heads,
    size_t qk_head_size,
    size_t v_head_size,
    size_t sequence_length,
    size_t kv_sequence_length,
    size_t total_sequence_length,
    void* fused_runner,
    bool use_flash_attention,
    bool use_lean_attention,
    bool use_fused_cross_attention,
    bool use_memory_efficient_attention,
    bool use_cudnn_flash_attention,
    bool no_qkv_workspace) {
  // Note that q, k and v might need alignment for fused attention kernels.
  const size_t qkv_size = element_size * batch_size * num_heads *
                          ((sequence_length + kv_sequence_length) * qk_head_size + kv_sequence_length * v_head_size);
  const size_t qkv_bytes = no_qkv_workspace ? 0 : qkv_size;

#if USE_FLASH_ATTENTION
  if (use_flash_attention) {
    return qkv_bytes;
  }
#else
  ORT_UNUSED_PARAMETER(use_flash_attention);
#endif

#if USE_LEAN_ATTENTION
  if (use_lean_attention) {
    return qkv_bytes;
  }
#else
  ORT_UNUSED_PARAMETER(use_lean_attention);
#endif

#if USE_MEMORY_EFFICIENT_ATTENTION
  if (use_memory_efficient_attention) {
    size_t fmha_buffer_bytes = 0;
    if (MemoryEfficientAttentionParams::need_workspace(v_head_size, element_size == sizeof(float))) {
      fmha_buffer_bytes = batch_size * sequence_length * num_heads * v_head_size * sizeof(float);
    }

    return qkv_bytes + fmha_buffer_bytes;
  }
#else
  ORT_UNUSED_PARAMETER(use_memory_efficient_attention);
#endif

  if (fused_runner != nullptr) {
    return qkv_bytes + GetSequenceOffsetSize(static_cast<int>(batch_size), true);
  }

  if (use_fused_cross_attention) {
    return qkv_bytes + 2 * GetSequenceOffsetSize(static_cast<int>(batch_size), true);
  }

  if (use_cudnn_flash_attention) {
    return qkv_bytes;
  }

  return qkv_bytes + 2 * GetAttentionScratchSize(element_size, batch_size, num_heads, sequence_length,
                                                 total_sequence_length);
}

template <typename T>
Status FusedTrtCrossAttention(
    cudaStream_t stream,
    contrib::AttentionParameters& parameters,
    AttentionData<T>& data) {
  assert(data.qkv_format == AttentionQkvFormat::Q_KV_BSNH_BSN2H);

  // We only enable fused cross attention when there is no key padding mask.
  // Otherwise, key have effective batch size 2 * batch_size, which is different from batch_size of query.
  assert(data.mask_index == nullptr);
  assert(data.scratch != nullptr);
  assert(data.q != nullptr);
  assert(data.k != nullptr);

#ifndef NDEBUG
  char* scratch_end = reinterpret_cast<char*>(data.scratch) + 2 * GetSequenceOffsetSize(parameters.batch_size, false);
  char* buffer_end = reinterpret_cast<char*>(data.workspace) + data.workspace_bytes;
  assert(scratch_end <= buffer_end);
#endif
  const int batch_size = parameters.batch_size;
  const int sequence_length = parameters.sequence_length;

  int32_t* q_sequence_offset = const_cast<int32_t*>(data.cumulated_sequence_length_q_cache);
  if (q_sequence_offset == nullptr) {
    q_sequence_offset = reinterpret_cast<int*>(data.scratch);
    LaunchTrtSequenceOffset(q_sequence_offset, data.mask_index, batch_size, sequence_length, stream);
  }

  CUDA_RETURN_IF_ERROR(cudaGetLastError());
  DUMP_TENSOR_INIT();
  DUMP_TENSOR_D("q_sequence_offset", q_sequence_offset, 1, batch_size + 1);

  int32_t* kv_sequence_offset = const_cast<int32_t*>(data.cumulated_sequence_length_kv_cache);
  if (kv_sequence_offset == nullptr) {
    int* scratch = reinterpret_cast<int*>(data.scratch) + (GetSequenceOffsetSize(batch_size, false) / sizeof(int));
    kv_sequence_offset = reinterpret_cast<int*>(scratch);
    LaunchTrtSequenceOffset(kv_sequence_offset, data.mask_index, batch_size, parameters.kv_sequence_length, stream);
  }

  CUDA_RETURN_IF_ERROR(cudaGetLastError());
  DUMP_TENSOR_D("kv_sequence_offset", kv_sequence_offset, 1, batch_size + 1);

  FusedMultiHeadCrossAttentionKernel const* cross_attention_kernel =
      reinterpret_cast<FusedMultiHeadCrossAttentionKernel const*>(data.fused_cross_attention_kernel);

  run_fused_cross_attention(
      data.q,                         // Q
      data.k,                         // packed KV
      q_sequence_offset,              // cumulated sequence length of Q
      kv_sequence_offset,             // cumulated sequence length of KV
      data.output,                    // output
      cross_attention_kernel,         // kernels
      batch_size,                     // batch size
      parameters.num_heads,           // number of heads
      parameters.head_size,           // head size of Q/K/V
      sequence_length,                // sequence length of Q
      parameters.kv_sequence_length,  // sequence length of KV
      stream);

  return Status::OK();
}

template <>
Status FusedTrtCrossAttention<float>(
    cudaStream_t /*stream*/,
    contrib::AttentionParameters& /*parameters*/,
    AttentionData<float>& /*data*/) {
  return ORT_MAKE_STATUS(ONNXRUNTIME, StatusCode::NOT_IMPLEMENTED,
                         "Trt fused cross attention does not support float tensor");
}

template <typename T>
Status FusedTrtSelfAttention(
    cudaStream_t stream,
    contrib::AttentionParameters& parameters,
    AttentionData<T>& data) {
  assert(data.scratch != nullptr);
#ifndef NDEBUG
  char* scratch_end = reinterpret_cast<char*>(data.scratch) + GetSequenceOffsetSize(parameters.batch_size, false);
  char* buffer_end = reinterpret_cast<char*>(data.workspace) + data.workspace_bytes;
  assert(scratch_end <= buffer_end);
#endif

  const int batch_size = parameters.batch_size;
  const int sequence_length = parameters.sequence_length;
  const bool causal = parameters.is_unidirectional;

  const int32_t* sequence_offset = data.cumulated_sequence_length_q_cache;
  if (parameters.mask_type == AttentionMaskType::MASK_2D_KEY_PADDING) {
    LaunchTrtSequenceOffset2d(reinterpret_cast<int*>(data.scratch), data.mask_index, batch_size, sequence_length, stream);
    sequence_offset = reinterpret_cast<const int*>(data.scratch);
  } else {
    if (sequence_offset == nullptr) {
      LaunchTrtSequenceOffset(reinterpret_cast<int*>(data.scratch), data.mask_index, batch_size, sequence_length, stream);
      sequence_offset = reinterpret_cast<const int*>(data.scratch);
    }
  }

  CUDA_RETURN_IF_ERROR(cudaGetLastError());

  DUMP_TENSOR_INIT();
  DUMP_TENSOR_D("sequence_offset", sequence_offset, 1, (data.mask_index != nullptr ? 2 : 1) * batch_size + 1);

  FusedMHARunnerFP16v2* fused_fp16_runner = reinterpret_cast<FusedMHARunnerFP16v2*>(data.fused_runner);

  const int s = causal ? sequence_length : fused_fp16_runner->NormalizeSequenceLength(sequence_length);

  // B = 2 * batch_size when there is padding in input, and B = batch_size when padding is removed.
  const int b = (nullptr == data.mask_index ? batch_size : 2 * batch_size);

  if (!causal) {
    assert(data.qkv_format == AttentionQkvFormat::QKV_BSN3H);
    fused_fp16_runner->Run(b, s, data.q, sequence_offset, data.output, stream);
  } else {
    assert(data.qkv_format == AttentionQkvFormat::Q_K_V_BNSH_QKV_BS3NH);
    fused_fp16_runner->Run(b, s, data.gemm_buffer, sequence_offset, data.output, stream);
  }

  return Status::OK();
}

// Template Specialization for float type
template <>
Status FusedTrtSelfAttention<float>(
    cudaStream_t /*stream*/,
    contrib::AttentionParameters& /*parameters*/,
    AttentionData<float>& /*data*/) {
  return ORT_MAKE_STATUS(ONNXRUNTIME, StatusCode::NOT_IMPLEMENTED,
                         "Trt fused attention does not support float tensor");
}

#if USE_FLASH_ATTENTION
template <typename T>
Status FlashAttention(
    const cudaDeviceProp& device_prop,
    cudaStream_t stream,
    contrib::AttentionParameters& parameters,
    AttentionData<T>& data,
    float scale) {
  assert(data.qkv_format == AttentionQkvFormat::Q_K_V_BSNH ||
         data.qkv_format == AttentionQkvFormat::Q_K_V_BSNH_BNSH_BNSH);
  assert(nullptr == data.mask_index);
  assert(nullptr == data.attention_bias);
  assert(parameters.head_size == parameters.v_head_size);

  constexpr bool is_bf16 = false;
  ORT_RETURN_IF_ERROR(onnxruntime::flash::mha_fwd(
      device_prop, stream, data.q, data.k, data.v, data.output, reinterpret_cast<void*>(data.softmax_lse),
      parameters.batch_size, parameters.num_heads, parameters.num_heads, parameters.head_size,
      parameters.sequence_length, parameters.total_sequence_length, scale, 0.0, parameters.is_unidirectional, is_bf16,
      false, data.num_splits, reinterpret_cast<void*>(data.softmax_lse_accum),
      reinterpret_cast<void*>(data.out_accum), data.qkv_format == AttentionQkvFormat::Q_K_V_BSNH));

  return Status::OK();
}

template <>
Status FlashAttention(
    const cudaDeviceProp& device_prop,
    cudaStream_t stream,
    contrib::AttentionParameters& parameters,
    AttentionData<float>& data,
    float scale) {
  ORT_UNUSED_PARAMETER(device_prop);
  ORT_UNUSED_PARAMETER(stream);
  ORT_UNUSED_PARAMETER(parameters);
  ORT_UNUSED_PARAMETER(data);
  ORT_UNUSED_PARAMETER(scale);
  return ORT_MAKE_STATUS(ONNXRUNTIME, StatusCode::NOT_IMPLEMENTED, "flash attention does not support float tensor");
}
#endif

#if USE_LEAN_ATTENTION
template <typename T>
Status LeanAttention(
    const cudaDeviceProp& device_prop,
    cudaStream_t stream,
    contrib::AttentionParameters& parameters,
    AttentionData<T>& data,
    float scale) {
  assert(data.qkv_format == AttentionQkvFormat::Q_K_V_BSNH ||
         data.qkv_format == AttentionQkvFormat::Q_K_V_BSNH_BNSH_BNSH);
  assert(nullptr == data.mask_index);
  assert(nullptr == data.attention_bias);
  assert(parameters.head_size == parameters.v_head_size);

  constexpr bool is_bf16 = false;

  ORT_RETURN_IF_ERROR(onnxruntime::lean::mha_fwd_kvcache(
    device_prop, stream,
    data.q,
    data.k, // k_cache
    data.v, // v_cache
    nullptr,  // new_k (we have appended new_k to k_cache)
    nullptr,  // new_v (we have appended new_v to k_cache)
    data.output,
    reinterpret_cast<void*>(data.softmax_lse),
    nullptr, // seqlens_k
    nullptr, // cos_cache
    nullptr, // sin_cache
    nullptr, // block_table
    parameters.batch_size,
    parameters.num_heads,
    parameters.num_heads, // num_heads_k
    parameters.head_size,
    parameters.sequence_length, // seqlen_q
    parameters.total_sequence_length, // seqlen_k
    0, // seqlen_k_new
    0, // rotary_dim
    scale, // softmax_scale
    parameters.is_unidirectional,
    is_bf16,
    false, // past_bsnh
    data.num_splits,
    data.grid_dim_z,
    data.max_tiles_per_tb,
    data.high_load_tbs,
    data.tiles_per_head,
    reinterpret_cast<void*>(data.softmax_lse_accum),
    reinterpret_cast<void*>(data.out_accum),
    data.lean_sync_flag,
    -1, // local_window_size
    false, // is_rotary_interleaved
    false // is_packed_qkv
    ));

  return Status::OK();
}

template <>
Status LeanAttention(
    const cudaDeviceProp& device_prop,
    cudaStream_t stream,
    contrib::AttentionParameters& parameters,
    AttentionData<float>& data,
    float scale) {
  ORT_UNUSED_PARAMETER(device_prop);
  ORT_UNUSED_PARAMETER(stream);
  ORT_UNUSED_PARAMETER(parameters);
  ORT_UNUSED_PARAMETER(data);
  ORT_UNUSED_PARAMETER(scale);
  return ORT_MAKE_STATUS(ONNXRUNTIME, StatusCode::NOT_IMPLEMENTED, "lean attention does not support float tensor");
}
#endif



template <typename T>
Status CudnnFlashAttention(
    cudnnHandle_t cudnn_handle,
    Stream* ort_stream,
    contrib::AttentionParameters& parameters,
    AttentionData<T>& data,
    float scale) {
  assert(data.qkv_format == AttentionQkvFormat::Q_K_V_BSNH ||
         data.qkv_format == AttentionQkvFormat::Q_K_V_BSNH_BNSH_BNSH ||
         data.qkv_format == AttentionQkvFormat::Q_K_V_BNSH);
  assert(parameters.mask_type == AttentionMaskType::MASK_NONE ||
         parameters.mask_type == AttentionMaskType::MASK_1D_KEY_SEQ_LEN);
  constexpr bool is_bf16 = false;

  T* attention_bias = const_cast<T*>(data.attention_bias);
  int* mask_sequence_lengths_kv = const_cast<int*>(data.mask_index);

  cudnn_sdpa::run(
      data.output,
      data.q,
      data.k,
      data.v,
      attention_bias,
      nullptr,                                 // (optional) mask_sequence_lengths_q
      mask_sequence_lengths_kv,                // (optional) mask_sequence_lengths_kv
      parameters.batch_size,
      parameters.num_heads,                    // num_heads_q,
      parameters.num_heads,                    // num_heads_kv,
      parameters.head_size,                    // head_size_qk
      parameters.v_head_size,                  // head_size_v
      parameters.sequence_length,              // sequence_length_q
      parameters.total_sequence_length,        // sequence_length_kv
      scale,                                   // scaling factor applied prior softmax
      parameters.is_unidirectional,            // causal
      is_bf16,                                 // True if bfloat16, otherwise float16
      parameters.broadcast_attn_bias_dim_0,    // broadcast attention bias dimension 0 or not
      parameters.broadcast_attn_bias_dim_1,    // broadcast attention bias dimension 1 or not
      0,                                       // sliding window length. 0 means no sliding window.
      data.qkv_format,
      cudnn_handle,
      ort_stream,
      data.allocator);

  return Status::OK();
}

template <>
Status CudnnFlashAttention(
    cudnnHandle_t cudnn_handle,
    Stream* ort_stream,
    contrib::AttentionParameters& parameters,
    AttentionData<float>& data,
    float scale) {
  ORT_UNUSED_PARAMETER(cudnn_handle);
  ORT_UNUSED_PARAMETER(ort_stream);
  ORT_UNUSED_PARAMETER(parameters);
  ORT_UNUSED_PARAMETER(data);
  ORT_UNUSED_PARAMETER(scale);
  return ORT_MAKE_STATUS(ONNXRUNTIME, StatusCode::NOT_IMPLEMENTED,
                         "cudnn flash attention does not support float tensor");
}

#if USE_MEMORY_EFFICIENT_ATTENTION
template <typename T>
Status EfficientAttention(
    const cudaDeviceProp& device_prop,
    cudaStream_t stream,
    contrib::AttentionParameters& parameters,
    AttentionData<T>& data,
    float scale) {
  // We only enable fused cross attention when there is no key padding mask.
  // Otherwise, key have effective batch size 2 * batch_size, which is different from batch_size of query.
  assert(data.qkv_format == AttentionQkvFormat::Q_K_V_BSNH ||
         data.qkv_format == AttentionQkvFormat::Q_K_V_BSNH_BNSH_BNSH);
  assert(parameters.mask_type == AttentionMaskType::MASK_NONE ||
         parameters.mask_type == AttentionMaskType::MASK_1D_KEY_SEQ_LEN_START);

  MemoryEfficientAttentionParams p;
  p.sm = device_prop.major * 10 + device_prop.minor;
  p.is_half = sizeof(T) == 2;
  p.batch_size = parameters.batch_size;
  p.num_heads = parameters.num_heads;
  p.sequence_length = parameters.sequence_length;
  p.kv_sequence_length = parameters.total_sequence_length;
  p.max_sequence_length = parameters.total_sequence_length;
  p.qk_head_size = parameters.head_size;
  p.v_head_size = parameters.v_head_size;
  p.causal = parameters.is_unidirectional;
  p.scale = scale;
  p.use_smooth_softmax = false;

  if (nullptr == data.mask_index) {
    p.seqlen_k_ptr = nullptr;
    p.seqstart_q_ptr = nullptr;
    p.seqstart_k_ptr = nullptr;
  } else {
    p.seqlen_k_ptr = const_cast<int32_t*>(reinterpret_cast<const int32_t*>(data.mask_index));
    p.seqstart_q_ptr = p.seqlen_k_ptr + parameters.batch_size;
    p.seqstart_k_ptr = p.seqlen_k_ptr + 2 * parameters.batch_size + 1;
  }

  p.query = data.q;
  p.key = data.k;
  p.value = data.v;

  p.attn_bias = data.attention_bias;
  p.broadcast_attn_bias_dim_0 = parameters.broadcast_attn_bias_dim_0;
  p.broadcast_attn_bias_dim_1 = parameters.broadcast_attn_bias_dim_1;

  p.output = data.output;
  p.is_kv_bsnh = data.qkv_format == AttentionQkvFormat::Q_K_V_BSNH;
  p.workspace = MemoryEfficientAttentionParams::need_workspace(parameters.v_head_size, sizeof(T) == sizeof(float))
                    ? data.scratch
                    : nullptr;
  p.stream = stream;
  p.has_custom_right_padding = false;
  run_memory_efficient_attention(p);

  return Status::OK();
}
#endif

template <typename T, typename QK>
Status LaunchDecoderMaskedMultiHeadAttention(
  const DecoderMaskedMultiHeadAttentionParams& parameters,
  cudaStream_t stream,
  const int head_size) {

  DUMP_STRING_INIT();
  DUMP_STRING("DMMHA parameters...");
  DUMP_STRING("is_mha = ", (parameters.is_mha == true));
  DUMP_STRING("is_cross_attention = ", (parameters.is_cross_attention == true));
  DUMP_STRING("is_packed_qkv = ", (parameters.is_packed_qkv == true));
  DUMP_STRING("kv_data_in_flight = ", (parameters.kv_data_in_flight == true));

  DUMP_STRING("Batch size = ", parameters.batch_size);
  DUMP_STRING("Sequence length = ", parameters.sequence_length);
  DUMP_STRING("Num heads = ", parameters.num_heads);
  DUMP_STRING("Head size = ", parameters.head_size);
  DUMP_STRING("Hidden size = ", parameters.hidden_size);

  DUMP_STRING("Past sequence length = ", parameters.past_sequence_length);
  DUMP_STRING("KV sequence length = ", parameters.kv_sequence_length);
  DUMP_STRING("Total sequence length = ", parameters.total_sequence_length);
  DUMP_STRING("Max sequence length = ", parameters.max_sequence_length);

  DUMP_STRING("parameters.k is null = ", (parameters.k == nullptr));
  DUMP_STRING("parameters.v is null = ", (parameters.v == nullptr));
  DUMP_STRING("parameters.k_cache is null = ", (parameters.k_cache == nullptr));
  DUMP_STRING("parameters.v_cache is null = ", (parameters.v_cache == nullptr));

  DUMP_STRING("parameters.q_bias is null = ", (parameters.q_bias == nullptr));
  DUMP_STRING("parameters.k_bias is null = ", (parameters.k_bias == nullptr));
  DUMP_STRING("parameters.v_bias is null = ", (parameters.v_bias == nullptr));

  DUMP_STRING("parameters.attention_bias is null = ", (parameters.attention_bias == nullptr));
  DUMP_STRING("Scale = ", parameters.scale);
  DUMP_STRING("Mask = ", parameters.mask);
  DUMP_STRING("Mask filter value = ", parameters.mask_filter_value);

  DUMP_STRING("Beam width = ", parameters.beam_width);
  DUMP_STRING("parameters.cache_indir is null = ", (parameters.cache_indir == nullptr));
  DUMP_STRING("parameters.out_qk is null = ", (parameters.out_qk == nullptr));

  switch (head_size) {
    case 32:
      mmha_launch_kernel<T, QK, 32>(parameters, stream);
      break;

    case 64:
      mmha_launch_kernel<T, QK, 64>(parameters, stream);
      break;

    case 128:
      mmha_launch_kernel<T, QK, 128>(parameters, stream);
      break;

    default:
      return ORT_MAKE_STATUS(ONNXRUNTIME, NOT_IMPLEMENTED,
                             "Unsupported head size in DecoderMaskedMultiHeadAttention. Got head size: ",
                             head_size);
  }

  return Status::OK();
}

template <typename T, typename QK>
Status DecoderMaskedMultiHeadAttention(
    cudaStream_t stream,
    contrib::AttentionParameters& parameters,
    AttentionData<T>& data,
    float scale) {
  assert(data.qkv_format == AttentionQkvFormat::Q_K_V_BSNH ||
         data.qkv_format == AttentionQkvFormat::Q_K_V_BSNH_BNSH_BNSH);
  assert(parameters.mask_type == AttentionMaskType::MASK_NONE ||
         parameters.mask_type == AttentionMaskType::MASK_2D_KEY_PADDING);
  assert(parameters.head_size == parameters.v_head_size);

  DecoderMaskedMultiHeadAttentionParams p;
  p.is_mha = true;
  p.is_cross_attention = (data.past_key == nullptr && data.present_key == nullptr);
  p.is_packed_qkv = false;
  p.kv_data_in_flight = ParseEnvironmentVariableWithDefault<bool>(attention::kDecoderMaskedAttentionLoadKVDataInFlight, false);

  p.batch_size = parameters.batch_size;
  p.sequence_length = parameters.sequence_length;
  p.num_heads = parameters.num_heads;
  p.head_size = parameters.head_size;
  p.hidden_size = parameters.hidden_size;

  p.past_sequence_length = parameters.past_sequence_length;
  p.kv_sequence_length = parameters.kv_sequence_length;
  p.total_sequence_length = p.is_cross_attention ? parameters.kv_sequence_length : parameters.total_sequence_length;
  p.max_sequence_length = p.is_cross_attention ? parameters.kv_sequence_length : parameters.max_sequence_length;

  p.q = data.q;
  p.k = p.is_cross_attention ? nullptr : data.k;
  p.v = p.is_cross_attention ? nullptr : data.v;
  p.k_cache = p.is_cross_attention ? data.k : data.present_key;
  p.v_cache = p.is_cross_attention ? data.v : data.present_value;

  p.q_bias = data.q_bias;
  p.k_bias = data.k_bias;
  p.v_bias = data.v_bias;

  p.attention_bias = const_cast<T*>(data.attention_bias);
  p.broadcast_attn_bias_dim_0 = parameters.broadcast_attn_bias_dim_0;
  p.broadcast_attn_bias_dim_1 = parameters.broadcast_attn_bias_dim_1;

  p.scale = scale;
  p.mask = data.mask_index;
  p.mask_filter_value = parameters.mask_filter_value;

  p.beam_width = parameters.beam_width;
  p.cache_indir = data.cache_indirection;

  p.out = data.output;
  p.out_qk = data.output_qk;

  // DecoderMaskedMultiHeadAttention(T, QK) is defined for:
  // T = float, QK = float
  // T = float, QK = half
  // T = uint16_t, QK = float
  // T = uint16_t, QK = half
  if (std::is_same<T, float>::value) {
    return LaunchDecoderMaskedMultiHeadAttention<float, QK>(p, stream, parameters.head_size);
  }
  if (std::is_same<T, half>::value) {
    return LaunchDecoderMaskedMultiHeadAttention<uint16_t, QK>(p, stream, parameters.head_size);
  }
  return ORT_MAKE_STATUS(ONNXRUNTIME, FAIL, "DecoderMaskedMultiHeadAttention is only implemented for float32 and float16.");
}

template <typename T, typename QK>
Status UnfusedAttention(
    const cudaDeviceProp& device_prop,
    cublasHandle_t& cublas,
    Stream* ort_stream,
    contrib::AttentionParameters& parameters,
    AttentionData<T>& data,
    float scale) {
  assert(data.qkv_format == AttentionQkvFormat::Q_K_V_BNSH);

  auto stream = static_cast<cudaStream_t>(ort_stream->GetHandle());

  const int batch_size = parameters.batch_size;
  const int sequence_length = parameters.sequence_length;
  const int total_sequence_length = parameters.total_sequence_length;
  const int num_heads = parameters.num_heads;
  const int qk_head_size = parameters.head_size;
  const int v_head_size = parameters.v_head_size;
  const int batches = batch_size * num_heads;

  const int* mask_index = data.mask_index;
  gsl::span<const int64_t>& mask_index_dims = data.mask_index_dims;

  // Raw attention mask could be 2D (BxT) or 3D (BxSxT) or 4D(Bx1xMxM), where M is the max sequence length.
  bool use_raw_attention_mask = (nullptr != mask_index && mask_index_dims.size() >= 2);

  // Compute Q*K' (as K'*Q), scaled by 1/sqrt(H) and store in scratch: BxNxSxT
  // Q: BxNxSxH, K (present_k): BxNxTxH, Q*K': BxNxSxT
  float one = 1.0f;
  float zero = 0.f;

  float alpha = use_raw_attention_mask ? one : scale;

  cublasSetStream(cublas, stream);

  const int present_sequence_length = parameters.past_present_share_buffer
                                          ? parameters.max_sequence_length
                                          : total_sequence_length;
  const int present_size_per_batch_k = present_sequence_length * qk_head_size;
  const int present_size_per_batch_v = present_sequence_length * v_head_size;

  DUMP_TENSOR_INIT();
  DUMP_TENSOR_D("q", data.q, batch_size, num_heads, sequence_length, qk_head_size);
  DUMP_TENSOR_D("k", data.k, batch_size, num_heads, total_sequence_length, qk_head_size);
  DUMP_TENSOR_D("v", data.v, batch_size, num_heads, total_sequence_length, v_head_size);
  DUMP_TENSOR_D("mask_index", mask_index, mask_index_dims);

  CUBLAS_RETURN_IF_ERROR(cublasGemmStridedBatchedHelper(
      cublas, CUBLAS_OP_T, CUBLAS_OP_N,
      total_sequence_length, sequence_length, qk_head_size,
      &alpha, data.k, qk_head_size, present_size_per_batch_k,
      data.q, qk_head_size, sequence_length * qk_head_size,
      &zero, data.scratch, total_sequence_length, sequence_length * total_sequence_length, batches,
      device_prop, parameters.use_tf32));

  DUMP_TENSOR_D("QK", data.scratch, batch_size, num_heads, sequence_length, total_sequence_length);

  constexpr size_t element_size = sizeof(T);
  const size_t bytes = GetAttentionScratchSize(element_size, batch_size, num_heads,
                                               sequence_length, total_sequence_length);
  T* scratch2 = data.scratch + (bytes / element_size);

  const bool broadcast_attn_bias_dim_0 = parameters.broadcast_attn_bias_dim_0;
  const bool broadcast_attn_bias_dim_1 = parameters.broadcast_attn_bias_dim_1;

  // Apply softmax and store result R to scratch2: BxNxSxT
  if (use_raw_attention_mask) {  // 2d, 3d or 4d attention mask
    const int mask_dimension = static_cast<int>(mask_index_dims.size());

    // For testing, environment variable ORT_TRANSFORMER_OPTIONS=1 could enable persistent softmax used in Torch.
    const TransformerOptions* options = TransformerOptions::GetInstance();
    bool use_persistent_softmax = options->IsPrecisionMode() && !options->DisablePersistentSoftmax();

    // replace Q*K' in place with masked score for persistent softmax.
    T* persistent_softmax_workspace = data.scratch;
    ORT_RETURN_IF_ERROR(
        ComputeSoftmaxWithRawMask<T>(
            ort_stream, total_sequence_length, sequence_length, batch_size, num_heads,
            mask_index, nullptr, data.attention_bias, broadcast_attn_bias_dim_0, broadcast_attn_bias_dim_1,
            data.scratch, scratch2, parameters.is_unidirectional, scale, mask_dimension,
            parameters.max_sequence_length, use_persistent_softmax, persistent_softmax_workspace,
            parameters.mask_filter_value));
  } else if (nullptr != mask_index) {  // 1d mask index
    assert(mask_index_dims.size() == 1);
    // mask_index has 1D shape: either (batch_size) or (2*batch_size). Only the later one has start postions.
    const int* mask_start = (mask_index_dims[0] > batch_size) ? mask_index + batch_size : nullptr;
    ORT_RETURN_IF_ERROR(ComputeSoftmaxWithMask1D<T>(
        stream, total_sequence_length, sequence_length, batch_size, num_heads,
        mask_index, mask_start, data.attention_bias, broadcast_attn_bias_dim_0, broadcast_attn_bias_dim_1,
        data.scratch, scratch2, parameters.is_unidirectional));
  } else {  // no mask
    if (nullptr != data.output_qk) {
      int64_t qk_size = (int64_t)batch_size * num_heads * sequence_length * total_sequence_length;
      if (std::is_same<T, QK>::value) {
        cudaMemcpyAsync(data.output_qk, data.scratch, qk_size * sizeof(QK), cudaMemcpyDeviceToDevice, stream);
      } else {
        ORT_RETURN_IF_ERROR(
          (CopyQK<T, QK>(stream, qk_size, data.scratch, reinterpret_cast<QK*>(data.output_qk))));
      }
    }
    ORT_RETURN_IF_ERROR(
        ComputeSoftmax<T>(
            stream, total_sequence_length, sequence_length, batch_size, num_heads,
            data.attention_bias, broadcast_attn_bias_dim_0, broadcast_attn_bias_dim_1,
            data.scratch, scratch2, parameters.is_unidirectional));
  }

  DUMP_TENSOR_D("Softmax", scratch2, batch_size, num_heads, sequence_length, total_sequence_length);

  // compute R*V (as V*R), and store in temp_output (space used by Q): BxNxSxH_v
  T* temp_output = data.q;
  CUBLAS_RETURN_IF_ERROR(cublasGemmStridedBatchedHelper(
      cublas, CUBLAS_OP_N, CUBLAS_OP_N,
      v_head_size, sequence_length, total_sequence_length,
      &one, data.v, v_head_size, present_size_per_batch_v,
      scratch2, total_sequence_length, sequence_length * total_sequence_length,
      &zero, temp_output, v_head_size, sequence_length * v_head_size, batches, device_prop, parameters.use_tf32));

  // Temp_output is BxNxSxH_v, transpose to output BxSxNxH_v
  Status result = LaunchTransCtx(stream, sequence_length, batch_size, v_head_size, num_heads,
                                 device_prop.maxThreadsPerBlock, false, temp_output, data.output);
  DUMP_TENSOR_D("Attention Output", data.output, batch_size, sequence_length, num_heads, v_head_size);
  return result;
}

#ifndef USE_ROCM  // exclude the following from hipify since they are not used in ROCM EP

template <typename T>
Status ConcatPastToPresent(int batch_size, int num_heads, int qk_head_size, int v_head_size,
                           int sequence_length, int total_sequence_length,
                           cudaStream_t stream, int max_threads_per_block,
                           AttentionData<T>& data) {
  // Concat past key value to present (2xBxNxLxH), where L is kv_sequence_length and T is total_sequence_length.
  // past_k (BxNxPxH) + k (BxNxLxH) => present_k (BxNxTxH)
  // past_v (BxNxPxH) + v (BxNxLxH) => present_v (BxNxTxH)
  // When there is past state, the head size for Q/K/V shall be same: H == H_v.

  if (nullptr != data.present) { // Attention op
    assert(data.qkv_format == AttentionQkvFormat::Q_K_V_BNSH ||
           data.qkv_format == AttentionQkvFormat::Q_K_V_BNSH_QKV_BS3NH);

    ORT_RETURN_IF_ERROR(
        LaunchConcatTensorToTensor(
            stream, total_sequence_length, sequence_length, batch_size, qk_head_size, num_heads,
            max_threads_per_block, 2, data.past, data.k, data.present));



    // Update pointers to present_k and present_v.
    data.k = data.present;
    data.v = data.present + batch_size * num_heads * total_sequence_length * qk_head_size;
  } else  { // MultiHeadAttention op
    if (nullptr != data.present_key) {
      ORT_ENFORCE(data.qkv_format == AttentionQkvFormat::Q_K_V_BNSH ||
                  data.qkv_format == AttentionQkvFormat::Q_K_V_BSNH_BNSH_BNSH);
      if (nullptr != data.past_key) {
        assert(data.past_key != data.k);
        assert(data.past_value != data.v);

        ORT_RETURN_IF_ERROR(
            LaunchConcatTensorToTensor(stream, total_sequence_length, sequence_length,
                                      batch_size, qk_head_size, num_heads,
                                      max_threads_per_block, 1, data.past_key, data.k, data.present_key));
        ORT_RETURN_IF_ERROR(
            LaunchConcatTensorToTensor(stream, total_sequence_length, sequence_length,
                                      batch_size, v_head_size, num_heads,
                                      max_threads_per_block, 1, data.past_value, data.v, data.present_value));
        // Update pointers to present_k and present_v.
        data.k = data.present_key;
        data.v = data.present_value;
      } else { // nullptr == data.past_key && nullptr != data.present_key
        if (data.k != data.present_key) {
          int64_t k_size = (int64_t)batch_size * num_heads * total_sequence_length * qk_head_size;
          cudaMemcpyAsync(data.present_key, data.k, k_size * sizeof(T), cudaMemcpyDeviceToDevice, stream);
        }

        if (data.v != data.present_value) {
          int64_t v_size = (int64_t)batch_size * num_heads * total_sequence_length * v_head_size;
          cudaMemcpyAsync(data.present_value, data.v, v_size * sizeof(T), cudaMemcpyDeviceToDevice, stream);
        }
      }
    }
  }

  return CUDA_CALL(cudaGetLastError());
}

// Template Instantiation
template Status ConcatPastToPresent<float>(int batch_size, int num_heads, int qk_head_size, int v_head_size,
                                           int sequence_length, int total_sequence_length,
                                           cudaStream_t stream,
                                           int max_threads_per_block,
                                           AttentionData<float>& data);

template Status ConcatPastToPresent<half>(int batch_size, int num_heads, int qk_head_size, int v_head_size,
                                          int sequence_length, int total_sequence_length,
                                          cudaStream_t stream,
                                          int max_threads_per_block,
                                          AttentionData<half>& data);
#endif

template <typename T>
Status PastPresentBufferShare(int batch_size, int num_heads, int qk_head_size, int v_head_size,
                              int sequence_length, void* fused_runner,
                              contrib::AttentionParameters& parameters,
                              AttentionData<T>& data,
                              cudaStream_t stream,
                              int max_threads_per_block) {
  assert(qk_head_size == v_head_size);
  assert(data.fused_cross_attention_kernel == nullptr);
  assert(nullptr == fused_runner || parameters.is_unidirectional);
  assert(!data.use_memory_efficient_attention);
  assert(!data.use_flash_attention);
  assert(data.has_qkv_workspace);

  bool combined_key_value = nullptr != data.present;
  bool separate_key_value = nullptr != data.past_key && nullptr != data.present_key &&
                            nullptr != data.past_value && nullptr != data.present_value;

  // Return early if buffer sharing is not possible
  if (!combined_key_value && !separate_key_value) {
    return Status::OK();
  }

  if (combined_key_value) { // Attention op
    assert(data.gemm_buffer != nullptr);

    if (data.present != data.past) {
      // For easy testing. Production should better avoid this path.
      int64_t kv_size = 2LL * (int64_t)batch_size * num_heads * parameters.max_sequence_length * qk_head_size;
      cudaMemcpyAsync(data.present, data.past, kv_size * sizeof(T), cudaMemcpyDeviceToDevice, stream);
    }

    // For fused causal, bias has been added to gemm_buffer.
    const T* bias = (nullptr != fused_runner && parameters.is_unidirectional) ? nullptr : data.bias;

    // append last k v to present
    ORT_RETURN_IF_ERROR(LaunchAddBiasTransAppendKvToPresent(
        stream, parameters.max_sequence_length, parameters.past_sequence_length, sequence_length,
        batch_size, qk_head_size, num_heads, max_threads_per_block,
        bias, data.gemm_buffer, data.present));

    data.k = data.present;
    data.v = data.present + batch_size * num_heads * parameters.max_sequence_length * qk_head_size;
  } else if (data.use_decoder_masked_multihead_attention) {  // DecoderMaskedMultiHeadAttention op
    assert(data.qkv_format == AttentionQkvFormat::Q_K_V_BSNH ||
           data.qkv_format == AttentionQkvFormat::Q_K_V_BSNH_BNSH_BNSH);

    // DecoderMaskedMultiHeadAttention kernel manages the KV caches
    // so this case is empty
  } else {  // MultiHeadAttention op
    assert(data.qkv_format == AttentionQkvFormat::Q_K_V_BNSH ||
           data.qkv_format == AttentionQkvFormat::Q_K_V_BSNH_BNSH_BNSH);
    assert(data.seqlens_k_total);

    // Using BNSH since AddBiasTranspose has already been applied
    constexpr bool is_past_kv_bnsh_format = true;
    constexpr bool is_new_kv_bnsh_format = true;
    ORT_RETURN_IF_ERROR(LaunchConcatKVInPlace(
      batch_size, num_heads, qk_head_size, parameters.max_sequence_length,
      data.seqlens_k_total, nullptr, parameters.sequence_length, data.k, data.v, data.present_key, data.present_value,
      is_past_kv_bnsh_format, is_new_kv_bnsh_format, stream, max_threads_per_block));

    data.k = data.present_key;
    data.v = data.present_value;
  }

  return CUDA_CALL(cudaGetLastError());
}

template Status PastPresentBufferShare<float>(int batch_size, int num_heads, int qk_head_size, int v_head_size,
                                              int sequence_length, void* fused_runner,
                                              contrib::AttentionParameters& parameters,
                                              AttentionData<float>& data,
                                              cudaStream_t stream,
                                              int max_threads_per_block);

template Status PastPresentBufferShare<half>(int batch_size, int num_heads, int qk_head_size, int v_head_size,
                                             int sequence_length, void* fused_runner,
                                             contrib::AttentionParameters& parameters,
                                             AttentionData<half>& data,
                                             cudaStream_t stream,
                                             int max_threads_per_block);

template <typename T, typename QK>
Status QkvToContext(
    const cudaDeviceProp& device_prop,
    cublasHandle_t& cublas,
    cudnnHandle_t& cudnn,
    Stream* ort_stream,
    contrib::AttentionParameters& parameters,
    AttentionData<T>& data) {
  auto stream = static_cast<cudaStream_t>(ort_stream->GetHandle());
  const int max_threads_per_block = device_prop.maxThreadsPerBlock;
  const int batch_size = parameters.batch_size;
  const int sequence_length = parameters.sequence_length;
  const int total_sequence_length = parameters.total_sequence_length;
  const int num_heads = parameters.num_heads;
  const int qk_head_size = parameters.head_size;
  const int v_head_size = parameters.v_head_size;
  void* fused_runner = data.fused_runner;

  // At most one fused kernel is enabled.
  assert((static_cast<int>(data.use_flash_attention) +
          static_cast<int>(data.use_memory_efficient_attention) +
          static_cast<int>(data.use_decoder_masked_multihead_attention) +
          static_cast<int>(fused_runner != nullptr) +
          static_cast<int>(data.fused_cross_attention_kernel != nullptr) +
          static_cast<int>(data.kernel_type == AttentionKernelType::AttentionKernel_CudnnFlashAttention)) <= 1);

  DUMP_STRING_INIT();
  DUMP_STRING("Preparing Q, K, V");
  ORT_RETURN_IF_ERROR(PrepareQkv<T>(parameters, data, stream, max_threads_per_block));

  if (!parameters.past_present_share_buffer) {
    ORT_RETURN_IF_ERROR(ConcatPastToPresent<T>(batch_size, num_heads, qk_head_size, v_head_size,
                                            sequence_length, total_sequence_length,
                                            stream, max_threads_per_block, data));

  } else {  // past_present_share_buffer
    ORT_RETURN_IF_ERROR(PastPresentBufferShare<T>(batch_size, num_heads, qk_head_size, v_head_size,
                                               sequence_length, fused_runner,
                                               parameters, data, stream, max_threads_per_block));
  }

  // Q, K and V are ready now
  if (data.fused_cross_attention_kernel != nullptr) {
    DUMP_STRING("FusedTrtCrossAttention");
    return FusedTrtCrossAttention<T>(stream, parameters, data);
  }

  // Run TRT fused attention.
  if (nullptr != fused_runner) {
    DUMP_STRING("FusedTrtSelfAttention");
    return FusedTrtSelfAttention<T>(stream, parameters, data);
  }

  // For raw attention mask, the scalar 1/sqrt(H) is moved to combine with softmax computation.
  const float scale = parameters.scale == 0.0f ? 1.f / sqrt(static_cast<float>(qk_head_size))
                                               : parameters.scale;
#if USE_LEAN_ATTENTION
  if (data.use_lean_attention) {
    return LeanAttention(device_prop, stream, parameters, data, scale);
  }
#endif

#if USE_FLASH_ATTENTION
  if (data.use_flash_attention) {
    DUMP_STRING("FlashAttention");
    return FlashAttention<T>(device_prop, stream, parameters, data, scale);
  }
#endif

  if (data.kernel_type == AttentionKernelType::AttentionKernel_CudnnFlashAttention) {
    DUMP_STRING("CudnnFlashAttention");
    return CudnnFlashAttention<T>(cudnn, ort_stream, parameters, data, scale);
  }

#if USE_MEMORY_EFFICIENT_ATTENTION
  if (data.use_memory_efficient_attention) {
    DUMP_STRING("EfficientAttention");
    return EfficientAttention<T>(device_prop, stream, parameters, data, scale);
  }
#endif

  if (data.use_decoder_masked_multihead_attention) {
    DUMP_STRING("DecoderMaskedMHA");
    return DecoderMaskedMultiHeadAttention<T, QK>(stream, parameters, data, scale);
  }

  DUMP_STRING("UnfusedAttention");
  return UnfusedAttention<T, QK>(device_prop, cublas, ort_stream, parameters, data, scale);
}

// Template Instantiation
template struct AttentionData<float>;

template struct AttentionData<half>;

template Status QkvToContext<float>(
    const cudaDeviceProp& device_prop,
    cublasHandle_t& cublas,
    cudnnHandle_t& cudnn,
    Stream* ort_stream,
    contrib::AttentionParameters& parameters,
    AttentionData<float>& data);

template Status QkvToContext<half>(
    const cudaDeviceProp& device_prop,
    cublasHandle_t& cublas,
    cudnnHandle_t& cudnn,
    Stream* ort_stream,
    contrib::AttentionParameters& parameters,
    AttentionData<half>& data);

template Status QkvToContext<float, half>(
    const cudaDeviceProp& device_prop,
    cublasHandle_t& cublas,
    cudnnHandle_t& cudnn,
    Stream* ort_stream,
    contrib::AttentionParameters& parameters,
    AttentionData<float>& data);

template Status QkvToContext<half, float>(
    const cudaDeviceProp& device_prop,
    cublasHandle_t& cublas,
    cudnnHandle_t& cudnn,
    Stream* ort_stream,
    contrib::AttentionParameters& parameters,
    AttentionData<half>& data);

template Status LaunchDecoderMaskedMultiHeadAttention<float, float>(
  const DecoderMaskedMultiHeadAttentionParams& parameters,
  cudaStream_t stream,
  const int head_size);

template Status LaunchDecoderMaskedMultiHeadAttention<float, half>(
  const DecoderMaskedMultiHeadAttentionParams& parameters,
  cudaStream_t stream,
  const int head_size);

template Status LaunchDecoderMaskedMultiHeadAttention<uint16_t, float>(
  const DecoderMaskedMultiHeadAttentionParams& parameters,
  cudaStream_t stream,
  const int head_size);

template Status LaunchDecoderMaskedMultiHeadAttention<uint16_t, half>(
  const DecoderMaskedMultiHeadAttentionParams& parameters,
  cudaStream_t stream,
  const int head_size);

}  // namespace cuda
}  // namespace contrib
}  // namespace onnxruntime<|MERGE_RESOLUTION|>--- conflicted
+++ resolved
@@ -41,15 +41,11 @@
 #include "contrib_ops/cuda/bert/cutlass_fmha/memory_efficient_attention.h"
 #include "contrib_ops/cuda/bert/cudnn_fmha/cudnn_flash_attention.h"
 #include "contrib_ops/cuda/bert/flash_attention/flash_api.h"
-<<<<<<< HEAD
+#include "contrib_ops/cuda/bert/lean_attention/lean_api.h"
 #include "contrib_ops/cuda/bert/tensorrt_fused_multihead_attention/mha_runner.h"
 #include "contrib_ops/cuda/bert/tensorrt_fused_multihead_attention/cross_attention/fmha_cross_attention.h"
 #include "contrib_ops/cuda/bert/transformer_common.h"
 #include "contrib_ops/cuda/utils/dump_cuda_tensor.h"
-=======
-#include "contrib_ops/cuda/bert/lean_attention/lean_api.h"
-#include "contrib_ops/cuda/bert/attention_impl.h"
->>>>>>> ebdbbb75
 
 using namespace onnxruntime::cuda;
 using namespace onnxruntime::contrib::attention_softmax_cuda;
@@ -1015,7 +1011,8 @@
                                                : parameters.scale;
 #if USE_LEAN_ATTENTION
   if (data.use_lean_attention) {
-    return LeanAttention(device_prop, stream, parameters, data, scale);
+    DUMP_STRING("LeanAttention");
+    return LeanAttention<T>(device_prop, stream, parameters, data, scale);
   }
 #endif
 
