// Copyright (c) Microsoft Corporation. All rights reserved.
// Licensed under the MIT License.

#include <utility>
#include <memory>
#include "core/providers/shared_library/provider_api.h"
#include "core/providers/cuda/math/topk_impl.h"
#include "core/providers/cuda/math/softmax.h"
#include "core/providers/cuda/shared_inc/accumulation_type.h"
#include "core/framework/ort_value.h"
#include "contrib_ops/cuda/bert/transformer_cuda_common.h"
#include <cuda_runtime.h>
#include "contrib_ops/cuda/transformers/beam_search_impl.h"
#include "contrib_ops/cuda/transformers/dump_cuda_tensor.h"
#include "contrib_ops/cpu/transformers/subgraph_t5_decoder.h"
#include "contrib_ops/cpu/transformers/subgraph_gpt.h"
#include "contrib_ops/cuda/transformers/beam_search_topk.h"
#include "core/providers/cuda/nvtx_profile.h"
#include "core/providers/cuda/nvtx_profile_context.h"

namespace onnxruntime {
namespace concurrency {
class ThreadPool;
}
}  // namespace onnxruntime

#include "generation_device_helper.h"

namespace onnxruntime {
namespace contrib {
namespace GenerationCudaDeviceHelper {

Status TopK(const Tensor* input, const int axis, const unsigned k, bool largest, bool sorted,
            AllocatorPtr allocator,
            Stream* stream,
            onnxruntime::concurrency::ThreadPool* /*threadpool*/,
            Tensor& output_values,
            Tensor& output_indices) {

#ifdef ENABLE_NVTX_PROFILE
    profile::NvtxNestedRangeCreator topkRange("TopK", profile::Color::Green);
    topkRange.Begin();
#endif

  ORT_ENFORCE(nullptr != input);
  int32_t rank = static_cast<int32_t>(input->Shape().NumDimensions());

  ORT_ENFORCE(axis >= 0 && axis < rank);
  ORT_ENFORCE(k > 0 && k <= input->Shape().GetDims()[axis]);

  auto input_shape = input->Shape();
  auto output_shape = input_shape;
  output_shape[axis] = k;

  TArray<int64_t> elem_nums_cuda(input->Shape().GetDims());
  for (int32_t i = elem_nums_cuda.Size() - 2; i >= 0; --i) {
    elem_nums_cuda[i] *= elem_nums_cuda[i + 1];
  }

  int64_t dimension = input_shape[axis];
  int64_t N = elem_nums_cuda[0] / dimension;

  output_values = std::move(*Tensor::Create(input->DataType(), output_shape, allocator));
  output_indices = std::move(*Tensor::Create(DataTypeImpl::GetType<int64_t>(), output_shape, std::move(allocator)));

  if (input->IsDataType<float>()) {
<<<<<<< HEAD
    auto result = TopKImpl<float>(nullptr,  // We limit number of beams in BeamSearchParameters, so K <= 256 and use NULL here
                           reinterpret_cast<cudaStream_t>(stream),
=======
    return TopKImpl<float>(nullptr,  // We limit number of beams in BeamSearchParameters, so K <= 256 and use NULL here
                           stream,
>>>>>>> c8826014
                           input->Data<float>(),
                           static_cast<float*>(output_values.MutableDataRaw()),
                           static_cast<int64_t*>(output_indices.MutableDataRaw()),
                           elem_nums_cuda,
                           static_cast<size_t>(elem_nums_cuda.Size()),
                           static_cast<int32_t>(axis),
                           static_cast<int64_t>(k),
                           static_cast<int64_t>(largest),
                           static_cast<int64_t>(sorted),
                           N,
                           dimension);
    return result;
  } else if (input->IsDataType<MLFloat16>()) {
<<<<<<< HEAD
    auto result = TopKImpl<MLFloat16>(nullptr,
                               reinterpret_cast<cudaStream_t>(stream),
=======
    return TopKImpl<MLFloat16>(nullptr,
                               stream,
>>>>>>> c8826014
                               input->Data<MLFloat16>(),
                               static_cast<MLFloat16*>(output_values.MutableDataRaw()),
                               static_cast<int64_t*>(output_indices.MutableDataRaw()),
                               elem_nums_cuda,
                               static_cast<size_t>(elem_nums_cuda.Size()),
                               static_cast<int32_t>(axis),
                               static_cast<int64_t>(k),
                               static_cast<int64_t>(largest),
                               static_cast<int64_t>(sorted),
                               N,
                               dimension);
#ifdef ENABLE_NVTX_PROFILE
    topkRange.End();
#endif
    return result;
  }


  return ORT_MAKE_STATUS(ONNXRUNTIME, NOT_IMPLEMENTED,
                         "BeamSearch op: An implementation for the input type ",
                         input->DataType(), " is not supported yet");
}

Status AddToFeeds(const IExecutionProvider* execution_provider,
                  Stream* ort_stream,
                  std::initializer_list<OrtValue> inputs,
                  std::vector<OrtValue>& feeds,
                  IAllocatorUniquePtr<char>& buffer) {

#ifdef ENABLE_NVTX_PROFILE
  profile::NvtxNestedRangeCreator addToFeedsRange("AddToFeeds", profile::Color::Blue);
  addToFeedsRange.Begin();
#endif

  // Copy tensors to GPU, then add to feeds
  const CUDAExecutionProvider* provider = reinterpret_cast<const CUDAExecutionProvider*>(execution_provider);
  size_t total_bytes = 0;
  for (auto& input : inputs) {
    if (input.IsAllocated()) {
      total_bytes += input.Get<Tensor>().SizeInBytes();
    }
  }

  ORT_ENFORCE(total_bytes > 0);

  AllocatorPtr pinned_allocator = provider->GetAllocator(DEFAULT_CPU_ALLOCATOR_DEVICE_ID, OrtMemTypeCPU);
  cudaStream_t stream = ort_stream ? static_cast<cudaStream_t>(ort_stream->GetHandle()) : nullptr;
  auto pinned_buffer = IAllocator::MakeUniquePtr<void>(pinned_allocator, total_bytes);
  char* pinned_data = static_cast<char*>(pinned_buffer.get());

  // Copy tensors to one pinned memory buffer (so that we only need copy to GPU once)
  char* destination = pinned_data;
  for (auto& input : inputs) {
    if (input.IsAllocated()) {
      const Tensor& tensor = input.Get<Tensor>();
      const size_t bytes = tensor.SizeInBytes();
      MLDataType dataType = tensor.DataType();
      if (dataType == DataTypeImpl::GetType<int32_t>()) {
        memcpy(destination, input.Get<Tensor>().Data<int32_t>(), bytes);
      } else if (dataType == DataTypeImpl::GetType<int64_t>()) {
        memcpy(destination, input.Get<Tensor>().Data<int64_t>(), bytes);
      } else {
        return ORT_MAKE_STATUS(ONNXRUNTIME, NOT_IMPLEMENTED,
                               "AddToFeeds: An implementation for the input type ",
                               dataType, " is not supported yet");
      }

      // Do not need alignment because GPT has int32 inputs (past is empty) and T5 encoder has int64 inputs.
      destination += bytes;
    }
  }

  if (!buffer) {
    buffer = provider->GetScratchBuffer<char>(total_bytes, ort_stream, WaitCudaNotificationOnDevice);
  }

  char* gpu_data = buffer.get();
  CUDA_RETURN_IF_ERROR(cudaMemcpyAsync(gpu_data, pinned_data, total_bytes, cudaMemcpyHostToDevice, stream));

  // Create an event to make sure the async copy is finished before reading the data.
  onnxruntime::contrib::cuda::AutoDestoryCudaEvent new_event;
  cudaEvent_t& isCopyDone = new_event.Get();
  CUDA_RETURN_IF_ERROR(cudaEventCreate(&isCopyDone));
  CUDA_RETURN_IF_ERROR(cudaEventRecord(isCopyDone, stream));
  CUDA_RETURN_IF_ERROR(cudaEventSynchronize(isCopyDone));

  // TODO(tianleiwu): allocate a buffer for subgraph inputs so that we can reuse the buffer in each subgraph call.
  const OrtMemoryInfo& location = provider->GetAllocator(0, OrtMemTypeDefault)->Info();
  for (auto& input : inputs) {
    if (input.IsAllocated()) {
      const Tensor& tensor = input.Get<Tensor>();
      const TensorShape& shape = tensor.Shape();
      const size_t bytes = tensor.SizeInBytes();
      MLDataType dataType = tensor.DataType();

      OrtValue device_input;
      Tensor::InitOrtValue(dataType, shape, gpu_data, location, device_input);
      gpu_data += bytes;
      feeds.push_back(device_input);
    }
  }

#ifdef ENABLE_NVTX_PROFILE
  addToFeedsRange.End();
#endif

  return Status::OK();
}

template <typename T>
void InitBeamState(transformers::IBeamSearchState<T>* beam_state,
                   gsl::span<int32_t>& sequence_lengths,
                   int batch_size,
                   int num_beams,
<<<<<<< HEAD
                   void* stream) {
#ifdef ENABLE_NVTX_PROFILE
    profile::NvtxNestedRangeCreator initStateRange("InitBeamState", profile::Color::Red);
    initStateRange.Begin();
#endif

=======
                   Stream* ort_stream) {
>>>>>>> c8826014
  // TODO(tianleiwu): we can use another stream to avoid blocking subgraph execution.
  cudaStream_t cuda_stream = ort_stream ? static_cast<cudaStream_t>(ort_stream->GetHandle()) : nullptr;
  cudaMemsetAsync(beam_state->next_token_logits.data(), 0, beam_state->next_token_logits.size_bytes(), cuda_stream);
  cudaMemsetAsync(beam_state->next_token_scores.data(), 0, beam_state->next_token_scores.size_bytes(), cuda_stream);
  cudaMemsetAsync(beam_state->next_tokens.data(), 0, beam_state->next_tokens.size_bytes(), cuda_stream);
  cudaMemsetAsync(beam_state->next_indices.data(), 0, beam_state->next_indices.size_bytes(), cuda_stream);
  cudaMemsetAsync(beam_state->next_scores.data(), 0, beam_state->next_scores.size_bytes(), cuda_stream);
  cudaMemsetAsync(beam_state->topk_buffer.data(), 0, beam_state->topk_buffer.size_bytes(), cuda_stream);

  // Initialize score of first beam of each group with 0 and the rest with -1e9.
  cuda::LaunchInitKernel(beam_state->beam_scores.data(), batch_size, num_beams, cuda_stream);

  // copy sequence lengths to GPU
  // since next_positions is only needed to update feeds after subgraph execution, so it is fine to use Async here.
  if (!beam_state->next_positions.empty()) {  // next_positions is empty for T5
    cudaMemcpyAsync(beam_state->next_positions.data(), sequence_lengths.data(), sequence_lengths.size_bytes(),
                    cudaMemcpyHostToDevice, cuda_stream);
  }

#ifdef ENABLE_NVTX_PROFILE
    initStateRange.End();
#endif

}

template <typename T>
void InitGreedyState(transformers::IGreedySearchState<T>* greedy_state,
                     gsl::span<int32_t>& sequence_lengths,
<<<<<<< HEAD
                     void* stream) {
#ifdef ENABLE_NVTX_PROFILE
    profile::NvtxNestedRangeCreator initStateRange("InitGreedyState", profile::Color::Red);
    initStateRange.Begin();
#endif

  cudaStream_t cuda_stream = reinterpret_cast<cudaStream_t>(stream);
=======
                     Stream* ort_stream) {
  cudaStream_t cuda_stream = ort_stream ? reinterpret_cast<cudaStream_t>(ort_stream->GetHandle()) : nullptr;
>>>>>>> c8826014
  cudaMemsetAsync(greedy_state->next_token_scores.data(), 0, greedy_state->next_token_scores.size_bytes(), cuda_stream);
  cudaMemsetAsync(greedy_state->next_positions.data(), 0, greedy_state->next_positions.size_bytes(), cuda_stream);

  cudaMemcpyAsync(greedy_state->next_positions.data(), sequence_lengths.data(), sequence_lengths.size_bytes(),
                  cudaMemcpyHostToDevice, cuda_stream);

#ifdef ENABLE_NVTX_PROFILE
    initStateRange.End();
#endif
}

template <typename T>
Status ProcessLogits(const OrtValue& logits,                                 // logits output of subgraph
                     transformers::IBeamSearchState<T>* beam_state,          // state
                     transformers::IBeamSearchCpuState* cpu_state,           // state in CPU
                     transformers::ISequences* sequences,                    // sequences
                     AllocatorPtr& allocator,                                // default allocator
                     onnxruntime::concurrency::ThreadPool* thread_pool,      // thread pool (for CPU only)
                     transformers::ILogitsProcessorList* logits_processors,  // logits processors
                     transformers::IBeamScorer* beam_scorer,                 // beam scorer
                     const transformers::IBeamSearchParameters* parameters,  // parameters
                     int step,                                               // iteration counter
                     Stream* ort_stream,                                     // cuda stream (for CUDA only)
                     const transformers::IConsoleDumper* dumper) {           // tensor dumper

#ifdef ENABLE_NVTX_PROFILE
    profile::NvtxNestedRangeCreator processLogitsRange("ProcessLogits", profile::Color::Red);
    processLogitsRange.Begin();
#endif

  ORT_UNUSED_PARAMETER(logits_processors);
  ORT_UNUSED_PARAMETER(thread_pool);

#ifndef DEBUG_GENERATION
  ORT_UNUSED_PARAMETER(dumper);
#endif

  int batch_size = parameters->batch_size;
  int num_beams = parameters->num_beams;
  int vocab_size = parameters->vocab_size;
  bool output_scores = parameters->output_scores;

  int batch_beam_size = batch_size * num_beams;

  typedef typename ToCudaType<T>::MappedType CudaT;
  const CudaT* logits_data = reinterpret_cast<const CudaT*>(logits.Get<Tensor>().Data<T>());

  // Logits has shape (batch_size * num_beams, input_length, padded_vocab_size),
  // where input_length equals to parameters_->sequence_length for first subgraph call, and 1 for the remaining calls.
  const TensorShape& logits_shape = logits.Get<Tensor>().Shape();
  ORT_ENFORCE(logits_shape.NumDimensions() == 3);
  auto input_length = logits_shape[1];
  auto logits_batch_size = logits_shape[0];

  // NOTE: `padded_vocab_size` MAY be different from `vocab_size`.
  // But the following implementation should work correctly if they are the same
  // or different.
  auto padded_vocab_size = static_cast<int>(logits_shape[2]);

  cudaStream_t cuda_stream = ort_stream ? static_cast<cudaStream_t>(ort_stream->GetHandle()) : nullptr;

  // Get logits for the last token:
  //    next_token_logits = logits[:, -1, :], and the result shape is (batch_size * num_beams, vocab_size)
  // When input_length == 1, use logits directly in SoftmaxCPU below so it only need for input_length > 1.
  gsl::span<T>& next_token_logits = beam_state->next_token_logits;
  // TODO(tianleiwu): use one kernel to replace a loop of memory copy.
  if (input_length > 1 || logits_batch_size == batch_size) {
    // Move the pointer in increments of padded_vocab_size to account for any padding
    // if any in the logits weight of the MatMul.
    const CudaT* current_logits = logits_data + (input_length - 1) * padded_vocab_size;
    for (int i = 0; i < batch_beam_size; i++) {
      // We only copy what is relevant (i.e.) vocab_size as padded_vocab_size will contain
      // some logits corresponding to the "padded" vocab size which we will ignore
      // for token generation.
      gsl::span<const T> source(reinterpret_cast<const T*>(current_logits), vocab_size);
      gsl::span<T> target = next_token_logits.subspan(static_cast<size_t>(i) * vocab_size, vocab_size);
      CUDA_RETURN_IF_ERROR(cudaMemcpyAsync(target.data(), source.data(), sizeof(T) * vocab_size,
                                           cudaMemcpyDeviceToDevice, cuda_stream));
      if (logits_batch_size == batch_beam_size) {
        current_logits += input_length * padded_vocab_size;
      } else if (logits_batch_size == batch_size && i % num_beams == num_beams - 1) {
        current_logits += input_length * padded_vocab_size;
      }
    }
  }

#ifdef DEBUG_GENERATION
  dumper->Print("logits", logits);
  if (input_length > 1 || logits_batch_size == batch_size) {
    dumper->Print("next_token_logits", next_token_logits.data(), batch_size, num_beams, vocab_size);
  }
#endif

  // Get scores for candidates of next token: next_token_scores = log_softmax(next_token_logits, dim=-1)
  gsl::span<float>& next_token_scores = beam_state->next_token_scores;

  // The output will be float for consideration of precision and easy integration with remaining parts.
  float* Y_data = next_token_scores.data();
  bool is_reuse_logits_buffer = (input_length == 1 && logits_batch_size == batch_beam_size);

  const CudaT* X_data = is_reuse_logits_buffer ? logits_data : reinterpret_cast<const CudaT*>(next_token_logits.data());

  dispatch_blockwise_softmax_forward<CudaT, float, float, true>(
      cuda_stream, Y_data, X_data, vocab_size,
      is_reuse_logits_buffer ? padded_vocab_size : vocab_size,
      vocab_size,
      batch_size * num_beams);

#ifdef DEBUG_GENERATION
  dumper->Print("next_token_scores after softmax", next_token_scores.data(), batch_size, num_beams, vocab_size);
#endif

  // Sequences generated by beam scorer is currently stored in CPU.
  // Copy sequences to device only when repetition penalty or no repeat ngram is used in kernel
  BufferUniquePtr sequences_buffer;
  int current_sequence_length = sequences->GetSequenceLength();
  bool run_ngram = parameters->no_repeat_ngram_size > 0 && current_sequence_length >= parameters->no_repeat_ngram_size;
  if (parameters->repetition_penalty != 1.0f || run_ngram) {
    size_t bytes = SafeInt<size_t>(sizeof(int32_t)) * batch_beam_size * parameters->max_length;
    void* data = allocator->Alloc(bytes);
    BufferUniquePtr temp_buffer(data, BufferDeleter(allocator));
    sequences_buffer = std::move(temp_buffer);
    CUDA_RETURN_IF_ERROR(cudaMemcpyAsync(sequences_buffer.get(), sequences->GetSequence(0).data(), bytes,
                                         cudaMemcpyHostToDevice, cuda_stream));
  }

  cuda::LaunchLogitsProcessKernel<float>(
      next_token_scores.data(),
      parameters->vocab_mask.data(),
      step > 1 ? nullptr : parameters->prefix_vocab_mask.data(),  // prefix vocab mask is applied to first step only.
      parameters->batch_size,
      parameters->num_beams,
      parameters->vocab_size,
      (parameters->min_length > 0 && current_sequence_length < parameters->min_length) ? parameters->eos_token_id : -1,
      reinterpret_cast<int32_t*>(sequences_buffer.get()),
      parameters->max_length,
      current_sequence_length,
      parameters->repetition_penalty,
      parameters->no_repeat_ngram_size,
      cuda_stream);

#ifdef DEBUG_GENERATION
  dumper->Print("next_token_scores after logits process", next_token_scores.data(), batch_size, num_beams, vocab_size);
#endif
  // Add beam score to next token scores. Corresponding python code is like:
  //    next_token_scores = next_token_scores + beam_scores[:, None].expand_as(next_token_scores)
  cuda::LaunchAddProbsKernel(next_token_scores.data(), beam_state->beam_scores.data(),
                             batch_size, num_beams, vocab_size, cuda_stream);

#ifdef DEBUG_GENERATION
  dumper->Print("next_token_scores adding beam_scores", next_token_scores.data(), batch_size, num_beams, vocab_size);
#endif

  if (output_scores) {
    // Append next token scores to the scores output.
    CUDA_RETURN_IF_ERROR(cudaMemcpyAsync(beam_state->remaining_scores.data(),
                                         next_token_scores.data(),
                                         next_token_scores.size_bytes(),
                                         cudaMemcpyDeviceToDevice,
                                         cuda_stream));
    beam_state->remaining_scores = beam_state->remaining_scores.subspan(next_token_scores.size());
  }

  if (num_beams <= 32) {
    constexpr size_t max_parts_of_vocab = 128;
    float* topk_tmp_buffer = beam_state->topk_buffer.data();
    float* topk_scores_1st_stage = topk_tmp_buffer;
    int32_t* topk_tokens_1st_stage = reinterpret_cast<int32_t*>(topk_scores_1st_stage + batch_beam_size * max_parts_of_vocab * 2 * num_beams);
    float* topk_scores_2nd_stage = reinterpret_cast<float*>(topk_tokens_1st_stage + batch_beam_size * max_parts_of_vocab * 2 * num_beams);
    int32_t* topk_tokens_2nd_stage = reinterpret_cast<int32_t*>(topk_scores_2nd_stage + batch_beam_size * 2 * num_beams);

    cuda::BeamSearchTopK(next_token_scores.data(),
                         batch_size,
                         num_beams,
                         vocab_size,
                         2 * num_beams,
                         topk_scores_1st_stage,
                         topk_tokens_1st_stage,
                         topk_scores_2nd_stage,
                         topk_tokens_2nd_stage,
                         beam_state->next_scores.data(),
                         beam_state->next_tokens.data(),
                         beam_state->next_indices.data(),
                         cuda_stream);

    // Select [batch_size, 2 * num_beams] from [batch_size * num_beams, 2 * num_beams]
#ifdef DEBUG_GENERATION
    dumper->Print("next_tokens before scorer", beam_state->next_tokens.data(), batch_size, 2 * num_beams);
    dumper->Print("next_indices before scorer", beam_state->next_indices.data(), batch_size, 2 * num_beams);
    dumper->Print("next_scores before scorer", beam_state->next_scores.data(), batch_size, 2 * num_beams);
#endif
  } else {
    // Apply top-k selection like the following:
    //   next_token_scores = next_token_scores.view(batch_size, num_beams * vocab_size)
    //   next_token_scores, next_tokens = torch.topk(next_token_scores, 2 * num_beams, dim=1, largest=True, sorted=True)
    // int64_t next_token_scores_dims[] = {batch_size, num_beams * vocab_size};
    int64_t next_token_scores_dims[] = {batch_size * num_beams, vocab_size};

    TensorShape next_token_scores_shape(&next_token_scores_dims[0], 2);
    auto element_type = DataTypeImpl::GetType<float>();
    OrtValue next_token_scores_value;
    Tensor::InitOrtValue(element_type, next_token_scores_shape, next_token_scores.data(), allocator->Info(),
                         next_token_scores_value);
    const Tensor& input = next_token_scores_value.Get<Tensor>();

    constexpr int axis = 1;
    const unsigned top_k = static_cast<unsigned>(2 * num_beams);
    constexpr bool largest = true;
    constexpr bool sorted = true;  // results returned in sorted order.

    std::unique_ptr<Tensor> topk_scores = Tensor::CreateDefault();
    std::unique_ptr<Tensor> topk_tokens = Tensor::CreateDefault();
    ORT_RETURN_IF_ERROR(TopK(&input, axis, top_k, largest, sorted, allocator, ort_stream, thread_pool,
                             *topk_scores, *topk_tokens));

#ifdef DEBUG_GENERATION
    dumper->Print("topk_scores", *(topk_scores.get()));
    dumper->Print("topk_tokens", *(topk_tokens.get()));
#endif

    cuda::LaunchBatchTopKKernel(topk_scores->Data<float>(),
                                topk_tokens->Data<int64_t>(),
                                beam_state->next_indices.data(),
                                beam_state->next_tokens.data(),
                                beam_state->next_scores.data(),
                                batch_size,
                                num_beams,
                                2 * num_beams,
                                cuda_stream);
  }

  CUDA_RETURN_IF_ERROR(cudaMemcpyAsync(cpu_state->topk_scores.data(),
                                       beam_state->next_scores.data(),
                                       beam_state->next_scores.size_bytes(),
                                       cudaMemcpyDeviceToHost,
                                       cuda_stream));
  CUDA_RETURN_IF_ERROR(cudaMemcpyAsync(cpu_state->topk_tokens.data(),
                                       beam_state->next_tokens.data(),
                                       beam_state->next_tokens.size_bytes(),
                                       cudaMemcpyDeviceToHost,
                                       cuda_stream));
  CUDA_RETURN_IF_ERROR(cudaMemcpyAsync(cpu_state->topk_indices.data(),
                                       beam_state->next_indices.data(),
                                       beam_state->next_indices.size_bytes(),
                                       cudaMemcpyDeviceToHost,
                                       cuda_stream));
  CUDA_RETURN_IF_ERROR(cudaStreamSynchronize(cuda_stream));

  gsl::span<const float> next_scores(cpu_state->topk_scores.data(), beam_state->next_scores.size());
  gsl::span<const int32_t> next_tokens(cpu_state->topk_tokens.data(), beam_state->next_tokens.size());
  gsl::span<const int32_t> next_indices(cpu_state->topk_indices.data(), beam_state->next_indices.size());

  // Limitation: beam scorer runs in CPU. It might be better to use CUDA kernel to replace it.
  beam_scorer->Process(
      sequences,
      next_scores,
      next_tokens,
      next_indices);

#ifdef ENABLE_NVTX_PROFILE
    processLogitsRange.End();
#endif

  return Status::OK();
}

template <typename T>
Status GreedySearchProcessLogits(
    const OrtValue& logits,                                 // logits output of subgraph
    transformers::IGreedySearchState<T>* greedy_state,      // state
    transformers::ISequences* sequences,                    // sequences
    AllocatorPtr& allocator,                                // default allocator
    onnxruntime::concurrency::ThreadPool* thread_pool,      // thread pool (for CPU only)
    transformers::ILogitsProcessorList* logits_processors,  // logits processors
    const transformers::IBeamSearchParameters* parameters,  // parameters
    int step,                                               // iteration counter
    Stream* stream,                                         // cuda stream (for CUDA only)
    const transformers::IConsoleDumper* dumper) {           // tensor dumper

#ifdef ENABLE_NVTX_PROFILE
    profile::NvtxNestedRangeCreator processLogitsRange("ProcessLogits", profile::Color::Red);
    processLogitsRange.Begin();
#endif


  ORT_UNUSED_PARAMETER(logits_processors);

#ifndef DEBUG_GENERATION
  ORT_UNUSED_PARAMETER(dumper);
#endif

  int batch_size = parameters->batch_size;
  int vocab_size = parameters->vocab_size;
  bool output_scores = parameters->output_scores;

  int batch_beam_size = batch_size;

  typedef typename ToCudaType<T>::MappedType CudaT;
  const CudaT* logits_data = reinterpret_cast<const CudaT*>(logits.Get<Tensor>().Data<T>());

  // Logits has shape (batch_size, input_length, padded_vocab_size),
  // where input_length equals to parameters_->sequence_length for first subgraph call, and 1 for the remaining calls.
  const TensorShape& logits_shape = logits.Get<Tensor>().Shape();
  ORT_ENFORCE(logits_shape.NumDimensions() == 3);
  auto input_length = logits_shape[1];

  // NOTE: `padded_vocab_size` MAY be different from `vocab_size`.
  // But the following implementation should work correctly if they are the same
  // or different.
  auto padded_vocab_size = static_cast<int>(logits_shape[2]);

  cudaStream_t cuda_stream = stream ? reinterpret_cast<cudaStream_t>(stream->GetHandle()) : nullptr; 

  // Get logits for the last token:
  //    next_token_logits = logits[:, -1, :], and the result shape is (batch_size, vocab_size)
  // In greedy search, next_token_scores is next_token_logits.
  gsl::span<T>& next_token_scores = greedy_state->next_token_scores;

  // TODO(tianleiwu): use one kernel to replace a loop of memory copy.
  // Move the pointer in increments of padded_vocab_size to account for any padding
  // if any in the logits weight of the MatMul.
  const CudaT* current_logits = logits_data + (input_length - 1) * padded_vocab_size;
  for (int i = 0; i < batch_beam_size; i++) {
    // We only copy what is relevant (i.e.) vocab_size as padded_vocab_size will contain
    // some logits corresponding to the "padded" vocab size which we will ignore
    // for token generation.
    gsl::span<const T> source(reinterpret_cast<const T*>(current_logits), vocab_size);
    gsl::span<T> target = next_token_scores.subspan(i * vocab_size, vocab_size);
    CUDA_RETURN_IF_ERROR(cudaMemcpyAsync(target.data(), source.data(), sizeof(T) * vocab_size,
                                         cudaMemcpyDeviceToDevice, cuda_stream));
    current_logits += input_length * padded_vocab_size;
  }

#ifdef DEBUG_GENERATION
  dumper->Print("logits", logits);
  dumper->Print("next_token_scores", next_token_scores.data(), batch_size, vocab_size);
#endif

  // Sequences generated by beam scorer is currently stored in CPU.
  // Copy sequences to device only when repetition penalty or no repeat ngram is used in kernel
  BufferUniquePtr sequences_buffer;
  int current_sequence_length = sequences->GetSequenceLength();
  if (parameters->repetition_penalty != 1.0f) {
    size_t bytes = SafeInt<size_t>(sizeof(int32_t)) * batch_beam_size * parameters->max_length;
    void* data = allocator->Alloc(bytes);
    BufferUniquePtr temp_buffer(data, BufferDeleter(allocator));
    sequences_buffer = std::move(temp_buffer);
    CUDA_RETURN_IF_ERROR(cudaMemcpyAsync(sequences_buffer.get(), sequences->GetSequence(0).data(), bytes,
                                         cudaMemcpyHostToDevice, cuda_stream));
  }

  cuda::LaunchLogitsProcessKernel<CudaT>(
      reinterpret_cast<CudaT*>(next_token_scores.data()),
      parameters->vocab_mask.data(),
      step > 1 ? nullptr : parameters->prefix_vocab_mask.data(),  // prefix vocab mask is applied to first step only.
      parameters->batch_size,
      parameters->num_beams,
      parameters->vocab_size,
      (parameters->min_length > 0 && current_sequence_length < parameters->min_length) ? parameters->eos_token_id : -1,
      reinterpret_cast<int32_t*>(sequences_buffer.get()),
      parameters->max_length,
      current_sequence_length,
      parameters->repetition_penalty,
      parameters->no_repeat_ngram_size,
      cuda_stream);

#ifdef DEBUG_GENERATION
  dumper->Print("next_token_scores after logits process", next_token_scores.data(), batch_size, vocab_size);
#endif

  // TODO(wy): support output_scores in greedy search
  ORT_UNUSED_PARAMETER(output_scores);

  // next_tokens = torch.argmax(scores, dim=-1)
  int64_t next_token_scores_dims[] = {static_cast<int64_t>(batch_size), vocab_size};
  TensorShape next_token_scores_shape(&next_token_scores_dims[0], 2);
  auto element_type = DataTypeImpl::GetType<T>();
  OrtValue next_token_scores_value;
  Tensor::InitOrtValue(element_type,
                       next_token_scores_shape,
                       next_token_scores.data(),
                       allocator->Info(),
                       next_token_scores_value);
  const Tensor& input = next_token_scores_value.Get<Tensor>();

  constexpr int axis = 1;
  constexpr unsigned top_k = static_cast<unsigned>(1);
  constexpr bool largest = true;
  constexpr bool sorted = false;

  auto topk_scores = Tensor::CreateDefault();
  auto topk_indices = Tensor::CreateDefault();
  ORT_RETURN_IF_ERROR(TopK(&input, axis, top_k, largest, sorted, allocator, stream, thread_pool,
                           *topk_scores, *topk_indices));

#ifdef DEBUG_GENERATION
  dumper->Print("topk_scores", *(topk_scores.get()));
  dumper->Print("topk_indices", *(topk_indices.get()));
#endif

  const int64_t* next_token_indices = topk_indices->Data<int64_t>();

  CUDA_RETURN_IF_ERROR(cudaMemcpyAsync(greedy_state->next_tokens_cpu.data(),
                                       next_token_indices,
                                       greedy_state->next_tokens_cpu.size_bytes(),
                                       cudaMemcpyDeviceToHost,
                                       cuda_stream));
  CUDA_RETURN_IF_ERROR(cudaStreamSynchronize(cuda_stream));

#ifdef DEBUG_GENERATION
  dumper->Print("greedy_state->next_tokens", greedy_state->next_tokens.data(), batch_size, 1);
#endif

#ifdef ENABLE_NVTX_PROFILE
    processLogitsRange.End();
#endif

  return Status::OK();
}

template <typename T>
Status DeviceCopy(gsl::span<T> target, gsl::span<const T> source, Stream* ort_stream, int copyDirection) {
  assert(copyDirection >= 0 && copyDirection <= 3);
  cudaStream_t cuda_stream = ort_stream ? static_cast<cudaStream_t>(ort_stream->GetHandle()) : nullptr;
  if (cuda_stream == nullptr) {
    CUDA_RETURN_IF_ERROR(cudaMemcpy(target.data(), source.data(), source.size_bytes(),
                                    static_cast<cudaMemcpyKind>(copyDirection)));
  } else {
    CUDA_RETURN_IF_ERROR(cudaMemcpyAsync(target.data(), source.data(), source.size_bytes(),
                                         static_cast<cudaMemcpyKind>(copyDirection), cuda_stream));
    CUDA_RETURN_IF_ERROR(cudaStreamSynchronize(cuda_stream));
  }
  return Status::OK();
}

template <typename T>
Status PickGptPastState(const std::vector<OrtValue>& last_outputs,
                        std::vector<OrtValue>& next_inputs,
                        gsl::span<const int32_t>& beam_indices,
                        AllocatorPtr allocator,
                        int gpt_subgraph_first_past_input_idx,
                        int gpt_subgraph_first_present_output_idx,
                        Stream* ort_stream) {
  int num_present_tensors = static_cast<int>(last_outputs.size()) - gpt_subgraph_first_present_output_idx;
  for (int i = 0; i < num_present_tensors; ++i) {
    const OrtValue& present = last_outputs[gpt_subgraph_first_present_output_idx + i];

    // shape is like (2, batch_beam_size, 12, past_seq_len, 64)
    const TensorShape& past_shape = present.Get<Tensor>().Shape();
    auto block_size_per_beam = past_shape[2] * past_shape[3] * past_shape[4];
    auto past_key_size = past_shape[1] * past_shape[2] * past_shape[3] * past_shape[4];

    // Create a tensor with same shape.
    // TODO(tianleiwu): allocate one buffer for all layers, and use a CUDA kernel to copy key/value cache data.
    OrtValue past;
    auto past_type = DataTypeImpl::GetType<T>();
    Tensor::InitOrtValue(past_type, past_shape, allocator, past);
    cudaStream_t cuda_stream = ort_stream ? static_cast<cudaStream_t>(ort_stream->GetHandle()) : nullptr;

    gsl::span<T> past_span = gsl::make_span<T>(past.GetMutable<Tensor>()->MutableData<T>(), past_shape.Size());
    gsl::span<const T> present_span = gsl::make_span<const T>(present.Get<Tensor>().Data<T>(), past_shape.Size());
    for (size_t j = 0; j < beam_indices.size(); j++) {
      int32_t beam_index = beam_indices[j];
      gsl::span<const T> present_key = present_span.subspan(beam_index * block_size_per_beam, block_size_per_beam);
      gsl::span<const T> present_value = present_span.subspan(past_key_size + beam_index * block_size_per_beam,
                                                              block_size_per_beam);

      gsl::span<T> past_key = past_span.subspan(j * block_size_per_beam, block_size_per_beam);
      gsl::span<T> past_value = past_span.subspan(past_key_size + j * block_size_per_beam, block_size_per_beam);
      CUDA_RETURN_IF_ERROR(cudaMemcpyAsync(past_key.data(), present_key.data(), present_key.size_bytes(),
                                           cudaMemcpyDeviceToDevice, cuda_stream));
      CUDA_RETURN_IF_ERROR(cudaMemcpyAsync(past_value.data(), present_value.data(), present_value.size_bytes(),
                                           cudaMemcpyDeviceToDevice, cuda_stream));
    }

    next_inputs[gpt_subgraph_first_past_input_idx + i] = past;
  }

  return Status::OK();
}

// Copy present state to past state for T5 model
template <typename T>
Status PickT5PastState(const std::vector<OrtValue>& last_outputs,
                       std::vector<OrtValue>& next_inputs,
                       int num_present_tensors,
                       gsl::span<const int32_t>& beam_indices,
                       AllocatorPtr allocator,
                       int t5_decoder_first_past_input_idx,
                       int t5_decoder_first_present_output_idx,
                       Stream* ort_stream) {
  cudaStream_t cuda_stream = ort_stream ? static_cast<cudaStream_t>(ort_stream->GetHandle()) : nullptr;
  for (int i = 0; i < num_present_tensors; ++i) {
    const OrtValue& present = last_outputs[t5_decoder_first_present_output_idx + i];

    // shape is like (batch_beam_size, 12, past_seq_len, 64)
    const TensorShape& past_shape = present.Get<Tensor>().Shape();
    auto block_size_per_beam = past_shape[1] * past_shape[2] * past_shape[3];

    // Create a tensor with same shape.
    // TODO(tianleiwu): allocate one buffer for all layers, and use a CUDA kernel to copy key/value cache data.
    OrtValue past;
    Tensor::InitOrtValue(DataTypeImpl::GetType<T>(), past_shape, allocator, past);

    gsl::span<T> past_span = gsl::make_span<T>(past.GetMutable<Tensor>()->MutableData<T>(), past_shape.Size());
    gsl::span<const T> present_span = gsl::make_span<const T>(present.Get<Tensor>().Data<T>(), past_shape.Size());
    for (size_t j = 0; j < beam_indices.size(); j++) {
      int32_t beam_index = beam_indices[j];
      gsl::span<const T> present_beam = present_span.subspan(beam_index * block_size_per_beam, block_size_per_beam);
      gsl::span<T> past_beam = past_span.subspan(j * block_size_per_beam, block_size_per_beam);
      CUDA_RETURN_IF_ERROR(cudaMemcpyAsync(past_beam.data(), present_beam.data(), present_beam.size_bytes(),
                                           cudaMemcpyDeviceToDevice, cuda_stream));
    }

    next_inputs[t5_decoder_first_past_input_idx + i] = past;
  }

  return Status::OK();
}

template <typename T>
Status UpdateGptFeeds(
    AllocatorPtr allocator,
    Stream* ort_stream,
    const std::vector<OrtValue>& last_outputs,
    std::vector<OrtValue>& next_inputs,
    int current_length,
    OrtValue& position_ids,
    bool increase_position,
    gsl::span<const int32_t> beam_next_tokens,
    gsl::span<const int32_t> beam_indices,
    int num_beams,
    int gpt_subgraph_first_past_input_idx,
    int gpt_subgraph_first_present_output_idx,
    bool past_present_share_buffer,
    int past_sequence_len) {

#ifdef ENABLE_NVTX_PROFILE
      profile::NvtxNestedRangeCreator updateFeedsRange("UpdateGptFeeds", profile::Color::Yellow);
      updateFeedsRange.Begin();
#endif

  // Update input_ids with next tokens.
  int batch_beam_size = static_cast<int>(beam_next_tokens.size());
  int64_t dims[] = {batch_beam_size, 1};
  TensorShape input_ids_shape(&dims[0], 2);
  auto element_type = DataTypeImpl::GetType<int32_t>();
  OrtValue input_ids;
  Tensor::InitOrtValue(element_type, input_ids_shape, allocator, input_ids);
  int32_t* input_ids_data = input_ids.GetMutable<Tensor>()->MutableData<int32_t>();
  cudaStream_t cuda_stream = ort_stream ? static_cast<cudaStream_t>(ort_stream->GetHandle()) : nullptr;
  CUDA_RETURN_IF_ERROR(cudaMemcpyAsync(input_ids_data, beam_next_tokens.data(), beam_next_tokens.size_bytes(),
                                       cudaMemcpyHostToDevice, cuda_stream));
  next_inputs[0] = input_ids;

  // Update position IDs
  int32_t* position_data = increase_position ? position_ids.GetMutable<Tensor>()->MutableData<int32_t>() : nullptr;
  next_inputs[1] = position_ids;

  // Update attention mask
  const OrtValue& old_mask = next_inputs[2];
  const int32_t* old_mask_data = old_mask.Get<Tensor>().Data<int32_t>();
  int64_t mask_dims[] = {batch_beam_size, current_length};
  TensorShape mask_shape(&mask_dims[0], 2);
  OrtValue attention_mask;
  auto mask_type = DataTypeImpl::GetType<int32_t>();
  Tensor::InitOrtValue(mask_type, mask_shape, allocator, attention_mask);
  int32_t* mask_data = attention_mask.GetMutable<Tensor>()->MutableData<int32_t>();

  // Launch kernel to update position_ids and attention_mask for next iteration
  cuda::LaunchUpdateGptKernel(old_mask_data, mask_data, position_data, batch_beam_size, current_length,
                              cuda_stream);

  next_inputs[2] = attention_mask;

  if (past_present_share_buffer) {
    const int k = (static_cast<int>(last_outputs.size()) - gpt_subgraph_first_present_output_idx) + gpt_subgraph_first_past_input_idx;
    *(next_inputs[k].GetMutable<Tensor>()->MutableData<int32_t>()) = past_sequence_len;
  } else {
<<<<<<< HEAD
    // Update past state
    if (num_beams == 1) {
      const int k = gpt_subgraph_first_past_input_idx - gpt_subgraph_first_present_output_idx;
      // feed present_* output to past_* inputs one by one
      for (size_t i = gpt_subgraph_first_present_output_idx; i < last_outputs.size(); ++i) {
        next_inputs[i + k] = last_outputs[i];
      }
    } else {
      ORT_RETURN_IF_ERROR(PickGptPastState<T>(last_outputs, next_inputs, beam_indices, allocator,
                                              gpt_subgraph_first_past_input_idx,
                                              gpt_subgraph_first_present_output_idx, stream));
    }
  }

  // Make sure data is ready before next subgraph execution.
  CUDA_RETURN_IF_ERROR(cudaStreamSynchronize(reinterpret_cast<cudaStream_t>(stream)));

#ifdef ENABLE_NVTX_PROFILE
      updateFeedsRange.End();
#endif

=======
    ORT_RETURN_IF_ERROR(PickGptPastState<T>(last_outputs, next_inputs, beam_indices, allocator,
                                            gpt_subgraph_first_past_input_idx,
                                            gpt_subgraph_first_present_output_idx, ort_stream));
  }

  // Make sure data is ready before next subgraph execution.
  CUDA_RETURN_IF_ERROR(cudaStreamSynchronize(cuda_stream));
>>>>>>> c8826014
  return Status::OK();
}

// Update decoder inputs given decoder outputs of last iteration.
template <typename T>
Status UpdateDecoderFeeds(
    AllocatorPtr allocator,
    Stream* ort_stream,
    const std::vector<OrtValue>& last_outputs,
    std::vector<OrtValue>& next_inputs,
    int num_present_tensors,
    gsl::span<const int32_t> beam_next_tokens,
    gsl::span<const int32_t> beam_indices,
    int num_beams,
    int t5_decoder_first_past_input_idx,
    int t5_decoder_first_present_output_idx,
    bool use_sequence_as_input_ids,
    int current_length,
    transformers::Sequences&,
    const transformers::IConsoleDumper* dumper) {
  // last_outputs: logits, present_key_self_0, present_value_self_0, ...
  // next_inputs: input_ids,
  //              encoder_attention_mask, encoder_hidden_states,
  //              past_key_self_0, past_value_self_0, ...
  //              past_key_cross_0, past_value_cross_0, ...
  // Only need copy beam next tokens to input_ids, and copy present_*_self_* to past_*_self_*,

  if (use_sequence_as_input_ids) {
    return ORT_MAKE_STATUS(ONNXRUNTIME, NOT_IMPLEMENTED,
                           "BeamSearch CUDA Op does not support using sequence as input_ids in decoder input");
  }
  ORT_UNUSED_PARAMETER(current_length);

  // Update input_ids with next tokens.
  int batch_beam_size = static_cast<int>(beam_next_tokens.size());
  int64_t dims[] = {batch_beam_size, 1};
  TensorShape input_ids_shape(&dims[0], 2);
  auto element_type = DataTypeImpl::GetType<int32_t>();
  OrtValue input_ids;
  Tensor::InitOrtValue(element_type, input_ids_shape, allocator, input_ids);
  int32_t* input_ids_data = input_ids.GetMutable<Tensor>()->MutableData<int32_t>();
  cudaStream_t cuda_stream = ort_stream ? static_cast<cudaStream_t>(ort_stream->GetHandle()) : nullptr;
  CUDA_RETURN_IF_ERROR(cudaMemcpyAsync(input_ids_data, beam_next_tokens.data(), beam_next_tokens.size_bytes(),
                                       cudaMemcpyHostToDevice, cuda_stream));
  next_inputs[0] = input_ids;

#ifdef DEBUG_GENERATION
  dumper->Print("input_ids", input_ids);
#else
  ORT_UNUSED_PARAMETER(dumper);
#endif

  // Update past state
  ORT_ENFORCE(last_outputs.size() >= static_cast<size_t>(1 + num_present_tensors));
  // TODO(tianleiwu): remove num_beams==1 once GreedySearch operator is available.
  if (num_beams == 1) {
    // feed present_* output to past_* inputs one by one
    for (int i = 0; i < num_present_tensors; ++i) {
      next_inputs[t5_decoder_first_past_input_idx + i] =
          last_outputs[t5_decoder_first_present_output_idx + i];
      return Status::OK();
    }
  }

  return PickT5PastState<T>(last_outputs, next_inputs, num_present_tensors, beam_indices, allocator,
                            t5_decoder_first_past_input_idx, t5_decoder_first_present_output_idx, ort_stream);
}

template <typename T>
Status ExpandBuffer(Stream* ort_stream,
                    const OrtValue& input,
                    int num_beams,
                    AllocatorPtr allocator,
                    OrtValue& expanded,
                    bool only_copy_shape) {
  // Input shape (batch_size, xxx). The input is required with data type T.
  // Output shape (batch_size * num_beams, xxx)
  const TensorShape& input_shape = input.Get<Tensor>().Shape();
  const int64_t& batch_size = input_shape[0];
  const int64_t& chunk_size = static_cast<int64_t>(input_shape.Size() / batch_size);

  int64_t dims[4] = {0};
  input_shape.CopyDims(dims, input_shape.NumDimensions());
  dims[0] = batch_size * num_beams;
  TensorShape expanded_shape(&dims[0], input_shape.NumDimensions());

  MLDataType element_type = input.Get<Tensor>().DataType();
  ORT_ENFORCE(element_type == DataTypeImpl::GetType<T>());
  Tensor::InitOrtValue(element_type, expanded_shape, allocator, expanded);

  if (only_copy_shape) {
    return Status::OK();
  }

  cudaStream_t cuda_stream = ort_stream ? static_cast<cudaStream_t>(ort_stream->GetHandle()) : nullptr;

  const T* input_data = input.Get<Tensor>().Data<T>();
  T* expanded_data = expanded.GetMutable<Tensor>()->MutableData<T>();
  T* target = expanded_data;
  for (int i = 0; i < batch_size; i++) {
    for (int j = 0; j < num_beams; j++) {
      CUDA_RETURN_IF_ERROR(
          cudaMemcpyAsync(
              target,
              input_data + i * chunk_size,
              sizeof(T) * chunk_size,
              cudaMemcpyDeviceToDevice,
              cuda_stream));
      target += chunk_size;
    }
  }

  return Status::OK();
}

// Explicit template instantiations of functions
template void InitBeamState<float>(
    transformers::IBeamSearchState<float>* beam_state,
    gsl::span<int32_t>& sequence_lengths,
    int batch_size,
    int num_beams,
    Stream* ort_stream);

template void InitGreedyState<float>(
    transformers::IGreedySearchState<float>* greedy_state,
    gsl::span<int32_t>& sequence_lengths,
    Stream* ort_stream);

template Status ProcessLogits<float>(
    const OrtValue& logits,
    transformers::IBeamSearchState<float>* beam_state,
    transformers::IBeamSearchCpuState* cpu_state,
    transformers::ISequences* sequences,
    AllocatorPtr& allocator,
    onnxruntime::concurrency::ThreadPool* thread_pool,
    transformers::ILogitsProcessorList* logits_processors,
    transformers::IBeamScorer* beam_scorer,
    const transformers::IBeamSearchParameters* parameters,
    int step,
    Stream* ort_stream,
    const transformers::IConsoleDumper* dumper);

template Status GreedySearchProcessLogits<float>(
    const OrtValue& logits,
    transformers::IGreedySearchState<float>* greedy_state,
    transformers::ISequences* sequences,
    AllocatorPtr& allocator,
    onnxruntime::concurrency::ThreadPool* thread_pool,
    transformers::ILogitsProcessorList* logits_processors,
    const transformers::IBeamSearchParameters* parameters,
    int step,
    Stream* ort_stream,
    const transformers::IConsoleDumper* dumper);

template Status DeviceCopy<float>(
    gsl::span<float> target,
    gsl::span<const float> source,
    Stream* ort_stream,
    int copyDirection);

template Status DeviceCopy<int32_t>(
    gsl::span<int32_t> target,
    gsl::span<const int32_t> source,
    Stream* ort_stream,
    int copyDirection);

template Status UpdateGptFeeds<float>(
    AllocatorPtr allocator,
    Stream* ort_stream,
    const std::vector<OrtValue>& last_outputs,
    std::vector<OrtValue>& next_inputs,
    int current_length,
    OrtValue& position_ids,
    bool increase_position,
    gsl::span<const int32_t> beam_next_tokens,
    gsl::span<const int32_t> beam_indices,
    int num_beams,
    int gpt_subgraph_first_past_input_idx,
    int gpt_subgraph_first_present_output_idx,
    bool past_present_share_buffer,
    int past_sequence_len);

// Float16
template void InitBeamState<MLFloat16>(
    transformers::IBeamSearchState<MLFloat16>* beam_state,
    gsl::span<int32_t>& sequence_lengths,
    int batch_size,
    int num_beams,
    Stream* ort_stream);

template void InitGreedyState<MLFloat16>(
    transformers::IGreedySearchState<MLFloat16>* greedy_state,
    gsl::span<int32_t>& sequence_lengths,
    Stream* ort_stream);

template Status ProcessLogits<MLFloat16>(
    const OrtValue& logits,
    transformers::IBeamSearchState<MLFloat16>* beam_state,
    transformers::IBeamSearchCpuState* cpu_state,
    transformers::ISequences* sequences,
    AllocatorPtr& allocator,
    onnxruntime::concurrency::ThreadPool* thread_pool,
    transformers::ILogitsProcessorList* logits_processors,
    transformers::IBeamScorer* beam_scorer,
    const transformers::IBeamSearchParameters* parameters,
    int step,
    Stream* ort_stream,
    const transformers::IConsoleDumper* dumper);

template Status GreedySearchProcessLogits<MLFloat16>(
    const OrtValue& logits,
    transformers::IGreedySearchState<MLFloat16>* greedy_state,
    transformers::ISequences* sequences,
    AllocatorPtr& allocator,
    onnxruntime::concurrency::ThreadPool* thread_pool,
    transformers::ILogitsProcessorList* logits_processors,
    const transformers::IBeamSearchParameters* parameters,
    int step,
    Stream* ort_stream,
    const transformers::IConsoleDumper* dumper);

template Status UpdateGptFeeds<MLFloat16>(
    AllocatorPtr allocator,
    Stream* ort_stream,
    const std::vector<OrtValue>& last_outputs,
    std::vector<OrtValue>& next_inputs,
    int current_length,
    OrtValue& position_ids,
    bool increase_position,
    gsl::span<const int32_t> beam_next_tokens,
    gsl::span<const int32_t> beam_indices,
    int num_beams,
    int gpt_subgraph_first_past_input_idx,
    int gpt_subgraph_first_present_output_idx,
    bool past_present_share_buffer,
    int past_sequence_len);

template Status UpdateDecoderFeeds<float>(
    AllocatorPtr allocator,
    Stream* ort_stream,
    const std::vector<OrtValue>& last_outputs,
    std::vector<OrtValue>& next_inputs,
    int num_present_tensors,
    gsl::span<const int32_t> beam_next_tokens,
    gsl::span<const int32_t> beam_indices,
    int num_beams,
    int t5_decoder_first_past_input_idx,
    int t5_decoder_first_present_output_idx,
    bool use_sequence_as_input_ids,
    int current_length,
    transformers::Sequences& sequences,
    const transformers::IConsoleDumper* dumper);

template Status UpdateDecoderFeeds<MLFloat16>(
    AllocatorPtr allocator,
    Stream* ort_stream,
    const std::vector<OrtValue>& last_outputs,
    std::vector<OrtValue>& next_inputs,
    int num_present_tensors,
    gsl::span<const int32_t> beam_next_tokens,
    gsl::span<const int32_t> beam_indices,
    int num_beams,
    int t5_decoder_first_past_input_idx,
    int t5_decoder_first_present_output_idx,
    bool use_sequence_as_input_ids,
    int current_length,
    transformers::Sequences& sequences,
    const transformers::IConsoleDumper* dumper);

template Status ExpandBuffer<int32_t>(
    Stream* ort_stream,
    const OrtValue& input,
    int num_beams,
    AllocatorPtr allocator,
    OrtValue& expanded,
    bool only_copy_shape);

template Status ExpandBuffer<float>(
    Stream* ort_stream,
    const OrtValue& input,
    int num_beams,
    AllocatorPtr allocator,
    OrtValue& expanded,
    bool only_copy_shape);

template Status ExpandBuffer<MLFloat16>(
    Stream* ort_stream,
    const OrtValue& input,
    int num_beams,
    AllocatorPtr allocator,
    OrtValue& expanded,
    bool only_copy_shape);
}  // namespace GenerationCudaDeviceHelper
}  // namespace contrib
}  // namespace onnxruntime<|MERGE_RESOLUTION|>--- conflicted
+++ resolved
@@ -36,10 +36,9 @@
             onnxruntime::concurrency::ThreadPool* /*threadpool*/,
             Tensor& output_values,
             Tensor& output_indices) {
-
-#ifdef ENABLE_NVTX_PROFILE
-    profile::NvtxNestedRangeCreator topkRange("TopK", profile::Color::Green);
-    topkRange.Begin();
+#ifdef ENABLE_NVTX_PROFILE
+  profile::NvtxNestedRangeCreator topkRange("TopK", profile::Color::Green);
+  topkRange.Begin();
 #endif
 
   ORT_ENFORCE(nullptr != input);
@@ -63,55 +62,45 @@
   output_values = std::move(*Tensor::Create(input->DataType(), output_shape, allocator));
   output_indices = std::move(*Tensor::Create(DataTypeImpl::GetType<int64_t>(), output_shape, std::move(allocator)));
 
+  Status result;
   if (input->IsDataType<float>()) {
-<<<<<<< HEAD
-    auto result = TopKImpl<float>(nullptr,  // We limit number of beams in BeamSearchParameters, so K <= 256 and use NULL here
-                           reinterpret_cast<cudaStream_t>(stream),
-=======
-    return TopKImpl<float>(nullptr,  // We limit number of beams in BeamSearchParameters, so K <= 256 and use NULL here
-                           stream,
->>>>>>> c8826014
-                           input->Data<float>(),
-                           static_cast<float*>(output_values.MutableDataRaw()),
-                           static_cast<int64_t*>(output_indices.MutableDataRaw()),
-                           elem_nums_cuda,
-                           static_cast<size_t>(elem_nums_cuda.Size()),
-                           static_cast<int32_t>(axis),
-                           static_cast<int64_t>(k),
-                           static_cast<int64_t>(largest),
-                           static_cast<int64_t>(sorted),
-                           N,
-                           dimension);
-    return result;
+    result = TopKImpl<float>(nullptr,  // We limit number of beams in BeamSearchParameters, so K <= 256 and use NULL here
+                             stream,
+                             input->Data<float>(),
+                             static_cast<float*>(output_values.MutableDataRaw()),
+                             static_cast<int64_t*>(output_indices.MutableDataRaw()),
+                             elem_nums_cuda,
+                             static_cast<size_t>(elem_nums_cuda.Size()),
+                             static_cast<int32_t>(axis),
+                             static_cast<int64_t>(k),
+                             static_cast<int64_t>(largest),
+                             static_cast<int64_t>(sorted),
+                             N,
+                             dimension);
   } else if (input->IsDataType<MLFloat16>()) {
-<<<<<<< HEAD
-    auto result = TopKImpl<MLFloat16>(nullptr,
-                               reinterpret_cast<cudaStream_t>(stream),
-=======
-    return TopKImpl<MLFloat16>(nullptr,
-                               stream,
->>>>>>> c8826014
-                               input->Data<MLFloat16>(),
-                               static_cast<MLFloat16*>(output_values.MutableDataRaw()),
-                               static_cast<int64_t*>(output_indices.MutableDataRaw()),
-                               elem_nums_cuda,
-                               static_cast<size_t>(elem_nums_cuda.Size()),
-                               static_cast<int32_t>(axis),
-                               static_cast<int64_t>(k),
-                               static_cast<int64_t>(largest),
-                               static_cast<int64_t>(sorted),
-                               N,
-                               dimension);
-#ifdef ENABLE_NVTX_PROFILE
-    topkRange.End();
-#endif
-    return result;
-  }
-
-
-  return ORT_MAKE_STATUS(ONNXRUNTIME, NOT_IMPLEMENTED,
-                         "BeamSearch op: An implementation for the input type ",
-                         input->DataType(), " is not supported yet");
+    result = TopKImpl<MLFloat16>(nullptr,
+                                 stream,
+                                 input->Data<MLFloat16>(),
+                                 static_cast<MLFloat16*>(output_values.MutableDataRaw()),
+                                 static_cast<int64_t*>(output_indices.MutableDataRaw()),
+                                 elem_nums_cuda,
+                                 static_cast<size_t>(elem_nums_cuda.Size()),
+                                 static_cast<int32_t>(axis),
+                                 static_cast<int64_t>(k),
+                                 static_cast<int64_t>(largest),
+                                 static_cast<int64_t>(sorted),
+                                 N,
+                                 dimension);
+  } else {
+    result = ORT_MAKE_STATUS(ONNXRUNTIME, NOT_IMPLEMENTED,
+                             "BeamSearch op: An implementation for the input type ",
+                             input->DataType(), " is not supported yet");
+  }
+
+#ifdef ENABLE_NVTX_PROFILE
+  topkRange.End();
+#endif
+  return result;
 }
 
 Status AddToFeeds(const IExecutionProvider* execution_provider,
@@ -119,7 +108,6 @@
                   std::initializer_list<OrtValue> inputs,
                   std::vector<OrtValue>& feeds,
                   IAllocatorUniquePtr<char>& buffer) {
-
 #ifdef ENABLE_NVTX_PROFILE
   profile::NvtxNestedRangeCreator addToFeedsRange("AddToFeeds", profile::Color::Blue);
   addToFeedsRange.Begin();
@@ -205,16 +193,12 @@
                    gsl::span<int32_t>& sequence_lengths,
                    int batch_size,
                    int num_beams,
-<<<<<<< HEAD
-                   void* stream) {
-#ifdef ENABLE_NVTX_PROFILE
-    profile::NvtxNestedRangeCreator initStateRange("InitBeamState", profile::Color::Red);
-    initStateRange.Begin();
-#endif
-
-=======
                    Stream* ort_stream) {
->>>>>>> c8826014
+#ifdef ENABLE_NVTX_PROFILE
+  profile::NvtxNestedRangeCreator initStateRange("InitBeamState", profile::Color::Red);
+  initStateRange.Begin();
+#endif
+
   // TODO(tianleiwu): we can use another stream to avoid blocking subgraph execution.
   cudaStream_t cuda_stream = ort_stream ? static_cast<cudaStream_t>(ort_stream->GetHandle()) : nullptr;
   cudaMemsetAsync(beam_state->next_token_logits.data(), 0, beam_state->next_token_logits.size_bytes(), cuda_stream);
@@ -235,26 +219,20 @@
   }
 
 #ifdef ENABLE_NVTX_PROFILE
-    initStateRange.End();
-#endif
-
+  initStateRange.End();
+#endif
 }
 
 template <typename T>
 void InitGreedyState(transformers::IGreedySearchState<T>* greedy_state,
                      gsl::span<int32_t>& sequence_lengths,
-<<<<<<< HEAD
-                     void* stream) {
-#ifdef ENABLE_NVTX_PROFILE
-    profile::NvtxNestedRangeCreator initStateRange("InitGreedyState", profile::Color::Red);
-    initStateRange.Begin();
-#endif
-
-  cudaStream_t cuda_stream = reinterpret_cast<cudaStream_t>(stream);
-=======
                      Stream* ort_stream) {
+#ifdef ENABLE_NVTX_PROFILE
+  profile::NvtxNestedRangeCreator initStateRange("InitGreedyState", profile::Color::Red);
+  initStateRange.Begin();
+#endif
+
   cudaStream_t cuda_stream = ort_stream ? reinterpret_cast<cudaStream_t>(ort_stream->GetHandle()) : nullptr;
->>>>>>> c8826014
   cudaMemsetAsync(greedy_state->next_token_scores.data(), 0, greedy_state->next_token_scores.size_bytes(), cuda_stream);
   cudaMemsetAsync(greedy_state->next_positions.data(), 0, greedy_state->next_positions.size_bytes(), cuda_stream);
 
@@ -262,7 +240,7 @@
                   cudaMemcpyHostToDevice, cuda_stream);
 
 #ifdef ENABLE_NVTX_PROFILE
-    initStateRange.End();
+  initStateRange.End();
 #endif
 }
 
@@ -281,8 +259,8 @@
                      const transformers::IConsoleDumper* dumper) {           // tensor dumper
 
 #ifdef ENABLE_NVTX_PROFILE
-    profile::NvtxNestedRangeCreator processLogitsRange("ProcessLogits", profile::Color::Red);
-    processLogitsRange.Begin();
+  profile::NvtxNestedRangeCreator processLogitsRange("ProcessLogits", profile::Color::Red);
+  processLogitsRange.Begin();
 #endif
 
   ORT_UNUSED_PARAMETER(logits_processors);
@@ -515,7 +493,7 @@
       next_indices);
 
 #ifdef ENABLE_NVTX_PROFILE
-    processLogitsRange.End();
+  processLogitsRange.End();
 #endif
 
   return Status::OK();
@@ -535,10 +513,9 @@
     const transformers::IConsoleDumper* dumper) {           // tensor dumper
 
 #ifdef ENABLE_NVTX_PROFILE
-    profile::NvtxNestedRangeCreator processLogitsRange("ProcessLogits", profile::Color::Red);
-    processLogitsRange.Begin();
-#endif
-
+  profile::NvtxNestedRangeCreator processLogitsRange("ProcessLogits", profile::Color::Red);
+  processLogitsRange.Begin();
+#endif
 
   ORT_UNUSED_PARAMETER(logits_processors);
 
@@ -566,7 +543,7 @@
   // or different.
   auto padded_vocab_size = static_cast<int>(logits_shape[2]);
 
-  cudaStream_t cuda_stream = stream ? reinterpret_cast<cudaStream_t>(stream->GetHandle()) : nullptr; 
+  cudaStream_t cuda_stream = stream ? reinterpret_cast<cudaStream_t>(stream->GetHandle()) : nullptr;
 
   // Get logits for the last token:
   //    next_token_logits = logits[:, -1, :], and the result shape is (batch_size, vocab_size)
@@ -669,7 +646,7 @@
 #endif
 
 #ifdef ENABLE_NVTX_PROFILE
-    processLogitsRange.End();
+  processLogitsRange.End();
 #endif
 
   return Status::OK();
@@ -791,10 +768,9 @@
     int gpt_subgraph_first_present_output_idx,
     bool past_present_share_buffer,
     int past_sequence_len) {
-
-#ifdef ENABLE_NVTX_PROFILE
-      profile::NvtxNestedRangeCreator updateFeedsRange("UpdateGptFeeds", profile::Color::Yellow);
-      updateFeedsRange.Begin();
+#ifdef ENABLE_NVTX_PROFILE
+  profile::NvtxNestedRangeCreator updateFeedsRange("UpdateGptFeeds", profile::Color::Yellow);
+  updateFeedsRange.Begin();
 #endif
 
   // Update input_ids with next tokens.
@@ -834,8 +810,6 @@
     const int k = (static_cast<int>(last_outputs.size()) - gpt_subgraph_first_present_output_idx) + gpt_subgraph_first_past_input_idx;
     *(next_inputs[k].GetMutable<Tensor>()->MutableData<int32_t>()) = past_sequence_len;
   } else {
-<<<<<<< HEAD
-    // Update past state
     if (num_beams == 1) {
       const int k = gpt_subgraph_first_past_input_idx - gpt_subgraph_first_present_output_idx;
       // feed present_* output to past_* inputs one by one
@@ -845,26 +819,17 @@
     } else {
       ORT_RETURN_IF_ERROR(PickGptPastState<T>(last_outputs, next_inputs, beam_indices, allocator,
                                               gpt_subgraph_first_past_input_idx,
-                                              gpt_subgraph_first_present_output_idx, stream));
+                                              gpt_subgraph_first_present_output_idx, ort_stream));
     }
-  }
-
-  // Make sure data is ready before next subgraph execution.
-  CUDA_RETURN_IF_ERROR(cudaStreamSynchronize(reinterpret_cast<cudaStream_t>(stream)));
-
-#ifdef ENABLE_NVTX_PROFILE
-      updateFeedsRange.End();
-#endif
-
-=======
-    ORT_RETURN_IF_ERROR(PickGptPastState<T>(last_outputs, next_inputs, beam_indices, allocator,
-                                            gpt_subgraph_first_past_input_idx,
-                                            gpt_subgraph_first_present_output_idx, ort_stream));
   }
 
   // Make sure data is ready before next subgraph execution.
   CUDA_RETURN_IF_ERROR(cudaStreamSynchronize(cuda_stream));
->>>>>>> c8826014
+
+#ifdef ENABLE_NVTX_PROFILE
+  updateFeedsRange.End();
+#endif
+
   return Status::OK();
 }
 
