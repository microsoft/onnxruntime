// Copyright (c) Microsoft Corporation. All rights reserved.
// Licensed under the MIT License.

#pragma once

#include "core/common/common.h"
#include "core/providers/rocm/tunable/rocm_tunable.h"

namespace onnxruntime {
namespace contrib {
namespace rocm {

template <typename T>
Status LaunchSkipLayerNormKernel(
<<<<<<< HEAD
    bool tuning,
    hipStream_t stream,
    T* output,         // output tensor
=======
    RocmTuningContext* tuning,
    hipStream_t stream,
    T* output,         // output tensor
    T* skip_input_bias_add_output, // optional output tensor
>>>>>>> 8372c86e
    const T* input,    // input tensor
    const T* skip,     // skip tensor
    const T* gamma,    // Layer normalization gamma tensor
    const T* beta,     // Layer normalization beta tensor
    const T* bias,     // Layer normalization beta tensor
    float epsilon,     // Layer normalization epsilon
    int hidden_size,   // hidden size, it is the leading dimension (ld)
    int element_count  // number of elements in input tensor
);

}  // namespace rocm
}  // namespace contrib
}  // namespace onnxruntime<|MERGE_RESOLUTION|>--- conflicted
+++ resolved
@@ -12,16 +12,10 @@
 
 template <typename T>
 Status LaunchSkipLayerNormKernel(
-<<<<<<< HEAD
-    bool tuning,
-    hipStream_t stream,
-    T* output,         // output tensor
-=======
     RocmTuningContext* tuning,
     hipStream_t stream,
     T* output,         // output tensor
     T* skip_input_bias_add_output, // optional output tensor
->>>>>>> 8372c86e
     const T* input,    // input tensor
     const T* skip,     // skip tensor
     const T* gamma,    // Layer normalization gamma tensor
