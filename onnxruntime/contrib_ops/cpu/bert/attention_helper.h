--- conflicted
+++ resolved
@@ -31,14 +31,11 @@
   MlasComputeSoftcap(scores, scores, sequence_length, softcap);
 }
 
-<<<<<<< HEAD
-=======
 template <typename T>
 void ApplyAttentionBias(T* softmax_logits, const T* attention_mask, int N) {
   MlasEltwiseAdd(softmax_logits, attention_mask, softmax_logits, N);
 }
 
->>>>>>> 39e585ff
 template <typename T>
 void PrepareMask(const int32_t* mask_index,
                  gsl::span<const int64_t> mask_index_dims,
