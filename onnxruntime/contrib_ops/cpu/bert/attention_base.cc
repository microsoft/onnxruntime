// Copyright (c) Microsoft Corporation. All rights reserved.
// Licensed under the MIT License.

#include "contrib_ops/cpu/bert/attention_base.h"
#include "core/providers/common.h"

namespace onnxruntime {
namespace contrib {

Status AttentionBase::CheckInputs(const TensorShape& input_shape,
                                  const TensorShape& weights_shape,
                                  const TensorShape& bias_shape,
                                  const Tensor*& mask_index,
                                  const Tensor* past,
                                  const Tensor* extra_add_qk,
                                  void* parameters,
                                  const Tensor* past_seq_len) const {
  // Abbreviation and Meanings:
  //   B:    batch_size
  //   S:    sequence_length (input sequence length of query)
  //   P:    past_sequence_length (past sequence length of key or value)
  //   L:    kv_sequence_length (input sequence length of key or value)
  //   M:    max_sequence_length
  //   T:    total_sequence_length = past_sequence_length + kv_sequence_length
  //   N:    num_heads
  //   H:    head size for Q and K, aka q_head_size or v_head_size or qk_head_size
  //   H_v:  v_head_size
  //   D_i:  input hidden size
  //   D:    hidden size for Q and K (D = N * H), aka q_hidden_size or k_hidden_size or qk_hidden_size
  //   D_v:  v_hidden_size = num_heads * v_head_size

  // When past state is used, Q, K and V should have same hidden size (unless we split it into past_key and past_value).

  // Input shapes:
  //   input        (Q/K/V)    : (B, S, D_i)
  //   weights      (Q/K/V)    : (D_i, D + D + D_v)
  //   bias         (Q/K/V)    : (D + D + D_v)
  //   mask_index              : see below
  //   past         (K/V)      : (2, B, N, P, H) or NULL
  //   extra_add_qk            : (B, N, S, T) or NULL

  // For mask_index, the following shapes are supported:
  //     NULL, (B, 1), (1, 1)
  //     (B), (2 * B),
  //     (B, T)
  //     (B, S, T)
  //     (B, 1, M, M)
  //
  // When a model is pruned (like some attention heads are removed in Q/K/V), input_hidden_size could be larger
  // than hidden dimension of Q, K and V.

  if (past != nullptr && extra_add_qk != nullptr) {
    // past is used on GPT-2 model with past state, we don't have a case for extra add qk yet
    return ORT_MAKE_STATUS(ONNXRUNTIME, INVALID_ARGUMENT, "Attention cannot have both past and extra_add_qk");
  }

  const auto& dims = input_shape.GetDims();
  if (dims.size() != 3) {
    return ORT_MAKE_STATUS(ONNXRUNTIME, INVALID_ARGUMENT, "Input 'input' is expected to have 3 dimensions, got ",
                           dims.size());
  }

  auto& batch_size = dims[0];
  auto& sequence_length = dims[1];
  int64_t input_hidden_size = dims[2];

  const auto& bias_dims = bias_shape.GetDims();
  if (bias_dims.size() != 1) {
    return ORT_MAKE_STATUS(ONNXRUNTIME, INVALID_ARGUMENT, "Input 'bias' is expected to have 1 dimension, got ",
                           bias_dims.size());
  }

  const auto& weights_dims = weights_shape.GetDims();
  if (weights_dims.size() != 2) {
    return ORT_MAKE_STATUS(ONNXRUNTIME, INVALID_ARGUMENT, "Input 'weights' is expected to have 2 dimensions, got ",
                           weights_dims.size());
  }
  if (weights_dims[0] != input_hidden_size) {
    return ORT_MAKE_STATUS(ONNXRUNTIME, INVALID_ARGUMENT,
                           "Input 1 dimension 0 should have same length as dimension 2 of input 0");
  }

  if (bias_dims[0] != weights_dims[1]) {
    return ORT_MAKE_STATUS(ONNXRUNTIME, INVALID_ARGUMENT,
                           "Input 'bias' dimension 0 should have same length as dimension 1 of input 'weights'");
  }

  int64_t q_hidden_size = bias_dims[0] / static_cast<int64_t>(3);
  int64_t k_hidden_size = q_hidden_size;
  int64_t v_hidden_size = k_hidden_size;
  if (qkv_hidden_sizes_.size() != 0) {
    if (qkv_hidden_sizes_.size() != 3) {
      return ORT_MAKE_STATUS(ONNXRUNTIME, INVALID_ARGUMENT,
                             "qkv_hidden_sizes attribute should have 3 elements");
    }

    for (size_t i = 0; i < qkv_hidden_sizes_.size(); i++) {
      if (qkv_hidden_sizes_[i] % num_heads_ != 0) {
        return ORT_MAKE_STATUS(ONNXRUNTIME, INVALID_ARGUMENT,
                               "hidden_size should be divisible by num_heads:", qkv_hidden_sizes_[i]);
      }
    }

    q_hidden_size = qkv_hidden_sizes_[0];
    k_hidden_size = qkv_hidden_sizes_[1];
    v_hidden_size = qkv_hidden_sizes_[2];
  }

  int64_t kv_sequence_length = sequence_length;

  if (q_hidden_size != k_hidden_size) {
    return ORT_MAKE_STATUS(ONNXRUNTIME, INVALID_ARGUMENT,
                           "qkv_hidden_sizes first element should be same as the second");
  }

  if (this->require_same_hidden_size_ && k_hidden_size != v_hidden_size) {
    return ORT_MAKE_STATUS(ONNXRUNTIME, INVALID_ARGUMENT, "Hidden size of Q, K and V shall be same");
  }

  if (bias_dims[0] != q_hidden_size + k_hidden_size + v_hidden_size) {
    return ORT_MAKE_STATUS(ONNXRUNTIME, INVALID_ARGUMENT,
                           "Input 'bias' dimension 0 should have same length as sum of Q/K/V hidden sizes:",
                           " q_hidden_size=", q_hidden_size, " k_hidden_size=", k_hidden_size, " v_hidden_size=",
                           v_hidden_size, "bias_dims[0]=", bias_dims[0]);
  }

  int64_t past_sequence_length = 0;
  if (past != nullptr) {  // past is optional
    if (k_hidden_size != v_hidden_size) {
      return ORT_MAKE_STATUS(ONNXRUNTIME, INVALID_ARGUMENT, "Input 'past' expect k_hidden_size == v_hidden_size");
    }

    const auto& past_dims = past->Shape().GetDims();
    if (past_dims.size() != 5) {
      return ORT_MAKE_STATUS(ONNXRUNTIME, INVALID_ARGUMENT, "Input 'past' is expected to have 5 dimension, got ",
                             past_dims.size());
    }

    if (past_dims[0] != 2) {
      return ORT_MAKE_STATUS(ONNXRUNTIME, INVALID_ARGUMENT, "Inputs 'past' dimension 0 shall have length of 2");
    }

    if (past_dims[1] != batch_size) {
      return ORT_MAKE_STATUS(ONNXRUNTIME, INVALID_ARGUMENT,
                             "Inputs 'past' dimension 1 shall have same length as dimension 0 of input 0");
    }

    if (static_cast<int>(past_dims[2]) != num_heads_) {
      return ORT_MAKE_STATUS(ONNXRUNTIME, INVALID_ARGUMENT,
                             "Inputs 'past' dimension 2 shall have length of num_heads", num_heads_);
    }

    if (static_cast<int>(past_dims[4]) != k_hidden_size / num_heads_) {
      return ORT_MAKE_STATUS(ONNXRUNTIME, INVALID_ARGUMENT,
                             "Inputs 'past' dimension 2 shall have length of ", k_hidden_size / num_heads_);
    }

    if (!past_present_share_buffer_) {
      past_sequence_length = past_dims[3];
    } else {
      if (past_seq_len == nullptr || !onnxruntime::IsScalarOr1ElementVector(past_seq_len)) {
        return ORT_MAKE_STATUS(ONNXRUNTIME, INVALID_ARGUMENT,
                               "past_sequence_length tensor must be of one element when past_present_share_buffer is set");
      }
      past_sequence_length = *past_seq_len->Data<int32_t>();
    }
  }

  int64_t total_sequence_length = kv_sequence_length + past_sequence_length;
  if (past != nullptr && past_present_share_buffer_) {
    const auto& past_dims = past->Shape().GetDims();
    if (past_dims[3] < total_sequence_length) {
      return ORT_MAKE_STATUS(ONNXRUNTIME, INVALID_ARGUMENT,
                             "when past_present_share_buffer, past tensor sequence must not smaller than total_sequqnce_length ");
    }
  }

  int64_t max_sequence_length = -1;
  AttentionMaskType mask_type = AttentionMaskType::MASK_NONE;
  if (mask_index != nullptr) {  // mask_index is optional
    mask_type = AttentionMaskType::MASK_UNKNOWN;
    auto status = this->CheckMask(mask_index, mask_type,
                                  max_sequence_length, batch_size, sequence_length, total_sequence_length);
    if (status != Status::OK()) {
      return status;
    }

    if (mask_type == AttentionMaskType::MASK_2D_DUMMY) {
      mask_index = nullptr;
      mask_type = AttentionMaskType::MASK_NONE;
    }
  }

  if (extra_add_qk != nullptr) {
    const auto& extra_add_qk_dims = extra_add_qk->Shape().GetDims();

    if (extra_add_qk_dims.size() != 4) {
      return ORT_MAKE_STATUS(ONNXRUNTIME, INVALID_ARGUMENT,
                             "Input 'extra_add_qk' is expected to have 4 dimensions, got ",
                             extra_add_qk_dims.size());
    }

    if (extra_add_qk_dims[0] != batch_size) {
      return ORT_MAKE_STATUS(ONNXRUNTIME, INVALID_ARGUMENT,
                             "Input 'extra_add_qk' dimension 0 should be same as batch_size, got ",
                             extra_add_qk_dims[0]);
    }
    if (extra_add_qk_dims[1] != num_heads_) {
      return ORT_MAKE_STATUS(ONNXRUNTIME, INVALID_ARGUMENT,
                             "Input 'extra_add_qk' dimension 1 should be same as number of heads, got ",
                             extra_add_qk_dims[1]);
    }
    if (extra_add_qk_dims[2] != sequence_length) {
      return ORT_MAKE_STATUS(ONNXRUNTIME, INVALID_ARGUMENT,
                             "Input 'extra_add_qk' dimension 2 should be same as sequence_length, got ",
                             extra_add_qk_dims[2]);
    }
    if (extra_add_qk_dims[3] != total_sequence_length) {
      return ORT_MAKE_STATUS(ONNXRUNTIME, INVALID_ARGUMENT,
                             "Input 'extra_add_qk' dimension 3 should be same as total_sequence_length, got ",
                             extra_add_qk_dims[3]);
    }
  }

  if (past != nullptr && past_present_share_buffer_) {
    if (max_sequence_length <= 0) {
      max_sequence_length = past->Shape().GetDims()[3];
    }
    if (max_sequence_length != past->Shape().GetDims()[3]) {
      return ORT_MAKE_STATUS(ONNXRUNTIME, INVALID_ARGUMENT,
                             "max_sequence_length not matching from mask and past when past_present_share_buffer_ is set");
    }
  }

  if (parameters != nullptr) {
    AttentionParameters* output_parameters = reinterpret_cast<AttentionParameters*>(parameters);
    output_parameters->batch_size = static_cast<int>(batch_size);
    output_parameters->sequence_length = static_cast<int>(sequence_length);
    output_parameters->past_sequence_length = static_cast<int>(past_sequence_length);
    output_parameters->kv_sequence_length = static_cast<int>(kv_sequence_length);
    output_parameters->total_sequence_length = static_cast<int>(total_sequence_length);
    output_parameters->max_sequence_length = static_cast<int>(max_sequence_length);
    output_parameters->input_hidden_size = static_cast<int>(input_hidden_size);
    output_parameters->hidden_size = static_cast<int>(q_hidden_size);
    output_parameters->v_hidden_size = static_cast<int>(v_hidden_size);
    output_parameters->head_size = static_cast<int>(q_hidden_size) / num_heads_;
    output_parameters->v_head_size = static_cast<int>(v_hidden_size) / num_heads_;
    output_parameters->num_heads = num_heads_;
    output_parameters->is_unidirectional = is_unidirectional_;
<<<<<<< HEAD
    output_parameters->past_present_share_buffer = (past_present_share_buffer_ != 0 && past != nullptr);
=======
    output_parameters->past_present_share_buffer = (past_present_share_buffer_ != 0);
    output_parameters->mask_filter_value = mask_filter_value_;
>>>>>>> 2db57a53
    output_parameters->mask_type = mask_type;
  }

  return Status::OK();
}

Status AttentionBase::CheckMask(const Tensor* mask_index,
                                AttentionMaskType& mask_type,
                                int64_t& max_sequence_length,
                                int64_t batch_size,
                                int64_t sequence_length,
                                int64_t total_sequence_length) const {
  const auto& mask_dims = mask_index->Shape().GetDims();
  if (mask_dims.size() == 1) {
    if (mask_dims[0] != batch_size && mask_dims[0] != 2 * batch_size) {
      return ORT_MAKE_STATUS(ONNXRUNTIME, INVALID_ARGUMENT,
                             "Inputs 'mask_index' with 1D data shall have length of batch_size or 2 * batch_size");
    }
    mask_type = (mask_dims[0] == batch_size ? AttentionMaskType::MASK_1D_KEY_SEQ_LEN : AttentionMaskType::MASK_1D_END_START);
  } else if (mask_dims.size() == 2) {
    if (mask_dims[0] == batch_size && mask_dims[1] == total_sequence_length) {
      mask_type = AttentionMaskType::MASK_2D_KEY_PADDING;
    } else {
      // Add operator supports broadcasting. Here we handle a case with only one element in the 2nd dimension.
      if ((mask_dims[0] == batch_size || mask_dims[0] == 1) && mask_dims[1] == 1) {
        // Mask will have same value after propagation, which has same effect as no mask.
        mask_type = AttentionMaskType::MASK_2D_DUMMY;
      } else {
        return ORT_MAKE_STATUS(
            ONNXRUNTIME, INVALID_ARGUMENT,
            "Inputs 'mask_index' with 2D data shall have shape "
            "batch_size x total_sequence_length");
      }
    }
  } else if (mask_dims.size() == 3) {
    if (mask_dims[0] != batch_size || mask_dims[1] != sequence_length || mask_dims[2] != total_sequence_length) {
      return ORT_MAKE_STATUS(
          ONNXRUNTIME, INVALID_ARGUMENT,
          "Inputs 'mask_index' with 3D data shall have shape "
          "batch_size x sequence_length x total_sequence_length");
    }
    mask_type = AttentionMaskType::MASK_3D_ATTENTION;
  } else if (mask_dims.size() == 4) {
    if (mask_dims[0] != batch_size || mask_dims[1] != 1 || mask_dims[2] != mask_dims[3] ||
        mask_dims[2] < total_sequence_length) {
      return ORT_MAKE_STATUS(
          ONNXRUNTIME, INVALID_ARGUMENT,
          "Inputs 'mask_index' with 4D data shall have shape "
          "batch_size x 1 x max_sequence_length x max_sequence_length)");
    }
    max_sequence_length = mask_dims[3];
    mask_type = AttentionMaskType::MASK_4D_MEGATRON;
    if (this->is_unidirectional_) {
      return ORT_MAKE_STATUS(ONNXRUNTIME, INVALID_ARGUMENT,
                             "Inputs 'mask_index' with 4D data shall have is_unidirectional set to false");
    }
  } else {
    return ORT_MAKE_STATUS(ONNXRUNTIME, INVALID_ARGUMENT,
                           "Input 'mask_index' is expected to have 1, 2, 3 or 4 dimensions, got ",
                           mask_dims.size());
  }

  return Status::OK();
}

Status AttentionBase::CheckInputs(const TensorShape& input_shape,
                                  const TensorShape& weights_shape,
                                  const TensorShape& bias_shape,
                                  const Tensor*& mask_index,
                                  const Tensor* past,
                                  const Tensor* extra_add_qk,
                                  void* parameters,
                                  const int max_threads_per_block,
                                  const Tensor* past_seq_len) const {
  if (num_heads_ > max_threads_per_block) {
    return ORT_MAKE_STATUS(ONNXRUNTIME, INVALID_ARGUMENT, "num_heads should be no larger than ", max_threads_per_block);
  }

  return CheckInputs(input_shape, weights_shape, bias_shape, mask_index, past, extra_add_qk, parameters, past_seq_len);
}

Tensor* AttentionBase::GetPresent(OpKernelContext* context,
                                  const Tensor* past,
                                  int batch_size,
                                  int head_size,
                                  int kv_sequence_length,
                                  int& past_sequence_length) const {
  // Input and output shapes:
  //   past        : (2, batch_size, num_heads, past_sequence_length, head_size)
  //   present     : (2, batch_size, num_heads, past_sequence_length + kv_sequence_length, head_size)

  past_sequence_length = (nullptr != past) ? static_cast<int>(past->Shape().GetDims()[3]) : 0;
  std::array<int64_t, 5> present_dims{2, batch_size, num_heads_, static_cast<int64_t>(kv_sequence_length) + past_sequence_length, head_size};

  TensorShape present_shape(present_dims);
  Tensor* present = context->Output(1, present_shape);
  if (nullptr != past && nullptr == present) {
    ORT_THROW("Expect to have present state output when past state input is given");
  }

  return present;
}

}  // namespace contrib
}  // namespace onnxruntime<|MERGE_RESOLUTION|>--- conflicted
+++ resolved
@@ -247,12 +247,8 @@
     output_parameters->v_head_size = static_cast<int>(v_hidden_size) / num_heads_;
     output_parameters->num_heads = num_heads_;
     output_parameters->is_unidirectional = is_unidirectional_;
-<<<<<<< HEAD
     output_parameters->past_present_share_buffer = (past_present_share_buffer_ != 0 && past != nullptr);
-=======
-    output_parameters->past_present_share_buffer = (past_present_share_buffer_ != 0);
     output_parameters->mask_filter_value = mask_filter_value_;
->>>>>>> 2db57a53
     output_parameters->mask_type = mask_type;
   }
 
