// Copyright (c) Microsoft Corporation. All rights reserved.
// Licensed under the MIT License.

#include "attention_cpu_base.h"
#include "attention_helper.h"
#include "core/framework/tensorprotoutils.h"
#include "core/graph/onnx_protobuf.h"
#include "core/util/math.h"
#include "core/util/math_cpuonly.h"
#include "core/common/safeint.h"
#include "core/platform/threadpool.h"

using onnxruntime::narrow;
using onnxruntime::concurrency::ThreadPool;
<<<<<<< HEAD
using onnxruntime::narrow;
=======
>>>>>>> 8372c86e
namespace onnxruntime {
namespace contrib {

static void FreePackedWeights(BufferUniquePtr* array, size_t array_size) {
  for (size_t i = 0; i < array_size; i++) {
    array[i].reset();
  }
}

template <typename T>
class Attention : public OpKernel, public AttentionCPUBase {
 public:
  explicit Attention(const OpKernelInfo& info);

  Status Compute(OpKernelContext* context) const override;

  Status PrePack(const Tensor& tensor, int input_idx, AllocatorPtr alloc,
                 /*out*/ bool& is_packed,
                 /*out*/ PrePackedWeights* prepacked_weights) override;

  Status UseSharedPrePackedBuffers(std::vector<BufferUniquePtr>& prepacked_buffers,
                                   int input_idx,
                                   /*out*/ bool& used_shared_buffers) override;

 private:
  bool IsPackWeightsSuccessful(int qkv_index, AllocatorPtr alloc, size_t head_size,
                               size_t input_hidden_size, const T* weights_data,
                               size_t weight_matrix_col_size, PrePackedWeights* prepacked_weights);

  BufferUniquePtr packed_weights_[3];
  size_t packed_weights_size_[3] = {0, 0, 0};
  bool is_prepack_ = false;
  TensorShape weight_shape_;
};

// These ops are internal-only, so register outside of onnx
ONNX_OPERATOR_TYPED_KERNEL_EX(
    Attention,
    kMSDomain,
    1,
    float,
    kCpuExecutionProvider,
    KernelDefBuilder()
        .TypeConstraint("T", DataTypeImpl::GetTensorType<float>()),
    Attention<float>);

template <typename T>
<<<<<<< HEAD
Attention<T>::Attention(const OpKernelInfo& info) : OpKernel(info), AttentionCPUBase(info, false, true) {
=======
Attention<T>::Attention(const OpKernelInfo& info) : OpKernel(info), AttentionCPUBase(info, false) {
>>>>>>> 8372c86e
}

template <typename T>
bool Attention<T>::IsPackWeightsSuccessful(int qkv_index,
                                           AllocatorPtr alloc,
                                           size_t head_size,
                                           size_t input_hidden_size,
                                           const T* weights_data,
                                           size_t weight_matrix_col_size,
                                           /*out*/ PrePackedWeights* prepacked_weights) {
  size_t packb_size = MlasGemmPackBSize(head_size, input_hidden_size);
  if (packb_size == 0) {
    return false;
  }

  size_t loop_len = narrow<size_t>(num_heads_);
  size_t packed_weights_data_size = packb_size * loop_len;  // The same size would be computed by AllocArray() below
  auto* packed_weights_data = static_cast<uint8_t*>(alloc->AllocArray(packb_size, loop_len));

  // Initialize memory to 0 as there could be some padding associated with pre-packed
  // buffer memory and we don not want it uninitialized and generate different hashes
  // if and when we try to cache this pre-packed buffer for sharing between sessions.
  memset(packed_weights_data, 0, packed_weights_data_size);
  packed_weights_[qkv_index] = BufferUniquePtr(packed_weights_data, BufferDeleter(std::move(alloc)));
  packed_weights_size_[qkv_index] = packb_size;

  for (size_t i = 0; i < loop_len; i++) {
    MlasGemmPackB(CblasNoTrans, head_size, input_hidden_size, weights_data, weight_matrix_col_size, packed_weights_data);
    packed_weights_data += packb_size;
    weights_data += head_size;
  }

  if (prepacked_weights != nullptr) {
    prepacked_weights->buffers_.push_back(std::move(packed_weights_[qkv_index]));
    prepacked_weights->buffer_sizes_.push_back(packed_weights_data_size);
  }
  return true;
}

template <typename T>
Status Attention<T>::PrePack(const Tensor& weights, int input_idx, AllocatorPtr alloc,
                             /*out*/ bool& is_packed,
                             /*out*/ PrePackedWeights* prepacked_weights) {
  /* The PrePack() massages the weights to speed up Compute(), there is an option to
   * use shared prepacked weights in which case prepacked_weights parameter would be non-null.
   *
   * We use an array of buffers to store prepacked Q, K, V weights for the sake of simplicity
   * and easy offset management in Compute(). They are packed one after the other. In case of failure,
   *    1. With shared pre-pack weights the caller of this fn() frees up the memory so far allocated.
   *    2. When weights are held by kernel, it will be freed before returning.
   */
  is_packed = false;

  if (1 != input_idx) {
    return Status::OK();
  }

  weight_shape_ = weights.Shape();
  const auto& weights_dims = weight_shape_.GetDims();
  if (weights_dims.size() != 2) {
    return Status::OK();
  }

  const auto* weights_data = weights.Data<T>();
  const size_t input_hidden_size = narrow<size_t>(weights_dims[0]);
  size_t q_hidden_size, k_hidden_size, v_hidden_size;

  if (qkv_hidden_sizes_.size() != 0) {
    q_hidden_size = narrow<size_t>(qkv_hidden_sizes_[0]);
    k_hidden_size = narrow<size_t>(qkv_hidden_sizes_[1]);
    v_hidden_size = narrow<size_t>(qkv_hidden_sizes_[2]);

    if (q_hidden_size == 0 || k_hidden_size == 0 || v_hidden_size == 0) {
      return Status::OK();
    }

    if (q_hidden_size % num_heads_ != 0 || k_hidden_size % num_heads_ != 0 || v_hidden_size % num_heads_ != 0) {
      return Status::OK();
    }
  } else {
    const size_t hidden_size_x3 = narrow<size_t>(weights_dims[1]);
    const size_t hidden_size = hidden_size_x3 / 3;

    if (hidden_size % num_heads_ != 0) {
      return Status::OK();
    }

    q_hidden_size = hidden_size;
    k_hidden_size = hidden_size;
    v_hidden_size = hidden_size;
  }

  const size_t qkv_head_size[3] = {q_hidden_size / num_heads_, k_hidden_size / num_heads_, v_hidden_size / num_heads_};
  const size_t weight_matrix_col_size = q_hidden_size + k_hidden_size + v_hidden_size;

  if (!IsPackWeightsSuccessful(0, alloc, qkv_head_size[0], input_hidden_size,
                               weights_data, weight_matrix_col_size, prepacked_weights) ||
      !IsPackWeightsSuccessful(1, alloc, qkv_head_size[1], input_hidden_size,
                               weights_data + (num_heads_ * qkv_head_size[0]),
                               weight_matrix_col_size, prepacked_weights) ||
      !IsPackWeightsSuccessful(2, alloc, qkv_head_size[2], input_hidden_size,
                               weights_data + (num_heads_ * (qkv_head_size[0] + qkv_head_size[1])),
                               weight_matrix_col_size, prepacked_weights)) {
    if (prepacked_weights == nullptr) {
      FreePackedWeights(packed_weights_, qkv_hidden_sizes_.size());
    }
    return Status::OK();
  }

  is_packed = true;
  is_prepack_ = true;
  return Status::OK();
}

template <typename T>
Status Attention<T>::UseSharedPrePackedBuffers(std::vector<BufferUniquePtr>& prepacked_buffers,
                                               int input_idx,
                                               /*out*/ bool& used_shared_buffers) {
  if (1 != input_idx) {
    return Status::OK();
  }

  used_shared_buffers = true;
  packed_weights_[0] = std::move(prepacked_buffers[0]);
  packed_weights_[1] = std::move(prepacked_buffers[1]);
  packed_weights_[2] = std::move(prepacked_buffers[2]);

  return Status::OK();
}

template <typename T>
Status Attention<T>::Compute(OpKernelContext* context) const {
  const Tensor* input = context->Input<Tensor>(0);
  const Tensor* weights = is_prepack_ ? nullptr : context->Input<Tensor>(1);
  const Tensor* bias = context->Input<Tensor>(2);

  const Tensor* mask_index = context->Input<Tensor>(3);
  const Tensor* past = context->Input<Tensor>(4);
  const Tensor* relative_position_bias = context->Input<Tensor>(5);

  const Tensor* key = context->Input<Tensor>(6);
  const Tensor* value = context->Input<Tensor>(7);

  const TensorShape& weights_shape = (weights ? weights->Shape() : weight_shape_);

  AttentionParameters parameters;
  ORT_RETURN_IF_ERROR(CheckInputs(input->Shape(),
                                  (nullptr != weights || is_prepack_) ? &weights_shape : nullptr,
                                  bias->Shape(),
                                  mask_index,
                                  past,
<<<<<<< HEAD
                                  extra_add_qk,
                                  key,
                                  value,
=======
                                  relative_position_bias,
>>>>>>> 8372c86e
                                  &parameters));

  const int batch_size = parameters.batch_size;
  const int sequence_length = parameters.sequence_length;
  const int input_hidden_size = parameters.input_hidden_size;

  std::vector<int64_t> output_shape(3);
  output_shape[0] = static_cast<int64_t>(batch_size);
  output_shape[1] = static_cast<int64_t>(sequence_length);
  output_shape[2] = static_cast<int64_t>(parameters.v_hidden_size);
  Tensor* output = context->Output(0, output_shape);

  constexpr size_t element_size = sizeof(T);

  AllocatorPtr allocator;
  ORT_RETURN_IF_ERROR(context->GetTempSpaceAllocator(&allocator));

  auto* tp = context->GetOperatorThreadPool();
  // Compute Q, K, V
  // gemm_data(BS, D_t) = input(BS, D_i) x weights(D_i, D_t) + bias(D_t), where D_t = D + D + D_v
  // Hidden dimension of input could be larger than that of Q, K and V when model is pruned.
  int qkv_hidden_size = (parameters.hidden_size + parameters.hidden_size + parameters.v_hidden_size);
  auto gemm_data = allocator->Alloc(SafeInt<size_t>(batch_size) * sequence_length * qkv_hidden_size * element_size);
  BufferUniquePtr gemm_buffer(gemm_data, BufferDeleter(std::move(allocator)));

  auto Q = reinterpret_cast<T*>(gemm_data);
  auto K = Q + narrow<size_t>(batch_size) * sequence_length * parameters.hidden_size;
  auto V = K + narrow<size_t>(batch_size) * sequence_length * parameters.hidden_size;

  T* QKV[3] = {Q, K, V};
  const int qkv_head_size[3] = {parameters.head_size, parameters.head_size, parameters.v_head_size};

  {
    const int loop_len = 3 * batch_size * num_heads_;
    const auto* input_data = input->Data<T>();
    const auto* weights_data = weights ? weights->Data<T>() : nullptr;
    const auto* bias_data = bias->Data<T>();

    // We use Q/K head size to estimate the cost, this is not accurate when Q/K and V head sizes are different.
    const double cost = static_cast<double>(sequence_length) *
                        static_cast<double>(parameters.head_size) * static_cast<double>(input_hidden_size);

    ThreadPool::TryParallelFor(tp, loop_len, cost, [&](std::ptrdiff_t begin, std::ptrdiff_t end) {
      for (std::ptrdiff_t i = begin; i != end; ++i) {
        const int batch_index = static_cast<int>((i / 3) / num_heads_);
        const int head_index = static_cast<int>((i / 3) % num_heads_);
        const int qkv_index = static_cast<int>(i % 3);

        int input_offset = batch_index * sequence_length * input_hidden_size;

        T* qkv_dest = QKV[qkv_index];
        int head_size = qkv_head_size[qkv_index];
        int weights_offset = 0;
        int bias_offset = qkv_index * parameters.hidden_size + head_index * head_size;

        if (!is_prepack_) {
          weights_offset = bias_offset;
        } else {
          weights_offset = head_index * head_size;
        }

        int qkv_offset = (batch_index * num_heads_ + head_index) * (sequence_length * head_size);

        // TODO!! memcpy here makes it not worthwhile to use Gemm batch. Possible to post process?
        // broadcast NH -> (B.N.S.H) for each of Q, K, V
        const T* broadcast_data_src = bias_data + bias_offset;
        T* broadcast_data_dest = QKV[qkv_index] + qkv_offset;

        for (int seq_index = 0; seq_index < sequence_length; seq_index++) {
          memcpy(broadcast_data_dest, broadcast_data_src, head_size * sizeof(T));
          broadcast_data_dest += head_size;
        }

        //                   original           transposed            iteration
        // A: input          (BxSxD_i)          (B.)S x D_i           S x D_i
        // B: weights        (D_ixNxH_t)        D_i x (N.)H_t         D_i x H_t
        // C: QKV[qkv_index] (BxNxSxH_t)        (B.N.)S x H_t         S x H_t
        // Here H_t = H + H + H_v is size of one head of Q, K and V
        if (is_prepack_) {
          uint8_t* packed_weight;
          packed_weight = static_cast<uint8_t*>(packed_weights_[qkv_index].get()) +
                          packed_weights_size_[qkv_index] * (weights_offset / head_size);

          MlasGemm(
              CblasNoTrans,               // TransA = no
              sequence_length,            // M      = S
              head_size,                  // N      = H
              input_hidden_size,          // K      = D
              1.0f,                       // alpha
              input_data + input_offset,  // A
              input_hidden_size,          // lda    = D
              packed_weight,              // B
              1.0f,                       // beta
              qkv_dest + qkv_offset,      // C
              head_size,                  // ldc
              nullptr);                   // use single-thread
        } else {
          math::GemmEx<float, ThreadPool>(
              CblasNoTrans,                   // TransA = no
              CblasNoTrans,                   // TransB = no
              sequence_length,                // M      = S
              head_size,                      // N      = H
              input_hidden_size,              // K      = D
              1.0f,                           // alpha
              input_data + input_offset,      // A
              input_hidden_size,              // lda    = D
              weights_data + weights_offset,  // B
              qkv_hidden_size,                // ldb    = D + D + D_v
              1.0f,                           // beta
              qkv_dest + qkv_offset,          // C
              head_size,                      // ldc
              nullptr                         // use single-thread
          );
        }
      }
    });
  }

  // Compute the attention score and apply the score to V
  return ApplyAttention(Q, K, V, mask_index, past, output,
                        batch_size, sequence_length,
                        parameters.head_size, parameters.v_head_size, parameters.v_hidden_size,
<<<<<<< HEAD
                        extra_add_qk, context);
=======
                        relative_position_bias, context);
>>>>>>> 8372c86e
}
}  // namespace contrib
}  // namespace onnxruntime<|MERGE_RESOLUTION|>--- conflicted
+++ resolved
@@ -12,10 +12,6 @@
 
 using onnxruntime::narrow;
 using onnxruntime::concurrency::ThreadPool;
-<<<<<<< HEAD
-using onnxruntime::narrow;
-=======
->>>>>>> 8372c86e
 namespace onnxruntime {
 namespace contrib {
 
@@ -63,11 +59,7 @@
     Attention<float>);
 
 template <typename T>
-<<<<<<< HEAD
-Attention<T>::Attention(const OpKernelInfo& info) : OpKernel(info), AttentionCPUBase(info, false, true) {
-=======
 Attention<T>::Attention(const OpKernelInfo& info) : OpKernel(info), AttentionCPUBase(info, false) {
->>>>>>> 8372c86e
 }
 
 template <typename T>
@@ -208,24 +200,15 @@
   const Tensor* past = context->Input<Tensor>(4);
   const Tensor* relative_position_bias = context->Input<Tensor>(5);
 
-  const Tensor* key = context->Input<Tensor>(6);
-  const Tensor* value = context->Input<Tensor>(7);
-
   const TensorShape& weights_shape = (weights ? weights->Shape() : weight_shape_);
 
   AttentionParameters parameters;
   ORT_RETURN_IF_ERROR(CheckInputs(input->Shape(),
-                                  (nullptr != weights || is_prepack_) ? &weights_shape : nullptr,
+                                  weights_shape,
                                   bias->Shape(),
                                   mask_index,
                                   past,
-<<<<<<< HEAD
-                                  extra_add_qk,
-                                  key,
-                                  value,
-=======
                                   relative_position_bias,
->>>>>>> 8372c86e
                                   &parameters));
 
   const int batch_size = parameters.batch_size;
@@ -348,11 +331,7 @@
   return ApplyAttention(Q, K, V, mask_index, past, output,
                         batch_size, sequence_length,
                         parameters.head_size, parameters.v_head_size, parameters.v_hidden_size,
-<<<<<<< HEAD
-                        extra_add_qk, context);
-=======
                         relative_position_bias, context);
->>>>>>> 8372c86e
 }
 }  // namespace contrib
 }  // namespace onnxruntime