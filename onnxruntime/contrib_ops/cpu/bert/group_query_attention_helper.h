--- conflicted
+++ resolved
@@ -23,14 +23,9 @@
                    int kv_num_heads,
                    const Tensor* seqlens_k,
                    const Tensor* total_seqlen,
-<<<<<<< HEAD
-                   float scale) {
-  // Note: Here S* is past_cache_sequence_length, S+ is seqlen_present_kv_cache
-=======
                    float scale,
                    float softcap) {
   // Note: Here S* is seqlen_past_kv_cache, S+ is seqlen_present_kv_cache
->>>>>>> a80bfed5
   //     past_key                   : (B, N_k, S*, H) or (B, N_k, S+, H) or nullptr
   //     past_value                 : (B, N_k, S*, H) or (B, N_k, S+, H) or nullptr
   // no packing for q/k/v:
