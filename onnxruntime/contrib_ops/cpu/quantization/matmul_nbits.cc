--- conflicted
+++ resolved
@@ -155,76 +155,23 @@
     ORT_THROW("ComputeBPacked is not supported for T1 type.");
   }
 };
-
-<<<<<<< HEAD
-#if defined(ORT_NEURAL_SPEED)
+  
 template <typename T1>
-Status MatMulNBits<T1>::PrePack(const Tensor& tensor, int input_idx, /*out*/ AllocatorPtr alloc,
-                                bool /*save_prepacked_initializers*/,
-                                /*out*/ bool& is_packed,
-                                /*out*/ PrePackedWeights* prepacked_weights) {
-  is_packed = false;
-  if (has_g_idx_ || has_unquantized_zero_point_) {
-    return Status::OK();
-  }
-
-  if (!all_constant_) {
-    return Status::OK();
-  }
-
-  if (has_bias_) {  // adding bias is not supported
-    return Status::OK();
-  }
-
-  if (nbits_ != 4) {
-    return Status::OK();
-  }
-
-  MLAS_THREADPOOL* pool = nullptr;
-
-  auto nbits = static_cast<int>(nbits_);
-  if (input_idx == InputIndex::B) {
-    packed_b_size_ = NSNBitsGemmPackBSize(N_, K_, block_size_, nbits, is_asym_, compute_type_);
-    if (packed_b_size_ == 0) return Status::OK();
-    auto qptr = tensor.Data<uint8_t>();
-    packed_b_ = IAllocator::MakeUniquePtr<void>(alloc, packed_b_size_, true);
-    std::memset(packed_b_.get(), 0, packed_b_size_);
-    NSNBitsGemmPackB(packed_b_.get(), qptr, nullptr, nullptr, N_, K_, K_, block_size_, nbits, is_asym_, false,
-                     compute_type_, pool);
-    if (prepacked_weights) {
-      prepacked_weights->buffers_.push_back(std::move(packed_b_));
-      prepacked_weights->buffer_sizes_.push_back(packed_b_size_);
-    }
-    is_packed = true;
-  }
-  if (input_idx == InputIndex::scales && packed_b_ != nullptr) {
-    auto sptr = tensor.Data<float>();
-    NSNBitsGemmPackB(packed_b_.get(), nullptr, sptr, nullptr, N_, K_, K_, block_size_, nbits, is_asym_, !is_asym_,
-                     compute_type_, pool);
-    if (prepacked_weights) {
-      prepacked_weights->buffers_.push_back(std::move(packed_b_));
-      prepacked_weights->buffer_sizes_.push_back(packed_b_size_);
-    }
-    is_packed = true;
-  }
-  if (input_idx == InputIndex::zero_points && packed_b_ != nullptr) {
-    auto zptr = tensor.Data<uint8_t>();
-    NSNBitsGemmPackB(packed_b_.get(), nullptr, nullptr, zptr, N_, K_, K_, block_size_, nbits, is_asym_, is_asym_,
-                     compute_type_, pool);
-    if (prepacked_weights) {
-      prepacked_weights->buffers_.push_back(std::move(packed_b_));
-      prepacked_weights->buffer_sizes_.push_back(packed_b_size_);
-    }
-    is_packed = true;
-  }
-
-  return Status::OK();
-}
-
-#else  // defined(ORT_NEURAL_SPEED)
-
-=======
->>>>>>> 4e15b229
+void MatMulNBits<T1>::ConvertPrepackWeightIntoTensor(const onnxruntime::Tensor& tensor) {
+  if (packed_tensor_ == nullptr) {
+    std::vector<int64_t> weights_dims = {static_cast<int64_t>((packed_b_size_ - 1) / tensor.DataType()->Size()) + 1};
+    packed_tensor_ = new Tensor(tensor.DataType(),
+                                TensorShape(weights_dims),
+                                packed_b_.get(),
+                                OrtMemoryInfo(CPU, OrtAllocatorType::OrtDeviceAllocator));
+  } else {
+    packed_tensor_ = new Tensor(packed_tensor_->DataType(),
+                                packed_tensor_->Shape(),
+                                packed_b_.get(),
+                                OrtMemoryInfo(CPU, OrtAllocatorType::OrtDeviceAllocator));
+  }
+}
+
 template <typename T1>
 Status MatMulNBits<T1>::PrePack(const Tensor& tensor, int input_idx, /*out*/ AllocatorPtr alloc,
                                 bool save_prepacked_initializers,
@@ -268,22 +215,6 @@
   }
 
   return Status::OK();
-}
-
-template <typename T1>
-void MatMulNBits<T1>::ConvertPrepackWeightIntoTensor(const onnxruntime::Tensor& tensor) {
-  if (packed_tensor_ == nullptr) {
-    std::vector<int64_t> weights_dims = {static_cast<int64_t>((packed_b_size_ - 1) / tensor.DataType()->Size()) + 1};
-    packed_tensor_ = new Tensor(tensor.DataType(),
-                                TensorShape(weights_dims),
-                                packed_b_.get(),
-                                OrtMemoryInfo(CPU, OrtAllocatorType::OrtDeviceAllocator));
-  } else {
-    packed_tensor_ = new Tensor(packed_tensor_->DataType(),
-                                packed_tensor_->Shape(),
-                                packed_b_.get(),
-                                OrtMemoryInfo(CPU, OrtAllocatorType::OrtDeviceAllocator));
-  }
 }
 
 template <>
@@ -337,14 +268,12 @@
     }
 #endif  // MLAS_TARGET_AMD64_IX86
   }
-#endif  // defined(ORT_NEURAL_SPEED)
-
-if (save_prepacked_initializers) {
-  ConvertPrepackWeightIntoTensor(tensor);
-}
-
-<<<<<<< HEAD
-return Status::OK();
+
+  if (save_prepacked_initializers) {
+    ConvertPrepackWeightIntoTensor(tensor);
+  }
+
+  return Status::OK();
 }
 
 template <typename T1>
@@ -362,8 +291,6 @@
   return Status::OK();
 }
 
-=======
->>>>>>> 4e15b229
 template <typename T1>
 Status MatMulNBits<T1>::UseSharedPrePackedBuffers(std::vector<BufferUniquePtr>& prepacked_buffers, int input_idx,
                                                   /*out*/ bool& used_shared_buffers) {
