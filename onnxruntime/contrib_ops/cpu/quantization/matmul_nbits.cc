--- conflicted
+++ resolved
@@ -112,13 +112,8 @@
       has_unquantized_zero_point_ = type != ONNX_NAMESPACE::TensorProto_DataType_UINT8;
     }
 
-<<<<<<< HEAD
-    ORT_ENFORCE(nbits_ == 4 || !b_quant_type_name_.empty(),
-                "Only 4b quantization is supported for MatMulNBits op, additional bits support is planned.");
-=======
-    ORT_ENFORCE(nbits_ == 4 || nbits_ == 8,
-                "Only 4b and 8b quantization is supported for MatMulNBits op, additional bits support is planned.");
->>>>>>> 1f4156c6
+    ORT_ENFORCE(nbits_ == 4 || nbits_ == 8 || !b_quant_type_name_.empty(),
+                "Only 4b, 8b, and named quantization is supported for MatMulNBits op, additional bits support is planned.");
     const Tensor* tensor_zero_point = nullptr;
     has_zp_input_ = info.TryGetConstantInput(InputIndex::zero_points, &tensor_zero_point);
   }
