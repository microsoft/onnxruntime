--- conflicted
+++ resolved
@@ -54,11 +54,7 @@
   const uint8_t* x_data = reinterpret_cast<const uint8_t*>(X.Data<T>());
   uint8_t* y_data = reinterpret_cast<uint8_t*>(Y.MutableData<T>());
   ThreadPool::TryParallelFor(
-<<<<<<< HEAD
-      tp, gsl::narrow<std::ptrdiff_t>(N), TensorOpCost{1.0, 1.0, 1.0},
-=======
       tp, narrow<std::ptrdiff_t>(N), TensorOpCost{1.0, 1.0, 1.0},
->>>>>>> 2de883c5
       [this, x_data, y_data, &table](std::ptrdiff_t first, std::ptrdiff_t last) {
         QLinearLookupTableTransform(
             x_data + first,
