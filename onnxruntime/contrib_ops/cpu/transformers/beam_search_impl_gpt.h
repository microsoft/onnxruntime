--- conflicted
+++ resolved
@@ -86,8 +86,6 @@
   const OrtValue* input_ids_value = this->context_.GetInputOrtValue(0);
   const Tensor& input_ids = input_ids_value->Get<Tensor>();
   const OrtValue* attn_mask_value = this->context_.GetInputOrtValue(9);
-<<<<<<< HEAD
-=======
 
   if (init_run_gpt_subgraph_ != nullptr) {
     return init_run_gpt_subgraph_->CreateInitialFeeds(input_ids,
@@ -104,7 +102,6 @@
                                                       this->ort_stream_);
   }
 
->>>>>>> 8372c86e
   return gpt_subgraph_.CreateInitialFeeds(input_ids,
                                           this->implicit_inputs_,
                                           this->parameters_->num_beams,
