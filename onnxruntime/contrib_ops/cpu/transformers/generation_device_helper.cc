--- conflicted
+++ resolved
@@ -482,10 +482,6 @@
 
   constexpr unsigned top_k = 1;
   constexpr int axis = 1;
-<<<<<<< HEAD
-  constexpr unsigned top_k = 1;
-=======
->>>>>>> 8372c86e
   constexpr bool largest = true;
   constexpr bool sorted = false;
 
