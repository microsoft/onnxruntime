--- conflicted
+++ resolved
@@ -21,13 +21,11 @@
 
 class SubgroupMatrixMatMulNBitsProgram final : public Program<SubgroupMatrixMatMulNBitsProgram> {
  public:
-<<<<<<< HEAD
-  SubgroupMatrixMatMulNBitsProgram(uint32_t nbits, bool has_zero_points) : Program{"SubgroupMatrixMatMulNBits"},
-                                                                           nbits_(nbits),
-                                                                           has_zero_points_(has_zero_points) {}
-=======
-  SubgroupMatrixMatMulNBitsProgram(uint32_t nbits, int32_t config_index, const wgpu::StringView& vendor) : Program{"SubgroupMatrixMatMulNBits"}, nbits_(nbits), config_index_(config_index), vendor_(vendor) {}
->>>>>>> 82c1bf9c
+  SubgroupMatrixMatMulNBitsProgram(uint32_t nbits, int32_t config_index, const wgpu::StringView& vendor, bool has_zero_points) : Program{"SubgroupMatrixMatMulNBits"},
+                                                                                                                                 nbits_(nbits),
+                                                                                                                                 config_index_(config_index),
+                                                                                                                                 vendor_(vendor),
+                                                                                                                                 has_zero_points_(has_zero_points) {}
   Status GenerateShaderCode(ShaderHelper& sh) const override;
   WEBGPU_PROGRAM_DEFINE_UNIFORM_VARIABLES(
       {"M", ProgramUniformVariableDataType::Uint32},
@@ -37,12 +35,9 @@
 
  private:
   uint32_t nbits_;
-<<<<<<< HEAD
-  bool has_zero_points_;
-=======
   int32_t config_index_;
   std::string vendor_;
->>>>>>> 82c1bf9c
+  bool has_zero_points_;
 };
 
 Status ApplySubgroupMatrixMatMulNBits(const Tensor* a, const Tensor* b, const Tensor* scales,
@@ -51,11 +46,8 @@
                                       uint32_t N,
                                       uint32_t K,
                                       uint32_t nbits,
-<<<<<<< HEAD
                                       uint32_t zero_blocks_per_col,
-=======
                                       int32_t config_index,
->>>>>>> 82c1bf9c
                                       onnxruntime::webgpu::ComputeContext& context,
                                       Tensor* y);
 
@@ -64,13 +56,8 @@
                                        uint32_t block_size,
                                        uint32_t batch_count,
                                        uint32_t N,
-<<<<<<< HEAD
-                                       uint32_t K);
-=======
                                        uint32_t K,
-                                       bool has_zero_points,
                                        int32_t& config_index);
->>>>>>> 82c1bf9c
 
 }  // namespace webgpu
 }  // namespace contrib
