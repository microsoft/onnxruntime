// Copyright (c) Microsoft Corporation. All rights reserved.
// Licensed under the MIT License.

#include <string>
#include <string_view>

#include "contrib_ops/webgpu/quantization/matmul_nbits.h"
#include "contrib_ops/webgpu/quantization/matmul_nbits_common.h"
#include "contrib_ops/webgpu/quantization/subgroup_matrix_matmul_nbits.h"
#include "contrib_ops/webgpu/quantization/dp4a_matmul_nbits.h"
#include "contrib_ops/webgpu/webgpu_contrib_kernels.h"
#include "core/providers/cpu/math/matmul_helper.h"
#include "core/providers/webgpu/shader_helper.h"
#include "core/providers/webgpu/webgpu_supported_types.h"
#include "core/providers/webgpu/webgpu_utils.h"

namespace onnxruntime {
namespace contrib {
namespace webgpu {

namespace {

constexpr unsigned int kMinMForTileOptimization = 4;

}  // namespace

ONNX_OPERATOR_KERNEL_EX(
    MatMulNBits,
    kMSDomain,
    1,
    kWebGpuExecutionProvider,
    (*KernelDefBuilder::Create())
        .TypeConstraint("T1", WebGpuSupportedFloatTypes())
        .TypeConstraint("T2", DataTypeImpl::GetTensorType<uint8_t>())
        .TypeConstraint("T3", DataTypeImpl::GetTensorType<uint8_t>())
        .TypeConstraint("T4", DataTypeImpl::GetTensorType<int32_t>()),
    MatMulNBits);

Status MatMulNBitsWideTileProgram::GenerateShaderCode(ShaderHelper& shader) const {
  const auto& a = shader.AddInput("input_a", ShaderUsage::UseUniform | ShaderUsage::UseIndicesTypeAlias | ShaderUsage::UseValueTypeAlias);
  const auto& b = shader.AddInput("input_b", ShaderUsage::UseUniform | ShaderUsage::UseIndicesTypeAlias | ShaderUsage::UseValueTypeAlias);
  shader.AddInput("scales", ShaderUsage::UseUniform);
  if (has_zero_points_) {
    shader.AddInput("zero_points", ShaderUsage::UseUniform);
  }
  const auto& y = shader.AddOutput("output", ShaderUsage::UseUniform | ShaderUsage::UseValueTypeAlias | ShaderUsage::UseElementTypeAlias | ShaderUsage::UseIndicesTypeAlias);

  // Bock size 32, `a` component size 4, 8 `a` components per block.
  constexpr uint32_t kAComponentsForBlock32 = 8;

  const uint32_t workgroup_size = WorkgroupSizeX() * WorkgroupSizeY();
  ORT_ENFORCE(tile_m_ == workgroup_size / 8, "tile_m must be workgroup_size / 8.");
  ORT_ENFORCE(tile_n_ == workgroup_size, "tile_n must be workgroup_size.");

  // memory read/write helpers
  shader.AdditionalImplementation() << "fn mm_read_a(batch : u32, row : u32, col : u32) -> input_a_value_t {\n"
                                    << "  if (batch < uniforms.input_a_shape[0] && row < uniforms.input_a_shape[1] && col < uniforms.input_a_shape[2]) {\n"
                                    << "    return " << a.GetByIndices("input_a_indices_t(batch, row, col)") << ";\n"
                                    << "  }\n"
                                    << "  return input_a_value_t(0);\n"
                                    << "}\n";
  if (nbits_ == 4) {
    shader.AdditionalImplementation() << "\n"
                                      << "fn mm_read_b(row : u32, col : u32) -> input_b_value_t {\n"
                                      << "  if (row < uniforms.input_b_shape[0] && col < uniforms.input_b_shape[1]) {\n"
                                      << "    return " << b.GetByIndices("input_b_indices_t(row, col, 0)") << ";\n"
                                      << "  }\n"
                                      << "  return input_b_value_t(0);\n"
                                      << "}\n";

    shader.AdditionalImplementation() << R"(
fn dequantize_packed8xU4(packed_value : u32, zero_point : output_element_t, scale : output_element_t) -> mat2x4<output_element_t> {
  let lower_values: vec4<u32> = unpack4xU8(packed_value & 0x0F0F0F0Fu);
  let upper_values: vec4<u32> = unpack4xU8((packed_value >> 4u) & 0x0F0F0F0Fu);

  let zero_matrix: mat2x4<output_element_t> = mat2x4<output_element_t>(
      zero_point, zero_point, zero_point, zero_point,
      zero_point, zero_point, zero_point, zero_point
  );

  var dequantized_values: mat2x4<output_element_t> = mat2x4<output_element_t>(
      output_element_t(lower_values[0]), output_element_t(upper_values[0]),
      output_element_t(lower_values[1]), output_element_t(upper_values[1]),
      output_element_t(lower_values[2]), output_element_t(upper_values[2]),
      output_element_t(lower_values[3]), output_element_t(upper_values[3])
  );

  dequantized_values = (dequantized_values - zero_matrix) * scale;
  return dequantized_values;
}
)";
  }

  shader.AdditionalImplementation() << "\n"
                                    << "fn mm_read_scale(row : u32, col : u32) -> output_element_t {\n"
                                    << "  if (row < uniforms.input_b_shape[0] && col < uniforms.input_b_shape[1]) {\n"
                                    << "    return scales[row * uniforms.input_b_shape[1] + col];\n"
                                    << "  }\n"
                                    << "  return output_element_t(0);\n"
                                    << "}\n"
                                    << GenerateZeroPointReadingCode(nbits_, has_zero_points_);

  shader.AdditionalImplementation() << "\n"
                                    << "fn mm_write_y(batch : u32, row : u32, col : u32, value : output_value_t) {\n"
                                    << "  if (row < uniforms.output_shape[1] && col < uniforms.output_shape[2]) {\n"
                                    << "    " << y.SetByIndices("output_indices_t(batch, row, col)", "value") << "\n"
                                    << "  }\n"
                                    << "}\n";

  // declare const variables
  shader.AdditionalImplementation() << "\n"
                                    << "// A block32 containing 8 components of `a`." << "\n"
                                    << "const kAComponentsForBlock32 = " << kAComponentsForBlock32 << "u;\n"
                                    << "const kTileM = " << tile_m_ << "u;\n"
                                    << "const kTileN = " << tile_n_ << "u;\n";

  // declare workgroup memory
  shader.AdditionalImplementation() << "\n"
                                    << "var<workgroup> a_data_tile: array<array<input_a_value_t, kAComponentsForBlock32>, kTileM>;\n"
                                    << "\n";

  // main
  shader.MainFunctionBody() << R"MAIN_FN(
  let batch = workgroup_idx / (uniforms.num_M_tile * uniforms.num_N_tile);
  let row = ((workgroup_idx / uniforms.num_N_tile) % uniforms.num_M_tile) * kTileM;
  let col = (workgroup_idx % uniforms.num_N_tile) * kTileN;

  let a_elements_per_col = uniforms.input_a_shape[2];
  let a_blocks_per_col = (a_elements_per_col + kAComponentsForBlock32 - 1) / kAComponentsForBlock32;

  // Utilizing an f32 accumulator mitigated precision loss with minimal
  // performance impact compared to an f16 accumulator.
  var results : array<f32, kTileM>;
  for (var a_block_idx = 0u; a_block_idx < a_blocks_per_col; a_block_idx++) {
    // Load `a` elements into workgroup memory, TileM x kAComponentsForBlock32 (block32)
    let a_row_idx = local_idx / kAComponentsForBlock32;
    let a_col_idx = local_idx % kAComponentsForBlock32;
    a_data_tile[a_row_idx][a_col_idx] = mm_read_a(batch, row + a_row_idx, a_block_idx * kAComponentsForBlock32 + a_col_idx);
    workgroupBarrier();

    let b_row = col + local_idx;
    let b_col = a_block_idx;

    let scale = mm_read_scale(b_row, b_col);
    let zero_point = mm_read_zero(b_row, b_col, uniforms.input_b_shape[0], uniforms.zero_blocks_per_col);
)MAIN_FN";

  if (nbits_ == 4) {
    shader.MainFunctionBody() << R"MAIN_FN(
    let b_data = mm_read_b(b_row, b_col);
    // `b` component size is 4.
    for (var b_idx = 0u; b_idx < 4u; b_idx++) {
      let b_dequantized = dequantize_packed8xU4(b_data[b_idx], zero_point, scale);
      for (var m_idx = 0u; m_idx < kTileM; m_idx++) {
        let a_data0 = a_data_tile[m_idx][b_idx * 2u];
        let a_data1 = a_data_tile[m_idx][b_idx * 2u + 1u];

        results[m_idx] += f32(dot(a_data0, b_dequantized[0])) + f32(dot(a_data1, b_dequantized[1]));
      }
    }
)MAIN_FN";
  } else {
    shader.MainFunctionBody() << "    var b_data0 = vec4<u32>(0);\n"
                                 "    var b_data1 = vec4<u32>(0);\n"
                                 "    if (b_row < uniforms.input_b_shape[0] && b_col < uniforms.input_b_shape[1]) {\n"
                              << "      b_data0 = " << b.GetByIndices("input_b_indices_t(b_row, b_col, 0)") << ";\n"
                              << "      b_data1 = " << b.GetByIndices("input_b_indices_t(b_row, b_col, 1)") << ";\n"
                                                                                                               "    }"
                              << R"MAIN_FN(
    for (var b_idx = 0u; b_idx < 4u; b_idx++) {
      let b_dequantized0 = (vec4<output_element_t>(unpack4xU8(b_data0[b_idx])) - vec4<output_element_t>(zero_point)) * scale;
      let b_dequantized1 = (vec4<output_element_t>(unpack4xU8(b_data1[b_idx])) - vec4<output_element_t>(zero_point)) * scale;
      for (var m_idx = 0u; m_idx < kTileM; m_idx++) {
        let a_data0 = a_data_tile[m_idx][b_idx];
        let a_data1 = a_data_tile[m_idx][b_idx + 4u];

        results[m_idx] += f32(dot(a_data0, b_dequantized0)) + f32(dot(a_data1, b_dequantized1));
      }
    }
)MAIN_FN";
  }

  shader.MainFunctionBody() << R"MAIN_FN(

    workgroupBarrier();
  }

  if (batch >= uniforms.input_a_shape[0]) {
    return;
  }

  // Write the results.
  for (var m_idx = 0u; m_idx < kTileM; m_idx++) {
    mm_write_y(batch, row + m_idx, col + local_idx, output_value_t(results[m_idx]));
  }
)MAIN_FN";

  return Status::OK();
}

// Apply similar idea with DP4AMatMulNBitsSmallMProgram algorithm.
Status MatMulNBitsProgram::GenerateShaderCode(ShaderHelper& shader) const {
  const auto& a = shader.AddInput("input_a", ShaderUsage::UseValueTypeAlias);
  const auto& b = shader.AddInput("input_b");
  shader.AddInput("scales_b");
  if (has_zero_points_) {
    shader.AddInput("zero_points", ShaderUsage::UseUniform);
  }
  shader.AddOutput("output", ShaderUsage::UseElementTypeAlias);
  const uint32_t components_a = a.NumComponents();
  const uint32_t components_b = b.NumComponents() / 4;  // b is stored as uint32 which includs 4 uint8.
  constexpr uint32_t tile_size_k_vec = 16;
  uint32_t elements_in_value_b = components_b * (32 / nbits_);
  uint32_t tile_k_size = tile_size_k_vec * elements_in_value_b;
  const uint32_t a_length_per_tile = tile_k_size / components_a;

  shader.AdditionalImplementation() << "const a_length_per_tile = " << a_length_per_tile << "u;\n"
                                    << "const tile_size_k_vec = " << tile_size_k_vec << ";\n"
                                    << "const tile_size_k = " << tile_k_size << "u;\n"
                                    << "const tile_size = " << tile_size_ << "u;\n"
                                    << "const elements_in_value_b = " << elements_in_value_b << "u;\n"
                                    << "const sub_tile_count = " << WorkgroupSizeX() / tile_size_k_vec << "u;\n"
                                    << "const component_a = " << components_a << "u;\n"
                                    << "const component_b = " << components_b << "u;\n";
  shader.AdditionalImplementation() << R"ADDNL_FN(
  // Shared memory
  var<workgroup> tile_A : array<input_a_value_t, a_length_per_tile>;
  var<workgroup> inter_results: array<array<output_element_t, tile_size_k_vec>, tile_size>;
  fn loadSHMA(batch: u32, a_global: u32, kidx: u32, col: u32)
  {
    let k_offset = kidx / component_a + col;
    if (batch < uniforms.batch_count && k_offset < uniforms.K_of_a) {
      tile_A[col] = input_a[batch * uniforms.M * uniforms.K_of_a + a_global * uniforms.K_of_a + k_offset];
    } else {
      tile_A[col] = input_a_value_t(0);
    }
  }
)ADDNL_FN"
                                    << GenerateZeroPointReadingCode(nbits_, has_zero_points_);

  shader.MainFunctionBody() << R"MAIN_FN(
  let batch = workgroup_idx / (uniforms.M * uniforms.num_N_tile);
  let a_global = (workgroup_idx / uniforms.num_N_tile) % uniforms.M;
  let b_global_base = (workgroup_idx % uniforms.num_N_tile) * tile_size;

  let idx = local_idx % tile_size_k_vec;
  let idy = local_idx / tile_size_k_vec;

  for (var kidx = 0u; kidx < uniforms.K; kidx += tile_size_k)
  {
    for (var id = local_idx; id < a_length_per_tile; id += workgroup_size_x)
    {
      loadSHMA(batch, a_global, kidx, id);
    }
    workgroupBarrier();

    for (var local_row_offset = 0u; local_row_offset < tile_size; local_row_offset += sub_tile_count)
    {
      var b_global = b_global_base + local_row_offset + idy;
      var k_offset = kidx / elements_in_value_b + idx;
      if (b_global < uniforms.N && k_offset < uniforms.K_of_b)
      {
        let block_idx = (kidx + idx * elements_in_value_b) / uniforms.block_size;
        let scale_b = scales_b[b_global * uniforms.blocks_per_col + block_idx];
        let zero = mm_read_zero(b_global, block_idx, uniforms.N, uniforms.zero_blocks_per_col);
        var b_value = input_b[b_global * uniforms.K_of_b + k_offset];
)MAIN_FN";

  if (nbits_ == 4) {
    shader.MainFunctionBody() << R"MAIN_FN(
        var sum = output_element_t(0);
        var a_offset = idx * (8 / component_a) * component_b;
        for (var i = 0u; i < component_b; i++) {
          let b_value_lower = vec4<output_element_t>(unpack4xU8(b_value[i] & 0x0F0F0F0Fu)) - vec4<output_element_t>(zero);
          let b_value_upper = vec4<output_element_t>(unpack4xU8((b_value[i] >> 4) & 0x0F0F0F0Fu)) - vec4<output_element_t>(zero);
          let b0 = vec4<output_element_t>(b_value_lower[0], b_value_upper[0], b_value_lower[1], b_value_upper[1]) * scale_b;
          let b1 = vec4<output_element_t>(b_value_lower[2], b_value_upper[2], b_value_lower[3], b_value_upper[3]) * scale_b;
)MAIN_FN";
    switch (components_a) {
      case 1:
        shader.MainFunctionBody() << "          sum += dot(vec4<output_element_t>(tile_A[a_offset], tile_A[a_offset + 1], tile_A[a_offset + 2], tile_A[a_offset + 3]), b0) +"
                                     " dot(vec4<output_element_t>(tile_A[a_offset + 4], tile_A[a_offset + 5], tile_A[a_offset + 6], tile_A[a_offset + 7]), b1);\n"
                                     "          a_offset += 8;\n";
        break;
      case 2:
        shader.MainFunctionBody() << "          sum += dot(vec4<output_element_t>(tile_A[a_offset], tile_A[a_offset + 1]), b0) +"
                                     "dot(vec4<output_element_t>(tile_A[a_offset + 2], tile_A[a_offset + 3]), b1);\n"
                                     "          a_offset += 4;\n";
        break;
      case 4:
        shader.MainFunctionBody() << "          sum += dot(tile_A[a_offset], b0) + dot(tile_A[a_offset + 1], b1);\n"
                                     "          a_offset += 2;\n";
        break;
      default:
        break;
    }
    shader.MainFunctionBody() << "        }\n";
  } else {
    shader.MainFunctionBody() << R"MAIN_FN(
        var sum = output_element_t(0);
        var a_offset = idx * (4 / component_a) * component_b;
        for (var i = 0u; i < component_b; i++) {
          let b_value = (vec4<output_element_t>(unpack4xU8(b_value[i])) - vec4<output_element_t>(zero)) * scale_b;
)MAIN_FN";
    switch (components_a) {
      case 1:
        shader.MainFunctionBody() << "          sum += dot(vec4<output_element_t>(tile_A[a_offset], tile_A[a_offset + 1], tile_A[a_offset + 2], tile_A[a_offset + 3]), b_value);\n"
                                     "          a_offset += 4;\n";
        break;
      case 2:
        shader.MainFunctionBody() << "          sum += dot(vec4<output_element_t>(tile_A[a_offset], tile_A[a_offset + 1]), b_value);\n"
                                     "          a_offset += 2;\n";
        break;
      case 4:
        shader.MainFunctionBody() << "          sum += dot(tile_A[a_offset], b_value);\n"
                                     "          a_offset += 1;\n";
        break;
      default:
        break;
    }
    shader.MainFunctionBody() << "        }\n";
  }

  shader.MainFunctionBody() << R"MAIN_FN(
        inter_results[local_row_offset + idy][idx] += sum;
      }
    }
    workgroupBarrier();
  }

  if (batch >= uniforms.batch_count) {
    return;
  }

  if (local_idx < tile_size) {
    var output_value = output_element_t(0);
    for (var b = 0u; b < tile_size_k_vec; b++) {
      output_value += inter_results[local_idx][b];
    }
    let b_global =  b_global_base + local_idx;
    let output_idx = batch * uniforms.M * uniforms.N + a_global * uniforms.N + b_global;
    if (b_global < uniforms.N) {
      output[output_idx] = output_value;
    }
  }
)MAIN_FN";

  return Status::OK();
}

Status MatMulNBits::ComputeInternal(onnxruntime::webgpu::ComputeContext& context) const {
  const Tensor* a = context.Input(0);
  const Tensor* b = context.Input(1);
  const Tensor* scales = context.Input(2);
  const Tensor* zero_points = context.Input(3);
  const Tensor* g_idx = context.Input(4);
  const Tensor* bias = context.Input(5);

  ORT_ENFORCE(g_idx == nullptr, "group_idx as input is not supported yet.");
  ORT_ENFORCE(bias == nullptr, "bias as input is not supported yet.");

  const bool has_zero_points = zero_points != nullptr;
  if (has_zero_points) {
    ORT_ENFORCE(zero_points->DataType() == DataTypeImpl::GetType<uint8_t>(), "Currently, only uint8 is supported for zero points, but got ", zero_points->DataType());
  }

  MatMulComputeHelper helper;
  TensorShape b_shape({N_, K_});
  ORT_RETURN_IF_ERROR(helper.Compute(a->Shape(), b_shape, false, true));
  auto* y = context.Output(0, helper.OutputShape());
  const uint32_t data_size = onnxruntime::narrow<uint32_t>(y->Shape().Size());
  if (data_size == 0) {
    return Status::OK();
  }

  const uint32_t batch_count = onnxruntime::narrow<uint32_t>(helper.OutputOffsets().size());
  const uint32_t M = onnxruntime::narrow<uint32_t>(helper.M());
  const uint32_t N = onnxruntime::narrow<uint32_t>(helper.N());
  const uint32_t K = onnxruntime::narrow<uint32_t>(helper.K());
  const uint32_t block_size = onnxruntime::narrow<uint32_t>(block_size_);
  const uint32_t nbits = onnxruntime::narrow<uint32_t>(bits_);

  const uint32_t n_blocks_per_col = (K + block_size - 1) / block_size;
  const uint32_t blob_size = (block_size / 8) * nbits;
  const uint32_t blob_size_in_words = blob_size / 4;
  const uint32_t components_a = GetMaxComponents(K);
  const uint32_t components_b = GetMaxComponents(blob_size_in_words);
  uint32_t components = GetMaxComponents(N);
  // zero_points has shape[N * CeilDiv(n_blocks_per_col * bits, 8)]. So here we need to check whether n_blocks_per_col is divisible by 8/nbits.
  // For bits==4, this is counted by elements of uint4. Need add 1 if not divisible by 2.
  uint32_t zero_blocks_per_col = n_blocks_per_col % (8 / nbits) == 0 ? n_blocks_per_col : n_blocks_per_col + 1;

<<<<<<< HEAD
  // macOS - Experimental dawn support for subgroup matrix matmul on Metal.
  if (M >= kMinMForTileOptimization &&
      CanApplySubgroupMatrixMatMulNBits(context, accuracy_level_, block_size, batch_count, N, K)) {
    return ApplySubgroupMatrixMatMulNBits(a, b, scales, zero_points, M, N, K, nbits, zero_blocks_per_col, context, y);
=======
  const bool has_zero_points = zero_points != nullptr;
#if !defined(__wasm__)
  int32_t subgroup_matrix_config_index = -1;
  // apple|intel - Experimental dawn support for subgroup matrix matmul.
  if (M >= kMinMForTileOptimization && (context.AdapterInfo().vendor == std::string_view{"apple"} || context.AdapterInfo().vendor == std::string_view{"intel"}) &&
      CanApplySubgroupMatrixMatMulNBits(context, accuracy_level_, block_size, batch_count, N, K, has_zero_points, subgroup_matrix_config_index)) {
    return ApplySubgroupMatrixMatMulNBits(a, b, scales, M, N, K, nbits, subgroup_matrix_config_index, context, y);
>>>>>>> 82c1bf9c
  }
#endif

  // On FP32 only GPUs, integer math is faster than FP32 therefore always use DP4A independent of length of M.
  if ((M >= kMinMForTileOptimization || y->DataType() == DataTypeImpl::GetType<float>() ||
       context.AdapterInfo().vendor == std::string_view{"qualcomm"}) &&
      CanApplyDP4AMatrixMatMulNBits(context, accuracy_level_, block_size, batch_count, N, K, components_a)) {
    return ApplyDP4AMatrixMatMulNBits(a, b, scales, zero_points, M, N, K, block_size, zero_blocks_per_col, kMinMForTileOptimization, nbits, context, y);
  }

  // WideTileProgram
  // This program is optimized for Block32 prefill using Tile16x128.
  const bool use_wide_tile_program = block_size == 32 && components_a == 4 && components_b == 4 && M >= kMinMForTileOptimization;
  if (use_wide_tile_program) {
    // Enforce output components to 1.
    components = 1;

    constexpr uint32_t workgroup_size = 128;
    constexpr uint32_t tile_m = workgroup_size / 8;
    constexpr uint32_t tile_n = workgroup_size;
    uint32_t num_N_tile = (N + tile_n - 1) / tile_n;
    uint32_t num_M_tile = (M + tile_m - 1) / tile_m;

    MatMulNBitsWideTileProgram program{has_zero_points, tile_m, tile_n, nbits};
    program.SetWorkgroupSize(workgroup_size);
    program.SetDispatchGroupSize((N + tile_n - 1) / tile_n,
                                 (M + tile_m - 1) / tile_m,
                                 batch_count);
    program.CacheHint("Tile" + std::to_string(tile_m) + "x" + std::to_string(tile_n) + "_Block32");

    TensorShape reshaped_a_shape{batch_count, M, K / components_a};
    TensorShape reshaped_b_shape{N, n_blocks_per_col, blob_size_in_words / components_b};
    TensorShape reshaped_y_shape{batch_count, M, N / components};

    program
        .AddInputs({{a, ProgramTensorMetadataDependency::TypeAndRank, reshaped_a_shape, onnxruntime::narrow<int>(components_a)},
                    {b, ProgramTensorMetadataDependency::TypeAndRank, reshaped_b_shape, onnxruntime::narrow<int>(components_b * 4)},
                    {scales, ProgramTensorMetadataDependency::None}})
        .AddOutput({y, ProgramTensorMetadataDependency::TypeAndRank, reshaped_y_shape, onnxruntime::narrow<int>(components)})
        .AddUniformVariables({{block_size}, {zero_blocks_per_col}, {num_N_tile}, {num_M_tile}})
        .CacheHint(nbits, has_zero_points);
    if (has_zero_points) {
      program.AddInput({zero_points, ProgramTensorMetadataDependency::None, {(zero_points->Shape().Size() + 3) / 4}, 4});
    }

    return context.RunProgram(program);
  }

  constexpr uint32_t workgroup_size = 128;
  constexpr uint32_t tile_size = 8;
  constexpr uint32_t kU32Components = 4;
  uint32_t components_b_with_u32 = components_b * kU32Components;
  uint32_t num_N_tile = (N + tile_size - 1) / tile_size;
  MatMulNBitsProgram program{tile_size, nbits, has_zero_points};
  program.SetWorkgroupSize(workgroup_size);
  program.SetDispatchGroupSize((N + tile_size - 1) / tile_size, M, batch_count);
  program
      .AddInputs({{a, ProgramTensorMetadataDependency::TypeAndRank, static_cast<int>(components_a)},
                  {b, ProgramTensorMetadataDependency::TypeAndRank, static_cast<int>(components_b_with_u32)},
                  {scales, ProgramTensorMetadataDependency::TypeAndRank}})
      .AddOutput({y, ProgramTensorMetadataDependency::TypeAndRank})
      .AddUniformVariables({{M}, {N}, {K}, {K / components_a}, {n_blocks_per_col * blob_size / components_b_with_u32}, {block_size}, {n_blocks_per_col}, {zero_blocks_per_col}, {num_N_tile}, {batch_count}})
      .CacheHint(nbits, has_zero_points);
  if (has_zero_points) {
    program.AddInput({zero_points, ProgramTensorMetadataDependency::None, {(zero_points->Shape().Size() + 3) / 4}, 4});
  }
  return context.RunProgram(program);
}

}  // namespace webgpu
}  // namespace contrib
}  // namespace onnxruntime<|MERGE_RESOLUTION|>--- conflicted
+++ resolved
@@ -390,20 +390,12 @@
   // For bits==4, this is counted by elements of uint4. Need add 1 if not divisible by 2.
   uint32_t zero_blocks_per_col = n_blocks_per_col % (8 / nbits) == 0 ? n_blocks_per_col : n_blocks_per_col + 1;
 
-<<<<<<< HEAD
-  // macOS - Experimental dawn support for subgroup matrix matmul on Metal.
-  if (M >= kMinMForTileOptimization &&
-      CanApplySubgroupMatrixMatMulNBits(context, accuracy_level_, block_size, batch_count, N, K)) {
-    return ApplySubgroupMatrixMatMulNBits(a, b, scales, zero_points, M, N, K, nbits, zero_blocks_per_col, context, y);
-=======
-  const bool has_zero_points = zero_points != nullptr;
 #if !defined(__wasm__)
   int32_t subgroup_matrix_config_index = -1;
   // apple|intel - Experimental dawn support for subgroup matrix matmul.
   if (M >= kMinMForTileOptimization && (context.AdapterInfo().vendor == std::string_view{"apple"} || context.AdapterInfo().vendor == std::string_view{"intel"}) &&
-      CanApplySubgroupMatrixMatMulNBits(context, accuracy_level_, block_size, batch_count, N, K, has_zero_points, subgroup_matrix_config_index)) {
-    return ApplySubgroupMatrixMatMulNBits(a, b, scales, M, N, K, nbits, subgroup_matrix_config_index, context, y);
->>>>>>> 82c1bf9c
+      CanApplySubgroupMatrixMatMulNBits(context, accuracy_level_, block_size, batch_count, N, K, subgroup_matrix_config_index)) {
+    return ApplySubgroupMatrixMatMulNBits(a, b, scales, zero_points, M, N, K, nbits, zero_blocks_per_col, subgroup_matrix_config_index, context, y);
   }
 #endif
 
