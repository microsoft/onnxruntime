// Copyright (c) Microsoft Corporation. All rights reserved.
// Licensed under the MIT License.

#include <string_view>

#include "contrib_ops/webgpu/quantization/matmul_nbits.h"
#include "contrib_ops/webgpu/quantization/subgroup_matrix_matmul_nbits.h"
<<<<<<< HEAD
=======
#include "contrib_ops/webgpu/quantization/dp4a_matmul_nbits.h"
>>>>>>> 39e585ff
#include "contrib_ops/webgpu/webgpu_contrib_kernels.h"
#include "core/providers/cpu/math/matmul_helper.h"
#include "core/providers/webgpu/shader_helper.h"
#include "core/providers/webgpu/webgpu_supported_types.h"
#include "core/providers/webgpu/webgpu_utils.h"

namespace onnxruntime {
namespace contrib {
namespace webgpu {

namespace {

std::string QuantizedDataType(int components) {
  switch (components) {
    case 1:
      return "array<output_element_t, 8>";
    case 2:
      return "mat4x2<output_element_t>";
    case 4:
      return "mat2x4<output_element_t>";
    default:
      return "array<output_element_t, 8>";
  }
}

constexpr unsigned int kMinMForTileOptimization = 4;
}  // namespace

ONNX_OPERATOR_KERNEL_EX(
    MatMulNBits,
    kMSDomain,
    1,
    kWebGpuExecutionProvider,
    (*KernelDefBuilder::Create())
        .TypeConstraint("T1", WebGpuSupportedFloatTypes())
        .TypeConstraint("T2", DataTypeImpl::GetTensorType<uint8_t>())
        .TypeConstraint("T3", DataTypeImpl::GetTensorType<uint8_t>())
        .TypeConstraint("T4", DataTypeImpl::GetTensorType<int32_t>()),
    MatMulNBits);

Status MatMulNBitsProgram::GenerateShaderCode(ShaderHelper& shader) const {
  const auto& a = shader.AddInput("input_a", ShaderUsage::UseUniform | ShaderUsage::UseIndicesTypeAlias | ShaderUsage::UseValueTypeAlias);
  const auto& b = shader.AddInput("input_b", ShaderUsage::UseUniform | ShaderUsage::UseIndicesTypeAlias | ShaderUsage::UseValueTypeAlias);
  const auto& scales = shader.AddInput("scales", ShaderUsage::UseUniform);
  const auto& y = shader.AddOutput("output", ShaderUsage::UseUniform | ShaderUsage::UseValueTypeAlias | ShaderUsage::UseElementTypeAlias | ShaderUsage::UseIndicesTypeAlias);

  if (block_size_ == 32) {
    const uint32_t workgroup_size = WorkgroupSizeX() * WorkgroupSizeY();
    const uint32_t tile_size = WorkgroupSizeX() * components_b_ * 8;  // each uint32 has 8 data.
    const uint32_t a_length_per_tile = tile_size / a.NumComponents();
    const uint32_t blocks_per_tile = tile_size / block_size_;
    if (tile_m_ > 1 && use_subgroup_) {
      ORT_ENFORCE(a.NumComponents() == 4, "input a's components must be equal to 4.");
      ORT_ENFORCE(components_b_ == 4, "input b's components must be equal to 4.");
      shader.AdditionalImplementation() << "fn mm_readA(batch : u32, row : u32, col : u32) -> input_a_value_t {\n"
                                           "  if (row < uniforms.input_a_shape[1] && col < uniforms.input_a_shape[2]) {\n"
                                        << "    return " << a.GetByIndices("input_a_indices_t(batch, row, col)") << ";\n"
                                        << "  } else {\n"
                                           "    return input_a_value_t(0);\n"
                                           "  }\n"
                                           "}\n"
                                        << "var<workgroup> sub_b: array<array<input_b_value_t, " << WorkgroupSizeX() << ">, " << WorkgroupSizeY() << ">;\n"
                                        << "var<workgroup> sub_scale: array<array<output_value_t, " << WorkgroupSizeX() << ">, " << WorkgroupSizeY() << ">;\n"
                                        << "var<workgroup> inter_results: array<array<array<output_value_t, " << WorkgroupSizeX() << ">, " << WorkgroupSizeY() << ">," << tile_m_ << ">;\n";
      shader.MainFunctionBody() << "  let col = workgroup_id.x * " << WorkgroupSizeY() << ";\n"
                                << "  let row = workgroup_id.y * " << tile_m_ << ";\n"
                                << "  let batch = workgroup_id.z;\n";
      shader.MainFunctionBody() << "  let n_blocks_per_col = uniforms.input_b_shape[1];\n"
                                << "  let num_tiles =  (n_blocks_per_col - 1) / " << blocks_per_tile << " + 1;\n"
                                // Loop over shared dimension.
                                << "  for (var tile: u32 = 0; tile < num_tiles; tile += 1) {\n"
                                << "    // load one tile B/scale data into shared memory.\n"
                                   // Each thread processes one block.
                                   "    let b_col = col + local_id.y;\n"
                                << "    let block = tile * " << blocks_per_tile << " + local_id.x;\n"
                                << "    if (b_col < uniforms.input_b_shape[0] && block < n_blocks_per_col) {\n"
                                << "      sub_b[local_id.y][local_id.x] = " << b.GetByIndices("input_b_indices_t(b_col, block, 0)") << ";\n"
                                << "      sub_scale[local_id.y][local_id.x] = " << scales.GetByOffset("b_col * n_blocks_per_col + block") << ";\n"
                                << "    } else {\n"
                                   "      sub_b[local_id.y][local_id.x] = input_b_value_t(0);\n"
                                   "      sub_scale[local_id.y][local_id.x] = output_value_t(0);\n"
                                   "    }\n"
                                   "    workgroupBarrier();\n"
                                << "    var in_y = (local_idx % 32) / 4;\n"
                                   "    var in_x = (local_idx / 32) * 4 + local_idx % 4;\n"
                                << "    var word_offset = (local_idx % 4) * " << block_size_ / a.NumComponents() << ";\n"
                                << "    if (sg_size == 8u) {\n"
                                   "      in_y = local_idx % 8;\n"
                                   "      in_x = local_idx / 8;\n"
                                << "      word_offset = 0u;\n"
                                   "    } else if (sg_size == 16u) {\n"
                                   "      in_y = (local_idx % 16) / 2;\n"
                                   "      in_x = (local_idx / 16) * 2 + local_idx % 2;\n"
                                << "      word_offset = (local_idx % 2) * " << block_size_ / a.NumComponents() << ";\n"
                                << "    } else if (sg_size == 32u) {\n"
                                   "      in_y = (local_idx % 32) / 4;\n"
                                   "      in_x = (local_idx / 32) * 4 + local_idx % 4;\n"
                                << "      word_offset = (local_idx % 4) * " << block_size_ / a.NumComponents() << ";\n"
                                << "    } else if (sg_size == 64u) {\n"
                                   "      in_y = local_idx / 8;\n"
                                   "      in_x = local_idx % 8;\n"
                                << "      word_offset = (local_idx % 8) * " << block_size_ / a.NumComponents() << ";\n"
                                << "    }\n";
      if (has_zero_points_) {
        const auto& zero_points = shader.AddInput("zero_points", ShaderUsage::UseUniform);
        shader.MainFunctionBody() << "    let zero_point_bytes_per_col = (n_blocks_per_col + 1) / 2;\n"
                                     "    let zero_point_byte_count = b_col * zero_point_bytes_per_col + (block >> 0x1u);\n"
                                     "    let zero_point_word_index = zero_point_byte_count >> 0x2u;\n"
                                     "    let zero_point_byte_offset = zero_point_byte_count & 0x3u;\n"
                                     "    let zero_point_nibble_offset: u32 = block & 0x1u;\n"
                                     "    let zero_point_bits_offset = (zero_point_byte_offset << 3) + (zero_point_nibble_offset << 2);\n"
                                  << "    let zero_point_word = " << zero_points.GetByOffset("zero_point_word_index") << " >> zero_point_bits_offset;\n"
                                  << "    let zero_point = output_element_t((zero_point_word) & 0xFu);\n";
      } else {
        // The default zero point is 8 for unsigned 4-bit quantization.
        shader.MainFunctionBody() << "    let zero_point = output_element_t(8.0);\n";
      }
      shader.MainFunctionBody() << "    let scale = sub_scale[in_y][in_x];\n"
                                   "    let b_data = sub_b[in_y][in_x];\n";
      shader.MainFunctionBody() << "    let a_col_start = tile * " << a_length_per_tile << ";\n";
      for (uint32_t i = 0; i < tile_m_; i++) {
        shader.MainFunctionBody() << "    let a_data" << i << " = mm_readA(batch, row + " << i << ", a_col_start + local_idx);\n";
      }

      shader.MainFunctionBody() << "    if (sg_size == 8u) {\n";
      shader.MainFunctionBody() << "      for (var i: u32 = 0; i < 4; i++) {\n";
      shader.MainFunctionBody() << "        let b_value = b_data[i];\n"
                                   "        let b_value_lower = unpack4xU8(b_value & 0x0F0F0F0Fu);\n"
                                   "        let b_value_upper = unpack4xU8((b_value >> 4) & 0x0F0F0F0Fu);\n"
                                   "        let b_quantized_values = mat2x4<output_element_t>(output_element_t(b_value_lower[0]), output_element_t(b_value_upper[0]), output_element_t(b_value_lower[1]), output_element_t(b_value_upper[1]), output_element_t(b_value_lower[2]), output_element_t(b_value_upper[2]), output_element_t(b_value_lower[3]), output_element_t(b_value_upper[3]));\n"
                                   "        let b_dequantized_values = (b_quantized_values - mat2x4<output_element_t>(zero_point, zero_point, zero_point, zero_point, zero_point, zero_point, zero_point, zero_point)) * scale;\n";
      for (uint32_t i = 0; i < tile_m_; i++) {
        if (i == 0) {
          shader.MainFunctionBody() << "        var ";
        }
        shader.MainFunctionBody() << "        a0 = subgroupShuffle(a_data" << i << ", i * 2);\n";
        if (i == 0) {
          shader.MainFunctionBody() << "        var ";
        }
        shader.MainFunctionBody() << "        a1 = subgroupShuffle(a_data" << i << ", i * 2 + 1);\n";
        shader.MainFunctionBody() << "        inter_results[" << i << "][in_y][in_x] += dot(a0, b_dequantized_values[0]) + dot(a1, b_dequantized_values[1]);\n";
      }
      shader.MainFunctionBody() << "      }\n";
      shader.MainFunctionBody() << "    } else if (sg_size == 16u) {\n";
      shader.MainFunctionBody() << "      for (var i: u32 = 0; i < 4; i++) {\n";
      shader.MainFunctionBody() << "        let b_value = b_data[i];\n"
                                   "        let b_value_lower = unpack4xU8(b_value & 0x0F0F0F0Fu);\n"
                                   "        let b_value_upper = unpack4xU8((b_value >> 4) & 0x0F0F0F0Fu);\n"
                                   "        let b_quantized_values = mat2x4<output_element_t>(output_element_t(b_value_lower[0]), output_element_t(b_value_upper[0]), output_element_t(b_value_lower[1]), output_element_t(b_value_upper[1]), output_element_t(b_value_lower[2]), output_element_t(b_value_upper[2]), output_element_t(b_value_lower[3]), output_element_t(b_value_upper[3]));\n"
                                   "        let b_dequantized_values = (b_quantized_values - mat2x4<output_element_t>(zero_point, zero_point, zero_point, zero_point, zero_point, zero_point, zero_point, zero_point)) * scale;\n";
      for (uint32_t i = 0; i < tile_m_; i++) {
        if (i == 0) {
          shader.MainFunctionBody() << "        var ";
        }
        shader.MainFunctionBody() << "        a0 = subgroupShuffle(a_data" << i << ", i * 2);\n";
        if (i == 0) {
          shader.MainFunctionBody() << "        var ";
        }
        shader.MainFunctionBody() << "        a00 = subgroupShuffle(a_data" << i << ", i * 2 + 8);\n";
        if (i == 0) {
          shader.MainFunctionBody() << "        var ";
        }
        shader.MainFunctionBody() << "        a1 = subgroupShuffle(a_data" << i << ", i * 2 + 1);\n";
        if (i == 0) {
          shader.MainFunctionBody() << "        var ";
        }
        shader.MainFunctionBody() << "        a11 = subgroupShuffle(a_data" << i << ", i * 2 + 9);\n";
        shader.MainFunctionBody() << "        inter_results[" << i << "][in_y][in_x] += dot(select(a00, a0, local_idx % 2 == 0), b_dequantized_values[0]) + dot(select(a11, a1, local_idx % 2 == 0), b_dequantized_values[1]);\n";
      }
      shader.MainFunctionBody() << "        word_offset += " << 8 / a.NumComponents() << ";\n"
                                << "      }\n";
      shader.MainFunctionBody() << "    } else {\n";
      shader.MainFunctionBody() << "      for (var i: u32 = 0; i < 4; i++) {\n";
      shader.MainFunctionBody() << "        let b_value = b_data[i];\n"
                                   "        let b_value_lower = unpack4xU8(b_value & 0x0F0F0F0Fu);\n"
                                   "        let b_value_upper = unpack4xU8((b_value >> 4) & 0x0F0F0F0Fu);\n"
                                   "        let b_quantized_values = mat2x4<output_element_t>(output_element_t(b_value_lower[0]), output_element_t(b_value_upper[0]), output_element_t(b_value_lower[1]), output_element_t(b_value_upper[1]), output_element_t(b_value_lower[2]), output_element_t(b_value_upper[2]), output_element_t(b_value_lower[3]), output_element_t(b_value_upper[3]));\n"
                                   "        let b_dequantized_values = (b_quantized_values - mat2x4<output_element_t>(zero_point, zero_point, zero_point, zero_point, zero_point, zero_point, zero_point, zero_point)) * scale;\n";
      for (uint32_t i = 0; i < tile_m_; i++) {
        if (i == 0) {
          shader.MainFunctionBody() << "        var ";
        }
        shader.MainFunctionBody() << "        a0 = subgroupShuffle(a_data" << i << ", word_offset);\n";
        if (i == 0) {
          shader.MainFunctionBody() << "        var ";
        }
        shader.MainFunctionBody() << "        a1 = subgroupShuffle(a_data" << i << ", word_offset + 1);\n";
        shader.MainFunctionBody() << "        inter_results[" << i << "][in_y][in_x] += dot(a0, b_dequantized_values[0]) + dot(a1, b_dequantized_values[1]);\n";
      }
      shader.MainFunctionBody() << "        word_offset += " << 8 / a.NumComponents() << ";\n";
      shader.MainFunctionBody() << "      }\n";
      shader.MainFunctionBody() << "    }\n";
      shader.MainFunctionBody() << "    workgroupBarrier();\n";

      shader.MainFunctionBody() << "  }\n";
      shader.MainFunctionBody() << "  if (local_idx < " << WorkgroupSizeY() * tile_m_ << ") {\n"
                                << "    let inner_row = local_idx / " << WorkgroupSizeY() << ";\n"
                                << "    let inner_col = local_idx % " << WorkgroupSizeY() << ";\n"
                                << "    var output_value = output_value_t(0);\n"
                                << "    for (var b = 0u; b < " << WorkgroupSizeX() << "; b++) {\n"
                                << "      output_value += inter_results[inner_row][inner_col][b];\n"
                                   "    }\n"
                                   "    if (row + inner_row < uniforms.output_shape[1] && col + inner_col < uniforms.output_shape[2]) {\n"
                                << "      " << y.SetByIndices("output_indices_t(batch, row + inner_row, col + inner_col)", "output_value") << ";\n"
                                << "    }\n"
                                   "  }\n";
    } else {
      if (tile_m_ == 1) {
        shader.AdditionalImplementation() << "fn mm_readA(batch : u32, row : u32, col : u32) -> input_a_value_t {\n"
                                             "  if (col < uniforms.input_a_shape[2]) {\n"
                                          << "    return " << a.GetByIndices("input_a_indices_t(batch, row, col)") << ";\n"
                                          << "  } else {\n"
                                             "    return input_a_value_t(0);\n"
                                             "  }\n"
                                             "}\n"
                                          << "var<workgroup> sub_a: array<input_a_value_t, " << a_length_per_tile << ">;\n"
                                          << "var<workgroup> inter_results: array<array<output_value_t, " << WorkgroupSizeX() << ">, " << WorkgroupSizeY() << ">;\n";
        std::string offset = "workgroup_idx * " + std::to_string(WorkgroupSizeY());
        shader.MainFunctionBody() << "  let output_indices = " << y.OffsetToIndices(offset) << ";\n"
                                  << "  let col = output_indices[2];\n"
                                     "  let row = output_indices[1];\n"
                                     "  let batch = output_indices[0];\n";
      } else {
        ORT_ENFORCE(tile_m_ < WorkgroupSizeY(), "tile_m must be less than or equal to WorkgroupSizeY.");
        ORT_ENFORCE(WorkgroupSizeX() == WorkgroupSizeY(), "WorkgroupSizeX must be equal to WorkgroupSizeY.");

        shader.AdditionalImplementation() << "fn mm_readA(batch : u32, row : u32, col : u32) -> input_a_value_t {\n"
                                             "  if (row < uniforms.input_a_shape[1] && col < uniforms.input_a_shape[2]) {\n"
                                          << "    return " << a.GetByIndices("input_a_indices_t(batch, row, col)") << ";\n"
                                          << "  } else {\n"
                                             "    return input_a_value_t(0);\n"
                                             "  }\n"
                                             "}\n"
                                          << "var<workgroup> sub_a: array<array<input_a_value_t, " << a_length_per_tile << ">," << tile_m_ << ">;\n"
                                          << "var<workgroup> inter_results: array<array<array<output_value_t, " << WorkgroupSizeX() << ">, " << WorkgroupSizeY() << ">," << tile_m_ << ">;\n";
        shader.MainFunctionBody() << "  let col = workgroup_id.x * " << WorkgroupSizeY() << ";\n"
                                  << "  let row = workgroup_id.y * " << tile_m_ << ";\n"
                                  << "  let batch = workgroup_id.z;\n";
      }
      shader.MainFunctionBody() << "  let n_blocks_per_col = uniforms.input_b_shape[1];\n"
                                << "  let num_tiles =  (n_blocks_per_col - 1) / " << blocks_per_tile << " + 1;\n"
                                // Loop over shared dimension.
                                << "  for (var tile: u32 = 0; tile < num_tiles; tile += 1) {\n"
                                << "    let a_col_start = tile * " << a_length_per_tile << ";\n"
                                << "    // load one tile A data into shared memory.\n"
                                << "    for (var a_offset = local_idx; a_offset < " << a_length_per_tile << "; a_offset += " << workgroup_size << ") {\n"
                                << "      let a_col = a_col_start + a_offset;\n";
      if (tile_m_ == 1) {
        shader.MainFunctionBody() << "      sub_a[a_offset] = mm_readA(batch, row, a_col);\n";
      } else {
        for (uint32_t i = 0; i < tile_m_; i++) {
          shader.MainFunctionBody() << "      sub_a[" << i << "][a_offset] = mm_readA(batch, row + " << i << ", a_col);\n";
        }
      }
      shader.MainFunctionBody() << "    }\n"
                                   "    workgroupBarrier();\n"
                                   // Each thread processes one block.
                                   "    let b_row = col + local_id.y;\n"
                                << "    let block = tile * " << blocks_per_tile << " + local_id.x;\n";
      if (has_zero_points_) {
        const auto& zero_points = shader.AddInput("zero_points", ShaderUsage::UseUniform);
        shader.MainFunctionBody() << "    let zero_point_bytes_per_col = (n_blocks_per_col + 1) / 2;\n"
                                     "    let zero_point_byte_count = b_row * zero_point_bytes_per_col + (block >> 0x1u);\n"
                                     "    let zero_point_word_index = zero_point_byte_count >> 0x2u;\n"
                                     "    let zero_point_byte_offset = zero_point_byte_count & 0x3u;\n"
                                     "    let zero_point_nibble_offset: u32 = block & 0x1u;\n"
                                     "    let zero_point_bits_offset = (zero_point_byte_offset << 3) + (zero_point_nibble_offset << 2);\n"
                                  << "    let zero_point_word = " << zero_points.GetByOffset("zero_point_word_index") << " >> zero_point_bits_offset;\n"
                                  << "    let zero_point = output_element_t((zero_point_word) & 0xFu);\n";
      } else {
        // The default zero point is 8 for unsigned 4-bit quantization.
        shader.MainFunctionBody() << "    let zero_point = output_element_t(8.0);\n";
      }
      shader.MainFunctionBody() << "    var scale = output_element_t(0);\n"
                                   "    var b_data = input_b_value_t(0);\n"
                                << "    if (block < n_blocks_per_col) {\n"
                                << "      scale = " << scales.GetByOffset("b_row * n_blocks_per_col + block") << ";\n"
                                << "      b_data = " << b.GetByIndices("input_b_indices_t(b_row, block, 0)") << ";\n"
                                << "    }\n"
                                << "    var word_offset = local_id.x * " << block_size_ / a.NumComponents() << ";\n"
                                << "    for (var i: u32 = 0; i < " << components_b_ << "; i++) {\n";
      shader.MainFunctionBody() << "      let b_value = b_data";
      if (components_b_ > 1) {
        shader.MainFunctionBody() << "[i]";
      }
      shader.MainFunctionBody() << ";\n"
                                   "      let b_value_lower = unpack4xU8(b_value & 0x0F0F0F0Fu);\n"
                                   "      let b_value_upper = unpack4xU8((b_value >> 4) & 0x0F0F0F0Fu);\n"
                                   "      let b_quantized_values = mat2x4<output_element_t>(output_element_t(b_value_lower[0]), output_element_t(b_value_upper[0]), output_element_t(b_value_lower[1]), output_element_t(b_value_upper[1]), output_element_t(b_value_lower[2]), output_element_t(b_value_upper[2]), output_element_t(b_value_lower[3]), output_element_t(b_value_upper[3]));\n"
                                   "      let b_dequantized_values = (b_quantized_values - mat2x4<output_element_t>(";
      for (int i = 0; i < 8; i++) {
        shader.MainFunctionBody() << "zero_point";
        if (i < 7) {
          shader.MainFunctionBody() << ", ";
        }
      }
      shader.MainFunctionBody() << ")) * scale;\n";
      if (tile_m_ == 1) {
        switch (a.NumComponents()) {
          case 1:
            shader.MainFunctionBody() << "      inter_results[local_id.y][local_id.x] += dot(vec4<output_element_t>(sub_a[word_offset], sub_a[word_offset + 1], sub_a[word_offset + 2], sub_a[word_offset + 3]), b_dequantized_values[0]) + dot(vec4<output_element_t>(sub_a[word_offset + 4], sub_a[word_offset + 5], sub_a[word_offset + 6], sub_a[word_offset + 7]), b_dequantized_values[1]);\n";
            break;
          case 2:
            shader.MainFunctionBody() << "      inter_results[local_id.y][local_id.x] += dot(vec4<output_element_t>(sub_a[word_offset], sub_a[word_offset + 1]), b_dequantized_values[0]) + dot(vec4<output_element_t>(sub_a[word_offset + 2], sub_a[word_offset + 3]), b_dequantized_values[1]);\n";
            break;
          case 4:
            shader.MainFunctionBody() << "      inter_results[local_id.y][local_id.x] += dot(sub_a[word_offset], b_dequantized_values[0]) + dot(sub_a[word_offset + 1], b_dequantized_values[1]);\n";
            break;
          default:
            break;
        }
      } else {
        for (uint32_t i = 0; i < tile_m_; i++) {
          switch (a.NumComponents()) {
            case 1:
              shader.MainFunctionBody() << "      inter_results[" << i << "][local_id.y][local_id.x] += dot(vec4<output_element_t>(sub_a[" << i << "][word_offset], sub_a[" << i << "][word_offset + 1], sub_a[" << i << "][word_offset + 2], sub_a[" << i << "][word_offset + 3]), b_dequantized_values[0]) + dot(vec4<output_element_t>(sub_a[" << i << "][word_offset + 4], sub_a[" << i << "][word_offset + 5], sub_a[" << i << "][word_offset + 6], sub_a[" << i << "][word_offset + 7]), b_dequantized_values[1]);\n";
              break;
            case 2:
              shader.MainFunctionBody() << "      inter_results[" << i << "][local_id.y][local_id.x] += dot(vec4<output_element_t>(sub_a[" << i << "][word_offset], sub_a[" << i << "][word_offset + 1]), b_dequantized_values[0]) + dot(vec4<output_element_t>(sub_a[" << i << "][word_offset + 2], sub_a[" << i << "][word_offset + 3]), b_dequantized_values[1]);\n";
              break;
            case 4:
              shader.MainFunctionBody() << "      inter_results[" << i << "][local_id.y][local_id.x] += dot(sub_a[" << i << "][word_offset], b_dequantized_values[0]) + dot(sub_a[" << i << "][word_offset + 1], b_dequantized_values[1]);\n";
              break;
            default:
              break;
          }
        }
      }
      shader.MainFunctionBody() << "      word_offset += " << 8 / a.NumComponents() << ";\n"
                                << "    }\n"
                                   "    workgroupBarrier();\n"
                                   "  }\n";
      if (tile_m_ == 1) {
        shader.MainFunctionBody() << "  if (local_idx < " << WorkgroupSizeY() << ") {\n"
                                  << "    var output_value = output_value_t(0);\n"
                                  << "    for (var b = 0u; b < " << WorkgroupSizeX() << "; b++) {\n"
                                  << "      output_value += inter_results[local_idx][b];\n"
                                     "    }\n"
                                     "    if (col + local_idx < uniforms.output_shape[2]) {\n"
                                  << "      " << y.SetByIndices("output_indices_t(batch, row, col + local_idx)", "output_value") << ";\n"
                                  << "    }\n"
                                     "  }\n";
      } else {
        shader.MainFunctionBody() << "  if (local_id.y < " << tile_m_ << ") {\n"
                                  << "    var output_value = output_value_t(0);\n"
                                  << "    for (var b = 0u; b < " << WorkgroupSizeX() << "; b++) {\n"
                                  << "      output_value += inter_results[local_id.y][local_id.x][b];\n"
                                     "    }\n"
                                     "    if (row + local_id.y < uniforms.output_shape[1] && col + local_id.x < uniforms.output_shape[2]) {\n"
                                  << "      " << y.SetByIndices("output_indices_t(batch, row + local_id.y, col + local_id.x)", "output_value") << ";\n"
                                  << "    }\n"
                                     "  }\n";
      }
    }
  } else {
    const std::string quantized_data_type = QuantizedDataType(a.NumComponents());
    const int output_element_number = y.NumComponents() * onnxruntime::narrow<int>(output_number_);

    const uint32_t shared_memory_size = output_number_ * WORKGROUP_SIZE;
    std::string offset = "workgroup_idx * " + std::to_string(output_number_);
    shader.AdditionalImplementation() << "var<workgroup> workgroup_shared : array<output_value_t," << shared_memory_size << ">;\n";
    shader.MainFunctionBody() << "  let output_indices = " << y.OffsetToIndices(offset) << ";\n"
                              << "  let col = output_indices[2];\n"
                                 "  let row = output_indices[1];\n"
                                 "  let batch = output_indices[0];\n"
                                 "  let n_blocks_per_col = uniforms.input_b_shape[1];\n"
                                 "  let blob_size = uniforms.input_b_shape[2];\n"
                                 "  for (var block = local_id.x; block < n_blocks_per_col; block += workgroup_size_x) {\n"
                              << "    var word_offset = block * uniforms.block_size / " << a.NumComponents() << ";\n";

    // prepare scale and zero point
    shader.MainFunctionBody() << "    var col_index = col * " << y.NumComponents() << ";\n";
    if (has_zero_points_) {
      const auto& zero_points = shader.AddInput("zero_points", ShaderUsage::UseUniform);
      shader.MainFunctionBody() << "    let zero_point_bytes_per_col = (n_blocks_per_col + 1) / 2;\n"
                                   "    var zero_point_byte_count: u32;\n"
                                   "    var zero_point_word_index: u32;\n"
                                   "    var zero_point_byte_offset: u32;\n"
                                   "    let zero_point_nibble_offset: u32 = block & 0x1u;\n"
                                   "    var zero_point_bits_offset: u32;\n"
                                   "    var zero_point_word: u32;\n";
      for (int c = 0; c < output_element_number; c++) {
        shader.MainFunctionBody() << "    let scale" << c << " = " << scales.GetByOffset("col_index * n_blocks_per_col + block") << ";\n"
                                  << "    zero_point_byte_count = col_index * zero_point_bytes_per_col + (block >> 0x1u);\n"
                                     "    zero_point_word_index = zero_point_byte_count >> 0x2u;\n"
                                     "    zero_point_byte_offset = zero_point_byte_count & 0x3u;\n"
                                     "    zero_point_bits_offset = (zero_point_byte_offset << 3) + (zero_point_nibble_offset << 2);\n"
                                  << "    zero_point_word = " << zero_points.GetByOffset("zero_point_word_index") << " >> zero_point_bits_offset;\n"
                                  << "    let zero_point" << c << " = output_element_t((zero_point_word) & 0xFu);\n"
                                  << "    col_index += 1;\n";
      }
    } else {
      shader.MainFunctionBody() << "    let zero_point = output_element_t(8.0);\n";
      for (int c = 0; c < output_element_number; c++) {
        shader.MainFunctionBody() << "    let scale" << c << " = " << scales.GetByOffset("col_index * n_blocks_per_col + block") << ";\n"
                                  << "    col_index += 1;\n";
      }
    }

    shader.MainFunctionBody() << "    for (var word: u32 = 0; word < blob_size; word += 1) {\n";

    // prepare b data
    shader.MainFunctionBody() << "      col_index = col * " << y.NumComponents() << ";\n";
    for (int c = 0; c < output_element_number; c++) {
      shader.MainFunctionBody() << "      let b" << c << "_data = " << b.GetByIndices("input_b_indices_t(col_index, block, word)") << ";\n"
                                << "      col_index += 1;\n";
    }
    shader.MainFunctionBody() << "      var b_value : u32;\n"
                                 "      let b_mask : u32 = 0x0F0F0F0Fu;\n"
                                 "      var b_value_lower : vec4<u32>;\n"
                                 "      var b_value_upper : vec4<u32>;\n"
                              << "      var b_quantized_values : " << quantized_data_type << ";\n"
                              << "      var b_dequantized_values : " << quantized_data_type << ";\n";

    shader.MainFunctionBody() << "      for (var i: u32 = 0; i < " << components_b_ << "; i++) {\n";

    // process one word
    shader.MainFunctionBody() << "        var input_offset = " << a.IndicesToOffset("input_a_indices_t(batch, row, word_offset)") << ";\n"
                              << "        var a_data: " << quantized_data_type << ";\n"
                              << "        for (var j: u32 = 0; j < " << (8 / a.NumComponents()) << "; j++) {\n"
                              << "          if (word_offset + j < uniforms.input_a_shape[2]) {\n"
                              << "            a_data[j] = " << a.GetByOffset("input_offset") << ";\n"
                              << "            input_offset++;\n"
                                 "          } else {\n"
                                 "            a_data[j] = input_a_value_t(0);\n"
                                 "          }\n"
                                 "        }\n";
    for (int c = 0; c < output_element_number; c++) {
      shader.MainFunctionBody() << "        b_value = b" << c << "_data";
      if (components_b_ > 1) {
        shader.MainFunctionBody() << "[i]";
      }
      shader.MainFunctionBody() << ";\n"
                                   "        b_value_lower = unpack4xU8(b_value & b_mask);\n"
                                   "        b_value_upper = unpack4xU8((b_value >> 4) & b_mask);\n"
                                << "        b_quantized_values = " << quantized_data_type << "(output_element_t(b_value_lower[0]), output_element_t(b_value_upper[0]), output_element_t(b_value_lower[1]), output_element_t(b_value_upper[1]), output_element_t(b_value_lower[2]), output_element_t(b_value_upper[2]), output_element_t(b_value_lower[3]), output_element_t(b_value_upper[3]));\n"
                                << "        b_dequantized_values = ";
      if (a.NumComponents() == 1) {
        if (has_zero_points_) {
          shader.MainFunctionBody() << quantized_data_type << "((b_quantized_values[0] - zero_point" << c << ") * scale" << c << ", "
                                    << "(b_quantized_values[1] - zero_point" << c << ") * scale" << c << ", "
                                    << "(b_quantized_values[2] - zero_point" << c << ") * scale" << c << ", "
                                    << "(b_quantized_values[3] - zero_point" << c << ") * scale" << c << ", "
                                    << "(b_quantized_values[4] - zero_point" << c << ") * scale" << c << ", "
                                    << "(b_quantized_values[5] - zero_point" << c << ") * scale" << c << ", "
                                    << "(b_quantized_values[6] - zero_point" << c << ") * scale" << c << ", "
                                    << "(b_quantized_values[7] - zero_point" << c << ") * scale" << c << ");\n";
        } else {
          shader.MainFunctionBody() << quantized_data_type << "((b_quantized_values[0] - zero_point) * scale" << c << ", "
                                    << "(b_quantized_values[1] - zero_point) * scale" << c << ","
                                    << "(b_quantized_values[2] - zero_point) * scale" << c << ","
                                    << "(b_quantized_values[3] - zero_point) * scale" << c << ","
                                    << "(b_quantized_values[4] - zero_point) * scale" << c << ","
                                    << "(b_quantized_values[5] - zero_point) * scale" << c << ","
                                    << "(b_quantized_values[6] - zero_point) * scale" << c << ","
                                    << "(b_quantized_values[7] - zero_point) * scale" << c << ");\n";
        }
      } else {
        shader.MainFunctionBody() << "(b_quantized_values - " << quantized_data_type << "(";
        for (int i = 0; i < 8; i++) {
          if (has_zero_points_) {
            shader.MainFunctionBody() << "zero_point" << c;
          } else {
            shader.MainFunctionBody() << "zero_point";
          }
          if (i < 7) {
            shader.MainFunctionBody() << ", ";
          }
        }
        shader.MainFunctionBody() << ")) * scale" << c << ";\n";
      }

      shader.MainFunctionBody() << "        workgroup_shared[local_id.x * " << output_number_ << " + " << c / y.NumComponents() << "]";
      if (y.NumComponents() > 1) {
        shader.MainFunctionBody() << "[" << c % y.NumComponents() << "]";
      }
      shader.MainFunctionBody() << " += ";
      if (a.NumComponents() == 1) {
        shader.MainFunctionBody() << "a_data[0] * b_dequantized_values[0] + "
                                     "a_data[1] * b_dequantized_values[1] + "
                                     "a_data[2] * b_dequantized_values[2] + "
                                     "a_data[3] * b_dequantized_values[3] + "
                                     "a_data[4] * b_dequantized_values[4] + "
                                     "a_data[5] * b_dequantized_values[5] + "
                                     "a_data[6] * b_dequantized_values[6] + "
                                     "a_data[7] * b_dequantized_values[7];\n";
      } else if (a.NumComponents() == 2) {
        shader.MainFunctionBody() << "dot(a_data[0], b_dequantized_values[0]) + "
                                     "dot(a_data[1], b_dequantized_values[1]) + "
                                     "dot(a_data[2], b_dequantized_values[2]) + "
                                     "dot(a_data[3], b_dequantized_values[3]);\n";
      } else if (a.NumComponents() == 4) {
        shader.MainFunctionBody() << "dot(a_data[0], b_dequantized_values[0]) + "
                                     "dot(a_data[1], b_dequantized_values[1]);\n";
      }
    }

    shader.MainFunctionBody() << "        word_offset += " << 8 / a.NumComponents() << ";\n"
                              << "      }\n"
                                 "    }\n"
                                 "  }\n"
                                 "  workgroupBarrier();\n"
                              << "  if (local_id.x < " << output_number_ << ") {\n"
                              << "    var output_value = output_value_t(0);\n"
                                 "    var workgroup_shared_offset = local_id.x;\n"
                              << "    let blocks_num = min(" << shared_memory_size << ", n_blocks_per_col);\n"
                              << "    for (var b = 0u; b < blocks_num; b++) {\n"
                                 "      output_value += workgroup_shared[workgroup_shared_offset];\n"
                              << "      workgroup_shared_offset += " << output_number_ << ";\n"
                              << "    }\n"
                              << "    " << y.SetByIndices("output_indices_t(batch, row, col + local_id.x)", "output_value") << "\n"
                              << "  }\n";
  }

  return Status::OK();
}

<<<<<<< HEAD
Status DP4AMatMulQuantizeProgram::GenerateShaderCode(ShaderHelper& shader) const {
  shader.AddInput("input_a", ShaderUsage::UseUniform | ShaderUsage::UseIndicesTypeAlias | ShaderUsage::UseValueTypeAlias | ShaderUsage::UseElementTypeAlias);
  shader.AddOutput("output", ShaderUsage::UseUniform);
  shader.AddOutput("scales", ShaderUsage::UseUniform);
  shader.AdditionalImplementation() << R"ADDNL_FN(
  fn readInput(offset: u32) -> input_a_value_t
  {
    if (offset > uniforms.input_size) {
      return input_a_value_t(0);
    }
    return input_a[offset];
  }
)ADDNL_FN";
  shader.MainFunctionBody() << R"MAIN_FN(
  var local_a : array<vec4<input_a_element_t>, 32>;
  var max_value:vec4<input_a_element_t> = vec4<input_a_element_t>(0);
  for (var idx:u32=0;idx<32;idx+=1)
  {
    local_a[idx] = readInput(workgroup_idx*32 + idx);
    max_value = max(max_value, abs(local_a[idx]));
  }
  var scale = max(max_value.x, max_value.y);
  scale = max(scale, max_value.z);
  scale = max(scale, max_value.w);
  for (var idx:u32=0;idx<32;idx+=1)
  {
    output[workgroup_idx*32+idx] = pack4x8snorm(vec4<f32>(local_a[idx]/scale));
  }
  // 127 is the max value of signed int8 [-127,127] used by pack4x8snorm for 1.0f.
  scales[workgroup_idx] = scale/127;
)MAIN_FN";
  return Status::OK();
}

Status DP4AMatMulNBitsProgram::GenerateShaderCode(ShaderHelper& shader) const {
  shader.AddInput("input_a", ShaderUsage::UseUniform | ShaderUsage::UseIndicesTypeAlias | ShaderUsage::UseValueTypeAlias);
  shader.AddInput("scales_a", ShaderUsage::UseUniform);
  shader.AddInput("input_b", ShaderUsage::UseUniform);
  shader.AddInput("scales_b", ShaderUsage::UseUniform);
  shader.AddOutput("output", ShaderUsage::UseUniform | ShaderUsage::UseElementTypeAlias);

  // This shader implements co-operative matrix multiply. The key idea here is to
  // assume there is a primitive for medium size matrix multiply a subgroup can perform,
  // using all its lanes and pooling all its registers to keep the values in registry.
  //
  // The entire workgroup which has N subgroups first loads a tile into shared memory,
  // Then each subgroup loads a subtile from shared memory into registers and uses
  // the medium size matrix multiply primitive to perform the math.
  // The values for tile/subtile size are chosen to conform to the resource limits
  // of an alderlake/tiger lake gpu. A tile is 64x64, workgroup is 256 threads -
  // therefore there are 16 subgroups and 16 lanes in each subgroup.
  // K the hidden dimension is paged in from RAM at k tile size which is 64.
  // All this puts the shared memory requirement slightly above 16KB.
  // WebGPU limit is 16KB, output is moved to registers instead of SHM to make
  // everything fit in shared memory.
  //
  // Each subgroup performs a 16 x 64 x 16 multiply which is implemented with
  // subgroup shuffle as a placeholder for the day the medium matrix mul primitive
  // becomes available in WGSL. The registry requirements is ~2KB per subgroup, on
  // Alderlake/Tigerlake subgroup has 8KB of registry space pooling the
  // 512B of registry from each lane.
  //
  // The medium size matmul is implemented using dot4I8Packed, so the inputs for
  // this shader require A to be int8 quantized with block size 64. B is regular
  // matmulnbits input with block size 32.

  shader.AdditionalImplementation() << R"ADDNL_FN(
  const tile_size = 64;
  const subtile_size = 16;
  const tile_size_k =  32;
  const vec_factor = 4;
  const u32_factor = 4;
  const tile_size_k_vec = 2;
  const block_size = 32;

  // Shared memory
  var<workgroup> tile_A : array<array<vec4<u32>, tile_size>, tile_size_k_vec>;                     // 64 x 32
  var<workgroup> scale_A : array<output_element_t, tile_size>;                                     // 64 x 1
  var<workgroup> tile_B : array<array<vec4<u32>, tile_size>, tile_size_k_vec>;                     // 64 x 32
  var<workgroup> scale_B : array<output_element_t, tile_size>;                                     // 64 x 1

  fn loadSHMA(a_global_base:u32, kidx_v:u32, row: u32, col: u32)
  {
    let a_global = a_global_base + row;
    if (a_global >= uniforms.M)
    {
      return;
    }
    tile_A[col][row] = input_a[a_global*uniforms.K16+kidx_v+col];
    if (col == 0)
    {
      // kidx_v - covers 16 values of k
      scale_A[row] = scales_a[a_global*(uniforms.K/128) + kidx_v/8];
    }
  }

  fn loadSHMB(b_global_base:u32, kidx_v:u32, row: u32, col: u32)
  {
      let b_global = b_global_base + row;
      if (b_global >= uniforms.N)
      {
        return;
      }

      let b_value = input_b[b_global*uniforms.K16+kidx_v+col];
      var b_value_lower = vec4<i32>(unpack4xU8(b_value[0] & 0x0F0F0F0Fu)) - vec4<i32>(8);
      var b_value_upper = vec4<i32>(unpack4xU8((b_value[0] >> 4) & 0x0F0F0F0Fu)) - vec4<i32>(8);
      tile_B[col][row][0] = pack4xI8(vec4<i32>(b_value_lower[0], b_value_upper[0], b_value_lower[1], b_value_upper[1]));
      tile_B[col][row][1] = pack4xI8(vec4<i32>(b_value_lower[2], b_value_upper[2], b_value_lower[3], b_value_upper[3]));
      b_value_lower = vec4<i32>(unpack4xU8(b_value[1] & 0x0F0F0F0Fu)) - vec4<i32>(8);
      b_value_upper = vec4<i32>(unpack4xU8((b_value[1] >> 4) & 0x0F0F0F0Fu)) - vec4<i32>(8);
      tile_B[col][row][2] = pack4xI8(vec4<i32>(b_value_lower[0], b_value_upper[0], b_value_lower[1], b_value_upper[1]));
      tile_B[col][row][3] = pack4xI8(vec4<i32>(b_value_lower[2], b_value_upper[2], b_value_lower[3], b_value_upper[3]));
      if (col == 0)
      {
        // kidx_v - each kidx_v covers 16 values of k
        scale_B[row] = scales_b[b_global*(uniforms.K/32) + kidx_v/2];
      }
  }

  // Scaled dot product of 8 packed unsigned integers.
  fn SDP8AI(a1:vec4<u32>, b1:vec4<u32>, a2:vec4<u32>, b2:vec4<u32>, scale:output_element_t) -> output_element_t
  {
      var local_sum = dot4I8Packed(a1[0], b1[0]);
      local_sum += dot4I8Packed(a1[1], b1[1]);
      local_sum += dot4I8Packed(a1[2], b1[2]);
      local_sum += dot4I8Packed(a1[3], b1[3]);
      local_sum += dot4I8Packed(a2[0], b2[0]);
      local_sum += dot4I8Packed(a2[1], b2[1]);
      local_sum += dot4I8Packed(a2[2], b2[2]);
      local_sum += dot4I8Packed(a2[3], b2[3]);
      return output_element_t(local_sum) * scale;
  }
)ADDNL_FN";

  shader.MainFunctionBody() << R"MAIN_FN(
  // During the load phase we use all 256 threads to load 64 rows of A/B.
  // For each row we load tile_size_k_vec (2) vectorized elements, which are 32 elements of K.
  let a_global_base = workgroup_id.x * tile_size;
  let b_global_base = workgroup_id.y * tile_size;
  let load_AorB = u32(local_idx/128);
  let load_row = u32((local_idx%128)/2);
  let load_col = u32(local_idx%2);

  // During the compute phase, we have the 64x64 tile split into
  // subtiles of 16x16. We have a grid of 4x4 subtiles.
  let subtile_id = u32(local_idx / subtile_size);
  let subtile_idx = u32(subtile_id / 4);
  let subtile_idy = u32(subtile_id % 4);
  let base_A = subtile_idx * 16;
  let base_B = subtile_idy * 16;
  // For each subtile we have 16 threads assigned.
  let a_idx = u32(local_idx % subtile_size);

  var lane_output1: vec4<output_element_t>;
  var lane_output2: vec4<output_element_t>;
  var lane_output3: vec4<output_element_t>;
  var lane_output4: vec4<output_element_t>;
  // K's vectrorization is 16 items per index. See input_a/input_b.
  // tile_size_k_vec - is the k tile size in vectorized space (1/16). That is
  // k tile size is 32. In vectorized space that is 32/16 = 2.
  for (var kidx_v:u32 = 0; kidx_v < uniforms.K16; kidx_v+=tile_size_k_vec)
  {
    // Load Phase: Populate shared memory for the workgroup.
    if (load_AorB == 0)
    {
      loadSHMA(a_global_base, kidx_v, load_row, load_col);
    }
    else
    {
      loadSHMB(b_global_base, kidx_v, load_row, load_col);
    }
    workgroupBarrier();

    // Compute phase: Perform matmul for this subtile 16 x 32 x 16.
    // Step 1: Load from shared memory into registers across entire subgroup.
    var own_a0: vec4<u32> = tile_A[0][base_A + a_idx];
    var own_a1: vec4<u32> = tile_A[1][base_A + a_idx];
    var own_scale_a: output_element_t = scale_A[base_A + a_idx];
    if (sg_size == 16)
    {
      var own_b0: vec4<u32> = tile_B[0][base_B + sg_id];
      var own_b1: vec4<u32> = tile_B[1][base_B + sg_id];
      var own_scale_b: output_element_t  = scale_B[base_B + sg_id];
      // Step 2: Access registers across the subgroup using subgroupShuffle and perform the matmul.
      lane_output1[0] += SDP8AI(own_a0, subgroupShuffle(own_b0, 0), own_a1, subgroupShuffle(own_b1, 0), subgroupShuffle(own_scale_b, 0) * own_scale_a);
      lane_output1[1] += SDP8AI(own_a0, subgroupShuffle(own_b0, 1), own_a1, subgroupShuffle(own_b1, 1), subgroupShuffle(own_scale_b, 1) * own_scale_a);
      lane_output1[2] += SDP8AI(own_a0, subgroupShuffle(own_b0, 2), own_a1, subgroupShuffle(own_b1, 2), subgroupShuffle(own_scale_b, 2) * own_scale_a);
      lane_output1[3] += SDP8AI(own_a0, subgroupShuffle(own_b0, 3), own_a1, subgroupShuffle(own_b1, 3), subgroupShuffle(own_scale_b, 3) * own_scale_a);

      lane_output2[0] += SDP8AI(own_a0, subgroupShuffle(own_b0, 4), own_a1, subgroupShuffle(own_b1, 4), subgroupShuffle(own_scale_b, 4) * own_scale_a);
      lane_output2[1] += SDP8AI(own_a0, subgroupShuffle(own_b0, 5), own_a1, subgroupShuffle(own_b1, 5), subgroupShuffle(own_scale_b, 5) * own_scale_a);
      lane_output2[2] += SDP8AI(own_a0, subgroupShuffle(own_b0, 6), own_a1, subgroupShuffle(own_b1, 6), subgroupShuffle(own_scale_b, 6) * own_scale_a);
      lane_output2[3] += SDP8AI(own_a0, subgroupShuffle(own_b0, 7), own_a1, subgroupShuffle(own_b1, 7), subgroupShuffle(own_scale_b, 7) * own_scale_a);

      lane_output3[0] += SDP8AI(own_a0, subgroupShuffle(own_b0, 8), own_a1, subgroupShuffle(own_b1, 8), subgroupShuffle(own_scale_b, 8) * own_scale_a);
      lane_output3[1] += SDP8AI(own_a0, subgroupShuffle(own_b0, 9), own_a1, subgroupShuffle(own_b1, 9), subgroupShuffle(own_scale_b, 9) * own_scale_a);
      lane_output3[2] += SDP8AI(own_a0, subgroupShuffle(own_b0, 10), own_a1, subgroupShuffle(own_b1, 10), subgroupShuffle(own_scale_b, 10) * own_scale_a);
      lane_output3[3] += SDP8AI(own_a0, subgroupShuffle(own_b0, 11), own_a1, subgroupShuffle(own_b1, 11), subgroupShuffle(own_scale_b, 11) * own_scale_a);

      lane_output4[0] += SDP8AI(own_a0, subgroupShuffle(own_b0, 12), own_a1, subgroupShuffle(own_b1, 12), subgroupShuffle(own_scale_b, 12) * own_scale_a);
      lane_output4[1] += SDP8AI(own_a0, subgroupShuffle(own_b0, 13), own_a1, subgroupShuffle(own_b1, 13), subgroupShuffle(own_scale_b, 13) * own_scale_a);
      lane_output4[2] += SDP8AI(own_a0, subgroupShuffle(own_b0, 14), own_a1, subgroupShuffle(own_b1, 14), subgroupShuffle(own_scale_b, 14) * own_scale_a);
      lane_output4[3] += SDP8AI(own_a0, subgroupShuffle(own_b0, 15), own_a1, subgroupShuffle(own_b1, 15), subgroupShuffle(own_scale_b, 15) * own_scale_a);
    }
    else
    {
      // Code for other subgroup sizes, simply doesnt use subgroups at all.
      // Relies on reads from single location tile_B[][base_B + col] by all
      // being optimized by the hardware.
      lane_output1[0] += SDP8AI(own_a0, tile_B[0][base_B + 0], own_a1, tile_B[1][base_B + 0],  own_scale_a * scale_B[base_B + 0]);
      lane_output1[1] += SDP8AI(own_a0, tile_B[0][base_B + 1], own_a1, tile_B[1][base_B + 1],  own_scale_a * scale_B[base_B + 1]);
      lane_output1[2] += SDP8AI(own_a0, tile_B[0][base_B + 2], own_a1, tile_B[1][base_B + 2],  own_scale_a * scale_B[base_B + 2]);
      lane_output1[3] += SDP8AI(own_a0, tile_B[0][base_B + 3], own_a1, tile_B[1][base_B + 3],  own_scale_a * scale_B[base_B + 3]);

      lane_output2[0] += SDP8AI(own_a0, tile_B[0][base_B + 4], own_a1, tile_B[1][base_B + 4],  own_scale_a * scale_B[base_B + 4]);
      lane_output2[1] += SDP8AI(own_a0, tile_B[0][base_B + 5], own_a1, tile_B[1][base_B + 5],  own_scale_a * scale_B[base_B + 5]);
      lane_output2[2] += SDP8AI(own_a0, tile_B[0][base_B + 6], own_a1, tile_B[1][base_B + 6],  own_scale_a * scale_B[base_B + 6]);
      lane_output2[3] += SDP8AI(own_a0, tile_B[0][base_B + 7], own_a1, tile_B[1][base_B + 7],  own_scale_a * scale_B[base_B + 7]);

      lane_output3[0] += SDP8AI(own_a0, tile_B[0][base_B + 8], own_a1, tile_B[1][base_B + 8],  own_scale_a * scale_B[base_B + 8]);
      lane_output3[1] += SDP8AI(own_a0, tile_B[0][base_B + 9], own_a1, tile_B[1][base_B + 9],  own_scale_a * scale_B[base_B + 9]);
      lane_output3[2] += SDP8AI(own_a0, tile_B[0][base_B + 10], own_a1, tile_B[1][base_B + 10],  own_scale_a * scale_B[base_B + 10]);
      lane_output3[3] += SDP8AI(own_a0, tile_B[0][base_B + 11], own_a1, tile_B[1][base_B + 11],  own_scale_a * scale_B[base_B + 11]);

      lane_output4[0] += SDP8AI(own_a0, tile_B[0][base_B + 12], own_a1, tile_B[1][base_B + 12],  own_scale_a * scale_B[base_B + 12]);
      lane_output4[1] += SDP8AI(own_a0, tile_B[0][base_B + 13], own_a1, tile_B[1][base_B + 13],  own_scale_a * scale_B[base_B + 13]);
      lane_output4[2] += SDP8AI(own_a0, tile_B[0][base_B + 14], own_a1, tile_B[1][base_B + 14],  own_scale_a * scale_B[base_B + 14]);
      lane_output4[3] += SDP8AI(own_a0, tile_B[0][base_B + 15], own_a1, tile_B[1][base_B + 15],  own_scale_a * scale_B[base_B + 15]);
    }
    workgroupBarrier();
  }

  let a_global = a_global_base + base_A + a_idx;
  let b_global = b_global_base + base_B;
  let output_idx = ((a_global) * uniforms.N + b_global)/4;
  // This creates a shader requirement that uniforms.N % 16 == 0
  if (a_global < uniforms.M && b_global < uniforms.N)
  {
    output[output_idx] = lane_output1;
    output[output_idx+1] = lane_output2;
    output[output_idx+2] = lane_output3;
    output[output_idx+3] = lane_output4;
=======
Status MatMulNBitsWideTileProgram::GenerateShaderCode(ShaderHelper& shader) const {
  const auto& a = shader.AddInput("input_a", ShaderUsage::UseUniform | ShaderUsage::UseIndicesTypeAlias | ShaderUsage::UseValueTypeAlias);
  const auto& b = shader.AddInput("input_b", ShaderUsage::UseUniform | ShaderUsage::UseIndicesTypeAlias | ShaderUsage::UseValueTypeAlias);
  const auto& scales = shader.AddInput("scales", ShaderUsage::UseUniform);
  const auto& y = shader.AddOutput("output", ShaderUsage::UseUniform | ShaderUsage::UseValueTypeAlias | ShaderUsage::UseElementTypeAlias | ShaderUsage::UseIndicesTypeAlias);

  // Bock size 32, `a` component size 4, 8 `a` components per block.
  constexpr uint32_t kAComponentsForBlock32 = 8;

  const uint32_t workgroup_size = WorkgroupSizeX() * WorkgroupSizeY();
  ORT_ENFORCE(tile_m_ == workgroup_size / 8, "tile_m must be workgroup_size / 8.");
  ORT_ENFORCE(tile_n_ == workgroup_size, "tile_n must be workgroup_size.");

  // memory read/write helpers
  shader.AdditionalImplementation() << "fn mm_read_a(batch : u32, row : u32, col : u32) -> input_a_value_t {\n";
  shader.AdditionalImplementation() << "  if (row < uniforms.input_a_shape[1] && col < uniforms.input_a_shape[2]) {\n";
  shader.AdditionalImplementation() << "    return " << a.GetByIndices("input_a_indices_t(batch, row, col)") << ";\n";
  shader.AdditionalImplementation() << "  }\n";
  shader.AdditionalImplementation() << "  return input_a_value_t(0);\n";
  shader.AdditionalImplementation() << "}\n";

  shader.AdditionalImplementation() << "\n";
  shader.AdditionalImplementation() << "fn mm_read_b(row : u32, col : u32) -> input_b_value_t {\n";
  shader.AdditionalImplementation() << "  if (row < uniforms.input_b_shape[0] && col < uniforms.input_b_shape[1]) {\n";
  shader.AdditionalImplementation() << "    return " << b.GetByIndices("input_b_indices_t(row, col, 0)") << ";\n";
  shader.AdditionalImplementation() << "  }\n";
  shader.AdditionalImplementation() << "  return input_b_value_t(0);\n";
  shader.AdditionalImplementation() << "}\n";

  shader.AdditionalImplementation() << "\n";
  shader.AdditionalImplementation() << "fn mm_read_scale(row : u32, col : u32) -> output_value_t {\n";
  shader.AdditionalImplementation() << "  if (row < uniforms.input_b_shape[0] && col < uniforms.input_b_shape[1]) {\n";
  shader.AdditionalImplementation() << "    return " << scales.GetByOffset("row * uniforms.input_b_shape[1] + col") << ";\n";
  shader.AdditionalImplementation() << "  }\n";
  shader.AdditionalImplementation() << "  return output_value_t(0);\n";
  shader.AdditionalImplementation() << "}\n";

  shader.AdditionalImplementation() << "\n";
  shader.AdditionalImplementation() << "fn mm_write_y(batch : u32, row : u32, col : u32, value : output_value_t) {\n";
  shader.AdditionalImplementation() << "  if (row < uniforms.output_shape[1] && col < uniforms.output_shape[2]) {\n";
  shader.AdditionalImplementation() << "    " << y.SetByIndices("output_indices_t(batch, row, col)", "value") << "\n";
  shader.AdditionalImplementation() << "  }\n";
  shader.AdditionalImplementation() << "}\n";

  // declare const variables
  shader.AdditionalImplementation() << "\n";
  shader.AdditionalImplementation() << "// A block32 containing 8 components of `a`." << "\n";
  shader.AdditionalImplementation() << "const kAComponentsForBlock32 = " << kAComponentsForBlock32 << "u;\n";
  shader.AdditionalImplementation() << "const tile_m = " << tile_m_ << "u;\n";
  shader.AdditionalImplementation() << "const tile_n = " << tile_n_ << "u;\n";

  // declare workgroup memory
  shader.AdditionalImplementation() << "\n";
  shader.AdditionalImplementation() << "var<workgroup> a_data_tile: array<array<input_a_value_t, kAComponentsForBlock32>, tile_m>;\n";
  shader.AdditionalImplementation() << "\n";

  // main
  shader.MainFunctionBody() << R"MAIN_FN(
  let batch = workgroup_id.z;
  let row = workgroup_id.y * tile_m;
  let col = workgroup_id.x * tile_n;

  let a_elements_per_col = uniforms.input_a_shape[2];
  let a_blocks_per_col = (a_elements_per_col + kAComponentsForBlock32 - 1) / kAComponentsForBlock32;

  // Utilizing an f32 accumulator mitigated precision loss with minimal
  // performance impact compared to an f16 accumulator.
  var results : array<f32, tile_m>;
  for (var a_block_idx = 0u; a_block_idx < a_blocks_per_col; a_block_idx++) {
    // Load `a` elements into workgroup memory, TileM x kAComponentsForBlock32 (block32)
    let a_row_idx = local_idx / kAComponentsForBlock32;
    let a_col_idx = local_idx % kAComponentsForBlock32;
    a_data_tile[a_row_idx][a_col_idx] = mm_read_a(batch, row + a_row_idx, a_block_idx * kAComponentsForBlock32 + a_col_idx);
    workgroupBarrier();

    let b_row = col + local_idx;
    let b_col = a_block_idx;

    let b_data = mm_read_b(b_row, b_col);
    let scale = mm_read_scale(b_row, b_col);
    let zero_point = output_element_t(8.0);

    // `b` component size is 4.
    for (var b_idx = 0u; b_idx < 4u; b_idx++) {
      let b_value = b_data[b_idx];
      let b_value_lower = unpack4xU8(b_value & 0x0F0F0F0Fu);
      let b_value_upper = unpack4xU8((b_value >> 4u) & 0x0F0F0F0Fu);
      let b_quantized_values = mat2x4<output_element_t>(
          output_element_t(b_value_lower[0]), output_element_t(b_value_upper[0]),
          output_element_t(b_value_lower[1]), output_element_t(b_value_upper[1]),
          output_element_t(b_value_lower[2]), output_element_t(b_value_upper[2]),
          output_element_t(b_value_lower[3]), output_element_t(b_value_upper[3]));
      let b_dequantized_values =
          (b_quantized_values - mat2x4<output_element_t>(zero_point, zero_point,
                                                        zero_point, zero_point,
                                                        zero_point, zero_point,
                                                        zero_point, zero_point)) * scale;

      for (var m_idx = 0u; m_idx < tile_m; m_idx++) {
        let a_data0 = a_data_tile[m_idx][b_idx * 2u];
        let a_data1 = a_data_tile[m_idx][b_idx * 2u + 1u];

        results[m_idx] += f32(dot(a_data0, b_dequantized_values[0u])) +
                          f32(dot(a_data1, b_dequantized_values[1u]));
      }
    }

    workgroupBarrier();
  }

  // write the results
  for (var m_idx = 0u; m_idx < tile_m; m_idx++) {
    mm_write_y(batch, row + m_idx, col + local_idx, output_value_t(results[m_idx]));
>>>>>>> 39e585ff
  }
)MAIN_FN";

  return Status::OK();
}

Status MatMulNBits::ComputeInternal(onnxruntime::webgpu::ComputeContext& context) const {
  const Tensor* a = context.Input(0);
  const Tensor* b = context.Input(1);
  const Tensor* scales = context.Input(2);
  const Tensor* zero_points = context.Input(3);
  const Tensor* g_idx = context.Input(4);
  const Tensor* bias = context.Input(5);

  ORT_ENFORCE(g_idx == nullptr, "group_idx as input is not supported yet.");
  ORT_ENFORCE(bias == nullptr, "bias as input is not supported yet.");

  MatMulComputeHelper helper;
  TensorShape b_shape({N_, K_});
  ORT_RETURN_IF_ERROR(helper.Compute(a->Shape(), b_shape, false, true));
  auto* y = context.Output(0, helper.OutputShape());
  const uint32_t data_size = onnxruntime::narrow<uint32_t>(y->Shape().Size());
  if (data_size == 0) {
    return Status::OK();
  }

  const uint32_t batch_count = onnxruntime::narrow<uint32_t>(helper.OutputOffsets().size());
  const uint32_t M = onnxruntime::narrow<uint32_t>(helper.M());
  const uint32_t N = onnxruntime::narrow<uint32_t>(helper.N());
  const uint32_t K = onnxruntime::narrow<uint32_t>(helper.K());
  const uint32_t block_size = onnxruntime::narrow<uint32_t>(block_size_);
  constexpr uint32_t nbits = 4;

  const uint32_t n_blocks_per_col = (K + block_size - 1) / block_size;
  const uint32_t blob_size = (block_size / 8) * nbits;
  const uint32_t blob_size_in_words = blob_size / 4;
  const uint32_t components_a = GetMaxComponents(K);
  const uint32_t components_b = GetMaxComponents(blob_size_in_words);
  uint32_t components = GetMaxComponents(N);

  const bool has_zero_points = zero_points != nullptr;
  // macOS - Experimental dawn support for subgroup matrix matmul on Metal.
  if (M >= kMinMForTileOptimization &&
      CanApplySubgroupMatrixMatMulNBits(context, accuracy_level_, block_size, batch_count, N, K, has_zero_points)) {
    return ApplySubgroupMatrixMatMulNBits(a, b, scales, M, N, K, context, y);
  }

<<<<<<< HEAD
  const bool has_subgroup = context.Device().HasFeature(wgpu::FeatureName::Subgroups);
  // macOS - Avoid using dp4a on Metal, as it does not appear to have native dp4a support.
  // https://github.com/gpuweb/gpuweb/issues/2677#issuecomment-1713292226
  const bool use_dp4a = has_subgroup && context.AdapterInfo().backendType != wgpu::BackendType::Metal;
  if (accuracy_level_ == 4 && block_size == 32 &&
      batch_count == 1 && components_a == 4 && K % 64 == 0 && N % 16 == 0 &&
      !has_zero_points && use_dp4a && M >= kMinMForTileOptimization) {
    constexpr uint32_t kVec4Components = 4;
    constexpr uint32_t kVec2Components = 2;
    constexpr uint32_t kU32Components = 4;

    constexpr uint32_t kBlockSizeA = 128;
    DP4AMatMulQuantizeProgram quantize_program;
    quantize_program.SetWorkgroupSize(1);
    quantize_program.SetDispatchGroupSize(M * K / kBlockSizeA, 1, 1);
    TensorShape a_quant_shape{1, M, K / kU32Components};
    Tensor a_quant = context.CreateGPUTensor(DataTypeImpl::GetType<uint32_t>(), a_quant_shape);
    TensorShapeVector a_scales_dims({1, 1, M, K / kBlockSizeA});
    Tensor a_scale = context.CreateGPUTensor(a->DataType(), a_scales_dims);
    quantize_program.AddInputs({{a, ProgramTensorMetadataDependency::TypeAndRank, gsl::narrow<int>(kVec4Components)}})
        .AddOutputs({{&a_quant, ProgramTensorMetadataDependency::Rank, a_quant.Shape(), gsl::narrow<int>(1)},
                     {&a_scale, ProgramTensorMetadataDependency::Rank, a_scale.Shape(), gsl::narrow<int>(1)}})
        .AddUniformVariable({static_cast<uint32_t>(M * K / kVec4Components)});
    ORT_RETURN_IF_ERROR(context.RunProgram(quantize_program));

    constexpr uint32_t kTileSize = 64;
    TensorShape reshaped_y_shape{1, M, N / kVec4Components};
    DP4AMatMulNBitsProgram mul_program;
    mul_program.SetWorkgroupSize(256);
    mul_program.SetDispatchGroupSize(
        (M + kTileSize - 1) / kTileSize,
        (N + kTileSize - 1) / kTileSize, 1);
    mul_program.AddInputs({{&a_quant, ProgramTensorMetadataDependency::TypeAndRank, gsl::narrow<int>(kVec4Components)},
                           {&a_scale, ProgramTensorMetadataDependency::TypeAndRank, gsl::narrow<int>(1)},
                           {b, ProgramTensorMetadataDependency::TypeAndRank, gsl::narrow<int>(kVec2Components * kU32Components)},
                           {scales, ProgramTensorMetadataDependency::TypeAndRank, gsl::narrow<int>(1)}})
        .AddUniformVariables({{static_cast<uint32_t>(M)},
                              {static_cast<uint32_t>(N)},
                              {static_cast<uint32_t>(K)},
                              {static_cast<uint32_t>(K / 8)},
                              {static_cast<uint32_t>(K / 16)}})
        .AddOutput({y, ProgramTensorMetadataDependency::TypeAndRank, reshaped_y_shape, gsl::narrow<int>(kVec4Components)});
    return context.RunProgram(mul_program);
  }
=======
  // On FP32 only GPUs, integer math is faster than FP32 therefore always use DP4A independent of length of M.
  if ((M >= kMinMForTileOptimization || y->DataType() == DataTypeImpl::GetType<float>()) && CanApplyDP4AMatrixMatMulNBits(context, accuracy_level_, block_size, batch_count, N, K, components_a, has_zero_points)) {
    return ApplyDP4AMatrixMatMulNBits(a, b, scales, M, N, K, block_size, kMinMForTileOptimization, context, y);
  }

  // WideTileProgram
  // This program is optimized for Block32 prefill using Tile16x128.
  // TODO: loosen restrictions on batch_count, has_zero_points, and vendor.
  const bool use_wide_tile_program = block_size == 32 && batch_count == 1 && !has_zero_points &&
                                     components_a == 4 && components_b == 4 && M >= kMinMForTileOptimization &&
                                     context.AdapterInfo().vendor == std::string_view{"intel"};
  if (use_wide_tile_program) {
    // Enforce output components to 1.
    components = 1;

    constexpr uint32_t workgroup_size = 128;
    constexpr uint32_t tile_m = workgroup_size / 8;
    constexpr uint32_t tile_n = workgroup_size;
>>>>>>> 39e585ff

    MatMulNBitsWideTileProgram program{tile_m, tile_n};
    program.SetWorkgroupSize(workgroup_size);
    program.SetDispatchGroupSize((N + tile_n - 1) / tile_n,
                                 (M + tile_m - 1) / tile_m,
                                 batch_count);
    program.CacheHint("Tile" + std::to_string(tile_m) + "x" + std::to_string(tile_n) + "_Block32");

    TensorShape reshaped_a_shape{batch_count, M, K / components_a};
    TensorShape reshaped_b_shape{N, n_blocks_per_col, blob_size_in_words / components_b};
    TensorShape reshaped_y_shape{batch_count, M, N / components};

    program
        .AddInputs({{a, ProgramTensorMetadataDependency::TypeAndRank, reshaped_a_shape, onnxruntime::narrow<int>(components_a)},
                    {b, ProgramTensorMetadataDependency::TypeAndRank, reshaped_b_shape, onnxruntime::narrow<int>(components_b * 4)},
                    {scales, ProgramTensorMetadataDependency::None}})
        .AddOutput({y, ProgramTensorMetadataDependency::TypeAndRank, reshaped_y_shape, onnxruntime::narrow<int>(components)})
        .AddUniformVariable({block_size});
    return context.RunProgram(program);
  }

  // Generic program
  // TODO: Support output_number > 1. Some cases are failed when output_number > 1.
  constexpr uint32_t output_number = 1;
  const uint32_t tile_m = M > kMinMForTileOptimization ? 4 : 1;
<<<<<<< HEAD
  const bool use_subgroup = has_subgroup && context.AdapterInfo().vendor == std::string_view{"intel"} && components_a == 4 && block_size == 32;
  MatMulNBitsProgram program{output_number, block_size, tile_m, gsl::narrow<int>(components_b), has_zero_points, use_subgroup};
=======
  const bool has_subgroup = context.HasFeature(wgpu::FeatureName::Subgroups);
  const bool use_subgroup = has_subgroup && context.AdapterInfo().vendor == std::string_view{"intel"} && components_a == 4 && block_size == 32;
  MatMulNBitsProgram program{output_number, block_size, tile_m, static_cast<int>(components_b), has_zero_points, use_subgroup};
>>>>>>> 39e585ff
  if (M > kMinMForTileOptimization && block_size == 32) {
    components = 1;
    constexpr uint32_t workgroup_size = 64;
    constexpr uint32_t workgroup_y = 8;
    constexpr uint32_t workgroup_x = workgroup_size / workgroup_y;
    program.SetWorkgroupSize(workgroup_x, workgroup_y, 1);
    program.SetDispatchGroupSize((N + workgroup_y - 1) / workgroup_y,
                                 (M + tile_m - 1) / tile_m,
                                 batch_count);
    program.CacheHint("T_M" + std::to_string(tile_m) + "Subgroup" + std::to_string(use_subgroup));
  } else if (block_size == 32) {
    components = 1;
<<<<<<< HEAD
    constexpr uint32_t workgroup_size = 64;
=======
    // TODO: Tune the workgroup size when `M=1`.
    constexpr uint32_t workgroup_size = 128;
>>>>>>> 39e585ff
    const uint32_t workgroup_y = N % 8 == 0 ? 8 : 1;
    const uint32_t workgroup_x = workgroup_size / workgroup_y;
    program.SetWorkgroupSize(workgroup_x, workgroup_y, 1);
    program.SetDispatchGroupSize(data_size / components / workgroup_y);
    program.CacheHint("T_M" + std::to_string(tile_m));
  } else {
    program.SetDispatchGroupSize(data_size / components / output_number);
    program.CacheHint("O_N" + std::to_string(output_number));
  }

  TensorShape reshaped_a_shape{batch_count, M, K / components_a};
  TensorShape reshaped_b_shape{N, n_blocks_per_col, blob_size_in_words / components_b};
  TensorShape reshaped_y_shape{batch_count, M, N / components};

  program
      .AddInputs({{a, ProgramTensorMetadataDependency::TypeAndRank, reshaped_a_shape, static_cast<int>(components_a)},
                  {b, ProgramTensorMetadataDependency::TypeAndRank, reshaped_b_shape, static_cast<int>(components_b * 4 /** b will be accessed as uint32 which includs 4 uint8. So here we need to multiply 4.*/)},
                  {scales, ProgramTensorMetadataDependency::None}})
      .AddOutput({y, ProgramTensorMetadataDependency::TypeAndRank, reshaped_y_shape, static_cast<int>(components)})
      .AddUniformVariable({block_size});
  if (has_zero_points) {
    program.AddInput({zero_points, ProgramTensorMetadataDependency::None, {(zero_points->Shape().Size() + 3) / 4}, 4});
  }
  return context.RunProgram(program);
}

}  // namespace webgpu
}  // namespace contrib
}  // namespace onnxruntime<|MERGE_RESOLUTION|>--- conflicted
+++ resolved
@@ -5,10 +5,7 @@
 
 #include "contrib_ops/webgpu/quantization/matmul_nbits.h"
 #include "contrib_ops/webgpu/quantization/subgroup_matrix_matmul_nbits.h"
-<<<<<<< HEAD
-=======
 #include "contrib_ops/webgpu/quantization/dp4a_matmul_nbits.h"
->>>>>>> 39e585ff
 #include "contrib_ops/webgpu/webgpu_contrib_kernels.h"
 #include "core/providers/cpu/math/matmul_helper.h"
 #include "core/providers/webgpu/shader_helper.h"
@@ -526,251 +523,6 @@
   return Status::OK();
 }
 
-<<<<<<< HEAD
-Status DP4AMatMulQuantizeProgram::GenerateShaderCode(ShaderHelper& shader) const {
-  shader.AddInput("input_a", ShaderUsage::UseUniform | ShaderUsage::UseIndicesTypeAlias | ShaderUsage::UseValueTypeAlias | ShaderUsage::UseElementTypeAlias);
-  shader.AddOutput("output", ShaderUsage::UseUniform);
-  shader.AddOutput("scales", ShaderUsage::UseUniform);
-  shader.AdditionalImplementation() << R"ADDNL_FN(
-  fn readInput(offset: u32) -> input_a_value_t
-  {
-    if (offset > uniforms.input_size) {
-      return input_a_value_t(0);
-    }
-    return input_a[offset];
-  }
-)ADDNL_FN";
-  shader.MainFunctionBody() << R"MAIN_FN(
-  var local_a : array<vec4<input_a_element_t>, 32>;
-  var max_value:vec4<input_a_element_t> = vec4<input_a_element_t>(0);
-  for (var idx:u32=0;idx<32;idx+=1)
-  {
-    local_a[idx] = readInput(workgroup_idx*32 + idx);
-    max_value = max(max_value, abs(local_a[idx]));
-  }
-  var scale = max(max_value.x, max_value.y);
-  scale = max(scale, max_value.z);
-  scale = max(scale, max_value.w);
-  for (var idx:u32=0;idx<32;idx+=1)
-  {
-    output[workgroup_idx*32+idx] = pack4x8snorm(vec4<f32>(local_a[idx]/scale));
-  }
-  // 127 is the max value of signed int8 [-127,127] used by pack4x8snorm for 1.0f.
-  scales[workgroup_idx] = scale/127;
-)MAIN_FN";
-  return Status::OK();
-}
-
-Status DP4AMatMulNBitsProgram::GenerateShaderCode(ShaderHelper& shader) const {
-  shader.AddInput("input_a", ShaderUsage::UseUniform | ShaderUsage::UseIndicesTypeAlias | ShaderUsage::UseValueTypeAlias);
-  shader.AddInput("scales_a", ShaderUsage::UseUniform);
-  shader.AddInput("input_b", ShaderUsage::UseUniform);
-  shader.AddInput("scales_b", ShaderUsage::UseUniform);
-  shader.AddOutput("output", ShaderUsage::UseUniform | ShaderUsage::UseElementTypeAlias);
-
-  // This shader implements co-operative matrix multiply. The key idea here is to
-  // assume there is a primitive for medium size matrix multiply a subgroup can perform,
-  // using all its lanes and pooling all its registers to keep the values in registry.
-  //
-  // The entire workgroup which has N subgroups first loads a tile into shared memory,
-  // Then each subgroup loads a subtile from shared memory into registers and uses
-  // the medium size matrix multiply primitive to perform the math.
-  // The values for tile/subtile size are chosen to conform to the resource limits
-  // of an alderlake/tiger lake gpu. A tile is 64x64, workgroup is 256 threads -
-  // therefore there are 16 subgroups and 16 lanes in each subgroup.
-  // K the hidden dimension is paged in from RAM at k tile size which is 64.
-  // All this puts the shared memory requirement slightly above 16KB.
-  // WebGPU limit is 16KB, output is moved to registers instead of SHM to make
-  // everything fit in shared memory.
-  //
-  // Each subgroup performs a 16 x 64 x 16 multiply which is implemented with
-  // subgroup shuffle as a placeholder for the day the medium matrix mul primitive
-  // becomes available in WGSL. The registry requirements is ~2KB per subgroup, on
-  // Alderlake/Tigerlake subgroup has 8KB of registry space pooling the
-  // 512B of registry from each lane.
-  //
-  // The medium size matmul is implemented using dot4I8Packed, so the inputs for
-  // this shader require A to be int8 quantized with block size 64. B is regular
-  // matmulnbits input with block size 32.
-
-  shader.AdditionalImplementation() << R"ADDNL_FN(
-  const tile_size = 64;
-  const subtile_size = 16;
-  const tile_size_k =  32;
-  const vec_factor = 4;
-  const u32_factor = 4;
-  const tile_size_k_vec = 2;
-  const block_size = 32;
-
-  // Shared memory
-  var<workgroup> tile_A : array<array<vec4<u32>, tile_size>, tile_size_k_vec>;                     // 64 x 32
-  var<workgroup> scale_A : array<output_element_t, tile_size>;                                     // 64 x 1
-  var<workgroup> tile_B : array<array<vec4<u32>, tile_size>, tile_size_k_vec>;                     // 64 x 32
-  var<workgroup> scale_B : array<output_element_t, tile_size>;                                     // 64 x 1
-
-  fn loadSHMA(a_global_base:u32, kidx_v:u32, row: u32, col: u32)
-  {
-    let a_global = a_global_base + row;
-    if (a_global >= uniforms.M)
-    {
-      return;
-    }
-    tile_A[col][row] = input_a[a_global*uniforms.K16+kidx_v+col];
-    if (col == 0)
-    {
-      // kidx_v - covers 16 values of k
-      scale_A[row] = scales_a[a_global*(uniforms.K/128) + kidx_v/8];
-    }
-  }
-
-  fn loadSHMB(b_global_base:u32, kidx_v:u32, row: u32, col: u32)
-  {
-      let b_global = b_global_base + row;
-      if (b_global >= uniforms.N)
-      {
-        return;
-      }
-
-      let b_value = input_b[b_global*uniforms.K16+kidx_v+col];
-      var b_value_lower = vec4<i32>(unpack4xU8(b_value[0] & 0x0F0F0F0Fu)) - vec4<i32>(8);
-      var b_value_upper = vec4<i32>(unpack4xU8((b_value[0] >> 4) & 0x0F0F0F0Fu)) - vec4<i32>(8);
-      tile_B[col][row][0] = pack4xI8(vec4<i32>(b_value_lower[0], b_value_upper[0], b_value_lower[1], b_value_upper[1]));
-      tile_B[col][row][1] = pack4xI8(vec4<i32>(b_value_lower[2], b_value_upper[2], b_value_lower[3], b_value_upper[3]));
-      b_value_lower = vec4<i32>(unpack4xU8(b_value[1] & 0x0F0F0F0Fu)) - vec4<i32>(8);
-      b_value_upper = vec4<i32>(unpack4xU8((b_value[1] >> 4) & 0x0F0F0F0Fu)) - vec4<i32>(8);
-      tile_B[col][row][2] = pack4xI8(vec4<i32>(b_value_lower[0], b_value_upper[0], b_value_lower[1], b_value_upper[1]));
-      tile_B[col][row][3] = pack4xI8(vec4<i32>(b_value_lower[2], b_value_upper[2], b_value_lower[3], b_value_upper[3]));
-      if (col == 0)
-      {
-        // kidx_v - each kidx_v covers 16 values of k
-        scale_B[row] = scales_b[b_global*(uniforms.K/32) + kidx_v/2];
-      }
-  }
-
-  // Scaled dot product of 8 packed unsigned integers.
-  fn SDP8AI(a1:vec4<u32>, b1:vec4<u32>, a2:vec4<u32>, b2:vec4<u32>, scale:output_element_t) -> output_element_t
-  {
-      var local_sum = dot4I8Packed(a1[0], b1[0]);
-      local_sum += dot4I8Packed(a1[1], b1[1]);
-      local_sum += dot4I8Packed(a1[2], b1[2]);
-      local_sum += dot4I8Packed(a1[3], b1[3]);
-      local_sum += dot4I8Packed(a2[0], b2[0]);
-      local_sum += dot4I8Packed(a2[1], b2[1]);
-      local_sum += dot4I8Packed(a2[2], b2[2]);
-      local_sum += dot4I8Packed(a2[3], b2[3]);
-      return output_element_t(local_sum) * scale;
-  }
-)ADDNL_FN";
-
-  shader.MainFunctionBody() << R"MAIN_FN(
-  // During the load phase we use all 256 threads to load 64 rows of A/B.
-  // For each row we load tile_size_k_vec (2) vectorized elements, which are 32 elements of K.
-  let a_global_base = workgroup_id.x * tile_size;
-  let b_global_base = workgroup_id.y * tile_size;
-  let load_AorB = u32(local_idx/128);
-  let load_row = u32((local_idx%128)/2);
-  let load_col = u32(local_idx%2);
-
-  // During the compute phase, we have the 64x64 tile split into
-  // subtiles of 16x16. We have a grid of 4x4 subtiles.
-  let subtile_id = u32(local_idx / subtile_size);
-  let subtile_idx = u32(subtile_id / 4);
-  let subtile_idy = u32(subtile_id % 4);
-  let base_A = subtile_idx * 16;
-  let base_B = subtile_idy * 16;
-  // For each subtile we have 16 threads assigned.
-  let a_idx = u32(local_idx % subtile_size);
-
-  var lane_output1: vec4<output_element_t>;
-  var lane_output2: vec4<output_element_t>;
-  var lane_output3: vec4<output_element_t>;
-  var lane_output4: vec4<output_element_t>;
-  // K's vectrorization is 16 items per index. See input_a/input_b.
-  // tile_size_k_vec - is the k tile size in vectorized space (1/16). That is
-  // k tile size is 32. In vectorized space that is 32/16 = 2.
-  for (var kidx_v:u32 = 0; kidx_v < uniforms.K16; kidx_v+=tile_size_k_vec)
-  {
-    // Load Phase: Populate shared memory for the workgroup.
-    if (load_AorB == 0)
-    {
-      loadSHMA(a_global_base, kidx_v, load_row, load_col);
-    }
-    else
-    {
-      loadSHMB(b_global_base, kidx_v, load_row, load_col);
-    }
-    workgroupBarrier();
-
-    // Compute phase: Perform matmul for this subtile 16 x 32 x 16.
-    // Step 1: Load from shared memory into registers across entire subgroup.
-    var own_a0: vec4<u32> = tile_A[0][base_A + a_idx];
-    var own_a1: vec4<u32> = tile_A[1][base_A + a_idx];
-    var own_scale_a: output_element_t = scale_A[base_A + a_idx];
-    if (sg_size == 16)
-    {
-      var own_b0: vec4<u32> = tile_B[0][base_B + sg_id];
-      var own_b1: vec4<u32> = tile_B[1][base_B + sg_id];
-      var own_scale_b: output_element_t  = scale_B[base_B + sg_id];
-      // Step 2: Access registers across the subgroup using subgroupShuffle and perform the matmul.
-      lane_output1[0] += SDP8AI(own_a0, subgroupShuffle(own_b0, 0), own_a1, subgroupShuffle(own_b1, 0), subgroupShuffle(own_scale_b, 0) * own_scale_a);
-      lane_output1[1] += SDP8AI(own_a0, subgroupShuffle(own_b0, 1), own_a1, subgroupShuffle(own_b1, 1), subgroupShuffle(own_scale_b, 1) * own_scale_a);
-      lane_output1[2] += SDP8AI(own_a0, subgroupShuffle(own_b0, 2), own_a1, subgroupShuffle(own_b1, 2), subgroupShuffle(own_scale_b, 2) * own_scale_a);
-      lane_output1[3] += SDP8AI(own_a0, subgroupShuffle(own_b0, 3), own_a1, subgroupShuffle(own_b1, 3), subgroupShuffle(own_scale_b, 3) * own_scale_a);
-
-      lane_output2[0] += SDP8AI(own_a0, subgroupShuffle(own_b0, 4), own_a1, subgroupShuffle(own_b1, 4), subgroupShuffle(own_scale_b, 4) * own_scale_a);
-      lane_output2[1] += SDP8AI(own_a0, subgroupShuffle(own_b0, 5), own_a1, subgroupShuffle(own_b1, 5), subgroupShuffle(own_scale_b, 5) * own_scale_a);
-      lane_output2[2] += SDP8AI(own_a0, subgroupShuffle(own_b0, 6), own_a1, subgroupShuffle(own_b1, 6), subgroupShuffle(own_scale_b, 6) * own_scale_a);
-      lane_output2[3] += SDP8AI(own_a0, subgroupShuffle(own_b0, 7), own_a1, subgroupShuffle(own_b1, 7), subgroupShuffle(own_scale_b, 7) * own_scale_a);
-
-      lane_output3[0] += SDP8AI(own_a0, subgroupShuffle(own_b0, 8), own_a1, subgroupShuffle(own_b1, 8), subgroupShuffle(own_scale_b, 8) * own_scale_a);
-      lane_output3[1] += SDP8AI(own_a0, subgroupShuffle(own_b0, 9), own_a1, subgroupShuffle(own_b1, 9), subgroupShuffle(own_scale_b, 9) * own_scale_a);
-      lane_output3[2] += SDP8AI(own_a0, subgroupShuffle(own_b0, 10), own_a1, subgroupShuffle(own_b1, 10), subgroupShuffle(own_scale_b, 10) * own_scale_a);
-      lane_output3[3] += SDP8AI(own_a0, subgroupShuffle(own_b0, 11), own_a1, subgroupShuffle(own_b1, 11), subgroupShuffle(own_scale_b, 11) * own_scale_a);
-
-      lane_output4[0] += SDP8AI(own_a0, subgroupShuffle(own_b0, 12), own_a1, subgroupShuffle(own_b1, 12), subgroupShuffle(own_scale_b, 12) * own_scale_a);
-      lane_output4[1] += SDP8AI(own_a0, subgroupShuffle(own_b0, 13), own_a1, subgroupShuffle(own_b1, 13), subgroupShuffle(own_scale_b, 13) * own_scale_a);
-      lane_output4[2] += SDP8AI(own_a0, subgroupShuffle(own_b0, 14), own_a1, subgroupShuffle(own_b1, 14), subgroupShuffle(own_scale_b, 14) * own_scale_a);
-      lane_output4[3] += SDP8AI(own_a0, subgroupShuffle(own_b0, 15), own_a1, subgroupShuffle(own_b1, 15), subgroupShuffle(own_scale_b, 15) * own_scale_a);
-    }
-    else
-    {
-      // Code for other subgroup sizes, simply doesnt use subgroups at all.
-      // Relies on reads from single location tile_B[][base_B + col] by all
-      // being optimized by the hardware.
-      lane_output1[0] += SDP8AI(own_a0, tile_B[0][base_B + 0], own_a1, tile_B[1][base_B + 0],  own_scale_a * scale_B[base_B + 0]);
-      lane_output1[1] += SDP8AI(own_a0, tile_B[0][base_B + 1], own_a1, tile_B[1][base_B + 1],  own_scale_a * scale_B[base_B + 1]);
-      lane_output1[2] += SDP8AI(own_a0, tile_B[0][base_B + 2], own_a1, tile_B[1][base_B + 2],  own_scale_a * scale_B[base_B + 2]);
-      lane_output1[3] += SDP8AI(own_a0, tile_B[0][base_B + 3], own_a1, tile_B[1][base_B + 3],  own_scale_a * scale_B[base_B + 3]);
-
-      lane_output2[0] += SDP8AI(own_a0, tile_B[0][base_B + 4], own_a1, tile_B[1][base_B + 4],  own_scale_a * scale_B[base_B + 4]);
-      lane_output2[1] += SDP8AI(own_a0, tile_B[0][base_B + 5], own_a1, tile_B[1][base_B + 5],  own_scale_a * scale_B[base_B + 5]);
-      lane_output2[2] += SDP8AI(own_a0, tile_B[0][base_B + 6], own_a1, tile_B[1][base_B + 6],  own_scale_a * scale_B[base_B + 6]);
-      lane_output2[3] += SDP8AI(own_a0, tile_B[0][base_B + 7], own_a1, tile_B[1][base_B + 7],  own_scale_a * scale_B[base_B + 7]);
-
-      lane_output3[0] += SDP8AI(own_a0, tile_B[0][base_B + 8], own_a1, tile_B[1][base_B + 8],  own_scale_a * scale_B[base_B + 8]);
-      lane_output3[1] += SDP8AI(own_a0, tile_B[0][base_B + 9], own_a1, tile_B[1][base_B + 9],  own_scale_a * scale_B[base_B + 9]);
-      lane_output3[2] += SDP8AI(own_a0, tile_B[0][base_B + 10], own_a1, tile_B[1][base_B + 10],  own_scale_a * scale_B[base_B + 10]);
-      lane_output3[3] += SDP8AI(own_a0, tile_B[0][base_B + 11], own_a1, tile_B[1][base_B + 11],  own_scale_a * scale_B[base_B + 11]);
-
-      lane_output4[0] += SDP8AI(own_a0, tile_B[0][base_B + 12], own_a1, tile_B[1][base_B + 12],  own_scale_a * scale_B[base_B + 12]);
-      lane_output4[1] += SDP8AI(own_a0, tile_B[0][base_B + 13], own_a1, tile_B[1][base_B + 13],  own_scale_a * scale_B[base_B + 13]);
-      lane_output4[2] += SDP8AI(own_a0, tile_B[0][base_B + 14], own_a1, tile_B[1][base_B + 14],  own_scale_a * scale_B[base_B + 14]);
-      lane_output4[3] += SDP8AI(own_a0, tile_B[0][base_B + 15], own_a1, tile_B[1][base_B + 15],  own_scale_a * scale_B[base_B + 15]);
-    }
-    workgroupBarrier();
-  }
-
-  let a_global = a_global_base + base_A + a_idx;
-  let b_global = b_global_base + base_B;
-  let output_idx = ((a_global) * uniforms.N + b_global)/4;
-  // This creates a shader requirement that uniforms.N % 16 == 0
-  if (a_global < uniforms.M && b_global < uniforms.N)
-  {
-    output[output_idx] = lane_output1;
-    output[output_idx+1] = lane_output2;
-    output[output_idx+2] = lane_output3;
-    output[output_idx+3] = lane_output4;
-=======
 Status MatMulNBitsWideTileProgram::GenerateShaderCode(ShaderHelper& shader) const {
   const auto& a = shader.AddInput("input_a", ShaderUsage::UseUniform | ShaderUsage::UseIndicesTypeAlias | ShaderUsage::UseValueTypeAlias);
   const auto& b = shader.AddInput("input_b", ShaderUsage::UseUniform | ShaderUsage::UseIndicesTypeAlias | ShaderUsage::UseValueTypeAlias);
@@ -884,7 +636,6 @@
   // write the results
   for (var m_idx = 0u; m_idx < tile_m; m_idx++) {
     mm_write_y(batch, row + m_idx, col + local_idx, output_value_t(results[m_idx]));
->>>>>>> 39e585ff
   }
 )MAIN_FN";
 
@@ -932,52 +683,6 @@
     return ApplySubgroupMatrixMatMulNBits(a, b, scales, M, N, K, context, y);
   }
 
-<<<<<<< HEAD
-  const bool has_subgroup = context.Device().HasFeature(wgpu::FeatureName::Subgroups);
-  // macOS - Avoid using dp4a on Metal, as it does not appear to have native dp4a support.
-  // https://github.com/gpuweb/gpuweb/issues/2677#issuecomment-1713292226
-  const bool use_dp4a = has_subgroup && context.AdapterInfo().backendType != wgpu::BackendType::Metal;
-  if (accuracy_level_ == 4 && block_size == 32 &&
-      batch_count == 1 && components_a == 4 && K % 64 == 0 && N % 16 == 0 &&
-      !has_zero_points && use_dp4a && M >= kMinMForTileOptimization) {
-    constexpr uint32_t kVec4Components = 4;
-    constexpr uint32_t kVec2Components = 2;
-    constexpr uint32_t kU32Components = 4;
-
-    constexpr uint32_t kBlockSizeA = 128;
-    DP4AMatMulQuantizeProgram quantize_program;
-    quantize_program.SetWorkgroupSize(1);
-    quantize_program.SetDispatchGroupSize(M * K / kBlockSizeA, 1, 1);
-    TensorShape a_quant_shape{1, M, K / kU32Components};
-    Tensor a_quant = context.CreateGPUTensor(DataTypeImpl::GetType<uint32_t>(), a_quant_shape);
-    TensorShapeVector a_scales_dims({1, 1, M, K / kBlockSizeA});
-    Tensor a_scale = context.CreateGPUTensor(a->DataType(), a_scales_dims);
-    quantize_program.AddInputs({{a, ProgramTensorMetadataDependency::TypeAndRank, gsl::narrow<int>(kVec4Components)}})
-        .AddOutputs({{&a_quant, ProgramTensorMetadataDependency::Rank, a_quant.Shape(), gsl::narrow<int>(1)},
-                     {&a_scale, ProgramTensorMetadataDependency::Rank, a_scale.Shape(), gsl::narrow<int>(1)}})
-        .AddUniformVariable({static_cast<uint32_t>(M * K / kVec4Components)});
-    ORT_RETURN_IF_ERROR(context.RunProgram(quantize_program));
-
-    constexpr uint32_t kTileSize = 64;
-    TensorShape reshaped_y_shape{1, M, N / kVec4Components};
-    DP4AMatMulNBitsProgram mul_program;
-    mul_program.SetWorkgroupSize(256);
-    mul_program.SetDispatchGroupSize(
-        (M + kTileSize - 1) / kTileSize,
-        (N + kTileSize - 1) / kTileSize, 1);
-    mul_program.AddInputs({{&a_quant, ProgramTensorMetadataDependency::TypeAndRank, gsl::narrow<int>(kVec4Components)},
-                           {&a_scale, ProgramTensorMetadataDependency::TypeAndRank, gsl::narrow<int>(1)},
-                           {b, ProgramTensorMetadataDependency::TypeAndRank, gsl::narrow<int>(kVec2Components * kU32Components)},
-                           {scales, ProgramTensorMetadataDependency::TypeAndRank, gsl::narrow<int>(1)}})
-        .AddUniformVariables({{static_cast<uint32_t>(M)},
-                              {static_cast<uint32_t>(N)},
-                              {static_cast<uint32_t>(K)},
-                              {static_cast<uint32_t>(K / 8)},
-                              {static_cast<uint32_t>(K / 16)}})
-        .AddOutput({y, ProgramTensorMetadataDependency::TypeAndRank, reshaped_y_shape, gsl::narrow<int>(kVec4Components)});
-    return context.RunProgram(mul_program);
-  }
-=======
   // On FP32 only GPUs, integer math is faster than FP32 therefore always use DP4A independent of length of M.
   if ((M >= kMinMForTileOptimization || y->DataType() == DataTypeImpl::GetType<float>()) && CanApplyDP4AMatrixMatMulNBits(context, accuracy_level_, block_size, batch_count, N, K, components_a, has_zero_points)) {
     return ApplyDP4AMatrixMatMulNBits(a, b, scales, M, N, K, block_size, kMinMForTileOptimization, context, y);
@@ -996,7 +701,6 @@
     constexpr uint32_t workgroup_size = 128;
     constexpr uint32_t tile_m = workgroup_size / 8;
     constexpr uint32_t tile_n = workgroup_size;
->>>>>>> 39e585ff
 
     MatMulNBitsWideTileProgram program{tile_m, tile_n};
     program.SetWorkgroupSize(workgroup_size);
@@ -1022,14 +726,9 @@
   // TODO: Support output_number > 1. Some cases are failed when output_number > 1.
   constexpr uint32_t output_number = 1;
   const uint32_t tile_m = M > kMinMForTileOptimization ? 4 : 1;
-<<<<<<< HEAD
-  const bool use_subgroup = has_subgroup && context.AdapterInfo().vendor == std::string_view{"intel"} && components_a == 4 && block_size == 32;
-  MatMulNBitsProgram program{output_number, block_size, tile_m, gsl::narrow<int>(components_b), has_zero_points, use_subgroup};
-=======
   const bool has_subgroup = context.HasFeature(wgpu::FeatureName::Subgroups);
   const bool use_subgroup = has_subgroup && context.AdapterInfo().vendor == std::string_view{"intel"} && components_a == 4 && block_size == 32;
   MatMulNBitsProgram program{output_number, block_size, tile_m, static_cast<int>(components_b), has_zero_points, use_subgroup};
->>>>>>> 39e585ff
   if (M > kMinMForTileOptimization && block_size == 32) {
     components = 1;
     constexpr uint32_t workgroup_size = 64;
@@ -1042,12 +741,8 @@
     program.CacheHint("T_M" + std::to_string(tile_m) + "Subgroup" + std::to_string(use_subgroup));
   } else if (block_size == 32) {
     components = 1;
-<<<<<<< HEAD
-    constexpr uint32_t workgroup_size = 64;
-=======
     // TODO: Tune the workgroup size when `M=1`.
     constexpr uint32_t workgroup_size = 128;
->>>>>>> 39e585ff
     const uint32_t workgroup_y = N % 8 == 0 ? 8 : 1;
     const uint32_t workgroup_x = workgroup_size / workgroup_y;
     program.SetWorkgroupSize(workgroup_x, workgroup_y, 1);
