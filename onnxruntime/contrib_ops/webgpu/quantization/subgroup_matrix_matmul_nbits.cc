--- conflicted
+++ resolved
@@ -221,24 +221,14 @@
   mul_program.SetDispatchGroupSize(
       (N + kTileSizeB - 1) / kTileSizeB,
       (M + kTileSizeA - 1) / kTileSizeA, 1);
-<<<<<<< HEAD
   mul_program.AddInput(a, ProgramTensorMetadataDependency::TypeAndRank, 1)
-      .AddInput(b, ProgramTensorMetadataDependency::TypeAndRank, static_cast<int>(kU32Components))
+      .AddInput(b, ProgramTensorMetadataDependency::TypeAndRank, static_cast<int>(nbits == 4 ? kU32Components : 2 * kU32Components))
       .AddInput(scales, ProgramTensorMetadataDependency::TypeAndRank, 1)
       .AddUniformVariables({{static_cast<uint32_t>(M)},
                             {static_cast<uint32_t>(N)},
                             {static_cast<uint32_t>(K)}})
       .AddOutput(y, ProgramTensorMetadataDependency::TypeAndRank, 1, y_shape);
-=======
-  mul_program.AddInputs({{a, ProgramTensorMetadataDependency::TypeAndRank, 1},
-                         {b, ProgramTensorMetadataDependency::TypeAndRank, static_cast<int>(nbits == 4 ? kU32Components : 2 * kU32Components)},
-                         {scales, ProgramTensorMetadataDependency::TypeAndRank, 1}})
-      .AddUniformVariables({{static_cast<uint32_t>(M)},
-                            {static_cast<uint32_t>(N)},
-                            {static_cast<uint32_t>(K)}})
-      .AddOutput({y, ProgramTensorMetadataDependency::TypeAndRank, y_shape, 1})
       .CacheHint(nbits);
->>>>>>> f0d3c33d
   return context.RunProgram(mul_program);
 }
 
