// Copyright (c) Microsoft Corporation. All rights reserved.
// Licensed under the MIT License.

#if !defined(__wasm__)
#include <tuple>

#include "contrib_ops/webgpu/quantization/subgroup_matrix_matmul_nbits.h"
#include "contrib_ops/webgpu/quantization/matmul_nbits_common.h"

namespace onnxruntime {
namespace contrib {
namespace webgpu {

<<<<<<< HEAD
Status SubgroupMatrixMatMulNBitsProgram::GenerateShaderCode(ShaderHelper& shader) const {
  shader.AddInput("input_a", ShaderUsage::UseUniform | ShaderUsage::UseIndicesTypeAlias | ShaderUsage::UseValueTypeAlias);
  shader.AddInput("input_b", ShaderUsage::UseUniform);
  shader.AddInput("scales_b", ShaderUsage::UseUniform);
  if (has_zero_points_) {
    shader.AddInput("zero_points", ShaderUsage::UseUniform);
  }
  shader.AddOutput("output", ShaderUsage::UseUniform | ShaderUsage::UseElementTypeAlias);
=======
constexpr std::string_view ComponentTypeName[] = {"unknown", "f32", "f16", "u32", "i32"};
template <std::size_t N>
constexpr bool ValidateComponentTypeName(const std::array<wgpu::SubgroupMatrixComponentType, N>& component_type) {
  bool matched = true;
  for (auto type : component_type) {
    switch (type) {
      case wgpu::SubgroupMatrixComponentType::F32:
        matched = ComponentTypeName[static_cast<uint32_t>(wgpu::SubgroupMatrixComponentType::F32)] == "f32";
        break;
      case wgpu::SubgroupMatrixComponentType::F16:
        matched = ComponentTypeName[static_cast<uint32_t>(wgpu::SubgroupMatrixComponentType::F16)] == "f16";
        break;
      case wgpu::SubgroupMatrixComponentType::U32:
        matched = ComponentTypeName[static_cast<uint32_t>(wgpu::SubgroupMatrixComponentType::U32)] == "u32";
        break;
      case wgpu::SubgroupMatrixComponentType::I32:
        matched = ComponentTypeName[static_cast<uint32_t>(wgpu::SubgroupMatrixComponentType::I32)] == "i32";
        break;
      default:
        return false;
    }

    if (!matched) {
      return matched;
    }
  }

  return matched;
}
static_assert(ValidateComponentTypeName<4>({wgpu::SubgroupMatrixComponentType::F32,
                                            wgpu::SubgroupMatrixComponentType::F16, wgpu::SubgroupMatrixComponentType::U32,
                                            wgpu::SubgroupMatrixComponentType::I32}),
              "The elements' sequence of ComponentTypeName array do not match wgpu::SubgroupMatrixComponentType");

// std::tuple<architecture, backendType, componentType, resultComponentType, M, N, K, subgroupMinSize, subgroupMaxSize>
static const std::tuple<std::string_view, wgpu::BackendType, wgpu::SubgroupMatrixComponentType, wgpu::SubgroupMatrixComponentType,
                        uint32_t, uint32_t, uint32_t, uint32_t, uint32_t>
    intel_supported_subgroup_matrix_configs[] = {
        {"xe-2lpg", wgpu::BackendType::Vulkan, wgpu::SubgroupMatrixComponentType::F16, wgpu::SubgroupMatrixComponentType::F16, 8, 16, 16, 16, 32},
        {"xe-2lpg", wgpu::BackendType::Vulkan, wgpu::SubgroupMatrixComponentType::F16, wgpu::SubgroupMatrixComponentType::F32, 8, 16, 16, 16, 32}};

bool IsSubgroupMatrixConfigSupportedOnIntel(onnxruntime::webgpu::ComputeContext& context, int32_t& config_index) {
  const wgpu::AdapterInfo& adapter_info = context.AdapterInfo();
  const wgpu::AdapterPropertiesSubgroupMatrixConfigs& subgroup_matrix_configs = context.SubgroupMatrixConfigs();
  int32_t index = 0;
  for (auto& supported_config : intel_supported_subgroup_matrix_configs) {
    for (size_t i = 0; i < subgroup_matrix_configs.configCount; i++) {
      auto& subgroup_matrix_config = subgroup_matrix_configs.configs[i];
      auto&& config = std::make_tuple(adapter_info.architecture, adapter_info.backendType,
                                      subgroup_matrix_config.componentType, subgroup_matrix_config.resultComponentType,
                                      subgroup_matrix_config.M, subgroup_matrix_config.N, subgroup_matrix_config.K,
                                      adapter_info.subgroupMinSize, adapter_info.subgroupMaxSize);
      if (config == supported_config) {
        config_index = index;
        return true;
      }
    }
    index++;
  }
  return false;
}
>>>>>>> 82c1bf9c

Status GenerateShaderCodeOnIntel(ShaderHelper& shader, uint32_t nbits, int32_t config_index) {
  auto& config = intel_supported_subgroup_matrix_configs[config_index];
  shader.AdditionalImplementation() << "alias component_type = " << ComponentTypeName[static_cast<uint32_t>(std::get<2>(config))] << ";\n"
                                    << "alias result_component_type = " << ComponentTypeName[static_cast<uint32_t>(std::get<3>(config))] << ";\n"
                                    << "const m_dim = " << std::get<4>(config) << ";\n"
                                    << "const n_dim = " << std::get<5>(config) << ";\n"
                                    << "const k_dim = " << std::get<6>(config) << ";\n";

  shader.AdditionalImplementation() << R"ADDNL_FN(
        const tile_cols = 64;
        const tile_rows = 64;
        const tile_k = 32;
        const subtile_rows = 8;
        const quantization_block_size = 32;

        var<workgroup> tile_A: array<component_type, tile_rows * tile_k>;       // 64 x 32 - RxC
        var<workgroup> tile_B: array<component_type, tile_cols * tile_k>;       // 64 x 32 - RxC

        fn loadSHMA(tile_base: u32, k_idx: u32, row: u32, c_idx:u32) {
            let a_global = tile_base + row;
            if (a_global >= uniforms.M) {
                return;
            }
            // Each call loads 8 columns, starting at col.
            let col = c_idx * 8;
            // 256 threads need to load 64 x 32. 4 threads per row or 8 col per thread.
            for (var col_offset:u32 = 0; col_offset < 8; col_offset++)
            {
                tile_A[row * tile_k + col + col_offset] = component_type(input_a[a_global*uniforms.K + k_idx + col + col_offset]);
            }
        }
    )ADDNL_FN";
  if (nbits == 4) {
    shader.AdditionalImplementation() << R"ADDNL_FN(
        fn loadSHMB(tile_base: u32, k_idx: u32, row: u32, c_idx: u32) {
            let b_global = tile_base + row;
            if (b_global >= uniforms.N) {
                return;
            }
            // Each call loads 8 columns, starting at col.
            let col = c_idx * 8;
            // 256 threads need to load 64 x 32. 4 threads per row or 8 col per thread.
            // Stored in column major fashion.
            let b_idx = u32((b_global * uniforms.K + k_idx + col) / 8);
            let scale = component_type(scales_b[(b_global * uniforms.K + k_idx + col) / quantization_block_size]);
            let b_value = input_b[b_idx];
            let b_value_lower = (vec4<component_type>(unpack4xU8(b_value & 0x0F0F0F0Fu)) - vec4<component_type>(8)) * scale;
            let b_value_upper = (vec4<component_type>(unpack4xU8((b_value >> 4) & 0x0F0F0F0Fu)) - vec4<component_type>(8)) * scale;
            let tile_b_base = row * tile_k + col;
            tile_B[tile_b_base]     = b_value_lower[0];
            tile_B[tile_b_base + 1] = b_value_upper[0];
            tile_B[tile_b_base + 2] = b_value_lower[1];
            tile_B[tile_b_base + 3] = b_value_upper[1];
            tile_B[tile_b_base + 4] = b_value_lower[2];
            tile_B[tile_b_base + 5] = b_value_upper[2];
            tile_B[tile_b_base + 6] = b_value_lower[3];
            tile_B[tile_b_base + 7] = b_value_upper[3];
        }
    )ADDNL_FN";
  } else {
    ORT_ENFORCE(nbits == 8, "Only 4/8 bits are supported for webgpu matmulnbits");
    shader.AdditionalImplementation() << R"ADDNL_FN(
        fn loadSHMB(tile_base: u32, k_idx: u32, row: u32, c_idx: u32) {
            let b_global = tile_base + row;
            if (b_global >= uniforms.N) {
                return;
            }
            // Each call loads 8 columns, starting at col.
            let col = c_idx * 8;
            // 256 threads need to load 64 x 32. 4 threads per row or 8 col per thread.
            // Stored in column major fashion.
            let b_idx = u32((b_global * uniforms.K + k_idx + col) / 8);
            let scale   = component_type(scales_b[(b_global * uniforms.K + k_idx + col) / quantization_block_size]);
            let b_value = input_b[b_idx];
            let b_value0 = (vec4<component_type>(unpack4xU8(b_value[0])) - vec4<component_type>(128)) * scale;
            let b_value1 = (vec4<component_type>(unpack4xU8(b_value[1])) - vec4<component_type>(128)) * scale;
            let tile_b_base = row * tile_k + col;
            tile_B[tile_b_base]     = b_value0[0];
            tile_B[tile_b_base + 1] = b_value0[1];
            tile_B[tile_b_base + 2] = b_value0[2];
            tile_B[tile_b_base + 3] = b_value0[3];
            tile_B[tile_b_base + 4] = b_value1[0];
            tile_B[tile_b_base + 5] = b_value1[1];
            tile_B[tile_b_base + 6] = b_value1[2];
            tile_B[tile_b_base + 7] = b_value1[3];
        }
    )ADDNL_FN";
  }

  shader.MainFunctionBody() << R"MAIN_FN(
        let a_global_base = workgroup_id.y * tile_rows;
        let b_global_base = workgroup_id.x * tile_cols;

        let subtile_id =  u32(local_idx / sg_size);

        var matC00: subgroup_matrix_result<result_component_type, n_dim, m_dim>;
        var matC01: subgroup_matrix_result<result_component_type, n_dim, m_dim>;
        var matC02: subgroup_matrix_result<result_component_type, n_dim, m_dim>;
        var matC03: subgroup_matrix_result<result_component_type, n_dim, m_dim>;
        for (var kidx: u32 = 0; kidx < uniforms.K; kidx += tile_k) {
            // Load Phase
            loadSHMA(a_global_base, kidx, local_idx / 4, local_idx % 4);
            loadSHMB(b_global_base, kidx, local_idx / 4, local_idx % 4);
            workgroupBarrier();

            for (var step: u32 = 0; step < tile_k; step += k_dim)
            {
                // Load to local memory phase
                let matrix_a_offset = subtile_id * subtile_rows * tile_k + step;
                // Syntax: subgroupMatrixLoad src_ptr, src_offset, is_col_major, src_stride
                var matA0: subgroup_matrix_left<component_type, k_dim, m_dim> = subgroupMatrixLoad<subgroup_matrix_left<component_type, k_dim, m_dim>>(&tile_A, matrix_a_offset, false, tile_k);

                // tile_B is stored as column major.
                // [col0-0:32][col1-0:32][col2-0:32]..[col63-0:32]
                var matrix_b_offset = step;
                var matB0: subgroup_matrix_right<component_type, n_dim, k_dim> = subgroupMatrixLoad<subgroup_matrix_right<component_type, n_dim, k_dim>>(&tile_B, matrix_b_offset, true, tile_k);
                var matB1: subgroup_matrix_right<component_type, n_dim, k_dim> = subgroupMatrixLoad<subgroup_matrix_right<component_type, n_dim, k_dim>>(&tile_B, matrix_b_offset + n_dim * tile_k, true, tile_k);
                var matB2: subgroup_matrix_right<component_type, n_dim, k_dim> = subgroupMatrixLoad<subgroup_matrix_right<component_type, n_dim, k_dim>>(&tile_B, matrix_b_offset + 2 * n_dim * tile_k, true, tile_k);
                var matB3: subgroup_matrix_right<component_type, n_dim, k_dim> = subgroupMatrixLoad<subgroup_matrix_right<component_type, n_dim, k_dim>>(&tile_B, matrix_b_offset + 3 * n_dim * tile_k, true, tile_k);

                // Compute Phase
                // Syntax: subgroupMatrixMultiplyAccumulate left, right, accumulate -> accumulate
                matC00 = subgroupMatrixMultiplyAccumulate(matA0, matB0, matC00);
                matC01 = subgroupMatrixMultiplyAccumulate(matA0, matB1, matC01);
                matC02 = subgroupMatrixMultiplyAccumulate(matA0, matB2, matC02);
                matC03 = subgroupMatrixMultiplyAccumulate(matA0, matB3, matC03);
            }
            workgroupBarrier();
        }

        // Write out
        let matrix_c_offset = (a_global_base) * uniforms.N + b_global_base;
        subgroupMatrixStore(&output, matrix_c_offset + subtile_id * m_dim * uniforms.N, matC00, false, uniforms.N);
        subgroupMatrixStore(&output, matrix_c_offset + subtile_id * m_dim * uniforms.N + n_dim, matC01, false, uniforms.N);
        subgroupMatrixStore(&output, matrix_c_offset + subtile_id * m_dim * uniforms.N + 2 * n_dim, matC02, false, uniforms.N);
        subgroupMatrixStore(&output, matrix_c_offset + subtile_id * m_dim * uniforms.N + 3 * n_dim, matC03, false, uniforms.N);
    )MAIN_FN";

  return Status::OK();
}

Status GenerateShaderCodeOnApple(ShaderHelper& shader, uint32_t nbits) {
  // tile/subtile sizes and work distribution are inspired from metal shaders in llama.cpp (kernel_mul_mm)
  // https://github.com/ggml-org/llama.cpp/blob/d04e7163c85a847bc61d58c22f2c503596db7aa8/ggml/src/ggml-metal/ggml-metal.metal#L6066
  shader.AdditionalImplementation() << R"ADDNL_FN(
        const tile_cols = 64;
        const tile_rows = 32;
        const tile_k = 32;
        const subtile_cols = 32;
        const subtile_rows = 16;
        const quantization_block_size = 32;
        alias compute_precision = output_element_t;

        var<workgroup> tile_A: array<compute_precision, tile_rows * tile_k>;       // 32 x 32 - RxC
        var<workgroup> tile_B: array<compute_precision, tile_cols * tile_k>;       // 64 x 32 - RxC
        var<workgroup> scratch: array<array<array<compute_precision, 64>, 4>, 4>;  // 64 * 4 * 4

        fn loadSHMA(tile_base: u32, k_idx: u32, row: u32, c_idx:u32) {
            let a_global = tile_base + row;
            if (a_global >= uniforms.M) {
                return;
            }
            // Each call loads 8 columns, starting at col.
            var col = c_idx * 8;
            // 128 threads need to load 32 x 32. 4 threads per row or 8 col per thread.
            for (var col_offset:u32 = 0; col_offset < 8; col_offset++)
            {
                tile_A[row * tile_k + col + col_offset] = compute_precision(input_a[a_global*uniforms.K + k_idx + col + col_offset]);
            }
        }
<<<<<<< HEAD
    )ADDNL_FN"
                                    << GenerateZeroPointReadingCode(nbits_, has_zero_points_, "compute_precision");
  if (nbits_ == 4) {
=======
    )ADDNL_FN";
  if (nbits == 4) {
>>>>>>> 82c1bf9c
    shader.AdditionalImplementation() << R"ADDNL_FN(
        fn loadSHMB(tile_base: u32, k_idx: u32, row: u32, c_idx: u32) {
            let b_global = tile_base + row;
            if (b_global >= uniforms.N) {
                return;
            }
            // Each call loads 16 columns, starting at col.
            var col = c_idx * 16;
            // 128 threads need to load 64 x 32. 2 threads per row or 16 col per thread.
            // Stored in column major fashion.
            let b_idx = u32((b_global*uniforms.K + k_idx + col)/8);
            let scale = compute_precision(scales_b[(b_global*uniforms.K + k_idx + col)/quantization_block_size]);
            let zero = mm_read_zero(b_global, (k_idx + col) / quantization_block_size, uniforms.N, uniforms.zero_blocks_per_col);
            for (var step:u32 = 0; step < 2; step++)
            {
                var b_value = input_b[b_idx+step];
                var b_value_lower = (vec4<compute_precision>(unpack4xU8(b_value & 0x0F0F0F0Fu)) - vec4<compute_precision>(zero)) * scale;
                var b_value_upper = (vec4<compute_precision>(unpack4xU8((b_value >> 4) & 0x0F0F0F0Fu)) - vec4<compute_precision>(zero)) * scale;
                let tile_b_base = row * tile_k + col + step * 8;
                tile_B[tile_b_base]     = b_value_lower[0];
                tile_B[tile_b_base + 1] = b_value_upper[0];
                tile_B[tile_b_base + 2] = b_value_lower[1];
                tile_B[tile_b_base + 3] = b_value_upper[1];
                tile_B[tile_b_base + 4] = b_value_lower[2];
                tile_B[tile_b_base + 5] = b_value_upper[2];
                tile_B[tile_b_base + 6] = b_value_lower[3];
                tile_B[tile_b_base + 7] = b_value_upper[3];
            }
        }
    )ADDNL_FN";
  } else {
    ORT_ENFORCE(nbits == 8, "Only 4/8 bits are supported for webgpu matmulnbits");
    shader.AdditionalImplementation() << R"ADDNL_FN(
        fn loadSHMB(tile_base: u32, k_idx: u32, row: u32, c_idx: u32) {
            let b_global = tile_base + row;
            if (b_global >= uniforms.N) {
                return;
            }
            // Each call loads 16 columns, starting at col.
            var col = c_idx * 16;
            // 128 threads need to load 64 x 32. 2 threads per row or 16 col per thread.
            // Stored in column major fashion.
            let b_idx = u32((b_global*uniforms.K + k_idx + col)/8);
            let scale = compute_precision(scales_b[(b_global*uniforms.K + k_idx + col)/quantization_block_size]);
            let zero = mm_read_zero(b_global, (k_idx + col) / quantization_block_size, uniforms.N, uniforms.zero_blocks_per_col);
            for (var step:u32 = 0; step < 2; step++)
            {
                var b_value = input_b[b_idx+step];
                var b_value0 = (vec4<compute_precision>(unpack4xU8(b_value[0])) - vec4<compute_precision>(zero)) * scale;
                var b_value1 = (vec4<compute_precision>(unpack4xU8(b_value[1])) - vec4<compute_precision>(zero)) * scale;
                let tile_b_base = row * tile_k + col + step * 8;
                tile_B[tile_b_base]     = b_value0[0];
                tile_B[tile_b_base + 1] = b_value0[1];
                tile_B[tile_b_base + 2] = b_value0[2];
                tile_B[tile_b_base + 3] = b_value0[3];
                tile_B[tile_b_base + 4] = b_value1[0];
                tile_B[tile_b_base + 5] = b_value1[1];
                tile_B[tile_b_base + 6] = b_value1[2];
                tile_B[tile_b_base + 7] = b_value1[3];
            }
        }
    )ADDNL_FN";
  }
  shader.AdditionalImplementation() << R"ADDNL_FN(
        fn storeOutput(offset:u32, row: u32, col:u32, src_slot:u32, row_limit:i32) {
            if (row_limit > 0 && row < u32(row_limit))
            {
                output[offset + row * uniforms.N + col] = output_element_t(scratch[src_slot][0][row * 8 + col]);
                output[offset + row * uniforms.N + col + 8] = output_element_t(scratch[src_slot][1][row * 8 + col]);
                output[offset + row * uniforms.N + col + 16] = output_element_t(scratch[src_slot][2][row * 8 + col]);
                output[offset + row * uniforms.N + col + 24] = output_element_t(scratch[src_slot][3][row * 8 + col]);
                let col2 = col + 1;
                output[offset + row * uniforms.N + col2] = output_element_t(scratch[src_slot][0][row * 8 + col2]);
                output[offset + row * uniforms.N + col2 + 8] = output_element_t(scratch[src_slot][1][row * 8 + col2]);
                output[offset + row * uniforms.N + col2 + 16] = output_element_t(scratch[src_slot][2][row * 8 + col2]);
                output[offset + row * uniforms.N + col2 + 24] = output_element_t(scratch[src_slot][3][row * 8 + col2]);
            }
        }
    )ADDNL_FN";

  shader.MainFunctionBody() << R"MAIN_FN(
        let a_global_base = workgroup_id.y * tile_rows;
        let b_global_base = workgroup_id.x * tile_cols;

        let subtile_id =  u32(local_idx / sg_size);
        let subtile_idx = u32(subtile_id / 2);
        let subtile_idy = subtile_id % 2;
        let base_A = subtile_idy * subtile_rows;
        let base_B = subtile_idx * subtile_cols;

        var matC00: subgroup_matrix_result<compute_precision, 8, 8>;
        var matC01: subgroup_matrix_result<compute_precision, 8, 8>;
        var matC02: subgroup_matrix_result<compute_precision, 8, 8>;
        var matC03: subgroup_matrix_result<compute_precision, 8, 8>;
        var matC10: subgroup_matrix_result<compute_precision, 8, 8>;
        var matC11: subgroup_matrix_result<compute_precision, 8, 8>;
        var matC12: subgroup_matrix_result<compute_precision, 8, 8>;
        var matC13: subgroup_matrix_result<compute_precision, 8, 8>;
        for (var kidx: u32 = 0; kidx < uniforms.K; kidx += tile_k) {
            // Load Phase
            loadSHMA(a_global_base, kidx, local_idx/4, local_idx%4);
            loadSHMB(b_global_base, kidx, local_idx/2, local_idx%2);
            workgroupBarrier();

            for (var step: u32 = 0; step < tile_k; step+=8)
            {
                // Load to local memory phase
                let matrix_a_offset = subtile_idy * subtile_rows * tile_k + step;
                // Syntax: subgroupMatrixLoad src_ptr,src_offset,is_col_major,src_stride
                var matA0: subgroup_matrix_left<compute_precision, 8, 8> = subgroupMatrixLoad<subgroup_matrix_left<compute_precision, 8, 8>>(&tile_A, matrix_a_offset, false, tile_k);
                var matA1: subgroup_matrix_left<compute_precision, 8, 8> = subgroupMatrixLoad<subgroup_matrix_left<compute_precision, 8, 8>>(&tile_A, matrix_a_offset + 8 * tile_k, false, tile_k);

                // tile_B is stored as column major.
                // [col0-0:32][col1-0:32][col2-0:32]..[col63-0:32]
                var matrix_b_offset = subtile_idx * subtile_cols * tile_k + step;
                var matB0: subgroup_matrix_right<compute_precision, 8, 8> = subgroupMatrixLoad<subgroup_matrix_right<compute_precision, 8, 8>>(&tile_B, matrix_b_offset, true, tile_k);
                var matB1: subgroup_matrix_right<compute_precision, 8, 8> = subgroupMatrixLoad<subgroup_matrix_right<compute_precision, 8, 8>>(&tile_B, matrix_b_offset +  8 * tile_k, true, tile_k);
                var matB2: subgroup_matrix_right<compute_precision, 8, 8> = subgroupMatrixLoad<subgroup_matrix_right<compute_precision, 8, 8>>(&tile_B, matrix_b_offset + 16 * tile_k, true, tile_k);
                var matB3: subgroup_matrix_right<compute_precision, 8, 8> = subgroupMatrixLoad<subgroup_matrix_right<compute_precision, 8, 8>>(&tile_B, matrix_b_offset + 24 * tile_k, true, tile_k);

                // Compute Phase
                // Syntax: subgroupMatrixMultiplyAccumulate left, right, accumulate -> accumulate
                matC00 = subgroupMatrixMultiplyAccumulate(matA0, matB0, matC00);
                matC01 = subgroupMatrixMultiplyAccumulate(matA0, matB1, matC01);
                matC02 = subgroupMatrixMultiplyAccumulate(matA0, matB2, matC02);
                matC03 = subgroupMatrixMultiplyAccumulate(matA0, matB3, matC03);

                matC10 = subgroupMatrixMultiplyAccumulate(matA1, matB0, matC10);
                matC11 = subgroupMatrixMultiplyAccumulate(matA1, matB1, matC11);
                matC12 = subgroupMatrixMultiplyAccumulate(matA1, matB2, matC12);
                matC13 = subgroupMatrixMultiplyAccumulate(matA1, matB3, matC13);
            }

            workgroupBarrier();
        }

        // Write out
        // Write out top block
        subgroupMatrixStore(&scratch[subtile_id][0], 0, matC00, false, 8);
        subgroupMatrixStore(&scratch[subtile_id][1], 0, matC01, false, 8);
        subgroupMatrixStore(&scratch[subtile_id][2], 0, matC02, false, 8);
        subgroupMatrixStore(&scratch[subtile_id][3], 0, matC03, false, 8);
        workgroupBarrier();
        let row = u32(sg_id / 4);
        var col = u32(sg_id % 4) * 2;
        var matrix_c_offset = (a_global_base+base_A) * uniforms.N + b_global_base + base_B;
        var row_limit:i32 = i32(uniforms.M) - i32(a_global_base + base_A);
        storeOutput(matrix_c_offset, row, col, subtile_id, row_limit);
        workgroupBarrier();

        // Write out bottom block
        subgroupMatrixStore(&scratch[subtile_id][0], 0, matC10, false, 8);
        subgroupMatrixStore(&scratch[subtile_id][1], 0, matC11, false, 8);
        subgroupMatrixStore(&scratch[subtile_id][2], 0, matC12, false, 8);
        subgroupMatrixStore(&scratch[subtile_id][3], 0, matC13, false, 8);
        workgroupBarrier();
        matrix_c_offset = matrix_c_offset + 8 * uniforms.N;
        row_limit = i32(uniforms.M) - i32(a_global_base + base_A + 8);
        storeOutput(matrix_c_offset, row, col, subtile_id, row_limit);
    )MAIN_FN";

  return Status::OK();
}

Status SubgroupMatrixMatMulNBitsProgram::GenerateShaderCode(ShaderHelper& shader) const {
  shader.AddInput("input_a", ShaderUsage::UseUniform | ShaderUsage::UseIndicesTypeAlias | ShaderUsage::UseValueTypeAlias);
  shader.AddInput("input_b", ShaderUsage::UseUniform);
  shader.AddInput("scales_b", ShaderUsage::UseUniform);
  shader.AddOutput("output", ShaderUsage::UseUniform | ShaderUsage::UseElementTypeAlias);

  if (!vendor_.compare("apple")) {
    return GenerateShaderCodeOnApple(shader, nbits_);
  } else if (!vendor_.compare("intel")) {
    return GenerateShaderCodeOnIntel(shader, nbits_, config_index_);
  } else {
    return Status(onnxruntime::common::ONNXRUNTIME, onnxruntime::common::NOT_IMPLEMENTED,
                  "onnxruntime does not support subgroup matrix on this verdor.");
  }
}

Status ApplySubgroupMatrixMatMulNBits(const Tensor* a, const Tensor* b, const Tensor* scales,
                                      const Tensor* zero_points,
                                      uint32_t M,
                                      uint32_t N,
                                      uint32_t K,
                                      uint32_t nbits,
<<<<<<< HEAD
                                      uint32_t zero_blocks_per_col,
=======
                                      int32_t config_index,
>>>>>>> 82c1bf9c
                                      onnxruntime::webgpu::ComputeContext& context,
                                      Tensor* y) {
  uint32_t tile_size_a = 32;
  uint32_t work_group_size = 128;
  constexpr uint32_t kTileSizeB = 64;
  constexpr uint32_t kU32Components = 4;
  TensorShape y_shape{1, M, N};
<<<<<<< HEAD
  const bool has_zero_points = zero_points != nullptr;
  SubgroupMatrixMatMulNBitsProgram mul_program{nbits, has_zero_points};
  mul_program.SetWorkgroupSize(128);
=======
  SubgroupMatrixMatMulNBitsProgram mul_program{nbits, config_index, context.AdapterInfo().vendor};
  if (context.AdapterInfo().vendor == std::string_view{"intel"}) {
    tile_size_a = 64;
    work_group_size = 256;
  }
  mul_program.SetWorkgroupSize(work_group_size);
>>>>>>> 82c1bf9c
  mul_program.SetDispatchGroupSize(
      (N + kTileSizeB - 1) / kTileSizeB,
      (M + tile_size_a - 1) / tile_size_a, 1);
  mul_program.AddInputs({{a, ProgramTensorMetadataDependency::TypeAndRank, 1},
                         {b, ProgramTensorMetadataDependency::TypeAndRank, static_cast<int>(nbits == 4 ? kU32Components : 2 * kU32Components)},
                         {scales, ProgramTensorMetadataDependency::TypeAndRank, 1}})
      .AddUniformVariables({{static_cast<uint32_t>(M)},
                            {static_cast<uint32_t>(N)},
                            {static_cast<uint32_t>(K)},
                            {zero_blocks_per_col}})
      .AddOutput({y, ProgramTensorMetadataDependency::TypeAndRank, y_shape, 1})
      .CacheHint(nbits, has_zero_points);
  if (has_zero_points) {
    mul_program.AddInput({zero_points, ProgramTensorMetadataDependency::None, {(zero_points->Shape().Size() + 3) / 4}, 4});
  }
  return context.RunProgram(mul_program);
}

bool CanApplySubgroupMatrixMatMulNBits(onnxruntime::webgpu::ComputeContext& context,
                                       uint64_t accuracy_level,
                                       uint32_t block_size,
                                       uint32_t batch_count,
                                       uint32_t N,
<<<<<<< HEAD
                                       uint32_t K) {
#if !defined(__wasm__)
  const bool has_subgroup_matrix = context.HasFeature(wgpu::FeatureName::ChromiumExperimentalSubgroupMatrix);
#else
  const bool has_subgroup_matrix = false;
#endif
  // For now SubgroupMatrixMatMulNBits is only supported for accuracy level 4, because with Fp16 there are
  // some precision issues with subgroupMatrixMultiplyAccumulate. It is possible to support higher accuracy
  // by setting compute_precision to Fp32, but that will be slower. For 1K token prefill FP16 Phi 3.5 is around 5s,
  // FP322 is around 7s.
=======
                                       uint32_t K,
                                       bool has_zero_points,
                                       int32_t& config_index) {
  bool has_subgroup_matrix = context.HasFeature(wgpu::FeatureName::ChromiumExperimentalSubgroupMatrix);
  if (has_subgroup_matrix) {
    if (context.AdapterInfo().vendor == std::string_view{"apple"}) {
      // For now SubgroupMatrixMatMulNBits is only supported for accuracy level 4, because with Fp16 there are
      // some precision issues with subgroupMatrixMultiplyAccumulate. It is possible to support higher accuracy
      // by setting compute_precision to Fp32, but that will be slower. For 1K token prefill FP16 Phi 3.5 is around 5s,
      // FP32 is around 7s.
      has_subgroup_matrix = accuracy_level == 4;
    } else if (context.AdapterInfo().vendor == std::string_view{"intel"}) {
      has_subgroup_matrix = IsSubgroupMatrixConfigSupportedOnIntel(context, config_index);
    }
  }

>>>>>>> 82c1bf9c
  return has_subgroup_matrix &&
         block_size == 32 &&
         batch_count == 1 &&
         K % 32 == 0 &&
         N % 64 == 0;
}
}  // namespace webgpu
}  // namespace contrib
}  // namespace onnxruntime

#endif<|MERGE_RESOLUTION|>--- conflicted
+++ resolved
@@ -11,16 +11,6 @@
 namespace contrib {
 namespace webgpu {
 
-<<<<<<< HEAD
-Status SubgroupMatrixMatMulNBitsProgram::GenerateShaderCode(ShaderHelper& shader) const {
-  shader.AddInput("input_a", ShaderUsage::UseUniform | ShaderUsage::UseIndicesTypeAlias | ShaderUsage::UseValueTypeAlias);
-  shader.AddInput("input_b", ShaderUsage::UseUniform);
-  shader.AddInput("scales_b", ShaderUsage::UseUniform);
-  if (has_zero_points_) {
-    shader.AddInput("zero_points", ShaderUsage::UseUniform);
-  }
-  shader.AddOutput("output", ShaderUsage::UseUniform | ShaderUsage::UseElementTypeAlias);
-=======
 constexpr std::string_view ComponentTypeName[] = {"unknown", "f32", "f16", "u32", "i32"};
 template <std::size_t N>
 constexpr bool ValidateComponentTypeName(const std::array<wgpu::SubgroupMatrixComponentType, N>& component_type) {
@@ -82,9 +72,8 @@
   }
   return false;
 }
->>>>>>> 82c1bf9c
-
-Status GenerateShaderCodeOnIntel(ShaderHelper& shader, uint32_t nbits, int32_t config_index) {
+
+Status GenerateShaderCodeOnIntel(ShaderHelper& shader, uint32_t nbits, int32_t config_index, bool has_zero_points) {
   auto& config = intel_supported_subgroup_matrix_configs[config_index];
   shader.AdditionalImplementation() << "alias component_type = " << ComponentTypeName[static_cast<uint32_t>(std::get<2>(config))] << ";\n"
                                     << "alias result_component_type = " << ComponentTypeName[static_cast<uint32_t>(std::get<3>(config))] << ";\n"
@@ -115,7 +104,7 @@
                 tile_A[row * tile_k + col + col_offset] = component_type(input_a[a_global*uniforms.K + k_idx + col + col_offset]);
             }
         }
-    )ADDNL_FN";
+    )ADDNL_FN" << GenerateZeroPointReadingCode(nbits, has_zero_points, "component_type");;
   if (nbits == 4) {
     shader.AdditionalImplementation() << R"ADDNL_FN(
         fn loadSHMB(tile_base: u32, k_idx: u32, row: u32, c_idx: u32) {
@@ -129,9 +118,10 @@
             // Stored in column major fashion.
             let b_idx = u32((b_global * uniforms.K + k_idx + col) / 8);
             let scale = component_type(scales_b[(b_global * uniforms.K + k_idx + col) / quantization_block_size]);
+            let zero = mm_read_zero(b_global, (k_idx + col) / quantization_block_size, uniforms.N, uniforms.zero_blocks_per_col);
             let b_value = input_b[b_idx];
-            let b_value_lower = (vec4<component_type>(unpack4xU8(b_value & 0x0F0F0F0Fu)) - vec4<component_type>(8)) * scale;
-            let b_value_upper = (vec4<component_type>(unpack4xU8((b_value >> 4) & 0x0F0F0F0Fu)) - vec4<component_type>(8)) * scale;
+            let b_value_lower = (vec4<component_type>(unpack4xU8(b_value & 0x0F0F0F0Fu)) - vec4<component_type>(zero)) * scale;
+            let b_value_upper = (vec4<component_type>(unpack4xU8((b_value >> 4) & 0x0F0F0F0Fu)) - vec4<component_type>(zero)) * scale;
             let tile_b_base = row * tile_k + col;
             tile_B[tile_b_base]     = b_value_lower[0];
             tile_B[tile_b_base + 1] = b_value_upper[0];
@@ -157,9 +147,10 @@
             // Stored in column major fashion.
             let b_idx = u32((b_global * uniforms.K + k_idx + col) / 8);
             let scale   = component_type(scales_b[(b_global * uniforms.K + k_idx + col) / quantization_block_size]);
+            let zero = mm_read_zero(b_global, (k_idx + col) / quantization_block_size, uniforms.N, uniforms.zero_blocks_per_col);
             let b_value = input_b[b_idx];
-            let b_value0 = (vec4<component_type>(unpack4xU8(b_value[0])) - vec4<component_type>(128)) * scale;
-            let b_value1 = (vec4<component_type>(unpack4xU8(b_value[1])) - vec4<component_type>(128)) * scale;
+            let b_value0 = (vec4<component_type>(unpack4xU8(b_value[0])) - vec4<component_type>(zero)) * scale;
+            let b_value1 = (vec4<component_type>(unpack4xU8(b_value[1])) - vec4<component_type>(zero)) * scale;
             let tile_b_base = row * tile_k + col;
             tile_B[tile_b_base]     = b_value0[0];
             tile_B[tile_b_base + 1] = b_value0[1];
@@ -225,7 +216,7 @@
   return Status::OK();
 }
 
-Status GenerateShaderCodeOnApple(ShaderHelper& shader, uint32_t nbits) {
+Status GenerateShaderCodeOnApple(ShaderHelper& shader, uint32_t nbits, bool has_zero_points) {
   // tile/subtile sizes and work distribution are inspired from metal shaders in llama.cpp (kernel_mul_mm)
   // https://github.com/ggml-org/llama.cpp/blob/d04e7163c85a847bc61d58c22f2c503596db7aa8/ggml/src/ggml-metal/ggml-metal.metal#L6066
   shader.AdditionalImplementation() << R"ADDNL_FN(
@@ -254,14 +245,9 @@
                 tile_A[row * tile_k + col + col_offset] = compute_precision(input_a[a_global*uniforms.K + k_idx + col + col_offset]);
             }
         }
-<<<<<<< HEAD
     )ADDNL_FN"
-                                    << GenerateZeroPointReadingCode(nbits_, has_zero_points_, "compute_precision");
-  if (nbits_ == 4) {
-=======
-    )ADDNL_FN";
+                                    << GenerateZeroPointReadingCode(nbits, has_zero_points, "compute_precision");
   if (nbits == 4) {
->>>>>>> 82c1bf9c
     shader.AdditionalImplementation() << R"ADDNL_FN(
         fn loadSHMB(tile_base: u32, k_idx: u32, row: u32, c_idx: u32) {
             let b_global = tile_base + row;
@@ -430,10 +416,13 @@
   shader.AddInput("input_a", ShaderUsage::UseUniform | ShaderUsage::UseIndicesTypeAlias | ShaderUsage::UseValueTypeAlias);
   shader.AddInput("input_b", ShaderUsage::UseUniform);
   shader.AddInput("scales_b", ShaderUsage::UseUniform);
+  if (has_zero_points_) {
+      shader.AddInput("zero_points", ShaderUsage::UseUniform);
+  }
   shader.AddOutput("output", ShaderUsage::UseUniform | ShaderUsage::UseElementTypeAlias);
 
   if (!vendor_.compare("apple")) {
-    return GenerateShaderCodeOnApple(shader, nbits_);
+    return GenerateShaderCodeOnApple(shader, nbits_, has_zero_points_);
   } else if (!vendor_.compare("intel")) {
     return GenerateShaderCodeOnIntel(shader, nbits_, config_index_);
   } else {
@@ -448,11 +437,8 @@
                                       uint32_t N,
                                       uint32_t K,
                                       uint32_t nbits,
-<<<<<<< HEAD
                                       uint32_t zero_blocks_per_col,
-=======
                                       int32_t config_index,
->>>>>>> 82c1bf9c
                                       onnxruntime::webgpu::ComputeContext& context,
                                       Tensor* y) {
   uint32_t tile_size_a = 32;
@@ -460,18 +446,13 @@
   constexpr uint32_t kTileSizeB = 64;
   constexpr uint32_t kU32Components = 4;
   TensorShape y_shape{1, M, N};
-<<<<<<< HEAD
   const bool has_zero_points = zero_points != nullptr;
-  SubgroupMatrixMatMulNBitsProgram mul_program{nbits, has_zero_points};
-  mul_program.SetWorkgroupSize(128);
-=======
-  SubgroupMatrixMatMulNBitsProgram mul_program{nbits, config_index, context.AdapterInfo().vendor};
+  SubgroupMatrixMatMulNBitsProgram mul_program{nbits, config_index, context.AdapterInfo().vendor, has_zero_points };
   if (context.AdapterInfo().vendor == std::string_view{"intel"}) {
     tile_size_a = 64;
     work_group_size = 256;
   }
   mul_program.SetWorkgroupSize(work_group_size);
->>>>>>> 82c1bf9c
   mul_program.SetDispatchGroupSize(
       (N + kTileSizeB - 1) / kTileSizeB,
       (M + tile_size_a - 1) / tile_size_a, 1);
@@ -495,20 +476,7 @@
                                        uint32_t block_size,
                                        uint32_t batch_count,
                                        uint32_t N,
-<<<<<<< HEAD
-                                       uint32_t K) {
-#if !defined(__wasm__)
-  const bool has_subgroup_matrix = context.HasFeature(wgpu::FeatureName::ChromiumExperimentalSubgroupMatrix);
-#else
-  const bool has_subgroup_matrix = false;
-#endif
-  // For now SubgroupMatrixMatMulNBits is only supported for accuracy level 4, because with Fp16 there are
-  // some precision issues with subgroupMatrixMultiplyAccumulate. It is possible to support higher accuracy
-  // by setting compute_precision to Fp32, but that will be slower. For 1K token prefill FP16 Phi 3.5 is around 5s,
-  // FP322 is around 7s.
-=======
                                        uint32_t K,
-                                       bool has_zero_points,
                                        int32_t& config_index) {
   bool has_subgroup_matrix = context.HasFeature(wgpu::FeatureName::ChromiumExperimentalSubgroupMatrix);
   if (has_subgroup_matrix) {
@@ -523,7 +491,6 @@
     }
   }
 
->>>>>>> 82c1bf9c
   return has_subgroup_matrix &&
          block_size == 32 &&
          batch_count == 1 &&
