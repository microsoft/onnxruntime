--- conflicted
+++ resolved
@@ -526,14 +526,9 @@
   if (nbits_ == 4) {
     shader.MainFunctionBody() << R"MAIN_FN(
           let b_value = input_b[b_offset];
-<<<<<<< HEAD
-          own_b = DequantizedFrom4BitsTo8Bits(b_value.xy, zero);
-          own_b1 = DequantizedFrom4BitsTo8Bits(b_value.zw, zero);
+          let own_b = DequantizedFrom4BitsTo8Bits(b_value.xy, zero);
+          let own_b1 = DequantizedFrom4BitsTo8Bits(b_value.zw, zero);
           inter_results[row_offset + local_row][local_col] += SDP8AI(own_a, own_b, own_a1, own_b1, own_scale_a * own_scale_b);
-=======
-          let own_b = DequantizedFrom4BitsTo8Bits(b_value.xy);
-          let own_b1 = DequantizedFrom4BitsTo8Bits(b_value.zw);
->>>>>>> 82c1bf9c
   )MAIN_FN";
   } else {
     shader.MainFunctionBody() << R"MAIN_FN(
@@ -598,17 +593,11 @@
   ORT_RETURN_IF_ERROR(context.RunProgram(quantize_program));
   const bool has_zero_points = zero_points != nullptr;
   if (M < min_M_for_tile_optimization) {
-<<<<<<< HEAD
-    constexpr uint32_t kTileSize = 32;
-    DP4AMatMulNBitsSmallMProgram mul_program{kTileSize, nbits, has_zero_points};
-    uint32_t num_N_tile = (N + kTileSize - 1) / kTileSize;
-=======
     uint32_t tile_size_k_vec = 16;
     uint32_t tile_size = 32;
 
-    DP4AMatMulNBitsSmallMProgram mul_program{tile_size_k_vec, tile_size, nbits};
+    DP4AMatMulNBitsSmallMProgram mul_program{tile_size_k_vec, tile_size, nbits, has_zero_points};
     uint32_t num_N_tile = (N + tile_size - 1) / tile_size;
->>>>>>> 82c1bf9c
     mul_program.SetWorkgroupSize(128);
     mul_program.SetDispatchGroupSize(M * num_N_tile);
     mul_program.AddInputs({{&a_quant, ProgramTensorMetadataDependency::TypeAndRank, static_cast<int>(kVec4Components)},
@@ -617,14 +606,10 @@
                            {scales, ProgramTensorMetadataDependency::TypeAndRank, 1}})
         .AddUniformVariables({M, N, K, K / 16, K / 32, block_size, num_N_tile, zero_blocks_per_col})
         .AddOutput({y, ProgramTensorMetadataDependency::TypeAndRank, 1})
-<<<<<<< HEAD
-        .CacheHint(nbits, has_zero_points);
+        .CacheHint(nbits, tile_size_k_vec, tile_size, has_zero_points);
     if (has_zero_points) {
       mul_program.AddInput({zero_points, ProgramTensorMetadataDependency::None, {(zero_points->Shape().Size() + 3) / 4}, 4});
     }
-=======
-        .CacheHint(nbits, tile_size_k_vec, tile_size);
->>>>>>> 82c1bf9c
     return context.RunProgram(mul_program);
   }
 
