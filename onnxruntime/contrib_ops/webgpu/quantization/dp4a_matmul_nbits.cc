// Copyright (c) Microsoft Corporation. All rights reserved.
// Licensed under the MIT License.

#include "contrib_ops/webgpu/quantization/dp4a_matmul_nbits.h"
#include "contrib_ops/webgpu/quantization/matmul_nbits_common.h"
#include "core/providers/webgpu/shader_helper.h"

namespace onnxruntime {
namespace contrib {
namespace webgpu {

Status DP4AMatMulQuantizeProgram::GenerateShaderCode(ShaderHelper& shader) const {
  shader.AddInput("input_a", ShaderUsage::UseUniform | ShaderUsage::UseIndicesTypeAlias | ShaderUsage::UseValueTypeAlias | ShaderUsage::UseElementTypeAlias);
  shader.AddOutput("output", ShaderUsage::UseUniform);
  shader.AddOutput("scales", ShaderUsage::UseUniform);
  return WGSL_TEMPLATE_APPLY(shader, "quantization/dp4a_quantize.wgsl.template");
}

Status DP4AMatMulNBitsProgram::GenerateShaderCode(ShaderHelper& shader) const {
  shader.AddInput("input_a", ShaderUsage::UseUniform | ShaderUsage::UseIndicesTypeAlias | ShaderUsage::UseValueTypeAlias);
  shader.AddInput("scales_a", ShaderUsage::UseUniform);
  shader.AddInput("input_b", ShaderUsage::UseUniform);
  shader.AddInput("scales_b", ShaderUsage::UseUniform);
  if (has_zero_points_) {
    shader.AddInput("zero_points", ShaderUsage::UseUniform);
  }
  shader.AddOutput("output", ShaderUsage::UseUniform | ShaderUsage::UseElementTypeAlias);
<<<<<<< HEAD

  // This shader implements co-operative matrix multiply. The key idea here is to
  // assume there is a primitive for medium size matrix multiply a subgroup can perform,
  // using all its lanes and pooling all its registers to keep the values in registry.
  //
  // The entire workgroup which has N subgroups first loads a tile into shared memory,
  // Then each subgroup loads a subtile from shared memory into registers and uses
  // the medium size matrix multiply primitive to perform the math.
  // The values for tile/subtile size are chosen to conform to the resource limits
  // of an alderlake/tiger lake gpu. A tile is 64x64, workgroup is 256 threads -
  // therefore there are 16 subgroups and 16 lanes in each subgroup.
  // K the hidden dimension is paged in from RAM at k tile size which is 64.
  // All this puts the shared memory requirement slightly above 16KB.
  // WebGPU limit is 16KB, output is moved to registers instead of SHM to make
  // everything fit in shared memory.
  //
  // Each subgroup performs a 16 x 64 x 16 multiply which is implemented with
  // subgroup shuffle as a placeholder for the day the medium matrix mul primitive
  // becomes available in WGSL. The registry requirements is ~2KB per subgroup, on
  // Alderlake/Tigerlake subgroup has 8KB of registry space pooling the
  // 512B of registry from each lane.
  //
  // The medium size matmul is implemented using dot4I8Packed, so the inputs for
  // this shader require A to be int8 quantized with block size 64. B is regular
  // matmulnbits input with block size 32.

  shader.AdditionalImplementation() << CommonFunctions(nbits_, has_zero_points_)
                                    << "  const block_size = " << block_size_ << ";";

  shader.AdditionalImplementation() << R"ADDNL_FN(
        const tile_size = 64;
        const subtile_size = 16;
        const tile_size_k =  32;
        const vec_factor = 4;
        const u32_factor = 4;
        const tile_size_k_vec = 2;

        // Shared memory
        var<workgroup> tile_A : array<array<vec4<u32>, tile_size>, tile_size_k_vec>;                     // 64 x 32
        var<workgroup> scale_A : array<output_element_t, tile_size>;                                     // 64 x 1
        var<workgroup> tile_B : array<array<vec4<u32>, tile_size>, tile_size_k_vec>;                     // 64 x 32
        var<workgroup> scale_B : array<output_element_t, tile_size>;                                     // 64 x 1
    )ADDNL_FN";
  if (nbits_ == 8 && has_zero_points_) {
    shader.AdditionalImplementation() << "        var<workgroup> zeroes : array<i32, tile_size>;";
  }
  shader.AdditionalImplementation() << R"ADDNL_FN(
        fn loadSHMA(a_global_base:u32, kidx_v:u32, row: u32, col: u32)
        {
            let a_global = a_global_base + row;
            if (a_global >= uniforms.M)
            {
                return;
            }
            tile_A[col][row] = input_a[a_global*uniforms.K16+kidx_v+col];
            if (col == 0)
            {
                // kidx_v - covers 16 values of k
                scale_A[row] = scales_a[a_global*(uniforms.K/128) + kidx_v/8];
            }
        }
    )ADDNL_FN";
  if (nbits_ == 4) {
    shader.AdditionalImplementation() << R"ADDNL_FN(
        fn loadSHMB(b_global_base:u32, kidx_v:u32, row: u32, col: u32)
        {
            let b_global = b_global_base + row;
            if (b_global >= uniforms.N)
            {
                return;
            }

            let b_value = input_b[b_global*uniforms.K16+kidx_v+col];
            let block_idx = kidx_v/(block_size/16);
            let zero = mm_read_zero(b_global, block_idx, uniforms.N, uniforms.zero_blocks_per_col);
            tile_B[col][row] = DequantizedFrom4BitsTo8Bits(b_value, zero);
            if (col == 0)
            {
                // kidx_v - each kidx_v covers 16 values of k
                scale_B[row] = scales_b[b_global*(uniforms.K/block_size) + block_idx];
            }
        }
    )ADDNL_FN";
  } else {
    ORT_ENFORCE(nbits_ == 8, "Only 4/8 bits are supported for webgpu matmulnbits");
    shader.AdditionalImplementation() << R"ADDNL_FN(
        fn loadSHMB(b_global_base:u32, kidx_v:u32, row: u32, col: u32)
        {
            let b_global = b_global_base + row;
            if (b_global >= uniforms.N)
            {
                return;
            }

            let b_value = input_b[b_global*uniforms.K16+kidx_v+col];
            tile_B[col][row] = AlignWithZeroPoint(b_value);
            if (col == 0)
            {
                // kidx_v - each kidx_v covers 16 values of k
                let block_idx = kidx_v/(block_size/16);
                scale_B[row] = scales_b[b_global*(uniforms.K/block_size) + block_idx];
    )ADDNL_FN";
    if (has_zero_points_) {
      shader.AdditionalImplementation() << "                zeroes[row] = mm_read_zero(b_global, block_idx, uniforms.N, uniforms.zero_blocks_per_col);\n";
    }
    shader.AdditionalImplementation() << R"ADDNL_FN(
            }
        }
    )ADDNL_FN";
  }

  shader.MainFunctionBody() << R"MAIN_FN(
        // During the load phase we use all 256 threads to load 64 rows of A/B.
        // For each row we load tile_size_k_vec (2) vectorized elements, which are 32 elements of K.
        let a_global_base = u32(workgroup_idx / uniforms.num_N_tile) * tile_size;
        let b_global_base = (workgroup_idx % uniforms.num_N_tile) * tile_size;
        let load_AorB = u32(local_idx/128);
        let load_row = u32((local_idx%128)/2);
        let load_col = u32(local_idx%2);

        // During the compute phase, we have the 64x64 tile split into
        // subtiles of 16x16. We have a grid of 4x4 subtiles.
        var subtile_id = u32(local_idx / subtile_size);
        var subtile_idx = u32(subtile_id / 4);
        var subtile_idy = u32(subtile_id % 4);
        var base_A = subtile_idx * 16;
        var base_B = subtile_idy * 16;
        // For each subtile we have 16 threads assigned.
        var a_idx = u32(local_idx % subtile_size);

        if (sg_size == 64) {
          subtile_id = u32(local_idx / sg_size);
          subtile_idx = u32(subtile_id / 4);
          subtile_idy = u32(subtile_id % 4);
          base_A = subtile_idx * sg_size;
          base_B = subtile_idy * 16;
          a_idx = sg_id;
        }

        var lane_outputs: array<output_element_t, 16>;
        // K's vectrorization is 16 items per index. See input_a/input_b.
        // tile_size_k_vec - is the k tile size in vectorized space (1/16). That is
        // k tile size is 32. In vectorized space that is 32/16 = 2.
        for (var kidx_v:u32 = 0; kidx_v < uniforms.K16; kidx_v+=tile_size_k_vec)
        {
            // Load Phase: Populate shared memory for the workgroup.
            if (load_AorB == 0)
            {
                loadSHMA(a_global_base, kidx_v, load_row, load_col);
            }
            else
            {
                loadSHMB(b_global_base, kidx_v, load_row, load_col);
            }
            workgroupBarrier();

            // Compute phase: Perform matmul for this subtile 16 x 32 x 16.
            // Step 1: Load from shared memory into registers across entire subgroup.
            var own_a0: vec4<u32> = tile_A[0][base_A + a_idx];
            var own_a1: vec4<u32> = tile_A[1][base_A + a_idx];
            var own_scale_a: output_element_t = scale_A[base_A + a_idx];
    )MAIN_FN";
  if (nbits_ == 8 && has_zero_points_) {
    shader.MainFunctionBody() << R"MAIN_FN(
            if (sg_size == 16)
            {
                let own_b0 = tile_B[0][base_B + sg_id];
                let own_b1 = tile_B[1][base_B + sg_id];
                let own_scale_b = scale_B[base_B + sg_id];
                let zero = zeroes[base_B + sg_id];
                // Step 2: Access registers across the subgroup using subgroupShuffle and perform the matmul.
                for (var i = 0u; i < 16u; i++) {
                  lane_outputs[i] += SDP8AI(own_a0, subgroupShuffle(own_b0, i), own_a1, subgroupShuffle(own_b1, i), subgroupShuffle(own_scale_b, i) * own_scale_a, subgroupShuffle(zero, i));
                }
            } else if (sg_size == 64) {
                var own_b0: vec4<u32>;
                var own_b1: vec4<u32>;
                var own_scale_b: output_element_t;
                var zero: i32;
                if (sg_id < 16) {
                    own_b0 = tile_B[0][base_B + sg_id];
                    own_b1 = tile_B[1][base_B + sg_id];
                    own_scale_b = scale_B[base_B + sg_id];
                    zero = zeroes[base_B + sg_id];
                }
                // Step 2: Access registers across the subgroup using subgroupShuffle and perform the matmul.
                for (var i = 0u; i < 16u; i++) {
                  lane_outputs[i] += SDP8AI(own_a0, subgroupShuffle(own_b0, i), own_a1, subgroupShuffle(own_b1, i), subgroupShuffle(own_scale_b, i) * own_scale_a, subgroupShuffle(zero, i));
                }
            }
            else
            {
                // Code for other subgroup sizes, simply doesnt use subgroups at all.
                // Relies on reads from single location tile_B[][base_B + col] by all
                // being optimized by the hardware.
                for (var i = 0u; i < 16u; i++) {
                  lane_outputs[i] += SDP8AI(own_a0, tile_B[0][base_B + i], own_a1, tile_B[1][base_B + i],  own_scale_a * scale_B[base_B + i], zeroes[base_B + i]);
                }
            }
    )MAIN_FN";
  } else {
    shader.MainFunctionBody() << R"MAIN_FN(
            if (sg_size == 16)
            {
                let own_b0 = tile_B[0][base_B + sg_id];
                let own_b1 = tile_B[1][base_B + sg_id];
                let own_scale_b = scale_B[base_B + sg_id];
                // Step 2: Access registers across the subgroup using subgroupShuffle and perform the matmul.
                for (var i = 0u; i < 16u; i++) {
                  lane_outputs[i] += SDP8AI(own_a0, subgroupShuffle(own_b0, i), own_a1, subgroupShuffle(own_b1, i), subgroupShuffle(own_scale_b, i) * own_scale_a);
                }
            } else if (sg_size == 64)
            {
                var own_b: vec4<u32>;
                if (sg_id < 32) {
                    own_b = tile_B[sg_id / 16][base_B + sg_id % 16];
                }
                // Step 2: Access registers across the subgroup using subgroupShuffle and perform the matmul.
                for (var i = 0u; i < 16u; i++) {
                  lane_outputs[i] += SDP8AI(own_a0, subgroupShuffle(own_b, i), own_a1, subgroupShuffle(own_b, 16 + i), scale_B[base_B + i] * own_scale_a);
                }
            }
            else
            {
                // Code for other subgroup sizes, simply doesnt use subgroups at all.
                // Relies on reads from single location tile_B[][base_B + col] by all
                // being optimized by the hardware.
                for (var i = 0u; i < 16u; i++) {
                  lane_outputs[i] += SDP8AI(own_a0, tile_B[0][base_B + i], own_a1, tile_B[1][base_B + i],  own_scale_a * scale_B[base_B + i]);
                }
            }
    )MAIN_FN";
  }
  shader.MainFunctionBody() << R"MAIN_FN(
            workgroupBarrier();
        }

        let a_global = a_global_base + base_A + a_idx;
        let b_global = b_global_base + base_B;
        let output_idx = ((a_global) * uniforms.N + b_global)/4;
        // This creates a shader requirement that uniforms.N % 16 == 0
        if (a_global < uniforms.M && b_global < uniforms.N)
        {
            output[output_idx] = vec4<output_element_t>(lane_outputs[0], lane_outputs[1], lane_outputs[2], lane_outputs[3]);
            output[output_idx+1] = vec4<output_element_t>(lane_outputs[4], lane_outputs[5], lane_outputs[6], lane_outputs[7]);
            output[output_idx+2] = vec4<output_element_t>(lane_outputs[8], lane_outputs[9], lane_outputs[10], lane_outputs[11]);
            output[output_idx+3] = vec4<output_element_t>(lane_outputs[12], lane_outputs[13], lane_outputs[14], lane_outputs[15]);
        }
    )MAIN_FN";

  return Status::OK();
=======
  return WGSL_TEMPLATE_APPLY(shader, "quantization/dp4a_matmul.wgsl.template",
                             WGSL_TEMPLATE_PARAMETER(block_size, block_size_),
                             WGSL_TEMPLATE_PARAMETER(has_zero_points, has_zero_points_),
                             WGSL_TEMPLATE_PARAMETER(n_bits, nbits_),
                             WGSL_TEMPLATE_PARAMETER(output_type_i32, true));
>>>>>>> edf6ff02
}

// scale_A components = 1, b components = 4, output components = 1
Status DP4AMatMulNBitsSmallMProgram::GenerateShaderCode(ShaderHelper& shader) const {
  shader.AddInput("input_a", ShaderUsage::UseUniform);
  shader.AddInput("scales_a", ShaderUsage::UseUniform);
  shader.AddInput("input_b", ShaderUsage::UseUniform);
  shader.AddInput("scales_b", ShaderUsage::UseUniform);
  if (has_zero_points_) {
    shader.AddInput("zero_points", ShaderUsage::UseUniform);
  }
  shader.AddOutput("output", ShaderUsage::UseUniform | ShaderUsage::UseElementTypeAlias);

  ORT_ENFORCE(WorkgroupSizeX() % tile_size_k_vec_ == 0 && tile_size_k_vec_ % 4 == 0, "tile_size_k_vec_ must evenly divide workgroup size X and be divisible by 4");
  const uint32_t sub_tile_count = WorkgroupSizeX() / tile_size_k_vec_;
  ORT_ENFORCE(tile_size_ % sub_tile_count == 0, "tile_size_ must be divisible by sub_tile_count");

  return WGSL_TEMPLATE_APPLY(shader, "quantization/dp4a_matmul_small_m.wgsl.template",
                             WGSL_TEMPLATE_PARAMETER(has_zero_points, has_zero_points_),
                             WGSL_TEMPLATE_PARAMETER(n_bits, nbits_),
                             WGSL_TEMPLATE_PARAMETER(output_type_i32, true),
                             WGSL_TEMPLATE_PARAMETER(sub_tile_count, sub_tile_count),
                             WGSL_TEMPLATE_PARAMETER(tile_size, tile_size_),
                             WGSL_TEMPLATE_PARAMETER(tile_size_k_vec, tile_size_k_vec_));
}

Status ApplyDP4AMatrixMatMulNBits(const Tensor* a, const Tensor* b, const Tensor* scales,
                                  const Tensor* zero_points,
                                  uint32_t M,
                                  uint32_t N,
                                  uint32_t K,
                                  uint32_t block_size,
                                  uint32_t zero_blocks_per_col,
                                  uint32_t min_M_for_tile_optimization,
                                  uint32_t nbits,
                                  onnxruntime::webgpu::ComputeContext& context,
                                  Tensor* y) {
  constexpr uint32_t kVec4Components = 4;
  constexpr uint32_t kVec2Components = 2;
  constexpr uint32_t kU32Components = 4;

  constexpr uint32_t kBlockSizeA = 128;
  DP4AMatMulQuantizeProgram quantize_program;
  quantize_program.SetWorkgroupSize(1);
  quantize_program.SetDispatchGroupSize(M * K / kBlockSizeA, 1, 1);
  TensorShape a_quant_shape{1, M, K / kU32Components};
  Tensor a_quant = context.CreateGPUTensor(DataTypeImpl::GetType<uint32_t>(), a_quant_shape);
  TensorShapeVector a_scales_dims({1, 1, M, K / kBlockSizeA});
  Tensor a_scale = context.CreateGPUTensor(a->DataType(), a_scales_dims);
  quantize_program.AddInputs({{a, ProgramTensorMetadataDependency::TypeAndRank, static_cast<int>(kVec4Components)}})
      .AddOutputs({{&a_quant, ProgramTensorMetadataDependency::Rank, a_quant.Shape(), 1},
                   {&a_scale, ProgramTensorMetadataDependency::Rank, a_scale.Shape(), 1}});
  ORT_RETURN_IF_ERROR(context.RunProgram(quantize_program));
  const bool has_zero_points = zero_points != nullptr;
  if (M < min_M_for_tile_optimization) {
    uint32_t tile_size_k_vec = 16;
    uint32_t tile_size = 32;

    if (context.AdapterInfo().vendor == std::string_view{"intel"}) {
      tile_size_k_vec = 32;
      tile_size = 4;
    }

    DP4AMatMulNBitsSmallMProgram mul_program{tile_size_k_vec, tile_size, nbits, has_zero_points};
    uint32_t num_N_tile = (N + tile_size - 1) / tile_size;
    mul_program.SetWorkgroupSize(128);
    mul_program.SetDispatchGroupSize(M * num_N_tile);
    mul_program.AddInputs({{&a_quant, ProgramTensorMetadataDependency::TypeAndRank, static_cast<int>(kVec4Components)},
                           {&a_scale, ProgramTensorMetadataDependency::TypeAndRank, 1},
                           {b, ProgramTensorMetadataDependency::TypeAndRank, static_cast<int>(kVec4Components * kU32Components)},
                           {scales, ProgramTensorMetadataDependency::TypeAndRank, 1}})
        .AddUniformVariables({M, N, K, K / 16, K / 32, block_size, num_N_tile, zero_blocks_per_col})
        .AddOutput({y, ProgramTensorMetadataDependency::TypeAndRank, 1})
        .CacheHint(nbits, tile_size_k_vec, tile_size, has_zero_points);
    if (has_zero_points) {
      mul_program.AddInput({zero_points, ProgramTensorMetadataDependency::None, {(zero_points->Shape().Size() + 3) / 4}, 4});
    }
    return context.RunProgram(mul_program);
  }

  constexpr uint32_t kTileSize = 64;
  TensorShape reshaped_y_shape{1, M, N / kVec4Components};
  uint32_t num_M_tile = (M + kTileSize - 1) / kTileSize;
  uint32_t num_N_tile = (N + kTileSize - 1) / kTileSize;
  DP4AMatMulNBitsProgram mul_program{block_size, nbits, has_zero_points};
  mul_program.SetWorkgroupSize(256);
  mul_program.SetDispatchGroupSize(num_M_tile * num_N_tile);
  mul_program.AddInputs({{&a_quant, ProgramTensorMetadataDependency::TypeAndRank, static_cast<int>(kVec4Components)},
                         {&a_scale, ProgramTensorMetadataDependency::TypeAndRank, 1},
                         {b, ProgramTensorMetadataDependency::TypeAndRank, static_cast<int>(nbits == 4 ? kVec2Components * kU32Components : kVec4Components * kU32Components)},
                         {scales, ProgramTensorMetadataDependency::TypeAndRank, 1}})
      .AddUniformVariables({{static_cast<uint32_t>(M)},
                            {static_cast<uint32_t>(N)},
                            {static_cast<uint32_t>(K)},
                            {static_cast<uint32_t>(K / 8)},
                            {static_cast<uint32_t>(K / 16)},
                            {num_N_tile},
                            {zero_blocks_per_col}})
      .AddOutput({y, ProgramTensorMetadataDependency::TypeAndRank, reshaped_y_shape, static_cast<int>(kVec4Components)})
      .CacheHint("Block" + std::to_string(block_size), nbits, has_zero_points);
  if (has_zero_points) {
    mul_program.AddInput({zero_points, ProgramTensorMetadataDependency::None, {(zero_points->Shape().Size() + 3) / 4}, 4});
  }
  return context.RunProgram(mul_program);
}

bool CanApplyDP4AMatrixMatMulNBits(onnxruntime::webgpu::ComputeContext& context,
                                   uint64_t accuracy_level,
                                   uint32_t block_size,
                                   uint32_t batch_count,
                                   uint32_t N,
                                   uint32_t K,
                                   uint32_t components_k) {
  // macOS - Avoid using dp4a on Metal, as it does not appear to have native dp4a support.
  // https://github.com/gpuweb/gpuweb/issues/2677#issuecomment-1713292226
  // Use 'vendor' to check for metal; 'backend' is always WEBGPU when running under wasm.
  bool use_dp4a = context.HasFeature(wgpu::FeatureName::Subgroups) &&
                  context.AdapterInfo().vendor != std::string_view{"apple"};
  return (accuracy_level == 4 && block_size % 32 == 0 &&
          batch_count == 1 && components_k == 4 && K % 128 == 0 && N % 16 == 0 &&
          use_dp4a);
}

}  // namespace webgpu
}  // namespace contrib
}  // namespace onnxruntime<|MERGE_RESOLUTION|>--- conflicted
+++ resolved
@@ -25,265 +25,11 @@
     shader.AddInput("zero_points", ShaderUsage::UseUniform);
   }
   shader.AddOutput("output", ShaderUsage::UseUniform | ShaderUsage::UseElementTypeAlias);
-<<<<<<< HEAD
-
-  // This shader implements co-operative matrix multiply. The key idea here is to
-  // assume there is a primitive for medium size matrix multiply a subgroup can perform,
-  // using all its lanes and pooling all its registers to keep the values in registry.
-  //
-  // The entire workgroup which has N subgroups first loads a tile into shared memory,
-  // Then each subgroup loads a subtile from shared memory into registers and uses
-  // the medium size matrix multiply primitive to perform the math.
-  // The values for tile/subtile size are chosen to conform to the resource limits
-  // of an alderlake/tiger lake gpu. A tile is 64x64, workgroup is 256 threads -
-  // therefore there are 16 subgroups and 16 lanes in each subgroup.
-  // K the hidden dimension is paged in from RAM at k tile size which is 64.
-  // All this puts the shared memory requirement slightly above 16KB.
-  // WebGPU limit is 16KB, output is moved to registers instead of SHM to make
-  // everything fit in shared memory.
-  //
-  // Each subgroup performs a 16 x 64 x 16 multiply which is implemented with
-  // subgroup shuffle as a placeholder for the day the medium matrix mul primitive
-  // becomes available in WGSL. The registry requirements is ~2KB per subgroup, on
-  // Alderlake/Tigerlake subgroup has 8KB of registry space pooling the
-  // 512B of registry from each lane.
-  //
-  // The medium size matmul is implemented using dot4I8Packed, so the inputs for
-  // this shader require A to be int8 quantized with block size 64. B is regular
-  // matmulnbits input with block size 32.
-
-  shader.AdditionalImplementation() << CommonFunctions(nbits_, has_zero_points_)
-                                    << "  const block_size = " << block_size_ << ";";
-
-  shader.AdditionalImplementation() << R"ADDNL_FN(
-        const tile_size = 64;
-        const subtile_size = 16;
-        const tile_size_k =  32;
-        const vec_factor = 4;
-        const u32_factor = 4;
-        const tile_size_k_vec = 2;
-
-        // Shared memory
-        var<workgroup> tile_A : array<array<vec4<u32>, tile_size>, tile_size_k_vec>;                     // 64 x 32
-        var<workgroup> scale_A : array<output_element_t, tile_size>;                                     // 64 x 1
-        var<workgroup> tile_B : array<array<vec4<u32>, tile_size>, tile_size_k_vec>;                     // 64 x 32
-        var<workgroup> scale_B : array<output_element_t, tile_size>;                                     // 64 x 1
-    )ADDNL_FN";
-  if (nbits_ == 8 && has_zero_points_) {
-    shader.AdditionalImplementation() << "        var<workgroup> zeroes : array<i32, tile_size>;";
-  }
-  shader.AdditionalImplementation() << R"ADDNL_FN(
-        fn loadSHMA(a_global_base:u32, kidx_v:u32, row: u32, col: u32)
-        {
-            let a_global = a_global_base + row;
-            if (a_global >= uniforms.M)
-            {
-                return;
-            }
-            tile_A[col][row] = input_a[a_global*uniforms.K16+kidx_v+col];
-            if (col == 0)
-            {
-                // kidx_v - covers 16 values of k
-                scale_A[row] = scales_a[a_global*(uniforms.K/128) + kidx_v/8];
-            }
-        }
-    )ADDNL_FN";
-  if (nbits_ == 4) {
-    shader.AdditionalImplementation() << R"ADDNL_FN(
-        fn loadSHMB(b_global_base:u32, kidx_v:u32, row: u32, col: u32)
-        {
-            let b_global = b_global_base + row;
-            if (b_global >= uniforms.N)
-            {
-                return;
-            }
-
-            let b_value = input_b[b_global*uniforms.K16+kidx_v+col];
-            let block_idx = kidx_v/(block_size/16);
-            let zero = mm_read_zero(b_global, block_idx, uniforms.N, uniforms.zero_blocks_per_col);
-            tile_B[col][row] = DequantizedFrom4BitsTo8Bits(b_value, zero);
-            if (col == 0)
-            {
-                // kidx_v - each kidx_v covers 16 values of k
-                scale_B[row] = scales_b[b_global*(uniforms.K/block_size) + block_idx];
-            }
-        }
-    )ADDNL_FN";
-  } else {
-    ORT_ENFORCE(nbits_ == 8, "Only 4/8 bits are supported for webgpu matmulnbits");
-    shader.AdditionalImplementation() << R"ADDNL_FN(
-        fn loadSHMB(b_global_base:u32, kidx_v:u32, row: u32, col: u32)
-        {
-            let b_global = b_global_base + row;
-            if (b_global >= uniforms.N)
-            {
-                return;
-            }
-
-            let b_value = input_b[b_global*uniforms.K16+kidx_v+col];
-            tile_B[col][row] = AlignWithZeroPoint(b_value);
-            if (col == 0)
-            {
-                // kidx_v - each kidx_v covers 16 values of k
-                let block_idx = kidx_v/(block_size/16);
-                scale_B[row] = scales_b[b_global*(uniforms.K/block_size) + block_idx];
-    )ADDNL_FN";
-    if (has_zero_points_) {
-      shader.AdditionalImplementation() << "                zeroes[row] = mm_read_zero(b_global, block_idx, uniforms.N, uniforms.zero_blocks_per_col);\n";
-    }
-    shader.AdditionalImplementation() << R"ADDNL_FN(
-            }
-        }
-    )ADDNL_FN";
-  }
-
-  shader.MainFunctionBody() << R"MAIN_FN(
-        // During the load phase we use all 256 threads to load 64 rows of A/B.
-        // For each row we load tile_size_k_vec (2) vectorized elements, which are 32 elements of K.
-        let a_global_base = u32(workgroup_idx / uniforms.num_N_tile) * tile_size;
-        let b_global_base = (workgroup_idx % uniforms.num_N_tile) * tile_size;
-        let load_AorB = u32(local_idx/128);
-        let load_row = u32((local_idx%128)/2);
-        let load_col = u32(local_idx%2);
-
-        // During the compute phase, we have the 64x64 tile split into
-        // subtiles of 16x16. We have a grid of 4x4 subtiles.
-        var subtile_id = u32(local_idx / subtile_size);
-        var subtile_idx = u32(subtile_id / 4);
-        var subtile_idy = u32(subtile_id % 4);
-        var base_A = subtile_idx * 16;
-        var base_B = subtile_idy * 16;
-        // For each subtile we have 16 threads assigned.
-        var a_idx = u32(local_idx % subtile_size);
-
-        if (sg_size == 64) {
-          subtile_id = u32(local_idx / sg_size);
-          subtile_idx = u32(subtile_id / 4);
-          subtile_idy = u32(subtile_id % 4);
-          base_A = subtile_idx * sg_size;
-          base_B = subtile_idy * 16;
-          a_idx = sg_id;
-        }
-
-        var lane_outputs: array<output_element_t, 16>;
-        // K's vectrorization is 16 items per index. See input_a/input_b.
-        // tile_size_k_vec - is the k tile size in vectorized space (1/16). That is
-        // k tile size is 32. In vectorized space that is 32/16 = 2.
-        for (var kidx_v:u32 = 0; kidx_v < uniforms.K16; kidx_v+=tile_size_k_vec)
-        {
-            // Load Phase: Populate shared memory for the workgroup.
-            if (load_AorB == 0)
-            {
-                loadSHMA(a_global_base, kidx_v, load_row, load_col);
-            }
-            else
-            {
-                loadSHMB(b_global_base, kidx_v, load_row, load_col);
-            }
-            workgroupBarrier();
-
-            // Compute phase: Perform matmul for this subtile 16 x 32 x 16.
-            // Step 1: Load from shared memory into registers across entire subgroup.
-            var own_a0: vec4<u32> = tile_A[0][base_A + a_idx];
-            var own_a1: vec4<u32> = tile_A[1][base_A + a_idx];
-            var own_scale_a: output_element_t = scale_A[base_A + a_idx];
-    )MAIN_FN";
-  if (nbits_ == 8 && has_zero_points_) {
-    shader.MainFunctionBody() << R"MAIN_FN(
-            if (sg_size == 16)
-            {
-                let own_b0 = tile_B[0][base_B + sg_id];
-                let own_b1 = tile_B[1][base_B + sg_id];
-                let own_scale_b = scale_B[base_B + sg_id];
-                let zero = zeroes[base_B + sg_id];
-                // Step 2: Access registers across the subgroup using subgroupShuffle and perform the matmul.
-                for (var i = 0u; i < 16u; i++) {
-                  lane_outputs[i] += SDP8AI(own_a0, subgroupShuffle(own_b0, i), own_a1, subgroupShuffle(own_b1, i), subgroupShuffle(own_scale_b, i) * own_scale_a, subgroupShuffle(zero, i));
-                }
-            } else if (sg_size == 64) {
-                var own_b0: vec4<u32>;
-                var own_b1: vec4<u32>;
-                var own_scale_b: output_element_t;
-                var zero: i32;
-                if (sg_id < 16) {
-                    own_b0 = tile_B[0][base_B + sg_id];
-                    own_b1 = tile_B[1][base_B + sg_id];
-                    own_scale_b = scale_B[base_B + sg_id];
-                    zero = zeroes[base_B + sg_id];
-                }
-                // Step 2: Access registers across the subgroup using subgroupShuffle and perform the matmul.
-                for (var i = 0u; i < 16u; i++) {
-                  lane_outputs[i] += SDP8AI(own_a0, subgroupShuffle(own_b0, i), own_a1, subgroupShuffle(own_b1, i), subgroupShuffle(own_scale_b, i) * own_scale_a, subgroupShuffle(zero, i));
-                }
-            }
-            else
-            {
-                // Code for other subgroup sizes, simply doesnt use subgroups at all.
-                // Relies on reads from single location tile_B[][base_B + col] by all
-                // being optimized by the hardware.
-                for (var i = 0u; i < 16u; i++) {
-                  lane_outputs[i] += SDP8AI(own_a0, tile_B[0][base_B + i], own_a1, tile_B[1][base_B + i],  own_scale_a * scale_B[base_B + i], zeroes[base_B + i]);
-                }
-            }
-    )MAIN_FN";
-  } else {
-    shader.MainFunctionBody() << R"MAIN_FN(
-            if (sg_size == 16)
-            {
-                let own_b0 = tile_B[0][base_B + sg_id];
-                let own_b1 = tile_B[1][base_B + sg_id];
-                let own_scale_b = scale_B[base_B + sg_id];
-                // Step 2: Access registers across the subgroup using subgroupShuffle and perform the matmul.
-                for (var i = 0u; i < 16u; i++) {
-                  lane_outputs[i] += SDP8AI(own_a0, subgroupShuffle(own_b0, i), own_a1, subgroupShuffle(own_b1, i), subgroupShuffle(own_scale_b, i) * own_scale_a);
-                }
-            } else if (sg_size == 64)
-            {
-                var own_b: vec4<u32>;
-                if (sg_id < 32) {
-                    own_b = tile_B[sg_id / 16][base_B + sg_id % 16];
-                }
-                // Step 2: Access registers across the subgroup using subgroupShuffle and perform the matmul.
-                for (var i = 0u; i < 16u; i++) {
-                  lane_outputs[i] += SDP8AI(own_a0, subgroupShuffle(own_b, i), own_a1, subgroupShuffle(own_b, 16 + i), scale_B[base_B + i] * own_scale_a);
-                }
-            }
-            else
-            {
-                // Code for other subgroup sizes, simply doesnt use subgroups at all.
-                // Relies on reads from single location tile_B[][base_B + col] by all
-                // being optimized by the hardware.
-                for (var i = 0u; i < 16u; i++) {
-                  lane_outputs[i] += SDP8AI(own_a0, tile_B[0][base_B + i], own_a1, tile_B[1][base_B + i],  own_scale_a * scale_B[base_B + i]);
-                }
-            }
-    )MAIN_FN";
-  }
-  shader.MainFunctionBody() << R"MAIN_FN(
-            workgroupBarrier();
-        }
-
-        let a_global = a_global_base + base_A + a_idx;
-        let b_global = b_global_base + base_B;
-        let output_idx = ((a_global) * uniforms.N + b_global)/4;
-        // This creates a shader requirement that uniforms.N % 16 == 0
-        if (a_global < uniforms.M && b_global < uniforms.N)
-        {
-            output[output_idx] = vec4<output_element_t>(lane_outputs[0], lane_outputs[1], lane_outputs[2], lane_outputs[3]);
-            output[output_idx+1] = vec4<output_element_t>(lane_outputs[4], lane_outputs[5], lane_outputs[6], lane_outputs[7]);
-            output[output_idx+2] = vec4<output_element_t>(lane_outputs[8], lane_outputs[9], lane_outputs[10], lane_outputs[11]);
-            output[output_idx+3] = vec4<output_element_t>(lane_outputs[12], lane_outputs[13], lane_outputs[14], lane_outputs[15]);
-        }
-    )MAIN_FN";
-
-  return Status::OK();
-=======
   return WGSL_TEMPLATE_APPLY(shader, "quantization/dp4a_matmul.wgsl.template",
                              WGSL_TEMPLATE_PARAMETER(block_size, block_size_),
                              WGSL_TEMPLATE_PARAMETER(has_zero_points, has_zero_points_),
                              WGSL_TEMPLATE_PARAMETER(n_bits, nbits_),
                              WGSL_TEMPLATE_PARAMETER(output_type_i32, true));
->>>>>>> edf6ff02
 }
 
 // scale_A components = 1, b components = 4, output components = 1
