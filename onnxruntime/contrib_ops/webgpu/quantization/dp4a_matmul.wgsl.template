// Copyright (c) Microsoft Corporation. All rights reserved.
// Licensed under the MIT License.

#param block_size
#param n_bits
#param has_zero_points
#param is_qualcomm

#include "quantization/dp4a_matmul_common.wgsl.template"

// This shader implements co-operative matrix multiply. The key idea here is to
// assume there is a primitive for medium size matrix multiply a subgroup can perform,
// using all its lanes and pooling all its registers to keep the values in registry.
//
// The entire workgroup which has N subgroups first loads a tile into shared memory,
// Then each subgroup loads a subtile from shared memory into registers and uses
// the medium size matrix multiply primitive to perform the math.
// The values for tile/subtile size are chosen to conform to the resource limits
// of an alderlake/tiger lake gpu. A tile is 64x64, workgroup is 256 threads -
// therefore there are 16 subgroups and 16 lanes in each subgroup.
// K the hidden dimension is paged in from RAM at k tile size which is 64.
// All this puts the shared memory requirement slightly above 16KB.
// WebGPU limit is 16KB, output is moved to registers instead of SHM to make
// everything fit in shared memory.
//
// Each subgroup performs a 16 x 64 x 16 multiply which is implemented with
// subgroup shuffle as a placeholder for the day the medium matrix mul primitive
// becomes available in WGSL. The registry requirements is ~2KB per subgroup, on
// Alderlake/Tigerlake subgroup has 8KB of registry space pooling the
// 512B of registry from each lane.
//
// The medium size matmul is implemented using dot4I8Packed, so the inputs for
// this shader require A to be int8 quantized with block size 64. B is regular
// matmulnbits input with block size 32.

const tile_size = 64;
const subtile_size = 16;
const tile_size_k =  32;
const vec_factor = 4;
const u32_factor = 4;
const tile_size_k_vec = 2;

// Shared memory
var<workgroup> tile_A : array<array<vec4<u32>, tile_size>, tile_size_k_vec>;                     // 64 x 32
var<workgroup> scale_A : array<output_element_t, tile_size>;                                     // 64 x 1
var<workgroup> tile_B : array<array<vec4<u32>, tile_size>, tile_size_k_vec>;                     // 64 x 32
var<workgroup> scale_B : array<output_element_t, tile_size>;                                     // 64 x 1

#if has_zero_points
    var<workgroup> zeroes : array<i32, tile_size>;
#endif

fn loadSHMA(a_global_base:u32, kidx_v:u32, row: u32, col: u32)
{
    let a_global = a_global_base + row;
    if (a_global >= uniforms.M)
    {
        return;
    }
    tile_A[col][row] = input_a[a_global*uniforms.K16+kidx_v+col];
    if (col == 0)
    {
        // kidx_v - covers 16 values of k
        scale_A[row] = scales_a[a_global*(uniforms.K/128) + kidx_v/8];
    }
}

#if n_bits == 4
    fn loadSHMB(b_global_base:u32, kidx_v:u32, row: u32, col: u32)
    {
        let b_global = b_global_base + row;
        if (b_global >= uniforms.N)
        {
            return;
        }

        let b_value = input_b[b_global*uniforms.K16+kidx_v+col];
        let block_idx = kidx_v/(block_size/16);
        let zero = mm_read_zero(b_global, block_idx, uniforms.N, uniforms.zero_blocks_per_col);
        tile_B[col][row] = DequantizedFrom4BitsTo8Bits(b_value, zero);
        if (col == 0)
        {
            // kidx_v - each kidx_v covers 16 values of k
            scale_B[row] = scales_b[b_global*(uniforms.K/block_size) + block_idx];
        }
    }
#endif

#if n_bits == 8
    fn loadSHMB(b_global_base:u32, kidx_v:u32, row: u32, col: u32)
    {
        let b_global = b_global_base + row;
        if (b_global >= uniforms.N)
        {
            return;
        }

        let b_value = input_b[b_global*uniforms.K16+kidx_v+col];
        tile_B[col][row] = AlignWithZeroPoint(b_value);
        if (col == 0)
        {
            // kidx_v - each kidx_v covers 16 values of k
            let block_idx = kidx_v/(block_size/16);
            scale_B[row] = scales_b[b_global*(uniforms.K/block_size) + block_idx];
#if has_zero_points
            zeroes[row] = mm_read_zero(b_global, block_idx, uniforms.N, uniforms.zero_blocks_per_col);
#endif
        }
    }
#endif

#if n_bits == 2
    fn loadSHMB(b_global_base:u32, kidx_v:u32, row: u32, col: u32)
    {
        let b_global = b_global_base + row;
        if (b_global >= uniforms.N)
        {
            return;
        }
        let b_value = input_b[b_global*uniforms.K16+kidx_v+col];
        tile_B[col][row] = DequantizedFrom2BitsTo8Bits(b_value);
        let block_idx = kidx_v/(block_size/16);
        scale_B[row] = scales_b[b_global*(uniforms.K/block_size) + block_idx];
    }
#endif

$MAIN {
#if n_bits == 2
    LoadDequantizationTable(local_idx);
    workgroupBarrier();
#endif
    // During the load phase we use all 256 threads to load 64 rows of A/B.
    // For each row we load tile_size_k_vec (2) vectorized elements, which are 32 elements of K.
    let a_global_base = u32(workgroup_idx / uniforms.num_N_tile) * tile_size;
    let b_global_base = (workgroup_idx % uniforms.num_N_tile) * tile_size;
    let load_AorB = u32(local_idx/128);
    let load_row = u32((local_idx%128)/2);
    let load_col = u32(local_idx%2);

    // During the compute phase, we have the 64x64 tile split into
    // subtiles of 16x16. We have a grid of 4x4 subtiles.
    var subtile_id = u32(local_idx / subtile_size);
    var subtile_idx = u32(subtile_id / 4);
    var subtile_idy = u32(subtile_id % 4);
    var base_A = subtile_idx * 16;
    var base_B = subtile_idy * 16;
    // For each subtile we have 16 threads assigned.
    var a_idx = u32(local_idx % subtile_size);

#if is_qualcomm
    // subtile_idx is always 0
    // subtile_idy is one of {0,1,2,3}
    // The subtile is now rectangular 64x16 for qualcomm case and we have 4 subtiles, this way we don't need to
    // increase the number of lane_output each thread needs to track. That is if we want to use a subtile that is 64x64
    // we would need var lane_outputs: array<output_element_t, 64>;
    if (sg_size == 64) {
        subtile_id = u32(local_idx / sg_size);
        subtile_idx = u32(subtile_id / 4);
        subtile_idy = u32(subtile_id % 4);
        base_A = subtile_idx * sg_size;
        base_B = subtile_idy * 16;
        a_idx = sg_id;
    }
    var lane_outputs: array<output_element_t, 16>;
#else
    var lane_output1: vec4<output_element_t>;
    var lane_output2: vec4<output_element_t>;
    var lane_output3: vec4<output_element_t>;
    var lane_output4: vec4<output_element_t>;
<<<<<<< HEAD
#endif
    // K's vectrorization is 16 items per index. See input_a/input_b.
=======
    // K's vectorization is 16 items per index. See input_a/input_b.
>>>>>>> 5b021b24
    // tile_size_k_vec - is the k tile size in vectorized space (1/16). That is
    // k tile size is 32. In vectorized space that is 32/16 = 2.
    for (var kidx_v:u32 = 0; kidx_v < uniforms.K16; kidx_v+=tile_size_k_vec)
    {
        // Load Phase: Populate shared memory for the workgroup.
        if (load_AorB == 0)
        {
            loadSHMA(a_global_base, kidx_v, load_row, load_col);
        }
        else
        {
            loadSHMB(b_global_base, kidx_v, load_row, load_col);
        }
        workgroupBarrier();

        // Compute phase: Perform matmul for this subtile 16 x 32 x 16.
        // Step 1: Load from shared memory into registers across entire subgroup.
        var own_a0: vec4<u32> = tile_A[0][base_A + a_idx];
        var own_a1: vec4<u32> = tile_A[1][base_A + a_idx];
        var own_scale_a: output_element_t = scale_A[base_A + a_idx];

#if has_zero_points && n_bits == 8
 #if is_qualcomm
        if (sg_size == 64)
        {
            var own_b0: vec4<u32>;
            var own_b1: vec4<u32>;
            var own_scale_b: output_element_t;
            var zero: i32;
            if (sg_id < 16)
            {
                own_b0 = tile_B[0][base_B + sg_id];
                own_b1 = tile_B[1][base_B + sg_id];
                own_scale_b = scale_B[base_B + sg_id];
                zero = zeroes[base_B + sg_id];
            }
            // Step 2: Access registers across the subgroup using subgroupShuffle and perform the matmul.
            for (var i = 0u; i < 16u; i++)
            {
                lane_outputs[i] += SDP8AI(own_a0, subgroupShuffle(own_b0, i), own_a1, subgroupShuffle(own_b1, i), subgroupShuffle(own_scale_b, i) * own_scale_a, subgroupShuffle(zero, i));
            }
        }
        else
        {
            for (var i = 0u; i < 16u; i++)
            {
                lane_outputs[i] += SDP8AI(own_a0, tile_B[0][base_B + i], own_a1, tile_B[1][base_B + i],  own_scale_a * scale_B[base_B + i], zeroes[base_B + i]);
            }
        }
 #else
        if (sg_size == 16)
        {
            var own_b0: vec4<u32> = tile_B[0][base_B + sg_id];
            var own_b1: vec4<u32> = tile_B[1][base_B + sg_id];
            var own_scale_b: output_element_t  = scale_B[base_B + sg_id];
            var zero = zeroes[base_B + sg_id];
            // Step 2: Access registers across the subgroup using subgroupShuffle and perform the matmul.
            lane_output1[0] += SDP8AI(own_a0, subgroupShuffle(own_b0, 0), own_a1, subgroupShuffle(own_b1, 0), subgroupShuffle(own_scale_b, 0) * own_scale_a, subgroupShuffle(zero, 0));
            lane_output1[1] += SDP8AI(own_a0, subgroupShuffle(own_b0, 1), own_a1, subgroupShuffle(own_b1, 1), subgroupShuffle(own_scale_b, 1) * own_scale_a, subgroupShuffle(zero, 1));
            lane_output1[2] += SDP8AI(own_a0, subgroupShuffle(own_b0, 2), own_a1, subgroupShuffle(own_b1, 2), subgroupShuffle(own_scale_b, 2) * own_scale_a, subgroupShuffle(zero, 2));
            lane_output1[3] += SDP8AI(own_a0, subgroupShuffle(own_b0, 3), own_a1, subgroupShuffle(own_b1, 3), subgroupShuffle(own_scale_b, 3) * own_scale_a, subgroupShuffle(zero, 3));

            lane_output2[0] += SDP8AI(own_a0, subgroupShuffle(own_b0, 4), own_a1, subgroupShuffle(own_b1, 4), subgroupShuffle(own_scale_b, 4) * own_scale_a, subgroupShuffle(zero, 4));
            lane_output2[1] += SDP8AI(own_a0, subgroupShuffle(own_b0, 5), own_a1, subgroupShuffle(own_b1, 5), subgroupShuffle(own_scale_b, 5) * own_scale_a, subgroupShuffle(zero, 5));
            lane_output2[2] += SDP8AI(own_a0, subgroupShuffle(own_b0, 6), own_a1, subgroupShuffle(own_b1, 6), subgroupShuffle(own_scale_b, 6) * own_scale_a, subgroupShuffle(zero, 6));
            lane_output2[3] += SDP8AI(own_a0, subgroupShuffle(own_b0, 7), own_a1, subgroupShuffle(own_b1, 7), subgroupShuffle(own_scale_b, 7) * own_scale_a, subgroupShuffle(zero, 7));

            lane_output3[0] += SDP8AI(own_a0, subgroupShuffle(own_b0, 8), own_a1, subgroupShuffle(own_b1, 8), subgroupShuffle(own_scale_b, 8) * own_scale_a, subgroupShuffle(zero, 8));
            lane_output3[1] += SDP8AI(own_a0, subgroupShuffle(own_b0, 9), own_a1, subgroupShuffle(own_b1, 9), subgroupShuffle(own_scale_b, 9) * own_scale_a, subgroupShuffle(zero, 9));
            lane_output3[2] += SDP8AI(own_a0, subgroupShuffle(own_b0, 10), own_a1, subgroupShuffle(own_b1, 10), subgroupShuffle(own_scale_b, 10) * own_scale_a, subgroupShuffle(zero, 10));
            lane_output3[3] += SDP8AI(own_a0, subgroupShuffle(own_b0, 11), own_a1, subgroupShuffle(own_b1, 11), subgroupShuffle(own_scale_b, 11) * own_scale_a, subgroupShuffle(zero, 11));

            lane_output4[0] += SDP8AI(own_a0, subgroupShuffle(own_b0, 12), own_a1, subgroupShuffle(own_b1, 12), subgroupShuffle(own_scale_b, 12) * own_scale_a, subgroupShuffle(zero, 12));
            lane_output4[1] += SDP8AI(own_a0, subgroupShuffle(own_b0, 13), own_a1, subgroupShuffle(own_b1, 13), subgroupShuffle(own_scale_b, 13) * own_scale_a, subgroupShuffle(zero, 13));
            lane_output4[2] += SDP8AI(own_a0, subgroupShuffle(own_b0, 14), own_a1, subgroupShuffle(own_b1, 14), subgroupShuffle(own_scale_b, 14) * own_scale_a, subgroupShuffle(zero, 14));
            lane_output4[3] += SDP8AI(own_a0, subgroupShuffle(own_b0, 15), own_a1, subgroupShuffle(own_b1, 15), subgroupShuffle(own_scale_b, 15) * own_scale_a, subgroupShuffle(zero, 15));
        }
        else
        {
            // Code for other subgroup sizes, simply doesnt use subgroups at all.
            // Relies on reads from single location tile_B[][base_B + col] by all
            // being optimized by the hardware.
            lane_output1[0] += SDP8AI(own_a0, tile_B[0][base_B + 0], own_a1, tile_B[1][base_B + 0],  own_scale_a * scale_B[base_B + 0], zeroes[base_B + 0]);
            lane_output1[1] += SDP8AI(own_a0, tile_B[0][base_B + 1], own_a1, tile_B[1][base_B + 1],  own_scale_a * scale_B[base_B + 1], zeroes[base_B + 1]);
            lane_output1[2] += SDP8AI(own_a0, tile_B[0][base_B + 2], own_a1, tile_B[1][base_B + 2],  own_scale_a * scale_B[base_B + 2], zeroes[base_B + 2]);
            lane_output1[3] += SDP8AI(own_a0, tile_B[0][base_B + 3], own_a1, tile_B[1][base_B + 3],  own_scale_a * scale_B[base_B + 3], zeroes[base_B + 3]);

            lane_output2[0] += SDP8AI(own_a0, tile_B[0][base_B + 4], own_a1, tile_B[1][base_B + 4],  own_scale_a * scale_B[base_B + 4], zeroes[base_B + 4]);
            lane_output2[1] += SDP8AI(own_a0, tile_B[0][base_B + 5], own_a1, tile_B[1][base_B + 5],  own_scale_a * scale_B[base_B + 5], zeroes[base_B + 5]);
            lane_output2[2] += SDP8AI(own_a0, tile_B[0][base_B + 6], own_a1, tile_B[1][base_B + 6],  own_scale_a * scale_B[base_B + 6], zeroes[base_B + 6]);
            lane_output2[3] += SDP8AI(own_a0, tile_B[0][base_B + 7], own_a1, tile_B[1][base_B + 7],  own_scale_a * scale_B[base_B + 7], zeroes[base_B + 7]);

            lane_output3[0] += SDP8AI(own_a0, tile_B[0][base_B + 8], own_a1, tile_B[1][base_B + 8],  own_scale_a * scale_B[base_B + 8], zeroes[base_B + 8]);
            lane_output3[1] += SDP8AI(own_a0, tile_B[0][base_B + 9], own_a1, tile_B[1][base_B + 9],  own_scale_a * scale_B[base_B + 9], zeroes[base_B + 9]);
            lane_output3[2] += SDP8AI(own_a0, tile_B[0][base_B + 10], own_a1, tile_B[1][base_B + 10],  own_scale_a * scale_B[base_B + 10], zeroes[base_B + 10]);
            lane_output3[3] += SDP8AI(own_a0, tile_B[0][base_B + 11], own_a1, tile_B[1][base_B + 11],  own_scale_a * scale_B[base_B + 11], zeroes[base_B + 11]);

            lane_output4[0] += SDP8AI(own_a0, tile_B[0][base_B + 12], own_a1, tile_B[1][base_B + 12],  own_scale_a * scale_B[base_B + 12], zeroes[base_B + 12]);
            lane_output4[1] += SDP8AI(own_a0, tile_B[0][base_B + 13], own_a1, tile_B[1][base_B + 13],  own_scale_a * scale_B[base_B + 13], zeroes[base_B + 13]);
            lane_output4[2] += SDP8AI(own_a0, tile_B[0][base_B + 14], own_a1, tile_B[1][base_B + 14],  own_scale_a * scale_B[base_B + 14], zeroes[base_B + 14]);
            lane_output4[3] += SDP8AI(own_a0, tile_B[0][base_B + 15], own_a1, tile_B[1][base_B + 15],  own_scale_a * scale_B[base_B + 15], zeroes[base_B + 15]);
        }
 #endif
#else
 #if is_qualcomm
        if (sg_size == 64)
        {
            var own_b0: vec4<u32>;
            var own_b1: vec4<u32>;
            var own_scale_b: output_element_t;
            if (sg_id < 16)
            {
                own_b0 = tile_B[0][base_B + sg_id];
                own_b1 = tile_B[1][base_B + sg_id];
                own_scale_b = scale_B[base_B + sg_id];
            }
            // Step 2: Access registers across the subgroup using subgroupShuffle and perform the matmul.
            for (var i = 0u; i < 16u; i++)
            {
                lane_outputs[i] += SDP8AI(own_a0, subgroupShuffle(own_b0, i), own_a1, subgroupShuffle(own_b1, i), subgroupShuffle(own_scale_b, i) * own_scale_a);
            }
        }
        else
        {
            for (var i = 0u; i < 16u; i++)
            {
                lane_outputs[i] += SDP8AI(own_a0, tile_B[0][base_B + i], own_a1, tile_B[1][base_B + i],  own_scale_a * scale_B[base_B + i]);
            }
        }
 #else
        if (sg_size == 16)
        {
            var own_b0: vec4<u32> = tile_B[0][base_B + sg_id];
            var own_b1: vec4<u32> = tile_B[1][base_B + sg_id];
            var own_scale_b: output_element_t  = scale_B[base_B + sg_id];
            // Step 2: Access registers across the subgroup using subgroupShuffle and perform the matmul.
            lane_output1[0] += SDP8AI(own_a0, subgroupShuffle(own_b0, 0), own_a1, subgroupShuffle(own_b1, 0), subgroupShuffle(own_scale_b, 0) * own_scale_a);
            lane_output1[1] += SDP8AI(own_a0, subgroupShuffle(own_b0, 1), own_a1, subgroupShuffle(own_b1, 1), subgroupShuffle(own_scale_b, 1) * own_scale_a);
            lane_output1[2] += SDP8AI(own_a0, subgroupShuffle(own_b0, 2), own_a1, subgroupShuffle(own_b1, 2), subgroupShuffle(own_scale_b, 2) * own_scale_a);
            lane_output1[3] += SDP8AI(own_a0, subgroupShuffle(own_b0, 3), own_a1, subgroupShuffle(own_b1, 3), subgroupShuffle(own_scale_b, 3) * own_scale_a);

            lane_output2[0] += SDP8AI(own_a0, subgroupShuffle(own_b0, 4), own_a1, subgroupShuffle(own_b1, 4), subgroupShuffle(own_scale_b, 4) * own_scale_a);
            lane_output2[1] += SDP8AI(own_a0, subgroupShuffle(own_b0, 5), own_a1, subgroupShuffle(own_b1, 5), subgroupShuffle(own_scale_b, 5) * own_scale_a);
            lane_output2[2] += SDP8AI(own_a0, subgroupShuffle(own_b0, 6), own_a1, subgroupShuffle(own_b1, 6), subgroupShuffle(own_scale_b, 6) * own_scale_a);
            lane_output2[3] += SDP8AI(own_a0, subgroupShuffle(own_b0, 7), own_a1, subgroupShuffle(own_b1, 7), subgroupShuffle(own_scale_b, 7) * own_scale_a);

            lane_output3[0] += SDP8AI(own_a0, subgroupShuffle(own_b0, 8), own_a1, subgroupShuffle(own_b1, 8), subgroupShuffle(own_scale_b, 8) * own_scale_a);
            lane_output3[1] += SDP8AI(own_a0, subgroupShuffle(own_b0, 9), own_a1, subgroupShuffle(own_b1, 9), subgroupShuffle(own_scale_b, 9) * own_scale_a);
            lane_output3[2] += SDP8AI(own_a0, subgroupShuffle(own_b0, 10), own_a1, subgroupShuffle(own_b1, 10), subgroupShuffle(own_scale_b, 10) * own_scale_a);
            lane_output3[3] += SDP8AI(own_a0, subgroupShuffle(own_b0, 11), own_a1, subgroupShuffle(own_b1, 11), subgroupShuffle(own_scale_b, 11) * own_scale_a);

            lane_output4[0] += SDP8AI(own_a0, subgroupShuffle(own_b0, 12), own_a1, subgroupShuffle(own_b1, 12), subgroupShuffle(own_scale_b, 12) * own_scale_a);
            lane_output4[1] += SDP8AI(own_a0, subgroupShuffle(own_b0, 13), own_a1, subgroupShuffle(own_b1, 13), subgroupShuffle(own_scale_b, 13) * own_scale_a);
            lane_output4[2] += SDP8AI(own_a0, subgroupShuffle(own_b0, 14), own_a1, subgroupShuffle(own_b1, 14), subgroupShuffle(own_scale_b, 14) * own_scale_a);
            lane_output4[3] += SDP8AI(own_a0, subgroupShuffle(own_b0, 15), own_a1, subgroupShuffle(own_b1, 15), subgroupShuffle(own_scale_b, 15) * own_scale_a);
        }
        else
        {
            // Code for other subgroup sizes, simply doesnt use subgroups at all.
            // Relies on reads from single location tile_B[][base_B + col] by all
            // being optimized by the hardware.
            lane_output1[0] += SDP8AI(own_a0, tile_B[0][base_B + 0], own_a1, tile_B[1][base_B + 0],  own_scale_a * scale_B[base_B + 0]);
            lane_output1[1] += SDP8AI(own_a0, tile_B[0][base_B + 1], own_a1, tile_B[1][base_B + 1],  own_scale_a * scale_B[base_B + 1]);
            lane_output1[2] += SDP8AI(own_a0, tile_B[0][base_B + 2], own_a1, tile_B[1][base_B + 2],  own_scale_a * scale_B[base_B + 2]);
            lane_output1[3] += SDP8AI(own_a0, tile_B[0][base_B + 3], own_a1, tile_B[1][base_B + 3],  own_scale_a * scale_B[base_B + 3]);

            lane_output2[0] += SDP8AI(own_a0, tile_B[0][base_B + 4], own_a1, tile_B[1][base_B + 4],  own_scale_a * scale_B[base_B + 4]);
            lane_output2[1] += SDP8AI(own_a0, tile_B[0][base_B + 5], own_a1, tile_B[1][base_B + 5],  own_scale_a * scale_B[base_B + 5]);
            lane_output2[2] += SDP8AI(own_a0, tile_B[0][base_B + 6], own_a1, tile_B[1][base_B + 6],  own_scale_a * scale_B[base_B + 6]);
            lane_output2[3] += SDP8AI(own_a0, tile_B[0][base_B + 7], own_a1, tile_B[1][base_B + 7],  own_scale_a * scale_B[base_B + 7]);

            lane_output3[0] += SDP8AI(own_a0, tile_B[0][base_B + 8], own_a1, tile_B[1][base_B + 8],  own_scale_a * scale_B[base_B + 8]);
            lane_output3[1] += SDP8AI(own_a0, tile_B[0][base_B + 9], own_a1, tile_B[1][base_B + 9],  own_scale_a * scale_B[base_B + 9]);
            lane_output3[2] += SDP8AI(own_a0, tile_B[0][base_B + 10], own_a1, tile_B[1][base_B + 10],  own_scale_a * scale_B[base_B + 10]);
            lane_output3[3] += SDP8AI(own_a0, tile_B[0][base_B + 11], own_a1, tile_B[1][base_B + 11],  own_scale_a * scale_B[base_B + 11]);

            lane_output4[0] += SDP8AI(own_a0, tile_B[0][base_B + 12], own_a1, tile_B[1][base_B + 12],  own_scale_a * scale_B[base_B + 12]);
            lane_output4[1] += SDP8AI(own_a0, tile_B[0][base_B + 13], own_a1, tile_B[1][base_B + 13],  own_scale_a * scale_B[base_B + 13]);
            lane_output4[2] += SDP8AI(own_a0, tile_B[0][base_B + 14], own_a1, tile_B[1][base_B + 14],  own_scale_a * scale_B[base_B + 14]);
            lane_output4[3] += SDP8AI(own_a0, tile_B[0][base_B + 15], own_a1, tile_B[1][base_B + 15],  own_scale_a * scale_B[base_B + 15]);
        }
 #endif
#endif
        workgroupBarrier();
    }

    let a_global = a_global_base + base_A + a_idx;
    let b_global = b_global_base + base_B;
    let output_idx = ((a_global) * uniforms.N + b_global)/4;
    // This creates a shader requirement that uniforms.N % 16 == 0
    if (a_global < uniforms.M && b_global < uniforms.N)
    {
#if is_qualcomm
        output[output_idx] = vec4<output_element_t>(lane_outputs[0], lane_outputs[1], lane_outputs[2], lane_outputs[3]);
        output[output_idx+1] = vec4<output_element_t>(lane_outputs[4], lane_outputs[5], lane_outputs[6], lane_outputs[7]);
        output[output_idx+2] = vec4<output_element_t>(lane_outputs[8], lane_outputs[9], lane_outputs[10], lane_outputs[11]);
        output[output_idx+3] = vec4<output_element_t>(lane_outputs[12], lane_outputs[13], lane_outputs[14], lane_outputs[15]);
#else
        output[output_idx] = lane_output1;
        output[output_idx+1] = lane_output2;
        output[output_idx+2] = lane_output3;
        output[output_idx+3] = lane_output4;
#endif
    }
}  // MAIN<|MERGE_RESOLUTION|>--- conflicted
+++ resolved
@@ -167,12 +167,8 @@
     var lane_output2: vec4<output_element_t>;
     var lane_output3: vec4<output_element_t>;
     var lane_output4: vec4<output_element_t>;
-<<<<<<< HEAD
-#endif
-    // K's vectrorization is 16 items per index. See input_a/input_b.
-=======
+#endif
     // K's vectorization is 16 items per index. See input_a/input_b.
->>>>>>> 5b021b24
     // tile_size_k_vec - is the k tile size in vectorized space (1/16). That is
     // k tile size is 32. In vectorized space that is 32/16 = 2.
     for (var kidx_v:u32 = 0; kidx_v < uniforms.K16; kidx_v+=tile_size_k_vec)
