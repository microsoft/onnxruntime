--- conflicted
+++ resolved
@@ -42,14 +42,11 @@
 
 class DP4AMatMulNBitsSmallMProgram final : public Program<DP4AMatMulNBitsSmallMProgram> {
  public:
-<<<<<<< HEAD
-  DP4AMatMulNBitsSmallMProgram(uint32_t tile_size, uint32_t nbits, bool has_zero_points) : Program{"DP4AMatMulNBitsSmallMProgram"},
-                                                                                           tile_size_(tile_size),
-                                                                                           nbits_(nbits),
-                                                                                           has_zero_points_(has_zero_points) {}
-=======
-  DP4AMatMulNBitsSmallMProgram(uint32_t tile_size_k_vec, uint32_t tile_size, uint32_t nbits) : Program{"DP4AMatMulNBitsSmallMProgram"}, tile_size_k_vec_(tile_size_k_vec), tile_size_(tile_size), nbits_(nbits) {}
->>>>>>> 82c1bf9c
+  DP4AMatMulNBitsSmallMProgram(uint32_t tile_size_k_vec, uint32_t tile_size, uint32_t nbits, bool has_zero_points) : Program{"DP4AMatMulNBitsSmallMProgram"},
+                                                                                                                     tile_size_k_vec_(tile_size_k_vec),
+                                                                                                                     tile_size_(tile_size),
+                                                                                                                     nbits_(nbits),
+                                                                                                                     has_zero_points_(has_zero_points) {}
   Status GenerateShaderCode(ShaderHelper& sh) const override;
   WEBGPU_PROGRAM_DEFINE_UNIFORM_VARIABLES(
       {"M", ProgramUniformVariableDataType::Uint32},
