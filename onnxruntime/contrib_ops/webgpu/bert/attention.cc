// Copyright (c) Microsoft Corporation. All rights reserved.
// Licensed under the MIT License.

#include "contrib_ops/webgpu/bert/attention.h"

#include "contrib_ops/cpu/bert/multihead_attention_helper.h"
#include "contrib_ops/webgpu/bert/multihead_attention.h"
#include "contrib_ops/webgpu/webgpu_contrib_kernels.h"
#include "core/providers/webgpu/webgpu_supported_types.h"
using namespace onnxruntime::webgpu;
using namespace ::onnxruntime::common;
using namespace ONNX_NAMESPACE;
using namespace onnxruntime::contrib::multihead_attention_helper;

namespace onnxruntime {
namespace contrib {
namespace webgpu {

Status TransferBSDToBNSHProgram::GenerateShaderCode(ShaderHelper& shader) const {
  shader.AddInput("qkv_input", ShaderUsage::UseUniform);
  const auto& qkv_output = shader.AddOutput("qkv_output", ShaderUsage::UseUniform | ShaderUsage::UseOffsetToIndices);

  if (has_bias_) {
    shader.AddInput("bias", ShaderUsage::UseUniform);
  }

  shader.MainFunctionBody() << shader.GuardAgainstOutOfBoundsWorkgroupSizes("uniforms.data_size")
                            << "let output_indices = " << qkv_output.OffsetToIndices("global_idx") << ";\n"
                            << "let input_offset_idx = output_indices[0] * uniforms.batch_offset + output_indices[1] *"
                            << " uniforms.head_offset + output_indices[2] * uniforms.sequence_offset + output_indices[3];\n";
  if (has_bias_) {
    shader.MainFunctionBody() << "let bias_offset_idx = (input_offset_idx % uniforms.sequence_offset) + uniforms.bias_offset;\n";
  }
  shader.MainFunctionBody() << "qkv_output[global_idx] = qkv_input[input_offset_idx]";
  if (has_bias_) {
    shader.MainFunctionBody() << " + bias[bias_offset_idx];\n";
  } else {
    shader.MainFunctionBody() << ";\n";
  }

  return Status::OK();
}

Status TransferBSDToBNSH(onnxruntime::webgpu::ComputeContext& context, int num_heads, int sequence_length,
                         int head_size, const Tensor* input_tensor, const Tensor* bias, int bias_offset, Tensor* output_tensor) {
  ORT_ENFORCE(input_tensor->Shape().GetDims().size() == 3);
  ORT_ENFORCE(output_tensor->Shape().GetDims().size() == 4);

  uint32_t data_size = SafeInt<uint32_t>(output_tensor->Shape().Size());
  const int batch_offset = num_heads * sequence_length * head_size;
  const int sequence_offset = num_heads * head_size;
  const int head_offset = head_size;
  bool has_bias = bias != nullptr;

  TransferBSDToBNSHProgram program{has_bias};
  program.AddInputs({{input_tensor, ProgramTensorMetadataDependency::TypeAndRank}})
      .AddOutputs({{output_tensor, ProgramTensorMetadataDependency::TypeAndRank}})
      .SetDispatchGroupSize((data_size + WORKGROUP_SIZE - 1) / WORKGROUP_SIZE)
      .AddUniformVariables({{data_size},
                            {static_cast<uint32_t>(batch_offset)},
                            {static_cast<uint32_t>(sequence_offset)},
                            {static_cast<uint32_t>(head_offset)},
                            {static_cast<uint32_t>(bias_offset)}});

  if (has_bias) {
    program.AddInput({bias, ProgramTensorMetadataDependency::TypeAndRank});
  }

  return context.RunProgram(program);
};

void InitVarStub(std::ostringstream& ss, const Tensor* seqlen_k) {
  if (seqlen_k != nullptr) {
    ss << "total_sequence_length = u32(seqlen_k[batch_idx]) + 1;\n";
    ss << "var past_sequence_length: u32 = select(total_sequence_length - sequence_length, 0u, uniforms.is_first_prompt > 0);\n";
  } else {
    ss << "let past_sequence_length = uniforms.past_sequence_length;\n";
  }
}

Status AttentionProbsProgram::GenerateShaderCode(ShaderHelper& shader) const {
  shader.AddInput("q", ShaderUsage::UseUniform | ShaderUsage::UseValueTypeAlias);
  shader.AddInput("key", ShaderUsage::UseUniform | ShaderUsage::UseValueTypeAlias);
  if (feed_past_key_) {
    shader.AddInput("past_key", ShaderUsage::UseUniform);
  }
  if (has_attention_bias_) {
    shader.AddInput("attention_bias", ShaderUsage::UseUniform);
  }
  if (seqlen_k_ != nullptr) {
    shader.AddInput("seqlen_k", ShaderUsage::UseUniform);
  }
  shader.AddOutput("output", ShaderUsage::UseUniform | ShaderUsage::UseValueTypeAlias);
  if (has_present_key_) {
    shader.AddOutput("present_key", ShaderUsage::UseUniform);
  }

  shader.AdditionalImplementation() << "var<workgroup> tileQ: array<q_value_t, " << tile_size_ * tile_size_ << ">;\n"
                                    << "var<workgroup> tileK: array<key_value_t, " << tile_size_ * tile_size_ << ">;\n"
                                    << "alias f32_val_t = " << (components_ == 4 ? "vec4<f32>" : (components_ == 2 ? "vec2<f32>" : "f32")) << ";\n";
  shader.MainFunctionBody() << "// x holds the N and y holds the M\n"
                            << "let m = u32(workgroup_idx / uniforms.num_total_seq_length_tile) % uniforms.num_seq_length_tile  * TILE_SIZE;\n"
                            << "let n = (workgroup_idx % uniforms.num_total_seq_length_tile) * TILE_SIZE;\n"
                            << "let batch_head_idx = u32(workgroup_idx / (uniforms.num_total_seq_length_tile * uniforms.num_seq_length_tile));\n"
                            << "let batch_idx = batch_head_idx / uniforms.num_heads;\n"
                            << "let qOffset = batch_head_idx * uniforms.M * uniforms.K + m * uniforms.K;\n"
                            << "let sequence_length = uniforms.M;\n"
                            << "var total_sequence_length = uniforms.N;\n";
  std::ostringstream oss;
  InitVarStub(oss, seqlen_k_);
  shader.MainFunctionBody() << oss.str();
<<<<<<< HEAD
  shader.MainFunctionBody() << "let kOffset = (batch_head_idx / " << n_reps_ << ") * uniforms.kv_sequence_length * uniforms.K;\n";
  if (has_present_key_) {
    shader.MainFunctionBody() << "let presentKeyOffset = (batch_head_idx / " << n_reps_ << ") * uniforms.present_sequence_length * uniforms.K;\n";
=======
  shader.MainFunctionBody() << "let kOffset = (workgroup_id.z / uniforms.n_reps) * uniforms.kv_sequence_length * uniforms.K;\n";
  if (has_present_key_) {
    shader.MainFunctionBody() << "let presentKeyOffset = (workgroup_id.z / uniforms.n_reps) * uniforms.present_sequence_length * uniforms.K;\n";
>>>>>>> d6df4f29
  }

  shader.MainFunctionBody() << "var value = f32_val_t(0);\n"
                               "for (var w: u32 = 0u; w < uniforms.K; w += TILE_SIZE) {\n"
                               "  if (m + local_id.y < uniforms.M && w + local_id.x < uniforms.K) {\n"
                               "    tileQ[TILE_SIZE * local_id.y + local_id.x] = q[qOffset + local_id.y * uniforms.K + w + local_id.x];\n"
                               "  }\n"
                               "  if (n + local_id.y < uniforms.N && w + local_id.x < uniforms.K) {\n"
                               "    var idx = TILE_SIZE * local_id.y + local_id.x;\n";

  if ((feed_past_key_ && has_present_key_) || (past_present_share_buffer_ && !is_first_prompt_)) {
    shader.MainFunctionBody() << "    if (n + local_id.y < past_sequence_length) {\n"
<<<<<<< HEAD
                              << "      let pastKeyOffset = (batch_head_idx / " << n_reps_ << ") * uniforms.past_sequence_length * uniforms.K;\n"
=======
                              << "      let pastKeyOffset = (workgroup_id.z / uniforms.n_reps) * uniforms.past_sequence_length * uniforms.K;\n"
>>>>>>> d6df4f29
                              << "      tileK[idx] = " << (past_present_share_buffer_ ? "present_key" : "past_key") << "[pastKeyOffset + (n + local_id.y) * uniforms.K + w + local_id.x];\n"
                              << "    } else  if (n + local_id.y - past_sequence_length < uniforms.kv_sequence_length) {\n"
                              << "      tileK[idx] = key[kOffset + (n + local_id.y - past_sequence_length) * uniforms.K + w + local_id.x];\n"
                              << "    }\n";
  } else {
    shader.MainFunctionBody() << "    if (n + local_id.y < uniforms.kv_sequence_length) {\n"
                                 "      tileK[idx] = key[kOffset + (n + local_id.y) * uniforms.K + w + local_id.x];\n"
                                 "    }\n";
  }

  if (has_present_key_) {
    if (past_present_share_buffer_) {
      shader.MainFunctionBody() << "    if (n + local_id.y >= past_sequence_length && n + local_id.y < uniforms.kv_sequence_length + past_sequence_length) {\n";
    } else {
      shader.MainFunctionBody() << "    if (n + local_id.y < uniforms.kv_sequence_length + past_sequence_length) {\n";
    }
    shader.MainFunctionBody() << "      present_key[presentKeyOffset + (n + local_id.y) * uniforms.K + w + local_id.x] = tileK[idx];\n"
                              << "    }\n";
  }

  shader.MainFunctionBody() << "  }\n"
                            << "  workgroupBarrier();\n"
                            << "  for (var k: u32 = 0u; k < TILE_SIZE && w+k < uniforms.K; k++) {\n"
                            << "    value += f32_val_t(tileQ[TILE_SIZE * local_id.y + k] * tileK[TILE_SIZE * local_id.x + k]);\n"
                            << "  }\n"
                            << "  workgroupBarrier();\n"
                            << "}\n";

  shader.MainFunctionBody() << "if (m + local_id.y < uniforms.M && n + local_id.x < total_sequence_length) {\n"
                            << "  let headOffset = batch_head_idx * uniforms.M * uniforms.N;\n"
                            << "  let outputIdx = headOffset + m + local_id.y * uniforms.N + n + local_id.x;\n"
                            << "  var sum: f32 = " << (components_ == 4 ? "value.x + value.y + value.z + value.w" : (components_ == 2 ? "value.x + value.y" : "value")) << ";\n";

  shader.MainFunctionBody() << "  output[outputIdx] = output_value_t(sum * uniforms.alpha)";
  if (has_attention_bias_) {
    shader.MainFunctionBody() << " + attention_bias[outputIdx]";
  }
  shader.MainFunctionBody() << ";\n"
                            << "}\n";

  return Status::OK();
}

Status ComputeAttentionProbs(onnxruntime::webgpu::ComputeContext& context, int output_count, const Tensor* Q,
                             const Tensor* K, const Tensor* past_key, const Tensor* attention_bias, Tensor* probs, Tensor* present_key,
                             WebgpuAttentionParameters& parameters, int past_sequence_length, int total_sequence_length,
                             const Tensor* seqlen_k) {
  const float alpha = parameters.scale_ == 0.0f ? 1.f / sqrt(static_cast<float>(parameters.head_size_))
                                                : parameters.scale_;

  const bool feed_past_key = present_key != nullptr && past_key != nullptr && past_key->SizeInBytes() > 0 && !parameters.past_present_share_buffer_;
  const bool has_present_key = output_count > 1 && past_key;
  const bool has_attention_bias = attention_bias != nullptr;
  constexpr int tile_size = 12;
  const int components = parameters.head_size_ % 4 == 0 ? 4 : (parameters.head_size_ % 2 == 0 ? 2 : 1);

  AttentionProbsProgram program{"AttentionProbs", feed_past_key, has_present_key, has_attention_bias, tile_size,
                                components, parameters.is_first_prompt_, seqlen_k, parameters.past_present_share_buffer_};
  program.AddInputs({{Q, ProgramTensorMetadataDependency::TypeAndRank, components},
                     {K, ProgramTensorMetadataDependency::TypeAndRank, components}});
  if (feed_past_key) {
    program.AddInput({past_key, ProgramTensorMetadataDependency::TypeAndRank, components});
  }
  if (has_attention_bias) {
    program.AddInput({attention_bias, ProgramTensorMetadataDependency::TypeAndRank});
  }
  if (seqlen_k != nullptr) {
    program.AddInput({seqlen_k, ProgramTensorMetadataDependency::TypeAndRank});
  }
  program.AddOutputs({{probs, ProgramTensorMetadataDependency::Rank}});
  if (has_present_key) {
    program.AddOutput({present_key, ProgramTensorMetadataDependency::Rank, components});
  }

  const uint32_t vectorized_head_size = (parameters.head_size_ + components - 1) / components;
  const uint32_t num_total_seq_length_tile = (total_sequence_length + tile_size - 1) / tile_size;
  const uint32_t num_seq_length_tile = (parameters.sequence_length_ + tile_size - 1) / tile_size;
  program.SetDispatchGroupSize(parameters.batch_size_ * parameters.num_heads_ * num_seq_length_tile * num_total_seq_length_tile)
      .SetWorkgroupSize(tile_size, tile_size)
      .CacheHint(std::to_string(tile_size), parameters.past_present_share_buffer_, feed_past_key, has_present_key, has_attention_bias, seqlen_k != nullptr, components, parameters.is_first_prompt_)
      .AddUniformVariables({{static_cast<uint32_t>(parameters.sequence_length_)},
                            {static_cast<uint32_t>(vectorized_head_size)},
                            {static_cast<uint32_t>(total_sequence_length)},
                            {static_cast<uint32_t>(parameters.num_heads_)},
                            {static_cast<uint32_t>(parameters.head_size_)},
                            {static_cast<float>(alpha)},
                            {static_cast<uint32_t>(past_sequence_length)},
                            {static_cast<uint32_t>(parameters.kv_sequence_length_)},
                            {static_cast<uint32_t>(seqlen_k == nullptr ? total_sequence_length : parameters.seqlen_present_kv_cache_)},
                            {static_cast<uint32_t>(parameters.n_reps)},
                            {static_cast<uint32_t>(parameters.is_first_prompt_ ? 1 : 0)},
                            {num_total_seq_length_tile},
                            {num_seq_length_tile}})
      .SetOverridableConstants({{static_cast<uint32_t>(tile_size)}});

  return context.RunProgram(program);
}

Status InPlaceSoftmaxProgram::GenerateShaderCode(ShaderHelper& shader) const {
  if (seqlen_k_) {
    shader.AddInput("seqlen_k", ShaderUsage::UseUniform);
  }
  shader.AddOutput("x", ShaderUsage::UseUniform | ShaderUsage::UseValueTypeAlias | ShaderUsage::UseElementTypeAlias);
  shader.AdditionalImplementation() << "var<workgroup> thread_max: array<f32, " << work_group_size_ << ">;\n"
                                    << "var<workgroup> thread_sum: array<f32, " << work_group_size_ << ">;\n"
                                    << "alias f32_val_t = " << (components_ == 4 ? "vec4<f32>" : (components_ == 2 ? "vec2<f32>" : "f32")) << ";\n";
  shader.MainFunctionBody() << "let sequence_length = uniforms.sequence_length;\n"
                            << "let batch_idx = u32(workgroup_idx / sequence_length) / uniforms.num_heads;\n"
                            << "var total_sequence_length = uniforms.total_sequence_length_comp * " << components_ << ";\n";
  std::ostringstream oss;
  InitVarStub(oss, seqlen_k_);
  shader.MainFunctionBody() << oss.str()
                            << "let local_offset = local_idx * uniforms.elements_per_thread;\n"
                            << "let offset = workgroup_idx * uniforms.total_sequence_length_comp + local_offset;\n"
                            << "let seq_causal_length = " << (seqlen_k_ ? "past_sequence_length + workgroup_idx % sequence_length + 1" : "uniforms.total_sequence_length_comp") << ";\n"
                            << "var thread_max_vector = f32_val_t(-3.402823e+38f);\n"
                            << "for (var i: u32 = 0; i < uniforms.elements_per_thread && i + local_offset < seq_causal_length; i++) {\n"
                            << "  thread_max_vector = max(f32_val_t(x[offset + i]), thread_max_vector);\n"
                            << "}\n"
                            << "thread_max[local_idx] = " << (components_ == 4 ? "max(max(thread_max_vector.x, thread_max_vector.y), max(thread_max_vector.z, thread_max_vector.w))" : (components_ == 2 ? "max(thread_max_vector.x, thread_max_vector.y)" : "thread_max_vector")) << ";\n"
                            << "workgroupBarrier();\n"
                            << "var max_value =  f32(-3.402823e+38f);\n"
                            << "for (var i = 0u; i < " << work_group_size_ << "; i++) {\n"
                            << "  max_value = max(thread_max[i], max_value);\n"
                            << "}\n"
                            << "var sum_vector = f32_val_t(0);\n"
                            << "for (var i: u32 = 0; i < uniforms.elements_per_thread && i + local_offset < seq_causal_length; i++) {\n"
                            << "  sum_vector += exp(f32_val_t(x[offset + i]) - max_value);\n"
                            << "}\n"
                            << "thread_sum[local_idx] = " << (components_ == 4 ? "sum_vector.x + sum_vector.y + sum_vector.z + sum_vector.w" : (components_ == 2 ? "sum_vector.x + sum_vector.y" : "sum_vector")) << ";\n"
                            << "workgroupBarrier();\n"
                            << "var sum: f32 = 0;\n"
                            << "for (var i = 0u; i < " << work_group_size_ << "; i++) {\n"
                            << "  sum += thread_sum[i]\n;"
                            << "}\n"
                            << "if (sum == 0) {\n"
                            << "  for (var i: u32 = 0; i < uniforms.elements_per_thread && i + local_offset < seq_causal_length; i++) {\n"
                            << "    x[offset + i] = x_value_t(x_element_t(1.0)/x_element_t(seq_causal_length));\n"
                            << "  }\n"
                            << "} else {\n"
                            << "  for (var i: u32 = 0; i < uniforms.elements_per_thread && i + local_offset < seq_causal_length; i++) {\n"
                            << "    var f32input = f32_val_t(x[offset + i]);\n"
                            << "    x[offset + i] = x_value_t(exp(f32input - max_value) / sum);\n"
                            << "  }\n"
                            << "}\n";
  if (seqlen_k_) {
    shader.MainFunctionBody() << "for (var total_seq_id: u32 = seq_causal_length; total_seq_id + local_offset < uniforms.total_sequence_length_comp; total_seq_id++) {\n"
                              << "   x[offset + total_seq_id] = x_value_t(x_element_t(0));\n"
                              << "}\n";
  }

  return Status::OK();
}

Status ComputeInPlaceSoftmax(onnxruntime::webgpu::ComputeContext& context, Tensor* probs, int32_t batch_size, int32_t num_heads, int32_t past_sequence_length, int32_t sequence_length, int32_t total_sequence_length,
                             const Tensor* seqlen_k, bool is_first_prompt) {
  const int components = seqlen_k != nullptr ? 1 : (total_sequence_length % 4 == 0 ? 4 : (total_sequence_length % 2 == 0 ? 2 : 1));
  int work_group_size = 64;
  const int total_sequence_length_comp = (total_sequence_length + components - 1) / components;
  if (total_sequence_length_comp < work_group_size) {
    work_group_size = 32;
  }
  const int elementsPerThread = (total_sequence_length_comp + work_group_size - 1) / work_group_size;

  InPlaceSoftmaxProgram program{"InPlaceSoftmax", work_group_size, components, seqlen_k};
  if (seqlen_k != nullptr) {
    program.AddInput({seqlen_k, ProgramTensorMetadataDependency::TypeAndRank});
  }
  program.AddOutputs({{probs, ProgramTensorMetadataDependency::TypeAndRank, components}})
      .CacheHint(work_group_size)
      .SetDispatchGroupSize(batch_size * num_heads * sequence_length)
      .SetWorkgroupSize(work_group_size)
      .AddUniformVariables({{static_cast<uint32_t>(batch_size)},
                            {static_cast<uint32_t>(num_heads)},
                            {static_cast<uint32_t>(past_sequence_length)},
                            {static_cast<uint32_t>(sequence_length)},
                            {static_cast<uint32_t>(total_sequence_length_comp)},
                            {static_cast<uint32_t>(elementsPerThread)},
                            {static_cast<uint32_t>(is_first_prompt ? 1 : 0)}});

  return context.RunProgram(program);
}

Status VxAttentionScoreProgram::GenerateShaderCode(ShaderHelper& shader) const {
  shader.AddInput("probs", ShaderUsage::UseUniform | ShaderUsage::UseValueTypeAlias);
  shader.AddInput("v", ShaderUsage::UseUniform | ShaderUsage::UseValueTypeAlias);
  if (feed_past_value_) {
    shader.AddInput("past_value", ShaderUsage::UseUniform);
  }
  if (seqlen_k_) {
    shader.AddInput("seqlen_k", ShaderUsage::UseUniform);
  }
  shader.AddOutput("output", ShaderUsage::UseUniform | ShaderUsage::UseValueTypeAlias);
  if (has_present_value_) {
    shader.AddOutput("present_value", ShaderUsage::UseUniform);
  }

  shader.AdditionalImplementation() << "var<workgroup> tileQ: array<probs_value_t, " << tile_size_ * tile_size_ << ">;\n"
                                    << "var<workgroup> tileK: array<v_value_t, " << tile_size_ * tile_size_ << ">;\n";
  shader.MainFunctionBody() << "let batch_head_idx = u32(workgroup_idx / (uniforms.num_head_size_tile * uniforms.num_seq_length_tile));\n"
                            << "let head_idx = batch_head_idx % uniforms.num_heads;\n"
                            << "let batch_idx = batch_head_idx / uniforms.num_heads;\n"
                            << "let m = (u32(workgroup_idx / uniforms.num_head_size_tile) % uniforms.num_seq_length_tile) * TILE_SIZE + local_id.y;\n"
                            << "let n = (workgroup_idx % uniforms.num_head_size_tile) * TILE_SIZE + local_id.x;\n"
                            << "let offsetA = batch_head_idx * (uniforms.M * uniforms.K) + m * uniforms.K;\n"
                            << "let sequence_length = uniforms.M;\n"
                            << "var total_sequence_length = uniforms.K;\n";
  std::ostringstream oss;
  InitVarStub(oss, seqlen_k_);
  shader.MainFunctionBody() << oss.str();
<<<<<<< HEAD
  shader.MainFunctionBody() << "let vOffset = (batch_head_idx / " << n_reps_ << ") * uniforms.N * uniforms.kv_sequence_length + n;\n";
  if (has_present_value_) {
    shader.MainFunctionBody() << "let presentValueOffset = (batch_head_idx / " << n_reps_ << ") * uniforms.N * uniforms.present_sequence_length + n;\n";
=======
  shader.MainFunctionBody() << "let vOffset = (workgroup_id.z / uniforms.n_reps) * uniforms.N * uniforms.kv_sequence_length + n;\n";
  if (has_present_value_) {
    shader.MainFunctionBody() << "let presentValueOffset = (workgroup_id.z / uniforms.n_reps) * uniforms.N * uniforms.present_sequence_length + n;\n";
>>>>>>> d6df4f29
  }

  shader.MainFunctionBody() << "var value = output_value_t(0);\n"
                            << "for (var w: u32 = 0u; w < uniforms.K; w += TILE_SIZE) {\n"
                            << "  if (m < uniforms.M && w + local_id.x < uniforms.K) {\n"
                            << "    tileQ[TILE_SIZE * local_id.y + local_id.x] = probs[offsetA + w + local_id.x];\n"
                            << "  }\n"
                            << "  if (n < uniforms.N && w + local_id.y < uniforms.K) {\n"
                            << "    var idx = TILE_SIZE * local_id.y + local_id.x;\n";

  if ((feed_past_value_ && has_present_value_) || (past_present_share_buffer_ && !is_first_prompt_)) {
    shader.MainFunctionBody() << "    if (w + local_id.y < past_sequence_length) {\n"
<<<<<<< HEAD
                              << "      let pastValueOffset = (batch_head_idx / " << n_reps_ << ") * uniforms.N * uniforms.past_sequence_length + n;\n"
=======
                              << "      let pastValueOffset = (workgroup_id.z / uniforms.n_reps) * uniforms.N * uniforms.past_sequence_length + n;\n"
>>>>>>> d6df4f29
                              << "      tileK[idx] = " << (past_present_share_buffer_ ? "present_value" : "past_value") << "[pastValueOffset + (w + local_id.y) * uniforms.N];\n"
                              << "    } else if (w + local_id.y - past_sequence_length < uniforms.kv_sequence_length) {\n"
                              << "      tileK[idx] = v[vOffset + (w + local_id.y - past_sequence_length) * uniforms.N];\n"
                              << "    }\n";
  } else {
    shader.MainFunctionBody() << "    if (w + local_id.y < uniforms.kv_sequence_length) {\n"
                              << "      tileK[idx] = v[vOffset + (w + local_id.y) * uniforms.N];\n"
                              << "    }\n";
  }

  if (has_present_value_) {
    if (past_present_share_buffer_) {
      shader.MainFunctionBody() << "    if (w + local_id.y >= past_sequence_length && w + local_id.y < uniforms.kv_sequence_length + past_sequence_length) {\n";
    } else {
      shader.MainFunctionBody() << "    if (w + local_id.y < uniforms.kv_sequence_length + past_sequence_length) {\n";
    }
    shader.MainFunctionBody() << "      present_value[presentValueOffset + (w + local_id.y) * uniforms.N] = tileK[idx];\n"
                              << "    }\n";
  }

  shader.MainFunctionBody() << "  }\n"
                            << "  workgroupBarrier();\n"
                            << "  for (var k: u32 = 0u; k < TILE_SIZE && w+k < total_sequence_length; k++) {\n"
                            << "    value += tileQ[TILE_SIZE * local_id.y + k] * tileK[TILE_SIZE * k + local_id.x];\n"
                            << "  }\n"
                            << "  workgroupBarrier();\n"
                            << "}\n";

  shader.MainFunctionBody() << "// we need to transpose output from BNSH_v to BSND_v\n"
                            << "if (m < uniforms.M && n < uniforms.N) {\n"
                            << "  let outputIdx = batch_idx * uniforms.M * uniforms.v_hidden_size + "
                            << "  m * uniforms.v_hidden_size + head_idx * uniforms.N + n;\n"
                            << "  output[outputIdx] = value;\n"
                            << "}\n";

  return Status::OK();
}

Status ComputeVxAttentionScore(onnxruntime::webgpu::ComputeContext& context, int output_count,
                               const Tensor* probs,
                               const Tensor* V,
                               const Tensor* past_value,
                               Tensor* output,
                               Tensor* present_value,
                               WebgpuAttentionParameters& parameters,
                               int past_sequence_length,
                               int total_sequence_length,
                               const Tensor* seqlen_k) {
  const bool feed_past_value = present_value != nullptr && past_value != nullptr && past_value->SizeInBytes() > 0 && !parameters.past_present_share_buffer_;
  const bool has_present_value = output_count > 1 && past_value != nullptr;
  const int components = parameters.v_head_size_ % 4 == 0 ? 4 : (parameters.v_head_size_ % 2 == 0 ? 2 : 1);
  constexpr int tile_size = 12;
  int tile_n_size = tile_size * components;
  VxAttentionScoreProgram program{"VxAttentionScore", feed_past_value, has_present_value, tile_size, parameters.is_first_prompt_, seqlen_k, parameters.past_present_share_buffer_};
  program.AddInputs({{probs, ProgramTensorMetadataDependency::TypeAndRank},
                     {V, ProgramTensorMetadataDependency::TypeAndRank, components}});
  if (feed_past_value) {
    program.AddInput({past_value, ProgramTensorMetadataDependency::TypeAndRank, components});
  }
  if (seqlen_k != nullptr) {
    program.AddInput({seqlen_k, ProgramTensorMetadataDependency::TypeAndRank});
  }
  program.AddOutputs({{output, ProgramTensorMetadataDependency::TypeAndRank, components}});
  if (has_present_value) {
    program.AddOutput({present_value, ProgramTensorMetadataDependency::TypeAndRank, components});
  }

  const uint32_t num_head_size_tile = (parameters.v_head_size_ + tile_n_size - 1) / tile_n_size;
  const uint32_t num_seq_length_tile = (parameters.sequence_length_ + tile_size - 1) / tile_size;
  program.SetDispatchGroupSize(parameters.batch_size_ * parameters.num_heads_ * num_head_size_tile * num_seq_length_tile)
      .CacheHint(std::to_string(tile_size), parameters.past_present_share_buffer_, feed_past_value, has_present_value, seqlen_k != nullptr, parameters.is_first_prompt_)
      .SetWorkgroupSize(tile_size, tile_size)
      .AddUniformVariables({{static_cast<uint32_t>(parameters.sequence_length_)},
                            {static_cast<uint32_t>(total_sequence_length)},
                            {static_cast<uint32_t>(parameters.v_head_size_ / components)},
                            {static_cast<uint32_t>(parameters.num_heads_)},
                            {static_cast<uint32_t>(parameters.head_size_)},
                            {static_cast<uint32_t>(parameters.v_hidden_size_ * parameters.n_reps / components)},
                            {static_cast<uint32_t>(past_sequence_length)},
                            {static_cast<uint32_t>(parameters.kv_sequence_length_)},
                            {static_cast<uint32_t>(seqlen_k == nullptr ? total_sequence_length : parameters.seqlen_present_kv_cache_)},
                            {static_cast<uint32_t>(parameters.n_reps)},
                            {static_cast<uint32_t>(parameters.is_first_prompt_)},
                            {num_head_size_tile},
                            {num_seq_length_tile}})
      .SetOverridableConstants({{static_cast<uint32_t>(tile_size)}});

  return context.RunProgram(program);
}

Status ApplyAttention(const Tensor* Q, const Tensor* K, const Tensor* V, const Tensor* attention_bias,
                      const Tensor* past_key, const Tensor* past_value, Tensor* output, Tensor* present_key, Tensor* present_value,
                      WebgpuAttentionParameters& parameters, onnxruntime::webgpu::ComputeContext& context, const Tensor* seqlen_k) {
  const int output_count = std::min({context.OutputCount(), 1 + (past_key != nullptr ? 1 : 0) + (past_value != nullptr ? 1 : 0)});
  const int past_sequence_length = output_count > 1 ? parameters.past_sequence_length_ : 0;
  const int total_sequence_length = parameters.total_sequence_length_;

  const TensorShapeVector probs_dims({parameters.batch_size_, parameters.num_heads_,
                                      parameters.sequence_length_, total_sequence_length});
  const TensorShape probs_shape(probs_dims);
  Tensor probs = context.CreateGPUTensor(Q->DataType(), probs_shape);
  ORT_RETURN_IF_ERROR(ComputeAttentionProbs(context, output_count, Q, K, past_key, attention_bias, &probs, present_key,
                                            parameters, past_sequence_length, total_sequence_length, seqlen_k));

  ORT_RETURN_IF_ERROR(ComputeInPlaceSoftmax(context, &probs,
                                            parameters.batch_size_, parameters.num_heads_, parameters.past_sequence_length_, parameters.sequence_length_, total_sequence_length, seqlen_k, parameters.is_first_prompt_));

  ORT_RETURN_IF_ERROR(ComputeVxAttentionScore(context, output_count, &probs, V, past_value, output, present_value,
                                              parameters, past_sequence_length, total_sequence_length, seqlen_k));

  return Status::OK();
}

}  // namespace webgpu
}  // namespace contrib
}  // namespace onnxruntime<|MERGE_RESOLUTION|>--- conflicted
+++ resolved
@@ -109,15 +109,9 @@
   std::ostringstream oss;
   InitVarStub(oss, seqlen_k_);
   shader.MainFunctionBody() << oss.str();
-<<<<<<< HEAD
-  shader.MainFunctionBody() << "let kOffset = (batch_head_idx / " << n_reps_ << ") * uniforms.kv_sequence_length * uniforms.K;\n";
+  shader.MainFunctionBody() << "let kOffset = (batch_head_idx / uniforms.n_reps) * uniforms.kv_sequence_length * uniforms.K;\n";
   if (has_present_key_) {
-    shader.MainFunctionBody() << "let presentKeyOffset = (batch_head_idx / " << n_reps_ << ") * uniforms.present_sequence_length * uniforms.K;\n";
-=======
-  shader.MainFunctionBody() << "let kOffset = (workgroup_id.z / uniforms.n_reps) * uniforms.kv_sequence_length * uniforms.K;\n";
-  if (has_present_key_) {
-    shader.MainFunctionBody() << "let presentKeyOffset = (workgroup_id.z / uniforms.n_reps) * uniforms.present_sequence_length * uniforms.K;\n";
->>>>>>> d6df4f29
+    shader.MainFunctionBody() << "let presentKeyOffset = (batch_head_idx / uniforms.n_reps) * uniforms.present_sequence_length * uniforms.K;\n";
   }
 
   shader.MainFunctionBody() << "var value = f32_val_t(0);\n"
@@ -130,11 +124,7 @@
 
   if ((feed_past_key_ && has_present_key_) || (past_present_share_buffer_ && !is_first_prompt_)) {
     shader.MainFunctionBody() << "    if (n + local_id.y < past_sequence_length) {\n"
-<<<<<<< HEAD
-                              << "      let pastKeyOffset = (batch_head_idx / " << n_reps_ << ") * uniforms.past_sequence_length * uniforms.K;\n"
-=======
-                              << "      let pastKeyOffset = (workgroup_id.z / uniforms.n_reps) * uniforms.past_sequence_length * uniforms.K;\n"
->>>>>>> d6df4f29
+                              << "      let pastKeyOffset = (batch_head_idx / uniforms.n_reps) * uniforms.past_sequence_length * uniforms.K;\n"
                               << "      tileK[idx] = " << (past_present_share_buffer_ ? "present_key" : "past_key") << "[pastKeyOffset + (n + local_id.y) * uniforms.K + w + local_id.x];\n"
                               << "    } else  if (n + local_id.y - past_sequence_length < uniforms.kv_sequence_length) {\n"
                               << "      tileK[idx] = key[kOffset + (n + local_id.y - past_sequence_length) * uniforms.K + w + local_id.x];\n"
@@ -345,15 +335,9 @@
   std::ostringstream oss;
   InitVarStub(oss, seqlen_k_);
   shader.MainFunctionBody() << oss.str();
-<<<<<<< HEAD
-  shader.MainFunctionBody() << "let vOffset = (batch_head_idx / " << n_reps_ << ") * uniforms.N * uniforms.kv_sequence_length + n;\n";
+  shader.MainFunctionBody() << "let vOffset = (batch_head_idx / uniforms.n_reps) * uniforms.N * uniforms.kv_sequence_length + n;\n";
   if (has_present_value_) {
-    shader.MainFunctionBody() << "let presentValueOffset = (batch_head_idx / " << n_reps_ << ") * uniforms.N * uniforms.present_sequence_length + n;\n";
-=======
-  shader.MainFunctionBody() << "let vOffset = (workgroup_id.z / uniforms.n_reps) * uniforms.N * uniforms.kv_sequence_length + n;\n";
-  if (has_present_value_) {
-    shader.MainFunctionBody() << "let presentValueOffset = (workgroup_id.z / uniforms.n_reps) * uniforms.N * uniforms.present_sequence_length + n;\n";
->>>>>>> d6df4f29
+    shader.MainFunctionBody() << "let presentValueOffset = (batch_head_idx / uniforms.n_reps) * uniforms.N * uniforms.present_sequence_length + n;\n";
   }
 
   shader.MainFunctionBody() << "var value = output_value_t(0);\n"
@@ -366,11 +350,7 @@
 
   if ((feed_past_value_ && has_present_value_) || (past_present_share_buffer_ && !is_first_prompt_)) {
     shader.MainFunctionBody() << "    if (w + local_id.y < past_sequence_length) {\n"
-<<<<<<< HEAD
-                              << "      let pastValueOffset = (batch_head_idx / " << n_reps_ << ") * uniforms.N * uniforms.past_sequence_length + n;\n"
-=======
-                              << "      let pastValueOffset = (workgroup_id.z / uniforms.n_reps) * uniforms.N * uniforms.past_sequence_length + n;\n"
->>>>>>> d6df4f29
+                              << "      let pastValueOffset = (batch_head_idx / uniforms.n_reps) * uniforms.N * uniforms.past_sequence_length + n;\n"
                               << "      tileK[idx] = " << (past_present_share_buffer_ ? "present_value" : "past_value") << "[pastValueOffset + (w + local_id.y) * uniforms.N];\n"
                               << "    } else if (w + local_id.y - past_sequence_length < uniforms.kv_sequence_length) {\n"
                               << "      tileK[idx] = v[vOffset + (w + local_id.y - past_sequence_length) * uniforms.N];\n"
