--- conflicted
+++ resolved
@@ -215,13 +215,9 @@
                             {static_cast<uint32_t>(parameters.kv_sequence_length_)},
                             {static_cast<uint32_t>(seqlen_k == nullptr ? total_sequence_length : parameters.seqlen_present_kv_cache_)},
                             {static_cast<uint32_t>(parameters.n_reps)},
-<<<<<<< HEAD
-                            {static_cast<uint32_t>(parameters.is_first_prompt_ ? 1 : 0)}})
-=======
                             {static_cast<uint32_t>(parameters.is_first_prompt_ ? 1 : 0)},
                             {num_total_seq_length_tile},
                             {num_seq_length_tile}})
->>>>>>> 39e585ff
       .SetOverridableConstants({{static_cast<uint32_t>(tile_size)}});
 
   return context.RunProgram(program);
@@ -299,11 +295,7 @@
   }
   program.AddOutputs({{probs, ProgramTensorMetadataDependency::TypeAndRank, components}})
       .CacheHint(work_group_size)
-<<<<<<< HEAD
-      .SetDispatchGroupSize(1, sequence_length, batch_size * num_heads)
-=======
       .SetDispatchGroupSize(batch_size * num_heads * sequence_length)
->>>>>>> 39e585ff
       .SetWorkgroupSize(work_group_size)
       .AddUniformVariables({{static_cast<uint32_t>(batch_size)},
                             {static_cast<uint32_t>(num_heads)},
@@ -412,11 +404,7 @@
   const int components = parameters.v_head_size_ % 4 == 0 ? 4 : (parameters.v_head_size_ % 2 == 0 ? 2 : 1);
   constexpr int tile_size = 12;
   int tile_n_size = tile_size * components;
-<<<<<<< HEAD
-  VxAttentionScoreProgram program{"VxAttentionScore", feed_past_value, has_present_value, tile_size, parameters.is_first_prompt_, parameters.n_reps, seqlen_k, parameters.past_present_share_buffer_};
-=======
   VxAttentionScoreProgram program{"VxAttentionScore", feed_past_value, has_present_value, tile_size, parameters.is_first_prompt_, seqlen_k, parameters.past_present_share_buffer_};
->>>>>>> 39e585ff
   program.AddInputs({{probs, ProgramTensorMetadataDependency::TypeAndRank},
                      {V, ProgramTensorMetadataDependency::TypeAndRank, components}});
   if (feed_past_value) {
@@ -430,15 +418,9 @@
     program.AddOutput({present_value, ProgramTensorMetadataDependency::TypeAndRank, components});
   }
 
-<<<<<<< HEAD
-  program.SetDispatchGroupSize((parameters.v_head_size_ + tile_n_size - 1) / tile_n_size,
-                               (parameters.sequence_length_ + tile_size - 1) / tile_size,
-                               parameters.batch_size_ * parameters.num_heads_)
-=======
   const uint32_t num_head_size_tile = (parameters.v_head_size_ + tile_n_size - 1) / tile_n_size;
   const uint32_t num_seq_length_tile = (parameters.sequence_length_ + tile_size - 1) / tile_size;
   program.SetDispatchGroupSize(parameters.batch_size_ * parameters.num_heads_ * num_head_size_tile * num_seq_length_tile)
->>>>>>> 39e585ff
       .CacheHint(std::to_string(tile_size), parameters.past_present_share_buffer_, feed_past_value, has_present_value, seqlen_k != nullptr, parameters.is_first_prompt_)
       .SetWorkgroupSize(tile_size, tile_size)
       .AddUniformVariables({{static_cast<uint32_t>(parameters.sequence_length_)},
@@ -451,13 +433,9 @@
                             {static_cast<uint32_t>(parameters.kv_sequence_length_)},
                             {static_cast<uint32_t>(seqlen_k == nullptr ? total_sequence_length : parameters.seqlen_present_kv_cache_)},
                             {static_cast<uint32_t>(parameters.n_reps)},
-<<<<<<< HEAD
-                            {static_cast<uint32_t>(parameters.is_first_prompt_)}})
-=======
                             {static_cast<uint32_t>(parameters.is_first_prompt_)},
                             {num_head_size_tile},
                             {num_seq_length_tile}})
->>>>>>> 39e585ff
       .SetOverridableConstants({{static_cast<uint32_t>(tile_size)}});
 
   return context.RunProgram(program);
