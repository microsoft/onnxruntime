// Copyright (c) Microsoft Corporation. All rights reserved.
// Licensed under the MIT License.

#include "contrib_ops/cpu/bert/multihead_attention_helper.h"
#include "contrib_ops/webgpu/bert/flash_attention.h"
#include "contrib_ops/webgpu/webgpu_contrib_kernels.h"

#include "core/providers/webgpu/webgpu_supported_types.h"

using namespace onnxruntime::webgpu;
using namespace ::onnxruntime::common;
using namespace ONNX_NAMESPACE;
using namespace onnxruntime::contrib::multihead_attention_helper;

namespace onnxruntime {
namespace contrib {
namespace webgpu {

Status CopyKVCacheProgram::GenerateShaderCode(ShaderHelper& shader) const {
  // Expectations are
  //    qkv have same number of heads and hidden dimension (head size).
  //    qkv are in BSNH format.
  //            B - batch size but shader only supports batch_size 1.
  //            S - current sequence length but shader supports only S = 1.
  //            N - number of heads.
  //            H - head size or hidden dimension for each qkv head.
  //  KV cache is stored as BN(total_sequence_length)H
  //  Attention bias is in BN(total_sequence_length)
  const auto& key = shader.AddInput("key", ShaderUsage::UseUniform | ShaderUsage::UseValueTypeAlias | ShaderUsage::UseElementTypeAlias | ShaderUsage::UseIndicesTypeAlias);
  shader.AddInput("value", ShaderUsage::UseUniform);
  const auto& present_key = shader.AddOutput("present_key", ShaderUsage::UseUniform);
  const auto& present_value = shader.AddOutput("present_value", ShaderUsage::UseUniform);
  const auto& valid_present_shape = shader.AddIndices("valid_present_shape");

  shader.MainFunctionBody() << shader.GuardAgainstOutOfBoundsWorkgroupSizes("uniforms.valid_present_size")
                            << "  let output_indices = " << valid_present_shape.OffsetToIndices("global_idx") << ";\n"
                            << "  let head_size_id = output_indices[3];\n"
                               "  let sequence_id = output_indices[2];\n"
                               "  let num_head_id = output_indices[1];\n"
                               "  let batch = output_indices[0];\n"
                            << "  let present_offset = " << (past_present_share_buffer_ ? present_key.IndicesToOffset("output_indices") : "global_idx") << ";\n";
  if (has_past_) {
    shader.MainFunctionBody() << "let past_sequence_length = uniforms.past_sequence_length;\n";
    if (past_present_share_buffer_) {
      shader.MainFunctionBody() << "if (sequence_id >= past_sequence_length) {\n"
                                << "  let offset = " << key.IndicesToOffset(kv_BNSH_ ? "key_indices_t(batch, num_head_id, sequence_id - past_sequence_length, head_size_id)" : "key_indices_t(batch, sequence_id - past_sequence_length, num_head_id, head_size_id)") << ";\n"
                                << "  " << present_key.SetByOffset("present_offset", "key[offset]") << ";\n"
                                << "  " << present_value.SetByOffset("present_offset", "value[offset]") << ";\n"
                                << "}";
    } else {
      const auto& past_key = shader.AddInput("past_key", ShaderUsage::UseUniform | ShaderUsage::UseValueTypeAlias | ShaderUsage::UseElementTypeAlias | ShaderUsage::UseIndicesTypeAlias);
      shader.AddInput("past_value", ShaderUsage::UseUniform);
      shader.MainFunctionBody() << "if (sequence_id < past_sequence_length) {\n"
                                << "  let pastOffset = " << past_key.IndicesToOffset("past_key_indices_t(batch, num_head_id, sequence_id, head_size_id)") << ";\n"
                                << "  " << present_key.SetByOffset("present_offset", "past_key[pastOffset]") << ";\n"
                                << "  " << present_value.SetByOffset("present_offset", "past_value[pastOffset]") << ";\n"
                                << "} else {\n"
                                << "  let offset = " << key.IndicesToOffset(kv_BNSH_ ? "key_indices_t(batch, num_head_id, sequence_id - past_sequence_length, head_size_id)" : "key_indices_t(batch, sequence_id - past_sequence_length, num_head_id, head_size_id)") << ";\n"
                                << "  " << present_key.SetByOffset("present_offset", "key[offset]") << ";\n"
                                << "  " << present_value.SetByOffset("present_offset", "value[offset]") << ";\n"
                                << "}";
    }
  } else {
    shader.MainFunctionBody() << "let offset = " << key.IndicesToOffset(kv_BNSH_ ? "key_indices_t(batch, num_head_id, sequence_id, head_size_id)" : "key_indices_t(batch, sequence_id, num_head_id, head_size_id)") << ";\n"
                              << present_key.SetByOffset("present_offset", "key[offset]") << ";\n"
                              << present_value.SetByOffset("present_offset", "value[offset]") << ";\n";
  }
  return Status::OK();
}

Status CopyKVCache(onnxruntime::webgpu::ComputeContext& context, const WebgpuAttentionParameters& parameters,
                   const Tensor* K, const Tensor* past_key, Tensor* present_key,
                   const Tensor* V, const Tensor* past_value, Tensor* present_value) {
  // CopyKVCache takes past key/value and current key/value and copies them to present key and value.
  // This makes it so that FlashAttention only needs to look at present key and value, and saves
  // number of input buffers in the shader, which we run out of (<=8) without this optimization.
  const int components = parameters.head_size_ % 4 == 0 ? 4 : (parameters.head_size_ % 2 == 0 ? 2 : 1);
  // parameters.total_sequence_length_ is past_sequence_length + kv_sequence_length.
  // parameters.kv_num_heads_ may be smaller than parameters.num_heads_ when parameters.is_gqa_ is true.
  int num_heads = parameters.is_gqa_ ? parameters.kv_num_heads_ : parameters.num_heads_;
  TensorShape valid_present_shape{parameters.batch_size_, num_heads, parameters.total_sequence_length_, parameters.head_size_ / components};
  int64_t valid_kv_size = valid_present_shape.Size();
  bool has_past = (parameters.past_sequence_length_ > 0);
  CopyKVCacheProgram program{"CopyKVCache", has_past, parameters.qkv_format_ == Q_K_V_BSNH_BNSH_BNSH, parameters.past_present_share_buffer_};
  if (parameters.qkv_format_ == Q_K_V_BSNH_BNSH_BNSH) {
    program.AddInputs({{K, ProgramTensorMetadataDependency::TypeAndRank, components},
                       {V, ProgramTensorMetadataDependency::TypeAndRank, components}});
  } else {
    ORT_ENFORCE(parameters.qkv_format_ == Q_K_V_BSNH, "qkv format ", parameters.qkv_format_, " is not supported yet in CopyKVCache.");
    TensorShape reshaped_KV_shape{parameters.batch_size_, parameters.kv_sequence_length_, num_heads, parameters.head_size_ / components};
    program.AddInputs({{K, ProgramTensorMetadataDependency::TypeAndRank, reshaped_KV_shape, components},
                       {V, ProgramTensorMetadataDependency::TypeAndRank, reshaped_KV_shape, components}});
  }
  if (has_past && !parameters.past_present_share_buffer_) {
    program.AddInputs({{past_key, ProgramTensorMetadataDependency::TypeAndRank, components},
                       {past_value, ProgramTensorMetadataDependency::TypeAndRank, components}});
  }
  program.AddOutputs({{present_key, ProgramTensorMetadataDependency::Rank, components},
                      {present_value, ProgramTensorMetadataDependency::Rank, components}})
<<<<<<< HEAD
      .AddIndices(valid_present_shape);
  program.SetDispatchGroupSize(onnxruntime::narrow<uint32_t>((valid_kv_size + 63) / 64))
=======
      .AddIndices(std::move(valid_present_shape));
  program.SetDispatchGroupSize(onnxruntime::narrow<uint32_t>(valid_kv_size + 63 / 64))
>>>>>>> 219c919c
      .SetWorkgroupSize(64)
      .CacheHint(has_past, parameters.qkv_format_, parameters.past_present_share_buffer_)
      .AddUniformVariables({{static_cast<uint32_t>(valid_kv_size)},
                            // Note that when parameters.past_present_share_buffer_ is true, parameters.past_sequence_length_ will become to
                            // max_sequence_length. To get a valid past_sequence_length, we use total_sequence_length - kv_sequence_length.
                            {static_cast<uint32_t>(parameters.total_sequence_length_ - parameters.kv_sequence_length_)}});

  return context.RunProgram(program);
}

Status FlashAttentionProgram::GenerateShaderCode(ShaderHelper& shader) const {
  // Expectations are
  //    qkv have same number of heads and hidden dimension (head size).
  //    qkv are in BSNH format.
  //            B - batch size but shader only supports batch_size 1.
  //            S - current sequence length but shader supports only S = 1.
  //            N - number of heads.
  //            H - head size or hidden dimension for each qkv head.
  //  KV cache is stored as BN(total_sequence_length)H
  //  Attention bias is in BN(new_sequence_length)(total_sequence_length)
  //
  //  Expectation is that present_key, and present_value contain past key and values since
  //  we are out of storage buffers a shader can have and both past/present cant be passed.
  // The hidden size of each q head should be a multiple of 4 because shader uses vectorized loads.
  shader.AddInput("q", ShaderUsage::UseUniform | ShaderUsage::UseValueTypeAlias | ShaderUsage::UseElementTypeAlias);
  shader.AddInput("present_key", ShaderUsage::UseUniform);
  shader.AddInput("present_value", ShaderUsage::UseUniform);
  if (has_attention_bias_) {
    shader.AddInput("attention_bias", ShaderUsage::UseUniform);
  }
  shader.AddOutput("output", ShaderUsage::UseUniform);

  shader.AdditionalImplementation() << "const qkv_head_size: u32 = " << qkv_head_size_ << ";\n"
                                    << "const num_heads: u32 =" << qkv_num_heads_ << ";\n";

  shader.AdditionalImplementation() << R"HELPER_FN(
  // For max performance max_k_step should be the same as sg_size, however we might run out of registers
  // for qk_1, qk_2 .. qk_(sg_size). So we cap it at max_k_step (16).
  const max_k_step: u32 = 16u;
  const vec_factor: u32 = 4u;
  const qkv_head_size_vec: u32 = qkv_head_size / vec_factor;
  const min_value : q_element_t = q_element_t(-65504.0);

  // Default SHM usage limit is 16KB in Dawn.
  var<workgroup> k_tile : array<array<q_value_t, qkv_head_size_vec>, max_k_step>; // 96 * 2 * 16 = 3KB.
  var<workgroup> v_tile : array<array<q_value_t, qkv_head_size_vec>, max_k_step>; // 96 * 2 * 16 = 3KB.

  // Private memory per lane.
  var<private> q_tile : array<q_value_t, qkv_head_size_vec>;
  var<private> o_tile : array<q_value_t, qkv_head_size_vec>;
  fn loadq(q_idx_global : u32, head_idx: u32)
  {
      // Stored as float16[batch_size,sequence_length,3072] the inputs as per onnx MHA
      // This is the layout if TransferBSDToBNSH has not been run.
      let offset = q_idx_global * (qkv_head_size_vec) * num_heads + qkv_head_size_vec * head_idx;
      // Stored as BNSH - which is what webgpu uses after TransferBSDToBNSH has been run.
      //let offset = head_idx * uniforms.new_sequence_length * qkv_head_size_vec + q_idx_global * qkv_head_size_vec;
      for (var idx:u32 = 0; idx < qkv_head_size_vec; idx++)
      {
          q_tile[idx] = q[idx+offset];
      }
  }
  fn loadk(k_start : u32, head_idx: u32, local_idx: u32, k_step: u32)
  {
      // Stored as float16[batch_size,num_heads,present_sequence_length,96]
      let offset = head_idx * uniforms.present_sequence_length * qkv_head_size_vec + k_start * qkv_head_size_vec;
      for (var idx:u32 = local_idx; idx < qkv_head_size_vec*k_step; idx+=workgroup_size_x)
      {
          let slot = u32(idx/qkv_head_size_vec);
          let val = select(q_value_t(0), present_key[offset+idx], k_start + slot < uniforms.total_sequence_length);
          k_tile[slot][idx%qkv_head_size_vec] = val;
      }
  }
  fn loadv(v_start : u32, head_idx: u32, local_idx: u32, k_step: u32)
  {
      // Stored as float16[batch_size,num_heads,present_sequence_length,96]
      let offset = head_idx * uniforms.present_sequence_length * qkv_head_size_vec + v_start * qkv_head_size_vec;
      for (var idx:u32 = local_idx; idx < qkv_head_size_vec*k_step; idx+=workgroup_size_x)
      {
          let slot = u32(idx/qkv_head_size_vec);
          let val  = select(q_value_t(0), present_value[offset+idx], v_start + slot < uniforms.total_sequence_length);
          v_tile[slot][idx%qkv_head_size_vec] = val;
      }
  }
  fn writeo(o_idx_global: u32, head_idx: u32)
  {
      // Stored as float16[batch_size,sequence_length,3072]
      let offset = o_idx_global * num_heads * qkv_head_size_vec + head_idx * qkv_head_size_vec;
      for (var idx:u32 = 0; idx < qkv_head_size_vec; idx ++)
      {
          output[offset+idx] = o_tile[idx];
      }
  }
)HELPER_FN";

  if (has_attention_bias_) {
    shader.AdditionalImplementation() << R"HELPER_FN(
      fn loadAttentionBias(q_idx_global : u32, k_idx_global : u32, head_idx: u32) -> vec4<q_element_t>
      {
          // Stored as float16[batch_size,num_heads,new_seq_length,total_sequence_length]
          if (q_idx_global >= uniforms.new_sequence_length  || k_idx_global >= uniforms.total_sequence_length) {
              return vec4<q_element_t>(0);
          }
          let offset_base = head_idx * uniforms.new_sequence_length * uniforms.total_sequence_length + q_idx_global * uniforms.total_sequence_length;
          let offset = offset_base + k_idx_global;
          let offset_max = offset_base + uniforms.total_sequence_length;
          let c1 = q_element_t(attention_bias[min(offset, offset_max)]);
          let c2 = q_element_t(attention_bias[min(offset+1, offset_max)]);
          let c3 = q_element_t(attention_bias[min(offset+2, offset_max)]);
          let c4 = q_element_t(attention_bias[min(offset+3, offset_max)]);
          return vec4<q_element_t>(c1,c2,c3,c4);
      }
    )HELPER_FN";
  } else {
    shader.AdditionalImplementation() << R"HELPER_FN(
      fn loadAttentionBias(q_idx_global : u32, k_idx_global : u32, head_idx: u32) -> vec4<q_element_t>
      {
        return vec4<q_element_t>(0);
      }
    )HELPER_FN";
  }

  // Shader is designed to be dispatched as Dispatch(num_heads, new_sequence_length / workgroup_size_x, 1)
  // Each lane/thread is responsible for a single q.
  shader.MainFunctionBody() << R"MAIN_FN(
  let head_idx = workgroup_id.x;
  let capped_sg_id = min(sg_id, max_k_step);
  let capped_sg_size = min(sg_size, max_k_step);

  // Load Q
  let q_idx_global = workgroup_id.y * workgroup_size_x + local_idx;
  let valid_q = q_idx_global < uniforms.new_sequence_length;
  if (valid_q)
  {
    loadq(q_idx_global, head_idx);
  }

  var previous_max : q_element_t = min_value;
  var previous_denom : q_element_t = 0;

  for(var k_start = 0u; k_start < uniforms.total_sequence_length; k_start+=capped_sg_size)
  {
    workgroupBarrier();
    loadk(k_start, head_idx / uniforms.n_reps, local_idx, capped_sg_size);
    loadv(k_start, head_idx / uniforms.n_reps, local_idx, capped_sg_size);
    workgroupBarrier();

    // Compute QKt
    var qk_1:vec4<q_element_t>;
    var qk_2:vec4<q_element_t>;
    var qk_3:vec4<q_element_t>;
    var qk_4:vec4<q_element_t>;
    if (sg_size > 8)
    {
      for (var i:u32 = 0u; i < qkv_head_size_vec; i++)
      {
        var k_local = k_tile[capped_sg_id][i];
        var q_own = q_tile[i];
        qk_1[0] += dot(q_own, subgroupShuffle(k_local, 0));
        qk_1[1] += dot(q_own, subgroupShuffle(k_local, 1));
        qk_1[2] += dot(q_own, subgroupShuffle(k_local, 2));
        qk_1[3] += dot(q_own, subgroupShuffle(k_local, 3));
        qk_2[0] += dot(q_own, subgroupShuffle(k_local, 4));
        qk_2[1] += dot(q_own, subgroupShuffle(k_local, 5));
        qk_2[2] += dot(q_own, subgroupShuffle(k_local, 6));
        qk_2[3] += dot(q_own, subgroupShuffle(k_local, 7));
        qk_3[0] += dot(q_own, subgroupShuffle(k_local, 8));
        qk_3[1] += dot(q_own, subgroupShuffle(k_local, 9));
        qk_3[2] += dot(q_own, subgroupShuffle(k_local, 10));
        qk_3[3] += dot(q_own, subgroupShuffle(k_local, 11));
        qk_4[0] += dot(q_own, subgroupShuffle(k_local, 12));
        qk_4[1] += dot(q_own, subgroupShuffle(k_local, 13));
        qk_4[2] += dot(q_own, subgroupShuffle(k_local, 14));
        qk_4[3] += dot(q_own, subgroupShuffle(k_local, 15));
      }
    }
    else
    {
      for (var i:u32 = 0u; i < qkv_head_size_vec; i++)
      {
        var k_local = k_tile[capped_sg_id][i];
        var q_own = q_tile[i];
        qk_1[0] += dot(q_own, subgroupShuffle(k_local, 0));
        qk_1[1] += dot(q_own, subgroupShuffle(k_local, 1));
        qk_1[2] += dot(q_own, subgroupShuffle(k_local, 2));
        qk_1[3] += dot(q_own, subgroupShuffle(k_local, 3));
        qk_2[0] += dot(q_own, subgroupShuffle(k_local, 4));
        qk_2[1] += dot(q_own, subgroupShuffle(k_local, 5));
        qk_2[2] += dot(q_own, subgroupShuffle(k_local, 6));
        qk_2[3] += dot(q_own, subgroupShuffle(k_local, 7));
      }
    }

    qk_1 = qk_1 * q_element_t(uniforms.alpha) + loadAttentionBias(q_idx_global, k_start, head_idx);
    qk_2 = qk_2 * q_element_t(uniforms.alpha) + loadAttentionBias(q_idx_global, k_start+4, head_idx);
    if (sg_size > 8)
    {
      qk_3 = qk_3 * q_element_t(uniforms.alpha) + loadAttentionBias(q_idx_global, k_start+8, head_idx);
      qk_4 = qk_4 * q_element_t(uniforms.alpha) + loadAttentionBias(q_idx_global, k_start+12, head_idx);
    }

    let seq_causal_length = select(uniforms.total_sequence_length, uniforms.past_sequence_length + q_idx_global + 1, uniforms.is_gqa > 0);
    // Neuter qk values where K is out of bounds.
    qk_1[0] = select(min_value, qk_1[0], k_start+0 < seq_causal_length);
    qk_1[1] = select(min_value, qk_1[1], k_start+1 < seq_causal_length);
    qk_1[2] = select(min_value, qk_1[2], k_start+2 < seq_causal_length);
    qk_1[3] = select(min_value, qk_1[3], k_start+3 < seq_causal_length);
    qk_2[0] = select(min_value, qk_2[0], k_start+4 < seq_causal_length);
    qk_2[1] = select(min_value, qk_2[1], k_start+5 < seq_causal_length);
    qk_2[2] = select(min_value, qk_2[2], k_start+6 < seq_causal_length);
    qk_2[3] = select(min_value, qk_2[3], k_start+7 < seq_causal_length);
    if (sg_size > 8)
    {
      qk_3[0] = select(min_value, qk_3[0], k_start+8 < seq_causal_length);
      qk_3[1] = select(min_value, qk_3[1], k_start+9 < seq_causal_length);
      qk_3[2] = select(min_value, qk_3[2], k_start+10 < seq_causal_length);
      qk_3[3] = select(min_value, qk_3[3], k_start+11 < seq_causal_length);
      qk_4[0] = select(min_value, qk_4[0], k_start+12 < seq_causal_length);
      qk_4[1] = select(min_value, qk_4[1], k_start+13 < seq_causal_length);
      qk_4[2] = select(min_value, qk_4[2], k_start+14 < seq_causal_length);
      qk_4[3] = select(min_value, qk_4[3], k_start+15 < seq_causal_length);
    }

    //
    // Compute SoftMax as per Flash Attention technique.
    //
    // Crux of Flash Attention is here, that allows for partial softmax computation,
    // direct update of output and merging with previous results.
    // https://courses.cs.washington.edu/courses/cse599m/23sp/notes/flashattn.pdf
    // Where b is the block size of the tile. Xi is storing QKtranspose for the ith tile.
    // mi_local is the max of Xi. Note: _ in this notation means what follows is a
    // subscript. max_j=1:b (Xi[j]) is the max of Xi[j] for j=1 to b.
    //
    // for i = 1, #tiles do
    //  Xi = Q[k,:] Kt[:, (i-1) b : i b]
    //  mi_local= max_j=1:b (Xi[j])
    //  Mi = max(M_(i-1), mi_local)
    //  d'_i = d'_(i-1) * e^(M_(i-1)-M_i) + Σ_j=1:b e^(Xi[j]-Mi)
    //  o'_i = o'_(i-1) * d'_(i-1) * e^(M_(i-1)-M_i) / d'_i + Σ_j=1:b (e^(Xi[j]-Mi) / d'_i) V[j + (i - 1)b,:]
    // end
    //
    // In the code below:
    // dleft is the first term of d'_i expression above : d'_(i-1) * e^(M_(i-1)-M_i).
    // sum is the second term of the same expression    : Σ_j=1:b e^(Xi[j]-Mi)
    // o_ratio is the part of the first term of o'_i expression above : d'_(i-1) * e^(M_(i-1)-M_i) / d'_i
    //
    var local_max_temp = max(qk_1, qk_2);
    if (sg_size > 8)
    {
      local_max_temp = max(local_max_temp, qk_3);
      local_max_temp = max(local_max_temp, qk_4);
    }
    let local_max = max(max(local_max_temp.x, local_max_temp.y),max(local_max_temp.z, local_max_temp.w));
    let new_max = max(previous_max, local_max);
    qk_1 = q_value_t(exp(vec4<f32>(qk_1) - f32(new_max)));
    qk_2 = q_value_t(exp(vec4<f32>(qk_2) - f32(new_max)));
    if (sg_size > 8) {
      qk_3 = q_value_t(exp(vec4<f32>(qk_3) - f32(new_max)));
      qk_4 = q_value_t(exp(vec4<f32>(qk_4) - f32(new_max)));
    }
    let sum_vec = qk_1 + qk_2 + qk_3 + qk_4;
    let sum = sum_vec.x + sum_vec.y + sum_vec.z + sum_vec.w;

    // Compute lhs term of update di prime and the compute di prime.
    let dleft = previous_denom * exp(previous_max-new_max);
    var d = dleft + sum;
    d = select(d,q_element_t(0.0000001),d==0);
    qk_1 = qk_1 / d;
    qk_2 = qk_2 / d;
    if (sg_size > 8) {
      qk_3 = qk_3 / d;
      qk_4 = qk_4 / d;
    }
    previous_max = new_max;
    previous_denom = d;
    let o_ratio = dleft / d;

    if (sg_size > 8) {
      for (var i:u32 = 0; i < qkv_head_size_vec; i++)
      {
          var val = v_tile[capped_sg_id][i];
          var sum = subgroupShuffle(val, 0) * qk_1[0];
          sum += subgroupShuffle(val, 1) * qk_1[1];
          sum += subgroupShuffle(val, 2) * qk_1[2];
          sum += subgroupShuffle(val, 3) * qk_1[3];
          sum += subgroupShuffle(val, 4) * qk_2[0];
          sum += subgroupShuffle(val, 5) * qk_2[1];
          sum += subgroupShuffle(val, 6) * qk_2[2];
          sum += subgroupShuffle(val, 7) * qk_2[3];
          sum += subgroupShuffle(val, 8) * qk_3[0];
          sum += subgroupShuffle(val, 9) * qk_3[1];
          sum += subgroupShuffle(val, 10) * qk_3[2];
          sum += subgroupShuffle(val, 11) * qk_3[3];
          sum += subgroupShuffle(val, 12) * qk_4[0];
          sum += subgroupShuffle(val, 13) * qk_4[1];
          sum += subgroupShuffle(val, 14) * qk_4[2];
          sum += subgroupShuffle(val, 15) * qk_4[3];
          o_tile[i] = o_tile[i] * o_ratio + sum;
      }
    }
    else
    {
      for (var i:u32 = 0; i < qkv_head_size_vec; i++)
      {
          var val = select(vec4<q_element_t>(0), v_tile[capped_sg_id][i], k_start + capped_sg_id < seq_causal_length);
          var sum = subgroupShuffle(val, 0) * qk_1[0];
          sum += subgroupShuffle(val, 1) * qk_1[1];
          sum += subgroupShuffle(val, 2) * qk_1[2];
          sum += subgroupShuffle(val, 3) * qk_1[3];
          sum += subgroupShuffle(val, 4) * qk_2[0];
          sum += subgroupShuffle(val, 5) * qk_2[1];
          sum += subgroupShuffle(val, 6) * qk_2[2];
          sum += subgroupShuffle(val, 7) * qk_2[3];
          o_tile[i] = o_tile[i] * o_ratio + sum;
      }
    }
  }

  if (valid_q) {
    writeo(q_idx_global, head_idx);
  }
)MAIN_FN";

  return Status::OK();
}

Status ApplyFlashAttention(const Tensor* Q, const Tensor* K, const Tensor* V, const Tensor* attention_bias,
                           Tensor* output, const Tensor* past_key, Tensor* present_key, const Tensor* past_value, Tensor* present_value,
                           const WebgpuAttentionParameters& parameters, onnxruntime::webgpu::ComputeContext& context) {
  ORT_RETURN_IF_ERROR(CopyKVCache(context, parameters, K, past_key, present_key, V, past_value, present_value));

  const uint32_t tile_size = 64;
  bool has_attention_bias = attention_bias != nullptr;
  FlashAttentionProgram program{"FlashAttention", has_attention_bias, parameters.head_size_, parameters.num_heads_};
  program.AddInputs({{Q, ProgramTensorMetadataDependency::TypeAndRank, 4},
                     {present_key, ProgramTensorMetadataDependency::TypeAndRank, 4},
                     {present_value, ProgramTensorMetadataDependency::TypeAndRank, 4}});
  if (has_attention_bias) {
    program.AddInputs({{attention_bias, ProgramTensorMetadataDependency::TypeAndRank}});
  }
  program.AddOutputs({{output, ProgramTensorMetadataDependency::TypeAndRank, 4}});
  const float alpha = parameters.scale_ == 0.0f ? 1.f / sqrt(static_cast<float>(parameters.head_size_))
                                                : parameters.scale_;
  std::string cache_hint = std::to_string(has_attention_bias) +
                           std::to_string(parameters.head_size_) +
                           std::to_string(parameters.num_heads_);
  program.SetDispatchGroupSize(parameters.num_heads_, (parameters.sequence_length_ + tile_size - 1) / tile_size, 1)
      .SetWorkgroupSize(tile_size)
      .CacheHint(cache_hint)
      .AddUniformVariables({{static_cast<uint32_t>(parameters.sequence_length_)},
                            {static_cast<uint32_t>(parameters.total_sequence_length_)},
                            {static_cast<uint32_t>(parameters.past_present_share_buffer_ ? parameters.past_sequence_length_ : parameters.total_sequence_length_)},
                            {static_cast<uint32_t>(parameters.total_sequence_length_ - parameters.kv_sequence_length_)},
                            {static_cast<uint32_t>(parameters.is_gqa_ ? 1 : 0)},
                            {static_cast<uint32_t>(parameters.n_reps)},
                            {alpha}});

  return context.RunProgram(program);
}

bool CanApplyFlashAttention(const Tensor* bias, const Tensor* present_key, const Tensor* present_value,
                            const WebgpuAttentionParameters& parameters, onnxruntime::webgpu::ComputeContext& context) {
  return parameters.batch_size_ == 1 &&
         !parameters.is_packed_qkv_ &&
         parameters.head_size_ == parameters.v_head_size_ &&
         bias == nullptr &&
         parameters.sequence_length_ > 1 &&
         context.Device().HasFeature(wgpu::FeatureName::Subgroups) &&
         present_key != nullptr && present_value != nullptr && present_key->SizeInBytes() > 0 &&
         present_value->SizeInBytes() > 0 && parameters.head_size_ % 4 == 0;
}

}  // namespace webgpu
}  // namespace contrib
}  // namespace onnxruntime<|MERGE_RESOLUTION|>--- conflicted
+++ resolved
@@ -97,13 +97,8 @@
   }
   program.AddOutputs({{present_key, ProgramTensorMetadataDependency::Rank, components},
                       {present_value, ProgramTensorMetadataDependency::Rank, components}})
-<<<<<<< HEAD
-      .AddIndices(valid_present_shape);
+      .AddIndices(std::move(valid_present_shape));
   program.SetDispatchGroupSize(onnxruntime::narrow<uint32_t>((valid_kv_size + 63) / 64))
-=======
-      .AddIndices(std::move(valid_present_shape));
-  program.SetDispatchGroupSize(onnxruntime::narrow<uint32_t>(valid_kv_size + 63 / 64))
->>>>>>> 219c919c
       .SetWorkgroupSize(64)
       .CacheHint(has_past, parameters.qkv_format_, parameters.past_present_share_buffer_)
       .AddUniformVariables({{static_cast<uint32_t>(valid_kv_size)},
