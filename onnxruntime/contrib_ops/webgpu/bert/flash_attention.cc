--- conflicted
+++ resolved
@@ -51,10 +51,7 @@
 
   // Add indirect dispatch logic for thread 0
   if (prepare_indirect_dispatch_) {
-<<<<<<< HEAD
-=======
     // TODO: Add NormalizeDispatchGroupSize logic here to avoid exceeding max dispatch size.
->>>>>>> 036fde03
     shader.MainFunctionBody() << "  // Prepare indirect dispatch buffer for thread 0\n"
                               << "  if (global_idx == 0u) {\n"
                               << "    let num_total_seq_length_tile = (total_seq_length + uniforms.tile_size - 1u) / uniforms.tile_size;\n"
@@ -315,10 +312,7 @@
   shader.AddOutput("output", ShaderUsage::UseUniform | ShaderUsage::UseValueTypeAlias);
 
   return WGSL_TEMPLATE_APPLY(shader, "bert/flash_attention_decode_vx_reduce.wgsl.template",
-<<<<<<< HEAD
-=======
                              WGSL_TEMPLATE_PARAMETER(seq_tile_size, seq_tile_size_),
->>>>>>> 036fde03
                              WGSL_TEMPLATE_PARAMETER(tile_size, tile_size_),
                              WGSL_TEMPLATE_PARAMETER(use_indirect_dispatch, use_indirect_dispatch_));
 }
@@ -330,19 +324,12 @@
                                            const WebgpuAttentionParameters& parameters,
                                            uint32_t num_total_seq_length_tile,
                                            uint32_t num_present_sequence_length_tile,
-<<<<<<< HEAD
-=======
                                            uint32_t seq_tile_size,
->>>>>>> 036fde03
                                            bool use_indirect_dispatch) {
   const int components = 4;
   constexpr int tile_size = 8;
   int tile_head_size = tile_size * components;
-<<<<<<< HEAD
-  FlashAttentionDecodeVxReduceProgram program{"FlashAttentionDecodeVxReduce", tile_size, use_indirect_dispatch};
-=======
   FlashAttentionDecodeVxReduceProgram program{"FlashAttentionDecodeVxReduce", tile_size, seq_tile_size, use_indirect_dispatch};
->>>>>>> 036fde03
   program.AddInputs({{out_split_vx, ProgramTensorMetadataDependency::TypeAndRank, components}});
   if (use_indirect_dispatch) {
     program.AddInput({seqlen_k, ProgramTensorMetadataDependency::None});
@@ -350,11 +337,7 @@
   program.AddOutputs({{output, ProgramTensorMetadataDependency::TypeAndRank, components}});
   const uint32_t num_head_size_tile = static_cast<uint32_t>((parameters.v_head_size_ + tile_head_size - 1) / tile_head_size);
   program.SetDispatchGroupSize(parameters.num_heads_ * num_head_size_tile)
-<<<<<<< HEAD
-      .CacheHint(tile_size, use_indirect_dispatch)
-=======
       .CacheHint(tile_size, seq_tile_size, use_indirect_dispatch)
->>>>>>> 036fde03
       .SetWorkgroupSize(tile_size * tile_size)
       .AddUniformVariables({{static_cast<uint32_t>(parameters.v_head_size_ / components)},
                             num_total_seq_length_tile,
@@ -461,11 +444,7 @@
                                                               use_indirect_dispatch, present_sequence_length));
   ORT_RETURN_IF_ERROR(ComputeFlashAttentionDecodeVxReduce(context, &out_split_vx, output, seqlen_k, parameters,
                                                           num_total_seq_length_tile,
-<<<<<<< HEAD
-                                                          num_present_sequence_length_tile, use_indirect_dispatch));
-=======
                                                           num_present_sequence_length_tile, tile_size, use_indirect_dispatch));
->>>>>>> 036fde03
 
   return Status::OK();
 }
