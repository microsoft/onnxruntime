--- conflicted
+++ resolved
@@ -24,13 +24,10 @@
 // 3. Enums will be printed as string, not int, to improve the readability
 // 4. Not preserve proto field names
 google::protobuf::util::Status GenerateResponseInJson(const onnxruntime::hosting::PredictResponse& response, /* out */ std::string& json_string);
-<<<<<<< HEAD
-=======
 
 // Constructs JSON error message from error code object and error message
 std::string CreateJsonError(http::status error_code, const std::string& error_message);
 
->>>>>>> 98887f65
 }  // namespace hosting
 }  // namespace onnxruntime
 
