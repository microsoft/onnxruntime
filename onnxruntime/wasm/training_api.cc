// Copyright (c) Microsoft Corporation. All rights reserved.
// Licensed under the MIT License.

#include "onnxruntime_training_cxx_api.h"
#include "training_api.h"
#include "api.h"

struct OrtTrainingManager {
<<<<<<< HEAD
  OrtTrainingSession* training_session = nullptr;
  OrtCheckpointState* checkpoint_state = nullptr;

  ~OrtTrainingManager() {
    if (checkpoint_state)
      OrtTrainingReleaseCheckpoint(this);
    if (training_session)
=======
  OrtTrainingSession* trainingSession = nullptr;
  OrtCheckpointState* checkpointState = nullptr;

  ~OrtTrainingManager() {
    if (checkpointState)
      OrtTrainingReleaseCheckpoint(this);
    if (trainingSession)
>>>>>>> baee2977
      OrtTrainingReleaseSession(this);
  }
};

#define CHECK_TRAINING_STATUS(ORT_API_NAME, ...) \
  CheckStatus(Ort::GetTrainingApi().ORT_API_NAME(__VA_ARGS__))

OrtTrainingManager* OrtTrainingLoadCheckpoint(void* checkpoint, size_t checkpoint_size) {
  OrtTrainingManager* trainingManager = new OrtTrainingManager();
<<<<<<< HEAD
  return (CHECK_TRAINING_STATUS(LoadCheckpointFromBuffer, checkpoint,
                                checkpoint_size, &trainingManager->checkpoint_state) == ORT_OK)
=======
  return (CHECK_TRAINING_STATUS(LoadCheckpointFromBuffer, checkpoint, checkpoint_size, &trainingManager->checkpointState) == ORT_OK)
>>>>>>> baee2977
             ? trainingManager
             : nullptr;
}

// void EMSCRIPTEN_KEEPALIVE OrtTrainingSaveCheckpoint(const orttraining_checkpoint_handle_t checkpoint_state,
//                                                     const ORTCHAR_T* path_to_checkpoint,
//                                                     const bool include_optimizer_state) {
//   Ort::GetTrainingApi().SaveCheckpoint(checkpoint_state, path_to_checkpoint, include_optimizer_state);
// }

void EMSCRIPTEN_KEEPALIVE OrtTrainingReleaseCheckpoint(orttraining_handle_t training_handle) {
  Ort::GetTrainingApi().ReleaseCheckpointState(training_handle->checkpoint_state);
}

OrtTrainingManager* EMSCRIPTEN_KEEPALIVE OrtTrainingCreateTrainingSession(const ort_session_options_handle_t options,
                                                                          orttraining_handle_t training_handle,
                                                                          void* train_model,
                                                                          size_t train_size,
                                                                          void* eval_model,
                                                                          size_t eval_size,
                                                                          void* optimizer_model,
                                                                          size_t optimizer_size) {
  training_handle->training_session = nullptr;
  return (CHECK_TRAINING_STATUS(CreateTrainingSessionFromArray, OrtGlobals::g_env, options,
                                training_handle->checkpoint_state, train_model, train_size,
                                eval_model, eval_size, optimizer_model, optimizer_size,
                                &training_handle->training_session) == ORT_OK)
             ? training_handle
             : nullptr;
}

int EMSCRIPTEN_KEEPALIVE OrtTrainingLazyResetGrad(orttraining_handle_t training_handle) {
  return CHECK_TRAINING_STATUS(LazyResetGrad, training_handle->training_session);
}

OrtValue* EMSCRIPTEN_KEEPALIVE OrtTrainingTrainStepWithOptions(orttraining_handle_t training_handle,
                                                               const ort_run_options_handle_t options,
                                                               const size_t inputs_len,
                                                               const ort_tensor_handle_t* inputs,
                                                               const size_t outputs_len,
                                                               ort_tensor_handle_t* outputs) {
  return (CHECK_TRAINING_STATUS(TrainStep, training_handle->training_session,
                                options, inputs_len, inputs, outputs_len, outputs) == ORT_OK)
             ? *outputs
             : nullptr;
}

OrtValue* EMSCRIPTEN_KEEPALIVE OrtTrainingTrainStep(orttraining_handle_t training_handle,
                                                    const size_t inputs_len,
                                                    const ort_tensor_handle_t* inputs,
                                                    const size_t outputs_len,
                                                    ort_tensor_handle_t* outputs) {
  OrtRunOptions* run_options = nullptr;
  return OrtTrainingTrainStepWithOptions(training_handle, run_options, inputs_len, inputs, outputs_len, outputs);
}

int EMSCRIPTEN_KEEPALIVE OrtTrainingOptimizerStep(orttraining_handle_t training_handle,
                                                  const ort_run_options_handle_t run_options) {
  return CHECK_TRAINING_STATUS(OptimizerStep, training_handle->training_session, run_options);
}

ort_tensor_handle_t EMSCRIPTEN_KEEPALIVE OrtTrainingEvalStep(orttraining_handle_t training_handle,
                                                             const ort_run_options_handle_t options,
                                                             size_t inputs_len,
                                                             const ort_tensor_handle_t* inputs,
                                                             size_t outputs_len,
                                                             ort_tensor_handle_t* outputs) {
  return (CHECK_TRAINING_STATUS(EvalStep, training_handle->training_session,
                                options, inputs_len, inputs, outputs_len, outputs) == ORT_OK)
             ? *outputs
             : nullptr;
}

// void EMSCRIPTEN_KEEPALIVE OrtTrainingExportModelForInferencing(orttraining_session_handle_t session,
//                                                                const ORTCHAR_T* inference_model_path,
//                                                                size_t graph_outputs_len,
//                                                                const char* const* graph_output_names) {
//   Ort::GetTrainingApi().ExportModelForInferencing(session, inference_model_path, graph_outputs_len, graph_output_names);
// }

<<<<<<< HEAD
=======
void EMSCRIPTEN_KEEPALIVE OrtTrainingReleaseSession(orttraining_handle_t training_handle) {
  Ort::GetTrainingApi().ReleaseTrainingSession(training_handle->trainingSession);
}

void EMSCRIPTEN_KEEPALIVE OrtTrainingReleaseHandle(orttraining_handle_t training_handle) {
  delete training_handle;
}

>>>>>>> baee2977
size_t* EMSCRIPTEN_KEEPALIVE OrtTrainingGetParametersSize(orttraining_handle_t training_handle,
                                                          bool trainable_only) {
  size_t* param_size = nullptr;
  return (CHECK_TRAINING_STATUS(GetParametersSize, training_handle->training_session, param_size, trainable_only) == ORT_OK)
             ? param_size
             : nullptr;
}

ort_tensor_handle_t EMSCRIPTEN_KEEPALIVE OrtTrainingCopyParametersToBuffer(orttraining_handle_t training_handle,
                                                                           ort_tensor_handle_t parameters_buffer,
                                                                           bool trainable_only) {
  return (CHECK_TRAINING_STATUS(CopyParametersToBuffer, training_handle->training_session,
                                parameters_buffer, trainable_only) == ORT_OK)
             ? parameters_buffer
             : nullptr;
}

ort_tensor_handle_t EMSCRIPTEN_KEEPALIVE OrtTrainingCopyBufferToParameters(orttraining_handle_t training_handle,
                                                                           ort_tensor_handle_t parameters_buffer,
                                                                           bool trainable_only) {
  return (CHECK_TRAINING_STATUS(CopyBufferToParameters, training_handle->training_session,
                                parameters_buffer, trainable_only) == ORT_OK)
             ? parameters_buffer
             : nullptr;
}

void EMSCRIPTEN_KEEPALIVE OrtTrainingReleaseSession(orttraining_handle_t training_handle) {
  Ort::GetTrainingApi().ReleaseTrainingSession(training_handle->training_session);
}

void EMSCRIPTEN_KEEPALIVE OrtTrainingReleaseHandle(orttraining_handle_t training_handle) {
  delete training_handle;
}<|MERGE_RESOLUTION|>--- conflicted
+++ resolved
@@ -6,7 +6,6 @@
 #include "api.h"
 
 struct OrtTrainingManager {
-<<<<<<< HEAD
   OrtTrainingSession* training_session = nullptr;
   OrtCheckpointState* checkpoint_state = nullptr;
 
@@ -14,15 +13,6 @@
     if (checkpoint_state)
       OrtTrainingReleaseCheckpoint(this);
     if (training_session)
-=======
-  OrtTrainingSession* trainingSession = nullptr;
-  OrtCheckpointState* checkpointState = nullptr;
-
-  ~OrtTrainingManager() {
-    if (checkpointState)
-      OrtTrainingReleaseCheckpoint(this);
-    if (trainingSession)
->>>>>>> baee2977
       OrtTrainingReleaseSession(this);
   }
 };
@@ -32,12 +22,7 @@
 
 OrtTrainingManager* OrtTrainingLoadCheckpoint(void* checkpoint, size_t checkpoint_size) {
   OrtTrainingManager* trainingManager = new OrtTrainingManager();
-<<<<<<< HEAD
-  return (CHECK_TRAINING_STATUS(LoadCheckpointFromBuffer, checkpoint,
-                                checkpoint_size, &trainingManager->checkpoint_state) == ORT_OK)
-=======
   return (CHECK_TRAINING_STATUS(LoadCheckpointFromBuffer, checkpoint, checkpoint_size, &trainingManager->checkpointState) == ORT_OK)
->>>>>>> baee2977
              ? trainingManager
              : nullptr;
 }
@@ -118,17 +103,6 @@
 //   Ort::GetTrainingApi().ExportModelForInferencing(session, inference_model_path, graph_outputs_len, graph_output_names);
 // }
 
-<<<<<<< HEAD
-=======
-void EMSCRIPTEN_KEEPALIVE OrtTrainingReleaseSession(orttraining_handle_t training_handle) {
-  Ort::GetTrainingApi().ReleaseTrainingSession(training_handle->trainingSession);
-}
-
-void EMSCRIPTEN_KEEPALIVE OrtTrainingReleaseHandle(orttraining_handle_t training_handle) {
-  delete training_handle;
-}
-
->>>>>>> baee2977
 size_t* EMSCRIPTEN_KEEPALIVE OrtTrainingGetParametersSize(orttraining_handle_t training_handle,
                                                           bool trainable_only) {
   size_t* param_size = nullptr;
