// Copyright (c) Microsoft Corporation. All rights reserved.
// Licensed under the MIT License.

#include <google/protobuf/stubs/status.h>
#include <chrono> // high res clock for inference monitoring

#include "environment.h"
#include "http_server.h"
#include "json_handling.h"
#include "executor.h"
#include "util.h"
#include "metric_registry.h"

namespace onnxruntime {
namespace server {

namespace protobufutil = google::protobuf::util;

#define GenerateErrorResponse(logger, error_code, message, context)                              \
  {                                                                                              \
    auto http_error_code = (error_code);                                                         \
    (context).response.insert(util::MS_REQUEST_ID_HEADER, ((context).request_id));               \
    if (!(context).client_request_id.empty()) {                                                  \
      (context).response.insert(util::MS_CLIENT_REQUEST_ID_HEADER, (context).client_request_id); \
    }                                                                                            \
    auto json_error_message = CreateJsonError(http_error_code, (message));                       \
    logger->debug(json_error_message);                                                           \
    MetricRegistry::Get().totalHTTPErrors->Add({                                              \
      {"path", (context).request.target().to_string()},                                          \
      {"errorCode", std::to_string(static_cast<unsigned>(http_error_code))},                     \
    }).Increment();                                                                              \
    (context).response.result(http_error_code);                                                  \
    (context).response.body() = json_error_message;                                              \
    (context).response.set(http::field::content_type, "application/json");                       \
  }

static bool ParseRequestPayload(const HttpContext& context, SupportedContentType request_type,
                                /* out */ PredictRequest& predictRequest, /* out */ http::status& error_code, /* out */ std::string& error_message);

void Predict(const std::string& name,
             const std::string& version,
             const std::string& action,
             /* in, out */ HttpContext& context,
             const std::shared_ptr<ServerEnvironment>& env) {
  auto logger = env->GetLogger(context.request_id);
  logger->info("Model Name: {}, Version: {}, Action: {}", name, version, action);

  auto effective_name = name.empty() ? "default" : name;
  auto effective_version = version.empty() ? "1" : version;

  if (!context.client_request_id.empty()) {
    logger->info("{}: [{}]", util::MS_CLIENT_REQUEST_ID_HEADER, context.client_request_id);
  }

  // Request and Response content type information
  SupportedContentType request_type = GetRequestContentType(context);
  SupportedContentType response_type = GetResponseContentType(context);
  if (response_type == SupportedContentType::Unknown) {
    GenerateErrorResponse(logger, http::status::bad_request, "Unknown 'Accept' header field in the request", context);
  }

  // Deserialize the payload
  auto body = context.request.body();
  PredictRequest predict_request{};
  http::status error_code = http::status::unknown;
  std::string error_message = "";
  bool parse_succeeded = ParseRequestPayload(context, request_type, predict_request, error_code, error_message);
  if (!parse_succeeded) {
    GenerateErrorResponse(logger, error_code, error_message, context);
    return;
  }

  // Run Prediction
  Executor executor(env.get(), context.request_id);
  PredictResponse predict_response{};
<<<<<<< HEAD
  // Log inference (prediction only) time, do not record json serde
  auto begin = std::chrono::high_resolution_clock::now();
  auto status = executor.Predict(name, version, predict_request, predict_response);
  auto end = std::chrono::high_resolution_clock::now();
=======
  auto status = executor.Predict(effective_name, effective_version, predict_request, predict_response);
>>>>>>> 4cdb95e4
  if (!status.ok()) {
    GenerateErrorResponse(logger, GetHttpStatusCode((status)), status.error_message(), context);
    return;
  }

  // Don't log failed requests as that will potentially skew results
  MetricRegistry::Get().inferenceTimer->Add({{"name", name}, {"version", version}},
      // Note: Need to specify quantiles each time, cannot add to the family
      // see: https://github.com/jupp0r/prometheus-cpp/issues/53#issuecomment-295151744
      MetricRegistry::TimeBuckets()).
      Observe(std::chrono::duration_cast<std::chrono::milliseconds>(end-begin).count());

  // Serialize to proper output format
  std::string response_body{};
  if (response_type == SupportedContentType::Json) {
    status = GenerateResponseInJson(predict_response, response_body);
    if (!status.ok()) {
      GenerateErrorResponse(logger, http::status::internal_server_error, status.error_message(), context);
      return;
    }
    context.response.set(http::field::content_type, "application/json");
  } else {
    response_body = predict_response.SerializeAsString();
    if (context.request.find("Accept") != context.request.end() && context.request["Accept"] != "*/*") {
      context.response.set(http::field::content_type, context.request["Accept"].to_string());
    } else {
      context.response.set(http::field::content_type, "application/octet-stream");
    }
  }

  // Build HTTP response
  context.response.insert(util::MS_REQUEST_ID_HEADER, context.request_id);
  if (!context.client_request_id.empty()) {
    context.response.insert(util::MS_CLIENT_REQUEST_ID_HEADER, context.client_request_id);
  }
  context.response.body() = response_body;
  context.response.result(http::status::ok);
};

static bool ParseRequestPayload(const HttpContext& context, SupportedContentType request_type, PredictRequest& predictRequest, http::status& error_code, std::string& error_message) {
  auto body = context.request.body();
  protobufutil::Status status;
  switch (request_type) {
    case SupportedContentType::Json: {
      status = GetRequestFromJson(body, predictRequest);
      if (!status.ok()) {
        error_code = GetHttpStatusCode(status);
        error_message = status.error_message();
        return false;
      }
      // Log Request Size of JSON payload
      MetricRegistry::Get().httpRequestSize->
          Add({{"type","json"}}, MetricRegistry::ByteBuckets()).
          Observe(static_cast<int>(body.size()));
      break;
    }
    case SupportedContentType::PbByteArray: {
      bool parse_succeeded = predictRequest.ParseFromArray(body.data(), static_cast<int>(body.size()));
      if (!parse_succeeded) {
        error_code = http::status::bad_request;
        error_message = "Invalid payload.";
        return false;
      }
      // Log request size of protobuf payload
      MetricRegistry::Get().httpRequestSize->
          Add({{"type","protobuf"}}, MetricRegistry::ByteBuckets()).
          Observe(static_cast<int>(body.size()));
      break;
    }
    default: {
      error_code = http::status::bad_request;
      error_message = "Missing or unknown 'Content-Type' header field in the request";
      return false;
    }
  }

  return true;
}

}  // namespace server
}  // namespace onnxruntime<|MERGE_RESOLUTION|>--- conflicted
+++ resolved
@@ -73,14 +73,10 @@
   // Run Prediction
   Executor executor(env.get(), context.request_id);
   PredictResponse predict_response{};
-<<<<<<< HEAD
   // Log inference (prediction only) time, do not record json serde
   auto begin = std::chrono::high_resolution_clock::now();
-  auto status = executor.Predict(name, version, predict_request, predict_response);
+  auto status = executor.Predict(effective_name, effective_version, predict_request, predict_response);
   auto end = std::chrono::high_resolution_clock::now();
-=======
-  auto status = executor.Predict(effective_name, effective_version, predict_request, predict_response);
->>>>>>> 4cdb95e4
   if (!status.ok()) {
     GenerateErrorResponse(logger, GetHttpStatusCode((status)), status.error_message(), context);
     return;
