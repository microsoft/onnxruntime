--- conflicted
+++ resolved
@@ -1030,11 +1030,7 @@
 #ifdef USE_DML
     auto cit = provider_options_map.find(type);
     return onnxruntime::DMLProviderFactoryCreator::CreateFromProviderOptions(
-<<<<<<< HEAD
-               session_options.config_options, cit == provider_options_map.end() ? ProviderOptions{} : cit->second)
-=======
                session_options.config_options, cit == provider_options_map.end() ? ProviderOptions{} : cit->second, true)
->>>>>>> 6bd6d879
         ->CreateProvider();
 #endif
   } else if (type == kNnapiExecutionProvider) {
