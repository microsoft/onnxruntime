--- conflicted
+++ resolved
@@ -2770,13 +2770,9 @@
                        bool embed_compiled_data_into_model = false,
                        std::string external_initializers_file_path = {},
                        size_t external_initializers_size_threshold = 1024,
-<<<<<<< HEAD
-                       size_t flags = OrtCompileApiFlags_NONE,
+                       uint32_t flags = OrtCompileApiFlags_NONE,
+                       GraphOptimizationLevel graph_optimization_level = GraphOptimizationLevel::ORT_DISABLE_ALL,
                        const PyHandleInitializerFunc& py_handle_initializer_func = nullptr) {
-=======
-                       uint32_t flags = OrtCompileApiFlags_NONE,
-                       GraphOptimizationLevel graph_optimization_level = GraphOptimizationLevel::ORT_DISABLE_ALL) {
->>>>>>> 45ffd992
 #if !defined(ORT_MINIMAL_BUILD)
         std::unique_ptr<PyModelCompiler> result;
         OrtPybindThrowIfError(PyModelCompiler::Create(result, GetEnv(), sess_options,
@@ -2784,12 +2780,8 @@
                                                       embed_compiled_data_into_model,
                                                       external_initializers_file_path,
                                                       external_initializers_size_threshold,
-<<<<<<< HEAD
-                                                      flags,
+                                                      flags, graph_optimization_level,
                                                       py_handle_initializer_func));
-=======
-                                                      flags, graph_optimization_level));
->>>>>>> 45ffd992
         return result;
 #else
         ORT_UNUSED_PARAMETER(sess_options);
@@ -2799,11 +2791,8 @@
         ORT_UNUSED_PARAMETER(external_initializers_file_path);
         ORT_UNUSED_PARAMETER(external_initializers_size_threshold);
         ORT_UNUSED_PARAMETER(flags);
-<<<<<<< HEAD
+        ORT_UNUSED_PARAMETER(graph_optimization_level);
         ORT_UNUSED_PARAMETER(py_handle_initializer_func);
-=======
-        ORT_UNUSED_PARAMETER(graph_optimization_level);
->>>>>>> 45ffd992
         ORT_THROW("Compile API is not supported in this build.");
 #endif
       }))
