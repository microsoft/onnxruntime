// Copyright (c) Microsoft Corporation. All rights reserved.
// Licensed under the MIT License.

#include "python/onnxruntime_pybind_exceptions.h"
#include "python/onnxruntime_pybind_mlvalue.h"
#include "python/onnxruntime_pybind_state_common.h"

#define NPY_NO_DEPRECATED_API NPY_1_7_API_VERSION
#define PY_ARRAY_UNIQUE_SYMBOL onnxruntime_python_ARRAY_API
#include <numpy/arrayobject.h>

#include "core/common/logging/logging.h"
#include "core/common/logging/severity.h"
#include "core/common/optional.h"
#include "core/framework/arena_extend_strategy.h"
#include "core/framework/data_transfer_utils.h"
#include "core/framework/data_types_internal.h"
#include "core/providers/get_execution_providers.h"
#include "core/framework/provider_options_utils.h"
#include "core/framework/random_seed.h"
#include "core/framework/sparse_tensor.h"
#include "core/framework/tensorprotoutils.h"
#include "core/framework/TensorSeq.h"
#include "core/graph/graph_viewer.h"
#include "core/platform/env.h"
#include "core/session/IOBinding.h"
#include "core/session/abi_session_options_impl.h"
#include "core/session/onnxruntime_session_options_config_keys.h"
#include "core/session/provider_bridge_ort.h"

// Explicitly provide a definition for the static const var 'GPU' in the OrtDevice struct,
// GCC 4.x doesn't seem to define this and it breaks the pipelines based on CentOS as it uses
// GCC 4.x.
// (This static var is referenced in GetCudaToHostMemCpyFunction())
const OrtDevice::DeviceType OrtDevice::GPU;

namespace onnxruntime {


}  // namespace onnxruntime

#if defined(_MSC_VER)
#pragma warning(disable : 4267 4996 4503 4003)
#endif  // _MSC_VER

#include <iterator>

#if defined(_MSC_VER)
#pragma warning(disable : 4267 4996 4503 4003)
#endif  // _MSC_VER

namespace onnxruntime {
namespace python {

namespace py = pybind11;
using namespace onnxruntime;
using namespace onnxruntime::logging;

static Env& platform_env = Env::Default();

#if !defined(ORT_MINIMAL_BUILD) || defined(ORT_MINIMAL_BUILD_CUSTOM_OPS)
// Custom op section starts

CustomOpLibrary::CustomOpLibrary(const char* library_path, OrtSessionOptions& ort_so) {
  {
    OrtPybindThrowIfError(platform_env.LoadDynamicLibrary(library_path, false, &library_handle_));

    OrtStatus*(ORT_API_CALL * RegisterCustomOps)(OrtSessionOptions * options, const OrtApiBase* api);

    OrtPybindThrowIfError(platform_env.GetSymbolFromLibrary(library_handle_, "RegisterCustomOps", (void**)&RegisterCustomOps));

    auto* status_raw = RegisterCustomOps(&ort_so, OrtGetApiBase());
    // Manage the raw Status pointer using a smart pointer
    auto status = std::unique_ptr<OrtStatus>(status_raw);

    // A non-nullptr indicates status indicates some error
    if (status) {
      // TODO: How to handle unload failure ?
      // Currently we ignore the returned status assuming it is successful
      platform_env.UnloadDynamicLibrary(library_handle_);

      // Construct error message string
      std::string error_string = status->msg;

      // Throw
      throw std::runtime_error(error_string);
    }

    library_path_ = std::string(library_path);
  }
}

// Unload the library when the destructor is triggered
CustomOpLibrary::~CustomOpLibrary() {
  UnloadLibrary();
}

// Logic to unload the library
void CustomOpLibrary::UnloadLibrary() {
  auto status = platform_env.UnloadDynamicLibrary(library_handle_);

  if (!status.IsOK()) {
    const logging::Logger& default_logger = logging::LoggingManager::DefaultLogger();
    LOGS(default_logger, WARNING) << "Unable to unload the custom op shared library: " << library_path_;
  }
}

// Custom op section ends
#endif  // !defined(ORT_MINIMAL_BUILD) || defined(ORT_MINIMAL_BUILD_CUSTOM_OPS)

template <typename T>
static py::object AddNonTensor(const OrtValue& val,
                         const DataTransferManager* /*data_transfer_manager*/,
                         const std::unordered_map<OrtDevice::DeviceType, MemCpyFunc>* /*mem_cpy_to_host_functions*/) {
  return py::cast(val.Get<T>());
}

// In all cases, we may not have access to a DataTransferManager, hence the user may specify functions that
// pretty much does what a DataTransferManager does - copy data from device(s) to the host
void GetPyObjFromTensor(const Tensor& rtensor, py::object& obj,
                        const DataTransferManager* data_transfer_manager,
                        const std::unordered_map<OrtDevice::DeviceType, MemCpyFunc>* mem_cpy_to_host_functions) {
  std::vector<npy_intp> npy_dims;
  const TensorShape& shape = rtensor.Shape();

  for (size_t n = 0; n < shape.NumDimensions(); ++n) {
    npy_dims.push_back(shape[n]);
  }

  MLDataType dtype = rtensor.DataType();
  const int numpy_type = OnnxRuntimeTensorToNumpyType(dtype);
  obj = py::reinterpret_steal<py::object>(PyArray_SimpleNew(
      shape.NumDimensions(), npy_dims.data(), numpy_type));

  void* out_ptr = static_cast<void*>(
      PyArray_DATA(reinterpret_cast<PyArrayObject*>(obj.ptr())));

  if (numpy_type != NPY_OBJECT) {
    //if it is not cpu tensor, need to copy to host
    auto device_type = rtensor.Location().device.Type();
    if (device_type != OrtDevice::CPU) {
      if (!data_transfer_manager && !mem_cpy_to_host_functions)
        throw std::runtime_error(
            "GetPyObjFromTensor: Either data transfer manager or a "
            "function to copy data to the host is needed to convert non-CPU tensor to numpy array");
      static const OrtMemoryInfo cpu_alloc_info{onnxruntime::CPU, OrtDeviceAllocator};

      // Prefer DataTransferManager if available
      if (data_transfer_manager) {
        auto span = gsl::make_span<char>(reinterpret_cast<char*>(out_ptr), dtype->Size() * shape.Size());
        ORT_THROW_IF_ERROR(CopyTensorDataToByteSpan(
            *data_transfer_manager, rtensor, cpu_alloc_info, span));
      } else {
        auto mem_cpy_to_host = mem_cpy_to_host_functions->find(device_type);

        ORT_ENFORCE(mem_cpy_to_host != mem_cpy_to_host_functions->end(),
                    "Unable to locate a function that can copy data to the host from the device");

        ORT_ENFORCE(mem_cpy_to_host->second != 0,
                    "No function that can copy data to the host from the device provided");

        mem_cpy_to_host->second(out_ptr, rtensor.DataRaw(), dtype->Size() * shape.Size());
      }

    } else
      memcpy(out_ptr, rtensor.DataRaw(dtype), dtype->Size() * shape.Size());
  } else {
    // Handle string type.
    // Copying strings to cpu from device is currently not supported
    ORT_ENFORCE(rtensor.Location().device.Type() == OrtDevice::CPU,
                "Copying string tensors located on another device to the host is currently not supported");
    py::object* outObj = static_cast<py::object*>(out_ptr);
    const std::string* src = rtensor.template Data<std::string>();
    for (int i = 0; i < rtensor.Shape().Size(); i++, src++) {
      outObj[i] = py::cast(*src);
    }
  }
}

const char* GetDeviceName(const OrtDevice& device) {
  switch (device.Type()) {
    case OrtDevice::CPU:
      return CPU;
    case OrtDevice::GPU:
      return CUDA;
    case OrtDevice::FPGA:
      return "FPGA";
    default:
      ORT_THROW("Unknown device type: ", device.Type());
  }
}

py::object GetPyObjectFromSparseTensor(size_t pos, const OrtValue& ort_value, const DataTransferManager* data_transfer_manager) {
  if (!ort_value.IsSparseTensor()) {
    ORT_THROW("Must be a sparse tensor");
  }
  auto& logger = logging::LoggingManager::DefaultLogger();
  const SparseTensor& src_sparse_tensor = ort_value.Get<SparseTensor>();
  std::unique_ptr<PySparseTensor> py_sparse_tensor;
  auto device_type = src_sparse_tensor.Location().device.Type();
  if (device_type != OrtDevice::CPU) {
    if (!data_transfer_manager) {
      LOGS(logger, WARNING) << "Returned OrtValue with sparse tensor at position: " << pos << " is on GPU but no data_transfer_manager provided."
                            << " Returned it will have its data on GPU, you can copy it using numpy_array_to_cpu()";
      py_sparse_tensor.reset(new PySparseTensor(ort_value));
    } else {
      auto dst_sparse_tensor = std::make_unique<SparseTensor>(src_sparse_tensor.DataType(), src_sparse_tensor.DenseShape(), GetAllocator());
      auto status = src_sparse_tensor.Copy(*data_transfer_manager, 0, *dst_sparse_tensor);
      OrtPybindThrowIfError(status);
      py_sparse_tensor.reset(new PySparseTensor(std::move(dst_sparse_tensor)));
    }
  }

  py::object result = py::cast(py_sparse_tensor.get(), py::return_value_policy::take_ownership);
  py_sparse_tensor.release();
  return result;
}

template <>
py::object AddNonTensor<TensorSeq>(const OrtValue& val,
                             const DataTransferManager* data_transfer_manager,
                             const std::unordered_map<OrtDevice::DeviceType, MemCpyFunc>* mem_cpy_to_host_functions) {
  const auto& seq_tensors = val.Get<TensorSeq>();
  py::list py_list;
  for (const auto& rtensor : seq_tensors) {
    py::object obj;
    GetPyObjFromTensor(rtensor, obj, data_transfer_manager, mem_cpy_to_host_functions);
    py_list.append(obj);
  }
  // XToolChain kills the build
  // local variable 'py_list' will be copied despite being returned by name [-Werror,-Wreturn-std-move]
  // call 'std::move' explicitly to avoid copying
  // We choose to cast it to object explicitly
  return py::cast<py::object>(py_list);
}

py::object AddNonTensorAsPyObj(const OrtValue& val,
                         const DataTransferManager* data_transfer_manager,
                         const std::unordered_map<OrtDevice::DeviceType, MemCpyFunc>* mem_cpy_to_host_functions) {
  // Should be in sync with core/framework/datatypes.h
  auto val_type = val.Type();
  if (val_type->IsTensorSequenceType()) {
   return AddNonTensor<TensorSeq>(val, data_transfer_manager, mem_cpy_to_host_functions);
  } else {
#if !defined(DISABLE_ML_OPS)
    utils::ContainerChecker c_checker(val_type);
    if (c_checker.IsMap()) {
      if (c_checker.IsMapOf<std::string, std::string>()) {
        return AddNonTensor<MapStringToString>(val, data_transfer_manager, mem_cpy_to_host_functions);
      } else if (c_checker.IsMapOf<std::string, int64_t>()) {
        return AddNonTensor<MapStringToInt64>(val, data_transfer_manager, mem_cpy_to_host_functions);
      } else if (c_checker.IsMapOf<std::string, float>()) {
        return AddNonTensor<MapStringToFloat>(val, data_transfer_manager, mem_cpy_to_host_functions);
      } else if (c_checker.IsMapOf<std::string, double>()) {
        return AddNonTensor<MapStringToDouble>(val, data_transfer_manager, mem_cpy_to_host_functions);
      } else if (c_checker.IsMapOf<int64_t, std::string>()) {
        return AddNonTensor<MapInt64ToString>(val, data_transfer_manager, mem_cpy_to_host_functions);
      } else if (c_checker.IsMapOf<int64_t, int64_t>()) {
        return AddNonTensor<MapInt64ToInt64>(val, data_transfer_manager, mem_cpy_to_host_functions);
      } else if (c_checker.IsMapOf<int64_t, float>()) {
        return AddNonTensor<MapInt64ToFloat>(val, data_transfer_manager, mem_cpy_to_host_functions);
      } else if (c_checker.IsMapOf<int64_t, double>()) {
        return AddNonTensor<MapInt64ToDouble>(val, data_transfer_manager, mem_cpy_to_host_functions);
      }

    } else {
      if (c_checker.IsSequenceOf<std::map<std::string, float>>()) {
        return AddNonTensor<VectorMapStringToFloat>(val, data_transfer_manager, mem_cpy_to_host_functions);
      } else if (c_checker.IsSequenceOf<std::map<int64_t, float>>()) {
        return AddNonTensor<VectorMapInt64ToFloat>(val, data_transfer_manager, mem_cpy_to_host_functions);
      }
    }
#endif
  }
  ORT_THROW("Non-tensor type is not supported in this build: ", val_type);
}

py::object AddTensorAsPyObj(const OrtValue& val, const DataTransferManager* data_transfer_manager,
                      const std::unordered_map<OrtDevice::DeviceType, MemCpyFunc>* mem_cpy_to_host_functions) {
  const Tensor& rtensor = val.Get<Tensor>();
  py::object obj;
  GetPyObjFromTensor(rtensor, obj, data_transfer_manager, mem_cpy_to_host_functions);
  return obj;
}

static std::unique_ptr<onnxruntime::IExecutionProvider> LoadExecutionProvider(
    const std::string& ep_shared_lib_path,
    const ProviderOptions& provider_options = {},
    const std::string& entry_symbol_name = "GetProvider") {
  void* handle;
  auto error = Env::Default().LoadDynamicLibrary(ep_shared_lib_path, false, &handle);
  if (!error.IsOK()) {
    throw std::runtime_error(error.ErrorMessage());
  }

  Provider* (*PGetProvider)();
  OrtPybindThrowIfError(Env::Default().GetSymbolFromLibrary(handle, entry_symbol_name, (void**)&PGetProvider));

  Provider* provider = PGetProvider();
  std::shared_ptr<IExecutionProviderFactory> ep_factory = provider->CreateExecutionProviderFactory(&provider_options);
  return ep_factory->CreateProvider();
}

#ifdef USE_CUDA
const CUDAExecutionProviderInfo GetCudaExecutionProviderInfo(ProviderInfo_CUDA* cuda_provider_info,
                                                             const ProviderOptionsMap& provider_options_map){
  ORT_ENFORCE(cuda_provider_info);
  const auto it = provider_options_map.find(kCudaExecutionProvider);
  CUDAExecutionProviderInfo info;
  if (it != provider_options_map.end())
    cuda_provider_info->CUDAExecutionProviderInfo__FromProviderOptions(it->second, info);
  else{
    info.device_id = cuda_device_id;
    info.gpu_mem_limit = gpu_mem_limit;
    info.arena_extend_strategy = arena_extend_strategy;
    info.cudnn_conv_algo_search = cudnn_conv_algo_search;
    info.do_copy_in_default_stream = do_copy_in_default_stream;
    info.external_allocator_info = external_allocator_info;
  }
  return info;
}
#endif

#ifdef USE_ROCM
const ROCMExecutionProviderInfo GetROCMExecutionProviderInfo(const ProviderOptionsMap& provider_options_map){
  const auto it = provider_options_map.find(kRocmExecutionProvider);
  return it != provider_options_map.end()
            ? ROCMExecutionProviderInfo::FromProviderOptions(it->second)
            : [&]() {
                ROCMExecutionProviderInfo info{};
                info.device_id = cuda_device_id;
                info.gpu_mem_limit = gpu_mem_limit;
                info.arena_extend_strategy = arena_extend_strategy;
                info.external_allocator_info = external_allocator_info;
                return info;
              }();
}
#endif

std::unique_ptr<IExecutionProvider> CreateExecutionProviderInstance(
  InferenceSession* sess,
  const std::string& type,
  const ProviderOptionsMap& provider_options_map){
  if (type == kCpuExecutionProvider) {
    return onnxruntime::CreateExecutionProviderFactory_CPU(
                                        sess->GetSessionOptions().enable_cpu_mem_arena)->CreateProvider();
  } else if (type == kTensorrtExecutionProvider) {
#ifdef USE_TENSORRT
    std::string calibration_table, cache_path, lib_path;
    auto it = provider_options_map.find(type);
    if (it != provider_options_map.end()) {
      OrtTensorRTProviderOptions params{
          0,
          0,
          nullptr,
          1000,
          1,
          1 << 30,
          0,
          0,
          nullptr,
          0,
          0,
          0,
          0,
          0,
          nullptr,
          0,
          nullptr,
          0};
      for (auto option : it->second) {
        if (option.first == "device_id") {
          if (!option.second.empty()) {
            params.device_id = std::stoi(option.second);
          } else {
            ORT_THROW("[ERROR] [TensorRT] The value for the key 'device_id' should be a number i.e. '0'.\n");
          }
        } else if (option.first == "trt_max_partition_iterations") {
          if (!option.second.empty()) {
            params.trt_max_partition_iterations = std::stoi(option.second);
          } else {
            ORT_THROW("[ERROR] [TensorRT] The value for the key 'trt_max_partition_iterations' should be a positive integer number i.e. '1000'.\n");
          }
        } else if (option.first == "trt_min_subgraph_size") {
          if (!option.second.empty()) {
            params.trt_min_subgraph_size = std::stoi(option.second);
          } else {
            ORT_THROW("[ERROR] [TensorRT] The value for the key 'trt_min_subgraph_size' should be a positive integer number i.e. '1'.\n");
          }
        } else if (option.first == "trt_max_workspace_size") {
          if (!option.second.empty()) {
            params.trt_max_workspace_size = std::stoull(option.second);
          } else {
            ORT_THROW("[ERROR] [TensorRT] The value for the key 'trt_max_workspace_size' should be a number in byte i.e. '1073741824'.\n");
          }
        } else if (option.first == "trt_fp16_enable") {
          if (option.second == "True" || option.second == "true") {
            params.trt_fp16_enable = true;
          } else if (option.second == "False" || option.second == "false") {
            params.trt_fp16_enable = false;
          } else {
            ORT_THROW("[ERROR] [TensorRT] The value for the key 'trt_fp16_enable' should be a boolean i.e. 'True' or 'False'. Default value is False.\n");
          }
        } else if (option.first == "trt_int8_enable") {
          if (option.second == "True" || option.second == "true") {
            params.trt_int8_enable = true;
          } else if (option.second == "False" || option.second == "false") {
            params.trt_int8_enable = false;
          } else {
            ORT_THROW("[ERROR] [TensorRT] The value for the key 'trt_int8_enable' should be a boolean i.e. 'True' or 'False'. Default value is False.\n");
          }
        } else if (option.first == "trt_int8_calibration_table_name") {
          if (!option.second.empty()) {
            calibration_table = option.second;
            params.trt_int8_calibration_table_name = calibration_table.c_str();
          } else {
            ORT_THROW("[ERROR] [TensorRT] The value for the key 'trt_int8_calibration_table_name' should be a file name i.e. 'cal_table'.\n");
          }
        } else if (option.first == "trt_int8_use_native_calibration_table") {
          if (option.second == "True" || option.second == "true") {
            params.trt_int8_use_native_calibration_table = true;
          } else if (option.second == "False" || option.second == "false") {
            params.trt_int8_use_native_calibration_table = false;
          } else {
            ORT_THROW("[ERROR] [TensorRT] The value for the key 'trt_int8_use_native_calibration_table' should be a boolean i.e. 'True' or 'False'. Default value is False.\n");
          }
        } else if (option.first == "trt_dla_enable") {
          if (option.second == "True" || option.second == "true") {
            params.trt_dla_enable = true;
          } else if (option.second == "False" || option.second == "false") {
            params.trt_dla_enable = false;
          } else {
            ORT_THROW("[ERROR] [TensorRT] The value for the key 'trt_dla_enable' should be a boolean i.e. 'True' or 'False'. Default value is False.\n");
          }
        } else if (option.first == "trt_dla_core") {
          if (!option.second.empty()) {
            params.trt_dla_core = std::stoi(option.second);
          } else {
            ORT_THROW("[ERROR] [TensorRT] The value for the key 'trt_dla_core' should be a positive integer number i.e. '0'.\n");
          }
        } else if (option.first == "trt_dump_subgraphs") {
          if (option.second == "True" || option.second == "true") {
            params.trt_dump_subgraphs = true;
          } else if (option.second == "False" || option.second == "false") {
            params.trt_dump_subgraphs = false;
          } else {
            ORT_THROW("[ERROR] [TensorRT] The value for the key 'trt_dump_subgraphs' should be a boolean i.e. 'True' or 'False'. Default value is False.\n");
          }
        } else if (option.first == "trt_engine_cache_enable") {
          if (option.second == "True" || option.second == "true") {
            params.trt_engine_cache_enable = true;
          } else if (option.second == "False" || option.second == "false") {
            params.trt_engine_cache_enable = false;
          } else {
            ORT_THROW("[ERROR] [TensorRT] The value for the key 'trt_engine_cache_enable' should be a boolean i.e. 'True' or 'False'. Default value is False.\n");
          }
        } else if (option.first == "trt_engine_cache_path") {
          if (!option.second.empty()) {
            cache_path = option.second;
            params.trt_engine_cache_path = cache_path.c_str();
          } else {
            ORT_THROW("[ERROR] [TensorRT] The value for the key 'trt_engine_cache_path' should be a path string i.e. 'engine_cache'.\n");
          }
        } else if (option.first == "trt_engine_decryption_enable") {
          if (option.second == "True" || option.second == "true") {
            params.trt_engine_decryption_enable = true;
          } else if (option.second == "False" || option.second == "false") {
            params.trt_engine_decryption_enable = false;
          } else {
            ORT_THROW("[ERROR] [TensorRT] The value for the key 'trt_engine_decryption_enable' should be a boolean i.e. 'True' or 'False'. Default value is False.\n");
          }
        } else if (option.first == "trt_engine_decryption_lib_path") {
          if (!option.second.empty()) {
            lib_path = option.second;
            params.trt_engine_decryption_lib_path = lib_path.c_str();
          } else {
            ORT_THROW("[ERROR] [TensorRT] The value for the key 'trt_engine_decryption_lib_path' should be a path string i.e. 'decryption_lib'.\n");
          }
        } else if (option.first == "trt_force_sequential_engine_build") {
          if (option.second == "True" || option.second == "true") {
            params.trt_force_sequential_engine_build = true;
          } else if (option.second == "False" || option.second == "false") {
            params.trt_force_sequential_engine_build = false;
          } else {
            ORT_THROW("[ERROR] [TensorRT] The value for the key 'trt_force_sequential_engine_build' should be a boolean i.e. 'True' or 'False'. Default value is False.\n");
          }
        } else {
          ORT_THROW("Invalid TensorRT EP option: ", option.first);
        }
      }
      return onnxruntime::CreateExecutionProviderFactory_Tensorrt(&params)->CreateProvider();
    } else {
      return onnxruntime::CreateExecutionProviderFactory_Tensorrt(cuda_device_id)->CreateProvider();
    }
#endif
  } else if (type == kMIGraphXExecutionProvider) {
#ifdef USE_MIGRAPHX
    return onnxruntime::CreateExecutionProviderFactory_MIGraphX(0)->CreateProvider();
#endif
  } else if (type == kCudaExecutionProvider) {
#ifdef USE_CUDA
<<<<<<< HEAD
      if(auto* cuda_provider_info = TryGetProviderInfo_CUDA())
      {
        const auto it = provider_options_map.find(type);
        CUDAExecutionProviderInfo info{};
        if (it != provider_options_map.end())
          cuda_provider_info->CUDAExecutionProviderInfo__FromProviderOptions(it->second, info);
        else {
          info.device_id = cuda_device_id;
          info.gpu_mem_limit = gpu_mem_limit;
          info.arena_extend_strategy = arena_extend_strategy;
          info.cudnn_conv_algo_search = cudnn_conv_algo_search;
          info.do_copy_in_default_stream = do_copy_in_default_stream;
          info.external_allocator_info = external_allocator_info;
        }

        // This variable is never initialized because the APIs by which is it should be initialized are deprecated, however they still
        // exist are are in-use. Neverthless, it is used to return CUDAAllocator, hence we must try to initialize it here if we can
        // since FromProviderOptions might contain external CUDA allocator.
        external_allocator_info = info.external_allocator_info;
        RegisterExecutionProvider(sess, *cuda_provider_info->CreateExecutionProviderFactory(info));
      }
      else
      {
        if(!Env::Default().GetEnvironmentVar("CUDA_PATH").empty()) {
          ORT_THROW("CUDA_PATH is set but CUDA wasn't able to be loaded. Please install the correct version of CUDA and cuDNN as mentioned in the GPU requirements page, make sure they're in the PATH, and that your GPU is supported.");
        }
      }
#endif
    } else if (type == kRocmExecutionProvider) {
#ifdef USE_ROCM
      if(auto* rocm_provider_info = TryGetProviderInfo_ROCM())
      {
        const auto it = provider_options_map.find(type);
        ROCMExecutionProviderInfo info{};
        if (it != provider_options_map.end())
          rocm_provider_info->ROCMExecutionProviderInfo__FromProviderOptions(it->second, info);
        else {
          info.device_id = cuda_device_id;
          info.gpu_mem_limit = gpu_mem_limit;
          info.arena_extend_strategy = arena_extend_strategy;
          info.cudnn_conv_algo_search = cudnn_conv_algo_search;
          info.do_copy_in_default_stream = do_copy_in_default_stream;
          info.external_allocator_info = external_allocator_info;
        }

        // This variable is never initialized because the APIs by which is it should be initialized are deprecated, however they still
        // exist are are in-use. Neverthless, it is used to return ROCMAllocator, hence we must try to initialize it here if we can
        // since FromProviderOptions might contain external ROCM allocator.
        external_allocator_info = info.external_allocator_info;
        RegisterExecutionProvider(sess, *rocm_provider_info->CreateExecutionProviderFactory(info));
      }
      else
      {
        if(!Env::Default().GetEnvironmentVar("ROCM_PATH").empty()) {
          ORT_THROW("ROCM_PATH is set but ROCM wasn't able to be loaded. Please install the correct version of ROCM and MIOpen as mentioned in the GPU requirements page, make sure they're in the PATH, and that your GPU is supported.");
        }
      }
=======
    if(auto* cuda_provider_info = TryGetProviderInfo_CUDA())
    {
      const CUDAExecutionProviderInfo info = GetCudaExecutionProviderInfo(cuda_provider_info,
                                                                    provider_options_map);
      
      // This variable is never initialized because the APIs by which is it should be initialized are deprecated, however they still
      // exist are are in-use. Neverthless, it is used to return CUDAAllocator, hence we must try to initialize it here if we can
      // since FromProviderOptions might contain external CUDA allocator.
      external_allocator_info = info.external_allocator_info;
      return cuda_provider_info->CreateExecutionProviderFactory(info)->CreateProvider();
    }
    else
    {
      if(!Env::Default().GetEnvironmentVar("CUDA_PATH").empty()) {
        ORT_THROW("CUDA_PATH is set but CUDA wasn't able to be loaded. Please install the correct version of CUDA and cuDNN as mentioned in the GPU requirements page, make sure they're in the PATH, and that your GPU is supported.");
      }
    }
#endif
  } else if (type == kRocmExecutionProvider) {
#ifdef USE_ROCM
    const ROCMExecutionProviderInfo info = GetROCMExecutionProviderInfo(provider_options_map);

    // This variable is never initialized because the APIs by which is it should be initialized are deprecated, however they still
    // exist are are in-use. Neverthless, it is used to return CUDAAllocator, hence we must try to initialize it here if we can
    // since FromProviderOptions might contain external CUDA allocator.
    external_allocator_info = info.external_allocator_info;
    return onnxruntime::CreateExecutionProviderFactory_ROCM(info)->CreateProvider();
>>>>>>> 6df4e293
#endif
  } else if (type == kDnnlExecutionProvider) {
#ifdef USE_DNNL
    return onnxruntime::CreateExecutionProviderFactory_Dnnl(
      sess->GetSessionOptions().enable_cpu_mem_arena)->CreateProvider();
#endif
  } else if (type == kOpenVINOExecutionProvider) {
#ifdef USE_OPENVINO
    OrtOpenVINOProviderOptions params;
    params.device_type = openvino_device_type.c_str();
    std::string blob_dump_path;

    auto it = provider_options_map.find(type);
    if (it != provider_options_map.end()) {
      for (auto option : it->second) {
        if (option.first == "device_type") {
          openvino_device_type = option.second;
          params.device_type = openvino_device_type.c_str();
        } else if (option.first == "enable_vpu_fast_compile") {
          if (option.second == "True") {
            params.enable_vpu_fast_compile = true;
          } else if (option.second == "False") {
            params.enable_vpu_fast_compile = false;
          } else {
            ORT_THROW("Invalid value passed for enable_vpu_fast_compile: ", option.second);
          }

        } else if (option.first == "use_compiled_network") {
          if (option.second == "True") {
            params.use_compiled_network = true;
          } else if (option.second == "False") {
            params.use_compiled_network = false;
          } else {
            ORT_THROW("Invalid value passed for use_compiled_network: ", option.second);
          }

        } else if (option.first == "device_id") {
          params.device_id = option.second.c_str();
        } else if (option.first == "num_of_threads") {
          params.num_of_threads = std::stoi(option.second);
        } else if (option.first == "blob_dump_path") {
          blob_dump_path = option.second;
          params.blob_dump_path = blob_dump_path.c_str();
        } else {
          ORT_THROW("Invalid OpenVINO EP option: ", option.first);
        }
      }
    }

    return onnxruntime::CreateExecutionProviderFactory_OpenVINO(&params)->CreateProvider();
    // Reset global variables config to avoid it being accidentally passed on to the next session
    openvino_device_type.clear();
#endif
  } else if (type == kNupharExecutionProvider) {
#if USE_NUPHAR
    const auto it = provider_options_map.find(type);
    if (it != provider_options_map.end()) {
      ORT_THROW_IF_ERROR(
          ProviderOptionsParser{}
              .AddAssignmentToReference("nuphar_settings", nuphar_settings)
              .Parse(it->second));
    }

    auto p = onnxruntime::CreateExecutionProviderFactory_Nuphar(true, nuphar_settings.c_str())->CreateProvider();

    // clear nuphar_settings after use to avoid it being accidentally passed on to next session
    nuphar_settings.clear();
    return p;
#endif
  } else if (type == kVitisAIExecutionProvider) {
#if USE_VITISAI
    // Retrieve Vitis AI provider options
    // `target`: The name of the DPU target (default is DPUCADX8G for backward compatibility).
    // `export_runtime_module`: export a Vitis AI PyXIR runtime module to the specified file.
    //    This can be used for cross compilation or saving state.
    // `load_runtime_module`: Load an exported runtime module from disk.
    std::string target = "DPUCADX8G";
    std::string export_runtime_module = "";
    std::string load_runtime_module = "";
    auto it = provider_options_map.find(type);
    if (it != provider_options_map.end()) {
      auto vitis_ai_provider_options = it->second;
      auto vai_options_it = vitis_ai_provider_options.find("target");
      if (vai_options_it != vitis_ai_provider_options.end()) {
        target = vai_options_it->second;
      }
      vai_options_it = vitis_ai_provider_options.find("export_runtime_module");
      if (vai_options_it != vitis_ai_provider_options.end()) {
        export_runtime_module = vai_options_it->second;
      }
      vai_options_it = vitis_ai_provider_options.find("load_runtime_module");
      if (vai_options_it != vitis_ai_provider_options.end()) {
        load_runtime_module = vai_options_it->second;
      }
    }
    return onnxruntime::CreateExecutionProviderFactory_VITISAI(target.c_str(), 0,
                                                                    export_runtime_module.c_str(),
                                                                    load_runtime_module.c_str())->CreateProvider();
#endif
  } else if (type == kAclExecutionProvider) {
#ifdef USE_ACL
    return onnxruntime::CreateExecutionProviderFactory_ACL(
      sess->GetSessionOptions().enable_cpu_mem_arena)->CreateProvider();
#endif
  } else if (type == kArmNNExecutionProvider) {
#ifdef USE_ARMNN
    return onnxruntime::CreateExecutionProviderFactory_ArmNN(
      sess->GetSessionOptions().enable_cpu_mem_arena)->CreateProvider();
#endif
  } else if (type == kDmlExecutionProvider) {
#ifdef USE_DML
    int device_id = 0;
    auto it = provider_options_map.find(type);
    if (it != provider_options_map.end()) {
      for (auto option : it->second) {
        if (option.first == "device_id") {
          if (!option.second.empty()) {
            device_id = std::stoi(option.second);
          }
        }
      }
    }
    return onnxruntime::CreateExecutionProviderFactory_DML(device_id)->CreateProvider();
#endif
  } else if (type == kNnapiExecutionProvider) {
#if defined(USE_NNAPI)
#if !defined(__ANDROID__)
    LOGS_DEFAULT(WARNING) << "NNAPI execution provider can only be used to generate ORT format model in this build.";
#endif
    const auto partitioning_stop_ops_list = sess->GetSessionOptions().config_options.GetConfigEntry(
        kOrtSessionOptionsConfigNnapiEpPartitioningStopOps);
    return onnxruntime::CreateExecutionProviderFactory_Nnapi(0, partitioning_stop_ops_list)->CreateProvider();
#endif
  } else if (type == kRknpuExecutionProvider) {
#ifdef USE_RKNPU
    return onnxruntime::CreateExecutionProviderFactory_Rknpu()->CreateProvider();
#endif
  } else if (type == kCoreMLExecutionProvider) {
#if defined(USE_COREML)
#if !defined(__APPLE__)
      LOGS_DEFAULT(WARNING) << "CoreML execution provider can only be used to generate ORT format model in this build.";
#endif
      return onnxruntime::CreateExecutionProviderFactory_CoreML(0)->CreateProvider();
#endif
  } else {
    // check whether it is a dynamic load EP:
    const auto it = provider_options_map.find(type);
    if (it != provider_options_map.end()) {
      auto shared_lib_path_it = it->second.find(kExecutionProviderSharedLibraryPath);
      if (shared_lib_path_it != it->second.end()) {
        // this is an EP with dynamic loading
        // construct the provider option
        ProviderOptions provider_options;
        std::string entry_symbol = kDefaultExecutionProviderEntry;
        for (auto option : it->second) {
          if (option.first == kExecutionProviderSharedLibraryEntry){
            entry_symbol = option.second;
          }
          else if (option.first != kExecutionProviderSharedLibraryPath){
            provider_options.insert(option);
          }
        }
        return LoadExecutionProvider(shared_lib_path_it->second, provider_options, entry_symbol);
      }
    }
    // unknown provider
    throw std::runtime_error("Unknown Provider Type: " + type);
  }
  return nullptr;
}

/*
 * Register execution provider with options.
 */
static void RegisterExecutionProviders(InferenceSession* sess, const std::vector<std::string>& provider_types,
                                       const ProviderOptionsMap& provider_options_map) {
  ORT_UNUSED_PARAMETER(provider_options_map);

  for (const std::string& type : provider_types) {
    auto ep = CreateExecutionProviderInstance(sess, type, provider_options_map);
    if (ep)
      OrtPybindThrowIfError(sess->RegisterExecutionProvider(std::move(ep)));
  }
}

/**
 * Generate a map for mapping execution provider to excution provider options.
 *
 * @param providers vector of excution providers. [ep1, ep2, ...]
 * @param provider_options_vector vector of excution provider options. [option1, option2 ...]
 * @param provider_options_map an unordered map for mapping excution provider to excution provider options.
 *        {'ep1' -> option1, 'ep2' -> option2 ...}
 *
 */
static void GenerateProviderOptionsMap(const std::vector<std::string>& providers,
                                       const ProviderOptionsVector& provider_options_vector,
                                       ProviderOptionsMap& provider_options_map) {
  if (provider_options_vector.empty() || providers.empty()) {
    return;
  }

  std::size_t j = 0;  // index for provider_options_vector

  for (const std::string& type : providers) {
    if (j < provider_options_vector.size() && !provider_options_vector[j].empty()) {
      provider_options_map[type] = provider_options_vector[j];
    }

    j += 1;
  }
}

#if !defined(ORT_MINIMAL_BUILD) || defined(ORT_MINIMAL_BUILD_CUSTOM_OPS)
static void RegisterCustomOpDomainsAndLibraries(PyInferenceSession* sess, const PySessionOptions& so) {
  if (!so.custom_op_domains_.empty()) {
    // Register all custom op domains that will be needed for the session
    std::vector<OrtCustomOpDomain*> custom_op_domains;
    custom_op_domains.reserve(so.custom_op_domains_.size());
    for (size_t i = 0; i < so.custom_op_domains_.size(); ++i) {
      custom_op_domains.emplace_back(so.custom_op_domains_[i]);
    }
    OrtPybindThrowIfError(sess->GetSessionHandle()->AddCustomOpDomains(custom_op_domains));

    // Register all custom op libraries that will be needed for the session
    sess->AddCustomOpLibraries(so.custom_op_libraries_);
  }
}
#endif

void InitializeSession(InferenceSession* sess, 
                       ExecutionProviderRegistrationFn ep_registration_fn,
                       const std::vector<std::string>& provider_types,
                       const ProviderOptionsVector& provider_options,
                       const std::unordered_set<std::string>& disabled_optimizer_names) {
  ProviderOptionsMap provider_options_map;
  GenerateProviderOptionsMap(provider_types, provider_options, provider_options_map);

  if (provider_types.empty()) {
    // use default registration priority.
    ep_registration_fn(sess, GetAllExecutionProviderNames(), provider_options_map);
  } else {
    ep_registration_fn(sess, provider_types, provider_options_map);
  }

#if !defined(ORT_MINIMAL_BUILD)
  if (!disabled_optimizer_names.empty()) {
    OrtPybindThrowIfError(sess->FilterEnabledOptimizers(disabled_optimizer_names));
  }
#else
  ORT_UNUSED_PARAMETER(disabled_optimizer_names);
#endif

  OrtPybindThrowIfError(sess->Initialize());
}

bool CheckIfTensor(const std::vector<const NodeArg*>& def_list,
                   const std::string& name,
                   /*out*/ onnx::TypeProto& type_proto) {
  auto ret_it = std::find_if(std::begin(def_list), std::end(def_list),
                             [&name](const NodeArg* node_arg) { return name == node_arg->Name(); });
  if (ret_it == std::end(def_list)) {
    throw std::runtime_error("Failed to find NodeArg with name: " + name + " in the def list");
  }

  const auto* temp = (*ret_it)->TypeAsProto();
  if (!temp) {
    throw std::runtime_error("Corresponding type_proto is null");
  } else {
    type_proto = *temp;
  }

  return type_proto.has_tensor_type();
}

#if defined(USE_NUPHAR) ||   \
    defined(USE_OPENVINO) || \
    defined(USE_CUDA) ||     \
    defined(USE_ROCM)
static void LogDeprecationWarning(
    const std::string& deprecated, const optional<std::string>& alternative = nullopt) {
  LOGS_DEFAULT(WARNING) << "This is DEPRECATED and will be removed in the future: " << deprecated;
  LOGS_DEFAULT_IF(alternative.has_value(), WARNING) << "As an alternative, use: " << *alternative;
}
#endif

void addGlobalMethods(py::module& m, Environment& env) {
  m.def("get_default_session_options", &GetDefaultCPUSessionOptions, "Return a default session_options instance.");
  m.def("get_session_initializer", &SessionObjectInitializer::Get, "Return a default session object initializer.");
  m.def(
      "get_device", []() -> std::string { return BACKEND_DEVICE; },
      "Return the device used to compute the prediction (CPU, MKL, ...)");
  m.def(
      "set_seed", [](const int64_t seed) { utils::SetRandomSeed(seed); },
      "Sets the seed used for random number generation in Onnxruntime.");
  m.def(
      "set_default_logger_severity", [&env](int severity) {
        ORT_ENFORCE(severity >= 0 && severity <= 4,
                    "Invalid logging severity. 0:Verbose, 1:Info, 2:Warning, 3:Error, 4:Fatal");
        logging::LoggingManager* default_logging_manager = env.GetLoggingManager();
        default_logging_manager->SetDefaultLoggerSeverity(static_cast<logging::Severity>(severity));
      },
      "Sets the default logging severity. 0:Verbose, 1:Info, 2:Warning, 3:Error, 4:Fatal");
  m.def(
      "get_all_providers", []() -> const std::vector<std::string>& { return GetAllExecutionProviderNames(); },
      "Return list of Execution Providers that this version of Onnxruntime can support. "
      "The order of elements represents the default priority order of Execution Providers "
      "from highest to lowest.");
  m.def(
      "get_available_providers", []() -> const std::vector<std::string>& { return GetAvailableExecutionProviderNames(); },
      "Return list of available Execution Providers available in this installed version of Onnxruntime. "
      "The order of elements represents the default priority order of Execution Providers "
      "from highest to lowest.");
  m.def(
      "enable_telemetry_events", []() -> void { platform_env.GetTelemetryProvider().EnableTelemetryEvents(); },
      "Enables platform-specific telemetry collection where applicable.");
  m.def(
      "disable_telemetry_events", []() -> void { platform_env.GetTelemetryProvider().DisableTelemetryEvents(); },
      "Disables platform-specific telemetry collection.");
  m.def(
      "create_and_register_allocator", [&env](const OrtMemoryInfo& mem_info, const OrtArenaCfg* arena_cfg = nullptr) -> void {
        auto st = env.CreateAndRegisterAllocator(mem_info, arena_cfg);
        if (!st.IsOK()) {
          throw std::runtime_error("Error when creating and registering allocator: " + st.ErrorMessage());
        }
      });

#ifdef USE_NUPHAR
  // TODO remove deprecated global config
  m.def("set_nuphar_settings", [](const std::string& str) {
    LogDeprecationWarning("set_nuphar_settings", "Nuphar execution provider option \"nuphar_settings\"");
    nuphar_settings = str;
  });
  // TODO remove deprecated global config
  m.def("get_nuphar_settings", []() -> std::string {
    LogDeprecationWarning("get_nuphar_settings");
    return nuphar_settings;
  });
#endif

#ifdef USE_OPENVINO
  m.def(
      "get_available_openvino_device_ids", []() -> std::vector<std::string> {
        if (auto* info = GetProviderInfo_OpenVINO()) {
          return info->GetAvailableDevices();
        }
        return {};
      },
      "Lists all OpenVINO device ids available.");
  /*
   * The following APIs to set config options are deprecated. Use Session.set_providers() instead.
   */
  // TODO remove deprecated global config
  m.def(
      "set_openvino_device", [](const std::string& device_type) {
        LogDeprecationWarning("set_openvino_device", "OpenVINO execution provider option \"device_type\"");
        openvino_device_type = device_type;
      },
      "Set the prefered OpenVINO device type to be used. If left unset, the device type selected during build time will be used.");
  // TODO remove deprecated global config
  m.def(
      "get_openvino_device", []() -> std::string {
        LogDeprecationWarning("get_openvino_device");
        return openvino_device_type;
      },
      "Gets the dynamically selected OpenVINO device type for inference.");
#endif

#if defined(USE_CUDA) || defined(USE_ROCM)
  /*
   * The following set_* methods are deprecated.
   *
   * To achieve same result, please use the following python api:
   * InferenceSession.set_providers(list_of_providers, list_of_provider_option_dicts)
   *
   */
  // TODO remove deprecated global config
  m.def("set_cuda_device_id", [](const int id) {
    LogDeprecationWarning("set_cuda_device_id", "CUDA/ROCM execution provider option \"device_id\"");
    cuda_device_id = static_cast<OrtDevice::DeviceId>(id);
  });
  // TODO remove deprecated global config
  m.def("set_cudnn_conv_algo_search", [](const OrtCudnnConvAlgoSearch algo) {
    LogDeprecationWarning("set_cudnn_conv_algo_search", "CUDA execution provider option \"cudnn_conv_algo_search\"");
#ifdef USE_ROCM
    ORT_UNUSED_PARAMETER(algo);
    ORT_THROW("set_cudnn_conv_algo_search is not supported in ROCM");
#else
        cudnn_conv_algo_search = algo;
#endif
  });
  // TODO remove deprecated global config
  m.def("set_do_copy_in_default_stream", [](const bool use_single_stream) {
    LogDeprecationWarning(
        "set_do_copy_in_default_stream", "CUDA execution provider option \"do_copy_in_default_stream\"");
#ifdef USE_ROCM
    ORT_UNUSED_PARAMETER(use_single_stream);
    ORT_THROW("set_do_copy_in_default_stream is not supported in ROCM");
#else
        do_copy_in_default_stream = use_single_stream;
#endif
  });
  // TODO remove deprecated global config
  m.def("set_gpu_mem_limit", [](const int64_t limit) {
    LogDeprecationWarning(
        "set_gpu_mem_limit",
        "CUDA execution provider option \"gpu_mem_limit\", ROCM execution provider option \"gpu_mem_limit\"");
    gpu_mem_limit = gsl::narrow<size_t>(limit);
  });
  // TODO remove deprecated global config
  m.def("set_arena_extend_strategy", [](const onnxruntime::ArenaExtendStrategy strategy) {
    LogDeprecationWarning("set_arena_extend_strategy", "CUDA/ROCM execution provider option \"arena_extend_strategy\"");
    arena_extend_strategy = strategy;
  });
#endif
}

void addObjectMethods(py::module& m, Environment& env, ExecutionProviderRegistrationFn ep_registration_fn) {
  py::enum_<GraphOptimizationLevel>(m, "GraphOptimizationLevel")
      .value("ORT_DISABLE_ALL", GraphOptimizationLevel::ORT_DISABLE_ALL)
      .value("ORT_ENABLE_BASIC", GraphOptimizationLevel::ORT_ENABLE_BASIC)
      .value("ORT_ENABLE_EXTENDED", GraphOptimizationLevel::ORT_ENABLE_EXTENDED)
      .value("ORT_ENABLE_ALL", GraphOptimizationLevel::ORT_ENABLE_ALL);

  py::enum_<ExecutionMode>(m, "ExecutionMode")
      .value("ORT_SEQUENTIAL", ExecutionMode::ORT_SEQUENTIAL)
      .value("ORT_PARALLEL", ExecutionMode::ORT_PARALLEL);

  py::enum_<ExecutionOrder>(m, "ExecutionOrder")
      .value("DEFAULT", ExecutionOrder::DEFAULT)
      .value("PRIORITY_BASED", ExecutionOrder::PRIORITY_BASED);

  py::enum_<OrtAllocatorType>(m, "OrtAllocatorType")
      .value("INVALID", OrtAllocatorType::Invalid)
      .value("ORT_DEVICE_ALLOCATOR", OrtAllocatorType::OrtDeviceAllocator)
      .value("ORT_ARENA_ALLOCATOR", OrtAllocatorType::OrtArenaAllocator);

  py::enum_<OrtMemType>(m, "OrtMemType")
      .value("CPU_INPUT", OrtMemType::OrtMemTypeCPUInput)
      .value("CPU_OUTPUT", OrtMemType::OrtMemTypeCPUOutput)
      .value("CPU", OrtMemType::OrtMemTypeCPU)
      .value("DEFAULT", OrtMemType::OrtMemTypeDefault);

  py::class_<OrtDevice> device(m, "OrtDevice", R"pbdoc(ONNXRuntime device informaion.)pbdoc");
  device.def(py::init<OrtDevice::DeviceType, OrtDevice::MemoryType, OrtDevice::DeviceId>())
      .def("device_id", &OrtDevice::Id, R"pbdoc(Device Id.)pbdoc")
      .def("device_type", &OrtDevice::Type, R"pbdoc(Device Type.)pbdoc")
      .def_static("cpu", []() { return OrtDevice::CPU; })
      .def_static("cuda", []() { return OrtDevice::GPU; })
      .def_static("default_memory", []() { return OrtDevice::MemType::DEFAULT; });

  py::class_<OrtArenaCfg> ort_arena_cfg_binding(m, "OrtArenaCfg");
  // There is a global var: arena_extend_strategy, which means we can't use that var name here
  // See docs/C_API.md for details on what the following parameters mean and how to choose these values
  ort_arena_cfg_binding.def(py::init([](size_t max_mem, int arena_extend_strategy_local,
                                        int initial_chunk_size_bytes, int max_dead_bytes_per_chunk) {
    auto ort_arena_cfg = std::make_unique<OrtArenaCfg>();
    ort_arena_cfg->max_mem = max_mem;
    ort_arena_cfg->arena_extend_strategy = arena_extend_strategy_local;
    ort_arena_cfg->initial_chunk_size_bytes = initial_chunk_size_bytes;
    ort_arena_cfg->max_dead_bytes_per_chunk = max_dead_bytes_per_chunk;
    return ort_arena_cfg;
  }));

  py::class_<OrtMemoryInfo> ort_memory_info_binding(m, "OrtMemoryInfo");
  ort_memory_info_binding.def(py::init([](const char* name, OrtAllocatorType type, int id, OrtMemType mem_type) {
    if (strcmp(name, onnxruntime::CPU) == 0) {
      return std::make_unique<OrtMemoryInfo>(onnxruntime::CPU, type, OrtDevice(), id, mem_type);
    } else if (strcmp(name, onnxruntime::CUDA) == 0) {
      return std::make_unique<OrtMemoryInfo>(
          onnxruntime::CUDA, type, OrtDevice(OrtDevice::GPU, OrtDevice::MemType::DEFAULT, static_cast<OrtDevice::DeviceId>(id)), id,
          mem_type);
    } else if (strcmp(name, onnxruntime::CUDA_PINNED) == 0) {
      return std::make_unique<OrtMemoryInfo>(
          onnxruntime::CUDA_PINNED, type, OrtDevice(OrtDevice::CPU, OrtDevice::MemType::CUDA_PINNED, static_cast<OrtDevice::DeviceId>(id)),
          id, mem_type);
    } else {
      throw std::runtime_error("Specified device is not supported.");
    }
  }));

  py::class_<PySessionOptions>
      sess(m, "SessionOptions", R"pbdoc(Configuration information for a session.)pbdoc");
  sess
      .def(py::init())
      .def_readwrite("enable_cpu_mem_arena", &PySessionOptions::enable_cpu_mem_arena,
                     R"pbdoc(Enables the memory arena on CPU. Arena may pre-allocate memory for future usage.
Set this option to false if you don't want it. Default is True.)pbdoc")
      .def_readwrite("enable_profiling", &PySessionOptions::enable_profiling,
                     R"pbdoc(Enable profiling for this session. Default is false.)pbdoc")
      .def_readwrite("profile_file_prefix", &PySessionOptions::profile_file_prefix,
                     R"pbdoc(The prefix of the profile file. The current time will be appended to the file name.)pbdoc")
      .def_readwrite("optimized_model_filepath", &PySessionOptions::optimized_model_filepath,
                     R"pbdoc(
File path to serialize optimized model to.
Optimized model is not serialized unless optimized_model_filepath is set.
Serialized model format will default to ONNX unless:
 - add_session_config_entry is used to set 'session.save_model_format' to 'ORT', or
 - there is no 'session.save_model_format' config entry and optimized_model_filepath ends in '.ort' (case insensitive)

)pbdoc")
      .def_readwrite("enable_mem_pattern", &PySessionOptions::enable_mem_pattern,
                     R"pbdoc(Enable the memory pattern optimization. Default is true.)pbdoc")
      .def_readwrite("enable_mem_reuse", &PySessionOptions::enable_mem_reuse,
                     R"pbdoc(Enable the memory reuse optimization. Default is true.)pbdoc")
      .def_readwrite("logid", &PySessionOptions::session_logid,
                     R"pbdoc(Logger id to use for session output.)pbdoc")
      .def_readwrite("log_severity_level", &PySessionOptions::session_log_severity_level,
                     R"pbdoc(Log severity level. Applies to session load, initialization, etc.
0:Verbose, 1:Info, 2:Warning. 3:Error, 4:Fatal. Default is 2.)pbdoc")
      .def_readwrite("log_verbosity_level", &PySessionOptions::session_log_verbosity_level,
                     R"pbdoc(VLOG level if DEBUG build and session_log_severity_level is 0.
Applies to session load, initialization, etc. Default is 0.)pbdoc")
      .def_property(
          "intra_op_num_threads",
          [](const PySessionOptions* options) -> int { return options->intra_op_param.thread_pool_size; },
          [](PySessionOptions* options, int value) -> void { options->intra_op_param.thread_pool_size = value; },
          R"pbdoc(Sets the number of threads used to parallelize the execution within nodes. Default is 0 to let onnxruntime choose.)pbdoc")
      .def_property(
          "inter_op_num_threads",
          [](const PySessionOptions* options) -> int { return options->inter_op_param.thread_pool_size; },
          [](PySessionOptions* options, int value) -> void { options->inter_op_param.thread_pool_size = value; },
          R"pbdoc(Sets the number of threads used to parallelize the execution of the graph (across nodes). Default is 0 to let onnxruntime choose.)pbdoc")
      .def_readwrite("execution_mode", &PySessionOptions::execution_mode,
                     R"pbdoc(Sets the execution mode. Default is sequential.)pbdoc")
      .def_readwrite("execution_order", &PySessionOptions::execution_order,
                     R"pbdoc(Sets the execution order. Default is basic topological order.)pbdoc")
      .def_property(
          "graph_optimization_level",
          [](const PySessionOptions* options) -> GraphOptimizationLevel {
            GraphOptimizationLevel retval = ORT_ENABLE_ALL;
            switch (options->graph_optimization_level) {
              case onnxruntime::TransformerLevel::Default:
                retval = ORT_DISABLE_ALL;
                break;
              case onnxruntime::TransformerLevel::Level1:
                retval = ORT_ENABLE_BASIC;
                break;
              case onnxruntime::TransformerLevel::Level2:
                retval = ORT_ENABLE_EXTENDED;
                break;
              case onnxruntime::TransformerLevel::Level3:
                retval = ORT_ENABLE_ALL;
                break;
              default:
                retval = ORT_ENABLE_ALL;
                LOGS_DEFAULT(WARNING) << "Got invalid graph optimization level; defaulting to ORT_ENABLE_ALL";
                break;
            }
            return retval;
          },

          [](PySessionOptions* options, GraphOptimizationLevel level) -> void {
            switch (level) {
              case ORT_DISABLE_ALL:
                options->graph_optimization_level = onnxruntime::TransformerLevel::Default;
                break;
              case ORT_ENABLE_BASIC:
                options->graph_optimization_level = onnxruntime::TransformerLevel::Level1;
                break;
              case ORT_ENABLE_EXTENDED:
                options->graph_optimization_level = onnxruntime::TransformerLevel::Level2;
                break;
              case ORT_ENABLE_ALL:
                options->graph_optimization_level = onnxruntime::TransformerLevel::Level3;
                break;
            }
          },
          R"pbdoc(Graph optimization level for this session.)pbdoc")
      .def_readwrite("use_deterministic_compute", &PySessionOptions::use_deterministic_compute,
                     R"pbdoc(Whether to use deterministic compute. Default is false.)pbdoc")
      .def(
          "add_free_dimension_override_by_denotation",
          [](PySessionOptions* options, const char* dim_name, int64_t dim_value)
              -> void { options->free_dimension_overrides.push_back(
                            onnxruntime::FreeDimensionOverride{
                                dim_name,
                                onnxruntime::FreeDimensionOverrideType::Denotation,
                                dim_value}); },
          R"pbdoc(Specify the dimension size for each denotation associated with an input's free dimension.)pbdoc")
      .def(
          "add_free_dimension_override_by_name",
          [](PySessionOptions* options, const char* dim_name, int64_t dim_value)
              -> void { options->free_dimension_overrides.push_back(
                            onnxruntime::FreeDimensionOverride{
                                dim_name,
                                onnxruntime::FreeDimensionOverrideType::Name,
                                dim_value}); },
          R"pbdoc(Specify values of named dimensions within model inputs.)pbdoc")
      .def(
          "add_session_config_entry",
          [](PySessionOptions* options, const char* config_key, const char* config_value) -> void {
            //config_key and config_value will be copied
            const Status status = options->config_options.AddConfigEntry(config_key, config_value);
            if (!status.IsOK())
              throw std::runtime_error(status.ErrorMessage());
          },
          R"pbdoc(Set a single session configuration entry as a pair of strings.)pbdoc")
      .def(
          "get_session_config_entry",
          [](const PySessionOptions* options, const char* config_key) -> std::string {
            const std::string key(config_key);
            std::string value;
            if (!options->config_options.TryGetConfigEntry(key, value))
              throw std::runtime_error("SessionOptions does not have configuration with key: " + key);

            return value;
          },
          R"pbdoc(Get a single session configuration value using the given configuration key.)pbdoc")
      .def(
          "register_custom_ops_library",
          [](PySessionOptions* options, const char* library_path) -> void {
#if !defined(ORT_MINIMAL_BUILD) || defined(ORT_MINIMAL_BUILD_CUSTOM_OPS)
            // We need to pass in an `OrtSessionOptions` instance because the exported method in the shared library expects that
            // Once we have access to the `OrtCustomOpDomains` within the passed in `OrtSessionOptions` instance, we place it
            // into the container we are maintaining for that very purpose and the `ortSessionoptions` instance can go out of scope.
            OrtSessionOptions s;

            options->custom_op_libraries_.emplace_back(std::make_shared<CustomOpLibrary>(library_path, s));

            // reserve enough memory to hold current contents and the new incoming contents
            options->custom_op_domains_.reserve(options->custom_op_domains_.size() + s.custom_op_domains_.size());
            for (size_t i = 0; i < s.custom_op_domains_.size(); ++i) {
              options->custom_op_domains_.emplace_back(s.custom_op_domains_[i]);
            }
#else
            ORT_UNUSED_PARAMETER(options);
            ORT_UNUSED_PARAMETER(library_path);
            ORT_THROW("Custom Ops are not supported in this build.");
#endif
          },
          R"pbdoc(Specify the path to the shared library containing the custom op kernels required to run a model.)pbdoc")
      .def(
          "add_initializer", [](PySessionOptions* options, const char* name, py::object& ml_value_pyobject) -> void {
            ORT_ENFORCE(strcmp(Py_TYPE(ml_value_pyobject.ptr())->tp_name, PYTHON_ORTVALUE_OBJECT_NAME) == 0, "The provided Python object must be an OrtValue");
            // The user needs to ensure that the python OrtValue being provided as an overriding initializer
            // is not destructed as long as any session that uses the provided OrtValue initializer is still in scope
            // This is no different than the native APIs
            const OrtValue* ml_value = ml_value_pyobject.attr(PYTHON_ORTVALUE_NATIVE_OBJECT_ATTR).cast<OrtValue*>();
            options->AddInitializer(name, ml_value);
          });

  py::class_<RunOptions>(m, "RunOptions", R"pbdoc(Configuration information for a single Run.)pbdoc")
      .def(py::init())
      .def_readwrite("log_severity_level", &RunOptions::run_log_severity_level,
                     R"pbdoc(Log severity level for a particular Run() invocation. 0:Verbose, 1:Info, 2:Warning. 3:Error, 4:Fatal. Default is 2.)pbdoc")
      .def_readwrite("log_verbosity_level", &RunOptions::run_log_verbosity_level,
                     R"pbdoc(VLOG level if DEBUG build and run_log_severity_level is 0.
Applies to a particular Run() invocation. Default is 0.)pbdoc")
      .def_readwrite("logid", &RunOptions::run_tag,
                     "To identify logs generated by a particular Run() invocation.")
      .def_readwrite("terminate", &RunOptions::terminate,
                     R"pbdoc(Set to True to terminate any currently executing calls that are using this
RunOptions instance. The individual calls will exit gracefully and return an error status.)pbdoc")
#ifdef ENABLE_TRAINING
      .def_readwrite("training_mode", &RunOptions::training_mode,
                     R"pbdoc(Choose to run in training or inferencing mode)pbdoc")
#endif
      .def_readwrite("only_execute_path_to_fetches", &RunOptions::only_execute_path_to_fetches,
                     R"pbdoc(Only execute the nodes needed by fetch list)pbdoc");

  py::class_<ModelMetadata>(m, "ModelMetadata", R"pbdoc(Pre-defined and custom metadata about the model.
It is usually used to identify the model used to run the prediction and
facilitate the comparison.)pbdoc")
      .def_readwrite("producer_name", &ModelMetadata::producer_name, "producer name")
      .def_readwrite("graph_name", &ModelMetadata::graph_name, "graph name")
      .def_readwrite("domain", &ModelMetadata::domain, "ONNX domain")
      .def_readwrite("description", &ModelMetadata::description, "description of the model")
      .def_readwrite("graph_description", &ModelMetadata::graph_description, "description of the graph hosted in the model")
      .def_readwrite("version", &ModelMetadata::version, "version of the model")
      .def_readwrite("custom_metadata_map", &ModelMetadata::custom_metadata_map, "additional metadata");

  py::class_<onnxruntime::NodeArg>(m, "NodeArg", R"pbdoc(Node argument definition, for both input and output,
including arg name, arg type (contains both type and shape).)pbdoc")
      .def_property_readonly("name", &onnxruntime::NodeArg::Name, "node name")
      .def_property_readonly(
          "type", [](const onnxruntime::NodeArg& na) -> std::string {
            return *(na.Type());
          },
          "node type")
      .def(
          "__str__", [](const onnxruntime::NodeArg& na) -> std::string {
            std::ostringstream res;
            res << "NodeArg(name='" << na.Name() << "', type='" << *(na.Type()) << "', shape=";
            auto shape = na.Shape();
            std::vector<py::object> arr;
            if (shape == nullptr || shape->dim_size() == 0) {
              res << "[]";
            } else {
              res << "[";
              for (int i = 0; i < shape->dim_size(); ++i) {
                if (utils::HasDimValue(shape->dim(i))) {
                  res << shape->dim(i).dim_value();
                } else if (utils::HasDimParam(shape->dim(i))) {
                  res << "'" << shape->dim(i).dim_param() << "'";
                } else {
                  res << "None";
                }

                if (i < shape->dim_size() - 1) {
                  res << ", ";
                }
              }
              res << "]";
            }
            res << ")";

            return std::string(res.str());
          },
          "converts the node into a readable string")
      .def_property_readonly(
          "shape", [](const onnxruntime::NodeArg& na) -> std::vector<py::object> {
            auto shape = na.Shape();
            std::vector<py::object> arr;
            if (shape == nullptr || shape->dim_size() == 0) {
              return arr;
            }

            arr.resize(shape->dim_size());
            for (int i = 0; i < shape->dim_size(); ++i) {
              if (utils::HasDimValue(shape->dim(i))) {
                arr[i] = py::cast(shape->dim(i).dim_value());
              } else if (utils::HasDimParam(shape->dim(i))) {
                arr[i] = py::cast(shape->dim(i).dim_param());
              } else {
                arr[i] = py::none();
              }
            }
            return arr;
          },
          "node shape (assuming the node holds a tensor)");

  py::class_<SessionObjectInitializer>(m, "SessionObjectInitializer");
  py::class_<PyInferenceSession>(m, "InferenceSession", R"pbdoc(This is the main class used to run a model.)pbdoc")
      // In Python3, a Python bytes object will be passed to C++ functions that accept std::string or char*
      // without any conversion. So this init method can be used for model file path (string) and model content (bytes)
      .def(py::init([&env](const PySessionOptions& so, const std::string arg, bool is_arg_file_name,
                           bool load_config_from_model = false) {
        std::unique_ptr<PyInferenceSession> sess;

        // separate creation of the session from model loading unless we have to read the config from the model.
        // in a minimal build we only support load via Load(...) and not at session creation time
        if (load_config_from_model) {
#if !defined(ORT_MINIMAL_BUILD)
          sess = std::make_unique<PyInferenceSession>(env, so, arg, is_arg_file_name);

          RegisterCustomOpDomainsAndLibraries(sess.get(), so);

          OrtPybindThrowIfError(sess->GetSessionHandle()->Load());
#else
          ORT_THROW("Loading configuration from an ONNX model is not supported in this build.");
#endif
        } else {
          sess = std::make_unique<PyInferenceSession>(env, so);
#if !defined(ORT_MINIMAL_BUILD) || defined(ORT_MINIMAL_BUILD_CUSTOM_OPS)
          RegisterCustomOpDomainsAndLibraries(sess.get(), so);
#endif

          if (is_arg_file_name) {
            OrtPybindThrowIfError(sess->GetSessionHandle()->Load(arg));
          } else {
            OrtPybindThrowIfError(sess->GetSessionHandle()->Load(arg.data(), arg.size()));
          }
        }

        return sess;
      }))
      .def(
          "initialize_session",
          [ep_registration_fn](PyInferenceSession* sess,
             const std::vector<std::string>& provider_types = {},
             const ProviderOptionsVector& provider_options = {},
             const std::unordered_set<std::string>& disabled_optimizer_names = {}) {
            InitializeSession(sess->GetSessionHandle(),
                              ep_registration_fn,
                              provider_types, 
                              provider_options, 
                              disabled_optimizer_names);
          },
          R"pbdoc(Load a model saved in ONNX or ORT format.)pbdoc")
      .def("run",
           [](PyInferenceSession* sess, std::vector<std::string> output_names,
              std::map<std::string, py::object> pyfeeds, RunOptions* run_options = nullptr)
               -> std::vector<py::object> {
             NameMLValMap feeds;
             for (auto feed : pyfeeds) {
               OrtValue ml_value;
               auto px = sess->GetSessionHandle()->GetModelInputs();
               if (!px.first.IsOK() || !px.second) {
                 throw std::runtime_error("Either failed to get model inputs from the session object or the input def list was null");
               }
               CreateGenericMLValue(px.second, GetAllocator(), feed.first, feed.second, &ml_value);
               ThrowIfPyErrOccured();
               feeds.insert(std::make_pair(feed.first, ml_value));
             }

             std::vector<OrtValue> fetches;
             common::Status status;

             {
               // release GIL to allow multiple python threads to invoke Run() in parallel.
               py::gil_scoped_release release;
               if (run_options != nullptr) {
                 OrtPybindThrowIfError(sess->GetSessionHandle()->Run(*run_options, feeds, output_names, &fetches));
               } else {
                 OrtPybindThrowIfError(sess->GetSessionHandle()->Run(feeds, output_names, &fetches));
               }
             }

             std::vector<py::object> rfetch;
             rfetch.reserve(fetches.size());
             size_t pos = 0;
             for (auto fet : fetches) {
               if (fet.IsTensor()) {
                 rfetch.push_back(AddTensorAsPyObj(fet,nullptr, nullptr));
               } else if (fet.IsSparseTensor()) {
                 rfetch.push_back(GetPyObjectFromSparseTensor(pos, fet, nullptr));
               }  else {
                 rfetch.push_back(AddNonTensorAsPyObj(fet, nullptr, nullptr));
               }
               ++pos;
             }
             return rfetch;
           })
       /// This method accepts a dictionary of feeds (name -> OrtValue) and the list of output_names
       /// and returns a list of python objects representing OrtValues. Each name may represent either
       /// a Tensor, SparseTensor or a TensorSequence.
      .def("run_with_ort_values", [](PyInferenceSession* sess, 
                                     const py::dict& feeds,
                                     const std::vector<std::string>& output_names,
                                     RunOptions* run_options = nullptr) ->  std::vector<OrtValue>{
        NameMLValMap ort_feeds;
        // item is always a copy since dict returns a value and not a ref
        // and Apple XToolChain barks
        for (const auto item : feeds) {
          auto name = item.first.cast<std::string>();
          const OrtValue* ort_value = item.second.cast<const OrtValue*>();
          ort_feeds.emplace(name, *ort_value);
        }

        std::vector<OrtValue> fetches;
        {
          // release GIL to allow multiple python threads to invoke Run() in parallel.
          py::gil_scoped_release release;
          if (run_options != nullptr) {
            OrtPybindThrowIfError(sess->GetSessionHandle()->Run(*run_options, ort_feeds, output_names, &fetches));
          } else {
            OrtPybindThrowIfError(sess->GetSessionHandle()->Run(ort_feeds, output_names, &fetches));
          }
        }
        return fetches;
      })
      .def("end_profiling", [](const PyInferenceSession* sess) -> std::string {
        return sess->GetSessionHandle()->EndProfiling();
      })
      .def_property_readonly("get_profiling_start_time_ns", [](const PyInferenceSession* sess) -> uint64_t {
        return sess->GetSessionHandle()->GetProfiling().GetStartTimeNs();
      })
      .def(
          "get_providers", [](const PyInferenceSession* sess) -> const std::vector<std::string>& {
            return sess->GetSessionHandle()->GetRegisteredProviderTypes();
          },
          py::return_value_policy::reference_internal)
      .def(
          "get_provider_options", [](const PyInferenceSession* sess) -> const ProviderOptionsMap& {
            return sess->GetSessionHandle()->GetAllProviderOptions();
          },
          py::return_value_policy::reference_internal)
      .def_property_readonly(
          "session_options", [](const PyInferenceSession* sess) -> const PySessionOptions& {
            const auto& session_options = sess->GetSessionHandle()->GetSessionOptions();
            return static_cast<const PySessionOptions&>(session_options);
          },
          py::return_value_policy::reference_internal)
      .def_property_readonly(
          "inputs_meta", [](const PyInferenceSession* sess) -> const std::vector<const onnxruntime::NodeArg*>& {
            auto res = sess->GetSessionHandle()->GetModelInputs();
            OrtPybindThrowIfError(res.first);
            return *(res.second);
          },
          py::return_value_policy::reference_internal)
      .def_property_readonly(
          "outputs_meta", [](const PyInferenceSession* sess) -> const std::vector<const onnxruntime::NodeArg*>& {
            auto res = sess->GetSessionHandle()->GetModelOutputs();
            OrtPybindThrowIfError(res.first);
            return *(res.second);
          },
          py::return_value_policy::reference_internal)
      .def_property_readonly(
          "overridable_initializers", [](const PyInferenceSession* sess) -> const std::vector<const onnxruntime::NodeArg*>& {
            auto res = sess->GetSessionHandle()->GetOverridableInitializers();
            OrtPybindThrowIfError(res.first);
            return *(res.second);
          },
          py::return_value_policy::reference_internal)
      .def_property_readonly(
          "model_meta", [](const PyInferenceSession* sess) -> const onnxruntime::ModelMetadata& {
            auto res = sess->GetSessionHandle()->GetModelMetadata();
            OrtPybindThrowIfError(res.first);
            return *(res.second);
          },
          py::return_value_policy::reference_internal)
      .def("run_with_iobinding", [](PyInferenceSession* sess, SessionIOBinding& io_binding, RunOptions* run_options = nullptr) -> void {
        Status status;
        if (!run_options)
          status = sess->GetSessionHandle()->Run(*io_binding.Get());
        else
          status = sess->GetSessionHandle()->Run(*run_options, *io_binding.Get());
        if (!status.IsOK())
          throw std::runtime_error("Error in execution: " + status.ErrorMessage());
      });

  py::enum_<onnxruntime::ArenaExtendStrategy>(m, "ArenaExtendStrategy", py::arithmetic())
      .value("kNextPowerOfTwo", onnxruntime::ArenaExtendStrategy::kNextPowerOfTwo)
      .value("kSameAsRequested", onnxruntime::ArenaExtendStrategy::kSameAsRequested)
      .export_values();
}

#if defined(USE_MIMALLOC_ARENA_ALLOCATOR)
static struct {
  PyMemAllocatorEx mem;
  PyMemAllocatorEx raw;
  PyMemAllocatorEx obj;
} allocators;
#endif

void CreateInferencePybindStateModule(py::module& m) {
  m.doc() = "pybind11 stateful interface to ONNX runtime";
  RegisterExceptions(m);

#if defined(USE_MIMALLOC_ARENA_ALLOCATOR)
  PyMemAllocatorEx alloc;
  alloc.malloc = [](void* ctx, size_t size) {
    ORT_UNUSED_PARAMETER(ctx);
    return mi_malloc(size);
  };

  alloc.calloc = [](void* ctx, size_t nelem, size_t elsize) {
    ORT_UNUSED_PARAMETER(ctx);
    return mi_calloc(nelem, elsize);
  };

  alloc.realloc = [](void* ctx, void* ptr, size_t new_size) {
    if (mi_is_in_heap_region(ptr)) {
      return mi_realloc(ptr, new_size);
    } else {
      PyMemAllocatorEx* a = (PyMemAllocatorEx*)ctx;
      return a->realloc(ctx, ptr, new_size);
    }
  };

  alloc.free = [](void* ctx, void* ptr) {
    if (mi_is_in_heap_region(ptr)) {
      mi_free(ptr);
    } else {
      PyMemAllocatorEx* a = (PyMemAllocatorEx*)ctx;
      a->free(ctx, ptr);
    }
  };

  alloc.ctx = &allocators.raw;
  PyMem_GetAllocator(PYMEM_DOMAIN_RAW, &allocators.raw);
  PyMem_SetAllocator(PYMEM_DOMAIN_RAW, &alloc);

  alloc.ctx = &allocators.mem;
  PyMem_GetAllocator(PYMEM_DOMAIN_MEM, &allocators.mem);
  PyMem_SetAllocator(PYMEM_DOMAIN_MEM, &alloc);

  alloc.ctx = &allocators.obj;
  PyMem_GetAllocator(PYMEM_DOMAIN_OBJ, &allocators.obj);
  PyMem_SetAllocator(PYMEM_DOMAIN_OBJ, &alloc);

#endif

  // Initialization of the module
  ([]() -> void {
    // import_array1() forces a void return value.
    import_array1();
  })();

  Environment& env = GetEnv();

  addGlobalMethods(m, env);
  addObjectMethods(m, env, RegisterExecutionProviders);
  addOrtValueMethods(m);
  addSparseTensorMethods(m);
  addIoBindingMethods(m);

#if !defined(__APPLE__) && \
    (!defined(ORT_MINIMAL_BUILD) || defined(ORT_EXTENDED_MINIMAL_BUILD) || defined(ORT_MINIMAL_BUILD_CUSTOM_OPS))
  Ort::SessionOptions tmp_options;
  if (!InitProvidersSharedLibrary()) {
    const logging::Logger& default_logger = logging::LoggingManager::DefaultLogger();
    LOGS(default_logger, WARNING) << "Init provider bridge failed.";
  }
#endif

#ifdef onnxruntime_PYBIND_EXPORT_OPSCHEMA
  addGlobalSchemaFunctions(m);
  addOpSchemaSubmodule(m);
  addOpKernelSubmodule(m);
#endif

}

void InitArray(){
  ([]() -> void {
      // import_array1() forces a void return value.
      import_array1();
    })();
}

// static variable used to create inference session and training session.
static std::unique_ptr<Environment> session_env;

void InitializeEnv() {
  auto initialize = [&]() {
    // Initialization of the module
    InitArray();
    Env::Default().GetTelemetryProvider().SetLanguageProjection(OrtLanguageProjection::ORT_PROJECTION_PYTHON);
    OrtPybindThrowIfError(Environment::Create(std::make_unique<LoggingManager>(
                                                  std::unique_ptr<ISink>{new CLogSink{}},
                                                  Severity::kWARNING, false, LoggingManager::InstanceType::Default,
                                                  &SessionObjectInitializer::default_logger_id),
                                              session_env));

    static bool initialized = false;
    if (initialized) {
      return;
    }
    initialized = true;
  };
  initialize();
}

onnxruntime::Environment& GetEnv() {
  if (!session_env) {
    InitializeEnv();
  }
  return *session_env;
}

}  // namespace python
}  // namespace onnxruntime<|MERGE_RESOLUTION|>--- conflicted
+++ resolved
@@ -322,18 +322,22 @@
 #endif
 
 #ifdef USE_ROCM
-const ROCMExecutionProviderInfo GetROCMExecutionProviderInfo(const ProviderOptionsMap& provider_options_map){
+const ROCMExecutionProviderInfo GetRocmExecutionProviderInfo(ProviderInfo_ROCM* rocm_provider_info,
+                                                             const ProviderOptionsMap& provider_options_map){
+  ORT_ENFORCE(rocm_provider_info);
   const auto it = provider_options_map.find(kRocmExecutionProvider);
-  return it != provider_options_map.end()
-            ? ROCMExecutionProviderInfo::FromProviderOptions(it->second)
-            : [&]() {
-                ROCMExecutionProviderInfo info{};
-                info.device_id = cuda_device_id;
-                info.gpu_mem_limit = gpu_mem_limit;
-                info.arena_extend_strategy = arena_extend_strategy;
-                info.external_allocator_info = external_allocator_info;
-                return info;
-              }();
+  ROCMExecutionProviderInfo info;
+  if (it != provider_options_map.end())
+    rocm_provider_info->ROCMExecutionProviderInfo__FromProviderOptions(it->second, info);
+  else{
+    info.device_id = cuda_device_id;
+    info.gpu_mem_limit = gpu_mem_limit;
+    info.arena_extend_strategy = arena_extend_strategy;
+    info.cudnn_conv_algo_search = cudnn_conv_algo_search;
+    info.do_copy_in_default_stream = do_copy_in_default_stream;
+    info.external_allocator_info = external_allocator_info;
+  }
+  return info;
 }
 #endif
 
@@ -499,65 +503,6 @@
 #endif
   } else if (type == kCudaExecutionProvider) {
 #ifdef USE_CUDA
-<<<<<<< HEAD
-      if(auto* cuda_provider_info = TryGetProviderInfo_CUDA())
-      {
-        const auto it = provider_options_map.find(type);
-        CUDAExecutionProviderInfo info{};
-        if (it != provider_options_map.end())
-          cuda_provider_info->CUDAExecutionProviderInfo__FromProviderOptions(it->second, info);
-        else {
-          info.device_id = cuda_device_id;
-          info.gpu_mem_limit = gpu_mem_limit;
-          info.arena_extend_strategy = arena_extend_strategy;
-          info.cudnn_conv_algo_search = cudnn_conv_algo_search;
-          info.do_copy_in_default_stream = do_copy_in_default_stream;
-          info.external_allocator_info = external_allocator_info;
-        }
-
-        // This variable is never initialized because the APIs by which is it should be initialized are deprecated, however they still
-        // exist are are in-use. Neverthless, it is used to return CUDAAllocator, hence we must try to initialize it here if we can
-        // since FromProviderOptions might contain external CUDA allocator.
-        external_allocator_info = info.external_allocator_info;
-        RegisterExecutionProvider(sess, *cuda_provider_info->CreateExecutionProviderFactory(info));
-      }
-      else
-      {
-        if(!Env::Default().GetEnvironmentVar("CUDA_PATH").empty()) {
-          ORT_THROW("CUDA_PATH is set but CUDA wasn't able to be loaded. Please install the correct version of CUDA and cuDNN as mentioned in the GPU requirements page, make sure they're in the PATH, and that your GPU is supported.");
-        }
-      }
-#endif
-    } else if (type == kRocmExecutionProvider) {
-#ifdef USE_ROCM
-      if(auto* rocm_provider_info = TryGetProviderInfo_ROCM())
-      {
-        const auto it = provider_options_map.find(type);
-        ROCMExecutionProviderInfo info{};
-        if (it != provider_options_map.end())
-          rocm_provider_info->ROCMExecutionProviderInfo__FromProviderOptions(it->second, info);
-        else {
-          info.device_id = cuda_device_id;
-          info.gpu_mem_limit = gpu_mem_limit;
-          info.arena_extend_strategy = arena_extend_strategy;
-          info.cudnn_conv_algo_search = cudnn_conv_algo_search;
-          info.do_copy_in_default_stream = do_copy_in_default_stream;
-          info.external_allocator_info = external_allocator_info;
-        }
-
-        // This variable is never initialized because the APIs by which is it should be initialized are deprecated, however they still
-        // exist are are in-use. Neverthless, it is used to return ROCMAllocator, hence we must try to initialize it here if we can
-        // since FromProviderOptions might contain external ROCM allocator.
-        external_allocator_info = info.external_allocator_info;
-        RegisterExecutionProvider(sess, *rocm_provider_info->CreateExecutionProviderFactory(info));
-      }
-      else
-      {
-        if(!Env::Default().GetEnvironmentVar("ROCM_PATH").empty()) {
-          ORT_THROW("ROCM_PATH is set but ROCM wasn't able to be loaded. Please install the correct version of ROCM and MIOpen as mentioned in the GPU requirements page, make sure they're in the PATH, and that your GPU is supported.");
-        }
-      }
-=======
     if(auto* cuda_provider_info = TryGetProviderInfo_CUDA())
     {
       const CUDAExecutionProviderInfo info = GetCudaExecutionProviderInfo(cuda_provider_info,
@@ -578,14 +523,23 @@
 #endif
   } else if (type == kRocmExecutionProvider) {
 #ifdef USE_ROCM
-    const ROCMExecutionProviderInfo info = GetROCMExecutionProviderInfo(provider_options_map);
-
-    // This variable is never initialized because the APIs by which is it should be initialized are deprecated, however they still
-    // exist are are in-use. Neverthless, it is used to return CUDAAllocator, hence we must try to initialize it here if we can
-    // since FromProviderOptions might contain external CUDA allocator.
-    external_allocator_info = info.external_allocator_info;
-    return onnxruntime::CreateExecutionProviderFactory_ROCM(info)->CreateProvider();
->>>>>>> 6df4e293
+    if(auto* rocm_provider_info = TryGetProviderInfo_ROCM())
+    {
+      const ROCMExecutionProviderInfo info = GetRocmExecutionProviderInfo(rocm_provider_info,
+                                                                    provider_options_map);
+      
+      // This variable is never initialized because the APIs by which is it should be initialized are deprecated, however they still
+      // exist are are in-use. Neverthless, it is used to return ROCMAllocator, hence we must try to initialize it here if we can
+      // since FromProviderOptions might contain external ROCM allocator.
+      external_allocator_info = info.external_allocator_info;
+      return rocm_provider_info->CreateExecutionProviderFactory(info)->CreateProvider();
+    }
+    else
+    {
+      if(!Env::Default().GetEnvironmentVar("ROCM_PATH").empty()) {
+        ORT_THROW("ROCM_PATH is set but ROCM wasn't able to be loaded. Please install the correct version of ROCM and MIOpen as mentioned in the GPU requirements page, make sure they're in the PATH, and that your GPU is supported.");
+      }
+    }
 #endif
   } else if (type == kDnnlExecutionProvider) {
 #ifdef USE_DNNL
