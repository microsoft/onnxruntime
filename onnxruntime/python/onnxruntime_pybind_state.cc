// Copyright (c) Microsoft Corporation. All rights reserved.
// Licensed under the MIT License.

#include "python/onnxruntime_pybind_exceptions.h"
#include "python/onnxruntime_pybind_mlvalue.h"
#include "python/onnxruntime_pybind_state_common.h"

#define NPY_NO_DEPRECATED_API NPY_1_7_API_VERSION
#define PY_ARRAY_UNIQUE_SYMBOL onnxruntime_python_ARRAY_API
#include <numpy/arrayobject.h>

#include "core/common/logging/logging.h"
#include "core/common/logging/severity.h"
#include "core/common/optional.h"
#include "core/framework/arena_extend_strategy.h"
#include "core/framework/data_transfer_utils.h"
#include "core/framework/data_types_internal.h"
#include "core/providers/get_execution_providers.h"
#include "core/framework/provider_options_utils.h"
#include "core/framework/random_seed.h"
#include "core/framework/sparse_tensor.h"
#include "core/framework/tensorprotoutils.h"
#include "core/framework/TensorSeq.h"
#include "core/graph/graph_viewer.h"
#include "core/platform/env.h"
#include "core/session/IOBinding.h"
#include "core/session/abi_session_options_impl.h"
#include "core/session/onnxruntime_session_options_config_keys.h"
#include "core/session/provider_bridge_ort.h"

// Explicitly provide a definition for the static const var 'GPU' in the OrtDevice struct,
// GCC 4.x doesn't seem to define this and it breaks the pipelines based on CentOS as it uses
// GCC 4.x.
// (This static var is referenced in GetCudaToHostMemCpyFunction())
const OrtDevice::DeviceType OrtDevice::GPU;

namespace onnxruntime {


}  // namespace onnxruntime

#if defined(_MSC_VER)
#pragma warning(disable : 4267 4996 4503 4003)
#endif  // _MSC_VER

#include <iterator>

#if defined(_MSC_VER)
#pragma warning(disable : 4267 4996 4503 4003)
#endif  // _MSC_VER

namespace onnxruntime {
namespace python {

namespace py = pybind11;
using namespace onnxruntime;
using namespace onnxruntime::logging;

static Env& platform_env = Env::Default();

#if !defined(ORT_MINIMAL_BUILD) || defined(ORT_MINIMAL_BUILD_CUSTOM_OPS)
// Custom op section starts

CustomOpLibrary::CustomOpLibrary(const char* library_path, OrtSessionOptions& ort_so) {
  {
    OrtPybindThrowIfError(platform_env.LoadDynamicLibrary(library_path, false, &library_handle_));

    OrtStatus*(ORT_API_CALL * RegisterCustomOps)(OrtSessionOptions * options, const OrtApiBase* api);

    OrtPybindThrowIfError(platform_env.GetSymbolFromLibrary(library_handle_, "RegisterCustomOps", (void**)&RegisterCustomOps));

    auto* status_raw = RegisterCustomOps(&ort_so, OrtGetApiBase());
    // Manage the raw Status pointer using a smart pointer
    auto status = std::unique_ptr<OrtStatus>(status_raw);

    // A non-nullptr indicates status indicates some error
    if (status) {
      // TODO: How to handle unload failure ?
      // Currently we ignore the returned status assuming it is successful
      platform_env.UnloadDynamicLibrary(library_handle_);

      // Construct error message string
      std::string error_string = status->msg;

      // Throw
      throw std::runtime_error(error_string);
    }

    library_path_ = std::string(library_path);
  }
}

// Unload the library when the destructor is triggered
CustomOpLibrary::~CustomOpLibrary() {
  UnloadLibrary();
}

// Logic to unload the library
void CustomOpLibrary::UnloadLibrary() {
  auto status = platform_env.UnloadDynamicLibrary(library_handle_);

  if (!status.IsOK()) {
    const logging::Logger& default_logger = logging::LoggingManager::DefaultLogger();
    LOGS(default_logger, WARNING) << "Unable to unload the custom op shared library: " << library_path_;
  }
}

// Custom op section ends
#endif  // !defined(ORT_MINIMAL_BUILD) || defined(ORT_MINIMAL_BUILD_CUSTOM_OPS)

template <typename T>
static py::object AddNonTensor(const OrtValue& val,
                               const DataTransferManager* /*data_transfer_manager*/,
                               const std::unordered_map<OrtDevice::DeviceType, MemCpyFunc>* /*mem_cpy_to_host_functions*/) {
  return py::cast(val.Get<T>());
}

// In all cases, we may not have access to a DataTransferManager, hence the user may specify functions that
// pretty much does what a DataTransferManager does - copy data from device(s) to the host
void GetPyObjFromTensor(const Tensor& rtensor, py::object& obj,
                        const DataTransferManager* data_transfer_manager,
                        const std::unordered_map<OrtDevice::DeviceType, MemCpyFunc>* mem_cpy_to_host_functions) {
  std::vector<npy_intp> npy_dims;
  const TensorShape& shape = rtensor.Shape();

  for (size_t n = 0; n < shape.NumDimensions(); ++n) {
    npy_dims.push_back(shape[n]);
  }

  MLDataType dtype = rtensor.DataType();
  const int numpy_type = OnnxRuntimeTensorToNumpyType(dtype);
  obj = py::reinterpret_steal<py::object>(PyArray_SimpleNew(
      shape.NumDimensions(), npy_dims.data(), numpy_type));

  void* out_ptr = static_cast<void*>(
      PyArray_DATA(reinterpret_cast<PyArrayObject*>(obj.ptr())));

  if (numpy_type != NPY_OBJECT) {
    //if it is not cpu tensor, need to copy to host
    auto device_type = rtensor.Location().device.Type();
    if (device_type != OrtDevice::CPU) {
      if (!data_transfer_manager && !mem_cpy_to_host_functions)
        throw std::runtime_error(
            "GetPyObjFromTensor: Either data transfer manager or a "
            "function to copy data to the host is needed to convert non-CPU tensor to numpy array");
      static const OrtMemoryInfo cpu_alloc_info{onnxruntime::CPU, OrtDeviceAllocator};

      // Prefer DataTransferManager if available
      if (data_transfer_manager) {
        auto span = gsl::make_span<char>(reinterpret_cast<char*>(out_ptr), dtype->Size() * shape.Size());
        ORT_THROW_IF_ERROR(CopyTensorDataToByteSpan(
            *data_transfer_manager, rtensor, cpu_alloc_info, span));
      } else {
        auto mem_cpy_to_host = mem_cpy_to_host_functions->find(device_type);

        ORT_ENFORCE(mem_cpy_to_host != mem_cpy_to_host_functions->end(),
                    "Unable to locate a function that can copy data to the host from the device");

        ORT_ENFORCE(mem_cpy_to_host->second != 0,
                    "No function that can copy data to the host from the device provided");

        mem_cpy_to_host->second(out_ptr, rtensor.DataRaw(), dtype->Size() * shape.Size());
      }

    } else
      memcpy(out_ptr, rtensor.DataRaw(dtype), dtype->Size() * shape.Size());
  } else {
    // Handle string type.
    // Copying strings to cpu from device is currently not supported
    ORT_ENFORCE(rtensor.Location().device.Type() == OrtDevice::CPU,
                "Copying string tensors located on another device to the host is currently not supported");
    py::object* outObj = static_cast<py::object*>(out_ptr);
    const std::string* src = rtensor.template Data<std::string>();
    for (int i = 0; i < rtensor.Shape().Size(); i++, src++) {
      outObj[i] = py::cast(*src);
    }
  }
}

const char* GetDeviceName(const OrtDevice& device) {
  switch (device.Type()) {
    case OrtDevice::CPU:
      return CPU;
    case OrtDevice::GPU:
      return CUDA;
    case OrtDevice::FPGA:
      return "FPGA";
    default:
      ORT_THROW("Unknown device type: ", device.Type());
  }
}

py::object GetPyObjectFromSparseTensor(size_t pos, const OrtValue& ort_value, const DataTransferManager* data_transfer_manager) {
  if (!ort_value.IsSparseTensor()) {
    ORT_THROW("Must be a sparse tensor");
  }
  auto& logger = logging::LoggingManager::DefaultLogger();
  const SparseTensor& src_sparse_tensor = ort_value.Get<SparseTensor>();
  std::unique_ptr<PySparseTensor> py_sparse_tensor;
  auto device_type = src_sparse_tensor.Location().device.Type();
  if (device_type != OrtDevice::CPU) {
    if (!data_transfer_manager) {
      LOGS(logger, WARNING) << "Returned OrtValue with sparse tensor at position: " << pos << " is on GPU but no data_transfer_manager provided."
                            << " Returned it will have its data on GPU, you can copy it using numpy_array_to_cpu()";
      py_sparse_tensor.reset(new PySparseTensor(ort_value));
    } else {
      auto dst_sparse_tensor = std::make_unique<SparseTensor>(src_sparse_tensor.DataType(), src_sparse_tensor.DenseShape(), GetAllocator());
      auto status = src_sparse_tensor.Copy(*data_transfer_manager, 0, *dst_sparse_tensor);
      OrtPybindThrowIfError(status);
      py_sparse_tensor.reset(new PySparseTensor(std::move(dst_sparse_tensor)));
    }
  }

  py::object result = py::cast(py_sparse_tensor.get(), py::return_value_policy::take_ownership);
  py_sparse_tensor.release();
  return result;
}

template <>
py::object AddNonTensor<TensorSeq>(const OrtValue& val,
                                   const DataTransferManager* data_transfer_manager,
                                   const std::unordered_map<OrtDevice::DeviceType, MemCpyFunc>* mem_cpy_to_host_functions) {
  const auto& seq_tensors = val.Get<TensorSeq>();
  py::list py_list;
  for (const auto& rtensor : seq_tensors) {
    py::object obj;
    GetPyObjFromTensor(rtensor, obj, data_transfer_manager, mem_cpy_to_host_functions);
    py_list.append(obj);
  }
  // XToolChain kills the build
  // local variable 'py_list' will be copied despite being returned by name [-Werror,-Wreturn-std-move]
  // call 'std::move' explicitly to avoid copying
  // We choose to cast it to object explicitly
  return py::cast<py::object>(py_list);
}

py::object AddNonTensorAsPyObj(const OrtValue& val,
                               const DataTransferManager* data_transfer_manager,
                               const std::unordered_map<OrtDevice::DeviceType, MemCpyFunc>* mem_cpy_to_host_functions) {
  // Should be in sync with core/framework/datatypes.h
  auto val_type = val.Type();
  if (val_type->IsTensorSequenceType()) {
    return AddNonTensor<TensorSeq>(val, data_transfer_manager, mem_cpy_to_host_functions);
  } else {
#if !defined(DISABLE_ML_OPS)
    utils::ContainerChecker c_checker(val_type);
    if (c_checker.IsMap()) {
      if (c_checker.IsMapOf<std::string, std::string>()) {
        return AddNonTensor<MapStringToString>(val, data_transfer_manager, mem_cpy_to_host_functions);
      } else if (c_checker.IsMapOf<std::string, int64_t>()) {
        return AddNonTensor<MapStringToInt64>(val, data_transfer_manager, mem_cpy_to_host_functions);
      } else if (c_checker.IsMapOf<std::string, float>()) {
        return AddNonTensor<MapStringToFloat>(val, data_transfer_manager, mem_cpy_to_host_functions);
      } else if (c_checker.IsMapOf<std::string, double>()) {
        return AddNonTensor<MapStringToDouble>(val, data_transfer_manager, mem_cpy_to_host_functions);
      } else if (c_checker.IsMapOf<int64_t, std::string>()) {
        return AddNonTensor<MapInt64ToString>(val, data_transfer_manager, mem_cpy_to_host_functions);
      } else if (c_checker.IsMapOf<int64_t, int64_t>()) {
        return AddNonTensor<MapInt64ToInt64>(val, data_transfer_manager, mem_cpy_to_host_functions);
      } else if (c_checker.IsMapOf<int64_t, float>()) {
        return AddNonTensor<MapInt64ToFloat>(val, data_transfer_manager, mem_cpy_to_host_functions);
      } else if (c_checker.IsMapOf<int64_t, double>()) {
        return AddNonTensor<MapInt64ToDouble>(val, data_transfer_manager, mem_cpy_to_host_functions);
      }

    } else {
      if (c_checker.IsSequenceOf<std::map<std::string, float>>()) {
        return AddNonTensor<VectorMapStringToFloat>(val, data_transfer_manager, mem_cpy_to_host_functions);
      } else if (c_checker.IsSequenceOf<std::map<int64_t, float>>()) {
        return AddNonTensor<VectorMapInt64ToFloat>(val, data_transfer_manager, mem_cpy_to_host_functions);
      }
    }
#endif
  }
  ORT_THROW("Non-tensor type is not supported in this build: ", val_type);
}

py::object AddTensorAsPyObj(const OrtValue& val, const DataTransferManager* data_transfer_manager,
                            const std::unordered_map<OrtDevice::DeviceType, MemCpyFunc>* mem_cpy_to_host_functions) {
  const Tensor& rtensor = val.Get<Tensor>();
  py::object obj;
  GetPyObjFromTensor(rtensor, obj, data_transfer_manager, mem_cpy_to_host_functions);
  return obj;
}

static std::unique_ptr<onnxruntime::IExecutionProvider> LoadExecutionProvider(
    const std::string& ep_shared_lib_path,
    const ProviderOptions& provider_options = {},
    const std::string& entry_symbol_name = "GetProvider") {
  void* handle;
  auto error = Env::Default().LoadDynamicLibrary(ep_shared_lib_path, false, &handle);
  if (!error.IsOK()) {
    throw std::runtime_error(error.ErrorMessage());
  }

  Provider* (*PGetProvider)();
  OrtPybindThrowIfError(Env::Default().GetSymbolFromLibrary(handle, entry_symbol_name, (void**)&PGetProvider));

  Provider* provider = PGetProvider();
  std::shared_ptr<IExecutionProviderFactory> ep_factory = provider->CreateExecutionProviderFactory(&provider_options);
  return ep_factory->CreateProvider();
}

#ifdef USE_CUDA
const CUDAExecutionProviderInfo GetCudaExecutionProviderInfo(ProviderInfo_CUDA* cuda_provider_info,
                                                             const ProviderOptionsMap& provider_options_map){
  ORT_ENFORCE(cuda_provider_info);
  const auto it = provider_options_map.find(kCudaExecutionProvider);
  CUDAExecutionProviderInfo info;
  if (it != provider_options_map.end())
    cuda_provider_info->CUDAExecutionProviderInfo__FromProviderOptions(it->second, info);
  else{
    info.device_id = cuda_device_id;
    info.gpu_mem_limit = gpu_mem_limit;
    info.arena_extend_strategy = arena_extend_strategy;
    info.cudnn_conv_algo_search = cudnn_conv_algo_search;
    info.do_copy_in_default_stream = do_copy_in_default_stream;
    info.external_allocator_info = external_allocator_info;
  }
  return info;
}
#endif

#ifdef USE_ROCM
const ROCMExecutionProviderInfo GetROCMExecutionProviderInfo(const ProviderOptionsMap& provider_options_map){
  const auto it = provider_options_map.find(kRocmExecutionProvider);
  return it != provider_options_map.end()
            ? ROCMExecutionProviderInfo::FromProviderOptions(it->second)
            : [&]() {
                ROCMExecutionProviderInfo info{};
                info.device_id = cuda_device_id;
                info.gpu_mem_limit = gpu_mem_limit;
                info.arena_extend_strategy = arena_extend_strategy;
                info.external_allocator_info = external_allocator_info;
                return info;
              }();
}
#endif

std::unique_ptr<IExecutionProvider> CreateExecutionProviderInstance(
  InferenceSession* sess,
  const std::string& type,
  const ProviderOptionsMap& provider_options_map){
  if (type == kCpuExecutionProvider) {
    return onnxruntime::CreateExecutionProviderFactory_CPU(
                                        sess->GetSessionOptions().enable_cpu_mem_arena)->CreateProvider();
  } else if (type == kTensorrtExecutionProvider) {
#ifdef USE_TENSORRT
    std::string calibration_table, cache_path, lib_path;
    auto it = provider_options_map.find(type);
    if (it != provider_options_map.end()) {
      OrtTensorRTProviderOptions params{
          0,
          0,
          nullptr,
          1000,
          1,
          1 << 30,
          0,
          0,
          nullptr,
          0,
          0,
          0,
          0,
          0,
          nullptr,
          0,
          nullptr,
          0};
      for (auto option : it->second) {
        if (option.first == "device_id") {
          if (!option.second.empty()) {
            params.device_id = std::stoi(option.second);
          } else {
            ORT_THROW("[ERROR] [TensorRT] The value for the key 'device_id' should be a number i.e. '0'.\n");
          }
        } else if (option.first == "trt_max_partition_iterations") {
          if (!option.second.empty()) {
            params.trt_max_partition_iterations = std::stoi(option.second);
          } else {
            ORT_THROW("[ERROR] [TensorRT] The value for the key 'trt_max_partition_iterations' should be a positive integer number i.e. '1000'.\n");
          }
        } else if (option.first == "trt_min_subgraph_size") {
          if (!option.second.empty()) {
            params.trt_min_subgraph_size = std::stoi(option.second);
          } else {
            ORT_THROW("[ERROR] [TensorRT] The value for the key 'trt_min_subgraph_size' should be a positive integer number i.e. '1'.\n");
          }
        } else if (option.first == "trt_max_workspace_size") {
          if (!option.second.empty()) {
            params.trt_max_workspace_size = std::stoull(option.second);
          } else {
            ORT_THROW("[ERROR] [TensorRT] The value for the key 'trt_max_workspace_size' should be a number in byte i.e. '1073741824'.\n");
          }
        } else if (option.first == "trt_fp16_enable") {
          if (option.second == "True" || option.second == "true") {
            params.trt_fp16_enable = true;
          } else if (option.second == "False" || option.second == "false") {
            params.trt_fp16_enable = false;
          } else {
            ORT_THROW("[ERROR] [TensorRT] The value for the key 'trt_fp16_enable' should be a boolean i.e. 'True' or 'False'. Default value is False.\n");
          }
        } else if (option.first == "trt_int8_enable") {
          if (option.second == "True" || option.second == "true") {
            params.trt_int8_enable = true;
          } else if (option.second == "False" || option.second == "false") {
            params.trt_int8_enable = false;
          } else {
            ORT_THROW("[ERROR] [TensorRT] The value for the key 'trt_int8_enable' should be a boolean i.e. 'True' or 'False'. Default value is False.\n");
          }
        } else if (option.first == "trt_int8_calibration_table_name") {
          if (!option.second.empty()) {
            calibration_table = option.second;
            params.trt_int8_calibration_table_name = calibration_table.c_str();
          } else {
            ORT_THROW("[ERROR] [TensorRT] The value for the key 'trt_int8_calibration_table_name' should be a file name i.e. 'cal_table'.\n");
          }
        } else if (option.first == "trt_int8_use_native_calibration_table") {
          if (option.second == "True" || option.second == "true") {
            params.trt_int8_use_native_calibration_table = true;
          } else if (option.second == "False" || option.second == "false") {
            params.trt_int8_use_native_calibration_table = false;
          } else {
            ORT_THROW("[ERROR] [TensorRT] The value for the key 'trt_int8_use_native_calibration_table' should be a boolean i.e. 'True' or 'False'. Default value is False.\n");
          }
        } else if (option.first == "trt_dla_enable") {
          if (option.second == "True" || option.second == "true") {
            params.trt_dla_enable = true;
          } else if (option.second == "False" || option.second == "false") {
            params.trt_dla_enable = false;
          } else {
            ORT_THROW("[ERROR] [TensorRT] The value for the key 'trt_dla_enable' should be a boolean i.e. 'True' or 'False'. Default value is False.\n");
          }
        } else if (option.first == "trt_dla_core") {
          if (!option.second.empty()) {
            params.trt_dla_core = std::stoi(option.second);
          } else {
            ORT_THROW("[ERROR] [TensorRT] The value for the key 'trt_dla_core' should be a positive integer number i.e. '0'.\n");
          }
        } else if (option.first == "trt_dump_subgraphs") {
          if (option.second == "True" || option.second == "true") {
            params.trt_dump_subgraphs = true;
          } else if (option.second == "False" || option.second == "false") {
            params.trt_dump_subgraphs = false;
          } else {
            ORT_THROW("[ERROR] [TensorRT] The value for the key 'trt_dump_subgraphs' should be a boolean i.e. 'True' or 'False'. Default value is False.\n");
          }
        } else if (option.first == "trt_engine_cache_enable") {
          if (option.second == "True" || option.second == "true") {
            params.trt_engine_cache_enable = true;
          } else if (option.second == "False" || option.second == "false") {
            params.trt_engine_cache_enable = false;
          } else {
            ORT_THROW("[ERROR] [TensorRT] The value for the key 'trt_engine_cache_enable' should be a boolean i.e. 'True' or 'False'. Default value is False.\n");
          }
        } else if (option.first == "trt_engine_cache_path") {
          if (!option.second.empty()) {
            cache_path = option.second;
            params.trt_engine_cache_path = cache_path.c_str();
          } else {
            ORT_THROW("[ERROR] [TensorRT] The value for the key 'trt_engine_cache_path' should be a path string i.e. 'engine_cache'.\n");
          }
        } else if (option.first == "trt_engine_decryption_enable") {
          if (option.second == "True" || option.second == "true") {
            params.trt_engine_decryption_enable = true;
          } else if (option.second == "False" || option.second == "false") {
            params.trt_engine_decryption_enable = false;
          } else {
            ORT_THROW("[ERROR] [TensorRT] The value for the key 'trt_engine_decryption_enable' should be a boolean i.e. 'True' or 'False'. Default value is False.\n");
          }
        } else if (option.first == "trt_engine_decryption_lib_path") {
          if (!option.second.empty()) {
            lib_path = option.second;
            params.trt_engine_decryption_lib_path = lib_path.c_str();
          } else {
            ORT_THROW("[ERROR] [TensorRT] The value for the key 'trt_engine_decryption_lib_path' should be a path string i.e. 'decryption_lib'.\n");
          }
        } else if (option.first == "trt_force_sequential_engine_build") {
          if (option.second == "True" || option.second == "true") {
            params.trt_force_sequential_engine_build = true;
          } else if (option.second == "False" || option.second == "false") {
            params.trt_force_sequential_engine_build = false;
          } else {
            ORT_THROW("[ERROR] [TensorRT] The value for the key 'trt_force_sequential_engine_build' should be a boolean i.e. 'True' or 'False'. Default value is False.\n");
          }
        } else {
          ORT_THROW("Invalid TensorRT EP option: ", option.first);
        }
      }
      return onnxruntime::CreateExecutionProviderFactory_Tensorrt(&params)->CreateProvider();
    } else {
      return onnxruntime::CreateExecutionProviderFactory_Tensorrt(cuda_device_id)->CreateProvider();
    }
#endif
  } else if (type == kMIGraphXExecutionProvider) {
#ifdef USE_MIGRAPHX
    return onnxruntime::CreateExecutionProviderFactory_MIGraphX(0)->CreateProvider();
#endif
  } else if (type == kCudaExecutionProvider) {
#ifdef USE_CUDA
<<<<<<< HEAD
      // If the environment variable 'CUDA_UNAVAILABLE' exists, then we do not load cuda. This is set by _ld_preload for the manylinux case
      // as in that case, trying to load the library itself will result in a crash due to the way that auditwheel strips dependencies.
      if (Env::Default().GetEnvironmentVar("CUDA_UNAVAILABLE").empty()) {
        if (auto* cuda_provider_info = TryGetProviderInfo_CUDA()) {
          const auto it = provider_options_map.find(type);
          CUDAExecutionProviderInfo info{};
          if (it != provider_options_map.end())
            cuda_provider_info->CUDAExecutionProviderInfo__FromProviderOptions(it->second, info);
          else {
            info.device_id = cuda_device_id;
            info.gpu_mem_limit = gpu_mem_limit;
            info.arena_extend_strategy = arena_extend_strategy;
            info.cudnn_conv_algo_search = cudnn_conv_algo_search;
            info.do_copy_in_default_stream = do_copy_in_default_stream;
            info.external_allocator_info = external_allocator_info;
          }

          // This variable is never initialized because the APIs by which is it should be initialized are deprecated, however they still
          // exist are are in-use. Neverthless, it is used to return CUDAAllocator, hence we must try to initialize it here if we can
          // since FromProviderOptions might contain external CUDA allocator.
          external_allocator_info = info.external_allocator_info;
          RegisterExecutionProvider(sess, *cuda_provider_info->CreateExecutionProviderFactory(info));
        } else {
          if (!Env::Default().GetEnvironmentVar("CUDA_PATH").empty()) {
            ORT_THROW("CUDA_PATH is set but CUDA wasn't able to be loaded. Please install the correct version of CUDA and cuDNN as mentioned in the GPU requirements page, make sure they're in the PATH, and that your GPU is supported.");
          }
        }
      }
#endif
    } else if (type == kRocmExecutionProvider) {
#ifdef USE_ROCM
      const auto it = provider_options_map.find(type);
      const ROCMExecutionProviderInfo info =
          it != provider_options_map.end()
              ? ROCMExecutionProviderInfo::FromProviderOptions(it->second)
              : [&]() {
                  ROCMExecutionProviderInfo info{};
                  info.device_id = cuda_device_id;
                  info.gpu_mem_limit = gpu_mem_limit;
                  info.arena_extend_strategy = arena_extend_strategy;
                  info.external_allocator_info = external_allocator_info;
                  return info;
                }();

=======
    if(auto* cuda_provider_info = TryGetProviderInfo_CUDA())
    {
      const CUDAExecutionProviderInfo info = GetCudaExecutionProviderInfo(cuda_provider_info,
                                                                    provider_options_map);
      
>>>>>>> 6ea9324f
      // This variable is never initialized because the APIs by which is it should be initialized are deprecated, however they still
      // exist are are in-use. Neverthless, it is used to return CUDAAllocator, hence we must try to initialize it here if we can
      // since FromProviderOptions might contain external CUDA allocator.
      external_allocator_info = info.external_allocator_info;
      return cuda_provider_info->CreateExecutionProviderFactory(info)->CreateProvider();
    }
    else
    {
      if(!Env::Default().GetEnvironmentVar("CUDA_PATH").empty()) {
        ORT_THROW("CUDA_PATH is set but CUDA wasn't able to be loaded. Please install the correct version of CUDA and cuDNN as mentioned in the GPU requirements page, make sure they're in the PATH, and that your GPU is supported.");
      }
    }
#endif
  } else if (type == kRocmExecutionProvider) {
#ifdef USE_ROCM
    const ROCMExecutionProviderInfo info = GetROCMExecutionProviderInfo(provider_options_map);

    // This variable is never initialized because the APIs by which is it should be initialized are deprecated, however they still
    // exist are are in-use. Neverthless, it is used to return CUDAAllocator, hence we must try to initialize it here if we can
    // since FromProviderOptions might contain external CUDA allocator.
    external_allocator_info = info.external_allocator_info;
    return onnxruntime::CreateExecutionProviderFactory_ROCM(info)->CreateProvider();
#endif
  } else if (type == kDnnlExecutionProvider) {
#ifdef USE_DNNL
    return onnxruntime::CreateExecutionProviderFactory_Dnnl(
      sess->GetSessionOptions().enable_cpu_mem_arena)->CreateProvider();
#endif
  } else if (type == kOpenVINOExecutionProvider) {
#ifdef USE_OPENVINO
    OrtOpenVINOProviderOptions params;
    params.device_type = openvino_device_type.c_str();
    std::string blob_dump_path;

    auto it = provider_options_map.find(type);
    if (it != provider_options_map.end()) {
      for (auto option : it->second) {
        if (option.first == "device_type") {
          openvino_device_type = option.second;
          params.device_type = openvino_device_type.c_str();
        } else if (option.first == "enable_vpu_fast_compile") {
          if (option.second == "True") {
            params.enable_vpu_fast_compile = true;
          } else if (option.second == "False") {
            params.enable_vpu_fast_compile = false;
          } else {
            ORT_THROW("Invalid value passed for enable_vpu_fast_compile: ", option.second);
          }

        } else if (option.first == "use_compiled_network") {
          if (option.second == "True") {
            params.use_compiled_network = true;
          } else if (option.second == "False") {
            params.use_compiled_network = false;
          } else {
            ORT_THROW("Invalid value passed for use_compiled_network: ", option.second);
          }

        } else if (option.first == "device_id") {
          params.device_id = option.second.c_str();
        } else if (option.first == "num_of_threads") {
          params.num_of_threads = std::stoi(option.second);
        } else if (option.first == "blob_dump_path") {
          blob_dump_path = option.second;
          params.blob_dump_path = blob_dump_path.c_str();
        } else {
          ORT_THROW("Invalid OpenVINO EP option: ", option.first);
        }
      }
    }

    return onnxruntime::CreateExecutionProviderFactory_OpenVINO(&params)->CreateProvider();
    // Reset global variables config to avoid it being accidentally passed on to the next session
    openvino_device_type.clear();
#endif
  } else if (type == kNupharExecutionProvider) {
#if USE_NUPHAR
    const auto it = provider_options_map.find(type);
    if (it != provider_options_map.end()) {
      ORT_THROW_IF_ERROR(
          ProviderOptionsParser{}
              .AddAssignmentToReference("nuphar_settings", nuphar_settings)
              .Parse(it->second));
    }

    auto p = onnxruntime::CreateExecutionProviderFactory_Nuphar(true, nuphar_settings.c_str())->CreateProvider();

    // clear nuphar_settings after use to avoid it being accidentally passed on to next session
    nuphar_settings.clear();
    return p;
#endif
  } else if (type == kVitisAIExecutionProvider) {
#if USE_VITISAI
    // Retrieve Vitis AI provider options
    // `target`: The name of the DPU target (default is DPUCADX8G for backward compatibility).
    // `export_runtime_module`: export a Vitis AI PyXIR runtime module to the specified file.
    //    This can be used for cross compilation or saving state.
    // `load_runtime_module`: Load an exported runtime module from disk.
    std::string target = "DPUCADX8G";
    std::string export_runtime_module = "";
    std::string load_runtime_module = "";
    auto it = provider_options_map.find(type);
    if (it != provider_options_map.end()) {
      auto vitis_ai_provider_options = it->second;
      auto vai_options_it = vitis_ai_provider_options.find("target");
      if (vai_options_it != vitis_ai_provider_options.end()) {
        target = vai_options_it->second;
      }
      vai_options_it = vitis_ai_provider_options.find("export_runtime_module");
      if (vai_options_it != vitis_ai_provider_options.end()) {
        export_runtime_module = vai_options_it->second;
      }
      vai_options_it = vitis_ai_provider_options.find("load_runtime_module");
      if (vai_options_it != vitis_ai_provider_options.end()) {
        load_runtime_module = vai_options_it->second;
      }
    }
    return onnxruntime::CreateExecutionProviderFactory_VITISAI(target.c_str(), 0,
                                                                    export_runtime_module.c_str(),
                                                                    load_runtime_module.c_str())->CreateProvider();
#endif
  } else if (type == kAclExecutionProvider) {
#ifdef USE_ACL
    return onnxruntime::CreateExecutionProviderFactory_ACL(
      sess->GetSessionOptions().enable_cpu_mem_arena)->CreateProvider();
#endif
  } else if (type == kArmNNExecutionProvider) {
#ifdef USE_ARMNN
    return onnxruntime::CreateExecutionProviderFactory_ArmNN(
      sess->GetSessionOptions().enable_cpu_mem_arena)->CreateProvider();
#endif
  } else if (type == kDmlExecutionProvider) {
#ifdef USE_DML
    int device_id = 0;
    auto it = provider_options_map.find(type);
    if (it != provider_options_map.end()) {
      for (auto option : it->second) {
        if (option.first == "device_id") {
          if (!option.second.empty()) {
            device_id = std::stoi(option.second);
          }
        }
      }
    }
    return onnxruntime::CreateExecutionProviderFactory_DML(device_id)->CreateProvider();
#endif
  } else if (type == kNnapiExecutionProvider) {
#if defined(USE_NNAPI)
#if !defined(__ANDROID__)
    LOGS_DEFAULT(WARNING) << "NNAPI execution provider can only be used to generate ORT format model in this build.";
#endif
    const auto partitioning_stop_ops_list = sess->GetSessionOptions().config_options.GetConfigEntry(
        kOrtSessionOptionsConfigNnapiEpPartitioningStopOps);
    return onnxruntime::CreateExecutionProviderFactory_Nnapi(0, partitioning_stop_ops_list)->CreateProvider();
#endif
  } else if (type == kRknpuExecutionProvider) {
#ifdef USE_RKNPU
    return onnxruntime::CreateExecutionProviderFactory_Rknpu()->CreateProvider();
#endif
  } else if (type == kCoreMLExecutionProvider) {
#if defined(USE_COREML)
#if !defined(__APPLE__)
      LOGS_DEFAULT(WARNING) << "CoreML execution provider can only be used to generate ORT format model in this build.";
#endif
      return onnxruntime::CreateExecutionProviderFactory_CoreML(0)->CreateProvider();
#endif
<<<<<<< HEAD
    } else {
      // check whether it is a dynamic load EP:
      const auto it = provider_options_map.find(type);
      if (it != provider_options_map.end()) {
        auto shared_lib_path_it = it->second.find(kExecutionProviderSharedLibraryPath);
        if (shared_lib_path_it != it->second.end()) {
          // this is an EP with dynamic loading
          // construct the provider option
          ProviderOptions provider_options;
          std::string entry_symbol = kDefaultExecutionProviderEntry;
          for (auto option : it->second) {
            if (option.first == kExecutionProviderSharedLibraryEntry) {
              entry_symbol = option.second;
            } else if (option.first != kExecutionProviderSharedLibraryPath) {
              provider_options.insert(option);
            }
=======
  } else {
    // check whether it is a dynamic load EP:
    const auto it = provider_options_map.find(type);
    if (it != provider_options_map.end()) {
      auto shared_lib_path_it = it->second.find(kExecutionProviderSharedLibraryPath);
      if (shared_lib_path_it != it->second.end()) {
        // this is an EP with dynamic loading
        // construct the provider option
        ProviderOptions provider_options;
        std::string entry_symbol = kDefaultExecutionProviderEntry;
        for (auto option : it->second) {
          if (option.first == kExecutionProviderSharedLibraryEntry){
            entry_symbol = option.second;
          }
          else if (option.first != kExecutionProviderSharedLibraryPath){
            provider_options.insert(option);
>>>>>>> 6ea9324f
          }
        }
        return LoadExecutionProvider(shared_lib_path_it->second, provider_options, entry_symbol);
      }
    }
    // unknown provider
    throw std::runtime_error("Unknown Provider Type: " + type);
  }
  return nullptr;
}

/*
 * Register execution provider with options.
 */
static void RegisterExecutionProviders(InferenceSession* sess, const std::vector<std::string>& provider_types,
                                       const ProviderOptionsMap& provider_options_map) {
  ORT_UNUSED_PARAMETER(provider_options_map);

  for (const std::string& type : provider_types) {
    auto ep = CreateExecutionProviderInstance(sess, type, provider_options_map);
    if (ep)
      OrtPybindThrowIfError(sess->RegisterExecutionProvider(std::move(ep)));
  }
}

/**
 * Generate a map for mapping execution provider to excution provider options.
 *
 * @param providers vector of excution providers. [ep1, ep2, ...]
 * @param provider_options_vector vector of excution provider options. [option1, option2 ...]
 * @param provider_options_map an unordered map for mapping excution provider to excution provider options.
 *        {'ep1' -> option1, 'ep2' -> option2 ...}
 *
 */
static void GenerateProviderOptionsMap(const std::vector<std::string>& providers,
                                       const ProviderOptionsVector& provider_options_vector,
                                       ProviderOptionsMap& provider_options_map) {
  if (provider_options_vector.empty() || providers.empty()) {
    return;
  }

  std::size_t j = 0;  // index for provider_options_vector

  for (const std::string& type : providers) {
    if (j < provider_options_vector.size() && !provider_options_vector[j].empty()) {
      provider_options_map[type] = provider_options_vector[j];
    }

    j += 1;
  }
}

#if !defined(ORT_MINIMAL_BUILD) || defined(ORT_MINIMAL_BUILD_CUSTOM_OPS)
static void RegisterCustomOpDomainsAndLibraries(PyInferenceSession* sess, const PySessionOptions& so) {
  if (!so.custom_op_domains_.empty()) {
    // Register all custom op domains that will be needed for the session
    std::vector<OrtCustomOpDomain*> custom_op_domains;
    custom_op_domains.reserve(so.custom_op_domains_.size());
    for (size_t i = 0; i < so.custom_op_domains_.size(); ++i) {
      custom_op_domains.emplace_back(so.custom_op_domains_[i]);
    }
    OrtPybindThrowIfError(sess->GetSessionHandle()->AddCustomOpDomains(custom_op_domains));

    // Register all custom op libraries that will be needed for the session
    sess->AddCustomOpLibraries(so.custom_op_libraries_);
  }
}
#endif

void InitializeSession(InferenceSession* sess, 
                       ExecutionProviderRegistrationFn ep_registration_fn,
                       const std::vector<std::string>& provider_types,
                       const ProviderOptionsVector& provider_options,
                       const std::unordered_set<std::string>& disabled_optimizer_names) {
  ProviderOptionsMap provider_options_map;
  GenerateProviderOptionsMap(provider_types, provider_options, provider_options_map);

  if (provider_types.empty()) {
    // use default registration priority.
    ep_registration_fn(sess, GetAllExecutionProviderNames(), provider_options_map);
  } else {
    ep_registration_fn(sess, provider_types, provider_options_map);
  }

#if !defined(ORT_MINIMAL_BUILD)
  if (!disabled_optimizer_names.empty()) {
    OrtPybindThrowIfError(sess->FilterEnabledOptimizers(disabled_optimizer_names));
  }
#else
  ORT_UNUSED_PARAMETER(disabled_optimizer_names);
#endif

  OrtPybindThrowIfError(sess->Initialize());
}

bool CheckIfTensor(const std::vector<const NodeArg*>& def_list,
                   const std::string& name,
                   /*out*/ onnx::TypeProto& type_proto) {
  auto ret_it = std::find_if(std::begin(def_list), std::end(def_list),
                             [&name](const NodeArg* node_arg) { return name == node_arg->Name(); });
  if (ret_it == std::end(def_list)) {
    throw std::runtime_error("Failed to find NodeArg with name: " + name + " in the def list");
  }

  const auto* temp = (*ret_it)->TypeAsProto();
  if (!temp) {
    throw std::runtime_error("Corresponding type_proto is null");
  } else {
    type_proto = *temp;
  }

  return type_proto.has_tensor_type();
}

#if defined(USE_NUPHAR) ||   \
    defined(USE_OPENVINO) || \
    defined(USE_CUDA) ||     \
    defined(USE_ROCM)
static void LogDeprecationWarning(
    const std::string& deprecated, const optional<std::string>& alternative = nullopt) {
  LOGS_DEFAULT(WARNING) << "This is DEPRECATED and will be removed in the future: " << deprecated;
  LOGS_DEFAULT_IF(alternative.has_value(), WARNING) << "As an alternative, use: " << *alternative;
}
#endif

void addGlobalMethods(py::module& m, Environment& env) {
  m.def("get_default_session_options", &GetDefaultCPUSessionOptions, "Return a default session_options instance.");
  m.def("get_session_initializer", &SessionObjectInitializer::Get, "Return a default session object initializer.");
  m.def(
      "get_device", []() -> std::string { return BACKEND_DEVICE; },
      "Return the device used to compute the prediction (CPU, MKL, ...)");
  m.def(
      "set_seed", [](const int64_t seed) { utils::SetRandomSeed(seed); },
      "Sets the seed used for random number generation in Onnxruntime.");
  m.def(
      "set_default_logger_severity", [&env](int severity) {
        ORT_ENFORCE(severity >= 0 && severity <= 4,
                    "Invalid logging severity. 0:Verbose, 1:Info, 2:Warning, 3:Error, 4:Fatal");
        logging::LoggingManager* default_logging_manager = env.GetLoggingManager();
        default_logging_manager->SetDefaultLoggerSeverity(static_cast<logging::Severity>(severity));
      },
      "Sets the default logging severity. 0:Verbose, 1:Info, 2:Warning, 3:Error, 4:Fatal");
  m.def(
      "get_all_providers", []() -> const std::vector<std::string>& { return GetAllExecutionProviderNames(); },
      "Return list of Execution Providers that this version of Onnxruntime can support. "
      "The order of elements represents the default priority order of Execution Providers "
      "from highest to lowest.");
  m.def(
      "get_available_providers", []() -> const std::vector<std::string>& { return GetAvailableExecutionProviderNames(); },
      "Return list of available Execution Providers available in this installed version of Onnxruntime. "
      "The order of elements represents the default priority order of Execution Providers "
      "from highest to lowest.");
  m.def(
      "enable_telemetry_events", []() -> void { platform_env.GetTelemetryProvider().EnableTelemetryEvents(); },
      "Enables platform-specific telemetry collection where applicable.");
  m.def(
      "disable_telemetry_events", []() -> void { platform_env.GetTelemetryProvider().DisableTelemetryEvents(); },
      "Disables platform-specific telemetry collection.");
  m.def(
      "create_and_register_allocator", [&env](const OrtMemoryInfo& mem_info, const OrtArenaCfg* arena_cfg = nullptr) -> void {
        auto st = env.CreateAndRegisterAllocator(mem_info, arena_cfg);
        if (!st.IsOK()) {
          throw std::runtime_error("Error when creating and registering allocator: " + st.ErrorMessage());
        }
      });

#ifdef USE_NUPHAR
  // TODO remove deprecated global config
  m.def("set_nuphar_settings", [](const std::string& str) {
    LogDeprecationWarning("set_nuphar_settings", "Nuphar execution provider option \"nuphar_settings\"");
    nuphar_settings = str;
  });
  // TODO remove deprecated global config
  m.def("get_nuphar_settings", []() -> std::string {
    LogDeprecationWarning("get_nuphar_settings");
    return nuphar_settings;
  });
#endif

#ifdef USE_OPENVINO
  m.def(
      "get_available_openvino_device_ids", []() -> std::vector<std::string> {
        if (auto* info = GetProviderInfo_OpenVINO()) {
          return info->GetAvailableDevices();
        }
        return {};
      },
      "Lists all OpenVINO device ids available.");
  /*
   * The following APIs to set config options are deprecated. Use Session.set_providers() instead.
   */
  // TODO remove deprecated global config
  m.def(
      "set_openvino_device", [](const std::string& device_type) {
        LogDeprecationWarning("set_openvino_device", "OpenVINO execution provider option \"device_type\"");
        openvino_device_type = device_type;
      },
      "Set the prefered OpenVINO device type to be used. If left unset, the device type selected during build time will be used.");
  // TODO remove deprecated global config
  m.def(
      "get_openvino_device", []() -> std::string {
        LogDeprecationWarning("get_openvino_device");
        return openvino_device_type;
      },
      "Gets the dynamically selected OpenVINO device type for inference.");
#endif

#if defined(USE_CUDA) || defined(USE_ROCM)
  /*
   * The following set_* methods are deprecated.
   *
   * To achieve same result, please use the following python api:
   * InferenceSession.set_providers(list_of_providers, list_of_provider_option_dicts)
   *
   */
  // TODO remove deprecated global config
  m.def("set_cuda_device_id", [](const int id) {
    LogDeprecationWarning("set_cuda_device_id", "CUDA/ROCM execution provider option \"device_id\"");
    cuda_device_id = static_cast<OrtDevice::DeviceId>(id);
  });
  // TODO remove deprecated global config
  m.def("set_cudnn_conv_algo_search", [](const OrtCudnnConvAlgoSearch algo) {
    LogDeprecationWarning("set_cudnn_conv_algo_search", "CUDA execution provider option \"cudnn_conv_algo_search\"");
#ifdef USE_ROCM
    ORT_UNUSED_PARAMETER(algo);
    ORT_THROW("set_cudnn_conv_algo_search is not supported in ROCM");
#else
        cudnn_conv_algo_search = algo;
#endif
  });
  // TODO remove deprecated global config
  m.def("set_do_copy_in_default_stream", [](const bool use_single_stream) {
    LogDeprecationWarning(
        "set_do_copy_in_default_stream", "CUDA execution provider option \"do_copy_in_default_stream\"");
#ifdef USE_ROCM
    ORT_UNUSED_PARAMETER(use_single_stream);
    ORT_THROW("set_do_copy_in_default_stream is not supported in ROCM");
#else
        do_copy_in_default_stream = use_single_stream;
#endif
  });
  // TODO remove deprecated global config
  m.def("set_gpu_mem_limit", [](const int64_t limit) {
    LogDeprecationWarning(
        "set_gpu_mem_limit",
        "CUDA execution provider option \"gpu_mem_limit\", ROCM execution provider option \"gpu_mem_limit\"");
    gpu_mem_limit = gsl::narrow<size_t>(limit);
  });
  // TODO remove deprecated global config
  m.def("set_arena_extend_strategy", [](const onnxruntime::ArenaExtendStrategy strategy) {
    LogDeprecationWarning("set_arena_extend_strategy", "CUDA/ROCM execution provider option \"arena_extend_strategy\"");
    arena_extend_strategy = strategy;
  });
#endif
}

void addObjectMethods(py::module& m, Environment& env, ExecutionProviderRegistrationFn ep_registration_fn) {
  py::enum_<GraphOptimizationLevel>(m, "GraphOptimizationLevel")
      .value("ORT_DISABLE_ALL", GraphOptimizationLevel::ORT_DISABLE_ALL)
      .value("ORT_ENABLE_BASIC", GraphOptimizationLevel::ORT_ENABLE_BASIC)
      .value("ORT_ENABLE_EXTENDED", GraphOptimizationLevel::ORT_ENABLE_EXTENDED)
      .value("ORT_ENABLE_ALL", GraphOptimizationLevel::ORT_ENABLE_ALL);

  py::enum_<ExecutionMode>(m, "ExecutionMode")
      .value("ORT_SEQUENTIAL", ExecutionMode::ORT_SEQUENTIAL)
      .value("ORT_PARALLEL", ExecutionMode::ORT_PARALLEL);

  py::enum_<ExecutionOrder>(m, "ExecutionOrder")
      .value("DEFAULT", ExecutionOrder::DEFAULT)
      .value("PRIORITY_BASED", ExecutionOrder::PRIORITY_BASED);

  py::enum_<OrtAllocatorType>(m, "OrtAllocatorType")
      .value("INVALID", OrtAllocatorType::Invalid)
      .value("ORT_DEVICE_ALLOCATOR", OrtAllocatorType::OrtDeviceAllocator)
      .value("ORT_ARENA_ALLOCATOR", OrtAllocatorType::OrtArenaAllocator);

  py::enum_<OrtMemType>(m, "OrtMemType")
      .value("CPU_INPUT", OrtMemType::OrtMemTypeCPUInput)
      .value("CPU_OUTPUT", OrtMemType::OrtMemTypeCPUOutput)
      .value("CPU", OrtMemType::OrtMemTypeCPU)
      .value("DEFAULT", OrtMemType::OrtMemTypeDefault);

  py::class_<OrtDevice> device(m, "OrtDevice", R"pbdoc(ONNXRuntime device informaion.)pbdoc");
  device.def(py::init<OrtDevice::DeviceType, OrtDevice::MemoryType, OrtDevice::DeviceId>())
      .def("device_id", &OrtDevice::Id, R"pbdoc(Device Id.)pbdoc")
      .def("device_type", &OrtDevice::Type, R"pbdoc(Device Type.)pbdoc")
      .def_static("cpu", []() { return OrtDevice::CPU; })
      .def_static("cuda", []() { return OrtDevice::GPU; })
      .def_static("default_memory", []() { return OrtDevice::MemType::DEFAULT; });

  py::class_<OrtArenaCfg> ort_arena_cfg_binding(m, "OrtArenaCfg");
  // There is a global var: arena_extend_strategy, which means we can't use that var name here
  // See docs/C_API.md for details on what the following parameters mean and how to choose these values
  ort_arena_cfg_binding.def(py::init([](size_t max_mem, int arena_extend_strategy_local,
                                        int initial_chunk_size_bytes, int max_dead_bytes_per_chunk) {
    auto ort_arena_cfg = std::make_unique<OrtArenaCfg>();
    ort_arena_cfg->max_mem = max_mem;
    ort_arena_cfg->arena_extend_strategy = arena_extend_strategy_local;
    ort_arena_cfg->initial_chunk_size_bytes = initial_chunk_size_bytes;
    ort_arena_cfg->max_dead_bytes_per_chunk = max_dead_bytes_per_chunk;
    return ort_arena_cfg;
  }));

  py::class_<OrtMemoryInfo> ort_memory_info_binding(m, "OrtMemoryInfo");
  ort_memory_info_binding.def(py::init([](const char* name, OrtAllocatorType type, int id, OrtMemType mem_type) {
    if (strcmp(name, onnxruntime::CPU) == 0) {
      return std::make_unique<OrtMemoryInfo>(onnxruntime::CPU, type, OrtDevice(), id, mem_type);
    } else if (strcmp(name, onnxruntime::CUDA) == 0) {
      return std::make_unique<OrtMemoryInfo>(
          onnxruntime::CUDA, type, OrtDevice(OrtDevice::GPU, OrtDevice::MemType::DEFAULT, static_cast<OrtDevice::DeviceId>(id)), id,
          mem_type);
    } else if (strcmp(name, onnxruntime::CUDA_PINNED) == 0) {
      return std::make_unique<OrtMemoryInfo>(
          onnxruntime::CUDA_PINNED, type, OrtDevice(OrtDevice::CPU, OrtDevice::MemType::CUDA_PINNED, static_cast<OrtDevice::DeviceId>(id)),
          id, mem_type);
    } else {
      throw std::runtime_error("Specified device is not supported.");
    }
  }));

  py::class_<PySessionOptions>
      sess(m, "SessionOptions", R"pbdoc(Configuration information for a session.)pbdoc");
  sess
      .def(py::init())
      .def_readwrite("enable_cpu_mem_arena", &PySessionOptions::enable_cpu_mem_arena,
                     R"pbdoc(Enables the memory arena on CPU. Arena may pre-allocate memory for future usage.
Set this option to false if you don't want it. Default is True.)pbdoc")
      .def_readwrite("enable_profiling", &PySessionOptions::enable_profiling,
                     R"pbdoc(Enable profiling for this session. Default is false.)pbdoc")
      .def_readwrite("profile_file_prefix", &PySessionOptions::profile_file_prefix,
                     R"pbdoc(The prefix of the profile file. The current time will be appended to the file name.)pbdoc")
      .def_readwrite("optimized_model_filepath", &PySessionOptions::optimized_model_filepath,
                     R"pbdoc(
File path to serialize optimized model to.
Optimized model is not serialized unless optimized_model_filepath is set.
Serialized model format will default to ONNX unless:
 - add_session_config_entry is used to set 'session.save_model_format' to 'ORT', or
 - there is no 'session.save_model_format' config entry and optimized_model_filepath ends in '.ort' (case insensitive)

)pbdoc")
      .def_readwrite("enable_mem_pattern", &PySessionOptions::enable_mem_pattern,
                     R"pbdoc(Enable the memory pattern optimization. Default is true.)pbdoc")
      .def_readwrite("enable_mem_reuse", &PySessionOptions::enable_mem_reuse,
                     R"pbdoc(Enable the memory reuse optimization. Default is true.)pbdoc")
      .def_readwrite("logid", &PySessionOptions::session_logid,
                     R"pbdoc(Logger id to use for session output.)pbdoc")
      .def_readwrite("log_severity_level", &PySessionOptions::session_log_severity_level,
                     R"pbdoc(Log severity level. Applies to session load, initialization, etc.
0:Verbose, 1:Info, 2:Warning. 3:Error, 4:Fatal. Default is 2.)pbdoc")
      .def_readwrite("log_verbosity_level", &PySessionOptions::session_log_verbosity_level,
                     R"pbdoc(VLOG level if DEBUG build and session_log_severity_level is 0.
Applies to session load, initialization, etc. Default is 0.)pbdoc")
      .def_property(
          "intra_op_num_threads",
          [](const PySessionOptions* options) -> int { return options->intra_op_param.thread_pool_size; },
          [](PySessionOptions* options, int value) -> void { options->intra_op_param.thread_pool_size = value; },
          R"pbdoc(Sets the number of threads used to parallelize the execution within nodes. Default is 0 to let onnxruntime choose.)pbdoc")
      .def_property(
          "inter_op_num_threads",
          [](const PySessionOptions* options) -> int { return options->inter_op_param.thread_pool_size; },
          [](PySessionOptions* options, int value) -> void { options->inter_op_param.thread_pool_size = value; },
          R"pbdoc(Sets the number of threads used to parallelize the execution of the graph (across nodes). Default is 0 to let onnxruntime choose.)pbdoc")
      .def_readwrite("execution_mode", &PySessionOptions::execution_mode,
                     R"pbdoc(Sets the execution mode. Default is sequential.)pbdoc")
      .def_readwrite("execution_order", &PySessionOptions::execution_order,
                     R"pbdoc(Sets the execution order. Default is basic topological order.)pbdoc")
      .def_property(
          "graph_optimization_level",
          [](const PySessionOptions* options) -> GraphOptimizationLevel {
            GraphOptimizationLevel retval = ORT_ENABLE_ALL;
            switch (options->graph_optimization_level) {
              case onnxruntime::TransformerLevel::Default:
                retval = ORT_DISABLE_ALL;
                break;
              case onnxruntime::TransformerLevel::Level1:
                retval = ORT_ENABLE_BASIC;
                break;
              case onnxruntime::TransformerLevel::Level2:
                retval = ORT_ENABLE_EXTENDED;
                break;
              case onnxruntime::TransformerLevel::Level3:
                retval = ORT_ENABLE_ALL;
                break;
              default:
                retval = ORT_ENABLE_ALL;
                LOGS_DEFAULT(WARNING) << "Got invalid graph optimization level; defaulting to ORT_ENABLE_ALL";
                break;
            }
            return retval;
          },

          [](PySessionOptions* options, GraphOptimizationLevel level) -> void {
            switch (level) {
              case ORT_DISABLE_ALL:
                options->graph_optimization_level = onnxruntime::TransformerLevel::Default;
                break;
              case ORT_ENABLE_BASIC:
                options->graph_optimization_level = onnxruntime::TransformerLevel::Level1;
                break;
              case ORT_ENABLE_EXTENDED:
                options->graph_optimization_level = onnxruntime::TransformerLevel::Level2;
                break;
              case ORT_ENABLE_ALL:
                options->graph_optimization_level = onnxruntime::TransformerLevel::Level3;
                break;
            }
          },
          R"pbdoc(Graph optimization level for this session.)pbdoc")
      .def_readwrite("use_deterministic_compute", &PySessionOptions::use_deterministic_compute,
                     R"pbdoc(Whether to use deterministic compute. Default is false.)pbdoc")
      .def(
          "add_free_dimension_override_by_denotation",
          [](PySessionOptions* options, const char* dim_name, int64_t dim_value)
              -> void { options->free_dimension_overrides.push_back(
                            onnxruntime::FreeDimensionOverride{
                                dim_name,
                                onnxruntime::FreeDimensionOverrideType::Denotation,
                                dim_value}); },
          R"pbdoc(Specify the dimension size for each denotation associated with an input's free dimension.)pbdoc")
      .def(
          "add_free_dimension_override_by_name",
          [](PySessionOptions* options, const char* dim_name, int64_t dim_value)
              -> void { options->free_dimension_overrides.push_back(
                            onnxruntime::FreeDimensionOverride{
                                dim_name,
                                onnxruntime::FreeDimensionOverrideType::Name,
                                dim_value}); },
          R"pbdoc(Specify values of named dimensions within model inputs.)pbdoc")
      .def(
          "add_session_config_entry",
          [](PySessionOptions* options, const char* config_key, const char* config_value) -> void {
            //config_key and config_value will be copied
            const Status status = options->config_options.AddConfigEntry(config_key, config_value);
            if (!status.IsOK())
              throw std::runtime_error(status.ErrorMessage());
          },
          R"pbdoc(Set a single session configuration entry as a pair of strings.)pbdoc")
      .def(
          "get_session_config_entry",
          [](const PySessionOptions* options, const char* config_key) -> std::string {
            const std::string key(config_key);
            std::string value;
            if (!options->config_options.TryGetConfigEntry(key, value))
              throw std::runtime_error("SessionOptions does not have configuration with key: " + key);

            return value;
          },
          R"pbdoc(Get a single session configuration value using the given configuration key.)pbdoc")
      .def(
          "register_custom_ops_library",
          [](PySessionOptions* options, const char* library_path) -> void {
#if !defined(ORT_MINIMAL_BUILD) || defined(ORT_MINIMAL_BUILD_CUSTOM_OPS)
            // We need to pass in an `OrtSessionOptions` instance because the exported method in the shared library expects that
            // Once we have access to the `OrtCustomOpDomains` within the passed in `OrtSessionOptions` instance, we place it
            // into the container we are maintaining for that very purpose and the `ortSessionoptions` instance can go out of scope.
            OrtSessionOptions s;

            options->custom_op_libraries_.emplace_back(std::make_shared<CustomOpLibrary>(library_path, s));

            // reserve enough memory to hold current contents and the new incoming contents
            options->custom_op_domains_.reserve(options->custom_op_domains_.size() + s.custom_op_domains_.size());
            for (size_t i = 0; i < s.custom_op_domains_.size(); ++i) {
              options->custom_op_domains_.emplace_back(s.custom_op_domains_[i]);
            }
#else
            ORT_UNUSED_PARAMETER(options);
            ORT_UNUSED_PARAMETER(library_path);
            ORT_THROW("Custom Ops are not supported in this build.");
#endif
          },
          R"pbdoc(Specify the path to the shared library containing the custom op kernels required to run a model.)pbdoc")
      .def(
          "add_initializer", [](PySessionOptions* options, const char* name, py::object& ml_value_pyobject) -> void {
            ORT_ENFORCE(strcmp(Py_TYPE(ml_value_pyobject.ptr())->tp_name, PYTHON_ORTVALUE_OBJECT_NAME) == 0, "The provided Python object must be an OrtValue");
            // The user needs to ensure that the python OrtValue being provided as an overriding initializer
            // is not destructed as long as any session that uses the provided OrtValue initializer is still in scope
            // This is no different than the native APIs
            const OrtValue* ml_value = ml_value_pyobject.attr(PYTHON_ORTVALUE_NATIVE_OBJECT_ATTR).cast<OrtValue*>();
            options->AddInitializer(name, ml_value);
          });

  py::class_<RunOptions>(m, "RunOptions", R"pbdoc(Configuration information for a single Run.)pbdoc")
      .def(py::init())
      .def_readwrite("log_severity_level", &RunOptions::run_log_severity_level,
                     R"pbdoc(Log severity level for a particular Run() invocation. 0:Verbose, 1:Info, 2:Warning. 3:Error, 4:Fatal. Default is 2.)pbdoc")
      .def_readwrite("log_verbosity_level", &RunOptions::run_log_verbosity_level,
                     R"pbdoc(VLOG level if DEBUG build and run_log_severity_level is 0.
Applies to a particular Run() invocation. Default is 0.)pbdoc")
      .def_readwrite("logid", &RunOptions::run_tag,
                     "To identify logs generated by a particular Run() invocation.")
      .def_readwrite("terminate", &RunOptions::terminate,
                     R"pbdoc(Set to True to terminate any currently executing calls that are using this
RunOptions instance. The individual calls will exit gracefully and return an error status.)pbdoc")
#ifdef ENABLE_TRAINING
      .def_readwrite("training_mode", &RunOptions::training_mode,
                     R"pbdoc(Choose to run in training or inferencing mode)pbdoc")
#endif
      .def_readwrite("only_execute_path_to_fetches", &RunOptions::only_execute_path_to_fetches,
                     R"pbdoc(Only execute the nodes needed by fetch list)pbdoc");

  py::class_<ModelMetadata>(m, "ModelMetadata", R"pbdoc(Pre-defined and custom metadata about the model.
It is usually used to identify the model used to run the prediction and
facilitate the comparison.)pbdoc")
      .def_readwrite("producer_name", &ModelMetadata::producer_name, "producer name")
      .def_readwrite("graph_name", &ModelMetadata::graph_name, "graph name")
      .def_readwrite("domain", &ModelMetadata::domain, "ONNX domain")
      .def_readwrite("description", &ModelMetadata::description, "description of the model")
      .def_readwrite("graph_description", &ModelMetadata::graph_description, "description of the graph hosted in the model")
      .def_readwrite("version", &ModelMetadata::version, "version of the model")
      .def_readwrite("custom_metadata_map", &ModelMetadata::custom_metadata_map, "additional metadata");

  py::class_<onnxruntime::NodeArg>(m, "NodeArg", R"pbdoc(Node argument definition, for both input and output,
including arg name, arg type (contains both type and shape).)pbdoc")
      .def_property_readonly("name", &onnxruntime::NodeArg::Name, "node name")
      .def_property_readonly(
          "type", [](const onnxruntime::NodeArg& na) -> std::string {
            return *(na.Type());
          },
          "node type")
      .def(
          "__str__", [](const onnxruntime::NodeArg& na) -> std::string {
            std::ostringstream res;
            res << "NodeArg(name='" << na.Name() << "', type='" << *(na.Type()) << "', shape=";
            auto shape = na.Shape();
            std::vector<py::object> arr;
            if (shape == nullptr || shape->dim_size() == 0) {
              res << "[]";
            } else {
              res << "[";
              for (int i = 0; i < shape->dim_size(); ++i) {
                if (utils::HasDimValue(shape->dim(i))) {
                  res << shape->dim(i).dim_value();
                } else if (utils::HasDimParam(shape->dim(i))) {
                  res << "'" << shape->dim(i).dim_param() << "'";
                } else {
                  res << "None";
                }

                if (i < shape->dim_size() - 1) {
                  res << ", ";
                }
              }
              res << "]";
            }
            res << ")";

            return std::string(res.str());
          },
          "converts the node into a readable string")
      .def_property_readonly(
          "shape", [](const onnxruntime::NodeArg& na) -> std::vector<py::object> {
            auto shape = na.Shape();
            std::vector<py::object> arr;
            if (shape == nullptr || shape->dim_size() == 0) {
              return arr;
            }

            arr.resize(shape->dim_size());
            for (int i = 0; i < shape->dim_size(); ++i) {
              if (utils::HasDimValue(shape->dim(i))) {
                arr[i] = py::cast(shape->dim(i).dim_value());
              } else if (utils::HasDimParam(shape->dim(i))) {
                arr[i] = py::cast(shape->dim(i).dim_param());
              } else {
                arr[i] = py::none();
              }
            }
            return arr;
          },
          "node shape (assuming the node holds a tensor)");

  py::class_<SessionObjectInitializer>(m, "SessionObjectInitializer");
  py::class_<PyInferenceSession>(m, "InferenceSession", R"pbdoc(This is the main class used to run a model.)pbdoc")
      // In Python3, a Python bytes object will be passed to C++ functions that accept std::string or char*
      // without any conversion. So this init method can be used for model file path (string) and model content (bytes)
      .def(py::init([&env](const PySessionOptions& so, const std::string arg, bool is_arg_file_name,
                           bool load_config_from_model = false) {
        std::unique_ptr<PyInferenceSession> sess;

        // separate creation of the session from model loading unless we have to read the config from the model.
        // in a minimal build we only support load via Load(...) and not at session creation time
        if (load_config_from_model) {
#if !defined(ORT_MINIMAL_BUILD)
          sess = std::make_unique<PyInferenceSession>(env, so, arg, is_arg_file_name);

          RegisterCustomOpDomainsAndLibraries(sess.get(), so);

          OrtPybindThrowIfError(sess->GetSessionHandle()->Load());
#else
          ORT_THROW("Loading configuration from an ONNX model is not supported in this build.");
#endif
        } else {
          sess = std::make_unique<PyInferenceSession>(env, so);
#if !defined(ORT_MINIMAL_BUILD) || defined(ORT_MINIMAL_BUILD_CUSTOM_OPS)
          RegisterCustomOpDomainsAndLibraries(sess.get(), so);
#endif

          if (is_arg_file_name) {
            OrtPybindThrowIfError(sess->GetSessionHandle()->Load(arg));
          } else {
            OrtPybindThrowIfError(sess->GetSessionHandle()->Load(arg.data(), arg.size()));
          }
        }

        return sess;
      }))
      .def(
          "initialize_session",
          [ep_registration_fn](PyInferenceSession* sess,
             const std::vector<std::string>& provider_types = {},
             const ProviderOptionsVector& provider_options = {},
             const std::unordered_set<std::string>& disabled_optimizer_names = {}) {
            InitializeSession(sess->GetSessionHandle(),
                              ep_registration_fn,
                              provider_types, 
                              provider_options, 
                              disabled_optimizer_names);
          },
          R"pbdoc(Load a model saved in ONNX or ORT format.)pbdoc")
      .def("run",
           [](PyInferenceSession* sess, std::vector<std::string> output_names,
              std::map<std::string, py::object> pyfeeds, RunOptions* run_options = nullptr)
               -> std::vector<py::object> {
             NameMLValMap feeds;
             for (auto feed : pyfeeds) {
               OrtValue ml_value;
               auto px = sess->GetSessionHandle()->GetModelInputs();
               if (!px.first.IsOK() || !px.second) {
                 throw std::runtime_error("Either failed to get model inputs from the session object or the input def list was null");
               }
               CreateGenericMLValue(px.second, GetAllocator(), feed.first, feed.second, &ml_value);
               ThrowIfPyErrOccured();
               feeds.insert(std::make_pair(feed.first, ml_value));
             }

             std::vector<OrtValue> fetches;
             common::Status status;

             {
               // release GIL to allow multiple python threads to invoke Run() in parallel.
               py::gil_scoped_release release;
               if (run_options != nullptr) {
                 OrtPybindThrowIfError(sess->GetSessionHandle()->Run(*run_options, feeds, output_names, &fetches));
               } else {
                 OrtPybindThrowIfError(sess->GetSessionHandle()->Run(feeds, output_names, &fetches));
               }
             }

             std::vector<py::object> rfetch;
             rfetch.reserve(fetches.size());
             size_t pos = 0;
             for (auto fet : fetches) {
               if (fet.IsTensor()) {
                 rfetch.push_back(AddTensorAsPyObj(fet, nullptr, nullptr));
               } else if (fet.IsSparseTensor()) {
                 rfetch.push_back(GetPyObjectFromSparseTensor(pos, fet, nullptr));
               } else {
                 rfetch.push_back(AddNonTensorAsPyObj(fet, nullptr, nullptr));
               }
               ++pos;
             }
             return rfetch;
           })
      /// This method accepts a dictionary of feeds (name -> OrtValue) and the list of output_names
      /// and returns a list of python objects representing OrtValues. Each name may represent either
      /// a Tensor, SparseTensor or a TensorSequence.
      .def("run_with_ort_values", [](PyInferenceSession* sess, const py::dict& feeds, const std::vector<std::string>& output_names, RunOptions* run_options = nullptr) -> std::vector<OrtValue> {
        NameMLValMap ort_feeds;
        // item is always a copy since dict returns a value and not a ref
        // and Apple XToolChain barks
        for (const auto item : feeds) {
          auto name = item.first.cast<std::string>();
          const OrtValue* ort_value = item.second.cast<const OrtValue*>();
          ort_feeds.emplace(name, *ort_value);
        }

        std::vector<OrtValue> fetches;
        {
          // release GIL to allow multiple python threads to invoke Run() in parallel.
          py::gil_scoped_release release;
          if (run_options != nullptr) {
            OrtPybindThrowIfError(sess->GetSessionHandle()->Run(*run_options, ort_feeds, output_names, &fetches));
          } else {
            OrtPybindThrowIfError(sess->GetSessionHandle()->Run(ort_feeds, output_names, &fetches));
          }
        }
        return fetches;
      })
      .def("end_profiling", [](const PyInferenceSession* sess) -> std::string {
        return sess->GetSessionHandle()->EndProfiling();
      })
      .def_property_readonly("get_profiling_start_time_ns", [](const PyInferenceSession* sess) -> uint64_t {
        return sess->GetSessionHandle()->GetProfiling().GetStartTimeNs();
      })
      .def(
          "get_providers", [](const PyInferenceSession* sess) -> const std::vector<std::string>& {
            return sess->GetSessionHandle()->GetRegisteredProviderTypes();
          },
          py::return_value_policy::reference_internal)
      .def(
          "get_provider_options", [](const PyInferenceSession* sess) -> const ProviderOptionsMap& {
            return sess->GetSessionHandle()->GetAllProviderOptions();
          },
          py::return_value_policy::reference_internal)
      .def_property_readonly(
          "session_options", [](const PyInferenceSession* sess) -> const PySessionOptions& {
            const auto& session_options = sess->GetSessionHandle()->GetSessionOptions();
            return static_cast<const PySessionOptions&>(session_options);
          },
          py::return_value_policy::reference_internal)
      .def_property_readonly(
          "inputs_meta", [](const PyInferenceSession* sess) -> const std::vector<const onnxruntime::NodeArg*>& {
            auto res = sess->GetSessionHandle()->GetModelInputs();
            OrtPybindThrowIfError(res.first);
            return *(res.second);
          },
          py::return_value_policy::reference_internal)
      .def_property_readonly(
          "outputs_meta", [](const PyInferenceSession* sess) -> const std::vector<const onnxruntime::NodeArg*>& {
            auto res = sess->GetSessionHandle()->GetModelOutputs();
            OrtPybindThrowIfError(res.first);
            return *(res.second);
          },
          py::return_value_policy::reference_internal)
      .def_property_readonly(
          "overridable_initializers", [](const PyInferenceSession* sess) -> const std::vector<const onnxruntime::NodeArg*>& {
            auto res = sess->GetSessionHandle()->GetOverridableInitializers();
            OrtPybindThrowIfError(res.first);
            return *(res.second);
          },
          py::return_value_policy::reference_internal)
      .def_property_readonly(
          "model_meta", [](const PyInferenceSession* sess) -> const onnxruntime::ModelMetadata& {
            auto res = sess->GetSessionHandle()->GetModelMetadata();
            OrtPybindThrowIfError(res.first);
            return *(res.second);
          },
          py::return_value_policy::reference_internal)
      .def("run_with_iobinding", [](PyInferenceSession* sess, SessionIOBinding& io_binding, RunOptions* run_options = nullptr) -> void {
        Status status;
        if (!run_options)
          status = sess->GetSessionHandle()->Run(*io_binding.Get());
        else
          status = sess->GetSessionHandle()->Run(*run_options, *io_binding.Get());
        if (!status.IsOK())
          throw std::runtime_error("Error in execution: " + status.ErrorMessage());
      });

  py::enum_<onnxruntime::ArenaExtendStrategy>(m, "ArenaExtendStrategy", py::arithmetic())
      .value("kNextPowerOfTwo", onnxruntime::ArenaExtendStrategy::kNextPowerOfTwo)
      .value("kSameAsRequested", onnxruntime::ArenaExtendStrategy::kSameAsRequested)
      .export_values();
}

#if defined(USE_MIMALLOC_ARENA_ALLOCATOR)
static struct {
  PyMemAllocatorEx mem;
  PyMemAllocatorEx raw;
  PyMemAllocatorEx obj;
} allocators;
#endif

void CreateInferencePybindStateModule(py::module& m) {
  m.doc() = "pybind11 stateful interface to ONNX runtime";
  RegisterExceptions(m);

#if defined(USE_MIMALLOC_ARENA_ALLOCATOR)
  PyMemAllocatorEx alloc;
  alloc.malloc = [](void* ctx, size_t size) {
    ORT_UNUSED_PARAMETER(ctx);
    return mi_malloc(size);
  };

  alloc.calloc = [](void* ctx, size_t nelem, size_t elsize) {
    ORT_UNUSED_PARAMETER(ctx);
    return mi_calloc(nelem, elsize);
  };

  alloc.realloc = [](void* ctx, void* ptr, size_t new_size) {
    if (mi_is_in_heap_region(ptr)) {
      return mi_realloc(ptr, new_size);
    } else {
      PyMemAllocatorEx* a = (PyMemAllocatorEx*)ctx;
      return a->realloc(ctx, ptr, new_size);
    }
  };

  alloc.free = [](void* ctx, void* ptr) {
    if (mi_is_in_heap_region(ptr)) {
      mi_free(ptr);
    } else {
      PyMemAllocatorEx* a = (PyMemAllocatorEx*)ctx;
      a->free(ctx, ptr);
    }
  };

  alloc.ctx = &allocators.raw;
  PyMem_GetAllocator(PYMEM_DOMAIN_RAW, &allocators.raw);
  PyMem_SetAllocator(PYMEM_DOMAIN_RAW, &alloc);

  alloc.ctx = &allocators.mem;
  PyMem_GetAllocator(PYMEM_DOMAIN_MEM, &allocators.mem);
  PyMem_SetAllocator(PYMEM_DOMAIN_MEM, &alloc);

  alloc.ctx = &allocators.obj;
  PyMem_GetAllocator(PYMEM_DOMAIN_OBJ, &allocators.obj);
  PyMem_SetAllocator(PYMEM_DOMAIN_OBJ, &alloc);

#endif

  // Initialization of the module
  ([]() -> void {
    // import_array1() forces a void return value.
    import_array1();
  })();

  Environment& env = GetEnv();

  addGlobalMethods(m, env);
  addObjectMethods(m, env, RegisterExecutionProviders);
  addOrtValueMethods(m);
  addSparseTensorMethods(m);
  addIoBindingMethods(m);

#if !defined(__APPLE__) && \
    (!defined(ORT_MINIMAL_BUILD) || defined(ORT_EXTENDED_MINIMAL_BUILD) || defined(ORT_MINIMAL_BUILD_CUSTOM_OPS))
  Ort::SessionOptions tmp_options;
  if (!InitProvidersSharedLibrary()) {
    const logging::Logger& default_logger = logging::LoggingManager::DefaultLogger();
    LOGS(default_logger, WARNING) << "Init provider bridge failed.";
  }
#endif

#ifdef onnxruntime_PYBIND_EXPORT_OPSCHEMA
  addGlobalSchemaFunctions(m);
  addOpSchemaSubmodule(m);
  addOpKernelSubmodule(m);
#endif

<<<<<<< HEAD
#ifdef ENABLE_EAGER_MODE
  addObjectMethodsForEager(m);
#endif
=======
}

void InitArray(){
  ([]() -> void {
      // import_array1() forces a void return value.
      import_array1();
    })();
>>>>>>> 6ea9324f
}

// static variable used to create inference session and training session.
static std::unique_ptr<Environment> session_env;

void InitializeEnv() {
  auto initialize = [&]() {
    // Initialization of the module
    InitArray();
    Env::Default().GetTelemetryProvider().SetLanguageProjection(OrtLanguageProjection::ORT_PROJECTION_PYTHON);
    OrtPybindThrowIfError(Environment::Create(std::make_unique<LoggingManager>(
                                                  std::unique_ptr<ISink>{new CLogSink{}},
                                                  Severity::kWARNING, false, LoggingManager::InstanceType::Default,
                                                  &SessionObjectInitializer::default_logger_id),
                                              session_env));

    static bool initialized = false;
    if (initialized) {
      return;
    }
    initialized = true;
  };
  initialize();
}

onnxruntime::Environment& GetEnv() {
  if (!session_env) {
    InitializeEnv();
  }
  return *session_env;
}

}  // namespace python
}  // namespace onnxruntime<|MERGE_RESOLUTION|>--- conflicted
+++ resolved
@@ -499,58 +499,11 @@
 #endif
   } else if (type == kCudaExecutionProvider) {
 #ifdef USE_CUDA
-<<<<<<< HEAD
-      // If the environment variable 'CUDA_UNAVAILABLE' exists, then we do not load cuda. This is set by _ld_preload for the manylinux case
-      // as in that case, trying to load the library itself will result in a crash due to the way that auditwheel strips dependencies.
-      if (Env::Default().GetEnvironmentVar("CUDA_UNAVAILABLE").empty()) {
-        if (auto* cuda_provider_info = TryGetProviderInfo_CUDA()) {
-          const auto it = provider_options_map.find(type);
-          CUDAExecutionProviderInfo info{};
-          if (it != provider_options_map.end())
-            cuda_provider_info->CUDAExecutionProviderInfo__FromProviderOptions(it->second, info);
-          else {
-            info.device_id = cuda_device_id;
-            info.gpu_mem_limit = gpu_mem_limit;
-            info.arena_extend_strategy = arena_extend_strategy;
-            info.cudnn_conv_algo_search = cudnn_conv_algo_search;
-            info.do_copy_in_default_stream = do_copy_in_default_stream;
-            info.external_allocator_info = external_allocator_info;
-          }
-
-          // This variable is never initialized because the APIs by which is it should be initialized are deprecated, however they still
-          // exist are are in-use. Neverthless, it is used to return CUDAAllocator, hence we must try to initialize it here if we can
-          // since FromProviderOptions might contain external CUDA allocator.
-          external_allocator_info = info.external_allocator_info;
-          RegisterExecutionProvider(sess, *cuda_provider_info->CreateExecutionProviderFactory(info));
-        } else {
-          if (!Env::Default().GetEnvironmentVar("CUDA_PATH").empty()) {
-            ORT_THROW("CUDA_PATH is set but CUDA wasn't able to be loaded. Please install the correct version of CUDA and cuDNN as mentioned in the GPU requirements page, make sure they're in the PATH, and that your GPU is supported.");
-          }
-        }
-      }
-#endif
-    } else if (type == kRocmExecutionProvider) {
-#ifdef USE_ROCM
-      const auto it = provider_options_map.find(type);
-      const ROCMExecutionProviderInfo info =
-          it != provider_options_map.end()
-              ? ROCMExecutionProviderInfo::FromProviderOptions(it->second)
-              : [&]() {
-                  ROCMExecutionProviderInfo info{};
-                  info.device_id = cuda_device_id;
-                  info.gpu_mem_limit = gpu_mem_limit;
-                  info.arena_extend_strategy = arena_extend_strategy;
-                  info.external_allocator_info = external_allocator_info;
-                  return info;
-                }();
-
-=======
     if(auto* cuda_provider_info = TryGetProviderInfo_CUDA())
     {
       const CUDAExecutionProviderInfo info = GetCudaExecutionProviderInfo(cuda_provider_info,
                                                                     provider_options_map);
       
->>>>>>> 6ea9324f
       // This variable is never initialized because the APIs by which is it should be initialized are deprecated, however they still
       // exist are are in-use. Neverthless, it is used to return CUDAAllocator, hence we must try to initialize it here if we can
       // since FromProviderOptions might contain external CUDA allocator.
@@ -717,24 +670,6 @@
 #endif
       return onnxruntime::CreateExecutionProviderFactory_CoreML(0)->CreateProvider();
 #endif
-<<<<<<< HEAD
-    } else {
-      // check whether it is a dynamic load EP:
-      const auto it = provider_options_map.find(type);
-      if (it != provider_options_map.end()) {
-        auto shared_lib_path_it = it->second.find(kExecutionProviderSharedLibraryPath);
-        if (shared_lib_path_it != it->second.end()) {
-          // this is an EP with dynamic loading
-          // construct the provider option
-          ProviderOptions provider_options;
-          std::string entry_symbol = kDefaultExecutionProviderEntry;
-          for (auto option : it->second) {
-            if (option.first == kExecutionProviderSharedLibraryEntry) {
-              entry_symbol = option.second;
-            } else if (option.first != kExecutionProviderSharedLibraryPath) {
-              provider_options.insert(option);
-            }
-=======
   } else {
     // check whether it is a dynamic load EP:
     const auto it = provider_options_map.find(type);
@@ -751,7 +686,6 @@
           }
           else if (option.first != kExecutionProviderSharedLibraryPath){
             provider_options.insert(option);
->>>>>>> 6ea9324f
           }
         }
         return LoadExecutionProvider(shared_lib_path_it->second, provider_options, entry_symbol);
@@ -1591,11 +1525,6 @@
   addOpKernelSubmodule(m);
 #endif
 
-<<<<<<< HEAD
-#ifdef ENABLE_EAGER_MODE
-  addObjectMethodsForEager(m);
-#endif
-=======
 }
 
 void InitArray(){
@@ -1603,7 +1532,6 @@
       // import_array1() forces a void return value.
       import_array1();
     })();
->>>>>>> 6ea9324f
 }
 
 // static variable used to create inference session and training session.
