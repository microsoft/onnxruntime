// Copyright (c) Microsoft Corporation. All rights reserved.
// Licensed under the MIT License.

#include "python/onnxruntime_pybind_exceptions.h"
#include "python/onnxruntime_pybind_mlvalue.h"
#include "python/onnxruntime_pybind_state_common.h"

#define NPY_NO_DEPRECATED_API NPY_1_7_API_VERSION
#define PY_ARRAY_UNIQUE_SYMBOL onnxruntime_python_ARRAY_API
#include <numpy/arrayobject.h>

#include "core/common/inlined_containers.h"
#include "core/common/logging/logging.h"
#include "core/common/logging/severity.h"
#include "core/common/optional.h"
#include "core/common/path_string.h"
#include "core/framework/arena_extend_strategy.h"
#include "core/framework/data_transfer_utils.h"
#include "core/framework/data_types_internal.h"
#include "core/framework/provider_options_utils.h"
#include "core/framework/random_seed.h"
#include "core/framework/sparse_tensor.h"
#include "core/framework/tensorprotoutils.h"
#include "core/framework/TensorSeq.h"
#include "core/graph/graph_viewer.h"
#include "core/platform/env.h"
#include "core/providers/get_execution_providers.h"
#include "core/providers/tensorrt/tensorrt_provider_options.h"
#include "core/session/IOBinding.h"
#include "core/session/abi_session_options_impl.h"
#include "core/session/onnxruntime_session_options_config_keys.h"
#include "core/session/provider_bridge_ort.h"

#ifdef ENABLE_ATEN
#include "contrib_ops/cpu/aten_ops/aten_op_executor.h"
#endif

// Explicitly provide a definition for the static const var 'GPU' in the OrtDevice struct,
// GCC 4.x doesn't seem to define this and it breaks the pipelines based on CentOS as it uses
// GCC 4.x.
// (This static var is referenced in GetCudaToHostMemCpyFunction())
const OrtDevice::DeviceType OrtDevice::GPU;

namespace onnxruntime {

}  // namespace onnxruntime

#if defined(_MSC_VER)
#pragma warning(disable : 4267 4996 4503 4003)
#endif  // _MSC_VER

#include <iterator>

#if defined(_MSC_VER)
#pragma warning(disable : 4267 4996 4503 4003)
#endif  // _MSC_VER

namespace onnxruntime {
namespace python {

namespace py = pybind11;
using namespace onnxruntime;
using namespace onnxruntime::logging;

#if defined(_MSC_VER) && !defined(__clang__)
#pragma warning(push)
// "Global initializer calls a non-constexpr function." Therefore you can't use ORT APIs in the other global initializers.
// TODO: we may delay-init this variable
#pragma warning(disable : 26426)
#endif
static Env& platform_env = Env::Default();
#if defined(_MSC_VER) && !defined(__clang__)
#pragma warning(push)
#endif

template <typename T>
static py::object AddNonTensor(const OrtValue& val,
                               const DataTransferManager* /*data_transfer_manager*/,
                               const std::unordered_map<OrtDevice::DeviceType, MemCpyFunc>* /*mem_cpy_to_host_functions*/) {
  return py::cast(val.Get<T>());
}

// In all cases, we may not have access to a DataTransferManager, hence the user may specify functions that
// pretty much does what a DataTransferManager does - copy data from device(s) to the host
void GetPyObjFromTensor(const Tensor& rtensor, py::object& obj,
                        const DataTransferManager* data_transfer_manager,
                        const std::unordered_map<OrtDevice::DeviceType, MemCpyFunc>* mem_cpy_to_host_functions) {
  std::vector<npy_intp> npy_dims;
  const TensorShape& shape = rtensor.Shape();

  for (size_t n = 0; n < shape.NumDimensions(); ++n) {
    npy_dims.push_back(shape[n]);
  }

  MLDataType dtype = rtensor.DataType();
  const int numpy_type = OnnxRuntimeTensorToNumpyType(dtype);
  obj = py::reinterpret_steal<py::object>(PyArray_SimpleNew(
      shape.NumDimensions(), npy_dims.data(), numpy_type));

  void* out_ptr = static_cast<void*>(
      PyArray_DATA(reinterpret_cast<PyArrayObject*>(obj.ptr())));

  if (numpy_type != NPY_OBJECT) {
    // if it is not cpu tensor, need to copy to host
    auto device_type = rtensor.Location().device.Type();
    if (device_type != OrtDevice::CPU) {
      if (!data_transfer_manager && !mem_cpy_to_host_functions)
        throw std::runtime_error(
            "GetPyObjFromTensor: Either data transfer manager or a "
            "function to copy data to the host is needed to convert non-CPU tensor to numpy array");
      static const OrtMemoryInfo cpu_alloc_info{onnxruntime::CPU, OrtDeviceAllocator};

      // Prefer DataTransferManager if available
      if (data_transfer_manager) {
        auto span = gsl::make_span<char>(reinterpret_cast<char*>(out_ptr), dtype->Size() * shape.Size());
        ORT_THROW_IF_ERROR(CopyTensorDataToByteSpan(
            *data_transfer_manager, rtensor, cpu_alloc_info, span));
      } else {
        auto mem_cpy_to_host = mem_cpy_to_host_functions->find(device_type);

        ORT_ENFORCE(mem_cpy_to_host != mem_cpy_to_host_functions->end(),
                    "Unable to locate a function that can copy data to the host from the device");

        ORT_ENFORCE(mem_cpy_to_host->second != 0,
                    "No function that can copy data to the host from the device provided");

        mem_cpy_to_host->second(out_ptr, rtensor.DataRaw(), dtype->Size() * shape.Size());
      }

    } else
      memcpy(out_ptr, rtensor.DataRaw(dtype), dtype->Size() * shape.Size());
  } else {
    // Handle string type.
    // Copying strings to cpu from device is currently not supported
    ORT_ENFORCE(rtensor.Location().device.Type() == OrtDevice::CPU,
                "Copying string tensors located on another device to the host is currently not supported");
    py::object* outObj = static_cast<py::object*>(out_ptr);
    const std::string* src = rtensor.Data<std::string>();
    for (int i = 0; i < rtensor.Shape().Size(); i++, src++) {
      outObj[i] = py::cast(*src);
    }
  }
}

const char* GetDeviceName(const OrtDevice& device) {
  switch (device.Type()) {
    case OrtDevice::CPU:
      return CPU;
    case OrtDevice::GPU:
      return CUDA;
    case OrtDevice::FPGA:
      return "FPGA";
    case OrtDevice::NPU:
      return "NPU";
    default:
      ORT_THROW("Unknown device type: ", device.Type());
  }
}

py::object GetPyObjectFromSparseTensor(size_t pos, const OrtValue& ort_value, const DataTransferManager* data_transfer_manager) {
#if !defined(DISABLE_SPARSE_TENSORS)
  if (!ort_value.IsSparseTensor()) {
    ORT_THROW("Must be a sparse tensor");
  }
  auto& logger = logging::LoggingManager::DefaultLogger();
  const SparseTensor& src_sparse_tensor = ort_value.Get<SparseTensor>();
  std::unique_ptr<PySparseTensor> py_sparse_tensor;
  auto device_type = src_sparse_tensor.Location().device.Type();
  if (device_type != OrtDevice::CPU) {
    if (!data_transfer_manager) {
      LOGS(logger, WARNING) << "Returned OrtValue with sparse tensor at position: " << pos << " is on GPU but no data_transfer_manager provided."
                            << " Returned it will have its data on GPU, you can copy it using numpy_array_to_cpu()";
      py_sparse_tensor = std::make_unique<PySparseTensor>(ort_value);
    } else {
      auto dst_sparse_tensor = std::make_unique<SparseTensor>(src_sparse_tensor.DataType(), src_sparse_tensor.DenseShape(), GetAllocator());
      auto status = src_sparse_tensor.Copy(*data_transfer_manager, *dst_sparse_tensor);
      OrtPybindThrowIfError(status);
      py_sparse_tensor = std::make_unique<PySparseTensor>(std::move(dst_sparse_tensor));
    }
  } else {
    py_sparse_tensor = std::make_unique<PySparseTensor>(ort_value);
  }

  py::object result = py::cast(py_sparse_tensor.get(), py::return_value_policy::take_ownership);
  py_sparse_tensor.release();
  return result;
#else
  ORT_UNUSED_PARAMETER(pos);
  ORT_UNUSED_PARAMETER(ort_value);
  ORT_UNUSED_PARAMETER(data_transfer_manager);
  ORT_THROW("SparseTensor support is disabled in this build.");
#endif  // !defined(DISABLE_SPARSE_TENSORS)
}

template <>
py::object AddNonTensor<TensorSeq>(const OrtValue& val,
                                   const DataTransferManager* data_transfer_manager,
                                   const std::unordered_map<OrtDevice::DeviceType, MemCpyFunc>* mem_cpy_to_host_functions) {
  const auto& seq_tensors = val.Get<TensorSeq>();
  py::list py_list;
  for (const auto& rtensor : seq_tensors) {
    py::object obj;
    GetPyObjFromTensor(rtensor.Get<Tensor>(), obj, data_transfer_manager, mem_cpy_to_host_functions);
    py_list.append(obj);
  }
  // XToolChain kills the build
  // local variable 'py_list' will be copied despite being returned by name [-Werror,-Wreturn-std-move]
  // call 'std::move' explicitly to avoid copying
  // We choose to cast it to object explicitly
  return py::cast<py::object>(py_list);
}

py::object AddNonTensorAsPyObj(const OrtValue& val,
                               const DataTransferManager* data_transfer_manager,
                               const std::unordered_map<OrtDevice::DeviceType, MemCpyFunc>* mem_cpy_to_host_functions) {
  // Should be in sync with core/framework/datatypes.h
  auto val_type = val.Type();
  if (val_type->IsTensorSequenceType()) {
    return AddNonTensor<TensorSeq>(val, data_transfer_manager, mem_cpy_to_host_functions);
  } else {
#if !defined(DISABLE_ML_OPS)
    utils::ContainerChecker c_checker(val_type);
    if (c_checker.IsMap()) {
      if (c_checker.IsMapOf<std::string, std::string>()) {
        return AddNonTensor<MapStringToString>(val, data_transfer_manager, mem_cpy_to_host_functions);
      } else if (c_checker.IsMapOf<std::string, int64_t>()) {
        return AddNonTensor<MapStringToInt64>(val, data_transfer_manager, mem_cpy_to_host_functions);
      } else if (c_checker.IsMapOf<std::string, float>()) {
        return AddNonTensor<MapStringToFloat>(val, data_transfer_manager, mem_cpy_to_host_functions);
      } else if (c_checker.IsMapOf<std::string, double>()) {
        return AddNonTensor<MapStringToDouble>(val, data_transfer_manager, mem_cpy_to_host_functions);
      } else if (c_checker.IsMapOf<int64_t, std::string>()) {
        return AddNonTensor<MapInt64ToString>(val, data_transfer_manager, mem_cpy_to_host_functions);
      } else if (c_checker.IsMapOf<int64_t, int64_t>()) {
        return AddNonTensor<MapInt64ToInt64>(val, data_transfer_manager, mem_cpy_to_host_functions);
      } else if (c_checker.IsMapOf<int64_t, float>()) {
        return AddNonTensor<MapInt64ToFloat>(val, data_transfer_manager, mem_cpy_to_host_functions);
      } else if (c_checker.IsMapOf<int64_t, double>()) {
        return AddNonTensor<MapInt64ToDouble>(val, data_transfer_manager, mem_cpy_to_host_functions);
      }

    } else {
      if (c_checker.IsSequenceOf<std::map<std::string, float>>()) {
        return AddNonTensor<VectorMapStringToFloat>(val, data_transfer_manager, mem_cpy_to_host_functions);
      } else if (c_checker.IsSequenceOf<std::map<int64_t, float>>()) {
        return AddNonTensor<VectorMapInt64ToFloat>(val, data_transfer_manager, mem_cpy_to_host_functions);
      }
    }
#endif
  }
  ORT_THROW("Non-tensor type is not supported in this build: ", val_type);
}

py::object AddTensorAsPyObj(const OrtValue& val, const DataTransferManager* data_transfer_manager,
                            const std::unordered_map<OrtDevice::DeviceType, MemCpyFunc>* mem_cpy_to_host_functions) {
  const Tensor& rtensor = val.Get<Tensor>();
  py::object obj;
  GetPyObjFromTensor(rtensor, obj, data_transfer_manager, mem_cpy_to_host_functions);
  return obj;
}

static std::unique_ptr<onnxruntime::IExecutionProvider> LoadExecutionProvider(
    const std::string& ep_shared_lib_path,
    const ProviderOptions& provider_options = {},
    const std::string& entry_symbol_name = "GetProvider") {
  void* handle;
  const auto path_str = ToPathString(ep_shared_lib_path);
  auto error = Env::Default().LoadDynamicLibrary(path_str, false, &handle);
  if (!error.IsOK()) {
    throw std::runtime_error(error.ErrorMessage());
  }

  Provider* (*PGetProvider)();
  OrtPybindThrowIfError(Env::Default().GetSymbolFromLibrary(handle, entry_symbol_name, (void**)&PGetProvider));

  Provider* provider = PGetProvider();
  std::shared_ptr<IExecutionProviderFactory> ep_factory = provider->CreateExecutionProviderFactory(&provider_options);
  return ep_factory->CreateProvider();
}

#ifdef USE_CUDA
const CUDAExecutionProviderInfo GetCudaExecutionProviderInfo(ProviderInfo_CUDA* cuda_provider_info,
                                                             const ProviderOptionsMap& provider_options_map) {
  ORT_ENFORCE(cuda_provider_info);
  const auto it = provider_options_map.find(kCudaExecutionProvider);
  CUDAExecutionProviderInfo info;
  if (it != provider_options_map.end())
    cuda_provider_info->CUDAExecutionProviderInfo__FromProviderOptions(it->second, info);
  else {
    info.device_id = cuda_device_id;
    info.gpu_mem_limit = gpu_mem_limit;
    info.arena_extend_strategy = arena_extend_strategy;
    info.cudnn_conv_algo_search = cudnn_conv_algo_search;
    info.do_copy_in_default_stream = do_copy_in_default_stream;
    info.external_allocator_info = external_allocator_info;
    info.tunable_op = tunable_op;
  }
  return info;
}
#endif

#ifdef USE_CANN
const CANNExecutionProviderInfo GetCannExecutionProviderInfo(ProviderInfo_CANN* cann_provider_info,
                                                             const ProviderOptionsMap& provider_options_map) {
  ORT_ENFORCE(cann_provider_info);
  const auto it = provider_options_map.find(kCannExecutionProvider);
  CANNExecutionProviderInfo info;
  if (it != provider_options_map.end())
    cann_provider_info->CANNExecutionProviderInfo__FromProviderOptions(it->second, info);
  return info;
}
#endif

#ifdef USE_ROCM
const ROCMExecutionProviderInfo GetRocmExecutionProviderInfo(ProviderInfo_ROCM* rocm_provider_info,
                                                             const ProviderOptionsMap& provider_options_map) {
  ORT_ENFORCE(rocm_provider_info);
  const auto it = provider_options_map.find(kRocmExecutionProvider);
  ROCMExecutionProviderInfo info;
  if (it != provider_options_map.end())
    rocm_provider_info->ROCMExecutionProviderInfo__FromProviderOptions(it->second, info);
  else {
    info.device_id = cuda_device_id;
    info.gpu_mem_limit = gpu_mem_limit;
    info.arena_extend_strategy = arena_extend_strategy;
    info.miopen_conv_exhaustive_search = miopen_conv_exhaustive_search;
    info.do_copy_in_default_stream = do_copy_in_default_stream;
    info.external_allocator_info = external_allocator_info;
    info.tunable_op = tunable_op;
  }
  return info;
}
#endif

std::unique_ptr<IExecutionProvider> CreateExecutionProviderInstance(
    const SessionOptions& session_options,
    const std::string& type,
    const ProviderOptionsMap& provider_options_map) {
  if (type == kCpuExecutionProvider) {
    return onnxruntime::CPUProviderFactoryCreator::Create(
               session_options.enable_cpu_mem_arena)
        ->CreateProvider();
  } else if (type == kTensorrtExecutionProvider) {
#ifdef USE_TENSORRT
    // If the environment variable 'ORT_TENSORRT_UNAVAILABLE' exists, then we do not load TensorRT. This is set by _ld_preload for the manylinux case
    // as in that case, trying to load the library itself will result in a crash due to the way that auditwheel strips dependencies.
    if (Env::Default().GetEnvironmentVar("ORT_TENSORRT_UNAVAILABLE").empty()) {
      std::string calibration_table, cache_path, lib_path;
      auto it = provider_options_map.find(type);
      if (it != provider_options_map.end()) {
        OrtTensorRTProviderOptionsV2 params{
            0,
            0,
            nullptr,
            1000,
            1,
            1 << 30,
            0,
            0,
            nullptr,
            0,
            0,
            0,
            0,
            0,
            nullptr,
            0,
            nullptr,
            0,
            0,
            0,
<<<<<<< HEAD
            nullptr};
=======
            0,
            0,
            0};
>>>>>>> e42f7487
        for (auto option : it->second) {
          if (option.first == "device_id") {
            if (!option.second.empty()) {
              params.device_id = std::stoi(option.second);
            } else {
              ORT_THROW("[ERROR] [TensorRT] The value for the key 'device_id' should be a number i.e. '0'.\n");
            }
          } else if (option.first == "trt_max_partition_iterations") {
            if (!option.second.empty()) {
              params.trt_max_partition_iterations = std::stoi(option.second);
            } else {
              ORT_THROW("[ERROR] [TensorRT] The value for the key 'trt_max_partition_iterations' should be a positive integer number i.e. '1000'.\n");
            }
          } else if (option.first == "trt_min_subgraph_size") {
            if (!option.second.empty()) {
              params.trt_min_subgraph_size = std::stoi(option.second);
            } else {
              ORT_THROW("[ERROR] [TensorRT] The value for the key 'trt_min_subgraph_size' should be a positive integer number i.e. '1'.\n");
            }
          } else if (option.first == "trt_max_workspace_size") {
            if (!option.second.empty()) {
              params.trt_max_workspace_size = std::stoull(option.second);
            } else {
              ORT_THROW("[ERROR] [TensorRT] The value for the key 'trt_max_workspace_size' should be a number in byte i.e. '1073741824'.\n");
            }
          } else if (option.first == "trt_fp16_enable") {
            if (option.second == "True" || option.second == "true") {
              params.trt_fp16_enable = true;
            } else if (option.second == "False" || option.second == "false") {
              params.trt_fp16_enable = false;
            } else {
              ORT_THROW("[ERROR] [TensorRT] The value for the key 'trt_fp16_enable' should be 'True' or 'False'. Default value is 'False'.\n");
            }
          } else if (option.first == "trt_int8_enable") {
            if (option.second == "True" || option.second == "true") {
              params.trt_int8_enable = true;
            } else if (option.second == "False" || option.second == "false") {
              params.trt_int8_enable = false;
            } else {
              ORT_THROW("[ERROR] [TensorRT] The value for the key 'trt_int8_enable' should be 'True' or 'False'. Default value is 'False'.\n");
            }
          } else if (option.first == "trt_int8_calibration_table_name") {
            if (!option.second.empty()) {
              calibration_table = option.second;
              params.trt_int8_calibration_table_name = calibration_table.c_str();
            } else {
              ORT_THROW("[ERROR] [TensorRT] The value for the key 'trt_int8_calibration_table_name' should be a file name i.e. 'cal_table'.\n");
            }
          } else if (option.first == "trt_int8_use_native_calibration_table") {
            if (option.second == "True" || option.second == "true") {
              params.trt_int8_use_native_calibration_table = true;
            } else if (option.second == "False" || option.second == "false") {
              params.trt_int8_use_native_calibration_table = false;
            } else {
              ORT_THROW("[ERROR] [TensorRT] The value for the key 'trt_int8_use_native_calibration_table' should be 'True' or 'False'. Default value is 'False'.\n");
            }
          } else if (option.first == "trt_dla_enable") {
            if (option.second == "True" || option.second == "true") {
              params.trt_dla_enable = true;
            } else if (option.second == "False" || option.second == "false") {
              params.trt_dla_enable = false;
            } else {
              ORT_THROW("[ERROR] [TensorRT] The value for the key 'trt_dla_enable' should be 'True' or 'False'. Default value is 'False'.\n");
            }
          } else if (option.first == "trt_dla_core") {
            if (!option.second.empty()) {
              params.trt_dla_core = std::stoi(option.second);
            } else {
              ORT_THROW("[ERROR] [TensorRT] The value for the key 'trt_dla_core' should be a positive integer number i.e. '0'.\n");
            }
          } else if (option.first == "trt_dump_subgraphs") {
            if (option.second == "True" || option.second == "true") {
              params.trt_dump_subgraphs = true;
            } else if (option.second == "False" || option.second == "false") {
              params.trt_dump_subgraphs = false;
            } else {
              ORT_THROW("[ERROR] [TensorRT] The value for the key 'trt_dump_subgraphs' should be 'True' or 'False'. Default value is 'False'.\n");
            }
          } else if (option.first == "trt_engine_cache_enable") {
            if (option.second == "True" || option.second == "true") {
              params.trt_engine_cache_enable = true;
            } else if (option.second == "False" || option.second == "false") {
              params.trt_engine_cache_enable = false;
            } else {
              ORT_THROW("[ERROR] [TensorRT] The value for the key 'trt_engine_cache_enable' should be 'True' or 'False'. Default value is 'False'.\n");
            }
          } else if (option.first == "trt_engine_cache_path") {
            if (!option.second.empty()) {
              cache_path = option.second;
              params.trt_engine_cache_path = cache_path.c_str();
            } else {
              ORT_THROW("[ERROR] [TensorRT] The value for the key 'trt_engine_cache_path' should be a path string i.e. 'engine_cache'.\n");
            }
          } else if (option.first == "trt_engine_decryption_enable") {
            if (option.second == "True" || option.second == "true") {
              params.trt_engine_decryption_enable = true;
            } else if (option.second == "False" || option.second == "false") {
              params.trt_engine_decryption_enable = false;
            } else {
              ORT_THROW("[ERROR] [TensorRT] The value for the key 'trt_engine_decryption_enable' should be 'True' or 'False'. Default value is 'False'.\n");
            }
          } else if (option.first == "trt_engine_decryption_lib_path") {
            if (!option.second.empty()) {
              lib_path = option.second;
              params.trt_engine_decryption_lib_path = lib_path.c_str();
            } else {
              ORT_THROW("[ERROR] [TensorRT] The value for the key 'trt_engine_decryption_lib_path' should be a path string i.e. 'decryption_lib'.\n");
            }
          } else if (option.first == "trt_force_sequential_engine_build") {
            if (option.second == "True" || option.second == "true") {
              params.trt_force_sequential_engine_build = true;
            } else if (option.second == "False" || option.second == "false") {
              params.trt_force_sequential_engine_build = false;
            } else {
              ORT_THROW("[ERROR] [TensorRT] The value for the key 'trt_force_sequential_engine_build' should be 'True' or 'False'. Default value is 'False'.\n");
            }
          } else if (option.first == "trt_context_memory_sharing_enable") {
            if (option.second == "True" || option.second == "true") {
              params.trt_context_memory_sharing_enable = true;
            } else if (option.second == "False" || option.second == "false") {
              params.trt_context_memory_sharing_enable = false;
            } else {
              ORT_THROW("[ERROR] [TensorRT] The value for the key 'trt_context_memory_sharing_enable' should be 'True' or 'False'. Default value is 'False'.\n");
            }
          } else if (option.first == "trt_layer_norm_fp32_fallback") {
            if (option.second == "True" || option.second == "true") {
              params.trt_layer_norm_fp32_fallback = true;
            } else if (option.second == "False" || option.second == "false") {
              params.trt_layer_norm_fp32_fallback = false;
            } else {
              ORT_THROW("[ERROR] [TensorRT] The value for the key 'trt_layer_norm_fp32_fallback' should be 'True' or 'False'. Default value is 'False'.\n");
            }
          } else {
            ORT_THROW("Invalid TensorRT EP option: ", option.first);
          }
        }
        if (std::shared_ptr<IExecutionProviderFactory> tensorrt_provider_factory = onnxruntime::TensorrtProviderFactoryCreator::Create(&params)) {
          return tensorrt_provider_factory->CreateProvider();
        }
      } else {
        if (std::shared_ptr<IExecutionProviderFactory> tensorrt_provider_factory = onnxruntime::TensorrtProviderFactoryCreator::Create(cuda_device_id)) {
          return tensorrt_provider_factory->CreateProvider();
        }
      }
    }
    LOGS_DEFAULT(WARNING) << "Failed to create " << type << ". Please reference https://onnxruntime.ai/docs/execution-providers/TensorRT-ExecutionProvider.html#requirements to ensure all dependencies are met.";
#endif
  } else if (type == kMIGraphXExecutionProvider) {
#ifdef USE_MIGRAPHX
    return onnxruntime::MIGraphXProviderFactoryCreator::Create(0)->CreateProvider();
#endif
  } else if (type == kCudaExecutionProvider) {
#ifdef USE_CUDA
    // If the environment variable 'CUDA_UNAVAILABLE' exists, then we do not load cuda. This is set by _ld_preload for the manylinux case
    // as in that case, trying to load the library itself will result in a crash due to the way that auditwheel strips dependencies.
    if (Env::Default().GetEnvironmentVar("ORT_CUDA_UNAVAILABLE").empty()) {
      if (auto* cuda_provider_info = TryGetProviderInfo_CUDA()) {
        const CUDAExecutionProviderInfo info = GetCudaExecutionProviderInfo(cuda_provider_info,
                                                                            provider_options_map);

        // This variable is never initialized because the APIs by which it should be initialized are deprecated, however they still
        // exist are are in-use. Neverthless, it is used to return CUDAAllocator, hence we must try to initialize it here if we can
        // since FromProviderOptions might contain external CUDA allocator.
        external_allocator_info = info.external_allocator_info;
        return cuda_provider_info->CreateExecutionProviderFactory(info)->CreateProvider();
      } else {
        if (!Env::Default().GetEnvironmentVar("CUDA_PATH").empty()) {
          ORT_THROW("CUDA_PATH is set but CUDA wasn't able to be loaded. Please install the correct version of CUDA and cuDNN as mentioned in the GPU requirements page (https://onnxruntime.ai/docs/execution-providers/CUDA-ExecutionProvider.html#requirements), make sure they're in the PATH, and that your GPU is supported.");
        }
      }
    }
    LOGS_DEFAULT(WARNING) << "Failed to create " << type << ". Please reference https://onnxruntime.ai/docs/execution-providers/CUDA-ExecutionProvider.html#requirements to ensure all dependencies are met.";
#endif
  } else if (type == kRocmExecutionProvider) {
#ifdef USE_ROCM
    if (auto* rocm_provider_info = TryGetProviderInfo_ROCM()) {
      const ROCMExecutionProviderInfo info = GetRocmExecutionProviderInfo(rocm_provider_info,
                                                                          provider_options_map);

      // This variable is never initialized because the APIs by which is it should be initialized are deprecated, however they still
      // exist are are in-use. Neverthless, it is used to return ROCMAllocator, hence we must try to initialize it here if we can
      // since FromProviderOptions might contain external ROCM allocator.
      external_allocator_info = info.external_allocator_info;
      return rocm_provider_info->CreateExecutionProviderFactory(info)->CreateProvider();
    } else {
      if (!Env::Default().GetEnvironmentVar("ROCM_PATH").empty()) {
        ORT_THROW("ROCM_PATH is set but ROCM wasn't able to be loaded. Please install the correct version of ROCM and MIOpen as mentioned in the GPU requirements page, make sure they're in the PATH, and that your GPU is supported.");
      }
    }
#endif
  } else if (type == kDnnlExecutionProvider) {
#ifdef USE_DNNL
    // Generate dnnl_options
    OrtDnnlProviderOptions dnnl_options;
// For Eigen and OpenMP
#if defined(DNNL_OPENMP)
    int num_threads = 0;
    auto it = provider_options_map.find(type);
    if (it != provider_options_map.end()) {
      for (auto option : it->second) {
        if (option.first == "num_of_threads") {
          num_threads = std::stoi(option.second);
          if (num_threads < 0) {
            ORT_THROW(
                "[ERROR] [OneDNN] Invalid entry for the key 'num_of_threads',"
                " set number of threads or use '0' for default\n");
            // If the user doesnt define num_threads, auto detect threads later
          }
        } else {
          ORT_THROW("Invalid OneDNN EP option: ", option.first);
        }
      }
    }
    dnnl_options.threadpool_args = static_cast<void*>(&num_threads);
#endif  // !defined(DNNL_ORT_THREAD)
    dnnl_options.use_arena = session_options.enable_cpu_mem_arena;

    return onnxruntime::DnnlProviderFactoryCreator::Create(&dnnl_options)->CreateProvider();
#endif
  } else if (type == kOpenVINOExecutionProvider) {
#ifdef USE_OPENVINO
    OrtOpenVINOProviderOptions params;
    params.device_type = openvino_device_type.c_str();
    std::string cache_dir;

    auto it = provider_options_map.find(type);
    if (it != provider_options_map.end()) {
      for (auto option : it->second) {
        if (option.first == "device_type") {
          openvino_device_type = option.second;
          params.device_type = openvino_device_type.c_str();
        } else if (option.first == "enable_vpu_fast_compile") {
          if (option.second == "True") {
            params.enable_vpu_fast_compile = true;
          } else if (option.second == "False") {
            params.enable_vpu_fast_compile = false;
          } else {
            ORT_THROW("Invalid value passed for enable_vpu_fast_compile: ", option.second);
          }

        } else if (option.first == "enable_opencl_throttling") {
          if (option.second == "True") {
            params.enable_opencl_throttling = true;
          } else if (option.second == "False") {
            params.enable_opencl_throttling = false;
          } else {
            ORT_THROW("Invalid value passed for enable_opencl_throttling: ", option.second);
          }
        } else if (option.first == "enable_dynamic_shapes") {
          if (option.second == "True") {
            params.enable_dynamic_shapes = true;
          } else if (option.second == "False") {
            params.enable_dynamic_shapes = false;
          } else {
            ORT_THROW("Invalid value passed for enable_dynamic_shapes: ", option.second);
          }
        } else if (option.first == "device_id") {
          params.device_id = option.second.c_str();
        } else if (option.first == "num_of_threads") {
          params.num_of_threads = std::stoi(option.second);
        } else if (option.first == "cache_dir") {
          cache_dir = option.second;
          params.cache_dir = cache_dir.c_str();
        } else if (option.first == "context") {
          params.context = (void*)(option.second.c_str());
        } else {
          ORT_THROW("Invalid OpenVINO EP option: ", option.first);
        }
      }
    }
    if (std::shared_ptr<IExecutionProviderFactory> openvino_provider_factory = onnxruntime::OpenVINOProviderFactoryCreator::Create(&params)) {
      auto p = openvino_provider_factory->CreateProvider();
      // Reset global variables config to avoid it being accidentally passed on to the next session
      openvino_device_type.clear();
      return p;
    } else {
      if (!Env::Default().GetEnvironmentVar("INTEL_OPENVINO_DIR").empty()) {
        ORT_THROW("INTEL_OPENVINO_DIR is set but OpenVINO library wasn't able to be loaded. Please install a supported version of OpenVINO as mentioned in the requirements page (https://onnxruntime.ai/docs/execution-providers/OpenVINO-ExecutionProvider.html#requirements), ensure dependency libraries are in the PATH and your hardware is supported.");
      } else {
        LOGS_DEFAULT(WARNING) << "Failed to create " << type << ". Please reference https://onnxruntime.ai/docs/execution-providers/OpenVINO-ExecutionProvider.html#requirements to ensure all dependencies are met.";
      }
    }
#endif
  } else if (type == kTvmExecutionProvider) {
#if USE_TVM
    onnxruntime::tvm::TvmEPOptions info{};
    const auto it = provider_options_map.find(type);
    if (it != provider_options_map.end()) {
      info = onnxruntime::tvm::TvmEPOptionsHelper::FromProviderOptions(it->second);
    }

    return onnxruntime::TVMProviderFactoryCreator::Create(info)->CreateProvider();
#endif
  } else if (type == kVitisAIExecutionProvider) {
#if USE_VITISAI
    // Retrieve Vitis AI provider options
    // `target`: The name of the DPU target (default is DPUCADX8G for backward compatibility).
    // `export_runtime_module`: export a Vitis AI PyXIR runtime module to the specified file.
    //    This can be used for cross compilation or saving state.
    // `load_runtime_module`: Load an exported runtime module from disk.
    std::string target = "DPUCADX8G";
    std::string export_runtime_module = "";
    std::string load_runtime_module = "";
    auto it = provider_options_map.find(type);
    if (it != provider_options_map.end()) {
      auto vitis_ai_provider_options = it->second;
      auto vai_options_it = vitis_ai_provider_options.find("target");
      if (vai_options_it != vitis_ai_provider_options.end()) {
        target = vai_options_it->second;
      }
      vai_options_it = vitis_ai_provider_options.find("export_runtime_module");
      if (vai_options_it != vitis_ai_provider_options.end()) {
        export_runtime_module = vai_options_it->second;
      }
      vai_options_it = vitis_ai_provider_options.find("load_runtime_module");
      if (vai_options_it != vitis_ai_provider_options.end()) {
        load_runtime_module = vai_options_it->second;
      }
    }
    return onnxruntime::VitisAIProviderFactoryCreator::Create(target.c_str(), 0,
                                                              export_runtime_module.c_str(),
                                                              load_runtime_module.c_str())
        ->CreateProvider();
#endif
  } else if (type == kAclExecutionProvider) {
#ifdef USE_ACL
    return onnxruntime::ACLProviderFactoryCreator::Create(
               session_options.enable_cpu_mem_arena)
        ->CreateProvider();
#endif
  } else if (type == kArmNNExecutionProvider) {
#ifdef USE_ARMNN
    return onnxruntime::ArmNNProviderFactoryCreator::Create(
               session_options.enable_cpu_mem_arena)
        ->CreateProvider();
#endif
  } else if (type == kDmlExecutionProvider) {
#ifdef USE_DML
    int device_id = 0;
    auto it = provider_options_map.find(type);
    if (it != provider_options_map.end()) {
      for (auto option : it->second) {
        if (option.first == "device_id") {
          if (!option.second.empty()) {
            device_id = std::stoi(option.second);
          }
        }
      }
    }
    return onnxruntime::DMLProviderFactoryCreator::Create(device_id)->CreateProvider();
#endif
  } else if (type == kNnapiExecutionProvider) {
#if defined(USE_NNAPI)
#if !defined(__ANDROID__)
    LOGS_DEFAULT(WARNING) << "NNAPI execution provider can only be used to generate ORT format model in this build.";
#endif
    const auto partitioning_stop_ops_list = session_options.config_options.GetConfigEntry(
        kOrtSessionOptionsConfigNnapiEpPartitioningStopOps);
    return onnxruntime::NnapiProviderFactoryCreator::Create(0, partitioning_stop_ops_list)->CreateProvider();
#endif
  } else if (type == kRknpuExecutionProvider) {
#ifdef USE_RKNPU
    return onnxruntime::RknpuProviderFactoryCreator::Create()->CreateProvider();
#endif
  } else if (type == kCoreMLExecutionProvider) {
#if defined(USE_COREML)
#if !defined(__APPLE__)
    LOGS_DEFAULT(WARNING) << "CoreML execution provider can only be used to generate ORT format model in this build.";
#endif
    return onnxruntime::CoreMLProviderFactoryCreator::Create(0)->CreateProvider();
#endif
  } else if (type == kXnnpackExecutionProvider) {
#if defined(USE_XNNPACK)
    auto cit = provider_options_map.find(type);
    return onnxruntime::XnnpackProviderFactoryCreator::Create(
               cit == provider_options_map.end() ? ProviderOptions{} : cit->second, &session_options)
        ->CreateProvider();
#endif
  } else if (type == kCannExecutionProvider) {
#ifdef USE_CANN
    if (auto* cann_provider_info = TryGetProviderInfo_CANN()) {
      const CANNExecutionProviderInfo info = GetCannExecutionProviderInfo(cann_provider_info,
                                                                          provider_options_map);
      return cann_provider_info->CreateExecutionProviderFactory(info)->CreateProvider();
    } else {
      ORT_THROW("create CANN ExecutionProvider fail");
    }
#endif
  } else if (type == kAzureExecutionProvider) {
#ifdef USE_AZURE
    return onnxruntime::AzureProviderFactoryCreator::Create({})->CreateProvider();
#endif
  } else if (type == kQnnExecutionProvider) {
#ifdef USE_QNN
    auto cit = provider_options_map.find(type);
    return onnxruntime::QNNProviderFactoryCreator::Create(
               cit == provider_options_map.end() ? ProviderOptions{} : cit->second)
        ->CreateProvider();
#endif
  } else {
    // check whether it is a dynamic load EP:
    const auto it = provider_options_map.find(type);
    if (it != provider_options_map.end()) {
      auto shared_lib_path_it = it->second.find(kExecutionProviderSharedLibraryPath);
      if (shared_lib_path_it != it->second.end()) {
        // this is an EP with dynamic loading
        // construct the provider option
        ProviderOptions provider_options;
        std::string entry_symbol = kDefaultExecutionProviderEntry;
        for (auto option : it->second) {
          if (option.first == kExecutionProviderSharedLibraryEntry) {
            entry_symbol = option.second;
          } else if (option.first != kExecutionProviderSharedLibraryPath) {
            provider_options.insert(option);
          }
        }
        return LoadExecutionProvider(shared_lib_path_it->second, provider_options, entry_symbol);
      }
    }
    // unknown provider
    throw std::runtime_error("Unknown Provider Type: " + type);
  }
  return nullptr;
}

/*
 * Register execution provider with options.
 */
static void RegisterExecutionProviders(InferenceSession* sess, const std::vector<std::string>& provider_types,
                                       const ProviderOptionsMap& provider_options_map) {
  ORT_UNUSED_PARAMETER(provider_options_map);

  for (const std::string& type : provider_types) {
    auto ep = CreateExecutionProviderInstance(sess->GetSessionOptions(), type, provider_options_map);
    if (ep)
      OrtPybindThrowIfError(sess->RegisterExecutionProvider(std::move(ep)));
  }
}

/**
 * Generate a map for mapping execution provider to excution provider options.
 *
 * @param providers vector of excution providers. [ep1, ep2, ...]
 * @param provider_options_vector vector of excution provider options. [option1, option2 ...]
 * @param provider_options_map an unordered map for mapping excution provider to excution provider options.
 *        {'ep1' -> option1, 'ep2' -> option2 ...}
 *
 */
static void GenerateProviderOptionsMap(const std::vector<std::string>& providers,
                                       const ProviderOptionsVector& provider_options_vector,
                                       ProviderOptionsMap& provider_options_map) {
  if (provider_options_vector.empty() || providers.empty()) {
    return;
  }

  std::size_t j = 0;  // index for provider_options_vector

  for (const std::string& type : providers) {
    if (j < provider_options_vector.size() && !provider_options_vector[j].empty()) {
      provider_options_map[type] = provider_options_vector[j];
    }

    j += 1;
  }
}

#if !defined(ORT_MINIMAL_BUILD) || defined(ORT_MINIMAL_BUILD_CUSTOM_OPS)
static void RegisterCustomOpDomains(PyInferenceSession* sess, const PySessionOptions& so) {
  if (!so.custom_op_domains_.empty()) {
    // Register all custom op domains that will be needed for the session
    std::vector<OrtCustomOpDomain*> custom_op_domains;
    custom_op_domains.reserve(so.custom_op_domains_.size());
    for (size_t i = 0; i < so.custom_op_domains_.size(); ++i) {
      custom_op_domains.emplace_back(so.custom_op_domains_[i]);
    }
    OrtPybindThrowIfError(sess->GetSessionHandle()->AddCustomOpDomains(custom_op_domains));
  }
}
#endif

void InitializeSession(InferenceSession* sess,
                       ExecutionProviderRegistrationFn ep_registration_fn,
                       const std::vector<std::string>& provider_types,
                       const ProviderOptionsVector& provider_options,
                       const std::unordered_set<std::string>& disabled_optimizer_names) {
  ProviderOptionsMap provider_options_map;
  GenerateProviderOptionsMap(provider_types, provider_options, provider_options_map);

  ep_registration_fn(sess, provider_types, provider_options_map);

#if !defined(ORT_MINIMAL_BUILD) || defined(ORT_EXTENDED_MINIMAL_BUILD)
  if (!disabled_optimizer_names.empty()) {
    OrtPybindThrowIfError(sess->FilterEnabledOptimizers({disabled_optimizer_names.cbegin(), disabled_optimizer_names.cend()}));
  }
#else
  ORT_UNUSED_PARAMETER(disabled_optimizer_names);
#endif

  OrtPybindThrowIfError(sess->Initialize());
}

bool CheckIfTensor(const std::vector<const NodeArg*>& def_list,
                   const std::string& name,
                   /*out*/ onnx::TypeProto& type_proto) {
  auto ret_it = std::find_if(std::begin(def_list), std::end(def_list),
                             [&name](const NodeArg* node_arg) { return name == node_arg->Name(); });
  if (ret_it == std::end(def_list)) {
    throw std::runtime_error("Failed to find NodeArg with name: " + name + " in the def list");
  }

  const auto* temp = (*ret_it)->TypeAsProto();
  if (!temp) {
    throw std::runtime_error("Corresponding type_proto is null");
  } else {
    type_proto = *temp;
  }

  return type_proto.has_tensor_type();
}

#if defined(USE_OPENVINO) || \
    defined(USE_CUDA) ||     \
    defined(USE_ROCM)
static void LogDeprecationWarning(
    const std::string& deprecated, const optional<std::string>& alternative = nullopt) {
  LOGS_DEFAULT(WARNING) << "This is DEPRECATED and will be removed in the future: " << deprecated;
  LOGS_DEFAULT_IF(alternative.has_value(), WARNING) << "As an alternative, use: " << *alternative;
}
#endif

void addGlobalMethods(py::module& m) {
  m.def("get_default_session_options", &GetDefaultCPUSessionOptions, "Return a default session_options instance.");
  m.def("get_session_initializer", &SessionObjectInitializer::Get, "Return a default session object initializer.");
  m.def(
      "get_device", []() -> std::string { return BACKEND_DEVICE; },
      "Return the device used to compute the prediction (CPU, MKL, ...)");
  m.def(
      "set_seed", [](const int64_t seed) { utils::SetRandomSeed(seed); },
      "Sets the seed used for random number generation in Onnxruntime.");
  m.def(
      "set_default_logger_severity", [](int severity) {
        ORT_ENFORCE(severity >= 0 && severity <= 4,
                    "Invalid logging severity. 0:Verbose, 1:Info, 2:Warning, 3:Error, 4:Fatal");
        auto env = GetEnv();
        logging::LoggingManager* default_logging_manager = env->GetLoggingManager();
        default_logging_manager->SetDefaultLoggerSeverity(static_cast<logging::Severity>(severity));
      },
      "Sets the default logging severity. 0:Verbose, 1:Info, 2:Warning, 3:Error, 4:Fatal");
  m.def(
      "set_default_logger_verbosity", [](int vlog_level) {
        auto env = GetEnv();
        logging::LoggingManager* default_logging_manager = env->GetLoggingManager();
        default_logging_manager->SetDefaultLoggerVerbosity(vlog_level);
      },
      "Sets the default logging verbosity level. To activate the verbose log, "
      "you need to set the default logging severity to 0:Verbose level.");
  m.def(
      "get_all_providers", []() -> const std::vector<std::string>& { return GetAllExecutionProviderNames(); },
      "Return list of Execution Providers that this version of Onnxruntime can support. "
      "The order of elements represents the default priority order of Execution Providers "
      "from highest to lowest.");
  m.def(
      "enable_telemetry_events", []() -> void { platform_env.GetTelemetryProvider().EnableTelemetryEvents(); },
      "Enables platform-specific telemetry collection where applicable.");
  m.def(
      "disable_telemetry_events", []() -> void { platform_env.GetTelemetryProvider().DisableTelemetryEvents(); },
      "Disables platform-specific telemetry collection.");
  m.def(
      "create_and_register_allocator", [](const OrtMemoryInfo& mem_info, const OrtArenaCfg* arena_cfg = nullptr) -> void {
        auto env = GetEnv();
        auto st = env->CreateAndRegisterAllocator(mem_info, arena_cfg);
        if (!st.IsOK()) {
          throw std::runtime_error("Error when creating and registering allocator: " + st.ErrorMessage());
        }
      });

#ifdef USE_OPENVINO
  m.def(
      "get_available_openvino_device_ids", []() -> std::vector<std::string> {
        if (auto* info = GetProviderInfo_OpenVINO()) {
          return info->GetAvailableDevices();
        }
        return {};
      },
      "Lists all OpenVINO device ids available.");
  /*
   * The following APIs to set config options are deprecated. Use Session.set_providers() instead.
   */
  // TODO remove deprecated global config
  m.def(
      "set_openvino_device", [](const std::string& device_type) {
        LogDeprecationWarning("set_openvino_device", "OpenVINO execution provider option \"device_type\"");
        openvino_device_type = device_type;
      },
      "Set the prefered OpenVINO device type to be used. If left unset, the device type selected during build time will be used.");
  // TODO remove deprecated global config
  m.def(
      "get_openvino_device", []() -> std::string {
        LogDeprecationWarning("get_openvino_device");
        return openvino_device_type;
      },
      "Gets the dynamically selected OpenVINO device type for inference.");
#endif

#if defined(USE_CUDA) || defined(USE_ROCM)
  /*
   * The following set_* methods are deprecated.
   *
   * To achieve same result, please use the following python api:
   * InferenceSession.set_providers(list_of_providers, list_of_provider_option_dicts)
   *
   */
  // TODO remove deprecated global config
  m.def("set_cuda_device_id", [](const int id) {
    LogDeprecationWarning("set_cuda_device_id", "CUDA/ROCM execution provider option \"device_id\"");
    cuda_device_id = static_cast<OrtDevice::DeviceId>(id);
  });
  // TODO remove deprecated global config
  m.def("set_cudnn_conv_algo_search", [](const OrtCudnnConvAlgoSearch algo) {
    LogDeprecationWarning("set_cudnn_conv_algo_search", "CUDA execution provider option \"cudnn_conv_algo_search\"");
#ifdef USE_ROCM
    ORT_UNUSED_PARAMETER(algo);
    ORT_THROW("set_cudnn_conv_algo_search is not supported in ROCM");
#else
        cudnn_conv_algo_search = algo;
#endif
  });
  // TODO remove deprecated global config
  m.def("set_do_copy_in_default_stream", [](const bool use_single_stream) {
    LogDeprecationWarning(
        "set_do_copy_in_default_stream", "CUDA execution provider option \"do_copy_in_default_stream\"");
#ifdef USE_ROCM
    ORT_UNUSED_PARAMETER(use_single_stream);
    ORT_THROW("set_do_copy_in_default_stream is not supported in ROCM");
#else
        do_copy_in_default_stream = use_single_stream;
#endif
  });
  // TODO remove deprecated global config
  m.def("set_gpu_mem_limit", [](const int64_t limit) {
    LogDeprecationWarning(
        "set_gpu_mem_limit",
        "CUDA execution provider option \"gpu_mem_limit\", ROCM execution provider option \"gpu_mem_limit\"");
    gpu_mem_limit = gsl::narrow<size_t>(limit);
  });
  // TODO remove deprecated global config
  m.def("set_arena_extend_strategy", [](const onnxruntime::ArenaExtendStrategy strategy) {
    LogDeprecationWarning("set_arena_extend_strategy", "CUDA/ROCM execution provider option \"arena_extend_strategy\"");
    arena_extend_strategy = strategy;
  });
#endif

#ifdef ENABLE_ATEN
  m.def("register_aten_op_executor",
        [](const std::string& is_tensor_argument_address_str, const std::string& aten_op_executor_address_str) -> void {
          size_t is_tensor_argument_address_int, aten_op_executor_address_int;
          ORT_THROW_IF_ERROR(
              ParseStringWithClassicLocale(is_tensor_argument_address_str, is_tensor_argument_address_int));
          ORT_THROW_IF_ERROR(ParseStringWithClassicLocale(aten_op_executor_address_str, aten_op_executor_address_int));
          void* p_is_tensor_argument = reinterpret_cast<void*>(is_tensor_argument_address_int);
          void* p_aten_op_executor = reinterpret_cast<void*>(aten_op_executor_address_int);
          contrib::aten_ops::ATenOperatorExecutor::Instance().Initialize(p_is_tensor_argument, p_aten_op_executor);
        });
#endif
}

void addObjectMethods(py::module& m, ExecutionProviderRegistrationFn ep_registration_fn) {
  py::enum_<GraphOptimizationLevel>(m, "GraphOptimizationLevel")
      .value("ORT_DISABLE_ALL", GraphOptimizationLevel::ORT_DISABLE_ALL)
      .value("ORT_ENABLE_BASIC", GraphOptimizationLevel::ORT_ENABLE_BASIC)
      .value("ORT_ENABLE_EXTENDED", GraphOptimizationLevel::ORT_ENABLE_EXTENDED)
      .value("ORT_ENABLE_ALL", GraphOptimizationLevel::ORT_ENABLE_ALL);

  py::enum_<ExecutionMode>(m, "ExecutionMode")
      .value("ORT_SEQUENTIAL", ExecutionMode::ORT_SEQUENTIAL)
      .value("ORT_PARALLEL", ExecutionMode::ORT_PARALLEL);

  py::enum_<ExecutionOrder>(m, "ExecutionOrder")
      .value("DEFAULT", ExecutionOrder::DEFAULT)
      .value("PRIORITY_BASED", ExecutionOrder::PRIORITY_BASED);

  py::enum_<OrtAllocatorType>(m, "OrtAllocatorType")
      .value("INVALID", OrtInvalidAllocator)
      .value("ORT_DEVICE_ALLOCATOR", OrtDeviceAllocator)
      .value("ORT_ARENA_ALLOCATOR", OrtArenaAllocator);

  py::enum_<OrtMemType>(m, "OrtMemType")
      .value("CPU_INPUT", OrtMemTypeCPUInput)
      .value("CPU_OUTPUT", OrtMemTypeCPUOutput)
      .value("CPU", OrtMemTypeCPU)
      .value("DEFAULT", OrtMemTypeDefault);

  py::class_<OrtDevice> device(m, "OrtDevice", R"pbdoc(ONNXRuntime device informaion.)pbdoc");
  device.def(py::init<OrtDevice::DeviceType, OrtDevice::MemoryType, OrtDevice::DeviceId>())
      .def("device_id", &OrtDevice::Id, R"pbdoc(Device Id.)pbdoc")
      .def("device_type", &OrtDevice::Type, R"pbdoc(Device Type.)pbdoc")
      .def_static("cpu", []() { return OrtDevice::CPU; })
      .def_static("cuda", []() { return OrtDevice::GPU; })
      .def_static("fpga", []() { return OrtDevice::FPGA; })
      .def_static("npu", []() { return OrtDevice::NPU; })
      .def_static("default_memory", []() { return OrtDevice::MemType::DEFAULT; });

  py::class_<OrtArenaCfg> ort_arena_cfg_binding(m, "OrtArenaCfg");
  // Note: Doesn't expose initial_growth_chunk_sizes_bytes option. This constructor kept for
  // backwards compatibility, key-value pair constructor overload exposes all options
  // There is a global var: arena_extend_strategy, which means we can't use that var name here
  // See docs/C_API.md for details on what the following parameters mean and how to choose these values
  ort_arena_cfg_binding.def(py::init([](size_t max_mem, int arena_extend_strategy_local,
                                        int initial_chunk_size_bytes, int max_dead_bytes_per_chunk) {
                         auto ort_arena_cfg = std::make_unique<OrtArenaCfg>();
                         ort_arena_cfg->max_mem = max_mem;
                         ort_arena_cfg->arena_extend_strategy = arena_extend_strategy_local;
                         ort_arena_cfg->initial_chunk_size_bytes = initial_chunk_size_bytes;
                         ort_arena_cfg->max_dead_bytes_per_chunk = max_dead_bytes_per_chunk;
                         return ort_arena_cfg;
                       }))
      .def(py::init([](const py::dict& feeds) {
        auto ort_arena_cfg = std::make_unique<OrtArenaCfg>();
        for (const auto kvp : feeds) {
          std::string key = kvp.first.cast<std::string>();
          if (key == "max_mem") {
            ort_arena_cfg->max_mem = kvp.second.cast<size_t>();
          } else if (key == "arena_extend_strategy") {
            ort_arena_cfg->arena_extend_strategy = kvp.second.cast<int>();
          } else if (key == "initial_chunk_size_bytes") {
            ort_arena_cfg->initial_chunk_size_bytes = kvp.second.cast<int>();
          } else if (key == "max_dead_bytes_per_chunk") {
            ort_arena_cfg->max_dead_bytes_per_chunk = kvp.second.cast<int>();
          } else if (key == "initial_growth_chunk_size_bytes") {
            ort_arena_cfg->initial_growth_chunk_size_bytes = kvp.second.cast<int>();
          } else {
            ORT_THROW("Invalid OrtArenaCfg option: ", key);
          }
        }
        return ort_arena_cfg;
      }))
      .def_readwrite("max_mem", &OrtArenaCfg::max_mem)
      .def_readwrite("arena_extend_strategy", &OrtArenaCfg::arena_extend_strategy)
      .def_readwrite("initial_chunk_size_bytes", &OrtArenaCfg::initial_chunk_size_bytes)
      .def_readwrite("max_dead_bytes_per_chunk", &OrtArenaCfg::max_dead_bytes_per_chunk)
      .def_readwrite("initial_growth_chunk_size_bytes", &OrtArenaCfg::initial_growth_chunk_size_bytes);

  py::class_<OrtMemoryInfo> ort_memory_info_binding(m, "OrtMemoryInfo");
  ort_memory_info_binding.def(py::init([](const char* name, OrtAllocatorType type, int id, OrtMemType mem_type) {
    if (strcmp(name, onnxruntime::CPU) == 0) {
      return std::make_unique<OrtMemoryInfo>(onnxruntime::CPU, type, OrtDevice(), id, mem_type);
    } else if (strcmp(name, onnxruntime::CUDA) == 0) {
      return std::make_unique<OrtMemoryInfo>(
          onnxruntime::CUDA, type, OrtDevice(OrtDevice::GPU, OrtDevice::MemType::DEFAULT, static_cast<OrtDevice::DeviceId>(id)), id,
          mem_type);
    } else if (strcmp(name, onnxruntime::CUDA_PINNED) == 0) {
      return std::make_unique<OrtMemoryInfo>(
          onnxruntime::CUDA_PINNED, type, OrtDevice(OrtDevice::CPU, OrtDevice::MemType::CUDA_PINNED, static_cast<OrtDevice::DeviceId>(id)),
          id, mem_type);
    } else {
      throw std::runtime_error("Specified device is not supported.");
    }
  }));

  py::class_<PySessionOptions>
      sess(m, "SessionOptions", R"pbdoc(Configuration information for a session.)pbdoc");
  sess
      .def(py::init())
      .def_property(
          "enable_cpu_mem_arena",
          [](const PySessionOptions* options) -> bool { return options->value.enable_cpu_mem_arena; },
          [](PySessionOptions* options, bool enable_cpu_mem_arena) -> void {
            options->value.enable_cpu_mem_arena = enable_cpu_mem_arena;
          },
          R"pbdoc(Enables the memory arena on CPU. Arena may pre-allocate memory for future usage.
Set this option to false if you don't want it. Default is True.)pbdoc")
      .def_property(
          "enable_profiling",
          [](const PySessionOptions* options) -> bool { return options->value.enable_profiling; },
          [](PySessionOptions* options, bool enable_profiling) -> void {
            options->value.enable_profiling = enable_profiling;
          },
          R"pbdoc(Enable profiling for this session. Default is false.)pbdoc")
      .def_property(
          "profile_file_prefix",
          [](const PySessionOptions* options) -> std::basic_string<ORTCHAR_T> {
            return options->value.profile_file_prefix;
          },
          [](PySessionOptions* options, std::basic_string<ORTCHAR_T> profile_file_prefix) -> void {
            options->value.profile_file_prefix = std::move(profile_file_prefix);
          },
          R"pbdoc(The prefix of the profile file. The current time will be appended to the file name.)pbdoc")
      .def_property(
          "optimized_model_filepath",
          [](const PySessionOptions* options) -> std::basic_string<ORTCHAR_T> {
            return options->value.optimized_model_filepath;
          },
          [](PySessionOptions* options, std::basic_string<ORTCHAR_T> optimized_model_filepath) -> void {
            options->value.optimized_model_filepath = std::move(optimized_model_filepath);
          },
          R"pbdoc(
File path to serialize optimized model to.
Optimized model is not serialized unless optimized_model_filepath is set.
Serialized model format will default to ONNX unless:
- add_session_config_entry is used to set 'session.save_model_format' to 'ORT', or
- there is no 'session.save_model_format' config entry and optimized_model_filepath ends in '.ort' (case insensitive)

)pbdoc")
      .def_property(
          "enable_mem_pattern",
          [](const PySessionOptions* options) -> bool { return options->value.enable_mem_pattern; },
          [](PySessionOptions* options, bool enable_mem_pattern) -> void {
            options->value.enable_mem_pattern = enable_mem_pattern;
          },
          R"pbdoc(Enable the memory pattern optimization. Default is true.)pbdoc")
      .def_property(
          "enable_mem_reuse",
          [](const PySessionOptions* options) -> bool { return options->value.enable_mem_reuse; },
          [](PySessionOptions* options, bool enable_mem_reuse) -> void {
            options->value.enable_mem_reuse = enable_mem_reuse;
          },
          R"pbdoc(Enable the memory reuse optimization. Default is true.)pbdoc")
      .def_property(
          "logid",
          [](const PySessionOptions* options) -> std::string {
            return options->value.session_logid;
          },
          [](PySessionOptions* options, std::string logid) -> void {
            options->value.session_logid = std::move(logid);
          },
          R"pbdoc(Logger id to use for session output.)pbdoc")
      .def_property(
          "log_severity_level",
          [](const PySessionOptions* options) -> int { return options->value.session_log_severity_level; },
          [](PySessionOptions* options, int log_severity_level) -> void {
            options->value.session_log_severity_level = log_severity_level;
          },
          R"pbdoc(Log severity level. Applies to session load, initialization, etc.
0:Verbose, 1:Info, 2:Warning. 3:Error, 4:Fatal. Default is 2.)pbdoc")
      .def_property(
          "log_verbosity_level",
          [](const PySessionOptions* options) -> int { return options->value.session_log_verbosity_level; },
          [](PySessionOptions* options, int log_verbosity_level) -> void {
            options->value.session_log_verbosity_level = log_verbosity_level;
          },
          R"pbdoc(VLOG level if DEBUG build and session_log_severity_level is 0.
Applies to session load, initialization, etc. Default is 0.)pbdoc")
      .def_property(
          "intra_op_num_threads",
          [](const PySessionOptions* options) -> int { return options->value.intra_op_param.thread_pool_size; },
          [](PySessionOptions* options, int value) -> void { options->value.intra_op_param.thread_pool_size = value; },
          R"pbdoc(Sets the number of threads used to parallelize the execution within nodes. Default is 0 to let onnxruntime choose.)pbdoc")
      .def_property(
          "inter_op_num_threads",
          [](const PySessionOptions* options) -> int { return options->value.inter_op_param.thread_pool_size; },
          [](PySessionOptions* options, int value) -> void { options->value.inter_op_param.thread_pool_size = value; },
          R"pbdoc(Sets the number of threads used to parallelize the execution of the graph (across nodes). Default is 0 to let onnxruntime choose.)pbdoc")
      .def_property(
          "execution_mode",
          [](const PySessionOptions* options) -> ExecutionMode { return options->value.execution_mode; },
          [](PySessionOptions* options, ExecutionMode execution_mode) -> void {
            options->value.execution_mode = execution_mode;
          },
          R"pbdoc(Sets the execution mode. Default is sequential.)pbdoc")
      .def_property(
          "execution_order",
          [](const PySessionOptions* options) -> ExecutionOrder { return options->value.execution_order; },
          [](PySessionOptions* options, ExecutionOrder execution_order) -> void {
            options->value.execution_order = execution_order;
          },
          R"pbdoc(Sets the execution order. Default is basic topological order.)pbdoc")
      .def_property(
          "graph_optimization_level",
          [](const PySessionOptions* options) -> GraphOptimizationLevel {
            GraphOptimizationLevel retval = ORT_ENABLE_ALL;
            switch (options->value.graph_optimization_level) {
              case onnxruntime::TransformerLevel::Default:
                retval = ORT_DISABLE_ALL;
                break;
              case onnxruntime::TransformerLevel::Level1:
                retval = ORT_ENABLE_BASIC;
                break;
              case onnxruntime::TransformerLevel::Level2:
                retval = ORT_ENABLE_EXTENDED;
                break;
              case onnxruntime::TransformerLevel::Level3:
                retval = ORT_ENABLE_ALL;
                break;
              default:
                retval = ORT_ENABLE_ALL;
                LOGS_DEFAULT(WARNING) << "Got invalid graph optimization level; defaulting to ORT_ENABLE_ALL";
                break;
            }
            return retval;
          },

          [](PySessionOptions* options, GraphOptimizationLevel level) -> void {
            switch (level) {
              case ORT_DISABLE_ALL:
                options->value.graph_optimization_level = onnxruntime::TransformerLevel::Default;
                break;
              case ORT_ENABLE_BASIC:
                options->value.graph_optimization_level = onnxruntime::TransformerLevel::Level1;
                break;
              case ORT_ENABLE_EXTENDED:
                options->value.graph_optimization_level = onnxruntime::TransformerLevel::Level2;
                break;
              case ORT_ENABLE_ALL:
                options->value.graph_optimization_level = onnxruntime::TransformerLevel::Level3;
                break;
            }
          },
          R"pbdoc(Graph optimization level for this session.)pbdoc")
      .def_property(
          "use_deterministic_compute",
          [](const PySessionOptions* options) -> bool { return options->value.use_deterministic_compute; },
          [](PySessionOptions* options, bool use_deterministic_compute) -> void {
            options->value.use_deterministic_compute = use_deterministic_compute;
          },
          R"pbdoc(Whether to use deterministic compute. Default is false.)pbdoc")
      .def(
          "add_free_dimension_override_by_denotation",
          [](PySessionOptions* options, const char* dim_name, int64_t dim_value)
              -> void { options->value.free_dimension_overrides.push_back(
                            onnxruntime::FreeDimensionOverride{
                                dim_name,
                                onnxruntime::FreeDimensionOverrideType::Denotation,
                                dim_value}); },
          R"pbdoc(Specify the dimension size for each denotation associated with an input's free dimension.)pbdoc")
      .def(
          "add_free_dimension_override_by_name",
          [](PySessionOptions* options, const char* dim_name, int64_t dim_value)
              -> void { options->value.free_dimension_overrides.push_back(
                            onnxruntime::FreeDimensionOverride{
                                dim_name,
                                onnxruntime::FreeDimensionOverrideType::Name,
                                dim_value}); },
          R"pbdoc(Specify values of named dimensions within model inputs.)pbdoc")
      .def(
          "add_session_config_entry",
          [](PySessionOptions* options, const char* config_key, const char* config_value) -> void {
            // config_key and config_value will be copied
            const Status status = options->value.config_options.AddConfigEntry(config_key, config_value);
            if (!status.IsOK())
              throw std::runtime_error(status.ErrorMessage());
          },
          R"pbdoc(Set a single session configuration entry as a pair of strings.)pbdoc")
      .def(
          "get_session_config_entry",
          [](const PySessionOptions* options, const char* config_key) -> std::string {
            const std::string key(config_key);
            std::string value;
            if (!options->value.config_options.TryGetConfigEntry(key, value))
              throw std::runtime_error("SessionOptions does not have configuration with key: " + key);

            return value;
          },
          R"pbdoc(Get a single session configuration value using the given configuration key.)pbdoc")
      .def(
          "register_custom_ops_library",
          [](PySessionOptions* options, const char* library_name) -> void {
#if !defined(ORT_MINIMAL_BUILD) || defined(ORT_MINIMAL_BUILD_CUSTOM_OPS)
            OrtPybindThrowIfError(options->RegisterCustomOpsLibrary(ToPathString(library_name)));
#else
            ORT_UNUSED_PARAMETER(options);
            ORT_UNUSED_PARAMETER(library_name);
            ORT_THROW("Custom Ops are not supported in this build.");
#endif
          },
          R"pbdoc(Specify the path to the shared library containing the custom op kernels required to run a model.)pbdoc")
      .def(
          "add_initializer", [](PySessionOptions* options, const char* name, py::object& ml_value_pyobject) -> void {
            ORT_ENFORCE(strcmp(Py_TYPE(ml_value_pyobject.ptr())->tp_name, PYTHON_ORTVALUE_OBJECT_NAME) == 0, "The provided Python object must be an OrtValue");
            // The user needs to ensure that the python OrtValue being provided as an overriding initializer
            // is not destructed as long as any session that uses the provided OrtValue initializer is still in scope
            // This is no different than the native APIs
            const OrtValue* ml_value = ml_value_pyobject.attr(PYTHON_ORTVALUE_NATIVE_OBJECT_ATTR).cast<OrtValue*>();
            ORT_THROW_IF_ERROR(options->value.AddInitializer(name, ml_value));
          })
      .def("add_external_initializers", [](PySessionOptions* options, py::list& names, const py::list& ort_values) -> void {
#if !defined(ORT_MINIMAL_BUILD) && !defined(DISABLE_EXTERNAL_INITIALIZERS)
        const auto init_num = ort_values.size();
        ORT_ENFORCE(init_num == names.size(), "Expecting names and ort_values lists to have equal length");
        InlinedVector<std::string> names_ptrs;
        InlinedVector<OrtValue> values_ptrs;
        names_ptrs.reserve(init_num);
        values_ptrs.reserve(init_num);
        for (size_t i = 0; i < init_num; ++i) {
          names_ptrs.emplace_back(py::str(names[i]));
          values_ptrs.emplace_back(*ort_values[i].attr(PYTHON_ORTVALUE_NATIVE_OBJECT_ATTR).cast<const OrtValue*>());
        }
        ORT_THROW_IF_ERROR(options->value.AddExternalInitializers(names_ptrs, values_ptrs));
#else
            ORT_UNUSED_PARAMETER(options);
            ORT_UNUSED_PARAMETER(names);
            ORT_UNUSED_PARAMETER(ort_values);
            ORT_THROW("External initializers are not supported in this build.");
#endif
      });

  py::class_<RunOptions>(m, "RunOptions", R"pbdoc(Configuration information for a single Run.)pbdoc")
      .def(py::init())
      .def_readwrite("log_severity_level", &RunOptions::run_log_severity_level,
                     R"pbdoc(Log severity level for a particular Run() invocation. 0:Verbose, 1:Info, 2:Warning. 3:Error, 4:Fatal. Default is 2.)pbdoc")
      .def_readwrite("log_verbosity_level", &RunOptions::run_log_verbosity_level,
                     R"pbdoc(VLOG level if DEBUG build and run_log_severity_level is 0.
Applies to a particular Run() invocation. Default is 0.)pbdoc")
      .def_readwrite("logid", &RunOptions::run_tag,
                     "To identify logs generated by a particular Run() invocation.")
      .def_readwrite("terminate", &RunOptions::terminate,
                     R"pbdoc(Set to True to terminate any currently executing calls that are using this
RunOptions instance. The individual calls will exit gracefully and return an error status.)pbdoc")
#ifdef ENABLE_TRAINING
      .def_readwrite("training_mode", &RunOptions::training_mode,
                     R"pbdoc(Choose to run in training or inferencing mode)pbdoc")
#endif
      .def_readwrite("only_execute_path_to_fetches", &RunOptions::only_execute_path_to_fetches,
                     R"pbdoc(Only execute the nodes needed by fetch list)pbdoc")
      .def(
          "add_run_config_entry",
          [](RunOptions* options, const char* config_key, const char* config_value) -> void {
            // config_key and config_value will be copied
            const Status status = options->config_options.AddConfigEntry(config_key, config_value);
            if (!status.IsOK())
              throw std::runtime_error(status.ErrorMessage());
          },
          R"pbdoc(Set a single run configuration entry as a pair of strings.)pbdoc")
      .def(
          "get_run_config_entry",
          [](const RunOptions* options, const char* config_key) -> std::string {
            const std::string key(config_key);
            std::string value;
            if (!options->config_options.TryGetConfigEntry(key, value))
              throw std::runtime_error("RunOptions does not have configuration with key: " + key);

            return value;
          },
          R"pbdoc(Get a single run configuration value using the given configuration key.)pbdoc");

  py::class_<ModelMetadata>(m, "ModelMetadata", R"pbdoc(Pre-defined and custom metadata about the model.
It is usually used to identify the model used to run the prediction and
facilitate the comparison.)pbdoc")
      .def_readwrite("producer_name", &ModelMetadata::producer_name, "producer name")
      .def_readwrite("graph_name", &ModelMetadata::graph_name, "graph name")
      .def_readwrite("domain", &ModelMetadata::domain, "ONNX domain")
      .def_readwrite("description", &ModelMetadata::description, "description of the model")
      .def_readwrite("graph_description", &ModelMetadata::graph_description, "description of the graph hosted in the model")
      .def_readwrite("version", &ModelMetadata::version, "version of the model")
      .def_readwrite("custom_metadata_map", &ModelMetadata::custom_metadata_map, "additional metadata");

  py::class_<onnxruntime::NodeArg>(m, "NodeArg", R"pbdoc(Node argument definition, for both input and output,
including arg name, arg type (contains both type and shape).)pbdoc")
      .def_property_readonly("name", &onnxruntime::NodeArg::Name, "node name")
      .def_property_readonly(
          "type", [](const onnxruntime::NodeArg& na) -> std::string {
            return *(na.Type());
          },
          "node type")
      .def(
          "__str__", [](const onnxruntime::NodeArg& na) -> std::string {
            std::ostringstream res;
            res << "NodeArg(name='" << na.Name() << "', type='" << *(na.Type()) << "', shape=";
            auto shape = na.Shape();
            std::vector<py::object> arr;
            if (shape == nullptr || shape->dim_size() == 0) {
              res << "[]";
            } else {
              res << "[";
              for (int i = 0; i < shape->dim_size(); ++i) {
                if (utils::HasDimValue(shape->dim(i))) {
                  res << shape->dim(i).dim_value();
                } else if (utils::HasDimParam(shape->dim(i))) {
                  res << "'" << shape->dim(i).dim_param() << "'";
                } else {
                  res << "None";
                }

                if (i < shape->dim_size() - 1) {
                  res << ", ";
                }
              }
              res << "]";
            }
            res << ")";

            return std::string(res.str());
          },
          "converts the node into a readable string")
      .def_property_readonly(
          "shape", [](const onnxruntime::NodeArg& na) -> std::vector<py::object> {
            auto shape = na.Shape();
            std::vector<py::object> arr;
            if (shape == nullptr || shape->dim_size() == 0) {
              return arr;
            }

            arr.resize(shape->dim_size());
            for (int i = 0; i < shape->dim_size(); ++i) {
              if (utils::HasDimValue(shape->dim(i))) {
                arr[i] = py::cast(shape->dim(i).dim_value());
              } else if (utils::HasDimParam(shape->dim(i))) {
                arr[i] = py::cast(shape->dim(i).dim_param());
              } else {
                arr[i] = py::none();
              }
            }
            return arr;
          },
          "node shape (assuming the node holds a tensor)");

  py::class_<SessionObjectInitializer> sessionObjectInitializer(m, "SessionObjectInitializer");
  py::class_<PyInferenceSession>(m, "InferenceSession", R"pbdoc(This is the main class used to run a model.)pbdoc")
      // In Python3, a Python bytes object will be passed to C++ functions that accept std::string or char*
      // without any conversion. So this init method can be used for model file path (string) and model content (bytes)
      .def(py::init([](const PySessionOptions& so, const std::string arg, bool is_arg_file_name,
                       bool load_config_from_model = false) {
        auto env = GetEnv();
        std::unique_ptr<PyInferenceSession> sess;

        // separate creation of the session from model loading unless we have to read the config from the model.
        // in a minimal build we only support load via Load(...) and not at session creation time
        if (load_config_from_model) {
#if !defined(ORT_MINIMAL_BUILD)
          sess = std::make_unique<PyInferenceSession>(std::move(env), so, arg, is_arg_file_name);

          RegisterCustomOpDomains(sess.get(), so);

          OrtPybindThrowIfError(sess->GetSessionHandle()->Load());
#else
          ORT_THROW("Loading configuration from an ONNX model is not supported in this build.");
#endif
        } else {
          sess = std::make_unique<PyInferenceSession>(std::move(env), so);
#if !defined(ORT_MINIMAL_BUILD) || defined(ORT_MINIMAL_BUILD_CUSTOM_OPS)
          RegisterCustomOpDomains(sess.get(), so);
#endif

          if (is_arg_file_name) {
            OrtPybindThrowIfError(sess->GetSessionHandle()->Load(arg));
          } else {
            OrtPybindThrowIfError(sess->GetSessionHandle()->Load(arg.data(), arg.size()));
          }
        }

        return sess;
      }))
      .def(
          "initialize_session",
          [ep_registration_fn](PyInferenceSession* sess,
                               const std::vector<std::string>& provider_types = {},
                               const ProviderOptionsVector& provider_options = {},
                               const std::unordered_set<std::string>& disabled_optimizer_names = {}) {
            InitializeSession(sess->GetSessionHandle(),
                              ep_registration_fn,
                              provider_types,
                              provider_options,
                              disabled_optimizer_names);
          },
          R"pbdoc(Load a model saved in ONNX or ORT format.)pbdoc")
      .def("run",
           [](PyInferenceSession* sess, std::vector<std::string> output_names,
              std::map<std::string, py::object> pyfeeds, RunOptions* run_options = nullptr)
               -> std::vector<py::object> {
             NameMLValMap feeds;
             for (auto feed : pyfeeds) {
               // No need to process 'None's sent in by the user
               // to feed Optional inputs in the graph.
               // We just won't include anything in the feed and ORT
               // will handle such implicit 'None's internally.
               if (!feed.second.is(py::none())) {
                 OrtValue ml_value;
                 auto px = sess->GetSessionHandle()->GetModelInputs();
                 if (!px.first.IsOK() || !px.second) {
                   throw std::runtime_error("Either failed to get model inputs from the session object or the input def list was null");
                 }
                 CreateGenericMLValue(px.second, GetAllocator(), feed.first, feed.second, &ml_value);
                 ThrowIfPyErrOccured();
                 feeds.insert(std::make_pair(feed.first, ml_value));
               }
             }

             std::vector<OrtValue> fetches;
             common::Status status;

             {
               // release GIL to allow multiple python threads to invoke Run() in parallel.
               py::gil_scoped_release release;
               if (run_options != nullptr) {
                 OrtPybindThrowIfError(sess->GetSessionHandle()->Run(*run_options, feeds, output_names, &fetches));
               } else {
                 OrtPybindThrowIfError(sess->GetSessionHandle()->Run(feeds, output_names, &fetches));
               }
             }

             std::vector<py::object> rfetch;
             rfetch.reserve(fetches.size());
             size_t pos = 0;
             for (auto fet : fetches) {
               if (fet.IsAllocated()) {
                 if (fet.IsTensor()) {
                   rfetch.push_back(AddTensorAsPyObj(fet, nullptr, nullptr));
                 } else if (fet.IsSparseTensor()) {
                   rfetch.push_back(GetPyObjectFromSparseTensor(pos, fet, nullptr));
                 } else {
                   rfetch.push_back(AddNonTensorAsPyObj(fet, nullptr, nullptr));
                 }
               } else {  // Send back None because the corresponding OrtValue was empty
                 rfetch.push_back(py::none());
               }
               ++pos;
             }
             return rfetch;
           })
      /// This method accepts a dictionary of feeds (name -> OrtValue) and the list of output_names
      /// and returns a list of python objects representing OrtValues. Each name may represent either
      /// a Tensor, SparseTensor or a TensorSequence.
      .def("run_with_ort_values", [](PyInferenceSession* sess, const py::dict& feeds, const std::vector<std::string>& output_names, RunOptions* run_options = nullptr) -> std::vector<OrtValue> {
        NameMLValMap ort_feeds;
        // item is always a copy since dict returns a value and not a ref
        // and Apple XToolChain barks
        for (const auto item : feeds) {
          auto name = item.first.cast<std::string>();
          const OrtValue* ort_value = item.second.cast<const OrtValue*>();
          ort_feeds.emplace(name, *ort_value);
        }

        std::vector<OrtValue> fetches;
        {
          // release GIL to allow multiple python threads to invoke Run() in parallel.
          py::gil_scoped_release release;
          if (run_options != nullptr) {
            OrtPybindThrowIfError(sess->GetSessionHandle()->Run(*run_options, ort_feeds, output_names, &fetches));
          } else {
            OrtPybindThrowIfError(sess->GetSessionHandle()->Run(ort_feeds, output_names, &fetches));
          }
        }
        return fetches;
      })
      .def("run_with_ortvaluevector", [](PyInferenceSession* sess, RunOptions run_options, const std::vector<std::string>& feed_names, const std::vector<OrtValue>& feeds, const std::vector<std::string>& fetch_names, std::vector<OrtValue>& fetches, const std::vector<OrtDevice>& fetch_devices) -> void {
        // release GIL to allow multiple python threads to invoke Run() in parallel.
        py::gil_scoped_release release;
        OrtPybindThrowIfError(sess->GetSessionHandle()->Run(run_options, feed_names, feeds, fetch_names, &fetches, &fetch_devices));
      })
      .def("end_profiling", [](const PyInferenceSession* sess) -> std::string {
        return sess->GetSessionHandle()->EndProfiling();
      })
      .def_property_readonly("get_profiling_start_time_ns", [](const PyInferenceSession* sess) -> uint64_t {
        return sess->GetSessionHandle()->GetProfiling().GetStartTimeNs();
      })
      .def(
          "get_providers", [](const PyInferenceSession* sess) -> const std::vector<std::string>& {
            return sess->GetSessionHandle()->GetRegisteredProviderTypes();
          },
          py::return_value_policy::reference_internal)
      .def(
          "get_provider_options", [](const PyInferenceSession* sess) -> const ProviderOptionsMap& {
            return sess->GetSessionHandle()->GetAllProviderOptions();
          },
          py::return_value_policy::reference_internal)
      .def_property_readonly(
          "session_options", [](const PyInferenceSession* sess) -> PySessionOptions* {
            auto session_options = std::make_unique<PySessionOptions>();
            session_options->value = sess->GetSessionHandle()->GetSessionOptions();
            return session_options.release();
          },
          py::return_value_policy::take_ownership)
      .def_property_readonly(
          "inputs_meta", [](const PyInferenceSession* sess) -> const std::vector<const onnxruntime::NodeArg*>& {
            auto res = sess->GetSessionHandle()->GetModelInputs();
            OrtPybindThrowIfError(res.first);
            return *(res.second);
          },
          py::return_value_policy::reference_internal)
      .def_property_readonly(
          "outputs_meta", [](const PyInferenceSession* sess) -> const std::vector<const onnxruntime::NodeArg*>& {
            auto res = sess->GetSessionHandle()->GetModelOutputs();
            OrtPybindThrowIfError(res.first);
            return *(res.second);
          },
          py::return_value_policy::reference_internal)
      .def_property_readonly(
          "overridable_initializers", [](const PyInferenceSession* sess) -> const std::vector<const onnxruntime::NodeArg*>& {
            auto res = sess->GetSessionHandle()->GetOverridableInitializers();
            OrtPybindThrowIfError(res.first);
            return *(res.second);
          },
          py::return_value_policy::reference_internal)
      .def_property_readonly(
          "model_meta", [](const PyInferenceSession* sess) -> const onnxruntime::ModelMetadata& {
            auto res = sess->GetSessionHandle()->GetModelMetadata();
            OrtPybindThrowIfError(res.first);
            return *(res.second);
          },
          py::return_value_policy::reference_internal)
      .def("run_with_iobinding", [](PyInferenceSession* sess, SessionIOBinding& io_binding, RunOptions* run_options = nullptr) -> void {
        Status status;
        // release GIL to allow multiple python threads to invoke Run() in parallel.
        py::gil_scoped_release release;
        if (!run_options)
          status = sess->GetSessionHandle()->Run(*io_binding.Get());
        else
          status = sess->GetSessionHandle()->Run(*run_options, *io_binding.Get());
        if (!status.IsOK())
          throw std::runtime_error("Error in execution: " + status.ErrorMessage());
      })
      .def("get_tuning_results", [](PyInferenceSession* sess) -> py::list {
#if !defined(ORT_MINIMAL_BUILD)
        py::list ret;
        for (const auto& trs : sess->GetSessionHandle()->GetTuningResults()) {
          py::dict py_trs;
          py_trs["ep"] = trs.ep;
          py_trs["results"] = trs.results;
          py_trs["validators"] = trs.validators;
          ret.append(std::move(py_trs));
        }

        return ret;
#else
            ORT_UNUSED_PARAMETER(sess);
            ORT_THROW("TunableOp and get_tuning_results are not supported in this build.");
#endif
      })
      .def("set_tuning_results", [](PyInferenceSession* sess, py::list results, bool error_on_invalid) -> void {
#if !defined(ORT_MINIMAL_BUILD)
        std::vector<TuningResults> tuning_results;
        for (auto handle : results) {
          auto py_trs = handle.cast<py::dict>();
          TuningResults trs;
          trs.ep = py_trs["ep"].cast<py::str>();

          for (const auto [py_op_sig, py_kernel_map] : py_trs["results"].cast<py::dict>()) {
            KernelMap kernel_map;
            for (const auto [py_params_sig, py_kernel_id] : py_kernel_map.cast<py::dict>()) {
              kernel_map[py_params_sig.cast<py::str>()] = py_kernel_id.cast<py::int_>();
            }
            trs.results[py_op_sig.cast<py::str>()] = kernel_map;
          }

          for (const auto [k, v] : py_trs["validators"].cast<py::dict>()) {
            trs.validators[k.cast<py::str>()] = v.cast<py::str>();
          }

          tuning_results.emplace_back(std::move(trs));
        }

        Status status = sess->GetSessionHandle()->SetTuningResults(tuning_results, error_on_invalid);
        if (!status.IsOK()) {
          throw std::runtime_error("Error in execution: " + status.ErrorMessage());
        }
#else
            ORT_UNUSED_PARAMETER(sess);
            ORT_UNUSED_PARAMETER(results);
            ORT_UNUSED_PARAMETER(error_on_invalid);
            ORT_THROW("TunableOp and set_tuning_results are not supported in this build.");
#endif
      });

  py::enum_<onnxruntime::ArenaExtendStrategy>(m, "ArenaExtendStrategy", py::arithmetic())
      .value("kNextPowerOfTwo", onnxruntime::ArenaExtendStrategy::kNextPowerOfTwo)
      .value("kSameAsRequested", onnxruntime::ArenaExtendStrategy::kSameAsRequested)
      .export_values();
}

void CreateInferencePybindStateModule(py::module& m) {
  m.doc() = "pybind11 stateful interface to ONNX runtime";
  RegisterExceptions(m);

  // Initialization of the module
  ([]() -> void {
    // import_array1() forces a void return value.
    import_array1();
  })();

  auto env = GetEnv();

  addGlobalMethods(m);
  addObjectMethods(m, RegisterExecutionProviders);
  addOrtValueMethods(m);
  addSparseTensorMethods(m);
  addIoBindingMethods(m);

#if !defined(__APPLE__) && !defined(ORT_MINIMAL_BUILD)
  if (!InitProvidersSharedLibrary()) {
    const logging::Logger& default_logger = logging::LoggingManager::DefaultLogger();
    LOGS(default_logger, WARNING) << "Init provider bridge failed.";
  }
#endif

#ifdef onnxruntime_PYBIND_EXPORT_OPSCHEMA
  addGlobalSchemaFunctions(m);
  addOpSchemaSubmodule(m);
  addOpKernelSubmodule(m);
#endif
}

void InitArray() {
  ([]() -> void {
    // import_array1() forces a void return value.
    import_array1();
  })();
}

namespace {
// This class provides a static shell for on-demand and thread-safe construction
// of Environment object for both Inference and Training python layers.
// Environment class contains objects such as default logger, that must be available
// for the entire duration of a program that makes use of onnxruntime library.
// Because Python is a garbage collected language and the order of destruction of objects
// is not guaranteed we design this class with the following important features.

// 1) we make this class a singleton that is a function local static. The function local statics
//    are constructed when the function is called the very first time. This fact has several important
//    properties.
//    - First, it is constructed before it is first needed possibly by another static object
//      and destroyed after that object is destroyed.
//    - Second, it is constructed in a thread safe manner.
//    - Last, this order of construction/destruction is enforced across the compilation units, as opposed
//      to the static objects that are simply declared in order in a single unit, but their lifespan is
//      unconnected to that of in other compilation units. This is achieved automatically by run-time
//      by execution atexit() to build a chain.
//  2) We make Environment owned by a shared_ptr. This is done because python objects such as Inference and Training
//    sessions depend on this global. We acquire a shared_ptr instance when those objects are instantiated
//    and release it automatically when they are garbage collected. Although with this change all of the
//    globals seem to have been destroyed after module is unloaded and GC runs before that, it is cheap and gives
//    a piece of mind as there were situations when GC was still running in the past after Env was gone.
//    TrainingEnv global also holds shared reference to this global.
// 3) We guard against singleton resurrection attempts to detect code runs that when it should
//    not and make necessary adjustments.
//    For all the related details and why it is needed see "Modern C++ design" by A. Alexandrescu Chapter 6.
class EnvInitializer {
 public:
  static std::shared_ptr<onnxruntime::Environment> SharedInstance() {
    // Guard against attempts to resurrect the singleton
    if (EnvInitializer::destroyed) {
      ORT_THROW("Detected an attempt to resurrect destroyed Environment");
    }
    static EnvInitializer env_holder;
    return env_holder.Get();
  }

 private:
  EnvInitializer() {
    // Initialization of the module
    InitArray();
    std::unique_ptr<Environment> env_ptr;
    Env::Default().GetTelemetryProvider().SetLanguageProjection(OrtLanguageProjection::ORT_PROJECTION_PYTHON);
    OrtPybindThrowIfError(Environment::Create(std::make_unique<LoggingManager>(
                                                  std::make_unique<CLogSink>(),
                                                  Severity::kWARNING, false, LoggingManager::InstanceType::Default,
                                                  &SessionObjectInitializer::default_logger_id),
                                              env_ptr));
    session_env_ = std::shared_ptr<Environment>(env_ptr.release());
    destroyed = false;
  }

  ~EnvInitializer() {
    destroyed = true;
  }

  std::shared_ptr<Environment> Get() const {
    return session_env_;
  }

  std::shared_ptr<Environment> session_env_;

  static bool destroyed;
};

bool EnvInitializer::destroyed = false;
}  // namespace

std::shared_ptr<onnxruntime::Environment> GetEnv() {
  return EnvInitializer::SharedInstance();
}

}  // namespace python
}  // namespace onnxruntime<|MERGE_RESOLUTION|>--- conflicted
+++ resolved
@@ -369,13 +369,11 @@
             0,
             0,
             0,
-<<<<<<< HEAD
-            nullptr};
-=======
             0,
             0,
-            0};
->>>>>>> e42f7487
+            0
+            nullptr};
+
         for (auto option : it->second) {
           if (option.first == "device_id") {
             if (!option.second.empty()) {
