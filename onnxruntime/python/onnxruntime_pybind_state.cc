// Copyright (c) Microsoft Corporation. All rights reserved.
// SPDX-FileCopyrightText: Copyright 2024 Arm Limited and/or its affiliates <open-source-office@arm.com>
// Licensed under the MIT License.

#include "python/onnxruntime_pybind_exceptions.h"
#include "python/onnxruntime_pybind_mlvalue.h"
#include "python/onnxruntime_pybind_state_common.h"

#define NPY_NO_DEPRECATED_API NPY_1_7_API_VERSION
#define PY_ARRAY_UNIQUE_SYMBOL onnxruntime_python_ARRAY_API
#include "python/numpy_helper.h"
#include "core/common/inlined_containers.h"
#include "core/common/logging/logging.h"
#include "core/common/logging/severity.h"
#include "core/common/narrow.h"
#include "core/common/optional.h"
#include "core/common/path_string.h"
#include "core/framework/arena_extend_strategy.h"
#include "core/framework/data_transfer_utils.h"
#include "core/framework/data_types_internal.h"
#include "core/framework/provider_options_utils.h"
#include "core/framework/random_seed.h"
#include "core/framework/sparse_tensor.h"
#include "core/framework/tensorprotoutils.h"
#include "core/framework/TensorSeq.h"
#include "core/graph/graph_viewer.h"
#include "core/platform/env.h"
#include "core/providers/get_execution_providers.h"
#include "core/providers/tensorrt/tensorrt_provider_options.h"
#include "core/session/IOBinding.h"
#include "core/session/abi_session_options_impl.h"
#include "core/session/onnxruntime_session_options_config_keys.h"
#include "core/session/provider_bridge_ort.h"

#include "core/session/lora_adapters.h"

#ifdef ENABLE_ATEN
#include "contrib_ops/cpu/aten_ops/aten_op_executor.h"
#endif

#ifdef USE_CUDA
#include <cuda.h>   // for CUDA_VERSION
#include <cudnn.h>  // for CUDNN_MAJOR
#endif

#if defined(USE_COREML)
#include "core/providers/coreml/coreml_provider_factory.h"
#endif

#include <pybind11/functional.h>

// Explicitly provide a definition for the static const var 'GPU' in the OrtDevice struct,
// GCC 4.x doesn't seem to define this and it breaks the pipelines based on CentOS as it uses
// GCC 4.x.
// (This static var is referenced in GetCudaToHostMemCpyFunction())
const OrtDevice::DeviceType OrtDevice::GPU;

#if defined(_MSC_VER)
#pragma warning(disable : 4267 4996 4503)
#endif  // _MSC_VER

#include <iterator>
#include <algorithm>

namespace onnxruntime {
namespace python {

namespace py = pybind11;
using namespace onnxruntime;
using namespace onnxruntime::logging;

#if defined(_MSC_VER) && !defined(__clang__)
#pragma warning(push)
// "Global initializer calls a non-constexpr function." Therefore you can't use ORT APIs in the other global initializers.
// TODO: we may delay-init this variable
#pragma warning(disable : 26426)
#endif
static Env& platform_env = Env::Default();
#if defined(_MSC_VER) && !defined(__clang__)
#pragma warning(push)
#endif

using PyCallback = std::function<void(std::vector<py::object>, py::object user_data, std::string)>;

struct AsyncResource {
  std::vector<OrtValue> feeds;
  std::vector<const OrtValue*> feeds_raw;

  std::vector<std::string> feed_names;
  std::vector<const char*> feed_names_raw;

  std::vector<OrtValue*> fetches_raw;  // will be released during destruction

  std::vector<std::string> fetch_names;
  std::vector<const char*> fetch_names_raw;

  RunOptions default_run_option;
  PyCallback callback;
  py::object user_data;

  void ReserveFeeds(size_t sz) {
    feeds.reserve(sz);
    feeds_raw.reserve(sz);
    feed_names.reserve(sz);
    feed_names_raw.reserve(sz);
  }

  void ReserveFetches(size_t sz) {
    fetches_raw.reserve(sz);
    fetch_names.reserve(sz);
    fetch_names_raw.reserve(sz);
  }

  ~AsyncResource() {
    std::for_each(fetches_raw.begin(), fetches_raw.end(), [](const OrtValue* fetch) {
      if (fetch) {
        std::unique_ptr<const OrtValue> fetch_recycler(fetch);
      }
    });
    fetches_raw.clear();
  }
};

void AsyncCallback(void* user_data, OrtValue** outputs, size_t num_outputs, OrtStatusPtr ort_status) {
  ORT_ENFORCE(user_data, "user data must not be NULL for callback in python");

  auto invoke_callback = [&]() {
    std::unique_ptr<AsyncResource> async_resource{reinterpret_cast<AsyncResource*>(user_data)};
    Ort::Status status(ort_status);

    // return on error
    if (!status.IsOK()) {
      async_resource->callback({}, async_resource->user_data, status.GetErrorMessage());
      return;
    }

    std::vector<py::object> rfetch;
    rfetch.reserve(num_outputs);
    size_t pos = 0;
    for (size_t ith = 0; ith < num_outputs; ++ith) {
      const auto& fet = *outputs[ith];
      if (fet.IsAllocated()) {
        if (fet.IsTensor()) {
          rfetch.push_back(AddTensorAsPyObj(fet, nullptr, nullptr));
        } else if (fet.IsSparseTensor()) {
          rfetch.push_back(GetPyObjectFromSparseTensor(pos, fet, nullptr));
        } else {
          rfetch.push_back(AddNonTensorAsPyObj(fet, nullptr, nullptr));
        }
      } else {
        rfetch.push_back(py::none());
      }
      ++pos;
    }
    async_resource->callback(rfetch, async_resource->user_data, "");
  };

  if (PyGILState_Check()) {
    invoke_callback();
  } else {
    // acquire GIL to safely:
    // 1) invoke python callback
    // 2) create, manipulate, and destroy python objects
    py::gil_scoped_acquire acquire;
    invoke_callback();
  }
}

void AppendLoraParametersAsInputs(const RunOptions& run_options,
                                  size_t total_entries,
                                  NameMLValMap& feeds) {
  for (const auto* adapter : run_options.active_adapters) {
    total_entries += adapter->GetParamNum();
  }
  feeds.reserve(total_entries + feeds.size());

  // Append necessary inputs for active adapters
  for (const auto* adapter : run_options.active_adapters) {
    auto [begin, end] = adapter->GetParamIterators();
    for (; begin != end; ++begin) {
      const auto& [name, param] = *begin;
      feeds.insert(std::make_pair(name, param.GetMapped()));
    }
  }
}

template <typename T>
static py::object AddNonTensor(const OrtValue& val,
                               const DataTransferManager* /*data_transfer_manager*/,
                               const std::unordered_map<OrtDevice::DeviceType, MemCpyFunc>* /*mem_cpy_to_host_functions*/) {
  return py::cast(val.Get<T>());
}

// This function is used to return strings from a string tensor to python
// as a numpy array of strings
// Strings are always on CPU and must always be copied to python memory
py::array StringTensorToNumpyArray(const Tensor& tensor) {
  // Create the result and allocate memory with the right size
  py::array result(py::dtype(NPY_OBJECT), tensor.Shape().GetDims());
  const auto span = tensor.DataAsSpan<std::string>();
  auto* mutable_data = reinterpret_cast<py::object*>(result.mutable_data());
  for (size_t i = 0, lim = span.size(); i < lim; ++i) {
    mutable_data[i] = py::cast(span[i]);
  }
  return result;
}

pybind11::array PrimitiveTensorToNumpyOverOrtValue(const OrtValue& ort_value) {
  const Tensor& tensor = ort_value.Get<Tensor>();
  // The capsule destructor must be stateless
  // We create a copy of OrtValue on the heap.
  auto memory_release = [](void* data) {
    auto* ort_value = reinterpret_cast<OrtValue*>(data);
    delete ort_value;
  };

  const int numpy_type = OnnxRuntimeTensorToNumpyType(tensor.DataType());
  auto ort_value_ptr = std::make_unique<OrtValue>(ort_value);
  pybind11::capsule caps(ort_value_ptr.get(), memory_release);
  ort_value_ptr.release();

  // Not using array_t<T> because it may not handle MLFloat16 properly
  pybind11::array result(py::dtype(numpy_type), tensor.Shape().GetDims(),
                         tensor.DataRaw(),
                         caps);
  return result;
}

pybind11::array PrimitiveTensorToNumpyFromDevice(const OrtValue& ort_value, const DataTransferAlternative& dtm) {
  const Tensor& tensor = ort_value.Get<Tensor>();
  const int numpy_type = OnnxRuntimeTensorToNumpyType(tensor.DataType());
  pybind11::array result(py::dtype(numpy_type), tensor.Shape().GetDims());
  void* data = result.mutable_data();

  if (std::holds_alternative<const DataTransferManager*>(dtm)) {
    const DataTransferManager* data_transfer = std::get<const DataTransferManager*>(dtm);
    static const OrtMemoryInfo cpu_alloc_info{onnxruntime::CPU, OrtDeviceAllocator};
    const auto span = gsl::make_span<char>(reinterpret_cast<char*>(data), tensor.SizeInBytes());
    ORT_THROW_IF_ERROR(CopyTensorDataToByteSpan(*data_transfer, tensor, cpu_alloc_info, span));
  } else {
    std::get<MemCpyFunc>(dtm)(data, tensor.DataRaw(), tensor.SizeInBytes());
  }
  return result;
}

// In all cases, we may not have access to a DataTransferManager, hence the user may specify functions that
// pretty much does what a DataTransferManager does - copy data from device(s) to the host
py::object GetPyObjFromTensor(const OrtValue& ort_value,
                              const DataTransferManager* data_transfer_manager,
                              const std::unordered_map<OrtDevice::DeviceType, MemCpyFunc>* mem_cpy_to_host_functions) {
  ORT_ENFORCE(ort_value.IsTensor(), "This function only supports tensors");

  const auto& tensor = ort_value.Get<Tensor>();
  if (tensor.IsDataTypeString()) {
    ORT_ENFORCE(tensor.Location().device.Type() == OrtDevice::CPU, "Strings can only be on CPU");
    // Create a numpy array of strings (python objects) by copy/converting them
    py::array result = StringTensorToNumpyArray(tensor);
    return py::cast<py::object>(result);
  }

  const auto device_type = tensor.Location().device.Type();
  // Create an numpy array on top of the OrtValue memory, no copy
  if (device_type == OrtDevice::CPU) {
    py::array result = PrimitiveTensorToNumpyOverOrtValue(ort_value);
    return py::cast<py::object>(result);
  }

  if (!data_transfer_manager && !mem_cpy_to_host_functions) {
    throw std::runtime_error(
        "GetPyObjFromTensor: Either data transfer manager or a "
        "function to copy data to the host is needed to convert non-CPU tensor to numpy array");
  }

  py::array result;
  if (data_transfer_manager != nullptr) {
    result = PrimitiveTensorToNumpyFromDevice(ort_value, data_transfer_manager);
  } else {
    auto mem_cpy_to_host = mem_cpy_to_host_functions->find(device_type);
    ORT_ENFORCE(mem_cpy_to_host != mem_cpy_to_host_functions->end(),
                "Unable to locate a function that can copy data to the host from the device");
    result = PrimitiveTensorToNumpyFromDevice(ort_value, mem_cpy_to_host->second);
  }
  return py::cast<py::object>(result);
}

const char* GetDeviceName(const OrtDevice& device) {
  switch (device.Type()) {
    case OrtDevice::CPU:
      return CPU;
    case OrtDevice::GPU:
      return CUDA;
    case OrtDevice::DML:
      return DML;
    case OrtDevice::FPGA:
      return "FPGA";
    case OrtDevice::NPU:
#ifdef USE_CANN
      return CANN;
#else
      return "NPU";
#endif
    default:
      ORT_THROW("Unknown device type: ", device.Type());
  }
}

py::object GetPyObjectFromSparseTensor(size_t pos, const OrtValue& ort_value, const DataTransferManager* data_transfer_manager) {
#if !defined(DISABLE_SPARSE_TENSORS)
  if (!ort_value.IsSparseTensor()) {
    ORT_THROW("Must be a sparse tensor");
  }
  auto& logger = logging::LoggingManager::DefaultLogger();
  const SparseTensor& src_sparse_tensor = ort_value.Get<SparseTensor>();
  std::unique_ptr<PySparseTensor> py_sparse_tensor;
  auto device_type = src_sparse_tensor.Location().device.Type();
  if (device_type != OrtDevice::CPU) {
    if (!data_transfer_manager) {
      LOGS(logger, WARNING) << "Returned OrtValue with sparse tensor at position: " << pos << " is on GPU but no data_transfer_manager provided."
                            << " Returned it will have its data on GPU, you can copy it using numpy_array_to_cpu()";
      py_sparse_tensor = std::make_unique<PySparseTensor>(ort_value);
    } else {
      auto dst_sparse_tensor = std::make_unique<SparseTensor>(src_sparse_tensor.DataType(), src_sparse_tensor.DenseShape(), GetAllocator());
      auto status = src_sparse_tensor.Copy(*data_transfer_manager, *dst_sparse_tensor);
      OrtPybindThrowIfError(status);
      py_sparse_tensor = std::make_unique<PySparseTensor>(std::move(dst_sparse_tensor));
    }
  } else {
    py_sparse_tensor = std::make_unique<PySparseTensor>(ort_value);
  }

  py::object result = py::cast(py_sparse_tensor.get(), py::return_value_policy::take_ownership);
  py_sparse_tensor.release();
  return result;
#else
  ORT_UNUSED_PARAMETER(pos);
  ORT_UNUSED_PARAMETER(ort_value);
  ORT_UNUSED_PARAMETER(data_transfer_manager);
  ORT_THROW("SparseTensor support is disabled in this build.");
#endif  // !defined(DISABLE_SPARSE_TENSORS)
}

template <>
py::object AddNonTensor<TensorSeq>(const OrtValue& val,
                                   const DataTransferManager* data_transfer_manager,
                                   const std::unordered_map<OrtDevice::DeviceType, MemCpyFunc>* mem_cpy_to_host_functions) {
  const auto& seq_tensors = val.Get<TensorSeq>();
  py::list py_list;
  for (const auto& ort_value : seq_tensors) {
    py::object obj = GetPyObjFromTensor(ort_value, data_transfer_manager, mem_cpy_to_host_functions);
    py_list.append(std::move(obj));
  }
  // XToolChain kills the build
  // local variable 'py_list' will be copied despite being returned by name [-Werror,-Wreturn-std-move]
  // call 'std::move' explicitly to avoid copying
  // We choose to cast it to object explicitly
  return py::cast<py::object>(py_list);
}

py::object AddNonTensorAsPyObj(const OrtValue& val,
                               const DataTransferManager* data_transfer_manager,
                               const std::unordered_map<OrtDevice::DeviceType, MemCpyFunc>* mem_cpy_to_host_functions) {
  // Should be in sync with core/framework/datatypes.h
  auto val_type = val.Type();
  if (val_type->IsTensorSequenceType()) {
    return AddNonTensor<TensorSeq>(val, data_transfer_manager, mem_cpy_to_host_functions);
  } else {
#if !defined(DISABLE_ML_OPS)
    utils::ContainerChecker c_checker(val_type);
    if (c_checker.IsMap()) {
      if (c_checker.IsMapOf<std::string, std::string>()) {
        return AddNonTensor<MapStringToString>(val, data_transfer_manager, mem_cpy_to_host_functions);
      } else if (c_checker.IsMapOf<std::string, int64_t>()) {
        return AddNonTensor<MapStringToInt64>(val, data_transfer_manager, mem_cpy_to_host_functions);
      } else if (c_checker.IsMapOf<std::string, float>()) {
        return AddNonTensor<MapStringToFloat>(val, data_transfer_manager, mem_cpy_to_host_functions);
      } else if (c_checker.IsMapOf<std::string, double>()) {
        return AddNonTensor<MapStringToDouble>(val, data_transfer_manager, mem_cpy_to_host_functions);
      } else if (c_checker.IsMapOf<int64_t, std::string>()) {
        return AddNonTensor<MapInt64ToString>(val, data_transfer_manager, mem_cpy_to_host_functions);
      } else if (c_checker.IsMapOf<int64_t, int64_t>()) {
        return AddNonTensor<MapInt64ToInt64>(val, data_transfer_manager, mem_cpy_to_host_functions);
      } else if (c_checker.IsMapOf<int64_t, float>()) {
        return AddNonTensor<MapInt64ToFloat>(val, data_transfer_manager, mem_cpy_to_host_functions);
      } else if (c_checker.IsMapOf<int64_t, double>()) {
        return AddNonTensor<MapInt64ToDouble>(val, data_transfer_manager, mem_cpy_to_host_functions);
      }

    } else {
      if (c_checker.IsSequenceOf<std::map<std::string, float>>()) {
        return AddNonTensor<VectorMapStringToFloat>(val, data_transfer_manager, mem_cpy_to_host_functions);
      } else if (c_checker.IsSequenceOf<std::map<int64_t, float>>()) {
        return AddNonTensor<VectorMapInt64ToFloat>(val, data_transfer_manager, mem_cpy_to_host_functions);
      }
    }
#endif
  }
  ORT_THROW("Non-tensor type is not supported in this build: ", val_type);
}

py::object AddTensorAsPyObj(const OrtValue& val, const DataTransferManager* data_transfer_manager,
                            const std::unordered_map<OrtDevice::DeviceType, MemCpyFunc>* mem_cpy_to_host_functions) {
  return GetPyObjFromTensor(val, data_transfer_manager, mem_cpy_to_host_functions);
}

static std::unique_ptr<onnxruntime::IExecutionProvider> LoadExecutionProvider(
    const std::string& ep_shared_lib_path,
    const ProviderOptions& provider_options = {},
    const std::string& entry_symbol_name = "GetProvider") {
  void* handle;
  const auto path_str = ToPathString(ep_shared_lib_path);
  auto error = Env::Default().LoadDynamicLibrary(path_str, false, &handle);
  if (!error.IsOK()) {
    throw std::runtime_error(error.ErrorMessage());
  }

  Provider* (*PGetProvider)();
  OrtPybindThrowIfError(Env::Default().GetSymbolFromLibrary(handle, entry_symbol_name, (void**)&PGetProvider));

  Provider* provider = PGetProvider();
  std::shared_ptr<IExecutionProviderFactory> ep_factory = provider->CreateExecutionProviderFactory(&provider_options);
  return ep_factory->CreateProvider();
}

#ifdef USE_CUDA
const CUDAExecutionProviderInfo GetCudaExecutionProviderInfo(ProviderInfo_CUDA* cuda_provider_info,
                                                             const ProviderOptionsMap& provider_options_map) {
  ORT_ENFORCE(cuda_provider_info);
  const auto it = provider_options_map.find(kCudaExecutionProvider);
  CUDAExecutionProviderInfo info;
  if (it != provider_options_map.end())
    cuda_provider_info->CUDAExecutionProviderInfo__FromProviderOptions(it->second, info);
  else {
    info.device_id = cuda_device_id;
    info.gpu_mem_limit = gpu_mem_limit;
    info.arena_extend_strategy = arena_extend_strategy;
    info.cudnn_conv_algo_search = cudnn_conv_algo_search;
    info.do_copy_in_default_stream = do_copy_in_default_stream;
    info.external_allocator_info = external_allocator_info;
    info.tunable_op = tunable_op;
  }
  return info;
}
#endif

#ifdef USE_CANN
const CANNExecutionProviderInfo GetCannExecutionProviderInfo(ProviderInfo_CANN* cann_provider_info,
                                                             const ProviderOptionsMap& provider_options_map) {
  ORT_ENFORCE(cann_provider_info);
  const auto it = provider_options_map.find(kCannExecutionProvider);
  CANNExecutionProviderInfo info;
  if (it != provider_options_map.end())
    cann_provider_info->CANNExecutionProviderInfo__FromProviderOptions(it->second, info);
  return info;
}
#endif

#ifdef USE_ROCM
const ROCMExecutionProviderInfo GetRocmExecutionProviderInfo(ProviderInfo_ROCM* rocm_provider_info,
                                                             const ProviderOptionsMap& provider_options_map) {
  ORT_ENFORCE(rocm_provider_info);
  const auto it = provider_options_map.find(kRocmExecutionProvider);
  ROCMExecutionProviderInfo info;
  if (it != provider_options_map.end())
    rocm_provider_info->ROCMExecutionProviderInfo__FromProviderOptions(it->second, info);
  else {
    info.device_id = cuda_device_id;
    info.gpu_mem_limit = gpu_mem_limit;
    info.arena_extend_strategy = arena_extend_strategy;
    info.miopen_conv_exhaustive_search = miopen_conv_exhaustive_search;
    info.do_copy_in_default_stream = do_copy_in_default_stream;
    info.external_allocator_info = external_allocator_info;
    info.tunable_op = tunable_op;
  }
  return info;
}
#endif

#ifdef USE_TENSORRT
void RegisterTensorRTPluginsAsCustomOps(PySessionOptions& so, const ProviderOptions& options) {
  if (auto* tensorrt_provider_info = TryGetProviderInfo_TensorRT()) {
    auto is_already_in_domains = [&](std::string& domain_name, std::vector<OrtCustomOpDomain*>& domains) {
      for (auto ptr : domains) {
        if (domain_name == ptr->domain_) {
          return true;
        }
      }
      return false;
    };

    std::string trt_extra_plugin_lib_paths = "";
    const auto it = options.find("trt_extra_plugin_lib_paths");
    if (it != options.end()) {
      trt_extra_plugin_lib_paths = it->second;
    }
    std::vector<OrtCustomOpDomain*> custom_op_domains;
    tensorrt_provider_info->GetTensorRTCustomOpDomainList(custom_op_domains, trt_extra_plugin_lib_paths);
    for (auto ptr : custom_op_domains) {
      if (!is_already_in_domains(ptr->domain_, so.custom_op_domains_)) {
        so.custom_op_domains_.push_back(ptr);
      } else {
        LOGS_DEFAULT(WARNING) << "The custom op domain name " << ptr->domain_ << " is already in session option.";
      }
    }
  } else {
    ORT_THROW("Please install TensorRT libraries as mentioned in the GPU requirements page, make sure they're in the PATH or LD_LIBRARY_PATH, and that your GPU is supported.");
  }
}
#endif

std::unique_ptr<IExecutionProvider> CreateExecutionProviderInstance(
    const SessionOptions& session_options,
    const std::string& type,
    const ProviderOptionsMap& provider_options_map) {
  if (type == kCpuExecutionProvider) {
    return onnxruntime::CPUProviderFactoryCreator::Create(
               session_options.enable_cpu_mem_arena)
        ->CreateProvider();
  } else if (type == kTensorrtExecutionProvider) {
#ifdef USE_TENSORRT
    // If the environment variable 'ORT_TENSORRT_UNAVAILABLE' exists, then we do not load TensorRT. This is set by _ld_preload for the manylinux case
    // as in that case, trying to load the library itself will result in a crash due to the way that auditwheel strips dependencies.
    if (Env::Default().GetEnvironmentVar("ORT_TENSORRT_UNAVAILABLE").empty()) {
      // provider_options_map is just a reference to the ProviderOptionsMap instance, so it can be released anytime from application.
      // So we need these std::string variables defined here as they will be kept alive for the lifetime of TRT EP and we can still access them from OrtTensorRTProviderOptionsV2 instance.
      // (The reason is string copy is involved, for example params.trt_engine_cache_path = cache_path.c_str() and those std::string variable is referenced by OrtTensorRTProviderOptionsV2 instance
      // and TRT EP instance, so it won't be released.)
      std::string calibration_table, cache_path, cache_prefix, timing_cache_path, lib_path, trt_tactic_sources,
          trt_extra_plugin_lib_paths, min_profile, max_profile, opt_profile, ep_context_file_path,
<<<<<<< HEAD
          onnx_model_folder_path, trt_op_types_to_exclude;
=======
          onnx_model_folder_path, trt_op_types_to_exclude, preview_features;
>>>>>>> 39e585ff
      auto it = provider_options_map.find(type);
      if (it != provider_options_map.end()) {
        OrtTensorRTProviderOptionsV2 params;
        for (auto option : it->second) {
          if (option.first == "device_id") {
            if (!option.second.empty()) {
              params.device_id = std::stoi(option.second);
            } else {
              ORT_THROW("[ERROR] [TensorRT] The value for the key 'device_id' should be a number i.e. '0'.\n");
            }
          } else if (option.first == "user_compute_stream") {
            if (!option.second.empty()) {
              auto stream = std::stoull(option.second, nullptr, 0);
              params.user_compute_stream = reinterpret_cast<void*>(stream);
              params.has_user_compute_stream = true;
            } else {
              params.has_user_compute_stream = false;
              ORT_THROW("[ERROR] [TensorRT] The value for the key 'user_compute_stream' should be a string to define the compute stream for the inference to run on.\n");
            }
          } else if (option.first == "trt_max_partition_iterations") {
            if (!option.second.empty()) {
              params.trt_max_partition_iterations = std::stoi(option.second);
            } else {
              ORT_THROW("[ERROR] [TensorRT] The value for the key 'trt_max_partition_iterations' should be a positive integer number i.e. '1000'.\n");
            }
          } else if (option.first == "trt_min_subgraph_size") {
            if (!option.second.empty()) {
              params.trt_min_subgraph_size = std::stoi(option.second);
            } else {
              ORT_THROW("[ERROR] [TensorRT] The value for the key 'trt_min_subgraph_size' should be a positive integer number i.e. '1'.\n");
            }
          } else if (option.first == "trt_max_workspace_size") {
            if (!option.second.empty()) {
              params.trt_max_workspace_size = std::stoull(option.second);
            } else {
              ORT_THROW("[ERROR] [TensorRT] The value for the key 'trt_max_workspace_size' should be a number in byte i.e. '1073741824'.\n");
            }
          } else if (option.first == "trt_fp16_enable") {
            if (option.second == "True" || option.second == "true") {
              params.trt_fp16_enable = true;
            } else if (option.second == "False" || option.second == "false") {
              params.trt_fp16_enable = false;
            } else {
              ORT_THROW("[ERROR] [TensorRT] The value for the key 'trt_fp16_enable' should be 'True' or 'False'. Default value is 'False'.\n");
            }
          } else if (option.first == "trt_int8_enable") {
            if (option.second == "True" || option.second == "true") {
              params.trt_int8_enable = true;
            } else if (option.second == "False" || option.second == "false") {
              params.trt_int8_enable = false;
            } else {
              ORT_THROW("[ERROR] [TensorRT] The value for the key 'trt_int8_enable' should be 'True' or 'False'. Default value is 'False'.\n");
            }
          } else if (option.first == "trt_int8_calibration_table_name") {
            if (!option.second.empty()) {
              calibration_table = option.second;
              params.trt_int8_calibration_table_name = calibration_table.c_str();
            } else {
              ORT_THROW("[ERROR] [TensorRT] The value for the key 'trt_int8_calibration_table_name' should be a file name i.e. 'cal_table'.\n");
            }
          } else if (option.first == "trt_int8_use_native_calibration_table") {
            if (option.second == "True" || option.second == "true") {
              params.trt_int8_use_native_calibration_table = true;
            } else if (option.second == "False" || option.second == "false") {
              params.trt_int8_use_native_calibration_table = false;
            } else {
              ORT_THROW("[ERROR] [TensorRT] The value for the key 'trt_int8_use_native_calibration_table' should be 'True' or 'False'. Default value is 'False'.\n");
            }
          } else if (option.first == "trt_dla_enable") {
            if (option.second == "True" || option.second == "true") {
              params.trt_dla_enable = true;
            } else if (option.second == "False" || option.second == "false") {
              params.trt_dla_enable = false;
            } else {
              ORT_THROW("[ERROR] [TensorRT] The value for the key 'trt_dla_enable' should be 'True' or 'False'. Default value is 'False'.\n");
            }
          } else if (option.first == "trt_dla_core") {
            if (!option.second.empty()) {
              params.trt_dla_core = std::stoi(option.second);
            } else {
              ORT_THROW("[ERROR] [TensorRT] The value for the key 'trt_dla_core' should be a positive integer number i.e. '0'.\n");
            }
          } else if (option.first == "trt_dump_subgraphs") {
            if (option.second == "True" || option.second == "true") {
              params.trt_dump_subgraphs = true;
            } else if (option.second == "False" || option.second == "false") {
              params.trt_dump_subgraphs = false;
            } else {
              ORT_THROW("[ERROR] [TensorRT] The value for the key 'trt_dump_subgraphs' should be 'True' or 'False'. Default value is 'False'.\n");
            }
          } else if (option.first == "trt_engine_cache_enable") {
            if (option.second == "True" || option.second == "true") {
              params.trt_engine_cache_enable = true;
            } else if (option.second == "False" || option.second == "false") {
              params.trt_engine_cache_enable = false;
            } else {
              ORT_THROW("[ERROR] [TensorRT] The value for the key 'trt_engine_cache_enable' should be 'True' or 'False'. Default value is 'False'.\n");
            }
          } else if (option.first == "trt_engine_cache_path") {
            if (!option.second.empty()) {
              cache_path = option.second;
              params.trt_engine_cache_path = cache_path.c_str();
            } else {
              ORT_THROW("[ERROR] [TensorRT] The value for the key 'trt_engine_cache_path' should be a path string i.e. 'engine_cache'.\n");
            }
          } else if (option.first == "trt_engine_cache_prefix") {
            if (!option.second.empty()) {
              cache_prefix = option.second;
              params.trt_engine_cache_prefix = cache_prefix.c_str();
            } else {
              ORT_THROW("[ERROR] [TensorRT] The value for the key 'trt_engine_cache_prefix' should be a string to customize engine cache prefix i.e. 'FRCNN' or 'yolov4'.\n");
            }
          } else if (option.first == "trt_weight_stripped_engine_enable") {
            if (option.second == "True" || option.second == "true") {
              params.trt_weight_stripped_engine_enable = true;
            } else if (option.second == "False" || option.second == "false") {
              params.trt_weight_stripped_engine_enable = false;
            } else {
              ORT_THROW("[ERROR] [TensorRT] The value for the key 'trt_weight_stripped_engine_enable' should be 'True' or 'False'. Default value is 'False'.\n");
            }
          } else if (option.first == "trt_onnx_model_folder_path") {
            if (!option.second.empty()) {
              onnx_model_folder_path = option.second;
              params.trt_onnx_model_folder_path = onnx_model_folder_path.c_str();
            } else {
              ORT_THROW("[ERROR] [TensorRT] The value for the key 'trt_onnx_model_folder_path' should be a path string i.e. 'engine_cache'.\n");
            }
          } else if (option.first == "trt_engine_decryption_enable") {
            if (option.second == "True" || option.second == "true") {
              params.trt_engine_decryption_enable = true;
            } else if (option.second == "False" || option.second == "false") {
              params.trt_engine_decryption_enable = false;
            } else {
              ORT_THROW("[ERROR] [TensorRT] The value for the key 'trt_engine_decryption_enable' should be 'True' or 'False'. Default value is 'False'.\n");
            }
          } else if (option.first == "trt_engine_decryption_lib_path") {
            if (!option.second.empty()) {
              lib_path = option.second;
              params.trt_engine_decryption_lib_path = lib_path.c_str();
            } else {
              ORT_THROW("[ERROR] [TensorRT] The value for the key 'trt_engine_decryption_lib_path' should be a path string i.e. 'decryption_lib'.\n");
            }
          } else if (option.first == "trt_force_sequential_engine_build") {
            if (option.second == "True" || option.second == "true") {
              params.trt_force_sequential_engine_build = true;
            } else if (option.second == "False" || option.second == "false") {
              params.trt_force_sequential_engine_build = false;
            } else {
              ORT_THROW("[ERROR] [TensorRT] The value for the key 'trt_force_sequential_engine_build' should be 'True' or 'False'. Default value is 'False'.\n");
            }
          } else if (option.first == "trt_context_memory_sharing_enable") {
            if (option.second == "True" || option.second == "true") {
              params.trt_context_memory_sharing_enable = true;
            } else if (option.second == "False" || option.second == "false") {
              params.trt_context_memory_sharing_enable = false;
            } else {
              ORT_THROW("[ERROR] [TensorRT] The value for the key 'trt_context_memory_sharing_enable' should be 'True' or 'False'. Default value is 'False'.\n");
            }
          } else if (option.first == "trt_layer_norm_fp32_fallback") {
            if (option.second == "True" || option.second == "true") {
              params.trt_layer_norm_fp32_fallback = true;
            } else if (option.second == "False" || option.second == "false") {
              params.trt_layer_norm_fp32_fallback = false;
            } else {
              ORT_THROW("[ERROR] [TensorRT] The value for the key 'trt_layer_norm_fp32_fallback' should be 'True' or 'False'. Default value is 'False'.\n");
            }
          } else if (option.first == "trt_timing_cache_enable") {
            if (option.second == "True" || option.second == "true") {
              params.trt_timing_cache_enable = true;
            } else if (option.second == "False" || option.second == "false") {
              params.trt_timing_cache_enable = false;
            } else {
              ORT_THROW("[ERROR] [TensorRT] The value for the key 'trt_timing_cache_enable' should be 'True' or 'False'. Default value is 'False'.\n");
            }
          } else if (option.first == "trt_timing_cache_path") {
            if (!option.second.empty()) {
              timing_cache_path = option.second;
              params.trt_timing_cache_path = timing_cache_path.c_str();
            } else {
              ORT_THROW("[ERROR] [TensorRT] The value for the key 'trt_timing_cache_path' should be a path string i.e. 'cache_folder/'.\n");
            }
          } else if (option.first == "trt_force_timing_cache") {
            if (option.second == "True" || option.second == "true") {
              params.trt_force_timing_cache = true;
            } else if (option.second == "False" || option.second == "false") {
              params.trt_force_timing_cache = false;
            } else {
              ORT_THROW("[ERROR] [TensorRT] The value for the key 'trt_force_timing_cache' should be 'True' or 'False'. Default value is 'False'.\n");
            }
          } else if (option.first == "trt_detailed_build_log") {
            if (option.second == "True" || option.second == "true") {
              params.trt_detailed_build_log = true;
            } else if (option.second == "False" || option.second == "false") {
              params.trt_detailed_build_log = false;
            } else {
              ORT_THROW("[ERROR] [TensorRT] The value for the key 'trt_detailed_build_log' should be 'True' or 'False'. Default value is 'False'.\n");
            }
          } else if (option.first == "trt_build_heuristics_enable") {
            if (option.second == "True" || option.second == "true") {
              params.trt_build_heuristics_enable = true;
            } else if (option.second == "False" || option.second == "false") {
              params.trt_build_heuristics_enable = false;
            } else {
              ORT_THROW("[ERROR] [TensorRT] The value for the key 'trt_build_heuristics_enable' should be 'True' or 'False'. Default value is 'False'.\n");
            }
          } else if (option.first == "trt_sparsity_enable") {
            if (option.second == "True" || option.second == "true") {
              params.trt_sparsity_enable = true;
            } else if (option.second == "False" || option.second == "false") {
              params.trt_sparsity_enable = false;
            } else {
              ORT_THROW("[ERROR] [TensorRT] The value for the key 'trt_sparsity_enable' should be 'True' or 'False'. Default value is 'False'.\n");
            }
          } else if (option.first == "trt_builder_optimization_level") {
            if (!option.second.empty()) {
              params.trt_builder_optimization_level = std::stoi(option.second);
            } else {
              ORT_THROW("[ERROR] [TensorRT] The value for the key 'trt_builder_optimization_level' should be a number i.e. '0'.\n");
            }
          } else if (option.first == "trt_auxiliary_streams") {
            if (!option.second.empty()) {
              params.trt_auxiliary_streams = std::stoi(option.second);
            } else {
              ORT_THROW("[ERROR] [TensorRT] The value for the key 'trt_auxiliary_streams' should be a number i.e. '0'.\n");
            }
          } else if (option.first == "trt_tactic_sources") {
            if (!option.second.empty()) {
              trt_tactic_sources = option.second;
              params.trt_tactic_sources = trt_tactic_sources.c_str();
            } else {
              ORT_THROW("[ERROR] [TensorRT] The value for the key 'trt_tactic_sources' should be a string. e.g. \"-CUDNN,+CUBLAS\" available keys: \"CUBLAS\"|\"CUBLAS_LT\"|\"CUDNN\"|\"EDGE_MASK_CONVOLUTIONS\".\n");
            }
          } else if (option.first == "trt_extra_plugin_lib_paths") {
            if (!option.second.empty()) {
              trt_extra_plugin_lib_paths = option.second;
              params.trt_extra_plugin_lib_paths = trt_extra_plugin_lib_paths.c_str();
            } else {
              ORT_THROW("[ERROR] [TensorRT] The value for the key 'trt_extra_plugin_lib_paths' should be a path string.\n");
            }
          } else if (option.first == "trt_profile_min_shapes") {
            if (!option.second.empty()) {
              min_profile = option.second;
              params.trt_profile_min_shapes = min_profile.c_str();
            } else {
              ORT_THROW("[ERROR] [TensorRT] The value for the key 'trt_profile_min_shapes' should be a string of 'input1:dim1xdimd2...,input2:dim1xdim2...,...'.\n");
            }
          } else if (option.first == "trt_profile_max_shapes") {
            if (!option.second.empty()) {
              max_profile = option.second;
              params.trt_profile_max_shapes = max_profile.c_str();
            } else {
              ORT_THROW("[ERROR] [TensorRT] The value for the key 'trt_profile_max_shapes' should be a string of 'input1:dim1xdimd2...,input2:dim1xdim2...,...'.\n");
            }
          } else if (option.first == "trt_profile_opt_shapes") {
            if (!option.second.empty()) {
              opt_profile = option.second;
              params.trt_profile_opt_shapes = opt_profile.c_str();
            } else {
              ORT_THROW("[ERROR] [TensorRT] The value for the key 'trt_profile_opt_shapes' should be a string of 'input1:dim1xdimd2...,input2:dim1xdim2...,...'.\n");
            }
          } else if (option.first == "trt_cuda_graph_enable") {
            if (option.second == "True" || option.second == "true") {
              params.trt_cuda_graph_enable = true;
            } else if (option.second == "False" || option.second == "false") {
              params.trt_cuda_graph_enable = false;
            } else {
              ORT_THROW("[ERROR] [TensorRT] The value for the key 'trt_cuda_graph_enable' should be 'True' or 'False'. Default value is 'False'.\n");
            }
          } else if (option.first == "trt_dump_ep_context_model") {
            if (option.second == "True" || option.second == "true") {
              params.trt_dump_ep_context_model = true;
            } else if (option.second == "False" || option.second == "false") {
              params.trt_dump_ep_context_model = false;
            } else {
              ORT_THROW("[ERROR] [TensorRT] The value for the key 'trt_dump_ep_context_model' should be 'True' or 'False'. Default value is 'False'.\n");
            }
          } else if (option.first == "trt_ep_context_file_path") {
            if (!option.second.empty()) {
              ep_context_file_path = option.second;
              params.trt_ep_context_file_path = ep_context_file_path.c_str();
            } else {
              ORT_THROW("[ERROR] [TensorRT] The value for the key 'trt_ep_context_file_path' should be a string.\n");
            }
          } else if (option.first == "trt_ep_context_embed_mode") {
            if (!option.second.empty()) {
              params.trt_ep_context_embed_mode = std::stoi(option.second);
            } else {
              ORT_THROW("[ERROR] [TensorRT] The value for the key 'trt_ep_context_embed_mode' should be a positive integer number i.e. '1'.\n");
            }
          } else if (option.first == "trt_engine_hw_compatible") {
            if (option.second == "True" || option.second == "true") {
              params.trt_engine_hw_compatible = true;
            } else if (option.second == "False" || option.second == "false") {
              params.trt_engine_hw_compatible = false;
            } else {
              ORT_THROW("[ERROR] [TensorRT] The value for the key 'trt_engine_hw_compatible' should be 'True' or 'False'. Default value is 'False'.\n");
            }
          } else if (option.first == "trt_op_types_to_exclude") {
            trt_op_types_to_exclude = option.second;
            params.trt_op_types_to_exclude = trt_op_types_to_exclude.c_str();
<<<<<<< HEAD
=======
          } else if (option.first == "trt_preview_features") {
            if (!option.second.empty()) {
              preview_features = option.second;
              params.trt_preview_features = preview_features.c_str();
            }
>>>>>>> 39e585ff
          } else {
            ORT_THROW("Invalid TensorRT EP option: ", option.first);
          }
        }
        if (std::shared_ptr<IExecutionProviderFactory> tensorrt_provider_factory = onnxruntime::TensorrtProviderFactoryCreator::Create(&params)) {
          return tensorrt_provider_factory->CreateProvider();
        }
      } else {
        if (std::shared_ptr<IExecutionProviderFactory> tensorrt_provider_factory = onnxruntime::TensorrtProviderFactoryCreator::Create(cuda_device_id)) {
          return tensorrt_provider_factory->CreateProvider();
        }
      }
    }
    LOGS_DEFAULT(WARNING) << "Failed to create "
                          << type
                          << ". Please reference "
                          << "https://onnxruntime.ai/docs/execution-providers/"
                          << "TensorRT-ExecutionProvider.html#requirements to ensure all dependencies are met.";
#endif
  } else if (type == kMIGraphXExecutionProvider) {
#ifdef USE_MIGRAPHX
    std::string calibration_table;
    std::string save_model_path;
    std::string load_model_path;
    auto it = provider_options_map.find(type);
    if (it != provider_options_map.end()) {
      OrtMIGraphXProviderOptions params{
          0,
          0,
          0,
          0,
          nullptr,
          1,
          "./compiled_model.mxr",
          1,
          "./compiled_model.mxr",
          1};
      for (auto option : it->second) {
        if (option.first == "device_id") {
          if (!option.second.empty()) {
            params.device_id = std::stoi(option.second);
          } else {
            ORT_THROW("[ERROR] [MIGraphX] The value for the key 'device_id' should be a number i.e. '0'.\n");
          }
        } else if (option.first == "migraphx_fp16_enable") {
          if (option.second == "True" || option.second == "true") {
            params.migraphx_fp16_enable = true;
          } else if (option.second == "False" || option.second == "false") {
            params.migraphx_fp16_enable = false;
          } else {
            ORT_THROW(
                "[ERROR] [MIGraphX] The value for the key 'trt_fp16_enable' should be"
                " 'True' or 'False'. Default value is 'False'.\n");
          }
        } else if (option.first == "migraphx_int8_enable") {
          if (option.second == "True" || option.second == "true") {
            params.migraphx_int8_enable = true;
          } else if (option.second == "False" || option.second == "false") {
            params.migraphx_int8_enable = false;
          } else {
            ORT_THROW(
                "[ERROR] [MIGraphX] The value for the key 'migx_int8_enable' should be"
                " 'True' or 'False'. Default value is 'False'.\n");
          }
        } else if (option.first == "migraphx_int8_calibration_table_name") {
          if (!option.second.empty()) {
            calibration_table = option.second;
            params.migraphx_int8_calibration_table_name = calibration_table.c_str();
          } else {
            ORT_THROW(
                "[ERROR] [MIGraphX] The value for the key 'migx_int8_calibration_table_name' should be a "
                "file name i.e. 'cal_table'.\n");
          }
        } else if (option.first == "migraphx_use_native_calibration_table") {
          if (option.second == "True" || option.second == "true") {
            params.migraphx_use_native_calibration_table = true;
          } else if (option.second == "False" || option.second == "false") {
            params.migraphx_use_native_calibration_table = false;
          } else {
            ORT_THROW(
                "[ERROR] [MIGraphX] The value for the key 'migx_int8_use_native_calibration_table' should be"
                " 'True' or 'False'. Default value is 'False'.\n");
          }
        } else if (option.first == "migraphx_save_compiled_model") {
          if (option.second == "True" || option.second == "true") {
            params.migraphx_fp16_enable = true;
          } else if (option.second == "False" || option.second == "false") {
            params.migraphx_fp16_enable = false;
          } else {
            ORT_THROW(
                "[ERROR] [MIGraphX] The value for the key 'migx_save_compiled_model' should be"
                " 'True' or 'False'. Default value is 'False'.\n");
          }
        } else if (option.first == "migraphx_save_model_path") {
          if (!option.second.empty()) {
            save_model_path = option.second;
            params.migraphx_save_model_path = save_model_path.c_str();
          } else {
            ORT_THROW(
                "[ERROR] [MIGraphX] The value for the key 'migx_save_model_name' should be a "
                "file name i.e. 'compiled_model.mxr'.\n");
          }
        } else if (option.first == "migraphx_load_compiled_model") {
          if (option.second == "True" || option.second == "true") {
            params.migraphx_fp16_enable = true;
          } else if (option.second == "False" || option.second == "false") {
            params.migraphx_fp16_enable = false;
          } else {
            ORT_THROW(
                "[ERROR] [MIGraphX] The value for the key 'migx_load_compiled_model' should be"
                " 'True' or 'False'. Default value is 'False'.\n");
          }
        } else if (option.first == "migraphx_load_model_path") {
          if (!option.second.empty()) {
            load_model_path = option.second;
            params.migraphx_load_model_path = load_model_path.c_str();
          } else {
            ORT_THROW(
                "[ERROR] [MIGraphX] The value for the key 'migx_load_model_name' should be a "
                "file name i.e. 'compiled_model.mxr'.\n");
          }
        } else if (option.first == "migraphx_exhaustive_tune") {
          if (option.second == "True" || option.second == "true") {
            params.migraphx_exhaustive_tune = true;
          } else if (option.second == "False" || option.second == "false") {
            params.migraphx_exhaustive_tune = false;
          } else {
            ORT_THROW(
                "[ERROR] [MIGraphX] The value for the key 'migraphx_exhaustive_tune' should be"
                " 'True' or 'False'. Default value is 'False'.\n");
          }
        } else {
          ORT_THROW("Invalid MIGraphX EP option: ", option.first);
        }
      }
      if (std::shared_ptr<IExecutionProviderFactory> migraphx_provider_factory =
              onnxruntime::MIGraphXProviderFactoryCreator::Create(&params)) {
        return migraphx_provider_factory->CreateProvider();
      }
    } else {
      if (std::shared_ptr<IExecutionProviderFactory> migraphx_provider_factory =
              onnxruntime::MIGraphXProviderFactoryCreator::Create(cuda_device_id)) {
        return migraphx_provider_factory->CreateProvider();
      }
    }
#endif
  } else if (type == kCudaExecutionProvider) {
#ifdef USE_CUDA
    // If the environment variable 'CUDA_UNAVAILABLE' exists, then we do not load cuda.
    // This is set by _ld_preload for the manylinux case as in that case,
    // trying to load the library itself will result in a crash due to the way that auditwheel strips dependencies.
    if (Env::Default().GetEnvironmentVar("ORT_CUDA_UNAVAILABLE").empty()) {
      if (auto* cuda_provider_info = TryGetProviderInfo_CUDA()) {
        const CUDAExecutionProviderInfo info = GetCudaExecutionProviderInfo(cuda_provider_info,
                                                                            provider_options_map);

        // This variable is never initialized because the APIs by which it should be initialized are deprecated,
        // however they still exist are are in-use. Nevertheless, it is used to return CUDAAllocator,
        // hence we must try to initialize it here if we can since FromProviderOptions might contain
        // external CUDA allocator.
        external_allocator_info = info.external_allocator_info;
        return cuda_provider_info->CreateExecutionProviderFactory(info)->CreateProvider();
      }
    }
    LOGS_DEFAULT(WARNING) << "Failed to create "
                          << type
                          << ". Require cuDNN " << CUDNN_MAJOR << ".* and "
                          << "CUDA " << (CUDA_VERSION / 1000) << ".*"
#if defined(_MSC_VER)
                          << ", and the latest MSVC runtime"
#endif
                          << ". Please install all dependencies as mentioned in the GPU requirements page"
                             " (https://onnxruntime.ai/docs/execution-providers/CUDA-ExecutionProvider.html#requirements), "
                             "make sure they're in the PATH, and that your GPU is supported.";
#endif
  } else if (type == kRocmExecutionProvider) {
#ifdef USE_ROCM
    if (auto* rocm_provider_info = TryGetProviderInfo_ROCM()) {
      const ROCMExecutionProviderInfo info = GetRocmExecutionProviderInfo(rocm_provider_info,
                                                                          provider_options_map);

      // This variable is never initialized because the APIs by which is it should be initialized are deprecated,
      // however they still exist and are in-use. Nevertheless, it is used to return ROCMAllocator, hence we must
      // try to initialize it here if we can since FromProviderOptions might contain external ROCM allocator.
      external_allocator_info = info.external_allocator_info;
      return rocm_provider_info->CreateExecutionProviderFactory(info)->CreateProvider();
    } else {
      if (!Env::Default().GetEnvironmentVar("ROCM_PATH").empty()) {
        ORT_THROW(
            "ROCM_PATH is set but ROCM wasn't able to be loaded. Please install the correct version "
            "of ROCM and MIOpen as mentioned in the GPU requirements page, make sure they're in the PATH, "
            "and that your GPU is supported.");
      }
    }
#endif
  } else if (type == kDnnlExecutionProvider) {
#ifdef USE_DNNL
    // Generate dnnl_options
    OrtDnnlProviderOptions dnnl_options;
// For Eigen and OpenMP
#if defined(DNNL_OPENMP)
    int num_threads = 0;
    auto it = provider_options_map.find(type);
    if (it != provider_options_map.end()) {
      for (auto option : it->second) {
        if (option.first == "num_of_threads") {
          num_threads = std::stoi(option.second);
          if (num_threads < 0) {
            ORT_THROW(
                "[ERROR] [OneDNN] Invalid entry for the key 'num_of_threads',"
                " set number of threads or use '0' for default\n");
            // If the user doesnt define num_threads, auto detect threads later
          }
        } else {
          ORT_THROW("Invalid OneDNN EP option: ", option.first);
        }
      }
    }
    dnnl_options.threadpool_args = static_cast<void*>(&num_threads);
#endif  // !defined(DNNL_ORT_THREAD)
    dnnl_options.use_arena = session_options.enable_cpu_mem_arena;

    return onnxruntime::DnnlProviderFactoryCreator::Create(&dnnl_options)->CreateProvider();
#endif
  } else if (type == kOpenVINOExecutionProvider) {
#ifdef USE_OPENVINO
    ProviderOptions OV_provider_options_map;
    auto it = provider_options_map.find(type);
    if (it != provider_options_map.end()) {
      for (auto option : it->second) {
        if (option.first == "device_type") {
          OV_provider_options_map[option.first] = option.second;
          continue;
        } else if (option.first == "precision") {
          OV_provider_options_map[option.first] = option.second;
          continue;
        } else if (option.first == "enable_opencl_throttling") {
          if (!(option.second == "True" || option.second == "true" ||
                option.second == "False" || option.second == "false")) {
            ORT_THROW("Invalid value passed for enable_opencl_throttling: ", option.second);
          }
          OV_provider_options_map[option.first] = option.second;
        } else if (option.first == "disable_dynamic_shapes") {
          if (!(option.second == "True" || option.second == "true" ||
                option.second == "False" || option.second == "false")) {
            ORT_THROW("Invalid value passed for disable_dynamic_shapes: ", option.second);
          }
          OV_provider_options_map[option.first] = option.second;
        } else if (option.first == "enable_dynamic_shapes") {
          LOGS_DEFAULT(WARNING) << " Deprecation notice - 'enable_dynamic_shapes' is Deprected. Upgrade the API to disable_dynamic_shapes parameter."
                                   "Please refer https://onnxruntime.ai/docs/execution-providers/OpenVINO-ExecutionProvider.html#requirements to ensure all dependencies are met.";
          std::string value;
          if (!(option.second == "True" || option.second == "true" ||
                option.second == "False" || option.second == "false")) {
            ORT_THROW("Invalid value passed for enable_dynamic_shapes: ", option.second);
          }
          if (option.second == "True" || option.second == "true") {
            value = "false";
          } else {
            value = "true";
          }
          OV_provider_options_map["disable_dynamic_shapes"] = value;
        } else if (option.first == "num_of_threads") {
          OV_provider_options_map[option.first] = option.second;
          continue;
        } else if (option.first == "model_priority") {
          OV_provider_options_map[option.first] = option.second;
          continue;
        } else if (option.first == "num_streams") {
          OV_provider_options_map[option.first] = option.second;
          continue;
        } else if (option.first == "load_config") {
          OV_provider_options_map[option.first] = option.second;
          continue;
        } else if (option.first == "cache_dir") {
          OV_provider_options_map[option.first] = option.second;
          continue;
        } else if (option.first == "context") {
          OV_provider_options_map[option.first] = option.second;
          continue;
        } else if (option.first == "enable_qdq_optimizer") {
          OV_provider_options_map[option.first] = option.second;
          continue;
        } else {
          ORT_THROW("Invalid OpenVINO EP option: ", option.first);
        }
      }
    }
    if (std::shared_ptr<IExecutionProviderFactory> openvino_provider_factory = onnxruntime::OpenVINOProviderFactoryCreator::Create(
            &OV_provider_options_map, &session_options)) {
      auto p = openvino_provider_factory->CreateProvider();
      // Reset global variables config to avoid it being accidentally passed on to the next session
      openvino_device_type.clear();
      return p;
    } else {
      if (!Env::Default().GetEnvironmentVar("INTEL_OPENVINO_DIR").empty()) {
        ORT_THROW("INTEL_OPENVINO_DIR is set but OpenVINO library wasn't able to be loaded. Please install a supported version of OpenVINO as mentioned in the requirements page (https://onnxruntime.ai/docs/execution-providers/OpenVINO-ExecutionProvider.html#requirements), ensure dependency libraries are in the PATH and your hardware is supported.");
      } else {
        LOGS_DEFAULT(WARNING) << "Failed to create " << type << ". Please refer https://onnxruntime.ai/docs/execution-providers/OpenVINO-ExecutionProvider.html#requirements to ensure all dependencies are met.";
      }
    }
#endif
  } else if (type == kVitisAIExecutionProvider) {
#ifdef USE_VITISAI
    ProviderOptions info{};
    const auto it = provider_options_map.find(type);
    if (it != provider_options_map.end()) {
      info = it->second;
    }
    info["session_options"] = std::to_string((uintptr_t)(void*)&session_options);
    return onnxruntime::VitisAIProviderFactoryCreator::Create(info)->CreateProvider();
#endif
  } else if (type == kAclExecutionProvider) {
#ifdef USE_ACL
    bool enable_fast_math = false;
    auto it = provider_options_map.find(type);
    if (it != provider_options_map.end()) {
      for (auto option : it->second) {
        if (option.first == "enable_fast_math") {
          std::set<std::string> supported_values = {"true", "True", "false", "False"};
          if (supported_values.find(option.second) != supported_values.end()) {
            enable_fast_math = (option.second == "true") || (option.second == "True");
          } else {
            ORT_THROW(
                "Invalid value for enable_fast_math. "
                "Select from 'true' or 'false'\n");
          }
        } else {
          ORT_THROW("Unrecognized option: ", option.first);
        }
      }
    }
    return onnxruntime::ACLProviderFactoryCreator::Create(enable_fast_math)
        ->CreateProvider();
#endif
  } else if (type == kArmNNExecutionProvider) {
#ifdef USE_ARMNN
    return onnxruntime::ArmNNProviderFactoryCreator::Create(
               session_options.enable_cpu_mem_arena)
        ->CreateProvider();
#endif
  } else if (type == kDmlExecutionProvider) {
#ifdef USE_DML
    auto cit = provider_options_map.find(type);
    return onnxruntime::DMLProviderFactoryCreator::CreateFromProviderOptions(
               session_options.config_options, cit == provider_options_map.end() ? ProviderOptions{} : cit->second, true)
        ->CreateProvider();
#endif
  } else if (type == kNnapiExecutionProvider) {
#if defined(USE_NNAPI)
#if !defined(__ANDROID__)
    LOGS_DEFAULT(WARNING) << "NNAPI execution provider can only be used to generate ORT format model in this build.";
#endif
    const auto partitioning_stop_ops_list = session_options.config_options.GetConfigEntry(
        kOrtSessionOptionsConfigNnapiEpPartitioningStopOps);
    return onnxruntime::NnapiProviderFactoryCreator::Create(0, partitioning_stop_ops_list)->CreateProvider();
#endif
  } else if (type == kVSINPUExecutionProvider) {
#ifdef USE_VSINPU
    return onnxruntime::VSINPUProviderFactoryCreator::Create()->CreateProvider();
#endif
  } else if (type == kRknpuExecutionProvider) {
#ifdef USE_RKNPU
    return onnxruntime::RknpuProviderFactoryCreator::Create()->CreateProvider();
#endif
  } else if (type == kCoreMLExecutionProvider) {
#if defined(USE_COREML)
#if !defined(__APPLE__)
    LOGS_DEFAULT(WARNING) << "CoreML execution provider can only be used to generate ORT format model in this build.";
#endif
    uint32_t coreml_flags = 0;

    const auto it = provider_options_map.find(type);
    if (it != provider_options_map.end()) {
      const ProviderOptions& options = it->second;
      auto flags = options.find("flags");
      if (flags != options.end()) {
        const auto& flags_str = flags->second;

        if (flags_str.find("COREML_FLAG_USE_CPU_ONLY") != std::string::npos) {
          coreml_flags |= COREMLFlags::COREML_FLAG_USE_CPU_ONLY;
        } else if (flags_str.find("COREML_FLAG_USE_CPU_AND_GPU") != std::string::npos) {
          coreml_flags |= COREMLFlags::COREML_FLAG_USE_CPU_AND_GPU;
        }

        if (flags_str.find("COREML_FLAG_ONLY_ALLOW_STATIC_INPUT_SHAPES") != std::string::npos) {
          coreml_flags |= COREMLFlags::COREML_FLAG_ONLY_ALLOW_STATIC_INPUT_SHAPES;
        }

        if (flags_str.find("COREML_FLAG_CREATE_MLPROGRAM") != std::string::npos) {
          coreml_flags |= COREMLFlags::COREML_FLAG_CREATE_MLPROGRAM;
        }
      } else {
        // read from provider_options
        return onnxruntime::CoreMLProviderFactoryCreator::Create(options)->CreateProvider();
      }
    }

    return onnxruntime::CoreMLProviderFactoryCreator::Create(coreml_flags)->CreateProvider();
#endif
  } else if (type == kXnnpackExecutionProvider) {
#if defined(USE_XNNPACK)
    auto cit = provider_options_map.find(type);
    return onnxruntime::XnnpackProviderFactoryCreator::Create(
               cit == provider_options_map.end() ? ProviderOptions{} : cit->second, &session_options)
        ->CreateProvider();
#endif
  } else if (type == kWebGpuExecutionProvider) {
#if defined(USE_WEBGPU)
    return onnxruntime::WebGpuProviderFactoryCreator::Create(session_options.config_options)->CreateProvider();
#endif
  } else if (type == kCannExecutionProvider) {
#ifdef USE_CANN
    if (auto* cann_provider_info = TryGetProviderInfo_CANN()) {
      const CANNExecutionProviderInfo info = GetCannExecutionProviderInfo(cann_provider_info,
                                                                          provider_options_map);
      return cann_provider_info->CreateExecutionProviderFactory(info)->CreateProvider();
    } else {
      ORT_THROW("create CANN ExecutionProvider fail");
    }
#endif
  } else if (type == kAzureExecutionProvider) {
#ifdef USE_AZURE
    return onnxruntime::AzureProviderFactoryCreator::Create({})->CreateProvider();
#endif
  } else if (type == kQnnExecutionProvider) {
#ifdef USE_QNN
    auto cit = provider_options_map.find(type);
    return onnxruntime::QNNProviderFactoryCreator::Create(
               cit == provider_options_map.end() ? ProviderOptions{} : cit->second, &session_options)
        ->CreateProvider();
#endif
  } else {
    // check whether it is a dynamic load EP:
    const auto it = provider_options_map.find(type);
    if (it != provider_options_map.end()) {
      auto shared_lib_path_it = it->second.find(kExecutionProviderSharedLibraryPath);
      if (shared_lib_path_it != it->second.end()) {
        // this is an EP with dynamic loading
        // construct the provider option
        ProviderOptions provider_options;
        std::string entry_symbol = kDefaultExecutionProviderEntry;
        for (auto option : it->second) {
          if (option.first == kExecutionProviderSharedLibraryEntry) {
            entry_symbol = option.second;
          } else if (option.first != kExecutionProviderSharedLibraryPath) {
            provider_options.insert(option);
          }
        }
        return LoadExecutionProvider(shared_lib_path_it->second, provider_options, entry_symbol);
      }
    }
    // unknown provider
    throw std::runtime_error("Unknown Provider Type: " + type);
  }
  return nullptr;
}

/*
 * Register execution provider with options.
 */
static void RegisterExecutionProviders(InferenceSession* sess, const std::vector<std::string>& provider_types,
                                       const ProviderOptionsMap& provider_options_map) {
  ORT_UNUSED_PARAMETER(provider_options_map);

  for (const std::string& type : provider_types) {
    auto ep = CreateExecutionProviderInstance(sess->GetSessionOptions(), type, provider_options_map);
    if (ep)
      OrtPybindThrowIfError(sess->RegisterExecutionProvider(std::move(ep)));
  }
}

/**
 * Generate a map for mapping execution provider to excution provider options.
 *
 * @param providers vector of excution providers. [ep1, ep2, ...]
 * @param provider_options_vector vector of excution provider options. [option1, option2 ...]
 * @param provider_options_map an unordered map for mapping excution provider to excution provider options.
 *        {'ep1' -> option1, 'ep2' -> option2 ...}
 *
 */
static void GenerateProviderOptionsMap(const std::vector<std::string>& providers,
                                       const ProviderOptionsVector& provider_options_vector,
                                       ProviderOptionsMap& provider_options_map) {
  if (provider_options_vector.empty() || providers.empty()) {
    return;
  }

  std::size_t j = 0;  // index for provider_options_vector

  for (const std::string& type : providers) {
    if (j < provider_options_vector.size() && !provider_options_vector[j].empty()) {
      provider_options_map[type] = provider_options_vector[j];
    }

    j += 1;
  }
}

#if !defined(ORT_MINIMAL_BUILD) || defined(ORT_MINIMAL_BUILD_CUSTOM_OPS)
static void RegisterCustomOpDomains(PyInferenceSession* sess, const PySessionOptions& so) {
  if (!so.custom_op_domains_.empty()) {
    // Register all custom op domains that will be needed for the session
    std::vector<OrtCustomOpDomain*> custom_op_domains;
    custom_op_domains.reserve(so.custom_op_domains_.size());
    for (size_t i = 0; i < so.custom_op_domains_.size(); ++i) {
      custom_op_domains.emplace_back(so.custom_op_domains_[i]);
    }
    OrtPybindThrowIfError(sess->GetSessionHandle()->AddCustomOpDomains(custom_op_domains));
  }
}
#endif

void InitializeSession(InferenceSession* sess,
                       ExecutionProviderRegistrationFn ep_registration_fn,
                       const std::vector<std::string>& provider_types,
                       const ProviderOptionsVector& provider_options,
                       const std::unordered_set<std::string>& disabled_optimizer_names) {
  ProviderOptionsMap provider_options_map;
  GenerateProviderOptionsMap(provider_types, provider_options, provider_options_map);

  ep_registration_fn(sess, provider_types, provider_options_map);

#if !defined(ORT_MINIMAL_BUILD) || defined(ORT_EXTENDED_MINIMAL_BUILD)
  if (!disabled_optimizer_names.empty()) {
    OrtPybindThrowIfError(sess->FilterEnabledOptimizers({disabled_optimizer_names.cbegin(), disabled_optimizer_names.cend()}));
  }
#else
  ORT_UNUSED_PARAMETER(disabled_optimizer_names);
#endif

  OrtPybindThrowIfError(sess->Initialize());
}

bool CheckIfTensor(const std::vector<const NodeArg*>& def_list,
                   const std::string& name,
                   /*out*/ onnx::TypeProto& type_proto) {
  auto ret_it = std::find_if(std::begin(def_list), std::end(def_list),
                             [&name](const NodeArg* node_arg) { return name == node_arg->Name(); });
  if (ret_it == std::end(def_list)) {
    throw std::runtime_error("Failed to find NodeArg with name: " + name + " in the def list");
  }

  const auto* temp = (*ret_it)->TypeAsProto();
  if (!temp) {
    throw std::runtime_error("Corresponding type_proto is null");
  } else {
    type_proto = *temp;
  }

  return type_proto.has_tensor_type();
}

#if defined(USE_OPENVINO) || \
    defined(USE_CUDA) ||     \
    defined(USE_ROCM)
static void LogDeprecationWarning(
    const std::string& deprecated, const optional<std::string>& alternative = nullopt) {
  LOGS_DEFAULT(WARNING) << "This is DEPRECATED and will be removed in the future: " << deprecated;
  LOGS_DEFAULT_IF(alternative.has_value(), WARNING) << "As an alternative, use: " << *alternative;
}
#endif

void addGlobalMethods(py::module& m) {
  m.def("get_default_session_options", &GetDefaultCPUSessionOptions, "Return a default session_options instance.");
  m.def("get_session_initializer", &SessionObjectInitializer::Get, "Return a default session object initializer.");
  m.def(
      "get_device", []() -> std::string { return BACKEND_DEVICE; },
      "Return the device used to compute the prediction (CPU, MKL, ...)");
  m.def(
      "set_seed", [](const int64_t seed) { utils::SetRandomSeed(seed); },
      "Sets the seed used for random number generation in Onnxruntime.");
  m.def(
      "set_default_logger_severity", [](int severity) {
        ORT_ENFORCE(severity >= 0 && severity <= 4,
                    "Invalid logging severity. 0:Verbose, 1:Info, 2:Warning, 3:Error, 4:Fatal");
        auto env = GetEnv();
        logging::LoggingManager* default_logging_manager = env->GetLoggingManager();
        default_logging_manager->SetDefaultLoggerSeverity(static_cast<logging::Severity>(severity));
      },
      "Sets the default logging severity. 0:Verbose, 1:Info, 2:Warning, 3:Error, 4:Fatal");
  m.def(
      "set_default_logger_verbosity", [](int vlog_level) {
        auto env = GetEnv();
        logging::LoggingManager* default_logging_manager = env->GetLoggingManager();
        default_logging_manager->SetDefaultLoggerVerbosity(vlog_level);
      },
      "Sets the default logging verbosity level. To activate the verbose log, "
      "you need to set the default logging severity to 0:Verbose level.");
  m.def(
      "get_all_providers", []() -> const std::vector<std::string>& { return GetAllExecutionProviderNames(); },
      "Return list of Execution Providers that this version of Onnxruntime can support. "
      "The order of elements represents the default priority order of Execution Providers "
      "from highest to lowest.");
  m.def(
      "enable_telemetry_events", []() -> void { platform_env.GetTelemetryProvider().EnableTelemetryEvents(); },
      "Enables platform-specific telemetry collection where applicable.");
  m.def(
      "disable_telemetry_events", []() -> void { platform_env.GetTelemetryProvider().DisableTelemetryEvents(); },
      "Disables platform-specific telemetry collection.");
  m.def(
      "create_and_register_allocator", [](const OrtMemoryInfo& mem_info, const OrtArenaCfg* arena_cfg = nullptr) -> void {
        auto env = GetEnv();
        auto st = env->CreateAndRegisterAllocator(mem_info, arena_cfg);
        if (!st.IsOK()) {
          throw std::runtime_error("Error when creating and registering allocator: " + st.ErrorMessage());
        }
      });
  m.def(
      "create_and_register_allocator_v2", [](const std::string& provider_type, const OrtMemoryInfo& mem_info, const ProviderOptions& options, const OrtArenaCfg* arena_cfg = nullptr) -> void {
        auto env = GetEnv();
        auto st = env->CreateAndRegisterAllocatorV2(provider_type, mem_info, options, arena_cfg);
        if (!st.IsOK()) {
          throw std::runtime_error("Error when creating and registering allocator in create_and_register_allocator_v2: " + st.ErrorMessage());
        }
      });

#ifdef USE_OPENVINO
  m.def(
      "get_available_openvino_device_ids", []() -> std::vector<std::string> {
        if (auto* info = GetProviderInfo_OpenVINO()) {
          return info->GetAvailableDevices();
        }
        return {};
      },
      "Lists all OpenVINO device ids available.");
  /*
   * The following APIs to set config options are deprecated. Use Session.set_providers() instead.
   */
  // TODO remove deprecated global config
  m.def(
      "set_openvino_device", [](const std::string& device_type) {
        LogDeprecationWarning("set_openvino_device", "OpenVINO execution provider option \"device_type\"");
        openvino_device_type = device_type;
      },
      "Set the preferred OpenVINO device type to be used. If left unset, "
      "the device type selected during build time will be used.");
  // TODO remove deprecated global config
  m.def(
      "get_openvino_device", []() -> std::string {
        LogDeprecationWarning("get_openvino_device");
        return openvino_device_type;
      },
      "Gets the dynamically selected OpenVINO device type for inference.");
#endif

#if defined(USE_CUDA) || defined(USE_ROCM)
  /*
   * The following set_* methods are deprecated.
   *
   * To achieve same result, please use the following python api:
   * InferenceSession.set_providers(list_of_providers, list_of_provider_option_dicts)
   *
   */
  // TODO remove deprecated global config
  m.def("set_cuda_device_id", [](const int id) {
    LogDeprecationWarning("set_cuda_device_id", "CUDA/ROCM execution provider option \"device_id\"");
    cuda_device_id = static_cast<OrtDevice::DeviceId>(id);
  });
  // TODO remove deprecated global config
  m.def("set_cudnn_conv_algo_search", [](const OrtCudnnConvAlgoSearch algo) {
    LogDeprecationWarning("set_cudnn_conv_algo_search", "CUDA execution provider option \"cudnn_conv_algo_search\"");
#ifdef USE_ROCM
    ORT_UNUSED_PARAMETER(algo);
    ORT_THROW("set_cudnn_conv_algo_search is not supported in ROCM");
#else
    cudnn_conv_algo_search = algo;
#endif
  });
  // TODO remove deprecated global config
  m.def("set_do_copy_in_default_stream", [](const bool use_single_stream) {
    LogDeprecationWarning(
        "set_do_copy_in_default_stream", "CUDA execution provider option \"do_copy_in_default_stream\"");
#ifdef USE_ROCM
    ORT_UNUSED_PARAMETER(use_single_stream);
    ORT_THROW("set_do_copy_in_default_stream is not supported in ROCM");
#else
    do_copy_in_default_stream = use_single_stream;
#endif
  });
  // TODO remove deprecated global config
  m.def("set_gpu_mem_limit", [](const int64_t limit) {
    LogDeprecationWarning(
        "set_gpu_mem_limit",
        "CUDA execution provider option \"gpu_mem_limit\", ROCM execution provider option \"gpu_mem_limit\"");
    gpu_mem_limit = gsl::narrow<size_t>(limit);
  });
  // TODO remove deprecated global config
  m.def("set_arena_extend_strategy", [](const onnxruntime::ArenaExtendStrategy strategy) {
    LogDeprecationWarning("set_arena_extend_strategy", "CUDA/ROCM execution provider option \"arena_extend_strategy\"");
    arena_extend_strategy = strategy;
  });
#endif

#ifdef USE_TENSORRT
  m.def(
      "register_tensorrt_plugins_as_custom_ops", [](PySessionOptions& so, const ProviderOptions& options) { RegisterTensorRTPluginsAsCustomOps(so, options); },
      "Register TensorRT plugins as custom ops.");
#endif

#ifdef ENABLE_ATEN
  m.def("register_aten_op_executor",
        [](const std::string& is_tensor_argument_address_str, const std::string& aten_op_executor_address_str) -> void {
          size_t is_tensor_argument_address_int, aten_op_executor_address_int;
          ORT_THROW_IF_ERROR(
              ParseStringWithClassicLocale(is_tensor_argument_address_str, is_tensor_argument_address_int));
          ORT_THROW_IF_ERROR(ParseStringWithClassicLocale(aten_op_executor_address_str, aten_op_executor_address_int));
          void* p_is_tensor_argument = reinterpret_cast<void*>(is_tensor_argument_address_int);
          void* p_aten_op_executor = reinterpret_cast<void*>(aten_op_executor_address_int);
          contrib::aten_ops::ATenOperatorExecutor::Instance().Initialize(p_is_tensor_argument, p_aten_op_executor);
        });
#endif
}

void addObjectMethods(py::module& m, ExecutionProviderRegistrationFn ep_registration_fn) {
  py::enum_<GraphOptimizationLevel>(m, "GraphOptimizationLevel")
      .value("ORT_DISABLE_ALL", GraphOptimizationLevel::ORT_DISABLE_ALL)
      .value("ORT_ENABLE_BASIC", GraphOptimizationLevel::ORT_ENABLE_BASIC)
      .value("ORT_ENABLE_EXTENDED", GraphOptimizationLevel::ORT_ENABLE_EXTENDED)
      .value("ORT_ENABLE_ALL", GraphOptimizationLevel::ORT_ENABLE_ALL);

  py::enum_<ExecutionMode>(m, "ExecutionMode")
      .value("ORT_SEQUENTIAL", ExecutionMode::ORT_SEQUENTIAL)
      .value("ORT_PARALLEL", ExecutionMode::ORT_PARALLEL);

  py::enum_<ExecutionOrder>(m, "ExecutionOrder")
      .value("DEFAULT", ExecutionOrder::DEFAULT)
      .value("PRIORITY_BASED", ExecutionOrder::PRIORITY_BASED)
      .value("MEMORY_EFFICIENT", ExecutionOrder::MEMORY_EFFICIENT);

  py::enum_<OrtAllocatorType>(m, "OrtAllocatorType")
      .value("INVALID", OrtInvalidAllocator)
      .value("ORT_DEVICE_ALLOCATOR", OrtDeviceAllocator)
      .value("ORT_ARENA_ALLOCATOR", OrtArenaAllocator);

  py::enum_<OrtMemType>(m, "OrtMemType")
      .value("CPU_INPUT", OrtMemTypeCPUInput)
      .value("CPU_OUTPUT", OrtMemTypeCPUOutput)
      .value("CPU", OrtMemTypeCPU)
      .value("DEFAULT", OrtMemTypeDefault);

  py::class_<OrtDevice> device(m, "OrtDevice", R"pbdoc(ONNXRuntime device informaion.)pbdoc");
  device.def(py::init<OrtDevice::DeviceType, OrtDevice::MemoryType, OrtDevice::DeviceId>())
      .def("device_id", &OrtDevice::Id, R"pbdoc(Device Id.)pbdoc")
      .def("device_type", &OrtDevice::Type, R"pbdoc(Device Type.)pbdoc")
      .def_static("cpu", []() { return OrtDevice::CPU; })
      .def_static("cuda", []() { return OrtDevice::GPU; })
      .def_static("cann", []() { return OrtDevice::NPU; })
      .def_static("fpga", []() { return OrtDevice::FPGA; })
      .def_static("npu", []() { return OrtDevice::NPU; })
      .def_static("dml", []() { return OrtDevice::DML; })
      .def_static("webgpu", []() { return OrtDevice::GPU; })
      .def_static("default_memory", []() { return OrtDevice::MemType::DEFAULT; });

  py::class_<OrtArenaCfg> ort_arena_cfg_binding(m, "OrtArenaCfg");
  // Note: Doesn't expose initial_growth_chunk_sizes_bytes/max_power_of_two_extend_bytes option.
  // This constructor kept for backwards compatibility, key-value pair constructor overload exposes all options
  // There is a global var: arena_extend_strategy, which means we can't use that var name here
  // See docs/C_API.md for details on what the following parameters mean and how to choose these values
  ort_arena_cfg_binding.def(py::init([](size_t max_mem, int arena_extend_strategy_local,
                                        int initial_chunk_size_bytes, int max_dead_bytes_per_chunk) {
                         auto ort_arena_cfg = std::make_unique<OrtArenaCfg>();
                         ort_arena_cfg->max_mem = max_mem;
                         ort_arena_cfg->arena_extend_strategy = arena_extend_strategy_local;
                         ort_arena_cfg->initial_chunk_size_bytes = initial_chunk_size_bytes;
                         ort_arena_cfg->max_dead_bytes_per_chunk = max_dead_bytes_per_chunk;
                         return ort_arena_cfg;
                       }))
      .def(py::init([](const py::dict& feeds) {
        auto ort_arena_cfg = std::make_unique<OrtArenaCfg>();
        for (const auto kvp : feeds) {
          std::string key = kvp.first.cast<std::string>();
          if (key == "max_mem") {
            ort_arena_cfg->max_mem = kvp.second.cast<size_t>();
          } else if (key == "arena_extend_strategy") {
            ort_arena_cfg->arena_extend_strategy = kvp.second.cast<int>();
          } else if (key == "initial_chunk_size_bytes") {
            ort_arena_cfg->initial_chunk_size_bytes = kvp.second.cast<int>();
          } else if (key == "max_dead_bytes_per_chunk") {
            ort_arena_cfg->max_dead_bytes_per_chunk = kvp.second.cast<int>();
          } else if (key == "initial_growth_chunk_size_bytes") {
            ort_arena_cfg->initial_growth_chunk_size_bytes = kvp.second.cast<int>();
          } else if (key == "max_power_of_two_extend_bytes") {
            ort_arena_cfg->max_power_of_two_extend_bytes = kvp.second.cast<int>();
          } else {
            ORT_THROW("Invalid OrtArenaCfg option: ", key);
          }
        }
        return ort_arena_cfg;
      }))
      .def_readwrite("max_mem", &OrtArenaCfg::max_mem)
      .def_readwrite("arena_extend_strategy", &OrtArenaCfg::arena_extend_strategy)
      .def_readwrite("initial_chunk_size_bytes", &OrtArenaCfg::initial_chunk_size_bytes)
      .def_readwrite("max_dead_bytes_per_chunk", &OrtArenaCfg::max_dead_bytes_per_chunk)
      .def_readwrite("initial_growth_chunk_size_bytes", &OrtArenaCfg::initial_growth_chunk_size_bytes)
      .def_readwrite("max_power_of_two_extend_bytes", &OrtArenaCfg::max_power_of_two_extend_bytes);

  py::class_<OrtMemoryInfo> ort_memory_info_binding(m, "OrtMemoryInfo");
  ort_memory_info_binding.def(py::init([](const char* name, OrtAllocatorType type, int id, OrtMemType mem_type) {
    if (strcmp(name, onnxruntime::CPU) == 0) {
      return std::make_unique<OrtMemoryInfo>(onnxruntime::CPU, type, OrtDevice(), id, mem_type);
    } else if (strcmp(name, onnxruntime::CUDA) == 0) {
      return std::make_unique<OrtMemoryInfo>(
          onnxruntime::CUDA, type, OrtDevice(OrtDevice::GPU, OrtDevice::MemType::DEFAULT, static_cast<OrtDevice::DeviceId>(id)), id,
          mem_type);
    } else if (strcmp(name, onnxruntime::CUDA_PINNED) == 0) {
      return std::make_unique<OrtMemoryInfo>(
          onnxruntime::CUDA_PINNED, type, OrtDevice(OrtDevice::CPU, OrtDevice::MemType::CUDA_PINNED, static_cast<OrtDevice::DeviceId>(id)),
          id, mem_type);
    } else {
      throw std::runtime_error("Specified device is not supported.");
    }
  }));

  py::class_<PySessionOptions>
      sess(m, "SessionOptions", R"pbdoc(Configuration information for a session.)pbdoc");
  sess
      .def(py::init())
      .def_property(
          "enable_cpu_mem_arena",
          [](const PySessionOptions* options) -> bool { return options->value.enable_cpu_mem_arena; },
          [](PySessionOptions* options, bool enable_cpu_mem_arena) -> void {
            options->value.enable_cpu_mem_arena = enable_cpu_mem_arena;
          },
          R"pbdoc(Enables the memory arena on CPU. Arena may pre-allocate memory for future usage.
Set this option to false if you don't want it. Default is True.)pbdoc")
      .def_property(
          "enable_profiling",
          [](const PySessionOptions* options) -> bool { return options->value.enable_profiling; },
          [](PySessionOptions* options, bool enable_profiling) -> void {
            options->value.enable_profiling = enable_profiling;
          },
          R"pbdoc(Enable profiling for this session. Default is false.)pbdoc")
      .def_property(
          "profile_file_prefix",
          [](const PySessionOptions* options) -> std::basic_string<ORTCHAR_T> {
            return options->value.profile_file_prefix;
          },
          [](PySessionOptions* options, std::basic_string<ORTCHAR_T> profile_file_prefix) -> void {
            options->value.profile_file_prefix = std::move(profile_file_prefix);
          },
          R"pbdoc(The prefix of the profile file. The current time will be appended to the file name.)pbdoc")
      .def_property(
          "optimized_model_filepath",
          [](const PySessionOptions* options) -> std::basic_string<ORTCHAR_T> {
            return options->value.optimized_model_filepath;
          },
          [](PySessionOptions* options, std::basic_string<ORTCHAR_T> optimized_model_filepath) -> void {
            options->value.optimized_model_filepath = std::move(optimized_model_filepath);
          },
          R"pbdoc(
File path to serialize optimized model to.
Optimized model is not serialized unless optimized_model_filepath is set.
Serialized model format will default to ONNX unless:
- add_session_config_entry is used to set 'session.save_model_format' to 'ORT', or
- there is no 'session.save_model_format' config entry and optimized_model_filepath ends in '.ort' (case insensitive)

)pbdoc")
      .def_property(
          "enable_cpu_mem_arena",
          [](const PySessionOptions* options) -> bool { return options->value.enable_cpu_mem_arena; },
          [](PySessionOptions* options, bool enable_cpu_mem_arena) -> void {
            options->value.enable_cpu_mem_arena = enable_cpu_mem_arena;
          },
          R"pbdoc(Enable memory arena on CPU. Default is true.)pbdoc")
      .def_property(
          "enable_mem_pattern",
          [](const PySessionOptions* options) -> bool { return options->value.enable_mem_pattern; },
          [](PySessionOptions* options, bool enable_mem_pattern) -> void {
            options->value.enable_mem_pattern = enable_mem_pattern;
          },
          R"pbdoc(Enable the memory pattern optimization. Default is true.)pbdoc")
      .def_property(
          "enable_mem_reuse",
          [](const PySessionOptions* options) -> bool { return options->value.enable_mem_reuse; },
          [](PySessionOptions* options, bool enable_mem_reuse) -> void {
            options->value.enable_mem_reuse = enable_mem_reuse;
          },
          R"pbdoc(Enable the memory reuse optimization. Default is true.)pbdoc")
      .def_property(
          "logid",
          [](const PySessionOptions* options) -> std::string {
            return options->value.session_logid;
          },
          [](PySessionOptions* options, std::string logid) -> void {
            options->value.session_logid = std::move(logid);
          },
          R"pbdoc(Logger id to use for session output.)pbdoc")
      .def_property(
          "log_severity_level",
          [](const PySessionOptions* options) -> int { return options->value.session_log_severity_level; },
          [](PySessionOptions* options, int log_severity_level) -> void {
            options->value.session_log_severity_level = log_severity_level;
          },
          R"pbdoc(Log severity level. Applies to session load, initialization, etc.
0:Verbose, 1:Info, 2:Warning. 3:Error, 4:Fatal. Default is 2.)pbdoc")
      .def_property(
          "log_verbosity_level",
          [](const PySessionOptions* options) -> int { return options->value.session_log_verbosity_level; },
          [](PySessionOptions* options, int log_verbosity_level) -> void {
            options->value.session_log_verbosity_level = log_verbosity_level;
          },
          R"pbdoc(VLOG level if DEBUG build and session_log_severity_level is 0.
Applies to session load, initialization, etc. Default is 0.)pbdoc")
      .def_property(
          "intra_op_num_threads",
          [](const PySessionOptions* options) -> int { return options->value.intra_op_param.thread_pool_size; },
          [](PySessionOptions* options, int value) -> void { options->value.intra_op_param.thread_pool_size = value; },
          R"pbdoc(Sets the number of threads used to parallelize the execution within nodes. Default is 0 to let onnxruntime choose.)pbdoc")
      .def_property(
          "inter_op_num_threads",
          [](const PySessionOptions* options) -> int { return options->value.inter_op_param.thread_pool_size; },
          [](PySessionOptions* options, int value) -> void { options->value.inter_op_param.thread_pool_size = value; },
          R"pbdoc(Sets the number of threads used to parallelize the execution of the graph (across nodes). Default is 0 to let onnxruntime choose.)pbdoc")
      .def_property(
          "execution_mode",
          [](const PySessionOptions* options) -> ExecutionMode { return options->value.execution_mode; },
          [](PySessionOptions* options, ExecutionMode execution_mode) -> void {
            options->value.execution_mode = execution_mode;
          },
          R"pbdoc(Sets the execution mode. Default is sequential.)pbdoc")
      .def(
          "set_load_cancellation_flag",
          [](PySessionOptions* options, bool value) -> void {
            options->value.SetLoadCancellationFlag(value);
          },
          R"pbdoc(Request inference session load cancellation)pbdoc")
      .def_property(
          "execution_order",
          [](const PySessionOptions* options) -> ExecutionOrder { return options->value.execution_order; },
          [](PySessionOptions* options, ExecutionOrder execution_order) -> void {
            options->value.execution_order = execution_order;
          },
          R"pbdoc(Sets the execution order. Default is basic topological order.)pbdoc")
      .def_property(
          "graph_optimization_level",
          [](const PySessionOptions* options) -> GraphOptimizationLevel {
            GraphOptimizationLevel retval = ORT_ENABLE_ALL;
            switch (options->value.graph_optimization_level) {
              case onnxruntime::TransformerLevel::Default:
                retval = ORT_DISABLE_ALL;
                break;
              case onnxruntime::TransformerLevel::Level1:
                retval = ORT_ENABLE_BASIC;
                break;
              case onnxruntime::TransformerLevel::Level2:
                retval = ORT_ENABLE_EXTENDED;
                break;
              case onnxruntime::TransformerLevel::Level3:
                retval = ORT_ENABLE_ALL;
                break;
              default:
                retval = ORT_ENABLE_ALL;
                LOGS_DEFAULT(WARNING) << "Got invalid graph optimization level; defaulting to ORT_ENABLE_ALL";
                break;
            }
            return retval;
          },

          [](PySessionOptions* options, GraphOptimizationLevel level) -> void {
            switch (level) {
              case ORT_DISABLE_ALL:
                options->value.graph_optimization_level = onnxruntime::TransformerLevel::Default;
                break;
              case ORT_ENABLE_BASIC:
                options->value.graph_optimization_level = onnxruntime::TransformerLevel::Level1;
                break;
              case ORT_ENABLE_EXTENDED:
                options->value.graph_optimization_level = onnxruntime::TransformerLevel::Level2;
                break;
              case ORT_ENABLE_ALL:
                options->value.graph_optimization_level = onnxruntime::TransformerLevel::Level3;
                break;
            }
          },
          R"pbdoc(Graph optimization level for this session.)pbdoc")
      .def_property(
          "use_deterministic_compute",
          [](const PySessionOptions* options) -> bool { return options->value.use_deterministic_compute; },
          [](PySessionOptions* options, bool use_deterministic_compute) -> void {
            options->value.use_deterministic_compute = use_deterministic_compute;
          },
          R"pbdoc(Whether to use deterministic compute. Default is false.)pbdoc")
      .def(
          "add_free_dimension_override_by_denotation",
          [](PySessionOptions* options, const char* dim_name, int64_t dim_value)
              -> void { options->value.free_dimension_overrides.push_back(
                            onnxruntime::FreeDimensionOverride{
                                dim_name,
                                onnxruntime::FreeDimensionOverrideType::Denotation,
                                dim_value}); },
          R"pbdoc(Specify the dimension size for each denotation associated with an input's free dimension.)pbdoc")
      .def(
          "add_free_dimension_override_by_name",
          [](PySessionOptions* options, const char* dim_name, int64_t dim_value)
              -> void { options->value.free_dimension_overrides.push_back(
                            onnxruntime::FreeDimensionOverride{
                                dim_name,
                                onnxruntime::FreeDimensionOverrideType::Name,
                                dim_value}); },
          R"pbdoc(Specify values of named dimensions within model inputs.)pbdoc")
      .def(
          "add_session_config_entry",
          [](PySessionOptions* options, const char* config_key, const char* config_value) -> void {
            // config_key and config_value will be copied
            const Status status = options->value.config_options.AddConfigEntry(config_key, config_value);
            if (!status.IsOK())
              throw std::runtime_error(status.ErrorMessage());
          },
          R"pbdoc(Set a single session configuration entry as a pair of strings.)pbdoc")
      .def(
          "get_session_config_entry",
          [](const PySessionOptions* options, const char* config_key) -> std::string {
            const std::string key(config_key);
            std::string value;
            if (!options->value.config_options.TryGetConfigEntry(key, value))
              throw std::runtime_error("SessionOptions does not have configuration with key: " + key);

            return value;
          },
          R"pbdoc(Get a single session configuration value using the given configuration key.)pbdoc")
      .def(
          "register_custom_ops_library",
          [](PySessionOptions* options, const char* library_name) -> void {
#if !defined(ORT_MINIMAL_BUILD) || defined(ORT_MINIMAL_BUILD_CUSTOM_OPS)
            OrtPybindThrowIfError(options->RegisterCustomOpsLibrary(ToPathString(library_name)));
#else
            ORT_UNUSED_PARAMETER(options);
            ORT_UNUSED_PARAMETER(library_name);
            ORT_THROW("Custom Ops are not supported in this build.");
#endif
          },
          R"pbdoc(Specify the path to the shared library containing the custom op kernels required to run a model.)pbdoc")
      .def(
          "add_initializer", [](PySessionOptions* options, const char* name, py::object& ml_value_pyobject) -> void {
            ORT_ENFORCE(strcmp(Py_TYPE(ml_value_pyobject.ptr())->tp_name, PYTHON_ORTVALUE_OBJECT_NAME) == 0, "The provided Python object must be an OrtValue");
            // The user needs to ensure that the python OrtValue being provided as an overriding initializer
            // is not destructed as long as any session that uses the provided OrtValue initializer is still in scope
            // This is no different than the native APIs
            const OrtValue* ml_value = ml_value_pyobject.attr(PYTHON_ORTVALUE_NATIVE_OBJECT_ATTR).cast<OrtValue*>();
            ORT_THROW_IF_ERROR(options->value.AddInitializer(name, ml_value));
          })
      .def("add_external_initializers", [](PySessionOptions* options, py::list& names, const py::list& ort_values) -> void {
#if !defined(ORT_MINIMAL_BUILD) && !defined(DISABLE_EXTERNAL_INITIALIZERS)
        const auto init_num = ort_values.size();
        ORT_ENFORCE(init_num == names.size(), "Expecting names and ort_values lists to have equal length");
        InlinedVector<std::string> names_ptrs;
        InlinedVector<OrtValue> values_ptrs;
        names_ptrs.reserve(init_num);
        values_ptrs.reserve(init_num);
        for (size_t i = 0; i < init_num; ++i) {
          names_ptrs.emplace_back(py::str(names[i]));
          values_ptrs.emplace_back(*ort_values[i].attr(PYTHON_ORTVALUE_NATIVE_OBJECT_ATTR).cast<const OrtValue*>());
        }
        ORT_THROW_IF_ERROR(options->value.AddExternalInitializers(names_ptrs, values_ptrs));
#else
        ORT_UNUSED_PARAMETER(options);
        ORT_UNUSED_PARAMETER(names);
        ORT_UNUSED_PARAMETER(ort_values);
        ORT_THROW("External initializers are not supported in this build.");
#endif
      });

  py::class_<RunOptions>(m, "RunOptions", R"pbdoc(Configuration information for a single Run.)pbdoc")
      .def(py::init())
      .def_readwrite("log_severity_level", &RunOptions::run_log_severity_level,
                     R"pbdoc(Log severity level for a particular Run() invocation. 0:Verbose, 1:Info, 2:Warning. 3:Error, 4:Fatal. Default is 2.)pbdoc")
      .def_readwrite("log_verbosity_level", &RunOptions::run_log_verbosity_level,
                     R"pbdoc(VLOG level if DEBUG build and run_log_severity_level is 0.
Applies to a particular Run() invocation. Default is 0.)pbdoc")
      .def_readwrite("logid", &RunOptions::run_tag,
                     "To identify logs generated by a particular Run() invocation.")
      .def_readwrite("terminate", &RunOptions::terminate,
                     R"pbdoc(Set to True to terminate any currently executing calls that are using this
RunOptions instance. The individual calls will exit gracefully and return an error status.)pbdoc")
#ifdef ENABLE_TRAINING
      .def_readwrite("training_mode", &RunOptions::training_mode,
                     R"pbdoc(Choose to run in training or inferencing mode)pbdoc")
#endif
      .def_readwrite("only_execute_path_to_fetches", &RunOptions::only_execute_path_to_fetches,
                     R"pbdoc(Only execute the nodes needed by fetch list)pbdoc")
      .def(
          "add_run_config_entry",
          [](RunOptions* options, const char* config_key, const char* config_value) -> void {
            // config_key and config_value will be copied
            const Status status = options->config_options.AddConfigEntry(config_key, config_value);
            if (!status.IsOK())
              throw std::runtime_error(status.ErrorMessage());
          },
          R"pbdoc(Set a single run configuration entry as a pair of strings.)pbdoc")
      .def(
          "get_run_config_entry",
          [](const RunOptions* options, const char* config_key) -> std::string {
            const std::string key(config_key);
            std::string value;
            if (!options->config_options.TryGetConfigEntry(key, value))
              throw std::runtime_error("RunOptions does not have configuration with key: " + key);

            return value;
          },
          R"pbdoc(Get a single run configuration value using the given configuration key.)pbdoc")
      .def(
          "add_active_adapter", [](RunOptions* options, lora::LoraAdapter* adapter) {
            options->active_adapters.push_back(adapter);
          },
          R"pbdoc(Adds specified adapter as an active adapter)pbdoc");

  py::class_<ModelMetadata>(m, "ModelMetadata", R"pbdoc(Pre-defined and custom metadata about the model.
It is usually used to identify the model used to run the prediction and
facilitate the comparison.)pbdoc")
      .def_readwrite("producer_name", &ModelMetadata::producer_name, "producer name")
      .def_readwrite("graph_name", &ModelMetadata::graph_name, "graph name")
      .def_readwrite("domain", &ModelMetadata::domain, "ONNX domain")
      .def_readwrite("description", &ModelMetadata::description, "description of the model")
      .def_readwrite("graph_description", &ModelMetadata::graph_description, "description of the graph hosted in the model")
      .def_readwrite("version", &ModelMetadata::version, "version of the model")
      .def_readwrite("custom_metadata_map", &ModelMetadata::custom_metadata_map, "additional metadata");

  py::class_<onnxruntime::NodeArg>(m, "NodeArg", R"pbdoc(Node argument definition, for both input and output,
including arg name, arg type (contains both type and shape).)pbdoc")
      .def_property_readonly("name", &onnxruntime::NodeArg::Name, "node name")
      .def_property_readonly(
          "type", [](const onnxruntime::NodeArg& na) -> std::string {
            return *(na.Type());
          },
          "node type")
      .def("__str__", [](const onnxruntime::NodeArg& na) -> std::string {
            std::ostringstream res;
            res << "NodeArg(name='" << na.Name() << "', type='" << *(na.Type()) << "', shape=";
            auto shape = na.Shape();
            std::vector<py::object> arr;
            if (shape == nullptr || shape->dim_size() == 0) {
              res << "[]";
            } else {
              res << "[";
              for (int i = 0; i < shape->dim_size(); ++i) {
                if (utils::HasDimValue(shape->dim(i))) {
                  res << shape->dim(i).dim_value();
                } else if (utils::HasDimParam(shape->dim(i))) {
                  res << "'" << shape->dim(i).dim_param() << "'";
                } else {
                  res << "None";
                }

                if (i < shape->dim_size() - 1) {
                  res << ", ";
                }
              }
              res << "]";
            }
            res << ")";

            return std::string(res.str()); }, "converts the node into a readable string")
      .def_property_readonly("shape", [](const onnxruntime::NodeArg& na) -> std::vector<py::object> {
            auto shape = na.Shape();
            std::vector<py::object> arr;
            if (shape == nullptr || shape->dim_size() == 0) {
              return arr;
            }

            arr.resize(shape->dim_size());
            for (int i = 0; i < shape->dim_size(); ++i) {
              if (utils::HasDimValue(shape->dim(i))) {
                arr[i] = py::cast(shape->dim(i).dim_value());
              } else if (utils::HasDimParam(shape->dim(i))) {
                arr[i] = py::cast(shape->dim(i).dim_param());
              } else {
                arr[i] = py::none();
              }
            }
            return arr; }, "node shape (assuming the node holds a tensor)");

  py::class_<SessionObjectInitializer> sessionObjectInitializer(m, "SessionObjectInitializer");
  py::class_<PyInferenceSession>(m, "InferenceSession", R"pbdoc(This is the main class used to run a model.)pbdoc")
      // In Python3, a Python bytes object will be passed to C++ functions that accept std::string or char*
      // without any conversion. So this init method can be used for model file path (string) and model content (bytes)
      .def(py::init([](const PySessionOptions& so, const std::string arg, bool is_arg_file_name,
                       bool load_config_from_model = false) {
        auto env = GetEnv();
        std::unique_ptr<PyInferenceSession> sess;

        // separate creation of the session from model loading unless we have to read the config from the model.
        // in a minimal build we only support load via Load(...) and not at session creation time
        if (load_config_from_model) {
#if !defined(ORT_MINIMAL_BUILD)
          sess = std::make_unique<PyInferenceSession>(std::move(env), so, arg, is_arg_file_name);

          RegisterCustomOpDomains(sess.get(), so);

          OrtPybindThrowIfError(sess->GetSessionHandle()->Load());
#else
          ORT_THROW("Loading configuration from an ONNX model is not supported in this build.");
#endif
        } else {
          sess = std::make_unique<PyInferenceSession>(std::move(env), so);
#if !defined(ORT_MINIMAL_BUILD) || defined(ORT_MINIMAL_BUILD_CUSTOM_OPS)
          RegisterCustomOpDomains(sess.get(), so);
#endif

          if (is_arg_file_name) {
            OrtPybindThrowIfError(sess->GetSessionHandle()->Load(arg));
          } else {
            OrtPybindThrowIfError(sess->GetSessionHandle()->Load(arg.data(), narrow<int>(arg.size())));
          }
        }

        return sess;
      }))
      .def(
          "initialize_session",
          [ep_registration_fn](PyInferenceSession* sess,
                               const std::vector<std::string>& provider_types = {},
                               const ProviderOptionsVector& provider_options = {},
                               const std::unordered_set<std::string>& disabled_optimizer_names = {}) {
            InitializeSession(sess->GetSessionHandle(),
                              ep_registration_fn,
                              provider_types,
                              provider_options,
                              disabled_optimizer_names);
          },
          R"pbdoc(Load a model saved in ONNX or ORT format.)pbdoc")
      .def("run",
           [](PyInferenceSession* sess, const std::vector<std::string>& output_names,
              const std::map<std::string, const py::object>& pyfeeds, RunOptions* run_options = nullptr)
               -> py::list {
             NameMLValMap feeds;
             if (run_options != nullptr && !run_options->active_adapters.empty()) {
               AppendLoraParametersAsInputs(*run_options, pyfeeds.size(), feeds);
             } else {
               feeds.reserve(pyfeeds.size());
             }

             for (const auto& feed : pyfeeds) {
               // No need to process 'None's sent in by the user
               // to feed Optional inputs in the graph.
               // We just won't include anything in the feed and ORT
               // will handle such implicit 'None's internally.
               if (!feed.second.is(py::none())) {
                 OrtValue ml_value;
                 auto px = sess->GetSessionHandle()->GetModelInputs();
                 if (!px.first.IsOK() || !px.second) {
                   throw std::runtime_error("Either failed to get model inputs from the session object or the input def list was null");
                 }
                 CreateGenericMLValue(px.second, GetAllocator(), feed.first, feed.second, &ml_value);
                 ThrowIfPyErrOccured();
                 feeds.insert(std::make_pair(feed.first, std::move(ml_value)));
               }
             }

             std::vector<OrtValue> fetches;
             fetches.reserve(output_names.size());
             common::Status status;

             {
               // release GIL to allow multiple python threads to invoke Run() in parallel.
               py::gil_scoped_release release;
               if (run_options != nullptr) {
                 OrtPybindThrowIfError(sess->GetSessionHandle()->Run(*run_options, feeds, output_names, &fetches));
               } else {
                 OrtPybindThrowIfError(sess->GetSessionHandle()->Run(feeds, output_names, &fetches));
               }
             }

             py::list result;
             size_t pos = 0;
             for (const auto& fet : fetches) {
               if (fet.IsAllocated()) {
                 if (fet.IsTensor()) {
                   result.append(AddTensorAsPyObj(fet, nullptr, nullptr));
                 } else if (fet.IsSparseTensor()) {
                   result.append(GetPyObjectFromSparseTensor(pos, fet, nullptr));
                 } else {
                   result.append(AddNonTensorAsPyObj(fet, nullptr, nullptr));
                 }
               } else {  // Send back None because the corresponding OrtValue was empty
                 result.append(py::none());
               }
               ++pos;
             }
             return result;
           })
      .def("run_async",
           [](PyInferenceSession* sess,
              const std::vector<std::string>& output_names,
              const std::map<std::string, py::object>& pyfeeds,
              PyCallback callback, py::object user_data = {},
              RunOptions* run_options = nullptr)
               -> void {
             if (run_options != nullptr && !run_options->active_adapters.empty()) {
               LOGS(*sess->GetSessionHandle()->GetLogger(), WARNING)
                   << "run_async has active adapters specified, but won't have an effect";
             }

             std::unique_ptr<AsyncResource> async_resource = std::make_unique<AsyncResource>();
             async_resource->callback = callback;
             async_resource->user_data = user_data;
             // prepare feeds
             async_resource->ReserveFeeds(pyfeeds.size());
             for (const auto& feed : pyfeeds) {
               if (!feed.second.is(py::none())) {
                 OrtValue ml_value;
                 auto px = sess->GetSessionHandle()->GetModelInputs();
                 if (!px.first.IsOK() || !px.second) {
                   throw std::runtime_error("Either failed to get model inputs from the session object or the input def list was null");
                 }
                 CreateGenericMLValue(px.second, GetAllocator(), feed.first, feed.second, &ml_value);
                 ThrowIfPyErrOccured();
                 async_resource->feeds.push_back(ml_value);
                 async_resource->feeds_raw.push_back(&async_resource->feeds.back());
                 async_resource->feed_names.push_back(feed.first);
                 async_resource->feed_names_raw.push_back(async_resource->feed_names.back().c_str());
               }
             }
             // prepare fetches
             async_resource->ReserveFetches(output_names.size());
             for (const auto& output_name : output_names) {
               async_resource->fetch_names.push_back(output_name);
               async_resource->fetch_names_raw.push_back(async_resource->fetch_names.back().c_str());
               async_resource->fetches_raw.push_back({});
             }
             const RunOptions* run_async_option = run_options ? run_options : &async_resource->default_run_option;
             common::Status status = sess->GetSessionHandle()->RunAsync(run_async_option,
                                                                        gsl::span(async_resource->feed_names_raw.data(), async_resource->feed_names_raw.size()),
                                                                        gsl::span(async_resource->feeds_raw.data(), async_resource->feeds_raw.size()),
                                                                        gsl::span(async_resource->fetch_names_raw.data(), async_resource->fetch_names_raw.size()),
                                                                        gsl::span(async_resource->fetches_raw.data(), async_resource->fetches_raw.size()),
                                                                        AsyncCallback,
                                                                        async_resource.get());
             if (status.IsOK()) {
               async_resource.release();
             }
             OrtPybindThrowIfError(status);
           })
      /// This method accepts a dictionary of feeds (name -> OrtValue) and the list of output_names
      /// and returns a list of python objects representing OrtValues. Each name may represent either
      /// a Tensor, SparseTensor or a TensorSequence.
      .def("run_with_ort_values", [](PyInferenceSession* sess, const py::dict& feeds, const std::vector<std::string>& output_names, RunOptions* run_options = nullptr) -> std::vector<OrtValue> {
        NameMLValMap ort_feeds;
        if (run_options != nullptr && !run_options->active_adapters.empty()) {
          AppendLoraParametersAsInputs(*run_options, feeds.size(), ort_feeds);
        } else {
          ort_feeds.reserve(feeds.size());
        }

        // item is always a copy since dict returns a value and not a ref
        // and Apple XToolChain barks
        for (const auto& item : feeds) {
          auto name = item.first.cast<std::string>();
          const OrtValue* ort_value = item.second.cast<const OrtValue*>();
          ort_feeds.emplace(name, *ort_value);
        }

        std::vector<OrtValue> fetches;
        fetches.reserve(output_names.size());
        {
          // release GIL to allow multiple python threads to invoke Run() in parallel.
          py::gil_scoped_release release;
          if (run_options != nullptr) {
            OrtPybindThrowIfError(sess->GetSessionHandle()->Run(*run_options, ort_feeds, output_names, &fetches));
          } else {
            OrtPybindThrowIfError(sess->GetSessionHandle()->Run(ort_feeds, output_names, &fetches));
          }
        }
        return fetches;
      })
      .def("run_with_ortvaluevector", [](PyInferenceSession* sess, RunOptions run_options, const std::vector<std::string>& feed_names, const std::vector<OrtValue>& feeds, const std::vector<std::string>& fetch_names, std::vector<OrtValue>& fetches, const std::vector<OrtDevice>& fetch_devices) -> void {
        if (!run_options.active_adapters.empty()) {
          LOGS(*sess->GetSessionHandle()->GetLogger(), WARNING)
              << "run_with_ortvaluevector has active adapters specified, but won't have an effect";
        }

        // release GIL to allow multiple python threads to invoke Run() in parallel.
        py::gil_scoped_release release;
        OrtPybindThrowIfError(sess->GetSessionHandle()->Run(run_options, feed_names, feeds, fetch_names, &fetches, &fetch_devices));
      })
      .def("end_profiling", [](const PyInferenceSession* sess) -> std::string {
        return sess->GetSessionHandle()->EndProfiling();
      })
      .def_property_readonly("get_profiling_start_time_ns", [](const PyInferenceSession* sess) -> uint64_t {
        return sess->GetSessionHandle()->GetProfiling().GetStartTimeNs();
      })
      .def("get_providers", [](const PyInferenceSession* sess) -> const std::vector<std::string>& { return sess->GetSessionHandle()->GetRegisteredProviderTypes(); }, py::return_value_policy::reference_internal)
      .def("get_provider_options", [](const PyInferenceSession* sess) -> const ProviderOptionsMap& { return sess->GetSessionHandle()->GetAllProviderOptions(); }, py::return_value_policy::reference_internal)
      .def_property_readonly("session_options", [](const PyInferenceSession* sess) -> PySessionOptions* {
            auto session_options = std::make_unique<PySessionOptions>();
            session_options->value = sess->GetSessionHandle()->GetSessionOptions();
            return session_options.release(); }, py::return_value_policy::take_ownership)
      .def_property_readonly("inputs_meta", [](const PyInferenceSession* sess) -> const std::vector<const onnxruntime::NodeArg*>& {
            auto res = sess->GetSessionHandle()->GetModelInputs();
            OrtPybindThrowIfError(res.first);
            return *(res.second); }, py::return_value_policy::reference_internal)
      .def_property_readonly("outputs_meta", [](const PyInferenceSession* sess) -> const std::vector<const onnxruntime::NodeArg*>& {
            auto res = sess->GetSessionHandle()->GetModelOutputs();
            OrtPybindThrowIfError(res.first);
            return *(res.second); }, py::return_value_policy::reference_internal)
      .def_property_readonly("overridable_initializers", [](const PyInferenceSession* sess) -> const std::vector<const onnxruntime::NodeArg*>& {
            auto res = sess->GetSessionHandle()->GetOverridableInitializers();
            OrtPybindThrowIfError(res.first);
            return *(res.second); }, py::return_value_policy::reference_internal)
      .def_property_readonly("model_meta", [](const PyInferenceSession* sess) -> const onnxruntime::ModelMetadata& {
            auto res = sess->GetSessionHandle()->GetModelMetadata();
            OrtPybindThrowIfError(res.first);
            return *(res.second); }, py::return_value_policy::reference_internal)
      .def("run_with_iobinding", [](PyInferenceSession* sess, SessionIOBinding& io_binding, RunOptions* run_options = nullptr) -> void {

        Status status;

        if (run_options != nullptr && !run_options->active_adapters.empty()) {
          LOGS(*sess->GetSessionHandle()->GetLogger(), WARNING)
              << "run_with_iobinding has active adapters specified, but won't have an effect";
        }

        // release GIL to allow multiple python threads to invoke Run() in parallel.
        py::gil_scoped_release release;
        if (!run_options)
          status = sess->GetSessionHandle()->Run(*io_binding.Get());
        else
          status = sess->GetSessionHandle()->Run(*run_options, *io_binding.Get());
        if (!status.IsOK())
          throw std::runtime_error("Error in execution: " + status.ErrorMessage()); })
      .def("get_tuning_results", [](PyInferenceSession* sess) -> py::list {
#if !defined(ORT_MINIMAL_BUILD)
        auto results = sess->GetSessionHandle()->GetTuningResults();
        py::list ret;
        for (const auto& trs : results) {
          py::dict py_trs;
          py_trs["ep"] = trs.ep;
          py_trs["results"] = trs.results;
          py_trs["validators"] = trs.validators;
          ret.append(std::move(py_trs));
        }

        return ret;
#else
        ORT_UNUSED_PARAMETER(sess);
        ORT_THROW("TunableOp and get_tuning_results are not supported in this build.");
#endif
      })
      .def("set_tuning_results", [](PyInferenceSession* sess, py::list results, bool error_on_invalid) -> void {
#if !defined(ORT_MINIMAL_BUILD)
        std::vector<TuningResults> tuning_results;
        for (auto handle : results) {
          auto py_trs = handle.cast<py::dict>();
          TuningResults trs;
          trs.ep = py_trs["ep"].cast<py::str>();

          for (const auto [py_op_sig, py_kernel_map] : py_trs["results"].cast<py::dict>()) {
            KernelMap kernel_map;
            for (const auto [py_params_sig, py_kernel_id] : py_kernel_map.cast<py::dict>()) {
              kernel_map[py_params_sig.cast<py::str>()] = py_kernel_id.cast<py::int_>();
            }
            trs.results[py_op_sig.cast<py::str>()] = kernel_map;
          }

          for (const auto [k, v] : py_trs["validators"].cast<py::dict>()) {
            trs.validators[k.cast<py::str>()] = v.cast<py::str>();
          }

          tuning_results.emplace_back(std::move(trs));
        }

        Status status = sess->GetSessionHandle()->SetTuningResults(tuning_results, error_on_invalid);
        if (!status.IsOK()) {
          throw std::runtime_error("Error in execution: " + status.ErrorMessage());
        }
#else
        ORT_UNUSED_PARAMETER(sess);
        ORT_UNUSED_PARAMETER(results);
        ORT_UNUSED_PARAMETER(error_on_invalid);
        ORT_THROW("TunableOp and set_tuning_results are not supported in this build.");
#endif
      });

  py::enum_<onnxruntime::ArenaExtendStrategy>(m, "ArenaExtendStrategy", py::arithmetic())
      .value("kNextPowerOfTwo", onnxruntime::ArenaExtendStrategy::kNextPowerOfTwo)
      .value("kSameAsRequested", onnxruntime::ArenaExtendStrategy::kSameAsRequested)
      .export_values();
}

bool CreateInferencePybindStateModule(py::module& m) {
  m.doc() = "pybind11 stateful interface to ONNX runtime";
  RegisterExceptions(m);

  import_array1(false);

  auto env = GetEnv();

  addGlobalMethods(m);
  addObjectMethods(m, RegisterExecutionProviders);
  addOrtValueMethods(m);
  addSparseTensorMethods(m);
  addIoBindingMethods(m);
  addAdapterFormatMethods(m);

#if !defined(__APPLE__) && !defined(ORT_MINIMAL_BUILD)
  if (!InitProvidersSharedLibrary()) {
    const logging::Logger& default_logger = logging::LoggingManager::DefaultLogger();
    LOGS(default_logger, WARNING) << "Init provider bridge failed.";
  }
#endif

  addGlobalSchemaFunctions(m);
  addOpSchemaSubmodule(m);
  addOpKernelSubmodule(m);
  return true;
}

// This function is only used by orttraining module
bool InitArray() {
  import_array1(false);
  return true;
}

namespace {
// This class provides a static shell for on-demand and thread-safe construction
// of Environment object for both Inference and Training python layers.
// Environment class contains objects such as default logger, that must be available
// for the entire duration of a program that makes use of onnxruntime library.
// Because Python is a garbage collected language and the order of destruction of objects
// is not guaranteed we design this class with the following important features.

// 1) we make this class a singleton that is a function local static. The function local statics
//    are constructed when the function is called the very first time. This fact has several important
//    properties.
//    - First, it is constructed before it is first needed possibly by another static object
//      and destroyed after that object is destroyed.
//    - Second, it is constructed in a thread safe manner.
//    - Last, this order of construction/destruction is enforced across the compilation units, as opposed
//      to the static objects that are simply declared in order in a single unit, but their lifespan is
//      unconnected to that of in other compilation units. This is achieved automatically by run-time
//      by execution atexit() to build a chain.
//  2) We make Environment owned by a shared_ptr. This is done because python objects such as Inference and Training
//    sessions depend on this global. We acquire a shared_ptr instance when those objects are instantiated
//    and release it automatically when they are garbage collected. Although with this change all of the
//    globals seem to have been destroyed after module is unloaded and GC runs before that, it is cheap and gives
//    a piece of mind as there were situations when GC was still running in the past after Env was gone.
//    TrainingEnv global also holds shared reference to this global.
// 3) We guard against singleton resurrection attempts to detect code runs that when it should
//    not and make necessary adjustments.
//    For all the related details and why it is needed see "Modern C++ design" by A. Alexandrescu Chapter 6.
class EnvInitializer {
 public:
  static std::shared_ptr<onnxruntime::Environment> SharedInstance() {
    // Guard against attempts to resurrect the singleton
    if (EnvInitializer::destroyed) {
      ORT_THROW("Detected an attempt to resurrect destroyed Environment");
    }
    static EnvInitializer env_holder;
    return env_holder.Get();
  }

 private:
  EnvInitializer() {
    std::unique_ptr<Environment> env_ptr;
    Env::Default().GetTelemetryProvider().SetLanguageProjection(OrtLanguageProjection::ORT_PROJECTION_PYTHON);
    OrtPybindThrowIfError(Environment::Create(std::make_unique<LoggingManager>(
                                                  std::make_unique<CLogSink>(),
                                                  Severity::kWARNING, false, LoggingManager::InstanceType::Default,
                                                  &SessionObjectInitializer::default_logger_id),
                                              env_ptr));
    session_env_ = std::shared_ptr<Environment>(env_ptr.release());
    destroyed = false;
  }

  ~EnvInitializer() {
    destroyed = true;
  }

  std::shared_ptr<Environment> Get() const {
    return session_env_;
  }

  std::shared_ptr<Environment> session_env_;

  static bool destroyed;
};

bool EnvInitializer::destroyed = false;
}  // namespace

std::shared_ptr<onnxruntime::Environment> GetEnv() {
  return EnvInitializer::SharedInstance();
}

}  // namespace python
}  // namespace onnxruntime<|MERGE_RESOLUTION|>--- conflicted
+++ resolved
@@ -526,11 +526,7 @@
       // and TRT EP instance, so it won't be released.)
       std::string calibration_table, cache_path, cache_prefix, timing_cache_path, lib_path, trt_tactic_sources,
           trt_extra_plugin_lib_paths, min_profile, max_profile, opt_profile, ep_context_file_path,
-<<<<<<< HEAD
-          onnx_model_folder_path, trt_op_types_to_exclude;
-=======
           onnx_model_folder_path, trt_op_types_to_exclude, preview_features;
->>>>>>> 39e585ff
       auto it = provider_options_map.find(type);
       if (it != provider_options_map.end()) {
         OrtTensorRTProviderOptionsV2 params;
@@ -831,14 +827,11 @@
           } else if (option.first == "trt_op_types_to_exclude") {
             trt_op_types_to_exclude = option.second;
             params.trt_op_types_to_exclude = trt_op_types_to_exclude.c_str();
-<<<<<<< HEAD
-=======
           } else if (option.first == "trt_preview_features") {
             if (!option.second.empty()) {
               preview_features = option.second;
               params.trt_preview_features = preview_features.c_str();
             }
->>>>>>> 39e585ff
           } else {
             ORT_THROW("Invalid TensorRT EP option: ", option.first);
           }
