--- conflicted
+++ resolved
@@ -105,15 +105,12 @@
       // Likewise, there is no need to specify the name (as the name was previously used to lookup the def list)
       // TODO: Add check to ensure that string arrays are not passed - we currently don't support string tensors in MIGraphX
       CreateGenericMLValue(nullptr, GetMIGraphXAllocator(device.Id()), "", array_on_cpu, ml_value.get(), true, false, CpuToMIGraphXMemCpy);
-<<<<<<< HEAD
-=======
 #elif USE_DML
       // InputDeflist is null because OrtValue creation is not tied to a specific model
       // Likewise, there is no need to specify the name (as the name was previously used to lookup the def list)
       // TODO: Add check to ensure that string arrays are not passed - we currently don't support string tensors in DML
       CreateGenericMLValue(
         nullptr, GetDmlAllocator(device.Id()), "", array_on_cpu, ml_value.get(), true, false, CpuToDmlMemCpy);
->>>>>>> c9e5889e
 #else
           throw std::runtime_error(
               "Can't allocate memory on the CUDA device using this package of OnnxRuntime. "
@@ -194,15 +191,12 @@
               values_type,
               *(ml_value->GetMutable<Tensor>()),
               CpuToMIGraphXMemCpy);
-<<<<<<< HEAD
-=======
 #elif USE_DML
           onnxruntime::python::CopyDataToTensor(
               py_values,
               values_type,
               *(ml_value->GetMutable<Tensor>()),
               CpuToDmlMemCpy);
->>>>>>> c9e5889e
 #else
           throw std::runtime_error(
               "Unsupported GPU device: Cannot find the supported GPU device.");
