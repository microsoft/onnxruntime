--- conflicted
+++ resolved
@@ -53,11 +53,8 @@
     weight_symmetric: bool | None = None,
     keep_removable_activations: bool = False,
     stride: int | None = None,
-<<<<<<< HEAD
+    calibration_providers: list[str] | None = None,
     op_types_to_quantize: list[str] | None = None,
-=======
-    calibration_providers: list[str] | None = None,
->>>>>>> d1fb58b0
 ) -> StaticQuantConfig:
     """
     Returns a static quantization configuration suitable for running QDQ models on QNN EP.
@@ -122,12 +119,9 @@
                         are automatically removed if activations are asymmetrically quantized. Keeping these activations
                         is necessary if optimizations or EP transformations will later remove
                         QuantizeLinear/DequantizeLinear operators from the model.
-<<<<<<< HEAD
-        op_types_to_quantize: If set to None, all operator types will be quantized except for OP_TYPES_TO_EXCLUDE
-=======
         calibration_providers: Execution providers to run the session during calibration. Default is None which uses
             [ "CPUExecutionProvider" ].
->>>>>>> d1fb58b0
+        op_types_to_quantize: If set to None, all operator types will be quantized except for OP_TYPES_TO_EXCLUDE
 
     Returns:
         A StaticQuantConfig object
