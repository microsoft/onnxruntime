from .quant_utils import QuantizationMode
from .operators.base_operator import QuantOperatorBase
from .operators.qdq_base_operator import QDQOperatorBase
from .operators.matmul import MatMulInteger, QLinearMatMul
from .operators.attention import AttentionQuant
from .operators.embed_layernorm import EmbedLayerNormalizationQuant
from .operators.gather import GatherQuant
from .operators.conv import QLinearConv, ConvInteger, QDQConv
from .operators.activation import QLinearActivation, QDQRemovableActivation
from .operators.binary_op import QLinearBinaryOp
from .operators.maxpool import QMaxPool
from .operators.gavgpool import QGlobalAveragePool
from .operators.lstm import LSTMQuant
from .operators.split import QSplit
from .operators.pad import QPad

CommonOpsRegistry = {"Gather": GatherQuant, "EmbedLayerNormalization": EmbedLayerNormalizationQuant}

IntegerOpsRegistry = {
    "Conv": ConvInteger,
    "MatMul": MatMulInteger,
    "Attention": AttentionQuant,
    "LSTM": LSTMQuant,
}
IntegerOpsRegistry.update(CommonOpsRegistry)

QLinearOpsRegistry = {
    "Conv": QLinearConv,
    "MatMul": QLinearMatMul,
    "Add": QLinearBinaryOp,
    "Mul": QLinearBinaryOp,
    "Relu": QLinearActivation,
    "Clip": QLinearActivation,
    "LeakyRelu": QLinearActivation,
    "Sigmoid": QLinearActivation,
    "MaxPool": QMaxPool,
    "GlobalAveragePool": QGlobalAveragePool,
<<<<<<< HEAD
    "Split" : QSplit,
    "Pad" : QPad,
=======
    "Split": QSplit,
    "Pad": QPad,
>>>>>>> 347772ed
}
QLinearOpsRegistry.update(CommonOpsRegistry)

QDQRegistry = {
    "Conv": QDQConv,
    "Clip": QDQRemovableActivation,
    "Relu": QDQRemovableActivation,
}


def CreateDefaultOpQuantizer(onnx_quantizer, node):
    return QuantOperatorBase(onnx_quantizer, node)


def CreateOpQuantizer(onnx_quantizer, node):
    registry = IntegerOpsRegistry if onnx_quantizer.mode == QuantizationMode.IntegerOps else QLinearOpsRegistry
    if node.op_type in registry.keys():
        return registry[node.op_type](onnx_quantizer, node)
    return QuantOperatorBase(onnx_quantizer, node)


def CreateQDQQuantizer(onnx_quantizer, node):
    if node.op_type in QDQRegistry.keys():
        return QDQRegistry[node.op_type](onnx_quantizer, node)
    return QDQOperatorBase(onnx_quantizer, node)<|MERGE_RESOLUTION|>--- conflicted
+++ resolved
@@ -35,13 +35,8 @@
     "Sigmoid": QLinearActivation,
     "MaxPool": QMaxPool,
     "GlobalAveragePool": QGlobalAveragePool,
-<<<<<<< HEAD
-    "Split" : QSplit,
-    "Pad" : QPad,
-=======
     "Split": QSplit,
     "Pad": QPad,
->>>>>>> 347772ed
 }
 QLinearOpsRegistry.update(CommonOpsRegistry)
 
