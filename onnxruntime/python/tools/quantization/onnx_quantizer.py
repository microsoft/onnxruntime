# -------------------------------------------------------------------------
# Copyright (c) Microsoft Corporation. All rights reserved.
# Licensed under the MIT License. See License.txt in the project root for
# license information.
# --------------------------------------------------------------------------
import logging

import numpy as np
import onnx
import onnx.numpy_helper
from onnx import onnx_pb as onnx_proto

from .base_quantizer import BaseQuantizer, QuantizationParams
from .calibrate import TensorData
from .onnx_model import ONNXModel
from .quant_utils import (
    TENSOR_NAME_QUANT_SUFFIX,
    QuantizationMode,
    QuantizedValue,
    QuantizedValueType,
    __producer__,
    __version__,
    add_infer_metadata,
    attribute_to_kwarg,
    compute_scale_zp,
    compute_scale_zp_float8,
    find_by_name,
    get_qmin_qmax_for_qType,
    get_qrange_for_qType,
    ms_domain,
    save_and_reload_model_with_shape_infer,
    tensor_proto_to_array,
)
from .registry import CreateOpQuantizer


class ONNXQuantizer(BaseQuantizer):
    def __init__(
        self,
        model,
        per_channel,
        reduce_range,
        mode,
        static,
        weight_qType,
        activation_qType,
        tensors_range,
        nodes_to_quantize,
        nodes_to_exclude,
        op_types_to_quantize,
        extra_options=None,
    ):
        BaseQuantizer.__init__(
            self,
            model,
            per_channel,
            reduce_range,
            weight_qType,
            activation_qType,
            tensors_range,
            nodes_to_quantize,
            nodes_to_exclude,
            op_types_to_quantize,
            extra_options,
        )

        if not static:
            self.model.replace_gemm_with_matmul()
            # We need to update value_infos.
            model = save_and_reload_model_with_shape_infer(self.model.model)
            self.value_infos = {vi.name: vi for vi in model.graph.value_info}
            self.value_infos.update({ot.name: ot for ot in model.graph.output})
            self.value_infos.update({it.name: it for it in model.graph.input})
            self.model = ONNXModel(model)

        self.mode = mode  # QuantizationMode.Value
        self.static = static  # use static quantization for inputs.
        self.fuse_dynamic_quant = self.opset_version > 10

        self.q_matmul_const_b_only = "MatMulConstBOnly" in self.extra_options and self.extra_options["MatMulConstBOnly"]

        self.new_nodes = []
        self.graph_scope = "/"  # for human readable debug information
        self.tensor_names = {}  # in case the shape inference not totally working
        self.tensor_names.update({ot.name: 1 for ot in model.graph.output})
        self.tensor_names.update({it.name: 1 for it in model.graph.input})
        for node in self.model.model.graph.node:
            self.tensor_names.update({output_name: 1 for output_name in node.output})

        if self.mode not in QuantizationMode:
            raise ValueError(f"unsupported quantization mode {self.mode}")

        self.quantization_params = self.calculate_quantization_params()

        # QuantizeRange tensor name and zero tensor name for scale and zero point calculation.
        # Used when static is False
        self.fixed_qrange_uint8_name = "fixed_quantization_range_uint8"
        self.fixed_qrange_int8_name = "fixed_quantization_range_int8"
        # For uint8 data-type, to compute zero point, we subtract rmin from 0 (represented by fixed_zero_name tensor)
        self.fixed_zero_name = "fixed_zero"
        # For int8 data-type, zero point is always zero (respresented by fixed_zero_point_name tensor)
        self.fixed_zero_zp_name = "fixed_zero_zp"

        # Map of all original value names to quantized value names
        self.quantized_value_map = {}
        # some output from nodes will be quantized, yet itself should be treat as existing so
        # no dequantized will be applied when needed later
        self.generated_value_names = self.model.get_non_initializer_inputs()

    # routines for subgraph support
    def quantize_subgraph(self, subgraph, graph_key):
        """
        generate submodel for the subgraph, so that we re-utilize current quantization implementation.
        quantize the submodel
        update subgraph and set it back to node
        """
        warped_model = onnx.helper.make_model(
            subgraph,
            producer_name="onnx-quantizer",
            opset_imports=self.model.model.opset_import,
        )
        add_infer_metadata(warped_model)
        sub_quantizer = ONNXQuantizer(
            warped_model,
            self.per_channel,
            self.reduce_range,
            self.mode,
            self.static,
            self.weight_qType,
            self.activation_qType,
            self.tensors_range,
            self.nodes_to_quantize,
            self.nodes_to_exclude,
            self.op_types_to_quantize,
            self.extra_options,
        )
        sub_quantizer.parent = self
        sub_quantizer.graph_scope = f"{self.graph_scope}{graph_key}/"
        sub_quantizer.quantize_model()
        return sub_quantizer.model.model.graph

    def quantize_node_with_sub_graph(self, node):
        """
        Check subgraph, if any, quantize it and replace it.
        return new_nodes added for quantizing subgraph
        """
        graph_attrs = [
            attr
            for attr in node.attribute
            if attr.type == onnx.AttributeProto.GRAPH or attr.type == onnx.AttributeProto.GRAPHS
        ]
        if len(graph_attrs) == 0:
            return node
        node_name = node.name if node.name else f"{node.op_type}_node_count_{len(self.new_nodes)}"
        kwargs = {}
        for attr in node.attribute:
            if attr.type == onnx.AttributeProto.GRAPH:
                kv = {attr.name: self.quantize_subgraph(attr.g, f"{node_name}:{attr.name}")}
            elif attr.type == onnx.AttributeProto.GRAPHS:
                value = []
                for subgraph in attr.graphs:
                    value.extend(
                        [
                            self.quantize_subgraph(
                                subgraph,
                                f"{node_name}:{attr.name}:{len(value)}",
                            )
                        ]
                    )
                kv = {attr.name: value}
            else:
                kv = attribute_to_kwarg(attr)
            kwargs.update(kv)
        return onnx.helper.make_node(node.op_type, node.input, node.output, name=node.name, **kwargs)

    def has_QDQ_nodes(self):  # noqa: N802
        """
        Detect if model already has QuantizeLinear or DequantizeLinear.
        """
        return any(
            node.op_type == "QuantizeLinear" or node.op_type == "DequantizeLinear" for node in self.model.nodes()
        )

    def find_initializer_in_path(self, initializer_name):
        if find_by_name(initializer_name, self.model.initializer()) is not None:
            return True
        if self.parent is not None:
            return self.parent.find_initializer_in_path(initializer_name)
        return False

    def add_new_nodes(self, nodes):
        self.new_nodes.extend(nodes)
        for node in nodes:
            for output_name in node.output:
                self.generated_value_names.add(output_name)

    def quantize_model(self):
        if self.has_QDQ_nodes():
            logging.warning(
                "Please check if the model is already quantized. "
                "Note you don't need to quantize a QAT model. OnnxRuntime support to run QAT model directly."
            )

        for node in self.model.nodes():
            # quantize subgraphes if have
            if self.enable_subgraph_quantization:
                node = self.quantize_node_with_sub_graph(node)  # noqa: PLW2901

            number_of_existing_new_nodes = len(self.new_nodes)
            op_quantizer = CreateOpQuantizer(self, node)
            op_quantizer.quantize()
            for i in range(number_of_existing_new_nodes, len(self.new_nodes)):
                for output_name in self.new_nodes[i].output:
                    self.generated_value_names.add(output_name)

        self._dequantize_outputs()

        # extend is used to append to the list for a protobuf fields
        # https://developers.google.com/protocol-buffers/docs/reference/python-generated?csw=1#fields
        self.model.graph().ClearField("node")
        self.model.graph().node.extend(self.new_nodes)

        # Remove ununsed initializers from graph, starting from the top level graph.
        if self.parent is None:
            _, initializers_not_found = self.model.clean_initializers()
            if len(initializers_not_found) > 0:
                raise RuntimeError("Invalid model with unknown initializers/tensors." + str(initializers_not_found))

        self.model.model.producer_name = __producer__
        self.model.model.producer_version = __version__
        # Add ms domain if needed
        ms_opset = [opset for opset in self.model.model.opset_import if opset.domain == ms_domain]
        if not ms_opset:
            ms_nodes = [node for node in self.new_nodes if node.domain == "com.microsoft"]
            if ms_nodes:
                opset = self.model.model.opset_import.add()
                opset.version = 1
                opset.domain = ms_domain

        return self.model.model

    def _get_default_tensor_type(self, tensor_name):
        if "DefaultTensorType" in self.extra_options:
            logging.info(
                "get_tensor_type returns DefaultTensorType for tensor name %r, use %d",
                tensor_name,
                self.extra_options["DefaultTensorType"],
            )
            return self.extra_options["DefaultTensorType"]
        raise RuntimeError(
            f"Unable to find data type for weight_name={tensor_name!r}. "
            f"shape_inference failed to return a type probably this node is "
            f"from a different domain or using an input produced by such an operator. "
            f"This may happen if you quantize a model already quantized. "
            f"You may use extra_options `DefaultTensorType` to indicate "
            f"the default weight type, usually `onnx.TensorProto.FLOAT`."
        )

    def get_tensor_type(self, tensor_name, mandatory=False):
        weight = find_by_name(tensor_name, self.model.initializer())
        if weight is not None:
            return weight.data_type
        if tensor_name in self.value_infos:
            vi = self.value_infos[tensor_name]
            if vi.type.HasField("tensor_type"):
                if mandatory and vi.type.tensor_type.elem_type == 0:
                    return self._get_default_tensor_type(tensor_name)
                return vi.type.tensor_type.elem_type
        if (not self.enable_subgraph_quantization) or (self.parent is None):
            if mandatory:
                return self._get_default_tensor_type(tensor_name)
            return None
        otype = self.parent.is_valid_quantize_weight(tensor_name)
        if otype is not None:
            return otype
        if self.enable_subgraph_quantization and self.parent:
            res = self.parent.get_tensor_type(tensor_name)
            if res is not None:
                return res
        if mandatory:
            return self._get_default_tensor_type(tensor_name)
        return None

    def is_float_tensor(self, tensor_name):
        if self.is_input_a_initializer(tensor_name):
            return self.is_valid_quantize_weight(tensor_name)

        if tensor_name in self.value_infos:
            vi = self.value_infos[tensor_name]
            if vi.type.HasField("tensor_type") and vi.type.tensor_type.elem_type in (
                onnx_proto.TensorProto.FLOAT,
                onnx_proto.TensorProto.FLOAT16,
            ):
                return True
            logging.warning(
                f"Inference failed or unsupported type to quantize for tensor {tensor_name!r}, type is {vi.type}."
            )
            return False

        if self.enable_subgraph_quantization and self.parent:
            return self.parent.is_float_tensor(tensor_name)

        logging.warning(
            f"Failed to infer data type of tensor: {tensor_name!r}. Please add data type info for this tensor "
            f"if your model has customized operators."
        )
        return False

    def _get_dynamic_input_quantization_params(self, input_name, nodes_list, qType):
        """
        Create nodes for dynamic quantization of input and add them to nodes_list.
            parameter input_name: Name of the input.
            parameter nodes_list: new nodes are appended to this list.
            parameter qType: type to quantize to.
            return: scale_name, zero_point_name, scale_shape, zero_point_shape.
        """
        if qType == onnx_proto.TensorProto.INT8:
            return self._get_dynamic_input_quantization_params_int8(input_name, nodes_list)
        if qType == onnx_proto.TensorProto.UINT8:
            return self._get_dynamic_input_quantization_params_uint8(input_name, nodes_list)
        if qType == onnx_proto.TensorProto.FLOAT8E4M3FN:
            return self._get_dynamic_input_quantization_params_float8e4m3fn(input_name, nodes_list)
        raise ValueError(f"Unexpected value for qType={qType}.")

    def _get_dynamic_input_quantization_params_int8(self, input_name, nodes_list, initial_type):
        """
        Create nodes for dynamic quantization of input to int8 and add them to nodes_list
            parameter input_name: Name of the input.
            parameter nodes_list: new nodes are appended to this list.
            parameter initial_type: initial weight type (FLOAT or FLOAT16)
            return: scale_name, zero_point_name, scale_shape, zero_point_shape.
        """
        qType = onnx_proto.TensorProto.INT8  # noqa: N806

        # Reduce min and Reduce max
        input_scale_name = input_name + "_scale"

        reduce_min_name = input_name + "_ReduceMin"
        reduce_min_node = onnx.helper.make_node(
            "ReduceMin",
            [input_name],
            [reduce_min_name + ":0"],
            reduce_min_name,
            keepdims=0,
        )
        nodes_list.append(reduce_min_node)

        reduce_max_name = input_name + "_ReduceMax"
        reduce_max_node = onnx.helper.make_node(
            "ReduceMax",
            [input_name],
            [reduce_max_name + ":0"],
            reduce_max_name,
            keepdims=0,
        )
        nodes_list.append(reduce_max_node)

        # Compute scale
        #   Find abs(rmin)
        reduce_min_abs_name = reduce_min_name + "_Abs"
        reduce_min_abs_node = onnx.helper.make_node(
            "Abs",
            [reduce_min_node.output[0]],
            [reduce_min_abs_name + ":0"],
            reduce_min_abs_name,
        )
        nodes_list.append(reduce_min_abs_node)
        #   Find abs(rmax)
        reduce_max_abs_name = reduce_max_name + "_Abs"
        reduce_max_abs_node = onnx.helper.make_node(
            "Abs",
            [reduce_max_node.output[0]],
            [reduce_max_abs_name + ":0"],
            reduce_max_abs_name,
        )
        nodes_list.append(reduce_max_abs_node)
        #   Compute max of abs(rmin) and abs(rmax)
        abs_max_name = input_name + "_Abs_Max"
        abs_max_node = onnx.helper.make_node(
            "Max",
            [reduce_min_abs_node.output[0], reduce_max_abs_node.output[0]],
            [abs_max_name + ":0"],
            abs_max_name,
        )
        nodes_list.append(abs_max_node)
        #   and divide by (quantize_range/2.0) which will be equal to max(...)*2.0/quantize_range
        initializer_div = onnx.helper.make_tensor(
            self.fixed_qrange_int8_name,
            initial_type,
            [],
            [get_qrange_for_qType(qType) / 2.0],
        )
        self.model.add_initializer(initializer_div)
        scale_div_name = input_name + "scale_Div"
        scale_div_node = onnx.helper.make_node(
            "Div",
            [abs_max_node.output[0], self.fixed_qrange_int8_name],
            [input_scale_name],
            scale_div_name,
        )
        nodes_list.append(scale_div_node)

        # Zero point
        initializer_zp = onnx.helper.make_tensor(self.fixed_zero_zp_name, qType, [], [0])
        self.model.add_initializer(initializer_zp)

        return input_scale_name, self.fixed_zero_zp_name, [], []

    def _get_dynamic_input_quantization_params_uint8(self, input_name, nodes_list, initial_type):
        """
        Create nodes for dynamic quantization of input to uint8 and add them to nodes_list
            parameter input_name: Name of the input.
            parameter nodes_list: new nodes are appended to this list.
            parameter initial_type: initial weight type (FLAOT or FLOAT16)
            return: scale_name, zero_point_name, scale_shape, zero_point_shape.
        """
        qType = onnx_proto.TensorProto.UINT8  # noqa: N806
        # Reduce min and Reduce max
        input_scale_name = input_name + "_scale"
        input_zp_name = input_name + "_zero_point"

        reduce_min_name = input_name + "_ReduceMin"
        reduce_min_node = onnx.helper.make_node(
            "ReduceMin",
            [input_name],
            [reduce_min_name + ":0"],
            reduce_min_name,
            keepdims=0,
        )
        nodes_list.append(reduce_min_node)

        reduce_max_name = input_name + "_ReduceMax"
        reduce_max_node = onnx.helper.make_node(
            "ReduceMax",
            [input_name],
            [reduce_max_name + ":0"],
            reduce_max_name,
            keepdims=0,
        )
        nodes_list.append(reduce_max_node)

        # Add tensors for quantize range and zero value.
        initializer_qrange = onnx.helper.make_tensor(
            self.fixed_qrange_uint8_name,
            initial_type,
            [],
            [get_qrange_for_qType(qType)],
        )
        self.model.add_initializer(initializer_qrange)
        initializer_qvalue = onnx.helper.make_tensor(self.fixed_zero_name, initial_type, [], [0.0])
        self.model.add_initializer(initializer_qvalue)

        # Compute Scale
        #   Subtract rmax and rmin
        scale_sub_name = input_name + "_scale_Sub"
        scale_sub_node = onnx.helper.make_node(
            "Sub",
            [reduce_max_node.output[0], reduce_min_node.output[0]],
            [scale_sub_name + ":0"],
            scale_sub_name,
        )
        nodes_list.append(scale_sub_node)
        #   and divide by quantize range
        scale_div_name = input_name + "_scale_Div"
        scale_div_node = onnx.helper.make_node(
            "Div",
            [scale_sub_node.output[0], self.fixed_qrange_uint8_name],
            [input_scale_name],
            scale_div_name,
        )
        nodes_list.append(scale_div_node)

        # Compute zero point
        #   Subtract zero and rmin
        zp_sub_name = input_name + "_zero_point_Sub"
        zp_sub_node = onnx.helper.make_node(
            "Sub",
            [self.fixed_zero_name, reduce_min_node.output[0]],
            [zp_sub_name + ":0"],
            zp_sub_name,
        )
        nodes_list.append(zp_sub_node)
        #   Divide by scale
        zp_div_name = input_name + "_zero_point_Div"
        zp_div_node = onnx.helper.make_node(
            "Div",
            [zp_sub_node.output[0], input_scale_name],
            [zp_div_name + ":0"],
            zp_div_name,
        )
        nodes_list.append(zp_div_node)
        #   Compute floor
        zp_floor_name = input_name + "_zero_point_Floor"
        zp_floor_node = onnx.helper.make_node("Floor", zp_div_node.output, [zp_floor_name + ":0"], zp_floor_name)
        nodes_list.append(zp_floor_node)
        #   Cast to integer
        zp_cast_name = input_name + "_zero_point_Cast"
        zp_cast_node = onnx.helper.make_node("Cast", zp_floor_node.output, [input_zp_name], zp_cast_name, to=qType)
        nodes_list.append(zp_cast_node)

        return input_scale_name, input_zp_name, [], []

    def _get_quantization_params(self, param_name, use_scale=None, use_zeropoint=None):
        """
        Create initializers and inputs in the graph for zero point and scale of output.
        Zero point and scale values are obtained from self.quantization_params if specified.
            parameter param_name: Name of the quantization parameter.
            return: result, scale_name, zero_point_name, scale_shape, zero_point_shape.
        """
        zero_point_type = self.activation_qType

        if use_scale is None or use_zeropoint is None:
            if self.quantization_params is None or param_name not in self.quantization_params:
                logging.info(f'Quantization parameters for tensor:"{param_name}" not specified')
                return False, "", "", "", ""

            params = self.quantization_params[param_name]
            if not isinstance(params, QuantizationParams):
                raise TypeError(f"Unexpected type {type(params)} for {param_name!r}.")
            if params is None or len(params) != 3:
                raise ValueError(
                    "Quantization parameters should contain zero point, scale, quant type. "
                    f"Specified values for output {param_name}: {params}"
                )

            zero_point_values = np.array([params["zero_point"]])
            if not hasattr(params["scale"], "dtype") or params["scale"].dtype not in (np.float32, np.float16):
                raise ValueError(f"Unexpected type {type(params['scale'])} and param_name={param_name!r}")
            scale_values = np.array([params["scale"]])
            assert scale_values.dtype != np.float64
            zero_point_type = params["quant_type"]
        else:
            zero_point_values = np.array([use_zeropoint])
            scale_values = np.array([use_scale])
            params = self.quantization_params[param_name]
            if "scale" in params:
                dtype = params["scale"].dtype
                scale_values = scale_values.astype(dtype)
            assert scale_values.dtype != np.float64

        zero_point_shape = []
        zero_point_name = param_name + "_zero_point"
        scale_shape = []
        scale_name = param_name + "_scale"

        # Add initializers
        init_zp = onnx.helper.make_tensor(
            zero_point_name, zero_point_type, zero_point_shape, zero_point_values.ravel().tolist()
        )
        self.model.add_initializer(init_zp)
        if scale_values.dtype == np.float32:
            scale_type = onnx_proto.TensorProto.FLOAT
        elif scale_values.dtype == np.float16:
            scale_type = onnx_proto.TensorProto.FLOAT16
        else:
            raise ValueError(f"Unexpected dtype={scale_values.dtype} for param_name={param_name!r}")
        init_scale = onnx.helper.make_tensor(scale_name, scale_type, scale_shape, scale_values.reshape((-1,)).tolist())
        self.model.add_initializer(init_scale)

        return True, scale_name, zero_point_name, scale_shape, zero_point_shape

    def _get_quantize_input_nodes(self, node, input_index, qType, given_scale_name=None, given_zp_name=None):
        """
        Given an input for a node (which is not a initializer), this function

        - add nodes to compute zero point and scale for this input if they don't exist.
        - add new QuantizeLinear node to quantize the input.

        :param node: node being quantized in NodeProto format.
        :param input_index: index of input in node.input.
        :param qType: type to quantize to.
        :param given_scale_name: if those inputs need to be quanitzed using this scale tensor.
        :param given_zp_name: if those inputs to be quantized using this zeropoint tensor.
        :return: List of newly created nodes in NodeProto format.
        """
        input_name = node.input[input_index]
        assert input_name != "", "Cannot access undefined variable in graph."
        output_name = input_name + TENSOR_NAME_QUANT_SUFFIX
        ql_node_name = input_name + "_QuantizeLinear"

        if (given_scale_name is not None) and (given_zp_name is not None):
            data_found, scale_name, zp_name = (True, given_scale_name, given_zp_name)
        else:
            data_found, scale_name, zp_name, _, _ = self._get_quantization_params(input_name)

        nodes = []
        if data_found:
            qlinear_node = onnx.helper.make_node(
                "QuantizeLinear",
                [input_name, scale_name, zp_name],
                [output_name],
                ql_node_name,
            )
        else:
            if self.static:
                return None
            # dynamic mode
            # Scale and Zero Points not available for this input. Add nodes to dynamically compute it
            if self.fuse_dynamic_quant and qType == onnx_proto.TensorProto.UINT8:
                scale_name = input_name + "_scale"
                zp_name = input_name + "_zero_point"
                qlinear_node = onnx.helper.make_node(
                    "DynamicQuantizeLinear",
                    [input_name],
                    [output_name, scale_name, zp_name],
                    ql_node_name,
                )
            else:
                (
                    scale_name,
                    zp_name,
                    scale_shape,
                    zp_shape,
                ) = self._get_dynamic_input_quantization_params(input_name, nodes, qType)
                qlinear_node = onnx.helper.make_node(
                    "QuantizeLinear",
                    [input_name, scale_name, zp_name],
                    [output_name],
                    ql_node_name,
                )

        self.quantized_value_map[input_name] = QuantizedValue(input_name, output_name, scale_name, zp_name, qType)
        return [*nodes, qlinear_node]

    def find_quantized_value(self, input_name):
        if input_name in self.quantized_value_map:
            return self.quantized_value_map[input_name]
        if self.parent is not None:
            return self.parent.find_quantized_value(input_name)
        return None

    def quantize_bias_static(self, bias_name, input_name, weight_name, beta=1.0):
        """
        Quantized the bias. Zero Point == 0 and Scale == Input_Scale * Weight_Scale
        """

        # Handle case where bias already in quantization map
        if bias_name in self.quantized_value_map:
            return self.quantized_value_map[bias_name].q_name

        # get scale for weight
        weight_scale_name = self.quantized_value_map[weight_name].scale_name
        weight_initializer = find_by_name(weight_scale_name, self.model.initializer())
        weight_scale = tensor_proto_to_array(weight_initializer)

        # get scale for input
        if input_name in self.quantized_value_map:
            input_scale_name = self.quantized_value_map[input_name].scale_name
        elif input_name in self.quantization_params:
            _, input_scale_name, _, _, _ = self._get_quantization_params(input_name)
        else:
            raise ValueError(f"Expected {input_name} to be in quantized value map for static quantization")

        inputscale_initializer = find_by_name(input_scale_name, self.model.initializer())
        input_scale = tensor_proto_to_array(inputscale_initializer)

        (
            quantized_bias_name,
            quantized_bias_scale_name,
            quantized_bias_zp_name,
            bias_scale_data,
            node_type,
            node_qtype,
        ) = self.quantize_bias_static_impl(bias_name, input_scale, weight_scale, beta)

        assert bias_name not in self.quantized_value_map
        quantized_value = QuantizedValue(
            bias_name,
            quantized_bias_name,
            quantized_bias_scale_name,
            quantized_bias_zp_name,
            QuantizedValueType.Initializer,
            0 if bias_scale_data.size > 1 else None,
            node_type=node_type,
            node_qtype=node_qtype,
        )
        self.quantized_value_map[bias_name] = quantized_value

        return quantized_bias_name

    def contains_tensor(self, tensor_name):
        """
        only check for value info and newly generated tensor names, initializers are checked separately
        """
        return (
            (tensor_name in self.value_infos)
            or (tensor_name in self.tensor_names)
            or (tensor_name in self.generated_value_names)
        )

    def quantize_activation(self, node, indices, from_subgraph=False):
        return self.__quantize_inputs(
            node=node,
            indices=indices,
            initializer_use_weight_qType=False,
            reduce_range=False,
            op_level_per_channel=False,
            axis=-1,
            from_subgraph=from_subgraph,
        )

    # In some circumstances a weight is not an initializer, for example of MatMul, if both A and B are not
    # initializer, B can still be considered as Weight
    def quantize_weight(
        self,
        node,
        indices,
        reduce_range=False,
        op_level_per_channel=False,
        axis=-1,
        from_subgraph=False,
    ):
        return self.__quantize_inputs(
            node=node,
            indices=indices,
            initializer_use_weight_qType=True,
            reduce_range=reduce_range,
            op_level_per_channel=op_level_per_channel,
            axis=axis,
            from_subgraph=from_subgraph,
        )

    def __quantize_inputs(
        self,
        node,
        indices,
        initializer_use_weight_qType=True,
        reduce_range=False,
        op_level_per_channel=False,
        axis=-1,
        from_subgraph=False,
    ):
        """
        Given a node, this function quantizes the inputs as follows:
            - If input is an initializer, quantize the initializer data, replace old initializer
              with new initializer
            - Else, add QuantizeLinear nodes to perform quantization
            parameter node: node being quantized in NodeProto format.
            parameter indices: input indices to quantize.
            return: (List of quantized input names,
                     List of zero point names used for input quantization,
                     List of scale names used for input quantization,
                     List of new QuantizeLinear nodes created)
        """

        scale_names = []
        zero_point_names = []
        quantized_input_names = []
        nodes = []

        for input_index in indices:
            node_input = node.input[input_index]

            # Find if this input is already quantized
            if node_input in self.quantized_value_map:
                quantized_value = self.quantized_value_map[node_input]
                scale_names.append(quantized_value.scale_name)
                zero_point_names.append(quantized_value.zp_name)
                quantized_input_names.append(quantized_value.q_name)
                continue
            # adding this for case embed_layernorm.py has optional segment_embedding
            if not node_input:
                quantized_input_names.append("")
                scale_names.append("")
                zero_point_names.append("")
                continue
            # Quantize the input
            initializer = find_by_name(node_input, self.model.initializer())
            if initializer is not None:
                if self.per_channel and op_level_per_channel:
                    (
                        q_weight_name,
                        zp_name,
                        scale_name,
                    ) = self.quantize_weight_per_channel(
                        initializer.name,
                        self.weight_qType if initializer_use_weight_qType else self.activation_qType,
                        axis,
                        reduce_range,
                    )
                else:
                    q_weight_name, zp_name, scale_name = self.quantize_initializer(
                        initializer,
                        self.weight_qType if initializer_use_weight_qType else self.activation_qType,
                        reduce_range,
                    )

                quantized_input_names.append(q_weight_name)
                zero_point_names.append(zp_name)
                scale_names.append(scale_name)
            elif self.contains_tensor(node_input):
                # Add QuantizeLinear node.
                qlinear_node = self.model.find_node_by_name(
                    node_input + "_QuantizeLinear", self.new_nodes, self.model.graph()
                )
                if qlinear_node is None:
                    quantize_input_nodes = self._get_quantize_input_nodes(node, input_index, self.activation_qType)
                    if quantize_input_nodes is None:
                        return (None, None, None, None)
                    if from_subgraph:
                        self.add_new_nodes(quantize_input_nodes)
                    else:
                        nodes.extend(quantize_input_nodes)
                    qlinear_node = quantize_input_nodes[-1]

                if qlinear_node.op_type == "QuantizeLinear":
                    quantized_input_names.extend(qlinear_node.output)
                    scale_names.append(qlinear_node.input[1])
                    zero_point_names.append(qlinear_node.input[2])
                else:
                    quantized_input_names.append(qlinear_node.output[0])
                    scale_names.append(qlinear_node.output[1])
                    zero_point_names.append(qlinear_node.output[2])
            elif self.parent is not None:
                (
                    parent_quantized_input_names,
                    parent_zero_point_names,
                    parent_scale_names,
                    _,
                ) = self.parent.__quantize_inputs(
                    node,
                    [input_index],
                    initializer_use_weight_qType=initializer_use_weight_qType,
                    reduce_range=reduce_range,
                    op_level_per_channel=op_level_per_channel,
                    axis=axis,
                    from_subgraph=True,
                )
                quantized_input_names.append(parent_quantized_input_names[0])
                scale_names.append(parent_scale_names[0])
                zero_point_names.append(parent_zero_point_names[0])
                # node should not be add this child level here
            else:
                raise ValueError(f"Invalid tensor name to quantize: {node_input} @graph scope{self.graph_scope}")

        return quantized_input_names, zero_point_names, scale_names, nodes

    def quantize_initializer(self, weight, qType, reduce_range=False, keep_float_weight=False):
        """
        :param weight: TensorProto initializer
        :param qType: type to quantize to
        :param keep_float_weight: Whether to quantize the weight. In some cases, we only want to qunatize scale and zero point.
                                  If keep_float_weight is False, quantize the weight, or don't quantize the weight.
        :return: quantized weight name, zero point name, scale name
        """
        # Find if this input is already quantized
        if weight.name in self.quantized_value_map:
            quantized_value = self.quantized_value_map[weight.name]
            return (
                quantized_value.q_name,
                quantized_value.zp_name,
                quantized_value.scale_name,
            )

        q_weight_name, zp_name, scale_name = self.quantize_initializer_impl(
            weight, qType, reduce_range, keep_float_weight
        )

        # Log entry for this quantized weight
        quantized_value = QuantizedValue(
            weight.name,
            q_weight_name,
            scale_name,
            zp_name,
            QuantizedValueType.Initializer,
            None,
        )
        self.quantized_value_map[weight.name] = quantized_value
        return q_weight_name, zp_name, scale_name

    def quantize_weight_per_channel(
        self,
        weight_name,
        weight_qType,
        channel_axis,
        reduce_range=True,
        keep_float_weight=False,
    ):
        # Find if this input is already quantized
        if weight_name in self.quantized_value_map:
            quantized_value = self.quantized_value_map[weight_name]
            return (
                quantized_value.q_name,
                quantized_value.zp_name,
                quantized_value.scale_name,
            )

        q_weight_name, zp_name, scale_name = self.quantize_weight_per_channel_impl(
            weight_name, weight_qType, channel_axis, reduce_range, keep_float_weight
        )
        quantized_value = QuantizedValue(
            weight_name,
            q_weight_name,
            scale_name,
            zp_name,
            QuantizedValueType.Initializer,
            None,
        )
        self.quantized_value_map[weight_name] = quantized_value

        return q_weight_name, zp_name, scale_name

    def _dequantize_value(self, value_name):
        """
        Given a value (input/output) which is quantized, add a DequantizeLinear node to dequantize
        it back to float32 or float16
            parameter value_name: value to dequantize
            parameter new_nodes_list: List of new nodes created before processing current node
            return: None if there is already a DequantizeLinear node that dequantizes it
                    A DequantizeLinear node otherwise
        """
        if (value_name in self.quantized_value_map) and (value_name not in self.generated_value_names):
            quantized_value = self.quantized_value_map[value_name]
            # Add DequantizeLinear Node for this input

            scale_init = find_by_name(quantized_value.scale_name, self.model.initializer())

            # In case we are working with subgraphs, the graph `producer_name` is set to `"onnx-quantizer"` in the `quantize_subgraph` method. In this case, the scale initializer may be on the top level graph, so the check below can not be done.
            if self.model.model.producer_name != "onnx-quantizer" or (
                self.model.model.producer_name == "onnx-quantizer" and scale_init is not None
            ):
                # axis is not specified so scale_init must be a scalar.
                assert onnx.numpy_helper.to_array(scale_init).size == 1

            dqlinear_name = value_name + "_DequantizeLinear"
            dqlinear_node = self.model.find_node_by_name(dqlinear_name, self.new_nodes, self.model.graph())
            if dqlinear_node is None:
                dqlinear_inputs = [
                    quantized_value.q_name,
                    quantized_value.scale_name,
                    quantized_value.zp_name,
                ]
                dequantize_node = onnx.helper.make_node(
                    "DequantizeLinear", dqlinear_inputs, [value_name], dqlinear_name
                )
                return dequantize_node
            else:
                # DQ op is already present, assert it's output matches the input of current node
                assert value_name == dqlinear_node.output[0]
        return None

    def _dequantize_outputs(self):
        """
        Dequantize output if it is quantized
            parameter new_nodes_list: List of new nodes created before processing current node
            return: List of new nodes created
        """

        for output in self.model.graph().output:
            dequantize_node = self._dequantize_value(output.name)
            if dequantize_node is not None:
                self.new_nodes.append(dequantize_node)

    def calculate_quantization_params(self):
        if self.tensors_range is None:
            return None

<<<<<<< HEAD
        self.adjust_tensor_ranges(softmax_0_to_1=False)
=======
        self.adjust_tensor_ranges()
>>>>>>> cdc5d72b

        quantization_params = {}
        for tensor_name in self.tensors_range:
            td = self.tensors_range[tensor_name]
            if not isinstance(td, TensorData):
                raise TypeError(f"Unexpected type {type(td)} for {tensor_name!r}.")

            quant_overrides = self.tensor_quant_overrides.get_per_tensor_overrides(tensor_name)

            quant_type = self.activation_qType
            if "quant_type" in quant_overrides:
                quant_type = quant_overrides["quant_type"].tensor_type

            if "scale" in quant_overrides and "zero_point" in quant_overrides:
                zero, scale = quant_overrides["zero_point"], quant_overrides["scale"]
            elif quant_type == onnx.TensorProto.FLOAT8E4M3FN:
                zero, scale = compute_scale_zp_float8(quant_type, td.avg_std[1])
            else:
                rmin = quant_overrides.get("rmin", td.range_value[0])
                rmax = quant_overrides.get("rmax", td.range_value[1])
                symmetric = quant_overrides.get("symmetric", self.is_activation_symmetric)
                reduce_range = quant_overrides.get("reduce_range", False)
                qmin, qmax = get_qmin_qmax_for_qType(quant_type, reduce_range=reduce_range, symmetric=symmetric)
                zero, scale = compute_scale_zp(rmin, rmax, qmin, qmax, symmetric, self.min_real_range)

            quantization_params[tensor_name] = QuantizationParams(zero_point=zero, scale=scale, quant_type=quant_type)

        return quantization_params<|MERGE_RESOLUTION|>--- conflicted
+++ resolved
@@ -955,11 +955,7 @@
         if self.tensors_range is None:
             return None
 
-<<<<<<< HEAD
-        self.adjust_tensor_ranges(softmax_0_to_1=False)
-=======
         self.adjust_tensor_ranges()
->>>>>>> cdc5d72b
 
         quantization_params = {}
         for tensor_name in self.tensors_range:
