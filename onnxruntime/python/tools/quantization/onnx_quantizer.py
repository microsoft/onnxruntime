--- conflicted
+++ resolved
@@ -1252,14 +1252,9 @@
                 rmin, rmax = td.range_value
                 qmin, qmax = get_qmin_qmax_for_qType(self.activation_qType, symmetric=self.is_activation_symmetric)
 
-<<<<<<< HEAD
-                zero, scale = compute_scale_zp(rmin, rmax, qmin, qmax, self.is_activation_symmetric)
-                quantization_params[tensor_name] = QuantizationParams(zero_point=zero, scale=scale)
-=======
                 zero, scale = compute_scale_zp(
                     rmin, rmax, qmin, qmax, self.is_activation_symmetric, self.min_real_range
                 )
-            quantization_params[tensor_name] = QuantizationParams(zero_point=zero, scale=scale)
->>>>>>> 3bcc137e
+                quantization_params[tensor_name] = QuantizationParams(zero_point=zero, scale=scale)
 
         return quantization_params