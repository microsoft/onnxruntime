# -------------------------------------------------------------------------
# Copyright (c) Microsoft Corporation.  All rights reserved.
# Licensed under the MIT License.
# --------------------------------------------------------------------------

import itertools
import logging
import os
import sys
from collections import deque
from pathlib import Path

from float16 import convert_float_to_float16
from onnx import (
    AttributeProto,
    GraphProto,
    ModelProto,
    NodeProto,
    TensorProto,
    ValueInfoProto,
    helper,
    numpy_helper,
    save_model,
)
from onnx.external_data_helper import load_external_data_for_tensor, uses_external_data
from shape_infer_helper import SymbolicShapeInferenceHelper

logger = logging.getLogger(__name__)


class OnnxModel:
    def __init__(self, model):
        self.initialize(model)

    def initialize(self, model):
        self.model: ModelProto = model
        self._node_name_suffix: dict[str, int] = {}  # key is node name prefix, value is the last suffix generated
        self.shape_infer_helper: SymbolicShapeInferenceHelper = None
        self.enable_shape_infer: bool = True
        self.all_graphs: list[GraphProto] | None = None

        # Cache of shape and data type from onnx graph to speed up optimization.
        # Be careful that fusion shall not reuse node output name for different shape/type (in adding/removing nodes)
        # Note that these do not cache the symbolic shape inference result.
        self._dtype_dict: dict[str, int] | None = None
        self._shape_dict: dict[str, list] | None = None

    def disable_shape_inference(self):
        self.enable_shape_infer = False

    def infer_runtime_shape(self, dynamic_axis_mapping={}, update=False):  # noqa: B006
        if self.enable_shape_infer:
            if self.shape_infer_helper is None or update:
                self.shape_infer_helper = SymbolicShapeInferenceHelper(self.model)

            try:
                if self.shape_infer_helper.infer(dynamic_axis_mapping):
                    return self.shape_infer_helper
            except Exception:
                self.enable_shape_infer = False  # disable shape inference to suppress same error message.
                print("failed in shape inference", sys.exc_info()[0])

        return None

    def input_name_to_nodes(self, exclude_subgraphs=False):
        input_name_to_nodes = {}
        nodes_to_search = self.nodes() if not exclude_subgraphs else self.model.graph.node
        for node in nodes_to_search:
            for input_name in node.input:
                if input_name:  # could be empty when it is optional
                    if input_name not in input_name_to_nodes:
                        input_name_to_nodes[input_name] = [node]
                    else:
                        input_name_to_nodes[input_name].append(node)
        return input_name_to_nodes

    def output_name_to_node(self, exclude_subgraphs=False):
        output_name_to_node = {}
        nodes_to_search = self.nodes() if not exclude_subgraphs else self.model.graph.node
        for node in nodes_to_search:
            for output_name in node.output:
                if output_name:  # could be empty when it is optional
                    output_name_to_node[output_name] = node
        return output_name_to_node

    def functions(self):
        all_functions = [list(self.model.functions)]
        return all_functions

    def nodes(self):
        all_nodes = []
        for graph in self.graphs():
            for node in graph.node:
                all_nodes.append(node)  # noqa: PERF402
        return all_nodes

    def graph(self):
        return self.model.graph

    def graphs(self):
        if self.all_graphs is not None:
            return self.all_graphs
        self.all_graphs = []
        graph_queue = [self.model.graph]
        while graph_queue:
            graph = graph_queue.pop(0)
            self.all_graphs.append(graph)
            for node in graph.node:
                for attr in node.attribute:
                    if attr.type == AttributeProto.AttributeType.GRAPH:
                        assert isinstance(attr.g, GraphProto)
                        graph_queue.append(attr.g)
                    if attr.type == AttributeProto.AttributeType.GRAPHS:
                        for g in attr.graphs:
                            assert isinstance(g, GraphProto)
                            graph_queue.append(g)
        return self.all_graphs

    def get_graphs_input_names(self):
        input_names = []
        for graph in self.graphs():
            for input in graph.input:
                input_names.append(input.name)
        return input_names

    def get_graphs_output_names(self):
        output_names = []
        for graph in self.graphs():
            for output in graph.output:
                output_names.append(output.name)
        return output_names

    def get_graph_by_node(self, node):
        for graph in self.graphs():
            if node in graph.node:
                return graph
        return None

    def get_graph_by_name(self, graph_name):
        for graph in self.graphs():
            if graph_name == graph.name:
                return graph
        return None

    def get_topological_insert_id(self, graph, outputs):
        for idx, node in enumerate(graph.node):
            for input in node.input:
                if input in outputs:
                    return idx
        return len(graph.node)

    def remove_node(self, node):
        for graph in self.graphs():
            if node in graph.node:
                graph.node.remove(node)
                return
        logger.warning("Failed to remove node %s", node)  # It might be a bug to hit this line.

    def remove_nodes(self, nodes_to_remove):
        for node in nodes_to_remove:
            self.remove_node(node)

    def add_node(self, node, graph_name=None):
        if graph_name is None or graph_name == self.model.graph.name:
            self.model.graph.node.extend([node])
        else:
            graph = self.get_graph_by_name(graph_name)
            insert_idx = self.get_topological_insert_id(graph, node.output)
            graph.node.insert(insert_idx, node)

    def add_nodes(self, nodes_to_add, node_name_to_graph_name=None):
        if node_name_to_graph_name is None:
            self.model.graph.node.extend(nodes_to_add)
        else:
            for node in nodes_to_add:
                graph_name = node_name_to_graph_name[node.name]
                self.add_node(node, graph_name)

    def add_initializer(self, tensor, graph_name=None):
        if graph_name is None or graph_name == self.model.graph.name:
            self.model.graph.initializer.extend([tensor])
        else:
            graph = self.get_graph_by_name(graph_name)
            graph.initializer.extend([tensor])

    def add_input(self, input, graph_name=None):
        if graph_name is None or graph_name == self.model.graph.name:
            self.model.graph.input.extend([input])
        else:
            graph = self.get_graph_by_name(graph_name)
            graph.input.extend([input])

    @staticmethod
    def replace_node_input(node, old_input_name, new_input_name):
        assert isinstance(old_input_name, str) and isinstance(new_input_name, str)
        for j in range(len(node.input)):
            if node.input[j] == old_input_name:
                node.input[j] = new_input_name

    def replace_input_of_all_nodes(self, old_input_name, new_input_name):
        for node in self.model.graph.node:
            OnnxModel.replace_node_input(node, old_input_name, new_input_name)

    @staticmethod
    def replace_node_output(node, old_output_name, new_output_name):
        assert isinstance(old_output_name, str) and isinstance(new_output_name, str)
        for j in range(len(node.output)):
            if node.output[j] == old_output_name:
                node.output[j] = new_output_name

    def replace_output_of_all_nodes(self, old_output_name, new_output_name):
        # This function shall be used carefully. For example:
        #       Add --[old_name]--> Cast ---> [new_name]
        #        |
        #        +----[old_name]--> Transpose -->
        # If we want to remove the Cast node: replace output of Add to new_name is not enough;
        # The input of Transpose shall also be updated to new_name.
        for node in self.model.graph.node:
            OnnxModel.replace_node_output(node, old_output_name, new_output_name)

    def get_initializer(self, name):
        for graph in self.graphs():
            for tensor in graph.initializer:
                if tensor.name == name:
                    return tensor
        return None

    def get_nodes_by_op_type(self, op_type):
        nodes = []
        for node in self.nodes():
            if node.op_type == op_type:
                nodes.append(node)
        return nodes

    def get_children(self, node, input_name_to_nodes=None, output_index=None):
        if input_name_to_nodes is None:
            input_name_to_nodes = self.input_name_to_nodes()

        children = []
        if output_index is not None:
            if output_index < len(node.output):
                output = node.output[output_index]
                if output in input_name_to_nodes:
                    children = list(input_name_to_nodes[output])
        else:
            for output in node.output:
                if output in input_name_to_nodes:
                    children.extend(input_name_to_nodes[output])

        return children

    def get_parents(self, node, output_name_to_node=None):
        if output_name_to_node is None:
            output_name_to_node = self.output_name_to_node()

        parents = []
        for input in node.input:
            if input in output_name_to_node:
                parents.append(output_name_to_node[input])
        return parents

    def get_parent(self, node, i, output_name_to_node=None):
        if output_name_to_node is None:
            output_name_to_node = self.output_name_to_node()

        if len(node.input) <= i:
            return None

        input = node.input[i]
        if input not in output_name_to_node:
            return None

        return output_name_to_node[input]

    def match_first_parent(self, node, parent_op_type, output_name_to_node, exclude=[]):  # noqa: B006
        """
        Find parent node based on constraints on op_type.

        Args:
            node (str): current node name.
            parent_op_type (str): constraint of parent node op_type.
            output_name_to_node (dict): dictionary with output name as key, and node as value.
            exclude (list): list of nodes that are excluded (not allowed to match as parent).

        Returns:
            parent: The matched parent node. None if not found.
            index: The input index of matched parent node. None if not found.
        """
        for i, input in enumerate(node.input):
            if input in output_name_to_node:
                parent = output_name_to_node[input]
                if parent.op_type == parent_op_type and parent not in exclude:
                    return parent, i
                else:
                    logger.debug(f"To find first {parent_op_type}, current {parent.op_type}")
        return None, None

    def match_parent(
        self,
        node,
        parent_op_type,
        input_index=None,
        output_name_to_node=None,
        exclude=[],  # noqa: B006
        return_indice=None,
    ):
        """
        Find parent node based on constraints on op_type and index.
        When input_index is None, we will find the first parent node based on constraints,
        and return_indice will be appended the corresponding input index.

        Args:
            node (str): current node name.
            parent_op_type (str): constraint of parent node op_type.
            input_index (int or None): only check the parent given input index of current node.
            output_name_to_node (dict): dictionary with output name as key, and node as value.
            exclude (list): list of nodes that are excluded (not allowed to match as parent).
            return_indice (list): a list to append the input index when input_index is None.

        Returns:
            parent: The matched parent node.
        """
        assert node is not None
        assert input_index is None or input_index >= 0

        if output_name_to_node is None:
            output_name_to_node = self.output_name_to_node()

        if input_index is None:
            parent, index = self.match_first_parent(node, parent_op_type, output_name_to_node, exclude)
            if return_indice is not None:
                return_indice.append(index)
            return parent

        if input_index >= len(node.input):
            logger.debug(f"input_index {input_index} >= node inputs {len(node.input)}")
            return None

        parent = self.get_parent(node, input_index, output_name_to_node)
        if parent is not None and parent.op_type == parent_op_type and parent not in exclude:
            return parent

        if parent is not None:
            logger.debug(f"Expect {parent_op_type}, Got {parent.op_type}")

        return None

    def match_parent_paths(self, node, paths, output_name_to_node):
        for i, path in enumerate(paths):
            assert isinstance(path, (list, tuple))
            return_indice = []
            matched = self.match_parent_path(node, path[0], path[1], output_name_to_node, return_indice)
            if matched:
                return i, matched, return_indice
        return -1, None, None

    def match_parent_paths_all(self, node, paths, output_name_to_node):
        match_i, matches, return_indices = [], [], []
        for i, path in enumerate(paths):
            assert isinstance(path, (list, tuple))
            return_indice = []
            matched = self.match_parent_path(node, path[0], path[1], output_name_to_node, return_indice)
            if matched:
                match_i.append(i)
                matches.append(matched)
                return_indices.append(return_indice)
        return match_i, matches, return_indices

    def match_parent_path(
        self,
        node,
        parent_op_types,
        parent_input_index=None,
        output_name_to_node=None,
        return_indice=None,
    ):
        """
        Find a sequence of input edges based on constraints on parent op_type and index.
        When input_index is None, we will find the first parent node based on constraints,
        and return_indice will be appended the corresponding input index.

        Args:
            node (str): current node name.
            parent_op_types (str): constraint of parent node op_type of each input edge.
            parent_input_index (list): constraint of input index of each input edge. None means no constraint.
            output_name_to_node (dict): dictionary with output name as key, and node as value.
            return_indice (list): a list to append the input index
                                  When there is no constraint on input index of an edge.

        Returns:
            parents: a list of matched parent node.
        """
        if parent_input_index is not None:
            assert len(parent_input_index) == len(parent_op_types)

        if output_name_to_node is None:
            output_name_to_node = self.output_name_to_node()

        current_node = node
        matched_parents = []
        for i, op_type in enumerate(parent_op_types):
            matched_parent = self.match_parent(
                current_node,
                op_type,
                parent_input_index[i] if parent_input_index is not None else None,
                output_name_to_node,
                exclude=[],
                return_indice=return_indice,
            )
            if matched_parent is None:
                if parent_input_index is not None:
                    logger.debug(
                        f"Failed to match index={i} parent_input_index={parent_input_index[i]} op_type={op_type}",
                        stack_info=True,
                    )
                else:
                    logger.debug(f"Failed to match index={i} op_type={op_type}", stack_info=True)
                return None

            matched_parents.append(matched_parent)
            current_node = matched_parent

        return matched_parents

    def find_first_child_by_type(self, node, child_type, input_name_to_nodes=None, recursive=True):
        children = self.get_children(node, input_name_to_nodes)
        dq = deque(children)
        while len(dq) > 0:
            current_node = dq.pop()
            if current_node.op_type == child_type:
                return current_node

            if recursive:
                children = self.get_children(current_node, input_name_to_nodes)
                for child in children:
                    dq.appendleft(child)

        return None

    def match_child_path(
        self,
        node,
        child_op_types,
        edges: list[tuple[int, int]] | None = None,
        input_name_to_nodes=None,
        exclude=[],  # noqa: B006
    ):
        """
        Find a sequence of input edges based on constraints on parent op_type and index.
        Note that we use greedy approach and only consider the first matched child, so it has chance to miss matching.

        Args:
            node (str): current node name.
            child_op_types (str): constraint of child node op_type of each input edge.
            edges (list): each edge is represented by two integers: output index of parent node, input index of child node.
                         None means no constraint.
            exclude(list): list of nodes that are excluded (not allowed to match as child).

        Returns:
            children: a list of matched children node.
        """
        if edges is not None:
            assert len(edges) == len(child_op_types)
            for edge in edges:
                assert (
                    isinstance(edge, tuple) and len(edge) == 2 and isinstance(edge[0], int) and isinstance(edge[1], int)
                )

        if input_name_to_nodes is None:
            input_name_to_nodes = self.input_name_to_nodes()

        current_node = node
        matched_children = []
        for i, op_type in enumerate(child_op_types):
            matched_child = None

            if edges is None:
                children_nodes = self.get_children(current_node, input_name_to_nodes=input_name_to_nodes)
            else:
                children_nodes = self.get_children(
                    current_node, input_name_to_nodes=input_name_to_nodes, output_index=edges[i][0]
                )

            for child in children_nodes:
                if child.op_type == op_type and child not in exclude:
                    if edges is not None and child.input[edges[i][1]] != current_node.output[edges[i][0]]:
                        continue

                    # Here we use greedy approach and only consider the first matched child.
                    # TODO: match recursively if we encounter cases that the correct child is not the first matched.
                    matched_child = child
                    break

            if matched_child is None:
                logger.debug(f"Failed to match child {i} op_type={op_type}", stack_info=True)
                return None

            matched_children.append(matched_child)
            current_node = matched_child

        return matched_children

    def find_first_parent_by_type(self, node, parent_type, output_name_to_node=None, recursive=True):
        if output_name_to_node is None:
            output_name_to_node = self.output_name_to_node()

        parents = self.get_parents(node, output_name_to_node)
        dq = deque(parents)
        while len(dq) > 0:
            current_node = dq.pop()
            if current_node.op_type == parent_type:
                return current_node

            if recursive:
                parents = self.get_parents(current_node, output_name_to_node)
                for parent in parents:
                    dq.appendleft(parent)

        return None

    def get_constant_value(self, output_name):
        for node in self.get_nodes_by_op_type("Constant"):
            if node.output[0] == output_name:
                for att in node.attribute:
                    if att.name == "value":
                        return numpy_helper.to_array(att.t)

        # Fall back to intializer since constant folding might have been applied.
        initializer = self.get_initializer(output_name)
        if initializer is not None:
            return numpy_helper.to_array(initializer)

        return None

    def get_constant_input(self, node):
        for i, input in enumerate(node.input):
            value = self.get_constant_value(input)
            if value is not None:
                return i, value

        return None, None

    def find_constant_input(self, node, expected_value, delta=0.000001):
        i, value = self.get_constant_input(node)
        if value is not None and value.size == 1 and abs(value - expected_value) < delta:
            return i

        return -1

    def is_constant_with_specified_dimension(self, output_name, dimensions, description):
        value = self.get_constant_value(output_name)
        if value is None:
            logger.debug(f"{description} {output_name} is not initializer.")
            return False

        if len(value.shape) != dimensions:
            logger.debug(f"{description} {output_name} shall have {dimensions} dimensions. Got shape {value.shape}")
            return False

        return True

    def has_constant_input(self, node, expected_value, delta=0.000001):
        return self.find_constant_input(node, expected_value, delta) >= 0

    def get_children_subgraph_nodes(self, root_node, stop_nodes, input_name_to_nodes=None):
        if input_name_to_nodes is None:
            input_name_to_nodes = self.input_name_to_nodes()

        children = input_name_to_nodes[root_node.output[0]]

        unique_nodes = []

        dq = deque(children)
        while len(dq) > 0:
            current_node = dq.pop()
            if current_node in stop_nodes:
                continue

            if current_node not in unique_nodes:
                unique_nodes.append(current_node)

                for output in current_node.output:
                    if output in input_name_to_nodes:
                        children = input_name_to_nodes[output]
                        for child in children:
                            dq.appendleft(child)

        return unique_nodes

    def tensor_shape_to_list(self, tensor_type):
        """Convert tensor shape to list"""
        shape_list = []
        for d in tensor_type.shape.dim:
            if d.HasField("dim_value"):
                shape_list.append(d.dim_value)  # known dimension
            elif d.HasField("dim_param"):
                shape_list.append(d.dim_param)  # unknown dimension with symbolic name
            else:
                shape_list.append("?")  # shall not happen
        return shape_list

    def get_dtype(self, name: str, symbolic_shape_helper: SymbolicShapeInferenceHelper | None = None):
        """Try get data type given a name (could be initializer, input or output of graph or node)."""

        if self._dtype_dict is None:
            self._dtype_dict = {}
            for value_info in itertools.chain(
                self.model.graph.value_info,
                self.model.graph.input,
                self.model.graph.output,
            ):
                self._dtype_dict[value_info.name] = value_info.type.tensor_type.elem_type

            for initializer in self.model.graph.initializer:
                if initializer.name not in self._dtype_dict:
                    self._dtype_dict[initializer.name] = initializer.data_type

        if name in self._dtype_dict:
            return self._dtype_dict[name]

        if symbolic_shape_helper is not None and name in symbolic_shape_helper.known_vi_:
            value_info = symbolic_shape_helper.known_vi_[name]
            return value_info.type.tensor_type.elem_type

        return None

    def get_shape(self, name: str, symbolic_shape_helper: SymbolicShapeInferenceHelper | None = None):
        """Try get shape given a name (could be initializer, input or output of graph or node)."""

        if self._shape_dict is None:
            self._shape_dict = {}
            for value_info in itertools.chain(
                self.model.graph.value_info,
                self.model.graph.input,
                self.model.graph.output,
            ):
                if value_info.type.tensor_type.HasField("shape"):
                    shape = []
                    for dim in value_info.type.tensor_type.shape.dim:
                        if dim.dim_param:
                            shape.append(dim.dim_param)
                        else:
                            shape.append(dim.dim_value)
                    self._shape_dict[value_info.name] = shape

            for initializer in self.model.graph.initializer:
                if initializer.name not in self._shape_dict:
                    self._shape_dict[initializer.name] = initializer.dims

        if name in self._shape_dict:
            return self._shape_dict[name]

        if symbolic_shape_helper is not None and name in symbolic_shape_helper.known_vi_:
            value_info = symbolic_shape_helper.known_vi_[name]
            return value_info.type.tensor_type.elem_type

        return None

    @staticmethod
    def get_node_attribute(node: NodeProto, attribute_name: str):
        for attr in node.attribute:
            if attr.name == attribute_name:
                value = helper.get_attribute_value(attr)
                return value
        return None

    def remove_cascaded_cast_nodes(self):
        """Remove Cast node that are followed by another Cast node like  --> Cast --> Cast -->
        Note that this shall be used carefully since it might introduce semantic change.
        For example, float -> int -> float could get different value than the original float value.
        So, it is recommended to used only in post-processing of mixed precision conversion.
        """
        output_name_to_node = self.output_name_to_node()
        removed_count = 0
        for node in self.nodes():
            if node.op_type == "Cast":
                parent = self.get_parent(node, 0, output_name_to_node=output_name_to_node)
                if parent and parent.op_type == "Cast":
                    node.input[0] = parent.input[0]
                    removed_count += 1

        if removed_count > 0:
            logger.info("Removed %d cascaded Cast nodes", removed_count)
            self.prune_graph()

    def remove_useless_cast_nodes(self):
        """Remove cast nodes that are not needed: input and output has same data type."""
        shape_infer = self.infer_runtime_shape(update=True)
        if self.enable_shape_infer and shape_infer is None:
            logger.warning("shape inference failed which might impact useless cast node detection.")

        nodes_to_remove = []
        for node in self.nodes():
            if node.op_type == "Cast":
                input_dtype = self.get_dtype(node.input[0], shape_infer)
                output_dtype = self.get_dtype(node.output[0], shape_infer)
                if input_dtype and input_dtype == output_dtype:
                    nodes_to_remove.append(node)

        if nodes_to_remove:
            graph_input_names = set(self.get_graphs_input_names())
            graph_output_names = set(self.get_graphs_output_names())
            for node in nodes_to_remove:
                if bool(set(node.output) & graph_output_names):
                    if (not bool(set(node.input) & graph_input_names)) and len(
                        self.input_name_to_nodes()[node.input[0]]
                    ) == 1:
                        self.replace_output_of_all_nodes(node.input[0], node.output[0])
                    else:
                        continue
                else:
                    self.replace_input_of_all_nodes(node.output[0], node.input[0])
                self.remove_node(node)

            logger.info(
                "Removed %d Cast nodes with output type same as input",
                len(nodes_to_remove),
            )

    def convert_model_float32_to_float16(self, cast_input_output=True):
        logger.warning(
            "The function convert_model_float32_to_float16 is deprecated. Use convert_float_to_float16 instead!"
        )
        self.convert_float_to_float16(use_symbolic_shape_infer=True, keep_io_types=cast_input_output)

    def convert_float_to_float16(self, use_symbolic_shape_infer=True, **kwargs):
        """Convert a model to half (default) or mixed precision.
           To use mixed precision, user need specify which graph inputs, outputs, operator type
           or list of nodes shall keep in float32.

           Note that the conversion might not proceed without type information for the whole graph.

           By default, we use symbolic shape inference to get type information. The benefit of symbolic shape inference
           is that it could handle fused operators in com.microsoft domain. Those operators cannot be handled in onnx shape
           inference so symbolic shape inference is recommended for optimized model.

           When symbolic shape inference is used (even if it failed), ONNX shape inference will be disabled.

           Note that onnx shape inference will fail for model larger than 2GB. For large model, you have to enable
           symbolic shape inference. If your model is not optimized, you can also use model path to call
           convert_float_to_float16 in float16.py (see https://github.com/microsoft/onnxruntime/pull/15067) to
           avoid the 2GB limit.

        Args:
            use_symbolic_shape_infer (bool, optional): use symbolic shape inference instead of onnx shape inference.
                                                       Defaults to True.
            keep_io_types (Union[bool, List[str]], optional): boolean or a list of float32 input/output names.
                                                              If True, model inputs/outputs should be left as float32.
                                                              Defaults to True.
            op_block_list (List[str], optional): List of operator types to leave as float32.
                                                 Defaults to None, which will use `float16.DEFAULT_OP_BLOCK_LIST`.
            node_block_list (List[str], optional): List of node names to leave as float32. Defaults to None.
            force_fp16_initializers(bool): force converting all float initializers to float16.
                                           Default to false.
            min_positive_val (float, optional): minimal positive value. Defaults to 1e-7.
            max_finite_val (float, optional): maximal finite value. Defaults to 1e4.
            force_fp16_inputs(Dict[str, List[int]]): Force the conversion of the inputs of some operators to float16, even if
                                                     this script's preference it to keep them in float32.
        """
        if "keep_io_types" not in kwargs:
            kwargs["keep_io_types"] = True

        model = self.model
        if use_symbolic_shape_infer:
            # Use symbolic shape inference since custom operators (like Gelu, SkipLayerNormalization etc)
            # are not recognized by onnx shape inference.
            shape_infer_helper = SymbolicShapeInferenceHelper(model)
            try:
                model_with_shape = shape_infer_helper.infer_shapes(model, auto_merge=True, guess_output_rank=False)

                # auto_merge might cause issue (see https://github.com/microsoft/onnxruntime/issues/15521)
                # we only merge tensor data type but not shape information back to the original onnx model.
                # Note that float16 conversion need data type but not shape information.
                if model_with_shape is not None:
                    name_vi = {}
                    for vi in model_with_shape.graph.value_info:
                        if (
                            hasattr(vi.type, "tensor_type")
                            and hasattr(vi.type.tensor_type, "elem_type")
                            and vi.type.tensor_type.elem_type != TensorProto.UNDEFINED
                            and vi.name
                        ):
                            vi_copy = ValueInfoProto()
                            vi_copy.CopyFrom(vi)
                            if hasattr(vi_copy.type.tensor_type, "shape"):
                                vi_copy.type.tensor_type.ClearField("shape")
                            name_vi[vi.name] = vi_copy
                    for vi in model.graph.value_info:
                        if vi.name in name_vi:
                            del name_vi[vi.name]
                    for vi in name_vi.values():
                        model.graph.value_info.append(vi)
            except Exception:
                logger.warning(
                    "Failed to run symbolic shape inference. Please file an issue in https://github.com/microsoft/onnxruntime."
                )

        parameters = {"disable_shape_infer": use_symbolic_shape_infer}
        parameters.update(
            {
                key: kwargs[key]
                for key in [
                    "keep_io_types",
                    "min_positive_val",
                    "max_finite_val",
                    "op_block_list",
                    "node_block_list",
                    "force_fp16_initializers",
                    "force_fp16_inputs",
                    "use_bfloat16_as_blocked_nodes_dtype",
                ]
                if key in kwargs
            }
        )

        fp16_model = convert_float_to_float16(model, **parameters)
        self.initialize(fp16_model)

        self.remove_cascaded_cast_nodes()

        self.remove_useless_cast_nodes()

    def create_node_name(self, op_type, name_prefix=None):
        """Create a unique node name that starts with a prefix (default is operator type).
           The name will not be duplicated with any name that generated or existed in current graphs.
        Args:
            op_type (str): operator type
            name_prefix (str, optional): prefix of node name. Defaults to None.

        Returns:
            str: node name
        """

        if name_prefix:
            prefix = name_prefix if name_prefix.endswith("_") else (name_prefix + "_")
        else:
            prefix = op_type + "_"

        suffix: int = 0
        if prefix in self._node_name_suffix:
            suffix = self._node_name_suffix[prefix] + 1
        else:
            # Check existed node name only once for a prefix
            # as we assume create_node_name is called for every new node in fusion.
            for node in self.nodes():
                if node.name and node.name.startswith(prefix):
                    try:
                        index = int(node.name[len(prefix) :])
                        suffix = max(index + 1, suffix)
                    except ValueError:
                        continue

        # Record the generated suffix so that we can avoid generating duplicated name.
        self._node_name_suffix[prefix] = suffix

        return prefix + str(suffix)

    def find_graph_input(self, input_name):
        for input in self.model.graph.input:
            if input.name == input_name:
                return input
        return None

    def find_graph_output(self, output_name):
        for output in self.model.graph.output:
            if output.name == output_name:
                return output
        return None

    def get_parent_subgraph_nodes(self, node, stop_nodes, output_name_to_node=None):
        if output_name_to_node is None:
            output_name_to_node = self.output_name_to_node()

        unique_nodes = []

        parents = self.get_parents(node, output_name_to_node)
        dq = deque(parents)
        while len(dq) > 0:
            current_node = dq.pop()
            if current_node in stop_nodes:
                continue

            if current_node not in unique_nodes:
                unique_nodes.append(current_node)

                for input in current_node.input:
                    if input in output_name_to_node:
                        dq.appendleft(output_name_to_node[input])

        return unique_nodes

    def get_graph_inputs(self, current_node, recursive=False):
        """
        Find graph inputs that linked to current node.
        """
        graph_inputs = []
        for input in current_node.input:
            if self.find_graph_input(input) and input not in graph_inputs:
                graph_inputs.append(input)

        if recursive:
            parent_nodes = self.get_parent_subgraph_nodes(current_node, [])
            for node in parent_nodes:
                for input in node.input:
                    if self.find_graph_input(input) and input not in graph_inputs:
                        graph_inputs.append(input)
        return graph_inputs

    @staticmethod
    def input_index(node_output, child_node):
        for index, input in enumerate(child_node.input):
            if input == node_output:
                return index
        return -1

    def remove_unused_constant(self):
        input_name_to_nodes = self.input_name_to_nodes()

        # remove unused constant
        unused_nodes = []
        nodes = self.nodes()
        for node in nodes:
            if node.op_type == "Constant" and node.output[0] not in input_name_to_nodes:
                unused_nodes.append(node)

        self.remove_nodes(unused_nodes)

        if len(unused_nodes) > 0:
            logger.debug(f"Removed unused constant nodes: {len(unused_nodes)}")

    def _get_subgraph_inputs_of_node(self, node):
        """
        Get inputs to all nodes in all subgraphs of a node
        """
        # Note: This function only handles one-level subgraphs of child nodes.
        subgraph_nodes_inputs = set()
        for attr in node.attribute:
            if attr.type == AttributeProto.GRAPH:
                child_nodes = attr.g.node
                for child_node in child_nodes:
                    subgraph_nodes_inputs.update(child_node.input)
        return subgraph_nodes_inputs

    def _get_subgraph_nodes_and_inputs(self, ops_with_graph_attrs):
        """
        Get input names to all nodes in all subgraphs where subgraphs are
        graph attributes of a node in the main graph
        """
        subgraph_nodes = list(filter(lambda node: node.op_type in ops_with_graph_attrs, self.model.graph.node))
        subgraph_nodes_inputs = set()
        for parent_node in subgraph_nodes:
            subgraph_inputs_of_parent_node = self._get_subgraph_inputs_of_node(parent_node)
            subgraph_nodes_inputs.update(subgraph_inputs_of_parent_node)
        return subgraph_nodes, subgraph_nodes_inputs

    def prune_graph(self, outputs=None, allow_remove_graph_inputs=True):
        """
        Prune graph to keep only required outputs. It removes unnecessary nodes that are not linked
        (directly or indirectly) to any required output.

        There is also an option to remove graph inputs that are not used to generate any required output.

        Args:
            outputs (list): a list of graph outputs to retain. If it is None, all graph outputs will be kept.
            allow_remove_graph_inputs (bool): allow remove graph inputs.
        """

        keep_outputs = [output.name for output in self.model.graph.output] if outputs is None else outputs

        input_name_to_nodes_for_main_graph = self.input_name_to_nodes(exclude_subgraphs=True)
        output_name_to_node = self.output_name_to_node()

        def get_first_output(node):
            if node.output[0]:
                return node.output[0]
            return next(iter([o for o in node.output if o]), None)

        if len(self.graphs()) > 1:
            # Get input names for all nodes in all subgraphs
            subgraph_nodes, subgraph_nodes_inputs = self._get_subgraph_nodes_and_inputs(
                ops_with_graph_attrs={"Loop", "Scan", "If"}
            )
            if len(subgraph_nodes) == 0:
                # TODO: support other ops such as `BeamSearch` that have subgraphs as op attributes
                logger.debug("Skip prune_graph since graph has subgraph")
                return

            # For graphs with subgraphs, add dangling outputs from parent graph nodes to list of outputs to keep
            for node in self.model.graph.node:
                # TODO: This for-loop logic currently assumes that Loop/Scan/If nodes will not be
                # pruned because their subgraphs are needed for computations. This might not be
                # true in all cases.
                if node in subgraph_nodes:
                    continue

                # Check if node output is an input of a subgraph node and not an input to a node in the main graph
                for output in node.output:
                    if output in subgraph_nodes_inputs and output not in input_name_to_nodes_for_main_graph:
                        keep_outputs += [output]

        # Keep track of nodes to keep. The key is first output of node, and the value is the node.
        output_to_node = {}

        # Start from graph outputs, and find parent nodes recursively, and add nodes to the output_to_node dictionary.
        dq = deque()
        for output in keep_outputs:
            if output in output_name_to_node:
                dq.append(output_name_to_node[output])
        while len(dq) > 0:
            node = dq.pop()
            first_output = get_first_output(node)
            if first_output and (first_output not in output_to_node):
                output_to_node[first_output] = node
                for name in node.input:
                    if len(name) > 0 and (name in output_name_to_node) and (name not in output_to_node):
                        dq.appendleft(output_name_to_node[name])

        # Keep only those nodes in the output_to_node dictionary.
        nodes_to_keep = []
        num_nodes_removed = 0
        for node in self.model.graph.node:
            first_output = get_first_output(node)
            kept_node = output_to_node.get(first_output)

            # Need to double check the node since fused node might reuse output name of some nodes to be removed.
            # It is slow to compare whole node, so we compare op_type first to avoid comparing node in most cases.
            if kept_node and kept_node.op_type == node.op_type and kept_node == node:
                nodes_to_keep.append(node)
            else:
                num_nodes_removed += 1

        self.all_graphs = None  # to prevent pass-by-copy after ClearField(), forces the use of pass-by-reference instead
        self.model.graph.ClearField("node")
        self.model.graph.node.extend(nodes_to_keep)

        # Remove graph outputs not in list
        output_to_remove = []
        if outputs is not None:
            for output in self.model.graph.output:
                if output.name not in outputs:
                    output_to_remove.append(output)
            for output in output_to_remove:
                self.model.graph.output.remove(output)

        # Remove graph inputs not used by any node.
        input_to_remove = []
        if allow_remove_graph_inputs:
            input_name_to_nodes = self.input_name_to_nodes()
            input_to_remove = [input for input in self.model.graph.input if input.name not in input_name_to_nodes]
            for name in input_to_remove:
                self.model.graph.input.remove(name)

        if input_to_remove or output_to_remove or num_nodes_removed > 0:
            removed = []
            if input_to_remove:
                removed.append(f"{len(input_to_remove)} inputs")
            if output_to_remove:
                removed.append(f"{len(output_to_remove)} outputs")
            if num_nodes_removed > 0:
                removed.append(f"{num_nodes_removed} nodes")
            logger.info("Removed %s", ", ".join(removed))

        self.update_graph()

    def update_graph(self, verbose=False, allow_remove_graph_inputs=False):
        graph = self.model.graph

        remaining_input_names = set()
        for node in graph.node:
            if node.op_type in ["Loop", "Scan", "If"]:
                # Add input names of nodes in subgraphs
                subgraph_inputs_of_node = self._get_subgraph_inputs_of_node(node)
                remaining_input_names.update(subgraph_inputs_of_node)

            if node.op_type != "Constant":
                remaining_input_names.update(node.input)
        if verbose:
            logger.debug(f"remaining input names: {remaining_input_names}")

        # remove graph input that is not used
        inputs_to_remove = []
        if allow_remove_graph_inputs:
            for input in graph.input:
                if input.name not in remaining_input_names:
                    inputs_to_remove.append(input)
            for input in inputs_to_remove:
                graph.input.remove(input)

        names_to_remove = [input.name for input in inputs_to_remove]
        logger.debug(f"remove {len(inputs_to_remove)} unused inputs: {names_to_remove}")

        # remove weights that are not used
        weights_to_remove = []
        weights_to_keep = []
        for initializer in graph.initializer:
            if initializer.name not in remaining_input_names and not self.find_graph_output(initializer.name):
                weights_to_remove.append(initializer)
            else:
                weights_to_keep.append(initializer.name)
        for initializer in weights_to_remove:
            graph.initializer.remove(initializer)

        names_to_remove = [initializer.name for initializer in weights_to_remove]
        logger.debug(f"remove {len(weights_to_remove)} unused initializers: {names_to_remove}")
        if verbose:
            logger.debug(f"remaining initializers:{weights_to_keep}")

        self.remove_unused_constant()

    def is_safe_to_fuse_nodes(self, nodes_to_remove, keep_outputs, input_name_to_nodes, output_name_to_node):
        for node_to_remove in nodes_to_remove:
            for output_to_remove in node_to_remove.output:
                if output_to_remove in keep_outputs:
                    continue

                if output_to_remove in input_name_to_nodes:
                    for impacted_node in input_name_to_nodes[output_to_remove]:
                        if impacted_node not in nodes_to_remove:
                            logger.debug(
                                "it is not safe to remove nodes since output %s is used by %s",
                                output_to_remove,
                                impacted_node,
                            )
                            return False
        return True

    @staticmethod
    def graph_topological_sort(graph, is_deterministic=False):
        deps_set = set()  # dependency set of all node
        sorted_node_set = set()  # sorted node set
        sorted_nodes = []  # initialize sorted_nodes

        initializer_names = [init.name for init in graph.initializer]
        graph_input_names = [input.name for input in graph.input]
        input_names = initializer_names + graph_input_names

        if is_deterministic:
            input_names.sort()

        for input_name in input_names:
            deps_set.add(input_name)

        sorted_node_set_len = -1
        graph_nodes = graph.node if not is_deterministic else sorted(graph.node, key=lambda x: x.name)

        last_node_name = None
        while len(sorted_node_set) != len(graph_nodes):
            if len(sorted_node_set) == sorted_node_set_len:
                break
            sorted_node_set_len = len(sorted_node_set)
            for node_idx, node in enumerate(graph_nodes):
                if node_idx in sorted_node_set:
                    continue
                input_count = sum(1 for _ in node.input if _)
                if input_count == 0:
                    sorted_nodes.append(node)
                    sorted_node_set.add(node_idx)
                    for output in node.output:
                        if output:
                            deps_set.add(output)
                    continue
                failed = False
                for input_name in node.input:
                    if input_name and input_name not in deps_set:
                        failed = True
                        last_node_name = node.name
                if not failed:
                    sorted_nodes.append(node)
                    sorted_node_set.add(node_idx)
                    for output in node.output:
                        if output:
                            deps_set.add(output)
                else:
                    continue

        if len(sorted_node_set) != len(graph.node):
            raise RuntimeError(
                f"Graph is not a DAG: len(sorted_node_set)={len(sorted_node_set)}, len(graph.node)={len(graph.node)}, failed at node {last_node_name}"
            )

        graph.ClearField("node")
        graph.node.extend(sorted_nodes)

    def topological_sort(self, is_deterministic=False):
        # TODO: support graph_topological_sort() in subgraphs
        # for graph in self.graphs():
        #    self.graph_topological_sort(graph)
        OnnxModel.graph_topological_sort(self.model.graph, is_deterministic)

    @staticmethod
    def save(
        model,
        output_path,
        save_as_external_data=False,
        all_tensors_to_one_file=True,
        size_threshold=1024,
        convert_attribute=False,
    ):
        Path(output_path).parent.mkdir(parents=True, exist_ok=True)

        # Add ms domain if needed
        ms_opset = [opset for opset in model.opset_import if opset.domain == "com.microsoft"]
        # Check whether there is custom op in top level graph (our fusion is on top level right now).
        # May need to extend to subgraph if our fusion are extended to subgraphs.
        ms_node = [node for node in model.graph.node if node.domain == "com.microsoft"]
        if ms_node and not ms_opset:
            opset = model.opset_import.add()
            opset.version = 1
            opset.domain = "com.microsoft"

        if save_as_external_data:
            # Save model to external data, which is needed for model size > 2GB
            output_dir = Path(output_path).parent
            output_dir.mkdir(parents=True, exist_ok=True)
            external_data_path = output_path + ".data"
            location = Path(external_data_path).name if all_tensors_to_one_file else None

            if os.path.exists(output_path):
                logger.info(f"Delete the existing onnx file: {output_path}")
                os.remove(output_path)

            if all_tensors_to_one_file:
                if os.path.exists(external_data_path):
                    # Delete the external data file. Otherwise, data will be appended to existing file.
                    logger.info(f"Delete the existing external data file: {external_data_path}")
                    os.remove(external_data_path)
            else:
                if os.listdir(output_dir):
                    raise RuntimeError(f"Output directory ({output_dir}) for external data is not empty.")

            save_model(
                model,
                output_path,
                save_as_external_data=True,
                all_tensors_to_one_file=all_tensors_to_one_file,
                location=location,
                size_threshold=size_threshold,
                convert_attribute=convert_attribute,
            )
        else:
            save_model(model, output_path)

    def save_model_to_file(self, output_path, use_external_data_format=False, all_tensors_to_one_file=True, size_threshold=1024, convert_attribute=False):
        logger.info("Sort graphs in topological order")
        self.topological_sort()

        # Note: After the model is saved to another directory with external data,
        #       You need reload the onnx model if you want to read tensor from self.model object.
        #       It is because the base directory is not updated for self.model object so attempt to read tensor data
        #       might encounter error since external data cannot be located.
        OnnxModel.save(self.model, output_path, use_external_data_format, all_tensors_to_one_file, size_threshold, convert_attribute)
        logger.info(f"Model saved to {output_path}")

    def get_graph_inputs_excluding_initializers(self):
        """
        Returns real graph inputs (excluding initializers from older onnx model).
        """
        graph_inputs = []
        for input in self.model.graph.input:
            if self.get_initializer(input.name) is None:
                graph_inputs.append(input)
        return graph_inputs

    def get_opset_version(self):
        """Get opset version of onnx domain

        Raises:
            RuntimeError: ONNX model has no opset for default domain.

        Returns:
            int: opset version of onnx domain.
        """
        for opset in self.model.opset_import:
            if opset.domain in ["", "ai.onnx"]:
                return opset.version
        raise RuntimeError("ONNX model has no opset for default domain")

    def get_operator_statistics(self, include_domain=False):
        """
        Returns node count of operators.
        """
        op_count = {}
        for node in self.nodes():
            op = (node.domain + ":" if include_domain and node.domain else "") + node.op_type
            op_count[op] = 1 if op not in op_count else (op_count[op] + 1)

        # Sorted by count in the descending order, then by key in alphabetical order.
        logger.info(f"Operators:{sorted(op_count.items(), key=lambda kv: (-kv[1], kv[0]))}")

        return op_count

    @staticmethod
    def to_data_hash(tensor: TensorProto, base_dir: str = "") -> int:
        """Converts a tensor def object to a hash for data comparison purposes.
        Args:
            tensor: a TensorProto object.
            base_dir: if external tensor exists, base_dir can help to find the path to it
        Returns:
            hash: a hash of the data.
        """
        if tensor.HasField("segment"):
            raise ValueError("Currently not supporting loading segments.")
        if tensor.data_type == TensorProto.UNDEFINED:
            raise TypeError("The element type in the input tensor is not defined.")
        tensor_dtype = tensor.data_type
        storage_field = helper.tensor_dtype_to_field(tensor_dtype)

        if tensor.data_type == TensorProto.STRING:
            utf8_strings = getattr(tensor, storage_field)
            return hash(tuple(s.decode("utf-8") for s in utf8_strings))
        # Load raw data from external tensor if it exists
        if uses_external_data(tensor):
            load_external_data_for_tensor(tensor, base_dir)
        if tensor.HasField("raw_data"):
            return hash(tensor.raw_data)
        else:
            np_data = numpy_helper.to_array(tensor)
            return hash(np_data.tobytes())

    @staticmethod
    def has_same_value(
        tensor1: TensorProto,
        tensor2: TensorProto,
        signature_cache1: dict | None = None,
        signature_cache2: dict | None = None,
    ) -> bool:
        """Returns True when two tensors have same value.
           Note that name can be different.

        Args:
            tensor1 (TensorProto): initializer 1
            tensor2 (TensorProto): initializer 2
            signature_cache1 (dict): Optional dictionary to store data signatures of tensor1 in order to speed up comparison.
            signature_cache2 (dict): Optional dictionary to store data signatures of tensor2 in order to speed up comparison.
        Returns:
            bool: True when two initializers has same value.
        """
        sig1 = (
            signature_cache1[tensor1.name]
            if signature_cache1 and tensor1.name in signature_cache1
            else OnnxModel.to_data_hash(tensor1)
        )
        sig2 = (
            signature_cache2[tensor2.name]
            if signature_cache2 and tensor2.name in signature_cache2
            else OnnxModel.to_data_hash(tensor2)
        )
        if signature_cache1 is not None:
            signature_cache1[tensor1.name] = sig1
        if signature_cache2 is not None:
            signature_cache2[tensor2.name] = sig2
        if sig1 == sig2 and tensor1.data_type == tensor2.data_type and tensor1.dims == tensor2.dims:
            # Same signature, now do the expensive check to confirm the data is the same
            return (numpy_helper.to_array(tensor1) == numpy_helper.to_array(tensor2)).all()

        return False

<<<<<<< HEAD
    def remove_initializer(self, tensor):
        for graph in self.graphs():
            if tensor in graph.initializer:
                graph.initializer.remove(tensor)
                return
        logger.warning("Failed to remove initializer %s", initializer)  # It might be a bug to hit this line.

    def remove_duplicated_initializer(self, cache: Optional[dict] = None):
=======
    def remove_duplicated_initializer(self, cache: dict | None = None):
>>>>>>> 1fc9c482
        """Remove initializers with duplicated values, and only keep the first one.
        It could help reduce size of models (like ALBert) with shared weights.
        If require_raw_data passed, method will only compare raw_data initializers to speed runtime
        Note: this function does not process subgraph.
        """
        if len(self.graphs()) > 1:
            logger.warning("remove_duplicated_initializer does not process subgraphs.")

        initializer_count = len(self.model.graph.initializer)

        same = [-1] * initializer_count
        for i in range(initializer_count - 1):
            if same[i] >= 0:
                continue
            for j in range(i + 1, initializer_count):
                if OnnxModel.has_same_value(
                    self.model.graph.initializer[i],
                    self.model.graph.initializer[j],
                    cache,
                    cache,
                ):
                    same[j] = i

        count = 0
        for i in range(initializer_count):
            if same[i] >= 0:
                count += 1
                self.replace_input_of_all_nodes(
                    self.model.graph.initializer[i].name,
                    self.model.graph.initializer[same[i]].name,
                )

        if count > 0:
            self.update_graph()
            print(f"Removed {count} initializers with duplicated value")

    def add_prefix_to_names(self, prefix: str):
        """Add prefix to initializer or intermediate outputs in graph. Main graph inputs and outputs are excluded.
        It could help avoid conflicting in name of node_args when merging two graphs.
        Note: this function does not process subgraph.
        """
        if len(self.graphs()) > 1:
            logger.warning("add_prefix_to_names does not process subgraphs.")

        # Exclude the names of inputs and outputs of main graph (but not subgraphs)
        # and empty names ("") as they have special meaning to denote missing optional inputs
        excluded = [i.name for i in self.model.graph.input] + [o.name for o in self.model.graph.output] + [""]

        for initializer in self.model.graph.initializer:
            if initializer.name not in excluded:
                if prefix + initializer.name not in excluded:
                    initializer.name = prefix + initializer.name

        for node in self.model.graph.node:
            # update name of node inputs
            for j in range(len(node.input)):
                if node.input[j] not in excluded:
                    if prefix + node.input[j] not in excluded:
                        node.input[j] = prefix + node.input[j]

            # update name of node outputs
            for j in range(len(node.output)):
                if node.output[j] not in excluded:
                    if prefix + node.output[j] not in excluded:
                        node.output[j] = prefix + node.output[j]

        for value_info in self.model.graph.value_info:
            if value_info.name not in excluded:
                value_info.name = prefix + value_info.name

    def clean_shape_infer(self):
        self.model.graph.ClearField("value_info")

    def use_float16(self):
        """Check whether the model uses float16"""
        queue = []  # queue for BFS
        queue.append(self.model.graph)
        while queue:
            sub_graphs = []
            for graph in queue:
                if not isinstance(graph, GraphProto):
                    continue

                for v in itertools.chain(graph.input, graph.output, graph.value_info):
                    if v.type.tensor_type.elem_type == TensorProto.FLOAT16:
                        return True
                    if v.type.HasField("sequence_type"):
                        if v.type.sequence_type.elem_type.tensor_type.elem_type == TensorProto.FLOAT16:
                            return True

                for t in graph.initializer:
                    if t.data_type == TensorProto.FLOAT16:
                        return True

                for node in graph.node:
                    if node.op_type == "Cast":
                        for attr in node.attribute:
                            if attr.name == "to" and attr.i == TensorProto.FLOAT16:
                                return True

                    for attr in node.attribute:
                        if attr.type == AttributeProto.GRAPH:
                            sub_graphs.append(attr.g)

                        for g in attr.graphs:
                            sub_graphs.append(g)  # noqa: PERF402

                        if isinstance(attr.t, TensorProto) and attr.t.data_type == TensorProto.FLOAT16:
                            return True

                        for t in attr.tensors:
                            if isinstance(t, TensorProto) and t.data_type == TensorProto.FLOAT16:
                                return True

            queue = sub_graphs

        return False

    def change_graph_input_type(
        self,
        graph_input: ValueInfoProto,
        new_type: int,
    ):
        """Change graph input type, and add Cast node if needed.

        Args:
            graph_input (ValueInfoProto): input of the graph
            new_type (int): new data type like TensorProto.INT32.

        Returns:
            NodeProto: a new Cast node that added. None if Cast node is not added.
            List[NodeProto]: Cast nodes that have been removed.
        """
        assert isinstance(graph_input, ValueInfoProto)
        assert self.find_graph_input(graph_input.name)

        if graph_input.type.tensor_type.elem_type == int(new_type):
            return None, []

        graph = self.graph()
        new_cast_node = None
        nodes_to_remove = []

        input_name_to_nodes = self.input_name_to_nodes()
        if graph_input.name in input_name_to_nodes:
            nodes = input_name_to_nodes[graph_input.name]

            # For children that is not Cast node, insert a Cast node to convert int32 to original data type.
            nodes_not_cast = [node for node in nodes if node.op_type != "Cast"]
            if nodes_not_cast:
                node_name = self.create_node_name("Cast")
                output_name = node_name + "_" + graph_input.name
                new_value_info = graph.value_info.add()
                new_value_info.CopyFrom(graph_input)
                new_value_info.name = output_name
                new_cast_node = helper.make_node(
                    "Cast",
                    [graph_input.name],
                    [output_name],
                    to=int(graph_input.type.tensor_type.elem_type),
                    name=node_name,
                )
                graph.node.extend([new_cast_node])

                for node in nodes_not_cast:
                    OnnxModel.replace_node_input(node, graph_input.name, output_name)

            # For children that is Cast node, no need to insert Cast.
            # When the children is Cast to int32, we can remove that Cast node since input type is int32 now.
            nodes_cast = [node for node in nodes if node.op_type == "Cast"]
            for node in nodes_cast:
                if OnnxModel.get_node_attribute(node, "to") == int(new_type):
                    self.replace_input_of_all_nodes(node.output[0], graph_input.name)
                if not self.find_graph_output(node.output[0]):
                    nodes_to_remove.append(node)
            if nodes_to_remove:
                self.remove_nodes(nodes_to_remove)

        graph_input.type.tensor_type.elem_type = int(new_type)
        return new_cast_node, nodes_to_remove

    def change_graph_output_type(
        self,
        graph_output: ValueInfoProto,
        new_type: int,
    ):
        """Change graph input type, and add Cast node if needed.

        Args:
            graph_input (str | ValueInfoProto): output of the graph
            new_type (int): new data type.

        Returns:
            NodeProto: a new Cast node that added. None if Cast node is not added.
        """
        assert isinstance(graph_output, ValueInfoProto)
        assert self.find_graph_output(graph_output.name)

        if graph_output.type.tensor_type.elem_type == int(new_type):
            return None

        cast_node = None
        graph = self.graph()

        # Add a cast node
        node_name = self.create_node_name("Cast")
        input_name = node_name + "_" + graph_output.name
        self.replace_input_of_all_nodes(graph_output.name, input_name)
        new_value_info = graph.value_info.add()
        new_value_info.CopyFrom(graph_output)
        new_value_info.name = input_name
        cast_node = helper.make_node(
            "Cast",
            [input_name],
            [graph_output.name],
            to=int(new_type),
            name=node_name,
        )
        graph.node.extend([cast_node])
        graph_output.type.tensor_type.elem_type = int(new_type)
        return cast_node

    def rename_graph_output(self, old_name: str, new_name: str):
        if new_name in self.output_name_to_node():
            raise RuntimeError("{new_name} exists in graph")

        graph = self.graph()
        for output in graph.output:
            if output.name == old_name:
                logger.debug("replace output name from %s to %s", old_name, new_name)
                self.replace_input_of_all_nodes(old_name, new_name)
                self.replace_output_of_all_nodes(old_name, new_name)
                output.name = new_name<|MERGE_RESOLUTION|>--- conflicted
+++ resolved
@@ -1355,7 +1355,6 @@
 
         return False
 
-<<<<<<< HEAD
     def remove_initializer(self, tensor):
         for graph in self.graphs():
             if tensor in graph.initializer:
@@ -1364,9 +1363,6 @@
         logger.warning("Failed to remove initializer %s", initializer)  # It might be a bug to hit this line.
 
     def remove_duplicated_initializer(self, cache: Optional[dict] = None):
-=======
-    def remove_duplicated_initializer(self, cache: dict | None = None):
->>>>>>> 1fc9c482
         """Remove initializers with duplicated values, and only keep the first one.
         It could help reduce size of models (like ALBert) with shared weights.
         If require_raw_data passed, method will only compare raw_data initializers to speed runtime
