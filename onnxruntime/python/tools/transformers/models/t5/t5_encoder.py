--- conflicted
+++ resolved
@@ -5,11 +5,6 @@
 
 import logging
 import random
-<<<<<<< HEAD
-import tempfile
-from pathlib import Path
-=======
->>>>>>> 39e585ff
 
 import torch
 from transformers import MT5Config, T5Config
