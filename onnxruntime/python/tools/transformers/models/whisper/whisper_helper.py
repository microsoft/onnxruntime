# -------------------------------------------------------------------------
# Copyright (c) Microsoft Corporation.  All rights reserved.
# Licensed under the MIT License.  See License.txt in the project root for
# license information.
# --------------------------------------------------------------------------

import logging
import os
from pathlib import Path

import numpy as np
import torch
from convert_generation import add_cache_indirection_to_mha, add_output_qk_to_mha, fix_past_sequence_length
from optimizer import optimize_model
from transformers import WhisperConfig, WhisperForConditionalGeneration, WhisperProcessor
from whisper_decoder import WhisperDecoder
from whisper_encoder import WhisperEncoder
from whisper_encoder_decoder_init import WhisperEncoderDecoderInit
from whisper_jump_times import WhisperJumpTimes

from onnxruntime import InferenceSession

logger = logging.getLogger(__name__)

PRETRAINED_WHISPER_MODELS = [
    "whisper-tiny",
    "whisper-tiny.en",
    "whisper-base",
    "whisper-base.en",
    "whisper-small",
    "whisper-small.en",
    "whisper-medium",
    "whisper-medium.en",
    "whisper-large",
    "whisper-large-v2",
    "whisper-large-v3",
    "whisper-large-v3-turbo",
]


class WhisperHelper:
    @staticmethod
    def get_onnx_path(
        output_dir: str,
        model_name_or_path: str,
        suffix: str = "",
        new_folder: bool = False,
    ) -> str:
        """Build onnx path

        Args:
            output_dir (str): output directory
            model_name_or_path (str): pretrained model name, or path to the model checkpoint
            suffix (str, optional): suffix like "_encoder" or "_decoder_fp16" will be appended to file name. Defaults to None.
            new_folder (bool, optional): create a new directory for the model. Defaults to False.
        Returns:
            str: path of onnx model
        """
        model_name = model_name_or_path
        if os.path.isdir(model_name_or_path):
            model_name = Path(model_name_or_path).parts[-1]
        else:
            model_name = model_name.split("/")[-1]

        model_name += suffix

        directory = os.path.join(output_dir, model_name) if new_folder else output_dir
        return os.path.join(directory, model_name + ".onnx")

    @staticmethod
    def load_model(
        model_name_or_path: str,
        model_impl: str,
        cache_dir: str,
        device: torch.device,
        dtype: torch.dtype,
        merge_encoder_and_decoder_init: bool = True,
<<<<<<< HEAD
=======
        no_beam_search_op: bool = False,
        output_qk: bool = False,
>>>>>>> 39e585ff
    ) -> dict[str, torch.nn.Module]:
        """Load model given a pretrained name or path, then build models for ONNX conversion.

        Args:
            model_name_or_path (str): pretrained model name or path
            model_impl (str): library to load model from
            cache_dir (str): cache directory
            device (torch.device): device to run the model
            dtype (torch.dtype): dtype to run the model
            merge_encoder_and_decoder_init (bool, optional): Whether merge encoder and decoder initialization into one ONNX model. Defaults to True.
            no_beam_search_op (bool, optional): Whether to use beam search op or not. Defaults to False.
            output_qk (bool, optional): Whether to output QKs to calculate batched jump times for word-level timestamps. Defaults to False.
        Returns:
            Dict[str, torch.nn.Module]: mapping from name to modules for ONNX conversion.
        """
        # Load PyTorch model
        if model_impl == "hf":
            # Load from Hugging Face
            model = WhisperForConditionalGeneration.from_pretrained(
                model_name_or_path, cache_dir=cache_dir, attn_implementation="eager"
            )
        else:
            # Load from OpenAI
            import whisper

<<<<<<< HEAD
        decoder = WhisperDecoder(model_decoder, model.config, model_impl=model_impl, model=passed_model)
        decoder.eval().to(device)
=======
            if not os.path.exists(model_name_or_path):
                name_or_path = model_name_or_path.split("/")[-1][8:]
            else:
                name_or_path = model_name_or_path
            model = whisper.load_model(name_or_path, device, download_root=cache_dir, in_memory=True)

        # Set PyTorch model properties
        model.eval().to(device=device)
        if model_impl == "hf":
            model.to(dtype=dtype)
        config = WhisperConfig.from_pretrained(model_name_or_path, cache_dir=cache_dir)
>>>>>>> 39e585ff

        # Load each component of PyTorch model
        decoder = WhisperDecoder(config, model, model_impl, no_beam_search_op).eval()
        components = {"decoder": decoder}
        if merge_encoder_and_decoder_init:
            encoder_decoder_init = WhisperEncoderDecoderInit(config, model, model_impl, no_beam_search_op).eval()
            components.update({"encoder": encoder_decoder_init})
        else:
            encoder = WhisperEncoder(config, model, model_impl).eval()
            components.update({"encoder": encoder, "decoder_init": decoder})

        if output_qk:
            batched_jump_times = WhisperJumpTimes(config, device, cache_dir).eval()
            components.update({"jump_times": batched_jump_times})
        return components

    @staticmethod
    def export_onnx(
<<<<<<< HEAD
        model: WhisperEncoder | WhisperDecoder | WhisperDecoderInit | WhisperEncoderDecoderInit,
        device: torch.device,
=======
        model: WhisperEncoder | WhisperEncoderDecoderInit | WhisperDecoder,
>>>>>>> 39e585ff
        onnx_model_path: str,
        provider: str,
        verbose: bool,
        use_external_data_format: bool,
        use_fp16_inputs: bool,
        use_int32_inputs: bool,
        use_encoder_hidden_states: bool,
        use_kv_cache_inputs: bool,
    ):
        """Export model component to ONNX

        Args:
            model (class): PyTorch class to export
            onnx_model_path (str): path to save ONNX model
            provider (str): provider to use for verifying parity on ONNX model
            verbose (bool): print verbose information.
            use_external_data_format (bool): use external data format or not.
            use_fp16_inputs (bool): use float16 inputs for the audio_features, encoder_hidden_states, logits, and KV caches.
            use_int32_inputs (bool): use int32 inputs for the decoder_input_ids.
            use_encoder_hidden_states (bool): use encoder_hidden_states as model input for decoder-init/decoder-without-past models.
            use_kv_cache_inputs (bool): use KV caches as model inputs for decoder-with-past models.
        """
        if isinstance(model, WhisperEncoder):
            model.export_onnx(
                onnx_model_path,
                provider,
                verbose,
                use_external_data_format,
                use_fp16_inputs,
            )
        elif isinstance(model, WhisperEncoderDecoderInit):
            model.export_onnx(
                onnx_model_path,
                provider,
                verbose,
                use_external_data_format,
                use_fp16_inputs,
                use_int32_inputs,
            )
        elif isinstance(model, WhisperDecoder):
            model.export_onnx(
                onnx_model_path,
                provider,
                verbose,
                use_external_data_format,
                use_fp16_inputs,
                use_int32_inputs,
                use_encoder_hidden_states,
                use_kv_cache_inputs,
            )
        elif isinstance(model, WhisperJumpTimes):
            model.export_onnx(
                onnx_model_path,
                provider,
                verbose,
                use_external_data_format,
                use_fp16_inputs,
                use_int32_inputs,
            )
<<<<<<< HEAD

    @staticmethod
    def auto_mixed_precision(
        onnx_model: OnnxModel,
        op_block_list: tuple[str] = (
            "SimplifiedLayerNormalization",
            "SkipSimplifiedLayerNormalization",
            "Relu",
            "Add",
        ),
    ):
        """Convert model to mixed precision.
           It detects whether original model has fp16 precision weights, and set parameters for float16 conversion automatically.
        Args:
            onnx_model (OnnxModel): optimized ONNX model
            op_block_list (List[str], optional): . Defaults to ["SimplifiedLayerNormalization", "SkipSimplifiedLayerNormalization", "Relu", "Add"]
        Returns:
            parameters(dict): a dictionary of parameters used in float16 conversion
        """
        op_full_set = {node.op_type for node in onnx_model.nodes()}
        fp32_op_set = set(op_block_list)
        fp16_op_set = op_full_set.difference(fp32_op_set)
        logger.info(f"fp32 op: {fp32_op_set} fp16 op: {fp16_op_set}")

        # logits is the first output
        logits_output_name = onnx_model.graph().output[0].name

        # We use the weight in last MatMul node to detect whether the model is stored with float16 weights from training.
        is_weight_fp16_precision = False
        output_name_to_node = onnx_model.output_name_to_node()
        assert logits_output_name in output_name_to_node
        node = output_name_to_node[logits_output_name]
        last_matmul_node = None
        if node.op_type == "MatMul":
            last_matmul_node = node
            logger.info(f"Found last MatMul node for logits: {node.name}")
            initializer = None
            for input in node.input:
                initializer = onnx_model.get_initializer(input)
                if initializer is not None:
                    break

            # when the max difference of value after converting float to float16 is lower than a threshold (1e-6),
            # we can deduce that the weights are stored in float16 precision.
            max_diff = float_to_float16_max_diff(initializer)
            logger.debug(f"max diff of converting weights in last MatMul node {node.name}: {max_diff}")
            is_weight_fp16_precision = max_diff < 1e-6
=======
>>>>>>> 39e585ff
        else:
            raise ValueError(f"Unknown instance for model detected: {type(model)}")

    @staticmethod
    def optimize_onnx(
        onnx_model_path: str,
        optimized_model_path: str,
        is_float16: bool,
        num_attention_heads: int,
        hidden_size: int,
        num_layers: int,
        use_external_data_format: bool = False,
        use_gpu: bool = False,
        provider: str = "cpu",
        is_decoder: bool = False,
        no_beam_search_op: bool = False,
        output_qk: bool = False,
    ):
        """Optimize ONNX model with an option to convert it to use mixed precision."""

        from fusion_options import FusionOptions

        optimization_options = FusionOptions("bart")
        optimization_options.use_multi_head_attention = True
        optimization_options.disable_multi_head_attention_bias = provider == "rocm"

        m = optimize_model(
            onnx_model_path,
            model_type="bart",
            num_heads=num_attention_heads,
            hidden_size=hidden_size,
            opt_level=0,
            optimization_options=optimization_options,
            use_gpu=use_gpu,
            only_onnxruntime=False,
        )

        # Add `past_sequence_length`, `cache_indirection`, and `output_qk` to `MultiHeadAttention` ops
        if is_decoder and no_beam_search_op:
            if provider == "cuda":  # FP32 CPU can be supported here once the DMMHA CPU kernel bugs are fixed
                # FP16 CUDA, FP32 CUDA, and FP32 CPU use the `DecoderMaskedMultiHeadAttention` kernel
                # via `MultiHeadAttention`, which requires the `past_sequence_length` and
                # `cache_indirection` inputs
                m, past_seq_len_name = fix_past_sequence_length(m)
                m = add_cache_indirection_to_mha(m, past_seq_len_name)

            if output_qk:
                m = add_output_qk_to_mha(m, skip_node_idxs=list(range(0, 2 * num_layers, 2)))

        m.save_model_to_file(optimized_model_path, use_external_data_format, all_tensors_to_one_file=True)

    @staticmethod
    def pt_transcription_for_verify_onnx(
        processor: WhisperProcessor,
        pt_model: torch.nn.Module,
        device: torch.device,
        batch_size: int = 1,
        prompt_mode: bool = False,
    ):
        # Try to import `datasets` pip package
        try:
            from datasets import load_dataset
        except Exception as e:
            logger.error(f"An error occurred while importing `datasets`: {e}", exc_info=True)  # noqa: G201
            install_cmd = "pip install datasets"
            logger.warning(f"Could not import `datasets`. Attempting to install `datasets` via `{install_cmd}`.")
            os.system(install_cmd)

        from datasets import load_dataset

        ds = load_dataset("hf-internal-testing/librispeech_asr_dummy", "clean", split="validation")
        input_features_ = []
        if batch_size == 1:
            input_features = processor([ds[0]["audio"]["array"]], return_tensors="pt").input_features
        else:
            input_features_ = [
                processor([ds[3]["audio"]["array"]], return_tensors="pt").input_features,
                processor([ds[3]["audio"]["array"]], return_tensors="pt").input_features,
            ]
            assert len(input_features_) == batch_size
            input_features = torch.cat((input_features_[0], input_features_[1]))

        max_length, min_length, num_beams, num_return_sequences = 30, 0, 1, 1
        length_penalty, repetition_penalty = 1.0, 1.0
        inputs = {
            "input_features": input_features.to(device),
            "max_length": max_length,
            "min_length": min_length,
            "num_beams": num_beams,
            "num_return_sequences": num_return_sequences,
            "length_penalty": length_penalty,
            "repetition_penalty": repetition_penalty,
            "early_stopping": True,
            "use_cache": True,
        }

        if prompt_mode:
            prompts = ["John has doubts", "Maria has grave doubts"]
            prompt_ids = [processor.get_prompt_ids(p) for p in prompts]
            pt_transcription = []
            pt_outputs = []
            # The looping for model.generate is necessary here due to the limitation as per
            # https://huggingface.co/docs/transformers/model_doc/whisper#transformers.WhisperForConditionalGeneration.generate.prompt_ids
            # prompt_ids input requires a tensor of rank 1
            for i in range(batch_size):
                inputs["prompt_ids"] = torch.from_numpy(prompt_ids[i]).to(device=device)
                inputs["input_features"] = input_features_[i].to(device)
                pt_output = pt_model.generate(**inputs).detach().cpu().numpy()
                pt_outputs.append(pt_output)
                pt_transcription.append(processor.batch_decode(pt_output, skip_special_tokens=True)[0])
            inputs["input_features"] = input_features
            del inputs["prompt_ids"]
        else:
            prompt_ids = []
            pt_outputs = pt_model.generate(**inputs).detach().cpu().numpy()
            pt_transcription = [processor.batch_decode(pt_outputs, skip_special_tokens=True)[0]]
            pt_outputs = list(pt_outputs)
        del inputs["early_stopping"]
        del inputs["use_cache"]
        return inputs, pt_transcription, pt_outputs, prompt_ids

    @staticmethod
    def select_transcription_options(
        batch_size: int,
        prompt_mode: bool,
    ):
        if batch_size > 1 and prompt_mode:
            expected_transcription_no_comma_prompt1 = " John has doubts whether Sir Frederick Layton's work is really Greek after all and can discover in it but little of Rocky I"
            expected_transcription_misspelled_prompt1 = " John has doubts whether Sir Frederick Latins work is really Greek after all and can discover in it but little of Rocky I"
            expected_transcription_no_comma_prompt2 = " Maria has grave doubts whether Sir Frederick Layton's work is really Greek after all and can discover in it but little of Rocky"
            expected_transcription_misspelled_prompt2 = " Maria has grave doubts whether Sir Frederick Latins work is really Greek after all and can discover in it but little of Rocky I"
            expected_transcription_options = {
                expected_transcription_no_comma_prompt1,
                expected_transcription_no_comma_prompt2,
                expected_transcription_misspelled_prompt1,
                expected_transcription_misspelled_prompt2,
            }
        else:
            expected_transcription_no_comma = (
                " Mr. Quilter is the apostle of the middle classes and we are glad to welcome his gospel."
            )
            expected_transcription_with_comma = (
                " Mr. Quilter is the apostle of the middle classes, and we are glad to welcome his gospel."
            )
            expected_transcription_with_quote_and_comma = (
                ' "Mr. Quilter is the apostle of the middle classes, and we are glad to welcome his gospel.'
            )
            expected_transcription_options = {
                expected_transcription_no_comma,
                expected_transcription_with_comma,
                expected_transcription_with_quote_and_comma,
            }
        return expected_transcription_options

    @staticmethod
    def get_outputs(
        pt_outputs: np.ndarray,
        ort_outputs: np.ndarray,
        i: int,
    ):
        """Get PyTorch and ONNX Runtime output token ids at index i"""
        pt_output, ort_output = pt_outputs[i], ort_outputs[i]
        pt_shape, ort_shape = pt_output.shape, ort_output.shape

        # Hugging Face impl. + Beam Search op: PyTorch = (26,) and ORT = (30,)
        # OpenAI impl. + Beam Search op: PyTorch = (1, 30) and ORT = (30,)
        if pt_shape != ort_shape:
            if len(pt_shape) > 1:
                pt_output = pt_output[0]
                pt_shape = pt_output.shape
            if len(ort_shape) > 1:
                ort_output = ort_output[0]
                ort_shape = ort_output.shape
            if pt_shape[0] != ort_shape[0]:
                min_len = min(pt_shape[0], ort_shape[0])
                pt_output = pt_output[:min_len]
                ort_output = ort_output[:min_len]

        assert pt_output.shape == ort_output.shape
        return pt_output, ort_output

    @staticmethod
    def verify_onnx(
        model_name_or_path: str,
        cache_dir: str,
        ort_session: InferenceSession,
        device: torch.device,
        batch_size: int = 1,
        prompt_mode: bool = False,
    ):
        """Compare the result from PyTorch and ONNX Runtime to verify the ONNX model is good."""
        pt_model = WhisperForConditionalGeneration.from_pretrained(
            model_name_or_path, cache_dir=cache_dir, attn_implementation="eager"
        ).to(device)
        processor = WhisperProcessor.from_pretrained(model_name_or_path, cache_dir=cache_dir)
        config = WhisperConfig.from_pretrained(model_name_or_path, cache_dir=cache_dir)

        inputs, pt_transcription, pt_outputs, decoder_prompt_ids = WhisperHelper.pt_transcription_for_verify_onnx(
            processor,
            pt_model,
            device,
            batch_size=batch_size,
            prompt_mode=prompt_mode,
        )

        start_id = [config.decoder_start_token_id]  # ex: [50258]
        prompt_ids = processor.get_decoder_prompt_ids(language="english", task="transcribe")
        prompt_ids = [token[1] for token in prompt_ids]  # ex: [50259, 50358, 50363]
        forced_decoder_ids = start_id + prompt_ids  # ex: [50258, 50259, 50358, 50363]

        ort_names = [entry.name for entry in ort_session.get_inputs()]
        ort_dtypes = [entry.type for entry in ort_session.get_inputs()]
        ort_to_np = {
            "tensor(float)": np.float32,
            "tensor(float16)": np.float16,
            "tensor(int64)": np.int64,
            "tensor(int32)": np.int32,
            "tensor(int8)": np.int8,
            "tensor(uint8)": np.uint8,
        }

        use_extra_decoding_ids = "extra_decoding_ids" in ort_names
        for name, dtype in zip(ort_names, ort_dtypes, strict=False):
            if name == "input_features":
                inputs[name] = inputs[name].detach().cpu().numpy()
            elif name == "vocab_mask":
                inputs[name] = np.ones(config.vocab_size, dtype=ort_to_np[dtype])
            elif name == "prefix_vocab_mask":
                inputs[name] = np.ones((batch_size, config.vocab_size), dtype=ort_to_np[dtype])
            elif name == "decoder_input_ids":
                if not prompt_mode:
                    raw_input_ids = [start_id] if use_extra_decoding_ids else [forced_decoder_ids]
                    inputs[name] = np.array(raw_input_ids, dtype=ort_to_np[dtype])
                else:
                    # This logic handles the scenario for when prompts are not of the same size
                    # For example if our prompt ids are [p1_id_1, p1_id_2] and [p2_id_1]
                    # The final decoder_input_ids will look as such after padding
                    # [prev_token, p1_id_1, p1_id_2, start_token, lang_token, transcribe_token]
                    # [prev_token, p2_id_1, PAD_TOKEN, start_token, lang_token, transcribe_token]
                    ort_prompts = []
                    for i in range(batch_size):
                        ort_prompts.append(decoder_prompt_ids[i].tolist())
                    max_len = max(len(p) for p in ort_prompts)
                    padded_prompts = []
                    for p in ort_prompts:
                        padded_prompt = [*p, *([config.pad_token_id] * (max_len - len(p)))]
                        padded_prompts.append(padded_prompt + forced_decoder_ids)
                    inputs[name] = np.array(padded_prompts, dtype=ort_to_np[dtype])
            elif name == "logits_processor":
                inputs[name] = np.array([1], dtype=ort_to_np[dtype])
            elif name == "cross_qk_layer_head":
                inputs[name] = np.array([[0, 0]], dtype=ort_to_np[dtype])
            elif name == "extra_decoding_ids":
                inputs[name] = np.repeat(np.array([prompt_ids], dtype=ort_to_np[dtype]), batch_size, 0)
            elif name == "temperature":
                inputs[name] = np.array([1.0], dtype=ort_to_np[dtype])
            else:
                inputs[name] = np.array([inputs[name]], dtype=ort_to_np[dtype])

        ort_outputs = ort_session.run(None, inputs)[0][:, 0, :]
        ort_transcription = processor.batch_decode(ort_outputs, skip_special_tokens=True)
        expected_transcription_options = WhisperHelper.select_transcription_options(batch_size, prompt_mode)

        parity = 1
        for i in range(batch_size):
            pt_output, ort_output = WhisperHelper.get_outputs(pt_outputs, ort_outputs, i)

            # Check if token ids match
            parity *= np.allclose(pt_output, ort_output)

            # Check if transcribed outputs match
            parity *= (
                pt_transcription[i] in expected_transcription_options
                and ort_transcription[i] in expected_transcription_options
            )
        max_diff = 0

        if not parity:
            for i in range(batch_size):
                pt_output, ort_output = WhisperHelper.get_outputs(pt_outputs, ort_outputs, i)
                diff = pt_output - ort_output

                max_diff_i = max(diff.min(), diff.max(), key=abs)
                max_diff = max(max_diff, max_diff_i)

        if max_diff != 0:
            logger.warning(f"PyTorch outputs: {pt_transcription}")
            logger.warning(f"ONNX Runtime outputs: {ort_transcription}")

        return 0<|MERGE_RESOLUTION|>--- conflicted
+++ resolved
@@ -75,11 +75,8 @@
         device: torch.device,
         dtype: torch.dtype,
         merge_encoder_and_decoder_init: bool = True,
-<<<<<<< HEAD
-=======
         no_beam_search_op: bool = False,
         output_qk: bool = False,
->>>>>>> 39e585ff
     ) -> dict[str, torch.nn.Module]:
         """Load model given a pretrained name or path, then build models for ONNX conversion.
 
@@ -105,10 +102,6 @@
             # Load from OpenAI
             import whisper
 
-<<<<<<< HEAD
-        decoder = WhisperDecoder(model_decoder, model.config, model_impl=model_impl, model=passed_model)
-        decoder.eval().to(device)
-=======
             if not os.path.exists(model_name_or_path):
                 name_or_path = model_name_or_path.split("/")[-1][8:]
             else:
@@ -120,7 +113,6 @@
         if model_impl == "hf":
             model.to(dtype=dtype)
         config = WhisperConfig.from_pretrained(model_name_or_path, cache_dir=cache_dir)
->>>>>>> 39e585ff
 
         # Load each component of PyTorch model
         decoder = WhisperDecoder(config, model, model_impl, no_beam_search_op).eval()
@@ -139,12 +131,7 @@
 
     @staticmethod
     def export_onnx(
-<<<<<<< HEAD
-        model: WhisperEncoder | WhisperDecoder | WhisperDecoderInit | WhisperEncoderDecoderInit,
-        device: torch.device,
-=======
         model: WhisperEncoder | WhisperEncoderDecoderInit | WhisperDecoder,
->>>>>>> 39e585ff
         onnx_model_path: str,
         provider: str,
         verbose: bool,
@@ -204,56 +191,6 @@
                 use_fp16_inputs,
                 use_int32_inputs,
             )
-<<<<<<< HEAD
-
-    @staticmethod
-    def auto_mixed_precision(
-        onnx_model: OnnxModel,
-        op_block_list: tuple[str] = (
-            "SimplifiedLayerNormalization",
-            "SkipSimplifiedLayerNormalization",
-            "Relu",
-            "Add",
-        ),
-    ):
-        """Convert model to mixed precision.
-           It detects whether original model has fp16 precision weights, and set parameters for float16 conversion automatically.
-        Args:
-            onnx_model (OnnxModel): optimized ONNX model
-            op_block_list (List[str], optional): . Defaults to ["SimplifiedLayerNormalization", "SkipSimplifiedLayerNormalization", "Relu", "Add"]
-        Returns:
-            parameters(dict): a dictionary of parameters used in float16 conversion
-        """
-        op_full_set = {node.op_type for node in onnx_model.nodes()}
-        fp32_op_set = set(op_block_list)
-        fp16_op_set = op_full_set.difference(fp32_op_set)
-        logger.info(f"fp32 op: {fp32_op_set} fp16 op: {fp16_op_set}")
-
-        # logits is the first output
-        logits_output_name = onnx_model.graph().output[0].name
-
-        # We use the weight in last MatMul node to detect whether the model is stored with float16 weights from training.
-        is_weight_fp16_precision = False
-        output_name_to_node = onnx_model.output_name_to_node()
-        assert logits_output_name in output_name_to_node
-        node = output_name_to_node[logits_output_name]
-        last_matmul_node = None
-        if node.op_type == "MatMul":
-            last_matmul_node = node
-            logger.info(f"Found last MatMul node for logits: {node.name}")
-            initializer = None
-            for input in node.input:
-                initializer = onnx_model.get_initializer(input)
-                if initializer is not None:
-                    break
-
-            # when the max difference of value after converting float to float16 is lower than a threshold (1e-6),
-            # we can deduce that the weights are stored in float16 precision.
-            max_diff = float_to_float16_max_diff(initializer)
-            logger.debug(f"max diff of converting weights in last MatMul node {node.name}: {max_diff}")
-            is_weight_fp16_precision = max_diff < 1e-6
-=======
->>>>>>> 39e585ff
         else:
             raise ValueError(f"Unknown instance for model detected: {type(model)}")
 
