# -------------------------------------------------------------------------
# Copyright (c) Microsoft Corporation.  All rights reserved.
# Licensed under the MIT License.  See License.txt in the project root for
# license information.
# --------------------------------------------------------------------------

import logging
import os
import tempfile
from itertools import chain
from pathlib import Path

import numpy as np
import onnx
import torch
from float16 import convert_float_to_float16
from google.protobuf.internal.containers import RepeatedCompositeFieldContainer
from onnx import ModelProto, ValueInfoProto
from onnx_model import OnnxModel
from past_helper import PastKeyValuesHelper
from transformers import WhisperConfig
from whisper_inputs import (
    convert_inputs_for_ort,
    get_model_dynamic_axes,
    get_sample_decoder_inputs,
    group_past_key_values,
)

from onnxruntime import InferenceSession

logger = logging.getLogger(__name__)


class WhisperDecoder(torch.nn.Module):
    """A Whisper decoder with optional past key values"""

<<<<<<< HEAD
    def __init__(
        self,
        decoder: torch.nn.Module,
        config: WhisperConfig,
        decoder_start_token_id: int | None = None,
    ):
=======
    def __init__(self, config: WhisperConfig, model: torch.nn.Module, model_impl: str, no_beam_search_op: bool = False):
>>>>>>> 39e585ff
        super().__init__()
        self.config = config
        self.device = model.device
        self.model_impl = model_impl
        self.no_beam_search_op = no_beam_search_op

        self.decoder = None if model_impl == "openai" else model.model.decoder
        self.proj_out = None if model_impl == "openai" else model.proj_out
        self.model = model if model_impl == "openai" else None

        self.max_source_positions = self.config.max_source_positions
        self.num_heads = self.config.decoder_attention_heads
        self.head_size = self.config.d_model // self.num_heads

    def hf_forward(
        self,
        decoder_input_ids: torch.Tensor,
        encoder_hidden_states: torch.Tensor | None = None,
        past_key_values: list[tuple[torch.Tensor]] | None = None,
    ):
        outputs = self.decoder(
            encoder_hidden_states=encoder_hidden_states,
            input_ids=decoder_input_ids,
            past_key_values=past_key_values,
            use_cache=True,
        )
        logits = self.proj_out(outputs.last_hidden_state)
        present_key_values = outputs.past_key_values

        if past_key_values is None:
            # Return present_self_* and present_cross_* for decoder-init
            return logits, present_key_values

        # Before: (past_key_self_0, past_value_self_0, past_key_cross_0, past_value_cross_0),
        #         (past_key_self_1, past_value_self_1, past_key_cross_1, past_value_cross_1),
        # After:  (past_key_self_0, past_value_self_0, past_key_self_1, past_value_self_1), ...,
        #         (past_key_cross_0, past_value_cross_0, past_key_cross_1, past_value_cross_1), ...
        present_self, present_cross = PastKeyValuesHelper.group_by_self_and_cross(present_key_values)

        # Return present_self_* for decoder-with-past since past_cross_* and present_cross_* are identical
        return logits, present_self

    def oai_forward(
        self,
        decoder_input_ids: torch.Tensor,
        encoder_hidden_states: torch.Tensor | None = None,
        past_key_values: list[tuple[torch.Tensor]] | None = None,
    ):
        past_kv_cache = {}
        if past_key_values is not None:
            # Convert past KV caches (BxNxSxH --> BxSxNxH --> BxSxD) for OpenAI's forward pass
            self_attn_kv_caches, cross_attn_kv_caches = group_past_key_values(past_key_values)
            self_attn_kv_caches = [past_kv.transpose(1, 2) for past_kv in self_attn_kv_caches]
            self_attn_kv_caches = [past_kv.reshape(past_kv.shape[:2] + (-1,)) for past_kv in self_attn_kv_caches]
            cross_attn_kv_caches = [past_kv.transpose(1, 2) for past_kv in cross_attn_kv_caches]
            cross_attn_kv_caches = [past_kv.reshape(past_kv.shape[:2] + (-1,)) for past_kv in cross_attn_kv_caches]

            for idx, block in enumerate(self.model.decoder.blocks):
                past_kv_cache[block.attn.key] = self_attn_kv_caches[2 * idx]
                past_kv_cache[block.attn.value] = self_attn_kv_caches[2 * idx + 1]
                past_kv_cache[block.cross_attn.key] = cross_attn_kv_caches[2 * idx]
                past_kv_cache[block.cross_attn.value] = cross_attn_kv_caches[2 * idx + 1]

        # Install OpenAI's hooks on the forward pass of each nn.Linear for key and value
        # since the hooks will capture the output of the key and value MatMuls, which
        # represent the current keys and values.
        #
        # For OpenAI's forward pass, the hook function will also perform the concat
        # operation (past_kv + curr_kv --> pres_kv) if needed. However, the ONNX model
        # will not contain this concat operation because the present KV caches aren't
        # returned by OpenAI's forward pass.
        kv_cache, hooks = self.model.install_kv_cache_hooks()

        # Run forward pass
        # NOTE: There is a bug with openai-whisper==20240930 with the introduction of SDPA.
        # In the Whisper codebase, the following line
        #
        # is_causal = mask is not None and n_ctx > 1
        #
        # has been added where `mask` is a torch tensor. The right-hand side evaluates to `tensor(True/False)`
        # but `is_causal` only accepts the boolean value. The fix is to apply `.item()` after the right-hand
        # side has been evaluated. In other words, the line should be
        #
        # is_causal = (mask is not None and n_ctx > 1).item()
        #
        # instead.
        logits = self.model.decoder(x=decoder_input_ids, xa=encoder_hidden_states, kv_cache=past_kv_cache)

        # Re-do concat operation on self attention KV caches for ONNX export (if past self attention KV caches exist)
        if past_key_values is not None:
            for block in self.model.decoder.blocks:
                kv_cache[block.attn.key] = torch.cat(
                    [past_kv_cache[block.attn.key], kv_cache[block.attn.key]], dim=1
                ).detach()
                kv_cache[block.attn.value] = torch.cat(
                    [past_kv_cache[block.attn.value], kv_cache[block.attn.value]], dim=1
                ).detach()

        present_self, present_cross = [], []
        for block in self.model.decoder.blocks:
            # Group self and cross values
            present_self.append(kv_cache[block.attn.key])
            present_self.append(kv_cache[block.attn.value])
            if past_key_values is None:
                # Return present_self_* and present_cross_* for decoder-init
                present_cross.append(kv_cache[block.cross_attn.key])
                present_cross.append(kv_cache[block.cross_attn.value])

        # Convert present KV caches (BxSxD --> BxSxNxH --> BxNxSxH) after OpenAI's forward pass
        present_self = [
            present_kv.reshape(present_kv.shape[:2] + (-1, self.head_size)).transpose(1, 2)
            for present_kv in present_self
        ]
        present_cross = [
            present_kv.reshape(present_kv.shape[:2] + (-1, self.head_size)).transpose(1, 2)
            for present_kv in present_cross
        ]

        # Remove OpenAI's hooks since they can persist after this function completes
        for hook in hooks:
            hook.remove()

        if past_key_values is None:
            # Return present_self_* and present_cross_* for decoder-init
            present_key_values = PastKeyValuesHelper.group_by_layer(
                present_self + present_cross, len(present_self) // 2
            )
            return logits, present_key_values

        # Return present_self_* for decoder-with-past since past_cross_* and present_cross_* are identical
        return logits, present_self

    def forward(
        self,
        decoder_input_ids: torch.Tensor,
        encoder_hidden_states: torch.Tensor | None = None,
        past_key_values: list[tuple[torch.Tensor]] | None = None,
    ):
<<<<<<< HEAD
        self.decoder_input_ids: torch.LongTensor = decoder_input_ids
        self.past_key_values: list[torch.FloatTensor] | list[torch.HalfTensor] | None = past_key_values

    @staticmethod
    def create_dummy(
        config: WhisperConfig,
        batch_size: int,
        encode_sequence_length: int,
        past_decode_sequence_length: int,
        device: torch.device,
        float16: bool = False,
        use_int32_inputs: bool = False,
        model_impl: str = "hf",
    ):  # -> WhisperDecoderInputs:
        """Create dummy inputs for WhisperDecoder.

        Args:
            decoder: decoder
            batch_size (int): batch size
            encode_sequence_length (int): sequence length of input_ids for encoder
            past_decode_sequence_length (int): past sequence length of input_ids for decoder
            device (torch.device): device of output tensors
            float16 (bool): whether the model uses float32 or float16 in input
            use_int32_inputs(bool): whether use int32 instead of int64 for some inputs

        Returns:
            WhisperDecoderInputs: dummy inputs for decoder
        """
        num_attention_heads: int = config.encoder_attention_heads
        num_layers: int = config.decoder_layers  # + config.encoder_layers
        vocab_size: int = config.vocab_size

        # Use head_size, use hidden_size / num_attention_heads here.
        # For example, whisper-large, d_model=1280 and num_heads=20
        head_size: int = config.d_model // config.encoder_attention_heads

        sequence_length: int = 1  # fixed for decoding
        decoder_input_ids = torch.randint(
            low=0,
            high=vocab_size - 1,
            size=(batch_size, sequence_length),
            dtype=(torch.int32 if use_int32_inputs else torch.int64),
            device=device,
        )

        float_type = torch.float16 if float16 else torch.float32
=======
        if self.model_impl == "openai":
            return self.oai_forward(decoder_input_ids, encoder_hidden_states, past_key_values)
        return self.hf_forward(decoder_input_ids, encoder_hidden_states, past_key_values)
>>>>>>> 39e585ff

    def input_names(self):
        if self.first_pass:
            input_names = ["input_ids", "encoder_hidden_states"]
        else:
            input_names = [
                "input_ids",
                "encoder_hidden_states",
                *list(
                    chain.from_iterable(
                        (f"past_key_self_{i}", f"past_value_self_{i}", f"past_key_cross_{i}", f"past_value_cross_{i}")
                        for i in range(self.config.num_hidden_layers)
                    )
                ),
            ]
        return input_names

    def output_names(self):
        if self.first_pass:
            output_names = [
                "logits",
                *list(
                    chain.from_iterable(
                        (
                            f"present_key_self_{i}",
                            f"present_value_self_{i}",
                            f"present_key_cross_{i}",
                            f"present_value_cross_{i}",
                        )
                        for i in range(self.config.num_hidden_layers)
                    )
                ),
            ]
        else:
<<<<<<< HEAD
            past = None

        return WhisperDecoderInputs(decoder_input_ids, past)

    def to_list(self) -> list:
        input_list = [self.decoder_input_ids]
        if self.past_key_values:
            input_list.extend(self.past_key_values)
        return input_list

    def to_fp32(self):
        past = [p.to(dtype=torch.float32) for p in self.past_key_values] if self.past_key_values else None
        return WhisperDecoderInputs(
            self.decoder_input_ids.clone(),
            past,
=======
            output_names = [
                "logits",
                *list(
                    chain.from_iterable(
                        (f"present_key_self_{i}", f"present_value_self_{i}")
                        for i in range(self.config.num_hidden_layers)
                    )
                ),
            ]
        return output_names

    def dynamic_axes(self, input_names, output_names):
        dynamic_axes = get_model_dynamic_axes(self.config, input_names, output_names)
        if "input_ids" in dynamic_axes and not self.no_beam_search_op:
            # Set dynamic axes for `input_ids` when using beam search op to {0: "batch_size"} only
            del dynamic_axes["input_ids"][1]
        return dynamic_axes

    def inputs(self, use_fp16_inputs: bool, use_int32_inputs: bool, return_dict: bool = False):
        inputs = get_sample_decoder_inputs(
            self.config,
            self.device,
            batch_size=2,
            past_sequence_length=(0 if self.first_pass else 6),
            sequence_length=(6 if self.first_pass else 1),
            use_fp16=use_fp16_inputs,
            use_int32=use_int32_inputs,
        )
        if return_dict:
            if self.first_pass:
                del inputs["past_key_values"]
            return inputs

        if self.first_pass:
            return (
                inputs["decoder_input_ids"],
                inputs["encoder_hidden_states"],
            )
        return (
            inputs["decoder_input_ids"],
            inputs["encoder_hidden_states"],
            inputs["past_key_values"],
>>>>>>> 39e585ff
        )

    def fix_key_value_cache_dims(self, io: ValueInfoProto, is_cross: bool = False, is_output: bool = False):
        # Shape should be (batch_size, num_heads, sequence_length, head_size) for self attention KV caches
        # and (batch_size, num_heads, num_frames // 2, head_size) for cross attention KV caches
        num_heads = io.type.tensor_type.shape.dim[1]
        if "_dim_" in num_heads.dim_param:
            num_heads.Clear()
            num_heads.dim_value = self.num_heads
        sequence_length = io.type.tensor_type.shape.dim[2]
        if "_dim_" in sequence_length.dim_param:
            sequence_length.Clear()
            if is_cross:
                sequence_length.dim_value = self.max_source_positions
            else:
                sequence_length.dim_param = "total_sequence_length" if is_output else "past_sequence_length"
        head_size = io.type.tensor_type.shape.dim[3]
        if "_dim_" in head_size.dim_param:
            head_size.Clear()
            head_size.dim_value = self.head_size
        return io

    def fix_io(self, io_list: RepeatedCompositeFieldContainer, is_output: bool = False):
        # Fix order of inputs/outputs and each dim_value of input/output
        reordered_io = []
        self_attn_kv_caches = []
        cross_attn_kv_caches = []

        for io in io_list:
            if "past" not in io.name and "present" not in io.name:
                reordered_io.append(io)
            elif "self" in io.name:
                # Self attention KV caches
                new_io = self.fix_key_value_cache_dims(io, is_cross=False, is_output=is_output)
                if self.no_beam_search_op:
                    reordered_io.append(new_io)
                else:
                    self_attn_kv_caches.append(new_io)
            else:
                # Cross attention KV caches
                new_io = self.fix_key_value_cache_dims(io, is_cross=True, is_output=is_output)
                if self.no_beam_search_op:
                    reordered_io.append(new_io)
                else:
                    cross_attn_kv_caches.append(new_io)

        if not self.no_beam_search_op:
            reordered_io += self_attn_kv_caches + cross_attn_kv_caches
        return reordered_io

    def fix_inputs_and_outputs(self, model: ModelProto):
        # ONNX exporter might mark dimensions like 'Transposepresent_value_self_1_dim_2' in shape inference.
        # We now change the dim_values to the correct one.
        reordered_inputs = self.fix_io(model.graph.input, is_output=False)
        while len(model.graph.input) > 0:
            model.graph.input.pop()
        model.graph.input.extend(reordered_inputs)

        reordered_outputs = self.fix_io(model.graph.output, is_output=True)
        while len(model.graph.output) > 0:
            model.graph.output.pop()
        model.graph.output.extend(reordered_outputs)
        return model

    def fix_layernorm_weights(self, model: ModelProto, use_fp16_inputs: bool):
        if self.model_impl == "openai" and use_fp16_inputs:
            # Cast ONNX model to float16 to ensure LayerNorm weights are converted from
            # float32 to float16 since exported model already has float16 weights everywhere
            # except for LayerNorm ops. This happens because OpenAI always upcasts to float32
            # when computing LayerNorm.
            #
            # Reference:
            # https://github.com/openai/whisper/blob/90db0de1896c23cbfaf0c58bc2d30665f709f170/whisper/model.py#L41
            model = convert_float_to_float16(model)
        return model

    def export_onnx(
        self,
        onnx_model_path: str,
        provider: str,
        verbose: bool = True,
        use_external_data_format: bool = False,
        use_fp16_inputs: bool = False,
        use_int32_inputs: bool = True,
        use_encoder_hidden_states: bool = False,
        use_kv_cache_inputs: bool = True,
    ):
        """Export decoder to ONNX

        Args:
            onnx_model_path (str): path to save ONNX model
            provider (str): provider to use for verifying parity on ONNX model
            verbose (bool, optional): print verbose information. Defaults to True.
            use_external_data_format (bool, optional): use external data format or not. Defaults to False.
            use_fp16_inputs (bool, optional): use float16 inputs for the KV caches. Defaults to False.
            use_int32_inputs (bool, optional): use int32 inputs for the decoder_input_ids. Defaults to True.
            use_encoder_hidden_states (bool, optional): use encoder_hidden_states as model input for decoder-init/decoder-without-past models. Defaults to False.
            use_kv_cache_inputs (bool, optional): use KV caches as model inputs for decoder-with-past models. Defaults to True.
        """
        # Shape of decoder's tensors:
        # Required Inputs:
        #    decoder_input_ids: (batch_size, sequence_length)
        # Optional Inputs:
        #    encoder_hidden_states (comes from encoder's outputs): (batch_size, num_frames // 2, hidden_size)
        #    past_{key/value}_self_* (past self attention KV caches): (batch_size, num_heads, past_sequence_length, head_size)
        #    past_{key/value}_cross_* (past cross attention KV caches): (batch_size, num_heads, num_frames // 2, head_size)
        # Outputs:
        #    logits: (batch_size, sequence_length, vocab_size)
        #    present_{key/value}_self_* (present self attention KV caches): (batch_size, num_heads, past_sequence_length + sequence_length, head_size)
        #    present_{key/value}_cross_* (present cross attention KV caches): (batch_size, num_heads, num_frames // 2, head_size)

        # For the first pass through the decoder (i.e. decoder-init/decoder-without-past)
        self.first_pass = use_encoder_hidden_states and not use_kv_cache_inputs

        # For subsequent passes through the decoder (i.e. decoder-with-past)
        self.later_pass = not use_encoder_hidden_states and use_kv_cache_inputs

        assert self.first_pass or self.later_pass, (
            "Only one of `use_encoder_hidden_states` and `use_kv_cache_inputs` can be true at once."
        )

        inputs = self.inputs(use_fp16_inputs=use_fp16_inputs, use_int32_inputs=use_int32_inputs)
        input_names = self.input_names()
        output_names = self.output_names()
        dynamic_axes = self.dynamic_axes(input_names, output_names)

        Path(onnx_model_path).parent.mkdir(parents=True, exist_ok=True)
        with tempfile.TemporaryDirectory() as tmp_dir_name:
            temp_onnx_model_path = os.path.join(tmp_dir_name, "decoder.onnx")
            Path(temp_onnx_model_path).parent.mkdir(parents=True, exist_ok=True)
            out_path = temp_onnx_model_path if use_external_data_format else onnx_model_path

            torch.onnx.export(
                self,
                args=inputs,
                f=out_path,
                export_params=True,
                input_names=input_names,
                output_names=output_names,
                dynamic_axes=dynamic_axes,
                opset_version=17,
                do_constant_folding=True,
                verbose=verbose,
            )

<<<<<<< HEAD
            if use_external_data_format:
                model = onnx.load_model(temp_onnx_model_path, load_external_data=True)
                OnnxModel.save(
                    model,
                    onnx_model_path,
                    save_as_external_data=True,
                    all_tensors_to_one_file=True,
                )

    @staticmethod
    def onnxruntime_inference(ort_session, inputs: WhisperDecoderInputs):
        """Run inference of ONNX model."""
        logger.debug("start onnxruntime_inference")

        ort_inputs = {
            "input_ids": numpy.ascontiguousarray(inputs.decoder_input_ids.cpu().numpy()),
        }

        if inputs.past_key_values:
            assert len(inputs.past_key_values) % 4 == 0
            num_layers = int(len(inputs.past_key_values) / 4)
            past_names = PastKeyValuesHelper.get_past_names(num_layers)
            for i, past_tensor in enumerate(inputs.past_key_values):
                ort_inputs[past_names[i]] = numpy.ascontiguousarray(past_tensor.cpu().numpy())

        ort_outputs = ort_session.run(None, ort_inputs)
        return ort_outputs

    @staticmethod
    def verify_onnx(
        model: WhisperDecoder | WhisperDecoderInit,
        ort_session: InferenceSession,
        device: torch.device,
        use_int32_inputs: bool,
        max_cases: int = 4,
    ):
        """Compare the result from PyTorch and OnnxRuntime to verify the ONNX model is good."""
        float16: bool = TypeHelper.get_input_type(ort_session, "past_key_self_0") == "tensor(float16)"

        test_cases = [(4, 11, 3), (1, 2, 5), (3, 1, 1), (8, 5, 2)]
        test_cases_max_diff = []
        for (
            batch_size,
            encode_sequence_length,
            past_decode_sequence_length,
        ) in test_cases[:max_cases]:
            if isinstance(model, WhisperDecoderInit):
                dec_seq_len = 0
            else:
                dec_seq_len = past_decode_sequence_length

            inputs = WhisperDecoderInputs.create_dummy(
                model.config,
                batch_size,
                encode_sequence_length,
                dec_seq_len,
                device=device,
                float16=float16,
                use_int32_inputs=use_int32_inputs,
=======
            model = onnx.load_model(out_path, load_external_data=use_external_data_format)
            model = self.fix_inputs_and_outputs(model)
            model = self.fix_layernorm_weights(model, use_fp16_inputs)
            OnnxModel.save(
                model,
                onnx_model_path,
                save_as_external_data=use_external_data_format,
                all_tensors_to_one_file=True,
>>>>>>> 39e585ff
            )

        self.verify_onnx(onnx_model_path, provider, use_fp16_inputs, use_int32_inputs)

    def verify_onnx(
        self,
        onnx_model_path: str,
        provider: str,
        use_fp16_inputs: bool,
        use_int32_inputs: bool,
    ):
        """Verify ONNX model outputs and PyTorch model outputs match

        Args:
            onnx_model_path (str): path to save ONNX model
            provider (str): execution provider for ONNX model
            use_fp16_inputs (bool, optional): use float16 inputs for the KV caches
            use_int32_inputs (bool, optional): use int32 inputs for the decoder_input_ids
        """
        # Shape of decoder's tensors:
        # Required Inputs:
        #    decoder_input_ids: (batch_size, sequence_length)
        # Optional Inputs:
        #    encoder_hidden_states (comes from encoder's outputs): (batch_size, num_frames // 2, hidden_size)
        #    past_{key/value}_self_* (past self attention KV caches): (batch_size, num_heads, past_sequence_length, head_size)
        #    past_{key/value}_cross_* (past cross attention KV caches): (batch_size, num_heads, num_frames // 2, head_size)
        # Outputs:
        #    logits: (batch_size, sequence_length, vocab_size)
        #    present_{key/value}_self_* (present self attention KV caches): (batch_size, num_heads, past_sequence_length + sequence_length, head_size)
        #    present_{key/value}_cross_* (present cross attention KV caches): (batch_size, num_heads, num_frames // 2, head_size)

        # Run PyTorch model
        inputs = self.inputs(use_fp16_inputs=use_fp16_inputs, use_int32_inputs=use_int32_inputs, return_dict=True)
        pt_outputs = []
        if self.first_pass:
            out = self.forward(**inputs)
            pt_outputs.append(out[0].detach().cpu().numpy())
            for present_key_value_layer in out[1]:
                for present_key_value in present_key_value_layer:
                    pt_outputs.append(present_key_value.detach().cpu().numpy())
        else:
            out = self.forward(**inputs)
            pt_outputs.append(out[0].detach().cpu().numpy())
            for present_self_key_value in out[1]:
                pt_outputs.append(present_self_key_value.detach().cpu().numpy())

        # Run ONNX model
        sess = InferenceSession(onnx_model_path, providers=[provider])
        ort_outputs = sess.run(None, convert_inputs_for_ort(inputs, sess))

        # Calculate output difference
        try:
            for i, output_name in enumerate(self.output_names()):
                diff = np.abs(pt_outputs[i] - ort_outputs[i])
                logger.warning(f"Comparing {output_name}...")
                logger.warning(f"Max diff: {np.max(diff)}")
        except:  # noqa: E722
            pass<|MERGE_RESOLUTION|>--- conflicted
+++ resolved
@@ -34,16 +34,7 @@
 class WhisperDecoder(torch.nn.Module):
     """A Whisper decoder with optional past key values"""
 
-<<<<<<< HEAD
-    def __init__(
-        self,
-        decoder: torch.nn.Module,
-        config: WhisperConfig,
-        decoder_start_token_id: int | None = None,
-    ):
-=======
     def __init__(self, config: WhisperConfig, model: torch.nn.Module, model_impl: str, no_beam_search_op: bool = False):
->>>>>>> 39e585ff
         super().__init__()
         self.config = config
         self.device = model.device
@@ -182,58 +173,9 @@
         encoder_hidden_states: torch.Tensor | None = None,
         past_key_values: list[tuple[torch.Tensor]] | None = None,
     ):
-<<<<<<< HEAD
-        self.decoder_input_ids: torch.LongTensor = decoder_input_ids
-        self.past_key_values: list[torch.FloatTensor] | list[torch.HalfTensor] | None = past_key_values
-
-    @staticmethod
-    def create_dummy(
-        config: WhisperConfig,
-        batch_size: int,
-        encode_sequence_length: int,
-        past_decode_sequence_length: int,
-        device: torch.device,
-        float16: bool = False,
-        use_int32_inputs: bool = False,
-        model_impl: str = "hf",
-    ):  # -> WhisperDecoderInputs:
-        """Create dummy inputs for WhisperDecoder.
-
-        Args:
-            decoder: decoder
-            batch_size (int): batch size
-            encode_sequence_length (int): sequence length of input_ids for encoder
-            past_decode_sequence_length (int): past sequence length of input_ids for decoder
-            device (torch.device): device of output tensors
-            float16 (bool): whether the model uses float32 or float16 in input
-            use_int32_inputs(bool): whether use int32 instead of int64 for some inputs
-
-        Returns:
-            WhisperDecoderInputs: dummy inputs for decoder
-        """
-        num_attention_heads: int = config.encoder_attention_heads
-        num_layers: int = config.decoder_layers  # + config.encoder_layers
-        vocab_size: int = config.vocab_size
-
-        # Use head_size, use hidden_size / num_attention_heads here.
-        # For example, whisper-large, d_model=1280 and num_heads=20
-        head_size: int = config.d_model // config.encoder_attention_heads
-
-        sequence_length: int = 1  # fixed for decoding
-        decoder_input_ids = torch.randint(
-            low=0,
-            high=vocab_size - 1,
-            size=(batch_size, sequence_length),
-            dtype=(torch.int32 if use_int32_inputs else torch.int64),
-            device=device,
-        )
-
-        float_type = torch.float16 if float16 else torch.float32
-=======
         if self.model_impl == "openai":
             return self.oai_forward(decoder_input_ids, encoder_hidden_states, past_key_values)
         return self.hf_forward(decoder_input_ids, encoder_hidden_states, past_key_values)
->>>>>>> 39e585ff
 
     def input_names(self):
         if self.first_pass:
@@ -268,23 +210,6 @@
                 ),
             ]
         else:
-<<<<<<< HEAD
-            past = None
-
-        return WhisperDecoderInputs(decoder_input_ids, past)
-
-    def to_list(self) -> list:
-        input_list = [self.decoder_input_ids]
-        if self.past_key_values:
-            input_list.extend(self.past_key_values)
-        return input_list
-
-    def to_fp32(self):
-        past = [p.to(dtype=torch.float32) for p in self.past_key_values] if self.past_key_values else None
-        return WhisperDecoderInputs(
-            self.decoder_input_ids.clone(),
-            past,
-=======
             output_names = [
                 "logits",
                 *list(
@@ -327,7 +252,6 @@
             inputs["decoder_input_ids"],
             inputs["encoder_hidden_states"],
             inputs["past_key_values"],
->>>>>>> 39e585ff
         )
 
     def fix_key_value_cache_dims(self, io: ValueInfoProto, is_cross: bool = False, is_output: bool = False):
@@ -473,67 +397,6 @@
                 verbose=verbose,
             )
 
-<<<<<<< HEAD
-            if use_external_data_format:
-                model = onnx.load_model(temp_onnx_model_path, load_external_data=True)
-                OnnxModel.save(
-                    model,
-                    onnx_model_path,
-                    save_as_external_data=True,
-                    all_tensors_to_one_file=True,
-                )
-
-    @staticmethod
-    def onnxruntime_inference(ort_session, inputs: WhisperDecoderInputs):
-        """Run inference of ONNX model."""
-        logger.debug("start onnxruntime_inference")
-
-        ort_inputs = {
-            "input_ids": numpy.ascontiguousarray(inputs.decoder_input_ids.cpu().numpy()),
-        }
-
-        if inputs.past_key_values:
-            assert len(inputs.past_key_values) % 4 == 0
-            num_layers = int(len(inputs.past_key_values) / 4)
-            past_names = PastKeyValuesHelper.get_past_names(num_layers)
-            for i, past_tensor in enumerate(inputs.past_key_values):
-                ort_inputs[past_names[i]] = numpy.ascontiguousarray(past_tensor.cpu().numpy())
-
-        ort_outputs = ort_session.run(None, ort_inputs)
-        return ort_outputs
-
-    @staticmethod
-    def verify_onnx(
-        model: WhisperDecoder | WhisperDecoderInit,
-        ort_session: InferenceSession,
-        device: torch.device,
-        use_int32_inputs: bool,
-        max_cases: int = 4,
-    ):
-        """Compare the result from PyTorch and OnnxRuntime to verify the ONNX model is good."""
-        float16: bool = TypeHelper.get_input_type(ort_session, "past_key_self_0") == "tensor(float16)"
-
-        test_cases = [(4, 11, 3), (1, 2, 5), (3, 1, 1), (8, 5, 2)]
-        test_cases_max_diff = []
-        for (
-            batch_size,
-            encode_sequence_length,
-            past_decode_sequence_length,
-        ) in test_cases[:max_cases]:
-            if isinstance(model, WhisperDecoderInit):
-                dec_seq_len = 0
-            else:
-                dec_seq_len = past_decode_sequence_length
-
-            inputs = WhisperDecoderInputs.create_dummy(
-                model.config,
-                batch_size,
-                encode_sequence_length,
-                dec_seq_len,
-                device=device,
-                float16=float16,
-                use_int32_inputs=use_int32_inputs,
-=======
             model = onnx.load_model(out_path, load_external_data=use_external_data_format)
             model = self.fix_inputs_and_outputs(model)
             model = self.fix_layernorm_weights(model, use_fp16_inputs)
@@ -542,7 +405,6 @@
                 onnx_model_path,
                 save_as_external_data=use_external_data_format,
                 all_tensors_to_one_file=True,
->>>>>>> 39e585ff
             )
 
         self.verify_onnx(onnx_model_path, provider, use_fp16_inputs, use_int32_inputs)
