--- conflicted
+++ resolved
@@ -50,7 +50,6 @@
         dynamic_axes = get_model_dynamic_axes(self.config, input_names, output_names)
         return dynamic_axes
 
-<<<<<<< HEAD
     def fix_layernorm_weights(self, model: ModelProto, use_fp16_inputs: bool):
         if self.model_impl == "openai" and use_fp16_inputs:
             # Cast ONNX model to float16 to ensure LayerNorm weights are converted from
@@ -62,12 +61,6 @@
             # https://github.com/openai/whisper/blob/90db0de1896c23cbfaf0c58bc2d30665f709f170/whisper/model.py#L41
             model = convert_float_to_float16(model)
         return model
-=======
-    def to_list(self) -> list:
-        if self.input_ids is None:
-            return []
-        return [self.input_ids]
->>>>>>> 06fc73b7
 
     def export_onnx(
         self,
