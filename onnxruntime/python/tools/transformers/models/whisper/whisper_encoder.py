--- conflicted
+++ resolved
@@ -46,22 +46,9 @@
         output_names = ["encoder_hidden_states"]
         return output_names
 
-<<<<<<< HEAD
-        input_features = torch.randn(
-            size=(batch_size, feature_size, sequence_length),
-            device=device,
-        )
-        return WhisperEncoderInputs(input_features)
-
-    def to_list(self) -> list:
-        if self.input_ids is None:
-            return []
-        return [self.input_ids]
-=======
     def dynamic_axes(self, input_names, output_names):
         dynamic_axes = get_model_dynamic_axes(self.config, input_names, output_names)
         return dynamic_axes
->>>>>>> 39e585ff
 
     def fix_layernorm_weights(self, model: ModelProto, use_fp16_inputs: bool):
         if self.model_impl == "openai" and use_fp16_inputs:
