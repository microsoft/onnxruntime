# -------------------------------------------------------------------------
# Copyright (c) Microsoft Corporation.  All rights reserved.
# Licensed under the MIT License.  See License.txt in the project root for
# license information.
# --------------------------------------------------------------------------

import argparse
import logging
import os

import torch
from benchmark_helper import Precision, create_onnxruntime_session, prepare_environment, setup_logger
from whisper_chain import chain_model
from whisper_encoder import WhisperEncoder
from whisper_helper import PRETRAINED_WHISPER_MODELS, WhisperHelper

from onnxruntime import quantization

logger = logging.getLogger("")

PROVIDERS = {
    "cpu": "CPUExecutionProvider",
    "cuda": "CUDAExecutionProvider",
    "rocm": "ROCMExecutionProvider",
}


def parse_arguments(argv=None):
    parser = argparse.ArgumentParser()

    conversion_args = parser.add_argument_group("Conversion Process Args")
    optional_inputs = parser.add_argument_group("Optional Inputs (for WhisperBeamSearch op)")
    optional_outputs = parser.add_argument_group("Optional Outputs (for WhisperBeamSearch op)")
    quant_args = parser.add_argument_group("INT8 Quantization Args")

    #################################
    # Conversion options for Whisper
    #################################

    conversion_args.add_argument(
        "-m",
        "--model_name_or_path",
        required=False,
        default=PRETRAINED_WHISPER_MODELS[0],
        type=str,
        help="Model path, or pretrained model name in the list: " + ", ".join(PRETRAINED_WHISPER_MODELS),
    )

    conversion_args.add_argument(
        "--model_impl",
        required=False,
        default="hf",
        choices=["hf", "openai"],
        type=str,
        help="Select implementation for export of encoder and decoder subgraphs",
    )

    conversion_args.add_argument(
        "--cache_dir",
        required=False,
        type=str,
        default=os.path.join(".", "cache_models"),
        help="Directory to cache pre-trained models",
    )

    conversion_args.add_argument(
        "--output",
        required=False,
        type=str,
        default=os.path.join(".", "onnx_models"),
        help="Output directory",
    )

    conversion_args.add_argument(
        "-o",
        "--optimize_onnx",
        required=False,
        action="store_true",
        help="Use optimizer.py to optimize onnx model",
    )
    conversion_args.set_defaults(optimize_onnx=False)

    conversion_args.add_argument(
        "--use_gpu",
        required=False,
        action="store_true",
        help="Use GPU for model inference",
    )
    conversion_args.set_defaults(use_gpu=False)

    conversion_args.add_argument(
        "-p",
        "--precision",
        required=False,
        type=Precision,
        default=Precision.FLOAT32,
        choices=[Precision.FLOAT32, Precision.FLOAT16, Precision.INT8],
        help="Precision of model to run. fp32 for full precision, fp16 for half precision, int8 for quantization",
    )

    conversion_args.add_argument(
        "--use_int64_inputs",
        required=False,
        action="store_true",
        help="Use int64 instead of int32 for input_ids and attention_mask.",
    )
    conversion_args.set_defaults(use_int64_inputs=False)

    conversion_args.add_argument(
        "-r",
        "--provider",
        required=False,
        type=str,
        default="cpu",
        choices=list(PROVIDERS.keys()),
        help="Provider to benchmark. Default is CPUExecutionProvider.",
    )

    conversion_args.add_argument(
        "--verbose",
        required=False,
        action="store_true",
        help="Enable verbose logging",
    )
    conversion_args.set_defaults(verbose=False)

    conversion_args.add_argument(
        "-e",
        "--use_external_data_format",
        required=False,
        action="store_true",
        help="Save weights in external file. Necessary for 'small', 'medium', and 'large' models. Optional for 'tiny' and 'base' models.",
    )
    conversion_args.set_defaults(use_external_data_format=False)

    conversion_args.add_argument(
        "-w",
        "--overwrite",
        required=False,
        action="store_true",
        help="Overwrite existing ONNX model",
    )
    conversion_args.set_defaults(overwrite=False)

    conversion_args.add_argument(
        "--separate_encoder_and_decoder_init",
        required=False,
        action="store_true",
        help="Do not merge encoder and decoder init to initialize past KV caches. Output 3 instead of 2 ONNX models.",
    )
    conversion_args.set_defaults(separate_encoder_and_decoder_init=False)

    conversion_args.add_argument(
        "--no_beam_search_op",
        required=False,
        action="store_true",
        help="Do not produce model with WhisperBeamSearch op, which chains encdecinit and decoder models into one op.",
    )
    conversion_args.set_defaults(no_beam_search_op=False)

    #############################################################
    # Optional inputs for Whisper
    # (listed below in the order that WhisperBeamSearch expects)
    #############################################################

    optional_inputs.add_argument(
        "-v",
        "--use_vocab_mask",
        required=False,
        action="store_true",
        help="Use vocab_mask as an extra graph input to enable specific logits processing",
    )
    optional_inputs.set_defaults(use_vocab_mask=False)

    optional_inputs.add_argument(
        "-u",
        "--use_prefix_vocab_mask",
        required=False,
        action="store_true",
        help="Use prefix_vocab_mask as an extra graph input to enable specific logits processing",
    )
    optional_inputs.set_defaults(use_prefix_vocab_mask=False)

    optional_inputs.add_argument(
        "-f",
        "--use_forced_decoder_ids",
        required=False,
        action="store_true",
        help="Use decoder_input_ids as an extra graph input to the beam search op",
    )
    optional_inputs.set_defaults(use_forced_decoder_ids=False)

    optional_inputs.add_argument(
        "-l",
        "--use_logits_processor",
        required=False,
        action="store_true",
        help="Use logits_processor as an extra graph input to enable specific logits processing",
    )
    optional_inputs.set_defaults(use_specific_logits_processor=False)

    optional_inputs.add_argument(
        "--collect_cross_qk",
        required=False,
        action="store_true",
        help="Beam search model collect stacked cross QK.",
    )
    optional_inputs.set_defaults(collect_cross_qk=False)

    optional_inputs.add_argument(
        "--extra_decoding_ids",
        required=False,
        action="store_true",
        help="Need extra starting decoding ids for some feature like cross qk. Default if false.",
    )
    optional_inputs.set_defaults(extra_decoding_ids=False)

    optional_inputs.add_argument(
        "-t",
        "--use_temperature",
        required=False,
        action="store_true",
        help="Use temperature as an extra graph input for the WhisperBeamSearch op",
    )
    optional_inputs.set_defaults(use_temperature=False)

    optional_inputs.add_argument(
        "--no_repeat_ngram_size",
        type=int,
        default=0,
        help="default to 0",
    )

    #############################################################
    # Optional outputs for Whisper
    # (listed below in the order that WhisperBeamSearch expects)
    #############################################################

    optional_outputs.add_argument(
        "--output_sequence_scores",
        required=False,
        action="store_true",
        help="Beam search model output scores for each generated sequence.",
    )
    optional_outputs.set_defaults(output_sequence_scores=False)

    optional_outputs.add_argument(
        "--output_scores",
        required=False,
        action="store_true",
        help="Beam search model output scores over vocab per generated token.",
    )
    optional_outputs.set_defaults(output_scores=False)

    optional_outputs.add_argument(
        "--output_cross_qk",
        required=False,
        action="store_true",
        help="Beam search model output collected qk as output. Also hint collect_cross_qk",
    )
    optional_outputs.set_defaults(output_cross_qk=False)

    optional_outputs.add_argument(
        "--cross_qk_onnx_model",
        required=False,
        type=str,
        default=None,
        help="The model which consumes cross_qk outputs.",
    )

    optional_outputs.add_argument(
        "--output_no_speech_probs",
        required=False,
        action="store_true",
        help="Beam search model output no speech probs which is computed from the encoder/context-decoder graph.",
    )
    optional_outputs.set_defaults(output_no_speech_probs=False)

    ###################################
    # Quantization options for Whisper
    ###################################

    quant_args.add_argument(
        "--quantize_embedding_layer",
        required=False,
        action="store_true",
        help="Quantize MatMul, GEMM, and Gather.",
    )
    quant_args.set_defaults(quantize_embedding_layer=False)

    quant_args.add_argument(
        "--quantize_per_channel",
        required=False,
        action="store_true",
        help="Quantize weights per each channel.",
    )
    quant_args.set_defaults(quantize_per_channel=False)

    quant_args.add_argument(
        "--quantize_reduce_range",
        required=False,
        action="store_true",
        help="Quantize weights with 7 bits.",
    )
    quant_args.set_defaults(quantize_reduce_range=False)

    args = parser.parse_args(argv)
    args.collect_cross_qk = args.collect_cross_qk or args.output_cross_qk

    return args


def export_onnx_models(
    model_name_or_path,
    model_impl,
    cache_dir,
    output_dir,
    use_gpu,
    use_external_data_format,
    optimize_onnx,
    precision,
    verbose,
    use_forced_decoder_ids: bool = False,
    merge_encoder_and_decoder_init: bool = True,
    no_beam_search_op: bool = False,
    output_qk: bool = False,
    overwrite: bool = False,
    use_int32_inputs: bool = True,
    quantize_embedding_layer: bool = False,
    quantize_per_channel: bool = False,
    quantize_reduce_range: bool = False,
    provider: str = "cpu",
):
    device = torch.device("cuda" if use_gpu else "cpu")

<<<<<<< HEAD
    models = WhisperHelper.load_model(
        model_name_or_path,
        model_impl,
        cache_dir,
        device,
        torch.float16 if precision == Precision.FLOAT16 else torch.float32,
        merge_encoder_and_decoder_init,
        no_beam_search_op,
        output_qk,
        state_dict_path,
    )
=======
    models = WhisperHelper.load_model(model_name_or_path, model_impl, cache_dir, device, merge_encoder_and_decoder_init)
>>>>>>> ccf8fdd9
    config = models["decoder"].config

    if (not use_external_data_format) and (config.num_hidden_layers > 24):
        logger.warning("You MUST pass `--use_external_data_format` because model size > 2GB")
        raise Exception("Please pass `--use_external_data_format` for this model.")

    output_paths = []
    for name, model in models.items():
        print(f"========> Handling {name} model......")
        filename_suffix = "_" + name

        onnx_path = WhisperHelper.get_onnx_path(
            output_dir,
            model_name_or_path,
            suffix=filename_suffix,
            new_folder=False,
        )

        # Export to ONNX
        if overwrite or not os.path.exists(onnx_path):
            logger.info(f"Exporting ONNX model to {onnx_path}")
            WhisperHelper.export_onnx(
                model,
                onnx_path,
                PROVIDERS[provider],
                verbose,
                use_external_data_format,
                use_fp16_inputs=(precision == Precision.FLOAT16),
                use_int32_inputs=use_int32_inputs,
                use_encoder_hidden_states=(name == "decoder_init"),
                use_kv_cache_inputs=(name == "decoder"),
            )
        else:
            logger.info(f"Skip exporting: existing ONNX model {onnx_path}")

        # Optimize ONNX model
        if optimize_onnx or precision != Precision.FLOAT32:
            output_path = WhisperHelper.get_onnx_path(
                output_dir,
                model_name_or_path,
                suffix=filename_suffix + "_" + str(precision),
                new_folder=False,
            )

            if overwrite or not os.path.exists(output_path):
                if optimize_onnx:
                    logger.info(f"Optimizing model to {output_path}")
                    WhisperHelper.optimize_onnx(
                        onnx_path,
                        output_path,
                        precision == Precision.FLOAT16,
                        model.config.encoder_attention_heads,
                        model.config.d_model,
                        model.config.num_hidden_layers,
                        use_external_data_format,
                        use_gpu=use_gpu,
                        provider=provider,
                        is_decoder=(name == "decoder"),
                        no_beam_search_op=no_beam_search_op,
                        output_qk=output_qk,
                    )
                    # Remove old ONNX model and old data file
                    if os.path.exists(onnx_path):
                        os.remove(onnx_path)
                    if os.path.exists(onnx_path + ".data"):
                        os.remove(onnx_path + ".data")
                    onnx_path = output_path

                    if isinstance(model, WhisperEncoder):
                        model.verify_onnx(
                            onnx_path,
                            PROVIDERS[provider],
                            use_fp16_inputs=(precision == Precision.FLOAT16),
                        )
                    else:
                        model.verify_onnx(
                            onnx_path,
                            PROVIDERS[provider],
                            use_fp16_inputs=(precision == Precision.FLOAT16),
                            use_int32_inputs=use_int32_inputs,
                        )

                if precision == Precision.INT8:
                    quantization.quantize_dynamic(
                        onnx_path,
                        output_path,
                        op_types_to_quantize=(
                            ["MatMul", "Gemm", "Gather"] if quantize_embedding_layer else ["MatMul", "Gemm"]
                        ),
                        use_external_data_format=use_external_data_format,
                        per_channel=quantize_per_channel,
                        reduce_range=quantize_reduce_range,
                        extra_options={"MatMulConstBOnly": True},
                    )
            else:
                logger.info(f"Skip optimizing: existing ONNX model {onnx_path}")
        else:
            output_path = onnx_path

        output_paths.append(output_path)

    return output_paths


def main(argv=None):
    args = parse_arguments(argv)

    setup_logger(args.verbose)

    logger.info(f"Arguments:{args}")

    cache_dir = args.cache_dir
    output_dir = args.output if not args.output.endswith(".onnx") else os.path.dirname(args.output)
    prepare_environment(cache_dir, output_dir, args.use_gpu)

    if args.precision == Precision.FLOAT16:
        assert args.use_gpu, "fp16 requires --use_gpu"

    output_paths = export_onnx_models(
        args.model_name_or_path,
        args.model_impl,
        cache_dir,
        output_dir,
        args.use_gpu,
        args.use_external_data_format,
        args.optimize_onnx,
        args.precision,
        args.verbose,
        args.use_forced_decoder_ids,
        not args.separate_encoder_and_decoder_init,
        args.no_beam_search_op,
        args.output_cross_qk,
        args.overwrite,
        not args.use_int64_inputs,
        args.quantize_embedding_layer,
        args.quantize_per_channel,
        args.quantize_reduce_range,
        args.provider,
    )

    max_diff = 0
    if not args.no_beam_search_op:
        logger.info("Chaining model ... :")
        args.beam_model_output_dir = WhisperHelper.get_onnx_path(
            output_dir,
            args.model_name_or_path,
            suffix="_beamsearch",
            new_folder=False,
        )
        for path in output_paths:
            if "encoder_decoder" in path or "encoder" in path:
                args.encoder_path = path
            elif "decoder" in path:
                args.decoder_path = path
        chain_model(args)
        output_paths.append(args.beam_model_output_dir)

        # Check chained model
        ort_session = create_onnxruntime_session(
            args.beam_model_output_dir,
            use_gpu=args.use_gpu,
            provider=args.provider,
        )
        device = torch.device("cuda" if args.use_gpu else "cpu")

        # Wrap parity check in try-except to allow export to continue in case this produces an error
        try:
            with torch.no_grad():
                # Verify batched decoding with prompts for OpenAI implementation
                if args.model_impl == "openai" and args.use_forced_decoder_ids:
                    max_diff = WhisperHelper.verify_onnx(
                        args.model_name_or_path, cache_dir, ort_session, device, batch_size=2, prompt_mode=True
                    )
                else:
                    max_diff = WhisperHelper.verify_onnx(args.model_name_or_path, cache_dir, ort_session, device)
            if max_diff > 1e-4:
                logger.warning("PyTorch and ONNX Runtime results are NOT close")
            else:
                logger.info("PyTorch and ONNX Runtime results are close")
        except Exception as e:
            logger.warning(
                f"An error occurred while trying to verify parity between PyTorch and ONNX Runtime: {e}", exc_info=True
            )

        # Remove extra ONNX models saved in output directory
        for _file in os.listdir(output_dir):
            if "_beamsearch" not in _file and "_jump_times" not in _file:
                path = os.path.join(output_dir, _file)
                os.remove(path)
                if path in output_paths:
                    output_paths.remove(path)

    logger.info(f"Done! Outputs: {output_paths}")
    return max_diff


if __name__ == "__main__":
    main()<|MERGE_RESOLUTION|>--- conflicted
+++ resolved
@@ -333,7 +333,6 @@
 ):
     device = torch.device("cuda" if use_gpu else "cpu")
 
-<<<<<<< HEAD
     models = WhisperHelper.load_model(
         model_name_or_path,
         model_impl,
@@ -343,11 +342,7 @@
         merge_encoder_and_decoder_init,
         no_beam_search_op,
         output_qk,
-        state_dict_path,
-    )
-=======
-    models = WhisperHelper.load_model(model_name_or_path, model_impl, cache_dir, device, merge_encoder_and_decoder_init)
->>>>>>> ccf8fdd9
+    )
     config = models["decoder"].config
 
     if (not use_external_data_format) and (config.num_hidden_layers > 24):
