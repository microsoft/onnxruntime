--- conflicted
+++ resolved
@@ -30,19 +30,7 @@
 class WhisperEncoderDecoderInit(torch.nn.Module):
     """Whisper encoder component + first pass through Whisper decoder component to initialize KV caches"""
 
-<<<<<<< HEAD
     def __init__(self, config: WhisperConfig, model: torch.nn.Module, model_impl: str, no_beam_search_op: bool = False):
-=======
-    def __init__(
-        self,
-        encoder: torch.nn.Module,
-        decoder: torch.nn.Module,
-        config: WhisperConfig,
-        decoder_start_token_id: int | None = None,
-        model_impl: str = "hf",
-        model: torch.nn.Module = None,
-    ):
->>>>>>> 06fc73b7
         super().__init__()
         self.config = config
         self.device = model.device
@@ -143,7 +131,6 @@
             use_fp16=use_fp16_inputs,
             use_int32=use_int32_inputs,
         )
-<<<<<<< HEAD
         if return_dict:
             if self.no_beam_search_op:
                 del inputs["decoder_input_ids"]
@@ -218,20 +205,6 @@
             # https://github.com/openai/whisper/blob/90db0de1896c23cbfaf0c58bc2d30665f709f170/whisper/model.py#L41
             model = convert_float_to_float16(model)
         return model
-=======
-        decoder_input_ids = None
-        if use_decoder_input_ids:
-            dtype = torch.int32 if use_int32_inputs else torch.int64
-            decoder_input_ids = torch.ones((batch_size, 2), dtype=dtype, device=device) * config.decoder_start_token_id
-
-        return WhisperEncoderDecoderInitInputs(encoder_inputs.input_ids, decoder_input_ids)
-
-    def to_list(self) -> list:
-        input_list = [self.encoder_input_ids]
-        if self.decoder_input_ids is not None:
-            input_list.append(self.decoder_input_ids)
-        return input_list
->>>>>>> 06fc73b7
 
     def export_onnx(
         self,
