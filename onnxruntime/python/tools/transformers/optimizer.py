--- conflicted
+++ resolved
@@ -83,11 +83,7 @@
 
     import onnxruntime
 
-<<<<<<< HEAD
-    if use_gpu and not set(onnxruntime.get_available_providers()).isdisjoint(
-=======
     if use_gpu and set(onnxruntime.get_available_providers()).isdisjoint(
->>>>>>> 8372c86e
         ["CUDAExecutionProvider", "ROCMExecutionProvider", "MIGraphXExecutionProvider"]
     ):
         logger.error("There is no gpu for onnxruntime to do optimization.")
@@ -125,11 +121,7 @@
             gpu_ep.append("ROCMExecutionProvider")
 
         session = onnxruntime.InferenceSession(onnx_model_path, sess_options, providers=gpu_ep, **kwargs)
-<<<<<<< HEAD
-        assert set(onnxruntime.get_available_providers()).isdisjoint(
-=======
         assert not set(onnxruntime.get_available_providers()).isdisjoint(
->>>>>>> 8372c86e
             ["CUDAExecutionProvider", "ROCMExecutionProvider", "MIGraphXExecutionProvider"]
         )
 
