import logging

from fusion_base import Fusion
from fusion_skiplayernorm import FusionSkipLayerNormalization
from onnx import helper
from onnx_model import OnnxModel

logger = logging.getLogger(__name__)


class FusionSimplifiedLayerNormalization(Fusion):
    def __init__(self, model: OnnxModel):
        super().__init__(model, "SimplifiedLayerNormalization", "Mul")

    def fuse(self, node, input_name_to_nodes: dict, output_name_to_node: dict):
        if node.op_type != "Mul":
            return

        sim_ln_nodes = None
        # RMSNorm formula:
        #   S = Pow(X, 2) or S = Mul(X, X)
        #   MS = ReduceMean(S)
        #   MSEps = Add(MS, epsilon)
        #   RMS = Sqrt(MSEps)
        #   InvRMS = Div(1, RMS) or InvRMS = Reciprocal(RMS)
        #   Normalized = Mul(D, InvRMS)
        #   Y = Mul(Normalized, Scale)
        #
        #  (root_input) ----------------------------------------+
        #       |                                               |
        #       v                                               v
        #      Pow --> ReduceMean --> Add ---> Sqrt --> Div --> Mul --> Mul (node)
        #      (B=2)                  (A/B=eps)         (A=1)           (A/B=scale)
        #
        #  (root_input) ----------------------------------------+
        #      | |                                              |
        #      v v                                              v
        #      Mul --> ReduceMean --> Add ---> Sqrt --> Div --> Mul --> Mul (node)
        #      (B=2)                  (A/B=eps)         (A=1)           (A/B=scale)
        #
        return_indice = []
        sim_ln_nodes = self.model.match_parent_path(
            node,
            ["Mul", "Div", "Sqrt", "Add", "ReduceMean"],
            [None, 1, 1, 0, None],
            output_name_to_node=output_name_to_node,
            return_indice=return_indice,
        )

        if sim_ln_nodes:
            mul_node, div_node, _sqrt_node, add_node, reduce_mean_node = sim_ln_nodes
            if not self.model.has_constant_input(div_node, 1.0):
                return
<<<<<<< HEAD
=======
            node_parent = mul_node
>>>>>>> 39e585ff
        else:
            # Div(1, RMS) can also be represented as Reciprocal(RMS) like
            #
            #  (root_input) -----------------------------------------------+
            #       |                                                      |
            #       v                                                      v
            #      Pow --> ReduceMean --> Add ---> Sqrt --> Reciprocal --> Mul --> Mul (node)
            #      (B=2)                  (A/B=eps)                                (A/B=scale)
            #
            #  (root_input) -----------------------------------------------+
            #      | |                                                     |
            #      v v                                                     v
            #      Mul --> ReduceMean --> Add ---> Sqrt --> Reciprocal --> Mul --> Mul (node)
            #      (B=2)                  (A/B=eps)                                (A/B=scale)
            #
<<<<<<< HEAD
=======
            return_indice = []
>>>>>>> 39e585ff
            sim_ln_nodes = self.model.match_parent_path(
                node,
                ["Mul", "Reciprocal", "Sqrt", "Add", "ReduceMean"],
                [None, 1, 0, 0, None],
                output_name_to_node=output_name_to_node,
                return_indice=return_indice,
            )
<<<<<<< HEAD
            if sim_ln_nodes is None:
                return
            mul_node, _reciprocal_node, _sqrt_node, add_node, reduce_mean_node = sim_ln_nodes

        pow_or_mul_node = self.model.get_parent(reduce_mean_node, 0, output_name_to_node)
        if pow_or_mul_node is None or pow_or_mul_node.op_type not in ["Pow", "Mul"]:
            return

        if pow_or_mul_node.op_type == "Pow":
            if self.model.find_constant_input(pow_or_mul_node, 2.0) != 1:
                return
        else:
            assert pow_or_mul_node.op_type == "Mul"
            if pow_or_mul_node[0] != pow_or_mul_node[1]:
                return

        root_input = pow_or_mul_node.input[0]
        if root_input != mul_node.input[0]:
=======
            if sim_ln_nodes is not None:
                mul_node, _reciprocal_node, _sqrt_node, add_node, reduce_mean_node = sim_ln_nodes
                node_parent = mul_node
            else:
                #  (root_input) --------------------------------+
                #       |                                       |
                #       v                                       v
                #      Pow --> ReduceMean --> Add ---> Sqrt --> Div --> Mul (node)
                #      (B=2)                  (A/B=eps)                 (A/B=scale)
                #
                #  (root_input) --------------------------------+
                #      | |                                      |
                #      v v                                      v
                #      Mul --> ReduceMean --> Add ---> Sqrt --> Div --> Mul (node)
                #      (B=2)                  (A/B=eps)                 (A/B=scale)
                #
                return_indice = []
                sim_ln_nodes = self.model.match_parent_path(
                    node,
                    ["Div", "Sqrt", "Add", "ReduceMean"],
                    [None, 1, 0, None],
                    output_name_to_node=output_name_to_node,
                    return_indice=return_indice,
                )
                if sim_ln_nodes is not None:
                    div_node, _sqrt_node, add_node, reduce_mean_node = sim_ln_nodes
                    node_parent = div_node
                else:
                    return

        reduce_mean_parent = self.model.get_parent(reduce_mean_node, 0, output_name_to_node)
        if reduce_mean_parent is None or reduce_mean_parent.op_type not in ["Pow", "Mul"]:
            return

        if reduce_mean_parent.op_type == "Pow":
            if self.model.find_constant_input(reduce_mean_parent, 2.0) != 1:
                return
        else:
            assert reduce_mean_parent.op_type == "Mul"
            if reduce_mean_parent[0] != reduce_mean_parent[1]:
                return

        root_input = reduce_mean_parent.input[0]
        if root_input not in node_parent.input:
>>>>>>> 39e585ff
            return

        _i, epsilon = self.model.get_constant_input(add_node)
        if epsilon is None or epsilon <= 0 or epsilon > 1.0e-4:
            logger.warning(f"epsilon value is not expected: {epsilon}")
            return

        # ReduceMean must have keepdims == 1
        keepdims = self.model.get_node_attribute(reduce_mean_node, "keepdims")
        if not keepdims:
            return

        # ReduceMean axes must refer only to the last dimension.
        # Axes became an input in opset 18. Before then, axes was an attribute.
        axes = self.model.get_node_attribute(reduce_mean_node, "axes")
        if (not axes) and len(reduce_mean_node.input) > 1:
            axes = self.model.get_constant_value(reduce_mean_node.input[1])
        # Make sure only one axis as required by SimplifiedLayerNormalization spec.
        if not axes or len(axes) != 1:
            return

        self.nodes_to_remove.extend(sim_ln_nodes)
<<<<<<< HEAD
        self.nodes_to_remove.append(pow_or_mul_node)
=======
        self.nodes_to_remove.append(reduce_mean_parent)
>>>>>>> 39e585ff
        self.nodes_to_remove.append(node)

        normalize_node = helper.make_node(
            "SimplifiedLayerNormalization",
            inputs=[root_input, node.input[1 - return_indice[0]]],
            outputs=[node.output[0]],
            name=self.model.create_node_name("SimplifiedLayerNormalization", name_prefix="RMSNorm"),
        )
        normalize_node.attribute.extend([helper.make_attribute("epsilon", float(epsilon))])
        normalize_node.attribute.extend([helper.make_attribute("axis", axes[0])])
        normalize_node.attribute.extend([helper.make_attribute("stash_type", 1)])
        self.nodes_to_add.append(normalize_node)
        self.node_name_to_graph_name[normalize_node.name] = self.this_graph_name


class FusionSkipSimplifiedLayerNormalization(FusionSkipLayerNormalization):
    def __init__(self, model: OnnxModel):
        super().__init__(model, "SkipSimplifiedLayerNormalization", "SimplifiedLayerNormalization")

    def fuse(self, node, input_name_to_nodes, output_name_to_node):
        super().fuse(node, input_name_to_nodes, output_name_to_node)<|MERGE_RESOLUTION|>--- conflicted
+++ resolved
@@ -51,10 +51,7 @@
             mul_node, div_node, _sqrt_node, add_node, reduce_mean_node = sim_ln_nodes
             if not self.model.has_constant_input(div_node, 1.0):
                 return
-<<<<<<< HEAD
-=======
             node_parent = mul_node
->>>>>>> 39e585ff
         else:
             # Div(1, RMS) can also be represented as Reciprocal(RMS) like
             #
@@ -70,10 +67,7 @@
             #      Mul --> ReduceMean --> Add ---> Sqrt --> Reciprocal --> Mul --> Mul (node)
             #      (B=2)                  (A/B=eps)                                (A/B=scale)
             #
-<<<<<<< HEAD
-=======
             return_indice = []
->>>>>>> 39e585ff
             sim_ln_nodes = self.model.match_parent_path(
                 node,
                 ["Mul", "Reciprocal", "Sqrt", "Add", "ReduceMean"],
@@ -81,26 +75,6 @@
                 output_name_to_node=output_name_to_node,
                 return_indice=return_indice,
             )
-<<<<<<< HEAD
-            if sim_ln_nodes is None:
-                return
-            mul_node, _reciprocal_node, _sqrt_node, add_node, reduce_mean_node = sim_ln_nodes
-
-        pow_or_mul_node = self.model.get_parent(reduce_mean_node, 0, output_name_to_node)
-        if pow_or_mul_node is None or pow_or_mul_node.op_type not in ["Pow", "Mul"]:
-            return
-
-        if pow_or_mul_node.op_type == "Pow":
-            if self.model.find_constant_input(pow_or_mul_node, 2.0) != 1:
-                return
-        else:
-            assert pow_or_mul_node.op_type == "Mul"
-            if pow_or_mul_node[0] != pow_or_mul_node[1]:
-                return
-
-        root_input = pow_or_mul_node.input[0]
-        if root_input != mul_node.input[0]:
-=======
             if sim_ln_nodes is not None:
                 mul_node, _reciprocal_node, _sqrt_node, add_node, reduce_mean_node = sim_ln_nodes
                 node_parent = mul_node
@@ -145,7 +119,6 @@
 
         root_input = reduce_mean_parent.input[0]
         if root_input not in node_parent.input:
->>>>>>> 39e585ff
             return
 
         _i, epsilon = self.model.get_constant_input(add_node)
@@ -168,11 +141,7 @@
             return
 
         self.nodes_to_remove.extend(sim_ln_nodes)
-<<<<<<< HEAD
-        self.nodes_to_remove.append(pow_or_mul_node)
-=======
         self.nodes_to_remove.append(reduce_mean_parent)
->>>>>>> 39e585ff
         self.nodes_to_remove.append(node)
 
         normalize_node = helper.make_node(
