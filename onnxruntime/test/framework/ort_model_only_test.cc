--- conflicted
+++ resolved
@@ -300,11 +300,7 @@
 
   OrtValue ml_value;
   std::vector<float> data(28 * 28, 0.0);
-<<<<<<< HEAD
-  CreateMLValue<float>(TestCPUExecutionProvider()->GetAllocator(0, OrtMemTypeDefault), {1, 1, 28, 28}, data,
-=======
   CreateMLValue<float>(TestCPUExecutionProvider()->GetAllocator(OrtMemTypeDefault), {1, 1, 28, 28}, data,
->>>>>>> 8372c86e
                        &ml_value);
   test_info.inputs.insert(std::make_pair("Input3", ml_value));
 
@@ -439,11 +435,7 @@
                        std::vector<int64_t> input_dims{1, 1, 28, 28};
                        std::vector<float> input_data = random.Gaussian<float>(input_dims, 0.0f, 0.9f);
                        OrtValue ml_value;
-<<<<<<< HEAD
-                       CreateMLValue<float>(TestCPUExecutionProvider()->GetAllocator(0, OrtMemTypeDefault),
-=======
                        CreateMLValue<float>(TestCPUExecutionProvider()->GetAllocator(OrtMemTypeDefault),
->>>>>>> 8372c86e
                                             input_dims, input_data, &ml_value);
 
                        inputs = {{"Input3", ml_value}};
@@ -468,11 +460,7 @@
                          std::vector<int64_t> input_dims{1, 1, 5, 5};
                          std::vector<uint8_t> input_data = random.Uniform<uint8_t>(input_dims, 0, 255);
                          OrtValue ml_value;
-<<<<<<< HEAD
-                         CreateMLValue<uint8_t>(TestCPUExecutionProvider()->GetAllocator(0, OrtMemTypeDefault),
-=======
                          CreateMLValue<uint8_t>(TestCPUExecutionProvider()->GetAllocator(OrtMemTypeDefault),
->>>>>>> 8372c86e
                                               input_dims, input_data, &ml_value);
 
                          inputs.emplace(MakeString("X_", i), std::move(ml_value));
