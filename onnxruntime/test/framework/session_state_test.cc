// Copyright (c) Microsoft Corporation. All rights reserved.
// Licensed under the MIT License.

#include <iostream>

#include "asserts.h"
#include "core/framework/execution_providers.h"
#include "core/framework/graph_partitioner.h"
#include "core/framework/kernel_registry.h"
#include "core/framework/op_kernel.h"
#include "core/framework/bfc_arena.h"
#include "core/framework/session_state.h"
#include "core/graph/graph_utils.h"
#include "core/graph/graph_viewer.h"
#include "core/graph/model.h"
#include "core/graph/op.h"
#include "core/providers/cpu/cpu_execution_provider.h"
#include "core/session/onnxruntime_session_options_config_keys.h"
#include "core/util/thread_utils.h"
#include "gtest/gtest.h"
#include "test/test_environment.h"
#include "test/util/include/default_providers.h"
#include "core/optimizer/layout_transformation/layout_transformation.h"

using namespace ONNX_NAMESPACE;
using namespace std;
namespace onnxruntime {

namespace test {
class TestOpKernel : public OpKernel {
 public:
  TestOpKernel(const OpKernelInfo& p) : OpKernel(p) {
  }
  Status Compute(OpKernelContext* context) const override {
    ORT_UNUSED_PARAMETER(context);
    return Status::OK();
  }
  Status ComputeAsync(OpKernelContext* context, DoneCallback done) const override {
    ORT_UNUSED_PARAMETER(context);
    ORT_UNUSED_PARAMETER(done);
    return Status::OK();
  }
};
class SessionStateAddGetKernelTest : public testing::TestWithParam<int> {};

TEST_P(SessionStateAddGetKernelTest, AddGetKernelTest) {
  OrtThreadPoolParams to;
  to.thread_pool_size = GetParam();
  auto tp = concurrency::CreateThreadPool(&onnxruntime::Env::Default(), to, concurrency::ThreadPoolType::INTRA_OP);
  ONNX_OPERATOR_SCHEMA(Variable)
      .SetDoc("Input variable.")
      .Output(0, "output_1", "docstr for output_1.", "tensor(int32)");

  onnxruntime::Model model("graph_1", false, DefaultLoggingManager().DefaultLogger());
  auto& graph = model.MainGraph();

  ExecutionProviders execution_providers;
  auto tmp_cpu_execution_provider = std::make_unique<CPUExecutionProvider>(CPUExecutionProviderInfo(false));
  auto* cpu_execution_provider = tmp_cpu_execution_provider.get();
  ASSERT_STATUS_OK(execution_providers.Add(kCpuExecutionProvider, std::move(tmp_cpu_execution_provider)));

  DataTransferManager dtm;
  profiling::Profiler profiler;

  SessionOptions sess_options;
  sess_options.enable_mem_pattern = true;
  sess_options.execution_mode = ExecutionMode::ORT_SEQUENTIAL;
  sess_options.use_deterministic_compute = false;
  sess_options.enable_mem_reuse = true;

  SessionState s(graph, execution_providers, tp.get(), nullptr, dtm,
                 DefaultLoggingManager().DefaultLogger(), profiler, sess_options);

  std::vector<onnxruntime::NodeArg*> inputs;
  std::vector<onnxruntime::NodeArg*> outputs;
  TypeProto output_type;
  output_type.mutable_tensor_type()->set_elem_type(TensorProto_DataType_INT32);
  output_type.mutable_tensor_type()->mutable_shape()->add_dim()->set_dim_value(1);
  onnxruntime::NodeArg output_arg("node_1_out_1", &output_type);
  outputs.push_back(&output_arg);
  onnxruntime::Node& node = graph.AddNode("node_1", "Variable", "node 1.", inputs, outputs);
  auto status = graph.Resolve();
  ASSERT_TRUE(status.IsOK());
  auto kernel_def = KernelDefBuilder().SetName("Variable").Provider(kCpuExecutionProvider).SinceVersion(1, 10).Build();

  OpKernelInfo p_info(node, *kernel_def, *cpu_execution_provider, s.GetConstantInitializedTensors(),
                      s.GetOrtValueNameIdxMap(), s.GetDataTransferMgr());
  unique_ptr<TestOpKernel> p_kernel;
  p_kernel.reset(new TestOpKernel(p_info));
  size_t orig_num_outputs = p_kernel->Node().OutputDefs().size();
  std::cout << "node_idx: " << node.Index() << std::endl;

  KernelRegistryManager kernel_registry_manager;
  status = kernel_registry_manager.RegisterKernels(execution_providers);
  ASSERT_TRUE(status.IsOK()) << status.ErrorMessage();
  node.SetExecutionProviderType(kCpuExecutionProvider);
  std::shared_ptr<KernelRegistry> kernel_registry = std::make_shared<KernelRegistry>();
  ASSERT_STATUS_OK(kernel_registry->Register(
      KernelCreateInfo(std::move(kernel_def),
                       [](FuncManager&, const OpKernelInfo& info, std::unique_ptr<OpKernel>& out) -> Status {
                         out = std::make_unique<TestOpKernel>(info);
                         return Status::OK();
                       })));
  kernel_registry_manager.RegisterKernelRegistry(kernel_registry);
  ASSERT_STATUS_OK(s.FinalizeSessionState(ORT_TSTR(""), kernel_registry_manager));

  auto test_kernel = s.GetKernel(node.Index());
  std::cout << "orig: " << orig_num_outputs << " new: " << test_kernel->Node().OutputDefs().size() << std::endl;
  EXPECT_EQ(orig_num_outputs, test_kernel->Node().OutputDefs().size());
}

INSTANTIATE_TEST_SUITE_P(SessionStateTests, SessionStateAddGetKernelTest, testing::Values(0, 1));

class TestParam {
 public:
  int ir_version;
  bool enable_mem_pattern;
  int thread_count;
};

TestParam param_list[] = {
    {3, true, 0},
    {4, true, 0},
    {3, false, 0},
    {4, false, 0},
    {3, true, 1},
    {4, true, 1},
    {3, false, 1},
    {4, false, 1}};

class SessionStateTestP : public testing::TestWithParam<TestParam> {};
// Test that we separate out constant and non-constant initializers correctly
TEST_P(SessionStateTestP, TestInitializerProcessing) {
  const TestParam& param = GetParam();
  OrtThreadPoolParams to;
  to.thread_pool_size = to.thread_pool_size;
  auto tp = concurrency::CreateThreadPool(&onnxruntime::Env::Default(), to, concurrency::ThreadPoolType::INTRA_OP);

  std::basic_ostringstream<ORTCHAR_T> oss;
  oss << ORT_TSTR("testdata/optional_inputs_ir") << param.ir_version << ORT_TSTR(".onnx");
  Status status;
  std::shared_ptr<Model> model;
  ASSERT_TRUE((status = Model::Load(oss.str(), model, nullptr, DefaultLoggingManager().DefaultLogger())).IsOK())
      << status;
  Graph& graph = model->MainGraph();
  // take a copy as this gets cleared during session state initialization
  InitializedTensorSet initializers = graph.GetAllInitializedTensors();

  ExecutionProviders execution_providers;
  CPUExecutionProviderInfo epi{false};
  status =
      execution_providers.Add(onnxruntime::kCpuExecutionProvider, std::make_unique<CPUExecutionProvider>(epi));
  ASSERT_TRUE(status.IsOK()) << status;

  KernelRegistryManager krm;
  status = krm.RegisterKernels(execution_providers);
  ASSERT_TRUE(status.IsOK()) << status;

  DataTransferManager dtm;
  profiling::Profiler profiler;

  SessionOptions sess_options;
  sess_options.enable_mem_pattern = param.enable_mem_pattern;
  sess_options.execution_mode = ExecutionMode::ORT_SEQUENTIAL;
  sess_options.use_deterministic_compute = false;
  sess_options.enable_mem_reuse = true;

  SessionState session_state(graph, execution_providers, tp.get(), nullptr, dtm,
                             DefaultLoggingManager().DefaultLogger(), profiler, sess_options);

  GraphPartitioner partitioner(krm, execution_providers);
<<<<<<< HEAD
  status = partitioner.Partition(graph, session_state.GetMutableFuncMgr(),
                                 layout_transformation::TransformLayoutForEP);
  ASSERT_TRUE(status.IsOK()) << status;
=======
  ASSERT_STATUS_OK(
      partitioner.Partition(graph, session_state.GetMutableFuncMgr(),
                            [](Graph& graph, bool& modified, const IExecutionProvider& execution_provider,
                               const layout_transformation::DebugGraphFn& debug_graph_fn) -> Status {
                              AllocatorPtr cpu_allocator = std::make_shared<CPUAllocator>();
                              return layout_transformation::TransformLayoutForEP(
                                  graph, modified, execution_provider, std::move(cpu_allocator), debug_graph_fn);
                            }));
>>>>>>> a0af8ed2

  ASSERT_STATUS_OK(session_state.FinalizeSessionState(oss.str(), krm));

  const auto& initialized_tensors = session_state.GetInitializedTensors();
  const auto& const_initialized_tensors = session_state.GetConstantInitializedTensors();

  ASSERT_EQ(initializers.size(), initialized_tensors.size())
      << "SessionState should have an entry for all initializers in Graph.";

  if (param.ir_version < 4) {
    ASSERT_EQ(initialized_tensors.size(), const_initialized_tensors.size())
        << "All initializers should be considered constant if IR version < 4.";
  } else {
    const auto& name_to_idx = session_state.GetOrtValueNameIdxMap();

    for (const auto& entry : initializers) {
      int idx;
      ASSERT_STATUS_OK(name_to_idx.GetIdx(entry.first, idx));

      bool found = initialized_tensors.find(idx) != initialized_tensors.cend();
      ASSERT_TRUE(found) << "Missing entry for " << entry.first << " in session state initialized tensors";

      if (graph_utils::IsConstantInitializer(graph, entry.first, false)) {
        found = const_initialized_tensors.find(idx) != const_initialized_tensors.cend();
        ASSERT_TRUE(found) << "Missing entry for " << entry.first << " in session state const initialized tensors";
      }
    }
  }
}

// Test that we allocate memory for an initializer from non-arena memory even if we provide an arena-based allocator
// if the relevant session option config flag is set
// For this test we need to enable the arena-based allocator which is not supported on x86 builds, so
// enable this test only on x64 builds
#if (defined(__amd64__) || defined(_M_AMD64) || defined(__aarch64__) || defined(_M_ARM64)) && !defined(USE_MIMALLOC)
TEST(SessionStateTest, TestInitializerMemoryAllocatedUsingNonArenaMemory) {
  AllocatorPtr cpu_allocator = std::make_shared<CPUAllocator>();
  // Part 1: Feature turned ON (i.e.) allocate from non-arena memory
  {
    std::basic_ostringstream<ORTCHAR_T> oss;
    oss << ORT_TSTR("testdata/mul_1.onnx");
    Status status;
    std::shared_ptr<Model> model;
    ASSERT_TRUE((status = Model::Load(oss.str(), model, nullptr, DefaultLoggingManager().DefaultLogger())).IsOK())
        << status;
    Graph& graph = model->MainGraph();

    ExecutionProviders execution_providers;
    CPUExecutionProviderInfo epi{true};  // use an arena-based allocator for this EP
    status = execution_providers.Add(onnxruntime::kCpuExecutionProvider, std::make_unique<CPUExecutionProvider>(epi));
    ASSERT_TRUE(status.IsOK()) << status;

    KernelRegistryManager krm;
    status = krm.RegisterKernels(execution_providers);
    ASSERT_TRUE(status.IsOK()) << status;

    DataTransferManager dtm;
    profiling::Profiler profiler;

    SessionOptions sess_options;
    sess_options.enable_mem_pattern = false;
    sess_options.execution_mode = ExecutionMode::ORT_SEQUENTIAL;
    sess_options.use_deterministic_compute = false;
    sess_options.enable_mem_reuse = true;
    // disable allocating initialized tensor memory from the arena(by default it will be allocated by the arena)
    ASSERT_STATUS_OK(sess_options.config_options.AddConfigEntry(kOrtSessionOptionsUseDeviceAllocatorForInitializers,
                                                                "1"));

    SessionState session_state(graph, execution_providers, nullptr, nullptr, dtm,
                               DefaultLoggingManager().DefaultLogger(), profiler, sess_options);

    // Partition the graph
    GraphPartitioner partitioner(krm, execution_providers);
<<<<<<< HEAD
    status = partitioner.Partition(graph, session_state.GetMutableFuncMgr(),
                                   layout_transformation::TransformLayoutForEP);
    ASSERT_TRUE(status.IsOK()) << status;
=======
    ASSERT_STATUS_OK(partitioner.Partition(
        graph, session_state.GetMutableFuncMgr(),
        [&cpu_allocator](Graph& graph, bool& modified, const IExecutionProvider& execution_provider,
                         const layout_transformation::DebugGraphFn& debug_graph_fn) -> Status {
          return layout_transformation::TransformLayoutForEP(graph, modified, execution_provider,
                                                             cpu_allocator, debug_graph_fn);
        }));

>>>>>>> a0af8ed2
    ASSERT_STATUS_OK(session_state.FinalizeSessionState(oss.str(), krm));

    // Fetch the CPU arena-allocator from the session state
    OrtMemoryInfo mem_info(CPU, OrtArenaAllocator);
    AllocatorPtr alloc = session_state.GetAllocator(mem_info);
    ASSERT_TRUE(alloc != nullptr);

    // Get stats for the CPU arena-based allocator
    AllocatorStats alloc_stats;
    static_cast<BFCArena*>(alloc.get())->GetStats(&alloc_stats);

    // Assert that we have made 1 Reserve() call (for allocating memory for the sole initializer in the model)
    ASSERT_EQ(alloc_stats.num_reserves, 1);
  }

  // Part 2: Feature turned OFF (i.e.) allocate from arena memory (default behavior)
  {
    std::basic_ostringstream<ORTCHAR_T> oss;
    oss << ORT_TSTR("testdata/mul_1.onnx");
    Status status;
    std::shared_ptr<Model> model;
    ASSERT_TRUE((status = Model::Load(oss.str(), model, nullptr, DefaultLoggingManager().DefaultLogger())).IsOK())
        << status;
    Graph& graph = model->MainGraph();

    ExecutionProviders execution_providers;
    CPUExecutionProviderInfo epi{true};  // use an arena-based allocator for this EP
    status = execution_providers.Add(onnxruntime::kCpuExecutionProvider, std::make_unique<CPUExecutionProvider>(epi));
    ASSERT_TRUE(status.IsOK()) << status;

    KernelRegistryManager krm;
    status = krm.RegisterKernels(execution_providers);
    ASSERT_TRUE(status.IsOK()) << status;

    DataTransferManager dtm;
    profiling::Profiler profiler;

    SessionOptions sess_options;
    sess_options.enable_mem_pattern = false;
    sess_options.execution_mode = ExecutionMode::ORT_SEQUENTIAL;
    sess_options.use_deterministic_compute = false;
    sess_options.enable_mem_reuse = true;

    SessionState session_state(graph, execution_providers, nullptr, nullptr, dtm,
                               DefaultLoggingManager().DefaultLogger(), profiler, sess_options);

    // Partition the graph
    GraphPartitioner partitioner(krm, execution_providers);
<<<<<<< HEAD
    status = partitioner.Partition(graph, session_state.GetMutableFuncMgr(),
                                   layout_transformation::TransformLayoutForEP);
    ASSERT_TRUE(status.IsOK()) << status;
=======
    ASSERT_STATUS_OK(partitioner.Partition(
        graph, session_state.GetMutableFuncMgr(),
        [&cpu_allocator](Graph& graph, bool& modified,
                         const IExecutionProvider& execution_provider,
                         const layout_transformation::DebugGraphFn& debug_graph_fn) -> Status {
          return layout_transformation::TransformLayoutForEP(
              graph, modified, execution_provider, cpu_allocator, debug_graph_fn);
        }));
>>>>>>> a0af8ed2

    // Finalize the session state
    ASSERT_STATUS_OK(session_state.FinalizeSessionState(oss.str(), krm));

    // Fetch the CPU arena-allocator from the session state
    OrtMemoryInfo mem_info(CPU, OrtArenaAllocator);
    AllocatorPtr alloc = session_state.GetAllocator(mem_info);
    ASSERT_TRUE(alloc != nullptr);

    // Get stats for the CPU arena-based allocator
    AllocatorStats alloc_stats;
    static_cast<BFCArena*>(alloc.get())->GetStats(&alloc_stats);

    // Assert that we have made no Reserve() calls
    ASSERT_EQ(alloc_stats.num_reserves, 0);

    // Assert to ensure an allocation was made for the initializer through the arena allocator (Alloc() was invoked)
    ASSERT_EQ(alloc_stats.num_allocs, 1);
  }
}

#endif

INSTANTIATE_TEST_SUITE_P(SessionStateTests, SessionStateTestP, testing::ValuesIn(param_list));

#ifndef ENABLE_TRAINING_CORE
class PrePackingTestOpKernel : public OpKernel {
 public:
  PrePackingTestOpKernel(const OpKernelInfo& info) : OpKernel(info) {}
  Status Compute(OpKernelContext* context) const override {
    ORT_UNUSED_PARAMETER(context);
    return Status::OK();
  }

  Status UseSharedPrePackedBuffers(std::vector<BufferUniquePtr>& prepacked_buffers,
                                   int input_idx,
                                   /*out*/ bool& used_shared_buffers) override {
    ORT_UNUSED_PARAMETER(input_idx);

    weight_packed_ = std::move(prepacked_buffers[0]);
    used_shared_buffers = true;
    ++store_pre_packed_weight_calls_count;
    return Status::OK();
  }

  Status PrePack(const Tensor& tensor, int input_idx, AllocatorPtr alloc,
                 /*out*/ bool& is_packed, /*out*/ PrePackedWeights* prepacked_weights) override {
    ORT_UNUSED_PARAMETER(tensor);
    ORT_UNUSED_PARAMETER(input_idx);

    size_t weight_packed_len = 8;
    weight_packed_ = IAllocator::MakeUniquePtr<void>(alloc, weight_packed_len, true);
    float* data_weights_packed = reinterpret_cast<float*>(weight_packed_.get());
    data_weights_packed[0] = 1.2345f;
    data_weights_packed[1] = data_weights_packed[0] * 2.f;

    if (prepacked_weights != nullptr) {
      prepacked_weights->buffers_.push_back(std::move(weight_packed_));
      prepacked_weights->buffer_sizes_.push_back(weight_packed_len);
    }

    is_packed = true;
    ++prepack_calls_count;
    return Status::OK();
  }

  int prepack_calls_count = 0;
  int store_pre_packed_weight_calls_count = 0;
  IAllocatorUniquePtr<void> weight_packed_;
};

static void CreateSimpleGraph(Graph& graph) {
  // node creation and placement
  TypeProto type;
  type.mutable_tensor_type()->set_elem_type(TensorProto_DataType_FLOAT);
  type.mutable_tensor_type()->mutable_shape()->add_dim()->set_dim_value(1);

  std::vector<onnxruntime::NodeArg*> inputs;
  onnxruntime::NodeArg input_0_arg("node_0_input_0", &type);
  onnxruntime::NodeArg input_1_arg("node_0_input_1", &type);
  inputs.push_back(&input_0_arg);
  inputs.push_back(&input_1_arg);

  std::vector<onnxruntime::NodeArg*> outputs;
  onnxruntime::NodeArg output_arg("node_0_output_0", &type);
  outputs.push_back(&output_arg);

  graph.AddNode("node_0", "PrePackingTest", "node 0", inputs, outputs);

  // add an initializer
  ONNX_NAMESPACE::TensorProto tensor;
  tensor.add_dims(1);
  tensor.add_float_data(1.0f);
  tensor.set_data_type(TensorProto_DataType_FLOAT);
  tensor.set_name("node_0_input_1");
  graph.AddInitializedTensor(tensor);

  auto status = graph.Resolve();
  ASSERT_TRUE(status.IsOK());
}

static const ONNX_NAMESPACE::GraphProto CreateSubgraph(bool then_branch) {
  Model model(then_branch ? "If_then" : "If_else", false, DefaultLoggingManager().DefaultLogger());
  auto& graph = model.MainGraph();

  std::vector<NodeArg*> inputs;
  std::vector<NodeArg*> outputs;

  const std::string suffix = then_branch ? "0" : "1";

  // graph input has to have type and rank even though it's an outer scope value.
  TypeProto type_float;
  type_float.mutable_tensor_type()->set_elem_type(TensorProto_DataType_FLOAT);
  type_float.mutable_tensor_type()->mutable_shape()->add_dim()->set_dim_value(1);

  // outer scope values
  auto& if_shared = graph.GetOrCreateNodeArg("if_shared", &type_float);
  auto& if_input = graph.GetOrCreateNodeArg("if_input_" + suffix, &type_float);

  // add so that we don't end up with it being considered a graph input
  graph.AddOuterScopeNodeArg("if_shared");
  graph.AddOuterScopeNodeArg("if_input_" + suffix);

  auto& if_out = graph.GetOrCreateNodeArg("if_output_" + suffix, &type_float);

  inputs = {&if_shared, &if_input};
  outputs = {&if_out};

  graph.AddNode("if_node_" + suffix, "PrePackingTest", "if node " + suffix, inputs, outputs);

  auto status = graph.Resolve();
  EXPECT_EQ(status, Status::OK());

  auto& proto = graph.ToGraphProto();

  return proto;
}

static void CreateGraphWithSubgraph(Graph& graph) {
  TypeProto type_float;
  type_float.mutable_tensor_type()->set_elem_type(TensorProto_DataType_FLOAT);
  type_float.mutable_tensor_type()->mutable_shape()->add_dim()->set_dim_value(1);

  {
    std::vector<onnxruntime::NodeArg*> inputs;
    onnxruntime::NodeArg input_0_arg("if_input_0", &type_float);
    onnxruntime::NodeArg input_1_arg("if_input_1", &type_float);
    inputs.push_back(&input_0_arg);
    inputs.push_back(&input_1_arg);

    std::vector<onnxruntime::NodeArg*> outputs;
    onnxruntime::NodeArg output_arg("node_0_output_0", &type_float);
    outputs.push_back(&output_arg);

    graph.AddNode("node_0", "PrePackingTest", "node 0", inputs, outputs);
  }

  {
    TypeProto type_bool;
    type_bool.mutable_tensor_type()->set_elem_type(TensorProto_DataType_BOOL);
    type_bool.mutable_tensor_type()->mutable_shape()->add_dim()->set_dim_value(1);

    onnxruntime::NodeArg bool_arg("bool_arg", &type_bool);

    std::vector<onnxruntime::NodeArg*> outputs;
    onnxruntime::NodeArg output_arg("output_arg", &type_float);
    outputs.push_back(&output_arg);

    auto& if_node = graph.AddNode("if", "If", "If node", {&bool_arg}, outputs);

    auto then_proto = CreateSubgraph(true);
    auto else_proto = CreateSubgraph(false);
    if_node.AddAttribute("then_branch", then_proto);
    if_node.AddAttribute("else_branch", else_proto);
  }

  // add an initializer
  ONNX_NAMESPACE::TensorProto tensor;
  tensor.add_dims(1);
  tensor.add_float_data(1.0f);
  tensor.set_data_type(TensorProto_DataType_FLOAT);
  tensor.set_name("if_shared");
  graph.AddInitializedTensor(tensor);

  auto status = graph.Resolve();
  ASSERT_TRUE(status.IsOK());
}

static void PlaceAllNodesToCPUEP(Graph& graph) {
  for (auto& node : graph.Nodes()) {
    node.SetExecutionProviderType(kCpuExecutionProvider);
    if (node.ContainsSubgraph()) {
      for (auto& entry : node.GetAttributeNameToMutableSubgraphMap()) {
        Graph* subgraph = entry.second;
        PlaceAllNodesToCPUEP(*subgraph);
      }
    }
  }
}

struct PrepackingTestParam {
  bool test_subgraph;
  bool test_prepacking;
};

class SessionStatePrepackingTest : public testing::TestWithParam<PrepackingTestParam> {};
TEST_P(SessionStatePrepackingTest, PrePackingTest) {
  PrepackingTestParam test_param = GetParam();

  OrtThreadPoolParams to;
  auto tp = concurrency::CreateThreadPool(&onnxruntime::Env::Default(), to, concurrency::ThreadPoolType::INTRA_OP);
  ONNX_OPERATOR_SCHEMA(PrePackingTest)
      .SetDoc("Faking Node for PrePacking")
      .Input(0, "Input_0", "input 0", "tensor(float)")
      .Input(1, "Input_1", "input 1", "tensor(float)")
      .Output(0, "output_0", "docstr for output_0.", "tensor(float)");

  ExecutionProviders execution_providers;
  auto cpu_execution_provider = std::make_unique<CPUExecutionProvider>(CPUExecutionProviderInfo(false));
  ASSERT_STATUS_OK(execution_providers.Add(kCpuExecutionProvider, std::move(cpu_execution_provider)));

  DataTransferManager dtm;
  profiling::Profiler profiler;

  std::unordered_map<std::string, int> domain_to_version;
  domain_to_version[kOnnxDomain] = 11;
  Model model("graph_main", false, ModelMetaData(), PathString(), IOnnxRuntimeOpSchemaRegistryList(),
              domain_to_version, std::vector<ONNX_NAMESPACE::FunctionProto>(),
              DefaultLoggingManager().DefaultLogger());

  // onnxruntime::Model model("graph_main", false, DefaultLoggingManager().DefaultLogger());
  if (test_param.test_subgraph) {
    CreateGraphWithSubgraph(model.MainGraph());
  } else {
    CreateSimpleGraph(model.MainGraph());
  }

  SessionOptions sess_options;
  sess_options.enable_mem_pattern = true;
  sess_options.execution_mode = ExecutionMode::ORT_SEQUENTIAL;
  sess_options.use_deterministic_compute = false;
  sess_options.enable_mem_reuse = true;
  sess_options.config_options.configurations[kOrtSessionOptionsConfigDisablePrepacking] =
      test_param.test_prepacking ? "0" : "1";

  SessionState session_state(model.MainGraph(),
                             execution_providers,
                             tp.get(),
                             nullptr, /*inter_op_thread_pool*/
                             dtm,
                             DefaultLoggingManager().DefaultLogger(),
                             profiler,
                             sess_options);

  KernelRegistryManager kernel_registry_manager;
  Status status = kernel_registry_manager.RegisterKernels(execution_providers);
  ASSERT_TRUE(status.IsOK()) << status.ErrorMessage();
  std::shared_ptr<KernelRegistry> kernel_registry = std::make_shared<KernelRegistry>();
  auto kernel_def = KernelDefBuilder().SetName("PrePackingTest").Provider(kCpuExecutionProvider).SinceVersion(1).Build();
  ASSERT_STATUS_OK(kernel_registry->Register(
      KernelCreateInfo(std::move(kernel_def),
                       [](FuncManager&, const OpKernelInfo& info, std::unique_ptr<OpKernel>& out) -> Status {
                         out = std::make_unique<PrePackingTestOpKernel>(info);
                         return Status::OK();
                       })));
  kernel_registry_manager.RegisterKernelRegistry(kernel_registry);

  PlaceAllNodesToCPUEP(model.MainGraph());
  ASSERT_STATUS_OK(session_state.FinalizeSessionState(std::basic_string<PATH_CHAR_TYPE>(),
                                                      kernel_registry_manager));

  const auto& const_initialized_tensors = session_state.GetConstantInitializedTensors();
  // check prepacking
  ASSERT_EQ(const_initialized_tensors.size(), size_t(test_param.test_prepacking ? 0 : 1));
}

class SessionStateTestSharedInitalizersWithPrePacking : public ::testing::Test {
 protected:
  ExecutionProviders execution_providers;
  std::unordered_map<std::string, int> domain_to_version;
  DataTransferManager dtm;
  profiling::Profiler profiler;
  KernelRegistryManager kernel_registry_manager;
  std::unique_ptr<concurrency::ThreadPool> tp;

  void SetUp() override {
    OrtThreadPoolParams to;
    tp = concurrency::CreateThreadPool(&onnxruntime::Env::Default(), to, concurrency::ThreadPoolType::INTRA_OP);
    ONNX_OPERATOR_SCHEMA(PrePackingTest)
        .SetDoc("Faking Node for PrePacking")
        .Input(0, "Input_0", "input 0", "tensor(float)")
        .Input(1, "Input_1", "input 1", "tensor(float)")
        .Output(0, "output_0", "docstr for output_0.", "tensor(float)");

    auto cpu_execution_provider = std::make_unique<CPUExecutionProvider>(CPUExecutionProviderInfo(false));
    ASSERT_STATUS_OK(execution_providers.Add(kCpuExecutionProvider, std::move(cpu_execution_provider)));

    domain_to_version[kOnnxDomain] = 11;

    ASSERT_STATUS_OK(kernel_registry_manager.RegisterKernels(execution_providers));
    std::shared_ptr<KernelRegistry> kernel_registry = std::make_shared<KernelRegistry>();

    auto kernel_def = KernelDefBuilder()
                          .SetName("PrePackingTest")
                          .Provider(kCpuExecutionProvider)
                          .SinceVersion(1)
                          .Build();

    ASSERT_STATUS_OK(kernel_registry->Register(
        KernelCreateInfo(std::move(kernel_def),
                         [](FuncManager&, const OpKernelInfo& info, std::unique_ptr<OpKernel>& out) -> Status { out =  std::make_unique<PrePackingTestOpKernel>(info); return Status::OK(); })));

    kernel_registry_manager.RegisterKernelRegistry(kernel_registry);
  }
};

// Pre-packing enabled + no shared initializers = no pre-packed weights caching
TEST_F(SessionStateTestSharedInitalizersWithPrePacking, test1) {
  SessionOptions sess_options;
  sess_options.enable_mem_pattern = true;
  sess_options.execution_mode = ExecutionMode::ORT_SEQUENTIAL;
  sess_options.use_deterministic_compute = false;
  sess_options.enable_mem_reuse = true;
  // Enable pre-packing
  sess_options.config_options.configurations[kOrtSessionOptionsConfigDisablePrepacking] = "0";

  // First session/model
  Model model_1("graph_main", false, ModelMetaData(), PathString(), IOnnxRuntimeOpSchemaRegistryList(),
                domain_to_version, std::vector<ONNX_NAMESPACE::FunctionProto>(),
                DefaultLoggingManager().DefaultLogger());

  CreateSimpleGraph(model_1.MainGraph());
  PlaceAllNodesToCPUEP(model_1.MainGraph());
  SessionState session_state_1(model_1.MainGraph(),
                               execution_providers,
                               tp.get(),
                               nullptr, /*inter_op_thread_pool*/
                               dtm,
                               DefaultLoggingManager().DefaultLogger(),
                               profiler,
                               sess_options);

  ASSERT_STATUS_OK(session_state_1.FinalizeSessionState(std::basic_string<PATH_CHAR_TYPE>(),
                                                        kernel_registry_manager));

  const auto* kernel = reinterpret_cast<const PrePackingTestOpKernel*>(session_state_1.GetKernel(0));

  // Assert that a pre-pack call was made and that no mechanism to store weight from shared container was invoked
  ASSERT_EQ(session_state_1.GetNumberOfPrepacksCounter(), static_cast<size_t>(1));
  ASSERT_EQ(kernel->prepack_calls_count, 1);
  ASSERT_EQ(kernel->store_pre_packed_weight_calls_count, 0);

  // Second session/model
  Model model_2("graph_main", false, ModelMetaData(), PathString(), IOnnxRuntimeOpSchemaRegistryList(),
                domain_to_version, std::vector<ONNX_NAMESPACE::FunctionProto>(),
                DefaultLoggingManager().DefaultLogger());

  CreateSimpleGraph(model_2.MainGraph());
  PlaceAllNodesToCPUEP(model_2.MainGraph());
  SessionState session_state_2(model_2.MainGraph(),
                               execution_providers,
                               tp.get(),
                               nullptr, /*inter_op_thread_pool*/
                               dtm,
                               DefaultLoggingManager().DefaultLogger(),
                               profiler,
                               sess_options);

  ASSERT_STATUS_OK(session_state_2.FinalizeSessionState(std::basic_string<PATH_CHAR_TYPE>(),
                                                        kernel_registry_manager));

  kernel = reinterpret_cast<const PrePackingTestOpKernel*>(session_state_2.GetKernel(0));

  // Assert that a pre-pack call was made and that no mechanism to store weight from shared container was invoked
  ASSERT_EQ(session_state_2.GetNumberOfPrepacksCounter(), static_cast<size_t>(1));
  ASSERT_EQ(kernel->prepack_calls_count, 1);
  ASSERT_EQ(kernel->store_pre_packed_weight_calls_count, 0);
}

// Pre-packing enabled + shared initializers + no pre-packed weights container = no pre-packed weights caching
TEST_F(SessionStateTestSharedInitalizersWithPrePacking, test2) {
  SessionOptions sess_options;
  sess_options.enable_mem_pattern = true;
  sess_options.execution_mode = ExecutionMode::ORT_SEQUENTIAL;
  sess_options.use_deterministic_compute = false;
  sess_options.enable_mem_reuse = true;
  // Enable pre-packing
  sess_options.config_options.configurations[kOrtSessionOptionsConfigDisablePrepacking] = "0";

  // Enable shared initializer
  OrtMemoryInfo mem_info(CPU, OrtDeviceAllocator);
  std::vector<float> float_data(1, 1);
  auto value = std::make_unique<OrtValue>();
  Tensor::InitOrtValue(DataTypeImpl::GetType<float>(),
                       TensorShape(std::vector<int64_t>{1}), reinterpret_cast<void*>(float_data.data()),
                       mem_info, *value);

  ASSERT_STATUS_OK(sess_options.AddInitializer("node_0_input_1", value.get()));

  // First session/model
  Model model_1("graph_main", false, ModelMetaData(), PathString(), IOnnxRuntimeOpSchemaRegistryList(),
                domain_to_version, std::vector<ONNX_NAMESPACE::FunctionProto>(),
                DefaultLoggingManager().DefaultLogger());

  CreateSimpleGraph(model_1.MainGraph());
  PlaceAllNodesToCPUEP(model_1.MainGraph());
  SessionState session_state_1(model_1.MainGraph(),
                               execution_providers,
                               tp.get(),
                               nullptr, /*inter_op_thread_pool*/
                               dtm,
                               DefaultLoggingManager().DefaultLogger(),
                               profiler,
                               sess_options);

  ASSERT_STATUS_OK(session_state_1.FinalizeSessionState(std::basic_string<PATH_CHAR_TYPE>(),
                                                        kernel_registry_manager));

  const auto* kernel = reinterpret_cast<const PrePackingTestOpKernel*>(session_state_1.GetKernel(0));

  // Assert that a pre-pack call was made and that no mechanism to store weight from shared container was invoked
  ASSERT_EQ(session_state_1.GetNumberOfPrepacksCounter(), static_cast<size_t>(1));
  ASSERT_EQ(kernel->prepack_calls_count, 1);
  ASSERT_EQ(kernel->store_pre_packed_weight_calls_count, 0);

  // Second session/model
  Model model_2("graph_main", false, ModelMetaData(), PathString(), IOnnxRuntimeOpSchemaRegistryList(),
                domain_to_version, std::vector<ONNX_NAMESPACE::FunctionProto>(),
                DefaultLoggingManager().DefaultLogger());

  CreateSimpleGraph(model_2.MainGraph());
  PlaceAllNodesToCPUEP(model_2.MainGraph());
  SessionState session_state_2(model_2.MainGraph(),
                               execution_providers,
                               tp.get(),
                               nullptr, /*inter_op_thread_pool*/
                               dtm,
                               DefaultLoggingManager().DefaultLogger(),
                               profiler,
                               sess_options);

  ASSERT_STATUS_OK(session_state_2.FinalizeSessionState(std::basic_string<PATH_CHAR_TYPE>(),
                                                        kernel_registry_manager));

  kernel = reinterpret_cast<const PrePackingTestOpKernel*>(session_state_2.GetKernel(0));

  // Assert that a pre-pack call was made and that no mechanism to store weight from shared container was invoked
  ASSERT_EQ(session_state_2.GetNumberOfPrepacksCounter(), static_cast<size_t>(1));
  ASSERT_EQ(kernel->prepack_calls_count, 1);
  ASSERT_EQ(kernel->store_pre_packed_weight_calls_count, 0);
}

// Pre-packing enabled + shared initializers + pre-packed weights container = pre-packed weights caching enabled
TEST_F(SessionStateTestSharedInitalizersWithPrePacking, test3) {
  SessionOptions sess_options;
  sess_options.enable_mem_pattern = true;
  sess_options.execution_mode = ExecutionMode::ORT_SEQUENTIAL;
  sess_options.use_deterministic_compute = false;
  sess_options.enable_mem_reuse = true;
  // Enable pre-packing
  sess_options.config_options.configurations[kOrtSessionOptionsConfigDisablePrepacking] = "0";

  // Enable shared initializer
  OrtMemoryInfo mem_info(CPU, OrtDeviceAllocator);
  std::vector<float> float_data(1, 1);
  auto value = std::make_unique<OrtValue>();
  Tensor::InitOrtValue(DataTypeImpl::GetType<float>(), TensorShape(std::vector<int64_t>{1}),
                       reinterpret_cast<void*>(float_data.data()), mem_info, *value);

  ASSERT_STATUS_OK(sess_options.AddInitializer("node_0_input_1", value.get()));

  // Enable pre-packed weights container
  PrepackedWeightsContainer prepacked_weights_container;

  // First session/model
  Model model_1("graph_main", false, ModelMetaData(), PathString(), IOnnxRuntimeOpSchemaRegistryList(),
                domain_to_version, std::vector<ONNX_NAMESPACE::FunctionProto>(),
                DefaultLoggingManager().DefaultLogger());

  CreateSimpleGraph(model_1.MainGraph());
  PlaceAllNodesToCPUEP(model_1.MainGraph());
  SessionState session_state_1(model_1.MainGraph(),
                               execution_providers,
                               tp.get(),
                               nullptr, /*inter_op_thread_pool*/
                               dtm,
                               DefaultLoggingManager().DefaultLogger(),
                               profiler,
                               sess_options,
                               &prepacked_weights_container);

  ASSERT_STATUS_OK(session_state_1.FinalizeSessionState(std::basic_string<PATH_CHAR_TYPE>(),
                                                        kernel_registry_manager));

  const auto* kernel = reinterpret_cast<const PrePackingTestOpKernel*>(session_state_1.GetKernel(0));
  // Assert that a pre-pack call was made
  ASSERT_EQ(session_state_1.GetNumberOfPrepacksCounter(), static_cast<size_t>(1));
  ASSERT_EQ(kernel->prepack_calls_count, 1);
  // Assert that we made a call to store pre-packed weight from a shared container
  ASSERT_EQ(kernel->store_pre_packed_weight_calls_count, 1);
  // The weight to be "stored" is the same weight that we got by invoking PrePack() in the step above.
  // Hence, assert that it wasn't a "cached" pre-packed weight (i.e.) pre-packed weight
  // from another instance of the same op_type consuming the same constant initializer.
  ASSERT_EQ(session_state_1.GetUsedSharedPrePackedWeightCounter(), static_cast<size_t>(0));

  // Second session/model
  Model model_2("graph_main", false, ModelMetaData(), PathString(), IOnnxRuntimeOpSchemaRegistryList(),
                domain_to_version, std::vector<ONNX_NAMESPACE::FunctionProto>(),
                DefaultLoggingManager().DefaultLogger());

  CreateSimpleGraph(model_2.MainGraph());
  PlaceAllNodesToCPUEP(model_2.MainGraph());
  SessionState session_state_2(model_2.MainGraph(),
                               execution_providers,
                               tp.get(),
                               nullptr, /*inter_op_thread_pool*/
                               dtm,
                               DefaultLoggingManager().DefaultLogger(),
                               profiler,
                               sess_options,
                               &prepacked_weights_container);

  ASSERT_STATUS_OK(session_state_2.FinalizeSessionState(std::basic_string<PATH_CHAR_TYPE>(),
                                                        kernel_registry_manager));

  // Assert that a pre-pack call was made
  ASSERT_EQ(session_state_2.GetNumberOfPrepacksCounter(), static_cast<size_t>(1));
  ASSERT_EQ(kernel->prepack_calls_count, 1);
  // Assert that we made a call to store pre-packed weight from a shared container
  ASSERT_EQ(kernel->store_pre_packed_weight_calls_count, 1);
  // The weight to be "stored" is a "cached" weight (i.e.) a pre-packed weight
  // from another instance of the same op_type consuming the same constant initializer.
  // Assert this.
  ASSERT_EQ(session_state_2.GetUsedSharedPrePackedWeightCounter(), static_cast<size_t>(1));
}

INSTANTIATE_TEST_SUITE_P(SessionStateTests,
                         SessionStatePrepackingTest,
                         testing::Values(PrepackingTestParam{false, false},
                                         PrepackingTestParam{false, true},
                                         PrepackingTestParam{true, false},
                                         PrepackingTestParam{true, true}));
#endif

}  // namespace test
}  // namespace onnxruntime<|MERGE_RESOLUTION|>--- conflicted
+++ resolved
@@ -169,11 +169,6 @@
                              DefaultLoggingManager().DefaultLogger(), profiler, sess_options);
 
   GraphPartitioner partitioner(krm, execution_providers);
-<<<<<<< HEAD
-  status = partitioner.Partition(graph, session_state.GetMutableFuncMgr(),
-                                 layout_transformation::TransformLayoutForEP);
-  ASSERT_TRUE(status.IsOK()) << status;
-=======
   ASSERT_STATUS_OK(
       partitioner.Partition(graph, session_state.GetMutableFuncMgr(),
                             [](Graph& graph, bool& modified, const IExecutionProvider& execution_provider,
@@ -182,7 +177,6 @@
                               return layout_transformation::TransformLayoutForEP(
                                   graph, modified, execution_provider, std::move(cpu_allocator), debug_graph_fn);
                             }));
->>>>>>> a0af8ed2
 
   ASSERT_STATUS_OK(session_state.FinalizeSessionState(oss.str(), krm));
 
@@ -256,11 +250,6 @@
 
     // Partition the graph
     GraphPartitioner partitioner(krm, execution_providers);
-<<<<<<< HEAD
-    status = partitioner.Partition(graph, session_state.GetMutableFuncMgr(),
-                                   layout_transformation::TransformLayoutForEP);
-    ASSERT_TRUE(status.IsOK()) << status;
-=======
     ASSERT_STATUS_OK(partitioner.Partition(
         graph, session_state.GetMutableFuncMgr(),
         [&cpu_allocator](Graph& graph, bool& modified, const IExecutionProvider& execution_provider,
@@ -269,7 +258,6 @@
                                                              cpu_allocator, debug_graph_fn);
         }));
 
->>>>>>> a0af8ed2
     ASSERT_STATUS_OK(session_state.FinalizeSessionState(oss.str(), krm));
 
     // Fetch the CPU arena-allocator from the session state
@@ -318,11 +306,6 @@
 
     // Partition the graph
     GraphPartitioner partitioner(krm, execution_providers);
-<<<<<<< HEAD
-    status = partitioner.Partition(graph, session_state.GetMutableFuncMgr(),
-                                   layout_transformation::TransformLayoutForEP);
-    ASSERT_TRUE(status.IsOK()) << status;
-=======
     ASSERT_STATUS_OK(partitioner.Partition(
         graph, session_state.GetMutableFuncMgr(),
         [&cpu_allocator](Graph& graph, bool& modified,
@@ -331,7 +314,6 @@
           return layout_transformation::TransformLayoutForEP(
               graph, modified, execution_provider, cpu_allocator, debug_graph_fn);
         }));
->>>>>>> a0af8ed2
 
     // Finalize the session state
     ASSERT_STATUS_OK(session_state.FinalizeSessionState(oss.str(), krm));
