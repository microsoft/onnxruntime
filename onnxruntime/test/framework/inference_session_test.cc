// Copyright (c) Microsoft Corporation. All rights reserved.
// Licensed under the MIT License.

#include "core/graph/onnx_protobuf.h"
#include "core/session/inference_session.h"

#include <algorithm>
#include <cfloat>
#include <functional>
#include <iterator>
#include <thread>
#include <fstream>

#include <google/protobuf/io/zero_copy_stream_impl.h>
#include "core/common/denormal.h"
#include "core/common/logging/logging.h"
#include "core/common/logging/sinks/clog_sink.h"
#include "core/common/profiler.h"
#include "core/framework/compute_capability.h"
#include "core/framework/data_transfer_manager.h"
#include "core/framework/execution_provider.h"
#include "core/framework/kernel_registry.h"
#include "core/framework/op_kernel.h"
#include "core/framework/session_state.h"
#include "core/framework/tensorprotoutils.h"
#include "core/framework/bfc_arena.h"
#include "core/graph/graph_viewer.h"
#include "core/graph/model.h"
#include "core/graph/op.h"
#include "core/optimizer/rule_based_graph_transformer.h"
#include "core/platform/env.h"
#include "core/providers/cpu/cpu_execution_provider.h"
#include "core/providers/cpu/math/element_wise_ops.h"
#ifdef USE_CUDA
#include "core/providers/cuda/cuda_provider_factory.h"
#include "core/providers/cuda/gpu_data_transfer.h"
#endif
#ifdef USE_ROCM
#include "core/providers/rocm/rocm_provider_factory.h"
#include "core/providers/rocm/gpu_data_transfer.h"
#endif
#include "core/session/environment.h"
#include "core/session/IOBinding.h"
#include "core/session/inference_session_utils.h"
#include "core/session/onnxruntime_session_options_config_keys.h"
#include "core/session/onnxruntime_run_options_config_keys.h"
#include "dummy_provider.h"
#include "test_utils.h"
#include "test/capturing_sink.h"
#include "test/test_environment.h"
#include "test/providers/provider_test_utils.h"
#include "test/optimizer/dummy_graph_transformer.h"
#include "test/util/include/default_providers.h"
#include "test/util/include/inference_session_wrapper.h"

#include "gtest/gtest.h"

using namespace std;
using namespace ONNX_NAMESPACE;
using namespace onnxruntime::logging;
using namespace onnxruntime::concurrency;

namespace {
struct KernelRegistryAndStatus {
  std::shared_ptr<onnxruntime::KernelRegistry> kernel_registry = std::make_shared<onnxruntime::KernelRegistry>();
  onnxruntime::Status st;
};
}  // namespace
namespace onnxruntime {

#ifdef USE_CUDA
ProviderInfo_CUDA& GetProviderInfo_CUDA();
#endif
#ifdef USE_ROCM
ProviderInfo_ROCM& GetProviderInfo_ROCM();
#endif

class FuseAdd : public OpKernel {
 public:
  explicit FuseAdd(const OpKernelInfo& info) : OpKernel(info) {
  }

  Status Compute(OpKernelContext* context) const override {
    auto X = context->Input<Tensor>(0);
    auto Y = context->Input<Tensor>(1);
    auto Z = context->Input<Tensor>(2);
    auto& shape = X->Shape();
    auto M = context->Output(0, shape)->template MutableData<float>();
    for (int i = 0; i < shape.Size(); ++i) {
      *(M + i) = *(X->template Data<float>() + i) + *(Y->template Data<float>() + i) + *(Z->template Data<float>() + i);
    }
    return Status::OK();
  }
};
constexpr const char* kFuseTest = "FuseTest";
constexpr const char* kFuseExecutionProvider = "FuseExecutionProvider";
class ONNX_OPERATOR_KERNEL_CLASS_NAME(kFuseExecutionProvider, kFuseTest, 1, FuseAdd);
ONNX_OPERATOR_KERNEL_EX(FuseAdd,
                        kFuseTest,
                        1,
                        kFuseExecutionProvider,
                        KernelDefBuilder(),
                        // there's no OpSchema so there's nothing to validate the type constraint against and it
                        // will just be ignored
                        // .TypeConstraint("T", DataTypeImpl::GetTensorType<float>()),
                        FuseAdd);

Status RegisterOperatorKernels(KernelRegistry& kernel_registry) {
  return kernel_registry.Register(
      BuildKernelCreateInfo<ONNX_OPERATOR_KERNEL_CLASS_NAME(kFuseExecutionProvider, kFuseTest, 1, FuseAdd)>());
}

KernelRegistryAndStatus GetFusedKernelRegistry() {
  KernelRegistryAndStatus ret;
  ret.st = RegisterOperatorKernels(*ret.kernel_registry);
  return ret;
}

class FuseExecutionProvider : public IExecutionProvider {
 public:
  explicit FuseExecutionProvider() : IExecutionProvider{kFuseExecutionProvider} {
    AllocatorCreationInfo device_info{
        [](int) {
          return std::make_unique<CPUAllocator>(OrtMemoryInfo("Fuse", OrtAllocatorType::OrtDeviceAllocator));
        }};
    InsertAllocator(device_info.device_alloc_factory(0));
  }

  std::vector<std::unique_ptr<ComputeCapability>>
  GetCapability(const onnxruntime::GraphViewer& graph,
                const std::vector<const KernelRegistry*>& /*kernel_registries*/) const override {
    // Fuse two add into one.
    std::vector<std::unique_ptr<ComputeCapability>> result;
    std::unique_ptr<IndexedSubGraph> sub_graph = std::make_unique<IndexedSubGraph>();
    for (auto& node : graph.Nodes()) {
      sub_graph->nodes.push_back(node.Index());
    }
    auto meta_def = std::make_unique<IndexedSubGraph::MetaDef>();
    meta_def->name = "FuseAdd";
    meta_def->domain = "FuseTest";
    meta_def->inputs = {"X", "Y", "Z"};
    meta_def->outputs = {"M"};
    meta_def->since_version = 1;
    meta_def->status = ONNX_NAMESPACE::EXPERIMENTAL;
    meta_def->type_and_shape_inference_function = [](::onnx::InferenceContext& ctx) {
      propagateElemTypeFromInputToOutput(ctx, 0, 0);
      ::onnx::TensorShapeProto intermediary_shape;
      bidirectionalBroadcastShapeInference(
          ctx.getInputType(0)->tensor_type().shape(),
          ctx.getInputType(1)->tensor_type().shape(),
          intermediary_shape);
      bidirectionalBroadcastShapeInference(
          ctx.getInputType(1)->tensor_type().shape(),
          intermediary_shape,
          *ctx.getOutputType(0)->mutable_tensor_type()->mutable_shape());
    };
    sub_graph->SetMetaDef(std::move(meta_def));
    result.push_back(std::make_unique<ComputeCapability>(std::move(sub_graph)));
    return result;
  }

  std::shared_ptr<KernelRegistry> GetKernelRegistry() const override {
    static KernelRegistryAndStatus k = GetFusedKernelRegistry();
    // throw if the registry failed to initialize
    ORT_THROW_IF_ERROR(k.st);
    return k.kernel_registry;
  }
};

namespace test {
static void VerifyOutputs(const std::vector<OrtValue>& fetches, const std::vector<int64_t>& expected_dims,
                          const std::vector<float>& expected_values);
static constexpr const ORTCHAR_T* MODEL_URI = ORT_TSTR("testdata/mul_1.onnx");
static constexpr const ORTCHAR_T* MODEL_URI_NO_OPSET = ORT_TSTR("testdata/mul_1.noopset.onnx");
// static const std::string MODEL_URI = "./testdata/squeezenet/model.onnx"; // TODO enable this after we've weights?

static void CreateMatMulModel(std::unique_ptr<onnxruntime::Model>& p_model, ProviderType provider_type) {
  std::unordered_map<std::string, int> domain_to_version;
  domain_to_version[onnxruntime::kOnnxDomain] = 7;
  // Generate the input & output def lists
  std::vector<ONNX_NAMESPACE::FunctionProto> model_specific_functions;
  p_model = std::make_unique<Model>("test", true, ModelMetaData(), PathString(),
                                    IOnnxRuntimeOpSchemaRegistryList(), domain_to_version,
                                    model_specific_functions, DefaultLoggingManager().DefaultLogger(),
                                    ModelOptions(true, true));
  onnxruntime::Graph& graph = p_model->MainGraph();

  TypeProto tensor_float;
  tensor_float.mutable_tensor_type()->set_elem_type(TensorProto_DataType_FLOAT);

  std::vector<onnxruntime::NodeArg*> input_defs;
  auto& input_arg_a = graph.GetOrCreateNodeArg("A", &tensor_float);
  input_defs.push_back(&input_arg_a);

  auto& input_arg_b = graph.GetOrCreateNodeArg("B", &tensor_float);
  input_defs.push_back(&input_arg_b);

  std::vector<onnxruntime::NodeArg*> output_defs;
  auto& output_arg = graph.GetOrCreateNodeArg("Y", &tensor_float);
  output_defs.push_back(&output_arg);

  // Create a simple model
  auto& node = graph.AddNode("node1", "MatMul", "MatMul", input_defs, output_defs, nullptr, onnxruntime::kOnnxDomain);
  if (provider_type == kCpuExecutionProvider) {
    node.SetExecutionProviderType(provider_type);
  } else {
#if defined(USE_CUDA) || defined(USE_ROCM)
    node.SetExecutionProviderType(provider_type);
#endif
  }
  Status status = graph.Resolve();
  ASSERT_TRUE(status.IsOK()) << status.ErrorMessage();
}

template <typename T = float>
void VerifyOutputs(const Tensor& tensor, const std::vector<int64_t>& expected_dims,
                   const std::vector<T>& expected_values) {
  TensorShape expected_shape(expected_dims);
  ASSERT_EQ(expected_shape, tensor.Shape());
  const std::vector<T> found(tensor.template Data<T>(),
                             tensor.template Data<T>() + expected_values.size());
  ASSERT_EQ(expected_values, found);
}

void VerifyOutputs(const std::vector<OrtValue>& fetches, const std::vector<int64_t>& expected_dims,
                   const std::vector<float>& expected_values) {
  ASSERT_EQ(1u, fetches.size());
  auto& rtensor = fetches.front().Get<Tensor>();
  VerifyOutputs(rtensor, expected_dims, expected_values);
}

void RunModel(InferenceSession& session_object,
              const RunOptions& run_options,
              bool is_preallocate_output_vec = false) {
  // prepare inputs
  std::vector<int64_t> dims_mul_x = {3, 2};
  std::vector<float> values_mul_x = {1.0f, 2.0f, 3.0f, 4.0f, 5.0f, 6.0f};
  OrtValue ml_value;
  CreateMLValue<float>(TestCPUExecutionProvider()->GetAllocator(0, OrtMemTypeDefault), dims_mul_x, values_mul_x,
                       &ml_value);
  NameMLValMap feeds;
  feeds.insert(std::make_pair("X", ml_value));

  // prepare outputs
  std::vector<std::string> output_names;
  output_names.push_back("Y");
  std::vector<OrtValue> fetches;

  if (is_preallocate_output_vec) {
    fetches.resize(output_names.size());
    for (auto& elem : fetches) {
      CreateMLValue<float>(TestCPUExecutionProvider()->GetAllocator(0, OrtMemTypeDefault), dims_mul_x, values_mul_x,
                           &elem);
    }
  }

  // prepare expected inputs and outputs
  std::vector<int64_t> expected_dims_mul_y = {3, 2};
  std::vector<float> expected_values_mul_y = {1.0f, 4.0f, 9.0f, 16.0f, 25.0f, 36.0f};

  // Now run
  common::Status st = session_object.Run(run_options, feeds, output_names, &fetches);
  if (!st.IsOK()) {
    std::cout << "Run returned status: " << st.ErrorMessage() << std::endl;
  }
  ASSERT_TRUE(st.IsOK());
  VerifyOutputs(fetches, expected_dims_mul_y, expected_values_mul_y);
}

void RunModelWithBindingMatMul(InferenceSession& session_object,
                               const RunOptions& run_options,
                               ProviderType bind_provider_type,
                               bool is_preallocate_output_vec,
                               ProviderType allocation_provider,
                               IExecutionProvider* gpu_provider,
                               OrtDevice* output_device) {
  unique_ptr<IOBinding> io_binding;
  Status st = session_object.NewIOBinding(&io_binding);
  ASSERT_TRUE(st.IsOK());
  auto input_allocator = io_binding->GetCPUAllocator(0, bind_provider_type);

  // bind a value to A with input that will produce invalid output in order to test replacement of a feed
  std::vector<float> values_mul_x_tmp = {12.f, 11.f, 10.f, 9.f, 8.f, 7.f, 6.f, 5.f, 4.f, 3.f, 2.f, 1.f};
  std::vector<int64_t> dims_mul_x_A_tmp = {3, 4};
  OrtValue input_tmp;
  CreateMLValue<float>(input_allocator, dims_mul_x_A_tmp, values_mul_x_tmp, &input_tmp);
  ASSERT_STATUS_OK(io_binding->BindInput("A", input_tmp));
  const void* tmp_A = io_binding->GetInputs()[0].Get<Tensor>().DataRaw();  // location of data post binding

  // prepare inputs
  std::vector<float> values_mul_x = {0.0f, 1.0f, 2.0f, 3.0f, 4.0f, 5.0f, 6.0f, 7.0f, 8.0f, 9.0f, 10.0f, 11.0f};

  /*
      0 1 2 3     0 1 2
      4 5 6 7     3 4 5
      8 9 10 11   6 7 8
      9 10 11
      */
  // bind one input to cpu allocator from bind_provider_type, and another on user provided CPU memory
  // so both code pathes are covered
  OrtValue input_ml_value_A;
  std::vector<int64_t> dims_mul_x_A = {3, 4};
  CreateMLValue<float>(input_allocator, dims_mul_x_A, values_mul_x, &input_ml_value_A);

  OrtValue input_ml_value_B;
  std::vector<int64_t> dims_mul_x_B = {4, 3};
  CreateMLValue<float>(TestCPUExecutionProvider()->GetAllocator(0, OrtMemTypeDefault), dims_mul_x_B, values_mul_x,
                       &input_ml_value_B);

  ASSERT_STATUS_OK(io_binding->BindInput("A", input_ml_value_A));
  ASSERT_STATUS_OK(io_binding->BindInput("B", input_ml_value_B));

  // check location of 'A' post-binding has changed to validate that the previous value was replaced
  ASSERT_TRUE(io_binding->GetInputs()[0].Get<Tensor>().DataRaw() != tmp_A);

  // prepare outputs
  std::vector<int64_t> expected_output_dims = {3, 3};
  OrtValue output_ml_value;
  if (is_preallocate_output_vec) {
    if (allocation_provider == kCpuExecutionProvider) {
      AllocateMLValue<float>(TestCPUExecutionProvider()->GetAllocator(0, OrtMemTypeDefault), expected_output_dims,
                             &output_ml_value);
    } else if (allocation_provider == kCudaExecutionProvider || allocation_provider == kRocmExecutionProvider) {
      AllocateMLValue<float>(gpu_provider->GetAllocator(0, OrtMemTypeDefault), expected_output_dims, &output_ml_value);
    } else {
      ORT_THROW("Unsupported provider");
    }
  }

  if (output_device) {
    // output should be allocated on specified device (if not preallocated here)
    ASSERT_STATUS_OK(io_binding->BindOutput("Y", *output_device));
  } else {
    ASSERT_STATUS_OK(io_binding->BindOutput("Y", output_ml_value));
  }

  ASSERT_TRUE(io_binding->SynchronizeInputs().IsOK());

  // prepare expected inputs and outputs
  std::vector<float> expected_values_mul_y = {42, 48, 54, 114, 136, 158, 186, 224, 262};

  // Now run
  st = session_object.Run(run_options, *io_binding.get());

  std::cout << "Run returned status: " << st.ErrorMessage() << std::endl;
  ASSERT_TRUE(st.IsOK());

  if ((is_preallocate_output_vec && (allocation_provider == kCudaExecutionProvider || allocation_provider == kRocmExecutionProvider)) ||
      (output_device && output_device->Type() == OrtDevice::GPU)) {
#if defined(USE_CUDA) || defined(USE_ROCM)
    // in this case we need to copy the tensor from cuda to cpu
    vector<OrtValue>& outputs = io_binding->GetOutputs();
    ASSERT_EQ(1, outputs.size());
    auto& rtensor = outputs.front().Get<Tensor>();
    auto element_type = rtensor.DataType();
    auto& shape = rtensor.Shape();
    auto cpu_allocator = TestCPUExecutionProvider()->GetAllocator(0, OrtMemTypeDefault);
    std::unique_ptr<Tensor> cpu_tensor = std::make_unique<Tensor>(element_type,
                                                                  shape,
                                                                  cpu_allocator);
#ifdef USE_CUDA
    cudaStream_t stream = static_cast<cudaStream_t>(gpu_provider->GetComputeStream());
    st = GetProviderInfo_CUDA().CreateGPUDataTransfer(stream)->CopyTensor(rtensor, *cpu_tensor.get(), 0);
#endif
#ifdef USE_ROCM
    hipStream_t stream = static_cast<hipStream_t>(gpu_provider->GetComputeStream());
    st = GetProviderInfo_ROCM().CreateGPUDataTransfer(stream)->CopyTensor(rtensor, *cpu_tensor.get(), 0);
#endif
    ASSERT_TRUE(st.IsOK());
    OrtValue ml_value;
    ml_value.Init(cpu_tensor.release(),
                  DataTypeImpl::GetType<Tensor>(),
                  DataTypeImpl::GetType<Tensor>()->GetDeleteFunc());
    VerifyOutputs({ml_value}, expected_output_dims, expected_values_mul_y);
#endif
  } else {
    if (allocation_provider == kCudaExecutionProvider || allocation_provider == kRocmExecutionProvider) {
      ASSERT_STATUS_OK(gpu_provider->Sync());
    }
    VerifyOutputs(io_binding->GetOutputs(), expected_output_dims, expected_values_mul_y);
  }
}

TEST(InferenceSessionTests, NoTimeout) {
  SessionOptions so;

  so.session_logid = "InferenceSessionTests.NoTimeout";

  InferenceSession session_object{so, GetEnvironment()};
  Status st;
  ASSERT_STATUS_OK(session_object.Load(MODEL_URI));
  ASSERT_STATUS_OK(session_object.Initialize());

  RunOptions run_options;
  run_options.run_tag = "one session/one tag";
  RunModel(session_object, run_options);
}

TEST(InferenceSessionTests, OnlyExecutePathToFetches) {
  SessionOptions so;

  so.session_logid = "InferenceSessionTests.OnlyExecutePathToFetches";

  InferenceSession session_object{so, GetEnvironment()};
  Status st;
  ASSERT_TRUE((st = session_object.Load(MODEL_URI)).IsOK()) << st.ErrorMessage();
  ASSERT_TRUE((st = session_object.Initialize()).IsOK()) << st.ErrorMessage();

  RunOptions run_options;
  run_options.run_tag = "one session/one tag";
  run_options.only_execute_path_to_fetches = true;
  RunModel(session_object, run_options);
}

TEST(InferenceSessionTests, DisableCPUArena) {
  SessionOptions so;

  so.session_logid = "InferenceSessionTests.DisableCPUArena";
  so.enable_cpu_mem_arena = false;

  InferenceSession session_object{so, GetEnvironment()};
  ASSERT_STATUS_OK(session_object.Load(MODEL_URI));
  ASSERT_STATUS_OK(session_object.Initialize());

  RunOptions run_options;
  run_options.run_tag = "one session/one tag";
  RunModel(session_object, run_options);
}

TEST(InferenceSessionTests, TestModelSerialization) {
  // Load model with level 0 transform level
  // and assert that the model has Identity nodes.
  SessionOptions so;
  const string test_model = "testdata/transform/abs-id-max.onnx";
  so.session_logid = "InferenceSessionTests.TestModelSerialization";
  so.graph_optimization_level = TransformerLevel::Default;
  InferenceSessionWrapper session_object_noopt{so, GetEnvironment()};
  ASSERT_TRUE(session_object_noopt.Load(test_model).IsOK());
  ASSERT_TRUE(session_object_noopt.Initialize().IsOK());

  // Assert that model has Identity Nodes.
  const auto& graph_noopt = session_object_noopt.GetGraph();
  std::map<std::string, int> op_to_count_noopt = CountOpsInGraph(graph_noopt);
  ASSERT_TRUE(op_to_count_noopt["Identity"] > 0);

  // Load model with level 1 transform level.
  so.graph_optimization_level = TransformerLevel::Level1;
  so.optimized_model_filepath = ToWideString(test_model + "-TransformLevel-" + std::to_string(static_cast<uint32_t>(so.graph_optimization_level)));
  InferenceSessionWrapper session_object{so, GetEnvironment()};
  ASSERT_TRUE(session_object.Load(test_model).IsOK());
  ASSERT_STATUS_OK(session_object.Initialize());

  // Assert that model has been transformed and identity Node is removed.
  const auto& graph = session_object.GetGraph();
  std::map<std::string, int> op_to_count = CountOpsInGraph(graph);
  ASSERT_TRUE(op_to_count["Identity"] == 0);

  // Serialize model to the same file path again to make sure that rewrite doesn't fail.
  InferenceSession overwrite_session_object{so, GetEnvironment()};
  ASSERT_TRUE(overwrite_session_object.Load(test_model).IsOK());
  ASSERT_TRUE(overwrite_session_object.Initialize().IsOK());

  // Load serialized model with no transform level and serialize model.
  SessionOptions so_opt;
  so_opt.session_logid = "InferenceSessionTests.TestModelSerialization";
  so_opt.graph_optimization_level = TransformerLevel::Default;
  so_opt.optimized_model_filepath = ToWideString(so.optimized_model_filepath) + ToWideString("-TransformLevel-" + std::to_string(static_cast<uint32_t>(so_opt.graph_optimization_level)));
  InferenceSession session_object_opt{so_opt, GetEnvironment()};
  ASSERT_TRUE(session_object_opt.Load(so.optimized_model_filepath).IsOK());
  ASSERT_TRUE(session_object_opt.Initialize().IsOK());

  // Assert that re-feed of optimized model with default transform level results
  // in same runtime model as abs-id-max.onnx with TransformLevel-1.
  std::ifstream model_fs_session1(so.optimized_model_filepath, ios::in | ios::binary);
  ASSERT_TRUE(model_fs_session1.good());
  std::ifstream model_fs_session2(so_opt.optimized_model_filepath, ios::in | ios::binary);
  ASSERT_TRUE(model_fs_session2.good());
  ASSERT_TRUE(model_fs_session1.tellg() == model_fs_session2.tellg());
  model_fs_session1.seekg(0, std::ifstream::beg);
  model_fs_session2.seekg(0, std::ifstream::beg);
  ASSERT_TRUE(std::equal(std::istreambuf_iterator<char>(model_fs_session1.rdbuf()),
                         std::istreambuf_iterator<char>(),
                         std::istreambuf_iterator<char>(model_fs_session2.rdbuf())));

  // Assert that empty optimized model file-path doesn't fail loading.
  so_opt.optimized_model_filepath = ToWideString("");
  InferenceSession session_object_emptyValidation{so_opt, GetEnvironment()};
  ASSERT_TRUE(session_object_emptyValidation.Load(test_model).IsOK());
  ASSERT_TRUE(session_object_emptyValidation.Initialize().IsOK());
}

#ifdef ORT_RUN_EXTERNAL_ONNX_TESTS
static bool Compare(const InputDefList& f_arg, const InputDefList& s_arg) {
  if (f_arg.size() != s_arg.size()) {
    cout << "Sizes differ: f_arg size: " << f_arg.size() << " s_arg size: " << s_arg.size() << endl;
    return false;
  }

  for (size_t i = 0; i < f_arg.size(); ++i) {
    const onnxruntime::NodeArg* x = f_arg[i];
    const onnxruntime::NodeArg* y = s_arg[i];
    if ((x->Shape() == nullptr) ^ (y->Shape() == nullptr)) {
      return false;
    }
    if (!x->Shape()) {
      continue;
    }
    auto x_shape = utils::GetTensorShapeFromTensorShapeProto(*x->Shape());
    auto y_shape = utils::GetTensorShapeFromTensorShapeProto(*y->Shape());
    if (x->Name() == y->Name() && x_shape == y_shape && *x->Type() == *y->Type()) {
      continue;
    }
    return false;
  }

  return true;
}

TEST(InferenceSessionTests, ModelMetadata) {
  SessionOptions so;

  so.session_logid = "InferenceSessionTests.ModelMetadata";
  InferenceSession session_object{so, GetEnvironment()};
  auto model_uri = ORT_TSTR("../models/opset8/test_squeezenet/model.onnx");
  ASSERT_STATUS_OK(session_object.Load(model_uri));

  std::shared_ptr<onnxruntime::Model> p_model;
  ASSERT_STATUS_OK(onnxruntime::Model::Load(model_uri, p_model, nullptr, DefaultLoggingManager().DefaultLogger()));
  const onnxruntime::Graph& graph = p_model->MainGraph();

  // 1. first test the model meta
  {
    auto retval = session_object.GetModelMetadata();
    ASSERT_TRUE(retval.first.IsOK());
    const ModelMetadata* m = retval.second;
    ASSERT_TRUE(m->custom_metadata_map == p_model->MetaData() &&
                m->description == p_model->DocString() &&
                m->domain == p_model->Domain() &&
                m->graph_name == graph.Name() &&
                m->producer_name == p_model->ProducerName() &&
                m->version == p_model->ModelVersion());
  }

  {
    // 2. test inputs
    auto& inputs = graph.GetInputs();
    auto weights = graph.GetAllInitializedTensors();

    // skip the weights
    InputDefList inputs_no_weights;
    for (auto& elem : inputs) {
      if (weights.find(elem->Name()) != weights.end()) {
        continue;
      } else {
        inputs_no_weights.push_back(elem);
      }
    }

    auto retval = session_object.GetModelInputs();
    cout << "weights size: " << weights.size()
         << " inputs.size(): " << inputs.size()
         << " from session: " << retval.second->size() << endl;
    ASSERT_TRUE(retval.first.IsOK());
    ASSERT_TRUE(Compare(inputs_no_weights, *retval.second));
  }

  // 3. test outputs
  {
    auto retval = session_object.GetModelOutputs();
    ASSERT_TRUE(retval.first.IsOK());

    auto& outputs = graph.GetOutputs();
    retval = session_object.GetModelOutputs();
    ASSERT_TRUE(retval.first.IsOK());
    ASSERT_TRUE(Compare(outputs, *retval.second));
  }
}
#endif
TEST(InferenceSessionTests, CheckRunLogger) {
  SessionOptions so;

  so.session_logid = "CheckRunLogger";

  // create CapturingSink. LoggingManager will own it, but as long as the logging_manager
  // is around our pointer stays valid.
  auto capturing_sink = new CapturingSink();

  auto logging_manager = std::make_unique<logging::LoggingManager>(
      std::unique_ptr<ISink>(capturing_sink), logging::Severity::kVERBOSE, false,
      LoggingManager::InstanceType::Temporal);

  std::unique_ptr<Environment> env;
  auto st = Environment::Create(std::move(logging_manager), env);
  InferenceSession session_object{so, *env.get()};
  ASSERT_STATUS_OK(session_object.Load(MODEL_URI));
  ASSERT_STATUS_OK(session_object.Initialize());

  RunOptions run_options;
  run_options.run_tag = "RunTag";
  run_options.run_log_severity_level = static_cast<int>(Severity::kVERBOSE);
  RunModel(session_object, run_options);

#ifndef NDEBUG
  // check for some VLOG output to make sure tag was correct. VLOG is not enabled in release build
  auto& msgs = capturing_sink->Messages();
  std::copy(msgs.begin(), msgs.end(), std::ostream_iterator<std::string>(std::cout, "\n"));
  bool have_log_entry_with_run_tag =
      (std::find_if(msgs.begin(), msgs.end(),
                    [&run_options](std::string msg) {
                      return msg.find(run_options.run_tag) != string::npos;
                    }) != msgs.end());

  ASSERT_TRUE(have_log_entry_with_run_tag);
#endif
}

// WebAssembly will emit profiling data into console
#if !defined(__wasm__)
TEST(InferenceSessionTests, CheckRunProfilerWithSessionOptions) {
  SessionOptions so;

  so.session_logid = "CheckRunProfiler";
  so.enable_profiling = true;
  so.profile_file_prefix = ORT_TSTR("onnxprofile_profile_test");

  InferenceSession session_object(so, GetEnvironment());
#ifdef USE_CUDA
  ASSERT_STATUS_OK(session_object.RegisterExecutionProvider(DefaultCudaExecutionProvider()));
#endif
#ifdef USE_ROCM
  ASSERT_STATUS_OK(session_object.RegisterExecutionProvider(DefaultRocmExecutionProvider()));
#endif
  ASSERT_STATUS_OK(session_object.Load(MODEL_URI));
  ASSERT_STATUS_OK(session_object.Initialize());

  RunOptions run_options;
  run_options.run_tag = "RunTag";

  RunModel(session_object, run_options);
  std::string profile_file = session_object.EndProfiling();

  std::ifstream profile(profile_file);
  ASSERT_TRUE(profile);
  std::string line;
  std::vector<std::string> lines;

  while (std::getline(profile, line)) {
    lines.push_back(line);
  }

  auto size = lines.size();
  ASSERT_TRUE(size > 1);
  ASSERT_TRUE(lines[0].find("[") != string::npos);
  ASSERT_TRUE(lines[1].find("model_loading_uri") != string::npos);
  ASSERT_TRUE(lines[size - 1].find("]") != string::npos);
  std::vector<std::string> tags = {"pid", "dur", "ts", "ph", "X", "name", "args"};

  bool has_kernel_info = false;
  for (size_t i = 1; i < size - 1; ++i) {
    for (auto& s : tags) {
      ASSERT_TRUE(lines[i].find(s) != string::npos);
      has_kernel_info = has_kernel_info || lines[i].find("Kernel") != string::npos &&
                                               lines[i].find("stream") != string::npos &&
                                               lines[i].find("block_x") != string::npos;
    }
  }

#if defined(USE_CUDA) && defined(ENABLE_CUDA_PROFILING)
  ASSERT_TRUE(has_kernel_info);
#endif
}

TEST(InferenceSessionTests, CheckRunProfilerWithStartProfile) {
  SessionOptions so;

  so.session_logid = "CheckRunProfiler";

  InferenceSession session_object(so, GetEnvironment());
  ASSERT_STATUS_OK(session_object.Load(MODEL_URI));
  ASSERT_STATUS_OK(session_object.Initialize());

  RunOptions run_options;
  run_options.run_tag = "RunTag";

  session_object.StartProfiling("onnxruntime_profile_custom");
  RunModel(session_object, run_options);
  std::string profile_file = session_object.EndProfiling();

  std::ifstream profile(profile_file);
  std::string line;

  std::vector<std::string> tags = {"pid", "dur", "ts", "ph", "X", "name", "args"};
  int count = 0;
  while (std::getline(profile, line)) {
    if (count == 0) {
      ASSERT_TRUE(line.find("[") != string::npos);
    } else if (count <= 5) {
      for (auto& s : tags) {
        ASSERT_TRUE(line.find(s) != string::npos);
      }
    } else {
      ASSERT_TRUE(line.find("]") != string::npos);
    }

    if (count == 1) {
      ASSERT_TRUE(line.find("mul_1_fence_before") != string::npos);
    }
    count++;
  }
}
#endif  // __wasm__

TEST(InferenceSessionTests, CheckRunProfilerStartTime) {
  // Test whether the InferenceSession can access the profiler's start time
  SessionOptions so;

  so.session_logid = "CheckRunProfiler";
  so.enable_profiling = true;
  so.profile_file_prefix = ORT_TSTR("onnxprofile_profile_test");

  InferenceSession session_object(so, GetEnvironment());
  ASSERT_STATUS_OK(session_object.Load(MODEL_URI));
  ASSERT_STATUS_OK(session_object.Initialize());

  uint64_t before_start_time = std::chrono::duration_cast<std::chrono::nanoseconds>(
                                   std::chrono::high_resolution_clock::now().time_since_epoch())
                                   .count();  // get current time
  session_object.StartProfiling("onnxruntime_profile_start");
  uint64_t profiling_start_time = session_object.GetProfiling().GetStartTimeNs();
  uint64_t after_start_time = std::chrono::duration_cast<std::chrono::nanoseconds>(
                                  std::chrono::high_resolution_clock::now().time_since_epoch())
                                  .count();

  // the profiler's start time needs to be between before_time and after_time
  ASSERT_TRUE(before_start_time <= profiling_start_time && profiling_start_time <= after_start_time);
}

TEST(InferenceSessionTests, MultipleSessionsNoTimeout) {
  SessionOptions session_options;

  session_options.session_logid = "InferenceSessionTests.MultipleSessionsNoTimeout";
  InferenceSession session_object{session_options, GetEnvironment()};
  ASSERT_STATUS_OK(session_object.Load(MODEL_URI));
  ASSERT_STATUS_OK(session_object.Initialize());

  std::thread thread1{[&session_object]() {
    RunOptions run_options;
    run_options.run_tag = "one session/thread 1";
    RunModel(session_object, run_options);
  }};

  std::thread thread2{[&session_object]() {
    RunOptions run_options;
    run_options.run_tag = "one session/thread 2";
    RunModel(session_object, run_options);
  }};

  thread1.join();
  thread2.join();
}

TEST(InferenceSessionTests, PreAllocateOutputVector) {
  SessionOptions so;

  so.session_logid = "InferenceSessionTests.PreAllocateOutputVector";

  InferenceSession session_object{so, GetEnvironment()};
  ASSERT_STATUS_OK(session_object.Load(MODEL_URI));
  ASSERT_STATUS_OK(session_object.Initialize());

  RunOptions run_options;
  run_options.run_tag = "InferenceSessionTests.PreAllocateOutputVector";
  bool is_preallocate_output_vec = true;
  RunModel(session_object, run_options, is_preallocate_output_vec);
}

<<<<<<< HEAD
// TODO: move it to a new executable file
TEST(InferenceSessionTests, DISABLED_ConfigureVerbosityLevel) {
=======
TEST(InferenceSessionTests, ConfigureVerbosityLevel) {
>>>>>>> 5023f675
  SessionOptions so;

  so.session_logid = "ConfigureVerbosityLevel";
  so.session_log_severity_level = static_cast<int>(Severity::kVERBOSE);
  so.session_log_verbosity_level = 1;

  // create CapturingSink. LoggingManager will own it, but as long as the logging_manager
  // is around our pointer stays valid.
  auto capturing_sink = new CapturingSink();

  auto logging_manager = std::make_unique<logging::LoggingManager>(
      std::unique_ptr<ISink>(capturing_sink),
      logging::Severity::kVERBOSE,
      false,
      LoggingManager::InstanceType::Temporal);

  std::unique_ptr<Environment> env;
  auto st = Environment::Create(std::move(logging_manager), env);
  InferenceSession session_object{so, *env.get()};
  ASSERT_STATUS_OK(session_object.Load(MODEL_URI));
  ASSERT_STATUS_OK(session_object.Initialize());

  RunOptions run_options;
  run_options.run_tag = "ConfigureVerbosityLevel";
  run_options.run_log_severity_level = static_cast<int>(Severity::kVERBOSE);
  run_options.run_log_verbosity_level = 1;
  RunModel(session_object, run_options);

#ifndef NDEBUG
  // check for some VLOG output to make sure tag was correct. VLOG is not enabled in release build
  auto& msgs = capturing_sink->Messages();
  std::copy(msgs.begin(), msgs.end(), std::ostream_iterator<std::string>(std::cout, "\n"));
  bool have_log_entry_with_vlog_session_msg =
      (std::find_if(msgs.begin(), msgs.end(),
                    [&](std::string msg) { return msg.find("Added input argument with name") != string::npos; }) !=
       msgs.end());

  ASSERT_TRUE(have_log_entry_with_vlog_session_msg);

  bool have_log_entry_with_vlog_run_msg =
      (std::find_if(msgs.begin(), msgs.end(),
                    [&](std::string msg) { return msg.find("Size of execution plan vector") != string::npos; }) !=
       msgs.end());

  ASSERT_TRUE(have_log_entry_with_vlog_run_msg);
#endif
}

TEST(InferenceSessionTests, TestWithIstream) {
  SessionOptions so;

  so.session_logid = "InferenceSessionTests.TestWithIstream";

  InferenceSession session_object{so, GetEnvironment()};

  std::ifstream model_file_stream(MODEL_URI, ios::in | ios::binary);
  ASSERT_TRUE(model_file_stream.good());
  ASSERT_TRUE(session_object.Load(model_file_stream).IsOK());
  ASSERT_STATUS_OK(session_object.Initialize());

  RunOptions run_options;
  run_options.run_tag = "InferenceSessionTests.TestWithIstream";
  RunModel(session_object, run_options);
}

TEST(InferenceSessionTests, TestRegisterExecutionProvider) {
  SessionOptions so;

  so.session_logid = "InferenceSessionTests.TestWithIstream";

  InferenceSession session_object{so, GetEnvironment()};
  CPUExecutionProviderInfo epi;
  ASSERT_TRUE(session_object.RegisterExecutionProvider(std::make_unique<CPUExecutionProvider>(epi)).IsOK());

  std::ifstream model_file_stream(MODEL_URI, ios::in | ios::binary);
  ASSERT_TRUE(model_file_stream.good());
  ASSERT_TRUE(session_object.Load(model_file_stream).IsOK());
  ASSERT_STATUS_OK(session_object.Initialize());

  RunOptions run_options;
  run_options.run_tag = "InferenceSessionTests.TestWithIstream";
  RunModel(session_object, run_options);
}

static void TestBindHelper(const std::string& log_str,
                           ProviderType bind_provider_type,
                           ProviderType run_provider_type,
                           bool preallocate_output,
                           ProviderType allocation_provider = kCpuExecutionProvider,
                           OrtDevice* output_device = nullptr) {
  SessionOptions so;

  so.session_logid = "InferenceSessionTests." + log_str;
  so.session_log_verbosity_level = 1;  // change to 1 for detailed logging

  InferenceSession session_object{so, GetEnvironment()};
  IExecutionProvider* gpu_provider{};

  if (bind_provider_type == kCudaExecutionProvider || bind_provider_type == kRocmExecutionProvider) {
#ifdef USE_CUDA
    auto provider = DefaultCudaExecutionProvider();
    gpu_provider = provider.get();
    ASSERT_STATUS_OK(session_object.RegisterExecutionProvider(std::move(provider)));
#endif
#ifdef USE_ROCM
    auto provider = DefaultRocmExecutionProvider();
    gpu_provider = provider.get();
    ASSERT_STATUS_OK(session_object.RegisterExecutionProvider(std::move(provider)));
#endif
  }

  std::unique_ptr<Model> p_model;
  CreateMatMulModel(p_model, run_provider_type);

  std::string s1;
  p_model->ToProto().SerializeToString(&s1);
  std::stringstream sstr(s1);
  ASSERT_STATUS_OK(session_object.Load(sstr));
  ASSERT_STATUS_OK(session_object.Initialize());

  RunOptions run_options;
  run_options.run_log_verbosity_level = so.session_log_verbosity_level;
  run_options.run_tag = so.session_logid;

  RunModelWithBindingMatMul(session_object,
                            run_options,
                            bind_provider_type,
                            preallocate_output,
                            allocation_provider,
                            gpu_provider,
                            output_device);
}

TEST(InferenceSessionTests, TestBindCpu) {
  TestBindHelper("TestBindCpu",
                 kCpuExecutionProvider,
                 kCpuExecutionProvider,
                 false /* don't preallocate output */);
}

TEST(InferenceSessionTests, TestIOBindingReuse) {
  SessionOptions so;
  InferenceSession session_object(so, GetEnvironment());
  std::unique_ptr<Model> p_model;
  CreateMatMulModel(p_model, kCpuExecutionProvider);

  std::string s1;
  p_model->ToProto().SerializeToString(&s1);
  std::stringstream sstr(s1);
  ASSERT_TRUE(session_object.Load(sstr).IsOK());
  ASSERT_STATUS_OK(session_object.Initialize());
  unique_ptr<IOBinding> io_binding;
  Status st = session_object.NewIOBinding(&io_binding);
  ASSERT_TRUE(st.IsOK());

  OrtValue ml_value1;
  vector<float> v1{2.f};
  CreateMLValue<float>(TestCPUExecutionProvider()->GetAllocator(0, OrtMemTypeDefault), {1}, v1, &ml_value1);
  ASSERT_STATUS_OK(io_binding->BindOutput("foo", ml_value1));
  ASSERT_TRUE(io_binding->GetOutputs().size() == 1);
  auto span = io_binding->GetOutputs()[0].Get<Tensor>().DataAsSpan<float>();
  ASSERT_TRUE(static_cast<size_t>(span.size()) == v1.size());
  for (size_t i = 0; i < v1.size(); ++i) {
    ASSERT_TRUE(v1[i] == span[i]);
  }

  OrtValue ml_value2;
  vector<float> v2{3.f};
  CreateMLValue<float>(TestCPUExecutionProvider()->GetAllocator(0, OrtMemTypeDefault), {1}, v2, &ml_value2);
  ASSERT_STATUS_OK(io_binding->BindOutput("foo", ml_value2));
  ASSERT_TRUE(io_binding->GetOutputs().size() == 1);
  span = io_binding->GetOutputs()[0].Get<Tensor>().DataAsSpan<float>();
  ASSERT_TRUE(static_cast<size_t>(span.size()) == v2.size());
  for (size_t i = 0; i < v2.size(); ++i) {
    ASSERT_TRUE(v2[i] == span[i]);
  }
}

TEST(InferenceSessionTests, InvalidInputTypeOfTensorElement) {
  SessionOptions so;

  so.session_logid = "InferenceSessionTests.InvalidInputTypeOfTensorElement";

  InferenceSession session_object{so, GetEnvironment()};
  ASSERT_STATUS_OK(session_object.Load(MODEL_URI));
  ASSERT_STATUS_OK(session_object.Initialize());

  RunOptions run_options;
  run_options.run_tag = so.session_logid;

  // prepare inputs
  std::vector<int64_t> dims_mul_x = {3, 2};
  std::vector<int64_t> values_mul_x = {1, 2, 3, 4, 5, 6};
  OrtValue ml_value;
  CreateMLValue<int64_t>(TestCPUExecutionProvider()->GetAllocator(0, OrtMemTypeDefault), dims_mul_x, values_mul_x,
                         &ml_value);
  NameMLValMap feeds;
  feeds.insert(std::make_pair("X", ml_value));

  // prepare outputs
  std::vector<std::string> output_names;
  output_names.push_back("Y");
  std::vector<OrtValue> fetches;

  // prepare expected inputs and outputs
  std::vector<int64_t> expected_dims_mul_y = {3, 2};
  std::vector<float> expected_values_mul_y = {1.0f, 4.0f, 9.0f, 16.0f, 25.0f, 36.0f};

  // Now run
  common::Status st = session_object.Run(run_options, feeds, output_names, &fetches);
  if (!st.IsOK()) {
    std::cout << "Run returned status: " << st.ErrorMessage() << std::endl;
  }
  ASSERT_TRUE(!st.IsOK());
}

#if defined(USE_CUDA) || defined(USE_ROCM)
#if USE_CUDA
constexpr const char* kGpuExecutionProvider = kCudaExecutionProvider;
#elif USE_ROCM
constexpr const char* kGpuExecutionProvider = kRocmExecutionProvider;
#endif
TEST(InferenceSessionTests, TestBindCuda) {
  TestBindHelper("TestBindCuda",
                 kGpuExecutionProvider,
                 kGpuExecutionProvider,
                 false /* don't preallocate output */);
}

TEST(InferenceSessionTests, TestBindCudaPreallocateOutputOnCuda) {
  TestBindHelper("TestBindCudaPreallocateOutputOnCuda",
                 kGpuExecutionProvider,
                 kGpuExecutionProvider,
                 true /* preallocate output on GPU */,
                 kGpuExecutionProvider);
}

TEST(InferenceSessionTests, TestBindCudaPreallocateOutputOnCpu) {
  TestBindHelper("TestBindCudaPreallocateOutputOnCpu",
                 kGpuExecutionProvider,
                 kGpuExecutionProvider,
                 true /* preallocate output on CPU */,
                 kCpuExecutionProvider);
}

TEST(InferenceSessionTests, TestBindCudaPreallocateOutputOnCpu2) {
  TestBindHelper("TestBindCudaPreallocateOutputOnCpu2",
                 kGpuExecutionProvider,
                 kCpuExecutionProvider,
                 true /* preallocate output on CPU */,
                 kCpuExecutionProvider);
}

TEST(InferenceSessionTests, TestBindCudaSpecifyOutputDeviceOnCuda) {
  OrtDevice device(OrtDevice::GPU, OrtDevice::MemType::DEFAULT, 0);

  TestBindHelper("TestBindCudaPreallocateOutputOnCuda",
                 kGpuExecutionProvider,
                 kGpuExecutionProvider,
                 false /* preallocate output on GPU */,
                 kGpuExecutionProvider,
                 &device /* specify output device */);
}

#endif

TEST(InferenceSessionTests, ModelWithoutOpset) {
  SessionOptions so;

  so.session_logid = "InferenceSessionTests.ModelWithoutOpset";

  InferenceSession session_object{so, GetEnvironment()};
  Status retval = session_object.Load(MODEL_URI_NO_OPSET);
  ASSERT_FALSE(retval.IsOK());
  if (!retval.IsOK()) {
    ASSERT_TRUE(retval.ErrorMessage().find("Missing opset in the model") != std::string::npos);
  }
}

static common::Status RunOptionalInputTest(bool add_required_input,
                                           bool add_optional_input,
                                           bool add_invalid_input,
                                           int model_ir_version,
                                           const Environment& sess_env) {
  SessionOptions so;
  so.session_logid = "RunOptionalInputTest";
  InferenceSession session_object{so, sess_env};
  Status status;
  std::string model_path = "testdata/optional_inputs_ir" + std::to_string(model_ir_version) + ".onnx";

  ORT_RETURN_IF_ERROR(session_object.Load(model_path));
  ORT_RETURN_IF_ERROR(session_object.Initialize());

  RunOptions run_options;
  run_options.run_tag = so.session_logid;

  // prepare inputs
  std::vector<int64_t> dims = {1};
  std::vector<float> required_input_val = {1.f};
  std::vector<float> other_required_input_val = {0.f};
  std::vector<float> optional_input_val = {10.f};  // override initializer value of 1
  std::vector<float> unknown_input_val = {20.f};

  OrtValue required_input_mlvalue;
  CreateMLValue<float>(TestCPUExecutionProvider()->GetAllocator(0, OrtMemTypeDefault),
                       dims, required_input_val, &required_input_mlvalue);

  OrtValue other_required_input_mlvalue;
  CreateMLValue<float>(TestCPUExecutionProvider()->GetAllocator(0, OrtMemTypeDefault),
                       dims, other_required_input_val, &other_required_input_mlvalue);

  OrtValue optional_input_mlvalue;
  CreateMLValue<float>(TestCPUExecutionProvider()->GetAllocator(0, OrtMemTypeDefault),
                       dims, optional_input_val, &optional_input_mlvalue);

  OrtValue unknown_input_mlvalue;
  CreateMLValue<float>(TestCPUExecutionProvider()->GetAllocator(0, OrtMemTypeDefault),
                       dims, unknown_input_val, &unknown_input_mlvalue);

  NameMLValMap feeds;

  if (add_required_input)
    feeds.insert(std::make_pair("required_input", required_input_mlvalue));

  // always add this one
  feeds.insert(std::make_pair("other_required_input", other_required_input_mlvalue));

  if (add_optional_input)
    feeds.insert(std::make_pair("optional_input", optional_input_mlvalue));

  if (add_invalid_input)
    feeds.insert(std::make_pair("unknown_input", unknown_input_mlvalue));

  // prepare outputs
  std::vector<std::string> output_names;
  output_names.push_back("add_output");
  std::vector<OrtValue> fetches;

  float expected_value = required_input_val[0];
  expected_value += add_optional_input ? optional_input_val[0] : 1.f;

  status = session_object.Run(run_options, feeds, output_names, &fetches);

  if (status.IsOK()) {
    OrtValue& output = fetches.front();
    const auto& tensor = output.Get<Tensor>();
    float output_value = *tensor.Data<float>();
    if (output_value != expected_value) {
      status = ORT_MAKE_STATUS(ONNXRUNTIME, FAIL, "Output of ", output_value, " != ", expected_value);
    }
  }

  return status;
}

// test the change in handling of graph inputs that match initializers between IR version 3 and 4
// in V3 disallow overriding an initializer via the feeds
// for V4 allow it
TEST(InferenceSessionTests, TestOptionalInputs) {
  std::vector<int> ir_versions{3, 4};
  const auto& sess_env = GetEnvironment();
  for (auto version : ir_versions) {
    // required input only
    auto status = RunOptionalInputTest(true, false, false, version, sess_env);
    ASSERT_TRUE(status.IsOK()) << status.ErrorMessage();

    // required and optional input
    status = RunOptionalInputTest(true, true, false, version, sess_env);
    if (version == 3) {
      ASSERT_FALSE(status.IsOK()) << status.ErrorMessage();
    } else {
      ASSERT_TRUE(status.IsOK()) << status.ErrorMessage();
    }
    // required, optional and invalid input
    status = RunOptionalInputTest(true, true, true, version, sess_env);
    ASSERT_FALSE(status.IsOK());
    EXPECT_THAT(status.ErrorMessage(), testing::HasSubstr("Invalid Feed Input Name"));

    // missing required
    status = RunOptionalInputTest(false, true, false, version, sess_env);
    ASSERT_FALSE(status.IsOK());
    if (version == 3) {
      EXPECT_THAT(status.ErrorMessage(), testing::HasSubstr("Invalid Feed Input Name"));
    } else {
      EXPECT_THAT(status.ErrorMessage(), testing::HasSubstr("Missing Input:"));
    }
  }
}

TEST(ExecutionProviderTest, FunctionTest) {
  onnxruntime::Model model("graph_1", false, ModelMetaData(), PathString(), IOnnxRuntimeOpSchemaRegistryList(), {{kOnnxDomain, 12}}, {}, DefaultLoggingManager().DefaultLogger());
  auto& graph = model.MainGraph();
  std::vector<onnxruntime::NodeArg*> inputs;
  std::vector<onnxruntime::NodeArg*> outputs;

  // FLOAT tensor.
  ONNX_NAMESPACE::TypeProto float_tensor;
  float_tensor.mutable_tensor_type()->set_elem_type(ONNX_NAMESPACE::TensorProto_DataType_FLOAT);
  float_tensor.mutable_tensor_type()->mutable_shape()->add_dim()->set_dim_value(3);
  float_tensor.mutable_tensor_type()->mutable_shape()->add_dim()->set_dim_value(2);

  auto& input_arg_1 = graph.GetOrCreateNodeArg("X", &float_tensor);
  auto& input_arg_2 = graph.GetOrCreateNodeArg("Y", &float_tensor);
  inputs.push_back(&input_arg_1);
  inputs.push_back(&input_arg_2);
  auto& output_arg = graph.GetOrCreateNodeArg("node_1_out_1", &float_tensor);
  outputs.push_back(&output_arg);
  graph.AddNode("node_1", "Add", "node 1.", inputs, outputs);

  auto& input_arg_3 = graph.GetOrCreateNodeArg("Z", &float_tensor);
  inputs.clear();
  inputs.push_back(&output_arg);
  inputs.push_back(&input_arg_3);
  auto& output_arg_2 = graph.GetOrCreateNodeArg("M", &float_tensor);
  outputs.clear();
  outputs.push_back(&output_arg_2);
  graph.AddNode("node_2", "Add", "node 2.", inputs, outputs);

  auto status = graph.Resolve();
  ASSERT_TRUE(status.IsOK());
  std::string model_file_name = "execution_provider_test_graph.onnx";
  status = onnxruntime::Model::Save(model, model_file_name);

  SessionOptions so;
  so.session_logid = "ExecutionProviderTest.FunctionTest";
  InferenceSession session_object{so, GetEnvironment()};
  status = session_object.Load(model_file_name);
  ASSERT_TRUE(status.IsOK());
  status = session_object.Initialize();
  ASSERT_TRUE(status.IsOK());

  RunOptions run_options;
  run_options.run_tag = so.session_logid;

  CPUExecutionProviderInfo epi;
  auto testCPUExecutionProvider = std::make_unique<::onnxruntime::CPUExecutionProvider>(epi);

  std::vector<int64_t> dims_mul_x = {3, 2};
  std::vector<float> values_mul_x = {1.0f, 2.0f, 3.0f, 4.0f, 5.0f, 6.0f};
  OrtValue ml_value_x;
  CreateMLValue<float>(testCPUExecutionProvider->GetAllocator(0, OrtMemTypeDefault), dims_mul_x, values_mul_x, &ml_value_x);
  OrtValue ml_value_y;
  CreateMLValue<float>(testCPUExecutionProvider->GetAllocator(0, OrtMemTypeDefault), dims_mul_x, values_mul_x, &ml_value_y);
  OrtValue ml_value_z;
  CreateMLValue<float>(testCPUExecutionProvider->GetAllocator(0, OrtMemTypeDefault), dims_mul_x, values_mul_x, &ml_value_z);
  NameMLValMap feeds;
  feeds.insert(std::make_pair("X", ml_value_x));
  feeds.insert(std::make_pair("Y", ml_value_y));
  feeds.insert(std::make_pair("Z", ml_value_z));

  // prepare outputs
  std::vector<std::string> output_names;
  output_names.push_back("M");
  std::vector<OrtValue> fetches;

  // prepare expected inputs and outputs
  std::vector<int64_t> expected_dims_mul_m = {3, 2};
  std::vector<float> expected_values_mul_m = {3.0f, 6.0f, 9.0f, 12.0f, 15.0f, 18.0f};

  // Now run
  status = session_object.Run(run_options, feeds, output_names, &fetches);
  ASSERT_TRUE(status.IsOK());
  VerifyOutputs(fetches, expected_dims_mul_m, expected_values_mul_m);

  InferenceSession session_object_2{so, GetEnvironment()};
  ASSERT_STATUS_OK(
      session_object_2.RegisterExecutionProvider(std::make_unique<::onnxruntime::FuseExecutionProvider>()));
  ASSERT_STATUS_OK(session_object_2.Load(model_file_name));
  ASSERT_STATUS_OK(session_object_2.Initialize());
  ASSERT_STATUS_OK(session_object_2.Run(run_options, feeds, output_names, &fetches));
  VerifyOutputs(fetches, expected_dims_mul_m, expected_values_mul_m);
}

TEST(ExecutionProviderTest, ShapeInferenceForFusedFunctionTest) {
  onnxruntime::Model model("graph_1", false, ModelMetaData(), PathString(), IOnnxRuntimeOpSchemaRegistryList(), {{kOnnxDomain, 12}}, {}, DefaultLoggingManager().DefaultLogger());
  auto& graph = model.MainGraph();
  std::vector<onnxruntime::NodeArg*> inputs;
  std::vector<onnxruntime::NodeArg*> outputs;

  // FLOAT tensor.
  ONNX_NAMESPACE::TypeProto float_tensor;
  float_tensor.mutable_tensor_type()->set_elem_type(ONNX_NAMESPACE::TensorProto_DataType_FLOAT);
  float_tensor.mutable_tensor_type()->mutable_shape()->add_dim()->set_dim_value(3);
  float_tensor.mutable_tensor_type()->mutable_shape()->add_dim()->set_dim_value(2);

  auto& input_arg_1 = graph.GetOrCreateNodeArg("X", &float_tensor);
  auto& input_arg_2 = graph.GetOrCreateNodeArg("Y", &float_tensor);
  inputs.push_back(&input_arg_1);
  inputs.push_back(&input_arg_2);
  auto& output_arg = graph.GetOrCreateNodeArg("node_1_out_1", &float_tensor);
  outputs.push_back(&output_arg);
  graph.AddNode("node_1", "Add", "node 1.", inputs, outputs);

  auto& input_arg_3 = graph.GetOrCreateNodeArg("Z", &float_tensor);
  inputs.clear();
  inputs.push_back(&output_arg);
  inputs.push_back(&input_arg_3);
  auto& output_arg_2 = graph.GetOrCreateNodeArg("M", &float_tensor);
  outputs.clear();
  outputs.push_back(&output_arg_2);
  graph.AddNode("node_2", "Add", "node 2.", inputs, outputs);

  auto status = graph.Resolve();
  ASSERT_TRUE(status.IsOK());
  std::string model_file_name = "fused_node_shape_inference_test_graph.onnx";
  status = onnxruntime::Model::Save(model, model_file_name);

  SessionOptions so;
  so.session_logid = "ExecutionProviderTest.ShapeInferenceForFusedFunctionTest";
  InferenceSessionWrapper session{so, GetEnvironment()};
  ASSERT_STATUS_OK(
      session.RegisterExecutionProvider(std::make_unique<::onnxruntime::FuseExecutionProvider>()));
  status = session.Load(model_file_name);
  ASSERT_TRUE(status.IsOK());
  status = session.Initialize();
  ASSERT_TRUE(status.IsOK());

  Graph& fused_graph = session.GetMutableGraph();
  ASSERT_TRUE(fused_graph.NumberOfNodes() == 1);
  auto& fused_node = *fused_graph.Nodes().begin();
  ASSERT_TRUE(fused_node.NodeType() == Node::Type::Fused);
  ASSERT_TRUE(fused_node.Op()->has_type_and_shape_inference_function());

  // Clear shape inference data from output node to verify that assigned inference function is called
  auto& fused_node_output = *fused_node.MutableOutputDefs()[0];
  fused_node_output.ClearShape();
  fused_graph.SetGraphResolveNeeded();
  ASSERT_STATUS_OK(fused_graph.Resolve());

  ASSERT_TRUE(fused_node_output.Shape() != nullptr);
  ASSERT_TRUE(utils::GetTensorShapeFromTensorShapeProto(*fused_node_output.Shape()) == utils::GetTensorShapeFromTensorShapeProto(float_tensor.tensor_type().shape()));
}

TEST(InferenceSessionTests, Test3LayerNestedSubgraph) {
  // The main graph contains a 'If' node: 'graph_0__if_0'
  // Inside the then-branch of 'graph_0__if_0', there is a nested 'If' node: 'graph_0__if_0__else__if_0'
  // This 3-layer nested graph consumes the same initializer in different sub-graph, used by operators that partitioned in different EP.

  // the then-branch subgraph of main graph's If node 'graph_0__if_0'
  ONNX_NAMESPACE::GraphProto graph_0__if_0__then;
  {
    onnxruntime::Model model("graph_0__if_0__then__graph", false, ModelMetaData(), PathString(), IOnnxRuntimeOpSchemaRegistryList(), {{kOnnxDomain, 12}}, {}, DefaultLoggingManager().DefaultLogger());
    auto& graph = model.MainGraph();
    {
      ONNX_NAMESPACE::TypeProto float_tensor;
      float_tensor.mutable_tensor_type()->set_elem_type(ONNX_NAMESPACE::TensorProto_DataType_FLOAT);
      float_tensor.mutable_tensor_type()->mutable_shape()->add_dim()->set_dim_param("__graph_0__if_0__then__unknown");

      // implicit input
      auto& data_0 = graph.GetOrCreateNodeArg("data_0", &float_tensor);
      graph.AddOuterScopeNodeArg("data_0");

      // graph output
      auto& graph_if_output = graph.GetOrCreateNodeArg("graph_0__if_0__then__output_0", &float_tensor);

      {
        std::vector<onnxruntime::NodeArg*> inputs = {&data_0};
        std::vector<onnxruntime::NodeArg*> outputs = {&graph_if_output};
        graph.AddNode("graph_0__if_0__then__abs_0", "Abs", "node abs", inputs, outputs);
      }
      auto status = graph.Resolve();
      ASSERT_TRUE(status.IsOK());
      graph_0__if_0__then = graph.ToGraphProto();
      ASSERT_TRUE(status.IsOK());
    }
  }

  // the then-branch (and else-branch, they are the same graph in this test case) subgraph of "graph_0__if_0__else"'s If node 'graph_0__if_0__else__if_0'
  ONNX_NAMESPACE::GraphProto graph_0__if_0__else__if_0__thenelse;
  {
    ONNX_NAMESPACE::TypeProto float_tensor;
    float_tensor.mutable_tensor_type()->set_elem_type(ONNX_NAMESPACE::TensorProto_DataType_FLOAT);
    float_tensor.mutable_tensor_type()->mutable_shape()->add_dim()->set_dim_param("__iii_then__unknown");

    onnxruntime::Model model("graph_if_else___then", false, ModelMetaData(), PathString(), IOnnxRuntimeOpSchemaRegistryList(), {{kOnnxDomain, 12}}, {}, DefaultLoggingManager().DefaultLogger());
    auto& graph = model.MainGraph();

    // implicit inputs
    auto& data_0 = graph.GetOrCreateNodeArg("data_0", &float_tensor);
    auto& graph_if_output_else = graph.GetOrCreateNodeArg("graph_if_output_else", &float_tensor);
    graph.AddOuterScopeNodeArg("data_0");
    graph.AddOuterScopeNodeArg("graph_if_output_else");

    // output
    auto& output = graph.GetOrCreateNodeArg("graph_if_else___then_output", &float_tensor);

    // operators
    {
      std::vector<onnxruntime::NodeArg*> inputs = {&graph_if_output_else, &data_0};
      std::vector<onnxruntime::NodeArg*> outputs = {&output};
      graph.AddNode("add_1", "Add", "node add", inputs, outputs);
    }
    auto status = graph.Resolve();
    ASSERT_TRUE(status.IsOK());
    graph_0__if_0__else__if_0__thenelse = graph.ToGraphProto();
    ASSERT_TRUE(status.IsOK());
  }

  // the else-branch subgraph of main graph's If node 'graph_0__if_0'
  ONNX_NAMESPACE::GraphProto graph_0__if_0__else;
  {
    onnxruntime::Model model("graph_if_else", false, ModelMetaData(), PathString(), IOnnxRuntimeOpSchemaRegistryList(), {{kOnnxDomain, 12}}, {}, DefaultLoggingManager().DefaultLogger());
    auto& graph = model.MainGraph();
    {
      ONNX_NAMESPACE::TypeProto float_tensor;
      float_tensor.mutable_tensor_type()->set_elem_type(ONNX_NAMESPACE::TensorProto_DataType_FLOAT);
      float_tensor.mutable_tensor_type()->mutable_shape()->add_dim()->set_dim_param("__graph_if_else__unknown");
      ONNX_NAMESPACE::TypeProto bool_tensor;
      bool_tensor.mutable_tensor_type()->set_elem_type(ONNX_NAMESPACE::TensorProto_DataType_BOOL);

      // implicit inputs
      auto& graph_if_input = graph.GetOrCreateNodeArg("graph_if_input", &float_tensor);
      auto& if_cond_input = graph.GetOrCreateNodeArg("if_cond_input", &bool_tensor);
      auto& data_0 = graph.GetOrCreateNodeArg("data_0", nullptr);
      graph.AddOuterScopeNodeArg("graph_if_input");
      graph.AddOuterScopeNodeArg("if_cond_input");
      graph.AddOuterScopeNodeArg("data_0");

      // intermediate value nodes
      auto& node_1 = graph.GetOrCreateNodeArg("graph_if_else_node_1", nullptr);
      auto& node_2 = graph.GetOrCreateNodeArg("graph_if_else_node_2", nullptr);
      auto& node_4 = graph.GetOrCreateNodeArg("graph_if_else_node_4", &float_tensor);

      // output nodes
      auto& graph_if_output = graph.GetOrCreateNodeArg("graph_if_output_else", &float_tensor);

      {
        std::vector<onnxruntime::NodeArg*> inputs = {&graph_if_input};
        std::vector<onnxruntime::NodeArg*> outputs = {&node_1};
        graph.AddNode("shape_1", "Shape", "node 1", inputs, outputs);
      }
      {
        std::vector<onnxruntime::NodeArg*> inputs = {&node_1};
        std::vector<onnxruntime::NodeArg*> outputs = {&node_2};
        auto& cast_node = graph.AddNode("cast_1", "Cast", "node 2", inputs, outputs);
        cast_node.AddAttribute("to", int64_t{ONNX_NAMESPACE::TensorProto_DataType_FLOAT});
      }
      {
        std::vector<onnxruntime::NodeArg*> inputs = {&node_2, &data_0};
        std::vector<onnxruntime::NodeArg*> outputs = {&graph_if_output};
        graph.AddNode("sub_1", "Sub", "node 3", inputs, outputs);
      }
      {
        std::vector<onnxruntime::NodeArg*> inputs = {&if_cond_input};
        std::vector<onnxruntime::NodeArg*> outputs = {&node_4};

        auto& if_node = graph.AddNode("graph_0__if_0__else__if_0", "If", "If node", inputs, outputs);

        if_node.AddAttribute("then_branch", graph_0__if_0__else__if_0__thenelse);
        if_node.AddAttribute("else_branch", graph_0__if_0__else__if_0__thenelse);
      }

      {
        std::vector<const onnxruntime::NodeArg*> outputs = {&node_4};
        graph.SetOutputs(outputs);
      }

      auto status = graph.Resolve();
      ASSERT_TRUE(status.IsOK());
      graph_0__if_0__else = graph.ToGraphProto();
      ASSERT_TRUE(status.IsOK());
    }
  }

  // the main graph 'graph_0'
  onnxruntime::Model model("graph_0", false, ModelMetaData(), PathString(), IOnnxRuntimeOpSchemaRegistryList(), {{kOnnxDomain, 12}}, {}, DefaultLoggingManager().DefaultLogger());
  auto& graph = model.MainGraph();

  ONNX_NAMESPACE::TypeProto float_tensor;
  float_tensor.mutable_tensor_type()->set_elem_type(ONNX_NAMESPACE::TensorProto_DataType_FLOAT);
  ONNX_NAMESPACE::TypeProto bool_tensor;
  bool_tensor.mutable_tensor_type()->set_elem_type(ONNX_NAMESPACE::TensorProto_DataType_BOOL);

  auto& if_cond_input = graph.GetOrCreateNodeArg("if_cond_input", &bool_tensor);
  auto& graph_if_input = graph.GetOrCreateNodeArg("graph_if_input", nullptr);
  auto& if_cond_output = graph.GetOrCreateNodeArg("if_cond_output", &float_tensor);

  {
    std::vector<onnxruntime::NodeArg*> inputs = {&if_cond_input};
    std::vector<onnxruntime::NodeArg*> outputs = {&graph_if_input};
    auto& cast_node = graph.AddNode("cast_9", "Cast", "node 2", inputs, outputs);
    cast_node.AddAttribute("to", int64_t{ONNX_NAMESPACE::TensorProto_DataType_FLOAT});
  }

  std::vector<onnxruntime::NodeArg*> inputs = {&if_cond_input};
  std::vector<onnxruntime::NodeArg*> outputs = {&if_cond_output};

  auto& if_node = graph.AddNode("graph_0__if_0", "If", "If node", inputs, outputs);

  if_node.AddAttribute("then_branch", graph_0__if_0__then);
  if_node.AddAttribute("else_branch", graph_0__if_0__else);

  // initializer data_0
  ONNX_NAMESPACE::TensorProto data_0{};
  data_0.set_name("data_0");
  data_0.add_dims(1);
  data_0.set_data_type(ONNX_NAMESPACE::TensorProto_DataType_FLOAT);
  data_0.add_float_data(0);
  graph.AddInitializedTensor(data_0);

  auto status = graph.Resolve();
  ASSERT_TRUE(status.IsOK());
  std::string model_file_name = "3-layer-nested-subgraph-test.onnx";
  status = onnxruntime::Model::Save(model, model_file_name);
  ASSERT_TRUE(status.IsOK());

  SessionOptions so;
  so.session_logid = "InferenceSessionTests.Test3LayerNestedSubgraph";
  InferenceSession session_object{so, GetEnvironment()};

#if USE_CUDA
  ASSERT_STATUS_OK(session_object.RegisterExecutionProvider(DefaultCudaExecutionProvider()));
#elif USE_ROCM
  ASSERT_STATUS_OK(session_object.RegisterExecutionProvider(DefaultRocmExecutionProvider()));
#endif

  status = session_object.Load(model_file_name);
  ASSERT_TRUE(status.IsOK());
  status = session_object.Initialize();
  ASSERT_TRUE(status.IsOK());

  RunOptions run_options;
  run_options.run_tag = so.session_logid;

  std::vector<int64_t> dim = {1};
  std::vector<bool> va = {false};
  OrtValue ml_value_x;
  CreateMLValue<bool>(TestCPUExecutionProvider()->GetAllocator(0, OrtMemTypeDefault), dim, va,
                      &ml_value_x);
  NameMLValMap feeds;
  feeds.insert(std::make_pair("if_cond_input", ml_value_x));

  // prepare outputs
  std::vector<std::string> output_names;
  output_names.push_back("if_cond_output");
  std::vector<OrtValue> fetches;

  // prepare expected inputs and outputs
  std::vector<int64_t> expected_dims = {1};
  std::vector<float> expected_values = {1.0f};

  // Now run
  status = session_object.Run(run_options, feeds, output_names, &fetches);
  ASSERT_TRUE(status.IsOK());
  VerifyOutputs(fetches, expected_dims, expected_values);
}

TEST(InferenceSessionTests, Test2LayerNestedSubgraph) {
  // The main graph contains a 'If' node which has a subgraph that consumes implicit inputs

  // the then-branch (and else-branch, they are the same graph in this test case) subgraph of main graph's If node 'graph_0__if_0'
  ONNX_NAMESPACE::GraphProto graph_0__if_0__thenelse;
  {
    ONNX_NAMESPACE::TypeProto float_tensor;
    float_tensor.mutable_tensor_type()->set_elem_type(ONNX_NAMESPACE::TensorProto_DataType_FLOAT);
    float_tensor.mutable_tensor_type()->mutable_shape()->add_dim()->set_dim_param("__graph_0__if_0__thenelse__unknown");

    onnxruntime::Model model("graph_0__if_0__thenelse__graph", false, ModelMetaData(), PathString(), IOnnxRuntimeOpSchemaRegistryList(), {{kOnnxDomain, 12}}, {}, DefaultLoggingManager().DefaultLogger());
    auto& graph = model.MainGraph();

    // implicit inputs
    auto& input_0 = graph.GetOrCreateNodeArg("input_0", &float_tensor);
    auto& graph_0__value_3 = graph.GetOrCreateNodeArg("graph_0__value_3", &float_tensor);
    graph.AddOuterScopeNodeArg("input_0");
    graph.AddOuterScopeNodeArg("graph_0__value_3");

    // output
    auto& output = graph.GetOrCreateNodeArg("graph_0__if_0__thenelse__output", &float_tensor);

    // operators
    {
      std::vector<onnxruntime::NodeArg*> inputs = {&graph_0__value_3, &input_0};
      std::vector<onnxruntime::NodeArg*> outputs = {&output};
      graph.AddNode("graph_0__if_0__thenelse__add_0", "Add", "node add", inputs, outputs);
    }
    auto status = graph.Resolve();
    ASSERT_TRUE(status.IsOK());
    graph_0__if_0__thenelse = graph.ToGraphProto();
    ASSERT_TRUE(status.IsOK());
  }

  // the main graph 'graph_0'
  onnxruntime::Model model("graph_0", false, ModelMetaData(), PathString(), IOnnxRuntimeOpSchemaRegistryList(), {{kOnnxDomain, 12}}, {}, DefaultLoggingManager().DefaultLogger());
  auto& graph = model.MainGraph();

  ONNX_NAMESPACE::TypeProto float_tensor_input;
  float_tensor_input.mutable_tensor_type()->set_elem_type(ONNX_NAMESPACE::TensorProto_DataType_FLOAT);
  ONNX_NAMESPACE::TypeProto float_tensor;
  float_tensor.mutable_tensor_type()->set_elem_type(ONNX_NAMESPACE::TensorProto_DataType_FLOAT);
  float_tensor.mutable_tensor_type()->mutable_shape()->add_dim()->set_dim_param("__graph_0__float_unknown");
  ONNX_NAMESPACE::TypeProto bool_tensor;
  bool_tensor.mutable_tensor_type()->set_elem_type(ONNX_NAMESPACE::TensorProto_DataType_BOOL);

  // graph inputs
  auto& input_0 = graph.GetOrCreateNodeArg("input_0", &float_tensor_input);
  auto& input_1 = graph.GetOrCreateNodeArg("input_1", &bool_tensor);

  // intermediate values
  auto& graph_0__value_1 = graph.GetOrCreateNodeArg("graph_0__value_1", nullptr);
  auto& graph_0__value_2 = graph.GetOrCreateNodeArg("graph_0__value_2", nullptr);
  auto& graph_0__value_3 = graph.GetOrCreateNodeArg("graph_0__value_3", &float_tensor);

  // graph output
  auto& output_0 = graph.GetOrCreateNodeArg("output_0", &float_tensor);

  // operator nodes
  {
    std::vector<onnxruntime::NodeArg*> inputs = {&input_1};
    std::vector<onnxruntime::NodeArg*> outputs = {&graph_0__value_1};
    graph.AddNode("graph_0__shape_0", "Shape", "shape node in main graph", inputs, outputs);
  }
  {
    std::vector<onnxruntime::NodeArg*> inputs = {&graph_0__value_1};
    std::vector<onnxruntime::NodeArg*> outputs = {&graph_0__value_2};
    auto& cast_node = graph.AddNode("graph_0__cast_0", "Cast", "cast node in main graph", inputs, outputs);
    cast_node.AddAttribute("to", int64_t{ONNX_NAMESPACE::TensorProto_DataType_FLOAT});
  }
  {
    std::vector<onnxruntime::NodeArg*> inputs = {&graph_0__value_2, &input_0};
    std::vector<onnxruntime::NodeArg*> outputs = {&graph_0__value_3};
    graph.AddNode("graph_0__sub_0", "Sub", "sub node in main graph", inputs, outputs);
  }
  {
    std::vector<onnxruntime::NodeArg*> inputs = {&input_1};
    std::vector<onnxruntime::NodeArg*> outputs = {&output_0};

    auto& if_node = graph.AddNode("graph_0__if_0", "If", "if node in main graph", inputs, outputs);

    if_node.AddAttribute("then_branch", graph_0__if_0__thenelse);
    if_node.AddAttribute("else_branch", graph_0__if_0__thenelse);
  }

  auto status = graph.Resolve();
  ASSERT_TRUE(status.IsOK());
  std::string model_file_name = "2-layer-nested-subgraph-test.onnx";
  status = onnxruntime::Model::Save(model, model_file_name);
  ASSERT_TRUE(status.IsOK());

  SessionOptions so;
  so.session_logid = "InferenceSessionTests.Test2LayerNestedSubgraph";
  InferenceSession session_object{so, GetEnvironment()};

#if USE_CUDA
  ASSERT_STATUS_OK(session_object.RegisterExecutionProvider(DefaultCudaExecutionProvider()));
#elif USE_ROCM
  ASSERT_STATUS_OK(session_object.RegisterExecutionProvider(DefaultRocmExecutionProvider()));
#endif

  status = session_object.Load(model_file_name);
  ASSERT_TRUE(status.IsOK());
  status = session_object.Initialize();
  ASSERT_TRUE(status.IsOK());

  RunOptions run_options;
  run_options.run_tag = so.session_logid;

  std::vector<int64_t> dim_input_0 = {1};
  std::vector<float> data_input_0 = {0.0f};
  OrtValue ml_value_input_0;
  CreateMLValue<float>(TestCPUExecutionProvider()->GetAllocator(0, OrtMemTypeDefault), dim_input_0, data_input_0,
                       &ml_value_input_0);
  std::vector<int64_t> dim_input_1 = {1};
  std::vector<bool> data_input_1 = {false};
  OrtValue ml_value_input_1;
  CreateMLValue<bool>(TestCPUExecutionProvider()->GetAllocator(0, OrtMemTypeDefault), dim_input_1, data_input_1,
                      &ml_value_input_1);
  NameMLValMap feeds;
  feeds.insert(std::make_pair("input_0", ml_value_input_0));
  feeds.insert(std::make_pair("input_1", ml_value_input_1));

  // prepare outputs
  std::vector<std::string> output_names;
  output_names.push_back("output_0");
  std::vector<OrtValue> fetches;

  // prepare expected inputs and outputs
  std::vector<int64_t> expected_dims = {1};
  std::vector<float> expected_values = {1.0f};

  // Now run
  status = session_object.Run(run_options, feeds, output_names, &fetches);
  ASSERT_TRUE(status.IsOK());
  VerifyOutputs(fetches, expected_dims, expected_values);
}

TEST(InferenceSessionTests, TestTruncatedSequence) {
  // model/data generated by <repo>/onnxruntime/test/testdata/CNTK/gen.py GenScan()
  // Manually updated to have IR version of 4.
  static const std::string LSTM_MODEL_URI = "testdata/scan_1.onnx";
  // This model is a 4x forward LSTM. Parse it to find out mapping between init_state input/output
  ONNX_NAMESPACE::ModelProto model_proto;
  int model_fd;
  auto status = Env::Default().FileOpenRd(LSTM_MODEL_URI, model_fd);
  ASSERT_TRUE(status.IsOK());
  google::protobuf::io::FileInputStream f(model_fd);
  f.SetCloseOnDelete(true);
  ASSERT_TRUE(model_proto.ParseFromZeroCopyStream(&f));
  GraphProto& graph_proto = *model_proto.mutable_graph();

  auto find_attr = [&](const NodeProto& node, const std::string& attr_name) -> const AttributeProto* {
    for (int i = 0; i < node.attribute_size(); ++i) {
      auto& attr = node.attribute(i);
      if (attr.name() == attr_name)
        return &attr;
    }
    return nullptr;
  };

  std::unordered_map<std::string, std::string> init_state_map;
  for (int i_node = 0; i_node < graph_proto.node_size(); ++i_node) {
    auto& node = *graph_proto.mutable_node(i_node);
    if (node.op_type() == "Scan") {
      // only works in forward, and do not allow bidirection
      auto attr_directions = find_attr(node, "scan_input_directions");
      if (attr_directions != nullptr) {
        ASSERT_TRUE(attr_directions->ints_size() == 1);

        if (attr_directions->ints(0) == 1)
          continue;  // skip backward Scan
      }

      // input 0 is optional sequence length, 1..N are for initial states
      // and N+1..N+num_scan_inputs are actual inputs
      // output 0..N-1 are for output states, and N.. are actual outputs
      auto attr_num_scan_inputs = find_attr(node, "num_scan_inputs");
      ASSERT_TRUE(attr_num_scan_inputs != nullptr);
      int num_scan_inputs = gsl::narrow_cast<int>(attr_num_scan_inputs->i());
      ASSERT_TRUE(node.input_size() - num_scan_inputs < node.output_size());
      for (int i = 0; i < node.input_size() - num_scan_inputs; ++i) {
        init_state_map.insert(std::make_pair(node.output(i), node.input(i)));
      }
    }
  }

  // now run the truncated model
  SessionOptions so;
  InferenceSession session_object(so, GetEnvironment());
  ASSERT_TRUE(session_object.Load(LSTM_MODEL_URI).IsOK());
  ASSERT_STATUS_OK(session_object.Initialize());

  RunOptions run_options;
  run_options.run_tag = "one session/one tag";

  std::vector<int64_t> X_dims = {5, 1, 3};
  std::vector<float> X = {0.5488135f, 0.71518934f, 0.60276335f,
                          0.5448832f, 0.4236548f, 0.6458941f,
                          0.4375872f, 0.891773f, 0.96366274f,
                          0.3834415f, 0.79172504f, 0.5288949f,
                          0.56804454f, 0.92559665f, 0.07103606f};

  std::vector<int64_t> Y_dims = {5, 1, 2};
  std::vector<float> Y_data = {-1.1730184e-04f, -3.1204990e-04f,
                               -2.9978977e-04f, -1.0602647e-03f,
                               -3.8115133e-04f, -2.0684483e-03f,
                               -2.5120965e-04f, -2.9920202e-03f,
                               3.0980256e-05f, -3.5933927e-03f};

  OrtValue ml_value;
  CreateMLValue<float>(TestCPUExecutionProvider()->GetAllocator(0, OrtMemTypeDefault), X_dims, X, &ml_value);

  std::string input_name = "Input13165";
  NameMLValMap feeds = {{input_name, ml_value}};

  // prepare outputs for whole sequence
  std::string final_output_name = "";
  int final_output_index = -1;
  for (int i = 0; i < graph_proto.output_size(); ++i) {
    if (init_state_map.find(graph_proto.output(i).name()) == init_state_map.end()) {
      ASSERT_TRUE(final_output_name.empty());
      final_output_name = graph_proto.output(i).name();
      final_output_index = i;
    }
  }

  std::vector<std::string> output_names = {final_output_name};
  std::vector<OrtValue> fetches;

  // Now run the full sequence
  common::Status st = session_object.Run(run_options, feeds, output_names, &fetches);
  if (!st.IsOK()) {
    std::cout << "Run returned status: " << st.ErrorMessage() << std::endl;
  }
  ASSERT_TRUE(st.IsOK());
  ASSERT_EQ(1u, fetches.size());
  auto& rtensor = fetches.front().Get<Tensor>();
  TensorShape expected_shape(Y_dims);
  ASSERT_EQ(expected_shape, rtensor.Shape());
  for (size_t i = 0; i < Y_data.size(); ++i)
    EXPECT_NEAR(Y_data[i], rtensor.template Data<float>()[i], FLT_EPSILON);

  // run truncated sequence
  output_names.clear();
  for (int i = 0; i < graph_proto.output_size(); ++i) {
    output_names.push_back(graph_proto.output(i).name());
  }
  fetches.clear();

  std::vector<int> truncated_lengths = {2, 2, 1};              // sums to non-truncated length
  auto seq_stride = TensorShape(X_dims).SizeFromDimension(1);  // sequence is the first dimension of input shape
  int seq_start = 0;
  for (auto truncated_len : truncated_lengths) {
    std::vector<int64_t> truncated_input_dims = X_dims;
    truncated_input_dims[0] = truncated_len;
    OrtValue truncated_ml_value;
    std::vector<float> truncated_input(X.begin() + seq_start * seq_stride, X.begin() + (seq_start + truncated_len) * seq_stride);
    CreateMLValue<float>(TestCPUExecutionProvider()->GetAllocator(0, OrtMemTypeDefault), truncated_input_dims, truncated_input, &truncated_ml_value);
    NameMLValMap truncated_feeds = {{input_name, truncated_ml_value}};
    if (seq_start > 0) {
      // continue from truncated sequence
      ASSERT_TRUE(fetches.size() == output_names.size());
      for (size_t i_output = 0; i_output < output_names.size(); ++i_output) {
        auto iter = init_state_map.find(output_names[i_output]);
        if (iter != init_state_map.end())
          truncated_feeds.insert(std::make_pair(iter->second, fetches[i_output]));
      }
    }
    std::vector<OrtValue> truncated_fetches;
    st = session_object.Run(run_options, truncated_feeds, output_names, &truncated_fetches);
    if (!st.IsOK()) {
      std::cout << "Run returned status: " << st.ErrorMessage() << std::endl;
    }
    ASSERT_TRUE(st.IsOK());

    // check truncated output
    auto& truncated_rtensor = truncated_fetches[final_output_index].Get<Tensor>();
    std::vector<int64_t> truncated_output_dims = Y_dims;
    truncated_output_dims[0] = truncated_len;
    TensorShape truncated_shape(truncated_output_dims);
    ASSERT_EQ(truncated_shape, truncated_rtensor.Shape());
    auto seq_output_stride = truncated_shape.SizeFromDimension(1);
    for (int i = 0; i < truncated_shape.Size(); ++i)
      EXPECT_NEAR(Y_data[i + seq_start * seq_output_stride], truncated_rtensor.template Data<float>()[i], FLT_EPSILON);

    // prepare for next truncated input
    fetches = truncated_fetches;
    seq_start += truncated_len;
  }
}

// create the feeds and fetches using the dummy allocator so that we have to copy to CPU to execute, and from
// CPU to return in utils::ExecuteGraph. Call InferenceSession::Run twice to test the caching of the copy logic.
TEST(InferenceSessionTests, TestCopyToFromDevices) {
  SessionOptions so;
  so.session_logid = "InferenceSessionTests.TestCopyToFromDevices";
  InferenceSession session_object{so, GetEnvironment()};

  ASSERT_STATUS_OK(session_object.Load(MODEL_URI));

  auto dummy_provider = std::make_unique<DummyExecutionProvider>();
  auto* p_dummy_provider = dummy_provider.get();
  ASSERT_STATUS_OK(session_object.RegisterExecutionProvider(std::move(dummy_provider)));

  ASSERT_STATUS_OK(session_object.Initialize());

  // prepare inputs
  std::vector<int64_t> dims_mul_x = {3, 2};
  std::vector<float> values_mul_x = {1.0f, 2.0f, 3.0f, 4.0f, 5.0f, 6.0f};
  OrtValue ml_value;
  CreateMLValue<float>(p_dummy_provider->GetAllocator(0, OrtMemTypeDefault), dims_mul_x, values_mul_x,
                       &ml_value);

  std::vector<std::string> feed_names;
  std::vector<OrtValue> feeds;
  feed_names.push_back("X");
  feeds.push_back(ml_value);

  // prepare expected inputs and outputs
  std::vector<int64_t> expected_dims_mul_y = {3, 2};
  std::vector<float> expected_values_mul_y = {1.0f, 4.0f, 9.0f, 16.0f, 25.0f, 36.0f};

  auto run_test = [&](int run_num) {
    // prepare outputs
    std::vector<std::string> output_names;
    std::vector<OrtValue> fetches;
    output_names.push_back("Y");

    fetches.resize(output_names.size());
    for (auto& elem : fetches) {
      CreateMLValue<float>(p_dummy_provider->GetAllocator(0, OrtMemTypeDefault), dims_mul_x, values_mul_x,
                           &elem);
    }

    // Now run
    RunOptions run_options;
    run_options.run_tag = "run:" + std::to_string(run_num);

    common::Status st = session_object.Run(run_options, feed_names, feeds, output_names, &fetches, nullptr);
    ASSERT_TRUE(st.IsOK()) << st.ErrorMessage();

    VerifyOutputs(fetches, expected_dims_mul_y, expected_values_mul_y);
  };

  int run_number = 0;
  run_test(run_number++);
  run_test(run_number++);
}

// This test validates the RegisterTransformer API
// It creates and registers a dummy transformer and after session initialize
// validates that this transformer was called regardless of the graph optimization level set.
TEST(InferenceSessionTests, TestRegisterTransformers) {
  string model_uri = "testdata/transform/fusion/fuse-conv-bn-mul-add-unsqueeze.onnx";

  for (int i = static_cast<int>(TransformerLevel::Default); i <= static_cast<int>(TransformerLevel::MaxLevel); i++) {
    SessionOptions so;
    so.session_logid = "InferenceSessionTests.TestL1AndL2Transformers";
    so.graph_optimization_level = static_cast<TransformerLevel>(i);
    InferenceSession session_object{so, GetEnvironment()};

    // Create and register dummy graph transformer
    auto dummy_transformer_unique_ptr = std::make_unique<DummyGraphTransformer>("DummyTransformer");
    const auto* dummy_transformer = dummy_transformer_unique_ptr.get();
    ASSERT_STATUS_OK(session_object.RegisterGraphTransformer(std::move(dummy_transformer_unique_ptr)));

    ASSERT_STATUS_OK(session_object.Load(model_uri));
    ASSERT_STATUS_OK(session_object.Initialize());

    // Validate transformer was called after Session.Initialize
    ASSERT_TRUE(dummy_transformer->IsTransformerInvoked());
  }
}

// This test validates session initialize is successful when all the pre-defined
// L1 and L2 transformers are enabled.
TEST(InferenceSessionTests, TestL1AndL2Transformers) {
  // Models which cover all transformers.
  std::vector<std::string> test_model_uris = {"testdata/transform/fusion/fuse-conv-bn-mul-add-unsqueeze.onnx",
                                              "testdata/transform/abs-id-max.onnx",
                                              "testdata/transform/slice-v11-elim.onnx",
                                              "testdata/transform/matmul_add_fusion/2Input/model.onnx",
                                              "testdata/transform/matmul_add_fusion/3Input/gemm_relu.onnx",
                                              "testdata/transform/fusion/fuse-conv-bn-add-mul-float16.onnx"};

  for (const auto& model_uri : test_model_uris) {
    SessionOptions so;
    so.session_logid = "InferenceSessionTests.TestL1AndL2Transformers";
    so.graph_optimization_level = TransformerLevel::Level2;
    InferenceSession session_object{so, GetEnvironment()};
    ASSERT_STATUS_OK(session_object.Load(model_uri));
    ASSERT_STATUS_OK(session_object.Initialize());
  }
}

TEST(InferenceSessionTests, TestStrictShapeInference) {
  std::vector<int64_t> input_shape{2, 2};
  std::vector<float> input_data{0.f, 1.f, 2.f, 3.f};
  std::vector<int64_t> invalid_output_shape{1, 2};  // valid shape is {2} as output data is input_shape
  std::vector<int64_t> output_data{2, 2};

  // we also need for the output to be valid so OpTester doesn't throw so add an Unsqueeze after the Shape.
  class OpTesterWithReshape : public OpTester {
   public:
    OpTesterWithReshape() : OpTester("Shape", 7) {
    }

   protected:
    void AddNodes(onnxruntime::Graph& graph,
                  std::vector<onnxruntime::NodeArg*>& graph_input_defs,
                  std::vector<onnxruntime::NodeArg*>& graph_output_defs,
                  std::vector<std::function<void(onnxruntime::Node& node)>>& add_attribute_funcs) override {
      // we need to create an intermediate output with a different name
      auto tmp_output_defs = graph_output_defs;
      auto type_info = *tmp_output_defs[0]->TypeAsProto();  // copy
      auto& shape_output = graph.GetOrCreateNodeArg("shape_output", &type_info);
      tmp_output_defs[0] = &shape_output;

      // call base implementation to add the Shape node with invalid output shape
      OpTester::AddNodes(graph, graph_input_defs, tmp_output_defs, add_attribute_funcs);

      // add Unsqueeze node to fix the output shape

      auto& unsqueeze = graph.AddNode("unsqueeze", "Unsqueeze", "Fix output shape", tmp_output_defs, graph_output_defs);
      unsqueeze.AddAttribute("axes", std::vector<int64_t>{0});
    }
  };

  OpTesterWithReshape tester;

  tester.AddInput("data", input_shape, input_data);
  tester.AddOutput<int64_t>("output", invalid_output_shape, output_data);
  const std::unordered_set<string> excluded_provider_types = {
      kTensorrtExecutionProvider,   // Doesn't handle Unsqueeze.
      kOpenVINOExecutionProvider};  // Disabled temporarily.

  // This should result in a warning log message but successful run.
  SessionOptions session_options;
  ASSERT_STATUS_OK(session_options.config_options.AddConfigEntry(kOrtSessionOptionsConfigStrictShapeTypeInference, "0"));
  tester.Run(session_options, OpTester::ExpectResult::kExpectSuccess, "", excluded_provider_types);

  ASSERT_STATUS_OK(session_options.config_options.AddConfigEntry(kOrtSessionOptionsConfigStrictShapeTypeInference, "1"));
  tester.Run(session_options, OpTester::ExpectResult::kExpectFailure,
             "Mismatch between number of source and target dimensions. Source=1 Target=2",
             excluded_provider_types);
}

#ifdef USE_CUDA

TEST(InferenceSessionTests, TestParallelExecutionWithCudaProvider) {
  string model_uri = "testdata/transform/fusion/fuse-conv-bn-mul-add-unsqueeze.onnx";

  SessionOptions so;
  so.execution_mode = ExecutionMode::ORT_PARALLEL;
  so.session_logid = "InferenceSessionTests.TestParallelExecutionWithCudaProvider";
  InferenceSession session_object{so, GetEnvironment()};

  ASSERT_STATUS_OK(session_object.RegisterExecutionProvider(DefaultCudaExecutionProvider()));

  ASSERT_STATUS_OK(session_object.Load(model_uri));

  auto status = session_object.Initialize();

  ASSERT_TRUE(status.IsOK());

  const auto& so_queried = session_object.GetSessionOptions();

  // execution mode is sequential since we have registered the CUDA EP
  // (which isn't supported by the parallel execution mode)
  ASSERT_TRUE(so_queried.execution_mode == ExecutionMode::ORT_SEQUENTIAL);
}

TEST(InferenceSessionTests, TestArenaShrinkageAfterRun) {
  OrtArenaCfg arena_cfg;
  arena_cfg.arena_extend_strategy = 1;  // kSameAsRequested

  SessionOptions so;
  InferenceSession session_object{so, GetEnvironment()};
  OrtCUDAProviderOptions provider_options{};
  provider_options.default_memory_arena_cfg = &arena_cfg;
  provider_options.device_id = 0;
  auto factory = CreateExecutionProviderFactory_Cuda(&provider_options);

  ASSERT_STATUS_OK(session_object.Load(MODEL_URI));
  ASSERT_STATUS_OK(session_object.RegisterExecutionProvider(factory->CreateProvider()));
  ASSERT_STATUS_OK(session_object.Initialize());

  // Fetch the CUDA allocator to analyze its stats
  OrtMemoryInfo mem_info(CUDA, OrtArenaAllocator);
  auto cuda_alloc = session_object.GetAllocator(mem_info);

  AllocatorStats alloc_stats;
  static_cast<BFCArena*>(cuda_alloc.get())->GetStats(&alloc_stats);
#ifdef ENABLE_TRAINING
  // In training builds, initializers are allocated using the Reserve() call which
  // will not cause an arena extension
  ASSERT_EQ(alloc_stats.num_arena_extensions, 0);
#else
  // The arena would have made an extension to accommodate the sole initializer on CUDA
  ASSERT_EQ(alloc_stats.num_arena_extensions, 1);
#endif

  // no shrinkages should have occurred during this time (sanity check)
  ASSERT_EQ(alloc_stats.num_arena_shrinkages, 0);

  auto allocated_memory_before_run = alloc_stats.total_allocated_bytes;

  {
    // First Run - no shrinkage
    RunOptions run_options_1;
    RunModel(session_object, run_options_1);

    static_cast<BFCArena*>(cuda_alloc.get())->GetStats(&alloc_stats);

    // The arena would have made 2 more extensions as part of servicing memory requests within Run()
    // 1) - To take the solitary feed to cuda memory
    // 2) - Allocate output of the solitary node
#ifdef ENABLE_TRAINING
    // In training - that is a total of 2 extensions
    ASSERT_EQ(alloc_stats.num_arena_extensions, 2);
#else
    // In inferencing - that is a total of 3 extensions
    ASSERT_EQ(alloc_stats.num_arena_extensions, 3);
#endif

    // Assert that there have been no shrinkages after this Run()
    ASSERT_EQ(alloc_stats.num_arena_shrinkages, 0);
  }

  {
    // Second Run - with shrinkage
    RunOptions run_options_2;
    ASSERT_STATUS_OK(run_options_2.config_options.AddConfigEntry(kOrtRunOptionsConfigEnableMemoryArenaShrinkage,
                                                                 "gpu:0"));
    RunModel(session_object, run_options_2);

    static_cast<BFCArena*>(cuda_alloc.get())->GetStats(&alloc_stats);

    // The arena would have made no extensions in this Run() as the freed memory after the first Run()
    // will be re-used

#ifdef ENABLE_TRAINING
    // In training - that is a total of 2 extensions
    ASSERT_EQ(alloc_stats.num_arena_extensions, 2);
#else
    // In inferencing - that is a total of 3 extensions
    ASSERT_EQ(alloc_stats.num_arena_extensions, 3);
#endif

    // The arena would have shrunk both extensions it made as part of Run() - because these allocations
    // would have been left unused after this Run()
    // (The allocation for the sole initializer will not be shrunk as it is still being "used" by the session)
    ASSERT_EQ(alloc_stats.num_arena_shrinkages, 2);
  }

  // Assert that allocated memory before and after Run() are the same
  // Because any memory allocated during Run would have been de-allocated as pat of the shrinkage
  auto allocated_memory_after_run = alloc_stats.total_allocated_bytes;
  ASSERT_EQ(allocated_memory_before_run, allocated_memory_after_run);
}

#endif

// The model being tested here triggers a case where the allocation planner (AP) tries to reuse a tensor of type
// double for a string tensor. The reuse logic of AP works correctly on Windows and Ubuntu 16.x
// since there the sizeof(double) != sizeof(std::string). However, on CentOS (gcc 4.8.x), the 2 sizes are equal.
TEST(InferenceSessionTests, ModelThatTriggersAllocationPlannerToReuseDoubleTensorForStringTensor) {
  SessionOptions so;

  so.session_logid = "InferenceSessionTests.ModelThatTriggersAllocationPlannerBug";

  InferenceSession session_object{so, GetEnvironment()};
  Status st;
  ASSERT_TRUE((st = session_object.Load("testdata/test_cast_back_to_back_non_const_mixed_types_origin.onnx")).IsOK())
      << st.ErrorMessage();
  ASSERT_STATUS_OK(session_object.Initialize());

  RunOptions run_options;
  run_options.run_tag = "one session/one tag";

  // prepare inputs
  std::vector<int64_t> dims_x = {1, 2, 3};
  std::vector<float> values_x = {1.6f, -0.6f, -0.5f, -1.0f, 0.8f, -2.3f};
  OrtValue ml_value;
  CreateMLValue<float>(TestCPUExecutionProvider()->GetAllocator(0, OrtMemTypeDefault), dims_x, values_x,
                       &ml_value);
  NameMLValMap feeds;
  feeds.insert(std::make_pair("u", ml_value));

  // prepare outputs
  std::vector<std::string> output_names;
  output_names.push_back("res");
  output_names.push_back("res2");
  output_names.push_back("res3");
  std::vector<OrtValue> fetches;

  // prepare expected inputs and outputs
  std::vector<int64_t> expected_dims_res = {1, 2, 3};
  std::vector<int64_t> expected_values_res = {1, 0, 0, -1, 0, -2};

  std::vector<int64_t> expected_dims_res2 = {1, 2, 3};
  std::vector<int64_t> expected_values_res2 = {1, 0, 0, -1, 0, -2};

  std::vector<int64_t> expected_dims_res3 = {1, 2, 3};
  std::vector<int8_t> expected_values_res3 = {1, 0, 0, 1, 0, 1};

  // Now run
  st = session_object.Run(run_options, feeds, output_names, &fetches);
  if (!st.IsOK()) {
    std::cout << "Run returned status: " << st.ErrorMessage() << std::endl;
  }
  ASSERT_TRUE(st.IsOK());
  ASSERT_EQ(3u, fetches.size());
  VerifyOutputs(fetches[0].Get<Tensor>(), expected_dims_res, expected_values_res);
  VerifyOutputs(fetches[1].Get<Tensor>(), expected_dims_res2, expected_values_res2);
  VerifyOutputs(fetches[2].Get<Tensor>(), expected_dims_res3, expected_values_res3);
}

// The following test is to cover the feature of InferenceSession that allows some session options
// to flow in from a model file, and use defaults for missing session options/session options not supported for parsing
// from the model
static char ort_load_config_from_model_env_var_enabled[] = "ORT_LOAD_CONFIG_FROM_MODEL=1";
static char ort_load_config_from_model_env_var_disabled[] = "ORT_LOAD_CONFIG_FROM_MODEL=0";

TEST(InferenceSessionTests, LoadModelWithValidOrtConfigJson) {
  // Part 1 - Load config from model feature enabled
#ifdef _WIN32
  (void)_putenv(ort_load_config_from_model_env_var_enabled);
#else
  putenv(ort_load_config_from_model_env_var_enabled);
#endif

  SessionOptions so;
  std::string model_path = "testdata/model_with_valid_ort_config_json.onnx";

  // Create session
  InferenceSession session_object_1{so, GetEnvironment(), model_path};

  // Load() and Initialize() the session
  Status st;
  ASSERT_TRUE((st = session_object_1.Load()).IsOK()) << st.ErrorMessage();
  ASSERT_TRUE((st = session_object_1.Initialize()).IsOK()) << st.ErrorMessage();

  // The default value for inter_op_param.thread_pool_size is 0
  // The model requests for inter_op_param.thread_pool_size to be 5
  ASSERT_TRUE(session_object_1.GetSessionOptions().inter_op_param.thread_pool_size == 5);

  // The default value for intra_op_param.thread_pool_size is 0
  // The model requests for intra_op_param.thread_pool_size to be 2
  ASSERT_TRUE(session_object_1.GetSessionOptions().intra_op_param.thread_pool_size == 2);

  // The default value for execution_mode is ORT_SEQUENTIAL
  // The model's config doesn't explicitly request a mode in the ORT config Json - hence the default should be used
  ASSERT_TRUE(session_object_1.GetSessionOptions().execution_mode == ExecutionMode::ORT_SEQUENTIAL);

  // The default value for graph_optimization_level is Level1
  // The model requests Level3 - hence that should be used
  ASSERT_TRUE(session_object_1.GetSessionOptions().graph_optimization_level == TransformerLevel::Level3);

  // The default value for enable_profiling is false
  // The model requests true - hence that should be used
  ASSERT_TRUE(session_object_1.GetSessionOptions().enable_profiling);

  // Part 2 - Load config from model feature disabled
#ifdef _WIN32
  (void)_putenv(ort_load_config_from_model_env_var_disabled);
#else
  putenv(ort_load_config_from_model_env_var_disabled);
#endif

  // Change from default value for one option
  so.intra_op_param.thread_pool_size = 2;

  // Create session
  InferenceSession session_object_2{so, GetEnvironment(), model_path};

  // Load() and Initialize() the session
  ASSERT_TRUE((st = session_object_2.Load()).IsOK()) << st.ErrorMessage();
  ASSERT_TRUE((st = session_object_2.Initialize()).IsOK()) << st.ErrorMessage();

  // The default value for enable_profiling is false
  // Even though the model requests enable_profiling to be true in the ORT config Json,
  // the default value should be used as the feature is disabled
  ASSERT_FALSE(session_object_2.GetSessionOptions().enable_profiling);

  // In the session options object fed in at session creation,
  // the request was for intra_op_param.thread_pool_size to be 2 - that should be honored
  ASSERT_TRUE(session_object_2.GetSessionOptions().intra_op_param.thread_pool_size == 2);
}

TEST(InferenceSessionTests, LoadModelWithInValidOrtConfigJson) {
  // Part 1 - Load config from model feature enabled
#ifdef _WIN32
  (void)_putenv(ort_load_config_from_model_env_var_enabled);
#else
  putenv(ort_load_config_from_model_env_var_enabled);
#endif

  SessionOptions so;
  std::string model_path = "testdata/model_with_invalid_ort_config_json.onnx";

  // Create session (should throw as the json within the model is invalid/improperly formed)
  ORT_TRY {
    InferenceSession session_object_1{so, GetEnvironment(), model_path};
  }
  ORT_CATCH(const std::exception& e) {
    ORT_HANDLE_EXCEPTION([&e]() {
      std::string e_message(std::string(e.what()));
      ASSERT_TRUE(e_message.find("Could not finalize session options while constructing the inference session. Error Message:") != std::string::npos);
      ASSERT_TRUE(e_message.find("Json stored in the `ort_config` key cannot be parsed.") != std::string::npos);
    });
  }

  // Part 2 - Load config from model feature disabled
  // The invalid/improperly formed config json in the model should not come into the picture here
#ifdef _WIN32
  ORT_IGNORE_RETURN_VALUE(_putenv(ort_load_config_from_model_env_var_disabled));
#else
  putenv(ort_load_config_from_model_env_var_disabled);
#endif

  // Change from default value for one option
  so.intra_op_param.thread_pool_size = 2;

  // Create session
  InferenceSession session_object_2{so, GetEnvironment(), model_path};

  // Load() and Initialize() the session
  Status st;
  ASSERT_TRUE((st = session_object_2.Load()).IsOK()) << st.ErrorMessage();
  ASSERT_TRUE((st = session_object_2.Initialize()).IsOK()) << st.ErrorMessage();

  // Default value for execution_mode
  ASSERT_TRUE(session_object_2.GetSessionOptions().execution_mode == ExecutionMode::ORT_SEQUENTIAL);

  // In the session options object fed in at session creation,
  // the request was for intra_op_param.thread_pool_size to be 2 - that should be honored
  ASSERT_TRUE(session_object_2.GetSessionOptions().intra_op_param.thread_pool_size == 2);
}

TEST(InferenceSessionTests, LoadModelWithNoOrtConfigJson) {
  // Part 1 - Load config from model feature enabled
#ifdef _WIN32
  (void)_putenv(ort_load_config_from_model_env_var_enabled);
#else
  putenv(ort_load_config_from_model_env_var_enabled);
#endif

  SessionOptions so;
  // Change from default value for one option
  so.intra_op_param.thread_pool_size = 2;

  std::string model_path = "testdata/transform/abs-id-max.onnx";

  // Create session
  InferenceSession session_object_1{so, GetEnvironment(), model_path};

  // Load() and Initialize() the session
  Status st;
  ASSERT_TRUE((st = session_object_1.Load()).IsOK()) << st.ErrorMessage();
  ASSERT_TRUE((st = session_object_1.Initialize()).IsOK()) << st.ErrorMessage();

  // The custom session options instance requested intra_op_param.thread_pool_size == 2,
  // but since the session tried to look into the model for the config, and didn't find any
  // the defaults would be used for session creation
  ASSERT_TRUE(session_object_1.GetSessionOptions().intra_op_param.thread_pool_size == 0);

  // Part 2 - Load config from model feature disabled
  // The missing config json should not come into the picture
#ifdef _WIN32
  (void)_putenv(ort_load_config_from_model_env_var_disabled);
#else
  putenv(ort_load_config_from_model_env_var_disabled);
#endif

  // Create session
  InferenceSession session_object_2{so, GetEnvironment(), model_path};  // so has inter_op_param.thread_pool_size set to 2

  // Load() and Initialize() the session
  ASSERT_TRUE((st = session_object_2.Load()).IsOK()) << st.ErrorMessage();
  ASSERT_TRUE((st = session_object_2.Initialize()).IsOK()) << st.ErrorMessage();

  // In the session options object fed in at session creation,
  // the request was for intra_op_param.thread_pool_size to be 2 - that should be honored
  ASSERT_TRUE(session_object_2.GetSessionOptions().intra_op_param.thread_pool_size == 2);
}

TEST(InferenceSessionTests, LoadModelWithEnvVarSetToUnsupportedVal) {
  // "10" is unsupported for ORT_LOAD_CONFIG_FROM_MODEL
  char env_var_value_set_to_unsupported_val[] = "ORT_LOAD_CONFIG_FROM_MODEL=10";
#ifdef _WIN32
  (void)_putenv(env_var_value_set_to_unsupported_val);
#else
  putenv(env_var_value_set_to_unsupported_val);
#endif
  SessionOptions so;
  std::string model_path = "testdata/model_with_valid_ort_config_json.onnx";

  // Create session (should throw because of the unsupported value for the env var - ORT_LOAD_CONFIG_FROM_MODEL)
  ORT_TRY {
    InferenceSession session_object_1{so, GetEnvironment(), model_path};
  }
  ORT_CATCH(const std::exception& e) {
    ORT_HANDLE_EXCEPTION([&e]() {
      std::string e_message(std::string(e.what()));
      ASSERT_TRUE(e_message.find("Could not finalize session options while constructing the inference session. Error Message:") != std::string::npos);
      ASSERT_TRUE(e_message.find("The only supported values for the environment variable ") != std::string::npos);
      ASSERT_TRUE(e_message.find("The environment variable contained the value: 10") != std::string::npos);
    });
  }

  // Disable the feature before exiting the test as this process is likely to be used for running other tests
#ifdef _WIN32
  (void)
      _putenv(ort_load_config_from_model_env_var_disabled);
#else
  putenv(ort_load_config_from_model_env_var_disabled);
#endif
}

// Global threadpool related tests
// We test for 4 combinations
class InferenceSessionTestGlobalThreadPools : public InferenceSessionWrapper {
 public:
  InferenceSessionTestGlobalThreadPools(const SessionOptions& session_options,
                                        const Environment& env)
      : InferenceSessionWrapper(session_options, env) {
  }

  onnxruntime::concurrency::ThreadPool* GetIntraOpThreadPoolToUse() const {
    return InferenceSession::GetIntraOpThreadPoolToUse();
  }

  onnxruntime::concurrency::ThreadPool* GetInterOpThreadPoolToUse() const {
    return InferenceSession::GetInterOpThreadPoolToUse();
  }
};

// Test 1: env created WITHOUT global tp / use per session tp (default case): in this case per session tps should be in use
TEST(InferenceSessionTests, CheckIfPerSessionThreadPoolsAreBeingUsed) {
  SessionOptions so;
  so.use_per_session_threads = true;

  so.session_logid = "CheckIfPerSessionThreadPoolsAreBeingUsed";
  auto logging_manager = std::make_unique<logging::LoggingManager>(
      std::unique_ptr<ISink>(new CLogSink()), logging::Severity::kVERBOSE, false,
      LoggingManager::InstanceType::Temporal);

  std::unique_ptr<Environment> env;
  auto st = Environment::Create(std::move(logging_manager), env);
  ASSERT_TRUE(st.IsOK());

  InferenceSessionTestGlobalThreadPools session_object{so, *env.get()};
  ASSERT_STATUS_OK(session_object.Load(MODEL_URI));
  ASSERT_STATUS_OK(session_object.Initialize());

  // make sure we're using the per session threadpools
  auto intra_tp_from_session = session_object.GetIntraOpThreadPoolToUse();
  auto intra_tp_from_session_state = session_object.GetSessionState().GetThreadPool();
  auto inter_tp_from_session = session_object.GetInterOpThreadPoolToUse();
  auto inter_tp_from_session_state = session_object.GetSessionState().GetInterOpThreadPool();
  auto intra_tp_from_env = env->GetIntraOpThreadPool();
  auto inter_tp_from_env = env->GetInterOpThreadPool();

  // ensure threadpools were set correctly in the session state
  ASSERT_TRUE(intra_tp_from_session == intra_tp_from_session_state);
  ASSERT_TRUE(inter_tp_from_session == inter_tp_from_session_state);

  ASSERT_TRUE(intra_tp_from_env == nullptr);
  ASSERT_TRUE(inter_tp_from_env == nullptr);

  RunOptions run_options;
  run_options.run_tag = "RunTag";
  run_options.run_log_severity_level = static_cast<int>(Severity::kVERBOSE);
  RunModel(session_object, run_options);
}

// Test 2: env created with global tp / DONT use per session tp: in this case global tps should be in use
TEST(InferenceSessionTests, CheckIfGlobalThreadPoolsAreBeingUsed) {
  SessionOptions so;
  so.use_per_session_threads = false;

  so.session_logid = "CheckIfGlobalThreadPoolsAreBeingUsed";
  auto logging_manager = std::make_unique<logging::LoggingManager>(
      std::unique_ptr<ISink>(new CLogSink()), logging::Severity::kVERBOSE, false,
      LoggingManager::InstanceType::Temporal);

  std::unique_ptr<Environment> env;
  OrtThreadingOptions tp_options;
  auto st = Environment::Create(std::move(logging_manager), env, &tp_options, true /*create_global_thread_pools*/);
  ASSERT_TRUE(st.IsOK());

  InferenceSessionTestGlobalThreadPools session_object{so, *env.get()};
  ASSERT_STATUS_OK(session_object.Load(MODEL_URI));
  ASSERT_STATUS_OK(session_object.Initialize());

  // make sure we're using the global threadpools in both session and session state
  auto intra_tp_from_session = session_object.GetIntraOpThreadPoolToUse();
  auto intra_tp_from_session_state = session_object.GetSessionState().GetThreadPool();
  auto inter_tp_from_session = session_object.GetInterOpThreadPoolToUse();
  auto inter_tp_from_session_state = session_object.GetSessionState().GetInterOpThreadPool();
  auto intra_tp_from_env = env->GetIntraOpThreadPool();
  auto inter_tp_from_env = env->GetInterOpThreadPool();

  ASSERT_TRUE(intra_tp_from_session == intra_tp_from_env);
  ASSERT_TRUE(inter_tp_from_session == inter_tp_from_env);
  ASSERT_TRUE(intra_tp_from_session_state == intra_tp_from_env);
  ASSERT_TRUE(inter_tp_from_session_state == inter_tp_from_env);

  RunOptions run_options;
  run_options.run_tag = "RunTag";
  run_options.run_log_severity_level = static_cast<int>(Severity::kVERBOSE);
  RunModel(session_object, run_options);
}

// Test 3: env created with global tp / use per session tp: in this case per session tps should be in use
TEST(InferenceSessionTests, CheckIfPerSessionThreadPoolsAreBeingUsed2) {
  SessionOptions so;
  so.use_per_session_threads = true;

  so.session_logid = "CheckIfPerSessionThreadPoolsAreBeingUsed2";
  auto logging_manager = std::make_unique<logging::LoggingManager>(
      std::unique_ptr<ISink>(new CLogSink()), logging::Severity::kVERBOSE, false,
      LoggingManager::InstanceType::Temporal);

  std::unique_ptr<Environment> env;
  OrtThreadingOptions tp_options;
  auto st = Environment::Create(std::move(logging_manager), env, &tp_options, true /*create_global_thread_pools*/);
  ASSERT_TRUE(st.IsOK());

  InferenceSessionTestGlobalThreadPools session_object{so, *env.get()};
  ASSERT_STATUS_OK(session_object.Load(MODEL_URI));
  ASSERT_STATUS_OK(session_object.Initialize());

  // make sure we're using the per session threadpools
  auto intra_tp_from_session = session_object.GetIntraOpThreadPoolToUse();
  auto intra_tp_from_session_state = session_object.GetSessionState().GetThreadPool();
  auto inter_tp_from_session = session_object.GetInterOpThreadPoolToUse();
  auto inter_tp_from_session_state = session_object.GetSessionState().GetInterOpThreadPool();
  auto intra_tp_from_env = env->GetIntraOpThreadPool();
  auto inter_tp_from_env = env->GetInterOpThreadPool();

  // ensure threadpools were set correctly in the session state
  ASSERT_TRUE(intra_tp_from_session == intra_tp_from_session_state);
  ASSERT_TRUE(inter_tp_from_session == inter_tp_from_session_state);

  // ensure per session thread pools in use are different from the
  // env threadpools
  if (intra_tp_from_session && intra_tp_from_env) {  // both tps could be null on 1 core machines
    ASSERT_FALSE(intra_tp_from_session == intra_tp_from_env);
  }

  if (inter_tp_from_session && inter_tp_from_env) {  // both tps could be null on 1 core machines
    ASSERT_FALSE(inter_tp_from_session == inter_tp_from_env);
  }

  RunOptions run_options;
  run_options.run_tag = "RunTag";
  run_options.run_log_severity_level = static_cast<int>(Severity::kVERBOSE);
  RunModel(session_object, run_options);
}

// Test 4: env created WITHOUT global tp / DONT use per session tp --> this should throw an exception
TEST(InferenceSessionTests, InvalidSessionEnvCombination) {
  SessionOptions so;
  so.use_per_session_threads = false;

  so.session_logid = "InvalidSessionEnvCombination";
  auto logging_manager = std::make_unique<logging::LoggingManager>(
      std::unique_ptr<ISink>(new CLogSink()), logging::Severity::kVERBOSE, false,
      LoggingManager::InstanceType::Temporal);

  std::unique_ptr<Environment> env;
  auto st = Environment::Create(std::move(logging_manager), env);
  ASSERT_TRUE(st.IsOK());

  ORT_TRY {
    InferenceSessionTestGlobalThreadPools session_object{so, *env.get()};
  }
  ORT_CATCH(const std::exception& e) {
    ORT_HANDLE_EXCEPTION([&e]() {
      std::string e_message(std::string(e.what()));
      ASSERT_TRUE(e_message.find(
                      "When the session is not configured to use per session"
                      " threadpools, the env must be created with the the CreateEnvWithGlobalThreadPools API") !=
                  std::string::npos);
    });
  }
}

// Tests for sharing allocators between sessions
class InferenceSessionTestSharingAllocator : public InferenceSessionWrapper {
 public:
  InferenceSessionTestSharingAllocator(const SessionOptions& session_options,
                                       const Environment& env)
      : InferenceSessionWrapper(session_options, env) {
  }
};

// Ensure sessions use the same allocator. It uses ORT created allocator.
TEST(InferenceSessionTests, AllocatorSharing_EnsureSessionsUseSameOrtCreatedAllocator) {
  auto logging_manager = std::make_unique<logging::LoggingManager>(
      std::unique_ptr<ISink>(new CLogSink()), logging::Severity::kVERBOSE, false,
      LoggingManager::InstanceType::Temporal);

  std::unique_ptr<Environment> env;
  auto st = Environment::Create(std::move(logging_manager), env);
  ASSERT_TRUE(st.IsOK());
  // create allocator to register with the env
  bool use_arena = true;
#if !(defined(__amd64__) || defined(_M_AMD64) || defined(__aarch64__) || defined(_M_ARM64)) || defined(USE_MIMALLOC)
  use_arena = false;
#endif
  OrtMemoryInfo mem_info{onnxruntime::CPU, use_arena ? OrtArenaAllocator : OrtDeviceAllocator};
  AllocatorCreationInfo device_info{
      [mem_info](int) { return std::make_unique<CPUAllocator>(mem_info); },
      0, use_arena};

  AllocatorPtr allocator_ptr = CreateAllocator(device_info);
  st = env->RegisterAllocator(allocator_ptr);
  ASSERT_STATUS_OK(st);
  // create sessions to share the allocator

  SessionOptions so1;
  ASSERT_STATUS_OK(so1.config_options.AddConfigEntry(kOrtSessionOptionsConfigUseEnvAllocators, "1"));
  InferenceSessionTestSharingAllocator sess1(so1, *env);
  ASSERT_STATUS_OK(sess1.Load(MODEL_URI));
  ASSERT_STATUS_OK(sess1.Initialize());

  SessionOptions so2;
  ASSERT_STATUS_OK(so2.config_options.AddConfigEntry(kOrtSessionOptionsConfigUseEnvAllocators, "1"));
  InferenceSessionTestSharingAllocator sess2(so2, *env);
  ASSERT_STATUS_OK(sess2.Load(MODEL_URI));
  ASSERT_STATUS_OK(sess2.Initialize());

  // This line ensures the allocator in the session is the same as that in the env
  ASSERT_EQ(sess1.GetSessionState().GetAllocator(mem_info).get(),
            allocator_ptr.get());

  // This line ensures the underlying IAllocator* is the same across 2 sessions.
  ASSERT_EQ(sess1.GetSessionState().GetAllocator(mem_info).get(),
            sess2.GetSessionState().GetAllocator(mem_info).get());
}

// Ensure sessions don't use the same allocator. It uses ORT created allocator.
TEST(InferenceSessionTests, AllocatorSharing_EnsureSessionsDontUseSameOrtCreatedAllocator) {
  auto logging_manager = std::make_unique<logging::LoggingManager>(
      std::unique_ptr<ISink>(new CLogSink()), logging::Severity::kVERBOSE, false,
      LoggingManager::InstanceType::Temporal);

  std::unique_ptr<Environment> env;
  auto st = Environment::Create(std::move(logging_manager), env);
  ASSERT_TRUE(st.IsOK());
  // create allocator to register with the env
  bool use_arena = true;
#if !(defined(__amd64__) || defined(_M_AMD64) || defined(__aarch64__) || defined(_M_ARM64)) || defined(USE_MIMALLOC)
  use_arena = false;
#endif
  OrtMemoryInfo mem_info{onnxruntime::CPU, use_arena ? OrtArenaAllocator : OrtDeviceAllocator};
  AllocatorCreationInfo device_info{
      [mem_info](int) { return std::make_unique<CPUAllocator>(mem_info); },
      0, use_arena};

  AllocatorPtr allocator_ptr = CreateAllocator(device_info);
  st = env->RegisterAllocator(allocator_ptr);
  ASSERT_STATUS_OK(st);
  // create sessions to share the allocator

  SessionOptions so1;
  ASSERT_STATUS_OK(so1.config_options.AddConfigEntry(kOrtSessionOptionsConfigUseEnvAllocators, "1"));
  InferenceSessionTestSharingAllocator sess1(so1, *env);
  ASSERT_STATUS_OK(sess1.Load(MODEL_URI));
  ASSERT_STATUS_OK(sess1.Initialize());

  SessionOptions so2;
  ASSERT_STATUS_OK(so2.config_options.AddConfigEntry(kOrtSessionOptionsConfigUseEnvAllocators, "0"));
  InferenceSessionTestSharingAllocator sess2(so2, *env);
  ASSERT_STATUS_OK(sess2.Load(MODEL_URI));
  ASSERT_STATUS_OK(sess2.Initialize());

  // This line ensures the allocator in the session is the same as that in the env
  ASSERT_EQ(sess1.GetSessionState().GetAllocator(mem_info).get(),
            allocator_ptr.get());

  // This line ensures the underlying OrtAllocator* is the same across 2 sessions.
  ASSERT_NE(sess1.GetSessionState().GetAllocator(mem_info).get(),
            sess2.GetSessionState().GetAllocator(mem_info).get());
}

class InferenceSessionTestSharingInitializer : public InferenceSessionWrapper {
 public:
  InferenceSessionTestSharingInitializer(const SessionOptions& session_options,
                                         const Environment& env)
      : InferenceSessionWrapper(session_options, env) {
  }
};

TEST(InferenceSessionTests, InitializerSharing_EnsureSessionsUseUserAddedInitializer) {
  auto logging_manager = std::make_unique<logging::LoggingManager>(
      std::unique_ptr<ISink>(new CLogSink()), logging::Severity::kVERBOSE, false,
      LoggingManager::InstanceType::Temporal);

  std::unique_ptr<Environment> env;
  auto st = Environment::Create(std::move(logging_manager), env);
  ASSERT_TRUE(st.IsOK());

  // create initializer to share between sessions
  const char* init_name = "W";
  OrtValue val_to_share_from_allocator;
  OrtValue val_to_share;
  std::vector<float> input_data_vec{1., 2., 3., 4., 5., 6.};

  auto allocator = TestCPUExecutionProvider()->GetAllocator(0, OrtMemTypeDefault);
  CreateMLValue<float>(allocator, {3, 2}, input_data_vec, &val_to_share_from_allocator);

  OrtMemoryInfo mem_info{CPU, OrtArenaAllocator};
  CreateMLValue<float>(std::array<int64_t, 2>{3, 2}, input_data_vec.data(), mem_info, &val_to_share);

  // create sessions to share the allocator
  SessionOptions so1;
  ASSERT_STATUS_OK(so1.AddInitializer(init_name, &val_to_share));

  // ensure an error is returned when an initializer with the same name is added.
  ASSERT_FALSE(so1.AddInitializer(init_name, &val_to_share).IsOK());

  // ensure an error is returned when an initializer with a buffer NOT owned by the user is added.
  ASSERT_FALSE(so1.AddInitializer(init_name, &val_to_share_from_allocator).IsOK());

  InferenceSessionTestSharingInitializer sess1(so1, *env);
  ASSERT_STATUS_OK(sess1.Load(MODEL_URI));
  ASSERT_STATUS_OK(sess1.Initialize());

  SessionOptions so2;
  ASSERT_STATUS_OK(so2.AddInitializer(init_name, &val_to_share));
  InferenceSessionTestSharingInitializer sess2(so2, *env);
  ASSERT_STATUS_OK(sess2.Load(MODEL_URI));
  ASSERT_STATUS_OK(sess2.Initialize());

  SessionOptions so3;
  InferenceSessionTestSharingInitializer sess3(so3, *env);
  ASSERT_STATUS_OK(sess3.Load(MODEL_URI));
  ASSERT_STATUS_OK(sess3.Initialize());

  int so1_idx;
  ASSERT_STATUS_OK(sess1.GetSessionState().GetOrtValueNameIdxMap().GetIdx(init_name, so1_idx));
  const auto* so1_init_buffer = sess1.GetSessionState().GetInitializedTensors().at(so1_idx).Get<Tensor>().Data<float>();

  int so2_idx;
  ASSERT_STATUS_OK(sess2.GetSessionState().GetOrtValueNameIdxMap().GetIdx(init_name, so2_idx));
  const auto* so2_init_buffer = sess2.GetSessionState().GetInitializedTensors().at(so2_idx).Get<Tensor>().Data<float>();

  // Ensure session1 stores the same data ptr as the one supplied by the user
  ASSERT_EQ(so1_init_buffer, val_to_share.Get<Tensor>().Data<float>());

  // Ensure both sessions share the same data ptr
  ASSERT_EQ(so1_init_buffer, so2_init_buffer);

  int so3_idx;
  ASSERT_STATUS_OK(sess3.GetSessionState().GetOrtValueNameIdxMap().GetIdx(init_name, so3_idx));
  const auto* so3_init_buffer = sess3.GetSessionState().GetInitializedTensors().at(so3_idx).Get<Tensor>().Data<float>();

  // Ensure session 3 doesn't share the same data ptr as any other session
  ASSERT_NE(so3_init_buffer, so1_init_buffer);
  ASSERT_NE(so3_init_buffer, so2_init_buffer);

  // Ensure session 3 doesn't share the same data ptr as the one supplied by the user for any of the other sessions
  ASSERT_NE(so3_init_buffer, val_to_share.Get<Tensor>().Data<float>());
}

void RunModelWithDenormalAsZero(InferenceSession& session_object,
                                const RunOptions& run_options,
                                bool set_denormal_as_zero) {
  constexpr float denormal_float = 1e-38f;

  // prepare input X
  std::vector<int64_t> dims_mul{3, 2};
  std::vector<float> values_mul(6);
  std::fill(values_mul.begin(), values_mul.end(), denormal_float);
  OrtValue ml_value;
  CreateMLValue<float>(TestCPUExecutionProvider()->GetAllocator(0, OrtMemTypeDefault),
                       dims_mul, values_mul, &ml_value);

  NameMLValMap feeds;
  feeds.insert(std::make_pair("X", ml_value));

  // prepare output C
  std::vector<std::string> output_names;
  output_names.push_back("Y");
  std::vector<OrtValue> fetches;

  // prepare expected inputs and outputs
  std::vector<int64_t> expected_dims_mul{3, 1};
  std::vector<float> expected_values_mul(3);
  std::fill(expected_values_mul.begin(), expected_values_mul.end(),
            (set_denormal_as_zero) ? 0.0f : denormal_float * 3);

  // Now run
  common::Status st = session_object.Run(run_options, feeds, output_names, &fetches);
  if (!st.IsOK()) {
    std::cout << "Run returned status: " << st.ErrorMessage() << std::endl;
  }
  ASSERT_TRUE(st.IsOK());
  VerifyOutputs(fetches, expected_dims_mul, expected_values_mul);
}

void VerifyThreadPoolWithDenormalAsZero(onnxruntime::concurrency::ThreadPool* tp,
                                        bool set_denormal_as_zero) {
  constexpr int num_tasks = 4;
  constexpr float denormal_float = 1e-38f;
  constexpr double denormal_double = 1e-308;

  std::array<float, num_tasks> input_float;
  input_float.fill(denormal_float);
  std::array<double, num_tasks> input_double;
  input_double.fill(denormal_double);

  ThreadPool::TrySimpleParallelFor(tp, num_tasks, [&](std::ptrdiff_t i) {
    input_float[i] *= 2;
    input_double[i] *= 2;
  });
  std::for_each(input_float.begin(), input_float.end(), [&](float f) {
    EXPECT_EQ(f, (set_denormal_as_zero) ? 0.0f : denormal_float * 2);
  });
  std::for_each(input_double.begin(), input_double.end(), [&](double d) {
    EXPECT_EQ(d, (set_denormal_as_zero) ? 0.0 : denormal_double * 2);
  });
}

// test global thread pool with setting denormal as zero
TEST(InferenceSessionTests, GlobalThreadPoolWithDenormalAsZero) {
  // test if denormal-as-zero mode is supported
  if (!SetDenormalAsZero(false)) {
    return;
  }

  auto logging_manager = std::make_unique<logging::LoggingManager>(
      std::unique_ptr<ISink>(new CLogSink()), logging::Severity::kVERBOSE, false,
      LoggingManager::InstanceType::Temporal);

  std::unique_ptr<Environment> env;
  OrtThreadingOptions tp_options;
  tp_options.inter_op_thread_pool_params.thread_pool_size = 2;
  tp_options.inter_op_thread_pool_params.set_denormal_as_zero = true;
  tp_options.intra_op_thread_pool_params.thread_pool_size = 2;
  tp_options.intra_op_thread_pool_params.set_denormal_as_zero = true;
  auto st = Environment::Create(std::move(logging_manager), env, &tp_options, true);
  ASSERT_TRUE(st.IsOK());

  SessionOptions so;
  ASSERT_STATUS_OK(so.config_options.AddConfigEntry(kOrtSessionOptionsConfigSetDenormalAsZero, "1"));
  so.use_per_session_threads = false;

  std::string configValue;
  ASSERT_TRUE(so.config_options.TryGetConfigEntry(kOrtSessionOptionsConfigSetDenormalAsZero, configValue));
  EXPECT_EQ(configValue, "1");

  // Since only the first session option for flush-to-zero and denormal-as-zero are effective,
  // set them manually here for a test.
  SetDenormalAsZero(true);

  InferenceSessionTestGlobalThreadPools session{so, *env};
  ASSERT_STATUS_OK(session.Load("testdata/matmul_1.onnx"));
  ASSERT_STATUS_OK(session.Initialize());

  RunOptions run_options;
  run_options.run_tag = "global_thread_pool_denormal_as_zero";
  run_options.run_log_severity_level = static_cast<int>(Severity::kVERBOSE);
  RunModelWithDenormalAsZero(session, run_options, true);

  VerifyThreadPoolWithDenormalAsZero(env->GetIntraOpThreadPool(), true);
  VerifyThreadPoolWithDenormalAsZero(env->GetInterOpThreadPool(), true);

  // Set back to default.
  SetDenormalAsZero(false);
}

// test inter thread pool with setting denormal as zero
TEST(InferenceSessionTests, InterThreadPoolWithDenormalAsZero) {
  // test if denormal-as-zero mode is supported
  if (!SetDenormalAsZero(false)) {
    return;
  }

  auto logging_manager = std::make_unique<logging::LoggingManager>(
      std::unique_ptr<ISink>(new CLogSink()), logging::Severity::kVERBOSE, false,
      LoggingManager::InstanceType::Temporal);

  std::unique_ptr<Environment> env;
  auto st = Environment::Create(std::move(logging_manager), env);
  ASSERT_TRUE(st.IsOK());

  SessionOptions so;

  // inference session without denormal as zero.
  so.execution_mode = ExecutionMode::ORT_PARALLEL;
  // inference session with denormal as zero
  ASSERT_STATUS_OK(so.config_options.AddConfigEntry(kOrtSessionOptionsConfigSetDenormalAsZero, "1"));

  // Since only the first session option for flush-to-zero and denormal-as-zero are effective,
  // set them manually here for a test.
  SetDenormalAsZero(true);

  InferenceSessionTestGlobalThreadPools session1{so, *env};
  ASSERT_STATUS_OK(session1.Load("testdata/matmul_1.onnx"));
  ASSERT_STATUS_OK(session1.Initialize());

  RunOptions run_options;
  run_options.run_tag = "inter_thread_pool_denormal_as_zero";
  run_options.run_log_severity_level = static_cast<int>(Severity::kVERBOSE);
  RunModelWithDenormalAsZero(session1, run_options, true);

  VerifyThreadPoolWithDenormalAsZero(session1.GetIntraOpThreadPoolToUse(), true);
  VerifyThreadPoolWithDenormalAsZero(session1.GetInterOpThreadPoolToUse(), true);

  // inference session without denormal as zero.
  ASSERT_STATUS_OK(so.config_options.AddConfigEntry(kOrtSessionOptionsConfigSetDenormalAsZero, "0"));

  // Since only the first session option for flush-to-zero and denormal-as-zero are effective,
  // set them manually here for a test.
  SetDenormalAsZero(false);

  InferenceSessionTestGlobalThreadPools session2{so, *env};
  ASSERT_STATUS_OK(session2.Load("testdata/matmul_1.onnx"));
  ASSERT_STATUS_OK(session2.Initialize());

  // Since it's parallel, it runs on threads.
  RunModelWithDenormalAsZero(session2, run_options, false);

  VerifyThreadPoolWithDenormalAsZero(session2.GetIntraOpThreadPoolToUse(), false);
  VerifyThreadPoolWithDenormalAsZero(session2.GetInterOpThreadPoolToUse(), false);
}

}  // namespace test
}  // namespace onnxruntime<|MERGE_RESOLUTION|>--- conflicted
+++ resolved
@@ -774,12 +774,7 @@
   RunModel(session_object, run_options, is_preallocate_output_vec);
 }
 
-<<<<<<< HEAD
-// TODO: move it to a new executable file
-TEST(InferenceSessionTests, DISABLED_ConfigureVerbosityLevel) {
-=======
 TEST(InferenceSessionTests, ConfigureVerbosityLevel) {
->>>>>>> 5023f675
   SessionOptions so;
 
   so.session_logid = "ConfigureVerbosityLevel";
