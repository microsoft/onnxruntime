--- conflicted
+++ resolved
@@ -15,23 +15,11 @@
 
 struct Utils {
   struct ExamplePluginInfo {
-<<<<<<< HEAD
-    const std::filesystem::path library_path =
-#if defined(_WIN32)
-        "example_plugin_ep.dll";
-#elif defined(__APPLE__)
-        "libexample_plugin_ep.dylib";
-#else
-        "libexample_plugin_ep.so";
-#endif
-    const std::string registration_name = "example_ep";
-=======
-    ExamplePluginInfo(const ORTCHAR_T* lib_path, const char* reg_name, const char* ep_name);
+    ExamplePluginInfo(std::filesystem::path lib_path, const char* reg_name, const char* ep_name);
 
     std::filesystem::path library_path;
     std::string registration_name;
     std::string ep_name;
->>>>>>> ec9b8fef
   };
 
   static const ExamplePluginInfo example_ep_info;           // example_plugin_ep.dll
