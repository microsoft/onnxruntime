// Copyright (c) Microsoft Corporation. All rights reserved.
// Licensed under the MIT License.

#include <filesystem>
#include <gmock/gmock.h>
#include <gtest/gtest.h>

#include "core/session/onnxruntime_cxx_api.h"
#include "core/session/onnxruntime_ep_device_ep_metadata_keys.h"

#include "test/autoep/test_autoep_utils.h"
#include "test/util/include/api_asserts.h"
#include "test/util/include/asserts.h"

extern std::unique_ptr<Ort::Env> ort_env;

namespace onnxruntime {
namespace test {

TEST(OrtEpLibrary, LoadUnloadPluginLibrary) {
  const std::filesystem::path& library_path = Utils::example_ep_info.library_path;
  const std::string& registration_name = Utils::example_ep_info.registration_name;
  const std::string& ep_name = Utils::example_ep_info.ep_name;

  const OrtApi* c_api = &Ort::GetApi();
  // this should load the library and create OrtEpDevice
  ASSERT_ORTSTATUS_OK(Ort::GetApi().RegisterExecutionProviderLibrary(*ort_env, registration_name.c_str(),
                                                                     library_path.c_str()));

  const OrtEpDevice* const* ep_devices = nullptr;
  size_t num_devices = 0;

  ASSERT_ORTSTATUS_OK(Ort::GetApi().GetEpDevices(*ort_env, &ep_devices, &num_devices));
  // should be one device for the example EP
  auto num_test_ep_devices = std::count_if(ep_devices, ep_devices + num_devices,
<<<<<<< HEAD
                                           [&](const OrtEpDevice* device) {
                                             // the example uses the registration name for the EP name
                                             // but that is not a requirement and the two can differ.
                                             return c_api->EpDevice_EpName(device) == registration_name;
=======
                                           [&ep_name, &c_api](const OrtEpDevice* device) {
                                             return c_api->EpDevice_EpName(device) == ep_name;
>>>>>>> ec9b8fef
                                           });
  ASSERT_EQ(num_test_ep_devices, 1) << "Expected an OrtEpDevice to have been created by the test library.";

  // and this should unload it
  ASSERT_ORTSTATUS_OK(Ort::GetApi().UnregisterExecutionProviderLibrary(*ort_env,
                                                                       registration_name.c_str()));
}

TEST(OrtEpLibrary, LoadUnloadPluginLibraryCxxApi) {
  const std::filesystem::path& library_path = Utils::example_ep_info.library_path;
  const std::string& registration_name = Utils::example_ep_info.registration_name;
  const std::string& ep_name = Utils::example_ep_info.ep_name;

  // this should load the library and create OrtEpDevice
  ort_env->RegisterExecutionProviderLibrary(registration_name.c_str(), library_path.c_str());

  std::vector<Ort::ConstEpDevice> ep_devices = ort_env->GetEpDevices();

  // should be one device for the example EP
  auto test_ep_device = std::find_if(ep_devices.begin(), ep_devices.end(),
<<<<<<< HEAD
                                     [&](Ort::ConstEpDevice& device) {
                                       // the example uses the registration name for the EP name
                                       // but that is not a requirement and the two can differ.
                                       return device.EpName() == registration_name;
=======
                                     [&ep_name](Ort::ConstEpDevice& device) {
                                       return device.EpName() == ep_name;
>>>>>>> ec9b8fef
                                     });
  ASSERT_NE(test_ep_device, ep_devices.end()) << "Expected an OrtEpDevice to have been created by the test library.";

  // test all the C++ getters.
  // expected values are from \onnxruntime\test\autoep\library\example_plugin_ep\*.cc
  ASSERT_STREQ(test_ep_device->EpVendor(), "Contoso");

  auto metadata = test_ep_device->EpMetadata();
  ASSERT_STREQ(metadata.GetValue(kOrtEpDevice_EpMetadataKey_Version), "0.1.0");
  ASSERT_STREQ(metadata.GetValue("supported_devices"), "CrackGriffin 7+");

  auto options = test_ep_device->EpOptions();
  ASSERT_STREQ(options.GetValue("run_really_fast"), "true");

  // the CPU device info will vary by machine so check for the lowest common denominator values
  Ort::ConstHardwareDevice device = test_ep_device->Device();
  ASSERT_EQ(device.Type(), OrtHardwareDeviceType_CPU);
  ASSERT_GE(device.VendorId(), 0);
  ASSERT_GE(device.DeviceId(), 0);
  ASSERT_NE(device.Vendor(), nullptr);
  Ort::ConstKeyValuePairs device_metadata = device.Metadata();
  std::unordered_map<std::string, std::string> metadata_entries = device_metadata.GetKeyValuePairs();
#if defined(_WIN32)
  ASSERT_GT(metadata_entries.size(), 0);  // should have at least SPDRP_HARDWAREID on Windows
#endif

  // and this should unload it without throwing
  ort_env->UnregisterExecutionProviderLibrary(registration_name.c_str());
}

// Test loading example_plugin_ep_virt_gpu and its associated OrtEpDevice/OrtHardwareDevice.
// This EP creates a new OrtHardwareDevice instance that represents a virtual GPU and gives to ORT.
TEST(OrtEpLibrary, LoadUnloadPluginVirtGpuLibraryCxxApi) {
  const std::filesystem::path& library_path = Utils::example_ep_virt_gpu_info.library_path;
  const std::string& registration_name = "example_plugin_ep_virt_gpu";
  const std::string& ep_name = Utils::example_ep_virt_gpu_info.ep_name;

  auto get_plugin_ep_devices = [&ep_name]() -> std::vector<Ort::ConstEpDevice> {
    std::vector<Ort::ConstEpDevice> all_ep_devices = ort_env->GetEpDevices();
    std::vector<Ort::ConstEpDevice> ep_devices;

    std::copy_if(all_ep_devices.begin(), all_ep_devices.end(), std::back_inserter(ep_devices),
                 [&ep_name](Ort::ConstEpDevice& device) {
                   return device.EpName() == ep_name;
                 });

    return ep_devices;
  };

  auto is_hw_device_virtual = [](Ort::ConstHardwareDevice hw_device) -> bool {
    std::unordered_map<std::string, std::string> metadata_entries = hw_device.Metadata().GetKeyValuePairs();
    auto iter = metadata_entries.find(kOrtHardwareDevice_MetadataKey_IsVirtual);

    if (iter == metadata_entries.end()) {
      return false;
    }

    return iter->second == "1";
  };

  // Test getting EP's supported OrtEpDevices. Do not allow virtual devices.
  // The EP should not return any OrtEpDevice instances.
  {
    ort_env->RegisterExecutionProviderLibrary(registration_name.c_str(), library_path.c_str());

    // Find ep devices for this EP. Should not get any.
    std::vector<Ort::ConstEpDevice> ep_devices = get_plugin_ep_devices();
    ASSERT_EQ(ep_devices.size(), 0);

    ort_env->UnregisterExecutionProviderLibrary(registration_name.c_str());
  }

  // Test getting EP's supported OrtEpDevices, but ALLOW virtual devices.
  // The EP should return a OrtEpDevice for a virtual GPU.
  {
    // Use a registration name ending with ".virtual" to indicate to the EP library (factory) that creating virtual
    // devices is allowed.
    std::string registration_name_for_virtual_devices = registration_name + ".virtual";
    ort_env->RegisterExecutionProviderLibrary(registration_name_for_virtual_devices.c_str(), library_path.c_str());

    // Find ep devices for this EP. Should get a virtual gpu.
    std::vector<Ort::ConstEpDevice> ep_devices = get_plugin_ep_devices();
    ASSERT_EQ(ep_devices.size(), 1);

    auto virt_gpu_ep_device = std::find_if(ep_devices.begin(), ep_devices.end(),
                                           [](Ort::ConstEpDevice& ep_device) {
                                             return ep_device.Device().Type() == OrtHardwareDeviceType_GPU;
                                           });

    ASSERT_TRUE(is_hw_device_virtual(virt_gpu_ep_device->Device()));

    // test metadata and provider options attached to the virtual OrtEpDevice.
    // expected values are from \onnxruntime\test\autoep\library\example_plugin_ep_virt_gpu\*.cc
    ASSERT_STREQ(virt_gpu_ep_device->EpVendor(), "Contoso2");

    auto metadata = virt_gpu_ep_device->EpMetadata();
    ASSERT_STREQ(metadata.GetValue(kOrtEpDevice_EpMetadataKey_Version), "0.1.0");
    ASSERT_STREQ(metadata.GetValue("some_metadata"), "1");

    auto options = virt_gpu_ep_device->EpOptions();
    ASSERT_STREQ(options.GetValue("compile_optimization"), "O3");

    // Check the virtual GPU hw device info.
    ASSERT_EQ(virt_gpu_ep_device->Device().VendorId(), 0xB358);
    ASSERT_EQ(virt_gpu_ep_device->Device().DeviceId(), 0);
    ASSERT_STREQ(virt_gpu_ep_device->Device().Vendor(), virt_gpu_ep_device->EpVendor());

    ort_env->UnregisterExecutionProviderLibrary(registration_name_for_virtual_devices.c_str());
  }
}
}  // namespace test
}  // namespace onnxruntime<|MERGE_RESOLUTION|>--- conflicted
+++ resolved
@@ -33,15 +33,8 @@
   ASSERT_ORTSTATUS_OK(Ort::GetApi().GetEpDevices(*ort_env, &ep_devices, &num_devices));
   // should be one device for the example EP
   auto num_test_ep_devices = std::count_if(ep_devices, ep_devices + num_devices,
-<<<<<<< HEAD
-                                           [&](const OrtEpDevice* device) {
-                                             // the example uses the registration name for the EP name
-                                             // but that is not a requirement and the two can differ.
-                                             return c_api->EpDevice_EpName(device) == registration_name;
-=======
                                            [&ep_name, &c_api](const OrtEpDevice* device) {
                                              return c_api->EpDevice_EpName(device) == ep_name;
->>>>>>> ec9b8fef
                                            });
   ASSERT_EQ(num_test_ep_devices, 1) << "Expected an OrtEpDevice to have been created by the test library.";
 
@@ -62,15 +55,8 @@
 
   // should be one device for the example EP
   auto test_ep_device = std::find_if(ep_devices.begin(), ep_devices.end(),
-<<<<<<< HEAD
-                                     [&](Ort::ConstEpDevice& device) {
-                                       // the example uses the registration name for the EP name
-                                       // but that is not a requirement and the two can differ.
-                                       return device.EpName() == registration_name;
-=======
                                      [&ep_name](Ort::ConstEpDevice& device) {
                                        return device.EpName() == ep_name;
->>>>>>> ec9b8fef
                                      });
   ASSERT_NE(test_ep_device, ep_devices.end()) << "Expected an OrtEpDevice to have been created by the test library.";
 
