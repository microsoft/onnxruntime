<<<<<<< HEAD
// Copyright (c) Microsoft Corporation. All rights reserved.
// Licensed under the MIT License.

#include "ep_factory.h"
=======
#include <gsl/gsl>
#include <cassert>
#include <cstring>
#include <memory>
#include <string>
#include <unordered_map>
#include <vector>

#include "example_plugin_ep_utils.h"

#define ORT_API_MANUAL_INIT
#include "onnxruntime_cxx_api.h"
#undef ORT_API_MANUAL_INIT

struct ExampleEp;

/// <summary>
/// Example implementation of ONNX Mul. Does not handle many things like broadcasting.
/// </summary>
struct MulKernel {
  MulKernel(const OrtApi& ort_api, const OrtLogger& logger) : ort_api(ort_api), logger(logger) {}

  OrtStatus* Compute(OrtKernelContext* kernel_context) {
    RETURN_IF_ERROR(ort_api.Logger_LogMessage(&logger,
                                              OrtLoggingLevel::ORT_LOGGING_LEVEL_INFO,
                                              "MulKernel::Compute", ORT_FILE, __LINE__, __FUNCTION__));
    size_t num_inputs = 0;
    RETURN_IF_ERROR(ort_api.KernelContext_GetInputCount(kernel_context, &num_inputs));
    RETURN_IF(num_inputs != 2, ort_api, "Expected 2 inputs for MulKernel");

    size_t num_outputs = 0;
    RETURN_IF_ERROR(ort_api.KernelContext_GetOutputCount(kernel_context, &num_outputs));
    RETURN_IF(num_outputs != 1, ort_api, "Expected 1 output for MulKernel");

    const OrtValue* input0 = nullptr;
    const OrtValue* input1 = nullptr;
    RETURN_IF_ERROR(ort_api.KernelContext_GetInput(kernel_context, 0, &input0));
    RETURN_IF_ERROR(ort_api.KernelContext_GetInput(kernel_context, 1, &input1));

    OrtTensorTypeAndShapeInfo* type_shape0 = nullptr;
    OrtTensorTypeAndShapeInfo* type_shape1 = nullptr;
    DeferOrtRelease<OrtTensorTypeAndShapeInfo> release_type0(&type_shape0, ort_api.ReleaseTensorTypeAndShapeInfo);
    DeferOrtRelease<OrtTensorTypeAndShapeInfo> release_type1(&type_shape1, ort_api.ReleaseTensorTypeAndShapeInfo);

    RETURN_IF_ERROR(ort_api.GetTensorTypeAndShape(input0, &type_shape0));
    RETURN_IF_ERROR(ort_api.GetTensorTypeAndShape(input1, &type_shape1));

    ONNXTensorElementDataType elem_type = ONNX_TENSOR_ELEMENT_DATA_TYPE_UNDEFINED;
    RETURN_IF_ERROR(ort_api.GetTensorElementType(type_shape0, &elem_type));
    RETURN_IF(elem_type != ONNX_TENSOR_ELEMENT_DATA_TYPE_FLOAT, ort_api, "Expected float32 inputs");

    size_t num_dims0 = 0;
    size_t num_dims1 = 0;
    RETURN_IF_ERROR(ort_api.GetDimensionsCount(type_shape0, &num_dims0));
    RETURN_IF_ERROR(ort_api.GetDimensionsCount(type_shape1, &num_dims1));
    RETURN_IF((num_dims0 == 0) || (num_dims1 == 0), ort_api, "Input has 0 dimensions");
    RETURN_IF(num_dims0 != num_dims1, ort_api, "Expected same dimensions for both inputs");  // No broadcasting

    std::vector<int64_t> dims0(num_dims0, 0);
    std::vector<int64_t> dims1(num_dims1, 0);
    RETURN_IF_ERROR(ort_api.GetDimensions(type_shape0, dims0.data(), dims0.size()));
    RETURN_IF_ERROR(ort_api.GetDimensions(type_shape1, dims1.data(), dims1.size()));
    RETURN_IF(dims0 != dims1, ort_api, "Expected same dimensions for both inputs");  // No broadcasting.

    const float* input_data0 = nullptr;
    const float* input_data1 = nullptr;
    RETURN_IF_ERROR(ort_api.GetTensorMutableData(const_cast<OrtValue*>(input0), (void**)&input_data0));  // No const-correct API?
    RETURN_IF_ERROR(ort_api.GetTensorMutableData(const_cast<OrtValue*>(input1), (void**)&input_data1));

    OrtValue* output = nullptr;
    RETURN_IF_ERROR(ort_api.KernelContext_GetOutput(kernel_context, 0, dims0.data(), dims0.size(), &output));

    float* output_data = nullptr;
    RETURN_IF_ERROR(ort_api.GetTensorMutableData(output, reinterpret_cast<void**>(&output_data)));

    int64_t num_elems = 1;
    for (int64_t dim : dims0) {
      RETURN_IF(dim < 0, ort_api, "Invalid dimension: negative value detected");
      num_elems *= dim;
    }

    for (size_t i = 0; i < static_cast<size_t>(num_elems); ++i) {
      output_data[i] = input_data0[i] * input_data1[i];
    }

    return nullptr;
  }

  const OrtApi& ort_api;
  const OrtLogger& logger;
};

/// <summary>
/// Example OrtNodeComputeInfo that represents the computation function for a compiled OrtGraph.
/// </summary>
struct ExampleNodeComputeInfo : OrtNodeComputeInfo {
  explicit ExampleNodeComputeInfo(ExampleEp& ep);

  static OrtStatus* ORT_API_CALL CreateStateImpl(OrtNodeComputeInfo* this_ptr,
                                                 OrtNodeComputeContext* compute_context,
                                                 void** compute_state);
  static OrtStatus* ORT_API_CALL ComputeImpl(OrtNodeComputeInfo* this_ptr, void* compute_state,
                                             OrtKernelContext* kernel_context);
  static void ORT_API_CALL ReleaseStateImpl(OrtNodeComputeInfo* this_ptr, void* compute_state);

  ExampleEp& ep;
};

struct ApiPtrs {
  const OrtApi& ort_api;
  const OrtEpApi& ep_api;
  const OrtModelEditorApi& model_editor_api;
};

/// <summary>
/// Example EP that can compile a single Mul operator.
/// </summary>
struct ExampleEp : OrtEp, ApiPtrs {
  struct Config {
    bool enable_ep_context = false;
    // Other EP configs (typically extracted from OrtSessionOptions or OrtHardwareDevice(s))
  };

  ExampleEp(ApiPtrs apis, const std::string& name, const Config& config, const OrtLogger& logger)
      : ApiPtrs(apis), name_{name}, config_{config}, logger_{logger} {
    // Initialize the execution provider.
    auto status = ort_api.Logger_LogMessage(&logger_,
                                            OrtLoggingLevel::ORT_LOGGING_LEVEL_INFO,
                                            ("ExampleEp has been created with name " + name_).c_str(),
                                            ORT_FILE, __LINE__, __FUNCTION__);
    // ignore status for now
    (void)status;

    ort_version_supported = ORT_API_VERSION;  // set to the ORT version we were compiled with.
    GetName = GetNameImpl;
    GetCapability = GetCapabilityImpl;
    Compile = CompileImpl;
    ReleaseNodeComputeInfos = ReleaseNodeComputeInfosImpl;
  }

  ~ExampleEp() {
    // Clean up the execution provider
  }

  static const char* ORT_API_CALL GetNameImpl(const OrtEp* this_ptr) {
    const auto* ep = static_cast<const ExampleEp*>(this_ptr);
    return ep->name_.c_str();
  }

  static OrtStatus* ORT_API_CALL GetCapabilityImpl(OrtEp* this_ptr, const OrtGraph* graph,
                                                   OrtEpGraphSupportInfo* graph_support_info) {
    ExampleEp* ep = static_cast<ExampleEp*>(this_ptr);

    OrtArrayOfConstObjects* nodes_array = nullptr;
    DeferOrtRelease<OrtArrayOfConstObjects> release_nodes_array(&nodes_array, ep->ort_api.ReleaseArrayOfConstObjects);

    size_t num_nodes = 0;

    RETURN_IF_ERROR(ep->ort_api.Graph_GetNodes(graph, &nodes_array));
    RETURN_IF_ERROR(ep->ort_api.ArrayOfConstObjects_GetSize(nodes_array, &num_nodes));

    if (num_nodes == 0) {
      return nullptr;  // No nodes to process
    }

    const void* const* nodes_data = nullptr;
    RETURN_IF_ERROR(ep->ort_api.ArrayOfConstObjects_GetData(nodes_array, &nodes_data));
    auto nodes_span = gsl::span<const OrtNode* const>(reinterpret_cast<const OrtNode* const*>(nodes_data), num_nodes);

    std::vector<const OrtNode*> supported_nodes;

    for (const OrtNode* node : nodes_span) {
      const char* op_type = nullptr;
      RETURN_IF_ERROR(ep->ort_api.Node_GetOperatorType(node, &op_type));

      if (std::strncmp(op_type, "Mul", 4) == 0) {
        // Check that Mul has inputs/output of type float
        OrtArrayOfConstObjects* inputs_array = nullptr;
        OrtArrayOfConstObjects* outputs_array = nullptr;
        DeferOrtRelease<OrtArrayOfConstObjects> release_inputs(&inputs_array, ep->ort_api.ReleaseArrayOfConstObjects);
        DeferOrtRelease<OrtArrayOfConstObjects> release_outputs(&outputs_array, ep->ort_api.ReleaseArrayOfConstObjects);

        RETURN_IF_ERROR(ep->ort_api.Node_GetInputs(node, &inputs_array));
        RETURN_IF_ERROR(ep->ort_api.Node_GetOutputs(node, &outputs_array));

        size_t num_inputs = 0;
        size_t num_outputs = 0;
        RETURN_IF_ERROR(ep->ort_api.ArrayOfConstObjects_GetSize(inputs_array, &num_inputs));
        RETURN_IF_ERROR(ep->ort_api.ArrayOfConstObjects_GetSize(outputs_array, &num_outputs));
        RETURN_IF(num_inputs != 2 || num_outputs != 1, ep->ort_api, "Mul should have 2 inputs and 1 output");

        const void* const* inputs_data = nullptr;
        const void* const* outputs_data = nullptr;
        RETURN_IF_ERROR(ep->ort_api.ArrayOfConstObjects_GetData(inputs_array, &inputs_data));
        RETURN_IF_ERROR(ep->ort_api.ArrayOfConstObjects_GetData(outputs_array, &outputs_data));

        std::array<bool, 3> is_float = {false, false, false};
        RETURN_IF_ERROR(IsFloatTensor(ep->ort_api, static_cast<const OrtValueInfo*>(inputs_data[0]), is_float[0]));
        RETURN_IF_ERROR(IsFloatTensor(ep->ort_api, static_cast<const OrtValueInfo*>(inputs_data[1]), is_float[1]));
        RETURN_IF_ERROR(IsFloatTensor(ep->ort_api, static_cast<const OrtValueInfo*>(outputs_data[0]), is_float[2]));
        if (!is_float[0] || !is_float[1] || !is_float[2]) {
          continue;  // Input or output is not of type float
        }

        supported_nodes.push_back(node);  // Only support a single Mul for now.
        break;
      }
    }
    RETURN_IF_ERROR(ep->ep_api.EpGraphSupportInfo_AddNodesToFuse(graph_support_info, supported_nodes.data(),
                                                                 supported_nodes.size()));
    return nullptr;
  }

  static OrtStatus* ORT_API_CALL CompileImpl(_In_ OrtEp* this_ptr, _In_ const OrtGraph** graphs,
                                             _In_ const OrtNode** fused_nodes, _In_ size_t count,
                                             _Out_writes_all_(count) OrtNodeComputeInfo** node_compute_infos,
                                             _Out_writes_(count) OrtNode** ep_context_nodes) {
    ExampleEp* ep = static_cast<ExampleEp*>(this_ptr);

    if (count != 1) {
      return ep->ort_api.CreateStatus(ORT_EP_FAIL, "Expected to compile a single graph");
    }

    OrtArrayOfConstObjects* nodes_array = nullptr;
    DeferOrtRelease<OrtArrayOfConstObjects> release_nodes(&nodes_array, ep->ort_api.ReleaseArrayOfConstObjects);
    size_t num_nodes = 0;

    RETURN_IF_ERROR(ep->ort_api.Graph_GetNodes(graphs[0], &nodes_array));
    RETURN_IF_ERROR(ep->ort_api.ArrayOfConstObjects_GetSize(nodes_array, &num_nodes));

    if (num_nodes != 1) {
      return ep->ort_api.CreateStatus(ORT_EP_FAIL, "Expected to compile a single Mul node");
    }

    const OrtNode* node_to_compile = nullptr;
    RETURN_IF_ERROR(ep->ort_api.ArrayOfConstObjects_GetElementAt(nodes_array, 0,
                                                                 reinterpret_cast<const void**>(&node_to_compile)));

    const char* node_op_type = nullptr;
    RETURN_IF_ERROR(ep->ort_api.Node_GetOperatorType(node_to_compile, &node_op_type));

    if (std::strncmp(node_op_type, "Mul", 4) != 0) {
      return ep->ort_api.CreateStatus(ORT_EP_FAIL, "Expected to compile a single Mul node");
    }

    // Now we know we're compiling a single Mul node.
    // Associate the name of the fused node with our MulKernel.
    const char* fused_node_name = nullptr;
    RETURN_IF_ERROR(ep->ort_api.Node_GetName(fused_nodes[0], &fused_node_name));

    ep->kernels.emplace(std::string(fused_node_name), std::make_unique<MulKernel>(ep->ort_api, ep->logger_));

    // Update the OrtNodeComputeInfo associated with the graph.
    auto node_compute_info = std::make_unique<ExampleNodeComputeInfo>(*ep);
    node_compute_infos[0] = node_compute_info.release();

    // Create EpContext nodes for the fused nodes we compiled.
    if (ep->config_.enable_ep_context) {
      assert(ep_context_nodes != nullptr);
      RETURN_IF_ERROR(ep->CreateEpContextNodes(gsl::span<const OrtNode*>(fused_nodes, count),
                                               gsl::span<OrtNode*>(ep_context_nodes, count)));
    }

    return nullptr;
  }

  static void ORT_API_CALL ReleaseNodeComputeInfosImpl(OrtEp* this_ptr,
                                                       OrtNodeComputeInfo** node_compute_infos,
                                                       size_t num_node_compute_infos) {
    (void)this_ptr;
    for (size_t i = 0; i < num_node_compute_infos; i++) {
      delete node_compute_infos[i];
    }
  }

  // Creates EPContext nodes from the given fused nodes.
  // This is an example implementation that can be used to generate an EPContext model. However, this example EP
  // cannot currently run the EPContext model.
  OrtStatus* CreateEpContextNodes(gsl::span<const OrtNode*> fused_nodes,
                                  /*out*/ gsl::span<OrtNode*> ep_context_nodes) {
    assert(fused_nodes.size() == ep_context_nodes.size());

    // Helper to collect input or output names from an array of OrtValueInfo instances.
    auto collect_input_output_names = [&](const OrtArrayOfConstObjects& value_infos,
                                          std::vector<const char*>& result) -> OrtStatus* {
      size_t num_values = 0;
      RETURN_IF_ERROR(ort_api.ArrayOfConstObjects_GetSize(&value_infos, &num_values));

      std::vector<const char*> value_names(num_values, nullptr);

      for (size_t i = 0; i < num_values; i++) {
        const void* value_info = nullptr;  // Is a const OrtValueInfo*
        RETURN_IF_ERROR(ort_api.ArrayOfConstObjects_GetElementAt(&value_infos, i, &value_info));
        RETURN_IF_ERROR(ort_api.GetValueInfoName(static_cast<const OrtValueInfo*>(value_info), &value_names[i]));
      }

      result = std::move(value_names);
      return nullptr;
    };

    // Create an "EPContext" node for every fused node.
    for (size_t i = 0; i < fused_nodes.size(); ++i) {
      const OrtNode* fused_node = fused_nodes[i];
      const char* fused_node_name = nullptr;

      RETURN_IF_ERROR(ort_api.Node_GetName(fused_node, &fused_node_name));

      OrtArrayOfConstObjects* fused_node_inputs = nullptr;
      OrtArrayOfConstObjects* fused_node_outputs = nullptr;
      DeferOrtRelease<OrtArrayOfConstObjects> defer_release0(&fused_node_inputs, ort_api.ReleaseArrayOfConstObjects);
      DeferOrtRelease<OrtArrayOfConstObjects> defer_release1(&fused_node_outputs, ort_api.ReleaseArrayOfConstObjects);

      RETURN_IF_ERROR(ort_api.Node_GetInputs(fused_node, &fused_node_inputs));
      RETURN_IF_ERROR(ort_api.Node_GetOutputs(fused_node, &fused_node_outputs));

      std::vector<const char*> input_names;
      std::vector<const char*> output_names;

      RETURN_IF_ERROR(collect_input_output_names(*fused_node_inputs, /*out*/ input_names));
      RETURN_IF_ERROR(collect_input_output_names(*fused_node_outputs, /*out*/ output_names));

      int64_t is_main_context = (i == 0);
      int64_t embed_mode = 1;

      // Create node attributes. The CreateNode() function copies the attributes, so we have to release them.
      std::array<OrtOpAttr*, 6> attributes = {};
      DeferOrtRelease<OrtOpAttr> defer_release_attrs(attributes.data(), attributes.size(), ort_api.ReleaseOpAttr);

      RETURN_IF_ERROR(ort_api.CreateOpAttr("ep_cache_context", "binary_data", 1, ORT_OP_ATTR_STRING, &attributes[0]));
      RETURN_IF_ERROR(ort_api.CreateOpAttr("main_context", &is_main_context, 1, ORT_OP_ATTR_INT, &attributes[1]));
      RETURN_IF_ERROR(ort_api.CreateOpAttr("embed_mode", &embed_mode, 1, ORT_OP_ATTR_INT, &attributes[2]));
      RETURN_IF_ERROR(ort_api.CreateOpAttr("ep_sdk_version", "1", 1, ORT_OP_ATTR_STRING, &attributes[3]));
      RETURN_IF_ERROR(ort_api.CreateOpAttr("partition_name", fused_node_name, 1, ORT_OP_ATTR_STRING, &attributes[4]));
      RETURN_IF_ERROR(ort_api.CreateOpAttr("source", this->name_.c_str(), 1, ORT_OP_ATTR_STRING, &attributes[5]));

      RETURN_IF_ERROR(model_editor_api.CreateNode("EPContext", "com.microsoft", fused_node_name,
                                                  input_names.data(), input_names.size(),
                                                  output_names.data(), output_names.size(),
                                                  attributes.data(), attributes.size(),
                                                  &ep_context_nodes[i]));
    }

    return nullptr;
  }

  std::string name_;
  Config config_{};
  const OrtLogger& logger_;
  std::unordered_map<std::string, std::unique_ptr<MulKernel>> kernels;
};

//
// Implementation of ExampleNodeComuteInfo
//
ExampleNodeComputeInfo::ExampleNodeComputeInfo(ExampleEp& ep) : ep(ep) {
  ort_version_supported = ORT_API_VERSION;
  CreateState = CreateStateImpl;
  Compute = ComputeImpl;
  ReleaseState = ReleaseStateImpl;
}

OrtStatus* ExampleNodeComputeInfo::CreateStateImpl(OrtNodeComputeInfo* this_ptr,
                                                   OrtNodeComputeContext* compute_context,
                                                   void** compute_state) {
  auto* node_compute_info = static_cast<ExampleNodeComputeInfo*>(this_ptr);
  ExampleEp& ep = node_compute_info->ep;

  std::string fused_node_name = ep.ep_api.NodeComputeContext_NodeName(compute_context);
  auto kernel_it = ep.kernels.find(fused_node_name);
  if (kernel_it == ep.kernels.end()) {
    std::string message = "Unable to get kernel for fused node with name " + fused_node_name;
    return ep.ort_api.CreateStatus(ORT_EP_FAIL, message.c_str());
  }

  MulKernel& kernel = *kernel_it->second;
  *compute_state = &kernel;
  return nullptr;
}

OrtStatus* ExampleNodeComputeInfo::ComputeImpl(OrtNodeComputeInfo* this_ptr, void* compute_state,
                                               OrtKernelContext* kernel_context) {
  (void)this_ptr;
  MulKernel& kernel = *reinterpret_cast<MulKernel*>(compute_state);
  return kernel.Compute(kernel_context);
}

void ExampleNodeComputeInfo::ReleaseStateImpl(OrtNodeComputeInfo* this_ptr, void* compute_state) {
  (void)this_ptr;
  MulKernel& kernel = *reinterpret_cast<MulKernel*>(compute_state);
  (void)kernel;
  // Do nothing for this example.
}

/// <summary>
/// Example EP factory that can create an OrtEp and return information about the supported hardware devices.
/// </summary>
struct ExampleEpFactory : OrtEpFactory, ApiPtrs {
  ExampleEpFactory(const char* ep_name, ApiPtrs apis) : ApiPtrs(apis), ep_name_{ep_name} {
    ort_version_supported = ORT_API_VERSION;  // set to the ORT version we were compiled with.
    GetName = GetNameImpl;
    GetVendor = GetVendorImpl;
    GetSupportedDevices = GetSupportedDevicesImpl;
    CreateEp = CreateEpImpl;
    ReleaseEp = ReleaseEpImpl;
  }

  static const char* ORT_API_CALL GetNameImpl(const OrtEpFactory* this_ptr) {
    const auto* factory = static_cast<const ExampleEpFactory*>(this_ptr);
    return factory->ep_name_.c_str();
  }

  static const char* ORT_API_CALL GetVendorImpl(const OrtEpFactory* this_ptr) {
    const auto* factory = static_cast<const ExampleEpFactory*>(this_ptr);
    return factory->vendor_.c_str();
  }

  static OrtStatus* ORT_API_CALL GetSupportedDevicesImpl(OrtEpFactory* this_ptr,
                                                         const OrtHardwareDevice* const* devices,
                                                         size_t num_devices,
                                                         OrtEpDevice** ep_devices,
                                                         size_t max_ep_devices,
                                                         size_t* p_num_ep_devices) {
    size_t& num_ep_devices = *p_num_ep_devices;
    auto* factory = static_cast<ExampleEpFactory*>(this_ptr);

    for (size_t i = 0; i < num_devices && num_ep_devices < max_ep_devices; ++i) {
      // C API
      const OrtHardwareDevice& device = *devices[i];
      if (factory->ort_api.HardwareDevice_Type(&device) == OrtHardwareDeviceType::OrtHardwareDeviceType_CPU) {
        // these can be returned as nullptr if you have nothing to add.
        OrtKeyValuePairs* ep_metadata = nullptr;
        OrtKeyValuePairs* ep_options = nullptr;
        factory->ort_api.CreateKeyValuePairs(&ep_metadata);
        factory->ort_api.CreateKeyValuePairs(&ep_options);

        // random example using made up values
        factory->ort_api.AddKeyValuePair(ep_metadata, "version", "0.1");
        factory->ort_api.AddKeyValuePair(ep_options, "run_really_fast", "true");

        // OrtEpDevice copies ep_metadata and ep_options.
        auto* status = factory->ort_api.GetEpApi()->CreateEpDevice(factory, &device, ep_metadata, ep_options,
                                                                   &ep_devices[num_ep_devices++]);

        factory->ort_api.ReleaseKeyValuePairs(ep_metadata);
        factory->ort_api.ReleaseKeyValuePairs(ep_options);

        if (status != nullptr) {
          return status;
        }
      }

      // C++ API equivalent. Throws on error.
      //{
      //  Ort::ConstHardwareDevice device(devices[i]);
      //  if (device.Type() == OrtHardwareDeviceType::OrtHardwareDeviceType_CPU) {
      //    Ort::KeyValuePairs ep_metadata;
      //    Ort::KeyValuePairs ep_options;
      //    ep_metadata.Add("version", "0.1");
      //    ep_options.Add("run_really_fast", "true");
      //    Ort::EpDevice ep_device{*this_ptr, device, ep_metadata.GetConst(), ep_options.GetConst()};
      //    ep_devices[num_ep_devices++] = ep_device.release();
      //  }
      //}
    }

    return nullptr;
  }

  static OrtStatus* ORT_API_CALL CreateEpImpl(OrtEpFactory* this_ptr,
                                              _In_reads_(num_devices) const OrtHardwareDevice* const* /*devices*/,
                                              _In_reads_(num_devices) const OrtKeyValuePairs* const* /*ep_metadata*/,
                                              _In_ size_t num_devices,
                                              _In_ const OrtSessionOptions* session_options,
                                              _In_ const OrtLogger* logger,
                                              _Out_ OrtEp** ep) {
    auto* factory = static_cast<ExampleEpFactory*>(this_ptr);
    *ep = nullptr;

    if (num_devices != 1) {
      // we only registered for CPU and only expected to be selected for one CPU
      // if you register for multiple devices (e.g. CPU, GPU and maybe NPU) you will get an entry for each device
      // the EP has been selected for.
      return factory->ort_api.CreateStatus(ORT_INVALID_ARGUMENT,
                                           "Example EP only supports selection for one device.");
    }

    // Create the execution provider
    RETURN_IF_ERROR(factory->ort_api.Logger_LogMessage(logger,
                                                       OrtLoggingLevel::ORT_LOGGING_LEVEL_INFO,
                                                       "Creating Example EP", ORT_FILE, __LINE__, __FUNCTION__));

    // use properties from the device and ep_metadata if needed
    // const OrtHardwareDevice* device = devices[0];
    // const OrtKeyValuePairs* ep_metadata = ep_metadata[0];

    // Create EP configuration from session options, if needed.
    // Note: should not store a direct reference to the session options object as its lifespan is not guaranteed.
    std::string ep_context_enable;
    RETURN_IF_ERROR(GetSessionConfigEntryOrDefault(factory->ort_api, *session_options,
                                                   "ep.context_enable", "0", ep_context_enable));

    ExampleEp::Config config = {};
    config.enable_ep_context = ep_context_enable == "1";

    auto dummy_ep = std::make_unique<ExampleEp>(*factory, factory->ep_name_, config, *logger);

    *ep = dummy_ep.release();
    return nullptr;
  }

  static void ORT_API_CALL ReleaseEpImpl(OrtEpFactory* /*this_ptr*/, OrtEp* ep) {
    ExampleEp* dummy_ep = static_cast<ExampleEp*>(ep);
    delete dummy_ep;
  }

  const std::string ep_name_;            // EP name
  const std::string vendor_{"Contoso"};  // EP vendor name
};
>>>>>>> 7d22c09d

// To make symbols visible on macOS/iOS
#ifdef __APPLE__
#define EXPORT_SYMBOL __attribute__((visibility("default")))
#else
#define EXPORT_SYMBOL
#endif

extern "C" {
//
// Public symbols
//
EXPORT_SYMBOL OrtStatus* CreateEpFactories(const char* registration_name, const OrtApiBase* ort_api_base,
                                           OrtEpFactory** factories, size_t max_factories, size_t* num_factories) {
  const OrtApi* ort_api = ort_api_base->GetApi(ORT_API_VERSION);
<<<<<<< HEAD
  const OrtEpApi* ep_api = ort_api->GetEpApi();

  // Factory could use registration_name or define its own EP name.
  std::unique_ptr<OrtEpFactory> factory = std::make_unique<ExampleEpFactory>(registration_name,
                                                                             ApiPtrs{*ort_api, *ep_api});
=======
  const OrtEpApi* ort_ep_api = ort_api->GetEpApi();
  const OrtModelEditorApi* ort_model_editor_api = ort_api->GetModelEditorApi();

  // Factory could use registration_name or define its own EP name.
  std::unique_ptr<OrtEpFactory> factory = std::make_unique<ExampleEpFactory>(registration_name,
                                                                             ApiPtrs{*ort_api, *ort_ep_api,
                                                                                     *ort_model_editor_api});
>>>>>>> 7d22c09d

  if (max_factories < 1) {
    return ort_api->CreateStatus(ORT_INVALID_ARGUMENT,
                                 "Not enough space to return EP factory. Need at least one.");
  }

  factories[0] = factory.release();
  *num_factories = 1;

  return nullptr;
}

EXPORT_SYMBOL OrtStatus* ReleaseEpFactory(OrtEpFactory* factory) {
  delete static_cast<ExampleEpFactory*>(factory);
  return nullptr;
}

}  // extern "C"<|MERGE_RESOLUTION|>--- conflicted
+++ resolved
@@ -1,528 +1,7 @@
-<<<<<<< HEAD
 // Copyright (c) Microsoft Corporation. All rights reserved.
 // Licensed under the MIT License.
 
 #include "ep_factory.h"
-=======
-#include <gsl/gsl>
-#include <cassert>
-#include <cstring>
-#include <memory>
-#include <string>
-#include <unordered_map>
-#include <vector>
-
-#include "example_plugin_ep_utils.h"
-
-#define ORT_API_MANUAL_INIT
-#include "onnxruntime_cxx_api.h"
-#undef ORT_API_MANUAL_INIT
-
-struct ExampleEp;
-
-/// <summary>
-/// Example implementation of ONNX Mul. Does not handle many things like broadcasting.
-/// </summary>
-struct MulKernel {
-  MulKernel(const OrtApi& ort_api, const OrtLogger& logger) : ort_api(ort_api), logger(logger) {}
-
-  OrtStatus* Compute(OrtKernelContext* kernel_context) {
-    RETURN_IF_ERROR(ort_api.Logger_LogMessage(&logger,
-                                              OrtLoggingLevel::ORT_LOGGING_LEVEL_INFO,
-                                              "MulKernel::Compute", ORT_FILE, __LINE__, __FUNCTION__));
-    size_t num_inputs = 0;
-    RETURN_IF_ERROR(ort_api.KernelContext_GetInputCount(kernel_context, &num_inputs));
-    RETURN_IF(num_inputs != 2, ort_api, "Expected 2 inputs for MulKernel");
-
-    size_t num_outputs = 0;
-    RETURN_IF_ERROR(ort_api.KernelContext_GetOutputCount(kernel_context, &num_outputs));
-    RETURN_IF(num_outputs != 1, ort_api, "Expected 1 output for MulKernel");
-
-    const OrtValue* input0 = nullptr;
-    const OrtValue* input1 = nullptr;
-    RETURN_IF_ERROR(ort_api.KernelContext_GetInput(kernel_context, 0, &input0));
-    RETURN_IF_ERROR(ort_api.KernelContext_GetInput(kernel_context, 1, &input1));
-
-    OrtTensorTypeAndShapeInfo* type_shape0 = nullptr;
-    OrtTensorTypeAndShapeInfo* type_shape1 = nullptr;
-    DeferOrtRelease<OrtTensorTypeAndShapeInfo> release_type0(&type_shape0, ort_api.ReleaseTensorTypeAndShapeInfo);
-    DeferOrtRelease<OrtTensorTypeAndShapeInfo> release_type1(&type_shape1, ort_api.ReleaseTensorTypeAndShapeInfo);
-
-    RETURN_IF_ERROR(ort_api.GetTensorTypeAndShape(input0, &type_shape0));
-    RETURN_IF_ERROR(ort_api.GetTensorTypeAndShape(input1, &type_shape1));
-
-    ONNXTensorElementDataType elem_type = ONNX_TENSOR_ELEMENT_DATA_TYPE_UNDEFINED;
-    RETURN_IF_ERROR(ort_api.GetTensorElementType(type_shape0, &elem_type));
-    RETURN_IF(elem_type != ONNX_TENSOR_ELEMENT_DATA_TYPE_FLOAT, ort_api, "Expected float32 inputs");
-
-    size_t num_dims0 = 0;
-    size_t num_dims1 = 0;
-    RETURN_IF_ERROR(ort_api.GetDimensionsCount(type_shape0, &num_dims0));
-    RETURN_IF_ERROR(ort_api.GetDimensionsCount(type_shape1, &num_dims1));
-    RETURN_IF((num_dims0 == 0) || (num_dims1 == 0), ort_api, "Input has 0 dimensions");
-    RETURN_IF(num_dims0 != num_dims1, ort_api, "Expected same dimensions for both inputs");  // No broadcasting
-
-    std::vector<int64_t> dims0(num_dims0, 0);
-    std::vector<int64_t> dims1(num_dims1, 0);
-    RETURN_IF_ERROR(ort_api.GetDimensions(type_shape0, dims0.data(), dims0.size()));
-    RETURN_IF_ERROR(ort_api.GetDimensions(type_shape1, dims1.data(), dims1.size()));
-    RETURN_IF(dims0 != dims1, ort_api, "Expected same dimensions for both inputs");  // No broadcasting.
-
-    const float* input_data0 = nullptr;
-    const float* input_data1 = nullptr;
-    RETURN_IF_ERROR(ort_api.GetTensorMutableData(const_cast<OrtValue*>(input0), (void**)&input_data0));  // No const-correct API?
-    RETURN_IF_ERROR(ort_api.GetTensorMutableData(const_cast<OrtValue*>(input1), (void**)&input_data1));
-
-    OrtValue* output = nullptr;
-    RETURN_IF_ERROR(ort_api.KernelContext_GetOutput(kernel_context, 0, dims0.data(), dims0.size(), &output));
-
-    float* output_data = nullptr;
-    RETURN_IF_ERROR(ort_api.GetTensorMutableData(output, reinterpret_cast<void**>(&output_data)));
-
-    int64_t num_elems = 1;
-    for (int64_t dim : dims0) {
-      RETURN_IF(dim < 0, ort_api, "Invalid dimension: negative value detected");
-      num_elems *= dim;
-    }
-
-    for (size_t i = 0; i < static_cast<size_t>(num_elems); ++i) {
-      output_data[i] = input_data0[i] * input_data1[i];
-    }
-
-    return nullptr;
-  }
-
-  const OrtApi& ort_api;
-  const OrtLogger& logger;
-};
-
-/// <summary>
-/// Example OrtNodeComputeInfo that represents the computation function for a compiled OrtGraph.
-/// </summary>
-struct ExampleNodeComputeInfo : OrtNodeComputeInfo {
-  explicit ExampleNodeComputeInfo(ExampleEp& ep);
-
-  static OrtStatus* ORT_API_CALL CreateStateImpl(OrtNodeComputeInfo* this_ptr,
-                                                 OrtNodeComputeContext* compute_context,
-                                                 void** compute_state);
-  static OrtStatus* ORT_API_CALL ComputeImpl(OrtNodeComputeInfo* this_ptr, void* compute_state,
-                                             OrtKernelContext* kernel_context);
-  static void ORT_API_CALL ReleaseStateImpl(OrtNodeComputeInfo* this_ptr, void* compute_state);
-
-  ExampleEp& ep;
-};
-
-struct ApiPtrs {
-  const OrtApi& ort_api;
-  const OrtEpApi& ep_api;
-  const OrtModelEditorApi& model_editor_api;
-};
-
-/// <summary>
-/// Example EP that can compile a single Mul operator.
-/// </summary>
-struct ExampleEp : OrtEp, ApiPtrs {
-  struct Config {
-    bool enable_ep_context = false;
-    // Other EP configs (typically extracted from OrtSessionOptions or OrtHardwareDevice(s))
-  };
-
-  ExampleEp(ApiPtrs apis, const std::string& name, const Config& config, const OrtLogger& logger)
-      : ApiPtrs(apis), name_{name}, config_{config}, logger_{logger} {
-    // Initialize the execution provider.
-    auto status = ort_api.Logger_LogMessage(&logger_,
-                                            OrtLoggingLevel::ORT_LOGGING_LEVEL_INFO,
-                                            ("ExampleEp has been created with name " + name_).c_str(),
-                                            ORT_FILE, __LINE__, __FUNCTION__);
-    // ignore status for now
-    (void)status;
-
-    ort_version_supported = ORT_API_VERSION;  // set to the ORT version we were compiled with.
-    GetName = GetNameImpl;
-    GetCapability = GetCapabilityImpl;
-    Compile = CompileImpl;
-    ReleaseNodeComputeInfos = ReleaseNodeComputeInfosImpl;
-  }
-
-  ~ExampleEp() {
-    // Clean up the execution provider
-  }
-
-  static const char* ORT_API_CALL GetNameImpl(const OrtEp* this_ptr) {
-    const auto* ep = static_cast<const ExampleEp*>(this_ptr);
-    return ep->name_.c_str();
-  }
-
-  static OrtStatus* ORT_API_CALL GetCapabilityImpl(OrtEp* this_ptr, const OrtGraph* graph,
-                                                   OrtEpGraphSupportInfo* graph_support_info) {
-    ExampleEp* ep = static_cast<ExampleEp*>(this_ptr);
-
-    OrtArrayOfConstObjects* nodes_array = nullptr;
-    DeferOrtRelease<OrtArrayOfConstObjects> release_nodes_array(&nodes_array, ep->ort_api.ReleaseArrayOfConstObjects);
-
-    size_t num_nodes = 0;
-
-    RETURN_IF_ERROR(ep->ort_api.Graph_GetNodes(graph, &nodes_array));
-    RETURN_IF_ERROR(ep->ort_api.ArrayOfConstObjects_GetSize(nodes_array, &num_nodes));
-
-    if (num_nodes == 0) {
-      return nullptr;  // No nodes to process
-    }
-
-    const void* const* nodes_data = nullptr;
-    RETURN_IF_ERROR(ep->ort_api.ArrayOfConstObjects_GetData(nodes_array, &nodes_data));
-    auto nodes_span = gsl::span<const OrtNode* const>(reinterpret_cast<const OrtNode* const*>(nodes_data), num_nodes);
-
-    std::vector<const OrtNode*> supported_nodes;
-
-    for (const OrtNode* node : nodes_span) {
-      const char* op_type = nullptr;
-      RETURN_IF_ERROR(ep->ort_api.Node_GetOperatorType(node, &op_type));
-
-      if (std::strncmp(op_type, "Mul", 4) == 0) {
-        // Check that Mul has inputs/output of type float
-        OrtArrayOfConstObjects* inputs_array = nullptr;
-        OrtArrayOfConstObjects* outputs_array = nullptr;
-        DeferOrtRelease<OrtArrayOfConstObjects> release_inputs(&inputs_array, ep->ort_api.ReleaseArrayOfConstObjects);
-        DeferOrtRelease<OrtArrayOfConstObjects> release_outputs(&outputs_array, ep->ort_api.ReleaseArrayOfConstObjects);
-
-        RETURN_IF_ERROR(ep->ort_api.Node_GetInputs(node, &inputs_array));
-        RETURN_IF_ERROR(ep->ort_api.Node_GetOutputs(node, &outputs_array));
-
-        size_t num_inputs = 0;
-        size_t num_outputs = 0;
-        RETURN_IF_ERROR(ep->ort_api.ArrayOfConstObjects_GetSize(inputs_array, &num_inputs));
-        RETURN_IF_ERROR(ep->ort_api.ArrayOfConstObjects_GetSize(outputs_array, &num_outputs));
-        RETURN_IF(num_inputs != 2 || num_outputs != 1, ep->ort_api, "Mul should have 2 inputs and 1 output");
-
-        const void* const* inputs_data = nullptr;
-        const void* const* outputs_data = nullptr;
-        RETURN_IF_ERROR(ep->ort_api.ArrayOfConstObjects_GetData(inputs_array, &inputs_data));
-        RETURN_IF_ERROR(ep->ort_api.ArrayOfConstObjects_GetData(outputs_array, &outputs_data));
-
-        std::array<bool, 3> is_float = {false, false, false};
-        RETURN_IF_ERROR(IsFloatTensor(ep->ort_api, static_cast<const OrtValueInfo*>(inputs_data[0]), is_float[0]));
-        RETURN_IF_ERROR(IsFloatTensor(ep->ort_api, static_cast<const OrtValueInfo*>(inputs_data[1]), is_float[1]));
-        RETURN_IF_ERROR(IsFloatTensor(ep->ort_api, static_cast<const OrtValueInfo*>(outputs_data[0]), is_float[2]));
-        if (!is_float[0] || !is_float[1] || !is_float[2]) {
-          continue;  // Input or output is not of type float
-        }
-
-        supported_nodes.push_back(node);  // Only support a single Mul for now.
-        break;
-      }
-    }
-    RETURN_IF_ERROR(ep->ep_api.EpGraphSupportInfo_AddNodesToFuse(graph_support_info, supported_nodes.data(),
-                                                                 supported_nodes.size()));
-    return nullptr;
-  }
-
-  static OrtStatus* ORT_API_CALL CompileImpl(_In_ OrtEp* this_ptr, _In_ const OrtGraph** graphs,
-                                             _In_ const OrtNode** fused_nodes, _In_ size_t count,
-                                             _Out_writes_all_(count) OrtNodeComputeInfo** node_compute_infos,
-                                             _Out_writes_(count) OrtNode** ep_context_nodes) {
-    ExampleEp* ep = static_cast<ExampleEp*>(this_ptr);
-
-    if (count != 1) {
-      return ep->ort_api.CreateStatus(ORT_EP_FAIL, "Expected to compile a single graph");
-    }
-
-    OrtArrayOfConstObjects* nodes_array = nullptr;
-    DeferOrtRelease<OrtArrayOfConstObjects> release_nodes(&nodes_array, ep->ort_api.ReleaseArrayOfConstObjects);
-    size_t num_nodes = 0;
-
-    RETURN_IF_ERROR(ep->ort_api.Graph_GetNodes(graphs[0], &nodes_array));
-    RETURN_IF_ERROR(ep->ort_api.ArrayOfConstObjects_GetSize(nodes_array, &num_nodes));
-
-    if (num_nodes != 1) {
-      return ep->ort_api.CreateStatus(ORT_EP_FAIL, "Expected to compile a single Mul node");
-    }
-
-    const OrtNode* node_to_compile = nullptr;
-    RETURN_IF_ERROR(ep->ort_api.ArrayOfConstObjects_GetElementAt(nodes_array, 0,
-                                                                 reinterpret_cast<const void**>(&node_to_compile)));
-
-    const char* node_op_type = nullptr;
-    RETURN_IF_ERROR(ep->ort_api.Node_GetOperatorType(node_to_compile, &node_op_type));
-
-    if (std::strncmp(node_op_type, "Mul", 4) != 0) {
-      return ep->ort_api.CreateStatus(ORT_EP_FAIL, "Expected to compile a single Mul node");
-    }
-
-    // Now we know we're compiling a single Mul node.
-    // Associate the name of the fused node with our MulKernel.
-    const char* fused_node_name = nullptr;
-    RETURN_IF_ERROR(ep->ort_api.Node_GetName(fused_nodes[0], &fused_node_name));
-
-    ep->kernels.emplace(std::string(fused_node_name), std::make_unique<MulKernel>(ep->ort_api, ep->logger_));
-
-    // Update the OrtNodeComputeInfo associated with the graph.
-    auto node_compute_info = std::make_unique<ExampleNodeComputeInfo>(*ep);
-    node_compute_infos[0] = node_compute_info.release();
-
-    // Create EpContext nodes for the fused nodes we compiled.
-    if (ep->config_.enable_ep_context) {
-      assert(ep_context_nodes != nullptr);
-      RETURN_IF_ERROR(ep->CreateEpContextNodes(gsl::span<const OrtNode*>(fused_nodes, count),
-                                               gsl::span<OrtNode*>(ep_context_nodes, count)));
-    }
-
-    return nullptr;
-  }
-
-  static void ORT_API_CALL ReleaseNodeComputeInfosImpl(OrtEp* this_ptr,
-                                                       OrtNodeComputeInfo** node_compute_infos,
-                                                       size_t num_node_compute_infos) {
-    (void)this_ptr;
-    for (size_t i = 0; i < num_node_compute_infos; i++) {
-      delete node_compute_infos[i];
-    }
-  }
-
-  // Creates EPContext nodes from the given fused nodes.
-  // This is an example implementation that can be used to generate an EPContext model. However, this example EP
-  // cannot currently run the EPContext model.
-  OrtStatus* CreateEpContextNodes(gsl::span<const OrtNode*> fused_nodes,
-                                  /*out*/ gsl::span<OrtNode*> ep_context_nodes) {
-    assert(fused_nodes.size() == ep_context_nodes.size());
-
-    // Helper to collect input or output names from an array of OrtValueInfo instances.
-    auto collect_input_output_names = [&](const OrtArrayOfConstObjects& value_infos,
-                                          std::vector<const char*>& result) -> OrtStatus* {
-      size_t num_values = 0;
-      RETURN_IF_ERROR(ort_api.ArrayOfConstObjects_GetSize(&value_infos, &num_values));
-
-      std::vector<const char*> value_names(num_values, nullptr);
-
-      for (size_t i = 0; i < num_values; i++) {
-        const void* value_info = nullptr;  // Is a const OrtValueInfo*
-        RETURN_IF_ERROR(ort_api.ArrayOfConstObjects_GetElementAt(&value_infos, i, &value_info));
-        RETURN_IF_ERROR(ort_api.GetValueInfoName(static_cast<const OrtValueInfo*>(value_info), &value_names[i]));
-      }
-
-      result = std::move(value_names);
-      return nullptr;
-    };
-
-    // Create an "EPContext" node for every fused node.
-    for (size_t i = 0; i < fused_nodes.size(); ++i) {
-      const OrtNode* fused_node = fused_nodes[i];
-      const char* fused_node_name = nullptr;
-
-      RETURN_IF_ERROR(ort_api.Node_GetName(fused_node, &fused_node_name));
-
-      OrtArrayOfConstObjects* fused_node_inputs = nullptr;
-      OrtArrayOfConstObjects* fused_node_outputs = nullptr;
-      DeferOrtRelease<OrtArrayOfConstObjects> defer_release0(&fused_node_inputs, ort_api.ReleaseArrayOfConstObjects);
-      DeferOrtRelease<OrtArrayOfConstObjects> defer_release1(&fused_node_outputs, ort_api.ReleaseArrayOfConstObjects);
-
-      RETURN_IF_ERROR(ort_api.Node_GetInputs(fused_node, &fused_node_inputs));
-      RETURN_IF_ERROR(ort_api.Node_GetOutputs(fused_node, &fused_node_outputs));
-
-      std::vector<const char*> input_names;
-      std::vector<const char*> output_names;
-
-      RETURN_IF_ERROR(collect_input_output_names(*fused_node_inputs, /*out*/ input_names));
-      RETURN_IF_ERROR(collect_input_output_names(*fused_node_outputs, /*out*/ output_names));
-
-      int64_t is_main_context = (i == 0);
-      int64_t embed_mode = 1;
-
-      // Create node attributes. The CreateNode() function copies the attributes, so we have to release them.
-      std::array<OrtOpAttr*, 6> attributes = {};
-      DeferOrtRelease<OrtOpAttr> defer_release_attrs(attributes.data(), attributes.size(), ort_api.ReleaseOpAttr);
-
-      RETURN_IF_ERROR(ort_api.CreateOpAttr("ep_cache_context", "binary_data", 1, ORT_OP_ATTR_STRING, &attributes[0]));
-      RETURN_IF_ERROR(ort_api.CreateOpAttr("main_context", &is_main_context, 1, ORT_OP_ATTR_INT, &attributes[1]));
-      RETURN_IF_ERROR(ort_api.CreateOpAttr("embed_mode", &embed_mode, 1, ORT_OP_ATTR_INT, &attributes[2]));
-      RETURN_IF_ERROR(ort_api.CreateOpAttr("ep_sdk_version", "1", 1, ORT_OP_ATTR_STRING, &attributes[3]));
-      RETURN_IF_ERROR(ort_api.CreateOpAttr("partition_name", fused_node_name, 1, ORT_OP_ATTR_STRING, &attributes[4]));
-      RETURN_IF_ERROR(ort_api.CreateOpAttr("source", this->name_.c_str(), 1, ORT_OP_ATTR_STRING, &attributes[5]));
-
-      RETURN_IF_ERROR(model_editor_api.CreateNode("EPContext", "com.microsoft", fused_node_name,
-                                                  input_names.data(), input_names.size(),
-                                                  output_names.data(), output_names.size(),
-                                                  attributes.data(), attributes.size(),
-                                                  &ep_context_nodes[i]));
-    }
-
-    return nullptr;
-  }
-
-  std::string name_;
-  Config config_{};
-  const OrtLogger& logger_;
-  std::unordered_map<std::string, std::unique_ptr<MulKernel>> kernels;
-};
-
-//
-// Implementation of ExampleNodeComuteInfo
-//
-ExampleNodeComputeInfo::ExampleNodeComputeInfo(ExampleEp& ep) : ep(ep) {
-  ort_version_supported = ORT_API_VERSION;
-  CreateState = CreateStateImpl;
-  Compute = ComputeImpl;
-  ReleaseState = ReleaseStateImpl;
-}
-
-OrtStatus* ExampleNodeComputeInfo::CreateStateImpl(OrtNodeComputeInfo* this_ptr,
-                                                   OrtNodeComputeContext* compute_context,
-                                                   void** compute_state) {
-  auto* node_compute_info = static_cast<ExampleNodeComputeInfo*>(this_ptr);
-  ExampleEp& ep = node_compute_info->ep;
-
-  std::string fused_node_name = ep.ep_api.NodeComputeContext_NodeName(compute_context);
-  auto kernel_it = ep.kernels.find(fused_node_name);
-  if (kernel_it == ep.kernels.end()) {
-    std::string message = "Unable to get kernel for fused node with name " + fused_node_name;
-    return ep.ort_api.CreateStatus(ORT_EP_FAIL, message.c_str());
-  }
-
-  MulKernel& kernel = *kernel_it->second;
-  *compute_state = &kernel;
-  return nullptr;
-}
-
-OrtStatus* ExampleNodeComputeInfo::ComputeImpl(OrtNodeComputeInfo* this_ptr, void* compute_state,
-                                               OrtKernelContext* kernel_context) {
-  (void)this_ptr;
-  MulKernel& kernel = *reinterpret_cast<MulKernel*>(compute_state);
-  return kernel.Compute(kernel_context);
-}
-
-void ExampleNodeComputeInfo::ReleaseStateImpl(OrtNodeComputeInfo* this_ptr, void* compute_state) {
-  (void)this_ptr;
-  MulKernel& kernel = *reinterpret_cast<MulKernel*>(compute_state);
-  (void)kernel;
-  // Do nothing for this example.
-}
-
-/// <summary>
-/// Example EP factory that can create an OrtEp and return information about the supported hardware devices.
-/// </summary>
-struct ExampleEpFactory : OrtEpFactory, ApiPtrs {
-  ExampleEpFactory(const char* ep_name, ApiPtrs apis) : ApiPtrs(apis), ep_name_{ep_name} {
-    ort_version_supported = ORT_API_VERSION;  // set to the ORT version we were compiled with.
-    GetName = GetNameImpl;
-    GetVendor = GetVendorImpl;
-    GetSupportedDevices = GetSupportedDevicesImpl;
-    CreateEp = CreateEpImpl;
-    ReleaseEp = ReleaseEpImpl;
-  }
-
-  static const char* ORT_API_CALL GetNameImpl(const OrtEpFactory* this_ptr) {
-    const auto* factory = static_cast<const ExampleEpFactory*>(this_ptr);
-    return factory->ep_name_.c_str();
-  }
-
-  static const char* ORT_API_CALL GetVendorImpl(const OrtEpFactory* this_ptr) {
-    const auto* factory = static_cast<const ExampleEpFactory*>(this_ptr);
-    return factory->vendor_.c_str();
-  }
-
-  static OrtStatus* ORT_API_CALL GetSupportedDevicesImpl(OrtEpFactory* this_ptr,
-                                                         const OrtHardwareDevice* const* devices,
-                                                         size_t num_devices,
-                                                         OrtEpDevice** ep_devices,
-                                                         size_t max_ep_devices,
-                                                         size_t* p_num_ep_devices) {
-    size_t& num_ep_devices = *p_num_ep_devices;
-    auto* factory = static_cast<ExampleEpFactory*>(this_ptr);
-
-    for (size_t i = 0; i < num_devices && num_ep_devices < max_ep_devices; ++i) {
-      // C API
-      const OrtHardwareDevice& device = *devices[i];
-      if (factory->ort_api.HardwareDevice_Type(&device) == OrtHardwareDeviceType::OrtHardwareDeviceType_CPU) {
-        // these can be returned as nullptr if you have nothing to add.
-        OrtKeyValuePairs* ep_metadata = nullptr;
-        OrtKeyValuePairs* ep_options = nullptr;
-        factory->ort_api.CreateKeyValuePairs(&ep_metadata);
-        factory->ort_api.CreateKeyValuePairs(&ep_options);
-
-        // random example using made up values
-        factory->ort_api.AddKeyValuePair(ep_metadata, "version", "0.1");
-        factory->ort_api.AddKeyValuePair(ep_options, "run_really_fast", "true");
-
-        // OrtEpDevice copies ep_metadata and ep_options.
-        auto* status = factory->ort_api.GetEpApi()->CreateEpDevice(factory, &device, ep_metadata, ep_options,
-                                                                   &ep_devices[num_ep_devices++]);
-
-        factory->ort_api.ReleaseKeyValuePairs(ep_metadata);
-        factory->ort_api.ReleaseKeyValuePairs(ep_options);
-
-        if (status != nullptr) {
-          return status;
-        }
-      }
-
-      // C++ API equivalent. Throws on error.
-      //{
-      //  Ort::ConstHardwareDevice device(devices[i]);
-      //  if (device.Type() == OrtHardwareDeviceType::OrtHardwareDeviceType_CPU) {
-      //    Ort::KeyValuePairs ep_metadata;
-      //    Ort::KeyValuePairs ep_options;
-      //    ep_metadata.Add("version", "0.1");
-      //    ep_options.Add("run_really_fast", "true");
-      //    Ort::EpDevice ep_device{*this_ptr, device, ep_metadata.GetConst(), ep_options.GetConst()};
-      //    ep_devices[num_ep_devices++] = ep_device.release();
-      //  }
-      //}
-    }
-
-    return nullptr;
-  }
-
-  static OrtStatus* ORT_API_CALL CreateEpImpl(OrtEpFactory* this_ptr,
-                                              _In_reads_(num_devices) const OrtHardwareDevice* const* /*devices*/,
-                                              _In_reads_(num_devices) const OrtKeyValuePairs* const* /*ep_metadata*/,
-                                              _In_ size_t num_devices,
-                                              _In_ const OrtSessionOptions* session_options,
-                                              _In_ const OrtLogger* logger,
-                                              _Out_ OrtEp** ep) {
-    auto* factory = static_cast<ExampleEpFactory*>(this_ptr);
-    *ep = nullptr;
-
-    if (num_devices != 1) {
-      // we only registered for CPU and only expected to be selected for one CPU
-      // if you register for multiple devices (e.g. CPU, GPU and maybe NPU) you will get an entry for each device
-      // the EP has been selected for.
-      return factory->ort_api.CreateStatus(ORT_INVALID_ARGUMENT,
-                                           "Example EP only supports selection for one device.");
-    }
-
-    // Create the execution provider
-    RETURN_IF_ERROR(factory->ort_api.Logger_LogMessage(logger,
-                                                       OrtLoggingLevel::ORT_LOGGING_LEVEL_INFO,
-                                                       "Creating Example EP", ORT_FILE, __LINE__, __FUNCTION__));
-
-    // use properties from the device and ep_metadata if needed
-    // const OrtHardwareDevice* device = devices[0];
-    // const OrtKeyValuePairs* ep_metadata = ep_metadata[0];
-
-    // Create EP configuration from session options, if needed.
-    // Note: should not store a direct reference to the session options object as its lifespan is not guaranteed.
-    std::string ep_context_enable;
-    RETURN_IF_ERROR(GetSessionConfigEntryOrDefault(factory->ort_api, *session_options,
-                                                   "ep.context_enable", "0", ep_context_enable));
-
-    ExampleEp::Config config = {};
-    config.enable_ep_context = ep_context_enable == "1";
-
-    auto dummy_ep = std::make_unique<ExampleEp>(*factory, factory->ep_name_, config, *logger);
-
-    *ep = dummy_ep.release();
-    return nullptr;
-  }
-
-  static void ORT_API_CALL ReleaseEpImpl(OrtEpFactory* /*this_ptr*/, OrtEp* ep) {
-    ExampleEp* dummy_ep = static_cast<ExampleEp*>(ep);
-    delete dummy_ep;
-  }
-
-  const std::string ep_name_;            // EP name
-  const std::string vendor_{"Contoso"};  // EP vendor name
-};
->>>>>>> 7d22c09d
 
 // To make symbols visible on macOS/iOS
 #ifdef __APPLE__
@@ -538,21 +17,13 @@
 EXPORT_SYMBOL OrtStatus* CreateEpFactories(const char* registration_name, const OrtApiBase* ort_api_base,
                                            OrtEpFactory** factories, size_t max_factories, size_t* num_factories) {
   const OrtApi* ort_api = ort_api_base->GetApi(ORT_API_VERSION);
-<<<<<<< HEAD
   const OrtEpApi* ep_api = ort_api->GetEpApi();
+  const OrtModelEditorApi* model_editor_api = ort_api->GetModelEditorApi();
 
   // Factory could use registration_name or define its own EP name.
   std::unique_ptr<OrtEpFactory> factory = std::make_unique<ExampleEpFactory>(registration_name,
-                                                                             ApiPtrs{*ort_api, *ep_api});
-=======
-  const OrtEpApi* ort_ep_api = ort_api->GetEpApi();
-  const OrtModelEditorApi* ort_model_editor_api = ort_api->GetModelEditorApi();
-
-  // Factory could use registration_name or define its own EP name.
-  std::unique_ptr<OrtEpFactory> factory = std::make_unique<ExampleEpFactory>(registration_name,
-                                                                             ApiPtrs{*ort_api, *ort_ep_api,
-                                                                                     *ort_model_editor_api});
->>>>>>> 7d22c09d
+                                                                             ApiPtrs{*ort_api, *ep_api,
+                                                                                     *model_editor_api});
 
   if (max_factories < 1) {
     return ort_api->CreateStatus(ORT_INVALID_ARGUMENT,
