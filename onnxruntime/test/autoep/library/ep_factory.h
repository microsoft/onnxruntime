--- conflicted
+++ resolved
@@ -67,17 +67,8 @@
 
   // CPU allocator so we can control the arena behavior. optional as ORT always provides a CPU allocator if needed.
   using MemoryInfoUniquePtr = std::unique_ptr<OrtMemoryInfo, std::function<void(OrtMemoryInfo*)>>;
-<<<<<<< HEAD
-  MemoryInfoUniquePtr cpu_memory_info_;
-
-  // for example purposes. if the EP used GPU, and pinned/shared memory was required for data transfer, these are the
-  // OrtMemoryInfo instance required for that.
-  MemoryInfoUniquePtr default_gpu_memory_info_;
-  MemoryInfoUniquePtr host_accessible_gpu_memory_info_;
-  MemoryInfoUniquePtr readonly_gpu_memory_info_;  // only used for initializers
-=======
   MemoryInfoUniquePtr default_memory_info_;
->>>>>>> af205c2b
+  MemoryInfoUniquePtr readonly_memory_info_;  // used for initializers
 
   std::unique_ptr<ExampleDataTransfer> data_transfer_impl_;  // data transfer implementation for this factory
 };