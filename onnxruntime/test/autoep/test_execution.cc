// Copyright (c) Microsoft Corporation. All rights reserved.
// Licensed under the MIT License.

// registration/selection is only supported on windows as there's no device discovery on other platforms
#ifdef _WIN32

#include <filesystem>
// #include <absl/base/config.h>
#include <gsl/gsl>
#include <gtest/gtest.h>

#include "core/session/onnxruntime_cxx_api.h"
#include "core/session/onnxruntime_session_options_config_keys.h"

#include "test/autoep/test_autoep_utils.h"
#include "test/shared_lib/utils.h"
#include "test/util/include/api_asserts.h"
#include "test/util/include/asserts.h"

extern std::unique_ptr<Ort::Env> ort_env;

namespace onnxruntime {
namespace test {

namespace {

void RunMulModelWithPluginEp(const Ort::SessionOptions& session_options) {
  Ort::Session session(*ort_env, ORT_TSTR("testdata/mul_1.onnx"), session_options);

  // Create input
  Ort::MemoryInfo memory_info = Ort::MemoryInfo::CreateCpu(OrtDeviceAllocator, OrtMemTypeCPU);
  std::vector<int64_t> shape = {3, 2};
  std::vector<float> input0_data(6, 2.0f);
  std::vector<Ort::Value> ort_inputs;
  std::vector<const char*> ort_input_names;

  ort_inputs.emplace_back(Ort::Value::CreateTensor<float>(
      memory_info, input0_data.data(), input0_data.size(), shape.data(), shape.size()));
  ort_input_names.push_back("X");

  // Run session and get outputs
  std::array<const char*, 1> output_names{"Y"};
  std::vector<Ort::Value> ort_outputs = session.Run(Ort::RunOptions{nullptr}, ort_input_names.data(), ort_inputs.data(),
                                                    ort_inputs.size(), output_names.data(), output_names.size());

  // Check expected output values
  Ort::Value& ort_output = ort_outputs[0];
  const float* output_data = ort_output.GetTensorData<float>();
  gsl::span<const float> output_span(output_data, 6);
  EXPECT_THAT(output_span, ::testing::ElementsAre(2, 4, 6, 8, 10, 12));
}

void RunPartiallySupportedModelWithPluginEp(const Ort::SessionOptions& session_options) {
  // This model has Add -> Mul -> Add. The example plugin EP only supports Mul.
  Ort::Session session(*ort_env, ORT_TSTR("testdata/add_mul_add.onnx"), session_options);

  // Create inputs
  Ort::MemoryInfo memory_info = Ort::MemoryInfo::CreateCpu(OrtDeviceAllocator, OrtMemTypeCPU);
  std::vector<int64_t> shape = {3, 2};

  std::vector<float> a_data{1, 2, 3, 4, 5, 6};
  std::vector<float> b_data{2, 3, 4, 5, 6, 7};

  std::vector<Ort::Value> ort_inputs{};
  ort_inputs.emplace_back(
      Ort::Value::CreateTensor<float>(memory_info, a_data.data(), a_data.size(), shape.data(), shape.size()));
  ort_inputs.emplace_back(
      Ort::Value::CreateTensor<float>(memory_info, b_data.data(), b_data.size(), shape.data(), shape.size()));

  std::array ort_input_names{"A", "B"};

  // Run session and get outputs
  std::array output_names{"C"};
  std::vector<Ort::Value> ort_outputs = session.Run(Ort::RunOptions{nullptr}, ort_input_names.data(), ort_inputs.data(),
                                                    ort_inputs.size(), output_names.data(), output_names.size());

  // Check expected output values
  Ort::Value& ort_output = ort_outputs[0];
  const float* output_data = ort_output.GetTensorData<float>();
  gsl::span<const float> output_span(output_data, 6);
  EXPECT_THAT(output_span, ::testing::ElementsAre(7, 17, 31, 49, 71, 97));
}

}  // namespace

// Creates a session with the example plugin EP and runs a model with a single Mul node.
// Uses AppendExecutionProvider_V2 to append the example plugin EP to the session.
TEST(OrtEpLibrary, PluginEp_AppendV2_MulInference) {
  RegisteredEpDeviceUniquePtr example_ep;
  Utils::RegisterAndGetExampleEp(*ort_env, Utils::example_ep_info, example_ep);
  Ort::ConstEpDevice plugin_ep_device(example_ep.get());

  // Create session with example plugin EP
  Ort::SessionOptions session_options;
  std::unordered_map<std::string, std::string> ep_options;
  session_options.AppendExecutionProvider_V2(*ort_env, {plugin_ep_device}, ep_options);

  RunMulModelWithPluginEp(session_options);
}

// Creates a session with the example plugin EP and runs a model with a single Mul node.
// Uses the PREFER_CPU policy to append the example plugin EP to the session.
TEST(OrtEpLibrary, PluginEp_PreferCpu_MulInference) {
  RegisteredEpDeviceUniquePtr example_ep;
  Utils::RegisterAndGetExampleEp(*ort_env, Utils::example_ep_info, example_ep);

  {
    // PREFER_CPU pick our example EP over ORT CPU EP. TODO: Actually assert this.
    Ort::SessionOptions session_options;
    session_options.SetEpSelectionPolicy(OrtExecutionProviderDevicePolicy_PREFER_CPU);
    RunMulModelWithPluginEp(session_options);
  }
}

TEST(OrtEpLibrary, PluginEp_AppendV2_PartiallySupportedModelInference) {
  RegisteredEpDeviceUniquePtr example_ep;
  Utils::RegisterAndGetExampleEp(*ort_env, Utils::example_ep_info, example_ep);
  Ort::ConstEpDevice plugin_ep_device(example_ep.get());

  // Create session with example plugin EP
  Ort::SessionOptions session_options;
  std::unordered_map<std::string, std::string> ep_options;
  session_options.AppendExecutionProvider_V2(*ort_env, {plugin_ep_device}, ep_options);

  RunPartiallySupportedModelWithPluginEp(session_options);
}

// Generate an EPContext model with a plugin EP.
// This test uses the OrtCompileApi but could also be done by setting the appropriate session option configs.
TEST(OrtEpLibrary, PluginEp_GenEpContextModel) {
  RegisteredEpDeviceUniquePtr example_ep;
  Utils::RegisterAndGetExampleEp(*ort_env, Utils::example_ep_info, example_ep);
  Ort::ConstEpDevice plugin_ep_device(example_ep.get());

  {
    const ORTCHAR_T* input_model_file = ORT_TSTR("testdata/mul_1.onnx");
    const ORTCHAR_T* output_model_file = ORT_TSTR("plugin_ep_mul_1_ctx.onnx");
    std::filesystem::remove(output_model_file);

    // Create session with example plugin EP
    Ort::SessionOptions session_options;
    std::unordered_map<std::string, std::string> ep_options;

    session_options.AppendExecutionProvider_V2(*ort_env, {plugin_ep_device}, ep_options);

    // Create model compilation options from the session options.
    Ort::ModelCompilationOptions compile_options(*ort_env, session_options);
    compile_options.SetFlags(OrtCompileApiFlags_ERROR_IF_NO_NODES_COMPILED);
    compile_options.SetInputModelPath(input_model_file);
    compile_options.SetOutputModelPath(output_model_file);

    // Compile the model.
    ASSERT_CXX_ORTSTATUS_OK(Ort::CompileModel(*ort_env, compile_options));
    // Make sure the compiled model was generated.
    ASSERT_TRUE(std::filesystem::exists(output_model_file));
  }
}

<<<<<<< HEAD
// Uses the original compiling approach with session option configs (instead of explicit compile API).
// Test that ORT does not overwrite an output model if it already exists.
// Notably, this tests the case in which ORT automatically generates the output model name.
TEST(OrtEpLibrary, PluginEp_GenEpContextModel_ErrorOutputModelExists_AutoGenOutputModelName) {
  const ORTCHAR_T* input_model_file = ORT_TSTR("testdata/mul_1.onnx");
  const ORTCHAR_T* expected_output_model_file = ORT_TSTR("testdata/mul_1_ctx.onnx");
  std::filesystem::remove(expected_output_model_file);

  RegisteredEpDeviceUniquePtr example_ep;
  Utils::RegisterAndGetExampleEp(*ort_env, example_ep);
  Ort::ConstEpDevice plugin_ep_device(example_ep.get());
  std::unordered_map<std::string, std::string> ep_options;

  // Compile a model and let ORT set the output model name. This should succeed.
  {
    Ort::SessionOptions so;
    so.AddConfigEntry(kOrtSessionOptionEpContextEnable, "1");
    // Don't specify an output model path to let ORT automatically generate it!
    // so.AddConfigEntry(kOrtSessionOptionEpContextFilePath, "");

    so.AppendExecutionProvider_V2(*ort_env, {plugin_ep_device}, ep_options);

    Ort::Session session(*ort_env, input_model_file, so);
    ASSERT_TRUE(std::filesystem::exists(expected_output_model_file));  // check compiled model was generated.
  }

  auto modify_time_1 = std::filesystem::last_write_time(expected_output_model_file);

  // Try compiling the model again. ORT should return an error because the output model already exists.
  // Original compiled model should not be modified.
  {
    Ort::SessionOptions so;
    so.AddConfigEntry(kOrtSessionOptionEpContextEnable, "1");
    // Don't specify an output model path to let ORT automatically generate it!
    // so.AddConfigEntry(kOrtSessionOptionEpContextFilePath, "");

    so.AppendExecutionProvider_V2(*ort_env, {plugin_ep_device}, ep_options);

    try {
      Ort::Session session(*ort_env, input_model_file, so);
      FAIL();  // Should not get here!
    } catch (const Ort::Exception& excpt) {
      ASSERT_EQ(excpt.GetOrtErrorCode(), ORT_FAIL);
      ASSERT_THAT(excpt.what(),
                  testing::HasSubstr("exists already. "
                                     "Please remove the EP context model if you want to re-generate it."));

      ASSERT_TRUE(std::filesystem::exists(expected_output_model_file));
      auto modify_time_2 = std::filesystem::last_write_time(expected_output_model_file);
      ASSERT_EQ(modify_time_2, modify_time_1);  // Check that file was not modified
    }
  }

  std::filesystem::remove(expected_output_model_file);
=======
// Generate an EPContext model with a plugin EP that uses a virtual GPU.
TEST(OrtEpLibrary, PluginEp_VirtGpu_GenEpContextModel) {
  RegisteredEpDeviceUniquePtr example_ep;
  Utils::RegisterAndGetExampleEp(*ort_env, Utils::example_ep_virt_gpu_info, example_ep);
  Ort::ConstEpDevice plugin_ep_device(example_ep.get());

  {
    const ORTCHAR_T* input_model_file = ORT_TSTR("testdata/add_mul_add.onnx");
    const ORTCHAR_T* output_model_file = ORT_TSTR("plugin_ep_virt_gpu_add_mul_add_ctx.onnx");
    std::filesystem::remove(output_model_file);

    // Create session with example plugin EP
    Ort::SessionOptions session_options;
    std::unordered_map<std::string, std::string> ep_options;

    session_options.AppendExecutionProvider_V2(*ort_env, {plugin_ep_device}, ep_options);

    // Create model compilation options from the session options.
    Ort::ModelCompilationOptions compile_options(*ort_env, session_options);
    compile_options.SetFlags(OrtCompileApiFlags_ERROR_IF_NO_NODES_COMPILED);
    compile_options.SetInputModelPath(input_model_file);
    compile_options.SetOutputModelPath(output_model_file);

    // Compile the model.
    ASSERT_CXX_ORTSTATUS_OK(Ort::CompileModel(*ort_env, compile_options));
    // Make sure the compiled model was generated.
    ASSERT_TRUE(std::filesystem::exists(output_model_file));
  }
>>>>>>> 860d0853
}
}  // namespace test
}  // namespace onnxruntime

#endif  // _WIN32<|MERGE_RESOLUTION|>--- conflicted
+++ resolved
@@ -156,7 +156,36 @@
   }
 }
 
-<<<<<<< HEAD
+// Generate an EPContext model with a plugin EP that uses a virtual GPU.
+TEST(OrtEpLibrary, PluginEp_VirtGpu_GenEpContextModel) {
+  RegisteredEpDeviceUniquePtr example_ep;
+  Utils::RegisterAndGetExampleEp(*ort_env, Utils::example_ep_virt_gpu_info, example_ep);
+  Ort::ConstEpDevice plugin_ep_device(example_ep.get());
+
+  {
+    const ORTCHAR_T* input_model_file = ORT_TSTR("testdata/add_mul_add.onnx");
+    const ORTCHAR_T* output_model_file = ORT_TSTR("plugin_ep_virt_gpu_add_mul_add_ctx.onnx");
+    std::filesystem::remove(output_model_file);
+
+    // Create session with example plugin EP
+    Ort::SessionOptions session_options;
+    std::unordered_map<std::string, std::string> ep_options;
+
+    session_options.AppendExecutionProvider_V2(*ort_env, {plugin_ep_device}, ep_options);
+
+    // Create model compilation options from the session options.
+    Ort::ModelCompilationOptions compile_options(*ort_env, session_options);
+    compile_options.SetFlags(OrtCompileApiFlags_ERROR_IF_NO_NODES_COMPILED);
+    compile_options.SetInputModelPath(input_model_file);
+    compile_options.SetOutputModelPath(output_model_file);
+
+    // Compile the model.
+    ASSERT_CXX_ORTSTATUS_OK(Ort::CompileModel(*ort_env, compile_options));
+    // Make sure the compiled model was generated.
+    ASSERT_TRUE(std::filesystem::exists(output_model_file));
+  }
+}
+
 // Uses the original compiling approach with session option configs (instead of explicit compile API).
 // Test that ORT does not overwrite an output model if it already exists.
 // Notably, this tests the case in which ORT automatically generates the output model name.
@@ -166,7 +195,7 @@
   std::filesystem::remove(expected_output_model_file);
 
   RegisteredEpDeviceUniquePtr example_ep;
-  Utils::RegisterAndGetExampleEp(*ort_env, example_ep);
+  Utils::RegisterAndGetExampleEp(*ort_env, Utils::example_ep_info, example_ep);
   Ort::ConstEpDevice plugin_ep_device(example_ep.get());
   std::unordered_map<std::string, std::string> ep_options;
 
@@ -211,36 +240,6 @@
   }
 
   std::filesystem::remove(expected_output_model_file);
-=======
-// Generate an EPContext model with a plugin EP that uses a virtual GPU.
-TEST(OrtEpLibrary, PluginEp_VirtGpu_GenEpContextModel) {
-  RegisteredEpDeviceUniquePtr example_ep;
-  Utils::RegisterAndGetExampleEp(*ort_env, Utils::example_ep_virt_gpu_info, example_ep);
-  Ort::ConstEpDevice plugin_ep_device(example_ep.get());
-
-  {
-    const ORTCHAR_T* input_model_file = ORT_TSTR("testdata/add_mul_add.onnx");
-    const ORTCHAR_T* output_model_file = ORT_TSTR("plugin_ep_virt_gpu_add_mul_add_ctx.onnx");
-    std::filesystem::remove(output_model_file);
-
-    // Create session with example plugin EP
-    Ort::SessionOptions session_options;
-    std::unordered_map<std::string, std::string> ep_options;
-
-    session_options.AppendExecutionProvider_V2(*ort_env, {plugin_ep_device}, ep_options);
-
-    // Create model compilation options from the session options.
-    Ort::ModelCompilationOptions compile_options(*ort_env, session_options);
-    compile_options.SetFlags(OrtCompileApiFlags_ERROR_IF_NO_NODES_COMPILED);
-    compile_options.SetInputModelPath(input_model_file);
-    compile_options.SetOutputModelPath(output_model_file);
-
-    // Compile the model.
-    ASSERT_CXX_ORTSTATUS_OK(Ort::CompileModel(*ort_env, compile_options));
-    // Make sure the compiled model was generated.
-    ASSERT_TRUE(std::filesystem::exists(output_model_file));
-  }
->>>>>>> 860d0853
 }
 }  // namespace test
 }  // namespace onnxruntime
