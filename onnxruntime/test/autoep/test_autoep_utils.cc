// Copyright (c) Microsoft Corporation. All rights reserved.
// Licensed under the MIT License.

#include "test/autoep/test_autoep_utils.h"

#include <algorithm>
#include <gtest/gtest.h>

#include "core/session/onnxruntime_cxx_api.h"
#include "test/util/include/api_asserts.h"

namespace onnxruntime {
namespace test {

Utils::ExamplePluginInfo::ExamplePluginInfo(const ORTCHAR_T* lib_path, const char* reg_name, const char* ep_name)
    : library_path(lib_path), registration_name(reg_name), ep_name(ep_name) {}

const Utils::ExamplePluginInfo Utils::example_ep_info(
#if _WIN32
    ORT_TSTR("example_plugin_ep.dll"),
#else
    ORT_TSTR("libexample_plugin_ep.so"),
#endif
    // The example_plugin_ep always uses the registration name as the EP name.
    "example_ep",
    "example_ep");

const Utils::ExamplePluginInfo Utils::example_ep_virt_gpu_info(
#if _WIN32
    ORT_TSTR("example_plugin_ep_virt_gpu.dll"),
#else
    "libexample_plugin_ep_virt_gpu.so",
#endif
    "example_plugin_ep_virt_gpu.virtual",  // Ends in ".virtual" to allow creation of virtual devices.
    // This EP's name is hardcoded to the following
    "EpVirtualGpu");

void Utils::GetEp(Ort::Env& env, const std::string& ep_name, const OrtEpDevice*& ep_device) {
  const OrtApi& c_api = Ort::GetApi();
  const OrtEpDevice* const* ep_devices = nullptr;
  size_t num_devices;
  ASSERT_ORTSTATUS_OK(c_api.GetEpDevices(env, &ep_devices, &num_devices));

  auto it = std::find_if(ep_devices, ep_devices + num_devices,
                         [&c_api, &ep_name](const OrtEpDevice* ep_device) {
                           // example ep uses registration name as ep name
                           return c_api.EpDevice_EpName(ep_device) == ep_name;
                         });

  if (it == ep_devices + num_devices) {
    ep_device = nullptr;
  } else {
    ep_device = *it;
  }
}

void Utils::RegisterAndGetExampleEp(Ort::Env& env, const ExamplePluginInfo& ep_info,
                                    RegisteredEpDeviceUniquePtr& registered_ep) {
  const OrtApi& c_api = Ort::GetApi();
  // this should load the library and create OrtEpDevice
  ASSERT_ORTSTATUS_OK(c_api.RegisterExecutionProviderLibrary(env,
                                                             ep_info.registration_name.c_str(),
                                                             ep_info.library_path.c_str()));
  const OrtEpDevice* example_ep = nullptr;
  GetEp(env, ep_info.ep_name, example_ep);
  ASSERT_NE(example_ep, nullptr);

<<<<<<< HEAD
  registered_ep = RegisteredEpDeviceUniquePtr(example_ep, [&env, c_api](const OrtEpDevice* /*ep*/) {
    Ort::Status ignored{c_api.UnregisterExecutionProviderLibrary(env, example_ep_info.registration_name.c_str())};
=======
  registered_ep = RegisteredEpDeviceUniquePtr(example_ep, [&env, &ep_info, c_api](const OrtEpDevice* /*ep*/) {
    c_api.UnregisterExecutionProviderLibrary(env, ep_info.registration_name.c_str());
>>>>>>> ec9b8fef
  });
}

}  // namespace test
}  // namespace onnxruntime<|MERGE_RESOLUTION|>--- conflicted
+++ resolved
@@ -8,29 +8,22 @@
 
 #include "core/session/onnxruntime_cxx_api.h"
 #include "test/util/include/api_asserts.h"
+#include "test/util/include/file_util.h"
 
 namespace onnxruntime {
 namespace test {
 
-Utils::ExamplePluginInfo::ExamplePluginInfo(const ORTCHAR_T* lib_path, const char* reg_name, const char* ep_name)
-    : library_path(lib_path), registration_name(reg_name), ep_name(ep_name) {}
+Utils::ExamplePluginInfo::ExamplePluginInfo(std::filesystem::path lib_path, const char* reg_name, const char* ep_name)
+    : library_path(std::move(lib_path)), registration_name(reg_name), ep_name(ep_name) {}
 
 const Utils::ExamplePluginInfo Utils::example_ep_info(
-#if _WIN32
-    ORT_TSTR("example_plugin_ep.dll"),
-#else
-    ORT_TSTR("libexample_plugin_ep.so"),
-#endif
+    GetSharedLibraryFileName(ORT_TSTR("example_plugin_ep")),
     // The example_plugin_ep always uses the registration name as the EP name.
     "example_ep",
     "example_ep");
 
 const Utils::ExamplePluginInfo Utils::example_ep_virt_gpu_info(
-#if _WIN32
-    ORT_TSTR("example_plugin_ep_virt_gpu.dll"),
-#else
-    "libexample_plugin_ep_virt_gpu.so",
-#endif
+    GetSharedLibraryFileName(ORT_TSTR("example_plugin_ep_virt_gpu.dll")),
     "example_plugin_ep_virt_gpu.virtual",  // Ends in ".virtual" to allow creation of virtual devices.
     // This EP's name is hardcoded to the following
     "EpVirtualGpu");
@@ -65,13 +58,8 @@
   GetEp(env, ep_info.ep_name, example_ep);
   ASSERT_NE(example_ep, nullptr);
 
-<<<<<<< HEAD
-  registered_ep = RegisteredEpDeviceUniquePtr(example_ep, [&env, c_api](const OrtEpDevice* /*ep*/) {
-    Ort::Status ignored{c_api.UnregisterExecutionProviderLibrary(env, example_ep_info.registration_name.c_str())};
-=======
   registered_ep = RegisteredEpDeviceUniquePtr(example_ep, [&env, &ep_info, c_api](const OrtEpDevice* /*ep*/) {
-    c_api.UnregisterExecutionProviderLibrary(env, ep_info.registration_name.c_str());
->>>>>>> ec9b8fef
+    Ort::Status ignored{c_api.UnregisterExecutionProviderLibrary(env, ep_info.registration_name.c_str())};
   });
 }
 
