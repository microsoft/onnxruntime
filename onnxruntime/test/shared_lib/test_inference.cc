// Copyright (c) Microsoft Corporation. All rights reserved.
// Licensed under the MIT License.

#include <memory>
#include <vector>
#include <iostream>
#include <fstream>
#include <sstream>
#include <atomic>
#include <mutex>
#include <algorithm>
#include <thread>

#include "gtest/gtest.h"
#include "gmock/gmock.h"

#include "core/common/common.h"
#include "core/graph/constants.h"
#include "core/session/onnxruntime_c_api.h"
#include "core/session/onnxruntime_cxx_api.h"
#include "core/session/onnxruntime_lite_custom_op.h"
#include "core/session/onnxruntime_session_options_config_keys.h"
#include "core/session/onnxruntime_run_options_config_keys.h"
#include "core/util/thread_utils.h"

#include "onnxruntime_config.h"
#include "providers.h"
#include "test_allocator.h"
#include "test_fixture.h"
#include "utils.h"
#include "custom_op_utils.h"
#include "core/common/gsl.h"

#ifdef _WIN32
#include <Windows.h>
#else
#include <dlfcn.h>
#endif

#ifdef USE_CUDA
#include <cuda_runtime.h>
#endif

// Once we use C++17 this could be replaced with std::size
template <typename T, size_t N>
constexpr size_t countof(T (&)[N]) { return N; }

extern std::unique_ptr<Ort::Env> ort_env;

template <typename OutT, typename InT = float, typename InputT = Input>
void RunSession(OrtAllocator* allocator, Ort::Session& session_object,
                const std::vector<InputT>& inputs,
                const char* output_name,
                const std::vector<int64_t>& dims_y,
                const std::vector<OutT>& values_y,
                Ort::Value* output_tensor) {
  std::vector<Ort::Value> ort_inputs;
  std::vector<const char*> input_names;
  for (size_t i = 0; i < inputs.size(); i++) {
    input_names.emplace_back(inputs[i].name);
    ort_inputs.emplace_back(
        Ort::Value::CreateTensor<InT>(allocator->Info(allocator), const_cast<InT*>(inputs[i].values.data()),
                                      inputs[i].values.size(), inputs[i].dims.data(), inputs[i].dims.size()));
  }

  std::vector<Ort::Value> ort_outputs;
  if (output_tensor)
    session_object.Run(Ort::RunOptions{nullptr}, input_names.data(), ort_inputs.data(), ort_inputs.size(),
                       &output_name, output_tensor, 1);
  else {
    ort_outputs = session_object.Run(Ort::RunOptions{}, input_names.data(), ort_inputs.data(), ort_inputs.size(),
                                     &output_name, 1);
    ASSERT_EQ(ort_outputs.size(), 1u);
    output_tensor = &ort_outputs[0];
  }

  auto type_info = output_tensor->GetTensorTypeAndShapeInfo();
  ASSERT_EQ(type_info.GetShape(), dims_y);
  size_t total_len = type_info.GetElementCount();
  ASSERT_EQ(values_y.size(), total_len);

  OutT* f = output_tensor->GetTensorMutableData<OutT>();
  for (size_t i = 0; i != total_len; ++i) {
    if constexpr (std::is_same<OutT, float>::value || std::is_same<OutT, double>::value) {
      ASSERT_NEAR(values_y[i], f[i], 1e-3);
    } else {
      ASSERT_EQ(values_y[i], f[i]);
    }
  }
}

template <typename OutT, typename InT = float, typename InputT = Input>
static void TestInference(Ort::Env& env, const std::basic_string<ORTCHAR_T>& model_uri,
                          const std::vector<InputT>& inputs,
                          const char* output_name,
                          const std::vector<int64_t>& expected_dims_y,
                          const std::vector<OutT>& expected_values_y,
                          int provider_type,
                          OrtCustomOpDomain* custom_op_domain_ptr,
                          const ORTCHAR_T* custom_op_library_filename,
                          bool test_session_creation_only = false,
                          void* cuda_compute_stream = nullptr,
                          Ort::SessionOptions* predefined_session_options = nullptr) {
  Ort::SessionOptions default_session_options;
  Ort::SessionOptions& session_options = predefined_session_options ? *predefined_session_options
                                                                    : default_session_options;

  if (provider_type == 1) {
#ifdef USE_CUDA
    std::cout << "Running simple inference with cuda provider" << std::endl;
    auto cuda_options = CreateDefaultOrtCudaProviderOptionsWithCustomStream(cuda_compute_stream);
    session_options.AppendExecutionProvider_CUDA(cuda_options);
#else
    ORT_UNUSED_PARAMETER(cuda_compute_stream);
    return;
#endif
  } else if (provider_type == 2) {
#ifdef USE_DNNL
    OrtDnnlProviderOptions dnnl_options;
    dnnl_options.use_arena = 1;
    dnnl_options.threadpool_args = nullptr;
    session_options.AppendExecutionProvider_Dnnl(dnnl_options);
    std::cout << "Running simple inference with dnnl provider" << std::endl;
#else
    return;
#endif
  } else {
    std::cout << "Running simple inference with default provider" << std::endl;
  }
  if (custom_op_domain_ptr) {
    session_options.Add(custom_op_domain_ptr);
  }

  if (custom_op_library_filename) {
    session_options.RegisterCustomOpsLibrary(custom_op_library_filename);
  }

  // if session creation passes, model loads fine
  Ort::Session session(env, model_uri.c_str(), session_options);

  // caller wants to test running the model (not just loading the model)
  if (!test_session_creation_only) {
    // Now run
    auto default_allocator = std::make_unique<MockedOrtAllocator>();

    // without preallocated output tensor
    RunSession<OutT, InT, InputT>(default_allocator.get(),
                                  session,
                                  inputs,
                                  output_name,
                                  expected_dims_y,
                                  expected_values_y,
                                  nullptr);
    // with preallocated output tensor
    Ort::Value value_y = Ort::Value::CreateTensor<InT>(default_allocator.get(),
                                                       expected_dims_y.data(), expected_dims_y.size());

    // test it twice
    for (int i = 0; i != 2; ++i)
      RunSession<OutT, InT, InputT>(default_allocator.get(),
                                    session,
                                    inputs,
                                    output_name,
                                    expected_dims_y,
                                    expected_values_y,
                                    &value_y);
  }
}

static constexpr PATH_TYPE MODEL_URI = TSTR("testdata/mul_1.onnx");
static constexpr PATH_TYPE MATMUL_MODEL_URI = TSTR("testdata/matmul_1.onnx");
#ifndef ORT_NO_RTTI
static constexpr PATH_TYPE SEQUENCE_MODEL_URI = TSTR("testdata/sequence_length.onnx");
#endif
#if !defined(REDUCED_OPS_BUILD) && defined(USE_CUDA)
static constexpr PATH_TYPE SEQUENCE_MODEL_URI_2 = TSTR("testdata/optional_sequence_tensor.onnx");
#endif
static constexpr PATH_TYPE CUSTOM_OP_MODEL_URI = TSTR("testdata/foo_1.onnx");
static constexpr PATH_TYPE CUSTOM_OP_LIBRARY_TEST_MODEL_URI = TSTR("testdata/custom_op_library/custom_op_test.onnx");
#if !defined(DISABLE_FLOAT8_TYPES)
static constexpr PATH_TYPE CUSTOM_OP_LIBRARY_TEST_MODEL_FLOAT8_URI = TSTR("testdata/custom_op_library/custom_op_test_float8.onnx");
#endif
#if defined(USE_OPENVINO) && (!defined(ORT_MINIMAL_BUILD) || defined(ORT_MINIMAL_BUILD_CUSTOM_OPS))
static constexpr PATH_TYPE CUSTOM_OP_OPENVINO_WRAPPER_LIB_TEST_MODEL_URI = TSTR(
    "testdata/custom_op_openvino_wrapper_library/custom_op_mnist_ov_wrapper.onnx");
#endif
static constexpr PATH_TYPE OVERRIDABLE_INITIALIZER_MODEL_URI = TSTR("testdata/overridable_initializer.onnx");
static constexpr PATH_TYPE NAMED_AND_ANON_DIM_PARAM_URI = TSTR("testdata/capi_symbolic_dims.onnx");
static constexpr PATH_TYPE MODEL_WITH_CUSTOM_MODEL_METADATA = TSTR("testdata/model_with_valid_ort_config_json.onnx");
static constexpr PATH_TYPE VARIED_INPUT_CUSTOM_OP_MODEL_URI = TSTR("testdata/VariedInputCustomOp.onnx");
static constexpr PATH_TYPE VARIED_INPUT_CUSTOM_OP_MODEL_URI_2 = TSTR("testdata/foo_3.onnx");
static constexpr PATH_TYPE OPTIONAL_INPUT_OUTPUT_CUSTOM_OP_MODEL_URI = TSTR("testdata/foo_bar_1.onnx");
static constexpr PATH_TYPE OPTIONAL_INPUT_OUTPUT_CUSTOM_OP_MODEL_URI_2 = TSTR("testdata/foo_bar_2.onnx");
static constexpr PATH_TYPE VARIADIC_INPUT_OUTPUT_CUSTOM_OP_MODEL_URI = TSTR("testdata/custom_op_variadic_io.onnx");
static constexpr PATH_TYPE VARIADIC_UNDEF_INPUT_OUTPUT_CUSTOM_OP_MODEL_URI = TSTR(
    "testdata/custom_op_variadic_undef_io.onnx");
static constexpr PATH_TYPE CUSTOM_OP_MODEL_WITH_ATTRIBUTES_URI = TSTR("testdata/foo_bar_3.onnx");
static constexpr PATH_TYPE CUSTOM_OP_SINGLE_SCHEMA_MULTI_KERNEL = TSTR("testdata/custom_op_single_schema_multi_kernel.onnx");
#if !defined(DISABLE_SPARSE_TENSORS)
static constexpr PATH_TYPE SPARSE_OUTPUT_MODEL_URI = TSTR("testdata/sparse_initializer_as_output.onnx");
#ifndef DISABLE_CONTRIB_OPS
static constexpr PATH_TYPE SPARSE_INPUT_MATMUL_MODEL_URI = TSTR("testdata/sparse_to_dense_matmul.onnx");
#endif
#endif  // !defined(DISABLE_SPARSE_TENSORS)

#ifdef ENABLE_EXTENSION_CUSTOM_OPS
static constexpr PATH_TYPE ORT_CUSTOM_OPS_MODEL_URI = TSTR("testdata/custom_op_string_lower.onnx");
static constexpr PATH_TYPE ORT_CUSTOM_OPS_MODEL_URI_2 = TSTR("testdata/custom_op_negpos.onnx");
#endif

#ifdef ENABLE_LANGUAGE_INTEROP_OPS
static constexpr PATH_TYPE PYOP_FLOAT_MODEL_URI = TSTR("testdata/pyop_1.onnx");
static constexpr PATH_TYPE PYOP_MULTI_MODEL_URI = TSTR("testdata/pyop_2.onnx");
static constexpr PATH_TYPE PYOP_KWARG_MODEL_URI = TSTR("testdata/pyop_3.onnx");
#endif

#ifndef REDUCED_OPS_BUILD
static constexpr PATH_TYPE RESIZE_AND_CROP_MODEL_URI = TSTR("testdata/crop_and_resize.onnx");
#endif

static constexpr PATH_TYPE SIMPLIFIED_SSD_MODEL_URI = TSTR("testdata/multi_stream_models/simplified_ssd.onnx");

class CApiTestWithProvider : public testing::Test, public ::testing::WithParamInterface<int> {
};

TEST_P(CApiTestWithProvider, simple) {
  // simple inference test
  // prepare inputs
  std::vector<Input> inputs(1);
  Input& input = inputs.back();
  input.name = "X";
  input.dims = {3, 2};
  input.values = {1.0f, 2.0f, 3.0f, 4.0f, 5.0f, 6.0f};

  // prepare expected inputs and outputs
  std::vector<int64_t> expected_dims_y = {3, 2};
  std::vector<float> expected_values_y = {1.0f, 4.0f, 9.0f, 16.0f, 25.0f, 36.0f};

  TestInference<float>(*ort_env, MODEL_URI, inputs, "Y", expected_dims_y, expected_values_y, GetParam(),
                       nullptr, nullptr);
}

TEST(CApiTest, dim_param) {
  Ort::SessionOptions session_options;
  Ort::Session session(*ort_env, NAMED_AND_ANON_DIM_PARAM_URI, session_options);

  auto in0 = session.GetInputTypeInfo(0);
  auto in0_ttsi = in0.GetTensorTypeAndShapeInfo();

  auto num_input_dims = in0_ttsi.GetDimensionsCount();
  ASSERT_GE(num_input_dims, 1u);
  // reading 1st dimension only so don't need to malloc int64_t* or const char** values for the Get*Dimensions calls
  int64_t dim_value = 0;
  const char* dim_param = nullptr;
  auto dims = in0_ttsi.GetShape();
  if (!dims.empty()) dim_value = dims[0];
  in0_ttsi.GetSymbolicDimensions(&dim_param, 1);
  ASSERT_EQ(dim_value, -1) << "symbolic dimension should be -1";
  ASSERT_EQ(strcmp(dim_param, "n"), 0) << "Expected 'n'. Got: " << dim_param;

  auto out0 = session.GetOutputTypeInfo(0);
  auto out0_ttsi = out0.GetTensorTypeAndShapeInfo();
  auto num_output_dims = out0_ttsi.GetDimensionsCount();
  ASSERT_EQ(num_output_dims, 1u);

  dim_value = 0;
  dims = out0_ttsi.GetShape();
  if (!dims.empty()) dim_value = dims[0];

  out0_ttsi.GetSymbolicDimensions(&dim_param, 1);
  ASSERT_EQ(dim_value, -1) << "symbolic dimension should be -1";
  ASSERT_EQ(strcmp(dim_param, ""), 0);
}

INSTANTIATE_TEST_SUITE_P(CApiTestWithProviders,
                         CApiTestWithProvider,
                         ::testing::Values(0, 1, 2, 3, 4));

#if !defined(DISABLE_SPARSE_TENSORS)
TEST(CApiTest, SparseOutputModel) {
  std::vector<int64_t> dense_shape{3, 3};
  std::vector<float> values{1.764052391052246, 0.40015721321105957, 0.978738009929657};
  std::vector<int64_t> values_shape{3};
  std::vector<int64_t> coo_indices{2, 3, 5};
  std::vector<int64_t> indices_shape{3};

  std::vector<Ort::Value> ort_inputs;
  std::vector<const char*> input_names;
  const char* const output_names[] = {"values"};
  Ort::Session session(*ort_env, SPARSE_OUTPUT_MODEL_URI, Ort::SessionOptions{});
  auto ort_outputs = session.Run(Ort::RunOptions{}, input_names.data(), ort_inputs.data(), ort_inputs.size(),
                                 output_names, 1);
  ASSERT_EQ(ort_outputs.size(), 1U);
  const auto& sparse_output = ort_outputs[0];
  auto ti = sparse_output.GetTypeInfo();
  ASSERT_EQ(ONNX_TYPE_SPARSETENSOR, ti.GetONNXType());
  auto tensor_type_shape = ti.GetTensorTypeAndShapeInfo();
  ASSERT_EQ(dense_shape, tensor_type_shape.GetShape());
  ASSERT_EQ(ONNX_TENSOR_ELEMENT_DATA_TYPE_FLOAT, tensor_type_shape.GetElementType());

  ASSERT_EQ(ORT_SPARSE_COO, sparse_output.GetSparseFormat());
  auto values_ts = sparse_output.GetSparseTensorValuesTypeAndShapeInfo();
  ASSERT_EQ(ONNX_TENSOR_ELEMENT_DATA_TYPE_FLOAT, values_ts.GetElementType());
  ASSERT_EQ(values_shape, values_ts.GetShape());

  const auto* values_fetch = sparse_output.GetSparseTensorValues<float>();
  auto val_span = gsl::make_span(values_fetch, values.size());
  ASSERT_TRUE(std::equal(values.cbegin(), values.cend(), val_span.begin(), val_span.end()));

  auto indices_ts = sparse_output.GetSparseTensorIndicesTypeShapeInfo(ORT_SPARSE_COO_INDICES);
  ASSERT_EQ(ONNX_TENSOR_ELEMENT_DATA_TYPE_INT64, indices_ts.GetElementType());
  ASSERT_EQ(indices_shape, indices_ts.GetShape());

  size_t num_indices = 0;
  const int64_t* indices = sparse_output.GetSparseTensorIndicesData<int64_t>(ORT_SPARSE_COO_INDICES, num_indices);
  ASSERT_EQ(num_indices, static_cast<size_t>(indices_shape[0]));
  auto ind_span = gsl::make_span(indices, num_indices);
  ASSERT_TRUE(std::equal(coo_indices.cbegin(), coo_indices.cend(), ind_span.begin(), ind_span.end()));
}

#ifndef DISABLE_CONTRIB_OPS
TEST(CApiTest, SparseInputModel) {
  std::vector<int64_t> common_shape{9, 9};  // inputs and outputs same shape
  std::vector<float> A_values{1.0, 2.0, 3.0, 4.0, 5.0, 6.0, 7.0, 8.0, 9.0,
                              10.0, 11.0, 12.0, 13.0, 14.0, 15.0, 16.0, 17.0,
                              18.0, 19.0, 20.0, 21.0, 22.0, 23.0, 24.0, 25.0,
                              26.0, 27.0, 28.0, 29.0, 30.0, 31.0, 32.0, 33.0,
                              34.0, 35.0, 36.0, 37.0, 38.0, 39.0, 40.0, 41.0,
                              42.0, 43.0, 44.0, 45.0, 46.0, 47.0, 48.0, 49.0,
                              50.0, 51.0, 52.0, 53.0};

  // 2 - D index
  std::vector<int64_t> indices_shape{gsl::narrow<int64_t>(A_values.size()), 2};
  std::vector<int64_t> A_indices{0, 1, 0, 2, 0, 6, 0, 7, 0, 8, 1, 0, 1,
                                 1, 1, 2, 1, 6, 1, 7, 1, 8, 2, 0, 2, 1,
                                 2, 2, 2, 6, 2, 7, 2, 8, 3, 3, 3, 4, 3,
                                 5, 3, 6, 3, 7, 3, 8, 4, 3, 4, 4, 4, 5,
                                 4, 6, 4, 7, 4, 8, 5, 3, 5, 4, 5, 5, 5,
                                 6, 5, 7, 5, 8, 6, 0, 6, 1, 6, 2, 6, 3,
                                 6, 4, 6, 5, 7, 0, 7, 1, 7, 2, 7, 3, 7,
                                 4, 7, 5, 8, 0, 8, 1, 8, 2, 8, 3, 8, 4,
                                 8, 5};

  std::vector<float> B_data{0, 1, 2, 0, 0, 0, 3, 4, 5,
                            6, 7, 8, 0, 0, 0, 9, 10, 11,
                            12, 13, 14, 0, 0, 0, 15, 16, 17,
                            0, 0, 0, 18, 19, 20, 21, 22, 23,
                            0, 0, 0, 24, 25, 26, 27, 28, 29,
                            0, 0, 0, 30, 31, 32, 33, 34, 35,
                            36, 37, 38, 39, 40, 41, 0, 0, 0,
                            42, 43, 44, 45, 46, 47, 0, 0, 0,
                            48, 49, 50, 51, 52, 53, 0, 0, 0};

  std::vector<float> Y_result{546, 561, 576, 552, 564, 576, 39, 42, 45,
                              1410, 1461, 1512, 1362, 1392, 1422, 201, 222, 243,
                              2274, 2361, 2448, 2172, 2220, 2268, 363, 402, 441,
                              2784, 2850, 2916, 4362, 4485, 4608, 1551, 1608, 1665,
                              3540, 3624, 3708, 5604, 5763, 5922, 2037, 2112, 2187,
                              4296, 4398, 4500, 6846, 7041, 7236, 2523, 2616, 2709,
                              678, 789, 900, 2892, 3012, 3132, 4263, 4494, 4725,
                              786, 915, 1044, 3324, 3462, 3600, 4911, 5178, 5445,
                              894, 1041, 1188, 3756, 3912, 4068, 5559, 5862, 6165};

  Ort::MemoryInfo info("Cpu", OrtDeviceAllocator, 0, OrtMemTypeDefault);
  Ort::Value::Shape ort_dense_shape{common_shape.data(), common_shape.size()};
  Ort::Value::Shape ort_values_shape{&indices_shape[0], 1U};
  auto a_st = Ort::Value::CreateSparseTensor(info, A_values.data(), ort_dense_shape, ort_values_shape);
  a_st.UseCooIndices(A_indices.data(), A_indices.size());

  auto b_tensor = Ort::Value::CreateTensor(info, B_data.data(), B_data.size(), common_shape.data(), common_shape.size());

  std::vector<Ort::Value> ort_inputs;
  ort_inputs.push_back(std::move(a_st));
  ort_inputs.push_back(std::move(b_tensor));
  const char* input_names[] = {"sparse_A", "dense_B"};
  const char* const output_names[] = {"dense_Y"};
  Ort::Session session(*ort_env, SPARSE_INPUT_MATMUL_MODEL_URI, Ort::SessionOptions{});
  auto ort_outputs = session.Run(Ort::RunOptions{}, input_names, ort_inputs.data(), ort_inputs.size(),
                                 output_names, 1);
  ASSERT_EQ(ort_outputs.size(), 1U);
  const auto& dense_Y = ort_outputs[0];
  ASSERT_TRUE(dense_Y.IsTensor());

  auto result_ts = dense_Y.GetTensorTypeAndShapeInfo();
  ASSERT_EQ(ONNX_TENSOR_ELEMENT_DATA_TYPE_FLOAT, result_ts.GetElementType());
  ASSERT_EQ(common_shape, result_ts.GetShape());

  const auto* result_vals = dense_Y.GetTensorData<float>();
  auto result_span = gsl::make_span(result_vals, Y_result.size());
  ASSERT_TRUE(std::equal(Y_result.cbegin(), Y_result.cend(), result_span.begin(), result_span.end()));
}
#endif  // DISABLE_CONTRIB_OPS
#endif  // !defined(DISABLE_SPARSE_TENSORS)

TEST(CApiTest, custom_op_handler) {
  std::cout << "Running custom op inference" << std::endl;

  std::vector<Input> inputs(1);
  Input& input = inputs[0];
  input.name = "X";
  input.dims = {3, 2};
  input.values = {1.0f, 2.0f, 3.0f, 4.0f, 5.0f, 6.0f};

  // prepare expected inputs and outputs
  std::vector<int64_t> expected_dims_y = {3, 2};
  std::vector<float> expected_values_y = {2.0f, 4.0f, 6.0f, 8.0f, 10.0f, 12.0f};

#ifdef USE_CUDA
  cudaStream_t compute_stream = nullptr;
  cudaStreamCreateWithFlags(&compute_stream, cudaStreamNonBlocking);
  MyCustomOp custom_op{onnxruntime::kCudaExecutionProvider};
#else
  MyCustomOp custom_op{onnxruntime::kCpuExecutionProvider};
#endif

  Ort::CustomOpDomain custom_op_domain("test");
  custom_op_domain.Add(&custom_op);

#ifdef USE_CUDA
  TestInference<float>(*ort_env, CUSTOM_OP_MODEL_URI, inputs, "Y", expected_dims_y, expected_values_y, 1,
                       custom_op_domain, nullptr, false, compute_stream);
  cudaStreamDestroy(compute_stream);
#else
  TestInference<float>(*ort_env, CUSTOM_OP_MODEL_URI, inputs, "Y", expected_dims_y, expected_values_y, 0,
                       custom_op_domain, nullptr);
#endif
}

#ifdef USE_CUDA
TEST(CApiTest, custom_op_set_input_memory_type) {
  std::cout << "Running custom op inference" << std::endl;

  std::vector<Input> inputs(1);
  Input& input = inputs[0];
  input.name = "X";
  input.dims = {3, 2};
  input.values = {1.0f, 2.0f, 3.0f, 4.0f, 5.0f, 6.0f};

  // prepare expected inputs and outputs
  std::vector<int64_t> expected_dims_y = {3, 2};
  std::vector<float> expected_values_y = {2.0f, 4.0f, 6.0f, 8.0f, 10.0f, 12.0f};

  cudaStream_t compute_stream = nullptr;
  cudaStreamCreateWithFlags(&compute_stream, cudaStreamNonBlocking);
  MyCustomOpSecondInputOnCpu custom_op{onnxruntime::kCudaExecutionProvider, compute_stream};

  Ort::CustomOpDomain custom_op_domain("test");
  custom_op_domain.Add(&custom_op);

  auto x_mem_type = custom_op.GetInputMemoryType(0);
  auto y_mem_type = custom_op.GetInputMemoryType(1);
  ASSERT_EQ(x_mem_type, OrtMemType::OrtMemTypeDefault);
  ASSERT_EQ(y_mem_type, OrtMemType::OrtMemTypeCPUInput);

  TestInference<float>(*ort_env, CUSTOM_OP_MODEL_URI, inputs, "Y", expected_dims_y, expected_values_y, 1,
                       custom_op_domain, nullptr, false, compute_stream);
  cudaStreamDestroy(compute_stream);
}
#endif

#if !defined(ORT_MINIMAL_BUILD)
TEST(CApiTest, StandaloneOpHandler) {
  std::vector<Input> inputs(1);
  Input& input = inputs[0];
  input.name = "X";
  input.dims = {3, 2};
  input.values = {1.0f, 2.0f, 3.0f, 4.0f, 5.0f, 6.0f};

  std::vector<int64_t> expected_dims_y = {3, 2};
  std::vector<float> expected_values_y = {2.0f, 4.0f, 6.0f, 8.0f, 10.0f, 12.0f};

#ifdef USE_CUDA
  StandaloneCustomOp standalone_op{onnxruntime::kCudaExecutionProvider};
#else
  StandaloneCustomOp standalone_op{onnxruntime::kCpuExecutionProvider};
#endif

  Ort::CustomOpDomain custom_op_domain("test");
  custom_op_domain.Add(&standalone_op);

#ifdef USE_CUDA
  TestInference<float>(*ort_env, CUSTOM_OP_MODEL_URI, inputs, "Y", expected_dims_y, expected_values_y, 1,
                       custom_op_domain, nullptr);
#else
  Ort::SessionOptions session_options;
  const std::basic_string<ORTCHAR_T> ort_file = ORT_TSTR("testdata/foo_1.onnx.test_output.ort");
  session_options.SetOptimizedModelFilePath(ort_file.c_str());

  TestInference<float>(*ort_env, CUSTOM_OP_MODEL_URI, inputs, "Y", expected_dims_y, expected_values_y, 0,
                       custom_op_domain, nullptr, false, nullptr, &session_options);

  TestInference<float>(*ort_env, ort_file, inputs, "Y", expected_dims_y, expected_values_y, 0,
                       custom_op_domain, nullptr);
#endif
}
#endif

#ifdef ENABLE_EXTENSION_CUSTOM_OPS
// test enabled ort-customops negpos
TEST(CApiTest, test_enable_ort_customops_negpos) {
  Ort::MemoryInfo info("Cpu", OrtDeviceAllocator, 0, OrtMemTypeDefault);
  auto allocator = std::make_unique<MockedOrtAllocator>();

  // Create Inputs
  std::vector<Ort::Value> ort_inputs;
  std::vector<float> input_data = {-1.1f, 2.2f, 4.4f, -5.5f};
  std::vector<int64_t> input_dims = {2, 2};
  ort_inputs.emplace_back(Ort::Value::CreateTensor<float>(info, const_cast<float*>(input_data.data()), input_data.size(), input_dims.data(), input_dims.size()));

  // Create Session with ORT CustomOps
  Ort::SessionOptions session_options;
  session_options.EnableOrtCustomOps();
  Ort::Session session(*ort_env, ORT_CUSTOM_OPS_MODEL_URI_2, session_options);

  // Create Input and Output Names
  std::vector<const char*> input_names = {"X"};
  const char* output_names[] = {"out0", "out1"};

  // Run Session
  std::vector<Ort::Value> ort_outputs = session.Run(Ort::RunOptions{}, input_names.data(), ort_inputs.data(), ort_inputs.size(), output_names, countof(output_names));

  // Validate Results
  ASSERT_EQ(ort_outputs.size(), 2u);

  std::vector<int64_t> out_dims = {2, 2};
  std::vector<float> values_out0 = {-1.1f, 0.0f, 0.0f, -5.5f};
  auto type_info = ort_outputs[0].GetTensorTypeAndShapeInfo();
  ASSERT_EQ(type_info.GetShape(), out_dims);
  size_t total_len = type_info.GetElementCount();
  ASSERT_EQ(values_out0.size(), total_len);

  float* f = ort_outputs[0].GetTensorMutableData<float>();
  for (size_t i = 0; i != total_len; ++i) {
    ASSERT_EQ(values_out0[i], f[i]);
  }
}

// test enabled ort-customops stringlower
TEST(CApiTest, test_enable_ort_customops_stringlower) {
  auto allocator = std::make_unique<MockedOrtAllocator>();

  // Create Inputs
  std::vector<Ort::Value> ort_inputs;
  std::string input_data{"HI, This is ENGINEER from Microsoft."};
  const char* const input_strings[] = {input_data.c_str()};
  std::vector<int64_t> input_dims = {1, 1};

  Ort::Value input_tensor = Ort::Value::CreateTensor(allocator.get(), input_dims.data(), input_dims.size(), ONNX_TENSOR_ELEMENT_DATA_TYPE_STRING);
  input_tensor.FillStringTensor(input_strings, 1U);
  ort_inputs.push_back(std::move(input_tensor));

  // Create Session with ORT CustomOps
  Ort::SessionOptions session_options;
  session_options.EnableOrtCustomOps();
  Ort::Session session(*ort_env, ORT_CUSTOM_OPS_MODEL_URI, session_options);

  // Create Input and Output Names
  std::vector<const char*> input_names = {"input_1"};
  const char* output_names[] = {"customout"};

  // Run Session
  std::vector<Ort::Value> ort_outputs = session.Run(Ort::RunOptions{nullptr}, input_names.data(), ort_inputs.data(), ort_inputs.size(), output_names, countof(output_names));

  // Validate Results
  ASSERT_EQ(ort_outputs.size(), 1u);

  std::vector<int64_t> out_dims = {1, 1};
  auto type_info = ort_outputs[0].GetTensorTypeAndShapeInfo();
  ASSERT_EQ(type_info.GetShape(), out_dims);
  ASSERT_EQ(type_info.GetElementType(), ONNX_TENSOR_ELEMENT_DATA_TYPE_STRING);

  std::string output_data{"hi, this is engineer from microsoft."};
  auto expected_string = output_data.c_str();
  size_t expected_string_len = strlen(expected_string);
  auto data_length = ort_outputs[0].GetStringTensorDataLength();
  ASSERT_EQ(expected_string_len, data_length);

  std::string result(data_length, '\0');
  std::vector<size_t> offsets(type_info.GetElementCount());
  ort_outputs[0].GetStringTensorContent((void*)result.data(), data_length, offsets.data(), offsets.size());
  ASSERT_STREQ(result.c_str(), expected_string);
}
#endif

// test custom op which accepts float and double as inputs
TEST(CApiTest, varied_input_custom_op_handler) {
  std::vector<Input> inputs(2);
  inputs[0].name = "X";
  inputs[0].dims = {3};
  inputs[0].values = {2.0f, 3.0f, 4.0f};
  inputs[1].name = "Y";
  inputs[1].dims = {3};
  inputs[1].values = {5.0f, 6.0f, 7.0f};
  std::vector<int64_t> expected_dims_z = {1};
  std::vector<float> expected_values_z = {10.0f};

#ifdef USE_CUDA
  SliceCustomOp slice_custom_op{onnxruntime::kCudaExecutionProvider};
#else
  SliceCustomOp slice_custom_op{onnxruntime::kCpuExecutionProvider};
#endif

  Ort::CustomOpDomain custom_op_domain("abc");
  custom_op_domain.Add(&slice_custom_op);

#ifdef USE_CUDA
  TestInference<float>(*ort_env, VARIED_INPUT_CUSTOM_OP_MODEL_URI, inputs, "Z",
                       expected_dims_z, expected_values_z, 1, custom_op_domain, nullptr);
#else
  TestInference<float>(*ort_env, VARIED_INPUT_CUSTOM_OP_MODEL_URI, inputs, "Z",
                       expected_dims_z, expected_values_z, 0, custom_op_domain, nullptr);
#endif
}

TEST(CApiTest, multiple_varied_input_custom_op_handler) {
#ifdef USE_CUDA
  cudaStream_t compute_stream = nullptr;
  cudaStreamCreateWithFlags(&compute_stream, cudaStreamNonBlocking);
  MyCustomOpMultipleDynamicInputs custom_op{onnxruntime::kCudaExecutionProvider};
#else
  MyCustomOpMultipleDynamicInputs custom_op{onnxruntime::kCpuExecutionProvider};
#endif

  Ort::CustomOpDomain custom_op_domain("test");
  custom_op_domain.Add(&custom_op);

  Ort::SessionOptions session_options;

#ifdef USE_CUDA
  auto cuda_options = CreateDefaultOrtCudaProviderOptionsWithCustomStream(compute_stream);
  session_options.AppendExecutionProvider_CUDA(cuda_options);
#endif

  session_options.Add(custom_op_domain);
  Ort::Session session(*ort_env, VARIED_INPUT_CUSTOM_OP_MODEL_URI_2, session_options);

  Ort::MemoryInfo info("Cpu", OrtDeviceAllocator, 0, OrtMemTypeDefault);

  std::vector<Ort::Value> ort_inputs;
  std::vector<const char*> input_names;

  // input 0 (float type)
  input_names.emplace_back("X");
  std::vector<float> input_0_data = {1.f, 2.f, 3.f, 4.f, 5.f, 6.f};
  std::vector<int64_t> input_0_dims = {3, 2};
  ort_inputs.emplace_back(
      Ort::Value::CreateTensor<float>(info, const_cast<float*>(input_0_data.data()),
                                      input_0_data.size(), input_0_dims.data(), input_0_dims.size()));

  // input 1 (double type)
  input_names.emplace_back("W");
  std::vector<double> input_1_data = {2, 3, 4, 5, 6, 7};
  std::vector<int64_t> input_1_dims = {3, 2};
  ort_inputs.emplace_back(
      Ort::Value::CreateTensor<double>(info, const_cast<double*>(input_1_data.data()),
                                       input_1_data.size(), input_1_dims.data(), input_1_dims.size()));

  // Run
  const char* output_name = "Y";
  auto ort_outputs = session.Run(Ort::RunOptions{}, input_names.data(), ort_inputs.data(), ort_inputs.size(),
                                 &output_name, 1);
  ASSERT_EQ(ort_outputs.size(), 1u);

  // Validate results
  std::vector<int64_t> y_dims = {3, 2};
  std::vector<float> values_y = {3.f, 5.f, 7.f, 9.f, 11.f, 13.f};
  auto type_info = ort_outputs[0].GetTensorTypeAndShapeInfo();
  ASSERT_EQ(type_info.GetShape(), y_dims);
  size_t total_len = type_info.GetElementCount();
  ASSERT_EQ(values_y.size(), total_len);

  float* f = ort_outputs[0].GetTensorMutableData<float>();
  for (size_t i = 0; i != total_len; ++i) {
    ASSERT_EQ(values_y[i], f[i]);
  }

#ifdef USE_CUDA
  cudaStreamDestroy(compute_stream);
#endif
}

TEST(CApiTest, variadic_input_output_custom_op) {
  // Create a custom op with 1 variadic input and 1 variadic output.
  // The model passes in 3 string inputs and expects 3 int64_t outputs.
  TemplatedCustomOp<MyCustomStringLengthsKernel> custom_op(
      "VariadicNode",
      // Input config
      {ONNXTensorElementDataType::ONNX_TENSOR_ELEMENT_DATA_TYPE_STRING},
      {OrtCustomOpInputOutputCharacteristic::INPUT_OUTPUT_VARIADIC},
      1,
      true,
      // Output config
      {ONNXTensorElementDataType::ONNX_TENSOR_ELEMENT_DATA_TYPE_INT64},
      {OrtCustomOpInputOutputCharacteristic::INPUT_OUTPUT_VARIADIC},
      1,
      true);

  Ort::CustomOpDomain custom_op_domain("test");
  custom_op_domain.Add(&custom_op);

  Ort::SessionOptions session_options;
  session_options.Add(custom_op_domain);

  std::vector<Ort::Value> ort_inputs;
  Ort::AllocatorWithDefaultOptions allocator;
  std::vector<std::vector<int64_t>> expected_dims;
  std::vector<std::vector<int64_t>> expected_lens;
  std::vector<std::string> input_names;
  std::vector<std::string> output_names;

  // Create inputs.
  AddInputForCustomStringLengthsKernel("hello", allocator, ort_inputs, input_names, output_names, expected_dims,
                                       expected_lens);
  AddInputForCustomStringLengthsKernel("", allocator, ort_inputs, input_names, output_names, expected_dims,
                                       expected_lens);
  AddInputForCustomStringLengthsKernel("123", allocator, ort_inputs, input_names, output_names, expected_dims,
                                       expected_lens);

  // Create arrays of c-strings for input and output names.
  auto get_c_str = [](const std::string& str) { return str.c_str(); };
  std::vector<const char*> input_name_cstrs(input_names.size());
  std::transform(input_names.begin(), input_names.end(), input_name_cstrs.begin(), get_c_str);
  std::vector<const char*> output_name_cstrs(output_names.size());
  std::transform(output_names.begin(), output_names.end(), output_name_cstrs.begin(), get_c_str);

  Ort::Session session(*ort_env, VARIADIC_INPUT_OUTPUT_CUSTOM_OP_MODEL_URI, session_options);
  auto ort_outputs = session.Run(Ort::RunOptions{}, input_name_cstrs.data(), ort_inputs.data(), ort_inputs.size(),
                                 output_name_cstrs.data(), output_name_cstrs.size());
  ASSERT_EQ(ort_outputs.size(), 3u);

  // Validate outputs.
  for (size_t i = 0; i < ort_outputs.size(); ++i) {
    auto type_info = ort_outputs[i].GetTensorTypeAndShapeInfo();
    ASSERT_EQ(type_info.GetShape(), expected_dims[i]);
    ASSERT_EQ(type_info.GetElementCount(), 1u);

    int64_t* lens_data = ort_outputs[i].GetTensorMutableData<int64_t>();
    ASSERT_EQ(lens_data[0], expected_lens[i][0]);
  }
}

TEST(CApiTest, mixed_variadic_input_output_custom_op) {
  // Create a custom op with 2 inputs (required, variadic) and 2 outputs (required, variadic).
  // The model passes in 3 string inputs and expects 3 int64_t outputs.
  TemplatedCustomOp<MyCustomStringLengthsKernel> custom_op(
      "VariadicNode",
      // Input config
      {ONNXTensorElementDataType::ONNX_TENSOR_ELEMENT_DATA_TYPE_STRING,
       ONNXTensorElementDataType::ONNX_TENSOR_ELEMENT_DATA_TYPE_STRING},
      {OrtCustomOpInputOutputCharacteristic::INPUT_OUTPUT_REQUIRED,
       OrtCustomOpInputOutputCharacteristic::INPUT_OUTPUT_VARIADIC},
      1,
      true,
      // Output config
      {ONNXTensorElementDataType::ONNX_TENSOR_ELEMENT_DATA_TYPE_INT64,
       ONNXTensorElementDataType::ONNX_TENSOR_ELEMENT_DATA_TYPE_INT64},
      {OrtCustomOpInputOutputCharacteristic::INPUT_OUTPUT_REQUIRED,
       OrtCustomOpInputOutputCharacteristic::INPUT_OUTPUT_VARIADIC},
      1,
      true);

  Ort::CustomOpDomain custom_op_domain("test");
  custom_op_domain.Add(&custom_op);

  Ort::SessionOptions session_options;
  session_options.Add(custom_op_domain);

  std::vector<Ort::Value> ort_inputs;
  Ort::AllocatorWithDefaultOptions allocator;
  std::vector<std::vector<int64_t>> expected_dims;
  std::vector<std::vector<int64_t>> expected_lens;
  std::vector<std::string> input_names;
  std::vector<std::string> output_names;

  // Create inputs.
  AddInputForCustomStringLengthsKernel("mixed variadic", allocator, ort_inputs, input_names, output_names,
                                       expected_dims, expected_lens);
  AddInputForCustomStringLengthsKernel("", allocator, ort_inputs, input_names, output_names, expected_dims,
                                       expected_lens);
  AddInputForCustomStringLengthsKernel("abcd", allocator, ort_inputs, input_names, output_names, expected_dims,
                                       expected_lens);

  // Create arrays of c-strings for input and output names.
  auto get_c_str = [](const std::string& str) { return str.c_str(); };
  std::vector<const char*> input_name_cstrs(input_names.size());
  std::transform(input_names.begin(), input_names.end(), input_name_cstrs.begin(), get_c_str);
  std::vector<const char*> output_name_cstrs(output_names.size());
  std::transform(output_names.begin(), output_names.end(), output_name_cstrs.begin(), get_c_str);

  Ort::Session session(*ort_env, VARIADIC_INPUT_OUTPUT_CUSTOM_OP_MODEL_URI, session_options);
  auto ort_outputs = session.Run(Ort::RunOptions{}, input_name_cstrs.data(), ort_inputs.data(), ort_inputs.size(),
                                 output_name_cstrs.data(), output_name_cstrs.size());
  ASSERT_EQ(ort_outputs.size(), 3u);

  // Validate outputs.
  for (size_t i = 0; i < ort_outputs.size(); ++i) {
    auto type_info = ort_outputs[i].GetTensorTypeAndShapeInfo();
    ASSERT_EQ(type_info.GetShape(), expected_dims[i]);
    ASSERT_EQ(type_info.GetElementCount(), 1u);

    int64_t* lens_data = ort_outputs[i].GetTensorMutableData<int64_t>();
    ASSERT_EQ(lens_data[0], expected_lens[i][0]);
  }
}

TEST(CApiTest, variadic_undef_input_output_custom_op) {
  // Create a custom op with 1 variadic input and 1 variadic output.
  // Both the input and output are of undefined element type and allowed to differ in type (hetergeneous).
  // The model passes in inputs (string, int64_t, and float) which are then echoed in
  // reversed order (float, int64_t, string).
  TemplatedCustomOp<MyCustomEchoReversedArgsKernel> custom_op(
      "VariadicNode",
      // Input config
      {ONNXTensorElementDataType::ONNX_TENSOR_ELEMENT_DATA_TYPE_UNDEFINED},
      {OrtCustomOpInputOutputCharacteristic::INPUT_OUTPUT_VARIADIC},
      1,
      false,
      // Output config
      {ONNXTensorElementDataType::ONNX_TENSOR_ELEMENT_DATA_TYPE_UNDEFINED},
      {OrtCustomOpInputOutputCharacteristic::INPUT_OUTPUT_VARIADIC},
      1,
      false);

  Ort::CustomOpDomain custom_op_domain("test");
  custom_op_domain.Add(&custom_op);

  Ort::SessionOptions session_options;
  session_options.Add(custom_op_domain);

  std::vector<Ort::Value> ort_inputs;
  Ort::AllocatorWithDefaultOptions allocator;
  Ort::ConstMemoryInfo mem_info = allocator.GetInfo();
  std::vector<int64_t> input_dims = {1};

  // Set string input.
  std::string str_input("hello_ort");
  Ort::Value& str_input_val = ort_inputs.emplace_back(
      Ort::Value::CreateTensor(allocator, input_dims.data(), input_dims.size(),
                               ONNXTensorElementDataType::ONNX_TENSOR_ELEMENT_DATA_TYPE_STRING));
  str_input_val.FillStringTensorElement(str_input.c_str(), 0);

  // Set int64_t input.
  std::array<int64_t, 1> int_inps = {23};
  ort_inputs.emplace_back(Ort::Value::CreateTensor<int64_t>(mem_info, int_inps.data(), int_inps.size(),
                                                            input_dims.data(), input_dims.size()));

  // Set float input.
  std::array<float, 1> float_inps = {10.0f};
  ort_inputs.emplace_back(Ort::Value::CreateTensor<float>(mem_info, float_inps.data(), float_inps.size(),
                                                          input_dims.data(), input_dims.size()));

  constexpr std::array<const char*, 3> input_names = {"input_0", "input_1", "input_2"};
  constexpr std::array<const char*, 3> output_names = {"output_0", "output_1", "output_2"};

  Ort::Session session(*ort_env, VARIADIC_UNDEF_INPUT_OUTPUT_CUSTOM_OP_MODEL_URI, session_options);
  auto ort_outputs = session.Run(Ort::RunOptions{}, input_names.data(), ort_inputs.data(), ort_inputs.size(),
                                 output_names.data(), output_names.size());
  ASSERT_EQ(ort_outputs.size(), 3u);

  // Validate outputs.

  // First output should be a float.
  {
    auto& ort_output = ort_outputs[0];
    auto type_info = ort_output.GetTensorTypeAndShapeInfo();
    ASSERT_EQ(type_info.GetShape(), input_dims);
    ASSERT_EQ(type_info.GetElementCount(), 1u);
    ASSERT_EQ(type_info.GetElementType(), ONNXTensorElementDataType::ONNX_TENSOR_ELEMENT_DATA_TYPE_FLOAT);

    const float* out_ptr = ort_output.GetTensorData<float>();
    ASSERT_EQ(out_ptr[0], float_inps[0]);
  }

  // Second output should be a int64_t.
  {
    auto& ort_output = ort_outputs[1];
    auto type_info = ort_output.GetTensorTypeAndShapeInfo();
    ASSERT_EQ(type_info.GetShape(), input_dims);
    ASSERT_EQ(type_info.GetElementCount(), 1u);
    ASSERT_EQ(type_info.GetElementType(), ONNXTensorElementDataType::ONNX_TENSOR_ELEMENT_DATA_TYPE_INT64);

    const int64_t* out_ptr = ort_output.GetTensorData<int64_t>();
    ASSERT_EQ(out_ptr[0], int_inps[0]);
  }

  // Last output should be a string.
  {
    auto& ort_output = ort_outputs[2];
    auto type_info = ort_output.GetTensorTypeAndShapeInfo();
    ASSERT_EQ(type_info.GetShape(), input_dims);
    ASSERT_EQ(type_info.GetElementCount(), 1u);
    ASSERT_EQ(type_info.GetElementType(), ONNXTensorElementDataType::ONNX_TENSOR_ELEMENT_DATA_TYPE_STRING);

    const size_t str_len = ort_output.GetStringTensorElementLength(0);
    ASSERT_EQ(str_len, str_input.size());

    std::string str;
    str.resize(str_len);

    ort_output.GetStringTensorElement(str_len, 0, str.data());
    ASSERT_EQ(str, str_input);
  }
}

TEST(CApiTest, invalid_variadic_input_not_last_custom_op) {
  // Create an invalid custom op with 2 inputs. The first input is variadic and the last is not.
  // Expect an error because only the last input may be marked as variadic.
  TemplatedCustomOp<MyCustomStringLengthsKernel> custom_op(
      "VariadicNode",
      // Input config
      {ONNXTensorElementDataType::ONNX_TENSOR_ELEMENT_DATA_TYPE_STRING,
       ONNXTensorElementDataType::ONNX_TENSOR_ELEMENT_DATA_TYPE_STRING},
      {OrtCustomOpInputOutputCharacteristic::INPUT_OUTPUT_VARIADIC,
       OrtCustomOpInputOutputCharacteristic::INPUT_OUTPUT_REQUIRED},
      1,
      true,
      // Output config
      {ONNXTensorElementDataType::ONNX_TENSOR_ELEMENT_DATA_TYPE_INT64,
       ONNXTensorElementDataType::ONNX_TENSOR_ELEMENT_DATA_TYPE_INT64},
      {OrtCustomOpInputOutputCharacteristic::INPUT_OUTPUT_REQUIRED,
       OrtCustomOpInputOutputCharacteristic::INPUT_OUTPUT_VARIADIC},
      1,
      true);

  Ort::CustomOpDomain custom_op_domain("test");
  custom_op_domain.Add(&custom_op);

  Ort::SessionOptions session_options;
  session_options.Add(custom_op_domain);

  try {
    Ort::Session session(*ort_env, VARIADIC_INPUT_OUTPUT_CUSTOM_OP_MODEL_URI, session_options);
    FAIL();
  } catch (const Ort::Exception& excpt) {
    ASSERT_THAT(excpt.what(), testing::HasSubstr("Only the last input to a custom op may be marked variadic."));
  }
}

TEST(CApiTest, invalid_variadic_output_not_last_custom_op) {
  // Create an invalid custom op with 2 outputs. The first output is variadic and the last is not.
  // Expect an error because only the last output may be marked as variadic.
  TemplatedCustomOp<MyCustomStringLengthsKernel> custom_op(
      "VariadicNode",
      // Input config
      {ONNXTensorElementDataType::ONNX_TENSOR_ELEMENT_DATA_TYPE_STRING,
       ONNXTensorElementDataType::ONNX_TENSOR_ELEMENT_DATA_TYPE_STRING},
      {OrtCustomOpInputOutputCharacteristic::INPUT_OUTPUT_REQUIRED,
       OrtCustomOpInputOutputCharacteristic::INPUT_OUTPUT_VARIADIC},
      1,
      true,
      // Output config
      {ONNXTensorElementDataType::ONNX_TENSOR_ELEMENT_DATA_TYPE_INT64,
       ONNXTensorElementDataType::ONNX_TENSOR_ELEMENT_DATA_TYPE_INT64},
      {OrtCustomOpInputOutputCharacteristic::INPUT_OUTPUT_VARIADIC,
       OrtCustomOpInputOutputCharacteristic::INPUT_OUTPUT_REQUIRED},
      1,
      true);

  Ort::CustomOpDomain custom_op_domain("test");
  custom_op_domain.Add(&custom_op);

  Ort::SessionOptions session_options;
  session_options.Add(custom_op_domain);

  try {
    Ort::Session session(*ort_env, VARIADIC_INPUT_OUTPUT_CUSTOM_OP_MODEL_URI, session_options);
    FAIL();
  } catch (const Ort::Exception& excpt) {
    ASSERT_THAT(excpt.what(), testing::HasSubstr("Only the last output to a custom op may be marked variadic."));
  }
}

TEST(CApiTest, invalid_variadic_input_min_arity_custom_op) {
  // Create a custom op with a variadic input with a minimum arity of 4.
  // Expect an error because the model passes in less than 4 inputs to the op.
  TemplatedCustomOp<MyCustomStringLengthsKernel> custom_op(
      "VariadicNode",
      // Input config
      {ONNXTensorElementDataType::ONNX_TENSOR_ELEMENT_DATA_TYPE_STRING},
      {OrtCustomOpInputOutputCharacteristic::INPUT_OUTPUT_VARIADIC},
      4,
      true,
      // Output config
      {ONNXTensorElementDataType::ONNX_TENSOR_ELEMENT_DATA_TYPE_INT64},
      {OrtCustomOpInputOutputCharacteristic::INPUT_OUTPUT_VARIADIC},
      1,
      true);

  Ort::CustomOpDomain custom_op_domain("test");
  custom_op_domain.Add(&custom_op);

  Ort::SessionOptions session_options;
  session_options.Add(custom_op_domain);

  try {
    Ort::Session session(*ort_env, VARIADIC_INPUT_OUTPUT_CUSTOM_OP_MODEL_URI, session_options);
    FAIL();
  } catch (const Ort::Exception& excpt) {
    ASSERT_THAT(excpt.what(), testing::HasSubstr("Error Node (VariadicNode0) has input size 3 not in range [min=4"));
  }
}

TEST(CApiTest, invalid_variadic_output_min_arity_custom_op) {
  // Create a custom op with a variadic output with a minimum arity of 4.
  // Expect an error because the model instantiates the op with less than 4 outputs.
  TemplatedCustomOp<MyCustomStringLengthsKernel> custom_op(
      "VariadicNode",
      // Input config
      {ONNXTensorElementDataType::ONNX_TENSOR_ELEMENT_DATA_TYPE_STRING},
      {OrtCustomOpInputOutputCharacteristic::INPUT_OUTPUT_VARIADIC},
      1,
      true,
      // Output config
      {ONNXTensorElementDataType::ONNX_TENSOR_ELEMENT_DATA_TYPE_INT64},
      {OrtCustomOpInputOutputCharacteristic::INPUT_OUTPUT_VARIADIC},
      4,
      true);

  Ort::CustomOpDomain custom_op_domain("test");
  custom_op_domain.Add(&custom_op);

  Ort::SessionOptions session_options;
  session_options.Add(custom_op_domain);

  try {
    Ort::Session session(*ort_env, VARIADIC_INPUT_OUTPUT_CUSTOM_OP_MODEL_URI, session_options);
    FAIL();
  } catch (const Ort::Exception& excpt) {
    ASSERT_THAT(excpt.what(), testing::HasSubstr("Error Node (VariadicNode0) has output size 3 not in range [min=4"));
  }
}

TEST(CApiTest, invalid_variadic_input_homogeneity_custom_op) {
  // Create a custom op with a homogeneous variadic input. The model has heterogeneous inputs,
  // so we expect an error.
  TemplatedCustomOp<MyCustomEchoReversedArgsKernel> custom_op(
      "VariadicNode",
      // Input config
      {ONNXTensorElementDataType::ONNX_TENSOR_ELEMENT_DATA_TYPE_UNDEFINED},
      {OrtCustomOpInputOutputCharacteristic::INPUT_OUTPUT_VARIADIC},
      1,
      true,  // Input homogeneity requirement will cause error!
      // Output config
      {ONNXTensorElementDataType::ONNX_TENSOR_ELEMENT_DATA_TYPE_UNDEFINED},
      {OrtCustomOpInputOutputCharacteristic::INPUT_OUTPUT_VARIADIC},
      1,
      false);

  Ort::CustomOpDomain custom_op_domain("test");
  custom_op_domain.Add(&custom_op);

  Ort::SessionOptions session_options;
  session_options.Add(custom_op_domain);

  try {
    Ort::Session session(*ort_env, VARIADIC_UNDEF_INPUT_OUTPUT_CUSTOM_OP_MODEL_URI, session_options);
    FAIL();
  } catch (const Ort::Exception& excpt) {
    ASSERT_THAT(excpt.what(), testing::HasSubstr("Type Error: Type parameter (Input0) of Optype (VariadicNode) bound "
                                                 "to different types"));
  }
}

TEST(CApiTest, optional_input_output_custom_op_handler) {
  MyCustomOpWithOptionalInput custom_op{onnxruntime::kCpuExecutionProvider};

  // `MyCustomOpFooBar` defines a custom op with atmost 3 inputs and the second input is optional.
  // In this test, we are going to try and run 2 models - one with the optional input and one without
  // the optional input.
  Ort::CustomOpDomain custom_op_domain("test");
  custom_op_domain.Add(&custom_op);

  Ort::SessionOptions session_options;
  session_options.Add(custom_op_domain);

  std::vector<Ort::Value> ort_inputs;

  Ort::MemoryInfo info("Cpu", OrtDeviceAllocator, 0, OrtMemTypeDefault);

  // input 0
  std::vector<float> input_0_data = {1.f};
  std::vector<int64_t> input_0_dims = {1};
  ort_inputs.emplace_back(
      Ort::Value::CreateTensor<float>(info, const_cast<float*>(input_0_data.data()),
                                      input_0_data.size(), input_0_dims.data(), input_0_dims.size()));

  // input 1
  std::vector<float> input_1_data = {1.f};
  std::vector<int64_t> input_1_dims = {1};
  ort_inputs.emplace_back(
      Ort::Value::CreateTensor<float>(info, const_cast<float*>(input_1_data.data()),
                                      input_1_data.size(), input_1_dims.data(), input_1_dims.size()));

  // input 2
  std::vector<float> input_2_data = {1.f};
  std::vector<int64_t> input_2_dims = {1};
  ort_inputs.emplace_back(
      Ort::Value::CreateTensor<float>(info, const_cast<float*>(input_2_data.data()),
                                      input_2_data.size(), input_2_dims.data(), input_2_dims.size()));

  const char* output_name = "Y";

  // Part 1: Model with optional input present
  {
    std::vector<const char*> input_names = {"X1", "X2", "X3"};
    Ort::Session session(*ort_env, OPTIONAL_INPUT_OUTPUT_CUSTOM_OP_MODEL_URI, session_options);
    auto ort_outputs = session.Run(Ort::RunOptions{}, input_names.data(), ort_inputs.data(), ort_inputs.size(),
                                   &output_name, 1);
    ASSERT_EQ(ort_outputs.size(), 1u);

    // Validate results
    std::vector<int64_t> y_dims = {1};
    std::vector<float> values_y = {3.f};
    auto type_info = ort_outputs[0].GetTensorTypeAndShapeInfo();
    ASSERT_EQ(type_info.GetShape(), y_dims);
    size_t total_len = type_info.GetElementCount();
    ASSERT_EQ(values_y.size(), total_len);

    float* f = ort_outputs[0].GetTensorMutableData<float>();
    for (size_t i = 0; i != total_len; ++i) {
      ASSERT_EQ(values_y[i], f[i]);
    }
  }

  // Part 2: Model with optional input absent
  {
    std::vector<const char*> input_names = {"X1", "X2"};
    ort_inputs.erase(ort_inputs.begin() + 2);  // remove the last input in the container
    Ort::Session session(*ort_env, OPTIONAL_INPUT_OUTPUT_CUSTOM_OP_MODEL_URI_2, session_options);
    auto ort_outputs = session.Run(Ort::RunOptions{}, input_names.data(), ort_inputs.data(), ort_inputs.size(),
                                   &output_name, 1);
    ASSERT_EQ(ort_outputs.size(), 1u);

    // Validate results
    std::vector<int64_t> y_dims = {1};
    std::vector<float> values_y = {2.f};
    auto type_info = ort_outputs[0].GetTensorTypeAndShapeInfo();
    ASSERT_EQ(type_info.GetShape(), y_dims);
    size_t total_len = type_info.GetElementCount();
    ASSERT_EQ(values_y.size(), total_len);

    float* f = ort_outputs[0].GetTensorMutableData<float>();
    for (size_t i = 0; i != total_len; ++i) {
      ASSERT_EQ(values_y[i], f[i]);
    }
  }
}
TEST(CApiTest, custom_op_with_attributes_handler) {
  MyCustomOpWithAttributes custom_op{onnxruntime::kCpuExecutionProvider};

  Ort::CustomOpDomain custom_op_domain("test");
  custom_op_domain.Add(&custom_op);

  Ort::SessionOptions session_options;
  session_options.Add(custom_op_domain);

  Ort::Session session(*ort_env, CUSTOM_OP_MODEL_WITH_ATTRIBUTES_URI, session_options);

  Ort::MemoryInfo info("Cpu", OrtDeviceAllocator, 0, OrtMemTypeDefault);

  std::vector<Ort::Value> ort_inputs;
  std::vector<const char*> input_names;

  // input 0 (float type)
  input_names.emplace_back("X");
  std::vector<float> input_0_data = {1.f};
  std::vector<int64_t> input_0_dims = {1};
  ort_inputs.emplace_back(
      Ort::Value::CreateTensor<float>(info, const_cast<float*>(input_0_data.data()),
                                      input_0_data.size(), input_0_dims.data(), input_0_dims.size()));

  // Run
  const char* output_name = "Y";
  auto ort_outputs = session.Run(Ort::RunOptions{}, input_names.data(), ort_inputs.data(), ort_inputs.size(),
                                 &output_name, 1);
  ASSERT_EQ(ort_outputs.size(), 1u);

  // Validate results
  std::vector<int64_t> y_dims = {1};
  std::vector<float> values_y = {15.f};
  auto type_info = ort_outputs[0].GetTensorTypeAndShapeInfo();
  ASSERT_EQ(type_info.GetShape(), y_dims);
  size_t total_len = type_info.GetElementCount();
  ASSERT_EQ(values_y.size(), total_len);

  float* f = ort_outputs[0].GetTensorMutableData<float>();
  for (size_t i = 0; i != total_len; ++i) {
    ASSERT_EQ(values_y[i], f[i]);
  }
}

// Tests registration of a custom op of the same name for both CPU and CUDA EPs
#ifdef USE_CUDA
TEST(CApiTest, RegisterCustomOpForCPUAndCUDA) {
  std::cout << "Tests registration of a custom op of the same name for both CPU and CUDA EPs" << std::endl;

  std::vector<Input> inputs(1);
  Input& input = inputs[0];
  input.name = "X";
  input.dims = {3, 2};
  input.values = {1.0f, 2.0f, 3.0f, 4.0f, 5.0f, 6.0f};

  // prepare expected inputs and outputs
  std::vector<int64_t> expected_dims_y = {3, 2};
  std::vector<float> expected_values_y = {2.0f, 4.0f, 6.0f, 8.0f, 10.0f, 12.0f};

  MyCustomOp custom_op_cpu{onnxruntime::kCpuExecutionProvider};
  // We are going to test session creation only - hence it is not a problem to use the default stream as the compute stream for the custom op
  MyCustomOp custom_op_cuda{onnxruntime::kCudaExecutionProvider};
  Ort::CustomOpDomain custom_op_domain("test");
  custom_op_domain.Add(&custom_op_cpu);
  custom_op_domain.Add(&custom_op_cuda);

  TestInference<float>(*ort_env, CUSTOM_OP_MODEL_URI, inputs, "Y", expected_dims_y,
                       expected_values_y, 1, custom_op_domain, nullptr, true);
}
#endif

#if (!defined(ORT_MINIMAL_BUILD)) || defined(ORT_MINIMAL_BUILD_CUSTOM_OPS)
TEST(CApiTest, test_custom_op_get_const_input) {
  const auto* model_path = TSTR("testdata/test_kernel_info_get_const_input.onnx");

  Ort::MemoryInfo info("Cpu", OrtDeviceAllocator, 0, OrtMemTypeDefault);
  std::vector<Ort::Value> ort_inputs;
  std::vector<const char*> input_names;

  // input 0 (float type)
  input_names.emplace_back("input1");
  std::vector<float> input_0_data = {1.0f, 1.0f, 1.0f, 1.0f};
  std::vector<int64_t> input_0_dims = {1, 4};
  ort_inputs.emplace_back(
      Ort::Value::CreateTensor<float>(info, const_cast<float*>(input_0_data.data()),
                                      input_0_data.size(), input_0_dims.data(), input_0_dims.size()));
  const char* output_name = "output";

  const ORTCHAR_T* lib_name;
#if defined(_WIN32)
  lib_name = ORT_TSTR("custom_op_get_const_input_test_library.dll");
#elif defined(__APPLE__)
  lib_name = ORT_TSTR("libcustom_op_get_const_input_test_library.dylib");
#else
  lib_name = ORT_TSTR("./libcustom_op_get_const_input_test_library.so");
#endif

  Ort::SessionOptions session_opts;

  session_opts.RegisterCustomOpsLibrary(lib_name);

  Ort::Session session(*ort_env, model_path, session_opts);
  auto default_allocator = std::make_unique<MockedOrtAllocator>();

  session.Run(Ort::RunOptions{}, input_names.data(), ort_inputs.data(), ort_inputs.size(),
              &output_name, 1);
}
#endif

#if defined(USE_OPENVINO) && (!defined(ORT_MINIMAL_BUILD) || defined(ORT_MINIMAL_BUILD_CUSTOM_OPS))
TEST(CApiTest, test_custom_op_openvino_wrapper_library) {
  // Tests a custom operator that wraps an OpenVINO MNIST model (.xml and .bin files serialized into node attributes).
  // The custom op extracts the serialized .xml/.bin bytes and creates an in-memory OpenVINO model
  // during kernel creation. The custom op is passed an image of a hand-drawn "1" as an input during computation, which
  // is then inferenced using OpenVINO C++ APIs.
  std::vector<Input> inputs(1);
  inputs[0].name = "Input3";
  inputs[0].dims = {1, 1, 28, 28};

  // Float image with the digit "1".
  inputs[0].values = {0.0f, 0.0f, 0.0f, 0.0f, 0.0f, 0.0f, 0.0f, 0.0f, 0.0f, 0.0f, 0.0f, 0.0f, 0.0f, 0.0f, 0.0f, 0.0f, 0.0f, 0.0f, 0.0f, 0.0f, 0.0f, 0.0f, 0.0f, 0.0f, 0.0f, 0.0f, 0.0f, 0.0f,
                      0.0f, 0.0f, 0.0f, 0.0f, 0.0f, 0.0f, 0.0f, 0.0f, 0.0f, 0.0f, 0.0f, 0.0f, 0.0f, 0.0f, 0.0f, 0.0f, 0.0f, 0.0f, 0.0f, 0.0f, 0.0f, 0.0f, 0.0f, 0.0f, 0.0f, 0.0f, 0.0f, 0.0f,
                      0.0f, 0.0f, 0.0f, 0.0f, 0.0f, 0.0f, 0.0f, 0.0f, 0.0f, 0.0f, 0.0f, 0.0f, 0.0f, 0.0f, 0.0f, 0.0f, 0.0f, 0.0f, 0.0f, 0.0f, 0.0f, 0.0f, 0.0f, 0.0f, 0.0f, 0.0f, 0.0f, 0.0f,
                      0.0f, 0.0f, 0.0f, 0.0f, 0.0f, 0.0f, 0.0f, 0.0f, 0.0f, 0.0f, 0.0f, 0.0f, 0.0f, 0.0f, 0.0f, 0.0f, 0.0f, 0.0f, 0.0f, 0.0f, 0.0f, 0.0f, 0.0f, 0.0f, 0.0f, 0.0f, 0.0f, 0.0f,
                      0.0f, 0.0f, 0.0f, 0.0f, 0.0f, 0.0f, 0.0f, 0.0f, 0.0f, 0.0f, 0.0f, 0.0f, 0.0f, 0.75f, 1.0f, 0.75f, 0.0f, 0.0f, 0.0f, 0.0f, 0.0f, 0.0f, 0.0f, 0.0f, 0.0f, 0.0f, 0.0f, 0.0f,
                      0.0f, 0.0f, 0.0f, 0.0f, 0.0f, 0.0f, 0.0f, 0.0f, 0.0f, 0.0f, 0.0f, 0.0f, 0.0f, 0.98f, 0.99f, 0.98f, 0.0f, 0.0f, 0.0f, 0.0f, 0.0f, 0.0f, 0.0f, 0.0f, 0.0f, 0.0f, 0.0f, 0.0f,
                      0.0f, 0.0f, 0.0f, 0.0f, 0.0f, 0.0f, 0.0f, 0.0f, 0.0f, 0.0f, 0.0f, 0.0f, 0.0f, 0.85f, 0.99f, 0.85f, 0.0f, 0.0f, 0.0f, 0.0f, 0.0f, 0.0f, 0.0f, 0.0f, 0.0f, 0.0f, 0.0f, 0.0f,
                      0.0f, 0.0f, 0.0f, 0.0f, 0.0f, 0.0f, 0.0f, 0.0f, 0.0f, 0.0f, 0.0f, 0.0f, 0.0f, 0.98f, 0.99f, 0.98f, 0.0f, 0.0f, 0.0f, 0.0f, 0.0f, 0.0f, 0.0f, 0.0f, 0.0f, 0.0f, 0.0f, 0.0f,
                      0.0f, 0.0f, 0.0f, 0.0f, 0.0f, 0.0f, 0.0f, 0.0f, 0.0f, 0.0f, 0.0f, 0.0f, 0.0f, 0.98f, 0.99f, 0.98f, 0.0f, 0.0f, 0.0f, 0.0f, 0.0f, 0.0f, 0.0f, 0.0f, 0.0f, 0.0f, 0.0f, 0.0f,
                      0.0f, 0.0f, 0.0f, 0.0f, 0.0f, 0.0f, 0.0f, 0.0f, 0.0f, 0.0f, 0.0f, 0.0f, 0.0f, 0.98f, 1.0f, 0.98f, 0.0f, 0.0f, 0.0f, 0.0f, 0.0f, 0.0f, 0.0f, 0.0f, 0.0f, 0.0f, 0.0f, 0.0f,
                      0.0f, 0.0f, 0.0f, 0.0f, 0.0f, 0.0f, 0.0f, 0.0f, 0.0f, 0.0f, 0.0f, 0.0f, 0.0f, 0.98f, 0.99f, 0.98f, 0.0f, 0.0f, 0.0f, 0.0f, 0.0f, 0.0f, 0.0f, 0.0f, 0.0f, 0.0f, 0.0f, 0.0f,
                      0.0f, 0.0f, 0.0f, 0.0f, 0.0f, 0.0f, 0.0f, 0.0f, 0.0f, 0.0f, 0.0f, 0.0f, 0.0f, 0.98f, 0.99f, 0.98f, 0.0f, 0.0f, 0.0f, 0.0f, 0.0f, 0.0f, 0.0f, 0.0f, 0.0f, 0.0f, 0.0f, 0.0f,
                      0.0f, 0.0f, 0.0f, 0.0f, 0.0f, 0.0f, 0.0f, 0.0f, 0.0f, 0.0f, 0.0f, 0.0f, 0.0f, 0.98f, 0.99f, 0.98f, 0.0f, 0.0f, 0.0f, 0.0f, 0.0f, 0.0f, 0.0f, 0.0f, 0.0f, 0.0f, 0.0f, 0.0f,
                      0.0f, 0.0f, 0.0f, 0.0f, 0.0f, 0.0f, 0.0f, 0.0f, 0.0f, 0.0f, 0.0f, 0.0f, 0.0f, 0.98f, 0.99f, 0.98f, 0.0f, 0.0f, 0.0f, 0.0f, 0.0f, 0.0f, 0.0f, 0.0f, 0.0f, 0.0f, 0.0f, 0.0f,
                      0.0f, 0.0f, 0.0f, 0.0f, 0.0f, 0.0f, 0.0f, 0.0f, 0.0f, 0.0f, 0.0f, 0.0f, 0.0f, 0.98f, 0.99f, 0.98f, 0.0f, 0.0f, 0.0f, 0.0f, 0.0f, 0.0f, 0.0f, 0.0f, 0.0f, 0.0f, 0.0f, 0.0f,
                      0.0f, 0.0f, 0.0f, 0.0f, 0.0f, 0.0f, 0.0f, 0.0f, 0.0f, 0.0f, 0.0f, 0.0f, 0.0f, 0.98f, 0.99f, 0.98f, 0.0f, 0.0f, 0.0f, 0.0f, 0.0f, 0.0f, 0.0f, 0.0f, 0.0f, 0.0f, 0.0f, 0.0f,
                      0.0f, 0.0f, 0.0f, 0.0f, 0.0f, 0.0f, 0.0f, 0.0f, 0.0f, 0.0f, 0.0f, 0.0f, 0.0f, 0.98f, 0.99f, 0.98f, 0.0f, 0.0f, 0.0f, 0.0f, 0.0f, 0.0f, 0.0f, 0.0f, 0.0f, 0.0f, 0.0f, 0.0f,
                      0.0f, 0.0f, 0.0f, 0.0f, 0.0f, 0.0f, 0.0f, 0.0f, 0.0f, 0.0f, 0.0f, 0.0f, 0.0f, 0.98f, 0.99f, 0.98f, 0.0f, 0.0f, 0.0f, 0.0f, 0.0f, 0.0f, 0.0f, 0.0f, 0.0f, 0.0f, 0.0f, 0.0f,
                      0.0f, 0.0f, 0.0f, 0.0f, 0.0f, 0.0f, 0.0f, 0.0f, 0.0f, 0.0f, 0.0f, 0.0f, 0.0f, 0.98f, 0.99f, 0.98f, 0.0f, 0.0f, 0.0f, 0.0f, 0.0f, 0.0f, 0.0f, 0.0f, 0.0f, 0.0f, 0.0f, 0.0f,
                      0.0f, 0.0f, 0.0f, 0.0f, 0.0f, 0.0f, 0.0f, 0.0f, 0.0f, 0.0f, 0.0f, 0.0f, 0.0f, 0.98f, 0.99f, 0.98f, 0.0f, 0.0f, 0.0f, 0.0f, 0.0f, 0.0f, 0.0f, 0.0f, 0.0f, 0.0f, 0.0f, 0.0f,
                      0.0f, 0.0f, 0.0f, 0.0f, 0.0f, 0.0f, 0.0f, 0.0f, 0.0f, 0.0f, 0.0f, 0.0f, 0.0f, 0.98f, 1.0f, 0.98f, 0.0f, 0.0f, 0.0f, 0.0f, 0.0f, 0.0f, 0.0f, 0.0f, 0.0f, 0.0f, 0.0f, 0.0f,
                      0.0f, 0.0f, 0.0f, 0.0f, 0.0f, 0.0f, 0.0f, 0.0f, 0.0f, 0.0f, 0.0f, 0.0f, 0.0f, 0.99f, 1.0f, 0.99f, 0.0f, 0.0f, 0.0f, 0.0f, 0.0f, 0.0f, 0.0f, 0.0f, 0.0f, 0.0f, 0.0f, 0.0f,
                      0.0f, 0.0f, 0.0f, 0.0f, 0.0f, 0.0f, 0.0f, 0.0f, 0.0f, 0.0f, 0.0f, 0.0f, 0.0f, 0.94f, 0.99f, 0.94f, 0.0f, 0.0f, 0.0f, 0.0f, 0.0f, 0.0f, 0.0f, 0.0f, 0.0f, 0.0f, 0.0f, 0.0f,
                      0.0f, 0.0f, 0.0f, 0.0f, 0.0f, 0.0f, 0.0f, 0.0f, 0.0f, 0.0f, 0.0f, 0.0f, 0.1f, 0.75f, 0.75f, 0.75f, 0.1f, 0.0f, 0.0f, 0.0f, 0.0f, 0.0f, 0.0f, 0.0f, 0.0f, 0.0f, 0.0f, 0.0f,
                      0.0f, 0.0f, 0.0f, 0.0f, 0.0f, 0.0f, 0.0f, 0.0f, 0.0f, 0.0f, 0.0f, 0.0f, 0.0f, 0.0f, 0.0f, 0.0f, 0.0f, 0.0f, 0.0f, 0.0f, 0.0f, 0.0f, 0.0f, 0.0f, 0.0f, 0.0f, 0.0f, 0.0f,
                      0.0f, 0.0f, 0.0f, 0.0f, 0.0f, 0.0f, 0.0f, 0.0f, 0.0f, 0.0f, 0.0f, 0.0f, 0.0f, 0.0f, 0.0f, 0.0f, 0.0f, 0.0f, 0.0f, 0.0f, 0.0f, 0.0f, 0.0f, 0.0f, 0.0f, 0.0f, 0.0f, 0.0f,
                      0.0f, 0.0f, 0.0f, 0.0f, 0.0f, 0.0f, 0.0f, 0.0f, 0.0f, 0.0f, 0.0f, 0.0f, 0.0f, 0.0f, 0.0f, 0.0f, 0.0f, 0.0f, 0.0f, 0.0f, 0.0f, 0.0f, 0.0f, 0.0f, 0.0f, 0.0f, 0.0f, 0.0f,
                      0.0f, 0.0f, 0.0f, 0.0f, 0.0f, 0.0f, 0.0f, 0.0f, 0.0f, 0.0f, 0.0f, 0.0f, 0.0f, 0.0f, 0.0f, 0.0f, 0.0f, 0.0f, 0.0f, 0.0f, 0.0f, 0.0f, 0.0f, 0.0f, 0.0f, 0.0f, 0.0f, 0.0f};

  // prepare expected outputs
  std::vector<int64_t> expected_output_dims = {1, 10};

  // Digit 1 (index 1) has the highest probability (before applying softmax)
  std::vector<float> expected_vals = {-5.34957457f, 13.1904755f, -4.79670954f, -3.59232116f, 2.31260920f,
                                      -4.27866220f, -4.31867933f, 0.587718308f, -2.33952785f, -3.88515306f};

  const ORTCHAR_T* lib_name;
#if defined(_WIN32)
  lib_name = ORT_TSTR("custom_op_openvino_wrapper_library.dll");
#elif defined(__APPLE__)
  lib_name = ORT_TSTR("libcustom_op_openvino_wrapper_library.dylib");
#else
  lib_name = ORT_TSTR("./libcustom_op_openvino_wrapper_library.so");
#endif

  // Run with custom op session configurations.
  {
    Ort::SessionOptions session_opts;
    Ort::CustomOpConfigs custom_op_configs;

    custom_op_configs.AddConfig("OpenVINO_Wrapper", "device_type", "CPU");
    session_opts.RegisterCustomOpsLibrary(lib_name, custom_op_configs);

    Ort::Session session(*ort_env, CUSTOM_OP_OPENVINO_WRAPPER_LIB_TEST_MODEL_URI, session_opts);
    auto default_allocator = std::make_unique<MockedOrtAllocator>();

    RunSession(default_allocator.get(), session,
               inputs,
               "Plus214_Output_0",
               expected_output_dims,
               expected_vals,
               nullptr);
  }

  // Run without specifying any custom op session configurations.
  // Expect custom op to use "CPU" as OpenVINO's default backend.
  {
    Ort::SessionOptions session_opts;
    session_opts.RegisterCustomOpsLibrary(lib_name);

    Ort::Session session(*ort_env, CUSTOM_OP_OPENVINO_WRAPPER_LIB_TEST_MODEL_URI, session_opts);
    auto default_allocator = std::make_unique<MockedOrtAllocator>();

    RunSession(default_allocator.get(), session,
               inputs,
               "Plus214_Output_0",
               expected_output_dims,
               expected_vals,
               nullptr);
  }
}
#endif  // defined(USE_OPENVINO) && (!defined(ORT_MINIMAL_BUILD) || defined(ORT_MINIMAL_BUILD_CUSTOM_OPS))

// It has memory leak. The OrtCustomOpDomain created in custom_op_library.cc:RegisterCustomOps function was not freed
#if defined(__ANDROID__)
TEST(CApiTest, DISABLED_test_custom_op_library) {
// To accomodate a reduced op build pipeline
#elif defined(REDUCED_OPS_BUILD) && defined(USE_CUDA)
TEST(CApiTest, DISABLED_test_custom_op_library) {
#else
TEST(CApiTest, test_custom_op_library) {
#endif
  std::cout << "Running inference using custom op shared library" << std::endl;

  std::vector<Input> inputs(2);
  inputs[0].name = "input_1";
  inputs[0].dims = {3, 5};
  inputs[0].values = {1.1f, 2.2f, 3.3f, 4.4f, 5.5f,
                      6.6f, 7.7f, 8.8f, 9.9f, 10.0f,
                      11.1f, 12.2f, 13.3f, 14.4f, 15.5f};
  inputs[1].name = "input_2";
  inputs[1].dims = {3, 5};
  inputs[1].values = {15.5f, 14.4f, 13.3f, 12.2f, 11.1f,
                      10.0f, 9.9f, 8.8f, 7.7f, 6.6f,
                      5.5f, 4.4f, 3.3f, 2.2f, 1.1f};

  // prepare expected inputs and outputs
  std::vector<int64_t> expected_dims_y = {3, 5};
  std::vector<int32_t> expected_values_y =
      {17, 17, 17, 17, 17,
       17, 18, 18, 18, 17,
       17, 17, 17, 17, 17};

  onnxruntime::PathString lib_name;
#if defined(_WIN32)
  lib_name = ORT_TSTR("custom_op_library.dll");
#elif defined(__APPLE__)
  lib_name = ORT_TSTR("libcustom_op_library.dylib");
#else
  lib_name = ORT_TSTR("./libcustom_op_library.so");
#endif

#ifdef USE_CUDA
  TestInference<int32_t>(*ort_env, CUSTOM_OP_LIBRARY_TEST_MODEL_URI, inputs, "output", expected_dims_y,
                         expected_values_y, 1, nullptr, lib_name.c_str());
#else
  TestInference<int32_t>(*ort_env, CUSTOM_OP_LIBRARY_TEST_MODEL_URI, inputs, "output", expected_dims_y,
                         expected_values_y, 0, nullptr, lib_name.c_str());
#endif
}

#if !defined(DISABLE_FLOAT8_TYPES)

struct InputF8 {
  const char* name = nullptr;
  std::vector<int64_t> dims;
  std::vector<Ort::Float8E4M3FN_t> values;
};

// See test test_custom_op_library_float8.
#if defined(__ANDROID__)
TEST(CApiTest, DISABLED_test_custom_op_library_float8) {
#elif defined(REDUCED_OPS_BUILD) && defined(USE_CUDA)
TEST(CApiTest, DISABLED_test_custom_op_library_float8) {
#else
TEST(CApiTest, test_custom_op_library_float8) {
#endif
  std::cout << "Running inference using custom op shared library" << std::endl;

  std::vector<InputF8> inputs(2);
  inputs[0].name = "X";
  inputs[0].dims = {2};
  inputs[0].values = {0, 1};
  inputs[1].name = "Y";
  inputs[1].dims = {2};
  inputs[1].values = {3, 4};

  // prepare expected inputs and outputs
  std::vector<int64_t> expected_dims_y = {2};
  std::vector<Ort::Float8E4M3FN_t> expected_values_y = {0, 1};

  onnxruntime::PathString lib_name;
#if defined(_WIN32)
  lib_name = ORT_TSTR("custom_op_library.dll");
#elif defined(__APPLE__)
  lib_name = ORT_TSTR("libcustom_op_library.dylib");
#else
  lib_name = ORT_TSTR("./libcustom_op_library.so");
#endif

  TestInference<Ort::Float8E4M3FN_t, Ort::Float8E4M3FN_t, InputF8>(*ort_env, CUSTOM_OP_LIBRARY_TEST_MODEL_FLOAT8_URI, inputs,
                                                                   "Z", expected_dims_y,
                                                                   expected_values_y, 0, nullptr, lib_name.c_str());
}

#endif

#if !defined(ORT_MINIMAL_BUILD) || defined(ORT_MINIMAL_BUILD_CUSTOM_OPS)
#if defined(__ANDROID__)
// Disable on android because custom op libraries are not copied to the emulator.
TEST(CApiTest, DISABLED_test_custom_op_library_registration_error) {
#else
TEST(CApiTest, test_custom_op_library_registration_error) {
#endif  // defined(__ANDROID__)
  // Loads a custom op library with a RegisterCustomOps function that returns an error status.
  // This test tries to register the library with the session options and expects an error.
  const ORTCHAR_T* lib_name;
#if defined(_WIN32)
  lib_name = ORT_TSTR("custom_op_invalid_library.dll");
#elif defined(__APPLE__)
  lib_name = ORT_TSTR("libcustom_op_invalid_library.dylib");
#else
lib_name = ORT_TSTR("./libcustom_op_invalid_library.so");
#endif

  Ort::SessionOptions session_options;

  try {
    session_options.RegisterCustomOpsLibrary(lib_name);
    FAIL();
  } catch (const Ort::Exception& exception) {
    ASSERT_THAT(exception.what(), testing::HasSubstr("Failure from custom op library's RegisterCustomOps()"));
  }
}
#endif  // !defined(ORT_MINIMAL_BUILD) || defined(ORT_MINIMAL_BUILD_CUSTOM_OPS)

#if defined(ENABLE_LANGUAGE_INTEROP_OPS)
std::once_flag my_module_flag;

void PrepareModule() {
  std::ofstream module("mymodule.py");
  module << "class MyKernel:" << std::endl;
  module << "\t"
         << "def __init__(self,A,B,C):" << std::endl;
  module << "\t\t"
         << "self.a,self.b,self.c = A,B,C" << std::endl;
  module << "\t"
         << "def compute(self,x):" << std::endl;
  module << "\t\t"
         << "return x*2" << std::endl;
  module << "class MyKernel_2:" << std::endl;
  module << "\t"
         << "def __init__(self,A,B):" << std::endl;
  module << "\t\t"
         << "self.a,self.b = A,B" << std::endl;
  module << "\t"
         << "def compute(self,x):" << std::endl;
  module << "\t\t"
         << "return x*4" << std::endl;
  module << "class MyKernel_3:" << std::endl;
  module << "\t"
         << "def __init__(self,A,B):" << std::endl;
  module << "\t\t"
         << "self.a,self.b = A,B" << std::endl;
  module << "\t"
         << "def compute(self,*kwargs):" << std::endl;
  module << "\t\t"
         << "return kwargs[0]*5" << std::endl;
  module.close();
}

TEST(CApiTest, test_pyop) {
  std::call_once(my_module_flag, PrepareModule);
  std::vector<Input> inputs(1);
  Input& input = inputs[0];
  input.name = "X";
  input.dims = {2, 2};
  input.values = {1.0f, 2.0f, 3.0f, 4.0f};
  std::vector<int64_t> expected_dims_y = {2, 2};
  std::vector<float> expected_values_y = {2.0f, 4.0f, 6.0f, 8.0f};
  TestInference<float>(*ort_env, PYOP_FLOAT_MODEL_URI, inputs, "Y", expected_dims_y, expected_values_y, 0,
                       nullptr, nullptr);
}

TEST(CApiTest, test_pyop_multi) {
  std::call_once(my_module_flag, PrepareModule);
  std::vector<Input> inputs(1);
  Input& input = inputs[0];
  input.name = "X";
  input.dims = {2, 2};
  input.values = {1.0f, 2.0f, 3.0f, 4.0f};
  std::vector<int64_t> expected_dims_y = {2, 2};
  std::vector<float> expected_values_y = {8.0f, 16.0f, 24.0f, 32.0f};
  TestInference<float>(*ort_env, PYOP_MULTI_MODEL_URI, inputs, "Z", expected_dims_y, expected_values_y, 0,
                       nullptr, nullptr);
}

TEST(CApiTest, test_pyop_kwarg) {
  std::call_once(my_module_flag, PrepareModule);
  std::vector<Input> inputs(1);
  Input& input = inputs[0];
  input.name = "X";
  input.dims = {2, 2};
  input.values = {1.0f, 2.0f, 3.0f, 4.0f};
  std::vector<int64_t> expected_dims_y = {2, 2};
  std::vector<float> expected_values_y = {25.0f, 50.0f, 75.0f, 100.0f};
  TestInference<float>(*ort_env, PYOP_KWARG_MODEL_URI, inputs, "Z", expected_dims_y, expected_values_y, 0,
                       nullptr, nullptr);
}
#endif

#ifdef ORT_RUN_EXTERNAL_ONNX_TESTS
TEST(CApiTest, create_session_without_session_option) {
  constexpr PATH_TYPE model_uri = TSTR("../models/opset8/test_squeezenet/model.onnx");
  Ort::Session ret(*ort_env, model_uri, Ort::SessionOptions{nullptr});
  ASSERT_NE(nullptr, ret);
}
#endif

#ifdef REDUCED_OPS_BUILD
TEST(ReducedOpsBuildTest, test_excluded_ops) {
  // In reduced ops build, test a model containing ops not included in required_ops.config cannot be loaded.
  // See onnxruntime/test/testdata/reduced_build_test.readme.txt for more details of the setup
  constexpr PATH_TYPE model_uri = TSTR("testdata/reduced_build_test.onnx_model_with_excluded_ops");
  std::vector<Input> inputs = {{"X", {3}, {-1.0f, 2.0f, -3.0f}}};
  std::vector<int64_t> expected_dims_y = {3};
  std::vector<float> expected_values_y = {0.1f, 0.1f, 0.1f};
  bool failed = false;
  try {
    // only test model loading, exception expected
    TestInference<float>(*ort_env, model_uri, inputs, "Y", expected_dims_y, expected_values_y, 0,
                         nullptr, nullptr, true);
  } catch (const Ort::Exception& e) {
    failed = e.GetOrtErrorCode() == ORT_NOT_IMPLEMENTED;
  }
  ASSERT_EQ(failed, true);
}
#endif

TEST(CApiTest, get_allocator_cpu) {
  Ort::SessionOptions session_options;
  Ort::ThrowOnError(OrtSessionOptionsAppendExecutionProvider_CPU(session_options, 1));
  Ort::Session session(*ort_env, NAMED_AND_ANON_DIM_PARAM_URI, session_options);
  Ort::MemoryInfo info_cpu = Ort::MemoryInfo::CreateCpu(OrtAllocatorType::OrtArenaAllocator, OrtMemTypeDefault);
  Ort::Allocator cpu_allocator(session, info_cpu);

  // CPU OrtMemoryInfo does not return OrtArenaAllocator on x86 but rather a device allocator
  // which causes MemoryInfo that is used to request the allocator and the actual instance
  // of MemoryInfo returned from the allocator exactly match, although they are functionally equivalent.
  auto allocator_info = cpu_allocator.GetInfo();
  ASSERT_EQ(info_cpu.GetAllocatorName(), allocator_info.GetAllocatorName());
  ASSERT_EQ(info_cpu.GetDeviceId(), allocator_info.GetDeviceId());
  ASSERT_EQ(info_cpu.GetMemoryType(), allocator_info.GetDeviceId());
  void* p = cpu_allocator.Alloc(1024);
  ASSERT_NE(p, nullptr);
  cpu_allocator.Free(p);

  auto mem_allocation = cpu_allocator.GetAllocation(1024);
  ASSERT_NE(nullptr, mem_allocation.get());
  ASSERT_EQ(1024U, mem_allocation.size());
}

#ifdef USE_CUDA
TEST(CApiTest, get_allocator_cuda) {
  Ort::SessionOptions session_options;
  Ort::ThrowOnError(OrtSessionOptionsAppendExecutionProvider_CUDA(session_options, 0));
  Ort::Session session(*ort_env, NAMED_AND_ANON_DIM_PARAM_URI, session_options);

  Ort::MemoryInfo info_cuda("Cuda", OrtAllocatorType::OrtArenaAllocator, 0, OrtMemTypeDefault);
  Ort::Allocator cuda_allocator(session, info_cuda);

  auto allocator_info = cuda_allocator.GetInfo();
  ASSERT_TRUE(info_cuda == allocator_info);
  void* p = cuda_allocator.Alloc(1024);
  ASSERT_NE(p, nullptr);
  cuda_allocator.Free(p);

  auto mem_allocation = cuda_allocator.GetAllocation(1024);
  ASSERT_NE(nullptr, mem_allocation.get());
  ASSERT_EQ(1024U, mem_allocation.size());
}
#endif

TEST(CApiTest, io_binding) {
  Ort::SessionOptions session_options;
  Ort::ThrowOnError(OrtSessionOptionsAppendExecutionProvider_CPU(session_options, 1));
  Ort::Session session(*ort_env, MODEL_URI, session_options);

  Ort::MemoryInfo info_cpu = Ort::MemoryInfo::CreateCpu(OrtAllocatorType::OrtArenaAllocator, OrtMemTypeDefault);

  const std::array<int64_t, 2> x_shape = {3, 2};
  std::array<float, 3 * 2> x_values = {1.0f, 2.0f, 3.0f, 4.0f, 5.0f, 6.0f};
  Ort::Value bound_x = Ort::Value::CreateTensor(info_cpu, x_values.data(), x_values.size(),
                                                x_shape.data(), x_shape.size());

  const std::array<float, 3 * 2> expected_y = {1.0f, 4.0f, 9.0f, 16.0f, 25.0f, 36.0f};
  const std::array<int64_t, 2> y_shape = {3, 2};
  std::array<float, 3 * 2> y_values;
  Ort::Value bound_y = Ort::Value::CreateTensor(info_cpu, y_values.data(), y_values.size(),
                                                y_shape.data(), y_shape.size());

  Ort::IoBinding binding(session);
  binding.BindInput("X", bound_x);
  binding.BindOutput("Y", bound_y);

  session.Run(Ort::RunOptions(), binding);
  // Check the values against the bound raw memory
  ASSERT_TRUE(std::equal(std::begin(y_values), std::end(y_values), std::begin(expected_y)));

  // Now compare values via GetOutputValues
  {
    std::vector<Ort::Value> output_values = binding.GetOutputValues();
    ASSERT_EQ(output_values.size(), 1U);
    const Ort::Value& Y_value = output_values[0];
    ASSERT_TRUE(Y_value.IsTensor());
    Ort::TensorTypeAndShapeInfo type_info = Y_value.GetTensorTypeAndShapeInfo();
    ASSERT_EQ(ONNX_TENSOR_ELEMENT_DATA_TYPE_FLOAT, type_info.GetElementType());
    auto count = type_info.GetElementCount();
    ASSERT_EQ(expected_y.size(), count);
    const float* values = Y_value.GetTensorData<float>();
    ASSERT_TRUE(std::equal(values, values + count, std::begin(expected_y)));
  }

  {
    std::vector<std::string> output_names = binding.GetOutputNames();
    ASSERT_EQ(1U, output_names.size());
    ASSERT_EQ(output_names[0].compare("Y"), 0);
  }

  // Now replace binding of Y with an on device binding instead of pre-allocated memory.
  // This is when we can not allocate an OrtValue due to unknown dimensions
  {
    Ort::MemoryInfo info_cpu_dev("Cpu", OrtAllocatorType::OrtArenaAllocator, 0, OrtMemTypeDefault);
    binding.BindOutput("Y", info_cpu_dev);
    session.Run(Ort::RunOptions(), binding);
  }

  // Check the output value allocated based on the device binding.
  {
    std::vector<Ort::Value> output_values = binding.GetOutputValues();
    ASSERT_EQ(output_values.size(), 1U);
    const Ort::Value& Y_value = output_values[0];
    ASSERT_TRUE(Y_value.IsTensor());
    Ort::TensorTypeAndShapeInfo type_info = Y_value.GetTensorTypeAndShapeInfo();
    ASSERT_EQ(ONNX_TENSOR_ELEMENT_DATA_TYPE_FLOAT, type_info.GetElementType());
    auto count = type_info.GetElementCount();
    ASSERT_EQ(expected_y.size(), count);
    const float* values = Y_value.GetTensorData<float>();
    ASSERT_TRUE(std::equal(values, values + count, std::begin(expected_y)));
  }

  binding.ClearBoundInputs();
  binding.ClearBoundOutputs();
}

#if defined(USE_CUDA) || defined(USE_TENSORRT)
TEST(CApiTest, io_binding_cuda) {
  Ort::SessionOptions session_options;
#ifdef USE_TENSORRT
  Ort::ThrowOnError(OrtSessionOptionsAppendExecutionProvider_Tensorrt(session_options, 0));
#else
  Ort::ThrowOnError(OrtSessionOptionsAppendExecutionProvider_CUDA(session_options, 0));
#endif
  Ort::Session session(*ort_env, MODEL_URI, session_options);

  Ort::MemoryInfo info_cuda("Cuda", OrtAllocatorType::OrtArenaAllocator, 0, OrtMemTypeDefault);

  Ort::Allocator cuda_allocator(session, info_cuda);
  auto allocator_info = cuda_allocator.GetInfo();
  ASSERT_TRUE(info_cuda == allocator_info);

  const std::array<int64_t, 2> x_shape = {3, 2};
  std::array<float, 3 * 2> x_values = {1.0f, 2.0f, 3.0f, 4.0f, 5.0f, 6.0f};
  auto input_data = cuda_allocator.GetAllocation(x_values.size() * sizeof(float));
  ASSERT_NE(input_data.get(), nullptr);
  cudaMemcpy(input_data.get(), x_values.data(), sizeof(float) * x_values.size(), cudaMemcpyHostToDevice);

  // Create an OrtValue tensor backed by data on CUDA memory
  Ort::Value bound_x = Ort::Value::CreateTensor(info_cuda, reinterpret_cast<float*>(input_data.get()), x_values.size(),
                                                x_shape.data(), x_shape.size());

  const std::array<int64_t, 2> expected_y_shape = {3, 2};
  const std::array<float, 3 * 2> expected_y = {1.0f, 4.0f, 9.0f, 16.0f, 25.0f, 36.0f};
  auto output_data = cuda_allocator.GetAllocation(expected_y.size() * sizeof(float));
  ASSERT_NE(output_data.get(), nullptr);

  // Create an OrtValue tensor backed by data on CUDA memory
  Ort::Value bound_y = Ort::Value::CreateTensor(info_cuda, reinterpret_cast<float*>(output_data.get()),
                                                expected_y.size(), expected_y_shape.data(), expected_y_shape.size());

  Ort::IoBinding binding(session);
  binding.BindInput("X", bound_x);
  binding.BindOutput("Y", bound_y);
  // Sychronize to make sure the copy on default stream is done since TensorRT isn't using default stream.
  binding.SynchronizeInputs();

  session.Run(Ort::RunOptions(), binding);

  binding.SynchronizeOutputs();

  // Check the values against the bound raw memory (needs copying from device to host first)
  std::array<float, 3 * 2> y_values_0;
  cudaMemcpy(y_values_0.data(), output_data.get(), sizeof(float) * y_values_0.size(), cudaMemcpyDeviceToHost);
  ASSERT_TRUE(std::equal(std::begin(y_values_0), std::end(y_values_0), std::begin(expected_y)));

  // Now compare values via GetOutputValues
  {
    std::vector<Ort::Value> output_values = binding.GetOutputValues();
    ASSERT_EQ(output_values.size(), 1U);
    const Ort::Value& Y_value = output_values[0];
    ASSERT_TRUE(Y_value.IsTensor());
    Ort::TensorTypeAndShapeInfo type_info = Y_value.GetTensorTypeAndShapeInfo();
    ASSERT_EQ(ONNX_TENSOR_ELEMENT_DATA_TYPE_FLOAT, type_info.GetElementType());
    auto count = type_info.GetElementCount();
    ASSERT_EQ(expected_y.size(), count);
    const float* values = Y_value.GetTensorData<float>();

    std::array<float, 3 * 2> y_values_1;
    cudaMemcpy(y_values_1.data(), values, sizeof(float) * y_values_1.size(), cudaMemcpyDeviceToHost);
    ASSERT_TRUE(std::equal(std::begin(y_values_1), std::end(y_values_1), std::begin(expected_y)));
  }

  {
    std::vector<std::string> output_names = binding.GetOutputNames();
    ASSERT_EQ(1U, output_names.size());
    ASSERT_EQ(output_names[0].compare("Y"), 0);
  }

  // Now replace binding of Y with an on device binding instead of pre-allocated memory.
  // This is when we can not allocate an OrtValue due to unknown dimensions
  {
    binding.BindOutput("Y", info_cuda);
    session.Run(Ort::RunOptions(), binding);
  }

  // Check the output value allocated based on the device binding.
  {
    std::vector<Ort::Value> output_values = binding.GetOutputValues();
    ASSERT_EQ(output_values.size(), 1U);
    const Ort::Value& Y_value = output_values[0];
    ASSERT_TRUE(Y_value.IsTensor());
    Ort::TensorTypeAndShapeInfo type_info = Y_value.GetTensorTypeAndShapeInfo();
    ASSERT_EQ(ONNX_TENSOR_ELEMENT_DATA_TYPE_FLOAT, type_info.GetElementType());
    auto count = type_info.GetElementCount();
    ASSERT_EQ(expected_y.size(), count);
    const float* values = Y_value.GetTensorData<float>();

    std::array<float, 3 * 2> y_values_2;
    cudaMemcpy(y_values_2.data(), values, sizeof(float) * y_values_2.size(), cudaMemcpyDeviceToHost);
    ASSERT_TRUE(std::equal(std::begin(y_values_2), std::end(y_values_2), std::begin(expected_y)));
  }

  // Clean up
  binding.ClearBoundInputs();
  binding.ClearBoundOutputs();
}
#endif

#if defined(USE_CUDA) || defined(USE_TENSORRT)
TEST(CApiTest, basic_cuda_graph) {
  const auto& api = Ort::GetApi();
  Ort::SessionOptions session_options;

#if defined(USE_TENSORRT)
  // Enable cuda graph in TRT provider option.
  OrtTensorRTProviderOptionsV2* trt_options;
  ASSERT_TRUE(api.CreateTensorRTProviderOptions(&trt_options) == nullptr);
  std::unique_ptr<OrtTensorRTProviderOptionsV2, decltype(api.ReleaseTensorRTProviderOptions)>
      rel_trt_options(trt_options, api.ReleaseTensorRTProviderOptions);
  std::vector<const char*> keys{"trt_cuda_graph_enable"};
  std::vector<const char*> values{"1"};
  ASSERT_TRUE(api.UpdateTensorRTProviderOptions(rel_trt_options.get(), keys.data(), values.data(), keys.size()) == nullptr);

  ASSERT_TRUE(api.SessionOptionsAppendExecutionProvider_TensorRT_V2(
                  static_cast<OrtSessionOptions*>(session_options),
                  rel_trt_options.get()) == nullptr);
#else
  // Enable cuda graph in cuda provider option.
  OrtCUDAProviderOptionsV2* cuda_options = nullptr;
  ASSERT_TRUE(api.CreateCUDAProviderOptions(&cuda_options) == nullptr);
  std::unique_ptr<OrtCUDAProviderOptionsV2, decltype(api.ReleaseCUDAProviderOptions)>
      rel_cuda_options(cuda_options, api.ReleaseCUDAProviderOptions);
  std::vector<const char*> keys{"enable_cuda_graph"};
  std::vector<const char*> values{"1"};
  ASSERT_TRUE(api.UpdateCUDAProviderOptions(rel_cuda_options.get(), keys.data(), values.data(), 1) == nullptr);

  ASSERT_TRUE(api.SessionOptionsAppendExecutionProvider_CUDA_V2(
                  static_cast<OrtSessionOptions*>(session_options),
                  rel_cuda_options.get()) == nullptr);
#endif

  Ort::Session session(*ort_env, MODEL_URI, session_options);
  Ort::MemoryInfo info_cuda("Cuda", OrtAllocatorType::OrtArenaAllocator, 0, OrtMemTypeDefault);

  Ort::Allocator cuda_allocator(session, info_cuda);
  auto allocator_info = cuda_allocator.GetInfo();
  ASSERT_TRUE(info_cuda == allocator_info);

  const std::array<int64_t, 2> x_shape = {3, 2};
  std::array<float, 3 * 2> x_values = {1.0f, 2.0f, 3.0f, 4.0f, 5.0f, 6.0f};
  auto input_data = cuda_allocator.GetAllocation(x_values.size() * sizeof(float));

  ASSERT_NE(input_data.get(), nullptr);
  cudaMemcpy(input_data.get(), x_values.data(), sizeof(float) * x_values.size(), cudaMemcpyHostToDevice);

  // Create an OrtValue tensor backed by data on CUDA memory
  Ort::Value bound_x = Ort::Value::CreateTensor(info_cuda, reinterpret_cast<float*>(input_data.get()), x_values.size(),
                                                x_shape.data(), x_shape.size());

  const std::array<int64_t, 2> expected_y_shape = {3, 2};
  std::array<float, 3 * 2> expected_y = {1.0f, 4.0f, 9.0f, 16.0f, 25.0f, 36.0f};
  auto output_data = cuda_allocator.GetAllocation(expected_y.size() * sizeof(float));

  ASSERT_NE(output_data.get(), nullptr);

  // Create an OrtValue tensor backed by data on CUDA memory
  Ort::Value bound_y = Ort::Value::CreateTensor(info_cuda, reinterpret_cast<float*>(output_data.get()),
                                                expected_y.size(), expected_y_shape.data(), expected_y_shape.size());

  // Create IoBinding for inputs and outputs.
  Ort::IoBinding binding(session);
  binding.BindInput("X", bound_x);
  binding.BindOutput("Y", bound_y);

  // One regular run for necessary memory allocation and graph capturing
  session.Run(Ort::RunOptions(), binding);

  // Check the values against the bound raw memory (needs copying from device to host first)
  std::array<float, 3 * 2> y_values;
  cudaMemcpy(y_values.data(), output_data.get(), sizeof(float) * y_values.size(), cudaMemcpyDeviceToHost);
  ASSERT_THAT(y_values, ::testing::ContainerEq(expected_y));

  // Replay the captured CUDA graph
  session.Run(Ort::RunOptions(), binding);
  cudaMemcpy(y_values.data(), output_data.get(), sizeof(float) * y_values.size(), cudaMemcpyDeviceToHost);
  ASSERT_THAT(y_values, ::testing::ContainerEq(expected_y));

  // Change the input and replay the CUDA graph again.
  x_values = {10.0f, 20.0f, 30.0f, 40.0f, 50.0f, 60.0f};
  cudaMemcpy(input_data.get(), x_values.data(), sizeof(float) * x_values.size(), cudaMemcpyHostToDevice);
  binding.SynchronizeInputs();

  session.Run(Ort::RunOptions(), binding);
  cudaMemcpy(y_values.data(), output_data.get(), sizeof(float) * y_values.size(), cudaMemcpyDeviceToHost);
  expected_y = {10.0f, 40.0f, 90.0f, 160.0f, 250.0f, 360.0f};
  ASSERT_THAT(y_values, ::testing::ContainerEq(expected_y));

  // Clean up
  binding.ClearBoundInputs();
  binding.ClearBoundOutputs();
}

<<<<<<< HEAD
// This test fails in Windows GPU Reduced Ops CI Pipeline.
// It is disabled on Windows but it would fail on Linux under the same build constraints.
// This test checks that a specific graph runs a cuda. This test fails on this build when onnxruntime 
// is built with a short list of kernels defined here:
// https://github.com/microsoft/onnxruntime/blob/main/onnxruntime/test/testdata/required_ops.config
// (used by script https://github.com/microsoft/onnxruntime/blob/main/tools/ci_build/reduce_op_kernels.py)
// but the graph tested in that particular test uses nodes Sin, Shape, Gather, Mul, Reshape for opset 15.
#if !defined(_WIN32) 
=======
#ifndef REDUCED_OPS_BUILD
// The following test uses some ops not supported in the reduced ops build
>>>>>>> 2a11f29e
TEST(CApiTest, cuda_graph_with_shape_nodes) {
  const auto& api = Ort::GetApi();

  // Enable cuda graph in cuda provider option.
  OrtCUDAProviderOptionsV2* cuda_options = nullptr;
  ASSERT_TRUE(api.CreateCUDAProviderOptions(&cuda_options) == nullptr);
  std::unique_ptr<OrtCUDAProviderOptionsV2, decltype(api.ReleaseCUDAProviderOptions)>
      rel_cuda_options(cuda_options, api.ReleaseCUDAProviderOptions);
  std::vector<const char*> keys{"enable_cuda_graph"};
  std::vector<const char*> values{"1"};
  ASSERT_TRUE(api.UpdateCUDAProviderOptions(rel_cuda_options.get(), keys.data(), values.data(), 1) == nullptr);

  Ort::SessionOptions session_options;
  ASSERT_TRUE(api.SessionOptionsAppendExecutionProvider_CUDA_V2(
                  static_cast<OrtSessionOptions*>(session_options),
                  rel_cuda_options.get()) == nullptr);

  // Successful loading of the ONNX model with shape nodes with cuda graph feature enabled
  Ort::Session session(*ort_env, TSTR("testdata/cuda_graph_with_shape_nodes.onnx"), session_options);
}
#endif

#endif

#endif

TEST(CApiTest, create_tensor) {
  const char* s[] = {"abc", "kmp"};
  int64_t expected_len = 2;
  auto default_allocator = std::make_unique<MockedOrtAllocator>();

  Ort::Value tensor = Ort::Value::CreateTensor(default_allocator.get(), &expected_len, 1,
                                               ONNX_TENSOR_ELEMENT_DATA_TYPE_STRING);

  Ort::ThrowOnError(Ort::GetApi().FillStringTensor(tensor, s, expected_len));
  auto shape_info = tensor.GetTensorTypeAndShapeInfo();

  int64_t len = shape_info.GetElementCount();
  ASSERT_EQ(len, expected_len);
  std::vector<int64_t> shape_array(len);

  size_t data_len = tensor.GetStringTensorDataLength();
  std::string result(data_len, '\0');
  std::vector<size_t> offsets(len);
  tensor.GetStringTensorContent((void*)result.data(), data_len, offsets.data(), offsets.size());
}

TEST(CApiTest, fill_string_tensor) {
  const char* s[] = {"abc", "kmp"};
  int64_t expected_len = 2;
  auto default_allocator = std::make_unique<MockedOrtAllocator>();

  Ort::Value tensor = Ort::Value::CreateTensor(default_allocator.get(), &expected_len, 1,
                                               ONNX_TENSOR_ELEMENT_DATA_TYPE_STRING);

  for (int64_t i = 0; i < expected_len; i++) {
    tensor.FillStringTensorElement(s[i], i);
  }

  auto shape_info = tensor.GetTensorTypeAndShapeInfo();

  int64_t len = shape_info.GetElementCount();
  ASSERT_EQ(len, expected_len);
}

TEST(CApiTest, fill_string_tensor_directly) {
  constexpr std::string_view s[] = {"abc", "kmp"};
  constexpr int64_t expected_len = 2;

  MockedOrtAllocator default_allocator;
  Ort::Value tensor = Ort::Value::CreateTensor(&default_allocator, &expected_len, 1U,
                                               ONNX_TENSOR_ELEMENT_DATA_TYPE_STRING);

  for (size_t i = 0; i < static_cast<size_t>(expected_len); i++) {
    auto* buffer = tensor.GetResizedStringTensorElementBuffer(i, s[i].size());
    memcpy(buffer, s[i].data(), s[i].size());
  }

  auto shape_info = tensor.GetTensorTypeAndShapeInfo();
  int64_t len = shape_info.GetElementCount();
  ASSERT_EQ(len, expected_len);

  for (size_t i = 0; i < static_cast<size_t>(expected_len); i++) {
    auto element = tensor.GetStringTensorElement(i);
    ASSERT_EQ(s[i], element);
  }
}

TEST(CApiTest, get_string_tensor_element) {
  const char* s[] = {"abc", "kmp"};
  int64_t expected_len = 2;
  int64_t element_index = 0;
  auto default_allocator = std::make_unique<MockedOrtAllocator>();

  Ort::Value tensor = Ort::Value::CreateTensor(default_allocator.get(), &expected_len, 1,
                                               ONNX_TENSOR_ELEMENT_DATA_TYPE_STRING);

  tensor.FillStringTensor(s, expected_len);

  auto expected_string = s[element_index];
  size_t expected_string_len = strnlen(expected_string, onnxruntime::kMaxStrLen);

  std::string result(expected_string_len, '\0');
  tensor.GetStringTensorElement(expected_string_len, element_index, (void*)result.data());
  ASSERT_STREQ(result.c_str(), expected_string);

  auto string_len = tensor.GetStringTensorElementLength(element_index);
  ASSERT_EQ(expected_string_len, string_len);
}

TEST(CApiTest, create_tensor_with_data) {
  float values[] = {3.0f, 1.0f, 2.f, 0.f};
  constexpr size_t values_length = sizeof(values) / sizeof(values[0]);

  Ort::MemoryInfo info("Cpu", OrtDeviceAllocator, 0, OrtMemTypeDefault);

  std::vector<int64_t> dims = {4};
  Ort::Value tensor = Ort::Value::CreateTensor<float>(info, values, values_length, dims.data(), dims.size());

  const float* new_pointer = tensor.GetTensorData<float>();
  ASSERT_EQ(new_pointer, values);

  auto type_info = tensor.GetTypeInfo();
  auto tensor_info = type_info.GetTensorTypeAndShapeInfo();

  ASSERT_NE(tensor_info, nullptr);
  ASSERT_EQ(1u, tensor_info.GetDimensionsCount());
}

TEST(CApiTest, create_tensor_with_data_float16) {
  // Example with C++. However, what we are feeding underneath is really
  // a continuous buffer of uint16_t
  // Use 3rd party libraries such as Eigen to convert floats and doubles to float16 types.
  Ort::Float16_t values[] = {15360, 16384, 16896, 17408, 17664};  // 1.f, 2.f, 3.f, 4.f, 5.f
  constexpr size_t values_length = sizeof(values) / sizeof(values[0]);

  std::vector<int64_t> dims = {static_cast<int64_t>(values_length)};
  Ort::MemoryInfo info("Cpu", OrtDeviceAllocator, 0, OrtMemTypeDefault);

  Ort::Value tensor = Ort::Value::CreateTensor<Ort::Float16_t>(info, values, values_length, dims.data(), dims.size());
  const auto* new_pointer = tensor.GetTensorData<Ort::Float16_t>();
  ASSERT_EQ(new_pointer, values);
  auto type_info = tensor.GetTypeInfo();
  auto tensor_info = type_info.GetTensorTypeAndShapeInfo();
  ASSERT_NE(tensor_info, nullptr);
  ASSERT_EQ(1u, tensor_info.GetDimensionsCount());
  ASSERT_EQ(tensor_info.GetElementType(), ONNX_TENSOR_ELEMENT_DATA_TYPE_FLOAT16);

  Ort::Float16_t value_at_1 = tensor.At<Ort::Float16_t>({1});
  ASSERT_EQ(values[1], value_at_1);
}

TEST(CApiTest, create_tensor_with_data_bfloat16) {
  // Example with C++. However, what we are feeding underneath is really
  // a continuous buffer of uint16_t
  // Conversion from float to bfloat16 is simple. Strip off half of the bytes from float.
  Ort::BFloat16_t values[] = {16256, 16384, 16448, 16512, 16544};  // 1.f, 2.f, 3.f, 4.f, 5.f
  constexpr size_t values_length = sizeof(values) / sizeof(values[0]);
  std::vector<int64_t> dims = {static_cast<int64_t>(values_length)};

  Ort::MemoryInfo info("Cpu", OrtDeviceAllocator, 0, OrtMemTypeDefault);

  Ort::Value tensor = Ort::Value::CreateTensor<Ort::BFloat16_t>(info, values, values_length, dims.data(), dims.size());
  const auto* new_pointer = tensor.GetTensorData<Ort::BFloat16_t>();
  ASSERT_EQ(new_pointer, values);
  auto type_info = tensor.GetTypeInfo();
  auto tensor_info = type_info.GetTensorTypeAndShapeInfo();
  ASSERT_NE(tensor_info, nullptr);
  ASSERT_EQ(1u, tensor_info.GetDimensionsCount());
  ASSERT_EQ(tensor_info.GetElementType(), ONNX_TENSOR_ELEMENT_DATA_TYPE_BFLOAT16);

  Ort::BFloat16_t value_at_1 = tensor.At<Ort::BFloat16_t>({1});
  ASSERT_EQ(values[1], value_at_1);
}

#if !defined(DISABLE_FLOAT8_TYPES)

TEST(CApiTest, create_tensor_with_data_float8) {
  Ort::Float8E4M3FN_t values[] = {0, 1, 2, 3, 4};
  constexpr size_t values_length = sizeof(values) / sizeof(values[0]);
  std::vector<int64_t> dims = {static_cast<int64_t>(values_length)};

  Ort::MemoryInfo info("Cpu", OrtDeviceAllocator, 0, OrtMemTypeDefault);

  Ort::Value tensor = Ort::Value::CreateTensor<Ort::Float8E4M3FN_t>(info, values, values_length, dims.data(), dims.size());
  const auto* new_pointer = tensor.GetTensorData<Ort::Float8E4M3FN_t>();
  ASSERT_EQ(new_pointer, values);
  auto type_info = tensor.GetTypeInfo();
  auto tensor_info = type_info.GetTensorTypeAndShapeInfo();
  ASSERT_NE(tensor_info, nullptr);
  ASSERT_EQ(1u, tensor_info.GetDimensionsCount());
  ASSERT_EQ(tensor_info.GetElementType(), ONNX_TENSOR_ELEMENT_DATA_TYPE_FLOAT8E4M3FN);

  Ort::Float8E4M3FN_t value_at_1 = tensor.At<Ort::Float8E4M3FN_t>({1});
  ASSERT_EQ(values[1], value_at_1);
}

#endif

TEST(CApiTest, access_tensor_data_elements) {
  /**
   * Create a 2x3 data blob that looks like:
   *
   *  0 1 2
   *  3 4 5
   */
  std::vector<int64_t> shape = {2, 3};
  int element_count = 6;  // 2*3
  std::vector<float> values(element_count);
  for (int i = 0; i < element_count; i++)
    values[i] = static_cast<float>(i);

  Ort::MemoryInfo info("Cpu", OrtDeviceAllocator, 0, OrtMemTypeDefault);

  Ort::Value tensor = Ort::Value::CreateTensor<float>(info, values.data(), values.size(), shape.data(), shape.size());

  float expected_value = 0;
  for (int64_t row = 0; row < shape[0]; row++) {
    for (int64_t col = 0; col < shape[1]; col++) {
      ASSERT_EQ(expected_value++, tensor.At<float>({row, col}));
    }
  }
}

TEST(CApiTest, override_initializer) {
  Ort::MemoryInfo info("Cpu", OrtDeviceAllocator, 0, OrtMemTypeDefault);
  auto allocator = std::make_unique<MockedOrtAllocator>();
  // CreateTensor which is not owning this ptr
  bool Label_input[] = {true};
  std::vector<int64_t> dims = {1, 1};
  Ort::Value label_input_tensor = Ort::Value::CreateTensor<bool>(info, Label_input, 1U, dims.data(), dims.size());

  std::string f2_data{"f2_string"};
  // Place a string into Tensor OrtValue and assign to the
  Ort::Value f2_input_tensor = Ort::Value::CreateTensor(allocator.get(), dims.data(), dims.size(),
                                                        ONNX_TENSOR_ELEMENT_DATA_TYPE_STRING);
  const char* const input_char_string[] = {f2_data.c_str()};
  f2_input_tensor.FillStringTensor(input_char_string, 1U);

  Ort::SessionOptions session_options;
  Ort::Session session(*ort_env, OVERRIDABLE_INITIALIZER_MODEL_URI, session_options);

  // Get Overrideable initializers
  size_t init_count = session.GetOverridableInitializerCount();
  ASSERT_EQ(init_count, 1U);

  {
    auto f1_init_name = session.GetOverridableInitializerNameAllocated(0, allocator.get());
    ASSERT_TRUE(strcmp("F1", f1_init_name.get()) == 0);
  }

  Ort::TypeInfo init_type_info = session.GetOverridableInitializerTypeInfo(0);
  ASSERT_EQ(ONNX_TYPE_TENSOR, init_type_info.GetONNXType());

  // Let's override the initializer
  float f11_input_data[] = {2.0f};
  Ort::Value f11_input_tensor = Ort::Value::CreateTensor<float>(info, f11_input_data, 1U, dims.data(), dims.size());

  std::vector<Ort::Value> ort_inputs;
  ort_inputs.push_back(std::move(label_input_tensor));
  ort_inputs.push_back(std::move(f2_input_tensor));
  ort_inputs.push_back(std::move(f11_input_tensor));

  std::vector<const char*> input_names = {"Label", "F2", "F1"};
  const char* output_names[] = {"Label0", "F20", "F11"};
  std::vector<Ort::Value> ort_outputs = session.Run(Ort::RunOptions{nullptr}, input_names.data(),
                                                    ort_inputs.data(), ort_inputs.size(),
                                                    output_names, countof(output_names));

  ASSERT_EQ(ort_outputs.size(), 3U);
  // Expecting the last output would be the overridden value of the initializer
  auto type_info = ort_outputs[2].GetTensorTypeAndShapeInfo();
  ASSERT_EQ(type_info.GetShape(), dims);
  ASSERT_EQ(type_info.GetElementType(), ONNX_TENSOR_ELEMENT_DATA_TYPE_FLOAT);
  ASSERT_EQ(type_info.GetElementCount(), 1U);
  float* output_data = ort_outputs[2].GetTensorMutableData<float>();
  ASSERT_EQ(*output_data, f11_input_data[0]);
}

TEST(CApiTest, end_profiling) {
  Ort::MemoryInfo info("Cpu", OrtDeviceAllocator, 0, OrtMemTypeDefault);
  auto allocator = std::make_unique<MockedOrtAllocator>();

  // Create session with profiling enabled (profiling is automatically turned on)
  Ort::SessionOptions session_options_1;
#ifdef _WIN32
  session_options_1.EnableProfiling(L"profile_prefix");
#else
  session_options_1.EnableProfiling("profile_prefix");
#endif
  Ort::Session session_1(*ort_env, MODEL_WITH_CUSTOM_MODEL_METADATA, session_options_1);
  {
    auto profile_file = session_1.EndProfilingAllocated(allocator.get());
    ASSERT_TRUE(std::string(profile_file.get()).find("profile_prefix") != std::string::npos);
  }
  // Create session with profiling disabled
  Ort::SessionOptions session_options_2;
#ifdef _WIN32
  session_options_2.DisableProfiling();
#else
  session_options_2.DisableProfiling();
#endif
  Ort::Session session_2(*ort_env, MODEL_WITH_CUSTOM_MODEL_METADATA, session_options_2);
  {
    auto profile_file = session_2.EndProfilingAllocated(allocator.get());
    ASSERT_TRUE(std::string(profile_file.get()) == std::string());
  }
}

TEST(CApiTest, get_profiling_start_time) {
  // Test whether the C_API can access the profiler's start time
  Ort::MemoryInfo info("Cpu", OrtDeviceAllocator, 0, OrtMemTypeDefault);
  Ort::SessionOptions session_options;
#ifdef _WIN32
  session_options.EnableProfiling(L"profile_prefix");
#else
  session_options.EnableProfiling("profile_prefix");
#endif

  uint64_t before_start_time = std::chrono::duration_cast<std::chrono::nanoseconds>(
                                   std::chrono::high_resolution_clock::now().time_since_epoch())
                                   .count();  // get current time
  Ort::Session session_1(*ort_env, MODEL_WITH_CUSTOM_MODEL_METADATA, session_options);
  uint64_t profiling_start_time = session_1.GetProfilingStartTimeNs();
  uint64_t after_start_time = std::chrono::duration_cast<std::chrono::nanoseconds>(
                                  std::chrono::high_resolution_clock::now().time_since_epoch())
                                  .count();

  // the profiler's start time needs to be between before_time and after_time
  ASSERT_TRUE(before_start_time <= profiling_start_time && profiling_start_time <= after_start_time);
}

TEST(CApiTest, model_metadata) {
  auto allocator = std::make_unique<MockedOrtAllocator>();
  // The following all tap into the c++ APIs which internally wrap over C APIs

  // The following section tests a model containing all metadata supported via the APIs
  {
    Ort::SessionOptions session_options;
    Ort::Session session(*ort_env, MODEL_WITH_CUSTOM_MODEL_METADATA, session_options);

    // Fetch model metadata
    auto model_metadata = session.GetModelMetadata();

    {
      auto producer_name = model_metadata.GetProducerNameAllocated(allocator.get());
      ASSERT_TRUE(strcmp("Hari", producer_name.get()) == 0);
    }

    {
      auto graph_name = model_metadata.GetGraphNameAllocated(allocator.get());
      ASSERT_TRUE(strcmp("matmul test", graph_name.get()) == 0);
    }

    {
      auto domain = model_metadata.GetDomainAllocated(allocator.get());
      ASSERT_TRUE(strcmp("", domain.get()) == 0);
    }

    {
      auto description = model_metadata.GetDescriptionAllocated(allocator.get());
      ASSERT_TRUE(strcmp("This is a test model with a valid ORT config Json", description.get()) == 0);
    }

    {
      auto graph_description = model_metadata.GetGraphDescriptionAllocated(allocator.get());
      ASSERT_TRUE(strcmp("graph description", graph_description.get()) == 0);
    }

    int64_t version = model_metadata.GetVersion();
    ASSERT_TRUE(version == 1);

    {
      auto custom_metadata_map_keys = model_metadata.GetCustomMetadataMapKeysAllocated(allocator.get());
      ASSERT_EQ(custom_metadata_map_keys.size(), 2U);
    }

    auto lookup_value_1 = model_metadata.LookupCustomMetadataMapAllocated("ort_config", allocator.get());
    ASSERT_TRUE(strcmp(lookup_value_1.get(),
                       "{\"session_options\": {\"inter_op_num_threads\": 5, \"intra_op_num_threads\": 2, "
                       "\"graph_optimization_level\": 99, \"enable_profiling\": 1}}") == 0);

    auto lookup_value_2 = model_metadata.LookupCustomMetadataMapAllocated("dummy_key", allocator.get());
    ASSERT_TRUE(strcmp(lookup_value_2.get(), "dummy_value") == 0);

    // key doesn't exist in custom metadata map
    auto lookup_value_3 = model_metadata.LookupCustomMetadataMapAllocated("key_doesnt_exist", allocator.get());
    ASSERT_TRUE(lookup_value_3 == nullptr);
  }

  // The following section tests a model with some missing metadata info
  // Adding this just to make sure the API implementation is able to handle empty/missing info
  {
    Ort::SessionOptions session_options;
    Ort::Session session(*ort_env, MODEL_URI, session_options);

    // Fetch model metadata
    auto model_metadata = session.GetModelMetadata();

    // Model description is empty
    {
      auto description = model_metadata.GetDescriptionAllocated(allocator.get());
      ASSERT_TRUE(strcmp("", description.get()) == 0);
    }

    // Graph description is empty
    {
      auto graph_description = model_metadata.GetGraphDescriptionAllocated(allocator.get());
      ASSERT_TRUE(strcmp("", graph_description.get()) == 0);
    }

    // Model does not contain custom metadata map
    auto custom_metadata_map_keys = model_metadata.GetCustomMetadataMapKeysAllocated(allocator.get());
    ASSERT_TRUE(custom_metadata_map_keys.empty());
  }
}

TEST(CApiTest, get_available_providers) {
  const OrtApi* g_ort = OrtGetApiBase()->GetApi(ORT_API_VERSION);
  int len = 0;
  char** providers;
  ASSERT_EQ(g_ort->GetAvailableProviders(&providers, &len), nullptr);
  ASSERT_GT(len, 0);
  ASSERT_STREQ(providers[len - 1], "CPUExecutionProvider");
  ASSERT_EQ(g_ort->ReleaseAvailableProviders(providers, len), nullptr);
}

TEST(CApiTest, get_available_providers_cpp) {
  std::vector<std::string> providers = Ort::GetAvailableProviders();
  ASSERT_FALSE(providers.empty());
  ASSERT_EQ(providers.back(), "CPUExecutionProvider");

#ifdef USE_CUDA
  // CUDA EP will exist in the list but its position may vary based on other EPs included in the build
  ASSERT_TRUE(std::find(providers.begin(), providers.end(), "CUDAExecutionProvider") != providers.end());
#endif
}

TEST(CApiTest, get_version_string_cpp) {
  auto version_string = Ort::GetVersionString();
  ASSERT_FALSE(version_string.empty());
  ASSERT_EQ(version_string, std::string(ORT_VERSION));
}

TEST(CApiTest, get_build_info_string) {
  auto build_info_string = Ort::GetBuildInfoString();
  ASSERT_FALSE(build_info_string.empty());
  ASSERT_EQ(build_info_string, std::string(ORT_BUILD_INFO));
}

TEST(CApiTest, TestSharedAllocators) {
  OrtEnv* env_ptr = (OrtEnv*)(*ort_env);

  // prepare inputs
  std::vector<Input> inputs(1);
  Input& input = inputs.back();
  input.name = "X";
  input.dims = {3, 2};
  input.values = {1.0f, 2.0f, 3.0f, 4.0f, 5.0f, 6.0f};
  auto allocator_for_input_memory_allocation = std::make_unique<MockedOrtAllocator>();

  // prepare expected outputs
  std::vector<int64_t> expected_dims_y = {3, 2};
  std::vector<float> expected_values_y = {1.0f, 4.0f, 9.0f, 16.0f, 25.0f, 36.0f};

  // Create session options and configure it appropriately
  Ort::SessionOptions session_options;
  // Turn on sharing of the allocator between sessions
  session_options.AddConfigEntry(kOrtSessionOptionsConfigUseEnvAllocators, "1");

  const auto& api = Ort::GetApi();

  // CASE 1: We test creating and registering an ORT-internal allocator implementation instance
  // for sharing between sessions
  {
    OrtMemoryInfo* mem_info = nullptr;
    ASSERT_TRUE(api.CreateCpuMemoryInfo(OrtArenaAllocator, OrtMemTypeDefault, &mem_info) == nullptr);
    std::unique_ptr<OrtMemoryInfo, decltype(api.ReleaseMemoryInfo)> rel_info(mem_info, api.ReleaseMemoryInfo);

    OrtArenaCfg* arena_cfg = nullptr;
    ASSERT_TRUE(api.CreateArenaCfg(0, -1, -1, -1, &arena_cfg) == nullptr);
    std::unique_ptr<OrtArenaCfg, decltype(api.ReleaseArenaCfg)> rel_arena_cfg(arena_cfg, api.ReleaseArenaCfg);

    // This creates an ORT-internal allocator instance and registers it in the environment for sharing
    // NOTE: On x86 builds arenas are not supported and will default to using non-arena based allocator
    ASSERT_TRUE(api.CreateAndRegisterAllocator(env_ptr, mem_info, arena_cfg) == nullptr);

    // Test that duplicates are handled
    std::unique_ptr<OrtStatus, decltype(api.ReleaseStatus)> status_releaser(
        api.CreateAndRegisterAllocator(env_ptr, mem_info, arena_cfg),
        api.ReleaseStatus);
    ASSERT_FALSE(status_releaser.get() == nullptr);

    {
      // create session 1
      Ort::Session session1(*ort_env, MODEL_URI, session_options);
      RunSession<float>(allocator_for_input_memory_allocation.get(),
                        session1,
                        inputs,
                        "Y",
                        expected_dims_y,
                        expected_values_y,
                        nullptr);

      // create session 2
      Ort::Session session2(*ort_env, MODEL_URI, session_options);
      RunSession<float>(allocator_for_input_memory_allocation.get(),
                        session2,
                        inputs,
                        "Y",
                        expected_dims_y,
                        expected_values_y,
                        nullptr);
    }

    // Remove the registered shared allocator for part 2 of this test
    // where-in we will register a custom allocator for the same device.
    ASSERT_TRUE(api.UnregisterAllocator(env_ptr, mem_info) == nullptr);
  }

  // CASE 2: We test registering a custom allocator implementation
  // for sharing between sessions
  {
    // This creates a custom  allocator instance and registers it in the environment for sharing
    // NOTE: This is a very basic allocator implementation. For optimal performance, allocations
    // need to be aligned for certain devices/build configurations/math libraries.
    // See docs/C_API.md for details.
    MockedOrtAllocator custom_allocator;
    ASSERT_TRUE(api.RegisterAllocator(env_ptr, &custom_allocator) == nullptr);

    // Test that duplicates are handled
    std::unique_ptr<OrtStatus, decltype(api.ReleaseStatus)>
        status_releaser(
            api.RegisterAllocator(env_ptr, &custom_allocator),
            api.ReleaseStatus);
    ASSERT_FALSE(status_releaser.get() == nullptr);

    {
      // Keep this scoped to destroy the underlying sessions after use
      // This should trigger frees in our custom allocator

      // create session 1
      Ort::Session session1(*ort_env, MODEL_URI, session_options);
      RunSession<float>(allocator_for_input_memory_allocation.get(),
                        session1,
                        inputs,
                        "Y",
                        expected_dims_y,
                        expected_values_y,
                        nullptr);

      // create session 2
      Ort::Session session2(*ort_env, MODEL_URI, session_options);
      RunSession<float>(allocator_for_input_memory_allocation.get(),
                        session2,
                        inputs,
                        "Y",
                        expected_dims_y,
                        expected_values_y,
                        nullptr);
    }

    // Remove the registered shared allocator from the global environment
    // (common to all tests) to prevent its accidental usage elsewhere
    ASSERT_TRUE(api.UnregisterAllocator(env_ptr, custom_allocator.Info()) == nullptr);

    // Ensure that the registered custom allocator was indeed used for both sessions
    // We should have seen 2 allocations per session (one for the sole initializer
    // and one for the output). So, for two sessions, we should have seen 4 allocations.
    size_t num_allocations = custom_allocator.NumAllocations();
    ASSERT_TRUE(num_allocations == 4);

    // Ensure that there was no leak
    custom_allocator.LeakCheck();
  }
#ifdef USE_CUDA
  {
    OrtMemoryInfo* cuda_meminfo = nullptr;
    ASSERT_TRUE(api.CreateMemoryInfo("Cuda", OrtArenaAllocator, 0, OrtMemTypeDefault, &cuda_meminfo) == nullptr);
    std::unique_ptr<OrtMemoryInfo, decltype(api.ReleaseMemoryInfo)> rel_info(cuda_meminfo, api.ReleaseMemoryInfo);

    OrtArenaCfg* arena_cfg = nullptr;
    ASSERT_TRUE(api.CreateArenaCfg(0, -1, -1, -1, &arena_cfg) == nullptr);
    std::unique_ptr<OrtArenaCfg, decltype(api.ReleaseArenaCfg)> rel_arena_cfg(arena_cfg, api.ReleaseArenaCfg);

    std::vector<const char*> keys, values;
    ASSERT_TRUE(api.CreateAndRegisterAllocatorV2(env_ptr, onnxruntime::kCudaExecutionProvider, cuda_meminfo, arena_cfg, keys.data(), values.data(), 0) == nullptr);

    // Test that duplicates are handled
    std::unique_ptr<OrtStatus, decltype(api.ReleaseStatus)> status_releaser(
        api.CreateAndRegisterAllocatorV2(env_ptr, onnxruntime::kCudaExecutionProvider, cuda_meminfo, arena_cfg, keys.data(), values.data(), 0),
        api.ReleaseStatus);
    ASSERT_FALSE(status_releaser.get() == nullptr);

    {
      // create session 1
      Ort::SessionOptions cuda_session_options;
      cuda_session_options.AddConfigEntry(kOrtSessionOptionsConfigUseEnvAllocators, "1");
      cuda_session_options.AppendExecutionProvider_CUDA(OrtCUDAProviderOptions{});
      Ort::Session session1(*ort_env, MODEL_URI, cuda_session_options);
      RunSession<float>(allocator_for_input_memory_allocation.get(),
                        session1,
                        inputs,
                        "Y",
                        expected_dims_y,
                        expected_values_y,
                        nullptr);

      // create session 2
      Ort::Session session2(*ort_env, MODEL_URI, cuda_session_options);
      RunSession<float>(allocator_for_input_memory_allocation.get(),
                        session2,
                        inputs,
                        "Y",
                        expected_dims_y,
                        expected_values_y,
                        nullptr);
    }

    ASSERT_TRUE(api.UnregisterAllocator(env_ptr, cuda_meminfo) == nullptr);
  }
#endif
}

TEST(CApiTest, TestSharingOfInitializerAndItsPrepackedVersion) {
  // simple inference test
  // prepare inputs
  std::vector<Input> inputs(1);
  Input& input = inputs.back();
  input.name = "X";
  input.dims = {3, 2};
  input.values = {1.0f, 2.0f, 3.0f, 4.0f, 5.0f, 6.0f};

  // prepare expected inputs and outputs
  std::vector<int64_t> expected_dims_y = {3, 1};
  std::vector<float> expected_values_y = {4.0f, 10.0f, 16.0f};

  Ort::SessionOptions session_options;
  Ort::MemoryInfo mem_info = Ort::MemoryInfo::CreateCpu(OrtArenaAllocator, OrtMemTypeDefault);
  // These values are different from the actual initializer values in the model
  float data[] = {2.0f, 1.0f};
  constexpr int data_len = sizeof(data) / sizeof(data[0]);
  const int64_t shape[] = {2, 1};
  constexpr size_t shape_len = sizeof(shape) / sizeof(shape[0]);
  Ort::Value val = Ort::Value::CreateTensor<float>(mem_info, data, data_len, shape, shape_len);
  session_options.AddInitializer("W", val);

  const auto& api = Ort::GetApi();

  OrtPrepackedWeightsContainer* prepacked_weights_container = nullptr;
  ASSERT_TRUE(api.CreatePrepackedWeightsContainer(&prepacked_weights_container) == nullptr);
  std::unique_ptr<OrtPrepackedWeightsContainer, decltype(api.ReleasePrepackedWeightsContainer)>
      rel_prepacked_weights_container(prepacked_weights_container, api.ReleasePrepackedWeightsContainer);

  auto default_allocator = std::make_unique<MockedOrtAllocator>();

  // create session 1 (using model path)
  Ort::Session session1(*ort_env, MATMUL_MODEL_URI, session_options, prepacked_weights_container);
  RunSession<float>(default_allocator.get(),
                    session1,
                    inputs,
                    "Y",
                    expected_dims_y,
                    expected_values_y,
                    nullptr);

  // create session 2 (using model bytes)
  std::ifstream model_file_stream(MATMUL_MODEL_URI, std::ios::in | std::ios::binary);
  ASSERT_TRUE(model_file_stream.good());

  model_file_stream.seekg(0, std::ios::end);
  size_t size = model_file_stream.tellg();
  model_file_stream.seekg(0, std::ios::beg);
  std::vector<char> file_contents(size, 0);
  model_file_stream.read(&file_contents[0], size);
  model_file_stream.close();

  Ort::Session session2(*ort_env, file_contents.data(), size, session_options, prepacked_weights_container);
  RunSession<float>(default_allocator.get(),
                    session2,
                    inputs,
                    "Y",
                    expected_dims_y,
                    expected_values_y,
                    nullptr);
}

#ifndef ORT_NO_RTTI
TEST(CApiTest, TestIncorrectInputTypeToModel_Tensors) {
  // simple inference test
  // prepare inputs (incorrect type)
  Ort::MemoryInfo mem_info = Ort::MemoryInfo::CreateCpu(OrtArenaAllocator, OrtMemTypeDefault);

  double data[] = {2., 1., 4., 3., 6., 5.};
  constexpr int data_len = sizeof(data) / sizeof(data[0]);
  const int64_t shape[] = {3, 2};
  constexpr size_t shape_len = sizeof(shape) / sizeof(shape[0]);
  Ort::Value val = Ort::Value::CreateTensor<double>(mem_info, data, data_len, shape, shape_len);

  std::vector<const char*> input_names{"X"};
  const char* output_names[] = {"Y"};
  Ort::SessionOptions session_options;
  Ort::Session session(*ort_env, MODEL_URI, session_options);
  bool exception_thrown = false;
  try {
    auto outputs = session.Run(Ort::RunOptions{nullptr}, input_names.data(), &val, 1, output_names, 1);
  } catch (const Ort::Exception& ex) {
    exception_thrown = true;
    const char* exception_string = ex.what();
    ASSERT_TRUE(strcmp(exception_string,
                       "Unexpected input data type. Actual: (tensor(double)) , expected: (tensor(float))") == 0);
  }

  ASSERT_TRUE(exception_thrown);
}
TEST(CApiTest, TestIncorrectInputTypeToModel_SequenceTensors) {
  // simple inference test
  // prepare inputs (incorrect type)
  Ort::MemoryInfo mem_info = Ort::MemoryInfo::CreateCpu(OrtArenaAllocator, OrtMemTypeDefault);

  double data[] = {2., 1., 4., 3., 6., 5.};
  constexpr int data_len = sizeof(data) / sizeof(data[0]);
  const int64_t shape[] = {2, 3};
  constexpr size_t shape_len = sizeof(shape) / sizeof(shape[0]);
  Ort::Value val = Ort::Value::CreateTensor<double>(mem_info, data, data_len, shape, shape_len);

  std::vector<Ort::Value> seq;
  seq.push_back(std::move(val));

  Ort::Value seq_value = Ort::Value::CreateSequence(seq);

  std::vector<const char*> input_names{"X"};
  const char* output_names[] = {"Y"};
  Ort::SessionOptions session_options;
  Ort::Session session(*ort_env, SEQUENCE_MODEL_URI, session_options);
  bool exception_thrown = false;
  try {
    auto outputs = session.Run(Ort::RunOptions{nullptr}, input_names.data(), &seq_value, 1, output_names, 1);
  } catch (const Ort::Exception& ex) {
    exception_thrown = true;
    const char* exception_string = ex.what();
    ASSERT_TRUE(strcmp(exception_string,
                       "Unexpected input data type. Actual: (seq(double)) , expected: (seq(float))") == 0);
  }

  ASSERT_TRUE(exception_thrown);
}
#endif

TEST(CApiTest, AllocateInitializersFromNonArenaMemory) {
  Ort::SessionOptions session_options;

#ifdef USE_CUDA
  Ort::ThrowOnError(OrtSessionOptionsAppendExecutionProvider_CUDA(session_options, 0));
#else
  // arena is enabled but the sole initializer will still be allocated from non-arena memory
  Ort::ThrowOnError(OrtSessionOptionsAppendExecutionProvider_CPU(session_options, 1));
#endif

  // disable using arena for the sole initializer in the model
  session_options.AddConfigEntry(kOrtSessionOptionsUseDeviceAllocatorForInitializers, "1");

  // This is mostly an usage example - if the logging level for the default logger is made INFO (by default it is at WARNING)
  // when the Ort::Env instance is instantiated, logs pertaining to initializer memory being allocated from non-arena memory
  // can be confirmed by seeing logs like "Reserving memory in BFCArena...".
  Ort::Session session(*ort_env, MODEL_URI, session_options);
}

#ifdef USE_CUDA

// Usage example showing how to use CreateArenaCfgV2() API to configure the default memory CUDA arena allocator
TEST(CApiTest, ConfigureCudaArenaAndDemonstrateMemoryArenaShrinkage) {
  const auto& api = Ort::GetApi();

  Ort::SessionOptions session_options;

  const char* keys[] = {"max_mem", "arena_extend_strategy", "initial_chunk_size_bytes", "max_dead_bytes_per_chunk", "initial_growth_chunk_size_bytes", "max_power_of_two_extend_bytes"};
  const size_t values[] = {0 /*let ort pick default max memory*/, 0, 1024, 0, 256, 1L << 24};

  OrtArenaCfg* arena_cfg = nullptr;
  ASSERT_TRUE(api.CreateArenaCfgV2(keys, values, 5, &arena_cfg) == nullptr);
  std::unique_ptr<OrtArenaCfg, decltype(api.ReleaseArenaCfg)> rel_arena_cfg(arena_cfg, api.ReleaseArenaCfg);

  OrtCUDAProviderOptions cuda_provider_options = CreateDefaultOrtCudaProviderOptionsWithCustomStream(nullptr);
  cuda_provider_options.default_memory_arena_cfg = arena_cfg;

  session_options.AppendExecutionProvider_CUDA(cuda_provider_options);

  Ort::Session session(*ort_env, MODEL_URI, session_options);

  // Use a run option like this while invoking Run() to trigger a memory arena shrinkage post Run()
  // This will shrink memory allocations left unused at the end of Run() and cap the arena growth
  // This does come with associated costs as there are costs to cudaFree() but the goodness it offers
  // is that the memory held by the arena (memory pool) is kept checked.
  Ort::RunOptions run_option;
  run_option.AddConfigEntry(kOrtRunOptionsConfigEnableMemoryArenaShrinkage, "gpu:0");

  // To also trigger a cpu memory arena shrinkage along with the gpu arena shrinkage, use the following-
  // (Memory arena for the CPU should not have been disabled)
  //  run_option.AddConfigEntry(kOrtRunOptionsConfigEnableMemoryArenaShrinkage, "cpu:0;gpu:0");
}
#endif

#ifdef USE_TENSORRT
class CApiTensorRTTest : public testing::Test, public ::testing::WithParamInterface<std::string> {};

// This test uses CreateTensorRTProviderOptions/UpdateTensorRTProviderOptions APIs to configure and create a TensorRT Execution Provider
TEST_P(CApiTensorRTTest, TestConfigureTensorRTProviderOptions) {
  std::string param = GetParam();
  size_t pos = param.find("=");
  std::string option_name = param.substr(0, pos);
  std::string option_value = param.substr(pos + 1);
  ASSERT_NE(pos, std::string::npos);

  const auto& api = Ort::GetApi();
  OrtTensorRTProviderOptionsV2* trt_options;
  OrtAllocator* allocator;
  char* trt_options_str;
  ASSERT_TRUE(api.CreateTensorRTProviderOptions(&trt_options) == nullptr);
  std::unique_ptr<OrtTensorRTProviderOptionsV2, decltype(api.ReleaseTensorRTProviderOptions)> rel_trt_options(trt_options, api.ReleaseTensorRTProviderOptions);

  const char* engine_cache_path = "./trt_engine_folder";

  std::vector<const char*> keys{"device_id", "trt_fp16_enable", "trt_int8_enable", "trt_engine_cache_enable",
                                "trt_engine_cache_path", option_name.c_str()};

  std::vector<const char*> values{"0", "1", "0", "1",
                                  engine_cache_path, option_value.c_str()};

  ASSERT_TRUE(api.UpdateTensorRTProviderOptions(rel_trt_options.get(), keys.data(), values.data(), keys.size()) == nullptr);

  ASSERT_TRUE(api.GetAllocatorWithDefaultOptions(&allocator) == nullptr);
  ASSERT_TRUE(api.GetTensorRTProviderOptionsAsString(rel_trt_options.get(), allocator, &trt_options_str) == nullptr);
  std::string s(trt_options_str);
  ASSERT_TRUE(s.find(engine_cache_path) != std::string::npos);
  ASSERT_TRUE(s.find(param.c_str()) != std::string::npos);
  ASSERT_TRUE(api.AllocatorFree(allocator, (void*)trt_options_str) == nullptr);

  Ort::SessionOptions session_options;
  ASSERT_TRUE(api.SessionOptionsAppendExecutionProvider_TensorRT_V2(static_cast<OrtSessionOptions*>(session_options), rel_trt_options.get()) == nullptr);

  // simple inference test
  // prepare inputs
  std::vector<Input> inputs(1);
  Input& input = inputs.back();
  input.name = "X";
  input.dims = {3, 2};
  input.values = {1.0f, 2.0f, 3.0f, 4.0f, 5.0f, 6.0f};

  // prepare expected inputs and outputs
  std::vector<int64_t> expected_dims_y = {3, 2};
  std::vector<float> expected_values_y = {1.0f, 4.0f, 9.0f, 16.0f, 25.0f, 36.0f};
  std::basic_string<ORTCHAR_T> model_uri = MODEL_URI;

  // if session creation passes, model loads fine
  Ort::Session session(*ort_env, model_uri.c_str(), session_options);
  auto default_allocator = std::make_unique<MockedOrtAllocator>();

  // without preallocated output tensor
  RunSession(default_allocator.get(),
             session,
             inputs,
             "Y",
             expected_dims_y,
             expected_values_y,
             nullptr);

  struct stat buffer;
  ASSERT_TRUE(stat(engine_cache_path, &buffer) == 0);
}

/*
 * The TensorrtExecutionProviderOptionsTest can be used to test TRT options
 */
INSTANTIATE_TEST_SUITE_P(CApiTensorRTTest, CApiTensorRTTest,
                         ::testing::Values("trt_build_heuristics_enable=1", "trt_sparsity_enable=1", "trt_builder_optimization_level=0", "trt_tactic_sources=-CUDNN,+CUBLAS", "trt_auxiliary_streams=2"));
#endif

#ifdef USE_CUDA

// This test uses CreateCUDAProviderOptions/UpdateCUDAProviderOptions APIs to configure and create a CUDA Execution Provider instance
TEST(CApiTest, TestConfigureCUDAProviderOptions) {
  const auto& api = Ort::GetApi();

  OrtCUDAProviderOptionsV2* cuda_options = nullptr;
  ASSERT_TRUE(api.CreateCUDAProviderOptions(&cuda_options) == nullptr);
  std::unique_ptr<OrtCUDAProviderOptionsV2, decltype(api.ReleaseCUDAProviderOptions)> rel_cuda_options(cuda_options, api.ReleaseCUDAProviderOptions);

  std::vector<const char*> keys{
      "device_id", "gpu_mem_limit", "arena_extend_strategy",
      "cudnn_conv_algo_search", "do_copy_in_default_stream", "cudnn_conv_use_max_workspace", "cudnn_conv1d_pad_to_nc1d"};

  std::vector<const char*> values{
      "0", "1024", "kSameAsRequested",
      "DEFAULT", "1", "1"};

  ASSERT_TRUE(api.UpdateCUDAProviderOptions(rel_cuda_options.get(), keys.data(), values.data(), 6) == nullptr);

  OrtAllocator* allocator;
  ASSERT_TRUE(api.GetAllocatorWithDefaultOptions(&allocator) == nullptr);

  char* cuda_options_str = nullptr;
  ASSERT_TRUE(api.GetCUDAProviderOptionsAsString(rel_cuda_options.get(), allocator, &cuda_options_str) == nullptr);
  std::string s;
  if (cuda_options_str != nullptr) {
    s = std::string(cuda_options_str, strnlen(cuda_options_str, 2048));
  }
  ASSERT_TRUE(s.find("device_id=0") != std::string::npos);
  ASSERT_TRUE(s.find("gpu_mem_limit=1024") != std::string::npos);
  ASSERT_TRUE(s.find("arena_extend_strategy=kSameAsRequested") != std::string::npos);
  ASSERT_TRUE(s.find("cudnn_conv_algo_search=DEFAULT") != std::string::npos);
  ASSERT_TRUE(s.find("do_copy_in_default_stream=1") != std::string::npos);
  ASSERT_TRUE(s.find("cudnn_conv_use_max_workspace=1") != std::string::npos);
  ASSERT_TRUE(s.find("cudnn_conv1d_pad_to_nc1d") != std::string::npos);

  ASSERT_TRUE(api.AllocatorFree(allocator, (void*)cuda_options_str) == nullptr);

  Ort::SessionOptions session_options;
  ASSERT_TRUE(api.SessionOptionsAppendExecutionProvider_CUDA_V2(static_cast<OrtSessionOptions*>(session_options), rel_cuda_options.get()) == nullptr);

  // if session creation passes, model loads fine
  std::basic_string<ORTCHAR_T> model_uri = MODEL_URI;
  Ort::Session session(*ort_env, model_uri.c_str(), session_options);
}

#endif

namespace TestPerSessionCustomThreadHooks {

std::vector<std::thread> threads;
int32_t custom_thread_creation_options = 5;
int32_t custom_creation_hook_called = 0;
int32_t custom_join_hook_called = 0;

OrtCustomThreadHandle CreateThreadCustomized(void* options, OrtThreadWorkerFn work_loop, void* param) {
  if (*((int32_t*)options) == 5) {
    custom_creation_hook_called += 1;
  }
  threads.push_back(std::thread(work_loop, param));
  return reinterpret_cast<OrtCustomThreadHandle>(threads.back().native_handle());
}

void JoinThreadCustomized(OrtCustomThreadHandle handle) {
  for (auto& t : threads) {
    if (reinterpret_cast<OrtCustomThreadHandle>(t.native_handle()) == handle) {
      custom_join_hook_called += 1;
      t.join();
    }
  }
}

TEST(CApiTest, TestPerSessionCustomThreadPoolHooks) {
  constexpr int32_t thread_count = 3;
  Ort::SessionOptions session_options;
  // test both intra and inter op thread pool
  session_options.SetExecutionMode(ExecutionMode::ORT_PARALLEL);
  session_options.SetIntraOpNumThreads(thread_count);
  session_options.SetInterOpNumThreads(thread_count);
  session_options.SetCustomCreateThreadFn(CreateThreadCustomized);
  session_options.SetCustomThreadCreationOptions(&custom_thread_creation_options);
  session_options.SetCustomJoinThreadFn(JoinThreadCustomized);
  {
    Ort::Session session(*ort_env, MODEL_URI, session_options);
  }
  ASSERT_TRUE(custom_creation_hook_called == (thread_count - 1) << 1);
  ASSERT_TRUE(custom_join_hook_called == (thread_count - 1) << 1);
}

// Preventing resize transformer issue:
// https://github.com/microsoft/onnxruntime/issues/9857
#ifndef REDUCED_OPS_BUILD
TEST(CApiTest, crop_and_resize) {
  std::vector<float> input_value_0;
  input_value_0.resize(2 * 36 * 36 * 3);
  for (ptrdiff_t i = 0; i < 36 * 36 * 3; ++i) {
    input_value_0[i] = 1.f;
    input_value_0[i + 36 * 36 * 3] = 2.f;
  }
  std::vector<int64_t> input_shape_0{2, 36, 36, 3};

  std::vector<int32_t> input_value_1{1, 0};
  std::vector<int64_t> input_shape_1{2};

  std::vector<const char*> input_names{"input:0", "input2:0"};
  Ort::MemoryInfo info("Cpu", OrtDeviceAllocator, 0, OrtMemTypeDefault);

  std::vector<Ort::Value> ort_inputs;
  ort_inputs.emplace_back(Ort::Value::CreateTensor<float>(info, input_value_0.data(), input_value_0.size(), input_shape_0.data(), input_shape_0.size()));
  ort_inputs.emplace_back(Ort::Value::CreateTensor<int32_t>(info, input_value_1.data(), input_value_1.size(), input_shape_1.data(), input_shape_1.size()));

  Ort::SessionOptions session_options;
  Ort::Session session(*ort_env, RESIZE_AND_CROP_MODEL_URI, session_options);

  const char* output_names[] = {"output:0"};
  std::vector<int64_t> output_shape{2, 20, 20, 3};

  std::vector<Ort::Value> ort_outputs = session.Run(Ort::RunOptions{}, input_names.data(), ort_inputs.data(), ort_inputs.size(), output_names, countof(output_names));
  ASSERT_EQ(ort_outputs.size(), 1U);
  const auto& output_0 = ort_outputs[0];
  ASSERT_TRUE(output_0.IsTensor());

  auto output_type_shape = output_0.GetTensorTypeAndShapeInfo();
  ASSERT_EQ(ONNX_TENSOR_ELEMENT_DATA_TYPE_FLOAT, output_type_shape.GetElementType());
  ASSERT_EQ(output_shape, output_type_shape.GetShape());
}
#endif

}  // namespace TestPerSessionCustomThreadHooks

#ifdef USE_CUDA
TEST(CApiTest, GitHubIssue10179) {
  // https://github.com/microsoft/onnxruntime/issues/10179
  // the issue was caused by a race condition in CUDAExecutionProvider::GetKernelRegistry()
  // if the test runs to completion, consider that run successful
  auto load_model_thread_fn = []() {
    try {
      const auto* model_path = MODEL_URI;
      Ort::SessionOptions session_options{};
      Ort::ThrowOnError(OrtSessionOptionsAppendExecutionProvider_CUDA(session_options, 0));
      Ort::Session session{*ort_env, model_path, session_options};
    } catch (const std::exception& e) {
      std::cerr << "exception: " << e.what() << "\n";
      throw e;
    }
  };

  constexpr int num_threads = 4;
  constexpr int num_iterations = 10;

  for (int i = 0; i < num_iterations; ++i) {
    std::vector<std::thread> threads(num_threads);
    for (auto& thread : threads) {
      thread = std::thread{load_model_thread_fn};
    }

    for (auto& thread : threads) {
      thread.join();
    }
  }
}

#endif

// Reduced Ops build doesn't support If (16) yet
#if !defined(REDUCED_OPS_BUILD) && defined(USE_CUDA)
TEST(CApiTest, TestCudaMemcpyToHostWithSequenceTensors) {
  const auto* model_path = SEQUENCE_MODEL_URI_2;
  Ort::SessionOptions session_options{};
  Ort::ThrowOnError(OrtSessionOptionsAppendExecutionProvider_CUDA(session_options, 0));
  Ort::Session session{*ort_env, model_path, session_options};

  Ort::MemoryInfo info("Cpu", OrtDeviceAllocator, 0, OrtMemTypeDefault);

  std::vector<Ort::Value> ort_inputs;
  std::vector<const char*> input_names{"cond"};
  bool input_data[] = {false};
  std::vector<int64_t> input_dims{};
  ort_inputs.emplace_back(Ort::Value::CreateTensor<bool>(info, input_data, 1U, input_dims.data(), 0));
  const char* output_names[] = {"sequence"};

  std::vector<Ort::Value> ort_outputs = session.Run(Ort::RunOptions{nullptr}, input_names.data(),
                                                    ort_inputs.data(), ort_inputs.size(),
                                                    output_names, countof(output_names));

  // There is no need to check the contents of the output, we are just checking to see if the
  // model runs without crashing
}

#endif

// Reduced Ops build doesn't support OptionalHasElement (16) yet
#if !defined(REDUCED_OPS_BUILD) && !defined(DISABLE_OPTIONAL_TYPE)
TEST(CApiTest, GH_11717) {
  const auto* model_path = TSTR("testdata/gh_issue_11717.onnx");

  Ort::SessionOptions session_options{};
  // Just check if the model loads fine without a segmentation fault
  // in the default CPU EP
  EXPECT_NO_THROW(Ort::Session session(*ort_env, model_path, session_options));
}
#endif

#ifndef REDUCED_OPS_BUILD
TEST(CApiTest, TestMultiStreamInferenceSimpleSSD) {
  Ort::SessionOptions session_options{};
  session_options.SetGraphOptimizationLevel(GraphOptimizationLevel::ORT_DISABLE_ALL);
  session_options.AddConfigEntry("session.node_partition_config_file",
                                 "./testdata/multi_stream_models/simplified_ssd_cpu.csv");
  Ort::Session session{*ort_env, SIMPLIFIED_SSD_MODEL_URI, session_options};
  Ort::MemoryInfo info("Cpu", OrtDeviceAllocator, 0, OrtMemTypeDefault);
  std::vector<Ort::Value> ort_inputs;
  const char* input_names[] = {"graph_in"};
  std::unique_ptr<float[]> input_data = std::make_unique<float[]>(3 * 3 * 300 * 300);
  for (int i = 0; i < 3 * 3 * 300 * 300; ++i) {
    input_data[i] = 1.f;
  }
  int64_t input_dims[] = {3, 3, 300, 300};
  ort_inputs.emplace_back(Ort::Value::CreateTensor<float>(info, input_data.get(), 3 * 3 * 300 * 300, input_dims, 4U));
  const char* output_names[] = {"graph_out"};
  std::vector<Ort::Value> ort_outputs = session.Run(Ort::RunOptions{nullptr}, input_names,
                                                    ort_inputs.data(), ort_inputs.size(),
                                                    output_names, countof(output_names));
  ASSERT_TRUE(ort_outputs.size() == 1);
  ASSERT_TRUE(ort_outputs[0].IsTensor());
  const auto& type_shape_info = ort_outputs[0].GetTensorTypeAndShapeInfo();
  std::vector<int64_t> output_dims = type_shape_info.GetShape();
  std::vector<int64_t> expected_output_dims = {3, 256, 150, 150};
  ASSERT_TRUE(output_dims == expected_output_dims);
}
#endif

#if !defined(REDUCED_OPS_BUILD) && !defined(DISABLE_OPTIONAL_TYPE)

TEST(LiteCustomOpTest, CustomFunc) {
  Ort::SessionOptions session_options;
  session_options.SetIntraOpNumThreads(1);
  session_options.SetGraphOptimizationLevel(GraphOptimizationLevel::ORT_ENABLE_EXTENDED);
  session_options.SetLogSeverityLevel(0);
#if defined(_WIN32)
  session_options.RegisterCustomOpsLibrary(ORT_TSTR("custom_op_library.dll"));
#elif defined(__APPLE__)
  session_options.RegisterCustomOpsLibrary(ORT_TSTR("libcustom_op_library.dylib"));
#else
  session_options.RegisterCustomOpsLibrary(ORT_TSTR("./libcustom_op_library.so"));
#endif

  Ort::Session session{*ort_env, TSTR("testdata/fuse_select_filter.onnx"), session_options};

  const char* input_names[] = {"vector_1", "vector_2", "alpha", "indices"};
  const char* output_names[] = {"vector_filtered"};

  float vector_1_value[] = {0.f, 1.f, 2.f, 3.f, 4.f, 5.f, 6.f, 7.f, 8.f, 9.f};
  int64_t vector_1_dim[] = {10};

  float vector_2_value[] = {0.f, 1.f, 2.f, 3.f, 4.f, 5.f};
  int64_t vector_2_dim[] = {6};

  int32_t alpha_value[] = {2};
  int64_t alpha_dim[] = {1};

  int32_t indices_value[] = {0, 1, 2, 3, 4, 5};
  int64_t indices_dim[] = {6};

  auto memory_info = Ort::MemoryInfo::CreateCpu(OrtArenaAllocator, OrtMemTypeDefault);

  Ort::Value input_tensors[] = {
      Ort::Value::CreateTensor<float>(memory_info, vector_1_value, 10, vector_1_dim, 1),
      Ort::Value::CreateTensor<float>(memory_info, vector_2_value, 6, vector_2_dim, 1),
      Ort::Value::CreateTensor<int32_t>(memory_info, alpha_value, 1, alpha_dim, 1),
      Ort::Value::CreateTensor<int32_t>(memory_info, indices_value, 6, indices_dim, 1)};

  Ort::RunOptions run_options;
  auto output_tensors = session.Run(run_options, input_names, input_tensors, 4, output_names, 1);
  const auto& vector_filterred = output_tensors.at(0);
  auto type_shape_info = vector_filterred.GetTensorTypeAndShapeInfo();
  const float* floats_output = static_cast<const float*>(vector_filterred.GetTensorRawData());
  ASSERT_TRUE(floats_output[0] == 8);
  ASSERT_TRUE(floats_output[1] == 16);
}

struct Merge {
  Merge(const OrtApi* ort_api, const OrtKernelInfo* info) {
    int64_t reverse;
    ORT_ENFORCE(ort_api->KernelInfoGetAttribute_int64(info, "reverse", &reverse) == nullptr);
    reverse_ = reverse != 0;
  }
  void Compute(const Ort::Custom::Tensor<std::string_view>& strings_in,
               std::string_view string_in,
               Ort::Custom::Tensor<std::string>* strings_out) {
    std::vector<std::string> string_pool;
    for (const auto& s : strings_in.Data()) {
      string_pool.emplace_back(s.data(), s.size());
    }
    string_pool.emplace_back(string_in.data(), string_in.size());
    if (reverse_) {
      for (auto& str : string_pool) {
        std::reverse(str.begin(), str.end());
      }
      std::reverse(string_pool.begin(), string_pool.end());
    }
    strings_out->SetStringOutput(string_pool, {static_cast<int64_t>(string_pool.size())});
  }
  bool reverse_ = false;
};

TEST(LiteCustomOpTest, CustomStruct) {
  const auto& ortApi = Ort::GetApi();

  Ort::CustomOpDomain v2_domain{"v2"};
  std::unique_ptr<Ort::Custom::OrtLiteCustomOp> mrg_op_ptr{Ort::Custom::CreateLiteCustomOp<Merge>("Merge", "CPUExecutionProvider")};
  v2_domain.Add(mrg_op_ptr.get());

  Ort::SessionOptions session_options;
  session_options.SetIntraOpNumThreads(1);
  session_options.SetGraphOptimizationLevel(GraphOptimizationLevel::ORT_ENABLE_EXTENDED);
  session_options.Add(v2_domain);
  session_options.SetLogSeverityLevel(0);

  Ort::Session session{*ort_env, TSTR("testdata/merge.onnx"), session_options};

  const char* input_names[] = {"str_in_1", "str_in_2"};
  const char* output_names[] = {"str_out"};

  OrtAllocator* allocator = nullptr;
  ASSERT_TRUE(!ortApi.GetAllocatorWithDefaultOptions(&allocator));
  auto memory_info = Ort::MemoryInfo::CreateCpu(OrtArenaAllocator, OrtMemTypeDefault);

  int64_t str_1_dims[] = {2};
  int64_t str_2_dims[] = {1};

  Ort::Value input_tensors[] = {Ort::Value::CreateTensor(allocator, str_1_dims, 1, ONNX_TENSOR_ELEMENT_DATA_TYPE_STRING),
                                Ort::Value::CreateTensor(allocator, str_2_dims, 1, ONNX_TENSOR_ELEMENT_DATA_TYPE_STRING)};

  const char* str_1_raw[] = {"abc", "de"};
  const char* str_2_raw[] = {"fg"};

  input_tensors[0].FillStringTensor(str_1_raw, 2);
  input_tensors[1].FillStringTensor(str_2_raw, 1);

  Ort::RunOptions run_options;
  auto output_tensors = session.Run(run_options, input_names, input_tensors, 2, output_names, 1);
  const auto& str_out_tensor = output_tensors.at(0);
  auto num_chars = str_out_tensor.GetStringTensorDataLength();
  std::vector<char> chars(num_chars + 1, '\0');
  std::vector<size_t> offsets(3);
  str_out_tensor.GetStringTensorContent(static_cast<void*>(chars.data()), num_chars, offsets.data(), offsets.size());
  ASSERT_TRUE(strncmp(chars.data(), "gfedcba", 7) == 0);
}

TEST(LiteCustomOpTest, MissingOptional) {
  Ort::SessionOptions session_options;
  session_options.SetIntraOpNumThreads(1);
  session_options.SetGraphOptimizationLevel(GraphOptimizationLevel::ORT_ENABLE_EXTENDED);
  session_options.SetLogSeverityLevel(0);
#if defined(_WIN32)
  session_options.RegisterCustomOpsLibrary(ORT_TSTR("custom_op_library.dll"));
#elif defined(__APPLE__)
  session_options.RegisterCustomOpsLibrary(ORT_TSTR("libcustom_op_library.dylib"));
#else
  session_options.RegisterCustomOpsLibrary(ORT_TSTR("./libcustom_op_library.so"));
#endif

  Ort::Session session(*ort_env, TSTR("testdata/optional_2.onnx"), session_options);

  const char* input_names[] = {"float_in_1", "float_in_2"};
  const char* output_names[] = {"float_out_1"};

  float vector_1_value[] = {0.f, 1.f, 2.f};
  int64_t vector_1_dim[] = {3};

  float vector_2_value[] = {4.f, 5.f, 6.f, 7.f};
  int64_t vector_2_dim[] = {4};

  auto memory_info = Ort::MemoryInfo::CreateCpu(OrtArenaAllocator, OrtMemTypeDefault);

  Ort::Value input_tensors[] = {
      Ort::Value::CreateTensor<float>(memory_info, vector_1_value, vector_1_dim[0], vector_1_dim, 1),
      Ort::Value::CreateTensor<float>(memory_info, vector_2_value, vector_2_dim[0], vector_2_dim, 1)};

  Ort::RunOptions run_options;
  auto output_tensors = session.Run(run_options, input_names, input_tensors, 2, output_names, 1);
  ASSERT_TRUE(output_tensors.size() == 1);
}

TEST(LiteCustomOpTest, HasOptional) {
  Ort::SessionOptions session_options;
  session_options.SetIntraOpNumThreads(1);
  session_options.SetGraphOptimizationLevel(GraphOptimizationLevel::ORT_ENABLE_EXTENDED);
  session_options.SetLogSeverityLevel(0);
#if defined(_WIN32)
  session_options.RegisterCustomOpsLibrary(ORT_TSTR("custom_op_library.dll"));
#elif defined(__APPLE__)
  session_options.RegisterCustomOpsLibrary(ORT_TSTR("libcustom_op_library.dylib"));
#else
  session_options.RegisterCustomOpsLibrary(ORT_TSTR("./libcustom_op_library.so"));
#endif

  Ort::Session session(*ort_env, TSTR("testdata/optional_3.onnx"), session_options);

  const char* input_names[] = {"float_in_1", "float_in_2", "float_in_3"};
  const char* output_names[] = {"float_out_1", "float_out_2"};

  float vector_1_value[] = {0.f, 1.f, 2.f};
  int64_t vector_1_dim[] = {3};

  float vector_2_value[] = {4.f, 5.f, 6.f, 7.f};
  int64_t vector_2_dim[] = {4};

  float vector_3_value[] = {8.f, 9.f};
  int64_t vector_3_dim[] = {2};

  auto memory_info = Ort::MemoryInfo::CreateCpu(OrtArenaAllocator, OrtMemTypeDefault);

  Ort::Value input_tensors[] = {
      Ort::Value::CreateTensor<float>(memory_info, vector_1_value, vector_1_dim[0], vector_1_dim, 1),
      Ort::Value::CreateTensor<float>(memory_info, vector_2_value, vector_2_dim[0], vector_2_dim, 1),
      Ort::Value::CreateTensor<float>(memory_info, vector_3_value, vector_3_dim[0], vector_3_dim, 1),
  };

  Ort::RunOptions run_options;
  auto output_tensors = session.Run(run_options, input_names, input_tensors, 3, output_names, 2);
  ASSERT_TRUE(output_tensors.size() == 2);
}

TEST(MultiKernelSingleSchemaTest, valid) {
  Ort::SessionOptions session_options;
  session_options.SetIntraOpNumThreads(1);
  session_options.SetGraphOptimizationLevel(GraphOptimizationLevel::ORT_ENABLE_EXTENDED);
  session_options.SetLogSeverityLevel(0);
#if defined(_WIN32)
  session_options.RegisterCustomOpsLibrary(ORT_TSTR("custom_op_library.dll"));
#elif defined(__APPLE__)
  session_options.RegisterCustomOpsLibrary(ORT_TSTR("libcustom_op_library.dylib"));
#else
  session_options.RegisterCustomOpsLibrary(ORT_TSTR("./libcustom_op_library.so"));
#endif

  Ort::Session session(*ort_env, CUSTOM_OP_SINGLE_SCHEMA_MULTI_KERNEL, session_options);

  const char* input_names[] = {"X"};
  const char* output_names[] = {"Y", "Z"};
  float x_value[] = {0.f, 1.f, 2.f, 3.f, 4.f, 5.f, 6.f, 7.f, 8.f, 9.f};
  int64_t x_dim[] = {10};
  auto memory_info = Ort::MemoryInfo::CreateCpu(OrtArenaAllocator, OrtMemTypeDefault);

  Ort::Value input_tensors[1] = {
      Ort::Value::CreateTensor<float>(memory_info, x_value, 10, x_dim, 1),
  };

  Ort::RunOptions run_optoins;
  auto output_tensors = session.Run(run_optoins, input_names, input_tensors, 1, output_names, 2);
  ASSERT_TRUE(*output_tensors[1].GetTensorData<int32_t>() == 72);
}

// expect input count mismatch exception
TEST(MultiKernelSingleSchemaTest, InputCountMismatch) {
  Ort::CustomOpDomain v2_domain("v2");
  MulTopOpFloat mul_top_f32;
  MulTopOpDouble mul_top_double;

  v2_domain.Add(&mul_top_f32);
  v2_domain.Add(&mul_top_double);

  Ort::SessionOptions session_options;
  session_options.SetIntraOpNumThreads(1);
  session_options.SetGraphOptimizationLevel(GraphOptimizationLevel::ORT_ENABLE_EXTENDED);
  session_options.SetLogSeverityLevel(0);
  session_options.Add(v2_domain);

  EXPECT_THROW(Ort::Session session(*ort_env, CUSTOM_OP_SINGLE_SCHEMA_MULTI_KERNEL, session_options), std::exception);
}

// expect output count mismatch exception
TEST(MultiKernelSingleSchemaTest, OutputMismatch) {
  Ort::CustomOpDomain v2_domain("v2");
  MulTopOpFloat mul_top_f32;
  MulTopOpInt16 mul_top_int64;

  v2_domain.Add(&mul_top_f32);
  v2_domain.Add(&mul_top_int64);

  Ort::SessionOptions session_options;
  session_options.SetIntraOpNumThreads(1);
  session_options.SetGraphOptimizationLevel(GraphOptimizationLevel::ORT_ENABLE_EXTENDED);
  session_options.SetLogSeverityLevel(0);
  session_options.Add(v2_domain);

  EXPECT_THROW(Ort::Session session(*ort_env, CUSTOM_OP_SINGLE_SCHEMA_MULTI_KERNEL, session_options), std::exception);
}

// expect characteristic mismatch exception
TEST(MultiKernelSingleSchemaTest, CharacterMismatch) {
  Ort::CustomOpDomain v2_domain("v2");
  MulTopOpFloat mul_top_f32;
  MulTopOpFloat16 mul_top_f16;

  v2_domain.Add(&mul_top_f32);
  v2_domain.Add(&mul_top_f16);

  Ort::SessionOptions session_options;
  session_options.SetIntraOpNumThreads(1);
  session_options.SetGraphOptimizationLevel(GraphOptimizationLevel::ORT_ENABLE_EXTENDED);
  session_options.SetLogSeverityLevel(0);
  session_options.Add(v2_domain);

  EXPECT_THROW(Ort::Session session(*ort_env, CUSTOM_OP_SINGLE_SCHEMA_MULTI_KERNEL, session_options), std::exception);
}

TEST(MultiKernelSingleSchemaTest, DuplicateKernel) {
  Ort::CustomOpDomain v2_domain("v2");
  MulTopOpFloat mul_top_f32_1;
  MulTopOpFloat mul_top_f32_2;
  MulTopOpInt32 mul_top_i32;

  v2_domain.Add(&mul_top_f32_1);
  v2_domain.Add(&mul_top_f32_2);
  v2_domain.Add(&mul_top_i32);

  Ort::SessionOptions session_options;
  session_options.SetIntraOpNumThreads(1);
  session_options.SetGraphOptimizationLevel(GraphOptimizationLevel::ORT_ENABLE_EXTENDED);
  session_options.SetLogSeverityLevel(0);
  session_options.Add(v2_domain);

  EXPECT_NO_THROW(Ort::Session session(*ort_env, CUSTOM_OP_SINGLE_SCHEMA_MULTI_KERNEL, session_options));
}

#endif<|MERGE_RESOLUTION|>--- conflicted
+++ resolved
@@ -1887,19 +1887,8 @@
   binding.ClearBoundOutputs();
 }
 
-<<<<<<< HEAD
-// This test fails in Windows GPU Reduced Ops CI Pipeline.
-// It is disabled on Windows but it would fail on Linux under the same build constraints.
-// This test checks that a specific graph runs a cuda. This test fails on this build when onnxruntime 
-// is built with a short list of kernels defined here:
-// https://github.com/microsoft/onnxruntime/blob/main/onnxruntime/test/testdata/required_ops.config
-// (used by script https://github.com/microsoft/onnxruntime/blob/main/tools/ci_build/reduce_op_kernels.py)
-// but the graph tested in that particular test uses nodes Sin, Shape, Gather, Mul, Reshape for opset 15.
-#if !defined(_WIN32) 
-=======
 #ifndef REDUCED_OPS_BUILD
 // The following test uses some ops not supported in the reduced ops build
->>>>>>> 2a11f29e
 TEST(CApiTest, cuda_graph_with_shape_nodes) {
   const auto& api = Ort::GetApi();
 
