--- conflicted
+++ resolved
@@ -170,12 +170,7 @@
 
 void MyCustomStringLengthsKernel::Compute(OrtKernelContext* context) {
   Ort::KernelContext kcontext(context);
-<<<<<<< HEAD
-  std::array<const int64_t, 1> output_shape = {1};
-
-=======
   constexpr std::array<const int64_t, 1> output_shape = {1};
->>>>>>> 3bbcc279
   const size_t num_inputs = kcontext.GetInputCount();
 
   // Each output is set to the length of the corresponding input string.
@@ -193,33 +188,19 @@
                                           std::vector<std::string>& output_names,
                                           std::vector<std::vector<int64_t>>& expected_dims,
                                           std::vector<std::vector<int64_t>>& expected_outputs) {
-<<<<<<< HEAD
-  const size_t index = ort_inputs.size();
-
-  std::array<int64_t, 1> input_dims = {1};
-=======
   const size_t input_index = ort_inputs.size();
   constexpr std::array<int64_t, 1> input_dims = {1};
->>>>>>> 3bbcc279
   Ort::Value& ort_value = ort_inputs.emplace_back(
       Ort::Value::CreateTensor(allocator, input_dims.data(), input_dims.size(),
                                ONNXTensorElementDataType::ONNX_TENSOR_ELEMENT_DATA_TYPE_STRING));
   std::ostringstream oss(std::ostringstream::ate);
 
   oss.str("input_");
-<<<<<<< HEAD
-  oss << index;
-  input_names.emplace_back(oss.str());
-
-  oss.str("output_");
-  oss << index;
-=======
   oss << input_index;
   input_names.emplace_back(oss.str());
 
   oss.str("output_");
   oss << input_index;
->>>>>>> 3bbcc279
   output_names.emplace_back(oss.str());
 
   expected_dims.push_back({1});
@@ -229,20 +210,11 @@
 
 void MyCustomEchoReversedArgsKernel::Compute(OrtKernelContext* context) {
   Ort::KernelContext kcontext(context);
-<<<<<<< HEAD
-  std::array<const int64_t, 1> output_shape = {1};
-
-  const size_t num_ios = kcontext.GetInputCount();
-
-  for (size_t i = 0; i < num_ios; ++i) {
-    const size_t out_index = num_ios - i - 1;
-=======
   constexpr std::array<int64_t, 1> output_shape = {1};
   const size_t num_inputs = kcontext.GetInputCount();
 
   for (size_t i = 0; i < num_inputs; ++i) {
     const size_t out_index = num_inputs - i - 1;
->>>>>>> 3bbcc279
     auto input = kcontext.GetInput(i);
     auto output = kcontext.GetOutput(out_index, output_shape.data(), output_shape.size());
 
