--- conflicted
+++ resolved
@@ -59,11 +59,7 @@
   Ort::CUDAProviderOptions cuda_options;
   try {
     session_options.AppendExecutionProvider_CUDA_V2(*cuda_options);
-<<<<<<< HEAD
-    ASSERT_TRUE(false) << "Appending CUDA options have thrown exception";
-=======
     FAIL() << "Appending CUDA options have thrown exception";
->>>>>>> e6d3e085
   } catch (const Ort::Exception& ex) {
     ASSERT_THAT(ex.what(), testing::HasSubstr("Failed to load"));
   }
