# Copyright (c) Microsoft Corporation. All rights reserved.
# Licensed under the MIT License.
from __future__ import annotations

import os
import platform
import sys
import unittest
from collections.abc import Sequence

import onnx
from autoep_helper import AutoEpTestCase
from helper import get_name

import onnxruntime as onnxrt
from onnxruntime.capi.onnxruntime_pybind11_state import Fail, ModelRequiresCompilation

# handle change from python 3.8 and on where loading a dll from the current directory needs to be explicitly allowed.
if platform.system() == "Windows" and sys.version_info.major >= 3 and sys.version_info.minor >= 8:  # noqa: YTT204
    os.add_dll_directory(os.getcwd())

available_providers = list(onnxrt.get_available_providers())


class TestCompileApi(AutoEpTestCase):
    def test_compile_with_files_prefer_npu_policy(self):
        """
        Tests compiling a model (to/from files) using an EP selection policy (PREFER_NPU).
        """
        if "QNNExecutionProvider" not in available_providers:
            self.skipTest("Skipping test because it needs to run on QNN EP")

        if sys.platform != "win32":
            self.skipTest("Skipping test because provider selection policies are only supported on Windows")

        ep_lib_path = "onnxruntime_providers_qnn.dll"
        ep_name = "QNNExecutionProvider"
        self.register_execution_provider_library(ep_name, ep_lib_path)

        input_model_path = get_name("nhwc_resize_scales_opset18.onnx")
        output_model_path = os.path.join(self._tmp_dir_path, "model.compiled0.onnx")

        session_options = onnxrt.SessionOptions()
        session_options.set_provider_selection_policy(onnxrt.OrtExecutionProviderDevicePolicy.PREFER_NPU)

        model_compiler = onnxrt.ModelCompiler(
            session_options,
            input_model_path,
            embed_compiled_data_into_model=True,
            external_initializers_file_path=None,
        )
        model_compiler.compile_to_file(output_model_path)
        self.assertTrue(os.path.exists(output_model_path))
        self.unregister_execution_provider_library(ep_name)

    def test_compile_with_ep_selection_delegate(self):
        """
        Tests compiling a model (to/from files) using an EP selection delegate callback.
        """
        if sys.platform != "win32":
            self.skipTest("Skipping test because provider selection policies are only supported on Windows")

        input_model_path = get_name("nhwc_resize_scales_opset18.onnx")
        output_model_path = os.path.join(self._tmp_dir_path, "model.compiled.delegate.onnx")

        # User's custom EP selection function.
        def my_delegate(
            ep_devices: Sequence[onnxrt.OrtEpDevice],
            model_metadata: dict[str, str],
            runtime_metadata: dict[str, str],
            max_selections: int,
        ) -> Sequence[onnxrt.OrtEpDevice]:
            self.assertGreater(len(ep_devices), 0)
            self.assertGreater(len(model_metadata), 0)
            self.assertGreater(max_selections, 0)

            # Select the first and last devices (if there are more than one)
            selected_devices = [ep_devices[0]]
            if max_selections > 2 and len(ep_devices) > 1:
                selected_devices.append(ep_devices[-1])  # ORT CPU EP is always last

            return selected_devices

        session_options = onnxrt.SessionOptions()
        session_options.set_provider_selection_policy_delegate(my_delegate)

        model_compiler = onnxrt.ModelCompiler(
            session_options,
            input_model_path,
            embed_compiled_data_into_model=True,
            external_initializers_file_path=None,
        )
        model_compiler.compile_to_file(output_model_path)
        self.assertTrue(os.path.exists(output_model_path))

    def test_compile_with_input_and_output_files(self):
        """
        Tests compiling a model (to/from files) using explicit EP.
        """
        provider = None
        provider_options = dict()
        if "QNNExecutionProvider" in available_providers:
            provider = "QNNExecutionProvider"
            provider_options["backend_type"] = "htp"
        # TODO(adrianlizarraga): Allow test to run for other compiling EPs (e.g., OpenVINO)

        input_model_path = get_name("nhwc_resize_scales_opset18.onnx")
        output_model_path = os.path.join(self._tmp_dir_path, "model.compiled1.onnx")

        session_options = onnxrt.SessionOptions()
        if provider:
            session_options.add_provider(provider, provider_options)

        model_compiler = onnxrt.ModelCompiler(
            session_options,
            input_model_path,
            embed_compiled_data_into_model=True,
            external_initializers_file_path=None,
        )
        model_compiler.compile_to_file(output_model_path)
        self.assertTrue(os.path.exists(output_model_path))

    def test_compile_flags_error_if_no_compiled_nodes(self):
        """
        Tests specifying an additional flag (OrtCompileApiFlags.ERROR_IF_NO_NODES_COMPILED) that
        makes compiling return an error if no compiled nodes are generated (e.g., by using CPU EP).
        """
        input_model_path = get_name("nhwc_resize_scales_opset18.onnx")
        output_model_path = os.path.join(self._tmp_dir_path, "model.compiled1.onnx")

        session_options = onnxrt.SessionOptions()
        model_compiler = onnxrt.ModelCompiler(
            session_options,
            input_model_path,
            embed_compiled_data_into_model=True,
            external_initializers_file_path=None,
            flags=onnxrt.OrtCompileApiFlags.ERROR_IF_NO_NODES_COMPILED,
        )

        # Compiling should raise a Fail exception and the output model should not be generated
        with self.assertRaises(Fail) as context:
            model_compiler.compile_to_file(output_model_path)
        self.assertIn("Unable to compile any nodes", str(context.exception))
        self.assertFalse(os.path.exists(output_model_path))

    def test_compile_flags_error_if_output_file_exists(self):
        """
        Tests specifying an additional flag (OrtCompileApiFlags.ERROR_IF_OUTPUT_FILE_EXISTS) that
        makes compiling return an error the output model file already exists.
        """
        input_model_path = get_name("nhwc_resize_scales_opset18.onnx")
        output_model_path = os.path.join(self._tmp_dir_path, "model.compiled1.onnx")

        # Compile the first time (should be fine)
        session_options = onnxrt.SessionOptions()
        model_compiler = onnxrt.ModelCompiler(
            session_options,
            input_model_path,
            embed_compiled_data_into_model=True,
            external_initializers_file_path=None,
            flags=onnxrt.OrtCompileApiFlags.ERROR_IF_OUTPUT_FILE_EXISTS,
        )

        model_compiler.compile_to_file(output_model_path)
        self.assertTrue(os.path.exists(output_model_path))  # Output model was generated

        # Compiling again should raise a Fail exception saying that the model already exists.
        with self.assertRaises(Fail) as context:
            model_compiler.compile_to_file(output_model_path)
        self.assertIn("exists already", str(context.exception))

    def test_compile_to_file_with_input_model_in_buffer(self):
        """
        Tests compiling an input model that is stored in a buffer. The output is saved to a file.
        """
        provider = None
        provider_options = dict()
        if "QNNExecutionProvider" in available_providers:
            provider = "QNNExecutionProvider"
            provider_options["backend_type"] = "htp"
        # TODO(adrianlizarraga): Allow test to run for other compiling EPs (e.g., OpenVINO)

        input_onnx_model = onnx.load(get_name("nhwc_resize_scales_opset18.onnx"))
        input_model_bytes = input_onnx_model.SerializeToString()
        output_model_path = os.path.join(self._tmp_dir_path, "model.compiled2.onnx")

        session_options = onnxrt.SessionOptions()
        if provider:
            session_options.add_provider(provider, provider_options)

        model_compiler = onnxrt.ModelCompiler(
            session_options,
            input_model_bytes,
            embed_compiled_data_into_model=True,
            external_initializers_file_path=None,
        )
        model_compiler.compile_to_file(output_model_path)
        self.assertTrue(os.path.exists(output_model_path))

    def test_compile_from_buffer_to_buffer(self):
        """
        Tests compiling an input model that is stored in a buffer. The output is stored in a buffer too.
        """
        provider = None
        provider_options = dict()
        if "QNNExecutionProvider" in available_providers:
            provider = "QNNExecutionProvider"
            provider_options["backend_type"] = "htp"
        # TODO(adrianlizarraga): Allow test to run for other compiling EPs (e.g., OpenVINO)

        input_onnx_model = onnx.load(get_name("nhwc_resize_scales_opset18.onnx"))
        input_model_bytes = input_onnx_model.SerializeToString()

        session_options = onnxrt.SessionOptions()
        if provider:
            session_options.add_provider(provider, provider_options)

        model_compiler = onnxrt.ModelCompiler(
            session_options,
            input_model_bytes,
            embed_compiled_data_into_model=True,
            external_initializers_file_path=None,
        )
        output_model_bytes = model_compiler.compile_to_bytes()
        self.assertTrue(isinstance(output_model_bytes, bytes))
        self.assertGreater(len(output_model_bytes), 0)

<<<<<<< HEAD
    def test_compile_from_file_to_stream(self):
        """
        Tests compiling a model (from files) to an output stream using a custom write functor.
        """
        provider = None
        provider_options = dict()
        if "QNNExecutionProvider" in available_providers:
            provider = "QNNExecutionProvider"
            provider_options["backend_type"] = "htp"

        input_model_path = get_name("nhwc_resize_scales_opset18.onnx")
        output_model_path = os.path.join(self._tmp_dir_path, "model.compiled.stream.onnx")

        with open(output_model_path, "wb") as output_fd:
            # User's custom write functor. Writes the model to a file.
            def my_write_func(buffer: bytes):
                self.assertGreater(len(buffer), 0)
                output_fd.write(buffer)

            session_options = onnxrt.SessionOptions()
            if provider:
                session_options.add_provider(provider, provider_options)

            model_compiler = onnxrt.ModelCompiler(
                session_options,
                input_model_path,
                embed_compiled_data_into_model=True,
                external_initializers_file_path=None,
            )
            model_compiler.compile_to_stream(my_write_func)

        self.assertTrue(os.path.exists(output_model_path))

    def test_compile_to_stream_that_raises_exception(self):
        """
        Tests compiling a model to an output stream that always raises an exception.
        """
        input_model_path = get_name("nhwc_resize_scales_opset18.onnx")

        # User's custom write functor that raises an exception.
        test_py_error_message = "My Python Error"

        def my_write_func(buffer: bytes):
            self.assertGreater(len(buffer), 0)
            raise ValueError(test_py_error_message)

        session_options = onnxrt.SessionOptions()
        model_compiler = onnxrt.ModelCompiler(
            session_options,
            input_model_path,
            embed_compiled_data_into_model=True,
            external_initializers_file_path=None,
        )

        # Try to compile and expect ORT to raise a Fail exception that contains our message.
        with self.assertRaises(Fail) as context:
            model_compiler.compile_to_stream(my_write_func)
        self.assertIn(test_py_error_message, str(context.exception))

    def test_compile_with_initializer_handler(self):
        """
        Tests compiling a model using a custom initializer handler that stores initializers
        in an external file.
        """
        input_model_path = get_name("conv_qdq_external_ini.onnx")
        output_model_path = os.path.join(self._tmp_dir_path, "conv_qdq.init_handler.onnx")
        initializer_file_path = os.path.join(self._tmp_dir_path, "conv_qdq.init_handler.bin")

        if os.path.exists(output_model_path):
            os.remove(output_model_path)

        if os.path.exists(initializer_file_path):
            os.remove(initializer_file_path)

        with open(initializer_file_path, "wb") as ext_init_file:

            def handle_initializers(
                initializer_name: str,
                initializer_value: onnxrt.OrtValue,
                external_info: onnxrt.OrtExternalInitializerInfo | None,
            ) -> onnxrt.OrtExternalInitializerInfo | None:
                self.assertTrue(initializer_name)  # Should have valid name
                byte_size = initializer_value.tensor_size_in_bytes()

                if byte_size < 64:
                    return None  # Store small initializer within compiled model.

                # Else, write initializer to new external file.
                value_np = initializer_value.numpy()
                file_offset = ext_init_file.tell()
                ext_init_file.write(value_np.tobytes())
                return onnxrt.OrtExternalInitializerInfo(initializer_file_path, file_offset, byte_size)

            session_options = onnxrt.SessionOptions()
            model_compiler = onnxrt.ModelCompiler(
                session_options,
                input_model_path,
                embed_compiled_data_into_model=True,
                external_initializers_file_path=None,
                handle_initializer_func=handle_initializers,
            )
            model_compiler.compile_to_file(output_model_path)

        self.assertTrue(os.path.exists(output_model_path))
        self.assertTrue(os.path.exists(initializer_file_path))

    def test_compile_with_initializer_handler_that_reuses(self):
        """
        Tests compiling a model using a custom initializer handler that reuses external initializer files.
        """
        input_model_path = get_name("conv_qdq_external_ini.onnx")
        output_model_path = os.path.join(self._tmp_dir_path, "conv_qdq.init_handler_reuse.onnx")

        if os.path.exists(output_model_path):
            os.remove(output_model_path)

        # Function that reuses external initializer files for the compiled model.
        def reuse_external_initializers(
            initializer_name: str,
            initializer_value: onnxrt.OrtValue,
            external_info: onnxrt.OrtExternalInitializerInfo | None,
        ) -> onnxrt.OrtExternalInitializerInfo | None:
            self.assertTrue(initializer_name)  # Should have valid name
            self.assertNotEqual(initializer_value.data_ptr(), 0)
            self.assertGreater(initializer_value.tensor_size_in_bytes(), 0)
            if external_info is not None:
                # Original initializer is stored externally.
                # Make the initializer in the compiled model use the same external file
                return external_info

            return None  # Otherwise, make a copy of the initializer and store it within compiled model.

        session_options = onnxrt.SessionOptions()
        model_compiler = onnxrt.ModelCompiler(
            session_options,
            input_model_path,
            embed_compiled_data_into_model=True,
            external_initializers_file_path=None,
            handle_initializer_func=reuse_external_initializers,
        )
        model_compiler.compile_to_file(output_model_path)
        self.assertTrue(os.path.exists(output_model_path))
=======
    def test_compile_graph_optimization_level(self):
        """
        Tests compiling a model with no optimizations (default) vs all optimizations.
        """
        input_model_path = get_name("test_cast_back_to_back_non_const_mixed_types_origin.onnx")
        output_model_path_0 = os.path.join(self._tmp_dir_path, "cast.disable_all.compiled.onnx")
        output_model_path_1 = os.path.join(self._tmp_dir_path, "cast.enable_all.compiled.onnx")

        # Local function that compiles a model with a given graph optimization level and returns
        # the count of operator types in the compiled model.
        def compile_and_get_op_counts(
            output_model_path: str,
            graph_opt_level: onnxrt.GraphOptimizationLevel | None,
        ) -> dict[str, int]:
            session_options = onnxrt.SessionOptions()
            if graph_opt_level is not None:
                model_compiler = onnxrt.ModelCompiler(
                    session_options,
                    input_model_path,
                    graph_optimization_level=graph_opt_level,
                )
            else:
                # graph optimization level defaults to ORT_DISABLE_ALL if not provided.
                model_compiler = onnxrt.ModelCompiler(session_options, input_model_path)

            model_compiler.compile_to_file(output_model_path)
            self.assertTrue(os.path.exists(output_model_path))

            model: onnx.ModelProto = onnx.load(get_name(output_model_path))
            op_counts = {}
            for node in model.graph.node:
                if node.op_type not in op_counts:
                    op_counts[node.op_type] = 1
                else:
                    op_counts[node.op_type] += 1

            return op_counts

        # Compile model on CPU with no graph optimizations (default).
        # Model should have 9 Casts
        op_counts_0 = compile_and_get_op_counts(output_model_path_0, graph_opt_level=None)
        self.assertEqual(op_counts_0["Cast"], 9)

        # Compile model on CPU with ALL graph optimizations.
        # Model should have less casts (optimized out)
        op_counts_1 = compile_and_get_op_counts(
            output_model_path_1, graph_opt_level=onnxrt.GraphOptimizationLevel.ORT_ENABLE_BASIC
        )
        self.assertEqual(op_counts_1["Cast"], 8)
>>>>>>> 45ffd992

    def test_fail_load_uncompiled_model_and_then_compile(self):
        """
        Tests compiling scenario:
         - Load uncompiled model into session that disables JIT compilation.
         - Expect an error (ModelRequiresCompilation)
         - Compile model and retry creating an inference session successfully.
        """
        if "QNNExecutionProvider" not in available_providers:
            self.skipTest("Skipping test because it needs to run on a compiling EP")

        input_model_path = get_name("nhwc_resize_scales_opset18.onnx")

        session_options = onnxrt.SessionOptions()
        session_options.add_session_config_entry("session.disable_model_compile", "1")  # Disable JIT model compilation!
        session_options.add_provider("QNNExecutionProvider", {"backend_type": "htp"})

        # Session creation should fail with error ORT_MODEL_REQUIRES_COMPILATION because the input model
        # is not compiled and we disabled JIT compilation for this session.
        with self.assertRaises(ModelRequiresCompilation) as context:
            onnxrt.InferenceSession(
                input_model_path,
                sess_options=session_options,
                enable_fallback=False,
            )
        self.assertIn("needs to compile", str(context.exception))

        # Try to compile the model now.
        compiled_model_path = os.path.join(self._tmp_dir_path, "model.compiled3.onnx")
        model_compiler = onnxrt.ModelCompiler(
            session_options,
            input_model_path,
            embed_compiled_data_into_model=True,
            external_initializers_file_path="external_weights.bin",
            external_initializers_size_threshold=128,
        )
        model_compiler.compile_to_file(compiled_model_path)

        self.assertTrue(os.path.exists(compiled_model_path))
        self.assertEqual(session_options.get_session_config_entry("session.disable_model_compile"), "1")
        self.assertTrue(session_options.has_providers())

        # Creating the session with the compiled model should not fail.
        sess = onnxrt.InferenceSession(compiled_model_path, sess_options=session_options)
        self.assertIsNotNone(sess)


if __name__ == "__main__":
    unittest.main(verbosity=1)<|MERGE_RESOLUTION|>--- conflicted
+++ resolved
@@ -225,150 +225,6 @@
         self.assertTrue(isinstance(output_model_bytes, bytes))
         self.assertGreater(len(output_model_bytes), 0)
 
-<<<<<<< HEAD
-    def test_compile_from_file_to_stream(self):
-        """
-        Tests compiling a model (from files) to an output stream using a custom write functor.
-        """
-        provider = None
-        provider_options = dict()
-        if "QNNExecutionProvider" in available_providers:
-            provider = "QNNExecutionProvider"
-            provider_options["backend_type"] = "htp"
-
-        input_model_path = get_name("nhwc_resize_scales_opset18.onnx")
-        output_model_path = os.path.join(self._tmp_dir_path, "model.compiled.stream.onnx")
-
-        with open(output_model_path, "wb") as output_fd:
-            # User's custom write functor. Writes the model to a file.
-            def my_write_func(buffer: bytes):
-                self.assertGreater(len(buffer), 0)
-                output_fd.write(buffer)
-
-            session_options = onnxrt.SessionOptions()
-            if provider:
-                session_options.add_provider(provider, provider_options)
-
-            model_compiler = onnxrt.ModelCompiler(
-                session_options,
-                input_model_path,
-                embed_compiled_data_into_model=True,
-                external_initializers_file_path=None,
-            )
-            model_compiler.compile_to_stream(my_write_func)
-
-        self.assertTrue(os.path.exists(output_model_path))
-
-    def test_compile_to_stream_that_raises_exception(self):
-        """
-        Tests compiling a model to an output stream that always raises an exception.
-        """
-        input_model_path = get_name("nhwc_resize_scales_opset18.onnx")
-
-        # User's custom write functor that raises an exception.
-        test_py_error_message = "My Python Error"
-
-        def my_write_func(buffer: bytes):
-            self.assertGreater(len(buffer), 0)
-            raise ValueError(test_py_error_message)
-
-        session_options = onnxrt.SessionOptions()
-        model_compiler = onnxrt.ModelCompiler(
-            session_options,
-            input_model_path,
-            embed_compiled_data_into_model=True,
-            external_initializers_file_path=None,
-        )
-
-        # Try to compile and expect ORT to raise a Fail exception that contains our message.
-        with self.assertRaises(Fail) as context:
-            model_compiler.compile_to_stream(my_write_func)
-        self.assertIn(test_py_error_message, str(context.exception))
-
-    def test_compile_with_initializer_handler(self):
-        """
-        Tests compiling a model using a custom initializer handler that stores initializers
-        in an external file.
-        """
-        input_model_path = get_name("conv_qdq_external_ini.onnx")
-        output_model_path = os.path.join(self._tmp_dir_path, "conv_qdq.init_handler.onnx")
-        initializer_file_path = os.path.join(self._tmp_dir_path, "conv_qdq.init_handler.bin")
-
-        if os.path.exists(output_model_path):
-            os.remove(output_model_path)
-
-        if os.path.exists(initializer_file_path):
-            os.remove(initializer_file_path)
-
-        with open(initializer_file_path, "wb") as ext_init_file:
-
-            def handle_initializers(
-                initializer_name: str,
-                initializer_value: onnxrt.OrtValue,
-                external_info: onnxrt.OrtExternalInitializerInfo | None,
-            ) -> onnxrt.OrtExternalInitializerInfo | None:
-                self.assertTrue(initializer_name)  # Should have valid name
-                byte_size = initializer_value.tensor_size_in_bytes()
-
-                if byte_size < 64:
-                    return None  # Store small initializer within compiled model.
-
-                # Else, write initializer to new external file.
-                value_np = initializer_value.numpy()
-                file_offset = ext_init_file.tell()
-                ext_init_file.write(value_np.tobytes())
-                return onnxrt.OrtExternalInitializerInfo(initializer_file_path, file_offset, byte_size)
-
-            session_options = onnxrt.SessionOptions()
-            model_compiler = onnxrt.ModelCompiler(
-                session_options,
-                input_model_path,
-                embed_compiled_data_into_model=True,
-                external_initializers_file_path=None,
-                handle_initializer_func=handle_initializers,
-            )
-            model_compiler.compile_to_file(output_model_path)
-
-        self.assertTrue(os.path.exists(output_model_path))
-        self.assertTrue(os.path.exists(initializer_file_path))
-
-    def test_compile_with_initializer_handler_that_reuses(self):
-        """
-        Tests compiling a model using a custom initializer handler that reuses external initializer files.
-        """
-        input_model_path = get_name("conv_qdq_external_ini.onnx")
-        output_model_path = os.path.join(self._tmp_dir_path, "conv_qdq.init_handler_reuse.onnx")
-
-        if os.path.exists(output_model_path):
-            os.remove(output_model_path)
-
-        # Function that reuses external initializer files for the compiled model.
-        def reuse_external_initializers(
-            initializer_name: str,
-            initializer_value: onnxrt.OrtValue,
-            external_info: onnxrt.OrtExternalInitializerInfo | None,
-        ) -> onnxrt.OrtExternalInitializerInfo | None:
-            self.assertTrue(initializer_name)  # Should have valid name
-            self.assertNotEqual(initializer_value.data_ptr(), 0)
-            self.assertGreater(initializer_value.tensor_size_in_bytes(), 0)
-            if external_info is not None:
-                # Original initializer is stored externally.
-                # Make the initializer in the compiled model use the same external file
-                return external_info
-
-            return None  # Otherwise, make a copy of the initializer and store it within compiled model.
-
-        session_options = onnxrt.SessionOptions()
-        model_compiler = onnxrt.ModelCompiler(
-            session_options,
-            input_model_path,
-            embed_compiled_data_into_model=True,
-            external_initializers_file_path=None,
-            handle_initializer_func=reuse_external_initializers,
-        )
-        model_compiler.compile_to_file(output_model_path)
-        self.assertTrue(os.path.exists(output_model_path))
-=======
     def test_compile_graph_optimization_level(self):
         """
         Tests compiling a model with no optimizations (default) vs all optimizations.
@@ -418,7 +274,149 @@
             output_model_path_1, graph_opt_level=onnxrt.GraphOptimizationLevel.ORT_ENABLE_BASIC
         )
         self.assertEqual(op_counts_1["Cast"], 8)
->>>>>>> 45ffd992
+
+    def test_compile_from_file_to_stream(self):
+        """
+        Tests compiling a model (from files) to an output stream using a custom write functor.
+        """
+        provider = None
+        provider_options = dict()
+        if "QNNExecutionProvider" in available_providers:
+            provider = "QNNExecutionProvider"
+            provider_options["backend_type"] = "htp"
+
+        input_model_path = get_name("nhwc_resize_scales_opset18.onnx")
+        output_model_path = os.path.join(self._tmp_dir_path, "model.compiled.stream.onnx")
+
+        with open(output_model_path, "wb") as output_fd:
+            # User's custom write functor. Writes the model to a file.
+            def my_write_func(buffer: bytes):
+                self.assertGreater(len(buffer), 0)
+                output_fd.write(buffer)
+
+            session_options = onnxrt.SessionOptions()
+            if provider:
+                session_options.add_provider(provider, provider_options)
+
+            model_compiler = onnxrt.ModelCompiler(
+                session_options,
+                input_model_path,
+                embed_compiled_data_into_model=True,
+                external_initializers_file_path=None,
+            )
+            model_compiler.compile_to_stream(my_write_func)
+
+        self.assertTrue(os.path.exists(output_model_path))
+
+    def test_compile_to_stream_that_raises_exception(self):
+        """
+        Tests compiling a model to an output stream that always raises an exception.
+        """
+        input_model_path = get_name("nhwc_resize_scales_opset18.onnx")
+
+        # User's custom write functor that raises an exception.
+        test_py_error_message = "My Python Error"
+
+        def my_write_func(buffer: bytes):
+            self.assertGreater(len(buffer), 0)
+            raise ValueError(test_py_error_message)
+
+        session_options = onnxrt.SessionOptions()
+        model_compiler = onnxrt.ModelCompiler(
+            session_options,
+            input_model_path,
+            embed_compiled_data_into_model=True,
+            external_initializers_file_path=None,
+        )
+
+        # Try to compile and expect ORT to raise a Fail exception that contains our message.
+        with self.assertRaises(Fail) as context:
+            model_compiler.compile_to_stream(my_write_func)
+        self.assertIn(test_py_error_message, str(context.exception))
+
+    def test_compile_with_initializer_handler(self):
+        """
+        Tests compiling a model using a custom initializer handler that stores initializers
+        in an external file.
+        """
+        input_model_path = get_name("conv_qdq_external_ini.onnx")
+        output_model_path = os.path.join(self._tmp_dir_path, "conv_qdq.init_handler.onnx")
+        initializer_file_path = os.path.join(self._tmp_dir_path, "conv_qdq.init_handler.bin")
+
+        if os.path.exists(output_model_path):
+            os.remove(output_model_path)
+
+        if os.path.exists(initializer_file_path):
+            os.remove(initializer_file_path)
+
+        with open(initializer_file_path, "wb") as ext_init_file:
+
+            def handle_initializers(
+                initializer_name: str,
+                initializer_value: onnxrt.OrtValue,
+                external_info: onnxrt.OrtExternalInitializerInfo | None,
+            ) -> onnxrt.OrtExternalInitializerInfo | None:
+                self.assertTrue(initializer_name)  # Should have valid name
+                byte_size = initializer_value.tensor_size_in_bytes()
+
+                if byte_size < 64:
+                    return None  # Store small initializer within compiled model.
+
+                # Else, write initializer to new external file.
+                value_np = initializer_value.numpy()
+                file_offset = ext_init_file.tell()
+                ext_init_file.write(value_np.tobytes())
+                return onnxrt.OrtExternalInitializerInfo(initializer_file_path, file_offset, byte_size)
+
+            session_options = onnxrt.SessionOptions()
+            model_compiler = onnxrt.ModelCompiler(
+                session_options,
+                input_model_path,
+                embed_compiled_data_into_model=True,
+                external_initializers_file_path=None,
+                handle_initializer_func=handle_initializers,
+            )
+            model_compiler.compile_to_file(output_model_path)
+
+        self.assertTrue(os.path.exists(output_model_path))
+        self.assertTrue(os.path.exists(initializer_file_path))
+
+    def test_compile_with_initializer_handler_that_reuses(self):
+        """
+        Tests compiling a model using a custom initializer handler that reuses external initializer files.
+        """
+        input_model_path = get_name("conv_qdq_external_ini.onnx")
+        output_model_path = os.path.join(self._tmp_dir_path, "conv_qdq.init_handler_reuse.onnx")
+
+        if os.path.exists(output_model_path):
+            os.remove(output_model_path)
+
+        # Function that reuses external initializer files for the compiled model.
+        def reuse_external_initializers(
+            initializer_name: str,
+            initializer_value: onnxrt.OrtValue,
+            external_info: onnxrt.OrtExternalInitializerInfo | None,
+        ) -> onnxrt.OrtExternalInitializerInfo | None:
+            self.assertTrue(initializer_name)  # Should have valid name
+            self.assertNotEqual(initializer_value.data_ptr(), 0)
+            self.assertGreater(initializer_value.tensor_size_in_bytes(), 0)
+            if external_info is not None:
+                # Original initializer is stored externally.
+                # Make the initializer in the compiled model use the same external file
+                return external_info
+
+            return None  # Otherwise, make a copy of the initializer and store it within compiled model.
+
+        session_options = onnxrt.SessionOptions()
+        model_compiler = onnxrt.ModelCompiler(
+            session_options,
+            input_model_path,
+            embed_compiled_data_into_model=True,
+            external_initializers_file_path=None,
+            handle_initializer_func=reuse_external_initializers,
+        )
+        model_compiler.compile_to_file(output_model_path)
+        self.assertTrue(os.path.exists(output_model_path))
 
     def test_fail_load_uncompiled_model_and_then_compile(self):
         """
