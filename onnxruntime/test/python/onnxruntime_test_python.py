# Copyright (c) Microsoft Corporation. All rights reserved.
# Licensed under the MIT License.

# -*- coding: UTF-8 -*-
import unittest
import os
import numpy as np
import onnxruntime as onnxrt
import threading
from helper import get_name


class TestInferenceSession(unittest.TestCase):

<<<<<<< HEAD
=======
    def get_name(self, name):
        if os.path.exists(name):
            return name
        rel = os.path.join("testdata", name)
        if os.path.exists(rel):
            return rel
        this = os.path.dirname(__file__)
        data = os.path.join(this, "..", "testdata")
        res = os.path.join(data, name)
        if os.path.exists(res):
            return res
        raise FileNotFoundError("Unable to find '{0}' or '{1}' or '{2}'".format(name, rel, res))

>>>>>>> b9d0068e
    def run_model(self, session_object, run_options):
        x = np.array([[1.0, 2.0], [3.0, 4.0], [5.0, 6.0]], dtype=np.float32)
        input_name = session_object.get_inputs()[0].name
        res = session_object.run([], {input_name: x}, run_options=run_options)
        output_expected = np.array([[1.0, 4.0], [9.0, 16.0], [25.0, 36.0]], dtype=np.float32)
        np.testing.assert_allclose(output_expected, res[0], rtol=1e-05, atol=1e-08)

    def testModelSerialization(self):
        so = onnxrt.SessionOptions()
        so.log_verbosity_level = 1
        so.logid = "TestModelSerialization"
        so.optimized_model_filepath = "./PythonApiTestOptimizedModel.onnx"
        onnxrt.InferenceSession(get_name("mul_1.onnx"), sess_options=so)
        self.assertTrue(os.path.isfile(so.optimized_model_filepath))

    def testGetProviders(self):
        self.assertTrue('CPUExecutionProvider' in onnxrt.get_available_providers())
        self.assertTrue('CPUExecutionProvider' in onnxrt.get_all_providers())
        sess = onnxrt.InferenceSession(get_name("mul_1.onnx"))
        self.assertTrue('CPUExecutionProvider' in sess.get_providers())

    def testSetProviders(self):
        if 'CUDAExecutionProvider' in onnxrt.get_available_providers():
            sess = onnxrt.InferenceSession(get_name("mul_1.onnx"))
            # confirm that CUDA Provider is in list of registered providers.
            self.assertTrue('CUDAExecutionProvider' in sess.get_providers())
            # reset the session and register only CPU Provider.
            sess.set_providers(['CPUExecutionProvider'])
            # confirm only CPU Provider is registered now.
            self.assertEqual(['CPUExecutionProvider'], sess.get_providers())

    def testInvalidSetProviders(self):
        with self.assertRaises(ValueError) as context:
            sess = onnxrt.InferenceSession(get_name("mul_1.onnx"))
            sess.set_providers(['InvalidProvider'])
        self.assertTrue(
            '[\'InvalidProvider\'] does not contain a subset of available providers' in str(context.exception))

    def testSessionProviders(self):
        if 'CUDAExecutionProvider' in onnxrt.get_available_providers():
            # create session from scratch, but constrain it to only use the CPU.
<<<<<<< HEAD
            sess = onnxrt.InferenceSession(
                get_name("mul_1.onnx"), providers=['CPUExecutionProvider'])
=======
            sess = onnxrt.InferenceSession(self.get_name("mul_1.onnx"), providers=['CPUExecutionProvider'])
>>>>>>> b9d0068e
            self.assertEqual(['CPUExecutionProvider'], sess.get_providers())

    def testRunModel(self):
        sess = onnxrt.InferenceSession(get_name("mul_1.onnx"))
        x = np.array([[1.0, 2.0], [3.0, 4.0], [5.0, 6.0]], dtype=np.float32)
        input_name = sess.get_inputs()[0].name
        self.assertEqual(input_name, "X")
        input_shape = sess.get_inputs()[0].shape
        self.assertEqual(input_shape, [3, 2])
        output_name = sess.get_outputs()[0].name
        self.assertEqual(output_name, "Y")
        output_shape = sess.get_outputs()[0].shape
        self.assertEqual(output_shape, [3, 2])
        res = sess.run([output_name], {input_name: x})
        output_expected = np.array([[1.0, 4.0], [9.0, 16.0], [25.0, 36.0]], dtype=np.float32)
        np.testing.assert_allclose(output_expected, res[0], rtol=1e-05, atol=1e-08)

    def testRunModelFromBytes(self):
        with open(get_name("mul_1.onnx"), "rb") as f:
            content = f.read()
        sess = onnxrt.InferenceSession(content)
        x = np.array([[1.0, 2.0], [3.0, 4.0], [5.0, 6.0]], dtype=np.float32)
        input_name = sess.get_inputs()[0].name
        self.assertEqual(input_name, "X")
        input_shape = sess.get_inputs()[0].shape
        self.assertEqual(input_shape, [3, 2])
        output_name = sess.get_outputs()[0].name
        self.assertEqual(output_name, "Y")
        output_shape = sess.get_outputs()[0].shape
        self.assertEqual(output_shape, [3, 2])
        res = sess.run([output_name], {input_name: x})
        output_expected = np.array([[1.0, 4.0], [9.0, 16.0], [25.0, 36.0]], dtype=np.float32)
        np.testing.assert_allclose(output_expected, res[0], rtol=1e-05, atol=1e-08)

    def testRunModel2(self):
        sess = onnxrt.InferenceSession(get_name("matmul_1.onnx"))
        x = np.array([[1.0, 2.0], [3.0, 4.0], [5.0, 6.0]], dtype=np.float32)
        input_name = sess.get_inputs()[0].name
        self.assertEqual(input_name, "X")
        input_shape = sess.get_inputs()[0].shape
        self.assertEqual(input_shape, [3, 2])
        output_name = sess.get_outputs()[0].name
        self.assertEqual(output_name, "Y")
        output_shape = sess.get_outputs()[0].shape
        self.assertEqual(output_shape, [3, 1])
        res = sess.run([output_name], {input_name: x})
        output_expected = np.array([[5.0], [11.0], [17.0]], dtype=np.float32)
        np.testing.assert_allclose(output_expected, res[0], rtol=1e-05, atol=1e-08)

    def testRunModel2Contiguous(self):
<<<<<<< HEAD
        sess = onnxrt.InferenceSession(get_name("matmul_1.onnx"))
        x = np.array([[2.0, 1.0], [4.0, 3.0], [6.0, 5.0]], dtype=np.float32)[:,[1,0]]
=======
        sess = onnxrt.InferenceSession(self.get_name("matmul_1.onnx"))
        x = np.array([[2.0, 1.0], [4.0, 3.0], [6.0, 5.0]], dtype=np.float32)[:, [1, 0]]
>>>>>>> b9d0068e
        input_name = sess.get_inputs()[0].name
        self.assertEqual(input_name, "X")
        input_shape = sess.get_inputs()[0].shape
        self.assertEqual(input_shape, [3, 2])
        output_name = sess.get_outputs()[0].name
        self.assertEqual(output_name, "Y")
        output_shape = sess.get_outputs()[0].shape
        self.assertEqual(output_shape, [3, 1])
        res = sess.run([output_name], {input_name: x})
        output_expected = np.array([[5.0], [11.0], [17.0]], dtype=np.float32)
        np.testing.assert_allclose(output_expected, res[0], rtol=1e-05, atol=1e-08)
        xcontiguous = np.ascontiguousarray(x)
        rescontiguous = sess.run([output_name], {input_name: xcontiguous})
        np.testing.assert_allclose(output_expected, rescontiguous[0], rtol=1e-05, atol=1e-08)

    def testRunModelMultipleThreads(self):
        so = onnxrt.SessionOptions()
        so.log_verbosity_level = 1
        so.logid = "MultiThreadsTest"
<<<<<<< HEAD
        sess = onnxrt.InferenceSession(
            get_name("mul_1.onnx"), sess_options=so)
=======
        sess = onnxrt.InferenceSession(self.get_name("mul_1.onnx"), sess_options=so)
>>>>>>> b9d0068e
        ro1 = onnxrt.RunOptions()
        ro1.logid = "thread1"
        t1 = threading.Thread(target=self.run_model, args=(sess, ro1))
        ro2 = onnxrt.RunOptions()
        ro2.logid = "thread2"
        t2 = threading.Thread(target=self.run_model, args=(sess, ro2))
        t1.start()
        t2.start()
        t1.join()
        t2.join()

    def testListAsInput(self):
        sess = onnxrt.InferenceSession(get_name("mul_1.onnx"))
        x = np.array([[1.0, 2.0], [3.0, 4.0], [5.0, 6.0]], dtype=np.float32)
        input_name = sess.get_inputs()[0].name
        res = sess.run([], {input_name: x.tolist()})
        output_expected = np.array([[1.0, 4.0], [9.0, 16.0], [25.0, 36.0]], dtype=np.float32)
        np.testing.assert_allclose(output_expected, res[0], rtol=1e-05, atol=1e-08)

    def testStringListAsInput(self):
        sess = onnxrt.InferenceSession(get_name("identity_string.onnx"))
        x = np.array(['this', 'is', 'identity', 'test'], dtype=np.str).reshape((2, 2))
        x_name = sess.get_inputs()[0].name
        res = sess.run([], {x_name: x.tolist()})
        np.testing.assert_equal(x, res[0])

    def testRunDevice(self):
        device = onnxrt.get_device()
        self.assertTrue('CPU' in device or 'GPU' in device)

    def testRunModelSymbolicInput(self):
        sess = onnxrt.InferenceSession(get_name("matmul_2.onnx"))
        x = np.array([[1.0, 2.0], [3.0, 4.0], [5.0, 6.0]], dtype=np.float32)
        input_name = sess.get_inputs()[0].name
        self.assertEqual(input_name, "X")
        input_shape = sess.get_inputs()[0].shape
        # Input X has an unknown dimension.
        self.assertEqual(input_shape, ['None', 2])
        output_name = sess.get_outputs()[0].name
        self.assertEqual(output_name, "Y")
        output_shape = sess.get_outputs()[0].shape
        # Output X has an unknown dimension.
        self.assertEqual(output_shape, ['None', 1])
        res = sess.run([output_name], {input_name: x})
        output_expected = np.array([[5.0], [11.0], [17.0]], dtype=np.float32)
        np.testing.assert_allclose(output_expected, res[0], rtol=1e-05, atol=1e-08)

    def testBooleanInputs(self):
        sess = onnxrt.InferenceSession(get_name("logicaland.onnx"))
        a = np.array([[True, True], [False, False]], dtype=np.bool)
        b = np.array([[True, False], [True, False]], dtype=np.bool)

        # input1:0 is first in the protobuf, and input:0 is second
        # and we maintain the original order.
        a_name = sess.get_inputs()[0].name
        self.assertEqual(a_name, "input1:0")
        a_shape = sess.get_inputs()[0].shape
        self.assertEqual(a_shape, [2, 2])
        a_type = sess.get_inputs()[0].type
        self.assertEqual(a_type, 'tensor(bool)')

        b_name = sess.get_inputs()[1].name
        self.assertEqual(b_name, "input:0")
        b_shape = sess.get_inputs()[1].shape
        self.assertEqual(b_shape, [2, 2])
        b_type = sess.get_inputs()[0].type
        self.assertEqual(b_type, 'tensor(bool)')

        output_name = sess.get_outputs()[0].name
        self.assertEqual(output_name, "output:0")
        output_shape = sess.get_outputs()[0].shape
        self.assertEqual(output_shape, [2, 2])
        output_type = sess.get_outputs()[0].type
        self.assertEqual(output_type, 'tensor(bool)')

        output_expected = np.array([[True, False], [False, False]], dtype=np.bool)
        res = sess.run([output_name], {a_name: a, b_name: b})
        np.testing.assert_equal(output_expected, res[0])

    def testStringInput1(self):
<<<<<<< HEAD
        sess = onnxrt.InferenceSession(get_name("identity_string.onnx"))
        x = np.array(['this', 'is', 'identity', 'test'],
                     dtype=np.str).reshape((2, 2))
=======
        sess = onnxrt.InferenceSession(self.get_name("identity_string.onnx"))
        x = np.array(['this', 'is', 'identity', 'test'], dtype=np.str).reshape((2, 2))
>>>>>>> b9d0068e

        x_name = sess.get_inputs()[0].name
        self.assertEqual(x_name, "input:0")
        x_shape = sess.get_inputs()[0].shape
        self.assertEqual(x_shape, [2, 2])
        x_type = sess.get_inputs()[0].type
        self.assertEqual(x_type, 'tensor(string)')

        output_name = sess.get_outputs()[0].name
        self.assertEqual(output_name, "output:0")
        output_shape = sess.get_outputs()[0].shape
        self.assertEqual(output_shape, [2, 2])
        output_type = sess.get_outputs()[0].type
        self.assertEqual(output_type, 'tensor(string)')

        res = sess.run([output_name], {x_name: x})
        np.testing.assert_equal(x, res[0])

    def testStringInput2(self):
<<<<<<< HEAD
        sess = onnxrt.InferenceSession(get_name("identity_string.onnx"))
        x = np.array(['Olá', '你好', '여보세요', 'hello'],
                     dtype=np.unicode).reshape((2, 2))
=======
        sess = onnxrt.InferenceSession(self.get_name("identity_string.onnx"))
        x = np.array(['Olá', '你好', '여보세요', 'hello'], dtype=np.unicode).reshape((2, 2))
>>>>>>> b9d0068e

        x_name = sess.get_inputs()[0].name
        self.assertEqual(x_name, "input:0")
        x_shape = sess.get_inputs()[0].shape
        self.assertEqual(x_shape, [2, 2])
        x_type = sess.get_inputs()[0].type
        self.assertEqual(x_type, 'tensor(string)')

        output_name = sess.get_outputs()[0].name
        self.assertEqual(output_name, "output:0")
        output_shape = sess.get_outputs()[0].shape
        self.assertEqual(output_shape, [2, 2])
        output_type = sess.get_outputs()[0].type
        self.assertEqual(output_type, 'tensor(string)')

        res = sess.run([output_name], {x_name: x})
        np.testing.assert_equal(x, res[0])

    def testInputBytes(self):
        sess = onnxrt.InferenceSession(get_name("identity_string.onnx"))
        x = np.array([b'this', b'is', b'identity', b'test']).reshape((2, 2))

        x_name = sess.get_inputs()[0].name
        self.assertEqual(x_name, "input:0")
        x_shape = sess.get_inputs()[0].shape
        self.assertEqual(x_shape, [2, 2])
        x_type = sess.get_inputs()[0].type
        self.assertEqual(x_type, 'tensor(string)')

        output_name = sess.get_outputs()[0].name
        self.assertEqual(output_name, "output:0")
        output_shape = sess.get_outputs()[0].shape
        self.assertEqual(output_shape, [2, 2])
        output_type = sess.get_outputs()[0].type
        self.assertEqual(output_type, 'tensor(string)')

        res = sess.run([output_name], {x_name: x})
        np.testing.assert_equal(x, res[0].astype('|S8'))

    def testInputObject(self):
<<<<<<< HEAD
        sess = onnxrt.InferenceSession(get_name("identity_string.onnx"))
        x = np.array(['this', 'is', 'identity', 'test'],
                     object).reshape((2, 2))
=======
        sess = onnxrt.InferenceSession(self.get_name("identity_string.onnx"))
        x = np.array(['this', 'is', 'identity', 'test'], object).reshape((2, 2))
>>>>>>> b9d0068e

        x_name = sess.get_inputs()[0].name
        self.assertEqual(x_name, "input:0")
        x_shape = sess.get_inputs()[0].shape
        self.assertEqual(x_shape, [2, 2])
        x_type = sess.get_inputs()[0].type
        self.assertEqual(x_type, 'tensor(string)')

        output_name = sess.get_outputs()[0].name
        self.assertEqual(output_name, "output:0")
        output_shape = sess.get_outputs()[0].shape
        self.assertEqual(output_shape, [2, 2])
        output_type = sess.get_outputs()[0].type
        self.assertEqual(output_type, 'tensor(string)')

        res = sess.run([output_name], {x_name: x})
        np.testing.assert_equal(x, res[0])

    def testInputVoid(self):
<<<<<<< HEAD
        sess = onnxrt.InferenceSession(get_name("identity_string.onnx"))
        x = np.array([b'this', b'is', b'identity', b'test'],
                     np.void).reshape((2, 2))
=======
        sess = onnxrt.InferenceSession(self.get_name("identity_string.onnx"))
        x = np.array([b'this', b'is', b'identity', b'test'], np.void).reshape((2, 2))
>>>>>>> b9d0068e

        x_name = sess.get_inputs()[0].name
        self.assertEqual(x_name, "input:0")
        x_shape = sess.get_inputs()[0].shape
        self.assertEqual(x_shape, [2, 2])
        x_type = sess.get_inputs()[0].type
        self.assertEqual(x_type, 'tensor(string)')

        output_name = sess.get_outputs()[0].name
        self.assertEqual(output_name, "output:0")
        output_shape = sess.get_outputs()[0].shape
        self.assertEqual(output_shape, [2, 2])
        output_type = sess.get_outputs()[0].type
        self.assertEqual(output_type, 'tensor(string)')

        res = sess.run([output_name], {x_name: x})

        expr = np.array([['this\x00\x00\x00\x00', 'is\x00\x00\x00\x00\x00\x00'], ['identity', 'test\x00\x00\x00\x00']],
                        dtype=object)
        np.testing.assert_equal(expr, res[0])

    def testZipMapStringFloat(self):
<<<<<<< HEAD
        sess = onnxrt.InferenceSession(
            get_name("zipmap_stringfloat.onnx"))
        x = np.array([1.0, 0.0, 3.0, 44.0, 23.0, 11.0],
                     dtype=np.float32).reshape((2, 3))
=======
        sess = onnxrt.InferenceSession(self.get_name("zipmap_stringfloat.onnx"))
        x = np.array([1.0, 0.0, 3.0, 44.0, 23.0, 11.0], dtype=np.float32).reshape((2, 3))
>>>>>>> b9d0068e

        x_name = sess.get_inputs()[0].name
        self.assertEqual(x_name, "X")
        x_type = sess.get_inputs()[0].type
        self.assertEqual(x_type, 'tensor(float)')

        output_name = sess.get_outputs()[0].name
        self.assertEqual(output_name, "Z")
        output_type = sess.get_outputs()[0].type
        self.assertEqual(output_type, 'seq(map(string,tensor(float)))')

        output_expected = [{
            'class2': 0.0,
            'class1': 1.0,
            'class3': 3.0
        }, {
            'class2': 23.0,
            'class1': 44.0,
            'class3': 11.0
        }]
        res = sess.run([output_name], {x_name: x})
        self.assertEqual(output_expected, res[0])

    def testZipMapInt64Float(self):
<<<<<<< HEAD
        sess = onnxrt.InferenceSession(get_name("zipmap_int64float.onnx"))
        x = np.array([1.0, 0.0, 3.0, 44.0, 23.0, 11.0],
                     dtype=np.float32).reshape((2, 3))
=======
        sess = onnxrt.InferenceSession(self.get_name("zipmap_int64float.onnx"))
        x = np.array([1.0, 0.0, 3.0, 44.0, 23.0, 11.0], dtype=np.float32).reshape((2, 3))
>>>>>>> b9d0068e

        x_name = sess.get_inputs()[0].name
        self.assertEqual(x_name, "X")
        x_type = sess.get_inputs()[0].type
        self.assertEqual(x_type, 'tensor(float)')

        output_name = sess.get_outputs()[0].name
        self.assertEqual(output_name, "Z")
        output_type = sess.get_outputs()[0].type
        self.assertEqual(output_type, 'seq(map(int64,tensor(float)))')

        output_expected = [{10: 1.0, 20: 0.0, 30: 3.0}, {10: 44.0, 20: 23.0, 30: 11.0}]
        res = sess.run([output_name], {x_name: x})
        self.assertEqual(output_expected, res[0])

    def testRaiseWrongNumInputs(self):
        with self.assertRaises(ValueError) as context:
            sess = onnxrt.InferenceSession(get_name("logicaland.onnx"))
            a = np.array([[True, True], [False, False]], dtype=np.bool)
            res = sess.run([], {'input:0': a})

        self.assertTrue('Model requires 2 inputs' in str(context.exception))

    def testModelMeta(self):
        model_path = "../models/opset8/test_squeezenet/model.onnx"
        if not os.path.exists(model_path):
            return
        sess = onnxrt.InferenceSession(model_path)
        modelmeta = sess.get_modelmeta()
        self.assertEqual('onnx-caffe2', modelmeta.producer_name)
        self.assertEqual('squeezenet_old', modelmeta.graph_name)
        self.assertEqual('', modelmeta.domain)
        self.assertEqual('', modelmeta.description)

    def testProfilerWithSessionOptions(self):
        so = onnxrt.SessionOptions()
        so.enable_profiling = True
<<<<<<< HEAD
        sess = onnxrt.InferenceSession(
            get_name("mul_1.onnx"), sess_options=so)
=======
        sess = onnxrt.InferenceSession(self.get_name("mul_1.onnx"), sess_options=so)
>>>>>>> b9d0068e
        x = np.array([[1.0, 2.0], [3.0, 4.0], [5.0, 6.0]], dtype=np.float32)
        sess.run([], {'X': x})
        profile_file = sess.end_profiling()

        tags = ['pid', 'dur', 'ts', 'ph', 'X', 'name', 'args']
        with open(profile_file) as f:
            lines = f.readlines()
            self.assertTrue('[' in lines[0])
            for i in range(1, 8):
                for tag in tags:
                    self.assertTrue(tag in lines[i])
            self.assertTrue(']' in lines[8])

    def testDictVectorizer(self):
<<<<<<< HEAD
        sess = onnxrt.InferenceSession(
            get_name("pipeline_vectorize.onnx"))
=======
        sess = onnxrt.InferenceSession(self.get_name("pipeline_vectorize.onnx"))
>>>>>>> b9d0068e
        input_name = sess.get_inputs()[0].name
        self.assertEqual(input_name, "float_input")
        input_type = str(sess.get_inputs()[0].type)
        self.assertEqual(input_type, "map(int64,tensor(float))")
        input_shape = sess.get_inputs()[0].shape
        self.assertEqual(input_shape, [])
        output_name = sess.get_outputs()[0].name
        self.assertEqual(output_name, "variable1")
        output_type = sess.get_outputs()[0].type
        self.assertEqual(output_type, "tensor(float)")
        output_shape = sess.get_outputs()[0].shape
        self.assertEqual(output_shape, [1, 1])

        # Python type
        x = {0: 25.0, 1: 5.13, 2: 0.0, 3: 0.453, 4: 5.966}
        res = sess.run([output_name], {input_name: x})
        output_expected = np.array([[49.752754]], dtype=np.float32)
        np.testing.assert_allclose(output_expected, res[0], rtol=1e-05, atol=1e-08)

        xwrong = x.copy()
        xwrong["a"] = 5.6
        try:
            res = sess.run([output_name], {input_name: xwrong})
        except RuntimeError as e:
            self.assertIn("Unexpected key type  <class 'str'>, it cannot be linked to C type int64_t", str(e))

        # numpy type
        x = {np.int64(k): np.float32(v) for k, v in x.items()}
        res = sess.run([output_name], {input_name: x})
        output_expected = np.array([[49.752754]], dtype=np.float32)
        np.testing.assert_allclose(output_expected, res[0], rtol=1e-05, atol=1e-08)

        x = {np.int64(k): np.float64(v) for k, v in x.items()}
        res = sess.run([output_name], {input_name: x})
        output_expected = np.array([[49.752754]], dtype=np.float32)
        np.testing.assert_allclose(output_expected, res[0], rtol=1e-05, atol=1e-08)

        x = {np.int32(k): np.float64(v) for k, v in x.items()}
        res = sess.run([output_name], {input_name: x})
        output_expected = np.array([[49.752754]], dtype=np.float32)
        np.testing.assert_allclose(output_expected, res[0], rtol=1e-05, atol=1e-08)

    def testLabelEncoder(self):
        sess = onnxrt.InferenceSession(get_name("LabelEncoder.onnx"))
        input_name = sess.get_inputs()[0].name
        self.assertEqual(input_name, "input")
        input_type = str(sess.get_inputs()[0].type)
        self.assertEqual(input_type, "tensor(string)")
        input_shape = sess.get_inputs()[0].shape
        self.assertEqual(input_shape, [1, 1])
        output_name = sess.get_outputs()[0].name
        self.assertEqual(output_name, "variable")
        output_type = sess.get_outputs()[0].type
        self.assertEqual(output_type, "tensor(int64)")
        output_shape = sess.get_outputs()[0].shape
        self.assertEqual(output_shape, [1, 1])

        # Array
        x = np.array([['4']])
        res = sess.run([output_name], {input_name: x})
        output_expected = np.array([[3]], dtype=np.int64)
        np.testing.assert_allclose(output_expected, res[0], rtol=1e-05, atol=1e-08)

        # Python type
        x = np.array(['4'], ndmin=2)
        res = sess.run([output_name], {input_name: x})
        output_expected = np.array([3], ndmin=2, dtype=np.int64)
        np.testing.assert_allclose(output_expected, res[0], rtol=1e-05, atol=1e-08)

        x = np.array(['4'], ndmin=2, dtype=np.object)
        res = sess.run([output_name], {input_name: x})
        output_expected = np.array([3], ndmin=2, dtype=np.int64)
        np.testing.assert_allclose(output_expected, res[0], rtol=1e-05, atol=1e-08)

    def test_run_model_mlnet(self):
        sess = onnxrt.InferenceSession(get_name("mlnet_encoder.onnx"))
        names = [_.name for _ in sess.get_outputs()]
        self.assertEqual(['C00', 'C12'], names)
        c0 = np.array([5.], dtype=np.float32).reshape(1, 1)

        c1 = np.array([b'A\0A\0', b"B\0B\0", b"C\0C\0"], np.void).reshape(1, 3)
        res = sess.run(None, {'C0': c0, 'C1': c1})
        mat = res[1]
        total = mat.sum()
        self.assertEqual(total, 2)
        self.assertEqual(list(mat.ravel()),
                         list(np.array([[[0., 0., 0., 0.], [1., 0., 0., 0.], [0., 0., 1., 0.]]]).ravel()))

        # In memory, the size of each element is fixed and equal to the
        # longest element. We cannot use bytes because numpy is trimming
        # every final 0 for strings and bytes before creating the array
        # (to save space). It does not have this behaviour for void
        # but as a result, numpy does not know anymore the size
        # of each element, they all have the same size.
        c1 = np.array([b'A\0A\0\0', b"B\0B\0", b"C\0C\0"], np.void).reshape(1, 3)
        res = sess.run(None, {'C0': c0, 'C1': c1})
        mat = res[1]
        total = mat.sum()
        self.assertEqual(total, 0)

    def testGraphOptimizationLevel(self):
        opt = onnxrt.SessionOptions()
        # default should be all optimizations optimization
        self.assertEqual(opt.graph_optimization_level, onnxrt.GraphOptimizationLevel.ORT_ENABLE_ALL)
        opt.graph_optimization_level = onnxrt.GraphOptimizationLevel.ORT_ENABLE_EXTENDED
        self.assertEqual(opt.graph_optimization_level, onnxrt.GraphOptimizationLevel.ORT_ENABLE_EXTENDED)
        sess = onnxrt.InferenceSession(get_name("logicaland.onnx"), sess_options=opt)
        a = np.array([[True, True], [False, False]], dtype=np.bool)
        b = np.array([[True, False], [True, False]], dtype=np.bool)

        res = sess.run([], {'input1:0': a, 'input:0': b})

    def testSequenceLength(self):
<<<<<<< HEAD
        sess = onnxrt.InferenceSession(get_name("sequence_length.onnx"))
        x = [np.array([1.0, 0.0, 3.0, 44.0, 23.0, 11.0], dtype=np.float32).reshape((2, 3)),
        np.array([1.0, 0.0, 3.0, 44.0, 23.0, 11.0], dtype=np.float32).reshape((2, 3))]
=======
        sess = onnxrt.InferenceSession(self.get_name("sequence_length.onnx"))
        x = [
            np.array([1.0, 0.0, 3.0, 44.0, 23.0, 11.0], dtype=np.float32).reshape((2, 3)),
            np.array([1.0, 0.0, 3.0, 44.0, 23.0, 11.0], dtype=np.float32).reshape((2, 3))
        ]
>>>>>>> b9d0068e

        x_name = sess.get_inputs()[0].name
        self.assertEqual(x_name, "X")
        x_type = sess.get_inputs()[0].type
        self.assertEqual(x_type, 'seq(tensor(float))')

        output_name = sess.get_outputs()[0].name
        self.assertEqual(output_name, "Y")
        output_type = sess.get_outputs()[0].type
        self.assertEqual(output_type, 'tensor(int64)')

        output_expected = np.array(2, dtype=np.int64)
        res = sess.run([output_name], {x_name: x})
        self.assertEqual(output_expected, res[0])

    def testSequenceConstruct(self):
<<<<<<< HEAD
        sess = onnxrt.InferenceSession(
            get_name("sequence_construct.onnx"))
=======
        sess = onnxrt.InferenceSession(self.get_name("sequence_construct.onnx"))
>>>>>>> b9d0068e

        self.assertEqual(sess.get_inputs()[0].type, 'tensor(int64)')
        self.assertEqual(sess.get_inputs()[1].type, 'tensor(int64)')

        self.assertEqual(sess.get_inputs()[0].name, "tensor1")
        self.assertEqual(sess.get_inputs()[1].name, "tensor2")

        output_name = sess.get_outputs()[0].name
        self.assertEqual(output_name, "output_sequence")
        output_type = sess.get_outputs()[0].type
        self.assertEqual(output_type, 'seq(tensor(int64))')

        output_expected = [
            np.array([1, 0, 3, 44, 23, 11], dtype=np.int64).reshape((2, 3)),
            np.array([1, 2, 3, 4, 5, 6], dtype=np.int64).reshape((2, 3))
        ]

        res = sess.run(
            [output_name], {
                "tensor1": np.array([1, 0, 3, 44, 23, 11], dtype=np.int64).reshape((2, 3)),
                "tensor2": np.array([1, 2, 3, 4, 5, 6], dtype=np.int64).reshape((2, 3))
            })

        np.testing.assert_array_equal(output_expected, res[0])

    def testSequenceInsert(self):
        opt = onnxrt.SessionOptions()
        opt.execution_mode = onnxrt.ExecutionMode.ORT_SEQUENTIAL
        sess = onnxrt.InferenceSession(get_name("sequence_insert.onnx"), sess_options=opt)

        self.assertEqual(sess.get_inputs()[0].type, 'seq(tensor(int64))')
        self.assertEqual(sess.get_inputs()[1].type, 'tensor(int64)')

        self.assertEqual(sess.get_inputs()[0].name, "input_seq")
        self.assertEqual(sess.get_inputs()[1].name, "tensor")

        output_name = sess.get_outputs()[0].name
        self.assertEqual(output_name, "output_sequence")
        output_type = sess.get_outputs()[0].type
        self.assertEqual(output_type, 'seq(tensor(int64))')

        output_expected = [np.array([1, 0, 3, 44, 23, 11], dtype=np.int64).reshape((2, 3))]
        res = sess.run([output_name], {
            "tensor": np.array([1, 0, 3, 44, 23, 11], dtype=np.int64).reshape((2, 3)),
            "input_seq": []
        })
        np.testing.assert_array_equal(output_expected, res[0])

    def testOrtExecutionMode(self):
        opt = onnxrt.SessionOptions()
        self.assertEqual(opt.execution_mode, onnxrt.ExecutionMode.ORT_SEQUENTIAL)
        opt.execution_mode = onnxrt.ExecutionMode.ORT_PARALLEL
        self.assertEqual(opt.execution_mode, onnxrt.ExecutionMode.ORT_PARALLEL)

    def testLoadingSessionOptionsFromModel(self):
        try:
            os.environ['ORT_LOAD_CONFIG_FROM_MODEL'] = str(1)
            sess = onnxrt.InferenceSession(get_name("model_with_valid_ort_config_json.onnx"))
            session_options = sess.get_session_options()

            self.assertEqual(session_options.inter_op_num_threads, 5)  # from the ORT config

            self.assertEqual(session_options.intra_op_num_threads, 2)  # from the ORT config

            self.assertEqual(session_options.execution_mode,
                             onnxrt.ExecutionMode.ORT_SEQUENTIAL)  # default option (not from the ORT config)

            self.assertEqual(session_options.graph_optimization_level,
                             onnxrt.GraphOptimizationLevel.ORT_ENABLE_ALL)  # from the ORT config

            self.assertEqual(session_options.enable_profiling, True)  # from the ORT config

        except Exception:
            raise

        finally:
            # Make sure the usage of the feature is disabled after this test
            os.environ['ORT_LOAD_CONFIG_FROM_MODEL'] = str(0)


if __name__ == '__main__':
    unittest.main()<|MERGE_RESOLUTION|>--- conflicted
+++ resolved
@@ -12,8 +12,6 @@
 
 class TestInferenceSession(unittest.TestCase):
 
-<<<<<<< HEAD
-=======
     def get_name(self, name):
         if os.path.exists(name):
             return name
@@ -27,7 +25,6 @@
             return res
         raise FileNotFoundError("Unable to find '{0}' or '{1}' or '{2}'".format(name, rel, res))
 
->>>>>>> b9d0068e
     def run_model(self, session_object, run_options):
         x = np.array([[1.0, 2.0], [3.0, 4.0], [5.0, 6.0]], dtype=np.float32)
         input_name = session_object.get_inputs()[0].name
@@ -69,12 +66,7 @@
     def testSessionProviders(self):
         if 'CUDAExecutionProvider' in onnxrt.get_available_providers():
             # create session from scratch, but constrain it to only use the CPU.
-<<<<<<< HEAD
-            sess = onnxrt.InferenceSession(
-                get_name("mul_1.onnx"), providers=['CPUExecutionProvider'])
-=======
             sess = onnxrt.InferenceSession(self.get_name("mul_1.onnx"), providers=['CPUExecutionProvider'])
->>>>>>> b9d0068e
             self.assertEqual(['CPUExecutionProvider'], sess.get_providers())
 
     def testRunModel(self):
@@ -125,13 +117,8 @@
         np.testing.assert_allclose(output_expected, res[0], rtol=1e-05, atol=1e-08)
 
     def testRunModel2Contiguous(self):
-<<<<<<< HEAD
-        sess = onnxrt.InferenceSession(get_name("matmul_1.onnx"))
-        x = np.array([[2.0, 1.0], [4.0, 3.0], [6.0, 5.0]], dtype=np.float32)[:,[1,0]]
-=======
         sess = onnxrt.InferenceSession(self.get_name("matmul_1.onnx"))
         x = np.array([[2.0, 1.0], [4.0, 3.0], [6.0, 5.0]], dtype=np.float32)[:, [1, 0]]
->>>>>>> b9d0068e
         input_name = sess.get_inputs()[0].name
         self.assertEqual(input_name, "X")
         input_shape = sess.get_inputs()[0].shape
@@ -151,12 +138,7 @@
         so = onnxrt.SessionOptions()
         so.log_verbosity_level = 1
         so.logid = "MultiThreadsTest"
-<<<<<<< HEAD
-        sess = onnxrt.InferenceSession(
-            get_name("mul_1.onnx"), sess_options=so)
-=======
         sess = onnxrt.InferenceSession(self.get_name("mul_1.onnx"), sess_options=so)
->>>>>>> b9d0068e
         ro1 = onnxrt.RunOptions()
         ro1.logid = "thread1"
         t1 = threading.Thread(target=self.run_model, args=(sess, ro1))
@@ -237,14 +219,8 @@
         np.testing.assert_equal(output_expected, res[0])
 
     def testStringInput1(self):
-<<<<<<< HEAD
-        sess = onnxrt.InferenceSession(get_name("identity_string.onnx"))
-        x = np.array(['this', 'is', 'identity', 'test'],
-                     dtype=np.str).reshape((2, 2))
-=======
         sess = onnxrt.InferenceSession(self.get_name("identity_string.onnx"))
         x = np.array(['this', 'is', 'identity', 'test'], dtype=np.str).reshape((2, 2))
->>>>>>> b9d0068e
 
         x_name = sess.get_inputs()[0].name
         self.assertEqual(x_name, "input:0")
@@ -264,14 +240,8 @@
         np.testing.assert_equal(x, res[0])
 
     def testStringInput2(self):
-<<<<<<< HEAD
-        sess = onnxrt.InferenceSession(get_name("identity_string.onnx"))
-        x = np.array(['Olá', '你好', '여보세요', 'hello'],
-                     dtype=np.unicode).reshape((2, 2))
-=======
         sess = onnxrt.InferenceSession(self.get_name("identity_string.onnx"))
         x = np.array(['Olá', '你好', '여보세요', 'hello'], dtype=np.unicode).reshape((2, 2))
->>>>>>> b9d0068e
 
         x_name = sess.get_inputs()[0].name
         self.assertEqual(x_name, "input:0")
@@ -312,14 +282,8 @@
         np.testing.assert_equal(x, res[0].astype('|S8'))
 
     def testInputObject(self):
-<<<<<<< HEAD
-        sess = onnxrt.InferenceSession(get_name("identity_string.onnx"))
-        x = np.array(['this', 'is', 'identity', 'test'],
-                     object).reshape((2, 2))
-=======
         sess = onnxrt.InferenceSession(self.get_name("identity_string.onnx"))
         x = np.array(['this', 'is', 'identity', 'test'], object).reshape((2, 2))
->>>>>>> b9d0068e
 
         x_name = sess.get_inputs()[0].name
         self.assertEqual(x_name, "input:0")
@@ -339,14 +303,8 @@
         np.testing.assert_equal(x, res[0])
 
     def testInputVoid(self):
-<<<<<<< HEAD
-        sess = onnxrt.InferenceSession(get_name("identity_string.onnx"))
-        x = np.array([b'this', b'is', b'identity', b'test'],
-                     np.void).reshape((2, 2))
-=======
         sess = onnxrt.InferenceSession(self.get_name("identity_string.onnx"))
         x = np.array([b'this', b'is', b'identity', b'test'], np.void).reshape((2, 2))
->>>>>>> b9d0068e
 
         x_name = sess.get_inputs()[0].name
         self.assertEqual(x_name, "input:0")
@@ -369,15 +327,8 @@
         np.testing.assert_equal(expr, res[0])
 
     def testZipMapStringFloat(self):
-<<<<<<< HEAD
-        sess = onnxrt.InferenceSession(
-            get_name("zipmap_stringfloat.onnx"))
-        x = np.array([1.0, 0.0, 3.0, 44.0, 23.0, 11.0],
-                     dtype=np.float32).reshape((2, 3))
-=======
         sess = onnxrt.InferenceSession(self.get_name("zipmap_stringfloat.onnx"))
         x = np.array([1.0, 0.0, 3.0, 44.0, 23.0, 11.0], dtype=np.float32).reshape((2, 3))
->>>>>>> b9d0068e
 
         x_name = sess.get_inputs()[0].name
         self.assertEqual(x_name, "X")
@@ -402,14 +353,8 @@
         self.assertEqual(output_expected, res[0])
 
     def testZipMapInt64Float(self):
-<<<<<<< HEAD
-        sess = onnxrt.InferenceSession(get_name("zipmap_int64float.onnx"))
-        x = np.array([1.0, 0.0, 3.0, 44.0, 23.0, 11.0],
-                     dtype=np.float32).reshape((2, 3))
-=======
         sess = onnxrt.InferenceSession(self.get_name("zipmap_int64float.onnx"))
         x = np.array([1.0, 0.0, 3.0, 44.0, 23.0, 11.0], dtype=np.float32).reshape((2, 3))
->>>>>>> b9d0068e
 
         x_name = sess.get_inputs()[0].name
         self.assertEqual(x_name, "X")
@@ -447,12 +392,7 @@
     def testProfilerWithSessionOptions(self):
         so = onnxrt.SessionOptions()
         so.enable_profiling = True
-<<<<<<< HEAD
-        sess = onnxrt.InferenceSession(
-            get_name("mul_1.onnx"), sess_options=so)
-=======
         sess = onnxrt.InferenceSession(self.get_name("mul_1.onnx"), sess_options=so)
->>>>>>> b9d0068e
         x = np.array([[1.0, 2.0], [3.0, 4.0], [5.0, 6.0]], dtype=np.float32)
         sess.run([], {'X': x})
         profile_file = sess.end_profiling()
@@ -467,12 +407,7 @@
             self.assertTrue(']' in lines[8])
 
     def testDictVectorizer(self):
-<<<<<<< HEAD
-        sess = onnxrt.InferenceSession(
-            get_name("pipeline_vectorize.onnx"))
-=======
         sess = onnxrt.InferenceSession(self.get_name("pipeline_vectorize.onnx"))
->>>>>>> b9d0068e
         input_name = sess.get_inputs()[0].name
         self.assertEqual(input_name, "float_input")
         input_type = str(sess.get_inputs()[0].type)
@@ -586,17 +521,11 @@
         res = sess.run([], {'input1:0': a, 'input:0': b})
 
     def testSequenceLength(self):
-<<<<<<< HEAD
-        sess = onnxrt.InferenceSession(get_name("sequence_length.onnx"))
-        x = [np.array([1.0, 0.0, 3.0, 44.0, 23.0, 11.0], dtype=np.float32).reshape((2, 3)),
-        np.array([1.0, 0.0, 3.0, 44.0, 23.0, 11.0], dtype=np.float32).reshape((2, 3))]
-=======
         sess = onnxrt.InferenceSession(self.get_name("sequence_length.onnx"))
         x = [
             np.array([1.0, 0.0, 3.0, 44.0, 23.0, 11.0], dtype=np.float32).reshape((2, 3)),
             np.array([1.0, 0.0, 3.0, 44.0, 23.0, 11.0], dtype=np.float32).reshape((2, 3))
         ]
->>>>>>> b9d0068e
 
         x_name = sess.get_inputs()[0].name
         self.assertEqual(x_name, "X")
@@ -613,12 +542,7 @@
         self.assertEqual(output_expected, res[0])
 
     def testSequenceConstruct(self):
-<<<<<<< HEAD
-        sess = onnxrt.InferenceSession(
-            get_name("sequence_construct.onnx"))
-=======
         sess = onnxrt.InferenceSession(self.get_name("sequence_construct.onnx"))
->>>>>>> b9d0068e
 
         self.assertEqual(sess.get_inputs()[0].type, 'tensor(int64)')
         self.assertEqual(sess.get_inputs()[1].type, 'tensor(int64)')
