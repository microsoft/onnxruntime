# Copyright (c) Microsoft Corporation. All rights reserved.
# Licensed under the MIT License.

import os

import unittest
import onnx.backend.test

import numpy as np  # type: ignore
import onnxruntime.backend as c2

pytest_plugins = 'onnx.backend.test.report',

<<<<<<< HEAD
class OnnxruntimeBackendTest(onnx.backend.test.BackendTest):

    def __init__(self, backend, parent_module=None):
        onnx.backend.test.BackendTest.__init__(self, backend, parent_module)

    @classmethod
    def assert_similar_outputs(cls, ref_outputs, outputs, rtol, atol):
        np.testing.assert_equal(len(ref_outputs), len(outputs))
        for i in range(len(outputs)):
            np.testing.assert_equal(ref_outputs[i].dtype, outputs[i].dtype)
            if ref_outputs[i].dtype == np.object:
                np.testing.assert_array_equal(ref_outputs[i], outputs[i])
            else:
                np.testing.assert_allclose(
                    ref_outputs[i],
                    outputs[i],
                    rtol=rtol,
                    atol=atol)


backend_test = OnnxruntimeBackendTest(c2, __name__)
=======
class OrtBackendTest(onnx.backend.test.BackendTest):

  def __init__(self, backend, parent_module=None):
      super(OrtBackendTest, self).__init__(backend, parent_module)

  @classmethod
  def assert_similar_outputs(cls, ref_outputs, outputs, rtol, atol):
    # type: (Sequence[Any], Sequence[Any], float, float) -> None

    # override the rtol and atol values to match onnx_test_runner tolerances
    super(OrtBackendTest, cls).assert_similar_outputs(ref_outputs, outputs, 1e-3, 1e-5)

backend_test = OrtBackendTest(c2, __name__)
>>>>>>> 530748ad

# Type not supported
backend_test.exclude(r'(FLOAT16)')

backend_test.exclude(r'('
'^test_cast_DOUBLE_to_FLOAT_cpu.*'
'|^test_cast_FLOAT_to_DOUBLE_cpu.*'
'|^test_cast_FLOAT_to_STRING_cpu.*'
'|^test_cast_STRING_to_FLOAT_cpu.*'
'|^test_convtranspose_1d_cpu.*'
'|^test_convtranspose_3d_cpu.*'
'|^test_constantofshape_*.*'

'|^test_AvgPool1d_cpu.*'
'|^test_AvgPool1d_stride_cpu.*'
'|^test_AvgPool2d_cpu.*'
'|^test_AvgPool2d_stride_cpu.*'
'|^test_AvgPool3d_cpu.*'
'|^test_AvgPool3d_stride1_pad0_gpu_input_cpu.*'
'|^test_AvgPool3d_stride_cpu.*'
'|^test_BatchNorm1d_3d_input_eval_cpu.*'
'|^test_BatchNorm2d_eval_cpu.*'
'|^test_BatchNorm2d_momentum_eval_cpu.*'
'|^test_BatchNorm3d_eval_cpu.*'
'|^test_BatchNorm3d_momentum_eval_cpu.*'
'|^test_GLU_cpu.*'
'|^test_GLU_dim_cpu.*'
'|^test_Linear_cpu.*'
'|^test_PReLU_1d_cpu.*'
'|^test_PReLU_1d_multiparam_cpu.*'
'|^test_PReLU_2d_cpu.*'
'|^test_PReLU_2d_multiparam_cpu.*'
'|^test_PReLU_3d_cpu.*'
'|^test_PReLU_3d_multiparam_cpu.*'
'|^test_PoissonNLLLLoss_no_reduce_cpu.*'
'|^test_Softsign_cpu.*'
'|^test_operator_add_broadcast_cpu.*'
'|^test_operator_add_size1_broadcast_cpu.*'
'|^test_operator_add_size1_right_broadcast_cpu.*'
'|^test_operator_add_size1_singleton_broadcast_cpu.*'
'|^test_operator_addconstant_cpu.*'
'|^test_operator_addmm_cpu.*'
'|^test_operator_basic_cpu.*'
'|^test_operator_mm_cpu.*'
'|^test_operator_non_float_params_cpu.*'
'|^test_operator_params_cpu.*'
'|^test_operator_pow_cpu.*'
'|^test_shrink_cpu.*'
')')

# import all test cases at global scope to make
# them visible to python.unittest.
globals().update(backend_test.enable_report().test_cases)


if __name__ == '__main__':
    unittest.main()<|MERGE_RESOLUTION|>--- conflicted
+++ resolved
@@ -6,12 +6,11 @@
 import unittest
 import onnx.backend.test
 
-import numpy as np  # type: ignore
+import numpy as np
 import onnxruntime.backend as c2
 
 pytest_plugins = 'onnx.backend.test.report',
 
-<<<<<<< HEAD
 class OnnxruntimeBackendTest(onnx.backend.test.BackendTest):
 
     def __init__(self, backend, parent_module=None):
@@ -33,21 +32,6 @@
 
 
 backend_test = OnnxruntimeBackendTest(c2, __name__)
-=======
-class OrtBackendTest(onnx.backend.test.BackendTest):
-
-  def __init__(self, backend, parent_module=None):
-      super(OrtBackendTest, self).__init__(backend, parent_module)
-
-  @classmethod
-  def assert_similar_outputs(cls, ref_outputs, outputs, rtol, atol):
-    # type: (Sequence[Any], Sequence[Any], float, float) -> None
-
-    # override the rtol and atol values to match onnx_test_runner tolerances
-    super(OrtBackendTest, cls).assert_similar_outputs(ref_outputs, outputs, 1e-3, 1e-5)
-
-backend_test = OrtBackendTest(c2, __name__)
->>>>>>> 530748ad
 
 # Type not supported
 backend_test.exclude(r'(FLOAT16)')
