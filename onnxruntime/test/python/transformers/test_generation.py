#!/usr/bin/env python
# -------------------------------------------------------------------------
# Copyright (c) Microsoft Corporation.  All rights reserved.
# Licensed under the MIT License.  See License.txt in the project root for
# license information.
# --------------------------------------------------------------------------

import os
import unittest

import onnx
import pytest
import torch
from parity_utilities import find_transformers_source

from onnxruntime import get_available_providers

if find_transformers_source() and find_transformers_source(["models", "t5"]):
    from benchmark_helper import Precision
    from convert_generation import main as run
    from models.t5.convert_to_onnx import export_onnx_models as export_t5_onnx_models
else:
    from onnxruntime.transformers.benchmark_helper import Precision
    from onnxruntime.transformers.convert_generation import main as run
    from onnxruntime.transformers.models.t5.convert_to_onnx import export_onnx_models as export_t5_onnx_models


class TestBeamSearchGpt(unittest.TestCase):
    """Test BeamSearch for GPT-2 model"""

    def setUp(self):
        self.model_name = "gpt2"
        self.gpt2_onnx_path = os.path.join(".", "onnx_models", "gpt2_past_fp32_shape.onnx")
        self.beam_search_onnx_path = os.path.join(".", "onnx_models", "gpt2_beam_search.onnx")
        self.default_arguments = [
            f"-m {self.model_name}",
            f"--decoder_onnx {self.gpt2_onnx_path}",
            f"--output {self.beam_search_onnx_path}",
            "--repetition_penalty 2.0",
        ]
        self.sentences = [
            "The product is released",
            "I enjoy walking in the park",
            "Test best way to invest",
            # "The AI community building the future",
            # "The selloff in tech shares deepened",
            # "Abortion rights take centre stage",
        ]
        self.enable_cuda = torch.cuda.is_available() and "CUDAExecutionProvider" in get_available_providers()
        self.remove_onnx_files()

    def tearDown(self):
        self.remove_onnx_files()

    def remove_onnx_files(self):
        if os.path.exists(self.gpt2_onnx_path):
            os.remove(self.gpt2_onnx_path)

        if os.path.exists(self.beam_search_onnx_path):
            os.remove(self.beam_search_onnx_path)

    def check_for_init_decoder_attr(self, model_path: str):
        init_decoder_found = False
        gpt2_beam_search_onnx_model = onnx.load(model_path)
        graph_proto = gpt2_beam_search_onnx_model.graph
        for node in graph_proto.node:
            if node.op_type == "BeamSearch" or node.op_type == "GreedySearch":
                for attr in node.attribute:
                    if attr.name == "init_decoder":
                        init_decoder_found = True
                        break

        self.assertTrue(init_decoder_found)

    def run_beam_search(self, extra_arguments: str, sentences=None, append_arguments=True, is_greedy=False):
        if append_arguments:
            arguments = " ".join([*self.default_arguments, extra_arguments]).split()
        else:
            arguments = extra_arguments.split()

        if is_greedy:
            arguments.extend("--num_beams 1 --num_return_sequences 1".split())
        else:
            arguments.extend("--output_sequences_score".split())

        # Test CPU
        result = run(arguments, sentences=self.sentences if sentences is None else sentences)
        self.assertTrue(result["parity"], f"ORT and PyTorch result is different on CPU for arguments {arguments}")
        # (CPU) Check for the presence of the "init_decoder" attribute
        self.check_for_init_decoder_attr(self.beam_search_onnx_path)

        # Test GPU
        if self.enable_cuda:
            if "--use_gpu" not in arguments:
                arguments.append("--use_gpu")
            result = run(arguments, sentences=self.sentences if sentences is None else sentences)
            self.assertTrue(result["parity"], f"ORT and PyTorch result is different on GPU for arguments {arguments}")

            # (GPU) Check for the presence of the "init_decoder" attribute
            self.check_for_init_decoder_attr(self.beam_search_onnx_path)

        os.remove(self.beam_search_onnx_path)

    @pytest.mark.slow
    def test_return_sequences(self):
        for return_sequences in [1, 2]:
            self.run_beam_search(f"--num_return_sequences {return_sequences} --output_sequences_score")

    @pytest.mark.slow
    def test_early_stopping(self):
        self.run_beam_search("--early_stopping --output_sequences_score")

    @pytest.mark.slow
    def test_length_penalty(self):
        for length_penalty in [0.5, 2.0]:
            self.run_beam_search(f"--length_penalty {length_penalty} --output_sequences_score")

    @pytest.mark.slow
    def test_no_repeat_ngram(self):
        for ngram_size in [1, 2]:
            self.run_beam_search(f"--no_repeat_ngram_size {ngram_size} --output_sequences_score")

    @pytest.mark.slow
    def test_greedy_search(self):
        self.run_beam_search("", is_greedy=True)

    @pytest.mark.slow
    def test_greedy_search_past_present_share_buffer(self):
        if self.enable_cuda:
            self.run_beam_search("--past_present_share_buffer --use_gpu", is_greedy=True)

    @pytest.mark.slow
    def test_greedy_search_past_present_share_buffer_fp16(self):
        if self.enable_cuda:
            self.run_beam_search("--past_present_share_buffer --use_gpu -p fp16", is_greedy=True)

    @pytest.mark.slow
    def test_greedy_search_use_decoder_masked_self_attention(self):
        if self.enable_cuda:
            self.run_beam_search(
                "--past_present_share_buffer --use_decoder_masked_self_attention --use_gpu", is_greedy=True
            )

    @pytest.mark.slow
    def test_greedy_search_use_decoder_masked_self_attention_fp16(self):
        if self.enable_cuda:
            self.run_beam_search(
                "--past_present_share_buffer --use_decoder_masked_self_attention --use_gpu -p fp16", is_greedy=True
            )

    @pytest.mark.slow
    def test_greedy_search_float16(self):
        # TODO: investigate fp16 parity issue for greedy/beam search with repetition_penalty != 1.0
        if self.enable_cuda:
            self.run_beam_search("--repetition_penalty 1.0 --use_gpu -p fp16", is_greedy=True)

    @pytest.mark.slow
    def test_beam_search_use_decoder_masked_self_attention(self):
        if self.enable_cuda:
<<<<<<< HEAD
            self.run_beam_search("--past_present_share_buffer --use_decoder_masked_multihead_attention --use_gpu")
=======
            self.run_beam_search(f"--past_present_share_buffer --use_decoder_masked_self_attention --use_gpu")
>>>>>>> 02009950

    @pytest.mark.slow
    def test_beam_search_use_decoder_masked_self_attention_fp16(self):
        if self.enable_cuda:
<<<<<<< HEAD
            self.run_beam_search(
                "--past_present_share_buffer --use_decoder_masked_multihead_attention --use_gpu -p fp16"
            )
=======
            self.run_beam_search(f"--past_present_share_buffer --use_decoder_masked_self_attention --use_gpu -p fp16")
>>>>>>> 02009950

    @pytest.mark.slow
    def test_external_data(self):
        self.run_beam_search(
            f"-m gpt2 --output_sequences_score -e --output {self.beam_search_onnx_path}",
            sentences=None,
            append_arguments=False,
        )


class TestBeamSearchT5(unittest.TestCase):
    """Test BeamSearch for T5 model"""

    def setUp(self):
        self.model_name = "t5-small"
        self.decoder_onnx_path = os.path.join(".", "onnx_models", "t5-small_decoder.onnx")
        self.encoder_onnx_path = os.path.join(".", "onnx_models", "t5-small_encoder_decoder_init.onnx")
        self.beam_search_onnx_path = os.path.join(".", "onnx_models", "t5_small_beam_search.onnx")
        self.default_arguments = [
            f"-m {self.model_name}",
            "--model_type t5",
            f"--decoder_onnx {self.decoder_onnx_path}",
            f"--encoder_decoder_init_onnx {self.encoder_onnx_path}",
            f"--output {self.beam_search_onnx_path}",
            "--output_sequences_score",
            "--repetition_penalty 2.0",
        ]

        self.enable_cuda = torch.cuda.is_available() and "CUDAExecutionProvider" in get_available_providers()

        export_t5_onnx_models(
            self.model_name,
            os.path.join(".", "cache_models"),
            os.path.join(".", "onnx_models"),
            use_gpu=False,
            use_external_data_format=False,
            optimize_onnx=False,
            precision=Precision.FLOAT32,
            verbose=False,
            use_decoder_start_token=False,
            merge_encoder_and_decoder_init=True,
            overwrite=True,
            disable_auto_mixed_precision=False,
            use_int32_inputs=True,
        )

        self.sentences = [
            "translate English to French: The product is released",
            "summarize: research continues to show that pets bring real health benefits to their owners."
            + "Having a dog around can lead to lower levels of stress for both adults and kids.",
        ]

        if os.path.exists(self.beam_search_onnx_path):
            os.remove(self.beam_search_onnx_path)

    def tearDown(self):
        self.remove_onnx_files()

    def remove_onnx_files(self):
        if os.path.exists(self.beam_search_onnx_path):
            os.remove(self.beam_search_onnx_path)

        if os.path.exists(self.decoder_onnx_path):
            os.remove(self.decoder_onnx_path)

        if os.path.exists(self.encoder_onnx_path):
            os.remove(self.encoder_onnx_path)

    def run_beam_search(self, extra_arguments: str, sentences=None, append_arguments=True):
        if append_arguments:
            arguments = " ".join([*self.default_arguments, extra_arguments]).split()
        else:
            arguments = extra_arguments.split()

        # Test CPU
        result = run(arguments, sentences=self.sentences if sentences is None else sentences)
        self.assertTrue(result["parity"], f"ORT and PyTorch result is different on CPU for arguments {arguments}")

        # Test GPU
        if self.enable_cuda:
            if "--use_gpu" not in arguments:
                arguments.append("--use_gpu")
            result = run(arguments, sentences=self.sentences if sentences is None else sentences)
            self.assertTrue(result["parity"], f"ORT and PyTorch result is different on GPU for arguments {arguments}")

        os.remove(self.beam_search_onnx_path)

    @pytest.mark.slow
    def test_return_sequences(self):
        for return_sequences in [1, 2]:
            self.run_beam_search(f"--num_return_sequences {return_sequences}")

    @pytest.mark.slow
    def test_early_stopping(self):
        self.run_beam_search("--early_stopping")

    @pytest.mark.slow
    def test_length_penalty(self):
        for length_penalty in [0.5, 2.0]:
            self.run_beam_search(f"--length_penalty {length_penalty}")

    @pytest.mark.slow
    def test_no_repeat_ngram(self):
        for ngram_size in [1, 2]:
            self.run_beam_search(f"--no_repeat_ngram_size {ngram_size}")

    @pytest.mark.slow
    def test_custom_attention_mask(self):
        self.run_beam_search("--custom_attention_mask")

    @pytest.mark.slow
    def test_external_data(self):
        self.run_beam_search(
            f"-m t5-small --model_type t5 -e --output {self.beam_search_onnx_path}",
            sentences=None,
            append_arguments=False,
        )


if __name__ == "__main__":
    unittest.main()<|MERGE_RESOLUTION|>--- conflicted
+++ resolved
@@ -157,22 +157,12 @@
     @pytest.mark.slow
     def test_beam_search_use_decoder_masked_self_attention(self):
         if self.enable_cuda:
-<<<<<<< HEAD
-            self.run_beam_search("--past_present_share_buffer --use_decoder_masked_multihead_attention --use_gpu")
-=======
             self.run_beam_search(f"--past_present_share_buffer --use_decoder_masked_self_attention --use_gpu")
->>>>>>> 02009950
 
     @pytest.mark.slow
     def test_beam_search_use_decoder_masked_self_attention_fp16(self):
         if self.enable_cuda:
-<<<<<<< HEAD
-            self.run_beam_search(
-                "--past_present_share_buffer --use_decoder_masked_multihead_attention --use_gpu -p fp16"
-            )
-=======
             self.run_beam_search(f"--past_present_share_buffer --use_decoder_masked_self_attention --use_gpu -p fp16")
->>>>>>> 02009950
 
     @pytest.mark.slow
     def test_external_data(self):
