# -------------------------------------------------------------------------
# Copyright (c) Microsoft Corporation. All rights reserved.
# Licensed under the MIT License. See License.txt in the project root for
# license information.
# --------------------------------------------------------------------------

import unittest

import numpy as np
from onnx import TensorProto, helper, numpy_helper, load, save
from op_test_utils import (
    InputFeedsNegOneZeroOne,
    check_model_correctness,
    check_op_type_count,
    check_qtype_by_node_type,
    TestCaseTempDir,
)
from pathlib import Path

from onnxruntime.quantization import QuantFormat, QuantType, quantize_static, quantize_dynamic


<<<<<<< HEAD
class TestONNXModel(TestCaseTempDir):
=======
class TestConcatModel(unittest.TestCase):
>>>>>>> 61667710
    def construct_model(self, model_path):
        #          (input)
        #         /    |  \
        #        /     |   \
        #       /      |    \
        #      /       |     \
        #  Conv(1)  Conv(2)  conv(3)
        #       \      |     /
        #         \    |    /
        #           \  |   /
        #            Concat
        #              |
        #             Relu
        #              |
        #           Identity
        #              |
        #           (output)
        initializers = []
        input = helper.make_tensor_value_info("input", TensorProto.FLOAT, [1, 3, 15, 15])
        output = helper.make_tensor_value_info("output", TensorProto.FLOAT, [1, 13, 13, 13])

        # Conv1 output [1, 2, 13, 13]
        conv1_weight_initializer = numpy_helper.from_array(
            np.random.normal(0, .1, [2, 3, 3, 3]).astype(np.float32),
            name="conv1_weight",
        )
        conv1_node = helper.make_node("Conv", ["input", "conv1_weight"], ["conv1_output"], name="conv1_node")

        # Conv2 output [1, 5, 13, 13]
        conv2_weight_initializer = numpy_helper.from_array(
            np.random.normal(0, .1, [5, 3, 3, 3]).astype(np.float32),
            name="conv2_weight",
        )
        conv2_node = helper.make_node("Conv", ["input", "conv2_weight"], ["conv2_output"], name="conv2_node")

        # Conv3 output [1, 6, 13, 13]
        conv3_weight_initializer = numpy_helper.from_array(
            np.random.normal(0, .1, [6, 3, 3, 3]).astype(np.float32),
            name="conv3_weight",
        )
        conv3_node = helper.make_node("Conv", ["input", "conv3_weight"], ["conv3_output"], name="conv3_node")

        concat_node = helper.make_node(
            "Concat",
            ["conv1_output", "conv2_output", "conv3_output"],
            ["concat_output"],
            name="concat_node",
            axis=1,
        )

        relu_node = helper.make_node("Relu", ["concat_output"], ["relu_output"], name="relu_node")
        identity_node = helper.make_node("Identity", ["relu_output"], ["output"], name="identity_node")

        initializers = [
            conv1_weight_initializer,
            conv2_weight_initializer,
            conv3_weight_initializer,
        ]
        graph = helper.make_graph(
            [conv1_node, conv2_node, conv3_node, concat_node, relu_node, identity_node],
            "qlinear_concat_op_test",
            [input],
            [output],
            initializer=initializers,
        )
        model = helper.make_model(graph, opset_imports=[helper.make_opsetid("", 13)])
        save(model, model_path)

    def quantize_concat_test(self, activation_type, weight_type, extra_options={}):
        np.random.seed(1)
        model_fp32_path = "concat_fp32.onnx"
        model_fp32_path = Path(self._tmp_model_dir.name).joinpath(model_fp32_path).as_posix()
        self.construct_model(model_fp32_path)
        data_reader = InputFeedsNegOneZeroOne(1, {"input": [1, 3, 15, 15]})

        activation_proto_qtype = TensorProto.UINT8 if activation_type == QuantType.QUInt8 else TensorProto.INT8
        activation_type_str = "u8" if (activation_type == QuantType.QUInt8) else "s8"
        weight_type_str = "u8" if (weight_type == QuantType.QUInt8) else "s8"
        model_q8_path = "concat_{}{}.onnx".format(activation_type_str, weight_type_str)
        model_q8_path = Path(self._tmp_model_dir.name).joinpath(model_q8_path).as_posix()
        model_q8_qop_path = "concat_{}{}_qop_dyn.onnx".format(activation_type_str, weight_type_str)
        model_q8_qop_path = Path(self._tmp_model_dir.name).joinpath(model_q8_qop_path).as_posix()
        model_q8_qdq_path = "concat_{}{}_qdq.onnx".format(activation_type_str, weight_type_str)
        model_q8_qdq_path = Path(self._tmp_model_dir.name).joinpath(model_q8_qdq_path).as_posix()
        model_q8_qdq_dyn_path = "concat_{}{}_qdq_dyn.onnx".format(activation_type_str, weight_type_str)
        model_q8_qdq_dyn_path = Path(self._tmp_model_dir.name).joinpath(model_q8_qdq_dyn_path).as_posix()

        # Verify QOperator mode
        data_reader.rewind()
        quantize_static(
            model_fp32_path,
            model_q8_path,
            data_reader,
            quant_format=QuantFormat.QOperator,
            activation_type=activation_type,
            weight_type=weight_type,
            extra_options=extra_options,
        )

        qnode_counts = {
            "QLinearConv": 3,
            "QuantizeLinear": 1,
            "DequantizeLinear": 1,
            "QLinearConcat": 1,
        }
        check_op_type_count(self, model_q8_path, **qnode_counts)
        qnode_io_qtypes = {
            "QuantizeLinear": [
                ["i", 2, activation_proto_qtype],
                ["o", 0, activation_proto_qtype],
            ]
        }
        qnode_io_qtypes.update(
            {
                "QLinearConcat": [
                    ["i", 1, activation_proto_qtype],
                    ["i", 4, activation_proto_qtype],
                    ["i", 7, activation_proto_qtype],
                ]
            }
        )
        check_qtype_by_node_type(self, model_q8_path, qnode_io_qtypes)
        data_reader.rewind()
        check_model_correctness(self, model_fp32_path, model_q8_path, data_reader.get_next())

        # Verify QOperator Dynamic mode
        data_reader.rewind()
        quantize_dynamic(
            model_fp32_path,
            model_q8_qop_path,
            quant_format=QuantFormat.QOperator,
            activation_type=QuantType.QUInt8, # TODO: QInt8 not supported for QOp dynamic
            weight_type=QuantType.QUInt8,
            extra_options=extra_options,
        )
        qdqnode_counts = {
            "ConvInteger": 3,
            "DynamicQuantizeLinear": 1,
            "Concat": 1,
        }
        check_op_type_count(self, model_q8_qop_path, **qdqnode_counts)
        qnode_io_qtypes = {
            "QuantizeLinear": [
                ["i", 2, activation_proto_qtype],
                ["o", 0, activation_proto_qtype],
            ]
        }
        check_qtype_by_node_type(self, model_q8_qop_path, qnode_io_qtypes)
        data_reader.rewind()
        check_model_correctness(self, model_fp32_path, model_q8_qop_path, data_reader.get_next())

        # Verify QDQ mode
        data_reader.rewind()
        quantize_static(
            model_fp32_path,
            model_q8_qdq_path,
            data_reader,
            quant_format=QuantFormat.QDQ,
            activation_type=activation_type,
            weight_type=weight_type,
            extra_options=extra_options,
        )

        relu_count = 0
        if activation_type == QuantType.QInt8 and extra_options.get("ActivationSymmetric", False):
            relu_count = 1
        qdqnode_counts = {
            "Conv": 3,
            "QuantizeLinear": 5 + relu_count,
            "DequantizeLinear": 8 + relu_count,
            "Concat": 1,
            "Relu": 0 + relu_count,
        }
        check_op_type_count(self, model_q8_qdq_path, **qdqnode_counts)
        qnode_io_qtypes = {
            "QuantizeLinear": [
                ["i", 2, activation_proto_qtype],
                ["o", 0, activation_proto_qtype],
            ]
        }
        check_qtype_by_node_type(self, model_q8_qdq_path, qnode_io_qtypes)
        data_reader.rewind()
        check_model_correctness(self, model_fp32_path, model_q8_qdq_path, data_reader.get_next())

        # Verify QDQ Dynamic mode
        data_reader.rewind()
        quantize_dynamic(
            model_fp32_path,
            model_q8_qdq_dyn_path,
            quant_format=QuantFormat.QDQ,
            activation_type=activation_type,
            weight_type=weight_type,
            extra_options=extra_options,
        )

        qdqnode_counts = {
            "Conv": 3,
            "QuantizeLinear": 1,
            "DequantizeLinear": 4,
            "Concat": 1,
        }
        check_op_type_count(self, model_q8_qdq_dyn_path, **qdqnode_counts)
        qnode_io_qtypes = {
            "QuantizeLinear": [
                ["i", 2, activation_proto_qtype],
                ["o", 0, activation_proto_qtype],
            ]
        }
        check_qtype_by_node_type(self, model_q8_qdq_dyn_path, qnode_io_qtypes)
        data_reader.rewind()
        check_model_correctness(self, model_fp32_path, model_q8_qdq_dyn_path, data_reader.get_next())

    def test_quantize_concat(self):
        self.quantize_concat_test(QuantType.QUInt8, QuantType.QUInt8, extra_options={})

    def test_quantize_concat_s8s8(self):
        self.quantize_concat_test(
            QuantType.QInt8,
            QuantType.QInt8,
            extra_options={"ActivationSymmetric": True},
        )


if __name__ == "__main__":
    unittest.main()<|MERGE_RESOLUTION|>--- conflicted
+++ resolved
@@ -20,11 +20,7 @@
 from onnxruntime.quantization import QuantFormat, QuantType, quantize_static, quantize_dynamic
 
 
-<<<<<<< HEAD
-class TestONNXModel(TestCaseTempDir):
-=======
-class TestConcatModel(unittest.TestCase):
->>>>>>> 61667710
+class TestConcatModel(TestCaseTempDir):
     def construct_model(self, model_path):
         #          (input)
         #         /    |  \
