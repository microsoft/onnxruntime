--- conflicted
+++ resolved
@@ -209,27 +209,8 @@
 
   template <typename T>
   NodeArg* MakeInitializer(const std::vector<int64_t>& shape, const std::vector<T>& data) {
-<<<<<<< HEAD
-    std::string name = graph_.GenerateNodeArgName("constant");
-    ONNX_NAMESPACE::TensorProto tensor_proto;
-    tensor_proto.set_name(name);
-    tensor_proto.set_data_type(utils::ToTensorProtoElementType<T>());
-    tensor_proto.set_raw_data(data.data(), data.size() * sizeof(T));
-    if constexpr (endian::native != endian::little) {
-       utils::ConvertRawDataInTensorProto((ONNX_NAMESPACE::TensorProto*)&tensor_proto);
-    }
-
-    for (auto& dim : shape) {
-      tensor_proto.add_dims(dim);
-    }
-
-    graph_.AddInitializedTensor(tensor_proto);
-
-    return &graph_.GetOrCreateNodeArg(name, nullptr);
-=======
     gsl::span<const std::byte> raw_data = ReinterpretAsSpan<const std::byte, const T>(data);
     return MakeInitializer(shape, utils::ToTensorProtoElementType<T>(), raw_data);
->>>>>>> 454fcdde
   }
 
   // Special handle for std::vector<bool>.
