// Copyright (c) Microsoft Corporation. All rights reserved.
// Licensed under the MIT License.

#include "core/framework/compute_capability.h"
#include "core/graph/model.h"
#include "core/graph/onnx_protobuf.h"
#include "core/mlas/inc/mlas.h"
#include "core/optimizer/qdq_transformer/qdq_final_cleanup.h"
#include "core/optimizer/qdq_transformer/selectors_actions/qdq_selectors.h"
#include "core/optimizer/qdq_transformer/selectors_actions/qdq_selector_action_transformer.h"
#include "core/optimizer/qdq_transformer/selectors_actions/shared/utils.h"
#include "core/optimizer/utils.h"
#include "core/providers/partitioning_utils.h"
#include "core/session/onnxruntime_session_options_config_keys.h"
#include "core/session/environment.h"
#include "core/session/inference_session.h"

#include "test/compare_ortvalue.h"
#include "test/test_environment.h"
#include "test/framework/test_utils.h"
#include "test/util/include/asserts.h"
#include "test/util/include/inference_session_wrapper.h"

#include "gtest/gtest.h"
#include "graph_transform_test_builder.h"

#include "qdq_test_utils.h"

#if defined(_MSC_VER)
#pragma warning(disable : 4127)
#endif  // #if defined(_MSC_VER)

#ifdef USE_NNAPI
#include "core/providers/shared/node_unit/node_unit.h"
#endif  // #ifdef USE_NNAPI

namespace onnxruntime {
namespace test {

#if !defined(DISABLE_CONTRIB_OPS)

template <typename InputType, typename WeightType, typename BiasType, typename OutputType>
void QDQTransformerConvTests() {
  auto test_case = [&](const std::vector<int64_t>& input_shape, const std::vector<int64_t>& weights_shape) {
    auto check_graph = [&](InferenceSessionWrapper& session) {
      auto op_to_count = CountOpsInGraph(session.GetGraph());
      if constexpr (std::is_same<InputType, OutputType>::value &&
                    std::is_same<BiasType, int32_t>::value &&
                    (std::is_same<InputType, uint8_t>::value ||
                     QDQIsInt8Allowed() && std::is_same<WeightType, int8_t>::value)) {
        EXPECT_EQ(op_to_count["QLinearConv"], 1);
        EXPECT_EQ(op_to_count["QuantizeLinear"], 1);
        EXPECT_EQ(op_to_count["DequantizeLinear"], 1);
      } else {
        EXPECT_EQ(op_to_count["Conv"], 1);
        EXPECT_EQ(op_to_count["QLinearConv"], 0);
        EXPECT_EQ(op_to_count["QuantizeLinear"], 2);
        EXPECT_EQ(op_to_count["DequantizeLinear"], 4);
      }
    };

    TransformerTester(BuildQDQConvTestCase<InputType, WeightType, BiasType, OutputType>(input_shape, weights_shape),
                      check_graph,
                      TransformerLevel::Level1,
                      TransformerLevel::Level2,
                      12 /*opset_version*/,
                      0.01 /*per_sample_tolerance*/,
                      0.01 /*relative_per_sample_tolerance*/,
                      std::make_unique<QDQSelectorActionTransformer>(QDQIsInt8Allowed()));
    TransformerTester(BuildQDQConvTestCase<InputType, WeightType, BiasType, OutputType>(input_shape, weights_shape),
                      check_graph,
                      TransformerLevel::Level1,
                      TransformerLevel::Level2,
                      18 /*opset_version*/,
                      0.01 /*per_sample_tolerance*/,
                      0.01 /*relative_per_sample_tolerance*/,
                      std::make_unique<QDQSelectorActionTransformer>(QDQIsInt8Allowed()));
    TransformerTester(BuildQDQConvTestCase<InputType, WeightType, BiasType, OutputType>(input_shape, weights_shape),
                      check_graph,
                      TransformerLevel::Level1,
                      TransformerLevel::Level2,
                      19 /*opset_version*/,
                      0.01 /*per_sample_tolerance*/,
                      0.01 /*relative_per_sample_tolerance*/,
                      std::make_unique<QDQSelectorActionTransformer>(QDQIsInt8Allowed()));
  };

  test_case({1, 12, 37}, {32, 12, 5});
  test_case({1, 12, 37}, {32, 12, 5});
  test_case({1, 23, 13, 13}, {30, 23, 3, 3});
  test_case({1, 23, 13, 13}, {30, 23, 3, 3});
  test_case({1, 22, 11, 13, 15}, {30, 22, 5, 3, 3});
  test_case({1, 22, 11, 13, 15}, {30, 22, 5, 3, 3});
}

TEST(QDQTransformerTests, Conv_U8X8U8) {
  QDQTransformerConvTests<uint8_t, uint8_t, int32_t, uint8_t>();
  QDQTransformerConvTests<uint8_t, int8_t, int32_t, uint8_t>();
}

TEST(QDQTransformerTests, Conv_U8X8U8_Bias_Not_i32) {
  // bias not int32_t
  QDQTransformerConvTests<uint8_t, uint8_t, int8_t, uint8_t>();
  QDQTransformerConvTests<uint8_t, int8_t, uint8_t, uint8_t>();
}

TEST(QDQTransformerTests, Conv_U8X8S8) {
  // output not uint8_t
  QDQTransformerConvTests<uint8_t, uint8_t, int32_t, int8_t>();
  QDQTransformerConvTests<uint8_t, int8_t, int32_t, int8_t>();
}

TEST(QDQTransformerTests, Conv_S8X8U8) {
  // input not uint8_t
  QDQTransformerConvTests<int8_t, uint8_t, int32_t, uint8_t>();
  QDQTransformerConvTests<int8_t, int8_t, int32_t, uint8_t>();
}

TEST(QDQTransformerTests, Conv_S8X8S8) {
  // input not uint8_t and output not uint8_t
  QDQTransformerConvTests<int8_t, uint8_t, int32_t, int8_t>();
  QDQTransformerConvTests<int8_t, int8_t, int32_t, int8_t>();
}

TEST(QDQTransformerTests, ConvMaxPoolReshape_UInt8) {
  auto test_case = [&](const std::vector<int64_t>& input_shape, const std::vector<int64_t>& weights_shape, int opset_version) {
    auto build_test_case = [&](ModelTestBuilder& builder) {
      auto* input_arg = builder.MakeInput<float>(input_shape, -1.f, 1.f);
      auto* output_arg = builder.MakeOutput();
      auto* weight = builder.MakeInitializer<uint8_t>(weights_shape, 0, 255);

      // add QDQ + Conv
      auto* dq_w_output = builder.MakeIntermediate();
      auto* conv_output = builder.MakeIntermediate();
      auto* dq_conv_output = AddQDQNodePair<uint8_t>(builder, input_arg, .004f, 129);
      builder.AddDequantizeLinearNode<uint8_t>(weight, .003f, 118, dq_w_output);
      builder.AddConvNode(dq_conv_output, dq_w_output, conv_output);

      // add QDQ + MaxPool
      auto* dq_maxpool_output = AddQDQNodePair<uint8_t>(builder, conv_output, .0039f, 135);
      auto* maxpool_output = builder.MakeIntermediate();
      Node& pool_node = builder.AddNode("MaxPool", {dq_maxpool_output}, {maxpool_output});
      std::vector<int64_t> pads((weights_shape.size() - 2) * 2, 1);
      pool_node.AddAttribute("pads", pads);
      std::vector<int64_t> kernel_shape(weights_shape.size() - 2, 3);
      pool_node.AddAttribute("kernel_shape", kernel_shape);

      // add QDQ + Reshape
      auto* dq_reshape_output = AddQDQNodePair<uint8_t>(builder, maxpool_output, .0039f, 135);
      auto* reshape_shape = builder.Make1DInitializer<int64_t>({-1});
      auto* reshape_output = builder.MakeIntermediate();
      builder.AddNode("Reshape", {dq_reshape_output, reshape_shape}, {reshape_output});

      // add Q
      builder.AddQuantizeLinearNode<uint8_t>(reshape_output, .0039f, 135, output_arg);
    };

    auto check_graph = [&](InferenceSessionWrapper& session) {
      auto op_to_count = CountOpsInGraph(session.GetGraph());
      EXPECT_EQ(op_to_count["QLinearConv"], 1);
      EXPECT_EQ(op_to_count["MaxPool"], 1);
      EXPECT_EQ(op_to_count["Reshape"], 1);
      EXPECT_EQ(op_to_count["QuantizeLinear"], opset_version < 12 ? 2 : 1);
      EXPECT_EQ(op_to_count["DequantizeLinear"], opset_version < 12 ? 1 : 0);
    };

    TransformerTester(build_test_case,
                      check_graph,
                      TransformerLevel::Level1,
                      TransformerLevel::Level2,
                      opset_version);
  };

  test_case({1, 12, 37}, {32, 12, 5}, 11);
  test_case({1, 12, 37}, {32, 12, 5}, 12);
  test_case({1, 12, 37}, {32, 12, 5}, 18);
  test_case({1, 12, 37}, {32, 12, 5}, 19);

  test_case({1, 23, 13, 13}, {30, 23, 3, 3}, 11);
  test_case({1, 23, 13, 13}, {30, 23, 3, 3}, 12);
  test_case({1, 23, 13, 13}, {30, 23, 3, 3}, 18);
  test_case({1, 23, 13, 13}, {30, 23, 3, 3}, 19);

  test_case({1, 22, 11, 13, 15}, {30, 22, 5, 3, 3}, 11);
  test_case({1, 22, 11, 13, 15}, {30, 22, 5, 3, 3}, 12);
  test_case({1, 22, 11, 13, 15}, {30, 22, 5, 3, 3}, 18);
  test_case({1, 22, 11, 13, 15}, {30, 22, 5, 3, 3}, 19);
}

TEST(QDQTransformerTests, ConvMaxPoolReshape_Int8) {
  auto test_case = [&](const std::vector<int64_t>& input_shape, const std::vector<int64_t>& weights_shape) {
    auto build_test_case = [&](ModelTestBuilder& builder) {
      auto* input_arg = builder.MakeInput<float>(input_shape, -1.f, 1.f);
      auto* output_arg = builder.MakeOutput();
      auto* weight = builder.MakeInitializer<int8_t>(weights_shape, -64, 64);

      // add QDQ + Conv
      auto* dq_w_output = builder.MakeIntermediate();
      auto* conv_output = builder.MakeIntermediate();
      auto* dq_conv_output = AddQDQNodePair<int8_t>(builder, input_arg, .004f, 1);
      builder.AddDequantizeLinearNode<int8_t>(weight, .003f, -10, dq_w_output);
      builder.AddConvNode(dq_conv_output, dq_w_output, conv_output);

      // add QDQ + MaxPool
      auto* dq_maxpool_output = AddQDQNodePair<int8_t>(builder, conv_output, .0039f, 7);
      auto* maxpool_output = builder.MakeIntermediate();
      Node& pool_node = builder.AddNode("MaxPool", {dq_maxpool_output}, {maxpool_output});
      std::vector<int64_t> pads((weights_shape.size() - 2) * 2, 1);
      pool_node.AddAttribute("pads", pads);
      std::vector<int64_t> kernel_shape(weights_shape.size() - 2, 3);
      pool_node.AddAttribute("kernel_shape", kernel_shape);

      // add QDQ + Reshape
      auto* dq_reshape_output = AddQDQNodePair<int8_t>(builder, maxpool_output, .0039f, 7);
      auto* reshape_shape = builder.Make1DInitializer<int64_t>({-1});
      auto* reshape_output = builder.MakeIntermediate();
      builder.AddNode("Reshape", {dq_reshape_output, reshape_shape}, {reshape_output});

      // add Q
      if constexpr (QDQIsInt8Allowed()) {
        builder.AddQuantizeLinearNode<int8_t>(reshape_output, .0039f, 7, output_arg);
      } else {
        builder.AddQuantizeLinearNode<uint8_t>(reshape_output, .0039f, 135, output_arg);
      }
    };

    auto check_graph = [&](InferenceSessionWrapper& session) {
      const std::vector<std::string> expected_op_types_in_order{
          "QuantizeLinear",
          "QLinearConv",
          "MaxPool",
          "Reshape"};
      const auto op_types_in_order = GetNodeOpTypesInTopologicalOrder(session.GetGraph());
      EXPECT_EQ(op_types_in_order, expected_op_types_in_order);
    };

    TransformerTester(build_test_case, check_graph, TransformerLevel::Level1, TransformerLevel::Level2);
  };

  test_case({1, 12, 37}, {32, 12, 5});
  test_case({1, 23, 13, 13}, {30, 23, 3, 3});
  test_case({1, 22, 11, 13, 15}, {30, 22, 5, 3, 3});
}

#if (defined(_M_AMD64) && !defined(_M_ARM64EC)) || defined(_M_IX86) || defined(__x86_64__) || defined(__i386__) || !defined(DISABLE_CONTRIB_OPS)

TEST(QDQTransformerTests, DQ_S8_to_U8) {
  const std::vector<int64_t>& input_shape = {19, 37};
  const std::vector<int64_t>& weights_shape = {37, 23};

  auto build_test_case = [&](ModelTestBuilder& builder) {
    auto* input1_arg = builder.MakeInput<float>(input_shape, -1.f, 1.f);

    // Use full range weight values to expose avx2 u8s8 overflow problems
    auto* weight = builder.MakeInitializer<int8_t>(weights_shape, -128, 127);
    auto* output_arg = builder.MakeOutput();

    // add QDQ activation
    typedef std::numeric_limits<uint8_t> Input1Limits;
    auto* dq1_output = AddQDQNodePair<int8_t>(builder, input1_arg, .039f, (int8_t)((Input1Limits::max() + Input1Limits::min()) / 2 + 1));

    // add DQ weight
    auto* dq_w_output = builder.MakeIntermediate();
    builder.AddDequantizeLinearNode<int8_t>(weight, .003f, -10, dq_w_output);

    builder.AddNode("MatMul", {dq1_output, dq_w_output}, {output_arg});
  };

  auto check_graph = [&](InferenceSessionWrapper& session) {
    auto op_to_count = CountOpsInGraph(session.GetGraph());
    EXPECT_EQ(op_to_count["com.microsoft.MatMulIntegerToFloat"], 1);
    EXPECT_EQ(op_to_count["MatMul"], 0);
    EXPECT_EQ(op_to_count["QuantizeLinear"], 1);
    EXPECT_EQ(op_to_count["DequantizeLinear"], 0);
  };

  auto add_session_options = [&](SessionOptions& so) {
    ASSERT_STATUS_OK(so.config_options.AddConfigEntry(
        kOrtSessionOptionsAvx2PrecisionMode, "1"));
  };

  TransformerTester(build_test_case,
                    check_graph,
                    TransformerLevel::Level1,
                    TransformerLevel::Level2,
                    12 /*opset_version*/,
                    0.01 /*per_sample_tolerance*/,
                    0.01 /*relative_per_sample_tolerance*/,
                    nullptr, add_session_options);
  TransformerTester(build_test_case,
                    check_graph,
                    TransformerLevel::Level1,
                    TransformerLevel::Level2,
                    18 /*opset_version*/,
                    0.01 /*per_sample_tolerance*/,
                    0.01 /*relative_per_sample_tolerance*/,
                    nullptr, add_session_options);
  TransformerTester(build_test_case,
                    check_graph,
                    TransformerLevel::Level1,
                    TransformerLevel::Level2,
                    19 /*opset_version*/,
                    0.01 /*per_sample_tolerance*/,
                    0.01 /*relative_per_sample_tolerance*/,
                    nullptr, add_session_options);
}
#endif  // Only for X64 with contrib ops enabled

template <typename InputType, typename OutputType>
void QDQTransformerAveragePoolTests() {
  auto test_case = [&](const std::vector<int64_t>& input_shape) {
    auto check_graph = [&](InferenceSessionWrapper& session) {
      auto op_to_count = CountOpsInGraph(session.GetGraph());
      if constexpr (std::is_same<InputType, OutputType>::value) {
        EXPECT_EQ(op_to_count["com.microsoft.QLinearAveragePool"], 1);
        EXPECT_EQ(op_to_count["AveragePool"], 0);
        EXPECT_EQ(op_to_count["QuantizeLinear"], 1);
        EXPECT_EQ(op_to_count["DequantizeLinear"], 1);
      } else {
        EXPECT_EQ(op_to_count["com.microsoft.QLinearAveragePool"], 0);
        EXPECT_EQ(op_to_count["AveragePool"], 1);
        EXPECT_EQ(op_to_count["QuantizeLinear"], 2);
        EXPECT_EQ(op_to_count["DequantizeLinear"], 2);
      }
    };

    TransformerTester(BuildQDQAveragePoolTestCase<InputType, OutputType>(input_shape),
                      check_graph,
                      TransformerLevel::Level1,
                      TransformerLevel::Level2,
                      12 /*opset_version*/,
                      0.01 /*per_sample_tolerance*/,
                      0.01 /*relative_per_sample_tolerance*/,
                      std::make_unique<QDQSelectorActionTransformer>(QDQIsInt8Allowed()));
    TransformerTester(BuildQDQAveragePoolTestCase<InputType, OutputType>(input_shape),
                      check_graph,
                      TransformerLevel::Level1,
                      TransformerLevel::Level2,
                      18 /*opset_version*/,
                      0.01 /*per_sample_tolerance*/,
                      0.01 /*relative_per_sample_tolerance*/,
                      std::make_unique<QDQSelectorActionTransformer>(QDQIsInt8Allowed()));
    // TODO: fix opset 19
  };

  test_case({1, 12, 37});
  test_case({1, 23, 13, 13});
  test_case({1, 22, 11, 13, 15});
}

TEST(QDQTransformerTests, AveragePool_S8S8) {
  QDQTransformerAveragePoolTests<int8_t, int8_t>();
}

TEST(QDQTransformerTests, AveragePool_U8U8) {
  QDQTransformerAveragePoolTests<uint8_t, uint8_t>();
}

TEST(QDQTransformerTests, AveragePool_S8U8) {
  QDQTransformerAveragePoolTests<int8_t, uint8_t>();
}

TEST(QDQTransformerTests, AveragePool_U8S8) {
  QDQTransformerAveragePoolTests<uint8_t, int8_t>();
}

template <typename InputType, typename OutputType>
void QDQTransformerGlobalAveragePoolTests() {
  auto test_case = [&](const std::vector<int64_t>& input_shape) {
    auto check_graph = [&](InferenceSessionWrapper& session) {
      auto op_to_count = CountOpsInGraph(session.GetGraph());
      if constexpr (std::is_same<InputType, OutputType>::value) {
        EXPECT_EQ(op_to_count["com.microsoft.QLinearGlobalAveragePool"], 1);
        EXPECT_EQ(op_to_count["GlobalAveragePool"], 0);
        EXPECT_EQ(op_to_count["QuantizeLinear"], 1);
        EXPECT_EQ(op_to_count["DequantizeLinear"], 1);
      } else {
        EXPECT_EQ(op_to_count["com.microsoft.QLinearGlobalAveragePool"], 0);
        EXPECT_EQ(op_to_count["GlobalAveragePool"], 1);
        EXPECT_EQ(op_to_count["QuantizeLinear"], 2);
        EXPECT_EQ(op_to_count["DequantizeLinear"], 2);
      }
    };

    TransformerTester(BuildQDQGlobalAveragePoolTestCase<InputType, OutputType>(input_shape),
                      check_graph,
                      TransformerLevel::Level1,
                      TransformerLevel::Level2,
                      12 /*opset_version*/,
                      0.01 /*per_sample_tolerance*/,
                      0.01 /*relative_per_sample_tolerance*/,
                      std::make_unique<QDQSelectorActionTransformer>(QDQIsInt8Allowed()));
    TransformerTester(BuildQDQGlobalAveragePoolTestCase<InputType, OutputType>(input_shape),
                      check_graph,
                      TransformerLevel::Level1,
                      TransformerLevel::Level2,
                      18 /*opset_version*/,
                      0.01 /*per_sample_tolerance*/,
                      0.01 /*relative_per_sample_tolerance*/,
                      std::make_unique<QDQSelectorActionTransformer>(QDQIsInt8Allowed()));
    // TODO: fix opset 19
  };

  test_case({1, 12, 37});
  test_case({1, 23, 13, 13});
  test_case({1, 22, 11, 13, 15});
}

TEST(QDQTransformerTests, GlobalAveragePool_S8S8) {
  QDQTransformerAveragePoolTests<int8_t, int8_t>();
}

TEST(QDQTransformerTests, GlobalAveragePool_U8U8) {
  QDQTransformerAveragePoolTests<uint8_t, uint8_t>();
}

TEST(QDQTransformerTests, GlobalAveragePool_S8U8) {
  QDQTransformerAveragePoolTests<int8_t, uint8_t>();
}

TEST(QDQTransformerTests, GlobalAveragePool_U8S8) {
  QDQTransformerAveragePoolTests<uint8_t, int8_t>();
}

template <typename Input1Type, typename Input2Type, typename OutputType>
void QDQTransformerBinaryOpTests(const std::string& op_type) {
  auto test_case = [&](const std::vector<int64_t>& input_shape) {
    auto check_graph = [&](InferenceSessionWrapper& session) {
      auto op_to_count = CountOpsInGraph(session.GetGraph());
      if (std::is_same<Input1Type, Input2Type>::value &&
          std::is_same<Input1Type, OutputType>::value) {
        EXPECT_EQ(op_to_count["com.microsoft.QLinear" + op_type], 1);
        EXPECT_EQ(op_to_count[op_type], 0);
        EXPECT_EQ(op_to_count["QuantizeLinear"], 2);
        EXPECT_EQ(op_to_count["DequantizeLinear"], 1);
      } else {
        EXPECT_EQ(op_to_count["com.microsoft.QLinear" + op_type], 0);
        EXPECT_EQ(op_to_count[op_type], 1);
        EXPECT_EQ(op_to_count["QuantizeLinear"], 3);
        EXPECT_EQ(op_to_count["DequantizeLinear"], 3);
      }
    };

    TransformerTester(BuildBinaryOpTestCase<Input1Type, Input2Type, OutputType>(input_shape, op_type),
                      check_graph,
                      TransformerLevel::Level1,
                      TransformerLevel::Level2,
                      12 /*opset_version*/,
                      0.01 /*per_sample_tolerance*/,
                      0.01 /*relative_per_sample_tolerance*/,
                      std::make_unique<QDQSelectorActionTransformer>(QDQIsInt8Allowed()));
    TransformerTester(BuildBinaryOpTestCase<Input1Type, Input2Type, OutputType>(input_shape, op_type),
                      check_graph,
                      TransformerLevel::Level1,
                      TransformerLevel::Level2,
                      18 /*opset_version*/,
                      0.01 /*per_sample_tolerance*/,
                      0.01 /*relative_per_sample_tolerance*/,
                      std::make_unique<QDQSelectorActionTransformer>(QDQIsInt8Allowed()));
    TransformerTester(BuildBinaryOpTestCase<Input1Type, Input2Type, OutputType>(input_shape, op_type),
                      check_graph,
                      TransformerLevel::Level1,
                      TransformerLevel::Level2,
                      19 /*opset_version*/,
                      0.01 /*per_sample_tolerance*/,
                      0.01 /*relative_per_sample_tolerance*/,
                      std::make_unique<QDQSelectorActionTransformer>(QDQIsInt8Allowed()));
  };

  test_case({1, 12, 37});
  test_case({1, 23, 13, 13});
  test_case({1, 22, 11, 13, 15});
}

TEST(QDQTransformerTests, Add) {
  QDQTransformerBinaryOpTests<uint8_t, uint8_t, uint8_t>("Add");
  QDQTransformerBinaryOpTests<int8_t, int8_t, int8_t>("Add");
}

TEST(QDQTransformerTests, Add_Have_Different_Types) {
  QDQTransformerBinaryOpTests<uint8_t, int8_t, int8_t>("Add");
  QDQTransformerBinaryOpTests<uint8_t, uint8_t, int8_t>("Add");
  QDQTransformerBinaryOpTests<uint8_t, int8_t, uint8_t>("Add");
  QDQTransformerBinaryOpTests<int8_t, int8_t, int8_t>("Add");
  QDQTransformerBinaryOpTests<int8_t, uint8_t, int8_t>("Add");
  QDQTransformerBinaryOpTests<int8_t, int8_t, uint8_t>("Add");
}

TEST(QDQTransformerTests, Mul) {
  QDQTransformerBinaryOpTests<uint8_t, uint8_t, uint8_t>("Mul");
  QDQTransformerBinaryOpTests<int8_t, int8_t, int8_t>("Mul");
}

TEST(QDQTransformerTests, Mul_Have_Different_Types) {
  QDQTransformerBinaryOpTests<uint8_t, int8_t, int8_t>("Mul");
  QDQTransformerBinaryOpTests<uint8_t, uint8_t, int8_t>("Mul");
  QDQTransformerBinaryOpTests<uint8_t, int8_t, uint8_t>("Mul");
  QDQTransformerBinaryOpTests<int8_t, int8_t, int8_t>("Mul");
  QDQTransformerBinaryOpTests<int8_t, uint8_t, int8_t>("Mul");
  QDQTransformerBinaryOpTests<int8_t, int8_t, uint8_t>("Mul");
}

template <typename Input1Type, typename Input2Type, typename OutputType>
void QDQTransformerMatMulTests(bool has_output_q) {
  auto test_case = [&](const std::vector<int64_t>& input1_shape, const std::vector<int64_t>& input2_shape) {
    auto build_test_case = [&](ModelTestBuilder& builder) {
      auto* input1_arg = builder.MakeInput<float>(input1_shape, -1.f, 1.f);
      auto* input2_arg = builder.MakeInput<float>(input2_shape, -1.f, 1.f);
      auto* output_arg = builder.MakeOutput();

      typedef std::numeric_limits<Input1Type> Input1Limits;
      typedef std::numeric_limits<Input2Type> Input2Limits;
      typedef std::numeric_limits<OutputType> OutputTypeLimits;

      // add QDQ 1
      auto* q1_output = builder.MakeIntermediate();
      auto* dq1_output = builder.MakeIntermediate();
      builder.AddQuantizeLinearNode<Input1Type>(input1_arg,
                                                .039f,
                                                (Input1Limits::max() + Input1Limits::min()) / 2 + 1,
                                                q1_output);
      builder.AddDequantizeLinearNode<Input1Type>(q1_output,
                                                  .039f,
                                                  (Input2Limits::max() + Input1Limits::min()) / 2 + 1,
                                                  dq1_output);

      // add QDQ 2
      auto* q2_output = builder.MakeIntermediate();
      auto* dq2_output = builder.MakeIntermediate();
      builder.AddQuantizeLinearNode<Input2Type>(input2_arg,
                                                .04f,
                                                (Input2Limits::max() + Input2Limits::min()) / 2 + 1,
                                                q2_output);
      builder.AddDequantizeLinearNode<Input2Type>(q2_output,
                                                  .04f,
                                                  (Input2Limits::max() + Input2Limits::min()) / 2 + 1,
                                                  dq2_output);

      if (has_output_q) {
        // add binary operator
        auto* matmul_op_output = builder.MakeIntermediate();
        builder.AddNode("MatMul", {dq1_output, dq2_output}, {matmul_op_output});

        // add QDQ output
        auto* q3_output = builder.MakeIntermediate();
        builder.AddQuantizeLinearNode<OutputType>(matmul_op_output,
                                                  .039f,
                                                  (OutputTypeLimits::max() + OutputTypeLimits::min()) / 2 + 1,
                                                  q3_output);
        builder.AddDequantizeLinearNode<OutputType>(q3_output,
                                                    .039f,
                                                    (OutputTypeLimits::max() + OutputTypeLimits::min()) / 2 + 1,
                                                    output_arg);
      } else {
        builder.AddNode("MatMul", {dq1_output, dq2_output}, {output_arg});
      }
    };

    auto check_graph = [&](InferenceSessionWrapper& session) {
      auto op_to_count = CountOpsInGraph(session.GetGraph());
      if (has_output_q) {
        if constexpr (std::is_same<Input1Type, OutputType>::value &&
                      (std::is_same<Input1Type, uint8_t>::value ||
                       QDQIsInt8Allowed() && std::is_same<Input2Type, int8_t>::value)) {
          EXPECT_EQ(op_to_count["QLinearMatMul"], 1);
          EXPECT_EQ(op_to_count["MatMul"], 0);
          EXPECT_EQ(op_to_count["QuantizeLinear"], 2);
          EXPECT_EQ(op_to_count["DequantizeLinear"], 1);
        } else {
          EXPECT_EQ(op_to_count["QLinearMatMul"], 0);
          EXPECT_EQ(op_to_count["MatMul"], 1);
          EXPECT_EQ(op_to_count["QuantizeLinear"], 3);
          EXPECT_EQ(op_to_count["DequantizeLinear"], 3);
        }
      } else {
        if constexpr (std::is_same<Input1Type, uint8_t>::value ||
                      (QDQIsInt8Allowed() && std::is_same<Input2Type, int8_t>::value)) {
          EXPECT_EQ(op_to_count["com.microsoft.MatMulIntegerToFloat"], 1);
          EXPECT_EQ(op_to_count["MatMul"], 0);
          EXPECT_EQ(op_to_count["QuantizeLinear"], 2);
          EXPECT_EQ(op_to_count["DequantizeLinear"], 0);
        } else {
          EXPECT_EQ(op_to_count["com.microsoft.MatMulIntegerToFloat"], 0);
          EXPECT_EQ(op_to_count["MatMul"], 1);
          EXPECT_EQ(op_to_count["QuantizeLinear"], 2);
          EXPECT_EQ(op_to_count["DequantizeLinear"], 2);
        }
      }
    };

    TransformerTester(build_test_case,
                      check_graph,
                      TransformerLevel::Level1,
                      TransformerLevel::Level2,
                      12 /*opset_version*/,
                      0.01 /*per_sample_tolerance*/,
                      0.01 /*relative_per_sample_tolerance*/,
                      std::make_unique<QDQSelectorActionTransformer>(QDQIsInt8Allowed()));
    TransformerTester(build_test_case,
                      check_graph,
                      TransformerLevel::Level1,
                      TransformerLevel::Level2,
                      18 /*opset_version*/,
                      0.01 /*per_sample_tolerance*/,
                      0.01 /*relative_per_sample_tolerance*/,
                      std::make_unique<QDQSelectorActionTransformer>(QDQIsInt8Allowed()));
    TransformerTester(build_test_case,
                      check_graph,
                      TransformerLevel::Level1,
                      TransformerLevel::Level2,
                      19 /*opset_version*/,
                      0.01 /*per_sample_tolerance*/,
                      0.01 /*relative_per_sample_tolerance*/,
                      std::make_unique<QDQSelectorActionTransformer>(QDQIsInt8Allowed()));
  };

  test_case({1, 2, 2}, {1, 2, 4});
  test_case({1, 23, 13, 13}, {13, 13});
  test_case({1, 22, 11, 13, 15}, {1, 22, 11, 15, 15});
}

TEST(QDQTransformerTests, MatMul_U8U8U8) {
  QDQTransformerMatMulTests<uint8_t, uint8_t, uint8_t>(false);
  QDQTransformerMatMulTests<uint8_t, uint8_t, uint8_t>(true);
}

TEST(QDQTransformerTests, MatMul_U8S8S8) {
  QDQTransformerMatMulTests<uint8_t, int8_t, int8_t>(false);
  QDQTransformerMatMulTests<uint8_t, int8_t, int8_t>(true);
}

TEST(QDQTransformerTests, MatMul_U8U8S8) {
  QDQTransformerMatMulTests<uint8_t, uint8_t, int8_t>(false);
  QDQTransformerMatMulTests<uint8_t, uint8_t, int8_t>(true);
}

TEST(QDQTransformerTests, MatMul_U8S8U8) {
  QDQTransformerMatMulTests<uint8_t, int8_t, uint8_t>(false);
  QDQTransformerMatMulTests<uint8_t, int8_t, uint8_t>(true);
}

TEST(QDQTransformerTests, MatMul_S8S8S8) {
  QDQTransformerMatMulTests<int8_t, int8_t, int8_t>(false);
  QDQTransformerMatMulTests<int8_t, int8_t, int8_t>(true);
}

TEST(QDQTransformerTests, MatMul_S8U8U8) {
  QDQTransformerMatMulTests<int8_t, uint8_t, uint8_t>(false);
  QDQTransformerMatMulTests<int8_t, uint8_t, uint8_t>(true);
}

TEST(QDQTransformerTests, MatMul_S8U8S8) {
  QDQTransformerMatMulTests<int8_t, uint8_t, int8_t>(false);
  QDQTransformerMatMulTests<int8_t, uint8_t, int8_t>(true);
}

TEST(QDQTransformerTests, MatMul_S8S8U8) {
  QDQTransformerMatMulTests<int8_t, int8_t, uint8_t>(false);
  QDQTransformerMatMulTests<int8_t, int8_t, uint8_t>(true);
}

template <typename Input1Type, typename Input2Type, typename OutputType, typename BiasType = int32_t>
void QDQTransformerGemmTests(bool has_output_q, bool has_bias, bool beta_not_one = false) {
  auto test_case = [&](const std::vector<int64_t>& input1_shape, const std::vector<int64_t>& input2_shape) {
    auto build_test_case = [&](ModelTestBuilder& builder) {
      auto* input1_arg = builder.MakeInput<float>(input1_shape, -1.f, 1.f);
      auto* input2_arg = builder.MakeInput<float>(input2_shape, -1.f, 1.f);
      auto* output_arg = builder.MakeOutput();

      typedef std::numeric_limits<Input1Type> Input1Limits;
      typedef std::numeric_limits<Input2Type> Input2Limits;
      typedef std::numeric_limits<OutputType> OutputTypeLimits;

      std::vector<NodeArg*> input_args;

      // add QDQ A
      auto* q1_output = builder.MakeIntermediate();
      auto* dq1_output = builder.MakeIntermediate();
      builder.AddQuantizeLinearNode<Input1Type>(input1_arg,
                                                .039f,
                                                (Input1Limits::max() + Input1Limits::min()) / 2 + 1,
                                                q1_output);
      builder.AddDequantizeLinearNode<Input1Type>(q1_output,
                                                  .039f,
                                                  (Input2Limits::max() + Input1Limits::min()) / 2 + 1,
                                                  dq1_output);

      input_args.push_back(dq1_output);

      // add QDQ B
      auto* q2_output = builder.MakeIntermediate();
      auto* dq2_output = builder.MakeIntermediate();
      builder.AddQuantizeLinearNode<Input2Type>(input2_arg,
                                                .04f,
                                                (Input2Limits::max() + Input2Limits::min()) / 2 + 1,
                                                q2_output);
      builder.AddDequantizeLinearNode<Input2Type>(q2_output,
                                                  .04f,
                                                  (Input2Limits::max() + Input2Limits::min()) / 2 + 1,
                                                  dq2_output);
      input_args.push_back(dq2_output);

      if (has_bias) {
        auto* dq_bias_output = builder.MakeIntermediate();
        auto* bias = builder.MakeInitializer<BiasType>({input2_shape[1]}, static_cast<BiasType>(0), static_cast<BiasType>(127));
        builder.AddDequantizeLinearNode<BiasType>(bias, 0.00156f,
                                                  0,
                                                  dq_bias_output);
        input_args.push_back(dq_bias_output);
      }

      Node* gemm_node = nullptr;

      if (has_output_q) {
        auto* gemm_op_output = builder.MakeIntermediate();
        gemm_node = &builder.AddNode("Gemm", input_args, {gemm_op_output});

        // add QDQ output
        auto* q3_output = builder.MakeIntermediate();
        builder.AddQuantizeLinearNode<OutputType>(gemm_op_output,
                                                  .039f,
                                                  (OutputTypeLimits::max() + OutputTypeLimits::min()) / 2 + 1,
                                                  q3_output);
        builder.AddDequantizeLinearNode<OutputType>(q3_output,
                                                    .039f,
                                                    (OutputTypeLimits::max() + OutputTypeLimits::min()) / 2 + 1,
                                                    output_arg);
      } else {
        gemm_node = &builder.AddNode("Gemm", input_args, {output_arg});
      }

      if (beta_not_one) {
        gemm_node->AddAttribute("beta", 2.0f);
      }
    };

    auto check_binary_op_graph = [&](InferenceSessionWrapper& session) {
      auto op_to_count = CountOpsInGraph(session.GetGraph());
      if ((!has_output_q || std::is_same_v<Input1Type, OutputType>)&&(!has_bias || (std::is_same_v<BiasType, int32_t> && !beta_not_one)) &&
          (std::is_same_v<Input1Type, uint8_t> || std::is_same_v<Input2Type, int8_t>)) {
        EXPECT_EQ(op_to_count["com.microsoft.QGemm"], 1);
        EXPECT_EQ(op_to_count["Gemm"], 0);
        EXPECT_EQ(op_to_count["QuantizeLinear"], 2);
        EXPECT_EQ(op_to_count["DequantizeLinear"], has_output_q ? 1 : 0);
      } else {
        int q_count = 2;   // Q for A and B
        int dq_count = 2;  // DQ for A and B
        if (has_bias) {
          dq_count++;
        }
        if (has_output_q) {
          q_count++;
          dq_count++;
        }
        EXPECT_EQ(op_to_count["com.microsoft.QGemm"], 0);
        EXPECT_EQ(op_to_count["Gemm"], 1);
        EXPECT_EQ(op_to_count["QuantizeLinear"], q_count);
        EXPECT_EQ(op_to_count["DequantizeLinear"], dq_count);
      }
    };

    TransformerTester(build_test_case,
                      check_binary_op_graph,
                      TransformerLevel::Level1,
                      TransformerLevel::Level2,
                      12 /*opset_version*/,
                      0.01 /*per_sample_tolerance*/,
                      0.01 /*relative_per_sample_tolerance*/,
                      std::make_unique<QDQSelectorActionTransformer>(QDQIsInt8Allowed()));
    TransformerTester(build_test_case,
                      check_binary_op_graph,
                      TransformerLevel::Level1,
                      TransformerLevel::Level2,
                      18 /*opset_version*/,
                      0.01 /*per_sample_tolerance*/,
                      0.01 /*relative_per_sample_tolerance*/,
                      std::make_unique<QDQSelectorActionTransformer>(QDQIsInt8Allowed()));
    TransformerTester(build_test_case,
                      check_binary_op_graph,
                      TransformerLevel::Level1,
                      TransformerLevel::Level2,
                      19 /*opset_version*/,
                      0.01 /*per_sample_tolerance*/,
                      0.01 /*relative_per_sample_tolerance*/,
                      std::make_unique<QDQSelectorActionTransformer>(QDQIsInt8Allowed()));
  };

  test_case({2, 2}, {2, 4});
  test_case({13, 15}, {15, 15});
}

template <typename Input1Type, typename Input2Type, typename OutputType, typename BiasType = int32_t>
void QDQTransformerGemmTests() {
  QDQTransformerGemmTests<Input1Type, Input2Type, OutputType, BiasType>(false, false);
  QDQTransformerGemmTests<Input1Type, Input2Type, OutputType, BiasType>(false, true);
  QDQTransformerGemmTests<Input1Type, Input2Type, OutputType, BiasType>(true, false);
  QDQTransformerGemmTests<Input1Type, Input2Type, OutputType, BiasType>(true, true);
  QDQTransformerGemmTests<Input1Type, Input2Type, OutputType, BiasType>(false, false, true);
  QDQTransformerGemmTests<Input1Type, Input2Type, OutputType, BiasType>(false, true, true);
  QDQTransformerGemmTests<Input1Type, Input2Type, OutputType, BiasType>(true, false, true);
  QDQTransformerGemmTests<Input1Type, Input2Type, OutputType, BiasType>(true, true, true);
}

TEST(QDQTransformerTests, Gemm_U8U8U8) {
  QDQTransformerGemmTests<uint8_t, uint8_t, uint8_t>();
  QDQTransformerGemmTests<uint8_t, uint8_t, uint8_t, uint8_t>();
}

TEST(QDQTransformerTests, Gemm_U8S8S8) {
  QDQTransformerGemmTests<uint8_t, int8_t, int8_t>();
  QDQTransformerGemmTests<uint8_t, int8_t, int8_t, uint8_t>();
}

TEST(QDQTransformerTests, Gemm_U8U8S8) {
  QDQTransformerGemmTests<uint8_t, uint8_t, int8_t>();
  QDQTransformerGemmTests<uint8_t, uint8_t, int8_t, uint8_t>();
}

TEST(QDQTransformerTests, Gemm_U8S8U8) {
  QDQTransformerGemmTests<uint8_t, int8_t, uint8_t>();
  QDQTransformerGemmTests<uint8_t, int8_t, uint8_t, uint8_t>();
}

TEST(QDQTransformerTests, Gemm_S8S8S8) {
  QDQTransformerGemmTests<int8_t, int8_t, int8_t>();
  QDQTransformerGemmTests<int8_t, int8_t, int8_t, uint8_t>();
}

TEST(QDQTransformerTests, Gemm_S8U8U8) {
  QDQTransformerGemmTests<int8_t, uint8_t, uint8_t>();
  QDQTransformerGemmTests<int8_t, uint8_t, uint8_t, uint8_t>();
}

TEST(QDQTransformerTests, Gemm_S8U8S8) {
  QDQTransformerGemmTests<int8_t, uint8_t, int8_t>();
  QDQTransformerGemmTests<int8_t, uint8_t, int8_t, uint8_t>();
}

TEST(QDQTransformerTests, Gemm_S8S8U8) {
  QDQTransformerGemmTests<int8_t, int8_t, uint8_t>();
  QDQTransformerGemmTests<int8_t, int8_t, uint8_t, uint8_t>();
}

TEST(QDQTransformerTests, Gather) {
  auto test_case = [&](const std::vector<int64_t>& input1_shape, const std::vector<int64_t>& weights_shape) {
    auto build_test_case = [&](ModelTestBuilder& builder) {
      auto* input1_arg = builder.MakeInput<int64_t>(input1_shape, 0, weights_shape[0] - 1);
      auto* output_arg = builder.MakeOutput();

      // add Gather
      auto* weight = builder.MakeInitializer<int8_t>(weights_shape, -128, 127);
      auto* dq_w_output = builder.MakeIntermediate();
      auto* gather_output = builder.MakeIntermediate();
      builder.AddDequantizeLinearNode<int8_t>(weight, .003f, 1, dq_w_output);
      builder.AddNode("Gather", {dq_w_output, input1_arg}, {gather_output});

      // add Q
      builder.AddQuantizeLinearNode<int8_t>(gather_output, .003f, 1, output_arg);
    };

    auto check_graph = [&](InferenceSessionWrapper& session) {
      auto op_to_count = CountOpsInGraph(session.GetGraph());
      EXPECT_EQ(op_to_count["Gather"], 1);
      EXPECT_EQ(op_to_count["QuantizeLinear"], 0);
      EXPECT_EQ(op_to_count["DequantizeLinear"], 0);
    };

    TransformerTester(build_test_case, check_graph, TransformerLevel::Level1, TransformerLevel::Level2);
  };

  test_case({12, 37}, {24, 12});
}

TEST(QDQTransformerTests, DoubleQDQ) {
  constexpr uint8_t good_u8_1 = 80;
  constexpr uint8_t good_u8_2 = 40;
  constexpr uint8_t bad_u8 = 13;

  constexpr int8_t good_s8_1 = 99;
  constexpr int8_t good_s8_2 = -112;
  constexpr int8_t bad_s8 = 42;

  constexpr float good_float_point_1 = 4.0f;
  constexpr float good_float_point_2 = 8.0f;
  constexpr float bad_float_point = 1.11f;

  std::function<void(InferenceSessionWrapper & session)> expect_succeed = [&](InferenceSessionWrapper& session) {
    auto op_to_count = CountOpsInGraph(session.GetGraph());
    EXPECT_EQ(op_to_count["QuantizeLinear"], 1);
    EXPECT_EQ(op_to_count["DequantizeLinear"], 1);
  };
  std::function<void(InferenceSessionWrapper & session)> expect_fail = [&](InferenceSessionWrapper& session) {
    auto op_to_count = CountOpsInGraph(session.GetGraph());
    EXPECT_EQ(op_to_count["QuantizeLinear"], 2);
    EXPECT_EQ(op_to_count["DequantizeLinear"], 2);
  };

  auto test_case_all_u8 = [&](bool succeed,
                              uint8_t zp_1, uint8_t zp_2, uint8_t zp_3, uint8_t zp_4,
                              float scale_1, float scale_2, float scale_3, float scale_4) {
    TransformerTester(
        BuildDoubleQDQTestCases<uint8_t, uint8_t, uint8_t, uint8_t>(zp_1, zp_2, zp_3, zp_4, scale_1, scale_2, scale_3, scale_4),
        succeed ? expect_succeed : expect_fail,
        TransformerLevel::Default,
        TransformerLevel::Level1,
        12,
        (scale_1 + scale_3) / 2,
        0.01);
  };

  auto test_case_all_s8 = [&](bool succeed,
                              int8_t zp_1, int8_t zp_2, int8_t zp_3, int8_t zp_4,
                              float scale_1, float scale_2, float scale_3, float scale_4) {
    TransformerTester(
        BuildDoubleQDQTestCases<int8_t, int8_t, int8_t, int8_t>(zp_1, zp_2, zp_3, zp_4, scale_1, scale_2, scale_3, scale_4),
        succeed ? expect_succeed : expect_fail,
        TransformerLevel::Default,
        TransformerLevel::Level1,
        12,
        (scale_1 + scale_3) / 2,
        0.01);
    TransformerTester(
        BuildDoubleQDQTestCases<int8_t, int8_t, int8_t, int8_t>(zp_1, zp_2, zp_3, zp_4, scale_1, scale_2, scale_3, scale_4),
        succeed ? expect_succeed : expect_fail,
        TransformerLevel::Default,
        TransformerLevel::Level1,
        18,
        (scale_1 + scale_3) / 2,
        0.01);
    TransformerTester(
        BuildDoubleQDQTestCases<int8_t, int8_t, int8_t, int8_t>(zp_1, zp_2, zp_3, zp_4, scale_1, scale_2, scale_3, scale_4),
        succeed ? expect_succeed : expect_fail,
        TransformerLevel::Default,
        TransformerLevel::Level1,
        19,
        (scale_1 + scale_3) / 2,
        0.01);
  };

  auto test_case_2u8_2s8_failed = [&](uint8_t zp_1, uint8_t zp_2, int8_t zp_3, int8_t zp_4,
                                      float scale_1, float scale_2, float scale_3, float scale_4) {
    TransformerTester(
        BuildDoubleQDQTestCases<uint8_t, uint8_t, int8_t, int8_t>(zp_1, zp_2, zp_3, zp_4, scale_1, scale_2, scale_3, scale_4),
        expect_fail,
        TransformerLevel::Default,
        TransformerLevel::Level1);
  };

  // all unsigned type
  test_case_all_u8(true, good_u8_1, good_u8_1, good_u8_2, good_u8_2, good_float_point_1, good_float_point_1, good_float_point_2, good_float_point_2);
  // all signed type
  test_case_all_s8(true, good_s8_1, good_s8_1, good_s8_2, good_s8_2, good_float_point_1, good_float_point_1, good_float_point_2, good_float_point_2);
  // 2 signed, 2 unsigned
  test_case_2u8_2s8_failed(good_u8_1, good_u8_1, good_s8_2, good_s8_2, good_float_point_1, good_float_point_1, good_float_point_2, good_float_point_2);
  //  different zero point within a pair
  test_case_all_u8(false, good_u8_1, bad_u8, good_u8_2, good_u8_2, good_float_point_1, good_float_point_1, good_float_point_2, good_float_point_2);
  test_case_all_u8(false, good_u8_1, good_u8_1, good_u8_2, bad_u8, good_float_point_1, good_float_point_1, good_float_point_2, good_float_point_2);
  test_case_all_s8(false, good_s8_1, bad_s8, good_s8_2, good_s8_2, good_float_point_1, good_float_point_1, good_float_point_2, good_float_point_2);
  test_case_all_s8(false, good_s8_1, good_s8_1, good_s8_2, bad_s8, good_float_point_1, good_float_point_1, good_float_point_2, good_float_point_2);
  // different scale within a pair
  test_case_all_u8(false, good_u8_1, good_u8_1, good_u8_2, good_u8_2, good_float_point_1, bad_float_point, good_float_point_2, good_float_point_2);
  test_case_all_u8(false, good_u8_1, good_u8_1, good_u8_2, good_u8_2, good_float_point_1, good_float_point_1, bad_float_point, good_float_point_2);
}

TEST(QDQTransformerTests, DoubleQDQ_Without_Last_Node_Being_Output) {
  auto test_case = [&](int output_index, int expected_Q_count, int expected_DQ_count) {
    auto graph = [&](InferenceSessionWrapper& session) {
      auto op_to_count = CountOpsInGraph(session.GetGraph());
      EXPECT_EQ(op_to_count["QuantizeLinear"], expected_Q_count);
      EXPECT_EQ(op_to_count["DequantizeLinear"], expected_DQ_count);
    };
    TransformerTester(
        BuildDoubleQDQWithoutLastOutput<uint8_t>(output_index),
        graph,
        TransformerLevel::Default,
        TransformerLevel::Level1);
  };
  test_case(0, 2, 2);
  test_case(1, 2, 3);  // EnsureUniqueDQForNodeUnit will duplicate first DQ, so expect one more (3)
  test_case(2, 2, 2);
  test_case(3, 1, 1);
}
// Because split isn't one the supported ops, this will stay the same
TEST(QDQTransformerTests, Split) {
  auto test_case = [&](const std::vector<int64_t>& input_shape, const int64_t& axis) {
    auto check_graph = [&](InferenceSessionWrapper& session) {
      auto op_to_count = CountOpsInGraph(session.GetGraph());
      EXPECT_EQ(op_to_count["Split"], 1);
      EXPECT_EQ(op_to_count["QuantizeLinear"], 0);
      EXPECT_EQ(op_to_count["DequantizeLinear"], 0);
    };
    TransformerTester(BuildQDQSplitTestCase<int8_t, int8_t>(input_shape, axis),
                      check_graph,
                      TransformerLevel::Level1,
                      TransformerLevel::Level2,
                      {12, 18, 19});
  };
  test_case({6, 18, 54}, 0);
}

// Because split isn't one the supported ops, this will stay the same
TEST(QDQTransformerTests, Split_without_IdenticalChildrenConsolidation) {
  auto test_case = [&](const std::vector<int64_t>& input_shape, const int64_t& axis) {
    auto check_graph = [&](InferenceSessionWrapper& session) {
      auto op_to_count = CountOpsInGraph(session.GetGraph());
      EXPECT_EQ(op_to_count["Split"], 1);
      EXPECT_EQ(op_to_count["QuantizeLinear"], 1);
      EXPECT_EQ(op_to_count["DequantizeLinear"], 3);
    };
    TransformerTester(BuildConsolidationTestCase<int8_t, int8_t>(input_shape, axis),
                      check_graph,
                      TransformerLevel::Level1,
                      TransformerLevel::Level2, {12, 18, 19}, {}, {}, nullptr, {},
                      {"IdenticalChildrenConsolidation"});
  };
  test_case({6, 18, 54}, 0);
}

TEST(QDQTransformerTests, Split_with_IdenticalChildrenConsolidation) {
  auto test_case = [&](const std::vector<int64_t>& input_shape, const int64_t& axis) {
    auto check_graph = [&](InferenceSessionWrapper& session) {
      auto op_to_count = CountOpsInGraph(session.GetGraph());
      EXPECT_EQ(op_to_count["Split"], 1);
      EXPECT_EQ(op_to_count["QuantizeLinear"], 1);
      EXPECT_EQ(op_to_count["DequantizeLinear"], 3);
    };
    TransformerTester(BuildConsolidationTestCase<int8_t, int8_t>(input_shape, axis),
                      check_graph,
                      TransformerLevel::Level1,
                      TransformerLevel::Level2,
                      {12, 18, 19});
  };
  test_case({6, 18, 54}, 0);
}

TEST(QDQTransformerTests, Where) {
  auto test_case = [&](const std::vector<int64_t>& cond_shape, const std::vector<int64_t>& x_shape, const std::vector<int64_t>& y_shape) {
    auto check_graph = [&](InferenceSessionWrapper& session) {
      auto op_to_count = CountOpsInGraph(session.GetGraph());
      EXPECT_EQ(op_to_count["com.microsoft.QLinearWhere"], 1);
      EXPECT_EQ(op_to_count["QuantizeLinear"], 0);
      EXPECT_EQ(op_to_count["DequantizeLinear"], 0);
    };
    TransformerTester(BuildQDQWhereTestCase<int8_t>(cond_shape, x_shape, y_shape),
                      check_graph,
                      TransformerLevel::Level1,
                      TransformerLevel::Level2);
  };
  test_case({1}, {1}, {1});
}

TEST(QDQTransformerTests, Transpose) {
  auto test_case = [&](const std::vector<int64_t>& input_shape, const std::vector<int64_t>& perms) {
    auto check_graph = [&](InferenceSessionWrapper& session) {
      auto op_to_count = CountOpsInGraph(session.GetGraph());
      EXPECT_EQ(op_to_count["Transpose"], 1);
      EXPECT_EQ(op_to_count["QuantizeLinear"], 0);
      EXPECT_EQ(op_to_count["DequantizeLinear"], 0);
    };

    TransformerTester(BuildQDQTransposeTestCase<int8_t, int8_t>(input_shape, perms),
                      check_graph,
                      TransformerLevel::Level1,
                      TransformerLevel::Level2);
  };

  test_case({2, 13, 12, 37}, {0, 3, 1, 2});
}

TEST(QDQTransformerTests, Transpose_No_Fusion) {
  auto test_case = [&](const std::vector<int64_t>& input1_shape, const std::vector<int64_t>& perms) {
    auto build_test_case = [&](ModelTestBuilder& builder) {
      auto* input1_arg = builder.MakeInput<int8_t>(input1_shape, -128, 127);
      auto* output_arg = builder.MakeOutput();

      // add DQ
      auto* dq_output = builder.MakeIntermediate();
      builder.AddDequantizeLinearNode<int8_t>(input1_arg, .003f, 1, dq_output);

      // add Transpose
      auto* transpose_output = builder.MakeOutput();  // transpose output is graph output
      Node& transpose_node = builder.AddNode("Transpose", {dq_output}, {transpose_output});
      transpose_node.AddAttribute("perm", perms);

      // add Q
      builder.AddQuantizeLinearNode<int8_t>(transpose_output, .003f, 1, output_arg);
    };

    auto check_graph = [&](InferenceSessionWrapper& session) {
      auto op_to_count = CountOpsInGraph(session.GetGraph());
      EXPECT_EQ(op_to_count["QuantizeLinear"], 1);
      EXPECT_EQ(op_to_count["DequantizeLinear"], 1);
    };

    TransformerTester(build_test_case, check_graph, TransformerLevel::Level1, TransformerLevel::Level2);
  };

  test_case({2, 13, 12, 37}, {0, 3, 1, 2});
}

TEST(QDQTransformerTests, Resize) {
  auto test_case = [&](const std::vector<int64_t>& input1_shape,
                       const std::vector<int64_t>& sizes_shape) {
    auto check_graph = [&](InferenceSessionWrapper& session) {
      auto op_to_count = CountOpsInGraph(session.GetGraph());
      EXPECT_EQ(op_to_count["Resize"], 1);
      EXPECT_EQ(op_to_count["QuantizeLinear"], 0);
      EXPECT_EQ(op_to_count["DequantizeLinear"], 0);
    };

    TransformerTester(BuildQDQResizeTestCase(input1_shape, sizes_shape),
                      check_graph,
                      TransformerLevel::Level1,
                      TransformerLevel::Level2);
  };

  RandomValueGenerator rand_gen{optional<RandomValueGenerator::RandomSeedType>{2345}};
  test_case({2, 13, 12, 37}, rand_gen.Uniform<int64_t>(std::vector<int64_t>{4}, 1, 16));
}

TEST(QDQTransformerTests, Resize_No_Fusion) {
  auto test_case = [&](const std::vector<int64_t>& input_shape,
                       const std::vector<int64_t>& sizes_shape,
                       const std::vector<int64_t>& concat_input2_shape,
                       const int64_t axis) {
    auto build_test_case = [&](ModelTestBuilder& builder) {
      auto* input_arg = builder.MakeInput<uint8_t>(input_shape,
                                                   std::numeric_limits<uint8_t>::min(),
                                                   std::numeric_limits<uint8_t>::max());
      auto* roi = builder.MakeInitializer<float>({0}, {});
      auto* scales = builder.MakeInitializer<float>({0}, {});
      auto* sizes = builder.MakeInitializer<int64_t>(sizes_shape, {1, 8, 128, 128});
      auto* output_arg = builder.MakeOutput();

      // add DQ
      auto* dq_output = builder.MakeIntermediate();
      builder.AddDequantizeLinearNode<uint8_t>(input_arg, .003f, 1, dq_output);

      // add Resize
      auto* resize_output = builder.MakeIntermediate();
      builder.AddNode("Resize", {dq_output, roi, scales, sizes}, {resize_output});

      // add Concat
      std::vector<NodeArg*> concat_input_args;
      concat_input_args.push_back(resize_output);
      concat_input_args.push_back(builder.MakeInput<float>(concat_input2_shape,
                                                           std::numeric_limits<float>::min(),
                                                           std::numeric_limits<float>::max()));
      auto* concat_output = builder.MakeIntermediate();
      Node& concat_node = builder.AddNode("Concat", concat_input_args, {concat_output});
      concat_node.AddAttribute("axis", axis);

      // add Q
      builder.AddQuantizeLinearNode<uint8_t>(resize_output, .003f, 1, output_arg);
    };

    auto check_graph = [&](InferenceSessionWrapper& session) {
      auto op_to_count = CountOpsInGraph(session.GetGraph());
      EXPECT_EQ(op_to_count["Resize"], 1);
      EXPECT_EQ(op_to_count["Concat"], 1);
      EXPECT_EQ(op_to_count["QuantizeLinear"], 1);
      EXPECT_EQ(op_to_count["DequantizeLinear"], 1);
    };

    TransformerTester(build_test_case, check_graph,
                      TransformerLevel::Level1,
                      TransformerLevel::Level2);
  };

  test_case({1, 8, 64, 64}, {4}, {1, 4, 128, 128}, 1);
}

TEST(QDQTransformerTests, ResizeReshapeSqueezeUnsqueeze) {
  auto test_case = [&](const std::vector<int64_t>& input_shape,
                       const std::vector<int64_t>& sizes_shape) {
    auto build_test_case = [&](ModelTestBuilder& builder) {
      auto* input_arg = builder.MakeInput<float>(input_shape,
                                                 std::numeric_limits<float>::min(),
                                                 std::numeric_limits<float>::max());
      auto* roi = builder.MakeInitializer<float>({0}, {});
      auto* scales = builder.MakeInitializer<float>({0}, {});
      auto* sizes = builder.MakeInitializer<int64_t>(sizes_shape, {1, 2, 52, 82});

      // add QDQ + Resize
      auto* qdq_input = AddQDQNodePair<uint8_t>(builder, input_arg, .003f, 1);
      auto* resize_output = builder.MakeIntermediate();
      builder.AddNode("Resize", {qdq_input, roi, scales, sizes}, {resize_output});

      // add QDQ + Reshape
      auto* qdq_resize_output = AddQDQNodePair<uint8_t>(builder, resize_output, .003f, 1);
      auto* reshape_shape = builder.Make1DInitializer<int64_t>({1, 2, 52, 82});
      auto* reshape_output = builder.MakeIntermediate();
      builder.AddNode("Reshape", {qdq_resize_output, reshape_shape}, {reshape_output});

      // add QDQ + Squeeze
      auto* qdq_squeeze_output = AddQDQNodePair<uint8_t>(builder, reshape_output, .003f, 1);
      auto* squeeze_axes = builder.Make1DInitializer<int64_t>({0});
      auto* squeeze_output = builder.MakeIntermediate();
      builder.AddNode("Squeeze", {qdq_squeeze_output, squeeze_axes}, {squeeze_output});

      // add QDQ + Unsqueeze
      auto* qdq_unsqueeze_output = AddQDQNodePair<uint8_t>(builder, squeeze_output, .003f, 1);
      auto* unsqueeze_axes = builder.Make1DInitializer<int64_t>({0});
      auto* unsqueeze_output = builder.MakeIntermediate();
      builder.AddNode("Unsqueeze", {qdq_unsqueeze_output, unsqueeze_axes}, {unsqueeze_output});

      // add QDQ
      AddQDQNodePairWithOutputAsGraphOutput<uint8_t>(builder, unsqueeze_output, .003f, 1);
    };

    auto check_graph = [&](InferenceSessionWrapper& session) {
      auto op_to_count = CountOpsInGraph(session.GetGraph());
      EXPECT_EQ(op_to_count["Resize"], 1);
      EXPECT_EQ(op_to_count["Reshape"], 1);
      EXPECT_EQ(op_to_count["QuantizeLinear"], 1);
      EXPECT_EQ(op_to_count["DequantizeLinear"], 1);
    };

    TransformerTester(build_test_case, check_graph,
                      TransformerLevel::Level1,
                      TransformerLevel::Level2,
                      13 /*opset_version*/);

    TransformerTester(build_test_case, check_graph,
                      TransformerLevel::Level1,
                      TransformerLevel::Level2,
                      19 /*opset_version*/);
  };

  test_case({1, 2, 26, 42}, {4});
}

TEST(QDQTransformerTests, ArgMax) {
  auto test_case = [&](const std::vector<int64_t>& input_shape,
                       int axis,
                       int keepdims,
                       int select_last_index) {
    auto build_test_case = [&](ModelTestBuilder& builder) {
      auto* input_arg = builder.MakeInput<uint8_t>(input_shape,
                                                   std::numeric_limits<uint8_t>::min(),
                                                   std::numeric_limits<uint8_t>::max());
      auto* output_arg = builder.MakeOutput();

      // add DQ
      auto* dq_output = builder.MakeIntermediate();
      builder.AddDequantizeLinearNode<uint8_t>(input_arg, .003f, 1, dq_output);

      // add ArgMax
      Node& argmax_node = builder.AddNode("ArgMax", {dq_output}, {output_arg});
      argmax_node.AddAttribute("axis", static_cast<int64_t>(axis));
      argmax_node.AddAttribute("keepdims", static_cast<int64_t>(keepdims));
      argmax_node.AddAttribute("select_last_index", static_cast<int64_t>(select_last_index));
    };

    auto check_graph = [&](InferenceSessionWrapper& session) {
      auto op_to_count = CountOpsInGraph(session.GetGraph());
      EXPECT_EQ(op_to_count["ArgMax"], 1);
      EXPECT_EQ(op_to_count["DequantizeLinear"], 0);
    };

    TransformerTester(build_test_case, check_graph,
                      TransformerLevel::Level1,
                      TransformerLevel::Level2,
                      /* opset_version */ 13);
    TransformerTester(build_test_case, check_graph,
                      TransformerLevel::Level1,
                      TransformerLevel::Level2,
                      /* opset_version */ 19);
  };

  test_case({2, 13, 12, 37}, 1, 0, 0);
  test_case({2, 13, 12, 37}, 0, 1, 0);
  test_case({2, 13, 12, 37}, 0, 0, 1);
}

TEST(QDQTransformerTests, QLinearMatMul) {
  auto test_case = [&](const std::vector<int64_t>& input1_shape, const std::vector<int64_t>& input2_shape) {
    auto build_test_case = [&](ModelTestBuilder& builder) {
      auto* input1_arg = builder.MakeInput<float>(input1_shape, -1.f, 1.f);
      auto* input2_arg = builder.MakeInput<float>(input2_shape, -1.f, 1.f);
      auto* output_arg = builder.MakeOutput();

      // add QDQ + MatMul
      auto* matmul_output = builder.MakeIntermediate();
      auto* dq_matmul_output1 = AddQDQNodePair<uint8_t>(builder, input1_arg, .004f, 129);
      auto* dq_matmul_output2 = AddQDQNodePair<uint8_t>(builder, input2_arg, .004f, 129);
      builder.AddNode("MatMul", {dq_matmul_output1, dq_matmul_output2}, {matmul_output});

      // add Q
      builder.AddQuantizeLinearNode<uint8_t>(matmul_output, .0039f, 135, output_arg);
    };

    auto check_graph = [&](InferenceSessionWrapper& session) {
      auto op_to_count = CountOpsInGraph(session.GetGraph());
      EXPECT_EQ(op_to_count["QLinearMatMul"], 1);
      EXPECT_EQ(op_to_count["QuantizeLinear"], 2);
      EXPECT_EQ(op_to_count["DequantizeLinear"], 0);
    };

    TransformerTester(build_test_case, check_graph, TransformerLevel::Level1, TransformerLevel::Level2);
  };

  test_case({12, 37}, {37, 12});
  test_case({23, 13, 13}, {13, 13});
  test_case({22, 11, 13, 15}, {15, 13});
}

TEST(QDQTransformerTests, MatMul_No_Fusion) {
  auto test_case = [&](const std::vector<int64_t>& input1_shape, const std::vector<int64_t>& input2_shape) {
    auto build_test_case = [&](ModelTestBuilder& builder) {
      auto* input1_arg = builder.MakeInput<float>(input1_shape, -1.f, 1.f);
      auto* input2_arg = builder.MakeInput<float>(input2_shape, -1.f, 1.f);
      auto* output_arg = builder.MakeOutput();

      // add QDQ + MatMul
      auto* matmul_output = builder.MakeIntermediate();
      auto* dq_matmul_output1 = AddQDQNodePair<uint8_t>(builder, input1_arg, .004f, 129);
      builder.AddNode("MatMul", {dq_matmul_output1, input2_arg}, {matmul_output});

      // add Q
      builder.AddQuantizeLinearNode<uint8_t>(matmul_output, .0039f, 135, output_arg);
    };

    auto check_graph = [&](InferenceSessionWrapper& session) {
      auto op_to_count = CountOpsInGraph(session.GetGraph());
      EXPECT_EQ(op_to_count["MatMul"], 1);
      EXPECT_EQ(op_to_count["QLinearMatMul"], 0);
      EXPECT_EQ(op_to_count["QuantizeLinear"], 2);
      EXPECT_EQ(op_to_count["DequantizeLinear"], 1);
    };

    TransformerTester(build_test_case, check_graph, TransformerLevel::Level1, TransformerLevel::Level2);
  };

  test_case({12, 37}, {37, 12});
  test_case({23, 13, 13}, {13, 13});
  test_case({22, 11, 13, 15}, {15, 13});
}

TEST(QDQTransformerTests, MatMul_1st_Input_Int8) {
  auto test_case = [&](const std::vector<int64_t>& input1_shape, const std::vector<int64_t>& input2_shape) {
    auto build_test_case = [&](ModelTestBuilder& builder) {
      auto* input1_arg = builder.MakeInput<int8_t>(input1_shape, -128, 127);
      auto* input2_arg = builder.MakeInput<float>(input2_shape, -1.f, 1.f);
      auto* output_arg = builder.MakeOutput();

      // add DQ with type int8
      auto* dq_output_1 = builder.MakeIntermediate();
      builder.AddDequantizeLinearNode<int8_t>(input1_arg, .004f, 1, dq_output_1);

      // add QDQ + MatMul
      auto* matmul_output = builder.MakeIntermediate();
      auto* dq_matmul_output2 = AddQDQNodePair<uint8_t>(builder, input2_arg, .004f, 129);
      builder.AddNode("MatMul", {dq_output_1, dq_matmul_output2}, {matmul_output});

      // add Q
      builder.AddQuantizeLinearNode<uint8_t>(matmul_output, .0039f, 135, output_arg);
    };

    auto check_graph = [&](InferenceSessionWrapper& session) {
      auto op_to_count = CountOpsInGraph(session.GetGraph());
      EXPECT_EQ(op_to_count["MatMul"], 1);
      EXPECT_EQ(op_to_count["QLinearMatMul"], 0);
      EXPECT_EQ(op_to_count["QuantizeLinear"], 2);
      EXPECT_EQ(op_to_count["DequantizeLinear"], 2);
    };

    TransformerTester(build_test_case, check_graph, TransformerLevel::Level1, TransformerLevel::Level2);
  };

  test_case({12, 37}, {37, 12});
  test_case({23, 13, 13}, {13, 13});
  test_case({22, 11, 13, 15}, {15, 13});
}

TEST(QDQTransformerTests, MatMulIntegerToFloat) {
  auto test_case = [&](const std::vector<int64_t>& input1_shape, const std::vector<int64_t>& input2_shape) {
    auto build_test_case = [&](ModelTestBuilder& builder) {
      auto* input1_arg = builder.MakeInput<uint8_t>(input1_shape,
                                                    std::numeric_limits<uint8_t>::min(),
                                                    std::numeric_limits<uint8_t>::max());
      auto* input2_arg = builder.MakeInput<uint8_t>(input2_shape,
                                                    std::numeric_limits<uint8_t>::min(),
                                                    std::numeric_limits<uint8_t>::max());
      auto* output_arg = builder.MakeOutput();

      // add DQ
      auto* dq_output_1 = builder.MakeIntermediate();
      builder.AddDequantizeLinearNode<uint8_t>(input1_arg, .0035f, 135, dq_output_1);

      auto* dq_output_2 = builder.MakeIntermediate();
      builder.AddDequantizeLinearNode<uint8_t>(input2_arg, .0035f, 135, dq_output_2);

      builder.AddNode("MatMul", {dq_output_1, dq_output_2}, {output_arg});
    };

    auto check_graph = [&](InferenceSessionWrapper& session) {
      auto op_to_count = CountOpsInGraph(session.GetGraph());
      EXPECT_EQ(op_to_count["com.microsoft.MatMulIntegerToFloat"], 1);
      EXPECT_EQ(op_to_count["QuantizeLinear"], 0);
      EXPECT_EQ(op_to_count["DequantizeLinear"], 0);
    };

    TransformerTester(build_test_case,
                      check_graph,
                      TransformerLevel::Level1,
                      TransformerLevel::Level2,
                      12 /*opset_version*/,
                      1e-5 /*per_sample_tolerance*/,
                      1e-5 /*relative_per_sample_tolerance*/);
    TransformerTester(build_test_case,
                      check_graph,
                      TransformerLevel::Level1,
                      TransformerLevel::Level2,
                      19 /*opset_version*/,
                      1e-5 /*per_sample_tolerance*/,
                      1e-5 /*relative_per_sample_tolerance*/);
  };

  test_case({12, 37}, {37, 12});
  test_case({23, 13, 13}, {13, 13});
  test_case({22, 11, 13, 15}, {15, 13});
}

TEST(QDQTransformerTests, ConvRelu) {
  auto test_case = [&](const std::vector<int64_t>& input_shape, const std::vector<int64_t>& weights_shape, bool is_zp_zero) {
    auto build_test_case = [&](ModelTestBuilder& builder) {
      auto* input_arg = builder.MakeInput<float>(input_shape, -1.f, 1.f);
      auto* output_arg = builder.MakeOutput();
      auto* weight = builder.MakeInitializer<uint8_t>(weights_shape, 0, 255);

      // add QDQ + Conv
      auto* dq_w_output = builder.MakeIntermediate();
      auto* conv_output = builder.MakeIntermediate();
      auto* dq_conv_output = AddQDQNodePair<uint8_t>(builder, input_arg, .004f, 129);
      builder.AddDequantizeLinearNode<uint8_t>(weight, .003f, 118, dq_w_output);
      builder.AddConvNode(dq_conv_output, dq_w_output, conv_output);

      // add Relu
      auto* relu_output = builder.MakeIntermediate();
      builder.AddNode("Relu", {conv_output}, {relu_output});

      // add Q
      builder.AddQuantizeLinearNode<uint8_t>(relu_output, .0039f, is_zp_zero ? 0 : 1, output_arg);
    };

    auto check_graph = [&](InferenceSessionWrapper& session) {
      auto op_to_count = CountOpsInGraph(session.GetGraph());
      if (is_zp_zero) {
        EXPECT_EQ(op_to_count["QLinearConv"], 1);
        EXPECT_EQ(op_to_count["Conv"], 0);
        EXPECT_EQ(op_to_count["Relu"], 0);
        EXPECT_EQ(op_to_count["QuantizeLinear"], 1);
        EXPECT_EQ(op_to_count["DequantizeLinear"], 0);
      } else {
        EXPECT_EQ(op_to_count["QLinearConv"], 0);
        EXPECT_EQ(op_to_count["Conv"], 0);
        EXPECT_EQ(op_to_count["Relu"], 0);
        EXPECT_EQ(op_to_count["com.microsoft.FusedConv"], 1);
        EXPECT_EQ(op_to_count["QuantizeLinear"], 2);
        EXPECT_EQ(op_to_count["DequantizeLinear"], 2);
      }
    };

    TransformerTester(build_test_case, check_graph, TransformerLevel::Level1, TransformerLevel::Level2);
  };

  test_case({1, 12, 37}, {32, 12, 5}, true);
  test_case({1, 12, 37}, {32, 12, 5}, false);
  test_case({1, 23, 13, 13}, {30, 23, 3, 3}, true);
  test_case({1, 23, 13, 13}, {30, 23, 3, 3}, false);
  test_case({1, 22, 11, 13, 15}, {30, 22, 5, 3, 3}, true);
  test_case({1, 22, 11, 13, 15}, {30, 22, 5, 3, 3}, false);
}

TEST(QDQTransformerTests, ConvAveragePoolReshape_UInt8) {
  auto test_case = [&](const std::vector<int64_t>& input_shape, const std::vector<int64_t>& weights_shape) {
    auto build_test_case = [&](ModelTestBuilder& builder) {
      auto* input_arg = builder.MakeInput<float>(input_shape, -1.f, 1.f);
      auto* output_arg = builder.MakeOutput();
      auto* weight = builder.MakeInitializer<uint8_t>(weights_shape, 0, 255);

      // add QDQ + Conv
      auto* dq_w_output = builder.MakeIntermediate();
      auto* conv_output = builder.MakeIntermediate();
      auto* dq_conv_output = AddQDQNodePair<uint8_t>(builder, input_arg, .004f, 129);
      builder.AddDequantizeLinearNode<uint8_t>(weight, .003f, 118, dq_w_output);
      builder.AddConvNode(dq_conv_output, dq_w_output, conv_output);

      // add QDQ + AveragePool
      auto* dq_averagepool_output = AddQDQNodePair<uint8_t>(builder, conv_output, .0035f, 135);
      auto* averagepool_output = builder.MakeIntermediate();
      Node& pool_node = builder.AddNode("AveragePool", {dq_averagepool_output}, {averagepool_output});
      std::vector<int64_t> pads((weights_shape.size() - 2) * 2, 1);
      pool_node.AddAttribute("pads", pads);
      std::vector<int64_t> kernel_shape(weights_shape.size() - 2, 3);
      pool_node.AddAttribute("kernel_shape", kernel_shape);

      // add QDQ + Reshape
      auto* dq_reshape_output = AddQDQNodePair<uint8_t>(builder, averagepool_output, .0035f, 135);
      auto* reshape_shape = builder.Make1DInitializer<int64_t>({-1});
      auto* reshape_output = builder.MakeIntermediate();
      builder.AddNode("Reshape", {dq_reshape_output, reshape_shape}, {reshape_output});

      // add Q
      auto* q_output = builder.MakeIntermediate();
      builder.AddQuantizeLinearNode<uint8_t>(reshape_output, .0035f, 135, q_output);
      builder.AddDequantizeLinearNode<uint8_t>(q_output, .0035f, 135, output_arg);
    };

    auto check_graph = [&](InferenceSessionWrapper& session) {
      auto op_to_count = CountOpsInGraph(session.GetGraph());
      EXPECT_EQ(op_to_count["QLinearConv"], 1);
      EXPECT_EQ(op_to_count["com.microsoft.QLinearAveragePool"], 1);
      EXPECT_EQ(op_to_count["Reshape"], 1);
      EXPECT_EQ(op_to_count["QuantizeLinear"], 1);
      EXPECT_EQ(op_to_count["DequantizeLinear"], 1);
    };

    TransformerTester(build_test_case,
                      check_graph,
                      TransformerLevel::Level1,
                      TransformerLevel::Level2,
                      12 /*opset_version*/,
                      0.01f /*per_sample_tolerance*/,
                      0.01f /*relative_per_sample_tolerance*/);
    TransformerTester(build_test_case,
                      check_graph,
                      TransformerLevel::Level1,
                      TransformerLevel::Level2,
                      18 /*opset_version*/,
                      0.01f /*per_sample_tolerance*/,
                      0.01f /*relative_per_sample_tolerance*/);
    // TODO: fix opset 19
  };

  test_case({1, 12, 37}, {32, 12, 5});
  test_case({1, 23, 13, 13}, {30, 23, 3, 3});
  test_case({1, 22, 11, 13, 15}, {30, 22, 5, 3, 3});
}

TEST(QDQTransformerTests, ConvAveragePoolReshape_Int8) {
  auto test_case = [&](const std::vector<int64_t>& input_shape, const std::vector<int64_t>& weights_shape) {
    auto build_test_case = [&](ModelTestBuilder& builder) {
      auto* input_arg = builder.MakeInput<float>(input_shape, -1.f, 1.f);
      auto* output_arg = builder.MakeOutput();
      auto* weight = builder.MakeInitializer<int8_t>(weights_shape, -64, 64);

      // add QDQ + Conv
      auto* dq_w_output = builder.MakeIntermediate();
      auto* conv_output = builder.MakeIntermediate();
      auto* dq_conv_output = AddQDQNodePair<int8_t>(builder, input_arg, .004f, 1);
      builder.AddDequantizeLinearNode<int8_t>(weight, .003f, -10, dq_w_output);
      builder.AddConvNode(dq_conv_output, dq_w_output, conv_output);

      // add QDQ + AveragePool
      auto* dq_averagepool_output = AddQDQNodePair<int8_t>(builder, conv_output, .0035f, 7);
      auto* averagepool_output = builder.MakeIntermediate();
      Node& pool_node = builder.AddNode("AveragePool", {dq_averagepool_output}, {averagepool_output});
      std::vector<int64_t> pads((weights_shape.size() - 2) * 2, 1);
      pool_node.AddAttribute("pads", pads);
      std::vector<int64_t> kernel_shape(weights_shape.size() - 2, 3);
      pool_node.AddAttribute("kernel_shape", kernel_shape);

      // add QDQ + Reshape
      auto* dq_reshape_output = AddQDQNodePair<int8_t>(builder, averagepool_output, .0035f, 7);
      auto* reshape_shape = builder.Make1DInitializer<int64_t>({-1});
      auto* reshape_output = builder.MakeIntermediate();
      builder.AddNode("Reshape", {dq_reshape_output, reshape_shape}, {reshape_output});

      // add Q
      auto* q_output = builder.MakeIntermediate();
      if constexpr (QDQIsInt8Allowed()) {
        builder.AddQuantizeLinearNode<int8_t>(reshape_output, .0035f, 7, q_output);
        builder.AddDequantizeLinearNode<int8_t>(q_output, .0035f, 7, output_arg);
      } else {
        builder.AddQuantizeLinearNode<uint8_t>(reshape_output, .0035f, 135, q_output);
        builder.AddDequantizeLinearNode<uint8_t>(q_output, .0035f, 135, output_arg);
      }
    };

    auto check_graph = [&](InferenceSessionWrapper& session) {
      auto op_to_count = CountOpsInGraph(session.GetGraph());
      EXPECT_EQ(op_to_count["QLinearConv"], 1);
      EXPECT_EQ(op_to_count["com.microsoft.QLinearAveragePool"], 1);
      EXPECT_EQ(op_to_count["Reshape"], 1);
      EXPECT_EQ(op_to_count["QuantizeLinear"], 1);
      EXPECT_EQ(op_to_count["DequantizeLinear"], 1);
    };

    TransformerTester(build_test_case,
                      check_graph,
                      TransformerLevel::Level1,
                      TransformerLevel::Level2,
                      12 /*opset_version*/,
                      0.01f /*per_sample_tolerance*/,
                      0.01f /*relative_per_sample_tolerance*/);
    TransformerTester(build_test_case,
                      check_graph,
                      TransformerLevel::Level1,
                      TransformerLevel::Level2,
                      18 /*opset_version*/,
                      0.01f /*per_sample_tolerance*/,
                      0.01f /*relative_per_sample_tolerance*/);
    // TODO: fix opset 19
  };

  test_case({1, 12, 37}, {32, 12, 5});
  test_case({1, 23, 13, 13}, {30, 23, 3, 3});
  test_case({1, 22, 11, 13, 15}, {30, 22, 5, 3, 3});
}

TEST(QDQTransformerTests, ConvAveragePoolReshape_Int8_Fail) {
  auto test_case = [&](const std::vector<int64_t>& input_shape, const std::vector<int64_t>& weights_shape) {
    auto build_test_case = [&](ModelTestBuilder& builder) {
      auto* input_arg = builder.MakeInput<int8_t>(input_shape, -128, 127);
      auto* output_arg = builder.MakeOutput();
      auto* weight = builder.MakeInitializer<uint8_t>(weights_shape, 0, 255);

      // add DQ + Conv
      auto* dq_output = builder.MakeIntermediate();
      auto* dq_w_output = builder.MakeIntermediate();
      auto* conv_output = builder.MakeIntermediate();
      builder.AddDequantizeLinearNode<int8_t>(input_arg, .004f, 1, dq_output);
      builder.AddDequantizeLinearNode<uint8_t>(weight, .003f, 118, dq_w_output);
      builder.AddConvNode(dq_output, dq_w_output, conv_output);

      // add QDQ + AveragePool
      auto* dq_averagepool_output = AddQDQNodePair<int8_t>(builder, conv_output, .0035f, 7);
      auto* averagepool_output = builder.MakeIntermediate();
      Node& pool_node = builder.AddNode("AveragePool", {dq_averagepool_output}, {averagepool_output});
      std::vector<int64_t> pads((weights_shape.size() - 2) * 2, 1);
      pool_node.AddAttribute("pads", pads);
      std::vector<int64_t> kernel_shape(weights_shape.size() - 2, 3);
      pool_node.AddAttribute("kernel_shape", kernel_shape);

      // add QDQ + Reshape
      auto* dq_reshape_output = AddQDQNodePair<int8_t>(builder, averagepool_output, .0035f, 7);
      auto* reshape_shape = builder.Make1DInitializer<int64_t>({-1});
      auto* reshape_output = builder.MakeIntermediate();
      builder.AddNode("Reshape", {dq_reshape_output, reshape_shape}, {reshape_output});

      // add Q + DQ
      auto* q_output = builder.MakeIntermediate();
      if constexpr (QDQIsInt8Allowed()) {
        builder.AddQuantizeLinearNode<int8_t>(reshape_output, .0035f, 7, q_output);
        builder.AddDequantizeLinearNode<int8_t>(q_output, .0035f, 7, output_arg);
      } else {
        builder.AddQuantizeLinearNode<uint8_t>(reshape_output, .0035f, 135, q_output);
        builder.AddDequantizeLinearNode<uint8_t>(q_output, .0035f, 135, output_arg);
      }
    };

    auto check_graph = [&](InferenceSessionWrapper& session) {
      auto op_to_count = CountOpsInGraph(session.GetGraph());
      EXPECT_EQ(op_to_count["Conv"], 1);
      EXPECT_EQ(op_to_count["QLinearConv"], 0);
      EXPECT_EQ(op_to_count["com.microsoft.QLinearAveragePool"], 1);
      EXPECT_EQ(op_to_count["Reshape"], 1);
      EXPECT_EQ(op_to_count["QuantizeLinear"], 1);
      EXPECT_EQ(op_to_count["DequantizeLinear"], 3);
    };

    // TODO: fix opset 19
    TransformerTester(build_test_case,
                      check_graph,
                      TransformerLevel::Level1,
                      TransformerLevel::Level2,
                      {12, 18} /*opset_version*/,
                      0.01f /*per_sample_tolerance*/,
                      0.01f /*relative_per_sample_tolerance*/);
  };

  test_case({1, 12, 37}, {32, 12, 5});
  test_case({1, 23, 13, 13}, {30, 23, 3, 3});
  test_case({1, 22, 11, 13, 15}, {30, 22, 5, 3, 3});
}

template <typename InputType, typename OutputType>
void QDQTransformerLeakyReluTests() {
  auto test_case = [&](const std::vector<int64_t>& input_shape) {
    auto build_test_case = [&](ModelTestBuilder& builder) {
      auto* input_arg = builder.MakeInput<float>(input_shape, -1.f, 1.f);
      auto* output_arg = builder.MakeOutput();
      // add QDQ + LeakyRelu
      auto* dq_output = AddQDQNodePair<InputType>(builder, input_arg, .0035f, 7);
      auto* leakyrelu_output = builder.MakeIntermediate();
      Node& leakyrelu_node = builder.AddNode("LeakyRelu", {dq_output}, {leakyrelu_output});
      leakyrelu_node.AddAttribute("alpha", 0.2f);

      // add QDQ output
      auto* q_output = builder.MakeIntermediate();
      builder.AddQuantizeLinearNode<OutputType>(leakyrelu_output,
                                                .0038f,
                                                std::numeric_limits<OutputType>::max() / 2,
                                                q_output);
      builder.AddDequantizeLinearNode<OutputType>(q_output,
                                                  .0039f,
                                                  std::numeric_limits<OutputType>::max() / 2,
                                                  output_arg);
    };

    auto check_graph = [&](InferenceSessionWrapper& session) {
      auto op_to_count = CountOpsInGraph(session.GetGraph());
      if constexpr (std::is_same<InputType, OutputType>::value) {
        EXPECT_EQ(op_to_count["com.microsoft.QLinearLeakyRelu"], 1);
        EXPECT_EQ(op_to_count["LeakyRelu"], 0);
        EXPECT_EQ(op_to_count["QuantizeLinear"], 1);
        EXPECT_EQ(op_to_count["DequantizeLinear"], 1);
      } else {
        EXPECT_EQ(op_to_count["com.microsoft.QLinearLeakyRelu"], 0);
        EXPECT_EQ(op_to_count["LeakyRelu"], 1);
        EXPECT_EQ(op_to_count["QuantizeLinear"], 2);
        EXPECT_EQ(op_to_count["DequantizeLinear"], 2);
      }
    };

    TransformerTester(build_test_case,
                      check_graph,
                      TransformerLevel::Level1,
                      TransformerLevel::Level2,
                      12 /*opset_version*/,
                      0.01 /*per_sample_tolerance*/,
                      0.01 /*relative_per_sample_tolerance*/,
                      std::make_unique<QDQSelectorActionTransformer>(QDQIsInt8Allowed()));
    TransformerTester(build_test_case,
                      check_graph,
                      TransformerLevel::Level1,
                      TransformerLevel::Level2,
                      18 /*opset_version*/,
                      0.01 /*per_sample_tolerance*/,
                      0.01 /*relative_per_sample_tolerance*/,
                      std::make_unique<QDQSelectorActionTransformer>(QDQIsInt8Allowed()));
    TransformerTester(build_test_case,
                      check_graph,
                      TransformerLevel::Level1,
                      TransformerLevel::Level2,
                      19 /*opset_version*/,
                      0.01 /*per_sample_tolerance*/,
                      0.01 /*relative_per_sample_tolerance*/,
                      std::make_unique<QDQSelectorActionTransformer>(QDQIsInt8Allowed()));
  };

  test_case({1, 12, 37});
  test_case({1, 23, 13, 13});
  test_case({1, 22, 11, 13, 15});
}

TEST(QDQTransformerTests, LeakyRelu_S8S8) {
  QDQTransformerLeakyReluTests<int8_t, int8_t>();
}

TEST(QDQTransformerTests, LeakyRelu_U8U8) {
  QDQTransformerLeakyReluTests<uint8_t, uint8_t>();
}

TEST(QDQTransformerTests, LeakyRelu_S8U8) {
  QDQTransformerLeakyReluTests<int8_t, uint8_t>();
}

TEST(QDQTransformerTests, LeakyRelu_U8S8) {
  QDQTransformerLeakyReluTests<uint8_t, int8_t>();
}

template <typename InputType, typename OutputType>
void QDQTransformerSigmoidTests() {
  auto test_case = [&](const std::vector<int64_t>& input_shape) {
    auto build_test_case = [&](ModelTestBuilder& builder) {
      auto* input_arg = builder.MakeInput<float>(input_shape, -1.f, 1.f);
      auto* output_arg = builder.MakeOutput();
      // add QDQ + Sigmoid
      auto* dq_output = AddQDQNodePair<InputType>(builder, input_arg, .0035f, 7);
      auto* sigmoid_output = builder.MakeIntermediate();
      builder.AddNode("Sigmoid", {dq_output}, {sigmoid_output});

      // add QDQ output
      auto* q_output = builder.MakeIntermediate();
      builder.AddQuantizeLinearNode<OutputType>(sigmoid_output,
                                                .0038f,
                                                std::numeric_limits<OutputType>::max() / 2,
                                                q_output);
      builder.AddDequantizeLinearNode<OutputType>(q_output,
                                                  .0039f,
                                                  std::numeric_limits<OutputType>::max() / 2,
                                                  output_arg);
    };

    auto check_graph = [&](InferenceSessionWrapper& session) {
      auto op_to_count = CountOpsInGraph(session.GetGraph());
      if constexpr (std::is_same<InputType, OutputType>::value) {
        EXPECT_EQ(op_to_count["com.microsoft.QLinearSigmoid"], 1);
        EXPECT_EQ(op_to_count["Sigmoid"], 0);
        EXPECT_EQ(op_to_count["QuantizeLinear"], 1);
        EXPECT_EQ(op_to_count["DequantizeLinear"], 1);
      } else {
        EXPECT_EQ(op_to_count["com.microsoft.QLinearSigmoid"], 0);
        EXPECT_EQ(op_to_count["Sigmoid"], 1);
        EXPECT_EQ(op_to_count["QuantizeLinear"], 2);
        EXPECT_EQ(op_to_count["DequantizeLinear"], 2);
      }
    };

    TransformerTester(build_test_case,
                      check_graph,
                      TransformerLevel::Level1,
                      TransformerLevel::Level2,
                      12 /*opset_version*/,
                      0.01 /*per_sample_tolerance*/,
                      0.01 /*relative_per_sample_tolerance*/,
                      std::make_unique<QDQSelectorActionTransformer>(QDQIsInt8Allowed()));
    TransformerTester(build_test_case,
                      check_graph,
                      TransformerLevel::Level1,
                      TransformerLevel::Level2,
                      18 /*opset_version*/,
                      0.01 /*per_sample_tolerance*/,
                      0.01 /*relative_per_sample_tolerance*/,
                      std::make_unique<QDQSelectorActionTransformer>(QDQIsInt8Allowed()));
    TransformerTester(build_test_case,
                      check_graph,
                      TransformerLevel::Level1,
                      TransformerLevel::Level2,
                      19 /*opset_version*/,
                      0.01 /*per_sample_tolerance*/,
                      0.01 /*relative_per_sample_tolerance*/,
                      std::make_unique<QDQSelectorActionTransformer>(QDQIsInt8Allowed()));
  };

  test_case({1, 12, 37});
  test_case({1, 23, 13, 13});
  test_case({1, 22, 11, 13, 15});
}

TEST(QDQTransformerTests, Sigmoid_S8S8) {
  QDQTransformerSigmoidTests<int8_t, int8_t>();
}

TEST(QDQTransformerTests, Sigmoid_U8U8) {
  QDQTransformerSigmoidTests<uint8_t, uint8_t>();
}

TEST(QDQTransformerTests, Sigmoid_S8U8) {
  QDQTransformerSigmoidTests<int8_t, uint8_t>();
}

TEST(QDQTransformerTests, Sigmoid_U8S8) {
  QDQTransformerSigmoidTests<uint8_t, int8_t>();
}

TEST(QDQTransformerTests, ConvTranspose_QBackward) {
  auto test_case = [&](const std::vector<int64_t>& input_shape, const std::vector<int64_t>& weights_shape, const std::vector<int64_t>& perms) {
    auto build_test_case = [&](ModelTestBuilder& builder) {
      auto* input_arg = builder.MakeInput<float>(input_shape, -1.f, 1.f);
      auto* output_arg = builder.MakeOutput();
      auto* weight = builder.MakeInitializer<int8_t>(weights_shape, -64, 64);

      // add QDQ + Conv
      auto* dq_w_output = builder.MakeIntermediate();
      auto* conv_output = builder.MakeIntermediate();
      auto* dq_conv_output = AddQDQNodePair<int8_t>(builder, input_arg, .004f, 1);
      builder.AddDequantizeLinearNode<int8_t>(weight, .003f, -10, dq_w_output);
      builder.AddConvNode(dq_conv_output, dq_w_output, conv_output);

      // add Transpose
      auto* transpose_output = builder.MakeIntermediate();
      Node& transpose_node = builder.AddNode("Transpose", {conv_output}, {transpose_output});
      transpose_node.AddAttribute("perm", perms);

      // add Q
      auto* q_output = builder.MakeIntermediate();
      if constexpr (QDQIsInt8Allowed()) {
        builder.AddQuantizeLinearNode<int8_t>(transpose_output, .0035f, 7, q_output);
        builder.AddDequantizeLinearNode<int8_t>(q_output, .0035f, 7, output_arg);
      } else {
        builder.AddQuantizeLinearNode<uint8_t>(transpose_output, .0035f, 135, q_output);
        builder.AddDequantizeLinearNode<uint8_t>(q_output, .0035f, 135, output_arg);
      }
    };

    auto check_graph = [&](InferenceSessionWrapper& session) {
      auto op_to_count = CountOpsInGraph(session.GetGraph());
      EXPECT_EQ(op_to_count["QLinearConv"], 1);
      EXPECT_EQ(op_to_count["Transpose"], 1);
      EXPECT_EQ(op_to_count["QuantizeLinear"], 1);
      EXPECT_EQ(op_to_count["DequantizeLinear"], 1);
    };

    TransformerTester(build_test_case,
                      check_graph,
                      TransformerLevel::Level1,
                      TransformerLevel::Level2);
  };

  test_case({1, 23, 13, 13}, {30, 23, 3, 3}, {0, 3, 1, 2});
}

TEST(QDQTransformerTests, QBackward_MutilpleSteps) {
  auto test_case = [&](const std::vector<int64_t>& input_shape, const std::vector<int64_t>& weights_shape) {
    auto build_test_case = [&](ModelTestBuilder& builder) {
      auto* input_arg = builder.MakeInput<float>(input_shape, -1.f, 1.f);
      auto* output_arg = builder.MakeOutput();
      auto* weight = builder.MakeInitializer<int8_t>(weights_shape, -64, 64);

      // add QDQ + Conv
      auto* dq_w_output = builder.MakeIntermediate();
      auto* conv_output = builder.MakeIntermediate();
      auto* dq_conv_output = AddQDQNodePair<int8_t>(builder, input_arg, .004f, 1);
      builder.AddDequantizeLinearNode<int8_t>(weight, .003f, -10, dq_w_output);
      builder.AddConvNode(dq_conv_output, dq_w_output, conv_output);

      // add MaxPool
      auto* maxpool_output = builder.MakeIntermediate();
      Node& pool_node = builder.AddNode("MaxPool", {conv_output}, {maxpool_output});
      std::vector<int64_t> pads((weights_shape.size() - 2) * 2, 1);
      pool_node.AddAttribute("pads", pads);
      std::vector<int64_t> kernel_shape(weights_shape.size() - 2, 3);
      pool_node.AddAttribute("kernel_shape", kernel_shape);

      // Reshape
      auto* reshape_shape = builder.Make1DInitializer<int64_t>({-1, 0});
      auto* reshape_output = builder.MakeIntermediate();
      builder.AddNode("Reshape", {maxpool_output, reshape_shape}, {reshape_output});

      // add Transpose
      auto* transpose_output = builder.MakeIntermediate();
      Node& transpose_node = builder.AddNode("Transpose", {reshape_output}, {transpose_output});
      transpose_node.AddAttribute("perm", std::vector<int64_t>({1, 0}));

      // add Unsqueeze
      auto* unsqueeze_axes = builder.Make1DInitializer<int64_t>({0});
      auto* unsqueeze_output = builder.MakeIntermediate();
      builder.AddNode("Unsqueeze", {transpose_output, unsqueeze_axes}, {unsqueeze_output});

      // add Squeeze
      auto* squeeze_axes = builder.Make1DInitializer<int64_t>({0});
      auto* squeeze_output = builder.MakeIntermediate();
      builder.AddNode("Squeeze", {unsqueeze_output, squeeze_axes}, {squeeze_output});

      // add Q + DQ
      auto* q_output = builder.MakeIntermediate();
      if constexpr (QDQIsInt8Allowed()) {
        builder.AddQuantizeLinearNode<int8_t>(squeeze_output, .0035f, 7, q_output);
        builder.AddDequantizeLinearNode<int8_t>(q_output, .0035f, 7, output_arg);
      } else {
        builder.AddQuantizeLinearNode<uint8_t>(squeeze_output, .0035f, 135, q_output);
        builder.AddDequantizeLinearNode<uint8_t>(q_output, .0035f, 135, output_arg);
      }
    };

    auto check_graph = [&](InferenceSessionWrapper& session) {
      auto op_to_count = CountOpsInGraph(session.GetGraph());
      EXPECT_EQ(op_to_count["QLinearConv"], 1);
      EXPECT_EQ(op_to_count["MaxPool"], 1);
      EXPECT_EQ(op_to_count["Reshape"], 1);
      EXPECT_EQ(op_to_count["Transpose"], 1);
      EXPECT_EQ(op_to_count["QuantizeLinear"], 1);
      EXPECT_EQ(op_to_count["DequantizeLinear"], 1);
    };

    TransformerTester(build_test_case,
                      check_graph,
                      TransformerLevel::Level1,
                      TransformerLevel::Level2,
                      13 /*opset_version*/);
    TransformerTester(build_test_case,
                      check_graph,
                      TransformerLevel::Level1,
                      TransformerLevel::Level2,
                      18 /*opset_version*/);
    // TODO: fix opset 19
  };

  test_case({1, 23, 13, 13}, {30, 23, 3, 3});
}

TEST(QDQTransformerTests, ConvTranspose_DQForward) {
  auto test_case = [&](const std::vector<int64_t>& input_shape, const std::vector<int64_t>& weights_shape, const std::vector<int64_t>& perms) {
    auto build_test_case = [&](ModelTestBuilder& builder) {
      auto* input_arg = builder.MakeInput<float>(input_shape, -1.f, 1.f);
      auto* output_arg = builder.MakeOutput();
      auto* weight = builder.MakeInitializer<int8_t>(weights_shape, -64, 64);

      // add QDQ
      auto* dq_output = AddQDQNodePair<int8_t>(builder, input_arg, .004f, 1);

      // add Transpose
      auto* transpose_output = builder.MakeIntermediate();
      Node& transpose_node = builder.AddNode("Transpose", {dq_output}, {transpose_output});
      transpose_node.AddAttribute("perm", perms);

      // add Conv
      auto* dq_w_output = builder.MakeIntermediate();
      auto* conv_output = builder.MakeIntermediate();
      builder.AddDequantizeLinearNode<int8_t>(weight, .003f, -10, dq_w_output);
      builder.AddConvNode(transpose_output, dq_w_output, conv_output);

      // add Q
      auto* q_output = builder.MakeIntermediate();
      if constexpr (QDQIsInt8Allowed()) {
        builder.AddQuantizeLinearNode<int8_t>(conv_output, .0035f, 7, q_output);
        builder.AddDequantizeLinearNode<int8_t>(q_output, .0035f, 7, output_arg);
      } else {
        builder.AddQuantizeLinearNode<uint8_t>(conv_output, .0035f, 135, q_output);
        builder.AddDequantizeLinearNode<uint8_t>(q_output, .0035f, 135, output_arg);
      }
    };

    auto check_graph = [&](InferenceSessionWrapper& session) {
      auto op_to_count = CountOpsInGraph(session.GetGraph());
      EXPECT_EQ(op_to_count["QLinearConv"], 1);
      EXPECT_EQ(op_to_count["Transpose"], 1);
      EXPECT_EQ(op_to_count["QuantizeLinear"], 1);
      EXPECT_EQ(op_to_count["DequantizeLinear"], 1);
    };

    TransformerTester(build_test_case,
                      check_graph,
                      TransformerLevel::Level1,
                      TransformerLevel::Level2,
                      12, 0.0, 0.0, nullptr, {},  // defaults that we're not overriding
                      {"TransposeOptimizer"});    // disable TransposeOptimizer for simplicity
    TransformerTester(build_test_case,
                      check_graph,
                      TransformerLevel::Level1,
                      TransformerLevel::Level2,
                      18, 0.0, 0.0, nullptr, {},  // defaults that we're not overriding
                      {"TransposeOptimizer"});    // disable TransposeOptimizer for simplicity
    TransformerTester(build_test_case,
                      check_graph,
                      TransformerLevel::Level1,
                      TransformerLevel::Level2,
                      19, 0.0, 0.0, nullptr, {},  // defaults that we're not overriding
                      {"TransposeOptimizer"});    // disable TransposeOptimizer for simplicity
  };

  test_case({1, 13, 13, 23}, {30, 23, 3, 3}, {0, 3, 1, 2});
}

TEST(QDQTransformerTests, DQForward_MutilpleSteps) {
  auto test_case = [&](const std::vector<int64_t>& input_shape, const std::vector<int64_t>& weights_shape, const std::vector<int64_t>& perms) {
    auto build_test_case = [&](ModelTestBuilder& builder) {
      auto* input_arg = builder.MakeInput<float>(input_shape, -1.f, 1.f);
      auto* output_arg = builder.MakeOutput();
      auto* weight = builder.MakeInitializer<int8_t>(weights_shape, -64, 64);

      // add Transpose
      auto* qdq_output = AddQDQNodePair<int8_t>(builder, input_arg, .004f, 1);
      auto* transpose_output = builder.MakeIntermediate();
      Node& transpose_node = builder.AddNode("Transpose", {qdq_output}, {transpose_output});
      transpose_node.AddAttribute("perm", perms);

      // add MaxPool
      auto* maxpool_output = builder.MakeIntermediate();
      Node& pool_node = builder.AddNode("MaxPool", {transpose_output}, {maxpool_output});
      std::vector<int64_t> pads((weights_shape.size() - 2) * 2, 1);
      pool_node.AddAttribute("pads", pads);
      std::vector<int64_t> kernel_shape(weights_shape.size() - 2, 3);
      pool_node.AddAttribute("kernel_shape", kernel_shape);

      // add Unsqueeze
      auto* unsqueeze_axes = builder.Make1DInitializer<int64_t>({0});
      auto* unsqueeze_output = builder.MakeIntermediate();
      builder.AddNode("Unsqueeze", {maxpool_output, unsqueeze_axes}, {unsqueeze_output});

      // add Squeeze
      auto* squeeze_axes = builder.Make1DInitializer<int64_t>({0});
      auto* squeeze_output = builder.MakeIntermediate();
      builder.AddNode("Squeeze", {unsqueeze_output, squeeze_axes}, {squeeze_output});

      // add Conv
      auto* dq_w_output = builder.MakeIntermediate();
      auto* conv_output = builder.MakeIntermediate();
      builder.AddDequantizeLinearNode<int8_t>(weight, .003f, -10, dq_w_output);
      builder.AddConvNode(squeeze_output, dq_w_output, conv_output);

      // Reshape
      auto* reshape_shape = builder.Make1DInitializer<int64_t>({-1, 0});
      auto* reshape_output = builder.MakeIntermediate();
      builder.AddNode("Reshape", {conv_output, reshape_shape}, {reshape_output});

      // add Q + DQ
      auto* q_output = builder.MakeIntermediate();
      if constexpr (QDQIsInt8Allowed()) {
        builder.AddQuantizeLinearNode<int8_t>(reshape_output, .0035f, 7, q_output);
        builder.AddDequantizeLinearNode<int8_t>(q_output, .0035f, 7, output_arg);
      } else {
        builder.AddQuantizeLinearNode<uint8_t>(reshape_output, .0035f, 135, q_output);
        builder.AddDequantizeLinearNode<uint8_t>(q_output, .0035f, 135, output_arg);
      }
    };

    auto check_graph = [&](InferenceSessionWrapper& session) {
      auto op_to_count = CountOpsInGraph(session.GetGraph());
      EXPECT_EQ(op_to_count["QLinearConv"], 1);
      EXPECT_EQ(op_to_count["MaxPool"], 1);
      EXPECT_EQ(op_to_count["Reshape"], 1);
      EXPECT_EQ(op_to_count["Transpose"], 1);
      EXPECT_EQ(op_to_count["QuantizeLinear"], 1);
      EXPECT_EQ(op_to_count["DequantizeLinear"], 1);
    };

    TransformerTester(build_test_case,
                      check_graph,
                      TransformerLevel::Level1,
                      TransformerLevel::Level2,
                      13 /*opset_version*/,
                      0.0, 0.0, nullptr, {},    // defaults that we're not overriding
                      {"TransposeOptimizer"});  // disable TransposeOptimizer for simplicity
    TransformerTester(build_test_case,
                      check_graph,
                      TransformerLevel::Level1,
                      TransformerLevel::Level2,
                      18 /*opset_version*/,
                      0.0, 0.0, nullptr, {},    // defaults that we're not overriding
                      {"TransposeOptimizer"});  // disable TransposeOptimizer for simplicity
    // TODO: fix opset 19
  };

  test_case({1, 13, 13, 23}, {30, 23, 3, 3}, {0, 3, 1, 2});
}

TEST(QDQTransformerTests, Clip) {
  constexpr float epsilon = std::numeric_limits<float>::epsilon();

  auto test_case = [&](float scale, auto zero_point, int clip_count, int opset_version) {
    auto build_test_case = [&](ModelTestBuilder& builder) {
      auto* input_arg = builder.MakeInput<int8_t>({1, 32, 112, 112},
                                                  std::numeric_limits<int8_t>::min(),
                                                  std::numeric_limits<int8_t>::max());
      auto* output_arg = builder.MakeOutput();

      // add DQ
      auto* dq_output = builder.MakeIntermediate();
      builder.AddDequantizeLinearNode<int8_t>(input_arg, .0035f, 7, dq_output);

      // add Clip
      auto* clip_output = builder.MakeIntermediate();
      constexpr float min = .0f;
      constexpr float max = 6.0f;
      auto opset = builder.DomainToVersionMap().find(kOnnxDomain)->second;
      EXPECT_EQ(opset_version, opset);
      if (opset >= 11) {
        auto* min_initializer = builder.MakeScalarInitializer<float>(min);
        auto* max_initializer = builder.MakeScalarInitializer<float>(max);
        builder.AddNode("Clip", {dq_output, min_initializer, max_initializer}, {clip_output});
      } else {
        Node& argmax_node = builder.AddNode("Clip", {dq_output}, {clip_output});
        argmax_node.AddAttribute("min", min);
        argmax_node.AddAttribute("max", max);
      }

      // add Q + DQ
      auto* q_output = builder.MakeIntermediate();
      builder.AddQuantizeLinearNode(clip_output, scale, zero_point, q_output);
      builder.AddDequantizeLinearNode(q_output, scale, zero_point, output_arg);
    };

    auto check_clip_graph = [&](InferenceSessionWrapper& session) {
      auto op_to_count = CountOpsInGraph(session.GetGraph());
      EXPECT_EQ(op_to_count["QuantizeLinear"], 1);
      EXPECT_EQ(op_to_count["Clip"], clip_count);
      EXPECT_EQ(op_to_count["DequantizeLinear"], 2);
    };

    TransformerTester(build_test_case, check_clip_graph,
                      TransformerLevel::Default,
                      TransformerLevel::Level1,
                      opset_version,
                      epsilon,
                      epsilon);
  };

  std::vector<int64_t> opsets{12, 18, 19};
  for (auto opset : opsets) {
    test_case(.0235294122248888f, static_cast<int8_t>(-128), 0, opset);  // [0, 6]
    test_case(.02f, static_cast<int8_t>(-128), 0, opset);                // [0, 5.1]
    test_case(.03f, static_cast<int8_t>(-128), 1, opset);                // [0, 7.65]
    test_case(.02f, static_cast<int8_t>(127), 1, opset);                 // [-5.1 , 0]
    test_case(.02f, static_cast<int8_t>(0), 1, opset);                   // [-2.56, 2.54]
    test_case(.04f, static_cast<int8_t>(-97), 1, opset);                 // [-1.24, 8.96]
    test_case(.02352941176f, static_cast<uint8_t>(0), 0, opset);         // [0, 6]
    test_case(.02f, static_cast<uint8_t>(0), 0, opset);                  // [0, 5.1]
    test_case(.03f, static_cast<uint8_t>(0), 1, opset);                  // [0, 7.65]
    test_case(.02f, static_cast<uint8_t>(255), 1, opset);                // [-5.1, 0]
    test_case(.02f, static_cast<uint8_t>(128), 1, opset);                // [-2.56, 2.54]
    test_case(.04f, static_cast<uint8_t>(31), 1, opset);                 // [-1.24, 8.96]
  }

  // opset_version = 10
  test_case(.02f, static_cast<int8_t>(-128), 0, 10);  // [0, 5.1]
  test_case(.03f, static_cast<int8_t>(-128), 1, 10);  // [0, 7.65]
  test_case(.02f, static_cast<uint8_t>(0), 0, 10);    // [0, 5.1]
  test_case(.03f, static_cast<uint8_t>(0), 1, 10);    // [0, 7.65]

  // difference between lower/upper and min/max are within epsilon
  for (auto opset : opsets) {
    test_case(epsilon, static_cast<int8_t>(-127), 0, opset);              // [-epsilon, x] (x <= 6 + epsilon)
    test_case((6 + epsilon) / 255, static_cast<int8_t>(-128), 0, opset);  // [0, 6 + epsilon]
    test_case(epsilon, static_cast<uint8_t>(1), 0, opset);                // [-epsilon, x] (x <= 6 + epsilon)
    test_case((6 + epsilon) / 255, static_cast<uint8_t>(0), 0, opset);    // [0, 6 + epsilon]
  }
}

TEST(QDQTransformerTests, Concat) {
  auto test_case = [&](const std::vector<std::vector<int64_t>>& input_shapes,
                       int64_t axis,
                       bool has_input_float = false,
                       bool has_input_int8 = false,
                       bool has_output_int8 = false) {
    auto check_graph = [&input_shapes, &has_input_float, &has_input_int8, &has_output_int8](InferenceSessionWrapper& session) {
      auto op_to_count = CountOpsInGraph(session.GetGraph());
      if (has_input_float || has_input_int8 || has_output_int8) {
        EXPECT_EQ(op_to_count["com.microsoft.QLinearConcat"], 0);
      } else {
        EXPECT_EQ(op_to_count["QuantizeLinear"], static_cast<int>(input_shapes.size()));
        EXPECT_EQ(op_to_count["com.microsoft.QLinearConcat"], 1);
        EXPECT_EQ(op_to_count["DequantizeLinear"], 1);
      }
    };

    TransformerTester(BuildQDQConcatTestCase(input_shapes,
                                             axis,
                                             has_input_float,
                                             has_input_int8,
                                             has_output_int8),
                      check_graph,
                      TransformerLevel::Level1,
                      TransformerLevel::Level2,
                      12 /*opset_version*/,
                      0.01f /*per_sample_tolerance*/,
                      0.01f /*relative_per_sample_tolerance*/,
                      std::make_unique<QDQSelectorActionTransformer>(QDQIsInt8Allowed()));
    TransformerTester(BuildQDQConcatTestCase(input_shapes,
                                             axis,
                                             has_input_float,
                                             has_input_int8,
                                             has_output_int8),
                      check_graph,
                      TransformerLevel::Level1,
                      TransformerLevel::Level2,
                      18 /*opset_version*/,
                      0.01f /*per_sample_tolerance*/,
                      0.01f /*relative_per_sample_tolerance*/,
                      std::make_unique<QDQSelectorActionTransformer>(QDQIsInt8Allowed()));
    TransformerTester(BuildQDQConcatTestCase(input_shapes,
                                             axis,
                                             has_input_float,
                                             has_input_int8,
                                             has_output_int8),
                      check_graph,
                      TransformerLevel::Level1,
                      TransformerLevel::Level2,
                      19 /*opset_version*/,
                      0.01f /*per_sample_tolerance*/,
                      0.01f /*relative_per_sample_tolerance*/,
                      std::make_unique<QDQSelectorActionTransformer>(QDQIsInt8Allowed()));
  };

  test_case({{1, 6, 36}, {1, 3, 36}}, 1);
  test_case({{1, 6, 36}, {1, 6, 8}, {1, 6, 2}}, 2);
  test_case({{1, 6, 36}, {1, 6, 8}, {1, 6, 2}}, 2, true);
  test_case({{1, 6, 36}, {1, 6, 8}, {1, 6, 2}}, 2, false, true);
  test_case({{1, 6, 36}, {1, 6, 8}, {1, 6, 2}}, 2, false, false, true);
}

template <typename InputType, typename OutputType>
void QDQTransformerSoftmaxTests() {
  auto test_case = [&](const std::vector<int64_t>& input_shape, int64_t axis) {
    auto build_test_case = [&](ModelTestBuilder& builder) {
      auto* input_arg = builder.MakeInput<float>(input_shape, -5.f, 5.f);
      auto* output_arg = builder.MakeOutput();
      // add QDQ + Softmax
      auto* dq_output = AddQDQNodePair<InputType>(builder, input_arg, .105f,
                                                  (std::numeric_limits<OutputType>::max() / 255 * 255) / 2);
      auto* softmax_output = builder.MakeIntermediate();
      auto& softmax_node = builder.AddNode("Softmax", {dq_output}, {softmax_output});
      softmax_node.AddAttribute("axis", axis);
      // add QDQ output
      auto* q_output = builder.MakeIntermediate();
      builder.AddQuantizeLinearNode<OutputType>(softmax_output,
                                                1.0f / (std::numeric_limits<OutputType>::max() + 1),
                                                0,
                                                q_output);
      builder.AddDequantizeLinearNode<OutputType>(q_output,
                                                  1.0f / (std::numeric_limits<OutputType>::max() + 1),
                                                  0,
                                                  output_arg);
    };

    auto check_graph = [&](InferenceSessionWrapper& session) {
      auto op_to_count = CountOpsInGraph(session.GetGraph());
      if constexpr (std::is_same<InputType, OutputType>::value) {
        EXPECT_EQ(op_to_count["com.microsoft.QLinearSoftmax"], 1);
        EXPECT_EQ(op_to_count["Softmax"], 0);
        EXPECT_EQ(op_to_count["QuantizeLinear"], 1);
        EXPECT_EQ(op_to_count["DequantizeLinear"], 1);
      } else {
        EXPECT_EQ(op_to_count["com.microsoft.QLinearSoftmax"], 0);
        EXPECT_EQ(op_to_count["Softmax"], 1);
        EXPECT_EQ(op_to_count["QuantizeLinear"], 2);
        EXPECT_EQ(op_to_count["DequantizeLinear"], 2);
      }
    };

    TransformerTester(build_test_case,
                      check_graph,
                      TransformerLevel::Level1,
                      TransformerLevel::Level2,
                      12 /*opset_version*/,
                      0.01 /*per_sample_tolerance*/,
                      0.01 /*relative_per_sample_tolerance*/,
                      std::make_unique<QDQSelectorActionTransformer>(QDQIsInt8Allowed()));
    TransformerTester(build_test_case,
                      check_graph,
                      TransformerLevel::Level1,
                      TransformerLevel::Level2,
                      18 /*opset_version*/,
                      0.01 /*per_sample_tolerance*/,
                      0.01 /*relative_per_sample_tolerance*/,
                      std::make_unique<QDQSelectorActionTransformer>(QDQIsInt8Allowed()));
    TransformerTester(build_test_case,
                      check_graph,
                      TransformerLevel::Level1,
                      TransformerLevel::Level2,
                      19 /*opset_version*/,
                      0.01 /*per_sample_tolerance*/,
                      0.01 /*relative_per_sample_tolerance*/,
                      std::make_unique<QDQSelectorActionTransformer>(QDQIsInt8Allowed()));
  };

  test_case({1, 12, 37}, -1);
  test_case({1, 23, 13, 13}, -2);
}

TEST(QDQTransformerTests, Softmax_S8S8) {
  QDQTransformerSoftmaxTests<int8_t, int8_t>();
}

TEST(QDQTransformerTests, Softmax_U8U8) {
  QDQTransformerSoftmaxTests<uint8_t, uint8_t>();
}

#endif  // !defined(DISABLE_CONTRIB_OPS)

TEST(QDQTransformerTests, QDQPropagation_QBackward) {
  auto test_case = [&](const std::vector<int64_t>& input_shape,
                       size_t maxpool_dim,
                       const std::vector<int64_t>& perms,
                       bool add_op_boundary,
                       bool include_zp) {
    auto build_test_case = [&](ModelTestBuilder& builder) {
      auto* input_arg = builder.MakeInput<float>(input_shape, -1.f, 1.f);
      auto* output_arg = builder.MakeOutput();

      auto* transpose_input = add_op_boundary ? builder.MakeIntermediate() : input_arg;
      if (add_op_boundary) {
        // add Sign as boundary for QDQ propagation
        builder.AddNode("Sign", {input_arg}, {transpose_input});
      }

      // add Transpose
      auto* transpose_output = builder.MakeIntermediate();
      Node& transpose_node = builder.AddNode("Transpose", {transpose_input}, {transpose_output});
      transpose_node.AddAttribute("perm", perms);

      // add MaxPool
      auto* maxpool_output = builder.MakeIntermediate();
      Node& pool_node = builder.AddNode("MaxPool", {transpose_output}, {maxpool_output});
      std::vector<int64_t> pads((maxpool_dim - 2) * 2, 1);
      pool_node.AddAttribute("pads", pads);
      std::vector<int64_t> kernel_shape(maxpool_dim - 2, 3);
      pool_node.AddAttribute("kernel_shape", kernel_shape);

      // Reshape
      auto* reshape_output = builder.MakeIntermediate();
      auto* reshape_shape = builder.Make1DInitializer<int64_t>({-1, 0});
      builder.AddNode("Reshape", {maxpool_output, reshape_shape}, {reshape_output});

      // add Q
      constexpr float qdq_scale = 0.004f;
      if (include_zp) {
        constexpr uint8_t qdq_zero_point = 129;
        builder.AddQuantizeLinearNode<uint8_t>(reshape_output, qdq_scale, qdq_zero_point, output_arg);
      } else {
        builder.AddQuantizeLinearNode(reshape_output, qdq_scale, output_arg);
      }
    };

    auto check_graph = [&](InferenceSessionWrapper& session) {
      std::vector<std::string> expected_op_types_in_order{};
      if (add_op_boundary) {
        expected_op_types_in_order.push_back("Sign");
      }
      expected_op_types_in_order.insert(
          expected_op_types_in_order.end(),
          {"QuantizeLinear", "DequantizeLinear",
           "Transpose",
           "QuantizeLinear", "DequantizeLinear",
           "MaxPool",
           "QuantizeLinear", "DequantizeLinear",
           "Reshape",
           "QuantizeLinear"});

      const auto op_types_in_order = GetNodeOpTypesInTopologicalOrder(session.GetGraph());
      EXPECT_EQ(op_types_in_order, expected_op_types_in_order);
    };

    TransformerTester(build_test_case,
                      check_graph,
                      TransformerLevel::Default,
                      TransformerLevel::Level1);
  };

  test_case({1, 13, 13, 23}, 4, {0, 3, 1, 2}, false, false);
  test_case({1, 13, 13, 23}, 4, {0, 3, 1, 2}, false, true);
  test_case({1, 13, 13, 23}, 4, {0, 3, 1, 2}, true, false);
  test_case({1, 13, 13, 23}, 4, {0, 3, 1, 2}, true, true);
}

TEST(QDQTransformerTests, QDQPropagation_DQForward) {
  auto test_case = [&](const std::vector<int64_t>& input_shape,
                       size_t maxpool_dim,
                       const std::vector<int64_t>& perms,
                       bool add_op_boundary,
                       bool include_zp) {
    auto build_test_case = [&](ModelTestBuilder& builder) {
      auto* input_arg = builder.MakeInput<uint8_t>(input_shape,
                                                   std::numeric_limits<uint8_t>::min(),
                                                   std::numeric_limits<uint8_t>::max());
      auto* output_arg = builder.MakeOutput();

      // add DQ
      constexpr float qdq_scale = 0.004f;
      auto* dq_output = builder.MakeIntermediate();
      if (include_zp) {
        constexpr uint8_t qdq_zero_point = 129;
        builder.AddDequantizeLinearNode<uint8_t>(input_arg, qdq_scale, qdq_zero_point, dq_output);
      } else {
        builder.AddDequantizeLinearNode(input_arg, qdq_scale, dq_output);
      }

      // add Transpose
      auto* transpose_output = builder.MakeIntermediate();
      Node& transpose_node = builder.AddNode("Transpose", {dq_output}, {transpose_output});
      transpose_node.AddAttribute("perm", perms);

      // add MaxPool
      auto* maxpool_output = builder.MakeIntermediate();
      Node& pool_node = builder.AddNode("MaxPool", {transpose_output}, {maxpool_output});
      std::vector<int64_t> pads((maxpool_dim - 2) * 2, 1);
      pool_node.AddAttribute("pads", pads);
      std::vector<int64_t> kernel_shape(maxpool_dim - 2, 3);
      pool_node.AddAttribute("kernel_shape", kernel_shape);

      // Reshape
      auto* reshape_shape = builder.Make1DInitializer<int64_t>({-1, 0});
      auto* reshape_output = add_op_boundary ? builder.MakeIntermediate() : output_arg;
      builder.AddNode("Reshape", {maxpool_output, reshape_shape}, {reshape_output});

      if (add_op_boundary) {
        // add Sign as boundary for QDQ propagation
        builder.AddNode("Sign", {reshape_output}, {output_arg});
      }
    };

    auto check_graph = [&](InferenceSessionWrapper& session) {
      std::vector<std::string> expected_op_types_in_order{
          "DequantizeLinear",
          "Transpose",
          "QuantizeLinear", "DequantizeLinear",
          "MaxPool",
          "QuantizeLinear", "DequantizeLinear",
          "Reshape",
          "QuantizeLinear", "DequantizeLinear"};
      if (add_op_boundary) {
        expected_op_types_in_order.push_back("Sign");
      }

      const auto op_types_in_order = GetNodeOpTypesInTopologicalOrder(session.GetGraph());
      EXPECT_EQ(op_types_in_order, expected_op_types_in_order);
    };

    TransformerTester(build_test_case,
                      check_graph,
                      TransformerLevel::Default,
                      TransformerLevel::Level1,
                      12, 0.0, 0.0, nullptr, {},  // defaults that we're not overriding
                      {"TransposeOptimizer"});    // disable TransposeOptimizer for simplicity
    TransformerTester(build_test_case,
                      check_graph,
                      TransformerLevel::Default,
                      TransformerLevel::Level1,
                      18, 0.0, 0.0, nullptr, {},  // defaults that we're not overriding
                      {"TransposeOptimizer"});    // disable TransposeOptimizer for simplicity
    // TODO: fix opset 19
  };

  test_case({1, 13, 13, 23}, 4, {0, 3, 1, 2}, false, false);
  test_case({1, 13, 13, 23}, 4, {0, 3, 1, 2}, false, true);
  test_case({1, 13, 13, 23}, 4, {0, 3, 1, 2}, true, false);
  test_case({1, 13, 13, 23}, 4, {0, 3, 1, 2}, true, true);
}

TEST(QDQTransformerTests, QDQPropagation_StopAtOtherQDQ) {
  auto test_case = [&](const std::vector<int64_t>& input_shape, bool same_scale, bool same_zp) {
    auto build_test_case = [&](ModelTestBuilder& builder) {
      auto* input_arg = builder.MakeInput<float>(input_shape, -1.f, 1.f);
      auto* output_arg = builder.MakeOutput();

      // add QDQ
      auto* qdq_output = AddQDQNodePair<uint8_t>(builder, input_arg, .004f, 129);

      // Reshape
      auto* reshape_output = builder.MakeIntermediate();
      auto* reshape_shape = builder.Make1DInitializer<int64_t>({-1, 0});
      builder.AddNode("Reshape", {qdq_output, reshape_shape}, {reshape_output});

      // add Q
      builder.AddQuantizeLinearNode<uint8_t>(reshape_output, same_scale ? .004f : .0039f, same_zp ? 129 : 128, output_arg);
    };

    auto check_graph = [&](InferenceSessionWrapper& session) {
      const std::vector<std::string> expected_op_types_in_order{
          "QuantizeLinear", "DequantizeLinear",
          "Reshape",
          "QuantizeLinear"};
      const auto op_types_in_order = GetNodeOpTypesInTopologicalOrder(session.GetGraph());
      EXPECT_EQ(op_types_in_order, expected_op_types_in_order);
    };

    TransformerTester(build_test_case,
                      check_graph,
                      TransformerLevel::Default,
                      TransformerLevel::Level1);
  };

  test_case({1, 13, 13, 23}, false, false);
  test_case({1, 13, 13, 23}, false, true);
  test_case({1, 13, 13, 23}, true, false);
  test_case({1, 13, 13, 23}, true, true);
}

TEST(QDQTransformerTests, QDQPropagation_Q_No_Parent) {
  auto test_case = [&](const std::vector<int64_t>& input_shape, const std::vector<int64_t>& perms) {
    auto build_test_case = [&](ModelTestBuilder& builder) {
      auto* input_arg = builder.MakeInput<float>(input_shape, -1.f, 1.f);
      auto* output_arg = builder.MakeOutput();

      // add transpose
      auto* transpose_output = builder.MakeIntermediate();
      Node& transpose_node = builder.AddNode("Transpose", {input_arg}, {transpose_output});
      transpose_node.AddAttribute("perm", perms);

      // add Q
      builder.AddQuantizeLinearNode<uint8_t>(transpose_output, .0035f, 135, output_arg);
    };

    auto check_graph = [&](InferenceSessionWrapper& session) {
      const std::vector<std::string> expected_op_types_in_order{
          "QuantizeLinear", "DequantizeLinear",
          "Transpose",
          "QuantizeLinear"};
      const auto op_types_in_order = GetNodeOpTypesInTopologicalOrder(session.GetGraph());
      EXPECT_EQ(op_types_in_order, expected_op_types_in_order);
    };

    TransformerTester(build_test_case,
                      check_graph,
                      TransformerLevel::Default,
                      TransformerLevel::Level1);
  };

  test_case({1, 13, 13, 23}, {0, 2, 3, 1});
}

TEST(QDQTransformerTests, QDQPropagation_DQ_No_Children) {
  auto test_case = [&](const std::vector<int64_t>& input_shape, const std::vector<int64_t>& perms) {
    auto build_test_case = [&](ModelTestBuilder& builder) {
      auto* input_arg = builder.MakeInput<uint8_t>(input_shape,
                                                   std::numeric_limits<uint8_t>::min(),
                                                   std::numeric_limits<uint8_t>::max());
      auto* output_arg = builder.MakeOutput();

      // add DQ
      auto* dq_output = builder.MakeIntermediate();
      builder.AddDequantizeLinearNode<uint8_t>(input_arg, .0035f, 135, dq_output);

      // add transpose
      Node& transpose_node = builder.AddNode("Transpose", {dq_output}, {output_arg});
      transpose_node.AddAttribute("perm", perms);
    };

    auto check_graph = [&](InferenceSessionWrapper& session) {
      const std::vector<std::string> expected_op_types_in_order{
          "DequantizeLinear",
          "Transpose",
          "QuantizeLinear", "DequantizeLinear"};
      const auto op_types_in_order = GetNodeOpTypesInTopologicalOrder(session.GetGraph());
      EXPECT_EQ(op_types_in_order, expected_op_types_in_order);
    };

    TransformerTester(build_test_case,
                      check_graph,
                      TransformerLevel::Default,
                      TransformerLevel::Level1);
  };

  test_case({1, 13, 13, 23}, {0, 2, 3, 1});
}

TEST(QDQTransformerTests, QDQPropagation_Per_Layer_No_Propagation) {
  auto test_case = [&](const std::vector<int64_t>& input_shape, const std::vector<int64_t>& perms) {
    auto build_test_case = [&](ModelTestBuilder& builder) {
      auto* input_arg = builder.MakeInput<uint8_t>(input_shape,
                                                   std::numeric_limits<uint8_t>::min(),
                                                   std::numeric_limits<uint8_t>::max());
      auto* output_arg = builder.MakeOutput();

      // add DQ with per layer scale and zp values
      auto* dq_output = builder.MakeIntermediate();
      auto* dq_scale = builder.Make1DInitializer(std::vector<float>(input_shape[1], 0.0035f));
      auto* dq_zp = builder.Make1DInitializer(std::vector<uint8_t>(input_shape[1], 135));
      builder.AddNode("DequantizeLinear", {input_arg, dq_scale, dq_zp}, {dq_output});

      // add transpose
      Node& transpose_node = builder.AddNode("Transpose", {dq_output}, {output_arg});
      transpose_node.AddAttribute("perm", perms);
    };

    auto check_graph = [&](InferenceSessionWrapper& session) {
      // transpose optimization will change the order of the nodes,
      // but as we're testing there's no propagation of the DQ what matters is the op counts.
      auto op_counts = CountOpsInGraph(session.GetGraph());
      EXPECT_EQ(op_counts["DequantizeLinear"], 1);
      EXPECT_EQ(op_counts["Transpose"], 1);
    };

    TransformerTester(build_test_case,
                      check_graph,
                      TransformerLevel::Default,
<<<<<<< HEAD
                      TransformerLevel::Level1);
=======
                      TransformerLevel::Level1,
                      12, 0.0, 0.0, nullptr, {},  // defaults that we're not overriding
                      {"TransposeOptimizer"});    // disable TransposeOptimizer for simplicity
    TransformerTester(build_test_case,
                      check_graph,
                      TransformerLevel::Default,
                      TransformerLevel::Level1,
                      18, 0.0, 0.0, nullptr, {},  // defaults that we're not overriding
                      {"TransposeOptimizer"});    // disable TransposeOptimizer for simplicity
    TransformerTester(build_test_case,
                      check_graph,
                      TransformerLevel::Default,
                      TransformerLevel::Level1,
                      19, 0.0, 0.0, nullptr, {},  // defaults that we're not overriding
                      {"TransposeOptimizer"});    // disable TransposeOptimizer for simplicity
>>>>>>> 18c97381
  };

  test_case({1, 13, 13, 23}, {0, 2, 3, 1});
}

TEST(QDQTransformerTests, QDQPropagation_DQ_Q) {
  auto test_case = [&](const std::vector<int64_t>& input_shape) {
    auto build_test_case = [&](ModelTestBuilder& builder) {
      auto* input_arg = builder.MakeInput<uint8_t>(input_shape,
                                                   std::numeric_limits<uint8_t>::min(),
                                                   std::numeric_limits<uint8_t>::max());
      auto* output_arg = builder.MakeOutput();

      // add DQ
      auto* dq_output = builder.MakeIntermediate();
      builder.AddDequantizeLinearNode<uint8_t>(input_arg, .0035f, 135, dq_output);

      // add Q
      builder.AddQuantizeLinearNode<uint8_t>(dq_output, .0035f, 135, output_arg);
    };

    auto check_graph = [&](InferenceSessionWrapper& session) {
      const std::vector<std::string> expected_op_types_in_order{
          "DequantizeLinear",
          "QuantizeLinear"};
      const auto op_types_in_order = GetNodeOpTypesInTopologicalOrder(session.GetGraph());
      EXPECT_EQ(op_types_in_order, expected_op_types_in_order);
    };

    TransformerTester(build_test_case,
                      check_graph,
                      TransformerLevel::Default,
                      TransformerLevel::Level1);
  };

  test_case({1, 13, 13, 23});
}

TEST(QDQTransformerTests, QDQ_Selector_Test) {
  const ORTCHAR_T* model_file_name = ORT_TSTR("testdata/transform/qdq_conv.onnx");

  SessionOptions so;
  // We want to keep the graph un-optimized to prevent QDQ transformer to kick in
  so.graph_optimization_level = TransformerLevel::Default;
  InferenceSessionWrapper session_object{so, GetEnvironment()};
  ASSERT_STATUS_OK(session_object.Load(model_file_name));
  ASSERT_STATUS_OK(session_object.Initialize());
  const Graph& graph = session_object.GetGraph();
  const auto* conv_node = graph.GetNode(3);

  // Make sure node 3 is the conv node
  ASSERT_TRUE(nullptr != conv_node);
  ASSERT_EQ("Conv", conv_node->OpType());

  onnxruntime::QDQ::ConvNodeGroupSelector conv_selector;

  // Initialize SelectorManager
  QDQ::SelectorManager selector_mgr;

  // Create a GraphViewer covers the whole graph
  const GraphViewer whole_graph_viewer(graph);

  // Make sure the conv QDQ group is selected for the full graph
  {
    const auto result = conv_selector.GetQDQSelection(whole_graph_viewer, *conv_node);
    ASSERT_TRUE(result.has_value());
    const auto& qdq_group = *result;
    ASSERT_EQ(std::vector<NodeIndex>({0, 1, 2}), qdq_group.dq_nodes);
    ASSERT_EQ(NodeIndex(3), qdq_group.target_node);
    ASSERT_EQ(std::vector<NodeIndex>({4}), qdq_group.q_nodes);
  }

  // Check if SelectorManager get a conv qdq group selection as expected
  {
    const auto result = selector_mgr.GetQDQSelections(whole_graph_viewer);
    ASSERT_FALSE(result.empty());
    const auto& qdq_group = result.at(0);
    ASSERT_EQ(std::vector<NodeIndex>({0, 1, 2}), qdq_group.dq_nodes);
    ASSERT_EQ(NodeIndex(3), qdq_group.target_node);
    ASSERT_EQ(std::vector<NodeIndex>({4}), qdq_group.q_nodes);
  }

// The function GetAllNodeUnits is enabled for NNAPI EP only for now
#ifdef USE_NNAPI
  {
    // Get all the NodeUnits in the graph_viewer
    std::vector<std::unique_ptr<NodeUnit>> node_unit_holder;
    std::unordered_map<const Node*, const NodeUnit*> node_unit_map;

    std::tie(node_unit_holder, node_unit_map) = GetAllNodeUnits(whole_graph_viewer);

    // We should get a single QDQ Node unit in the result
    ASSERT_EQ(1, node_unit_holder.size());
    ASSERT_EQ(5, node_unit_map.size());
    const auto& qdq_node_unit = *node_unit_holder[0];
    ASSERT_EQ(NodeUnit::Type::QDQGroup, qdq_node_unit.UnitType());

    ASSERT_EQ(3, qdq_node_unit.Inputs().size());
    ASSERT_EQ(1, qdq_node_unit.Outputs().size());
    ASSERT_EQ(conv_node, &qdq_node_unit.GetNode());

    const auto verify_io_def = [](const NodeUnitIODef& io_def, const Node& node) {
      const auto& op_type = node.OpType();
      const bool is_dq = op_type == "DequantizeLinear";
      const bool is_q = op_type == "QuantizeLinear";
      ASSERT_TRUE(is_dq || is_q);
      const auto input_defs = node.InputDefs();
      if (is_dq) {
        ASSERT_EQ(&io_def.node_arg, input_defs[0]);
      } else {  // is_q
        ASSERT_EQ(&io_def.node_arg, node.OutputDefs()[0]);
      }

      ASSERT_EQ(&io_def.quant_param->scale, input_defs[1]);

      // [optional] zero point should be consistent between NodeUnitIODef and Input/OutputDefs
      ASSERT_EQ(input_defs.size() == 3, !!io_def.quant_param->zero_point);
      if (input_defs.size() == 3)  // we have zero point
        ASSERT_EQ(io_def.quant_param->zero_point, input_defs[2]);
    };

    // We know the graph has 5 nodes, DQ_input, DQ_weight, DQ_bias, Conv, Q_output (index 0-4)
    verify_io_def(qdq_node_unit.Inputs()[0], *whole_graph_viewer.GetNode(0));   // DQ_input
    verify_io_def(qdq_node_unit.Inputs()[1], *whole_graph_viewer.GetNode(1));   // DQ_weight
    verify_io_def(qdq_node_unit.Inputs()[2], *whole_graph_viewer.GetNode(2));   // DQ_bias
    verify_io_def(qdq_node_unit.Outputs()[0], *whole_graph_viewer.GetNode(4));  // Q_output
  }
#endif  // #ifdef USE_NNAPI

  // Create a graph viewer covers part of the graph
  // Make sure the qdq conv selector will fail for the partial graph
  {
    // Get 3 nodes out of 5 nodes in the graph
    std::vector<const Node*> nodes{
        graph.GetNode(0),
        graph.GetNode(3),
        graph.GetNode(4),
    };

    // Generate the indexed subgraph
    const auto compute_capability = utils::MakeComputeCapability(
        whole_graph_viewer, nodes,
        []() { return "sub_graph"; },
        "Test Provider");

    const GraphViewer partial_graph_viewer(graph, *compute_capability->sub_graph);
    ASSERT_EQ(3, partial_graph_viewer.NumberOfNodes());

    // Check there is no qdq selection for the given nodes
    {
      const auto result = conv_selector.GetQDQSelection(partial_graph_viewer, *conv_node);
      ASSERT_FALSE(result.has_value());
    }

    // Check SelectorManager will get empty result
    {
      const auto result = selector_mgr.GetQDQSelections(partial_graph_viewer);
      ASSERT_TRUE(result.empty());
    }
  }
}

// regression test to validate TransposeOptimizer and QDQ Propagation don't loop
// see https://github.com/microsoft/onnxruntime/issues/11605
TEST(QDQTransformerTests, QDQPropagation_GH11605_Opset12_19) {
  auto test_case = [&]() {
    auto build_test_case = [&](ModelTestBuilder& builder) {
      auto* input_arg = builder.MakeInput<uint8_t>({1, 4, 4},
                                                   std::numeric_limits<uint8_t>::min(),
                                                   std::numeric_limits<uint8_t>::max());
      // add DQ
      auto* dq_output = builder.MakeIntermediate();
      builder.AddDequantizeLinearNode(input_arg, 0.123f, uint8_t(0), dq_output);

      // add Transpose 0, 2, 1
      const std::vector<int64_t>& perms{0, 2, 1};
      auto* transpose_output = builder.MakeIntermediate();
      Node& transpose_node = builder.AddNode("Transpose", {dq_output}, {transpose_output});
      transpose_node.AddAttribute("perm", perms);

      // add Softmax with axis=2 (to block the Transpose moving past it due to the transpose perms)
      auto* softmax_output = builder.MakeIntermediate();
      Node& softmax_node = builder.AddNode("Softmax", {transpose_output}, {softmax_output});
      softmax_node.AddAttribute("axis", int64_t(2));

      // add second Transpose. this is so the check in TransposeOptimizer::ProcessTranspose for outputs leading to
      // a Transpose is satisfied, allowing the first Transpose to move past the Q/DQ inserted by QDQ Propagation
      Node& transpose_node2 = builder.AddNode("Transpose", {softmax_output}, {builder.MakeOutput()});
      transpose_node2.AddAttribute("perm", perms);
    };

    // check that an edge case where transpose optimization gets blocked is handled gracefully.
    // Original: DQ -> Tr -> SoftM -> Tr
    // QDQ Prop inserts a Q/DQ pair to create a QDQ node group for the Transpose: DQ -> Tr -> Q -> DQ -> SoftM -> Tr
    // Transpose opt phase 1 moves the Tr down until it blocks on the SoftMax: DQ -> Q -> DQ -> Tr -> SoftM -> Tr
    // Transpose opt phase 2 flips the Tr to prior to the DQ as it's not part of a QDQ node group at that point, as
    // running the transpose on 8-bit data should be cheaper: DQ -> Q -> Tr -> DQ -> SoftM -> Tr
    // QDQ cleanup in Level2 removes the unnecessary DQ/Q pair at the start: Tr -> DQ -> SoftM -> Tr
    // this is the optimal result as the Transpose is using 8-bit data and we have no surplus Q/DQ pairs
    auto check_graph = [&](InferenceSessionWrapper& session) {
      std::vector<std::string> expected_op_types_in_order{
          "Transpose",
          "DequantizeLinear",
          "Softmax",
          "Transpose"};

      const auto op_types_in_order = GetNodeOpTypesInTopologicalOrder(session.GetGraph());
      EXPECT_EQ(op_types_in_order, expected_op_types_in_order);
    };

    TransformerTester(build_test_case,
                      check_graph,
                      TransformerLevel::Default,
                      TransformerLevel::Level2,
                      12);

    // TODO: fix opset 18, 19
  };

  test_case();
}

TEST(QDQTransformerTests, QDQPropagation_GH11605_Opset13) {
  auto test_case = [&]() {
    auto build_test_case = [&](ModelTestBuilder& builder) {
      auto* input_arg = builder.MakeInput<uint8_t>({1, 4, 4},
                                                   std::numeric_limits<uint8_t>::min(),
                                                   std::numeric_limits<uint8_t>::max());
      // add DQ
      auto* dq_output = builder.MakeIntermediate();
      builder.AddDequantizeLinearNode(input_arg, 0.123f, uint8_t(0), dq_output);

      // add Transpose 0, 2, 1
      const std::vector<int64_t>& perms{0, 2, 1};
      auto* transpose_output = builder.MakeIntermediate();
      Node& transpose_node = builder.AddNode("Transpose", {dq_output}, {transpose_output});
      transpose_node.AddAttribute("perm", perms);

      // add Softmax with axis=2 (to block the Transpose moving past it due to the transpose perms)
      auto* softmax_output = builder.MakeIntermediate();
      Node& softmax_node = builder.AddNode("Softmax", {transpose_output}, {softmax_output});
      softmax_node.AddAttribute("axis", int64_t(2));

      // add second Transpose. this is so the check in TransposeOptimizer::ProcessTranspose for outputs leading to
      // a Transpose is satisfied, allowing the first Transpose to move past the Q/DQ inserted by QDQ Propagation
      Node& transpose_node2 = builder.AddNode("Transpose", {softmax_output}, {builder.MakeOutput()});
      transpose_node2.AddAttribute("perm", perms);
    };

    // check that an edge case where transpose optimization gets blocked is handled gracefully.
    // Original: DQ -> Tr -> SoftM -> Tr
    // QDQ Prop inserts a Q/DQ pair to create a QDQ node group for the Transpose: DQ -> Tr -> Q -> DQ -> SoftM -> Tr
    // Transpose opt phase 1 moves the Tr down until it blocks on the SoftMax: DQ -> Q -> DQ -> Tr -> SoftM -> Tr
    // Transpose opt phase 2 flips the Tr to prior to the DQ as it's not part of a QDQ node group at that point, as
    // running the transpose on 8-bit data should be cheaper: DQ -> Q -> Tr -> DQ -> SoftM -> Tr
    // QDQ cleanup in Level2 removes the unnecessary DQ/Q pair at the start: Tr -> DQ -> SoftM -> Tr
    // this is the optimal result as the Transpose is using 8-bit data and we have no surplus Q/DQ pairs
    auto check_graph = [&](InferenceSessionWrapper& session) {
      std::vector<std::string> expected_op_types_in_order{
          "DequantizeLinear",
          "Softmax"};
      const auto op_types_in_order = GetNodeOpTypesInTopologicalOrder(session.GetGraph());
      EXPECT_EQ(op_types_in_order, expected_op_types_in_order);
    };

    TransformerTester(build_test_case,
                      check_graph,
                      TransformerLevel::Default,
                      TransformerLevel::Level2,
                      13);
    TransformerTester(build_test_case,
                      check_graph,
                      TransformerLevel::Default,
                      TransformerLevel::Level2,
                      19);
  };

  test_case();
}

// test removal of Q->DQ pairs by QDQFinalCleanupTransformer
TEST(QDQTransformerTests, QDQFinalCleanupTransformer_BasicQDQCleanup) {
  auto test_case = [&](const std::vector<std::vector<int64_t>>& input_shapes,
                       bool block_removal_of_last_dq = false,
                       bool block_removal_of_first_dq = false) {
    // create model with float input to multiple -> Q -> DQ -> Concat -> Q -> DQ -> output
    // If we enable cleanup and don't run the QDQ transformer we should drop all the Q->DQ pairs
    auto build_test_case = [&](ModelTestBuilder& builder) {
      auto input_count = input_shapes.size();
      std::vector<NodeArg*> input_args;
      std::vector<NodeArg*> q_input_args;
      for (size_t i = 0; i < input_count; i++) {
        input_args.push_back(builder.MakeInput<float>(input_shapes[i], -1.f, 1.f));
        q_input_args.push_back(AddQDQNodePair<uint8_t>(builder, input_args.back(), 0.05f, 128));

        if (i == 0 && block_removal_of_first_dq) {
          // add another edge to the DQ node
          auto* output = builder.MakeOutput();
          builder.AddNode("Identity", {q_input_args.back()}, {output});
        }
      }
      auto* concat_output = builder.MakeIntermediate();
      Node& concat_node = builder.AddNode("Concat", q_input_args, {concat_output});
      concat_node.AddAttribute("axis", int64_t(1));

      auto* q_concat_output = builder.MakeIntermediate();
      builder.AddQuantizeLinearNode<uint8_t>(concat_output, 0.05f, 128, q_concat_output);

      auto* output_arg = builder.MakeOutput();
      Node& dq_node = builder.AddDequantizeLinearNode<uint8_t>(q_concat_output, 0.05f, 128, output_arg);

      if (block_removal_of_last_dq) {
        // add another edge to the DQ node
        auto* output = builder.MakeOutput();
        builder.AddNode("Identity", {dq_node.MutableOutputDefs()[0]}, {output});
      }
    };

    // if we block removal of the DQ node the Q node in the pair will not be removed either
    const int expected_qdq_count = 0 + (block_removal_of_first_dq ? 1 : 0) + (block_removal_of_last_dq ? 1 : 0);
    // blocking removal of DQ by adding an additional edge will cause EnsureUniqueDQForNodeUnit to duplicate the DQ,
    // so we expect twice as many DQ's as original QDQ pairs
    const int expected_dq_count = expected_qdq_count * 2;

    auto check_graph = [expected_qdq_count, expected_dq_count](InferenceSessionWrapper& session) {
      auto op_to_count = CountOpsInGraph(session.GetGraph());
      EXPECT_EQ(op_to_count["QuantizeLinear"], expected_qdq_count);
      EXPECT_EQ(op_to_count["DequantizeLinear"], expected_dq_count);
      EXPECT_EQ(op_to_count["Concat"], 1);
    };

    auto add_session_options = [](SessionOptions& so) {
      ASSERT_STATUS_OK(so.config_options.AddConfigEntry(kOrtSessionOptionsEnableQuantQDQCleanup, "1"));
    };

    // we increase the tolerance as removing the QDQ nodes means there's no round-trip to 8-bit and back
    // essentially rounding the input values.
    TransformerTester(build_test_case,
                      check_graph,
                      TransformerLevel::Level1,
                      TransformerLevel::Level2,
                      12 /*opset_version*/,
                      0.025f /*per_sample_tolerance*/,
                      0.01f /*relative_per_sample_tolerance*/,
                      std::make_unique<QDQFinalCleanupTransformer>(true /*enable_q_dq_cleanup*/),
                      add_session_options);
    TransformerTester(build_test_case,
                      check_graph,
                      TransformerLevel::Level1,
                      TransformerLevel::Level2,
                      18 /*opset_version*/,
                      0.025f /*per_sample_tolerance*/,
                      0.01f /*relative_per_sample_tolerance*/,
                      std::make_unique<QDQFinalCleanupTransformer>(true /*enable_q_dq_cleanup*/),
                      add_session_options);
    TransformerTester(build_test_case,
                      check_graph,
                      TransformerLevel::Level1,
                      TransformerLevel::Level2,
                      19 /*opset_version*/,
                      0.025f /*per_sample_tolerance*/,
                      0.01f /*relative_per_sample_tolerance*/,
                      std::make_unique<QDQFinalCleanupTransformer>(true /*enable_q_dq_cleanup*/),
                      add_session_options);
  };

  test_case({{1, 2, 4}, {1, 3, 4}});
  test_case({{1, 2, 4}, {1, 3, 4}}, true);         // block removal of first dq
  test_case({{1, 2, 4}, {1, 3, 4}}, false, true);  // block removal of last dq
  test_case({{1, 2, 4}, {1, 3, 4}}, true, true);   // block removal of first and last dq
}

TEST(QDQTransformerTests, QDQFinalCleanupTransformer_BasicDQQCleanUp) {
  auto test_case = [](bool use_matching_qdq_params) {
    // input -> Q -> DQ -> Q -> DQ -> output
    auto build_test_case = [&](ModelTestBuilder& builder) {
      constexpr float scale_1 = 0.05f;
      constexpr uint8_t zp_1 = 128;
      auto* const input = builder.MakeInput<float>({1, 2, 4}, -1.0f, 1.0f);
      auto* const dq_1_out = AddQDQNodePair<uint8_t>(builder, input, scale_1, zp_1);

      const float scale_2 = use_matching_qdq_params ? scale_1 : scale_1 + 0.01f;
      const uint8_t zp_2 = use_matching_qdq_params ? zp_1 : zp_1 + 1;
      AddQDQNodePairWithOutputAsGraphOutput<uint8_t>(builder, dq_1_out, scale_2, zp_2);
    };

    auto check_graph = [&](const InferenceSessionWrapper& session) {
      const auto ops_in_order = GetNodeOpTypesInTopologicalOrder(session.GetGraph());
      const auto expected_ops_in_order = [&]() -> std::vector<std::string> {
        // In either case both DQ and Q will be removed and fused due to DoubleQDQPairsRemover
        return {"QuantizeLinear", "DequantizeLinear"};
      }();

      EXPECT_EQ(ops_in_order, expected_ops_in_order);
    };

    TransformerTester(build_test_case,
                      check_graph,
                      TransformerLevel::Level1,
                      TransformerLevel::Level2,
                      12 /*opset_version*/,
                      0.0f /*per_sample_tolerance*/,
                      0.0f /*relative_per_sample_tolerance*/,
                      std::make_unique<QDQFinalCleanupTransformer>(false /*enable_q_dq_cleanup*/));

    TransformerTester(build_test_case,
                      check_graph,
                      TransformerLevel::Level1,
                      TransformerLevel::Level2,
                      18 /*opset_version*/,
                      0.0f /*per_sample_tolerance*/,
                      0.0f /*relative_per_sample_tolerance*/,
                      std::make_unique<QDQFinalCleanupTransformer>(false /*enable_q_dq_cleanup*/));

    TransformerTester(build_test_case,
                      check_graph,
                      TransformerLevel::Level1,
                      TransformerLevel::Level2,
                      19 /*opset_version*/,
                      0.0f /*per_sample_tolerance*/,
                      0.0f /*relative_per_sample_tolerance*/,
                      std::make_unique<QDQFinalCleanupTransformer>(false /*enable_q_dq_cleanup*/));
  };

  test_case(true);
  test_case(false);
}

// test removal when we have graph input -> Q/DQ pair -> graph output
TEST(QDQTransformerTests, QDQFinalCleanupTransformer_GraphInputToOutput) {
  auto test_case = [](bool is_q_dq) {
    // create model with input -> Q/DQ pair -> output
    auto build_test_case = [&](ModelTestBuilder& builder) {
      constexpr float scale = 0.05f;
      constexpr uint8_t zp = 128;
      NodeArg* input = is_q_dq ? builder.MakeInput<float>({1, 2, 4}, -1.f, 1.f)
                               : builder.MakeInput<uint8_t>({1, 2, 4},
                                                            std::numeric_limits<uint8_t>::min(),
                                                            std::numeric_limits<uint8_t>::max());

      NodeArg* first_node_output = builder.MakeIntermediate();

      is_q_dq ? builder.AddQuantizeLinearNode<uint8_t>(input, scale, zp, first_node_output)
              : builder.AddDequantizeLinearNode<uint8_t>(input, scale, zp, first_node_output);

      auto* second_node_output = builder.MakeOutput();

      is_q_dq ? builder.AddDequantizeLinearNode<uint8_t>(first_node_output, scale, zp, second_node_output)
              : builder.AddQuantizeLinearNode<uint8_t>(first_node_output, scale, zp, second_node_output);
    };

    // with the Q/DQ pair being dropped we should have inserted an Identity node
    // to connect the graph input to the graph output
    auto check_graph = [](InferenceSessionWrapper& session) {
      auto op_to_count = CountOpsInGraph(session.GetGraph());
      EXPECT_EQ(op_to_count["QuantizeLinear"], 0);
      EXPECT_EQ(op_to_count["DequantizeLinear"], 0);
      EXPECT_EQ(op_to_count["Identity"], 1);
    };

    auto add_session_options = [&](SessionOptions& so) {
      if (is_q_dq) {
        ASSERT_STATUS_OK(so.config_options.AddConfigEntry(kOrtSessionOptionsEnableQuantQDQCleanup, "1"));
      }
    };

    const auto [per_sample_tolerance, relative_per_sample_tolerance] =
        is_q_dq
            // we increase the tolerance as removing the QDQ nodes means there's no round-trip to 8-bit and back
            // essentially rounding the input values.
            ? std::pair{0.025f, 0.01f}
            : std::pair{0.0f, 0.0f};

    TransformerTester(build_test_case,
                      check_graph,
                      TransformerLevel::Level1,
                      TransformerLevel::Level2,
                      12 /*opset_version*/,
                      per_sample_tolerance,
                      relative_per_sample_tolerance,
                      std::make_unique<QDQFinalCleanupTransformer>(is_q_dq /*enable_q_dq_cleanup*/),
                      add_session_options);

    TransformerTester(build_test_case,
                      check_graph,
                      TransformerLevel::Level1,
                      TransformerLevel::Level2,
                      18 /*opset_version*/,
                      per_sample_tolerance,
                      relative_per_sample_tolerance,
                      std::make_unique<QDQFinalCleanupTransformer>(is_q_dq /*enable_q_dq_cleanup*/),
                      add_session_options);

    TransformerTester(build_test_case,
                      check_graph,
                      TransformerLevel::Level1,
                      TransformerLevel::Level2,
                      19 /*opset_version*/,
                      per_sample_tolerance,
                      relative_per_sample_tolerance,
                      std::make_unique<QDQFinalCleanupTransformer>(is_q_dq /*enable_q_dq_cleanup*/),
                      add_session_options);
  };

  test_case(true);
  test_case(false);
}

#if !defined(DISABLE_CONTRIB_OPS)
TEST(QDQTransformerTests, QDQSoftmaxWithDQProducingGraphOutput) {
  auto test_case = [&](const std::vector<int64_t>& input_shape, int64_t axis) {
    auto build_test_case = [&](ModelTestBuilder& builder) {
      auto* input_arg = builder.MakeInput<float>(input_shape, -5.f, 5.f);
      auto* dq_output_arg = builder.MakeOutput();
      auto* output_arg = builder.MakeOutput();
      // add input QDQ
      auto* input_q_output = builder.MakeIntermediate();
      builder.AddQuantizeLinearNode<uint8_t>(input_arg,
                                             .105f,
                                             127,
                                             input_q_output);
      builder.AddDequantizeLinearNode<uint8_t>(input_q_output,
                                               .105f,
                                               127,
                                               dq_output_arg);

      // add Softmax
      auto* softmax_output = builder.MakeIntermediate();
      auto& softmax_node = builder.AddNode("Softmax", {dq_output_arg}, {softmax_output});
      softmax_node.AddAttribute("axis", axis);

      // add output QDQ
      auto* q_output = builder.MakeIntermediate();
      builder.AddQuantizeLinearNode<uint8_t>(softmax_output,
                                             1.0f / (std::numeric_limits<uint8_t>::max() + 1),
                                             0,
                                             q_output);
      builder.AddDequantizeLinearNode<uint8_t>(q_output,
                                               1.0f / (std::numeric_limits<uint8_t>::max() + 1),
                                               0,
                                               output_arg);
    };

    auto check_graph = [&](InferenceSessionWrapper& session) {
      auto op_to_count = CountOpsInGraph(session.GetGraph());

      // expect fusion because DQ duplication ensures that the node unit has unique DQ nodes
      EXPECT_EQ(op_to_count["com.microsoft.QLinearSoftmax"], 1);
      EXPECT_EQ(op_to_count["Softmax"], 0);
      EXPECT_EQ(op_to_count["QuantizeLinear"], 1);
      EXPECT_EQ(op_to_count["DequantizeLinear"], 2);  // duplicate of first DQ and original second DQ
    };

    TransformerTester(build_test_case,
                      check_graph,
                      TransformerLevel::Level1,
                      TransformerLevel::Level2,
                      12 /*opset_version*/,
                      0.01 /*per_sample_tolerance*/,
                      0.01 /*relative_per_sample_tolerance*/);

    TransformerTester(build_test_case,
                      check_graph,
                      TransformerLevel::Level1,
                      TransformerLevel::Level2,
                      18 /*opset_version*/,
                      0.01 /*per_sample_tolerance*/,
                      0.01 /*relative_per_sample_tolerance*/);

    TransformerTester(build_test_case,
                      check_graph,
                      TransformerLevel::Level1,
                      TransformerLevel::Level2,
                      19 /*opset_version*/,
                      0.01 /*per_sample_tolerance*/,
                      0.01 /*relative_per_sample_tolerance*/);
  };

  test_case({1, 12, 37}, -1);
}

// DQ produces graph output - special case for DropDQ path where there is only a DQ -> Node with no trailing Q
TEST(QDQTransformerTests, DropDQSelectorWithDQProducingGraphOutput) {
  auto test_case = [&](const std::vector<int64_t>& input_shape, int64_t axis, bool dq_produces_graph_output) {
    auto build_test_case = [&](ModelTestBuilder& builder) {
      auto* input_arg = builder.MakeInput<float>(input_shape, -5.f, 5.f);
      auto* output_arg = builder.MakeOutput();

      // add input QDQ
      auto* input_q_output = builder.MakeIntermediate();
      auto* dq_output_arg = dq_produces_graph_output ? builder.MakeOutput() : builder.MakeIntermediate();

      builder.AddQuantizeLinearNode<uint8_t>(input_arg, .105f, 127, input_q_output);
      builder.AddDequantizeLinearNode<uint8_t>(input_q_output, .105f, 127, dq_output_arg);

      // add ArgMax
      auto* argmax_output = builder.MakeIntermediate();
      auto& argmax_node = builder.AddNode("ArgMax", {dq_output_arg}, {argmax_output});
      argmax_node.AddAttribute("axis", axis);

      // add output Identity
      builder.AddNode("Identity", {argmax_output}, {output_arg});
    };

    auto check_graph = [&](InferenceSessionWrapper& session) {
      const Graph& graph = session.GetGraph();

      auto op_to_count = CountOpsInGraph(graph);
      const auto expected_dq_count =
          dq_produces_graph_output
              ? 1   // EnsureUniqueDQForNodeUnit duplicates one DQ and DropDQ drops one DQ
              : 0;  // DropDQ drops one DQ
      EXPECT_EQ(op_to_count["DequantizeLinear"], expected_dq_count);

      const auto& nodes = graph.Nodes();
      const auto argmax_node_it = std::find_if(nodes.cbegin(),
                                               nodes.cend(),
                                               [](const Node& node) { return node.OpType() == "ArgMax"; });
      ASSERT_NE(argmax_node_it, nodes.cend());

      // the DQ from Q -> DQ -> ArgMax should have been dropped, look for the Q -> ArgMax edge
      ASSERT_EQ(argmax_node_it->GetInputEdgesCount(), static_cast<size_t>(1));
      EXPECT_EQ(argmax_node_it->InputEdgesBegin()->GetNode().OpType(), "QuantizeLinear");
    };

    TransformerTester(build_test_case,
                      check_graph,
                      TransformerLevel::Level1,
                      TransformerLevel::Level2,
                      12 /*opset_version*/);

    TransformerTester(build_test_case,
                      check_graph,
                      TransformerLevel::Level1,
                      TransformerLevel::Level2,
                      18 /*opset_version*/);

    TransformerTester(build_test_case,
                      check_graph,
                      TransformerLevel::Level1,
                      TransformerLevel::Level2,
                      19 /*opset_version*/);
  };

  // test with and without the DQ producing a graph output to validate the test hits DropDQ
  test_case({1, 4, 8}, -1, false);
  test_case({1, 4, 8}, -1, true);
}
#endif  // !defined(DISABLE_CONTRIB_OPS)

}  // namespace test
}  // namespace onnxruntime<|MERGE_RESOLUTION|>--- conflicted
+++ resolved
@@ -2638,25 +2638,17 @@
     TransformerTester(build_test_case,
                       check_graph,
                       TransformerLevel::Default,
-<<<<<<< HEAD
                       TransformerLevel::Level1);
-=======
-                      TransformerLevel::Level1,
-                      12, 0.0, 0.0, nullptr, {},  // defaults that we're not overriding
-                      {"TransposeOptimizer"});    // disable TransposeOptimizer for simplicity
     TransformerTester(build_test_case,
                       check_graph,
                       TransformerLevel::Default,
                       TransformerLevel::Level1,
-                      18, 0.0, 0.0, nullptr, {},  // defaults that we're not overriding
-                      {"TransposeOptimizer"});    // disable TransposeOptimizer for simplicity
+                      18);    // disable TransposeOptimizer for simplicity
     TransformerTester(build_test_case,
                       check_graph,
                       TransformerLevel::Default,
                       TransformerLevel::Level1,
-                      19, 0.0, 0.0, nullptr, {},  // defaults that we're not overriding
-                      {"TransposeOptimizer"});    // disable TransposeOptimizer for simplicity
->>>>>>> 18c97381
+                      19);    // disable TransposeOptimizer for simplicity
   };
 
   test_case({1, 13, 13, 23}, {0, 2, 3, 1});
