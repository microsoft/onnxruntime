// Copyright (c) Microsoft Corporation. All rights reserved.
// Licensed under the MIT License.

#include "core/framework/compute_capability.h"
#include "core/graph/model.h"
#include "core/graph/onnx_protobuf.h"
#include "core/mlas/inc/mlas.h"
#include "core/optimizer/qdq_transformer/selectors_actions/qdq_selectors.h"
#include "core/optimizer/qdq_transformer/selectors_actions/qdq_selector_action_transformer.h"
#include "core/optimizer/qdq_transformer/selectors_actions/shared/utils.h"
#include "core/providers/partitioning_utils.h"
#include "core/session/environment.h"
#include "core/session/inference_session.h"

#include "test/compare_ortvalue.h"
#include "test/test_environment.h"
#include "test/framework/test_utils.h"
#include "test/util/include/asserts.h"
#include "test/util/include/inference_session_wrapper.h"

#include "gtest/gtest.h"
#include "graph_transform_test_builder.h"

#include "qdq_test_utils.h"

#if defined(_MSC_VER)
#pragma warning(disable : 4127)
#endif  // #if defined(_MSC_VER)

#ifdef USE_NNAPI
#include "core/providers/shared/node_unit/node_unit.h"
#endif  // #ifdef USE_NNAPI

namespace onnxruntime {
namespace test {

#ifndef DISABLE_CONTRIB_OPS

template <typename InputType, typename WeightType, typename BiasType, typename OutputType>
void QDQTransformerConvTests() {
  auto test_case = [&](const std::vector<int64_t>& input_shape, const std::vector<int64_t>& weights_shape) {
    auto check_graph = [&](InferenceSessionWrapper& session) {
      auto op_to_count = CountOpsInGraph(session.GetGraph());
      if constexpr (std::is_same<InputType, OutputType>::value &&
                    std::is_same<BiasType, int32_t>::value &&
                    (std::is_same<InputType, uint8_t>::value ||
                     QDQIsInt8Allowed() && std::is_same<WeightType, int8_t>::value)) {
        EXPECT_EQ(op_to_count["QLinearConv"], 1);
        EXPECT_EQ(op_to_count["QuantizeLinear"], 1);
        EXPECT_EQ(op_to_count["DequantizeLinear"], 1);
      } else {
        EXPECT_EQ(op_to_count["Conv"], 1);
        EXPECT_EQ(op_to_count["QLinearConv"], 0);
        EXPECT_EQ(op_to_count["QuantizeLinear"], 2);
        EXPECT_EQ(op_to_count["DequantizeLinear"], 4);
      }
    };

    TransformerTester(BuildQDQConvTestCase<InputType, WeightType, BiasType, OutputType>(input_shape, weights_shape),
                      check_graph,
                      TransformerLevel::Level1,
                      TransformerLevel::Level2,
                      12 /*opset_version*/,
                      0.01 /*per_sample_tolerance*/,
                      0.01 /*relative_per_sample_tolerance*/,
                      std::make_unique<QDQSelectorActionTransformer>());
  };

  test_case({1, 12, 37}, {32, 12, 5});
  test_case({1, 12, 37}, {32, 12, 5});
  test_case({1, 23, 13, 13}, {30, 23, 3, 3});
  test_case({1, 23, 13, 13}, {30, 23, 3, 3});
  test_case({1, 22, 11, 13, 15}, {30, 22, 5, 3, 3});
  test_case({1, 22, 11, 13, 15}, {30, 22, 5, 3, 3});
}

TEST(QDQTransformerTests, Conv_U8X8U8) {
  QDQTransformerConvTests<uint8_t, uint8_t, int32_t, uint8_t>();
  QDQTransformerConvTests<uint8_t, int8_t, int32_t, uint8_t>();
}

TEST(QDQTransformerTests, Conv_U8X8U8_Bias_Not_i32) {
  // bias not int32_t
  QDQTransformerConvTests<uint8_t, uint8_t, int8_t, uint8_t>();
  QDQTransformerConvTests<uint8_t, int8_t, uint8_t, uint8_t>();
}

TEST(QDQTransformerTests, Conv_U8X8S8) {
  // output not uint8_t
  QDQTransformerConvTests<uint8_t, uint8_t, int32_t, int8_t>();
  QDQTransformerConvTests<uint8_t, int8_t, int32_t, int8_t>();
}

TEST(QDQTransformerTests, Conv_S8X8U8) {
  // input not uint8_t
  QDQTransformerConvTests<int8_t, uint8_t, int32_t, uint8_t>();
  QDQTransformerConvTests<int8_t, int8_t, int32_t, uint8_t>();
}

TEST(QDQTransformerTests, Conv_S8X8S8) {
  // input not uint8_t and output not uint8_t
  QDQTransformerConvTests<int8_t, uint8_t, int32_t, int8_t>();
  QDQTransformerConvTests<int8_t, int8_t, int32_t, int8_t>();
}

TEST(QDQTransformerTests, ConvMaxPoolReshape_UInt8) {
  auto test_case = [&](const std::vector<int64_t>& input_shape, const std::vector<int64_t>& weights_shape, int opset_version) {
    auto build_test_case = [&](ModelTestBuilder& builder) {
      auto* input_arg = builder.MakeInput<float>(input_shape, -1.f, 1.f);
      auto* output_arg = builder.MakeOutput();
      auto* weight = builder.MakeInitializer<uint8_t>(weights_shape, 0, 255);

      // add QDQ + Conv
      auto* dq_w_output = builder.MakeIntermediate();
      auto* conv_output = builder.MakeIntermediate();
      auto* dq_conv_output = AddQDQNodePair<uint8_t>(builder, input_arg, .004f, 129);
      builder.AddDequantizeLinearNode<uint8_t>(weight, .003f, 118, dq_w_output);
      builder.AddConvNode(dq_conv_output, dq_w_output, conv_output);

      // add QDQ + MaxPool
      auto* dq_maxpool_output = AddQDQNodePair<uint8_t>(builder, conv_output, .0039f, 135);
      auto* maxpool_output = builder.MakeIntermediate();
      Node& pool_node = builder.AddNode("MaxPool", {dq_maxpool_output}, {maxpool_output});
      std::vector<int64_t> pads((weights_shape.size() - 2) * 2, 1);
      pool_node.AddAttribute("pads", pads);
      std::vector<int64_t> kernel_shape(weights_shape.size() - 2, 3);
      pool_node.AddAttribute("kernel_shape", kernel_shape);

      // add QDQ + Reshape
      auto* dq_reshape_output = AddQDQNodePair<uint8_t>(builder, maxpool_output, .0039f, 135);
      auto* reshape_shape = builder.Make1DInitializer<int64_t>({-1});
      auto* reshape_output = builder.MakeIntermediate();
      builder.AddNode("Reshape", {dq_reshape_output, reshape_shape}, {reshape_output});

      // add Q
      builder.AddQuantizeLinearNode<uint8_t>(reshape_output, .0039f, 135, output_arg);
    };

    auto check_graph = [&](InferenceSessionWrapper& session) {
      auto op_to_count = CountOpsInGraph(session.GetGraph());
      EXPECT_EQ(op_to_count["QLinearConv"], 1);
      EXPECT_EQ(op_to_count["MaxPool"], 1);
      EXPECT_EQ(op_to_count["Reshape"], 1);
      EXPECT_EQ(op_to_count["QuantizeLinear"], opset_version < 12 ? 2 : 1);
      EXPECT_EQ(op_to_count["DequantizeLinear"], opset_version < 12 ? 1 : 0);
    };

    TransformerTester(build_test_case,
                      check_graph,
                      TransformerLevel::Level1,
                      TransformerLevel::Level2,
                      opset_version);
  };

  test_case({1, 12, 37}, {32, 12, 5}, 11);
  test_case({1, 12, 37}, {32, 12, 5}, 12);
  test_case({1, 23, 13, 13}, {30, 23, 3, 3}, 11);
  test_case({1, 23, 13, 13}, {30, 23, 3, 3}, 12);
  test_case({1, 22, 11, 13, 15}, {30, 22, 5, 3, 3}, 11);
  test_case({1, 22, 11, 13, 15}, {30, 22, 5, 3, 3}, 12);
}

TEST(QDQTransformerTests, ConvMaxPoolReshape_Int8) {
  auto test_case = [&](const std::vector<int64_t>& input_shape, const std::vector<int64_t>& weights_shape) {
    auto build_test_case = [&](ModelTestBuilder& builder) {
      auto* input_arg = builder.MakeInput<float>(input_shape, -1.f, 1.f);
      auto* output_arg = builder.MakeOutput();
      auto* weight = builder.MakeInitializer<int8_t>(weights_shape, -64, 64);

      // add QDQ + Conv
      auto* dq_w_output = builder.MakeIntermediate();
      auto* conv_output = builder.MakeIntermediate();
      auto* dq_conv_output = AddQDQNodePair<int8_t>(builder, input_arg, .004f, 1);
      builder.AddDequantizeLinearNode<int8_t>(weight, .003f, -10, dq_w_output);
      builder.AddConvNode(dq_conv_output, dq_w_output, conv_output);

      // add QDQ + MaxPool
      auto* dq_maxpool_output = AddQDQNodePair<int8_t>(builder, conv_output, .0039f, 7);
      auto* maxpool_output = builder.MakeIntermediate();
      Node& pool_node = builder.AddNode("MaxPool", {dq_maxpool_output}, {maxpool_output});
      std::vector<int64_t> pads((weights_shape.size() - 2) * 2, 1);
      pool_node.AddAttribute("pads", pads);
      std::vector<int64_t> kernel_shape(weights_shape.size() - 2, 3);
      pool_node.AddAttribute("kernel_shape", kernel_shape);

      // add QDQ + Reshape
      auto* dq_reshape_output = AddQDQNodePair<int8_t>(builder, maxpool_output, .0039f, 7);
      auto* reshape_shape = builder.Make1DInitializer<int64_t>({-1});
      auto* reshape_output = builder.MakeIntermediate();
      builder.AddNode("Reshape", {dq_reshape_output, reshape_shape}, {reshape_output});

      // add Q
      if constexpr (QDQIsInt8Allowed()) {
        builder.AddQuantizeLinearNode<int8_t>(reshape_output, .0039f, 7, output_arg);
      } else {
        builder.AddQuantizeLinearNode<uint8_t>(reshape_output, .0039f, 135, output_arg);
      }
    };

    auto check_graph = [&](InferenceSessionWrapper& session) {
      auto op_to_count = CountOpsInGraph(session.GetGraph());
      EXPECT_EQ(op_to_count["QLinearConv"], 1);
      EXPECT_EQ(op_to_count["MaxPool"], 1);
      EXPECT_EQ(op_to_count["Reshape"], 1);
      EXPECT_EQ(op_to_count["QuantizeLinear"], 1);
      EXPECT_EQ(op_to_count["DequantizeLinear"], 0);
    };

    TransformerTester(build_test_case, check_graph, TransformerLevel::Level1, TransformerLevel::Level2);
  };

  test_case({1, 12, 37}, {32, 12, 5});
  test_case({1, 23, 13, 13}, {30, 23, 3, 3});
  test_case({1, 22, 11, 13, 15}, {30, 22, 5, 3, 3});
}

template <typename InputType, typename OutputType>
void QDQTransformerAveragePoolTests() {
  auto test_case = [&](const std::vector<int64_t>& input_shape) {
<<<<<<< HEAD
    auto build_test_case = [&](ModelTestBuilder& builder) {
      auto* input_arg = builder.MakeInput<float>(input_shape, -1.f, 1.f);
      auto* output_arg = builder.MakeOutput();
      // add QDQ + AveragePool
      auto* dq_output = AddQDQNodePair<InputType>(builder, input_arg, .0035f, 7);
      auto* averagepool_output = builder.MakeIntermediate();
      Node& pool_node = builder.AddNode("AveragePool", {dq_output}, {averagepool_output});
      std::vector<int64_t> pads((input_shape.size() - 2) * 2, 1);
      pool_node.AddAttribute("pads", pads);
      std::vector<int64_t> kernel_shape(input_shape.size() - 2, 3);
      pool_node.AddAttribute("kernel_shape", kernel_shape);

      // add QDQ output
      auto* q_output = builder.MakeIntermediate();
      builder.AddQuantizeLinearNode<OutputType>(averagepool_output,
                                                .0038f,
                                                std::numeric_limits<OutputType>::max() / 2,
                                                q_output);
      builder.AddDequantizeLinearNode<OutputType>(q_output,
                                                  .0039f,
                                                  std::numeric_limits<OutputType>::max() / 2,
                                                  output_arg);
    };

    auto check_graph = [&](InferenceSessionWrapper& session) {
=======
    auto check_averagepool_op_graph = [&](InferenceSessionWrapper& session) {
>>>>>>> 0f5d0a09
      auto op_to_count = CountOpsInGraph(session.GetGraph());
      if constexpr (std::is_same<InputType, OutputType>::value) {
        EXPECT_EQ(op_to_count["com.microsoft.QLinearAveragePool"], 1);
        EXPECT_EQ(op_to_count["AveragePool"], 0);
        EXPECT_EQ(op_to_count["QuantizeLinear"], 1);
        EXPECT_EQ(op_to_count["DequantizeLinear"], 1);
      } else {
        EXPECT_EQ(op_to_count["com.microsoft.QLinearAveragePool"], 0);
        EXPECT_EQ(op_to_count["AveragePool"], 1);
        EXPECT_EQ(op_to_count["QuantizeLinear"], 2);
        EXPECT_EQ(op_to_count["DequantizeLinear"], 2);
      }
    };

<<<<<<< HEAD
    TransformerTester(build_test_case,
                      check_graph,
=======
    TransformerTester(BuildQDQAveragePoolTestCase<InputType, OutputType>(input_shape),
                      check_averagepool_op_graph,
>>>>>>> 0f5d0a09
                      TransformerLevel::Level1,
                      TransformerLevel::Level2,
                      12 /*opset_version*/,
                      0.01 /*per_sample_tolerance*/,
                      0.01 /*relative_per_sample_tolerance*/,
                      std::make_unique<QDQSelectorActionTransformer>());
  };

  test_case({1, 12, 37});
  test_case({1, 23, 13, 13});
  test_case({1, 22, 11, 13, 15});
}

TEST(QDQTransformerTests, AveragePool_S8S8) {
  QDQTransformerAveragePoolTests<int8_t, int8_t>();
}

TEST(QDQTransformerTests, AveragePool_U8U8) {
  QDQTransformerAveragePoolTests<uint8_t, uint8_t>();
}

TEST(QDQTransformerTests, AveragePool_S8U8) {
  QDQTransformerAveragePoolTests<int8_t, uint8_t>();
}

TEST(QDQTransformerTests, AveragePool_U8S8) {
  QDQTransformerAveragePoolTests<uint8_t, int8_t>();
}

template <typename Input1Type, typename Input2Type, typename OutputType>
void QDQTransformerBinaryOpTests(const std::string& op_type) {
  auto test_case = [&](const std::vector<int64_t>& input_shape) {
    auto check_graph = [&](InferenceSessionWrapper& session) {
      auto op_to_count = CountOpsInGraph(session.GetGraph());
      if (std::is_same<Input1Type, Input2Type>::value &&
          std::is_same<Input1Type, OutputType>::value) {
        EXPECT_EQ(op_to_count["com.microsoft.QLinear" + op_type], 1);
        EXPECT_EQ(op_to_count[op_type], 0);
        EXPECT_EQ(op_to_count["QuantizeLinear"], 2);
        EXPECT_EQ(op_to_count["DequantizeLinear"], 1);
      } else {
        EXPECT_EQ(op_to_count["com.microsoft.QLinear" + op_type], 0);
        EXPECT_EQ(op_to_count[op_type], 1);
        EXPECT_EQ(op_to_count["QuantizeLinear"], 3);
        EXPECT_EQ(op_to_count["DequantizeLinear"], 3);
      }
    };

    TransformerTester(BuildBinaryOpTestCase<Input1Type, Input2Type, OutputType>(input_shape, op_type),
                      check_graph,
                      TransformerLevel::Level1,
                      TransformerLevel::Level2,
                      12 /*opset_version*/,
                      0.01 /*per_sample_tolerance*/,
                      0.01 /*relative_per_sample_tolerance*/,
                      std::make_unique<QDQSelectorActionTransformer>());
  };

  test_case({1, 12, 37});
  test_case({1, 23, 13, 13});
  test_case({1, 22, 11, 13, 15});
}

TEST(QDQTransformerTests, Add) {
  QDQTransformerBinaryOpTests<uint8_t, uint8_t, uint8_t>("Add");
  QDQTransformerBinaryOpTests<int8_t, int8_t, int8_t>("Add");
}

TEST(QDQTransformerTests, Add_Have_Different_Types) {
  QDQTransformerBinaryOpTests<uint8_t, int8_t, int8_t>("Add");
  QDQTransformerBinaryOpTests<uint8_t, uint8_t, int8_t>("Add");
  QDQTransformerBinaryOpTests<uint8_t, int8_t, uint8_t>("Add");
  QDQTransformerBinaryOpTests<int8_t, int8_t, int8_t>("Add");
  QDQTransformerBinaryOpTests<int8_t, uint8_t, int8_t>("Add");
  QDQTransformerBinaryOpTests<int8_t, int8_t, uint8_t>("Add");
}

TEST(QDQTransformerTests, Mul) {
  QDQTransformerBinaryOpTests<uint8_t, uint8_t, uint8_t>("Mul");
  QDQTransformerBinaryOpTests<int8_t, int8_t, int8_t>("Mul");
}

TEST(QDQTransformerTests, Mul_Have_Different_Types) {
  QDQTransformerBinaryOpTests<uint8_t, int8_t, int8_t>("Mul");
  QDQTransformerBinaryOpTests<uint8_t, uint8_t, int8_t>("Mul");
  QDQTransformerBinaryOpTests<uint8_t, int8_t, uint8_t>("Mul");
  QDQTransformerBinaryOpTests<int8_t, int8_t, int8_t>("Mul");
  QDQTransformerBinaryOpTests<int8_t, uint8_t, int8_t>("Mul");
  QDQTransformerBinaryOpTests<int8_t, int8_t, uint8_t>("Mul");
}

template <typename Input1Type, typename Input2Type, typename OutputType>
void QDQTransformerMatMulTests(bool has_output_q) {
  auto test_case = [&](const std::vector<int64_t>& input1_shape, const std::vector<int64_t>& input2_shape) {
    auto build_test_case = [&](ModelTestBuilder& builder) {
      auto* input1_arg = builder.MakeInput<float>(input1_shape, -1.f, 1.f);
      auto* input2_arg = builder.MakeInput<float>(input2_shape, -1.f, 1.f);
      auto* output_arg = builder.MakeOutput();

      typedef std::numeric_limits<Input1Type> Input1Limits;
      typedef std::numeric_limits<Input2Type> Input2Limits;
      typedef std::numeric_limits<OutputType> OutputTypeLimits;

      // add QDQ 1
      auto* q1_output = builder.MakeIntermediate();
      auto* dq1_output = builder.MakeIntermediate();
      builder.AddQuantizeLinearNode<Input1Type>(input1_arg,
                                                .039f,
                                                (Input1Limits::max() + Input1Limits::min()) / 2 + 1,
                                                q1_output);
      builder.AddDequantizeLinearNode<Input1Type>(q1_output,
                                                  .039f,
                                                  (Input2Limits::max() + Input1Limits::min()) / 2 + 1,
                                                  dq1_output);

      // add QDQ 2
      auto* q2_output = builder.MakeIntermediate();
      auto* dq2_output = builder.MakeIntermediate();
      builder.AddQuantizeLinearNode<Input2Type>(input2_arg,
                                                .04f,
                                                (Input2Limits::max() + Input2Limits::min()) / 2 + 1,
                                                q2_output);
      builder.AddDequantizeLinearNode<Input2Type>(q2_output,
                                                  .04f,
                                                  (Input2Limits::max() + Input2Limits::min()) / 2 + 1,
                                                  dq2_output);

      if (has_output_q) {
        // add binary operator
        auto* matmul_op_output = builder.MakeIntermediate();
        builder.AddNode("MatMul", {dq1_output, dq2_output}, {matmul_op_output});

        // add QDQ output
        auto* q3_output = builder.MakeIntermediate();
        builder.AddQuantizeLinearNode<OutputType>(matmul_op_output,
                                                  .039f,
                                                  (OutputTypeLimits::max() + OutputTypeLimits::min()) / 2 + 1,
                                                  q3_output);
        builder.AddDequantizeLinearNode<OutputType>(q3_output,
                                                    .039f,
                                                    (OutputTypeLimits::max() + OutputTypeLimits::min()) / 2 + 1,
                                                    output_arg);
      } else {
        builder.AddNode("MatMul", {dq1_output, dq2_output}, {output_arg});
      }
    };

    auto check_graph = [&](InferenceSessionWrapper& session) {
      auto op_to_count = CountOpsInGraph(session.GetGraph());
      if (has_output_q) {
        if constexpr (std::is_same<Input1Type, OutputType>::value &&
                      (std::is_same<Input1Type, uint8_t>::value ||
                       QDQIsInt8Allowed() && std::is_same<Input2Type, int8_t>::value)) {
          EXPECT_EQ(op_to_count["QLinearMatMul"], 1);
          EXPECT_EQ(op_to_count["MatMul"], 0);
          EXPECT_EQ(op_to_count["QuantizeLinear"], 2);
          EXPECT_EQ(op_to_count["DequantizeLinear"], 1);
        } else {
          EXPECT_EQ(op_to_count["QLinearMatMul"], 0);
          EXPECT_EQ(op_to_count["MatMul"], 1);
          EXPECT_EQ(op_to_count["QuantizeLinear"], 3);
          EXPECT_EQ(op_to_count["DequantizeLinear"], 3);
        }
      } else {
        if constexpr (std::is_same<Input1Type, uint8_t>::value ||
                      (QDQIsInt8Allowed() && std::is_same<Input2Type, int8_t>::value)) {
          EXPECT_EQ(op_to_count["com.microsoft.MatMulIntegerToFloat"], 1);
          EXPECT_EQ(op_to_count["MatMul"], 0);
          EXPECT_EQ(op_to_count["QuantizeLinear"], 2);
          EXPECT_EQ(op_to_count["DequantizeLinear"], 0);
        } else {
          EXPECT_EQ(op_to_count["com.microsoft.MatMulIntegerToFloat"], 0);
          EXPECT_EQ(op_to_count["MatMul"], 1);
          EXPECT_EQ(op_to_count["QuantizeLinear"], 2);
          EXPECT_EQ(op_to_count["DequantizeLinear"], 2);
        }
      }
    };

    TransformerTester(build_test_case,
                      check_graph,
                      TransformerLevel::Level1,
                      TransformerLevel::Level2,
                      12 /*opset_version*/,
                      0.01 /*per_sample_tolerance*/,
                      0.01 /*relative_per_sample_tolerance*/,
                      std::make_unique<QDQSelectorActionTransformer>());
  };

  test_case({1, 2, 2}, {1, 2, 4});
  test_case({1, 23, 13, 13}, {13, 13});
  test_case({1, 22, 11, 13, 15}, {1, 22, 11, 15, 15});
}

TEST(QDQTransformerTests, MatMul_U8U8U8) {
  QDQTransformerMatMulTests<uint8_t, uint8_t, uint8_t>(false);
  QDQTransformerMatMulTests<uint8_t, uint8_t, uint8_t>(true);
}

TEST(QDQTransformerTests, MatMul_U8S8S8) {
  QDQTransformerMatMulTests<uint8_t, int8_t, int8_t>(false);
  QDQTransformerMatMulTests<uint8_t, int8_t, int8_t>(true);
}

TEST(QDQTransformerTests, MatMul_U8U8S8) {
  QDQTransformerMatMulTests<uint8_t, uint8_t, int8_t>(false);
  QDQTransformerMatMulTests<uint8_t, uint8_t, int8_t>(true);
}

TEST(QDQTransformerTests, MatMul_U8S8U8) {
  QDQTransformerMatMulTests<uint8_t, int8_t, uint8_t>(false);
  QDQTransformerMatMulTests<uint8_t, int8_t, uint8_t>(true);
}

TEST(QDQTransformerTests, MatMul_S8S8S8) {
  QDQTransformerMatMulTests<int8_t, int8_t, int8_t>(false);
  QDQTransformerMatMulTests<int8_t, int8_t, int8_t>(true);
}

TEST(QDQTransformerTests, MatMul_S8U8U8) {
  QDQTransformerMatMulTests<int8_t, uint8_t, uint8_t>(false);
  QDQTransformerMatMulTests<int8_t, uint8_t, uint8_t>(true);
}

TEST(QDQTransformerTests, MatMul_S8U8S8) {
  QDQTransformerMatMulTests<int8_t, uint8_t, int8_t>(false);
  QDQTransformerMatMulTests<int8_t, uint8_t, int8_t>(true);
}

TEST(QDQTransformerTests, MatMul_S8S8U8) {
  QDQTransformerMatMulTests<int8_t, int8_t, uint8_t>(false);
  QDQTransformerMatMulTests<int8_t, int8_t, uint8_t>(true);
}

template <typename Input1Type, typename Input2Type, typename OutputType, typename BiasType = int32_t>
void QDQTransformerGemmTests(bool has_output_q, bool has_bias, bool beta_not_one = false) {
  auto test_case = [&](const std::vector<int64_t>& input1_shape, const std::vector<int64_t>& input2_shape) {
    auto build_test_case = [&](ModelTestBuilder& builder) {
      auto* input1_arg = builder.MakeInput<float>(input1_shape, -1.f, 1.f);
      auto* input2_arg = builder.MakeInput<float>(input2_shape, -1.f, 1.f);
      auto* output_arg = builder.MakeOutput();

      typedef std::numeric_limits<Input1Type> Input1Limits;
      typedef std::numeric_limits<Input2Type> Input2Limits;
      typedef std::numeric_limits<OutputType> OutputTypeLimits;

      std::vector<NodeArg*> input_args;

      // add QDQ A
      auto* q1_output = builder.MakeIntermediate();
      auto* dq1_output = builder.MakeIntermediate();
      builder.AddQuantizeLinearNode<Input1Type>(input1_arg,
                                                .039f,
                                                (Input1Limits::max() + Input1Limits::min()) / 2 + 1,
                                                q1_output);
      builder.AddDequantizeLinearNode<Input1Type>(q1_output,
                                                  .039f,
                                                  (Input2Limits::max() + Input1Limits::min()) / 2 + 1,
                                                  dq1_output);

      input_args.push_back(dq1_output);

      // add QDQ B
      auto* q2_output = builder.MakeIntermediate();
      auto* dq2_output = builder.MakeIntermediate();
      builder.AddQuantizeLinearNode<Input2Type>(input2_arg,
                                                .04f,
                                                (Input2Limits::max() + Input2Limits::min()) / 2 + 1,
                                                q2_output);
      builder.AddDequantizeLinearNode<Input2Type>(q2_output,
                                                  .04f,
                                                  (Input2Limits::max() + Input2Limits::min()) / 2 + 1,
                                                  dq2_output);
      input_args.push_back(dq2_output);

      if (has_bias) {
        auto* dq_bias_output = builder.MakeIntermediate();
        auto* bias = builder.MakeInitializer<BiasType>({input2_shape[1]}, static_cast<BiasType>(0), static_cast<BiasType>(127));
        builder.AddDequantizeLinearNode<BiasType>(bias, 0.00156f,
                                                  0,
                                                  dq_bias_output);
        input_args.push_back(dq_bias_output);
      }

      Node* gemm_node = nullptr;

      if (has_output_q) {
        auto* gemm_op_output = builder.MakeIntermediate();
        gemm_node = &builder.AddNode("Gemm", input_args, {gemm_op_output});

        // add QDQ output
        auto* q3_output = builder.MakeIntermediate();
        builder.AddQuantizeLinearNode<OutputType>(gemm_op_output,
                                                  .039f,
                                                  (OutputTypeLimits::max() + OutputTypeLimits::min()) / 2 + 1,
                                                  q3_output);
        builder.AddDequantizeLinearNode<OutputType>(q3_output,
                                                    .039f,
                                                    (OutputTypeLimits::max() + OutputTypeLimits::min()) / 2 + 1,
                                                    output_arg);
      } else {
        gemm_node = &builder.AddNode("Gemm", input_args, {output_arg});
      }

      if (beta_not_one) {
        gemm_node->AddAttribute("beta", 2.0f);
      }
    };

    auto check_binary_op_graph = [&](InferenceSessionWrapper& session) {
      auto op_to_count = CountOpsInGraph(session.GetGraph());
      if ((!has_output_q || std::is_same_v<Input1Type, OutputType>)&&(!has_bias || (std::is_same_v<BiasType, int32_t> && !beta_not_one)) &&
          (std::is_same_v<Input1Type, uint8_t> || std::is_same_v<Input2Type, int8_t>)) {
        EXPECT_EQ(op_to_count["com.microsoft.QGemm"], 1);
        EXPECT_EQ(op_to_count["Gemm"], 0);
        EXPECT_EQ(op_to_count["QuantizeLinear"], 2);
        EXPECT_EQ(op_to_count["DequantizeLinear"], has_output_q ? 1 : 0);
      } else {
        int q_count = 2;   // Q for A and B
        int dq_count = 2;  // DQ for A and B
        if (has_bias) {
          dq_count++;
        }
        if (has_output_q) {
          q_count++;
          dq_count++;
        }
        EXPECT_EQ(op_to_count["com.microsoft.QGemm"], 0);
        EXPECT_EQ(op_to_count["Gemm"], 1);
        EXPECT_EQ(op_to_count["QuantizeLinear"], q_count);
        EXPECT_EQ(op_to_count["DequantizeLinear"], dq_count);
      }
    };

    TransformerTester(build_test_case,
                      check_binary_op_graph,
                      TransformerLevel::Level1,
                      TransformerLevel::Level2,
                      12 /*opset_version*/,
                      0.01 /*per_sample_tolerance*/,
                      0.01 /*relative_per_sample_tolerance*/,
                      std::make_unique<QDQSelectorActionTransformer>());
  };

  test_case({2, 2}, {2, 4});
  test_case({13, 15}, {15, 15});
}

template <typename Input1Type, typename Input2Type, typename OutputType, typename BiasType = int32_t>
void QDQTransformerGemmTests() {
  QDQTransformerGemmTests<Input1Type, Input2Type, OutputType, BiasType>(false, false);
  QDQTransformerGemmTests<Input1Type, Input2Type, OutputType, BiasType>(false, true);
  QDQTransformerGemmTests<Input1Type, Input2Type, OutputType, BiasType>(true, false);
  QDQTransformerGemmTests<Input1Type, Input2Type, OutputType, BiasType>(true, true);
  QDQTransformerGemmTests<Input1Type, Input2Type, OutputType, BiasType>(false, false, true);
  QDQTransformerGemmTests<Input1Type, Input2Type, OutputType, BiasType>(false, true, true);
  QDQTransformerGemmTests<Input1Type, Input2Type, OutputType, BiasType>(true, false, true);
  QDQTransformerGemmTests<Input1Type, Input2Type, OutputType, BiasType>(true, true, true);
}

TEST(QDQTransformerTests, Gemm_U8U8U8) {
  QDQTransformerGemmTests<uint8_t, uint8_t, uint8_t>();
  QDQTransformerGemmTests<uint8_t, uint8_t, uint8_t, uint8_t>();
}

TEST(QDQTransformerTests, Gemm_U8S8S8) {
  QDQTransformerGemmTests<uint8_t, int8_t, int8_t>();
  QDQTransformerGemmTests<uint8_t, int8_t, int8_t, uint8_t>();
}

TEST(QDQTransformerTests, Gemm_U8U8S8) {
  QDQTransformerGemmTests<uint8_t, uint8_t, int8_t>();
  QDQTransformerGemmTests<uint8_t, uint8_t, int8_t, uint8_t>();
}

TEST(QDQTransformerTests, Gemm_U8S8U8) {
  QDQTransformerGemmTests<uint8_t, int8_t, uint8_t>();
  QDQTransformerGemmTests<uint8_t, int8_t, uint8_t, uint8_t>();
}

TEST(QDQTransformerTests, Gemm_S8S8S8) {
  QDQTransformerGemmTests<int8_t, int8_t, int8_t>();
  QDQTransformerGemmTests<int8_t, int8_t, int8_t, uint8_t>();
}

TEST(QDQTransformerTests, Gemm_S8U8U8) {
  QDQTransformerGemmTests<int8_t, uint8_t, uint8_t>();
  QDQTransformerGemmTests<int8_t, uint8_t, uint8_t, uint8_t>();
}

TEST(QDQTransformerTests, Gemm_S8U8S8) {
  QDQTransformerGemmTests<int8_t, uint8_t, int8_t>();
  QDQTransformerGemmTests<int8_t, uint8_t, int8_t, uint8_t>();
}

TEST(QDQTransformerTests, Gemm_S8S8U8) {
  QDQTransformerGemmTests<int8_t, int8_t, uint8_t>();
  QDQTransformerGemmTests<int8_t, int8_t, uint8_t, uint8_t>();
}

TEST(QDQTransformerTests, Gather) {
  auto test_case = [&](const std::vector<int64_t>& input1_shape, const std::vector<int64_t>& weights_shape) {
    auto build_test_case = [&](ModelTestBuilder& builder) {
      auto* input1_arg = builder.MakeInput<int64_t>(input1_shape, 0, weights_shape[0] - 1);
      auto* output_arg = builder.MakeOutput();

      // add Gather
      auto* weight = builder.MakeInitializer<int8_t>(weights_shape, -128, 127);
      auto* dq_w_output = builder.MakeIntermediate();
      auto* gather_output = builder.MakeIntermediate();
      builder.AddDequantizeLinearNode<int8_t>(weight, .003f, 1, dq_w_output);
      builder.AddNode("Gather", {dq_w_output, input1_arg}, {gather_output});

      // add Q
      builder.AddQuantizeLinearNode<int8_t>(gather_output, .003f, 1, output_arg);
    };

    auto check_graph = [&](InferenceSessionWrapper& session) {
      auto op_to_count = CountOpsInGraph(session.GetGraph());
      EXPECT_EQ(op_to_count["Gather"], 1);
      EXPECT_EQ(op_to_count["QuantizeLinear"], 0);
      EXPECT_EQ(op_to_count["DequantizeLinear"], 0);
    };

    TransformerTester(build_test_case, check_graph, TransformerLevel::Level1, TransformerLevel::Level2);
  };

  test_case({12, 37}, {24, 12});
}

TEST(QDQTransformerTests, Transpose) {
  auto test_case = [&](const std::vector<int64_t>& input1_shape, const std::vector<int64_t>& perms) {
    auto build_test_case = [&](ModelTestBuilder& builder) {
      auto* input1_arg = builder.MakeInput<int8_t>(input1_shape, -128, 127);
      auto* output_arg = builder.MakeOutput();

      // add DQ
      auto* dq_output = builder.MakeIntermediate();
      builder.AddDequantizeLinearNode<int8_t>(input1_arg, .003f, 1, dq_output);

      // add Transpose
      auto* transpose_output = builder.MakeIntermediate();
      Node& transpose_node = builder.AddNode("Transpose", {dq_output}, {transpose_output});
      transpose_node.AddAttribute("perm", perms);

      // add Q
      builder.AddQuantizeLinearNode<int8_t>(transpose_output, .003f, 1, output_arg);
    };

    auto check_graph = [&](InferenceSessionWrapper& session) {
      auto op_to_count = CountOpsInGraph(session.GetGraph());
      EXPECT_EQ(op_to_count["Transpose"], 1);
      EXPECT_EQ(op_to_count["QuantizeLinear"], 0);
      EXPECT_EQ(op_to_count["DequantizeLinear"], 0);
    };

    TransformerTester(build_test_case, check_graph, TransformerLevel::Level1, TransformerLevel::Level2);
  };

  test_case({2, 13, 12, 37}, {0, 3, 1, 2});
}

TEST(QDQTransformerTests, Transpose_No_Fusion) {
  auto test_case = [&](const std::vector<int64_t>& input1_shape, const std::vector<int64_t>& perms) {
    auto build_test_case = [&](ModelTestBuilder& builder) {
      auto* input1_arg = builder.MakeInput<int8_t>(input1_shape, -128, 127);
      auto* output_arg = builder.MakeOutput();

      // add DQ
      auto* dq_output = builder.MakeIntermediate();
      builder.AddDequantizeLinearNode<int8_t>(input1_arg, .003f, 1, dq_output);

      // add Transpose
      auto* transpose_output = builder.MakeOutput();  // transpose output is graph output
      Node& transpose_node = builder.AddNode("Transpose", {dq_output}, {transpose_output});
      transpose_node.AddAttribute("perm", perms);

      // add Q
      builder.AddQuantizeLinearNode<int8_t>(transpose_output, .003f, 1, output_arg);
    };

    auto check_graph = [&](InferenceSessionWrapper& session) {
      auto op_to_count = CountOpsInGraph(session.GetGraph());
      EXPECT_EQ(op_to_count["QuantizeLinear"], 1);
      EXPECT_EQ(op_to_count["DequantizeLinear"], 1);
    };

    TransformerTester(build_test_case, check_graph, TransformerLevel::Level1, TransformerLevel::Level2);
  };

  test_case({2, 13, 12, 37}, {0, 3, 1, 2});
}

TEST(QDQTransformerTests, Resize) {
  auto test_case = [&](const std::vector<int64_t>& input1_shape,
                       const std::vector<int64_t>& sizes_shape) {
<<<<<<< HEAD
    auto check_graph = [&](InferenceSessionWrapper& session) {
=======
    auto check_resize_graph = [&](InferenceSessionWrapper& session) {
>>>>>>> 0f5d0a09
      auto op_to_count = CountOpsInGraph(session.GetGraph());
      EXPECT_EQ(op_to_count["Resize"], 1);
      EXPECT_EQ(op_to_count["QuantizeLinear"], 0);
      EXPECT_EQ(op_to_count["DequantizeLinear"], 0);
    };

    TransformerTester(BuildQDQResizeTestCase(input1_shape, sizes_shape),
<<<<<<< HEAD
                      check_graph,
=======
                      check_resize_graph,
>>>>>>> 0f5d0a09
                      TransformerLevel::Level1,
                      TransformerLevel::Level2);
  };

  RandomValueGenerator rand_gen{optional<RandomValueGenerator::RandomSeedType>{2345}};
  test_case({2, 13, 12, 37}, rand_gen.Uniform<int64_t>(std::vector<int64_t>{4}, 1, 16));
}

TEST(QDQTransformerTests, Resize_No_Fusion) {
  auto test_case = [&](const std::vector<int64_t>& input_shape,
                       const std::vector<int64_t>& sizes_shape,
                       const std::vector<int64_t>& concat_input2_shape,
                       const int64_t axis) {
    auto build_test_case = [&](ModelTestBuilder& builder) {
      auto* input_arg = builder.MakeInput<uint8_t>(input_shape,
                                                   std::numeric_limits<uint8_t>::min(),
                                                   std::numeric_limits<uint8_t>::max());
      auto* roi = builder.MakeInitializer<float>({0}, {});
      auto* scales = builder.MakeInitializer<float>({0}, {});
      auto* sizes = builder.MakeInitializer<int64_t>(sizes_shape, {1, 8, 128, 128});
      auto* output_arg = builder.MakeOutput();

      // add DQ
      auto* dq_output = builder.MakeIntermediate();
      builder.AddDequantizeLinearNode<uint8_t>(input_arg, .003f, 1, dq_output);

      // add Resize
      auto* resize_output = builder.MakeIntermediate();
      builder.AddNode("Resize", {dq_output, roi, scales, sizes}, {resize_output});

      // add Concat
      std::vector<NodeArg*> concat_input_args;
      concat_input_args.push_back(resize_output);
      concat_input_args.push_back(builder.MakeInput<float>(concat_input2_shape,
                                                           std::numeric_limits<float>::min(),
                                                           std::numeric_limits<float>::max()));
      auto* concat_output = builder.MakeIntermediate();
      Node& concat_node = builder.AddNode("Concat", concat_input_args, {concat_output});
      concat_node.AddAttribute("axis", axis);

      // add Q
      builder.AddQuantizeLinearNode<uint8_t>(resize_output, .003f, 1, output_arg);
    };

    auto check_graph = [&](InferenceSessionWrapper& session) {
      auto op_to_count = CountOpsInGraph(session.GetGraph());
      EXPECT_EQ(op_to_count["Resize"], 1);
      EXPECT_EQ(op_to_count["Concat"], 1);
      EXPECT_EQ(op_to_count["QuantizeLinear"], 1);
      EXPECT_EQ(op_to_count["DequantizeLinear"], 1);
    };

    TransformerTester(build_test_case, check_graph,
                      TransformerLevel::Level1,
                      TransformerLevel::Level2);
  };

  test_case({1, 8, 64, 64}, {4}, {1, 4, 128, 128}, 1);
}

TEST(QDQTransformerTests, ResizeReshape) {
  auto test_case = [&](const std::vector<int64_t>& input_shape,
                       const std::vector<int64_t>& sizes_shape) {
    auto build_test_case = [&](ModelTestBuilder& builder) {
      auto* input_arg = builder.MakeInput<float>(input_shape,
                                                 std::numeric_limits<float>::min(),
                                                 std::numeric_limits<float>::max());
      auto* roi = builder.MakeInitializer<float>({0}, {});
      auto* scales = builder.MakeInitializer<float>({0}, {});
      auto* sizes = builder.MakeInitializer<int64_t>(sizes_shape, {1, 2, 52, 82});
      auto* output_arg = builder.MakeOutput();

      // add QDQ + Resize
      auto* qdq_input = AddQDQNodePair<uint8_t>(builder, input_arg, .003f, 1);
      auto* resize_output = builder.MakeIntermediate();
      builder.AddNode("Resize", {qdq_input, roi, scales, sizes}, {resize_output});

      // add QDQ + Reshape
      auto* qdq_resize_output = AddQDQNodePair<uint8_t>(builder, resize_output, .003f, 1);
      auto* reshape_shape = builder.Make1DInitializer<int64_t>({1, 2, 52, 82});
      builder.AddNode("Reshape", {qdq_resize_output, reshape_shape}, {output_arg});
    };

    auto check_graph = [&](InferenceSessionWrapper& session) {
      auto op_to_count = CountOpsInGraph(session.GetGraph());
      EXPECT_EQ(op_to_count["Resize"], 1);
      EXPECT_EQ(op_to_count["Reshape"], 1);
      EXPECT_EQ(op_to_count["QuantizeLinear"], 1);
      EXPECT_EQ(op_to_count["DequantizeLinear"], 1);
    };

    TransformerTester(build_test_case, check_graph,
                      TransformerLevel::Level1,
                      TransformerLevel::Level2);
  };

  test_case({1, 2, 26, 42}, {4});
}

TEST(QDQTransformerTests, ArgMax) {
  auto test_case = [&](const std::vector<int64_t>& input_shape,
                       int axis,
                       int keepdims,
                       int select_last_index) {
    auto build_test_case = [&](ModelTestBuilder& builder) {
      auto* input_arg = builder.MakeInput<uint8_t>(input_shape,
                                                   std::numeric_limits<uint8_t>::min(),
                                                   std::numeric_limits<uint8_t>::max());
      auto* output_arg = builder.MakeOutput();

      // add DQ
      auto* dq_output = builder.MakeIntermediate();
      builder.AddDequantizeLinearNode<uint8_t>(input_arg, .003f, 1, dq_output);

      // add ArgMax
      Node& argmax_node = builder.AddNode("ArgMax", {dq_output}, {output_arg});
      argmax_node.AddAttribute("axis", static_cast<int64_t>(axis));
      argmax_node.AddAttribute("keepdims", static_cast<int64_t>(keepdims));
      argmax_node.AddAttribute("select_last_index", static_cast<int64_t>(select_last_index));
    };

    auto check_graph = [&](InferenceSessionWrapper& session) {
      auto op_to_count = CountOpsInGraph(session.GetGraph());
      EXPECT_EQ(op_to_count["ArgMax"], 1);
      EXPECT_EQ(op_to_count["DequantizeLinear"], 0);
    };

    TransformerTester(build_test_case, check_graph,
                      TransformerLevel::Level1,
                      TransformerLevel::Level2,
                      /* opset_version */ 13);
  };

  test_case({2, 13, 12, 37}, 1, 0, 0);
  test_case({2, 13, 12, 37}, 0, 1, 0);
  test_case({2, 13, 12, 37}, 0, 0, 1);
}

TEST(QDQTransformerTests, QLinearMatMul) {
  auto test_case = [&](const std::vector<int64_t>& input1_shape, const std::vector<int64_t>& input2_shape) {
    auto build_test_case = [&](ModelTestBuilder& builder) {
      auto* input1_arg = builder.MakeInput<float>(input1_shape, -1.f, 1.f);
      auto* input2_arg = builder.MakeInput<float>(input2_shape, -1.f, 1.f);
      auto* output_arg = builder.MakeOutput();

      // add QDQ + MatMul
      auto* matmul_output = builder.MakeIntermediate();
      auto* dq_matmul_output1 = AddQDQNodePair<uint8_t>(builder, input1_arg, .004f, 129);
      auto* dq_matmul_output2 = AddQDQNodePair<uint8_t>(builder, input2_arg, .004f, 129);
      builder.AddNode("MatMul", {dq_matmul_output1, dq_matmul_output2}, {matmul_output});

      // add Q
      builder.AddQuantizeLinearNode<uint8_t>(matmul_output, .0039f, 135, output_arg);
    };

    auto check_graph = [&](InferenceSessionWrapper& session) {
      auto op_to_count = CountOpsInGraph(session.GetGraph());
      EXPECT_EQ(op_to_count["QLinearMatMul"], 1);
      EXPECT_EQ(op_to_count["QuantizeLinear"], 2);
      EXPECT_EQ(op_to_count["DequantizeLinear"], 0);
    };

    TransformerTester(build_test_case, check_graph, TransformerLevel::Level1, TransformerLevel::Level2);
  };

  test_case({12, 37}, {37, 12});
  test_case({23, 13, 13}, {13, 13});
  test_case({22, 11, 13, 15}, {15, 13});
}

TEST(QDQTransformerTests, MatMul_No_Fusion) {
  auto test_case = [&](const std::vector<int64_t>& input1_shape, const std::vector<int64_t>& input2_shape) {
    auto build_test_case = [&](ModelTestBuilder& builder) {
      auto* input1_arg = builder.MakeInput<float>(input1_shape, -1.f, 1.f);
      auto* input2_arg = builder.MakeInput<float>(input2_shape, -1.f, 1.f);
      auto* output_arg = builder.MakeOutput();

      // add QDQ + MatMul
      auto* matmul_output = builder.MakeIntermediate();
      auto* dq_matmul_output1 = AddQDQNodePair<uint8_t>(builder, input1_arg, .004f, 129);
      builder.AddNode("MatMul", {dq_matmul_output1, input2_arg}, {matmul_output});

      // add Q
      builder.AddQuantizeLinearNode<uint8_t>(matmul_output, .0039f, 135, output_arg);
    };

    auto check_graph = [&](InferenceSessionWrapper& session) {
      auto op_to_count = CountOpsInGraph(session.GetGraph());
      EXPECT_EQ(op_to_count["MatMul"], 1);
      EXPECT_EQ(op_to_count["QLinearMatMul"], 0);
      EXPECT_EQ(op_to_count["QuantizeLinear"], 2);
      EXPECT_EQ(op_to_count["DequantizeLinear"], 1);
    };

    TransformerTester(build_test_case, check_graph, TransformerLevel::Level1, TransformerLevel::Level2);
  };

  test_case({12, 37}, {37, 12});
  test_case({23, 13, 13}, {13, 13});
  test_case({22, 11, 13, 15}, {15, 13});
}

TEST(QDQTransformerTests, MatMul_1st_Input_Int8) {
  auto test_case = [&](const std::vector<int64_t>& input1_shape, const std::vector<int64_t>& input2_shape) {
    auto build_test_case = [&](ModelTestBuilder& builder) {
      auto* input1_arg = builder.MakeInput<int8_t>(input1_shape, -128, 127);
      auto* input2_arg = builder.MakeInput<float>(input2_shape, -1.f, 1.f);
      auto* output_arg = builder.MakeOutput();

      // add DQ with type int8
      auto* dq_output_1 = builder.MakeIntermediate();
      builder.AddDequantizeLinearNode<int8_t>(input1_arg, .004f, 1, dq_output_1);

      // add QDQ + MatMul
      auto* matmul_output = builder.MakeIntermediate();
      auto* dq_matmul_output2 = AddQDQNodePair<uint8_t>(builder, input2_arg, .004f, 129);
      builder.AddNode("MatMul", {dq_output_1, dq_matmul_output2}, {matmul_output});

      // add Q
      builder.AddQuantizeLinearNode<uint8_t>(matmul_output, .0039f, 135, output_arg);
    };

    auto check_graph = [&](InferenceSessionWrapper& session) {
      auto op_to_count = CountOpsInGraph(session.GetGraph());
      EXPECT_EQ(op_to_count["MatMul"], 1);
      EXPECT_EQ(op_to_count["QLinearMatMul"], 0);
      EXPECT_EQ(op_to_count["QuantizeLinear"], 2);
      EXPECT_EQ(op_to_count["DequantizeLinear"], 2);
    };

    TransformerTester(build_test_case, check_graph, TransformerLevel::Level1, TransformerLevel::Level2);
  };

  test_case({12, 37}, {37, 12});
  test_case({23, 13, 13}, {13, 13});
  test_case({22, 11, 13, 15}, {15, 13});
}

TEST(QDQTransformerTests, MatMulIntegerToFloat) {
  auto test_case = [&](const std::vector<int64_t>& input1_shape, const std::vector<int64_t>& input2_shape) {
    auto build_test_case = [&](ModelTestBuilder& builder) {
      auto* input1_arg = builder.MakeInput<uint8_t>(input1_shape,
                                                    std::numeric_limits<uint8_t>::min(),
                                                    std::numeric_limits<uint8_t>::max());
      auto* input2_arg = builder.MakeInput<uint8_t>(input2_shape,
                                                    std::numeric_limits<uint8_t>::min(),
                                                    std::numeric_limits<uint8_t>::max());
      auto* output_arg = builder.MakeOutput();

      // add DQ
      auto* dq_output_1 = builder.MakeIntermediate();
      builder.AddDequantizeLinearNode<uint8_t>(input1_arg, .0035f, 135, dq_output_1);

      auto* dq_output_2 = builder.MakeIntermediate();
      builder.AddDequantizeLinearNode<uint8_t>(input2_arg, .0035f, 135, dq_output_2);

      builder.AddNode("MatMul", {dq_output_1, dq_output_2}, {output_arg});
    };

    auto check_graph = [&](InferenceSessionWrapper& session) {
      auto op_to_count = CountOpsInGraph(session.GetGraph());
      EXPECT_EQ(op_to_count["com.microsoft.MatMulIntegerToFloat"], 1);
      EXPECT_EQ(op_to_count["QuantizeLinear"], 0);
      EXPECT_EQ(op_to_count["DequantizeLinear"], 0);
    };

    TransformerTester(build_test_case,
                      check_graph,
                      TransformerLevel::Level1,
                      TransformerLevel::Level2,
                      12 /*opset_version*/,
                      1e-5 /*per_sample_tolerance*/,
                      1e-5 /*relative_per_sample_tolerance*/);
  };

  test_case({12, 37}, {37, 12});
  test_case({23, 13, 13}, {13, 13});
  test_case({22, 11, 13, 15}, {15, 13});
}

TEST(QDQTransformerTests, ConvRelu) {
  auto test_case = [&](const std::vector<int64_t>& input_shape, const std::vector<int64_t>& weights_shape, bool is_zp_zero) {
    auto build_test_case = [&](ModelTestBuilder& builder) {
      auto* input_arg = builder.MakeInput<float>(input_shape, -1.f, 1.f);
      auto* output_arg = builder.MakeOutput();
      auto* weight = builder.MakeInitializer<uint8_t>(weights_shape, 0, 255);

      // add QDQ + Conv
      auto* dq_w_output = builder.MakeIntermediate();
      auto* conv_output = builder.MakeIntermediate();
      auto* dq_conv_output = AddQDQNodePair<uint8_t>(builder, input_arg, .004f, 129);
      builder.AddDequantizeLinearNode<uint8_t>(weight, .003f, 118, dq_w_output);
      builder.AddConvNode(dq_conv_output, dq_w_output, conv_output);

      // add Relu
      auto* relu_output = builder.MakeIntermediate();
      builder.AddNode("Relu", {conv_output}, {relu_output});

      // add Q
      builder.AddQuantizeLinearNode<uint8_t>(relu_output, .0039f, is_zp_zero ? 0 : 1, output_arg);
    };

    auto check_graph = [&](InferenceSessionWrapper& session) {
      auto op_to_count = CountOpsInGraph(session.GetGraph());
      if (is_zp_zero) {
        EXPECT_EQ(op_to_count["QLinearConv"], 1);
        EXPECT_EQ(op_to_count["Conv"], 0);
        EXPECT_EQ(op_to_count["Relu"], 0);
        EXPECT_EQ(op_to_count["QuantizeLinear"], 1);
        EXPECT_EQ(op_to_count["DequantizeLinear"], 0);
      } else {
        EXPECT_EQ(op_to_count["QLinearConv"], 0);
        EXPECT_EQ(op_to_count["Conv"], 0);
        EXPECT_EQ(op_to_count["Relu"], 0);
        EXPECT_EQ(op_to_count["com.microsoft.FusedConv"], 1);
        EXPECT_EQ(op_to_count["QuantizeLinear"], 2);
        EXPECT_EQ(op_to_count["DequantizeLinear"], 2);
      }
    };

    TransformerTester(build_test_case, check_graph, TransformerLevel::Level1, TransformerLevel::Level2);
  };

  test_case({1, 12, 37}, {32, 12, 5}, true);
  test_case({1, 12, 37}, {32, 12, 5}, false);
  test_case({1, 23, 13, 13}, {30, 23, 3, 3}, true);
  test_case({1, 23, 13, 13}, {30, 23, 3, 3}, false);
  test_case({1, 22, 11, 13, 15}, {30, 22, 5, 3, 3}, true);
  test_case({1, 22, 11, 13, 15}, {30, 22, 5, 3, 3}, false);
}

TEST(QDQTransformerTests, ConvAveragePoolReshape_UInt8) {
  auto test_case = [&](const std::vector<int64_t>& input_shape, const std::vector<int64_t>& weights_shape) {
    auto build_test_case = [&](ModelTestBuilder& builder) {
      auto* input_arg = builder.MakeInput<float>(input_shape, -1.f, 1.f);
      auto* output_arg = builder.MakeOutput();
      auto* weight = builder.MakeInitializer<uint8_t>(weights_shape, 0, 255);

      // add QDQ + Conv
      auto* dq_w_output = builder.MakeIntermediate();
      auto* conv_output = builder.MakeIntermediate();
      auto* dq_conv_output = AddQDQNodePair<uint8_t>(builder, input_arg, .004f, 129);
      builder.AddDequantizeLinearNode<uint8_t>(weight, .003f, 118, dq_w_output);
      builder.AddConvNode(dq_conv_output, dq_w_output, conv_output);

      // add QDQ + AveragePool
      auto* dq_averagepool_output = AddQDQNodePair<uint8_t>(builder, conv_output, .0035f, 135);
      auto* averagepool_output = builder.MakeIntermediate();
      Node& pool_node = builder.AddNode("AveragePool", {dq_averagepool_output}, {averagepool_output});
      std::vector<int64_t> pads((weights_shape.size() - 2) * 2, 1);
      pool_node.AddAttribute("pads", pads);
      std::vector<int64_t> kernel_shape(weights_shape.size() - 2, 3);
      pool_node.AddAttribute("kernel_shape", kernel_shape);

      // add QDQ + Reshape
      auto* dq_reshape_output = AddQDQNodePair<uint8_t>(builder, averagepool_output, .0035f, 135);
      auto* reshape_shape = builder.Make1DInitializer<int64_t>({-1});
      auto* reshape_output = builder.MakeIntermediate();
      builder.AddNode("Reshape", {dq_reshape_output, reshape_shape}, {reshape_output});

      // add Q
      auto* q_output = builder.MakeIntermediate();
      builder.AddQuantizeLinearNode<uint8_t>(reshape_output, .0035f, 135, q_output);
      builder.AddDequantizeLinearNode<uint8_t>(q_output, .0035f, 135, output_arg);
    };

    auto check_graph = [&](InferenceSessionWrapper& session) {
      auto op_to_count = CountOpsInGraph(session.GetGraph());
      EXPECT_EQ(op_to_count["QLinearConv"], 1);
      EXPECT_EQ(op_to_count["com.microsoft.QLinearAveragePool"], 1);
      EXPECT_EQ(op_to_count["Reshape"], 1);
      EXPECT_EQ(op_to_count["QuantizeLinear"], 1);
      EXPECT_EQ(op_to_count["DequantizeLinear"], 1);
    };

    TransformerTester(build_test_case,
                      check_graph,
                      TransformerLevel::Level1,
                      TransformerLevel::Level2,
                      12 /*opset_version*/,
                      0.01f /*per_sample_tolerance*/,
                      0.01f /*relative_per_sample_tolerance*/);
  };

  test_case({1, 12, 37}, {32, 12, 5});
  test_case({1, 23, 13, 13}, {30, 23, 3, 3});
  test_case({1, 22, 11, 13, 15}, {30, 22, 5, 3, 3});
}

TEST(QDQTransformerTests, ConvAveragePoolReshape_Int8) {
  auto test_case = [&](const std::vector<int64_t>& input_shape, const std::vector<int64_t>& weights_shape) {
    auto build_test_case = [&](ModelTestBuilder& builder) {
      auto* input_arg = builder.MakeInput<float>(input_shape, -1.f, 1.f);
      auto* output_arg = builder.MakeOutput();
      auto* weight = builder.MakeInitializer<int8_t>(weights_shape, -64, 64);

      // add QDQ + Conv
      auto* dq_w_output = builder.MakeIntermediate();
      auto* conv_output = builder.MakeIntermediate();
      auto* dq_conv_output = AddQDQNodePair<int8_t>(builder, input_arg, .004f, 1);
      builder.AddDequantizeLinearNode<int8_t>(weight, .003f, -10, dq_w_output);
      builder.AddConvNode(dq_conv_output, dq_w_output, conv_output);

      // add QDQ + AveragePool
      auto* dq_averagepool_output = AddQDQNodePair<int8_t>(builder, conv_output, .0035f, 7);
      auto* averagepool_output = builder.MakeIntermediate();
      Node& pool_node = builder.AddNode("AveragePool", {dq_averagepool_output}, {averagepool_output});
      std::vector<int64_t> pads((weights_shape.size() - 2) * 2, 1);
      pool_node.AddAttribute("pads", pads);
      std::vector<int64_t> kernel_shape(weights_shape.size() - 2, 3);
      pool_node.AddAttribute("kernel_shape", kernel_shape);

      // add QDQ + Reshape
      auto* dq_reshape_output = AddQDQNodePair<int8_t>(builder, averagepool_output, .0035f, 7);
      auto* reshape_shape = builder.Make1DInitializer<int64_t>({-1});
      auto* reshape_output = builder.MakeIntermediate();
      builder.AddNode("Reshape", {dq_reshape_output, reshape_shape}, {reshape_output});

      // add Q
      auto* q_output = builder.MakeIntermediate();
      if constexpr (QDQIsInt8Allowed()) {
        builder.AddQuantizeLinearNode<int8_t>(reshape_output, .0035f, 7, q_output);
        builder.AddDequantizeLinearNode<int8_t>(q_output, .0035f, 7, output_arg);
      } else {
        builder.AddQuantizeLinearNode<uint8_t>(reshape_output, .0035f, 135, q_output);
        builder.AddDequantizeLinearNode<uint8_t>(q_output, .0035f, 135, output_arg);
      }
    };

    auto check_graph = [&](InferenceSessionWrapper& session) {
      auto op_to_count = CountOpsInGraph(session.GetGraph());
      EXPECT_EQ(op_to_count["QLinearConv"], 1);
      EXPECT_EQ(op_to_count["com.microsoft.QLinearAveragePool"], 1);
      EXPECT_EQ(op_to_count["Reshape"], 1);
      EXPECT_EQ(op_to_count["QuantizeLinear"], 1);
      EXPECT_EQ(op_to_count["DequantizeLinear"], 1);
    };

    TransformerTester(build_test_case,
                      check_graph,
                      TransformerLevel::Level1,
                      TransformerLevel::Level2,
                      12 /*opset_version*/,
                      0.01f /*per_sample_tolerance*/,
                      0.01f /*relative_per_sample_tolerance*/);
  };

  test_case({1, 12, 37}, {32, 12, 5});
  test_case({1, 23, 13, 13}, {30, 23, 3, 3});
  test_case({1, 22, 11, 13, 15}, {30, 22, 5, 3, 3});
}

TEST(QDQTransformerTests, ConvAveragePoolReshape_Int8_Fail) {
  auto test_case = [&](const std::vector<int64_t>& input_shape, const std::vector<int64_t>& weights_shape) {
    auto build_test_case = [&](ModelTestBuilder& builder) {
      auto* input_arg = builder.MakeInput<int8_t>(input_shape, -128, 127);
      auto* output_arg = builder.MakeOutput();
      auto* weight = builder.MakeInitializer<uint8_t>(weights_shape, 0, 255);

      // add DQ + Conv
      auto* dq_output = builder.MakeIntermediate();
      auto* dq_w_output = builder.MakeIntermediate();
      auto* conv_output = builder.MakeIntermediate();
      builder.AddDequantizeLinearNode<int8_t>(input_arg, .004f, 1, dq_output);
      builder.AddDequantizeLinearNode<uint8_t>(weight, .003f, 118, dq_w_output);
      builder.AddConvNode(dq_output, dq_w_output, conv_output);

      // add QDQ + AveragePool
      auto* dq_averagepool_output = AddQDQNodePair<int8_t>(builder, conv_output, .0035f, 7);
      auto* averagepool_output = builder.MakeIntermediate();
      Node& pool_node = builder.AddNode("AveragePool", {dq_averagepool_output}, {averagepool_output});
      std::vector<int64_t> pads((weights_shape.size() - 2) * 2, 1);
      pool_node.AddAttribute("pads", pads);
      std::vector<int64_t> kernel_shape(weights_shape.size() - 2, 3);
      pool_node.AddAttribute("kernel_shape", kernel_shape);

      // add QDQ + Reshape
      auto* dq_reshape_output = AddQDQNodePair<int8_t>(builder, averagepool_output, .0035f, 7);
      auto* reshape_shape = builder.Make1DInitializer<int64_t>({-1});
      auto* reshape_output = builder.MakeIntermediate();
      builder.AddNode("Reshape", {dq_reshape_output, reshape_shape}, {reshape_output});

      // add Q + DQ
      auto* q_output = builder.MakeIntermediate();
      if constexpr (QDQIsInt8Allowed()) {
        builder.AddQuantizeLinearNode<int8_t>(reshape_output, .0035f, 7, q_output);
        builder.AddDequantizeLinearNode<int8_t>(q_output, .0035f, 7, output_arg);
      } else {
        builder.AddQuantizeLinearNode<uint8_t>(reshape_output, .0035f, 135, q_output);
        builder.AddDequantizeLinearNode<uint8_t>(q_output, .0035f, 135, output_arg);
      }
    };

    auto check_graph = [&](InferenceSessionWrapper& session) {
      auto op_to_count = CountOpsInGraph(session.GetGraph());
      EXPECT_EQ(op_to_count["Conv"], 1);
      EXPECT_EQ(op_to_count["QLinearConv"], 0);
      EXPECT_EQ(op_to_count["com.microsoft.QLinearAveragePool"], 1);
      EXPECT_EQ(op_to_count["Reshape"], 1);
      EXPECT_EQ(op_to_count["QuantizeLinear"], 1);
      EXPECT_EQ(op_to_count["DequantizeLinear"], 3);
    };

    TransformerTester(build_test_case,
                      check_graph,
                      TransformerLevel::Level1,
                      TransformerLevel::Level2,
                      12 /*opset_version*/,
                      0.01f /*per_sample_tolerance*/,
                      0.01f /*relative_per_sample_tolerance*/);
  };

  test_case({1, 12, 37}, {32, 12, 5});
  test_case({1, 23, 13, 13}, {30, 23, 3, 3});
  test_case({1, 22, 11, 13, 15}, {30, 22, 5, 3, 3});
}

template <typename InputType, typename OutputType>
void QDQTransformerLeakyReluTests() {
  auto test_case = [&](const std::vector<int64_t>& input_shape) {
    auto build_test_case = [&](ModelTestBuilder& builder) {
      auto* input_arg = builder.MakeInput<float>(input_shape, -1.f, 1.f);
      auto* output_arg = builder.MakeOutput();
      // add QDQ + LeakyRelu
      auto* dq_output = AddQDQNodePair<InputType>(builder, input_arg, .0035f, 7);
      auto* leakyrelu_output = builder.MakeIntermediate();
      Node& leakyrelu_node = builder.AddNode("LeakyRelu", {dq_output}, {leakyrelu_output});
      leakyrelu_node.AddAttribute("alpha", 0.2f);

      // add QDQ output
      auto* q_output = builder.MakeIntermediate();
      builder.AddQuantizeLinearNode<OutputType>(leakyrelu_output,
                                                .0038f,
                                                std::numeric_limits<OutputType>::max() / 2,
                                                q_output);
      builder.AddDequantizeLinearNode<OutputType>(q_output,
                                                  .0039f,
                                                  std::numeric_limits<OutputType>::max() / 2,
                                                  output_arg);
    };

    auto check_graph = [&](InferenceSessionWrapper& session) {
      auto op_to_count = CountOpsInGraph(session.GetGraph());
      if constexpr (std::is_same<InputType, OutputType>::value) {
        EXPECT_EQ(op_to_count["com.microsoft.QLinearLeakyRelu"], 1);
        EXPECT_EQ(op_to_count["LeakyRelu"], 0);
        EXPECT_EQ(op_to_count["QuantizeLinear"], 1);
        EXPECT_EQ(op_to_count["DequantizeLinear"], 1);
      } else {
        EXPECT_EQ(op_to_count["com.microsoft.QLinearLeakyRelu"], 0);
        EXPECT_EQ(op_to_count["LeakyRelu"], 1);
        EXPECT_EQ(op_to_count["QuantizeLinear"], 2);
        EXPECT_EQ(op_to_count["DequantizeLinear"], 2);
      }
    };

    TransformerTester(build_test_case,
                      check_graph,
                      TransformerLevel::Level1,
                      TransformerLevel::Level2,
                      12 /*opset_version*/,
                      0.01 /*per_sample_tolerance*/,
                      0.01 /*relative_per_sample_tolerance*/,
                      std::make_unique<QDQSelectorActionTransformer>());
  };

  test_case({1, 12, 37});
  test_case({1, 23, 13, 13});
  test_case({1, 22, 11, 13, 15});
}

TEST(QDQTransformerTests, LeakyRelu_S8S8) {
  QDQTransformerLeakyReluTests<int8_t, int8_t>();
}

TEST(QDQTransformerTests, LeakyRelu_U8U8) {
  QDQTransformerLeakyReluTests<uint8_t, uint8_t>();
}

TEST(QDQTransformerTests, LeakyRelu_S8U8) {
  QDQTransformerLeakyReluTests<int8_t, uint8_t>();
}

TEST(QDQTransformerTests, LeakyRelu_U8S8) {
  QDQTransformerLeakyReluTests<uint8_t, int8_t>();
}

TEST(QDQTransformerTests, ConvTranspose_QBackward) {
  auto test_case = [&](const std::vector<int64_t>& input_shape, const std::vector<int64_t>& weights_shape, const std::vector<int64_t>& perms) {
    auto build_test_case = [&](ModelTestBuilder& builder) {
      auto* input_arg = builder.MakeInput<float>(input_shape, -1.f, 1.f);
      auto* output_arg = builder.MakeOutput();
      auto* weight = builder.MakeInitializer<int8_t>(weights_shape, -64, 64);

      // add QDQ + Conv
      auto* dq_w_output = builder.MakeIntermediate();
      auto* conv_output = builder.MakeIntermediate();
      auto* dq_conv_output = AddQDQNodePair<int8_t>(builder, input_arg, .004f, 1);
      builder.AddDequantizeLinearNode<int8_t>(weight, .003f, -10, dq_w_output);
      builder.AddConvNode(dq_conv_output, dq_w_output, conv_output);

      // add Transpose
      auto* transpose_output = builder.MakeIntermediate();
      Node& transpose_node = builder.AddNode("Transpose", {conv_output}, {transpose_output});
      transpose_node.AddAttribute("perm", perms);

      // add Q
      auto* q_output = builder.MakeIntermediate();
      if constexpr (QDQIsInt8Allowed()) {
        builder.AddQuantizeLinearNode<int8_t>(transpose_output, .0035f, 7, q_output);
        builder.AddDequantizeLinearNode<int8_t>(q_output, .0035f, 7, output_arg);
      } else {
        builder.AddQuantizeLinearNode<uint8_t>(transpose_output, .0035f, 135, q_output);
        builder.AddDequantizeLinearNode<uint8_t>(q_output, .0035f, 135, output_arg);
      }
    };

    auto check_graph = [&](InferenceSessionWrapper& session) {
      auto op_to_count = CountOpsInGraph(session.GetGraph());
      EXPECT_EQ(op_to_count["QLinearConv"], 1);
      EXPECT_EQ(op_to_count["Transpose"], 1);
      EXPECT_EQ(op_to_count["QuantizeLinear"], 1);
      EXPECT_EQ(op_to_count["DequantizeLinear"], 1);
    };

    TransformerTester(build_test_case,
                      check_graph,
                      TransformerLevel::Level1,
                      TransformerLevel::Level2);
  };

  test_case({1, 23, 13, 13}, {30, 23, 3, 3}, {0, 3, 1, 2});
}

TEST(QDQTransformerTests, QBackward_MutilpleSteps) {
  auto test_case = [&](const std::vector<int64_t>& input_shape, const std::vector<int64_t>& weights_shape) {
    auto build_test_case = [&](ModelTestBuilder& builder) {
      auto* input_arg = builder.MakeInput<float>(input_shape, -1.f, 1.f);
      auto* output_arg = builder.MakeOutput();
      auto* weight = builder.MakeInitializer<int8_t>(weights_shape, -64, 64);

      // add QDQ + Conv
      auto* dq_w_output = builder.MakeIntermediate();
      auto* conv_output = builder.MakeIntermediate();
      auto* dq_conv_output = AddQDQNodePair<int8_t>(builder, input_arg, .004f, 1);
      builder.AddDequantizeLinearNode<int8_t>(weight, .003f, -10, dq_w_output);
      builder.AddConvNode(dq_conv_output, dq_w_output, conv_output);

      // add MaxPool
      auto* maxpool_output = builder.MakeIntermediate();
      Node& pool_node = builder.AddNode("MaxPool", {conv_output}, {maxpool_output});
      std::vector<int64_t> pads((weights_shape.size() - 2) * 2, 1);
      pool_node.AddAttribute("pads", pads);
      std::vector<int64_t> kernel_shape(weights_shape.size() - 2, 3);
      pool_node.AddAttribute("kernel_shape", kernel_shape);

      // Reshape
      auto* reshape_shape = builder.Make1DInitializer<int64_t>({-1, 0});
      auto* reshape_output = builder.MakeIntermediate();
      builder.AddNode("Reshape", {maxpool_output, reshape_shape}, {reshape_output});

      // add Transpose
      auto* transpose_output = builder.MakeIntermediate();
      Node& transpose_node = builder.AddNode("Transpose", {reshape_output}, {transpose_output});
      transpose_node.AddAttribute("perm", std::vector<int64_t>({1, 0}));

      // add Q + DQ
      auto* q_output = builder.MakeIntermediate();
      if constexpr (QDQIsInt8Allowed()) {
        builder.AddQuantizeLinearNode<int8_t>(transpose_output, .0035f, 7, q_output);
        builder.AddDequantizeLinearNode<int8_t>(q_output, .0035f, 7, output_arg);
      } else {
        builder.AddQuantizeLinearNode<uint8_t>(transpose_output, .0035f, 135, q_output);
        builder.AddDequantizeLinearNode<uint8_t>(q_output, .0035f, 135, output_arg);
      }
    };

    auto check_graph = [&](InferenceSessionWrapper& session) {
      auto op_to_count = CountOpsInGraph(session.GetGraph());
      EXPECT_EQ(op_to_count["QLinearConv"], 1);
      EXPECT_EQ(op_to_count["MaxPool"], 1);
      EXPECT_EQ(op_to_count["Reshape"], 1);
      EXPECT_EQ(op_to_count["Transpose"], 1);
      EXPECT_EQ(op_to_count["QuantizeLinear"], 1);
      EXPECT_EQ(op_to_count["DequantizeLinear"], 1);
    };

    TransformerTester(build_test_case,
                      check_graph,
                      TransformerLevel::Level1,
                      TransformerLevel::Level2);
  };

  test_case({1, 23, 13, 13}, {30, 23, 3, 3});
}

TEST(QDQTransformerTests, ConvTranspose_DQForward) {
  auto test_case = [&](const std::vector<int64_t>& input_shape, const std::vector<int64_t>& weights_shape, const std::vector<int64_t>& perms) {
    auto build_test_case = [&](ModelTestBuilder& builder) {
      auto* input_arg = builder.MakeInput<float>(input_shape, -1.f, 1.f);
      auto* output_arg = builder.MakeOutput();
      auto* weight = builder.MakeInitializer<int8_t>(weights_shape, -64, 64);

      // add QDQ
      auto* dq_output = AddQDQNodePair<int8_t>(builder, input_arg, .004f, 1);

      // add Transpose
      auto* transpose_output = builder.MakeIntermediate();
      Node& transpose_node = builder.AddNode("Transpose", {dq_output}, {transpose_output});
      transpose_node.AddAttribute("perm", perms);

      // add Conv
      auto* dq_w_output = builder.MakeIntermediate();
      auto* conv_output = builder.MakeIntermediate();
      builder.AddDequantizeLinearNode<int8_t>(weight, .003f, -10, dq_w_output);
      builder.AddConvNode(transpose_output, dq_w_output, conv_output);

      // add Q
      auto* q_output = builder.MakeIntermediate();
      if constexpr (QDQIsInt8Allowed()) {
        builder.AddQuantizeLinearNode<int8_t>(conv_output, .0035f, 7, q_output);
        builder.AddDequantizeLinearNode<int8_t>(q_output, .0035f, 7, output_arg);
      } else {
        builder.AddQuantizeLinearNode<uint8_t>(conv_output, .0035f, 135, q_output);
        builder.AddDequantizeLinearNode<uint8_t>(q_output, .0035f, 135, output_arg);
      }
    };

    auto check_graph = [&](InferenceSessionWrapper& session) {
      auto op_to_count = CountOpsInGraph(session.GetGraph());
      EXPECT_EQ(op_to_count["QLinearConv"], 1);
      EXPECT_EQ(op_to_count["Transpose"], 1);
      EXPECT_EQ(op_to_count["QuantizeLinear"], 1);
      EXPECT_EQ(op_to_count["DequantizeLinear"], 1);
    };

    TransformerTester(build_test_case,
                      check_graph,
                      TransformerLevel::Level1,
                      TransformerLevel::Level2);
  };

  test_case({1, 13, 13, 23}, {30, 23, 3, 3}, {0, 3, 1, 2});
}

TEST(QDQTransformerTests, DQForward_MutilpleSteps) {
  auto test_case = [&](const std::vector<int64_t>& input_shape, const std::vector<int64_t>& weights_shape, const std::vector<int64_t>& perms) {
    auto build_test_case = [&](ModelTestBuilder& builder) {
      auto* input_arg = builder.MakeInput<float>(input_shape, -1.f, 1.f);
      auto* output_arg = builder.MakeOutput();
      auto* weight = builder.MakeInitializer<int8_t>(weights_shape, -64, 64);

      // add Transpose
      auto* qdq_output = AddQDQNodePair<int8_t>(builder, input_arg, .004f, 1);
      auto* transpose_output = builder.MakeIntermediate();
      Node& transpose_node = builder.AddNode("Transpose", {qdq_output}, {transpose_output});
      transpose_node.AddAttribute("perm", perms);

      // add MaxPool
      auto* maxpool_output = builder.MakeIntermediate();
      Node& pool_node = builder.AddNode("MaxPool", {transpose_output}, {maxpool_output});
      std::vector<int64_t> pads((weights_shape.size() - 2) * 2, 1);
      pool_node.AddAttribute("pads", pads);
      std::vector<int64_t> kernel_shape(weights_shape.size() - 2, 3);
      pool_node.AddAttribute("kernel_shape", kernel_shape);

      // add Conv
      auto* dq_w_output = builder.MakeIntermediate();
      auto* conv_output = builder.MakeIntermediate();
      builder.AddDequantizeLinearNode<int8_t>(weight, .003f, -10, dq_w_output);
      builder.AddConvNode(maxpool_output, dq_w_output, conv_output);

      // Reshape
      auto* reshape_shape = builder.Make1DInitializer<int64_t>({-1, 0});
      auto* reshape_output = builder.MakeIntermediate();
      builder.AddNode("Reshape", {conv_output, reshape_shape}, {reshape_output});

      // add Q + DQ
      auto* q_output = builder.MakeIntermediate();
      if constexpr (QDQIsInt8Allowed()) {
        builder.AddQuantizeLinearNode<int8_t>(reshape_output, .0035f, 7, q_output);
        builder.AddDequantizeLinearNode<int8_t>(q_output, .0035f, 7, output_arg);
      } else {
        builder.AddQuantizeLinearNode<uint8_t>(reshape_output, .0035f, 135, q_output);
        builder.AddDequantizeLinearNode<uint8_t>(q_output, .0035f, 135, output_arg);
      }
    };

    auto check_graph = [&](InferenceSessionWrapper& session) {
      auto op_to_count = CountOpsInGraph(session.GetGraph());
      EXPECT_EQ(op_to_count["QLinearConv"], 1);
      EXPECT_EQ(op_to_count["MaxPool"], 1);
      EXPECT_EQ(op_to_count["Reshape"], 1);
      EXPECT_EQ(op_to_count["Transpose"], 1);
      EXPECT_EQ(op_to_count["QuantizeLinear"], 1);
      EXPECT_EQ(op_to_count["DequantizeLinear"], 1);
    };

    TransformerTester(build_test_case,
                      check_graph,
                      TransformerLevel::Level1,
                      TransformerLevel::Level2);
  };

  test_case({1, 13, 13, 23}, {30, 23, 3, 3}, {0, 3, 1, 2});
}

TEST(QDQTransformerTests, Clip) {
  constexpr float epsilon = std::numeric_limits<float>::epsilon();

  auto test_case = [&](float scale, auto zero_point, int clip_count, int opset_version = 12) {
    auto build_test_case = [&](ModelTestBuilder& builder) {
      auto* input_arg = builder.MakeInput<int8_t>({1, 32, 112, 112},
                                                  std::numeric_limits<int8_t>::min(),
                                                  std::numeric_limits<int8_t>::max());
      auto* output_arg = builder.MakeOutput();

      // add DQ
      auto* dq_output = builder.MakeIntermediate();
      builder.AddDequantizeLinearNode<int8_t>(input_arg, .0035f, 7, dq_output);

      // add Clip
      auto* clip_output = builder.MakeIntermediate();
      constexpr float min = .0f;
      constexpr float max = 6.0f;
      if (opset_version >= 11) {
        auto* min_initializer = builder.MakeScalarInitializer<float>(min);
        auto* max_initializer = builder.MakeScalarInitializer<float>(max);
        builder.AddNode("Clip", {dq_output, min_initializer, max_initializer}, {clip_output});
      } else {
        Node& argmax_node = builder.AddNode("Clip", {dq_output}, {clip_output});
        argmax_node.AddAttribute("min", min);
        argmax_node.AddAttribute("max", max);
      }

      // add Q + DQ
      auto* q_output = builder.MakeIntermediate();
      builder.AddQuantizeLinearNode(clip_output, scale, zero_point, q_output);
      builder.AddDequantizeLinearNode(q_output, scale, zero_point, output_arg);
    };

    auto check_clip_graph = [&](InferenceSessionWrapper& session) {
      auto op_to_count = CountOpsInGraph(session.GetGraph());
      EXPECT_EQ(op_to_count["QuantizeLinear"], 1);
      EXPECT_EQ(op_to_count["Clip"], clip_count);
      EXPECT_EQ(op_to_count["DequantizeLinear"], 2);
    };

    TransformerTester(build_test_case, check_clip_graph,
                      TransformerLevel::Default,
                      TransformerLevel::Level1,
                      opset_version,
                      epsilon,
                      epsilon);
  };

  test_case(.0235294122248888f, static_cast<int8_t>(-128), 0);  // [0, 6]
  test_case(.02f, static_cast<int8_t>(-128), 0);                // [0, 5.1]
  test_case(.03f, static_cast<int8_t>(-128), 1);                // [0, 7.65]
  test_case(.02f, static_cast<int8_t>(127), 1);                 // [-5.1 , 0]
  test_case(.02f, static_cast<int8_t>(0), 1);                   // [-2.56, 2.54]
  test_case(.04f, static_cast<int8_t>(-97), 1);                 // [-1.24, 8.96]
  test_case(.02352941176f, static_cast<uint8_t>(0), 0);         // [0, 6]
  test_case(.02f, static_cast<uint8_t>(0), 0);                  // [0, 5.1]
  test_case(.03f, static_cast<uint8_t>(0), 1);                  // [0, 7.65]
  test_case(.02f, static_cast<uint8_t>(255), 1);                // [-5.1, 0]
  test_case(.02f, static_cast<uint8_t>(128), 1);                // [-2.56, 2.54]
  test_case(.04f, static_cast<uint8_t>(31), 1);                 // [-1.24, 8.96]

  // opset_version = 10
  test_case(.02f, static_cast<int8_t>(-128), 0, 10);  // [0, 5.1]
  test_case(.03f, static_cast<int8_t>(-128), 1, 10);  // [0, 7.65]
  test_case(.02f, static_cast<uint8_t>(0), 0, 10);    // [0, 5.1]
  test_case(.03f, static_cast<uint8_t>(0), 1, 10);    // [0, 7.65]

  // difference between lower/upper and min/max are within epsilon
  test_case(epsilon, static_cast<int8_t>(-127), 0);              // [-epsilon, x] (x <= 6 + epsilon)
  test_case((6 + epsilon) / 255, static_cast<int8_t>(-128), 0);  // [0, 6 + epsilon]
  test_case(epsilon, static_cast<uint8_t>(1), 0);                // [-epsilon, x] (x <= 6 + epsilon)
  test_case((6 + epsilon) / 255, static_cast<uint8_t>(0), 0);    // [0, 6 + epsilon]
}

TEST(QDQTransformerTests, Concat) {
  auto test_case = [&](const std::vector<std::vector<int64_t>>& input_shapes,
                       int64_t axis,
                       bool has_input_float = false,
                       bool has_input_int8 = false,
                       bool has_output_int8 = false) {
    auto build_test_case = [&](ModelTestBuilder& builder) {
      auto input_count = input_shapes.size();
      std::vector<NodeArg*> input_args;
      std::vector<NodeArg*> q_input_args;
      for (size_t i = 0; i < input_count; i++) {
        input_args.push_back(builder.MakeInput<float>(input_shapes[i], -1.f, 1.f));
        if (i == 0 && has_input_float) {
          q_input_args.push_back(input_args.back());
        } else if (i == 0 && has_input_int8) {
          q_input_args.push_back(AddQDQNodePair<int8_t>(builder, input_args.back(), 0.05f, 1));
        } else {
          q_input_args.push_back(AddQDQNodePair<uint8_t>(builder, input_args.back(), 0.05f, 128));
        }
      }
      auto* concat_output = builder.MakeIntermediate();
      Node& concat_node = builder.AddNode("Concat", q_input_args, {concat_output});
      concat_node.AddAttribute("axis", axis);

      auto* q_concat_output = builder.MakeIntermediate();
      if (has_output_int8) {
        builder.AddQuantizeLinearNode<int8_t>(concat_output, 0.05f, 1, q_concat_output);

        auto* output_arg = builder.MakeOutput();
        builder.AddDequantizeLinearNode<int8_t>(q_concat_output, 0.05f, 1, output_arg);
      } else {
        builder.AddQuantizeLinearNode<uint8_t>(concat_output, 0.05f, 128, q_concat_output);

        auto* output_arg = builder.MakeOutput();
        builder.AddDequantizeLinearNode<uint8_t>(q_concat_output, 0.05f, 128, output_arg);
      }
    };

    auto check_graph = [&input_shapes, &has_input_float, &has_input_int8, &has_output_int8](InferenceSessionWrapper& session) {
      auto op_to_count = CountOpsInGraph(session.GetGraph());
      if (has_input_float || has_input_int8 || has_output_int8) {
        EXPECT_EQ(op_to_count["com.microsoft.QLinearConcat"], 0);
      } else {
        EXPECT_EQ(op_to_count["QuantizeLinear"], static_cast<int>(input_shapes.size()));
        EXPECT_EQ(op_to_count["com.microsoft.QLinearConcat"], 1);
        EXPECT_EQ(op_to_count["DequantizeLinear"], 1);
      }
    };

    TransformerTester(build_test_case,
                      check_graph,
                      TransformerLevel::Level1,
                      TransformerLevel::Level2,
                      12 /*opset_version*/,
                      0.01f /*per_sample_tolerance*/,
                      0.01f /*relative_per_sample_tolerance*/,
                      std::make_unique<QDQSelectorActionTransformer>());
  };

  test_case({{1, 6, 36}, {1, 3, 36}}, 1);
  test_case({{1, 6, 36}, {1, 6, 8}, {1, 6, 2}}, 2);
  test_case({{1, 6, 36}, {1, 6, 8}, {1, 6, 2}}, 2, true);
  test_case({{1, 6, 36}, {1, 6, 8}, {1, 6, 2}}, 2, false, true);
  test_case({{1, 6, 36}, {1, 6, 8}, {1, 6, 2}}, 2, false, false, true);
}

TEST(QDQTransformerTests, QDQPropagation_QDQCancelOut) {
  auto test_case = [&](const std::vector<int64_t>& input_shape, size_t maxpool_dim, const std::vector<int64_t>& perms) {
    auto build_test_case = [&](ModelTestBuilder& builder) {
      auto* input_arg = builder.MakeInput<float>(input_shape, -1.f, 1.f);
      auto* output_arg = builder.MakeOutput();

      // add QDQ
      auto* qdq_output = AddQDQNodePair<uint8_t>(builder, input_arg, .004f, 129);

      // add Transpose
      auto* transpose_output = builder.MakeIntermediate();
      Node& transpose_node = builder.AddNode("Transpose", {qdq_output}, {transpose_output});
      transpose_node.AddAttribute("perm", perms);

      // add Q
      auto* q_output = builder.MakeIntermediate();
      builder.AddQuantizeLinearNode<uint8_t>(transpose_output, .004f, 129, q_output);

      // add MaxPool
      auto* maxpool_output = builder.MakeIntermediate();
      Node& pool_node = builder.AddNode("MaxPool", {q_output}, {maxpool_output});
      std::vector<int64_t> pads((maxpool_dim - 2) * 2, 1);
      pool_node.AddAttribute("pads", pads);
      std::vector<int64_t> kernel_shape(maxpool_dim - 2, 3);
      pool_node.AddAttribute("kernel_shape", kernel_shape);

      // Reshape
      auto* reshape_shape = builder.Make1DInitializer<int64_t>({-1, 0});
      builder.AddNode("Reshape", {maxpool_output, reshape_shape}, {output_arg});
    };

    auto check_graph = [&](InferenceSessionWrapper& session) {
      auto op_to_count = CountOpsInGraph(session.GetGraph());
      EXPECT_EQ(op_to_count["MaxPool"], 1);
      EXPECT_EQ(op_to_count["Reshape"], 1);
      EXPECT_EQ(op_to_count["Transpose"], 1);
      EXPECT_EQ(op_to_count["QuantizeLinear"], 1);
      EXPECT_EQ(op_to_count["DequantizeLinear"], 0);
    };

    TransformerTester(build_test_case,
                      check_graph,
                      TransformerLevel::Level1,
                      TransformerLevel::Level2);
  };

  test_case({1, 13, 13, 23}, 4, {0, 3, 1, 2});
}

TEST(QDQTransformerTests, QDQPropagation_QDQ_CancelOut_More) {
  auto test_case = [&](const std::vector<int64_t>& input_shape, bool same_scale, bool same_zp) {
    auto build_test_case = [&](ModelTestBuilder& builder) {
      auto* input_arg = builder.MakeInput<float>(input_shape, -1.f, 1.f);
      auto* output_arg = builder.MakeOutput();

      // add QDQ
      auto* qdq_output = AddQDQNodePair<uint8_t>(builder, input_arg, .004f, 129);

      // Reshape
      auto* reshape_output = builder.MakeIntermediate();
      auto* reshape_shape = builder.Make1DInitializer<int64_t>({-1, 0});
      builder.AddNode("Reshape", {qdq_output, reshape_shape}, {reshape_output});

      // add Q
      builder.AddQuantizeLinearNode<uint8_t>(reshape_output, same_scale ? .004f : .0039f, same_zp ? 129 : 128, output_arg);
    };

    auto check_graph = [&](InferenceSessionWrapper& session) {
      auto op_to_count = CountOpsInGraph(session.GetGraph());
      EXPECT_EQ(op_to_count["Reshape"], 1);
      EXPECT_EQ(op_to_count["QuantizeLinear"], same_scale && same_zp ? 1 : 2);
      EXPECT_EQ(op_to_count["DequantizeLinear"], same_scale && same_zp ? 0 : 1);
    };

    TransformerTester(build_test_case,
                      check_graph,
                      TransformerLevel::Level1,
                      TransformerLevel::Level2);
  };

  test_case({1, 13, 13, 23}, false, false);
  test_case({1, 13, 13, 23}, false, true);
  test_case({1, 13, 13, 23}, true, false);
  test_case({1, 13, 13, 23}, true, true);
}

TEST(QDQTransformerTests, QDQPropagation_Q_No_Parent) {
  auto test_case = [&](const std::vector<int64_t>& input_shape, const std::vector<int64_t>& perms) {
    auto build_test_case = [&](ModelTestBuilder& builder) {
      auto* input_arg = builder.MakeInput<float>(input_shape, -1.f, 1.f);
      auto* output_arg = builder.MakeOutput();

      // add transpose
      auto* transpose_output = builder.MakeIntermediate();
      Node& transpose_node = builder.AddNode("Transpose", {input_arg}, {transpose_output});
      transpose_node.AddAttribute("perm", perms);

      // add Q
      builder.AddQuantizeLinearNode<uint8_t>(transpose_output, .0035f, 135, output_arg);
    };

    auto check_graph = [&](InferenceSessionWrapper& session) {
      GraphViewer graph_viewer(session.GetGraph());
      const auto& node_topology_list = graph_viewer.GetNodesInTopologicalOrder();
      EXPECT_EQ(graph_viewer.GetNode(node_topology_list[0])->OpType(), "QuantizeLinear");
      EXPECT_EQ(graph_viewer.GetNode(node_topology_list[1])->OpType(), "Transpose");
    };

    TransformerTester(build_test_case,
                      check_graph,
                      TransformerLevel::Level1,
                      TransformerLevel::Level2);
  };

  test_case({1, 13, 13, 23}, {0, 2, 3, 1});
}

TEST(QDQTransformerTests, QDQPropagation_DQ_No_Children) {
  auto test_case = [&](const std::vector<int64_t>& input_shape, const std::vector<int64_t>& perms) {
    auto build_test_case = [&](ModelTestBuilder& builder) {
      auto* input_arg = builder.MakeInput<uint8_t>(input_shape,
                                                   std::numeric_limits<uint8_t>::min(),
                                                   std::numeric_limits<uint8_t>::max());
      auto* output_arg = builder.MakeOutput();

      // add DQ
      auto* dq_output = builder.MakeIntermediate();
      builder.AddDequantizeLinearNode<uint8_t>(input_arg, .0035f, 135, dq_output);

      // add transpose
      Node& transpose_node = builder.AddNode("Transpose", {dq_output}, {output_arg});
      transpose_node.AddAttribute("perm", perms);
    };

    auto check_graph = [&](InferenceSessionWrapper& session) {
      auto op_to_count = CountOpsInGraph(session.GetGraph());
      GraphViewer graph_viewer(session.GetGraph());
      const auto& node_topology_list = graph_viewer.GetNodesInTopologicalOrder();
      EXPECT_EQ(graph_viewer.GetNode(node_topology_list[0])->OpType(), "Transpose");
      EXPECT_EQ(graph_viewer.GetNode(node_topology_list[1])->OpType(), "DequantizeLinear");
    };

    TransformerTester(build_test_case,
                      check_graph,
                      TransformerLevel::Level1,
                      TransformerLevel::Level2);
  };

  test_case({1, 13, 13, 23}, {0, 2, 3, 1});
}

TEST(QDQTransformerTests, QDQPropagation_Per_Layer_No_Propagation) {
  auto test_case = [&](const std::vector<int64_t>& input_shape, const std::vector<int64_t>& perms) {
    auto build_test_case = [&](ModelTestBuilder& builder) {
      auto* input_arg = builder.MakeInput<uint8_t>(input_shape,
                                                   std::numeric_limits<uint8_t>::min(),
                                                   std::numeric_limits<uint8_t>::max());
      auto* output_arg = builder.MakeOutput();

      // add DQ
      auto* dq_output = builder.MakeIntermediate();
      auto* dq_scale = builder.Make1DInitializer(std::vector<float>(input_shape[1], 0.0035f));
      auto* dq_zp = builder.Make1DInitializer(std::vector<uint8_t>(input_shape[1], 135));
      builder.AddNode("DequantizeLinear", {input_arg, dq_scale, dq_zp}, {dq_output});

      // add transpose
      Node& transpose_node = builder.AddNode("Transpose", {dq_output}, {output_arg});
      transpose_node.AddAttribute("perm", perms);
    };

    auto check_graph = [&](InferenceSessionWrapper& session) {
      auto op_to_count = CountOpsInGraph(session.GetGraph());
      GraphViewer graph_viewer(session.GetGraph());
      const auto& node_topology_list = graph_viewer.GetNodesInTopologicalOrder();
      EXPECT_EQ(graph_viewer.GetNode(node_topology_list[0])->OpType(), "DequantizeLinear");
      EXPECT_EQ(graph_viewer.GetNode(node_topology_list[1])->OpType(), "Transpose");
    };

    TransformerTester(build_test_case,
                      check_graph,
                      TransformerLevel::Level1,
                      TransformerLevel::Level2);
  };

  test_case({1, 13, 13, 23}, {0, 2, 3, 1});
}

TEST(QDQTransformerTests, QDQPropagation_DQ_Q) {
  auto test_case = [&](const std::vector<int64_t>& input_shape) {
    auto build_test_case = [&](ModelTestBuilder& builder) {
      auto* input_arg = builder.MakeInput<uint8_t>(input_shape,
                                                   std::numeric_limits<uint8_t>::min(),
                                                   std::numeric_limits<uint8_t>::max());
      auto* output_arg = builder.MakeOutput();

      // add DQ
      auto* dq_output = builder.MakeIntermediate();
      builder.AddDequantizeLinearNode<uint8_t>(input_arg, .0035f, 135, dq_output);

      // add Q
      builder.AddQuantizeLinearNode<uint8_t>(dq_output, .0035f, 135, output_arg);
    };

    auto check_graph = [&](InferenceSessionWrapper& session) {
      auto op_to_count = CountOpsInGraph(session.GetGraph());
      EXPECT_EQ(op_to_count["QuantizeLinear"], 1);
      EXPECT_EQ(op_to_count["DequantizeLinear"], 1);
    };

    TransformerTester(build_test_case,
                      check_graph,
                      TransformerLevel::Level1,
                      TransformerLevel::Level2);
  };

  test_case({1, 13, 13, 23});
}

#endif  // DISABLE_CONTRIB_OPS

TEST(QDQTransformerTests, QDQ_Selector_Test) {
  const ORTCHAR_T* model_file_name = ORT_TSTR("testdata/transform/qdq_conv.onnx");

  SessionOptions so;
  // We want to keep the graph un-optimized to prevent QDQ transformer to kick in
  so.graph_optimization_level = TransformerLevel::Default;
  InferenceSessionWrapper session_object{so, GetEnvironment()};
  ASSERT_STATUS_OK(session_object.Load(model_file_name));
  ASSERT_STATUS_OK(session_object.Initialize());
  const Graph& graph = session_object.GetGraph();
  const auto* conv_node = graph.GetNode(3);

  // Make sure node 3 is the conv node
  ASSERT_TRUE(nullptr != conv_node);
  ASSERT_EQ("Conv", conv_node->OpType());

  onnxruntime::QDQ::ConvNodeGroupSelector conv_selector;

  // Initialize SelectorManager
  QDQ::SelectorManager selector_mgr;

  // Create a GraphViewer covers the whole graph
  const GraphViewer whole_graph_viewer(graph);

  // Make sure the conv QDQ group is selected for the full graph
  {
    const auto result = conv_selector.GetQDQSelection(whole_graph_viewer, *conv_node);
    ASSERT_TRUE(result.has_value());
    const auto& qdq_group = *result;
    ASSERT_EQ(std::vector<NodeIndex>({0, 1, 2}), qdq_group.dq_nodes);
    ASSERT_EQ(NodeIndex(3), qdq_group.target_node);
    ASSERT_EQ(std::vector<NodeIndex>({4}), qdq_group.q_nodes);
  }

  // Check if SelectorManager get a conv qdq group selection as expected
  {
    const auto result = selector_mgr.GetQDQSelections(whole_graph_viewer);
    ASSERT_FALSE(result.empty());
    const auto& qdq_group = result.at(0);
    ASSERT_EQ(std::vector<NodeIndex>({0, 1, 2}), qdq_group.dq_nodes);
    ASSERT_EQ(NodeIndex(3), qdq_group.target_node);
    ASSERT_EQ(std::vector<NodeIndex>({4}), qdq_group.q_nodes);
  }

// The function GetAllNodeUnits is enabled for NNAPI EP only for now
#ifdef USE_NNAPI
  {
    // Get all the NodeUnits in the graph_viewer
    std::vector<std::unique_ptr<NodeUnit>> node_unit_holder;
    std::unordered_map<const Node*, const NodeUnit*> node_unit_map;

    std::tie(node_unit_holder, node_unit_map) = GetAllNodeUnits(whole_graph_viewer);

    // We should get a single QDQ Node unit in the result
    ASSERT_EQ(1, node_unit_holder.size());
    ASSERT_EQ(5, node_unit_map.size());
    const auto& qdq_node_unit = *node_unit_holder[0];
    ASSERT_EQ(NodeUnit::Type::QDQGroup, qdq_node_unit.UnitType());

    ASSERT_EQ(3, qdq_node_unit.Inputs().size());
    ASSERT_EQ(1, qdq_node_unit.Outputs().size());
    ASSERT_EQ(conv_node, &qdq_node_unit.GetNode());

    const auto verify_io_def = [](const NodeUnitIODef& io_def, const Node& node) {
      const auto& op_type = node.OpType();
      const bool is_dq = op_type == "DequantizeLinear";
      const bool is_q = op_type == "QuantizeLinear";
      ASSERT_TRUE(is_dq || is_q);
      const auto input_defs = node.InputDefs();
      if (is_dq) {
        ASSERT_EQ(&io_def.node_arg, input_defs[0]);
      } else {  // is_q
        ASSERT_EQ(&io_def.node_arg, node.OutputDefs()[0]);
      }

      ASSERT_EQ(&io_def.quant_param->scale, input_defs[1]);

      // [optional] zero point should be consistent between NodeUnitIODef and Input/OutputDefs
      ASSERT_EQ(input_defs.size() == 3, !!io_def.quant_param->zero_point);
      if (input_defs.size() == 3)  // we have zero point
        ASSERT_EQ(io_def.quant_param->zero_point, input_defs[2]);
    };

    // We know the graph has 5 nodes, DQ_input, DQ_weight, DQ_bias, Conv, Q_output (index 0-4)
    verify_io_def(qdq_node_unit.Inputs()[0], *whole_graph_viewer.GetNode(0));   // DQ_input
    verify_io_def(qdq_node_unit.Inputs()[1], *whole_graph_viewer.GetNode(1));   // DQ_weight
    verify_io_def(qdq_node_unit.Inputs()[2], *whole_graph_viewer.GetNode(2));   // DQ_bias
    verify_io_def(qdq_node_unit.Outputs()[0], *whole_graph_viewer.GetNode(4));  // Q_output
  }
#endif  // #ifdef USE_NNAPI

  // Create a graph viewer covers part of the graph
  // Make sure the qdq conv selector will fail for the partial graph
  {
    // Get 3 nodes out of 5 nodes in the graph
    std::vector<const Node*> nodes{
        graph.GetNode(0),
        graph.GetNode(3),
        graph.GetNode(4),
    };

    // Generate the indexed subgraph
    const auto compute_capability = utils::MakeComputeCapability(
        whole_graph_viewer, nodes,
        []() { return "sub_graph"; },
        "Test Provider");

    const GraphViewer partial_graph_viewer(graph, *compute_capability->sub_graph);
    ASSERT_EQ(3, partial_graph_viewer.NumberOfNodes());

    // Check there is no qdq selection for the given nodes
    {
      const auto result = conv_selector.GetQDQSelection(partial_graph_viewer, *conv_node);
      ASSERT_FALSE(result.has_value());
    }

    // Check SelectorManager will get empty result
    {
      const auto result = selector_mgr.GetQDQSelections(partial_graph_viewer);
      ASSERT_TRUE(result.empty());
    }
  }
}

}  // namespace test
}  // namespace onnxruntime<|MERGE_RESOLUTION|>--- conflicted
+++ resolved
@@ -217,35 +217,7 @@
 template <typename InputType, typename OutputType>
 void QDQTransformerAveragePoolTests() {
   auto test_case = [&](const std::vector<int64_t>& input_shape) {
-<<<<<<< HEAD
-    auto build_test_case = [&](ModelTestBuilder& builder) {
-      auto* input_arg = builder.MakeInput<float>(input_shape, -1.f, 1.f);
-      auto* output_arg = builder.MakeOutput();
-      // add QDQ + AveragePool
-      auto* dq_output = AddQDQNodePair<InputType>(builder, input_arg, .0035f, 7);
-      auto* averagepool_output = builder.MakeIntermediate();
-      Node& pool_node = builder.AddNode("AveragePool", {dq_output}, {averagepool_output});
-      std::vector<int64_t> pads((input_shape.size() - 2) * 2, 1);
-      pool_node.AddAttribute("pads", pads);
-      std::vector<int64_t> kernel_shape(input_shape.size() - 2, 3);
-      pool_node.AddAttribute("kernel_shape", kernel_shape);
-
-      // add QDQ output
-      auto* q_output = builder.MakeIntermediate();
-      builder.AddQuantizeLinearNode<OutputType>(averagepool_output,
-                                                .0038f,
-                                                std::numeric_limits<OutputType>::max() / 2,
-                                                q_output);
-      builder.AddDequantizeLinearNode<OutputType>(q_output,
-                                                  .0039f,
-                                                  std::numeric_limits<OutputType>::max() / 2,
-                                                  output_arg);
-    };
-
-    auto check_graph = [&](InferenceSessionWrapper& session) {
-=======
-    auto check_averagepool_op_graph = [&](InferenceSessionWrapper& session) {
->>>>>>> 0f5d0a09
+    auto check_graph = [&](InferenceSessionWrapper& session) {
       auto op_to_count = CountOpsInGraph(session.GetGraph());
       if constexpr (std::is_same<InputType, OutputType>::value) {
         EXPECT_EQ(op_to_count["com.microsoft.QLinearAveragePool"], 1);
@@ -260,13 +232,8 @@
       }
     };
 
-<<<<<<< HEAD
-    TransformerTester(build_test_case,
-                      check_graph,
-=======
     TransformerTester(BuildQDQAveragePoolTestCase<InputType, OutputType>(input_shape),
-                      check_averagepool_op_graph,
->>>>>>> 0f5d0a09
+                      check_graph,
                       TransformerLevel::Level1,
                       TransformerLevel::Level2,
                       12 /*opset_version*/,
@@ -763,11 +730,7 @@
 TEST(QDQTransformerTests, Resize) {
   auto test_case = [&](const std::vector<int64_t>& input1_shape,
                        const std::vector<int64_t>& sizes_shape) {
-<<<<<<< HEAD
-    auto check_graph = [&](InferenceSessionWrapper& session) {
-=======
-    auto check_resize_graph = [&](InferenceSessionWrapper& session) {
->>>>>>> 0f5d0a09
+    auto check_graph = [&](InferenceSessionWrapper& session) {
       auto op_to_count = CountOpsInGraph(session.GetGraph());
       EXPECT_EQ(op_to_count["Resize"], 1);
       EXPECT_EQ(op_to_count["QuantizeLinear"], 0);
@@ -775,11 +738,7 @@
     };
 
     TransformerTester(BuildQDQResizeTestCase(input1_shape, sizes_shape),
-<<<<<<< HEAD
-                      check_graph,
-=======
-                      check_resize_graph,
->>>>>>> 0f5d0a09
+                      check_graph,
                       TransformerLevel::Level1,
                       TransformerLevel::Level2);
   };
