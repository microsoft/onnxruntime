--- conflicted
+++ resolved
@@ -84,11 +84,7 @@
 #include "test/util/include/inference_session_wrapper.h"
 #include "test/util/include/temp_dir.h"
 #include "test/util/include/test_utils.h"
-<<<<<<< HEAD
-#ifdef ENABLE_TRAINING
-=======
 #ifdef ENABLE_TRAINING_CORE
->>>>>>> 8372c86e
 #include "orttraining/core/optimizer/bitmask_dropout_replacement.h"
 #endif
 
@@ -4706,8 +4702,6 @@
 // doesn't support input and scale having different data types.
 TEST_F(GraphTransformationTests, SimplifiedLayerNormWithCastsFusionTest) {
   constexpr const ORTCHAR_T* model_uri = MODEL_FOLDER "fusion/simplified_layer_norm_with_casts.onnx";
-<<<<<<< HEAD
-=======
   std::shared_ptr<Model> p_model;
   ASSERT_STATUS_OK(Model::Load(model_uri, p_model, nullptr, *logger_));
   Graph& graph = p_model->MainGraph();
@@ -4724,7 +4718,6 @@
 
 TEST_F(GraphTransformationTests, SimplifiedLayerNormWithCastsFusionTestCudaEp) {
   constexpr const ORTCHAR_T* model_uri = MODEL_FOLDER "fusion/simplified_layer_norm_with_casts.onnx";
->>>>>>> 8372c86e
   std::shared_ptr<Model> p_model;
   ASSERT_STATUS_OK(Model::Load(model_uri, p_model, nullptr, *logger_));
   Graph& graph = p_model->MainGraph();
@@ -4736,28 +4729,6 @@
   onnxruntime::GraphTransformerManager graph_transformation_mgr{5};
   ASSERT_STATUS_OK(graph_transformation_mgr.Register(std::make_unique<SimplifiedLayerNormFusion>(compatible_eps),
                                                      TransformerLevel::Level2));
-<<<<<<< HEAD
-  ASSERT_STATUS_OK(graph_transformation_mgr.ApplyTransformers(graph, TransformerLevel::Level2, *logger_));
-
-  std::map<std::string, int> op_to_count = CountOpsInGraph(graph);
-  ASSERT_TRUE(op_to_count["SimplifiedLayerNormalization"] == 0);
-}
-
-TEST_F(GraphTransformationTests, SimplifiedLayerNormWithCastsFusionTestCudaEp) {
-  constexpr const ORTCHAR_T* model_uri = MODEL_FOLDER "fusion/simplified_layer_norm_with_casts.onnx";
-  std::shared_ptr<Model> p_model;
-  ASSERT_STATUS_OK(Model::Load(model_uri, p_model, nullptr, *logger_));
-  Graph& graph = p_model->MainGraph();
-  for (auto& node : graph.Nodes()) {
-    node.SetExecutionProviderType(kCudaExecutionProvider);
-  }
-
-  InlinedHashSet<std::string_view> compatible_eps;
-  onnxruntime::GraphTransformerManager graph_transformation_mgr{5};
-  ASSERT_STATUS_OK(graph_transformation_mgr.Register(std::make_unique<SimplifiedLayerNormFusion>(compatible_eps),
-                                                     TransformerLevel::Level2));
-=======
->>>>>>> 8372c86e
   ASSERT_STATUS_OK(graph_transformation_mgr.ApplyTransformers(graph, TransformerLevel::Level2, *logger_));
 
   std::map<std::string, int> op_to_count = CountOpsInGraph(graph);
@@ -5322,204 +5293,6 @@
   SCOPED_TRACE(ORT_TSTR("model path: ") + model_path);
 
   std::shared_ptr<Model> model;
-<<<<<<< HEAD
-  ASSERT_STATUS_OK(Model::Load(ToPathString(file_path), model, nullptr, logger));
-  Graph& graph = model->MainGraph();
-  std::map<std::string, int> op_to_count = CountOpsInGraph(graph);
-
-  onnxruntime::GraphTransformerManager graph_transformation_mgr{1};
-  ASSERT_STATUS_OK(graph_transformation_mgr.Register(std::make_unique<ComputationReductionTransformer>(), TransformerLevel::Level1));
-  ASSERT_STATUS_OK(graph_transformation_mgr.ApplyTransformers(graph, TransformerLevel::Level1, logger));
-
-  GraphViewer graph_viewer(graph);
-  const auto& node_topology_list = graph_viewer.GetNodesInTopologicalOrder();
-
-  Node* gathernd_node = nullptr;
-  for (auto node_index : node_topology_list) {
-    Node* p_node = graph.GetNode(node_index);
-    ASSERT_FALSE(p_node == nullptr);
-    if (p_node->OpType().compare("GatherND") == 0) {
-      gathernd_node = p_node;
-      EXPECT_EQ(gathernd_node->MutableInputDefs()[0]->Name(), "input");
-      const auto& consumers = graph.GetConsumerNodes(gathernd_node->MutableOutputDefs()[0]->Name());
-      EXPECT_EQ(consumers[0]->OpType(), op_type);
-    }
-  }
-
-  ASSERT_FALSE(gathernd_node == nullptr);
-}
-
-TEST_F(GraphTransformationTests, ComputationReductionTransformer_GatherND_Gelu) {
-  GatherNDComputationReductionTest("Gelu", *logger_);
-}
-
-TEST_F(GraphTransformationTests, ComputationReductionTransformer_GatherND_Add) {
-  GatherNDComputationReductionTest("Add", *logger_);
-}
-
-TEST_F(GraphTransformationTests, ComputationReductionTransformer_GatherND_LayerNormalization) {
-  GatherNDComputationReductionTest("LayerNormalization", *logger_);
-}
-
-TEST_F(GraphTransformationTests, ComputationReductionTransformer_GatherND_MatMul) {
-  GatherNDComputationReductionTest("MatMul", *logger_);
-}
-
-static void RunGatherNDE2EGraph(std::vector<OrtValue>& run_results, const PathString& model_uri,
-                                const std::string session_log_id, const std::string& provider_type,
-                                const std::vector<int64_t>& dims_input,
-                                const std::vector<float>& input_values,
-                                const std::vector<int64_t>& dims_unsqueezed_masked_lm_positions,
-                                const std::vector<int64_t>& values_unsqueezed_masked_lm_positions) {
-  SessionOptions so;
-  // we don't want any transformation here.
-  so.graph_optimization_level = TransformerLevel::Default;
-  so.session_logid = session_log_id;
-
-  InferenceSession session_object{so, GetEnvironment()};
-  std::unique_ptr<IExecutionProvider> execution_provider;
-  if (provider_type == onnxruntime::kCpuExecutionProvider)
-    execution_provider = DefaultCpuExecutionProvider();
-  else if (provider_type == onnxruntime::kCudaExecutionProvider)
-    execution_provider = DefaultCudaExecutionProvider();
-  else if (provider_type == onnxruntime::kRocmExecutionProvider)
-    execution_provider = DefaultRocmExecutionProvider();
-  EXPECT_TRUE(session_object.RegisterExecutionProvider(std::move(execution_provider)).IsOK());
-
-  Status st;
-  ASSERT_TRUE((st = session_object.Load(model_uri)).IsOK()) << st;
-  ASSERT_TRUE((st = session_object.Initialize()).IsOK()) << st;
-
-  OrtValue input1;
-  CreateMLValue<float>(TestCPUExecutionProvider()->GetAllocator(0, OrtMemTypeDefault), dims_input, input_values, &input1);
-  OrtValue input2;
-  CreateMLValue<int64_t>(TestCPUExecutionProvider()->GetAllocator(0, OrtMemTypeDefault), dims_unsqueezed_masked_lm_positions,
-                         values_unsqueezed_masked_lm_positions, &input2);
-
-  NameMLValMap feeds;
-  feeds.insert(std::make_pair("input", input1));
-  feeds.insert(std::make_pair("unsqueezed_masked_lm_positions", input2));
-
-  // prepare outputs
-  std::vector<std::string> output_names;
-  output_names.push_back("output");
-  output_names.push_back("gather_output");
-
-  // Now run
-  RunOptions run_options;
-  st = session_object.Run(run_options, feeds, output_names, &run_results);
-
-  EXPECT_TRUE(st.IsOK());
-}
-
-TEST_F(GraphTransformationTests, ComputationReductionTransformer_GatherND_E2E) {
-  constexpr const ORTCHAR_T* model_uri = MODEL_FOLDER "computation_reduction/e2e.onnx";
-  std::shared_ptr<Model> model;
-  ASSERT_STATUS_OK(Model::Load(model_uri, model, nullptr, *logger_));
-  Graph& graph = model->MainGraph();
-  std::map<std::string, int> op_to_count = CountOpsInGraph(graph);
-
-  onnxruntime::GraphTransformerManager graph_transformation_mgr{5};
-  ASSERT_STATUS_OK(graph_transformation_mgr.Register(std::make_unique<ComputationReductionTransformer>(), TransformerLevel::Level1));
-  ASSERT_STATUS_OK(graph_transformation_mgr.ApplyTransformers(graph, TransformerLevel::Level1, *logger_));
-
-  // check the expected node orders.
-  {
-    GraphViewer graph_viewer(graph);
-    const auto& node_topology_list = graph_viewer.GetNodesInTopologicalOrder();
-
-    Node* gathernd_node = nullptr;
-    for (auto node_index : node_topology_list) {
-      Node* p_node = graph.GetNode(node_index);
-      ASSERT_FALSE(p_node == nullptr);
-      if (p_node->OpType().compare("GatherND") == 0) {
-        gathernd_node = p_node;
-        const Node* layer_norm_node = graph.GetProducerNode(gathernd_node->MutableInputDefs()[0]->Name());
-        EXPECT_EQ(layer_norm_node->OpType(), "LayerNormalization");
-        EXPECT_EQ(layer_norm_node->Name(), "layer_norm_1");
-        const auto& consumers = graph.GetConsumerNodes(gathernd_node->MutableOutputDefs()[0]->Name());
-        EXPECT_EQ(consumers[0]->OpType(), "MatMul");
-        EXPECT_EQ(consumers[0]->Name(), "matmul_1");
-        break;
-      }
-    }
-
-    ASSERT_FALSE(gathernd_node == nullptr);
-  }
-
-  // check result diff after the re-order
-  auto new_model_uri = "computation_reduction_transformer_after.onnx";
-  ASSERT_STATUS_OK(Model::Save(*model, new_model_uri));
-
-  float scale = 1.f;
-  float mean = 0.f;
-  float seed = 123.f;
-  std::default_random_engine generator_float{gsl::narrow_cast<uint32_t>(seed)};
-  std::normal_distribution<float> distribution_float{mean, scale};
-
-  int batch_size = 8;
-  int sequence = 128;
-  int hidden_size = 128;
-  int dynamic_predict_count = 20;
-  const std::vector<int64_t> dims_input = {batch_size, sequence, hidden_size};
-  std::vector<float> input_values(TensorShape(dims_input).Size());
-  std::for_each(input_values.begin(), input_values.end(),
-                [&generator_float, &distribution_float](float& value) { value = distribution_float(generator_float); });
-
-  const std::vector<int64_t> dims_unsqueezed_masked_lm_positions = {batch_size, dynamic_predict_count, 1};
-  std::vector<int64_t> values_unsqueezed_masked_lm_positions(TensorShape(dims_unsqueezed_masked_lm_positions).Size());
-
-  std::random_device rd;                                   // obtain a random number from hardware
-  std::mt19937 eng(rd());                                  // seed the generator
-  std::uniform_int_distribution<> distr(0, sequence - 1);  // define the range
-  std::for_each(values_unsqueezed_masked_lm_positions.begin(), values_unsqueezed_masked_lm_positions.end(),
-                [&distr, &eng](int64_t& value) { value = distr(eng); });
-
-  static const std::string all_provider_types[] = {
-      onnxruntime::kCpuExecutionProvider,
-#ifdef USE_CUDA
-      onnxruntime::kCudaExecutionProvider,
-#elif USE_ROCM
-      onnxruntime::kRocmExecutionProvider,
-#endif
-  };
-
-  for (auto& provider_type : all_provider_types) {
-    std::vector<OrtValue> expected_ort_values;
-    RunGatherNDE2EGraph(expected_ort_values, model_uri, std::string("RawGraphRun"), provider_type,
-                        dims_input, input_values, dims_unsqueezed_masked_lm_positions,
-                        values_unsqueezed_masked_lm_positions);
-
-    std::vector<OrtValue> actual_ort_values;
-    RunGatherNDE2EGraph(actual_ort_values, ToPathString(new_model_uri), std::string("OptimizedGraphRun"), provider_type,
-                        dims_input, input_values, dims_unsqueezed_masked_lm_positions,
-                        values_unsqueezed_masked_lm_positions);
-
-    ASSERT_TRUE(expected_ort_values.size() == actual_ort_values.size());
-    constexpr double per_sample_tolerance = 1e-4;
-    constexpr double relative_per_sample_tolerance = 1e-4;
-    for (size_t i = 0; i < expected_ort_values.size(); i++) {
-      auto ret = CompareOrtValue(actual_ort_values[i], expected_ort_values[i],
-                                 per_sample_tolerance, relative_per_sample_tolerance, false);
-      EXPECT_EQ(ret.first, COMPARE_RESULT::SUCCESS) << ret.second;
-    }
-  }
-}
-#endif
-
-#ifndef DISABLE_CONTRIB_OPS
-template <typename GraphTransformationCheckFn, typename GraphPreprocessFn>
-static void TestMatMulScaleFusion(
-    const PathString& model_path, const Logger& logger,
-    GraphPreprocessFn graph_preprocess_fn,
-    GraphTransformationCheckFn graph_transformation_check_fn,
-    const InlinedHashSet<std::string_view>& compatible_execution_providers = {},
-    const InlinedHashSet<std::string>& excluded_initializer_names = {}) {
-  SCOPED_TRACE(ORT_TSTR("model path: ") + model_path);
-
-  std::shared_ptr<Model> model;
-=======
->>>>>>> 8372c86e
   ASSERT_STATUS_OK(Model::Load(model_path, model, nullptr, logger));
   Graph& graph = model->MainGraph();
 
@@ -6482,8 +6255,6 @@
   }
 }
 
-<<<<<<< HEAD
-=======
 /*
 Test graph as below.
            graph input [2] (float)                Constant (1.0float)                Constant (1.0uint8)
@@ -6547,7 +6318,6 @@
   }
 }
 
->>>>>>> 8372c86e
 TEST_F(GraphTransformationTests, GatherToSplitFusion) {
   auto build_test_case = [&](ModelTestBuilder& builder) {
     auto* data_arg = builder.MakeInput<float>({{54}});
@@ -6575,11 +6345,7 @@
     builder.AddNode("Transpose", {gather_out_3}, {transpose_out_3}).AddAttribute("perm", std::vector<int64_t>{0, 2, 1});
   };
 
-<<<<<<< HEAD
-  auto pre_graph_checker = [&](Graph& graph) { TEST_RETURN_IF_NOT(CountOpsInGraph(graph)["Gather"] ==3); return Status::OK(); };
-=======
   auto pre_graph_checker = [&](Graph& graph) { TEST_RETURN_IF_NOT(CountOpsInGraph(graph)["Gather"] == 3); return Status::OK(); };
->>>>>>> 8372c86e
 
   // OpSet-12
   {
@@ -6634,8 +6400,6 @@
     ASSERT_STATUS_OK(TestGraphTransformer(build_test_case, 14, *logger_, std::move(transformer), TransformerLevel::Level1, 1,
                                           pre_graph_checker, post_graph_checker));
   }
-<<<<<<< HEAD
-=======
 
   // OpSet-18
   {
@@ -6758,7 +6522,6 @@
     ASSERT_STATUS_OK(TestGraphTransformer(build_test_case, 18, *logger_, std::move(transformer), TransformerLevel::Level1, 1,
                                           pre_graph_checker, post_graph_checker));
   }
->>>>>>> 8372c86e
 }
 
 TEST_F(GraphTransformationTests, GatherToSplitFusion_Invalid) {
