--- conflicted
+++ resolved
@@ -306,19 +306,11 @@
       {"tf_nasnet_large", "disable temporarily"},
       {"tf_nasnet_mobile", "disable temporarily"},
       {"tf_pnasnet_large", "disable temporarily"},
-<<<<<<< HEAD
-      {"slice", "Slice opset 10 not supported yet"},
-      {"slice_neg", "Slice opset 10 not supported yet"},
-      {"slice_start_out_of_bounds", "Slice opset 10 not supported yet"},
-      {"slice_end_out_of_bounds", "Slice opset 10 not supported yet"},
-      {"slice_default_axes", "Slice opset 10 not supported yet"}};
-=======
       {"shrink", "test case is wrong"},
       {"maxpool_2d_precomputed_strides", "ShapeInferenceError"},
       {"averagepool_2d_precomputed_strides", "ShapeInferenceError"},
       {"maxpool_with_argmax_2d_precomputed_strides", "ShapeInferenceError"}
   };
->>>>>>> c2ac9efb
 
 #ifdef USE_CUDA
   broken_tests["maxpool_2d_default"] = "cudnn pooling only support input dimension >= 3";
