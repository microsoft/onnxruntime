--- conflicted
+++ resolved
@@ -202,7 +202,6 @@
     if (enable_cuda) {
 #ifdef USE_CUDA
       ORT_THROW_ON_ERROR(OrtSessionOptionsAppendExecutionProvider_CUDA(sf, 0));
-<<<<<<< HEAD
       // Filter out some flaky tests from cuda test runs. Those tests
       // caused random segfault in CUDA 9.1.
       // TODO: remove this list once we fully moved to CUDA10
@@ -220,8 +219,6 @@
           ++it;
         }
       }
-=======
->>>>>>> 41dc3130
 #else
       fprintf(stderr, "CUDA is not supported in this build");
       return -1;
@@ -407,7 +404,7 @@
   broken_tests["keras2coreml_Dense_ImageNet"] = "This model uses contrib ops.";
   broken_tests["keras2coreml_Conv2D_ImageNet"] = "This model uses contrib ops.";
   broken_tests["coreml_VGG16_ImageNet"] = "This model uses contrib ops.";
-  broken_tests["coreml_Resnet50_ImageNet"] = "This model uses contrib ops.";
+  broken_tests["coreml_Resnet50_ImageNet"] = "This model uses contrib ops.";
   broken_tests["coreml_Inceptionv3_ImageNet"] = "This model uses contrib ops.";
   broken_tests["coreml_FNS-Candy_ImageNet"] = "This model uses contrib ops.";
   broken_tests["coreml_AgeNet_ImageNet"] = "This model uses contrib ops.";
