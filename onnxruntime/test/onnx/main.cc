// Copyright (c) Microsoft Corporation. All rights reserved.
// Licensed under the MIT License.

#include <core/session/onnxruntime_cxx_api.h>
#include <set>
#include <iostream>
#include <fstream>
#ifdef _WIN32
#include "getopt.h"
#else
#include <getopt.h>
#include <thread>
#endif
#include "TestResultStat.h"
#include "testenv.h"
#include "runner.h"
#include "sync_api.h"
#include "providers.h"
#include <google/protobuf/stubs/common.h>
#include "core/framework/path_lib.h"
#include "core/session/onnxruntime_cxx_api.h"
#include "core/optimizer/graph_transformer_level.h"

const OrtApi* g_ort = OrtGetApi(ORT_API_VERSION);
const OrtApi* Ort::g_api = OrtGetApi(ORT_API_VERSION);

using namespace onnxruntime;

namespace {
void usage() {
  printf(
      "onnx_test_runner [options...] <data_root>\n"
      "Options:\n"
      "\t-j [models]: Specifies the number of models to run simultaneously.\n"
      "\t-A : Disable memory arena\n"
      "\t-M : Disable memory pattern\n"
      "\t-c [runs]: Specifies the number of Session::Run() to invoke simultaneously for each model.\n"
      "\t-r [repeat]: Specifies the number of times to repeat\n"
      "\t-v: verbose\n"
      "\t-n [test_case_name]: Specifies a single test case to run.\n"
      "\t-e [EXECUTION_PROVIDER]: EXECUTION_PROVIDER could be 'cpu', 'cuda', 'mkldnn', 'tensorrt', 'ngraph', 'openvino' or 'nuphar'. "
      "Default: 'cpu'.\n"
      "\t-x: Use parallel executor, default (without -x): sequential executor.\n"
      "\t-o [optimization level]: Default is 1. Valid values are 0 (disable), 1 (basic), 2 (extended), 99 (all).\n"
      "\t\tPlease see onnxruntime_c_api.h (enum GraphOptimizationLevel) for the full list of all optimization levels. \n"
      "\t-h: help\n"
      "\n"
      "onnxruntime version: %s\n",
      OrtGetVersionString());
}

#ifdef _WIN32
int GetNumCpuCores() {
  SYSTEM_LOGICAL_PROCESSOR_INFORMATION buffer[256];
  DWORD returnLength = sizeof(buffer);
  if (GetLogicalProcessorInformation(buffer, &returnLength) == FALSE) {
    // try GetSystemInfo
    SYSTEM_INFO sysInfo;
    GetSystemInfo(&sysInfo);
    if (sysInfo.dwNumberOfProcessors <= 0) {
      ORT_THROW("Fatal error: 0 count processors from GetSystemInfo");
    }
    // This is the number of logical processors in the current group
    return sysInfo.dwNumberOfProcessors;
  }
  int processorCoreCount = 0;
  int count = (int)(returnLength / sizeof(SYSTEM_LOGICAL_PROCESSOR_INFORMATION));
  for (int i = 0; i != count; ++i) {
    if (buffer[i].Relationship == RelationProcessorCore) {
      ++processorCoreCount;
    }
  }
  if (!processorCoreCount) ORT_THROW("Fatal error: 0 count processors from GetLogicalProcessorInformation");
  return processorCoreCount;
}
#else
int GetNumCpuCores() { return static_cast<int>(std::thread::hardware_concurrency()); }
#endif
}  // namespace

#ifdef _WIN32
int real_main(int argc, wchar_t* argv[], Ort::Env& env) {
#else
int real_main(int argc, char* argv[], Ort::Env& env) {
#endif
  // if this var is not empty, only run the tests with name in this list
  std::vector<std::basic_string<PATH_CHAR_TYPE> > whitelisted_test_cases;
  int concurrent_session_runs = GetNumCpuCores();
  bool enable_cpu_mem_arena = true;
  bool enable_sequential_execution = true;
  int repeat_count = 1;
  int p_models = GetNumCpuCores();
  bool enable_cuda = false;
  bool enable_mkl = false;
  bool enable_ngraph = false;
  bool enable_nuphar = false;
  bool enable_tensorrt = false;
  bool enable_mem_pattern = true;
  bool enable_openvino = false;
  bool enable_nnapi = false;
  GraphOptimizationLevel graph_optimization_level = ORT_DISABLE_ALL;
  bool user_graph_optimization_level_set = false;

  OrtLoggingLevel logging_level = ORT_LOGGING_LEVEL_WARNING;
  {
    int ch;
    while ((ch = getopt(argc, argv, ORT_TSTR("Ac:hj:Mn:r:e:xvo:"))) != -1) {
      switch (ch) {
        case 'A':
          enable_cpu_mem_arena = false;
          break;
        case 'v':
          logging_level = ORT_LOGGING_LEVEL_INFO;
          break;
        case 'c':
          concurrent_session_runs = static_cast<int>(OrtStrtol<PATH_CHAR_TYPE>(optarg, nullptr));
          if (concurrent_session_runs <= 0) {
            usage();
            return -1;
          }
          break;
        case 'j':
          p_models = static_cast<int>(OrtStrtol<PATH_CHAR_TYPE>(optarg, nullptr));
          if (p_models <= 0) {
            usage();
            return -1;
          }
          break;
        case 'r':
          repeat_count = static_cast<int>(OrtStrtol<PATH_CHAR_TYPE>(optarg, nullptr));
          if (repeat_count <= 0) {
            usage();
            return -1;
          }
          break;
        case 'M':
          enable_mem_pattern = false;
          break;
        case 'n':
          // run only some whitelisted tests
          // TODO: parse name str to an array
          whitelisted_test_cases.emplace_back(optarg);
          break;
        case 'e':
          if (!CompareCString(optarg, ORT_TSTR("cpu"))) {
            // do nothing
          } else if (!CompareCString(optarg, ORT_TSTR("cuda"))) {
            enable_cuda = true;
          } else if (!CompareCString(optarg, ORT_TSTR("mkldnn"))) {
            enable_mkl = true;
          } else if (!CompareCString(optarg, ORT_TSTR("ngraph"))) {
            enable_ngraph = true;
          } else if (!CompareCString(optarg, ORT_TSTR("nuphar"))) {
            enable_nuphar = true;
          } else if (!CompareCString(optarg, ORT_TSTR("tensorrt"))) {
            enable_tensorrt = true;
          } else if (!CompareCString(optarg, ORT_TSTR("openvino"))) {
            enable_openvino = true;
          } else if (!CompareCString(optarg, ORT_TSTR("nnapi"))) {
            enable_nnapi = true;
          } else {
            usage();
            return -1;
          }
          break;
        case 'x':
          enable_sequential_execution = false;
          break;
        case 'o': {
          int tmp = static_cast<int>(OrtStrtol<PATH_CHAR_TYPE>(optarg, nullptr));
          switch (tmp) {
            case ORT_DISABLE_ALL:
              graph_optimization_level = ORT_DISABLE_ALL;
              break;
            case ORT_ENABLE_BASIC:
              graph_optimization_level = ORT_ENABLE_BASIC;
              break;
            case ORT_ENABLE_EXTENDED:
              graph_optimization_level = ORT_ENABLE_EXTENDED;
              break;
            case ORT_ENABLE_ALL:
              graph_optimization_level = ORT_ENABLE_ALL;
              break;
            default: {
              if (tmp > ORT_ENABLE_ALL) {  // relax constraint
                graph_optimization_level = ORT_ENABLE_ALL;
              } else {
                fprintf(stderr, "See usage for valid values of graph optimization level\n");
                usage();
                return -1;
              }
            }
          }
          user_graph_optimization_level_set = true;
          break;
        }
        case '?':
        case 'h':
        default:
          usage();
          return -1;
      }
    }
  }
  if (concurrent_session_runs > 1 && repeat_count > 1) {
    fprintf(stderr, "when you use '-r [repeat]', please set '-c' to 1\n");
    usage();
    return -1;
  }
  argc -= optind;
  argv += optind;
  if (argc < 1) {
    fprintf(stderr, "please specify a test data dir\n");
    usage();
    return -1;
  }

  try {
    env = Ort::Env{logging_level, "Default"};
  } catch (std::exception& ex) {
    fprintf(stderr, "Error creating environment: %s \n", ex.what());
    return -1;
  }

  std::vector<std::basic_string<PATH_CHAR_TYPE> > data_dirs;
  TestResultStat stat;

  for (int i = 0; i != argc; ++i) {
    data_dirs.emplace_back(argv[i]);
  }
  {
    double per_sample_tolerance = 1e-3;
    // when cuda is enabled, set it to a larger value for resolving random MNIST test failure
    // when openvino is enabled, set it to a larger value for resolving MNIST accuracy mismatch
    double relative_per_sample_tolerance = enable_cuda ? 0.017 : enable_openvino ? 0.009 : 1e-3;

    Ort::SessionOptions sf;

    if (enable_cpu_mem_arena)
      sf.EnableCpuMemArena();
    else
      sf.DisableCpuMemArena();
    if (enable_mem_pattern)
      sf.EnableMemPattern();
    else
      sf.DisableMemPattern();
    if (enable_sequential_execution)
      sf.EnableSequentialExecution();
    else
      sf.DisableSequentialExecution();

    if (enable_tensorrt) {
#ifdef USE_TENSORRT
      ORT_THROW_ON_ERROR(OrtSessionOptionsAppendExecutionProvider_Tensorrt(sf, 0));
      ORT_THROW_ON_ERROR(OrtSessionOptionsAppendExecutionProvider_CUDA(sf, 0));
#else
      fprintf(stderr, "TensorRT is not supported in this build");
      return -1;
#endif
    }

    if (enable_openvino) {
#ifdef USE_OPENVINO
      ORT_THROW_ON_ERROR(OrtSessionOptionsAppendExecutionProvider_OpenVINO(sf, "CPU"));
#else
      fprintf(stderr, "OpenVINO is not supported in this build");
      return -1;
#endif
    }
    if (enable_cuda) {
#ifdef USE_CUDA
      ORT_THROW_ON_ERROR(OrtSessionOptionsAppendExecutionProvider_CUDA(sf, 0));
#else
      fprintf(stderr, "CUDA is not supported in this build");
      return -1;
#endif
    }
    if (enable_nuphar) {
#ifdef USE_NUPHAR
      ORT_THROW_ON_ERROR(OrtSessionOptionsAppendExecutionProvider_Nuphar(sf, /*allow_unaligned_buffers*/ 1, ""));
#else
      fprintf(stderr, "Nuphar is not supported in this build");
      return -1;
#endif
    }
    if (enable_mkl) {
#ifdef USE_MKLDNN
      ORT_THROW_ON_ERROR(OrtSessionOptionsAppendExecutionProvider_Mkldnn(sf, enable_cpu_mem_arena ? 1 : 0));
#else
      fprintf(stderr, "MKL-DNN is not supported in this build");
      return -1;
#endif
    }
    if (enable_ngraph) {  //TODO: Re-order the priority?
#ifdef USE_NGRAPH
      ORT_THROW_ON_ERROR(OrtSessionOptionsAppendExecutionProvider_NGraph(sf, "CPU"));
#else
      fprintf(stderr, "nGraph is not supported in this build");
      return -1;
#endif
    }
    if (enable_nnapi) {
#ifdef USE_NNAPI
      ORT_THROW_ON_ERROR(OrtSessionOptionsAppendExecutionProvider_Nnapi(sf));
#else
      fprintf(stderr, "DNNLibrary/NNAPI is not supported in this build");
      return -1;
#endif
    }

    if (user_graph_optimization_level_set) {
      sf.SetGraphOptimizationLevel(graph_optimization_level);
    }

    std::unordered_set<std::string> cuda_flaky_tests = {
        "fp16_inception_v1", "fp16_shufflenet", "fp16_tiny_yolov2"};

#if (defined(_WIN32) && !defined(_WIN64)) || (defined(__GNUG__) && !defined(__LP64__))
    //Minimize mem consumption
    LoadTests(data_dirs, whitelisted_test_cases, per_sample_tolerance, relative_per_sample_tolerance, [&stat, &sf, enable_cuda, &cuda_flaky_tests, &env](ITestCase* l) {
      std::unique_ptr<ITestCase> test_case_ptr(l);
      if (enable_cuda && cuda_flaky_tests.find(l->GetTestCaseName()) != cuda_flaky_tests.end()) {
        return;
      }
      TestResultStat per_case_stat;
      std::vector<ITestCase*> per_case_tests = {l};
      TestEnv per_case_args(per_case_tests, per_case_stat, env, sf);
      RunTests(per_case_args, 1, 1, 1, GetDefaultThreadPool(Env::Default()));
      stat += per_case_stat;
    });
#else
    std::vector<ITestCase*> tests;
    LoadTests(data_dirs, whitelisted_test_cases, per_sample_tolerance, relative_per_sample_tolerance, [&tests](ITestCase* l) { tests.push_back(l); });
    if (enable_cuda) {
      for (auto it = tests.begin(); it != tests.end();) {
        auto iter = cuda_flaky_tests.find((*it)->GetTestCaseName());
        if (iter != cuda_flaky_tests.end()) {
          delete *it;
          it = tests.erase(it);
        } else {
          ++it;
        }
      }
    }

    TestEnv args(tests, stat, env, sf);
    Status st = RunTests(args, p_models, concurrent_session_runs, static_cast<size_t>(repeat_count),
                         GetDefaultThreadPool(Env::Default()));
    if (!st.IsOK()) {
      fprintf(stderr, "%s\n", st.ErrorMessage().c_str());
      return -1;
    }
    for (ITestCase* l : tests) {
      delete l;
    }
#endif
    std::string res = stat.ToString();
    fwrite(res.c_str(), 1, res.size(), stdout);
  }
  // clang-format off

  struct BrokenTest
  {
    std::string test_name_;
    std::string reason_;
    std::set<std::string> broken_versions_ = {}; // apply to all versions if empty
    bool operator < (const struct BrokenTest& test) const {
        return strcmp(test_name_.c_str(), test.test_name_.c_str()) < 0;
    }
  };

  std::set<BrokenTest> broken_tests = {
      {"constantofshape_float_ones", "test data bug", {"onnx141","onnx150"}},
      {"constantofshape_int_zeros", "test data bug", {"onnx141","onnx150"}},
      {"convtranspose_1d", "1d convtranspose not supported yet"},
      {"convtranspose_3d", "3d convtranspose not supported yet"},
      {"cast_STRING_to_FLOAT", "Linux CI has old ONNX python package with bad test data", {"onnx141"}},
      // Numpy float to string has unexpected rounding for some results given numpy default precision is meant to be 8. 
      // "e.g. 0.296140194 -> '0.2961402' not '0.29614019'. ORT produces the latter with precision set to 8,
      // which doesn't match the expected output that was generated with numpy.
      {"cast_FLOAT_to_STRING", "Numpy float to string has unexpected rounding for some results."},
      {"tf_nasnet_large", "disable temporarily"},
      {"tf_nasnet_mobile", "disable temporarily"},
      {"tf_pnasnet_large", "disable temporarily"},
      {"shrink", "test case is wrong", {"onnx141"}},
      {"maxpool_with_argmax_2d_precomputed_strides", "ShapeInferenceError"},
      {"tf_inception_v2", "result mismatch"},
      {"mxnet_arcface", "result mismatch"},
      {"top_k", "not implemented yet for opset 11"},
      {"top_k_smallest", "not implemented yet for opset 11"},
      {"top_k_negative_axis", "TopK(11) not implemented yet"},
<<<<<<< HEAD
      {"unique_not_sorted_without_axis", "Expected data for 'Y' is incorrect and in sorted order."},
      {"gather_elements_1", "not implemented yet"},
      {"gather_elements_0", "not implemented yet"},
=======
      {"unique_not_sorted_without_axis", "not implemented yet"},
      {"unique_sorted_with_axis", "Unique not implemented yet"},
      {"unique_sorted_with_axis_3d", "Unique not implemented yet"},
      {"unique_sorted_without_axis", "Unique not implemented yet"},
      {"unique_sorted_axis_3d", "Unique not implemented yet"},
      {"unique_sorted_axis", "Unique not implemented yet"},
      {"unique_sorted_with_negative_axis", "Unique not implemented yet"},
>>>>>>> c79195fb
      {"cumsum_1d_reverse_exclusive", "only failing linux GPU CI. Likely build error."},
      {"range_float_type_positive_delta", "not implemented yet"},
      {"range_float_type_positive_delta_expanded", "not implemented yet"},
      {"range_int32_type_negative_delta", "not implemented yet"},
      {"range_int32_type_negative_delta_expanded", "not implemented yet"},
      {"det_2d", "not implemented yet"},
      {"det_nd", "not implemented yet"},
      {"gathernd_example_float32", "not implemented yet"},
      {"gathernd_example_int32", "not implemented yet"},
      {"resize_downsample_scales_cubic_A_n0p5_exclude_outside", "not implemented yet"},
      {"resize_downsample_scales_cubic_align_corners", "not implemented yet"},
      {"resize_downsample_scales_cubic", "not implemented yet"},
      {"resize_downsample_scales_linear_align_corners", "not implemented yet"},
      {"resize_downsample_scales_linear", "not implemented yet"},
      {"resize_downsample_scales_nearest", "not implemented yet"},
      {"resize_downsample_sizes_cubic", "not implemented yet"},
      {"resize_downsample_sizes_linear_pytorch_half_pixel", "not implemented yet"},
      {"resize_downsample_sizes_nearest", "not implemented yet"},
      {"resize_downsample_sizes_nearest_tf_half_pixel_for_nn", "not implemented yet"},
      {"resize_tf_crop_and_resize", "not implemented yet"},
      {"resize_upsample_scales_cubic_A_n0p5_exclude_outside", "not implemented yet"},
      {"resize_upsample_scales_cubic_align_corners", "not implemented yet"},
      {"resize_upsample_scales_cubic_asymmetric", "not implemented yet"},
      {"resize_upsample_scales_cubic", "not implemented yet"},
      {"resize_upsample_scales_linear_align_corners", "not implemented yet"},
      {"resize_upsample_scales_linear", "not implemented yet"},
      {"resize_upsample_scales_nearest", "not implemented yet"},
      {"resize_upsample_sizes_cubic", "not implemented yet"},
      {"resize_upsample_sizes_nearest_ceil_half_pixel", "not implemented yet"},
      {"resize_upsample_sizes_nearest", "not implemented yet"},
      {"resize_upsample_sizes_nearest_floor_align_corners", "not implemented yet"},
      {"resize_upsample_sizes_nearest_round_prefer_ceil_asymmetric", "not implemented yet"},
      {"scatternd", "not implemented yet"},
      {"sequence_model7", "SplitToSequence not implemented yet"},
      {"sequence_model6", "SplitToSequence not implemented yet"},
      {"sequence_model5", "SequenceConstruct not implemented yet"},
      {"sequence_model4", "SequenceConstruct not implemented yet"},
      {"sequence_model3", "SequenceConstruct not implemented yet"},
      {"sequence_model2", "SequenceConstruct not implemented yet"},
      {"sequence_model1", "Sequence* not implemented yet"},
      {"scatter_elements_with_negative_indices", "ScatterElements(11) not implemented yet"},
      {"onehot_without_axis", "OneHot(11) not implemented yet"},
      {"onehot_with_negative_axis", "OneHot(11) not implemented yet"},
      {"onehot_with_axis", "OneHot(11) not implemented yet"},
      {"onehot_negative_indices", "OneHot(11) not implemented yet"},
      {"reflect_pad", "Pad(11) not implemented yet"},
      {"edge_pad", "Pad(11) not implemented yet"},
      {"constant_pad", "Pad(11) not implemented yet"},
      {"bitshift_right_uint8", "BitShift(11) not implemented yet"},
      {"bitshift_right_uint64", "BitShift(11) not implemented yet"},
      {"bitshift_right_uint32", "BitShift(11) not implemented yet"},
      {"bitshift_right_uint16", "BitShift(11) not implemented yet"},
      {"bitshift_left_uint8", "BitShift(11) not implemented yet"},
      {"bitshift_left_uint64", "BitShift(11) not implemented yet"},
      {"bitshift_left_uint32", "BitShift(11) not implemented yet"},
      {"bitshift_left_uint16", "BitShift(11) not implemented yet"},
};

#ifdef USE_NGRAPH
  broken_tests.insert({"dequantizelinear", "ambiguity in scalar dimensions [] vs [1]", {"onnx150"}});
  broken_tests.insert({"qlinearconv", "ambiguity in scalar dimensions [] vs [1]"});
  broken_tests.insert({"quantizelinear", "ambiguity in scalar dimensions [] vs [1]", {"onnx150"}});
  broken_tests.insert({"clip_splitbounds", "not implemented yet for opset 11"});
  broken_tests.insert({"clip_outbounds", "not implemented yet for opset 11"});
  broken_tests.insert({"clip_example", "not implemented yet for opset 11"});
  broken_tests.insert({"clip_default_min", "not implemented yet for opset 11"});
  broken_tests.insert({"clip_default_max", "not implemented yet for opset 11"});
  broken_tests.insert({"clip", "not implemented yet for opset 11"});
  broken_tests.insert({"depthtospace_crd_mode_example", "NGraph does not support CRD mode"});
  broken_tests.insert({"depthtospace_crd_mode", "NGraph does not support CRD mode"});
  broken_tests.insert({"argmax_negative_axis_keepdims_example", "not implemented yet for opset 11"});
  broken_tests.insert({"argmax_negative_axis_keepdims_random", "not implemented yet for opset 11"});
  broken_tests.insert({"argmin_negative_axis_keepdims_example", "not implemented yet for opset 11"});
  broken_tests.insert({"argmin_negative_axis_keepdims_random", "not implemented yet for opset 11"});
  broken_tests.insert({"gemm_default_no_bias", "not implemented yet for opset 11"});
  broken_tests.insert({"hardmax_negative_axis", "not implemented yet for opset 11"});
  broken_tests.insert({"flatten_negative_axis1", "not implemented yet for opset 11"});
  broken_tests.insert({"flatten_negative_axis2", "not implemented yet for opset 11"});
  broken_tests.insert({"flatten_negative_axis3", "not implemented yet for opset 11"});
  broken_tests.insert({"flatten_negative_axis4", "not implemented yet for opset 11"});
  broken_tests.insert({"squeeze_negative_axes", "not implemented yet for opset 11"});
  broken_tests.insert({"unsqueeze_negative_axes", "not implemented yet for opset 11"});
  broken_tests.insert({"reduce_sum_square_negative_axes_keepdims_random", "ReduceSumSquare(11) not implemented yet"});
  broken_tests.insert({"reduce_sum_square_negative_axes_keepdims_example", "ReduceSumSquare(11) not implemented yet"});
  broken_tests.insert({"reduce_sum_negative_axes_keepdims_random", "ReduceSum(11) not implemented yet"});
  broken_tests.insert({"reduce_sum_negative_axes_keepdims_example", "ReduceSum(11) not implemented yet"});
  broken_tests.insert({"reduce_prod_negative_axes_keepdims_random", "ReduceProd(11) not implemented yet"});
  broken_tests.insert({"reduce_prod_negative_axes_keepdims_example", "ReduceProd(11) not implemented yet"});
  broken_tests.insert({"reduce_min_negative_axes_keepdims_random", "ReduceMin(11) not implemented yet"});
  broken_tests.insert({"reduce_min_negative_axes_keepdims_example", "ReduceMin(11) not implemented yet"});
  broken_tests.insert({"reduce_mean_negative_axes_keepdims_random", "ReduceMean(11) not implemented yet"});
  broken_tests.insert({"reduce_mean_negative_axes_keepdims_example", "ReduceMean(11) not implemented yet"});
  broken_tests.insert({"reduce_max_negative_axes_keepdims_random", "ReduceMax(11) not implemented yet"});
  broken_tests.insert({"reduce_max_negative_axes_keepdims_example", "ReduceMax(11) not implemented yet"});
  broken_tests.insert({"reduce_log_sum_negative_axes", "ReduceLogSum(11) not implemented yet"});
  broken_tests.insert({"reduce_log_sum_exp_negative_axes_keepdims_random", "ReduceLogSumExp(11) not implemented yet"});
  broken_tests.insert({"reduce_log_sum_exp_negative_axes_keepdims_example", "ReduceLogSumExp(11) not implemented yet"});
  broken_tests.insert({"reduce_l2_negative_axes_keep_dims_random", "ReduceL2(11) not implemented yet"});
  broken_tests.insert({"reduce_l2_negative_axes_keep_dims_example", "ReduceL2(11) not implemented yet"});
  broken_tests.insert({"reduce_l1_negative_axes_keep_dims_random", "ReduceL1(11) not implemented yet"});
  broken_tests.insert({"reduce_l1_negative_axes_keep_dims_example", "ReduceL1(11) not implemented yet"});
#endif

#ifdef USE_MKLDNN
  broken_tests.insert({"tf_mobilenet_v2_1.0_224", "result mismatch"});
  broken_tests.insert({"tf_mobilenet_v2_1.4_224", "result mismatch"});
  broken_tests.insert({"tf_mobilenet_v1_1.0_224", "result mismatch"});
  broken_tests.insert({"mobilenetv2-1.0", "result mismatch"});
  broken_tests.insert({"candy", "result mismatch"});
#endif

#ifdef USE_OPENVINO
  broken_tests.insert({"fp16_shufflenet", "accuracy mismatch with fp16 precision"});
  broken_tests.insert({"fp16_inception_v1", "accuracy mismatch with fp16 precision"});
  broken_tests.insert({"fp16_tiny_yolov2", "accuaracy mismatch with fp16 precision"});
#ifdef OPENVINO_CONFIG_GPU_FP32
  broken_tests.insert({"tiny_yolov2", "accuracy mismatch"});
  broken_tests.insert({"div", "will be fixed in the next release"});
#ifdef OPENVINO_CONFIG_GPU_FP16
  broken_tests.insert({"div", "will be fixed in the next release"});
#endif
#endif
#endif

#ifdef USE_TENSORRT
  broken_tests.insert({"fp16_shufflenet", "TRT EP bug"});
  broken_tests.insert({"fp16_inception_v1", "TRT EP bug"});
  broken_tests.insert({"fp16_tiny_yolov2", "TRT EP bug"});
  broken_tests.insert({"tf_inception_v3", "TRT Engine couldn't be created"});
  broken_tests.insert({"tf_mobilenet_v1_1.0_224", "TRT Engine couldn't be created"});
  broken_tests.insert({"tf_mobilenet_v2_1.0_224", "TRT Engine couldn't be created"});
  broken_tests.insert({"tf_mobilenet_v2_1.4_224", "TRT Engine couldn't be created"});
  broken_tests.insert({"tf_resnet_v1_101", "TRT Engine couldn't be created"});
  broken_tests.insert({"tf_resnet_v1_152", "TRT Engine couldn't be created"});
  broken_tests.insert({"tf_resnet_v1_50", "TRT Engine couldn't be created"});
  broken_tests.insert({"tf_resnet_v2_101", "TRT Engine couldn't be created"});
  broken_tests.insert({"tf_resnet_v2_152", "TRT Engine couldn't be created"});
  broken_tests.insert({"tf_resnet_v2_50", "TRT Engine couldn't be created"});
#endif

#ifdef USE_CUDA
  broken_tests.insert({"mxnet_arcface", "result mismatch"});
  broken_tests.insert({"mask_rcnn_keras", "result mismatch"});
  broken_tests.insert({"mlperf_ssd_mobilenet_300", "unknown error"});
  broken_tests.insert({"mlperf_ssd_resnet34_1200", "unknown error"});
  broken_tests.insert({"tf_inception_v1", "flaky test"}); //TODO: Investigate cause for flakiness
#endif
  // clang-format on

#if defined(_WIN32) && !defined(_WIN64)
  broken_tests.insert({"vgg19", "failed: bad allocation"});
#endif

#if defined(__GNUG__) && !defined(__LP64__)
  broken_tests.insert({"nonzero_example", "failed: type mismatch", {"onnx123", "onnx130", "onnx141", "onnx150", "onnxtip"}});
  broken_tests.insert({"slice_neg_steps", "failed: type mismatch"});
  broken_tests.insert({"mod_float_mixed_sign_example", "failed: type mismatch"});
#endif

#ifdef DISABLE_CONTRIB_OPS
  broken_tests.insert({"mask_rcnn_keras", "This model uses contrib ops."});
  broken_tests.insert({"coreml_SqueezeNet_ImageNet", "This model uses contrib ops."});
  broken_tests.insert({"keras2coreml_Permute_ImageNet", "This model uses contrib ops."});
  broken_tests.insert({"keras2coreml_ReLU_ImageNet", "This model uses contrib ops."});
  broken_tests.insert({"keras2coreml_Padding-Upsampling-Normalizer_ImageNet", "This model uses contrib ops."});
  broken_tests.insert({"tiny_yolov2", "This model uses contrib ops."});
  broken_tests.insert({"fp16_tiny_yolov2", "This model uses contrib ops."});
  broken_tests.insert({"keras2coreml_Pooling_ImageNet", "This model uses contrib ops."});
  broken_tests.insert({"keras2coreml_Padding_ImageNet", "This model uses contrib ops."});
  broken_tests.insert({"keras2coreml_Normalizer_ImageNet", "This model uses contrib ops."});
  broken_tests.insert({"keras2coreml_linear_sklearn_load_breast_cancer", "This model uses contrib ops."});
  broken_tests.insert({"keras2coreml_linear_ImageNet_small", "This model uses contrib ops."});
  broken_tests.insert({"keras2coreml_linear_ImageNet_large", "This model uses contrib ops."});
  broken_tests.insert({"keras2coreml_linear_ImageNet", "This model uses contrib ops."});
  broken_tests.insert({"keras2coreml_leakyrelu_ImageNet", "This model uses contrib ops."});
  broken_tests.insert({"keras2coreml_hard_sigmoid_ImageNet", "This model uses contrib ops."});
  broken_tests.insert({"keras2coreml_elu_ImageNet", "This model uses contrib ops."});
  broken_tests.insert({"keras2coreml_Dense_ImageNet", "This model uses contrib ops."});
  broken_tests.insert({"keras2coreml_Conv2D_ImageNet", "This model uses contrib ops."});
  broken_tests.insert({"coreml_VGG16_ImageNet", "This model uses contrib ops."});
  broken_tests.insert({"coreml_Resnet50_ImageNet", "This model uses contrib ops."});
  broken_tests.insert({"coreml_Inceptionv3_ImageNet", "This model uses contrib ops."});
  broken_tests.insert({"coreml_FNS-Candy_ImageNet", "This model uses contrib ops."});
  broken_tests.insert({"coreml_AgeNet_ImageNet", "This model uses contrib ops."});
  broken_tests.insert({"keras2coreml_thresholdedrelu_ImageNet_large", "This model uses contrib ops."});
  broken_tests.insert({"keras2coreml_thresholdedrelu_ImageNet_small", "This model uses contrib ops."});
  broken_tests.insert({"keras2coreml_thresholdedrelu_sklearn_load_breast_cancer", "This model uses contrib ops."});
  broken_tests.insert({"thresholdedrelu", "This model uses contrib ops."});
  broken_tests.insert({"thresholdedrelu_default", "This model uses contrib ops."});
  broken_tests.insert({"dynamic_slice_default_axes", "This model uses contrib ops."});
  broken_tests.insert({"thresholdedrelu_example", "This model uses contrib ops."});
  broken_tests.insert({"dynamic_slice_neg failed", "This model uses contrib ops."});
  broken_tests.insert({"dynamic_slice_start_out_of_bounds", "This model uses contrib ops."});
  broken_tests.insert({"dynamic_slice", "This model uses contrib ops."});
  broken_tests.insert({"dynamic_slice_end_out_of_bounds", "This model uses contrib ops."});
  broken_tests.insert({"dynamic_slice_neg", "This model uses contrib ops."});
  broken_tests.insert({"mvn", "This model uses contrib ops.", {"onnx130"}});
#endif

  int result = 0;
  for (const auto& p : stat.GetFailedTest()) {
    BrokenTest t = {p.first, ""};
    auto iter = broken_tests.find(t);
    if (iter == broken_tests.end() ||
        (p.second != TestModelInfo::unknown_version && !iter->broken_versions_.empty() && iter->broken_versions_.find(p.second) == iter->broken_versions_.end())) {
      fprintf(stderr, "test %s failed, please fix it\n", p.first.c_str());
      result = -1;
    }
  }
  return result;
}
#ifdef _WIN32
int wmain(int argc, wchar_t* argv[]) {
#else
int main(int argc, char* argv[]) {
#endif
  Ort::Env env{nullptr};
  int retval = -1;
  try {
    retval = real_main(argc, argv, env);
  } catch (std::exception& ex) {
    fprintf(stderr, "%s\n", ex.what());
    retval = -1;
  }
  // Release the protobuf library if we failed to create an env (the env will release it automatically on destruction)
  if (!env) {
    ::google::protobuf::ShutdownProtobufLibrary();
  }
  return retval;
}<|MERGE_RESOLUTION|>--- conflicted
+++ resolved
@@ -389,19 +389,7 @@
       {"top_k", "not implemented yet for opset 11"},
       {"top_k_smallest", "not implemented yet for opset 11"},
       {"top_k_negative_axis", "TopK(11) not implemented yet"},
-<<<<<<< HEAD
       {"unique_not_sorted_without_axis", "Expected data for 'Y' is incorrect and in sorted order."},
-      {"gather_elements_1", "not implemented yet"},
-      {"gather_elements_0", "not implemented yet"},
-=======
-      {"unique_not_sorted_without_axis", "not implemented yet"},
-      {"unique_sorted_with_axis", "Unique not implemented yet"},
-      {"unique_sorted_with_axis_3d", "Unique not implemented yet"},
-      {"unique_sorted_without_axis", "Unique not implemented yet"},
-      {"unique_sorted_axis_3d", "Unique not implemented yet"},
-      {"unique_sorted_axis", "Unique not implemented yet"},
-      {"unique_sorted_with_negative_axis", "Unique not implemented yet"},
->>>>>>> c79195fb
       {"cumsum_1d_reverse_exclusive", "only failing linux GPU CI. Likely build error."},
       {"range_float_type_positive_delta", "not implemented yet"},
       {"range_float_type_positive_delta_expanded", "not implemented yet"},
