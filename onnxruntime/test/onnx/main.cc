// Copyright (c) Microsoft Corporation. All rights reserved.
// Licensed under the MIT License.

#include <core/session/onnxruntime_cxx_api.h>
#include <set>
#include <iostream>
#include <fstream>
#ifdef _WIN32
#include "getopt.h"
#else
#include <getopt.h>
#include <thread>
#endif
#include "TestResultStat.h"
#include "testenv.h"
#include "runner.h"
#include "sync_api.h"
#include "providers.h"
#include <google/protobuf/stubs/common.h>
#include "core/framework/path_lib.h"
#include "core/session/onnxruntime_cxx_api.h"
#include "core/optimizer/graph_transformer_level.h"
#include "core/framework/session_options.h"

const OrtApi* g_ort = OrtGetApiBase()->GetApi(ORT_API_VERSION);
const OrtApi* Ort::g_api = OrtGetApiBase()->GetApi(ORT_API_VERSION);

using namespace onnxruntime;

namespace {
void usage() {
  printf(
      "onnx_test_runner [options...] <data_root>\n"
      "Options:\n"
      "\t-j [models]: Specifies the number of models to run simultaneously.\n"
      "\t-A : Disable memory arena\n"
      "\t-M : Disable memory pattern\n"
      "\t-c [runs]: Specifies the number of Session::Run() to invoke simultaneously for each model.\n"
      "\t-r [repeat]: Specifies the number of times to repeat\n"
      "\t-v: verbose\n"
      "\t-n [test_case_name]: Specifies a single test case to run.\n"
      "\t-e [EXECUTION_PROVIDER]: EXECUTION_PROVIDER could be 'cpu', 'cuda', 'mkldnn', 'tensorrt', 'ngraph', "
      "'openvino' or 'nuphar'. "
      "Default: 'cpu'.\n"
      "\t-x: Use parallel executor, default (without -x): sequential executor.\n"
      "\t-d [device_id]: Specifies the device id for multi-device (e.g. GPU). The value should > 0\n"
      "\t-o [optimization level]: Default is 1. Valid values are 0 (disable), 1 (basic), 2 (extended), 99 (all).\n"
      "\t\tPlease see onnxruntime_c_api.h (enum GraphOptimizationLevel) for the full list of all optimization levels. "
      "\n"
      "\t-h: help\n"
      "\n"
      "onnxruntime version: %s\n",
      g_ort->base_.GetVersionString());
}

#ifdef _WIN32
int GetNumCpuCores() {
  SYSTEM_LOGICAL_PROCESSOR_INFORMATION buffer[256];
  DWORD returnLength = sizeof(buffer);
  if (GetLogicalProcessorInformation(buffer, &returnLength) == FALSE) {
    // try GetSystemInfo
    SYSTEM_INFO sysInfo;
    GetSystemInfo(&sysInfo);
    if (sysInfo.dwNumberOfProcessors <= 0) {
      ORT_THROW("Fatal error: 0 count processors from GetSystemInfo");
    }
    // This is the number of logical processors in the current group
    return sysInfo.dwNumberOfProcessors;
  }
  int processorCoreCount = 0;
  int count = (int)(returnLength / sizeof(SYSTEM_LOGICAL_PROCESSOR_INFORMATION));
  for (int i = 0; i != count; ++i) {
    if (buffer[i].Relationship == RelationProcessorCore) {
      ++processorCoreCount;
    }
  }
  if (!processorCoreCount) ORT_THROW("Fatal error: 0 count processors from GetLogicalProcessorInformation");
  return processorCoreCount;
}
#else
int GetNumCpuCores() { return static_cast<int>(std::thread::hardware_concurrency()); }
#endif
}  // namespace

#ifdef _WIN32
int real_main(int argc, wchar_t* argv[], Ort::Env& env) {
#else
int real_main(int argc, char* argv[], Ort::Env& env) {
#endif
  // if this var is not empty, only run the tests with name in this list
  std::vector<std::basic_string<PATH_CHAR_TYPE> > whitelisted_test_cases;
  int concurrent_session_runs = GetNumCpuCores();
  bool enable_cpu_mem_arena = true;
  ExecutionMode execution_mode = ExecutionMode::ORT_SEQUENTIAL;
  int repeat_count = 1;
  int p_models = GetNumCpuCores();
  bool enable_cuda = false;
  bool enable_mkl = false;
  bool enable_ngraph = false;
  bool enable_nuphar = false;
  bool enable_tensorrt = false;
  bool enable_mem_pattern = true;
  bool enable_openvino = false;
  bool enable_nnapi = false;
  bool enable_dml = false;
  int device_id = 0;
  GraphOptimizationLevel graph_optimization_level = ORT_DISABLE_ALL;
  bool user_graph_optimization_level_set = false;

  OrtLoggingLevel logging_level = ORT_LOGGING_LEVEL_WARNING;
  {
    int ch;
    while ((ch = getopt(argc, argv, ORT_TSTR("Ac:hj:Mn:r:e:xvo:d:"))) != -1) {
      switch (ch) {
        case 'A':
          enable_cpu_mem_arena = false;
          break;
        case 'v':
          logging_level = ORT_LOGGING_LEVEL_INFO;
          break;
        case 'c':
          concurrent_session_runs = static_cast<int>(OrtStrtol<PATH_CHAR_TYPE>(optarg, nullptr));
          if (concurrent_session_runs <= 0) {
            usage();
            return -1;
          }
          break;
        case 'j':
          p_models = static_cast<int>(OrtStrtol<PATH_CHAR_TYPE>(optarg, nullptr));
          if (p_models <= 0) {
            usage();
            return -1;
          }
          break;
        case 'r':
          repeat_count = static_cast<int>(OrtStrtol<PATH_CHAR_TYPE>(optarg, nullptr));
          if (repeat_count <= 0) {
            usage();
            return -1;
          }
          break;
        case 'M':
          enable_mem_pattern = false;
          break;
        case 'n':
          // run only some whitelisted tests
          // TODO: parse name str to an array
          whitelisted_test_cases.emplace_back(optarg);
          break;
        case 'e':
          if (!CompareCString(optarg, ORT_TSTR("cpu"))) {
            // do nothing
          } else if (!CompareCString(optarg, ORT_TSTR("cuda"))) {
            enable_cuda = true;
          } else if (!CompareCString(optarg, ORT_TSTR("mkldnn"))) {
            enable_mkl = true;
          } else if (!CompareCString(optarg, ORT_TSTR("ngraph"))) {
            enable_ngraph = true;
          } else if (!CompareCString(optarg, ORT_TSTR("nuphar"))) {
            enable_nuphar = true;
          } else if (!CompareCString(optarg, ORT_TSTR("tensorrt"))) {
            enable_tensorrt = true;
          } else if (!CompareCString(optarg, ORT_TSTR("openvino"))) {
            enable_openvino = true;
          } else if (!CompareCString(optarg, ORT_TSTR("nnapi"))) {
            enable_nnapi = true;
          } else if (!CompareCString(optarg, ORT_TSTR("dml"))) {
            enable_dml = true;
          } else {
            usage();
            return -1;
          }
          break;
        case 'x':
          execution_mode = ExecutionMode::ORT_PARALLEL;
          break;
        case 'o': {
          int tmp = static_cast<int>(OrtStrtol<PATH_CHAR_TYPE>(optarg, nullptr));
          switch (tmp) {
            case ORT_DISABLE_ALL:
              graph_optimization_level = ORT_DISABLE_ALL;
              break;
            case ORT_ENABLE_BASIC:
              graph_optimization_level = ORT_ENABLE_BASIC;
              break;
            case ORT_ENABLE_EXTENDED:
              graph_optimization_level = ORT_ENABLE_EXTENDED;
              break;
            case ORT_ENABLE_ALL:
              graph_optimization_level = ORT_ENABLE_ALL;
              break;
            default: {
              if (tmp > ORT_ENABLE_ALL) {  // relax constraint
                graph_optimization_level = ORT_ENABLE_ALL;
              } else {
                fprintf(stderr, "See usage for valid values of graph optimization level\n");
                usage();
                return -1;
              }
            }
          }
          user_graph_optimization_level_set = true;
          break;
        }
        case 'd':
          device_id = static_cast<int>(OrtStrtol<PATH_CHAR_TYPE>(optarg, nullptr));
          if (device_id < 0) {
            usage();
            return -1;
          }
          break;
        case '?':
        case 'h':
        default:
          usage();
          return -1;
      }
    }
  }
  if (concurrent_session_runs > 1 && repeat_count > 1) {
    fprintf(stderr, "when you use '-r [repeat]', please set '-c' to 1\n");
    usage();
    return -1;
  }
  argc -= optind;
  argv += optind;
  if (argc < 1) {
    fprintf(stderr, "please specify a test data dir\n");
    usage();
    return -1;
  }

  try {
    env = Ort::Env{logging_level, "Default"};
  } catch (std::exception& ex) {
    fprintf(stderr, "Error creating environment: %s \n", ex.what());
    return -1;
  }

  std::vector<std::basic_string<PATH_CHAR_TYPE> > data_dirs;
  TestResultStat stat;

  for (int i = 0; i != argc; ++i) {
    data_dirs.emplace_back(argv[i]);
  }
  {
    double per_sample_tolerance = 1e-3;
    // when cuda is enabled, set it to a larger value for resolving random MNIST test failure
    // when openvino is enabled, set it to a larger value for resolving MNIST accuracy mismatch
    double relative_per_sample_tolerance = enable_cuda ? 0.017 : enable_openvino ? 0.009 : 1e-3;

    Ort::SessionOptions sf;

    if (enable_cpu_mem_arena)
      sf.EnableCpuMemArena();
    else
      sf.DisableCpuMemArena();
    if (enable_mem_pattern)
      sf.EnableMemPattern();
    else
      sf.DisableMemPattern();
    sf.SetExecutionMode(execution_mode);

    if (enable_tensorrt) {
#ifdef USE_TENSORRT
      ORT_THROW_ON_ERROR(OrtSessionOptionsAppendExecutionProvider_Tensorrt(sf, device_id));
      ORT_THROW_ON_ERROR(OrtSessionOptionsAppendExecutionProvider_CUDA(sf, device_id));
#else
      fprintf(stderr, "TensorRT is not supported in this build");
      return -1;
#endif
    }

    if (enable_openvino) {
#ifdef USE_OPENVINO
      ORT_THROW_ON_ERROR(OrtSessionOptionsAppendExecutionProvider_OpenVINO(sf, "CPU"));
#else
      fprintf(stderr, "OpenVINO is not supported in this build");
      return -1;
#endif
    }
    if (enable_cuda) {
#ifdef USE_CUDA
      ORT_THROW_ON_ERROR(OrtSessionOptionsAppendExecutionProvider_CUDA(sf, device_id));
#else
      fprintf(stderr, "CUDA is not supported in this build");
      return -1;
#endif
    }
    if (enable_nuphar) {
#ifdef USE_NUPHAR
      ORT_THROW_ON_ERROR(OrtSessionOptionsAppendExecutionProvider_Nuphar(sf, /*allow_unaligned_buffers*/ 1, ""));
#else
      fprintf(stderr, "Nuphar is not supported in this build");
      return -1;
#endif
    }
    if (enable_mkl) {
#ifdef USE_MKLDNN
      ORT_THROW_ON_ERROR(OrtSessionOptionsAppendExecutionProvider_Mkldnn(sf, enable_cpu_mem_arena ? 1 : 0));
#else
      fprintf(stderr, "MKL-DNN is not supported in this build");
      return -1;
#endif
    }
    if (enable_ngraph) {  // TODO: Re-order the priority?
#ifdef USE_NGRAPH
      ORT_THROW_ON_ERROR(OrtSessionOptionsAppendExecutionProvider_NGraph(sf, "CPU"));
#else
      fprintf(stderr, "nGraph is not supported in this build");
      return -1;
#endif
    }
    if (enable_nnapi) {
#ifdef USE_NNAPI
      ORT_THROW_ON_ERROR(OrtSessionOptionsAppendExecutionProvider_Nnapi(sf));
#else
      fprintf(stderr, "DNNLibrary/NNAPI is not supported in this build");
      return -1;
#endif
    }
    if (enable_dml) {
#ifdef USE_DML
      fprintf(stderr, "Disabling mem pattern and forcing single-threaded execution since DML is used");
      sf.DisableMemPattern();
      sf.SetExecutionMode(ExecutionMode::ORT_SEQUENTIAL);
      p_models = 1;
      concurrent_session_runs = 1;
      ORT_THROW_ON_ERROR(OrtSessionOptionsAppendExecutionProvider_DML(sf, device_id));
#else
      fprintf(stderr, "DML is not supported in this build");
      return -1;
#endif
    }

    if (user_graph_optimization_level_set) {
      sf.SetGraphOptimizationLevel(graph_optimization_level);
    }

    static const char* cuda_flaky_tests[] = { "fp16_inception_v1", "fp16_shufflenet", "fp16_tiny_yolov2" };
    static const char* dml_disabled_tests[] = { "mlperf_ssd_resnet34_1200", "mlperf_ssd_mobilenet_300", "mask_rcnn_keras", "mask_rcnn", "faster_rcnn" };

    std::unordered_set<std::string> all_disabled_tests;
    if (enable_cuda) {
      all_disabled_tests.insert(std::begin(cuda_flaky_tests), std::end(cuda_flaky_tests));
    }
    if (enable_dml) {
      all_disabled_tests.insert(std::begin(dml_disabled_tests), std::end(dml_disabled_tests));
    }

#if (defined(_WIN32) && !defined(_WIN64)) || (defined(__GNUG__) && !defined(__LP64__))
    // Minimize mem consumption
    LoadTests(data_dirs, whitelisted_test_cases, per_sample_tolerance, relative_per_sample_tolerance,
              [&stat, &sf, &all_disabled_tests, &env](ITestCase* l) {
                std::unique_ptr<ITestCase> test_case_ptr(l);
                if (all_disabled_tests.find(l->GetTestCaseName()) != all_disabled_tests.end()) {
                  return;
                }
                TestResultStat per_case_stat;
                std::vector<ITestCase*> per_case_tests = {l};
                TestEnv per_case_args(per_case_tests, per_case_stat, env, sf);
                RunTests(per_case_args, 1, 1, 1, GetDefaultThreadPool(Env::Default()));
                stat += per_case_stat;
              });
#else
    std::vector<ITestCase*> tests;
    LoadTests(data_dirs, whitelisted_test_cases, per_sample_tolerance, relative_per_sample_tolerance,
              [&tests](ITestCase* l) { tests.push_back(l); });
    for (auto it = tests.begin(); it != tests.end();) {
      auto iter = all_disabled_tests.find((*it)->GetTestCaseName());
      if (iter != all_disabled_tests.end()) {
        delete *it;
        it = tests.erase(it);
      } else {
        ++it;
      }
    }

    TestEnv args(tests, stat, env, sf);
    Status st = RunTests(args, p_models, concurrent_session_runs, static_cast<size_t>(repeat_count),
                         GetDefaultThreadPool(Env::Default()));
    if (!st.IsOK()) {
      fprintf(stderr, "%s\n", st.ErrorMessage().c_str());
      return -1;
    }
    for (ITestCase* l : tests) {
      delete l;
    }
#endif
    std::string res = stat.ToString();
    fwrite(res.c_str(), 1, res.size(), stdout);
  }
  // clang-format off

  struct BrokenTest
  {
    std::string test_name_;
    std::string reason_;
    std::set<std::string> broken_versions_ = {}; // apply to all versions if empty
    BrokenTest(std::string name, std::string reason) : test_name_(std::move(name)), reason_(std::move(reason)) {}
    BrokenTest(std::string name, std::string reason, const std::initializer_list<std::string>& versions) :
      test_name_(std::move(name)), reason_(std::move(reason)), broken_versions_(versions) {}
    bool operator < (const struct BrokenTest& test) const {
        return strcmp(test_name_.c_str(), test.test_name_.c_str()) < 0;
    }
  };

  std::set<BrokenTest> broken_tests = {
      {"constantofshape_float_ones", "test data bug", {"onnx141","onnx150"}},
      {"constantofshape_int_zeros", "test data bug", {"onnx141","onnx150"}},
      {"convtranspose_1d", "1d convtranspose not supported yet"},
      {"convtranspose_3d", "3d convtranspose not supported yet"},
      {"cast_STRING_to_FLOAT", "Linux CI has old ONNX python package with bad test data", {"onnx141"}},
      // Numpy float to string has unexpected rounding for some results given numpy default precision is meant to be 8. 
      // "e.g. 0.296140194 -> '0.2961402' not '0.29614019'. ORT produces the latter with precision set to 8,
      // which doesn't match the expected output that was generated with numpy.
      {"cast_FLOAT_to_STRING", "Numpy float to string has unexpected rounding for some results."},
      {"tf_nasnet_large", "disable temporarily"},
      {"tf_nasnet_mobile", "disable temporarily"},
      {"tf_pnasnet_large", "disable temporarily"},
      {"shrink", "test case is wrong", {"onnx141"}},
      {"maxpool_with_argmax_2d_precomputed_strides", "ShapeInferenceError"},
      {"tf_inception_v2", "result mismatch"},
<<<<<<< HEAD
      {"tf_resnet_v1_50", "result mismatch when Conv BN Fusion is applied"},
      {"tf_resnet_v1_101", "result mismatch when Conv BN Fusion is applied"},
      {"tf_resnet_v1_152", "result mismatch when Conv BN Fusion is applied"},
      {"mxnet_arcface", "result mismatch"},
=======
      {"mxnet_arcface", "Model is an invalid ONNX model"},
>>>>>>> f6c82358
      {"unique_not_sorted_without_axis", "Expected data for 'Y' is incorrect and in sorted order."},
      {"cumsum_1d_reverse_exclusive", "only failing linux GPU CI. Likely build error."},
      {"det_2d", "not implemented yet"},
      {"det_nd", "not implemented yet"},
      {"resize_downsample_scales_cubic_A_n0p5_exclude_outside", "not implemented yet"},
      {"resize_downsample_scales_cubic_align_corners", "not implemented yet"},
      {"resize_downsample_scales_cubic", "not implemented yet"},
      {"resize_downsample_scales_linear_align_corners", "not implemented yet"},
      {"resize_downsample_scales_linear", "not implemented yet"},
      {"resize_downsample_scales_nearest", "not implemented yet"},
      {"resize_downsample_sizes_cubic", "not implemented yet"},
      {"resize_downsample_sizes_linear_pytorch_half_pixel", "not implemented yet"},
      {"resize_downsample_sizes_nearest", "not implemented yet"},
      {"resize_downsample_sizes_nearest_tf_half_pixel_for_nn", "not implemented yet"},
      {"resize_tf_crop_and_resize", "not implemented yet"},
      {"resize_upsample_scales_cubic_A_n0p5_exclude_outside", "not implemented yet"},
      {"resize_upsample_scales_cubic_align_corners", "not implemented yet"},
      {"resize_upsample_scales_cubic_asymmetric", "not implemented yet"},
      {"resize_upsample_scales_cubic", "not implemented yet"},
      {"resize_upsample_scales_linear_align_corners", "not implemented yet"},
      {"resize_upsample_scales_linear", "not implemented yet"},
      {"resize_upsample_scales_nearest", "not implemented yet"},
      {"resize_upsample_sizes_cubic", "not implemented yet"},
      {"resize_upsample_sizes_nearest_ceil_half_pixel", "not implemented yet"},
      {"resize_upsample_sizes_nearest", "not implemented yet"},
      {"resize_upsample_sizes_nearest_floor_align_corners", "not implemented yet"},
      {"resize_upsample_sizes_nearest_round_prefer_ceil_asymmetric", "not implemented yet"},
      {"scatternd", "not implemented yet"},
      {"sequence_model7", "SplitToSequence not implemented yet"},
      {"sequence_model6", "SplitToSequence not implemented yet"},
      {"sequence_model5", "SequenceConstruct not implemented yet"},
      {"sequence_model4", "SequenceConstruct not implemented yet"},
      {"sequence_model3", "SequenceConstruct not implemented yet"},
      {"sequence_model2", "SequenceConstruct not implemented yet"},
      {"sequence_model1", "Sequence* not implemented yet"},
      {"scatter_elements_with_negative_indices", "ScatterElements(11) not implemented yet"},
      {"onehot_without_axis", "OneHot(11) not implemented yet"},
      {"onehot_with_negative_axis", "OneHot(11) not implemented yet"},
      {"onehot_with_axis", "OneHot(11) not implemented yet"},
      {"onehot_negative_indices", "OneHot(11) not implemented yet"},
      {"bitshift_right_uint8", "BitShift(11) uint8 support not enabled currently"},
      {"bitshift_right_uint16", "BitShift(11) uint16 support not enabled currently"},
      {"bitshift_left_uint8", "BitShift(11) uint8 support not enabled currently"},
      {"bitshift_left_uint16", "BitShift(11) uint16 support not enabled currently"},
      {"reflect_pad", "test data type `int32_t` not supported yet, the `float` equivalent is covered via unit tests"},
      {"edge_pad", "test data type `int32_t` not supported yet, the `float` equivalent is covered via unit tests"},
};

#ifdef USE_NGRAPH
  broken_tests.insert({"qlinearconv", "ambiguity in scalar dimensions [] vs [1]"});
  broken_tests.insert({"clip_splitbounds", "not implemented yet for opset 11"});
  broken_tests.insert({"clip_outbounds", "not implemented yet for opset 11"});
  broken_tests.insert({"clip_example", "not implemented yet for opset 11"});
  broken_tests.insert({"clip_default_min", "not implemented yet for opset 11"});
  broken_tests.insert({"clip_default_max", "not implemented yet for opset 11"});
  broken_tests.insert({"clip", "not implemented yet for opset 11"});
  broken_tests.insert({"depthtospace_crd_mode_example", "NGraph does not support CRD mode"});
  broken_tests.insert({"depthtospace_crd_mode", "NGraph does not support CRD mode"});
  broken_tests.insert({"gemm_default_no_bias", "not implemented yet for opset 11"});
  broken_tests.insert({"quantizelinear", "ambiguity in scalar dimensions [] vs [1]", {"onnx150"}});
  broken_tests.insert({"dequantizelinear", "ambiguity in scalar dimensions [] vs [1]", {"onnx150"}});
#endif

#ifdef USE_MKLDNN
  broken_tests.insert({"tf_mobilenet_v2_1.0_224", "result mismatch"});
  broken_tests.insert({"tf_mobilenet_v2_1.4_224", "result mismatch"});
  broken_tests.insert({"tf_mobilenet_v1_1.0_224", "result mismatch"});
  broken_tests.insert({"mobilenetv2-1.0", "result mismatch"});
  broken_tests.insert({"candy", "result mismatch"});
  broken_tests.insert({"range_float_type_positive_delta_expanded", "get unknown exception from MKLDNN EP"});
  broken_tests.insert({"range_int32_type_negative_delta_expanded", "get unknown exception from MKLDNN EP"});
#endif

#ifdef USE_OPENVINO
  broken_tests.insert({"fp16_shufflenet", "accuracy mismatch with fp16 precision"});
  broken_tests.insert({"fp16_inception_v1", "accuracy mismatch with fp16 precision"});
  broken_tests.insert({"fp16_tiny_yolov2", "accuaracy mismatch with fp16 precision"});
#ifdef OPENVINO_CONFIG_GPU_FP32
  broken_tests.insert({"tiny_yolov2", "accuracy mismatch"});
  broken_tests.insert({"div", "will be fixed in the next release"});
#ifdef OPENVINO_CONFIG_GPU_FP16
  broken_tests.insert({"div", "will be fixed in the next release"});
#endif
#endif
#endif

#ifdef USE_NNAPI
  broken_tests.insert({"scan9_sum", "Error with the extra graph"});
  broken_tests.insert({"scan_sum", "Error with the extra graph"});
  broken_tests.insert({"mvn_expanded", "Failed to find kernel for MemcpyFromHost(1) (node Memcpy_1)"});
#endif

#ifdef USE_TENSORRT
  broken_tests.insert({"fp16_shufflenet", "TRT EP bug"});
  broken_tests.insert({"fp16_inception_v1", "TRT EP bug"});
  broken_tests.insert({"fp16_tiny_yolov2", "TRT EP bug"});
  broken_tests.insert({"tf_inception_v3", "TRT Engine couldn't be created"});
  broken_tests.insert({"tf_mobilenet_v1_1.0_224", "TRT Engine couldn't be created"});
  broken_tests.insert({"tf_mobilenet_v2_1.0_224", "TRT Engine couldn't be created"});
  broken_tests.insert({"tf_mobilenet_v2_1.4_224", "TRT Engine couldn't be created"});
  broken_tests.insert({"tf_resnet_v1_101", "TRT Engine couldn't be created"});
  broken_tests.insert({"tf_resnet_v1_152", "TRT Engine couldn't be created"});
  broken_tests.insert({"tf_resnet_v1_50", "TRT Engine couldn't be created"});
  broken_tests.insert({"tf_resnet_v2_101", "TRT Engine couldn't be created"});
  broken_tests.insert({"tf_resnet_v2_152", "TRT Engine couldn't be created"});
  broken_tests.insert({"tf_resnet_v2_50", "TRT Engine couldn't be created"});
#endif

#ifdef USE_CUDA
  broken_tests.insert({"mask_rcnn_keras", "result mismatch"});
  broken_tests.insert({"mlperf_ssd_mobilenet_300", "unknown error"});
  broken_tests.insert({"mlperf_ssd_resnet34_1200", "unknown error"});
  broken_tests.insert({"tf_inception_v1", "flaky test"}); //TODO: Investigate cause for flakiness
#endif

#ifdef USE_DML
  if (enable_dml)
  {
    broken_tests.insert({"PixelShuffle", "Test requires 6D Reshape, which isn't supported by DirectML"});
    broken_tests.insert({"operator_permute2", "Test requires 6D Transpose, which isn't supported by DirectML"});
    broken_tests.insert({"resize_downsample_linear", "ORT 0.4 uses asymmetric but will conform to half_pixel in the next ONNX version."});
    broken_tests.insert({"resize_upsample_linear", "ORT 0.4 uses asymmetric but will conform to half_pixel in the next ONNX version."});
    broken_tests.insert({"resize_upsample_linear", "ORT 0.4 uses asymmetric but will conform to half_pixel in the next ONNX version."});

    // These tests are temporarily disabled pending a fix to the DML EP for handling of the output_padding attribute
    broken_tests.insert({"ConvTranspose2d", "Temporarily disabled due to EP bug"});
    broken_tests.insert({"ConvTranspose2d_no_bias", "Temporarily disabled due to EP bug"});
    broken_tests.insert({"operator_convtranspose", "Temporarily disabled due to EP bug"});

    // These tests are temporarily disabled pending investigation
    broken_tests.insert({"dynamicquantizelinear_expanded", "Temporarily disabled pending investigation"});
    broken_tests.insert({"dynamicquantizelinear_max_adjusted_expanded", "Temporarily disabled pending investigation"});
    broken_tests.insert({"dynamicquantizelinear_min_adjusted_expanded", "Temporarily disabled pending investigation"});
    broken_tests.insert({"maxpool_with_argmax_2d_precomputed_pads", "Temporarily disabled pending investigation"});
    broken_tests.insert({"mxnet_arcface", "Temporarily disabled pending investigation"});
    broken_tests.insert({"yolov3", "Temporarily disabled pending investigation"});
    broken_tests.insert({"tf_inception_v2", "Temporarily disabled pending investigation"});
    broken_tests.insert({"fp16_inception_v1", "Temporarily disabled pending investigation"});
    broken_tests.insert({"candy", "Temporarily disabled pending investigation"});
    broken_tests.insert({"BERT_Squad", "Temporarily disabled pending investigation"});
  }
#endif
  // clang-format on

#if defined(_WIN32) && !defined(_WIN64)
  broken_tests.insert({"vgg19", "failed: bad allocation"});
#endif

#if defined(__GNUG__) && !defined(__LP64__)
  broken_tests.insert(
      {"nonzero_example", "failed: type mismatch", {"onnx123", "onnx130", "onnx141", "onnx150", "onnxtip"}});
  broken_tests.insert({"slice_neg_steps", "failed: type mismatch"});
  broken_tests.insert({"mod_float_mixed_sign_example", "failed: type mismatch"});
#endif

#ifdef DISABLE_CONTRIB_OPS
  broken_tests.insert({"mask_rcnn_keras", "This model uses contrib ops."});
  broken_tests.insert({"coreml_SqueezeNet_ImageNet", "This model uses contrib ops."});
  broken_tests.insert({"keras2coreml_Permute_ImageNet", "This model uses contrib ops."});
  broken_tests.insert({"keras2coreml_ReLU_ImageNet", "This model uses contrib ops."});
  broken_tests.insert({"keras2coreml_Padding-Upsampling-Normalizer_ImageNet", "This model uses contrib ops."});
  broken_tests.insert({"tiny_yolov2", "This model uses contrib ops."});
  broken_tests.insert({"fp16_tiny_yolov2", "This model uses contrib ops."});
  broken_tests.insert({"keras2coreml_Pooling_ImageNet", "This model uses contrib ops."});
  broken_tests.insert({"keras2coreml_Padding_ImageNet", "This model uses contrib ops."});
  broken_tests.insert({"keras2coreml_Normalizer_ImageNet", "This model uses contrib ops."});
  broken_tests.insert({"keras2coreml_linear_sklearn_load_breast_cancer", "This model uses contrib ops."});
  broken_tests.insert({"keras2coreml_linear_ImageNet_small", "This model uses contrib ops."});
  broken_tests.insert({"keras2coreml_linear_ImageNet_large", "This model uses contrib ops."});
  broken_tests.insert({"keras2coreml_linear_ImageNet", "This model uses contrib ops."});
  broken_tests.insert({"keras2coreml_leakyrelu_ImageNet", "This model uses contrib ops."});
  broken_tests.insert({"keras2coreml_hard_sigmoid_ImageNet", "This model uses contrib ops."});
  broken_tests.insert({"keras2coreml_elu_ImageNet", "This model uses contrib ops."});
  broken_tests.insert({"keras2coreml_Dense_ImageNet", "This model uses contrib ops."});
  broken_tests.insert({"keras2coreml_Conv2D_ImageNet", "This model uses contrib ops."});
  broken_tests.insert({"coreml_VGG16_ImageNet", "This model uses contrib ops."});
  broken_tests.insert({"coreml_Resnet50_ImageNet", "This model uses contrib ops."});
  broken_tests.insert({"coreml_Inceptionv3_ImageNet", "This model uses contrib ops."});
  broken_tests.insert({"coreml_FNS-Candy_ImageNet", "This model uses contrib ops."});
  broken_tests.insert({"coreml_AgeNet_ImageNet", "This model uses contrib ops."});
  broken_tests.insert({"keras2coreml_thresholdedrelu_ImageNet_large", "This model uses contrib ops."});
  broken_tests.insert({"keras2coreml_thresholdedrelu_ImageNet_small", "This model uses contrib ops."});
  broken_tests.insert({"keras2coreml_thresholdedrelu_sklearn_load_breast_cancer", "This model uses contrib ops."});
  broken_tests.insert({"thresholdedrelu", "This model uses contrib ops."});
  broken_tests.insert({"thresholdedrelu_default", "This model uses contrib ops."});
  broken_tests.insert({"dynamic_slice_default_axes", "This model uses contrib ops."});
  broken_tests.insert({"thresholdedrelu_example", "This model uses contrib ops."});
  broken_tests.insert({"dynamic_slice_neg failed", "This model uses contrib ops."});
  broken_tests.insert({"dynamic_slice_start_out_of_bounds", "This model uses contrib ops."});
  broken_tests.insert({"dynamic_slice", "This model uses contrib ops."});
  broken_tests.insert({"dynamic_slice_end_out_of_bounds", "This model uses contrib ops."});
  broken_tests.insert({"dynamic_slice_neg", "This model uses contrib ops."});
  broken_tests.insert({"mvn", "This model uses contrib ops.", {"onnx130"}});
#endif

  int result = 0;
  for (const auto& p : stat.GetFailedTest()) {
    BrokenTest t = {p.first, ""};
    auto iter = broken_tests.find(t);
    if (iter == broken_tests.end() || (p.second != TestModelInfo::unknown_version && !iter->broken_versions_.empty() &&
                                       iter->broken_versions_.find(p.second) == iter->broken_versions_.end())) {
      fprintf(stderr, "test %s failed, please fix it\n", p.first.c_str());
      result = -1;
    }
  }
  return result;
}
#ifdef _WIN32
int wmain(int argc, wchar_t* argv[]) {
#else
int main(int argc, char* argv[]) {
#endif
  Ort::Env env{nullptr};
  int retval = -1;
  try {
    retval = real_main(argc, argv, env);
  } catch (std::exception& ex) {
    fprintf(stderr, "%s\n", ex.what());
    retval = -1;
  }
  // Release the protobuf library if we failed to create an env (the env will release it automatically on destruction)
  if (!env) {
    ::google::protobuf::ShutdownProtobufLibrary();
  }
  return retval;
}<|MERGE_RESOLUTION|>--- conflicted
+++ resolved
@@ -421,14 +421,10 @@
       {"shrink", "test case is wrong", {"onnx141"}},
       {"maxpool_with_argmax_2d_precomputed_strides", "ShapeInferenceError"},
       {"tf_inception_v2", "result mismatch"},
-<<<<<<< HEAD
       {"tf_resnet_v1_50", "result mismatch when Conv BN Fusion is applied"},
       {"tf_resnet_v1_101", "result mismatch when Conv BN Fusion is applied"},
       {"tf_resnet_v1_152", "result mismatch when Conv BN Fusion is applied"},
-      {"mxnet_arcface", "result mismatch"},
-=======
       {"mxnet_arcface", "Model is an invalid ONNX model"},
->>>>>>> f6c82358
       {"unique_not_sorted_without_axis", "Expected data for 'Y' is incorrect and in sorted order."},
       {"cumsum_1d_reverse_exclusive", "only failing linux GPU CI. Likely build error."},
       {"det_2d", "not implemented yet"},
