--- conflicted
+++ resolved
@@ -393,15 +393,9 @@
       {"maxpool_with_argmax_2d_precomputed_strides", "ShapeInferenceError"},
       {"tf_inception_v2", "result mismatch"},
       {"mxnet_arcface", "result mismatch"},
-<<<<<<< HEAD
       {"dynamicquantizelinear_expanded", "Round(11) not implemented yet"},
       {"dynamicquantizelinear_max_adjusted_expanded", "Round(11) not implemented yet"},
       {"dynamicquantizelinear_min_adjusted_expanded", "Round(11) not implemented yet"},
-=======
-      {"top_k", "not implemented yet for opset 11"},
-      {"top_k_smallest", "not implemented yet for opset 11"},
-      {"top_k_negative_axis", "TopK(11) not implemented yet"},
->>>>>>> 2ecac416
       {"unique_not_sorted_without_axis", "not implemented yet"},
       {"unique_sorted_with_axis", "Unique not implemented yet"},
       {"unique_sorted_with_axis_3d", "Unique not implemented yet"},
