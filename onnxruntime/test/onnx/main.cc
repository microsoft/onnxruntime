// Copyright (c) Microsoft Corporation. All rights reserved.
// Licensed under the MIT License.

#include <core/session/onnxruntime_cxx_api.h>
#include <set>
#include <iostream>
#include <fstream>
#ifdef _WIN32
#include "getopt.h"
#else
#include <getopt.h>
#include <thread>
#endif
#include "TestResultStat.h"
#include "testenv.h"
#include "runner.h"
#include "sync_api.h"
#include "providers.h"
#include <google/protobuf/stubs/common.h>
#include "core/framework/path_lib.h"
#include "core/session/onnxruntime_cxx_api.h"
#include "core/optimizer/graph_transformer_level.h"

const OrtApi* g_ort = OrtGetApi(ORT_API_VERSION);
const OrtApi* Ort::g_api = OrtGetApi(ORT_API_VERSION);

using namespace onnxruntime;

namespace {
void usage() {
  printf(
      "onnx_test_runner [options...] <data_root>\n"
      "Options:\n"
      "\t-j [models]: Specifies the number of models to run simultaneously.\n"
      "\t-A : Disable memory arena\n"
      "\t-M : Disable memory pattern\n"
      "\t-c [runs]: Specifies the number of Session::Run() to invoke simultaneously for each model.\n"
      "\t-r [repeat]: Specifies the number of times to repeat\n"
      "\t-v: verbose\n"
      "\t-n [test_case_name]: Specifies a single test case to run.\n"
      "\t-e [EXECUTION_PROVIDER]: EXECUTION_PROVIDER could be 'cpu', 'cuda', 'mkldnn', 'tensorrt', 'ngraph', 'openvino' or 'nuphar'. "
      "Default: 'cpu'.\n"
      "\t-x: Use parallel executor, default (without -x): sequential executor.\n"
      "\t-o [optimization level]: Default is 1. Valid values are 0 (disable), 1 (basic), 2 (extended), 99 (all).\n"
      "\t\tPlease see onnxruntime_c_api.h (enum GraphOptimizationLevel) for the full list of all optimization levels. \n"
      "\t-h: help\n"
      "\n"
      "onnxruntime version: %s\n",
      OrtGetVersionString());
}

#ifdef _WIN32
int GetNumCpuCores() {
  SYSTEM_LOGICAL_PROCESSOR_INFORMATION buffer[256];
  DWORD returnLength = sizeof(buffer);
  if (GetLogicalProcessorInformation(buffer, &returnLength) == FALSE) {
    // try GetSystemInfo
    SYSTEM_INFO sysInfo;
    GetSystemInfo(&sysInfo);
    if (sysInfo.dwNumberOfProcessors <= 0) {
      ORT_THROW("Fatal error: 0 count processors from GetSystemInfo");
    }
    // This is the number of logical processors in the current group
    return sysInfo.dwNumberOfProcessors;
  }
  int processorCoreCount = 0;
  int count = (int)(returnLength / sizeof(SYSTEM_LOGICAL_PROCESSOR_INFORMATION));
  for (int i = 0; i != count; ++i) {
    if (buffer[i].Relationship == RelationProcessorCore) {
      ++processorCoreCount;
    }
  }
  if (!processorCoreCount) ORT_THROW("Fatal error: 0 count processors from GetLogicalProcessorInformation");
  return processorCoreCount;
}
#else
int GetNumCpuCores() { return static_cast<int>(std::thread::hardware_concurrency()); }
#endif
}  // namespace

#ifdef _WIN32
int real_main(int argc, wchar_t* argv[], Ort::Env& env) {
#else
int real_main(int argc, char* argv[], Ort::Env& env) {
#endif
  // if this var is not empty, only run the tests with name in this list
  std::vector<std::basic_string<PATH_CHAR_TYPE> > whitelisted_test_cases;
  int concurrent_session_runs = GetNumCpuCores();
  bool enable_cpu_mem_arena = true;
  bool enable_sequential_execution = true;
  int repeat_count = 1;
  int p_models = GetNumCpuCores();
  bool enable_cuda = false;
  bool enable_mkl = false;
  bool enable_ngraph = false;
  bool enable_nuphar = false;
  bool enable_tensorrt = false;
  bool enable_mem_pattern = true;
  bool enable_openvino = false;
  bool enable_nnapi = false;
  GraphOptimizationLevel graph_optimization_level = ORT_DISABLE_ALL;
  bool user_graph_optimization_level_set = false;

  OrtLoggingLevel logging_level = ORT_LOGGING_LEVEL_WARNING;
  {
    int ch;
    while ((ch = getopt(argc, argv, ORT_TSTR("Ac:hj:Mn:r:e:xvo:"))) != -1) {
      switch (ch) {
        case 'A':
          enable_cpu_mem_arena = false;
          break;
        case 'v':
          logging_level = ORT_LOGGING_LEVEL_INFO;
          break;
        case 'c':
          concurrent_session_runs = static_cast<int>(OrtStrtol<PATH_CHAR_TYPE>(optarg, nullptr));
          if (concurrent_session_runs <= 0) {
            usage();
            return -1;
          }
          break;
        case 'j':
          p_models = static_cast<int>(OrtStrtol<PATH_CHAR_TYPE>(optarg, nullptr));
          if (p_models <= 0) {
            usage();
            return -1;
          }
          break;
        case 'r':
          repeat_count = static_cast<int>(OrtStrtol<PATH_CHAR_TYPE>(optarg, nullptr));
          if (repeat_count <= 0) {
            usage();
            return -1;
          }
          break;
        case 'M':
          enable_mem_pattern = false;
          break;
        case 'n':
          // run only some whitelisted tests
          // TODO: parse name str to an array
          whitelisted_test_cases.emplace_back(optarg);
          break;
        case 'e':
          if (!CompareCString(optarg, ORT_TSTR("cpu"))) {
            // do nothing
          } else if (!CompareCString(optarg, ORT_TSTR("cuda"))) {
            enable_cuda = true;
          } else if (!CompareCString(optarg, ORT_TSTR("mkldnn"))) {
            enable_mkl = true;
          } else if (!CompareCString(optarg, ORT_TSTR("ngraph"))) {
            enable_ngraph = true;
          } else if (!CompareCString(optarg, ORT_TSTR("nuphar"))) {
            enable_nuphar = true;
          } else if (!CompareCString(optarg, ORT_TSTR("tensorrt"))) {
            enable_tensorrt = true;
          } else if (!CompareCString(optarg, ORT_TSTR("openvino"))) {
            enable_openvino = true;
          } else if (!CompareCString(optarg, ORT_TSTR("nnapi"))) {
            enable_nnapi = true;
          } else {
            usage();
            return -1;
          }
          break;
        case 'x':
          enable_sequential_execution = false;
          break;
        case 'o': {
          int tmp = static_cast<int>(OrtStrtol<PATH_CHAR_TYPE>(optarg, nullptr));
          switch (tmp) {
            case ORT_DISABLE_ALL:
              graph_optimization_level = ORT_DISABLE_ALL;
              break;
            case ORT_ENABLE_BASIC:
              graph_optimization_level = ORT_ENABLE_BASIC;
              break;
            case ORT_ENABLE_EXTENDED:
              graph_optimization_level = ORT_ENABLE_EXTENDED;
              break;
            case ORT_ENABLE_ALL:
              graph_optimization_level = ORT_ENABLE_ALL;
              break;
            default: {
              if (tmp > ORT_ENABLE_ALL) {  // relax constraint
                graph_optimization_level = ORT_ENABLE_ALL;
              } else {
                fprintf(stderr, "See usage for valid values of graph optimization level\n");
                usage();
                return -1;
              }
            }
          }
          user_graph_optimization_level_set = true;
          break;
        }
        case '?':
        case 'h':
        default:
          usage();
          return -1;
      }
    }
  }
  if (concurrent_session_runs > 1 && repeat_count > 1) {
    fprintf(stderr, "when you use '-r [repeat]', please set '-c' to 1\n");
    usage();
    return -1;
  }
  argc -= optind;
  argv += optind;
  if (argc < 1) {
    fprintf(stderr, "please specify a test data dir\n");
    usage();
    return -1;
  }

  try {
    env = Ort::Env{logging_level, "Default"};
  } catch (std::exception& ex) {
    fprintf(stderr, "Error creating environment: %s \n", ex.what());
    return -1;
  }

  std::vector<std::basic_string<PATH_CHAR_TYPE> > data_dirs;
  TestResultStat stat;

  for (int i = 0; i != argc; ++i) {
    data_dirs.emplace_back(argv[i]);
  }
  {
    double per_sample_tolerance = 1e-3;
    // when cuda is enabled, set it to a larger value for resolving random MNIST test failure
    // when openvino is enabled, set it to a larger value for resolving MNIST accuracy mismatch
    double relative_per_sample_tolerance = enable_cuda ? 0.017 : enable_openvino ? 0.009 : 1e-3;

    Ort::SessionOptions sf;

    if (enable_cpu_mem_arena)
      sf.EnableCpuMemArena();
    else
      sf.DisableCpuMemArena();
    if (enable_mem_pattern)
      sf.EnableMemPattern();
    else
      sf.DisableMemPattern();
    if (enable_sequential_execution)
      sf.EnableSequentialExecution();
    else
      sf.DisableSequentialExecution();

    if (enable_tensorrt) {
#ifdef USE_TENSORRT
      ORT_THROW_ON_ERROR(OrtSessionOptionsAppendExecutionProvider_Tensorrt(sf, 0));
      ORT_THROW_ON_ERROR(OrtSessionOptionsAppendExecutionProvider_CUDA(sf, 0));
#else
      fprintf(stderr, "TensorRT is not supported in this build");
      return -1;
#endif
    }

    if (enable_openvino) {
#ifdef USE_OPENVINO
      ORT_THROW_ON_ERROR(OrtSessionOptionsAppendExecutionProvider_OpenVINO(sf, "CPU"));
#else
      fprintf(stderr, "OpenVINO is not supported in this build");
      return -1;
#endif
    }
    if (enable_cuda) {
#ifdef USE_CUDA
      ORT_THROW_ON_ERROR(OrtSessionOptionsAppendExecutionProvider_CUDA(sf, 0));
#else
      fprintf(stderr, "CUDA is not supported in this build");
      return -1;
#endif
    }
    if (enable_nuphar) {
#ifdef USE_NUPHAR
      ORT_THROW_ON_ERROR(OrtSessionOptionsAppendExecutionProvider_Nuphar(sf, /*allow_unaligned_buffers*/ 1, ""));
#else
      fprintf(stderr, "Nuphar is not supported in this build");
      return -1;
#endif
    }
    if (enable_mkl) {
#ifdef USE_MKLDNN
      ORT_THROW_ON_ERROR(OrtSessionOptionsAppendExecutionProvider_Mkldnn(sf, enable_cpu_mem_arena ? 1 : 0));
#else
      fprintf(stderr, "MKL-DNN is not supported in this build");
      return -1;
#endif
    }
    if (enable_ngraph) {  //TODO: Re-order the priority?
#ifdef USE_NGRAPH
      ORT_THROW_ON_ERROR(OrtSessionOptionsAppendExecutionProvider_NGraph(sf, "CPU"));
#else
      fprintf(stderr, "nGraph is not supported in this build");
      return -1;
#endif
    }
    if (enable_nnapi) {
#ifdef USE_NNAPI
      ORT_THROW_ON_ERROR(OrtSessionOptionsAppendExecutionProvider_Nnapi(sf));
#else
      fprintf(stderr, "DNNLibrary/NNAPI is not supported in this build");
      return -1;
#endif
    }

    if (user_graph_optimization_level_set) {
      sf.SetGraphOptimizationLevel(graph_optimization_level);
    }

    std::unordered_set<std::string> cuda_flaky_tests = {
        "fp16_inception_v1", "fp16_shufflenet", "fp16_tiny_yolov2"};
    std::unordered_set<std::string> nuphar_flaky_tests = {"logsoftmax_axis_0", "softmax_axis_0"};
#if (defined(_WIN32) && !defined(_WIN64)) || (defined(__GNUG__) && !defined(__LP64__))
    //Minimize mem consumption
    LoadTests(data_dirs, whitelisted_test_cases, per_sample_tolerance, relative_per_sample_tolerance, [&stat, &sf, enable_cuda, &cuda_flaky_tests, &env](ITestCase* l) {
      std::unique_ptr<ITestCase> test_case_ptr(l);
      if (enable_cuda && cuda_flaky_tests.find(l->GetTestCaseName()) != cuda_flaky_tests.end()) {
        return;
      }
      TestResultStat per_case_stat;
      std::vector<ITestCase*> per_case_tests = {l};
      TestEnv per_case_args(per_case_tests, per_case_stat, env, sf);
      RunTests(per_case_args, 1, 1, 1, GetDefaultThreadPool(Env::Default()));
      stat += per_case_stat;
    });
#else
    std::vector<ITestCase*> tests;
    LoadTests(data_dirs, whitelisted_test_cases, per_sample_tolerance, relative_per_sample_tolerance, [&tests](ITestCase* l) { tests.push_back(l); });
    if (enable_cuda) {
      for (auto it = tests.begin(); it != tests.end();) {
        auto iter = cuda_flaky_tests.find((*it)->GetTestCaseName());
        if (iter != cuda_flaky_tests.end()) {
          delete *it;
          it = tests.erase(it);
        } else {
          ++it;
        }
      }
    }
    if (enable_nuphar) {
      for (auto it = tests.begin(); it != tests.end();) {
        auto iter = nuphar_flaky_tests.find((*it)->GetTestCaseName());
        if (iter != nuphar_flaky_tests.end()) {
          delete *it;
          it = tests.erase(it);
        } else {
          ++it;
        }
      }
    }
    TestEnv args(tests, stat, env, sf);
    Status st = RunTests(args, p_models, concurrent_session_runs, static_cast<size_t>(repeat_count),
                         GetDefaultThreadPool(Env::Default()));
    if (!st.IsOK()) {
      fprintf(stderr, "%s\n", st.ErrorMessage().c_str());
      return -1;
    }
    for (ITestCase* l : tests) {
      delete l;
    }
#endif
    std::string res = stat.ToString();
    fwrite(res.c_str(), 1, res.size(), stdout);
  }
  // clang-format off

  struct BrokenTest
  {
    std::string test_name_;
    std::string reason_;
    std::set<std::string> broken_versions_ = {}; // apply to all versions if empty
    bool operator < (const struct BrokenTest& test) const {
        return strcmp(test_name_.c_str(), test.test_name_.c_str()) < 0;
    }
  };

  std::set<BrokenTest> broken_tests = {
      {"constantofshape_float_ones", "test data bug", {"onnx141","onnx150"}},
      {"constantofshape_int_zeros", "test data bug", {"onnx141","onnx150"}},
      {"convtranspose_1d", "1d convtranspose not supported yet"},
      {"convtranspose_3d", "3d convtranspose not supported yet"},
      {"cast_STRING_to_FLOAT", "result differs"},
      {"cast_FLOAT_to_STRING", "result differs"},
      {"tf_nasnet_large", "disable temporarily"},
      {"tf_nasnet_mobile", "disable temporarily"},
      {"tf_pnasnet_large", "disable temporarily"},
      {"shrink", "test case is wrong", {"onnx141"}},
      {"maxpool_with_argmax_2d_precomputed_strides", "ShapeInferenceError"},
      {"tf_inception_v2", "result mismatch"},
      {"mxnet_arcface", "result mismatch"},
      {"top_k", "not implemented yet for opset 11"},
      {"top_k_smallest", "not implemented yet for opset 11"},
      {"top_k_negative_axis", "TopK(11) not implemented yet"},
      {"unique_not_sorted_without_axis", "not implemented yet"},
      {"unique_sorted_with_axis", "Unique not implemented yet"},
      {"unique_sorted_with_axis_3d", "Unique not implemented yet"},
      {"unique_sorted_without_axis", "Unique not implemented yet"},
      {"unique_sorted_axis_3d", "Unique not implemented yet"},
      {"unique_sorted_axis", "Unique not implemented yet"},
      {"unique_sorted_with_negative_axis", "Unique not implemented yet"},
<<<<<<< HEAD
      {"scatter_elements_with_axis", "not implemented yet"},
      {"scatter_elements_without_axis", "not implemented yet"},
=======
      {"round", "not implemented yet"},
>>>>>>> 28a62f77
      {"gather_elements_1", "not implemented yet"},
      {"gather_elements_0", "not implemented yet"},
      {"cumsum_1d_reverse_exclusive", "only failing linux GPU CI. Likely build error."},
      {"range_float_type_positive_delta", "not implemented yet"},
      {"range_float_type_positive_delta_expanded", "not implemented yet"},
      {"range_int32_type_negative_delta", "not implemented yet"},
      {"range_int32_type_negative_delta_expanded", "not implemented yet"},
      {"det_2d", "not implemented yet"},
      {"det_nd", "not implemented yet"},
      {"gathernd_example_float32", "not implemented yet"},
      {"gathernd_example_int32", "not implemented yet"},
      {"resize_downsample_scales_cubic_A_n0p5_exclude_outside", "not implemented yet"},
      {"resize_downsample_scales_cubic_align_corners", "not implemented yet"},
      {"resize_downsample_scales_cubic", "not implemented yet"},
      {"resize_downsample_scales_linear_align_corners", "not implemented yet"},
      {"resize_downsample_scales_linear", "not implemented yet"},
      {"resize_downsample_scales_nearest", "not implemented yet"},
      {"resize_downsample_sizes_cubic", "not implemented yet"},
      {"resize_downsample_sizes_linear_pytorch_half_pixel", "not implemented yet"},
      {"resize_downsample_sizes_nearest", "not implemented yet"},
      {"resize_downsample_sizes_nearest_tf_half_pixel_for_nn", "not implemented yet"},
      {"resize_tf_crop_and_resize", "not implemented yet"},
      {"resize_upsample_scales_cubic_A_n0p5_exclude_outside", "not implemented yet"},
      {"resize_upsample_scales_cubic_align_corners", "not implemented yet"},
      {"resize_upsample_scales_cubic_asymmetric", "not implemented yet"},
      {"resize_upsample_scales_cubic", "not implemented yet"},
      {"resize_upsample_scales_linear_align_corners", "not implemented yet"},
      {"resize_upsample_scales_linear", "not implemented yet"},
      {"resize_upsample_scales_nearest", "not implemented yet"},
      {"resize_upsample_sizes_cubic", "not implemented yet"},
      {"resize_upsample_sizes_nearest_ceil_half_pixel", "not implemented yet"},
      {"resize_upsample_sizes_nearest", "not implemented yet"},
      {"resize_upsample_sizes_nearest_floor_align_corners", "not implemented yet"},
      {"resize_upsample_sizes_nearest_round_prefer_ceil_asymmetric", "not implemented yet"},
      {"scatternd", "not implemented yet"},
      {"sequence_model7", "SplitToSequence not implemented yet"},
      {"sequence_model6", "SplitToSequence not implemented yet"},
      {"sequence_model5", "SequenceConstruct not implemented yet"},
      {"sequence_model4", "SequenceConstruct not implemented yet"},
      {"sequence_model3", "SequenceConstruct not implemented yet"},
      {"sequence_model2", "SequenceConstruct not implemented yet"},
      {"sequence_model1", "Sequence* not implemented yet"},
      {"unsqueeze_two_axes", "Unsqueeze not implemented yet"},
      {"unsqueeze_three_axes", "Unsqueeze not implemented yet"},
      {"unsqueeze_negative_axes", "Unsqueeze not implemented yet"},
      {"unsqueeze_axis_3", "Unsqueeze not implemented yet"},
      {"unsqueeze_axis_2", "Unsqueeze not implemented yet"},
      {"unsqueeze_axis_1", "Unsqueeze not implemented yet"},
      {"unsqueeze_axis_0", "Unsqueeze not implemented yet"},
      {"squeeze_negative_axes", "Squeeze(11) not implemented yet"},
      {"slice_negative_axes", "Slice(11) not implemented yet"},
      {"scatter_elements_with_negative_indices", "ScatterElements(11) not implemented yet"},
      {"reduce_sum_square_negative_axes_keepdims_random", "ReduceSumSquare(11) not implemented yet"},
      {"reduce_sum_square_negative_axes_keepdims_example", "ReduceSumSquare(11) not implemented yet"},
      {"reduce_sum_negative_axes_keepdims_random", "ReduceSum(11) not implemented yet"},
      {"reduce_sum_negative_axes_keepdims_example", "ReduceSum(11) not implemented yet"},
      {"reduce_prod_negative_axes_keepdims_random", "ReduceProd(11) not implemented yet"},
      {"reduce_prod_negative_axes_keepdims_example", "ReduceProd(11) not implemented yet"},
      {"reduce_min_negative_axes_keepdims_random", "ReduceMin(11) not implemented yet"},
      {"reduce_min_negative_axes_keepdims_example", "ReduceMin(11) not implemented yet"},
      {"reduce_mean_negative_axes_keepdims_random", "ReduceMean(11) not implemented yet"},
      {"reduce_mean_negative_axes_keepdims_example", "ReduceMean(11) not implemented yet"},
      {"reduce_max_negative_axes_keepdims_random", "ReduceMax(11) not implemented yet"},
      {"reduce_max_negative_axes_keepdims_example", "ReduceMax(11) not implemented yet"},
      {"reduce_log_sum_negative_axes", "ReduceLogSum(11) not implemented yet"},
      {"reduce_log_sum_exp_negative_axes_keepdims_random", "ReduceLogSumExp(11) not implemented yet"},
      {"reduce_log_sum_exp_negative_axes_keepdims_example", "ReduceLogSumExp(11) not implemented yet"},
      {"reduce_l2_negative_axes_keep_dims_random", "ReduceL2(11) not implemented yet"},
      {"reduce_l2_negative_axes_keep_dims_example", "ReduceL2(11) not implemented yet"},
      {"reduce_l1_negative_axes_keep_dims_random", "ReduceL1(11) not implemented yet"},
      {"reduce_l1_negative_axes_keep_dims_example", "ReduceL1(11) not implemented yet"},
      {"onehot_without_axis", "OneHot(11) not implemented yet"},
      {"onehot_with_negative_axis", "OneHot(11) not implemented yet"},
      {"onehot_with_axis", "OneHot(11) not implemented yet"},
      {"onehot_negative_indices", "OneHot(11) not implemented yet"},
      {"gather_elements_negative_indices", "GatherElements(11) not implemented yet"},
      {"flatten_negative_axis4", "Flatten(11) not implemented yet"},
      {"flatten_negative_axis3", "Flatten(11) not implemented yet"},
      {"flatten_negative_axis2", "Flatten(11) not implemented yet"},
      {"flatten_negative_axis1", "Flatten(11) not implemented yet"},
      {"reflect_pad", "Pad(11) not implemented yet"},
      {"edge_pad", "Pad(11) not implemented yet"},
      {"constant_pad", "Pad(11) not implemented yet"},
      {"concat_3d_axis_negative_3", "Concat(11) not implemented yet"},
      {"concat_3d_axis_negative_2", "Concat(11) not implemented yet"},
      {"concat_3d_axis_negative_1", "Concat(11) not implemented yet"},
      {"concat_2d_axis_negative_2", "Concat(11) not implemented yet"},
      {"concat_2d_axis_negative_1", "Concat(11) not implemented yet"},
      {"concat_1d_axis_negative_1", "Concat(11) not implemented yet"},
      {"compress_negative_axis", "Compress(11) not implemented yet"},
      {"bitshift_right_uint8", "BitShift(11) not implemented yet"},
      {"bitshift_right_uint64", "BitShift(11) not implemented yet"},
      {"bitshift_right_uint32", "BitShift(11) not implemented yet"},
      {"bitshift_right_uint16", "BitShift(11) not implemented yet"},
      {"bitshift_left_uint8", "BitShift(11) not implemented yet"},
      {"bitshift_left_uint64", "BitShift(11) not implemented yet"},
      {"bitshift_left_uint32", "BitShift(11) not implemented yet"},
      {"bitshift_left_uint16", "BitShift(11) not implemented yet"},
      {"gemm_default_scalar_bias", "Gemm ValidBroadcast() has bug to be fixed."},
      {"mlperf_ssd_mobilenet_300", "Shape Inference Error. Possibly the model has issues."},
};

#ifdef USE_NGRAPH
  broken_tests.insert({"dequantizelinear", "ambiguity in scalar dimensions [] vs [1]", {"onnx150"}});
  broken_tests.insert({"qlinearconv", "ambiguity in scalar dimensions [] vs [1]"});
  broken_tests.insert({"quantizelinear", "ambiguity in scalar dimensions [] vs [1]", {"onnx150"}});
  broken_tests.insert({"clip_splitbounds", "not implemented yet for opset 11"});
  broken_tests.insert({"clip_outbounds", "not implemented yet for opset 11"});
  broken_tests.insert({"clip_example", "not implemented yet for opset 11"});
  broken_tests.insert({"clip_default_min", "not implemented yet for opset 11"});
  broken_tests.insert({"clip_default_max", "not implemented yet for opset 11"});
  broken_tests.insert({"clip", "not implemented yet for opset 11"});
  broken_tests.insert({"depthtospace_crd_mode_example", "NGraph does not support CRD mode"});
  broken_tests.insert({"depthtospace_crd_mode", "NGraph does not support CRD mode"});
  broken_tests.insert({"argmax_negative_axis_keepdims_example", "not implemented yet for opset 11"});
  broken_tests.insert({"argmax_negative_axis_keepdims_random", "not implemented yet for opset 11"});
  broken_tests.insert({"argmin_negative_axis_keepdims_example", "not implemented yet for opset 11"});	
  broken_tests.insert({"argmin_negative_axis_keepdims_random", "not implemented yet for opset 11"});	
  broken_tests.insert({"gemm_default_no_bias", "not implemented yet for opset 11"});	
  broken_tests.insert({"hardmax_negative_axis", "not implemented yet for opset 11"});
#endif

#ifdef USE_MKLDNN
  broken_tests.insert({"tf_mobilenet_v2_1.0_224", "result mismatch"});
  broken_tests.insert({"tf_mobilenet_v2_1.4_224", "result mismatch"});
  broken_tests.insert({"tf_mobilenet_v1_1.0_224", "result mismatch"});
  broken_tests.insert({"mobilenetv2-1.0", "result mismatch"});
#endif

#ifdef USE_OPENVINO
  broken_tests.insert({"fp16_shufflenet", "accuracy mismatch with fp16 precision"});
  broken_tests.insert({"fp16_inception_v1", "accuracy mismatch with fp16 precision"});
  broken_tests.insert({"fp16_tiny_yolov2", "accuaracy mismatch with fp16 precision"});
#ifdef OPENVINO_CONFIG_GPU_FP32
  broken_tests.insert({"tiny_yolov2", "accuracy mismatch"});
  broken_tests.insert({"div", "will be fixed in the next release"});
#ifdef OPENVINO_CONFIG_GPU_FP16
  broken_tests.insert({"div", "will be fixed in the next release"});
#endif
#endif
#endif

#ifdef USE_TENSORRT
  broken_tests.insert({"fp16_shufflenet", "TRT EP bug"});
  broken_tests.insert({"fp16_inception_v1", "TRT EP bug"});
  broken_tests.insert({"fp16_tiny_yolov2", "TRT EP bug"});
  broken_tests.insert({"tf_inception_v3", "TRT Engine couldn't be created"});
  broken_tests.insert({"tf_mobilenet_v1_1.0_224", "TRT Engine couldn't be created"});
  broken_tests.insert({"tf_mobilenet_v2_1.0_224", "TRT Engine couldn't be created"});
  broken_tests.insert({"tf_mobilenet_v2_1.4_224", "TRT Engine couldn't be created"});
  broken_tests.insert({"tf_resnet_v1_101", "TRT Engine couldn't be created"});
  broken_tests.insert({"tf_resnet_v1_152", "TRT Engine couldn't be created"});
  broken_tests.insert({"tf_resnet_v1_50", "TRT Engine couldn't be created"});
  broken_tests.insert({"tf_resnet_v2_101", "TRT Engine couldn't be created"});
  broken_tests.insert({"tf_resnet_v2_152", "TRT Engine couldn't be created"});
  broken_tests.insert({"tf_resnet_v2_50", "TRT Engine couldn't be created"});
#endif

#ifdef USE_CUDA
  broken_tests.insert({"mxnet_arcface", "result mismatch"});
  broken_tests.insert({"mlperf_ssd_mobilenet_300", "unknown error"});
  broken_tests.insert({"mlperf_ssd_resnet34_1200", "unknown error"});
  broken_tests.insert({"tf_inception_v1", "flaky test"}); //TODO: Investigate cause for flakiness
#endif
  // clang-format on

#if defined(_WIN32) && !defined(_WIN64)
  broken_tests.insert({"vgg19", "failed: bad allocation"});
#endif

#if defined(__GNUG__) && !defined(__LP64__)
  broken_tests.insert({"nonzero_example", "failed: type mismatch", {"onnx123", "onnx130", "onnx141", "onnx150", "onnxtip"}});
  broken_tests.insert({"slice_neg_steps", "failed: type mismatch"});
  broken_tests.insert({"mod_float_mixed_sign_example", "failed: type mismatch"});
#endif

#ifdef DISABLE_CONTRIB_OPS
  broken_tests.insert({"coreml_SqueezeNet_ImageNet", "This model uses contrib ops."});
  broken_tests.insert({"keras2coreml_Permute_ImageNet", "This model uses contrib ops."});
  broken_tests.insert({"keras2coreml_ReLU_ImageNet", "This model uses contrib ops."});
  broken_tests.insert({"keras2coreml_Padding-Upsampling-Normalizer_ImageNet", "This model uses contrib ops."});
  broken_tests.insert({"tiny_yolov2", "This model uses contrib ops."});
  broken_tests.insert({"fp16_tiny_yolov2", "This model uses contrib ops."});
  broken_tests.insert({"keras2coreml_Pooling_ImageNet", "This model uses contrib ops."});
  broken_tests.insert({"keras2coreml_Padding_ImageNet", "This model uses contrib ops."});
  broken_tests.insert({"keras2coreml_Normalizer_ImageNet", "This model uses contrib ops."});
  broken_tests.insert({"keras2coreml_linear_sklearn_load_breast_cancer", "This model uses contrib ops."});
  broken_tests.insert({"keras2coreml_linear_ImageNet_small", "This model uses contrib ops."});
  broken_tests.insert({"keras2coreml_linear_ImageNet_large", "This model uses contrib ops."});
  broken_tests.insert({"keras2coreml_linear_ImageNet", "This model uses contrib ops."});
  broken_tests.insert({"keras2coreml_leakyrelu_ImageNet", "This model uses contrib ops."});
  broken_tests.insert({"keras2coreml_hard_sigmoid_ImageNet", "This model uses contrib ops."});
  broken_tests.insert({"keras2coreml_elu_ImageNet", "This model uses contrib ops."});
  broken_tests.insert({"keras2coreml_Dense_ImageNet", "This model uses contrib ops."});
  broken_tests.insert({"keras2coreml_Conv2D_ImageNet", "This model uses contrib ops."});
  broken_tests.insert({"coreml_VGG16_ImageNet", "This model uses contrib ops."});
  broken_tests.insert({"coreml_Resnet50_ImageNet", "This model uses contrib ops."});
  broken_tests.insert({"coreml_Inceptionv3_ImageNet", "This model uses contrib ops."});
  broken_tests.insert({"coreml_FNS-Candy_ImageNet", "This model uses contrib ops."});
  broken_tests.insert({"coreml_AgeNet_ImageNet", "This model uses contrib ops."});
  broken_tests.insert({"keras2coreml_thresholdedrelu_ImageNet_large", "This model uses contrib ops."});
  broken_tests.insert({"keras2coreml_thresholdedrelu_ImageNet_small", "This model uses contrib ops."});
  broken_tests.insert({"keras2coreml_thresholdedrelu_sklearn_load_breast_cancer", "This model uses contrib ops."});
  broken_tests.insert({"thresholdedrelu", "This model uses contrib ops."});
  broken_tests.insert({"thresholdedrelu_default", "This model uses contrib ops."});
  broken_tests.insert({"dynamic_slice_default_axes", "This model uses contrib ops."});
  broken_tests.insert({"thresholdedrelu_example", "This model uses contrib ops."});
  broken_tests.insert({"dynamic_slice_neg failed", "This model uses contrib ops."});
  broken_tests.insert({"dynamic_slice_start_out_of_bounds", "This model uses contrib ops."});
  broken_tests.insert({"dynamic_slice", "This model uses contrib ops."});
  broken_tests.insert({"dynamic_slice_end_out_of_bounds", "This model uses contrib ops."});
  broken_tests.insert({"dynamic_slice_neg", "This model uses contrib ops."});
  broken_tests.insert({"mvn", "This model uses contrib ops.", {"onnx130"}});
#endif

  int result = 0;
  for (const auto& p : stat.GetFailedTest()) {
    BrokenTest t = {p.first, ""};
    auto iter = broken_tests.find(t);
    if (iter == broken_tests.end() ||
        (p.second != TestModelInfo::unknown_version && !iter->broken_versions_.empty() && iter->broken_versions_.find(p.second) == iter->broken_versions_.end())) {
      fprintf(stderr, "test %s failed, please fix it\n", p.first.c_str());
      result = -1;
    }
  }
  return result;
}
#ifdef _WIN32
int wmain(int argc, wchar_t* argv[]) {
#else
int main(int argc, char* argv[]) {
#endif
  Ort::Env env{nullptr};
  int retval = -1;
  try {
    retval = real_main(argc, argv, env);
  } catch (std::exception& ex) {
    fprintf(stderr, "%s\n", ex.what());
    retval = -1;
  }
  // Release the protobuf library if we failed to create an env (the env will release it automatically on destruction)
  if (!env) {
    ::google::protobuf::ShutdownProtobufLibrary();
  }
  return retval;
}<|MERGE_RESOLUTION|>--- conflicted
+++ resolved
@@ -403,12 +403,6 @@
       {"unique_sorted_axis_3d", "Unique not implemented yet"},
       {"unique_sorted_axis", "Unique not implemented yet"},
       {"unique_sorted_with_negative_axis", "Unique not implemented yet"},
-<<<<<<< HEAD
-      {"scatter_elements_with_axis", "not implemented yet"},
-      {"scatter_elements_without_axis", "not implemented yet"},
-=======
-      {"round", "not implemented yet"},
->>>>>>> 28a62f77
       {"gather_elements_1", "not implemented yet"},
       {"gather_elements_0", "not implemented yet"},
       {"cumsum_1d_reverse_exclusive", "only failing linux GPU CI. Likely build error."},
