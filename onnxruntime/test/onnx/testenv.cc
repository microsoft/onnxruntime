--- conflicted
+++ resolved
@@ -12,24 +12,9 @@
 
 using onnxruntime::Status;
 
-<<<<<<< HEAD
-static std::unique_ptr<onnxruntime::concurrency::ThreadPool> default_pool;
-static std::once_flag default_pool_init;
-
-PThreadPool TestEnv::GetDefaultThreadPool(onnxruntime::Env& env) {
-  std::call_once(default_pool_init, [&env] {
-    using namespace onnxruntime::concurrency;
-    int core_num = env.GetNumPhysicalCpuCores();
-
-    onnxruntime::ThreadOptions t_opts;
-    default_pool = std::make_unique<ThreadPool>(&env, t_opts, ORT_TSTR("onnx_runner_tp"), core_num, false);
-  });
-  return default_pool.get();
-=======
 std::unique_ptr<OrtThreadPool> TestEnv::CreateThreadPool(onnxruntime::Env& env) {
     int core_num = env.GetNumPhysicalCpuCores();
     return std::make_unique<OrtThreadPool>(&env, onnxruntime::ThreadOptions{}, ORT_TSTR("onnx_runner_tp"), core_num, false);
->>>>>>> 8372c86e
 }
 
 TestEnv::TestEnv(Ort::Env& env, Ort::SessionOptions& so, PThreadPool tp,
