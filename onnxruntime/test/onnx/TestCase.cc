--- conflicted
+++ resolved
@@ -274,16 +274,10 @@
   }
   void* p = len == 0 ? nullptr : b.AllocMemory(len);
   Ort::Value temp_value{nullptr};
-<<<<<<< HEAD
-  OrtAllocatorInfo cpu_allocator_info(onnxruntime::CPU, OrtDeviceAllocator, OrtDevice(), 0, OrtMemTypeDefault);
-  status = onnxruntime::test::TensorProtoToMLValue(t, onnxruntime::test::MemBuffer(p, len, cpu_allocator_info),
-                                                   temp_value);
-=======
   auto d = std::make_unique<onnxruntime::test::OrtCallback>();
   OrtAllocatorInfo cpu_allocator_info(onnxruntime::CPU, OrtDeviceAllocator, OrtDevice(), 0, OrtMemTypeDefault);
   status = onnxruntime::test::TensorProtoToMLValue(t, onnxruntime::test::MemBuffer(p, len, cpu_allocator_info),
                                                    temp_value, *d);
->>>>>>> 810ee006
   if (!status.IsOK()) {
     ORT_THROW(status.ToString());
   }
@@ -597,16 +591,10 @@
     }
     void* p = len == 0 ? nullptr : b.AllocMemory(len);
     Ort::Value v1{nullptr};
-<<<<<<< HEAD
-    OrtAllocatorInfo cpu_allocator_info(onnxruntime::CPU, OrtDeviceAllocator, OrtDevice(), 0, OrtMemTypeDefault);
-    status = onnxruntime::test::TensorProtoToMLValue(input, onnxruntime::test::MemBuffer(p, len, cpu_allocator_info),
-                                                     v1);
-=======
     auto d = std::make_unique<onnxruntime::test::OrtCallback>();
     OrtAllocatorInfo cpu_allocator_info(onnxruntime::CPU, OrtDeviceAllocator, OrtDevice(), 0, OrtMemTypeDefault);
     status = onnxruntime::test::TensorProtoToMLValue(input, onnxruntime::test::MemBuffer(p, len, cpu_allocator_info),
                                                      v1, *d);
->>>>>>> 810ee006
     if (!status.IsOK()) {
       ORT_THROW(status.ToString());
     }
