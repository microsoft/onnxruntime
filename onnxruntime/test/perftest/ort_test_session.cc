// Copyright (c) Microsoft Corporation. All rights reserved.
// Copyright (c) 2023 NVIDIA Corporation.
// SPDX-FileCopyrightText: Copyright 2024-2025 Arm Limited and/or its affiliates <open-source-office@arm.com>
// Licensed under the MIT License.

#include "ort_test_session.h"
#include <algorithm>
#include <limits>
#include <fstream>
#include <set>
#include <list>
#include <type_traits>
#include <core/session/onnxruntime_cxx_api.h>
#include "core/session/onnxruntime_session_options_config_keys.h"
#include "core/providers/tensorrt/tensorrt_provider_options.h"
#include "core/providers/dnnl/dnnl_provider_options.h"
#include <assert.h>
#include "providers.h"
#include "TestCase.h"
#include "strings_helper.h"

#ifdef USE_OPENVINO
#include "nlohmann/json.hpp"
#endif

#ifdef USE_DML
#include "core/providers/dml/dml_provider_factory.h"
#include "core/providers/dml/dml_session_options_config_keys.h"
#endif

#ifdef _WIN32
#define strdup _strdup
#endif
extern const OrtApi* g_ort;

namespace onnxruntime {
namespace perftest {

std::chrono::duration<double> OnnxRuntimeTestSession::Run() {
  // Randomly pick one OrtValueArray from test_inputs_. (NOT ThreadSafe)
  const std::uniform_int_distribution<int>::param_type p(0, static_cast<int>(test_inputs_.size() - 1));
  const size_t id = static_cast<size_t>(dist_(rand_engine_, p));

  auto& input = test_inputs_.at(id);
  auto start = std::chrono::high_resolution_clock::now();

  session_.Run(Ort::RunOptions{nullptr}, input_names_.data(), input.data(), input_names_.size(),
               output_names_raw_ptr.data(), outputs_.data(), output_names_raw_ptr.size());

  auto end = std::chrono::high_resolution_clock::now();
  std::chrono::duration<double> duration_seconds = end - start;
  return duration_seconds;
}

OnnxRuntimeTestSession::OnnxRuntimeTestSession(Ort::Env& env, std::random_device& rd,
                                               const PerformanceTestConfig& performance_test_config,
                                               const TestModelInfo& m)
    : rand_engine_(rd()), input_names_(m.GetInputCount()), input_names_str_(m.GetInputCount()), input_length_(m.GetInputCount()) {
  Ort::SessionOptions session_options;

  provider_name_ = performance_test_config.machine_config.provider_type_name;
  std::unordered_map<std::string, std::string> provider_options;
  if (provider_name_ == onnxruntime::kDnnlExecutionProvider) {
#ifdef USE_DNNL
    // Generate provider options
    OrtDnnlProviderOptions dnnl_options;
    dnnl_options.use_arena = 1;
    dnnl_options.threadpool_args = nullptr;

#if !defined(DNNL_ORT_THREAD)
#if defined(_MSC_VER)
    std::string ov_string = ToUTF8String(performance_test_config.run_config.ep_runtime_config_string);
#else
    std::string ov_string = performance_test_config.run_config.ep_runtime_config_string;
#endif  // defined(_MSC_VER)
    int num_threads = 0;
    ParseSessionConfigs(ov_string, provider_options, {"num_of_threads"});
    for (const auto& provider_option : provider_options) {
      if (provider_option.first == "num_of_threads") {
        std::stringstream sstream(provider_option.second);
        sstream >> num_threads;
        if (num_threads < 0) {
          ORT_THROW(
              "[ERROR] [OneDNN] Invalid entry for the key 'num_of_threads',"
              " set number of threads or use '0' for default\n");
          // If the user doesnt define num_threads, auto detect threads later
        }
      }
    }
    dnnl_options.threadpool_args = static_cast<void*>(&num_threads);
#endif  // !defined(DNNL_ORT_THREAD)
    dnnl_options.use_arena = performance_test_config.run_config.enable_cpu_mem_arena ? 1 : 0;

    session_options.AppendExecutionProvider_Dnnl(dnnl_options);
#else
    ORT_THROW("DNNL is not supported in this build\n");
#endif
  } else if (provider_name_ == onnxruntime::kCudaExecutionProvider) {
#ifdef USE_CUDA
    const auto& api = Ort::GetApi();
    OrtCUDAProviderOptionsV2* cuda_options;
    Ort::ThrowOnError(api.CreateCUDAProviderOptions(&cuda_options));
    std::vector<const char*> option_keys, option_values;
    // used to keep all option keys and value strings alive
    std::list<std::string> buffer;
    buffer.emplace_back("cudnn_conv_algo_search");
    option_keys.push_back(buffer.back().c_str());
    switch (performance_test_config.run_config.cudnn_conv_algo) {
      case 0:
        buffer.emplace_back("EXHAUSTIVE");
        break;
      case 1:
        buffer.emplace_back("HEURISTIC");
        break;
      default:
        buffer.emplace_back("DEFAULT");
        break;
    }
    option_values.push_back(buffer.back().c_str());

    buffer.emplace_back("do_copy_in_default_stream");
    option_keys.push_back(buffer.back().c_str());
    buffer.emplace_back(!performance_test_config.run_config.do_cuda_copy_in_separate_stream ? "1" : "0");
    option_values.push_back(buffer.back().c_str());

#ifdef _MSC_VER
    std::string ov_string = ToUTF8String(performance_test_config.run_config.ep_runtime_config_string);
#else
    std::string ov_string = performance_test_config.run_config.ep_runtime_config_string;
#endif
    ParseSessionConfigs(ov_string, provider_options);
    for (const auto& provider_option : provider_options) {
      option_keys.push_back(provider_option.first.c_str());
      option_values.push_back(provider_option.second.c_str());
    }

    Ort::Status status(api.UpdateCUDAProviderOptions(cuda_options,
                                                     option_keys.data(), option_values.data(), option_keys.size()));
    if (!status.IsOK()) {
      OrtAllocator* allocator;
      char* options;
      Ort::ThrowOnError(api.GetAllocatorWithDefaultOptions(&allocator));
      Ort::ThrowOnError(api.GetCUDAProviderOptionsAsString(cuda_options, allocator, &options));
      ORT_THROW("[ERROR] [CUDA] Configuring the CUDA options failed with message: ", status.GetErrorMessage(),
                "\nSupported options are:\n", options);
    }
    session_options.AppendExecutionProvider_CUDA_V2(*cuda_options);
#else
    ORT_THROW("CUDA is not supported in this build\n");
#endif
  } else if (provider_name_ == onnxruntime::kTensorrtExecutionProvider) {
#ifdef USE_TENSORRT
    const auto& api = Ort::GetApi();
    OrtTensorRTProviderOptionsV2* tensorrt_options;
    Ort::ThrowOnError(api.CreateTensorRTProviderOptions(&tensorrt_options));
    std::unique_ptr<OrtTensorRTProviderOptionsV2, decltype(api.ReleaseTensorRTProviderOptions)> rel_trt_options(
        tensorrt_options, api.ReleaseTensorRTProviderOptions);
    std::vector<const char*> option_keys, option_values;
    // used to keep all option keys and value strings alive
    std::list<std::string> buffer;

#ifdef _MSC_VER
    std::string ov_string = ToUTF8String(performance_test_config.run_config.ep_runtime_config_string);
#else
    std::string ov_string = performance_test_config.run_config.ep_runtime_config_string;
#endif
    ParseSessionConfigs(ov_string, provider_options);
    for (const auto& provider_option : provider_options) {
      option_keys.push_back(provider_option.first.c_str());
      option_values.push_back(provider_option.second.c_str());
    }
    Ort::Status status(api.UpdateTensorRTProviderOptions(tensorrt_options,
                                                         option_keys.data(), option_values.data(), option_keys.size()));
    if (!status.IsOK()) {
      OrtAllocator* allocator;
      char* options;
      Ort::ThrowOnError(api.GetAllocatorWithDefaultOptions(&allocator));
      Ort::ThrowOnError(api.GetTensorRTProviderOptionsAsString(tensorrt_options, allocator, &options));
      ORT_THROW("[ERROR] [TensorRT] Configuring the CUDA options failed with message: ", status.GetErrorMessage(),
                "\nSupported options are:\n", options);
    }

    session_options.AppendExecutionProvider_TensorRT_V2(*tensorrt_options);

    OrtCUDAProviderOptions cuda_options;
    cuda_options.device_id = tensorrt_options->device_id;
    cuda_options.cudnn_conv_algo_search = static_cast<OrtCudnnConvAlgoSearch>(performance_test_config.run_config.cudnn_conv_algo);
    cuda_options.do_copy_in_default_stream = !performance_test_config.run_config.do_cuda_copy_in_separate_stream;
    // TODO: Support arena configuration for users of perf test
    session_options.AppendExecutionProvider_CUDA(cuda_options);
#else
    ORT_THROW("TensorRT is not supported in this build\n");
#endif
  } else if (provider_name_ == onnxruntime::kQnnExecutionProvider) {
#ifdef USE_QNN
#ifdef _MSC_VER
    std::string option_string = ToUTF8String(performance_test_config.run_config.ep_runtime_config_string);
#else
    std::string option_string = performance_test_config.run_config.ep_runtime_config_string;
#endif
    ParseSessionConfigs(option_string, provider_options,
<<<<<<< HEAD
                        {"backend_path", "profiling_file_path", "profiling_level", "rpc_control_latency",
                         "vtcm_mb", "soc_model", "device_id", "htp_performance_mode", "qnn_saver_path",
                         "htp_graph_finalization_optimization_mode", "qnn_context_priority", "htp_arch",
                         "enable_htp_fp16_precision", "offload_graph_io_quantization", "enable_htp_spill_fill_buffer",
                         "enable_htp_shared_memory_allocator", "dump_json_qnn_graph", "json_qnn_graph_dir"});
=======
                        {"backend_type", "backend_path", "profiling_file_path", "profiling_level",
                         "rpc_control_latency", "vtcm_mb", "soc_model", "device_id", "htp_performance_mode",
                         "qnn_saver_path", "htp_graph_finalization_optimization_mode", "qnn_context_priority",
                         "htp_arch", "enable_htp_fp16_precision", "offload_graph_io_quantization",
                         "enable_htp_spill_fill_buffer", "enable_htp_shared_memory_allocator", "dump_json_qnn_graph",
                         "json_qnn_graph_dir"});
>>>>>>> 39e585ff
    for (const auto& provider_option : provider_options) {
      const std::string& key = provider_option.first;
      const std::string& value = provider_option.second;
      if (key == "backend_path" || key == "profiling_file_path" || key == "json_qnn_graph_dir") {
        if (value.empty()) {
          ORT_THROW("Please provide the valid file path.");
        }
      } else if (key == "profiling_level") {
        std::set<std::string> supported_profiling_level = {"off", "basic", "detailed"};
        if (supported_profiling_level.find(value) == supported_profiling_level.end()) {
          ORT_THROW("Supported profiling_level: off, basic, detailed");
        }
      } else if (key == "backend_type" || key == "rpc_control_latency" || key == "vtcm_mb" || key == "soc_model" ||
                 key == "device_id") {
        // no validation
      } else if (key == "htp_performance_mode") {
        std::set<std::string> supported_htp_perf_mode = {"burst", "balanced", "default", "high_performance",
                                                         "high_power_saver", "low_balanced", "extreme_power_saver", "low_power_saver",
                                                         "power_saver", "sustained_high_performance"};
        if (supported_htp_perf_mode.find(value) == supported_htp_perf_mode.end()) {
          std::ostringstream str_stream;
          std::copy(supported_htp_perf_mode.begin(), supported_htp_perf_mode.end(),
                    std::ostream_iterator<std::string>(str_stream, ","));
          std::string str = str_stream.str();
          ORT_THROW("Supported htp_performance_mode: " + str);
        }
      } else if (key == "qnn_saver_path") {
        // no validation
      } else if (key == "htp_graph_finalization_optimization_mode") {
        std::set<std::string> supported_htp_graph_final_opt_modes = {"0", "1", "2", "3"};
        if (supported_htp_graph_final_opt_modes.find(value) == supported_htp_graph_final_opt_modes.end()) {
          std::ostringstream str_stream;
          std::copy(supported_htp_graph_final_opt_modes.begin(), supported_htp_graph_final_opt_modes.end(),
                    std::ostream_iterator<std::string>(str_stream, ","));
          std::string str = str_stream.str();
          ORT_THROW("Wrong value for htp_graph_finalization_optimization_mode. select from: " + str);
        }
      } else if (key == "qnn_context_priority") {
        std::set<std::string> supported_qnn_context_priority = {"low", "normal", "normal_high", "high"};
        if (supported_qnn_context_priority.find(value) == supported_qnn_context_priority.end()) {
          ORT_THROW("Supported qnn_context_priority: low, normal, normal_high, high");
        }
      } else if (key == "htp_arch") {
        std::set<std::string> supported_htp_archs = {"0", "68", "69", "73", "75"};
        if (supported_htp_archs.find(value) == supported_htp_archs.end()) {
          std::ostringstream str_stream;
          std::copy(supported_htp_archs.begin(), supported_htp_archs.end(),
                    std::ostream_iterator<std::string>(str_stream, ","));
          std::string str = str_stream.str();
          ORT_THROW("Wrong value for htp_arch. select from: " + str);
        }
      } else if (key == "enable_htp_fp16_precision" ||
                 key == "offload_graph_io_quantization" ||
                 key == "enable_htp_spill_fill_buffer" ||
                 key == "enable_htp_shared_memory_allocator" ||
                 key == "dump_json_qnn_graph") {
        std::set<std::string> supported_options = {"0", "1"};
        if (supported_options.find(value) == supported_options.end()) {
          std::ostringstream str_stream;
          std::copy(supported_options.begin(), supported_options.end(),
                    std::ostream_iterator<std::string>(str_stream, ","));
          std::string str = str_stream.str();
          ORT_THROW("Wrong value for ", key, ". select from: ", str);
        }

        if (key == "enable_htp_shared_memory_allocator" && value == "1") {
          // if this option is set, also use the enabled allocator
          device_memory_name_ = "QnnHtpShared";
        }
      }
    }
    session_options.AppendExecutionProvider("QNN", provider_options);
#else
    ORT_THROW("QNN is not supported in this build\n");
#endif
  } else if (provider_name_ == onnxruntime::kSnpeExecutionProvider) {
#ifdef USE_SNPE
#ifdef _MSC_VER
    std::string option_string = ToUTF8String(performance_test_config.run_config.ep_runtime_config_string);
#else
    std::string option_string = performance_test_config.run_config.ep_runtime_config_string;
#endif
    ParseSessionConfigs(option_string, provider_options, {"runtime", "priority", "buffer_type", "enable_init_cache"});
    for (const auto& provider_option : provider_options) {
      if (key == "runtime") {
        std::set<std::string> supported_runtime = {"CPU", "GPU_FP32", "GPU", "GPU_FLOAT16", "DSP", "AIP_FIXED_TF"};
        if (supported_runtime.find(value) == supported_runtime.end()) {
          ORT_THROW(R"(Wrong configuration value for the key 'runtime'.
select from 'CPU', 'GPU_FP32', 'GPU', 'GPU_FLOAT16', 'DSP', 'AIP_FIXED_TF'. \n)");
        }
      } else if (key == "priority") {
        // no validation
      } else if (key == "buffer_type") {
        std::set<std::string> supported_buffer_type = {"TF8", "TF16", "UINT8", "FLOAT", "ITENSOR"};
        if (supported_buffer_type.find(value) == supported_buffer_type.end()) {
          ORT_THROW(R"(Wrong configuration value for the key 'buffer_type'.
select from 'TF8', 'TF16', 'UINT8', 'FLOAT', 'ITENSOR'. \n)");
        }
      } else if (key == "enable_init_cache") {
        if (value != "1") {
          ORT_THROW("Set to 1 to enable_init_cache.");
        }
      }
    }

    session_options.AppendExecutionProvider("SNPE", provider_options);
#else
    ORT_THROW("SNPE is not supported in this build\n");
#endif
  } else if (provider_name_ == onnxruntime::kNnapiExecutionProvider) {
#ifdef USE_NNAPI
    uint32_t nnapi_flags = 0;
#ifdef _MSC_VER
    std::string ov_string = ToUTF8String(performance_test_config.run_config.ep_runtime_config_string);
#else
    std::string ov_string = performance_test_config.run_config.ep_runtime_config_string;
#endif
    std::istringstream ss(ov_string);
    std::string key;
    while (ss >> key) {
      if (key == "NNAPI_FLAG_USE_FP16") {
        nnapi_flags |= NNAPI_FLAG_USE_FP16;
      } else if (key == "NNAPI_FLAG_USE_NCHW") {
        nnapi_flags |= NNAPI_FLAG_USE_NCHW;
      } else if (key == "NNAPI_FLAG_CPU_DISABLED") {
        nnapi_flags |= NNAPI_FLAG_CPU_DISABLED;
      } else if (key == "NNAPI_FLAG_CPU_ONLY") {
        nnapi_flags |= NNAPI_FLAG_CPU_ONLY;
      } else if (key.empty()) {
      } else {
        ORT_THROW(
            "[ERROR] [NNAPI] wrong key type entered. Choose from the following runtime key options "
            "that are available for NNAPI. "
            "['NNAPI_FLAG_USE_FP16', 'NNAPI_FLAG_USE_NCHW', 'NNAPI_FLAG_CPU_DISABLED', 'NNAPI_FLAG_CPU_ONLY'] \n");
      }
    }
    Ort::ThrowOnError(OrtSessionOptionsAppendExecutionProvider_Nnapi(session_options, nnapi_flags));
#else
    ORT_THROW("NNAPI is not supported in this build\n");
#endif
  } else if (provider_name_ == onnxruntime::kVSINPUExecutionProvider) {
#ifdef USE_VSINPU
    Ort::ThrowOnError(OrtSessionOptionsAppendExecutionProvider_VSINPU(session_options));
#else
    ORT_THROW("VSINPU is not supported in this build\n");
#endif
  } else if (provider_name_ == onnxruntime::kCoreMLExecutionProvider) {
#ifdef __APPLE__
#ifdef USE_COREML
    std::string ov_string = performance_test_config.run_config.ep_runtime_config_string;
    static const std::unordered_set<std::string> available_keys = {kCoremlProviderOption_MLComputeUnits,
                                                                   kCoremlProviderOption_ModelFormat,
                                                                   kCoremlProviderOption_RequireStaticInputShapes,
                                                                   kCoremlProviderOption_EnableOnSubgraphs,
                                                                   kCoremlProviderOption_SpecializationStrategy,
                                                                   kCoremlProviderOption_ProfileComputePlan,
                                                                   kCoremlProviderOption_AllowLowPrecisionAccumulationOnGPU,
                                                                   kCoremlProviderOption_ModelCacheDirectory};
    ParseSessionConfigs(ov_string, provider_options, available_keys);

    std::unordered_map<std::string, std::string> available_options = {
        {"CPUAndNeuralEngine", "1"},
        {"CPUAndGPU", "1"},
        {"CPUOnly", "1"},
        {"ALL", "1"},
    };
    for (const auto& provider_option : provider_options) {
      if (provider_option.first == kCoremlProviderOption_MLComputeUnits &&
          available_options.find(provider_option.second) != available_options.end()) {
      } else if (provider_option.first == kCoremlProviderOption_ModelFormat &&
                 (provider_option.second == "MLProgram" || provider_option.second == "NeuralNetwork")) {
      } else if (provider_option.first == kCoremlProviderOption_RequireStaticInputShapes &&
                 (provider_option.second == "1" || provider_option.second == "0")) {
      } else if (provider_option.first == kCoremlProviderOption_EnableOnSubgraphs &&
                 (provider_option.second == "0" || provider_option.second == "1")) {
      } else if (provider_option.first == kCoremlProviderOption_SpecializationStrategy &&
                 (provider_option.second == "Default" || provider_option.second == "FastPrediction")) {
      } else if (provider_option.first == kCoremlProviderOption_ProfileComputePlan &&
                 (provider_option.second == "0" || provider_option.second == "1")) {
      } else if (provider_option.first == kCoremlProviderOption_AllowLowPrecisionAccumulationOnGPU &&
                 (provider_option.second == "0" || provider_option.second == "1")) {
      } else if (provider_option.first == kCoremlProviderOption_ModelCacheDirectory) {
      } else {
        ORT_THROW("Invalid value for option ", provider_option.first, ": ", provider_option.second);
      }
    }
    // COREML_FLAG_CREATE_MLPROGRAM
    session_options.AppendExecutionProvider("CoreML", provider_options);
#else
    ORT_THROW("CoreML is not supported in this build\n");
#endif
#else
    ORT_THROW("COREML is not supported on this platform.\n");
#endif
  } else if (provider_name_ == onnxruntime::kDmlExecutionProvider) {
#ifdef USE_DML
#ifdef _MSC_VER
    std::string ov_string = ToUTF8String(performance_test_config.run_config.ep_runtime_config_string);
#else
    std::string ov_string = performance_test_config.run_config.ep_runtime_config_string;
#endif
    ParseSessionConfigs(ov_string, provider_options,
                        {"device_filter", "performance_preference", "disable_metacommands",
                         "enable_graph_capture", "enable_graph_serialization"});
    for (const auto& provider_option : provider_options) {
      const std::string& key = provider_option.first;
      const std::string& value = provider_option.second;
      if (key == "device_filter") {
        std::set<std::string> ov_supported_device_types = {"gpu", "npu"};
        if (ov_supported_device_types.find(value) != ov_supported_device_types.end()) {
        } else {
          ORT_THROW(
              "[ERROR] [DML] You have selected a wrong configuration value for the key 'device_filter'. "
              "Select from 'gpu', or 'npu' \n");
        }
      } else if (key == "performance_preference") {
        std::set<std::string> ov_supported_values = {"default", "high_performance", "minimum_power"};
        if (ov_supported_values.find(value) != ov_supported_values.end()) {
        } else {
          ORT_THROW(
              "[ERROR] [DML] You have selected a wrong configuration value for the key 'performance_preference'. "
              "Select from 'default', 'high_performance' or 'minimum_power' \n");
        }
      } else if (key == "disable_metacommands") {
        std::set<std::string> ov_supported_values = {"true", "True", "false", "False"};
        if (ov_supported_values.find(value) != ov_supported_values.end()) {
        } else {
          ORT_THROW(
              "[ERROR] [DML] You have selected a wrong value for the key 'disable_metacommands'. "
              "Select from 'true' or 'false' \n");
        }
      } else if (key == "enable_graph_capture") {
        std::set<std::string> ov_supported_values = {"true", "True", "false", "False"};
        if (ov_supported_values.find(value) != ov_supported_values.end()) {
        } else {
          ORT_THROW(
              "[ERROR] [DML] You have selected a wrong value for the key 'enable_graph_capture'. "
              "Select from 'true' or 'false' \n");
        }
      } else if (key == "enable_graph_serialization") {
        std::set<std::string> ov_supported_values = {"true", "True", "false", "False"};
        if (ov_supported_values.find(value) != ov_supported_values.end()) {
          session_options.AddConfigEntry(kOrtSessionOptionsConfigEnableGraphSerialization, value.data());
        } else {
          ORT_THROW(
              "[ERROR] [DML] You have selected a wrong value for the key 'enable_graph_serialization'. "
              "Select from 'true' or 'false' \n");
        }
      }
    }
    if (provider_options.find("performance_preference") == provider_options.end()) {
      provider_options["performance_preference"] = "high_performance";
    }
    if (provider_options.find("device_filter") == provider_options.end()) {
      provider_options["device_filter"] = "gpu";
    }
    if (provider_options.find("disable_metacommands") == provider_options.end()) {
      provider_options["disable_metacommands"] = "false";
    }
    if (provider_options.find("enable_graph_capture") == provider_options.end()) {
      provider_options["enable_graph_capture"] = "false";
    }
    session_options.AppendExecutionProvider("DML", provider_options);
#else
    ORT_THROW("DML is not supported in this build\n");
#endif
  } else if (provider_name_ == onnxruntime::kAclExecutionProvider) {
#ifdef USE_ACL
#if defined(_MSC_VER)
    std::string ov_string = ToUTF8String(performance_test_config.run_config.ep_runtime_config_string);
#else
    std::string ov_string = performance_test_config.run_config.ep_runtime_config_string;
#endif  // defined(_MSC_VER)
    bool enable_fast_math = false;
    ParseSessionConfigs(ov_string, provider_options, {"enable_fast_math"});
    for (const auto& provider_option : provider_options) {
      const std::string& key = provider_option.first;
      const std::string& value = provider_option.second;
      if (key == "enable_fast_math") {
        std::set<std::string> ov_supported_values = {"true", "True", "false", "False"};
        if (ov_supported_values.find(value) != ov_supported_values.end()) {
          enable_fast_math = (value == "true") || (value == "True");
        } else {
          ORT_THROW(
              "[ERROR] [ACL] You have selcted an invalid value for the key 'enable_fast_math'. "
              "Select from 'true' or 'false' \n");
        }
      }
    }
    Ort::ThrowOnError(
        OrtSessionOptionsAppendExecutionProvider_ACL(session_options, enable_fast_math));
#else
    ORT_THROW("Acl is not supported in this build\n");
#endif
  } else if (provider_name_ == onnxruntime::kArmNNExecutionProvider) {
#ifdef USE_ARMNN
    Ort::ThrowOnError(OrtSessionOptionsAppendExecutionProvider_ArmNN(session_options,
                                                                     performance_test_config.run_config.enable_cpu_mem_arena ? 1 : 0));
#else
    ORT_THROW("ArmNN is not supported in this build\n");
#endif
  } else if (provider_name_ == onnxruntime::kRocmExecutionProvider) {
#ifdef USE_ROCM
    OrtROCMProviderOptions rocm_options;
    rocm_options.miopen_conv_exhaustive_search = performance_test_config.run_config.cudnn_conv_algo;
    rocm_options.do_copy_in_default_stream = !performance_test_config.run_config.do_cuda_copy_in_separate_stream;
    // TODO: Support arena configuration for users of perf test
    session_options.AppendExecutionProvider_ROCM(rocm_options);
#else
    ORT_THROW("ROCM is not supported in this build\n");
#endif
  } else if (provider_name_ == onnxruntime::kMIGraphXExecutionProvider) {
#ifdef USE_MIGRAPHX
    Ort::ThrowOnError(OrtSessionOptionsAppendExecutionProvider_MIGraphX(session_options, 0));
#else
    ORT_THROW("MIGraphX is not supported in this build\n");
#endif
  } else if (provider_name_ == onnxruntime::kXnnpackExecutionProvider) {
#ifdef USE_XNNPACK
    session_options.AddConfigEntry(kOrtSessionOptionsConfigAllowIntraOpSpinning, "0");
    session_options.AppendExecutionProvider(
        "XNNPACK", {{"intra_op_num_threads", std::to_string(performance_test_config.run_config.intra_op_num_threads)}});
#else
    ORT_THROW("Xnnpack is not supported in this build\n");
#endif
  } else if (provider_name_ == onnxruntime::kWebGpuExecutionProvider) {
#ifdef USE_WEBGPU
    session_options.AppendExecutionProvider("WebGPU", {});
#else
    ORT_THROW("WebGPU is not supported in this build\n");
#endif
  } else if (provider_name_ == onnxruntime::kVitisAIExecutionProvider) {
#ifdef USE_VITISAI
#ifdef _MSC_VER
    std::string option_string = ToUTF8String(performance_test_config.run_config.ep_runtime_config_string);
#else
    std::string option_string = performance_test_config.run_config.ep_runtime_config_string;
#endif
    ParseSessionConfigs(option_string, provider_options);

    session_options.AppendExecutionProvider_VitisAI(provider_options);
#else
    ORT_THROW("VitisAI is not supported in this build\n");
#endif
  } else if (!provider_name_.empty() &&
             provider_name_ != onnxruntime::kCpuExecutionProvider &&
             provider_name_ != onnxruntime::kOpenVINOExecutionProvider) {
    ORT_THROW("This backend is not included in perf test runner.\n");
  }

  if (performance_test_config.run_config.enable_cpu_mem_arena)
    session_options.EnableCpuMemArena();
  else
    session_options.DisableCpuMemArena();
  if (performance_test_config.run_config.enable_memory_pattern &&
      performance_test_config.run_config.execution_mode == ExecutionMode::ORT_SEQUENTIAL)
    session_options.EnableMemPattern();
  else
    session_options.DisableMemPattern();
  session_options.SetExecutionMode(performance_test_config.run_config.execution_mode);

  // Set any extra session configuration entries provided by the user via command-line arguments.
  //
  // Some session config entries can also be set via dedicated command-line options.
  // If the user uses multiple command-line options to set the same session config entry,
  // we'll print a warning. Note that the dedicated command-line options will take precedence.
  const auto& user_session_configs = performance_test_config.run_config.session_config_entries;
  for (auto& it : user_session_configs) {
    session_options.AddConfigEntry(it.first.c_str(), it.second.c_str());
  }

  auto warn_dup_config_entry = [&user_session_configs](const char* key) -> void {
    if (user_session_configs.find(key) != user_session_configs.end()) {
      fprintf(stderr, "[WARNING]: Trying to set session config entry '%s' via multiple command-line options\n", key);
    }
  };

  if (performance_test_config.run_config.intra_op_num_threads > 0) {
    fprintf(stdout, "Setting intra_op_num_threads to %d\n", performance_test_config.run_config.intra_op_num_threads);
    session_options.SetIntraOpNumThreads(performance_test_config.run_config.intra_op_num_threads);
  }

  if (!performance_test_config.run_config.intra_op_thread_affinities.empty()) {
    warn_dup_config_entry(kOrtSessionOptionsConfigIntraOpThreadAffinities);
    fprintf(stdout, "Setting intra op thread affinity as %s\n", performance_test_config.run_config.intra_op_thread_affinities.c_str());
    session_options.AddConfigEntry(kOrtSessionOptionsConfigIntraOpThreadAffinities, performance_test_config.run_config.intra_op_thread_affinities.c_str());
  }

  if (performance_test_config.run_config.disable_spinning) {
    warn_dup_config_entry(kOrtSessionOptionsConfigAllowIntraOpSpinning);
    fprintf(stdout, "Disabling intra-op thread spinning entirely\n");
    session_options.AddConfigEntry(kOrtSessionOptionsConfigAllowIntraOpSpinning, "0");
  }

  if (performance_test_config.run_config.disable_spinning_between_run) {
    warn_dup_config_entry(kOrtSessionOptionsConfigForceSpinningStop);
    fprintf(stdout, "Disabling intra-op thread spinning between runs\n");
    session_options.AddConfigEntry(kOrtSessionOptionsConfigForceSpinningStop, "1");
  }

  if (!performance_test_config.run_config.register_custom_op_path.empty()) {
    session_options.RegisterCustomOpsLibrary(performance_test_config.run_config.register_custom_op_path.c_str());
  }

  if (performance_test_config.run_config.execution_mode == ExecutionMode::ORT_PARALLEL && performance_test_config.run_config.inter_op_num_threads > 0) {
    fprintf(stdout, "Setting inter_op_num_threads to %d\n", performance_test_config.run_config.inter_op_num_threads);
    session_options.SetInterOpNumThreads(performance_test_config.run_config.inter_op_num_threads);
  }

  // Set optimization level.
  session_options.SetGraphOptimizationLevel(performance_test_config.run_config.optimization_level);
  if (!performance_test_config.run_config.profile_file.empty()) {
    session_options.EnableProfiling(performance_test_config.run_config.profile_file.c_str());
  }
  if (!performance_test_config.run_config.optimized_model_path.empty()) {
    session_options.SetOptimizedModelFilePath(performance_test_config.run_config.optimized_model_path.c_str());
  }
  if (performance_test_config.run_config.set_denormal_as_zero) {
    warn_dup_config_entry(kOrtSessionOptionsConfigSetDenormalAsZero);
    session_options.AddConfigEntry(kOrtSessionOptionsConfigSetDenormalAsZero, "1");
  }
  if (!performance_test_config.run_config.free_dim_name_overrides.empty()) {
    for (auto const& dim_override : performance_test_config.run_config.free_dim_name_overrides) {
      if (g_ort->AddFreeDimensionOverrideByName(session_options, ToUTF8String(dim_override.first).c_str(), dim_override.second) != nullptr) {
        fprintf(stderr, "AddFreeDimensionOverrideByName failed for named dimension: %s\n", ToUTF8String(dim_override.first).c_str());
      } else {
        fprintf(stdout, "Overriding dimension with name, %s, to %d\n", ToUTF8String(dim_override.first).c_str(), (int)dim_override.second);
      }
    }
  }
  if (!performance_test_config.run_config.free_dim_denotation_overrides.empty()) {
    for (auto const& dim_override : performance_test_config.run_config.free_dim_denotation_overrides) {
      if (g_ort->AddFreeDimensionOverride(session_options, ToUTF8String(dim_override.first).c_str(), dim_override.second) != nullptr) {
        fprintf(stderr, "AddFreeDimensionOverride failed for dimension denotation: %s\n", ToUTF8String(dim_override.first).c_str());
      } else {
        fprintf(stdout, "Overriding dimension with denotation, %s, to %d\n", ToUTF8String(dim_override.first).c_str(), (int)dim_override.second);
      }
    }
  }
  if (provider_name_ == onnxruntime::kOpenVINOExecutionProvider) {
#ifdef USE_OPENVINO
#ifdef _MSC_VER
    std::string ov_string = ToUTF8String(performance_test_config.run_config.ep_runtime_config_string);
#else
    std::string ov_string = performance_test_config.run_config.ep_runtime_config_string;
#endif
    std::unordered_map<std::string, std::string> ov_options;
    std::istringstream ss(ov_string);
    std::string token;
    while (ss >> token) {
      if (token == "") {
        continue;
      }
      auto pos = token.find("|");
      if (pos == std::string::npos || pos == 0 || pos == token.length()) {
        ORT_THROW("[ERROR] [OpenVINO] Use a '|' to separate the key and value for the run-time option you are trying to use.\n");
      }

      auto key = token.substr(0, pos);
      auto value = token.substr(pos + 1);

      if (key == "device_type") {
        std::set<std::string> ov_supported_device_types = {"CPU", "GPU",
                                                           "GPU.0", "GPU.1", "NPU"};
        std::set<std::string> deprecated_device_types = {"CPU_FP32", "GPU_FP32",
                                                         "GPU.0_FP32", "GPU.1_FP32", "GPU_FP16",
                                                         "GPU.0_FP16", "GPU.1_FP16"};
        size_t num_gpus = 10;
        for (size_t i = 0; i <= num_gpus; i++) {
          ov_supported_device_types.emplace("GPU." + std::to_string(i));
        }
        if (ov_supported_device_types.find(value) != ov_supported_device_types.end()) {
          ov_options[key] = value;
        } else if (deprecated_device_types.find(value) != deprecated_device_types.end()) {
          ov_options[key] = value;
        } else if (value.find("HETERO:") == 0) {
          ov_options[key] = value;
        } else if (value.find("MULTI:") == 0) {
          ov_options[key] = value;
        } else if (value.find("AUTO:") == 0) {
          ov_options[key] = value;
        } else {
          ORT_THROW(
              "[ERROR] [OpenVINO] You have selcted wrong configuration value for the key 'device_type'. "
              "Select from 'CPU', 'GPU', 'GPU.0', 'GPU.1', 'NPU' or from"
              " HETERO/MULTI/AUTO options available. \n");
        }
      } else if (key == "device_id") {
        if (value == "CPU" || value == "GPU" || value == "NPU") {
          ov_options[key] = value;
        } else {
          ORT_THROW("[ERROR] [OpenVINO] Unsupported device_id is selected. Select from available options.");
        }
      } else if (key == "precision") {
        auto device_type = ov_options["device_type"];
        if (device_type.find("GPU") != std::string::npos) {
          if (value == "") {
            ov_options[key] = "FP16";
            continue;
          } else if (value == "ACCURACY" || value == "FP16" || value == "FP32") {
            ov_options[key] = value;
            continue;
          } else {
            ORT_THROW(
                "[ERROR] [OpenVINO] Unsupported inference precision is selected. "
                "GPU only supported FP32 / FP16. \n");
          }
        } else if (device_type.find("NPU") != std::string::npos) {
          if (value == "" || value == "ACCURACY" || value == "FP16") {
            ov_options[key] = "FP16";
            continue;
          } else {
            ORT_THROW("[ERROR] [OpenVINO] Unsupported inference precision is selected. NPU only supported FP16. \n");
          }
        } else if (device_type.find("CPU") != std::string::npos) {
          if (value == "" || value == "ACCURACY" || value == "FP32") {
            ov_options[key] = "FP32";
            continue;
          } else {
            ORT_THROW("[ERROR] [OpenVINO] Unsupported inference precision is selected. CPU only supports FP32 . \n");
          }
        }
      } else if (key == "enable_opencl_throttling") {
        if (value == "true" || value == "True" ||
            value == "false" || value == "False") {
          ov_options[key] = value;
        } else {
          ORT_THROW("[ERROR] [OpenVINO] The value for the key 'enable_opencl_throttling' should be a boolean i.e. true or false. Default value is false.\n");
        }
      } else if (key == "enable_qdq_optimizer") {
        if (value == "true" || value == "True" ||
            value == "false" || value == "False") {
          ov_options[key] = value;
        } else {
          ORT_THROW("[ERROR] [OpenVINO] The value for the key 'enable_qdq_optimizer' should be a boolean i.e. true or false. Default value is false.\n");
        }
      } else if (key == "disable_dynamic_shapes") {
        if (value == "true" || value == "True" ||
            value == "false" || value == "False") {
          ov_options[key] = value;
        } else {
          ORT_THROW(
              "[ERROR] [OpenVINO] The value for the key 'enable_dynamic_shapes' "
              "should be a boolean i.e. true or false. Default value is false.\n");
        }
      } else if (key == "num_of_threads") {
        if (std::stoi(value) <= 0) {
          ORT_THROW("[ERROR] [OpenVINO] The value for the key 'num_of_threads' should be greater than 0\n");
        } else {
          ov_options[key] = value;
        }
      } else if (key == "load_config") {
        auto load_json = [&](std::string filename) -> std::string {
          std::ifstream input_filestream(filename);
          if (!input_filestream.is_open()) {
            ORT_THROW("Passed an invalid JSON config file path \"" + filename + "\".");
          }
          nlohmann::json json_config;
          try {
            input_filestream >> json_config;
          } catch (const OnnxRuntimeException& ex) {
            ORT_THROW("Exception parsing config file \"" + filename + "\".\n" + ex.what());
          } catch (const std::exception& ex) {
            throw std::runtime_error("Standard exception for config file \"" + filename + "\".\n" + ex.what());
          } catch (...) {
            throw std::runtime_error("Unknown exception for config file \"" + filename + "\".\n");
          }
          if (json_config.empty()) {
            ORT_THROW("Empty JSON content passed \"" + filename + "\".");
          }
          return json_config.dump();
        };
        ov_options[key] = load_json(value);
      } else if (key == "model_priority") {
        ov_options[key] = value;
      } else if (key == "cache_dir") {
        ov_options[key] = value;
      } else if (key == "context") {
        ov_options[key] = value;
      } else if (key == "num_streams") {
        if (std::stoi(value) <= 0 && std::stoi(value) > 8) {
          ORT_THROW("[ERROR] [OpenVINO] The value for the key 'num_streams' should be in the range of 1-8 \n");
        } else {
          ov_options[key] = value;
        }
      } else if (key == "device_memory_name") {
        device_memory_name_ = std::move(value);
      } else {
        ORT_THROW(
            "[ERROR] [OpenVINO] wrong key type entered. Choose from the following runtime key options that are available for OpenVINO."
            " ['device_type', 'device_id', 'num_of_threads', 'load_config', 'cache_dir', 'num_streams', "
            "'enable_opencl_throttling', 'disable_dynamic_shapes', 'enable_qdq_optimizer', 'model_priority'] \n");
      }
    }
    session_options.AppendExecutionProvider_OpenVINO_V2(ov_options);
#else
    ORT_THROW("OpenVINO is not supported in this build\n");
#endif
  }

  if (!performance_test_config.model_info.load_via_path) {
    session_ = Ort::Session(env, performance_test_config.model_info.model_file_path.c_str(), session_options);
  } else {
    std::ifstream file(performance_test_config.model_info.model_file_path.c_str(),
                       std::ios::binary | std::ios::in | std::ios::ate);
    if (file.is_open()) {
      const std::streampos fsize = file.tellg();
      file.seekg(0, std::ios_base::beg);
      std::vector<char> model_bytes(narrow<size_t>(fsize));
      file.read(model_bytes.data(), narrow<std::streamsize>(fsize));
      session_ = Ort::Session(env, model_bytes.data(), model_bytes.size(), session_options);
    } else {
      ORT_THROW("Model file could not be opened.\n");
    }
  }
  size_t output_count = session_.GetOutputCount();
  output_names_.resize(output_count);
  Ort::AllocatorWithDefaultOptions a;
  for (size_t i = 0; i != output_count; ++i) {
    auto output_name = session_.GetOutputNameAllocated(i, a);
    assert(output_name != nullptr);
    output_names_[i] = output_name.get();
  }
  output_names_raw_ptr.resize(output_count);
  for (size_t i = 0; i != output_count; ++i) {
    output_names_raw_ptr[i] = output_names_[i].c_str();
  }

  const size_t input_count = static_cast<size_t>(m.GetInputCount());
  for (size_t i = 0; i != input_count; ++i) {
    input_names_str_[i] = m.GetInputName(i);
    input_names_[i] = input_names_str_[i].c_str();
  }

  auto transform_fcn = std::function<int64_t(int64_t)>();
  auto new_value = std::function<Ort::Value(OrtAllocator*, const std::vector<int64_t>&, Ort::ConstTensorTypeAndShapeInfo&)>();
  if (device_memory_name_.empty()) {
    transform_fcn = [](int64_t input) { return input; };
    new_value = [](OrtAllocator*, const std::vector<int64_t>&, Ort::ConstTensorTypeAndShapeInfo&) {
      return Ort::Value(nullptr);
    };
  } else {
    Ort::MemoryInfo memory_info = Ort::MemoryInfo(device_memory_name_.data(), OrtArenaAllocator, 0, OrtMemTypeCPUOutput);
    custom_allocator_ = Ort::Allocator(session_, memory_info);
    allocator_ = custom_allocator_;

    // free dimensions are treated as 1 if not overridden
    transform_fcn = [](int64_t input) { return (input == -1) ? -input : input; };
    new_value = [](OrtAllocator* allocator, const std::vector<int64_t>& output_shape, Ort::ConstTensorTypeAndShapeInfo& tensor_info) {
      return Ort::Value::CreateTensor(allocator, output_shape.data(), output_shape.size(), tensor_info.GetElementType());
    };
  }

  for (size_t i = 0; i < output_names_raw_ptr.size(); i++) {
    Ort::TypeInfo type_info = session_.GetOutputTypeInfo(i);
    auto tensor_info = type_info.GetTensorTypeAndShapeInfo();
    std::vector<int64_t> output_shape = tensor_info.GetShape();
    std::transform(output_shape.begin(), output_shape.end(), output_shape.begin(), transform_fcn);
    outputs_.emplace_back(new_value(allocator_, output_shape, tensor_info));
  }
}

template <typename T>
static void FillTensorDataTyped(Ort::Value& tensor, size_t count, int32_t seed = -1, T value = T{}) {
  T* data = tensor.GetTensorMutableData<T>();

  bool random_init = false;

  if (seed >= 0) {
    random_init = true;

    std::default_random_engine engine;
    engine.seed(seed);
    if constexpr (std::is_same<T, float>::value) {
      T max_value = 5.0f;
      const std::uniform_real_distribution<float>::param_type p(0, static_cast<float>(max_value));
      std::uniform_real_distribution<T> dist;
      for (size_t i = 0; i < count; ++i) {
        data[i] = dist(engine, p);
      }
    } else if constexpr (std::is_same<T, int8_t>::value || std::is_same<T, uint8_t>::value) {
      T max_value = std::numeric_limits<T>::max();
      const std::uniform_int_distribution<int>::param_type p(0, static_cast<int>(max_value));
      std::uniform_int_distribution<int> dist;
      for (size_t i = 0; i < count; ++i) {
        data[i] = static_cast<T>(dist(engine, p));
      }
    } else {
      random_init = false;
      fprintf(stdout, " this type of data won't be random initialized\n");
    }
  }
  if (!random_init) {
    std::fill_n(data, count, value);
  }
}

// seed=-1 means we keep the initialized it with a constant value "T{}"
// in some case, we want to check the results for multi-runs, with the given we can recap the input data
// another reason is that, the input would be always 255/-127 for uint8_t or int8_t types of input.
// which will produce all zero outputs.
static void InitializeTensorWithSeed(int32_t seed, Ort::Value& tensor) {
  const auto type_and_shape = tensor.GetTensorTypeAndShapeInfo();
  const auto count = type_and_shape.GetElementCount();
  const auto element_type = type_and_shape.GetElementType();

#define CASE_FOR_TYPE(T)                         \
  case Ort::TypeToTensorType<T>::type: {         \
    FillTensorDataTyped<T>(tensor, count, seed); \
  } break

  switch (element_type) {
    CASE_FOR_TYPE(Ort::Float16_t);
    CASE_FOR_TYPE(Ort::BFloat16_t);
    CASE_FOR_TYPE(float);
    CASE_FOR_TYPE(double);
    CASE_FOR_TYPE(int8_t);
    CASE_FOR_TYPE(int16_t);
    CASE_FOR_TYPE(int32_t);
    CASE_FOR_TYPE(int64_t);
    CASE_FOR_TYPE(uint8_t);
    CASE_FOR_TYPE(uint16_t);
    CASE_FOR_TYPE(uint32_t);
    CASE_FOR_TYPE(uint64_t);
    CASE_FOR_TYPE(bool);
#if !defined(DISABLE_FLOAT8_TYPES)
    CASE_FOR_TYPE(Ort::Float8E4M3FN_t);
    CASE_FOR_TYPE(Ort::Float8E4M3FNUZ_t);
    CASE_FOR_TYPE(Ort::Float8E5M2_t);
    CASE_FOR_TYPE(Ort::Float8E5M2FNUZ_t);
#endif
    case ONNX_TENSOR_ELEMENT_DATA_TYPE_STRING:
      // string tensors are already initialized to contain empty strings
      // see onnxruntime::Tensor::Init()
      break;
    default:
      ORT_THROW("Unsupported tensor data type: ", element_type);
  }

#undef CASE_FOR_TYPE
}

bool OnnxRuntimeTestSession::PopulateGeneratedInputTestData(int32_t seed) {
  // iterate over all input nodes
  for (size_t i = 0; i < static_cast<size_t>(input_length_); i++) {
    Ort::TypeInfo type_info = session_.GetInputTypeInfo(i);
    if (type_info.GetONNXType() == ONNX_TYPE_TENSOR) {
      auto tensor_info = type_info.GetTensorTypeAndShapeInfo();
      std::vector<int64_t> input_node_dim = tensor_info.GetShape();

      // free dimensions are treated as 1 if not overridden
      auto transform_fcn = [](int64_t input) { return (input == -1) ? -input : input; };
      std::transform(input_node_dim.begin(), input_node_dim.end(), input_node_dim.begin(), transform_fcn);

      Ort::Value input_tensor = Ort::Value::CreateTensor(allocator_, (const int64_t*)input_node_dim.data(),
                                                         input_node_dim.size(), tensor_info.GetElementType());
      InitializeTensorWithSeed(seed, input_tensor);
      PreLoadTestData(0, i, std::move(input_tensor));
    }
  }
  return true;
}

}  // namespace perftest
}  // namespace onnxruntime<|MERGE_RESOLUTION|>--- conflicted
+++ resolved
@@ -199,20 +199,12 @@
     std::string option_string = performance_test_config.run_config.ep_runtime_config_string;
 #endif
     ParseSessionConfigs(option_string, provider_options,
-<<<<<<< HEAD
-                        {"backend_path", "profiling_file_path", "profiling_level", "rpc_control_latency",
-                         "vtcm_mb", "soc_model", "device_id", "htp_performance_mode", "qnn_saver_path",
-                         "htp_graph_finalization_optimization_mode", "qnn_context_priority", "htp_arch",
-                         "enable_htp_fp16_precision", "offload_graph_io_quantization", "enable_htp_spill_fill_buffer",
-                         "enable_htp_shared_memory_allocator", "dump_json_qnn_graph", "json_qnn_graph_dir"});
-=======
                         {"backend_type", "backend_path", "profiling_file_path", "profiling_level",
                          "rpc_control_latency", "vtcm_mb", "soc_model", "device_id", "htp_performance_mode",
                          "qnn_saver_path", "htp_graph_finalization_optimization_mode", "qnn_context_priority",
                          "htp_arch", "enable_htp_fp16_precision", "offload_graph_io_quantization",
                          "enable_htp_spill_fill_buffer", "enable_htp_shared_memory_allocator", "dump_json_qnn_graph",
                          "json_qnn_graph_dir"});
->>>>>>> 39e585ff
     for (const auto& provider_option : provider_options) {
       const std::string& key = provider_option.first;
       const std::string& value = provider_option.second;
