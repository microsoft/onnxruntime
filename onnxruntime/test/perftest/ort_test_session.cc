--- conflicted
+++ resolved
@@ -142,11 +142,7 @@
           ORT_THROW("[ERROR] [TensorRT] The value for the key 'trt_force_sequential_engine_build' should be a boolean i.e. true or false. Default value is false.\n");
         }
       } else {
-<<<<<<< HEAD
-        ORT_THROW("[ERROR] [TensorRT] wrong key type entered. Choose from the following runtime key options that are available for TensorRT. ['use_trt_options', 'trt_fp16_enable', 'trt_int8_enable', 'trt_int8_calibration_table_name', 'trt_int8_use_native_calibration_table'] \n");
-=======
         ORT_THROW("[ERROR] [TensorRT] wrong key type entered. Choose from the following runtime key options that are available for TensorRT. ['use_trt_options', 'trt_fp16_enable', 'trt_int8_enable', 'trt_int8_calibration_table_name', 'trt_int8_use_native_calibration_table', 'trt_force_sequential_engine_build'] \n");
->>>>>>> 3c7c7289
       }
     }
     OrtTensorRTProviderOptions tensorrt_options;
@@ -177,12 +173,12 @@
 #endif
   } else if (provider_name == onnxruntime::kOpenVINOExecutionProvider) {
 #ifdef USE_OPENVINO
-    std::string device_type = ""; // [device_type]: Overrides the accelerator hardware type and precision with these values at runtime.
-    bool enable_vpu_fast_compile = false; // [enable_vpu_fast_compile]: Fast-compile may be optionally enabled to speeds up the model's compilation to VPU device specific format.
-    std::string device_id = ""; // [device_id]: Selects a particular hardware device for inference.
-    size_t num_of_threads = 8; // [num_of_threads]: Overrides the accelerator default value of number of threads with this value at runtime.
-    bool use_compiled_network = false; // [use_compiled_network]: Can be enabled to directly import pre-compiled blobs if exists.
-    std::string blob_dump_path = ""; // [blob_dump_path]: Explicitly specify the path where you would like to dump and load the blobs for the use_compiled_network(save/load blob) feature. This overrides the default path.
+    std::string device_type = "";          // [device_type]: Overrides the accelerator hardware type and precision with these values at runtime.
+    bool enable_vpu_fast_compile = false;  // [enable_vpu_fast_compile]: Fast-compile may be optionally enabled to speeds up the model's compilation to VPU device specific format.
+    std::string device_id = "";            // [device_id]: Selects a particular hardware device for inference.
+    size_t num_of_threads = 8;             // [num_of_threads]: Overrides the accelerator default value of number of threads with this value at runtime.
+    bool use_compiled_network = false;     // [use_compiled_network]: Can be enabled to directly import pre-compiled blobs if exists.
+    std::string blob_dump_path = "";       // [blob_dump_path]: Explicitly specify the path where you would like to dump and load the blobs for the use_compiled_network(save/load blob) feature. This overrides the default path.
 
 #ifdef _MSC_VER
     std::string ov_string = ToMBString(performance_test_config.run_config.ep_runtime_config_string);
@@ -221,7 +217,7 @@
           ORT_THROW("[ERROR] [OpenVINO] The value for the key 'enable_vpu_fast_compile' should be a boolean i.e. true or false. Default value is false.\n");
         }
       } else if (key == "use_compiled_network") {
-        if(value == "true" || value == "True"){
+        if (value == "true" || value == "True") {
           use_compiled_network = true;
         } else if (value == "false" || value == "False") {
           use_compiled_network = false;
@@ -237,16 +233,16 @@
       } else if (key == "blob_dump_path") {
         blob_dump_path = value;
       } else {
-          ORT_THROW("[ERROR] [OpenVINO] wrong key type entered. Choose from the following runtime key options that are available for OpenVINO. ['device_type', 'device_id', 'enable_vpu_fast_compile', 'num_of_threads', 'use_compiled_network', 'blob_dump_path'] \n");
+        ORT_THROW("[ERROR] [OpenVINO] wrong key type entered. Choose from the following runtime key options that are available for OpenVINO. ['device_type', 'device_id', 'enable_vpu_fast_compile', 'num_of_threads', 'use_compiled_network', 'blob_dump_path'] \n");
       }
     }
     OrtOpenVINOProviderOptions options;
-    options.device_type = device_type.c_str(); //To set the device_type
-    options.device_id = device_id.c_str(); // To set the device_id
-    options.enable_vpu_fast_compile = enable_vpu_fast_compile; // To enable_vpu_fast_compile, default is false
-    options.num_of_threads = num_of_threads; // To set number of free InferRequests, default is 8
-    options.use_compiled_network = use_compiled_network; // To use_compiled_network, default is false
-    options.blob_dump_path = blob_dump_path.c_str(); // sets the blob_dump_path, default is ""
+    options.device_type = device_type.c_str();                  //To set the device_type
+    options.device_id = device_id.c_str();                      // To set the device_id
+    options.enable_vpu_fast_compile = enable_vpu_fast_compile;  // To enable_vpu_fast_compile, default is false
+    options.num_of_threads = num_of_threads;                    // To set number of free InferRequests, default is 8
+    options.use_compiled_network = use_compiled_network;        // To use_compiled_network, default is false
+    options.blob_dump_path = blob_dump_path.c_str();            // sets the blob_dump_path, default is ""
     session_options.AppendExecutionProvider_OpenVINO(options);
 #else
     ORT_THROW("OpenVINO is not supported in this build\n");
