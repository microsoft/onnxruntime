// Copyright (c) Microsoft Corporation. All rights reserved.
// Copyright (c) 2023 NVIDIA Corporation.
// Licensed under the MIT License.

#include "command_args_parser.h"

#include <string.h>
#include <iostream>

// Windows Specific
#ifdef _WIN32
#include "getopt.h"
#include "windows.h"
#else
#include <unistd.h>
#endif

#include <core/graph/constants.h>
#include <core/platform/path_lib.h>
#include <core/optimizer/graph_transformer_level.h>

#include "test_configuration.h"

namespace onnxruntime {
namespace perftest {

/*static*/ void CommandLineParser::ShowUsage() {
  printf(
      "perf_test [options...] model_path [result_file]\n"
      "Options:\n"
      "\t-m [test_mode]: Specifies the test mode. Value could be 'duration' or 'times'.\n"
      "\t\tProvide 'duration' to run the test for a fix duration, and 'times' to repeated for a certain times. \n"
      "\t-M: Disable memory pattern.\n"
      "\t-A: Disable memory arena\n"
      "\t-I: Generate tensor input binding (Free dimensions are treated as 1.)\n"
      "\t-c [parallel runs]: Specifies the (max) number of runs to invoke simultaneously. Default:1.\n"
      "\t-e [cpu|cuda|dnnl|tensorrt|openvino|dml|acl|nnapi|coreml|qnn|snpe|rocm|migraphx|xnnpack|vitisai]: Specifies the provider 'cpu','cuda','dnnl','tensorrt', "
      "'openvino', 'dml', 'acl', 'nnapi', 'coreml', 'qnn', 'snpe', 'rocm', 'migraphx', 'xnnpack' or 'vitisai'. "
      "Default:'cpu'.\n"
      "\t-b [tf|ort]: backend to use. Default:ort\n"
      "\t-r [repeated_times]: Specifies the repeated times if running in 'times' test mode.Default:1000.\n"
      "\t-t [seconds_to_run]: Specifies the seconds to run for 'duration' mode. Default:600.\n"
      "\t-p [profile_file]: Specifies the profile name to enable profiling and dump the profile data to the file.\n"
      "\t-s: Show statistics result, like P75, P90. If no result_file provided this defaults to on.\n"
      "\t-S: Given random seed, to produce the same input data. This defaults to -1(no initialize).\n"
      "\t-v: Show verbose information.\n"
      "\t-x [intra_op_num_threads]: Sets the number of threads used to parallelize the execution within nodes, A value of 0 means ORT will pick a default. Must >=0.\n"
      "\t-y [inter_op_num_threads]: Sets the number of threads used to parallelize the execution of the graph (across nodes), A value of 0 means ORT will pick a default. Must >=0.\n"
      "\t-f [free_dimension_override]: Specifies a free dimension by name to override to a specific value for performance optimization. "
      "Syntax is [dimension_name:override_value]. override_value must > 0\n"
      "\t-F [free_dimension_override]: Specifies a free dimension by denotation to override to a specific value for performance optimization. "
      "Syntax is [dimension_denotation:override_value]. override_value must > 0\n"
      "\t-P: Use parallel executor instead of sequential executor.\n"
      "\t-o [optimization level]: Default is 99 (all). Valid values are 0 (disable), 1 (basic), 2 (extended), 99 (all).\n"
      "\t\tPlease see onnxruntime_c_api.h (enum GraphOptimizationLevel) for the full list of all optimization levels.\n"
      "\t-u [optimized_model_path]: Specify the optimized model path for saving.\n"
      "\t-d [CUDA only][cudnn_conv_algorithm]: Specify CUDNN convolution algorithms: 0(benchmark), 1(heuristic), 2(default). \n"
      "\t-q [CUDA only] use separate stream for copy. \n"
      "\t-z: Set denormal as zero. When turning on this option reduces latency dramatically, a model may have denormals.\n"
      "\t-i: Specify EP specific runtime options as key value pairs. Different runtime options available are: \n"
      "\t    [OpenVINO only] [device_type]: Overrides the accelerator hardware type and precision with these values at runtime.\n"
      "\t    [OpenVINO only] [device_id]: Selects a particular hardware device for inference.\n"
      "\t    [OpenVINO only] [enable_npu_fast_compile]: Optionally enabled to speeds up the model's compilation on NPU device targets.\n"
      "\t    [OpenVINO only] [num_of_threads]: Overrides the accelerator hardware type and precision with these values at runtime.\n"
      "\t    [OpenVINO only] [cache_dir]: Explicitly specify the path to dump and load the blobs(Model caching) or cl_cache (Kernel Caching) files feature. If blob files are already present, it will be directly loaded.\n"
      "\t    [OpenVINO only] [enable_opencl_throttling]: Enables OpenCL queue throttling for GPU device(Reduces the CPU Utilization while using GPU) \n"
      "\t    [QNN only] [backend_path]: QNN backend path. e.g '/folderpath/libQnnHtp.so', '/folderpath/libQnnCpu.so'.\n"
      "\t    [QNN only] [qnn_context_cache_enable]: 1 to enable cache QNN context. Default to false.\n"
      "\t    [QNN only] [qnn_context_cache_path]: File path to the qnn context cache. Default to model_file.onnx.bin if not set.\n"
      "\t    [QNN only] [profiling_level]: QNN profiling level, options: 'basic', 'detailed', default 'off'.\n"
      "\t    [QNN only] [rpc_control_latency]: QNN rpc control latency. default to 10.\n"
      "\t    [QNN only] [htp_performance_mode]: QNN performance mode, options: 'burst', 'balanced', 'default', 'high_performance', \n"
      "\t    'high_power_saver', 'low_balanced', 'low_power_saver', 'power_saver', 'sustained_high_performance'. Default to 'default'. \n"
<<<<<<< HEAD
      "\t    [QNN only] [qnn_context_priority]: QNN context priority, options: 'low', 'normal', 'normal_high', 'high'. Default to 'normal'. \n"
=======
      "\t    [QNN only] [qnn_saver_path]: QNN Saver backend path. e.g '/folderpath/libQnnSaver.so'.\n"
      "\t    [QNN only] [htp_graph_finalization_optimization_mode]: QNN graph finalization optimization mode, options: \n"
      "\t    '0', '1', '2', '3', default is '0'.\n"
>>>>>>> c2505407
      "\t [Usage]: -e <provider_name> -i '<key1>|<value1> <key2>|<value2>'\n\n"
      "\t [Example] [For OpenVINO EP] -e openvino -i \"device_type|CPU_FP32 enable_npu_fast_compile|true num_of_threads|5 enable_opencl_throttling|true cache_dir|\"<path>\"\"\n"
      "\t [Example] [For QNN EP] -e qnn -i \"backend_path|/folderpath/libQnnCpu.so\" \n\n"
      "\t    [TensorRT only] [trt_max_partition_iterations]: Maximum iterations for TensorRT parser to get capability.\n"
      "\t    [TensorRT only] [trt_min_subgraph_size]: Minimum size of TensorRT subgraphs.\n"
      "\t    [TensorRT only] [trt_max_workspace_size]: Set TensorRT maximum workspace size in byte.\n"
      "\t    [TensorRT only] [trt_fp16_enable]: Enable TensorRT FP16 precision.\n"
      "\t    [TensorRT only] [trt_int8_enable]: Enable TensorRT INT8 precision.\n"
      "\t    [TensorRT only] [trt_int8_calibration_table_name]: Specify INT8 calibration table name.\n"
      "\t    [TensorRT only] [trt_int8_use_native_calibration_table]: Use Native TensorRT calibration table.\n"
      "\t    [TensorRT only] [trt_dla_enable]: Enable DLA in Jetson device.\n"
      "\t    [TensorRT only] [trt_dla_core]: DLA core number.\n"
      "\t    [TensorRT only] [trt_dump_subgraphs]: Dump TRT subgraph to onnx model.\n"
      "\t    [TensorRT only] [trt_engine_cache_enable]: Enable engine caching.\n"
      "\t    [TensorRT only] [trt_engine_cache_path]: Specify engine cache path.\n"
      "\t    [TensorRT only] [trt_force_sequential_engine_build]: Force TensorRT engines to be built sequentially.\n"
      "\t    [TensorRT only] [trt_context_memory_sharing_enable]: Enable TensorRT context memory sharing between subgraphs.\n"
      "\t    [TensorRT only] [trt_layer_norm_fp32_fallback]: Force Pow + Reduce ops in layer norm to run in FP32 to avoid overflow.\n"
      "\t [Usage]: -e <provider_name> -i '<key1>|<value1> <key2>|<value2>'\n\n"
      "\t [Example] [For TensorRT EP] -e tensorrt -i 'trt_fp16_enable|true trt_int8_enable|true trt_int8_calibration_table_name|calibration.flatbuffers trt_int8_use_native_calibration_table|false trt_force_sequential_engine_build|false'\n"
      "\t    [NNAPI only] [NNAPI_FLAG_USE_FP16]: Use fp16 relaxation in NNAPI EP..\n"
      "\t    [NNAPI only] [NNAPI_FLAG_USE_NCHW]: Use the NCHW layout in NNAPI EP.\n"
      "\t    [NNAPI only] [NNAPI_FLAG_CPU_DISABLED]: Prevent NNAPI from using CPU devices.\n"
      "\t    [NNAPI only] [NNAPI_FLAG_CPU_ONLY]: Using CPU only in NNAPI EP.\n"
      "\t [Usage]: -e <provider_name> -i '<key1> <key2>'\n\n"
      "\t [Example] [For NNAPI EP] -e nnapi -i \" NNAPI_FLAG_USE_FP16 NNAPI_FLAG_USE_NCHW NNAPI_FLAG_CPU_DISABLED \"\n"
      "\t    [SNPE only] [runtime]: SNPE runtime, options: 'CPU', 'GPU', 'GPU_FLOAT16', 'DSP', 'AIP_FIXED_TF'. \n"
      "\t    [SNPE only] [priority]: execution priority, options: 'low', 'normal'. \n"
      "\t    [SNPE only] [buffer_type]: options: 'TF8', 'TF16', 'UINT8', 'FLOAT', 'ITENSOR'. default: ITENSOR'. \n"
      "\t    [SNPE only] [enable_init_cache]: enable SNPE init caching feature, set to 1 to enabled it. Disabled by default. \n"
      "\t [Usage]: -e <provider_name> -i '<key1>|<value1> <key2>|<value2>' \n\n"
      "\t [Example] [For SNPE EP] -e snpe -i \"runtime|CPU priority|low\" \n\n"
      "\t-T [Set intra op thread affinities]: Specify intra op thread affinity string\n"
      "\t [Example]: -T 1,2;3,4;5,6 or -T 1-2;3-4;5-6 \n"
      "\t\t Use semicolon to separate configuration between threads.\n"
      "\t\t E.g. 1,2;3,4;5,6 specifies affinities for three threads, the first thread will be attached to the first and second logical processor.\n"
      "\t\t The number of affinities must be equal to intra_op_num_threads - 1\n\n"
      "\t-D [Disable thread spinning]: disable spinning entirely for thread owned by onnxruntime intra-op thread pool.\n"
      "\t-Z [Force thread to stop spinning between runs]: disallow thread from spinning during runs to reduce cpu usage.\n"
      "\t-h: help\n");
}
#ifdef _WIN32
static const ORTCHAR_T* overrideDelimiter = L":";
#else
static const ORTCHAR_T* overrideDelimiter = ":";
#endif
static bool ParseDimensionOverride(std::basic_string<ORTCHAR_T>& dim_identifier, int64_t& override_val) {
  std::basic_string<ORTCHAR_T> free_dim_str(optarg);
  size_t delimiter_location = free_dim_str.find(overrideDelimiter);
  if (delimiter_location >= free_dim_str.size() - 1) {
    return false;
  }
  dim_identifier = free_dim_str.substr(0, delimiter_location);
  std::basic_string<ORTCHAR_T> override_val_str = free_dim_str.substr(delimiter_location + 1, std::wstring::npos);
  ORT_TRY {
    override_val = std::stoll(override_val_str.c_str());
    if (override_val <= 0) {
      return false;
    }
  }
  ORT_CATCH(...) {
    return false;
  }
  return true;
}

/*static*/ bool CommandLineParser::ParseArguments(PerformanceTestConfig& test_config, int argc, ORTCHAR_T* argv[]) {
  int ch;
  while ((ch = getopt(argc, argv, ORT_TSTR("b:m:e:r:t:p:x:y:c:d:o:u:i:f:F:S:T:AMPIDZvhsqz"))) != -1) {
    switch (ch) {
      case 'f': {
        std::basic_string<ORTCHAR_T> dim_name;
        int64_t override_val;
        if (!ParseDimensionOverride(dim_name, override_val)) {
          return false;
        }
        test_config.run_config.free_dim_name_overrides[dim_name] = override_val;
        break;
      }
      case 'F': {
        std::basic_string<ORTCHAR_T> dim_denotation;
        int64_t override_val;
        if (!ParseDimensionOverride(dim_denotation, override_val)) {
          return false;
        }
        test_config.run_config.free_dim_denotation_overrides[dim_denotation] = override_val;
        break;
      }
      case 'm':
        if (!CompareCString(optarg, ORT_TSTR("duration"))) {
          test_config.run_config.test_mode = TestMode::kFixDurationMode;
        } else if (!CompareCString(optarg, ORT_TSTR("times"))) {
          test_config.run_config.test_mode = TestMode::KFixRepeatedTimesMode;
        } else {
          return false;
        }
        break;
      case 'b':
        test_config.backend = optarg;
        break;
      case 'p':
        test_config.run_config.profile_file = optarg;
        break;
      case 'M':
        test_config.run_config.enable_memory_pattern = false;
        break;
      case 'A':
        test_config.run_config.enable_cpu_mem_arena = false;
        break;
      case 'e':
        if (!CompareCString(optarg, ORT_TSTR("cpu"))) {
          test_config.machine_config.provider_type_name = onnxruntime::kCpuExecutionProvider;
        } else if (!CompareCString(optarg, ORT_TSTR("cuda"))) {
          test_config.machine_config.provider_type_name = onnxruntime::kCudaExecutionProvider;
        } else if (!CompareCString(optarg, ORT_TSTR("dnnl"))) {
          test_config.machine_config.provider_type_name = onnxruntime::kDnnlExecutionProvider;
        } else if (!CompareCString(optarg, ORT_TSTR("openvino"))) {
          test_config.machine_config.provider_type_name = onnxruntime::kOpenVINOExecutionProvider;
          test_config.run_config.optimization_level = ORT_DISABLE_ALL;
        } else if (!CompareCString(optarg, ORT_TSTR("tensorrt"))) {
          test_config.machine_config.provider_type_name = onnxruntime::kTensorrtExecutionProvider;
        } else if (!CompareCString(optarg, ORT_TSTR("qnn"))) {
          test_config.machine_config.provider_type_name = onnxruntime::kQnnExecutionProvider;
        } else if (!CompareCString(optarg, ORT_TSTR("snpe"))) {
          test_config.machine_config.provider_type_name = onnxruntime::kSnpeExecutionProvider;
        } else if (!CompareCString(optarg, ORT_TSTR("nnapi"))) {
          test_config.machine_config.provider_type_name = onnxruntime::kNnapiExecutionProvider;
        } else if (!CompareCString(optarg, ORT_TSTR("coreml"))) {
          test_config.machine_config.provider_type_name = onnxruntime::kCoreMLExecutionProvider;
        } else if (!CompareCString(optarg, ORT_TSTR("dml"))) {
          test_config.machine_config.provider_type_name = onnxruntime::kDmlExecutionProvider;
        } else if (!CompareCString(optarg, ORT_TSTR("acl"))) {
          test_config.machine_config.provider_type_name = onnxruntime::kAclExecutionProvider;
        } else if (!CompareCString(optarg, ORT_TSTR("armnn"))) {
          test_config.machine_config.provider_type_name = onnxruntime::kArmNNExecutionProvider;
        } else if (!CompareCString(optarg, ORT_TSTR("rocm"))) {
          test_config.machine_config.provider_type_name = onnxruntime::kRocmExecutionProvider;
        } else if (!CompareCString(optarg, ORT_TSTR("migraphx"))) {
          test_config.machine_config.provider_type_name = onnxruntime::kMIGraphXExecutionProvider;
        } else if (!CompareCString(optarg, ORT_TSTR("xnnpack"))) {
          test_config.machine_config.provider_type_name = onnxruntime::kXnnpackExecutionProvider;
        } else if (!CompareCString(optarg, ORT_TSTR("vitisai"))) {
          test_config.machine_config.provider_type_name = onnxruntime::kVitisAIExecutionProvider;
        } else {
          return false;
        }
        break;
      case 'r':
        test_config.run_config.repeated_times = static_cast<size_t>(OrtStrtol<PATH_CHAR_TYPE>(optarg, nullptr));
        if (test_config.run_config.repeated_times <= 0) {
          return false;
        }
        test_config.run_config.test_mode = TestMode::KFixRepeatedTimesMode;
        break;
      case 't':
        test_config.run_config.duration_in_seconds = static_cast<size_t>(OrtStrtol<PATH_CHAR_TYPE>(optarg, nullptr));
        if (test_config.run_config.repeated_times <= 0) {
          return false;
        }
        test_config.run_config.test_mode = TestMode::kFixDurationMode;
        break;
      case 's':
        test_config.run_config.f_dump_statistics = true;
        break;
      case 'S':
        test_config.run_config.random_seed_for_input_data = static_cast<int32_t>(
            OrtStrtol<PATH_CHAR_TYPE>(optarg, nullptr));
        break;
      case 'v':
        test_config.run_config.f_verbose = true;
        break;
      case 'x':
        test_config.run_config.intra_op_num_threads = static_cast<int>(OrtStrtol<PATH_CHAR_TYPE>(optarg, nullptr));
        if (test_config.run_config.intra_op_num_threads < 0) {
          return false;
        }
        break;
      case 'y':
        test_config.run_config.inter_op_num_threads = static_cast<int>(OrtStrtol<PATH_CHAR_TYPE>(optarg, nullptr));
        if (test_config.run_config.inter_op_num_threads < 0) {
          return false;
        }
        break;
      case 'P':
        test_config.run_config.execution_mode = ExecutionMode::ORT_PARALLEL;
        break;
      case 'c':
        test_config.run_config.concurrent_session_runs =
            static_cast<size_t>(OrtStrtol<PATH_CHAR_TYPE>(optarg, nullptr));
        if (test_config.run_config.concurrent_session_runs <= 0) {
          return false;
        }
        break;
      case 'o': {
        int tmp = static_cast<int>(OrtStrtol<PATH_CHAR_TYPE>(optarg, nullptr));
        switch (tmp) {
          case ORT_DISABLE_ALL:
            test_config.run_config.optimization_level = ORT_DISABLE_ALL;
            break;
          case ORT_ENABLE_BASIC:
            test_config.run_config.optimization_level = ORT_ENABLE_BASIC;
            break;
          case ORT_ENABLE_EXTENDED:
            test_config.run_config.optimization_level = ORT_ENABLE_EXTENDED;
            break;
          case ORT_ENABLE_ALL:
            test_config.run_config.optimization_level = ORT_ENABLE_ALL;
            break;
          default: {
            if (tmp > ORT_ENABLE_ALL) {  // relax constraint
              test_config.run_config.optimization_level = ORT_ENABLE_ALL;
            } else {
              return false;
            }
          }
        }
        break;
      }
      case 'u':
        test_config.run_config.optimized_model_path = optarg;
        break;
      case 'I':
        test_config.run_config.generate_model_input_binding = true;
        break;
      case 'd':
        test_config.run_config.cudnn_conv_algo = static_cast<int>(OrtStrtol<PATH_CHAR_TYPE>(optarg, nullptr));
        break;
      case 'q':
        test_config.run_config.do_cuda_copy_in_separate_stream = true;
        break;
      case 'z':
        test_config.run_config.set_denormal_as_zero = true;
        break;
      case 'i':
        test_config.run_config.ep_runtime_config_string = optarg;
        break;
      case 'T':
        test_config.run_config.intra_op_thread_affinities = ToUTF8String(optarg);
        break;
      case 'D':
        test_config.run_config.disable_spinning = true;
        break;
      case 'Z':
        test_config.run_config.disable_spinning_between_run = true;
        break;
      case '?':
      case 'h':
      default:
        return false;
    }
  }

  // parse model_path and result_file_path
  argc -= optind;
  argv += optind;

  switch (argc) {
    case 2:
      test_config.model_info.result_file_path = argv[1];
      break;
    case 1:
      test_config.run_config.f_dump_statistics = true;
      break;
    default:
      return false;
  }

  test_config.model_info.model_file_path = argv[0];

  return true;
}

}  // namespace perftest
}  // namespace onnxruntime<|MERGE_RESOLUTION|>--- conflicted
+++ resolved
@@ -71,13 +71,10 @@
       "\t    [QNN only] [rpc_control_latency]: QNN rpc control latency. default to 10.\n"
       "\t    [QNN only] [htp_performance_mode]: QNN performance mode, options: 'burst', 'balanced', 'default', 'high_performance', \n"
       "\t    'high_power_saver', 'low_balanced', 'low_power_saver', 'power_saver', 'sustained_high_performance'. Default to 'default'. \n"
-<<<<<<< HEAD
       "\t    [QNN only] [qnn_context_priority]: QNN context priority, options: 'low', 'normal', 'normal_high', 'high'. Default to 'normal'. \n"
-=======
       "\t    [QNN only] [qnn_saver_path]: QNN Saver backend path. e.g '/folderpath/libQnnSaver.so'.\n"
       "\t    [QNN only] [htp_graph_finalization_optimization_mode]: QNN graph finalization optimization mode, options: \n"
       "\t    '0', '1', '2', '3', default is '0'.\n"
->>>>>>> c2505407
       "\t [Usage]: -e <provider_name> -i '<key1>|<value1> <key2>|<value2>'\n\n"
       "\t [Example] [For OpenVINO EP] -e openvino -i \"device_type|CPU_FP32 enable_npu_fast_compile|true num_of_threads|5 enable_opencl_throttling|true cache_dir|\"<path>\"\"\n"
       "\t [Example] [For QNN EP] -e qnn -i \"backend_path|/folderpath/libQnnCpu.so\" \n\n"
