// Copyright (c) Microsoft Corporation. All rights reserved.
// Copyright (c) 2023 NVIDIA Corporation.
// SPDX-FileCopyrightText: Copyright 2024 Arm Limited and/or its affiliates <open-source-office@arm.com>
// Licensed under the MIT License.

#include "command_args_parser.h"

#include <string.h>
#include <iostream>
#include <sstream>
#include <string_view>
#include <unordered_map>

// Windows Specific
#ifdef _WIN32
#include "getopt.h"
#include "windows.h"
#else
#include <unistd.h>
#endif

#include <core/graph/constants.h>
#include <core/platform/path_lib.h>
#include <core/optimizer/graph_transformer_level.h>

#include "test_configuration.h"
#include "strings_helper.h"

namespace onnxruntime {
namespace perftest {

/*static*/ void CommandLineParser::ShowUsage() {
  printf(
      "perf_test [options...] model_path [result_file]\n"
      "Options:\n"
      "\t-m [test_mode]: Specifies the test mode. Value could be 'duration' or 'times'.\n"
      "\t\tProvide 'duration' to run the test for a fix duration, and 'times' to repeated for a certain times. \n"
      "\t-M: Disable memory pattern.\n"
      "\t-A: Disable memory arena\n"
      "\t-I: Generate tensor input binding. Free dimensions are treated as 1 unless overridden using -f.\n"
      "\t-c [parallel runs]: Specifies the (max) number of runs to invoke simultaneously. Default:1.\n"
      "\t-e [cpu|cuda|dnnl|tensorrt|openvino|dml|acl|nnapi|coreml|qnn|snpe|rocm|migraphx|xnnpack|vitisai|webgpu]: Specifies the provider 'cpu','cuda','dnnl','tensorrt', "
      "'openvino', 'dml', 'acl', 'nnapi', 'coreml', 'qnn', 'snpe', 'rocm', 'migraphx', 'xnnpack', 'vitisai' or 'webgpu'. "
      "Default:'cpu'.\n"
      "\t-b [tf|ort]: backend to use. Default:ort\n"
      "\t-r [repeated_times]: Specifies the repeated times if running in 'times' test mode.Default:1000.\n"
      "\t-t [seconds_to_run]: Specifies the seconds to run for 'duration' mode. Default:600.\n"
      "\t-p [profile_file]: Specifies the profile name to enable profiling and dump the profile data to the file.\n"
      "\t-s: Show statistics result, like P75, P90. If no result_file provided this defaults to on.\n"
      "\t-S: Given random seed, to produce the same input data. This defaults to -1(no initialize).\n"
      "\t-v: Show verbose information.\n"
      "\t-x [intra_op_num_threads]: Sets the number of threads used to parallelize the execution within nodes, A value of 0 means ORT will pick a default. Must >=0.\n"
      "\t-y [inter_op_num_threads]: Sets the number of threads used to parallelize the execution of the graph (across nodes), A value of 0 means ORT will pick a default. Must >=0.\n"
      "\t-f [free_dimension_override]: Specifies a free dimension by name to override to a specific value for performance optimization. "
      "Syntax is [dimension_name:override_value]. override_value must > 0\n"
      "\t-F [free_dimension_override]: Specifies a free dimension by denotation to override to a specific value for performance optimization. "
      "Syntax is [dimension_denotation:override_value]. override_value must > 0\n"
      "\t-P: Use parallel executor instead of sequential executor.\n"
      "\t-o [optimization level]: Default is 99 (all). Valid values are 0 (disable), 1 (basic), 2 (extended), 99 (all).\n"
      "\t\tPlease see onnxruntime_c_api.h (enum GraphOptimizationLevel) for the full list of all optimization levels.\n"
      "\t-u [optimized_model_path]: Specify the optimized model path for saving.\n"
      "\t-d [CUDA only][cudnn_conv_algorithm]: Specify CUDNN convolution algorithms: 0(benchmark), 1(heuristic), 2(default). \n"
      "\t-q [CUDA only] use separate stream for copy. \n"
      "\t-z: Set denormal as zero. When turning on this option reduces latency dramatically, a model may have denormals.\n"
      "\t-C: Specify session configuration entries as key-value pairs: -C \"<key1>|<value1> <key2>|<value2>\" \n"
      "\t    Refer to onnxruntime_session_options_config_keys.h for valid keys and values. \n"
      "\t    [Example] -C \"session.disable_cpu_ep_fallback|1 ep.context_enable|1\" \n"
      "\t-i: Specify EP specific runtime options as key value pairs. Different runtime options available are: \n"
      "\t    [Usage]: -e <provider_name> -i '<key1>|<value1> <key2>|<value2>'\n"
      "\n"
      "\t    [ACL only] [enable_fast_math]: Options: 'true', 'false', default: 'false', \n"
      "\t    [DML only] [performance_preference]: DML device performance preference, options: 'default', 'minimum_power', 'high_performance', \n"
      "\t    [DML only] [device_filter]: DML device filter, options: 'any', 'gpu', 'npu', \n"
      "\t    [DML only] [disable_metacommands]: Options: 'true', 'false', \n"
      "\t    [DML only] [enable_graph_capture]: Options: 'true', 'false', \n"
      "\t    [DML only] [enable_graph_serialization]: Options: 'true', 'false', \n"
      "\n"
      "\t    [OpenVINO only] [device_type]: Overrides the accelerator hardware type and precision with these values at runtime.\n"
      "\t    [OpenVINO only] [device_id]: Selects a particular hardware device for inference.\n"
      "\t    [OpenVINO only] [num_of_threads]: Overrides the accelerator hardware type and precision with these values at runtime.\n"
      "\t    [OpenVINO only] [cache_dir]: Explicitly specify the path to dump and load the blobs(Model caching) or cl_cache (Kernel Caching) files feature. If blob files are already present, it will be directly loaded.\n"
      "\t    [OpenVINO only] [enable_opencl_throttling]: Enables OpenCL queue throttling for GPU device(Reduces the CPU Utilization while using GPU) \n"
      "\t    [Example] [For OpenVINO EP] -e openvino -i \"device_type|CPU num_of_threads|5 enable_opencl_throttling|true cache_dir|\"<path>\"\"\n"
      "\n"
      "\t    [QNN only] [backend_type]: QNN backend type. E.g., 'cpu', 'htp'. Mutually exclusive with 'backend_path'.\n"
      "\t    [QNN only] [backend_path]: QNN backend path. E.g., '/folderpath/libQnnHtp.so', '/winfolderpath/QnnHtp.dll'. Mutually exclusive with 'backend_type'.\n"
      "\t    [QNN only] [profiling_level]: QNN profiling level, options: 'basic', 'detailed', default 'off'.\n"
      "\t    [QNN only] [profiling_file_path] : QNN profiling file path if ETW not enabled.\n"
      "\t    [QNN only] [rpc_control_latency]: QNN rpc control latency. default to 10.\n"
      "\t    [QNN only] [vtcm_mb]: QNN VTCM size in MB. default to 0(not set).\n"
      "\t    [QNN only] [htp_performance_mode]: QNN performance mode, options: 'burst', 'balanced', 'default', 'high_performance', \n"
      "\t    'high_power_saver', 'low_balanced', 'extreme_power_saver', 'low_power_saver', 'power_saver', 'sustained_high_performance'. Default to 'default'. \n"
      "\t    [QNN only] [qnn_context_priority]: QNN context priority, options: 'low', 'normal', 'normal_high', 'high'. Default to 'normal'. \n"
      "\t    [QNN only] [qnn_saver_path]: QNN Saver backend path. e.g '/folderpath/libQnnSaver.so'.\n"
      "\t    [QNN only] [htp_graph_finalization_optimization_mode]: QNN graph finalization optimization mode, options: \n"
      "\t    '0', '1', '2', '3', default is '0'.\n"
      "\t    [QNN only] [soc_model]: The SoC Model number. Refer to QNN SDK documentation for specific values. Defaults to '0' (unknown). \n"
      "\t    [QNN only] [htp_arch]: The minimum HTP architecture. The driver will use ops compatible with this architecture. \n"
      "\t    Options are '0', '68', '69', '73', '75'. Defaults to '0' (none). \n"
      "\t    [QNN only] [device_id]: The ID of the device to use when setting 'htp_arch'. Defaults to '0' (for single device). \n"
      "\t    [QNN only] [enable_htp_fp16_precision]: Enable the HTP_FP16 precision so that the float32 model will be inferenced with fp16 precision. \n"
      "\t    Otherwise, it will be fp32 precision. Works for float32 model for HTP backend. Defaults to '1' (with FP16 precision.). \n"
      "\t    [QNN only] [offload_graph_io_quantization]: Offload graph input quantization and graph output dequantization to another EP (typically CPU EP). \n"
      "\t    Defaults to '0' (QNN EP handles the graph I/O quantization and dequantization). \n"
      "\t    [QNN only] [enable_htp_spill_fill_buffer]: Enable HTP spill fill buffer, used while generating QNN context binary.\n"
      "\t    [QNN only] [enable_htp_shared_memory_allocator]: Enable the QNN HTP shared memory allocator and use it for inputs and outputs. Requires libcdsprpc.so/dll to be available.\n"
      "\t    Defaults to '0' (disabled).\n"
<<<<<<< HEAD
      "\t    [Example] [For QNN EP] -e qnn -i \"backend_path|/folderpath/libQnnCpu.so\" \n"
=======
      "\t    [Example] [For QNN EP] -e qnn -i \"backend_type|cpu\" \n"
>>>>>>> 39e585ff
      "\n"
      "\t    [TensorRT only] [trt_max_partition_iterations]: Maximum iterations for TensorRT parser to get capability.\n"
      "\t    [TensorRT only] [trt_min_subgraph_size]: Minimum size of TensorRT subgraphs.\n"
      "\t    [TensorRT only] [trt_max_workspace_size]: Set TensorRT maximum workspace size in byte.\n"
      "\t    [TensorRT only] [trt_fp16_enable]: Enable TensorRT FP16 precision.\n"
      "\t    [TensorRT only] [trt_int8_enable]: Enable TensorRT INT8 precision.\n"
      "\t    [TensorRT only] [trt_int8_calibration_table_name]: Specify INT8 calibration table name.\n"
      "\t    [TensorRT only] [trt_int8_use_native_calibration_table]: Use Native TensorRT calibration table.\n"
      "\t    [TensorRT only] [trt_dla_enable]: Enable DLA in Jetson device.\n"
      "\t    [TensorRT only] [trt_dla_core]: DLA core number.\n"
      "\t    [TensorRT only] [trt_dump_subgraphs]: Dump TRT subgraph to onnx model.\n"
      "\t    [TensorRT only] [trt_engine_cache_enable]: Enable engine caching.\n"
      "\t    [TensorRT only] [trt_engine_cache_path]: Specify engine cache path.\n"
      "\t    [TensorRT only] [trt_engine_cache_prefix]: Customize engine cache prefix when trt_engine_cache_enable is true.\n"
      "\t    [TensorRT only] [trt_engine_hw_compatible]: Enable hardware compatibility. Engines ending with '_sm80+' can be re-used across all Ampere+ GPU (a hardware-compatible engine may have lower throughput and/or higher latency than its non-hardware-compatible counterpart).\n"
      "\t    [TensorRT only] [trt_weight_stripped_engine_enable]: Enable weight-stripped engine build.\n"
      "\t    [TensorRT only] [trt_onnx_model_folder_path]: Folder path for the ONNX model with weights.\n"
      "\t    [TensorRT only] [trt_force_sequential_engine_build]: Force TensorRT engines to be built sequentially.\n"
      "\t    [TensorRT only] [trt_context_memory_sharing_enable]: Enable TensorRT context memory sharing between subgraphs.\n"
      "\t    [TensorRT only] [trt_layer_norm_fp32_fallback]: Force Pow + Reduce ops in layer norm to run in FP32 to avoid overflow.\n"
      "\t    [Example] [For TensorRT EP] -e tensorrt -i 'trt_fp16_enable|true trt_int8_enable|true trt_int8_calibration_table_name|calibration.flatbuffers trt_int8_use_native_calibration_table|false trt_force_sequential_engine_build|false'\n"
      "\n"
      "\t    [NNAPI only] [NNAPI_FLAG_USE_FP16]: Use fp16 relaxation in NNAPI EP..\n"
      "\t    [NNAPI only] [NNAPI_FLAG_USE_NCHW]: Use the NCHW layout in NNAPI EP.\n"
      "\t    [NNAPI only] [NNAPI_FLAG_CPU_DISABLED]: Prevent NNAPI from using CPU devices.\n"
      "\t    [NNAPI only] [NNAPI_FLAG_CPU_ONLY]: Using CPU only in NNAPI EP.\n"
      "\t    [Example] [For NNAPI EP] -e nnapi -i \"NNAPI_FLAG_USE_FP16 NNAPI_FLAG_USE_NCHW NNAPI_FLAG_CPU_DISABLED\"\n"
      "\n"
      "\t    [CoreML only] [ModelFormat]:[MLProgram, NeuralNetwork] Create an ML Program model or Neural Network. Default is NeuralNetwork.\n"
      "\t    [CoreML only] [MLComputeUnits]:[CPUAndNeuralEngine CPUAndGPU ALL CPUOnly] Specify to limit the backend device used to run the model.\n"
      "\t    [CoreML only] [AllowStaticInputShapes]:[0 1].\n"
      "\t    [CoreML only] [EnableOnSubgraphs]:[0 1].\n"
      "\t    [CoreML only] [SpecializationStrategy]:[Default FastPrediction].\n"
      "\t    [CoreML only] [ProfileComputePlan]:[0 1].\n"
      "\t    [CoreML only] [AllowLowPrecisionAccumulationOnGPU]:[0 1].\n"
      "\t    [CoreML only] [ModelCacheDirectory]:[path../a/b/c].\n"
      "\t    [Example] [For CoreML EP] -e coreml -i \"ModelFormat|MLProgram MLComputeUnits|CPUAndGPU\"\n"
      "\n"
      "\t    [SNPE only] [runtime]: SNPE runtime, options: 'CPU', 'GPU', 'GPU_FLOAT16', 'DSP', 'AIP_FIXED_TF'. \n"
      "\t    [SNPE only] [priority]: execution priority, options: 'low', 'normal'. \n"
      "\t    [SNPE only] [buffer_type]: options: 'TF8', 'TF16', 'UINT8', 'FLOAT', 'ITENSOR'. default: ITENSOR'. \n"
      "\t    [SNPE only] [enable_init_cache]: enable SNPE init caching feature, set to 1 to enabled it. Disabled by default. \n"
      "\t    [Example] [For SNPE EP] -e snpe -i \"runtime|CPU priority|low\" \n\n"
      "\n"
      "\t-T [Set intra op thread affinities]: Specify intra op thread affinity string\n"
      "\t [Example]: -T 1,2;3,4;5,6 or -T 1-2;3-4;5-6 \n"
      "\t\t Use semicolon to separate configuration between threads.\n"
      "\t\t E.g. 1,2;3,4;5,6 specifies affinities for three threads, the first thread will be attached to the first and second logical processor.\n"
      "\t\t The number of affinities must be equal to intra_op_num_threads - 1\n\n"
      "\t-D [Disable thread spinning]: disable spinning entirely for thread owned by onnxruntime intra-op thread pool.\n"
      "\t-Z [Force thread to stop spinning between runs]: disallow thread from spinning during runs to reduce cpu usage.\n"
      "\t-n [Exit after session creation]: allow user to measure session creation time to measure impact of enabling any initialization optimizations.\n"
      "\t-l Provide file as binary in memory by using fopen before session creation.\n"
      "\t-R [Register custom op]: allow user to register custom op by .so or .dll file.\n"
      "\t-h: help\n");
}
#ifdef _WIN32
static const ORTCHAR_T* overrideDelimiter = L":";
#else
static const ORTCHAR_T* overrideDelimiter = ":";
#endif
static bool ParseDimensionOverride(std::basic_string<ORTCHAR_T>& dim_identifier, int64_t& override_val) {
  std::basic_string<ORTCHAR_T> free_dim_str(optarg);
  size_t delimiter_location = free_dim_str.find(overrideDelimiter);
  if (delimiter_location >= free_dim_str.size() - 1) {
    return false;
  }
  dim_identifier = free_dim_str.substr(0, delimiter_location);
  std::basic_string<ORTCHAR_T> override_val_str = free_dim_str.substr(delimiter_location + 1, std::wstring::npos);
  ORT_TRY {
    override_val = std::stoll(override_val_str.c_str());
    if (override_val <= 0) {
      return false;
    }
  }
  ORT_CATCH(...) {
    return false;
  }
  return true;
}

/*static*/ bool CommandLineParser::ParseArguments(PerformanceTestConfig& test_config, int argc, ORTCHAR_T* argv[]) {
  int ch;
  while ((ch = getopt(argc, argv, ORT_TSTR("m:e:r:t:p:x:y:c:d:o:u:i:f:F:S:T:C:AMPIDZvhsqznlR:"))) != -1) {
    switch (ch) {
      case 'f': {
        std::basic_string<ORTCHAR_T> dim_name;
        int64_t override_val;
        if (!ParseDimensionOverride(dim_name, override_val)) {
          return false;
        }
        test_config.run_config.free_dim_name_overrides[dim_name] = override_val;
        break;
      }
      case 'F': {
        std::basic_string<ORTCHAR_T> dim_denotation;
        int64_t override_val;
        if (!ParseDimensionOverride(dim_denotation, override_val)) {
          return false;
        }
        test_config.run_config.free_dim_denotation_overrides[dim_denotation] = override_val;
        break;
      }
      case 'm':
        if (!CompareCString(optarg, ORT_TSTR("duration"))) {
          test_config.run_config.test_mode = TestMode::kFixDurationMode;
        } else if (!CompareCString(optarg, ORT_TSTR("times"))) {
          test_config.run_config.test_mode = TestMode::KFixRepeatedTimesMode;
        } else {
          return false;
        }
        break;
      case 'p':
        test_config.run_config.profile_file = optarg;
        break;
      case 'M':
        test_config.run_config.enable_memory_pattern = false;
        break;
      case 'A':
        test_config.run_config.enable_cpu_mem_arena = false;
        break;
      case 'e':
        if (!CompareCString(optarg, ORT_TSTR("cpu"))) {
          test_config.machine_config.provider_type_name = onnxruntime::kCpuExecutionProvider;
        } else if (!CompareCString(optarg, ORT_TSTR("cuda"))) {
          test_config.machine_config.provider_type_name = onnxruntime::kCudaExecutionProvider;
        } else if (!CompareCString(optarg, ORT_TSTR("dnnl"))) {
          test_config.machine_config.provider_type_name = onnxruntime::kDnnlExecutionProvider;
        } else if (!CompareCString(optarg, ORT_TSTR("openvino"))) {
          test_config.machine_config.provider_type_name = onnxruntime::kOpenVINOExecutionProvider;
        } else if (!CompareCString(optarg, ORT_TSTR("tensorrt"))) {
          test_config.machine_config.provider_type_name = onnxruntime::kTensorrtExecutionProvider;
        } else if (!CompareCString(optarg, ORT_TSTR("qnn"))) {
          test_config.machine_config.provider_type_name = onnxruntime::kQnnExecutionProvider;
        } else if (!CompareCString(optarg, ORT_TSTR("snpe"))) {
          test_config.machine_config.provider_type_name = onnxruntime::kSnpeExecutionProvider;
        } else if (!CompareCString(optarg, ORT_TSTR("nnapi"))) {
          test_config.machine_config.provider_type_name = onnxruntime::kNnapiExecutionProvider;
        } else if (!CompareCString(optarg, ORT_TSTR("vsinpu"))) {
          test_config.machine_config.provider_type_name = onnxruntime::kVSINPUExecutionProvider;
        } else if (!CompareCString(optarg, ORT_TSTR("coreml"))) {
          test_config.machine_config.provider_type_name = onnxruntime::kCoreMLExecutionProvider;
        } else if (!CompareCString(optarg, ORT_TSTR("dml"))) {
          test_config.machine_config.provider_type_name = onnxruntime::kDmlExecutionProvider;
        } else if (!CompareCString(optarg, ORT_TSTR("acl"))) {
          test_config.machine_config.provider_type_name = onnxruntime::kAclExecutionProvider;
        } else if (!CompareCString(optarg, ORT_TSTR("armnn"))) {
          test_config.machine_config.provider_type_name = onnxruntime::kArmNNExecutionProvider;
        } else if (!CompareCString(optarg, ORT_TSTR("rocm"))) {
          test_config.machine_config.provider_type_name = onnxruntime::kRocmExecutionProvider;
        } else if (!CompareCString(optarg, ORT_TSTR("migraphx"))) {
          test_config.machine_config.provider_type_name = onnxruntime::kMIGraphXExecutionProvider;
        } else if (!CompareCString(optarg, ORT_TSTR("xnnpack"))) {
          test_config.machine_config.provider_type_name = onnxruntime::kXnnpackExecutionProvider;
        } else if (!CompareCString(optarg, ORT_TSTR("vitisai"))) {
          test_config.machine_config.provider_type_name = onnxruntime::kVitisAIExecutionProvider;
        } else if (!CompareCString(optarg, ORT_TSTR("webgpu"))) {
          test_config.machine_config.provider_type_name = onnxruntime::kWebGpuExecutionProvider;
        } else {
          return false;
        }
        break;
      case 'r':
        test_config.run_config.repeated_times = static_cast<size_t>(OrtStrtol<PATH_CHAR_TYPE>(optarg, nullptr));
        if (test_config.run_config.repeated_times <= 0) {
          return false;
        }
        test_config.run_config.test_mode = TestMode::KFixRepeatedTimesMode;
        break;
      case 't':
        test_config.run_config.duration_in_seconds = static_cast<size_t>(OrtStrtol<PATH_CHAR_TYPE>(optarg, nullptr));
        if (test_config.run_config.repeated_times <= 0) {
          return false;
        }
        test_config.run_config.test_mode = TestMode::kFixDurationMode;
        break;
      case 's':
        test_config.run_config.f_dump_statistics = true;
        break;
      case 'S':
        test_config.run_config.random_seed_for_input_data = static_cast<int32_t>(
            OrtStrtol<PATH_CHAR_TYPE>(optarg, nullptr));
        break;
      case 'v':
        test_config.run_config.f_verbose = true;
        break;
      case 'x':
        test_config.run_config.intra_op_num_threads = static_cast<int>(OrtStrtol<PATH_CHAR_TYPE>(optarg, nullptr));
        if (test_config.run_config.intra_op_num_threads < 0) {
          return false;
        }
        break;
      case 'y':
        test_config.run_config.inter_op_num_threads = static_cast<int>(OrtStrtol<PATH_CHAR_TYPE>(optarg, nullptr));
        if (test_config.run_config.inter_op_num_threads < 0) {
          return false;
        }
        break;
      case 'P':
        test_config.run_config.execution_mode = ExecutionMode::ORT_PARALLEL;
        break;
      case 'c':
        test_config.run_config.concurrent_session_runs =
            static_cast<size_t>(OrtStrtol<PATH_CHAR_TYPE>(optarg, nullptr));
        if (test_config.run_config.concurrent_session_runs <= 0) {
          return false;
        }
        break;
      case 'o': {
        int tmp = static_cast<int>(OrtStrtol<PATH_CHAR_TYPE>(optarg, nullptr));
        switch (tmp) {
          case ORT_DISABLE_ALL:
            test_config.run_config.optimization_level = ORT_DISABLE_ALL;
            break;
          case ORT_ENABLE_BASIC:
            test_config.run_config.optimization_level = ORT_ENABLE_BASIC;
            break;
          case ORT_ENABLE_EXTENDED:
            test_config.run_config.optimization_level = ORT_ENABLE_EXTENDED;
            break;
          case ORT_ENABLE_ALL:
            test_config.run_config.optimization_level = ORT_ENABLE_ALL;
            break;
          default: {
            if (tmp > ORT_ENABLE_ALL) {  // relax constraint
              test_config.run_config.optimization_level = ORT_ENABLE_ALL;
            } else {
              return false;
            }
          }
        }
        break;
      }
      case 'u':
        test_config.run_config.optimized_model_path = optarg;
        break;
      case 'I':
        test_config.run_config.generate_model_input_binding = true;
        break;
      case 'd':
        test_config.run_config.cudnn_conv_algo = static_cast<int>(OrtStrtol<PATH_CHAR_TYPE>(optarg, nullptr));
        break;
      case 'q':
        test_config.run_config.do_cuda_copy_in_separate_stream = true;
        break;
      case 'z':
        test_config.run_config.set_denormal_as_zero = true;
        break;
      case 'i':
        test_config.run_config.ep_runtime_config_string = optarg;
        break;
      case 'T':
        test_config.run_config.intra_op_thread_affinities = ToUTF8String(optarg);
        break;
      case 'C': {
        ORT_TRY {
          ParseSessionConfigs(ToUTF8String(optarg), test_config.run_config.session_config_entries);
        }
        ORT_CATCH(const std::exception& ex) {
          ORT_HANDLE_EXCEPTION([&]() {
            fprintf(stderr, "Error parsing session configuration entries: %s\n", ex.what());
          });
          return false;
        }
        break;
      }
      case 'D':
        test_config.run_config.disable_spinning = true;
        break;
      case 'Z':
        test_config.run_config.disable_spinning_between_run = true;
        break;
      case 'n':
        test_config.run_config.exit_after_session_creation = true;
        break;
      case 'l':
        test_config.model_info.load_via_path = true;
        break;
      case 'R':
        test_config.run_config.register_custom_op_path = optarg;
        break;
      case '?':
      case 'h':
      default:
        return false;
    }
  }

  // parse model_path and result_file_path
  argc -= optind;
  argv += optind;

  switch (argc) {
    case 2:
      test_config.model_info.result_file_path = argv[1];
      break;
    case 1:
      test_config.run_config.f_dump_statistics = true;
      break;
    default:
      return false;
  }

  test_config.model_info.model_file_path = argv[0];

  return true;
}

}  // namespace perftest
}  // namespace onnxruntime<|MERGE_RESOLUTION|>--- conflicted
+++ resolved
@@ -105,11 +105,7 @@
       "\t    [QNN only] [enable_htp_spill_fill_buffer]: Enable HTP spill fill buffer, used while generating QNN context binary.\n"
       "\t    [QNN only] [enable_htp_shared_memory_allocator]: Enable the QNN HTP shared memory allocator and use it for inputs and outputs. Requires libcdsprpc.so/dll to be available.\n"
       "\t    Defaults to '0' (disabled).\n"
-<<<<<<< HEAD
-      "\t    [Example] [For QNN EP] -e qnn -i \"backend_path|/folderpath/libQnnCpu.so\" \n"
-=======
       "\t    [Example] [For QNN EP] -e qnn -i \"backend_type|cpu\" \n"
->>>>>>> 39e585ff
       "\n"
       "\t    [TensorRT only] [trt_max_partition_iterations]: Maximum iterations for TensorRT parser to get capability.\n"
       "\t    [TensorRT only] [trt_min_subgraph_size]: Minimum size of TensorRT subgraphs.\n"
