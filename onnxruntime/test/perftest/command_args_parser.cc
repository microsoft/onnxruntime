--- conflicted
+++ resolved
@@ -193,11 +193,7 @@
 
 /*static*/ bool CommandLineParser::ParseArguments(PerformanceTestConfig& test_config, int argc, ORTCHAR_T* argv[]) {
   int ch;
-<<<<<<< HEAD
-  while ((ch = getopt(argc, argv, ORT_TSTR("m:e:r:t:p:x:y:c:d:o:u:i:f:F:S:T:C:AMPIDZvhsqznlR:X"))) != -1) {
-=======
-  while ((ch = getopt(argc, argv, ORT_TSTR("m:e:r:t:p:x:y:c:d:o:u:i:f:F:S:T:C:AMPIDZvhsqznlgR:"))) != -1) {
->>>>>>> f9739c2d
+  while ((ch = getopt(argc, argv, ORT_TSTR("m:e:r:t:p:x:y:c:d:o:u:i:f:F:S:T:C:AMPIDZvhsqznlgR:X"))) != -1) {
     switch (ch) {
       case 'f': {
         std::basic_string<ORTCHAR_T> dim_name;
@@ -397,13 +393,11 @@
       case 'R':
         test_config.run_config.register_custom_op_path = optarg;
         break;
-<<<<<<< HEAD
+      case 'g':
+        test_config.run_config.enable_cuda_io_binding = true;
+        break;
       case 'X':
         test_config.run_config.use_extensions = true;
-=======
-      case 'g':
-        test_config.run_config.enable_cuda_io_binding = true;
->>>>>>> f9739c2d
         break;
       case '?':
       case 'h':
