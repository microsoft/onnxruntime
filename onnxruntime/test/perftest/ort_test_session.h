// Copyright (c) Microsoft Corporation. All rights reserved.
// Licensed under the MIT License.

#pragma once
#include <core/session/onnxruntime_cxx_api.h>
#include <random>
#include "test_configuration.h"
#include "test_session.h"
class TestModelInfo;
namespace onnxruntime {
namespace perftest {
class OnnxRuntimeTestSession : public TestSession {
 public:
  OnnxRuntimeTestSession(Ort::Env& env, std::random_device& rd, const PerformanceTestConfig& performance_test_config,
                         const TestModelInfo& m);

  void PreLoadTestData(size_t test_data_id, size_t input_id, Ort::Value&& value) override {
    if (test_inputs_.size() < test_data_id + 1) {
      test_inputs_.resize(test_data_id + 1);
    }
    if (test_inputs_.at(test_data_id).size() == 0) {
      for (int i = 0; i < input_length_; i++)
        test_inputs_[test_data_id].emplace_back(nullptr);
    }
    test_inputs_[test_data_id][input_id] = std::move(value);
  }

  bool PopulateGeneratedInputTestData(int32_t seed);

  ~OnnxRuntimeTestSession() = default;

  std::chrono::duration<double> Run() override;

  ORT_DISALLOW_COPY_ASSIGNMENT_AND_MOVE(OnnxRuntimeTestSession);

 private:
  Ort::Session session_{nullptr};
  std::mt19937 rand_engine_;
  std::uniform_int_distribution<int> dist_;
  OrtAllocator* allocator_ = Ort::AllocatorWithDefaultOptions();
<<<<<<< HEAD
  Ort::Allocator custom_allocator_{nullptr};
=======
  // Note: custom_allocator_, if used, must outlive the `Ort::Value`s allocated with it in test_inputs_ and outputs_.
  Ort::Allocator custom_allocator_{nullptr};
  std::vector<std::vector<Ort::Value>> test_inputs_;
>>>>>>> 39e585ff
  std::vector<Ort::Value> outputs_;
  std::vector<std::string> output_names_;
  // The same size with output_names_.
  // TODO: implement a customized allocator, then we can remove output_names_ to simplify this code
  std::vector<const char*> output_names_raw_ptr;
  std::vector<const char*> input_names_;
  std::vector<std::string> input_names_str_;
  const int input_length_;
  std::string provider_name_;
  std::string device_memory_name_;  // Device memory type name to use from the list in allocator.h
};

}  // namespace perftest
}  // namespace onnxruntime<|MERGE_RESOLUTION|>--- conflicted
+++ resolved
@@ -38,13 +38,9 @@
   std::mt19937 rand_engine_;
   std::uniform_int_distribution<int> dist_;
   OrtAllocator* allocator_ = Ort::AllocatorWithDefaultOptions();
-<<<<<<< HEAD
-  Ort::Allocator custom_allocator_{nullptr};
-=======
   // Note: custom_allocator_, if used, must outlive the `Ort::Value`s allocated with it in test_inputs_ and outputs_.
   Ort::Allocator custom_allocator_{nullptr};
   std::vector<std::vector<Ort::Value>> test_inputs_;
->>>>>>> 39e585ff
   std::vector<Ort::Value> outputs_;
   std::vector<std::string> output_names_;
   // The same size with output_names_.
