// Copyright (c) Microsoft Corporation. All rights reserved.
// Licensed under the MIT License.

#pragma once

#include <map>
#include <cstdint>
#include <string>
#include <unordered_map>

#include "core/graph/constants.h"
#include "core/framework/session_options.h"

namespace onnxruntime {
namespace perftest {

enum class TestMode : std::uint8_t {
  kFixDurationMode = 0,
  KFixRepeatedTimesMode
};

enum class Platform : std::uint8_t {
  kWindows = 0,
  kLinux
};

struct ModelInfo {
  std::string model_name;
  std::basic_string<ORTCHAR_T> model_file_path;
  std::basic_string<ORTCHAR_T> input_file_path;
  std::basic_string<ORTCHAR_T> result_file_path;
  bool load_via_path = false;
};

struct MachineConfig {
  Platform platform{Platform::kWindows};
  std::string provider_type_name{onnxruntime::kCpuExecutionProvider};
};

struct RunConfig {
  std::basic_string<ORTCHAR_T> profile_file;
  TestMode test_mode{TestMode::kFixDurationMode};
  size_t repeated_times{1000};
  size_t duration_in_seconds{600};
  size_t concurrent_session_runs{1};
  bool f_dump_statistics{false};
  int random_seed_for_input_data{-1};
  bool f_verbose{false};
  bool enable_memory_pattern{true};
  bool enable_cpu_mem_arena{true};
  bool generate_model_input_binding{false};
  ExecutionMode execution_mode{ExecutionMode::ORT_SEQUENTIAL};
  int intra_op_num_threads{0};
  int inter_op_num_threads{0};
  GraphOptimizationLevel optimization_level{ORT_ENABLE_ALL};
  std::basic_string<ORTCHAR_T> optimized_model_path;
  int cudnn_conv_algo{0};
  bool do_cuda_copy_in_separate_stream{false};
  bool set_denormal_as_zero{false};
  std::basic_string<ORTCHAR_T> ep_runtime_config_string;
  std::unordered_map<std::string, std::string> session_config_entries;
  std::map<std::basic_string<ORTCHAR_T>, int64_t> free_dim_name_overrides;
  std::map<std::basic_string<ORTCHAR_T>, int64_t> free_dim_denotation_overrides;
  std::string intra_op_thread_affinities;
  bool disable_spinning = false;
  bool disable_spinning_between_run = false;
  bool exit_after_session_creation = false;
  std::basic_string<ORTCHAR_T> register_custom_op_path;
<<<<<<< HEAD
  bool use_extensions = false;
=======
  bool enable_cuda_io_binding{false};
>>>>>>> f9739c2d
};

struct PerformanceTestConfig {
  ModelInfo model_info;
  MachineConfig machine_config;
  RunConfig run_config;
};

}  // namespace perftest
}  // namespace onnxruntime<|MERGE_RESOLUTION|>--- conflicted
+++ resolved
@@ -66,11 +66,8 @@
   bool disable_spinning_between_run = false;
   bool exit_after_session_creation = false;
   std::basic_string<ORTCHAR_T> register_custom_op_path;
-<<<<<<< HEAD
+  bool enable_cuda_io_binding{false};
   bool use_extensions = false;
-=======
-  bool enable_cuda_io_binding{false};
->>>>>>> f9739c2d
 };
 
 struct PerformanceTestConfig {
