--- conflicted
+++ resolved
@@ -288,25 +288,6 @@
   TestMatMul2BitsTyped<float, TestFixture::batch_size, TestFixture::M, TestFixture::N, TestFixture::K, 4>();
 }
 
-<<<<<<< HEAD
-TEST(MatMulNBits, Float32_2Bits_Accuracy4) {
-  // Currently, only fallback option enabled for 2bit datatypes
-  // where the 2bits are dequantized to fp32
-  TestMatMul2BitsTyped<float, 1, 1, 16, 16, 5>();
-  TestMatMul2BitsTyped<float, 1, 2, 16, 16, 5>();
-  TestMatMul2BitsTyped<float, 1, 32, 16, 16, 5>();
-  TestMatMul2BitsTyped<float, 1, 32, 32, 16, 5>();
-  TestMatMul2BitsTyped<float, 1, 32, 16, 128, 5>();
-  TestMatMul2BitsTyped<float, 1, 288, 16, 16, 5>();
-  TestMatMul2BitsTyped<float, 1, 1, 16, 16, 5>();
-  TestMatMul2BitsTyped<float, 4, 2, 16, 16, 5>();
-  TestMatMul2BitsTyped<float, 4, 32, 16, 16, 5>();
-  TestMatMul2BitsTyped<float, 4, 32, 32, 16, 5>();
-  TestMatMul2BitsTyped<float, 4, 32, 16, 128, 5>();
-  TestMatMul2BitsTyped<float, 4, 288, 16, 16, 5>();
-}
-=======
->>>>>>> 7f046a55
 }  // namespace test
 }  // namespace onnxruntime
 
