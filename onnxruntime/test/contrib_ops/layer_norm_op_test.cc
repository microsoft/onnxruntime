// Copyright (c) Microsoft Corporation. All rights reserved.
// Licensed under the MIT License.

#include <chrono>
#include <random>
#include "core/framework/tensor.h"
#include "core/session/inference_session.h"
#include "test/common/dnnl_op_test_utils.h"
#include "test/common/tensor_op_test_utils.h"
#include "test/common/cuda_op_test_utils.h"
#include "test/framework/test_utils.h"
#include "test/util/include/default_providers.h"
#include "test/providers/provider_test_utils.h"

#include "gtest/gtest.h"
#include "gmock/gmock.h"

using namespace std;

namespace onnxruntime {
namespace test {

TEST(LayerNormTest, BERTLayerNorm) {
  OpTester tester("LayerNormalization", 17 /*opset_version*/);
  tester.AddAttribute<int64_t>("axis", -1);
  tester.AddAttribute<float>("epsilon", 1e-12f);

  // create rand inputs
  RandomValueGenerator random{};

  std::vector<int64_t> X_dims{4, 128};
  std::vector<float> X_data = random.Uniform<float>(X_dims, 0.0f, 1.0f);
  tester.AddInput<float>("X", X_dims, X_data);

  std::vector<int64_t> scale_dims{128};
  std::vector<float> scale_data = random.Uniform<float>(scale_dims, 0.0f, 1.0f);
  tester.AddInput<float>("Scale", scale_dims, scale_data);

  std::vector<int64_t> B_dims{128};
  std::vector<float> B_data = random.Uniform<float>(B_dims, 0.0f, 1.0f);
  tester.AddInput<float>("B", B_dims, B_data);

  tester.AddReferenceOutputs("testdata/layernorm.onnx");
  tester.Run();
}

TEST(LayerNormTest, BERTLayerNorm_NoBias) {
  OpTester tester("LayerNormalization", 17 /*opset_version*/);
  tester.AddAttribute<int64_t>("axis", -1);
  tester.AddAttribute<float>("epsilon", 1e-12f);

  // create rand inputs
  RandomValueGenerator random{};

  std::vector<int64_t> X_dims{4, 128};
  std::vector<float> X_data = random.Uniform<float>(X_dims, 0.0f, 1.0f);
  tester.AddInput<float>("X", X_dims, X_data);

  std::vector<int64_t> scale_dims{128};
  std::vector<float> scale_data = random.Uniform<float>(scale_dims, 0.0f, 1.0f);
  tester.AddInput<float>("Scale", scale_dims, scale_data);

  tester.AddReferenceOutputs("testdata/layernorm_no_bias.onnx");

  tester.Run();
}

TEST(LayerNormTest, LayerNorm) {
  OpTester test("LayerNormalization");
  test.AddAttribute<float>("epsilon", 1e-05f);

  std::vector<int64_t> dims{1, 2, 3};
  test.AddInput<float>("x", dims, {1.0f, 2.0f, 3.0f, 4.0f, 5.0f, 6.0f});
  test.AddInput<float>("gamma", {3}, {1.0f, 1.0f, 1.0f});
  test.AddOutput<float>("output", dims, {-1.2247f, 0.0f, 1.2247f, -1.2247f, 0.0f, 1.2247f});
  test.Run();
}

TEST(LayerNormTest, LayerNorm_BFloat16Input) {
// prevents test from running on non-BF16-supporting hardware
#ifdef USE_CUDA
  int min_cuda_architecture = 530;
  if (!HasCudaEnvironment(min_cuda_architecture)) {
    LOGS_DEFAULT(WARNING) << "Hardware NOT support BFP16";
    return;
  }
#endif
  OpTester test("LayerNormalization");
  test.AddAttribute<float>("epsilon", 1e-05f);

  std::vector<int64_t> dims{1, 2, 3};
  test.AddInput<BFloat16>("x", dims, MakeBFloat16({1.0f, 2.0f, 3.0f, 4.0f, 5.0f, 6.0f}));
  test.AddInput<BFloat16>("gamma", {3}, MakeBFloat16({1.0f, 1.0f, 1.0f}));
  test.AddOutput<BFloat16>("output", dims, MakeBFloat16({-1.2247f, 0.0f, 1.2247f, -1.2247f, 0.0f, 1.2247f}));
  // TRT, DNNL, OpenVINO and NNAPI, CoreML don't support this combination of datatypes
  test.Run(OpTester::ExpectResult::kExpectSuccess, "",
           {kTensorrtExecutionProvider, kDnnlExecutionProvider, kOpenVINOExecutionProvider,
            kNnapiExecutionProvider, kQnnExecutionProvider, kCoreMLExecutionProvider});
}

TEST(LayerNormTest, LayerNorm_Scale) {
  OpTester test("LayerNormalization");
  test.AddAttribute<float>("epsilon", 1e-05f);

  std::vector<int64_t> dims{2, 2, 2};
  test.AddInput<float>("x", dims, {-10.264f, 8.6453f, 43.1561f, -0.641239f, -8.2164f, 0.11412f, 41.3156f, 3.0458f});
  test.AddInput<float>("gamma", {2}, {-0.6953f, 5.1824f});
  test.AddOutput<float>("output", dims, {0.6953f, 5.1824f, -0.6953f, -5.1824f, 0.6953f, 5.1824f, -0.6953f, -5.1824f});
  test.Run();
}

TEST(LayerNormTest, LayerNorm_Scale_Float16Input) {
  OpTester test("LayerNormalization");
  test.AddAttribute<float>("epsilon", 1e-05f);

  std::vector<int64_t> dims{2, 2, 2};
  test.AddInput<MLFloat16>("x", dims, ToFloat16({-10.264f, 8.6453f, 43.1561f, -0.641239f, -8.2164f, 0.11412f, 41.3156f, 3.0458f}));
  test.AddInput<float>("gamma", {2}, {-0.6953f, 5.1824f});
  test.AddOutput<float>("output", dims, {0.6953f, 5.1824f, -0.6953f, -5.1824f, 0.6953f, 5.1824f, -0.6953f, -5.1824f});
  // TRT, DNNL, OpenVINO and NNAPI, CoreML don't support this combination of datatypes
  test.Run(OpTester::ExpectResult::kExpectSuccess, "",
           {kTensorrtExecutionProvider, kDnnlExecutionProvider, kOpenVINOExecutionProvider,
            kNnapiExecutionProvider, kQnnExecutionProvider, kCoreMLExecutionProvider, kWebGpuExecutionProvider});
}

TEST(LayerNormTest, LayerNorm_Scale_Float16ScaleOutput) {
  OpTester test("LayerNormalization");
  test.AddAttribute<float>("epsilon", 1e-05f);

  std::vector<int64_t> dims{2, 2, 2};
  test.AddInput<float>("x", dims, {-10.264f, 8.6453f, 43.1561f, -0.641239f, -8.2164f, 0.11412f, 41.3156f, 3.0458f});
  test.AddInput<MLFloat16>("gamma", {2}, ToFloat16({-0.6953f, 5.1824f}));
  test.AddOutput<MLFloat16>("output", dims, ToFloat16({0.6953f, 5.1824f, -0.6953f, -5.1824f, 0.6953f, 5.1824f, -0.6953f, -5.1824f}));
  // TRT, DNNL, OpenVINO and NNAPI, CoreML don't support this combination of datatypes
  test.Run(OpTester::ExpectResult::kExpectSuccess, "",
           {kTensorrtExecutionProvider, kDnnlExecutionProvider, kOpenVINOExecutionProvider,
            kNnapiExecutionProvider, kQnnExecutionProvider, kCoreMLExecutionProvider, kWebGpuExecutionProvider});
}

TEST(LayerNormTest, LayerNorm_Scale_Float16InputScaleOutput) {
  OpTester test("LayerNormalization");
  test.AddAttribute<float>("epsilon", 1e-05f);

  std::vector<int64_t> dims{2, 2, 2};
  test.AddInput<MLFloat16>("x", dims, ToFloat16({-10.264f, 8.6453f, 43.1561f, -0.641239f, -8.2164f, 0.11412f, 41.3156f, 3.0458f}));
  test.AddInput<MLFloat16>("gamma", {2}, ToFloat16({-0.6953f, 5.1824f}));
  test.AddOutput<MLFloat16>("output", dims, ToFloat16({0.6953f, 5.1824f, -0.6953f, -5.1824f, 0.6953f, 5.1824f, -0.6953f, -5.1824f}));
  // TRT, DNNL, OpenVINO and NNAPI, CoreML don't support this combination of datatypes
  test.Run(OpTester::ExpectResult::kExpectSuccess, "",
           {kTensorrtExecutionProvider, kDnnlExecutionProvider, kOpenVINOExecutionProvider,
            kNnapiExecutionProvider, kQnnExecutionProvider, kCoreMLExecutionProvider});
}

TEST(LayerNormTest, LayerNorm_Scale_Float16InputScaleOutput_Initializers) {
  OpTester test("LayerNormalization");
  test.AddAttribute<float>("epsilon", 1e-05f);

  std::vector<int64_t> dims{2, 2, 2};
  test.AddInput<MLFloat16>("x", dims, ToFloat16({-10.264f, 8.6453f, 43.1561f, -0.641239f, -8.2164f, 0.11412f, 41.3156f, 3.0458f}));
  test.AddInput<MLFloat16>("gamma", {2}, ToFloat16({-0.6953f, 5.1824f}), true);
  test.AddOutput<MLFloat16>("output", dims, ToFloat16({0.6953f, 5.1824f, -0.6953f, -5.1824f, 0.6953f, 5.1824f, -0.6953f, -5.1824f}));
  // TRT, DNNL, OpenVINO and NNAPI, CoreML don't support this combination of datatypes
  test.Run(OpTester::ExpectResult::kExpectSuccess, "",
           {kTensorrtExecutionProvider, kDnnlExecutionProvider, kOpenVINOExecutionProvider,
            kNnapiExecutionProvider, kQnnExecutionProvider});
}

TEST(LayerNormTest, LayerNorm_Scale_Bias) {
  OpTester test("LayerNormalization");
  test.AddAttribute<float>("epsilon", 1e-05f);

  std::vector<int64_t> dims{1, 3, 2};
  test.AddInput<float>("x", dims, {1.2416f, 0.946123f, 13.1685f, 0.36423f, 21.145f, 0.03941f});
  test.AddInput<float>("gamma", {2}, {-0.6953f, 5.1824f});
  test.AddInput<float>("bias", {2}, {0.6435f, -0.3964f});
  test.AddOutput<float>("output", dims, {-0.0516f, -5.5776f, -0.0518f, -5.5788f, -0.0518f, -5.5788f});
  test.SetOutputTolerance(0.0001f);
  test.Run();
}

TEST(LayerNormTest, LayerNorm_Scale_Bias_Float16Input) {
  OpTester test("LayerNormalization");
  test.AddAttribute<float>("epsilon", 1e-05f);

  std::vector<int64_t> dims{1, 3, 2};
  test.AddInput<MLFloat16>("x", dims, ToFloat16({1.2416f, 0.946123f, 13.1685f, 0.36423f, 21.145f, 0.03941f}));
  test.AddInput<float>("gamma", {2}, {-0.6953f, 5.1824f});
  test.AddInput<float>("bias", {2}, {0.6435f, -0.3964f});
  test.AddOutput<float>("output", dims, {-0.0516f, -5.5776f, -0.0518f, -5.5788f, -0.0518f, -5.5788f});
  test.SetOutputTolerance(0.0001f);

  // TRT, DNNL, OpenVINO and NNAPI, CoreML don't support this combination of datatypes
  test.Run(OpTester::ExpectResult::kExpectSuccess, "",
           {kTensorrtExecutionProvider, kDnnlExecutionProvider, kQnnExecutionProvider,
            kOpenVINOExecutionProvider, kNnapiExecutionProvider, kCoreMLExecutionProvider, kWebGpuExecutionProvider});
}

TEST(LayerNormTest, LayerNorm_Scale_Bias_Float16ScaleBiasOutput) {
  OpTester test("LayerNormalization");
  test.AddAttribute<float>("epsilon", 1e-05f);

  std::vector<int64_t> dims{1, 3, 2};
  test.AddInput<float>("x", dims, {1.2416f, 0.946123f, 13.1685f, 0.36423f, 21.145f, 0.03941f});
  test.AddInput<MLFloat16>("gamma", {2}, ToFloat16({-0.6953f, 5.1824f}));
  test.AddInput<MLFloat16>("bias", {2}, ToFloat16({0.6435f, -0.3964f}));
  test.AddOutput<MLFloat16>("output", dims, ToFloat16({-0.0516f, -5.5776f, -0.0518f, -5.5788f, -0.0518f, -5.5788f}));
  // TRT, DNNL, OpenVINO and NNAPI, CoreML don't support this combination of datatypes
  test.Run(OpTester::ExpectResult::kExpectSuccess, "",
           {kTensorrtExecutionProvider, kDnnlExecutionProvider, kOpenVINOExecutionProvider,
            kNnapiExecutionProvider, kQnnExecutionProvider, kCoreMLExecutionProvider, kWebGpuExecutionProvider});
}

TEST(LayerNormTest, LayerNorm_Scale_Bias_Float16InputScaleBiasOutput) {
<<<<<<< HEAD
  auto run_test = [](bool is_initializer) {
    OpTester test("LayerNormalization");
    test.AddAttribute<float>("epsilon", 1e-05f);

    std::vector<int64_t> dims{1, 3, 2};
    test.AddInput<MLFloat16>("x", dims, ToFloat16({1.2416f, 0.946123f, 13.1685f, 0.36423f, 21.145f, 0.03941f}));
    test.AddInput<MLFloat16>("gamma", {2}, ToFloat16({-0.6953f, 5.1824f}), is_initializer);
    test.AddInput<MLFloat16>("bias", {2}, ToFloat16({0.6435f, -0.3964f}), is_initializer);
    test.AddOutput<MLFloat16>("output", dims, ToFloat16({-0.0516f, -5.5776f, -0.0518f, -5.5788f, -0.0518f, -5.5788f}));
    // TRT, DNNL, OpenVINO and NNAPI don't support this combination of datatypes
    test.Run(OpTester::ExpectResult::kExpectSuccess, "",
             {kTensorrtExecutionProvider, kDnnlExecutionProvider, kOpenVINOExecutionProvider,
              kNnapiExecutionProvider, kQnnExecutionProvider});
  };
  run_test(false);
  run_test(true);
=======
  OpTester test("LayerNormalization");
  test.AddAttribute<float>("epsilon", 1e-05f);

  std::vector<int64_t> dims{1, 3, 2};
  test.AddInput<MLFloat16>("x", dims, ToFloat16({1.2416f, 0.946123f, 13.1685f, 0.36423f, 21.145f, 0.03941f}));
  test.AddInput<MLFloat16>("gamma", {2}, ToFloat16({-0.6953f, 5.1824f}));
  test.AddInput<MLFloat16>("bias", {2}, ToFloat16({0.6435f, -0.3964f}));
  test.AddOutput<MLFloat16>("output", dims, ToFloat16({-0.0516f, -5.5776f, -0.0518f, -5.5788f, -0.0518f, -5.5788f}));
  // TRT, DNNL, OpenVINO and NNAPI, CoreML don't support this combination of datatypes
  test.Run(OpTester::ExpectResult::kExpectSuccess, "",
           {kTensorrtExecutionProvider, kDnnlExecutionProvider, kOpenVINOExecutionProvider,
            kNnapiExecutionProvider, kQnnExecutionProvider, kCoreMLExecutionProvider, kWebGpuExecutionProvider});
>>>>>>> 7a8fa128
}

template <typename T>
class LayerNormTest : public ::testing::Test {
};

using LayerNormTestTypes = ::testing::Types<float, MLFloat16>;
TYPED_TEST_SUITE(LayerNormTest, LayerNormTestTypes);

TEST(LayerNormTest, LayerNorm_Scale_Bias_Float16InputScaleBiasOutput_Initializers) {
  OpTester test("LayerNormalization");
  test.AddAttribute<float>("epsilon", 1e-05f);

  std::vector<int64_t> dims{1, 3, 2};
  test.AddInput<MLFloat16>("x", dims, ToFloat16({1.2416f, 0.946123f, 13.1685f, 0.36423f, 21.145f, 0.03941f}));
  test.AddInput<MLFloat16>("gamma", {2}, ToFloat16({-0.6953f, 5.1824f}), true);
  test.AddInput<MLFloat16>("bias", {2}, ToFloat16({0.6435f, -0.3964f}), true);
  test.AddOutput<MLFloat16>("output", dims, ToFloat16({-0.0516f, -5.5776f, -0.0518f, -5.5788f, -0.0518f, -5.5788f}));
  // TRT, DNNL, OpenVINO and NNAPI, CoreML don't support this combination of datatypes
  test.Run(OpTester::ExpectResult::kExpectSuccess, "",
           {kTensorrtExecutionProvider, kDnnlExecutionProvider, kOpenVINOExecutionProvider,
            kNnapiExecutionProvider, kQnnExecutionProvider});
}

// LayerNormalization became an ONNX operator in opset 17. It uses the same implementation so this is a sanity check.
TYPED_TEST(LayerNormTest, LayerNorm17_opset) {
  auto run_test = [](bool is_initializer) {
    OpTester test("LayerNormalization", 17);
    test.AddAttribute<float>("epsilon", 1e-05f);

    std::vector<int64_t> dims{1, 2, 3};
    test.AddInput<TypeParam>("x", dims, GetTypedArray<TypeParam>({1.0f, 2.0f, 3.0f, 4.0f, 5.0f, 6.0f}));
    test.AddInput<TypeParam>("gamma", {3}, GetTypedArray<TypeParam>({1.0f, 1.0f, 1.0f}), is_initializer);
    test.AddOutput<TypeParam>("output", dims, GetTypedArray<TypeParam>({-1.2247f, 0.0f, 1.2247f, -1.2247f, 0.0f, 1.2247f}));
    if (std::is_same<TypeParam, MLFloat16>::value) {
      std::vector<std::unique_ptr<IExecutionProvider>> execution_providers;
      execution_providers.push_back(DefaultCoreMLExecutionProvider(true));
      // coreml EP requires weight and bias to be initializers
      test.Run(OpTester::ExpectResult::kExpectSuccess, "",
               {kTensorrtExecutionProvider, kDnnlExecutionProvider, kOpenVINOExecutionProvider,
                kNnapiExecutionProvider, kQnnExecutionProvider},
               nullptr, &execution_providers);
    } else {
      test.Run();
    }
  };
  // Execution provider entry invalid.
  // when other EPs support layer-norm fp16, this test should be updated to include them.
  if (std::is_same<TypeParam, MLFloat16>::value) {
#if !defined(COREML_ENABLE_MLPROGRAM)
    return;
#endif
  }

  run_test(false);
  run_test(true);
}

TEST(LayerNormTest, LayerNorm17_double) {
  OpTester test("LayerNormalization", 17);
  test.AddAttribute<float>("epsilon", 1e-05f);

  std::vector<int64_t> dims{1, 2, 3};
  test.AddInput<double>("x", dims, {1.0, 2.0, 3.0, 4.0, 5.0, 6.0});
  test.AddInput<double>("gamma", {3}, {1.0, 1.0, 1.0});
  test.AddOutput<double>("output", dims, {-1.2247, 0.0, 1.2247, -1.2247, 0.0, 1.2247});

  test.SetOutputTolerance(0.0001f);

  // DNNL does not support double
  test.Run(OpTester::ExpectResult::kExpectSuccess, "", {kDnnlExecutionProvider});
}

TEST(LayerNormTest, LayerNorm_InvalidScaleBias) {
  OpTester test("LayerNormalization");
  test.AddAttribute<float>("epsilon", 1e-05f);

  // as axis is 1, the scale and bias should have size 6
  std::vector<int64_t> dims{1, 3, 2};
  test.AddInput<float>("x", dims, {1.2416f, 0.946123f, 13.1685f, 0.36423f, 21.145f, 0.03941f});
  test.AddInput<float>("gamma", {2}, {-0.6953f, 5.1824f});
  test.AddInput<float>("bias", {2}, {0.6435f, -0.3964f});
  test.AddAttribute<int64_t>("axis", 1);
  test.AddOutput<float>("output", dims, {-0.0516f, -5.5776f, -0.0518f, -5.5788f, -0.0518f, -5.5788f});
  // CPU and CUDA EPs have check for unexpected scale or bias sizes. Exclude other EPs with a LayerNormalization
  // implementation for which we don't control the check or error message.
  test.Run(OpTester::ExpectResult::kExpectFailure,
           "Size of X.shape()[axis:] == 6. Size of scale and bias (if provided) must match this",
           {kDnnlExecutionProvider, kDmlExecutionProvider, kTensorrtExecutionProvider});
}

#if defined(USE_DNNL)
TEST(LayerNormTest, LayerNorm17_Scale_Bias_bfloat16) {
#ifdef USE_DNNL
  if (!DnnlHasBF16Support()) {
    LOGS_DEFAULT(WARNING) << "Hardware does NOT support BF16";
    return;
  }
#endif
  OpTester test("LayerNormalization", 17);
  test.AddAttribute<float>("epsilon", 1e-05f);

  std::vector<int64_t> dims{1, 3, 2};
  test.AddInput<BFloat16>("x", dims, MakeBFloat16({1.2416f, 0.946123f, 13.1685f, 0.36423f, 21.145f, 0.03941f}));
  test.AddInput<BFloat16>("gamma", {2}, MakeBFloat16({-0.6953f, 5.1824f}));
  test.AddInput<BFloat16>("bias", {2}, MakeBFloat16({0.6435f, -0.3964f}));
  test.AddOutput<BFloat16>("output", dims, MakeBFloat16({-0.0516f, -5.5776f, -0.0518f, -5.5788f, -0.0518f, -5.5788f}));
  test.Run();
}
#endif  //  USE_DNNL
}  // namespace test
}  // namespace onnxruntime<|MERGE_RESOLUTION|>--- conflicted
+++ resolved
@@ -211,7 +211,6 @@
 }
 
 TEST(LayerNormTest, LayerNorm_Scale_Bias_Float16InputScaleBiasOutput) {
-<<<<<<< HEAD
   auto run_test = [](bool is_initializer) {
     OpTester test("LayerNormalization");
     test.AddAttribute<float>("epsilon", 1e-05f);
@@ -223,25 +222,11 @@
     test.AddOutput<MLFloat16>("output", dims, ToFloat16({-0.0516f, -5.5776f, -0.0518f, -5.5788f, -0.0518f, -5.5788f}));
     // TRT, DNNL, OpenVINO and NNAPI don't support this combination of datatypes
     test.Run(OpTester::ExpectResult::kExpectSuccess, "",
-             {kTensorrtExecutionProvider, kDnnlExecutionProvider, kOpenVINOExecutionProvider,
-              kNnapiExecutionProvider, kQnnExecutionProvider});
+           {kTensorrtExecutionProvider, kDnnlExecutionProvider, kOpenVINOExecutionProvider,
+            kNnapiExecutionProvider, kQnnExecutionProvider, kCoreMLExecutionProvider, kWebGpuExecutionProvider});
   };
   run_test(false);
   run_test(true);
-=======
-  OpTester test("LayerNormalization");
-  test.AddAttribute<float>("epsilon", 1e-05f);
-
-  std::vector<int64_t> dims{1, 3, 2};
-  test.AddInput<MLFloat16>("x", dims, ToFloat16({1.2416f, 0.946123f, 13.1685f, 0.36423f, 21.145f, 0.03941f}));
-  test.AddInput<MLFloat16>("gamma", {2}, ToFloat16({-0.6953f, 5.1824f}));
-  test.AddInput<MLFloat16>("bias", {2}, ToFloat16({0.6435f, -0.3964f}));
-  test.AddOutput<MLFloat16>("output", dims, ToFloat16({-0.0516f, -5.5776f, -0.0518f, -5.5788f, -0.0518f, -5.5788f}));
-  // TRT, DNNL, OpenVINO and NNAPI, CoreML don't support this combination of datatypes
-  test.Run(OpTester::ExpectResult::kExpectSuccess, "",
-           {kTensorrtExecutionProvider, kDnnlExecutionProvider, kOpenVINOExecutionProvider,
-            kNnapiExecutionProvider, kQnnExecutionProvider, kCoreMLExecutionProvider, kWebGpuExecutionProvider});
->>>>>>> 7a8fa128
 }
 
 template <typename T>
