// Copyright (c) Microsoft Corporation. All rights reserved.
// Licensed under the MIT License.

#include "core/platform/env_var_utils.h"
#include "gtest/gtest.h"
#include "test/common/tensor_op_test_utils.h"
#include "test/common/cuda_op_test_utils.h"
#include "test/providers/provider_test_utils.h"
#include "test/util/include/scoped_env_vars.h"
#include "contrib_ops/cpu/bert/attention_common.h"

namespace onnxruntime {
using contrib::AttentionMaskType;
namespace test {

template <typename T>
std::vector<T> ReorderToKvCache(
    const T* past_data,
    int batch_size,
    int effective_sequence_length,
    int max_sequence_length,
    int number_of_heads,
    int head_size) {
  std::vector<T> arr(2LL * batch_size * number_of_heads * max_sequence_length * head_size);
  const T* src = past_data;
  T* dst = arr.data();
  const int64_t para_size = static_cast<int64_t>(effective_sequence_length) * head_size;
  const int64_t large_para = static_cast<int64_t>(max_sequence_length) * head_size;
  for (int64_t ob = 0, obe = 2LL * batch_size * number_of_heads; ob < obe; ob++) {
    std::copy_n(src, para_size, dst);
    src += para_size;
    dst += large_para;
  }
  return arr;
}

static void RunAttentionTest(
    const std::vector<float>& input_data,         // input:      [batch_size, sequence_length, hidden_size]
    const std::vector<float>& weights_data,       // weights:    [hidden_size, 3 * hidden_size]
    bool is_weights_constant,                     // weights is constant
    const std::vector<float>& bias_data,          // bias:       [3 * hidden_size]
    const std::vector<int32_t>& mask_index_data,  // mask_index: see MaskIndexType for supported shape
    const std::vector<float>& output_data,        // output:     [batch_size, sequence_length, hidden_size]
    int batch_size,
    int sequence_length,
    int hidden_size,
    int number_of_heads,
    bool use_float16 = false,
    bool is_unidirectional = false,
    bool use_past_state = false,
    int past_sequence_length = 0,
    const std::vector<float>* past_data = nullptr,
    const std::vector<float>* present_data = nullptr,
    AttentionMaskType mask_type = AttentionMaskType::MASK_1D_KEY_SEQ_LEN,
    int input_hidden_size = 0,
    int max_sequence_length = 0,
    const bool disable_cpu = false,
    const bool disable_cuda = false,
    const bool disable_rocm = false,
    std::vector<int32_t> qkv_sizes = {},
    const std::vector<float>& extra_add_data = {},
    int kv_sequence_length = 0,
    bool past_present_share_buffer = false) {
  input_hidden_size = (input_hidden_size == 0 ? hidden_size : input_hidden_size);  // By default, no pruning.
  kv_sequence_length = (kv_sequence_length == 0 ? sequence_length : kv_sequence_length);
  past_present_share_buffer = past_present_share_buffer && use_past_state;

  int min_cuda_architecture = use_float16 ? 530 : 0;
  bool enable_cuda = HasCudaEnvironment(min_cuda_architecture) && !is_weights_constant && !disable_cuda;
  bool enable_rocm = (nullptr != DefaultRocmExecutionProvider().get()) && !is_weights_constant && !disable_rocm;
  bool enable_cpu = (nullptr != DefaultCpuExecutionProvider().get()) && !use_float16 && !disable_cpu;

  int head_size = hidden_size / number_of_heads;
  if (enable_cpu || enable_cuda || enable_rocm) {
    OpTester tester("Attention", 1, onnxruntime::kMSDomain);
    tester.AddAttribute<int64_t>("num_heads", static_cast<int64_t>(number_of_heads));
    tester.AddAttribute<int64_t>("unidirectional", static_cast<int64_t>(is_unidirectional ? 1 : 0));
    tester.AddAttribute<int64_t>("past_present_share_buffer", static_cast<int64_t>(past_present_share_buffer ? 1 : 0));

    int32_t qkv_hidden_size_sum;
    int32_t v_hidden_size;
    if (qkv_sizes.size() != 0) {
      qkv_hidden_size_sum = qkv_sizes[0] + qkv_sizes[1] + qkv_sizes[2];
      std::vector<int64_t> sizes_attribute{qkv_sizes[0], qkv_sizes[1], qkv_sizes[2]};
      tester.AddAttribute<std::vector<int64_t>>("qkv_hidden_sizes", sizes_attribute);
      v_hidden_size = qkv_sizes[2];
    } else {
      qkv_hidden_size_sum = 3 * hidden_size;
      v_hidden_size = hidden_size;
    }

    int64_t total_sequence_length = past_sequence_length + kv_sequence_length;

    std::vector<int64_t> input_dims = {batch_size, sequence_length, input_hidden_size};
    std::vector<int64_t> weights_dims = {input_hidden_size, qkv_hidden_size_sum};
    std::vector<int64_t> bias_dims = {qkv_hidden_size_sum};
    std::vector<int64_t> output_dims = {batch_size, sequence_length, v_hidden_size};
    if (use_float16) {
      tester.AddInput<MLFloat16>("input", input_dims, ToFloat16(input_data));
      tester.AddInput<MLFloat16>("weight", weights_dims, ToFloat16(weights_data), is_weights_constant);
      if (bias_data.size()) {
        tester.AddInput<MLFloat16>("bias", bias_dims, ToFloat16(bias_data));
      } else {
        tester.AddOptionalInputEdge<MLFloat16>();
      }
      tester.AddOutput<MLFloat16>("output", output_dims, ToFloat16(output_data));
    } else {
      tester.AddInput<float>("input", input_dims, input_data);
      tester.AddInput<float>("weight", weights_dims, weights_data, is_weights_constant);
      if (bias_data.size()) {
        tester.AddInput<float>("bias", bias_dims, bias_data);
      } else {
        tester.AddOptionalInputEdge<float>();
      }
      tester.AddOutput<float>("output", output_dims, output_data);
    }

    std::vector<int64_t> mask_index_dims_1 = {batch_size};
    std::vector<int64_t> mask_index_dims_2 = {2 * batch_size};
    std::vector<int64_t> mask_index_dims_3 = {batch_size, total_sequence_length};
    std::vector<int64_t> mask_index_dims_4 = {batch_size, 1};
    std::vector<int64_t> mask_index_dims_5 = {batch_size, sequence_length, total_sequence_length};
    std::vector<int64_t> mask_index_dims_6 = {batch_size, 1, max_sequence_length, max_sequence_length};
    std::vector<int64_t> mask_index_dims;
    switch (mask_type) {
      case AttentionMaskType::MASK_1D_KEY_SEQ_LEN:
        mask_index_dims = mask_index_dims_1;
        break;
      case AttentionMaskType::MASK_1D_END_START:
        mask_index_dims = mask_index_dims_2;
        break;
      case AttentionMaskType::MASK_2D_KEY_PADDING:
        mask_index_dims = mask_index_dims_3;
        break;
      case AttentionMaskType::MASK_2D_DUMMY:
        mask_index_dims = mask_index_dims_4;
        break;
      case AttentionMaskType::MASK_3D_ATTENTION:
        mask_index_dims = mask_index_dims_5;
        break;
      case AttentionMaskType::MASK_4D_MEGATRON:
        mask_index_dims = mask_index_dims_6;
        break;
      default:
        assert(0);  // shall not reach here.
        break;
    }
    if (mask_index_data.size() > 0) {  // mask index is optional.
      tester.AddInput<int32_t>("mask_index", mask_index_dims, mask_index_data);
    } else {
      tester.AddOptionalInputEdge<int32_t>();
    }

    if (use_past_state) {
      if (!past_present_share_buffer) {
        std::vector<int64_t> past_dims = {2, batch_size, number_of_heads, past_sequence_length, head_size};
        std::vector<int64_t> present_dims = {2, batch_size, number_of_heads, total_sequence_length, head_size};
        if (use_float16) {
          if (past_sequence_length > 0) {
            tester.AddInput<MLFloat16>("past", past_dims, ToFloat16(*past_data));
          }
          tester.AddOutput<MLFloat16>("present", present_dims, ToFloat16(*present_data));
        } else {
          if (past_sequence_length > 0) {
            tester.AddInput<float>("past", past_dims, *past_data);
          }
          tester.AddOutput<float>("present", present_dims, *present_data);
        }
      } else {  // past_present_share_buffer
        std::vector<int64_t> cache_dims = {2, batch_size, number_of_heads, max_sequence_length, head_size};
        if (use_float16) {
          auto past_cache = ReorderToKvCache(ToFloat16(*past_data).data(), batch_size, past_sequence_length,
                                             max_sequence_length, number_of_heads, head_size);
          auto present_cache = ReorderToKvCache(ToFloat16(*present_data).data(), batch_size, static_cast<int>(total_sequence_length),
                                                max_sequence_length, number_of_heads, head_size);

          tester.AddInput<MLFloat16>("past", cache_dims, past_cache);
          tester.AddOutput<MLFloat16>("present", cache_dims, present_cache);
        } else {
          auto past_cache = ReorderToKvCache(past_data->data(), batch_size, past_sequence_length,
                                             max_sequence_length, number_of_heads, head_size);
          auto present_cache = ReorderToKvCache(present_data->data(), batch_size, static_cast<int>(total_sequence_length),
                                                max_sequence_length, number_of_heads, head_size);
          tester.AddInput<float>("past", cache_dims, past_cache);
          tester.AddOutput<float>("present", cache_dims, present_cache);
        }
      }
    } else {
      if (use_float16) {
        tester.AddOptionalInputEdge<MLFloat16>();
      } else {
        tester.AddOptionalInputEdge<float>();
      }
    }

    std::vector<int64_t> extra_add_data_dims = {batch_size, number_of_heads, sequence_length, sequence_length};
    if (extra_add_data.size() > 0) {
      if (use_float16) {
        tester.AddInput<MLFloat16>("extra_add_qk", extra_add_data_dims, ToFloat16(extra_add_data));
      } else {
        tester.AddInput<float>("extra_add_qk", extra_add_data_dims, extra_add_data);
      }
    } else {
      if (use_float16) {
        tester.AddOptionalInputEdge<MLFloat16>();
      } else {
        tester.AddOptionalInputEdge<float>();
      }
    }

    if (past_present_share_buffer) {
      std::vector<int32_t> arr_past_sequence_len(1, past_sequence_length);
      tester.AddInput<int32_t>("past_sequence_length", {1}, arr_past_sequence_len);
    } else {
      tester.AddOptionalInputEdge<int32_t>();
    }

    if (enable_cuda) {
      std::vector<std::unique_ptr<IExecutionProvider>> execution_providers;
      execution_providers.push_back(DefaultCudaExecutionProvider());
      tester.Run(OpTester::ExpectResult::kExpectSuccess, "", {}, nullptr, &execution_providers);
    }

    if (enable_rocm) {
      std::vector<std::unique_ptr<IExecutionProvider>> execution_providers;
      execution_providers.push_back(DefaultRocmExecutionProvider());
      tester.Run(OpTester::ExpectResult::kExpectSuccess, "", {}, nullptr, &execution_providers);
    }

    if (enable_cpu) {
      std::vector<std::unique_ptr<IExecutionProvider>> execution_providers;
      execution_providers.push_back(DefaultCpuExecutionProvider());
      tester.Run(OpTester::ExpectResult::kExpectSuccess, "", {}, nullptr, &execution_providers);
    }
  }
}

static void RunAttentionTest(
    const std::vector<float>& input_data,         // input:      [batch_size, sequence_length, hidden_size]
    const std::vector<float>& weights_data,       // weights:    [hidden_size, 3 * hidden_size]
    const std::vector<float>& bias_data,          // bias:       [3 * hidden_size]
    const std::vector<int32_t>& mask_index_data,  // mask_index
    const std::vector<float>& output_data,        // output:     [batch_size, sequence_length, hidden_size]
    int batch_size,
    int sequence_length,
    int hidden_size,
    int number_of_heads,
    bool use_float16 = false,
    bool is_unidirectional = false,
    bool use_past_state = false,
    int past_sequence_length = 0,
    const std::vector<float>* past_data = nullptr,
    const std::vector<float>* present_data = nullptr,
    AttentionMaskType mask_type = AttentionMaskType::MASK_1D_KEY_SEQ_LEN,
    int input_hidden_size = 0,
    int max_sequence_length = 0,
    const bool disable_cpu = false,
    const bool disable_cuda = false,
    const bool disable_rocm = false,
    const std::vector<int32_t> qkv_sizes = {},
    const std::vector<float>& extra_add_data = {},
    int kv_sequence_length = 0,
    bool past_present_share_buffer = false) {
  RunAttentionTest(input_data, weights_data, false, bias_data, mask_index_data, output_data,
                   batch_size, sequence_length, hidden_size, number_of_heads,
                   use_float16, is_unidirectional, use_past_state, past_sequence_length,
                   past_data, present_data, mask_type, input_hidden_size, max_sequence_length,
                   disable_cpu, disable_cuda, disable_rocm, qkv_sizes, extra_add_data,
                   kv_sequence_length, past_present_share_buffer);
  RunAttentionTest(input_data, weights_data, true, bias_data, mask_index_data, output_data,
                   batch_size, sequence_length, hidden_size, number_of_heads,
                   use_float16, is_unidirectional, use_past_state, past_sequence_length,
                   past_data, present_data, mask_type, input_hidden_size, max_sequence_length,
                   disable_cpu, disable_cuda, disable_rocm, qkv_sizes, extra_add_data,
                   kv_sequence_length, past_present_share_buffer);
}

TEST(AttentionTest, AttentionBatch1) {
  int batch_size = 1;
  int sequence_length = 2;
  int hidden_size = 4;
  int number_of_heads = 2;

  std::vector<float> input_data = {
      0.8f, -0.5f, 0.0f, 1.f,
      0.5f, 0.2f, 0.3f, -0.6f};

  std::vector<float> weight_data = {
      0.1f, -0.2f, 0.3f, 1.0f, 1.1f, 0.3f, 0.5f, 0.2f, 0.3f, -0.6f, 1.5f, 2.0f,
      0.5f, 0.1f, 0.4f, 1.6f, 1.0f, 2.0f, 0.4f, 0.8f, 0.9f, 0.1f, -1.3f, 0.7f,
      0.3f, 0.2f, 4.0f, 2.2f, 1.6f, 1.1f, 0.7f, 0.2f, 0.4f, 1.0f, 1.2f, 0.5f,
      0.2f, 0.1f, 0.4f, 1.6f, 2.4f, 3.3f, 2.1f, 4.2f, 8.4f, 0.0f, 2.1f, 3.2f};

  std::vector<float> bias_data = {
      -0.5f, 0.6f, 1.2f, 2.1f, 0.5f, 0.7f, 0.2f, 1.2f, 0.5f, 0.4f, 0.3f, 1.2f};

  std::vector<int32_t> mask_index_data = {2L};

  std::vector<float> output_data = {
      3.1495983600616455f, 0.10843668878078461f, 4.25f, 5.6499996185302734f,
      3.9696791172027588f, 0.073143675923347473f, 4.2499995231628418f, 5.6499991416931152f};

  RunAttentionTest(input_data, weight_data, bias_data, mask_index_data, output_data,
                   batch_size, sequence_length, hidden_size, number_of_heads);
}

TEST(AttentionTest, AttentionBatch1WithQKVAttr1) {
  int batch_size = 1;
  int sequence_length = 2;
  int hidden_size = 4;
  int number_of_heads = 2;

  std::vector<float> input_data = {
      0.8f, -0.5f, 0.0f, 1.f,
      0.5f, 0.2f, 0.3f, -0.6f};

  std::vector<int32_t> qkv_sizes = {
      6, 6, 4};

  std::vector<float> weight_data = {
      0.1f, -0.2f, 0.3f, 1.0f, 1.1f, 0.3f, 0.5f, 0.2f, 0.3f, -0.6f, 1.5f, 2.0f,
      0.5f, 0.1f, 0.4f, 1.6f, 1.0f, 2.0f, 0.4f, 0.8f, 0.9f, 0.1f, -1.3f, 0.7f,

      0.3f, 0.2f, 4.0f, 2.2f, 1.6f, 1.1f, 0.7f, 0.2f, 0.4f, 1.0f, 1.2f, 0.5f,
      0.2f, 0.1f, 0.4f, 1.6f, 2.4f, 3.3f, 2.1f, 4.2f, 8.4f, 0.0f, 2.1f, 3.2f,

      0.3f, 0.2f, 4.0f, 2.2f, 2.4f, 3.3f, 2.1f, 4.2f, 0.5f, 0.1f, 0.4f, 1.6f,
      0.4f, 0.8f, 0.9f, 0.1f};

  std::vector<float> bias_data = {
      -0.5f, 0.6f, 1.2f, 2.1f, 0.5f, 0.7f,
      0.2f, 1.2f, 0.5f, 0.4f, 0.3f, 1.2f,
      0.5f, 0.7f, 0.2f, 1.2f};

  std::vector<int32_t> mask_index_data = {2L};

  std::vector<float> output_data = {
      3.1967618465423584f, 0.51903456449508667f, 0.63051539659500122f, 2.9394614696502686f,
      0.65332180261611938f, 1.000949501991272f, 0.74175024032592773f, 2.8231701850891113f};

  constexpr bool disable_rocm = true;
  RunAttentionTest(input_data, weight_data, bias_data, mask_index_data, output_data,
                   batch_size, sequence_length, hidden_size, number_of_heads,
                   false, false, false, 0, nullptr, nullptr, AttentionMaskType::MASK_1D_KEY_SEQ_LEN, 0,
                   0, false, false, disable_rocm, qkv_sizes);
}

TEST(AttentionTest, AttentionBatch1WithQKVAttr2) {
  int batch_size = 1;
  int sequence_length = 2;
  int hidden_size = 4;
  int number_of_heads = 2;

  std::vector<float> input_data = {
      -0.031707365f, 0.053643607f, 0.057394292f, -0.019800574f, 0.075466447f, -0.0034214978f, 0.012995008f, -0.019587509f};

  std::vector<int32_t> qkv_sizes = {
      6, 6, 2};

  std::vector<float> weight_data = {
      0.1f, -0.2f, 0.3f, 1.0f, 1.1f, 0.3f, 0.5f, 0.2f, 0.3f, -0.6f, 1.5f, 2.0f,
      0.5f, 0.1f, 0.4f, 1.6f, 1.0f, 2.0f, 0.4f, 0.8f, 0.9f, 0.1f, -1.3f, 0.7f,

      0.3f, 0.2f, 4.0f, 2.2f, 1.6f, 1.1f, 0.7f, 0.2f, 0.4f, 1.0f, 1.2f, 0.5f,
      0.2f, 0.1f, 0.4f, 1.6f, 2.4f, 3.3f, 2.1f, 4.2f, 8.4f, 0.0f, 2.1f, 3.2f,

      0.3f, 0.2f, 4.0f, 2.2f, 2.4f, 3.3f, 2.1f, 4.2f};

  std::vector<float> bias_data = {
      -0.5f, 0.6f, 1.2f, 2.1f, 0.5f, 0.7f,
      0.2f, 1.2f, 0.5f, 0.4f, 0.3f, 1.2f,
      0.5f, 0.7f};

  std::vector<int32_t> mask_index_data = {2L};

  std::vector<float> output_data = {
      0.64932525157928467f, 0.79390722513198853f, 0.64932847023010254f, 0.79375863075256348f};

  constexpr bool disable_rocm = true;
  RunAttentionTest(input_data, weight_data, bias_data, mask_index_data, output_data,
                   batch_size, sequence_length, hidden_size, number_of_heads,
                   false, false, false, 0, nullptr, nullptr, AttentionMaskType::MASK_1D_KEY_SEQ_LEN, 0,
                   0, false, false, disable_rocm, qkv_sizes);
}

TEST(AttentionTest, AttentionBatch1ExtraAdd) {
  int batch_size = 1;
  int sequence_length = 2;
  int hidden_size = 4;
  int number_of_heads = 2;

  std::vector<float> input_data = {
      0.8f, -0.5f, 0.0f, 1.f,
      0.5f, 0.2f, 0.3f, -0.6f};

  std::vector<int32_t> qkv_sizes = {};

  std::vector<float> weight_data = {
      0.1f, -0.2f, 0.3f, 1.0f, 1.1f, 0.3f, 0.5f, 0.2f, 0.3f, -0.6f, 1.5f, 2.0f,
      0.5f, 0.1f, 0.4f, 1.6f, 1.0f, 2.0f, 0.4f, 0.8f, 0.9f, 0.1f, -1.3f, 0.7f,
      0.3f, 0.2f, 4.0f, 2.2f, 1.6f, 1.1f, 0.7f, 0.2f, 0.4f, 1.0f, 1.2f, 0.5f,
      0.2f, 0.1f, 0.4f, 1.6f, 2.4f, 3.3f, 2.1f, 4.2f, 8.4f, 0.0f, 2.1f, 3.2f};

  std::vector<float> bias_data = {
      -0.5f, 0.6f, 1.2f, 2.1f, 0.5f, 0.7f,
      0.2f, 1.2f, 0.5f, 0.4f, 0.3f, 1.2f};

  std::vector<int32_t> mask_index_data = {2L};

  std::vector<float> extra_add_qk = {
      0.2f, -0.1f, 0.4f, 2.5f, 1.6f, -1.1f, 0.4f, -2.5f};

  std::vector<float> output_data = {
      4.066014289855957f, 0.068997815251350403f, 4.25f, 5.6499996185302734f,
      -1.8799558877944946f, 0.32488855719566345f, 4.25f, 5.6499996185302734f};

  constexpr bool disable_cpu = false;
  constexpr bool disable_cuda = false;
  constexpr bool disable_rocm = false;
  RunAttentionTest(input_data, weight_data, bias_data, mask_index_data, output_data,
                   batch_size, sequence_length, hidden_size, number_of_heads,
                   false, false, false, 0, nullptr, nullptr, AttentionMaskType::MASK_1D_KEY_SEQ_LEN, 0,
                   0, disable_cpu, disable_cuda, disable_rocm, qkv_sizes, extra_add_qk);
}

TEST(AttentionTest, AttentionBatch2ExtraAdd) {
  int batch_size = 2;
  int sequence_length = 2;
  int hidden_size = 4;
  int number_of_heads = 2;

  std::vector<float> input_data = {
      0.8f, -0.5f, 0.0f, 1.f,
      0.5f, 0.2f, 0.3f, -0.6f,
      0.8f, -0.5f, 0.0f, 1.f,
      0.5f, 0.2f, 0.3f, -0.6f};

  std::vector<int32_t> qkv_sizes = {};

  std::vector<float> weight_data = {
      0.1f, -0.2f, 0.3f, 1.0f, 1.1f, 0.3f, 0.5f, 0.2f, 0.3f, -0.6f, 1.5f, 2.0f,
      0.5f, 0.1f, 0.4f, 1.6f, 1.0f, 2.0f, 0.4f, 0.8f, 0.9f, 0.1f, -1.3f, 0.7f,
      0.3f, 0.2f, 4.0f, 2.2f, 1.6f, 1.1f, 0.7f, 0.2f, 0.4f, 1.0f, 1.2f, 0.5f,
      0.2f, 0.1f, 0.4f, 1.6f, 2.4f, 3.3f, 2.1f, 4.2f, 8.4f, 0.0f, 2.1f, 3.2f};

  std::vector<float> bias_data = {
      -0.5f, 0.6f, 1.2f, 2.1f, 0.5f, 0.7f,
      0.2f, 1.2f, 0.5f, 0.4f, 0.3f, 1.2f};

  std::vector<int32_t> mask_index_data = {2L, 2L};

  std::vector<float> extra_add_qk = {
      0.2f, -0.1f, 0.4f, 2.5f, 1.6f, -1.1f, 0.4f, -2.5f,
      0.2f, -0.1f, 0.4f, 2.5f, 1.6f, -1.1f, 0.4f, -2.5f};

  std::vector<float> output_data = {
      4.066014289855957f, 0.068997815251350403f, 4.25f, 5.6499996185302734f,
      -1.8799558877944946f, 0.32488855719566345f, 4.25f, 5.6499996185302734f,
      4.066014289855957f, 0.068997815251350403f, 4.25f, 5.6499996185302734f,
      -1.8799558877944946f, 0.32488855719566345f, 4.25f, 5.6499996185302734f};

  constexpr bool disable_cpu = false;
  constexpr bool disable_cuda = false;
  constexpr bool disable_rocm = false;
  RunAttentionTest(input_data, weight_data, bias_data, mask_index_data, output_data,
                   batch_size, sequence_length, hidden_size, number_of_heads,
                   false, false, false, 0, nullptr, nullptr, AttentionMaskType::MASK_1D_KEY_SEQ_LEN, 0,
                   0, disable_cpu, disable_cuda, disable_rocm, qkv_sizes, extra_add_qk);
}

TEST(AttentionTest, AttentionBatch1_Float16) {
  int batch_size = 1;
  int sequence_length = 2;
  int hidden_size = 4;
  int number_of_heads = 2;

  std::vector<float> input_data = {
      0.8f, -0.5f, 0.0f, 1.f,
      0.5f, 0.2f, 0.3f, -0.6f};

  std::vector<float> weight_data = {
      0.1f, -0.2f, 0.3f, 1.0f, 1.1f, 0.3f, 0.5f, 0.2f, 0.3f, -0.6f, 1.5f, 2.0f,
      0.5f, 0.1f, 0.4f, 1.6f, 1.0f, 2.0f, 0.4f, 0.8f, 0.9f, 0.1f, -1.3f, 0.7f,
      0.3f, 0.2f, 4.0f, 2.2f, 1.6f, 1.1f, 0.7f, 0.2f, 0.4f, 1.0f, 1.2f, 0.5f,
      0.2f, 0.1f, 0.4f, 1.6f, 2.4f, 3.3f, 2.1f, 4.2f, 8.4f, 0.0f, 2.1f, 3.2f};

  std::vector<float> bias_data = {
      -0.5f, 0.6f, 1.2f, 2.1f, 0.5f, 0.7f, 0.2f, 1.2f, 0.5f, 0.4f, 0.3f, 1.2f};

  std::vector<int32_t> mask_index_data = {2L};

  std::vector<float> output_data = {
      3.154296875, 0.1082763671875, 4.25, 5.6484375,
      3.970703125, 0.072998046875, 4.25, 5.6484375};

  RunAttentionTest(input_data, weight_data, bias_data, mask_index_data, output_data,
                   batch_size, sequence_length, hidden_size, number_of_heads, true);
}

TEST(AttentionTest, AttentionBatch2) {
  int batch_size = 2;
  int sequence_length = 2;
  int hidden_size = 4;
  int number_of_heads = 2;

  std::vector<float> input_data = {
      0.8f, -0.5f, 0.0f, 1.f,
      0.5f, 0.2f, 0.3f, -0.6f,
      0.8f, -0.5f, 0.0f, 1.f,
      0.5f, 0.2f, 0.3f, -0.6f};

  std::vector<float> weight_data = {
      0.1f, -0.2f, 0.3f, 1.0f, 1.1f, 0.3f, 0.5f, 0.2f, 0.3f, -0.6f, 1.5f, 2.0f,
      0.5f, 0.1f, 0.4f, 1.6f, 1.0f, 2.0f, 0.4f, 0.8f, 0.9f, 0.1f, -1.3f, 0.7f,
      0.3f, 0.2f, 4.0f, 2.2f, 1.6f, 1.1f, 0.7f, 0.2f, 0.4f, 1.0f, 1.2f, 0.5f,
      0.2f, 0.1f, 0.4f, 1.6f, 2.4f, 3.3f, 2.1f, 4.2f, 8.4f, 0.0f, 2.1f, 3.2f};

  std::vector<float> bias_data = {
      -0.5f, 0.6f, 1.2f, 2.1f, 0.5f, 0.7f, 0.2f, 1.2f, 0.5f, 0.4f, 0.3f, 1.2f};

  std::vector<int32_t> mask_index_data = {2L, 2L};

  std::vector<float> output_data = {
      3.1495983600616455f, 0.10843668878078461f, 4.25f, 5.6499996185302734f,
      3.9696791172027588f, 0.073143675923347473f, 4.2499995231628418f, 5.6499991416931152f,
      3.1495983600616455f, 0.10843668878078461f, 4.25f, 5.6499996185302734f,
      3.9696791172027588f, 0.073143675923347473f, 4.2499995231628418f, 5.6499991416931152f};

  RunAttentionTest(input_data, weight_data, bias_data, mask_index_data, output_data,
                   batch_size, sequence_length, hidden_size, number_of_heads);
}

TEST(AttentionTest, AttentionMaskPartialSequence) {
  int batch_size = 1;
  int sequence_length = 2;
  int hidden_size = 4;
  int number_of_heads = 2;

  std::vector<float> input_data = {
      0.8f, -0.5f, 0.0f, 1.f,
      0.5f, 0.2f, 0.3f, -0.6f};

  std::vector<float> weight_data = {
      0.1f, -0.2f, 0.3f, 1.0f, 1.1f, 0.3f, 0.5f, 0.2f, 0.3f, -0.6f, 1.5f, 2.0f,
      0.5f, 0.1f, 0.4f, 1.6f, 1.0f, 2.0f, 0.4f, 0.8f, 0.9f, 0.1f, -1.3f, 0.7f,
      0.3f, 0.2f, 4.0f, 2.2f, 1.6f, 1.1f, 0.7f, 0.2f, 0.4f, 1.0f, 1.2f, 0.5f,
      0.2f, 0.1f, 0.4f, 1.6f, 2.4f, 3.3f, 2.1f, 4.2f, 8.4f, 0.0f, 2.1f, 3.2f};

  std::vector<float> bias_data = {
      -0.5f, 0.6f, 1.2f, 2.1f, 0.5f, 0.7f, 0.2f, 1.2f, 0.5f, 0.4f, 0.3f, 1.2f};

  // Test mask_index < sequence_length
  std::vector<int32_t> mask_index_data = {1L};

  std::vector<float> output_data = {
      8.6899995803833008f, -0.13000002503395081f, 4.25f, 5.6499996185302734f,
      8.6899995803833008f, -0.13000002503395081f, 4.2499995231628418f, 5.6499991416931152f};

  RunAttentionTest(input_data, weight_data, bias_data, mask_index_data, output_data,
                   batch_size, sequence_length, hidden_size, number_of_heads);
}

TEST(AttentionTest, AttentionMaskExceedSequence) {
  int batch_size = 1;
  int sequence_length = 2;
  int hidden_size = 4;
  int number_of_heads = 2;

  std::vector<float> input_data = {
      0.8f, -0.5f, 0.0f, 1.f,
      0.5f, 0.2f, 0.3f, -0.6f};

  std::vector<float> weight_data = {
      0.1f, -0.2f, 0.3f, 1.0f, 1.1f, 0.3f, 0.5f, 0.2f, 0.3f, -0.6f, 1.5f, 2.0f,
      0.5f, 0.1f, 0.4f, 1.6f, 1.0f, 2.0f, 0.4f, 0.8f, 0.9f, 0.1f, -1.3f, 0.7f,
      0.3f, 0.2f, 4.0f, 2.2f, 1.6f, 1.1f, 0.7f, 0.2f, 0.4f, 1.0f, 1.2f, 0.5f,
      0.2f, 0.1f, 0.4f, 1.6f, 2.4f, 3.3f, 2.1f, 4.2f, 8.4f, 0.0f, 2.1f, 3.2f};

  std::vector<float> bias_data = {
      -0.5f, 0.6f, 1.2f, 2.1f, 0.5f, 0.7f, 0.2f, 1.2f, 0.5f, 0.4f, 0.3f, 1.2f};

  // Test mask_index > sequence_length
  std::vector<int32_t> mask_index_data = {3L};

  std::vector<float> output_data = {
      3.1495983600616455f, 0.10843668878078461f, 4.25f, 5.6499996185302734f,
      3.9696791172027588f, 0.073143675923347473f, 4.2499995231628418f, 5.6499991416931152f};

  RunAttentionTest(input_data, weight_data, bias_data, mask_index_data, output_data,
                   batch_size, sequence_length, hidden_size, number_of_heads);
}

TEST(AttentionTest, AttentionNoMaskIndex) {
  int batch_size = 1;
  int sequence_length = 2;
  int hidden_size = 4;
  int number_of_heads = 2;

  std::vector<float> input_data = {
      0.8f, -0.5f, 0.0f, 1.f,
      0.5f, 0.2f, 0.3f, -0.6f};

  std::vector<float> weight_data = {
      0.1f, -0.2f, 0.3f, 1.0f, 1.1f, 0.3f, 0.5f, 0.2f, 0.3f, -0.6f, 1.5f, 2.0f,
      0.5f, 0.1f, 0.4f, 1.6f, 1.0f, 2.0f, 0.4f, 0.8f, 0.9f, 0.1f, -1.3f, 0.7f,
      0.3f, 0.2f, 4.0f, 2.2f, 1.6f, 1.1f, 0.7f, 0.2f, 0.4f, 1.0f, 1.2f, 0.5f,
      0.2f, 0.1f, 0.4f, 1.6f, 2.4f, 3.3f, 2.1f, 4.2f, 8.4f, 0.0f, 2.1f, 3.2f};

  std::vector<float> bias_data = {
      -0.5f, 0.6f, 1.2f, 2.1f, 0.5f, 0.7f, 0.2f, 1.2f, 0.5f, 0.4f, 0.3f, 1.2f};

  // No mask_index
  std::vector<int32_t> mask_index_data = {};

  std::vector<float> output_data = {
      3.1495983600616455f, 0.10843668878078461f, 4.25f, 5.6499996185302734f,
      3.9696791172027588f, 0.073143675923347473f, 4.2499995231628418f, 5.6499991416931152f};

  RunAttentionTest(input_data, weight_data, bias_data, mask_index_data, output_data,
                   batch_size, sequence_length, hidden_size, number_of_heads);
}

TEST(AttentionTest, AttentionUnidirectional) {
  int batch_size = 1;
  int sequence_length = 2;
  int hidden_size = 4;
  int number_of_heads = 2;

  std::vector<float> input_data = {
      0.091099896f, -0.018294459f, -0.36594841f, 0.28410032f,
      -0.12125026f, -0.0066160089f, 0.38809127f, -0.22455512f};

  std::vector<float> weight_data = {
      -0.2659236192703247f,
      0.02789675071835518f,
      0.07280516624450684f,
      0.050951678305864334f,
      0.020417947322130203f,
      -0.04751841351389885f,
      0.043815530836582184f,
      0.006015353370457888f,
      -0.11496957391500473f,
      -0.1773347705602646f,
      0.30928605794906616f,
      0.005648412741720676f,

      0.08960387855768204f,
      -0.27270448207855225f,
      0.14847396314144135f,
      -0.17960812151432037f,
      0.01788954995572567f,
      0.09993876516819f,
      0.03943513706326485f,
      -0.02484400011599064f,
      -0.12958766520023346f,
      0.220433309674263f,
      0.1720484346151352f,
      0.22024005651474f,

      0.059368450194597244f,
      0.1710093915462494f,
      -0.3967452347278595f,
      -0.1591450721025467f,
      0.1446179747581482f,
      -0.20505407452583313f,
      0.12749597430229187f,
      0.32139700651168823f,
      0.139958456158638f,
      -0.10619817674160004f,
      0.04528557509183884f,
      0.045598603785037994f,

      -0.007152545265853405f,
      0.109454445540905f,
      -0.1582530289888382f,
      -0.2646341919898987f,
      0.0920850858092308f,
      0.0701494812965393f,
      -0.19062495231628418f,
      -0.24360455572605133f,
      -0.09368397295475006f,
      0.07878211885690689f,
      0.2973634898662567f,
      0.11210034042596817f};

  std::vector<float> bias_data = {
      -0.0540979839861393f,
      -0.06444740295410156f,
      0.03112877532839775f,
      -0.08288222551345825f,
      0.07840359210968018f,
      0.039143580943346024f,
      -0.45591455698013306f,
      -0.11876055598258972f,
      0.3670335114002228f,
      0.028461361303925514f,
      -0.08913630992174149f,
      0.28048714995384216f};

  // No mask_index
  std::vector<int32_t> mask_index_data = {};

  std::vector<float> output_data = {
      0.28109729f, 0.069518551f, 0.0038009658f, 0.29213354f, 0.3692801f, 0.029495837f, -0.084964074f, 0.28169215f};

  bool is_unidirectional = true;
  RunAttentionTest(input_data, weight_data, bias_data, mask_index_data, output_data,
                   batch_size, sequence_length, hidden_size, number_of_heads, false, is_unidirectional);
}

void RawAttentionEmptyPastState(bool past_present_share_buffer) {
  int batch_size = 1;
  int sequence_length = 2;
  int hidden_size = 4;
  int number_of_heads = 2;

  std::vector<float> input_data = {
      0.091099896f, -0.018294459f, -0.36594841f, 0.28410032f,
      -0.12125026f, -0.0066160089f, 0.38809127f, -0.22455512f};

  std::vector<float> weight_data = {
      -0.2659236192703247f,
      0.02789675071835518f,
      0.07280516624450684f,
      0.050951678305864334f,
      0.020417947322130203f,
      -0.04751841351389885f,
      0.043815530836582184f,
      0.006015353370457888f,
      -0.11496957391500473f,
      -0.1773347705602646f,
      0.30928605794906616f,
      0.005648412741720676f,

      0.08960387855768204f,
      -0.27270448207855225f,
      0.14847396314144135f,
      -0.17960812151432037f,
      0.01788954995572567f,
      0.09993876516819f,
      0.03943513706326485f,
      -0.02484400011599064f,
      -0.12958766520023346f,
      0.220433309674263f,
      0.1720484346151352f,
      0.22024005651474f,

      0.059368450194597244f,
      0.1710093915462494f,
      -0.3967452347278595f,
      -0.1591450721025467f,
      0.1446179747581482f,
      -0.20505407452583313f,
      0.12749597430229187f,
      0.32139700651168823f,
      0.139958456158638f,
      -0.10619817674160004f,
      0.04528557509183884f,
      0.045598603785037994f,

      -0.007152545265853405f,
      0.109454445540905f,
      -0.1582530289888382f,
      -0.2646341919898987f,
      0.0920850858092308f,
      0.0701494812965393f,
      -0.19062495231628418f,
      -0.24360455572605133f,
      -0.09368397295475006f,
      0.07878211885690689f,
      0.2973634898662567f,
      0.11210034042596817f};

  std::vector<float> bias_data = {
      -0.0540979839861393f,
      -0.06444740295410156f,
      0.03112877532839775f,
      -0.08288222551345825f,
      0.07840359210968018f,
      0.039143580943346024f,
      -0.45591455698013306f,
      -0.11876055598258972f,
      0.3670335114002228f,
      0.028461361303925514f,
      -0.08913630992174149f,
      0.28048714995384216f};

  // No mask_index
  std::vector<int32_t> mask_index_data = {};

  std::vector<float> output_data = {
      0.28109729f, 0.069518551f, 0.0038009658f, 0.29213354f, 0.3692801f, 0.029495837f, -0.084964074f, 0.28169215f};

  std::vector<float> past_data = {};

  std::vector<float> present_data = {
      0.053175069391727448f, 0.12795503437519073f, 0.11125634610652924f, -0.0510881207883358f, -0.55345797538757324f, -0.3045809268951416f, -0.36920222640037537f, 0.060108467936515808f, 0.28109729290008545f, 0.069518551230430603f, 0.45718482136726379f, -0.010400654748082161f, 0.0038009658455848694f, 0.29213353991508484f, -0.17697516083717346f, 0.27086889743804932f};

  bool is_unidirectional = true;
  bool use_past_state = true;
  int past_sequence_length = 0;

  if (!past_present_share_buffer) {
    RunAttentionTest(input_data, weight_data, bias_data, mask_index_data, output_data,
                     batch_size, sequence_length, hidden_size, number_of_heads, false, is_unidirectional,
                     use_past_state, past_sequence_length, &past_data, &present_data);
  } else {
    RunAttentionTest(input_data, weight_data, bias_data, mask_index_data, output_data,
                     batch_size, sequence_length, hidden_size, number_of_heads, false, is_unidirectional,
                     use_past_state, past_sequence_length, &past_data, &present_data,
                     AttentionMaskType::MASK_1D_KEY_SEQ_LEN, 0, sequence_length, true, false, true, {}, {}, 0,
                     true);
  }
}

#ifndef ENABLE_TRAINING  // TRT fused attention is enabled only on non-training builds
static void GetWeightAndBiasForHiddenSize64(std::vector<float>& weight_data, std::vector<float>& bias_data) {
  weight_data = {
      -0.004707f, -0.006775f, 0.0009236f, 0.003067f, -0.00806f, 0.00779f, 0.0004425f, 0.00846f, 0.00048f,
      0.00999f, 0.00115f, 0.00226f, -0.00705f, 0.004467f, 0.001455f, -0.006073f, 0.00465f, -0.00861f,
      -0.002779f, 0.00883f, -0.002996f, 0.008354f, -0.003141f, -0.007374f, 0.001634f, -0.009544f, 0.00198f,
      0.005894f, 0.001434f, 0.001589f, 0.00921f, -0.00507f, 0.00448f, 0.0002687f, -0.003147f, 0.001627f,
      -0.005608f, 0.006516f, 0.00935f, -0.004715f, 0.00833f, -0.00563f, 0.00281f, -0.005875f, 0.000629f,
      0.00993f, -0.002695f, 0.004486f, -0.00528f, -0.003807f, 0.00521f, 0.00010276f, 0.003307f, 0.000701f,
      0.0001151f, 0.00649f, 0.00934f, -0.001063f, 0.002327f, -0.0002892f, 0.003317f, -0.003506f, 0.004875f,
      0.0006566f, 0.000953f, -0.005898f, 0.00326f, 0.00877f, 0.00923f, -0.00622f, -0.006588f, 0.007748f,
      -0.001789f, 0.00002104f, 0.002937f, 0.00816f, 0.005833f, -0.006634f, 0.006985f, 0.00951f, 0.002947f,
      0.001871f, -0.009445f, 0.0004554f, -0.006294f, -0.00649f, 0.00917f, -0.004158f, -0.00462f, -0.001531f,
      -0.00658f, -0.00364f, -0.00462f, 0.003723f, 0.009636f, 0.003305f, -0.00984f, 0.006126f, -0.0010395f,
      -0.00852f, 0.006287f, -0.002949f, -0.004f, -0.002415f, 0.0009527f, 0.001624f, 0.00364f, 0.007088f,
      -0.00717f, -0.009224f, -0.00997f, 0.001726f, -0.00877f, -0.000602f, 0.0089f, 0.009026f, -0.009514f,
      0.00852f, 0.0003986f, -0.006855f, -0.00583f, 0.003622f, -0.00526f, 0.001879f, -0.007053f, 0.00006664f,
      0.00972f, -0.000457f, -0.00759f, -0.007107f, 0.002337f, -0.004204f, -0.005676f, 0.00985f, 0.00978f,
      -0.004486f, 0.005093f, -0.009285f, 0.004093f, -0.00682f, 0.00963f, -0.006954f, -0.003674f, -0.003822f,
      0.00202f, -0.004635f, -0.0009174f, -0.001202f, 0.00639f, -0.004356f, -0.00741f, -0.00586f, -0.00319f,
      -0.002506f, 0.005047f, 0.007156f, -0.00765f, 0.00702f, 0.007477f, 0.000626f, -0.001587f, -0.005455f,
      0.005814f, -0.002127f, 0.00834f, 0.001279f, 0.007996f, -0.005787f, -0.006924f, -0.004063f, -0.00435f,
      -0.00427f, 0.0002115f, 0.00981f, -0.00138f, -0.007965f, -0.004536f, -0.003431f, 0.00416f, 0.005894f,
      0.006054f, 0.00907f, 0.00388f, -0.006763f, 0.001692f, -0.00797f, -0.00691f, 0.00798f, 0.00867f,
      -0.00788f, 0.002062f, -0.003761f, 0.009834f, -0.002445f, -0.00613f, 0.0096f, -0.005466f, -0.0008426f,
      0.0002431f, -0.009995f, 0.003736f, -0.0071f, -0.003593f, 0.006386f, 0.005997f, -0.003328f, 0.007515f,
      -0.008675f, 0.00547f, -0.00388f, 0.00473f, 0.00362f, -0.00469f, 0.006958f, -0.001264f, -0.003887f,
      -0.004276f, -0.000396f, 0.00453f, -0.00465f, -0.007343f, -0.005787f, -0.00927f, -0.006058f, -0.004566f,
      -0.009056f, -0.00891f, 0.007633f, 0.001098f, -0.003368f, -0.007214f, -0.00905f, -0.00898f, -0.008736f,
      -0.00948f, 0.003162f, 0.004402f, -0.006245f, -0.00515f, -0.00378f, -0.003248f, -0.00304f, 0.001834f,
      -0.002672f, 0.005234f, -0.007706f, 0.0084f, 0.00832f, -0.00904f, -0.00596f, 0.009926f, -0.00869f,
      0.001513f, 0.00728f, 0.001057f, 0.001452f, 0.00785f, 0.001203f, -0.004528f, 0.006573f, 0.003656f,
      0.005966f, -0.006985f, 0.002844f, 0.00883f, 0.0004826f, 0.003279f, 0.006916f, 0.00263f, -0.002415f,
      -0.001928f, -0.0004041f, -0.004593f, -0.00204f, 0.007965f, -0.008224f, -0.00591f, -0.002144f, 0.000688f,
      0.001676f, -0.00949f, -0.003304f, -0.007637f, 0.00973f, -0.008224f, -0.001211f, -0.003345f, 0.002115f,
      -0.00615f, -0.004955f, -0.00803f, 0.00807f, -0.0006227f, 0.00845f, -0.006916f, 0.004353f, -0.000934f,
      0.005604f, -0.00825f, -0.004402f, -0.00441f, 0.00257f, -0.008415f, 0.006542f, 0.001357f, -0.004974f,
      -0.00993f, 0.0001058f, 0.002855f, -0.0081f, 0.001513f, -0.00191f, 0.0004003f, 0.003874f, -0.0015545f,
      -0.00736f, 0.006718f, 0.005135f, 0.003859f, -0.0054f, 0.00993f, 0.000952f, 0.00228f, 0.001163f,
      0.00918f, 0.00582f, 0.00308f, 0.008415f, 0.00889f, 0.00011665f, -0.007362f, -0.009926f, -0.00784f,
      0.005817f, -0.002918f, 0.005043f, -0.003029f, 0.0085f, -0.007362f, -0.00857f, 0.006832f, -0.00055f,
      0.008835f, -0.00522f, -0.002085f, 0.00353f, -0.007706f, 0.006283f, 0.004414f, -0.002405f, -0.003002f,
      -0.00946f, -0.001164f, -0.004177f, 0.00834f, -0.001576f, 0.00855f, 0.004025f, 0.000285f, -0.004486f,
      -0.00703f, -0.003061f, 0.003452f, 0.001276f, 0.008446f, -0.001302f, 0.004333f, -0.00898f, -0.002445f,
      -0.006523f, 0.0004334f, -0.003206f, -0.00349f, -0.005497f, -0.007786f, 0.007397f, 0.00925f, 0.002077f,
      0.004074f, 0.006626f, -0.001693f, -0.0005975f, -0.005074f, 0.00324f, 0.00925f, -0.009735f, -0.007133f,
      -0.0064f, -0.00455f, -0.003153f, 0.0056f, -0.006073f, -0.00274f, -0.00587f, -0.005066f, 0.003595f,
      -0.00932f, -0.005f, 0.00569f, 0.008415f, 0.006866f, 0.003952f, -0.009285f, -0.008064f, 0.00824f,
      0.0000188f, -0.001233f, 0.005726f, -0.0007806f, -0.008385f, -0.001798f, -0.008095f, 0.00986f, 0.006924f,
      0.00712f, -0.00964f, -0.00797f, 0.00943f, -0.007416f, 0.007904f, 0.006893f, 0.00799f, -0.007164f,
      0.007214f, 0.00931f, 0.000645f, -0.0058f, 0.009254f, -0.002079f, 0.000969f, 0.009636f, -0.002365f,
      -0.002348f, 0.007053f, -0.002796f, -0.007652f, -0.001554f, 0.00402f, -0.002838f, -0.006958f, 0.000331f,
      0.006435f, -0.004036f, 0.007595f, 0.00812f, 0.00637f, 0.007732f, -0.006916f, 0.003952f, -0.008064f,
      -0.00928f, 0.00468f, -0.000512f, -0.006287f, 0.00607f, -0.001904f, -0.00458f, 0.003412f, 0.000382f,
      -0.00822f, -0.00486f, 0.0008364f, 0.0004992f, 0.003582f, 0.0088f, 0.002453f, -0.00856f, 0.00886f,
      0.0077f, 0.0004592f, -0.001417f, -0.005142f, 0.004696f, -0.003576f, 0.004807f, -0.00851f, -0.006245f,
      -0.003649f, -0.0001528f, 0.004017f, -0.006123f, -0.004158f, -0.00445f, 0.004864f, -0.0005493f, 0.00399f,
      -0.007244f, 0.003246f, 0.00407f, 0.00929f, -0.006706f, 0.0084f, -0.003496f, 0.00843f, 0.00514f,
      0.002714f, -0.0001633f, -0.00866f, 0.004837f, -0.003016f, 0.00593f, -0.00849f, 0.001287f, -0.007706f,
      0.001479f, -0.002241f, 0.00843f, -0.001236f, -0.007572f, -0.004448f, -0.001927f, 0.001139f, 0.004982f,
      -0.00673f, -0.000568f, 0.009346f, 0.000487f, 0.001392f, -0.009605f, 0.00944f, 0.002022f, 0.00617f,
      0.00472f, 0.009575f, -0.006416f, 0.004265f, 0.002005f, 0.000578f, 0.002592f, 0.002707f, -0.005333f,
      -0.00928f, -0.00935f, -0.00833f, -0.00205f, -0.005795f, -0.001061f, -0.003605f, 0.003078f, 0.00592f,
      0.0006485f, -0.00504f, 0.002682f, 0.00826f, -0.003983f, -0.00493f, 0.00406f, -0.00838f, 0.0032f,
      0.0009565f, 0.00471f, 0.00504f, 0.004612f, -0.002768f, 0.00791f, -0.002892f, 0.00471f, 0.00588f,
      0.005978f, -0.005203f, -0.009995f, 0.009346f, -0.00802f, 0.003807f, 0.001364f, -0.00736f, 0.009285f,
      -0.001995f, 0.002632f, -0.00904f, 0.007042f, -0.00326f, 0.006516f, 0.00492f, 0.00734f, -0.00867f,
      -0.002512f, -0.003729f, 0.0027f, -0.002659f, -0.009514f, -0.005634f, -0.001473f, -0.00545f, 0.003551f,
      0.001995f, -0.003704f, 0.006386f, 0.003313f, -0.002823f, 0.00105f, 0.00993f, 0.00951f, -0.007275f,
      -0.002213f, -0.003418f, 0.00599f, 0.00948f, 0.007572f, -0.00944f, -0.00924f, 0.00011665f, 0.0069f,
      -0.00544f, 0.007515f, -0.006832f, -0.007774f, 0.00853f, -0.0007486f, -0.00643f, -0.0001878f, -0.00849f,
      -0.007603f, 0.0016985f, -0.00986f, 0.003975f, -0.002176f, -0.009796f, 0.004795f, -0.00699f, -0.006725f,
      0.00109f, 0.004498f, -0.00569f, -0.00584f, 0.004047f, -0.001022f, 0.001479f, -0.00751f, -0.002579f,
      -0.004086f, 0.007603f, -0.0000106f, 0.007366f, 0.0029f, -0.003498f, 0.007385f, -0.00759f, -0.005886f,
      0.00476f, -0.0003812f, -0.00008225f, 0.00998f, 0.002716f, -0.00925f, -0.00439f, -0.000902f, -0.00296f,
      -0.007347f, -0.005882f, -0.001428f, -0.002855f, -0.003311f, -0.000793f, -0.00403f, -0.00829f, -0.00999f,
      -0.00838f, 0.008804f, 0.004124f, -0.005882f, 0.001305f, 0.00511f, 0.00799f, -0.00953f, -0.008575f,
      -0.00556f, -0.00858f, 0.00565f, 0.00908f, 0.00591f, 0.0007925f, -0.00912f, -0.005894f, -0.002588f,
      -0.00957f, -0.00682f, 0.002174f, 0.00706f, 0.00528f, 0.0069f, -0.004517f, -0.002382f, 0.005596f,
      0.00645f, 0.00956f, 0.00796f, 0.007706f, 0.004818f, 0.002308f, 0.001367f, -0.004177f, 0.00842f,
      0.007416f, -0.00404f, -0.009094f, 0.00447f, -0.00284f, -0.002499f, -0.0001582f, 0.001681f, 0.004993f,
      -0.0059f, 0.007282f, -0.00809f, 0.00927f, 0.004948f, 0.009766f, -0.00618f, -0.001559f, -0.00461f,
      0.001866f, 0.00827f, -0.00785f, -0.003101f, 0.00977f, -0.00444f, -0.00916f, -0.0008535f, 0.004913f,
      0.005627f, 0.007965f, 0.000532f, -0.00878f, 0.004047f, -0.005302f, 0.00201f, 0.002964f, -0.00895f,
      0.005768f, 0.00388f, 0.007526f, -0.00783f, 0.003794f, 0.005363f, 0.003454f, -0.002235f, -0.003494f,
      -0.001541f, -0.00003624f, -0.0007634f, -0.0014f, -0.003124f, 0.00829f, -0.00298f, -0.00868f, -0.001243f,
      -0.005383f, -0.009964f, 0.004433f, -0.002045f, -0.00753f, 0.002361f, -0.007473f, -0.002419f, -0.000931f,
      0.00585f, 0.007114f, -0.002247f, 0.00472f, -0.003033f, -0.001974f, 0.001622f, -0.007473f, -0.005375f,
      -0.005013f, 0.00436f, 0.00662f, -0.0053f, 0.000606f, -0.00849f, -0.007004f, 0.006794f, -0.0005445f,
      -0.001269f, 0.00391f, 0.006294f, 0.007088f, -0.009026f, -0.001965f, -0.008545f, 0.002115f, 0.003534f,
      -0.00857f, 0.00412f, -0.00722f, -0.006386f, 0.00595f, -0.003778f, -0.00886f, -0.0002267f, 0.00249f,
      -0.002825f, 0.0003204f, 0.0002894f, -0.004147f, -0.003632f, 0.001764f, -0.002983f, 0.006584f, -0.004402f,
      0.006493f, 0.002014f, -0.0061f, 0.00816f, 0.005585f, -0.008125f, 0.006546f, -0.00956f, 0.004185f,
      0.001067f, 0.001277f, 0.007835f, -0.003933f, 0.00979f, -0.003376f, 0.006573f, -0.00501f, 0.0007577f,
      0.00133f, -0.00737f, 0.00885f, -0.00599f, -0.001151f, -0.001389f, -0.00987f, -0.003214f, -0.00649f,
      0.005424f, 0.0004575f, 0.002352f, 0.005722f, -0.001995f, -0.007717f, 0.001034f, -0.006557f, 0.0088f,
      -0.003183f, -0.00663f, 0.00634f, -0.003008f, -0.004925f, 0.00539f, -0.00432f, -0.00651f, 0.009895f,
      0.00532f, -0.0003607f, 0.003397f, 0.006145f, 0.00531f, -0.006275f, 0.00985f, -0.00471f, 0.00817f,
      -0.00927f, 0.007217f, 0.005924f, 0.003187f, 0.001192f, -0.003986f, -0.0000217f, -0.0012245f, -0.003933f,
      -0.00617f, -0.002232f, 0.00444f, 0.002008f, 0.0006056f, -0.002827f, -0.007366f, 0.002996f, -0.006752f,
      -0.004143f, 0.001662f, -0.00793f, 0.002161f, 0.0001992f, 0.00803f, -0.0000725f, 0.001066f, 0.004745f,
      -0.005367f, -0.00641f, 0.00431f, -0.004715f, 0.008575f, -0.007202f, 0.003786f, -0.00247f, 0.006382f,
      -0.006832f, 0.00505f, -0.001084f, 0.009674f, 0.00458f, -0.00473f, -0.00656f, -0.00011283f, 0.004417f,
      -0.001419f, -0.0005164f, 0.0000397f, -0.00395f, 0.00417f, -0.005512f, 0.0088f, 0.00568f, -0.0005984f,
      0.003128f, -0.006283f, -0.0000904f, -0.004738f, 0.00687f, 0.00592f, -0.005768f, -0.00859f, 0.003523f,
      0.001169f, -0.004498f, 0.00541f, 0.002956f, 0.00896f, -0.002571f, 0.0006533f, 0.002089f, -0.00473f,
      -0.002241f, 0.005016f, 0.001295f, 0.005993f, -0.008064f, 0.000595f, -0.007744f, -0.00201f, 0.0075f,
      -0.00942f, 0.0002023f, -0.00979f, -0.002243f, 0.002829f, -0.004322f, 0.009125f, 0.00704f, 0.007282f,
      0.00807f, 0.005447f, 0.00518f, -0.0010195f, -0.004803f, -0.001293f, -0.001305f, 0.00975f, -0.00564f,
      -0.005215f, -0.009445f, 0.00999f, 0.00959f, -0.009224f, -0.0053f, -0.002106f, -0.00839f, 0.001516f,
      0.003109f, 0.004414f, -0.00921f, -0.00868f, 0.00833f, 0.00809f, 0.004654f, 0.00678f, 0.002237f,
      0.007195f, -0.004875f, -0.001252f, 0.0073f, 0.007275f, 0.00825f, -0.005936f, 0.00594f, -0.00381f,
      -0.002117f, 0.009f, -0.003998f, -0.00104f, -0.00421f, 0.00526f, 0.001031f, 0.00902f, 0.006794f,
      -0.00912f, -0.0002892f, 0.002966f, 0.00478f, 0.00581f, 0.007217f, 0.008156f, -0.0000639f, -0.003164f,
      0.00859f, -0.00897f, 0.00409f, 0.0008936f, -0.00991f, -0.008316f, -0.004055f, 0.001252f, -0.00473f,
      -0.002f, -0.003933f, 0.000755f, -0.00992f, 0.003569f, -0.00812f, -0.004215f, -0.00774f, 0.00907f,
      0.00653f, -0.00992f, -0.006252f, -0.00468f, -0.001105f, -0.007717f, 0.005302f, 0.003773f, -0.001262f,
      -0.006207f, -0.005707f, 0.0053f, 0.00415f, 0.002441f, 0.0009265f, -0.006744f, 0.00994f, -0.0004816f,
      -0.002108f, -0.003267f, 0.0000461f, 0.004364f, -0.00596f, -0.008675f, 0.005703f, 0.002748f, 0.00961f,
      0.006767f, -0.0000575f, -0.00845f, -0.003597f, 0.003616f, 0.00423f, 0.009705f, -0.00976f, -0.0085f,
      0.00307f, -0.004032f, -0.00784f, -0.00901f, -0.00873f, 0.00543f, 0.00744f, -0.006588f, -0.004765f,
      -0.007202f, 0.006306f, -0.007484f, 0.007442f, -0.00008386f, 0.006374f, 0.00879f, 0.002039f, -0.003298f,
      0.003407f, 0.004673f, 0.0068f, 0.0001981f, 0.002296f, 0.008194f, -0.00805f, -0.007637f, -0.00903f,
      -0.004025f, 0.001553f, 0.00881f, 0.001311f, -0.005016f, -0.006916f, -0.009926f, -0.00801f, 0.00945f,
      0.0001532f, 0.00234f, -0.002968f, -0.002174f, 0.004585f, -0.00658f, 0.000132f, 0.0004494f, -0.00954f,
      -0.00848f, 0.009964f, -0.0006323f, -0.005016f, 0.001238f, 0.00433f, 0.001477f, 0.00578f, 0.00794f,
      -0.00512f, -0.00207f, -0.00145f, -0.001166f, 0.008644f, -0.00915f, 0.007187f, -0.00415f, 0.006035f,
      -0.004177f, 0.00817f, -0.00432f, 0.001062f, -0.005272f, -0.0004163f, 0.005154f, 0.005688f, -0.002985f,
      -0.004f, -0.003176f, 0.00137f, 0.0002158f, 0.003798f, 0.0002009f, -0.01f, 0.00311f, -0.004234f,
      0.00681f, -0.005657f, -0.00963f, 0.00916f, 0.00847f, -0.002085f, -0.00211f, 0.006813f, -0.00473f,
      0.00873f, 0.0008483f, 0.004253f, 0.00865f, -0.007156f, -0.00996f, 0.005413f, -0.004253f, 0.00847f,
      0.004482f, 0.000647f, -0.006702f, 0.00845f, -0.009254f, -0.0001926f, 0.003868f, -0.00788f, 0.00951f,
      -0.0005136f, -0.007698f, 0.00889f, -0.00953f, 0.007965f, 0.004982f, -0.004345f, 0.00841f, 0.007034f,
      0.006092f, 0.004166f, 0.00682f, -0.004635f, 0.003433f, -0.006527f, -0.0002658f, 0.005455f, 0.001926f,
      -0.003582f, -0.0065f, 0.002348f, -0.001918f, -0.00488f, -0.006416f, -0.000873f, -0.00942f, 0.005177f,
      -0.00194f, 0.006374f, 0.003983f, 0.00963f, 0.00697f, -0.00809f, -0.00791f, -0.003254f, -0.00669f,
      -0.001487f, 0.002129f, -0.000799f, -0.003944f, 0.002693f, 0.00667f, 0.00892f, 0.002377f, 0.001005f,
      -0.00792f, 0.002398f, -0.001093f, 0.0006456f, -0.002361f, 0.00533f, 0.0064f, 0.004524f, -0.0066f,
      0.004406f, 0.007538f, 0.00611f, 0.006294f, 0.0004857f, -0.00859f, 0.00928f, -0.005505f, -0.001135f,
      -0.00712f, -0.00923f, 0.007534f, 0.00258f, 0.00685f, -0.00873f, 0.001684f, -0.001002f, -0.0005627f,
      0.00352f, -0.007324f, 0.00838f, 0.00731f, 0.006733f, -0.003832f, -0.00522f, 0.00299f, 0.000935f,
      -0.005245f, 0.000987f, 0.007515f, 0.00704f, 0.0086f, 0.00133f, 0.0038f, 0.00622f, -0.0085f,
      0.00988f, 0.00625f, 0.00835f, -0.006023f, 0.007084f, -0.002728f, 0.009995f, 0.0008073f, 0.00341f,
      -0.004547f, 0.005917f, -0.00818f, -0.009705f, 0.00907f, -0.008965f, 0.003483f, -0.00556f, -0.001769f,
      0.0068f, 0.007442f, 0.00497f, -0.001922f, 0.002583f, -0.00834f, 0.004417f, 0.005028f, 0.006336f,
      0.00402f, -0.00773f, 0.00672f, 0.00324f, 0.003595f, -0.00852f, 0.00503f, -0.00794f, -0.009766f,
      -0.000813f, -0.006924f, -0.006622f, 0.0008802f, 0.004177f, 0.007427f, -0.001697f, 0.008575f, 0.00414f,
      0.00728f, 0.001138f, 0.000674f, -0.00209f, 0.004883f, -0.003029f, 0.0084f, -0.00798f, -0.003302f,
      0.007866f, 0.0006804f, 0.00306f, 0.006325f, 0.000508f, -0.002022f, 0.00473f, 0.00958f, -0.001912f,
      -0.002256f, 0.001385f, 0.001143f, 0.007668f, -0.002575f, 0.004364f, 0.00919f, -0.00924f, 0.00558f,
      -0.00447f, -0.004196f, -0.00547f, 0.00868f, -0.001469f, -0.00849f, 0.006397f, -0.00529f, 0.002329f,
      0.00847f, -0.009705f, 0.00233f, 0.000902f, 0.006073f, -0.00536f, 0.000875f, 0.002682f, -0.003347f,
      0.00905f, -0.00399f, -0.005783f, -0.00942f, 0.00671f, -0.008095f, -0.004467f, -0.008415f, 0.007996f,
      -0.00848f, -0.00531f, 0.002605f, -0.00632f, -0.007652f, 0.009605f, 0.00929f, 0.007782f, -0.006844f,
      -0.00115f, -0.006626f, -0.007526f, -0.001129f, 0.00943f, 0.004242f, -0.00486f, 0.00963f, -0.006386f,
      -0.004513f, 0.00185f, -0.001695f, 0.00976f, -0.001186f, 0.001484f, 0.00429f, 0.000502f, -0.009285f,
      0.005882f, -0.00674f, 0.00882f, 0.00816f, -0.008705f, -0.003618f, 0.00406f, 0.007607f, -0.001528f,
      -0.006336f, 0.006943f, 0.00753f, -0.004963f, -0.00602f, 0.002424f, -0.009476f, 0.007385f, 0.00988f,
      -0.00359f, -0.005722f, 0.006863f, -0.00398f, -0.005486f, -0.004898f, -0.0000809f, -0.001511f, 0.00307f,
      0.002613f, 0.0004046f, 0.005634f, 0.00449f, 0.008606f, -0.002146f, 0.002882f, -0.007065f, -0.00796f,
      -0.001136f, -0.001323f, 0.004715f, -0.007004f, -0.007565f, -0.002895f, 0.007523f, 0.007027f, 0.001487f,
      -0.003323f, 0.004665f, 0.007706f, 0.009186f, 0.00814f, -0.003918f, -0.002062f, 0.00514f, 0.00858f,
      0.00251f, 0.007576f, -0.008736f, 0.001245f, -0.007298f, -0.006157f, 0.00719f, -0.008446f, -0.00864f,
      0.006535f, -0.00002605f, 0.003567f, 0.002258f, 0.003443f, -0.006207f, 0.00934f, 0.007515f, -0.00916f,
      0.00861f, -0.00939f, 0.008644f, 0.00656f, 0.001708f, 0.007935f, -0.001997f, 0.002934f, 0.001758f,
      0.004932f, 0.005432f, 0.007812f, 0.00046f, -0.00562f, 0.009186f, 0.002731f, -0.00234f, 0.00913f,
      0.006542f, -0.001783f, 0.001575f, 0.003267f, 0.00676f, 0.00647f, -0.002998f, 0.00408f, -0.002005f,
      0.002071f, 0.0001754f, -0.003132f, 0.009705f, -0.003107f, 0.00847f, -0.006504f, -0.0005784f, -0.004715f,
      -0.008415f, -0.005634f, -0.00926f, -0.006958f, 0.004932f, 0.0076f, 0.008896f, 0.006042f, 0.001687f,
      0.000543f, 0.005047f, -0.002184f, 0.003963f, 0.00716f, 0.003468f, -0.003925f, 0.0073f, 0.00385f,
      0.002712f, -0.00893f, -0.00004303f, -0.00814f, 0.00937f, 0.0017395f, 0.00555f, 0.005833f, -0.001491f,
      -0.00863f, 0.00947f, 0.001972f, -0.00984f, 0.004642f, 0.003994f, 0.00923f, -0.00984f, 0.0049f,
      -0.00987f, -0.009834f, -0.0005865f, -0.006485f, -0.0005198f, 0.00919f, 0.0004432f, 0.001068f, 0.009254f,
      -0.00881f, -0.003483f, 0.00565f, -0.007793f, -0.00989f, -0.00908f, 0.00276f, -0.002663f, -0.006893f,
      0.006332f, -0.004177f, 0.006104f, -0.00004715f, -0.003693f, 0.003576f, 0.00255f, -0.00928f, -0.002916f,
      -0.007755f, -0.00729f, -0.0061f, 0.006523f, 0.00254f, 0.0008516f, -0.0003228f, -0.004017f, -0.007374f,
      -0.005207f, 0.009056f, -0.002869f, 0.004906f, 0.007675f, 0.003086f, -0.008026f, -0.00861f, -0.006744f,
      0.0002438f, 0.00375f, 0.003315f, 0.00235f, 0.006836f, -0.005516f, 0.00434f, -0.004208f, 0.002483f,
      0.006413f, 0.00674f, 0.005604f, -0.002977f, -0.00732f, -0.00908f, 0.007484f, 0.004456f, -0.00822f,
      0.007442f, -0.003195f, 0.005753f, 0.007698f, -0.006397f, -0.00785f, -0.009605f, -0.00419f, 0.00676f,
      -0.00833f, -0.00997f, -0.0003414f, 0.00906f, -0.0071f, -0.006092f, -0.00885f, -0.007866f, 0.000824f,
      -0.003231f, -0.0006027f, 0.0074f, 0.00764f, 0.005795f, 0.002886f, 0.00958f, -0.007668f, 0.004158f,
      0.00622f, 0.00119f, 0.00277f, -0.00571f, -0.0006685f, -0.006645f, 0.0004497f, 0.00218f, -0.00405f,
      0.00485f, -0.007504f, -0.001411f, -0.001933f, -0.009964f, 0.002077f, 0.00159f, -0.002796f, 0.005787f,
      0.00335f, 0.001426f, -0.005413f, 0.00994f, 0.001742f, -0.00715f, -0.0099f, 0.007744f, -0.0008388f,
      -0.000603f, -0.002f, 0.005436f, 0.00178f, 0.009796f, -0.001966f, -0.007397f, -0.001909f, 0.00931f,
      0.0003397f, -0.006817f, 0.0069f, 0.002558f, 0.00808f, -0.007313f, -0.00984f, -0.00001967f, 0.002756f,
      0.009995f, -0.00715f, 0.004765f, -0.006096f, 0.004337f, 0.005642f, 0.00763f, 0.007103f, -0.0002332f,
      0.00322f, 0.00284f, 0.003447f, 0.0012f, -0.001126f, -0.002625f, 0.00961f, -0.005272f, 0.0053f,
      -0.002483f, -0.00931f, 0.007687f, -0.002417f, 0.004463f, 0.001136f, -0.005375f, -0.00672f, 0.007084f,
      0.0006213f, -0.00912f, 0.006542f, 0.00606f, 0.003868f, 0.001709f, -0.007484f, 0.004448f, -0.00842f,
      0.00427f, -0.00975f, 0.006847f, -0.0071f, 0.0005484f, 0.00909f, -0.004642f, 0.00564f, -0.001863f,
      -0.006863f, 0.0087f, -0.003702f, -0.001783f, -0.004032f, 0.003088f, -0.002344f, -0.00323f, -0.00966f,
      0.008286f, 0.006916f, -0.001279f, 0.003246f, 0.00921f, 0.007122f, -0.006985f, 0.0002171f, 0.000837f,
      0.001388f, 0.001075f, -0.008095f, 0.007515f, 0.00999f, 0.00423f, -0.0004835f, -0.009026f, 0.007538f,
      0.00877f, -0.002445f, 0.003437f, 0.00485f, -0.008125f, -0.007767f, 0.00934f, -0.0069f, 0.00804f,
      -0.001232f, 0.00959f, -0.007687f, 0.005993f, 0.0006413f, -0.00814f, -0.002447f, -0.001008f, 0.002981f,
      0.001682f, 0.004833f, -0.00382f, -0.0008454f, -0.006485f, 0.00567f, 0.004982f, -0.00484f, 0.00922f,
      -0.004585f, 0.00426f, 0.0004027f, 0.0006104f, -0.0063f, -0.00273f, -0.006138f, 0.005367f, -0.004303f,
      0.001937f, -0.003523f, 0.007137f, -0.005737f, -0.00869f, -0.00481f, -0.00816f, 0.0002303f, -0.0002975f,
      -0.002365f, 0.00207f, -0.004353f, -0.00924f, 0.00395f, -0.00843f, -0.0043f, -0.0004406f, 0.004807f,
      -0.00694f, 0.001308f, -0.000525f, 0.000463f, -0.006813f, 0.00775f, 0.006725f, -0.00984f, -0.0003664f,
      0.009964f, 0.007217f, 0.001767f, -0.004524f, 0.002432f, 0.000869f, -0.005993f, 0.007275f, -0.001423f,
      -0.00711f, -0.001464f, 0.007347f, -0.004776f, 0.00513f, -0.00942f, 0.003813f, -0.00489f, -0.00835f,
      -0.00711f, -0.002565f, 0.004646f, 0.002693f, 0.000531f, -0.001337f, -0.0008225f, 0.0005493f, -0.003017f,
      0.003242f, -0.00651f, 0.00958f, 0.006573f, -0.00635f, 0.008f, -0.004864f, 0.003464f, -0.007538f,
      -0.00917f, -0.002682f, 0.00431f, -0.00604f, 0.002548f, 0.000772f, -0.00769f, -0.002756f, 0.004482f,
      0.001484f, -0.004753f, -0.003052f, 0.0002143f, 0.003023f, 0.002924f, 0.00821f, 0.004673f, 0.003557f,
      0.0092f, -0.00654f, 0.001993f, 0.00835f, -0.008736f, -0.0003886f, -0.00677f, 0.0004423f, -0.00723f,
      -0.002926f, 0.00994f, 0.00784f, 0.001214f, 0.00311f, 0.003584f, 0.00856f, 0.001752f, -0.004345f,
      -0.003647f, 0.00984f, -0.006798f, 0.001661f, 0.0005393f, 0.0004299f, 0.001711f, -0.006824f, 0.003633f,
      0.00506f, -0.002146f, 0.005653f, -0.00959f, 0.0009027f, -0.009674f, 0.002176f, -0.002815f, -0.007362f,
      -0.0002565f, -0.005466f, 0.006443f, 0.00541f, -0.006615f, -0.00668f, 0.0000291f, -0.00249f, -0.00648f,
      0.006466f, 0.005596f, -0.00963f, -0.00289f, -0.007336f, 0.001666f, -0.001227f, 0.008835f, -0.00396f,
      -0.001764f, -0.00962f, -0.00461f, 0.00488f, 0.00606f, -0.00959f, 0.005497f, 0.003384f, -0.002548f,
      0.00479f, 0.001423f, -0.004772f, 0.0001752f, 0.00884f, 0.0069f, 0.00792f, -0.001779f, 0.0007215f,
      -0.007557f, 0.004314f, -0.006527f, -0.00513f, -0.00855f, -0.00873f, -0.00709f, -0.007538f, -0.002918f,
      -0.00867f, 0.000341f, 0.0004723f, 0.007336f, -0.0009327f, -0.005554f, 0.007065f, 0.00586f, -0.003202f,
      -0.001984f, -0.007755f, 0.006268f, 0.003624f, 0.001136f, 0.002611f, -0.007374f, -0.00522f, 0.005642f,
      0.003551f, 0.005558f, 0.00512f, -0.001255f, 0.00445f, 0.006657f, -0.003395f, -0.0000211f, -0.00948f,
      -0.00525f, 0.007614f, 0.007603f, -0.00872f, 0.00983f, -0.0059f, 0.005405f, -0.005775f, 0.001911f,
      -0.006306f, -0.008446f, 0.006702f, 0.001295f, -0.007904f, -0.00613f, -0.00737f, 0.004997f, 0.00699f,
      -0.008514f, 0.001029f, 0.008705f, 0.00543f, -0.0097f, -0.00839f, 0.00201f, 0.00319f, -0.00767f,
      0.003147f, -0.00936f, 0.003647f, 0.007465f, 0.00802f, 0.001254f, 0.00955f, 0.006344f, -0.00754f,
      0.007072f, -0.007305f, -0.002403f, -0.006702f, -0.00827f, 0.007183f, -0.001834f, -0.0057f, -0.007095f,
      0.00332f, -0.0008297f, 0.004333f, 0.0008926f, -0.00629f, 0.007393f, 0.006477f, -0.004684f, 0.002182f,
      -0.004246f, 0.007324f, 0.001202f, 0.00993f, 0.001759f, -0.001665f, 0.0067f, 0.003798f, -0.007454f,
      -0.00821f, 0.001178f, 0.004494f, 0.00384f, 0.003609f, 0.007614f, 0.00976f, -0.00918f, -0.002209f,
      0.002016f, 0.0093f, 0.00638f, -0.007572f, -0.008224f, -0.000771f, -0.00854f, -0.001513f, -0.007267f,
      0.00887f, -0.00107f, -0.007755f, 0.004757f, 0.002693f, 0.00439f, -0.00927f, -0.003588f, 0.001711f,
      -0.002756f, 0.00974f, -0.004158f, 0.00621f, 0.00451f, 0.007935f, -0.002064f, -0.0081f, -0.00682f,
      0.006042f, -0.003317f, -0.003391f, -0.00688f, -0.00743f, 0.003933f, -0.00816f, -0.003164f, -0.001821f,
      -0.001942f, 0.005005f, 0.00597f, 0.00595f, 0.0086f, 0.003202f, -0.00803f, -0.00892f, -0.002626f,
      0.000533f, -0.002506f, 0.00506f, -0.00822f, -0.000431f, 0.000955f, -0.004826f, -0.006626f, 0.001367f,
      0.00684f, -0.00793f, 0.00634f, -0.004353f, -0.00682f, 0.00657f, 0.000718f, -0.002306f, 0.006966f,
      0.006992f, -0.006275f, 0.00843f, 0.004826f, 0.00886f, -0.004f, 0.00901f, 0.005543f, -0.00566f,
      -0.009575f, 0.005444f, 0.00633f, -0.005756f, 0.007687f, 0.001801f, -0.005802f, 0.001708f, -0.004517f,
      0.00808f, 0.00984f, -0.00847f, 0.00959f, -0.002443f, -0.001829f, -0.003305f, -0.00392f, -0.006924f,
      -0.002266f, 0.001481f, 0.001099f, -0.00549f, 0.004787f, 0.00784f, -0.008514f, -0.00288f, -0.00858f,
      0.003025f, 0.002846f, 0.001469f, 0.00927f, 0.006443f, -0.00908f, 0.009445f, -0.009636f, -0.0003245f,
      0.003815f, -0.0001975f, 0.0007005f, -0.00984f, 0.0005784f, 0.0006576f, -0.00885f, 0.001424f, -0.004414f,
      0.006252f, 0.002722f, -0.002953f, 0.001995f, 0.00942f, -0.0000668f, -0.007507f, 0.00201f, 0.00344f,
      0.002167f, -0.001902f, -0.00691f, 0.00427f, -0.006607f, -0.003334f, -0.00143f, -0.00676f, 0.00736f,
      0.005222f, -0.0004745f, -0.0005236f, -0.00818f, 0.004253f, -0.002077f, 0.007355f, -0.00157f, -0.004112f,
      -0.007156f, 0.002766f, -0.001808f, -0.003685f, 0.002918f, 0.005814f, 0.00126f, 0.00001913f, -0.0002122f,
      0.00882f, -0.001593f, 0.005184f, -0.006516f, 0.00848f, 0.00835f, -0.0006256f, 0.00252f, -0.00594f,
      0.005688f, -0.0089f, 0.000832f, 0.00922f, 0.002317f, -0.003725f, -0.005905f, 0.001728f, 0.002249f,
      -0.00986f, 0.008896f, -0.0001637f, 0.006817f, -0.0092f, 0.008484f, -0.00751f, -0.002232f, 0.007233f,
      0.001008f, 0.003746f, -0.005726f, 0.006203f, 0.000586f, 0.00568f, 0.000979f, -0.00249f, -0.004295f,
      -0.005775f, 0.0093f, -0.002306f, 0.002426f, -0.00712f, 0.004265f, 0.00659f, -0.00504f, -0.002317f,
      0.003494f, -0.005882f, 0.00602f, 0.001864f, -0.008255f, 0.00559f, -0.001576f, -0.004242f, -0.005627f,
      0.00521f, 0.003729f, -0.005524f, -0.005688f, 0.00695f, -0.00475f, -0.0001157f, -0.007744f, -0.007935f,
      0.006092f, -0.007626f, 0.002676f, -0.00196f, -0.00932f, -0.001797f, -0.0081f, -0.004524f, 0.002777f,
      -0.0007696f, -0.0008817f, -0.00864f, 0.00834f, -0.001039f, -0.00899f, -0.007412f, -0.002197f, 0.003298f,
      0.00258f, 0.00667f, 0.001576f, -0.002626f, -0.001692f, -0.00107f, -0.001912f, -0.00997f, -0.005493f,
      -0.0098f, -0.001864f, 0.001933f, 0.005116f, -0.00938f, -0.0002704f, 0.0001253f, -0.00465f, -0.00414f,
      0.001244f, 0.002434f, -0.003223f, 0.007835f, 0.004036f, 0.00748f, -0.00903f, 0.004265f, -0.002977f,
      0.00732f, 0.006317f, -0.00563f, -0.008224f, -0.00867f, 0.00962f, -0.005325f, 0.00101f, -0.00856f,
      0.00735f, -0.00862f, -0.003899f, -0.004925f, 0.0069f, 0.004513f, -0.009895f, -0.00239f, 0.00992f,
      -0.00149f, 0.001915f, -0.002604f, 0.0095f, 0.007416f, 0.005016f, -0.002281f, 0.008125f, -0.009476f,
      -0.009056f, 0.003843f, -0.002602f, 0.0089f, 0.003674f, 0.00132f, -0.00627f, 0.009186f, 0.006226f,
      -0.00442f, 0.003323f, -0.00282f, 0.00831f, 0.007153f, -0.00724f, -0.002815f, -0.0001028f, 0.00809f,
      0.00871f, -0.007435f, -0.0018835f, 0.002344f, 0.00975f, -0.00286f, -0.00835f, -0.003582f, -0.000401f,
      0.007904f, -0.00499f, 0.003502f, -0.009605f, 0.00367f, -0.007473f, -0.003994f, -0.002377f, 0.00413f,
      0.000489f, 0.005356f, 0.00786f, 0.00476f, -0.005436f, 0.005947f, -0.000724f, -0.00671f, 0.00569f,
      -0.00826f, 0.00846f, -0.006634f, -0.003334f, -0.00802f, -0.007126f, -0.001247f, 0.00596f, -0.009056f,
      0.0005774f, -0.00648f, 0.006126f, -0.00668f, -0.004116f, -0.0002975f, 0.0002549f, -0.006977f, 0.002117f,
      0.0007377f, -0.00803f, -0.003365f, 0.00819f, -0.002949f, -0.00969f, 0.006794f, -0.007645f, -0.00099f,
      0.006966f, 0.009735f, 0.002426f, 0.005592f, 0.0003273f, -0.003353f, -0.002249f, -0.00514f, -0.002508f,
      -0.008156f, -0.000979f, 0.0002344f, -0.006508f, 0.00781f, 0.001318f, -0.00498f, 0.00858f, -0.003828f,
      -0.00504f, 0.00639f, -0.002424f, 0.002552f, 0.003736f, -0.00797f, 0.00761f, 0.006474f, 0.004166f,
      -0.009026f, 0.00638f, 0.0097f, -0.007202f, -0.008224f, -0.005714f, 0.001017f, 0.004894f, -0.00898f,
      0.00874f, -0.004066f, -0.002527f, 0.000754f, -0.002802f, 0.009315f, -0.00817f, -0.008705f, -0.0006857f,
      0.006992f, 0.000913f, 0.005993f, 0.005013f, 0.009346f, -0.00574f, 0.008575f, 0.004166f, -0.00604f,
      -0.0032f, 0.0014925f, 0.008865f, -0.006435f, -0.004417f, 0.000921f, 0.00928f, -0.001739f, 0.000586f,
      0.007904f, 0.007347f, 0.00331f, -0.0078f, -0.004005f, 0.0074f, -0.005825f, -0.007244f, -0.002626f,
      -0.005917f, 0.006508f, 0.007263f, -0.001506f, -0.003498f, 0.00693f, 0.004097f, 0.00934f, -0.003752f,
      -0.006752f, 0.001534f, 0.003906f, 0.001351f, 0.00367f, 0.0086f, -0.00536f, -0.001699f, 0.001546f,
      -0.00277f, -0.0005455f, -0.002718f, -0.00583f, -0.0009003f, -0.001003f, 0.001612f, -0.003557f, -0.006004f,
      0.001006f, -0.00925f, -0.0008187f, -0.002907f, 0.003675f, 0.00394f, 0.005608f, -0.007133f, 0.001691f,
      0.006428f, 0.003813f, -0.00542f, -0.00583f, 0.002207f, -0.001088f, 0.00714f, 0.006233f, 0.002617f,
      -0.00419f, -0.00916f, 0.004063f, -0.002892f, 0.000514f, 0.00224f, 0.0001853f, 0.0007997f, 0.0005536f,
      -0.00639f, -0.007015f, 0.00309f, 0.006184f, -0.00982f, -0.0002372f, 0.0009604f, 0.00962f, 0.00678f,
      -0.006653f, -0.004955f, -0.0003958f, 0.006428f, 0.004517f, 0.00672f, 0.003792f, -0.006046f, -0.00221f,
      -0.00727f, -0.00748f, -0.004204f, -0.00982f, 0.0007663f, 0.00661f, -0.003647f, -0.006973f, 0.002605f,
      0.0001023f, 0.004536f, -0.00647f, 0.009735f, 0.00945f, -0.00967f, -0.0003023f, -0.0086f, 0.008736f,
      -0.00701f, 0.00258f, -0.002716f, -0.00162f, -0.006996f, 0.007664f, 0.007595f, 0.00403f, 0.00233f,
      -0.00481f, -0.001349f, -0.005196f, -0.009026f, 0.00606f, 0.001146f, 0.001434f, 0.00967f, 0.004448f,
      -0.004837f, -0.007168f, -0.005234f, 0.002514f, 0.005306f, 0.003088f, 0.0018215f, -0.00558f, -0.006596f,
      0.002018f, -0.003408f, -0.001384f, -0.006065f, -0.001212f, -0.002604f, -0.00767f, 0.0001342f, -0.00851f,
      -0.00392f, 0.003862f, 0.00701f, 0.003605f, -0.00965f, -0.00714f, 0.00956f, -0.00888f, -0.001019f,
      0.0024f, -0.00961f, -0.005238f, 0.005333f, 0.00871f, 0.007607f, -0.00756f, -0.004772f, -0.00912f,
      -0.004047f, 0.003483f, 0.003294f, 0.006577f, -0.005505f, 0.00996f, 0.009964f, 0.0004187f, 0.005898f,
      0.00796f, -0.00165f, -0.003225f, -0.001258f, 0.00853f, -0.008865f, 0.00815f, -0.001117f, -0.00685f,
      0.001974f, 0.00915f, 0.00667f, 0.009605f, 0.007107f, 0.007698f, -0.004387f, -0.0003958f, -0.005062f,
      0.002188f, -0.004875f, -0.002922f, -0.0003638f, 0.006268f, 0.00785f, 0.006138f, 0.000505f, -0.0003953f,
      -0.00841f, -0.00958f, -0.007126f, -0.003107f, 0.0078f, 0.003452f, -0.009254f, -0.00117f, -0.00878f,
      -0.00911f, -0.0004418f, 0.00831f, -0.004524f, 0.003872f, 0.0044f, 0.006424f, 0.000634f, -0.004883f,
      -0.002487f, -0.00512f, -0.00692f, -0.00521f, -0.001761f, 0.008575f, -0.006393f, 0.00351f, 0.00914f,
      -0.006035f, -0.002264f, -0.009636f, 0.00918f, -0.00967f, -0.004944f, -0.0004587f, -0.002478f, -0.00814f,
      0.00816f, -0.004776f, 0.00954f, 0.003471f, -0.006172f, 0.003603f, 0.009346f, 0.00455f, 0.00982f,
      0.00476f, 0.0007815f, -0.003096f, -0.0000307f, -0.005608f, 0.009315f, 0.00374f, -0.007366f, -0.001133f,
      -0.00944f, 0.006847f, 0.00631f, 0.005394f, 0.003088f, -0.00644f, -0.0004168f, -0.00923f, -0.003254f,
      -0.005077f, 0.00637f, -0.001415f, -0.003235f, -0.001729f, -0.0082f, 0.006664f, -0.006f, 0.00663f,
      -0.001547f, -0.004116f, -0.00542f, 0.00521f, -0.00286f, -0.00396f, 0.004547f, -0.0001363f, 0.000979f,
      -0.00634f, -0.006767f, -0.0000603f, 0.008316f, 0.00756f, -0.004993f, -0.00645f, -0.002295f, 0.004288f,
      0.00901f, 0.008194f, -0.004192f, -0.002182f, -0.005836f, -0.003983f, -0.007183f, -0.0061f, 0.001098f,
      -0.0009274f, 0.005207f, 0.0002102f, -0.003925f, 0.0056f, -0.00296f, 0.006134f, -0.007744f, 0.006126f,
      -0.005047f, -0.006134f, 0.004818f, -0.005283f, 0.005272f, -0.00779f, -0.003086f, -0.000607f, 0.005486f,
      0.0005345f, -0.007305f, -0.0048f, -0.00876f, -0.00433f, 0.006165f, -0.002474f, -0.00953f, -0.002066f,
      0.002918f, 0.006382f, 0.003317f, 0.00826f, -0.009995f, 0.004143f, 0.00985f, -0.0002116f, -0.002989f,
      -0.007805f, 0.0003633f, -0.00365f, -0.00916f, 0.009834f, 0.003513f, -0.00379f, 0.00736f, -0.00957f,
      0.005726f, -0.00772f, -0.00803f, -0.002052f, -0.005585f, -0.00781f, -0.00599f, 0.00954f, 0.002024f,
      -0.005745f, 0.003054f, -0.009415f, -0.005054f, 0.00424f, 0.003218f, 0.00826f, 0.00817f, -0.00409f,
      0.00518f, 0.00216f, 0.006756f, -0.00411f, -0.003344f, -0.004898f, 0.00001055f, 0.006104f, 0.001057f,
      -0.000702f, 0.00771f, -0.001743f, 0.001407f, -0.005104f, -0.007717f, -0.002026f, -0.006405f, 0.00886f,
      0.0006466f, -0.00951f, -0.00395f, -0.00814f, 0.00936f, 0.001143f, -0.00485f, 0.00584f, -0.002224f,
      0.00834f, -0.0003467f, -0.000945f, 0.007034f, -0.0009427f, -0.009445f, 0.0007753f, -0.006973f, 0.001507f,
      0.004105f, -0.002523f, 0.002872f, -0.001515f, -0.00869f, 0.003103f, 0.000389f, -0.00774f, 0.00441f,
      -0.001002f, 0.00783f, -0.001102f, -0.003883f, -0.007187f, -0.0001678f, -0.00742f, -0.00686f, -0.006702f,
      0.00894f, -0.0003886f, -0.005543f, 0.00988f, 0.00411f, -0.00002635f, 0.00851f, -0.002317f, 0.00873f,
      -0.00532f, -0.000835f, -0.004166f, -0.004036f, -0.003325f, -0.00799f, 0.003025f, 0.001356f, -0.009575f,
      -0.00426f, -0.003431f, 0.00899f, -0.001455f, -0.0007324f, -0.00492f, 0.00989f, -0.0002503f, -0.00814f,
      -0.00535f, -0.0035f, -0.001434f, 0.00635f, -0.005108f, 0.002626f, 0.00983f, 0.00672f, -0.00725f,
      -0.004826f, 0.007275f, -0.006763f, 0.002605f, 0.002369f, -0.000976f, 0.00263f, 0.00465f, -0.009544f,
      -0.0008945f, -0.00175f, -0.00799f, -0.0006666f, -0.00514f, -0.002842f, -0.001805f, 0.000992f, 0.00844f,
      -0.000964f, -0.00636f, 0.001281f, 0.001717f, 0.00569f, 0.005917f, -0.00826f, -0.00859f, 0.004246f,
      0.004078f, -0.005566f, 0.00835f, -0.006893f, -0.005867f, 0.001273f, -0.005856f, 0.004448f, 0.004562f,
      -0.00392f, -0.00855f, 0.0005975f, 0.006817f, -0.005524f, -0.0009527f, -0.00695f, -0.002172f, -0.003683f,
      -0.00546f, 0.007698f, -0.00858f, 0.003372f, 0.001414f, -0.007786f, -0.00482f, 0.0083f, 0.007534f,
      0.00554f, 0.005768f, 0.001982f, -0.004597f, -0.001634f, 0.000563f, 0.00298f, 0.001768f, 0.0004673f,
      0.009285f, 0.00518f, 0.00798f, 0.00557f, -0.002504f, -0.00777f, 0.007904f, 0.00939f, -0.004646f,
      0.00527f, 0.00817f, 0.00526f, 0.007935f, -0.00413f, -0.002628f, -0.008194f, -0.006195f, 0.00884f,
      0.007282f, 0.003819f, -0.00904f, 0.001354f, -0.004368f, -0.0002527f, 0.004684f, -0.002907f, -0.003862f,
      -0.002197f, 0.00858f, -0.00989f, 0.0004277f, 0.008484f, -0.008865f, 0.007275f, 0.00869f, -0.0000226f,
      0.0006456f, 0.0002527f, 0.003267f, 0.007793f, -0.001359f, -0.007423f, -0.004204f, 0.006824f, -0.00801f,
      0.006992f, -0.002182f, 0.00181f, 0.00966f, -0.00888f, -0.006527f, -0.00873f, -0.004623f, -0.006767f,
      -0.006317f, 0.003017f, 0.002218f, 0.00805f, -0.00677f, -0.00974f, -0.0083f, 0.008095f, -0.00424f,
      -0.009636f, 0.002298f, -0.00864f, 0.004044f, 0.000354f, 0.00949f, 0.00635f, 0.009026f, -0.00806f,
      -0.0008893f, 0.002377f, -0.001343f, -0.001965f, -0.00442f, -0.006615f, -0.004166f, 0.00719f, -0.006306f,
      -0.009674f, -0.00787f, 0.00712f, -0.003637f, 0.0008287f, 0.005352f, -0.004227f, -0.00549f, -0.0058f,
      0.00489f, -0.005165f, 0.001942f, 0.00591f, 0.00612f, 0.005306f, -0.00723f, 0.0051f, 0.002329f,
      -0.001097f, 0.002022f, -0.006416f, -0.006577f, 0.003603f, 0.004303f, 0.007652f, 0.00884f, -0.003191f,
      0.002787f, -0.009254f, 0.003475f, -0.002266f, 0.00936f, -0.00793f, -0.00738f, 0.008194f, 0.003998f,
      -0.0049f, 0.008965f, -0.000592f, 0.00711f, 0.00905f, -0.0006223f, -0.00735f, -0.00399f, -0.00808f,
      -0.005367f, 0.00705f, 0.0007415f, 0.00864f, 0.00883f, -0.001155f, 0.00898f, 0.004406f, 0.00967f,
      0.004677f, -0.003113f, -0.0009146f, 0.00756f, 0.005733f, -0.003647f, 0.00446f, 0.00798f, 0.003305f,
      -0.0000515f, -0.003746f, -0.002283f, -0.004913f, 0.003496f, -0.00773f, -0.003622f, 0.004974f, 0.00244f,
      0.001445f, -0.004826f, 0.002394f, 0.003075f, -0.0006714f, 0.002077f, -0.008675f, -0.001683f, 0.006065f,
      -0.005512f, -0.001691f, 0.007507f, -0.00913f, -0.0008674f, -0.005f, 0.001398f, -0.004875f, -0.000567f,
      -0.002668f, 0.001711f, -0.005306f, -0.00883f, -0.001738f, 0.0035f, -0.006702f, -0.006943f, 0.00884f,
      -0.001516f, 0.00991f, 0.003082f, 0.006077f, -0.00437f, -0.000524f, -0.003986f, 0.007393f, 0.00986f,
      -0.0008f, -0.001425f, -0.001999f, -0.002277f, -0.00901f, 0.004986f, 0.002085f, -0.0009236f, 0.001841f,
      -0.003191f, 0.002205f, -0.00781f, 0.00397f, -0.002066f, -0.008835f, -0.004585f, -0.00953f, -0.006496f,
      -0.006996f, 0.007233f, -0.00544f, 0.001037f, 0.0028f, -0.007935f, -0.0055f, -0.007866f, 0.00436f,
      -0.0009565f, 0.001419f, 0.007587f, -0.0004418f, -0.00318f, -0.003857f, 0.007763f, 0.008896f, 0.004925f,
      0.00979f, -0.00928f, -0.001149f, 0.00678f, -0.002733f, -0.002972f, -0.001726f, 0.006706f, -0.001256f,
      -0.00636f, 0.0004964f, 0.0005093f, -0.0008807f, 0.002026f, 0.00215f, -0.007603f, -0.00936f, -0.001715f,
      -0.000935f, 0.0005236f, 0.000975f, 0.00786f, -0.002583f, 0.003407f, -0.002033f, -0.00217f, 0.001398f,
      -0.0001027f, 0.0009203f, 0.0009117f, 0.00741f, -0.003925f, 0.0007577f, -0.006317f, 0.001241f, 0.005623f,
      0.001732f, 0.00374f, 0.00341f, 0.006714f, 0.001987f, -0.0037f, 0.00349f, -0.00431f, -0.00895f,
      -0.009605f, -0.007214f, -0.00393f, -0.002583f, 0.00841f, 0.00782f, -0.005657f, -0.00655f, 0.003542f,
      -0.004143f, 0.003202f, -0.002695f, 0.0002656f, 0.001797f, -0.0065f, 0.00628f, -0.0001239f, -0.002842f,
      0.00119f, -0.00979f, 0.006287f, -0.00646f, 0.00769f, 0.00831f, -0.0055f, 0.0005436f, 0.006554f,
      -0.0001364f, 0.00699f, 0.004364f, -0.00227f, 0.00489f, 0.0026f, 0.0007696f, 0.0004685f, -0.001103f,
      0.001123f, -0.002245f, 0.006527f, -0.00828f, -0.002954f, -0.005226f, -0.005814f, -0.0002468f, -0.00884f,
      0.008606f, -0.00001067f, -0.00417f, -0.003376f, 0.00918f, -0.00776f, 0.002684f, 0.006145f, -0.0006285f,
      -0.004173f, -0.004917f, -0.00678f, 0.00248f, 0.007263f, 0.002188f, -0.000213f, 0.00413f, 0.002676f,
      0.004948f, 0.007614f, -0.001845f, -0.00436f, 0.00591f, 0.004833f, -0.002085f, -0.006096f, 0.007378f,
      0.001922f, 0.006573f, 0.0016985f, 0.001776f, 0.00993f, -0.00829f, -0.0001675f, 0.004753f, 0.00008494f,
      0.00989f, 0.0008593f, 0.00636f, 0.0008297f, -0.00482f, -0.001189f, -0.001576f, -0.001331f, -0.00881f,
      0.00416f, -0.0008516f, -0.002281f, -0.00399f, -0.00603f, 0.0031f, 0.00994f, 0.0009284f, -0.00446f,
      -0.00944f, 0.00272f, -0.001006f, -0.006733f, 0.00815f, 0.004932f, -0.004894f, 0.007156f, 0.0001193f,
      -0.00745f, -0.000041f, -0.004074f, 0.00829f, 0.006042f, 0.006176f, -0.00509f, 0.005375f, -0.00554f,
      -0.001078f, -0.002928f, 0.00813f, 0.004013f, 0.002552f, -0.0086f, 0.000254f, -0.005844f, 0.004093f,
      -0.008224f, 0.006016f, -0.004883f, -0.006504f, 0.0003617f, -0.00008327f, 0.00382f, 0.00786f, -0.00915f,
      -0.004963f, 0.003756f, 0.00689f, 0.00833f, 0.005455f, -0.00871f, -0.00872f, -0.0008054f, 0.001023f,
      -0.003527f, -0.00735f, 0.00691f, 0.0092f, 0.004837f, -0.000847f, 0.0006146f, -0.00829f, 0.007317f,
      -0.002722f, 0.005962f, -0.004005f, 0.002857f, 0.004414f, 0.00437f, -0.003452f, -0.004383f, -0.004654f,
      0.007866f, -0.000736f, -0.001158f, -0.005924f, -0.002207f, 0.00904f, 0.004505f, 0.005688f, 0.003448f,
      -0.00414f, -0.00986f, -0.007446f, 0.00479f, 0.00314f, 0.0084f, 0.005714f, -0.002865f, 0.0008903f,
      -0.00831f, 0.009415f, -0.001098f, 0.0007825f, -0.002136f, -0.009995f, 0.00798f, -0.0002449f, -0.00454f,
      0.00262f, -0.001926f, 0.003874f, -0.001987f, 0.00456f, 0.00994f, -0.00275f, -0.0013485f, 0.00911f,
      -0.0011f, -0.005253f, 0.003504f, 0.004726f, -0.00821f, 0.00008196f, 0.004696f, 0.00473f, 0.006893f,
      -0.002386f, 0.007145f, 0.007584f, -0.00542f, -0.000596f, 0.002354f, 0.001427f, 0.001673f, 0.004646f,
      0.004826f, 0.00847f, -0.005226f, 0.0003307f, 0.00536f, 0.002802f, 0.006264f, -0.000479f, 0.00222f,
      0.00817f, 0.005253f, 0.005257f, 0.001163f, 0.005417f, 0.006603f, 0.00514f, -0.003473f, -0.001948f,
      0.006695f, 0.003492f, 0.000456f, 0.00933f, 0.00283f, 0.006935f, -0.004658f, -0.0008807f, -0.001274f,
      -0.0006485f, -0.00349f, -0.002163f, 0.00811f, 0.001358f, -0.002134f, 0.0005803f, -0.001573f, -0.005478f,
      -0.00496f, 0.00968f, 0.001645f, -0.005756f, -0.0008974f, -0.00608f, -0.00528f, 0.00005585f, -0.005756f,
      -0.004025f, -0.00772f, -0.0008974f, 0.00786f, 0.00396f, -0.008865f, -0.00645f, -0.00903f, 0.00802f,
      -0.001602f, -0.0072f, 0.00736f, 0.002499f, -0.00839f, -0.00925f, 0.005943f, -0.00785f, -0.0081f,
      -0.00802f, -0.005554f, 0.004078f, 0.009476f, -0.00877f, 0.00257f, -0.00439f, 0.006744f, -0.00419f,
      -0.005413f, 0.002476f, -0.002373f, -0.006424f, 0.008736f, 0.006977f, 0.009735f, 0.009514f, 0.0009437f,
      -0.001418f, 0.004066f, 0.004986f, -0.008644f, -0.007427f, -0.00988f, 0.006714f, -0.00118f, 0.00924f,
      0.000984f, 0.001846f, -0.00418f, 0.00341f, 0.0007763f, 0.008545f, 0.007313f, 0.00999f, -0.000682f,
      0.003416f, 0.00465f, -0.000676f, 0.00206f, -0.00654f, -0.002478f, 0.003826f, -0.001733f, -0.003693f,
      -0.001044f, -0.004696f, 0.00688f, 0.00632f, 0.004963f, -0.00365f, -0.00772f, -0.001813f, -0.004898f,
      -0.008385f, 0.002f, -0.007782f, -0.000961f, -0.003376f, 0.005157f, -0.002651f, 0.007935f, 0.003716f,
      0.009f, 0.001195f, -0.00982f, -0.00532f, -0.00828f, -0.000279f, -0.007626f, 0.00879f, 0.006996f,
      0.00942f, 0.002588f, -0.0097f, -0.00011635f, -0.001595f, -0.0006347f, -0.001799f, 0.00126f, 0.005085f,
      0.001865f, 0.003216f, -0.000628f, -0.00474f, -0.004925f, -0.00626f, 0.006287f, -0.005054f, 0.0079f,
      -0.005177f, -0.009796f, -0.00805f, -0.001599f, 0.0085f, -0.008965f, -0.002886f, -0.008606f, -0.008965f,
      0.004757f, -0.009285f, 0.00548f, 0.00816f, -0.001941f, 0.00622f, 0.00755f, 0.00926f, 0.009125f,
      -0.004364f, 0.006214f, -0.007137f, 0.001763f, -0.002035f, 0.004326f, 0.00653f, -0.007072f, -0.003609f,
      -0.00504f, 0.004448f, -0.005928f, -0.007057f, -0.002148f, -0.004593f, -0.004467f, -0.009514f, -0.00854f,
      0.001922f, 0.007572f, -0.005016f, 0.003345f, 0.008575f, -0.00967f, 0.000532f, -0.002897f, -0.005013f,
      -0.009834f, 0.00302f, 0.005688f, 0.005096f, -0.003983f, 0.00851f, 0.001554f, 0.00394f, 0.005688f,
      -0.00537f, 0.00655f, 0.007526f, 0.002298f, 0.006126f, -0.00654f, -0.003433f, -0.00818f, -0.003098f,
      -0.00822f, -0.00898f, -0.007675f, 0.005955f, -0.003288f, 0.006237f, -0.002f, 0.002678f, -0.00639f,
      0.00899f, 0.009766f, 0.009384f, -0.0001253f, 0.007263f, -0.003555f, -0.00988f, -0.00534f, -0.005356f,
      -0.00805f, 0.001697f, 0.002516f, 0.0022f, 0.007397f, -0.002075f, 0.00247f, 0.004593f, -0.00543f,
      0.000358f, -0.005047f, 0.00476f, -0.003937f, -0.002851f, 0.007507f, 0.001389f, 0.003235f, 0.00205f,
      -0.00474f, -0.0059f, 0.001666f, 0.002943f, -0.00954f, -0.00828f, -0.008804f, 0.002356f, 0.00836f,
      0.002785f, 0.00881f, -0.00716f, 0.005608f, 0.007534f, -0.00952f, 0.008965f, 0.0001839f, -0.007412f,
      0.00693f, -0.0000717f, 0.003857f, 0.00021f, 0.002897f, -0.00452f, -0.002552f, -0.005962f, -0.006737f,
      -0.0008616f, 0.008606f, -0.005814f, -0.007397f, -0.006096f, 0.0099f, -0.00955f, 0.001134f, 0.00702f,
      -0.0003154f, 0.00366f, -0.009186f, -0.001096f, 0.00984f, -0.005787f, 0.00369f, -0.001496f, 0.002462f,
      -0.00623f, -0.00426f, -0.004837f, -0.00558f, -0.003311f, -0.0066f, 0.0077f, 0.003609f, 0.004646f,
      0.007996f, -0.00788f, 0.006348f, -0.00986f, 0.00817f, 0.0001633f, 0.0001796f, -0.00899f, -0.001417f,
      0.00972f, -0.00067f, -0.005535f, 0.001376f, 0.004974f, 0.0008225f, 0.008484f, -0.00589f, 0.00828f,
      -0.007206f, -0.00599f, -0.0009503f, 0.000634f, -0.0001874f, -0.00654f, 0.00424f, -0.001244f, 0.002506f,
      -0.009964f, -0.00828f, -0.002129f, -0.003368f, -0.0003746f, -0.006798f, -0.00383f, 0.008514f, 0.00818f,
      -0.005497f, -0.0034f, -0.001681f, -0.004208f, -0.004337f, -0.0000664f, 0.003807f, -0.006073f, -0.003489f,
      -0.00521f, 0.005047f, 0.00367f, 0.005657f, -0.004665f, 0.00671f, -0.003513f, 0.00869f, 0.008095f,
      0.007545f, 0.007214f, 0.002594f, -0.001637f, 0.005642f, 0.00526f, -0.007195f, 0.00413f, -0.006878f,
      0.009224f, 0.008514f, -0.0008245f, -0.004276f, 0.003633f, -0.000534f, -0.00916f, -0.00905f, 0.00827f,
      0.00458f, 0.002428f, -0.002975f, 0.00718f, -0.00888f, 0.004597f, 0.0004854f, -0.003778f, 0.006023f,
      0.001024f, -0.00484f, -0.0048f, 0.001374f, -0.004204f, -0.004368f, 0.005783f, 0.001205f, 0.007774f,
      -0.001196f, -0.007015f, 0.00822f, -0.005875f, 0.003675f, 0.00279f, 0.001947f, -0.00342f, -0.000307f,
      -0.003113f, -0.0017185f, -0.001276f, 0.0031f, -0.003546f, -0.003328f, 0.004078f, 0.00976f, -0.002756f,
      0.00487f, -0.007904f, 0.003613f, 0.007034f, -0.00624f, 0.0007896f, -0.0077f, -0.001974f, 0.007397f,
      0.005966f, -0.00627f, -0.005215f, 0.001178f, -0.00372f, 0.001711f, -0.001743f, 0.00248f, 0.0003877f,
      0.005028f, -0.00789f, -0.0007873f, -0.005753f, 0.00961f, 0.00961f, 0.002813f, 0.002567f, -0.007095f,
      0.003628f, 0.0001531f, 0.0002968f, -0.005493f, -0.0001053f, 0.00964f, 0.004997f, -0.00657f, 0.000724f,
      -0.00563f, -0.009834f, -0.003574f, 0.003572f, -0.006805f, 0.007423f, 0.003103f, -0.005455f, 0.00881f,
      -0.00777f, -0.003508f, 0.0075f, 0.00404f, -0.00747f, 0.003056f, 0.005142f, -0.007156f, -0.00923f,
      0.00401f, 0.007442f, 0.005077f, 0.007393f, 0.004276f, -0.00851f, -0.00263f, -0.006123f, 0.003536f,
      0.005672f, 0.00887f, -0.002031f, -0.00524f, -0.001232f, 0.000433f, 0.005398f, 0.009575f, 0.009705f,
      -0.007267f, -0.00565f, -0.003963f, 0.007477f, -0.00216f, -0.007744f, -0.003347f, -0.00804f, -0.002136f,
      -0.002407f, 0.00826f, -0.006294f, 0.005116f, 0.00007975f, -0.007267f, -0.003428f, -0.005497f, 0.001562f,
      0.003801f, -0.004646f, 0.004234f, 0.00979f, 0.00943f, -0.002726f, 0.0007277f, 0.0007143f, -0.00785f,
      0.00531f, 0.00747f, -0.006287f, 0.0001854f, 0.0005198f, -0.006645f, -0.000202f, -0.0004883f, -0.001946f,
      0.00904f, 0.00122f, 0.005608f, 0.002243f, -0.001732f, -0.00844f, -0.000973f, 0.00898f, 0.00686f,
      0.005028f, 0.005497f, -0.002182f, -0.007122f, 0.00955f, 0.00725f, 0.0000116f, 0.00504f, 0.00864f,
      -0.00827f, -0.00476f, -0.001607f, 0.006145f, 0.00777f, 0.00974f, -0.002163f, 0.00857f, 0.006485f,
      -0.004356f, 0.00010043f, 0.001632f, 0.005432f, 0.00846f, -0.006756f, 0.0005136f, -0.00836f, -0.009544f,
      0.005016f, -0.002354f, -0.004543f, 0.00419f, 0.00798f, -0.001813f, 0.005913f, 0.003494f, -0.002695f,
      -0.009346f, -0.001584f, -0.00886f, -0.007374f, 0.00979f, 0.00961f, 0.0006576f, -0.0018015f, -0.009766f,
      -0.00821f, -0.00924f, 0.0002823f, 0.003115f, -0.00788f, -0.005257f, 0.003233f, -0.00939f, 0.00617f,
      0.003914f, -0.002165f, 0.004215f, 0.00603f, 0.00498f, -0.000754f, 0.0079f, 0.00463f, -0.004574f,
      -0.00494f, 0.0014715f, 0.007866f, 0.005215f, -0.00008845f, 0.00897f, -0.00431f, -0.00416f, 0.001195f,
      -0.007626f, 0.006153f, 0.000168f, -0.001373f, 0.001575f, -0.00368f, -0.00926f, 0.003387f, -0.006237f,
      -0.003305f, -0.004677f, 0.003044f, 0.002283f, -0.00855f, -0.00383f, 0.005135f, -0.003328f, -0.005f,
      -0.006145f, 0.008995f, 0.00933f, -0.0004253f, -0.00697f, -0.00895f, 0.001212f, 0.007114f, 0.005264f,
      0.003008f, -0.0087f, 0.00578f, -0.008354f, 0.009056f, 0.004955f, -0.004787f, 0.001999f, -0.008705f,
      -0.00722f, -0.00211f, 0.00471f, -0.0012245f, -0.0003836f, -0.00119f, -0.005363f, -0.00464f, -0.00628f,
      -0.00855f, -0.000797f, 0.005047f, 0.0006003f, 0.002134f, 0.001738f, 0.006653f, -0.003204f, 0.00568f,
      -0.0003297f, 0.0001493f, -0.00001603f, -0.001742f, -0.0004888f, -0.002066f, -0.003843f, 0.008514f, 0.001038f,
      -0.006084f, 0.002298f, -0.00506f, 0.0028f, -0.00588f, 0.006187f, -0.004707f, 0.00482f, -0.005604f,
      0.0099f, 0.002226f, -0.00418f, -0.00867f, -0.001959f, 0.006733f, 0.00881f, -0.009636f, 0.006523f,
      0.00918f, -0.005287f, -0.00939f, 0.007725f, 0.002266f, -0.00813f, 0.00945f, -0.009735f, 0.00804f,
      -0.00447f, -0.0006757f, -0.002113f, 0.0071f, -0.002256f, -0.001572f, -0.002722f, -0.005325f, 0.005184f,
      0.001163f, 0.00785f, -0.00908f, 0.000957f, -0.004894f, -0.00785f, 0.004192f, 0.005585f, -0.00466f,
      0.00659f, -0.009026f, 0.00393f, -0.00526f, -0.00882f, -0.006893f, -0.008286f, -0.000591f, -0.00449f,
      -0.00882f, 0.004025f, -0.00812f, 0.002306f, 0.003397f, 0.0002433f, -0.00333f, 0.000728f, -0.001259f,
      -0.0006423f, 0.00922f, 0.002346f, -0.00682f, -0.002346f, -0.00688f, 0.0004377f, 0.0007114f, -0.00878f,
      0.00824f, -0.007797f, 0.00000536f, 0.00009096f, 0.00981f, -0.001997f, -0.006676f, -0.006683f, -0.00412f,
      0.00085f, 0.004017f, 0.00645f, -0.00674f, 0.00846f, -0.00847f, -0.00199f, 0.003153f, -0.0002362f,
      -0.0004025f, 0.007996f, 0.002476f, 0.00555f, 0.003628f, -0.00508f, 0.00728f, -0.00266f, 0.003223f,
      -0.007328f, -0.00689f, -0.00229f, -0.001114f, 0.002768f, -0.001708f, 0.003847f, -0.007248f, -0.00689f,
      -0.007065f, -0.00772f, 0.005745f, 0.008804f, 0.006092f, 0.005795f, 0.001585f, 0.005386f, -0.005962f,
      -0.0004244f, 0.008804f, 0.003803f, 0.000961f, 0.00976f, 0.0005674f, 0.00905f, 0.00982f, 0.005295f,
      -0.00009507f, 0.005775f, -0.002659f, -0.001253f, -0.006416f, 0.008194f, 0.00945f, 0.006752f, -0.00935f,
      0.003845f, -0.006237f, 0.00415f, 0.008095f, -0.00645f, -0.009865f, 0.000944f, 0.00811f, 0.00841f,
      0.0002704f, -0.00681f, 0.00514f, -0.005535f, -0.00543f, -0.007355f, 0.006424f, -0.0012665f, -0.007423f,
      0.00501f, 0.0071f, -0.0001485f, -0.004772f, -0.007965f, -0.002703f, 0.00977f, -0.0002038f, 0.00664f,
      0.002275f, 0.004887f, 0.00762f, 0.001178f, 0.001114f, -0.000678f, -0.001807f, -0.004963f, 0.001163f,
      0.00273f, -0.00955f, 0.002756f, 0.0005674f, -0.00551f, -0.00862f, -0.009026f, 0.00948f, -0.00195f,
      -0.001241f, 0.00402f, 0.002943f, 0.0001924f, 0.001133f, -0.004086f, 0.002512f, -0.0058f, 0.00159f,
      -0.00808f, 0.00575f, -0.00857f, -0.00701f, 0.009544f, -0.001974f, 0.002966f, -0.004898f, -0.001783f,
      0.003128f, -0.005596f, -0.00751f, -0.004704f, 0.00719f, -0.00949f, -0.001564f, 0.003157f, 0.005245f,
      -0.00424f, 0.004654f, -0.00425f, -0.008766f, 0.00912f, -0.005386f, 0.00439f, -0.002386f, 0.00576f,
      0.003857f, -0.007004f, 0.0005574f, 0.006065f, -0.0068f, 0.00985f, -0.0003872f, -0.004654f, 0.008675f,
      0.00801f, 0.001015f, 0.0019045f, 0.007225f, 0.0004132f, -0.005173f, 0.001682f, -0.002037f, -0.003492f,
      0.003092f, 0.00231f, 0.007294f, 0.002605f, -0.00941f, -0.004112f, 0.0082f, 0.002506f, -0.00819f,
      -0.0041f, 0.009476f, 0.003584f, -0.00585f, 0.00462f, -0.006348f, 0.00913f, -0.003197f, -0.004265f,
      -0.00945f, -0.001356f, 0.007545f, 0.002289f, 0.001126f, 0.002977f, 0.00948f, -0.00703f, -0.002531f,
      -0.00868f, -0.00619f, -0.0004635f, 0.009254f, -0.0005174f, -0.00736f, -0.006264f, 0.00779f, -0.002342f,
      0.004997f, 0.00269f, 0.00509f, -0.0041f, 0.00506f, 0.002752f, -0.006416f, 0.00794f, 0.003563f,
      0.00551f, 0.006554f, -0.008286f, -0.00296f, 0.008354f, -0.0079f, -0.006348f, 0.001052f, 0.0007205f,
      0.00506f, 0.000453f, -0.00993f, -0.006424f, 0.005787f, -0.001206f, 0.00876f, -0.004513f, -0.002857f,
      -0.00701f, -0.00621f, 0.003498f, 0.00986f, -0.00846f, -0.00128f, 0.006294f, -0.003735f, 0.00843f,
      -0.00841f, -0.007465f, -0.007504f, -0.00734f, 0.00635f, 0.004498f, -0.005688f, -0.003014f, 0.00892f,
      0.00982f, 0.00793f, -0.002365f, 0.003353f, -0.004486f, -0.00651f, -0.00361f, -0.00418f, -0.00786f,
      0.007812f, 0.001912f, -0.008156f, -0.00809f, -0.001939f, -0.003836f, -0.001578f, 0.00331f, -0.008736f,
      -0.006138f, -0.00877f, -0.007595f, 0.002537f, -0.007336f, -0.006477f, -0.007767f, -0.00853f, -0.003601f,
      -0.000952f, 0.007683f, -0.006283f, 0.00796f, 0.006012f, -0.001464f, 0.00718f, -0.0025f, -0.001972f,
      0.004166f, 0.0002615f, 0.00496f, 0.006516f, 0.0016f, -0.008415f, -0.002398f, -0.001027f, 0.0000037f,
      0.00827f, 0.003153f, 0.004826f, 0.00619f, -0.00673f, -0.00834f, -0.001702f, 0.006664f, -0.00465f,
      -0.00909f, 0.003893f, 0.005188f, 0.009415f, 0.00191f, 0.00274f, -0.002968f, -0.003834f, 0.00495f,
      0.005985f, -0.002945f, 0.007317f, -0.00934f, -0.001007f, -0.005333f, -0.008415f, -0.0067f, 0.006084f,
      0.00689f, -0.002855f, -0.009254f, -0.00402f, 0.007694f, -0.007633f, -0.008865f, -0.00846f, 0.007317f,
      -0.00915f, -0.009476f, 0.002455f, -0.001528f, -0.001358f, 0.0016985f, -0.001466f, -0.002584f, -0.006992f,
      -0.00427f, 0.000739f, 0.00258f, 0.0042f, 0.001303f, 0.00963f, 0.002176f, -0.00952f, 0.0005264f,
      -0.005226f, 0.008804f, 0.005707f, -0.00763f, -0.00875f, 0.0002716f, -0.00251f, -0.00646f, -0.00666f,
      0.00936f, 0.005447f, -0.00562f, 0.00967f, 0.001811f, -0.00963f, 0.001052f, 0.00807f, -0.002794f,
      -0.00845f, 0.00685f, -0.003199f, 0.003119f, -0.004333f, 0.0001079f, -0.00884f, -0.002384f, -0.0008464f,
      -0.0053f, 0.0008607f, 0.005f, 0.003218f, -0.001972f, 0.003925f, -0.000635f, -0.003868f, -0.00636f,
      -0.005894f, 0.0005355f, 0.00921f, -0.006687f, 0.00629f, -0.001168f, -0.00646f, 0.005547f, -0.00963f,
      -0.004078f, 0.002125f, 0.008995f, 0.006187f, 0.007397f, -0.00656f, -0.006527f, 0.006042f, -0.001503f,
      -0.00624f, 0.003023f, -0.009995f, -0.002466f, 0.00351f, 0.003439f, -0.003235f, 0.008026f, 0.004158f,
      0.003117f, -0.005856f, 0.00461f, -0.001134f, 0.004257f, 0.00933f, 0.00992f, -0.008156f, 0.004356f,
      0.00917f, -0.007904f, 0.0004003f, -0.00912f, -0.003895f, -0.005566f, -0.00899f, -0.0001261f, -0.00272f,
      -0.00529f, -0.005215f, -0.000558f, -0.006172f, 0.008354f, 0.000414f, -0.004574f, 0.00527f, 0.004333f,
      -0.00728f, -0.00797f, 0.0096f, -0.00344f, -0.00881f, -0.00368f, 0.00844f, -0.00517f, -0.005783f,
      -0.002708f, -0.006958f, 0.00088f, 0.007393f, 0.002115f, 0.00502f, -0.007347f, 0.002518f, -0.007164f,
      0.003891f, -0.006386f, 0.004723f, -0.007137f, 0.00979f, 0.00728f, -0.007385f, -0.003569f, -0.001245f,
      0.007244f, -0.004177f, 0.005627f, -0.001364f, 0.007786f, -0.003647f, 0.00975f, 0.003262f, 0.006668f,
      0.007492f, -0.002676f, 0.00452f, 0.00613f, 0.009895f, -0.0000653f, -0.0002944f, 0.0095f, 0.00829f,
      0.003607f, -0.00763f, 0.001573f, 0.00708f, 0.001338f, 0.00761f, -0.00934f, 0.00425f, 0.004677f,
      0.004356f, -0.00835f, -0.003391f, -0.00722f, 0.00877f, 0.001739f, -0.0078f, -0.003801f, -0.002934f,
      0.00592f, -0.00832f, -0.005596f, 0.00847f, 0.002663f, -0.002655f, -0.00461f, 0.001812f, -0.005447f,
      0.00393f, -0.0001626f, -0.0099f, -0.005177f, -0.000107f, -0.004513f, -0.00942f, -0.004494f, -0.0002584f,
      0.00558f, 0.00919f, 0.00483f, -0.003881f, 0.0000862f, 0.00472f, 0.002277f, 0.00452f, -0.005043f,
      -0.00812f, 0.006695f, -0.001397f, 0.00708f, 0.00666f, 0.009445f, 0.002443f, 0.00672f, 0.00742f,
      0.0047f, -0.0099f, -0.001733f, -0.001216f, 0.002306f, 0.00525f, 0.006687f, 0.007397f, -0.004185f,
      -0.007645f, 0.00497f, 0.002726f, -0.004883f, 0.00545f, 0.001207f, -0.003443f, 0.00855f, -0.008575f,
      -0.00995f, 0.00938f, 0.001395f, -0.005894f, -0.004715f, 0.001335f, 0.007214f, -0.00979f, -0.0009723f,
      -0.00884f, -0.00325f, -0.006447f, -0.0002873f, -0.006546f, -0.00914f, 0.00311f, 0.001508f, -0.008644f,
      0.003849f, -0.00224f, -0.0073f, 0.004158f, -0.007076f, -0.00458f, -0.002794f, 0.00691f, -0.00991f,
      -0.002531f, -0.007236f, 0.00291f, 0.003098f, -0.00666f, 0.00618f, -0.001502f, -0.008026f, 0.0001609f,
      -0.001733f, 0.00476f, 0.007725f, -0.007076f, -0.005398f, -0.001904f, 0.002743f, 0.001987f, 0.002935f,
      0.006363f, 0.007755f, -0.002127f, -0.002626f, 0.003273f, 0.0044f, -0.003975f, -0.00273f, -0.001413f,
      -0.008736f, -0.005775f, 0.00445f, -0.007412f, -0.00647f, 0.0046f, 0.007393f, -0.0003533f, -0.00926f,
      -0.006104f, 0.001658f, 0.00642f, -0.00962f, 0.00724f, -0.00032f, -0.00848f, -0.007442f, 0.001179f,
      -0.004684f, -0.001757f, 0.002796f, 0.00741f, 0.002192f, 0.003952f, 0.002794f, -0.00581f, 0.00923f,
      -0.000795f, -0.008545f, 0.0004318f, 0.007034f, 0.001034f, -0.009224f, 0.0037f, 0.00736f, -0.007587f,
      -0.001963f, 0.00037f, -0.001584f, -0.0001048f, 0.00979f, -0.007168f, 0.003159f, 0.00205f, -0.0082f,
      0.000802f, 0.00919f, 0.005257f, 0.000411f, 0.006824f, 0.00543f, -0.00202f, -0.008705f, -0.0084f,
      -0.0008135f, -0.001487f, -0.00698f, 0.00766f, 0.0003076f, 0.002989f, 0.00785f, 0.004498f, 0.004917f,
      0.001951f, 0.00489f, -0.000938f, 0.00438f, -0.00010777f, 0.00993f, -0.003304f, -0.00859f, 0.00656f,
      -0.009926f, 0.00572f, 0.009445f, 0.004425f, 0.00595f, 0.005547f, -0.00555f, 0.00912f, -0.00391f,
      0.00417f, -0.00732f, -0.00944f, -0.001693f, 0.003319f, 0.007904f, 0.004158f, 0.008026f, -0.004173f,
      0.00174f, 0.00794f, 0.001028f, -0.0004673f, -0.01f, 0.005222f, 0.00968f, 0.00173f, -0.00965f,
      0.00775f, 0.00758f, -0.006916f, -0.006714f, 0.001373f, -0.00906f, 0.005737f, -0.00403f, 0.003036f,
      -0.00832f, -0.001393f, -0.00903f, -0.007996f, -0.001152f, 0.00698f, -0.00907f, 0.00455f, 0.0006533f,
      -0.001487f, -0.0074f, 0.005177f, 0.00607f, 0.006973f, -0.002907f, -0.008446f, 0.004932f, 0.00457f,
      -0.001466f, 0.007805f, 0.002241f, -0.002304f, -0.006294f, -0.00625f, 0.002876f, 0.005146f, 0.000603f,
      0.00309f, -0.00912f, 0.002026f, 0.0096f, -0.000262f, 0.00007397f, 0.001089f, -0.00799f, 0.00948f,
      -0.0007935f, -0.00997f, 0.001588f, 0.009674f, -0.0006795f, 0.00958f, 0.00604f, -0.00975f, -0.001219f,
      -0.005093f, 0.00061f, 0.0002333f, 0.006195f, 0.006245f, 0.00548f, 0.006554f, 0.009155f, 0.003277f,
      -0.0027f, -0.002827f, 0.002981f, 0.00059f, -0.00643f, 0.001903f, 0.006195f, -0.001568f, -0.002792f,
      0.001151f, -0.00969f, 0.0001194f, 0.006084f, -0.00789f, -0.00746f, -0.000923f, -0.002726f, -0.0009117f,
      -0.009155f, 0.0003529f, 0.002682f, 0.00394f, 0.0003521f, -0.006798f, 0.f, 0.006145f, -0.006645f,
      -0.0000278f, 0.005737f, -0.003601f, 0.008156f, 0.006905f, 0.00996f, 0.00752f, 0.00513f, -0.001212f,
      -0.005558f, -0.009796f, -0.009056f, 0.001026f, -0.003756f, 0.002048f, 0.00501f, 0.004303f, 0.00885f,
      -0.002895f, 0.00885f, 0.00881f, 0.008965f, -0.00772f, 0.000675f, -0.00361f, 0.009254f, 0.00947f,
      0.002851f, -0.00443f, -0.0008383f, -0.001255f, 0.007088f, -0.00718f, -0.001156f, 0.00496f, 0.00543f,
      0.009575f, -0.00932f, -0.00289f, -0.00961f, -0.005413f, 0.00887f, 0.008194f, 0.007217f, 0.001349f,
      -0.00616f, -0.00132f, 0.008255f, 0.008354f, -0.001022f, -0.00916f, 0.0012f, 0.00942f, -0.005272f,
      -0.007713f, 0.00924f, -0.002554f, 0.00812f, 0.002947f, 0.006466f, 0.007267f, 0.004383f, 0.006683f,
      -0.004047f, -0.001562f, 0.0000953f, -0.00198f, -0.001826f, -0.005013f, 0.008095f, -0.00878f, -0.006645f,
      0.005096f, -0.0003052f, -0.00815f, -0.00986f, 0.0081f, 0.00661f, -0.00097f, 0.006916f, -0.007244f,
      0.004272f, 0.00444f, -0.00546f, 0.003994f, -0.00191f, 0.001437f, 0.00408f, -0.000537f, -0.007557f,
      0.0009537f, -0.00972f, -0.006805f, -0.007835f, -0.000847f, 0.005665f, -0.0085f, 0.005657f, 0.006027f,
      -0.009285f, 0.00652f, 0.005535f, 0.009224f, 0.0007205f, -0.00692f, -0.00881f, 0.005817f, -0.00506f,
      -0.00877f, -0.00991f, -0.001778f, -0.002598f, -0.00755f, 0.003616f, 0.00898f, 0.002537f, -0.001853f,
      -0.000725f, 0.00202f, 0.001978f, -0.0008383f, 0.004784f, -0.0003638f, -0.00895f, 0.00243f, -0.00395f,
      0.001955f, -0.002853f, -0.005f, 0.00976f, -0.0006366f, -0.002913f, 0.002592f, -0.00857f, -0.0006256f,
      -0.0001568f, 0.003605f, -0.001659f, 0.000935f, -0.005302f, 0.00593f, -0.002056f, 0.003723f, 0.005863f,
      0.0089f, -0.004147f, -0.007706f, 0.0006566f, 0.003222f, -0.00247f, 0.005234f, -0.009605f, -0.00279f,
      0.00031f, -0.008606f, -0.00952f, 0.001459f, 0.008446f, -0.00921f, 0.00895f, -0.00951f, -0.002565f,
      0.00084f, 0.006874f, -0.004066f, 0.004723f, -0.0006924f, 0.00932f, 0.003325f, -0.006763f, 0.004936f,
      -0.003439f, -0.000998f, -0.008224f, -0.00412f, 0.006996f, -0.007057f, -0.00992f, -0.004974f, 0.001361f,
      -0.009865f, 0.00982f, -0.00375f, -0.002928f, 0.00166f, -0.007782f, -0.001827f, 0.000567f, -0.002838f,
      -0.0002354f, -0.00259f, -0.00849f, -0.001284f, 0.002161f, 0.001709f, -0.00802f, 0.00199f, -0.003202f,
      0.002773f, 0.009056f, -0.001113f, -0.006054f, -0.00209f, 0.007355f, 0.008194f, -0.005627f, -0.005226f,
      -0.00478f, 0.001043f, 0.002869f, -0.00657f, -0.003176f, -0.004704f, -0.004574f, -0.00434f, 0.007328f,
      0.00895f, -0.00853f, -0.006207f, -0.00928f, -0.009476f, 0.009125f, 0.004627f, -0.004642f, -0.004658f,
      0.00919f, 0.003496f, 0.002165f, 0.00413f, -0.007694f, 0.003744f, 0.001043f, 0.002182f, -0.00698f,
      -0.003906f, 0.00365f, 0.003763f, -0.0043f, 0.002554f, 0.0094f, 0.00586f, -0.00655f, -0.00171f,
      -0.0009985f, -0.00851f, 0.00584f, 0.004883f, -0.007523f, 0.005016f, 0.003046f, 0.005917f, -0.006622f,
      0.00741f, -0.002499f, 0.0004418f, -0.003113f, 0.0003803f, 0.003252f, -0.00917f, 0.00506f, -0.006687f,
      -0.00916f, 0.000701f, 0.00945f, -0.002863f, 0.00827f, 0.00938f, 0.003405f, -0.00935f, -0.00912f,
      0.00259f, 0.001822f, -0.00674f, 0.0008016f, -0.001132f, 0.00899f, 0.001555f, -0.0007024f, 0.00899f,
      -0.00938f, -0.00109f, -0.00674f, 0.001553f, 0.00696f, 0.009415f, 0.0005765f, -0.0002084f, 0.004097f,
      0.005985f, 0.001656f, 0.005325f, -0.00839f, 0.003904f, 0.00822f, -0.003994f, 0.00635f, -0.000794f,
      -0.00667f, 0.002296f, -0.002838f, -0.00975f, -0.001081f, 0.005127f, 0.001922f, 0.005127f, -0.008156f,
      -0.006653f, 0.00935f, -0.00302f, -0.00052f, -0.005894f, -0.009674f, -0.00613f, 0.009705f, -0.006924f,
      0.004726f, 0.004784f, -0.00146f, 0.001746f, -0.002958f, 0.009636f, 0.005665f, -0.000724f, 0.004875f,
      -0.001856f, -0.002975f, 0.0071f, 0.002045f, 0.00507f, -0.007042f, -0.006958f, 0.002089f, -0.003504f,
      0.0004888f, -0.005943f, 0.007607f, -0.003822f, -0.004692f, 0.0001357f, 0.004456f, -0.00799f, -0.006413f,
      0.002268f, 0.00888f, -0.00872f, -0.004936f, -0.0091f, -0.00353f, -0.0052f, -0.003223f, -0.00825f,
      0.003952f, -0.002771f, 0.006344f, 0.00862f, 0.00904f, -0.00221f, -0.0001844f, -0.00227f, 0.000672f,
      -0.004852f, -0.005795f, -0.002771f, -0.00653f, -0.002579f, 0.006954f, 0.002605f, -0.00804f, 0.00432f,
      0.0000249f, -0.004536f, -0.008514f, 0.00618f, -0.002804f, 0.00895f, -0.009094f, -0.009155f, -0.003836f,
      -0.0008125f, 0.007385f, 0.00554f, -0.0004065f, -0.00517f, -0.006493f, -0.007027f, 0.003748f, -0.00834f,
      -0.006668f, 0.00982f, -0.001279f, -0.0008125f, 0.000629f, 0.003786f, -0.00859f, -0.000755f, 0.0004015f,
      -0.003065f, -0.007042f, -0.00967f, 0.0004108f, 0.00947f, -0.007076f, -0.0006723f, 0.006496f, -0.001414f,
      0.008194f, -0.000413f, 0.008125f, 0.00146f, -0.006462f, 0.002676f, -0.005474f, -0.003166f, 0.006027f,
      0.001129f, 0.001874f, 0.001855f, 0.00766f, -0.006634f, -0.000823f, -0.00303f, 0.005795f, 0.00279f,
      0.002512f, 0.006172f, 0.006474f, 0.000632f, -0.007507f, 0.001753f, -0.002531f, 0.002895f, -0.007034f,
      0.004955f, -0.0096f, 0.007793f, -0.00803f, -0.0095f, 0.006615f, -0.00854f, 0.00214f, 0.00532f,
      -0.00995f, 0.00772f, 0.006977f, -0.00873f, -0.00617f, -0.00808f, -0.00479f, -0.00397f, 0.00456f,
      0.003944f, 0.0001737f, 0.001538f, -0.005756f, 0.009964f, 0.002096f, -0.00984f, 0.001642f, 0.003113f,
      -0.00802f, -0.003527f, -0.00876f, 0.003502f, -0.00562f, 0.003378f, 0.006676f, 0.000644f, 0.002071f,
      -0.00587f, -0.00771f, -0.0009327f, -0.00441f, 0.007095f, 0.005478f, 0.00781f, 0.00952f, 0.006176f,
      0.0003223f, 0.00818f, 0.00678f, -0.004147f, -0.00999f, 0.00903f, -0.00987f, 0.007553f, -0.00438f,
      0.005028f, 0.0003302f, 0.0002394f, -0.005104f, -0.002537f, -0.005333f, 0.004635f, -0.005787f, -0.005177f,
      -0.005615f, -0.00463f, 0.0001181f, -0.00814f, 0.00656f, -0.00132f, 0.003115f, -0.006237f, -0.00123f,
      -0.008804f, -0.002682f, -0.00877f, 0.00749f, -0.00863f, 0.004997f, 0.007736f, -0.00963f, -0.002966f,
      -0.00405f, -0.004005f, 0.006763f, -0.00639f, 0.000797f, 0.002903f, 0.00967f, -0.0009356f, -0.00675f,
      0.00917f, -0.0048f, 0.0088f, 0.007168f, 0.00394f, 0.005524f, 0.0002052f, -0.0004148f, 0.0059f,
      -0.002966f, 0.008f, -0.00955f, -0.008484f, 0.00856f, 0.003498f, -0.005703f, 0.004974f, 0.0089f,
      -0.004208f, -0.005203f, -0.007496f, 0.003206f, -0.007713f, -0.0068f, 0.00437f, 0.008896f, 0.0007954f,
      0.002823f, -0.002413f, -0.004665f, 0.0007997f, -0.005394f, 0.00806f, -0.001563f, -0.001497f, -0.005314f,
      -0.00952f, 0.0093f, 0.005066f, 0.00407f, 0.004482f, -0.00788f, 0.001537f, 0.00806f, -0.005013f,
      -0.003735f, 0.00956f, -0.00946f, 0.002008f, -0.006847f, 0.003038f, 0.003141f, -0.005787f, 0.005665f,
      0.002735f, -0.002401f, 0.003057f, 0.000753f, 0.004444f, 0.00805f, 0.001004f, -0.0065f, -0.001637f,
      0.0065f, 0.004467f, -0.00896f, -0.006573f, -0.007236f, 0.007435f, -0.00392f, -0.001908f, -0.008736f,
      -0.0007854f, 0.000625f, 0.003866f, -0.002039f, -0.002193f, -0.006447f, -0.00793f, -0.002161f, -0.0073f,
      0.00472f, 0.001314f, 0.006416f, -0.009224f, 0.00668f, 0.008865f, 0.009155f, -0.004684f, 0.00807f,
      -0.0008855f, 0.002748f, 0.001529f, -0.004765f, -0.001041f, 0.00859f, 0.005573f, 0.00433f, -0.009155f,
      -0.007614f, 0.00472f, -0.0009365f, 0.00003576f, 0.002872f, -0.003223f, 0.003098f, -0.001782f, 0.001795f,
      0.006645f, 0.002974f, -0.0094f, 0.005337f, 0.00877f, -0.00649f, 0.00959f, -0.008156f, -0.0008917f,
      0.006607f, 0.00905f, -0.001238f, -0.001246f, -0.002775f, -0.002815f, 0.00451f, -0.004486f, 0.003998f,
      0.00956f, -0.00981f, 0.005096f, -0.00876f, -0.002571f, 0.002287f, -0.002996f, -0.008896f, -0.006973f,
      0.003885f, 0.001993f, -0.006523f, 0.0048f, -0.005745f, 0.004883f, 0.005627f, -0.00919f, 0.00978f,
      -0.000961f, 0.00954f, 0.003023f, 0.006172f, -0.00371f, -0.00509f, -0.00392f, -0.00989f, 0.00212f,
      -0.00917f, -0.009865f, 0.00965f, 0.003618f, -0.004303f, 0.00628f, 0.002913f, 0.0086f, -0.00881f,
      0.004963f, -0.006886f, -0.00000197f, -0.008736f, 0.004147f, -0.003227f, -0.001696f, -0.003815f, 0.00957f,
      -0.00994f, -0.006596f, 0.00925f, 0.007454f, -0.001091f, -0.0004747f, 0.009026f, 0.00854f, 0.00133f,
      -0.00263f, 0.00543f, 0.003836f, 0.004856f, -0.006695f, 0.005478f, -0.008415f, 0.003187f, -0.00998f,
      0.009514f, 0.002903f, -0.005165f, -0.0004752f, -0.009f, -0.008965f, 0.005806f, 0.006153f, 0.00893f,
      -0.00877f, -0.006866f, 0.004154f, -0.008125f, 0.007202f, -0.005573f, 0.004f, -0.002998f, 0.002878f,
      0.005672f, 0.00607f, -0.004578f, 0.001471f, -0.002363f, -0.00006247f, 0.0007734f, 0.001287f, -0.0006113f,
      0.003868f, -0.00696f, -0.003672f, 0.00688f, -0.00908f, -0.00665f, 0.003775f, -0.006355f, -0.005634f,
      0.00421f, 0.00937f, -0.004856f, 0.002947f, -0.003933f, -0.0086f, 0.00988f, 0.00546f, -0.0008826f,
      0.00433f, 0.007183f, 0.002195f, -0.005333f, 0.006683f, 0.003277f, 0.001082f, 0.00579f, -0.00623f,
      -0.00966f, -0.002708f, 0.00627f, 0.00581f, -0.0095f, 0.008896f, -0.002478f, -0.00966f, 0.007526f,
      -0.001696f, 0.002949f, 0.001381f, -0.00684f, -0.005974f, 0.00413f, 0.00085f, 0.004032f, 0.004807f,
      0.0004041f, -0.006992f, 0.003105f, -0.0002321f, 0.00867f, 0.00237f, 0.00464f, -0.00887f, -0.005978f,
      -0.005844f, -0.00826f, 0.005035f, 0.00953f, 0.006485f, -0.00415f, -0.00873f, -0.006836f, 0.00572f,
      0.001606f, -0.00828f, -0.001708f, -0.006145f, 0.00914f, -0.00965f, 0.005646f, -0.00857f, 0.006638f,
      0.00327f, 0.00424f, 0.001341f, 0.003788f, -0.000685f, 0.0061f, -0.00782f, 0.003334f, -0.0068f,
      0.001557f, 0.005825f, -0.0058f, -0.000689f, 0.007496f, 0.00708f, -0.006107f, 0.007668f, -0.001199f,
      -0.00948f, 0.00668f, -0.003176f, 0.003733f, -0.001616f, 0.006714f, 0.00789f, 0.001432f, 0.004112f,
      0.00384f, 0.009636f, 0.007053f, -0.00374f, 0.00495f, 0.00959f, 0.004135f, 0.00721f, 0.007225f,
      -0.0008454f, 0.008286f, 0.0000413f, 0.003618f, 0.004047f, 0.00454f, -0.0079f, 0.00869f, 0.00706f,
      -0.007492f, 0.00493f, 0.00689f, -0.0005245f, 0.00604f, 0.00357f, 0.00598f, -0.00959f, -0.003292f,
      0.0008936f, 0.00904f, 0.002445f, 0.00894f, 0.00819f, 0.003876f, 0.002953f, 0.003384f, -0.006687f,
      0.002918f, -0.0056f, -0.0003066f, -0.001384f, 0.007675f, 0.0009513f, -0.007656f, 0.00804f, -0.000968f,
      -0.000649f, 0.00913f, -0.0041f, 0.0002625f, -0.0001359f, -0.008865f, 0.002167f, 0.00687f, -0.00606f,
      0.0003486f, 0.0003984f, -0.004803f, 0.006454f, -0.004997f, 0.00892f, -0.007423f, -0.001277f, -0.007504f,
      0.00762f, 0.003056f, 0.001508f, -0.00391f, 0.00859f, -0.00768f, -0.003675f, 0.002884f, 0.006508f,
      0.000506f, 0.002567f, 0.007607f, -0.003233f, 0.0073f, 0.003862f, -0.003817f, 0.00735f, 0.002506f,
      -0.00823f, -0.006706f, 0.005676f, -0.00931f, -0.004025f, 0.006542f, 0.000566f, 0.00919f, -0.002083f,
      -0.00783f, 0.0013485f, -0.00839f, 0.0089f, -0.0066f, 0.009674f, -0.00821f, 0.0061f, -0.002129f,
      0.00598f, 0.008865f, 0.00513f, -0.00582f, -0.00459f, -0.00962f, -0.00962f, -0.005966f, -0.007187f,
      0.00995f, 0.004295f, 0.004467f, 0.001008f, -0.00809f, 0.00922f, -0.00768f, -0.00994f, -0.005596f,
      0.006706f, 0.00748f, 0.00942f, -0.00396f, 0.001708f, -0.00961f, 0.005653f, 0.00976f, -0.001643f,
      0.003786f, -0.002264f, 0.002747f, -0.0003808f, 0.000354f, 0.001055f, 0.00584f, 0.006306f, 0.005363f,
      -0.006443f, -0.0005603f, 0.00871f, 0.00683f, -0.002083f, -0.00611f, -0.006573f, -0.0027f, 0.004917f,
      0.006207f, 0.004932f, -0.00669f, 0.005665f, 0.002796f, 0.00901f, -0.000798f, 0.001478f, 0.003788f,
      0.000707f, 0.00934f, 0.005985f, -0.00145f, -0.0008683f, 0.00339f, 0.002144f, 0.006596f, 0.00984f,
      0.00258f, 0.0048f, 0.0003848f, -0.002644f, -0.002129f, -0.001171f, -0.002369f, -0.007328f, 0.00841f,
      -0.005325f, 0.00968f, -0.00982f, -0.003754f, -0.0006895f, 0.00784f, 0.003864f, 0.008316f, -0.003483f,
      0.004986f, -0.003044f, -0.005714f, -0.001846f, -0.001568f, 0.0003648f, 0.00724f, 0.006336f, -0.003222f,
      -0.006836f, 0.001214f, -0.003124f, -0.0006356f, -0.001073f, 0.002682f, -0.007538f, -0.001701f, -0.00883f,
      0.00986f, 0.006336f, 0.0011f, -0.00879f, -0.005875f, 0.004025f, 0.00613f, 0.004856f, -0.008896f,
      0.0006967f, 0.0064f, 0.002707f, -0.002317f, -0.002214f, 0.002409f, -0.000346f, -0.006924f, 0.001986f,
      -0.003166f, 0.00836f, -0.00899f, 0.0034f, -0.007755f, 0.00407f, 0.00807f, 0.0076f, 0.003824f,
      0.003876f, -0.00853f, -0.00649f, -0.003506f, 0.001777f, -0.009705f, -0.00516f, -0.0094f, 0.00939f,
      -0.00786f, -0.00911f, -0.000737f, 0.000864f, -0.00851f, 0.00786f, -0.003422f, -0.00832f, -0.0007277f,
      0.005642f, -0.00868f, -0.002851f, 0.0005975f, -0.007347f, -0.001616f, -0.001303f, 0.00717f, -0.00231f,
      -0.008354f, -0.005333f, 0.00864f, 0.006123f, -0.00994f, 0.00313f, -0.00676f, -0.005806f, 0.008446f,
      -0.0007553f, -0.006416f, 0.00223f, -0.00579f, 0.00576f, -0.00892f, 0.002424f, -0.00486f, 0.00636f,
      0.003344f, -0.003195f, 0.001562f, 0.00318f, -0.007202f, -0.001358f, -0.0001854f, 0.002499f, 0.001725f,
      0.000389f, -0.006737f, 0.002745f, 0.000575f, -0.003534f, 0.004284f, 0.0019045f, 0.004898f, -0.004356f,
      0.002254f, -0.00577f, 0.0018215f, -0.008736f, 0.00769f, -0.00885f, -0.00859f, -0.00441f, 0.00583f,
      -0.009285f, -0.00792f, -0.00922f, -0.003815f, -0.00886f, -0.005394f, -0.00663f, -0.008224f, -0.00353f,
      0.002161f, 0.00301f, -0.00542f, -0.0085f, -0.007446f, -0.00846f, -0.00515f, 0.00204f, 0.00543f,
      -0.001219f, -0.007072f, 0.001966f, -0.00894f, 0.0008793f, -0.003418f, 0.00393f, -0.005283f, 0.005756f,
      0.003225f, 0.002123f, 0.002283f, 0.00566f, 0.000477f, 0.00497f, 0.005295f, 0.002136f, 0.00692f,
      0.00872f, 0.00936f, -0.005074f, 0.00645f, -0.001117f, 0.006493f, -0.00574f, 0.001013f, 0.003334f,
      -0.005703f, -0.006992f, -0.004314f, 0.005314f, 0.001457f, -0.00594f, -0.003252f, 0.00844f, 0.002502f,
      0.002604f, 0.00289f, 0.00221f, -0.003344f, -0.006905f, -0.00799f, 0.007378f, -0.00945f, 0.006023f,
      -0.00791f, 0.001273f, 0.003849f, 0.007694f, 0.005424f, 0.00298f, -0.003618f, -0.0001827f, 0.002077f,
      0.001976f, -0.006474f, 0.00079f, 0.00982f, 0.004166f, 0.007027f, 0.008606f, 0.00818f, 0.00697f,
      -0.003006f, 0.0045f, -0.00885f, -0.00515f, 0.00723f, -0.0001746f, -0.00727f, 0.006237f, -0.008385f,
      0.008194f, -0.008316f, -0.002525f, 0.002558f, 0.00639f, 0.003586f, -0.00612f, -0.006756f, -0.008354f,
      0.004883f, -0.00506f, -0.009f, -0.00537f, -0.001243f, -0.005596f, -0.00853f, -0.007545f, 0.00786f,
      0.001839f, -0.002245f, 0.00544f, -0.00196f, 0.004967f, -0.003464f, -0.005108f, 0.003086f, 0.002628f,
      -0.002502f, -0.00665f, -0.006226f, 0.0079f, -0.002287f, 0.0003567f, -0.001279f, 0.004826f, 0.005432f,
      -0.00634f, -0.003204f, 0.0002022f, -0.00198f, -0.0008726f, 0.004055f, 0.00793f, -0.00427f, -0.00533f,
      0.00734f, -0.00799f, -0.0051f, -0.009995f, 0.0051f, 0.00413f, -0.00679f, 0.00262f, 0.001331f,
      0.001461f, -0.00865f, -0.00791f, -0.003975f, 0.002504f, 0.0002255f, 0.002337f, -0.00456f, -0.005974f,
      0.000257f, -0.00545f, 0.00842f, 0.005585f, -0.0003774f, 0.0008087f, -0.001679f, 0.003853f, 0.00991f,
      0.0031f, 0.00523f, -0.00721f, 0.000989f, -0.005642f, -0.001042f, 0.007935f, -0.006195f, 0.001426f,
      0.00414f, 0.00925f, -0.00419f, 0.004852f, -0.00639f, 0.00694f, -0.007706f, -0.00684f, -0.00602f,
      -0.004444f, 0.005016f, -0.00803f, -0.00955f, 0.004097f, -0.003754f, 0.002384f, -0.007515f, 0.003508f,
      -0.00749f, 0.00519f, 0.00228f, 0.007015f, -0.007572f, -0.003864f, -0.00843f, 0.00543f, 0.00911f,
      0.00774f, 0.009125f, -0.003473f, -0.00646f, 0.00856f, 0.004272f, 0.00534f, 0.003859f, -0.0001141f,
      0.001515f, 0.003437f, 0.00737f, 0.003565f, -0.002705f, 0.003675f, 0.003023f, -0.0002156f, -0.00894f,
      0.00103f, -0.001797f, -0.00854f, 0.001505f, -0.00876f, -0.003614f, 0.004887f, -0.005085f, 0.002449f,
      0.00524f, -0.00589f, 0.00784f, 0.001411f, -0.0095f, 0.007797f, -0.003391f, 0.008316f, 0.0094f,
      0.00917f, -0.00658f, -0.00685f, -0.005085f, -0.005375f, 0.008705f, -0.004093f, 0.00764f, -0.006172f,
      -0.00609f, -0.0005703f, -0.00941f, -0.007065f, 0.00942f, 0.00403f, 0.00392f, -0.0000164f, 0.000577f,
      0.001058f, 0.006317f, 0.0008893f, 0.001935f, -0.009865f, -0.00542f, 0.001452f, 0.00916f, -0.00852f,
      -0.00081f, 0.00397f, 0.0069f, 0.003246f, -0.004456f, 0.00777f, -0.004444f, 0.003632f, -0.002512f,
      -0.00284f, 0.009926f, 0.00869f, -0.00636f, -0.006454f, 0.006805f, -0.00232f, -0.00924f, 0.006268f,
      0.00501f, -0.00951f, -0.00518f, 0.006126f, 0.00966f, 0.00881f, -0.009346f, 0.00912f, 0.00341f,
      0.00617f, 0.00984f, -0.00357f, 0.00596f, -0.0081f, -0.0006824f, -0.00711f, 0.004803f, 0.00484f,
      -0.000756f, 0.002865f, -0.00422f, 0.00005835f, 0.00912f, 0.000726f, 0.001402f, 0.00644f, -0.006542f,
      0.006016f, 0.003975f, 0.00556f, 0.0000735f, -0.002203f, 0.003893f, -0.000724f, 0.005882f, -0.006226f,
      -0.006912f, 0.003027f, 0.0004182f, -0.00728f, -0.00726f, -0.00896f, 0.008095f, -0.001346f, 0.00898f,
      0.002956f, -0.003334f, -0.007717f, -0.00876f, 0.00037f, -0.00727f, -0.003258f, 0.009476f, 0.009056f,
      0.00598f, 0.00281f, 0.00586f, -0.00981f, -0.003296f, 0.00769f, -0.000486f, 0.0091f, 0.00634f,
      -0.00542f, 0.00512f, -0.002474f, -0.009514f, 0.00402f, -0.004787f, 0.00274f, -0.001112f, -0.002436f,
      0.00949f, -0.000839f, -0.009155f, 0.002499f, 0.001512f, 0.001406f, -0.00313f, -0.002022f, -0.008896f,
      -0.00528f, -0.009254f, -0.002148f, -0.000707f, -0.0001829f, -0.001159f, 0.00411f, -0.007637f, -0.00364f,
      0.005135f, -0.00928f, -0.0000797f, 0.004642f, -0.00817f, -0.007072f, -0.003914f, 0.00416f, 0.002985f,
      -0.0075f, -0.000736f, 0.008934f, 0.004204f, 0.0004723f, 0.006306f, -0.007675f, -0.007835f, 0.0005293f,
      -0.002478f, -0.006336f, 0.007996f, 0.002539f, 0.001836f, 0.00968f, 0.006844f, 0.001179f, 0.001448f,
      0.006042f, 0.00292f, -0.007122f, -0.001914f, 0.004448f, 0.00822f, 0.00672f, 0.000714f, -0.001145f,
      0.009415f, 0.0015335f, -0.005585f, -0.006104f, -0.0003273f, -0.00987f, 0.001559f, -0.00608f, 0.007664f,
      0.00834f, -0.0002584f, -0.004097f, 0.00745f, 0.005417f, -0.002129f, 0.001597f, 0.00749f, -0.001676f,
      0.006344f, 0.006905f, 0.004364f, -0.00739f, -0.001457f, 0.00806f, -0.008f, -0.004284f, -0.00717f,
      0.00547f, 0.004463f, 0.00529f, -0.00843f, 0.008064f, 0.00556f, 0.0005236f, 0.00918f, -0.004986f,
      0.00578f, -0.001013f, -0.003479f, -0.004425f, -0.0076f, -0.004093f, 0.003084f, -0.00531f, -0.00902f,
      -0.002844f, 0.004982f, -0.00986f, 0.003986f, 0.002125f, 0.004036f, -0.006798f, 0.000773f, 0.000544f,
      -0.0001241f, 0.009155f, 0.002682f, -0.00997f, -0.00826f, 0.003769f, 0.001383f, -0.005318f, 0.004673f,
      -0.005314f, 0.00691f, 0.00212f, -0.00656f, -0.006226f, -0.008705f, 0.00459f, -0.003798f, 0.00869f,
      -0.002985f, -0.000604f, 0.00826f, -0.00541f, -0.00502f, 0.000809f, -0.00969f, -0.006626f, 0.005123f,
      -0.0005465f, -0.00858f, 0.005554f, -0.002083f, 0.007343f, -0.001588f, -0.001642f, 0.0007577f, 0.00318f,
      -0.00391f, 0.00404f, 0.00886f, -0.006374f, -0.00958f, -0.005077f, -0.00218f, 0.00745f, 0.00944f,
      0.007233f, 0.003042f, -0.003296f, 0.006786f, -0.006706f, 0.007114f, 0.00566f, 0.005325f, 0.007637f,
      -0.00661f, 0.0008025f, -0.002693f, 0.005634f, 0.001557f, -0.007133f, -0.00483f, -0.00654f, 0.006313f,
      -0.00926f, -0.00372f, -0.00583f, -0.004025f, 0.00761f, 0.00955f, 0.002691f, -0.00915f, -0.006084f,
      -0.008835f, 0.003885f, 0.009514f, -0.00841f, 0.003637f, -0.00765f, -0.005978f, 0.001959f, -0.005295f,
      -0.001565f, -0.003551f, -0.000824f, 0.005848f, -0.00010514f, 0.00828f, -0.003895f, -0.003197f, 0.00797f,
      0.00998f, 0.004635f, 0.006504f, 0.007023f, -0.00675f, 0.001584f, 0.004642f, 0.007458f, -0.002005f,
      0.0000653f, 0.00715f, 0.00402f, 0.00782f, -0.00331f, 0.00676f, 0.000039f, 0.00644f, -0.0007744f,
      0.005688f, 0.00511f, -0.005135f, 0.000995f, 0.006756f, -0.002304f, 0.003553f, -0.00938f, -0.000616f,
      -0.00897f, -0.00685f, -0.00838f, 0.003983f, -0.004807f, 0.002314f, 0.00847f, 0.00846f, -0.007507f,
      0.002136f, 0.005905f, -0.00899f, 0.0081f, 0.008f, 0.00889f, -0.00907f, -0.00489f, 0.00938f,
      -0.009254f, 0.00627f, 0.0052f, -0.002031f, -0.0006337f, -0.001191f, 0.001453f, -0.003918f, 0.001798f,
      -0.00491f, -0.002062f, -0.00889f, 0.00309f, 0.007526f, 0.0007014f, -0.001351f, -0.003838f, 0.00458f,
      0.004005f, -0.00923f, 0.00581f, -0.002983f, -0.00901f, 0.007095f, 0.00844f, -0.00989f, 0.001532f,
      -0.00867f, 0.001821f, -0.005646f, 0.00698f, -0.001757f, -0.00102f, -0.00511f, -0.007774f, 0.002588f,
      -0.006096f, 0.005196f, -0.002117f, -0.0003762f, 0.00738f, 0.001219f, 0.00447f, 0.00867f, -0.00494f,
      0.007313f, -0.008095f, 0.000967f, 0.004776f, 0.00296f, 0.001068f, 0.00818f, 0.00749f, -0.00939f,
      -0.00738f, -0.006214f, -0.00685f, 0.00569f, 0.00716f, 0.004375f, -0.00512f, -0.006252f, -0.004684f,
      -0.002974f, -0.007965f, 0.0025f, -0.00943f, 0.00539f, 0.0003204f, 0.0005164f, -0.006573f, 0.00646f,
      0.00502f, 0.007965f, -0.002003f, -0.00609f, -0.009285f, -0.005028f, -0.00985f, 0.001395f, 0.00415f,
      0.003494f, 0.00957f, 0.009834f, -0.005905f, 0.002436f, 0.001002f, -0.002335f, -0.00981f, 0.006714f,
      0.005135f, -0.003138f, -0.00786f, 0.005497f, 0.003677f, 0.00479f, -0.00453f, 0.00845f, 0.007454f,
      0.000992f, -0.00647f, 0.001218f, -0.004295f, 0.00004745f, 0.005558f, -0.002914f, 0.00861f, -0.008064f,
      0.003328f, -0.003998f, -0.007595f, 0.00487f, 0.0008106f, 0.005287f, -0.003735f, 0.003054f, 0.006645f,
      -0.002422f, 0.00974f, -0.001171f, 0.006264f, 0.00908f, 0.002903f, 0.00446f, 0.002419f, 0.00806f,
      -0.002483f, 0.0089f, 0.0004303f, -0.001789f, -0.00638f, -0.005802f, -0.00953f, -0.00526f, 0.006203f,
      -0.001033f, -0.00721f, 0.00391f, 0.00923f, 0.006676f, 0.00495f, -0.002512f, -0.000916f, 0.005054f,
      -0.007652f, 0.004738f, 0.00826f, -0.00989f, -0.00202f, -0.00824f, -0.004333f, 0.002779f, -0.00531f,
      0.00181f, -0.00475f, 0.005234f, -0.00558f, 0.002342f, -0.001395f, -0.005856f, 0.004074f, -0.00638f,
      -0.003561f, 0.00819f, 0.006454f, -0.00402f, -0.008766f, -0.006668f, -0.00244f, -0.00392f, -0.007248f,
      -0.00666f, 0.001226f, -0.0071f, 0.00746f, 0.00396f, -0.00057f, 0.0001602f, 0.006924f, -0.0004158f,
      -0.000988f, -0.008385f, 0.004936f, -0.001231f, 0.00533f, 0.00905f, 0.0015335f, 0.003677f, 0.00751f,
      -0.00807f, -0.0051f, 0.00774f, -0.000592f, 0.003368f, -0.001825f, -0.003403f, 0.008194f, -0.0004606f,
      0.00312f, -0.004196f, 0.008026f, 0.004883f, -0.003073f, -0.006607f, 0.00847f, -0.007446f, -0.00982f,
      -0.002375f, 0.009186f, 0.00991f, 0.005642f, -0.00632f, -0.005085f, 0.0084f, 0.002087f, 0.004f,
      0.002495f, 0.004326f, 0.00969f, -0.003504f, 0.008514f, 0.000959f, 0.003632f, -0.001369f, 0.005737f,
      0.002361f, -0.00802f, -0.006603f, 0.007866f, -0.008675f, 0.009384f, 0.001016f, 0.006927f, -0.005165f,
      0.001802f, -0.002798f, 0.008415f, 0.00439f, 0.003819f, 0.002295f, 0.006844f, -0.006813f, 0.0003488f,
      0.000659f, 0.00963f, -0.00946f, 0.002861f, -0.00614f, 0.002499f, -0.00706f, 0.003216f, -0.003124f,
      -0.004585f, 0.001135f, -0.00212f, 0.007435f, -0.003775f, -0.0001405f, -0.000892f, 0.006218f, -0.005333f,
      0.007397f, 0.003202f, 0.009026f, 0.003717f, 0.00787f, 0.005188f, 0.0002823f, -0.0052f, 0.00797f,
      -0.0009027f, -0.006462f, 0.00908f, -0.001527f, 0.005005f, 0.005547f, 0.00665f, -0.002155f, -0.00641f,
      0.00467f, -0.002872f, 0.000676f, 0.0009217f, 0.00424f, -0.000898f, 0.00932f, 0.004444f, -0.009834f,
      0.00908f, -0.0000113f, -0.00378f, 0.00792f, -0.00931f, -0.002563f, 0.003622f, 0.00972f, -0.0066f,
      -0.002348f, -0.00787f, 0.004368f, -0.00385f, 0.0099f, 0.00617f, -0.001304f, 0.008575f, -0.00803f,
      -0.008354f, 0.00794f, -0.00924f, 0.0069f, -0.00811f, 0.000215f, -0.00519f, -0.001069f, 0.000882f,
      -0.007378f, 0.006447f, -0.003225f, -0.00484f, -0.00356f, -0.0004394f, -0.002144f, -0.001932f, 0.0007205f,
      -0.00976f, 0.008514f, -0.006294f, 0.00618f, -0.001758f, -0.00713f, -0.00912f, 0.004726f, 0.00334f,
      0.00847f, -0.0001967f, 0.005165f, -0.004944f, -0.00915f, 0.0062f, -0.00553f, 0.0084f, -0.0054f,
      0.002823f, 0.00272f, -0.00271f, -0.009514f, 0.00629f, -0.006054f, 0.008865f, -0.00813f, -0.0076f,
      0.00857f, -0.003681f, -0.00738f, -0.00872f, -0.001488f, 0.00926f, -0.001791f, 0.00471f, -0.00482f,
      0.007812f, -0.004654f, -0.006138f, 0.003813f, 0.005768f, -0.00375f, -0.00992f, -0.000584f, 0.00783f,
      -0.004147f, 0.001611f, 0.001342f, -0.006832f, -0.00138f, 0.005325f, -0.0000265f, 0.009445f, 0.00872f,
      0.001329f, -0.0026f, 0.002577f, 0.0072f, 0.00547f, 0.006428f, -0.004864f, 0.00876f, -0.00906f,
      0.007317f, -0.007233f, -0.00774f, 0.003387f, -0.002037f, 0.00125f, 0.00655f, -0.003298f, 0.008514f,
      -0.003757f, 0.007935f, -0.003181f, 0.00629f, 0.00838f, 0.0009594f, 0.006897f, -0.008835f, 0.00446f,
      -0.0082f, -0.006042f, 0.00761f, -0.00883f, 0.002434f, 0.001002f, 0.00712f, -0.005688f, 0.003359f,
      -0.00606f, 0.002512f, 0.00576f, 0.006126f, 0.0009394f, -0.00787f, -0.00485f, 0.005936f, 0.002037f,
      -0.0024f, -0.00618f, -0.00157f, 0.00702f, -0.007637f, 0.0077f, -0.00784f, -0.0062f, -0.00975f,
      -0.00849f, 0.00843f, 0.003843f, -0.006443f, 0.004993f, -0.0001615f, 0.00902f, 0.00811f, 0.005333f,
      0.002123f, 0.001081f, 0.0086f, -0.003103f, 0.005783f, 0.004936f, -0.00898f, 0.001179f, 0.0007f,
      0.003462f, -0.00855f, 0.00254f, -0.0000039f, -0.00468f, 0.0012455f, 0.003431f, 0.007538f, 0.0082f,
      0.00843f, -0.001547f, 0.006157f, 0.001941f, -0.0013895f, -0.003096f, -0.003883f, -0.006382f, -0.00475f,
      0.008766f, -0.003225f, 0.0008793f, -0.002806f, -0.00432f, 0.003944f, 0.008286f, 0.003141f, -0.00975f,
      -0.00439f, -0.007645f, 0.0093f, 0.005238f, -0.002018f, -0.006023f, -0.001462f, 0.00286f, 0.00525f,
      0.005463f, -0.0005217f, -0.0003283f, -0.003103f, -0.007656f, -0.003311f, -0.0002983f, 0.005165f, 0.007187f,
      0.00674f, -0.002645f, 0.00882f, 0.009995f, -0.003174f, -0.002956f, -0.00978f, 0.00841f, 0.005043f,
      0.00798f, 0.00003827f, -0.004494f, -0.00883f, -0.0003128f, -0.0015955f, 0.00958f, 0.001948f, -0.007664f,
      -0.002064f, 0.002949f, 0.008736f, 0.00684f, 0.00804f, 0.004642f, -0.000742f, 0.001874f, -0.004864f,
      0.0003529f, -0.001284f, 0.00896f, -0.006954f, -0.003616f, 0.0078f, 0.00815f, -0.00876f, -0.002783f,
      -0.00649f, 0.00976f, 0.009125f, 0.0019f, -0.0004215f, 0.00461f, 0.001037f, 0.009384f, 0.003422f,
      0.001194f, 0.00923f, 0.00554f, -0.00855f, -0.001592f, -0.002981f, 0.006016f, 0.002314f, -0.00483f,
      0.002476f, -0.00894f, -0.000574f, 0.0096f, -0.0002362f, -0.002018f, 0.00283f, 0.00251f, -0.0001559f,
      -0.00557f, 0.00661f, -0.002537f, 0.005524f, 0.00961f, -0.002073f, 0.00454f, -0.006428f, 0.001997f,
      -0.00446f, -0.0007524f, 0.002176f, -0.00209f, -0.00874f, 0.001289f, 0.00523f, 0.001575f, -0.008736f,
      0.007057f, -0.0069f, -0.00512f, -0.005383f, 0.0001678f, 0.001076f, 0.007683f, -0.006207f, -0.006233f,
      -0.00585f, -0.004894f, 0.00773f, 0.00627f, -0.0008707f, -0.00574f, -0.002068f, -0.0003157f, -0.00921f,
      -0.006275f, 0.007275f, -0.0004473f, 0.002474f, -0.009186f, 0.001432f, 0.003687f, -0.004425f, -0.002018f,
      0.00922f, -0.00788f, 0.000894f, -0.001047f, -0.001193f, 0.009094f, -0.0039f, 0.00977f, 0.00951f,
      0.00976f, 0.002201f, 0.006214f, -0.002117f, 0.006203f, 0.00278f, -0.006725f, -0.006157f, 0.003757f,
      -0.001729f, 0.005405f, -0.00904f, -0.000435f, -0.002148f, -0.00849f, 0.00923f, -0.008194f, -0.001804f,
      -0.00392f, 0.0002866f, -0.007317f, 0.005623f, -0.002657f, -0.005657f, 0.006363f, 0.00205f, 0.005215f,
      0.00376f, 0.001134f, -0.003138f, 0.00569f, 0.008446f, -0.003283f, 0.004047f, -0.00322f, -0.001756f,
      -0.006763f, 0.001577f, -0.007225f, 0.006092f, 0.004112f, -0.006554f, -0.00428f, 0.004684f, -0.000417f,
      0.00418f, -0.000349f, -0.00676f, -0.004097f, -0.00899f, 0.004936f, 0.00864f, -0.006325f, -0.004665f,
      -0.00834f, 0.00238f, 0.006153f, -0.00914f, 0.004246f, -0.00963f, 0.003986f, 0.00887f, 0.00852f,
      0.0002384f, 0.007866f, -0.002577f, 0.0007524f, -0.004887f, -0.0003715f, 0.00564f, 0.008606f, -0.009705f,
      -0.009796f, -0.001706f, -0.00965f, 0.00824f, 0.0009446f, -0.00514f, 0.00492f, 0.002787f, 0.00643f,
      -0.0002482f, 0.003603f, 0.004097f, 0.00916f, -0.005463f, -0.003786f, 0.00269f, -0.00688f, 0.002872f,
      0.0079f, 0.002403f, -0.000562f, 0.00747f, -0.00349f, 0.004925f, -0.009f, -0.003199f, -0.0008674f,
      0.004513f, 0.001112f, 0.00242f, -0.003345f, -0.00588f, -0.001415f, 0.001788f, -0.00345f, -0.007744f,
      0.005596f, -0.00871f, -0.001603f, -0.0001678f, -0.00862f, 0.00929f, -0.005604f, 0.00986f, 0.005383f,
      0.00959f, 0.00005203f, -0.002613f, 0.000881f, 0.00828f, -0.00738f, 0.001506f, 0.000615f, -0.001396f,
      0.005566f, -0.00815f, -0.00447f, 0.002577f, -0.00938f, -0.0007024f, 0.000968f, 0.00785f, 0.001473f,
      -0.004387f, 0.008286f, -0.003094f, 0.008125f, -0.004494f, -0.00425f, 0.004585f, -0.00964f, 0.002777f,
      -0.00888f, 0.005466f, 0.00231f, -0.001025f, -0.009186f, 0.004265f, 0.002234f, -0.002064f, 0.006973f,
      -0.007336f, 0.001036f, -0.00965f, -0.003597f, 0.000792f, -0.006615f, 0.00904f, 0.00902f, -0.004856f,
      -0.00782f, -0.0004456f, 0.004826f, -0.001932f, 0.003588f, -0.001571f, -0.003286f, -0.00523f, -0.002085f,
      0.004658f, 0.00324f, -0.00974f, 0.007122f, -0.00806f, -0.003452f, -0.00996f, 0.0004315f, -0.004436f,
      0.00442f, 0.0003521f, -0.0000391f, 0.00986f, 0.007553f, 0.00816f, 0.004242f, -0.00706f, 0.00857f,
      -0.009705f, -0.00789f, 0.006126f, 0.00494f, 0.001126f, -0.003017f, -0.0005965f, -0.00928f, 0.001935f,
      -0.00866f, -0.002542f, 0.003275f, 0.0001297f, -0.00935f, 0.005028f, 0.004097f, -0.006817f, 0.00791f,
      0.0001851f, -0.002525f, 0.00906f, 0.000608f, 0.0004106f, -0.00859f, -0.005623f, -0.00567f, 0.00434f,
      0.004124f, 0.000519f, 0.00947f, -0.002487f, -0.00738f, 0.009346f, -0.004936f, 0.007263f, -0.00096f,
      0.00493f, -0.00823f, 0.003119f, -0.0003824f, 0.0007586f, 0.006584f, 0.00392f, -0.008125f, 0.006313f,
      0.007812f, -0.005913f, 0.005547f, -0.0001316f, -0.007523f, 0.00768f, 0.00142f, 0.00912f, -0.003622f,
      0.00852f, 0.005966f, -0.004467f, -0.00919f, -0.00866f, -0.00875f, -0.0000665f, 0.000144f, 0.00649f,
      0.003706f, -0.001643f, -0.003508f, -0.005817f, -0.0059f, 0.008896f, 0.0088f, -0.005962f, -0.003698f,
      -0.003626f, 0.001465f, 0.003386f, 0.002172f, 0.00159f, 0.003794f, 0.00751f, 0.001184f, -0.0008216f,
      -0.006474f, 0.00761f, -0.006603f, 0.005993f, 0.003044f, 0.00322f, -0.00928f, -0.00667f, -0.00599f,
      0.00869f, 0.001393f, -0.006184f, -0.002693f, 0.003727f, -0.003624f, 0.002987f, -0.002718f, -0.001762f,
      -0.007366f, -0.00294f, -0.004993f, -0.00977f, 0.00814f, -0.001241f, 0.001603f, -0.00352f, -0.004997f,
      -0.005177f, -0.002817f, 0.002464f, 0.00763f, 0.00547f, -0.007217f, -0.00507f, 0.000908f, -0.000513f,
      0.001423f, -0.0006895f, 0.001677f, 0.001864f, -0.00401f, -0.003475f, 0.00604f, -0.003687f, -0.008606f,
      -0.00724f, -0.0061f, 0.002502f, -0.00612f, -0.003128f, 0.000557f, 0.001442f, -0.007397f, -0.0088f,
      -0.0009484f, 0.007244f, -0.008804f, -0.00847f, -0.00967f, 0.00989f, 0.00872f, -0.005753f, 0.003027f,
      0.0014105f, 0.007397f, -0.005905f, 0.007214f, 0.005665f, 0.001882f, -0.002838f, -0.003008f, -0.00795f,
      -0.000239f, 0.0064f, 0.005333f, 0.005028f, 0.006863f, -0.004f, -0.00592f, -0.001575f, 0.005398f,
      0.009575f, -0.003317f, 0.00983f, -0.0006003f, 0.005287f, 0.009094f, -0.00502f, -0.00495f, -0.00962f,
      0.000787f, 0.005604f, -0.006504f, 0.002504f, -0.004066f, -0.009766f, -0.0074f, -0.00766f, 0.009705f,
      0.00814f, -0.005157f, -0.001017f, -0.008316f, -0.00004405f, -0.00802f, -0.004677f, -0.004894f, -0.00705f,
      0.00784f, 0.00448f, -0.007553f, -0.0028f, -0.006226f, 0.0000136f, -0.004192f, -0.00755f, 0.00278f,
      0.00343f, -0.0006332f, -0.00343f, -0.004555f, -0.0093f, 0.00261f, 0.00926f, -0.005093f, 0.00627f,
      -0.00848f, -0.00984f, -0.001426f, -0.00226f, -0.002077f, -0.001703f, 0.009636f, 0.007664f, -0.003628f,
      0.002018f, -0.006012f, -0.00473f, 0.003834f, 0.00939f, -0.00827f, -0.00812f, -0.00792f, 0.00924f,
      0.00776f, 0.001537f, -0.00287f, -0.002401f, -0.00831f, -0.00903f, 0.00591f, 0.003252f, -0.006348f,
      0.001455f, 0.00674f, -0.002382f, 0.0003512f, -0.0017185f, 0.00684f, 0.00665f, 0.00782f, -0.00969f,
      0.00418f, 0.00442f, 0.00979f, 0.006382f, 0.004642f, 0.00398f, 0.007797f, 0.005234f, -0.005566f,
      -0.00903f, 0.003168f, -0.005596f, 0.00006646f, 0.00995f, -0.002335f, -0.00548f, 0.005383f, -0.004562f,
      0.00811f, -0.005035f, 0.0008745f, -0.0086f, -0.00786f, -0.00566f, -0.0096f, -0.000744f, 0.00511f,
      -0.003363f, 0.002739f, 0.002033f, 0.005455f, -0.001077f, 0.003887f, 0.00735f, 0.00757f, 0.008965f,
      -0.002888f, 0.002462f, 0.000919f, 0.0008416f, -0.003096f, 0.00875f, -0.002434f, 0.00318f, -0.002779f,
      0.00725f, 0.005062f, 0.00073f, 0.00845f, 0.003576f, 0.002874f, -0.00836f, -0.00859f, 0.00916f,
      -0.00745f, 0.00869f, 0.001855f, 0.005814f, -0.002064f, 0.0066f, -0.009346f, 0.004307f, -0.00966f,
      0.00877f, -0.002394f, -0.00977f, 0.002356f, -0.008255f, 0.001052f, 0.00495f, -0.00963f, 0.00886f,
      -0.00476f, -0.00917f, -0.000619f, -0.00593f, 0.005497f, 0.003141f, 0.002428f, 0.003363f, 0.001099f,
      0.00731f, -0.005577f, 0.00666f, -0.00328f, 0.004677f, 0.00761f, -0.00864f, -0.00873f, -0.00282f,
      -0.004177f, 0.00867f, -0.00536f, 0.004387f, -0.007294f, -0.0099f, 0.001112f, -0.001063f, 0.004284f,
      0.000729f, 0.005604f, 0.00434f, 0.00563f, -0.00618f, 0.00464f, 0.004417f, 0.00524f, -0.00052f,
      -0.002462f, -0.000902f, 0.005207f, -0.002256f, 0.000805f, -0.006252f, 0.003262f, 0.007603f, -0.000191f,
      0.003582f, -0.002598f, -0.003662f, -0.005585f, -0.00007087f, -0.00784f, -0.001778f, 0.00996f, -0.00643f,
      0.009796f, -0.002966f, 0.005848f, -0.003027f, -0.007587f, -0.003654f, -0.00882f, -0.001206f, -0.005836f,
      -0.0089f, -0.00608f, -0.003944f, -0.000564f, -0.00329f, 0.000377f, 0.000702f, 0.000859f, 0.002554f,
      0.001499f, 0.005997f, 0.0006666f, -0.00584f, 0.005337f, -0.00734f, 0.006847f, 0.00829f, 0.003925f,
      -0.00837f, -0.005886f, -0.006927f, -0.000641f, -0.0000388f, 0.003124f, 0.007427f, 0.00767f, -0.002771f,
      -0.005985f, 0.002094f, -0.007442f, -0.001377f, 0.003183f, 0.0003796f, 0.0068f, 0.0008273f, -0.002102f,
      0.003433f, -0.00931f, 0.0003903f, -0.00771f, -0.000703f, 0.003122f, 0.00833f, 0.001467f, 0.00769f,
      -0.004578f, -0.007393f, 0.0054f, -0.007797f, -0.003767f, -0.009735f, -0.0007954f, 0.005028f, -0.00809f,
      0.002352f, -0.0002111f, 0.003624f, 0.00502f, 0.001048f, 0.00922f, 0.003426f, 0.002258f, -0.00708f,
      0.00517f, -0.00919f, -0.00881f, -0.00548f, 0.00891f, 0.00919f, 0.00597f, 0.001098f, 0.004875f,
      0.004875f, 0.00846f, 0.00829f, 0.003426f, 0.001049f, 0.00669f, 0.003994f, 0.006195f, -0.004585f,
      -0.001221f, -0.000247f, -0.00613f, -0.00613f, 0.00436f, 0.006775f, -0.001169f, -0.001771f, -0.001071f,
      -0.003635f, -0.004475f, -0.00216f, -0.003502f, 0.002285f, -0.006702f, 0.0074f, 0.004845f, 0.00123f,
      -0.00434f, -0.0082f, 0.0000914f, 0.00325f, -0.00717f, -0.003687f, 0.003479f, 0.005894f, -0.002655f,
      0.00833f, 0.002365f, -0.00927f, 0.006416f, -0.0031f, 0.009834f, 0.006855f, 0.004673f, 0.00857f,
      -0.00627f, 0.00887f, -0.002636f, -0.0066f, -0.003975f, 0.003056f, -0.001572f, -0.005142f, 0.007393f,
      0.00863f, -0.000665f, -0.005146f, 0.008965f, 0.005505f, -0.001827f, -0.001454f, 0.002926f, -0.002275f,
      -0.006184f, 0.00991f, -0.005035f, -0.003462f, 0.00855f, -0.009125f, 0.002832f, 0.005817f, 0.007187f,
      0.005844f, -0.003204f, -0.002201f, -0.0095f, -0.00862f, -0.00896f, 0.00543f, 0.00010115f, 0.00392f,
      0.004917f, -0.002266f, 0.0003471f, 0.006306f, -0.004726f, -0.002298f, 0.00234f, -0.004726f, 0.00924f,
      -0.005363f, -0.0002112f, -0.0099f, 0.005604f, -0.00523f, -0.004627f, -0.001949f, -0.00936f, 0.002743f,
      -0.001635f, 0.001984f, 0.00972f, -0.00359f, 0.003296f, 0.00074f, 0.004654f, 0.00995f, -0.001584f,
      0.003048f, 0.0006003f, -0.003628f, -0.007668f, -0.002537f, -0.006584f, 0.00576f, 0.00864f, -0.00899f,
      -0.009636f, -0.005394f, 0.00433f, 0.00706f, 0.005005f, -0.004707f, 0.004597f, 0.00852f, 0.008835f,
      0.003904f, 0.00457f, 0.004128f, 0.005028f, -0.003986f, 0.005997f, 0.0002208f, 0.00777f, 0.00963f,
      0.005787f, 0.007023f, 0.00553f, 0.00449f, 0.005814f, 0.003082f, 0.0093f, 0.00472f, -0.00985f,
      0.00938f, 0.00558f, 0.007088f, 0.00391f, -0.00918f, 0.008415f, 0.00902f, 0.004173f, -0.002716f,
      -0.009926f, -0.00801f, -0.009705f, -0.0086f, -0.009865f, 0.003788f, -0.0092f, 0.00887f, -0.001495f,
      -0.00314f, -0.003246f, -0.000836f, 0.001646f, 0.00902f, -0.007233f, -0.00376f, -0.0057f, 0.005787f,
      -0.002974f, 0.00872f, 0.0086f, -0.00443f, 0.003622f, 0.004593f, 0.008026f, -0.0003214f, 0.00858f,
      -0.00338f, 0.00772f, 0.00448f, 0.00855f, 0.001066f, -0.004692f, -0.005737f, 0.007565f, -0.0002706f,
      -0.002792f, -0.00949f, 0.000827f, -0.004967f, 0.00864f, 0.00788f, 0.009094f, -0.001957f, -0.002716f,
      0.000686f, -0.00499f, -0.004173f, 0.002407f, 0.00923f, 0.001411f, -0.0005016f, 0.00746f, -0.0087f,
      -0.002703f, -0.003134f, -0.001611f, 0.007404f, -0.00999f, -0.004158f, 0.00556f, 0.0005794f, 0.003775f,
      -0.001105f, -0.00338f, 0.00999f, 0.006966f, 0.005802f, -0.009735f, -0.009834f, -0.00723f, -0.00656f,
      -0.007538f, 0.00995f, 0.00586f, 0.001463f, -0.001861f, -0.007015f, 0.005455f, -0.00492f, -0.005337f,
      -0.00855f, -0.002764f, 0.003605f, 0.00967f, -0.007256f, -0.002594f, 0.00397f, -0.00508f, -0.004555f,
      0.009476f, -0.0006495f, 0.003998f, -0.0087f, 0.007294f, -0.007748f, 0.001855f, -0.0002816f, -0.00983f,
      -0.007416f, 0.004444f, 0.003036f, 0.005066f, 0.001116f, -0.0001506f, -0.003181f, -0.003258f, -0.00816f,
      0.00821f, -0.0007715f, 0.00669f, 0.002674f, 0.004074f, 0.009605f, 0.001936f, -0.0052f, -0.002779f,
      0.003435f, 0.003592f, -0.00787f, 0.002615f, 0.007996f, 0.002047f, 0.002438f, 0.000739f, -0.002443f,
      0.00817f, 0.009995f, 0.00749f, 0.00953f, 0.007427f, -0.003246f, -0.004795f, 0.003834f, 0.0087f,
      -0.00863f, 0.003105f, -0.003313f, -0.006187f, 0.005104f, -0.00093f, 0.004158f, 0.003963f, -0.00579f,
      -0.004044f, 0.004044f, -0.0005593f, -0.00388f, -0.00249f, 0.006115f, 0.00322f, 0.007347f, 0.00813f,
      -0.005142f, -0.0004606f, 0.00646f, 0.002186f, 0.00812f, 0.004818f, 0.0009236f, -0.00864f, 0.00948f,
      -0.003057f, 0.003445f, -0.004444f, 0.001763f, -0.005806f, 0.001699f, 0.00843f, -0.007423f, -0.001351f,
      -0.007317f, -0.001196f, 0.002996f, 0.005066f, 0.003227f, 0.00547f, -0.00923f, 0.0008106f, 0.00789f,
      -0.006508f, -0.0003939f, -0.002443f, 0.007107f, -0.00692f, -0.007645f, -0.00353f, 0.00661f, 0.000988f,
      -0.00769f, -0.003134f, 0.002548f, 0.00495f, 0.0034f, 0.001454f, 0.00344f, -0.00323f, -0.006203f,
      0.001063f, 0.008736f, -0.00737f, 0.00234f, -0.00315f, -0.008865f, -0.003918f, 0.006042f, 0.0003307f,
      -0.001405f, 0.002129f, -0.00682f, 0.000836f, -0.005436f, 0.008385f, -0.002783f, -0.0007734f, -0.007088f,
      -0.005924f, 0.00951f, 0.000002f, -0.00504f, -0.005474f, -0.00897f, 0.00339f, -0.003044f, 0.0019245f,
      0.00596f, 0.00756f, -0.005936f, 0.007416f, -0.005173f, 0.006367f, 0.0015545f, -0.001073f, 0.008095f,
      0.004868f, 0.0000308f, -0.005302f, -0.0003858f, -0.00421f, -0.00386f, 0.00925f, 0.004604f, 0.001006f,
      -0.004482f, 0.00634f, -0.006126f, -0.00878f, 0.0095f, -0.006985f, -0.00575f, -0.001845f, -0.002335f,
      0.00908f, 0.00764f, -0.00405f, 0.003431f, 0.004726f, 0.0002171f, -0.005314f, -0.00693f, 0.00867f,
      0.0007024f, -0.007217f, 0.006042f, -0.0002111f, 0.00475f, -0.00635f, 0.00984f, 0.00829f, -0.0008802f,
      -0.005093f, -0.007996f, -0.003607f, -0.00965f, -0.001188f, -0.002707f, 0.002533f, 0.00328f, -0.004807f,
      -0.002724f, -0.005733f, 0.007996f, -0.003893f, -0.0002323f, -0.00577f, -0.007263f, 0.00416f, -0.007385f,
      -0.004906f, 0.002007f, -0.00773f, -0.0004334f, -0.00542f, -0.0009217f, 0.008545f, 0.0005693f, 0.0094f,
      -0.000956f, -0.002106f, -0.0082f, -0.006363f, 0.00431f, -0.001059f, -0.0054f, 0.002123f, 0.0004594f,
      -0.003489f, -0.005173f, -0.007595f, 0.007782f, -0.0001341f, 0.00977f, -0.00463f, -0.0002378f, -0.002296f,
      0.00667f, 0.00701f, 0.001323f, -0.001699f, 0.00955f, -0.0091f, 0.0089f, 0.00791f, -0.0003197f,
      0.007835f, -0.00828f, 0.00854f, 0.00239f, 0.008385f, 0.001974f, 0.000486f, 0.00991f, 0.006542f,
      0.007866f, -0.004803f, -0.004913f, -0.00513f, -0.0004153f, 0.00995f, -0.00516f, -0.003317f, 0.00682f,
      0.0004165f, -0.00903f, -0.005344f, 0.00786f, 0.003769f, 0.004158f, 0.0002446f, 0.00589f, -0.002949f,
      0.0073f, -0.002398f, -0.004757f, 0.0002432f, -0.00439f, -0.00454f, 0.000453f, 0.00823f, -0.009575f,
      0.00535f, -0.008575f, -0.00893f, 0.004303f, 0.00502f, 0.00617f, -0.004402f, 0.00919f, -0.00865f,
      0.00876f, 0.003645f, 0.0002997f, -0.00925f, -0.007076f, 0.004448f, 0.005196f, -0.003986f, 0.007084f,
      -0.000285f, -0.002855f, -0.000422f, -0.00872f, -0.005013f, 0.00952f, -0.008446f, -0.004044f, -0.00907f,
      0.007072f, -0.00918f, -0.007835f, 0.000878f, -0.006847f, -0.006f, 0.00731f, -0.001876f, -0.002565f,
      -0.003584f, -0.003006f, -0.00723f, -0.003433f, 0.0004973f, -0.00795f, 0.0005007f, 0.00608f, 0.00671f,
      0.0001765f, 0.00439f, -0.003738f, -0.006035f, 0.00010353f, -0.00374f, 0.0008683f, 0.00773f, -0.0004847f,
      -0.000992f, 0.004658f, -0.003555f, -0.0056f, -0.001982f, 0.00812f, 0.003386f, -0.001584f, 0.003508f,
      -0.006138f, -0.00587f, 0.001421f, -0.009094f, -0.00468f, -0.0086f, 0.003637f, 0.00896f, 0.00804f,
      -0.00744f, 0.002382f, -0.0097f, 0.000659f, 0.007782f, 0.002981f, -0.00869f, 0.0000934f, -0.00882f,
      0.002771f, -0.009544f, 0.0035f, 0.004124f, -0.0014f, -0.006294f, -0.007614f, 0.00931f, 0.009674f,
      0.0003185f, -0.004295f, 0.007084f, -0.0035f, -0.00334f, -0.001754f, 0.001216f, -0.004375f, 0.003244f,
      0.0001901f, 0.001547f, 0.007183f, 0.006447f, 0.005108f, 0.00679f, 0.001068f, -0.00587f, 0.005745f,
      -0.00634f, 0.0058f, 0.006985f, -0.000697f, 0.00008917f, 0.007835f, -0.0004838f, 0.004795f, -0.006832f,
      0.002398f, 0.00687f, -0.001582f, 0.00709f, -0.00908f, -0.001573f, 0.009865f, -0.001476f, -0.000526f,
      0.00477f, 0.008026f, -0.00171f, 0.00979f, -0.005592f, 0.0006247f, -0.00774f, 0.00463f, -0.006676f,
      0.004368f, -0.002373f, -0.005127f, -0.0013275f, -0.002306f, -0.0087f, 0.00997f, 0.005493f, 0.003786f,
      -0.004414f, -0.005947f, 0.003181f, -0.0004156f, 0.00909f, -0.00656f, 0.001926f, 0.0003731f, -0.009636f,
      0.003124f, -0.0000686f, -0.001972f, -0.006584f, 0.0009604f, 0.004086f, 0.009865f, 0.001302f, -0.00989f,
      -0.0086f, 0.005177f, 0.006493f, -0.00523f, -0.00443f, 0.001586f, 0.00937f, 0.007458f, 0.001883f,
      0.00774f, 0.0004454f, 0.000493f, 0.0003722f, -0.00486f, 0.006435f, 0.002642f, 0.00432f, -0.00272f,
      -0.007446f, -0.007397f, 0.00361f, 0.003618f, 0.003956f, -0.001175f, 0.00832f, 0.00794f, 0.001658f,
      0.00123f, -0.003918f, 0.001215f, -0.007427f, 0.003708f, 0.00492f, -0.00968f, 0.008896f, -0.006786f,
      -0.005856f, 0.006573f, 0.003876f, -0.003983f, 0.00411f, 0.0076f, -0.0008364f, -0.00496f, 0.008026f,
      -0.00986f, -0.001429f, -0.007236f, -0.002172f, -0.003004f, -0.0017185f, -0.00353f, -0.00817f, -0.004353f,
      -0.003458f, 0.002663f, -0.00599f, 0.002125f, -0.00625f, -0.00913f, -0.009796f, -0.004574f, -0.00978f,
      -0.00398f, -0.006096f, 0.003708f, 0.007214f, 0.00444f, 0.003742f, 0.004547f, 0.006042f, 0.001542f,
      0.002424f, 0.0005617f, 0.006477f, -0.002382f, 0.0009637f, -0.00462f, -0.000934f, 0.0004268f, 0.00975f,
      0.002277f, 0.001031f, -0.007103f, 0.006615f, 0.00199f, 0.009f, 0.00995f, -0.002514f, -0.0016575f,
      -0.00875f, 0.00936f, -0.007133f, 0.007412f, -0.001572f, -0.00862f, -0.00675f, 0.009445f, -0.00819f,
      0.004597f, -0.005493f, 0.004894f, -0.004807f, 0.00346f, -0.00114f, 0.006638f, -0.005882f, 0.0041f,
      -0.002684f, -0.0006037f, -0.00842f, 0.001939f, -0.0008016f, 0.00265f, -0.005383f, 0.00963f, 0.0063f,
      0.006386f, 0.004463f, -0.004173f, -0.006317f, 0.003534f, -0.00781f, -0.001414f, -0.004723f, -0.003096f,
      -0.001367f, 0.00955f, -0.0000178f, -0.007214f, 0.00985f, -0.003782f, 0.005688f, -0.002445f, 0.00185f,
      0.00784f, 0.00203f, 0.0003746f, -0.00935f, 0.00559f, 0.00718f, 0.005905f, 0.002926f, 0.006268f,
      0.0002078f, 0.001244f, 0.00467f, 0.006405f, -0.0005364f, 0.00503f, -0.0004387f, 0.006252f, -0.002594f,
      0.001791f, -0.00807f, -0.001451f, -0.0034f, 0.00958f, 0.003035f, -0.00348f, 0.004818f, 0.008644f,
      -0.0005145f, -0.004673f, 0.008934f, 0.00756f, -0.001786f, -0.005634f, -0.002981f, -0.007107f, 0.001145f,
      0.003677f, 0.004997f, 0.009766f, 0.0005856f, -0.002384f, 0.004177f, -0.00965f, 0.005924f, -0.005596f,
      0.004505f, 0.000578f, 0.00663f, -0.006638f, 0.001535f, 0.002502f, 0.002907f, 0.00447f, 0.002016f,
      0.008865f, 0.00828f, -0.00975f, 0.0002487f, -0.00796f, -0.008286f, -0.002083f, -0.00471f, 0.007187f,
      0.004326f, 0.007206f, 0.004307f, 0.009346f, -0.00758f, -0.007545f, 0.00349f, 0.0018425f, -0.00837f,
      -0.007935f, -0.002258f, 0.003757f, -0.0014f, 0.000081f, 0.00449f, -0.000318f, 0.006485f, -0.001184f,
      -0.001842f, 0.009476f, 0.00818f, -0.00986f, 0.001612f, -0.00779f, 0.006676f, -0.0013075f, 0.00464f,
      -0.002117f, -0.0087f, 0.00965f, 0.001394f, 0.00818f, -0.005493f, 0.004673f, -0.00439f, -0.00557f,
      -0.001841f, -0.00948f, 0.00607f, 0.00551f, -0.002834f, 0.004883f, -0.00712f, 0.006573f, -0.002064f,
      0.0008054f, -0.006508f, 0.004467f, 0.00773f, 0.004787f, 0.00523f, -0.001751f, -0.005657f, 0.000278f,
      -0.001822f, -0.00639f, -0.003477f, -0.006767f, -0.007782f, 0.005375f, -0.00726f, 0.007248f, 0.0008335f,
      -0.001856f, -0.00009865f, -0.006054f, 0.006786f, -0.005665f, -0.007393f, -0.0007014f, -0.007046f, -0.0065f,
      -0.00645f, 0.002195f, 0.004818f, 0.00909f, -0.00862f, 0.007614f, -0.00499f, 0.007423f, -0.001478f,
      -0.005028f, -0.007107f, -0.00488f, 0.00322f, -0.003801f, 0.0018425f, 0.001862f, 0.007713f, -0.008675f,
      0.001135f, 0.00788f, -0.006866f, -0.00776f, 0.001423f, -0.00392f, -0.00908f, 0.00918f, -0.006706f,
      -0.00828f, -0.00358f, -0.00956f, -0.00823f, 0.00656f, -0.00617f, -0.004395f, 0.002705f, -0.001398f,
      0.003265f, 0.007793f, 0.00664f, 0.009285f, 0.00851f, 0.00416f, -0.00923f, -0.006733f, 0.00934f,
      -0.00564f, -0.001064f, 0.001106f, 0.00943f, 0.005024f, 0.00793f, -0.005302f, -0.00376f, -0.0005045f,
      0.005325f, -0.002134f, -0.001494f, -0.00891f, -0.00803f, 0.00958f, -0.0000229f, -0.003668f, 0.00602f,
      -0.003649f, -0.002918f, 0.006573f, 0.005146f, -0.009995f, 0.00864f, -0.008255f, 0.004868f, 0.001078f,
      -0.003546f, 0.00235f, 0.005764f, -0.005116f, 0.009186f, -0.008255f, -0.00216f, -0.008f, -0.009125f,
      -0.002754f, -0.0083f, -0.002539f, -0.0007524f, -0.00843f, 0.003647f, -0.00156f, 0.00498f, -0.007904f,
      -0.00502f, 0.00919f, 0.003862f, 0.00599f, 0.001332f, -0.00788f, 0.007374f, 0.001653f, -0.00406f,
      -0.008545f, -0.00444f, -0.00971f, -0.002436f, -0.009834f, -0.005573f, -0.002323f, -0.007126f, 0.004803f,
      -0.00913f, 0.002483f, -0.004704f, -0.0014515f, -0.001035f, -0.008934f, -0.001855f, -0.0071f, 0.00979f,
      -0.008255f, 0.001663f, -0.001383f, 0.000364f, -0.003595f, -0.002163f, 0.002136f, 0.004894f, 0.006966f,
      0.00925f, 0.006557f, -0.0089f, -0.0007167f, 0.002699f, 0.003483f, 0.003017f, 0.004223f, 0.006042f,
      -0.002342f, -0.004868f, 0.003157f, 0.006165f, 0.001519f, -0.00874f, -0.004856f, -0.004116f, 0.002634f,
      -0.001233f, -0.008736f, 0.003529f, -0.001974f, 0.00121f, -0.0006013f, -0.002737f, -0.00596f, 0.007027f,
      -0.00496f, -0.002726f, -0.00787f, 0.001581f, 0.00381f, -0.004932f, 0.007027f, -0.003616f, -0.000989f,
      0.003532f, 0.002346f, 0.0000479f, 0.002907f, -0.004353f, 0.005424f, 0.003124f, 0.00985f, 0.003f,
      -0.007805f, 0.001684f, -0.001324f, 0.0005107f, 0.00483f, -0.00992f, 0.000786f, -0.003649f, -0.0006337f,
      -0.001443f, 0.00782f, 0.008194f, -0.00819f, -0.00844f, -0.004906f, -0.006355f, 0.002932f, 0.004242f,
      0.000638f, -0.00259f, 0.00585f, -0.00864f, 0.00378f, -0.00279f, -0.00319f, -0.001805f, -0.002768f,
      -0.0007725f, -0.004875f, 0.003784f, 0.00947f, -0.008736f, 0.003262f, -0.00325f, -0.003826f, 0.007904f,
      0.00002706f, 0.006187f, -0.001488f, -0.001711f, -0.003317f, 0.007446f, -0.00699f, -0.005573f, 0.00164f,
      0.00938f, 0.0002334f, 0.003819f, -0.001427f, 0.00992f, -0.003433f, -0.0006833f, -0.00492f, 0.005493f,
      0.003014f, -0.006187f, -0.002325f, 0.00741f, -0.009056f, 0.005604f, -0.003874f, 0.00869f, 0.0001504f,
      0.005356f, 0.001178f, 0.00786f, 0.003292f, 0.00947f, -0.002808f, -0.00424f, -0.00999f, 0.004818f,
      0.00372f, -0.003748f, 0.001496f, 0.009796f, 0.0000038f, 0.00379f, 0.0003746f, -0.004147f, 0.007195f,
      -0.0095f, 0.001072f, 0.002129f, 0.00889f, 0.003273f, 0.006958f, -0.004894f, 0.0006795f, 0.00892f,
      -0.004356f, 0.00594f, -0.002378f, 0.00969f, -0.0081f, 0.0003927f, 0.00789f, 0.00343f, 0.00479f,
      -0.0005517f, -0.00652f, 0.000332f, 0.00876f, -0.001309f, -0.002495f, -0.00831f, 0.007786f, -0.00512f,
      -0.003832f, -0.0006423f, -0.003162f, 0.00807f, -0.006298f, -0.003601f, 0.002438f, 0.0017395f, 0.002686f,
      -0.001712f, 0.00424f, 0.00632f, -0.00935f, 0.000598f, 0.005714f, -0.00921f, -0.002935f, 0.008064f,
      -0.001802f, -0.002634f, -0.006786f, 0.00976f, 0.00867f, 0.004066f, 0.002306f, 0.001495f, -0.0003717f,
      -0.00597f, 0.00958f, -0.00881f, 0.00856f, -0.00538f, -0.008575f, -0.003626f, 0.006702f, 0.00932f,
      0.001552f, 0.0006847f, 0.00159f, 0.002314f, 0.008606f, 0.005955f, 0.00862f, 0.0003278f, 0.003115f,
      -0.006863f, -0.0051f, -0.00824f, 0.00592f, -0.005653f, 0.00871f, -0.008286f, 0.0005655f, -0.005154f,
      -0.008766f, 0.008896f, -0.009674f, 0.003782f, -0.000774f, 0.00323f, -0.00935f, 0.007694f, -0.003578f,
      -0.00912f, 0.007362f, -0.00561f, 0.00817f, -0.00852f, -0.00006425f, -0.003166f, 0.0004108f, 0.006325f,
      -0.00928f, -0.008026f, -0.003891f, -0.005924f, -0.004284f, 0.00515f, -0.00749f, 0.002983f, 0.003885f,
      0.006535f, -0.001574f, 0.005695f, -0.009155f, -0.006996f, -0.0012665f, 0.002983f, -0.00932f, -0.00575f,
      -0.008545f, -0.0005817f, 0.002466f, -0.003382f, 0.007477f, 0.00166f, 0.004562f, -0.001331f, -0.0095f,
      -0.00291f, 0.002815f, -0.009796f, -0.00496f, 0.005592f, -0.00365f, -0.00609f, 0.0008597f, 0.00516f,
      0.003986f, 0.002157f, 0.00934f, -0.003363f, 0.000835f, 0.003725f, 0.002106f, -0.005993f, 0.00795f,
      0.003122f, -0.003313f, -0.005383f, 0.0004141f, 0.006466f, 0.003517f, -0.00809f, 0.005714f, -0.007294f,
      -0.001924f, -0.002457f, -0.001897f, -0.001449f, 0.00543f, 0.000466f, 0.008125f, -0.002316f, 0.003128f,
      -0.008255f, -0.001908f, 0.00911f, 0.00793f, -0.001612f, -0.00899f, -0.004013f, -0.002962f, 0.001639f,
      -0.006916f, -0.009056f, -0.005795f, -0.001411f, -0.00745f, 0.003126f, 0.000916f, -0.0007496f, 0.003273f,
      0.005184f, 0.004128f, 0.003195f, -0.004635f, 0.004826f, 0.00745f, 0.006348f, -0.008865f, -0.00217f,
      0.006275f, -0.00971f, 0.005478f, -0.003456f, 0.0065f, 0.00943f, -0.005703f, 0.002666f, -0.005745f,
      -0.006134f, 0.003513f, 0.00683f, -0.004803f, -0.003841f, -0.006435f, -0.007122f, 0.001902f, 0.005844f,
      0.007313f, 0.004723f, 0.001233f, -0.00402f, 0.001288f, 0.002878f, 0.004196f, -0.002884f, -0.007454f,
      0.000933f, -0.003576f, -0.005608f, -0.00908f, 0.00426f, 0.001788f, -0.004856f, -0.008965f, -0.00546f,
      -0.004684f, -0.002708f, -0.006145f, 0.002111f, -0.000599f, -0.007187f, -0.002018f, -0.001014f, -0.006676f,
      -0.00335f, -0.00528f, -0.009224f, -0.009285f, -0.00063f, -0.0045f, -0.005157f, 0.008865f, 0.008835f,
      -0.00672f, 0.002237f, 0.002687f, 0.005703f, 0.00585f, 0.007175f, -0.007496f, 0.0002145f, 0.00924f,
      -0.00611f, -0.003202f, -0.0057f, -0.001237f, 0.006752f, 0.001596f, -0.001424f, 0.007492f, 0.00459f,
      -0.00668f, -0.001726f, 0.00209f, 0.001924f, 0.0008316f, 0.0004334f, 0.001638f, 0.005665f, 0.000911f,
      -0.00552f, 0.00619f, -0.00979f, 0.00549f, 0.004967f, 0.00818f, -0.006157f, -0.00816f, 0.001334f,
      0.0002472f, 0.00653f, 0.005257f, 0.0000934f, -0.00261f, 0.00755f, 0.000494f, 0.001341f, 0.00236f,
      -0.00876f, 0.005054f, -0.00503f, 0.007465f, -0.005676f, 0.003174f, -0.006325f, -0.005238f, -0.005608f,
      0.0002413f, -0.003477f, -0.00379f, -0.002457f, 0.002943f, -0.006855f, 0.001733f, 0.006504f, -0.004406f,
      -0.00929f, -0.00009567f, 0.000722f, 0.001004f, -0.00633f, 0.001915f, -0.001345f, -0.002802f, -0.00858f,
      -0.001694f, -0.000937f, 0.004486f, -0.00567f, 0.000247f, 0.007782f, -0.0036f, -0.003588f, 0.00717f,
      -0.00928f, 0.00838f, -0.0063f, 0.00916f, 0.005352f, 0.00736f, 0.00083f, -0.007248f, -0.005722f,
      0.00325f, -0.00503f, 0.001647f, 0.007767f, -0.00539f, 0.0065f, -0.002151f, 0.003359f, 0.0002371f,
      -0.007057f, 0.000602f, 0.00692f, -0.008415f, -0.001443f, 0.006783f, -0.00778f, 0.00946f, -0.002735f,
      -0.006832f, 0.00419f, -0.009315f, 0.00963f, -0.003994f, -0.00833f, 0.00411f, 0.0076f, 0.005817f,
      -0.001542f, -0.003956f, 0.004513f, 0.001667f, -0.002378f, -0.003075f, 0.002481f, -0.001739f, -0.005566f,
      -0.002113f, 0.003263f, -0.00797f, -0.008675f, 0.006916f, 0.002848f, 0.008446f, -0.004627f, -0.002216f,
      -0.0005455f, -0.00882f, 0.00846f, 0.001422f, -0.000527f, -0.00826f, 0.0012245f, 0.006226f, -0.008316f,
      0.002134f, -0.006298f, 0.00672f, -0.008026f, 0.003248f, 0.0046f, 0.001113f, 0.000221f, 0.000791f,
      0.00836f, 0.007805f, 0.006355f, 0.004723f, 0.000991f, -0.00904f, 0.007164f, 0.00896f, 0.00788f,
      0.004128f, -0.003473f, -0.00242f, 0.003466f, 0.003286f, 0.002634f, 0.009865f, 0.006947f, -0.0004823f,
      -0.005455f, 0.003603f, 0.002008f, -0.004536f, 0.006187f, 0.005722f, -0.00010717f, 0.00227f, 0.00967f,
      -0.004883f, -0.0011015f, 0.009285f, 0.002121f, -0.006718f, 0.00782f, 0.00481f, 0.002974f, -0.002855f,
      -0.001182f, -0.000961f, -0.002497f, -0.005707f, -0.00536f, -0.000726f, -0.004868f, -0.000473f, -0.002764f,
      0.0002033f, -0.00961f, -0.00828f, -0.001335f, 0.005314f, 0.007263f, 0.005386f, -0.0006895f, 0.00444f,
      -0.00443f, 0.001597f, 0.00753f, 0.005608f, 0.002354f, 0.00399f, 0.003551f, 0.0035f, 0.00319f,
      0.0017185f, -0.006195f, -0.004467f, 0.006042f, -0.007217f, -0.00907f, 0.004025f, -0.00671f, -0.002226f,
      -0.00557f, 0.000518f, -0.00805f, 0.008865f, -0.007195f, -0.004032f, -0.005047f, 0.007072f, -0.003544f,
      -0.00706f, -0.000232f, -0.00829f, -0.00835f, -0.002449f, 0.002384f, -0.00886f, -0.00177f, -0.00641f,
      0.006733f, -0.001213f, -0.005184f, 0.009995f, 0.006573f, 0.003773f, -0.00962f, 0.003693f, 0.003815f,
      0.004353f, 0.00224f, 0.0003662f, 0.007187f, 0.00817f, -0.002918f, -0.006615f, 0.00834f, 0.002783f,
      -0.000913f, 0.004993f, -0.006687f, -0.008224f, 0.00864f, -0.000776f, -0.003668f, 0.002398f, 0.001138f,
      0.001902f, -0.004894f, 0.00398f, 0.001741f, -0.00922f, 0.002316f, 0.0000156f, 0.00923f, -0.004314f,
      0.00844f, -0.002323f, -0.001928f, 0.006115f, 0.006283f, -0.001401f, -0.006443f, 0.00693f, 0.007225f,
      0.0005593f, -0.00996f, -0.00842f, -0.001854f, 0.001111f, 0.00157f, -0.003658f, -0.0003986f, 0.005455f,
      0.004204f, -0.006065f, 0.00812f, -0.00642f, -0.004932f, -0.00778f, 0.004032f, 0.005814f, 0.00329f,
      -0.007164f, -0.00576f, 0.002708f, -0.005424f, -0.006355f, -0.003983f, -0.006695f, -0.00661f, 0.005814f,
      -0.007137f, -0.00739f, -0.001341f, 0.000845f, 0.000429f, -0.002764f, 0.006496f, 0.00785f, -0.00622f,
      0.003235f, 0.00425f, -0.00612f, 0.00803f, 0.007404f, -0.001365f, 0.002625f, 0.001886f, 0.003359f,
      -0.00518f, -0.002394f, 0.00475f, 0.003391f, 0.00693f, -0.002079f, -0.000818f, -0.002357f, -0.005272f,
      -0.002317f, -0.000729f, 0.004074f, 0.005486f, 0.006023f, -0.006363f, 0.00527f, -0.003586f, -0.00925f,
      0.003809f, 0.00087f, 0.007133f, -0.001788f, 0.002201f, 0.00955f, 0.003735f, 0.007324f, -0.00614f,
      -0.007187f, -0.006783f, -0.006145f, -0.004665f, 0.007175f, 0.00984f, 0.00314f, 0.008064f, 0.007336f,
      -0.00337f, -0.00559f, 0.004944f, -0.007744f, -0.00197f, -0.006714f, -0.002281f, -0.002087f, 0.0009074f,
      -0.00753f, 0.004993f, 0.00319f, -0.002535f, -0.001945f, 0.0008793f, -0.003357f, 0.004246f, -0.00838f,
      0.007698f, 0.001307f, 0.001717f, 0.00824f, -0.001335f, -0.0002145f, 0.00561f, -0.007168f, -0.001333f,
      -0.00551f, -0.003637f, -0.007786f, 0.001738f, 0.007748f, 0.001321f, -0.001924f, 0.006046f, -0.009125f,
      0.009674f, 0.006313f, 0.002666f, 0.002287f, -0.00956f, -0.004803f, -0.008675f, 0.003038f, -0.00514f,
      0.00935f, 0.006756f, 0.004425f, 0.002203f, 0.00642f, 0.004555f, 0.00657f, 0.00157f, 0.00652f,
      -0.000512f, 0.003416f, 0.00883f, -0.003372f, -0.001136f, -0.00302f, 0.007435f, -0.00564f, 0.001519f,
      -0.007687f, -0.00783f, -0.008736f, 0.003899f, -0.00231f, 0.006927f, 0.00558f, -0.007786f, 0.008156f,
      0.004417f, -0.004173f, 0.008865f, 0.004707f, 0.002438f, -0.008896f, 0.00009686f, -0.00338f, 0.002985f,
      0.0000722f, 0.004047f, 0.00991f, 0.00222f, 0.00381f, -0.003147f, 0.0081f, 0.00392f, 0.001678f,
      -0.00647f, 0.00942f, -0.002876f, -0.001987f, -0.00758f, -0.003983f, -0.00814f, 0.00255f, -0.001071f,
      0.006855f, -0.00676f, -0.00801f, 0.00399f, 0.002998f, 0.003906f, -0.002068f, 0.005444f, -0.003128f,
      0.001452f, -0.000623f, 0.007122f, -0.003498f, -0.000979f, -0.003366f, -0.001828f, 0.004135f, 0.006786f,
      -0.003593f, -0.00814f, -0.00749f, -0.004894f, 0.009445f, -0.00828f, -0.005108f, -0.005836f, -0.002945f,
      -0.008125f, -0.001417f, -0.003443f, 0.00201f, 0.001321f, 0.00578f, 0.00224f, -0.00895f, -0.001515f,
      -0.008194f, 0.00883f, -0.000655f, -0.00831f, 0.005695f, 0.00663f, 0.00704f, -0.00393f, 0.003603f,
      -0.005608f, 0.00107f, -0.00902f, -0.0001382f, 0.006287f, 0.006393f, 0.0005302f, 0.00898f, 0.00172f,
      0.0033f, -0.001728f, -0.004436f, 0.006794f, 0.001925f, -0.00698f, 0.002726f, -0.00372f, 0.003744f,
      0.007004f, 0.002556f, -0.00895f, -0.005096f, 0.003044f, -0.002342f, -0.00802f, 0.0067f, 0.006172f,
      0.0005546f, 0.009f, 0.006405f, 0.003557f, -0.006527f, 0.002508f, -0.002115f, -0.00497f, 0.004852f,
      0.002605f, 0.009155f, -0.00941f, 0.000894f, -0.00825f, 0.005333f, 0.006023f, -0.001292f, 0.009445f,
      -0.007217f, 0.003368f, -0.007156f, -0.006386f, -0.00293f, 0.00218f, -0.00803f, 0.00927f, 0.008965f,
      0.001402f, 0.00525f, -0.00784f, 0.00418f, -0.00978f, -0.003138f, 0.002974f, 0.001657f, -0.009834f,
      0.001901f, -0.00948f, 0.005455f, -0.001604f, 0.00559f, 0.006447f, 0.0008035f, -0.002773f, 0.006332f,
      -0.00896f, 0.00488f, 0.004177f, -0.00319f, 0.00708f, 0.0003064f, -0.0007687f, -0.003065f, 0.005558f,
      -0.003864f, 0.003887f, -0.00855f, 0.006237f, 0.008415f, -0.002693f, -0.002817f, -0.00904f, 0.003407f,
      0.000946f, -0.00738f, -0.00562f, -0.0009713f, -0.003506f, -0.00766f, 0.00953f, -0.004005f, 0.00867f,
      0.0004733f, -0.005787f, 0.0005293f, 0.006996f, 0.001659f, 0.000469f, 0.001537f, 0.002247f, -0.004242f,
      0.00243f, -0.004093f, -0.007355f, -0.001f, 0.006374f, -0.004963f, 0.006035f, 0.005245f, -0.00839f,
      0.002262f, -0.008286f, 0.00845f, 0.00911f, -0.001388f, -0.001848f, -0.0008616f, 0.006363f, 0.002584f,
      -0.002827f, -0.00755f, -0.009834f, 0.002735f, -0.001286f, 0.006f, 0.001821f, -0.001493f, -0.00819f,
      -0.0003796f, 0.008606f, 0.000496f, 0.001856f, -0.00668f, -0.009186f, -0.00736f, 0.0048f, -0.003502f,
      0.001626f, -0.0001339f, -0.006126f, -0.00596f, -0.0001252f, 0.001953f, 0.009575f, -0.001304f, 0.004192f,
      -0.006035f, -0.001251f, 0.007587f, 0.001031f, -0.00928f, 0.00793f, 0.00653f, 0.0007644f, -0.002647f,
      0.003609f, -0.00461f, 0.000423f, -0.000656f, 0.005367f, -0.00425f, 0.004215f, 0.006554f, 0.005634f,
      -0.001172f, 0.00472f, -0.0002402f, 0.003582f, 0.00738f, 0.00301f, 0.005417f, 0.009254f, 0.007145f,
      -0.0094f, 0.000404f, 0.00837f, -0.00894f, 0.004658f, 0.0004907f, -0.001399f, -0.00873f, 0.0008955f,
      -0.001738f, -0.001934f, 0.003742f, 0.002077f, -0.004063f, -0.007736f, -0.001259f, 0.00867f, 0.00488f,
      0.006584f, -0.00822f, -0.00585f, 0.006927f, -0.003298f, -0.004593f, 0.000567f, -0.004543f, -0.007378f,
      0.00718f, -0.00876f, 0.005707f, 0.00701f, 0.001537f, 0.005993f, -0.0044f, 0.00847f, 0.00694f,
      0.00419f, -0.00511f, 0.00535f, 0.000936f, -0.0007434f, 0.001556f, -0.0008616f, -0.0085f, 0.003342f,
      0.00982f, 0.005077f, 0.005566f, -0.003716f, 0.00839f, 0.007786f, -0.00749f, -0.007614f, -0.00774f,
      0.00209f, 0.005894f, -0.007534f, 0.003998f, -0.00518f, -0.00033f, -0.00831f, -0.00556f, 0.004837f,
      -0.001809f, -0.00423f, 0.00916f, -0.006786f, 0.009476f, 0.00841f, -0.000718f, 0.002834f, -0.00947f,
      0.0001942f, -0.007904f, -0.003672f, -0.001356f, -0.004658f, -0.005825f, 0.002747f, -0.00737f, 0.00845f,
      0.005226f, -0.002941f, -0.005226f, -0.00415f, 0.00848f, 0.0007825f, -0.005276f, 0.003502f, -0.005974f,
      0.00866f, -0.0076f, 0.003042f, -0.003267f, -0.00536f, -0.006935f, 0.007515f, 0.008255f, 0.003098f,
      -0.007183f, 0.007355f, -0.00878f, -0.0001291f, -0.0009227f, 0.000577f, 0.00787f, 0.003855f, 0.005337f,
      -0.004837f, 0.005676f, 0.004658f, -0.00798f, 0.006424f, -0.007534f, 0.002682f, -0.003042f, 0.00868f,
      -0.003332f, 0.00318f, 0.00199f, 0.001096f, 0.00871f, 0.005028f, -0.001416f, 0.006233f, -0.007736f,
      0.00808f, -0.001244f, 0.001611f, 0.005127f, 0.00781f, -0.003036f, -0.00453f, -0.00516f, 0.007233f,
      -0.001684f, -0.002474f, 0.002844f, -0.00723f, -0.002401f, 0.0015f, -0.005444f, -0.003035f, -0.00929f,
      0.00947f, 0.00247f, 0.004017f, 0.0008864f, -0.003862f, 0.0062f, -0.00172f, -0.00449f, 0.00796f,
      0.009445f, 0.007687f, -0.007034f, -0.001731f, -0.00585f, -0.005653f, -0.002281f, 0.004925f, -0.006744f,
      -0.002542f, 0.005775f, 0.00861f, 0.003054f, 0.00666f, -0.00694f, -0.00822f, -0.001123f, 0.006557f,
      -0.00476f, 0.006397f, 0.00957f, 0.00888f, -0.003952f, -0.006313f, 0.001164f, 0.001948f, -0.00758f,
      0.007263f, -0.00801f, 0.00924f, 0.009476f, -0.00979f, 0.007748f, -0.00533f, 0.006195f, 0.00659f,
      0.003437f, 0.00546f, -0.00859f, 0.002409f, -0.006824f, -0.006172f, 0.00663f, 0.004215f, 0.00291f,
      0.001303f, -0.007786f, -0.000654f, 0.00965f, -0.002867f, 0.002117f, 0.00484f, -0.002012f, -0.004826f,
      -0.00801f, -0.00259f, 0.002625f, -0.000174f, 0.006844f, -0.005554f, -0.001617f, 0.00741f, -0.00145f,
      -0.001762f, 0.005222f, 0.001931f, 0.006676f, -0.002014f, 0.005676f, -0.001987f, 0.003426f, -0.00088f,
      0.002485f, -0.007698f, -0.00604f, 0.006687f, -0.003902f, -0.00783f, -0.00817f, 0.00841f, 0.006134f,
      -0.00659f, -0.004807f, 0.00649f, -0.00855f, -0.00605f, -0.003489f, 0.00594f, -0.00818f, -0.001544f,
      0.003778f, 0.00706f, -0.0002632f, 0.005882f, 0.003763f, 0.003439f, 0.00872f, 0.004265f, 0.00522f,
      -0.00886f, -0.00803f, -0.0003037f, -0.00807f, -0.006756f, 0.00789f, -0.00428f, -0.000516f, 0.005196f,
      -0.00981f, 0.00926f, -0.007507f, -0.00952f, -0.00259f, -0.003004f, 0.00828f, -0.000515f, -0.00759f,
      -0.002186f, -0.00375f, -0.00902f, 0.002289f, -0.002497f, 0.00996f, 0.004932f, -0.00803f, -0.00785f,
      0.00993f, -0.007694f, 0.000255f, -0.0002395f, -0.005318f, 0.005173f, 0.00518f, -0.007427f, 0.00505f,
      0.008545f, -0.00238f, -0.002556f, 0.00932f, 0.009094f, -0.002436f, -0.00971f, 0.000679f, 0.00931f,
      -0.00531f, 0.003595f, 0.0065f, -0.001422f, 0.002657f, 0.00864f, 0.001987f, -0.001189f, -0.0007544f,
      0.0002537f, -0.003994f, -0.00898f, -0.00314f, -0.00829f, 0.006683f, -0.006706f, -0.005634f, 0.00001407f,
      0.006878f, 0.004093f, 0.001739f, -0.003754f, 0.006306f, -0.001363f, -0.00145f, -0.00985f, -0.003508f,
      -0.007454f, 0.00352f, -0.004467f, -0.00601f, -0.007763f, -0.00894f, 0.00583f, -0.00698f, 0.0099f,
      -0.006313f, 0.00404f, -0.002666f, -0.00373f, 0.004604f, -0.00813f, -0.006283f, 0.004066f, -0.00592f,
      -0.0003827f, -0.002565f, 0.006275f, 0.008705f, -0.007404f, 0.00793f, -0.0009556f, 0.001682f, 0.00866f,
      0.00774f, 0.00332f, 0.0008507f, -0.005215f, -0.00757f, -0.001497f, 0.005787f, 0.001453f, -0.001265f,
      -0.00909f, 0.006832f, 0.00836f, 0.002867f, 0.002851f, 0.002344f, 0.001552f, -0.0006785f, -0.00941f,
      -0.007114f, -0.003008f, 0.002539f, 0.0002484f, -0.00774f, 0.000987f, 0.00991f, 0.00611f, 0.0009437f,
      -0.001054f, 0.000739f, 0.00809f, -0.003117f, -0.007812f, -0.001368f, -0.009674f, -0.001733f, 0.006268f,
      0.003513f, 0.00852f, -0.007652f, 0.004547f, -0.0001137f, 0.003424f, 0.000804f, -0.003584f, -0.00599f,
      -0.005333f, -0.00303f, 0.004303f, 0.009f, -0.0006638f, -0.0008726f, 0.007774f, -0.0000234f, -0.0002577f,
      0.005783f, -0.008316f, -0.00841f, -0.003605f, 0.001991f, 0.006767f, 0.00508f, 0.00787f, 0.003464f,
      0.00908f, 0.007133f, 0.007504f, -0.00896f, 0.000183f, -0.00929f, -0.0009255f, -0.0034f, -0.00848f,
      0.002066f, 0.0002947f, 0.005394f, 0.002613f, 0.00701f, -0.00833f, -0.001219f, 0.004704f, 0.00446f,
      -0.00775f, 0.00476f, -0.007195f, -0.00163f, -0.003307f, -0.007484f, -0.00889f, -0.00846f, 0.008156f,
      -0.002731f, 0.005733f, 0.0099f, -0.00276f, -0.00869f, -0.00962f, -0.00841f, -0.004955f, 0.004997f,
      0.008896f, 0.00907f, -0.000695f, 0.00972f, 0.00685f, 0.004505f, -0.00726f, -0.003025f, -0.002087f,
      0.00797f, 0.006016f, -0.006485f, -0.00491f, 0.001922f, -0.00934f, 0.006355f, -0.0004008f, -0.005714f,
      0.002274f, -0.005512f, 0.005424f, -0.0003483f, 0.001698f, 0.0006733f, 0.00815f, -0.005264f, 0.002876f,
      -0.0000476f, -0.003105f, -0.001815f, -0.00997f, 0.0004442f, -0.00557f, -0.007656f, -0.003036f, 0.002333f,
      -0.001329f, 0.003675f, -0.00706f, -0.00807f, 0.001302f, -0.00788f, 0.003828f, -0.00995f, -0.006676f,
      -0.001514f, -0.005756f, -0.001301f, 0.002438f, 0.007313f, 0.00913f, 0.003407f, -0.002222f, 0.00981f,
      0.0012245f, 0.009155f, 0.008194f, -0.004368f, -0.006615f, -0.0008593f, -0.00582f, 0.003933f, 0.005173f,
      -0.001201f, 0.002068f, -0.00915f, 0.00797f, -0.002686f, -0.00958f, 0.005775f, 0.002453f, -0.003305f,
      0.00697f, 0.0001255f, 0.00218f, 0.009926f, -0.007473f, 0.007965f, 0.0066f, -0.003874f, 0.00658f,
      -0.007618f, 0.000942f, 0.002375f, -0.007053f, -0.003815f, 0.00569f, -0.001039f, 0.004536f, 0.003641f,
      0.004314f, -0.003353f, 0.00857f, -0.0006385f, -0.000856f, -0.007175f, 0.007557f, -0.00978f, 0.002863f,
      -0.005424f, 0.005215f, -0.000666f, -0.006275f, 0.005527f, 0.00827f, -0.006187f, -0.005993f, 0.000444f,
      -0.0001373f, 0.00458f, 0.009315f, -0.005093f, -0.00154f, 0.002647f, 0.00586f, 0.007473f, -0.00275f,
      0.00046f, 0.008965f, -0.0002766f, 0.00485f, -0.00974f, 0.001143f, -0.00859f, -0.00027f, 0.007748f,
      -0.00341f, -0.006992f, -0.006664f, 0.0005536f, 0.00828f, -0.003752f, 0.000553f, 0.008575f, 0.004868f,
      -0.0004208f, -0.001359f, 0.002785f, 0.00247f, 0.0002398f, 0.00441f, -0.007866f, -0.00444f, 0.000598f,
      0.00985f, 0.0041f, 0.001188f, -0.00271f, -0.003817f, -0.0008373f, -0.004078f, 0.00927f, -0.002739f,
      -0.004578f, 0.004482f, 0.000669f, -0.003761f, -0.00921f, -0.003477f, -0.00516f, -0.00893f, 0.0007854f,
      0.00305f, 0.004894f, 0.00165f, -0.009834f, -0.00859f, 0.000812f, -0.007256f, -0.00276f, -0.003006f,
      0.001255f, -0.002705f, 0.005894f, 0.00904f, 0.004845f, 0.00814f, -0.003206f, 0.007042f, -0.003756f,
      -0.003365f, -0.00868f, 0.00358f, -0.009514f, 0.00952f, -0.005753f, 0.00848f, 0.003448f, 0.006912f,
      -0.001069f, -0.0006742f, 0.00974f, -0.001088f, -0.0004857f, 0.00841f, 0.006027f, -0.00606f, -0.001904f,
      -0.006058f, -0.004673f, 0.007572f, -0.009674f, -0.008896f, -0.002888f, -0.00806f, 0.00633f, -0.000787f,
      -0.002151f, 0.002234f, -0.00991f, 0.00663f, -0.00541f, -0.006706f, -0.00598f, -0.00592f, 0.0001597f,
      0.001887f, -0.00104f, 0.00994f, 0.0083f, -0.009415f, -0.00954f, 0.0003498f, -0.009254f, 0.002195f,
      0.003555f, -0.007557f, 0.006336f, -0.00789f, -0.006927f, 0.005497f, -0.003809f, -0.002302f, -0.00952f,
      -0.0007987f, -0.001707f, 0.00007784f, -0.006718f, -0.005337f, 0.008934f, 0.006355f, 0.006626f, 0.00514f,
      0.006844f, -0.005447f, -0.001604f, -0.0008254f, -0.004185f, -0.006702f, -0.001056f, -0.00847f, -0.005917f,
      -0.002684f, -0.00482f, -0.009514f, 0.004032f, 0.003906f, 0.0048f, -0.004612f, 0.000876f, -0.00497f,
      0.008415f, -0.00986f, -0.00565f, -0.000717f, -0.003967f, -0.006863f, 0.00825f, -0.003292f, -0.00966f,
      0.00263f, 0.001377f, -0.0084f, 0.004414f, -0.0054f, 0.00609f, -0.009026f, -0.000778f, -0.008385f,
      0.008286f, -0.00352f, 0.00549f, 0.00738f, -0.007515f, -0.002409f, -0.00558f, -0.003153f, -0.005985f,
      -0.00919f, 0.00001955f, 0.004105f, -0.0009418f, 0.001782f, 0.0007043f, -0.00539f, -0.004562f, -0.003515f,
      -0.00916f, -0.00623f, 0.0002017f, -0.003117f, 0.00392f, 0.00738f, 0.001152f, -0.00806f, -0.005108f,
      0.00985f, -0.001203f, 0.00719f, 0.001182f, -0.0002191f, -0.00661f, -0.003593f, -0.001818f, 0.00765f,
      0.004604f, -0.005318f, -0.0009274f, 0.002466f, -0.0003357f, 0.00783f, -0.006584f, -0.00664f, 0.003544f,
      -0.002964f, -0.00983f, 0.001785f, -0.000708f, -0.00793f, 0.00785f, 0.006046f, 0.007812f, 0.0096f,
      0.00849f, -0.001343f, 0.00623f, -0.007465f, 0.001237f, -0.00393f, -0.0007534f, -0.004776f, -0.002806f,
      0.00451f, -0.004726f, 0.00364f, 0.002312f, -0.00561f, -0.00462f, -0.001799f, -0.0005593f, 0.00191f,
      -0.002151f, -0.0076f, 0.001353f, 0.001949f, -0.004097f, 0.005615f, 0.002104f, 0.00746f, -0.00824f,
      -0.006596f, 0.009285f, -0.008026f, 0.00331f, -0.008736f, -0.00988f, -0.002468f, 0.003393f, -0.007675f,
      -0.00852f, 0.0067f, 0.00552f, 0.00002897f, 0.0002024f, -0.004135f, 0.003683f, -0.001939f, -0.002998f,
      -0.006897f, -0.00462f, 0.00989f, 0.001207f, 0.001254f, -0.0008793f, -0.004036f, -0.00255f, 0.00871f,
      0.00695f, 0.00251f, 0.005455f, -0.00592f, -0.001793f, -0.0005703f, -0.00213f, 0.004787f, -0.0025f,
      -0.00712f, -0.003109f, -0.0074f, 0.003607f, -0.003696f, -0.001566f, 0.007812f, -0.004433f, 0.001471f,
      0.004066f, -0.001959f, -0.001853f, -0.00985f, 0.006023f, 0.006184f, -0.00586f, -0.002455f, 0.007687f,
      -0.003036f, -0.001865f, 0.0052f, -0.005646f, 0.002298f, -0.0049f, -0.001856f, -0.003754f, -0.003891f,
      0.00979f, 0.008415f, -0.00886f, 0.009926f, 0.001531f, -0.001119f, -0.004818f, 0.007763f, -0.004997f,
      0.009415f, 0.002409f, 0.00149f, 0.003786f, -0.001091f, -0.00852f, 0.00888f, 0.0092f, 0.004227f,
      0.004055f, -0.001675f, -0.004677f, 0.003109f, 0.006733f, 0.00538f, 0.0086f, 0.002913f, -0.00939f,
      -0.006355f, 0.00495f, -0.007866f, 0.00885f, 0.005394f, -0.00323f, 0.00578f, -0.00476f, 0.006634f,
      -0.00769f, 0.001916f, -0.001957f, 0.00988f, 0.004417f, -0.00677f, 0.007565f, 0.00842f, -0.00919f,
      -0.0055f, 0.003214f, 0.00413f, -0.00813f, 0.002834f, 0.005272f, -0.00954f, 0.006275f, -0.00836f,
      0.00561f, 0.00951f, 0.004837f, 0.00753f, 0.000762f, -0.002527f, -0.003277f, -0.00522f, 0.003021f,
      0.00706f, -0.008f, -0.00916f, -0.002863f, 0.002209f, -0.00828f, 0.00499f, -0.001951f, -0.002157f,
      0.004375f, 0.006233f, -0.007336f, -0.0002134f, 0.004395f, -0.004135f, -0.00865f, 0.001095f, 0.003302f,
      -0.00732f, 0.002275f, 0.00976f, 0.002602f, -0.003263f, 0.00766f, 0.003126f, 0.001476f, -0.001589f,
      0.00351f, 0.007305f, 0.00553f, 0.007236f, -0.005352f, -0.006542f, -0.002747f, -0.002932f, -0.002441f,
      -0.008575f, -0.00934f, -0.00197f, -0.004387f, 0.001285f, 0.003265f, 0.001039f, 0.004814f, -0.001674f,
      -0.00887f, 0.003067f, -0.007866f, 0.00903f, 0.003162f, -0.004402f, 0.00029f, 0.00928f, -0.002539f,
      -0.003176f, 0.002398f, 0.004284f, 0.001891f, -0.000756f, 0.00846f, 0.00686f, 0.001065f, -0.008934f,
      -0.00705f, 0.002884f, -0.006603f, -0.004486f, 0.00396f, -0.009766f, -0.003494f, 0.004738f, 0.00899f,
      0.006016f, 0.007515f, 0.003511f, -0.00786f, 0.00949f, -0.00682f, 0.004265f, 0.00728f, 0.0047f,
      0.00902f, -0.00474f, -0.0005236f, 0.005547f, -0.002396f, -0.006386f, -0.007904f, 0.00722f, 0.005135f,
      0.000564f, -0.003956f, -0.00997f, -0.00982f, 0.001334f, 0.001509f, -0.002422f, -0.001891f, 0.002316f,
      0.00309f, -0.006355f, 0.007336f, -0.00487f, 0.00010824f, -0.0008583f, 0.002853f, 0.003754f, -0.006348f,
      0.00793f, 0.00723f, -0.00981f, -0.003706f, 0.00317f, -0.008446f, -0.002966f, -0.0009055f, 0.002184f,
      0.003096f, 0.003244f, 0.009674f, 0.002132f, 0.0016165f, -0.006443f, -0.00423f, -0.00905f, 0.001218f,
      0.004185f, 0.00935f, -0.00193f, 0.00179f, 0.004192f, -0.006424f, 0.002945f, 0.0005383f, 0.004173f,
      -0.001795f, 0.00803f, 0.006462f, -0.00502f, -0.003693f, 0.001283f, -0.001253f, 0.00715f, -0.002525f,
      0.00824f, -0.008995f, -0.00549f, 0.004345f, 0.002205f, 0.00827f, -0.004692f, -0.000714f, 0.00686f,
      0.003473f, 0.009636f, -0.001164f, -0.002003f, 0.00674f, -0.008224f, -0.00462f, 0.00948f, 0.002377f,
      0.00781f, 0.002586f, 0.00744f, -0.001399f, 0.003376f, 0.005226f, -0.003313f, 0.007713f, -0.004364f,
      0.0005984f, -0.004997f, 0.00611f, -0.00772f, 0.006653f, -0.002066f, 0.00196f, 0.004326f, 0.00797f,
      -0.002724f, -0.005474f, 0.007782f, 0.00728f, 0.007442f, -0.002098f, 0.005306f, -0.007206f, -0.001974f,
      0.0000934f, -0.003695f, -0.007633f, 0.006306f, 0.006794f, -0.002983f, -0.00424f, 0.0018215f, 0.000337f,
      -0.00849f, -0.00768f, 0.00659f, 0.002615f, -0.008514f, 0.00282f, 0.003607f, 0.009544f, 0.00924f,
      0.00949f, -0.006145f, -0.003231f, -0.001794f, 0.006004f, -0.0005646f, 0.005558f, 0.00455f, -0.005344f,
      0.003881f, -0.00979f, -0.00946f, -0.0007844f, 0.00922f, 0.001785f, 0.00854f, -0.0094f, -0.005318f,
      0.006126f, -0.0023f, -0.00576f, -0.00449f, -0.00931f, 0.006935f, -0.007477f, 0.001311f, 0.00797f,
      0.003727f, -0.000941f, -0.00816f, -0.00646f, -0.004032f, -0.002666f, 0.009735f, -0.007072f, -0.007362f,
      0.003067f, 0.007732f, 0.00457f, 0.001084f, -0.0085f, 0.00392f, 0.0006833f, -0.001245f, -0.00907f,
      -0.00574f, -0.006786f, 0.005386f, -0.001034f, 0.00993f, 0.00913f, -0.001817f, 0.00613f, 0.002943f,
      -0.00825f, -0.008804f, -0.00333f, -0.00754f, 0.00971f, -0.0002515f, 0.004715f, 0.006126f, 0.004963f,
      0.000591f, -0.00912f, -0.002254f, 0.0006866f, -0.00998f, 0.001433f, 0.00787f, -0.00933f, -0.004326f,
      0.00771f, 0.002146f, -0.006893f, -0.003952f, 0.001425f, -0.006123f, 0.00807f, -0.00702f, -0.006565f,
      0.001073f, 0.001927f, -0.004864f, 0.000273f, -0.008224f, 0.00826f, -0.001634f, -0.006905f, -0.00831f,
      -0.00594f, -0.002901f, -0.001668f, -0.00987f, 0.006264f, -0.00452f, -0.00924f, 0.0096f, 0.001883f,
      0.005104f, 0.003798f, -0.00859f, 0.002163f, 0.000841f, 0.0001701f, -0.00549f, 0.008896f, -0.00641f,
      -0.0086f, 0.0094f, -0.000762f, 0.000456f, 0.002989f, -0.002628f, -0.00817f, -0.000566f, 0.005928f,
      -0.002151f, -0.004353f, -0.00403f, -0.0009055f, 0.00814f, -0.005325f, 0.001588f, -0.00841f, 0.001743f,
      -0.00651f, -0.002144f, 0.007225f, -0.00623f, -0.002226f, -0.004345f, 0.007904f, -0.007748f, 0.001748f,
      -0.003706f, -0.00867f, 0.00432f, -0.00954f, 0.0089f, -0.00607f, 0.00603f, 0.00857f, 0.003477f,
      -0.0007524f, 0.000207f, -0.00069f, 0.00925f, -0.003777f, -0.0002985f, -0.001528f, 0.005077f, 0.007435f,
      0.005886f, -0.001046f, 0.00491f, -0.00346f, -0.00944f, 0.0085f, 0.00011885f, -0.007687f, 0.005142f,
      -0.005444f, 0.005745f, 0.00565f, -0.005436f, 0.002954f, 0.0009327f, -0.001357f, -0.006035f, -0.0038f,
      -0.00277f, 0.001201f, -0.006207f, 0.00892f, -0.00958f, 0.002432f, 0.009636f, -0.006413f, -0.000683f,
      0.000565f, 0.00664f, 0.006424f, 0.004097f, 0.00754f, -0.0082f, 0.002491f, 0.00003463f, -0.001084f,
      0.009895f, -0.001157f, -0.0044f, -0.003542f, -0.005615f, 0.00814f, -0.002285f, 0.009605f, 0.008865f,
      0.00906f, 0.0059f, -0.00735f, 0.0007353f, -0.00103f, -0.004868f, 0.007378f, 0.0074f, -0.001978f,
      -0.00555f, -0.004807f, 0.006527f, -0.00968f, -0.001172f, -0.00988f, 0.00564f, 0.00213f, 0.004536f,
      -0.001937f, 0.007717f, 0.00901f, -0.000779f, 0.003677f, -0.00831f, -0.005554f, -0.005386f, -0.00959f,
      -0.00885f, 0.007416f, -0.00618f, 0.001828f, -0.0004594f, -0.0006585f, -0.009636f, 0.007168f, -0.00868f,
      -0.00848f, -0.003803f, -0.00875f, 0.002884f, 0.0002168f, 0.005486f, 0.00989f, -0.00828f, 0.00000566f,
      -0.00811f, -0.003649f, 0.003096f, 0.00365f, -0.002344f, -0.00879f, 0.006554f, -0.0003917f, 0.00814f,
      -0.001268f, 0.00318f, 0.003078f, -0.002525f, -0.00848f, -0.0004594f, 0.003298f, 0.003225f, 0.002396f,
      -0.00686f, -0.00503f, 0.007534f, 0.009636f, -0.00483f, -0.00788f, 0.004208f, 0.0003386f, -0.001907f,
      0.0008726f, 0.004757f, -0.00989f, -0.007004f, 0.0063f, -0.006622f, -0.00978f, 0.00899f, 0.002703f,
      0.00864f, -0.009964f, 0.00617f, 0.005688f, 0.00846f, 0.00576f, 0.00788f, 0.0002687f, 0.00853f,
      -0.0002925f, -0.003065f, -0.0000076f, 0.007706f, 0.002523f, -0.00212f, -0.00532f, 0.007347f, 0.001383f,
      -0.004616f, -0.008514f, -0.00672f, -0.00883f, 0.00195f, -0.003576f, -0.006306f, 0.005207f, -0.002554f,
      -0.001393f, -0.005966f, 0.005707f, -0.001915f, -0.002625f, 0.007797f, 0.00756f, -0.003504f, -0.004597f,
      -0.002932f, -0.006004f, -0.00928f, 0.006176f, 0.004486f, -0.00594f, -0.009476f, 0.006813f, -0.00312f,
      -0.0014715f, 0.003428f, 0.00991f, -0.004757f, -0.0006704f, 0.001299f, 0.002937f, 0.005505f, 0.00843f,
      -0.004585f, -0.00931f, 0.001348f, -0.008545f, 0.001818f, -0.002092f, -0.00689f, -0.009026f, 0.00949f,
      0.00166f, 0.000547f, -0.000135f, -0.000778f, -0.001905f, 0.002375f, 0.00974f, -0.004833f, 0.0094f,
      0.004898f, -0.00005084f, -0.001083f, -0.00499f, -0.00918f, -0.004326f, 0.001663f, 0.00681f, -0.003672f,
      0.00694f, -0.00438f, -0.007336f, 0.0089f, 0.00451f, -0.00564f, 0.00986f, 0.006157f, -0.00539f,
      -0.00551f, 0.00947f, 0.00881f, 0.005436f, -0.008354f, -0.005894f, 0.002949f, 0.0009093f, -0.002594f,
      -0.002369f, 0.00507f, -0.0088f, 0.0051f, -0.0004027f, 0.001238f, 0.00854f, 0.008804f, 0.0005126f,
      0.00786f, -0.001762f, -0.002861f, 0.001445f, -0.006268f, -0.002352f, -0.00737f, -0.006973f, 0.005512f,
      0.005188f, 0.00951f, -0.006603f, 0.002338f, -0.001549f, 0.000984f, 0.00819f, 0.002796f, -0.003716f,
      -0.00731f, -0.004124f, -0.00725f, -0.002102f, 0.00493f, 0.00313f, -0.002922f, 0.0076f, 0.00537f,
      -0.00929f, 0.00819f, 0.00932f, 0.00975f, 0.00345f, 0.001942f, 0.001167f, -0.003649f, -0.00787f,
      0.00857f, 0.00359f, 0.0015545f, -0.001327f, -0.00813f, 0.006893f, -0.00185f, -0.00689f, 0.00396f,
      0.003069f, -0.002464f, -0.003843f, 0.004967f, -0.00865f, -0.00503f, 0.003744f, 0.0003045f, 0.006298f,
      0.0011835f, 0.004654f, -0.00736f, -0.00171f, -0.00807f, -0.00462f, 0.00526f, 0.00905f, -0.006798f,
      -0.0001366f, 0.00969f, -0.005116f, 0.007614f, -0.007317f, -0.0052f, 0.0007396f, 0.00735f, -0.00347f,
      -0.002716f, 0.005177f, 0.003021f, -0.0026f, 0.00685f, -0.003214f, 0.001522f, -0.000601f, 0.00642f,
      0.002537f, 0.009705f, 0.0004787f, 0.00933f, 0.005848f, -0.00789f, -0.005962f, -0.003063f, 0.00734f,
      0.008644f, -0.00652f, 0.00389f, 0.00219f, -0.005104f, 0.004536f, 0.006638f, -0.00424f, -0.000966f,
      -0.00242f, -0.003347f, 0.000761f, -0.006855f, -0.00816f, -0.00339f, 0.003853f, 0.00752f, 0.000502f,
      0.00394f, 0.00875f, -0.001621f, -0.00972f, -0.000609f, -0.00796f, -0.003817f, 0.004166f, 0.003754f,
      -0.007385f, -0.001137f, -0.004467f, -0.001389f, 0.0093f, 0.003342f, -0.005795f, -0.00792f, 0.0082f,
      0.00557f, -0.00656f, 0.003494f, 0.002573f, 0.0014925f, -0.003141f, 0.002457f, 0.00789f, 0.0071f,
      -0.004307f, 0.001407f, 0.000862f, -0.007122f, -0.005196f, -0.00306f, -0.00808f, -0.004246f, 0.00772f,
      0.006165f, 0.002718f, -0.00569f, -0.000952f, -0.005917f, 0.003725f, -0.0008345f, -0.00265f, -0.0063f,
      0.001651f, -0.00962f, 0.006016f, 0.005035f, -0.004337f, 0.00552f, 0.00373f, -0.0005794f, 0.00202f,
      -0.006985f, -0.00747f, -0.001536f, -0.007122f, -0.00937f, -0.00641f, -0.00871f, -0.00182f, 0.0000921f,
      0.007484f, -0.00974f, 0.00521f, 0.001293f, 0.0006785f, -0.00888f, 0.005943f, -0.00055f, -0.00676f,
      -0.0000759f, 0.00414f, 0.007065f, 0.0000026f, -0.003262f, -0.001492f, 0.00802f, 0.003487f, -0.00977f,
      -0.006863f, -0.004192f, -0.007458f, -0.001814f, -0.004482f, 0.008835f, -0.004826f, 0.00872f, 0.004635f,
      0.007317f, -0.00498f, -0.003536f, -0.004375f, 0.005074f, -0.002346f, 0.00384f, 0.00853f, -0.00416f,
      -0.007164f, 0.0006695f, 0.0008926f, -0.001899f, 0.005783f, 0.00535f, 0.00557f, -0.00402f, 0.00006354f,
      -0.001951f, -0.002588f, -0.005276f, -0.001826f, -0.006058f, 0.001427f, -0.009735f, 0.009224f, -0.00006384f,
      -0.002344f, -0.00004303f, 0.00946f, -0.00841f, -0.00199f, -0.00494f, -0.00841f, -0.008835f, 0.00596f,
      -0.006348f, 0.007545f, 0.001068f, 0.00624f, -0.005306f, 0.001778f, -0.0009108f, -0.0048f, -0.000988f,
      -0.0005326f, -0.005173f, 0.003748f, 0.001759f, -0.003914f, -0.006252f, 0.004486f, 0.00882f, 0.006035f,
      -0.002064f, -0.003456f, -0.006615f, -0.004963f, 0.003847f, -0.00342f, 0.006115f, -0.005974f, 0.002302f,
      -0.00856f, 0.006847f, -0.006416f, -0.00226f, 0.005363f, 0.008224f, -0.0003793f, -0.009224f, -0.002298f,
      -0.005264f, -0.000623f, -0.00803f, -0.007706f, 0.001601f, 0.007046f, -0.004757f, 0.0044f, 0.0046f,
      -0.003963f, -0.007156f, 0.0004344f, 0.005592f, -0.00053f, 0.001337f, 0.009186f, -0.00897f, -0.005627f,
      -0.001647f, 0.0092f, 0.0016985f, -0.003633f, 0.008064f, 0.004543f, -0.00698f, -0.005695f, 0.00478f,
      -0.001252f, 0.00881f, -0.00876f, -0.00202f, -0.009514f, 0.000278f, -0.005013f, 0.007404f, -0.0005183f,
      -0.001753f, -0.00442f, 0.00199f, -0.008156f, -0.008865f, -0.00308f, -0.00973f, -0.005714f, 0.007996f,
      -0.004395f, 0.00455f, -0.00862f, -0.0004373f, 0.00885f, 0.00984f, -0.00422f, 0.00382f, 0.001032f,
      -0.0003273f, 0.004593f, 0.004982f, 0.00259f, -0.00604f, 0.000337f, 0.009186f, -0.003052f, -0.005085f,
      0.005188f, 0.00417f, 0.004345f, 0.003605f, -0.000079f, -0.009575f, 0.00894f, 0.00992f, 0.008f,
      -0.00476f, 0.00871f, -0.007538f, -0.00739f, -0.0069f, -0.008804f, -0.00526f, -0.001096f, 0.0009003f,
      0.005367f, 0.005283f, 0.005047f, -0.0003638f, -0.001063f, -0.00399f, 0.0081f, 0.004395f, 0.00805f,
      -0.00531f, 0.001779f, 0.003176f, 0.00775f, 0.0071f, 0.00682f, -0.0007925f, -0.00318f, 0.00897f,
      -0.006172f, -0.00376f, -0.002518f, -0.007618f, 0.00728f, 0.007042f, 0.006863f, -0.005936f, 0.004787f,
      0.005726f, -0.0009775f, -0.004757f, -0.0002875f, 0.00844f, 0.005302f, 0.003609f, 0.005863f, 0.005436f,
      0.004433f, -0.002047f, 0.003025f, 0.007694f, -0.007565f, -0.006165f, -0.00202f, -0.004505f, -0.004784f,
      0.00921f, -0.00059f, 0.004604f, 0.002249f, -0.004814f, -0.00519f, -0.00625f, 0.0000181f, 0.00531f,
      0.001533f, 0.006847f, -0.00959f, -0.00846f, -0.00928f, -0.006386f, 0.002766f, -0.005516f, -0.0071f,
      0.006073f, 0.00907f, 0.005585f, -0.00644f, -0.00855f, -0.003466f, -0.009514f, -0.00914f, 0.003702f,
      -0.00503f, -0.00497f, 0.00796f, -0.007763f, 0.007614f, 0.00544f, 0.00933f, 0.008316f, -0.003374f,
      -0.00763f, 0.002035f, 0.002916f, -0.0006156f, -0.003872f, -0.0002236f, -0.00917f, -0.003334f, -0.004528f,
      0.00978f, -0.0005903f, -0.006786f, -0.00913f, -0.009254f, -0.006096f, 0.002638f, 0.003622f, -0.007805f,
      0.00873f, 0.001586f, -0.003641f, 0.001905f, -0.00311f, -0.000627f, 0.005222f, -0.004986f, 0.000169f,
      -0.007088f, -0.00783f, -0.004852f, 0.000881f, 0.004627f, -0.00405f, -0.006405f, 0.003586f, 0.002258f,
      -0.00988f, 0.000979f, -0.002949f, 0.00912f, 0.00885f, -0.002743f, 0.00833f, 0.003326f, -0.0003536f,
      -0.003792f, -0.00941f, 0.000213f, -0.002922f, -0.001483f, -0.003443f, -0.00307f, -0.005894f, 0.003468f,
      0.001887f, -0.006832f, -0.00828f, -0.006172f, -0.00746f, 0.002558f, 0.00998f, 0.001123f, -0.00611f,
      -0.005863f, -0.0007744f, 0.003525f, -0.00573f, 0.0009665f, -0.002241f, -0.0007176f, -0.00918f, -0.00794f,
      0.00216f, -0.0049f, 0.002016f, 0.006763f, 0.00445f, 0.004715f, 0.001216f, 0.002068f, -0.001449f,
      0.00249f, 0.00953f, -0.0007606f, -0.00256f, 0.0006046f, -0.004406f, -0.009415f, 0.003393f, -0.004787f,
      0.002743f, 0.00841f, 0.00972f, -0.00194f, 0.004185f, 0.00585f, 0.007504f, -0.00622f, 0.001107f,
      -0.0044f, 0.00576f, 0.00772f, 0.00818f, 0.00536f, 0.002644f, -0.00465f, -0.0087f, -0.00816f,
      0.004547f, 0.001851f, -0.005634f, 0.003641f, 0.007618f, -0.00985f, 0.009766f, -0.00459f, -0.002457f,
      0.00393f, -0.008224f, -0.003952f, -0.00813f, 0.007393f, 0.005188f, 0.007126f, 0.00639f, 0.001274f,
      0.002176f, -0.00894f, 0.002445f, -0.001414f, -0.00952f, 0.004444f, -0.001607f, -0.001501f, 0.00857f,
      -0.005585f, -0.000724f, 0.003077f, 0.007797f, 0.007473f, 0.003546f, -0.00948f, -0.003933f, 0.004017f,
      -0.003176f, 0.001448f, 0.002731f, 0.003504f, 0.00831f, 0.007763f, 0.002405f, -0.006264f, 0.00536f,
      -0.0083f, 0.001413f, -0.0003624f, -0.001836f, 0.006027f, 0.005173f, -0.003073f, -0.008354f, 0.00164f,
      -0.001941f, -0.002981f, 0.008156f, -0.004414f, -0.005413f, 0.002527f, -0.0004022f, 0.00625f, 0.008575f,
      0.00637f, 0.00765f, 0.0003421f, 0.00798f, -0.005287f, 0.00808f, -0.00646f, 0.000603f, 0.00955f,
      0.00889f, -0.002356f, -0.005306f, 0.002333f, 0.009514f, -0.003855f, 0.0054f, 0.005417f, 0.000675f,
      -0.004402f, 0.00933f, -0.005234f, -0.00958f, 0.0089f, 0.009254f, -0.00757f, 0.0098f, -0.001879f,
      0.00789f, 0.002071f, 0.000677f, -0.007763f, -0.001941f, 0.001637f, -0.003653f, 0.00528f, 0.007465f,
      -0.00557f, -0.006004f, -0.009476f, 0.000802f, 0.002075f, -0.007168f, 0.00398f, -0.006268f, 0.006287f,
      -0.009575f, -0.001453f, 0.0092f, -0.00995f, -0.002644f, 0.005024f, 0.00966f, -0.006878f, 0.00995f,
      -0.001319f, -0.002237f, 0.002209f, 0.00861f, -0.00883f, -0.003874f, -0.002903f, 0.00992f, -0.0016365f,
      -0.00633f, 0.00823f, -0.00771f, -0.003204f, -0.00563f, 0.00563f, 0.00805f, -0.004936f, 0.003477f,
      0.00741f, 0.0043f, 0.006905f};

  bias_data = {
      -0.003569f, -0.00789f, 0.002047f, -0.002829f, -0.000592f, -0.003313f, 0.00805f, -0.007397f, -0.006844f,
      0.00809f, -0.003479f, -0.0017395f, 0.007904f, -0.009056f, 0.005806f, 0.008896f, 0.004585f, -0.002356f,
      -0.003815f, -0.00673f, 0.005787f, -0.001892f, 0.003233f, 0.005566f, -0.007626f, 0.00835f, 0.009415f,
      -0.005707f, -0.0002623f, -0.007496f, -0.003569f, -0.00568f, -0.000693f, 0.00857f, 0.006607f, 0.005245f,
      -0.0006056f, 0.008896f, 0.0000753f, -0.0001878f, -0.00957f, -0.003975f, 0.003006f, -0.006794f, -0.007935f,
      0.004246f, 0.004948f, 0.008896f, -0.0046f, -0.002516f, -0.000887f, -0.004555f, 0.002409f, 0.00364f,
      -0.002491f, 0.004204f, 0.00010544f, 0.000783f, 0.00895f, 0.005367f, -0.004097f, -0.00592f, 0.009834f,
      0.001047f, 0.00677f, -0.004974f, -0.003212f, 0.00771f, -0.002256f, -0.001008f, -0.008484f, -0.002802f,
      0.00462f, 0.001329f, 0.004562f, 0.006687f, 0.002615f, 0.001449f, -0.0006714f, -0.001256f, 0.0003803f,
      -0.005238f, -0.004112f, 0.001925f, -0.002827f, -0.00861f, -0.004723f, -0.002748f, -0.006134f, -0.00342f,
      -0.007168f, 0.006626f, 0.001948f, -0.003838f, 0.006878f, -0.001717f, -0.003347f, -0.006287f, 0.00455f,
      -0.00136f, 0.004364f, 0.006573f, -0.007545f, -0.004845f, 0.00883f, 0.00572f, 0.00675f, -0.003206f,
      -0.00842f, 0.006428f, 0.00394f, 0.000642f, -0.002016f, 0.004486f, 0.009964f, -0.00918f, -0.0084f,
      0.001972f, 0.002031f, -0.00976f, -0.004494f, 0.006958f, -0.00262f, 0.00874f, 0.009865f, 0.0075f,
      -0.00271f, -0.006386f, 0.002562f, 0.006397f, 0.00699f, -0.001731f, 0.005432f, 0.00271f, -0.006447f,
      -0.00892f, 0.002897f, -0.0004315f, 0.001859f, -0.003462f, 0.007122f, -0.005135f, 0.005363f, 0.0051f,
      0.00806f, 0.00721f, 0.00799f, 0.00945f, -0.006943f, 0.006393f, 0.00935f, -0.0003269f, -0.004536f,
      -0.006752f, 0.0095f, 0.00628f, -0.00418f, 0.001624f, -0.005577f, -0.008606f, 0.005486f, 0.002077f,
      0.007378f, 0.004734f, 0.0035f, 0.00991f, -0.001775f, 0.00247f, -0.00613f, 0.007202f, -0.00596f,
      0.003876f, -0.00789f, 0.004505f, 0.004795f, -0.002575f, -0.002932f, -0.003098f, -0.005463f, -0.00912f,
      -0.00729f, 0.004486f, 0.006138f, 0.006924f, -0.00722f, 0.00841f, -0.001812f, -0.00959f, -0.000497f,
      -0.00513f, -0.006042f, 0.007645f};
}

TEST(AttentionTest, Causal_EmptyPastState) {
  int batch_size = 1;
  int sequence_length = 2;
  int hidden_size = 64;
  int number_of_heads = 2;

  std::vector<float> input_data = {
      0.00838f, 0.007523f, -0.00872f, 0.002882f, -0.003567f, 0.000859f, -0.002821f, 0.000563f, 0.007675f, -0.002758f,
      0.000947f, 0.001149f, -0.001534f, 0.0006075f, 0.002853f, 0.004517f, 0.00825f, 0.003687f, -0.002161f, 0.001167f,
      0.005913f, 0.00394f, -0.002136f, 0.00946f, 0.000461f, -0.003593f, -0.002377f, -0.001609f, -0.006363f, 0.0013485f,
      -0.006706f, -0.005188f, 0.002165f, 0.006073f, 0.007717f, -0.007675f, 0.000827f, 0.004253f, 0.00697f, -0.0035f,
      -0.00301f, 0.006565f, -0.0002068f, -0.004593f, 0.00198f, 0.00107f, -0.003082f, 0.002243f, 0.00983f, 0.00608f,
      0.001682f, 0.001701f, -0.006935f, 0.004765f, -0.002333f, 0.003805f, -0.00905f, 0.00599f, 0.00998f, -0.001602f,
      0.00744f, -0.008514f, 0.005424f, -0.002413f, 0.00862f, 0.00459f, -0.002516f, 0.00283f, -0.00272f, -0.005207f,
      -0.00738f, -0.005386f, -0.00951f, 0.008415f, 0.002865f, -0.00726f, 0.00494f, 0.002226f, 0.0000424f, -0.007507f,
      0.002193f, -0.004482f, 0.002386f, 0.005997f, -0.001786f, 0.009f, 0.006435f, -0.0067f, -0.001984f, 0.001514f,
      -0.004917f, 0.003468f, -0.0013685f, -0.007122f, 0.00788f, 0.000825f, 0.00621f, -0.00437f, 0.005653f, 0.009674f,
      0.003576f, 0.00956f, 0.0064f, 0.00283f, -0.00797f, 0.00867f, 0.004536f, -0.00985f, 0.004856f, -0.006878f,
      0.006012f, -0.0042f, -0.00328f, -0.00885f, -0.0079f, 0.004917f, -0.00594f, 0.003452f, -0.006355f, -0.003536f,
      0.0022f, 0.003494f, -0.008865f, 0.00461f, -0.00485f, 0.00889f, -0.002272f, 0.00596f};

  std::vector<float> weight_data;
  std::vector<float> bias_data;
  GetWeightAndBiasForHiddenSize64(weight_data, bias_data);

  // No mask_index
  std::vector<int32_t> mask_index_data = {};

  std::vector<float> output_data = {
      0.0027942657f, 0.0067901611f, 0.0070953369f, -0.0020713806f, 0.0055351257f, 0.0030479431f, -0.0060462952f,
      -0.0087127686f, 0.0030956268f, -0.00036644936f, 0.0014686584f, -0.0038146973f, 0.0072097778f, -0.0052490234f,
      0.0056114197f, 0.0050926208f, 0.0080947876f, 0.0074501038f, 0.0079498291f, 0.0098876953f, -0.0066146851f,
      0.0064735413f, 0.0093307495f, -0.00051593781f, -0.0047683716f, -0.0069198608f, 0.0094604492f, 0.0066146851f,
      -0.0040054321f, 0.0017976761f, -0.0058059692f, -0.0087051392f, 0.0054740906f, 0.0022010803f, 0.0075340271f,
      0.0047035217f, 0.00340271f, 0.0096969604f, -0.0016756058f, 0.0020771027f, -0.0063018799f, 0.0073280334f,
      -0.0056381226f, 0.004032135f, -0.0082473755f, 0.0045280457f, 0.0045814514f, -0.0026607513f, -0.0031585693f,
      -0.003660202f, -0.0053253174f, -0.0089187622f, -0.0073509216f, 0.0048408508f, 0.0058364868f, 0.0069313049f,
      -0.0071868896f, 0.008392334f, -0.0018663406f, -0.0092163086f, -0.00048780441f, -0.0054283142f, -0.0061683655f,
      0.0078048706f, 0.0025291443f, 0.0065917969f, 0.0072250366f, -0.0018520355f, 0.005531311f, 0.003118515f,
      -0.0061264038f, -0.0090484619f, 0.003276825f, -0.00047063828f, 0.0015802383f, -0.0037345886f, 0.0069732666f,
      -0.0054092407f, 0.0052947998f, 0.004940033f, 0.0085220337f, 0.007194519f, 0.0078659058f, 0.0095214844f,
      -0.0065574646f, 0.0064315796f, 0.0093383789f, -0.00058555603f, -0.0046386719f, -0.0067710876f, 0.0096130371f,
      0.0064315796f, -0.0040740967f, 0.0017337799f, -0.0057067871f, -0.008682251f, 0.0054855347f, 0.0019645691f,
      0.0075149536f, 0.0047187805f, 0.0036354065f, 0.0096282959f, -0.0019168854f, 0.0021934509f, -0.0063018799f,
      0.0072937012f, -0.006187439f, 0.0039825439f, -0.0081253052f, 0.0046577454f, 0.0045700073f, -0.0028266907f,
      -0.0028438568f, -0.0035438538f, -0.0053100586f, -0.0090332031f, -0.0071105957f, 0.004699707f, 0.0058021545f,
      0.0071411133f, -0.0071678162f, 0.0085449219f, -0.0018749237f, -0.0095825195f, -0.00049686432f, -0.0053634644f,
      -0.0057945251f, 0.0078277588f};

  std::vector<float> past_data = {};

  std::vector<float> present_data = {
      0.0070152283f, -0.0049858093f, -0.0029277802f, 0.0078277588f, -0.001991272f, -0.0010290146f, -0.0084457397f,
      -0.0028400421f, 0.0048294067f, 0.0012731552f, 0.0047149658f, 0.0069084167f, 0.0027809143f, 0.0014457703f,
      -0.0010128021f, -0.0011024475f, 8.4400177e-05f, -0.0049972534f, -0.0040206909f, 0.002073288f, -0.0034713745f,
      -0.0087203979f, -0.0047302246f, -0.0023326874f, -0.0063209534f, -0.0031681061f, -0.006942749f, 0.0064888f,
      0.0014505386f, -0.0037765503f, 0.0067138672f, -0.0018196106f,
      0.0064506531f, -0.0049514771f, -0.0036487579f, 0.0081558228f, -0.0024414062f, -0.0014820099f, -0.0086212158f,
      -0.0025672913f, 0.0047111511f, 0.0011997223f, 0.0042953491f, 0.0067138672f, 0.0028495789f, 0.0015869141f,
      -0.00037360191f, -0.0012044907f, 0.00029373169f, -0.005065918f, -0.0038700104f, 0.0014038086f, -0.0030422211f,
      -0.0084838867f, -0.004863739f, -0.0028686523f, -0.0063362122f, -0.0034809113f, -0.0075874329f, 0.0066947937f,
      0.0019130707f, -0.0036792755f, 0.0070266724f, -0.0016460419f,

      -0.003238678f, -0.0066452026f, 0.0043983459f, -0.0016002655f, 0.0045623779f, 0.0065002441f, -0.0072174072f,
      -0.0050315857f, 0.0087356567f, 0.0061645508f, 0.0069580078f, -0.003320694f, -0.0087814331f, 0.0062255859f,
      0.0035037994f, 0.00064849854f, -0.0018444061f, 0.0043945312f, 0.01008606f, -0.0089874268f, -0.0087585449f,
      0.0020160675f, 0.00207901f, -0.0097732544f, -0.0042991638f, 0.0070266724f, -0.0028743744f, 0.0087051392f,
      0.0099868774f, 0.0076217651f, -0.0027103424f, -0.006439209f,
      -0.0033836365f, -0.0063171387f, 0.0043144226f, -0.001707077f, 0.0044555664f, 0.0069885254f, -0.0072593689f,
      -0.0050468445f, 0.008895874f, 0.0050582886f, 0.0064926147f, -0.0030384064f, -0.0083618164f, 0.0065307617f,
      0.0038928986f, 0.0005645752f, -0.0024528503f, 0.0043983459f, 0.0099029541f, -0.0088043213f, -0.0081558228f,
      0.0021705627f, 0.0018062592f, -0.0094985962f, -0.0045890808f, 0.0068702698f, -0.002532959f, 0.0081863403f,
      0.009765625f, 0.0077362061f, -0.0026664734f, -0.0060920715f,

      0.0027942657f, 0.0067901611f, 0.0070953369f, -0.0020713806f, 0.0055351257f, 0.0030479431f, -0.0060462952f,
      -0.0087127686f, 0.0030956268f, -0.00036644936f, 0.0014686584f, -0.0038146973f, 0.0072097778f, -0.0052490234f,
      0.0056114197f, 0.0050926208f, 0.0080947876f, 0.0074501038f, 0.0079498291f, 0.0098876953f, -0.0066146851f,
      0.0064735413f, 0.0093307495f, -0.00051593781f, -0.0047683716f, -0.0069198608f, 0.0094604492f, 0.0066146851f,
      -0.0040054321f, 0.0017976761f, -0.0058059692f, -0.0087051392f,
      0.0022659302f, 0.0063896179f, 0.0073509216f, -0.0016336441f, 0.0055236816f, 0.0031890869f, -0.0062026978f,
      -0.0093917847f, 0.0034580231f, -0.00057506561f, 0.0016918182f, -0.0036563873f, 0.0067405701f, -0.005569458f,
      0.0049743652f, 0.0047874451f, 0.0089492798f, 0.0069389343f, 0.0077819824f, 0.0091552734f, -0.0065002441f,
      0.0063934326f, 0.0093460083f, -0.00065517426f, -0.0045127869f, -0.0066223145f, 0.009765625f, 0.0062484741f,
      -0.0041465759f, 0.0016708374f, -0.0056037903f, -0.0086669922f,

      0.0054740906f, 0.0022010803f, 0.0075340271f, 0.0047035217f, 0.00340271f, 0.0096969604f, -0.0016756058f,
      0.0020771027f, -0.0063018799f, 0.0073280334f, -0.0056381226f, 0.004032135f, -0.0082473755f, 0.0045280457f,
      0.0045814514f, -0.0026607513f, -0.0031585693f, -0.003660202f, -0.0053253174f, -0.0089187622f, -0.0073509216f,
      0.0048408508f, 0.0058364868f, 0.0069313049f, -0.0071868896f, 0.008392334f, -0.0018663406f, -0.0092163086f,
      -0.00048780441f, -0.0054283142f, -0.0061683655f, 0.0078048706f,
      0.0054931641f, 0.0017261505f, 0.0074958801f, 0.0047340393f, 0.003868103f, 0.0095596313f, -0.0021572113f,
      0.0023078918f, -0.0063018799f, 0.0072631836f, -0.0067367554f, 0.0039329529f, -0.0080032349f, 0.0047874451f,
      0.0045623779f, -0.0029945374f, -0.0025291443f, -0.0034275055f, -0.0052986145f, -0.0091400146f, -0.0068702698f,
      0.0045623779f, 0.0057678223f, 0.0073547363f, -0.0071487427f, 0.0087051392f, -0.0018835068f, -0.0099411011f,
      -0.00050640106f, -0.0052947998f, -0.0054206848f, 0.0078430176f};

  bool is_unidirectional = true;
  bool use_past_state = true;
  int past_sequence_length = 0;
  bool use_float16 = true;

  // Unfused kernel
  {
    ScopedEnvironmentVariables scoped_env_vars{
        EnvVarMap{
            {onnxruntime::contrib::attention::kEnableFlashAttention, "0"},
            {onnxruntime::contrib::attention::kDisableFusedAttention, "1"}}};
    RunAttentionTest(input_data, weight_data, bias_data, mask_index_data, output_data,
                     batch_size, sequence_length, hidden_size, number_of_heads, use_float16, is_unidirectional,
                     use_past_state, past_sequence_length, &past_data, &present_data);
  }

  // Fused kernel
  {
    ScopedEnvironmentVariables scoped_env_vars{
        EnvVarMap{
            {onnxruntime::contrib::attention::kEnableFlashAttention, "0"},
            {onnxruntime::contrib::attention::kDisableFusedAttention, "0"}}};
    RunAttentionTest(input_data, weight_data, bias_data, mask_index_data, output_data,
                     batch_size, sequence_length, hidden_size, number_of_heads, use_float16, is_unidirectional,
                     use_past_state, past_sequence_length, &past_data, &present_data);
  }

  // Fused kernel (fall back to regular fmha since head_size <=64 and sequence_length <= 128)
  {
    ScopedEnvironmentVariables scoped_env_vars{
        EnvVarMap{
            {onnxruntime::contrib::attention::kEnableFlashAttention, "1"},
            {onnxruntime::contrib::attention::kDisableFusedAttention, "0"}}};
    RunAttentionTest(input_data, weight_data, bias_data, mask_index_data, output_data,
                     batch_size, sequence_length, hidden_size, number_of_heads, use_float16, is_unidirectional,
                     use_past_state, past_sequence_length, &past_data, &present_data);
  }
}
#endif

TEST(AttentionTest, AttentionEmptyPastState) {
  RawAttentionEmptyPastState(false);
}

TEST(AttentionTest, AttentionEmptyPastState_SharedPastPresent) {
  RawAttentionEmptyPastState(true);
}

void RawAttentionPastStateBatch1(bool past_present_share_buffer) {
  int batch_size = 1;
  int sequence_length = 1;
  int hidden_size = 4;
  int number_of_heads = 2;

  std::vector<float> input_data = {
      -0.019333266f, -0.21813886f, 0.16212955f, -0.015626367f};

  std::vector<float> weight_data = {
      -0.4738484025001526f,
      -0.2613658607006073f,
      -0.0978037416934967f,
      -0.34988933801651f,
      0.2243240624666214f,
      -0.0429205559194088f,
      0.418695330619812f,
      0.17441125214099884f,
      -0.18825532495975494f,
      0.18357256054878235f,
      -0.5806483626365662f,
      -0.02251487597823143f,

      0.08742205798625946f,
      0.14734269678592682f,
      0.2387014478445053f,
      0.2884027063846588f,
      0.6490834355354309f,
      0.16965825855731964f,
      -0.06346885114908218f,
      0.4073973298072815f,
      -0.03070945478975773f,
      0.4110257923603058f,
      0.07896808534860611f,
      0.16783113777637482f,

      0.0038893644232302904f,
      0.06946629285812378f,
      0.36680519580841064f,
      -0.07261059433221817f,
      -0.14960581064224243f,
      0.020944256335496902f,
      -0.09378612786531448f,
      -0.1336742341518402f,
      0.06061394885182381f,
      0.2205914407968521f,
      -0.03519909828901291f,
      -0.18405692279338837f,

      0.22149960696697235f,
      -0.1884360909461975f,
      -0.014074507169425488f,
      0.4252440333366394f,
      0.24987126886844635f,
      -0.31396418809890747f,
      0.14036843180656433f,
      0.2854192554950714f,
      0.09709841012954712f,
      0.09935075044631958f,
      -0.012154420837759972f,
      0.2575816512107849f};

  std::vector<float> bias_data = {
      0.4803391396999359f,
      -0.5254325866699219f,
      -0.42926454544067383f,
      -0.2059524953365326f,
      -0.12773379683494568f,
      -0.09542735666036606f,
      -0.35286077857017517f,
      -0.07646317780017853f,
      -0.04590314254164696f,
      -0.03752850368618965f,
      -0.013764488510787487f,
      -0.18478283286094666f};

  // No mask_index
  std::vector<int32_t> mask_index_data = {};

  std::vector<float> output_data = {
      0.20141591f, 0.43005896f, 0.35745093f, 0.19957167f};

  std::vector<float> past_data = {
      0.55445826f, 0.10127074f, 0.71770734f, 0.15915526f, 0.13913247f, 0.77447522f, 0.66044068f, 0.27559045f, 0.35731629f, 0.62033528f, 0.24354559f, 0.22859341f,
      0.45075402f, 0.85365993f, 0.097346395f, 0.28859729f, 0.26926181f, 0.65922296f, 0.8177433f, 0.4212271f, 0.34352475f, 0.059609573f, 0.46556228f, 0.7226882f};

  std::vector<float> present_data = {
      0.55445826f, 0.10127074f, 0.71770734f, 0.15915526f, 0.13913247f, 0.77447522f, -0.30182117f, -0.12330482f, 0.66044068f, 0.27559045f, 0.35731629f, 0.62033528f, 0.24354559f, 0.22859341f, -0.36450946f, -0.19483691f,
      0.45075402f, 0.85365993f, 0.097346395f, 0.28859729f, 0.26926181f, 0.65922296f, -0.027254611f, -0.096526355f, 0.8177433f, 0.4212271f, 0.34352475f, 0.059609573f, 0.46556228f, 0.7226882f, -0.025281552f, -0.25482416f};

  bool is_unidirectional = true;
  bool use_past_state = true;
  int past_sequence_length = 3;

  if (!past_present_share_buffer) {
    RunAttentionTest(input_data, weight_data, bias_data, mask_index_data, output_data,
                     batch_size, sequence_length, hidden_size, number_of_heads, false, is_unidirectional,
                     use_past_state, past_sequence_length, &past_data, &present_data);
  } else {
    RunAttentionTest(input_data, weight_data, bias_data, mask_index_data, output_data,
                     batch_size, sequence_length, hidden_size, number_of_heads, false, is_unidirectional,
                     use_past_state, past_sequence_length, &past_data, &present_data,
                     AttentionMaskType::MASK_1D_KEY_SEQ_LEN, 0, past_sequence_length + sequence_length + 4,
                     true, false, true, {}, {}, 0, true);
  }
}

TEST(AttentionTest, AttentionPastStateBatch1) {
  RawAttentionPastStateBatch1(false);
}

TEST(AttentionTest, AttentionPastStateBatch1_SharedPastPresent) {
  RawAttentionPastStateBatch1(true);
}

void RawAttentionPastStateBatch2(bool past_present_share_buffer) {
  int batch_size = 2;
  int sequence_length = 1;
  int hidden_size = 4;
  int number_of_heads = 2;

  std::vector<float> input_data = {
      -0.10902753f, 0.0041178204f, 0.1871525f, -0.20399982f,
      0.027207348f, -0.25321805f, 0.12869114f, 0.023136809f};

  std::vector<float> weight_data = {
      -0.4738484025001526f,
      -0.2613658607006073f,
      -0.0978037416934967f,
      -0.34988933801651f,
      0.2243240624666214f,
      -0.0429205559194088f,
      0.418695330619812f,
      0.17441125214099884f,
      -0.18825532495975494f,
      0.18357256054878235f,
      -0.5806483626365662f,
      -0.02251487597823143f,

      0.08742205798625946f,
      0.14734269678592682f,
      0.2387014478445053f,
      0.2884027063846588f,
      0.6490834355354309f,
      0.16965825855731964f,
      -0.06346885114908218f,
      0.4073973298072815f,
      -0.03070945478975773f,
      0.4110257923603058f,
      0.07896808534860611f,
      0.16783113777637482f,

      0.0038893644232302904f,
      0.06946629285812378f,
      0.36680519580841064f,
      -0.07261059433221817f,
      -0.14960581064224243f,
      0.020944256335496902f,
      -0.09378612786531448f,
      -0.1336742341518402f,
      0.06061394885182381f,
      0.2205914407968521f,
      -0.03519909828901291f,
      -0.18405692279338837f,

      0.22149960696697235f,
      -0.1884360909461975f,
      -0.014074507169425488f,
      0.4252440333366394f,
      0.24987126886844635f,
      -0.31396418809890747f,
      0.14036843180656433f,
      0.2854192554950714f,
      0.09709841012954712f,
      0.09935075044631958f,
      -0.012154420837759972f,
      0.2575816512107849f};

  std::vector<float> bias_data = {
      0.4803391396999359f,
      -0.5254325866699219f,
      -0.42926454544067383f,
      -0.2059524953365326f,
      -0.12773379683494568f,
      -0.09542735666036606f,
      -0.35286077857017517f,
      -0.07646317780017853f,
      -0.04590314254164696f,
      -0.03752850368618965f,
      -0.013764488510787487f,
      -0.18478283286094666f};

  // No mask_index
  std::vector<int32_t> mask_index_data = {};

  std::vector<float> output_data = {
      0.14902574f, 0.62273371f, 0.43022552f, 0.12759127f,
      0.26993567f, 0.23553593f, 0.43190649f, 0.086044826f};

  std::vector<float> past_data = {
      0.42028648f, 0.55855948f, 0.044569403f, 0.76525789f, 0.13962431f, 0.40977913f,
      0.36911047f, 0.83399564f, 0.36905321f, 0.91414654f, 0.17300875f, 0.78793788f,
      0.10279467f, 0.80501258f, 0.089550517f, 0.85371113f, 0.61801594f, 0.91222942f,
      0.88626182f, 0.069776468f, 0.10591964f, 0.84836882f, 0.83520192f, 0.0098680854f,
      0.3113814f, 0.63999802f, 0.28603253f, 0.98899829f, 0.044405211f, 0.95105386f,
      0.81278932f, 0.63969064f, 0.14494057f, 0.11349615f, 0.87086016f, 0.20983537f,
      0.35107401f, 0.90144604f, 0.68950737f, 0.18928574f, 0.18029204f, 0.074517399f,
      0.70763874f, 0.48440042f, 0.58114725f, 0.1048766f, 0.73694098f, 0.17766342f};

  std::vector<float> present_data = {
      0.42028648f, 0.55855948f, 0.044569403f, 0.76525789f, 0.13962431f, 0.40977913f, -0.22849128f, -0.022080801f,
      0.36911047f, 0.83399564f, 0.36905321f, 0.91414654f, 0.17300875f, 0.78793788f, -0.4449589f, -0.17704415f,
      0.10279467f, 0.80501258f, 0.089550517f, 0.85371113f, 0.61801594f, 0.91222942f, -0.2994619f, -0.14412443f,
      0.88626182f, 0.069776468f, 0.10591964f, 0.84836882f, 0.83520192f, 0.0098680854f, -0.33421949f, -0.18547727f,
      0.3113814f, 0.63999802f, 0.28603253f, 0.98899829f, 0.044405211f, 0.95105386f, -0.033968594f, -0.034833729f,
      0.81278932f, 0.63969064f, 0.14494057f, 0.11349615f, 0.87086016f, 0.20983537f, 0.045759238f, -0.26863033f,
      0.35107401f, 0.90144604f, 0.68950737f, 0.18928574f, 0.18029204f, 0.074517399f, -0.033201858f, -0.10592631f,
      0.70763874f, 0.48440042f, 0.58114725f, 0.1048766f, 0.73694098f, 0.17766342f, -0.054369561f, -0.24562015f};

  bool is_unidirectional = true;
  bool use_past_state = true;
  int past_sequence_length = 3;

  if (!past_present_share_buffer) {
    RunAttentionTest(input_data, weight_data, bias_data, mask_index_data, output_data,
                     batch_size, sequence_length, hidden_size, number_of_heads, false, is_unidirectional,
                     use_past_state, past_sequence_length, &past_data, &present_data);
  } else {
    RunAttentionTest(input_data, weight_data, bias_data, mask_index_data, output_data,
                     batch_size, sequence_length, hidden_size, number_of_heads, false, is_unidirectional,
                     use_past_state, past_sequence_length, &past_data, &present_data,
                     AttentionMaskType::MASK_1D_KEY_SEQ_LEN, 0, past_sequence_length + sequence_length,
                     true, false, true, {}, {}, 0, true);
  }
}

TEST(AttentionTest, AttentionPastStateBatch2) {
  RawAttentionPastStateBatch2(false);
}

TEST(AttentionTest, AttentionPastStateBatch2_SharedPastPresent) {
  RawAttentionPastStateBatch2(true);
}

void RawAttentionPastStateBatch2WithPadding(bool past_present_share_buffer) {
  int batch_size = 2;
  int sequence_length = 1;
  int hidden_size = 4;
  int number_of_heads = 2;

  std::vector<float> input_data = {
      -0.10902753f, 0.0041178204f, 0.1871525f, -0.20399982f,
      0.027207348f, -0.25321805f, 0.12869114f, 0.023136809f};

  std::vector<float> weight_data = {
      -0.4738484025001526f,
      -0.2613658607006073f,
      -0.0978037416934967f,
      -0.34988933801651f,
      0.2243240624666214f,
      -0.0429205559194088f,
      0.418695330619812f,
      0.17441125214099884f,
      -0.18825532495975494f,
      0.18357256054878235f,
      -0.5806483626365662f,
      -0.02251487597823143f,

      0.08742205798625946f,
      0.14734269678592682f,
      0.2387014478445053f,
      0.2884027063846588f,
      0.6490834355354309f,
      0.16965825855731964f,
      -0.06346885114908218f,
      0.4073973298072815f,
      -0.03070945478975773f,
      0.4110257923603058f,
      0.07896808534860611f,
      0.16783113777637482f,

      0.0038893644232302904f,
      0.06946629285812378f,
      0.36680519580841064f,
      -0.07261059433221817f,
      -0.14960581064224243f,
      0.020944256335496902f,
      -0.09378612786531448f,
      -0.1336742341518402f,
      0.06061394885182381f,
      0.2205914407968521f,
      -0.03519909828901291f,
      -0.18405692279338837f,

      0.22149960696697235f,
      -0.1884360909461975f,
      -0.014074507169425488f,
      0.4252440333366394f,
      0.24987126886844635f,
      -0.31396418809890747f,
      0.14036843180656433f,
      0.2854192554950714f,
      0.09709841012954712f,
      0.09935075044631958f,
      -0.012154420837759972f,
      0.2575816512107849f};

  std::vector<float> bias_data = {
      0.4803391396999359f,
      -0.5254325866699219f,
      -0.42926454544067383f,
      -0.2059524953365326f,
      -0.12773379683494568f,
      -0.09542735666036606f,
      -0.35286077857017517f,
      -0.07646317780017853f,
      -0.04590314254164696f,
      -0.03752850368618965f,
      -0.013764488510787487f,
      -0.18478283286094666f};

  // One sequence has both left padding and right padding
  std::vector<int32_t> mask_index_data = {4, 3, 0, 2};

  std::vector<float> output_data = {
      0.14902574f, 0.62273371f, 0.43022552f, 0.12759127f,
      0.18029204f, 0.07451740f, 0.73694098f, 0.17766341f};

  std::vector<float> past_data = {
      0.42028648f, 0.55855948f, 0.044569403f, 0.76525789f, 0.13962431f, 0.40977913f, 0.36911047f, 0.83399564f, 0.36905321f, 0.91414654f, 0.17300875f, 0.78793788f,
      0.10279467f, 0.80501258f, 0.089550517f, 0.85371113f, 0.61801594f, 0.91222942f, 0.88626182f, 0.069776468f, 0.10591964f, 0.84836882f, 0.83520192f, 0.0098680854f,
      0.3113814f, 0.63999802f, 0.28603253f, 0.98899829f, 0.044405211f, 0.95105386f, 0.81278932f, 0.63969064f, 0.14494057f, 0.11349615f, 0.87086016f, 0.20983537f,
      0.35107401f, 0.90144604f, 0.68950737f, 0.18928574f, 0.18029204f, 0.074517399f, 0.70763874f, 0.48440042f, 0.58114725f, 0.1048766f, 0.73694098f, 0.17766342f};

  std::vector<float> present_data = {
      0.42028648f, 0.55855948f, 0.044569403f, 0.76525789f, 0.13962431f, 0.40977913f, -0.22849128f, -0.022080801f, 0.36911047f, 0.83399564f, 0.36905321f, 0.91414654f, 0.17300875f, 0.78793788f, -0.4449589f, -0.17704415f, 0.10279467f, 0.80501258f, 0.089550517f, 0.85371113f, 0.61801594f, 0.91222942f, -0.2994619f, -0.14412443f, 0.88626182f, 0.069776468f, 0.10591964f, 0.84836882f, 0.83520192f, 0.0098680854f, -0.33421949f, -0.18547727f,
      0.3113814f, 0.63999802f, 0.28603253f, 0.98899829f, 0.044405211f, 0.95105386f, -0.033968594f, -0.034833729f, 0.81278932f, 0.63969064f, 0.14494057f, 0.11349615f, 0.87086016f, 0.20983537f, 0.045759238f, -0.26863033f, 0.35107401f, 0.90144604f, 0.68950737f, 0.18928574f, 0.18029204f, 0.074517399f, -0.033201858f, -0.10592631f, 0.70763874f, 0.48440042f, 0.58114725f, 0.1048766f, 0.73694098f, 0.17766342f, -0.054369561f, -0.24562015f};

  bool is_unidirectional = true;
  bool use_past_state = true;
  int past_sequence_length = 3;

  if (!past_present_share_buffer) {
    RunAttentionTest(input_data, weight_data, bias_data, mask_index_data, output_data,
                     batch_size, sequence_length, hidden_size, number_of_heads, false, is_unidirectional,
                     use_past_state, past_sequence_length, &past_data, &present_data,
                     AttentionMaskType::MASK_1D_END_START);
  } else {
    RunAttentionTest(input_data, weight_data, bias_data, mask_index_data, output_data,
                     batch_size, sequence_length, hidden_size, number_of_heads, false, is_unidirectional,
                     use_past_state, past_sequence_length, &past_data, &present_data,
                     AttentionMaskType::MASK_1D_END_START,
                     0, past_sequence_length + sequence_length + 4,
                     true, false, true, {}, {}, 0, true);
  }
}

TEST(AttentionTest, AttentionPastStateBatch2WithPadding) {
  RawAttentionPastStateBatch2WithPadding(false);
}

TEST(AttentionTest, AttentionPastStateBatch2WithPadding_SharedPastPresent) {
  RawAttentionPastStateBatch2WithPadding(true);
}

TEST(AttentionTest, AttentionBatch2MaskIndex2) {
  int batch_size = 2;
  int sequence_length = 2;
  int hidden_size = 4;
  int number_of_heads = 2;

  std::vector<float> input_data = {
      0.8f, -0.5f, 0.0f, 1.f,
      0.5f, 0.2f, 0.3f, -0.6f,
      0.8f, -0.5f, 0.0f, 1.f,
      0.5f, 0.2f, 0.3f, -0.6f};

  std::vector<float> weight_data = {
      0.1f, -0.2f, 0.3f, 1.0f, 1.1f, 0.3f, 0.5f, 0.2f, 0.3f, -0.6f, 1.5f, 2.0f,
      0.5f, 0.1f, 0.4f, 1.6f, 1.0f, 2.0f, 0.4f, 0.8f, 0.9f, 0.1f, -1.3f, 0.7f,
      0.3f, 0.2f, 4.0f, 2.2f, 1.6f, 1.1f, 0.7f, 0.2f, 0.4f, 1.0f, 1.2f, 0.5f,
      0.2f, 0.1f, 0.4f, 1.6f, 2.4f, 3.3f, 2.1f, 4.2f, 8.4f, 0.0f, 2.1f, 3.2f};

  std::vector<float> bias_data = {
      -0.5f, 0.6f, 1.2f, 2.1f, 0.5f, 0.7f, 0.2f, 1.2f, 0.5f, 0.4f, 0.3f, 1.2f};

  std::vector<int32_t> mask_index_data = {2, 2, 0, 0};

  std::vector<float> output_data = {
      3.1495983600616455f, 0.10843668878078461f, 4.25f, 5.6499996185302734f,
      3.9696791172027588f, 0.073143675923347473f, 4.2499995231628418f, 5.6499991416931152f,
      3.1495983600616455f, 0.10843668878078461f, 4.25f, 5.6499996185302734f,
      3.9696791172027588f, 0.073143675923347473f, 4.2499995231628418f, 5.6499991416931152f};

  bool use_float16 = false;
  bool is_unidirectional = false;
  bool use_past_state = false;
  int past_sequence_length = 0;
  const std::vector<float>* past_data = nullptr;
  const std::vector<float>* present_data = nullptr;
  RunAttentionTest(input_data, weight_data, bias_data, mask_index_data, output_data,
                   batch_size, sequence_length, hidden_size, number_of_heads,
                   use_float16, is_unidirectional, use_past_state, past_sequence_length, past_data, present_data,
                   AttentionMaskType::MASK_1D_END_START);
}

TEST(AttentionTest, AttentionRightPaddingMaskIndex2) {
  int batch_size = 1;
  int sequence_length = 2;
  int hidden_size = 4;
  int number_of_heads = 2;

  std::vector<float> input_data = {
      0.8f, -0.5f, 0.0f, 1.f,
      0.5f, 0.2f, 0.3f, -0.6f};

  std::vector<float> weight_data = {
      0.1f, -0.2f, 0.3f, 1.0f, 1.1f, 0.3f, 0.5f, 0.2f, 0.3f, -0.6f, 1.5f, 2.0f,
      0.5f, 0.1f, 0.4f, 1.6f, 1.0f, 2.0f, 0.4f, 0.8f, 0.9f, 0.1f, -1.3f, 0.7f,
      0.3f, 0.2f, 4.0f, 2.2f, 1.6f, 1.1f, 0.7f, 0.2f, 0.4f, 1.0f, 1.2f, 0.5f,
      0.2f, 0.1f, 0.4f, 1.6f, 2.4f, 3.3f, 2.1f, 4.2f, 8.4f, 0.0f, 2.1f, 3.2f};

  std::vector<float> bias_data = {
      -0.5f, 0.6f, 1.2f, 2.1f, 0.5f, 0.7f, 0.2f, 1.2f, 0.5f, 0.4f, 0.3f, 1.2f};

  // Test mask_index < sequence_length
  std::vector<int32_t> mask_index_data = {1, 0};

  std::vector<float> output_data = {
      8.6899995803833008f, -0.13000002503395081f, 4.25f, 5.6499996185302734f,
      8.6899995803833008f, -0.13000002503395081f, 4.2499995231628418f, 5.6499991416931152f};

  bool use_float16 = false;
  bool is_unidirectional = false;
  bool use_past_state = false;
  int past_sequence_length = 0;
  const std::vector<float>* past_data = nullptr;
  const std::vector<float>* present_data = nullptr;
  RunAttentionTest(input_data, weight_data, bias_data, mask_index_data, output_data,
                   batch_size, sequence_length, hidden_size, number_of_heads,
                   use_float16, is_unidirectional, use_past_state, past_sequence_length, past_data, present_data,
                   AttentionMaskType::MASK_1D_END_START);
}

TEST(AttentionTest, AttentionLeftPaddingMaskIndex2) {
  int batch_size = 1;
  int sequence_length = 2;
  int hidden_size = 4;
  int number_of_heads = 2;

  std::vector<float> input_data = {
      0.5f, 0.2f, 0.3f, -0.6f,
      0.8f, -0.5f, 0.0f, 1.f};

  std::vector<float> weight_data = {
      0.1f, -0.2f, 0.3f, 1.0f, 1.1f, 0.3f, 0.5f, 0.2f, 0.3f, -0.6f, 1.5f, 2.0f,
      0.5f, 0.1f, 0.4f, 1.6f, 1.0f, 2.0f, 0.4f, 0.8f, 0.9f, 0.1f, -1.3f, 0.7f,
      0.3f, 0.2f, 4.0f, 2.2f, 1.6f, 1.1f, 0.7f, 0.2f, 0.4f, 1.0f, 1.2f, 0.5f,
      0.2f, 0.1f, 0.4f, 1.6f, 2.4f, 3.3f, 2.1f, 4.2f, 8.4f, 0.0f, 2.1f, 3.2f};

  std::vector<float> bias_data = {
      -0.5f, 0.6f, 1.2f, 2.1f, 0.5f, 0.7f, 0.2f, 1.2f, 0.5f, 0.4f, 0.3f, 1.2f};

  // Test mask start position > 0.
  std::vector<int32_t> mask_index_data = {2, 1};

  std::vector<float> output_data = {
      8.69f, -0.13f, 4.25f, 5.65f,
      8.69f, -0.13f, 4.25f, 5.65f};

  bool use_float16 = false;
  bool is_unidirectional = false;
  bool use_past_state = false;
  int past_sequence_length = 0;
  const std::vector<float>* past_data = nullptr;
  const std::vector<float>* present_data = nullptr;
  RunAttentionTest(input_data, weight_data, bias_data, mask_index_data, output_data,
                   batch_size, sequence_length, hidden_size, number_of_heads,
                   use_float16, is_unidirectional, use_past_state, past_sequence_length, past_data, present_data,
                   AttentionMaskType::MASK_1D_END_START);
}

TEST(AttentionTest, AttentionBatch2LeftPaddingMaskIndex2) {
  int batch_size = 2;
  int sequence_length = 2;
  int hidden_size = 4;
  int number_of_heads = 2;

  std::vector<float> input_data = {
      0.5f, 0.2f, 0.3f, -0.6f,
      0.8f, -0.5f, 0.0f, 1.f,
      0.8f, -0.5f, 0.0f, 1.f,
      0.5f, 0.2f, 0.3f, -0.6f};

  std::vector<float> weight_data = {
      0.1f, -0.2f, 0.3f, 1.0f, 1.1f, 0.3f, 0.5f, 0.2f, 0.3f, -0.6f, 1.5f, 2.0f,
      0.5f, 0.1f, 0.4f, 1.6f, 1.0f, 2.0f, 0.4f, 0.8f, 0.9f, 0.1f, -1.3f, 0.7f,
      0.3f, 0.2f, 4.0f, 2.2f, 1.6f, 1.1f, 0.7f, 0.2f, 0.4f, 1.0f, 1.2f, 0.5f,
      0.2f, 0.1f, 0.4f, 1.6f, 2.4f, 3.3f, 2.1f, 4.2f, 8.4f, 0.0f, 2.1f, 3.2f};

  std::vector<float> bias_data = {
      -0.5f, 0.6f, 1.2f, 2.1f, 0.5f, 0.7f, 0.2f, 1.2f, 0.5f, 0.4f, 0.3f, 1.2f};

  // Test mask start position > 0.
  std::vector<int32_t> mask_index_data = {2, 2, 1, 0};

  std::vector<float> output_data = {
      8.69f, -0.13f, 4.25f, 5.65f,
      8.69f, -0.13f, 4.25f, 5.65f,
      3.14959716796875f, 0.10843672603368759f, 4.25f, 5.65f,
      3.9696791172027588f, 0.073143675923347473f, 4.25f, 5.65f};

  bool use_float16 = false;
  bool is_unidirectional = false;
  bool use_past_state = false;
  int past_sequence_length = 0;
  const std::vector<float>* past_data = nullptr;
  const std::vector<float>* present_data = nullptr;
  RunAttentionTest(input_data, weight_data, bias_data, mask_index_data, output_data,
                   batch_size, sequence_length, hidden_size, number_of_heads,
                   use_float16, is_unidirectional, use_past_state, past_sequence_length, past_data, present_data,
                   AttentionMaskType::MASK_1D_END_START);
}

TEST(AttentionTest, Attention3DMask) {
  int batch_size = 2;
  int sequence_length = 2;
  int hidden_size = 4;
  int number_of_heads = 2;

  std::vector<float> input_data = {
      0.5f, 0.2f, 0.3f, -0.6f,
      0.8f, -0.5f, 0.0f, 1.f,
      0.8f, -0.5f, 0.0f, 1.f,
      0.5f, 0.2f, 0.3f, -0.6f};

  std::vector<float> weight_data = {
      0.1f, -0.2f, 0.3f, 1.0f, 1.1f, 0.3f, 0.5f, 0.2f, 0.3f, -0.6f, 1.5f, 2.0f,
      0.5f, 0.1f, 0.4f, 1.6f, 1.0f, 2.0f, 0.4f, 0.8f, 0.9f, 0.1f, -1.3f, 0.7f,
      0.3f, 0.2f, 4.0f, 2.2f, 1.6f, 1.1f, 0.7f, 0.2f, 0.4f, 1.0f, 1.2f, 0.5f,
      0.2f, 0.1f, 0.4f, 1.6f, 2.4f, 3.3f, 2.1f, 4.2f, 8.4f, 0.0f, 2.1f, 3.2f};

  std::vector<float> bias_data = {
      -0.5f, 0.6f, 1.2f, 2.1f, 0.5f, 0.7f, 0.2f, 1.2f, 0.5f, 0.4f, 0.3f, 1.2f};

  // Test 3D mask BxSxS*
  std::vector<int32_t> mask_index_data = {
      0, 1,
      0, 1,
      1, 1,
      1, 1};

  std::vector<float> output_data = {
      8.69f, -0.13f, 4.25f, 5.65f,
      8.69f, -0.13f, 4.25f, 5.65f,
      3.14959716796875f, 0.10843672603368759f, 4.25f, 5.65f,
      3.9696791172027588f, 0.073143675923347473f, 4.25f, 5.65f};

  bool use_float16 = false;
  bool is_unidirectional = false;
  bool use_past_state = false;
  int past_sequence_length = 0;
  const std::vector<float>* past_data = nullptr;
  const std::vector<float>* present_data = nullptr;
  RunAttentionTest(input_data, weight_data, bias_data, mask_index_data, output_data,
                   batch_size, sequence_length, hidden_size, number_of_heads,
                   use_float16, is_unidirectional, use_past_state, past_sequence_length, past_data, present_data,
                   AttentionMaskType::MASK_3D_ATTENTION);
}

TEST(AttentionTest, AttentionBatch2AttentionMask) {
  int batch_size = 2;
  int sequence_length = 2;
  int hidden_size = 4;
  int number_of_heads = 2;

  std::vector<float> input_data = {
      0.5f, 0.2f, 0.3f, -0.6f,
      0.8f, -0.5f, 0.0f, 1.f,
      0.8f, -0.5f, 0.0f, 1.f,
      0.5f, 0.2f, 0.3f, -0.6f};

  std::vector<float> weight_data = {
      0.1f, -0.2f, 0.3f, 1.0f, 1.1f, 0.3f, 0.5f, 0.2f, 0.3f, -0.6f, 1.5f, 2.0f,
      0.5f, 0.1f, 0.4f, 1.6f, 1.0f, 2.0f, 0.4f, 0.8f, 0.9f, 0.1f, -1.3f, 0.7f,
      0.3f, 0.2f, 4.0f, 2.2f, 1.6f, 1.1f, 0.7f, 0.2f, 0.4f, 1.0f, 1.2f, 0.5f,
      0.2f, 0.1f, 0.4f, 1.6f, 2.4f, 3.3f, 2.1f, 4.2f, 8.4f, 0.0f, 2.1f, 3.2f};

  std::vector<float> bias_data = {
      -0.5f, 0.6f, 1.2f, 2.1f, 0.5f, 0.7f, 0.2f, 1.2f, 0.5f, 0.4f, 0.3f, 1.2f};

  // Test mask start position > 0.
  std::vector<int32_t> mask_index_data = {0, 1, 1, 1};

  std::vector<float> output_data = {
      8.69f, -0.13f, 4.25f, 5.65f,
      8.69f, -0.13f, 4.25f, 5.65f,
      3.14959716796875f, 0.10843672603368759f, 4.25f, 5.65f,
      3.9696791172027588f, 0.073143675923347473f, 4.25f, 5.65f};

  bool use_float16 = false;
  bool is_unidirectional = false;
  bool use_past_state = false;
  int past_sequence_length = 0;
  const std::vector<float>* past_data = nullptr;
  const std::vector<float>* present_data = nullptr;
  RunAttentionTest(input_data, weight_data, bias_data, mask_index_data, output_data,
                   batch_size, sequence_length, hidden_size, number_of_heads,
                   use_float16, is_unidirectional, use_past_state, past_sequence_length, past_data, present_data,
                   AttentionMaskType::MASK_2D_KEY_PADDING);
}

TEST(AttentionTest, AttentionUnidirectional3DMask) {
  int batch_size = 2;
  int sequence_length = 2;
  int hidden_size = 4;
  int number_of_heads = 2;

  std::vector<float> input_data = {
      0.5f, 0.2f, 0.3f, -0.6f,
      0.8f, -0.5f, 0.0f, 1.f,
      0.8f, -0.5f, 0.0f, 1.f,
      0.5f, 0.2f, 0.3f, -0.6f};

  std::vector<float> weight_data = {
      0.1f, -0.2f, 0.3f, 1.0f, 1.1f, 0.3f, 0.5f, 0.2f, 0.3f, -0.6f, 1.5f, 2.0f,
      0.5f, 0.1f, 0.4f, 1.6f, 1.0f, 2.0f, 0.4f, 0.8f, 0.9f, 0.1f, -1.3f, 0.7f,
      0.3f, 0.2f, 4.0f, 2.2f, 1.6f, 1.1f, 0.7f, 0.2f, 0.4f, 1.0f, 1.2f, 0.5f,
      0.2f, 0.1f, 0.4f, 1.6f, 2.4f, 3.3f, 2.1f, 4.2f, 8.4f, 0.0f, 2.1f, 3.2f};

  std::vector<float> bias_data = {
      -0.5f, 0.6f, 1.2f, 2.1f, 0.5f, 0.7f, 0.2f, 1.2f, 0.5f, 0.4f, 0.3f, 1.2f};

  // Test 3D mask BxSxS*
  std::vector<int32_t> mask_index_data = {
      0, 1,
      0, 1,
      1, 1,
      1, 1};

  std::vector<float> output_data = {
      3.0146f, 0.1142f, 3.9834f, 5.3394f,
      8.69f, -0.13f, 4.25f, 5.65f,
      8.69f, -0.13f, 4.25f, 5.65f,
      3.96967912f, 0.07314367f, 4.25f, 5.65f};

  bool use_float16 = false;
  bool is_unidirectional = true;
  bool use_past_state = false;
  int past_sequence_length = 0;
  const std::vector<float>* past_data = nullptr;
  const std::vector<float>* present_data = nullptr;
  RunAttentionTest(input_data, weight_data, bias_data, mask_index_data, output_data,
                   batch_size, sequence_length, hidden_size, number_of_heads,
                   use_float16, is_unidirectional, use_past_state, past_sequence_length, past_data, present_data,
                   AttentionMaskType::MASK_3D_ATTENTION);
}

TEST(AttentionTest, AttentionUnidirectionalAttentionMask) {
  int batch_size = 2;
  int sequence_length = 2;
  int hidden_size = 4;
  int number_of_heads = 2;

  std::vector<float> input_data = {
      0.5f, 0.2f, 0.3f, -0.6f,
      0.8f, -0.5f, 0.0f, 1.f,
      0.8f, -0.5f, 0.0f, 1.f,
      0.5f, 0.2f, 0.3f, -0.6f};

  std::vector<float> weight_data = {
      0.1f, -0.2f, 0.3f, 1.0f, 1.1f, 0.3f, 0.5f, 0.2f, 0.3f, -0.6f, 1.5f, 2.0f,
      0.5f, 0.1f, 0.4f, 1.6f, 1.0f, 2.0f, 0.4f, 0.8f, 0.9f, 0.1f, -1.3f, 0.7f,
      0.3f, 0.2f, 4.0f, 2.2f, 1.6f, 1.1f, 0.7f, 0.2f, 0.4f, 1.0f, 1.2f, 0.5f,
      0.2f, 0.1f, 0.4f, 1.6f, 2.4f, 3.3f, 2.1f, 4.2f, 8.4f, 0.0f, 2.1f, 3.2f};

  std::vector<float> bias_data = {
      -0.5f, 0.6f, 1.2f, 2.1f, 0.5f, 0.7f, 0.2f, 1.2f, 0.5f, 0.4f, 0.3f, 1.2f};

  // Test mask start position > 0.
  std::vector<int32_t> mask_index_data = {0, 1, 1, 1};

  std::vector<float> output_data = {
      3.0146f, 0.1142f, 3.9834f, 5.3394f,
      8.69f, -0.13f, 4.25f, 5.65f,
      8.69f, -0.13f, 4.25f, 5.65f,
      3.96967912f, 0.07314367f, 4.25f, 5.65f};

  bool use_float16 = false;
  bool is_unidirectional = true;
  bool use_past_state = false;
  int past_sequence_length = 0;
  const std::vector<float>* past_data = nullptr;
  const std::vector<float>* present_data = nullptr;
  RunAttentionTest(input_data, weight_data, bias_data, mask_index_data, output_data,
                   batch_size, sequence_length, hidden_size, number_of_heads,
                   use_float16, is_unidirectional, use_past_state, past_sequence_length, past_data, present_data,
                   AttentionMaskType::MASK_2D_KEY_PADDING);
}

TEST(AttentionTest, AttentionMask1DEndNoWord) {
  int batch_size = 2;
  int sequence_length = 2;
  int hidden_size = 4;
  int number_of_heads = 2;

  std::vector<float> input_data = {
      0.5f, 0.2f, 0.3f, -0.6f,
      0.8f, -0.5f, 0.0f, 1.f,
      0.8f, -0.5f, 0.0f, 1.f,
      0.5f, 0.2f, 0.3f, -0.6f};

  std::vector<float> weight_data = {
      0.1f, -0.2f, 0.3f, 1.0f, 1.1f, 0.3f, 0.5f, 0.2f, 0.3f, -0.6f, 1.5f, 2.0f,
      0.5f, 0.1f, 0.4f, 1.6f, 1.0f, 2.0f, 0.4f, 0.8f, 0.9f, 0.1f, -1.3f, 0.7f,
      0.3f, 0.2f, 4.0f, 2.2f, 1.6f, 1.1f, 0.7f, 0.2f, 0.4f, 1.0f, 1.2f, 0.5f,
      0.2f, 0.1f, 0.4f, 1.6f, 2.4f, 3.3f, 2.1f, 4.2f, 8.4f, 0.0f, 2.1f, 3.2f};

  std::vector<float> bias_data = {
      -0.5f, 0.6f, 1.2f, 2.1f, 0.5f, 0.7f, 0.2f, 1.2f, 0.5f, 0.4f, 0.3f, 1.2f};

  // Test that all attention masks are zero.
  std::vector<int32_t> mask_index_data = {0, 0};

  std::vector<float> output_data = {
      3.96724534f, 0.07324841f, 4.25f, 5.65f,
      3.14984703f, 0.10842596f, 4.25f, 5.65f,
      3.14984703f, 0.10842596f, 4.25f, 5.65f,
      3.96724534f, 0.07324841f, 4.25f, 5.65f};

  bool use_float16 = false;
  bool is_unidirectional = false;
  bool use_past_state = false;
  int past_sequence_length = 0;
  const std::vector<float>* past_data = nullptr;
  const std::vector<float>* present_data = nullptr;

  RunAttentionTest(input_data, weight_data, bias_data, mask_index_data, output_data,
                   batch_size, sequence_length, hidden_size, number_of_heads,
                   use_float16, is_unidirectional, use_past_state, past_sequence_length, past_data, present_data,
                   AttentionMaskType::MASK_1D_KEY_SEQ_LEN);
}

TEST(AttentionTest, AttentionMask1DNoWord) {
  int batch_size = 2;
  int sequence_length = 2;
  int hidden_size = 4;
  int number_of_heads = 2;

  std::vector<float> input_data = {
      0.5f, 0.2f, 0.3f, -0.6f,
      0.8f, -0.5f, 0.0f, 1.f,
      0.8f, -0.5f, 0.0f, 1.f,
      0.5f, 0.2f, 0.3f, -0.6f};

  std::vector<float> weight_data = {
      0.1f, -0.2f, 0.3f, 1.0f, 1.1f, 0.3f, 0.5f, 0.2f, 0.3f, -0.6f, 1.5f, 2.0f,
      0.5f, 0.1f, 0.4f, 1.6f, 1.0f, 2.0f, 0.4f, 0.8f, 0.9f, 0.1f, -1.3f, 0.7f,
      0.3f, 0.2f, 4.0f, 2.2f, 1.6f, 1.1f, 0.7f, 0.2f, 0.4f, 1.0f, 1.2f, 0.5f,
      0.2f, 0.1f, 0.4f, 1.6f, 2.4f, 3.3f, 2.1f, 4.2f, 8.4f, 0.0f, 2.1f, 3.2f};

  std::vector<float> bias_data = {
      -0.5f, 0.6f, 1.2f, 2.1f, 0.5f, 0.7f, 0.2f, 1.2f, 0.5f, 0.4f, 0.3f, 1.2f};

  // Test that all attention masks are zero.
  std::vector<int32_t> mask_index_data = {0, 0, 2, 2};

  std::vector<float> output_data = {
      3.96724534f, 0.07324841f, 4.25f, 5.65f,
      3.14984703f, 0.10842596f, 4.25f, 5.65f,
      3.14984703f, 0.10842596f, 4.25f, 5.65f,
      3.96724534f, 0.07324841f, 4.25f, 5.65f};

  bool use_float16 = false;
  bool is_unidirectional = false;
  bool use_past_state = false;
  int past_sequence_length = 0;
  const std::vector<float>* past_data = nullptr;
  const std::vector<float>* present_data = nullptr;

  RunAttentionTest(input_data, weight_data, bias_data, mask_index_data, output_data,
                   batch_size, sequence_length, hidden_size, number_of_heads,
                   use_float16, is_unidirectional, use_past_state, past_sequence_length, past_data, present_data,
                   AttentionMaskType::MASK_1D_END_START);
}

TEST(AttentionTest, AttentionMask2DNoWord) {
  int batch_size = 2;
  int sequence_length = 2;
  int hidden_size = 4;
  int number_of_heads = 2;

  std::vector<float> input_data = {
      0.5f, 0.2f, 0.3f, -0.6f,
      0.8f, -0.5f, 0.0f, 1.f,
      0.8f, -0.5f, 0.0f, 1.f,
      0.5f, 0.2f, 0.3f, -0.6f};

  std::vector<float> weight_data = {
      0.1f, -0.2f, 0.3f, 1.0f, 1.1f, 0.3f, 0.5f, 0.2f, 0.3f, -0.6f, 1.5f, 2.0f,
      0.5f, 0.1f, 0.4f, 1.6f, 1.0f, 2.0f, 0.4f, 0.8f, 0.9f, 0.1f, -1.3f, 0.7f,
      0.3f, 0.2f, 4.0f, 2.2f, 1.6f, 1.1f, 0.7f, 0.2f, 0.4f, 1.0f, 1.2f, 0.5f,
      0.2f, 0.1f, 0.4f, 1.6f, 2.4f, 3.3f, 2.1f, 4.2f, 8.4f, 0.0f, 2.1f, 3.2f};

  std::vector<float> bias_data = {
      -0.5f, 0.6f, 1.2f, 2.1f, 0.5f, 0.7f, 0.2f, 1.2f, 0.5f, 0.4f, 0.3f, 1.2f};

  // Test that all attention masks are zero.
  std::vector<int32_t> mask_index_data = {0, 0, 0, 0};

  std::vector<float> output_data = {
      3.96724534f, 0.07324841f, 4.25f, 5.65f,
      3.14984703f, 0.10842596f, 4.25f, 5.65f,
      3.14984703f, 0.10842596f, 4.25f, 5.65f,
      3.96724534f, 0.07324841f, 4.25f, 5.65f};

  bool use_float16 = false;
  bool is_unidirectional = false;
  bool use_past_state = false;
  int past_sequence_length = 0;
  const std::vector<float>* past_data = nullptr;
  const std::vector<float>* present_data = nullptr;

  RunAttentionTest(input_data, weight_data, bias_data, mask_index_data, output_data,
                   batch_size, sequence_length, hidden_size, number_of_heads,
                   use_float16, is_unidirectional, use_past_state, past_sequence_length, past_data, present_data,
                   AttentionMaskType::MASK_2D_KEY_PADDING);
}

TEST(AttentionTest, AttentionMask3DNoWord) {
  int batch_size = 2;
  int sequence_length = 2;
  int hidden_size = 4;
  int number_of_heads = 2;

  std::vector<float> input_data = {
      0.5f, 0.2f, 0.3f, -0.6f,
      0.8f, -0.5f, 0.0f, 1.f,
      0.8f, -0.5f, 0.0f, 1.f,
      0.5f, 0.2f, 0.3f, -0.6f};

  std::vector<float> weight_data = {
      0.1f, -0.2f, 0.3f, 1.0f, 1.1f, 0.3f, 0.5f, 0.2f, 0.3f, -0.6f, 1.5f, 2.0f,
      0.5f, 0.1f, 0.4f, 1.6f, 1.0f, 2.0f, 0.4f, 0.8f, 0.9f, 0.1f, -1.3f, 0.7f,
      0.3f, 0.2f, 4.0f, 2.2f, 1.6f, 1.1f, 0.7f, 0.2f, 0.4f, 1.0f, 1.2f, 0.5f,
      0.2f, 0.1f, 0.4f, 1.6f, 2.4f, 3.3f, 2.1f, 4.2f, 8.4f, 0.0f, 2.1f, 3.2f};

  std::vector<float> bias_data = {
      -0.5f, 0.6f, 1.2f, 2.1f, 0.5f, 0.7f, 0.2f, 1.2f, 0.5f, 0.4f, 0.3f, 1.2f};

  // Test that all attention masks are zero.
  std::vector<int32_t> mask_index_data = {0, 0, 0, 0, 0, 0, 0, 0};

  std::vector<float> output_data = {
      3.96724534f, 0.07324841f, 4.25f, 5.65f,
      3.14984703f, 0.10842596f, 4.25f, 5.65f,
      3.14984703f, 0.10842596f, 4.25f, 5.65f,
      3.96724534f, 0.07324841f, 4.25f, 5.65f};

  bool use_float16 = false;
  bool is_unidirectional = false;
  bool use_past_state = false;
  int past_sequence_length = 0;
  const std::vector<float>* past_data = nullptr;
  const std::vector<float>* present_data = nullptr;

  RunAttentionTest(input_data, weight_data, bias_data, mask_index_data, output_data,
                   batch_size, sequence_length, hidden_size, number_of_heads,
                   use_float16, is_unidirectional, use_past_state, past_sequence_length, past_data, present_data,
                   AttentionMaskType::MASK_3D_ATTENTION);
}

TEST(AttentionTest, AttentionDummyMask2D) {
  int batch_size = 2;
  int sequence_length = 2;
  int hidden_size = 4;
  int number_of_heads = 2;

  std::vector<float> input_data = {
      0.5f, 0.2f, 0.3f, -0.6f,
      0.8f, -0.5f, 0.0f, 1.f,
      0.8f, -0.5f, 0.0f, 1.f,
      0.5f, 0.2f, 0.3f, -0.6f};

  std::vector<float> weight_data = {
      0.1f, -0.2f, 0.3f, 1.0f, 1.1f, 0.3f, 0.5f, 0.2f, 0.3f, -0.6f, 1.5f, 2.0f,
      0.5f, 0.1f, 0.4f, 1.6f, 1.0f, 2.0f, 0.4f, 0.8f, 0.9f, 0.1f, -1.3f, 0.7f,
      0.3f, 0.2f, 4.0f, 2.2f, 1.6f, 1.1f, 0.7f, 0.2f, 0.4f, 1.0f, 1.2f, 0.5f,
      0.2f, 0.1f, 0.4f, 1.6f, 2.4f, 3.3f, 2.1f, 4.2f, 8.4f, 0.0f, 2.1f, 3.2f};

  std::vector<float> bias_data = {
      -0.5f, 0.6f, 1.2f, 2.1f, 0.5f, 0.7f, 0.2f, 1.2f, 0.5f, 0.4f, 0.3f, 1.2f};

  std::vector<int32_t> mask_index_data = {1, 1};

  std::vector<float> output_data = {
      3.9696791172027588f, 0.073143675923347473f, 4.25f, 5.65f,
      3.1495983600616455f, 0.10843668878078461f, 4.25f, 5.65f,
      3.1495983600616455f, 0.10843668878078461f, 4.25f, 5.65f,
      3.9696791172027588f, 0.073143675923347473f, 4.25f, 5.65f};

  bool use_float16 = false;
  bool is_unidirectional = false;
  bool use_past_state = false;
  int past_sequence_length = 0;
  const std::vector<float>* past_data = nullptr;
  const std::vector<float>* present_data = nullptr;

  RunAttentionTest(input_data, weight_data, bias_data, mask_index_data, output_data,
                   batch_size, sequence_length, hidden_size, number_of_heads,
                   use_float16, is_unidirectional, use_past_state, past_sequence_length, past_data, present_data,
                   AttentionMaskType::MASK_2D_DUMMY);
}

TEST(AttentionTest, Attention4DMask) {
  int batch_size = 1;
  int sequence_length = 2;
  int hidden_size = 4;
  int number_of_heads = 2;

  std::vector<float> input_data = {
      0.5f, 0.2f, 0.3f, -0.6f,
      0.8f, -0.5f, 0.0f, 1.f};

  std::vector<float> weight_data = {
      0.1f, -0.2f, 0.3f, 1.0f, 1.1f, 0.3f, 0.5f, 0.2f, 0.3f, -0.6f, 1.5f, 2.0f,
      0.5f, 0.1f, 0.4f, 1.6f, 1.0f, 2.0f, 0.4f, 0.8f, 0.9f, 0.1f, -1.3f, 0.7f,
      0.3f, 0.2f, 4.0f, 2.2f, 1.6f, 1.1f, 0.7f, 0.2f, 0.4f, 1.0f, 1.2f, 0.5f,
      0.2f, 0.1f, 0.4f, 1.6f, 2.4f, 3.3f, 2.1f, 4.2f, 8.4f, 0.0f, 2.1f, 3.2f};

  std::vector<float> bias_data = {
      -0.5f, 0.6f, 1.2f, 2.1f, 0.5f, 0.7f, 0.2f, 1.2f, 0.5f, 0.4f, 0.3f, 1.2f};

  // Test 4D mask Bx1xmax_Sxmax_S
  std::vector<int32_t> mask_index_data = {
      0, 0, 0, 0,
      0, 1, 0, 0,
      0, 1, 1, 0,
      0, 1, 1, 1};

  std::vector<float> output_data = {
      3.97f, 0.073f, 4.25f, 5.65f,
      8.69f, -0.13f, 4.25f, 5.65f};

  bool use_float16 = false;
  bool is_unidirectional = false;
  bool use_past_state = false;
  int past_sequence_length = 0;
  int input_hidden_size = 0;
  int max_sequence_length = 4;
  bool disable_cpu = true;  // 4D mask not support in CPU kernel
  const std::vector<float>* past_data = nullptr;
  const std::vector<float>* present_data = nullptr;
  RunAttentionTest(input_data, weight_data, bias_data, mask_index_data, output_data,
                   batch_size, sequence_length, hidden_size, number_of_heads,
                   use_float16, is_unidirectional, use_past_state, past_sequence_length,
                   past_data, present_data, AttentionMaskType::MASK_4D_MEGATRON, input_hidden_size, max_sequence_length,
                   disable_cpu);
}

TEST(AttentionTest, AttentionMaskIndexOutOfRange) {
  int batch_size = 2;
  int sequence_length = 2;
  int hidden_size = 4;
  int number_of_heads = 2;

  std::vector<float> input_data = {
      0.8f, -0.5f, 0.0f, 1.f,
      0.5f, 0.2f, 0.3f, -0.6f,
      0.8f, -0.5f, 0.0f, 1.f,
      0.5f, 0.2f, 0.3f, -0.6f};

  std::vector<float> weight_data = {
      0.1f, -0.2f, 0.3f, 1.0f, 1.1f, 0.3f, 0.5f, 0.2f, 0.3f, -0.6f, 1.5f, 2.0f,
      0.5f, 0.1f, 0.4f, 1.6f, 1.0f, 2.0f, 0.4f, 0.8f, 0.9f, 0.1f, -1.3f, 0.7f,
      0.3f, 0.2f, 4.0f, 2.2f, 1.6f, 1.1f, 0.7f, 0.2f, 0.4f, 1.0f, 1.2f, 0.5f,
      0.2f, 0.1f, 0.4f, 1.6f, 2.4f, 3.3f, 2.1f, 4.2f, 8.4f, 0.0f, 2.1f, 3.2f};

  std::vector<float> bias_data = {
      -0.5f, 0.6f, 1.2f, 2.1f, 0.5f, 0.7f, 0.2f, 1.2f, 0.5f, 0.4f, 0.3f, 1.2f};

  // Test end_position > sequence length, or start_position < 0
  std::vector<int32_t> mask_index_data = {3, 2, 0, -1};

  std::vector<float> output_data = {
      3.1495983600616455f, 0.10843668878078461f, 4.25f, 5.6499996185302734f,
      3.9696791172027588f, 0.073143675923347473f, 4.2499995231628418f, 5.6499991416931152f,
      3.1495983600616455f, 0.10843668878078461f, 4.25f, 5.6499996185302734f,
      3.9696791172027588f, 0.073143675923347473f, 4.2499995231628418f, 5.6499991416931152f};

  bool use_float16 = false;
  bool is_unidirectional = false;
  bool use_past_state = false;
  int past_sequence_length = 0;
  const std::vector<float>* past_data = nullptr;
  const std::vector<float>* present_data = nullptr;
  RunAttentionTest(input_data, weight_data, bias_data, mask_index_data, output_data,
                   batch_size, sequence_length, hidden_size, number_of_heads,
                   use_float16, is_unidirectional, use_past_state, past_sequence_length, past_data, present_data,
                   AttentionMaskType::MASK_1D_END_START);
}

#if !defined(__wasm__)
// TODO: fix in web assembly
TEST(AttentionTest, AttentionPastState_dynamic) {
  // ORT enables TF32 in GEMM for A100. TF32 will cause precsion loss and fail this test.
  // Do not run this test unless TF32 is disabled explicitly.
  if (HasCudaEnvironment(800) && ParseEnvironmentVariableWithDefault<int>("NVIDIA_TF32_OVERRIDE", 1) != 0) {
    GTEST_SKIP() << "Skipping AttentionPastState_dynamic in A100 since TF32 is enabled";
    return;
  }

  // create rand inputs
  RandomValueGenerator random{};

  std::vector<int64_t> input_dims{2, 5, 768};
  std::vector<float> input_data = random.Gaussian<float>(input_dims, 0.0f, 0.3f);

  std::vector<int64_t> weight_dims{768, 2304};
  std::vector<float> weight_data = random.Gaussian<float>(weight_dims, 0.0f, 0.3f);

  std::vector<int64_t> bias_dims{2304};
  std::vector<float> bias_data = random.Gaussian<float>(bias_dims, 0.0f, 0.3f);

  std::vector<int64_t> past_dims{2, 2, 12, 15, 64};
  std::vector<float> past_data = random.Gaussian<float>(past_dims, 0.0f, 0.3f);

  OpTester test("Attention", 1, onnxruntime::kMSDomain);
  test.AddAttribute<int64_t>("num_heads", 12);
  test.AddAttribute<int64_t>("unidirectional", 1);
  test.AddInput<float>("input", input_dims, input_data);
  test.AddInput<float>("weight", weight_dims, weight_data);
  test.AddInput<float>("bias", bias_dims, bias_data);
  test.AddOptionalInputEdge<int32_t>();
  test.AddInput<float>("past", past_dims, past_data);

  test.AddReferenceOutputs("testdata/attention_past_state.onnx", 0.005f);
  test.Run();
}
#endif  //! defined(__wasm__)

TEST(AttentionTest, AttentionPrunedModel) {
  int batch_size = 2;
  int sequence_length = 2;
  // test input_hidden_size > hidden_size
  int input_hidden_size = 6;
  int hidden_size = 4;
  int number_of_heads = 2;

  std::vector<float> input_data = {
      0.5f, 0.2f, 0.3f, -0.6f, 0.0f, 1.0f,
      0.8f, -0.5f, 0.0f, 1.f, 2.0f, 3.0f,
      0.8f, -0.5f, 0.0f, 1.f, 4.0f, 5.0f,
      0.5f, 0.2f, 0.3f, -0.6f, 6.0f, 7.0f};

  std::vector<float> weight_data = {
      0.1f,
      -0.2f,
      0.3f,
      1.0f,
      1.1f,
      0.3f,
      0.5f,
      0.2f,
      0.3f,
      -0.6f,
      1.5f,
      2.0f,
      0.5f,
      0.1f,
      0.4f,
      1.6f,
      1.0f,
      2.0f,
      0.4f,
      0.8f,
      0.9f,
      0.1f,
      -1.3f,
      0.7f,
      0.3f,
      0.2f,
      4.0f,
      2.2f,
      1.6f,
      1.1f,
      0.7f,
      0.2f,
      0.4f,
      1.0f,
      1.2f,
      0.5f,
      0.2f,
      0.1f,
      0.4f,
      1.6f,
      2.4f,
      3.3f,
      2.1f,
      4.2f,
      8.4f,
      0.0f,
      2.1f,
      3.2f,
      0.1f,
      0.2f,
      0.3f,
      0.4f,
      0.5f,
      0.6f,
      0.7f,
      0.8f,
      0.9f,
      1.0f,
      1.1f,
      1.2f,
      1.2f,
      1.1f,
      1.0f,
      0.9f,
      0.8f,
      0.7f,
      0.6f,
      0.5f,
      0.4f,
      0.3f,
      0.2f,
      0.1f,
  };

  std::vector<float> bias_data = {
      -0.5f, 0.6f, 1.2f, 2.1f, 0.5f, 0.7f, 0.2f, 1.2f, 0.5f, 0.4f, 0.3f, 1.2f};

  std::vector<int32_t> mask_data = {1, 1, 1, 1};

  std::vector<float> output_data = {
      11.689527f, 2.769937f, 7.05f, 8.350000f,
      11.690000f, 2.770000f, 7.05f, 8.350000f,
      14.276558f, 5.374159f, 9.650001f, 10.95f,
      14.289073f, 5.370287f, 9.650001f, 10.95f};

  bool use_float16 = false;
  bool is_unidirectional = false;
  bool use_past_state = false;
  int past_sequence_length = 0;
  const std::vector<float>* past_data = nullptr;
  const std::vector<float>* present_data = nullptr;
  RunAttentionTest(input_data, weight_data, bias_data, mask_data, output_data,
                   batch_size, sequence_length, hidden_size, number_of_heads,
                   use_float16, is_unidirectional, use_past_state, past_sequence_length, past_data, present_data,
                   AttentionMaskType::MASK_2D_KEY_PADDING, input_hidden_size);
}

static void RunModelWithRandomInput(
    int batch_size,
    int sequence_length,
    std::vector<int64_t>& mask_index_dims,
    std::vector<int32_t>& mask_index_data,
    std::string& onnx_model,
    bool is_float16) {
  // ORT enables TF32 in GEMM for A100. TF32 will cause precsion loss and fail this test.
  // Do not run this test unless TF32 is disabled explicitly.
  if (HasCudaEnvironment(800) && ParseEnvironmentVariableWithDefault<int>("NVIDIA_TF32_OVERRIDE", 1) != 0) {
    GTEST_SKIP() << "Skipping RunModelWithRandomInput in A100 since TF32 is enabled";
    return;
  }

  RandomValueGenerator random{234};

  constexpr int hidden_size = 768;
  constexpr int num_heads = 12;

  std::vector<int64_t> batch_input_dims{1, sequence_length, hidden_size};
  std::vector<float> batch_input_data = random.Uniform<float>(batch_input_dims, -1.0f, 1.0f);

  std::vector<int64_t> input_dims{batch_size, sequence_length, hidden_size};
  std::vector<float> input_data;
  for (int i = 0; i < batch_size; i++) {
    input_data.insert(input_data.end(), batch_input_data.begin(), batch_input_data.end());
  }

  std::vector<int64_t> weight_dims{hidden_size, 3 * hidden_size};
  std::vector<float> weight_data = random.Uniform<float>(weight_dims, -1.0f, 1.0f);

  std::vector<int64_t> bias_dims{3 * hidden_size};
  std::vector<float> bias_data = random.Uniform<float>(bias_dims, -1.0f, 1.0f);

  float gpu_threshold = is_float16 ? static_cast<float>(sequence_length) / 32.0f : 0.005f;
  constexpr float cpu_threshold = 0.002f;
  bool enable_cuda = HasCudaEnvironment(is_float16 ? 530 : 0);
  bool enable_rocm = (nullptr != DefaultRocmExecutionProvider().get());
  bool enable_cpu = (nullptr != DefaultCpuExecutionProvider().get() && !is_float16);
  if (enable_cuda || enable_rocm) {
    OpTester test("Attention", 1, onnxruntime::kMSDomain);
    test.AddAttribute<int64_t>("num_heads", num_heads);
    if (is_float16) {
      test.AddInput<MLFloat16>("input", input_dims, ToFloat16(input_data));
      test.AddInput<MLFloat16>("weight", weight_dims, ToFloat16(weight_data));
      test.AddInput<MLFloat16>("bias", bias_dims, ToFloat16(bias_data));
    } else {
      test.AddInput<float>("input", input_dims, input_data);
      test.AddInput<float>("weight", weight_dims, weight_data);
      test.AddInput<float>("bias", bias_dims, bias_data);
    }
    test.AddInput<int>("mask_index", mask_index_dims, mask_index_data);
    test.AddReferenceOutputs(onnx_model, gpu_threshold);
    std::vector<std::unique_ptr<IExecutionProvider>> execution_providers;
    if (enable_cuda) {
      execution_providers.push_back(DefaultCudaExecutionProvider());
    } else {
      execution_providers.push_back(DefaultRocmExecutionProvider());
    }
    test.Run(OpTester::ExpectResult::kExpectSuccess, "", {}, nullptr, &execution_providers);
  }

  if (enable_cpu) {
    OpTester test("Attention", 1, onnxruntime::kMSDomain);
    test.AddAttribute<int64_t>("num_heads", num_heads);
    test.AddInput<float>("input", input_dims, input_data);
    test.AddInput<float>("weight", weight_dims, weight_data);
    test.AddInput<float>("bias", bias_dims, bias_data);
    test.AddInput<int>("mask_index", mask_index_dims, mask_index_data);
    test.AddReferenceOutputs(onnx_model, cpu_threshold);

    std::vector<std::unique_ptr<IExecutionProvider>> execution_providers;
    execution_providers.push_back(DefaultCpuExecutionProvider());
    test.Run(OpTester::ExpectResult::kExpectSuccess, "", {}, nullptr, &execution_providers);
  }
}

TEST(AttentionTest, Attention_Mask2D_Fp32_B2_S32) {
  constexpr int batch_size = 2;
  constexpr int sequence_length = 32;

  std::vector<int64_t> mask_index_dims{batch_size, sequence_length};
  std::vector<int32_t> mask_index_data;
  for (int i = 0; i < batch_size; i++) {
    for (int j = 0; j < sequence_length; j++) {
      mask_index_data.push_back((i == 0 || j < sequence_length / 2) ? 1 : 0);
    }
  }

  std::string onnx_model = "testdata/attention_mask2d_fp32.onnx";
  RunModelWithRandomInput(
      batch_size,
      sequence_length,
      mask_index_dims,
      mask_index_data,
      onnx_model,
      false);
}

TEST(AttentionTest, Attention_Mask1D_Fp32_B2_S64) {
  constexpr int batch_size = 2;
  constexpr int sequence_length = 64;

  std::vector<int64_t> mask_index_dims{batch_size};
  std::vector<int32_t> mask_index_data;
  for (int i = 0; i < batch_size; i++) {
    mask_index_data.push_back(i == 0 ? sequence_length : (sequence_length / 2));
  }

  std::string onnx_model = "testdata/attention_mask1d_fp32.onnx";
  RunModelWithRandomInput(
      batch_size,
      sequence_length,
      mask_index_dims,
      mask_index_data,
      onnx_model,
      false);
}

// This test is disabled since it is flaky.
TEST(AttentionTest, DISABLED_Attention_Mask1D_Fp16_B2_FusedNoPadding) {
  constexpr int batch_size = 2;

  // Sequence lengths used in TRT fused attention fp16 v2 kernels.
  std::vector<int> sequence_lengths{64, 128, 192, 256, 384, 512};

  for (const auto& sequence_length : sequence_lengths) {
    std::vector<int64_t> mask_index_dims{batch_size};
    std::vector<int32_t> mask_index_data;
    for (int i = 0; i < batch_size; i++) {
      mask_index_data.push_back(sequence_length);
    }

    std::string onnx_model = "testdata/attention_mask1d_fp16.onnx";

    RunModelWithRandomInput(
        batch_size,
        sequence_length,
        mask_index_dims,
        mask_index_data,
        onnx_model,
        true);
  }
}

<<<<<<< HEAD
TEST(AttentionTest, AttentionBatch1_No_Weights) {
  int batch_size = 1;
  int sequence_length = 2;
  int hidden_size = 4;
  int number_of_heads = 2;
  int kv_sequence_length = 3;
  int v_hidden_size = 2;

  // query: (batch_size, sequence_length, hidden_size)
  std::vector<float> input_data = {
      0.8f, -0.5f, 0.0f, 1.f,
      0.5f, 0.2f, 0.3f, -0.6f};

  std::vector<float> weight_data = {};

  // (hidden_size + hidden_size + v_hidden_size)
  std::vector<float> bias_data = {
      -0.5f, 0.6f, 1.2f, 2.1f, 0.5f, 0.7f, 0.2f, 1.2f, 0.5f, 0.4f};

  std::vector<int32_t> mask_index_data = {2L};

  // (batch_size, kv_sequence_length, hidden_size)
  std::vector<float> key_data = {0.1f, 0.2f, 0.3f, 0.4f, 0.5f, 0.6f, 0.7f, 0.8f, 0.9f, 1.0f, 1.1f, 1.2f};

  // (batch_size, kv_sequence_length, v_hidden_size)
  std::vector<float> value_data = {0.6f, 0.5f, 0.4f, 0.3f, 0.2f, 0.1f};

  // (batch_size, sequence_length, v_hidden_size)
  std::vector<float> output_data = {0.99434918f, 0.0f, 0.9887343f, 0.74572039f};

  bool use_float16 = false;
  bool is_unidirectional = false;
  bool use_past_state = false;
  int past_sequence_length = 0;
  const std::vector<float>* past_data = nullptr;
  const std::vector<float>* present_data = nullptr;
  MaskIndexType mask_index_type = kMaskIndexEnd;
  int input_hidden_size = 0;
  int max_sequence_length = 0;
  constexpr bool disable_cpu = true;  // not supported in cpu right now.
  constexpr bool disable_cuda = false;
  constexpr bool disable_rocm = true;  // not supported in rocm right now.
  const std::vector<int32_t> qkv_sizes = {hidden_size, hidden_size, v_hidden_size};
  const std::vector<float>& extra_add_data = {};

  RunAttentionTest(input_data, weight_data, bias_data, mask_index_data, output_data,
                   batch_size, sequence_length, hidden_size, number_of_heads,
                   use_float16, is_unidirectional, use_past_state, past_sequence_length,
                   past_data, present_data, mask_index_type, input_hidden_size, max_sequence_length,
                   disable_cpu, disable_cuda, disable_rocm, qkv_sizes, extra_add_data,
                   kv_sequence_length, &key_data, &value_data);
}

#ifndef ENABLE_TRAINING_CORE  // Prepacking is enabled only on non-training builds
=======
#ifndef ENABLE_TRAINING  // Prepacking is enabled only on non-training builds
>>>>>>> 2cacb24c
TEST(AttentionTest, SharedPrepackedWeights) {
  int batch_size = 2;
  int sequence_length = 2;
  int hidden_size = 4;
  int number_of_heads = 2;

  std::vector<float> input_data = {
      0.5f, 0.2f, 0.3f, -0.6f,
      0.8f, -0.5f, 0.0f, 1.f,
      0.8f, -0.5f, 0.0f, 1.f,
      0.5f, 0.2f, 0.3f, -0.6f};

  std::vector<float> weight_data = {
      0.1f, -0.2f, 0.3f, 1.0f, 1.1f, 0.3f, 0.5f, 0.2f, 0.3f, -0.6f, 1.5f, 2.0f,
      0.5f, 0.1f, 0.4f, 1.6f, 1.0f, 2.0f, 0.4f, 0.8f, 0.9f, 0.1f, -1.3f, 0.7f,
      0.3f, 0.2f, 4.0f, 2.2f, 1.6f, 1.1f, 0.7f, 0.2f, 0.4f, 1.0f, 1.2f, 0.5f,
      0.2f, 0.1f, 0.4f, 1.6f, 2.4f, 3.3f, 2.1f, 4.2f, 8.4f, 0.0f, 2.1f, 3.2f};

  std::vector<float> bias_data = {
      -0.5f, 0.6f, 1.2f, 2.1f, 0.5f, 0.7f, 0.2f, 1.2f, 0.5f, 0.4f, 0.3f, 1.2f};

  // Test that all attention masks are zero.
  std::vector<int32_t> mask_index_data = {0, 0, 2, 2};

  std::vector<float> output_data = {
      3.96724534f, 0.07324841f, 4.25f, 5.65f,
      3.14984703f, 0.10842596f, 4.25f, 5.65f,
      3.14984703f, 0.10842596f, 4.25f, 5.65f,
      3.96724534f, 0.07324841f, 4.25f, 5.65f};

  OpTester tester("Attention", 1, onnxruntime::kMSDomain);
  tester.AddAttribute<int64_t>("num_heads", static_cast<int64_t>(number_of_heads));
  tester.AddAttribute<int64_t>("unidirectional", static_cast<int64_t>(0));

  std::vector<int64_t> input_dims = {batch_size, sequence_length, hidden_size};
  std::vector<int64_t> weights_dims = {hidden_size, 3 * hidden_size};
  std::vector<int64_t> bias_dims = {3 * hidden_size};

  std::vector<int64_t> mask_index_dims = {2 * batch_size};
  std::vector<int64_t> output_dims = {batch_size, sequence_length, hidden_size};

  tester.AddInput<float>("input", input_dims, input_data);
  tester.AddInput<float>("weight", weights_dims, weight_data, true);  // Trigger pre-packing
  tester.AddInput<float>("bias", bias_dims, bias_data);
  tester.AddOutput<float>("output", output_dims, output_data);
  tester.AddInput<int32_t>("mask_index", mask_index_dims, mask_index_data);

  OrtValue weight;
  Tensor::InitOrtValue(DataTypeImpl::GetType<float>(), TensorShape(weights_dims),
                       weight_data.data(), OrtMemoryInfo(CPU, OrtAllocatorType::OrtDeviceAllocator), weight);

  SessionOptions so;

  // Set up weight as a shared initializer to be shared between sessions
  ASSERT_EQ(so.AddInitializer("weight", &weight), Status::OK());

  // We want all sessions running using this OpTester to be able to share pre-packed weights if applicable
  tester.EnableSharingOfPrePackedWeightsAcrossSessions();

  // Pre-packing is limited just to the CPU EP for now and we will only test the CPU EP
  // and we want to ensure that it is available in this build
  auto cpu_ep = []() -> std::vector<std::unique_ptr<IExecutionProvider>> {
    std::vector<std::unique_ptr<IExecutionProvider>> execution_providers;
    execution_providers.push_back(DefaultCpuExecutionProvider());
    return execution_providers;
  };

  size_t number_of_pre_packed_weights_counter_session_1 = 0;
  size_t number_of_shared_pre_packed_weights_counter = 0;

  // Session 1
  {
    auto ep_vec = cpu_ep();
    tester.Run(so, OpTester::ExpectResult::kExpectSuccess, "", {}, nullptr,
               &ep_vec, {}, &number_of_pre_packed_weights_counter_session_1, &number_of_shared_pre_packed_weights_counter);
    // Assert that no pre-packed weights have been shared thus far
    ASSERT_EQ(number_of_shared_pre_packed_weights_counter, static_cast<size_t>(0));
  }

  auto number_of_elements_in_shared_prepacked_buffers_container =
      tester.GetNumPrePackedWeightsShared();
  // Assert that the number of elements in the shared container
  // is the same as the number of weights that have been pre-packed
  ASSERT_EQ(number_of_pre_packed_weights_counter_session_1, number_of_elements_in_shared_prepacked_buffers_container);

  // On some platforms/architectures MLAS may choose to not do any pre-packing and the number of elements
  // that have been pre-packed will be zero in which case we do not continue with the testing
  // of "sharing" of pre-packed weights as there are no pre-packed weights to be shared at all.
  if (number_of_pre_packed_weights_counter_session_1 == 0)
    return;

  // Session 2
  {
    size_t number_of_pre_packed_weights_counter_session_2 = 0;
    auto ep_vec = cpu_ep();
    tester.Run(so, OpTester::ExpectResult::kExpectSuccess, "", {}, nullptr,
               &ep_vec, {}, &number_of_pre_packed_weights_counter_session_2, &number_of_shared_pre_packed_weights_counter);

    // Assert that the same number of weights were pre-packed in both sessions
    ASSERT_EQ(number_of_pre_packed_weights_counter_session_1, number_of_pre_packed_weights_counter_session_2);

    // Assert that the number of pre-packed weights that were shared equals
    // the number of pre-packed weights in the second session
    ASSERT_EQ(number_of_pre_packed_weights_counter_session_2,
              static_cast<size_t>(number_of_shared_pre_packed_weights_counter));
  }
}
#endif

}  // namespace test
}  // namespace onnxruntime<|MERGE_RESOLUTION|>--- conflicted
+++ resolved
@@ -3650,64 +3650,7 @@
   }
 }
 
-<<<<<<< HEAD
-TEST(AttentionTest, AttentionBatch1_No_Weights) {
-  int batch_size = 1;
-  int sequence_length = 2;
-  int hidden_size = 4;
-  int number_of_heads = 2;
-  int kv_sequence_length = 3;
-  int v_hidden_size = 2;
-
-  // query: (batch_size, sequence_length, hidden_size)
-  std::vector<float> input_data = {
-      0.8f, -0.5f, 0.0f, 1.f,
-      0.5f, 0.2f, 0.3f, -0.6f};
-
-  std::vector<float> weight_data = {};
-
-  // (hidden_size + hidden_size + v_hidden_size)
-  std::vector<float> bias_data = {
-      -0.5f, 0.6f, 1.2f, 2.1f, 0.5f, 0.7f, 0.2f, 1.2f, 0.5f, 0.4f};
-
-  std::vector<int32_t> mask_index_data = {2L};
-
-  // (batch_size, kv_sequence_length, hidden_size)
-  std::vector<float> key_data = {0.1f, 0.2f, 0.3f, 0.4f, 0.5f, 0.6f, 0.7f, 0.8f, 0.9f, 1.0f, 1.1f, 1.2f};
-
-  // (batch_size, kv_sequence_length, v_hidden_size)
-  std::vector<float> value_data = {0.6f, 0.5f, 0.4f, 0.3f, 0.2f, 0.1f};
-
-  // (batch_size, sequence_length, v_hidden_size)
-  std::vector<float> output_data = {0.99434918f, 0.0f, 0.9887343f, 0.74572039f};
-
-  bool use_float16 = false;
-  bool is_unidirectional = false;
-  bool use_past_state = false;
-  int past_sequence_length = 0;
-  const std::vector<float>* past_data = nullptr;
-  const std::vector<float>* present_data = nullptr;
-  MaskIndexType mask_index_type = kMaskIndexEnd;
-  int input_hidden_size = 0;
-  int max_sequence_length = 0;
-  constexpr bool disable_cpu = true;  // not supported in cpu right now.
-  constexpr bool disable_cuda = false;
-  constexpr bool disable_rocm = true;  // not supported in rocm right now.
-  const std::vector<int32_t> qkv_sizes = {hidden_size, hidden_size, v_hidden_size};
-  const std::vector<float>& extra_add_data = {};
-
-  RunAttentionTest(input_data, weight_data, bias_data, mask_index_data, output_data,
-                   batch_size, sequence_length, hidden_size, number_of_heads,
-                   use_float16, is_unidirectional, use_past_state, past_sequence_length,
-                   past_data, present_data, mask_index_type, input_hidden_size, max_sequence_length,
-                   disable_cpu, disable_cuda, disable_rocm, qkv_sizes, extra_add_data,
-                   kv_sequence_length, &key_data, &value_data);
-}
-
 #ifndef ENABLE_TRAINING_CORE  // Prepacking is enabled only on non-training builds
-=======
-#ifndef ENABLE_TRAINING  // Prepacking is enabled only on non-training builds
->>>>>>> 2cacb24c
 TEST(AttentionTest, SharedPrepackedWeights) {
   int batch_size = 2;
   int sequence_length = 2;
