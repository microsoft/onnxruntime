--- conflicted
+++ resolved
@@ -24,12 +24,6 @@
 namespace test {
 
 template <typename IType, typename WType, typename OType>
-<<<<<<< HEAD
-void TestMatMulIntegerToFloat(const std::vector<int64_t>& A_dims,
-                              std::vector<int64_t> B_dims,
-                              const std::string& reference_model,
-                              bool is_matrix_b_constant,
-=======
 static void CalculateMatMulIntegerToFloat(const int64_t M, const int64_t N, const int64_t K,
                                           const std::vector<IType>& A_data, const std::vector<OType>& A_scale,
                                           const std::vector<IType>& A_zero_point, const std::vector<WType>& B_data,
@@ -60,7 +54,6 @@
 
 template <typename IType, typename WType, typename OType>
 void TestMatMulIntegerToFloat(bool is_matrix_b_constant,
->>>>>>> 1fb6cbdd
                               bool per_column = false,
                               bool has_zp = true,
                               bool has_bias = false) {
@@ -127,36 +120,6 @@
     test.AddOptionalInputEdge<OType>();
   }
 
-<<<<<<< HEAD
-  test.AddReferenceOutputs(reference_model);
-#if defined(USE_DML)
-  if constexpr (std::is_same_v<OType, float>) {
-    test.SetOutputRelErr("Y", 2e-2f);
-  } else {
-    test.SetOutputRelErr("Y", 2.0f);
-  }
-#else
-  test.SetOutputRelErr("Y", 1e-4f);
-#endif
-
-  if constexpr (std::is_same_v<OType, float>) {
-    test.Run();
-  } else {
-    test.Run(OpTester::ExpectResult::kExpectSuccess, "", {kCpuExecutionProvider});
-  }
-}
-
-template <typename IType, typename WType, typename OType, bool HasZeroPoint, bool HasBias>
-void RunMatMulIntegerToFloatTest(const string& model_path) {
-  std::vector<int64_t> A_dims{4, 128};
-  std::vector<int64_t> B_dims{128, 128};
-  std::vector<int64_t> Y_dims{4, 128};
-
-  TestMatMulIntegerToFloat<IType, WType, OType>(
-      A_dims,
-      B_dims,
-      model_path,
-=======
   std::vector<float> Y_data(M * N);
   CalculateMatMulIntegerToFloat<IType, WType, OType>(M, N, K, A_data, A_scale, A_zero_point,
                                                      B_data, B_scale, B_zero_point, Bias, Y_data,
@@ -187,7 +150,6 @@
 template <typename IType, typename WType, typename OType, bool HasZeroPoint, bool HasBias>
 void RunMatMulIntegerToFloatTest() {
   TestMatMulIntegerToFloat<IType, WType, OType>(
->>>>>>> 1fb6cbdd
       false,        /*is_matrix_b_constant*/
       false,        /*per_column*/
       HasZeroPoint, /*has_zp*/
@@ -195,12 +157,6 @@
   );
 
   TestMatMulIntegerToFloat<IType, WType, OType>(
-<<<<<<< HEAD
-      A_dims,
-      B_dims,
-      model_path,
-=======
->>>>>>> 1fb6cbdd
       true,         /*is_matrix_b_constant*/
       false,        /*per_column*/
       HasZeroPoint, /*has_zp*/
@@ -208,12 +164,6 @@
   );
 
   TestMatMulIntegerToFloat<IType, WType, OType>(
-<<<<<<< HEAD
-      A_dims,
-      B_dims,
-      model_path,
-=======
->>>>>>> 1fb6cbdd
       false,        /*is_matrix_b_constant*/
       true,         /*per_column*/
       HasZeroPoint, /*has_zp*/
@@ -221,12 +171,6 @@
   );
 
   TestMatMulIntegerToFloat<IType, WType, OType>(
-<<<<<<< HEAD
-      A_dims,
-      B_dims,
-      model_path,
-=======
->>>>>>> 1fb6cbdd
       true,         /*is_matrix_b_constant*/
       true,         /*per_column*/
       HasZeroPoint, /*has_zp*/
@@ -234,7 +178,6 @@
   );
 }
 
-<<<<<<< HEAD
 #if USE_DML
 TEST(MatMulIntegerToFloat, HasZeroPoint_NoBias_test_U8X8_FP16) {
   RunMatMulIntegerToFloatTest<uint8_t, int8_t, MLFloat16, true, false>("testdata/matmul_integer_to_float16_int8.onnx");
@@ -255,23 +198,6 @@
 }
 #endif  // USE_DML
 
-TEST(MatMulIntegerToFloat, HasZeroPoint_NoBias_test_U8X8) {
-  RunMatMulIntegerToFloatTest<uint8_t, int8_t, float, true, false>("testdata/matmul_integer_to_float_int8.onnx");
-  RunMatMulIntegerToFloatTest<uint8_t, uint8_t, float, true, false>("testdata/matmul_integer_to_float_uint8.onnx");
-}
-
-TEST(MatMulIntegerToFloat, NoZeroPoint_HasBias_test_U8X8) {
-  RunMatMulIntegerToFloatTest<uint8_t, int8_t, float, false, true>("testdata/matmul_integer_to_float_int8_bias.onnx");
-  RunMatMulIntegerToFloatTest<uint8_t, uint8_t, float, false, true>("testdata/matmul_integer_to_float_uint8_bias.onnx");
-}
-
-TEST(MatMulIntegerToFloat, HasZeroPoint_NoBias_test_S8S8) {
-  RunMatMulIntegerToFloatTest<int8_t, int8_t, float, true, false>("testdata/matmul_integer_to_float_int8_int8.onnx");
-}
-
-TEST(MatMulIntegerToFloat, NoZeroPoint_HasBias_test_S8S8) {
-  RunMatMulIntegerToFloatTest<int8_t, int8_t, float, false, true>("testdata/matmul_integer_to_float_int8_int8_bias.onnx");
-=======
 TEST(MatMulIntegerToFloat, HasZeroPoint_NoBias_test_S8S8) {
   RunMatMulIntegerToFloatTest<int8_t, int8_t, float, true, false>();
 }
@@ -517,7 +443,6 @@
   std::vector<std::unique_ptr<IExecutionProvider>> execution_providers;
   execution_providers.push_back(DefaultDmlExecutionProvider());
   test.Run(OpTester::ExpectResult::kExpectSuccess, "", {}, nullptr, &execution_providers);
->>>>>>> 1fb6cbdd
 }
 #endif
 
