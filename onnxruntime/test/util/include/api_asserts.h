--- conflicted
+++ resolved
@@ -12,41 +12,25 @@
 // asserts for the public API
 #define ASSERT_ORTSTATUS_OK(function)                                 \
   do {                                                                \
-<<<<<<< HEAD
-    Ort::Status _tmp_status = (function);                             \
-=======
     Ort::Status _tmp_status{(function)};                              \
->>>>>>> e6d3e085
     ASSERT_TRUE(_tmp_status.IsOK()) << _tmp_status.GetErrorMessage(); \
   } while (false)
 
 #define EXPECT_ORTSTATUS_OK(api, function)                            \
   do {                                                                \
-<<<<<<< HEAD
-    Ort::Status _tmp_status = (api->function);                        \
-=======
     Ort::Status _tmp_status{(api->function)};                         \
->>>>>>> e6d3e085
     EXPECT_TRUE(_tmp_status.IsOK()) << _tmp_status.GetErrorMessage(); \
   } while (false)
 
 #define ASSERT_ORTSTATUS_NOT_OK(api, function) \
   do {                                         \
-<<<<<<< HEAD
-    Ort::Status _tmp_status = (api->function); \
-=======
     Ort::Status _tmp_status{(api->function)};  \
->>>>>>> e6d3e085
     ASSERT_TRUE(_tmp_status.IsOK());           \
   } while (false)
 
 #define EXPECT_ORTSTATUS_NOT_OK(api, function) \
   do {                                         \
-<<<<<<< HEAD
-    Ort::Status _tmp_status = (api->function); \
-=======
     Ort::Status _tmp_status{(api->function)};  \
->>>>>>> e6d3e085
     EXPECT_FALSE(_tmp_status.IsOK());          \
   } while (false)
 
