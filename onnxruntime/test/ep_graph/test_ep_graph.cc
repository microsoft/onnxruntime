// Copyright (c) Microsoft Corporation. All rights reserved.
// Licensed under the MIT License.

#include <filesystem>
#include <fstream>
#include <gtest/gtest.h>
#include <gsl/gsl>
#include <memory>
#include <vector>
#include <fstream>

#include "core/common/common.h"
#include "core/framework/tensorprotoutils.h"
#include "core/framework/tensor_type_and_shape.h"
#include "core/framework/onnxruntime_typeinfo.h"
#include "core/session/onnxruntime_cxx_api.h"
#include "core/graph/ep_api_types.h"
#include "core/graph/graph_proto_serializer.h"

#define ORT_EP_UTILS_ORT_GRAPH_TO_PROTO_IMPL
#include "core/providers/utils/ort_graph_to_proto.h"

#include "test/ep_graph/test_ep_graph_utils.h"
#include "test/util/include/api_asserts.h"
#include "test/util/include/asserts.h"
#include "test/util/include/test_environment.h"

// defined in unittest_main/test_main.cc
extern std::unique_ptr<Ort::Env> ort_env;

namespace onnxruntime {
namespace test {

// forward-declaration for utility that uses public C APIs to check that an OrtGraph is equivalent
// to a graph represented by the internal ORT GraphViewer class.
static void CheckGraphCApi(const GraphViewer& graph_viewer, const OrtGraph& api_graph);
static void Check_Graph_GetSubgraph(const OrtGraph& api_graph);

//
//  Tests
//

// Checks that an OrtGraph is initialized correctly and tests basic usage of the C API
// by traversing the OrtGraph and checking validity of nodes and value infos.
TEST(EpGraphTest, BasicCApiUse) {
  auto test_graph = TestGraph::Load(ORT_TSTR("testdata/mnist.onnx"));
  ASSERT_NE(test_graph, nullptr) << "Failed to load test model";

  CheckGraphCApi(test_graph->GetGraphViewer(), test_graph->GetOrtGraph());
}

// Use public C APIs to check that the OrtGraph for a model with subgraphs is correct.
// Traverse OrtGraph with Scan nodes, which tests handling of subgraphs, implicit inputs, and variadic I/O.
TEST(EpGraphTest, CheckModelWithSubgraphs) {
  auto test_graph = TestGraph::Load(ORT_TSTR("testdata/scan_1.onnx"));
  ASSERT_NE(test_graph, nullptr) << "Failed to load test model";

  CheckGraphCApi(test_graph->GetGraphViewer(), test_graph->GetOrtGraph());
}

// Use public C APIs to check that the OrtGraph for bart_tiny.onnx is correct.
// This model is used in an example topological sort implementation.
TEST(EpGraphTest, CheckModelBartTiny) {
  auto test_graph = TestGraph::Load(ORT_TSTR("testdata/bart_tiny.onnx"));
  ASSERT_NE(test_graph, nullptr) << "Failed to load test model";

  CheckGraphCApi(test_graph->GetGraphViewer(), test_graph->GetOrtGraph());
}

TEST(EpGraphTest, Check3LayerNestedSubgraph) {
  // The main graph contains a 'If' node: 'graph_0__if_0'
  // Inside the then-branch of 'graph_0__if_0', there is a nested 'If' node: 'graph_0__if_0__else__if_0'
  // This 3-layer nested graph consumes the same initializer in different subgraphs.
  auto test_graph = TestGraph::Load(ORT_TSTR("testdata/three_layer_nested_subgraph.onnx"));
  ASSERT_NE(test_graph, nullptr) << "Failed to load test model";

  CheckGraphCApi(test_graph->GetGraphViewer(), test_graph->GetOrtGraph());
}

<<<<<<< HEAD
TEST(EpGraphTest, Check3LayerNestedSubgraphV2) {
  // The overall structure of this model is similar to the one used in "Check3LayerNestedSubgraph" test.
  // The model consists of a graph with subgraphs nested across three levels.
  // In this scenario, a third-layer subgraph consumes an input from the first-layer graph (not an initializer).
  auto test_graph = TestGraph::Load(ORT_TSTR("testdata/three_layer_nested_subgraph_v2.onnx"));
  ASSERT_NE(test_graph, nullptr) << "Failed to load test model";

  CheckGraphCApi(test_graph->GetGraphViewer(), test_graph->GetOrtGraph());
=======
static void RunMNISTModel(const ORTCHAR_T* model_path, std::vector<float>& output_data) {
  auto memory_info = Ort::MemoryInfo::CreateCpu(OrtDeviceAllocator, OrtMemTypeCPU);
  Ort::SessionOptions sess_options;
  Ort::Session session(*ort_env, model_path, sess_options);

  std::vector<int64_t> input_shape = {1, 1, 28, 28};
  std::vector<float> input_data(28 * 28, 0.5f);
  std::vector<Ort::Value> ort_inputs;
  std::vector<const char*> ort_input_names;

  // Add 'Input3'
  ort_inputs.emplace_back(Ort::Value::CreateTensor<float>(
      memory_info, input_data.data(), input_data.size(), input_shape.data(), input_shape.size()));
  ort_input_names.push_back("Input3");

  // Run session and get outputs
  std::array<const char*, 1> output_names{"Plus214_Output_0"};
  std::vector<Ort::Value> ort_outputs = session.Run(Ort::RunOptions{nullptr}, ort_input_names.data(), ort_inputs.data(),
                                                    ort_inputs.size(), output_names.data(), output_names.size());

  // Check output type and number of elements.
  Ort::Value& ort_output = ort_outputs[0];
  auto output_type_shape = ort_output.GetTensorTypeAndShapeInfo();
  size_t num_output_elems = output_type_shape.GetElementCount();

  ASSERT_EQ(output_type_shape.GetElementType(), ONNX_TENSOR_ELEMENT_DATA_TYPE_FLOAT);
  ASSERT_EQ(num_output_elems, 10);

  // Return output data.
  const float* output_values = ort_output.GetTensorData<float>();
  output_data.assign(output_values, output_values + num_output_elems);
}

// Test serializing an OrtGraph (MNIST) to GraphProto. Saves initializers to external file.
// Checks that the outputs of the serialized and original models are identical.
TEST(EpGraphTest, SerializeToProto_Mnist) {
  const ORTCHAR_T* original_model_path = ORT_TSTR("testdata/mnist.onnx");
  const ORTCHAR_T* serialized_model_path = ORT_TSTR("mnist_serialized.onnx");
  std::filesystem::remove(serialized_model_path);

  {
    auto test_graph = TestGraph::Load(original_model_path);
    ASSERT_NE(test_graph, nullptr) << "Failed to load test model";

    // Serialize OrtGraph to GraphProto. Save initializers to external file.
    std::string ext_ini_file_path = "mnist_serialized.bin";
    std::filesystem::remove(ext_ini_file_path);
    std::ofstream ext_ini_ofs(ext_ini_file_path, std::ios::binary);
    auto handle_initializer_data = [&ext_ini_ofs, &ext_ini_file_path](const OrtValueInfo* value_info,
                                                                      const void* data, size_t bytes,
                                                                      bool& is_external, std::string& location,
                                                                      int64_t& offset) -> Ort::Status {
      // OrtValueInfo* could be used to query initializer's name, type, shape,
      // node consumers, etc.
      (void)value_info;

      if (bytes <= 127) {
        is_external = false;  // Keep small initializers stored inside the TensorProto.
        return Ort::Status{nullptr};
      }

      offset = ext_ini_ofs.tellp();
      location = ext_ini_file_path;
      ext_ini_ofs.write(static_cast<const char*>(data), bytes);
      ext_ini_ofs.flush();
      is_external = true;  // True if is external initializer.

      return Ort::Status{nullptr};
    };

    ONNX_NAMESPACE::ModelProto model_proto;
    OrtEpUtils::OrtGraphToProto(test_graph->GetOrtGraph(), model_proto, handle_initializer_data);

    std::ofstream ofs(serialized_model_path, std::ios::binary);
    model_proto.SerializeToOstream(&ofs);
    ofs.flush();

    ASSERT_TRUE(std::filesystem::exists(serialized_model_path));
    ASSERT_TRUE(std::filesystem::exists(ext_ini_file_path));
  }

  // Compare output of the original and serialized models. Should be identical.
  std::vector<float> output_original;
  std::vector<float> output_serialized;

  RunMNISTModel(original_model_path, output_original);
  RunMNISTModel(serialized_model_path, output_serialized);

  EXPECT_EQ(output_serialized, output_original);
}

static void Run3LayerModel(const ORTCHAR_T* model_path, bool input_cond, std::vector<float>& output_data) {
  auto memory_info = Ort::MemoryInfo::CreateCpu(OrtDeviceAllocator, OrtMemTypeCPU);
  Ort::SessionOptions sess_options;
  Ort::Session session(*ort_env, model_path, sess_options);

  std::vector<int64_t> input_shape = {1};
  std::vector<Ort::Value> ort_inputs;
  std::vector<const char*> ort_input_names;

  // Add 'if_cond_input'
  ort_inputs.emplace_back(Ort::Value::CreateTensor<bool>(
      memory_info, &input_cond, 1, input_shape.data(), input_shape.size()));
  ort_input_names.push_back("if_cond_input");

  // Run session and get outputs
  std::array<const char*, 1> output_names{"if_cond_output"};
  std::vector<Ort::Value> ort_outputs = session.Run(Ort::RunOptions{nullptr}, ort_input_names.data(), ort_inputs.data(),
                                                    ort_inputs.size(), output_names.data(), output_names.size());

  // Check output type and number of elements.
  Ort::Value& ort_output = ort_outputs[0];
  auto output_type_shape = ort_output.GetTensorTypeAndShapeInfo();
  size_t num_output_elems = output_type_shape.GetElementCount();

  ASSERT_EQ(output_type_shape.GetElementType(), ONNX_TENSOR_ELEMENT_DATA_TYPE_FLOAT);
  ASSERT_EQ(num_output_elems, 1);

  // Return output data.
  const float* output_values = ort_output.GetTensorData<float>();
  output_data.assign(output_values, output_values + num_output_elems);
}

// Test serializing an OrtGraph to GraphProto. The model has 3 layers of nested subgraphs.
// Checks that the outputs of the serialized and original models are identical.
TEST(EpGraphTest, SerializeToProto_3LayerSubgraphs) {
  const ORTCHAR_T* original_model_path = ORT_TSTR("testdata/three_layer_nested_subgraph.onnx");
  const ORTCHAR_T* serialized_model_path = ORT_TSTR("three_layer_nested_subgraph_serialized.onnx");
  std::filesystem::remove(serialized_model_path);

  {
    auto test_graph = TestGraph::Load(original_model_path);
    ASSERT_NE(test_graph, nullptr) << "Failed to load test model";

    // Serialize OrtGraph to ModelProto (all initializers stored within TensorProtos).
    ONNX_NAMESPACE::ModelProto model_proto;
    OrtEpUtils::OrtGraphToProto(test_graph->GetOrtGraph(), model_proto);

    std::ofstream ofs(serialized_model_path, std::ios::binary);
    model_proto.SerializeToOstream(&ofs);
    ofs.flush();

    ASSERT_TRUE(std::filesystem::exists(serialized_model_path));
  }

  // Compare output of the original and serialized models. Should be identical.
  std::vector<float> output_original;
  std::vector<float> output_serialized;

  {
    Run3LayerModel(original_model_path, true, output_original);
    Run3LayerModel(serialized_model_path, true, output_serialized);
    EXPECT_EQ(output_serialized, output_original);
  }

  {
    Run3LayerModel(original_model_path, false, output_original);
    Run3LayerModel(serialized_model_path, false, output_serialized);
    EXPECT_EQ(output_serialized, output_original);
  }
>>>>>>> e17ec57c
}

//
// Utils for traversing an OrtGraph and checking against GraphViewer.
//

// Checks that the OrtTypeInfo obtained from the public C API matches another OrtTypeInfo
// obtained from the internal ORT graph IR.
static void CheckTypeInfo(const OrtTypeInfo* api_type_info, const OrtTypeInfo* type_info) {
  const OrtApi& ort_api = Ort::GetApi();

  ASSERT_NE(api_type_info, nullptr);
  ASSERT_NE(type_info, nullptr);

  ONNXType api_onnx_type = ONNX_TYPE_UNKNOWN;
  ASSERT_ORTSTATUS_OK(ort_api.GetOnnxTypeFromTypeInfo(api_type_info, &api_onnx_type));
  ASSERT_EQ(api_onnx_type, type_info->type);

  if (api_onnx_type == ONNX_TYPE_TENSOR) {
    // Only validating Tensors (not checking Map, Sequence, etc.) values because these C APIs for getting
    // type/shape information existed long before the new ORT graph IR APIs and are tested elsewhere.
    const OrtTensorTypeAndShapeInfo* api_type_shape = nullptr;
    ASSERT_ORTSTATUS_OK(ort_api.CastTypeInfoToTensorInfo(api_type_info, &api_type_shape));
    ASSERT_NE(api_type_shape, nullptr);

    ONNXTensorElementDataType api_elem_type = ONNX_TENSOR_ELEMENT_DATA_TYPE_UNDEFINED;
    ASSERT_ORTSTATUS_OK(ort_api.GetTensorElementType(api_type_shape, &api_elem_type));
    ASSERT_EQ(api_elem_type, type_info->tensor_type_info->type);

    size_t api_num_dims = 0;
    ASSERT_ORTSTATUS_OK(ort_api.GetDimensionsCount(api_type_shape, &api_num_dims));
    ASSERT_EQ(api_num_dims, type_info->tensor_type_info->shape.NumDimensions());

    std::vector<int64_t> api_dims(api_num_dims, 0);
    ASSERT_ORTSTATUS_OK(ort_api.GetDimensions(api_type_shape, api_dims.data(), api_dims.size()));
    ASSERT_EQ(gsl::span<const int64_t>(api_dims), type_info->tensor_type_info->shape.GetDims());

    std::vector<const char*> api_dim_syms(api_num_dims, nullptr);
    ASSERT_ORTSTATUS_OK(ort_api.GetSymbolicDimensions(api_type_shape, api_dim_syms.data(), api_dim_syms.size()));
    const std::vector<std::string>& dim_syms = type_info->tensor_type_info->dim_params;
    for (size_t dim_idx = 0; dim_idx < api_num_dims; dim_idx++) {
      ASSERT_EQ(std::string(api_dim_syms[dim_idx]), dim_syms[dim_idx]);
    }
  }
}

// Checks that the given OrtNode matches the onnxruntime::Node.
static void CheckNode(const Node* node, const OrtNode* api_node) {
  const OrtApi& ort_api = Ort::GetApi();

  size_t api_node_id = 0;
  const char* api_node_name = nullptr;
  const char* api_op_type = nullptr;
  const char* api_domain = nullptr;

  ASSERT_ORTSTATUS_OK(ort_api.Node_GetId(api_node, &api_node_id));
  ASSERT_ORTSTATUS_OK(ort_api.Node_GetName(api_node, &api_node_name));
  ASSERT_ORTSTATUS_OK(ort_api.Node_GetOperatorType(api_node, &api_op_type));
  ASSERT_ORTSTATUS_OK(ort_api.Node_GetDomain(api_node, &api_domain));

  ASSERT_EQ(api_node_id, node->Index());
  ASSERT_EQ(std::string(api_node_name), node->Name());
  ASSERT_EQ(std::string(api_op_type), node->OpType());
  ASSERT_EQ(std::string(api_domain), node->Domain());
}

// Checks that the producer of a OrtValueInfo obtained from the public C API is valid.
static void CheckValueInfoProducer(const GraphViewer& graph_viewer, const OrtValueInfo* value_info,
                                   const NodeArg* node_arg) {
  const OrtApi& ort_api = Ort::GetApi();

  if (!node_arg->Exists()) {
    return;
  }

  const OrtNode* api_producer_node = nullptr;
  size_t api_producer_output_index = 0;
  ASSERT_ORTSTATUS_OK(ort_api.ValueInfo_GetValueProducer(value_info, &api_producer_node, &api_producer_output_index));

  const Node* producer_node = graph_viewer.GetProducerNode(node_arg->Name());
  if (producer_node == nullptr) {
    ASSERT_EQ(api_producer_node, nullptr);
  } else {
    bool within_graph_viewer = graph_viewer.GetNode(producer_node->Index()) != nullptr;
    if (!within_graph_viewer) {
      ASSERT_EQ(api_producer_node, nullptr);  // Producer is outside the graph viewer, so C API should return null
    } else {
      CheckNode(producer_node, api_producer_node);

      size_t output_index = 0;
      ASSERT_STATUS_OK(GetOutputIndex(*producer_node, node_arg->Name(), output_index));
      ASSERT_EQ(api_producer_output_index, output_index);
    }
  }
}

// Checks that consumers of a OrtValueInfo obtained from the public C API are valid by comparing to the original graph.
static void CheckValueInfoConsumers(const GraphViewer& graph_viewer, const OrtValueInfo* value_info,
                                    const NodeArg* node_arg) {
  const OrtApi& ort_api = Ort::GetApi();

  if (!node_arg->Exists()) {
    return;
  }

  std::vector<NodeArgConsumer> node_arg_consumers;
  ASSERT_STATUS_OK(GetNodeArgConsumers(graph_viewer, *node_arg, node_arg_consumers));

  size_t api_num_consumers = 0;
  ASSERT_ORTSTATUS_OK(ort_api.ValueInfo_GetValueNumConsumers(value_info, &api_num_consumers));
  ASSERT_EQ(api_num_consumers, node_arg_consumers.size());

  std::vector<const OrtNode*> api_node_consumers(api_num_consumers, nullptr);
  std::vector<int64_t> api_input_indices(api_num_consumers, 0);
  ASSERT_ORTSTATUS_OK(ort_api.ValueInfo_GetValueConsumers(value_info, api_node_consumers.data(),
                                                          api_input_indices.data(), api_num_consumers));

  for (size_t i = 0; i < api_num_consumers; i++) {
    CheckNode(node_arg_consumers[i].node, api_node_consumers[i]);
    ASSERT_EQ(api_input_indices[i], static_cast<int64_t>(node_arg_consumers[i].input_index));
  }
}

static void CheckInitializerValueInfo(const OrtValueInfo* api_value_info,
                                      const ONNX_NAMESPACE::TensorProto* tensor_proto) {
  const OrtApi& ort_api = Ort::GetApi();

  const OrtValue* api_initializer_value = nullptr;
  ASSERT_ORTSTATUS_OK(ort_api.ValueInfo_GetInitializerValue(api_value_info, &api_initializer_value));
  ASSERT_NE(api_initializer_value, nullptr);

  const char* api_initializer_name = nullptr;
  ASSERT_ORTSTATUS_OK(ort_api.GetValueInfoName(api_value_info, &api_initializer_name));
  ASSERT_NE(api_initializer_name, nullptr);

  // Check initializer type.
  const ONNX_NAMESPACE::TypeProto type_proto = utils::TypeProtoFromTensorProto(*tensor_proto);
  auto type_info = OrtTypeInfo::FromTypeProto(type_proto);

  const OrtTypeInfo* api_type_info = nullptr;
  ASSERT_ORTSTATUS_OK(ort_api.GetValueInfoTypeInfo(api_value_info, &api_type_info));
  CheckTypeInfo(api_type_info, type_info.get());
}

static void CheckInitializerValueInfosCApi(gsl::span<const OrtValueInfo* const> initializer_value_infos,
                                           const InitializedTensorSet& initializer_tensor_protos) {
  const OrtApi& ort_api = Ort::GetApi();

  for (size_t i = 0; i < initializer_value_infos.size(); i++) {
    const OrtValueInfo* api_value_info = initializer_value_infos[i];

    const char* api_initializer_name = nullptr;
    ASSERT_ORTSTATUS_OK(ort_api.GetValueInfoName(api_value_info, &api_initializer_name));
    ASSERT_NE(api_initializer_name, nullptr);

    auto tensor_proto_iter = initializer_tensor_protos.find(api_initializer_name);
    ASSERT_NE(tensor_proto_iter, initializer_tensor_protos.end());

    const ONNX_NAMESPACE::TensorProto* tensor_proto = tensor_proto_iter->second;
    ASSERT_NE(tensor_proto, nullptr);

    CheckInitializerValueInfo(api_value_info, tensor_proto);
  }
}

// Checks that the OrtValueInfos obtained from the public C API are "equivalent" to the NodeArgs
// in the original graph.
static void CheckValueInfosCApi(const GraphViewer& graph_viewer, gsl::span<const OrtValueInfo* const> value_infos,
                                gsl::span<const NodeArg* const> node_args) {
  ASSERT_EQ(value_infos.size(), node_args.size());
  const OrtApi& ort_api = Ort::GetApi();
  const auto& graph_viewer_inputs = graph_viewer.GetInputsIncludingInitializers();
  const auto& graph_viewer_outputs = graph_viewer.GetOutputs();

  for (size_t i = 0; i < value_infos.size(); i++) {
    const NodeArg* node_arg = node_args[i];
    const OrtValueInfo* value_info = value_infos[i];

    if (node_arg->Exists()) {
      const auto& value_name = node_arg->Name();

      ASSERT_NE(value_info, nullptr);

      const char* api_name = nullptr;
      ASSERT_ORTSTATUS_OK(ort_api.GetValueInfoName(value_info, &api_name));
      ASSERT_EQ(std::string(api_name), value_name);

      bool is_graph_input = std::any_of(graph_viewer_inputs.begin(), graph_viewer_inputs.end(),
                                        [&node_arg](const NodeArg* graph_input) {
                                          return node_arg->Name() == graph_input->Name();
                                        });

      bool is_graph_output = std::any_of(graph_viewer_outputs.begin(), graph_viewer_outputs.end(),
                                         [&node_arg](const NodeArg* graph_output) {
                                           return node_arg->Name() == graph_output->Name();
                                         });
      bool is_const_initializer = false;
      OrtValue initializer_value;
      const ONNX_NAMESPACE::TensorProto* initializer = graph_viewer.GetGraph().GetInitializer(value_name,
                                                                                              initializer_value,
                                                                                              is_const_initializer,
                                                                                              /*check_outer_scope*/ true);
      bool can_override_initializer = graph_viewer.CanOverrideInitializer();

      bool api_is_req_graph_input = false;
      bool api_is_opt_graph_input = false;
      ASSERT_ORTSTATUS_OK(ort_api.ValueInfo_IsRequiredGraphInput(value_info, &api_is_req_graph_input));
      ASSERT_ORTSTATUS_OK(ort_api.ValueInfo_IsOptionalGraphInput(value_info, &api_is_opt_graph_input));
      ASSERT_EQ(api_is_req_graph_input, is_graph_input && (initializer == nullptr));
      ASSERT_EQ(api_is_opt_graph_input, can_override_initializer && (initializer != nullptr) && !is_const_initializer);

      bool api_is_graph_output = false;
      ASSERT_ORTSTATUS_OK(ort_api.ValueInfo_IsGraphOutput(value_info, &api_is_graph_output));
      ASSERT_EQ(api_is_graph_output, is_graph_output);

      bool is_outer_scope = graph_viewer.GetGraph().IsOuterScopeValue(node_arg->Name());
      bool api_is_outer_scope = false;
      ASSERT_ORTSTATUS_OK(ort_api.ValueInfo_IsFromOuterScope(value_info, &api_is_outer_scope));
      ASSERT_EQ(api_is_outer_scope, is_outer_scope);

      bool api_is_const_initializer = false;
      ASSERT_ORTSTATUS_OK(ort_api.ValueInfo_IsConstantInitializer(value_info, &api_is_const_initializer));
      ASSERT_EQ(api_is_const_initializer, is_const_initializer);

      if (is_const_initializer || api_is_opt_graph_input) {
        CheckInitializerValueInfo(value_info, initializer);
      } else {
        auto node_arg_type_info = OrtTypeInfo::FromTypeProto(*node_arg->TypeAsProto());
        const OrtTypeInfo* api_type_info = nullptr;
        ASSERT_ORTSTATUS_OK(ort_api.GetValueInfoTypeInfo(value_info, &api_type_info));
        CheckTypeInfo(api_type_info, node_arg_type_info.get());
      }

      CheckValueInfoProducer(graph_viewer, value_info, node_arg);
      CheckValueInfoConsumers(graph_viewer, value_info, node_arg);
    } else {
      ASSERT_EQ(value_info, nullptr);  // A missing optional input has a null OrtValueInfo.
    }
  }
}

// Checks the Graph_GetSubgraph C API
static void Check_Graph_GetSubgraph(const OrtGraph& api_graph) {
  const OrtApi& ort_api = Ort::GetApi();

  // Get all the nodes
  size_t num_nodes = 0;
  ASSERT_ORTSTATUS_OK(ort_api.Graph_GetNumNodes(&api_graph, &num_nodes));

  std::vector<const OrtNode*> nodes(num_nodes);
  ASSERT_ORTSTATUS_OK(ort_api.Graph_GetNodes(&api_graph, nodes.data(), nodes.size()));

  // Select a half of nodes to create a OrtGraph
  size_t num_selected_nodes = std::max((nodes.size() >> 1), (size_t)1);
  num_selected_nodes = num_nodes;
  std::vector<const OrtNode*> selected_nodes(num_selected_nodes);

  for (size_t i = 0; i < num_selected_nodes; i++) {
    selected_nodes[i] = nodes[i];
  }

  OrtGraph* sub_graph;
  ASSERT_ORTSTATUS_OK(ort_api.Graph_GetGraphView(&api_graph, selected_nodes.data(), selected_nodes.size(), &sub_graph));

  // Convert OrtGraph/GraphViewer to ModelProto and dump it to disk.
  // If the GraphViewer associated with the OrtGraph somehow is incorrect, GraphViewerToProto() will throw.
  const GraphViewer& sub_graph_viewer = EpGraph::ToInternal(sub_graph)->GetGraphViewer();
  std::unique_ptr<Model> model = std::make_unique<Model>(sub_graph_viewer.Name(), true, sub_graph_viewer.GetGraph().GetLogger());
  auto model_proto = std::make_unique<ONNX_NAMESPACE::ModelProto>(model->ToProto());
  GraphViewerToProto(sub_graph_viewer, *model_proto->mutable_graph(), true, true, static_cast<ExecutionOrder>(1));
  model_proto->set_ir_version(ONNX_NAMESPACE::Version::IR_VERSION);

  const char* graph_name = nullptr;
  ASSERT_ORTSTATUS_OK(ort_api.Graph_GetName(&api_graph, &graph_name));
  std::string name = graph_name;
  name += "_half.onnx";

  // Dump subgraph for debugging
  std::fstream dump(name, std::ios::out | std::ios::trunc | std::ios::binary);
  model_proto->SerializeToOstream(&dump);

  ort_api.ReleaseGraph(sub_graph);
}

// Checks that the contents of the original GraphViewer matches the contents of the OrtGraph.
// Uses the public C APIs to traverse the OrtGraph.
static void CheckGraphCApi(const GraphViewer& graph_viewer, const OrtGraph& api_graph) {
  const OrtApi& ort_api = Ort::GetApi();

  // Check graph inputs.
  const auto& graph_input_node_args = graph_viewer.GetInputsIncludingInitializers();

  size_t api_num_graph_inputs = 0;
  ASSERT_ORTSTATUS_OK(ort_api.Graph_GetNumInputs(&api_graph, &api_num_graph_inputs));
  ASSERT_EQ(api_num_graph_inputs, graph_input_node_args.size());

  std::vector<const OrtValueInfo*> api_graph_inputs(api_num_graph_inputs);
  ASSERT_ORTSTATUS_OK(ort_api.Graph_GetInputs(&api_graph, api_graph_inputs.data(), api_graph_inputs.size()));
  CheckValueInfosCApi(graph_viewer, api_graph_inputs, graph_input_node_args);

  // Check graph outputs.
  const auto& graph_output_node_args = graph_viewer.GetOutputs();

  size_t api_num_graph_outputs = 0;
  ASSERT_ORTSTATUS_OK(ort_api.Graph_GetNumOutputs(&api_graph, &api_num_graph_outputs));
  ASSERT_EQ(api_num_graph_outputs, graph_output_node_args.size());

  std::vector<const OrtValueInfo*> api_graph_outputs(api_num_graph_outputs);
  ASSERT_ORTSTATUS_OK(ort_api.Graph_GetOutputs(&api_graph, api_graph_outputs.data(), api_graph_outputs.size()));
  CheckValueInfosCApi(graph_viewer, api_graph_outputs, graph_output_node_args);

  // Check graph initializers
  const auto& graph_initializers = graph_viewer.GetAllInitializedTensors();

  size_t api_num_initializers = 0;
  ASSERT_ORTSTATUS_OK(ort_api.Graph_GetNumInitializers(&api_graph, &api_num_initializers));
  ASSERT_EQ(api_num_initializers, graph_initializers.size());

  std::vector<const OrtValueInfo*> api_initializers(api_num_initializers);
  ASSERT_ORTSTATUS_OK(ort_api.Graph_GetInitializers(&api_graph, api_initializers.data(), api_initializers.size()));
  CheckInitializerValueInfosCApi(api_initializers, graph_initializers);

  // Check if it has a parent node.
  const Node* parent_node = graph_viewer.ParentNode();
  const bool has_parent_node = parent_node != nullptr;
  const OrtNode* api_parent_node = nullptr;

  ASSERT_ORTSTATUS_OK(ort_api.Graph_GetParentNode(&api_graph, &api_parent_node));
  const bool api_has_parent_node = api_parent_node != nullptr;
  ASSERT_EQ(api_has_parent_node, has_parent_node);

  if (has_parent_node) {
    CheckNode(parent_node, api_parent_node);
  }

  // Check all nodes.
  size_t api_num_nodes = 0;
  ASSERT_ORTSTATUS_OK(ort_api.Graph_GetNumNodes(&api_graph, &api_num_nodes));
  ASSERT_EQ(api_num_nodes, graph_viewer.NumberOfNodes());

  std::vector<const OrtNode*> api_nodes(api_num_nodes);
  ASSERT_ORTSTATUS_OK(ort_api.Graph_GetNodes(&api_graph, api_nodes.data(), api_nodes.size()));

  std::vector<NodeIndex> node_indices = graph_viewer.GetNodesInTopologicalOrder(ExecutionOrder::DEFAULT);
  for (size_t node_idx = 0; node_idx < api_num_nodes; node_idx++) {
    // Check basic node properties.
    const Node* node = graph_viewer.GetNode(node_indices[node_idx]);
    const OrtNode* api_node = api_nodes[node_idx];
    CheckNode(node, api_node);

    int api_since_version = 0;
    ASSERT_ORTSTATUS_OK(ort_api.Node_GetSinceVersion(api_node, &api_since_version));
    ASSERT_EQ(api_since_version, node->SinceVersion());

    // Check node inputs
    const auto input_node_args = node->InputDefs();

    size_t api_node_num_inputs = 0;
    ASSERT_ORTSTATUS_OK(ort_api.Node_GetNumInputs(api_node, &api_node_num_inputs));
    ASSERT_EQ(api_node_num_inputs, input_node_args.size());

    std::vector<const OrtValueInfo*> api_node_inputs(api_node_num_inputs);
    ASSERT_ORTSTATUS_OK(ort_api.Node_GetInputs(api_node, api_node_inputs.data(), api_node_inputs.size()));
    CheckValueInfosCApi(graph_viewer, api_node_inputs, input_node_args);

    // Check node outputs
    const auto output_node_args = node->OutputDefs();
    size_t api_node_num_outputs = 0;
    ASSERT_ORTSTATUS_OK(ort_api.Node_GetNumOutputs(api_node, &api_node_num_outputs));
    ASSERT_EQ(api_node_num_outputs, output_node_args.size());

    std::vector<const OrtValueInfo*> api_node_outputs(api_node_num_outputs);
    ASSERT_ORTSTATUS_OK(ort_api.Node_GetOutputs(api_node, api_node_outputs.data(), api_node_outputs.size()));
    CheckValueInfosCApi(graph_viewer, api_node_outputs, output_node_args);

    // Check node attributes
    const auto& node_attrs = node->GetAttributes();

    if (!node_attrs.empty()) {
      size_t api_num_node_attributes = 0;
      ASSERT_ORTSTATUS_OK(ort_api.Node_GetNumAttributes(api_node, &api_num_node_attributes));

      std::vector<const OrtOpAttr*> api_node_attributes(api_num_node_attributes);
      ASSERT_ORTSTATUS_OK(ort_api.Node_GetAttributes(api_node, api_node_attributes.data(), api_node_attributes.size()));

      size_t attr_idx = 0;
      for (const auto& node_attr : node_attrs) {
        const OrtOpAttr* api_node_attr = api_node_attributes[attr_idx];
        ASSERT_NE(api_node_attr, nullptr);

        api_node_attr = nullptr;
        ASSERT_ORTSTATUS_OK(ort_api.Node_GetAttributeByName(api_node, node_attr.first.c_str(), &api_node_attr));
        ASSERT_NE(api_node_attr, nullptr);

        const char* api_node_attr_name = nullptr;
        ASSERT_ORTSTATUS_OK(ort_api.OpAttr_GetName(api_node_attr, &api_node_attr_name));
        ASSERT_STREQ(api_node_attr_name, node_attr.first.c_str());

        OrtOpAttrType api_node_attr_type = OrtOpAttrType::ORT_OP_ATTR_UNDEFINED;

        // It's possible that the type is defined in ONNX::AttributeProto_AttributeType but not in OrtOpAttrType, since the two are not in a 1:1 mapping.
        // In such cases, OpAttr_GetType will return a non-null status, and we simply skip the check here.
        OrtStatusPtr status = ort_api.OpAttr_GetType(api_node_attr, &api_node_attr_type);
        if (status != nullptr) {
          Ort::GetApi().ReleaseStatus(status);
          continue;
        }

        ONNX_NAMESPACE::AttributeProto_AttributeType node_attr_type = node_attr.second.type();
        switch (node_attr_type) {
          case ONNX_NAMESPACE::AttributeProto_AttributeType::AttributeProto_AttributeType_UNDEFINED: {
            ASSERT_EQ(api_node_attr_type, OrtOpAttrType::ORT_OP_ATTR_UNDEFINED);
            break;
          }
          case ONNX_NAMESPACE::AttributeProto_AttributeType::AttributeProto_AttributeType_INT: {
            ASSERT_EQ(api_node_attr_type, OrtOpAttrType::ORT_OP_ATTR_INT);
            break;
          }
          case ONNX_NAMESPACE::AttributeProto_AttributeType::AttributeProto_AttributeType_INTS: {
            ASSERT_EQ(api_node_attr_type, OrtOpAttrType::ORT_OP_ATTR_INTS);
            break;
          }
          case ONNX_NAMESPACE::AttributeProto_AttributeType::AttributeProto_AttributeType_FLOAT: {
            ASSERT_EQ(api_node_attr_type, OrtOpAttrType::ORT_OP_ATTR_FLOAT);
            break;
          }
          case ONNX_NAMESPACE::AttributeProto_AttributeType::AttributeProto_AttributeType_FLOATS: {
            ASSERT_EQ(api_node_attr_type, OrtOpAttrType::ORT_OP_ATTR_FLOATS);
            break;
          }
          case ONNX_NAMESPACE::AttributeProto_AttributeType::AttributeProto_AttributeType_STRING: {
            ASSERT_EQ(api_node_attr_type, OrtOpAttrType::ORT_OP_ATTR_STRING);
            break;
          }
          case ONNX_NAMESPACE::AttributeProto_AttributeType::AttributeProto_AttributeType_STRINGS: {
            ASSERT_EQ(api_node_attr_type, OrtOpAttrType::ORT_OP_ATTR_STRINGS);
            break;
          }
          default:
            // The unsupported type should be skipped by 'continue' above. It's unexpected so we force test to fail.
            ASSERT_ORTSTATUS_OK(ort_api.CreateStatus(ORT_FAIL, "The attribute type is not in AttributeProto_AttributeType and this case shouldn't be hit."));
        }
        attr_idx++;
      }
    }

    // Check node subgraphs
    std::unordered_map<std::string, gsl::not_null<const Graph*>> node_subgraphs_map =
        node->GetAttributeNameToSubgraphMap();

    if (!node_subgraphs_map.empty()) {
      // Check node's implicit inputs to its subgraph nodes.
      const auto implicit_input_node_args = node->ImplicitInputDefs();

      size_t api_num_node_implicit_inputs = 0;
      ASSERT_ORTSTATUS_OK(ort_api.Node_GetNumImplicitInputs(api_node, &api_num_node_implicit_inputs));
      ASSERT_EQ(api_num_node_implicit_inputs, implicit_input_node_args.size());

      std::vector<const OrtValueInfo*> api_node_implicit_inputs(api_num_node_implicit_inputs);
      ASSERT_ORTSTATUS_OK(ort_api.Node_GetImplicitInputs(api_node, api_node_implicit_inputs.data(),
                                                         api_node_implicit_inputs.size()));

      CheckValueInfosCApi(graph_viewer, api_node_implicit_inputs, implicit_input_node_args);

      // Recursively check subgraphs.
      size_t api_num_node_subgraphs = 0;
      ASSERT_ORTSTATUS_OK(ort_api.Node_GetNumSubgraphs(api_node, &api_num_node_subgraphs));
      ASSERT_EQ(api_num_node_subgraphs, node_subgraphs_map.size());

      std::vector<const OrtGraph*> api_node_subgraphs(api_num_node_subgraphs);
      std::vector<const char*> api_subgraph_attr_names(api_num_node_subgraphs);
      ASSERT_ORTSTATUS_OK(ort_api.Node_GetSubgraphs(api_node, api_node_subgraphs.data(), api_node_subgraphs.size(),
                                                    api_subgraph_attr_names.data()));

      for (const auto& [attr_name, subgraph] : node_subgraphs_map) {
        // find index of this subgraph.
        size_t api_subgraph_idx = api_num_node_subgraphs;
        for (size_t subgraph_idx = 0; subgraph_idx < api_num_node_subgraphs; subgraph_idx++) {
          if (api_subgraph_attr_names[subgraph_idx] == attr_name) {
            api_subgraph_idx = subgraph_idx;
            break;
          }
        }
        ASSERT_NE(api_subgraph_idx, api_num_node_subgraphs);

        // Recursively check the subgraph
        auto subgraph_viewer = std::make_unique<GraphViewer>(*subgraph);
        const OrtGraph* api_subgraph = api_node_subgraphs[api_subgraph_idx];
        CheckGraphCApi(*subgraph_viewer, *api_subgraph);
      }
    }
  }

  // Check creating an OrtGraph from a subset of nodes in an OrtGraph
  Check_Graph_GetSubgraph(api_graph);
}

}  // namespace test
}  // namespace onnxruntime<|MERGE_RESOLUTION|>--- conflicted
+++ resolved
@@ -77,7 +77,6 @@
   CheckGraphCApi(test_graph->GetGraphViewer(), test_graph->GetOrtGraph());
 }
 
-<<<<<<< HEAD
 TEST(EpGraphTest, Check3LayerNestedSubgraphV2) {
   // The overall structure of this model is similar to the one used in "Check3LayerNestedSubgraph" test.
   // The model consists of a graph with subgraphs nested across three levels.
@@ -86,7 +85,8 @@
   ASSERT_NE(test_graph, nullptr) << "Failed to load test model";
 
   CheckGraphCApi(test_graph->GetGraphViewer(), test_graph->GetOrtGraph());
-=======
+ }
+
 static void RunMNISTModel(const ORTCHAR_T* model_path, std::vector<float>& output_data) {
   auto memory_info = Ort::MemoryInfo::CreateCpu(OrtDeviceAllocator, OrtMemTypeCPU);
   Ort::SessionOptions sess_options;
@@ -247,7 +247,6 @@
     Run3LayerModel(serialized_model_path, false, output_serialized);
     EXPECT_EQ(output_serialized, output_original);
   }
->>>>>>> e17ec57c
 }
 
 //
