// Copyright (c) Microsoft Corporation. All rights reserved.
// Licensed under the MIT License.

#include "gtest/gtest.h"
#include "test/providers/provider_test_utils.h"
#include "test/util/include/default_providers.h"
#include "core/util/math.h"
#include <algorithm>
#include <cmath>

namespace onnxruntime {
namespace test {

std::vector<MLFloat16> MakeMLFloat16(const std::initializer_list<float>& input) {
  std::vector<MLFloat16> output;
  std::transform(input.begin(), input.end(), std::back_inserter(output),
                 [](float fl) {
                   return MLFloat16(math::floatToHalf(fl));
                 });
  return output;
}

TEST(MathOpTest, DimWithZeroHandling) {
  auto run = [](OpTester& tester) {
    // exclude TensorRT and NNAPI as this isn't handled by those EPs
    tester.Run(OpTester::ExpectResult::kExpectSuccess, "",
               {kTensorrtExecutionProvider, kNnapiExecutionProvider});
  };

  // test binary element-wise op broadcasting when there's a dim with value of zero
  // equal rank
  OpTester test("Add");
  test.AddInput<int64_t>("A", {3, 1}, {1, 2, 3});
  test.AddInput<int64_t>("B", {3, 0}, {});
  test.AddOutput<int64_t>("C", {3, 0}, {});
  run(test);

  // zero in shape with smaller rank
  OpTester test1("Add");
  test1.AddInput<int64_t>("A", {2, 1, 2}, {1, 2, 3, 4});
  test1.AddInput<int64_t>("B", {0, 2}, {});
  test1.AddOutput<int64_t>("C", {2, 0, 2}, {});
  run(test1);

  // zero in shape with larger rank
  OpTester test2("Add");
  test2.AddInput<int64_t>("A", {0, 2, 2}, {});
  test2.AddInput<int64_t>("B", {1, 2}, {1, 2});
  test2.AddOutput<int64_t>("C", {0, 2, 2}, {});
  run(test2);

  // scalar
  OpTester test3("Add");
  test3.AddInput<int64_t>("A", {}, {1});
  test3.AddInput<int64_t>("B", {0}, {});
  test3.AddOutput<int64_t>("C", {0}, {});
  run(test3);

  // test that BroadcastLoopSpan also works. Mod uses that
  OpTester test4("Mod", 10);
  test4.AddInput<int64_t>("A", {2, 2, 0}, {});
  test4.AddInput<int64_t>("B", {2, 1}, {1, 2});
  test4.AddOutput<int64_t>("C", {2, 2, 0}, {});
  run(test4);

  // test unary op handles it as well
  OpTester test5("Floor");
  test5.AddInput<float>("A", {0, 3}, {});
  test5.AddOutput<float>("B", {0, 3}, {});
  run(test5);
}

TEST(MathOpTest, Add_int32) {
  OpTester test("Add");
  test.AddInput<int32_t>("A", {3}, {1, 2, 3});
  test.AddInput<int32_t>("B", {3}, {4, 5, 6});
  test.AddOutput<int32_t>("C", {3}, {5, 7, 9});
  test.Run(OpTester::ExpectResult::kExpectSuccess, "", {kTensorrtExecutionProvider});  //TensorRT parser: elementwise inputs must not be Int32
}

TEST(MathOpTest, Add_int64) {
  OpTester test("Add");
  test.AddInput<int64_t>("A", {3}, {1, 2, 3});
  test.AddInput<int64_t>("B", {3}, {4, 5, 6});
  test.AddOutput<int64_t>("C", {3}, {5, 7, 9});
  test.Run();
}

TEST(MathOpTest, Add_float) {
  OpTester test("Add");
  std::vector<int64_t> dims{3, 3};
  test.AddInput<float>("A", dims,
                       {1.0f, 2.0f, -1.0f,
                        0.0f, 1.5f, -100.0f,
                        -5.4f, 9.3f, -10000.0f});
  test.AddInput<float>("B", dims,
                       {-1.0f, 4.4f, 432.3f,
                        0.0f, 3.5f, 64.0f,
                        -5.4f, 9.3f, 10000.0f});
  test.AddOutput<float>("C", dims,
                        {0.0f, 6.4f, 431.3f,
                         0.0f, 5.0f, -36.0f,
                         -10.8f, 18.6f, 0.0f});

#if defined(OPENVINO_CONFIG_MYRIAD) || defined(OPENVINO_CONFIG_GPU_GP16) || defined(OPENVINO_CONFIG_VAD_M)
  test.Run(OpTester::ExpectResult::kExpectSuccess, "", {kOpenVINOExecutionProvider});  // OpenVINO: Disabled due to accuracy mismatch for FP16
#else
  test.Run();
#endif
}

TEST(MathOpTest, Add_double) {
  OpTester test("Add");
  std::vector<int64_t> dims{3, 3};
  test.AddInput<double>("A", dims,
                        {1.0, 2.0, -1.0,
                         0.0, 1.5, -100.0,
                         -5.4, 9.3, -10000.0});
  test.AddInput<double>("B", dims,
                        {-1.0, 4.4, 432.3,
                         0.0, 3.5, 64.0,
                         -5.4, 9.3, 10000.0});
  test.AddOutput<double>("C", dims,
                         {0.0, 6.4, 431.3,
                          0.0, 5.0, -36.0,
                          -10.8, 18.6, 0.0});
  test.Run();
}

TEST(MathOpTest, Add_Broadcast_Axis) {
  OpTester test("Add");

  std::vector<int64_t> dims{3, 3};
  test.AddInput<float>("A", dims,
                       {1.0f, 2.0f, 3.0f,
                        4.0f, 5.0f, 6.0f,
                        7.0f, 8.0f, 9.0f});
  test.AddInput<float>("B", {3, 1},
                       {3.0f,
                        2.0f,
                        1.0f});
  test.AddOutput<float>("C", dims,
                        {4.0f, 5.0f, 6.0f,
                         6.0f, 7.0f, 8.0f,
                         8.0f, 9.0f, 10.0f});
  test.Run(OpTester::ExpectResult::kExpectSuccess, "");
}

TEST(MathOpTest, Add_Broadcast_MultidirectionalAB) {
  OpTester test("Add");

  test.AddInput<float>("A", {3, 1},
                       {3.0f,
                        2.0f,
                        1.0f});
  test.AddInput<float>("B", {3},
                       {1.0f, 2.0f, 3.0f});
  test.AddOutput<float>("C", {3, 3},
                        {4.0f, 5.0f, 6.0f,
                         3.0f, 4.0f, 5.0f,
                         2.0f, 3.0f, 4.0f});
#if defined(OPENVINO_CONFIG_GPU_FP32) || defined(OPENVINO_CONFIG_GPU_FP16) || defined(OPENVINO_CONFIG_MYRIAD) || defined(OPENVINO_CONFIG_VAD_M)
  test.Run(OpTester::ExpectResult::kExpectSuccess, "", {kTensorrtExecutionProvider, kOpenVINOExecutionProvider});  // OpenVINO: disabled temporarily due to accurarcy issues
#else
  test.Run(OpTester::ExpectResult::kExpectSuccess, "", {kTensorrtExecutionProvider});  //TensorRT: got C with shape [3, 1]
#endif
}

TEST(MathOpTest, Add_Broadcast_MultidirectionalBA) {
  OpTester test("Add");

  test.AddInput<float>("A", {3},
                       {1.0f, 2.0f, 3.0f});
  test.AddInput<float>("B", {3, 1},
                       {3.0f,
                        2.0f,
                        1.0f});
  test.AddOutput<float>("C", {3, 3},
                        {4.0f, 5.0f, 6.0f,
                         3.0f, 4.0f, 5.0f,
                         2.0f, 3.0f, 4.0f});
#if defined(OPENVINO_CONFIG_GPU_FP32) || defined(OPENVINO_CONFIG_GPU_FP16)
  test.Run(OpTester::ExpectResult::kExpectSuccess, "", {kTensorrtExecutionProvider, kOpenVINOExecutionProvider});  // OpenVINO: disabled temporarily due to accurarcy issues
#else
  test.Run(OpTester::ExpectResult::kExpectSuccess, "", {kTensorrtExecutionProvider});  //TensorRT: got C with shape [3, 1]
#endif
}

TEST(MathOpTest, Add_Broadcast_0x0) {
  OpTester test("Add");

  test.AddInput<float>("A", {}, {10.0f});
  test.AddInput<float>("B", {}, {2.0f});
  test.AddOutput<float>("C", {}, {12.0f});
  test.Run(OpTester::ExpectResult::kExpectSuccess, "");
}

TEST(MathOpTest, Add_Broadcast_0x1) {
  auto run = [](bool scalar_as_initializer) {
    OpTester test("Add");

    test.AddInput<float>("A", {}, {10.0f}, scalar_as_initializer);
    test.AddInput<float>("B", {1}, {2.0f});
    test.AddOutput<float>("C", {1}, {12.0f});
#if defined(OPENVINO_CONFIG_MYRIAD)
<<<<<<< HEAD
  test.Run(OpTester::ExpectResult::kExpectSuccess, "", {kOpenVINOExecutionProvider});  // OpenVINO: disabled temporarily on MYRIADX due to a bug
#else
  test.Run(OpTester::ExpectResult::kExpectSuccess, "");
=======
    test.Run(OpTester::ExpectResult::kExpectSuccess, "", {kOpenVINOExecutionProvider});  // OpenVINO: disabled temporarily on MYRIADX due to a bug
#else
    test.Run(OpTester::ExpectResult::kExpectSuccess, "");
>>>>>>> 347772ed
#endif
  };

  run(false);
  run(true);
}

TEST(MathOpTest, Add_Broadcast_1x0) {
  auto run = [](bool scalar_as_initializer) {
    OpTester test("Add");

    test.AddInput<float>("A", {1}, {10.0f});
    test.AddInput<float>("B", {}, {2.0f}, scalar_as_initializer);
    test.AddOutput<float>("C", {1}, {12.0f});
#if defined(OPENVINO_CONFIG_MYRIAD)
<<<<<<< HEAD
  test.Run(OpTester::ExpectResult::kExpectSuccess, "", {kOpenVINOExecutionProvider});  // OpenVINO: disabled temporarily on MYRIADX due to a bug
#else
  test.Run(OpTester::ExpectResult::kExpectSuccess, "");
=======
    test.Run(OpTester::ExpectResult::kExpectSuccess, "", {kOpenVINOExecutionProvider});  // OpenVINO: disabled temporarily on MYRIADX due to a bug
#else
    test.Run(OpTester::ExpectResult::kExpectSuccess, "");
>>>>>>> 347772ed
#endif
  };

  run(false);
  run(true);
}

TEST(MathOpTest, Add_Broadcast_1x1) {
  OpTester test("Add");

  test.AddInput<float>("A", {1}, {10.0f});
  test.AddInput<float>("B", {1}, {2.0f});
  test.AddOutput<float>("C", {1}, {12.0f});
  test.Run(OpTester::ExpectResult::kExpectSuccess, "");
}

TEST(MathOpTest, Add_Broadcast_3x2_3x1) {
  OpTester test("Add");

  std::vector<int64_t> dims{3, 2};
  test.AddInput<float>("A", dims,
                       {1.0f, 2.0f,
                        3.0f, 4.0f,
                        5.0f, 6.0f});
  test.AddInput<float>("B", {3, 1},
                       {1.0f,
                        2.0f,
                        3.0f});
  test.AddOutput<float>("C", dims,
                        {2.0f, 3.0f,
                         5.0f, 6.0f,
                         8.0f, 9.0f});
  test.Run(OpTester::ExpectResult::kExpectSuccess, "");
}

TEST(MathOpTest, Add_Broadcast_2x1x4_1x3x1) {
  OpTester test("Add");

  test.AddInput<float>("A", {2, 1, 4},
                       {101.0f, 102.0f, 103.0f, 104.0f,
                        201.0f, 202.0f, 203.0f, 204.0f});
  test.AddInput<float>("B", {1, 3, 1},
                       {010.0f, 020.0f, 030.0f});
  test.AddOutput<float>("C", {2, 3, 4},
                        {111.0f, 112.0f, 113.0f, 114.0f,
                         121.0f, 122.0f, 123.0f, 124.0f,
                         131.0f, 132.0f, 133.0f, 134.0f,

                         211.0f, 212.0f, 213.0f, 214.0f,
                         221.0f, 222.0f, 223.0f, 224.0f,
                         231.0f, 232.0f, 233.0f, 234.0f});

  test.Run(OpTester::ExpectResult::kExpectSuccess, "", {kTensorrtExecutionProvider});
}

TEST(MathOpTest, Add_Broadcast_2x1x1_3x4) {
  OpTester test("Add");

  test.AddInput<float>("A", {2, 1, 1},
                       {100.0f, 200.0f});
  test.AddInput<float>("B", {3, 4},
                       {011.0f, 012.0f, 013.0f, 014.0f,
                        021.0f, 022.0f, 023.0f, 024.0f,
                        031.0f, 032.0f, 033.0f, 034.0f});
  test.AddOutput<float>("C", {2, 3, 4},
                        {111.0f, 112.0f, 113.0f, 114.0f,
                         121.0f, 122.0f, 123.0f, 124.0f,
                         131.0f, 132.0f, 133.0f, 134.0f,

                         211.0f, 212.0f, 213.0f, 214.0f,
                         221.0f, 222.0f, 223.0f, 224.0f,
                         231.0f, 232.0f, 233.0f, 234.0f});

  std::unordered_set<std::string> excluded_providers;
  excluded_providers.insert(kTensorrtExecutionProvider);
#if defined(OPENVINO_CONFIG_GPU_FP16) || defined(OPENVINO_CONFIG_GPU_FP32) || defined(OPENVINO_CONFIG_MYRIAD) || defined(OPENVINO_CONFIG_VAD_M)
  // OpenVINO GPU: Disabled temporarily due to accuarcy issues
  // OpenVINO VPU: Disabled due to software limitation
  excluded_providers.insert(kOpenVINOExecutionProvider);
#endif
  test.Run(OpTester::ExpectResult::kExpectSuccess, "", excluded_providers);  //TensorRT: Input batch size is inconsistent
}

// Validate runtime failure has useful error message when ORT_ENFORCE is used
TEST(MathOpTest, Add_Invalid_Broadcast) {
  OpTester test("Add");

  std::vector<int64_t> dims{2, 3};

  // Use symbolic dimension for first dim so it doesn't fail during shape inferencing
  test.AddShapeToTensorData(true, 0);

  test.AddInput<float>("A", dims,
                       {1.0f, 2.0f, 3.0f,
                        4.0f, 5.0f, 6.0f});
  test.AddInput<float>("B", {3, 1},
                       {1.0f,
                        2.0f,
                        3.0f});
  test.AddOutput<float>("C", dims,
                        {0.0f, 0.0f,
                         0.0f, 0.0f,
                         0.0f, 0.0f});

  // Call Run twice to validate different parts of the error message.
  // Only test on CPU as it's that implementation that has the ORT_ENFORCE we're targeting
  std::vector<std::unique_ptr<IExecutionProvider>> execution_providers;
  execution_providers.push_back(DefaultCpuExecutionProvider());

  test.Run(OpTester::ExpectResult::kExpectFailure,
           "Non-zero status code returned while running Add node. Name:'node1'",
           {}, nullptr, &execution_providers);

  // test.Run std::move's the EP from execution_providers into the per-Run session so need to re-create
  execution_providers[0] = DefaultCpuExecutionProvider();
  test.Run(OpTester::ExpectResult::kExpectFailure,
           "axis == 1 || axis == largest was false. "
           "Attempting to broadcast an axis by a dimension other than 1. 2 by 3",
           {}, nullptr, &execution_providers);
}

TEST(MathOpTest, Sub_int32) {
  OpTester test("Sub");
  test.AddInput<int32_t>("A", {3}, {1, 4, 3});
  test.AddInput<int32_t>("B", {3}, {4, 2, 4});
  test.AddOutput<int32_t>("C", {3}, {-3, 2, -1});
  test.Run(OpTester::ExpectResult::kExpectSuccess, "", {kTensorrtExecutionProvider});  //TensorRT parser:elementwise inputs must not be Int32
}

TEST(MathOpTest, Sub_int64) {
  OpTester test("Sub");
  test.AddInput<int64_t>("A", {3}, {1, 5, 6});
  test.AddInput<int64_t>("B", {3}, {4, 5, 3});
  test.AddOutput<int64_t>("C", {3}, {-3, 0, 3});
  test.Run();
}

TEST(MathOpTest, Sub) {
  OpTester test("Sub");
  std::vector<int64_t> dims{3, 3};
  test.AddInput<float>("A", dims,
                       {1.0f, 2.0f, -1.0f,
                        0.0f, 1.5f, -100.0f,
                        -5.4f, 9.3f, -10000.0f});
  test.AddInput<float>("B", dims,
                       {-1.0f, 4.4f, 432.3f,
                        0.0f, 3.5f, 64.0f,
                        -5.4f, 9.3f, 10000.0f});
  test.AddOutput<float>("C", dims,
                        {2.0f, -2.4f, -433.3f,
                         0.0f, -2.0f, -164.0f,
                         0.0f, 0.0f, -20000.0f});
#if defined(OPENVINO_CONFIG_MYRIAD) || defined(OPENVINO_CONFIG_VAD_M)
  test.Run(OpTester::ExpectResult::kExpectSuccess, "", {kOpenVINOExecutionProvider});  // OpenVINO EP: Disabled due to accuracy mismatch for FP16
#else
  test.Run();
#endif
}

TEST(MathOpTest, Sub_Broadcast_Scalar) {
  auto run = [](bool scalar_as_initializer) {
    OpTester test("Sub");
    std::vector<int64_t> dims{3, 3};
    test.AddInput<float>("A", dims,
                         {1.0f, 2.0f, -1.0f,
                          0.0f, 1.5f, -100.0f,
                          -5.4f, 9.3f, -10000.0f});
    test.AddInput<float>("B", {}, {5.0f}, scalar_as_initializer);
    test.AddOutput<float>("C", dims,
                          {-4.0f, -3.0f, -6.0f,
                           -5.0f, -3.5f, -105.0f,
                           -10.4f, 4.3f, -10005.0f});
    test.Run(OpTester::ExpectResult::kExpectSuccess, "");
  };

  run(false);
  run(true);
}

TEST(MathOpTest, Mul_int32) {
  OpTester test("Mul");
  test.AddInput<int32_t>("A", {3}, {1, 2, 3});
  test.AddInput<int32_t>("B", {3}, {4, -3, 6});
  test.AddOutput<int32_t>("C", {3}, {4, -6, 18});
  test.Run(OpTester::ExpectResult::kExpectSuccess, "", {kTensorrtExecutionProvider});  //TensorRT parser:elementwise inputs must not be Int32
}

TEST(MathOpTest, Mul_int64) {
  OpTester test("Mul");
  test.AddInput<int64_t>("A", {3}, {3, 6, -3});
  test.AddInput<int64_t>("B", {3}, {4, -3, -2});
  test.AddOutput<int64_t>("C", {3}, {12, -18, 6});
  test.Run();
}

TEST(MathOpTest, Mul) {
  OpTester test("Mul");
  std::vector<int64_t> dims{3, 3};
  test.AddInput<float>("A", dims,
                       {1.0f, 2.0f, -1.0f,
                        0.0f, 1.5f, -100.0f, -5.4f,
                        9.30f, -10000.0f});
  test.AddInput<float>("B", dims,
                       {-1.0f, 4.4f, 432.3f,
                        0.0f, 3.5f, 64.0f, -5.4f,
                        9.30f, 10000.0f});
  test.AddOutput<float>("C", dims,
                        {-1.0f, 8.8f, -432.3f,
                         0.0f, 5.25f, -6400.0f,
                         29.16f, 86.49f, -100000000.0f});

#if defined(OPENVINO_CONFIG_MYRIAD) || defined(OPENVINO_CONFIG_VAD_M)
  test.Run(OpTester::ExpectResult::kExpectSuccess, "", {kOpenVINOExecutionProvider});  // OpenVINO: Disabled due to accuracy issues for MYRIAD FP16
#else
  test.Run();
#endif
}

TEST(MathOpTest, Div_int32) {
  OpTester test("Div");
  test.AddInput<int32_t>("A", {3}, {4, 8, 8});
  test.AddInput<int32_t>("B", {3}, {1, 3, 2});
  test.AddOutput<int32_t>("C", {3}, {4, 2, 4});
  //ov parser accuracy mismatch for div
  test.Run(OpTester::ExpectResult::kExpectSuccess, "", {kTensorrtExecutionProvider, kOpenVINOExecutionProvider});  //TensorRT parser:elementwise inputs must not be Int32
}

TEST(MathOpTest, Div_int64) {
  OpTester test("Div");
  test.AddInput<int64_t>("A", {3}, {4, 8, 8});
  test.AddInput<int64_t>("B", {3}, {2, 3, 4});
  test.AddOutput<int64_t>("C", {3}, {2, 2, 2});
  //ov parser accuracy mismatch for div
  test.Run(OpTester::ExpectResult::kExpectSuccess, "", {kTensorrtExecutionProvider, kOpenVINOExecutionProvider});  //TensorRT parser:elementwise inputs must not be Int32
}

TEST(MathOpTest, Div) {
  OpTester test("Div");
  std::vector<int64_t> dims{2, 3};
  test.AddInput<float>("A", dims,
                       {1000.0f, 1.0f, 6.0f,
                        0.0f, -10.0f, -1.0f});
  test.AddInput<float>("B", dims,
                       {1000.0f, 2.0f, 3.0f,
                        1.0f, -1.0f, 4.0f});
  test.AddOutput<float>("C", dims,
                        {1.0f, 0.5f, 2.0f,
                         0.0f, 10.0f, -0.25f});
#if defined(OPENVINO_CONFIG_MYRIAD) || defined(OPENVINO_CONFIG_VAD_M)
  test.Run(OpTester::ExpectResult::kExpectSuccess, "", {kOpenVINOExecutionProvider});  // OpenVINO EP: Hardware limitation
#else
  test.Run();
#endif
}

TEST(MathOpTest, Abs) {
  OpTester test("Abs");
  std::vector<int64_t> dims{2, 2};
  test.AddInput<float>("X", dims, {1.0f, -2.0f, -0.0f, -10.0f});
  test.AddOutput<float>("Y", dims, {1.0f, 2.0f, 0.0f, 10.0f});
  test.Run();
}

TEST(MathOpTest, Abs_int8) {
  OpTester test("Abs");
  std::vector<int64_t> dims{4};
  test.AddInput<int8_t>("X", dims, {1, 2, -1, -5});
  test.AddOutput<int8_t>("Y", dims, {1, 2, 1, 5});
  test.Run(OpTester::ExpectResult::kExpectSuccess, "", {kTensorrtExecutionProvider});  //TensorRT: INT8, Assertion `regionRanges != nullptr' failed
}

TEST(MathOpTest, Abs_int32) {
  OpTester test("Abs");
  std::vector<int64_t> dims{4};
  test.AddInput<int32_t>("X", dims, {1, 2, -1, -5});
  test.AddOutput<int32_t>("Y", dims, {1, 2, 1, 5});
  test.Run(OpTester::ExpectResult::kExpectSuccess, "", {kTensorrtExecutionProvider});  //TensorRT parser: Int32 not allowed as input to this layer
}

TEST(MathOpTest, Neg) {
  OpTester test("Neg");
  std::vector<int64_t> dims{2, 2};
  test.AddInput<float>("X", dims,
                       {1.0f, -2.0f,
                        0.0f, -10.0f});
  test.AddOutput<float>("Y", dims,
                        {-1.0f, 2.0f,
                         -0.0f, 10.0f});
  test.Run();
}

TEST(MathOpTest, Neg_int8) {
  OpTester test("Neg");
  std::vector<int64_t> dims{4};
  test.AddInput<int8_t>("X", dims, {1, -2, 0, -10});
  test.AddOutput<int8_t>("Y", dims, {-1, 2, 0, 10});

// OpenVINO EP: Disabled temporarily
#if defined(OPENVINO_CONFIG_MYRIAD) || defined(OPENVINO_CONFIG_VAD_M)
  test.Run(OpTester::ExpectResult::kExpectSuccess, "", {kTensorrtExecutionProvider, kOpenVINOExecutionProvider});  //TensorRT: INT8 is not supported
#else
  test.Run(OpTester::ExpectResult::kExpectSuccess, "", {kTensorrtExecutionProvider});  //TensorRT: INT8 is not supported
#endif
}

TEST(MathOpTest, Neg_int32) {
  OpTester test("Neg");
  std::vector<int64_t> dims{4};
  test.AddInput<int32_t>("X", dims, {1, -2, 0, -10});
  test.AddOutput<int32_t>("Y", dims, {-1, 2, 0, 10});
  test.Run(OpTester::ExpectResult::kExpectSuccess, "", {kTensorrtExecutionProvider});  //TensorRT parser: Int32 not allowed as input to this layer
}

TEST(MathOpTest, Neg_int64) {
  OpTester test("Neg");
  std::vector<int64_t> dims{4};
  test.AddInput<int64_t>("X", dims, {1, -2, 0, -10});
  test.AddOutput<int64_t>("Y", dims, {-1, 2, 0, 10});
  test.Run(OpTester::ExpectResult::kExpectSuccess, "", {kTensorrtExecutionProvider});  //TensorRT parser: Int64 not allowed as input to this layer
}

TEST(MathOpTest, Floor) {
  OpTester test("Floor");
  std::vector<int64_t> dims{2, 2};
  test.AddInput<float>("X", dims,
                       {-1.5f, 0.2f,
                        -0.5f, 10.3f});
  test.AddOutput<float>("Y", dims,
                        {-2.0f, 0.0f,
                         -1.0f, 10.0f});
  test.Run();
}

TEST(MathOpTest, Ceil) {
  OpTester test("Ceil");
  std::vector<int64_t> dims{2, 2};
  test.AddInput<float>("X", dims,
                       {-1.5f, 0.2f,
                        -0.5f, 10.3f});
  test.AddOutput<float>("Y", dims,
                        {-1.0f, 1.0f,
                         0.0f, 11.0f});
#if defined(OPENVINO_CONFIG_GPU_FP16) || defined(OPENVINO_CONFIG_GPU_FP32) || defined(OPENVINO_CONFIG_MYRIAD) || defined(OPENVINO_CONFIG_VAD_M)
  //OpenVINO: Disabled due to software limitation for GPU and VPU Plugins.
  //This test runs fine on CPU Plugin
  test.Run(OpTester::ExpectResult::kExpectSuccess, "", {kOpenVINOExecutionProvider});
#else
  test.Run();
#endif
}

TEST(MathOpTest, Reciprocal) {
  OpTester test("Reciprocal");
  std::vector<int64_t> dims{2, 2};
  test.AddInput<float>("X", dims,
                       {1.0f, 2.0f,
                        -1.0f, -2.0f});
  test.AddOutput<float>("Y", dims,
                        {1.0f, 0.5f,
                         -1.0f, -0.5f});
  test.Run();
}

TEST(MathOpTest, Reciprocal_double) {
  OpTester test("Reciprocal");
  std::vector<int64_t> dims{2, 2};
  test.AddInput<double>("X", dims,
                        {1.0, 2.0,
                         -1.0, -2.0});
  test.AddOutput<double>("Y", dims,
                         {1.0, 0.5,
                          -1.0, -0.5});
  test.Run();
}

TEST(MathOpTest, Sqrt_Float) {
  OpTester test("Sqrt");
  std::vector<int64_t> dims{2, 2};
  test.AddInput<float>("X", dims,
                       {1.0f, 4.0f,
                        0.0f, 9.0f});
  test.AddOutput<float>("Y", dims,
                        {1.0f, 2.0f,
                         0.0f, 3.0f});
  test.Run();
}

TEST(MathOpTest, Sqrt_Double) {
  OpTester test("Sqrt");
  std::vector<int64_t> dims{2, 2};
  test.AddInput<double>("X", dims,
                        {1.0, 4.0,
                         0.0, 9.0});
  test.AddOutput<double>("Y", dims,
                         {1.0, 2.0,
                          0.0, 3.0});
  test.Run();
}

TEST(MathOpTest, Pow_Float) {
  OpTester test("Pow");
  std::vector<int64_t> dims{2, 2};
  test.AddInput<float>("X", dims,
                       {2.0f, 2.0f,
                        std::sqrt(2.0f), 1.0f});
  test.AddInput<float>("Y", dims,
                       {0.0f, 8.0f,
                        2.0f, 9.0f});
  test.AddOutput<float>("Z", dims,
                        {1.0f, 256.0f,
                         2.0f, 1.0f});
  test.Run();
}

TEST(MathOpTest, Pow_Double) {
  OpTester test("Pow");
  std::vector<int64_t> dims{2, 2};
  test.AddInput<double>("X", dims,
                        {2.0, 2.0,
                         std::sqrt(2.0), 1.0});
  test.AddInput<double>("Y", dims,
                        {0.0, 8.0,
                         2.0, 9.0});
  test.AddOutput<double>("Z", dims,
                         {1.0, 256.0,
                          2.0, 1.0});
  test.Run();
}

TEST(MathOpTest, Pow_Broadcast_Scalar0) {
  OpTester test("Pow");

  std::vector<int64_t> dims{3};
  test.AddInput<float>("X", {}, {2.0f});
  test.AddInput<float>("Y", dims, {1.0f, 2.0f, 3.0f});
  test.AddOutput<float>("Z", dims, {2.0f, 4.0f, 8.0f});
  test.Run();
}

TEST(MathOpTest, Pow_Broadcast_Scalar1) {
  OpTester test("Pow");

  std::vector<int64_t> dims{3};
  test.AddInput<float>("X", dims, {1.0f, 2.0f, 3.0f});
  test.AddInput<float>("Y", {}, {2.0f});
  test.AddOutput<float>("Z", dims, {1.0f, 4.0f, 9.0f});
  test.Run();
}

TEST(MathOpTest, Pow_Float_12) {
  OpTester test("Pow", 12);
  std::vector<int64_t> dims{2, 2};
  test.AddInput<float>("X", dims,
                       {2.0f, 2.0f,
                        std::sqrt(2.0f), 1.0f});
  test.AddInput<float>("Y", dims,
                       {0.0f, 8.0f,
                        2.0f, 9.0f});
  test.AddOutput<float>("Z", dims,
                        {1.0f, 256.0f,
                         2.0f, 1.0f});
  test.Run();
}

TEST(MathOpTest, Pow_Double_12) {
  OpTester test("Pow", 12);
  std::vector<int64_t> dims{2, 2};
  test.AddInput<double>("X", dims,
                        {2.0, 2.0,
                         std::sqrt(2.0), 1.0});
  test.AddInput<double>("Y", dims,
                        {0.0, 8.0,
                         2.0, 9.0});
  test.AddOutput<double>("Z", dims,
                         {1.0, 256.0,
                          2.0, 1.0});
  test.Run();
}

TEST(MathOpTest, Pow_Broadcast_Scalar0_12) {
  OpTester test("Pow", 12);

  std::vector<int64_t> dims{3};
  test.AddInput<float>("X", {}, {2.0f});
  test.AddInput<float>("Y", dims, {1.0f, 2.0f, 3.0f});
  test.AddOutput<float>("Z", dims, {2.0f, 4.0f, 8.0f});
  test.Run();
}

TEST(MathOpTest, Pow_Broadcast_Scalar1_12) {
  OpTester test("Pow", 12);

  std::vector<int64_t> dims{3};
  test.AddInput<float>("X", dims, {1.0f, 2.0f, 3.0f});
  test.AddInput<float>("Y", {}, {2.0f});
  test.AddOutput<float>("Z", dims, {1.0f, 4.0f, 9.0f});
  test.Run();
}

TEST(MathOpTest, Pow_float_int64) {
  OpTester test("Pow", 12);
  std::vector<int64_t> dims{3};
  test.AddInput<float>("X", dims, {1.0f, 2.0f, 3.0f});
  test.AddInput<int64_t>("Y", dims, {4, 5, 6});
  test.AddOutput<float>("Z", dims, {1.f, 32.f, 729.f});
  test.Run();
}

TEST(MathOpTest, Pow_int64_float) {
  OpTester test("Pow", 12);
  std::vector<int64_t> dims{3};
  test.AddInput<int64_t>("X", dims, {1, 2, 3});
  test.AddInput<float>("Y", dims, {4.f, 5.f, 6.f});
  test.AddOutput<int64_t>("Z", dims, {1, 32, 729});
  test.Run();
}

TEST(MathOpTest, Pow_float_int32) {
  OpTester test("Pow", 12);
  std::vector<int64_t> dims{3};
  test.AddInput<float>("X", dims, {1.0f, 2.0f, 3.0f});
  test.AddInput<int32_t>("Y", dims, {4, 5, 6});
  test.AddOutput<float>("Z", dims, {1.f, 32.f, 729.f});
  test.Run();
}

TEST(MathOpTest, Pow_int32_float) {
  OpTester test("Pow", 12);
  std::vector<int64_t> dims{3};
  test.AddInput<int32_t>("X", dims, {1, 2, 3});
  test.AddInput<float>("Y", dims, {4.f, 5.f, 6.f});
  test.AddOutput<int32_t>("Z", dims, {1, 32, 729});
  test.Run();
}

TEST(MathOpTest, Pow_int64_double) {
  OpTester test("Pow", 12);
  std::vector<int64_t> dims{3};
  test.AddInput<int64_t>("X", dims, {1, 2, 3});
  test.AddInput<double>("Y", dims, {4.f, 5.f, 6.f});
  test.AddOutput<int64_t>("Z", dims, {1, 32, 729});
  test.Run();
}

TEST(MathOpTest, Pow_double_int64) {
  OpTester test("Pow", 12);
  std::vector<int64_t> dims{3};
  test.AddInput<double>("X", dims, {1., 2., 3.});
  test.AddInput<int64_t>("Y", dims, {4, 5, 6});
  test.AddOutput<double>("Z", dims, {1., 32., 729.});
  test.Run();
}

#ifdef USE_CUDA
TEST(MathOpTest, Pow_float16_float16) {
  OpTester test("Pow", 12);
  std::vector<int64_t> dims{4};

  test.AddInput<MLFloat16>("X", dims, MakeMLFloat16({2.0f, 2.0f, std::sqrt(2.0f), 1.0f}));
  test.AddInput<MLFloat16>("Y", dims, MakeMLFloat16({0.0f, 8.0f, 2.0f, 9.0f}));
  test.AddOutput<MLFloat16>("Z", dims, MakeMLFloat16({1.0f, 256.0f, 2.0f, 1.0f}));

  std::vector<std::unique_ptr<IExecutionProvider>> execution_providers;
  execution_providers.push_back(DefaultCudaExecutionProvider());
  test.Run(OpTester::ExpectResult::kExpectSuccess, "", {}, nullptr, &execution_providers);
}

TEST(MathOpTest, Pow_float_float16) {
  OpTester test("Pow", 12);
  std::vector<int64_t> dims{4};

  test.AddInput<MLFloat16>("X", dims, MakeMLFloat16({2.0f, 2.0f, std::sqrt(2.0f), 1.0f}));
  test.AddInput<float>("Y", dims, {0.0f, 8.0f, 2.0f, 9.0f});
  test.AddOutput<MLFloat16>("Z", dims, MakeMLFloat16({1.0f, 256.0f, 2.0f, 1.0f}));

  std::vector<std::unique_ptr<IExecutionProvider>> execution_providers;
  execution_providers.push_back(DefaultCudaExecutionProvider());
  test.Run(OpTester::ExpectResult::kExpectSuccess, "", {}, nullptr, &execution_providers);
}
#endif

TEST(MathOpTest, Exp_float) {
  OpTester test("Exp");
  std::vector<int64_t> dims{2, 2};
  test.AddInput<float>("X", dims,
                       {0.0f, 1.0f,
                        2.0f, 10.0f});
  test.AddOutput<float>("Y", dims,
                        {1.0f, std::exp(1.0f),
                         std::exp(2.0f), std::exp(10.0f)});
  test.SetOutputRelErr("Y", 1e-7f);
  test.Run(OpTester::ExpectResult::kExpectSuccess, "", {kTensorrtExecutionProvider});  //TensorRT: result differs
}

TEST(MathOpTest, Exp_double) {
  OpTester test("Exp");
  std::vector<int64_t> dims{2, 2};
  test.AddInput<double>("X", dims,
                        {0.0, 1.0,
                         2.0, 10.0});
  test.AddOutput<double>("Y", dims,
                         {1.0, std::exp(1.0),
                          std::exp(2.0), std::exp(10.0)});
  test.SetOutputRelErr("Y", 1e-7f);
  // TODO: Check if this test's result really differs for tensorRT
  // For now basing this exclusion based on this test's float counterpart - Exp_float
  test.Run(OpTester::ExpectResult::kExpectSuccess, "", {kTensorrtExecutionProvider});
}

TEST(MathOpTest, Log) {
  OpTester test("Log");
  std::vector<int64_t> dims{2, 2};
  test.AddInput<float>("X", dims,
                       {1.0f, 2.0f,
                        5.0f, 10.0f});
  test.AddOutput<float>("Y", dims,
                        {0.0f, std::log(2.0f),
                         std::log(5.0f), std::log(10.0f)});
  test.Run();
}

TEST(MathOpTest, Log_double) {
  OpTester test("Log");
  std::vector<int64_t> dims{2, 2};
  test.AddInput<double>("X", dims,
                        {1.0, 2.0,
                         5.0, 10.0});
  test.AddOutput<double>("Y", dims,
                         {0.0, std::log(2.0),
                          std::log(5.0), std::log(10.0)});
  test.SetOutputRelErr("Y", 1e-7f);
  test.Run();
}

TEST(MathOpTest, Sum_6) {
  OpTester test("Sum", 6);
  std::vector<int64_t> dims{3, 3};
  test.AddInput<float>("data_0", dims,
                       {1.0f, 0.0f, 1.0f,
                        -1.0f, 1.1f, -100.0f,
                        -5.4f, 0.01f, -10000.0f});
  test.AddInput<float>("data_1", dims,
                       {1.0f, 0.0f, 2.0f,
                        -2.0f, 2.2f, 64.0f,
                        -1.0f, 0.02f, 0.25f});
  test.AddInput<float>("data_3", dims,
                       {1.0f, 0.0f, 3.0f,
                        -3.0f, 3.3f, 64.0f,
                        5.4f, 0.03f, 10000.0f});
  test.AddOutput<float>("sum", dims,
                        {3.0f, 0.0f, 6.0f,
                         -6.0f, 6.6f, 28.0f,
                         -1.0f, 0.06f, 0.25f});

#if defined(OPENVINO_CONFIG_MYRIAD) || defined(OPENVINO_CONFIG_GPU_FP16)
  test.Run(OpTester::ExpectResult::kExpectSuccess, "", {kOpenVINOExecutionProvider});  // OpenVINO EP: Disabled due to accuracy mismatch for FP16
#else
  test.Run();
#endif
}

TEST(MathOpTest, Sum_6_double) {
  OpTester test("Sum", 6);
  std::vector<int64_t> dims{3, 3};
  test.AddInput<double>("data_0", dims,
                        {1.0, 0.0, 1.0,
                         -1.0, 1.1, -100.0,
                         -5.4, 0.01, -10000.0});
  test.AddInput<double>("data_1", dims,
                        {1.0, 0.0, 2.0,
                         -2.0, 2.2, 64.0,
                         -1.0, 0.02, 0.25});
  test.AddInput<double>("data_3", dims,
                        {1.0, 0.0, 3.0,
                         -3.0, 3.3, 64.0,
                         5.4, 0.03, 10000.0});
  test.AddOutput<double>("sum", dims,
                         {3.0, 0.0, 6.0,
                          -6.0, 6.6, 28.0,
                          -1.0, 0.06, 0.25});

#if defined(OPENVINO_CONFIG_MYRIAD) || defined(OPENVINO_CONFIG_GPU_FP16)
  test.Run(OpTester::ExpectResult::kExpectSuccess, "", {kOpenVINOExecutionProvider});  // OpenVINO EP: Disabled due to accuracy mismatch for FP16
#else
  test.Run();
#endif
}

TEST(MathOpTest, Sum_8_Test1) {
  OpTester test("Sum", 8);
  test.AddInput<float>("data_0", {3}, {1.0f, 2.0f, 3.0f});
  test.AddInput<float>("data_1", {3, 1}, {10.0f, 20.0f, 30.0f});
  test.AddInput<float>("data_2", {3, 1, 1}, {100.0f, 200.0f, 300.0f});
  test.AddOutput<float>("sum", {3, 3, 3},
                        {111.0f, 112.0f, 113.0f,
                         121.0f, 122.0f, 123.0f,
                         131.0f, 132.0f, 133.0f,

                         211.0f, 212.0f, 213.0f,
                         221.0f, 222.0f, 223.0f,
                         231.0f, 232.0f, 233.0f,

                         311.0f, 312.0f, 313.0f,
                         321.0f, 322.0f, 323.0f,
                         331.0f, 332.0f, 333.0f});
#if defined(OPENVINO_CONFIG_GPU_FP16) || defined(OPENVINO_CONFIG_GPU_FP32) || defined(OPENVINO_CONFIG_MYRIAD) || defined(OPENVINO_CONFIG_VAD_M)
  //OpenVINO: Disabled due to software limitation for GPU and VPU Plugins.
  //This test runs fine on CPU Plugin
  test.Run(OpTester::ExpectResult::kExpectSuccess, "", {kTensorrtExecutionProvider, kOpenVINOExecutionProvider});
#else
  test.Run(OpTester::ExpectResult::kExpectSuccess, "", {kTensorrtExecutionProvider});                    //TensorRT: Expected output shape [{3,3,3}] did not match run output shape [{3,1,1}] for sum
#endif
}

TEST(MathOpTest, Sum_8_Test1_double) {
  OpTester test("Sum", 8);
  test.AddInput<double>("data_0", {3}, {1.0, 2.0, 3.0});
  test.AddInput<double>("data_1", {3, 1}, {10.0, 20.0, 30.0});
  test.AddInput<double>("data_2", {3, 1, 1}, {100.0, 200.0, 300.0});
  test.AddOutput<double>("sum", {3, 3, 3},
                         {111.0, 112.0, 113.0,
                          121.0, 122.0, 123.0,
                          131.0, 132.0, 133.0,

                          211.0, 212.0, 213.0,
                          221.0, 222.0, 223.0,
                          231.0, 232.0, 233.0,

                          311.0, 312.0, 313.0,
                          321.0, 322.0, 323.0,
                          331.0, 332.0, 333.0});
#if defined(OPENVINO_CONFIG_GPU_FP16) || defined(OPENVINO_CONFIG_GPU_FP32) || defined(OPENVINO_CONFIG_MYRIAD) || defined(OPENVINO_CONFIG_VAD_M)
  //OpenVINO: Disabled due to software limitation for GPU and VPU Plugins.
  //This test runs fine on CPU Plugin
  test.Run(OpTester::ExpectResult::kExpectSuccess, "", {kTensorrtExecutionProvider, kOpenVINOExecutionProvider});
#else
  test.Run(OpTester::ExpectResult::kExpectSuccess, "", {kTensorrtExecutionProvider});                    //TensorRT: Expected output shape [{3,3,3}] did not match run output shape [{3,1,1}] for sum
#endif
}
TEST(MathOpTest, Sum_8_Test2) {
  OpTester test("Sum", 8);
  std::vector<int64_t> dims{3, 3};
  test.AddInput<float>("data_0", dims,
                       {
                           1.0f,
                           0.0f,
                           1.0f,
                           -1.0f,
                           1.1f,
                           -100.0f,
                           -5.4f,
                           0.01f,
                           -74.0f,
                       });
  std::vector<int64_t> dims_1{3};
  test.AddInput<float>("data_1", dims_1,
                       {1.0f, 0.0f, 2.0f});
  std::vector<int64_t> dims_2{3, 1};
  test.AddInput<float>("data_2", dims_2,
                       {-3.0f, 3.3f, 64.0f});
  test.AddOutput<float>("sum", dims,
                        {-1.0f, -3.0f, 0.0f,
                         3.3f, 4.4f, -94.7f,
                         59.6f, 64.01f, -8.0f});

#if defined(OPENVINO_CONFIG_GPU_FP16) || defined(OPENVINO_CONFIG_GPU_FP32) || defined(OPENVINO_CONFIG_MYRIAD) || defined(OPENVINO_CONFIG_VAD_M)
  // OpenVINO: Disabled temporarily due to accuracy issues
  test.Run(OpTester::ExpectResult::kExpectSuccess, "", {kTensorrtExecutionProvider, kOpenVINOExecutionProvider});  //TensorRT: Input batch size is inconsistent
#else
  test.Run(OpTester::ExpectResult::kExpectSuccess, "Sum is not correct", {kTensorrtExecutionProvider});  //TensorRT: result differs
#endif
}

TEST(MathOpTest, Sum_8_Test2_double) {
  OpTester test("Sum", 8);
  std::vector<int64_t> dims{3, 3};
  test.AddInput<double>("data_0", dims,
                        {
                            1.0,
                            0.0,
                            1.0,
                            -1.0,
                            1.1,
                            -100.0,
                            -5.4,
                            0.01,
                            -74.0,
                        });
  std::vector<int64_t> dims_1{3};
  test.AddInput<double>("data_1", dims_1,
                        {1.0, 0.0, 2.0});
  std::vector<int64_t> dims_2{3, 1};
  test.AddInput<double>("data_2", dims_2,
                        {-3.0, 3.3, 64.0});
  test.AddOutput<double>("sum", dims,
                         {-1.0, -3.0, 0.0,
                          3.3, 4.4, -94.7,
                          59.6, 64.01, -8.0});

#if defined(OPENVINO_CONFIG_GPU_FP16) || defined(OPENVINO_CONFIG_GPU_FP32) || defined(OPENVINO_CONFIG_MYRIAD) || defined(OPENVINO_CONFIG_VAD_M)
  // OpenVINO: Disabled temporarily due to accuracy issues
  test.Run(OpTester::ExpectResult::kExpectSuccess, "", {kTensorrtExecutionProvider, kOpenVINOExecutionProvider});  //TensorRT: Input batch size is inconsistent
#else
  test.Run(OpTester::ExpectResult::kExpectSuccess, "Sum is not correct", {kTensorrtExecutionProvider});  //TensorRT: result differs
#endif
}

template <typename T>
static void TestSumMultipleInputsNoBroadcasting(size_t num_inputs, const TensorShape& shape) {
  using element_type = T;

  OpTester test{"Sum", 8};

  const auto& dims = shape.GetDims();
  const std::vector<element_type> input_data(shape.Size(), 1);

  for (size_t i = 0; i < num_inputs; ++i) {
    test.AddInput<element_type>(MakeString("data_", i).c_str(), dims, input_data);
  }

  const std::vector<element_type> expected_output_data =
      [&input_data, num_inputs]() {
        std::vector<element_type> result;
        std::transform(
            input_data.begin(), input_data.end(), std::back_inserter(result),
            [num_inputs](element_type value) { return num_inputs * value; });
        return result;
      }();

  test.AddOutput<element_type>("sum", dims, expected_output_data);

  test.Run();
}

TEST(MathOpTest, SumMultipleInputsNoBroadcasting) {
  const TensorShape shape{3, 3, 3};
  for (size_t num_inputs = 2; num_inputs < 10; ++num_inputs) {
    TestSumMultipleInputsNoBroadcasting<float>(num_inputs, shape);
  }
}

TEST(MathOpTest, SumMultipleInputsNoBroadcasting_double) {
  const TensorShape shape{3, 3, 3};
  for (size_t num_inputs = 2; num_inputs < 10; ++num_inputs) {
    TestSumMultipleInputsNoBroadcasting<double>(num_inputs, shape);
  }
}

TEST(MathOpTest, Min_6) {
  OpTester test("Min", 6);
  std::vector<int64_t> dims{3, 3};
  test.AddInput<float>("data_0", dims,
                       {1.0f, 0.0f, 1.0f,
                        -1.0f, 1.1f, -100.0f,
                        -5.4f, 0.01f, -10000.0f});
  test.AddInput<float>("data_1", dims,
                       {1.0f, 0.0f, 2.0f,
                        -2.0f, 2.2f, 64.0f,
                        -1.0f, 0.02f, 0.1f});
  test.AddInput<float>("data_3", dims,
                       {1.0f, 0.0f, 3.0f,
                        -3.0f, 3.3f, 64.0f,
                        5.4f, 0.03f, 10000.0f});
  test.AddOutput<float>("sum", dims,
                        {1.0f, 0.0f, 1.0f,
                         -3.0f, 1.1f, -100.0f,
                         -5.4f, 0.01f, -10000.0f});
#if defined(OPENVINO_CONFIG_MYRIAD) || defined(OPENVINO_CONFIG_VAD_M)
  test.Run(OpTester::ExpectResult::kExpectSuccess, "", {kOpenVINOExecutionProvider});  // OpenVINO: Disabled due to accuracy mismatch
#else
  test.Run();
#endif
}

TEST(MathOpTest, Min_8) {
  OpTester test("Min", 8);
  std::vector<int64_t> dims{3, 3};
  test.AddInput<float>("data_0", dims,
                       {1.0f, 0.0f, 1.0f,
                        -1.0f, 1.1f, -100.0f,
                        -5.4f, 0.01f, -10000.0f});
  test.AddInput<float>("data_1", dims,
                       {1.0f, 0.0f, 2.0f,
                        -2.0f, 2.2f, 64.0f,
                        -1.0f, 0.02f, 0.1f});
  test.AddInput<float>("data_3", dims,
                       {1.0f, 0.0f, 3.0f,
                        -3.0f, 3.3f, 64.0f,
                        5.4f, 0.03f, 10000.0f});
  test.AddOutput<float>("min", dims,
                        {1.0f, 0.0f, 1.0f,
                         -3.0f, 1.1f, -100.0f,
                         -5.4f, 0.01f, -10000.0f});
#if defined(OPENVINO_CONFIG_MYRIAD) || defined(OPENVINO_CONFIG_VAD_M)
  test.Run(OpTester::ExpectResult::kExpectSuccess, "", {kOpenVINOExecutionProvider});  // OpenVINO: Disabled due to accuracy mismatch
#else
  test.Run();
#endif
}

TEST(MathOpTest, Min_12_Float) {
  OpTester test("Min", 12);
  test.AddInput<float>("data_0", {1, 3},
                       {1.0f, 2.0f, 3.0f});
  test.AddInput<float>("data_2", {3, 3},
                       {10.0f, 20.0f, 30.0f,
                        40.0f, 50.0f, 60.0f,
                        -70.0f, -80.0f, -90.0f});
  test.AddInput<float>("data_1", {3, 1},
                       {-1.0f, 20.0f, 300.0f});
  test.AddOutput<float>("min", {3, 3},
                        {-1.0f, -1.0f, -1.0f,
                         1.0f, 2.0f, 3.0f,
                         -70.0f, -80.0f, -90.0f});
  test.Run(OpTester::ExpectResult::kExpectSuccess, "", {kTensorrtExecutionProvider, kOpenVINOExecutionProvider});  //TensorRT: Input batch size is inconsistent
}

TEST(MathOpTest, Min_12_Float_2_Input) {
  OpTester test("Min", 12);
  test.AddInput<float>("data_2", {3, 3},
                       {10.0f, 20.0f, 30.0f,
                        40.0f, 50.0f, 60.0f,
                        -70.0f, -80.0f, -90.0f});
  test.AddInput<float>("data_1", {3, 1},
                       {-1.0f, 20.0f, 300.0f});
  test.AddOutput<float>("min", {3, 3},
                        {-1.0f, -1.0f, -1.0f,
                         20.0f, 20.0f, 20.0f,
                         -70.0f, -80.0f, -90.0f});
  test.Run(OpTester::ExpectResult::kExpectSuccess, "", {kTensorrtExecutionProvider, kOpenVINOExecutionProvider});  //TensorRT: Input batch size is inconsistent
}

TEST(MathOpTest, Min_12_Double) {
  OpTester test("Min", 12);
  test.AddInput<double>("data_0", {1, 3},
                        {1.0f, 2.0f, 3.0f});
  test.AddInput<double>("data_2", {3, 3},
                        {10.0f, 20.0f, 30.0f,
                         40.0f, 50.0f, 60.0f,
                         -70.0f, -80.0f, -90.0f});
  test.AddInput<double>("data_1", {3, 1},
                        {-1.0f, 20.0f, 300.0f});
  test.AddOutput<double>("min", {3, 3},
                         {-1.0f, -1.0f, -1.0f,
                          1.0f, 2.0f, 3.0f,
                          -70.0f, -80.0f, -90.0f});
  test.Run(OpTester::ExpectResult::kExpectSuccess, "", {kTensorrtExecutionProvider});  //TensorRT: Input batch size is inconsistent
}

TEST(MathOpTest, Min_12_Int32) {
  OpTester test("Min", 12);
  test.AddInput<int32_t>("data_0", {1, 3},
                         {1, 2, 3});
  test.AddInput<int32_t>("data_2", {3, 3},
                         {10, 20, 30,
                          40, 50, 60,
                          -70, -80, -90});
  test.AddInput<int32_t>("data_1", {3, 1},
                         {-1, 20, 300});
  test.AddOutput<int32_t>("min", {3, 3},
                          {-1, -1, -1,
                           1, 2, 3,
                           -70, -80, -90});
  test.Run(OpTester::ExpectResult::kExpectSuccess, "", {kTensorrtExecutionProvider, kOpenVINOExecutionProvider});  //TensorRT: Input batch size is inconsistent
}

TEST(MathOpTest, Min_12_Int64) {
  OpTester test("Min", 12);
  test.AddInput<int64_t>("data_0", {1, 3},
                         {1, 2, 3});
  test.AddInput<int64_t>("data_2", {3, 3},
                         {10, 20, 30,
                          40, 50, 60,
                          -70, -80, -90});
  test.AddInput<int64_t>("data_1", {3, 1},
                         {-1, 20, 300});
  test.AddOutput<int64_t>("min", {3, 3},
                          {-1, -1, -1,
                           1, 2, 3,
                           -70, -80, -90});
  test.Run(OpTester::ExpectResult::kExpectSuccess, "", {kTensorrtExecutionProvider, kOpenVINOExecutionProvider});  //TensorRT: Input batch size is inconsistent
}

TEST(MathOpTest, Min_12_UInt32) {
  OpTester test("Min", 12);
  test.AddInput<uint32_t>("data_0", {1, 3},
                          {1, 20, 30});
  test.AddInput<uint32_t>("data_2", {3, 3},
                          {10, 20, 30,
                           40, 50, 60,
                           70, 80, 90});
  test.AddInput<uint32_t>("data_1", {3, 1},
                          {1, 20, 30});
  test.AddOutput<uint32_t>("min", {3, 3},
                           {1, 1, 1,
                            1, 20, 20,
                            1, 20, 30});
  test.Run(OpTester::ExpectResult::kExpectSuccess, "", {kTensorrtExecutionProvider});  //TensorRT: Input batch size is inconsistent
}

TEST(MathOpTest, Min_12_UInt64) {
  OpTester test("Min", 12);
  test.AddInput<uint64_t>("data_0", {1, 3},
                          {1, 20, 30});
  test.AddInput<uint64_t>("data_2", {3, 3},
                          {10, 20, 30,
                           40, 50, 60,
                           70, 80, 90});
  test.AddInput<uint64_t>("data_1", {3, 1},
                          {1, 20, 30});
  test.AddOutput<uint64_t>("min", {3, 3},
                           {1, 1, 1,
                            1, 20, 20,
                            1, 20, 30});
  test.Run(OpTester::ExpectResult::kExpectSuccess, "", {kTensorrtExecutionProvider});  //TensorRT: Input batch size is inconsistent
}

TEST(MathOpTest, Min_12_MLFLoat16) {
  OpTester test("Min", 12);
  test.AddInput<MLFloat16>("data_0", {1, 3},
                           MakeMLFloat16({1.f, 1.f, 1.f}));
  test.AddInput<MLFloat16>("data_1", {1, 3},
                           MakeMLFloat16({2.f, -1.f, -2.f}));
  test.AddInput<MLFloat16>("data_2", {1, 3},
                           MakeMLFloat16({3.f, 2.f, -3.f}));
  test.AddOutput<MLFloat16>("min", {1, 3},
                            MakeMLFloat16({1.f, -1.f, -3.f}));
  test.Run(OpTester::ExpectResult::kExpectSuccess, "", {kTensorrtExecutionProvider});  //TensorRT: Input batch size is inconsistent
}

TEST(MathOpTest, Min_12_MLFLoat16_Scalar0) {
  OpTester test("Min", 12);
  test.AddInput<MLFloat16>("data_0", {},
                           MakeMLFloat16({-10.f}));
  test.AddInput<MLFloat16>("data_1", {1, 3},
                           MakeMLFloat16({2.f, -1.f, -2.f}));
  test.AddInput<MLFloat16>("data_2", {1, 3},
                           MakeMLFloat16({3.f, 2.f, -3.f}));
  test.AddOutput<MLFloat16>("min", {1, 3},
                            MakeMLFloat16({-10.f, -10.f, -10.f}));
  test.Run(OpTester::ExpectResult::kExpectSuccess, "", {kTensorrtExecutionProvider});  //TensorRT: Input batch size is inconsistent
}

TEST(MathOpTest, Min_12_MLFLoat16_Scalar1) {
  OpTester test("Min", 12);
  test.AddInput<MLFloat16>("data_0", {1, 3},
                           MakeMLFloat16({2.f, 3.f, 4.f}));
  test.AddInput<MLFloat16>("data_1", {},
                           MakeMLFloat16({-10.f}));
  test.AddInput<MLFloat16>("data_2", {1, 3},
                           MakeMLFloat16({3.f, 2.f, -3.f}));
  test.AddOutput<MLFloat16>("min", {1, 3},
                            MakeMLFloat16({-10.f, -10.f, -10.f}));
  test.Run(OpTester::ExpectResult::kExpectSuccess, "", {kTensorrtExecutionProvider});  //TensorRT: Input batch size is inconsistent
}
TEST(MathOpTest, Max_6) {
  OpTester test("Max", 6);
  std::vector<int64_t> dims{3, 3};
  test.AddInput<float>("data_0", dims,
                       {1.0f, 0.0f, 1.0f,
                        -1.0f, 1.1f, -100.0f,
                        -5.4f, 0.01f, -10000.0f});
  test.AddInput<float>("data_1", dims,
                       {1.0f, 0.0f, 2.0f,
                        -2.0f, 2.2f, 64.0f,
                        -1.0f, 0.02f, 0.1f});
  test.AddInput<float>("data_2", dims,
                       {1.0f, 0.0f, 3.0f,
                        -3.0f, 3.3f, 64.0f,
                        5.4f, 0.03f, 10000.0f});
  test.AddOutput<float>("max", dims,
                        {1.0f, 0.0f, 3.0f,
                         -1.0f, 3.3f, 64.0f,
                         5.4f, 0.03f, 10000.0f});
#if defined(OPENVINO_CONFIG_MYRIAD) || defined(OPENVINO_CONFIG_VAD_M)
  test.Run(OpTester::ExpectResult::kExpectSuccess, "", {kOpenVINOExecutionProvider});  // OpenVINO: Disabled due to accuracy mismatch
#else
  test.Run();
#endif
}

TEST(MathOpTest, Max_8_Float) {
  OpTester test("Max", 8);
  test.AddInput<float>("data_0", {1, 3},
                       {1.0f, 2.0f, 3.0f});
  test.AddInput<float>("data_2", {3, 3},
                       {10.0f, 20.0f, 30.0f,
                        40.0f, 50.0f, 60.0f,
                        70.0f, 80.0f, 90.0f});
  test.AddInput<float>("data_1", {3, 1},
                       {-1.0f, -2.0f, 300.0f});
  test.AddOutput<float>("max", {3, 3},
                        {10.0f, 20.0f, 30.0f,
                         40.0f, 50.0f, 60.0f,
                         300.0f, 300.0f, 300.0f});
  test.Run(OpTester::ExpectResult::kExpectSuccess, "", {kTensorrtExecutionProvider, kOpenVINOExecutionProvider});  //TensorRT: Input batch size is inconsistent
}

TEST(MathOpTest, Max_8_Double) {
  OpTester test("Max", 8);
  test.AddInput<double>("data_0", {1, 3},
                        {1.0, 2.0, 3.0});
  test.AddInput<double>("data_2", {3, 3},
                        {10.0, 20.0, 30.0,
                         40.0, 50.0, 60.0,
                         70.0, 80.0, 90.0});
  test.AddInput<double>("data_1", {3, 1},
                        {-1.0, -2.0, 300.0});
  test.AddOutput<double>("max", {3, 3},
                         {10.0, 20.0, 30.0,
                          40.0, 50.0, 60.0,
                          300.0, 300.0, 300.0});
  test.Run(OpTester::ExpectResult::kExpectSuccess, "", {kTensorrtExecutionProvider});  //TensorRT: Input batch size is inconsistent
}

TEST(MathOpTest, Max_8_2inputbroadcast) {
  OpTester test("Max", 8);
  test.AddInput<float>("data_0", {1, 3},
                       {1.0f, 2.0f, 3.0f});
  test.AddInput<float>("data_1", {3, 3},
                       {10.0f, 20.0f, 30.0f,
                        40.0f, 50.0f, 60.0f,
                        70.0f, 80.0f, 90.0f});
  test.AddOutput<float>("max", {3, 3},
                        {10.0f, 20.0f, 30.0f,
                         40.0f, 50.0f, 60.0f,
                         70.0f, 80.0f, 90.0f});
  test.Run(OpTester::ExpectResult::kExpectSuccess, "", {kTensorrtExecutionProvider});  //TensorRT: Input batch size is inconsistent
}

TEST(MathOpTest, Max_12_Float) {
  OpTester test("Max", 12);
  test.AddInput<float>("data_0", {1, 3},
                       {1.0f, 2.0f, 3.0f});
  test.AddInput<float>("data_2", {3, 3},
                       {10.0f, 20.0f, 30.0f,
                        40.0f, 50.0f, 60.0f,
                        70.0f, 80.0f, 90.0f});
  test.AddInput<float>("data_1", {3, 1},
                       {-1.0f, -2.0f, 300.0f});
  test.AddOutput<float>("max", {3, 3},
                        {10.0f, 20.0f, 30.0f,
                         40.0f, 50.0f, 60.0f,
                         300.0f, 300.0f, 300.0f});
  test.Run(OpTester::ExpectResult::kExpectSuccess, "", {kTensorrtExecutionProvider, kOpenVINOExecutionProvider});  //TensorRT: Input batch size is inconsistent
}

TEST(MathOpTest, Max_12_Double) {
  OpTester test("Max", 12);
  test.AddInput<double>("data_0", {1, 3},
                        {1.0, 2.0, 3.0});
  test.AddInput<double>("data_2", {3, 3},
                        {10.0, 20.0, 30.0,
                         40.0, 50.0, 60.0,
                         70.0, 80.0, 90.0});
  test.AddInput<double>("data_1", {3, 1},
                        {-1.0, -2.0, 300.0});
  test.AddOutput<double>("max", {3, 3},
                         {10.0, 20.0, 30.0,
                          40.0, 50.0, 60.0,
                          300.0, 300.0, 300.0});
  test.Run(OpTester::ExpectResult::kExpectSuccess, "", {kTensorrtExecutionProvider});  //TensorRT: Input batch size is inconsistent
}

TEST(MathOpTest, Max_12_Int32) {
  OpTester test("Max", 12);
  test.AddInput<int32_t>("data_0", {1, 3},
                         {1, 2, 3});
  test.AddInput<int32_t>("data_2", {3, 3},
                         {10, 20, 30,
                          40, 50, 60,
                          70, 80, 90});
  test.AddInput<int32_t>("data_1", {3, 1},
                         {-1, -2, 300});
  test.AddOutput<int32_t>("max", {3, 3},
                          {10, 20, 30,
                           40, 50, 60,
                           300, 300, 300});
  test.Run(OpTester::ExpectResult::kExpectSuccess, "", {kTensorrtExecutionProvider, kOpenVINOExecutionProvider});  //TensorRT: Input batch size is inconsistent
}

TEST(MathOpTest, Max_12_Int64) {
  OpTester test("Max", 12);
  test.AddInput<int64_t>("data_0", {1, 3},
                         {1, 2, 3});
  test.AddInput<int64_t>("data_2", {3, 3},
                         {10, 20, 30,
                          40, 50, 60,
                          70, 80, 90});
  test.AddInput<int64_t>("data_1", {3, 1},
                         {-1, -2, 300});
  test.AddOutput<int64_t>("max", {3, 3},
                          {10, 20, 30,
                           40, 50, 60,
                           300, 300, 300});
  test.Run(OpTester::ExpectResult::kExpectSuccess, "", {kTensorrtExecutionProvider, kOpenVINOExecutionProvider});  //TensorRT: Input batch size is inconsistent
}

TEST(MathOpTest, Max_12_UInt32) {
  OpTester test("Max", 12);
  test.AddInput<uint32_t>("data_0", {1, 3},
                          {1, 2, 3});
  test.AddInput<uint32_t>("data_2", {3, 3},
                          {10, 20, 30,
                           40, 50, 60,
                           70, 80, 90});
  test.AddInput<uint32_t>("data_1", {3, 1},
                          {1, 2, 300});
  test.AddOutput<uint32_t>("max", {3, 3},
                           {10, 20, 30,
                            40, 50, 60,
                            300, 300, 300});
  test.Run(OpTester::ExpectResult::kExpectSuccess, "", {kTensorrtExecutionProvider});  //TensorRT: Input batch size is inconsistent
}

TEST(MathOpTest, Max_12_UInt64) {
  OpTester test("Max", 12);
  test.AddInput<uint64_t>("data_0", {1, 3},
                          {1, 2, 3});
  test.AddInput<uint64_t>("data_2", {3, 3},
                          {10, 20, 30,
                           40, 50, 60,
                           70, 80, 90});
  test.AddInput<uint64_t>("data_1", {3, 1},
                          {1, 2, 300});
  test.AddOutput<uint64_t>("max", {3, 3},
                           {10, 20, 30,
                            40, 50, 60,
                            300, 300, 300});
  test.Run(OpTester::ExpectResult::kExpectSuccess, "", {kTensorrtExecutionProvider});  //TensorRT: Input batch size is inconsistent
}

TEST(MathOpTest, Max_12_MLFLoat16) {
  OpTester test("Max", 12);
  test.AddInput<MLFloat16>("data_0", {1, 3},
                           MakeMLFloat16({-1.f, -1.f, -1.f}));
  test.AddInput<MLFloat16>("data_1", {1, 3},
                           MakeMLFloat16({-2.f, -1.f, -2.f}));
  test.AddInput<MLFloat16>("data_2", {1, 3},
                           MakeMLFloat16({-3.f, -2.f, -3.f}));
  test.AddOutput<MLFloat16>("max", {1, 3},
                            MakeMLFloat16({-1.f, -1.f, -1.f}));
  test.Run(OpTester::ExpectResult::kExpectSuccess, "", {kTensorrtExecutionProvider});  //TensorRT: Input batch size is inconsistent
}

TEST(MathOpTest, Max_12_MLFLoat16_Scalar0) {
  OpTester test("Max", 12);
  test.AddInput<MLFloat16>("data_0", {},
                           MakeMLFloat16({-1.f}));
  test.AddInput<MLFloat16>("data_1", {1, 3},
                           MakeMLFloat16({-11.f, -12.f, -22.f}));
  test.AddInput<MLFloat16>("data_2", {1, 3},
                           MakeMLFloat16({-10.f, -11.f, -13.f}));
  test.AddOutput<MLFloat16>("max", {1, 3},
                            MakeMLFloat16({-1.f, -1.f, -1.f}));
  test.Run(OpTester::ExpectResult::kExpectSuccess, "", {kTensorrtExecutionProvider});  //TensorRT: Input batch size is inconsistent
}

TEST(MathOpTest, Max_12_MLFLoat16_Scalar1) {
  OpTester test("Max", 12);
  test.AddInput<MLFloat16>("data_0", {1, 3},
                           MakeMLFloat16({-1.f, -2.f, -3.f}));
  test.AddInput<MLFloat16>("data_1", {},
                           MakeMLFloat16({2.f}));
  test.AddInput<MLFloat16>("data_2", {1, 3},
                           MakeMLFloat16({-2.f, -3.f, -4.f}));
  test.AddOutput<MLFloat16>("max", {1, 3},
                            MakeMLFloat16({2.f, 2.f, 2.f}));
  test.Run(OpTester::ExpectResult::kExpectSuccess, "", {kTensorrtExecutionProvider});  //TensorRT: Input batch size is inconsistent
}

TEST(MathOpTest, Not) {
  OpTester test("Not");
  std::vector<int64_t> dims{2};
  test.AddInput<bool>("X", dims, {false, true});
  test.AddOutput<bool>("Y", dims, {true, false});
  test.Run();
}

TEST(MathOpTest, And) {
  OpTester test("And");
  std::vector<int64_t> dims{4};
  test.AddInput<bool>("A", dims, {false, true, false, true});
  test.AddInput<bool>("B", dims, {false, false, true, true});
  test.AddOutput<bool>("C", dims, {false, false, false, true});
  test.Run();
}

TEST(MathOpTest, Or) {
  OpTester test("Or");
  std::vector<int64_t> dims{4};
  test.AddInput<bool>("A", dims, {false, true, false, true});
  test.AddInput<bool>("B", dims, {false, false, true, true});
  test.AddOutput<bool>("C", dims, {false, true, true, true});
  test.Run();
}

TEST(MathOpTest, Xor) {
  OpTester test("Xor");
  std::vector<int64_t> dims{4};
  test.AddInput<bool>("A", dims, {false, true, false, true});
  test.AddInput<bool>("B", dims, {false, false, true, true});
  test.AddOutput<bool>("C", dims, {false, true, true, false});
  test.Run();
}

TEST(MathOpTest, Xor_bcast3v2d) {
  OpTester test("Xor");

  test.AddInput<bool>("A", {2, 3, 4},
                      {false, true, false, true,
                       false, true, false, true,
                       false, true, false, true,

                       false, true, false, true,
                       false, true, false, true,
                       false, true, false, true});
  test.AddInput<bool>("B", {3, 4},
                      {false, false, true, true,
                       false, false, true, true,
                       false, false, true, true});
  test.AddOutput<bool>("C", {2, 3, 4},
                       {false, true, true, false,
                        false, true, true, false,
                        false, true, true, false,

                        false, true, true, false,
                        false, true, true, false,
                        false, true, true, false});
  test.Run();
}

TEST(MathOpTest, Less) {
  OpTester test("Less");
  std::vector<int64_t> dims{4};
  test.AddInput<float>("A", dims, {1.0f, 0.0f, -1.0f, -1.0f});
  test.AddInput<float>("B", dims, {1.0f, 1.0f, 2.0f, -1.0f});
  test.AddOutput<bool>("C", dims, {false, true, true, false});
  test.Run();
}

TEST(MathOpTest, Less_Scalar0) {
  OpTester test("Less");
  test.AddInput<float>("A", {1}, {1.0f});
  test.AddInput<float>("B", {4}, {1.0f, 1.5f, 2.0f, -1.0f});
  test.AddOutput<bool>("C", {4}, {false, true, true, false});
  test.Run();
}

TEST(MathOpTest, Less_Scalar1) {
  OpTester test("Less");
  test.AddInput<float>("A", {4}, {1.0f, 0.5f, 2.0f, -1.0f});
  test.AddInput<float>("B", {1}, {1.0f});
  test.AddOutput<bool>("C", {4}, {false, true, false, true});
  test.Run();
}

TEST(MathOpTest, Less_int64_Scalar1) {
  OpTester test("Less", 9);
  test.AddInput<int64_t>("A", {4}, {1, 0, 2, -1});
  test.AddInput<int64_t>("B", {1}, {1});
  test.AddOutput<bool>("C", {4}, {false, true, false, true});
  test.Run();
}
TEST(MathOpTest, Less_broadcastAB) {
  OpTester test("Less", 9);
  test.AddInput<int32_t>("A", {4, 2}, {10, 11, 12, 13, 14, 15, 16, 17});
  test.AddInput<int32_t>("B", {2}, {15, 7});
  test.AddOutput<bool>("C", {4, 2}, {true, false, true, false, true, false, false, false});
  test.Run();
}

TEST(MathOpTest, Less_broadcastBA) {
  OpTester test("Less", 9);
  test.AddInput<int32_t>("A", {2}, {15, 7});
  test.AddInput<int32_t>("B", {4, 2}, {10, 11, 12, 13, 14, 15, 16, 17});
  test.AddOutput<bool>("C", {4, 2}, {false, true, false, true, false, true, true, true});
  test.Run();
}

TEST(MathOpTest, Less_multidiretional_broadcastAB) {
  OpTester test("Less", 9);
  test.AddInput<int32_t>("A", {4, 1}, {10, 11, 12, 13});
  test.AddInput<int32_t>("B", {2}, {15, 7});
  test.AddOutput<bool>("C", {4, 2}, {true, false, true, false, true, false, true, false});
  test.Run();
}

TEST(MathOpTest, Less_multidiretional_broadcastBA) {
  OpTester test("Less", 9);
  test.AddInput<int32_t>("A", {2}, {15, 7});
  test.AddInput<int32_t>("B", {4, 1}, {10, 11, 12, 13});
  test.AddOutput<bool>("C", {4, 2}, {false, true, false, true, false, true, false, true});
  test.Run();
}

TEST(MathOpTest, Greater_7) {
  OpTester test("Greater");
  std::vector<int64_t> dims{4};
  test.AddInput<float>("A", dims, {1.0f, 0.0f, -1.0f, -1.0f});
  test.AddInput<float>("B", dims, {1.0f, 1.0f, 2.0f, -1.0f});
  test.AddOutput<bool>("C", dims, {false, false, false, false});
  test.Run();
}

TEST(MathOpTest, Greater_9_float) {
  OpTester test("Greater", 9);
  std::vector<int64_t> dims{4};
  test.AddInput<float>("A", dims, {1.0f, 0.0f, -1.0f, -1.0f});
  test.AddInput<float>("B", dims, {1.0f, 1.0f, 2.0f, -1.0f});
  test.AddOutput<bool>("C", dims, {false, false, false, false});
  test.Run();
}

TEST(MathOpTest, Greater_9_double) {
  OpTester test("Greater", 9);
  std::vector<int64_t> dims{4};
  test.AddInput<double>("A", dims, {1.0, 0.0, 3.0, -1.0});
  test.AddInput<double>("B", dims, {1.0, 1.0, 2.0, -1.0});
  test.AddOutput<bool>("C", dims, {false, false, true, false});
  test.Run();
}

TEST(MathOpTest, Greater_9_int32) {
  OpTester test("Greater", 9);
  std::vector<int64_t> dims{4};
  test.AddInput<int32_t>("A", dims, {10, 11, 12, 13});
  test.AddInput<int32_t>("B", dims, {15, 7, 12, 9});
  test.AddOutput<bool>("C", dims, {false, true, false, true});
  test.Run();
}

TEST(MathOpTest, Greater_9_int64) {
  OpTester test("Greater", 9);
  std::vector<int64_t> dims{4};
  test.AddInput<int64_t>("A", dims, {10, 11, 12, 13});
  test.AddInput<int64_t>("B", dims, {15, 7, 12, 9});
  test.AddOutput<bool>("C", dims, {false, true, false, true});
  test.Run();
}

TEST(MathOpTest, Greater_broadcastAB) {
  OpTester test("Greater", 9);
  test.AddInput<int32_t>("A", {4, 2}, {10, 11, 12, 13, 14, 15, 16, 17});
  test.AddInput<int32_t>("B", {2}, {15, 7});
  test.AddOutput<bool>("C", {4, 2}, {false, true, false, true, false, true, true, true});
  test.Run();
}

TEST(MathOpTest, Greater_broadcastBA) {
  OpTester test("Greater", 9);
  test.AddInput<int32_t>("A", {2}, {15, 7});
  test.AddInput<int32_t>("B", {4, 2}, {10, 11, 12, 13, 14, 15, 16, 17});
  test.AddOutput<bool>("C", {4, 2}, {true, false, true, false, true, false, false, false});
  test.Run();
}

TEST(MathOpTest, Greater_multidiretional_broadcastAB) {
  OpTester test("Greater", 9);
  test.AddInput<int32_t>("A", {4, 1}, {10, 11, 12, 13});
  test.AddInput<int32_t>("B", {2}, {15, 7});
  test.AddOutput<bool>("C", {4, 2}, {false, true, false, true, false, true, false, true});
  test.Run();
}

TEST(MathOpTest, Greater_multidiretional_broadcastBA) {
  OpTester test("Greater", 9);
  test.AddInput<int32_t>("A", {2}, {15, 7});
  test.AddInput<int32_t>("B", {4, 1}, {10, 11, 12, 13});
  test.AddOutput<bool>("C", {4, 2}, {true, false, true, false, true, false, true, false});
  test.Run();
}

TEST(MathOpTest, Equal_bool) {
  OpTester test("Equal");
  std::vector<int64_t> dims{4};
  test.AddInput<bool>("A", dims, {false, true, false, true});
  test.AddInput<bool>("B", dims, {false, false, true, true});
  test.AddOutput<bool>("C", dims, {true, false, false, true});
  test.Run();
}

TEST(MathOpTest, Equal_11_bool) {
  OpTester test("Equal", 11);
  std::vector<int64_t> dims{4};
  test.AddInput<bool>("A", dims, {false, true, false, true});
  test.AddInput<bool>("B", dims, {true, true, true, true});
  test.AddOutput<bool>("C", dims, {false, true, false, true});
  test.Run();
}

TEST(MathOpTest, Equal_bool_scalar0) {
  OpTester test("Equal");
  test.AddInput<bool>("A", {1}, {false});
  test.AddInput<bool>("B", {4}, {false, false, true, true});
  test.AddOutput<bool>("C", {4}, {true, true, false, false});
  test.Run();
}

TEST(MathOpTest, Equal_bool_scalar1) {
  OpTester test("Equal");
  test.AddInput<bool>("A", {4}, {false, false, true, true});
  test.AddInput<bool>("B", {1}, {false});
  test.AddOutput<bool>("C", {4}, {true, true, false, false});
  test.Run();
}

TEST(MathOpTest, Equal_int32) {
  OpTester test("Equal");
  std::vector<int64_t> dims{4};
  test.AddInput<int32_t>("A", dims, {1, 0, -1, -1});
  test.AddInput<int32_t>("B", dims, {1, 1, 2, -1});
  test.AddOutput<bool>("C", dims, {true, false, false, true});
  test.Run();
}

TEST(MathOpTest, Equal_int64) {
  OpTester test("Equal");
  std::vector<int64_t> dims{4};
  test.AddInput<int64_t>("A", dims, {1, 0, -1, -1});
  test.AddInput<int64_t>("B", dims, {1, 1, 2, -1});
  test.AddOutput<bool>("C", dims, {true, false, false, true});
#if defined(OPENVINO_CONFIG_MYRIAD) || defined(OPENVINO_CONFIG_VAD_M)
  test.Run(OpTester::ExpectResult::kExpectSuccess, "", {kOpenVINOExecutionProvider});
#else
  test.Run();
#endif
}

TEST(MathOpTest, Equal_float) {
  OpTester test("Equal", 11);
  std::vector<int64_t> dims{4};
  test.AddInput<float>("A", dims, {1.0f, 0.0f, -1.0f, -1.0f});
  test.AddInput<float>("B", dims, {1.0f, 1.0f, 2.0f, -1.0f});
  test.AddOutput<bool>("C", dims, {true, false, false, true});
  test.Run();
}

TEST(MathOpTest, Equal_broadcastAB) {
  OpTester test("Equal");
  test.AddInput<int32_t>("A", {4, 2}, {1, 0, -1, -1, 1, 1, -1, 0});
  test.AddInput<int32_t>("B", {2}, {1, 1});
  test.AddOutput<bool>("C", {4, 2}, {true, false, false, false, true, true, false, false});
  test.Run();
}

TEST(MathOpTest, Equal_broadcastBA) {
  OpTester test("Equal");
  test.AddInput<int32_t>("A", {2}, {1, 1});
  test.AddInput<int32_t>("B", {4, 2}, {1, 0, -1, -1, 1, 1, -1, 0});
  test.AddOutput<bool>("C", {4, 2}, {true, false, false, false, true, true, false, false});
  test.Run();
}

TEST(MathOpTest, Equal_multidiretional_broadcastAB) {
  OpTester test("Equal");
  test.AddInput<int32_t>("A", {4, 1}, {1, 0, -1, -1});
  test.AddInput<int32_t>("B", {2}, {1, 1});
  test.AddOutput<bool>("C", {4, 2}, {true, true, false, false, false, false, false, false});
  test.Run();
}

TEST(MathOpTest, Equal_multidiretional_broadcastBA) {
  OpTester test("Equal");
  test.AddInput<int32_t>("A", {2}, {1, 1});
  test.AddInput<int32_t>("B", {4, 1}, {1, 0, -1, -1});
  test.AddOutput<bool>("C", {4, 2}, {true, true, false, false, false, false, false, false});
  test.Run();
}

TEST(MathOpTest, Equal_multidiretional_broadcastAB_bool) {
  OpTester test("Equal");
  test.AddInput<bool>("A", {4, 1}, {true, false, false, false});
  test.AddInput<bool>("B", {2}, {true, true});
  test.AddOutput<bool>("C", {4, 2}, {true, true, false, false, false, false, false, false});
  test.Run();
}

TEST(MathOpTest, Mean_6) {
  OpTester test("Mean", 6);
  std::vector<int64_t> dims{3, 3};
  test.AddInput<float>("data_0", dims,
                       {1.0f, 0.0f, 1.0f,
                        -1.0f, 1.1f, -100.0f,
                        -5.0f, 0.01f, -10.0f});
  test.AddInput<float>("data_1", dims,
                       {1.0f, 0.0f, 2.0f,
                        -2.0f, 2.2f, 65.0f,
                        -1.0f, 0.02f, -1.0f});
  test.AddInput<float>("data_3", dims,
                       {1.0f, 0.0f, 3.0f,
                        -3.0f, 3.3f, 65.0f,
                        -3.0f, 0.03f, -1.0f});
  test.AddOutput<float>("mean", dims,
                        {1.0f, 0.0f, 2.0f,
                         -2.0f, 2.2f, 10.0f,
                         -3.0f, 0.02f, -4.0f});
// OpenVINO: Disabled due to accuracy mismatch
#if defined(OPENVINO_CONFIG_MYRIAD) || defined(OPENVINO_CONFIG_VAD_M)
  test.Run(OpTester::ExpectResult::kExpectSuccess, "", {kOpenVINOExecutionProvider});
#else
  test.Run();
#endif
}

TEST(MathOpTest, Mean_8) {
  OpTester test("Mean", 8);
  test.AddInput<float>("data_0", {1}, {1.0f});
  test.AddInput<float>("data_1", {3, 1},
                       {1.0f, 2.0f, 3.0f});
  test.AddInput<float>("data_3", {3, 3},
                       {10.0f, 20.0f, 30.0f,
                        40.0f, 50.0f, 60.0f,
                        70.0f, 80.0f, 90.0f});
  test.AddOutput<float>("mean", {3, 3},
                        {12.0f / 3.0f, 22.0f / 3.0f, 32.0f / 3.0f,
                         43.0f / 3.0f, 53.0f / 3.0f, 63.0f / 3.0f,
                         74.0f / 3.0f, 84.0f / 3.0f, 94.0f / 3.0f});
// OpenVINO: Disabled due to accuracy mismatch
#if defined(OPENVINO_CONFIG_MYRIAD) || defined(OPENVINO_CONFIG_VAD_M)
  test.Run(OpTester::ExpectResult::kExpectSuccess, "", {kTensorrtExecutionProvider, kOpenVINOExecutionProvider});  //TensorRT: Input batch size is inconsistent
#else
  test.Run(OpTester::ExpectResult::kExpectSuccess, "", {kTensorrtExecutionProvider});  //TensorRT: Input batch size is inconsistent
#endif
}

template <float (&op)(float value)>
void TrigFloatTest(OpTester& test, std::initializer_list<float> input) {
  std::vector<int64_t> dims{static_cast<int64_t>(input.size())};

  std::vector<float> output;
  for (auto v : input)
    output.push_back(op(v));

  test.AddInput<float>("X", dims, input);
  test.AddOutput<float>("Y", dims, output);
  test.Run();
}

template <double (&op)(double value)>
void TrigDoubleTest(OpTester& test, std::initializer_list<double> input,
                    const std::unordered_set<std::string> excluded_provider_types = {}) {
  std::vector<int64_t> dims{static_cast<int64_t>(input.size())};

  std::vector<double> output;
  for (auto v : input)
    output.push_back(op(v));

  test.AddInput<double>("X", dims, input);
  test.AddOutput<double>("Y", dims, output);
  test.Run(OpTester::ExpectResult::kExpectSuccess, "", excluded_provider_types);
}

template <float (&op)(float value)>
void TrigFloat16Test(OpTester& test, std::initializer_list<float> input) {
  std::vector<int64_t> dims{static_cast<int64_t>(input.size())};

  std::vector<MLFloat16> float16_input;
  std::vector<MLFloat16> float16_output;
  for (auto v : input) {
    float16_input.push_back(MLFloat16(math::floatToHalf(v)));
    float16_output.push_back(MLFloat16(math::floatToHalf(op(v))));
  }

  test.AddInput<MLFloat16>("X", dims, float16_input);
  test.AddOutput<MLFloat16>("Y", dims, float16_output);
  test.Run();
}
TEST(MathOpTest, SinFloat) {
  OpTester test("Sin");
  TrigFloatTest<std::sin>(test, {1.1f, -1.1f, 2.2f, -2.2f});
}

TEST(MathOpTest, SinDouble) {
  OpTester test("Sin");
  TrigDoubleTest<std::sin>(test, {1.1, -1.1, 2.2, -2.2});
}

TEST(MathOpTest, SinFloat16) {
  if (DefaultCudaExecutionProvider().get() != nullptr) {  // MLFloat16 type not supported on CPU
    OpTester test("Sin");
    TrigFloat16Test<std::sin>(test, {1.1f, -1.1f, 2.2f, -2.2f});
  }
}

TEST(MathOpTest, CosFloat) {
  OpTester test("Cos");
  TrigFloatTest<std::cos>(test, {1.1f, -1.1f, 2.2f, -2.2f});
}

TEST(MathOpTest, CosDouble) {
  if (DefaultCudaExecutionProvider().get() != nullptr) {  // double type not supported on CPU
    OpTester test("Cos");
    TrigDoubleTest<std::cos>(test, {1.1, -1.1, 2.2, -2.2}, {kTensorrtExecutionProvider});
    // Fails TensorRT unit-test because the unit tests only test one EP at a time and the TensorRT EP will not be able to find an implementation in the fall-back CPU EP,
    // so skip it
  }
}

TEST(MathOpTest, CosFloat16) {
  if (DefaultCudaExecutionProvider().get() != nullptr) {  // MLFloat16 type not supported on CPU
    OpTester test("Cos");
    TrigFloat16Test<std::cos>(test, {1.1f, -1.1f, 2.2f, -2.2f});
  }
}
TEST(MathOpTest, Tan) {
  OpTester test("Tan");
  TrigFloatTest<std::tan>(test, {-100.0f, -50.0f, 0.0f, 50.0f, 100.0f});
}

TEST(MathOpTest, Asin) {
  OpTester test("Asin");
  TrigFloatTest<std::asin>(test, {-1.0f, -0.5f, 0.0f, 0.5f, 1.0f});
}

TEST(MathOpTest, Acos) {
  OpTester test("Acos");
  TrigFloatTest<std::acos>(test, {-1.0f, -0.5f, 0.0f, 0.5f, 1.0f});
}

TEST(MathOpTest, Atan) {
  OpTester test("Atan");
  TrigFloatTest<std::atan>(test, {-10.0f, -5.0f, 0.0f, 5.0f, 10.0f});
}

TEST(MathOpTest, Sinh) {
  OpTester test("Sinh", 9);
  TrigFloatTest<std::sinh>(test, {-1.0f, -0.5f, 0.0f, 0.5f, 1.0f});
}

TEST(MathOpTest, Cosh) {
  OpTester test("Cosh", 9);
  TrigFloatTest<std::cosh>(test, {-1.0f, -0.5f, 0.0f, 0.5f, 1.0f});
}

TEST(MathOpTest, Asinh) {
  OpTester test("Asinh", 9);
  TrigFloatTest<std::asinh>(test, {-1.0f, -0.5f, 0.0f, 0.5f, 1.0f});
}

TEST(MathOpTest, Acosh) {
  OpTester test("Acosh", 9);
  TrigFloatTest<std::acosh>(test, {1.0f, 1.1f, 3.0f, 10.0f, 100.0f});
}

TEST(MathOpTest, Atanh) {
  OpTester test("Atanh", 9);
  TrigFloatTest<std::atanh>(test, {-1.0f, -0.5f, 0.0f, 0.5f, 1.0f});
}

TEST(MathOpTest, Expand_8_3x3_string) {
  OpTester test("Expand", 8);
  test.AddInput<std::string>("data_0", {1}, {"1"});
  test.AddInput<int64_t>("data_1", {2}, {3, 3});
  test.AddOutput<std::string>("result", {3, 3},
                              {"1", "1", "1",
                               "1", "1", "1",
                               "1", "1", "1"});
  test.Run();
}

TEST(MathOpTest, Expand_8_3x1_string) {
  OpTester test("Expand", 8);
  test.AddInput<std::string>("data_0", {3}, {"1", "2", "3"});
  test.AddInput<int64_t>("data_1", {2}, {3, 1});
  test.AddOutput<std::string>("result", {3, 3},
                              {"1", "2", "3",
                               "1", "2", "3",
                               "1", "2", "3"});
  test.Run();
}

TEST(MathOpTest, Expand_8_1x3_string) {
  OpTester test("Expand", 8);
  test.AddInput<std::string>("data_0", {3, 1}, {"1", "2", "3"});
  test.AddInput<int64_t>("data_1", {2}, {1, 3});
  test.AddOutput<std::string>("result", {3, 3},
                              {"1", "1", "1",
                               "2", "2", "2",
                               "3", "3", "3"});
  test.Run();
}

TEST(MathOpTest, Erf) {
  OpTester test("Erf", 9);
  std::vector<int64_t> dims{2, 2};
  test.AddInput<float>("A", dims, {0.5f, 1.0f, 0.7f, 2.0f});
  test.AddOutput<float>("B", dims, {0.5204999f, 0.8427008f, 0.6778012f, 0.9953223f});
  test.Run();
}

TEST(MathOpTest, ErfMoreData) {
  OpTester test("Erf", 9);
  std::vector<float> inputs{
      -3.625f, 3.375f, 0.0f, 0.00025f, 0.0005f, -0.00075f, -0.001f, 0.00125f,
      0.0015f, -3.125f, 0.00175f, 2.875f, 2.625f, 2.375f, 2.125f, 6.25e-05f,
      0.0003125f, 0.0005625f, -0.0008125f, 0.0010625f, 0.0013125f, 0.0015625f, 0.0018125f, 3.5625f,
      3.3125f, 3.0625f, 2.8125f, -2.5625f, 2.3125f, 2.0625f, 0.000125f, 0.000375f,
      -0.000625f, -0.000875f, -0.001125f, -0.001375f, -0.001625f, -0.001875f, -3.5f, -3.25f,
      3.0f, 2.75f, -2.5f, -2.25f, -2.0f, -0.0001875f, 0.0004375f, 0.0006875f,
      2.1875f, -1.9375f, 0.0014375f, -0.0016875f, -0.0019375f, 3.4375f, 3.1875f, -2.9375f,
      -2.4375f, -0.0009375f, 0.0011875f};
  std::vector<float> outputs{
      -1.0f, 0.999998f, 0.0f, 0.000282095f, 0.00056419f, -0.000846284f, -0.00112838f, 0.00141047f,
      0.00169257f, -0.99999f, 0.00197466f, 0.999952f, 0.999795f, 0.999217f, 0.997346f, 7.05237e-05f,
      0.000352618f, 0.000634713f, -0.000916808f, 0.0011989f, 0.001481f, 0.00176309f, 0.00204518f, 1.0f,
      0.999997f, 0.999985f, 0.99993f, -0.99971f, 0.998926f, 0.996464f, 0.000141047f, 0.000423142f,
      -0.000705237f, -0.000987331f, -0.00126943f, -0.00155152f, -0.00183361f, -0.00211571f, -0.999999f, -0.999996f,
      0.999978f, 0.999899f, -0.999593f, -0.998537f, -0.995322f, -0.000211571f, 0.000493666f, 0.000775761f,
      0.998022f, -0.993857f, 0.00162204f, -0.00190414f, -0.00218623f, 0.999999f, 0.999993f, -0.999967f,
      -0.999433f, -0.00105786f, 0.00133995f};
  std::vector<int64_t> dims{static_cast<int64_t>(inputs.size())};

  test.AddInput<float>("A", dims, inputs);
  test.AddOutput<float>("B", dims, outputs);
  test.Run();
}

const int ModOp_ver = 10;

TEST(ModOpTest, Fmod_float_mixed_sign) {
  OpTester test("Mod", ModOp_ver);
  test.AddAttribute<int64_t>("fmod", 1);
  test.AddInput<float>("X", {6}, {-4.3f, 7.2f, 5.0f, 4.3f, -7.2f, 8.0f});
  test.AddInput<float>("Y", {6}, {2.1f, -3.4f, 8.0f, -2.1f, 3.4f, 5.0f});
  test.AddOutput<float>("Z", {6}, {-0.1f, 0.4f, 5.f, 0.1f, -0.4f, 3.f});

  test.Run();
}

TEST(ModOpTest, Fmod_float16_mixed_sign) {
  OpTester test("Mod", ModOp_ver);
  test.AddAttribute<int64_t>("fmod", 1);

  test.AddInput<MLFloat16>("X", {6}, MakeMLFloat16({-4.3f, 7.2f, 5.0f, 4.3f, -7.2f, 8.0f}));
  test.AddInput<MLFloat16>("Y", {6}, MakeMLFloat16({2.1f, -3.4f, 8.0f, -2.1f, 3.4f, 5.0f}));
  // The output above is {-0.1f, 0.4f, 5.f, 0.1f, -0.4f, 3.f} for float
  test.AddOutput<MLFloat16>("Z", {6}, MakeMLFloat16({-0.1015625f, 0.3984375f, 5.f, 0.1015625f, -0.3984375f, 3.f}));

  test.Run();
}

TEST(ModOpTest, Int8_mixed_sign) {
  OpTester test("Mod", ModOp_ver);
  test.AddInput<int8_t>("X", {6}, {-4, 7, 5, 4, -7, 8});
  test.AddInput<int8_t>("Y", {6}, {2, -3, 8, -2, 3, 5});
  test.AddOutput<int8_t>("Z", {6}, {0, -2, 5, 0, 2, 3});

  test.Run();
}

TEST(ModOpTest, Int8_mixed_sign_fmod) {
  OpTester test("Mod", ModOp_ver);
  test.AddAttribute<int64_t>("fmod", 1);

  test.AddInput<int8_t>("X", {6}, {-4, 7, 5, 4, -7, 8});
  test.AddInput<int8_t>("Y", {6}, {2, -3, 8, -2, 3, 5});
  test.AddOutput<int8_t>("Z", {6}, {0, 1, 5, 0, -1, 3});

  test.Run();
}

TEST(ModOpTest, UInt8_mod) {
  OpTester test("Mod", ModOp_ver);
  test.AddInput<uint8_t>("X", {6}, {4, 7, 5, 4, 7, 8});
  test.AddInput<uint8_t>("Y", {6}, {2, 3, 8, 2, 3, 5});
  test.AddOutput<uint8_t>("Z", {6}, {0, 1, 5, 0, 1, 3});

  test.Run();
}

TEST(ModOpTest, Int16_mixed_sign) {
  OpTester test("Mod", ModOp_ver);
  test.AddInput<int16_t>("X", {6}, {-4, 7, 5, 4, -7, 8});
  test.AddInput<int16_t>("Y", {6}, {2, -3, 8, -2, 3, 5});
  test.AddOutput<int16_t>("Z", {6}, {0, -2, 5, 0, 2, 3});

  test.Run();
}

TEST(ModOpTest, Int16_mixed_sign_fmod) {
  OpTester test("Mod", ModOp_ver);
  test.AddAttribute<int64_t>("fmod", 1);

  test.AddInput<int16_t>("X", {6}, {-4, 7, 5, 4, -7, 8});
  test.AddInput<int16_t>("Y", {6}, {2, -3, 8, -2, 3, 5});
  test.AddOutput<int16_t>("Z", {6}, {0, 1, 5, 0, -1, 3});

  test.Run();
}

TEST(ModOpTest, UInt16_mod) {
  OpTester test("Mod", ModOp_ver);
  test.AddInput<uint16_t>("X", {6}, {4, 7, 5, 4, 7, 8});
  test.AddInput<uint16_t>("Y", {6}, {2, 3, 8, 2, 3, 5});
  test.AddOutput<uint16_t>("Z", {6}, {0, 1, 5, 0, 1, 3});

  test.Run();
}

TEST(ModOpTest, Int32_mixed_sign) {
  OpTester test("Mod", ModOp_ver);
  test.AddInput<int32_t>("X", {6}, {-4, 7, 5, 4, -7, 8});
  test.AddInput<int32_t>("Y", {6}, {2, -3, 8, -2, 3, 5});
  test.AddOutput<int32_t>("Z", {6}, {0, -2, 5, 0, 2, 3});

  test.Run();
}

TEST(ModOpTest, Int32_mixed_sign_fmod) {
  OpTester test("Mod", ModOp_ver);
  test.AddAttribute<int64_t>("fmod", 1);

  test.AddInput<int32_t>("X", {6}, {-4, 7, 5, 4, -7, 8});
  test.AddInput<int32_t>("Y", {6}, {2, -3, 8, -2, 3, 5});
  test.AddOutput<int32_t>("Z", {6}, {0, 1, 5, 0, -1, 3});

  test.Run();
}

TEST(ModOpTest, UInt32_mod) {
  OpTester test("Mod", ModOp_ver);
  test.AddInput<uint32_t>("X", {6}, {4, 7, 5, 4, 7, 8});
  test.AddInput<uint32_t>("Y", {6}, {2, 3, 8, 2, 3, 5});
  test.AddOutput<uint32_t>("Z", {6}, {0, 1, 5, 0, 1, 3});

  test.Run();
}

TEST(ModOpTest, Int64_mixed_sign) {
  OpTester test("Mod", ModOp_ver);
  test.AddInput<int64_t>("X", {6}, {-4, 7, 5, 4, -7, 8});
  test.AddInput<int64_t>("Y", {6}, {2, -3, 8, -2, 3, 5});
  test.AddOutput<int64_t>("Z", {6}, {0, -2, 5, 0, 2, 3});

  test.Run();
}

TEST(ModOpTest, Int64_mixed_sign_fmod) {
  OpTester test("Mod", ModOp_ver);
  test.AddAttribute<int64_t>("fmod", 1);

  test.AddInput<int64_t>("X", {6}, {-4, 7, 5, 4, -7, 8});
  test.AddInput<int64_t>("Y", {6}, {2, -3, 8, -2, 3, 5});
  test.AddOutput<int64_t>("Z", {6}, {0, 1, 5, 0, -1, 3});

  test.Run();
}

TEST(ModOpTest, UInt64_mod) {
  OpTester test("Mod", ModOp_ver);
  test.AddInput<uint64_t>("X", {6}, {4, 7, 5, 4, 7, 8});
  test.AddInput<uint64_t>("Y", {6}, {2, 3, 8, 2, 3, 5});
  test.AddOutput<uint64_t>("Z", {6}, {0, 1, 5, 0, 1, 3});

  test.Run();
}

TEST(ModOpTest, Int32_mod_bcast) {
  OpTester test("Mod", ModOp_ver);

  std::vector<int32_t> input_sequence;
  input_sequence.resize(30);
  std::generate(input_sequence.begin(), input_sequence.end(),
                [n = 0]() mutable { return n++; });

  // input [0..29]
  test.AddInput<int32_t>("X", {3, 2, 5}, input_sequence);
  test.AddInput<int32_t>("Y", {1}, {7});

  test.AddOutput<int32_t>("Z", {3, 2, 5},
                          {0, 1, 2, 3, 4, 5, 6, 0, 1, 2, 3, 4, 5, 6, 0, 1, 2, 3, 4, 5, 6, 0, 1, 2, 3, 4, 5, 6, 0, 1});

  test.Run();
}

TEST(BitShiftOpTest, SimpleLeft) {
  OpTester test("BitShift", 11);
  test.AddAttribute("direction", "LEFT");
  test.AddInput<uint32_t>("X", {3}, {16, 4, 1});
  test.AddInput<uint32_t>("Y", {3}, {1, 2, 3});
  test.AddOutput<uint32_t>("Z", {3}, {32, 16, 8});
  test.Run();
}

TEST(BitShiftOpTest, SimpleRight) {
  OpTester test("BitShift", 11);
  test.AddAttribute("direction", "RIGHT");
  test.AddInput<uint32_t>("X", {3}, {16, 4, 1});
  test.AddInput<uint32_t>("Y", {3}, {1, 2, 3});
  test.AddOutput<uint32_t>("Z", {3}, {8, 1, 0});
  test.Run();
}

TEST(BitShiftOpTest, ScalarLeftX) {
  OpTester test("BitShift", 11);
  test.AddAttribute("direction", "LEFT");
  test.AddInput<uint32_t>("X", {1}, {16});
  test.AddInput<uint32_t>("Y", {3}, {1, 2, 3});
  test.AddOutput<uint32_t>("Z", {3}, {32, 64, 128});
  test.Run();
}

TEST(BitShiftOpTest, ScalarLeftY) {
  OpTester test("BitShift", 11);
  test.AddAttribute("direction", "LEFT");
  test.AddInput<uint32_t>("X", {3}, {16, 4, 1});
  test.AddInput<uint32_t>("Y", {1}, {1});
  test.AddOutput<uint32_t>("Z", {3}, {32, 8, 2});
  test.Run();
}

TEST(BitShiftOpTest, ScalarRightX) {
  OpTester test("BitShift", 11);
  test.AddAttribute("direction", "RIGHT");
  test.AddInput<uint32_t>("X", {1}, {16});
  test.AddInput<uint32_t>("Y", {3}, {1, 2, 3});
  test.AddOutput<uint32_t>("Z", {3}, {8, 4, 2});
  test.Run();
}

TEST(BitShiftOpTest, ScalarRightY) {
  OpTester test("BitShift", 11);
  test.AddAttribute("direction", "RIGHT");
  test.AddInput<uint32_t>("X", {3}, {16, 4, 1});
  test.AddInput<uint32_t>("Y", {1}, {1});
  test.AddOutput<uint32_t>("Z", {3}, {8, 2, 0});
  test.Run();
}

TEST(BitShiftOpTest, BroadcastYLeft) {
  OpTester test("BitShift", 11);
  test.AddAttribute("direction", "LEFT");
  test.AddInput<uint64_t>("X", {3, 2}, {1, 2, 3, 4, 5, 6});
  test.AddInput<uint64_t>("Y", {2}, {1, 2});
  test.AddOutput<uint64_t>("Z", {3, 2}, {2, 8, 6, 16, 10, 24});
  test.Run();
}

TEST(BitShiftOpTest, BroadcastXRight) {
  OpTester test("BitShift", 11);
  test.AddAttribute("direction", "RIGHT");
  test.AddInput<uint64_t>("X", {2}, {64, 32});
  test.AddInput<uint64_t>("Y", {3, 2}, {1, 2, 3, 4, 5, 6});
  test.AddOutput<uint64_t>("Z", {3, 2}, {32, 8, 8, 2, 2, 0});
  test.Run();
}

TEST(BitShiftOpTest, BroadcastYLeft_Uint8) {
  OpTester test("BitShift", 11);
  test.AddAttribute("direction", "LEFT");
  test.AddInput<uint8_t>("X", {3, 2}, {1, 2, 3, 4, 5, 6});
  test.AddInput<uint8_t>("Y", {2}, {1, 2});
  test.AddOutput<uint8_t>("Z", {3, 2}, {2, 8, 6, 16, 10, 24});
  test.Run();
}

TEST(BitShiftOpTest, BroadcastXRight_Uint8) {
  OpTester test("BitShift", 11);
  test.AddAttribute("direction", "RIGHT");
  test.AddInput<uint8_t>("X", {2}, {64, 32});
  test.AddInput<uint8_t>("Y", {3, 2}, {1, 2, 3, 4, 5, 6});
  test.AddOutput<uint8_t>("Z", {3, 2}, {32, 8, 8, 2, 2, 0});
  test.Run();
}

}  // namespace test
}  // namespace onnxruntime<|MERGE_RESOLUTION|>--- conflicted
+++ resolved
@@ -203,15 +203,9 @@
     test.AddInput<float>("B", {1}, {2.0f});
     test.AddOutput<float>("C", {1}, {12.0f});
 #if defined(OPENVINO_CONFIG_MYRIAD)
-<<<<<<< HEAD
-  test.Run(OpTester::ExpectResult::kExpectSuccess, "", {kOpenVINOExecutionProvider});  // OpenVINO: disabled temporarily on MYRIADX due to a bug
-#else
-  test.Run(OpTester::ExpectResult::kExpectSuccess, "");
-=======
     test.Run(OpTester::ExpectResult::kExpectSuccess, "", {kOpenVINOExecutionProvider});  // OpenVINO: disabled temporarily on MYRIADX due to a bug
 #else
     test.Run(OpTester::ExpectResult::kExpectSuccess, "");
->>>>>>> 347772ed
 #endif
   };
 
@@ -227,15 +221,9 @@
     test.AddInput<float>("B", {}, {2.0f}, scalar_as_initializer);
     test.AddOutput<float>("C", {1}, {12.0f});
 #if defined(OPENVINO_CONFIG_MYRIAD)
-<<<<<<< HEAD
-  test.Run(OpTester::ExpectResult::kExpectSuccess, "", {kOpenVINOExecutionProvider});  // OpenVINO: disabled temporarily on MYRIADX due to a bug
-#else
-  test.Run(OpTester::ExpectResult::kExpectSuccess, "");
-=======
     test.Run(OpTester::ExpectResult::kExpectSuccess, "", {kOpenVINOExecutionProvider});  // OpenVINO: disabled temporarily on MYRIADX due to a bug
 #else
     test.Run(OpTester::ExpectResult::kExpectSuccess, "");
->>>>>>> 347772ed
 #endif
   };
 
