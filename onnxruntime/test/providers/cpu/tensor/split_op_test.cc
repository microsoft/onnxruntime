// Copyright (c) Microsoft Corporation. All rights reserved.
// Licensed under the MIT License.

#include "gtest/gtest.h"
#include "core/framework/to_tensor_proto_element_type.h"
#include "test/providers/provider_test_utils.h"

namespace onnxruntime {
namespace test {

namespace {

template <class T>
using ShapeAndData = std::pair<const std::vector<int64_t>, const std::vector<T>>;

using ShapeAndFloatData = ShapeAndData<float>;
using ShapeAndStringData = ShapeAndData<std::string>;
using ExpectResult = OpTester::ExpectResult;

template <typename T>
<<<<<<< HEAD
void RunTest(int64_t axis, const std::vector<int64_t> split_sizes, const ShapeAndData<T>& input,
             const std::vector<ShapeAndData<T>>& outputs,
             const std::unordered_set<std::string>& excluded_provider_types,
             bool expect_failure = false, bool split_as_input = false,
=======
void RunTest(int64_t axis, const std::vector<int64_t>& split_sizes, const ShapeAndData<T>& input,
             const std::vector<ShapeAndData<T>>& outputs, bool is_tensorrt_supported = true,
             bool expect_failure = false, bool split_as_input = false, int64_t num_outputs = -1,
>>>>>>> 8372c86e
             bool is_initializer = true, const std::string& err_msg = {}, bool skip_split_if_empty = true) {
  int opset_version = num_outputs > -1 ? 18 : split_as_input ? 13
                                                             : 7;

  OpTester test("Split", opset_version, onnxruntime::kOnnxDomain);

  constexpr bool is_bool_data = std::is_same_v<T, bool>;
  [[maybe_unused]] auto bool_vector_to_array = [](const std::vector<bool>& v) -> std::unique_ptr<bool[]> {
    auto a = std::make_unique<bool[]>(v.size());
    std::copy(v.begin(), v.end(), a.get());
    return a;
  };

  test.AddAttribute("axis", axis);
  if (num_outputs != -1) {
    test.AddAttribute("num_outputs", num_outputs);
  }

  if constexpr (is_bool_data) {
    auto input_array = bool_vector_to_array(input.second);
    test.AddInput<T>("input", input.first, input_array.get(), input.second.size());
  } else {
    test.AddInput<T>("input", input.first, input.second);
  }

  if (!split_sizes.empty()) {
    if (split_as_input) {
      test.AddInput<int64_t>("split", {static_cast<int64_t>(split_sizes.size())}, split_sizes, is_initializer);
    } else {
      test.AddAttribute("split", split_sizes);
    }
  } else if (!skip_split_if_empty) {
    test.AddOptionalInputEdge<int64_t>();
  }

  int i = 0;
  for (auto& output : outputs) {
    auto& shape = output.first;
    auto& data = output.second;
    const auto output_name = MakeString("output", i++);

    if constexpr (is_bool_data) {
      auto data_array = bool_vector_to_array(data);
      test.AddOutput<T>(output_name.c_str(), shape, data_array.get(), data.size());
    } else {
      test.AddOutput<T>(output_name.c_str(), shape, data);
    }
  }
<<<<<<< HEAD
  test.Run(expect_failure ? ExpectResult::kExpectFailure : ExpectResult::kExpectSuccess, err_msg, excluded_provider_types);
=======

  std::unordered_set<std::string> excluded_providers;
  if (!is_tensorrt_supported) {
    excluded_providers.insert(kTensorrtExecutionProvider);
  }

  test.Run(expect_failure ? ExpectResult::kExpectFailure : ExpectResult::kExpectSuccess, err_msg, excluded_providers);
>>>>>>> 8372c86e
}

template <typename>
[[maybe_unused]] constexpr bool dependent_false_v = false;

<<<<<<< HEAD
  // input shape and data
  ShapeAndFloatData input = {{4, 2},  // shape
                             {1.f, 2.f,
                              3.f, 4.f,
                              5.f, 6.f,
                              7.f, 8.f}};

  outputs.push_back({{2, 2},
                     {1.f, 2.f,
                      3.f, 4.f}});

  outputs.push_back({{2, 2},
                     {5.f, 6.f,
                      7.f, 8.f}});

  RunTest<float>(axis, {}, input, outputs, {kTensorrtExecutionProvider});  // TensorRT parser: Assertion failed: axis != BATCH_DIM
=======
template <typename T>
constexpr T ValueFromIdx(size_t idx) {
  if constexpr (std::is_same_v<T, std::string>) {
    const char c = gsl::narrow_cast<char>('a' + idx);
    return std::string(1, c);
  } else if constexpr (std::is_same_v<T, bool>) {
    return (idx & 1) == 1;
  } else if constexpr (std::is_integral_v<T> || std::is_floating_point_v<T>) {
    return gsl::narrow_cast<T>(idx);
  } else if constexpr (std::is_same_v<T, MLFloat16> || std::is_same_v<T, BFloat16>) {
    return T{static_cast<float>(idx)};
  } else {
    static_assert(dependent_false_v<T>, "unsupported type");
  }
>>>>>>> 8372c86e
}

template <typename T>
void SplitTestAxis0EqualSplit(bool use_opset_13 = false) {
  SCOPED_TRACE(onnxruntime::MakeString("data type: ", utils::ToTensorProtoElementType<T>()));

  constexpr int64_t axis = 0;
  std::vector<ShapeAndData<T>> outputs;

  const auto V = ValueFromIdx<T>;

  // input shape and data
  ShapeAndData<T> input = {{4, 2},  // shape
                           {V(1), V(2),
                            V(3), V(4),
                            V(5), V(6),
                            V(7), V(8)}};

  outputs.push_back({{2, 2},
                     {V(1), V(2),
                      V(3), V(4)}});

  outputs.push_back({{2, 2},
<<<<<<< HEAD
                     {5, 6,
                      7, 8}});

  RunTest<T>(axis, {}, input, outputs, {kTensorrtExecutionProvider});  // TensorRT parser: Assertion failed: axis != BATCH_DIM
}

TEST(SplitOperatorTest, Axis0EqualSplitInt8) {
  SplitTestInt<int8_t>();
}

TEST(SplitOperatorTest, Axis0EqualSplitInt32) {
  SplitTestInt<int32_t>();
}

TEST(SplitOperatorTest, Axis0EqualSplitInt64) {
  SplitTestInt<int64_t>();
}

TEST(SplitOperatorTest, Axis0EqualSplitString) {
  constexpr int64_t axis = 0;
  std::vector<ShapeAndStringData> outputs;

  // input shape and data
  ShapeAndStringData input = {{4, 2},  // shape
                              {"a", "b",
                               "c", "d",
                               "e", "f",
                               "g", "h"}};

  outputs.push_back({{2, 2},
                     {"a", "b",
                      "c", "d"}});

  outputs.push_back({{2, 2},
                     {"e", "f",
                      "g", "h"}});

  RunTest<std::string>(axis, {}, input, outputs, {kTensorrtExecutionProvider});  // TensorRT parser: Assertion failed: axis != BATCH_DIM
=======
                     {V(5), V(6),
                      V(7), V(8)}});

  RunTest<T>(axis, {}, input, outputs,
             // TensorRT parser: Assertion failed: axis != BATCH_DIM
             false,          // is_tensorrt_supported
             false,          // expect_failure
             use_opset_13);  // split_as_input
}

}  // namespace

TEST(SplitOperatorTest, Axis0EqualSplit) {
  SplitTestAxis0EqualSplit<float>();
  SplitTestAxis0EqualSplit<double>();
  SplitTestAxis0EqualSplit<MLFloat16>();
  SplitTestAxis0EqualSplit<BFloat16>(true);  // BFloat16 added in opset 13
  SplitTestAxis0EqualSplit<int8_t>();
  SplitTestAxis0EqualSplit<int16_t>();
  SplitTestAxis0EqualSplit<int32_t>();
  SplitTestAxis0EqualSplit<int64_t>();
  SplitTestAxis0EqualSplit<uint8_t>();
  SplitTestAxis0EqualSplit<uint16_t>();
  SplitTestAxis0EqualSplit<uint32_t>();
  SplitTestAxis0EqualSplit<uint64_t>();
  SplitTestAxis0EqualSplit<bool>();
  SplitTestAxis0EqualSplit<std::string>();
>>>>>>> 8372c86e
}

TEST(SplitOperatorTest, Axis0UnequalSplitFloat) {
  constexpr int64_t axis = 0;
  std::vector<ShapeAndFloatData> outputs;

  // input shape and data
  ShapeAndFloatData input = {{4, 2},  // shape
                             {1.f, 2.f,
                              3.f, 4.f,
                              5.f, 6.f,
                              7.f, 8.f}};

  std::vector<int64_t> splits{1, 3};

  outputs.push_back({{1, 2}, {1.f, 2.f}});

  outputs.push_back({{3, 2},
                     {3.f, 4.f,
                      5.f, 6.f,
                      7.f, 8.f}});

<<<<<<< HEAD
  RunTest<float>(axis, splits, input, outputs, {kTensorrtExecutionProvider});  // TensorRT parser: Assertion failed: axis != BATCH_DIM
=======
  RunTest<float>(axis, splits, input, outputs, false);  // TensorRT parser: Assertion failed: axis != BATCH_DIM
>>>>>>> 8372c86e
}

TEST(SplitOperatorTest, Axis0UnequalSplitString) {
  constexpr int64_t axis = 0;
  std::vector<ShapeAndStringData> outputs;

  // input shape and data
  ShapeAndStringData input = {{4, 2},  // shape
                              {"a", "b",
                               "c", "d",
                               "e", "f",
                               "g", "h"}};

  std::vector<int64_t> splits{1, 3};

  outputs.push_back({{1, 2}, {"a", "b"}});

  outputs.push_back({{3, 2},
                     {"c", "d",
                      "e", "f",
                      "g", "h"}});

<<<<<<< HEAD
  RunTest<std::string>(axis, splits, input, outputs, {kTensorrtExecutionProvider});  // TensorRT parser: Assertion failed: axis != BATCH_DIM
=======
  RunTest<std::string>(axis, splits, input, outputs, false);  // TensorRT parser: Assertion failed: axis != BATCH_DIM
>>>>>>> 8372c86e
}

TEST(SplitOperatorTest, Axis1EqualSplitFloat) {
  constexpr int64_t axis = 1;
  std::vector<ShapeAndFloatData> outputs;

  // input shape and data
  ShapeAndFloatData input = {{2, 4},
                             {1.f, 2.f, 3.f, 4.f,
                              5.f, 6.f, 7.f, 8.f}};

  outputs.push_back({{2, 2},
                     {1.f, 2.f,
                      5.f, 6.f}});

  outputs.push_back({{2, 2},
                     {3.f, 4.f,
                      7.f, 8.f}});

  RunTest<float>(axis, {}, input, outputs, {kTensorrtExecutionProvider});
}

TEST(SplitOperatorTest, Axis1EqualSplitString) {
  constexpr int64_t axis = 1;
  std::vector<ShapeAndStringData> outputs;

  // input shape and data
  ShapeAndStringData input = {{2, 4},
                              {"a", "b", "c", "d",
                               "e", "f", "g", "h"}};

  outputs.push_back({{2, 2},
                     {"a", "b",
                      "e", "f"}});

  outputs.push_back({{2, 2},
                     {"c", "d",
                      "g", "h"}});

  RunTest<std::string>(axis, {}, input, outputs, {kTensorrtExecutionProvider});
}

TEST(SplitOperatorTest, Axis1UnequalSplitFloat) {
  constexpr int64_t axis = 1;
  std::vector<ShapeAndFloatData> outputs;

  // input shape and data
  ShapeAndFloatData input = {{2, 4},
                             {1.f, 2.f, 3.f, 4.f,
                              5.f, 6.f, 7.f, 8.f}};

  std::vector<int64_t> splits{3, 1};

  outputs.push_back({{2, 3},
                     {1.f, 2.f, 3.f,
                      5.f, 6.f, 7.f}});

  outputs.push_back({{2, 1},
                     {4.f,
                      8.f}});

  RunTest<float>(axis, splits, input, outputs, {kTensorrtExecutionProvider});
}

TEST(SplitOperatorTest, Axis1UnequalSplitString) {
  constexpr int64_t axis = 1;
  std::vector<ShapeAndStringData> outputs;

  // input shape and data
  ShapeAndStringData input = {{2, 4},
                              {"a", "b", "c", "d",
                               "e", "f", "g", "h"}};

  std::vector<int64_t> splits{3, 1};

  outputs.push_back({{2, 3},
                     {"a", "b", "c",
                      "e", "f", "g"}});

  outputs.push_back({{2, 1},
                     {"d",
                      "h"}});

  RunTest<std::string>(axis, splits, input, outputs, {kTensorrtExecutionProvider});
}

template <typename T>
ShapeAndData<T> CreateInput(std::vector<int64_t> shape) {
  auto size = TensorShape(shape).Size();

  T i = static_cast<T>(0), increment = static_cast<T>(1);
  // generate the elements for the data starting at 1
  std::vector<T> data;
  std::generate_n(std::back_inserter(data), size, [&]() { return i += increment; });

  return ShapeAndData<T>{shape, data};
}

TEST(SplitOperatorTest, Axis2EqualSplit) {
  constexpr int64_t axis = 2;
  std::vector<ShapeAndFloatData> outputs;

  ShapeAndFloatData input = CreateInput<float>({2, 2, 6});

  outputs.push_back({{2, 2, 2},
                     {1.f, 2.f,
                      7.f, 8.f,

                      13.f, 14.f,
                      19.f, 20.f}});

  outputs.push_back({{2, 2, 2},
                     {3.f, 4.f,
                      9.f, 10.f,

                      15.f, 16.f,
                      21.f, 22.f}});

  outputs.push_back({{2, 2, 2},
                     {5.f, 6.f,
                      11.f, 12.f,

                      17.f, 18.f,
                      23.f, 24.f}});

  RunTest<float>(axis, {}, input, outputs, {kTensorrtExecutionProvider});
}

TEST(SplitOperatorTest, Axis2UnequalSplit) {
  constexpr int64_t axis = 2;
  std::vector<ShapeAndFloatData> outputs;

  ShapeAndFloatData input = CreateInput<float>({2, 2, 6});

  std::vector<int64_t> splits{1, 2, 3};

  outputs.push_back({{2, 2, 1},
                     {1.f,
                      7.f,

                      13.f,
                      19.f}});

  outputs.push_back({{2, 2, 2},
                     {2.f, 3.f,
                      8.f, 9.f,

                      14.f, 15.f,
                      20.f, 21.f}});

  outputs.push_back({{2, 2, 3},
                     {4.f, 5.f, 6.f,
                      10.f, 11.f, 12.f,

                      16.f, 17.f, 18.f,
                      22.f, 23.f, 24.f}});

  RunTest<float>(axis, splits, input, outputs, {kTensorrtExecutionProvider});
}

TEST(SplitOperatorTest, ZeroSizeInput) {
  constexpr int64_t axis = -1;
  std::vector<ShapeAndFloatData> outputs{{{0, 1}, {}}, {{0, 1}, {}}};

  ShapeAndFloatData input = CreateInput<float>({0, 2});

  RunTest<float>(axis, {}, input, outputs, {kTensorrtExecutionProvider, kQnnExecutionProvider});
}

// test a split of a dimension that has leading and trailing dimensions
TEST(SplitOperatorTest, Axis1SplitMiddleDimensionEqually) {
  constexpr int64_t axis = 1;
  std::vector<ShapeAndFloatData> outputs;

  ShapeAndFloatData input = CreateInput<float>({2, 4, 4});

  outputs.push_back({{2, 2, 4},
                     {1.f, 2.f, 3.f, 4.f,
                      5.f, 6.f, 7.f, 8.f,

                      17.f, 18.f, 19.f, 20.f,
                      21.f, 22.f, 23.f, 24.f}});

  outputs.push_back({{2, 2, 4},
                     {9.f, 10.f, 11.f, 12.f,
                      13.f, 14.f, 15.f, 16.f,

                      25.f, 26.f, 27.f, 28.f,
                      29.f, 30.f, 31.f, 32.f}});

  RunTest<float>(axis, {}, input, outputs, {kTensorrtExecutionProvider});
}

// test a split of a dimension that has leading and trailing dimensions
TEST(SplitOperatorTest, Axis1SplitMiddleDimensionUnequally) {
  constexpr int64_t axis = 1;
  std::vector<ShapeAndFloatData> outputs;

  ShapeAndFloatData input = CreateInput<float>({2, 4, 4});

  std::vector<int64_t> splits{1, 3};

  outputs.push_back({{2, 1, 4},
                     {1.f, 2.f, 3.f, 4.f,

                      17.f, 18.f, 19.f, 20.f}});

  outputs.push_back({{2, 3, 4},
                     {5.f, 6.f, 7.f, 8.f,
                      9.f, 10.f, 11.f, 12.f,
                      13.f, 14.f, 15.f, 16.f,

                      21.f, 22.f, 23.f, 24.f,
                      25.f, 26.f, 27.f, 28.f,
                      29.f, 30.f, 31.f, 32.f}});

  RunTest<float>(axis, splits, input, outputs, {kTensorrtExecutionProvider});
}

TEST(SplitOperatorTest, NegativeAxis) {
  constexpr int64_t axis = -1;  // split last axis equally
  std::vector<ShapeAndFloatData> outputs;

  // input shape and data
  ShapeAndFloatData input = {{2, 4},
                             {1.f, 2.f, 3.f, 4.f,
                              5.f, 6.f, 7.f, 8.f}};

  outputs.push_back({{2, 2},
                     {1.f, 2.f,
                      5.f, 6.f}});

  outputs.push_back({{2, 2},
                     {3.f, 4.f,
                      7.f, 8.f}});

  RunTest<float>(axis, {}, input, outputs, {kTensorrtExecutionProvider});
}

TEST(SplitOperatorTest, InvalidAxis) {
  constexpr int64_t axis = 2;
  std::vector<ShapeAndFloatData> outputs;

  // input shape and data
  ShapeAndFloatData input = {{4, 2},  // shape
                             {1.f, 2.f,
                              3.f, 4.f,
                              5.f, 6.f,
                              7.f, 8.f}};

  outputs.push_back({{1}, {0.f}});

<<<<<<< HEAD
  RunTest<float>(axis, {}, input, outputs, {}, true, false, true, "Invalid value of attribute 'axis'");
=======
  RunTest<float>(axis, {}, input, outputs, true, true, false, -1, true, "Invalid value of attribute 'axis'");
>>>>>>> 8372c86e
}

// sum of values in splits is too small
TEST(SplitOperatorTest, SplitAttributeSumTooSmall) {
  constexpr int64_t axis = 0;
  std::vector<ShapeAndFloatData> outputs;

  // input shape and data
  ShapeAndFloatData input = {{4, 2},  // shape
                             {1.f, 2.f,
                              3.f, 4.f,
                              5.f, 6.f,
                              7.f, 8.f}};

  std::vector<int64_t> splits{1, 2};  // should sum to 4

  outputs.push_back({{1, 2}, {1.f, 2.f}});
  outputs.push_back({{2, 2}, {3.f, 4.f, 5.f, 6.f}});

<<<<<<< HEAD
  RunTest<float>(axis, splits, input, outputs, {kTensorrtExecutionProvider}, true, false, true, "[ShapeInferenceError] Mismatch between the sum of 'split'");  // TensorRT parser: Assertion failed: axis != BATCH_DIM
=======
  RunTest<float>(axis, splits, input, outputs, false, true, false, -1, true,
                 "[ShapeInferenceError] Mismatch between the sum of 'split'");  // TensorRT parser: Assertion failed: axis != BATCH_DIM
>>>>>>> 8372c86e
}

TEST(SplitOperatorTest, InvalidValueInSplitAttribute) {
  constexpr int64_t axis = -1;
  std::vector<ShapeAndFloatData> outputs;

  // input shape and data
  ShapeAndFloatData input = {{4, 2},  // shape
                             {1.f, 2.f,
                              3.f, 4.f,
                              5.f, 6.f,
                              7.f, 8.f}};

  std::vector<int64_t> splits{1, 0, 3};  // 0 is not valid
  outputs.push_back({{1, 2}, {1.f, 2.f}});
  outputs.push_back({{3, 2}, {3.f, 4.f, 5.f, 6.f, 7.f, 8.f}});

<<<<<<< HEAD
  RunTest<float>(axis, splits, input, outputs, {kTensorrtExecutionProvider}, true, false, true, "[ShapeInferenceError] Mismatch between number of splits");  // TensorRT parser: Assertion failed: axis != BATCH_DIM
=======
  RunTest<float>(axis, splits, input, outputs, false, true, false, -1, true,
                 "[ShapeInferenceError] Mismatch between number of splits");  // TensorRT parser: Assertion failed: axis != BATCH_DIM
>>>>>>> 8372c86e
}

// split as input
TEST(SplitOperatorTest, Axis0UnequalSplitInputFloat) {
  constexpr int64_t axis = 0;
  std::vector<ShapeAndFloatData> outputs;

  // input shape and data
  ShapeAndFloatData input = {{4, 2},  // shape
                             {1.f, 2.f,
                              3.f, 4.f,
                              5.f, 6.f,
                              7.f, 8.f}};

  std::vector<int64_t> splits{1, 3};

  outputs.push_back({{1, 2}, {1.f, 2.f}});

  outputs.push_back({{3, 2},
                     {3.f, 4.f,
                      5.f, 6.f,
                      7.f, 8.f}});

  RunTest<float>(axis, splits, input, outputs, {kTensorrtExecutionProvider}, false, true);
}

// split as input
TEST(SplitOperatorTest, Axis0UnequalSplitInputFloat_not_initializer) {
  constexpr int64_t axis = 0;
  std::vector<ShapeAndFloatData> outputs;

  // input shape and data
  ShapeAndFloatData input = {{4, 2},  // shape
                             {1.f, 2.f,
                              3.f, 4.f,
                              5.f, 6.f,
                              7.f, 8.f}};

  std::vector<int64_t> splits{1, 3};

  outputs.push_back({{1, 2}, {1.f, 2.f}});

  outputs.push_back({{3, 2},
                     {3.f, 4.f,
                      5.f, 6.f,
                      7.f, 8.f}});

<<<<<<< HEAD
  RunTest<float>(axis, splits, input, outputs, {kTensorrtExecutionProvider}, false, true, false);
=======
  RunTest<float>(axis, splits, input, outputs, false, false, true, -1, false);
>>>>>>> 8372c86e
}

/*
Python to replicate processing:

import numpy as np

def SplitAxis0():
    input = np.array([1., 2., 3., 4., 5., 6.]).astype(np.float32)

    # 3 outputs, axis 0
    expected_outputs = np.split(input, 3, 0)
    print("Split into 3, Axis=0")
    print(expected_outputs)

    # 2 outputs, split of 2, 4
    print("Split into 2 sizes 2 and 4, Axis=0")
    # numpy split is slightly different in that the values are indices rather than sizes
    # so a onnxruntime split of sizes 2, 4 for input of size 6 equates to just the index 2 (:2, 3:)
    # see https://docs.scipy.org/doc/numpy/reference/generated/numpy.split.html
    print(np.split(input, [2]))

def SplitAxis1():
    input = np.arange(1.0, 9).reshape(2, 4)

    # 2 outputs, axis 1
    x1, x2 = np.split(input, 2, 1)
    print("Split into 2, Axis=1\nx1={}\nx2={}".format(x1, x2))

    # 2 outputs, split of 3, 1
    x1, x2 = np.split(input, [3], 1)
    print("Split into 2 sizes 3 and 1, Axis=1\nx1={}\nx2={}".format(x1, x2))

def SplitAxis2():
    x = np.arange(1.0, 25.0).reshape((2,2,6))

    # equal split. 3 outputs, axis=2
    x1, x2, x3 = np.split(x, 3, 2)
    print("Equal split. Axis=2\nx1={}\nx2={}\nx3={}".format(x1, x2, x3))

    # split axis 2 into [1, 2, 3] sizes, which is index 1 (:1, 1:3, 3:)
    x1, x2, x3 = np.split(x, [1, 3], 2)
    print("Split into sizes 1, 3, 2. Axis=2\nx1={}\nx2={}\nx3={}".format(x1, x2, x3))

def SplitMiddleDimension():
    print ("SplitMiddleDimension")
    x = np.arange(1.0, 33.0).reshape((2,4,4))

    # equal split. 2 outputs, axis=1
    x1, x2 = np.split(x, 2, 1)
    print("Equal split. Axis=2\nx1={}\nx2={}".format(x1, x2))

    # split axis 2 into [1,3] sizes, which is index 1 (:1, 1:)
    x1, x2 = np.split(x, [1], 1)
    print("Split into sizes 1 and 3. Axis=2\nx1={}\nx2={}".format(x1, x2))

SplitAxis0()
SplitAxis1()
SplitAxis2()
SplitMiddleDimension()

*/

// test split for uint8_t data that has leading and trailing dimensions
TEST(SplitOperatorTest, Uint8Axis1SplitMiddleDimensionUnequally) {
  constexpr int64_t axis = 1;
  std::vector<ShapeAndData<uint8_t>> outputs;

  ShapeAndData<uint8_t> input = CreateInput<uint8_t>({2, 4, 4});

  std::vector<int64_t> splits{1, 3};

  outputs.push_back({{2, 1, 4},
                     {1, 2, 3, 4,

                      17, 18, 19, 20}});

  outputs.push_back({{2, 3, 4},
                     {5, 6, 7, 8,
                      9, 10, 11, 12,
                      13, 14, 15, 16,

                      21, 22, 23, 24,
                      25, 26, 27, 28,
                      29, 30, 31, 32}});

  RunTest<uint8_t>(axis, splits, input, outputs, {kTensorrtExecutionProvider});
}

// test split for uint8_t data on the last axis equally
TEST(SplitOperatorTest, Uint8NegativeAxis) {
  constexpr int64_t axis = -1;
  std::vector<ShapeAndData<uint8_t>> outputs;

  ShapeAndData<uint8_t> input = {{2, 4},
                                 {1, 2, 3, 4,
                                  5, 6, 7, 8}};

  outputs.push_back({{2, 2},
                     {1, 2,
                      5, 6}});

  outputs.push_back({{2, 2},
                     {3, 4,
                      7, 8}});

  RunTest<uint8_t>(axis, {}, input, outputs, {kTensorrtExecutionProvider});
}

TEST(SplitOperatorTest, MissingOptionalInputAdded) {
  constexpr int64_t axis = 1;  // split last axis equally
  std::vector<ShapeAndFloatData> outputs;

  // input shape and data
  ShapeAndFloatData input = {{2, 4},
                             {1.f, 2.f, 3.f, 4.f,
                              5.f, 6.f, 7.f, 8.f}};

  outputs.push_back({{2, 2},
                     {1.f, 2.f,
                      5.f, 6.f}});

  outputs.push_back({{2, 2},
                     {3.f, 4.f,
                      7.f, 8.f}});

<<<<<<< HEAD
  RunTest<float>(axis, {}, input, outputs, {kTensorrtExecutionProvider}, false, true, false, {}, false);
=======
  RunTest<float>(axis, {}, input, outputs, false, false, true, -1, false, {}, false);
}

TEST(SplitOperatorTest, Split18_NumOutputs_EvenSplit) {
  constexpr int64_t axis = 0;
  std::vector<ShapeAndFloatData> outputs;

  // input shape and data
  ShapeAndFloatData input = {{4, 2},  // shape
                             {1.f, 2.f,
                              3.f, 4.f,
                              5.f, 6.f,
                              7.f, 8.f}};

  outputs.push_back({{2, 2},
                     {1.f, 2.f,
                      3.f, 4.f}});

  outputs.push_back({{2, 2},
                     {5.f, 6.f,
                      7.f, 8.f}});

  int64_t num_outputs = 2;
  RunTest<float>(axis, {}, input, outputs, false, false, true, num_outputs, false);
}

TEST(SplitOperatorTest, Split18_NumOutputs_UnevenSplit) {
  constexpr int64_t axis = 0;
  std::vector<ShapeAndFloatData> outputs;

  // input shape and data
  ShapeAndFloatData input = {{5, 2},  // shape
                             {1.f, 2.f,
                              3.f, 4.f,
                              5.f, 6.f,
                              7.f, 8.f,
                              9.f, 10.f}};

  outputs.push_back({{2, 2},
                     {1.f, 2.f,
                      3.f, 4.f}});

  outputs.push_back({{2, 2},
                     {5.f, 6.f,
                      7.f, 8.f}});

  outputs.push_back({{1, 2}, {9.f, 10.f}});

  int64_t num_outputs = 3;
  RunTest<float>(axis, {}, input, outputs, false, false, true, num_outputs, false);
}

TEST(SplitOperatorTest, Split18_InvalidNumOutputs) {
  constexpr int64_t axis = 0;
  std::vector<ShapeAndFloatData> outputs;

  // input shape and data
  ShapeAndFloatData input = {{2, 2},  // shape
                             {1.f, 2.f,
                              3.f, 4.f}};

  outputs.push_back({{2, 2},
                     {1.f, 2.f,
                      3.f, 4.f}});

  int64_t num_outputs = 0;
  RunTest<float>(axis, {}, input, outputs, false, true, true, num_outputs, false,
                 "Attribute `num_outputs` value cannot be lower than 1");

  outputs.clear();
  outputs.push_back({{1, 2},
                     {0.f, 0.f}});
  outputs.push_back({{1, 2},
                     {0.f, 0.f}});

  num_outputs = 3;
  RunTest<float>(axis, {}, input, outputs, false, true, true, num_outputs, false,
                 "Invalid num_outputs value of 3. Size of dimension being split is 2");
}

TEST(SplitOperatorTest, Split18_NumOutputsEvenSplitAxis1) {
  constexpr int64_t axis = 1;
  std::vector<ShapeAndFloatData> outputs;

  // input shape and data
  ShapeAndFloatData input = {{2, 3},  // shape
                             {1.f, 2.f, 3.f,
                              4.f, 5.f, 6.f}};

  outputs.push_back({{2, 1}, {1.f, 4.f}});
  outputs.push_back({{2, 1}, {2.f, 5.f}});
  outputs.push_back({{2, 1}, {3.f, 6.f}});

  int64_t num_outputs = 3;
  RunTest<float>(axis, {}, input, outputs, false, false, true, num_outputs, false);
}

TEST(SplitOperatorTest, Split18_NumOutputsUnevenSplitAxis1) {
  constexpr int64_t axis = 1;
  std::vector<ShapeAndFloatData> outputs;

  // input shape and data
  ShapeAndFloatData input = {{2, 3},  // shape
                             {1.f, 2.f, 3.f,
                              4.f, 5.f, 6.f}};

  outputs.push_back({{2, 2},
                     {1.f, 2.f,
                      4.f, 5.f}});
  outputs.push_back({{2, 1}, {3.f, 6.f}});

  int64_t num_outputs = 2;
  RunTest<float>(axis, {}, input, outputs, false, false, true, num_outputs, false);
>>>>>>> 8372c86e
}

}  // namespace test
}  // namespace onnxruntime<|MERGE_RESOLUTION|>--- conflicted
+++ resolved
@@ -18,16 +18,10 @@
 using ExpectResult = OpTester::ExpectResult;
 
 template <typename T>
-<<<<<<< HEAD
-void RunTest(int64_t axis, const std::vector<int64_t> split_sizes, const ShapeAndData<T>& input,
+void RunTest(int64_t axis, const std::vector<int64_t>& split_sizes, const ShapeAndData<T>& input,
              const std::vector<ShapeAndData<T>>& outputs,
-             const std::unordered_set<std::string>& excluded_provider_types,
-             bool expect_failure = false, bool split_as_input = false,
-=======
-void RunTest(int64_t axis, const std::vector<int64_t>& split_sizes, const ShapeAndData<T>& input,
-             const std::vector<ShapeAndData<T>>& outputs, bool is_tensorrt_supported = true,
+             const std::unordered_set<std::string>& excluded_providers,
              bool expect_failure = false, bool split_as_input = false, int64_t num_outputs = -1,
->>>>>>> 8372c86e
              bool is_initializer = true, const std::string& err_msg = {}, bool skip_split_if_empty = true) {
   int opset_version = num_outputs > -1 ? 18 : split_as_input ? 13
                                                              : 7;
@@ -76,40 +70,13 @@
       test.AddOutput<T>(output_name.c_str(), shape, data);
     }
   }
-<<<<<<< HEAD
-  test.Run(expect_failure ? ExpectResult::kExpectFailure : ExpectResult::kExpectSuccess, err_msg, excluded_provider_types);
-=======
-
-  std::unordered_set<std::string> excluded_providers;
-  if (!is_tensorrt_supported) {
-    excluded_providers.insert(kTensorrtExecutionProvider);
-  }
 
   test.Run(expect_failure ? ExpectResult::kExpectFailure : ExpectResult::kExpectSuccess, err_msg, excluded_providers);
->>>>>>> 8372c86e
 }
 
 template <typename>
 [[maybe_unused]] constexpr bool dependent_false_v = false;
 
-<<<<<<< HEAD
-  // input shape and data
-  ShapeAndFloatData input = {{4, 2},  // shape
-                             {1.f, 2.f,
-                              3.f, 4.f,
-                              5.f, 6.f,
-                              7.f, 8.f}};
-
-  outputs.push_back({{2, 2},
-                     {1.f, 2.f,
-                      3.f, 4.f}});
-
-  outputs.push_back({{2, 2},
-                     {5.f, 6.f,
-                      7.f, 8.f}});
-
-  RunTest<float>(axis, {}, input, outputs, {kTensorrtExecutionProvider});  // TensorRT parser: Assertion failed: axis != BATCH_DIM
-=======
 template <typename T>
 constexpr T ValueFromIdx(size_t idx) {
   if constexpr (std::is_same_v<T, std::string>) {
@@ -124,7 +91,6 @@
   } else {
     static_assert(dependent_false_v<T>, "unsupported type");
   }
->>>>>>> 8372c86e
 }
 
 template <typename T>
@@ -148,54 +114,14 @@
                       V(3), V(4)}});
 
   outputs.push_back({{2, 2},
-<<<<<<< HEAD
-                     {5, 6,
-                      7, 8}});
-
-  RunTest<T>(axis, {}, input, outputs, {kTensorrtExecutionProvider});  // TensorRT parser: Assertion failed: axis != BATCH_DIM
-}
-
-TEST(SplitOperatorTest, Axis0EqualSplitInt8) {
-  SplitTestInt<int8_t>();
-}
-
-TEST(SplitOperatorTest, Axis0EqualSplitInt32) {
-  SplitTestInt<int32_t>();
-}
-
-TEST(SplitOperatorTest, Axis0EqualSplitInt64) {
-  SplitTestInt<int64_t>();
-}
-
-TEST(SplitOperatorTest, Axis0EqualSplitString) {
-  constexpr int64_t axis = 0;
-  std::vector<ShapeAndStringData> outputs;
-
-  // input shape and data
-  ShapeAndStringData input = {{4, 2},  // shape
-                              {"a", "b",
-                               "c", "d",
-                               "e", "f",
-                               "g", "h"}};
-
-  outputs.push_back({{2, 2},
-                     {"a", "b",
-                      "c", "d"}});
-
-  outputs.push_back({{2, 2},
-                     {"e", "f",
-                      "g", "h"}});
-
-  RunTest<std::string>(axis, {}, input, outputs, {kTensorrtExecutionProvider});  // TensorRT parser: Assertion failed: axis != BATCH_DIM
-=======
                      {V(5), V(6),
                       V(7), V(8)}});
 
   RunTest<T>(axis, {}, input, outputs,
              // TensorRT parser: Assertion failed: axis != BATCH_DIM
-             false,          // is_tensorrt_supported
-             false,          // expect_failure
-             use_opset_13);  // split_as_input
+             {kTensorrtExecutionProvider},    // is_tensorrt_supported
+             false,                           // expect_failure
+             use_opset_13);                   // split_as_input
 }
 
 }  // namespace
@@ -215,7 +141,6 @@
   SplitTestAxis0EqualSplit<uint64_t>();
   SplitTestAxis0EqualSplit<bool>();
   SplitTestAxis0EqualSplit<std::string>();
->>>>>>> 8372c86e
 }
 
 TEST(SplitOperatorTest, Axis0UnequalSplitFloat) {
@@ -237,12 +162,8 @@
                      {3.f, 4.f,
                       5.f, 6.f,
                       7.f, 8.f}});
-
-<<<<<<< HEAD
-  RunTest<float>(axis, splits, input, outputs, {kTensorrtExecutionProvider});  // TensorRT parser: Assertion failed: axis != BATCH_DIM
-=======
-  RunTest<float>(axis, splits, input, outputs, false);  // TensorRT parser: Assertion failed: axis != BATCH_DIM
->>>>>>> 8372c86e
+  // TensorRT parser: Assertion failed: axis != BATCH_DIM
+  RunTest<float>(axis, splits, input, outputs, {kTensorrtExecutionProvider});
 }
 
 TEST(SplitOperatorTest, Axis0UnequalSplitString) {
@@ -264,12 +185,8 @@
                      {"c", "d",
                       "e", "f",
                       "g", "h"}});
-
-<<<<<<< HEAD
-  RunTest<std::string>(axis, splits, input, outputs, {kTensorrtExecutionProvider});  // TensorRT parser: Assertion failed: axis != BATCH_DIM
-=======
-  RunTest<std::string>(axis, splits, input, outputs, false);  // TensorRT parser: Assertion failed: axis != BATCH_DIM
->>>>>>> 8372c86e
+  // TensorRT parser: Assertion failed: axis != BATCH_DIM
+  RunTest<std::string>(axis, splits, input, outputs, {kTensorrtExecutionProvider});
 }
 
 TEST(SplitOperatorTest, Axis1EqualSplitFloat) {
@@ -522,11 +439,7 @@
 
   outputs.push_back({{1}, {0.f}});
 
-<<<<<<< HEAD
-  RunTest<float>(axis, {}, input, outputs, {}, true, false, true, "Invalid value of attribute 'axis'");
-=======
-  RunTest<float>(axis, {}, input, outputs, true, true, false, -1, true, "Invalid value of attribute 'axis'");
->>>>>>> 8372c86e
+  RunTest<float>(axis, {}, input, outputs, {}, true, false, -1, true, "Invalid value of attribute 'axis'");
 }
 
 // sum of values in splits is too small
@@ -546,12 +459,8 @@
   outputs.push_back({{1, 2}, {1.f, 2.f}});
   outputs.push_back({{2, 2}, {3.f, 4.f, 5.f, 6.f}});
 
-<<<<<<< HEAD
-  RunTest<float>(axis, splits, input, outputs, {kTensorrtExecutionProvider}, true, false, true, "[ShapeInferenceError] Mismatch between the sum of 'split'");  // TensorRT parser: Assertion failed: axis != BATCH_DIM
-=======
-  RunTest<float>(axis, splits, input, outputs, false, true, false, -1, true,
+  RunTest<float>(axis, splits, input, outputs, {kTensorrtExecutionProvider}, true, false, -1, true,
                  "[ShapeInferenceError] Mismatch between the sum of 'split'");  // TensorRT parser: Assertion failed: axis != BATCH_DIM
->>>>>>> 8372c86e
 }
 
 TEST(SplitOperatorTest, InvalidValueInSplitAttribute) {
@@ -569,12 +478,8 @@
   outputs.push_back({{1, 2}, {1.f, 2.f}});
   outputs.push_back({{3, 2}, {3.f, 4.f, 5.f, 6.f, 7.f, 8.f}});
 
-<<<<<<< HEAD
-  RunTest<float>(axis, splits, input, outputs, {kTensorrtExecutionProvider}, true, false, true, "[ShapeInferenceError] Mismatch between number of splits");  // TensorRT parser: Assertion failed: axis != BATCH_DIM
-=======
-  RunTest<float>(axis, splits, input, outputs, false, true, false, -1, true,
+  RunTest<float>(axis, splits, input, outputs, {kTensorrtExecutionProvider}, true, false, -1, true,
                  "[ShapeInferenceError] Mismatch between number of splits");  // TensorRT parser: Assertion failed: axis != BATCH_DIM
->>>>>>> 8372c86e
 }
 
 // split as input
@@ -622,11 +527,7 @@
                       5.f, 6.f,
                       7.f, 8.f}});
 
-<<<<<<< HEAD
-  RunTest<float>(axis, splits, input, outputs, {kTensorrtExecutionProvider}, false, true, false);
-=======
-  RunTest<float>(axis, splits, input, outputs, false, false, true, -1, false);
->>>>>>> 8372c86e
+  RunTest<float>(axis, splits, input, outputs, {kTensorrtExecutionProvider}, false, true, -1, false);
 }
 
 /*
@@ -753,10 +654,7 @@
                      {3.f, 4.f,
                       7.f, 8.f}});
 
-<<<<<<< HEAD
-  RunTest<float>(axis, {}, input, outputs, {kTensorrtExecutionProvider}, false, true, false, {}, false);
-=======
-  RunTest<float>(axis, {}, input, outputs, false, false, true, -1, false, {}, false);
+  RunTest<float>(axis, {}, input, outputs, {kTensorrtExecutionProvider}, false, true, -1, false, {}, false);
 }
 
 TEST(SplitOperatorTest, Split18_NumOutputs_EvenSplit) {
@@ -779,7 +677,7 @@
                       7.f, 8.f}});
 
   int64_t num_outputs = 2;
-  RunTest<float>(axis, {}, input, outputs, false, false, true, num_outputs, false);
+  RunTest<float>(axis, {}, input, outputs, {kTensorrtExecutionProvider}, false, true, num_outputs, false);
 }
 
 TEST(SplitOperatorTest, Split18_NumOutputs_UnevenSplit) {
@@ -805,7 +703,7 @@
   outputs.push_back({{1, 2}, {9.f, 10.f}});
 
   int64_t num_outputs = 3;
-  RunTest<float>(axis, {}, input, outputs, false, false, true, num_outputs, false);
+  RunTest<float>(axis, {}, input, outputs, {kTensorrtExecutionProvider}, false, true, num_outputs, false);
 }
 
 TEST(SplitOperatorTest, Split18_InvalidNumOutputs) {
@@ -822,7 +720,7 @@
                       3.f, 4.f}});
 
   int64_t num_outputs = 0;
-  RunTest<float>(axis, {}, input, outputs, false, true, true, num_outputs, false,
+  RunTest<float>(axis, {}, input, outputs, {kTensorrtExecutionProvider}, true, true, num_outputs, false,
                  "Attribute `num_outputs` value cannot be lower than 1");
 
   outputs.clear();
@@ -832,7 +730,7 @@
                      {0.f, 0.f}});
 
   num_outputs = 3;
-  RunTest<float>(axis, {}, input, outputs, false, true, true, num_outputs, false,
+  RunTest<float>(axis, {}, input, outputs, {kTensorrtExecutionProvider}, true, true, num_outputs, false,
                  "Invalid num_outputs value of 3. Size of dimension being split is 2");
 }
 
@@ -850,7 +748,7 @@
   outputs.push_back({{2, 1}, {3.f, 6.f}});
 
   int64_t num_outputs = 3;
-  RunTest<float>(axis, {}, input, outputs, false, false, true, num_outputs, false);
+  RunTest<float>(axis, {}, input, outputs, {kTensorrtExecutionProvider}, false, true, num_outputs, false);
 }
 
 TEST(SplitOperatorTest, Split18_NumOutputsUnevenSplitAxis1) {
@@ -868,8 +766,7 @@
   outputs.push_back({{2, 1}, {3.f, 6.f}});
 
   int64_t num_outputs = 2;
-  RunTest<float>(axis, {}, input, outputs, false, false, true, num_outputs, false);
->>>>>>> 8372c86e
+  RunTest<float>(axis, {}, input, outputs, {kTensorrtExecutionProvider}, false, true, num_outputs, false);
 }
 
 }  // namespace test
