--- conflicted
+++ resolved
@@ -23,15 +23,7 @@
                                 const std::vector<ONNX_NAMESPACE::AttributeProto>& attrs,
                                 ExpectedEPNodeAssignment expected_ep_assignment) {
   ProviderOptions provider_options;
-<<<<<<< HEAD
-#if defined(_WIN32)
-  provider_options["backend_path"] = "QnnCpu.dll";
-#else
-  provider_options["backend_path"] = "libQnnCpu.so";
-#endif
-=======
   provider_options["backend_type"] = "cpu";
->>>>>>> 39e585ff
   provider_options["offload_graph_io_quantization"] = "0";
 
   RunQnnModelTest(BuildOpTestCase<float>("LayerNormalization", {input_def, scale_def}, {}, attrs),
@@ -152,15 +144,7 @@
                                 ExpectedEPNodeAssignment expected_ep_assignment,
                                 bool use_contrib_qdq_ops = false) {
   ProviderOptions provider_options;
-<<<<<<< HEAD
-#if defined(_WIN32)
-  provider_options["backend_path"] = "QnnHtp.dll";
-#else
-  provider_options["backend_path"] = "libQnnHtp.so";
-#endif
-=======
   provider_options["backend_type"] = "htp";
->>>>>>> 39e585ff
   provider_options["offload_graph_io_quantization"] = "0";
 
   TestQDQModelAccuracy(BuildOpTestCase<float>("LayerNormalization", {input_def, scale_def}, {}, attrs),
