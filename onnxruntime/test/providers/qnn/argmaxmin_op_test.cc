--- conflicted
+++ resolved
@@ -61,15 +61,7 @@
                                int opset = 13) {
   ProviderOptions provider_options;
 
-<<<<<<< HEAD
-#if defined(_WIN32)
-  provider_options["backend_path"] = "QnnHtp.dll";
-#else
-  provider_options["backend_path"] = "libQnnHtp.so";
-#endif
-=======
   provider_options["backend_type"] = "htp";
->>>>>>> 39e585ff
   provider_options["offload_graph_io_quantization"] = "0";
 
   TestQDQModelAccuracy(BuildOpTestCase<float>(op_type, {input_def}, {}, attrs),   // baseline float32 model
