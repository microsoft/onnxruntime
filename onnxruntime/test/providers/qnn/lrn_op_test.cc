// Copyright (c) Microsoft Corporation. All rights reserved.
// Licensed under the MIT License.

#if !defined(ORT_MINIMAL_BUILD)

#include <string>
#include <unordered_map>

#include "test/optimizer/qdq_test_utils.h"
#include "test/providers/qnn/qnn_test_utils.h"

#include "core/graph/onnx_protobuf.h"

#include "gtest/gtest.h"

namespace onnxruntime {
namespace test {

// Creates a graph with a single LRN operator. Used for testing CPU backend.
static GetTestModelFn BuildLRNTestCase(const TestInputDef<float>& input_def, int64_t size,
                                       float alpha = 0.0001f, float beta = 0.75f, float bias = 1.0f) {
  return [input_def, size, alpha, beta, bias](ModelTestBuilder& builder) {
    auto* input = MakeTestInput(builder, input_def);
    auto* output = builder.MakeOutput();

    Node& lrn_node = builder.AddNode("LRN", {input}, {output});
    lrn_node.AddAttribute("size", size);
    lrn_node.AddAttribute("alpha", alpha);
    lrn_node.AddAttribute("beta", beta);
    lrn_node.AddAttribute("bias", bias);
  };
}

// Creates a graph with a single Q/DQ LRN operator. Used for testing HTP backend.
template <typename InputQType = uint8_t>
static GetTestQDQModelFn<InputQType> BuildQDQLRNTestCase(const TestInputDef<float>& input_def, int64_t size,
                                                         float alpha = 0.0001f, float beta = 0.75f, float bias = 1.0f) {
  return [input_def, size, alpha, beta, bias](ModelTestBuilder& builder,
                                              std::vector<QuantParams<InputQType>>& output_qparams) {
    // input -> Q -> DQ ->
    NodeArg* input = MakeTestInput(builder, input_def);
    QuantParams<InputQType> input_qparams = GetTestInputQuantParams<InputQType>(input_def);
    NodeArg* input_qdq = AddQDQNodePair<InputQType>(builder, input, input_qparams.scale, input_qparams.zero_point);

    // LRN
    NodeArg* lrn_output = builder.MakeIntermediate();
    Node& lrn_node = builder.AddNode("LRN", {input_qdq}, {lrn_output});
    lrn_node.AddAttribute("size", size);
    lrn_node.AddAttribute("alpha", alpha);
    lrn_node.AddAttribute("beta", beta);
    lrn_node.AddAttribute("bias", bias);

    // LRN output -> Q -> DQ -> final output
    AddQDQNodePairWithOutputAsGraphOutput<InputQType>(builder, lrn_output, output_qparams[0].scale,
                                                      output_qparams[0].zero_point);
  };
}

// Runs an LRN model on the QNN CPU backend. Checks the graph node assignment, and that inference
// outputs for QNN EP and CPU EP match.
static void RunCPULRNOpTest(const TestInputDef<float>& input_def, int64_t size,
                            ExpectedEPNodeAssignment expected_ep_assignment,
                            float alpha = 0.0001f, float beta = 0.75f, float bias = 1.0f, int opset = 13) {
  ProviderOptions provider_options;
  float fp32_abs_err = 1e-5f;  // default tolerance

#if !defined(_WIN32)
  fp32_abs_err = 1.5e-5f;  // On linux we need slightly larger tolerance.
#endif
  provider_options["offload_graph_io_quantization"] = "0";

  provider_options["backend_type"] = "cpu";
  provider_options["offload_graph_io_quantization"] = "0";

  RunQnnModelTest(BuildLRNTestCase(input_def, size, alpha, beta, bias),
                  provider_options,
                  opset,
                  expected_ep_assignment,
                  fp32_abs_err);
}

// Runs an LRN model on the QNN HTP backend. Checks the graph node assignment, and that inference
// outputs for QNN EP and CPU EP match.
template <typename QuantType>
static void RunQDQLRNOpTest(const TestInputDef<float>& input_def, int64_t size,
                            ExpectedEPNodeAssignment expected_ep_assignment,
                            float alpha = 0.0001f, float beta = 0.75f, float bias = 1.0f,
                            int opset = 13, QDQTolerance tolerance = QDQTolerance()) {
  ProviderOptions provider_options;
<<<<<<< HEAD
#if defined(_WIN32)
  provider_options["backend_path"] = "QnnHtp.dll";
#else
  provider_options["backend_path"] = "libQnnHtp.so";
#endif
=======
  provider_options["backend_type"] = "htp";
>>>>>>> 39e585ff
  provider_options["offload_graph_io_quantization"] = "0";

  TestQDQModelAccuracy(BuildLRNTestCase(input_def, size, alpha, beta, bias),
                       BuildQDQLRNTestCase<QuantType>(input_def, size, alpha, beta, bias),
                       provider_options,
                       opset,
                       expected_ep_assignment,
                       tolerance);
}

//
// CPU tests:
//

TEST_F(QnnCPUBackendTests, LRNSize3) {
  RunCPULRNOpTest(TestInputDef<float>({1, 128, 4, 5}, false, -10.0f, 10.0f),
                  3,  // Size
                  ExpectedEPNodeAssignment::All);
}

TEST_F(QnnCPUBackendTests, LRNSize5) {
  RunCPULRNOpTest(TestInputDef<float>({1, 128, 4, 5}, false, -10.0f, 10.0f),
                  5,  // Size
                  ExpectedEPNodeAssignment::All);
}

TEST_F(QnnCPUBackendTests, LRN_size_larger_than_channel) {
  RunCPULRNOpTest(TestInputDef<float>({1, 128, 4, 5}, false, -10.0f, 10.0f),
                  255,  // Size
                  ExpectedEPNodeAssignment::All);
}

#if defined(__aarch64__) || defined(_M_ARM64) || defined(__linux__)
//
// HTP tests:
//

TEST_F(QnnHTPBackendTests, LRNSize3) {
  RunQDQLRNOpTest<uint8_t>(TestInputDef<float>({1, 128, 4, 5}, false, -10.0f, 10.0f),
                           3,  // Size
                           ExpectedEPNodeAssignment::All,
                           0.0001f,  // alpha
                           0.75f,    // beta
                           1.0f,     // bias
                           13,       // opset
                           // Need to use tolerance of 0.8% of output range after QNN SDK 2.22
                           QDQTolerance(0.008f));
}

TEST_F(QnnHTPBackendTests, LRNSize5) {
  RunQDQLRNOpTest<uint8_t>(TestInputDef<float>({1, 128, 4, 5}, false, -10.0f, 10.0f),
                           5,  // Size
                           ExpectedEPNodeAssignment::All,
                           0.0001f,  // alpha
                           0.75f,    // beta
                           1.0f,     // bias
                           13,       // opset
                           // Need to use tolerance of 0.8% of output range after QNN SDK 2.22
                           QDQTolerance(0.008f));
}

TEST_F(QnnHTPBackendTests, LRN_size_larger_than_channel) {
#ifdef __linux__
  // On Linux QNN SDK 2.17: Need a tolerance of 0.407% of output range to pass.
  QDQTolerance tolerance = QDQTolerance(0.00407f);
#else
  QDQTolerance tolerance = QDQTolerance();
#endif
  RunQDQLRNOpTest<uint8_t>(TestInputDef<float>({1, 128, 4, 5}, false, -10.0f, 10.0f),
                           255,  // Size
                           ExpectedEPNodeAssignment::All,
                           0.0001f,  // alpha
                           0.75f,    // beta
                           1.0f,     // bias
                           13,       // opset
                           tolerance);
}

#endif  // defined(__aarch64__) || defined(_M_ARM64) || defined(__linux__)

}  // namespace test
}  // namespace onnxruntime

#endif  // !defined(ORT_MINIMAL_BUILD)<|MERGE_RESOLUTION|>--- conflicted
+++ resolved
@@ -67,7 +67,6 @@
 #if !defined(_WIN32)
   fp32_abs_err = 1.5e-5f;  // On linux we need slightly larger tolerance.
 #endif
-  provider_options["offload_graph_io_quantization"] = "0";
 
   provider_options["backend_type"] = "cpu";
   provider_options["offload_graph_io_quantization"] = "0";
@@ -87,15 +86,7 @@
                             float alpha = 0.0001f, float beta = 0.75f, float bias = 1.0f,
                             int opset = 13, QDQTolerance tolerance = QDQTolerance()) {
   ProviderOptions provider_options;
-<<<<<<< HEAD
-#if defined(_WIN32)
-  provider_options["backend_path"] = "QnnHtp.dll";
-#else
-  provider_options["backend_path"] = "libQnnHtp.so";
-#endif
-=======
   provider_options["backend_type"] = "htp";
->>>>>>> 39e585ff
   provider_options["offload_graph_io_quantization"] = "0";
 
   TestQDQModelAccuracy(BuildLRNTestCase(input_def, size, alpha, beta, bias),
