--- conflicted
+++ resolved
@@ -155,15 +155,7 @@
                                 ExpectedEPNodeAssignment expected_ep_assignment,
                                 QDQTolerance tolerance = QDQTolerance()) {
   ProviderOptions provider_options;
-<<<<<<< HEAD
-#if defined(_WIN32)
-  provider_options["backend_path"] = "QnnHtp.dll";
-#else
-  provider_options["backend_path"] = "libQnnHtp.so";
-#endif
-=======
   provider_options["backend_type"] = "htp";
->>>>>>> 39e585ff
   provider_options["offload_graph_io_quantization"] = "0";
 
   // Runs model with DQ-> InstanceNorm -> Q and compares the outputs of the CPU and QNN EPs.
@@ -180,15 +172,7 @@
                                  const TestInputDef<float>& bias_def,
                                  ExpectedEPNodeAssignment expected_ep_assignment) {
   ProviderOptions provider_options;
-<<<<<<< HEAD
-#if defined(_WIN32)
-  provider_options["backend_path"] = "QnnHtp.dll";
-#else
-  provider_options["backend_path"] = "libQnnHtp.so";
-#endif
-=======
   provider_options["backend_type"] = "htp";
->>>>>>> 39e585ff
   provider_options["offload_graph_io_quantization"] = "0";
 
   TestInputDef<MLFloat16> input_fp16_def = ConvertToFP16InputDef(input_def);
