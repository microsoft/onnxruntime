--- conflicted
+++ resolved
@@ -55,15 +55,7 @@
                           ExpectedEPNodeAssignment expected_ep_assignment,
                           int opset = 18) {
   ProviderOptions provider_options;
-<<<<<<< HEAD
-#if defined(_WIN32)
-  provider_options["backend_path"] = "QnnCpu.dll";
-#else
-  provider_options["backend_path"] = "libQnnCpu.so";
-#endif
-=======
   provider_options["backend_type"] = "cpu";
->>>>>>> 39e585ff
   provider_options["offload_graph_io_quantization"] = "0";
 
   RunQnnModelTest(BuildOpTestCase<float>(op_type, {input_def}, {}, attrs),
@@ -83,15 +75,7 @@
                              bool use_contrib_qdq_ops = false,
                              QDQTolerance tolerance = QDQTolerance()) {
   ProviderOptions provider_options;
-<<<<<<< HEAD
-#if defined(_WIN32)
-  provider_options["backend_path"] = "QnnHtp.dll";
-#else
-  provider_options["backend_path"] = "libQnnHtp.so";
-#endif
-=======
   provider_options["backend_type"] = "htp";
->>>>>>> 39e585ff
   provider_options["offload_graph_io_quantization"] = "0";
 
   TestQDQModelAccuracy(BuildOpTestCase<float>(op_type, {input_def}, {}, attrs),
