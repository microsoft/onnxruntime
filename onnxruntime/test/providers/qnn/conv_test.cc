--- conflicted
+++ resolved
@@ -90,16 +90,6 @@
   provider_options["backend_type"] = "cpu";
   provider_options["offload_graph_io_quantization"] = "0";
 
-<<<<<<< HEAD
-#if defined(_WIN32)
-  provider_options["backend_path"] = "QnnCpu.dll";
-#else
-  provider_options["backend_path"] = "libQnnCpu.so";
-#endif
-  provider_options["offload_graph_io_quantization"] = "0";
-
-=======
->>>>>>> 39e585ff
   auto build_fn = BuildF32ConvTestCase(conv_op_type, input_def, weights_def, bias_def, strides, pads,
                                        dilations, group, auto_pad);
   RunQnnModelTest(build_fn,
@@ -318,16 +308,7 @@
                              QDQTolerance tolerance = QDQTolerance(),
                              std::optional<OutputActivationInfo> output_activation = std::nullopt) {
   ProviderOptions provider_options;
-<<<<<<< HEAD
-
-#if defined(_WIN32)
-  provider_options["backend_path"] = "QnnHtp.dll";
-#else
-  provider_options["backend_path"] = "libQnnHtp.so";
-#endif
-=======
   provider_options["backend_type"] = "htp";
->>>>>>> 39e585ff
   provider_options["offload_graph_io_quantization"] = "0";
 
   TestQDQModelAccuracy(BuildF32ConvTestCase(conv_op_type, input_def, weights_def, bias_def, strides, pads, dilations,
@@ -360,16 +341,7 @@
                                        QDQTolerance tolerance = QDQTolerance(),
                                        std::optional<OutputActivationInfo> output_activation = std::nullopt) {
   ProviderOptions provider_options;
-<<<<<<< HEAD
-
-#if defined(_WIN32)
-  provider_options["backend_path"] = "QnnHtp.dll";
-#else
-  provider_options["backend_path"] = "libQnnHtp.so";
-#endif
-=======
   provider_options["backend_type"] = "htp";
->>>>>>> 39e585ff
   provider_options["offload_graph_io_quantization"] = "0";
 
   auto f32_fn = BuildF32ConvTestCase(conv_op_type, input_def, weights_def, bias_def, strides, pads, dilations,
@@ -513,12 +485,8 @@
 // Tests ConvTranspose's auto_pad value "SAME_LOWER" (compares to CPU EP).
 // 2.31 Exception from qnn_interface.graphAddNode
 // unknown file: error: SEH exception with code 0xc0000005 thrown in the test body
-<<<<<<< HEAD
-TEST_F(QnnCPUBackendTests, DISABLED_ConvTransposef32_AutoPadLower) {
-=======
 // fixed by QNN 2.32
 TEST_F(QnnCPUBackendTests, ConvTransposef32_AutoPadLower) {
->>>>>>> 39e585ff
   RunCPUConvOpTest("ConvTranspose",
                    TestInputDef<float>({1, 1, 3, 3}, false, -3.0f, 3.0f),  // Random dynamic input
                    TestInputDef<float>({1, 2, 2, 2}, false, -1.0f, 1.0f),  // Random dynamic weights
@@ -662,12 +630,8 @@
 // Test 1D ConvTranspose with dynamic weights (implemented in QNN EP as 2D convolution with height of 1).
 // 2.31 Exception from qnn_interface.graphAddNode
 // unknown file: error: SEH exception with code 0xc0000005 thrown in the test body
-<<<<<<< HEAD
-TEST_F(QnnCPUBackendTests, DISABLED_ConvTranspose1Df32_DynamicWeights_DefaultBias) {
-=======
 // fixed by QNN 2.32
 TEST_F(QnnCPUBackendTests, ConvTranspose1Df32_DynamicWeights_DefaultBias) {
->>>>>>> 39e585ff
   std::vector<float> input_data = {0.0f, 1.0f, 2.0f, 3.0f, 4.0f, 5.0f, 6.0f, 7.0f};
   RunCPUConvOpTest("ConvTranspose",
                    TestInputDef<float>({1, 2, 4}, false, input_data),                // Dynamic input
@@ -692,16 +656,7 @@
 // So, Conv gets processed before Mul node
 TEST_F(QnnHTPBackendTests, Test_QDQConvWithDynamicWeightsFromMul) {
   ProviderOptions provider_options;
-<<<<<<< HEAD
-
-#if defined(_WIN32)
-  provider_options["backend_path"] = "QnnHtp.dll";
-#else
-  provider_options["backend_path"] = "libQnnHtp.so";
-#endif
-=======
   provider_options["backend_type"] = "htp";
->>>>>>> 39e585ff
   provider_options["offload_graph_io_quantization"] = "0";
 
   auto BuildConvMulGraph = [](ModelTestBuilder& builder) {
