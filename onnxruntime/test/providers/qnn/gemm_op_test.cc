// Copyright (c) Microsoft Corporation. All rights reserved.
// Licensed under the MIT License.

#if !defined(ORT_MINIMAL_BUILD)

#include <cassert>
#include <string>

#include "test/providers/qnn/qnn_test_utils.h"
#include "core/graph/node_attr_utils.h"

#include "core/graph/onnx_protobuf.h"
#include "gtest/gtest.h"

namespace onnxruntime {
namespace test {

// Runs a model with a Gemm operator on the QNN CPU backend. Checks the graph node assignment
// and that inference outputs for QNN EP and CPU EP match.
template <typename DataType>
static void RunGemmTestOnCPU(const std::vector<TestInputDef<DataType>>& input_defs,
                             const std::vector<ONNX_NAMESPACE::AttributeProto>& attrs,
                             ExpectedEPNodeAssignment expected_ep_assignment,
                             int opset = 13) {
  ProviderOptions provider_options;

<<<<<<< HEAD
#if defined(_WIN32)
  provider_options["backend_path"] = "QnnCpu.dll";
#else
  provider_options["backend_path"] = "libQnnCpu.so";
#endif
=======
  provider_options["backend_type"] = "cpu";
>>>>>>> 39e585ff
  provider_options["offload_graph_io_quantization"] = "0";

  RunQnnModelTest(BuildOpTestCase<float>("Gemm", input_defs, {}, attrs),
                  provider_options,
                  opset,
                  expected_ep_assignment);
}

//
// CPU tests:
//

// Test that Gemm with non-default 'alpha' or 'beta' attributes is not supported by QNN EP.
TEST_F(QnnCPUBackendTests, Gemm_NonDefaultAlphaBeta_Unsupported) {
  // Check that alpha != 1.0f is not supported.
  RunGemmTestOnCPU<float>({TestInputDef<float>({1, 2}, false, -10.0f, 10.0f),
                           TestInputDef<float>({2, 4}, false, -10.0f, 10.0f)},
                          {utils::MakeAttribute("alpha", 1.5f)},
                          ExpectedEPNodeAssignment::None);  // Should not be assigned to QNN EP.

  // Check that beta != 1.0f is not supported.
  RunGemmTestOnCPU<float>({TestInputDef<float>({1, 2}, false, -10.0f, 10.0f),
                           TestInputDef<float>({2, 4}, false, -10.0f, 10.0f),
                           TestInputDef<float>({1, 4}, false, -1.0f, 1.0f)},
                          {utils::MakeAttribute("beta", 1.2f)},
                          ExpectedEPNodeAssignment::None);  // Should not be assigned to QNN EP.
}

// Test that Gemm with general 2D bias (M, N) is NOT supported (unless M == 1).
// QNN's FullyConnected operator only supports `outputVector = ( inputAsVector * weightsMatrix ) + biasesVector`
TEST_F(QnnCPUBackendTests, Gemm_2D_Bias_Unsupported) {
  std::vector<float> input_a_data = GetFloatDataInRange(-10.0f, 10.0f, 6);
  std::vector<float> input_b_data = GetFloatDataInRange(-5.0f, 5.0f, 12);

  // 2D matrix mul with bias not supported.
  RunGemmTestOnCPU<float>({TestInputDef<float>({2, 3}, false, input_a_data),
                           TestInputDef<float>({3, 4}, false, input_b_data),
                           TestInputDef<float>({2, 4}, false, -1.0f, 1.0f)},
                          {},
                          ExpectedEPNodeAssignment::None);  // Should not be assigned to QNN EP.

  // However, 2D matrix mul without a bias is supported. Input A's 0th dimension is interpreted as `batch_size`.
  RunGemmTestOnCPU<float>({TestInputDef<float>({2, 3}, false, input_a_data),
                           TestInputDef<float>({3, 4}, false, input_b_data)},
                          {},
                          ExpectedEPNodeAssignment::All);  // Assigned to QNN EP.
}

// Test Gemm with dynamic (i.e., not initializer) inputs (A, B, Bias).
TEST_F(QnnCPUBackendTests, Gemm_Dynamic_A_B_Bias) {
  std::vector<float> input_a_data = GetFloatDataInRange(-10.0f, 10.0f, 6);
  std::vector<float> input_b_data = GetFloatDataInRange(-5.0f, 5.0f, 24);
  std::vector<float> input_c_data = GetFloatDataInRange(-1.0f, 1.0f, 4);
  RunGemmTestOnCPU<float>({TestInputDef<float>({1, 6}, false, input_a_data),
                           TestInputDef<float>({6, 4}, false, input_b_data),
                           TestInputDef<float>({1, 4}, false, input_c_data)},
                          {},
                          ExpectedEPNodeAssignment::All);
}

// Test Gemm with static B and Bias inputs.
TEST_F(QnnCPUBackendTests, Gemm_Static_B_And_Bias) {
  std::vector<float> input_a_data = GetFloatDataInRange(-10.0f, 10.0f, 6);
  std::vector<float> input_b_data = GetFloatDataInRange(-5.0f, 5.0f, 24);
  std::vector<float> input_c_data = GetFloatDataInRange(-1.0f, 1.0f, 4);
  RunGemmTestOnCPU<float>({TestInputDef<float>({1, 6}, false, input_a_data),
                           TestInputDef<float>({6, 4}, true, input_b_data),
                           TestInputDef<float>({1, 4}, true, input_c_data)},
                          {},
                          ExpectedEPNodeAssignment::All);
}

// Test Gemm with transposed A/B and static B and Bias inputs.
TEST_F(QnnCPUBackendTests, Gemm_TransAB_Static_B_And_Bias) {
  std::vector<float> input_a_data = GetFloatDataInRange(-10.0f, 10.0f, 6);
  std::vector<float> input_b_data = GetFloatDataInRange(-5.0f, 5.0f, 24);
  std::vector<float> input_c_data = GetFloatDataInRange(-1.0f, 1.0f, 4);
  RunGemmTestOnCPU<float>({TestInputDef<float>({6, 1}, false, input_a_data),
                           TestInputDef<float>({4, 6}, true, input_b_data),
                           TestInputDef<float>({1, 4}, true, input_c_data)},
                          {utils::MakeAttribute("transA", static_cast<int64_t>(1)),
                           utils::MakeAttribute("transB", static_cast<int64_t>(1))},
                          ExpectedEPNodeAssignment::All);
}

// Test Gemm with transposed A/B and dynamic (i.e., not initializer) B and Bias inputs.
TEST_F(QnnCPUBackendTests, Gemm_TransAB_Dynamic_B_And_Bias) {
  std::vector<float> input_a_data = GetFloatDataInRange(-10.0f, 10.0f, 6);
  std::vector<float> input_b_data = GetFloatDataInRange(-5.0f, 5.0f, 24);
  std::vector<float> input_c_data = GetFloatDataInRange(-1.0f, 1.0f, 4);
  RunGemmTestOnCPU<float>({TestInputDef<float>({6, 1}, false, input_a_data),
                           TestInputDef<float>({4, 6}, false, input_b_data),
                           TestInputDef<float>({1, 4}, false, input_c_data)},
                          {utils::MakeAttribute("transA", static_cast<int64_t>(1)),
                           utils::MakeAttribute("transB", static_cast<int64_t>(1))},
                          ExpectedEPNodeAssignment::All);
}

TEST_F(QnnCPUBackendTests, Gemm_Broadcast_Bias_DynamicInputs) {
  std::vector<float> input_a_data = {1.0f, 2.0f, 3.0f, 4.0f, -1.0f, -2.0f, -3.0f, -4.0f};
  std::vector<float> input_b_data(12, 1.0f);
  std::vector<float> input_c_data = {1.0f, 2.0f, 3.0f};
  // Expected output (2,3):
  // 11.0f, 12.0f, 13.0f,
  // -9.0f, -8.0f, -7.0f

  // All dynamic inputs
  RunGemmTestOnCPU<float>({TestInputDef<float>({2, 4}, false, input_a_data),
                           TestInputDef<float>({4, 3}, false, input_b_data),
                           TestInputDef<float>({3}, false, input_c_data)},
                          {},
                          ExpectedEPNodeAssignment::All);
}

// TODO: When this is fixed, enable GemmOpTypedTests/0.TestGemmBroadcast test in cpu/math/gemm_test.cc
// This began failing in QNN SDK 2.17 for the CPU backend.
// Log: the value pair (11, 10) at index #0 don't match, which is -1 from 11
TEST_F(QnnCPUBackendTests, DISABLED_Gemm_Broadcast_Bias_DynamicA_StaticB_DynamicC) {
  std::vector<float> input_a_data = {1.0f, 2.0f, 3.0f, 4.0f, -1.0f, -2.0f, -3.0f, -4.0f};
  std::vector<float> input_b_data(12, 1.0f);
  std::vector<float> input_c_data = {1.0f, 2.0f, 3.0f};
  // Expected output (2,3):
  // 11.0f, 12.0f, 13.0f,
  // -9.0f, -8.0f, -7.0f

  // Dynamic A, static B, dynamic C
  RunGemmTestOnCPU<float>({TestInputDef<float>({2, 4}, false, input_a_data),
                           TestInputDef<float>({4, 3}, true, input_b_data),
                           TestInputDef<float>({3}, false, input_c_data)},
                          {},
                          ExpectedEPNodeAssignment::All);
}

TEST_F(QnnCPUBackendTests, Gemm_Broadcast_Bias_DynamicA_StaticB_StaticC) {
  std::vector<float> input_a_data = {1.0f, 2.0f, 3.0f, 4.0f, -1.0f, -2.0f, -3.0f, -4.0f};
  std::vector<float> input_b_data(12, 1.0f);
  std::vector<float> input_c_data = {1.0f, 2.0f, 3.0f};
  // Expected output (2,3):
  // 11.0f, 12.0f, 13.0f,
  // -9.0f, -8.0f, -7.0f

  // Dynamic A, static B, static C
  RunGemmTestOnCPU<float>({TestInputDef<float>({2, 4}, false, input_a_data),
                           TestInputDef<float>({4, 3}, true, input_b_data),
                           TestInputDef<float>({3}, true, input_c_data)},
                          {},
                          ExpectedEPNodeAssignment::All);
}

namespace {
GetTestModelFn BuildReshapeGemmTestCase(const TestInputDef<float>& input, const TestInputDef<int64_t>& shape,
                                        const TestInputDef<float>& weight, const TestInputDef<float>& bias) {
  return [&](ModelTestBuilder& builder) {
    std::vector<NodeArg*> reshape_inputs = {MakeTestInput<float>(builder, input),
                                            MakeTestInput<int64_t>(builder, shape)};
    auto* reshape_output = builder.MakeIntermediate();
    builder.AddNode("Reshape", reshape_inputs, {reshape_output});
    NodeArg* output = builder.MakeOutput();
    std::vector<NodeArg*> gemm_inputs = {reshape_output, MakeTestInput<float>(builder, weight),
                                         MakeTestInput<float>(builder, bias)};
    builder.AddNode("Gemm", gemm_inputs, {output});
  };
}

void RunCPUReshapeGemmTest(const TestInputDef<float>& input, const TestInputDef<int64_t>& shape,
                           const TestInputDef<float>& weight, const TestInputDef<float>& bias,
                           ExpectedEPNodeAssignment expected_ep_assignment, float fp32_abs_err = 1e-5f) {
  ProviderOptions provider_options;

<<<<<<< HEAD
#if defined(_WIN32)
  provider_options["backend_path"] = "QnnCpu.dll";
#else
  provider_options["backend_path"] = "libQnnCpu.so";
#endif
=======
  provider_options["backend_type"] = "cpu";
>>>>>>> 39e585ff
  auto build_fn = BuildReshapeGemmTestCase(input, shape, weight, bias);
  RunQnnModelTest(build_fn, provider_options, 18, expected_ep_assignment, fp32_abs_err);
}

}  // namespace

TEST_F(QnnCPUBackendTests, ReshapeGemmFusion) {
  std::vector<float> input_data = {1.0f, 2.0f, 3.0f, 4.0f, -1.0f, -2.0f, -3.0f, -4.0f};
  std::vector<int64_t> shape_data = {4, 2};
  std::vector<float> weight_data(6, 1.0f);
  std::vector<float> bias_data = {1.0f, 2.0f, 3.0f};
  RunCPUReshapeGemmTest(TestInputDef<float>({2, 2, 2}, false, input_data), TestInputDef<int64_t>({2}, true, shape_data),
                        TestInputDef<float>({2, 3}, true, weight_data), TestInputDef<float>({3}, true, bias_data),
                        ExpectedEPNodeAssignment::All);
}

#if defined(__aarch64__) || defined(_M_ARM64) || defined(__linux__)
//
// HTP tests:
//

// Returns a function that builds a model with a QDQ Gemm node.
template <typename InputAQType, typename InputBQType>
inline GetTestQDQModelFn<InputAQType> BuildQDQGemmTestCase(const std::vector<TestInputDef<float>>& input_defs,
                                                           const std::vector<ONNX_NAMESPACE::AttributeProto>& attrs,
                                                           bool use_contrib_qdq = false) {
  return [input_defs, attrs, use_contrib_qdq](ModelTestBuilder& builder,
                                              std::vector<QuantParams<InputAQType>>& output_qparams) {
    const size_t num_inputs = input_defs.size();
    assert(num_inputs == 2 || num_inputs == 3);

    std::vector<NodeArg*> op_inputs;
    op_inputs.reserve(num_inputs);

    // Process input 0
    NodeArg* input0 = MakeTestInput<float>(builder, input_defs[0]);
    QuantParams<InputAQType> input0_qparams = GetTestInputQuantParams<InputAQType>(input_defs[0]);
    NodeArg* input0_after_qdq = AddQDQNodePair<InputAQType>(builder, input0, input0_qparams.scale,
                                                            input0_qparams.zero_point, use_contrib_qdq);
    op_inputs.push_back(input0_after_qdq);

    // Process input 1
    NodeArg* input1 = MakeTestInput<float>(builder, input_defs[1]);
    QuantParams<InputBQType> input1_qparams = GetTestInputQuantParams<InputBQType>(input_defs[1]);
    NodeArg* input1_after_qdq = AddQDQNodePair<InputBQType>(builder, input1, input1_qparams.scale,
                                                            input1_qparams.zero_point, use_contrib_qdq);
    op_inputs.push_back(input1_after_qdq);

    // Process bias
    if (num_inputs == 3) {
      NodeArg* bias_input = MakeTestQDQBiasInput(builder, input_defs[2], input0_qparams.scale * input1_qparams.scale,
                                                 use_contrib_qdq);
      op_inputs.push_back(bias_input);
    }

    // Op -> op_output
    auto* gemm_output = builder.MakeIntermediate();
    Node& gemm_node = builder.AddNode("Gemm", op_inputs, {gemm_output});

    for (const auto& attr : attrs) {
      gemm_node.AddAttributeProto(attr);
    }

    // op_output -> Q -> DQ -> output
    AddQDQNodePairWithOutputAsGraphOutput<InputAQType>(builder, gemm_output, output_qparams[0].scale,
                                                       output_qparams[0].zero_point, use_contrib_qdq);
  };
}

// Runs a QDQ Gemm model on the QNN (HTP) EP and the ORT CPU EP. Checks the graph node assignment and that inference
// running the QDQ model on QNN EP is at least as accurate as on ORT CPU EP (compared to the baseline float32 model).
template <typename InputAQType, typename InputBQType>
static void RunQDQGemmTestOnHTP(const std::vector<TestInputDef<float>>& input_defs,
                                const std::vector<ONNX_NAMESPACE::AttributeProto>& attrs,
                                ExpectedEPNodeAssignment expected_ep_assignment,
                                int opset = 13,
                                bool use_contrib_qdq = false,
                                QDQTolerance tolerance = QDQTolerance()) {
  ProviderOptions provider_options;

<<<<<<< HEAD
#if defined(_WIN32)
  provider_options["backend_path"] = "QnnHtp.dll";
#else
  provider_options["backend_path"] = "libQnnHtp.so";
#endif
=======
  provider_options["backend_type"] = "htp";
>>>>>>> 39e585ff
  provider_options["offload_graph_io_quantization"] = "0";

  auto f32_model_builder = BuildOpTestCase<float>("Gemm", input_defs, {}, attrs);
  auto qdq_model_builder = BuildQDQGemmTestCase<InputAQType, InputBQType>(input_defs, attrs, use_contrib_qdq);
  TestQDQModelAccuracy<InputAQType>(f32_model_builder,
                                    qdq_model_builder,
                                    provider_options,
                                    opset,
                                    expected_ep_assignment,
                                    tolerance);
}

// Test 8-bit QDQ Gemm with dynamic inputs A and Bias. The B input is an initializer.
TEST_F(QnnHTPBackendTests, Gemm_Dynamic_A_Static_B_Dynamic_Bias_U8) {
  std::vector<float> input_a_data = GetFloatDataInRange(-10.0f, 10.0f, 6);
  std::vector<float> input_b_data = GetFloatDataInRange(-5.0f, 5.0f, 24);
  std::vector<float> input_c_data = GetFloatDataInRange(-1.0f, 1.0f, 4);
  RunQDQGemmTestOnHTP<uint8_t, uint8_t>({TestInputDef<float>({1, 6}, false, input_a_data),
                                         TestInputDef<float>({6, 4}, true, input_b_data),
                                         TestInputDef<float>({1, 4}, false, input_c_data)},
                                        {},
                                        ExpectedEPNodeAssignment::All);
}

// Test broadcasting of bias input. All inputs are dynamic.
TEST_F(QnnHTPBackendTests, Gemm_Broadcast_Bias_DynamicInputs) {
  std::vector<float> input_a_data = {1.0f, 2.0f, 3.0f, 4.0f, -1.0f, -2.0f, -3.0f, -4.0f};
  std::vector<float> input_b_data(12, 1.0f);
  std::vector<float> input_c_data = {1.0f, 2.0f, 3.0f};
  // Expected output (2,3):
  // 11.0f, 12.0f, 13.0f,
  // -9.0f, -8.0f, -7.0f

  // All dynamic inputs
  RunQDQGemmTestOnHTP<uint8_t, uint8_t>({TestInputDef<float>({2, 4}, false, input_a_data),
                                         TestInputDef<float>({4, 3}, false, input_b_data),
                                         TestInputDef<float>({3}, false, input_c_data)},
                                        {},
                                        ExpectedEPNodeAssignment::All,
                                        13,
                                        false,
                                        // Require tolerance of 0.74% on Windows ARM64.
                                        QDQTolerance(0.0074f));
}

TEST_F(QnnHTPBackendTests, Gemm_Broadcast_Bias_DynamicA_StaticB_DynamicC) {
  std::vector<float> input_a_data = {1.0f, 2.0f, 3.0f, 4.0f, -1.0f, -2.0f, -3.0f, -4.0f};
  std::vector<float> input_b_data(12, 1.0f);
  std::vector<float> input_c_data = {1.0f, 2.0f, 3.0f};
  // Expected output (2,3):
  // 11.0f, 12.0f, 13.0f,
  // -9.0f, -8.0f, -7.0f

  // Dynamic A, static B, dynamic C
  RunQDQGemmTestOnHTP<uint8_t, uint8_t>({TestInputDef<float>({2, 4}, false, input_a_data),
                                         TestInputDef<float>({4, 3}, true, input_b_data),
                                         TestInputDef<float>({3}, false, input_c_data)},
                                        {},
                                        ExpectedEPNodeAssignment::All,
                                        13,
                                        false,
                                        // Require tolerance of 0.74% on Windows ARM64.
                                        QDQTolerance(0.0074f));
}

TEST_F(QnnHTPBackendTests, Gemm_Broadcast_Bias_DynamicA_StaticB_StaticC) {
  std::vector<float> input_a_data = {1.0f, 2.0f, 3.0f, 4.0f, -1.0f, -2.0f, -3.0f, -4.0f};
  std::vector<float> input_b_data(12, 1.0f);
  std::vector<float> input_c_data = {1.0f, 2.0f, 3.0f};
  // Expected output (2,3):
  // 11.0f, 12.0f, 13.0f,
  // -9.0f, -8.0f, -7.0f

  // Dynamic A, static B, static C
  RunQDQGemmTestOnHTP<uint8_t, uint8_t>({TestInputDef<float>({2, 4}, false, input_a_data),
                                         TestInputDef<float>({4, 3}, true, input_b_data),
                                         TestInputDef<float>({3}, true, input_c_data)},
                                        {},
                                        ExpectedEPNodeAssignment::All,
                                        13,
                                        false,
                                        // Require tolerance of 0.74% on Windows ARM64.
                                        QDQTolerance(0.0074f));
}

// Test 16-bit QDQ Gemm with dynamic inputs A and Bias. The B input is an initializer.
// TODO: Inaccuracy detected for output 'output_0', element 0.
// Output quant params: scale=0.001872879103757441, zero_point=0.
// Expected val: 120.73912048339844
// QNN QDQ val: 0 (err 120.73912048339844)
// CPU QDQ val: 120.73889923095703 (err 0.00022125244140625)
// Issue fixed in 2.30
#ifdef __linux__
// Failed on Linux with 2.31
TEST_F(QnnHTPBackendTests, DISABLED_Gemm_Dynamic_A_Static_B_Dynamic_Bias_U16) {
#else
TEST_F(QnnHTPBackendTests, Gemm_Dynamic_A_Static_B_Dynamic_Bias_U16) {
#endif
  std::vector<float> input_a_data = GetFloatDataInRange(-10.0f, 10.0f, 6);
  std::vector<float> input_b_data = GetFloatDataInRange(-5.0f, 5.0f, 24);
  std::vector<float> input_c_data = GetFloatDataInRange(-1.0f, 1.0f, 4);
  RunQDQGemmTestOnHTP<uint16_t, uint16_t>({TestInputDef<float>({1, 6}, false, input_a_data),
                                           TestInputDef<float>({6, 4}, true, input_b_data),
                                           TestInputDef<float>({1, 4}, false, input_c_data)},
                                          {},
                                          ExpectedEPNodeAssignment::All,
                                          13,     // opset
                                          true);  // Use com.microsoft Q/DQ ops
}

// Test QDQ Gemm (16bit act, 8bit weight) with dynamic inputs A and Bias. The B input is an initializer.
TEST_F(QnnHTPBackendTests, Gemm_Dynamic_A_Static_B_Dynamic_Bias_U16Act_U8Weight) {
  std::vector<float> input_a_data = GetFloatDataInRange(-10.0f, 10.0f, 6);
  std::vector<float> input_b_data = GetFloatDataInRange(-5.0f, 5.0f, 24);
  std::vector<float> input_c_data = GetFloatDataInRange(-1.0f, 1.0f, 4);
  RunQDQGemmTestOnHTP<uint16_t, uint8_t>({TestInputDef<float>({1, 6}, false, input_a_data),
                                          TestInputDef<float>({6, 4}, true, input_b_data),
                                          TestInputDef<float>({1, 4}, false, input_c_data)},
                                         {},
                                         ExpectedEPNodeAssignment::All,
                                         13,     // opset
                                         true);  // Use com.microsoft Q/DQ ops
}

// Test QDQ Gemm with dynamic A and B inputs. The Bias is static.
// TODO: Inaccuracy detected for output 'output', element 0.
// Output quant params: scale=0.48132994771003723, zero_point=0.
// Expected val: 120.73912048339844
// QNN QDQ val: 77.012794494628906 (err 43.726325988769531)
// CPU QDQ val: 119.85115814208984 (err 0.88796234130859375)
// Issue fixed in 2.30
TEST_F(QnnHTPBackendTests, Gemm_Dynamic_A_B_Static_Bias) {
  std::vector<float> input_a_data = GetFloatDataInRange(-10.0f, 10.0f, 6);
  std::vector<float> input_b_data = GetFloatDataInRange(-5.0f, 5.0f, 24);
  std::vector<float> input_c_data = GetFloatDataInRange(-1.0f, 1.0f, 4);
  RunQDQGemmTestOnHTP<uint8_t, uint8_t>({TestInputDef<float>({1, 6}, false, input_a_data),
                                         TestInputDef<float>({6, 4}, false, input_b_data),  // Dynamic => inaccuracy
                                         TestInputDef<float>({1, 4}, true, input_c_data)},
                                        {},
                                        ExpectedEPNodeAssignment::All);
}

// Test QDQ Gemm with static B and Bias inputs.
TEST_F(QnnHTPBackendTests, Gemm_Static_B_And_Bias) {
  std::vector<float> input_a_data = GetFloatDataInRange(-10.0f, 10.0f, 6);
  std::vector<float> input_b_data = GetFloatDataInRange(-5.0f, 5.0f, 24);
  std::vector<float> input_c_data = GetFloatDataInRange(-1.0f, 1.0f, 4);
  RunQDQGemmTestOnHTP<uint8_t, uint8_t>({TestInputDef<float>({1, 6}, false, input_a_data),
                                         TestInputDef<float>({6, 4}, true, input_b_data),
                                         TestInputDef<float>({1, 4}, true, input_c_data)},
                                        {},
                                        ExpectedEPNodeAssignment::All);
}

// Test 8-bit QDQ Gemm with transposed A/B and static B and Bias inputs.
TEST_F(QnnHTPBackendTests, Gemm_TransAB_Static_B_And_Bias_U8) {
  std::vector<float> input_a_data = GetFloatDataInRange(-10.0f, 10.0f, 6);
  std::vector<float> input_b_data = GetFloatDataInRange(-5.0f, 5.0f, 24);
  std::vector<float> input_c_data = GetFloatDataInRange(-1.0f, 1.0f, 4);
  RunQDQGemmTestOnHTP<uint8_t, uint8_t>({TestInputDef<float>({6, 1}, false, input_a_data),
                                         TestInputDef<float>({4, 6}, true, input_b_data),
                                         TestInputDef<float>({1, 4}, true, input_c_data)},
                                        {utils::MakeAttribute("transA", static_cast<int64_t>(1)),
                                         utils::MakeAttribute("transB", static_cast<int64_t>(1))},
                                        ExpectedEPNodeAssignment::All);
}

// Test QDQ Gemm (16bit activation, 8bit weight) with transposed A/B and static B and Bias inputs.
TEST_F(QnnHTPBackendTests, Gemm_TransAB_Static_B_And_Bias_U16Act_U8Weight) {
  std::vector<float> input_a_data = GetFloatDataInRange(-10.0f, 10.0f, 6);
  std::vector<float> input_b_data = GetFloatDataInRange(-5.0f, 5.0f, 24);
  std::vector<float> input_c_data = GetFloatDataInRange(-1.0f, 1.0f, 4);
  RunQDQGemmTestOnHTP<uint16_t, uint8_t>({TestInputDef<float>({6, 1}, false, input_a_data),
                                          TestInputDef<float>({4, 6}, true, input_b_data),
                                          TestInputDef<float>({1, 4}, true, input_c_data)},
                                         {utils::MakeAttribute("transA", static_cast<int64_t>(1)),
                                          utils::MakeAttribute("transB", static_cast<int64_t>(1))},
                                         ExpectedEPNodeAssignment::All,
                                         13,     // opset
                                         true);  // Use com.microsoft Q/DQ ops
}

// Test QDQ Gemm with transposed A/B and dynamic (i.e., not initializer) B and Bias inputs.
TEST_F(QnnHTPBackendTests, Gemm_TransAB_Dynamic_B_And_Bias) {
  std::vector<float> input_a_data = GetFloatDataInRange(-10.0f, 10.0f, 6);
  std::vector<float> input_b_data = GetFloatDataInRange(-5.0f, 5.0f, 24);
  std::vector<float> input_c_data = GetFloatDataInRange(-1.0f, 1.0f, 4);
  RunQDQGemmTestOnHTP<uint8_t, uint8_t>({TestInputDef<float>({6, 1}, false, input_a_data),
                                         TestInputDef<float>({4, 6}, false, input_b_data),
                                         TestInputDef<float>({1, 4}, false, input_c_data)},
                                        {utils::MakeAttribute("transA", static_cast<int64_t>(1)),
                                         utils::MakeAttribute("transB", static_cast<int64_t>(1))},
                                        ExpectedEPNodeAssignment::All);
}

#endif  // defined(__aarch64__) || defined(_M_ARM64) || defined(__linux__)
}  // namespace test
}  // namespace onnxruntime
#endif  // !defined(ORT_MINIMAL_BUILD)<|MERGE_RESOLUTION|>--- conflicted
+++ resolved
@@ -24,15 +24,7 @@
                              int opset = 13) {
   ProviderOptions provider_options;
 
-<<<<<<< HEAD
-#if defined(_WIN32)
-  provider_options["backend_path"] = "QnnCpu.dll";
-#else
-  provider_options["backend_path"] = "libQnnCpu.so";
-#endif
-=======
   provider_options["backend_type"] = "cpu";
->>>>>>> 39e585ff
   provider_options["offload_graph_io_quantization"] = "0";
 
   RunQnnModelTest(BuildOpTestCase<float>("Gemm", input_defs, {}, attrs),
@@ -202,15 +194,7 @@
                            ExpectedEPNodeAssignment expected_ep_assignment, float fp32_abs_err = 1e-5f) {
   ProviderOptions provider_options;
 
-<<<<<<< HEAD
-#if defined(_WIN32)
-  provider_options["backend_path"] = "QnnCpu.dll";
-#else
-  provider_options["backend_path"] = "libQnnCpu.so";
-#endif
-=======
   provider_options["backend_type"] = "cpu";
->>>>>>> 39e585ff
   auto build_fn = BuildReshapeGemmTestCase(input, shape, weight, bias);
   RunQnnModelTest(build_fn, provider_options, 18, expected_ep_assignment, fp32_abs_err);
 }
@@ -291,15 +275,7 @@
                                 QDQTolerance tolerance = QDQTolerance()) {
   ProviderOptions provider_options;
 
-<<<<<<< HEAD
-#if defined(_WIN32)
-  provider_options["backend_path"] = "QnnHtp.dll";
-#else
-  provider_options["backend_path"] = "libQnnHtp.so";
-#endif
-=======
   provider_options["backend_type"] = "htp";
->>>>>>> 39e585ff
   provider_options["offload_graph_io_quantization"] = "0";
 
   auto f32_model_builder = BuildOpTestCase<float>("Gemm", input_defs, {}, attrs);
