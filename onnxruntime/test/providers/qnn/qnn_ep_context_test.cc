--- conflicted
+++ resolved
@@ -181,12 +181,6 @@
   QnnContextBinaryMultiPartitionTestBody(single_ep_node);
 }
 
-<<<<<<< HEAD
-// Create a model with Cast + Add (quantized)
-// cast_input -> Cast -> Q -> DQ ----
-//                                   |
-//             input2 -> Q -> DQ -> Add -> Q -> DQ -> output
-=======
 void EpCtxCpuNodeWithExternalIniFileTestBody(bool expect_external_ini_file) {
   ProviderOptions provider_options;
 #if defined(_WIN32)
@@ -258,11 +252,10 @@
   EpCtxCpuNodeWithExternalIniFileTestBody(false);
 }
 
-// Create a model with Case + Add (quantized)
-// cast_input -> Cast -> Q -> DQ \
-//                                Add -> Q -> DQ -> output
-//             input2 -> Q -> DQ /
->>>>>>> 82840f63
+// Create a model with Cast + Add (quantized)
+// cast_input -> Cast -> Q -> DQ ----+
+//                                   |
+//             input2 -> Q -> DQ -> Add -> Q -> DQ -> output
 static GetTestModelFn BuildCastAddTestCase() {
   return [](ModelTestBuilder& builder) {
     // Creat Cast node int32 -> float32
