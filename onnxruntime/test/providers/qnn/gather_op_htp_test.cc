--- conflicted
+++ resolved
@@ -58,15 +58,7 @@
                                ExpectedEPNodeAssignment expected_ep_assignment,
                                bool use_contrib_qdq = false) {
   ProviderOptions provider_options;
-<<<<<<< HEAD
-#if defined(_WIN32)
-  provider_options["backend_path"] = "QnnHtp.dll";
-#else
-  provider_options["backend_path"] = "libQnnHtp.so";
-#endif
-=======
   provider_options["backend_type"] = "htp";
->>>>>>> 39e585ff
   provider_options["offload_graph_io_quantization"] = "0";
 
   auto f32_model_builder = BuildOpTestCase<float, IndicesType>("Gather", {input_def}, {indices_def}, attrs);
@@ -174,15 +166,7 @@
                       const std::string& op_domain = kOnnxDomain,
                       float fp32_abs_err = 1e-3f) {
   ProviderOptions provider_options;
-<<<<<<< HEAD
-#if defined(_WIN32)
-  provider_options["backend_path"] = "QnnHtp.dll";
-#else
-  provider_options["backend_path"] = "libQnnHtp.so";
-#endif
-=======
   provider_options["backend_type"] = "htp";
->>>>>>> 39e585ff
   provider_options["offload_graph_io_quantization"] = "0";
 
   // Runs model with a Q/DQ binary op and compares the outputs of the CPU and QNN EPs.
