// Copyright (c) Microsoft Corporation. All rights reserved.
// Licensed under the MIT License.

#if !defined(ORT_MINIMAL_BUILD)

#include <string>
#include <filesystem>
#include <variant>
#include "core/graph/graph.h"
#include "core/graph/node_attr_utils.h"

#include "test/optimizer/qdq_test_utils.h"
#include "test/providers/qnn/qnn_test_utils.h"

#include "gtest/gtest.h"

namespace onnxruntime {
namespace test {
#if defined(__aarch64__) || defined(_M_ARM64) || defined(__linux__)

<<<<<<< HEAD
using UInt8Limits = std::numeric_limits<uint8_t>;

template <typename InputType = float>
static GetTestModelFn BuildUnaryOpTestCase(const std::string& op_type, const TestInputDef<InputType>& input0_def,
                                           const std::vector<ONNX_NAMESPACE::AttributeProto>& attrs,
                                           const std::string& domain = kOnnxDomain) {
  return [op_type, input0_def, attrs, domain](ModelTestBuilder& builder) {
    NodeArg* input0 = MakeTestInput(builder, input0_def);

    auto* output = builder.MakeOutput();
    auto& op_node = builder.AddNode(op_type, {input0}, {output}, domain);
    for (const auto& attr : attrs) {
      op_node.AddAttributeProto(attr);
    }
  };
}

// Creates the graph:
//                       _______________________
//                      |                       |
//    input_u8 -> DQ -> |       SimpleOp        | -> Q -> output_u8
//                      |_______________________|
//
// Currently used to test QNN EP.
template <typename InputQType>
GetTestQDQModelFn<InputQType> BuildQDQUnaryOpTestCase(const TestInputDef<float>& input_def,
                                                      const std::string& op_type,
                                                      const std::vector<ONNX_NAMESPACE::AttributeProto>& attrs,
                                                      const std::string& op_domain = kOnnxDomain,
                                                      bool use_contrib_qdq = false) {
  return [input_def, op_type, attrs, op_domain,
          use_contrib_qdq](ModelTestBuilder& builder,
                           std::vector<QuantParams<InputQType>>& output_qparams) {
    auto* input = MakeTestInput(builder, input_def);
    QuantParams<InputQType> input_qparams = GetTestInputQuantParams<InputQType>(input_def);
    auto* input_qdq = AddQDQNodePair<InputQType>(builder, input, input_qparams.scale, input_qparams.zero_point,
                                                 use_contrib_qdq);

    auto* op_output = builder.MakeIntermediate();
    auto& op_node = builder.AddNode(op_type, {input_qdq}, {op_output}, op_domain);

    for (const auto& attr : attrs) {
      op_node.AddAttributeProto(attr);
    }

    // op_output -> Q -> DQ -> output
    AddQDQNodePairWithOutputAsGraphOutput<InputQType>(builder, op_output, output_qparams[0].scale,
                                                      output_qparams[0].zero_point, use_contrib_qdq);
  };
}

/**
 * Runs an Simple Op model on the QNN HTP backend. Checks the graph node assignment, and that inference
 * outputs for QNN and CPU match.
 *
 * \param input_shape The input's shape.
 * \param test_description Description of the test for error reporting.
 * \param expected_ep_assignment How many nodes are expected to be assigned to QNN (All, Some, or None).
 * \param num_modes_in_graph The number of expected nodes in the graph.
 */
template <typename InputQType = uint8_t>
static void RunQDQUnaryOpTest(const TestInputDef<float>& input_def, const std::string& op_type,
                              const std::vector<ONNX_NAMESPACE::AttributeProto>& attrs,
                              int opset_version,
                              ExpectedEPNodeAssignment expected_ep_assignment,
                              const std::string& op_domain = kOnnxDomain,
                              bool use_contrib_qdq = false,
                              float fp32_abs_err = 1e-4f) {
  ProviderOptions provider_options;
#if defined(_WIN32)
  provider_options["backend_path"] = "QnnHtp.dll";
#else
  provider_options["backend_path"] = "libQnnHtp.so";
#endif

  // Runs model with DQ-> Op -> Q and compares the outputs of the CPU and QNN EPs.
  TestQDQModelAccuracy(BuildUnaryOpTestCase<float>(op_type, input_def, attrs, op_domain),
                       BuildQDQUnaryOpTestCase<InputQType>(input_def, op_type, attrs, op_domain, use_contrib_qdq),
                       provider_options,
                       opset_version,
                       expected_ep_assignment,
                       fp32_abs_err);
}

// Runs a non-quantized model with a single unary operator.
// Compares the outputs of the CPU EP and QNN EP (CPU backend).
template <typename InputType = float>
static void RunUnaryOpTest(const TestInputDef<InputType>& input_def, const std::string& op_type,
                           const std::vector<ONNX_NAMESPACE::AttributeProto>& attrs,
                           int opset_version,
                           ExpectedEPNodeAssignment expected_ep_assignment,
                           const std::string& domain = kOnnxDomain) {
  ProviderOptions provider_options;
#if defined(_WIN32)
  provider_options["backend_path"] = "QnnCpu.dll";
#else
  provider_options["backend_path"] = "libQnnCpu.so";
#endif

  RunQnnModelTest(BuildUnaryOpTestCase<InputType>(op_type, input_def, attrs, domain),
                  provider_options,
                  opset_version,
                  expected_ep_assignment,
                  1e-5f);
}

// TODO: share with other op tests
// Creates the graph with two inputs and attributes
template <typename InputType>
static GetTestModelFn BuildOpTestCase(const std::string& op_type,
                                      const TestInputDef<InputType>& input0_def,
                                      const TestInputDef<InputType>& input1_def,
                                      const std::vector<ONNX_NAMESPACE::AttributeProto>& attrs) {
  return [op_type, input0_def, input1_def, attrs](ModelTestBuilder& builder) {
    NodeArg* input0 = MakeTestInput(builder, input0_def);
    NodeArg* input1 = MakeTestInput(builder, input1_def);

    auto* output = builder.MakeOutput();
    Node& onnx_node = builder.AddNode(op_type, {input0, input1}, {output});

    for (const auto& attr : attrs) {
      onnx_node.AddAttributeProto(attr);
    }
  };
}

// Creates the graph with two inputs and attributes
//                       _______________________
//                      |                       |
//   input0_u8 -> DQ -> |       SimpleOp        | -> Q -> output_u8
//   input1_u8 -> DQ -> |_______________________|
//
// Currently used to test QNN EP.
template <typename InputQType>
static GetTestQDQModelFn<InputQType> BuildQDQOpTestCase(const std::string& op_type,
                                                        const TestInputDef<float>& input0_def,
                                                        const TestInputDef<float>& input1_def,
                                                        const std::vector<ONNX_NAMESPACE::AttributeProto>& attrs,
                                                        bool use_contrib_qdq) {
  return [op_type, input0_def, input1_def, attrs,
          use_contrib_qdq](ModelTestBuilder& builder, std::vector<QuantParams<InputQType>>& output_qparams) {
    NodeArg* input0 = MakeTestInput(builder, input0_def);
    NodeArg* input1 = MakeTestInput(builder, input1_def);

    // input -> Q -> DQ -> Op
    QuantParams<InputQType> input0_qparams = GetTestInputQuantParams<InputQType>(input0_def);
    auto* qdq0_output = AddQDQNodePair<InputQType>(builder, input0, input0_qparams.scale, input0_qparams.zero_point,
                                                   use_contrib_qdq);

    QuantParams<InputQType> input1_qparams = GetTestInputQuantParams<InputQType>(input1_def);
    auto* qdq1_output = AddQDQNodePair<InputQType>(builder, input1, input1_qparams.scale, input1_qparams.zero_point,
                                                   use_contrib_qdq);

    // Op -> op_output
    auto* op_output = builder.MakeIntermediate();
    Node& onnx_node = builder.AddNode(op_type, {qdq0_output, qdq1_output}, {op_output});

    for (const auto& attr : attrs) {
      onnx_node.AddAttributeProto(attr);
    }

    // op_output -> Q -> DQ -> output
    AddQDQNodePairWithOutputAsGraphOutput<InputQType>(builder, op_output, output_qparams[0].scale,
                                                      output_qparams[0].zero_point, use_contrib_qdq);
  };
}

=======
// Tests the accuracy of a QDQ model on QNN EP by comparing to CPU EP, which runs both the fp32 model
// and the QDQ model.
>>>>>>> b38fb0da
template <typename InputQType = uint8_t>
static void RunQDQOpTest(const std::string& op_type,
                         const std::vector<TestInputDef<float>>& input_defs,
                         const std::vector<ONNX_NAMESPACE::AttributeProto>& attrs,
                         int opset_version,
                         ExpectedEPNodeAssignment expected_ep_assignment,
<<<<<<< HEAD
                         bool use_contrib_qdq = false,
=======
                         const std::string& op_domain = kOnnxDomain,
>>>>>>> b38fb0da
                         float fp32_abs_err = 1e-4f) {
  ProviderOptions provider_options;
#if defined(_WIN32)
  provider_options["backend_path"] = "QnnHtp.dll";
#else
  provider_options["backend_path"] = "libQnnHtp.so";
#endif

<<<<<<< HEAD
  TestQDQModelAccuracy(BuildOpTestCase<float>(op_type, input0_def, input1_def, attrs),
                       BuildQDQOpTestCase<InputQType>(op_type, input0_def, input1_def, attrs, use_contrib_qdq),
=======
  TestQDQModelAccuracy(BuildOpTestCase<float>(op_type, input_defs, attrs, op_domain),
                       BuildQDQOpTestCase<InputQType>(op_type, input_defs, attrs, op_domain),
>>>>>>> b38fb0da
                       provider_options,
                       opset_version,
                       expected_ep_assignment,
                       fp32_abs_err);
}

// Runs a non-QDQ model on HTP and compares output to CPU EP.
template <typename InputType = float>
static void RunOpTest(const std::string& op_type,
                      const std::vector<TestInputDef<InputType>>& input_defs,
                      const std::vector<ONNX_NAMESPACE::AttributeProto>& attrs,
                      int opset_version,
                      ExpectedEPNodeAssignment expected_ep_assignment,
                      const std::string& op_domain = kOnnxDomain) {
  ProviderOptions provider_options;
#if defined(_WIN32)
  provider_options["backend_path"] = "QnnHtp.dll";
#else
  provider_options["backend_path"] = "libQnnHtp.so";
#endif

  // Runs model with a Q/DQ binary op and compares the outputs of the CPU and QNN EPs.
  RunQnnModelTest(BuildOpTestCase<InputType>(op_type, input_defs, attrs, op_domain),
                  provider_options,
                  opset_version,
                  expected_ep_assignment);
}

<<<<<<< HEAD
// Check that QNN compiles DQ -> Sigmoid -> Q as a single unit.
// Use an input of rank 3.
TEST_F(QnnHTPBackendTests, UnaryOp_Sigmoid) {
  RunQDQUnaryOpTest<uint8_t>(TestInputDef<float>({1, 2, 3}, false, -10.0f, 10.0f),  // Input range [-10.0, 10.0f]
                             "Sigmoid",
                             {},
                             13,
                             ExpectedEPNodeAssignment::All);
}

// Tests accuracy of 16-bit QDQ Sigmoid.
TEST_F(QnnHTPBackendTests, UnaryOp_Sigmoid_U16) {
  RunQDQUnaryOpTest<uint16_t>(TestInputDef<float>({1, 2, 3}, false, -10.0f, 10.0f),  // Input range [-10.0, 10.0f]
                              "Sigmoid",
                              {},
                              13,
                              ExpectedEPNodeAssignment::All,
                              kOnnxDomain,
                              true);  // Use MS domain Q/DQ ops
}

// Runs Sigmoid on QNN CPU backend.
// Uses an input of rank 3
TEST_F(QnnCPUBackendTests, UnaryOp_Sigmoid) {
  RunUnaryOpTest(TestInputDef<float>({1, 2, 3}, false, -10.0f, 10.0f),  // Input range [-10.0, 10.0f]
                 "Sigmoid",
                 {},
                 13,
                 ExpectedEPNodeAssignment::All);
}

// Check that QNN compiles DQ -> Tanh -> Q as a single unit.
// Use an input of rank 3.
TEST_F(QnnHTPBackendTests, UnaryOp_Tanh) {
  RunQDQUnaryOpTest<uint8_t>(TestInputDef<float>({1, 2, 3}, false, -10.0f, 10.0f),  // Input range [-10.0, 10.0f]
                             "Tanh",
                             {},
                             13,
                             ExpectedEPNodeAssignment::All);
}

// Tests accuracy of 16-bit QDQ Tanh.
TEST_F(QnnHTPBackendTests, UnaryOp_Tanh_U16) {
  RunQDQUnaryOpTest<uint16_t>(TestInputDef<float>({1, 2, 3}, false, -10.0f, 10.0f),  // Input range [-10.0, 10.0f]
                              "Tanh",
                              {},
                              13,
                              ExpectedEPNodeAssignment::All,
                              kOnnxDomain,
                              true);  // Use MS domain Q/DQ ops
}

// Runs Tanh on QNN CPU backend.
// Uses an input of rank 3
TEST_F(QnnCPUBackendTests, UnaryOp_Tanh) {
  RunUnaryOpTest(TestInputDef<float>({1, 2, 3}, false, -10.0f, 10.0f),  // Input range [-10.0, 10.0f]
                 "Tanh",
                 {},
                 13,
                 ExpectedEPNodeAssignment::All);
=======
// Test the accuracy of QDQ Sigmoid.
TEST_F(QnnHTPBackendTests, UnaryOp_Sigmoid) {
  RunQDQOpTest<uint8_t>("Sigmoid",
                        {TestInputDef<float>({1, 2, 3}, false, GetFloatDataInRange(-10.0f, 10.0f, 6))},
                        {},
                        13,
                        ExpectedEPNodeAssignment::All);
}

// Test the accuracy of QDQ Tanh.
TEST_F(QnnHTPBackendTests, UnaryOp_Tanh) {
  RunQDQOpTest<uint8_t>("Tanh",
                        {TestInputDef<float>({1, 2, 3}, false, GetFloatDataInRange(-10.0f, 10.0f, 6))},
                        {},
                        13,
                        ExpectedEPNodeAssignment::All);
>>>>>>> b38fb0da
}

// Check that QNN compiles DQ -> Gelu -> Q as a single unit.
// Use an input of rank 3.
TEST_F(QnnHTPBackendTests, UnaryOp_Gelu) {
<<<<<<< HEAD
  const std::vector<float> input_data = {-10.0f, -8.4f, 0.0f, 4.3f, 7.1f, 10.0f};
  RunQDQUnaryOpTest<uint8_t>(TestInputDef<float>({1, 2, 3}, false, input_data),
                             "Gelu",
                             {},
                             11,
                             ExpectedEPNodeAssignment::All,
                             kMSDomain);  // GeLu is a contrib op.
}

// Tests accuracy of 16-bit QDQ GeLu.
// TODO(adrianlizarraga): Inaccuracy detected for output 'output', element 5.
// Output quant params: scale=0.00015259021893143654, zero_point=0.
// Expected val: 10
// QNN QDQ val: 9.997406005859375 (err 0.002593994140625)
// CPU QDQ val: 9.999847412109375 (err 0.000152587890625)
TEST_F(QnnHTPBackendTests, UnaryOp_Gelu_U16) {
  const std::vector<float> input_data = {-10.0f, -8.4f, 0.0f, 4.3f, 7.1f, 10.0f};
  RunQDQUnaryOpTest<uint16_t>(TestInputDef<float>({1, 2, 3}, false, input_data),
                              "Gelu",
                              {},
                              11,
                              ExpectedEPNodeAssignment::All,
                              kMSDomain,  // GeLu is a contrib op.
                              true,       // Use MS domain Q/DQ ops.
                              0.0025f);   // TODO(adrianlizarraga): Accuracy
=======
  RunQDQOpTest<uint8_t>("Gelu",
                        {TestInputDef<float>({1, 2, 3}, false, GetFloatDataInRange(-10.0f, 10.0f, 6))},
                        {},
                        11,
                        ExpectedEPNodeAssignment::All,
                        kMSDomain);  // GeLu is a contrib op.
>>>>>>> b38fb0da
}

// Check that QNN compiles DQ -> Elu -> Q as a single unit.
// Use an input of rank 3.
TEST_F(QnnHTPBackendTests, UnaryOp_Elu) {
<<<<<<< HEAD
  RunQDQUnaryOpTest<uint8_t>(TestInputDef<float>({1, 2, 3}, false, -10.0f, 10.0f),  // Input range [-10.0, 10.0f]
                             "Elu",
                             {},
                             11,
                             ExpectedEPNodeAssignment::All);
}

// Tests accuracy of 16-bit QDQ Elu.
// TODO(adrianlizarraga): Inaccuracy detected for output 'output', element 1.
// Output quant params: scale=0.00011093531065853313, zero_point=8992.
// Expected val: -0.99751651287078857
// QNN QDQ val: 6.2726154327392578 (err 7.2701320648193359)
// CPU QDQ val: -0.99753034114837646 (err 1.3828277587890625e-05)
TEST_F(QnnHTPBackendTests, DISABLED_UnaryOp_Elu_U16) {
  RunQDQUnaryOpTest<uint16_t>(TestInputDef<float>({1, 2, 3}, false, -10.0f, 10.0f),  // Input range [-10.0, 10.0f]
                              "Elu",
                              {},
                              11,
                              ExpectedEPNodeAssignment::All,
                              kOnnxDomain,
                              true);
=======
  RunQDQOpTest<uint8_t>("Elu",
                        {TestInputDef<float>({1, 2, 3}, false, GetFloatDataInRange(-10.0f, 10.0f, 6))},
                        {},
                        11,
                        ExpectedEPNodeAssignment::All);
}

// Tests accuracy of QDQ Relu
// TODO: Relu does not set negative values to zero!
// Could be due to ORT's ReluQuantFusion!
//
// Inaccuracy detected for output 'output', element 0.
// Output quant params: scale=0.039215687662363052, zero_point=0.
// Expected val: 0
// QNN QDQ val: -10 (err 10)
// CPU QDQ val: 0 (err 0)
TEST_F(QnnHTPBackendTests, DISABLED_UnaryOp_Relu) {
  RunQDQOpTest<uint8_t>("Relu",
                        {TestInputDef<float>({1, 2, 3}, false, GetFloatDataInRange(-10.0f, 10.0f, 6))},
                        {},
                        14,
                        ExpectedEPNodeAssignment::All);
>>>>>>> b38fb0da
}

// Check that QNN compiles DQ -> HardSwish -> Q as a single unit.
// Use an input of rank 3.
TEST_F(QnnHTPBackendTests, UnaryOp_HardSwish) {
<<<<<<< HEAD
  const std::vector<float> input_data = {-10.0f, -8.4f, 0.0f, 4.3f, 7.1f, 10.0f};
  RunQDQUnaryOpTest<uint8_t>(TestInputDef<float>({1, 2, 3}, false, input_data),
                             "HardSwish",
                             {},
                             14,
                             ExpectedEPNodeAssignment::All);
}

// Tests accuracy of 16-bit QDQ HardSwish
// TODO(adrianlizarraga): Inaccuracy detected for output 'output', element 5.
// Output quant params: scale=0.00015259021893143654, zero_point=0.
// Expected val: 10
// QNN QDQ val: 9.999237060546875 (err 0.000762939453125)
// CPU QDQ val: 9.999847412109375 (err 0.000152587890625)
TEST_F(QnnHTPBackendTests, UnaryOp_HardSwish_U16) {
  const std::vector<float> input_data = {-10.0f, -8.4f, 0.0f, 4.3f, 7.1f, 10.0f};
  RunQDQUnaryOpTest<uint16_t>(TestInputDef<float>({1, 2, 3}, false, input_data),
                              "HardSwish",
                              {},
                              14,
                              ExpectedEPNodeAssignment::All,
                              kOnnxDomain,
                              true,
                              0.001f);  // TODO(adrianlizarraga): Remove additional tolerance needed for inaccuracy
=======
  RunQDQOpTest<uint8_t>("HardSwish",
                        {TestInputDef<float>({1, 2, 3}, false, GetFloatDataInRange(-10.0f, 10.0f, 6))},
                        {},
                        14,
                        ExpectedEPNodeAssignment::All);
>>>>>>> b38fb0da
}

// Check that QNN compiles DQ -> Atan -> Q as a single unit.
// Use an input of rank 3.
TEST_F(QnnHTPBackendTests, UnaryOp_Atan) {
  RunQDQOpTest<uint8_t>("Atan",
                        {TestInputDef<float>({1, 2, 3}, false, GetFloatDataInRange(-10.0f, 10.0f, 6))},
                        {},
                        14,
                        ExpectedEPNodeAssignment::All);
}

// Tests accuracy of 16-bit QDQ Atan
// TODO(adrianlizarraga): Inaccuracy detected for output 'output', element 1.
// Output quant params: scale=4.4895936298416927e-05, zero_point=32768.
// Expected val: -1.4219063520431519
// QNN QDQ val: -1.4220787286758423 (err 0.00017237663269042969)
// CPU QDQ val: -1.4218991994857788 (err 7.152557373046875e-06)
TEST_F(QnnHTPBackendTests, UnaryOp_Atan_U16) {
  const std::vector<float> input_data = GetFloatDataInRange(-10.0f, 10.0f, 6);
  RunQDQUnaryOpTest<uint16_t>(TestInputDef<float>({1, 2, 3}, false, input_data),  // Input range [-10.0, 10.0f]
                              "Atan",
                              {},
                              14,
                              ExpectedEPNodeAssignment::All,
                              kOnnxDomain,  // Atan domain
                              true,         // Q/DQ op domain is com.microsoft
                              1.8e-4f);
}

// Check that QNN compiles DQ -> Asin -> Q as a single unit.
// Use an input of rank 3.
TEST_F(QnnHTPBackendTests, UnaryOp_Asin) {
  RunQDQOpTest<uint8_t>("Asin",
                        {TestInputDef<float>({1, 2, 3}, false, GetFloatDataInRange(-0.5, 0.5, 6))},
                        {},
                        13,
                        ExpectedEPNodeAssignment::All);
}

// Check that QNN compiles DQ -> Sign -> Q as a single unit.
// Use an input of rank 3.
TEST_F(QnnHTPBackendTests, UnaryOp_Sign) {
  RunQDQOpTest<uint8_t>("Sign",
                        {TestInputDef<float>({1, 2, 3}, false, GetFloatDataInRange(-10.0f, 10.0f, 6))},
                        {},
                        13,
                        ExpectedEPNodeAssignment::All);
}

// Tests accuracy of 16-bit QDQ Sign
TEST_F(QnnHTPBackendTests, UnaryOp_Sign_U16) {
  const std::vector<float> input_data = GetFloatDataInRange(-10.0f, 10.0f, 6);
  RunQDQUnaryOpTest<uint16_t>(TestInputDef<float>({1, 2, 3}, false, input_data),
                              "Sign",
                              {},
                              13,
                              ExpectedEPNodeAssignment::All,
                              kOnnxDomain,  // Sign op domain
                              true);        // Use com.microsoft Q/DQ op domains
}

// Check that QNN compiles DQ -> Sin -> Q as a single unit.
// Use an input of rank 3.
TEST_F(QnnHTPBackendTests, UnaryOp_Sin) {
  RunQDQOpTest<uint8_t>("Sin",
                        {TestInputDef<float>({1, 2, 3}, false, -3.14159f, 3.14159f)},
                        {},
                        11,
                        ExpectedEPNodeAssignment::All);
}

// Check that QNN compiles DQ -> Cos -> Q as a single unit.
// Use an input of rank 3.
TEST_F(QnnHTPBackendTests, UnaryOp_Cos) {
  RunQDQOpTest<uint8_t>("Cos",
                        {TestInputDef<float>({1, 2, 3}, false, {-3.14159f, -1.5f, -0.5f, 0.0f, 1.5, 3.14159f})},
                        {},
                        11,
                        ExpectedEPNodeAssignment::All);
}

// Check that QNN compiles DQ -> Cos -> Q as a single unit.
// Use an input of rank 3.
<<<<<<< HEAD
TEST_F(QnnHTPBackendTests, UnaryOp_Cos2) {
  RunQDQUnaryOpTest(TestInputDef<float>({1, 2, 3}, false, {-3.14159f, -1.88436f, -0.542863f, 0.0f, 1.05622f, 3.14159f}),
                    "Cos", {},
                    11, ExpectedEPNodeAssignment::All);
=======
TEST_F(QnnHTPBackendTests, UnaryOp_Cos_Inaccurate) {
  RunQDQOpTest<uint8_t>("Cos",
                        {TestInputDef<float>({1, 2, 3}, false, {-3.14159f, -1.88436f, -0.542863f, 0.0f, 1.05622f, 3.14159f})},
                        {},
                        11,
                        ExpectedEPNodeAssignment::All);
>>>>>>> b38fb0da
}

// Check that QNN compiles DQ -> Log -> Q as a single unit.
// Use an input of rank 3.
TEST_F(QnnHTPBackendTests, UnaryOp_Log) {
  RunQDQOpTest<uint8_t>("Log",
                        {TestInputDef<float>({1, 2, 3}, false, {3.14159f, 100.88436f, 10.542863f, 9.1f, 1.05622f, 3.14159f})},
                        {},
                        11, ExpectedEPNodeAssignment::All);
}

// Test accuracy of 8-bit QDQ Exp
TEST_F(QnnHTPBackendTests, UnaryOp_Exp) {
  std::vector<float> input_data = GetFloatDataInRange(-10.0f, 10.0f, 6);
  RunQDQOpTest<uint8_t>("Exp",
                        {TestInputDef<float>({1, 2, 3}, false, input_data)},
                        {},
                        13,
                        ExpectedEPNodeAssignment::All);
}

// Test accuracy of 8-bit QDQ Sqrt
TEST_F(QnnHTPBackendTests, UnaryOp_Sqrt) {
  std::vector<float> input_data = GetFloatDataInRange(0.0f, 20.0f, 9);
  RunQDQOpTest<uint8_t>("Sqrt",
                        {TestInputDef<float>({1, 3, 3}, false, input_data)},
                        {},
                        13,
                        ExpectedEPNodeAssignment::All);
}

// Test accuracy of 8-bit QDQ Neg
TEST_F(QnnHTPBackendTests, UnaryOp_Neg) {
  std::vector<float> input_data = GetFloatDataInRange(-10.0f, 10.0f, 6);
  RunQDQOpTest<uint8_t>("Neg",
                        {TestInputDef<float>({1, 2, 3}, false, input_data)},
                        {},
                        13,
                        ExpectedEPNodeAssignment::All);
}

// Test Not operator on HTP backend.
TEST_F(QnnHTPBackendTests, UnaryOp_Not) {
  RunOpTest<bool>("Not",
                  {TestInputDef<bool>({1, 4}, false, {false, false, true, true})},
                  {},
                  17,
                  ExpectedEPNodeAssignment::All);
}

// Test accuracy of 8-bit QDQ Round
TEST_F(QnnHTPBackendTests, UnaryOp_Round) {
  std::vector<float> input_data = GetFloatDataInRange(-9.0f, 9.0f, 6);
  RunQDQOpTest<uint8_t>("Round",
                        {TestInputDef<float>({1, 2, 3}, false, input_data)},
                        {},
                        11,
                        ExpectedEPNodeAssignment::All);
}

// Tests accuracy of 16-bit QDQ Log
TEST_F(QnnHTPBackendTests, UnaryOp_Log_U16) {
  const std::vector<float> input_data = GetFloatDataInRange(1.0f, 128.0f, 6);
  RunQDQUnaryOpTest<uint16_t>(TestInputDef<float>({1, 2, 3}, false, input_data),
                              "Log",
                              {},
                              11,
                              ExpectedEPNodeAssignment::All,
                              kOnnxDomain,  // Log op domain
                              true);        // Use com.microsoft domain for Q/DQ ops
}

// Check that QNN compiles DQ -> Softmax -> Q as a single unit.
// Test that the default axis (-1) for SoftMax opset 13 works.
TEST_F(QnnHTPBackendTests, UnaryOp_Softmax13_DefaultAxis) {
  RunQDQOpTest<uint8_t>("Softmax",
                        {TestInputDef<float>({1, 2, 3}, false, -5.0f, 5.0f)},
                        {},  // Uses default axis of -1 for opset 13
                        13,
                        ExpectedEPNodeAssignment::All);
}

// Tests accuracy of 16-bit QDQ Softmax (opset 13) with default axis
TEST_F(QnnHTPBackendTests, UnaryOp_Softmax13_U16_DefaultAxis) {
  const std::vector<float> input_data = GetFloatDataInRange(-5.0f, 5.0f, 6);
  RunQDQUnaryOpTest<uint16_t>(TestInputDef<float>({1, 2, 3}, false, input_data),
                              "Softmax",
                              {},  // Uses default axis of -1 for opset 13
                              13,
                              ExpectedEPNodeAssignment::All,
                              kOnnxDomain,  // Sofmax's domain
                              true);        // Use com.microsoft domain for Q/DQ ops
}

// Check that QNN compiles DQ -> Softmax -> Q as a single unit.
// Test that an axis != -1 is not supported.
TEST_F(QnnHTPBackendTests, UnaryOp_Softmax13_UnsupportedAxis) {
  RunQDQOpTest<uint8_t>("Softmax",
                        {TestInputDef<float>({1, 2, 3}, false, -5.0f, 5.0f)},
                        {utils::MakeAttribute("axis", static_cast<int64_t>(1))},
                        13,
                        ExpectedEPNodeAssignment::None);
}

// Check that QNN compiles DQ -> Softmax -> Q as a single unit.
// Test that the default axis (1) for SoftMax opset < 13 does not work.
TEST_F(QnnHTPBackendTests, UnaryOp_Softmax11_DefaultAxisFails) {
  RunQDQOpTest<uint8_t>("Softmax",
                        {TestInputDef<float>({1, 2, 3}, false, -5.0f, 5.0f)},
                        {},  // Uses default axis of 1 for opset < 13.
                        11,
                        ExpectedEPNodeAssignment::None);
}

// Check that QNN compiles DQ -> Softmax -> Q as a single unit.
// Test that setting an axis value of -1 works for Softmax opset < 13.
TEST_F(QnnHTPBackendTests, UnaryOp_Softmax11_SetValidAxis) {
  RunQDQOpTest<uint8_t>("Softmax",
                        {TestInputDef<float>({1, 2, 3}, false, -5.0f, 5.0f)},
                        {utils::MakeAttribute("axis", static_cast<int64_t>(-1))},
                        11,
                        ExpectedEPNodeAssignment::All);
}

// Check that QNN compiles DQ -> LogSoftmax -> Q as a single unit.
// Test that the default axis (-1) for LogSoftmax opset 13 works.
TEST_F(QnnHTPBackendTests, UnaryOp_LogSoftmax13_DefaultAxis) {
  std::vector<float> input_data = GetFloatDataInRange(-5.0f, 5.0f, 6);
  RunQDQOpTest<uint8_t>("LogSoftmax",
                        {TestInputDef<float>({1, 2, 3}, false, input_data)},
                        {},  // Uses default axis of -1 for opset 13
                        13,
                        ExpectedEPNodeAssignment::All);
}

// Check that QNN compiles DQ -> LogSoftmax -> Q as a single unit.
// Test that an axis != -1 is not supported.
TEST_F(QnnHTPBackendTests, UnaryOp_LogSoftmax13_UnsupportedAxis) {
  std::vector<float> input_data = GetFloatDataInRange(-5.0f, 5.0f, 6);
  RunQDQOpTest<uint8_t>("LogSoftmax",
                        {TestInputDef<float>({1, 2, 3}, false, input_data)},
                        {utils::MakeAttribute("axis", static_cast<int64_t>(1))},
                        13,
                        ExpectedEPNodeAssignment::None);
}

// Check that QNN compiles DQ -> LogSoftmax -> Q as a single unit.
// Test that the default axis (1) for LogSoftmax opset < 13 does not work.
TEST_F(QnnHTPBackendTests, UnaryOp_LogSoftmax11_DefaultAxisFails) {
  std::vector<float> input_data = GetFloatDataInRange(-5.0f, 5.0f, 6);
  RunQDQOpTest<uint8_t>("LogSoftmax",
                        {TestInputDef<float>({1, 2, 3}, false, input_data)},
                        {},  // Uses default axis of 1 for opset < 13.
                        11,
                        ExpectedEPNodeAssignment::None);
}

// Check that QNN compiles DQ -> LogSoftmax -> Q as a single unit.
// Test that setting an axis value of -1 works for LogSoftmax opset < 13.
TEST_F(QnnHTPBackendTests, UnaryOp_LogSoftmax11_SetValidAxis) {
  std::vector<float> input_data = GetFloatDataInRange(-5.0f, 5.0f, 6);
  RunQDQOpTest<uint8_t>("LogSoftmax",
                        {TestInputDef<float>({1, 2, 3}, false, input_data)},
                        {utils::MakeAttribute("axis", static_cast<int64_t>(-1))},
                        11,
                        ExpectedEPNodeAssignment::All);
}

// Test accuracy of QDQ Abs op.
TEST_F(QnnHTPBackendTests, UnaryOp_Abs) {
  RunQDQOpTest<uint8_t>("Abs",
                        {TestInputDef<float>({1, 2, 3}, false, GetFloatDataInRange(-10.0f, 10.0f, 6))},
                        {},
                        13,
                        ExpectedEPNodeAssignment::All);
}

// Test accuracy of 16-bit QDQ Abs op.
TEST_F(QnnHTPBackendTests, UnaryOp_Abs_U16) {
  const std::vector<float> input_data = GetFloatDataInRange(-10.0f, 10.0f, 6);
  RunQDQUnaryOpTest<uint16_t>(TestInputDef<float>({1, 2, 3}, false, input_data),
                              "Abs",
                              {},
                              13,
                              ExpectedEPNodeAssignment::All,
                              kOnnxDomain,  // Abs op's domain
                              true);        // Use com.microsoft domain for Q/DQ ops
}

// Test accuracy of QDQ Ceil op.
TEST_F(QnnHTPBackendTests, UnaryOp_Ceil) {
  const std::vector<float> input_data = GetFloatDataInRange(-12.0f, 12.0f, 6);
<<<<<<< HEAD
  RunQDQUnaryOpTest<uint8_t>(TestInputDef<float>({1, 2, 3}, false, input_data),
                             "Ceil",
                             {},
                             13, ExpectedEPNodeAssignment::All);
}

// Test accuracy of 16-bit QDQ Ceil op.
TEST_F(QnnHTPBackendTests, UnaryOp_Ceil_U16) {
  const std::vector<float> input_data = GetFloatDataInRange(-12.0f, 12.0f, 6);
  RunQDQUnaryOpTest<uint16_t>(TestInputDef<float>({1, 2, 3}, false, input_data),
                              "Ceil",
                              {},
                              13,
                              ExpectedEPNodeAssignment::All,
                              kOnnxDomain,  // Ceil op's domain
                              true);        // Use com.microsoft domain for Q/DQ ops
=======
  RunQDQOpTest<uint8_t>("Ceil",
                        {TestInputDef<float>({1, 2, 3}, false, input_data)},
                        {},
                        13,
                        ExpectedEPNodeAssignment::All);
}

// Test QDQ Floor op.
TEST_F(QnnHTPBackendTests, UnaryOp_Floor) {
  const std::vector<float> input_data = GetFloatDataInRange(-12.0f, 12.0f, 6);
  RunQDQOpTest<uint8_t>("Floor",
                        {TestInputDef<float>({1, 2, 3}, false, input_data)},
                        {},
                        13,
                        ExpectedEPNodeAssignment::All);
>>>>>>> b38fb0da
}

// Test QDQ DepthToSpace.
TEST_F(QnnHTPBackendTests, DepthToSpaceOp_CRD) {
  const std::vector<float> X = {0., 1., 2.,
                                3., 4., 5.,
                                9., 10., 11.,
                                12., 13., 14.,
                                18., 19., 20.,
                                21., 22., 23.,
                                27., 28., 29.,
                                30., 31., 32.};
  RunQDQOpTest<uint8_t>("DepthToSpace",
                        {TestInputDef<float>({1, 4, 2, 3}, false, X)},
                        {utils::MakeAttribute("blocksize", static_cast<int64_t>(2)),
                         utils::MakeAttribute("mode", "CRD")},
                        11,
                        ExpectedEPNodeAssignment::All);
}

// Test 16-bit QDQ DepthToSpace.
TEST_F(QnnHTPBackendTests, DepthToSpaceOp_U16_CRD) {
  const std::vector<float> X = {0., 1., 2.,
                                3., 4., 5.,
                                9., 10., 11.,
                                12., 13., 14.,
                                18., 19., 20.,
                                21., 22., 23.,
                                27., 28., 29.,
                                30., 31., 32.};
  RunQDQUnaryOpTest<uint16_t>(TestInputDef<float>({1, 4, 2, 3}, false, X),
                              "DepthToSpace",
                              {utils::MakeAttribute("blocksize", static_cast<int64_t>(2)),
                               utils::MakeAttribute("mode", "CRD")},
                              11,
                              ExpectedEPNodeAssignment::All,
                              kOnnxDomain,  // Op's domain
                              true);        // Use com.microsoft domain for Q/DQ ops
}

// Test QDQ DepthToSpace.
TEST_F(QnnHTPBackendTests, DepthToSpaceOp_DCR) {
  const std::vector<float> X = {0., 1., 2.,
                                3., 4., 5.,
                                9., 10., 11.,
                                12., 13., 14.,
                                18., 19., 20.,
                                21., 22., 23.,
                                27., 28., 29.,
                                30., 31., 32.};
  RunQDQOpTest<uint8_t>("DepthToSpace",
                        {TestInputDef<float>({1, 4, 2, 3}, false, X)},
                        {utils::MakeAttribute("blocksize", static_cast<int64_t>(2)),
                         utils::MakeAttribute("mode", "DCR")},
                        11,
                        ExpectedEPNodeAssignment::All);
}

// Test QDQ SpaceToDepth.
TEST_F(QnnHTPBackendTests, SpaceToDepthOp) {
  const std::vector<float> X = {0.0f, 0.1f, 0.2f, 0.3f,
                                1.0f, 1.1f, 1.2f, 1.3f,

                                2.0f, 2.1f, 2.2f, 2.3f,
                                3.0f, 3.1f, 3.2f, 3.3f};
  RunQDQOpTest<uint8_t>("SpaceToDepth",
                        {TestInputDef<float>({1, 2, 2, 4}, false, X)},
                        {utils::MakeAttribute("blocksize", static_cast<int64_t>(2))},
                        11,
                        ExpectedEPNodeAssignment::All);
}

// Test 16-bit QDQ SpaceToDepth.
TEST_F(QnnHTPBackendTests, SpaceToDepthOp_U16) {
  const std::vector<float> X = {0.0f, 0.1f, 0.2f, 0.3f,
                                1.0f, 1.1f, 1.2f, 1.3f,

                                2.0f, 2.1f, 2.2f, 2.3f,
                                3.0f, 3.1f, 3.2f, 3.3f};
  RunQDQUnaryOpTest<uint16_t>(TestInputDef<float>({1, 2, 2, 4}, false, X),
                              "SpaceToDepth",
                              {utils::MakeAttribute("blocksize", static_cast<int64_t>(2))},
                              11,
                              ExpectedEPNodeAssignment::All,
                              kOnnxDomain,  // Op's domain
                              true);        // Use com.microsoft domain for Q/DQ ops
}

// Run QDQ model on HTP twice
// 1st run will generate the Qnn context cache binary file
// 2nd run will load and run from Qnn context cache binary file
TEST_F(QnnHTPBackendTests, ContextBinaryCacheTest) {
  ProviderOptions provider_options;
#if defined(_WIN32)
  provider_options["backend_path"] = "QnnHtp.dll";
#else
  provider_options["backend_path"] = "libQnnHtp.so";
#endif
  provider_options["qnn_context_cache_enable"] = "1";
  const std::string context_binary_file = "./qnn_context_binary_test.bin";
  provider_options["qnn_context_cache_path"] = context_binary_file;

  const TestInputDef<float> input_def({1, 2, 3}, false, -10.0f, 10.0f);
  const std::string op_type = "Atan";

  // Runs model with DQ-> Atan-> Q and compares the outputs of the CPU and QNN EPs.
  // 1st run will generate the Qnn context cache binary file
  TestQDQModelAccuracy(BuildOpTestCase<float>(op_type, {input_def}, {}),
                       BuildQDQOpTestCase<uint8_t>(op_type, {input_def}, {}),
                       provider_options,
                       14,
                       ExpectedEPNodeAssignment::All);

  // Make sure the Qnn context cache binary file is generated
  EXPECT_TRUE(std::filesystem::exists(context_binary_file.c_str()));

  // 2nd run will load and run from Qnn context cache binary file
  TestQDQModelAccuracy(BuildOpTestCase<float>(op_type, {input_def}, {}),
                       BuildQDQOpTestCase<uint8_t>(op_type, {input_def}, {}),
                       provider_options,
                       14,
                       ExpectedEPNodeAssignment::All);
}

TEST_F(QnnHTPBackendTests, QuantAccuracyTest) {
  ProviderOptions provider_options;

#if defined(_WIN32)
  provider_options["backend_path"] = "QnnHtp.dll";
#else
  provider_options["backend_path"] = "libQnnHtp.so";
#endif

  // Note: a graph input -> Q -> DQ -> is optimized by Qnn to have a perfectly accurate output.
  // ORT's CPU EP, on the otherhand, actually quantizes and dequantizes the input, which leads to different outputs.
  auto builder_func = [](ModelTestBuilder& builder) {
    const TestInputDef<float> input0_def({1, 2, 3}, false, {1.0f, 2.0f, 10.0f, 20.0f, 100.0f, 200.0f});

    // input -> Q -> Transpose -> DQ -> output
    NodeArg* input0 = MakeTestInput(builder, input0_def);
    QuantParams<uint8_t> qparams = GetTestInputQuantParams<uint8_t>(input0_def);

    auto* quant_input = builder.MakeIntermediate();
    builder.AddQuantizeLinearNode<uint8_t>(input0, qparams.scale, qparams.zero_point, quant_input);

    auto* op_output = builder.MakeIntermediate();
    builder.AddNode("Transpose", {quant_input}, {op_output});

    NodeArg* output = builder.MakeOutput();
    builder.AddDequantizeLinearNode<uint8_t>(op_output, qparams.scale, qparams.zero_point, output);
  };

  // Runs model with DQ-> Atan-> Q and compares the outputs of the CPU and QNN EPs.
  // 1st run will generate the Qnn context cache binary file
  RunQnnModelTest(builder_func,
                  provider_options,
                  13,
                  ExpectedEPNodeAssignment::All);
}

// Test 8-bit QDQ Add
TEST_F(QnnHTPBackendTests, BinaryOp_Add4D) {
  RunQDQOpTest<uint8_t>("Add",
                        {TestInputDef<float>({1, 2, 2, 2}, false, -10.0f, 10.0f),
                         TestInputDef<float>({1, 2, 2, 2}, false, -10.0f, 10.0f)},
                        {},
                        17,
                        ExpectedEPNodeAssignment::All);
}

// Test 16-bit QDQ Add
TEST_F(QnnHTPBackendTests, BinaryOp_Add4D_U16) {
  std::vector<float> input_data = GetFloatDataInRange(-10.0f, 10.0f, 8);
  RunQDQOpTest<uint16_t>("Add",
                         TestInputDef<float>({1, 2, 2, 2}, false, input_data),
                         TestInputDef<float>({1, 2, 2, 2}, false, input_data),
                         {},
                         17,
                         ExpectedEPNodeAssignment::All,
                         true);  // Use com.microsoft Q/DQ ops
}

// Test 8-bit QDQ Sub
TEST_F(QnnHTPBackendTests, BinaryOp_Sub4D) {
  RunQDQOpTest<uint8_t>("Sub",
                        {TestInputDef<float>({1, 3, 8, 8}, false, -10.0f, 10.0f),
                         TestInputDef<float>({1, 3, 8, 8}, false, -10.0f, 10.0f)},
                        {},
                        17,
                        ExpectedEPNodeAssignment::All);
}

// Test 16-bit QDQ Sub
TEST_F(QnnHTPBackendTests, BinaryOp_Sub4D_U16) {
  std::vector<float> input_data = GetFloatDataInRange(-10.0f, 10.0f, 8);
  RunQDQOpTest<uint16_t>("Sub",
                         TestInputDef<float>({1, 3, 8, 8}, false, input_data),
                         TestInputDef<float>({1, 3, 8, 8}, false, input_data),
                         {},
                         17,
                         ExpectedEPNodeAssignment::All,
                         true);  // Use com.microsoft Q/DQ ops
}

TEST_F(QnnHTPBackendTests, BinaryOp_Sub4D_LargeInputs) {
  RunQDQOpTest<uint8_t>("Sub",
                        {TestInputDef<float>({1, 3, 768, 1152}, false, -1.0f, 1.0f),
                         TestInputDef<float>({1, 3, 768, 1152}, false, -1.0f, 1.0f)},
                        {},
                        17,
                        ExpectedEPNodeAssignment::All);
}

TEST_F(QnnHTPBackendTests, BinaryOp_Sub4D_Broadcast) {
  RunQDQOpTest<uint8_t>("Sub",
                        {TestInputDef<float>({1, 3, 768, 1152}, false, -1.0f, 1.0f),
                         TestInputDef<float>({3, 1, 1}, true, {1.0f, 0.5f, -0.3f})},
                        {},
                        17,
                        ExpectedEPNodeAssignment::All);
}

// Test accuracy of QDQ Pow
#if defined(__linux__)
// TODO: This fails on Linux (HTP emulation). Works on Windows ARM64.
// Inaccuracy detected for output 'output', element 0.
// Output quant params: scale=0.051073111593723297, zero_point=2.
// Expected val: 0.0099999997764825821
// QNN QDQ val: 12.921497344970703 (err 12.911497116088867)
// CPU QDQ val: -0.10214622318744659 (err 0.11214622110128403)
TEST_F(QnnHTPBackendTests, DISABLED_BinaryOp_Pow) {
#else
TEST_F(QnnHTPBackendTests, BinaryOp_Pow) {
#endif
  std::vector<float> bases_input = {-10.0f, -8.0f, -6.0f, 1.0f, 2.0f, 3.0f, 5.5f, 10.0f};
  std::vector<float> exponents_input = {-2.0f, -1.0f, 0.0f, 0.5f, 1.0f, 2.0f, 1.5f, 0.2f};
  RunQDQOpTest<uint8_t>("Pow",
                        {TestInputDef<float>({1, 2, 2, 2}, false, bases_input),
                         TestInputDef<float>({1, 2, 2, 2}, false, exponents_input)},
                        {},
                        15,
                        ExpectedEPNodeAssignment::All);
}

// Test accuracy of QDQ PRelu with dynamic slopes.
TEST_F(QnnHTPBackendTests, BinaryOp_PRelu_DynamicSlopes) {
  std::vector<float> input_data = GetFloatDataInRange(-10.0f, 10.0f, 8);
  std::vector<float> slopes_data = GetFloatDataInRange(-1.0f, 1.0f, 8);
  RunQDQOpTest<uint8_t>("PRelu",
                        {TestInputDef<float>({1, 2, 2, 2}, false, input_data),
                         TestInputDef<float>({1, 2, 2, 2}, false, slopes_data)},
                        {},
                        16,
                        ExpectedEPNodeAssignment::All);
}

// Test accuracy of QDQ PRelu with static slope weights.
TEST_F(QnnHTPBackendTests, BinaryOp_PRelu_StaticSlopes) {
  std::vector<float> input_data = GetFloatDataInRange(-10.0f, 10.0f, 8);
  std::vector<float> slopes_data = GetFloatDataInRange(-1.0f, 1.0f, 8);
  RunQDQOpTest<uint8_t>("PRelu",
                        {TestInputDef<float>({1, 2, 2, 2}, false, input_data),
                         TestInputDef<float>({1, 2, 2, 2}, true, slopes_data)},
                        {},
                        16,
                        ExpectedEPNodeAssignment::All);
}

TEST_F(QnnHTPBackendTests, BinaryOp_Div4D_SmallInputs) {
  std::vector<float> input0_data = {-10.0f, -8.0f, -1.0f, 0.0f, 1.0f, 2.1f, 8.0f, 10.0f};
  std::vector<float> input1_data = {5.0f, 4.0f, 1.0f, 1.0f, 1.0f, 4.0f, 4.0f, 5.0f};
  RunQDQOpTest<uint8_t>("Div",
<<<<<<< HEAD
                        TestInputDef<float>({1, 2, 2, 2}, false, input0_data),
                        TestInputDef<float>({1, 2, 2, 2}, false, input1_data),
=======
                        {TestInputDef<float>({1, 2, 2, 2}, false, input0_data),
                         TestInputDef<float>({1, 2, 2, 2}, false, input1_data)},
>>>>>>> b38fb0da
                        {},
                        17,
                        ExpectedEPNodeAssignment::All);
}

// Test 16-bit QDQ Sub with small input values.
TEST_F(QnnHTPBackendTests, BinaryOp_Div4D_U16_SmallInputs) {
  std::vector<float> input0_data = {-10.0f, -8.0f, -1.0f, 0.0f, 1.0f, 2.1f, 8.0f, 10.0f};
  std::vector<float> input1_data = {5.0f, 4.0f, 1.0f, 1.0f, 1.0f, 4.0f, 4.0f, 5.0f};
  RunQDQOpTest<uint16_t>("Div",
                         TestInputDef<float>({1, 2, 2, 2}, false, input0_data),
                         TestInputDef<float>({1, 2, 2, 2}, false, input1_data),
                         {},
                         17,
                         ExpectedEPNodeAssignment::All,
                         true);  // Use com.microsoft Q/DQ ops
}

// TODO: Enable when this is fixed.
// QNN v2.13: Inaccuracy detected for output 'output', element 2551923.
// Output quant params: scale=4100.92626953125, zero_point=126.
// Expected val: -277957.3125
// QNN QDQ val: 0 (err 277957.3125)
// CPU QDQ val: -516716.71875 (err 238759.40625)
TEST_F(QnnHTPBackendTests, DISABLED_BinaryOp_Div4D_LargeInputs) {
  RunQDQOpTest<uint8_t>("Div",
                        {TestInputDef<float>({1, 3, 768, 1152}, false, -1.0f, 1.0f),
                         TestInputDef<float>({1, 3, 768, 1152}, false, -1.0f, 1.0f)},
                        {},
                        17,
                        ExpectedEPNodeAssignment::All);
}

TEST_F(QnnHTPBackendTests, BinaryOp_Div4D_Broadcast) {
  RunQDQOpTest<uint8_t>("Div",
                        {TestInputDef<float>({1, 3, 768, 1152}, false, -1.0f, 1.0f),
                         TestInputDef<float>({3, 1, 1}, true, {1.0f, 0.5f, -0.3f})},
                        {},
                        17,
                        ExpectedEPNodeAssignment::All);
}

// Test 8-bit QDQ Mul
TEST_F(QnnHTPBackendTests, BinaryOp_Mul4D) {
  std::vector<float> input_data = GetFloatDataInRange(-10.0, 10.0f, 8);
  RunQDQOpTest<uint8_t>("Mul",
                        {TestInputDef<float>({1, 2, 2, 2}, false, input_data),
                         TestInputDef<float>({1, 2, 2, 2}, false, input_data)},
                        {},
                        17,
                        ExpectedEPNodeAssignment::All);
}

// Test 16-bit QDQ Mul
TEST_F(QnnHTPBackendTests, BinaryOp_Mul4D_U16) {
  std::vector<float> input_data = GetFloatDataInRange(-10.0f, 10.0f, 8);
  RunQDQOpTest<uint16_t>("Mul",
                         TestInputDef<float>({1, 2, 2, 2}, false, input_data),
                         TestInputDef<float>({1, 2, 2, 2}, false, input_data),
                         {},
                         17,
                         ExpectedEPNodeAssignment::All,
                         true);  // Use com.microsoft Q/DQ ops
}

// Test And
TEST_F(QnnHTPBackendTests, BinaryOp_And4D) {
  RunOpTest<bool>("And",
                  {TestInputDef<bool>({1, 4}, false, {false, false, true, true}),
                   TestInputDef<bool>({1, 4}, false, {false, true, false, true})},
                  {},
                  17,
                  ExpectedEPNodeAssignment::All);
}

// Test that Or is not yet supported on CPU backend.
TEST_F(QnnHTPBackendTests, BinaryOp_HTP_Or_Unsupported) {
  RunOpTest<bool>("Or",
                  {TestInputDef<bool>({1, 4}, false, {false, false, true, true}),
                   TestInputDef<bool>({1, 4}, false, {false, true, false, true})},
                  {},
                  17,
                  ExpectedEPNodeAssignment::None);
}

// Test 8-bit QDQ GridSample with bilinear
TEST_F(QnnHTPBackendTests, GridSample_Bilinear) {
  RunQDQOpTest<uint8_t>("GridSample",
                        {TestInputDef<float>({1, 1, 3, 2}, false, GetFloatDataInRange(-10.0f, 10.0f, 6)),
                         TestInputDef<float>({1, 2, 4, 2}, false, GetFloatDataInRange(-10.0f, 10.0f, 16))},
                        {utils::MakeAttribute("align_corners", static_cast<int64_t>(0)),
                         utils::MakeAttribute("mode", "bilinear"),
                         utils::MakeAttribute("padding_mode", "zeros")},
                        17,
                        ExpectedEPNodeAssignment::All);
}

// Test 16-bit QDQ GridSample with bilinear
TEST_F(QnnHTPBackendTests, GridSample_U16_Bilinear) {
  RunQDQOpTest<uint16_t>("GridSample",
                         TestInputDef<float>({1, 1, 3, 2}, false, GetFloatDataInRange(-10.0f, 10.0f, 6)),
                         TestInputDef<float>({1, 2, 4, 2}, false, GetFloatDataInRange(-10.0f, 10.0f, 16)),
                         {utils::MakeAttribute("align_corners", static_cast<int64_t>(0)),
                          utils::MakeAttribute("mode", "bilinear"),
                          utils::MakeAttribute("padding_mode", "zeros")},
                         17,
                         ExpectedEPNodeAssignment::All,
                         true);  // Use com.microsoft Q/DQ ops
}

// Test 8-bit QDQ GridSample with align corners
TEST_F(QnnHTPBackendTests, GridSample_AlignCorners) {
  RunQDQOpTest<uint8_t>("GridSample",
                        {TestInputDef<float>({1, 1, 3, 2}, false, GetFloatDataInRange(-10.0f, 10.0f, 6)),
                         TestInputDef<float>({1, 2, 4, 2}, false, GetFloatDataInRange(-10.0f, 10.0f, 16))},
                        {utils::MakeAttribute("align_corners", static_cast<int64_t>(1)),
                         utils::MakeAttribute("mode", "bilinear"),
                         utils::MakeAttribute("padding_mode", "zeros")},
                        17,
                        ExpectedEPNodeAssignment::All);
}

// Test 16-bit QDQ GridSample with align corners
TEST_F(QnnHTPBackendTests, GridSample_U16_AlignCorners) {
  RunQDQOpTest<uint16_t>("GridSample",
                         TestInputDef<float>({1, 1, 3, 2}, false, GetFloatDataInRange(-10.0f, 10.0f, 6)),
                         TestInputDef<float>({1, 2, 4, 2}, false, GetFloatDataInRange(-10.0f, 10.0f, 16)),
                         {utils::MakeAttribute("align_corners", static_cast<int64_t>(1)),
                          utils::MakeAttribute("mode", "bilinear"),
                          utils::MakeAttribute("padding_mode", "zeros")},
                         17,
                         ExpectedEPNodeAssignment::All,
                         true);  // Use com.microsoft Q/DQ ops
}

// Test QDQ GridSample with padding mode: border
// Inaccuracy detected for output 'output', element 0.
// Output quant params: scale=0.046370312571525574, zero_point=129.
// Expected val: 3.3620510101318359
// QNN QDQ val: 3.2922921180725098 (err 0.069758892059326172)
// CPU QDQ val: 3.3850328922271729 (err 0.022981882095336914)
TEST_F(QnnHTPBackendTests, DISABLED_GridSample_BorderPadding) {
  RunQDQOpTest<uint8_t>("GridSample",
                        {TestInputDef<float>({1, 1, 3, 2}, false, -10.0f, 10.0f),
                         TestInputDef<float>({1, 2, 4, 2}, false, -10.0f, 10.0f)},
                        {utils::MakeAttribute("mode", "bilinear"),
                         utils::MakeAttribute("padding_mode", "border")},
                        17,
                        ExpectedEPNodeAssignment::All);
}

// Test 8-bit QDQ GridSample with nearest mode
TEST_F(QnnHTPBackendTests, GridSample_Nearest) {
  RunQDQOpTest<uint8_t>("GridSample",
                        {TestInputDef<float>({1, 1, 3, 2}, false, GetFloatDataInRange(-10.0f, 10.0f, 6)),
                         TestInputDef<float>({1, 2, 4, 2}, false, GetFloatDataInRange(-10.0f, 10.0f, 16))},
                        {utils::MakeAttribute("mode", "nearest")},
                        17,
                        ExpectedEPNodeAssignment::All);
}

// Test 16-bit QDQ GridSample with nearest mode
TEST_F(QnnHTPBackendTests, GridSample_U16_Nearest) {
  RunQDQOpTest<uint16_t>("GridSample",
                         TestInputDef<float>({1, 1, 3, 2}, false, GetFloatDataInRange(-10.0f, 10.0f, 6)),
                         TestInputDef<float>({1, 2, 4, 2}, false, GetFloatDataInRange(-10.0f, 10.0f, 16)),
                         {utils::MakeAttribute("mode", "nearest")},
                         17,
                         ExpectedEPNodeAssignment::All,
                         true);
}

// Test QDQ GridSample with reflection padding mode
// Inaccuracy detected for output 'output', element 2.
// Output quant params: scale=0.024269860237836838, zero_point=0.
// Expected val: 3.212885856628418
// QNN QDQ val: 3.1308119297027588 (err 0.08207392692565918)
// CPU QDQ val: 3.2036216259002686 (err 0.0092642307281494141)
TEST_F(QnnHTPBackendTests, DISABLED_GridSample_ReflectionPaddingMode) {
  RunQDQOpTest<uint8_t>("GridSample",
                        {TestInputDef<float>({1, 1, 3, 2}, false, -10.0f, 10.0f),
                         TestInputDef<float>({1, 2, 4, 2}, false, -10.0f, 10.0f)},
                        {utils::MakeAttribute("padding_mode", "reflection")},
                        17,
                        ExpectedEPNodeAssignment::All);
}

// Test QDQ Concat: 3 inputs concatenated at the last axis.
TEST_F(QnnHTPBackendTests, VariadicOp_Concat_3Inputs_LastAxis) {
  RunQDQOpTest<uint8_t>("Concat",
                        {TestInputDef<float>({1, 2, 2, 2}, false, -10.0f, 10.0f),
                         TestInputDef<float>({1, 2, 2, 3}, false, -1.0f, 1.0f),
                         TestInputDef<float>({1, 2, 2, 1}, false, -2.0f, 2.0f)},
                        {utils::MakeAttribute("axis", static_cast<int64_t>(-1))},
                        13,
                        ExpectedEPNodeAssignment::All);
}

// Test QDQ Concat: 2 inputs concatenated at the second axis.
TEST_F(QnnHTPBackendTests, VariadicOp_Concat_2Inputs_2ndAxis) {
  RunQDQOpTest<uint8_t>("Concat",
                        {TestInputDef<float>({1, 2, 2, 2}, false, -10.0f, 10.0f),
                         TestInputDef<float>({1, 3, 2, 2}, false, -2.0f, 2.0f)},
                        {utils::MakeAttribute("axis", static_cast<int64_t>(1))},
                        13,
                        ExpectedEPNodeAssignment::All);
}
#endif  // defined(__aarch64__) || defined(_M_ARM64) || defined(__linux__)

}  // namespace test
}  // namespace onnxruntime

#endif<|MERGE_RESOLUTION|>--- conflicted
+++ resolved
@@ -18,189 +18,16 @@
 namespace test {
 #if defined(__aarch64__) || defined(_M_ARM64) || defined(__linux__)
 
-<<<<<<< HEAD
-using UInt8Limits = std::numeric_limits<uint8_t>;
-
-template <typename InputType = float>
-static GetTestModelFn BuildUnaryOpTestCase(const std::string& op_type, const TestInputDef<InputType>& input0_def,
-                                           const std::vector<ONNX_NAMESPACE::AttributeProto>& attrs,
-                                           const std::string& domain = kOnnxDomain) {
-  return [op_type, input0_def, attrs, domain](ModelTestBuilder& builder) {
-    NodeArg* input0 = MakeTestInput(builder, input0_def);
-
-    auto* output = builder.MakeOutput();
-    auto& op_node = builder.AddNode(op_type, {input0}, {output}, domain);
-    for (const auto& attr : attrs) {
-      op_node.AddAttributeProto(attr);
-    }
-  };
-}
-
-// Creates the graph:
-//                       _______________________
-//                      |                       |
-//    input_u8 -> DQ -> |       SimpleOp        | -> Q -> output_u8
-//                      |_______________________|
-//
-// Currently used to test QNN EP.
-template <typename InputQType>
-GetTestQDQModelFn<InputQType> BuildQDQUnaryOpTestCase(const TestInputDef<float>& input_def,
-                                                      const std::string& op_type,
-                                                      const std::vector<ONNX_NAMESPACE::AttributeProto>& attrs,
-                                                      const std::string& op_domain = kOnnxDomain,
-                                                      bool use_contrib_qdq = false) {
-  return [input_def, op_type, attrs, op_domain,
-          use_contrib_qdq](ModelTestBuilder& builder,
-                           std::vector<QuantParams<InputQType>>& output_qparams) {
-    auto* input = MakeTestInput(builder, input_def);
-    QuantParams<InputQType> input_qparams = GetTestInputQuantParams<InputQType>(input_def);
-    auto* input_qdq = AddQDQNodePair<InputQType>(builder, input, input_qparams.scale, input_qparams.zero_point,
-                                                 use_contrib_qdq);
-
-    auto* op_output = builder.MakeIntermediate();
-    auto& op_node = builder.AddNode(op_type, {input_qdq}, {op_output}, op_domain);
-
-    for (const auto& attr : attrs) {
-      op_node.AddAttributeProto(attr);
-    }
-
-    // op_output -> Q -> DQ -> output
-    AddQDQNodePairWithOutputAsGraphOutput<InputQType>(builder, op_output, output_qparams[0].scale,
-                                                      output_qparams[0].zero_point, use_contrib_qdq);
-  };
-}
-
-/**
- * Runs an Simple Op model on the QNN HTP backend. Checks the graph node assignment, and that inference
- * outputs for QNN and CPU match.
- *
- * \param input_shape The input's shape.
- * \param test_description Description of the test for error reporting.
- * \param expected_ep_assignment How many nodes are expected to be assigned to QNN (All, Some, or None).
- * \param num_modes_in_graph The number of expected nodes in the graph.
- */
-template <typename InputQType = uint8_t>
-static void RunQDQUnaryOpTest(const TestInputDef<float>& input_def, const std::string& op_type,
-                              const std::vector<ONNX_NAMESPACE::AttributeProto>& attrs,
-                              int opset_version,
-                              ExpectedEPNodeAssignment expected_ep_assignment,
-                              const std::string& op_domain = kOnnxDomain,
-                              bool use_contrib_qdq = false,
-                              float fp32_abs_err = 1e-4f) {
-  ProviderOptions provider_options;
-#if defined(_WIN32)
-  provider_options["backend_path"] = "QnnHtp.dll";
-#else
-  provider_options["backend_path"] = "libQnnHtp.so";
-#endif
-
-  // Runs model with DQ-> Op -> Q and compares the outputs of the CPU and QNN EPs.
-  TestQDQModelAccuracy(BuildUnaryOpTestCase<float>(op_type, input_def, attrs, op_domain),
-                       BuildQDQUnaryOpTestCase<InputQType>(input_def, op_type, attrs, op_domain, use_contrib_qdq),
-                       provider_options,
-                       opset_version,
-                       expected_ep_assignment,
-                       fp32_abs_err);
-}
-
-// Runs a non-quantized model with a single unary operator.
-// Compares the outputs of the CPU EP and QNN EP (CPU backend).
-template <typename InputType = float>
-static void RunUnaryOpTest(const TestInputDef<InputType>& input_def, const std::string& op_type,
-                           const std::vector<ONNX_NAMESPACE::AttributeProto>& attrs,
-                           int opset_version,
-                           ExpectedEPNodeAssignment expected_ep_assignment,
-                           const std::string& domain = kOnnxDomain) {
-  ProviderOptions provider_options;
-#if defined(_WIN32)
-  provider_options["backend_path"] = "QnnCpu.dll";
-#else
-  provider_options["backend_path"] = "libQnnCpu.so";
-#endif
-
-  RunQnnModelTest(BuildUnaryOpTestCase<InputType>(op_type, input_def, attrs, domain),
-                  provider_options,
-                  opset_version,
-                  expected_ep_assignment,
-                  1e-5f);
-}
-
-// TODO: share with other op tests
-// Creates the graph with two inputs and attributes
-template <typename InputType>
-static GetTestModelFn BuildOpTestCase(const std::string& op_type,
-                                      const TestInputDef<InputType>& input0_def,
-                                      const TestInputDef<InputType>& input1_def,
-                                      const std::vector<ONNX_NAMESPACE::AttributeProto>& attrs) {
-  return [op_type, input0_def, input1_def, attrs](ModelTestBuilder& builder) {
-    NodeArg* input0 = MakeTestInput(builder, input0_def);
-    NodeArg* input1 = MakeTestInput(builder, input1_def);
-
-    auto* output = builder.MakeOutput();
-    Node& onnx_node = builder.AddNode(op_type, {input0, input1}, {output});
-
-    for (const auto& attr : attrs) {
-      onnx_node.AddAttributeProto(attr);
-    }
-  };
-}
-
-// Creates the graph with two inputs and attributes
-//                       _______________________
-//                      |                       |
-//   input0_u8 -> DQ -> |       SimpleOp        | -> Q -> output_u8
-//   input1_u8 -> DQ -> |_______________________|
-//
-// Currently used to test QNN EP.
-template <typename InputQType>
-static GetTestQDQModelFn<InputQType> BuildQDQOpTestCase(const std::string& op_type,
-                                                        const TestInputDef<float>& input0_def,
-                                                        const TestInputDef<float>& input1_def,
-                                                        const std::vector<ONNX_NAMESPACE::AttributeProto>& attrs,
-                                                        bool use_contrib_qdq) {
-  return [op_type, input0_def, input1_def, attrs,
-          use_contrib_qdq](ModelTestBuilder& builder, std::vector<QuantParams<InputQType>>& output_qparams) {
-    NodeArg* input0 = MakeTestInput(builder, input0_def);
-    NodeArg* input1 = MakeTestInput(builder, input1_def);
-
-    // input -> Q -> DQ -> Op
-    QuantParams<InputQType> input0_qparams = GetTestInputQuantParams<InputQType>(input0_def);
-    auto* qdq0_output = AddQDQNodePair<InputQType>(builder, input0, input0_qparams.scale, input0_qparams.zero_point,
-                                                   use_contrib_qdq);
-
-    QuantParams<InputQType> input1_qparams = GetTestInputQuantParams<InputQType>(input1_def);
-    auto* qdq1_output = AddQDQNodePair<InputQType>(builder, input1, input1_qparams.scale, input1_qparams.zero_point,
-                                                   use_contrib_qdq);
-
-    // Op -> op_output
-    auto* op_output = builder.MakeIntermediate();
-    Node& onnx_node = builder.AddNode(op_type, {qdq0_output, qdq1_output}, {op_output});
-
-    for (const auto& attr : attrs) {
-      onnx_node.AddAttributeProto(attr);
-    }
-
-    // op_output -> Q -> DQ -> output
-    AddQDQNodePairWithOutputAsGraphOutput<InputQType>(builder, op_output, output_qparams[0].scale,
-                                                      output_qparams[0].zero_point, use_contrib_qdq);
-  };
-}
-
-=======
 // Tests the accuracy of a QDQ model on QNN EP by comparing to CPU EP, which runs both the fp32 model
 // and the QDQ model.
->>>>>>> b38fb0da
 template <typename InputQType = uint8_t>
 static void RunQDQOpTest(const std::string& op_type,
                          const std::vector<TestInputDef<float>>& input_defs,
                          const std::vector<ONNX_NAMESPACE::AttributeProto>& attrs,
                          int opset_version,
                          ExpectedEPNodeAssignment expected_ep_assignment,
-<<<<<<< HEAD
+                         const std::string& op_domain = kOnnxDomain,
                          bool use_contrib_qdq = false,
-=======
-                         const std::string& op_domain = kOnnxDomain,
->>>>>>> b38fb0da
                          float fp32_abs_err = 1e-4f) {
   ProviderOptions provider_options;
 #if defined(_WIN32)
@@ -209,13 +36,8 @@
   provider_options["backend_path"] = "libQnnHtp.so";
 #endif
 
-<<<<<<< HEAD
-  TestQDQModelAccuracy(BuildOpTestCase<float>(op_type, input0_def, input1_def, attrs),
-                       BuildQDQOpTestCase<InputQType>(op_type, input0_def, input1_def, attrs, use_contrib_qdq),
-=======
   TestQDQModelAccuracy(BuildOpTestCase<float>(op_type, input_defs, attrs, op_domain),
-                       BuildQDQOpTestCase<InputQType>(op_type, input_defs, attrs, op_domain),
->>>>>>> b38fb0da
+                       BuildQDQOpTestCase<InputQType>(op_type, input_defs, attrs, op_domain, use_contrib_qdq),
                        provider_options,
                        opset_version,
                        expected_ep_assignment,
@@ -244,68 +66,6 @@
                   expected_ep_assignment);
 }
 
-<<<<<<< HEAD
-// Check that QNN compiles DQ -> Sigmoid -> Q as a single unit.
-// Use an input of rank 3.
-TEST_F(QnnHTPBackendTests, UnaryOp_Sigmoid) {
-  RunQDQUnaryOpTest<uint8_t>(TestInputDef<float>({1, 2, 3}, false, -10.0f, 10.0f),  // Input range [-10.0, 10.0f]
-                             "Sigmoid",
-                             {},
-                             13,
-                             ExpectedEPNodeAssignment::All);
-}
-
-// Tests accuracy of 16-bit QDQ Sigmoid.
-TEST_F(QnnHTPBackendTests, UnaryOp_Sigmoid_U16) {
-  RunQDQUnaryOpTest<uint16_t>(TestInputDef<float>({1, 2, 3}, false, -10.0f, 10.0f),  // Input range [-10.0, 10.0f]
-                              "Sigmoid",
-                              {},
-                              13,
-                              ExpectedEPNodeAssignment::All,
-                              kOnnxDomain,
-                              true);  // Use MS domain Q/DQ ops
-}
-
-// Runs Sigmoid on QNN CPU backend.
-// Uses an input of rank 3
-TEST_F(QnnCPUBackendTests, UnaryOp_Sigmoid) {
-  RunUnaryOpTest(TestInputDef<float>({1, 2, 3}, false, -10.0f, 10.0f),  // Input range [-10.0, 10.0f]
-                 "Sigmoid",
-                 {},
-                 13,
-                 ExpectedEPNodeAssignment::All);
-}
-
-// Check that QNN compiles DQ -> Tanh -> Q as a single unit.
-// Use an input of rank 3.
-TEST_F(QnnHTPBackendTests, UnaryOp_Tanh) {
-  RunQDQUnaryOpTest<uint8_t>(TestInputDef<float>({1, 2, 3}, false, -10.0f, 10.0f),  // Input range [-10.0, 10.0f]
-                             "Tanh",
-                             {},
-                             13,
-                             ExpectedEPNodeAssignment::All);
-}
-
-// Tests accuracy of 16-bit QDQ Tanh.
-TEST_F(QnnHTPBackendTests, UnaryOp_Tanh_U16) {
-  RunQDQUnaryOpTest<uint16_t>(TestInputDef<float>({1, 2, 3}, false, -10.0f, 10.0f),  // Input range [-10.0, 10.0f]
-                              "Tanh",
-                              {},
-                              13,
-                              ExpectedEPNodeAssignment::All,
-                              kOnnxDomain,
-                              true);  // Use MS domain Q/DQ ops
-}
-
-// Runs Tanh on QNN CPU backend.
-// Uses an input of rank 3
-TEST_F(QnnCPUBackendTests, UnaryOp_Tanh) {
-  RunUnaryOpTest(TestInputDef<float>({1, 2, 3}, false, -10.0f, 10.0f),  // Input range [-10.0, 10.0f]
-                 "Tanh",
-                 {},
-                 13,
-                 ExpectedEPNodeAssignment::All);
-=======
 // Test the accuracy of QDQ Sigmoid.
 TEST_F(QnnHTPBackendTests, UnaryOp_Sigmoid) {
   RunQDQOpTest<uint8_t>("Sigmoid",
@@ -315,6 +75,17 @@
                         ExpectedEPNodeAssignment::All);
 }
 
+// Tests accuracy of 16-bit QDQ Sigmoid.
+TEST_F(QnnHTPBackendTests, UnaryOp_Sigmoid_U16) {
+  RunQDQOpTest<uint16_t>("Sigmoid",
+                         {TestInputDef<float>({1, 2, 3}, false, GetFloatDataInRange(-10.0f, 10.0f, 6))},
+                         {},
+                         13,
+                         ExpectedEPNodeAssignment::All,
+                         kOnnxDomain,
+                         true);  // Use MS domain Q/DQ ops
+}
+
 // Test the accuracy of QDQ Tanh.
 TEST_F(QnnHTPBackendTests, UnaryOp_Tanh) {
   RunQDQOpTest<uint8_t>("Tanh",
@@ -322,20 +93,28 @@
                         {},
                         13,
                         ExpectedEPNodeAssignment::All);
->>>>>>> b38fb0da
+}
+
+// Tests accuracy of 16-bit QDQ Tanh.
+TEST_F(QnnHTPBackendTests, UnaryOp_Tanh_U16) {
+  RunQDQOpTest<uint16_t>("Tanh",
+                         {TestInputDef<float>({1, 2, 3}, false, GetFloatDataInRange(-10.0f, 10.0f, 6))},
+                         {},
+                         13,
+                         ExpectedEPNodeAssignment::All,
+                         kOnnxDomain,
+                         true);  // Use MS domain Q/DQ ops
 }
 
 // Check that QNN compiles DQ -> Gelu -> Q as a single unit.
 // Use an input of rank 3.
 TEST_F(QnnHTPBackendTests, UnaryOp_Gelu) {
-<<<<<<< HEAD
-  const std::vector<float> input_data = {-10.0f, -8.4f, 0.0f, 4.3f, 7.1f, 10.0f};
-  RunQDQUnaryOpTest<uint8_t>(TestInputDef<float>({1, 2, 3}, false, input_data),
-                             "Gelu",
-                             {},
-                             11,
-                             ExpectedEPNodeAssignment::All,
-                             kMSDomain);  // GeLu is a contrib op.
+  RunQDQOpTest<uint8_t>("Gelu",
+                        {TestInputDef<float>({1, 2, 3}, false, GetFloatDataInRange(-10.0f, 10.0f, 6))},
+                        {},
+                        11,
+                        ExpectedEPNodeAssignment::All,
+                        kMSDomain);  // GeLu is a contrib op.
 }
 
 // Tests accuracy of 16-bit QDQ GeLu.
@@ -346,55 +125,35 @@
 // CPU QDQ val: 9.999847412109375 (err 0.000152587890625)
 TEST_F(QnnHTPBackendTests, UnaryOp_Gelu_U16) {
   const std::vector<float> input_data = {-10.0f, -8.4f, 0.0f, 4.3f, 7.1f, 10.0f};
-  RunQDQUnaryOpTest<uint16_t>(TestInputDef<float>({1, 2, 3}, false, input_data),
-                              "Gelu",
-                              {},
-                              11,
-                              ExpectedEPNodeAssignment::All,
-                              kMSDomain,  // GeLu is a contrib op.
-                              true,       // Use MS domain Q/DQ ops.
-                              0.0025f);   // TODO(adrianlizarraga): Accuracy
-=======
-  RunQDQOpTest<uint8_t>("Gelu",
-                        {TestInputDef<float>({1, 2, 3}, false, GetFloatDataInRange(-10.0f, 10.0f, 6))},
-                        {},
-                        11,
-                        ExpectedEPNodeAssignment::All,
-                        kMSDomain);  // GeLu is a contrib op.
->>>>>>> b38fb0da
+  RunQDQOpTest<uint16_t>("Gelu",
+                         {TestInputDef<float>({1, 2, 3}, false, input_data)},
+                         {},
+                         11,
+                         ExpectedEPNodeAssignment::All,
+                         kMSDomain,  // GeLu is a contrib op.
+                         true,       // Use MS domain Q/DQ ops.
+                         0.0025f);   // TODO(adrianlizarraga): Accuracy
 }
 
 // Check that QNN compiles DQ -> Elu -> Q as a single unit.
 // Use an input of rank 3.
 TEST_F(QnnHTPBackendTests, UnaryOp_Elu) {
-<<<<<<< HEAD
-  RunQDQUnaryOpTest<uint8_t>(TestInputDef<float>({1, 2, 3}, false, -10.0f, 10.0f),  // Input range [-10.0, 10.0f]
-                             "Elu",
-                             {},
-                             11,
-                             ExpectedEPNodeAssignment::All);
-}
-
-// Tests accuracy of 16-bit QDQ Elu.
-// TODO(adrianlizarraga): Inaccuracy detected for output 'output', element 1.
-// Output quant params: scale=0.00011093531065853313, zero_point=8992.
-// Expected val: -0.99751651287078857
-// QNN QDQ val: 6.2726154327392578 (err 7.2701320648193359)
-// CPU QDQ val: -0.99753034114837646 (err 1.3828277587890625e-05)
-TEST_F(QnnHTPBackendTests, DISABLED_UnaryOp_Elu_U16) {
-  RunQDQUnaryOpTest<uint16_t>(TestInputDef<float>({1, 2, 3}, false, -10.0f, 10.0f),  // Input range [-10.0, 10.0f]
-                              "Elu",
-                              {},
-                              11,
-                              ExpectedEPNodeAssignment::All,
-                              kOnnxDomain,
-                              true);
-=======
   RunQDQOpTest<uint8_t>("Elu",
                         {TestInputDef<float>({1, 2, 3}, false, GetFloatDataInRange(-10.0f, 10.0f, 6))},
                         {},
                         11,
                         ExpectedEPNodeAssignment::All);
+}
+
+// Tests accuracy of 16-bit QDQ Elu.
+TEST_F(QnnHTPBackendTests, UnaryOp_Elu_U16) {
+  RunQDQOpTest<uint16_t>("Elu",
+                         {TestInputDef<float>({1, 2, 3}, false, GetFloatDataInRange(-10.0f, 10.0f, 6))},
+                         {},
+                         11,
+                         ExpectedEPNodeAssignment::All,
+                         kOnnxDomain,
+                         true);
 }
 
 // Tests accuracy of QDQ Relu
@@ -412,19 +171,16 @@
                         {},
                         14,
                         ExpectedEPNodeAssignment::All);
->>>>>>> b38fb0da
 }
 
 // Check that QNN compiles DQ -> HardSwish -> Q as a single unit.
 // Use an input of rank 3.
 TEST_F(QnnHTPBackendTests, UnaryOp_HardSwish) {
-<<<<<<< HEAD
-  const std::vector<float> input_data = {-10.0f, -8.4f, 0.0f, 4.3f, 7.1f, 10.0f};
-  RunQDQUnaryOpTest<uint8_t>(TestInputDef<float>({1, 2, 3}, false, input_data),
-                             "HardSwish",
-                             {},
-                             14,
-                             ExpectedEPNodeAssignment::All);
+  RunQDQOpTest<uint8_t>("HardSwish",
+                        {TestInputDef<float>({1, 2, 3}, false, GetFloatDataInRange(-10.0f, 10.0f, 6))},
+                        {},
+                        14,
+                        ExpectedEPNodeAssignment::All);
 }
 
 // Tests accuracy of 16-bit QDQ HardSwish
@@ -435,21 +191,14 @@
 // CPU QDQ val: 9.999847412109375 (err 0.000152587890625)
 TEST_F(QnnHTPBackendTests, UnaryOp_HardSwish_U16) {
   const std::vector<float> input_data = {-10.0f, -8.4f, 0.0f, 4.3f, 7.1f, 10.0f};
-  RunQDQUnaryOpTest<uint16_t>(TestInputDef<float>({1, 2, 3}, false, input_data),
-                              "HardSwish",
-                              {},
-                              14,
-                              ExpectedEPNodeAssignment::All,
-                              kOnnxDomain,
-                              true,
-                              0.001f);  // TODO(adrianlizarraga): Remove additional tolerance needed for inaccuracy
-=======
-  RunQDQOpTest<uint8_t>("HardSwish",
-                        {TestInputDef<float>({1, 2, 3}, false, GetFloatDataInRange(-10.0f, 10.0f, 6))},
-                        {},
-                        14,
-                        ExpectedEPNodeAssignment::All);
->>>>>>> b38fb0da
+  RunQDQOpTest<uint16_t>("HardSwish",
+                         {TestInputDef<float>({1, 2, 3}, false, input_data)},
+                         {},
+                         14,
+                         ExpectedEPNodeAssignment::All,
+                         kOnnxDomain,
+                         true,
+                         0.001f);  // TODO(adrianlizarraga): Remove additional tolerance needed for inaccuracy
 }
 
 // Check that QNN compiles DQ -> Atan -> Q as a single unit.
@@ -470,14 +219,14 @@
 // CPU QDQ val: -1.4218991994857788 (err 7.152557373046875e-06)
 TEST_F(QnnHTPBackendTests, UnaryOp_Atan_U16) {
   const std::vector<float> input_data = GetFloatDataInRange(-10.0f, 10.0f, 6);
-  RunQDQUnaryOpTest<uint16_t>(TestInputDef<float>({1, 2, 3}, false, input_data),  // Input range [-10.0, 10.0f]
-                              "Atan",
-                              {},
-                              14,
-                              ExpectedEPNodeAssignment::All,
-                              kOnnxDomain,  // Atan domain
-                              true,         // Q/DQ op domain is com.microsoft
-                              1.8e-4f);
+  RunQDQOpTest<uint16_t>("Atan",
+                         {TestInputDef<float>({1, 2, 3}, false, input_data)},
+                         {},
+                         14,
+                         ExpectedEPNodeAssignment::All,
+                         kOnnxDomain,  // Atan domain
+                         true,         // Q/DQ op domain is com.microsoft
+                         1.8e-4f);
 }
 
 // Check that QNN compiles DQ -> Asin -> Q as a single unit.
@@ -503,13 +252,13 @@
 // Tests accuracy of 16-bit QDQ Sign
 TEST_F(QnnHTPBackendTests, UnaryOp_Sign_U16) {
   const std::vector<float> input_data = GetFloatDataInRange(-10.0f, 10.0f, 6);
-  RunQDQUnaryOpTest<uint16_t>(TestInputDef<float>({1, 2, 3}, false, input_data),
-                              "Sign",
-                              {},
-                              13,
-                              ExpectedEPNodeAssignment::All,
-                              kOnnxDomain,  // Sign op domain
-                              true);        // Use com.microsoft Q/DQ op domains
+  RunQDQOpTest<uint16_t>("Sign",
+                         {TestInputDef<float>({1, 2, 3}, false, input_data)},
+                         {},
+                         13,
+                         ExpectedEPNodeAssignment::All,
+                         kOnnxDomain,  // Sign op domain
+                         true);        // Use com.microsoft Q/DQ op domains
 }
 
 // Check that QNN compiles DQ -> Sin -> Q as a single unit.
@@ -534,19 +283,12 @@
 
 // Check that QNN compiles DQ -> Cos -> Q as a single unit.
 // Use an input of rank 3.
-<<<<<<< HEAD
-TEST_F(QnnHTPBackendTests, UnaryOp_Cos2) {
-  RunQDQUnaryOpTest(TestInputDef<float>({1, 2, 3}, false, {-3.14159f, -1.88436f, -0.542863f, 0.0f, 1.05622f, 3.14159f}),
-                    "Cos", {},
-                    11, ExpectedEPNodeAssignment::All);
-=======
-TEST_F(QnnHTPBackendTests, UnaryOp_Cos_Inaccurate) {
+TEST_F(QnnHTPBackendTests, UnaryOp_Cos_InaccurateFixed) {
   RunQDQOpTest<uint8_t>("Cos",
                         {TestInputDef<float>({1, 2, 3}, false, {-3.14159f, -1.88436f, -0.542863f, 0.0f, 1.05622f, 3.14159f})},
                         {},
                         11,
                         ExpectedEPNodeAssignment::All);
->>>>>>> b38fb0da
 }
 
 // Check that QNN compiles DQ -> Log -> Q as a single unit.
@@ -610,13 +352,13 @@
 // Tests accuracy of 16-bit QDQ Log
 TEST_F(QnnHTPBackendTests, UnaryOp_Log_U16) {
   const std::vector<float> input_data = GetFloatDataInRange(1.0f, 128.0f, 6);
-  RunQDQUnaryOpTest<uint16_t>(TestInputDef<float>({1, 2, 3}, false, input_data),
-                              "Log",
-                              {},
-                              11,
-                              ExpectedEPNodeAssignment::All,
-                              kOnnxDomain,  // Log op domain
-                              true);        // Use com.microsoft domain for Q/DQ ops
+  RunQDQOpTest<uint16_t>("Log",
+                         {TestInputDef<float>({1, 2, 3}, false, input_data)},
+                         {},
+                         11,
+                         ExpectedEPNodeAssignment::All,
+                         kOnnxDomain,  // Log op domain
+                         true);        // Use com.microsoft domain for Q/DQ ops
 }
 
 // Check that QNN compiles DQ -> Softmax -> Q as a single unit.
@@ -632,13 +374,13 @@
 // Tests accuracy of 16-bit QDQ Softmax (opset 13) with default axis
 TEST_F(QnnHTPBackendTests, UnaryOp_Softmax13_U16_DefaultAxis) {
   const std::vector<float> input_data = GetFloatDataInRange(-5.0f, 5.0f, 6);
-  RunQDQUnaryOpTest<uint16_t>(TestInputDef<float>({1, 2, 3}, false, input_data),
-                              "Softmax",
-                              {},  // Uses default axis of -1 for opset 13
-                              13,
-                              ExpectedEPNodeAssignment::All,
-                              kOnnxDomain,  // Sofmax's domain
-                              true);        // Use com.microsoft domain for Q/DQ ops
+  RunQDQOpTest<uint16_t>("Softmax",
+                         {TestInputDef<float>({1, 2, 3}, false, input_data)},
+                         {},  // Uses default axis of -1 for opset 13
+                         13,
+                         ExpectedEPNodeAssignment::All,
+                         kOnnxDomain,  // Sofmax's domain
+                         true);        // Use com.microsoft domain for Q/DQ ops
 }
 
 // Check that QNN compiles DQ -> Softmax -> Q as a single unit.
@@ -727,41 +469,35 @@
 // Test accuracy of 16-bit QDQ Abs op.
 TEST_F(QnnHTPBackendTests, UnaryOp_Abs_U16) {
   const std::vector<float> input_data = GetFloatDataInRange(-10.0f, 10.0f, 6);
-  RunQDQUnaryOpTest<uint16_t>(TestInputDef<float>({1, 2, 3}, false, input_data),
-                              "Abs",
-                              {},
-                              13,
-                              ExpectedEPNodeAssignment::All,
-                              kOnnxDomain,  // Abs op's domain
-                              true);        // Use com.microsoft domain for Q/DQ ops
+  RunQDQOpTest<uint16_t>("Abs",
+                         {TestInputDef<float>({1, 2, 3}, false, input_data)},
+                         {},
+                         13,
+                         ExpectedEPNodeAssignment::All,
+                         kOnnxDomain,  // Abs op's domain
+                         true);        // Use com.microsoft domain for Q/DQ ops
 }
 
 // Test accuracy of QDQ Ceil op.
 TEST_F(QnnHTPBackendTests, UnaryOp_Ceil) {
   const std::vector<float> input_data = GetFloatDataInRange(-12.0f, 12.0f, 6);
-<<<<<<< HEAD
-  RunQDQUnaryOpTest<uint8_t>(TestInputDef<float>({1, 2, 3}, false, input_data),
-                             "Ceil",
-                             {},
-                             13, ExpectedEPNodeAssignment::All);
+  RunQDQOpTest<uint8_t>("Ceil",
+                        {TestInputDef<float>({1, 2, 3}, false, input_data)},
+                        {},
+                        13,
+                        ExpectedEPNodeAssignment::All);
 }
 
 // Test accuracy of 16-bit QDQ Ceil op.
 TEST_F(QnnHTPBackendTests, UnaryOp_Ceil_U16) {
   const std::vector<float> input_data = GetFloatDataInRange(-12.0f, 12.0f, 6);
-  RunQDQUnaryOpTest<uint16_t>(TestInputDef<float>({1, 2, 3}, false, input_data),
-                              "Ceil",
-                              {},
-                              13,
-                              ExpectedEPNodeAssignment::All,
-                              kOnnxDomain,  // Ceil op's domain
-                              true);        // Use com.microsoft domain for Q/DQ ops
-=======
-  RunQDQOpTest<uint8_t>("Ceil",
-                        {TestInputDef<float>({1, 2, 3}, false, input_data)},
-                        {},
-                        13,
-                        ExpectedEPNodeAssignment::All);
+  RunQDQOpTest<uint16_t>("Ceil",
+                         {TestInputDef<float>({1, 2, 3}, false, input_data)},
+                         {},
+                         13,
+                         ExpectedEPNodeAssignment::All,
+                         kOnnxDomain,  // Ceil op's domain
+                         true);        // Use com.microsoft domain for Q/DQ ops
 }
 
 // Test QDQ Floor op.
@@ -772,7 +508,6 @@
                         {},
                         13,
                         ExpectedEPNodeAssignment::All);
->>>>>>> b38fb0da
 }
 
 // Test QDQ DepthToSpace.
@@ -803,14 +538,14 @@
                                 21., 22., 23.,
                                 27., 28., 29.,
                                 30., 31., 32.};
-  RunQDQUnaryOpTest<uint16_t>(TestInputDef<float>({1, 4, 2, 3}, false, X),
-                              "DepthToSpace",
-                              {utils::MakeAttribute("blocksize", static_cast<int64_t>(2)),
-                               utils::MakeAttribute("mode", "CRD")},
-                              11,
-                              ExpectedEPNodeAssignment::All,
-                              kOnnxDomain,  // Op's domain
-                              true);        // Use com.microsoft domain for Q/DQ ops
+  RunQDQOpTest<uint16_t>("DepthToSpace",
+                         {TestInputDef<float>({1, 4, 2, 3}, false, X)},
+                         {utils::MakeAttribute("blocksize", static_cast<int64_t>(2)),
+                          utils::MakeAttribute("mode", "CRD")},
+                         11,
+                         ExpectedEPNodeAssignment::All,
+                         kOnnxDomain,  // Op's domain
+                         true);        // Use com.microsoft domain for Q/DQ ops
 }
 
 // Test QDQ DepthToSpace.
@@ -852,13 +587,13 @@
 
                                 2.0f, 2.1f, 2.2f, 2.3f,
                                 3.0f, 3.1f, 3.2f, 3.3f};
-  RunQDQUnaryOpTest<uint16_t>(TestInputDef<float>({1, 2, 2, 4}, false, X),
-                              "SpaceToDepth",
-                              {utils::MakeAttribute("blocksize", static_cast<int64_t>(2))},
-                              11,
-                              ExpectedEPNodeAssignment::All,
-                              kOnnxDomain,  // Op's domain
-                              true);        // Use com.microsoft domain for Q/DQ ops
+  RunQDQOpTest<uint16_t>("SpaceToDepth",
+                         {TestInputDef<float>({1, 2, 2, 4}, false, X)},
+                         {utils::MakeAttribute("blocksize", static_cast<int64_t>(2))},
+                         11,
+                         ExpectedEPNodeAssignment::All,
+                         kOnnxDomain,  // Op's domain
+                         true);        // Use com.microsoft domain for Q/DQ ops
 }
 
 // Run QDQ model on HTP twice
@@ -947,11 +682,12 @@
 TEST_F(QnnHTPBackendTests, BinaryOp_Add4D_U16) {
   std::vector<float> input_data = GetFloatDataInRange(-10.0f, 10.0f, 8);
   RunQDQOpTest<uint16_t>("Add",
-                         TestInputDef<float>({1, 2, 2, 2}, false, input_data),
-                         TestInputDef<float>({1, 2, 2, 2}, false, input_data),
+                         {TestInputDef<float>({1, 2, 2, 2}, false, input_data),
+                          TestInputDef<float>({1, 2, 2, 2}, false, input_data)},
                          {},
                          17,
                          ExpectedEPNodeAssignment::All,
+                         kOnnxDomain,
                          true);  // Use com.microsoft Q/DQ ops
 }
 
@@ -969,11 +705,12 @@
 TEST_F(QnnHTPBackendTests, BinaryOp_Sub4D_U16) {
   std::vector<float> input_data = GetFloatDataInRange(-10.0f, 10.0f, 8);
   RunQDQOpTest<uint16_t>("Sub",
-                         TestInputDef<float>({1, 3, 8, 8}, false, input_data),
-                         TestInputDef<float>({1, 3, 8, 8}, false, input_data),
+                         {TestInputDef<float>({1, 3, 8, 8}, false, input_data),
+                          TestInputDef<float>({1, 3, 8, 8}, false, input_data)},
                          {},
                          17,
                          ExpectedEPNodeAssignment::All,
+                         kOnnxDomain,
                          true);  // Use com.microsoft Q/DQ ops
 }
 
@@ -1045,13 +782,8 @@
   std::vector<float> input0_data = {-10.0f, -8.0f, -1.0f, 0.0f, 1.0f, 2.1f, 8.0f, 10.0f};
   std::vector<float> input1_data = {5.0f, 4.0f, 1.0f, 1.0f, 1.0f, 4.0f, 4.0f, 5.0f};
   RunQDQOpTest<uint8_t>("Div",
-<<<<<<< HEAD
-                        TestInputDef<float>({1, 2, 2, 2}, false, input0_data),
-                        TestInputDef<float>({1, 2, 2, 2}, false, input1_data),
-=======
                         {TestInputDef<float>({1, 2, 2, 2}, false, input0_data),
                          TestInputDef<float>({1, 2, 2, 2}, false, input1_data)},
->>>>>>> b38fb0da
                         {},
                         17,
                         ExpectedEPNodeAssignment::All);
@@ -1062,11 +794,12 @@
   std::vector<float> input0_data = {-10.0f, -8.0f, -1.0f, 0.0f, 1.0f, 2.1f, 8.0f, 10.0f};
   std::vector<float> input1_data = {5.0f, 4.0f, 1.0f, 1.0f, 1.0f, 4.0f, 4.0f, 5.0f};
   RunQDQOpTest<uint16_t>("Div",
-                         TestInputDef<float>({1, 2, 2, 2}, false, input0_data),
-                         TestInputDef<float>({1, 2, 2, 2}, false, input1_data),
+                         {TestInputDef<float>({1, 2, 2, 2}, false, input0_data),
+                          TestInputDef<float>({1, 2, 2, 2}, false, input1_data)},
                          {},
                          17,
                          ExpectedEPNodeAssignment::All,
+                         kOnnxDomain,
                          true);  // Use com.microsoft Q/DQ ops
 }
 
@@ -1109,11 +842,12 @@
 TEST_F(QnnHTPBackendTests, BinaryOp_Mul4D_U16) {
   std::vector<float> input_data = GetFloatDataInRange(-10.0f, 10.0f, 8);
   RunQDQOpTest<uint16_t>("Mul",
-                         TestInputDef<float>({1, 2, 2, 2}, false, input_data),
-                         TestInputDef<float>({1, 2, 2, 2}, false, input_data),
+                         {TestInputDef<float>({1, 2, 2, 2}, false, input_data),
+                          TestInputDef<float>({1, 2, 2, 2}, false, input_data)},
                          {},
                          17,
                          ExpectedEPNodeAssignment::All,
+                         kOnnxDomain,
                          true);  // Use com.microsoft Q/DQ ops
 }
 
@@ -1152,13 +886,14 @@
 // Test 16-bit QDQ GridSample with bilinear
 TEST_F(QnnHTPBackendTests, GridSample_U16_Bilinear) {
   RunQDQOpTest<uint16_t>("GridSample",
-                         TestInputDef<float>({1, 1, 3, 2}, false, GetFloatDataInRange(-10.0f, 10.0f, 6)),
-                         TestInputDef<float>({1, 2, 4, 2}, false, GetFloatDataInRange(-10.0f, 10.0f, 16)),
+                         {TestInputDef<float>({1, 1, 3, 2}, false, GetFloatDataInRange(-10.0f, 10.0f, 6)),
+                          TestInputDef<float>({1, 2, 4, 2}, false, GetFloatDataInRange(-10.0f, 10.0f, 16))},
                          {utils::MakeAttribute("align_corners", static_cast<int64_t>(0)),
                           utils::MakeAttribute("mode", "bilinear"),
                           utils::MakeAttribute("padding_mode", "zeros")},
                          17,
                          ExpectedEPNodeAssignment::All,
+                         kOnnxDomain,
                          true);  // Use com.microsoft Q/DQ ops
 }
 
@@ -1177,13 +912,14 @@
 // Test 16-bit QDQ GridSample with align corners
 TEST_F(QnnHTPBackendTests, GridSample_U16_AlignCorners) {
   RunQDQOpTest<uint16_t>("GridSample",
-                         TestInputDef<float>({1, 1, 3, 2}, false, GetFloatDataInRange(-10.0f, 10.0f, 6)),
-                         TestInputDef<float>({1, 2, 4, 2}, false, GetFloatDataInRange(-10.0f, 10.0f, 16)),
+                         {TestInputDef<float>({1, 1, 3, 2}, false, GetFloatDataInRange(-10.0f, 10.0f, 6)),
+                          TestInputDef<float>({1, 2, 4, 2}, false, GetFloatDataInRange(-10.0f, 10.0f, 16))},
                          {utils::MakeAttribute("align_corners", static_cast<int64_t>(1)),
                           utils::MakeAttribute("mode", "bilinear"),
                           utils::MakeAttribute("padding_mode", "zeros")},
                          17,
                          ExpectedEPNodeAssignment::All,
+                         kOnnxDomain,
                          true);  // Use com.microsoft Q/DQ ops
 }
 
@@ -1216,11 +952,12 @@
 // Test 16-bit QDQ GridSample with nearest mode
 TEST_F(QnnHTPBackendTests, GridSample_U16_Nearest) {
   RunQDQOpTest<uint16_t>("GridSample",
-                         TestInputDef<float>({1, 1, 3, 2}, false, GetFloatDataInRange(-10.0f, 10.0f, 6)),
-                         TestInputDef<float>({1, 2, 4, 2}, false, GetFloatDataInRange(-10.0f, 10.0f, 16)),
+                         {TestInputDef<float>({1, 1, 3, 2}, false, GetFloatDataInRange(-10.0f, 10.0f, 6)),
+                          TestInputDef<float>({1, 2, 4, 2}, false, GetFloatDataInRange(-10.0f, 10.0f, 16))},
                          {utils::MakeAttribute("mode", "nearest")},
                          17,
                          ExpectedEPNodeAssignment::All,
+                         kOnnxDomain,
                          true);
 }
 
