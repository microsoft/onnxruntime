--- conflicted
+++ resolved
@@ -74,15 +74,7 @@
                                    ExpectedEPNodeAssignment expected_ep_assignment,
                                    bool use_contrib_qdq = false) {
   ProviderOptions provider_options;
-<<<<<<< HEAD
-#if defined(_WIN32)
-  provider_options["backend_path"] = "QnnHtp.dll";
-#else
-  provider_options["backend_path"] = "libQnnHtp.so";
-#endif
-=======
   provider_options["backend_type"] = "htp";
->>>>>>> 39e585ff
   provider_options["offload_graph_io_quantization"] = "0";
 
   // Runs model with DQ-> InstanceNorm -> Q and compares the outputs of the CPU and QNN EPs.
