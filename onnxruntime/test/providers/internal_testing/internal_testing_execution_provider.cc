// Copyright (c) Microsoft Corporation. All rights reserved.
// Licensed under the MIT License.

#include "internal_testing_execution_provider.h"

#include "core/framework/allocator_utils.h"
#include "core/framework/compute_capability.h"
#include "core/framework/feeds_fetches_manager.h"
#include "core/framework/op_kernel_context_internal.h"
#include "core/framework/session_state.h"
#include "core/framework/tensorprotoutils.h"
#include "core/framework/utils.h"
#include "core/graph/model.h"
#include "core/providers/partitioning_utils.h"
#include "core/session/onnxruntime_cxx_api.h"
#include "core/optimizer/layout_transformation/layout_transformation.h"

#include <queue>

#include "core/framework/op_kernel.h"
#include "core/framework/kernel_registry.h"
#include "internal_testing_ep_static_kernels.h"  // for BuildKernelCreateInfo declaration

namespace onnxruntime {
namespace internal_testing_ep {

// NHWC Conv requires contrib ops
#if !defined(ORT_MINIMAL_BUILD) && !defined(DISABLE_CONTRIB_OPS)
// the 'utils::' breaks the kernel registration macros
constexpr const char* internal_testing_ep = utils::kInternalTestingExecutionProvider;

class ONNX_OPERATOR_KERNEL_CLASS_NAME(internal_testing_ep, kMSInternalNHWCDomain, 11, Conv);

// register static kernels we have implementations for
static std::unique_ptr<KernelRegistry> RegisterKernels() {
  auto kernel_registry = std::make_unique<onnxruntime::KernelRegistry>();

  ORT_THROW_IF_ERROR(kernel_registry->Register(
      BuildKernelCreateInfo<ONNX_OPERATOR_KERNEL_CLASS_NAME(internal_testing_ep,
                                                            kMSInternalNHWCDomain, 11, Conv)>()));

  return kernel_registry;
}

namespace {
// static kernel registration helpers

class DummyKernel : public OpKernel {
 public:
  DummyKernel(const OpKernelInfo& info) : OpKernel(info) {
  }

  Status Compute(OpKernelContext*) const override {
    ORT_NOT_IMPLEMENTED("Dummy kernel is only intended for testing model initialization and not execution");
  }
};

onnxruntime::common::Status DummyCreateKernel(FuncManager& /*func_mgr*/, const OpKernelInfo& info,
                                              std::unique_ptr<OpKernel>& out) {
  auto kernel = std::make_unique<DummyKernel>(info);
  out = std::move(kernel);
  return Status::OK();
}

// register dummy kernel for node
void RegisterDummyStaticKernel(KernelRegistry& registry, const Node& node) {
  KernelDefBuilder builder;
  builder.SetName(node.OpType())
      .SetDomain(node.Domain())
      .SinceVersion(node.SinceVersion())
      .Provider(internal_testing_ep);

  ORT_THROW_IF_ERROR(registry.Register(builder, DummyCreateKernel));
}
}  // namespace

#else
static std::unique_ptr<KernelRegistry> RegisterKernels() {
  return nullptr;
}
#endif  // !defined(ORT_MINIMAL_BUILD) && !defined(DISABLE_CONTRIB_OPS)

constexpr const char* INTERNAL_TESTING_EP = "InternalTestingEP";

InternalTestingExecutionProvider::InternalTestingExecutionProvider(const std::unordered_set<std::string>& ops,
                                                                   const std::unordered_set<std::string>& stop_ops,
                                                                   DataLayout preferred_layout)
    : IExecutionProvider{utils::kInternalTestingExecutionProvider},
      ep_name_{INTERNAL_TESTING_EP},
      ops_{ops},
      stop_ops_{stop_ops},
      preferred_layout_{preferred_layout},
      kernel_registry_{RegisterKernels()} {
}

std::vector<AllocatorPtr> InternalTestingExecutionProvider::CreatePreferredAllocators() {
  AllocatorCreationInfo allocator_info(
      [](int) {
        return std::make_unique<CPUAllocator>(OrtMemoryInfo(INTERNAL_TESTING_EP,
                                                            OrtAllocatorType::OrtDeviceAllocator));
      });
  return std::vector<AllocatorPtr>{CreateAllocator(allocator_info)};
}

InternalTestingExecutionProvider::~InternalTestingExecutionProvider() {}

DataLayout InternalTestingExecutionProvider::GetPreferredLayout() const {
  return preferred_layout_;
}

std::vector<std::unique_ptr<ComputeCapability>>
InternalTestingExecutionProvider::GetCapability(const onnxruntime::GraphViewer& graph_viewer,
                                                const IKernelLookup& kernel_lookup,
<<<<<<< HEAD
=======
                                                const GraphOptimizerRegistry& /* graph_optimizer_registry */,
>>>>>>> 39e585ff
                                                IResourceAccountant* /* resource_accountant */) const {
  // find nodes that have ops in our supported list
  std::unordered_set<const Node*> supported_static_nodes;
  std::unordered_set<const Node*> supported_compiled_nodes;

  const auto& topo_nodes = graph_viewer.GetNodesInTopologicalOrder();
  std::for_each(topo_nodes.cbegin(), topo_nodes.cend(),
                [&, this](NodeIndex node_index) {
                  const Node* node = graph_viewer.GetNode(node_index);
                  if (take_all_nodes_) {
                    if (enable_static_kernels_) {
#if !defined(ORT_MINIMAL_BUILD) && !defined(DISABLE_CONTRIB_OPS)
                      supported_static_nodes.insert(node);
                      if (kernel_lookup.LookUpKernel(*node) == nullptr) {
                        RegisterDummyStaticKernel(*kernel_registry_, *node);
                      }
#else
            ORT_UNUSED_PARAMETER(kernel_lookup);
#endif
                    } else {
                      supported_compiled_nodes.insert(node);
                    }
                  } else {
                    bool supported = ops_.count(node->OpType()) != 0;
                    if (supported) {
                      if (enable_static_kernels_) {
                        // we have an explicit static kernel for Conv
                        if (node->OpType() == "Conv") {
                          supported_static_nodes.insert(node);
                        }
                      }

                      // all kernels can potentially be compiled in this test setup
                      supported_compiled_nodes.insert(node);
                    }
                  }
                });

  if (supported_static_nodes.empty() && supported_compiled_nodes.empty()) {
    return {};
  }

  std::vector<std::unique_ptr<ComputeCapability>> static_capabilities;

  if (enable_static_kernels_) {
#if !defined(ORT_MINIMAL_BUILD)
    std::unordered_set<const Node*> nodes_with_static_kernels;

    // handle any supported nodes we have a static kernel for
    for (const Node* node : supported_static_nodes) {
      bool request_node = false;
      if (node->GetExecutionProviderType() == "") {
        // unassigned node. check if we can handle it.
        if (take_all_nodes_ || node->Domain() == kOnnxDomain && node->OpType() == "Conv") {
          request_node = true;
        }
      } else if (node->GetExecutionProviderType() == Type()) {
        // node we selected in the first call to GetCapability. if it was layout sensitive it is now in the
        // kMSInternalNHWCDomain domain
        request_node = true;
      } else {
        // node belongs to another EP
        continue;
      }

      if (request_node) {
        // create a ComputeCapability for the individual node.
        nodes_with_static_kernels.insert(node);

        std::unique_ptr<IndexedSubGraph> sub_graph = std::make_unique<IndexedSubGraph>();
        sub_graph->nodes.push_back(node->Index());
        static_capabilities.push_back(std::make_unique<ComputeCapability>(std::move(sub_graph)));

        // in this simple example setup we prefer static kernels over compiled nodes as that's easier to work with
        // for unit tests.
        // most likely a 'real' EP that had both would reverse the order and look for groups of nodes to compile first,
        // and remove those from supported_static_nodes before checking for nodes with static kernels.
        supported_compiled_nodes.erase(node);
      }
    }
#endif
  }

  // NOTE: GetCapability is called for all subgraphs from the bottom up, for one execution provider at a time.
  //       i.e. each execution provider will see the entire model individually.
  // If your execution provider may selectively handle a control flow node (Scan/Loop/If) if it can process all nodes
  // in the subgraph, here would be the place to check if:
  //   - you're processing a subgraph (graph_viewer.IsSubgraph() returns true)
  //   - and all nodes are handled (supported_nodes.size == graph_viewer.NumberOfNodes())
  //
  // If that is the case and you wish to take the control flow node containing the subgraph:
  //   - return an empty vector so the nodes are left as is
  //   - note the node containing the subgraph (graph_viewer.ParentNode()) so that when GetCapability is called for
  //     the graph containing the parent node you can either:
  //     - include that node in supported_nodes if your Compile implementation can handle it potentially
  //       being part of a larger partition; or
  //     - create a ComputeCapability instance for just the control flow node by calling utils::MakeComputeCapability
  //       and adding the instance to the partitions returned by CreateSupportedPartitions

  // create functor to generate a guaranteed unique metadef id
  auto generate_metadef_name = [this, &graph_viewer]() {
    HashValue model_hash;
    int metadef_id = metadef_id_generator_.GenerateId(graph_viewer, model_hash);
    auto meta_def = std::make_unique<::onnxruntime::IndexedSubGraph::MetaDef>();
    return ep_name_ + "_" + std::to_string(model_hash) + "_" + std::to_string(metadef_id);
  };

  auto compile_capabilities = utils::CreateSupportedPartitions(graph_viewer, supported_compiled_nodes, stop_ops_,
                                                               generate_metadef_name, ep_name_,
                                                               onnxruntime::utils::kInternalTestingExecutionProvider,
                                                               /*QDQ NodeUnit map*/ nullptr,
                                                               debug_output_);

  if (!static_capabilities.empty()) {
    std::move(std::begin(static_capabilities), std::end(static_capabilities),
              std::back_inserter(compile_capabilities));
  }

  return compile_capabilities;
}

common::Status InternalTestingExecutionProvider::Compile(const std::vector<FusedNodeAndGraph>& fused_nodes,
                                                         std::vector<NodeComputeInfo>& node_compute_funcs) {
  // Create a function to generate dummy empty output for each fused node so the model can be executed.
  for (const auto& node_and_viewer : fused_nodes) {
    NodeComputeInfo compute_info;
    const Node& node = node_and_viewer.fused_node;

    if (preferred_layout_ == DataLayout::NHWC) {
      const GraphViewer& graph_viewer = node_and_viewer.filtered_graph;
      auto layout_sensitive_ops = layout_transformation::GetORTLayoutSensitiveOps();
      for (const auto& unfused_node : graph_viewer.Nodes()) {
        if (layout_sensitive_ops.count(unfused_node.OpType()) && unfused_node.Domain() != kMSInternalNHWCDomain) {
          return ORT_MAKE_STATUS(ONNXRUNTIME, FAIL,
                                 "Found a layout sensitive op which is still in NCHW format. Node: ",
                                 unfused_node.OpType(), " ", unfused_node.Name(),
                                 " The preferred layout for this EP is NHWC. "
                                 "This is a possible bug in layout transformer.");
        }
      }
    }

    compute_info.create_state_func = [](ComputeContext* /*context*/, FunctionState* /*state*/) {
      return 0;
    };

    compute_info.release_state_func = [](FunctionState /*state*/) {
    };

    compute_info.compute_func = [&node](FunctionState /*state*/, const OrtApi* /*c_api*/,
                                        OrtKernelContext* context) -> Status {
      Ort::KernelContext ctx(context);

      const auto outputs = node.OutputDefs();
      const size_t num_outputs = outputs.size();

      for (size_t i = 0; i < num_outputs; i++) {
        const auto* shape_proto = outputs[i]->Shape();
        if (shape_proto == nullptr) {
          return ORT_MAKE_STATUS(ONNXRUNTIME, FAIL, "Unknown output shapes are not supported");
        }

        TensorShape shape = utils::GetTensorShapeFromTensorShapeProto(*shape_proto);
        if (shape.Size() < 0) {
          // arbitrarily set any unknown dim to 1
          for (size_t idx = 0, end = shape.NumDimensions(); idx < end; ++idx) {
            if (shape[idx] == -1) {
              shape[idx] = 1;
            }
          }
        }

        // create the output_tensor.
        auto ortvalue = ctx.GetOutput(i, shape.GetDims().data(), shape.GetDims().size());

        // and fill with zeros
        auto ml_type = DataTypeImpl::TensorTypeFromONNXEnum(ortvalue.GetTensorTypeAndShapeInfo().GetElementType())->GetElementType();
        void* data = ortvalue.GetTensorMutableRawData();
        const auto bytes = shape.Size() * ml_type->Size();
        memset(data, 0, bytes);
      };

      return Status::OK();
    };

    node_compute_funcs.push_back(std::move(compute_info));
  }

  return Status::OK();
}

std::shared_ptr<KernelRegistry> InternalTestingExecutionProvider::GetKernelRegistry() const {
#if !defined(ORT_MINIMAL_BUILD)
  if (enable_static_kernels_) {
    return kernel_registry_;
  }
#endif  // !defined(ORT_MINIMAL_BUILD)
  return nullptr;
}

}  // namespace internal_testing_ep
}  // namespace onnxruntime<|MERGE_RESOLUTION|>--- conflicted
+++ resolved
@@ -111,10 +111,7 @@
 std::vector<std::unique_ptr<ComputeCapability>>
 InternalTestingExecutionProvider::GetCapability(const onnxruntime::GraphViewer& graph_viewer,
                                                 const IKernelLookup& kernel_lookup,
-<<<<<<< HEAD
-=======
                                                 const GraphOptimizerRegistry& /* graph_optimizer_registry */,
->>>>>>> 39e585ff
                                                 IResourceAccountant* /* resource_accountant */) const {
   // find nodes that have ops in our supported list
   std::unordered_set<const Node*> supported_static_nodes;
