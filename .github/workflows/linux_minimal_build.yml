name: Linux CPU Minimal Build E2E

on:
  push:
    branches:
      - main
      - rel-*
  pull_request:
    branches:
      - main
      - rel-*
  workflow_dispatch:

concurrency:
  group: ${{ github.workflow }}-${{ github.event_name == 'pull_request' && github.ref
    || github.sha }}
  cancel-in-progress: true

env:
  BUILD_SOURCES_DIRECTORY: ${{ github.workspace }}

jobs:
  # Job 1: Build full onnxruntime and generate ORT format test files
  build_full_ort:
    name: 1. Build Full ORT and Generate ORT Files
    runs-on: ["self-hosted", "1ES.Pool=onnxruntime-github-Ubuntu2204-AMD-CPU"]
    permissions:
      contents: read
      packages: write
    steps:
      - name: Checkout repository
        uses: actions/checkout@v5
        with:
          submodules: false

      - uses: actions/setup-node@v4
        with:
          node-version: 20

      - uses: microsoft/onnxruntime-github-actions/setup-build-tools@0e4007c285f5d78de5496953aa8696dc80f8f735
        with:
          vcpkg-version: '2025.06.13'
          vcpkg-hash: '735923258c5187966698f98ce0f1393b8adc6f84d44fd8829dda7db52828639331764ecf41f50c8e881e497b569f463dbd02dcb027ee9d9ede0711102de256cc'
          cmake-version: '3.31.6'
          cmake-hash: '42395e20b10a8e9ef3e33014f9a4eed08d46ab952e02d2c1bbc8f6133eca0d7719fb75680f9bbff6552f20fcd1b73d86860f7f39388d631f98fb6f622b37cf04'
          add-cmake-to-path: 'true'
          disable-terrapin: 'true'

      - name: Build Full ORT and Prepare Test Files
        uses: microsoft/onnxruntime-github-actions/build-and-prep-ort-files@0e4007c285f5d78de5496953aa8696dc80f8f735

      - name: Upload Test Data Artifact
        uses: actions/upload-artifact@v4
        with:
          name: test_data
          path: ${{ runner.temp }}/minimal_build_test_data/
          if-no-files-found: error # Fail if test data wasn't generated

  # Job 2: Build minimal onnxruntime [exceptions DISABLED, type reduction DISABLED, training ops ENABLED]
  build_minimal_exceptions_disabled:
    name: 2. Build Minimal (Exceptions Disabled)
    runs-on: ["self-hosted", "1ES.Pool=onnxruntime-github-Ubuntu2204-AMD-CPU"]
    permissions: # Permissions needed for build-docker-image
      contents: read
      packages: write
      id-token: write # If using OIDC for ACR login
    steps:
      - name: Checkout repository
        uses: actions/checkout@v5
        with:
          submodules: false
      - uses: actions/setup-node@v4
        with:
          node-version: 20

      - name: Get Docker Image using Action
        uses: microsoft/onnxruntime-github-actions/build-docker-image@0e4007c285f5d78de5496953aa8696dc80f8f735
        id: build_docker_image_step
        with:
          dockerfile: ${{ github.workspace }}/tools/ci_build/github/linux/docker/inference/x86_64/default/cpu/Dockerfile
          image-name: ghcr.io/microsoft/onnxruntime/onnxruntimecpubuildcix64
          push: true
          azure-container-registry-name: onnxruntimebuildcache
        env:
          GITHUB_TOKEN: ${{ secrets.GITHUB_TOKEN }}

      - name: Run Build 2 (Update)
        uses: microsoft/onnxruntime-github-actions/run-build-script-in-docker@0e4007c285f5d78de5496953aa8696dc80f8f735
        with:
          docker_image: ${{ steps.build_docker_image_step.outputs.full-image-name
            }}
          build_config: Debug # From original --config Debug
          mode: 'update' # CMake configure step
          extra_build_flags: >-
            --cmake_generator Ninja
            --use_binskim_compliant_compile_flags
            --skip_tests
            --minimal_build
            --disable_exceptions
            --enable_training_ops

      - name: Run Build 2 (Build)
        uses: microsoft/onnxruntime-github-actions/run-build-script-in-docker@0e4007c285f5d78de5496953aa8696dc80f8f735
        with:
          docker_image: ${{ steps.build_docker_image_step.outputs.full-image-name
            }}
          build_config: Debug # From original --config Debug
          mode: 'build' # Actual build step
          extra_build_flags: >-
            --cmake_generator Ninja
            --use_binskim_compliant_compile_flags
            --skip_tests
            --minimal_build
            --disable_exceptions
            --enable_training_ops

  # Job 3a: Build minimal onnxruntime [exceptions ENABLED, type reduction DISABLED, custom ops ENABLED] and run tests
  build_minimal_custom_ops:
    name: 3a. Build Minimal (Custom Ops)
    needs: build_full_ort # Depends on Job 1 for test data
    runs-on: ["self-hosted", "1ES.Pool=onnxruntime-github-Ubuntu2204-AMD-CPU"]
    permissions: # Permissions needed for build-docker-image
      contents: read
      packages: write
      id-token: write # If using OIDC for ACR login
    steps:
      - name: Checkout repository
        uses: actions/checkout@v5
        with:
          submodules: false
      - uses: actions/setup-node@v4
        with:
          node-version: 20
<<<<<<< HEAD
      - name: Export GitHub Actions cache environment variables
        uses: actions/github-script@v7
        with:
          script: |
            core.exportVariable('ACTIONS_CACHE_URL', process.env.ACTIONS_CACHE_URL || '');
            core.exportVariable('ACTIONS_RUNTIME_TOKEN', process.env.ACTIONS_RUNTIME_TOKEN || '');

      - uses: microsoft/onnxruntime-github-actions/setup-build-tools@0e4007c285f5d78de5496953aa8696dc80f8f735
=======
    
      - uses: microsoft/onnxruntime-github-actions/setup-build-tools@v0.0.7
>>>>>>> 7434de31
        with:
          vcpkg-version: '2025.06.13'
          vcpkg-hash: '735923258c5187966698f98ce0f1393b8adc6f84d44fd8829dda7db52828639331764ecf41f50c8e881e497b569f463dbd02dcb027ee9d9ede0711102de256cc'
          cmake-version: '3.31.6'
          cmake-hash: '42395e20b10a8e9ef3e33014f9a4eed08d46ab952e02d2c1bbc8f6133eca0d7719fb75680f9bbff6552f20fcd1b73d86860f7f39388d631f98fb6f622b37cf04'
          add-cmake-to-path: 'true'
          disable-terrapin: 'true'

      - name: Build Full ORT and Prepare Test Files
        uses: microsoft/onnxruntime-github-actions/build-minimal-ort-and-run-tests@0e4007c285f5d78de5496953aa8696dc80f8f735
        with:
          reduced-ops-config-file: required_ops.ort_models.config
          enable-custom-ops: 'true'
          binary-size-report-name-prefix: "3a"

  # Job 3b: Build minimal onnxruntime [exceptions ENABLED, type reduction ENABLED] and run tests
  build_minimal_type_reduction:
    name: 3b. Build Minimal (Type Reduction)
    needs: build_full_ort # Depends on Job 1 for test data
    runs-on: ["self-hosted", "1ES.Pool=onnxruntime-github-Ubuntu2204-AMD-CPU"]
    permissions: # Permissions needed for build-docker-image
      contents: read
      packages: write
      id-token: write # If using OIDC for ACR login
    steps:
      - name: Checkout repository
        uses: actions/checkout@v5
        with:
          submodules: false
      - uses: actions/setup-node@v4
        with:
          node-version: 20

      - uses: microsoft/onnxruntime-github-actions/setup-build-tools@0e4007c285f5d78de5496953aa8696dc80f8f735
        with:
          vcpkg-version: '2025.06.13'
          vcpkg-hash: '735923258c5187966698f98ce0f1393b8adc6f84d44fd8829dda7db52828639331764ecf41f50c8e881e497b569f463dbd02dcb027ee9d9ede0711102de256cc'
          cmake-version: '3.31.6'
          cmake-hash: '42395e20b10a8e9ef3e33014f9a4eed08d46ab952e02d2c1bbc8f6133eca0d7719fb75680f9bbff6552f20fcd1b73d86860f7f39388d631f98fb6f622b37cf04'
          add-cmake-to-path: 'true'
          disable-terrapin: 'true'
      - name: Build Full ORT and Prepare Test Files
        uses: microsoft/onnxruntime-github-actions/build-minimal-ort-and-run-tests@0e4007c285f5d78de5496953aa8696dc80f8f735
        with:
          reduced-ops-config-file: required_ops_and_types.ort_models.config
          enable-type-reduction: 'true'
          binary-size-report-name-prefix: "3b"

  # Job 4: Build minimal onnxruntime [exceptions ENABLED, type reduction ENABLED (globally allowed types)] and run tests
  build_minimal_globally_allowed_types:
    name: 4. Build Minimal (Globally Allowed Types)
    runs-on: ["self-hosted", "1ES.Pool=onnxruntime-github-Ubuntu2204-AMD-CPU"]
    permissions: # Permissions needed for build-docker-image
      contents: read
      packages: write
      id-token: write # If using OIDC for ACR login
    steps:
      - name: Checkout repository
        uses: actions/checkout@v5
        with:
          submodules: false
      - uses: actions/setup-node@v4
        with:
          node-version: 20

      - uses: microsoft/onnxruntime-github-actions/setup-build-tools@0e4007c285f5d78de5496953aa8696dc80f8f735
        with:
          vcpkg-version: '2025.06.13'
          vcpkg-hash: '735923258c5187966698f98ce0f1393b8adc6f84d44fd8829dda7db52828639331764ecf41f50c8e881e497b569f463dbd02dcb027ee9d9ede0711102de256cc'
          cmake-version: '3.31.6'
          cmake-hash: '42395e20b10a8e9ef3e33014f9a4eed08d46ab952e02d2c1bbc8f6133eca0d7719fb75680f9bbff6552f20fcd1b73d86860f7f39388d631f98fb6f622b37cf04'
          add-cmake-to-path: 'true'
          disable-terrapin: 'true'

      - name: Build Full ORT and Prepare Test Files
        uses: microsoft/onnxruntime-github-actions/build-minimal-ort-and-run-tests@0e4007c285f5d78de5496953aa8696dc80f8f735
        with:
          globally_allowed_types: 'bool,float,int8_t,uint8_t'
          enable-type-reduction: 'true'
          skip-model-tests: 'true'
          binary-size-report-name-prefix: "4"

  # Job 5: Build extended minimal onnxruntime and run tests
  build_extended_minimal:
    name: 5. Build Extended Minimal
    runs-on: ["self-hosted", "1ES.Pool=onnxruntime-github-Ubuntu2204-AMD-CPU"]
    permissions: # Permissions needed for build-docker-image
      contents: read
      packages: write
      id-token: write # If using OIDC for ACR login
    steps:
      - name: Checkout repository
        uses: actions/checkout@v5
        with:
          submodules: false
      - uses: actions/setup-node@v4
        with:
          node-version: 20

      - name: Get Docker Image using Action
        uses: microsoft/onnxruntime-github-actions/build-docker-image@0e4007c285f5d78de5496953aa8696dc80f8f735
        id: build_docker_image_step
        with:
          dockerfile: ${{ github.workspace }}/tools/ci_build/github/linux/docker/inference/x86_64/default/cpu/Dockerfile
          image-name: ghcr.io/microsoft/onnxruntime/onnxruntimecpubuildcix64
          push: true
          azure-container-registry-name: onnxruntimebuildcache
        env:
          GITHUB_TOKEN: ${{ secrets.GITHUB_TOKEN }}


      - name: Run Build 5 (Update)
        uses: microsoft/onnxruntime-github-actions/run-build-script-in-docker@0e4007c285f5d78de5496953aa8696dc80f8f735
        with:
          docker_image: ${{ steps.build_docker_image_step.outputs.full-image-name
            }}
          build_config: Debug
          mode: 'update'
          extra_build_flags: >-
            --cmake_generator Ninja
            --build_shared_lib
            --use_binskim_compliant_compile_flags
            --minimal_build extended

      - name: Run Build 5 (Build)
        uses: microsoft/onnxruntime-github-actions/run-build-script-in-docker@0e4007c285f5d78de5496953aa8696dc80f8f735
        with:
          docker_image: ${{ steps.build_docker_image_step.outputs.full-image-name
            }}
          build_config: Debug
          mode: 'build'
          extra_build_flags: >-
            --cmake_generator Ninja
            --build_shared_lib
            --use_binskim_compliant_compile_flags
            --minimal_build extended
      - name: Run Build 5 (Test)
        uses: microsoft/onnxruntime-github-actions/run-build-script-in-docker@0e4007c285f5d78de5496953aa8696dc80f8f735
        with:
          docker_image: ${{ steps.build_docker_image_step.outputs.full-image-name
            }}
          build_config: Debug
          mode: 'test'
          extra_build_flags: >-
            --cmake_generator Ninja
            --build_shared_lib
            --use_binskim_compliant_compile_flags
            --minimal_build extended

  # Job 6a: Regular build with python and all optional features disabled.
  build_regular_no_optional:
    name: 6a. Build Regular (No Optional Features)
    runs-on: ["self-hosted", "1ES.Pool=onnxruntime-github-Ubuntu2204-AMD-CPU"]
    permissions: # Permissions needed for build-docker-image
      contents: read
      packages: write
      id-token: write # If using OIDC for ACR login
    steps:
      - name: Checkout repository
        uses: actions/checkout@v5
        with:
          submodules: false

      - name: Get Docker Image using Action
        uses: microsoft/onnxruntime-github-actions/build-docker-image@0e4007c285f5d78de5496953aa8696dc80f8f735
        id: build_docker_image_step
        with:
          dockerfile: ${{ github.workspace }}/tools/ci_build/github/linux/docker/inference/x86_64/default/cpu/Dockerfile
          image-name: ghcr.io/microsoft/onnxruntime/onnxruntimecpubuildcix64
          push: true
          azure-container-registry-name: onnxruntimebuildcache
        env:
          GITHUB_TOKEN: ${{ secrets.GITHUB_TOKEN }}

      - name: gen config
        shell: bash
        run: |
          mkdir -p ${{ runner.temp }}/.test_data
          touch ${{ runner.temp }}/.test_data/include_no_operators.config

      - name: Run Build 6a (Update)
        uses: microsoft/onnxruntime-github-actions/run-build-script-in-docker@0e4007c285f5d78de5496953aa8696dc80f8f735
        with:
          docker_image: ${{ steps.build_docker_image_step.outputs.full-image-name
            }}
          build_config: MinSizeRel
          mode: 'update'
          extra_build_flags: >-
            --cmake_generator Ninja
            --build_wheel
            --use_binskim_compliant_compile_flags
            --disable_ml_ops
            --disable_types sparsetensor float4 float8 optional
            --include_ops_by_config /onnxruntime_src/build/.test_data/include_no_operators.config
            --cmake_extra_defines onnxruntime_BUILD_UNIT_TESTS=OFF

      - name: Run Build 6a (Build)
        uses: microsoft/onnxruntime-github-actions/run-build-script-in-docker@0e4007c285f5d78de5496953aa8696dc80f8f735
        with:
          docker_image: ${{ steps.build_docker_image_step.outputs.full-image-name
            }}
          build_config: MinSizeRel
          mode: 'build'
          extra_build_flags: >-
            --cmake_generator Ninja
            --build_wheel
            --use_binskim_compliant_compile_flags
            --disable_ml_ops
            --disable_types sparsetensor float4 float8 optional
            --include_ops_by_config /onnxruntime_src/build/.test_data/include_no_operators.config
            --cmake_extra_defines onnxruntime_BUILD_UNIT_TESTS=OFF


      - name: Run Build 6a (Test)
        uses: microsoft/onnxruntime-github-actions/run-build-script-in-docker@0e4007c285f5d78de5496953aa8696dc80f8f735
        with:
          docker_image: ${{ steps.build_docker_image_step.outputs.full-image-name
            }}
          build_config: MinSizeRel
          mode: 'test'
          extra_build_flags: >-
            --cmake_generator Ninja
            --build_wheel
            --use_binskim_compliant_compile_flags
            --disable_ml_ops
            --disable_types sparsetensor float4 float8 optional
            --include_ops_by_config /onnxruntime_src/build/.test_data/include_no_operators.config
            --cmake_extra_defines onnxruntime_BUILD_UNIT_TESTS=OFF

  # Job 6b: Minimal build with all optional features disabled.
  build_minimal_no_optional:
    name: 6b. Build Minimal (No Optional Features)
    runs-on: ["self-hosted", "1ES.Pool=onnxruntime-github-Ubuntu2204-AMD-CPU"]
    permissions: # Permissions needed for build-docker-image
      contents: read
      packages: write
      id-token: write # If using OIDC for ACR login
    steps:
      - name: Checkout repository
        uses: actions/checkout@v5
        with:
          submodules: false

      - name: gen config
        shell: bash
        run: |
          mkdir -p ${{ runner.temp }}/.test_data
          touch ${{ runner.temp }}/.test_data/include_no_operators.config

      - name: Get Docker Image using Action
        uses: microsoft/onnxruntime-github-actions/build-docker-image@0e4007c285f5d78de5496953aa8696dc80f8f735
        id: build_docker_image_step
        with:
          dockerfile: ${{ github.workspace }}/tools/ci_build/github/linux/docker/inference/x86_64/default/cpu/Dockerfile
          image-name: ghcr.io/microsoft/onnxruntime/onnxruntimecpubuildcix64
          push: true
          azure-container-registry-name: onnxruntimebuildcache
        env:
          GITHUB_TOKEN: ${{ secrets.GITHUB_TOKEN }}

      - name: Run Build 6b (Update)
        uses: microsoft/onnxruntime-github-actions/run-build-script-in-docker@0e4007c285f5d78de5496953aa8696dc80f8f735
        with:
          docker_image: ${{ steps.build_docker_image_step.outputs.full-image-name
            }}
          build_config: MinSizeRel # From original --config MinSizeRel
          mode: 'update'
          extra_build_flags: >-
            --cmake_generator Ninja
            --use_binskim_compliant_compile_flags
            --minimal_build
            --disable_exceptions
            --disable_ml_ops
            --skip_tests
            --enable_reduced_operator_type_support
            --disable_types sparsetensor optional float4 float8
            --include_ops_by_config /onnxruntime_src/build/.test_data/include_no_operators.config
            --cmake_extra_defines onnxruntime_BUILD_UNIT_TESTS=OFF

      - name: Run Build 6b (Build)
        uses: microsoft/onnxruntime-github-actions/run-build-script-in-docker@0e4007c285f5d78de5496953aa8696dc80f8f735
        with:
          docker_image: ${{ steps.build_docker_image_step.outputs.full-image-name
            }}
          build_config: MinSizeRel # From original --config MinSizeRel
          mode: 'build'
          extra_build_flags: >-
            --cmake_generator Ninja
            --use_binskim_compliant_compile_flags
            --minimal_build
            --disable_exceptions
            --disable_ml_ops
            --skip_tests
            --enable_reduced_operator_type_support
            --disable_types sparsetensor optional float4 float8
            --include_ops_by_config /onnxruntime_src/build/.test_data/include_no_operators.config
            --cmake_extra_defines onnxruntime_BUILD_UNIT_TESTS=OFF

  # Job 6c: Extended minimal build with all optional features disabled.
  build_extended_minimal_no_optional:
    name: 6c. Build Extended Minimal (No Optional Features)
    runs-on: ["self-hosted", "1ES.Pool=onnxruntime-github-Ubuntu2204-AMD-CPU"]
    permissions: # Permissions needed for build-docker-image
      contents: read
      packages: write
      id-token: write # If using OIDC for ACR login
    steps:
      - name: Checkout repository
        uses: actions/checkout@v5
        with:
          submodules: false

      - name: gen config
        shell: bash
        run: |
          mkdir -p ${{ runner.temp }}/.test_data
          touch ${{ runner.temp }}/.test_data/include_no_operators.config

      - name: Get Docker Image using Action
        uses: microsoft/onnxruntime-github-actions/build-docker-image@0e4007c285f5d78de5496953aa8696dc80f8f735
        id: build_docker_image_step
        with:
          dockerfile: ${{ github.workspace }}/tools/ci_build/github/linux/docker/inference/x86_64/default/cpu/Dockerfile
          image-name: ghcr.io/microsoft/onnxruntime/onnxruntimecpubuildcix64
          push: true
          azure-container-registry-name: onnxruntimebuildcache
        env:
          GITHUB_TOKEN: ${{ secrets.GITHUB_TOKEN }}

      - name: gen config
        shell: bash
        run: |
          mkdir -p ${{ runner.temp }}/.test_data
          touch ${{ runner.temp }}/.test_data/include_no_operators.config

      - name: Run Build 6c (Update)
        uses: microsoft/onnxruntime-github-actions/run-build-script-in-docker@0e4007c285f5d78de5496953aa8696dc80f8f735
        with:
          docker_image: ${{ steps.build_docker_image_step.outputs.full-image-name
            }}
          build_config: MinSizeRel # From original --config MinSizeRel
          mode: 'update'
          extra_build_flags: >-
            --cmake_generator Ninja
            --use_binskim_compliant_compile_flags
            --minimal_build extended
            --disable_exceptions
            --disable_ml_ops
            --skip_tests
            --enable_reduced_operator_type_support
            --disable_types sparsetensor optional float4 float8
            --include_ops_by_config /onnxruntime_src/build/.test_data/include_no_operators.config
            --cmake_extra_defines onnxruntime_BUILD_UNIT_TESTS=OFF

      - name: Run Build 6c (Build)
        uses: microsoft/onnxruntime-github-actions/run-build-script-in-docker@0e4007c285f5d78de5496953aa8696dc80f8f735
        with:
          docker_image: ${{ steps.build_docker_image_step.outputs.full-image-name
            }}
          build_config: MinSizeRel # From original --config MinSizeRel
          mode: 'build'
          extra_build_flags: >-
            --cmake_generator Ninja
            --use_binskim_compliant_compile_flags
            --minimal_build extended
            --disable_exceptions
            --disable_ml_ops
            --skip_tests
            --enable_reduced_operator_type_support
            --disable_types sparsetensor optional float4 float8
            --include_ops_by_config /onnxruntime_src/build/.test_data/include_no_operators.config
            --cmake_extra_defines onnxruntime_BUILD_UNIT_TESTS=OFF

  # Job 7: Extended minimal build with NNAPI EP for Android(arm64-v8a) and skip tests.
  # NOTE: Keeping this as direct docker run due to custom volume mounts needed for Android SDK/NDK
  build_extended_minimal_android:
    name: 7. Build Extended Minimal (Android NNAPI)
    needs: build_full_ort # Depends on Job 1 for test data
    runs-on: ["self-hosted", "1ES.Pool=onnxruntime-github-Ubuntu2204-AMD-CPU"]
    permissions: # Permissions needed for build-docker-image
      contents: read
      packages: write
      id-token: write # If using OIDC for ACR login
    steps:
      - name: Checkout repository
        uses: actions/checkout@v5
        with:
          submodules: false
      - uses: actions/setup-node@v4
        with:
          node-version: 20
      - name: Download Test Data Artifact
        uses: actions/download-artifact@v5
        with:
          name: test_data
          path: ${{ runner.temp }}/.test_data/

      - name: Get Docker Image using Action
        uses: microsoft/onnxruntime-github-actions/build-docker-image@0e4007c285f5d78de5496953aa8696dc80f8f735
        id: build_docker_image_step
        with:
          dockerfile: ${{ github.workspace }}/tools/ci_build/github/linux/docker/inference/x86_64/default/cpu/Dockerfile
          image-name: ghcr.io/microsoft/onnxruntime/onnxruntimecpubuildcix64
          push: true
          azure-container-registry-name: onnxruntimebuildcache
        env:
          GITHUB_TOKEN: ${{ secrets.GITHUB_TOKEN }}

      - name: Setup Android NDK
        uses: ./.github/actions/setup-android-ndk
        with:
          ndk-version: 28.0.13004108
          # Use default android-sdk-root if not specified

      - name: Run Build 7 (Using docker run)
        shell: bash
        run: |
          # Create the target dir for build output inside the runner's temp dir first
          mkdir -p ${{ runner.temp }}/7

          # Ensure ANDROID_NDK_HOME is available and get its real path
          if [ -z "$ANDROID_NDK_HOME" ]; then
            echo "ANDROID_NDK_HOME is not set."
            exit 1
          fi
          NDK_HOME_REALPATH=$(realpath $ANDROID_NDK_HOME)

          # Ensure ANDROID_HOME is available
          if [ -z "$ANDROID_HOME" ]; then
            echo "ANDROID_HOME is not set. Using default /usr/local/lib/android/sdk"
            export ANDROID_HOME=/usr/local/lib/android/sdk
          fi

          docker run --rm \
            --volume ${{ env.BUILD_SOURCES_DIRECTORY }}:/onnxruntime_src \
            --volume ${{ runner.temp }}:/build \
            --volume $ANDROID_HOME:/android_home \
            --volume $NDK_HOME_REALPATH:/ndk_home \
            -e ALLOW_RELEASED_ONNX_OPSET_ONLY=1 \
            -e NIGHTLY_BUILD=1 -e RUNNER_TEMP=/build \
            ${{ steps.build_docker_image_step.outputs.full-image-name }} \
            bash -c "python3 -m pip install -r /onnxruntime_src/tools/ci_build/requirements/pybind/requirements.txt \
            && python3 /onnxruntime_src/tools/ci_build/build.py \
              --build_dir /build/7 \
              --cmake_generator Ninja \
              --config MinSizeRel \
              --skip_submodule_sync \
              --parallel --use_binskim_compliant_compile_flags \
              --android \
              --android_sdk_path /android_home \
              --android_ndk_path /ndk_home \
              --android_abi=arm64-v8a \
              --android_api=29 \
              --use_nnapi \
              --minimal_build extended \
              --build_shared_lib \
              --disable_ml_ops \
              --disable_exceptions \
              --skip_tests"
        working-directory: ${{ env.BUILD_SOURCES_DIRECTORY }}<|MERGE_RESOLUTION|>--- conflicted
+++ resolved
@@ -37,7 +37,7 @@
         with:
           node-version: 20
 
-      - uses: microsoft/onnxruntime-github-actions/setup-build-tools@0e4007c285f5d78de5496953aa8696dc80f8f735
+      - uses: microsoft/onnxruntime-github-actions/setup-build-tools@v0.0.8
         with:
           vcpkg-version: '2025.06.13'
           vcpkg-hash: '735923258c5187966698f98ce0f1393b8adc6f84d44fd8829dda7db52828639331764ecf41f50c8e881e497b569f463dbd02dcb027ee9d9ede0711102de256cc'
@@ -47,7 +47,7 @@
           disable-terrapin: 'true'
 
       - name: Build Full ORT and Prepare Test Files
-        uses: microsoft/onnxruntime-github-actions/build-and-prep-ort-files@0e4007c285f5d78de5496953aa8696dc80f8f735
+        uses: microsoft/onnxruntime-github-actions/build-and-prep-ort-files@v0.0.8
 
       - name: Upload Test Data Artifact
         uses: actions/upload-artifact@v4
@@ -74,7 +74,7 @@
           node-version: 20
 
       - name: Get Docker Image using Action
-        uses: microsoft/onnxruntime-github-actions/build-docker-image@0e4007c285f5d78de5496953aa8696dc80f8f735
+        uses: microsoft/onnxruntime-github-actions/build-docker-image@v0.0.8
         id: build_docker_image_step
         with:
           dockerfile: ${{ github.workspace }}/tools/ci_build/github/linux/docker/inference/x86_64/default/cpu/Dockerfile
@@ -85,7 +85,7 @@
           GITHUB_TOKEN: ${{ secrets.GITHUB_TOKEN }}
 
       - name: Run Build 2 (Update)
-        uses: microsoft/onnxruntime-github-actions/run-build-script-in-docker@0e4007c285f5d78de5496953aa8696dc80f8f735
+        uses: microsoft/onnxruntime-github-actions/run-build-script-in-docker@v0.0.8
         with:
           docker_image: ${{ steps.build_docker_image_step.outputs.full-image-name
             }}
@@ -100,7 +100,7 @@
             --enable_training_ops
 
       - name: Run Build 2 (Build)
-        uses: microsoft/onnxruntime-github-actions/run-build-script-in-docker@0e4007c285f5d78de5496953aa8696dc80f8f735
+        uses: microsoft/onnxruntime-github-actions/run-build-script-in-docker@v0.0.8
         with:
           docker_image: ${{ steps.build_docker_image_step.outputs.full-image-name
             }}
@@ -131,19 +131,8 @@
       - uses: actions/setup-node@v4
         with:
           node-version: 20
-<<<<<<< HEAD
-      - name: Export GitHub Actions cache environment variables
-        uses: actions/github-script@v7
-        with:
-          script: |
-            core.exportVariable('ACTIONS_CACHE_URL', process.env.ACTIONS_CACHE_URL || '');
-            core.exportVariable('ACTIONS_RUNTIME_TOKEN', process.env.ACTIONS_RUNTIME_TOKEN || '');
-
-      - uses: microsoft/onnxruntime-github-actions/setup-build-tools@0e4007c285f5d78de5496953aa8696dc80f8f735
-=======
     
-      - uses: microsoft/onnxruntime-github-actions/setup-build-tools@v0.0.7
->>>>>>> 7434de31
+      - uses: microsoft/onnxruntime-github-actions/setup-build-tools@v0.0.8
         with:
           vcpkg-version: '2025.06.13'
           vcpkg-hash: '735923258c5187966698f98ce0f1393b8adc6f84d44fd8829dda7db52828639331764ecf41f50c8e881e497b569f463dbd02dcb027ee9d9ede0711102de256cc'
@@ -153,7 +142,7 @@
           disable-terrapin: 'true'
 
       - name: Build Full ORT and Prepare Test Files
-        uses: microsoft/onnxruntime-github-actions/build-minimal-ort-and-run-tests@0e4007c285f5d78de5496953aa8696dc80f8f735
+        uses: microsoft/onnxruntime-github-actions/build-minimal-ort-and-run-tests@v0.0.8
         with:
           reduced-ops-config-file: required_ops.ort_models.config
           enable-custom-ops: 'true'
@@ -177,7 +166,7 @@
         with:
           node-version: 20
 
-      - uses: microsoft/onnxruntime-github-actions/setup-build-tools@0e4007c285f5d78de5496953aa8696dc80f8f735
+      - uses: microsoft/onnxruntime-github-actions/setup-build-tools@v0.0.8
         with:
           vcpkg-version: '2025.06.13'
           vcpkg-hash: '735923258c5187966698f98ce0f1393b8adc6f84d44fd8829dda7db52828639331764ecf41f50c8e881e497b569f463dbd02dcb027ee9d9ede0711102de256cc'
@@ -186,7 +175,7 @@
           add-cmake-to-path: 'true'
           disable-terrapin: 'true'
       - name: Build Full ORT and Prepare Test Files
-        uses: microsoft/onnxruntime-github-actions/build-minimal-ort-and-run-tests@0e4007c285f5d78de5496953aa8696dc80f8f735
+        uses: microsoft/onnxruntime-github-actions/build-minimal-ort-and-run-tests@v0.0.8
         with:
           reduced-ops-config-file: required_ops_and_types.ort_models.config
           enable-type-reduction: 'true'
@@ -209,7 +198,7 @@
         with:
           node-version: 20
 
-      - uses: microsoft/onnxruntime-github-actions/setup-build-tools@0e4007c285f5d78de5496953aa8696dc80f8f735
+      - uses: microsoft/onnxruntime-github-actions/setup-build-tools@v0.0.8
         with:
           vcpkg-version: '2025.06.13'
           vcpkg-hash: '735923258c5187966698f98ce0f1393b8adc6f84d44fd8829dda7db52828639331764ecf41f50c8e881e497b569f463dbd02dcb027ee9d9ede0711102de256cc'
@@ -219,7 +208,7 @@
           disable-terrapin: 'true'
 
       - name: Build Full ORT and Prepare Test Files
-        uses: microsoft/onnxruntime-github-actions/build-minimal-ort-and-run-tests@0e4007c285f5d78de5496953aa8696dc80f8f735
+        uses: microsoft/onnxruntime-github-actions/build-minimal-ort-and-run-tests@v0.0.8
         with:
           globally_allowed_types: 'bool,float,int8_t,uint8_t'
           enable-type-reduction: 'true'
@@ -244,7 +233,7 @@
           node-version: 20
 
       - name: Get Docker Image using Action
-        uses: microsoft/onnxruntime-github-actions/build-docker-image@0e4007c285f5d78de5496953aa8696dc80f8f735
+        uses: microsoft/onnxruntime-github-actions/build-docker-image@v0.0.8
         id: build_docker_image_step
         with:
           dockerfile: ${{ github.workspace }}/tools/ci_build/github/linux/docker/inference/x86_64/default/cpu/Dockerfile
@@ -256,7 +245,7 @@
 
 
       - name: Run Build 5 (Update)
-        uses: microsoft/onnxruntime-github-actions/run-build-script-in-docker@0e4007c285f5d78de5496953aa8696dc80f8f735
+        uses: microsoft/onnxruntime-github-actions/run-build-script-in-docker@v0.0.8
         with:
           docker_image: ${{ steps.build_docker_image_step.outputs.full-image-name
             }}
@@ -269,7 +258,7 @@
             --minimal_build extended
 
       - name: Run Build 5 (Build)
-        uses: microsoft/onnxruntime-github-actions/run-build-script-in-docker@0e4007c285f5d78de5496953aa8696dc80f8f735
+        uses: microsoft/onnxruntime-github-actions/run-build-script-in-docker@v0.0.8
         with:
           docker_image: ${{ steps.build_docker_image_step.outputs.full-image-name
             }}
@@ -281,7 +270,7 @@
             --use_binskim_compliant_compile_flags
             --minimal_build extended
       - name: Run Build 5 (Test)
-        uses: microsoft/onnxruntime-github-actions/run-build-script-in-docker@0e4007c285f5d78de5496953aa8696dc80f8f735
+        uses: microsoft/onnxruntime-github-actions/run-build-script-in-docker@v0.0.8
         with:
           docker_image: ${{ steps.build_docker_image_step.outputs.full-image-name
             }}
@@ -308,7 +297,7 @@
           submodules: false
 
       - name: Get Docker Image using Action
-        uses: microsoft/onnxruntime-github-actions/build-docker-image@0e4007c285f5d78de5496953aa8696dc80f8f735
+        uses: microsoft/onnxruntime-github-actions/build-docker-image@v0.0.8
         id: build_docker_image_step
         with:
           dockerfile: ${{ github.workspace }}/tools/ci_build/github/linux/docker/inference/x86_64/default/cpu/Dockerfile
@@ -325,7 +314,7 @@
           touch ${{ runner.temp }}/.test_data/include_no_operators.config
 
       - name: Run Build 6a (Update)
-        uses: microsoft/onnxruntime-github-actions/run-build-script-in-docker@0e4007c285f5d78de5496953aa8696dc80f8f735
+        uses: microsoft/onnxruntime-github-actions/run-build-script-in-docker@v0.0.8
         with:
           docker_image: ${{ steps.build_docker_image_step.outputs.full-image-name
             }}
@@ -341,7 +330,7 @@
             --cmake_extra_defines onnxruntime_BUILD_UNIT_TESTS=OFF
 
       - name: Run Build 6a (Build)
-        uses: microsoft/onnxruntime-github-actions/run-build-script-in-docker@0e4007c285f5d78de5496953aa8696dc80f8f735
+        uses: microsoft/onnxruntime-github-actions/run-build-script-in-docker@v0.0.8
         with:
           docker_image: ${{ steps.build_docker_image_step.outputs.full-image-name
             }}
@@ -358,7 +347,7 @@
 
 
       - name: Run Build 6a (Test)
-        uses: microsoft/onnxruntime-github-actions/run-build-script-in-docker@0e4007c285f5d78de5496953aa8696dc80f8f735
+        uses: microsoft/onnxruntime-github-actions/run-build-script-in-docker@v0.0.8
         with:
           docker_image: ${{ steps.build_docker_image_step.outputs.full-image-name
             }}
@@ -394,7 +383,7 @@
           touch ${{ runner.temp }}/.test_data/include_no_operators.config
 
       - name: Get Docker Image using Action
-        uses: microsoft/onnxruntime-github-actions/build-docker-image@0e4007c285f5d78de5496953aa8696dc80f8f735
+        uses: microsoft/onnxruntime-github-actions/build-docker-image@v0.0.8
         id: build_docker_image_step
         with:
           dockerfile: ${{ github.workspace }}/tools/ci_build/github/linux/docker/inference/x86_64/default/cpu/Dockerfile
@@ -405,7 +394,7 @@
           GITHUB_TOKEN: ${{ secrets.GITHUB_TOKEN }}
 
       - name: Run Build 6b (Update)
-        uses: microsoft/onnxruntime-github-actions/run-build-script-in-docker@0e4007c285f5d78de5496953aa8696dc80f8f735
+        uses: microsoft/onnxruntime-github-actions/run-build-script-in-docker@v0.0.8
         with:
           docker_image: ${{ steps.build_docker_image_step.outputs.full-image-name
             }}
@@ -424,7 +413,7 @@
             --cmake_extra_defines onnxruntime_BUILD_UNIT_TESTS=OFF
 
       - name: Run Build 6b (Build)
-        uses: microsoft/onnxruntime-github-actions/run-build-script-in-docker@0e4007c285f5d78de5496953aa8696dc80f8f735
+        uses: microsoft/onnxruntime-github-actions/run-build-script-in-docker@v0.0.8
         with:
           docker_image: ${{ steps.build_docker_image_step.outputs.full-image-name
             }}
@@ -463,7 +452,7 @@
           touch ${{ runner.temp }}/.test_data/include_no_operators.config
 
       - name: Get Docker Image using Action
-        uses: microsoft/onnxruntime-github-actions/build-docker-image@0e4007c285f5d78de5496953aa8696dc80f8f735
+        uses: microsoft/onnxruntime-github-actions/build-docker-image@v0.0.8
         id: build_docker_image_step
         with:
           dockerfile: ${{ github.workspace }}/tools/ci_build/github/linux/docker/inference/x86_64/default/cpu/Dockerfile
@@ -480,7 +469,7 @@
           touch ${{ runner.temp }}/.test_data/include_no_operators.config
 
       - name: Run Build 6c (Update)
-        uses: microsoft/onnxruntime-github-actions/run-build-script-in-docker@0e4007c285f5d78de5496953aa8696dc80f8f735
+        uses: microsoft/onnxruntime-github-actions/run-build-script-in-docker@v0.0.8
         with:
           docker_image: ${{ steps.build_docker_image_step.outputs.full-image-name
             }}
@@ -499,7 +488,7 @@
             --cmake_extra_defines onnxruntime_BUILD_UNIT_TESTS=OFF
 
       - name: Run Build 6c (Build)
-        uses: microsoft/onnxruntime-github-actions/run-build-script-in-docker@0e4007c285f5d78de5496953aa8696dc80f8f735
+        uses: microsoft/onnxruntime-github-actions/run-build-script-in-docker@v0.0.8
         with:
           docker_image: ${{ steps.build_docker_image_step.outputs.full-image-name
             }}
@@ -542,7 +531,7 @@
           path: ${{ runner.temp }}/.test_data/
 
       - name: Get Docker Image using Action
-        uses: microsoft/onnxruntime-github-actions/build-docker-image@0e4007c285f5d78de5496953aa8696dc80f8f735
+        uses: microsoft/onnxruntime-github-actions/build-docker-image@v0.0.8
         id: build_docker_image_step
         with:
           dockerfile: ${{ github.workspace }}/tools/ci_build/github/linux/docker/inference/x86_64/default/cpu/Dockerfile
