name: Update C# API Docs
on:
  push:
    branches:
      - main
<<<<<<< HEAD
      - csharp-doc-update
=======
>>>>>>> 52ce6a90
jobs:
  publish:
    runs-on: ubuntu-latest
    steps:
    - uses: actions/checkout@v3
    - name: Setup .NET
      uses: actions/setup-dotnet@v2
      with:
        dotnet-version: 5.0.x
    - name: Restore dependencies
      run: dotnet restore csharp/ApiDocs/ApiDocs.csproj
    - name: Download DocFX
      run: |
        mkdir build/docfx
        Invoke-WebRequest -Uri "https://github.com/dotnet/docfx/releases/download/v${env:DOCFXVERSION}/docfx.zip" -OutFile "build/docfx/docfx.zip"
        [System.IO.Compression.ZipFile]::ExtractToDirectory("build/docfx/docfx.zip", "build/docfx" )
        cd build
        cd docfx
        ls
      env:
        DOCFXVERSION: 2.59.3

    - name: Install NuGet
      uses: nuget/setup-nuget@v1

    - name: Build Documentation
      run: |
        ls
        build/docfx/docfx.exe metadata csharp/ApiDocs/docfx.json
        dotnet build csharp/ApiDocs/ApiDocs.csproj --no-restore
        build/docfx/docfx.exe build csharp/ApiDocs/docfx.json
    - name: Set commit ID
      id: vars
      run: echo "::set-output name=sha_short::$(git rev-parse --short HEAD)"
    - uses: actions/checkout@v2
      with:
        ref: gh-pages
        clean: false
    - name: Move API docs into target area
      run: |
<<<<<<< HEAD
        rm -r -fo docs/api/csharp
        MOVE csharp/ApiDocs/csharp docs/api
        rm -r -fo csharp/ApiDocs/obj
        rm -r -fo csharp/ApiDocs/bin
        rm -r -fo csharp/ApiDocs/api/*.yml
        rm -r -fo csharp/ApiDocs/log.txt
        rm -r -fo csharp/src
=======
        rm -rf docs/api/csharp
        mv csharp/ApiDocs/csharp docs/api
        rm -r csharp/ApiDocs
        rm -r csharp/src
>>>>>>> 52ce6a90
    - name: Git Checkin
      run: git add .
    - name: Create Pull Request
      uses: peter-evans/create-pull-request@v3
      with:
        branch: gh-pages-pr-csharp-docs
        base: gh-pages
        title: '[Automated]: Update C# API docs'
        commit-message: 'Update C# API docs to commit ${{ steps.vars.outputs.sha_short }}'<|MERGE_RESOLUTION|>--- conflicted
+++ resolved
@@ -3,10 +3,6 @@
   push:
     branches:
       - main
-<<<<<<< HEAD
-      - csharp-doc-update
-=======
->>>>>>> 52ce6a90
 jobs:
   publish:
     runs-on: ubuntu-latest
@@ -47,7 +43,6 @@
         clean: false
     - name: Move API docs into target area
       run: |
-<<<<<<< HEAD
         rm -r -fo docs/api/csharp
         MOVE csharp/ApiDocs/csharp docs/api
         rm -r -fo csharp/ApiDocs/obj
@@ -55,12 +50,6 @@
         rm -r -fo csharp/ApiDocs/api/*.yml
         rm -r -fo csharp/ApiDocs/log.txt
         rm -r -fo csharp/src
-=======
-        rm -rf docs/api/csharp
-        mv csharp/ApiDocs/csharp docs/api
-        rm -r csharp/ApiDocs
-        rm -r csharp/src
->>>>>>> 52ce6a90
     - name: Git Checkin
       run: git add .
     - name: Create Pull Request
