--- conflicted
+++ resolved
@@ -51,21 +51,12 @@
         with:
           architecture: x64
 
-<<<<<<< HEAD
       - name: Download OpenVINO Toolkit v2025.4.0
         env:
           OpenVINOVersion: 2025.4.0
         shell: pwsh
         run: |
           $Url ="https://storage.openvinotoolkit.org/repositories/openvino/packages/2025.4/windows/openvino_toolkit_windows_2025.4.0.20398.8fdad55727d_x86_64.zip"
-=======
-      - name: Download OpenVINO Toolkit v2025.3.0
-        env:
-          OpenVINOVersion: 2025.3.0
-        shell: pwsh
-        run: |
-          $Url ="https://storage.openvinotoolkit.org/repositories/openvino/packages/2025.3/windows/openvino_toolkit_windows_2025.3.0.19807.44526285f24_x86_64.zip"
->>>>>>> 334bc041
           $OutputPath = "$env:RUNNER_TEMP\openvino.zip"
           $ExtractPath = "$env:RUNNER_TEMP\openvino-v$env:OpenVINOVersion"
           $TempExtractPath = "$env:RUNNER_TEMP\openvino_temp"
@@ -108,11 +99,7 @@
         shell: pwsh
         # Use $GITHUB_ENV to set the variable for subsequent steps
         run: |
-<<<<<<< HEAD
           $openVinoRootDir = Join-Path $env:RUNNER_TEMP "openvino-v2025.4.0"
-=======
-          $openVinoRootDir = Join-Path $env:RUNNER_TEMP "openvino-v2025.3.0"
->>>>>>> 334bc041
           echo "OpenVINORootDir=$openVinoRootDir" >> $env:GITHUB_ENV
 
       - name: Print OpenVINORootDir after downloading OpenVINO
