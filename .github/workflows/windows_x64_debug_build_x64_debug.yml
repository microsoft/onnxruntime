--- conflicted
+++ resolved
@@ -28,11 +28,7 @@
         architecture: x64
 
     - name: Setup VCPKG
-<<<<<<< HEAD
       uses: microsoft/onnxruntime-github-actions/setup-vcpkg@af070907dd468259efe9524c50045789e82b4721
-=======
-      uses: microsoft/onnxruntime-github-actions/setup-vcpkg@f3d90afe522476c858909e0de2be0b12bc890068
->>>>>>> 24620e70
       with:
         vcpkg-version: '2025.03.19'
         vcpkg-hash: '17e96169cd3f266c4716fcdc1bb728e6a64f103941ece463a2834d50694eba4fb48f30135503fd466402afa139abc847ef630733c442595d1c34979f261b0114'
