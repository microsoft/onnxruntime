# ------------------------------------------------------------------------
# Copyright (c) Microsoft Corporation. All rights reserved.
# Licensed under the MIT License.
# ------------------------------------------------------------------------
# pylint: disable=C0103

import datetime
import logging
import platform
import shlex
import subprocess
import sys
from glob import glob, iglob
from os import environ, getcwd, path, popen, remove
from pathlib import Path
from shutil import copyfile

from packaging.tags import sys_tags
from setuptools import Extension, setup
from setuptools.command.build_ext import build_ext as _build_ext
from setuptools.command.install import install as InstallCommandBase

nightly_build = False
package_name = "onnxruntime"
wheel_name_suffix = None
logger = logging.getLogger()


def parse_arg_remove_boolean(argv, arg_name):
    arg_value = False
    if arg_name in sys.argv:
        arg_value = True
        argv.remove(arg_name)

    return arg_value


def parse_arg_remove_string(argv, arg_name_equal):
    arg_value = None
    for arg in sys.argv[1:]:
        if arg.startswith(arg_name_equal):
            arg_value = arg[len(arg_name_equal) :]
            sys.argv.remove(arg)
            break

    return arg_value


# Any combination of the following arguments can be applied

if parse_arg_remove_boolean(sys.argv, "--nightly_build"):
    nightly_build = True

wheel_name_suffix = parse_arg_remove_string(sys.argv, "--wheel_name_suffix=")

cuda_version = None
is_cuda_version_12 = False
rocm_version = None
is_migraphx = False
is_rocm = False
is_openvino = False
is_qnn = False
# The following arguments are mutually exclusive
if wheel_name_suffix == "gpu":
    # TODO: how to support multiple CUDA versions?
    cuda_version = parse_arg_remove_string(sys.argv, "--cuda_version=")
    if cuda_version:
        is_cuda_version_12 = cuda_version.startswith("12.")
elif parse_arg_remove_boolean(sys.argv, "--use_rocm"):
    is_rocm = True
    rocm_version = parse_arg_remove_string(sys.argv, "--rocm_version=")
    if parse_arg_remove_boolean(sys.argv, "--use_migraphx"):
        is_migraphx = True
elif parse_arg_remove_boolean(sys.argv, "--use_migraphx"):
    is_migraphx = True
elif parse_arg_remove_boolean(sys.argv, "--use_openvino"):
    is_openvino = True
    package_name = "onnxruntime-openvino"
elif parse_arg_remove_boolean(sys.argv, "--use_dnnl"):
    package_name = "onnxruntime-dnnl"
elif parse_arg_remove_boolean(sys.argv, "--use_tvm"):
    package_name = "onnxruntime-tvm"
elif parse_arg_remove_boolean(sys.argv, "--use_vitisai"):
    package_name = "onnxruntime-vitisai"
elif parse_arg_remove_boolean(sys.argv, "--use_acl"):
    package_name = "onnxruntime-acl"
elif parse_arg_remove_boolean(sys.argv, "--use_armnn"):
    package_name = "onnxruntime-armnn"
elif parse_arg_remove_boolean(sys.argv, "--use_cann"):
    package_name = "onnxruntime-cann"
elif parse_arg_remove_boolean(sys.argv, "--use_azure"):
    # keep the same name since AzureEP will release with CpuEP by default.
    pass
elif parse_arg_remove_boolean(sys.argv, "--use_qnn"):
    is_qnn = True
    package_name = "onnxruntime-qnn"

if is_rocm:
    package_name = "onnxruntime-rocm" if not nightly_build else "ort-rocm-nightly"
elif is_migraphx:
    package_name = "onnxruntime-migraphx" if not nightly_build else "ort-migraphx-nightly"

# PEP 513 defined manylinux1_x86_64 and manylinux1_i686
# PEP 571 defined manylinux2010_x86_64 and manylinux2010_i686
# PEP 599 defines the following platform tags:
# manylinux2014_x86_64
# manylinux2014_i686
# manylinux2014_aarch64
# manylinux2014_armv7l
# manylinux2014_ppc64
# manylinux2014_ppc64le
# manylinux2014_s390x
manylinux_tags = [
    "manylinux1_x86_64",
    "manylinux1_i686",
    "manylinux2010_x86_64",
    "manylinux2010_i686",
    "manylinux2014_x86_64",
    "manylinux2014_i686",
    "manylinux2014_aarch64",
    "manylinux2014_armv7l",
    "manylinux2014_ppc64",
    "manylinux2014_ppc64le",
    "manylinux2014_s390x",
    "manylinux_2_28_x86_64",
    "manylinux_2_28_aarch64",
]
is_manylinux = environ.get("AUDITWHEEL_PLAT", None) in manylinux_tags


class build_ext(_build_ext):  # noqa: N801
    def build_extension(self, ext):
        dest_file = self.get_ext_fullpath(ext.name)
        logger.info("copying %s -> %s", ext.sources[0], dest_file)
        copyfile(ext.sources[0], dest_file)


try:
    from wheel.bdist_wheel import bdist_wheel as _bdist_wheel

    class bdist_wheel(_bdist_wheel):  # noqa: N801
        """Helper functions to create wheel package"""

        if is_openvino and is_manylinux:

            def get_tag(self):
                _, _, plat = _bdist_wheel.get_tag(self)
                if platform.system() == "Linux":
                    # Get the right platform tag by querying the linker version
                    glibc_major, glibc_minor = popen("ldd --version | head -1").read().split()[-1].split(".")
                    """# See https://github.com/mayeut/pep600_compliance/blob/master/
                    pep600_compliance/tools/manylinux-policy.json"""
                    if glibc_major == "2" and glibc_minor == "17":
                        plat = "manylinux_2_17_x86_64.manylinux2014_x86_64"
                    else:  # For manylinux2014 and above, no alias is required
                        plat = f"manylinux_{glibc_major}_{glibc_minor}_x86_64"
                tags = next(sys_tags())
                return (tags.interpreter, tags.abi, plat)

        def finalize_options(self):
            _bdist_wheel.finalize_options(self)
            if not is_manylinux:
                self.root_is_pure = False

        def _rewrite_ld_preload(self, to_preload):
            with open("onnxruntime/capi/_ld_preload.py", "a") as f:
                if len(to_preload) > 0:
                    f.write("from ctypes import CDLL, RTLD_GLOBAL\n")
                    for library in to_preload:
                        f.write('_{} = CDLL("{}", mode=RTLD_GLOBAL)\n'.format(library.split(".")[0], library))

        def _rewrite_ld_preload_cuda(self, to_preload):
            with open("onnxruntime/capi/_ld_preload.py", "a") as f:
                if len(to_preload) > 0:
                    f.write("from ctypes import CDLL, RTLD_GLOBAL\n")
                    f.write("try:\n")
                    for library in to_preload:
                        f.write('    _{} = CDLL("{}", mode=RTLD_GLOBAL)\n'.format(library.split(".")[0], library))
                    f.write("except OSError:\n")
                    f.write("    import os\n")
                    f.write('    os.environ["ORT_CUDA_UNAVAILABLE"] = "1"\n')

        def _rewrite_ld_preload_tensorrt(self, to_preload):
            with open("onnxruntime/capi/_ld_preload.py", "a", encoding="ascii") as f:
                if len(to_preload) > 0:
                    f.write("from ctypes import CDLL, RTLD_GLOBAL\n")
                    f.write("try:\n")
                    for library in to_preload:
                        f.write('    _{} = CDLL("{}", mode=RTLD_GLOBAL)\n'.format(library.split(".")[0], library))
                    f.write("except OSError:\n")
                    f.write("    import os\n")
                    f.write('    os.environ["ORT_TENSORRT_UNAVAILABLE"] = "1"\n')

        def run(self):
            if is_manylinux:
                source = "onnxruntime/capi/onnxruntime_pybind11_state.so"
                dest = "onnxruntime/capi/onnxruntime_pybind11_state_manylinux1.so"
                logger.info("copying %s -> %s", source, dest)
                copyfile(source, dest)

                to_preload = []
                to_preload_cuda = []
                to_preload_tensorrt = []
                to_preload_cann = []

                cuda_dependencies = [
                    "libcuda.so.1",
                    "libcublas.so.11",
                    "libcublas.so.12",
                    "libcublasLt.so.11",
                    "libcublasLt.so.12",
                    "libcudart.so.11.0",
                    "libcudart.so.12",
                    "libcudnn.so.8",
                    "libcudnn.so.9",
                    "libcufft.so.10",
                    "libcufft.so.11",
                    "libcurand.so.10",
                    "libnvJitLink.so.12",
                    "libnvrtc.so.11.2",  # A symlink to libnvrtc.so.11.8.89
                    "libnvrtc.so.12",
                    "libnvrtc-builtins.so.11",
                    "libnvrtc-builtins.so.12",
                ]

                rocm_dependencies = [
                    "libamd_comgr.so.2",
                    "libamdhip64.so.5",
                    "libamdhip64.so.6",
                    "libdrm.so.2",
                    "libdrm_amdgpu.so.1",
                    "libelf.so.1",
                    "libhipfft.so.0",
                    "libhiprtc.so.5",
                    "libhiprtc.so.6",
                    "libhsa-runtime64.so.1",
                    "libMIOpen.so.1",
                    "libnuma.so.1",
                    "librccl.so.1",
                    "libhipblas.so.2",
                    "librocblas.so.3",
                    "librocblas.so.4",
                    "librocfft.so.0",
                    "libroctx64.so.4",
                    "librocm_smi64.so.5",
                    "librocm_smi64.so.6",
                    "libroctracer64.so.4",
                    "libtinfo.so.6",
                    "libmigraphx_c.so.3",
                    "libmigraphx.so.2",
                    "libmigraphx_onnx.so.2",
                    "libmigraphx_tf.so.2",
                ]

                tensorrt_dependencies = ["libnvinfer.so.10", "libnvinfer_plugin.so.10", "libnvonnxparser.so.10"]

                cann_dependencies = ["libascendcl.so", "libacl_op_compiler.so", "libfmk_onnx_parser.so"]

                dest = "onnxruntime/capi/libonnxruntime_providers_openvino.so"
                if path.isfile(dest):
                    subprocess.run(
                        ["patchelf", "--set-rpath", "$ORIGIN", dest, "--force-rpath"],
                        check=True,
                        stdout=subprocess.PIPE,
                        text=True,
                    )

                self._rewrite_ld_preload(to_preload)
                self._rewrite_ld_preload_cuda(to_preload_cuda)
                self._rewrite_ld_preload_tensorrt(to_preload_tensorrt)
                self._rewrite_ld_preload(to_preload_cann)

            else:
                pass

            _bdist_wheel.run(self)
            if is_manylinux and not disable_auditwheel_repair and not is_openvino and not is_qnn:
                assert self.dist_dir is not None
                file = glob(path.join(self.dist_dir, "*linux*.whl"))[0]
                logger.info("repairing %s for manylinux1", file)
                auditwheel_cmd = ["auditwheel", "-v", "repair", "-w", self.dist_dir, file]
                for i in cuda_dependencies + rocm_dependencies + tensorrt_dependencies + cann_dependencies:
                    auditwheel_cmd += ["--exclude", i]
                logger.info("Running %s", " ".join([shlex.quote(arg) for arg in auditwheel_cmd]))
                try:
                    subprocess.run(auditwheel_cmd, check=True, stdout=subprocess.PIPE)
                finally:
                    logger.info("removing %s", file)
                    remove(file)

except ImportError as error:
    print("Error importing dependencies:")
    print(error)
    bdist_wheel = None


class InstallCommand(InstallCommandBase):
    def finalize_options(self):
        ret = InstallCommandBase.finalize_options(self)
        self.install_lib = self.install_platlib
        return ret


providers_cuda_or_rocm = "onnxruntime_providers_" + ("rocm" if is_rocm else "cuda")
providers_tensorrt_or_migraphx = "onnxruntime_providers_" + ("migraphx" if is_migraphx else "tensorrt")
providers_openvino = "onnxruntime_providers_openvino"
providers_cann = "onnxruntime_providers_cann"
providers_qnn = "onnxruntime_providers_qnn"

if platform.system() == "Linux":
    providers_cuda_or_rocm = "lib" + providers_cuda_or_rocm + ".so"
    providers_tensorrt_or_migraphx = "lib" + providers_tensorrt_or_migraphx + ".so"
    providers_openvino = "lib" + providers_openvino + ".so"
    providers_cann = "lib" + providers_cann + ".so"
    providers_qnn = "lib" + providers_qnn + ".so"
elif platform.system() == "Windows":
    providers_cuda_or_rocm = providers_cuda_or_rocm + ".dll"
    providers_tensorrt_or_migraphx = providers_tensorrt_or_migraphx + ".dll"
    providers_openvino = providers_openvino + ".dll"
    providers_cann = providers_cann + ".dll"
    providers_qnn = providers_qnn + ".dll"

# Additional binaries
dl_libs = []
libs = []

if platform.system() == "Linux" or platform.system() == "AIX":
    libs = [
        "onnxruntime_pybind11_state.so",
        "libdnnl.so.2",
        "libmklml_intel.so",
        "libmklml_gnu.so",
        "libiomp5.so",
        "mimalloc.so",
        "libonnxruntime.so*",
    ]
    dl_libs = ["libonnxruntime_providers_shared.so"]
    dl_libs.append(providers_cuda_or_rocm)
    dl_libs.append(providers_tensorrt_or_migraphx)
    dl_libs.append(providers_cann)
    dl_libs.append(providers_qnn)
    dl_libs.append("libonnxruntime.so*")
    # DNNL, TensorRT, OpenVINO, and QNN EPs are built as shared libs
    libs.extend(["libonnxruntime_providers_shared.so"])
    libs.extend(["libonnxruntime_providers_dnnl.so"])
    libs.extend(["libonnxruntime_providers_openvino.so"])
    libs.extend(["libonnxruntime_providers_vitisai.so"])
    libs.append(providers_cuda_or_rocm)
    libs.append(providers_tensorrt_or_migraphx)
    libs.append(providers_cann)
    libs.append(providers_qnn)
    # QNN
    qnn_deps = [
        "libQnnCpu.so",
        "libQnnHtp.so",
        "libQnnSaver.so",
        "libQnnSystem.so",
        "libHtpPrepare.so",
        "onnxruntime_qnn_ctx_gen",
    ]
    dl_libs.extend(qnn_deps)
    if nightly_build:
        libs.extend(["libonnxruntime_pywrapper.so"])
elif platform.system() == "Darwin":
    libs = [
        "onnxruntime_pybind11_state.so",
        "libdnnl.2.dylib",
        "mimalloc.so",
        "libonnxruntime*.dylib",
    ]  # TODO add libmklml and libiomp5 later.
    # DNNL & TensorRT EPs are built as shared libs
    libs.extend(["libonnxruntime_providers_shared.dylib"])
    libs.extend(["libonnxruntime_providers_dnnl.dylib"])
    libs.extend(["libonnxruntime_providers_tensorrt.dylib"])
    libs.extend(["libonnxruntime_providers_cuda.dylib"])
    libs.extend(["libonnxruntime_providers_vitisai.dylib"])
    if nightly_build:
        libs.extend(["libonnxruntime_pywrapper.dylib"])
else:
    libs = [
        "onnxruntime_pybind11_state.pyd",
        "dnnl.dll",
        "mklml.dll",
        "libiomp5md.dll",
        providers_cuda_or_rocm,
        providers_tensorrt_or_migraphx,
        providers_cann,
        "onnxruntime.dll",
    ]
    # DNNL, TensorRT, OpenVINO, and QNN EPs are built as shared libs
    libs.extend(["onnxruntime_providers_shared.dll"])
    libs.extend(["onnxruntime_providers_dnnl.dll"])
    libs.extend(["onnxruntime_providers_tensorrt.dll"])
    libs.extend(["onnxruntime_providers_openvino.dll"])
    libs.extend(["onnxruntime_providers_cuda.dll"])
    libs.extend(["onnxruntime_providers_vitisai.dll"])
    libs.extend(["onnxruntime_providers_qnn.dll"])
    # DirectML Libs
    libs.extend(["DirectML.dll"])
    # QNN V68/V73 dependencies
    qnn_deps = [
        "QnnCpu.dll",
        "QnnHtp.dll",
        "QnnSaver.dll",
        "QnnSystem.dll",
        "QnnHtpPrepare.dll",
        "QnnHtpV73Stub.dll",
        "libQnnHtpV73Skel.so",
        "libqnnhtpv73.cat",
        "QnnHtpV68Stub.dll",
        "libQnnHtpV68Skel.so",
    ]
    libs.extend(qnn_deps)
    if nightly_build:
        libs.extend(["onnxruntime_pywrapper.dll"])

if is_manylinux:
    if is_openvino:
        ov_libs = [
            "libopenvino_intel_cpu_plugin.so",
            "libopenvino_intel_gpu_plugin.so",
            "libopenvino_auto_plugin.so",
            "libopenvino_hetero_plugin.so",
            "libtbb.so.2",
            "libtbbmalloc.so.2",
            "libopenvino.so",
            "libopenvino_c.so",
            "libopenvino_onnx_frontend.so",
        ]
        for x in ov_libs:
            y = "onnxruntime/capi/" + x
            subprocess.run(
                ["patchelf", "--set-rpath", "$ORIGIN", y, "--force-rpath"],
                check=True,
                stdout=subprocess.PIPE,
                text=True,
            )
            dl_libs.append(x)
        dl_libs.append(providers_openvino)
        dl_libs.append("plugins.xml")
        dl_libs.append("usb-ma2x8x.mvcmd")
    data = ["capi/libonnxruntime_pywrapper.so"] if nightly_build else []
    data += [path.join("capi", x) for x in dl_libs if glob(path.join("onnxruntime", "capi", x))]
    ext_modules = [
        Extension(
            "onnxruntime.capi.onnxruntime_pybind11_state",
            ["onnxruntime/capi/onnxruntime_pybind11_state_manylinux1.so"],
        ),
    ]
else:
    data = [path.join("capi", x) for x in libs if glob(path.join("onnxruntime", "capi", x))]
    ext_modules = []

# Additional examples
examples_names = ["mul_1.onnx", "logreg_iris.onnx", "sigmoid.onnx"]
examples = [path.join("datasets", x) for x in examples_names]

# Extra files such as EULA and ThirdPartyNotices (and Qualcomm License, only for QNN release packages)
extra = ["LICENSE", "ThirdPartyNotices.txt", "Privacy.md", "Qualcomm AI Hub Proprietary License.pdf"]

# Description
readme_file = "docs/python/ReadMeOV.rst" if is_openvino else "docs/python/README.rst"
README = path.join(getcwd(), readme_file)
if not path.exists(README):
    this = path.dirname(__file__)
    README = path.join(this, readme_file)

if not path.exists(README):
    raise FileNotFoundError("Unable to find 'README.rst'")
with open(README, encoding="utf-8") as fdesc:
    long_description = fdesc.read()

# Include files in onnxruntime/external if --enable_external_custom_op_schemas build.sh command
# line option is specified.
# If the options is not specified this following condition fails as onnxruntime/external folder is not created in the
# build flow under the build binary directory.
if path.isdir(path.join("onnxruntime", "external")):
    # Gather all files under onnxruntime/external directory.
    extra.extend(
        [
            str(Path(*Path(x).parts[1:]))
            for x in list(iglob(path.join(path.join("onnxruntime", "external"), "**/*.*"), recursive=True))
        ]
    )

packages = [
    "onnxruntime",
    "onnxruntime.backend",
    "onnxruntime.capi",
    "onnxruntime.datasets",
    "onnxruntime.tools",
    "onnxruntime.tools.mobile_helpers",
    "onnxruntime.tools.ort_format_model",
    "onnxruntime.tools.ort_format_model.ort_flatbuffers_py",
    "onnxruntime.tools.ort_format_model.ort_flatbuffers_py.fbs",
    "onnxruntime.tools.qdq_helpers",
    "onnxruntime.quantization",
    "onnxruntime.quantization.operators",
    "onnxruntime.quantization.CalTableFlatBuffers",
    "onnxruntime.quantization.fusions",
    "onnxruntime.quantization.execution_providers.qnn",
    "onnxruntime.transformers",
    "onnxruntime.transformers.models.bart",
    "onnxruntime.transformers.models.bert",
    "onnxruntime.transformers.models.gpt2",
    "onnxruntime.transformers.models.llama",
    "onnxruntime.transformers.models.longformer",
    "onnxruntime.transformers.models.phi2",
    "onnxruntime.transformers.models.sam2",
    "onnxruntime.transformers.models.stable_diffusion",
    "onnxruntime.transformers.models.t5",
    "onnxruntime.transformers.models.whisper",
]

package_data = {"onnxruntime.tools.mobile_helpers": ["*.md", "*.config"]}
data_files = []

requirements_file = "requirements.txt"

local_version = None
enable_training = parse_arg_remove_boolean(sys.argv, "--enable_training")
enable_training_apis = parse_arg_remove_boolean(sys.argv, "--enable_training_apis")
enable_rocm_profiling = parse_arg_remove_boolean(sys.argv, "--enable_rocm_profiling")
disable_auditwheel_repair = parse_arg_remove_boolean(sys.argv, "--disable_auditwheel_repair")
default_training_package_device = parse_arg_remove_boolean(sys.argv, "--default_training_package_device")

classifiers = [
    "Development Status :: 5 - Production/Stable",
    "Intended Audience :: Developers",
    "License :: OSI Approved :: MIT License",
    "Operating System :: POSIX :: Linux",
    "Operating System :: Microsoft :: Windows",
    "Operating System :: MacOS",
    "Topic :: Scientific/Engineering",
    "Topic :: Scientific/Engineering :: Mathematics",
    "Topic :: Scientific/Engineering :: Artificial Intelligence",
    "Topic :: Software Development",
    "Topic :: Software Development :: Libraries",
    "Topic :: Software Development :: Libraries :: Python Modules",
    "Programming Language :: Python",
    "Programming Language :: Python :: 3 :: Only",
    "Programming Language :: Python :: 3.10",
    "Programming Language :: Python :: 3.11",
    "Programming Language :: Python :: 3.12",
    "Programming Language :: Python :: 3.13",
]

if enable_training or enable_training_apis:
    packages.append("onnxruntime.training")
    if enable_training:
        packages.extend(
            [
                "onnxruntime.training.amp",
                "onnxruntime.training.experimental",
                "onnxruntime.training.experimental.gradient_graph",
                "onnxruntime.training.optim",
                "onnxruntime.training.ortmodule",
                "onnxruntime.training.ortmodule.experimental",
                "onnxruntime.training.ortmodule.experimental.json_config",
                "onnxruntime.training.ortmodule.experimental.hierarchical_ortmodule",
                "onnxruntime.training.ortmodule.torch_cpp_extensions",
                "onnxruntime.training.ortmodule.torch_cpp_extensions.cpu.aten_op_executor",
                "onnxruntime.training.ortmodule.torch_cpp_extensions.cpu.torch_interop_utils",
                "onnxruntime.training.ortmodule.torch_cpp_extensions.cuda.torch_gpu_allocator",
                "onnxruntime.training.ortmodule.torch_cpp_extensions.cuda.fused_ops",
                "onnxruntime.training.ortmodule.graph_optimizers",
                "onnxruntime.training.ortmodule.experimental.pipe",
                "onnxruntime.training.ort_triton",
                "onnxruntime.training.ort_triton.kernel",
                "onnxruntime.training.utils",
                "onnxruntime.training.utils.data",
                "onnxruntime.training.utils.hooks",
                "onnxruntime.training.api",
                "onnxruntime.training.onnxblock",
                "onnxruntime.training.onnxblock.loss",
                "onnxruntime.training.onnxblock.optim",
            ]
        )

        package_data["onnxruntime.training.ortmodule.torch_cpp_extensions.cpu.aten_op_executor"] = ["*.cc"]
        package_data["onnxruntime.training.ortmodule.torch_cpp_extensions.cpu.torch_interop_utils"] = ["*.cc", "*.h"]
        package_data["onnxruntime.training.ortmodule.torch_cpp_extensions.cuda.torch_gpu_allocator"] = ["*.cc"]
        package_data["onnxruntime.training.ortmodule.torch_cpp_extensions.cuda.fused_ops"] = [
            "*.cpp",
            "*.cu",
            "*.cuh",
            "*.h",
        ]

    requirements_file = "requirements-training.txt"
    # with training, we want to follow this naming convention:
    # stable:
    # onnxruntime-training-1.7.0+cu111-cp36-cp36m-linux_x86_64.whl
    # nightly:
    # onnxruntime-training-1.7.0.dev20210408+cu111-cp36-cp36m-linux_x86_64.whl
    # this is needed immediately by pytorch/ort so that the user is able to
    # install an onnxruntime training package with matching torch cuda version.
    if not is_openvino:
        # To support the package consisting of both openvino and training modules part of it
        package_name = "onnxruntime-training"

        disable_local_version = environ.get("ORT_DISABLE_PYTHON_PACKAGE_LOCAL_VERSION", "0")
        disable_local_version = (
            disable_local_version == "1"
            or disable_local_version.lower() == "true"
            or disable_local_version.lower() == "yes"
        )
        # local version should be disabled for internal feeds.
        if not disable_local_version:
            # we want put default training packages to pypi. pypi does not accept package with a local version.
            if not default_training_package_device or nightly_build:
                if cuda_version:
                    # removing '.' to make Cuda version number in the same form as Pytorch.
                    local_version = "+cu" + cuda_version.replace(".", "")
                elif rocm_version:
                    # removing '.' to make Rocm version number in the same form as Pytorch.
                    local_version = "+rocm" + rocm_version.replace(".", "")
                else:
                    # cpu version for documentation
                    local_version = "+cpu"
        else:
            if not (cuda_version or rocm_version):
                # Training CPU package for ADO feeds is called onnxruntime-training-cpu
                package_name = "onnxruntime-training-cpu"

            if rocm_version:
                # Training ROCM package for ADO feeds is called onnxruntime-training-rocm
                package_name = "onnxruntime-training-rocm"

if package_name == "onnxruntime-tvm":
    packages += ["onnxruntime.providers.tvm"]

package_data["onnxruntime"] = data + examples + extra

version_number = ""
with open("VERSION_NUMBER") as f:
    version_number = f.readline().strip()
if nightly_build:
    # https://docs.microsoft.com/en-us/azure/devops/pipelines/build/variables
    build_suffix = environ.get("BUILD_BUILDNUMBER")
    if build_suffix is None:
        # The following line is only for local testing
        build_suffix = str(datetime.datetime.now().date().strftime("%Y%m%d"))
    else:
        build_suffix = build_suffix.replace(".", "")

    if len(build_suffix) > 8 and len(build_suffix) < 12:
        # we want to format the build_suffix to avoid (the 12th run on 20210630 vs the first run on 20210701):
        # 2021063012 > 202107011
        # in above 2021063012 is treated as the latest which is incorrect.
        # we want to convert the format to:
        # 20210630012 < 20210701001
        # where the first 8 digits are date. the last 3 digits are run count.
        # as long as there are less than 1000 runs per day, we will not have the problem.
        # to test this code locally, run:
        # NIGHTLY_BUILD=1 BUILD_BUILDNUMBER=202107011 python tools/ci_build/build.py --config RelWithDebInfo \
        #   --enable_training --use_cuda --cuda_home /usr/local/cuda --cudnn_home /usr/lib/x86_64-linux-gnu/ \
        #   --nccl_home /usr/lib/x86_64-linux-gnu/ --build_dir build/Linux --build --build_wheel --skip_tests \
        #   --cuda_version 11.1
        def check_date_format(date_str):
            try:
                datetime.datetime.strptime(date_str, "%Y%m%d")
                return True
            except Exception:
                return False

        def reformat_run_count(count_str):
            try:
                count = int(count_str)
                if count >= 0 and count < 1000:
                    return f"{count:03}"
                elif count >= 1000:
                    raise RuntimeError(f"Too many builds for the same day: {count}")
                return ""
            except Exception:
                return ""

        build_suffix_is_date_format = check_date_format(build_suffix[:8])
        build_suffix_run_count = reformat_run_count(build_suffix[8:])
        if build_suffix_is_date_format and build_suffix_run_count:
            build_suffix = build_suffix[:8] + build_suffix_run_count
    elif len(build_suffix) >= 12:
        raise RuntimeError(f'Incorrect build suffix: "{build_suffix}"')

    if enable_training:
        from packaging import version
        from packaging.version import Version

        # with training package, we need to bump up version minor number so that
        # nightly releases take precedence over the latest release when --pre is used during pip install.
        # eventually this shall be the behavior of all onnxruntime releases.
        # alternatively we may bump up version number right after every release.
        ort_version = version.parse(version_number)
        if isinstance(ort_version, Version):
            # TODO: this is the last time we have to do this!!!
            # We shall bump up release number right after release cut.
            if ort_version.major == 1 and ort_version.minor == 8 and ort_version.micro == 0:
                version_number = f"{ort_version.major}.{ort_version.minor + 1}.{ort_version.micro}"

    version_number = version_number + ".dev" + build_suffix

if local_version:
    version_number = version_number + local_version
    if is_rocm and enable_rocm_profiling:
        version_number = version_number + ".profiling"

if wheel_name_suffix:
    if not (enable_training and wheel_name_suffix == "gpu"):
        # for training packages, local version is used to indicate device types
        package_name = f"{package_name}-{wheel_name_suffix}"

cmd_classes = {}
if bdist_wheel is not None:
    cmd_classes["bdist_wheel"] = bdist_wheel
cmd_classes["install"] = InstallCommand
cmd_classes["build_ext"] = build_ext

requirements_path = path.join(getcwd(), requirements_file)
if not path.exists(requirements_path):
    this = path.dirname(__file__)
    requirements_path = path.join(this, requirements_file)
if not path.exists(requirements_path):
    raise FileNotFoundError("Unable to find " + requirements_file)
with open(requirements_path) as f:
    install_requires = f.read().splitlines()

<<<<<<< HEAD

def save_build_and_package_info(package_name, version_number, cuda_version, rocm_version):
    sys.path.append(path.join(path.dirname(__file__), "onnxruntime", "python"))
    from onnxruntime_collect_build_info import find_cudart_versions
=======
if enable_training:
>>>>>>> 444606d7

    version_path = path.join("onnxruntime", "capi", "build_and_package_info.py")
    with open(version_path, "w") as f:
        f.write(f"package_name = '{package_name}'\n")
        f.write(f"__version__ = '{version_number}'\n")

        if cuda_version:
            f.write(f"cuda_version = '{cuda_version}'\n")

            # cudart_versions are integers
            if platform.system().lower() == "linux":
                cudart_versions = find_cudart_versions(build_env=True)
                if cudart_versions and len(cudart_versions) == 1:
                    f.write(f"cudart_version = {cudart_versions[0]}\n")
                else:
                    print(
                        "Error getting cudart version. ",
                        (
                            "did not find any cudart library"
                            if not cudart_versions or len(cudart_versions) == 0
                            else "found multiple cudart libraries"
                        ),
                    )
        elif rocm_version:
            f.write(f"rocm_version = '{rocm_version}'\n")


save_build_and_package_info(package_name, version_number, cuda_version, rocm_version)

<<<<<<< HEAD
=======
extras_require = {}
if package_name == "onnxruntime-gpu" and is_cuda_version_12:
    extras_require = {
        "cuda": [
            "nvidia-cuda-nvrtc-cu12~=12.0",
            "nvidia-cuda-runtime-cu12~=12.0",
            "nvidia-cufft-cu12~=11.0",
            "nvidia-curand-cu12~=10.0",
        ],
        "cudnn": [
            "nvidia-cudnn-cu12~=9.0",
        ],
    }

# Setup
>>>>>>> 444606d7
setup(
    name=package_name,
    version=version_number,
    description="ONNX Runtime is a runtime accelerator for Machine Learning models",
    long_description=long_description,
    author="Microsoft Corporation",
    author_email="onnxruntime@microsoft.com",
    cmdclass=cmd_classes,
    license="MIT License",
    packages=packages,
    ext_modules=ext_modules,
    package_data=package_data,
    url="https://onnxruntime.ai",
    download_url="https://github.com/microsoft/onnxruntime/tags",
    data_files=data_files,
    install_requires=install_requires,
    extras_require=extras_require,
    python_requires=">=3.10",
    keywords="onnx machine learning",
    entry_points={
        "console_scripts": [
            "onnxruntime_test = onnxruntime.tools.onnxruntime_test:main",
        ]
    },
    classifiers=classifiers,
)<|MERGE_RESOLUTION|>--- conflicted
+++ resolved
@@ -724,14 +724,10 @@
 with open(requirements_path) as f:
     install_requires = f.read().splitlines()
 
-<<<<<<< HEAD
 
 def save_build_and_package_info(package_name, version_number, cuda_version, rocm_version):
     sys.path.append(path.join(path.dirname(__file__), "onnxruntime", "python"))
     from onnxruntime_collect_build_info import find_cudart_versions
-=======
-if enable_training:
->>>>>>> 444606d7
 
     version_path = path.join("onnxruntime", "capi", "build_and_package_info.py")
     with open(version_path, "w") as f:
@@ -741,8 +737,9 @@
         if cuda_version:
             f.write(f"cuda_version = '{cuda_version}'\n")
 
-            # cudart_versions are integers
-            if platform.system().lower() == "linux":
+            # The cudart version used in building training packages in Linux.
+            # It is possible to parse version.json at cuda_home in build.py, then pass in the parameter directly.
+            if enable_training and platform.system().lower() == "linux":
                 cudart_versions = find_cudart_versions(build_env=True)
                 if cudart_versions and len(cudart_versions) == 1:
                     f.write(f"cudart_version = {cudart_versions[0]}\n")
@@ -761,8 +758,6 @@
 
 save_build_and_package_info(package_name, version_number, cuda_version, rocm_version)
 
-<<<<<<< HEAD
-=======
 extras_require = {}
 if package_name == "onnxruntime-gpu" and is_cuda_version_12:
     extras_require = {
@@ -777,8 +772,6 @@
         ],
     }
 
-# Setup
->>>>>>> 444606d7
 setup(
     name=package_name,
     version=version_number,
