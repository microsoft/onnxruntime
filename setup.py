--- conflicted
+++ resolved
@@ -10,11 +10,7 @@
 from distutils import log as logger
 from distutils.command.build_ext import build_ext as _build_ext
 from glob import glob, iglob
-<<<<<<< HEAD
-from os import environ, getcwd, path, remove, popen
-=======
 from os import environ, getcwd, path, popen, remove
->>>>>>> eb41bfb7
 from pathlib import Path
 from shutil import copyfile
 
@@ -121,11 +117,8 @@
     from wheel.bdist_wheel import bdist_wheel as _bdist_wheel
 
     class bdist_wheel(_bdist_wheel):
-<<<<<<< HEAD
-=======
         """Helper functions to create wheel package"""
 
->>>>>>> eb41bfb7
         if is_openvino and is_manylinux:
 
             def get_tag(self):
@@ -133,20 +126,12 @@
                 if platform.system() == "Linux":
                     # Get the right platform tag by querying the linker version
                     glibc_major, glibc_minor = popen("ldd --version | head -1").read().split()[-1].split(".")
-<<<<<<< HEAD
-                    # See https://github.com/mayeut/pep600_compliance/blob/master/pep600_compliance/tools/manylinux-policy.json
-                    if glibc_major == "2" and glibc_minor == "17":
-                        plat = "manylinux_2_17_x86_64.manylinux2014_x86_64"
-                    else:  # For manylinux2014 and above, no alias is required
-                        plat = "manylinux_%s_%s_x86_64"%(glibc_major, glibc_minor)
-=======
                     """# See https://github.com/mayeut/pep600_compliance/blob/master/
                     pep600_compliance/tools/manylinux-policy.json"""
                     if glibc_major == "2" and glibc_minor == "17":
                         plat = "manylinux_2_17_x86_64.manylinux2014_x86_64"
                     else:  # For manylinux2014 and above, no alias is required
                         plat = "manylinux_%s_%s_x86_64" % (glibc_major, glibc_minor)
->>>>>>> eb41bfb7
                 tags = next(sys_tags())
                 return (tags.interpreter, tags.abi, plat)
 
@@ -286,10 +271,7 @@
                 self._rewrite_ld_preload_tensorrt(to_preload_tensorrt)
             _bdist_wheel.run(self)
             if is_manylinux and not disable_auditwheel_repair and not is_openvino:
-<<<<<<< HEAD
-=======
                 assert self.dist_dir is not None
->>>>>>> eb41bfb7
                 file = glob(path.join(self.dist_dir, "*linux*.whl"))[0]
                 logger.info("repairing %s for manylinux1", file)
                 try:
@@ -307,26 +289,16 @@
 
 
 class InstallCommand(InstallCommandBase):
-<<<<<<< HEAD
-
-=======
->>>>>>> eb41bfb7
     def finalize_options(self):
         ret = InstallCommandBase.finalize_options(self)
         self.install_lib = self.install_platlib
         return ret
 
-<<<<<<< HEAD
+
 providers_cuda_or_rocm = "libonnxruntime_providers_" + ("rocm.so" if is_rocm else "cuda.so")
 providers_tensorrt_or_migraphx = "libonnxruntime_providers_" + ("migraphx.so" if is_rocm else "tensorrt.so")
 providers_openvino = "libonnxruntime_providers_openvino.so"
-=======
-
-providers_cuda_or_rocm = "libonnxruntime_providers_" + ("rocm.so" if is_rocm else "cuda.so")
-providers_tensorrt_or_migraphx = "libonnxruntime_providers_" + ("migraphx.so" if is_rocm else "tensorrt.so")
-providers_openvino = "libonnxruntime_providers_openvino.so"
-
->>>>>>> eb41bfb7
+
 # Additional binaries
 dl_libs = []
 libs = []
@@ -379,11 +351,7 @@
 
 if is_manylinux:
     if is_openvino:
-<<<<<<< HEAD
-        ov_libs =[
-=======
         ov_libs = [
->>>>>>> eb41bfb7
             "libopenvino_intel_cpu_plugin.so",
             "libopenvino_intel_gpu_plugin.so",
             "libopenvino_intel_myriad_plugin.so",
@@ -541,11 +509,7 @@
     # onnxruntime-training-1.7.0.dev20210408+cu111-cp36-cp36m-linux_x86_64.whl
     # this is needed immediately by pytorch/ort so that the user is able to
     # install an onnxruntime training package with matching torch cuda version.
-<<<<<<< HEAD
-    if not is_openvino : 
-=======
     if not is_openvino:
->>>>>>> eb41bfb7
         # To support the package consisting of both openvino and training modules part of it
         package_name = "onnxruntime-training"
 
