{
    "blogs": [
        {
<<<<<<< HEAD
            "title": "On-Device Training: Efficient training on the edge with ONNX Runtime",
            "date": "May 31st, 2023",
            "blurb": "This blog introduces On-Device Training to enable training models on edge devices with the data available on-edge. It extends ORT Inference on edge to include federated learning and personalization scenarios.",
            "link": "https://cloudblogs.microsoft.com/opensource/2023/05/31/on-device-training-efficient-training-on-the-edge-with-onnx-runtime/"
        },
	{
=======
            "title": "Unlocking the end-to-end Windows AI developer experience using ONNX runtime and Olive",
            "date": "May 23th, 2023",
            "blurb": "This blog reviews the new capabilities of ONNX Runtime and the Olive toolchain to support hybrid inferencing, NPU EPs, and hardware aware model optimizations on Windows and other platforms",
            "link": "https://blogs.windows.com/windowsdeveloper/2023/05/23/unlocking-the-end-to-end-windows-ai-developer-experience-using-onnx-runtime-and-olive"
        },
	{
            "title": "Bringing the power of AI to Windows 11 - unlocking a new era of productivity for customers and developers with Windows Copilot and Dev Home",
            "date": "May 23th, 2023",
            "blurb": "This blog reviews AI in Windows 11, including ONNX Runtime as the gateway to Windows AI and new ONNX Runtime capabilities on Windows",
            "link": "https://blogs.windows.com/windowsdeveloper/2023/05/23/bringing-the-power-of-ai-to-windows-11-unlocking-a-new-era-of-productivity-for-customers-and-developers-with-windows-copilot-and-dev-home"
        },
	{
            "title": "Optimize DirectML performance with Olive",
            "date": "May 23th, 2023",
            "blurb": "This blog shows how to use Olive to optimize models for DML EP in ONNX Runtime",
            "link": "https://devblogs.microsoft.com/windowsai/optimize-directml-performance-with-olive"
        },
	{
            "title": "DirectML ❤ Stable Diffusion",
            "date": "May 23th, 2023",
            "blurb": "This blog shows how to use the Stable Diffusion model on DML EP using Olive to optimize the Stable Diffusion model",
            "link": "https://devblogs.microsoft.com/windowsai/dml-stable-diffusion/"
        },    
	{
>>>>>>> 28d1c447
            "title": "Accelerating Stable Diffusion Inference with ONNX Runtime",
            "date": "May 10th, 2023",
            "blurb": "This blog shows how to accelerate the Stable Diffusion models from Hugging Face on NVIDIA and AMD GPUs with ONNX Runtime. It includes benchmark results obtained on A100 and RTX3060 and MI250X.",
            "link": "https://medium.com/microsoftazure/accelerating-stable-diffusion-inference-with-onnx-runtime-203bd7728540"
        },
        {
            "title": "Azure Container for PyTorch is now Generally Available in Azure Machine Learning!",
            "date": "March 22nd, 2023",
            "blurb": "ACPT provides a ready-to-use distributed training environment for users to run on the latest multi-node GPU infrastructure offered in Azure. With Nebula, a new fast checkpointing capability in ACPT, you can save your checkpoints 1000 times faster with a simple API that works asynchronously with your training process.",
            "link": "https://techcommunity.microsoft.com/t5/ai-machine-learning-blog/azure-container-for-pytorch-is-now-generally-available-in-azure/ba-p/3774616"
        },
        {
            "title": "High-performance deep learning in Oracle Cloud with ONNX Runtime",
            "date": "March 15th, 2023",
            "blurb": "Enabling scenarios through the usage of Deep Neural Network (DNN) models is critical to our AI strategy at Oracle, and our Cloud AI Services team has built a solution to serve DNN models for customers in the healthcare sector. In this blog post, we’ll share challenges our team faced, and how ONNX Runtime solves these as the backbone of success for high-performance inferencing.",
            "link": "https://cloudblogs.microsoft.com/opensource/2023/03/15/high-performance-deep-learning-in-oracle-cloud-with-onnx-runtime/"
        },
        {
            "title": "Inference Stable Diffusion with C# and ONNX Runtime",
            "date": "March 9th, 2023",
            "blurb": "In this tutorial we will learn how to do inferencing for the popular Stable Diffusion deep learning model in C#. Stable Diffusion models take a text prompt and create an image that represents the text. ",
            "link": "https://onnxruntime.ai/docs/tutorials/csharp/stable-diffusion-csharp.html"
        },
        {
            "title": "Video super resolution in Microsoft Edge",
            "date": "March 8th, 2023",
            "blurb": "VSR in Microsoft Edge builds on top of ONNX Runtime and DirectML making our solution portable across GPU vendors and allowing VSR to be available to more users. Additional graphics cards which support these technologies and have sufficient computing power will receive support in the future. The ONNX Runtime and DirectML teams have fine-tuned their technology over many years, resulting in VSR making the most of the performance and capabilities of your graphics card’s processing power.",
            "link": "https://blogs.windows.com/msedgedev/2023/03/08/video-super-resolution-in-microsoft-edge/"
        },
        {
            "title": "OctoML drives down production AI inference costs at Microsoft through new integration with ONNX Runtime ecosystem",
            "date": "March 2nd, 2023",
            "blurb": "Over the past year, OctoML engineers worked closely with Watch For to design and implement the TVM Execution Provider (EP) for ONNX Runtime - bringing the model optimization potential of Apache TVM to all ONNX Runtime users. This builds upon the collaboration we began in 2021, to bring the benefits of TVM’s code generation and flexible quantization support to production scale at Microsoft.",
            "link": "https://octoml.ai/blog/octoml-drives-down-costs-at-microsoft-through-new-integration-with-onnx-runtime/"
        },
        {
            "title": "Performant on-device inferencing with ONNX Runtime",
            "date": "February 8th, 2023",
            "blurb": "On-device machine learning model serving is a difficult task, especially given the limited bandwidth of early-stage startups. This guest post from the team at Pieces shares the problems and solutions evaluated for their on-device model serving stack and how ONNX Runtime serves as their backbone of success.",
            "link": "https://cloudblogs.microsoft.com/opensource/2023/02/08/performant-on-device-inferencing-with-onnx-runtime/"
        },
    {
        "title": "Improve BERT inference speed by combining the power of Optimum, OpenVINO™, ONNX Runtime, and Azure",
        "date": "January 25th, 2023",
        "blurb": "In this blog, we will discuss one of the ways to make huge models like BERT smaller and faster with OpenVINO™ Neural Networks Compression Framework (NNCF) and ONNX Runtime with OpenVINO™ Execution Provider through Azure Machine Learning.",
		"link": "https://cloudblogs.microsoft.com/opensource/2023/01/25/improve-bert-inference-speed-by-combining-the-power-of-optimum-openvino-onnx-runtime-and-azure/"
    },
    {
        "title": "Optimum + ONNX Runtime: Easier, Faster training for your Hugging Face models",
        "date": "January 24th, 2023",
        "blurb": "Hugging Face’s Optimum library, through its integration with ONNX Runtime for training, provides an open solution to improve training times by 35% or more for many popular Hugging Face models. We present details of both Hugging Face Optimum and the ONNX Runtime Training ecosystem, with performance numbers highlighting the benefits of using the Optimum library.",
        "link": "https://huggingface.co/blog/optimum-onnxruntime-training/"
    },
    {
        "title": "Live demos of machine learning models with ONNX and Hugging Face Spaces",
        "date": "June 6, 2022",
        "blurb": "Choosing which machine learning model to use, sharing a model with a colleague, and quickly trying out a model are all reasons why you may find yourself wanting to quickly run inference on a model. You can configure your environment and download Jupyter notebooks, but it would be nicer if there was a way to run a model with even less effort...",
        "link": "https://cloudblogs.microsoft.com/opensource/2022/06/06/live-demos-of-machine-learning-models-with-onnx-and-hugging-face-spaces/"
    },
    {
        "title": "Optimizing and deploying transformer INT8 inference with ONNX Runtime-TensorRT on NVIDIA GPUs",
        "date": "May 2, 2022",
        "blurb": "Transformer-based models have revolutionized the natural language processing (NLP) domain. Ever since its inception, transformer architecture has been integrated into models like Bidirectional Encoder Representations from Transformers (BERT) and Generative Pre-trained Transformer (GPT) for performing tasks such as text generation or summarization and question and answering to name a few...",
        "link": "https://cloudblogs.microsoft.com/opensource/2022/05/02/optimizing-and-deploying-transformer-int8-inference-with-onnx-runtime-tensorrt-on-nvidia-gpus/"
    },
    {
        "title": "Scaling-up PyTorch inference: Serving billions of daily NLP inferences with ONNX Runtime",
        "date": "April 19, 2022",
        "blurb": "Scale, performance, and efficient deployment of state-of-the-art Deep Learning models are ubiquitous challenges as applied machine learning grows across the industry. We’re happy to see that the ONNX Runtime Machine Learning model inferencing solution we’ve built and use in high-volume Microsoft products and services also resonates with our open source community, enabling new capabilities that drive content relevance and productivity...",
        "link": "https://cloudblogs.microsoft.com/opensource/2022/04/19/scaling-up-pytorch-inference-serving-billions-of-daily-nlp-inferences-with-onnx-runtime/"
    },
    {
        "title": "Add AI to mobile applications with Xamarin and ONNX Runtime",
        "date": "December 14, 2021",
        "blurb": "ONNX Runtime now supports building mobile applications in C# with Xamarin. Support for Android and iOS is included in the ONNX Runtime release 1.10 NuGet package. This enables C# developers to build AI applications for Android and iOS to execute ONNX models on mobile devices with ONNX Runtime...",
        "link": "https://cloudblogs.microsoft.com/opensource/2021/12/14/add-ai-to-mobile-applications-with-xamarin-and-onnx-runtime/"
    },
    {
        "title": "ONNX Runtime Web—running your machine learning model in browser",
        "date": "September 2, 2021",
        "blurb": "We are introducing ONNX Runtime Web (ORT Web), a new feature in ONNX Runtime to enable JavaScript developers to run and deploy machine learning models in browsers. It also helps enable new classes of on-device computation. ORT Web will be replacing the soon to be deprecated onnx.js...",
        "link": "https://cloudblogs.microsoft.com/opensource/2021/09/02/onnx-runtime-web-running-your-machine-learning-model-in-browser/"
    },
    {
        "title": "Accelerate PyTorch transformer model training with ONNX Runtime – a deep dive",
        "date": "July 13, 2021",
        "blurb": "ONNX Runtime (ORT) for PyTorch accelerates training large scale models across multiple GPUs with up to 37% increase in training throughput over PyTorch and up to 86% speed up when combined with DeepSpeed...",
        "link": "https://techcommunity.microsoft.com/t5/azure-ai/accelerate-pytorch-transformer-model-training-with-onnx-runtime/ba-p/2540471"
    },
    {
        "title": "Accelerate PyTorch training with torch-ort",
        "date": "July 13, 2021",
        "blurb": "With a simple change to your PyTorch training script, you can now speed up training large language models with torch_ort.ORTModule, running on the target hardware of your choice. Training deep learning models requires ever-increasing compute and memory resources. Today we release torch_ort.ORTModule, to accelerate distributed training of PyTorch models, reducing the time and resources needed for training...",
        "link": "https://cloudblogs.microsoft.com/opensource/2021/07/13/accelerate-pytorch-training-with-torch-ort/"
    },
    {
        "title": "ONNX Runtime release 1.8.1 previews support for accelerated training on AMD GPUs with the AMD ROCm™ Open Software Platform",
        "date": "July 13, 2021",
        "blurb": "ONNX Runtime is an open-source project that is designed to accelerate machine learning across a wide range of frameworks, operating systems, and hardware platforms. Today, we are excited to announce a preview version of ONNX Runtime in release 1.8.1 featuring support for AMD Instinct™ GPUs facilitated by the AMD ROCm™ open software platform...",
        "link": "https://cloudblogs.microsoft.com/opensource/2021/07/13/onnx-runtime-release-1-8-1-previews-support-for-accelerated-training-on-amd-gpus-with-the-amd-rocm-open-software-platform/"
    },
    {
        "title": "Journey to optimize large scale transformer model inference with ONNX Runtime",
        "date": "June 30, 2021",
        "blurb": "Large-scale transformer models, such as GPT-2 and GPT-3, are among the most useful self-supervised transformer language models for natural language processing tasks such as language translation, question answering, passage summarization, text generation, and so on...",
        "link": "https://cloudblogs.microsoft.com/opensource/2021/06/30/journey-to-optimize-large-scale-transformer-model-inference-with-onnx-runtime/"
    }
]
}<|MERGE_RESOLUTION|>--- conflicted
+++ resolved
@@ -1,14 +1,12 @@
 {
     "blogs": [
-        {
-<<<<<<< HEAD
+  {
             "title": "On-Device Training: Efficient training on the edge with ONNX Runtime",
             "date": "May 31st, 2023",
             "blurb": "This blog introduces On-Device Training to enable training models on edge devices with the data available on-edge. It extends ORT Inference on edge to include federated learning and personalization scenarios.",
             "link": "https://cloudblogs.microsoft.com/opensource/2023/05/31/on-device-training-efficient-training-on-the-edge-with-onnx-runtime/"
         },
 	{
-=======
             "title": "Unlocking the end-to-end Windows AI developer experience using ONNX runtime and Olive",
             "date": "May 23th, 2023",
             "blurb": "This blog reviews the new capabilities of ONNX Runtime and the Olive toolchain to support hybrid inferencing, NPU EPs, and hardware aware model optimizations on Windows and other platforms",
@@ -33,7 +31,6 @@
             "link": "https://devblogs.microsoft.com/windowsai/dml-stable-diffusion/"
         },    
 	{
->>>>>>> 28d1c447
             "title": "Accelerating Stable Diffusion Inference with ONNX Runtime",
             "date": "May 10th, 2023",
             "blurb": "This blog shows how to accelerate the Stable Diffusion models from Hugging Face on NVIDIA and AMD GPUs with ONNX Runtime. It includes benchmark results obtained on A100 and RTX3060 and MI250X.",
