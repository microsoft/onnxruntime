--- conflicted
+++ resolved
@@ -419,11 +419,7 @@
 			isa = XCBuildConfiguration;
 			buildSettings = {
 				ALWAYS_SEARCH_USER_PATHS = NO;
-<<<<<<< HEAD
-				CLANG_CXX_LANGUAGE_STANDARD = "c++17";
-=======
 				CLANG_CXX_LANGUAGE_STANDARD = "c++20";
->>>>>>> 40c329ef
 				CLANG_CXX_LIBRARY = "libc++";
 				CLANG_ENABLE_MODULES = YES;
 				CLANG_ENABLE_OBJC_ARC = YES;
@@ -447,11 +443,7 @@
 				COPY_PHASE_STRIP = NO;
 				ENABLE_STRICT_OBJC_MSGSEND = YES;
 				ENABLE_TESTABILITY = YES;
-<<<<<<< HEAD
-				"EXCLUDED_ARCHS[sdk=iphonesimulator*]" = "";
-=======
 				"EXCLUDED_ARCHS[sdk=iphonesimulator*]" = i386;
->>>>>>> 40c329ef
 				GCC_C_LANGUAGE_STANDARD = gnu99;
 				GCC_DYNAMIC_NO_PIC = NO;
 				GCC_NO_COMMON_BLOCKS = YES;
@@ -484,17 +476,9 @@
 				LIBRARY_SEARCH_PATHS = "$(SDKROOT)/usr/lib/swift";
 				MTL_ENABLE_DEBUG_INFO = YES;
 				ONLY_ACTIVE_ARCH = YES;
-<<<<<<< HEAD
-				OTHER_LDFLAGS = (
-					"$(inherited)",
-					"-Wl",
-					"-ld_classic",
-				);
-=======
 				OTHER_CFLAGS = "$(inherited)";
 				OTHER_CPLUSPLUSFLAGS = "$(inherited)";
 				OTHER_LDFLAGS = "$(inherited)";
->>>>>>> 40c329ef
 				REACT_NATIVE_PATH = "${PODS_ROOT}/../../node_modules/react-native";
 				SDKROOT = iphoneos;
 				USE_HERMES = true;
@@ -505,11 +489,7 @@
 			isa = XCBuildConfiguration;
 			buildSettings = {
 				ALWAYS_SEARCH_USER_PATHS = NO;
-<<<<<<< HEAD
-				CLANG_CXX_LANGUAGE_STANDARD = "c++17";
-=======
 				CLANG_CXX_LANGUAGE_STANDARD = "c++20";
->>>>>>> 40c329ef
 				CLANG_CXX_LIBRARY = "libc++";
 				CLANG_ENABLE_MODULES = YES;
 				CLANG_ENABLE_OBJC_ARC = YES;
@@ -533,11 +513,7 @@
 				COPY_PHASE_STRIP = YES;
 				ENABLE_NS_ASSERTIONS = NO;
 				ENABLE_STRICT_OBJC_MSGSEND = YES;
-<<<<<<< HEAD
-				"EXCLUDED_ARCHS[sdk=iphonesimulator*]" = "";
-=======
 				"EXCLUDED_ARCHS[sdk=iphonesimulator*]" = i386;
->>>>>>> 40c329ef
 				GCC_C_LANGUAGE_STANDARD = gnu99;
 				GCC_NO_COMMON_BLOCKS = YES;
 				GCC_PREPROCESSOR_DEFINITIONS = (
@@ -565,17 +541,9 @@
 				IPHONEOS_DEPLOYMENT_TARGET = 15.1;
 				LIBRARY_SEARCH_PATHS = "$(SDKROOT)/usr/lib/swift";
 				MTL_ENABLE_DEBUG_INFO = NO;
-<<<<<<< HEAD
-				OTHER_LDFLAGS = (
-					"$(inherited)",
-					"-Wl",
-					"-ld_classic",
-				);
-=======
 				OTHER_CFLAGS = "$(inherited)";
 				OTHER_CPLUSPLUSFLAGS = "$(inherited)";
 				OTHER_LDFLAGS = "$(inherited)";
->>>>>>> 40c329ef
 				REACT_NATIVE_PATH = "${PODS_ROOT}/../../node_modules/react-native";
 				SDKROOT = iphoneos;
 				USE_HERMES = true;
