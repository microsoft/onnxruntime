# Resolve react_native_pods.rb with node to allow for hoisting
require Pod::Executable.execute_command('node', ['-p',
  'require.resolve(
    "react-native/scripts/react_native_pods.rb",
    {paths: [process.argv[1]]},
  )', __dir__]).strip

platform :ios, '15.1'

prepare_react_native_project!
# use_frameworks need to be loaded before use_react_native! for now
use_frameworks!

def shared
  config = use_native_modules!

<<<<<<< HEAD
  # Flags change depending on the env values.
  flags = get_default_flags()

  use_react_native!(
    :path => config[:reactNativePath],
    # Hermes is now enabled by default. Disable by setting this flag to false.
    # Upcoming versions of React Native may rely on get_default_flags(), but
    # we make it explicit here to aid in the React Native upgrade process.
    :hermes_enabled => false,
    :fabric_enabled => false,
=======
  use_react_native!(
    :path => config[:reactNativePath],

>>>>>>> 39e585ff
    :app_path => "#{Pod::Config.instance.installation_root}/.."
  )

  ort_c_local_pod_path = ENV['ORT_C_LOCAL_POD_PATH']
  if ort_c_local_pod_path != nil
    print 'Using onnxruntime-c pod at ', ort_c_local_pod_path, "\n"
    pod 'onnxruntime-c', :path => ort_c_local_pod_path
  else
    pod 'onnxruntime-c'
  end
  inherit! :complete
end

target 'OnnxruntimeModule' do
  shared
end

target 'OnnxruntimeModuleTest' do
  shared
end

post_install do |installer|
  react_native_post_install(
    installer,
	  :mac_catalyst_enabled => false
  )
<<<<<<< HEAD
  __apply_Xcode_12_5_M1_post_install_workaround(installer)
=======
>>>>>>> 39e585ff
end<|MERGE_RESOLUTION|>--- conflicted
+++ resolved
@@ -14,22 +14,9 @@
 def shared
   config = use_native_modules!
 
-<<<<<<< HEAD
-  # Flags change depending on the env values.
-  flags = get_default_flags()
-
-  use_react_native!(
-    :path => config[:reactNativePath],
-    # Hermes is now enabled by default. Disable by setting this flag to false.
-    # Upcoming versions of React Native may rely on get_default_flags(), but
-    # we make it explicit here to aid in the React Native upgrade process.
-    :hermes_enabled => false,
-    :fabric_enabled => false,
-=======
   use_react_native!(
     :path => config[:reactNativePath],
 
->>>>>>> 39e585ff
     :app_path => "#{Pod::Config.instance.installation_root}/.."
   )
 
@@ -56,8 +43,4 @@
     installer,
 	  :mac_catalyst_enabled => false
   )
-<<<<<<< HEAD
-  __apply_Xcode_12_5_M1_post_install_workaround(installer)
-=======
->>>>>>> 39e585ff
 end