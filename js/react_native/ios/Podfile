# Resolve react_native_pods.rb with node to allow for hoisting
require Pod::Executable.execute_command('node', ['-p',
  'require.resolve(
    "react-native/scripts/react_native_pods.rb",
    {paths: [process.argv[1]]},
  )', __dir__]).strip

platform :ios, '15.1'

prepare_react_native_project!
# use_frameworks need to be loaded before use_react_native! for now
use_frameworks!

def shared
  config = use_native_modules!

  use_react_native!(
    :path => config[:reactNativePath],
<<<<<<< HEAD

    # Hermes is now enabled by default. Disable by setting this flag to false.
    # Upcoming versions of React Native may rely on get_default_flags(), but
    # we make it explicit here to aid in the React Native upgrade process.
    :hermes_enabled => false
  )
=======
>>>>>>> 40c329ef

    :app_path => "#{Pod::Config.instance.installation_root}/.."
  )

  ort_c_local_pod_path = ENV['ORT_C_LOCAL_POD_PATH']
  if ort_c_local_pod_path != nil
    print 'Using onnxruntime-c pod at ', ort_c_local_pod_path, "\n"
    pod 'onnxruntime-c', :path => ort_c_local_pod_path
  else
    pod 'onnxruntime-c'
  end
<<<<<<< HEAD

  inherit! :search_paths

=======
  inherit! :complete
>>>>>>> 40c329ef
end

target 'OnnxruntimeModule' do
  shared
end

target 'OnnxruntimeModuleTest' do
  shared
end

post_install do |installer|
<<<<<<< HEAD
  # https://github.com/facebook/react-native/blob/main/packages/react-native/scripts/react_native_pods.rb#L197-L202
  react_native_post_install(
    installer,
#     :mac_catalyst_enabled => false,
  )
  __apply_Xcode_12_5_M1_post_install_workaround(installer)
=======
  react_native_post_install(
    installer,
	  :mac_catalyst_enabled => false
  )
>>>>>>> 40c329ef
end<|MERGE_RESOLUTION|>--- conflicted
+++ resolved
@@ -16,15 +16,6 @@
 
   use_react_native!(
     :path => config[:reactNativePath],
-<<<<<<< HEAD
-
-    # Hermes is now enabled by default. Disable by setting this flag to false.
-    # Upcoming versions of React Native may rely on get_default_flags(), but
-    # we make it explicit here to aid in the React Native upgrade process.
-    :hermes_enabled => false
-  )
-=======
->>>>>>> 40c329ef
 
     :app_path => "#{Pod::Config.instance.installation_root}/.."
   )
@@ -36,13 +27,7 @@
   else
     pod 'onnxruntime-c'
   end
-<<<<<<< HEAD
-
-  inherit! :search_paths
-
-=======
   inherit! :complete
->>>>>>> 40c329ef
 end
 
 target 'OnnxruntimeModule' do
@@ -54,17 +39,8 @@
 end
 
 post_install do |installer|
-<<<<<<< HEAD
-  # https://github.com/facebook/react-native/blob/main/packages/react-native/scripts/react_native_pods.rb#L197-L202
-  react_native_post_install(
-    installer,
-#     :mac_catalyst_enabled => false,
-  )
-  __apply_Xcode_12_5_M1_post_install_workaround(installer)
-=======
   react_native_post_install(
     installer,
 	  :mac_catalyst_enabled => false
   )
->>>>>>> 40c329ef
 end