--- conflicted
+++ resolved
@@ -5,11 +5,7 @@
     {paths: [process.argv[1]]},
   )', __dir__]).strip
 
-<<<<<<< HEAD
-platform :ios, '15.0'
-=======
 platform :ios, '15.1'
->>>>>>> 18725277
 
 prepare_react_native_project!
 # use_frameworks need to be loaded before use_react_native! for now
@@ -18,12 +14,8 @@
 def shared
   config = use_native_modules!
 
-<<<<<<< HEAD
-  use_react_native!(:path => '../node_modules/react-native')
-=======
   use_react_native!(
     :path => config[:reactNativePath],
->>>>>>> 18725277
 
     :app_path => "#{Pod::Config.instance.installation_root}/.."
   )
@@ -47,18 +39,8 @@
 end
 
 post_install do |installer|
-<<<<<<< HEAD
-    installer.generated_projects.each do |project|
-        project.targets.each do |target|
-            target.build_configurations.each do |config|
-                config.build_settings['IPHONEOS_DEPLOYMENT_TARGET'] = '15.0'
-            end
-        end
-    end
-=======
   react_native_post_install(
     installer,
 	  :mac_catalyst_enabled => false
   )
->>>>>>> 18725277
 end