// Copyright (c) Microsoft Corporation. All rights reserved.
// Licensed under the MIT License.

package ai.onnxruntime.reactnative;

import ai.onnxruntime.OnnxTensor;
import ai.onnxruntime.OnnxValue;
import ai.onnxruntime.OrtEnvironment;
import ai.onnxruntime.OrtException;
import ai.onnxruntime.OrtSession;
import ai.onnxruntime.OrtSession.Result;
import ai.onnxruntime.OrtSession.RunOptions;
import ai.onnxruntime.OrtSession.SessionOptions;
import android.net.Uri;
import android.os.Build;
import android.util.Base64;
import android.util.Log;
import androidx.annotation.NonNull;
import androidx.annotation.RequiresApi;
import com.facebook.react.bridge.Arguments;
import com.facebook.react.bridge.Promise;
import com.facebook.react.bridge.ReactApplicationContext;
import com.facebook.react.bridge.ReactContextBaseJavaModule;
import com.facebook.react.bridge.ReactMethod;
import com.facebook.react.bridge.ReadableArray;
import com.facebook.react.bridge.ReadableMap;
import com.facebook.react.bridge.ReadableType;
import com.facebook.react.bridge.WritableArray;
import com.facebook.react.bridge.WritableMap;
import java.io.BufferedReader;
import java.io.IOException;
import java.io.InputStream;
import java.io.InputStreamReader;
import java.io.Reader;
import java.math.BigInteger;
import java.util.HashMap;
import java.util.HashSet;
import java.util.Iterator;
import java.util.Map;
import java.util.Set;
import java.util.stream.Collectors;
import java.util.stream.Stream;

@RequiresApi(api = Build.VERSION_CODES.N)
public class OnnxruntimeModule extends ReactContextBaseJavaModule {
  private static ReactApplicationContext reactContext;

  private static OrtEnvironment ortEnvironment = OrtEnvironment.getEnvironment();
  private static Map<String, OrtSession> sessionMap = new HashMap<>();

  private static BigInteger nextSessionId = new BigInteger("0");
  private static String getNextSessionKey() {
    String key = nextSessionId.toString();
    nextSessionId = nextSessionId.add(BigInteger.valueOf(1));
    return key;
  }

  public OnnxruntimeModule(ReactApplicationContext context) {
    super(context);
    reactContext = context;
  }

  @NonNull
  @Override
  public String getName() {
    return "Onnxruntime";
  }

  /**
   * React native binding API to load a model using given uri.
   *
   * @param uri a model file location
   * @param options onnxruntime session options
   * @param promise output returning back to react native js
   * @note the value provided to `promise` includes a key representing the session.
   *       when run() is called, the key must be passed into the first parameter.
   */
  @ReactMethod
  public void loadModel(String uri, ReadableMap options, Promise promise) {
    try {
      WritableMap resultMap = loadModel(uri, options);
      promise.resolve(resultMap);
    } catch (Exception e) {
      promise.reject("Failed to load model \"" + uri + "\": " + e.getMessage(), e);
    }
  }

  /**
   * React native binding API to load a model using the BASE64 encoded model data.
   *
   * @param data the BASE64 encoded model data.
   * @param options onnxruntime session options
   * @param promise output returning back to react native js
   * @note the value provided to `promise` includes a key representing the session.
   *       when run() is called, the key must be passed into the first parameter.
   */
  @ReactMethod
  public void loadModelFromBase64EncodedBuffer(String data, ReadableMap options, Promise promise) {
    try {
      byte[] modelData = Base64.decode(data, Base64.DEFAULT);
      WritableMap resultMap = loadModel(modelData, options);
      promise.resolve(resultMap);
    } catch (Exception e) {
      promise.reject("Failed to load model from buffer: " + e.getMessage(), e);
    }
  }

  /**
   * React native binding API to run a model using given uri.
   *
   * @param key session key representing a session given at loadModel()
   * @param input an input tensor
   * @param output an output names to be returned
   * @param options onnxruntime run options
   * @param promise output returning back to react native js
   */
  @ReactMethod
  public void run(String key, ReadableMap input, ReadableArray output, ReadableMap options, Promise promise) {
    try {
      WritableMap resultMap = run(key, input, output, options);
      promise.resolve(resultMap);
    } catch (Exception e) {
      promise.reject("Fail to inference: " + e.getMessage(), e);
    }
  }

  /**
   * Load a model from raw resource directory.
   *
   * @param uri uri parameter from react native loadModel()
   * @param options onnxruntime session options
   * @return model loading information, such as key, input names, and output names
   */
  public WritableMap loadModel(String uri, ReadableMap options) throws Exception {
    return loadModelImpl(uri, null, options);
  }

  /**
   * Load a model from buffer.
   *
   * @param modelData the model data buffer
   * @param options onnxruntime session options
   * @return model loading information, such as key, input names, and output names
   */
  public WritableMap loadModel(byte[] modelData, ReadableMap options) throws Exception {
    return loadModelImpl("", modelData, options);
  }

  /**
   * Load model implementation method for either from model path or model data buffer.
   *
   * @param uri uri parameter from react native loadModel()
   * @param modelData model data buffer
   * @param options onnxruntime session options
   * @return model loading information map, such as key, input names, and output names
   */
  private WritableMap loadModelImpl(String uri, byte[] modelData, ReadableMap options) throws Exception {
    OrtSession ortSession;
    SessionOptions sessionOptions = parseSessionOptions(options);

    if (modelData != null && modelData.length > 0) { // load model via model data array
      ortSession = ortEnvironment.createSession(modelData, sessionOptions);
    } else { // load model via model path string uri
      InputStream modelStream =
          reactContext.getApplicationContext().getContentResolver().openInputStream(Uri.parse(uri));
      Reader reader = new BufferedReader(new InputStreamReader(modelStream));
      byte[] modelArray = new byte[modelStream.available()];
      modelStream.read(modelArray);
<<<<<<< HEAD

      SessionOptions sessionOptions = parseSessionOptions(options);

      // Optional call for registering custom ops when ort extensions enabled
      OnnxruntimeExtensions ortExt = new OnnxruntimeExtensions();
      ortExt.registerOrtExtensionsIfEnabled(sessionOptions);

=======
      modelStream.close();
>>>>>>> d3e8d7a7
      ortSession = ortEnvironment.createSession(modelArray, sessionOptions);
    }

    String key = getNextSessionKey();
    sessionMap.put(key, ortSession);

    WritableMap resultMap = Arguments.createMap();
    resultMap.putString("key", key);
    WritableArray inputNames = Arguments.createArray();
    for (String inputName : ortSession.getInputNames()) {
      inputNames.pushString(inputName);
    }
    resultMap.putArray("inputNames", inputNames);
    WritableArray outputNames = Arguments.createArray();
    for (String outputName : ortSession.getOutputNames()) {
      outputNames.pushString(outputName);
    }
    resultMap.putArray("outputNames", outputNames);

    return resultMap;
  }

  /**
   * Run a model using given uri.
   *
   * @param key a session key representing the session given at loadModel()
   * @param input an input tensor
   * @param output an output names to be returned
   * @param options onnxruntime run options
   * @return inference result
   */
  public WritableMap run(String key, ReadableMap input, ReadableArray output, ReadableMap options) throws Exception {
    OrtSession ortSession = sessionMap.get(key);
    if (ortSession == null) {
      throw new Exception("Model is not loaded.");
    }

    RunOptions runOptions = parseRunOptions(options);

    long startTime = System.currentTimeMillis();
    Map<String, OnnxTensor> feed = new HashMap<>();
    Iterator<String> iterator = ortSession.getInputNames().iterator();
    try {
      while (iterator.hasNext()) {
        String inputName = iterator.next();

        ReadableMap inputMap = input.getMap(inputName);
        if (inputMap == null) {
          throw new Exception("Can't find input: " + inputName);
        }

        if (inputMap.getType("data") != ReadableType.String) {
          // NOTE:
          //
          // tensor data should always be a BASE64 encoded string.
          // This is because the current React Native bridge supports limited data type as arguments.
          // In order to pass data from JS to Java, we have to encode them into string.
          //
          // see also:
          //   https://reactnative.dev/docs/native-modules-android#argument-types
          throw new Exception("Non string type of a tensor data is not allowed");
        }

        OnnxTensor onnxTensor = TensorHelper.createInputTensor(inputMap, ortEnvironment);
        feed.put(inputName, onnxTensor);
      }

      Set<String> requestedOutputs = null;
      if (output.size() > 0) {
        requestedOutputs = new HashSet<>();
        for (int i = 0; i < output.size(); ++i) {
          requestedOutputs.add(output.getString(i));
        }
      }

      long duration = System.currentTimeMillis() - startTime;
      Log.d("Duration", "createInputTensor: " + duration);

      startTime = System.currentTimeMillis();
      Result result = null;
      if (requestedOutputs != null) {
        result = ortSession.run(feed, requestedOutputs, runOptions);
      } else {
        result = ortSession.run(feed, runOptions);
      }
      duration = System.currentTimeMillis() - startTime;
      Log.d("Duration", "inference: " + duration);

      startTime = System.currentTimeMillis();
      WritableMap resultMap = TensorHelper.createOutputTensor(result);
      duration = System.currentTimeMillis() - startTime;
      Log.d("Duration", "createOutputTensor: " + duration);

      return resultMap;

    } finally {
      OnnxValue.close(feed);
    }
  }

  private static final Map<String, SessionOptions.OptLevel> graphOptimizationLevelTable =
      Stream
          .of(new Object[][] {
              {"disabled", SessionOptions.OptLevel.NO_OPT},
              {"basic", SessionOptions.OptLevel.BASIC_OPT},
              {"extended", SessionOptions.OptLevel.EXTENDED_OPT},
              {"all", SessionOptions.OptLevel.ALL_OPT},
          })
          .collect(Collectors.toMap(p -> (String)p[0], p -> (SessionOptions.OptLevel)p[1]));

  private static final Map<String, SessionOptions.ExecutionMode> executionModeTable =
      Stream
          .of(new Object[][] {{"sequential", SessionOptions.ExecutionMode.SEQUENTIAL},
                              {"parallel", SessionOptions.ExecutionMode.PARALLEL}})
          .collect(Collectors.toMap(p -> (String)p[0], p -> (SessionOptions.ExecutionMode)p[1]));

  private SessionOptions parseSessionOptions(ReadableMap options) throws OrtException {
    SessionOptions sessionOptions = new SessionOptions();

    if (options.hasKey("intraOpNumThreads")) {
      int intraOpNumThreads = options.getInt("intraOpNumThreads");
      if (intraOpNumThreads > 0 && intraOpNumThreads < Integer.MAX_VALUE) {
        sessionOptions.setIntraOpNumThreads(intraOpNumThreads);
      }
    }

    if (options.hasKey("interOpNumThreads")) {
      int interOpNumThreads = options.getInt("interOpNumThreads");
      if (interOpNumThreads > 0 && interOpNumThreads < Integer.MAX_VALUE) {
        sessionOptions.setIntraOpNumThreads(interOpNumThreads);
      }
    }

    if (options.hasKey("graphOptimizationLevel")) {
      String graphOptimizationLevel = options.getString("graphOptimizationLevel");
      if (graphOptimizationLevelTable.containsKey(graphOptimizationLevel)) {
        sessionOptions.setOptimizationLevel(graphOptimizationLevelTable.get(graphOptimizationLevel));
      }
    }

    if (options.hasKey("enableCpuMemArena")) {
      boolean enableCpuMemArena = options.getBoolean("enableCpuMemArena");
      sessionOptions.setCPUArenaAllocator(enableCpuMemArena);
    }

    if (options.hasKey("enableMemPattern")) {
      boolean enableMemPattern = options.getBoolean("enableMemPattern");
      sessionOptions.setMemoryPatternOptimization(enableMemPattern);
    }

    if (options.hasKey("executionMode")) {
      String executionMode = options.getString("executionMode");
      if (executionModeTable.containsKey(executionMode)) {
        sessionOptions.setExecutionMode(executionModeTable.get(executionMode));
      }
    }

    if (options.hasKey("logId")) {
      String logId = options.getString("logId");
      sessionOptions.setLoggerId(logId);
    }

    if (options.hasKey("logSeverityLevel")) {
      int logSeverityLevel = options.getInt("logSeverityLevel");
      sessionOptions.setSessionLogVerbosityLevel(logSeverityLevel);
    }

    return sessionOptions;
  }

  private RunOptions parseRunOptions(ReadableMap options) throws OrtException {
    RunOptions runOptions = new RunOptions();

    if (options.hasKey("logSeverityLevel")) {
      int logSeverityLevel = options.getInt("logSeverityLevel");
      runOptions.setLogVerbosityLevel(logSeverityLevel);
    }

    if (options.hasKey("tag")) {
      String tag = options.getString("tag");
      runOptions.setRunTag(tag);
    }

    return runOptions;
  }
}<|MERGE_RESOLUTION|>--- conflicted
+++ resolved
@@ -158,6 +158,10 @@
     OrtSession ortSession;
     SessionOptions sessionOptions = parseSessionOptions(options);
 
+    // Optional call for registering custom ops when ort extensions enabled
+    OnnxruntimeExtensions ortExt = new OnnxruntimeExtensions();
+    ortExt.registerOrtExtensionsIfEnabled(sessionOptions);
+
     if (modelData != null && modelData.length > 0) { // load model via model data array
       ortSession = ortEnvironment.createSession(modelData, sessionOptions);
     } else { // load model via model path string uri
@@ -166,17 +170,8 @@
       Reader reader = new BufferedReader(new InputStreamReader(modelStream));
       byte[] modelArray = new byte[modelStream.available()];
       modelStream.read(modelArray);
-<<<<<<< HEAD
-
-      SessionOptions sessionOptions = parseSessionOptions(options);
-
-      // Optional call for registering custom ops when ort extensions enabled
-      OnnxruntimeExtensions ortExt = new OnnxruntimeExtensions();
-      ortExt.registerOrtExtensionsIfEnabled(sessionOptions);
-
-=======
       modelStream.close();
->>>>>>> d3e8d7a7
+
       ortSession = ortEnvironment.createSession(modelArray, sessionOptions);
     }
 
