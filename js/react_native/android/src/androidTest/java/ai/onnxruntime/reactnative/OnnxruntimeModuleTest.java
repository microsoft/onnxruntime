--- conflicted
+++ resolved
@@ -77,22 +77,112 @@
 
       // test loadModel()
       {
-<<<<<<< HEAD
-        InputStream modelStream =
-            reactContext.getResources().openRawResource(ai.onnxruntime.reactnative.test.R.raw.test_types_float);
-        ByteArrayOutputStream byteBuffer = new ByteArrayOutputStream();
-
-        int bufferSize = 1024;
-        byte[] buffer = new byte[bufferSize];
-
-        int len;
-        while ((len = modelStream.read(buffer)) != -1) {
-          byteBuffer.write(buffer, 0, len);
-        }
-
-        byte[] modelBuffer = byteBuffer.toByteArray();
+        try (InputStream modelStream =
+                 reactContext.getResources().openRawResource(ai.onnxruntime.reactnative.test.R.raw.test_types_float);) {
+          byte[] modelBuffer = getInputModelBuffer(modelStream);
+
+          JavaOnlyMap options = new JavaOnlyMap();
+          try {
+            ReadableMap resultMap = ortModule.getOnnxruntime().loadModel(modelBuffer, options);
+            sessionKey = resultMap.getString("key");
+            ReadableArray inputNames = resultMap.getArray("inputNames");
+            ReadableArray outputNames = resultMap.getArray("outputNames");
+
+            Assert.assertEquals(inputNames.size(), 1);
+            Assert.assertEquals(inputNames.getString(0), "input");
+            Assert.assertEquals(outputNames.size(), 1);
+            Assert.assertEquals(outputNames.getString(0), "output");
+          } catch (Exception e) {
+            Assert.fail(e.getMessage());
+          }
+        }
+      }
+
+      int[] dims = new int[] {1, 5};
+      float[] inputData = new float[] {1.0f, 2.0f, -3.0f, Float.MIN_VALUE, Float.MAX_VALUE};
+
+      // test run()
+      {
+        JavaOnlyMap inputDataMap = new JavaOnlyMap();
+        {
+          JavaOnlyMap inputTensorMap = new JavaOnlyMap();
+
+          JavaOnlyArray dimsArray = new JavaOnlyArray();
+          for (int dim : dims) {
+            dimsArray.pushInt(dim);
+          }
+          inputTensorMap.putArray("dims", dimsArray);
+
+          inputTensorMap.putString("type", TensorHelper.JsTensorTypeFloat);
+
+          ByteBuffer buffer = ByteBuffer.allocate(5 * Float.BYTES).order(ByteOrder.nativeOrder());
+          FloatBuffer floatBuffer = buffer.asFloatBuffer();
+          for (float value : inputData) {
+            floatBuffer.put(value);
+          }
+          floatBuffer.rewind();
+          inputTensorMap.putMap("data", blobModule.testCreateData(buffer.array()));
+
+          inputDataMap.putMap("input", inputTensorMap);
+        }
+
+        JavaOnlyArray outputNames = new JavaOnlyArray();
+        outputNames.pushString("output");
 
         JavaOnlyMap options = new JavaOnlyMap();
+        options.putBoolean("encodeTensorData", true);
+
+        try {
+          ReadableMap resultMap = ortModule.getOnnxruntime().run(sessionKey, inputDataMap, outputNames, options);
+
+          ReadableMap outputMap = resultMap.getMap("output");
+          for (int i = 0; i < 2; ++i) {
+            Assert.assertEquals(outputMap.getArray("dims").getInt(i), dims[i]);
+          }
+          Assert.assertEquals(outputMap.getString("type"), TensorHelper.JsTensorTypeFloat);
+          ReadableMap data = outputMap.getMap("data");
+          FloatBuffer buffer =
+              ByteBuffer.wrap(blobModule.testGetData(data)).order(ByteOrder.nativeOrder()).asFloatBuffer();
+          for (int i = 0; i < 5; ++i) {
+            Assert.assertEquals(buffer.get(i), inputData[i], 1e-6f);
+          }
+        } catch (Exception e) {
+          Assert.fail(e.getMessage());
+        }
+      }
+
+      // test dispose
+      ortModule.getOnnxruntime().dispose(sessionKey);
+    } finally {
+      mockSession.finishMocking();
+    }
+  }
+
+  @Test
+  public void onnxruntime_module_append_nnapi() throws Exception {
+    MockitoSession mockSession = mockitoSession().mockStatic(Arguments.class).startMocking();
+    try {
+      when(Arguments.createMap()).thenAnswer(i -> new JavaOnlyMap());
+      when(Arguments.createArray()).thenAnswer(i -> new JavaOnlyArray());
+
+      OnnxruntimeModule ortModule = new OnnxruntimeModule(reactContext);
+      ortModule.blobModule = blobModule;
+      ortModule.checkBlobModule();
+      String sessionKey = "";
+
+      // test loadModel() with nnapi ep options
+
+      try (InputStream modelStream =
+               reactContext.getResources().openRawResource(ai.onnxruntime.reactnative.test.R.raw.test_types_float);) {
+
+        byte[] modelBuffer = getInputModelBuffer(modelStream);
+
+        // register with nnapi ep options
+        JavaOnlyMap options = new JavaOnlyMap();
+        JavaOnlyArray epArray = new JavaOnlyArray();
+        epArray.pushString("nnapi");
+        options.putArray("executionProviders", epArray);
+
         try {
           ReadableMap resultMap = ortModule.getOnnxruntime().loadModel(modelBuffer, options);
           sessionKey = resultMap.getString("key");
@@ -105,130 +195,11 @@
           Assert.assertEquals(outputNames.getString(0), "output");
         } catch (Exception e) {
           Assert.fail(e.getMessage());
-=======
-        try (InputStream modelStream =
-                 reactContext.getResources().openRawResource(ai.onnxruntime.reactnative.test.R.raw.test_types_float);) {
-          byte[] modelBuffer = getInputModelBuffer(modelStream);
-
-          JavaOnlyMap options = new JavaOnlyMap();
-          try {
-            ReadableMap resultMap = ortModule.loadModel(modelBuffer, options);
-            sessionKey = resultMap.getString("key");
-            ReadableArray inputNames = resultMap.getArray("inputNames");
-            ReadableArray outputNames = resultMap.getArray("outputNames");
-
-            Assert.assertEquals(inputNames.size(), 1);
-            Assert.assertEquals(inputNames.getString(0), "input");
-            Assert.assertEquals(outputNames.size(), 1);
-            Assert.assertEquals(outputNames.getString(0), "output");
-          } catch (Exception e) {
-            Assert.fail(e.getMessage());
-          }
->>>>>>> 11138274
         }
       }
-
-      int[] dims = new int[] {1, 5};
-      float[] inputData = new float[] {1.0f, 2.0f, -3.0f, Float.MIN_VALUE, Float.MAX_VALUE};
-
-      // test run()
-      {
-        JavaOnlyMap inputDataMap = new JavaOnlyMap();
-        {
-          JavaOnlyMap inputTensorMap = new JavaOnlyMap();
-
-          JavaOnlyArray dimsArray = new JavaOnlyArray();
-          for (int dim : dims) {
-            dimsArray.pushInt(dim);
-          }
-          inputTensorMap.putArray("dims", dimsArray);
-
-          inputTensorMap.putString("type", TensorHelper.JsTensorTypeFloat);
-
-          ByteBuffer buffer = ByteBuffer.allocate(5 * Float.BYTES).order(ByteOrder.nativeOrder());
-          FloatBuffer floatBuffer = buffer.asFloatBuffer();
-          for (float value : inputData) {
-            floatBuffer.put(value);
-          }
-          floatBuffer.rewind();
-          inputTensorMap.putMap("data", blobModule.testCreateData(buffer.array()));
-
-          inputDataMap.putMap("input", inputTensorMap);
-        }
-
-        JavaOnlyArray outputNames = new JavaOnlyArray();
-        outputNames.pushString("output");
-
-        JavaOnlyMap options = new JavaOnlyMap();
-        options.putBoolean("encodeTensorData", true);
-
-        try {
-          ReadableMap resultMap = ortModule.getOnnxruntime().run(sessionKey, inputDataMap, outputNames, options);
-
-          ReadableMap outputMap = resultMap.getMap("output");
-          for (int i = 0; i < 2; ++i) {
-            Assert.assertEquals(outputMap.getArray("dims").getInt(i), dims[i]);
-          }
-          Assert.assertEquals(outputMap.getString("type"), TensorHelper.JsTensorTypeFloat);
-          ReadableMap data = outputMap.getMap("data");
-          FloatBuffer buffer =
-              ByteBuffer.wrap(blobModule.testGetData(data)).order(ByteOrder.nativeOrder()).asFloatBuffer();
-          for (int i = 0; i < 5; ++i) {
-            Assert.assertEquals(buffer.get(i), inputData[i], 1e-6f);
-          }
-        } catch (Exception e) {
-          Assert.fail(e.getMessage());
-        }
-      }
-
-      // test dispose
       ortModule.getOnnxruntime().dispose(sessionKey);
     } finally {
       mockSession.finishMocking();
     }
   }
-
-  @Test
-  public void onnxruntime_module_append_nnapi() throws Exception {
-    MockitoSession mockSession = mockitoSession().mockStatic(Arguments.class).startMocking();
-    try {
-      when(Arguments.createMap()).thenAnswer(i -> new JavaOnlyMap());
-      when(Arguments.createArray()).thenAnswer(i -> new JavaOnlyArray());
-
-      OnnxruntimeModule ortModule = new OnnxruntimeModule(reactContext);
-      ortModule.blobModule = blobModule;
-      String sessionKey = "";
-
-      // test loadModel() with nnapi ep options
-
-      try (InputStream modelStream =
-               reactContext.getResources().openRawResource(ai.onnxruntime.reactnative.test.R.raw.test_types_float);) {
-
-        byte[] modelBuffer = getInputModelBuffer(modelStream);
-
-        // register with nnapi ep options
-        JavaOnlyMap options = new JavaOnlyMap();
-        JavaOnlyArray epArray = new JavaOnlyArray();
-        epArray.pushString("nnapi");
-        options.putArray("executionProviders", epArray);
-
-        try {
-          ReadableMap resultMap = ortModule.loadModel(modelBuffer, options);
-          sessionKey = resultMap.getString("key");
-          ReadableArray inputNames = resultMap.getArray("inputNames");
-          ReadableArray outputNames = resultMap.getArray("outputNames");
-
-          Assert.assertEquals(inputNames.size(), 1);
-          Assert.assertEquals(inputNames.getString(0), "input");
-          Assert.assertEquals(outputNames.size(), 1);
-          Assert.assertEquals(outputNames.getString(0), "output");
-        } catch (Exception e) {
-          Assert.fail(e.getMessage());
-        }
-      }
-      ortModule.dispose(sessionKey);
-    } finally {
-      mockSession.finishMocking();
-    }
-  }
 }