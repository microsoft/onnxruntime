--- conflicted
+++ resolved
@@ -2,19 +2,11 @@
 
 buildscript {
     ext {
-<<<<<<< HEAD
-        buildToolsVersion = "29.0.2"
-        minSdkVersion = 23
-        compileSdkVersion = 33
-        targetSdkVersion = 33
-        kotlinVersion = "1.5.30"
-=======
         buildToolsVersion = "34.0.0"
         minSdkVersion = 24
         compileSdkVersion = 34
         targetSdkVersion = 34
         kotlinVersion = "1.8.0"
->>>>>>> 18725277
     }
     repositories {
         google()
@@ -22,9 +14,6 @@
     }
     dependencies {
         classpath('com.android.tools.build:gradle:7.4.2')
-<<<<<<< HEAD
-        classpath("com.facebook.react:react-native-gradle-plugin")
-=======
         classpath("org.jetbrains.kotlin:kotlin-gradle-plugin")
         classpath("com.facebook.react:react-native-gradle-plugin")
 
@@ -32,13 +21,20 @@
 
         // NOTE: Do not place your application dependencies here; they belong
         // in the individual module build.gradle files
->>>>>>> 18725277
     }
 }
 
 allprojects {
     repositories {
-//         mavenLocal()
+        mavenLocal()
+        maven {
+            // All of React Native (JS, Obj-C sources, Android binaries) is installed from npm
+            url("$rootDir/../node_modules/react-native/android")
+        }
+        maven {
+            // Android JSC is installed from npm
+            url("$rootDir/../node_modules/jsc-android/dist")
+        }
         maven {
           // Add Detox as a precompiled native dependency
           url("$rootDir/../node_modules/detox/Detox-android")
