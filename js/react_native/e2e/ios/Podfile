--- conflicted
+++ resolved
@@ -19,14 +19,6 @@
   use_react_native!(
     :path => config[:reactNativePath],
 
-<<<<<<< HEAD
-    # Hermes is now enabled by default. Disable by setting this flag to false.
-    # Upcoming versions of React Native may rely on get_default_flags(), but
-    # we make it explicit here to aid in the React Native upgrade process.
-
-    :hermes_enabled => false,
-=======
->>>>>>> 40c329ef
 #     :flipper_configuration => FlipperConfiguration.enabled,
     :app_path => "#{Pod::Config.instance.installation_root}/.."
   )
@@ -41,20 +33,10 @@
 
   inherit! :search_paths
   post_install do |installer|
-<<<<<<< HEAD
-    # https://github.com/facebook/react-native/blob/main/packages/react-native/scripts/react_native_pods.rb#L197-L202
-    react_native_post_install(
-      installer,
-      config[:reactNativePath],
-#       :mac_catalyst_enabled => false,
-    )
-    __apply_Xcode_12_5_M1_post_install_workaround(installer)
-=======
     react_native_post_install(
       installer,
       config[:reactNativePath],
       :mac_catalyst_enabled => false,
     )
->>>>>>> 40c329ef
   end
 end