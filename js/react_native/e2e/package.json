--- conflicted
+++ resolved
@@ -9,14 +9,11 @@
     "start": "react-native start"
   },
   "dependencies": {
-<<<<<<< HEAD
+    "onnxruntime-common": "file:./onnxruntime-common.tgz",
+    "onnxruntime-react-native": "file:./onnxruntime-react-native.tgz",
     "react": "18.2.0",
-    "react-native": "0.71.12"
-=======
-    "react": "^18.1.0",
-    "react-native": "^0.69.1",
+    "react-native": "0.71.12",
     "react-native-fs": "^2.20.0"
->>>>>>> 35ecce45
   },
   "devDependencies": {
     "@babel/core": "^7.20.0",
