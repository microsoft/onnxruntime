// Copyright (c) Microsoft Corporation. All rights reserved.
// Licensed under the MIT License.

import { InferenceSession as InferenceSessionImpl } from './inference-session-impl.js';
import { OnnxModelOptions } from './onnx-model.js';
import { OnnxValue, OnnxValueDataLocation } from './onnx-value.js';
import type { Tensor } from './tensor.js';
import { TryGetGlobalType } from './type-helper.js';

/* eslint-disable @typescript-eslint/no-redeclare */

export declare namespace InferenceSession {
  // #region input/output types

  type OnnxValueMapType = { readonly [name: string]: OnnxValue };
  type NullableOnnxValueMapType = { readonly [name: string]: OnnxValue | null };

  /**
   * A feeds (model inputs) is an object that uses input names as keys and OnnxValue as corresponding values.
   */
  type FeedsType = OnnxValueMapType;

  /**
   * A fetches (model outputs) could be one of the following:
   *
   * - Omitted. Use model's output names definition.
   * - An array of string indicating the output names.
   * - An object that use output names as keys and OnnxValue or null as corresponding values.
   *
   * @remark
   * different from input argument, in output, OnnxValue is optional. If an OnnxValue is present it will be
   * used as a pre-allocated value by the inference engine; if omitted, inference engine will allocate buffer
   * internally.
   */
  type FetchesType = readonly string[] | NullableOnnxValueMapType;

  /**
   * A inferencing return type is an object that uses output names as keys and OnnxValue as corresponding values.
   */
  type ReturnType = OnnxValueMapType;

  // #endregion

  // #region session options

  /**
   * A set of configurations for session behavior.
   */
  export interface SessionOptions extends OnnxModelOptions {
    /**
     * An array of execution provider options.
     *
     * An execution provider option can be a string indicating the name of the execution provider,
     * or an object of corresponding type.
     */
    executionProviders?: readonly ExecutionProviderConfig[];

    /**
     * The intra OP threads number.
     *
     * This setting is available only in ONNXRuntime (Node.js binding and react-native).
     */
    intraOpNumThreads?: number;

    /**
     * The inter OP threads number.
     *
     * This setting is available only in ONNXRuntime (Node.js binding and react-native).
     */
    interOpNumThreads?: number;

    /**
     * The free dimension override.
     *
     * This setting is available only in ONNXRuntime (Node.js binding and react-native) or WebAssembly backend
     */
    freeDimensionOverrides?: { readonly [dimensionName: string]: number };

    /**
     * The optimization level.
     *
     * This setting is available only in ONNXRuntime (Node.js binding and react-native) or WebAssembly backend
     */
    graphOptimizationLevel?: 'disabled' | 'basic' | 'extended' | 'all';

    /**
     * Whether enable CPU memory arena.
     *
     * This setting is available only in ONNXRuntime (Node.js binding and react-native) or WebAssembly backend
     */
    enableCpuMemArena?: boolean;

    /**
     * Whether enable memory pattern.
     *
     * This setting is available only in ONNXRuntime (Node.js binding and react-native) or WebAssembly backend
     */
    enableMemPattern?: boolean;

    /**
     * Execution mode.
     *
     * This setting is available only in ONNXRuntime (Node.js binding and react-native) or WebAssembly backend
     */
    executionMode?: 'sequential' | 'parallel';

    /**
     * Optimized model file path.
     *
     * If this setting is specified, the optimized model will be dumped. In browser, a blob will be created
     * with a pop-up window.
     */
    optimizedModelFilePath?: string;

    /**
     * Whether enable profiling.
     *
     * This setting is a placeholder for a future use.
     */
    enableProfiling?: boolean;

    /**
     * File prefix for profiling.
     *
     * This setting is a placeholder for a future use.
     */
    profileFilePrefix?: string;

    /**
     * Log ID.
     *
     * This setting is available only in ONNXRuntime (Node.js binding and react-native) or WebAssembly backend
     */
    logId?: string;

    /**
     * Log severity level. See
     * https://github.com/microsoft/onnxruntime/blob/main/include/onnxruntime/core/common/logging/severity.h
     *
     * This setting is available only in ONNXRuntime (Node.js binding and react-native) or WebAssembly backend
     */
    logSeverityLevel?: 0 | 1 | 2 | 3 | 4;

    /**
     * Log verbosity level.
     *
     * This setting is available only in WebAssembly backend. Will support Node.js binding and react-native later
     */
    logVerbosityLevel?: number;

    /**
     * Specify string as a preferred data location for all outputs, or an object that use output names as keys and a
     * preferred data location as corresponding values.
     *
     * This setting is available only in ONNXRuntime Web for WebGL and WebGPU EP.
     */
    preferredOutputLocation?: OnnxValueDataLocation | { readonly [outputName: string]: OnnxValueDataLocation };

    /**
     * Whether enable graph capture.
     * This setting is available only in ONNXRuntime Web for WebGPU EP.
     */
    enableGraphCapture?: boolean;

    /**
     * Store configurations for a session. See
     * https://github.com/microsoft/onnxruntime/blob/main/include/onnxruntime/core/session/
     * onnxruntime_session_options_config_keys.h
     *
     * This setting is available only in WebAssembly backend. Will support Node.js binding and react-native later
     *
     * @example
     * ```js
     * extra: {
     *   session: {
     *     set_denormal_as_zero: "1",
     *     disable_prepacking: "1"
     *   },
     *   optimization: {
     *     enable_gelu_approximation: "1"
     *   }
     * }
     * ```
     */
    extra?: Record<string, unknown>;
  }

  // #region execution providers

  // Currently, we have the following backends to support execution providers:
  // Backend Node.js binding: supports 'cpu', 'dml' (win32), 'coreml' (macOS) and 'cuda' (linux).
  // Backend WebAssembly: supports 'cpu', 'wasm', 'webgpu' and 'webnn'.
  // Backend ONNX.js: supports 'webgl'.
  // Backend React Native: supports 'cpu', 'xnnpack', 'coreml' (iOS), 'nnapi' (Android).
  interface ExecutionProviderOptionMap {
    coreml: CoreMLExecutionProviderOption;
    cpu: CpuExecutionProviderOption;
    cuda: CudaExecutionProviderOption;
    dml: DmlExecutionProviderOption;
    nnapi: NnapiExecutionProviderOption;
    tensorrt: TensorRtExecutionProviderOption;
    wasm: WebAssemblyExecutionProviderOption;
    webgl: WebGLExecutionProviderOption;
    webgpu: WebGpuExecutionProviderOption;
    webnn: WebNNExecutionProviderOption;
    qnn: QnnExecutionProviderOption;
    xnnpack: XnnpackExecutionProviderOption;
  }

  type ExecutionProviderName = keyof ExecutionProviderOptionMap;
  type ExecutionProviderConfig =
    | ExecutionProviderOptionMap[ExecutionProviderName]
    | ExecutionProviderOption
    | ExecutionProviderName
    | string;

  export interface ExecutionProviderOption {
    readonly name: string;
  }
  export interface CpuExecutionProviderOption extends ExecutionProviderOption {
    readonly name: 'cpu';
    useArena?: boolean;
  }
  export interface CudaExecutionProviderOption extends ExecutionProviderOption {
    readonly name: 'cuda';
    deviceId?: number;
  }
  export interface DmlExecutionProviderOption extends ExecutionProviderOption {
    readonly name: 'dml';
    deviceId?: number;
  }
  export interface TensorRtExecutionProviderOption extends ExecutionProviderOption {
    readonly name: 'tensorrt';
    deviceId?: number;
  }
  export interface WebAssemblyExecutionProviderOption extends ExecutionProviderOption {
    readonly name: 'wasm';
  }
  export interface WebGLExecutionProviderOption extends ExecutionProviderOption {
    readonly name: 'webgl';
    // TODO: add flags
  }
  export interface XnnpackExecutionProviderOption extends ExecutionProviderOption {
    readonly name: 'xnnpack';
  }
  export interface WebGpuExecutionProviderOption extends ExecutionProviderOption {
    readonly name: 'webgpu';
    preferredLayout?: 'NCHW' | 'NHWC';
  }

  // #region WebNN options

  interface WebNNExecutionProviderName extends ExecutionProviderOption {
    readonly name: 'webnn';
  }

  /**
   * Represents a set of options for creating a WebNN MLContext.
   *
   * @see https://www.w3.org/TR/webnn/#dictdef-mlcontextoptions
   */
  export interface WebNNContextOptions {
    deviceType?: 'cpu' | 'gpu' | 'npu';
    numThreads?: number;
    powerPreference?: 'default' | 'low-power' | 'high-performance';
  }

  /**
   * Represents a set of options for WebNN execution provider without MLContext.
   */
  export interface WebNNOptionsWithoutMLContext extends WebNNExecutionProviderName, WebNNContextOptions {
    context?: never;
  }

  /**
   * Represents a set of options for WebNN execution provider with MLContext.
   *
   * When MLContext is provided, the deviceType is also required so that the WebNN EP can determine the preferred
   * channel layout.
   *
   * @see https://www.w3.org/TR/webnn/#dom-ml-createcontext
   */
  export interface WebNNOptionsWithMLContext
    extends WebNNExecutionProviderName,
      Omit<WebNNContextOptions, 'deviceType'>,
      Required<Pick<WebNNContextOptions, 'deviceType'>> {
    context: TryGetGlobalType<'MLContext'>;
  }

  /**
   * Represents a set of options for WebNN execution provider with MLContext which is created from GPUDevice.
   *
   * @see https://www.w3.org/TR/webnn/#dom-ml-createcontext-gpudevice
   */
  export interface WebNNOptionsWebGpu extends WebNNExecutionProviderName {
    context: TryGetGlobalType<'MLContext'>;
    gpuDevice: TryGetGlobalType<'GPUDevice'>;
  }

  /**
   * Options for WebNN execution provider.
   */
  export type WebNNExecutionProviderOption =
    | WebNNOptionsWithoutMLContext
    | WebNNOptionsWithMLContext
    | WebNNOptionsWebGpu;

  // #endregion

  export interface QnnExecutionProviderOption extends ExecutionProviderOption {
    readonly name: 'qnn';
    /**
<<<<<<< HEAD
     * Specify a path to the QnnHtp.dll file.
     *
     * @default 'QnnHtp.dll'
=======
     * Specify the QNN backend type. E.g., 'cpu' or 'htp'.
     * Mutually exclusive with `backendPath`.
     *
     * @default 'htp'
     */
    backendType?: string;
    /**
     * Specify a path to the QNN backend library.
     * Mutually exclusive with `backendType`.
>>>>>>> 39e585ff
     */
    backendPath?: string;
    /**
     * Specify whether to enable HTP FP16 precision.
     *
     * @default true
     */
    enableFp16Precision?: boolean;
  }
  export interface CoreMLExecutionProviderOption extends ExecutionProviderOption {
    readonly name: 'coreml';
    /**
     * The bit flags for CoreML execution provider.
     *
     * ```
     * COREML_FLAG_USE_CPU_ONLY = 0x001
     * COREML_FLAG_ENABLE_ON_SUBGRAPH = 0x002
     * COREML_FLAG_ONLY_ENABLE_DEVICE_WITH_ANE = 0x004
     * COREML_FLAG_ONLY_ALLOW_STATIC_INPUT_SHAPES = 0x008
     * COREML_FLAG_CREATE_MLPROGRAM = 0x010
     * COREML_FLAG_USE_CPU_AND_GPU = 0x020
     * ```
     *
     * See include/onnxruntime/core/providers/coreml/coreml_provider_factory.h for more details.
     *
     * This flag is available only in ONNXRuntime (Node.js binding).
     */
    coreMlFlags?: number;
    /**
     * Specify whether to use CPU only in CoreML EP.
     *
     * This setting is available only in ONNXRuntime (react-native).
     */
    useCPUOnly?: boolean;
    useCPUAndGPU?: boolean;
    /**
     * Specify whether to enable CoreML EP on subgraph.
     *
     * This setting is available only in ONNXRuntime (react-native).
     */
    enableOnSubgraph?: boolean;
    /**
     * Specify whether to only enable CoreML EP for Apple devices with ANE (Apple Neural Engine).
     *
     * This setting is available only in ONNXRuntime (react-native).
     */
    onlyEnableDeviceWithANE?: boolean;
  }
  export interface NnapiExecutionProviderOption extends ExecutionProviderOption {
    readonly name: 'nnapi';
    useFP16?: boolean;
    useNCHW?: boolean;
    cpuDisabled?: boolean;
    cpuOnly?: boolean;
  }
  // #endregion

  // #endregion

  // #region run options

  /**
   * A set of configurations for inference run behavior
   */
  export interface RunOptions {
    /**
     * Log severity level. See
     * https://github.com/microsoft/onnxruntime/blob/main/include/onnxruntime/core/common/logging/severity.h
     *
     * This setting is available only in ONNXRuntime (Node.js binding and react-native) or WebAssembly backend
     */
    logSeverityLevel?: 0 | 1 | 2 | 3 | 4;

    /**
     * Log verbosity level.
     *
     * This setting is available only in WebAssembly backend. Will support Node.js binding and react-native later
     */
    logVerbosityLevel?: number;

    /**
     * Terminate all incomplete OrtRun calls as soon as possible if true
     *
     * This setting is available only in WebAssembly backend. Will support Node.js binding and react-native later
     */
    terminate?: boolean;

    /**
     * A tag for the Run() calls using this
     *
     * This setting is available only in ONNXRuntime (Node.js binding and react-native) or WebAssembly backend
     */
    tag?: string;

    /**
     * Set a single run configuration entry. See
     * https://github.com/microsoft/onnxruntime/blob/main/include/onnxruntime/core/session/
     * onnxruntime_run_options_config_keys.h
     *
     * This setting is available only in WebAssembly backend. Will support Node.js binding and react-native later
     *
     * @example
     *
     * ```js
     * extra: {
     *   memory: {
     *     enable_memory_arena_shrinkage: "1",
     *   }
     * }
     * ```
     */
    extra?: Record<string, unknown>;
  }

  // #endregion

  // #region value metadata

  /**
   * The common part of the value metadata type for both tensor and non-tensor values.
   */
  export interface ValueMetadataBase {
    /**
     * The name of the specified input or output.
     */
    readonly name: string;
  }

  /**
   * Represents the metadata of a non-tensor value.
   */
  export interface NonTensorValueMetadata extends ValueMetadataBase {
    /**
     * Get a value indicating whether the value is a tensor.
     */
    readonly isTensor: false;
  }

  /**
   * Represents the metadata of a tensor value.
   */
  export interface TensorValueMetadata extends ValueMetadataBase {
    /**
     * Get a value indicating whether the value is a tensor.
     */
    readonly isTensor: true;
    /**
     * Get the data type of the tensor.
     */
    readonly type: Tensor.Type;
    /**
     * Get the shape of the tensor.
     *
     * If the shape is not defined, the value will an empty array. Otherwise, it will be an array representing the shape
     * of the tensor. Each element in the array can be a number or a string. If the element is a number, it represents
     * the corresponding dimension size. If the element is a string, it represents a symbolic dimension.
     */
    readonly shape: ReadonlyArray<number | string>;
  }

  /**
   * Represents the metadata of a value.
   */
  export type ValueMetadata = NonTensorValueMetadata | TensorValueMetadata;

  // #endregion
}

/**
 * Represent a runtime instance of an ONNX model.
 */
export interface InferenceSession {
  // #region run()

  /**
   * Execute the model asynchronously with the given feeds and options.
   *
   * @param feeds - Representation of the model input. See type description of `InferenceSession.InputType` for detail.
   * @param options - Optional. A set of options that controls the behavior of model inference.
   * @returns A promise that resolves to a map, which uses output names as keys and OnnxValue as corresponding values.
   */
  run(feeds: InferenceSession.FeedsType, options?: InferenceSession.RunOptions): Promise<InferenceSession.ReturnType>;

  /**
   * Execute the model asynchronously with the given feeds, fetches and options.
   *
   * @param feeds - Representation of the model input. See type description of `InferenceSession.InputType` for detail.
   * @param fetches - Representation of the model output. See type description of `InferenceSession.OutputType` for
   * detail.
   * @param options - Optional. A set of options that controls the behavior of model inference.
   * @returns A promise that resolves to a map, which uses output names as keys and OnnxValue as corresponding values.
   */
  run(
    feeds: InferenceSession.FeedsType,
    fetches: InferenceSession.FetchesType,
    options?: InferenceSession.RunOptions,
  ): Promise<InferenceSession.ReturnType>;

  // #endregion

  // #region release()

  /**
   * Release the inference session and the underlying resources.
   */
  release(): Promise<void>;

  // #endregion

  // #region profiling

  /**
   * Start profiling.
   */
  startProfiling(): void;

  /**
   * End profiling.
   */
  endProfiling(): void;

  // #endregion

  // #region metadata

  /**
   * Get input names of the loaded model.
   */
  readonly inputNames: readonly string[];

  /**
   * Get output names of the loaded model.
   */
  readonly outputNames: readonly string[];

  /**
   * Get input metadata of the loaded model.
   */
  readonly inputMetadata: readonly InferenceSession.ValueMetadata[];

  /**
   * Get output metadata of the loaded model.
   */
  readonly outputMetadata: readonly InferenceSession.ValueMetadata[];

  // #endregion
}

export interface InferenceSessionFactory {
  // #region create()

  /**
   * Create a new inference session and load model asynchronously from an ONNX model file.
   *
   * @param uri - The URI or file path of the model to load.
   * @param options - specify configuration for creating a new inference session.
   * @returns A promise that resolves to an InferenceSession object.
   */
  create(uri: string, options?: InferenceSession.SessionOptions): Promise<InferenceSession>;

  /**
   * Create a new inference session and load model asynchronously from an array bufer.
   *
   * @param buffer - An ArrayBuffer representation of an ONNX model.
   * @param options - specify configuration for creating a new inference session.
   * @returns A promise that resolves to an InferenceSession object.
   */
  create(buffer: ArrayBufferLike, options?: InferenceSession.SessionOptions): Promise<InferenceSession>;

  /**
   * Create a new inference session and load model asynchronously from segment of an array bufer.
   *
   * @param buffer - An ArrayBuffer representation of an ONNX model.
   * @param byteOffset - The beginning of the specified portion of the array buffer.
   * @param byteLength - The length in bytes of the array buffer.
   * @param options - specify configuration for creating a new inference session.
   * @returns A promise that resolves to an InferenceSession object.
   */
  create(
    buffer: ArrayBufferLike,
    byteOffset: number,
    byteLength?: number,
    options?: InferenceSession.SessionOptions,
  ): Promise<InferenceSession>;

  /**
   * Create a new inference session and load model asynchronously from a Uint8Array.
   *
   * @param buffer - A Uint8Array representation of an ONNX model.
   * @param options - specify configuration for creating a new inference session.
   * @returns A promise that resolves to an InferenceSession object.
   */
  create(buffer: Uint8Array, options?: InferenceSession.SessionOptions): Promise<InferenceSession>;

  // #endregion
}

// eslint-disable-next-line @typescript-eslint/naming-convention
export const InferenceSession: InferenceSessionFactory = InferenceSessionImpl;<|MERGE_RESOLUTION|>--- conflicted
+++ resolved
@@ -310,11 +310,6 @@
   export interface QnnExecutionProviderOption extends ExecutionProviderOption {
     readonly name: 'qnn';
     /**
-<<<<<<< HEAD
-     * Specify a path to the QnnHtp.dll file.
-     *
-     * @default 'QnnHtp.dll'
-=======
      * Specify the QNN backend type. E.g., 'cpu' or 'htp'.
      * Mutually exclusive with `backendPath`.
      *
@@ -324,7 +319,6 @@
     /**
      * Specify a path to the QNN backend library.
      * Mutually exclusive with `backendType`.
->>>>>>> 39e585ff
      */
     backendPath?: string;
     /**
