--- conflicted
+++ resolved
@@ -85,37 +85,9 @@
           this.gpuTextureData = arg0.texture;
           break;
         }
-<<<<<<< HEAD
         case 'gpu-buffer': {
           if (type !== 'float32' && type !== 'int32') {
             throw new TypeError(`unsupported type "${type}" to create tensor from gpu buffer`);
-=======
-        if (Array.isArray(arg1)) {
-          if (arg0 === 'float16') {
-            // Throw error here because when user try to use number array as data,
-            // e.g. new Tensor('float16', [1, 2, 3, 4], dims)), it will actually call
-            // Uint16Array.from(arg1) which generates wrong data.
-            throw new TypeError(
-                'Creating a float16 tensor from number array is not supported. Please use Uint16Array as data.');
-          } else if (arg0 === 'uint64' || arg0 === 'int64') {
-            // use 'as any' here because:
-            // 1. TypeScript's check on type of 'Array.isArray()' does not work with readonly arrays.
-            // see https://github.com/microsoft/TypeScript/issues/17002
-            // 2. TypeScript's check on union type of '(BigInt64ArrayConstructor|BigUint64ArrayConstructor).from()' does
-            // not accept parameter mapFn.
-            // 3. parameters of 'SupportedTypedArrayConstructors.from()' does not match the requirement of the union
-            // type.
-
-            // assume 'arg1' is of type "readonly number[]|readonly bigint[]" here.
-
-            // eslint-disable-next-line @typescript-eslint/no-explicit-any
-            data = (typedArrayConstructor as any).from(arg1, BigInt);
-          } else {
-            // assume 'arg1' is of type "readonly number[]" here.
-
-            // eslint-disable-next-line @typescript-eslint/no-explicit-any
-            data = (typedArrayConstructor as any).from(arg1);
->>>>>>> 2b7a94e6
           }
           this.gpuBufferData = arg0.gpuBuffer;
           break;
@@ -155,11 +127,23 @@
               // Throw error here because when user try to use number array as data,
               // e.g. new Tensor('float16', [1, 2, 3, 4], dims)), it will actually call
               // Uint16Array.from(arg1) which generates wrong data.
-              throw new TypeError(`Unsupported tensor type: ${arg0}.`);
+              throw new TypeError(
+                  'Creating a float16 tensor from number array is not supported. Please use Uint16Array as data.');
+            } else if (arg0 === 'uint64' || arg0 === 'int64') {
+              // use 'as any' here because:
+              // 1. TypeScript's check on type of 'Array.isArray()' does not work with readonly arrays.
+              // see https://github.com/microsoft/TypeScript/issues/17002
+              // 2. TypeScript's check on union type of '(BigInt64ArrayConstructor|BigUint64ArrayConstructor).from()'
+              // does not accept parameter mapFn.
+              // 3. parameters of 'SupportedTypedArrayConstructors.from()' does not match the requirement of the union
+              // type.
+
+              // assume 'arg1' is of type "readonly number[]|readonly bigint[]" here.
+
+              // eslint-disable-next-line @typescript-eslint/no-explicit-any
+              data = (typedArrayConstructor as any).from(arg1, BigInt);
             } else {
-              // use 'as any' here because TypeScript's check on type of 'SupportedTypedArrayConstructors.from()'
-              // produces incorrect results. 'typedArrayConstructor' should be one of the typed array prototype
-              // objects.
+              // assume 'arg1' is of type "readonly number[]" here.
               // eslint-disable-next-line @typescript-eslint/no-explicit-any
               data = (typedArrayConstructor as any).from(arg1);
             }
