// Copyright (c) Microsoft Corporation. All rights reserved.
// Licensed under the MIT License.

import { TensorFactory } from './tensor-factory.js';
import { Tensor as TensorImpl } from './tensor-impl.js';
import { TypedTensorUtils } from './tensor-utils.js';

/* eslint-disable @typescript-eslint/no-redeclare */

/**
 * represent a basic tensor with specified dimensions and data type.
 */
interface TypedTensorBase<T extends Tensor.Type> {
  /**
   * Get the dimensions of the tensor.
   */
  readonly dims: readonly number[];
  /**
   * Get the data type of the tensor.
   */
  readonly type: T;
  /**
   * Get the buffer data of the tensor.
   *
   * If the data is not on CPU (eg. it's in the form of WebGL texture or WebGPU buffer), throw error.
   */
  readonly data: Tensor.DataTypeMap[T];
  /**
   * Get the location of the data.
   */
  readonly location: Tensor.DataLocation;
  /**
   * Get the WebGL texture that holds the tensor data.
   *
   * If the data is not on GPU as WebGL texture, throw error.
   */
  readonly texture: Tensor.TextureType;
  /**
   * Get the WebGPU buffer that holds the tensor data.
   *
   * If the data is not on GPU as WebGPU buffer, throw error.
   */
  readonly gpuBuffer: Tensor.GpuBufferType;

  /**
   * Get the buffer data of the tensor.
   *
   * If the data is on CPU, returns the data immediately.
   * If the data is on GPU, downloads the data and returns the promise.
   *
   * @param releaseData - whether release the data on GPU. Ignore if data is already on CPU.
   */
  getData(releaseData?: boolean): Promise<Tensor.DataTypeMap[T]>;

  /**
   * Dispose the tensor data.
   *
   * If the data is on CPU, remove its internal reference to the underlying data.
   * If the data is on GPU, release the data on GPU.
   *
   * After calling this function, the tensor is considered no longer valid. Its location will be set to 'none'.
   */
  dispose(): void;
}

export declare namespace Tensor {
  interface DataTypeMap {
    float32: Float32Array;
    uint8: Uint8Array;
    int8: Int8Array;
    uint16: Uint16Array;
    int16: Int16Array;
    int32: Int32Array;
    int64: BigInt64Array;
    string: string[];
    bool: Uint8Array;
    float16: Uint16Array; // Keep using Uint16Array until we have a concrete solution for float 16.
    float64: Float64Array;
    uint32: Uint32Array;
    uint64: BigUint64Array;
    // complex64: never;
    // complex128: never;
    // bfloat16: never;
<<<<<<< HEAD
    uint4x2: Uint8Array;
    int4x2: Int8Array;
=======
    uint4: Uint8Array;
    int4: Int8Array;
>>>>>>> ef2ccc47
  }

  interface ElementTypeMap {
    float32: number;
    uint8: number;
    int8: number;
    uint16: number;
    int16: number;
    int32: number;
    int64: bigint;
    string: string;
    bool: boolean;
    float16: number; // Keep using Uint16Array until we have a concrete solution for float 16.
    float64: number;
    uint32: number;
    uint64: bigint;
    // complex64: never;
    // complex128: never;
    // bfloat16: never;
<<<<<<< HEAD
    uint4x2: number;
    int4x2: number;
=======
    uint4: number;
    int4: number;
>>>>>>> ef2ccc47
  }

  type DataType = DataTypeMap[Type];
  type ElementType = ElementTypeMap[Type];

  /**
   * supported data types for constructing a tensor from a pinned CPU buffer
   */
  export type CpuPinnedDataTypes = Exclude<Tensor.Type, 'string'>;

  /**
   * type alias for WebGL texture
   */
  export type TextureType = WebGLTexture;

  /**
   * supported data types for constructing a tensor from a WebGL texture
   */
  export type TextureDataTypes = 'float32';

  /**
   * type alias for WebGPU buffer
   *
   * The reason why we don't use type "GPUBuffer" defined in webgpu.d.ts from @webgpu/types is because "@webgpu/types"
   * requires "@types/dom-webcodecs" as peer dependency when using TypeScript < v5.1 and its version need to be chosen
   * carefully according to the TypeScript version being used. This means so far there is not a way to keep every
   * TypeScript version happy. It turns out that we will easily broke users on some TypeScript version.
   *
   * for more info see https://github.com/gpuweb/types/issues/127
   */
  export type GpuBufferType = { size: number; mapState: 'unmapped' | 'pending' | 'mapped' };

  /**
   * supported data types for constructing a tensor from a WebGPU buffer
   */
  export type GpuBufferDataTypes = 'float32' | 'float16' | 'int32' | 'int64' | 'uint32' | 'uint8' | 'bool';

  /**
   * represent where the tensor data is stored
   */
  export type DataLocation = 'none' | 'cpu' | 'cpu-pinned' | 'texture' | 'gpu-buffer';

  /**
   * represent the data type of a tensor
   */
  export type Type = keyof DataTypeMap;
}

/**
 * Represent multi-dimensional arrays to feed to or fetch from model inferencing.
 */
export interface TypedTensor<T extends Tensor.Type> extends TypedTensorBase<T>, TypedTensorUtils<T> {}
/**
 * Represent multi-dimensional arrays to feed to or fetch from model inferencing.
 */
export interface Tensor extends TypedTensorBase<Tensor.Type>, TypedTensorUtils<Tensor.Type> {}

/**
 * type TensorConstructor defines the constructors of 'Tensor' to create CPU tensor instances.
 */
export interface TensorConstructor extends TensorFactory {
  // #region CPU tensor - specify element type
  /**
   * Construct a new string tensor object from the given type, data and dims.
   *
   * @param type - Specify the element type.
   * @param data - Specify the CPU tensor data.
   * @param dims - Specify the dimension of the tensor. If omitted, a 1-D tensor is assumed.
   */
  new (
    type: 'string',
    data: Tensor.DataTypeMap['string'] | readonly string[],
    dims?: readonly number[],
  ): TypedTensor<'string'>;

  /**
   * Construct a new bool tensor object from the given type, data and dims.
   *
   * @param type - Specify the element type.
   * @param data - Specify the CPU tensor data.
   * @param dims - Specify the dimension of the tensor. If omitted, a 1-D tensor is assumed.
   */
  new (
    type: 'bool',
    data: Tensor.DataTypeMap['bool'] | readonly boolean[],
    dims?: readonly number[],
  ): TypedTensor<'bool'>;

  /**
   * Construct a new 64-bit integer typed tensor object from the given type, data and dims.
   *
   * @param type - Specify the element type.
   * @param data - Specify the CPU tensor data.
   * @param dims - Specify the dimension of the tensor. If omitted, a 1-D tensor is assumed.
   */
  new <T extends 'uint64' | 'int64'>(
    type: T,
    data: Tensor.DataTypeMap[T] | readonly bigint[] | readonly number[],
    dims?: readonly number[],
  ): TypedTensor<T>;

  /**
   * Construct a new numeric tensor object from the given type, data and dims.
   *
   * @param type - Specify the element type.
   * @param data - Specify the CPU tensor data.
   * @param dims - Specify the dimension of the tensor. If omitted, a 1-D tensor is assumed.
   */
  new <T extends Exclude<Tensor.Type, 'string' | 'bool' | 'uint64' | 'int64'>>(
    type: T,
    data: Tensor.DataTypeMap[T] | readonly number[],
    dims?: readonly number[],
  ): TypedTensor<T>;
  // #endregion

  // #region CPU tensor - infer element types

  /**
   * Construct a new float32 tensor object from the given data and dims.
   *
   * @param data - Specify the CPU tensor data.
   * @param dims - Specify the dimension of the tensor. If omitted, a 1-D tensor is assumed.
   */
  new (data: Float32Array, dims?: readonly number[]): TypedTensor<'float32'>;

  /**
   * Construct a new int8 tensor object from the given data and dims.
   *
   * @param data - Specify the CPU tensor data.
   * @param dims - Specify the dimension of the tensor. If omitted, a 1-D tensor is assumed.
   */
  new (data: Int8Array, dims?: readonly number[]): TypedTensor<'int8'>;

  /**
   * Construct a new uint8 tensor object from the given data and dims.
   *
   * @param data - Specify the CPU tensor data.
   * @param dims - Specify the dimension of the tensor. If omitted, a 1-D tensor is assumed.
   */
  new (data: Uint8Array, dims?: readonly number[]): TypedTensor<'uint8'>;

  /**
   * Construct a new uint16 tensor object from the given data and dims.
   *
   * @param data - Specify the CPU tensor data.
   * @param dims - Specify the dimension of the tensor. If omitted, a 1-D tensor is assumed.
   */
  new (data: Uint16Array, dims?: readonly number[]): TypedTensor<'uint16'>;

  /**
   * Construct a new int16 tensor object from the given data and dims.
   *
   * @param data - Specify the CPU tensor data.
   * @param dims - Specify the dimension of the tensor. If omitted, a 1-D tensor is assumed.
   */
  new (data: Int16Array, dims?: readonly number[]): TypedTensor<'int16'>;

  /**
   * Construct a new int32 tensor object from the given data and dims.
   *
   * @param data - Specify the CPU tensor data.
   * @param dims - Specify the dimension of the tensor. If omitted, a 1-D tensor is assumed.
   */
  new (data: Int32Array, dims?: readonly number[]): TypedTensor<'int32'>;

  /**
   * Construct a new int64 tensor object from the given data and dims.
   *
   * @param data - Specify the CPU tensor data.
   * @param dims - Specify the dimension of the tensor. If omitted, a 1-D tensor is assumed.
   */
  new (data: BigInt64Array, dims?: readonly number[]): TypedTensor<'int64'>;

  /**
   * Construct a new string tensor object from the given data and dims.
   *
   * @param data - Specify the CPU tensor data.
   * @param dims - Specify the dimension of the tensor. If omitted, a 1-D tensor is assumed.
   */
  new (data: readonly string[], dims?: readonly number[]): TypedTensor<'string'>;

  /**
   * Construct a new bool tensor object from the given data and dims.
   *
   * @param data - Specify the CPU tensor data.
   * @param dims - Specify the dimension of the tensor. If omitted, a 1-D tensor is assumed.
   */
  new (data: readonly boolean[], dims?: readonly number[]): TypedTensor<'bool'>;

  /**
   * Construct a new float64 tensor object from the given data and dims.
   *
   * @param data - Specify the CPU tensor data.
   * @param dims - Specify the dimension of the tensor. If omitted, a 1-D tensor is assumed.
   */
  new (data: Float64Array, dims?: readonly number[]): TypedTensor<'float64'>;

  /**
   * Construct a new uint32 tensor object from the given data and dims.
   *
   * @param data - Specify the CPU tensor data.
   * @param dims - Specify the dimension of the tensor. If omitted, a 1-D tensor is assumed.
   */
  new (data: Uint32Array, dims?: readonly number[]): TypedTensor<'uint32'>;

  /**
   * Construct a new uint64 tensor object from the given data and dims.
   *
   * @param data - Specify the CPU tensor data.
   * @param dims - Specify the dimension of the tensor. If omitted, a 1-D tensor is assumed.
   */
  new (data: BigUint64Array, dims?: readonly number[]): TypedTensor<'uint64'>;

  // #endregion

  // #region CPU tensor - fall back to non-generic tensor type declaration

  /**
   * Construct a new tensor object from the given type, data and dims.
   *
   * @param type - Specify the element type.
   * @param data - Specify the CPU tensor data.
   * @param dims - Specify the dimension of the tensor. If omitted, a 1-D tensor is assumed.
   */
  new (
    type: Tensor.Type,
    data: Tensor.DataType | readonly number[] | readonly string[] | readonly bigint[] | readonly boolean[],
    dims?: readonly number[],
  ): Tensor;

  /**
   * Construct a new tensor object from the given data and dims.
   *
   * @param data - Specify the CPU tensor data.
   * @param dims - Specify the dimension of the tensor. If omitted, a 1-D tensor is assumed.
   */
  new (data: Tensor.DataType, dims?: readonly number[]): Tensor;
  // #endregion
}

// eslint-disable-next-line @typescript-eslint/naming-convention
export const Tensor = TensorImpl as TensorConstructor;<|MERGE_RESOLUTION|>--- conflicted
+++ resolved
@@ -81,13 +81,8 @@
     // complex64: never;
     // complex128: never;
     // bfloat16: never;
-<<<<<<< HEAD
-    uint4x2: Uint8Array;
-    int4x2: Int8Array;
-=======
     uint4: Uint8Array;
     int4: Int8Array;
->>>>>>> ef2ccc47
   }
 
   interface ElementTypeMap {
@@ -107,13 +102,8 @@
     // complex64: never;
     // complex128: never;
     // bfloat16: never;
-<<<<<<< HEAD
-    uint4x2: number;
-    int4x2: number;
-=======
     uint4: number;
     int4: number;
->>>>>>> ef2ccc47
   }
 
   type DataType = DataTypeMap[Type];
