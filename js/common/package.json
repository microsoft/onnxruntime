--- conflicted
+++ resolved
@@ -8,11 +8,7 @@
   },
   "author": "fs-eire",
   "module": "dist/lib/index.js",
-<<<<<<< HEAD
-  "version": "1.14.0",
-=======
   "version": "1.15.0",
->>>>>>> 8372c86e
   "jsdelivr": "dist/ort-common.min.js",
   "scripts": {
     "prepare": "tsc && webpack"
