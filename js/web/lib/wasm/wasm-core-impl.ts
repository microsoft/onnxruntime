// Copyright (c) Microsoft Corporation. All rights reserved.
// Licensed under the MIT License.

// WebNN API currently does not have a TypeScript definition file. This file is a workaround with types generated from
// WebNN API specification.
// https://github.com/webmachinelearning/webnn/issues/677
/// <reference path="jsep/webnn/webnn.d.ts" />

import { Env, InferenceSession, Tensor } from 'onnxruntime-common';

import {
  SerializableInternalBuffer,
  SerializableSessionMetadata,
  SerializableTensorMetadata,
  TensorMetadata,
} from './proxy-messages';
import { setRunOptions } from './run-options';
import { setSessionOptions } from './session-options';
import {
  calculateTensorSizeInBytes,
  dataLocationStringToEnum,
  isGpuBufferSupportedType,
  isMLTensorSupportedType,
  logLevelStringToEnum,
  tensorDataTypeEnumToString,
  tensorDataTypeStringToEnum,
  tensorTypeToTypedArrayConstructor,
} from './wasm-common';
import { getInstance } from './wasm-factory';
import { allocWasmString, checkLastError } from './wasm-utils';
import { loadFile } from './wasm-utils-load-file';

// #region Initializations

/**
 * There are 4 different "initialization" steps for ORT. They happen in different places and different time.
 *
 * 1. JavaScript initialization for onnxruntime-common and onnxruntime-web.
 *    This is the first initialization step. In this step, onnxruntime-web calls onnxruntime-common's registerBackend()
 * function multiple times to register all the available backends. The backend registration is very fast. It only
 * registers the backend name with the uninitialized backend object. No heavy initialization is done in this step.
 *    Refer to web/lib/index.ts for the backend registration.
 *
 * 2. WebAssembly artifact initialization.
 *    This happens when any registered wasm backend is used for the first time (ie. `ort.InferenceSession.create()` is
 * called). In this step, onnxruntime-web does the followings:
 *     - create a proxy worker and make sure the proxy worker is ready to receive messages, if proxy is enabled.
 *     - perform feature detection, locate correct WebAssembly artifact path and call the Emscripten generated
 * JavaScript code to initialize the WebAssembly runtime.
 *         - if proxy is enabled, this step happens in the proxy worker using message 'init-wasm'.
 *         - downloading the 'ort-wasm{...}.wasm' file is done in this step.
 *         - if multi-thread is enabled, one or more webworker will be created to initialize the PThread threadpool.
 *
 * 3. ORT environment initialization.
 *    This happens after step 2. In this step, onnxruntime-web performs ONNX Runtime environment initialization.
 * Function `_OrtInit()` is called in this step.
 *     - if proxy is enabled, this step happens in the proxy worker using message 'init-ort'.
 *     - logging level (ort.env.logLevel) and thread number (ort.env.wasm.numThreads) are set in this step.
 *
 * 4. Session initialization.
 *    This happens when `ort.InferenceSession.create()` is called. Unlike the first 3 steps (they only called once),
 * this step will be done for each session. In this step, onnxruntime-web does the followings:
 *    If the parameter is a URL:
 *    - download the model data from the URL.
 *    - copy the model data to the WASM heap. (proxy: 'copy-from')
 *    - dereference the model buffer. This step allows the original ArrayBuffer to be garbage collected.
 *    - call `_OrtCreateSession()` to create the session. (proxy: 'create')
 *
 *    If the parameter is a Uint8Array object:
 *    - copy the model data to the WASM heap. (proxy: 'copy-from')
 *    - call `_OrtCreateSession()` to create the session. (proxy: 'create')
 *
 *
 */

/**
 * initialize ORT environment.
 *
 * @param numThreads SetGlobalIntraOpNumThreads(numThreads)
 * @param loggingLevel CreateEnv(static_cast<OrtLoggingLevel>(logging_level))
 */
const initOrt = (numThreads: number, loggingLevel: number): void => {
  const errorCode = getInstance()._OrtInit(numThreads, loggingLevel);
  if (errorCode !== 0) {
    checkLastError("Can't initialize onnxruntime.");
  }
};

/**
 * initialize runtime environment.
 * @param env passed in the environment config object.
 */
export const initRuntime = async (env: Env): Promise<void> => {
  // init ORT
  initOrt(env.wasm.numThreads!, logLevelStringToEnum(env.logLevel));
};

/**
 * perform EP specific initialization.
 *
 * @param env
 * @param epName
 */
export const initEp = async (env: Env, epName: string): Promise<void> => {
  // initialize ASYNCIFY support
  getInstance().asyncInit?.();

  if (epName === 'webgpu' && BUILD_DEFS.USE_WEBGPU_EP) {
    getInstance().webgpuInit!((device) => {
      env.webgpu.device = device;
    });
  }

  if (!BUILD_DEFS.DISABLE_JSEP) {
    // eslint-disable-next-line @typescript-eslint/no-require-imports, @typescript-eslint/no-var-requires
    const initJsep = require('./jsep/init').init;

    if (epName === 'webgpu' && !BUILD_DEFS.USE_WEBGPU_EP) {
      // perform WebGPU availability check
      if (typeof navigator === 'undefined' || !navigator.gpu) {
        throw new Error('WebGPU is not supported in current environment');
      }

      let adapter = env.webgpu.adapter as GPUAdapter | null;
      if (!adapter) {
        // if adapter is not set, request a new adapter.
        const powerPreference = env.webgpu.powerPreference;
        if (
          powerPreference !== undefined &&
          powerPreference !== 'low-power' &&
          powerPreference !== 'high-performance'
        ) {
          throw new Error(`Invalid powerPreference setting: "${powerPreference}"`);
        }
        const forceFallbackAdapter = env.webgpu.forceFallbackAdapter;
        if (forceFallbackAdapter !== undefined && typeof forceFallbackAdapter !== 'boolean') {
          throw new Error(`Invalid forceFallbackAdapter setting: "${forceFallbackAdapter}"`);
        }
        adapter = await navigator.gpu.requestAdapter({ powerPreference, forceFallbackAdapter });
        if (!adapter) {
          throw new Error(
            'Failed to get GPU adapter. ' +
              'You may need to enable flag "--enable-unsafe-webgpu" if you are using Chrome.',
          );
        }
      } else {
        // if adapter is set, validate it.
        if (
          typeof adapter.limits !== 'object' ||
          typeof adapter.features !== 'object' ||
          typeof adapter.requestDevice !== 'function'
        ) {
          throw new Error('Invalid GPU adapter set in `env.webgpu.adapter`. It must be a GPUAdapter object.');
        }
      }

      await initJsep('webgpu', getInstance(), env, adapter);
    }
    if (epName === 'webnn') {
      // perform WebNN availability check
      if (typeof navigator === 'undefined' || !(navigator as unknown as { ml: unknown }).ml) {
        throw new Error('WebNN is not supported in current environment');
      }

      await initJsep('webnn', getInstance(), env);
    }
  }
};

// #endregion Initializations

/**
 * valid data locations for input/output tensors.
 */
type SupportedTensorDataLocationForInputOutput = 'cpu' | 'cpu-pinned' | 'gpu-buffer' | 'ml-tensor';

type IOBindingState = {
  /**
   * the handle of IO binding.
   */
  readonly handle: number;

  /**
   * the preferred location for each output tensor.
   *
   * value is one of 'cpu', 'cpu-pinned', 'gpu-buffer', 'ml-tensor'.
   */
  readonly outputPreferredLocations: readonly SupportedTensorDataLocationForInputOutput[];

  /**
   * enum value of the preferred location for each output tensor.
   */
  readonly outputPreferredLocationsEncoded: readonly number[];
};

/**
 *  tuple elements are: InferenceSession ID; inputNamesUTF8Encoded; outputNamesUTF8Encoded; bindingState
 */
type SessionMetadata = [
  inferenceSessionId: number,
  inputNamesUTF8Encoded: number[],
  outputNamesUTF8Encoded: number[],
  bindingState: IOBindingState | null,
  enableGraphCapture: boolean,
  inputOutputBound: boolean,
];

const activeSessions = new Map<number, SessionMetadata>();

/**
 * get the input/output count of the session.
 * @param sessionHandle the handle representing the session. should be non-zero.
 * @returns a tuple including 2 numbers, representing the input count and output count.
 */
const getSessionInputOutputCount = (sessionHandle: number): [number, number] => {
  const wasm = getInstance();
  const stack = wasm.stackSave();
  try {
    const ptrSize = wasm.PTR_SIZE;
    const dataOffset = wasm.stackAlloc(2 * ptrSize);
    const errorCode = wasm._OrtGetInputOutputCount(sessionHandle, dataOffset, dataOffset + ptrSize);
    if (errorCode !== 0) {
      checkLastError("Can't get session input/output count.");
    }
    const type = ptrSize === 4 ? 'i32' : 'i64';
    return [Number(wasm.getValue(dataOffset, type)), Number(wasm.getValue(dataOffset + ptrSize, type))];
  } finally {
    wasm.stackRestore(stack);
  }
};

const getSessionInputOutputMetadata = (
  sessionHandle: number,
  index: number,
): [nameOffset: number, elementType: number, dims?: Array<number | string>] => {
  const wasm = getInstance();
  const stack = wasm.stackSave();
  let metadataOffset = 0;
  try {
    const ptrSize = wasm.PTR_SIZE;
    const dataOffset = wasm.stackAlloc(2 * ptrSize);
    const errorCode = wasm._OrtGetInputOutputMetadata(sessionHandle, index, dataOffset, dataOffset + ptrSize);
    if (errorCode !== 0) {
      checkLastError("Can't get session input/output metadata.");
    }
    const nameOffset = Number(wasm.getValue(dataOffset, '*'));
    metadataOffset = Number(wasm.getValue(dataOffset + ptrSize, '*'));
    // get element type
    const elementType = wasm.HEAP32[metadataOffset / 4];
    if (elementType === 0) {
      return [nameOffset, 0]; // non-tensor
    }

    // get dims count
    const dimsCount = wasm.HEAPU32[metadataOffset / 4 + 1];
    // get dims
    const dims: Array<number | string> = [];
    for (let i = 0; i < dimsCount; i++) {
      const symbolicDimNameOffset = Number(wasm.getValue(metadataOffset + 8 + i * ptrSize, '*'));
      dims.push(
        symbolicDimNameOffset !== 0
          ? wasm.UTF8ToString(symbolicDimNameOffset)
          : Number(wasm.getValue(metadataOffset + 8 + (i + dimsCount) * ptrSize, '*')),
      );
    }
    return [nameOffset, elementType, dims];
  } finally {
    wasm.stackRestore(stack);
    if (metadataOffset !== 0) {
      wasm._OrtFree(metadataOffset);
    }
  }
};

/**
 * allocate the memory and memcpy the external buffer.
 *
 * @param model - the external buffer containing the model data. Must not be the same buffer as the WASM heap.
 * @returns a 2-elements tuple - the pointer and size of the allocated buffer
 */
export const copyFromExternalBuffer = (model: Uint8Array): [number, number] => {
  const wasm = getInstance();
  const modelDataOffset = wasm._malloc(model.byteLength);
  if (modelDataOffset === 0) {
    throw new Error(`Can't create a session. failed to allocate a buffer of size ${model.byteLength}.`);
  }
  wasm.HEAPU8.set(model, modelDataOffset);
  return [modelDataOffset, model.byteLength];
};

/**
 * create an inference session from a model data buffer.
 *
 * @param modelData - either a Uint8Array object representing the model data, or a 2-elements tuple containing the
 *     pointer and size of the model data buffer.
 * @param options an optional session options object.
 * @returns a 3-elements tuple containing [session handle, input names, output names]
 */
export const createSession = async (
  modelData: Uint8Array | SerializableInternalBuffer,
  options?: InferenceSession.SessionOptions,
): Promise<SerializableSessionMetadata> => {
  let modelDataOffset: number, modelDataLength: number;
  const wasm = getInstance();

  if (Array.isArray(modelData)) {
    // if model data is an array, it must be a 2-elements tuple containing the pointer and size of the model data
    [modelDataOffset, modelDataLength] = modelData;
  } else if (modelData.buffer === wasm.HEAPU8.buffer) {
    // if model data uses the same buffer as the WASM heap, we don't need to copy it.
    [modelDataOffset, modelDataLength] = [modelData.byteOffset, modelData.byteLength];
  } else {
    // otherwise, copy the model data to the WASM heap.
    [modelDataOffset, modelDataLength] = copyFromExternalBuffer(modelData);
  }

  let sessionHandle = 0;
  let sessionOptionsHandle = 0;
  let ioBindingHandle = 0;
  let allocs: number[] = [];
  const inputNamesUTF8Encoded = [];
  const outputNamesUTF8Encoded = [];

  try {
    [sessionOptionsHandle, allocs] = await setSessionOptions(options);

    if (options?.externalData && wasm.mountExternalData) {
      const loadingPromises = [];
      for (const file of options.externalData) {
        const path = typeof file === 'string' ? file : file.path;
        loadingPromises.push(
          loadFile(typeof file === 'string' ? file : file.data).then((data) => {
            wasm.mountExternalData(path, data);
          }),
        );
      }

      // wait for all external data files to be loaded
      await Promise.all(loadingPromises);
    }

    for (const provider of options?.executionProviders ?? []) {
      const providerName = typeof provider === 'string' ? provider : provider.name;
      if (providerName === 'webnn') {
        wasm.shouldTransferToMLTensor = false;
        if (typeof provider !== 'string') {
          const webnnOptions = provider as InferenceSession.WebNNExecutionProviderOption;
          const context = (webnnOptions as InferenceSession.WebNNOptionsWithMLContext)?.context;
          const gpuDevice = (webnnOptions as InferenceSession.WebNNOptionsWebGpu)?.gpuDevice;
          const deviceType = (webnnOptions as InferenceSession.WebNNContextOptions)?.deviceType;
          const powerPreference = (webnnOptions as InferenceSession.WebNNContextOptions)?.powerPreference;
          if (context) {
            wasm.currentContext = context as MLContext;
          } else if (gpuDevice) {
            wasm.currentContext = await wasm.webnnCreateMLContext!(gpuDevice);
          } else {
            wasm.currentContext = await wasm.webnnCreateMLContext!({ deviceType, powerPreference });
          }
        } else {
          wasm.currentContext = await wasm.webnnCreateMLContext!();
        }
        break;
      }
    }

    sessionHandle = await wasm._OrtCreateSession(modelDataOffset, modelDataLength, sessionOptionsHandle);
    wasm.webgpuOnCreateSession?.(sessionHandle);
    if (sessionHandle === 0) {
      checkLastError("Can't create a session.");
    }

    wasm.jsepOnCreateSession?.();

    // clear current MLContext after session creation
    if (wasm.currentContext) {
      wasm.webnnRegisterMLContext!(sessionHandle, wasm.currentContext);
      wasm.currentContext = undefined;
      wasm.shouldTransferToMLTensor = true;
    }

    const [inputCount, outputCount] = getSessionInputOutputCount(sessionHandle);

    const enableGraphCapture = !!options?.enableGraphCapture;

    const inputNames = [];
    const outputNames = [];
    const inputMetadata: InferenceSession.ValueMetadata[] = [];
    const outputMetadata: InferenceSession.ValueMetadata[] = [];
    const outputPreferredLocations: SupportedTensorDataLocationForInputOutput[] = [];
    for (let i = 0; i < inputCount; i++) {
      const [nameOffset, elementType, shape] = getSessionInputOutputMetadata(sessionHandle, i);
      if (nameOffset === 0) {
        checkLastError("Can't get an input name.");
      }
      inputNamesUTF8Encoded.push(nameOffset);
      const name = wasm.UTF8ToString(nameOffset);
      inputNames.push(name);
      inputMetadata.push(
        elementType === 0
          ? { name, isTensor: false }
          : { name, isTensor: true, type: tensorDataTypeEnumToString(elementType), shape: shape! },
      );
    }
    for (let i = 0; i < outputCount; i++) {
      const [nameOffset, elementType, shape] = getSessionInputOutputMetadata(sessionHandle, i + inputCount);
      if (nameOffset === 0) {
        checkLastError("Can't get an output name.");
      }
      outputNamesUTF8Encoded.push(nameOffset);
      const nameString = wasm.UTF8ToString(nameOffset);
      outputNames.push(nameString);
      outputMetadata.push(
        elementType === 0
          ? { name: nameString, isTensor: false }
          : { name: nameString, isTensor: true, type: tensorDataTypeEnumToString(elementType), shape: shape! },
      );

      if (!BUILD_DEFS.DISABLE_JSEP) {
        if (enableGraphCapture && options?.preferredOutputLocation === undefined) {
          outputPreferredLocations.push('gpu-buffer');
          continue;
        }
        const location =
          typeof options?.preferredOutputLocation === 'string'
            ? options.preferredOutputLocation
            : (options?.preferredOutputLocation?.[nameString] ?? 'cpu');
        if (location !== 'cpu' && location !== 'cpu-pinned' && location !== 'gpu-buffer' && location !== 'ml-tensor') {
          throw new Error(`Not supported preferred output location: ${location}.`);
        }
        if (enableGraphCapture && location !== 'gpu-buffer') {
          throw new Error(
            `Not supported preferred output location: ${location}. Only 'gpu-buffer' location is supported when enableGraphCapture is true.`,
          );
        }
        outputPreferredLocations.push(location);
      }
    }

    // use IO binding only when at least one output is preferred to be on GPU.
    let bindingState: IOBindingState | null = null;
    if (!BUILD_DEFS.DISABLE_JSEP && outputPreferredLocations.some((l) => l === 'gpu-buffer' || l === 'ml-tensor')) {
      ioBindingHandle = wasm._OrtCreateBinding(sessionHandle);
      if (ioBindingHandle === 0) {
        checkLastError("Can't create IO binding.");
      }

      bindingState = {
        handle: ioBindingHandle,
        outputPreferredLocations,
        outputPreferredLocationsEncoded: outputPreferredLocations.map((l) => dataLocationStringToEnum(l)),
      };
    }

    activeSessions.set(sessionHandle, [
      sessionHandle,
      inputNamesUTF8Encoded,
      outputNamesUTF8Encoded,
      bindingState,
      enableGraphCapture,
      false,
    ]);
    return [sessionHandle, inputNames, outputNames, inputMetadata, outputMetadata];
  } catch (e) {
    inputNamesUTF8Encoded.forEach((buf) => wasm._OrtFree(buf));
    outputNamesUTF8Encoded.forEach((buf) => wasm._OrtFree(buf));

    if (ioBindingHandle !== 0) {
      if (wasm._OrtReleaseBinding(ioBindingHandle) !== 0) {
        checkLastError("Can't release IO binding.");
      }
    }

    if (sessionHandle !== 0) {
      if (wasm._OrtReleaseSession(sessionHandle) !== 0) {
        checkLastError("Can't release session.");
      }
    }
    throw e;
  } finally {
    wasm._free(modelDataOffset);
    if (sessionOptionsHandle !== 0) {
      if (wasm._OrtReleaseSessionOptions(sessionOptionsHandle) !== 0) {
        checkLastError("Can't release session options.");
      }
    }
    allocs.forEach((alloc) => wasm._free(alloc));

    // unmount external data if necessary
    wasm.unmountExternalData?.();
  }
};

export const releaseSession = (sessionId: number): void => {
  const wasm = getInstance();
  const session = activeSessions.get(sessionId);
  if (!session) {
    throw new Error(`cannot release session. invalid session id: ${sessionId}`);
  }
  const [sessionHandle, inputNamesUTF8Encoded, outputNamesUTF8Encoded, ioBindingState, enableGraphCapture] = session;

  if (ioBindingState) {
    if (enableGraphCapture) {
      if (wasm._OrtClearBoundOutputs(ioBindingState.handle) !== 0) {
        checkLastError("Can't clear bound outputs.");
      }
    }
    if (wasm._OrtReleaseBinding(ioBindingState.handle) !== 0) {
      checkLastError("Can't release IO binding.");
    }
  }

  wasm.jsepOnReleaseSession?.(sessionId);
  wasm.webnnOnReleaseSession?.(sessionId);
  wasm.webgpuOnReleaseSession?.(sessionId);

  inputNamesUTF8Encoded.forEach((buf) => wasm._OrtFree(buf));
  outputNamesUTF8Encoded.forEach((buf) => wasm._OrtFree(buf));
  if (wasm._OrtReleaseSession(sessionHandle) !== 0) {
    checkLastError("Can't release session.");
  }
  activeSessions.delete(sessionId);
};

export const prepareInputOutputTensor = async (
  tensor: TensorMetadata | null,
  tensorHandles: number[],
  allocs: number[],
  sessionId: number,
  tensorNameUTF8Encoded: number,
  index: number,
  enableGraphCapture = false,
): Promise<void> => {
  if (!tensor) {
    tensorHandles.push(0);
    return;
  }

  const wasm = getInstance();
  const ptrSize = wasm.PTR_SIZE;

  const dataType = tensor[0];
  const dims = tensor[1];
  const location = tensor[3];
  let actualLocation = location;

  let rawData: number;
  let dataByteLength: number;

  if (dataType === 'string' && (location === 'gpu-buffer' || location === 'ml-tensor')) {
    throw new Error('String tensor is not supported on GPU.');
  }

  if (enableGraphCapture && location !== 'gpu-buffer') {
    throw new Error(
      `External buffer must be provided for input/output index ${index} when enableGraphCapture is true.`,
    );
  }

  if (location === 'gpu-buffer') {
    const gpuBuffer = tensor[2].gpuBuffer;
    dataByteLength = calculateTensorSizeInBytes(tensorDataTypeStringToEnum(dataType), dims)!;

    if (BUILD_DEFS.USE_WEBGPU_EP) {
      const registerBuffer = wasm.webgpuRegisterBuffer;
      if (!registerBuffer) {
        throw new Error('Tensor location "gpu-buffer" is not supported without using WebGPU.');
      }

      rawData = registerBuffer(gpuBuffer, sessionId);
    } else {
      const registerBuffer = wasm.jsepRegisterBuffer;
      if (!registerBuffer) {
        throw new Error('Tensor location "gpu-buffer" is not supported without using WebGPU.');
      }
      rawData = registerBuffer(sessionId, index, gpuBuffer, dataByteLength);
    }
  } else if (location === 'ml-tensor') {
    const mlTensor = tensor[2].mlTensor as MLTensor;
    dataByteLength = calculateTensorSizeInBytes(tensorDataTypeStringToEnum(dataType), dims)!;

    const registerMLTensor = wasm.webnnRegisterMLTensor;
    if (!registerMLTensor) {
      throw new Error('Tensor location "ml-tensor" is not supported without using WebNN.');
    }
    rawData = registerMLTensor(sessionId, mlTensor, tensorDataTypeStringToEnum(dataType), dims);
  } else {
    const data = tensor[2];

    if (Array.isArray(data)) {
      // string tensor
      dataByteLength = ptrSize * data.length;
      rawData = wasm._malloc(dataByteLength);
      allocs.push(rawData);
      for (let i = 0; i < data.length; i++) {
        if (typeof data[i] !== 'string') {
          throw new TypeError(`tensor data at index ${i} is not a string`);
        }
        wasm.setValue(rawData + i * ptrSize, allocWasmString(data[i], allocs), '*');
      }
    } else {
<<<<<<< HEAD
      const isGraphInput = wasm.jsepIsGraphInput;
      if (dataType !== 'string' && isGraphInput) {
        const tensorNameUTF8 = wasm._OrtGetInputName(sessionId, index);
        const tensorName = wasm.UTF8ToString(tensorNameUTF8);
=======
      const isGraphInput = wasm.webnnIsGraphInput;
      if (dataType !== 'string' && isGraphInput) {
        const tensorName = wasm.UTF8ToString(tensorNameUTF8Encoded);
>>>>>>> 39e585ff
        // Promote the tensor to 'ml-tensor' if it is a graph input.
        if (isGraphInput(sessionId, tensorName)) {
          const dataTypeEnum = tensorDataTypeStringToEnum(dataType);
          dataByteLength = calculateTensorSizeInBytes(dataTypeEnum, dims)!;
          actualLocation = 'ml-tensor';
<<<<<<< HEAD
          const createTemporaryTensor = wasm.jsepCreateTemporaryTensor;
          const uploadTensor = wasm.jsepUploadTensor;
=======
          const createTemporaryTensor = wasm.webnnCreateTemporaryTensor;
          const uploadTensor = wasm.webnnUploadTensor;
>>>>>>> 39e585ff
          if (!createTemporaryTensor || !uploadTensor) {
            throw new Error('Tensor location "ml-tensor" is not supported without using WebNN.');
          }
          const tensorId = await createTemporaryTensor(sessionId, dataTypeEnum, dims as number[]);
          uploadTensor(tensorId, new Uint8Array(data.buffer, data.byteOffset, data.byteLength));
          rawData = tensorId;
        } else {
          dataByteLength = data.byteLength;
          rawData = wasm._malloc(dataByteLength);
          allocs.push(rawData);
          wasm.HEAPU8.set(new Uint8Array(data.buffer, data.byteOffset, dataByteLength), rawData);
        }
      } else {
        dataByteLength = data.byteLength;
        rawData = wasm._malloc(dataByteLength);
        allocs.push(rawData);
        wasm.HEAPU8.set(new Uint8Array(data.buffer, data.byteOffset, dataByteLength), rawData);
      }
    }
  }

  const stack = wasm.stackSave();
  const dimsOffset = wasm.stackAlloc(4 * dims.length);
  try {
    dims.forEach((d, index) => wasm.setValue(dimsOffset + index * ptrSize, d, ptrSize === 4 ? 'i32' : 'i64'));
    const tensor = wasm._OrtCreateTensor(
      tensorDataTypeStringToEnum(dataType),
      rawData,
      dataByteLength,
      dimsOffset,
      dims.length,
      dataLocationStringToEnum(actualLocation),
    );
    if (tensor === 0) {
      checkLastError(`Can't create tensor for input/output. session=${sessionId}, index=${index}.`);
    }
    tensorHandles.push(tensor);
  } finally {
    wasm.stackRestore(stack);
  }
};

/**
 * perform inference run
 */
export const run = async (
  sessionId: number,
  inputIndices: number[],
  inputTensors: TensorMetadata[],
  outputIndices: number[],
  outputTensors: Array<TensorMetadata | null>,
  options: InferenceSession.RunOptions,
): Promise<TensorMetadata[]> => {
  const wasm = getInstance();
  const ptrSize = wasm.PTR_SIZE;
  const session = activeSessions.get(sessionId);
  if (!session) {
    throw new Error(`cannot run inference. invalid session id: ${sessionId}`);
  }
  const sessionHandle = session[0];
  const inputNamesUTF8Encoded = session[1];
  const outputNamesUTF8Encoded = session[2];
  const ioBindingState = session[3];
  const enableGraphCapture = session[4];
  const inputOutputBound = session[5];

  const inputCount = inputIndices.length;
  const outputCount = outputIndices.length;

  let runOptionsHandle = 0;
  let runOptionsAllocs: number[] = [];

  const inputTensorHandles: number[] = [];
  const outputTensorHandles: number[] = [];
  const inputOutputAllocs: number[] = [];

  const beforeRunStack = wasm.stackSave();
  const inputValuesOffset = wasm.stackAlloc(inputCount * ptrSize);
  const inputNamesOffset = wasm.stackAlloc(inputCount * ptrSize);
  const outputValuesOffset = wasm.stackAlloc(outputCount * ptrSize);
  const outputNamesOffset = wasm.stackAlloc(outputCount * ptrSize);

  try {
    [runOptionsHandle, runOptionsAllocs] = setRunOptions(options);

    // create input tensors
    for (let i = 0; i < inputCount; i++) {
      await prepareInputOutputTensor(
        inputTensors[i],
        inputTensorHandles,
        inputOutputAllocs,
        sessionId,
        inputNamesUTF8Encoded[inputIndices[i]],
        inputIndices[i],
        enableGraphCapture,
      );
    }

    // create output tensors
    for (let i = 0; i < outputCount; i++) {
      await prepareInputOutputTensor(
        outputTensors[i],
        outputTensorHandles,
        inputOutputAllocs,
        sessionId,
        outputNamesUTF8Encoded[outputIndices[i]],
        inputCount + outputIndices[i],
        enableGraphCapture,
      );
    }

    for (let i = 0; i < inputCount; i++) {
      wasm.setValue(inputValuesOffset + i * ptrSize, inputTensorHandles[i], '*');
      wasm.setValue(inputNamesOffset + i * ptrSize, inputNamesUTF8Encoded[inputIndices[i]], '*');
    }
    for (let i = 0; i < outputCount; i++) {
      wasm.setValue(outputValuesOffset + i * ptrSize, outputTensorHandles[i], '*');
      wasm.setValue(outputNamesOffset + i * ptrSize, outputNamesUTF8Encoded[outputIndices[i]], '*');
    }

    if (!BUILD_DEFS.DISABLE_JSEP && ioBindingState && !inputOutputBound) {
      const { handle, outputPreferredLocations, outputPreferredLocationsEncoded } = ioBindingState;

      if (inputNamesUTF8Encoded.length !== inputCount) {
        throw new Error(
          `input count from feeds (${inputCount}) is expected to be always equal to model's input count (${inputNamesUTF8Encoded.length}).`,
        );
      }

      // process inputs
      for (let i = 0; i < inputCount; i++) {
        const index = inputIndices[i];
        const errorCode = await wasm._OrtBindInput(handle, inputNamesUTF8Encoded[index], inputTensorHandles[i]);
        if (errorCode !== 0) {
          checkLastError(`Can't bind input[${i}] for session=${sessionId}.`);
        }
      }

      // process pre-allocated outputs
      for (let i = 0; i < outputCount; i++) {
        const index = outputIndices[i];
        const location = outputTensors[i]?.[3]; // undefined means output is not pre-allocated.

        if (location) {
          // output is pre-allocated. bind the tensor.
          const errorCode = wasm._OrtBindOutput(handle, outputNamesUTF8Encoded[index], outputTensorHandles[i], 0);
          if (errorCode !== 0) {
            checkLastError(`Can't bind pre-allocated output[${i}] for session=${sessionId}.`);
          }
        } else {
          // output is not pre-allocated. reset preferred location.
          const errorCode = wasm._OrtBindOutput(
            handle,
            outputNamesUTF8Encoded[index],
            0,
            outputPreferredLocationsEncoded[index],
          );
          if (errorCode !== 0) {
            checkLastError(`Can't bind output[${i}] to ${outputPreferredLocations[i]} for session=${sessionId}.`);
          }
        }
      }
      activeSessions.set(sessionId, [
        sessionHandle,
        inputNamesUTF8Encoded,
        outputNamesUTF8Encoded,
        ioBindingState,
        enableGraphCapture,
        true,
      ]);
    }

    wasm.jsepOnRunStart?.(sessionHandle);
<<<<<<< HEAD
=======
    wasm.webnnOnRunStart?.(sessionHandle);
>>>>>>> 39e585ff

    let errorCode: number;
    if (!BUILD_DEFS.DISABLE_JSEP && ioBindingState) {
      errorCode = await wasm._OrtRunWithBinding(
        sessionHandle,
        ioBindingState.handle,
        outputCount,
        outputValuesOffset,
        runOptionsHandle,
      );
    } else {
      errorCode = await wasm._OrtRun(
        sessionHandle,
        inputNamesOffset,
        inputValuesOffset,
        inputCount,
        outputNamesOffset,
        outputCount,
        outputValuesOffset,
        runOptionsHandle,
      );
    }

    if (errorCode !== 0) {
      checkLastError('failed to call OrtRun().');
    }

    const output: TensorMetadata[] = [];

    for (let i = 0; i < outputCount; i++) {
      const tensor = Number(wasm.getValue(outputValuesOffset + i * ptrSize, '*'));
      if (tensor === outputTensorHandles[i]) {
        // output tensor is pre-allocated. no need to copy data.
        output.push(outputTensors[i]!);
        continue;
      }

      const beforeGetTensorDataStack = wasm.stackSave();
      // stack allocate 4 pointer value
      const tensorDataOffset = wasm.stackAlloc(4 * ptrSize);

      let keepOutputTensor = false;
      let type: Tensor.Type | undefined,
        dataOffset = 0;
      try {
        const errorCode = wasm._OrtGetTensorData(
          tensor,
          tensorDataOffset,
          tensorDataOffset + ptrSize,
          tensorDataOffset + 2 * ptrSize,

          tensorDataOffset + 3 * ptrSize,
        );
        if (errorCode !== 0) {
          checkLastError(`Can't access output tensor data on index ${i}.`);
        }
        const valueType = ptrSize === 4 ? 'i32' : 'i64';
        const dataType = Number(wasm.getValue(tensorDataOffset, valueType));
        dataOffset = wasm.getValue(tensorDataOffset + ptrSize, '*');
        const dimsOffset = wasm.getValue(tensorDataOffset + ptrSize * 2, '*');
        const dimsLength = Number(wasm.getValue(tensorDataOffset + ptrSize * 3, valueType));
        const dims = [];
        for (let i = 0; i < dimsLength; i++) {
          dims.push(Number(wasm.getValue(dimsOffset + i * ptrSize, valueType)));
        }
        if (wasm._OrtFree(dimsOffset) !== 0) {
          checkLastError("Can't free memory for tensor dims.");
        }
        const size = dims.reduce((a, b) => a * b, 1);
        type = tensorDataTypeEnumToString(dataType);

        const preferredLocation = ioBindingState?.outputPreferredLocations[outputIndices[i]];

        if (type === 'string') {
          if (preferredLocation === 'gpu-buffer' || preferredLocation === 'ml-tensor') {
            throw new Error('String tensor is not supported on GPU.');
          }
          const stringData: string[] = [];
          for (let i = 0; i < size; i++) {
            const offset = wasm.getValue(dataOffset + i * ptrSize, '*');
            const nextOffset = wasm.getValue(dataOffset + (i + 1) * ptrSize, '*');
            const maxBytesToRead = i === size - 1 ? undefined : nextOffset - offset;
            stringData.push(wasm.UTF8ToString(offset, maxBytesToRead));
          }
          output.push([type, dims, stringData, 'cpu']);
        } else {
          // If a certain output's preferred location is GPU but the tensor is empty, we still need to create a CPU
          // tensor for it. There is no mapping GPU buffer for an empty tensor.
          if (preferredLocation === 'gpu-buffer' && size > 0) {
            const getBuffer = BUILD_DEFS.USE_WEBGPU_EP ? wasm.webgpuGetBuffer : wasm.jsepGetBuffer;
            if (!getBuffer) {
              throw new Error('preferredLocation "gpu-buffer" is not supported without using WebGPU.');
            }
            const gpuBuffer = getBuffer(dataOffset);
            const bufferSize = calculateTensorSizeInBytes(dataType, size);
            if (bufferSize === undefined || !isGpuBufferSupportedType(type)) {
              throw new Error(`Unsupported data type: ${type}`);
            }

            // do not release the tensor right now. it will be released when user calls tensor.dispose().
            keepOutputTensor = true;

            if (BUILD_DEFS.USE_WEBGPU_EP) {
              wasm.webgpuRegisterBuffer!(gpuBuffer, sessionId, dataOffset);
              const downloadDataFunction = wasm.webgpuCreateDownloader!(gpuBuffer, bufferSize, sessionId);
              output.push([
                type,
                dims,
                {
                  gpuBuffer,
                  download: async () => {
                    const arrayBuffer = await downloadDataFunction();
                    const data = new (tensorTypeToTypedArrayConstructor(type!))(arrayBuffer);
                    return data as Tensor.DataTypeMap[Tensor.GpuBufferDataTypes];
                  },
                  dispose: () => {
                    if (wasm._OrtReleaseTensor(tensor) !== 0) {
                      checkLastError("Can't release tensor.");
                    }
                  },
                },
                'gpu-buffer',
              ]);
            } else {
              output.push([
                type,
                dims,
                {
                  gpuBuffer,
                  download: wasm.jsepCreateDownloader!(gpuBuffer, bufferSize, type),
                  dispose: () => {
                    if (wasm._OrtReleaseTensor(tensor) !== 0) {
                      checkLastError("Can't release tensor.");
                    }
                  },
                },
                'gpu-buffer',
              ]);
            }
          } else if (preferredLocation === 'ml-tensor' && size > 0) {
            const ensureTensor = wasm.webnnEnsureTensor;
            const isInt64Supported = wasm.webnnIsInt64Supported;
            if (!ensureTensor || !isInt64Supported) {
              throw new Error('preferredLocation "ml-tensor" is not supported without using WebNN.');
            }
            const tensorSize = calculateTensorSizeInBytes(dataType, size);
            if (tensorSize === undefined || !isMLTensorSupportedType(type)) {
              throw new Error(`Unsupported data type: ${type}`);
            }
            if (type === 'int64' && !isInt64Supported(sessionId)) {
              throw new Error(
                `preferredLocation "ml-tensor" for int64 output is not supported by current WebNN Context.`,
              );
            }

            // If the graph has been partitioned, the output tensor may have not been created. For this reason, we use
            // ensureTensor to get/create the MLTensor. In which case, we don't need to copy the data if a new tensor
            // has been created.
            const mlTensor = await ensureTensor(sessionId, dataOffset, dataType, dims, false);

            // do not release the tensor right now. it will be released when user calls tensor.dispose().
            keepOutputTensor = true;

            output.push([
              type,
              dims,
              {
                mlTensor,
                download: wasm.webnnCreateMLTensorDownloader!(dataOffset, type),
                dispose: () => {
                  wasm.webnnReleaseTensorId!(dataOffset);
                  wasm._OrtReleaseTensor(tensor);
                },
              },
              'ml-tensor',
            ]);
          } else {
            const typedArrayConstructor = tensorTypeToTypedArrayConstructor(type);
            const data = new typedArrayConstructor(size);
            new Uint8Array(data.buffer, data.byteOffset, data.byteLength).set(
              wasm.HEAPU8.subarray(dataOffset, dataOffset + data.byteLength),
            );
            output.push([type, dims, data, 'cpu']);
          }
        }
      } finally {
        wasm.stackRestore(beforeGetTensorDataStack);
        if (type === 'string' && dataOffset) {
          wasm._free(dataOffset);
        }
        if (!keepOutputTensor) {
          wasm._OrtReleaseTensor(tensor);
        }
<<<<<<< HEAD
        wasm.jsepOnRunEnd?.(sessionHandle);
=======
        wasm.webnnOnRunEnd?.(sessionHandle);
>>>>>>> 39e585ff
      }
    }

    if (ioBindingState && !enableGraphCapture) {
      if (wasm._OrtClearBoundOutputs(ioBindingState.handle) !== 0) {
        checkLastError("Can't clear bound outputs.");
      }
      activeSessions.set(sessionId, [
        sessionHandle,
        inputNamesUTF8Encoded,
        outputNamesUTF8Encoded,
        ioBindingState,
        enableGraphCapture,
        false,
      ]);
    }
    return output;
  } finally {
    wasm.stackRestore(beforeRunStack);

    if (BUILD_DEFS.USE_WEBGPU_EP) {
      inputTensors.forEach((t) => {
        if (t && t[3] === 'gpu-buffer') {
          wasm.webgpuUnregisterBuffer!(t[2].gpuBuffer);
        }
      });
      outputTensors.forEach((t) => {
        if (t && t[3] === 'gpu-buffer') {
          wasm.webgpuUnregisterBuffer!(t[2].gpuBuffer);
        }
      });
    }
    inputTensorHandles.forEach((v) => wasm._OrtReleaseTensor(v));
    outputTensorHandles.forEach((v) => wasm._OrtReleaseTensor(v));
    inputOutputAllocs.forEach((p) => wasm._free(p));

    if (runOptionsHandle !== 0) {
      wasm._OrtReleaseRunOptions(runOptionsHandle);
    }
    runOptionsAllocs.forEach((p) => wasm._free(p));
  }
};

/**
 * end profiling
 */
export const endProfiling = (sessionId: number): void => {
  const wasm = getInstance();
  const session = activeSessions.get(sessionId);
  if (!session) {
    throw new Error('invalid session id');
  }
  const sessionHandle = session[0];

  // profile file name is not used yet, but it must be freed.
  const profileFileName = wasm._OrtEndProfiling(sessionHandle);
  if (profileFileName === 0) {
    checkLastError("Can't get an profile file name.");
  }
  wasm._OrtFree(profileFileName);
};

export const extractTransferableBuffers = (tensors: readonly SerializableTensorMetadata[]): ArrayBufferLike[] => {
  const buffers: ArrayBufferLike[] = [];
  for (const tensor of tensors) {
    const data = tensor[2];
    if (!Array.isArray(data) && 'buffer' in data) {
      buffers.push(data.buffer);
    }
  }
  return buffers;
};<|MERGE_RESOLUTION|>--- conflicted
+++ resolved
@@ -598,28 +598,16 @@
         wasm.setValue(rawData + i * ptrSize, allocWasmString(data[i], allocs), '*');
       }
     } else {
-<<<<<<< HEAD
-      const isGraphInput = wasm.jsepIsGraphInput;
-      if (dataType !== 'string' && isGraphInput) {
-        const tensorNameUTF8 = wasm._OrtGetInputName(sessionId, index);
-        const tensorName = wasm.UTF8ToString(tensorNameUTF8);
-=======
       const isGraphInput = wasm.webnnIsGraphInput;
       if (dataType !== 'string' && isGraphInput) {
         const tensorName = wasm.UTF8ToString(tensorNameUTF8Encoded);
->>>>>>> 39e585ff
         // Promote the tensor to 'ml-tensor' if it is a graph input.
         if (isGraphInput(sessionId, tensorName)) {
           const dataTypeEnum = tensorDataTypeStringToEnum(dataType);
           dataByteLength = calculateTensorSizeInBytes(dataTypeEnum, dims)!;
           actualLocation = 'ml-tensor';
-<<<<<<< HEAD
-          const createTemporaryTensor = wasm.jsepCreateTemporaryTensor;
-          const uploadTensor = wasm.jsepUploadTensor;
-=======
           const createTemporaryTensor = wasm.webnnCreateTemporaryTensor;
           const uploadTensor = wasm.webnnUploadTensor;
->>>>>>> 39e585ff
           if (!createTemporaryTensor || !uploadTensor) {
             throw new Error('Tensor location "ml-tensor" is not supported without using WebNN.');
           }
@@ -793,10 +781,7 @@
     }
 
     wasm.jsepOnRunStart?.(sessionHandle);
-<<<<<<< HEAD
-=======
     wasm.webnnOnRunStart?.(sessionHandle);
->>>>>>> 39e585ff
 
     let errorCode: number;
     if (!BUILD_DEFS.DISABLE_JSEP && ioBindingState) {
@@ -990,11 +975,7 @@
         if (!keepOutputTensor) {
           wasm._OrtReleaseTensor(tensor);
         }
-<<<<<<< HEAD
-        wasm.jsepOnRunEnd?.(sessionHandle);
-=======
         wasm.webnnOnRunEnd?.(sessionHandle);
->>>>>>> 39e585ff
       }
     }
 
