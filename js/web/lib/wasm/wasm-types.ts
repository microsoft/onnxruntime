--- conflicted
+++ resolved
@@ -157,8 +157,6 @@
     shouldTransferToMLTensor: boolean;
 
     /**
-<<<<<<< HEAD
-=======
      *  [exported from pre-jsep.js] Called when InferenceSession.run started. This function will be called before
      * _OrtRun[WithBinding]() is called.
      * @param sessionId - specify the session ID.
@@ -173,16 +171,11 @@
     webnnOnReleaseSession: (sessionId: number) => void;
 
     /**
->>>>>>> 39e585ff
      * [exported from pre-jsep.js] Called when InferenceSession.run finished. This function will be called after
      * _OrtRun[WithBinding]() is called.
      * @param sessionId - specify the session ID.
      */
-<<<<<<< HEAD
-    jsepOnRunEnd: (sessionId: number) => void;
-=======
     webnnOnRunEnd: (sessionId: number) => void;
->>>>>>> 39e585ff
 
     /**
      * [exported from pre-jsep.js] Register MLContext for a session.
@@ -211,11 +204,7 @@
      * @param copyOld - specify whether to copy the old tensor if a new tensor was created.
      * @returns the MLTensor associated with the tensor ID.
      */
-<<<<<<< HEAD
-    jsepEnsureTensor: (
-=======
     webnnEnsureTensor: (
->>>>>>> 39e585ff
       sessionId: number | undefined,
       tensorId: number,
       dataType: DataType,
@@ -253,11 +242,7 @@
      * @param dimensions - specify the dimensions.
      * @returns the MLTensor ID for the external MLTensor.
      */
-<<<<<<< HEAD
-    jsepRegisterMLTensor: (
-=======
     webnnRegisterMLTensor: (
->>>>>>> 39e585ff
       sessionId: number,
       tensor: MLTensor,
       onnxDataType: DataType,
@@ -294,22 +279,14 @@
      * [exported from pre-jsep.js] Register a WebNN graph input.
      * @param inputName - specify the input name.
      */
-<<<<<<< HEAD
-    jsepRegisterGraphInput: (inputName: string) => void;
-=======
     webnnRegisterGraphInput: (inputName: string) => void;
->>>>>>> 39e585ff
     /**
      * [exported from pre-jsep.js] Check if a graph input is a WebNN graph input.
      * @param sessionId - specify the session ID.
      * @param inputName - specify the input name.
      * @returns whether the input is a WebNN graph input.
      */
-<<<<<<< HEAD
-    jsepIsGraphInput: (sessionId: number, inputName: string) => boolean;
-=======
     webnnIsGraphInput: (sessionId: number, inputName: string) => boolean;
->>>>>>> 39e585ff
     /**
      * [exported from pre-jsep.js] Create a temporary MLTensor for a session.
      * @param sessionId - specify the session ID.
@@ -317,9 +294,6 @@
      * @param shape - specify the shape.
      * @returns the MLTensor ID for the temporary MLTensor.
      */
-<<<<<<< HEAD
-    jsepCreateTemporaryTensor: (sessionId: number, dataType: DataType, shape: readonly number[]) => Promise<number>;
-=======
     webnnCreateTemporaryTensor: (sessionId: number, dataType: DataType, shape: readonly number[]) => Promise<number>;
     /**
      * [exported from pre-jsep.js] Check if a session's associated WebNN Context supports int64.
@@ -342,7 +316,6 @@
     webgpuUnregisterBuffer(buffer: GPUBuffer): void;
     webgpuGetBuffer(bufferHandle: number): GPUBuffer;
     webgpuCreateDownloader(gpuBuffer: GPUBuffer, size: number, sessionHandle: number): () => Promise<ArrayBuffer>;
->>>>>>> 39e585ff
   }
 }
 
