// Copyright (c) Microsoft Corporation. All rights reserved.
// Licensed under the MIT License.

import { env, InferenceSession } from 'onnxruntime-common';

import {
  OrtWasmMessage,
  SerializableInternalBuffer,
  SerializableSessionMetadata,
  SerializableTensorMetadata,
  TensorMetadata,
} from './proxy-messages';
import * as core from './wasm-core-impl';
import { initializeWebAssembly } from './wasm-factory';
<<<<<<< HEAD
import { importProxyWorker, inferWasmPathPrefixFromScriptSrc } from './wasm-utils-import';
=======
import {
  importProxyWorker,
  inferWasmPathPrefixFromScriptSrc,
  isEsmImportMetaUrlHardcodedAsFileUri,
} from './wasm-utils-import';
>>>>>>> 39e585ff

const isProxy = (): boolean => !!env.wasm.proxy && typeof document !== 'undefined';
let proxyWorker: Worker | undefined;
let initializing = false;
let initialized = false;
let aborted = false;
let temporaryObjectUrl: string | undefined;

type PromiseCallbacks<T = void> = [resolve: (result: T) => void, reject: (reason: unknown) => void];
let initWasmCallbacks: PromiseCallbacks;
const queuedCallbacks: Map<OrtWasmMessage['type'], Array<PromiseCallbacks<unknown>>> = new Map();

const enqueueCallbacks = (type: OrtWasmMessage['type'], callbacks: PromiseCallbacks<unknown>): void => {
  const queue = queuedCallbacks.get(type);
  if (queue) {
    queue.push(callbacks);
  } else {
    queuedCallbacks.set(type, [callbacks]);
  }
};

const ensureWorker = (): void => {
  if (initializing || !initialized || aborted || !proxyWorker) {
    throw new Error('worker not ready');
  }
};

const onProxyWorkerMessage = (ev: MessageEvent<OrtWasmMessage>): void => {
  switch (ev.data.type) {
    case 'init-wasm':
      initializing = false;
      if (ev.data.err) {
        aborted = true;
        initWasmCallbacks[1](ev.data.err);
      } else {
        initialized = true;
        initWasmCallbacks[0]();
      }
      if (temporaryObjectUrl) {
        URL.revokeObjectURL(temporaryObjectUrl);
        temporaryObjectUrl = undefined;
      }
      break;
    case 'init-ep':
    case 'copy-from':
    case 'create':
    case 'release':
    case 'run':
    case 'end-profiling': {
      const callbacks = queuedCallbacks.get(ev.data.type)!;
      if (ev.data.err) {
        callbacks.shift()![1](ev.data.err);
      } else {
        callbacks.shift()![0](ev.data.out!);
      }
      break;
    }
    default:
  }
};

export const initializeWebAssemblyAndOrtRuntime = async (): Promise<void> => {
  if (initialized) {
    return;
  }
  if (initializing) {
    throw new Error("multiple calls to 'initWasm()' detected.");
  }
  if (aborted) {
    throw new Error("previous call to 'initWasm()' failed.");
  }

  initializing = true;

  if (!BUILD_DEFS.DISABLE_WASM_PROXY && isProxy()) {
    return new Promise<void>((resolve, reject) => {
      proxyWorker?.terminate();

      void importProxyWorker().then(([objectUrl, worker]) => {
        try {
          proxyWorker = worker;
          proxyWorker.onerror = (ev: ErrorEvent) => reject(ev);
          proxyWorker.onmessage = onProxyWorkerMessage;
          initWasmCallbacks = [resolve, reject];
          const message: OrtWasmMessage = { type: 'init-wasm', in: env };

          // if the proxy worker is loaded from a blob URL, we need to make sure the path information is not lost.
          //
          // when `env.wasm.wasmPaths` is not set, we need to pass the path information to the worker.
          //
          if (!BUILD_DEFS.ENABLE_BUNDLE_WASM_JS && !message.in!.wasm.wasmPaths && objectUrl) {
            // for a build not bundled the wasm JS, we need to pass the path prefix to the worker.
            // the path prefix will be used to resolve the path to both the wasm JS and the wasm file.
            const inferredWasmPathPrefix = inferWasmPathPrefixFromScriptSrc();
            if (inferredWasmPathPrefix) {
              message.in!.wasm.wasmPaths = inferredWasmPathPrefix;
            }
          }

          if (
            BUILD_DEFS.IS_ESM &&
            BUILD_DEFS.ENABLE_BUNDLE_WASM_JS &&
            !message.in!.wasm.wasmPaths &&
<<<<<<< HEAD
            (objectUrl || BUILD_DEFS.ESM_IMPORT_META_URL?.startsWith('file:'))
=======
            (objectUrl || isEsmImportMetaUrlHardcodedAsFileUri)
>>>>>>> 39e585ff
          ) {
            // for a build bundled the wasm JS, if either of the following conditions is met:
            // - the proxy worker is loaded from a blob URL
            // - `import.meta.url` is a file URL, it means it is overwriten by the bundler.
            //
            // in either case, the path information is lost, we need to pass the path of the .wasm file to the worker.
            // we need to use the bundler preferred URL format:
            // new URL('filename', import.meta.url)
            // so that the bundler can handle the file using corresponding loaders.
            message.in!.wasm.wasmPaths = {
              wasm: !BUILD_DEFS.DISABLE_JSEP
                ? new URL('ort-wasm-simd-threaded.jsep.wasm', BUILD_DEFS.ESM_IMPORT_META_URL).href
                : new URL('ort-wasm-simd-threaded.wasm', BUILD_DEFS.ESM_IMPORT_META_URL).href,
            };
          }
          proxyWorker.postMessage(message);
          temporaryObjectUrl = objectUrl;
        } catch (e) {
          reject(e);
        }
      }, reject);
    });
  } else {
    try {
      await initializeWebAssembly(env.wasm);
      await core.initRuntime(env);
      initialized = true;
    } catch (e) {
      aborted = true;
      throw e;
    } finally {
      initializing = false;
    }
  }
};

export const initializeOrtEp = async (epName: string): Promise<void> => {
  if (!BUILD_DEFS.DISABLE_WASM_PROXY && isProxy()) {
    ensureWorker();
    return new Promise<void>((resolve, reject) => {
      enqueueCallbacks('init-ep', [resolve, reject]);
      const message: OrtWasmMessage = { type: 'init-ep', in: { epName, env } };
      proxyWorker!.postMessage(message);
    });
  } else {
    await core.initEp(env, epName);
  }
};

export const copyFromExternalBuffer = async (buffer: Uint8Array): Promise<SerializableInternalBuffer> => {
  if (!BUILD_DEFS.DISABLE_WASM_PROXY && isProxy()) {
    ensureWorker();
    return new Promise<SerializableInternalBuffer>((resolve, reject) => {
      enqueueCallbacks('copy-from', [resolve, reject]);
      const message: OrtWasmMessage = { type: 'copy-from', in: { buffer } };
      proxyWorker!.postMessage(message, [buffer.buffer]);
    });
  } else {
    return core.copyFromExternalBuffer(buffer);
  }
};

export const createSession = async (
  model: SerializableInternalBuffer | Uint8Array,
  options?: InferenceSession.SessionOptions,
): Promise<SerializableSessionMetadata> => {
  if (!BUILD_DEFS.DISABLE_WASM_PROXY && isProxy()) {
    // check unsupported options
    if (options?.preferredOutputLocation) {
      throw new Error('session option "preferredOutputLocation" is not supported for proxy.');
    }
    ensureWorker();
    return new Promise<SerializableSessionMetadata>((resolve, reject) => {
      enqueueCallbacks('create', [resolve, reject]);
      const message: OrtWasmMessage = { type: 'create', in: { model, options: { ...options } } };
      const transferable: Transferable[] = [];
      if (model instanceof Uint8Array) {
        transferable.push(model.buffer);
      }
      proxyWorker!.postMessage(message, transferable);
    });
  } else {
    return core.createSession(model, options);
  }
};

export const releaseSession = async (sessionId: number): Promise<void> => {
  if (!BUILD_DEFS.DISABLE_WASM_PROXY && isProxy()) {
    ensureWorker();
    return new Promise<void>((resolve, reject) => {
      enqueueCallbacks('release', [resolve, reject]);
      const message: OrtWasmMessage = { type: 'release', in: sessionId };
      proxyWorker!.postMessage(message);
    });
  } else {
    core.releaseSession(sessionId);
  }
};

export const run = async (
  sessionId: number,
  inputIndices: number[],
  inputs: TensorMetadata[],
  outputIndices: number[],
  outputs: Array<TensorMetadata | null>,
  options: InferenceSession.RunOptions,
): Promise<TensorMetadata[]> => {
  if (!BUILD_DEFS.DISABLE_WASM_PROXY && isProxy()) {
    // check inputs location
    if (inputs.some((t) => t[3] !== 'cpu')) {
      throw new Error('input tensor on GPU is not supported for proxy.');
    }
    // check outputs location
    if (outputs.some((t) => t)) {
      throw new Error('pre-allocated output tensor is not supported for proxy.');
    }
    ensureWorker();
    return new Promise<SerializableTensorMetadata[]>((resolve, reject) => {
      enqueueCallbacks('run', [resolve, reject]);
      const serializableInputs = inputs as SerializableTensorMetadata[]; // every input is on CPU.
      const message: OrtWasmMessage = {
        type: 'run',
        in: { sessionId, inputIndices, inputs: serializableInputs, outputIndices, options },
      };
      proxyWorker!.postMessage(message, core.extractTransferableBuffers(serializableInputs));
    });
  } else {
    return core.run(sessionId, inputIndices, inputs, outputIndices, outputs, options);
  }
};

export const endProfiling = async (sessionId: number): Promise<void> => {
  if (!BUILD_DEFS.DISABLE_WASM_PROXY && isProxy()) {
    ensureWorker();
    return new Promise<void>((resolve, reject) => {
      enqueueCallbacks('end-profiling', [resolve, reject]);
      const message: OrtWasmMessage = { type: 'end-profiling', in: sessionId };
      proxyWorker!.postMessage(message);
    });
  } else {
    core.endProfiling(sessionId);
  }
};<|MERGE_RESOLUTION|>--- conflicted
+++ resolved
@@ -12,15 +12,11 @@
 } from './proxy-messages';
 import * as core from './wasm-core-impl';
 import { initializeWebAssembly } from './wasm-factory';
-<<<<<<< HEAD
-import { importProxyWorker, inferWasmPathPrefixFromScriptSrc } from './wasm-utils-import';
-=======
 import {
   importProxyWorker,
   inferWasmPathPrefixFromScriptSrc,
   isEsmImportMetaUrlHardcodedAsFileUri,
 } from './wasm-utils-import';
->>>>>>> 39e585ff
 
 const isProxy = (): boolean => !!env.wasm.proxy && typeof document !== 'undefined';
 let proxyWorker: Worker | undefined;
@@ -124,11 +120,7 @@
             BUILD_DEFS.IS_ESM &&
             BUILD_DEFS.ENABLE_BUNDLE_WASM_JS &&
             !message.in!.wasm.wasmPaths &&
-<<<<<<< HEAD
-            (objectUrl || BUILD_DEFS.ESM_IMPORT_META_URL?.startsWith('file:'))
-=======
             (objectUrl || isEsmImportMetaUrlHardcodedAsFileUri)
->>>>>>> 39e585ff
           ) {
             // for a build bundled the wasm JS, if either of the following conditions is met:
             // - the proxy worker is loaded from a blob URL
