--- conflicted
+++ resolved
@@ -38,17 +38,11 @@
     }
 
     runOptionsHandle = wasm._OrtCreateRunOptions(
-<<<<<<< HEAD
         // @ts-ignore
         BigInt(runOptions.logSeverityLevel!), BigInt(runOptions.logVerbosityLevel!), !!runOptions.terminate!,
         BigInt(tagDataOffset));
     if (runOptionsHandle === BigInt(0)) {
-      throw new Error('Can\'t create run options');
-=======
-        runOptions.logSeverityLevel!, runOptions.logVerbosityLevel!, !!runOptions.terminate!, tagDataOffset);
-    if (runOptionsHandle === 0) {
       checkLastError('Can\'t create run options.');
->>>>>>> de1b66a2
     }
 
     if (options?.extra !== undefined) {
