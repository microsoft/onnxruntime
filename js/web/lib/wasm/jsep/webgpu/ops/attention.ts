// Copyright (c) Microsoft Corporation. All rights reserved.
// Licensed under the MIT License.

import { DataType } from '../../../wasm-common';
import { TensorView } from '../../tensor-view';
import { ComputeContext, GpuDataType, ProgramInputTensorInfoDependency, ProgramUniform } from '../types';

import {
  getMaxComponents,
  inputVariable,
  outputVariable,
  ShaderHelper,
  tensorTypeToWsglStorageType,
  tensorTypeToWsglValueType,
  UniformDataElementType,
  UniformsArrayType,
} from './common';

export const enum AttentionQkvFormat {
  unknown, // enum value not set, or depends on qkv projection implementation details
  qkvBNSH, // for non-packed qkv, permuted
  qkvBSNH, // for non-packed qkv, not permuted, used by memory efficient attention or MultiHeadAttention
  qkvBSN3H, // for TRT fused attention, qkv are packed
  qkvBNSHqkvBS3NH, // for TRT fused causal attention, data has two formats (qkv is 3BNSH, gemm_buffer is BS3NH)
  qKvBSNHxBSN2H, // for TRT fused cross attention, kv are packed
  qkvTNH, // for memory efficient attention, qkv are not packed, and paddings are removed.
  qkvTN3H, // for TRT fused attention, qkv are packed and paddings are removed
}

export const enum AttentionMaskType {
  none, // No mask
  mask1dKeySeqLen, // [batch_size], key sequence length
  mask1dEndStart, // [2 * batch_size] with end positions and start positions
  mask1DKeySeqLenStart, // [3 * batch_size + 2] with [key_len[0], ..., key_len[batch_size - 1], query_start[0],
  // ..., query_start[batch_size - 1], query_end[batch_size - 1], key_start[0], ...,
  // key_start[batch_size - 1], key_end[batch_size - 1]]
  mask2dDummy, // dummy mask with shape [1, 1] or [batch_size, 1]. It has same effect as no mask.
  mask2dKeyPadding, // [batch_size, total_sequence_length]
  mask3dAttention, // [batch_size, sequence_length, total_sequence_length]
  mask4dMegatron, // Megatron causal mask with shape [batch_size, 1, max_sequence_length, max_sequence_length]
  maskUnknown,
}

export interface AttentionParameters {
  batchSize: number;
  sequenceLength: number;
  pastSequenceLength: number;
  kvSequenceLength: number;
  totalSequenceLength: number;
  maxSequenceLength: number;
  inputHiddenSize: number;
  hiddenSize: number;
  vHiddenSize: number;
  headSize: number;
  vHeadSize: number;
  numHeads: number;
  kvNumHeads?: number;
  nReps?: number;
  isUnidirectional?: boolean;
  pastPresentShareBuffer: boolean;
  maskFilterValue?: number;
  maskType: AttentionMaskType;
  scale: number;
  broadcastResPosBias: boolean;
  passPastInKv: boolean;
  qkvFormat: AttentionQkvFormat;
  isPastkvBSNH?: boolean;
}

export interface AttentionAttrs {
  numHeads: number;
  kvNumHeads?: number;
  isUnidirectional?: number;
  maskFilterValue?: number;
  scale: number;
  doRotary: number;
  qkvHiddenSizes: number[];
  pastPresentShareBuffer: boolean;
}

const validateAttentionInputs = (inputs: readonly TensorView[], attributes: AttentionAttrs): AttentionParameters => {
  // Abbreviation and Meanings:
  //   B:    batch_size
  //   S:    sequence_length (input sequence length of query)
  //   P:    past_sequence_length (past sequence length of key or value)
  //   L:    kv_sequence_length (input sequence length of key or value)
  //   M:    max_sequence_length
  //   T:    total_sequence_length = past_sequence_length + kv_sequence_length
  //   N:    num_heads
  //   H:    head size for Q and K, aka q_head_size or k_head_size or qk_head_size
  //   H_v:  v_head_size
  //   D_i:  input hidden size
  //   D:    hidden size for Q and K (D = N * H), aka q_hidden_size or k_hidden_size or qk_hidden_size
  //   D_v:  v_hidden_size = num_heads * v_head_size

  // When past state is used, Q, K and V should have same hidden size (unless we split it into past_key and past_value).

  // Input shapes:
  //   input        (Q/K/V)    : (B, S, D_i)
  //   weights      (Q/K/V)    : (D_i, D + D + D_v)
  //   bias         (Q/K/V)    : (D + D + D_v)
  //   mask_index              : see below
  //   past         (K/V)      : (2, B, N, P, H) or NULL
  //   attention_bias          : (B, N, S, T) or NULL

  // For mask_index, the following shapes are supported:
  //     NULL, (B, 1), (1, 1)
  //     (B), (2 * B), (3 * B + 2)
  //     (B, T)
  //     (B, S, T)
  //     (B, 1, M, M)
  //
  // When a model is pruned (like some attention heads are removed in Q/K/V), input_hidden_size could be larger
  // than hidden dimension of Q, K and V.

  const input = inputs[0];
  const weights = inputs[1];
  const bias = inputs[2];
  const maskIndex = inputs[3];
  const past = inputs[4];
  const attentionBias = inputs[5];

  if (past && attentionBias) {
    throw new Error('Attention cannot have both past and attention_bias');
  }

  if (input.dims.length !== 3) {
    throw new Error('Input "input" must have 3 dimensions');
  }

  const batchSize = input.dims[0];
  const sequenceLength = input.dims[1];
  const inputHiddenSize = input.dims[2];

  if (bias.dims.length !== 1) {
    throw new Error('Input "bias" is expected to have 1 dimensions');
  }

  if (weights.dims.length !== 2) {
    throw new Error('Input "weights" is expected to have 2 dimensions');
  }

  if (weights.dims[0] !== inputHiddenSize) {
    throw new Error('Input 1 dimension 0 should have same length as dimension 2 of input 0');
  }

  if (bias.dims[0] !== weights.dims[1]) {
    throw new Error('Input "bias" dimension 0 should have same length as dimension 1 of input "weights"');
  }

  let qHiddenSize = bias.dims[0] / 3;
  let kHiddenSize = qHiddenSize;
  let vHiddenSize = kHiddenSize;
  if (attributes.qkvHiddenSizes.length > 0) {
    if (attributes.qkvHiddenSizes.length !== 3) {
      throw new Error('qkv_hidden_sizes attribute should have 3 elements');
    }
    for (const sz of attributes.qkvHiddenSizes) {
      if (sz % attributes.numHeads !== 0) {
        throw new Error('qkv_hidden_sizes should be divisible by num_heads');
      }
    }

    qHiddenSize = attributes.qkvHiddenSizes[0];
    kHiddenSize = attributes.qkvHiddenSizes[1];
    vHiddenSize = attributes.qkvHiddenSizes[2];
  }

  const kvSequenceLength = sequenceLength;

  if (qHiddenSize !== kHiddenSize) {
    throw new Error('qkv_hidden_sizes first element should be same as the second');
  }

  if (bias.dims[0] !== qHiddenSize + kHiddenSize + vHiddenSize) {
    throw new Error('Input "bias" dimension 0 should have same length as sum of Q/K/V hidden sizes');
  }

  let pastSequenceLength = 0;
  if (past) {
    if (kHiddenSize !== vHiddenSize) {
      throw new Error('Input "past" expect k_hidden_size == v_hidden_size');
    }
    if (past.dims.length !== 5) {
      throw new Error('Input "past" must have 5 dimensions');
    }
    if (past.dims[0] !== 2) {
      throw new Error('Input "past" first dimension must be 2');
    }
    if (past.dims[1] !== batchSize) {
      throw new Error('Input "past" second dimension must be batch_size');
    }
    if (past.dims[2] !== attributes.numHeads) {
      throw new Error('Input "past" third dimension must be num_heads');
    }
    if (past.dims[4] !== kHiddenSize / attributes.numHeads) {
      throw new Error('Input "past" fifth dimension must be k_hidden_size / num_heads');
    }

    if (!attributes.pastPresentShareBuffer) {
      pastSequenceLength = past.dims[3];
    }
    // TODO: handle past_seq_len
  }

  const totalSequenceLength = kvSequenceLength + pastSequenceLength;
  const maxSequenceLength = -1;

  const maskType = AttentionMaskType.none;
  if (maskIndex) {
    // maskType = AttentionMaskType.MASK_UNKNOWN;
    // TODO: handle mask
    throw new Error('Mask not supported');
  }

  if (past) {
    throw new Error('past is not supported');
  }

  if (attentionBias) {
    if (attentionBias.dims.length !== 4) {
      throw new Error('Input "attention_bias" must have 4 dimensions');
    }

    // TODO: support broadcasting the first and second dimensions of attention_bias
    if (attentionBias.dims[0] !== batchSize ||
        attentionBias.dims[1] !== attributes.numHeads ||
        attentionBias.dims[2] !== sequenceLength ||
        attentionBias.dims[3] !== totalSequenceLength) {
      throw new Error('Expect "attention_bias" shape (batch_size, num_heads, sequence_length, total_sequence_length)');
    }
  }

  return {
    batchSize,
    sequenceLength,
    pastSequenceLength,
    kvSequenceLength,
    totalSequenceLength,
    maxSequenceLength,
    inputHiddenSize,
    hiddenSize: qHiddenSize,
    vHiddenSize,
    headSize: Math.floor(qHiddenSize / attributes.numHeads),
    vHeadSize: Math.floor(vHiddenSize / attributes.numHeads),
    numHeads: attributes.numHeads,
    isUnidirectional: false,
    pastPresentShareBuffer: false,
    maskFilterValue: attributes.maskFilterValue,
    maskType,
    scale: attributes.scale,
    broadcastResPosBias: false,
    passPastInKv: false,
    qkvFormat: AttentionQkvFormat.qkvBNSH,
  };
};

const createInPlaceSoftmaxProgramInfo = (_context: ComputeContext, input: TensorView, n: number, d: number) => {
  const components = getMaxComponents(d);
  let WG = 64;
  const dComp = d / components;
  if (dComp < WG) {
    WG = 1;
  } else if (dComp / 8 < 64) {
    WG = Math.ceil(dComp / 8);
  }
  const elementsPerThread = Math.ceil(d / components / WG);
  const programUniforms: ProgramUniform[] = [
    { type: DataType.float, data: 1 / d },
    { type: DataType.uint32, data: dComp },
    { type: DataType.uint32, data: elementsPerThread },
  ];
  const dataType = tensorTypeToWsglStorageType(input.dataType, components);
  const f32Type = tensorTypeToWsglValueType(DataType.float, components);

  const getShaderSource = (shaderHelper: ShaderHelper) => {
    const inputHelper = outputVariable('x', input.dataType, input.dims, components);
    const elemValueType = tensorTypeToWsglValueType(input.dataType);
    const uniforms: UniformsArrayType = [
      { name: 'd_inv', type: 'f32' },
      { name: 'd_comp', type: 'u32' },
      { name: 'elements_per_thread', type: 'u32' },
    ];

    return `
  var<workgroup> thread_max: array<f32, ${WG}>;
  var<workgroup> thread_sum: array<f32, ${WG}>;
  ${shaderHelper.registerUniforms(uniforms).declareVariables(inputHelper)}
  ${shaderHelper.mainStart([WG, 1, 1])}
    let local_offset = local_idx * uniforms.elements_per_thread;
    let offset = (global_idx / ${WG}) * uniforms.d_comp + local_offset;

    var thread_max_vector = ${f32Type}(-3.402823e+38f);
    for (var i: u32 = 0; i < uniforms.elements_per_thread && i + local_offset < uniforms.d_comp; i++) {
      thread_max_vector = max(${f32Type}(x[offset + i]), thread_max_vector);
    }
    thread_max[local_idx] = ${(() => {
      switch (components) {
        case 1:
          return 'thread_max_vector';
        case 2:
          return 'max(thread_max_vector.x, thread_max_vector.y)';
        case 4:
          return 'max(max(thread_max_vector.x, thread_max_vector.y), max(thread_max_vector.z, thread_max_vector.w))';
        default:
          throw new Error(`Unsupported components: ${components}`);
      }
    })()};
    workgroupBarrier();

    var max_value =  f32(-3.402823e+38f);
    for (var i = 0u; i < ${WG}; i++) {
      max_value = max(thread_max[i], max_value);
    }

    var sum_vector = ${f32Type}(0);
    for (var i: u32 = 0; i < uniforms.elements_per_thread && i + local_offset < uniforms.d_comp; i++) {
      sum_vector += exp(${f32Type}(x[offset + i]) - max_value);
    }
    thread_sum[local_idx] = ${(() => {
      switch (components) {
        case 1:
          return 'sum_vector';
        case 2:
          return 'sum_vector.x + sum_vector.y';
        case 4:
          return 'sum_vector.x + sum_vector.y + sum_vector.z + sum_vector.w';
        default:
          throw new Error(`Unsupported components: ${components}`);
      }
    })()};
    workgroupBarrier();

    var sum: f32 = 0;
    for (var i = 0u; i < ${WG}; i++) {
      sum += thread_sum[i];
    }

    if (sum == 0) {
      for (var i: u32 = 0; i < uniforms.elements_per_thread && i + local_offset < uniforms.d_comp; i++) {
        x[offset + i] = ${inputHelper.type.value}(${elemValueType}(uniforms.d_inv));
      }
    } else {
      for (var i: u32 = 0; i < uniforms.elements_per_thread && i + local_offset < uniforms.d_comp; i++) {
        var f32input = ${f32Type}(x[offset + i]);
        x[offset + i] = ${inputHelper.type.value}(exp(f32input - max_value) / sum);
      }
    }
  }`;
  };

  return {
    name: 'AttentionProbsSoftmax',
    shaderCache: { hint: `${WG};${dataType};${components}` },
    getShaderSource,
    getRunData: () => ({ outputs: [], dispatchGroup: { x: n }, programUniforms }),
  };
};

<<<<<<< HEAD
const createAttentionProbsProgramInfo =
    (context: ComputeContext, q: TensorView, key: TensorView, pastKey: TensorView|undefined,
     attentionBias: TensorView|undefined, parameters: AttentionParameters, attributes: AttentionAttrs,
     pastSequenceLength: number) => {
      const totalSequenceLength = pastSequenceLength + parameters.kvSequenceLength;
      const probsShape = [parameters.batchSize, parameters.numHeads, parameters.sequenceLength, totalSequenceLength];
      const presentKey = parameters.kvNumHeads === undefined && context.outputCount > 1;
      const presentKeyShape = presentKey ?
          [parameters.batchSize, parameters.numHeads, totalSequenceLength, parameters.headSize] :
          undefined;

      // TODO: handle mask

      const alpha = attributes.scale === 0 ? 1.0 / Math.sqrt(parameters.headSize) : attributes.scale;
      const components = getMaxComponents(parameters.headSize);
      const vectorizedHeadSize = parameters.headSize / components;
      const TILE_SIZE = 12;
      const dispatch = {
        x: Math.ceil(totalSequenceLength / TILE_SIZE),
        y: Math.ceil(parameters.sequenceLength / TILE_SIZE),
        z: parameters.batchSize * parameters.numHeads
      };
      const programUniforms: ProgramUniform[] = [
        {type: DataType.uint32, data: parameters.sequenceLength}, {type: DataType.uint32, data: vectorizedHeadSize},
        {type: DataType.uint32, data: totalSequenceLength}, {type: DataType.uint32, data: parameters.numHeads},
        {type: DataType.float, data: alpha}, {type: DataType.uint32, data: pastSequenceLength},
        {type: DataType.uint32, data: parameters.kvSequenceLength}
      ];

      const inputDependencies: ProgramInputTensorInfoDependency[] = ['type', 'type'];
      if (pastKey) {
        inputDependencies.push('type');
      }
      if (attentionBias) {
        inputDependencies.push('type');
      }
      const outputs = [{dims: probsShape, dataType: q.dataType, gpuDataType: GpuDataType.default}];
      if (presentKey) {
        outputs.push({dims: presentKeyShape!, dataType: q.dataType, gpuDataType: GpuDataType.default});
      }
      const getShaderSource = (shaderHelper: ShaderHelper) => {
        const qInput = inputVariable('q', q.dataType, q.dims, components);
        const kInput = inputVariable('key', key.dataType, key.dims, components);
        const inputVars = [qInput, kInput];
        if (pastKey) {
          const pastKeyInput = inputVariable('past_key', pastKey.dataType, pastKey.dims, components);
          inputVars.push(pastKeyInput);
        }
        if (attentionBias) {
          inputVars.push(
              inputVariable('attention_bias', attentionBias.dataType, attentionBias.dims));
        }
        const output = outputVariable('output', q.dataType, probsShape);
        const outputVars = [output];
        if (presentKey) {
          outputVars.push(outputVariable('present_key', q.dataType, presentKeyShape!, components));
        }
        const f32Type = tensorTypeToWsglValueType(DataType.float, components);
=======
const createAttentionProbsProgramInfo = (
  context: ComputeContext,
  q: TensorView,
  key: TensorView,
  pastKey: TensorView | undefined,
  relativePositionBias: TensorView | undefined,
  parameters: AttentionParameters,
  attributes: AttentionAttrs,
  pastSequenceLength: number,
) => {
  const totalSequenceLength = pastSequenceLength + parameters.kvSequenceLength;
  const probsShape = [parameters.batchSize, parameters.numHeads, parameters.sequenceLength, totalSequenceLength];
  const presentKey = parameters.kvNumHeads === undefined && context.outputCount > 1;
  const presentKeyShape = presentKey
    ? [parameters.batchSize, parameters.numHeads, totalSequenceLength, parameters.headSize]
    : undefined;

  // TODO: handle mask

  const alpha = attributes.scale === 0 ? 1.0 / Math.sqrt(parameters.headSize) : attributes.scale;
  const components = getMaxComponents(parameters.headSize);
  const vectorizedHeadSize = parameters.headSize / components;
  const TILE_SIZE = 12;
  const dispatch = {
    x: Math.ceil(totalSequenceLength / TILE_SIZE),
    y: Math.ceil(parameters.sequenceLength / TILE_SIZE),
    z: parameters.batchSize * parameters.numHeads,
  };
  const programUniforms: ProgramUniform[] = [
    { type: DataType.uint32, data: parameters.sequenceLength },
    { type: DataType.uint32, data: vectorizedHeadSize },
    { type: DataType.uint32, data: totalSequenceLength },
    { type: DataType.uint32, data: parameters.numHeads },
    { type: DataType.float, data: alpha },
    { type: DataType.uint32, data: pastSequenceLength },
    { type: DataType.uint32, data: parameters.kvSequenceLength },
  ];
>>>>>>> abdc31de

  const inputDependencies: ProgramInputTensorInfoDependency[] = ['type', 'type'];
  if (pastKey) {
    inputDependencies.push('type');
  }
  if (relativePositionBias) {
    inputDependencies.push('type');
  }
  const outputs = [{ dims: probsShape, dataType: q.dataType, gpuDataType: GpuDataType.default }];
  if (presentKey) {
    outputs.push({ dims: presentKeyShape!, dataType: q.dataType, gpuDataType: GpuDataType.default });
  }
  const getShaderSource = (shaderHelper: ShaderHelper) => {
    const qInput = inputVariable('q', q.dataType, q.dims, components);
    const kInput = inputVariable('key', key.dataType, key.dims, components);
    const inputVars = [qInput, kInput];
    if (pastKey) {
      const pastKeyInput = inputVariable('past_key', pastKey.dataType, pastKey.dims, components);
      inputVars.push(pastKeyInput);
    }
    if (relativePositionBias) {
      inputVars.push(inputVariable('relative_position_bias', relativePositionBias.dataType, relativePositionBias.dims));
    }
    const output = outputVariable('output', q.dataType, probsShape);
    const outputVars = [output];
    if (presentKey) {
      outputVars.push(outputVariable('present_key', q.dataType, presentKeyShape!, components));
    }
    const f32Type = tensorTypeToWsglValueType(DataType.float, components);

    const uniforms: UniformsArrayType = [
      { name: 'M', type: 'u32' },
      { name: 'K', type: 'u32' },
      { name: 'N', type: 'u32' },
      { name: 'num_heads', type: 'u32' },
      { name: 'alpha', type: 'f32' as UniformDataElementType },
      { name: 'past_sequence_length', type: 'u32' },
      { name: 'kv_sequence_length', type: 'u32' },
    ];
    return `
  const TILE_SIZE = ${TILE_SIZE}u;

  var<workgroup> tileQ: array<${qInput.type.storage}, ${TILE_SIZE * TILE_SIZE}>;
  var<workgroup> tileK: array<${qInput.type.storage}, ${TILE_SIZE * TILE_SIZE}>;
  ${shaderHelper.registerUniforms(uniforms).declareVariables(...inputVars, ...outputVars)}
  ${shaderHelper.mainStart([TILE_SIZE, TILE_SIZE, 1])}
    // x holds the N and y holds the M
    let headIdx = workgroup_id.z;
    let m = workgroup_id.y * TILE_SIZE;
    let n = workgroup_id.x * TILE_SIZE;
    let qOffset = uniforms.M * uniforms.K * headIdx + m * uniforms.K;
    ${(() => {
      if (pastKey && presentKey) {
        return `
    let kOffset = uniforms.kv_sequence_length * uniforms.K * headIdx;
    let pastKeyOffset = uniforms.past_sequence_length * uniforms.K * headIdx;`;
      } else {
        return `
    let kOffset = uniforms.N * uniforms.K * headIdx + n * uniforms.K;`;
      }
    })()}
    ${presentKey ? 'let presentKeyOffset = headIdx * uniforms.N * uniforms.K;' : ''}
    var value = ${f32Type}(0);
    for (var w: u32 = 0u; w < uniforms.K; w += TILE_SIZE) {
      if (global_id.y < uniforms.M && w + local_id.x < uniforms.K) {
        tileQ[TILE_SIZE * local_id.y + local_id.x] = q[qOffset + local_id.y * uniforms.K + w + local_id.x];
      }
      if (n + local_id.y < uniforms.N && w + local_id.x < uniforms.K) {
        var idx = TILE_SIZE * local_id.y + local_id.x;
      ${(() => {
        if (pastKey && presentKey) {
          return `
              if (n + local_id.y < uniforms.past_sequence_length) {
                tileK[idx] = past_key[pastKeyOffset + (n + local_id.y) * uniforms.K + w + local_id.x];
              } else {
                tileK[idx] =
                         key[kOffset + (n + local_id.y - uniforms.past_sequence_length) * uniforms.K + w + local_id.x];
              }`;
        } else {
          return 'tileK[idx] = key[kOffset + local_id.y * uniforms.K + w + local_id.x];';
        }
      })()}
      ${
        presentKey ? 'present_key[presentKeyOffset + (n + local_id.y) * uniforms.K + w + local_id.x] = tileK[idx];' : ''
      }
      }
      workgroupBarrier();

      for (var k: u32 = 0u; k < TILE_SIZE && w+k < uniforms.K; k++) {
        value += ${f32Type}(tileQ[TILE_SIZE * local_id.y + k] * tileK[TILE_SIZE * local_id.x + k]);
      }

      workgroupBarrier();
    }

    let headOffset = headIdx * uniforms.M * uniforms.N;
    if (global_id.y < uniforms.M && global_id.x < uniforms.N) {
      let outputIdx = headOffset + global_id.y * uniforms.N + global_id.x;
      var sum: f32 = ${(() => {
        switch (components) {
          case 1:
            return 'value';
          case 2:
            return 'value.x + value.y';
          case 4:
            return 'value.x + value.y + value.z + value.w';
          default:
            throw new Error(`Unsupported components: ${components}`);
        }
      })()};
        output[outputIdx] = ${output.type.value} (sum * uniforms.alpha) + ${
<<<<<<< HEAD
            attentionBias ? 'attention_bias[outputIdx]' : '0.0'};
    }
  }`;
      };
      return {
        name: 'AttentionProbs',
        shaderCache: {
          hint: `${components};${attentionBias !== undefined};${pastKey !== undefined};${context.outputCount}`,
          inputDependencies
        },
        getRunData: () => ({outputs, dispatchGroup: dispatch, programUniforms}),
        getShaderSource,
      };
    };


const createVxAttentionScoreProgramInfo =
    (context: ComputeContext, probs: TensorView, v: TensorView, pastValue: TensorView|undefined,
     params: AttentionParameters, pastSequenceLength: number) => {
      const totalSequenceLength = pastSequenceLength + params.kvSequenceLength;
      const nReps = params.nReps ? params.nReps : 1;
      const repeatedVHiddenSize = params.vHiddenSize * nReps;
      const presentValue = params.kvNumHeads == null && context.outputCount > 1;
      const presentValueShape =
          presentValue ? [params.batchSize, params.numHeads, totalSequenceLength, params.headSize] : undefined;
      const outputShape = [params.batchSize, params.sequenceLength, repeatedVHiddenSize];
      const TILE_SIZE = 12;
      const dispatch = {
        x: Math.ceil(params.vHeadSize / TILE_SIZE),
        y: Math.ceil(params.sequenceLength / TILE_SIZE),
        z: params.batchSize * params.numHeads
      };

      const programUniforms: ProgramUniform[] = [
        {type: DataType.uint32, data: params.sequenceLength}, {type: DataType.uint32, data: totalSequenceLength},
        {type: DataType.uint32, data: params.vHeadSize}, {type: DataType.uint32, data: params.numHeads},
        {type: DataType.uint32, data: repeatedVHiddenSize}, {type: DataType.uint32, data: pastSequenceLength},
        {type: DataType.uint32, data: params.kvSequenceLength}
      ];
      const inputDependencies: ProgramInputTensorInfoDependency[] =
          pastValue ? ['type', 'type', 'type'] : ['type', 'type'];
      const outputs = [{dims: outputShape, dataType: probs.dataType, gpuDataType: GpuDataType.default}];
      if (presentValue) {
        outputs.push({dims: presentValueShape!, dataType: probs.dataType, gpuDataType: GpuDataType.default});
      }
      const getShaderSource = (shaderHelper: ShaderHelper) => {
        const probsHelper = inputVariable('probs', probs.dataType, probs.dims);
        const vHelper = inputVariable('v', v.dataType, v.dims);
        const inputVars = [probsHelper, vHelper];
        if (pastValue) {
          inputVars.push(inputVariable('past_value', pastValue.dataType, pastValue.dims));
        }
        const output = outputVariable('output', probs.dataType, outputShape);
        const outputVars = [output];
        if (presentValue) {
          outputVars.push(outputVariable('present_value', probs.dataType, presentValueShape!));
        }
        const uniforms: UniformsArrayType = [
          {name: 'M', type: 'u32'}, {name: 'K', type: 'u32'}, {name: 'N', type: 'u32'},
          {name: 'num_heads', type: 'u32'}, {name: 'v_hidden_size', type: 'u32'},
          {name: 'past_sequence_length', type: 'u32'}, {name: 'kv_sequence_length', type: 'u32'}
        ];
        return `
=======
          relativePositionBias ? 'relative_position_bias[outputIdx]' : '0.0'
        };
    }
  }`;
  };
  return {
    name: 'AttentionProbs',
    shaderCache: {
      hint: `${components};${relativePositionBias !== undefined};${pastKey !== undefined};${context.outputCount}`,
      inputDependencies,
    },
    getRunData: () => ({ outputs, dispatchGroup: dispatch, programUniforms }),
    getShaderSource,
  };
};

const createVxAttentionScoreProgramInfo = (
  context: ComputeContext,
  probs: TensorView,
  v: TensorView,
  pastValue: TensorView | undefined,
  params: AttentionParameters,
  pastSequenceLength: number,
) => {
  const totalSequenceLength = pastSequenceLength + params.kvSequenceLength;
  const nReps = params.nReps ? params.nReps : 1;
  const repeatedVHiddenSize = params.vHiddenSize * nReps;
  const presentValue = params.kvNumHeads == null && context.outputCount > 1;
  const presentValueShape = presentValue
    ? [params.batchSize, params.numHeads, totalSequenceLength, params.headSize]
    : undefined;
  const outputShape = [params.batchSize, params.sequenceLength, repeatedVHiddenSize];
  const TILE_SIZE = 12;
  const dispatch = {
    x: Math.ceil(params.vHeadSize / TILE_SIZE),
    y: Math.ceil(params.sequenceLength / TILE_SIZE),
    z: params.batchSize * params.numHeads,
  };

  const programUniforms: ProgramUniform[] = [
    { type: DataType.uint32, data: params.sequenceLength },
    { type: DataType.uint32, data: totalSequenceLength },
    { type: DataType.uint32, data: params.vHeadSize },
    { type: DataType.uint32, data: params.numHeads },
    { type: DataType.uint32, data: repeatedVHiddenSize },
    { type: DataType.uint32, data: pastSequenceLength },
    { type: DataType.uint32, data: params.kvSequenceLength },
  ];
  const inputDependencies: ProgramInputTensorInfoDependency[] = pastValue ? ['type', 'type', 'type'] : ['type', 'type'];
  const outputs = [{ dims: outputShape, dataType: probs.dataType, gpuDataType: GpuDataType.default }];
  if (presentValue) {
    outputs.push({ dims: presentValueShape!, dataType: probs.dataType, gpuDataType: GpuDataType.default });
  }
  const getShaderSource = (shaderHelper: ShaderHelper) => {
    const probsHelper = inputVariable('probs', probs.dataType, probs.dims);
    const vHelper = inputVariable('v', v.dataType, v.dims);
    const inputVars = [probsHelper, vHelper];
    if (pastValue) {
      inputVars.push(inputVariable('past_value', pastValue.dataType, pastValue.dims));
    }
    const output = outputVariable('output', probs.dataType, outputShape);
    const outputVars = [output];
    if (presentValue) {
      outputVars.push(outputVariable('present_value', probs.dataType, presentValueShape!));
    }
    const uniforms: UniformsArrayType = [
      { name: 'M', type: 'u32' },
      { name: 'K', type: 'u32' },
      { name: 'N', type: 'u32' },
      { name: 'num_heads', type: 'u32' },
      { name: 'v_hidden_size', type: 'u32' },
      { name: 'past_sequence_length', type: 'u32' },
      { name: 'kv_sequence_length', type: 'u32' },
    ];
    return `
>>>>>>> abdc31de
  const TILE_SIZE = ${TILE_SIZE}u;
  var<workgroup> tileQ: array<${probsHelper.type.value}, ${TILE_SIZE * TILE_SIZE}>;
  var<workgroup> tileK: array<${probsHelper.type.value}, ${TILE_SIZE * TILE_SIZE}>;
  ${shaderHelper.registerUniforms(uniforms).declareVariables(...inputVars, ...outputVars)}
  ${shaderHelper.mainStart([TILE_SIZE, TILE_SIZE, 1])}
   let headIdx = workgroup_id.z;
   let m = global_id.y;
   let n = global_id.x;

   let offsetA = headIdx * (uniforms.M * uniforms.K) + m * uniforms.K;
   ${(() => {
     if (pastValue && presentValue) {
       return `
    let pastValueOffset = headIdx * uniforms.N * uniforms.past_sequence_length + n;
    let vOffset = headIdx * uniforms.N * uniforms.kv_sequence_length + n;
      `;
     } else {
       return `
   let offsetB = headIdx * uniforms.N * uniforms.K + n;
            `;
     }
   })()}
    ${presentValue ? 'let presentValueOffset = headIdx * uniforms.N * uniforms.K + n;' : ''}
   var value = ${probsHelper.type.storage}(0);
   for (var w: u32 = 0u; w < uniforms.K; w += TILE_SIZE) {
      if (m < uniforms.M && w + local_id.x < uniforms.K) {
        tileQ[TILE_SIZE * local_id.y + local_id.x] = probs[offsetA + w + local_id.x];
      }
      if (n < uniforms.N && w + local_id.y < uniforms.K) {
        var idx = TILE_SIZE * local_id.y + local_id.x;
        ${(() => {
          if (pastValue && presentValue) {
            return `
        if (w + local_id.y < uniforms.past_sequence_length) {
          tileK[idx] = past_value[pastValueOffset + (w + local_id.y) * uniforms.N];
        } else {
          tileK[idx] = v[vOffset + (w + local_id.y - uniforms.past_sequence_length) * uniforms.N];
        }
      `;
          } else {
            return `
        tileK[idx] = v[offsetB + (w + local_id.y) * uniforms.N];
      `;
          }
        })()}
        ${presentValue ? 'present_value[presentValueOffset + (w + local_id.y) * uniforms.N] = tileK[idx];' : ''}
      }
     workgroupBarrier();
     for (var k: u32 = 0u; k < TILE_SIZE && w+k < uniforms.K; k++) {
       value += tileQ[TILE_SIZE * local_id.y + k] * tileK[TILE_SIZE * k + local_id.x];
     }
     workgroupBarrier();
   }

   // we need to transpose output from BNSH_v to BSND_v
   let batchIdx = workgroup_id.z / uniforms.num_heads;
   let currentBatchHeadNumber = workgroup_id.z % uniforms.num_heads;
   if (m < uniforms.M && n < uniforms.N) {
     let outputIdx = batchIdx * uniforms.M * uniforms.v_hidden_size + m * uniforms.v_hidden_size
       + currentBatchHeadNumber * uniforms.N + n;
     output[outputIdx] = value;
   }
  }`;
<<<<<<< HEAD
      };

      return {
        name: 'AttentionScore',
        shaderCache: {hint: `${pastValue !== undefined};${context.outputCount}`, inputDependencies},
        getRunData: () => ({outputs, dispatchGroup: dispatch, programUniforms}),
        getShaderSource,
      };
    };

export const applyAttention =
    (context: ComputeContext, q: TensorView, k: TensorView, v: TensorView, _maskIndex: TensorView|undefined,
     _past: TensorView|undefined, pastKey: TensorView|undefined, pastValue: TensorView|undefined,
     attentionBias: TensorView|undefined, parameters: AttentionParameters, attributes: AttentionAttrs) => {
      const outputCount = context.outputCount;
      const pastSequenceLength =
          parameters.kvNumHeads !== undefined || outputCount > 1 ? parameters.pastSequenceLength : 0;
      const totalSequenceLength = pastSequenceLength + parameters.kvSequenceLength;

      const inputsK = (parameters.kvNumHeads === undefined && outputCount > 1 && pastKey) ? [q, k, pastKey] : [q, k];
      if (attentionBias) {
        inputsK.push(attentionBias);
      }

      // Run AttentionProbs
      const probs = context.compute(
          createAttentionProbsProgramInfo(
              context, q, k, outputCount > 1 ? pastKey : undefined, attentionBias, parameters, attributes,
              pastSequenceLength),
          {inputs: inputsK, outputs: (parameters.kvNumHeads === undefined && outputCount > 1) ? [-1, 1] : [-1]})[0];

      // Run Softmax
      context.compute(
          createInPlaceSoftmaxProgramInfo(
              context, probs, parameters.batchSize * parameters.numHeads * parameters.sequenceLength,
              totalSequenceLength),
          {inputs: [probs], outputs: []});

      // Run AttrionScore
      const inputsV =
          (parameters.kvNumHeads === undefined && outputCount > 1 && pastValue) ? [probs, v, pastValue] : [probs, v];
      context.compute(
          createVxAttentionScoreProgramInfo(
              context, probs, v, outputCount > 1 && pastValue ? pastValue : undefined, parameters, pastSequenceLength),
          {inputs: inputsV, outputs: (parameters.kvNumHeads === undefined && outputCount > 1) ? [0, 2] : [0]});
    };
=======
  };

  return {
    name: 'AttentionScore',
    shaderCache: { hint: `${pastValue !== undefined};${context.outputCount}`, inputDependencies },
    getRunData: () => ({ outputs, dispatchGroup: dispatch, programUniforms }),
    getShaderSource,
  };
};

export const applyAttention = (
  context: ComputeContext,
  q: TensorView,
  k: TensorView,
  v: TensorView,
  _maskIndex: TensorView | undefined,
  _past: TensorView | undefined,
  pastKey: TensorView | undefined,
  pastValue: TensorView | undefined,
  relativePositionBias: TensorView | undefined,
  parameters: AttentionParameters,
  attributes: AttentionAttrs,
) => {
  const outputCount = context.outputCount;
  const pastSequenceLength = parameters.kvNumHeads !== undefined || outputCount > 1 ? parameters.pastSequenceLength : 0;
  const totalSequenceLength = pastSequenceLength + parameters.kvSequenceLength;

  const inputsK = parameters.kvNumHeads === undefined && outputCount > 1 && pastKey ? [q, k, pastKey] : [q, k];
  if (relativePositionBias) {
    inputsK.push(relativePositionBias);
  }

  // Run AttentionProbs
  const probs = context.compute(
    createAttentionProbsProgramInfo(
      context,
      q,
      k,
      outputCount > 1 ? pastKey : undefined,
      relativePositionBias,
      parameters,
      attributes,
      pastSequenceLength,
    ),
    { inputs: inputsK, outputs: parameters.kvNumHeads === undefined && outputCount > 1 ? [-1, 1] : [-1] },
  )[0];

  // Run Softmax
  context.compute(
    createInPlaceSoftmaxProgramInfo(
      context,
      probs,
      parameters.batchSize * parameters.numHeads * parameters.sequenceLength,
      totalSequenceLength,
    ),
    { inputs: [probs], outputs: [] },
  );

  // Run AttrionScore
  const inputsV =
    parameters.kvNumHeads === undefined && outputCount > 1 && pastValue ? [probs, v, pastValue] : [probs, v];
  context.compute(
    createVxAttentionScoreProgramInfo(
      context,
      probs,
      v,
      outputCount > 1 && pastValue ? pastValue : undefined,
      parameters,
      pastSequenceLength,
    ),
    { inputs: inputsV, outputs: parameters.kvNumHeads === undefined && outputCount > 1 ? [0, 2] : [0] },
  );
};
>>>>>>> abdc31de

const prepare = (context: ComputeContext, parameters: AttentionParameters) => {
  const outputShape = [parameters.batchSize, parameters.numHeads, parameters.sequenceLength, parameters.headSize];
  const M = parameters.sequenceLength;
  const K = parameters.inputHiddenSize;
  const N = parameters.headSize;
  const TILE_SIZE = 12;
  const dispatch = {
    x: Math.ceil(parameters.headSize / TILE_SIZE),
    y: Math.ceil(parameters.sequenceLength / TILE_SIZE),
    z: parameters.batchSize * parameters.numHeads,
  };
  const inputs = [context.inputs[0], context.inputs[1], context.inputs[2]];
  const programUniforms: ProgramUniform[] = [
    { type: DataType.uint32, data: M },
    { type: DataType.uint32, data: K },
    { type: DataType.uint32, data: N },
    { type: DataType.uint32, data: parameters.numHeads },
    { type: DataType.uint32, data: parameters.headSize },
    { type: DataType.uint32, data: parameters.hiddenSize },
    { type: DataType.uint32, data: parameters.hiddenSize + parameters.hiddenSize + parameters.vHiddenSize },
  ];

  const getShaderSource = (shaderHelper: ShaderHelper) => {
    const outputQ = outputVariable('output_q', inputs[0].dataType, outputShape);
    const outputK = outputVariable('output_k', inputs[0].dataType, outputShape);
    const outputV = outputVariable('output_v', inputs[0].dataType, outputShape);
    const input = inputVariable('input', inputs[0].dataType, inputs[0].dims);
    const weight = inputVariable('weight', inputs[1].dataType, inputs[1].dims);
    const bias = inputVariable('bias', inputs[2].dataType, inputs[2].dims);
    const dataType = input.type.storage;

    const uniforms: UniformsArrayType = [
      { name: 'M', type: 'u32' },
      { name: 'K', type: 'u32' },
      { name: 'N', type: 'u32' },
      { name: 'num_heads', type: 'u32' },
      { name: 'head_size', type: 'u32' },
      { name: 'hidden_size', type: 'u32' },
      { name: 'ldb', type: 'u32' },
    ];
    return `
  const TILE_SIZE = ${TILE_SIZE}u;
  var<workgroup> tileInput: array<${dataType}, ${TILE_SIZE * TILE_SIZE}>;
  var<workgroup> tileWeightQ: array<${dataType}, ${TILE_SIZE * TILE_SIZE}>;
  var<workgroup> tileWeightK: array<${dataType}, ${TILE_SIZE * TILE_SIZE}>;
  var<workgroup> tileWeightV: array<${dataType}, ${TILE_SIZE * TILE_SIZE}>;
  ${shaderHelper.registerUniforms(uniforms).declareVariables(input, weight, bias, outputQ, outputK, outputV)}
  ${shaderHelper.mainStart([TILE_SIZE, TILE_SIZE, 1])}
    let batchIndex = workgroup_id.z / uniforms.num_heads;
    let headNumber = workgroup_id.z % uniforms.num_heads;
    let m = global_id.y;
    let n = global_id.x;

    let inputOffset = batchIndex * (uniforms.M * uniforms.K) + m * uniforms.K;
    let biasOffsetQ = headNumber * uniforms.head_size;
    let biasOffsetK = uniforms.hidden_size + biasOffsetQ;
    let biasOffsetV = uniforms.hidden_size + biasOffsetK;

    var valueQ = ${dataType}(0);
    var valueK = ${dataType}(0);
    var valueV = ${dataType}(0);
    for (var w: u32 = 0u; w < uniforms.K; w += TILE_SIZE) {
      if (m < uniforms.M && w + local_id.x < uniforms.K) {
        tileInput[TILE_SIZE * local_id.y + local_id.x] = input[inputOffset + w + local_id.x];
      }
      if (n < uniforms.N && w + local_id.y < uniforms.K) {
        let offset = n + (w + local_id.y) * uniforms.ldb;
        tileWeightQ[TILE_SIZE * local_id.y + local_id.x] = weight[biasOffsetQ + offset];
        tileWeightK[TILE_SIZE * local_id.y + local_id.x] = weight[biasOffsetK + offset];
        tileWeightV[TILE_SIZE * local_id.y + local_id.x] = weight[biasOffsetV + offset];
      }
      workgroupBarrier();
      for (var k: u32 = 0u; k<TILE_SIZE && w+k < uniforms.K; k++) {
        let inputTileOffset = TILE_SIZE * local_id.y + k;
        let weightTileOffset = TILE_SIZE * k + local_id.x;
        valueQ += tileInput[inputTileOffset] * tileWeightQ[weightTileOffset];
        valueK += tileInput[inputTileOffset] * tileWeightK[weightTileOffset];
        valueV += tileInput[inputTileOffset] * tileWeightV[weightTileOffset];
      }

      workgroupBarrier();
    }

    let headOffset = (m * uniforms.N + n) % uniforms.head_size;
    valueQ += bias[headOffset + biasOffsetQ];
    valueK += bias[headOffset + biasOffsetK];
    valueV += bias[headOffset + biasOffsetV];

    let offset = workgroup_id.z * uniforms.M * uniforms.N;
    if (m < uniforms.M && n < uniforms.N) {
      let outputIdx = offset + m * uniforms.N + n;
      output_q[outputIdx] = valueQ;
      output_k[outputIdx] = valueK;
      output_v[outputIdx] = valueV;
    }
  }`;
  };

  return context.compute(
    {
      name: 'AttentionPrepare',
      shaderCache: { inputDependencies: ['type', 'type', 'type'] },
      getRunData: () => ({
        outputs: [
          { dims: outputShape, dataType: context.inputs[0].dataType, gpuDataType: GpuDataType.default },
          { dims: outputShape, dataType: context.inputs[0].dataType, gpuDataType: GpuDataType.default },
          { dims: outputShape, dataType: context.inputs[0].dataType, gpuDataType: GpuDataType.default },
        ],
        dispatchGroup: dispatch,
        programUniforms,
      }),
      getShaderSource,
    },
    { inputs, outputs: [-1, -1, -1] },
  );
};

export const attention = (context: ComputeContext, attributes: AttentionAttrs): void => {
  const params = validateAttentionInputs(context.inputs, attributes);

  const [q, k, v] = prepare(context, params);

  return applyAttention(
    context,
    q,
    k,
    v,
    context.inputs[4],
    undefined,
    undefined,
    undefined,
    context.inputs[5],
    params,
    attributes,
  );
};<|MERGE_RESOLUTION|>--- conflicted
+++ resolved
@@ -357,72 +357,12 @@
   };
 };
 
-<<<<<<< HEAD
-const createAttentionProbsProgramInfo =
-    (context: ComputeContext, q: TensorView, key: TensorView, pastKey: TensorView|undefined,
-     attentionBias: TensorView|undefined, parameters: AttentionParameters, attributes: AttentionAttrs,
-     pastSequenceLength: number) => {
-      const totalSequenceLength = pastSequenceLength + parameters.kvSequenceLength;
-      const probsShape = [parameters.batchSize, parameters.numHeads, parameters.sequenceLength, totalSequenceLength];
-      const presentKey = parameters.kvNumHeads === undefined && context.outputCount > 1;
-      const presentKeyShape = presentKey ?
-          [parameters.batchSize, parameters.numHeads, totalSequenceLength, parameters.headSize] :
-          undefined;
-
-      // TODO: handle mask
-
-      const alpha = attributes.scale === 0 ? 1.0 / Math.sqrt(parameters.headSize) : attributes.scale;
-      const components = getMaxComponents(parameters.headSize);
-      const vectorizedHeadSize = parameters.headSize / components;
-      const TILE_SIZE = 12;
-      const dispatch = {
-        x: Math.ceil(totalSequenceLength / TILE_SIZE),
-        y: Math.ceil(parameters.sequenceLength / TILE_SIZE),
-        z: parameters.batchSize * parameters.numHeads
-      };
-      const programUniforms: ProgramUniform[] = [
-        {type: DataType.uint32, data: parameters.sequenceLength}, {type: DataType.uint32, data: vectorizedHeadSize},
-        {type: DataType.uint32, data: totalSequenceLength}, {type: DataType.uint32, data: parameters.numHeads},
-        {type: DataType.float, data: alpha}, {type: DataType.uint32, data: pastSequenceLength},
-        {type: DataType.uint32, data: parameters.kvSequenceLength}
-      ];
-
-      const inputDependencies: ProgramInputTensorInfoDependency[] = ['type', 'type'];
-      if (pastKey) {
-        inputDependencies.push('type');
-      }
-      if (attentionBias) {
-        inputDependencies.push('type');
-      }
-      const outputs = [{dims: probsShape, dataType: q.dataType, gpuDataType: GpuDataType.default}];
-      if (presentKey) {
-        outputs.push({dims: presentKeyShape!, dataType: q.dataType, gpuDataType: GpuDataType.default});
-      }
-      const getShaderSource = (shaderHelper: ShaderHelper) => {
-        const qInput = inputVariable('q', q.dataType, q.dims, components);
-        const kInput = inputVariable('key', key.dataType, key.dims, components);
-        const inputVars = [qInput, kInput];
-        if (pastKey) {
-          const pastKeyInput = inputVariable('past_key', pastKey.dataType, pastKey.dims, components);
-          inputVars.push(pastKeyInput);
-        }
-        if (attentionBias) {
-          inputVars.push(
-              inputVariable('attention_bias', attentionBias.dataType, attentionBias.dims));
-        }
-        const output = outputVariable('output', q.dataType, probsShape);
-        const outputVars = [output];
-        if (presentKey) {
-          outputVars.push(outputVariable('present_key', q.dataType, presentKeyShape!, components));
-        }
-        const f32Type = tensorTypeToWsglValueType(DataType.float, components);
-=======
 const createAttentionProbsProgramInfo = (
   context: ComputeContext,
   q: TensorView,
   key: TensorView,
   pastKey: TensorView | undefined,
-  relativePositionBias: TensorView | undefined,
+  attentionBias: TensorView | undefined,
   parameters: AttentionParameters,
   attributes: AttentionAttrs,
   pastSequenceLength: number,
@@ -454,13 +394,12 @@
     { type: DataType.uint32, data: pastSequenceLength },
     { type: DataType.uint32, data: parameters.kvSequenceLength },
   ];
->>>>>>> abdc31de
 
   const inputDependencies: ProgramInputTensorInfoDependency[] = ['type', 'type'];
   if (pastKey) {
     inputDependencies.push('type');
   }
-  if (relativePositionBias) {
+  if (attentionBias) {
     inputDependencies.push('type');
   }
   const outputs = [{ dims: probsShape, dataType: q.dataType, gpuDataType: GpuDataType.default }];
@@ -475,8 +414,8 @@
       const pastKeyInput = inputVariable('past_key', pastKey.dataType, pastKey.dims, components);
       inputVars.push(pastKeyInput);
     }
-    if (relativePositionBias) {
-      inputVars.push(inputVariable('relative_position_bias', relativePositionBias.dataType, relativePositionBias.dims));
+    if (attentionBias) {
+      inputVars.push(inputVariable('attention_bias', attentionBias.dataType, attentionBias.dims));
     }
     const output = outputVariable('output', q.dataType, probsShape);
     const outputVars = [output];
@@ -566,72 +505,7 @@
         }
       })()};
         output[outputIdx] = ${output.type.value} (sum * uniforms.alpha) + ${
-<<<<<<< HEAD
-            attentionBias ? 'attention_bias[outputIdx]' : '0.0'};
-    }
-  }`;
-      };
-      return {
-        name: 'AttentionProbs',
-        shaderCache: {
-          hint: `${components};${attentionBias !== undefined};${pastKey !== undefined};${context.outputCount}`,
-          inputDependencies
-        },
-        getRunData: () => ({outputs, dispatchGroup: dispatch, programUniforms}),
-        getShaderSource,
-      };
-    };
-
-
-const createVxAttentionScoreProgramInfo =
-    (context: ComputeContext, probs: TensorView, v: TensorView, pastValue: TensorView|undefined,
-     params: AttentionParameters, pastSequenceLength: number) => {
-      const totalSequenceLength = pastSequenceLength + params.kvSequenceLength;
-      const nReps = params.nReps ? params.nReps : 1;
-      const repeatedVHiddenSize = params.vHiddenSize * nReps;
-      const presentValue = params.kvNumHeads == null && context.outputCount > 1;
-      const presentValueShape =
-          presentValue ? [params.batchSize, params.numHeads, totalSequenceLength, params.headSize] : undefined;
-      const outputShape = [params.batchSize, params.sequenceLength, repeatedVHiddenSize];
-      const TILE_SIZE = 12;
-      const dispatch = {
-        x: Math.ceil(params.vHeadSize / TILE_SIZE),
-        y: Math.ceil(params.sequenceLength / TILE_SIZE),
-        z: params.batchSize * params.numHeads
-      };
-
-      const programUniforms: ProgramUniform[] = [
-        {type: DataType.uint32, data: params.sequenceLength}, {type: DataType.uint32, data: totalSequenceLength},
-        {type: DataType.uint32, data: params.vHeadSize}, {type: DataType.uint32, data: params.numHeads},
-        {type: DataType.uint32, data: repeatedVHiddenSize}, {type: DataType.uint32, data: pastSequenceLength},
-        {type: DataType.uint32, data: params.kvSequenceLength}
-      ];
-      const inputDependencies: ProgramInputTensorInfoDependency[] =
-          pastValue ? ['type', 'type', 'type'] : ['type', 'type'];
-      const outputs = [{dims: outputShape, dataType: probs.dataType, gpuDataType: GpuDataType.default}];
-      if (presentValue) {
-        outputs.push({dims: presentValueShape!, dataType: probs.dataType, gpuDataType: GpuDataType.default});
-      }
-      const getShaderSource = (shaderHelper: ShaderHelper) => {
-        const probsHelper = inputVariable('probs', probs.dataType, probs.dims);
-        const vHelper = inputVariable('v', v.dataType, v.dims);
-        const inputVars = [probsHelper, vHelper];
-        if (pastValue) {
-          inputVars.push(inputVariable('past_value', pastValue.dataType, pastValue.dims));
-        }
-        const output = outputVariable('output', probs.dataType, outputShape);
-        const outputVars = [output];
-        if (presentValue) {
-          outputVars.push(outputVariable('present_value', probs.dataType, presentValueShape!));
-        }
-        const uniforms: UniformsArrayType = [
-          {name: 'M', type: 'u32'}, {name: 'K', type: 'u32'}, {name: 'N', type: 'u32'},
-          {name: 'num_heads', type: 'u32'}, {name: 'v_hidden_size', type: 'u32'},
-          {name: 'past_sequence_length', type: 'u32'}, {name: 'kv_sequence_length', type: 'u32'}
-        ];
-        return `
-=======
-          relativePositionBias ? 'relative_position_bias[outputIdx]' : '0.0'
+          attentionBias ? 'attention_bias[outputIdx]' : '0.0'
         };
     }
   }`;
@@ -639,7 +513,7 @@
   return {
     name: 'AttentionProbs',
     shaderCache: {
-      hint: `${components};${relativePositionBias !== undefined};${pastKey !== undefined};${context.outputCount}`,
+      hint: `${components};${attentionBias !== undefined};${pastKey !== undefined};${context.outputCount}`,
       inputDependencies,
     },
     getRunData: () => ({ outputs, dispatchGroup: dispatch, programUniforms }),
@@ -706,7 +580,6 @@
       { name: 'kv_sequence_length', type: 'u32' },
     ];
     return `
->>>>>>> abdc31de
   const TILE_SIZE = ${TILE_SIZE}u;
   var<workgroup> tileQ: array<${probsHelper.type.value}, ${TILE_SIZE * TILE_SIZE}>;
   var<workgroup> tileK: array<${probsHelper.type.value}, ${TILE_SIZE * TILE_SIZE}>;
@@ -770,54 +643,6 @@
      output[outputIdx] = value;
    }
   }`;
-<<<<<<< HEAD
-      };
-
-      return {
-        name: 'AttentionScore',
-        shaderCache: {hint: `${pastValue !== undefined};${context.outputCount}`, inputDependencies},
-        getRunData: () => ({outputs, dispatchGroup: dispatch, programUniforms}),
-        getShaderSource,
-      };
-    };
-
-export const applyAttention =
-    (context: ComputeContext, q: TensorView, k: TensorView, v: TensorView, _maskIndex: TensorView|undefined,
-     _past: TensorView|undefined, pastKey: TensorView|undefined, pastValue: TensorView|undefined,
-     attentionBias: TensorView|undefined, parameters: AttentionParameters, attributes: AttentionAttrs) => {
-      const outputCount = context.outputCount;
-      const pastSequenceLength =
-          parameters.kvNumHeads !== undefined || outputCount > 1 ? parameters.pastSequenceLength : 0;
-      const totalSequenceLength = pastSequenceLength + parameters.kvSequenceLength;
-
-      const inputsK = (parameters.kvNumHeads === undefined && outputCount > 1 && pastKey) ? [q, k, pastKey] : [q, k];
-      if (attentionBias) {
-        inputsK.push(attentionBias);
-      }
-
-      // Run AttentionProbs
-      const probs = context.compute(
-          createAttentionProbsProgramInfo(
-              context, q, k, outputCount > 1 ? pastKey : undefined, attentionBias, parameters, attributes,
-              pastSequenceLength),
-          {inputs: inputsK, outputs: (parameters.kvNumHeads === undefined && outputCount > 1) ? [-1, 1] : [-1]})[0];
-
-      // Run Softmax
-      context.compute(
-          createInPlaceSoftmaxProgramInfo(
-              context, probs, parameters.batchSize * parameters.numHeads * parameters.sequenceLength,
-              totalSequenceLength),
-          {inputs: [probs], outputs: []});
-
-      // Run AttrionScore
-      const inputsV =
-          (parameters.kvNumHeads === undefined && outputCount > 1 && pastValue) ? [probs, v, pastValue] : [probs, v];
-      context.compute(
-          createVxAttentionScoreProgramInfo(
-              context, probs, v, outputCount > 1 && pastValue ? pastValue : undefined, parameters, pastSequenceLength),
-          {inputs: inputsV, outputs: (parameters.kvNumHeads === undefined && outputCount > 1) ? [0, 2] : [0]});
-    };
-=======
   };
 
   return {
@@ -837,7 +662,7 @@
   _past: TensorView | undefined,
   pastKey: TensorView | undefined,
   pastValue: TensorView | undefined,
-  relativePositionBias: TensorView | undefined,
+  attentionBias: TensorView | undefined,
   parameters: AttentionParameters,
   attributes: AttentionAttrs,
 ) => {
@@ -846,8 +671,8 @@
   const totalSequenceLength = pastSequenceLength + parameters.kvSequenceLength;
 
   const inputsK = parameters.kvNumHeads === undefined && outputCount > 1 && pastKey ? [q, k, pastKey] : [q, k];
-  if (relativePositionBias) {
-    inputsK.push(relativePositionBias);
+  if (attentionBias) {
+    inputsK.push(attentionBias);
   }
 
   // Run AttentionProbs
@@ -857,7 +682,7 @@
       q,
       k,
       outputCount > 1 ? pastKey : undefined,
-      relativePositionBias,
+      attentionBias,
       parameters,
       attributes,
       pastSequenceLength,
@@ -891,7 +716,6 @@
     { inputs: inputsV, outputs: parameters.kvNumHeads === undefined && outputCount > 1 ? [0, 2] : [0] },
   );
 };
->>>>>>> abdc31de
 
 const prepare = (context: ComputeContext, parameters: AttentionParameters) => {
   const outputShape = [parameters.batchSize, parameters.numHeads, parameters.sequenceLength, parameters.headSize];
