// Copyright (c) Microsoft Corporation. All rights reserved.
// Licensed under the MIT License.

import {DataType} from '../../../wasm-common';
import {TensorView} from '../../tensor-view';
import {ShapeUtil} from '../../util';
import {AttributeWithCacheKey, createAttributeWithCacheKey} from '../attribute-with-cache-key';
import {ComputeContext, ProgramInfo} from '../types';

import {castToF32, fillVector, getMaxComponents, inputVariable, outputVariable, ShaderHelper, sumVector, tensorTypeToWsglStorageType,} from './common';

export interface LayerNormAttributes extends AttributeWithCacheKey {
  axis: number;
  epsilon: number;
}

const validateInputs = (inputs: readonly TensorView[]): void => {
  if (!inputs || inputs.length < 2) {
    throw new Error('layerNorm requires at least 2 inputs.');
  }
};

const createLayerNormProgramInfo =
<<<<<<< HEAD
    (metadata: ProgramMetadata, inputs: readonly TensorView[], attributes: LayerNormAttributes, outputCount: number):
        ProgramInfo => {
          const xShape = inputs[0].dims;
          const scale = inputs[1];
          const bias = inputs[2];

          const outputShape = xShape;
          const axis = ShapeUtil.normalizeAxis(attributes.axis, xShape.length);
          const normCount = ShapeUtil.sizeToDimension(xShape, axis);
          const normSize = ShapeUtil.sizeFromDimension(xShape, axis);

          const scaleSize = ShapeUtil.size(scale.dims);
          const biasSize = bias ? ShapeUtil.size(bias.dims) : 0;
          if (scaleSize !== normSize || (bias && biasSize !== normSize)) {
            throw new Error(`Size of X.shape()[axis:] == ${normSize}.
       Size of scale and bias (if provided) must match this.
       Got scale size of ${scaleSize} and bias size of ${biasSize}`);
          }

          const meanInvStdDevDim = [];
          for (let i = 0; i < xShape.length; ++i) {
            if (i < axis) {
              meanInvStdDevDim.push(xShape[i]);
            } else {
              meanInvStdDevDim.push(1);
            }
          }

          const components = getMaxComponents(normSize);
          const dataType = tensorTypeToWsglStorageType(inputs[0].dataType);
          const variables = [
            inputVariable('x', inputs[0].dataType, inputs[0].dims, components),
            inputVariable('scale', scale.dataType, scale.dims, components),
          ];
          if (bias) {
            variables.push(inputVariable('bias', bias.dataType, bias.dims, components));
          }
          variables.push(outputVariable('output', inputs[0].dataType, outputShape, components));

          const hasMeanDataOutput = outputCount > 1;
          const hasInvStdOutput = outputCount > 2;

          if (hasMeanDataOutput) {
            variables.push(outputVariable('meanDataOutput', DataType.float, meanInvStdDevDim));
          }
          if (hasInvStdOutput) {
            variables.push(outputVariable('invStdOutput', DataType.float, meanInvStdDevDim));
          }

          const getShaderSource = (shaderHelper: ShaderHelper) => `
  const normSize: f32 = ${normSize};
  const normSizeVectorized: u32 = ${normSize / components};
  const epsilon: f32 = ${attributes.epsilon};

  ${shaderHelper.declareVariables(...variables)}
=======
    (inputs: readonly TensorView[], attributes: LayerNormAttributes, outputCount: number): ProgramInfo => {
      const xShape = inputs[0].dims;
      const scale = inputs[1];
      const bias = inputs[2];

      const outputShape = xShape;
      const outputSize = ShapeUtil.size(outputShape);
      const axis = ShapeUtil.normalizeAxis(attributes.axis, xShape.length);
      const normCount = ShapeUtil.sizeToDimension(xShape, axis);
      const normSize = ShapeUtil.sizeFromDimension(xShape, axis);

      const scaleSize = ShapeUtil.size(scale.dims);
      const biasSize = bias ? ShapeUtil.size(bias.dims) : 0;
      if (scaleSize !== normSize || (bias && biasSize !== normSize)) {
        throw new Error(`Size of X.shape()[axis:] == ${normSize}.
       Size of scale and bias (if provided) must match this.
       Got scale size of ${scaleSize} and bias size of ${biasSize}`);
      }

      const meanInvStdDevDim = [];
      for (let i = 0; i < xShape.length; ++i) {
        if (i < axis) {
          meanInvStdDevDim.push(xShape[i]);
        } else {
          meanInvStdDevDim.push(1);
        }
      }

      const dataType = tensorTypeToWsglStorageType(inputs[0].dataType);

      const hasMeanDataOutput = outputCount > 1;
      const hasInvStdOutput = outputCount > 2;
      let bindingIndex = 0;
      const getShaderSource = (shaderHelper: ShaderHelper) => `
  const normSize: u32 = ${normSize};
  const normSizeTyped: ${dataType} = ${normSize};
  const epsilon: f32 = ${attributes.epsilon};

  @group(0) @binding(${bindingIndex++}) var<storage, read> x : array<${dataType}>;
  @group(0) @binding(${bindingIndex++}) var<storage, read> scale : array<${dataType}>;
  ${bias ? `@group(0) @binding(${bindingIndex++}) var<storage, read> bias : array<${dataType}>;` : ''}
  @group(0) @binding(${bindingIndex++}) var<storage, read_write> output : array<${dataType}>;
  ${
          hasMeanDataOutput ?
              `@group(0) @binding(${bindingIndex++}) var<storage, read_write> meanDataOutput : array<${dataType}>` :
              ''};
  ${
          hasInvStdOutput ?
              `@group(0) @binding(${bindingIndex++}) var<storage, read_write> invStdOutput : array<${dataType}>` :
              ''};

>>>>>>> ba7f20ac
  ${shaderHelper.mainStart()}
    ${shaderHelper.guardAgainstOutOfBoundsWorkgroupSizes(normCount)}
    let offset = global_idx * normSizeVectorized;
    var meanVector = ${fillVector('f32', components)};
    var meanSquareVector = ${fillVector('f32', components)};

    for (var h: u32 = 0u; h < normSizeVectorized; h++) {
      let value = ${castToF32(dataType, components, 'x[h + offset]')};
      meanVector += value;
      meanSquareVector += value * value;
    }
    let mean = ${sumVector('meanVector', components)} / normSize;
    let meanSquare = sqrt(${sumVector('meanSquareVector', components)} 
      / normSize - mean * mean + epsilon);

    for (var j: u32 = 0; j < normSizeVectorized; j++) {
      let f32input = ${castToF32(dataType, components, 'x[j + offset]')};
      let f32scale = ${castToF32(dataType, components, 'scale[j]')};
      output[j + offset] = ${variables[0].type.value}((f32input - mean) / meanSquare * f32scale
        ${bias ? `+ ${castToF32(dataType, components, 'bias[j]')}` : ''}
      );
    }

    ${hasMeanDataOutput ? 'meanDataOutput[global_idx] = mean' : ''};
    ${hasInvStdOutput ? 'invStdOutput[global_idx] = 1 / meanSquare' : ''};
  }`;
<<<<<<< HEAD
          const outputs = [{dims: outputShape, dataType: inputs[0].dataType, gpuDataType: GpuDataType.default}];
          if (hasMeanDataOutput) {
            outputs.push({dims: meanInvStdDevDim, dataType: DataType.float, gpuDataType: GpuDataType.default});
          }
          if (hasInvStdOutput) {
            outputs.push({dims: meanInvStdDevDim, dataType: DataType.float, gpuDataType: GpuDataType.default});
          }

          return {
            ...metadata,
            outputs,
            getShaderSource,
            dispatchGroup: () => ({x: Math.ceil(normCount / 64 /* workgroup size */)})
          };
        };
=======
      const outputs = [{dims: outputShape, dataType: inputs[0].dataType}];
      if (hasMeanDataOutput) {
        outputs.push(
            {dims: meanInvStdDevDim, dataType: inputs[0].dataType},
        );
      }
      if (hasInvStdOutput) {
        outputs.push(
            {dims: meanInvStdDevDim, dataType: inputs[0].dataType},
        );
      }

      return {
        name: 'LayerNormalization',
        shaderCache: {hint: `${attributes.cacheKey}|${outputCount}|${inputs.length}`},
        getRunData: () => ({outputs, dispatchGroup: {x: Math.ceil(normCount / 64 /* workgroup size */)}}),
        getShaderSource,
      };
    };
>>>>>>> ba7f20ac

export const parseLayerNormAttributes = (attributes: LayerNormAttributes): LayerNormAttributes =>
    createAttributeWithCacheKey({axis: attributes.axis, epsilon: attributes.epsilon});

export const layerNorm = (context: ComputeContext, attributes: LayerNormAttributes): void => {
  validateInputs(context.inputs);
  context.compute(createLayerNormProgramInfo(context.inputs, attributes, context.outputCount));
};<|MERGE_RESOLUTION|>--- conflicted
+++ resolved
@@ -21,12 +21,10 @@
 };
 
 const createLayerNormProgramInfo =
-<<<<<<< HEAD
-    (metadata: ProgramMetadata, inputs: readonly TensorView[], attributes: LayerNormAttributes, outputCount: number):
-        ProgramInfo => {
-          const xShape = inputs[0].dims;
-          const scale = inputs[1];
-          const bias = inputs[2];
+    (inputs: readonly TensorView[], attributes: LayerNormAttributes, outputCount: number): ProgramInfo => {
+      const xShape = inputs[0].dims;
+      const scale = inputs[1];
+      const bias = inputs[2];
 
           const outputShape = xShape;
           const axis = ShapeUtil.normalizeAxis(attributes.axis, xShape.length);
@@ -77,59 +75,6 @@
   const epsilon: f32 = ${attributes.epsilon};
 
   ${shaderHelper.declareVariables(...variables)}
-=======
-    (inputs: readonly TensorView[], attributes: LayerNormAttributes, outputCount: number): ProgramInfo => {
-      const xShape = inputs[0].dims;
-      const scale = inputs[1];
-      const bias = inputs[2];
-
-      const outputShape = xShape;
-      const outputSize = ShapeUtil.size(outputShape);
-      const axis = ShapeUtil.normalizeAxis(attributes.axis, xShape.length);
-      const normCount = ShapeUtil.sizeToDimension(xShape, axis);
-      const normSize = ShapeUtil.sizeFromDimension(xShape, axis);
-
-      const scaleSize = ShapeUtil.size(scale.dims);
-      const biasSize = bias ? ShapeUtil.size(bias.dims) : 0;
-      if (scaleSize !== normSize || (bias && biasSize !== normSize)) {
-        throw new Error(`Size of X.shape()[axis:] == ${normSize}.
-       Size of scale and bias (if provided) must match this.
-       Got scale size of ${scaleSize} and bias size of ${biasSize}`);
-      }
-
-      const meanInvStdDevDim = [];
-      for (let i = 0; i < xShape.length; ++i) {
-        if (i < axis) {
-          meanInvStdDevDim.push(xShape[i]);
-        } else {
-          meanInvStdDevDim.push(1);
-        }
-      }
-
-      const dataType = tensorTypeToWsglStorageType(inputs[0].dataType);
-
-      const hasMeanDataOutput = outputCount > 1;
-      const hasInvStdOutput = outputCount > 2;
-      let bindingIndex = 0;
-      const getShaderSource = (shaderHelper: ShaderHelper) => `
-  const normSize: u32 = ${normSize};
-  const normSizeTyped: ${dataType} = ${normSize};
-  const epsilon: f32 = ${attributes.epsilon};
-
-  @group(0) @binding(${bindingIndex++}) var<storage, read> x : array<${dataType}>;
-  @group(0) @binding(${bindingIndex++}) var<storage, read> scale : array<${dataType}>;
-  ${bias ? `@group(0) @binding(${bindingIndex++}) var<storage, read> bias : array<${dataType}>;` : ''}
-  @group(0) @binding(${bindingIndex++}) var<storage, read_write> output : array<${dataType}>;
-  ${
-          hasMeanDataOutput ?
-              `@group(0) @binding(${bindingIndex++}) var<storage, read_write> meanDataOutput : array<${dataType}>` :
-              ''};
-  ${
-          hasInvStdOutput ?
-              `@group(0) @binding(${bindingIndex++}) var<storage, read_write> invStdOutput : array<${dataType}>` :
-              ''};
-
->>>>>>> ba7f20ac
   ${shaderHelper.mainStart()}
     ${shaderHelper.guardAgainstOutOfBoundsWorkgroupSizes(normCount)}
     let offset = global_idx * normSizeVectorized;
@@ -156,7 +101,6 @@
     ${hasMeanDataOutput ? 'meanDataOutput[global_idx] = mean' : ''};
     ${hasInvStdOutput ? 'invStdOutput[global_idx] = 1 / meanSquare' : ''};
   }`;
-<<<<<<< HEAD
           const outputs = [{dims: outputShape, dataType: inputs[0].dataType, gpuDataType: GpuDataType.default}];
           if (hasMeanDataOutput) {
             outputs.push({dims: meanInvStdDevDim, dataType: DataType.float, gpuDataType: GpuDataType.default});
@@ -165,26 +109,6 @@
             outputs.push({dims: meanInvStdDevDim, dataType: DataType.float, gpuDataType: GpuDataType.default});
           }
 
-          return {
-            ...metadata,
-            outputs,
-            getShaderSource,
-            dispatchGroup: () => ({x: Math.ceil(normCount / 64 /* workgroup size */)})
-          };
-        };
-=======
-      const outputs = [{dims: outputShape, dataType: inputs[0].dataType}];
-      if (hasMeanDataOutput) {
-        outputs.push(
-            {dims: meanInvStdDevDim, dataType: inputs[0].dataType},
-        );
-      }
-      if (hasInvStdOutput) {
-        outputs.push(
-            {dims: meanInvStdDevDim, dataType: inputs[0].dataType},
-        );
-      }
-
       return {
         name: 'LayerNormalization',
         shaderCache: {hint: `${attributes.cacheKey}|${outputCount}|${inputs.length}`},
@@ -192,7 +116,6 @@
         getShaderSource,
       };
     };
->>>>>>> ba7f20ac
 
 export const parseLayerNormAttributes = (attributes: LayerNormAttributes): LayerNormAttributes =>
     createAttributeWithCacheKey({axis: attributes.axis, epsilon: attributes.epsilon});
