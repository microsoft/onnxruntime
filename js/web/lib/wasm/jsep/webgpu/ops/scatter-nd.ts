--- conflicted
+++ resolved
@@ -144,53 +144,14 @@
         ${shaderHelper.guardAgainstOutOfBoundsWorkgroupSizes('uniforms.output_size')}
   var hasDuplicates = false;
   if (${attributes.reduction === 'none'}) {
-<<<<<<< HEAD
-    let n = ${ShapeUtil.size(indicesShape)};
-    for (var i = 0; i < n; i = i + 1) {
-      for (var j = i + 1; j < n; j = j + 1) {
-=======
     for (var i = 0; i < ${numIndicesElements}; i = i + 1) {
       for (var j = i + 1; j < ${numIndicesElements}; j = j + 1) {
->>>>>>> 39e585ff
         var index_i = i32(indices[i].x);
         var index_j = i32(indices[j].x);
         if (index_i == index_j) {
           hasDuplicates = true;
           break;
         }
-<<<<<<< HEAD
-      }
-      if (hasDuplicates) {
-        break;
-      }
-    }
-  }
-
-  var data_offset = 0u;
-  var indices_start = uniforms.last_index_dimension * global_idx;
-  if (${attributes.reduction === 'none'} && hasDuplicates) {
-    if (global_idx != 0u) {
-      return;
-    }
-    indices_start = 0u;
-  }
-  let indices_end = indices_start + uniforms.last_index_dimension;
-  for (var i = indices_start; i < indices_end; i++) {
-    var index = i32(indices[i].x);
-    ${
-      inputs[0].dims.length === 1
-        ? `
-    let element_count_dim = uniforms.output_strides;
-    let dim_value = uniforms.output_shape;`
-        : `
-    let element_count_dim = uniforms.output_strides[i - indices_start];
-    let dim_value = uniforms.output_shape[i - indices_start + uniforms.last_index_dimension];`
-    }
-    if (index >= 0) {
-      if (index >= i32(dim_value)) {
-        index = i32(dim_value - 1);
-=======
->>>>>>> 39e585ff
       }
       if (hasDuplicates) {
         break;
