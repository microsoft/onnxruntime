// Copyright (c) Microsoft Corporation. All rights reserved.
// Licensed under the MIT License.

import { DataType } from '../../../wasm-common';
import { TensorView } from '../../tensor-view';
import { ShapeUtil } from '../../util';
import { AttributeWithCacheKey, createAttributeWithCacheKey } from '../attribute-with-cache-key';
import { ComputeContext, ProgramInfo } from '../types';

import { createTensorShapeVariables, IndicesHelper, inputVariable, outputVariable, ShaderHelper } from './common';

export interface TransposeAttributes extends AttributeWithCacheKey {
  readonly perm: number[];
}

const validateInputs = (inputs: readonly TensorView[]): void => {
  if (!inputs || inputs.length !== 1) {
    throw new Error('Transpose requires 1 input.');
  }
};

const getAdjustedPerm = (inputRank: number, perm: number[]): number[] =>
  perm && perm.length !== inputRank ? [...new Array(inputRank).keys()].reverse() : perm;

const getOutputShape = (inputShape: readonly number[], perm: number[]): readonly number[] =>
  ShapeUtil.sortBasedOnPerm(inputShape, getAdjustedPerm(inputShape.length, perm));

const permFunctionBody = (perm: number[], rank: number, input: IndicesHelper, output: IndicesHelper): string => {
  const reverseFunc = [];
  reverseFunc.push(`fn perm(i: ${output.type.indices}) -> ${input.type.indices} {
    var a: ${input.type.indices};`);
  for (let i = 0; i < rank; ++i) {
    reverseFunc.push(input.indicesSet('a', perm[i], `i[${i}]`));
  }
  reverseFunc.push('return a;}');
  return reverseFunc.join('\n');
};

export const createTransposeProgramInfo = (inputTensor: TensorView, permAttr: number[]): ProgramInfo => {
  const inputDataType = inputTensor.dataType;
  const inputRank = inputTensor.dims.length;
  const perm = getAdjustedPerm(inputRank, permAttr);
  const outputShape = getOutputShape(inputTensor.dims, perm);
  const output = outputVariable('output', inputDataType, outputShape.length);
  const input = inputVariable('a', inputDataType, inputRank);
  let getShaderSource;
  if (perm.length === 2 && perm[0] === 1 && perm[1] === 0) {
    const wgslType = output.type.value;
    const workgroupSize: [number, number, number] = [16, 16, 1];
    getShaderSource = (shaderHelper: ShaderHelper) => `
  ${shaderHelper.registerUniform('output_size', 'u32').declareVariables(input, output)}
  var<workgroup> tile : array<array<${wgslType}, ${workgroupSize[0] + 1}>, ${workgroupSize[0]}>;
  ${shaderHelper.mainStart(workgroupSize)}
    var x = workgroup_id.x * ${workgroupSize[0]}u + local_id.x;
    var y = workgroup_id.y * ${workgroupSize[0]}u + local_id.y;
    let width = uniforms.output_shape[0];
    let height = uniforms.output_shape[1];
    if (x < width && y < height) {
      tile[local_id.y][local_id.x] = ${input.getByOffset('y * width + x')};
    }
    workgroupBarrier();
    x = workgroup_id.y * ${workgroupSize[0]}u + local_id.x;
    y = workgroup_id.x * ${workgroupSize[0]}u + local_id.y;
    if (x < height && y < width) {
      ${output.setByOffset('y * height + x', 'tile[local_id.x][local_id.y]')}
    }
  }`;
  } else {
    getShaderSource = (shaderHelper: ShaderHelper) => `
  ${shaderHelper.registerUniform('output_size', 'u32').declareVariables(input, output)}

  ${permFunctionBody(perm, inputRank, input, output)}

  ${shaderHelper.mainStart()}
    ${shaderHelper.guardAgainstOutOfBoundsWorkgroupSizes('uniforms.output_size')}

    let indices = ${output.offsetToIndices('global_idx')};
    let aIndices = perm(indices);

    ${output.setByOffset('global_idx', input.getByIndices('aIndices'))}
  }`;
  }
  return {
    name: 'Transpose',
<<<<<<< HEAD
    shaderCache: {hint: `${permAttr}`, inputDependencies: ['rank']},
    getRunData: () => {
      const outputSize = ShapeUtil.size(outputShape);
      return {
        outputs: [{dims: outputShape, dataType: inputTensor.dataType}],
        dispatchGroup: {x: Math.ceil(outputSize / 64 /* workgroup size */)},
        programUniforms:
            [{type: DataType.uint32, data: outputSize}, ...createTensorShapeVariables(inputTensor.dims, outputShape)],
=======
    shaderCache: { hint: `${permAttr}`, inputDependencies: ['rank'] },
    getRunData: (inputs) => {
      const outputSize = ShapeUtil.size(outputShape);
      return {
        outputs: [{ dims: outputShape, dataType: inputs[0].dataType }],
        dispatchGroup: { x: Math.ceil(outputSize / 64 /* workgroup size */) },
        programUniforms: [
          { type: DataType.uint32, data: outputSize },
          ...createTensorShapeVariables(inputs[0].dims, outputShape),
        ],
>>>>>>> b9f3a5d5
      };
    },
    getShaderSource,
  };
};

export const transpose = (context: ComputeContext, attributes: TransposeAttributes): void => {
  validateInputs(context.inputs);
  context.compute(createTransposeProgramInfo(context.inputs[0], attributes.perm));
};

export const parseTransposeAttributes = (attributes: Record<string, unknown>): TransposeAttributes =>
  createAttributeWithCacheKey({ perm: attributes.perm as number[] });<|MERGE_RESOLUTION|>--- conflicted
+++ resolved
@@ -82,27 +82,16 @@
   }
   return {
     name: 'Transpose',
-<<<<<<< HEAD
-    shaderCache: {hint: `${permAttr}`, inputDependencies: ['rank']},
+    shaderCache: { hint: `${permAttr}`, inputDependencies: ['rank'] },
     getRunData: () => {
       const outputSize = ShapeUtil.size(outputShape);
       return {
-        outputs: [{dims: outputShape, dataType: inputTensor.dataType}],
-        dispatchGroup: {x: Math.ceil(outputSize / 64 /* workgroup size */)},
-        programUniforms:
-            [{type: DataType.uint32, data: outputSize}, ...createTensorShapeVariables(inputTensor.dims, outputShape)],
-=======
-    shaderCache: { hint: `${permAttr}`, inputDependencies: ['rank'] },
-    getRunData: (inputs) => {
-      const outputSize = ShapeUtil.size(outputShape);
-      return {
-        outputs: [{ dims: outputShape, dataType: inputs[0].dataType }],
+        outputs: [{ dims: outputShape, dataType: inputTensor.dataType }],
         dispatchGroup: { x: Math.ceil(outputSize / 64 /* workgroup size */) },
         programUniforms: [
           { type: DataType.uint32, data: outputSize },
-          ...createTensorShapeVariables(inputs[0].dims, outputShape),
+          ...createTensorShapeVariables(inputTensor.dims, outputShape),
         ],
->>>>>>> b9f3a5d5
       };
     },
     getShaderSource,
