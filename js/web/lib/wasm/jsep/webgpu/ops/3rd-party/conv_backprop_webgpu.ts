--- conflicted
+++ resolved
@@ -46,14 +46,11 @@
   const inputChannelsPerGroup = wShape[2] / group;
   const outputChannelsPerGroup = wShape[3];
   const aComponents = isChannelsLast ? getMaxComponents(inputChannelsPerGroup) : 1;
-<<<<<<< HEAD
-=======
   const packInputAs4 = isChannelsLast && outputChannelsPerGroup === 1 && inputChannelsPerGroup >= 4;
   const inputChannelsPerGroupInt = packInputAs4
     ? Math.floor(inputChannelsPerGroup / 4) * 4
     : Math.floor(inputChannelsPerGroup / aComponents) * aComponents;
   const inputChannelsRemainder = inputChannelsPerGroup - inputChannelsPerGroupInt;
->>>>>>> 39e585ff
   const components = isChannelsLast ? getMaxComponents(outputChannelsPerGroup) : 1;
   const bComponents = isChannelsLast ? (outputChannelsPerGroup === 1 ? aComponents : components) : 1;
   const outputSize = ShapeUtil.size(outputShape) / components;
@@ -124,18 +121,6 @@
 
     const calculateResult = (): string => {
       let calcStr = '';
-<<<<<<< HEAD
-      if (aComponents === 1) {
-        calcStr += `
-        let w_offset = ${w.indicesToOffset(`${w.type.indices}(u32(wRPerm), u32(wCPerm), inputChannel, wOutChannel)`)};
-        let wValue = ${w.getByOffset(`w_offset / ${bComponents}`)};
-        dotProd = dotProd + xValue * wValue;`;
-      } else {
-        if (outputChannelsPerGroup === 1) {
-          calcStr += `
-          let wValue = ${w.getByOffset(`${w.indicesToOffset(`${w.type.indices}(u32(wRPerm), u32(wCPerm), inputChannel, wOutChannel)`)} / ${bComponents}`)};
-          dotProd = dotProd + dot(xValue, wValue);`;
-=======
       if (packInputAs4) {
         if (aComponents === 4) {
           calcStr += `
@@ -170,7 +155,6 @@
           let w_offset = ${w.indicesToOffset(`${w.type.indices}(u32(wRPerm), u32(wCPerm), inputChannel, wOutChannel)`)};
           let wValue = ${w.getByOffset(`w_offset / ${bComponents}`)};
           dotProd = dotProd + xValue * wValue;`;
->>>>>>> 39e585ff
         } else {
           for (let c = 0; c < aComponents; c++) {
             calcStr += `
@@ -181,8 +165,6 @@
       }
       return calcStr;
     };
-<<<<<<< HEAD
-=======
     const calculateRemainder = (): string => {
       if (inputChannelsRemainder === 0) {
         return '';
@@ -209,7 +191,6 @@
       }
       return calcStr;
     };
->>>>>>> 39e585ff
     const codeSnippet = `
             let outputIndices = ${output.offsetToIndices(`global_idx * ${components}`)};
             let batch = ${output.indicesGet('outputIndices', 0)};
@@ -245,10 +226,6 @@
                 // Minimum wC >= 0 that satisfies (dyCCorner + wC) % (uniforms.strides.y) == 0
                 wC = u32(((dyCCorner + i32(uniforms.strides.y) - 1) / i32(uniforms.strides.y)) * i32(uniforms.strides.y) - dyCCorner);
               }
-<<<<<<< HEAD
-
-=======
->>>>>>> 39e585ff
               for (; wC < uniforms.effective_filter_dims.y; wC = wC + 1) {
                 if (wC % uniforms.dilations.y != 0) {
                   continue;
@@ -261,19 +238,6 @@
                 }
                 let idyC: u32 = u32(dyC);
                 var inputChannel = groupId * uniforms.input_channels_per_group;
-<<<<<<< HEAD
-                for (var d2: u32 = 0; d2 < uniforms.input_channels_per_group; d2 = d2 + ${aComponents}) {
-                  let xValue = ${
-                    isChannelsLast
-                      ? dy.getByOffset(
-                          `${dy.indicesToOffset(`${dy.type.indices}(batch, idyR, idyC, inputChannel)`)} / ${aComponents}`,
-                        )
-                      : dy.get('batch', 'inputChannel', 'idyR', 'idyC')
-                  };
-                  ${calculateResult()}
-                  inputChannel = inputChannel + ${aComponents};
-                }
-=======
                 ${
                   packInputAs4
                     ? `
@@ -287,7 +251,6 @@
                   inputChannel = inputChannel + ${packInputAs4 ? 4 : aComponents};
                 }
                 ${calculateRemainder()}
->>>>>>> 39e585ff
                 wC = wC + uniforms.strides.y - 1;
               }
               wR = wR + uniforms.strides[0] - 1;
@@ -306,11 +269,7 @@
   return {
     name: 'ConvTranspose2D',
     shaderCache: {
-<<<<<<< HEAD
-      hint: `${attributes.cacheKey};${aComponents}${bComponents}${components}${outputChannelsPerGroup === 1}`,
-=======
       hint: `${attributes.cacheKey};${aComponents}${bComponents}${components}${packInputAs4}${inputChannelsRemainder}`,
->>>>>>> 39e585ff
       inputDependencies,
     },
     getRunData: () => ({
