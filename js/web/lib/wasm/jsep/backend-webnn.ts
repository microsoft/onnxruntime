--- conflicted
+++ resolved
@@ -371,14 +371,11 @@
     return inputNames.includes(inputName);
   }
 
-<<<<<<< HEAD
-=======
   public isInt64Supported(sessionId: number): boolean {
     const context = this.mlContextBySessionId.get(sessionId);
     return !!context?.opSupportLimits().input.dataTypes.includes('int64');
   }
 
->>>>>>> 39e585ff
   public flush(): void {
     // Unlike the WebGPU backend, the WebNN backend does not need to flush any pending operations.
   }
