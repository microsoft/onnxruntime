--- conflicted
+++ resolved
@@ -178,15 +178,12 @@
   }
 
   public async ensureTensor(
-<<<<<<< HEAD
     sessionId: number,
-=======
-    context: MLContext,
->>>>>>> c53c9caf
     dataType: MLOperandDataType,
     shape: readonly number[],
     copyOld: boolean,
   ): Promise<MLTensor> {
+    const context = this.tensorManager.getMLContext(sessionId);
     if (this.wrapper) {
       if (this.wrapper.canReuseTensor(context, dataType, shape)) {
         return this.wrapper.tensor;
@@ -304,11 +301,7 @@
     if (!tensor) {
       throw new Error('Tensor not found.');
     }
-<<<<<<< HEAD
     return tensor.ensureTensor(sessionId, dataType, shape, copyOld);
-=======
-    return tensor.ensureTensor(this.backend.currentContext, dataType, shape, copyOld);
->>>>>>> c53c9caf
   }
 
   public upload(tensorId: TensorId, data: Uint8Array): void {
@@ -375,11 +368,7 @@
     writable: boolean,
     readable: boolean,
   ): Promise<TensorWrapper> {
-<<<<<<< HEAD
-=======
-    const sessionId = this.backend.currentSessionId;
-    const context = this.backend.currentContext;
->>>>>>> c53c9caf
+    const context = this.getMLContext(sessionId);
     for (const [index, tensor] of this.freeTensors.entries()) {
       if (tensor.canReuseTensor(context, dataType, shape)) {
         LOG_DEBUG('verbose', () => `[WebNN] Reusing tensor {dataType: ${dataType}, shape: ${shape}}`);
@@ -388,10 +377,6 @@
         return wrapper;
       }
     }
-<<<<<<< HEAD
-    const context = this.getMLContext(sessionId);
-=======
->>>>>>> c53c9caf
     LOG_DEBUG('verbose', () => `[WebNN] MLContext.createTensor {dataType: ${dataType}, shape: ${shape}}`);
     const tensor = await context.createTensor({
       dataType,
