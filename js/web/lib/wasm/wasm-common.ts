--- conflicted
+++ resolved
@@ -163,23 +163,6 @@
     default:
       throw new Error(`unsupported logging level: ${logLevel}`);
   }
-<<<<<<< HEAD
-};
-
-export const tensorTypeToWsglType = (type: DataType) => {
-  switch (type) {
-    case DataType.float:
-      return 'f32';
-    // TODO: enable after "shader-f16" WSGL extension release
-    // case DataType.float16:
-    //   return 'f16';
-    case DataType.int32:
-      return 'i32';
-    case DataType.uint32:
-      return 'u32';
-    default:
-      throw new Error(`Unsupported type: ${type}`);
-  }
 };
 
 export const streamResponseToBuffer = async (response: Response, output: ArrayBuffer, outputOffset = 0) => {
@@ -198,7 +181,4 @@
       offset += value.byteLength;
     }
   }
-}
-=======
-};
->>>>>>> 873ef8b8
+}