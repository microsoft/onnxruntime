--- conflicted
+++ resolved
@@ -12,9 +12,6 @@
 let runtimeInitialized: boolean;
 let runtimeInitializationPromise: Promise<void>|undefined;
 
-<<<<<<< HEAD
-export class OnnxruntimeWebAssemblySessionHandler implements InferenceSessionHandler {
-=======
 const encodeTensorMetadata = (tensor: Tensor, getName: () => string): TensorMetadata => {
   switch (tensor.location) {
     case 'cpu':
@@ -43,8 +40,7 @@
   }
 };
 
-export class OnnxruntimeWebAssemblySessionHandler implements SessionHandler {
->>>>>>> 561aca97
+export class OnnxruntimeWebAssemblySessionHandler implements InferenceSessionHandler {
   private sessionId: number;
 
   inputNames: string[];
