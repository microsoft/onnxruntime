--- conflicted
+++ resolved
@@ -29,15 +29,11 @@
   /**
    * defines whether to disable multi-threading feature in WebAssembly backend in the build.
    */
-<<<<<<< HEAD
-  DISABLE_WASM_THREAD: boolean;
+  readonly DISABLE_WASM_THREAD: boolean;
   /**
-   * defines whether to enable training APIs in WebAssembly backend.
+   * defines whether to disable training APIs in WebAssembly backend.
    */
-  ENABLE_TRAINING: boolean;
-=======
-  readonly DISABLE_WASM_THREAD: boolean;
->>>>>>> 569876fb
+  readonly DISABLE_TRAINING: boolean;
 }
 
 declare const BUILD_DEFS: BuildDefinitions;