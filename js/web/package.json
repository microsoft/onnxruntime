{
  "license": "MIT",
  "browser": "dist/ort-web.min.js",
  "unpkg": "dist/ort.min.js",
  "name": "onnxruntime-web",
  "repository": {
    "url": "https://github.com/Microsoft/onnxruntime.git",
    "type": "git"
  },
  "author": "fs-eire",
<<<<<<< HEAD
  "module": "./lib/index.js",
  "version": "1.14.0",
=======
  "version": "1.15.0",
>>>>>>> 8372c86e
  "jsdelivr": "dist/ort.min.js",
  "dependencies": {
    "flatbuffers": "^1.12.0",
    "guid-typescript": "^1.0.9",
    "long": "^4.0.0",
    "onnx-proto": "^4.0.4",
    "onnxruntime-common": "file:../common",
    "platform": "^1.3.6"
  },
  "scripts": {
    "prepare": "tsc",
    "build:doc": "node ./script/generate-operator-md",
    "pull:wasm": "node ./script/pull-prebuilt-wasm-artifacts",
    "test:e2e": "node ./test/e2e/run",
    "build": "node ./script/build",
    "test": "tsc --build ../scripts && node ../scripts/prepare-onnx-node-tests && node ./script/test-runner-cli",
    "prepack": "node ./script/build && node ./script/prepack"
  },
  "keywords": [
    "ONNX",
    "ONNXRuntime",
    "ONNX Runtime"
  ],
  "devDependencies": {
    "@chiragrupani/karma-chromium-edge-launcher": "^2.1.0",
    "@types/chai": "^4.2.16",
    "@types/emscripten": "^1.39.4",
    "@types/flatbuffers": "^1.10.0",
    "@types/fs-extra": "^9.0.10",
    "@types/karma": "^6.1.0",
    "@types/long": "^4.0.1",
    "@types/minimatch": "^3.0.4",
    "@types/minimist": "^1.2.2",
    "@types/mocha": "^8.2.2",
    "@types/npmlog": "^4.1.2",
    "@types/platform": "^1.3.3",
    "base64-js": "^1.5.1",
    "chai": "^4.3.4",
    "dir-compare": "^3.3.0",
    "electron": "^18.3.7",
    "fs-extra": "^9.1.0",
    "globby": "^11.0.3",
    "jszip": "^3.7.1",
    "karma": "^6.3.2",
    "karma-browserstack-launcher": "^1.6.0",
    "karma-chai": "^0.1.0",
    "karma-chrome-launcher": "^3.1.0",
    "karma-edge-launcher": "^0.4.2",
    "karma-electron": "^7.0.0",
    "karma-firefox-launcher": "^2.1.0",
    "karma-mocha": "^2.0.1",
    "karma-mocha-reporter": "^2.2.5",
    "karma-safari-applescript-launcher": "^0.1.0",
    "karma-sourcemap-loader": "^0.3.8",
    "minimatch": "^3.0.4",
    "minimist": "^1.2.7",
    "mocha": "^10.2.0",
    "node-polyfill-webpack-plugin": "^1.1.0",
    "npmlog": "^4.1.2",
    "numpy-parser": "^1.2.3",
    "strip-json-comments": "^3.1.1",
    "terser": "^5.16.1",
    "ts-loader": "^9.4.2",
    "typescript": "^4.9.4",
    "webpack": "^5.75.0",
    "webpack-bundle-analyzer": "^4.7.0",
    "webpack-cli": "^5.0.1",
    "worker-loader": "^3.0.8"
  },
  "main": "dist/ort-web.node.js",
  "types": "./types/lib/index.d.ts",
  "description": "A Javascript library for running ONNX models on browsers"
}<|MERGE_RESOLUTION|>--- conflicted
+++ resolved
@@ -8,12 +8,7 @@
     "type": "git"
   },
   "author": "fs-eire",
-<<<<<<< HEAD
-  "module": "./lib/index.js",
-  "version": "1.14.0",
-=======
   "version": "1.15.0",
->>>>>>> 8372c86e
   "jsdelivr": "dist/ort.min.js",
   "dependencies": {
     "flatbuffers": "^1.12.0",
