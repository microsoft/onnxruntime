--- conflicted
+++ resolved
@@ -6,10 +6,5 @@
 /**/packages/
 /**/bin/
 /**/obj/
-<<<<<<< HEAD
-=======
-_site
-dest
->>>>>>> 52ce6a90
 csharp
 *.txt