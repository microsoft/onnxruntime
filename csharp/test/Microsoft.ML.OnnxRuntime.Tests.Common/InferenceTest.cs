--- conflicted
+++ resolved
@@ -5,11 +5,9 @@
 using System;
 using System.Collections.Generic;
 using System.Linq;
-<<<<<<< HEAD
 using System.Linq.Expressions;
-=======
 using System.Runtime.CompilerServices;
->>>>>>> 56bced05
+
 using System.Runtime.InteropServices;
 using System.Text.RegularExpressions;
 using System.Threading;
@@ -2032,8 +2030,6 @@
                 }
             }
         }
-<<<<<<< HEAD
-=======
 
         [Fact(DisplayName = "TestModelRunAsyncTask")]
         private async void TestModelRunAsyncTask()
@@ -2107,7 +2103,6 @@
             }
         }
     }
->>>>>>> 56bced05
 
 #if USE_AZURE
         [Fact(DisplayName = "TestLoadAzureEP")]
