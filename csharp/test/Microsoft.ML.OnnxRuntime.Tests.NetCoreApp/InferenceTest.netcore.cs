﻿using Microsoft.ML.OnnxRuntime.Tensors;
using System;
using System.Collections.Generic;
using System.IO;
using System.Linq;
using System.Runtime.InteropServices;
using System.Text.RegularExpressions;
using Xunit;

#if NET8_0_OR_GREATER
using SystemNumericsTensors = System.Numerics.Tensors;
#endif

namespace Microsoft.ML.OnnxRuntime.Tests
{
    /// <summary>
    /// This is compensate for the absence of string.Contains() in .NET Standard 2.0
    /// Contains(String, StringComparison)
    /// </summary>
    public static class StringExtensions
    {
        public static bool Contains(this String str, String substring,
                                    StringComparison comp)
        {
            if (substring == null)
                throw new ArgumentNullException("substring",
                                             "substring cannot be null.");
            else if (!Enum.IsDefined(typeof(StringComparison), comp))
                throw new ArgumentException("comp is not a member of StringComparison",
                                         "comp");

            return str.IndexOf(substring, comp) >= 0;
        }
    }

    public partial class InferenceTest
    {
        private const string module = "onnxruntime.dll";
        private const string propertiesFile = "Properties.txt";

        [Fact(DisplayName = "CanCreateAndDisposeSessionWithModelPath")]
        public void CanCreateAndDisposeSessionWithModelPath()
        {
            string modelPath = Path.Combine(Directory.GetCurrentDirectory(), "squeezenet.onnx");
            using (var session = new InferenceSession(modelPath))
            {
                Assert.NotNull(session);
                Assert.NotNull(session.InputMetadata);
                Assert.Single(session.InputMetadata); // 1 input nodeMeta
                Assert.True(session.InputMetadata.ContainsKey("data_0")); // input nodeMeta name
                Assert.Equal(typeof(float), session.InputMetadata["data_0"].ElementType);
                Assert.True(session.InputMetadata["data_0"].IsTensor);
                var expectedInputDimensions = new int[] { 1, 3, 224, 224 };
                Assert.Equal(expectedInputDimensions.Length, session.InputMetadata["data_0"].Dimensions.Length);
                for (int i = 0; i < expectedInputDimensions.Length; i++)
                {
                    Assert.Equal(expectedInputDimensions[i], session.InputMetadata["data_0"].Dimensions[i]);
                }

                Assert.NotNull(session.OutputMetadata);
                Assert.Single(session.OutputMetadata); // 1 output nodeMeta
                Assert.True(session.OutputMetadata.ContainsKey("softmaxout_1")); // output nodeMeta name
                Assert.Equal(typeof(float), session.OutputMetadata["softmaxout_1"].ElementType);
                Assert.True(session.OutputMetadata["softmaxout_1"].IsTensor);
                var expectedOutputDimensions = new int[] { 1, 1000, 1, 1 };
                Assert.Equal(expectedOutputDimensions.Length, session.OutputMetadata["softmaxout_1"].Dimensions.Length);
                for (int i = 0; i < expectedOutputDimensions.Length; i++)
                {
                    Assert.Equal(expectedOutputDimensions[i], session.OutputMetadata["softmaxout_1"].Dimensions[i]);
                }
            }
        }

#if NET8_0_OR_GREATER
#pragma warning disable SYSLIB5001 // System.Numerics.Tensors is only in preview so we can continue receiving API feedback
        [Theory]
<<<<<<< HEAD
        [InlineData(GraphOptimizationLevel.ORT_DISABLE_ALL, true)]
        [InlineData(GraphOptimizationLevel.ORT_DISABLE_ALL, false)]
        [InlineData(GraphOptimizationLevel.ORT_ENABLE_EXTENDED, true)]
        [InlineData(GraphOptimizationLevel.ORT_ENABLE_EXTENDED, false)]
        private void CanRunInferenceOnAModelDotnetTensors(GraphOptimizationLevel graphOptimizationLevel, bool enableParallelExecution)
=======
        [InlineData(GraphOptimizationLevel.ORT_DISABLE_ALL)]
        [InlineData(GraphOptimizationLevel.ORT_ENABLE_EXTENDED)]
        private void CanRunInferenceOnAModelDotnetTensors(GraphOptimizationLevel graphOptimizationLevel)
>>>>>>> 39e585ff
        {
            var model = TestDataLoader.LoadModelFromEmbeddedResource("squeezenet.onnx");

            using (var cleanUp = new DisposableListTest<IDisposable>())
            {
                // Set the graph optimization level for this session.
                SessionOptions options = new SessionOptions();
                cleanUp.Add(options);
                options.GraphOptimizationLevel = graphOptimizationLevel;

                var session = new InferenceSession(model, options);
                cleanUp.Add(session);

                using var runOptions = new RunOptions();
                var inputMeta = session.InputMetadata;
                var outputMeta = session.OutputMetadata;

                float[] expectedOutput = TestDataLoader.LoadTensorFromEmbeddedResource("bench.expected_out");
                long[] expectedDimensions = { 1, 1000, 1, 1 };  // hardcoded for now for the test data
                ReadOnlySpan<long> expectedOutputDimensions = expectedDimensions;

                float[] inputData = TestDataLoader.LoadTensorFromEmbeddedResource("bench.in"); // this is the data for only one input tensor for this model

                using var inputOrtValues = new DisposableListTest<DisposableTestPair<OrtValue>>(session.InputMetadata.Count);

                foreach (var name in inputMeta.Keys)
                {
                    Assert.Equal(typeof(float), inputMeta[name].ElementType);
                    Assert.True(inputMeta[name].IsTensor);
                    var tensor = SystemNumericsTensors.Tensor.Create<float>(inputData, inputMeta[name].Dimensions.Select(x => (nint)x).ToArray());
                    inputOrtValues.Add(new DisposableTestPair<OrtValue>(name, OrtValue.CreateTensorValueFromSystemNumericsTensorObject<float>(tensor)));

                }

                runOptions.LogId = "CsharpTest";
                runOptions.Terminate = false;  // TODO: Test terminate = true, it currently crashes
                runOptions.LogSeverityLevel = OrtLoggingLevel.ORT_LOGGING_LEVEL_ERROR;
                // Run inference with named inputs and outputs created with in Run()
                using (var results = session.Run(runOptions, inputOrtValues.Select(x => x.Key).ToList(), inputOrtValues.Select(x => x.Value).ToList(), new List<string>(["softmaxout_1"])))  // results is an IDisposableReadOnlyCollection<OrtValue> container
                {
                    // validate the results
                    foreach (var r in results)
                    {
                        Assert.Single(results);

                        ValidateRunResult(r, expectedOutput, expectedDimensions);
                    }
                }
            }
        }

        [Fact]
        public void InferenceSessionDisposedDotnetTensors()
        {
            var model = TestDataLoader.LoadModelFromEmbeddedResource("squeezenet.onnx");

            // Set the graph optimization level for this session.
            using (SessionOptions options = new SessionOptions())
            {
                options.ProfileOutputPathPrefix = "Ort_P_";
                options.EnableProfiling = true;
                using (var session = new InferenceSession(model, options))
                {
                    var inputMeta = session.InputMetadata;
                    var container = new List<NamedOnnxValue>();

                    float[] inputData = TestDataLoader.LoadTensorFromEmbeddedResource("bench.in"); // this is the data for only one input tensor for this model

                    using (var runOptions = new RunOptions())
                    using (var inputOrtValues = new DisposableListTest<DisposableTestPair<OrtValue>>(session.InputMetadata.Count))
                    using (var outputOrtValues = new DisposableListTest<DisposableTestPair<OrtValue>>(session.OutputMetadata.Count))
                    {
<<<<<<< HEAD
                        
=======

>>>>>>> 39e585ff
                        foreach (var name in inputMeta.Keys)
                        {
                            Assert.Equal(typeof(float), inputMeta[name].ElementType);
                            Assert.True(inputMeta[name].IsTensor);
                            var tensor = SystemNumericsTensors.Tensor.Create<float>(inputData, inputMeta[name].Dimensions.Select(x => (nint) x).ToArray());
                            inputOrtValues.Add(new DisposableTestPair<OrtValue>(name, OrtValue.CreateTensorValueFromSystemNumericsTensorObject<float>(tensor)));
                        }
<<<<<<< HEAD
                        
=======

>>>>>>> 39e585ff
                        // Run inference with named inputs and outputs created with in Run()
                        using (var results = session.Run(runOptions, inputOrtValues.Select(x => x.Key).ToList(), inputOrtValues.Select(x => x.Value).ToList(), new List<string>(["softmaxout_1"])))  // results is an IDisposableReadOnlyCollection<OrtValue> container
                        {
                            // validate the results
                            foreach (var r in results)
                            {
                                Assert.Single(results);

                                float[] expectedOutput = TestDataLoader.LoadTensorFromEmbeddedResource("bench.expected_out");
                                long[] expectedDimensions = { 1, 1000, 1, 1 };  // hardcoded for now for the test data
                                ValidateRunResult(r, expectedOutput, expectedDimensions);
                            }
                        }
                    }

                    string profile_file = session.EndProfiling();

                    // Profile file should have the output path prefix in it
                    Assert.Contains("Ort_P_", profile_file);
                }
            }
        }

        [Fact]
        private void ThrowWrongOutputNameDotnetTensors()
        {
            var tuple = OpenSessionSqueezeNet();
            var session = tuple.Item1;
            var inputData = tuple.Item2;
            var inputTensor = tuple.Item3;

            using (var runOptions = new RunOptions())
            using (var inputOrtValues = new DisposableListTest<DisposableTestPair<OrtValue>>(session.InputMetadata.Count))
            using (var outputOrtValues = new DisposableListTest<DisposableTestPair<OrtValue>>(session.OutputMetadata.Count))
            {
                var tensor = SystemNumericsTensors.Tensor.Create<float>(inputData, Array.ConvertAll<int, nint>(inputTensor.Dimensions.ToArray(), x => (nint)x));

                inputOrtValues.Add(new DisposableTestPair<OrtValue>("data_0", OrtValue.CreateTensorValueFromSystemNumericsTensorObject<float>(tensor)));
                outputOrtValues.Add(new DisposableTestPair<OrtValue>("bad_output_name", OrtValue.CreateTensorValueFromSystemNumericsTensorObject(tensor)));

                var ex = Assert.Throws<OnnxRuntimeException>(() => session.Run(runOptions, ["data_0"], [inputOrtValues[0].Value], ["bad_output_name"], [outputOrtValues[0].Value]));
                Assert.Contains("Output name: 'bad_output_name' is not in the metadata", ex.Message);
            }

            session.Dispose();
        }

        [Fact]
        private void ThrowWrongOutputDimensionDotnetTensors()
        {
            var tuple = OpenSessionSqueezeNet();
            var session = tuple.Item1;
            var inputData = tuple.Item2;
            var inputTensor = tuple.Item3;
            var outputTensor = SystemNumericsTensors.Tensor.Create<float>([1, 1001, 1, 1]);

            using (var runOptions = new RunOptions())
            using (var inputOrtValues = new DisposableListTest<DisposableTestPair<OrtValue>>(session.InputMetadata.Count))
            using (var outputOrtValues = new DisposableListTest<DisposableTestPair<OrtValue>>(session.OutputMetadata.Count))
            {
                var tensor = SystemNumericsTensors.Tensor.Create<float>(inputData, Array.ConvertAll<int, nint>(inputTensor.Dimensions.ToArray(), x => (nint)x));

                inputOrtValues.Add(new DisposableTestPair<OrtValue>("data_0", OrtValue.CreateTensorValueFromSystemNumericsTensorObject<float>(tensor)));
                outputOrtValues.Add(new DisposableTestPair<OrtValue>("softmaxout_1", OrtValue.CreateTensorValueFromSystemNumericsTensorObject(outputTensor)));
<<<<<<< HEAD
                
=======

>>>>>>> 39e585ff
                var ex = Assert.Throws<OnnxRuntimeException>(() => session.Run(runOptions, ["data_0"], [inputOrtValues[0].Value], ["softmaxout_1"], [outputOrtValues[0].Value]));
            }

            session.Dispose();
        }

        [Fact]
        private void ThrowInconsistentPinnedOutputsDotnetTensors()
        {
            var tuple = OpenSessionSqueezeNet();
            using var cleanUp = new DisposableListTest<IDisposable>();
            cleanUp.Add(tuple.Item1);
            var session = tuple.Item1;
            var inputData = tuple.Item2;
            var inputTensor = tuple.Item3;
            var outputTensor = SystemNumericsTensors.Tensor.Create([1, 1001, 1, 1], [4]);

            using (var runOptions = new RunOptions())
            using (var inputOrtValues = new DisposableListTest<DisposableTestPair<OrtValue>>(session.InputMetadata.Count))
            using (var outputOrtValues = new DisposableListTest<DisposableTestPair<OrtValue>>(session.OutputMetadata.Count))
            {
                var tensor = SystemNumericsTensors.Tensor.Create<float>(inputData, Array.ConvertAll<int, nint>(inputTensor.Dimensions.ToArray(), x => (nint)x));

                inputOrtValues.Add(new DisposableTestPair<OrtValue>("data_0", OrtValue.CreateTensorValueFromSystemNumericsTensorObject<float>(tensor)));
                outputOrtValues.Add(new DisposableTestPair<OrtValue>("softmaxout_1", OrtValue.CreateTensorValueFromSystemNumericsTensorObject(outputTensor)));
                OrtValue[] outputs = [];
                var ex = Assert.Throws<ArgumentException>(() => session.Run(runOptions, ["data_0"], [inputOrtValues[0].Value], ["softmaxout_1"], outputs));
                Assert.StartsWith("Length of outputNames (1) must match that of outputValues (0).", ex.Message);
            }
        }
#pragma warning restore SYSLIB5001 // System.Numerics.Tensors is only in preview so we can continue receiving API feedback
#endif


#if USE_CUDA
        [Fact(DisplayName = "TestCUDAProviderOptions")]
        private void TestCUDAProviderOptions()
        {
            string modelPath = Path.Combine(Directory.GetCurrentDirectory(), "squeezenet.onnx");

            string defaultDeviceId = "0";
            string deviceIdFromEnv = System.Environment.GetEnvironmentVariable("OnnxruntimeTestGpuDeviceId");
            if (!string.IsNullOrEmpty(deviceIdFromEnv) && int.TryParse(deviceIdFromEnv, out int deviceId) && deviceId >= 0)
            {
                defaultDeviceId = deviceIdFromEnv;
                output.WriteLine($"Parsed ID: {deviceIdFromEnv}");
            }

            using (var cleanUp = new DisposableListTest<IDisposable>())
            {
                var cudaProviderOptions = new OrtCUDAProviderOptions();
                cleanUp.Add(cudaProviderOptions);

                var providerOptionsDict = new Dictionary<string, string>();
                providerOptionsDict["device_id"] = defaultDeviceId;
                // 256MB
                providerOptionsDict["gpu_mem_limit"] = "268435456";
                providerOptionsDict["arena_extend_strategy"] = "kSameAsRequested";
                providerOptionsDict["cudnn_conv_algo_search"] = "DEFAULT";
                providerOptionsDict["do_copy_in_default_stream"] = "1";
                providerOptionsDict["cudnn_conv_use_max_workspace"] = "1";
                providerOptionsDict["cudnn_conv1d_pad_to_nc1d"] = "1";
                cudaProviderOptions.UpdateOptions(providerOptionsDict);

                var resultProviderOptionsDict = new Dictionary<string, string>();
                ProviderOptionsValueHelper.StringToDict(cudaProviderOptions.GetOptions(), resultProviderOptionsDict);

                // test provider options configuration
                string value;
                value = resultProviderOptionsDict["device_id"];
                Assert.Equal("0", value);
                value = resultProviderOptionsDict["gpu_mem_limit"];
                Assert.Equal("268435456", value);
                value = resultProviderOptionsDict["arena_extend_strategy"];
                Assert.Equal("kSameAsRequested", value);
                value = resultProviderOptionsDict["cudnn_conv_algo_search"];
                Assert.Equal("DEFAULT", value);
                value = resultProviderOptionsDict["do_copy_in_default_stream"];
                Assert.Equal("1", value);
                value = resultProviderOptionsDict["cudnn_conv_use_max_workspace"];
                Assert.Equal("1", value);
                value = resultProviderOptionsDict["cudnn_conv1d_pad_to_nc1d"];
                Assert.Equal("1", value);

                // test correctness of provider options
                SessionOptions options = SessionOptions.MakeSessionOptionWithCudaProvider(cudaProviderOptions);
                cleanUp.Add(options);

                var session = new InferenceSession(modelPath, options);
                cleanUp.Add(session);

                var inputMeta = session.InputMetadata;
                var container = new List<NamedOnnxValue>();
                float[] inputData = TestDataLoader.LoadTensorFromFile(@"bench.in"); // this is the data for only one input tensor for this model
                foreach (var name in inputMeta.Keys)
                {
                    Assert.Equal(typeof(float), inputMeta[name].ElementType);
                    Assert.True(inputMeta[name].IsTensor);
                    var tensor = new DenseTensor<float>(inputData, inputMeta[name].Dimensions);
                    container.Add(NamedOnnxValue.CreateFromTensor<float>(name, tensor));
                }

                session.Run(container);
            }
        }
#endif

#if USE_TENSORRT
        [Fact(DisplayName = "CanRunInferenceOnAModelWithTensorRT")]
        private void CanRunInferenceOnAModelWithTensorRT()
        {
            string modelPath = Path.Combine(Directory.GetCurrentDirectory(), "squeezenet.onnx");

            int deviceId = 0;
            string deviceIdStr = System.Environment.GetEnvironmentVariable("ONNXRUNTIME_TEST_GPU_DEVICE_ID");
            if (!string.IsNullOrEmpty(deviceIdStr) && int.TryParse(deviceIdStr, out int parsedValue) && parsedValue >= 0)
            {
                deviceId = parsedValue;
                output.WriteLine($"Parsed ID: {parsedValue}");
            }

            using (var cleanUp = new DisposableListTest<IDisposable>())
            {
                SessionOptions options = SessionOptions.MakeSessionOptionWithTensorrtProvider(deviceId);
                cleanUp.Add(options);

                var session = new InferenceSession(modelPath, options);
                cleanUp.Add(session);

                var inputMeta = session.InputMetadata;
                var container = new List<NamedOnnxValue>();
                float[] inputData = TestDataLoader.LoadTensorFromFile(@"bench.in"); // this is the data for only one input tensor for this model
                foreach (var name in inputMeta.Keys)
                {
                    Assert.Equal(typeof(float), inputMeta[name].ElementType);
                    Assert.True(inputMeta[name].IsTensor);
                    var tensor = new DenseTensor<float>(inputData, inputMeta[name].Dimensions);
                    container.Add(NamedOnnxValue.CreateFromTensor<float>(name, tensor));
                }


                using (var results = session.Run(container))
                {
                    ValidateRunResults(results);
                }
            }
        }

        [Fact(DisplayName = "TestTensorRTProviderOptions")]
        private void TestTensorRTProviderOptions()
        {
            string modelPath = Path.Combine(Directory.GetCurrentDirectory(), "squeezenet.onnx");
            string calTablePath = "squeezenet_calibration.flatbuffers";
            string enginePath = "./";
            string engineDecrptLibPath = "engine_decryp";
            string defaultDeviceId = "0";
            string deviceIdFromEnv = System.Environment.GetEnvironmentVariable("OnnxruntimeTestGpuDeviceId");
            if (!string.IsNullOrEmpty(deviceIdFromEnv) && int.TryParse(deviceIdFromEnv, out int deviceId) && deviceId >= 0)
            {
                defaultDeviceId = deviceIdFromEnv;
                output.WriteLine($"Parsed ID: {deviceIdFromEnv}");
            }

            using (var cleanUp = new DisposableListTest<IDisposable>())
            {
                var trtProviderOptions = new OrtTensorRTProviderOptions();
                cleanUp.Add(trtProviderOptions);

                var providerOptionsDict = new Dictionary<string, string>();
                providerOptionsDict["device_id"] = defaultDeviceId;
                providerOptionsDict["trt_fp16_enable"] = "1";
                providerOptionsDict["trt_int8_enable"] = "1";
                providerOptionsDict["trt_int8_calibration_table_name"] = calTablePath;
                providerOptionsDict["trt_engine_cache_enable"] = "1";
                providerOptionsDict["trt_engine_cache_path"] = enginePath;
                providerOptionsDict["trt_engine_decryption_enable"] = "0";
                providerOptionsDict["trt_engine_decryption_lib_path"] = engineDecrptLibPath;
                trtProviderOptions.UpdateOptions(providerOptionsDict);

                var resultProviderOptionsDict = new Dictionary<string, string>();
                ProviderOptionsValueHelper.StringToDict(trtProviderOptions.GetOptions(), resultProviderOptionsDict);

                // test provider options configuration
                string value;
                value = resultProviderOptionsDict["device_id"];
                Assert.Equal(defaultDeviceId, value);
                value = resultProviderOptionsDict["trt_fp16_enable"];
                Assert.Equal("1", value);
                value = resultProviderOptionsDict["trt_int8_enable"];
                Assert.Equal("1", value);
                value = resultProviderOptionsDict["trt_int8_calibration_table_name"];
                Assert.Equal(calTablePath, value);
                value = resultProviderOptionsDict["trt_engine_cache_enable"];
                Assert.Equal("1", value);
                value = resultProviderOptionsDict["trt_engine_cache_path"];
                Assert.Equal(enginePath, value);
                value = resultProviderOptionsDict["trt_engine_decryption_enable"];
                Assert.Equal("0", value);
                value = resultProviderOptionsDict["trt_engine_decryption_lib_path"];
                Assert.Equal(engineDecrptLibPath, value);

                // test correctness of provider options
                SessionOptions options = SessionOptions.MakeSessionOptionWithTensorrtProvider(trtProviderOptions);
                cleanUp.Add(options);

                var session = new InferenceSession(modelPath, options);
                cleanUp.Add(session);

                var inputMeta = session.InputMetadata;
                var container = new List<NamedOnnxValue>();
                float[] inputData = TestDataLoader.LoadTensorFromFile(@"bench.in"); // this is the data for only one input tensor for this model
                foreach (var name in inputMeta.Keys)
                {
                    Assert.Equal(typeof(float), inputMeta[name].ElementType);
                    Assert.True(inputMeta[name].IsTensor);
                    var tensor = new DenseTensor<float>(inputData, inputMeta[name].Dimensions);
                    container.Add(NamedOnnxValue.CreateFromTensor<float>(name, tensor));
                }

                session.Run(container);
            }
        }
#endif

        private static Func<DirectoryInfo, IEnumerable<DirectoryInfo>> getOpsetDirectories = delegate (DirectoryInfo modelsDirInfo)
        {
            return modelsDirInfo.EnumerateDirectories("opset*", SearchOption.AllDirectories);
        };

        private static Dictionary<string, string> GetSkippedModels(DirectoryInfo modelsDirInfo)
        {
            var skipModels = new Dictionary<string, string>() {
                { "mxnet_arcface", "Model is an invalid ONNX model"},
                { "tf_inception_v2", "TODO: Debug failing model, skipping for now" },
                { "fp16_tiny_yolov2", "Tolerance level for float16 is not known. We now support fp16." },
                { "fp16_test_tiny_yolov2", "ImageScaler is not a registered function/op"},
                { "fp16_coreml_FNS-Candy", "ImageScaler is not a registered function/op" },
                { "fp16_coreml_LinearRegression_NYCTaxi", "Error in Node:featureVectorizer : No Op registered for FeatureVectorizer with domain_version of 1"},
                { "test_mnist", "Does not run in opset9, runs in other opsets. The model runs but I don't have a data set to debug output locally. Tensors of type ElementType not currently supported in the LoadTensorFromFile" },
                { "BERT_Squad", "Could not find an implementation for the nodeMeta bert / embeddings / one_hot:OneHot(9)" },

                { "mlperf_ssd_mobilenet_300", "Could not find file output_0.pb" },
                { "tf_resnet_v1_50", "result mismatch when Conv BN Fusion is applied" },
                { "tf_resnet_v1_101", "result mismatch when Conv BN Fusion is applied" },
                { "tf_resnet_v1_152", "result mismatch when Conv BN Fusion is applied" },
                { "cntk_simple_seg", "Bad onnx test output caused by wrong SAME_UPPER/SAME_LOWER for ConvTranspose" },
                { "coreml_Imputer-LogisticRegression_sklearn_load_breast_cancer", "Can't determine model file name" },
                { "mask_rcnn_keras", "Model should be edited to remove the extra outputs" },

                { "test_maxunpool_export_with_output_shape", "results mismatch"},

                { "test_min_int8", "Could not find an implementation for Min(13) node with name"},
                { "test_min_uint8", "Could not find an implementation for Min(13) node with name"},
                { "test_min_int16", "Could not find an implementation for Min(13) node with name"},
                { "test_min_uint16", "Could not find an implementation for Min(13) node with name"},

                { "test_max_int8", "Could not find an implementation for Max(13) node with name"},
                { "test_max_uint8", "Could not find an implementation for Max(13) node with name"},
                { "test_max_int16", "Could not find an implementation for Max(13) node with name"},
                { "test_max_uint16", "Could not find an implementation for Max(13) nodeMeta with name '"},

                { "test_mul_uint8", "Could not find an implementation for Mul(14) node with name" },

                { "test_bitshift_right_uint16", "Could not find an implementation for BitShift(11) nodeMeta with name ''"},
                { "test_bitshift_left_uint16", "Could not find an implementation for BitShift(11)"},

                { "test_pow_types_float32_uint64", "Could not find an implementation for Pow(15) node with name ''"},
                { "test_pow_types_float32_uint32", "Could not find an implementation for Pow(15) node with name ''"},

                { "test_resize_downsample_scales_cubic_align_corners", "Results mismatch"},
                { "test_resize_downsample_scales_linear_align_corners", "Results mismatch"},

                { "test_gru_batchwise", "batchwise operations not supported"},
                { "test_lstm_batchwise", "Batchwise recurrent operations(layout == 1) are not supported.If you need support create a github issue with justification."},
                { "test_simple_rnn_batchwise", "batchwise operations not supported"},
                { "test_batchnorm_example_training_mode", "opset14 version not implemented yet"},

                { "test_bernoulli", "random generator, results mismatch"},
                { "test_bernoulli_seed", "random generator, results mismatch"},
                { "test_bernoulli_double", "random generator, results mismatch"},
                { "test_bernoulli_expanded", "random generator, results mismatch"},
                { "test_bernoulli_seed_expanded", "random generator, results mismatch"},
                { "test_bernoulli_double_expanded", "random generator, results mismatch"},

                // the expansion of Softplus uses Exp(1). ORT has a Softplus kernel, so testing the expansion is
                // unnecessary and fails as ORT support for Exp started at opset 6 (as ORT didn't exist until opset 7).

                { "test_clip_default_int8_max_expanded", "Could not find an implementation for Less(13) nodeMeta with name ''" },
                { "test_softplus_expanded", "Could not find an implementation for Exp(1) node with name ''"},
                { "test_softplus_example_expanded", "Could not find an implementation for Exp(1) node with name ''"},
                { "test_div_uint8", "Could not find an implementation for Div(14) nodeMeta with name ''"},
                { "test_add_uint8", "Opset18 Could not find an implementation for Add(14) nodeMeta with name ''"},
                { "test_col2im_pads", "Results mismatch due to a typo in test data"},

                { "test_optional_has_element_empty_optional_input", "OptionalProto test metadata. Unable to load 'optional_input' optional element type of: Undefined type"},
                { "test_loop13_seq", "3rd input is an empty sequence. Ort API does not tolerate empty seq: Number of values should be at least 1" },

                // Training tests
                { "BERT-Squad-int8", "training domain"},
                { "YOLOv3-12-int8", "training_domain"},

                { "test_training_dropout_default", "results mismatch"},
                { "test_training_dropout_default_mask", "Results mismatch"},
                { "test_training_dropout", "results mismatch"},
                { "test_training_dropout_mask", "results mismatch."},

                { "test_momentum", "ai.onnx.preview.training:Momentum(-1) is not a registered function/op"},
                { "test_momentum_multiple", "ai.onnx.preview.training:Momentum(-1) is not a registered function/op"},
                { "test_nesterov_momentum", "ai.onnx.preview.training:Momentum(-1) is not a registered function/op"},

                { "test_adam", "ai.onnx.preview.training:Adam(-1) is not a registered function/op"},
                { "test_adam_multiple", "ai.onnx.preview.training:Adam(-1) is not a registered function/op"},

                { "test_adagrad", "ai.onnx.preview.training:Adagrad(-1) is not a registered function/op"},
                { "test_adagrad_multiple", "ai.onnx.preview.training:Adagrad(-1) is not a registered function/op"},

                { "test_zfnet512", "skip it as ZFNET-512"},
            };

            // The following models fails on nocontribops win CI
            var disableContribOpsEnvVar = Environment.GetEnvironmentVariable("DisableContribOps");
            var isContribOpsDisabled = (disableContribOpsEnvVar != null) ? disableContribOpsEnvVar.Equals("ON") : false;
            if (isContribOpsDisabled)
            {
                skipModels["test_tiny_yolov2"] = "Fails when ContribOps is disabled";
                skipModels["mask_rcnn_keras"] = "Pad is not a registered function/op";
            }

            // Skip traditional ML models
            var disableMlOpsEnvVar = Environment.GetEnvironmentVariable("DisableMlOps");
            var isMlOpsDisabled = (disableMlOpsEnvVar != null) ? disableMlOpsEnvVar.Equals("ON") : false;
            if (isMlOpsDisabled)
            {
                foreach (var opsetDir in getOpsetDirectories(modelsDirInfo))
                {
                    foreach (var modelDir in opsetDir.EnumerateDirectories())
                    {
                        var modelDirName = modelDir.Name;
                        if (modelDirName.StartsWith("scikit_") ||
                        modelDirName.StartsWith("libsvm_") ||
                        modelDirName.StartsWith("coreml_") ||
                        modelDirName.StartsWith("keras2coreml_") ||
                        modelDirName.StartsWith("XGBoost_"))
                        {
                            skipModels[modelDirName] = "Fails when ML ops are disabled";
                        }
                    } //model
                } //opset
            }

            // This model fails on x86 Win CI
            if (System.Environment.Is64BitProcess == false)
            {
                skipModels["test_vgg19"] = "Get preallocated buffer for initializer conv4_4_b_0 failed";
                skipModels["GPT2_LM_HEAD"] = "System out of memory";
                skipModels["GPT2"] = "System out of memory";
                skipModels["test_GPT2"] = "System out of memory";
                skipModels["tf_pnasnet_large"] = "Get preallocated buffer for initializer ConvBnFusion_BN_B_cell_5/comb_iter_1/left/bn_sep_7x7_1/beta:0_203 failed";
                skipModels["tf_nasnet_large"] = "Get preallocated buffer for initializer ConvBnFusion_BN_B_cell_11/beginning_bn/beta:0_331 failed";
                skipModels["ZFNet-512"] = "System out of memory";
                skipModels["test_bvlc_reference_caffenet"] = "System out of memory";
                skipModels["coreml_VGG16_ImageNet"] = "System out of memory";
                skipModels["test_ssd"] = "System out of memory";
                skipModels["roberta_sequence_classification"] = "System out of memory";
                // models from model zoo
                skipModels["VGG 19"] = "bad allocation";
                skipModels["VGG 19-caffe2"] = "bad allocation";
                skipModels["VGG 19-bn"] = "bad allocation";
                skipModels["VGG 16"] = "bad allocation";
                skipModels["VGG 16-bn"] = "bad allocation";
                skipModels["VGG 16-fp32"] = "bad allocation";
            }

            return skipModels;
        }

        public static IEnumerable<object[]> GetModelsForTest()
        {
            var modelsDir = GetTestModelsDir();
            var modelsDirInfo = new DirectoryInfo(modelsDir);
            var skipModels = GetSkippedModels(modelsDirInfo);

            foreach (var opsetDir in getOpsetDirectories(modelsDirInfo))
            {
                //var modelRoot = new DirectoryInfo(Path.Combine(modelsDir, opsetDir.Name));
                foreach (var modelDir in opsetDir.EnumerateDirectories())
                {
                    if (!(skipModels.ContainsKey(modelDir.Name) ||
                          modelDir.Name.Contains("int8", StringComparison.OrdinalIgnoreCase) ||
                          modelDir.Name.Contains("qdq", StringComparison.OrdinalIgnoreCase)))
                    {
                        yield return new object[] { modelDir.Parent.FullName, modelDir.Name };
                    }
                } //model
            } //opset
        }

        public static IEnumerable<object[]> GetSkippedModelForTest()
        {
            var modelsDir = GetTestModelsDir();
            var modelsDirInfo = new DirectoryInfo(modelsDir);
            var skipModels = GetSkippedModels(modelsDirInfo);

            foreach (var opsetDir in getOpsetDirectories(modelsDirInfo))
            {
                foreach (var modelDir in opsetDir.EnumerateDirectories())
                {
                    if (skipModels.ContainsKey(modelDir.Name) ||
                        modelDir.Name.Contains("int8", StringComparison.OrdinalIgnoreCase) ||
                        modelDir.Name.Contains("qdq", StringComparison.OrdinalIgnoreCase))
                    {
                        //Console.WriteLine("Model {0} is skipped due to the error: {1}", modelDir.FullName, skipModels[modelDir.Name]);
                        yield return new object[] { modelDir.Parent.FullName, modelDir.Name };
                    }

                }
            }
        }

        private string MatchInputOutputWithFile(string fileName, InferenceSession session, bool input, out NodeMetadata result)
        {
            string nodeName = string.Empty;
            result = null;
            var names = (input) ? session.InputNames : session.OutputNames;
            var metadata = (input) ? session.InputMetadata : session.OutputMetadata;
            string regEx = (input) ? @"input_(\d{1,}).pb" : @"output_(\d{1,}).pb";
            var inpOut = (input) ? "input" : "output";

            // Extract the number from the file name, if not try to match the input/output name with the name of the file.
            try
            {
                // captures start at index 1
                var group = Regex.Matches(fileName, regEx).Single().Groups[1];
                var num = int.Parse(group.Value);
                if (num >= 0 && num < names.Count)
                {
                    nodeName = names[num];
                    result = metadata[nodeName];
                }
                else
                {
                    throw new InvalidDataException($"Filename '{fileName}' {inpOut} number '{num}' is out of range for '{names.Count}' {inpOut}(s)");
                }
            }
            catch (Exception)
            {
                // Either does not match or can not parse the number
            }

            if (result is null)
            {
                throw new InvalidDataException($"Unable to match file: {fileName} to input/output metadata");
            }
            return nodeName;
        }

        // The numbering of the input files does not match the order of outputs
        // listed in the metadata of test_BERT_Squad. Model metadata order:
        //                 "unique_ids_raw_output___9:0", "segment_ids:0", "input_mask:0", "input_ids:0"
        // The corr input files are: input_0.pb, input_3.pb, input_2.pb, input_1.pb
        // Everything in reverse, but the 0.

        // Previously, it worked because our test data has matching
        // tensor names that we could match to metadata after we load the tensor.
        // But now, we need to know ahead of time what Onnx type we load, and thus match
        // metadata with the test data file before loading. Protobuf can happily load whatever
        // and give you garbage.

        private string MatchBertSquadInputs(string fileName)
        {
            string nodeName = string.Empty;
            switch (fileName)
            {
                case "input_0.pb":
                    nodeName = "unique_ids_raw_output___9:0";
                    break;
                case "input_1.pb":
                    nodeName = "input_ids:0";
                    break;
                case "input_2.pb":
                    nodeName = "input_mask:0";
                    break;
                case "input_3.pb":
                    nodeName = "segment_ids:0";
                    break;
                default:
                    throw new InvalidDataException($"Unhandled input file name: '{fileName}' for test_BERT_Squad");
            }
            return nodeName;
        }

        // The model actually has only 3 outputs, but the Zoo version has 4 files are supplied.
        // The numbering of the output files does not match the order of outputs
        // listed in the metadata.

        // Previously, it worked because our CI test data version has matching
        // tensor names that we could match to metadata after we load the tensor.
        // But now, we need to know ahead of time what Onnx type we load, and thus match
        // metadata with the test data file before loading. Protobuf can happily load whatever
        // and give you garbage.

        // Order in the metadata: unstack:1, unstack:0, unique_ids:0
        // The files are in reverse order
        private string MatchBertSquadOutputs(string fileName)
        {
            string nodeName = string.Empty;
            switch (fileName)
            {
                case "output_0.pb": // Int64
                    nodeName = "unique_ids:0";
                    break;
                case "output_1.pb":
                    nodeName = "unstack:0";
                    break;
                case "output_2.pb":
                    nodeName = "unstack:1";
                    break;
                default:
                    throw new InvalidDataException($"Unhandled output file name: '{fileName}' for test_BERT_Squad");
            }
            return nodeName;
        }

        private const string keras_prelu_ImageNet_small_nodeName_Input = "p_re_lu_3_input";
        private const string keras_prelu_ImageNet_small_nodeName_Output = "p_re_lu_3/add:0";

        private void LoadInputData<T>(string opset, string modelName,
            DirectoryInfo testDataDir,
            InferenceSession session,
            IList<T> inputContainer,
            Func<string, string, NodeMetadata, T> loader)
        {
            var inMeta = session.InputMetadata;
            foreach (var f in testDataDir.EnumerateFiles("input_*.pb"))
            {
                if (modelName == "keras_prelu_ImageNet_small" && opset == "opset9")
                {
                    // The model has 1 input, match all file names (they are different in each data set)
                    // to the same input
                    var nodeName = keras_prelu_ImageNet_small_nodeName_Input;
                    var nodeMeta = inMeta[nodeName];
                    inputContainer.Add(loader(f.FullName, nodeName, nodeMeta));
                }
                else if (modelName == "test_BERT_Squad" && opset == "opset8")
                {
                    string nodeName = MatchBertSquadInputs(f.Name);
                    var nodeMeta = inMeta[nodeName];
                    inputContainer.Add(loader(f.FullName, nodeName, nodeMeta));
                }
                else
                {
                    var nodeName = MatchInputOutputWithFile(f.Name, session, true, out NodeMetadata nodeMeta);
                    inputContainer.Add(loader(f.FullName, nodeName, nodeMeta));
                }
            }
        }

        private void LoadOutputData<T>(string opset, string modelName,
                                                DirectoryInfo testDataDir,
                                                InferenceSession session,
                                                IList<T> outputContainer,
                                                Func<string, string, NodeMetadata, T> loader)
        {
            var outMeta = session.OutputMetadata;
            foreach (var f in testDataDir.EnumerateFiles("output_*.pb"))
            {
                if (modelName == "keras_prelu_ImageNet_small" && opset == "opset9")
                {
                    // The model has 1 output, match all file names (they are different in each data set)
                    // to the same output
                    var nodeName = keras_prelu_ImageNet_small_nodeName_Output;
                    var nodeMeta = outMeta[nodeName];
                    outputContainer.Add(loader(f.FullName, nodeName, nodeMeta));
                }
                else if (modelName == "test_BERT_Squad" && opset == "opset8")
                {
                    string nodeName = MatchBertSquadOutputs(f.Name);
                    var nodeMeta = outMeta[nodeName];
                    outputContainer.Add(loader(f.FullName, nodeName, nodeMeta));
                }
                else
                {
                    // Otherwise, just match trailing filename number to the input name -> metadata
                    var nodeName = MatchInputOutputWithFile(f.Name, session, false, out NodeMetadata nodeMeta);
                    outputContainer.Add(loader(f.FullName, nodeName, nodeMeta));
                }
            }
        }

        private void RunPretrainedModel(InferenceSession session,
                     IReadOnlyList<NamedOnnxValue> inputContainer, IReadOnlyList<NamedOnnxValue> outputContainer)
        {
            var outMeta = session.OutputMetadata;

            var orderedOutputNames = new List<string>(outputContainer.Count);
            foreach (var output in outputContainer)
            {
                orderedOutputNames.Add(output.Name);
            }

            using (var resultCollection = session.Run(inputContainer, orderedOutputNames))
            {
                Assert.Equal(outputContainer.Count, resultCollection.Count);
                for (int i = 0; i < resultCollection.Count; ++i)
                {
                    var result = resultCollection[i];
                    var outputValue = outputContainer[i];

                    Assert.NotNull(outputValue);
                    Assert.Equal(result.Name, outputValue.Name);

                    var outputMeta = outMeta[outputValue.Name];
                    if (outputMeta.OnnxValueType == OnnxValueType.ONNX_TYPE_OPTIONAL)
                    {
                        outputMeta = outputMeta.AsOptionalMetadata().ElementMeta;
                    }

                    Assert.Equal(outputValue.ValueType, outputMeta.OnnxValueType);

                    switch (outputValue.ValueType)
                    {
                        case OnnxValueType.ONNX_TYPE_TENSOR:  // Only Dense tensors now
                            {
                                VerifyTensorResults(outputMeta.ElementDataType, result, outputValue);
                            }
                            break;
                        case OnnxValueType.ONNX_TYPE_SEQUENCE:
                            {
                                VerifySequenceResults(result, outputValue, outputMeta);
                            }
                            break;
                        default:
                            Assert.Fail($"TestPreTrainedModels cannot handle Onnxtype: {outputValue.ValueType}");
                            break;
                    }
                }
            }
        }

        private void RunPretrainedModel(InferenceSession session, RunOptions runOptions,
                     IReadOnlyList<DisposableTestPair<OrtValue>> inputContainer,
                     IReadOnlyList<DisposableTestPair<OrtValue>> outputContainer)
        {
            var outMeta = session.OutputMetadata;

            var orderedInputNames = new List<string>(inputContainer.Count);
            var orderdedInputs = new List<OrtValue>(inputContainer.Count);
            foreach (var pair in inputContainer)
            {
                orderedInputNames.Add(pair.Key);
                orderdedInputs.Add(pair.Value);
            }

            var orderedOutputNames = new List<string>(outputContainer.Count);
            var orderedOutputs = new List<OrtValue>(outputContainer.Count);
            foreach (var pair in outputContainer)
            {
                orderedOutputNames.Add(pair.Key);
                orderedOutputs.Add(pair.Value);
            }

            using (var results = session.Run(runOptions, orderedInputNames, orderdedInputs, orderedOutputNames))
            {
                Assert.Equal(outMeta.Count, results.Count);
                Assert.Equal(outputContainer.Count, results.Count);

                for (int i = 0; i < outputContainer.Count; ++i)
                {
                    var resultValue = results[i];
                    var expectedValue = outputContainer[i].Value;

                    var outputMeta = outMeta[orderedOutputNames[i]];
                    if (outputMeta.OnnxValueType == OnnxValueType.ONNX_TYPE_OPTIONAL)
                    {
                        outputMeta = outputMeta.AsOptionalMetadata().ElementMeta;
                    }

                    if (outputMeta.OnnxValueType == OnnxValueType.ONNX_TYPE_TENSOR)
                    {
                        VerifyTensorResults(outputMeta.ElementDataType, resultValue, expectedValue);
                    }
                    else if (outputMeta.OnnxValueType == OnnxValueType.ONNX_TYPE_SEQUENCE)
                    {
                        VerifySequenceResults(resultValue, expectedValue, outputMeta);
                    }
                    else
                    {
                        Assert.Fail($"TestPreTrainedModels cannot handle Onnxtype: {outputMeta.OnnxValueType}");
                    }
                }
            }
        }

        [Theory(DisplayName = "TestPretrainedModelsWithOrtValue")]
        [MemberData(nameof(GetModelsForTest))]
        [MemberData(nameof(GetSkippedModelForTest), Skip = "Skipped due to Error, please fix the error and enable the test")]
        public void TestPretrainedModelsWithOrtValue(string opsetDir, string modelName)
        {
            TestPreTrainedModels(opsetDir, modelName, true);
        }

        [Theory(DisplayName = "TestPreTrainedModels")]
        [MemberData(nameof(GetModelsForTest))]
        [MemberData(nameof(GetSkippedModelForTest), Skip = "Skipped due to Error, please fix the error and enable the test")]
        private void TestPreTrainedModels(string opsetDir, string modelName, bool useOrtValueAPIs = false)
        {
            var opsetDirInfo = new DirectoryInfo(opsetDir);
            var opset = opsetDirInfo.Name;
            string onnxModelFileName = null;

            var modelDir = new DirectoryInfo(Path.Combine(opsetDir, modelName));

            try
            {
                var onnxModelNames = modelDir.GetFiles("*.onnx");
                bool validModelFound = false;
                if (onnxModelNames.Length > 0)
                {
                    // TODO remove file "._resnet34v2.onnx" from test set
                    for (int i = 0; i < onnxModelNames.Length; i++)
                    {
                        if (onnxModelNames[i].Name != "._resnet34v2.onnx")
                        {
                            onnxModelNames[0] = onnxModelNames[i];
                            validModelFound = true;
                        }
                    }
                }

                if (validModelFound)
                {
                    onnxModelFileName = Path.Combine(modelDir.FullName, onnxModelNames[0].Name);
                }
                else
                {
                    var modelNamesList = string.Join(",", onnxModelNames.Select(x => x.ToString()));
                    throw new Exception($"Opset {opset} Model {modelName}. Can't determine model file name. Found these :{modelNamesList}");
                }

                using (var runOptions = new RunOptions())
                using (var session = new InferenceSession(onnxModelFileName))
                {
                    string testDataDirNamePattern = "test_data*";
                    if (opset == "opset9" && modelName == "LSTM_Seq_lens_unpacked")
                    {
                        testDataDirNamePattern = "seq_lens*"; // discrepancy in data directory
                    }
                    foreach (var testDataDir in modelDir.EnumerateDirectories(testDataDirNamePattern))
                    {
                        if (useOrtValueAPIs)
                        {
                            using (var inputOrtValues = new DisposableListTest<DisposableTestPair<OrtValue>>(session.InputMetadata.Count))
                            using (var outputOrtValues = new DisposableListTest<DisposableTestPair<OrtValue>>(session.OutputMetadata.Count))
                            {
                                LoadInputData(opset, modelName, testDataDir, session, inputOrtValues, TestDataLoader.LoadOrtValueFromFilePb);
                                LoadOutputData(opset, modelName, testDataDir, session, outputOrtValues, TestDataLoader.LoadOrtValueFromFilePb);
                                RunPretrainedModel(session, runOptions, inputOrtValues, outputOrtValues);
                            }
                        }
                        else
                        {
                            var inputContainer = new List<NamedOnnxValue>(session.InputMetadata.Count);
                            LoadInputData(opset, modelName, testDataDir, session, inputContainer, TestDataLoader.LoadOnnxValueFromFilePb);
                            var outputContainer = new List<NamedOnnxValue>(session.OutputMetadata.Count);
                            LoadOutputData(opset, modelName, testDataDir, session, outputContainer, TestDataLoader.LoadOnnxValueFromFilePb);
                            RunPretrainedModel(session, inputContainer, outputContainer);
                        }
                    }
                }
            }
            catch (Exception ex)
            {
                var msg = $"Opset {opset}, Model {modelName}: ModelFile = {onnxModelFileName} error = {ex.Message}";
                if (ex.Message.Contains("ONNX Runtime only *guarantees* support for models stamped with official released onnx opset versions"))
                {
                    // If the exception is thrown because the opset version of the test model is
                    // not supported by ONNXRuntime yet, then ignore the test and proceed.
                    // ORT allows commits from ONNX master and in such cases we do come across new opsets which are
                    // not supported in ORT yet. In order to force these tests to run set env var ALLOW_RELEASED_ONNX_OPSET_ONLY=0
                    output.WriteLine("Skipping the model test as the latest ONNX opset is not supported yet. Error Message: " + msg);
                }
                else
                {
                    throw new Exception(msg + "\n" + ex.StackTrace);
                }
            }
        }

        private static void VerifySequenceResults(NamedOnnxValue result, NamedOnnxValue expectedValue, NodeMetadata metaData)
        {
            var meta = metaData.AsSequenceMetadata();
            var resultSequence = result.AsEnumerable<NamedOnnxValue>();
            var expectedSequence = expectedValue.AsEnumerable<NamedOnnxValue>();
            Assert.Equal(resultSequence.Count(), expectedSequence.Count());

            foreach (var (resultItem, expectedItem) in resultSequence.Zip(expectedSequence, (r, e) => (r, e)))
            {
                Assert.Equal(resultItem.ValueType, expectedItem.ValueType);
                Assert.Equal(resultItem.ValueType, meta.ElementMeta.OnnxValueType);
                switch (resultItem.ValueType)
                {
                    case OnnxValueType.ONNX_TYPE_TENSOR:
                        VerifyTensorResults(meta.ElementMeta.ElementDataType, resultItem, expectedItem);
                        break;
                    case OnnxValueType.ONNX_TYPE_SEQUENCE:
                        {
                            VerifySequenceResults(resultItem, expectedItem, meta.ElementMeta);
                        }
                        break;
                    default:
                        Assert.Fail("VerifySequenceResults cannot handle Onnxtype: " + resultItem.ValueType.ToString());
                        break;
                }
                Assert.Equal(resultItem.AsTensor<float>(), expectedItem.AsTensor<float>(), new FloatComparer());
            }
        }

        private static void VerifyTensorResults(TensorElementType elementType, NamedOnnxValue result, NamedOnnxValue expectedValue)
        {
            switch (elementType)
            {
                case TensorElementType.Float:
                    Assert.Equal(expectedValue.AsTensor<float>(), result.AsTensor<float>(), new FloatComparer());
                    break;
                case TensorElementType.Double:
                    Assert.Equal(expectedValue.AsTensor<double>(), result.AsTensor<double>(), new DoubleComparer());
                    break;
                case TensorElementType.Int32:
                    Assert.Equal(expectedValue.AsTensor<int>(), result.AsTensor<int>(), new ExactComparer<int>());
                    break;
                case TensorElementType.UInt32:
                    Assert.Equal(expectedValue.AsTensor<uint>(), result.AsTensor<uint>(), new ExactComparer<uint>());
                    break;
                case TensorElementType.Int16:
                    Assert.Equal(expectedValue.AsTensor<short>(), result.AsTensor<short>(), new ExactComparer<short>());
                    break;
                case TensorElementType.UInt16:
                    Assert.Equal(expectedValue.AsTensor<ushort>(), result.AsTensor<ushort>(), new ExactComparer<ushort>());
                    break;
                case TensorElementType.Int64:
                    Assert.Equal(expectedValue.AsTensor<long>(), result.AsTensor<long>(), new ExactComparer<long>());
                    break;
                case TensorElementType.UInt64:
                    Assert.Equal(expectedValue.AsTensor<ulong>(), result.AsTensor<ulong>(), new ExactComparer<ulong>());
                    break;
                case TensorElementType.UInt8:
                    Assert.Equal(expectedValue.AsTensor<byte>(), result.AsTensor<byte>(), new ExactComparer<byte>());
                    break;
                case TensorElementType.Int8:
                    Assert.Equal(result.AsTensor<sbyte>(), result.AsTensor<sbyte>(), new ExactComparer<sbyte>());
                    break;
                case TensorElementType.Bool:
                    Assert.Equal(expectedValue.AsTensor<bool>(), result.AsTensor<bool>(), new ExactComparer<bool>());
                    break;
                case TensorElementType.Float16:
                    Assert.Equal(expectedValue.AsTensor<Float16>(), result.AsTensor<Float16>(), new Float16Comparer { tolerance = 2 });
                    break;
                case TensorElementType.BFloat16:
                    Assert.Equal(expectedValue.AsTensor<BFloat16>(), result.AsTensor<BFloat16>(), new BFloat16Comparer { tolerance = 2 });
                    break;
                case TensorElementType.String:
                    Assert.Equal(expectedValue.AsTensor<string>(), result.AsTensor<string>(), new ExactComparer<string>());
                    break;
                default:
                    Assert.Fail("TestPreTrainedModels does not yet support output of type: " + elementType.ToString());
                    break;
            }
        }

        private static void VerifySequenceResults(OrtValue resultSequence, OrtValue expectedSequence, NodeMetadata metaData)
        {
            var allocator = OrtAllocator.DefaultInstance;
            Assert.Equal(OnnxValueType.ONNX_TYPE_SEQUENCE, resultSequence.OnnxType);
            Assert.Equal(OnnxValueType.ONNX_TYPE_SEQUENCE, expectedSequence.OnnxType);

            var elementMeta = metaData.AsSequenceMetadata().ElementMeta;

            var resultCount = resultSequence.GetValueCount();
            Assert.Equal(expectedSequence.GetValueCount(), resultCount);

            using (var cleanUp = new DisposableListTest<IDisposable>())
            {
                for (int i = 0; i < resultCount; ++i)
                {
                    var resultItem = resultSequence.GetValue(i, allocator);
                    cleanUp.Add(resultItem);

                    var expectedItem = expectedSequence.GetValue(i, allocator);
                    cleanUp.Add(expectedItem);

                    Assert.Equal(elementMeta.OnnxValueType, expectedItem.OnnxType);
                    Assert.Equal(elementMeta.OnnxValueType, resultItem.OnnxType);

                    switch (elementMeta.OnnxValueType)
                    {
                        case OnnxValueType.ONNX_TYPE_TENSOR:
                            VerifyTensorResults(elementMeta.ElementDataType, resultItem, expectedItem);
                            break;
                        case OnnxValueType.ONNX_TYPE_SEQUENCE:
                            {
                                VerifySequenceResults(resultItem, expectedItem, elementMeta);
                            }
                            break;
                        default:
                            Assert.Fail($"VerifySequenceResults cannot handle Onnxtype: {elementMeta.OnnxValueType}");
                            break;
                    }
                }
            }
        }

        private static void VerifyTensorResults(TensorElementType expectedElementType, OrtValue result, OrtValue expectedValue)
        {
            Assert.True(result.IsTensor);
            Assert.True(expectedValue.IsTensor);

            var resultTypeShape = result.GetTensorTypeAndShape();
            var expectedTypeShape = expectedValue.GetTensorTypeAndShape();
            Assert.Equal(expectedElementType, resultTypeShape.ElementDataType);
            Assert.Equal(expectedElementType, expectedTypeShape.ElementDataType);
            Assert.Equal(expectedTypeShape.Shape, resultTypeShape.Shape);

            if (expectedElementType == TensorElementType.String)
            {
                var resStrings = result.GetStringTensorAsArray();
                var expStrings = expectedValue.GetStringTensorAsArray();
                Assert.Equal(expStrings, resStrings);
                return;
            }

            switch (expectedElementType)
            {
                case TensorElementType.Float:
                    Assert.Equal(expectedValue.GetTensorDataAsSpan<float>().ToArray(), result.GetTensorDataAsSpan<float>().ToArray(),
                        new FloatComparer());
                    break;
                case TensorElementType.Double:
                    Assert.Equal(expectedValue.GetTensorDataAsSpan<double>().ToArray(), result.GetTensorDataAsSpan<double>().ToArray(),
                        new DoubleComparer());
                    break;
                case TensorElementType.Int32:
                    Assert.Equal(expectedValue.GetTensorDataAsSpan<int>().ToArray(), result.GetTensorDataAsSpan<int>().ToArray(), new ExactComparer<int>());
                    break;
                case TensorElementType.UInt32:
                    Assert.Equal(expectedValue.GetTensorDataAsSpan<uint>().ToArray(), result.GetTensorDataAsSpan<uint>().ToArray(), new ExactComparer<uint>());
                    break;
                case TensorElementType.Int16:
                    Assert.Equal(expectedValue.GetTensorDataAsSpan<short>().ToArray(), result.GetTensorDataAsSpan<short>().ToArray(), new ExactComparer<short>());
                    break;
                case TensorElementType.UInt16:
                    Assert.Equal(expectedValue.GetTensorDataAsSpan<ushort>().ToArray(), result.GetTensorDataAsSpan<ushort>().ToArray(), new ExactComparer<ushort>());
                    break;
                case TensorElementType.Int64:
                    Assert.Equal(expectedValue.GetTensorDataAsSpan<long>().ToArray(), result.GetTensorDataAsSpan<long>().ToArray(), new ExactComparer<long>());
                    break;
                case TensorElementType.UInt64:
                    Assert.Equal(expectedValue.GetTensorDataAsSpan<ulong>().ToArray(), result.GetTensorDataAsSpan<ulong>().ToArray(), new ExactComparer<ulong>());
                    break;
                case TensorElementType.UInt8:
                    Assert.Equal(expectedValue.GetTensorDataAsSpan<byte>().ToArray(), result.GetTensorDataAsSpan<byte>().ToArray(), new ExactComparer<byte>());
                    break;
                case TensorElementType.Int8:
                    Assert.Equal(expectedValue.GetTensorDataAsSpan<sbyte>().ToArray(), result.GetTensorDataAsSpan<sbyte>().ToArray(), new ExactComparer<sbyte>());
                    break;
                case TensorElementType.Bool:
                    Assert.Equal(expectedValue.GetTensorDataAsSpan<bool>().ToArray(), result.GetTensorDataAsSpan<bool>().ToArray(), new ExactComparer<bool>());
                    break;
                case TensorElementType.Float16:
                    Assert.Equal(expectedValue.GetTensorDataAsSpan<Float16>().ToArray(), result.GetTensorDataAsSpan<Float16>().ToArray(),
                        new Float16Comparer { tolerance = 2 });
                    break;
                case TensorElementType.BFloat16:
                    Assert.Equal(expectedValue.GetTensorDataAsSpan<BFloat16>().ToArray(), result.GetTensorDataAsSpan<BFloat16>().ToArray(),
                                               new BFloat16Comparer { tolerance = 2 });
                    break;
                default:
                    Assert.Fail("VerifyTensorResults cannot handle ElementType: " + expectedElementType.ToString());
                    break;
            }
        }

        private static void VerifyContainerContent(IReadOnlyList<OrtValue> results,
            IReadOnlyList<NamedOnnxValue> expectedValues)
        {
            Assert.Equal(results.Count, expectedValues.Count);

            for (int i = 0; i < expectedValues.Count; ++i)
            {
                var result = results[i];

                var resultTypeShape = result.GetTensorTypeAndShape();

                var expectedValue = expectedValues[i];
                Assert.Equal(OnnxValueType.ONNX_TYPE_TENSOR, expectedValue.ValueType);

                switch (resultTypeShape.ElementDataType)
                {
                    case TensorElementType.Float:
                        Assert.Equal(result.GetTensorDataAsSpan<float>().ToArray(), expectedValue.AsTensor<float>().ToArray(),
                            new ExactComparer<float>());
                        break;
                    case TensorElementType.Double:
                        Assert.Equal(result.GetTensorDataAsSpan<double>().ToArray(), expectedValue.AsTensor<double>().ToArray(),
                            new DoubleComparer());
                        break;
                    case TensorElementType.Int32:
                        Assert.Equal(result.GetTensorDataAsSpan<int>().ToArray(), expectedValue.AsTensor<int>().ToArray(), new ExactComparer<int>());
                        break;
                    case TensorElementType.UInt32:
                        Assert.Equal(result.GetTensorDataAsSpan<uint>().ToArray(), expectedValue.AsTensor<uint>().ToArray(), new ExactComparer<uint>());
                        break;
                    case TensorElementType.Int16:
                        Assert.Equal(result.GetTensorDataAsSpan<short>().ToArray(), expectedValue.AsTensor<short>().ToArray(), new ExactComparer<short>());
                        break;
                    case TensorElementType.UInt16:
                        Assert.Equal(result.GetTensorDataAsSpan<ushort>().ToArray(), expectedValue.AsTensor<ushort>().ToArray(), new ExactComparer<ushort>());
                        break;
                    case TensorElementType.Int64:
                        Assert.Equal(result.GetTensorDataAsSpan<long>().ToArray(), expectedValue.AsTensor<long>().ToArray(), new ExactComparer<long>());
                        break;
                    case TensorElementType.UInt64:
                        Assert.Equal(result.GetTensorDataAsSpan<ulong>().ToArray(), expectedValue.AsTensor<ulong>().ToArray(), new ExactComparer<ulong>());
                        break;
                    case TensorElementType.UInt8:
                        Assert.Equal(result.GetTensorDataAsSpan<byte>().ToArray(), expectedValue.AsTensor<byte>().ToArray(), new ExactComparer<byte>());
                        break;
                    case TensorElementType.Int8:
                        Assert.Equal(result.GetTensorDataAsSpan<sbyte>().ToArray(), expectedValue.AsTensor<sbyte>().ToArray(), new ExactComparer<sbyte>());
                        break;
                    case TensorElementType.Bool:
                        Assert.Equal(result.GetTensorDataAsSpan<bool>().ToArray(), expectedValue.AsTensor<bool>().ToArray(), new ExactComparer<bool>());
                        break;
                    case TensorElementType.Float16:
                        Assert.Equal(result.GetTensorDataAsSpan<Float16>().ToArray(), expectedValue.AsTensor<Float16>().ToArray(),
                            new Float16Comparer { tolerance = 2 });
                        break;
                    case TensorElementType.BFloat16:
                        Assert.Equal(result.GetTensorDataAsSpan<BFloat16>().ToArray(), expectedValue.AsTensor<BFloat16>().ToArray(),
                                                   new BFloat16Comparer { tolerance = 2 });
                        break;
                    case TensorElementType.String:
                        Assert.Equal(result.GetStringTensorAsArray(), expectedValue.AsTensor<string>().ToArray(), new ExactComparer<string>());
                        break;
                    default:
                        Assert.Fail($"VerifyTensorResults cannot handle ElementType: {resultTypeShape.ElementDataType}");
                        break;
                }
            }
        }

        // Hint: .NET Core 3.1 has a 'NativeLibrary' class that can be used to free the library handle
        private void UnloadLibrary(IntPtr libraryHandle)
        {
            if (libraryHandle != IntPtr.Zero)
            {
                if (RuntimeInformation.IsOSPlatform(OSPlatform.Windows))
                {
                    if (!FreeLibrary(libraryHandle))
                    {
                        throw new Exception("Could not unload the provided shared library using its handle");
                    }
                }

                else
                {
                    // TODO: Deal with non-Windows platforms for the .NET Core use-case
                }
            }
        }

        private string GetCustomOpLibFullPath()
        {
            string libName = "custom_op_library.dll";
            if (RuntimeInformation.IsOSPlatform(OSPlatform.Windows))
            {
                libName = "custom_op_library.dll";
            }
            else if (RuntimeInformation.IsOSPlatform(OSPlatform.Linux))
            {
                libName = "libcustom_op_library.so";
            }
            else if (RuntimeInformation.IsOSPlatform(OSPlatform.OSX))
            {
                libName = "libcustom_op_library.dylib";
            }

            string libFullPath = Path.Combine(Directory.GetCurrentDirectory(), libName);
            Assert.True(File.Exists(libFullPath), $"Expected lib {libFullPath} does not exist.");

            return libFullPath;
        }

        private void ValidateModelWithCustomOps(SessionOptions options)
        {
            string modelPath = "custom_op_test.onnx";

            using (var session = new InferenceSession(modelPath, options))
            {
                var inputContainer = new List<NamedOnnxValue>();
                inputContainer.Add(NamedOnnxValue.CreateFromTensor<float>("input_1",
                    new DenseTensor<float>(
                        new float[]
                        {
                                1.1f,   2.2f,   3.3f,   4.4f,   5.5f,
                                6.6f,   7.7f,   8.8f,   9.9f,   10.0f,
                                11.1f,  12.2f,  13.3f,  14.4f,  15.5f
                        },
                        new int[] { 3, 5 }
                        )));

                inputContainer.Add(NamedOnnxValue.CreateFromTensor<float>("input_2",
                    new DenseTensor<float>(
                        new float[]
                        {
                                15.5f,   14.4f,   13.3f,   12.2f,   11.1f,
                                10.0f,   9.9f,    8.8f,    7.7f,    6.6f,
                                5.5f,    4.4f,    3.3f,    2.2f,    1.1f
                        },
                        new int[] { 3, 5 }
                        )));

                using (var result = session.Run(inputContainer))
                {
                    Assert.Equal("output", result.First().Name);
                    var tensorOut = result.First().AsTensor<int>();

                    var expectedOut = new DenseTensor<int>(
                        new int[]
                        {
                                17, 17, 17, 17, 17,
                                17, 18, 18, 18, 17,
                                17, 17, 17, 17, 17
                        },
                        new int[] { 3, 5 }
                        );
                    Assert.True(tensorOut.SequenceEqual(expectedOut));
                }
            }
        }

        [SkipNonPackageTests(DisplayName = "TestRegisterCustomOpLibrary")]
        private void TestRegisterCustomOpLibrary()
        {
            using (var option = new SessionOptions())
            {
                string libFullPath = GetCustomOpLibFullPath();

                try
                {
                    option.RegisterCustomOpLibrary(libFullPath);
                }
                catch (Exception ex)
                {
                    var msg = $"Failed to load custom op library {libFullPath}, error = {ex.Message}";
                    throw new Exception(msg + "\n" + ex.StackTrace);
                }

                var ortEnvInstance = OrtEnv.Instance();
                string[] providers = ortEnvInstance.GetAvailableProviders();
                if (Array.Exists(providers, provider => provider == "CUDAExecutionProvider"))
                {
                    option.AppendExecutionProvider_CUDA(0);
                }

                ValidateModelWithCustomOps(option);
            }
        }

        [SkipNonPackageTests(DisplayName = "TestRegisterCustomOpLibraryV2")]
        private void TestRegisterCustomOpLibraryV2()
        {
            using (var option = new SessionOptions())
            {
                string libFullPath = GetCustomOpLibFullPath();

                var ortEnvInstance = OrtEnv.Instance();
                string[] providers = ortEnvInstance.GetAvailableProviders();
                if (Array.Exists(providers, provider => provider == "CUDAExecutionProvider"))
                {
                    option.AppendExecutionProvider_CUDA(0);
                }

                IntPtr libraryHandle = IntPtr.Zero;
                try
                {
                    option.RegisterCustomOpLibraryV2(libFullPath, out libraryHandle);
                }
                catch (Exception ex)
                {
                    var msg = $"Failed to load custom op library {libFullPath}, error = {ex.Message}";
                    throw new Exception(msg + "\n" + ex.StackTrace);
                }

                ValidateModelWithCustomOps(option);

                // Safe to unload the custom op shared library now
                UnloadLibrary(libraryHandle);
            }
        }

        [Fact(DisplayName = "TestModelSerialization")]
        private void TestModelSerialization()
        {
            string modelPath = Path.Combine(Directory.GetCurrentDirectory(), "squeezenet.onnx");
            string modelOutputPath = Path.Combine(Directory.GetCurrentDirectory(), "optimized-squeezenet.onnx");
            // Set the optimized model file path to assert that no exception are thrown.
            using (SessionOptions options = new SessionOptions())
            {
                options.OptimizedModelFilePath = modelOutputPath;
                options.GraphOptimizationLevel = GraphOptimizationLevel.ORT_ENABLE_BASIC;
                using (var session = new InferenceSession(modelPath, options))
                {
                    Assert.NotNull(session);
                    Assert.True(File.Exists(modelOutputPath));
                }
            }
        }

        private static OrtLoraAdapter CreateLoraAdapterFromFile()
        {
            var adapterPath = Path.Combine(Directory.GetCurrentDirectory(), "two_params_lora_model.onnx_adapter");
            return OrtLoraAdapter.Create(adapterPath, null);
        }

        private static OrtLoraAdapter CreateLoraAdapterFromArray()
        {
            var adapterPath = Path.Combine(Directory.GetCurrentDirectory(), "two_params_lora_model.onnx_adapter");
            var adapterBytes = File.ReadAllBytes(adapterPath);
            return OrtLoraAdapter.Create(adapterBytes, null);
        }

        // See tests below for running with Lora Adapters
        [Fact(DisplayName = "TestInferenceWithBaseLoraModel")]
        private void TestInferenceWithBaseLoraModel()
        {
            var modelPath = Path.Combine(Directory.GetCurrentDirectory(), "two_params_lora_model.onnx");

            var inputShape = new long[] { 4, 4 };
            var inputData = new float[16];
            Array.Fill(inputData, 1);
            using var inputOrtValue = OrtValue.CreateTensorValueFromMemory(inputData, inputShape);

            var expectedOutput = new float[] {
                    28, 32, 36, 40,
                    28, 32, 36, 40,
                    28, 32, 36, 40,
                    28, 32, 36, 40 };

            using var session = new InferenceSession(modelPath);
            using var runOptions = new RunOptions();

            using var outputs = session.Run(runOptions, ["input_x"], [inputOrtValue], ["output"]);
            Assert.Single(outputs);
            var output = outputs[0].GetTensorDataAsSpan<float>();
            Assert.Equal(expectedOutput.Length, output.Length);
            Assert.Equal(expectedOutput, output.ToArray(), new FloatComparer());
        }


        private static void TestInferenceWithLoraAdapter(OrtLoraAdapter ortLoraAdapter)
        {
            var modelPath = Path.Combine(Directory.GetCurrentDirectory(), "two_params_lora_model.onnx");
            var adapterPath = Path.Combine(Directory.GetCurrentDirectory(), "two_params_lora_model.onnx_adapter");

            var inputShape = new long[] { 4, 4 };
            var inputData = new float[16];
            Array.Fill(inputData, 1);
            using var inputOrtValue = OrtValue.CreateTensorValueFromMemory(inputData, inputShape);

            var expectedOutput = new float[] {
                  154, 176, 198, 220,
                  154, 176, 198, 220,
                  154, 176, 198, 220,
                  154, 176, 198, 220 };

            using var session = new InferenceSession(modelPath);
            using var runOptions = new RunOptions();
            runOptions.AddActiveLoraAdapter(ortLoraAdapter);

            using var outputs = session.Run(runOptions, ["input_x"], [inputOrtValue], ["output"]);
            Assert.Single(outputs);
            var output = outputs[0].GetTensorDataAsSpan<float>();
            Assert.Equal(expectedOutput.Length, output.Length);
            Assert.Equal(expectedOutput, output.ToArray(), new FloatComparer());
        }

        [Fact(DisplayName = "TestInferenceWithLoraAdapterFromFile")]
        private void TestInferenceWithLoraAdapterFromFile()
        {
            using var ortAdapter = CreateLoraAdapterFromFile();
            TestInferenceWithLoraAdapter(ortAdapter);
        }

        [Fact(DisplayName = "TestInferenceWithLoraAdapterFromArray")]
        private void TestInferenceWithLoraAdapterFromArray()
        {
            using var ortAdapter = CreateLoraAdapterFromArray();
            TestInferenceWithLoraAdapter(ortAdapter);
        }

        // TestGpu() will test
        //  - the CUDA EP on CUDA enabled builds
        //  - the DML EP on DML enabled builds
        //  - the ROCm EP on ROCm enabled builds
        [GpuFact(DisplayName = "TestGpu")]
        private void TestGpu()
        {
            var tuple = OpenSessionSqueezeNet(0); // run on deviceID 0
            float[] expectedOutput = TestDataLoader.LoadTensorFromFile(@"bench.expected_out");

            using (var session = tuple.Item1)
            {
                var inputData = tuple.Item2;
                var tensor = tuple.Item3;
                var inputMeta = session.InputMetadata;
                var container = new List<NamedOnnxValue>();
                container.Add(NamedOnnxValue.CreateFromTensor<float>("data_0", tensor));
                var res = session.Run(container);
                var resultArray = res.First().AsTensor<float>().ToArray();
                Assert.Equal(expectedOutput, resultArray, new FloatComparer());
            }
        }

        [DllImport("kernel32", SetLastError = true)]
        static extern IntPtr LoadLibrary(string lpFileName);

        [DllImport("kernel32", CharSet = CharSet.Ansi)]
        static extern UIntPtr GetProcAddress(IntPtr hModule, string procName);

        [DllImport("kernel32.dll", CharSet = CharSet.Ansi)]
        private static extern bool FreeLibrary(IntPtr hModule);

        [Fact(DisplayName = "VerifyNativeMethodsExist")]
        private void VerifyNativeMethodsExist()
        {
            // Check for  external API changes
            if (!RuntimeInformation.IsOSPlatform(OSPlatform.Windows))
                return;
            var entryPointNames = new[]{
            "OrtGetApiBase",
            "OrtSessionOptionsAppendExecutionProvider_CPU"
#if USE_DNNL
            ,"OrtSessionOptionsAppendExecutionProvider_Dnnl"
#endif
#if USE_CUDA
            ,"OrtSessionOptionsAppendExecutionProvider_CUDA"
#endif
#if USE_ROCM
            ,"OrtSessionOptionsAppendExecutionProvider_ROCM"
#endif
#if USE_DML
            ,"OrtSessionOptionsAppendExecutionProvider_DML"
#endif
#if USE_OPENVINO
            ,"OrtSessionOptionsAppendExecutionProvider_OpenVINO"
#endif
#if USE_TENSORRT
            ,"OrtSessionOptionsAppendExecutionProvider_Tensorrt"
#endif
#if USE_MIGRAPHX
            ,"OrtSessionOptionsAppendExecutionProvider_MIGraphX"
#endif
#if USE_NNAPI
            ,"OrtSessionOptionsAppendExecutionProvider_Nnapi"
#endif
    };
            IntPtr libraryHandle = IntPtr.Zero;
            try
            {
                libraryHandle = LoadLibrary(module);
                foreach (var ep in entryPointNames)
                {
                    var x = GetProcAddress(libraryHandle, ep);
                    Assert.False(x == UIntPtr.Zero, $"Entrypoint {ep} not found in module {module}");
                }
            }

            finally
            {
                UnloadLibrary(libraryHandle);
            }
        }

#if NET8_0_OR_GREATER
#pragma warning disable SYSLIB5001 // Type is for evaluation purposes only and is subject to change or removal in future updates. Suppress this diagnostic to proceed.
        private void ValidateRunResultData(SystemNumericsTensors.Tensor<float> resultTensor, float[] expectedOutput, int[] expectedDimensions)
        {
            Assert.Equal(expectedDimensions.Length, resultTensor.Rank);

            var resultDimensions = resultTensor.Lengths;
            for (int i = 0; i < expectedDimensions.Length; i++)
            {
                Assert.Equal(expectedDimensions[i], resultDimensions[i]);
            }

            var resultArray = resultTensor.ToArray();
            Assert.Equal(expectedOutput.Length, resultArray.Length);
            Assert.Equal(expectedOutput, resultArray, new FloatComparer());
        }
#pragma warning restore SYSLIB5001 // Type is for evaluation purposes only and is subject to change or removal in future updates. Suppress this diagnostic to proceed.
#endif

        static string GetTestModelsDir()
        {
            // get build directory, append downloaded models location
            var cwd = Directory.GetCurrentDirectory();
            var props = File.ReadAllLines(Path.Combine(cwd, propertiesFile));
            var modelsRelDir = Path.Combine(props[0].Split('=')[1].Trim());
            var modelsDir = Path.Combine(cwd, @"../../..", modelsRelDir, "models");
            return modelsDir;
        }
    }
}<|MERGE_RESOLUTION|>--- conflicted
+++ resolved
@@ -74,17 +74,9 @@
 #if NET8_0_OR_GREATER
 #pragma warning disable SYSLIB5001 // System.Numerics.Tensors is only in preview so we can continue receiving API feedback
         [Theory]
-<<<<<<< HEAD
-        [InlineData(GraphOptimizationLevel.ORT_DISABLE_ALL, true)]
-        [InlineData(GraphOptimizationLevel.ORT_DISABLE_ALL, false)]
-        [InlineData(GraphOptimizationLevel.ORT_ENABLE_EXTENDED, true)]
-        [InlineData(GraphOptimizationLevel.ORT_ENABLE_EXTENDED, false)]
-        private void CanRunInferenceOnAModelDotnetTensors(GraphOptimizationLevel graphOptimizationLevel, bool enableParallelExecution)
-=======
         [InlineData(GraphOptimizationLevel.ORT_DISABLE_ALL)]
         [InlineData(GraphOptimizationLevel.ORT_ENABLE_EXTENDED)]
         private void CanRunInferenceOnAModelDotnetTensors(GraphOptimizationLevel graphOptimizationLevel)
->>>>>>> 39e585ff
         {
             var model = TestDataLoader.LoadModelFromEmbeddedResource("squeezenet.onnx");
 
@@ -157,11 +149,7 @@
                     using (var inputOrtValues = new DisposableListTest<DisposableTestPair<OrtValue>>(session.InputMetadata.Count))
                     using (var outputOrtValues = new DisposableListTest<DisposableTestPair<OrtValue>>(session.OutputMetadata.Count))
                     {
-<<<<<<< HEAD
-                        
-=======
-
->>>>>>> 39e585ff
+
                         foreach (var name in inputMeta.Keys)
                         {
                             Assert.Equal(typeof(float), inputMeta[name].ElementType);
@@ -169,11 +157,7 @@
                             var tensor = SystemNumericsTensors.Tensor.Create<float>(inputData, inputMeta[name].Dimensions.Select(x => (nint) x).ToArray());
                             inputOrtValues.Add(new DisposableTestPair<OrtValue>(name, OrtValue.CreateTensorValueFromSystemNumericsTensorObject<float>(tensor)));
                         }
-<<<<<<< HEAD
-                        
-=======
-
->>>>>>> 39e585ff
+
                         // Run inference with named inputs and outputs created with in Run()
                         using (var results = session.Run(runOptions, inputOrtValues.Select(x => x.Key).ToList(), inputOrtValues.Select(x => x.Value).ToList(), new List<string>(["softmaxout_1"])))  // results is an IDisposableReadOnlyCollection<OrtValue> container
                         {
@@ -238,11 +222,7 @@
 
                 inputOrtValues.Add(new DisposableTestPair<OrtValue>("data_0", OrtValue.CreateTensorValueFromSystemNumericsTensorObject<float>(tensor)));
                 outputOrtValues.Add(new DisposableTestPair<OrtValue>("softmaxout_1", OrtValue.CreateTensorValueFromSystemNumericsTensorObject(outputTensor)));
-<<<<<<< HEAD
-                
-=======
-
->>>>>>> 39e585ff
+
                 var ex = Assert.Throws<OnnxRuntimeException>(() => session.Run(runOptions, ["data_0"], [inputOrtValues[0].Value], ["softmaxout_1"], [outputOrtValues[0].Value]));
             }
 
