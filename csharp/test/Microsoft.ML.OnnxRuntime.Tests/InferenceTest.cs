// Copyright (c) Microsoft Corporation. All rights reserved.
// Licensed under the MIT License.

using System;
using System.IO;
using System.Collections.Generic;
using System.Linq;
using System.Runtime.InteropServices;
using System.Numerics.Tensors;
using System.Threading.Tasks;
using Xunit;

namespace Microsoft.ML.OnnxRuntime.Tests
{
    public class InferenceTest
    {
        private const string module = "onnxruntime.dll";
        private const string propertiesFile = "Properties.txt";

        [Fact]

        public void TestSessionOptions()
        {
            using (SessionOptions opt = new SessionOptions())
            {
                Assert.NotNull(opt);

                // check default values of the properties
                Assert.True(opt.EnableSequentialExecution);
                Assert.True(opt.EnableMemoryPattern);
                Assert.False(opt.EnableProfiling);
                Assert.Equal("onnxruntime_profile_", opt.ProfileOutputPathPrefix);
                Assert.True(opt.EnableCpuMemArena);
                Assert.Equal("", opt.LogId);
                Assert.Equal(LogLevel.Verbose, opt.LogVerbosityLevel);
                Assert.Equal(0, opt.ThreadPoolSize);
                Assert.Equal(1u, opt.GraphOptimizationLevel);

                // try setting options 
                opt.EnableSequentialExecution = false;
                Assert.False(opt.EnableSequentialExecution);

                opt.EnableMemoryPattern = false;
                Assert.False(opt.EnableMemoryPattern);

                opt.EnableProfiling = true;
                Assert.True(opt.EnableProfiling);
                Assert.Equal("onnxruntime_profile_", opt.ProfileOutputPathPrefix);

                opt.ProfileOutputPathPrefix = "Ort_P_";
                Assert.Equal("Ort_P_", opt.ProfileOutputPathPrefix);

                opt.EnableCpuMemArena = false;
                Assert.False(opt.EnableCpuMemArena);

                opt.LogId = "MyLogId";
                Assert.Equal("MyLogId", opt.LogId);

                opt.LogVerbosityLevel = LogLevel.Error;
                Assert.Equal(LogLevel.Error, opt.LogVerbosityLevel);

                opt.ThreadPoolSize = 4;
                Assert.Equal(4, opt.ThreadPoolSize);

                opt.GraphOptimizationLevel = 3;
                Assert.Equal(3u, opt.GraphOptimizationLevel);

                Assert.Throws<OnnxRuntimeException>(() => { opt.ThreadPoolSize = -2; });
                Assert.Throws<OnnxRuntimeException>(() => { opt.GraphOptimizationLevel = 10; }); 
                
            }
        }

        [Fact]
        public void TestRunOptions()
        {
            using (var opt = new RunOptions())
            {
                Assert.NotNull(opt);

                //verify default options
                Assert.False(opt.Terminate);
                Assert.Equal(LogLevel.Verbose, opt.LogVerbosityLevel);
                Assert.Equal("", opt.LogTag);

                // try setting options
                opt.Terminate = true;
                Assert.True(opt.Terminate);

                opt.LogVerbosityLevel = LogLevel.Error;
                Assert.Equal(LogLevel.Error, opt.LogVerbosityLevel);

                opt.LogTag = "MyLogTag";
                Assert.Equal("MyLogTag", opt.LogTag);
            }
        }

        [Fact]
        public void CanCreateAndDisposeSessionWithModelPath()
        {
            string modelPath = Path.Combine(Directory.GetCurrentDirectory(), "squeezenet.onnx");
            using (var session = new InferenceSession(modelPath))
            {
                Assert.NotNull(session);
                Assert.NotNull(session.InputMetadata);
                Assert.Equal(1, session.InputMetadata.Count); // 1 input node
                Assert.True(session.InputMetadata.ContainsKey("data_0")); // input node name
                Assert.Equal(typeof(float), session.InputMetadata["data_0"].ElementType);
                Assert.True(session.InputMetadata["data_0"].IsTensor);
                var expectedInputDimensions = new int[] { 1, 3, 224, 224 };
                Assert.Equal(expectedInputDimensions.Length, session.InputMetadata["data_0"].Dimensions.Length);
                for (int i = 0; i < expectedInputDimensions.Length; i++)
                {
                    Assert.Equal(expectedInputDimensions[i], session.InputMetadata["data_0"].Dimensions[i]);
                }

                Assert.NotNull(session.OutputMetadata);
                Assert.Equal(1, session.OutputMetadata.Count); // 1 output node
                Assert.True(session.OutputMetadata.ContainsKey("softmaxout_1")); // output node name
                Assert.Equal(typeof(float), session.OutputMetadata["softmaxout_1"].ElementType);
                Assert.True(session.OutputMetadata["softmaxout_1"].IsTensor);
                var expectedOutputDimensions = new int[] { 1, 1000, 1, 1 };
                Assert.Equal(expectedOutputDimensions.Length, session.OutputMetadata["softmaxout_1"].Dimensions.Length);
                for (int i = 0; i < expectedOutputDimensions.Length; i++)
                {
                    Assert.Equal(expectedOutputDimensions[i], session.OutputMetadata["softmaxout_1"].Dimensions[i]);
                }
            }
        }

        [Theory]
        [InlineData(GraphOptimizationLevel.ORT_DISABLE_ALL, true)]
        [InlineData(GraphOptimizationLevel.ORT_DISABLE_ALL, false)]
        [InlineData(GraphOptimizationLevel.ORT_ENABLE_EXTENDED, true)]
        [InlineData(GraphOptimizationLevel.ORT_ENABLE_EXTENDED, false)]
        private void CanRunInferenceOnAModel(GraphOptimizationLevel graphOptimizationLevel, bool disableSequentialExecution)
        {
            string modelPath = Path.Combine(Directory.GetCurrentDirectory(), "squeezenet.onnx");

            // Set the graph optimization level for this session.
            SessionOptions options = new SessionOptions();
            options.GraphOptimizationLevel = graphOptimizationLevel;
            if (disableSequentialExecution) options.EnableSequentialExecution = false;

            using (var session = new InferenceSession(modelPath, options))
            {
                var inputMeta = session.InputMetadata;
                var container = new List<NamedOnnxValue>();

                float[] inputData = LoadTensorFromFile(@"bench.in"); // this is the data for only one input tensor for this model

                foreach (var name in inputMeta.Keys)
                {
                    Assert.Equal(typeof(float), inputMeta[name].ElementType);
                    Assert.True(inputMeta[name].IsTensor);
                    var tensor = new DenseTensor<float>(inputData, inputMeta[name].Dimensions);
                    container.Add(NamedOnnxValue.CreateFromTensor<float>(name, tensor));
                }

                // Run the inference
                using (var results = session.Run(container))  // results is an IReadOnlyList<NamedOnnxValue> container
                {
                    validateRunResults(results);
                }

                // Run Inference with RunOptions
                using (var runOptions = new RunOptions())
                {
                    runOptions.LogTag = "CsharpTest";
                    runOptions.Terminate = true;
                    runOptions.LogVerbosityLevel = LogLevel.Error;
                    IReadOnlyCollection<string> outputNames = session.OutputMetadata.Keys.ToList();

                    using (var results = session.Run(container, outputNames, runOptions))  // results is an IReadOnlyList<NamedOnnxValue> container
                    {
                        validateRunResults(results);
                    }
                }
            }
        }

        private void validateRunResults(IDisposableReadOnlyCollection<DisposableNamedOnnxValue> results)
        {
            float[] expectedOutput = LoadTensorFromFile(@"bench.expected_out");
            // validate the results
            foreach (var r in results)
            {
                Assert.Equal(1, results.Count);
                Assert.Equal("softmaxout_1", r.Name);

                var resultTensor = r.AsTensor<float>();
                int[] expectedDimensions = { 1, 1000, 1, 1 };  // hardcoded for now for the test data
                Assert.Equal(expectedDimensions.Length, resultTensor.Rank);

                var resultDimensions = resultTensor.Dimensions;
                for (int i = 0; i < expectedDimensions.Length; i++)
                {
                    Assert.Equal(expectedDimensions[i], resultDimensions[i]);
                }

                var resultArray = r.AsTensor<float>().ToArray();
                Assert.Equal(expectedOutput.Length, resultArray.Length);
                Assert.Equal(expectedOutput, resultArray, new floatComparer());
            }
        }


        [Fact]
        private void ThrowWrongInputName()
        {
            var tuple = OpenSessionSqueezeNet();
            var session = tuple.Item1;
            var inputData = tuple.Item2;
            var tensor = tuple.Item3;
            var inputMeta = session.InputMetadata;
            var container = new List<NamedOnnxValue>();
            container.Add(NamedOnnxValue.CreateFromTensor<float>("wrong_name", tensor));
            var ex = Assert.Throws<OnnxRuntimeException>(() => session.Run(container));
            Assert.Contains("Invalid Feed Input", ex.Message);
            session.Dispose();
        }

        [Fact]
        private void ThrowWrongInputType()
        {
            var tuple = OpenSessionSqueezeNet();
            var session = tuple.Item1;
            var inputData = tuple.Item2;
            var inputMeta = session.InputMetadata;
            var container = new List<NamedOnnxValue>();
            int[] inputDataInt = inputData.Select(x => (int)x).ToArray();
            var tensor = new DenseTensor<int>(inputDataInt, inputMeta["data_0"].Dimensions);
            container.Add(NamedOnnxValue.CreateFromTensor<int>("data_0", tensor));
            var ex = Assert.Throws<OnnxRuntimeException>(() => session.Run(container));
            var msg = ex.ToString().Substring(0, 101);
            // TODO: message is diff in LInux. Use substring match
            Assert.Equal("Microsoft.ML.OnnxRuntime.OnnxRuntimeException: [ErrorCode:InvalidArgument] Unexpected input data type", msg);
            session.Dispose();
        }

        [Fact]
        private void ThrowExtraInputs()
        {
            var tuple = OpenSessionSqueezeNet();
            var session = tuple.Item1;
            var inputData = tuple.Item2;
            var tensor = tuple.Item3;
            var inputMeta = session.InputMetadata;
            var container = new List<NamedOnnxValue>();
            var nov1 = NamedOnnxValue.CreateFromTensor<float>("data_0", tensor);
            var nov2 = NamedOnnxValue.CreateFromTensor<float>("extra", tensor);
            container.Add(nov1);
            container.Add(nov2);
            var ex = Assert.Throws<OnnxRuntimeException>(() => session.Run(container));
            Assert.StartsWith("[ErrorCode:InvalidArgument] Invalid Feed Input Name", ex.Message);
            session.Dispose();
        }

        [Fact]
        private void TestMultiThreads()
        {
            var numThreads = 10;
            var loop = 10;
            var tuple = OpenSessionSqueezeNet();
            var session = tuple.Item1;
            var inputData = tuple.Item2;
            var tensor = tuple.Item3;
            var expectedOut = tuple.Item4;
            var inputMeta = session.InputMetadata;
            var container = new List<NamedOnnxValue>();
            container.Add(NamedOnnxValue.CreateFromTensor<float>("data_0", tensor));
            var tasks = new Task[numThreads];
            for (int i = 0; i < numThreads; i++)
            {
                tasks[i] = Task.Factory.StartNew(() =>
                {
                    for (int j = 0; j < loop; j++)
                    {
                        var resnov = session.Run(container);
                        var res = resnov.ToArray()[0].AsTensor<float>().ToArray<float>();
                        Assert.Equal(res, expectedOut, new floatComparer());
                    }
                });
            };
            Task.WaitAll(tasks);
            session.Dispose();
        }

        [x64Fact]
        private void TestPreTrainedModelsOpset7And8()
        {
            var skipModels = new List<String>() {
                "mxnet_arcface",  // Model not supported by CPU execution provider
                "tf_inception_v2",  // TODO: Debug failing model, skipping for now
                "fp16_inception_v1",  // 16-bit float not supported type in C#.
                "fp16_shufflenet",  // 16-bit float not supported type in C#.
                "fp16_tiny_yolov2" };  // 16-bit float not supported type in C#.

            var disableContribOpsEnvVar = Environment.GetEnvironmentVariable("DisableContribOps");
            var isContribOpsDisabled = (disableContribOpsEnvVar != null) ? disableContribOpsEnvVar.Equals("ON") : false;
            if (isContribOpsDisabled)
            {
                skipModels.Add("test_tiny_yolov2");
            }

            var opsets = new[] { "opset7", "opset8" };
            var modelsDir = GetTestModelsDir();
            foreach (var opset in opsets)
            {
                var modelRoot = new DirectoryInfo(Path.Combine(modelsDir, opset));
                foreach (var modelDir in modelRoot.EnumerateDirectories())
                {
                    String onnxModelFileName = null;

                    if (skipModels.Contains(modelDir.Name))
                        continue;

                    try
                    {
                        var onnxModelNames = modelDir.GetFiles("*.onnx");
                        if (onnxModelNames.Length > 1)
                        {
                            // TODO remove file "._resnet34v2.onnx" from test set
                            bool validModelFound = false;
                            for (int i = 0; i < onnxModelNames.Length; i++)
                            {
                                if (onnxModelNames[i].Name != "._resnet34v2.onnx")
                                {
                                    onnxModelNames[0] = onnxModelNames[i];
                                    validModelFound = true;
                                }
                            }

                            if (!validModelFound)
                            {
                                var modelNamesList = string.Join(",", onnxModelNames.Select(x => x.ToString()));
                                throw new Exception($"Opset {opset}: Model {modelDir}. Can't determine model file name. Found these :{modelNamesList}");
                            }
                        }

                        onnxModelFileName = Path.Combine(modelsDir, opset, modelDir.Name, onnxModelNames[0].Name);
                        using (var session = new InferenceSession(onnxModelFileName))
                        {
                            var inMeta = session.InputMetadata;
                            var innodepair = inMeta.First();
                            var innodename = innodepair.Key;
                            var innodedims = innodepair.Value.Dimensions;
                            for (int i = 0; i < innodedims.Length; i++)
                            {
                                if (innodedims[i] < 0)
                                    innodedims[i] = -1 * innodedims[i];
                            }

                            var testRoot = new DirectoryInfo(Path.Combine(modelsDir, opset, modelDir.Name));
                            var testData = testRoot.EnumerateDirectories("test_data*").First();
                            var dataIn = LoadTensorFromFilePb(Path.Combine(modelsDir, opset, modelDir.Name, testData.ToString(), "input_0.pb"));
                            var dataOut = LoadTensorFromFilePb(Path.Combine(modelsDir, opset, modelDir.Name, testData.ToString(), "output_0.pb"));
                            var tensorIn = new DenseTensor<float>(dataIn, innodedims);
                            var nov = new List<NamedOnnxValue>();
                            nov.Add(NamedOnnxValue.CreateFromTensor<float>(innodename, tensorIn));
                            using (var resnov = session.Run(nov))
                            {
                                var res = resnov.ToArray()[0].AsTensor<float>().ToArray<float>();
                                Assert.Equal(res, dataOut, new floatComparer());
                            }
                        }
                    }
                    catch (Exception ex)
                    {
                        var msg = $"Opset {opset}: Model {modelDir}: ModelFile = {onnxModelFileName} error = {ex.Message}";
                        throw new Exception(msg);
                    }
                } //model
            } //opset
        }

        [Fact]
        private void TestModelInputFloat()
        {
            // model takes 1x5 input of fixed type, echoes back
            string modelPath = Path.Combine(Directory.GetCurrentDirectory(), "test_types_FLOAT.pb");

            using (var session = new InferenceSession(modelPath))
            {
                var container = new List<NamedOnnxValue>();
                var tensorIn = new DenseTensor<float>(new float[] { 1.0f, 2.0f, -3.0f, float.MinValue, float.MaxValue }, new int[] { 1, 5 });
                var nov = NamedOnnxValue.CreateFromTensor("input", tensorIn);
                container.Add(nov);
                using (var res = session.Run(container))
                {
                    var tensorOut = res.First().AsTensor<float>();
                    Assert.True(tensorOut.SequenceEqual(tensorIn));
                }
            }
        }

        [Fact(Skip = "Boolean tensor not supported yet")]
        private void TestModelInputBOOL()
        {
            // model takes 1x5 input of fixed type, echoes back
            string modelPath = Path.Combine(Directory.GetCurrentDirectory(), "test_types_BOOL.pb");
            using (var session = new InferenceSession(modelPath))
            {
                var container = new List<NamedOnnxValue>();
                var tensorIn = new DenseTensor<bool>(new bool[] { true, false, true, false, true }, new int[] { 1, 5 });
                var nov = NamedOnnxValue.CreateFromTensor("input", tensorIn);
                container.Add(nov);
                using (var res = session.Run(container))
                {
                    var tensorOut = res.First().AsTensor<bool>();
                    Assert.True(tensorOut.SequenceEqual(tensorIn));
                }
            }
        }

        [Fact]
        private void TestModelInputINT32()
        {
            // model takes 1x5 input of fixed type, echoes back
            string modelPath = Path.Combine(Directory.GetCurrentDirectory(), "test_types_INT32.pb");
            using (var session = new InferenceSession(modelPath))
            {
                var container = new List<NamedOnnxValue>();
                var tensorIn = new DenseTensor<int>(new int[] { 1, -2, -3, int.MinValue, int.MaxValue }, new int[] { 1, 5 });
                var nov = NamedOnnxValue.CreateFromTensor("input", tensorIn);
                container.Add(nov);
                using (var res = session.Run(container))
                {
                    var tensorOut = res.First().AsTensor<int>();
                    Assert.True(tensorOut.SequenceEqual(tensorIn));
                }
            }
        }

        [Fact]
        private void TestModelInputDOUBLE()
        {
            // model takes 1x5 input of fixed type, echoes back
            string modelPath = Path.Combine(Directory.GetCurrentDirectory(), "test_types_DOUBLE.pb");
            using (var session = new InferenceSession(modelPath))
            {
                var container = new List<NamedOnnxValue>();
                var tensorIn = new DenseTensor<double>(new double[] { 1.0, 2.0, -3.0, 5, 5 }, new int[] { 1, 5 });
                var nov = NamedOnnxValue.CreateFromTensor("input", tensorIn);
                container.Add(nov);
                using (var res = session.Run(container))
                {
                    var tensorOut = res.First().AsTensor<double>();
                    Assert.True(tensorOut.SequenceEqual(tensorIn));
                }
            }

        }

        [Fact(Skip = "String tensor not supported yet")]
        private void TestModelInputSTRING()
        {
            // model takes 1x5 input of fixed type, echoes back
            string modelPath = Path.Combine(Directory.GetCurrentDirectory(), "test_types_STRING.onnx");
            using (var session = new InferenceSession(modelPath))
            {
                var container = new List<NamedOnnxValue>();
                var tensorIn = new DenseTensor<string>(new string[] { "a", "c", "d", "z", "f" }, new int[] { 1, 5 });
                var nov = NamedOnnxValue.CreateFromTensor("input", tensorIn);
                container.Add(nov);
                using (var res = session.Run(container))
                {
                    var tensorOut = res.First().AsTensor<string>();
                    Assert.True(tensorOut.SequenceEqual(tensorIn));
                }
            }
        }

        [Fact(Skip = "Int8 not supported yet")]
        private void TestModelInputINT8()
        {
            // model takes 1x5 input of fixed type, echoes back
            string modelPath = Path.Combine(Directory.GetCurrentDirectory(), "test_types_INT8.pb");
            using (var session = new InferenceSession(modelPath))
            {
                var container = new List<NamedOnnxValue>();
                var tensorIn = new DenseTensor<sbyte>(new sbyte[] { 1, 2, -3, sbyte.MinValue, sbyte.MaxValue }, new int[] { 1, 5 });
                var nov = NamedOnnxValue.CreateFromTensor("input", tensorIn);
                container.Add(nov);
                using (var res = session.Run(container))
                {
                    var tensorOut = res.First().AsTensor<sbyte>();
                    Assert.True(tensorOut.SequenceEqual(tensorIn));
                }
            }
        }

        [Fact]
        private void TestModelInputUINT8()
        {
            // model takes 1x5 input of fixed type, echoes back
            string modelPath = Path.Combine(Directory.GetCurrentDirectory(), "test_types_UINT8.pb");
            using (var session = new InferenceSession(modelPath))
            {
                var container = new List<NamedOnnxValue>();
                var tensorIn = new DenseTensor<byte>(new byte[] { 1, 2, 3, byte.MinValue, byte.MaxValue }, new int[] { 1, 5 });
                var nov = NamedOnnxValue.CreateFromTensor("input", tensorIn);
                container.Add(nov);
                using (var res = session.Run(container))
                {
                    var tensorOut = res.First().AsTensor<byte>();
                    Assert.True(tensorOut.SequenceEqual(tensorIn));
                }
            }
        }

        [Fact]
        private void TestModelInputUINT16()
        {
            // model takes 1x5 input of fixed type, echoes back
            string modelPath = Path.Combine(Directory.GetCurrentDirectory(), "test_types_UINT16.pb");
            using (var session = new InferenceSession(modelPath))
            {
                var container = new List<NamedOnnxValue>();
                var tensorIn = new DenseTensor<UInt16>(new UInt16[] { 1, 2, 3, UInt16.MinValue, UInt16.MaxValue }, new int[] { 1, 5 });
                var nov = NamedOnnxValue.CreateFromTensor("input", tensorIn);
                container.Add(nov);
                using (var res = session.Run(container))
                {
                    var tensorOut = res.First().AsTensor<UInt16>();
                    Assert.True(tensorOut.SequenceEqual(tensorIn));
                }
            }
        }

        [Fact]
        private void TestModelInputINT16()
        {
            // model takes 1x5 input of fixed type, echoes back
            string modelPath = Path.Combine(Directory.GetCurrentDirectory(), "test_types_INT16.pb");
            using (var session = new InferenceSession(modelPath))
            {
                var container = new List<NamedOnnxValue>();
                var tensorIn = new DenseTensor<Int16>(new Int16[] { 1, 2, 3, Int16.MinValue, Int16.MaxValue }, new int[] { 1, 5 });
                var nov = NamedOnnxValue.CreateFromTensor("input", tensorIn);
                container.Add(nov);
                using (var res = session.Run(container))
                {
                    var tensorOut = res.First().AsTensor<Int16>();
                    Assert.True(tensorOut.SequenceEqual(tensorIn));
                }
            }
        }

        [Fact]
        private void TestModelInputINT64()
        {
            // model takes 1x5 input of fixed type, echoes back
            string modelPath = Path.Combine(Directory.GetCurrentDirectory(), "test_types_INT64.pb");
            using (var session = new InferenceSession(modelPath))
            {
                var container = new List<NamedOnnxValue>();
                var tensorIn = new DenseTensor<Int64>(new Int64[] { 1, 2, -3, Int64.MinValue, Int64.MaxValue }, new int[] { 1, 5 });
                var nov = NamedOnnxValue.CreateFromTensor("input", tensorIn);
                container.Add(nov);
                using (var res = session.Run(container))
                {
                    var tensorOut = res.First().AsTensor<Int64>();
                    Assert.True(tensorOut.SequenceEqual(tensorIn));
                }
            }
        }

        [Fact]
        private void TestModelInputUINT32()
        {
            // model takes 1x5 input of fixed type, echoes back
            string modelPath = Path.Combine(Directory.GetCurrentDirectory(), "test_types_UINT32.pb");
            using (var session = new InferenceSession(modelPath))
            {
                var container = new List<NamedOnnxValue>();
                var tensorIn = new DenseTensor<UInt32>(new UInt32[] { 1, 2, 3, UInt32.MinValue, UInt32.MaxValue }, new int[] { 1, 5 });
                var nov = NamedOnnxValue.CreateFromTensor("input", tensorIn);
                container.Add(nov);
                using (var res = session.Run(container))
                {
                    var tensorOut = res.First().AsTensor<UInt32>();
                    Assert.True(tensorOut.SequenceEqual(tensorIn));
                }
            }
        }
        [Fact]
        private void TestModelInputUINT64()
        {
            // model takes 1x5 input of fixed type, echoes back
            string modelPath = Path.Combine(Directory.GetCurrentDirectory(), "test_types_UINT64.pb");
            using (var session = new InferenceSession(modelPath))
            {
                var container = new List<NamedOnnxValue>();
                var tensorIn = new DenseTensor<UInt64>(new UInt64[] { 1, 2, 3, UInt64.MinValue, UInt64.MaxValue }, new int[] { 1, 5 });
                var nov = NamedOnnxValue.CreateFromTensor("input", tensorIn);
                container.Add(nov);
                using (var res = session.Run(container))
                {
                    var tensorOut = res.First().AsTensor<UInt64>();
                    Assert.True(tensorOut.SequenceEqual(tensorIn));
                }
            }
        }

        [Fact(Skip = "FLOAT16 not available in C#")]
        private void TestModelInputFLOAT16()
        {
            // model takes 1x5 input of fixed type, echoes back
            string modelPath = Path.Combine(Directory.GetCurrentDirectory(), "test_types_FLOAT16.pb");
            using (var session = new InferenceSession(modelPath))
            {
                var container = new List<NamedOnnxValue>();
                var tensorIn = new DenseTensor<float>(new float[] { 1.0f, 2.0f, -3.0f, float.MinValue, float.MaxValue }, new int[] { 1, 5 });
                var nov = NamedOnnxValue.CreateFromTensor("input", tensorIn);
                container.Add(nov);
                using (var res = session.Run(container))
                {
                    var tensorOut = res.First().AsTensor<float>();
                    Assert.True(tensorOut.SequenceEqual(tensorIn));
                }
            }
        }

        [Fact]
        private void TestModelSequenceOfMapIntFloat()
        {
            // test model trained using lightgbm classifier
            // produces 2 named outputs
            //   "label" is a tensor,
            //   "probabilities" is a sequence<map<int64, float>>
            // https://github.com/onnx/sklearn-onnx/blob/master/docs/examples/plot_pipeline_lightgbm.py

            string modelPath = Path.Combine(Directory.GetCurrentDirectory(), "test_sequence_map_int_float.pb");
            using (var session = new InferenceSession(modelPath))
            {

                var outMeta = session.OutputMetadata;
                Assert.Equal(OnnxValueType.ONNX_TYPE_TENSOR, outMeta["label"].OnnxValueType);
                Assert.Equal(OnnxValueType.ONNX_TYPE_SEQUENCE, outMeta["probabilities"].OnnxValueType);

                var container = new List<NamedOnnxValue>();
                var tensorIn = new DenseTensor<float>(new float[] { 5.8f, 2.8f }, new int[] { 1, 2 });
                var nov = NamedOnnxValue.CreateFromTensor("input", tensorIn);
                container.Add(nov);

                using (var outputs = session.Run(container))
                {
                    // first output is a tensor containing label
                    var outNode1 = outputs.ElementAtOrDefault(0);
                    Assert.Equal("label", outNode1.Name);

                    // try-cast as a tensor
                    var outLabelTensor = outNode1.AsTensor<Int64>();

                    // Label 1 should have highest probaility
                    Assert.Equal(1, outLabelTensor[0]);

                    // second output is a sequence<map<int64, float>>
                    // try-cast to an sequence of NOV
                    var outNode2 = outputs.ElementAtOrDefault(1);
                    Assert.Equal("probabilities", outNode2.Name);

                    // try-cast to an sequence of NOV
                    var seq = outNode2.AsEnumerable<NamedOnnxValue>();

                    // try-cast first element in sequence to map/dictionary type
                    if (System.Environment.Is64BitProcess)
                    {
                        var map = seq.First().AsDictionary<Int64, float>();
                        Assert.Equal(0.25938290, map[0], 6);
                        Assert.Equal(0.40904793, map[1], 6);
                        Assert.Equal(0.33156919, map[2], 6);
                    }
                    else // 32-bit
                    {
                        var map = seq.First().AsDictionary<long, float>();
                        Assert.Equal(0.25938290, map[0], 6);
                        Assert.Equal(0.40904793, map[1], 6);
                        Assert.Equal(0.33156919, map[2], 6);
                    }
                }
            }
        }

        [Fact]
        private void TestModelSequenceOfMapStringFloat()
        {
            // test model trained using lightgbm classifier
            // produces 2 named outputs
            //   "label" is a tensor,
            //   "probabilities" is a sequence<map<int64, float>>
            // https://github.com/onnx/sklearn-onnx/blob/master/docs/examples/plot_pipeline_lightgbm.py

            string modelPath = Path.Combine(Directory.GetCurrentDirectory(), "test_sequence_map_string_float.pb");

            using (var session = new InferenceSession(modelPath))
            {
                var outMeta = session.OutputMetadata;
                Assert.Equal(OnnxValueType.ONNX_TYPE_TENSOR, outMeta["label"].OnnxValueType);
                Assert.Equal(OnnxValueType.ONNX_TYPE_SEQUENCE, outMeta["probabilities"].OnnxValueType);

                var container = new List<NamedOnnxValue>();
                var tensorIn = new DenseTensor<float>(new float[] { 5.8f, 2.8f }, new int[] { 1, 2 });
                var nov = NamedOnnxValue.CreateFromTensor("input", tensorIn);
                container.Add(nov);

                using (var outputs = session.Run(container))
                {
                    // first output is a tensor containing label
                    var outNode1 = outputs.ElementAtOrDefault(0);
                    Assert.Equal("label", outNode1.Name);

                    // try-cast as a tensor
                    var outLabelTensor = outNode1.AsTensor<string>();

                    // Label 1 should have highest probaility
                    Assert.Equal("1", outLabelTensor[0]);

                    // second output is a sequence<map<int64, float>>
                    // try-cast to an sequence of NOV
                    var outNode2 = outputs.ElementAtOrDefault(1);
                    Assert.Equal("probabilities", outNode2.Name);

                    // try-cast to an sequence of NOV
                    var seq = outNode2.AsEnumerable<NamedOnnxValue>();

                    // try-cast first element in sequence to map/dictionary type
                    var map = seq.First().AsDictionary<string, float>();
                    //verify values are valid
                    Assert.Equal(0.25938290, map["0"], 6);
                    Assert.Equal(0.40904793, map["1"], 6);
                    Assert.Equal(0.33156919, map["2"], 6);
                }
            }
        }

        [Fact]
        private void TestModelSerialization()
        {
            string modelPath = Path.Combine(Directory.GetCurrentDirectory(), "squeezenet.onnx");
            string modelOutputPath = Path.Combine(Directory.GetCurrentDirectory(), "optimized-squeezenet.onnx");
            // Set the optimized model file path to assert that no exception are thrown.
            SessionOptions options = new SessionOptions();
<<<<<<< HEAD
            options.SetOptimizedModelFilePath(modelOutputPath);
            options.SetSessionGraphOptimizationLevel(GraphOptimizationLevel.ORT_ENABLE_BASIC);
=======
            options.OptimizedModelFilePath = modelOutputPath;
            options.GraphOptimizationLevel = 1;
>>>>>>> a6a5aced
            var session = new InferenceSession(modelPath, options);
            Assert.NotNull(session);
            Assert.True(File.Exists(modelOutputPath));
        }

        [GpuFact]
        private void TestGpu()
        {
            var gpu = Environment.GetEnvironmentVariable("TESTONGPU");
            var tuple = OpenSessionSqueezeNet(0); // run on deviceID 0
            float[] expectedOutput = LoadTensorFromFile(@"bench.expected_out");

            using (var session = tuple.Item1)
            {
                var inputData = tuple.Item2;
                var tensor = tuple.Item3;
                var inputMeta = session.InputMetadata;
                var container = new List<NamedOnnxValue>();
                container.Add(NamedOnnxValue.CreateFromTensor<float>("data_0", tensor));
                var res = session.Run(container);
                var resultArray = res.First().AsTensor<float>().ToArray();
                Assert.Equal(expectedOutput, resultArray, new floatComparer());
            }
        }


        [DllImport("kernel32", SetLastError = true)]
        static extern IntPtr LoadLibrary(string lpFileName);

        [DllImport("kernel32", CharSet = CharSet.Ansi)]
        static extern UIntPtr GetProcAddress(IntPtr hModule, string procName);

        [Fact]
        private void VerifyNativeMethodsExist()
        {
            // Check for  external API changes
            if (!RuntimeInformation.IsOSPlatform(OSPlatform.Windows))
                return;
            var entryPointNames = new[]{
            "OrtCreateEnv","OrtReleaseEnv",
            "OrtGetErrorCode","OrtGetErrorMessage", "OrtReleaseStatus",
            "OrtCreateSession","OrtRun",
            "OrtSessionGetInputCount", "OrtSessionGetOutputCount","OrtSessionGetInputName","OrtSessionGetOutputName",
            "OrtSessionGetInputTypeInfo", "OrtSessionGetOutputTypeInfo","OrtReleaseSession",
            "OrtCreateSessionOptions","OrtCloneSessionOptions",
            "OrtEnableSequentialExecution","OrtDisableSequentialExecution","OrtEnableProfiling","OrtDisableProfiling",
            "OrtEnableMemPattern","OrtDisableMemPattern","OrtEnableCpuMemArena","OrtDisableCpuMemArena",
            "OrtSetSessionLogId","OrtSetSessionLogVerbosityLevel","OrtSetSessionThreadPoolSize","OrtSetSessionGraphOptimizationLevel",
            "OrtSetOptimizedModelFilePath", "OrtSessionOptionsAppendExecutionProvider_CPU", 
            "OrtCreateRunOptions", "OrtReleaseRunOptions", "OrtRunOptionsSetRunLogVerbosityLevel", "OrtRunOptionsSetRunTag",
            "OrtRunOptionsGetRunLogVerbosityLevel", "OrtRunOptionsGetRunTag","OrtRunOptionsEnableTerminate", "OrtRunOptionsDisableTerminate",
            "OrtCreateAllocatorInfo","OrtCreateCpuAllocatorInfo",
            "OrtCreateDefaultAllocator","OrtAllocatorFree","OrtAllocatorGetInfo",
            "OrtCreateTensorWithDataAsOrtValue","OrtGetTensorMutableData", "OrtReleaseAllocatorInfo",
            "OrtCastTypeInfoToTensorInfo","OrtGetTensorTypeAndShape","OrtGetTensorElementType","OrtGetDimensionsCount",
            "OrtGetDimensions","OrtGetTensorShapeElementCount","OrtReleaseValue"};

            var hModule = LoadLibrary(module);
            foreach (var ep in entryPointNames)
            {
                var x = GetProcAddress(hModule, ep);
                Assert.False(x == UIntPtr.Zero, $"Entrypoint {ep} not found in module {module}");
            }
        }

        static string GetTestModelsDir()
        {
            // get build directory, append downloaded models location
            var cwd = Directory.GetCurrentDirectory();
            var props = File.ReadAllLines(Path.Combine(cwd, propertiesFile));
            var modelsRelDir = Path.Combine(props[0].Split('=')[1].Trim());
            var modelsDir = Path.Combine(cwd, @"../../..", modelsRelDir, "models");
            return modelsDir;
        }

        static float[] LoadTensorFromFile(string filename, bool skipheader = true)
        {
            var tensorData = new List<float>();

            // read data from file
            using (var inputFile = new System.IO.StreamReader(filename))
            {
                if (skipheader)
                    inputFile.ReadLine(); //skip the input name
                string[] dataStr = inputFile.ReadLine().Split(new char[] { ',', '[', ']', ' ' }, StringSplitOptions.RemoveEmptyEntries);
                for (int i = 0; i < dataStr.Length; i++)
                {
                    tensorData.Add(Single.Parse(dataStr[i]));
                }
            }

            return tensorData.ToArray();
        }

        static float[] LoadTensorFromFilePb(string filename)
        {
            var file = File.OpenRead(filename);
            var tensor = Onnx.TensorProto.Parser.ParseFrom(file);
            file.Close();
            var raw = tensor.RawData.ToArray();
            var floatArr = new float[raw.Length / sizeof(float)];
            Buffer.BlockCopy(raw, 0, floatArr, 0, raw.Length);
            return floatArr;
        }

        static Tuple<InferenceSession, float[], DenseTensor<float>, float[]> OpenSessionSqueezeNet(int? cudaDeviceId = null)
        {
            string modelPath = Path.Combine(Directory.GetCurrentDirectory(), "squeezenet.onnx");
            var session = (cudaDeviceId.HasValue)
                ? new InferenceSession(modelPath, SessionOptions.MakeSessionOptionWithCudaProvider(cudaDeviceId.Value))
                : new InferenceSession(modelPath);
            float[] inputData = LoadTensorFromFile(@"bench.in");
            float[] expectedOutput = LoadTensorFromFile(@"bench.expected_out");
            var inputMeta = session.InputMetadata;
            var tensor = new DenseTensor<float>(inputData, inputMeta["data_0"].Dimensions);
            return new Tuple<InferenceSession, float[], DenseTensor<float>, float[]>(session, inputData, tensor, expectedOutput);
        }

        class floatComparer : IEqualityComparer<float>
        {
            private float atol = 1e-3f;
            private float rtol = 1.7e-2f;

            public bool Equals(float x, float y)
            {
                return Math.Abs(x - y) <= (atol + rtol * Math.Abs(y));
            }
            public int GetHashCode(float x)
            {
                return 0;
            }
        }

        private class GpuFact : FactAttribute
        {
            public GpuFact()
            {
                var testOnGpu = System.Environment.GetEnvironmentVariable("TESTONGPU");
                if (testOnGpu == null || !testOnGpu.Equals("ON"))
                {
                    Skip = "GPU testing not enabled";
                }
            }
        }

        private class x64Fact : FactAttribute
        {
            public x64Fact()
            {
                if (System.Environment.Is64BitProcess == false)
                {
                    Skip = "Not 64-bit process";
                }
            }
        }
    }
}<|MERGE_RESOLUTION|>--- conflicted
+++ resolved
@@ -34,7 +34,7 @@
                 Assert.Equal("", opt.LogId);
                 Assert.Equal(LogLevel.Verbose, opt.LogVerbosityLevel);
                 Assert.Equal(0, opt.ThreadPoolSize);
-                Assert.Equal(1u, opt.GraphOptimizationLevel);
+                Assert.Equal(GraphOptimizationLevel.ORT_ENABLE_BASIC, opt.GraphOptimizationLevel);
 
                 // try setting options 
                 opt.EnableSequentialExecution = false;
@@ -62,12 +62,12 @@
                 opt.ThreadPoolSize = 4;
                 Assert.Equal(4, opt.ThreadPoolSize);
 
-                opt.GraphOptimizationLevel = 3;
-                Assert.Equal(3u, opt.GraphOptimizationLevel);
+                opt.GraphOptimizationLevel = GraphOptimizationLevel.ORT_ENABLE_EXTENDED;
+                Assert.Equal(GraphOptimizationLevel.ORT_ENABLE_EXTENDED, opt.GraphOptimizationLevel);
 
                 Assert.Throws<OnnxRuntimeException>(() => { opt.ThreadPoolSize = -2; });
-                Assert.Throws<OnnxRuntimeException>(() => { opt.GraphOptimizationLevel = 10; }); 
-                
+                Assert.Throws<OnnxRuntimeException>(() => { opt.GraphOptimizationLevel = (GraphOptimizationLevel)10; });
+
             }
         }
 
@@ -742,13 +742,8 @@
             string modelOutputPath = Path.Combine(Directory.GetCurrentDirectory(), "optimized-squeezenet.onnx");
             // Set the optimized model file path to assert that no exception are thrown.
             SessionOptions options = new SessionOptions();
-<<<<<<< HEAD
-            options.SetOptimizedModelFilePath(modelOutputPath);
-            options.SetSessionGraphOptimizationLevel(GraphOptimizationLevel.ORT_ENABLE_BASIC);
-=======
             options.OptimizedModelFilePath = modelOutputPath;
-            options.GraphOptimizationLevel = 1;
->>>>>>> a6a5aced
+            options.GraphOptimizationLevel = GraphOptimizationLevel.ORT_ENABLE_BASIC;
             var session = new InferenceSession(modelPath, options);
             Assert.NotNull(session);
             Assert.True(File.Exists(modelOutputPath));
@@ -797,7 +792,7 @@
             "OrtEnableSequentialExecution","OrtDisableSequentialExecution","OrtEnableProfiling","OrtDisableProfiling",
             "OrtEnableMemPattern","OrtDisableMemPattern","OrtEnableCpuMemArena","OrtDisableCpuMemArena",
             "OrtSetSessionLogId","OrtSetSessionLogVerbosityLevel","OrtSetSessionThreadPoolSize","OrtSetSessionGraphOptimizationLevel",
-            "OrtSetOptimizedModelFilePath", "OrtSessionOptionsAppendExecutionProvider_CPU", 
+            "OrtSetOptimizedModelFilePath", "OrtSessionOptionsAppendExecutionProvider_CPU",
             "OrtCreateRunOptions", "OrtReleaseRunOptions", "OrtRunOptionsSetRunLogVerbosityLevel", "OrtRunOptionsSetRunTag",
             "OrtRunOptionsGetRunLogVerbosityLevel", "OrtRunOptionsGetRunTag","OrtRunOptionsEnableTerminate", "OrtRunOptionsDisableTerminate",
             "OrtCreateAllocatorInfo","OrtCreateCpuAllocatorInfo",
