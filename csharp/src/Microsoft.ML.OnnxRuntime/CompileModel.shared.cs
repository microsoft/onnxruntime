--- conflicted
+++ resolved
@@ -149,7 +149,17 @@
         }
 
         /// <summary>
-<<<<<<< HEAD
+        /// Sets the graph optimization level. Defaults to ORT_DISABLE_ALL if not specified.
+        /// </summary>
+        /// <param name="graphOptimizationLevel">The graph optimization level to set.</param>
+        public void SetGraphOptimizationLevel(GraphOptimizationLevel graphOptimizationLevel)
+        {
+            NativeApiStatus.VerifySuccess(
+                NativeMethods.CompileApi.OrtModelCompilationOptions_SetGraphOptimizationLevel(
+                    handle, graphOptimizationLevel));
+        }
+
+        /// <summary>
         /// Delegate to write/save a buffer containing ONNX model bytes to a custom destination.
         /// </summary>
         /// <param name="buffer">The buffer to write out.</param>
@@ -413,17 +423,6 @@
             private bool _disposed = false;
         }
         #endregion
-=======
-        /// Sets the graph optimization level. Defaults to ORT_DISABLE_ALL if not specified.
-        /// </summary>
-        /// <param name="graphOptimizationLevel">The graph optimization level to set.</param>
-        public void SetGraphOptimizationLevel(GraphOptimizationLevel graphOptimizationLevel)
-        {
-            NativeApiStatus.VerifySuccess(
-                NativeMethods.CompileApi.OrtModelCompilationOptions_SetGraphOptimizationLevel(
-                    handle, graphOptimizationLevel));
-        }
->>>>>>> 45ffd992
 
         internal IntPtr Handle => handle;
 
