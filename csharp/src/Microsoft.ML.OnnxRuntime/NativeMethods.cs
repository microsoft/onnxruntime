--- conflicted
+++ resolved
@@ -2,7 +2,6 @@
 // Licensed under the MIT License.
 
 using System;
-using System.Linq.Expressions;
 using System.Runtime.InteropServices;
 
 namespace Microsoft.ML.OnnxRuntime
@@ -139,10 +138,7 @@
         public IntPtr ReleaseMapTypeInfo;
         public IntPtr ReleaseSequenceTypeInfo;
         public IntPtr SessionEndProfiling;
-<<<<<<< HEAD
-=======
-
->>>>>>> 2e3ccc75
+
         public IntPtr SessionGetModelMetadata;
         public IntPtr ModelMetadataGetProducerName;
         public IntPtr ModelMetadataGetGraphName;
@@ -151,10 +147,6 @@
         public IntPtr ModelMetadataLookupCustomMetadataMap;
         public IntPtr ModelMetadataGetVersion;
         public IntPtr ReleaseModelMetadata;
-<<<<<<< HEAD
-        // End of Version 2
-=======
->>>>>>> 2e3ccc75
 
         public IntPtr CreateEnvWithGlobalThreadPools;
         public IntPtr DisablePerSessionThreads;
@@ -162,9 +154,15 @@
         public IntPtr ReleaseThreadingOptions;
         public IntPtr ModelMetadataGetCustomMetadataMapKeys;
         public IntPtr AddFreeDimensionOverrideByName;
-<<<<<<< HEAD
-        // End of Version 3 - DO NOT MODIFY ABOVE (see above text for more information)
-
+
+        public IntPtr GetAvailableProviders;
+        public IntPtr ReleaseAvailableProviders;
+        public IntPtr GetStringTensorElementLength;
+        public IntPtr GetStringTensorElement;
+        public IntPtr FillStringTensorElement;
+        public IntPtr EnablePrePacking;
+        public IntPtr DisablePrePacking;
+        
         public IntPtr CreateAllocator;
         public IntPtr ReleaseAllocator;
         public IntPtr RunWithBinding;
@@ -177,16 +175,6 @@
         public IntPtr GetBoundOutputValues;
         public IntPtr ClearBoundInputs;
         public IntPtr ClearBoundOutputs;
-=======
-
-        public IntPtr GetAvailableProviders;
-        public IntPtr ReleaseAvailableProviders;
-        public IntPtr GetStringTensorElementLength;
-        public IntPtr GetStringTensorElement;
-        public IntPtr FillStringTensorElement;
-        public IntPtr EnablePrePacking;
-        public IntPtr DisablePrePacking;
->>>>>>> 2e3ccc75
     }
 
     internal static class NativeMethods
@@ -503,6 +491,12 @@
         public delegate IntPtr /*(OrtStatus*)*/ DOrtDisablePrePacking(IntPtr /* OrtSessionOptions* */ options);
         public static DOrtDisablePrePacking OrtDisablePrePacking;
 
+        public delegate IntPtr /*(OrtStatus*)*/ DOrtEnablePrePacking(IntPtr /* OrtSessionOptions* */ options);
+        public static DOrtEnablePrePacking OrtEnablePrePacking;
+
+        public delegate IntPtr /*(OrtStatus*)*/ DOrtDisablePrePacking(IntPtr /* OrtSessionOptions* */ options);
+        public static DOrtDisablePrePacking OrtDisablePrePacking;
+
         ///**
         //  * The order of invocation indicates the preference order as well. In other words call this method
         //  * on your most preferred execution provider first followed by the less preferred ones.
